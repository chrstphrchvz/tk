--- conflicted
+++ resolved
@@ -70,39 +70,23 @@
  * Forward declarations for procedures defined later in this file:
  */
 
-<<<<<<< HEAD
-static void		ButtonBackgroundDrawCB(const HIRect *btnbounds,
-			    MacButton *ptr, SInt16 depth, Boolean isColorDev);
-static void		ButtonContentDrawCB(const HIRect *bounds,
-			    ThemeButtonKind kind,
-			    const HIThemeButtonDrawInfo *info, MacButton *ptr,
-			    SInt16 depth, Boolean isColorDev);
-static void		ButtonEventProc(ClientData clientData,
-			    XEvent *eventPtr);
-static void		TkMacOSXComputeButtonParams(TkButton *butPtr,
-			    ThemeButtonKind *btnkind,
-			    HIThemeButtonDrawInfo *drawinfo);
-static int		TkMacOSXComputeButtonDrawParams(TkButton *butPtr,
-			    DrawParams * dpPtr);
-static void		TkMacOSXDrawButton(MacButton *butPtr, GC gc,
-			    Pixmap pixmap);
-static void		DrawButtonImageAndText(TkButton *butPtr);
-static void		PulseDefaultButtonProc(ClientData clientData);
-=======
-static void ButtonBackgroundDrawCB (const HIRect *btnbounds, MacButton *ptr,
-        SInt16 depth, Boolean isColorDev);
-static void ButtonContentDrawCB (const HIRect *bounds, ThemeButtonKind kind,
-        const HIThemeButtonDrawInfo *info, MacButton *ptr, SInt16 depth,
-	Boolean isColorDev);
-static void ButtonEventProc(ClientData clientData, XEvent *eventPtr);
-static void TkMacOSXComputeButtonParams (TkButton * butPtr, ThemeButtonKind* btnkind,
-	HIThemeButtonDrawInfo* drawinfo);
-static int TkMacOSXComputeButtonDrawParams (TkButton * butPtr, DrawParams * dpPtr);
-static void TkMacOSXDrawButton (MacButton *butPtr, GC gc, Pixmap pixmap);
-static void DrawButtonImageAndText(TkButton* butPtr);
-static void PulseDefaultButtonProc(ClientData clientData);
-
->>>>>>> 992e8339
+static void	ButtonBackgroundDrawCB(const HIRect *btnbounds,
+		    MacButton *ptr, SInt16 depth, Boolean isColorDev);
+static void	ButtonContentDrawCB(const HIRect *bounds,
+		    ThemeButtonKind kind,
+		    const HIThemeButtonDrawInfo *info, MacButton *ptr,
+		    SInt16 depth, Boolean isColorDev);
+static void	ButtonEventProc(ClientData clientData,
+		    XEvent *eventPtr);
+static void	TkMacOSXComputeButtonParams(TkButton *butPtr,
+		    ThemeButtonKind *btnkind,
+		    HIThemeButtonDrawInfo *drawinfo);
+static int	TkMacOSXComputeButtonDrawParams(TkButton *butPtr,
+		    DrawParams * dpPtr);
+static void	TkMacOSXDrawButton(MacButton *butPtr, GC gc,
+		    Pixmap pixmap);
+static void	DrawButtonImageAndText(TkButton *butPtr);
+static void	PulseDefaultButtonProc(ClientData clientData);
 
 /*
  * The class procedure table for the button widgets.
@@ -226,15 +210,6 @@
     } else {
 	macButtonPtr->useTkText = 1;
     }
-<<<<<<< HEAD
-
-    /*
-     * Set up clipping region. Make sure the we are using the port for this
-     * button, or we will set the wrong window's clip.
-     */
-
-=======
->>>>>>> 992e8339
     if (macButtonPtr->useTkText) {
 	if (butPtr->type == TYPE_BUTTON) {
 	    Tk_Fill3DRectangle(tkwin, pixmap, butPtr->highlightBorder, 0, 0,
@@ -266,17 +241,10 @@
         }
     }
 
-<<<<<<< HEAD
     /*
-     * Draw highlight border.
+     * Draw highlight border, if needed.
      */
 
-    if (needhighlight && (butPtr->flags & GOT_FOCUS)) {
-	Tk_Draw3DRectangle(tkwin, pixmap, butPtr->normalBorder, 0, 0,
-                Tk_Width(tkwin), Tk_Height(tkwin),
-                butPtr->highlightWidth, TK_RELIEF_SOLID);
-=======
-    /* Draw highlight border, if needed. */
     if (needhighlight) {
 	GC gc = NULL;
         if ((butPtr->flags & GOT_FOCUS) && butPtr->highlightColorPtr) {
@@ -286,8 +254,7 @@
 	}
 	if (gc) {
 	    TkMacOSXDrawSolidBorder(tkwin, gc, 0, butPtr->highlightWidth);
-        }
->>>>>>> 992e8339
+	}
     }
 }
 