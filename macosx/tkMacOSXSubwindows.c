/*
 * tkMacOSXSubwindows.c --
 *
 *	Implements subwindows for the macintosh version of Tk.
 *
 * Copyright (c) 1995-1997 Sun Microsystems, Inc.
 * Copyright 2001-2009, Apple Inc.
 * Copyright (c) 2006-2009 Daniel A. Steffen <das@users.sourceforge.net>
 *
 * See the file "license.terms" for information on usage and redistribution
 * of this file, and for a DISCLAIMER OF ALL WARRANTIES.
 */

#include "tkMacOSXPrivate.h"
#include "tkMacOSXDebug.h"
#include "tkMacOSXWm.h"

/*
#ifdef TK_MAC_DEBUG
#define TK_MAC_DEBUG_CLIP_REGIONS
#endif
*/

/*
 * Prototypes for functions used only in this file.
 */

static void		MoveResizeWindow(MacDrawable *macWin);
static void		GenerateConfigureNotify(TkWindow *winPtr,
			    int includeWin);
static void		UpdateOffsets(TkWindow *winPtr, int deltaX,
			    int deltaY);
static void		NotifyVisibility(TkWindow *winPtr, XEvent *eventPtr);


/*
 *----------------------------------------------------------------------
 *
 * XDestroyWindow --
 *
 *	Deallocates the given X Window.
 *
 * Results:
 *	The window id is returned.
 *
 * Side effects:
 *	None.
 *
 *----------------------------------------------------------------------
 */

int
XDestroyWindow(
    TCL_UNUSED(Display *),		/* Display. */
    Window window)		/* Window. */
{
    MacDrawable *macWin = (MacDrawable *)window;

    /*
     * Remove any dangling pointers that may exist if the window we are
     * deleting is being tracked by the grab code.
     */

    TkPointerDeadWindow(macWin->winPtr);
    TkMacOSXSelDeadWindow(macWin->winPtr);
    macWin->toplevel->referenceCount--;

    if (!Tk_IsTopLevel(macWin->winPtr)) {
	TkMacOSXInvalidateWindow(macWin, TK_PARENT_WINDOW);
	if (macWin->winPtr->parentPtr != NULL) {
	    TkMacOSXInvalClipRgns((Tk_Window)macWin->winPtr->parentPtr);
	}
	if (macWin->visRgn) {
	    CFRelease(macWin->visRgn);
            macWin->visRgn = NULL;
	}
	if (macWin->aboveVisRgn) {
	    CFRelease(macWin->aboveVisRgn);
            macWin->aboveVisRgn = NULL;
	}
	if (macWin->drawRgn) {
	    CFRelease(macWin->drawRgn);
            macWin->drawRgn = NULL;
	}

	if (macWin->toplevel->referenceCount == 0) {
	    ckfree(macWin->toplevel);
	}
	ckfree(macWin);
	return Success;
    }
    if (macWin->visRgn) {
	CFRelease(macWin->visRgn);
        macWin->visRgn = NULL;
    }
    if (macWin->aboveVisRgn) {
	CFRelease(macWin->aboveVisRgn);
        macWin->aboveVisRgn = NULL;
    }
    if (macWin->drawRgn) {
	CFRelease(macWin->drawRgn);
        macWin->drawRgn = NULL;
    }
    macWin->view = nil;

    /*
     * Delay deletion of a toplevel data structure untill all children have
     * been deleted.
     */

    if (macWin->toplevel->referenceCount == 0) {
	ckfree(macWin->toplevel);
    }
    return Success;
}

/*
 *----------------------------------------------------------------------
 *
 * XMapWindow --
 *
 *	Map the given X Window to the screen. See X window documentation for
 *	more details.
 *
 * Results:
 *	None.
 *
 * Side effects:
 *	The subwindow or toplevel may appear on the screen.
 *
 *----------------------------------------------------------------------
 */

int
XMapWindow(
    Display *display,		/* Display. */
    Window window)		/* Window. */
{
    if (!window) {
	return BadWindow;
    }
    MacDrawable *macWin = (MacDrawable *)window;
    TkWindow *winPtr = macWin->winPtr;
    NSWindow *win = TkMacOSXGetNSWindowForDrawable(window);
    XEvent event;

    /*
     * Under certain situations it's possible for this function to be called
     * before the toplevel window it's associated with has actually been
     * mapped. In that case we need to create the real Macintosh window now as
     * this function as well as other X functions assume that the portPtr is
     * valid.
     */

    if (!TkMacOSXHostToplevelExists(macWin->toplevel->winPtr)) {
	TkMacOSXMakeRealWindowExist(macWin->toplevel->winPtr);
    }

    display->request++;
    winPtr->flags |= TK_MAPPED;
    if (Tk_IsTopLevel(winPtr)) {
	if (!Tk_IsEmbedded(winPtr)) {
	    TKContentView *view = [win contentView];

	    /*
	     * We want to activate Tk when a toplevel is mapped but we must not
	     * supply YES here.  This is because during Tk initialization the
	     * root window is mapped before applicationDidFinishLaunching
	     * returns. Forcing the app to activate too early can make the menu
	     * bar unresponsive.
	     */

	    TkMacOSXApplyWindowAttributes(winPtr, win);
	    [win setExcludedFromWindowsMenu:NO];
	    [NSApp activateIgnoringOtherApps:NO];
	    [view addTkDirtyRect: [view bounds]];
	    if ([win canBecomeKeyWindow]) {
		[win makeKeyAndOrderFront:NSApp];
	    } else {
		[win orderFrontRegardless];
	    }
	} else {
	    TkWindow *contWinPtr = TkpGetOtherWindow(winPtr);

	    /*
	     * Rebuild the container's clipping region and display
	     * the window.
	     */

	    TkMacOSXInvalClipRgns((Tk_Window)contWinPtr);
	    TkMacOSXInvalidateWindow(macWin, TK_PARENT_WINDOW);
	}

	TkMacOSXInvalClipRgns((Tk_Window)winPtr);

	/*
	 * We only need to send the MapNotify event for toplevel windows.
	 */

	event.xany.serial = LastKnownRequestProcessed(display);
	event.xany.send_event = False;
	event.xany.display = display;

	event.xmap.window = window;
	event.xmap.type = MapNotify;
	event.xmap.event = window;
	event.xmap.override_redirect = winPtr->atts.override_redirect;

	/*
	 * To update the mapped status of packed or placed subwindows
	 * we handle this event immediately and then process the idle
	 * events that it generates.
	 */

	Tk_HandleEvent(&event);
	while (Tcl_DoOneEvent(TCL_IDLE_EVENTS)) {}
    } else {

	/*
	 * For non-toplevel windows, rebuild the parent's clipping region
	 * and redisplay the window.
	 */

	TkMacOSXInvalClipRgns((Tk_Window)winPtr->parentPtr);
    }

    TKContentView *view = [win contentView];
    if (view != [NSView focusView]) {
	[view addTkDirtyRect:[view bounds]];
    }

    /*
     * Generate VisibilityNotify events for window and all mapped children.
     */

    event.xany.send_event = False;
    event.xany.display = display;
    event.xvisibility.type = VisibilityNotify;
    event.xvisibility.state = VisibilityUnobscured;
    NotifyVisibility(winPtr, &event);
    return Success;
}

/*
 *----------------------------------------------------------------------
 *
 * NotifyVisibility --
 *
 *	Recursively called helper proc for XMapWindow().
 *
 * Results:
 *	None.
 *
 * Side effects:
 *	VisibilityNotify events are queued.
 *
 *----------------------------------------------------------------------
 */

static void
NotifyVisibility(
    TkWindow *winPtr,
    XEvent *eventPtr)
{
    if (winPtr->atts.event_mask & VisibilityChangeMask) {
	eventPtr->xany.serial = LastKnownRequestProcessed(winPtr->display);
	eventPtr->xvisibility.window = winPtr->window;
	Tk_QueueWindowEvent(eventPtr, TCL_QUEUE_TAIL);
    }
    for (winPtr = winPtr->childList; winPtr != NULL;
	    winPtr = winPtr->nextPtr) {
	if (winPtr->flags & TK_MAPPED) {
	    NotifyVisibility(winPtr, eventPtr);
	}
    }
}

/*
 *----------------------------------------------------------------------
 *
 * XUnmapWindow --
 *
 *	Unmap the given X Window to the screen. See X window documentation for
 *	more details.
 *
 * Results:
 *	None.
 *
 * Side effects:
 *	The subwindow or toplevel may be removed from the screen.
 *
 *----------------------------------------------------------------------
 */

int
XUnmapWindow(
    Display *display,		/* Display. */
    Window window)		/* Window. */
{
    MacDrawable *macWin = (MacDrawable *)window;
    TkWindow *winPtr = macWin->winPtr;
    TkWindow *parentPtr = winPtr->parentPtr;
    NSWindow *win = TkMacOSXGetNSWindowForDrawable(window);
    XEvent event;

    display->request++;
    if (Tk_IsTopLevel(winPtr)) {
	if (!Tk_IsEmbedded(winPtr) &&
		winPtr->wmInfoPtr->hints.initial_state!=IconicState) {
	    [win orderOut:nil];
	}
	TkMacOSXInvalClipRgns((Tk_Window)winPtr);

	/*
	 * We only need to send the UnmapNotify event for toplevel windows.
	 */

	event.xany.serial = LastKnownRequestProcessed(display);
	event.xany.send_event = False;
	event.xany.display = display;

	event.xunmap.type = UnmapNotify;
	event.xunmap.window = window;
	event.xunmap.event = window;
	event.xunmap.from_configure = false;

	/*
	 * To update the mapped status of packed or placed subwindows
	 * we handle this event immediately and then process the idle
	 * events that it generates.
	 */

	Tk_HandleEvent(&event);
	while (Tcl_DoOneEvent(TCL_IDLE_EVENTS)) {}
    } else {
	/*
	 * Rebuild the visRgn clip region for the parent so it will be allowed
	 * to draw in the space from which this subwindow was removed and then
	 * redraw the window.
	 */

	if (parentPtr && parentPtr->privatePtr->visRgn) {
	    TkMacOSXInvalidateViewRegion(
		    TkMacOSXGetNSViewForDrawable(parentPtr->privatePtr),
		    parentPtr->privatePtr->visRgn);
	}
	TkMacOSXInvalClipRgns((Tk_Window)parentPtr);
	TkMacOSXUpdateClipRgn(parentPtr);
    }
    winPtr->flags &= ~TK_MAPPED;
    TKContentView *view = [win contentView];
    if (view != [NSView focusView]) {
	[view addTkDirtyRect:[view bounds]];
    }
    return Success;
}

/*
 *----------------------------------------------------------------------
 *
 * XResizeWindow --
 *
 *	Resize a given X window. See X windows documentation for further
 *	details.
 *
 * Results:
 *	None.
 *
 * Side effects:
 *	None.
 *
 *----------------------------------------------------------------------
 */

int
XResizeWindow(
    Display *display,		/* Display. */
    Window window,		/* Window. */
    unsigned int width,
    unsigned int height)
{
    MacDrawable *macWin = (MacDrawable *)window;

    display->request++;
    if (Tk_IsTopLevel(macWin->winPtr) && !Tk_IsEmbedded(macWin->winPtr)) {
	NSWindow *w = macWin->winPtr->wmInfoPtr->window;

	if (w) {
	    NSRect r = [w contentRectForFrameRect:[w frame]];

	    r.origin.y += r.size.height - height;
	    r.size.width = width;
	    r.size.height = height;
	    [w setFrame:[w frameRectForContentRect:r] display:YES];
	}
    } else {
	MoveResizeWindow(macWin);
    }
    return Success;
}

/*
 *----------------------------------------------------------------------
 *
 * XMoveResizeWindow --
 *
 *	Move or resize a given X window. See X windows documentation for
 *	further details.
 *
 * Results:
 *	None.
 *
 * Side effects:
 *	None.
 *
 *----------------------------------------------------------------------
 */

int
XMoveResizeWindow(
    Display *display,		/* Display. */
    Window window,		/* Window. */
    int x, int y,
    unsigned int width,
    unsigned int height)
{
    MacDrawable *macWin = (MacDrawable *)window;

    display->request++;
    if (Tk_IsTopLevel(macWin->winPtr) && !Tk_IsEmbedded(macWin->winPtr)) {
	NSWindow *w = macWin->winPtr->wmInfoPtr->window;

	if (w) {
	    /*
	     * We explicitly convert everything to doubles so we don't get
	     * surprised (again) by what happens when you do arithmetic with
	     * unsigned ints.
	     */

	    CGFloat X = (CGFloat) x;
	    CGFloat Y = (CGFloat) y;
	    CGFloat Width = (CGFloat) width;
	    CGFloat Height = (CGFloat) height;
	    CGFloat XOff = (CGFloat) macWin->winPtr->wmInfoPtr->xInParent;
	    CGFloat YOff = (CGFloat) macWin->winPtr->wmInfoPtr->yInParent;
	    NSRect r = NSMakeRect(
		    X + XOff, TkMacOSXZeroScreenHeight() - Y - YOff - Height,
	    	    Width, Height);

	    [w setFrame:[w frameRectForContentRect:r] display:YES];
	}
    } else {
	MoveResizeWindow(macWin);
    }
    return Success;
}

/*
 *----------------------------------------------------------------------
 *
 * XMoveWindow --
 *
 *	Move a given X window. See X windows documentation for further details.
 *
 * Results:
 *	None.
 *
 * Side effects:
 *	None.
 *
 *----------------------------------------------------------------------
 */

int
XMoveWindow(
    Display *display,		/* Display. */
    Window window,		/* Window. */
    int x, int y)
{
    MacDrawable *macWin = (MacDrawable *)window;

    display->request++;
    if (Tk_IsTopLevel(macWin->winPtr) && !Tk_IsEmbedded(macWin->winPtr)) {
	NSWindow *w = macWin->winPtr->wmInfoPtr->window;

	if (w) {
	    [w setFrameTopLeftPoint: NSMakePoint(
		    x, TkMacOSXZeroScreenHeight() - y)];
	}
    } else {
	MoveResizeWindow(macWin);
    }
    return Success;
}

/*
 *----------------------------------------------------------------------
 *
 * MoveResizeWindow --
 *
 *	Helper proc for XResizeWindow, XMoveResizeWindow and XMoveWindow.
 *
 * Results:
 *	None.
 *
 * Side effects:
 *	None.
 *
 *----------------------------------------------------------------------
 */

static void
MoveResizeWindow(
    MacDrawable *macWin)
{
    int deltaX = 0, deltaY = 0, parentBorderwidth = 0;
    MacDrawable *macParent = NULL;
    NSWindow *macWindow = TkMacOSXGetNSWindowForDrawable((Drawable)macWin);

    /*
     * Find the Parent window, for an embedded window it will be its container.
     */

    if (Tk_IsEmbedded(macWin->winPtr)) {
	TkWindow *contWinPtr = TkpGetOtherWindow(macWin->winPtr);

	if (contWinPtr) {
	    macParent = contWinPtr->privatePtr;
	} else {
	    /*
	     * Here we should handle out of process embedding. At this point,
	     * we are assuming that the changes.x,y is not maintained, if you
	     * need the info get it from Tk_GetRootCoords, and that the
	     * toplevel sits at 0,0 when it is drawn.
	     */
	}
    } else {
	/*
	 * TODO: update all xOff & yOffs
	 */

	macParent = macWin->winPtr->parentPtr->privatePtr;
	parentBorderwidth = macWin->winPtr->parentPtr->changes.border_width;
    }

    if (macParent) {
	deltaX = macParent->xOff + parentBorderwidth +
		macWin->winPtr->changes.x - macWin->xOff;
	deltaY = macParent->yOff + parentBorderwidth +
		macWin->winPtr->changes.y - macWin->yOff;
    }
    if (macWindow) {
	TkMacOSXInvalidateWindow(macWin, TK_PARENT_WINDOW);
	if (macParent) {
	    TkMacOSXInvalClipRgns((Tk_Window)macParent->winPtr);
	}
    }
    UpdateOffsets(macWin->winPtr, deltaX, deltaY);
    if (macWindow) {
	TkMacOSXInvalidateWindow(macWin, TK_PARENT_WINDOW);
    }
    GenerateConfigureNotify(macWin->winPtr, 0);
}

/*
 *----------------------------------------------------------------------
 *
 * GenerateConfigureNotify --
 *
 *	Generates ConfigureNotify events for all the child widgets of the
 *	widget passed in the winPtr parameter. If includeWin is true, also
 *	generates ConfigureNotify event for the widget itself.
 *
 * Results:
 *	None.
 *
 * Side effects:
 *	ConfigureNotify events will be posted.
 *
 *----------------------------------------------------------------------
 */

static void
GenerateConfigureNotify(
    TkWindow *winPtr,
    int includeWin)
{
    TkWindow *childPtr;

    for (childPtr = winPtr->childList; childPtr != NULL;
	    childPtr = childPtr->nextPtr) {
	if (!Tk_IsMapped(childPtr) || Tk_IsTopLevel(childPtr)) {
	    continue;
	}
	GenerateConfigureNotify(childPtr, 1);
    }
    if (includeWin) {
	TkDoConfigureNotify(winPtr);
    }
}

/*
 *----------------------------------------------------------------------
 *
 * XRaiseWindow --
 *
 *	Change the stacking order of a window.
 *
 * Results:
 *	None.
 *
 * Side effects:
 *	Changes the stacking order of the specified window.
 *
 *----------------------------------------------------------------------
 */

int
XRaiseWindow(
    Display *display,		/* Display. */
    Window window)		/* Window. */
{
    MacDrawable *macWin = (MacDrawable *)window;

    display->request++;
    if (Tk_IsTopLevel(macWin->winPtr) && !Tk_IsEmbedded(macWin->winPtr)) {
	TkWmRestackToplevel(macWin->winPtr, Above, NULL);
    } else {
	/*
	 * TODO: this should generate damage
	 */
    }
    return Success;
}

/*
 *----------------------------------------------------------------------
 *
 * XLowerWindow --
 *
 *	Change the stacking order of a window.
 *
 * Results:
 *	None.
 *
 * Side effects:
 *	Changes the stacking order of the specified window.
 *
 *----------------------------------------------------------------------
 */

int
XLowerWindow(
    Display *display,		/* Display. */
    Window window)		/* Window. */
{
    MacDrawable *macWin = (MacDrawable *)window;

    display->request++;
    if (Tk_IsTopLevel(macWin->winPtr) && !Tk_IsEmbedded(macWin->winPtr)) {
	TkWmRestackToplevel(macWin->winPtr, Below, NULL);
    } else {
	/*
	 * TODO: this should generate damage
	 */
    }
    return Success;
}

/*
 *----------------------------------------------------------------------
 *
 * XConfigureWindow --
 *
 *	Change the size, position, stacking, or border of the specified window.
 *
 * Results:
 *	None.
 *
 * Side effects:
 *	Changes the attributes of the specified window. Note that we ignore the
 *	passed in values and use the values stored in the TkWindow data
 *	structure.
 *
 *----------------------------------------------------------------------
 */

int
XConfigureWindow(
    Display *display,		/* Display. */
    Window w,			/* Window. */
    unsigned int value_mask,
    TCL_UNUSED(XWindowChanges *))
{
    MacDrawable *macWin = (MacDrawable *)w;
    TkWindow *winPtr = macWin->winPtr;

    display->request++;

    /*
     * Change the shape and/or position of the window.
     */

    if (value_mask & (CWX|CWY|CWWidth|CWHeight)) {
	XMoveResizeWindow(display, w, winPtr->changes.x, winPtr->changes.y,
		winPtr->changes.width, winPtr->changes.height);
    }

    /*
     * Change the stacking order of the window. Tk actually keeps all the
     * information we need for stacking order. All we need to do is make sure
     * the clipping regions get updated and generate damage that will ensure
     * things get drawn correctly.
     */

    if (value_mask & CWStackMode) {
	NSView *view = TkMacOSXGetNSViewForDrawable(macWin);

	if (view) {
	    TkMacOSXInvalClipRgns((Tk_Window)winPtr->parentPtr);
	    TkpRedrawWidget((Tk_Window)winPtr);
	}
    }

#if 0
    TkGenWMMoveRequestEvent(macWin->winPtr,
	    macWin->winPtr->changes.x, macWin->winPtr->changes.y);
#endif
    return Success;
}

/*
 *----------------------------------------------------------------------
 *
 * TkMacOSXSetDrawingEnabled --
 *
 *	This function sets the TK_DO_NOT_DRAW flag for a given window and
 *	all of its children.
 *
 * Results:
 *	None.
 *
 * Side effects:
 *	The clipping regions for the window and its children are cleared.
 *
 *----------------------------------------------------------------------
 */

void
TkMacOSXSetDrawingEnabled(
    TkWindow *winPtr,
    int flag)
{
    TkWindow *childPtr;
    MacDrawable *macWin = winPtr->privatePtr;

    if (macWin) {
	if (flag) {
	    macWin->flags &= ~TK_DO_NOT_DRAW;
	} else {
	    macWin->flags |= TK_DO_NOT_DRAW;
	}
    }

    /*
     * Set the flag for all children & their descendants, excluding Toplevels.
     * (??? Do we need to exclude Toplevels?)
     */

    childPtr = winPtr->childList;
    while (childPtr) {
	if (!Tk_IsTopLevel(childPtr)) {
	    TkMacOSXSetDrawingEnabled(childPtr, flag);
	}
	childPtr = childPtr->nextPtr;
    }

    /*
     * If the window is a container, set the flag for its embedded window.
     */

    if (Tk_IsContainer(winPtr)) {
	childPtr = TkpGetOtherWindow(winPtr);

	if (childPtr) {
	    TkMacOSXSetDrawingEnabled(childPtr, flag);
	}
    }
}

/*
 *----------------------------------------------------------------------
 *
 * TkMacOSXUpdateClipRgn --
 *
 *	This function updates the clipping regions for a given window and all of
 *	its children. Once updated the TK_CLIP_INVALID flag in the subwindow
 *	data structure is unset. The TK_CLIP_INVALID flag should always be
 *	unset before any drawing is attempted.
 *
 * Results:
 *	None.
 *
 * Side effects:
 *	The clip regions for the window and its children are updated.
 *
 *----------------------------------------------------------------------
 */

void
TkMacOSXUpdateClipRgn(
    TkWindow *winPtr)
{
    MacDrawable *macWin;

    if (winPtr == NULL) {
	return;
    }
    macWin = winPtr->privatePtr;
    if (macWin && macWin->flags & TK_CLIP_INVALID) {
	TkWindow *win2Ptr;

#ifdef TK_MAC_DEBUG_CLIP_REGIONS
	TkMacOSXDbgMsg("%s", winPtr->pathName);
#endif
	if (Tk_IsMapped(winPtr)) {
	    int rgnChanged = 0;
	    CGRect bounds;
	    HIMutableShapeRef rgn;

	    /*
	     * Start with a region defined by the window bounds.
	     */

	    TkMacOSXWinCGBounds(winPtr, &bounds);
	    rgn = TkMacOSXHIShapeCreateMutableWithRect(&bounds);

	    /*
	     * Clip away the area of any windows that may obscure this window.
	     * For a non-toplevel window, first, clip to the parent's visible
	     * clip region. Second, clip away any siblings that are higher in
	     * the stacking order. For an embedded toplevel, just clip to the
	     * container's visible clip region. Remember, we only allow one
	     * contained window in a frame, and don't support any other widgets
	     * in the frame either. This is not currently enforced, however.
	     */

	    if (!Tk_IsTopLevel(winPtr)) {
		if (winPtr->parentPtr) {
		    TkMacOSXUpdateClipRgn(winPtr->parentPtr);
		    ChkErr(HIShapeIntersect,
			    winPtr->parentPtr->privatePtr->aboveVisRgn,
			    rgn, rgn);
		}
		win2Ptr = winPtr;
		while ((win2Ptr = win2Ptr->nextPtr)) {
		    if (Tk_IsTopLevel(win2Ptr) || !Tk_IsMapped(win2Ptr)) {
			continue;
		    }
		    TkMacOSXWinCGBounds(win2Ptr, &bounds);
		    ChkErr(TkMacOSHIShapeDifferenceWithRect, rgn, &bounds);
		}
	    } else if (Tk_IsEmbedded(winPtr)) {
		win2Ptr = TkpGetOtherWindow(winPtr);
		if (win2Ptr) {
		    TkMacOSXUpdateClipRgn(win2Ptr);
		    ChkErr(HIShapeIntersect,
			    win2Ptr->privatePtr->aboveVisRgn, rgn, rgn);
		}

		/*
		 * TODO: Here we should handle out of process embedding.
		 */
	    }
	    macWin->aboveVisRgn = HIShapeCreateCopy(rgn);

	    /*
	     * The final clip region is the aboveVis region (or visible region)
	     * minus all the children of this window. If the window is a
	     * container, we must also subtract the region of the embedded
	     * window.
	     */

	    win2Ptr = winPtr->childList;
	    while (win2Ptr) {
		if (Tk_IsTopLevel(win2Ptr) || !Tk_IsMapped(win2Ptr)) {
		    win2Ptr = win2Ptr->nextPtr;
		    continue;
		}
		TkMacOSXWinCGBounds(win2Ptr, &bounds);
		ChkErr(TkMacOSHIShapeDifferenceWithRect, rgn, &bounds);
		rgnChanged = 1;
		win2Ptr = win2Ptr->nextPtr;
	    }

	    if (Tk_IsContainer(winPtr)) {
		win2Ptr = TkpGetOtherWindow(winPtr);
		if (win2Ptr) {
		    if (Tk_IsMapped(win2Ptr)) {
			TkMacOSXWinCGBounds(win2Ptr, &bounds);
			ChkErr(TkMacOSHIShapeDifferenceWithRect, rgn, &bounds);
			rgnChanged = 1;
		    }
		}

		/*
		 * TODO: Here we should handle out of process embedding.
		 */
	    }

	    if (rgnChanged) {
		HIShapeRef diffRgn = HIShapeCreateDifference(
			macWin->aboveVisRgn, rgn);

		if (!HIShapeIsEmpty(diffRgn)) {
		    macWin->visRgn = HIShapeCreateCopy(rgn);
		}
		CFRelease(diffRgn);
	    }
	    CFRelease(rgn);
	} else {
	    /*
	     * An unmapped window has empty clip regions to prevent any
	     * (erroneous) drawing into it or its children from becoming
	     * visible. [Bug 940117]
	     */

	    if (!Tk_IsTopLevel(winPtr)) {
		TkMacOSXUpdateClipRgn(winPtr->parentPtr);
	    } else if (Tk_IsEmbedded(winPtr)) {
		win2Ptr = TkpGetOtherWindow(winPtr);
		if (win2Ptr) {
		    TkMacOSXUpdateClipRgn(win2Ptr);
		}
	    }
	    macWin->aboveVisRgn = TkMacOSXHIShapeCreateEmpty();
	}
	if (!macWin->visRgn) {
	    macWin->visRgn = HIShapeCreateCopy(macWin->aboveVisRgn);
	}
	macWin->flags &= ~TK_CLIP_INVALID;
    }
}

/*
 *----------------------------------------------------------------------
 *
 * TkMacOSXVisableClipRgn --
 *
 *	This function returns the Macintosh clipping region for the given
 *	window. The caller is responsible for disposing of the returned region
 *	via XDestroyRegion().
 *
 * Results:
 *	The region.
 *
 * Side effects:
 *	None.
 *
 *----------------------------------------------------------------------
 */

Region
TkMacOSXVisableClipRgn(
    TkWindow *winPtr)
{
    if (winPtr->privatePtr->flags & TK_CLIP_INVALID) {
	TkMacOSXUpdateClipRgn(winPtr);
    }
    return (Region) HIShapeCreateMutableCopy(winPtr->privatePtr->visRgn);
}

/*
 *----------------------------------------------------------------------
 *
 * TkMacOSXInvalidateViewRegion --
 *
 *	This function invalidates the given region of a view.
 *
 * Results:
 *	None.
 *
 * Side effects:
 *	Damage is created.
 *
 *----------------------------------------------------------------------
 */

static OSStatus
InvalViewRect(
    int msg,
    TCL_UNUSED(HIShapeRef),
    const CGRect *rect,
    void *ref)
{
    static CGAffineTransform t;
    TKContentView *view = ref;
    NSRect dirtyRect;

    if (!view) {
	return paramErr;
    }
    switch (msg) {
    case kHIShapeEnumerateInit:
	t = CGAffineTransformMake(1.0, 0.0, 0.0, -1.0, 0.0,
		NSHeight([view bounds]));
	break;
    case kHIShapeEnumerateRect:
	dirtyRect = NSRectFromCGRect(CGRectApplyAffineTransform(*rect, t));
	[view addTkDirtyRect:dirtyRect];
	break;
    }
    return noErr;
}

void
TkMacOSXInvalidateViewRegion(
    NSView *view,
    HIShapeRef rgn)
{
    if (view && !HIShapeIsEmpty(rgn)) {
	ChkErr(HIShapeEnumerate, rgn,
		kHIShapeParseFromBottom|kHIShapeParseFromLeft,
		InvalViewRect, view);
    }
}

/*
 *----------------------------------------------------------------------
 *
 * TkMacOSXInvalidateWindow --
 *
 *	This function invalidates a window and (optionally) its children.
 *
 * Results:
 *	None.
 *
 * Side effects:
 *	Damage is created.
 *
 *----------------------------------------------------------------------
 */

void
TkMacOSXInvalidateWindow(
    MacDrawable *macWin,	/* Window to be invalidated. */
    int flag)			/* Should be TK_WINDOW_ONLY or
				 * TK_PARENT_WINDOW */
{
#ifdef TK_MAC_DEBUG_CLIP_REGIONS
    TkMacOSXDbgMsg("%s", macWin->winPtr->pathName);
#endif
    if (macWin->flags & TK_CLIP_INVALID) {
	TkMacOSXUpdateClipRgn(macWin->winPtr);
    }
    TkMacOSXInvalidateViewRegion(TkMacOSXGetNSViewForDrawable(macWin),
	    (flag == TK_WINDOW_ONLY) ? macWin->visRgn : macWin->aboveVisRgn);
}

/*
 *----------------------------------------------------------------------
 *
 * TkMacOSXGetNSWindowForDrawable --
 *
 *	This function returns the NSWindow for a given X drawable, if the
 *      drawable is a window.  If the drawable is a pixmap it returns nil.
 *
 * Results:
 *	A NSWindow, or nil for off screen pixmaps.
 *
 * Side effects:
 *	None.
 *
 *----------------------------------------------------------------------
 */

void *
TkMacOSXDrawable(
    Drawable drawable)
{
    MacDrawable *macWin = (MacDrawable *)drawable;
    NSWindow *result = nil;

    if (!macWin || macWin->flags & TK_IS_PIXMAP) {
	result = nil;
    } else if (macWin->toplevel && macWin->toplevel->winPtr &&
	    macWin->toplevel->winPtr->wmInfoPtr &&
	    macWin->toplevel->winPtr->wmInfoPtr->window) {
	result = macWin->toplevel->winPtr->wmInfoPtr->window;
    } else if (macWin->winPtr && macWin->winPtr->wmInfoPtr &&
	    macWin->winPtr->wmInfoPtr->window) {
	result = macWin->winPtr->wmInfoPtr->window;
    } else if (macWin->toplevel && (macWin->toplevel->flags & TK_EMBEDDED)) {
	TkWindow *contWinPtr = TkpGetOtherWindow(macWin->toplevel->winPtr);

	if (contWinPtr) {
	    result = TkMacOSXGetNSWindowForDrawable((Drawable)contWinPtr->privatePtr);
	}
    }
    return result;
}

/*
 *----------------------------------------------------------------------
 *
<<<<<<< HEAD
 * TkMacOSXDrawableView/TkMacOSXGetRootControl --
=======
 * TkMacOSXGetDrawablePort --
 *
 *	This function only exists because it is listed in the stubs table.
 *      It is useless.
 *
 * Results:
 *	NULL.
 *
 * Side effects:
 *	None.
 *
 *----------------------------------------------------------------------
 */

void *
TkMacOSXGetDrawablePort(
    TCL_UNUSED(Drawable))
{
    return NULL;
}

/*
 *----------------------------------------------------------------------
 *
 * TkMacOSXGetNSViewForDrawable/TkMacOSXGetRootControl --
>>>>>>> 066d6dcb
 *
 *	The function name TkMacOSXGetRootControl is being preserved only
 *      because it exists in a stubs table.  Nobody knows what it means to
 *      get a "RootControl".  The macro TkMacOSXGetNSViewForDrawable calls
 *      this function and should always be used rather than directly using
 *      the obscure official name of this function.
 *
 *      It returns the NSView for a given X drawable in the case that the
 *      drawable is a window.  If the drawable is a pixmap it returns nil.
 *
 * Results:
 *	A NSView* or nil.
 *
 * Side effects:
 *	None.
 *
 *----------------------------------------------------------------------
 */

void *
TkMacOSXGetRootControl(
    Drawable drawable)
{
    void *result = NULL;
    MacDrawable *macWin = (MacDrawable *)drawable;

    if (!macWin) {
	result = NULL;
    } else if (!macWin->toplevel) {
	result = macWin->view;
    } else if (!(macWin->toplevel->flags & TK_EMBEDDED)) {
	result = macWin->toplevel->view;
    } else {
	TkWindow *contWinPtr = TkpGetOtherWindow(macWin->toplevel->winPtr);

	if (contWinPtr) {
	    result = TkMacOSXGetRootControl((Drawable)contWinPtr->privatePtr);
	}
    }
    return result;
}

/*
 *----------------------------------------------------------------------
 *
 * TkMacOSXInvalClipRgns --
 *
 *	This function invalidates the clipping regions for a given window and
 *	all of its children. This function should be called whenever changes
 *	are made to subwindows that would affect the size or position of
 *	windows.
 *
 * Results:
 *	None.
 *
 * Side effects:
 *	The clipping regions for the window and its children are marked invalid.
 *	(Make sure they are valid before drawing.)
 *
 *----------------------------------------------------------------------
 */

void
TkMacOSXInvalClipRgns(
    Tk_Window tkwin)
{
    TkWindow *winPtr = (TkWindow *) tkwin;
    TkWindow *childPtr;
    MacDrawable *macWin = winPtr->privatePtr;

    /*
     * If already marked we can stop because all descendants will also already
     * be marked.
     */

#ifdef TK_MAC_DEBUG_CLIP_REGIONS
	TkMacOSXDbgMsg("%s", winPtr->pathName);
#endif

    if (!macWin || macWin->flags & TK_CLIP_INVALID) {
	return;
    }

    macWin->flags |= TK_CLIP_INVALID;
    if (macWin->visRgn) {
	CFRelease(macWin->visRgn);
	macWin->visRgn = NULL;
    }
    if (macWin->aboveVisRgn) {
	CFRelease(macWin->aboveVisRgn);
	macWin->aboveVisRgn = NULL;
    }
    if (macWin->drawRgn) {
	CFRelease(macWin->drawRgn);
	macWin->drawRgn = NULL;
    }

    /*
     * Invalidate clip regions for all children & their descendants, unless the
     * child is a toplevel.
     */

    childPtr = winPtr->childList;
    while (childPtr) {
	if (!Tk_IsTopLevel(childPtr)) {
	    TkMacOSXInvalClipRgns((Tk_Window)childPtr);
	}
	childPtr = childPtr->nextPtr;
    }

    /*
     * Also, if the window is a container, mark its embedded window.
     */

    if (Tk_IsContainer(winPtr)) {
	childPtr = TkpGetOtherWindow(winPtr);

	if (childPtr) {
	    TkMacOSXInvalClipRgns((Tk_Window)childPtr);
	}

	/*
	 * TODO: Here we should handle out of process embedding.
	 */
    }
}

/*
 *----------------------------------------------------------------------
 *
 * TkMacOSXWinBounds --
 *
 *	Given a Tk window this function determines the window's bounds in
 *	relation to the Macintosh window's coordinate system. This is also the
 *	same coordinate system as the Tk toplevel window in which this window
 *	is contained.
 *
 * Results:
 *	None.
 *
 * Side effects:
 *	Fills in a Rect.
 *
 *----------------------------------------------------------------------
 */

void
TkMacOSXWinBounds(
    TkWindow *winPtr,
    void *bounds)
{
    Rect *b = (Rect *) bounds;

    b->left = winPtr->privatePtr->xOff;
    b->top = winPtr->privatePtr->yOff;
    b->right = b->left + winPtr->changes.width;
    b->bottom = b->top + winPtr->changes.height;
}

/*
 *----------------------------------------------------------------------
 *
 * TkMacOSXWinCGBounds --
 *
 *	Given a Tk window this function determines the window's bounds in
 *	the coordinate system of the Tk toplevel window in which this window
 *	is contained.  This fills in a CGRect struct.
 *
 * Results:
 *	None.
 *
 * Side effects:
 *	Fill in a CGRect.
 *
 *----------------------------------------------------------------------
 */

void
TkMacOSXWinCGBounds(
    TkWindow *winPtr,
    CGRect *bounds)
{
    bounds->origin.x = winPtr->privatePtr->xOff;
    bounds->origin.y = winPtr->privatePtr->yOff;
    bounds->size.width = winPtr->changes.width;
    bounds->size.height = winPtr->changes.height;
}
/*
 *----------------------------------------------------------------------
 *
 * TkMacOSXWinNSBounds --
 *
 *	Given a Tk window this function determines the window's bounds in
 *	the coordinate system of the TKContentView in which this Tk window
 *	is contained, which has the origin at the lower left corner.  This
 *      fills in an NSRect struct and requires the TKContentView as a
 *      parameter
 *
 * Results:
 *	None.
 *
 * Side effects:
 *	Fills in an NSRect.
 *
 *----------------------------------------------------------------------
 */

void
TkMacOSXWinNSBounds(
    TkWindow *winPtr,
    NSView *view,
    NSRect *bounds)
{
    bounds->size.width = winPtr->changes.width;
    bounds->size.height = winPtr->changes.height;
    bounds->origin.x = winPtr->privatePtr->xOff;
    bounds->origin.y = ([view bounds].size.height -
		       bounds->size.height -
		       winPtr->privatePtr->yOff);
}

/*
 *----------------------------------------------------------------------
 *
 * UpdateOffsets --
 *
 *	Updates the X & Y offsets of the given TkWindow from the TopLevel it is
 *	a descendant of.
 *
 * Results:
 *	None.
 *
 * Side effects:
 *	The xOff & yOff fields for the Mac window datastructure is updated to
 *	the proper offset.
 *
 *----------------------------------------------------------------------
 */

static void
UpdateOffsets(
    TkWindow *winPtr,
    int deltaX,
    int deltaY)
{
    TkWindow *childPtr;

    if (winPtr->privatePtr == NULL) {
	/*
	 * We haven't called Tk_MakeWindowExist for this window yet. The offset
	 * information will be postponed and calulated at that time. (This will
	 * usually only happen when a mapped parent is being moved but has
	 * child windows that have yet to be mapped.)
	 */

	return;
    }

    winPtr->privatePtr->xOff += deltaX;
    winPtr->privatePtr->yOff += deltaY;

    childPtr = winPtr->childList;
    while (childPtr != NULL) {
	if (!Tk_IsTopLevel(childPtr)) {
	    UpdateOffsets(childPtr, deltaX, deltaY);
	}
	childPtr = childPtr->nextPtr;
    }

    if (Tk_IsContainer(winPtr)) {
	childPtr = TkpGetOtherWindow(winPtr);
	if (childPtr != NULL) {
	    UpdateOffsets(childPtr,deltaX,deltaY);
	}

	/*
	 * TODO: Here we should handle out of process embedding.
	 */
    }
}

/*
 *----------------------------------------------------------------------
 *
 * Tk_GetPixmap --
 *
 *	Creates an in memory drawing surface.
 *
 * Results:
 *	Returns a handle to a new pixmap.
 *
 * Side effects:
 *	Allocates a new CGBitmapContext.
 *
 *----------------------------------------------------------------------
 */

Pixmap
Tk_GetPixmap(
    Display *display,	/* Display for new pixmap (can be null). */
    TCL_UNUSED(Drawable),		/* Drawable where pixmap will be used (ignored). */
    int width,		/* Dimensions of pixmap. */
    int height,
    int depth)		/* Bits per pixel for pixmap. */
{
    MacDrawable *macPix;

    if (display != NULL) {
	display->request++;
    }
    macPix = (MacDrawable *)ckalloc(sizeof(MacDrawable));
    macPix->winPtr = NULL;
    macPix->xOff = 0;
    macPix->yOff = 0;
    macPix->visRgn = NULL;
    macPix->aboveVisRgn = NULL;
    macPix->drawRgn = NULL;
    macPix->referenceCount = 0;
    macPix->toplevel = NULL;
    macPix->flags = TK_IS_PIXMAP | (depth == 1 ? TK_IS_BW_PIXMAP : 0);
    macPix->view = nil;
    macPix->context = NULL;
    macPix->size = CGSizeMake(width, height);

    return (Pixmap) macPix;
}

/*
 *----------------------------------------------------------------------
 *
 * Tk_FreePixmap --
 *
 *	Release the resources associated with a pixmap.
 *
 * Results:
 *	None.
 *
 * Side effects:
 *	Deletes the CGBitmapContext created by Tk_GetPixmap.
 *
 *----------------------------------------------------------------------
 */

void
Tk_FreePixmap(
    Display *display,		/* Display. */
    Pixmap pixmap)		/* Pixmap to destroy */
{
    MacDrawable *macPix = (MacDrawable *)pixmap;

    display->request++;
    if (macPix->context) {
	char *data = CGBitmapContextGetData(macPix->context);

	if (data) {
	    ckfree(data);
	}
	CFRelease(macPix->context);
    }
    ckfree(macPix);
}

/*
 * Local Variables:
 * mode: objc
 * c-basic-offset: 4
 * fill-column: 79
 * coding: utf-8
 * End:
 */<|MERGE_RESOLUTION|>--- conflicted
+++ resolved
@@ -1122,36 +1122,7 @@
 /*
  *----------------------------------------------------------------------
  *
-<<<<<<< HEAD
- * TkMacOSXDrawableView/TkMacOSXGetRootControl --
-=======
- * TkMacOSXGetDrawablePort --
- *
- *	This function only exists because it is listed in the stubs table.
- *      It is useless.
- *
- * Results:
- *	NULL.
- *
- * Side effects:
- *	None.
- *
- *----------------------------------------------------------------------
- */
-
-void *
-TkMacOSXGetDrawablePort(
-    TCL_UNUSED(Drawable))
-{
-    return NULL;
-}
--
-/*
- *----------------------------------------------------------------------
- *
  * TkMacOSXGetNSViewForDrawable/TkMacOSXGetRootControl --
->>>>>>> 066d6dcb
  *
  *	The function name TkMacOSXGetRootControl is being preserved only
  *      because it exists in a stubs table.  Nobody knows what it means to
