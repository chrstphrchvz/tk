--- conflicted
+++ resolved
@@ -522,11 +522,7 @@
 {
     int deltaX = 0, deltaY = 0, parentBorderwidth = 0;
     MacDrawable *macParent = NULL;
-<<<<<<< HEAD
-    NSWindow *macWindow = TkMacOSXGetNSWindowForDrawable((Drawable) macWin);
-=======
     NSWindow *macWindow = TkMacOSXGetNSWindowForDrawable((Drawable)macWin);
->>>>>>> 8952ee7e
 
     /*
      * Find the Parent window, for an embedded window it will be its container.
@@ -1091,11 +1087,7 @@
 /*
  *----------------------------------------------------------------------
  *
-<<<<<<< HEAD
  *  -- TkMacOSXGetNSWindowForDrawable / Tk_MacOSXGetNSWindowForDrawable
-=======
- * TkMacOSXGetNSWindowForDrawable --
->>>>>>> 8952ee7e
  *
  *	Returns the NSWindow for a given X drawable.  The Tk_ version is
  *      exported as a stub returning a void*.
@@ -1109,13 +1101,8 @@
  *----------------------------------------------------------------------
  */
 
-<<<<<<< HEAD
-NSWindow *
-TkMacOSXGetNSWindowForDrawable(
-=======
 void *
 TkMacOSXDrawable(
->>>>>>> 8952ee7e
     Drawable drawable)
 {
     MacDrawable *macWin = (MacDrawable *)drawable;
@@ -1134,37 +1121,10 @@
 	TkWindow *contWinPtr = TkpGetOtherWindow(macWin->toplevel->winPtr);
 
 	if (contWinPtr) {
-<<<<<<< HEAD
-	    result = TkMacOSXGetNSWindowForDrawable(contWinPtr->window);
-=======
 	    result = TkMacOSXGetNSWindowForDrawable((Drawable)contWinPtr->privatePtr);
->>>>>>> 8952ee7e
 	}
     }
     return result;
-}
-<<<<<<< HEAD
-
-void *
-Tk_MacOSXGetNSWindowForDrawable(
-    Drawable drawable)
-{
-    return TkMacOSXGetNSWindowForDrawable(drawable);
-}
-
-=======
--
->>>>>>> 8952ee7e
-/*
- * The obsolete version of the same stub.
- */
-
-void *
-TkMacOSXDrawable(
-    Drawable drawable)
-{
-    return TkMacOSXGetNSWindowForDrawable(drawable);
 }
  
