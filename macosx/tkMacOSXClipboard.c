/*
 * tkMacOSXClipboard.c --
 *
 *	This file manages the clipboard for the Tk toolkit.
 *
 * Copyright (c) 1995-1997 Sun Microsystems, Inc.
 * Copyright 2001-2009, Apple Inc.
 * Copyright (c) 2006-2009 Daniel A. Steffen <das@users.sourceforge.net>
 *
 * See the file "license.terms" for information on usage and redistribution
 * of this file, and for a DISCLAIMER OF ALL WARRANTIES.
 */

#include "tkMacOSXPrivate.h"
#include "tkSelect.h"

static NSInteger changeCount = -1;
static Tk_Window clipboardOwner = NULL;

#pragma mark TKApplication(TKClipboard)

@implementation TKApplication(TKClipboard)
- (void) tkProvidePasteboard: (TkDisplay *) dispPtr
	pasteboard: (NSPasteboard *) sender
	provideDataForType: (NSString *) type
{
    NSMutableString *string = [NSMutableString new];

    if (dispPtr && dispPtr->clipboardActive &&
	    [type isEqualToString:NSStringPboardType]) {
	for (TkClipboardTarget *targetPtr = dispPtr->clipTargetPtr; targetPtr;
		targetPtr = targetPtr->nextPtr) {
	    if (targetPtr->type == XA_STRING ||
		    targetPtr->type == dispPtr->utf8Atom) {
		for (TkClipboardBuffer *cbPtr = targetPtr->firstBufferPtr;
			cbPtr; cbPtr = cbPtr->nextPtr) {
		    NSString *s = [[NSString alloc] initWithBytesNoCopy:
			    cbPtr->buffer length:cbPtr->length
			    encoding:NSUTF8StringEncoding freeWhenDone:NO];

		    [string appendString:s];
		    [s release];
		}
		break;
	    }
	}
    }
    [sender setString:string forType:type];
    [string release];
}

- (void) tkProvidePasteboard: (TkDisplay *) dispPtr
{
    if (dispPtr && dispPtr->clipboardActive) {
	[self tkProvidePasteboard:dispPtr
		pasteboard:[NSPasteboard generalPasteboard]
		provideDataForType:NSStringPboardType];
    }
}

- (void) pasteboard: (NSPasteboard *) sender
	provideDataForType: (NSString *) type
{
    [self tkProvidePasteboard:TkGetDisplayList() pasteboard:sender
	    provideDataForType:type];
}

- (void) tkCheckPasteboard
{
    if (clipboardOwner && [[NSPasteboard generalPasteboard] changeCount] !=
	    changeCount) {
	TkDisplay *dispPtr = TkGetDisplayList();

	if (dispPtr) {
	    XEvent event;

	    event.xany.type = SelectionClear;
	    event.xany.serial = NextRequest(Tk_Display(clipboardOwner));
	    event.xany.send_event = False;
	    event.xany.window = Tk_WindowId(clipboardOwner);
	    event.xany.display = Tk_Display(clipboardOwner);
	    event.xselectionclear.selection = dispPtr->clipboardAtom;
	    Tk_QueueWindowEvent(&event, TCL_QUEUE_TAIL);
	}
	clipboardOwner = NULL;
    }
}
@end

#pragma mark -

/*
 *----------------------------------------------------------------------
 *
 * TkSelGetSelection --
 *
 *	Retrieve the specified selection from another process. For now, only
 *	fetching XA_STRING from CLIPBOARD is supported. Eventually other types
 *	should be allowed.
 *
 * Results:
 *	The return value is a standard Tcl return value. If an error occurs
 *	(such as no selection exists) then an error message is left in the
 *	interp's result.
 *
 * Side effects:
 *	None.
 *
 *----------------------------------------------------------------------
 */

int
TkSelGetSelection(
    Tcl_Interp *interp,		/* Interpreter to use for reporting errors. */
    Tk_Window tkwin,		/* Window on whose behalf to retrieve the
				 * selection (determines display from which to
				 * retrieve). */
    Atom selection,		/* Selection to retrieve. */
    Atom target,		/* Desired form in which selection is to be
				 * returned. */
    Tk_GetSelProc *proc,	/* Procedure to call to process the selection,
				 * once it has been retrieved. */
    ClientData clientData)	/* Arbitrary value to pass to proc. */
{
    int result = TCL_ERROR;
    TkDisplay *dispPtr = ((TkWindow *) tkwin)->dispPtr;

    if (dispPtr && selection == dispPtr->clipboardAtom && (target == XA_STRING
	    || target == dispPtr->utf8Atom)) {
	NSString *string = nil;
	NSPasteboard *pb = [NSPasteboard generalPasteboard];
	NSString *type = [pb availableTypeFromArray:[NSArray arrayWithObject:
		NSStringPboardType]];

	if (type) {
	    string = [pb stringForType:type];
	}
	result = proc(clientData, interp, string ? [string UTF8String] : "");
    } else {
	Tcl_AppendResult(interp, Tk_GetAtomName(tkwin, selection),
		" selection doesn't exist or form \"",
		Tk_GetAtomName(tkwin, target), "\" not defined", NULL);
    }
    return result;
}

/*
 *----------------------------------------------------------------------
 *
 * XSetSelectionOwner --
 *
 *	This function claims ownership of the specified selection. If the
 *	selection is CLIPBOARD, then we empty the system clipboard.
 *
 * Results:
 *	None.
 *
 * Side effects:
 *	None.
 *
 *----------------------------------------------------------------------
 */

int
XSetSelectionOwner(
    Display *display,		/* X Display. */
    Atom selection,		/* What selection to own. */
    Window owner,		/* Window to be the owner. */
    Time time)			/* The current time? */
{
    TkDisplay *dispPtr = TkGetDisplayList();

    if (dispPtr && selection == dispPtr->clipboardAtom) {
	clipboardOwner = owner ? Tk_IdToWindow(display, owner) : NULL;
	if (!dispPtr->clipboardActive) {
	    NSPasteboard *pb = [NSPasteboard generalPasteboard];

<<<<<<< HEAD
	    changeCount = [pb declareTypes:[NSArray array] owner:NSApp];
	}
    }
}

/*
 *----------------------------------------------------------------------
 *
 * TkMacOSXSelDeadWindow --
 *
 *	This function is invoked just before a TkWindow is deleted. It
 *	performs selection-related cleanup.
 *
 * Results:
 *	None.
 *
 * Side effects:
 *	clipboardOwner is cleared.
 *
 *----------------------------------------------------------------------
 */

void
TkMacOSXSelDeadWindow(
    TkWindow *winPtr)
{
    if (winPtr && winPtr == (TkWindow *)clipboardOwner) {
	clipboardOwner = NULL;
=======
	dispPtr = TkGetMainInfoList()->winPtr->dispPtr;
	if (!dispPtr->clipboardActive) {
	    ClearCurrentScrap();
	}
>>>>>>> 32b6d719
    }
    return Success;
}

/*
 *----------------------------------------------------------------------
 *
 * TkSelUpdateClipboard --
 *
 *	This function is called to force the clipboard to be updated after new
 *	data is added.
 *
 * Results:
 *	None.
 *
 * Side effects:
 *	None.
 *
 *----------------------------------------------------------------------
 */

void
TkSelUpdateClipboard(
    TkWindow *winPtr,		/* Window associated with clipboard. */
    TkClipboardTarget *targetPtr)
				/* Info about the content. */
{
    NSPasteboard *pb = [NSPasteboard generalPasteboard];

    changeCount = [pb addTypes:[NSArray arrayWithObject:NSStringPboardType]
	    owner:NSApp];
}

/*
 *--------------------------------------------------------------
 *
 * TkSelEventProc --
 *
 *	This procedure is invoked whenever a selection-related event occurs.
 *
 * Results:
 *	None.
 *
 * Side effects:
 *	Lots: depends on the type of event.
 *
 *--------------------------------------------------------------
 */

void
TkSelEventProc(
    Tk_Window tkwin,		/* Window for which event was targeted. */
    register XEvent *eventPtr)	/* X event: either SelectionClear,
				 * SelectionRequest, or SelectionNotify. */
{
    if (eventPtr->type == SelectionClear) {
	clipboardOwner = NULL;
	TkSelClearSelection(tkwin, eventPtr);
    }
}

/*
 *----------------------------------------------------------------------
 *
 * TkSelPropProc --
 *
 *	This procedure is invoked when property-change events occur on windows
 *	not known to the toolkit. This is a stub function under Windows.
 *
 * Results:
 *	None.
 *
 * Side effects:
 *	None.
 *
 *----------------------------------------------------------------------
 */

void
TkSelPropProc(
    register XEvent *eventPtr)	/* X PropertyChange event. */
{
}

/*
 *----------------------------------------------------------------------
 *
 * TkSuspendClipboard --
 *
 *	Handle clipboard conversion as required by the suppend event.
 *
 * Results:
 *	None.
 *
 * Side effects:
 *	The local scrap is moved to the global scrap.
 *
 *----------------------------------------------------------------------
 */

void
TkSuspendClipboard(void)
{
    changeCount = [[NSPasteboard generalPasteboard] changeCount];
}

/*
 * Local Variables:
 * mode: objc
 * c-basic-offset: 4
 * fill-column: 79
 * coding: utf-8
 * End:
 */<|MERGE_RESOLUTION|>--- conflicted
+++ resolved
@@ -177,10 +177,10 @@
 	if (!dispPtr->clipboardActive) {
 	    NSPasteboard *pb = [NSPasteboard generalPasteboard];
 
-<<<<<<< HEAD
 	    changeCount = [pb declareTypes:[NSArray array] owner:NSApp];
 	}
     }
+    return Success;
 }
  
@@ -201,18 +201,12 @@
  *----------------------------------------------------------------------
  */
 
-void
+int
 TkMacOSXSelDeadWindow(
     TkWindow *winPtr)
 {
     if (winPtr && winPtr == (TkWindow *)clipboardOwner) {
 	clipboardOwner = NULL;
-=======
-	dispPtr = TkGetMainInfoList()->winPtr->dispPtr;
-	if (!dispPtr->clipboardActive) {
-	    ClearCurrentScrap();
-	}
->>>>>>> 32b6d719
     }
     return Success;
 }
