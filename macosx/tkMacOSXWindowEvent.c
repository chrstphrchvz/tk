--- conflicted
+++ resolved
@@ -447,11 +447,7 @@
  *
  * GenerateUpdates --
  *
-<<<<<<< HEAD
- *	Given an update rectangle and a Tk window, this function geneates
-=======
- *	Given a Macintosh update region and a Tk window this function generates
->>>>>>> ce1d35c8
+ *	Given an update rectangle and a Tk window, this function generates
  *	an X Expose event for the window if it meets the update region. The
  *	function will then recursively have each damaged window generate Expose
  *	events for its child windows.
@@ -945,26 +941,9 @@
 
 - (void) addTkDirtyRect: (NSRect) rect
 {
-<<<<<<< HEAD
     _tkNeedsDisplay = YES;
     _tkDirtyRect = NSUnionRect(_tkDirtyRect, rect);
     [NSApp setNeedsToDraw:YES];
-=======
-    NSView *view = (NSView *) clientdata;
-
-    /*
-     * Make sure that we are not trying to display a view that no longer
-     * exists. Must call [NSApp windows] because [NSApp orderedWindows] excludes
-     * floating/utility windows and other window panels.
-     */
-
-    for (NSWindow *w in [NSApp windows]) {
-	if ([w contentView] == view) {
-	    [view setNeedsDisplay:YES];
-	    break;
-	}
-    }
->>>>>>> ce1d35c8
 }
 
 - (void) clearTkDirtyRect
