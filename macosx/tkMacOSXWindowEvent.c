--- conflicted
+++ resolved
@@ -207,13 +207,9 @@
     TkWindow *winPtr = TkMacOSXGetTkWindow(window);
     if (winPtr) {
 	TKContentView *view = [window contentView];
-<<<<<<< HEAD
 #if MAC_OS_X_VERSION_MAX_ALLOWED >= 101400
 	[view viewDidChangeEffectiveAppearance];
 #endif
-=======
-	[view viewDidChangeEffectiveAppearance];
->>>>>>> 423d8f98
 	[view addTkDirtyRect:[view bounds]];
 	Tcl_CancelIdleCall(TkMacOSXDrawAllViews, NULL);
 	Tcl_DoWhenIdle(TkMacOSXDrawAllViews, NULL);
@@ -913,11 +909,6 @@
 
 @implementation TKContentView(TKWindowEvent)
 
-- (void) userDefaultsChanged: (NSNotification *) notification
-{
-    [self viewDidChangeEffectiveAppearance];
-}
-
 - (void) addTkDirtyRect: (NSRect) rect
 {
     _tkNeedsDisplay = YES;
@@ -1088,7 +1079,7 @@
 }
 
 /*
- * In macOS 10.14 and later his method is called when a user changes between
+ * In macOS 10.14 and later this method is called when a user changes between
  * light and dark mode or changes the accent color. The implementation
  * generates two virtual events.  The first is either <<LightAqua>> or
  * <<DarkAqua>>, depending on the view's current effective appearance.  The
@@ -1097,11 +1088,8 @@
  * colors.
  */
 
-<<<<<<< HEAD
 #if MAC_OS_X_VERSION_MAX_ALLOWED >= 101400
 
-=======
->>>>>>> 423d8f98
 static char *accentNames[] = {
     "Graphite",
     "Red",
