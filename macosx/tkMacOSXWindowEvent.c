--- conflicted
+++ resolved
@@ -934,12 +934,7 @@
 
 - (void) drawRect: (NSRect) rect
 {
-<<<<<<< HEAD
-    const NSRect *rectsBeingDrawn;
-    NSInteger rectsBeingDrawnCount;
     (void)rect;
-=======
->>>>>>> b63b4119
 
 #ifdef TK_MAC_DEBUG_DRAWING
     TkWindow *winPtr = TkMacOSXGetTkWindow([self window]);
