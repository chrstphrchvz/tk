/*
 * tkMacOSXKeyEvent.c --
 *
 *	This file implements functions that decode & handle keyboard events on
 *	MacOS X.
 *
 * Copyright 2001-2009, Apple Inc.
 * Copyright (c) 2006-2009 Daniel A. Steffen <das@users.sourceforge.net>
 * Copyright (c) 2012 Adrian Robert.
 * Copyright 2015 Marc Culler.
 *
 * See the file "license.terms" for information on usage and redistribution of
 * this file, and for a DISCLAIMER OF ALL WARRANTIES.
 */

#include "tkMacOSXPrivate.h"
#include "tkMacOSXEvent.h"
#include "tkMacOSXConstants.h"

/*
#ifdef TK_MAC_DEBUG
#define TK_MAC_DEBUG_KEYBOARD
#endif
*/
#define NS_KEYLOG 0

static Tk_Window keyboardGrabWinPtr = NULL;
				/* Current keyboard grab window. */
static NSWindow *keyboardGrabNSWindow = nil;
				/* NSWindow for the current keyboard grab
				 * window. */
static NSModalSession modalSession = nil;
static BOOL processingCompose = NO;
static BOOL finishedCompose = NO;
static int caret_x = 0, caret_y = 0, caret_height = 0;

static void		setupXEvent(XEvent *xEvent, NSWindow *w,
			    unsigned int state);
static unsigned		isFunctionKey(unsigned int code);

unsigned short releaseCode;


#pragma mark TKApplication(TKKeyEvent)

@implementation TKApplication(TKKeyEvent)

- (NSEvent *) tkProcessKeyEvent: (NSEvent *) theEvent
{
#ifdef TK_MAC_DEBUG_EVENTS
    TKLog(@"-[%@(%p) %s] %@", [self class], self, _cmd, theEvent);
#endif
    NSWindow *w;
    NSEventType type = [theEvent type];
    NSUInteger modifiers = ([theEvent modifierFlags] &
			    NSDeviceIndependentModifierFlagsMask);
    NSUInteger len = 0;
    BOOL repeat = NO;
    unsigned short keyCode = [theEvent keyCode];
    NSString *characters = nil, *charactersIgnoringModifiers = nil;
    static NSUInteger savedModifiers = 0;
    static NSMutableArray *nsEvArray;

    if (nsEvArray == nil) {
        nsEvArray = [[NSMutableArray alloc] initWithCapacity: 1];
        processingCompose = NO;
    }

    w = [theEvent window];
    TkWindow *winPtr = TkMacOSXGetTkWindow(w);
    Tk_Window tkwin = (Tk_Window) winPtr;
    XEvent xEvent;

    if (!winPtr) {
	return theEvent;
    }

    /*
     * Control-Tab and Control-Shift-Tab are used to switch tabs in a tabbed
     * window.  We do not want to generate an Xevent for these since that might
     * cause the deselected tab to be reactivated.
     */

    if (keyCode == 48 && (modifiers & NSControlKeyMask) == NSControlKeyMask) {
	return theEvent;
    }

    switch (type) {
    case NSKeyUp:
	/*Fix for bug #1ba71a86bb: key release firing on key press.*/
	setupXEvent(&xEvent, w, 0);
	xEvent.xany.type = KeyRelease;
	xEvent.xkey.keycode = releaseCode;
	xEvent.xany.serial = LastKnownRequestProcessed(Tk_Display(tkwin));
    case NSKeyDown:
	repeat = [theEvent isARepeat];
	characters = [theEvent characters];
	charactersIgnoringModifiers = [theEvent charactersIgnoringModifiers];
        len = [charactersIgnoringModifiers length];
    case NSFlagsChanged:

#if defined(TK_MAC_DEBUG_EVENTS) || NS_KEYLOG == 1
	TKLog(@"-[%@(%p) %s] r=%d mods=%u '%@' '%@' code=%u c=%d %@ %d", [self class], self, _cmd, repeat, modifiers, characters, charactersIgnoringModifiers, keyCode,([charactersIgnoringModifiers length] == 0) ? 0 : [charactersIgnoringModifiers characterAtIndex: 0], w, type);
#endif
	break;

    default:
	return theEvent; /* Unrecognized key event. */
    }

    /*
     * Create an Xevent to add to the Tk queue.
     */

    if (!processingCompose) {
        unsigned int state = 0;

        if (modifiers & NSAlphaShiftKeyMask) {
	    state |= LockMask;
        }
        if (modifiers & NSShiftKeyMask) {
	    state |= ShiftMask;
        }
        if (modifiers & NSControlKeyMask) {
	    state |= ControlMask;
        }
        if (modifiers & NSCommandKeyMask) {
	    state |= Mod1Mask;		/* command key */
        }
        if (modifiers & NSAlternateKeyMask) {
	    state |= Mod2Mask;		/* option key */
        }
        if (modifiers & NSNumericPadKeyMask) {
	    state |= Mod3Mask;
        }
        if (modifiers & NSFunctionKeyMask) {
	    state |= Mod4Mask;
        }

        /*
         * Events are only received for the front Window on the Macintosh. So
	 * to build an XEvent we look up the Tk window associated to the Front
	 * window. If a different window has a local grab we ignore the event.
         */

        TkWindow *winPtr = TkMacOSXGetTkWindow(w);
        Tk_Window tkwin = (Tk_Window) winPtr;

	if (tkwin) {
	    TkWindow *grabWinPtr = winPtr->dispPtr->grabWinPtr;

	    if (grabWinPtr
		    && grabWinPtr != winPtr
		    && !winPtr->dispPtr->grabFlags /* this means the grab is local. */
		    && grabWinPtr->mainPtr == winPtr->mainPtr) {
		return theEvent;
	    }
	} else {
	    tkwin = (Tk_Window) winPtr->dispPtr->focusPtr;
	}
        if (!tkwin) {
	    TkMacOSXDbgMsg("tkwin == NULL");
	    return theEvent;  /* Give up. No window for this event. */
        }

        /*
         * If it's a function key, or we have modifiers other than Shift or
         * Alt, pass it straight to Tk.  Otherwise we'll send for input
         * processing.
         */

        int code = (len == 0) ? 0 :
		[charactersIgnoringModifiers characterAtIndex: 0];
        if (type != NSKeyDown || isFunctionKey(code)
		|| (len > 0 && state & (ControlMask | Mod1Mask | Mod3Mask | Mod4Mask))) {
            XEvent xEvent;

            setupXEvent(&xEvent, w, state);
            if (type == NSFlagsChanged) {
		if (savedModifiers > modifiers) {
		    xEvent.xany.type = KeyRelease;
		} else {
		    xEvent.xany.type = KeyPress;
		}

		/*
		 * Use special '-1' to signify a special keycode to our
		 * platform specific code in tkMacOSXKeyboard.c. This is rather
		 * like what happens on Windows.
		 */

		xEvent.xany.send_event = -1;

		/*
		 * Set keycode (which was zero) to the changed modifier
		 */

		xEvent.xkey.keycode = (modifiers ^ savedModifiers);
            } else {
		if (type == NSKeyUp || repeat) {
		    xEvent.xany.type = KeyRelease;
		} else {
		    xEvent.xany.type = KeyPress;
		}

		/*
		 * For command key, take input manager's word so things like
		 * dvorak / qwerty layout work.
		 */

		if ((modifiers & NSCommandKeyMask) == NSCommandKeyMask
			&& (modifiers & NSAlternateKeyMask) != NSAlternateKeyMask
			&& len > 0 && !isFunctionKey(code)) {
		    // head off keycode-based translation in tkMacOSXKeyboard.c
		    xEvent.xkey.nbytes = [characters length]; //len
		}

		if ([characters length] > 0) {
		    xEvent.xkey.keycode = (keyCode << 16) |
			    (UInt16) [characters characterAtIndex:0];
		    if (![characters getCString:xEvent.xkey.trans_chars
			    maxLength:XMaxTransChars encoding:NSUTF8StringEncoding]) {
			/* prevent SF bug 2907388 (crash on some composite chars) */
			//PENDING: we might not need this anymore
			TkMacOSXDbgMsg("characters too long");
			return theEvent;
		    }
		}

		if (repeat) {
		    Tk_QueueWindowEvent(&xEvent, TCL_QUEUE_TAIL);
		    xEvent.xany.type = KeyPress;
		    xEvent.xany.serial = LastKnownRequestProcessed(Tk_Display(tkwin));
		}
            }
            Tk_QueueWindowEvent(&xEvent, TCL_QUEUE_TAIL);
            savedModifiers = modifiers;
            return theEvent;
	}  /* if send straight to TK */
    }  /* if not processing compose */

    if (type == NSKeyDown) {
        if (NS_KEYLOG) {
	    TKLog(@"keyDown: %s compose sequence.\n",
		    processingCompose == YES ? "Continue" : "Begin");
	}
        processingCompose = YES;
        [nsEvArray addObject: theEvent];
        [[w contentView] interpretKeyEvents: nsEvArray];
        [nsEvArray removeObject: theEvent];
    }

    savedModifiers = modifiers;
    return theEvent;
}
@end


@implementation TKContentView
/* <NSTextInput> implementation (called through interpretKeyEvents:]). */

/* <NSTextInput>: called when done composing;
   NOTE: also called when we delete over working text, followed immed.
         by doCommandBySelector: deleteBackward: */
- (void)insertText: (id)aString
{
    int i, len = [(NSString *) aString length];
    XEvent xEvent;

    if (NS_KEYLOG) {
	TKLog(@"insertText '%@'\tlen = %d", aString, len);
    }
    processingCompose = NO;
    finishedCompose = YES;

    /*
     * First, clear any working text.
     */

    if (privateWorkingText != nil) {
	[self deleteWorkingText];
    }

    /*
     * Now insert the string as keystrokes.
     */

    setupXEvent(&xEvent, [self window], 0);
    xEvent.xany.type = KeyPress;

    for (i =0; i<len; i++) {
	xEvent.xkey.keycode = (UInt16) [aString characterAtIndex: i];
	[[aString substringWithRange: NSMakeRange(i,1)]
	      getCString: xEvent.xkey.trans_chars
	       maxLength: XMaxTransChars encoding: NSUTF8StringEncoding];
	xEvent.xkey.nbytes = strlen(xEvent.xkey.trans_chars);
	xEvent.xany.type = KeyPress;
	releaseCode = (UInt16) [aString characterAtIndex: 0];
	Tk_QueueWindowEvent(&xEvent, TCL_QUEUE_TAIL);
    }
    releaseCode = (UInt16) [aString characterAtIndex: 0];
}


/* <NSTextInput>: inserts display of composing characters */
- (void)setMarkedText: (id)aString selectedRange: (NSRange)selRange
{
    NSString *str = [aString respondsToSelector: @selector (string)] ?
	[aString string] : aString;
    if (NS_KEYLOG) {
	TKLog(@"setMarkedText '%@' len =%lu range %lu from %lu", str,
	      (unsigned long) [str length], (unsigned long) selRange.length,
	      (unsigned long) selRange.location);
    }

    if (privateWorkingText != nil) {
	[self deleteWorkingText];
    }
    if ([str length] == 0) {
	return;
    }

    processingCompose = YES;
    privateWorkingText = [str copy];

    //PENDING: insert workingText underlined
}


- (BOOL)hasMarkedText
{
    return privateWorkingText != nil;
}


- (NSRange)markedRange
{
    NSRange rng = privateWorkingText != nil
	? NSMakeRange(0, [privateWorkingText length])
	: NSMakeRange(NSNotFound, 0);

    if (NS_KEYLOG) {
	TKLog(@"markedRange request");
    }
    return rng;
}


- (void)unmarkText
{
    if (NS_KEYLOG) {
	TKLog(@"unmark (accept) text");
    }
    [self deleteWorkingText];
    processingCompose = NO;
}


/* used to position char selection windows, etc. */
- (NSRect)firstRectForCharacterRange: (NSRange)theRange
{
    NSRect rect;
    NSPoint pt;

    pt.x = caret_x;
    pt.y = caret_y;

    pt = [self convertPoint: pt toView: nil];
    pt = [[self window] tkConvertPointToScreen: pt];
    pt.y -= caret_height;

    rect.origin = pt;
    rect.size.width = caret_height;
    rect.size.height = caret_height;
    return rect;
}


- (NSInteger)conversationIdentifier
{
    return (NSInteger) self;
}


- (void)doCommandBySelector: (SEL)aSelector
{
    if (NS_KEYLOG) {
	TKLog(@"doCommandBySelector: %@", NSStringFromSelector(aSelector));
    }
    processingCompose = NO;
    if (aSelector == @selector (deleteBackward:)) {
	/*
	 * Happens when user backspaces over an ongoing composition:
	 * throw a 'delete' into the event queue.
	 */

	XEvent xEvent;

	setupXEvent(&xEvent, [self window], 0);
	xEvent.xany.type = KeyPress;
	xEvent.xkey.nbytes = 1;
	xEvent.xkey.keycode = (0x33 << 16) | 0x7F;
	xEvent.xkey.trans_chars[0] = 0x7F;
	xEvent.xkey.trans_chars[1] = 0x0;
	Tk_QueueWindowEvent(&xEvent, TCL_QUEUE_TAIL);
    }
}


- (NSArray *)validAttributesForMarkedText
{
    static NSArray *arr = nil;

    if (arr == nil) {
	arr = [NSArray new];
    }
    /* [[NSArray arrayWithObject: NSUnderlineStyleAttributeName] retain]; */
    return arr;
}


- (NSRange)selectedRange
{
    if (NS_KEYLOG) {
	TKLog(@"selectedRange request");
    }
    return NSMakeRange(NSNotFound, 0);
}


- (NSUInteger)characterIndexForPoint: (NSPoint)thePoint
{
    if (NS_KEYLOG) {
	TKLog(@"characterIndexForPoint request");
    }
    return 0;
}


- (NSAttributedString *)attributedSubstringFromRange: (NSRange)theRange
{
    static NSAttributedString *str = nil;
    if (str == nil) {
	str = [NSAttributedString new];
    }
    if (NS_KEYLOG) {
	TKLog(@"attributedSubstringFromRange request");
    }
    return str;
}
/* End <NSTextInput> impl. */
@end


@implementation TKContentView(TKKeyEvent)
/* delete display of composing characters [not in <NSTextInput>] */
- (void)deleteWorkingText
{
    if (privateWorkingText == nil) {
	return;
    }
    if (NS_KEYLOG) {
	TKLog(@"deleteWorkingText len = %lu\n",
	      (unsigned long)[privateWorkingText length]);
    }
    [privateWorkingText release];
    privateWorkingText = nil;
    processingCompose = NO;

    //PENDING: delete working text
}
@end

/*
 * Set up basic fields in xevent for keyboard input.
 */
static void
setupXEvent(XEvent *xEvent, NSWindow *w, unsigned int state)
{
    TkWindow *winPtr = TkMacOSXGetTkWindow(w);
    Tk_Window tkwin = (Tk_Window) winPtr;

    if (!winPtr) {
	return;
    }

    memset(xEvent, 0, sizeof(XEvent));
    xEvent->xany.serial = LastKnownRequestProcessed(Tk_Display(tkwin));
    xEvent->xany.send_event = false;
    xEvent->xany.display = Tk_Display(tkwin);
    xEvent->xany.window = Tk_WindowId(tkwin);

    xEvent->xkey.root = XRootWindow(Tk_Display(tkwin), 0);
    xEvent->xkey.subwindow = None;
    xEvent->xkey.time = TkpGetMS();
    xEvent->xkey.state = state;
    xEvent->xkey.same_screen = true;
    xEvent->xkey.trans_chars[0] = 0;
    xEvent->xkey.nbytes = 0;
}

#pragma mark -

/*
 *----------------------------------------------------------------------
 *
 * XGrabKeyboard --
 *
 *	Simulates a keyboard grab by setting the focus.
 *
 * Results:
 *	Always returns GrabSuccess.
 *
 * Side effects:
 *	Sets the keyboard focus to the specified window.
 *
 *----------------------------------------------------------------------
 */

int
XGrabKeyboard(
    Display* display,
    Window grab_window,
    Bool owner_events,
    int pointer_mode,
    int keyboard_mode,
    Time time)
{
    keyboardGrabWinPtr = Tk_IdToWindow(display, grab_window);
<<<<<<< HEAD
    TkWindow *captureWinPtr = (TkWindow *) TkMacOSXGetCapture(); 
=======
    TkWindow *captureWinPtr = (TkWindow *) TkMacOSXGetCapture();
>>>>>>> 7d6fc907

    if (keyboardGrabWinPtr && captureWinPtr) {
	NSWindow *w = TkMacOSXDrawableWindow(grab_window);
	MacDrawable *macWin = (MacDrawable *) grab_window;

	if (w && macWin->toplevel->winPtr == (TkWindow *) captureWinPtr) {
	    if (modalSession) {
		Tcl_Panic("XGrabKeyboard: already grabbed");
	    }
	    keyboardGrabNSWindow = w;
	    [w retain];
	    modalSession = [NSApp beginModalSessionForWindow:w];
	}
    }
    return GrabSuccess;
}

/*
 *----------------------------------------------------------------------
 *
 * XUngrabKeyboard --
 *
 *	Releases the simulated keyboard grab.
 *
 * Results:
 *	None.
 *
 * Side effects:
 *	Sets the keyboard focus back to the value before the grab.
 *
 *----------------------------------------------------------------------
 */

void
XUngrabKeyboard(
    Display* display,
    Time time)
{
    if (modalSession) {
	[NSApp endModalSession:modalSession];
	modalSession = nil;
    }
    if (keyboardGrabNSWindow) {
	[keyboardGrabNSWindow release];
	keyboardGrabNSWindow = nil;
    }
    keyboardGrabWinPtr = NULL;
}

/*
 *----------------------------------------------------------------------
 *
 * TkMacOSXGetModalSession --
 *
 * Results:
 *	Returns the current modal session
 *
 * Side effects:
 *	None.
 *
 *----------------------------------------------------------------------
 */

MODULE_SCOPE NSModalSession
TkMacOSXGetModalSession(void)
{
    return modalSession;
}

/*
 *----------------------------------------------------------------------
 *
 * Tk_SetCaretPos --
 *
 *	This enables correct placement of the XIM caret. This is called by
 *	widgets to indicate their cursor placement, and the caret location is
 *	used by TkpGetString to place the XIM caret.
 *
 * Results:
 *	None
 *
 * Side effects:
 *	None
 *
 *----------------------------------------------------------------------
 */

void
Tk_SetCaretPos(
    Tk_Window tkwin,
    int x,
    int y,
    int height)
 {
    TkCaret *caretPtr = &(((TkWindow *) tkwin)->dispPtr->caret);

    /*
     * Prevent processing anything if the values haven't changed. Windows only
     * has one display, so we can do this with statics.
     */

    if ((caretPtr->winPtr == ((TkWindow *) tkwin))
	    && (caretPtr->x == x) && (caretPtr->y == y)) {
	return;
    }

    caretPtr->winPtr = ((TkWindow *) tkwin);
    caretPtr->x = x;
    caretPtr->y = y;
    caretPtr->height = height;

    /*
     * As in Windows, adjust to the toplevel to get the coords right.
     */

    while (!Tk_IsTopLevel(tkwin)) {
	x += Tk_X(tkwin);
	y += Tk_Y(tkwin);
	tkwin = Tk_Parent(tkwin);
	if (tkwin == NULL) {
	    return;
	}
    }

    /*
     * But adjust for fact that NS uses flipped view.
     */

    y = Tk_Height(tkwin) - y;

    caret_x = x;
    caret_y = y;
    caret_height = height;
}


static unsigned convert_ns_to_X_keysym[] =
{
    NSHomeFunctionKey,		0x50,
    NSLeftArrowFunctionKey,	0x51,
    NSUpArrowFunctionKey,	0x52,
    NSRightArrowFunctionKey,	0x53,
    NSDownArrowFunctionKey,	0x54,
    NSPageUpFunctionKey,	0x55,
    NSPageDownFunctionKey,	0x56,
    NSEndFunctionKey,		0x57,
    NSBeginFunctionKey,		0x58,
    NSSelectFunctionKey,	0x60,
    NSPrintFunctionKey,		0x61,
    NSExecuteFunctionKey,	0x62,
    NSInsertFunctionKey,	0x63,
    NSUndoFunctionKey,		0x65,
    NSRedoFunctionKey,		0x66,
    NSMenuFunctionKey,		0x67,
    NSFindFunctionKey,		0x68,
    NSHelpFunctionKey,		0x6A,
    NSBreakFunctionKey,		0x6B,

    NSF1FunctionKey,		0xBE,
    NSF2FunctionKey,		0xBF,
    NSF3FunctionKey,		0xC0,
    NSF4FunctionKey,		0xC1,
    NSF5FunctionKey,		0xC2,
    NSF6FunctionKey,		0xC3,
    NSF7FunctionKey,		0xC4,
    NSF8FunctionKey,		0xC5,
    NSF9FunctionKey,		0xC6,
    NSF10FunctionKey,		0xC7,
    NSF11FunctionKey,		0xC8,
    NSF12FunctionKey,		0xC9,
    NSF13FunctionKey,		0xCA,
    NSF14FunctionKey,		0xCB,
    NSF15FunctionKey,		0xCC,
    NSF16FunctionKey,		0xCD,
    NSF17FunctionKey,		0xCE,
    NSF18FunctionKey,		0xCF,
    NSF19FunctionKey,		0xD0,
    NSF20FunctionKey,		0xD1,
    NSF21FunctionKey,		0xD2,
    NSF22FunctionKey,		0xD3,
    NSF23FunctionKey,		0xD4,
    NSF24FunctionKey,		0xD5,

    NSBackspaceCharacter,	0x08,  /* 8: Not on some KBs. */
    NSDeleteCharacter,		0xFF,  /* 127: Big 'delete' key upper right. */
    NSDeleteFunctionKey,	0x9F,  /* 63272: Del forw key off main array. */

    NSTabCharacter,		0x09,
    0x19,			0x09,  /* left tab->regular since pass shift */
    NSCarriageReturnCharacter,	0x0D,
    NSNewlineCharacter,		0x0D,
    NSEnterCharacter,		0x8D,

    0x1B,			0x1B   /* escape */
};


static unsigned
isFunctionKey(
    unsigned code)
{
    const unsigned last_keysym = (sizeof(convert_ns_to_X_keysym)
                                / sizeof(convert_ns_to_X_keysym[0]));
    unsigned keysym;

    for (keysym = 0; keysym < last_keysym; keysym += 2) {
	if (code == convert_ns_to_X_keysym[keysym]) {
	    return 0xFF00 | convert_ns_to_X_keysym[keysym + 1];
	}
    }
    return 0;
}

/*
 * Local Variables:
 * mode: objc
 * c-basic-offset: 4
 * fill-column: 79
 * coding: utf-8
 * End:
 */<|MERGE_RESOLUTION|>--- conflicted
+++ resolved
@@ -530,11 +530,7 @@
     Time time)
 {
     keyboardGrabWinPtr = Tk_IdToWindow(display, grab_window);
-<<<<<<< HEAD
-    TkWindow *captureWinPtr = (TkWindow *) TkMacOSXGetCapture(); 
-=======
     TkWindow *captureWinPtr = (TkWindow *) TkMacOSXGetCapture();
->>>>>>> 7d6fc907
 
     if (keyboardGrabWinPtr && captureWinPtr) {
 	NSWindow *w = TkMacOSXDrawableWindow(grab_window);
