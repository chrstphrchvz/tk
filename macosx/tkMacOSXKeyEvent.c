/*
 * tkMacOSXKeyEvent.c --
 *
 *	This file implements functions that decode & handle keyboard events on
 *	MacOS X.
 *
 * Copyright 2001-2009, Apple Inc.
 * Copyright (c) 2006-2009 Daniel A. Steffen <das@users.sourceforge.net>
 * Copyright (c) 2012 Adrian Robert.
 * Copyright 2015-2020 Marc Culler.
 *
 * See the file "license.terms" for information on usage and redistribution of
 * this file, and for a DISCLAIMER OF ALL WARRANTIES.
 */

#include "tkMacOSXPrivate.h"
#include "tkMacOSXInt.h"
#include "tkMacOSXConstants.h"
#include "tkMacOSXWm.h"

/*
 * See tkMacOSXPrivate.h for macros related to key event processing.
 */

/*
#ifdef TK_MAC_DEBUG
#define TK_MAC_DEBUG_KEYBOARD
#endif
*/

#define NS_KEYLOG 0
#define XEVENT_MOD_MASK (ControlMask | Mod1Mask | Mod3Mask | Mod4Mask)
static Tk_Window keyboardGrabWinPtr = NULL; /* Current keyboard grab window. */
static NSWindow *keyboardGrabNSWindow = nil; /* Its underlying NSWindow.*/
static NSModalSession modalSession = nil;
static BOOL processingCompose = NO;
static Tk_Window composeWin = NULL;
static int caret_x = 0, caret_y = 0, caret_height = 0;
static void setupXEvent(XEvent *xEvent, Tk_Window tkwin, NSUInteger modifiers);
static void setXEventPoint(XEvent *xEvent, Tk_Window tkwin, NSWindow *w);
static NSUInteger textInputModifiers;

#pragma mark TKApplication(TKKeyEvent)

@implementation TKApplication(TKKeyEvent)

- (NSEvent *) tkProcessKeyEvent: (NSEvent *) theEvent
{
#ifdef TK_MAC_DEBUG_EVENTS
    TKLog(@"-[%@(%p) %s] %@", [self class], self, _cmd, theEvent);
#endif
    NSWindow *w = [theEvent window];
<<<<<<< HEAD
    Tk_Window tkwin = Tk_MacOSXGetTkWindow(w);
    TkWindow *winPtr = (TkWindow *)tkwin, *grabWinPtr, *focusWinPtr;
=======
    TkWindow *winPtr = TkMacOSXGetTkWindow(w), *grabWinPtr, *focusWinPtr;
    Tk_Window tkwin = (Tk_Window)winPtr;
>>>>>>> 8952ee7e
    NSEventType type = [theEvent type];
    NSUInteger virtual = [theEvent keyCode];
    NSUInteger modifiers = ([theEvent modifierFlags] &
			    NSDeviceIndependentModifierFlagsMask);
    XEvent xEvent;
    MacKeycode macKC;
    UniChar keychar = 0;
    Bool can_input_text, has_modifiers = NO, use_text_input = NO;
    static NSUInteger savedModifiers = 0;
    static NSMutableArray *nsEvArray = nil;

    if (nsEvArray == nil) {
        nsEvArray = [[NSMutableArray alloc] initWithCapacity: 1];
        processingCompose = NO;
    }
    if (!winPtr) {
	return theEvent;
    }

    /*
     * If a local grab is in effect, key events for windows in the
     * grabber's application are redirected to the grabber.  Key events
     * for other applications are delivered normally.  If a global
     * grab is in effect all key events are redirected to the grabber.
     */

    grabWinPtr = winPtr->dispPtr->grabWinPtr;
    if (grabWinPtr) {
	if (winPtr->dispPtr->grabFlags ||  /* global grab */
	    grabWinPtr->mainPtr == winPtr->mainPtr){ /* same application */
	    winPtr =winPtr->dispPtr->focusPtr;
	    tkwin = (Tk_Window)winPtr;
	}
    }

    /*
     * Extract the unicode character from KeyUp and KeyDown events.
     */

    if (type == NSKeyUp || type == NSKeyDown) {
	if ([[theEvent characters] length] > 0) {
	    keychar = [[theEvent characters] characterAtIndex:0];

	    /*
	     * Currently, real keys always send BMP characters, but who knows?
	     */

	    if (CFStringIsSurrogateHighCharacter(keychar)) {
		UniChar lowChar = [[theEvent characters] characterAtIndex:1];
		keychar = CFStringGetLongCharacterForSurrogatePair(
		    keychar, lowChar);
	    }
	} else {

	    /*
	     * This is a dead key, such as Option-e, so it should go to the
	     * TextInputClient.
	     */

	    use_text_input = YES;
	}

	/*
	 * Apple uses 0x10 for unrecognized keys.
	 */

	if (keychar == 0x10) {
	    keychar = UNKNOWN_KEYCHAR;
	}

#if defined(TK_MAC_DEBUG_EVENTS) || NS_KEYLOG == 1
	TKLog(@"-[%@(%p) %s] repeat=%d mods=%x char=%x code=%lu c=%d type=%d",
	      [self class], self, _cmd,
	      (type == NSKeyDown) && [theEvent isARepeat], modifiers, keychar,
	      virtual, w, type);
#endif

    }

    /*
     * Build a skeleton XEvent.  We need to build it here, even if we will not
     * send it, so we can pass it to TkFocusKeyEvent to determine whether the
     * target widget can input text.
     */

    setupXEvent(&xEvent, tkwin, modifiers);
    has_modifiers = xEvent.xkey.state & XEVENT_MOD_MASK;
    focusWinPtr = TkFocusKeyEvent(winPtr, &xEvent);
    if (focusWinPtr == NULL) {
	TKContentView *contentView = [w contentView];

	/*
	 * This NSEvent is being sent to a window which does not have focus.
	 * This could mean, for example, that the user deactivated the Tk app
	 * while the NSTextInputClient's popup character selection window was
	 * still open.  We attempt to abandon any ongoing composition operation
	 * and discard the event.
	 */

	[contentView cancelComposingText];
	return theEvent;
    }
    can_input_text = ((focusWinPtr->flags & TK_CAN_INPUT_TEXT) != 0);

#if (NS_KEYLOG)
    TKLog(@"keyDown: %s compose sequence.\n",
	  processingCompose == YES ? "Continue" : "Begin");
#endif

    /*
     * Decide whether this event should be processed with the NSTextInputClient
     * protocol.
     */

    if (processingCompose ||
	(type == NSKeyDown && can_input_text && !has_modifiers &&
	 IS_PRINTABLE(keychar))
	) {
	use_text_input = YES;
    }

    /*
     * If we are processing this KeyDown event as an NSTextInputClient we do
     * not queue an XEvent.  We pass the NSEvent to our interpretKeyEvents
     * method.  When the composition sequence is complete, the callback method
     * insertText: replacementRange will be called.  That method generates a
     * keyPress XEvent with the selected character.
     */

    if (use_text_input) {
	textInputModifiers = modifiers;

	/*
	 * In IME the Enter key is used to terminate a composition sequence.
	 * When there are multiple choices of input text available, and the
	 * user's selected choice is not the default, it may be necessary to
	 * hit the Enter key multiple times before the text is accepted and
	 * rendered (See ticket 39de9677aa]). So when sending an Enter key
	 * during composition, we continue sending Enter keys until the
	 * inputText method has cleared the processingCompose flag.
	 */

	if (processingCompose && [theEvent keyCode] == 36) {
	    [nsEvArray addObject: theEvent];
	    while(processingCompose) {
		[[w contentView] interpretKeyEvents: nsEvArray];
	    }
	    [nsEvArray removeObject: theEvent];
	} else {
	    [nsEvArray addObject: theEvent];
	    [[w contentView] interpretKeyEvents: nsEvArray];
	    [nsEvArray removeObject: theEvent];
	}
	return theEvent;
    }

    /*
     * We are not handling this event as an NSTextInputClient, so we need to
     * finish constructing the XEvent and queue it.
     */

    macKC.v.o_s =  ((modifiers & NSShiftKeyMask ? INDEX_SHIFT : 0) |
		    (modifiers & NSAlternateKeyMask ? INDEX_OPTION : 0));
    macKC.v.virtual = virtual;
    switch (type) {
    case NSFlagsChanged:

	/*
	 * This XEvent is a simulated KeyPress or KeyRelease event for a
	 * modifier key.  To determine the type, note that the highest bit
	 * where the flags differ is 1 if and only if it is a KeyPress. The
	 * modifiers are saved so we can detect the next flag change.
	 */

	xEvent.xany.type = modifiers > savedModifiers ? KeyPress : KeyRelease;
	savedModifiers = modifiers;

	/*
	 * Set the keychar to MOD_KEYCHAR as a signal to TkpGetKeySym (see
	 * tkMacOSXKeyboard.c) that this is a modifier key event.
	 */

	keychar = MOD_KEYCHAR;
	break;
    case NSKeyUp:
	xEvent.xany.type = KeyRelease;
	break;
    case NSKeyDown:
	xEvent.xany.type = KeyPress;
	break;
    default:
	return theEvent; /* Unrecognized key event. */
    }
    macKC.v.keychar = keychar;
    xEvent.xkey.keycode = macKC.uint;
    setXEventPoint(&xEvent, tkwin, w);

    /*
     * Finally we can queue the XEvent, inserting a KeyRelease before a
     * repeated KeyPress.
     */

    if (type == NSKeyDown && [theEvent isARepeat]) {

	xEvent.xany.type = KeyRelease;
	Tk_QueueWindowEvent(&xEvent, TCL_QUEUE_TAIL);
	xEvent.xany.type = KeyPress;
    }
    Tk_QueueWindowEvent(&xEvent, TCL_QUEUE_TAIL);
    return theEvent;
}
@end


@implementation TKContentView
@synthesize tkDirtyRect = _tkDirtyRect;
@synthesize tkNeedsDisplay = _tkNeedsDisplay;;

/*
 * Implementation of the NSTextInputClient protocol.
 */

/* [NSTextInputClient inputText: replacementRange:] is called by
 * interpretKeyEvents when a composition sequence is complete.  It is also
 * called when we delete working text.  In that case the call is followed
 * immediately by doCommandBySelector: deleteBackward:
 */
- (void)insertText: (id)aString
  replacementRange: (NSRange)repRange
{
    int i, len, state;
    XEvent xEvent;
    NSString *str, *keystr, *lower;
<<<<<<< HEAD
    Tk_Window tkwin = Tk_MacOSXGetTkWindow([self window]);
    TkWindow *winPtr = (TkWindow *)tkwin;
=======
    TkWindow *winPtr = TkMacOSXGetTkWindow([self window]);
    Tk_Window tkwin = (Tk_Window)winPtr;
>>>>>>> 8952ee7e
    Bool sendingIMEText = NO;

    str = ([aString isKindOfClass: [NSAttributedString class]]) ?
        [aString string] : aString;
    len = [str length];

    if (NS_KEYLOG) {
	TKLog(@"insertText '%@'\tlen = %d", aString, len);
    }

    /*
     * Clear any working text.
     */

    if (privateWorkingText != nil) {
	sendingIMEText = YES;
    	[self deleteWorkingText];
    }

    /*
     * Insert the string as a sequence of keystrokes.
     */

    setupXEvent(&xEvent, tkwin, textInputModifiers);
    setXEventPoint(&xEvent, tkwin, [self window]);
    xEvent.xany.type = KeyPress;

    /*
     * Apple evidently sets location to 0 to signal that an accented letter has
     * been selected from the accent menu.  An unaccented letter has already
     * been displayed and we need to erase it before displaying the accented
     * letter.
     */

    if (repRange.location == 0) {
	Tk_Window focusWin = (Tk_Window)winPtr->dispPtr->focusPtr;
	TkSendVirtualEvent(focusWin, "TkAccentBackspace", NULL);
    }

    /*
     * Next we generate an XEvent for each unicode character in our string.
     * This string could contain non-BMP characters, for example if the
     * emoji palette was used.
     *
     * NSString uses UTF-16 internally, which means that a non-BMP character is
     * represented by a sequence of two 16-bit "surrogates".  We record this in
     * the XEvent by setting the low order 21-bits of the keycode to the UCS-32
     * value value of the character and the virtual keycode in the high order
     * byte to the special value NON_BMP.
     */

    state = xEvent.xkey.state;
    for (i = 0; i < len; i++) {
	UniChar keychar;
	MacKeycode macKC = {0};

	keychar = [str characterAtIndex:i];
	macKC.v.keychar = keychar;
	if (CFStringIsSurrogateHighCharacter(keychar)) {
	    UniChar lowChar = [str characterAtIndex:++i];
	    macKC.v.keychar = CFStringGetLongCharacterForSurrogatePair(
				  (UniChar)keychar, lowChar);
	    macKC.v.virtual = NON_BMP_VIRTUAL;
	} else if (repRange.location == 0 || sendingIMEText) {
	    macKC.v.virtual = REPLACEMENT_VIRTUAL;
	} else {
	    macKC.uint = TkMacOSXAddVirtual(macKC.uint);
	    xEvent.xkey.state |= INDEX2STATE(macKC.x.xvirtual);
	}
	keystr = [[NSString alloc] initWithCharacters:&keychar length:1];
	lower = [keystr lowercaseString];
	if (![keystr isEqual: lower]) {
	    macKC.v.o_s |= INDEX_SHIFT;
	    xEvent.xkey.state |= ShiftMask;
	}
	if (xEvent.xkey.state & Mod2Mask) {
	    macKC.v.o_s |= INDEX_OPTION;
	}
	xEvent.xkey.keycode = macKC.uint;
    	xEvent.xany.type = KeyPress;
    	Tk_QueueWindowEvent(&xEvent, TCL_QUEUE_TAIL);
	xEvent.xkey.state = state;
    }
}

/*
 * This required method is allowed to return nil.
 */

- (NSAttributedString *)attributedSubstringForProposedRange:(NSRange)theRange
      actualRange:(NSRangePointer)thePointer
{
    return nil;
}

/*
 * This method is supposed to insert (or replace selected text with) the string
 * argument. If the argument is an NSString, it should be displayed with a
 * distinguishing appearance, e.g underlined.
 */

- (void)setMarkedText: (id)aString
	selectedRange: (NSRange)selRange
     replacementRange: (NSRange)repRange
{
<<<<<<< HEAD
    TkWindow *winPtr = (TkWindow *)Tk_MacOSXGetTkWindow([self window]);
    Tk_Window focusWin = (Tk_Window) winPtr->dispPtr->focusPtr;
=======
    TkWindow *winPtr = TkMacOSXGetTkWindow([self window]);
    Tk_Window focusWin = (Tk_Window)winPtr->dispPtr->focusPtr;
>>>>>>> 8952ee7e
    NSString *temp;
    NSString *str;

    str = ([aString isKindOfClass: [NSAttributedString class]]) ?
        [aString string] : aString;
    if (focusWin) {

	/*
	 * Remember the widget where the composition is happening, in case it
	 * gets defocussed during the composition.
	 */

	composeWin = focusWin;
    } else {
	return;
    }
    if (NS_KEYLOG) {
	TKLog(@"setMarkedText '%@' len =%lu range %lu from %lu", str,
	      (unsigned long) [str length], (unsigned long) selRange.length,
	      (unsigned long) selRange.location);
    }

    if (privateWorkingText != nil) {
	[self deleteWorkingText];
    }

    if ([str length] == 0) {
	return;
    }

    /*
     * Use our insertText method to display the marked text.
     */

    TkSendVirtualEvent(focusWin, "TkStartIMEMarkedText", NULL);
    processingCompose = YES;
    temp = [str copy];
    [self insertText: temp replacementRange:repRange];
    privateWorkingText = temp;
    TkSendVirtualEvent(focusWin, "TkEndIMEMarkedText", NULL);
}

- (BOOL)hasMarkedText
{
    return privateWorkingText != nil;
}

- (NSRange)markedRange
{
    NSRange rng = privateWorkingText != nil
	? NSMakeRange(0, [privateWorkingText length])
	: NSMakeRange(NSNotFound, 0);

    if (NS_KEYLOG) {
	TKLog(@"markedRange request");
    }
    return rng;
}

- (void)unmarkText
{
    if (NS_KEYLOG) {
	TKLog(@"unmarkText");
    }
    [self deleteWorkingText];
    processingCompose = NO;
}

/*
 * Called by the system to get a position for popup character selection windows
 * such as a Character Palette, or a selection menu for IME.
 */

- (NSRect)firstRectForCharacterRange: (NSRange)theRange
			 actualRange: (NSRangePointer)thePointer
{
    NSRect rect;
    NSPoint pt;
    pt.x = caret_x;
    pt.y = caret_y;

    pt = [self convertPoint: pt toView: nil];
    pt = [[self window] tkConvertPointToScreen: pt];
    pt.y -= caret_height;

    rect.origin = pt;
    rect.size.width = 0;
    rect.size.height = caret_height;
    return rect;
}

- (NSInteger)conversationIdentifier
{
    return (NSInteger) self;
}

- (void)doCommandBySelector: (SEL)aSelector
{
    if (NS_KEYLOG) {
	TKLog(@"doCommandBySelector: %@", NSStringFromSelector(aSelector));
    }
    processingCompose = NO;
    if (aSelector == @selector (deleteBackward:)) {
<<<<<<< HEAD
	TkWindow *winPtr = (TkWindow *)Tk_MacOSXGetTkWindow([self window]);
	Tk_Window focusWin = (Tk_Window) winPtr->dispPtr->focusPtr;
=======
	TkWindow *winPtr = TkMacOSXGetTkWindow([self window]);
	Tk_Window focusWin = (Tk_Window)winPtr->dispPtr->focusPtr;
>>>>>>> 8952ee7e
	TkSendVirtualEvent(focusWin, "TkAccentBackspace", NULL);
    }
}

- (NSArray *)validAttributesForMarkedText
{
    static NSArray *arr = nil;
    if (arr == nil) {
	arr = [[NSArray alloc] initWithObjects:
	    NSUnderlineStyleAttributeName,
	    NSUnderlineColorAttributeName,
	    nil];
	[arr retain];
    }
    return arr;
}

- (NSRange)selectedRange
{
    if (NS_KEYLOG) {
	TKLog(@"selectedRange request");
    }
    return NSMakeRange(0, 0);
}

- (NSUInteger)characterIndexForPoint: (NSPoint)thePoint
{
    if (NS_KEYLOG) {
	TKLog(@"characterIndexForPoint request");
    }
    return NSNotFound;
}

- (NSAttributedString *)attributedSubstringFromRange: (NSRange)theRange
{
    static NSAttributedString *str = nil;
    if (str == nil) {
	str = [NSAttributedString new];
    }
    if (NS_KEYLOG) {
	TKLog(@"attributedSubstringFromRange request");
    }
    return str;
}
/* End of NSTextInputClient implementation. */

@end


@implementation TKContentView(TKKeyEvent)

/*
 * Tell the widget to erase the displayed composing characters.  This
 * is not part of the NSTextInputClient protocol.
 */

- (void)deleteWorkingText
{
    if (privateWorkingText == nil) {
	return;
    } else {

	if (NS_KEYLOG) {
	    TKLog(@"deleteWorkingText len = %lu\n",
		  (unsigned long)[privateWorkingText length]);
	}

	[privateWorkingText release];
	privateWorkingText = nil;
	processingCompose = NO;
	if (composeWin) {
	    TkSendVirtualEvent(composeWin, "TkClearIMEMarkedText", NULL);
	}
    }
}

- (void)cancelComposingText
{
    if (NS_KEYLOG) {
	TKLog(@"cancelComposingText");
    }
    [self deleteWorkingText];
    processingCompose = NO;
}

@end

/*
 * Set up basic fields in xevent for keyboard input.
 */

static void
setupXEvent(XEvent *xEvent, Tk_Window tkwin, NSUInteger modifiers)
{
    unsigned int state = 0;
    Display *display = Tk_Display(tkwin);

    if (tkwin == NULL) {
	return;
    }
    if (modifiers) {
	state = (modifiers & NSAlphaShiftKeyMask ? LockMask    : 0) |
	        (modifiers & NSShiftKeyMask      ? ShiftMask   : 0) |
	        (modifiers & NSControlKeyMask    ? ControlMask : 0) |
	        (modifiers & NSCommandKeyMask    ? Mod1Mask    : 0) |
	        (modifiers & NSAlternateKeyMask  ? Mod2Mask    : 0) |
	        (modifiers & NSNumericPadKeyMask ? Mod3Mask    : 0) |
	        (modifiers & NSFunctionKeyMask   ? Mod4Mask    : 0) ;
    }
    memset(xEvent, 0, sizeof(XEvent));
    xEvent->xany.serial = LastKnownRequestProcessed(display);
    xEvent->xany.display = Tk_Display(tkwin);
    xEvent->xany.window = Tk_WindowId(tkwin);

    xEvent->xkey.root = XRootWindow(display, 0);
    xEvent->xkey.time = TkpGetMS();
    xEvent->xkey.state = state;
    xEvent->xkey.same_screen = true;
    /* No need to initialize other fields implicitly here,
     * because of the memset() above. */
}

static void
setXEventPoint(
    XEvent *xEvent,
    Tk_Window tkwin,
    NSWindow *w)
{
    TkWindow *winPtr = (TkWindow *) tkwin;
    NSPoint local = [w  mouseLocationOutsideOfEventStream];
    NSPoint global = [w tkConvertPointToScreen: local];
    int win_x, win_y;

    if (Tk_IsEmbedded(winPtr)) {
	TkWindow *contPtr = TkpGetOtherWindow(winPtr);
	if (Tk_IsTopLevel(contPtr)) {
	    local.x -= contPtr->wmInfoPtr->xInParent;
	    local.y -= contPtr->wmInfoPtr->yInParent;
	} else {
	    TkWindow *topPtr = TkMacOSXGetHostToplevel(winPtr)->winPtr;
	    local.x -= (topPtr->wmInfoPtr->xInParent + contPtr->changes.x);
	    local.y -= (topPtr->wmInfoPtr->yInParent + contPtr->changes.y);
	}
    } else if (winPtr->wmInfoPtr != NULL) {
	local.x -= winPtr->wmInfoPtr->xInParent;
	local.y -= winPtr->wmInfoPtr->yInParent;
    }
    tkwin = Tk_TopCoordsToWindow(tkwin, local.x, local.y, &win_x, &win_y);
    local.x = win_x;
    local.y = win_y;
    global.y = TkMacOSXZeroScreenHeight() - global.y;
    xEvent->xbutton.x = local.x;
    xEvent->xbutton.y = local.y;
    xEvent->xbutton.x_root = global.x;
    xEvent->xbutton.y_root = global.y;
}

#pragma mark -

/*
 *----------------------------------------------------------------------
 *
 * XGrabKeyboard --
 *
 *	Simulates a keyboard grab by setting the focus.
 *
 * Results:
 *	Always returns GrabSuccess.
 *
 * Side effects:
 *	Sets the keyboard focus to the specified window.
 *
 *----------------------------------------------------------------------
 */

int
XGrabKeyboard(
    Display* display,
    Window grab_window,
    Bool owner_events,
    int pointer_mode,
    int keyboard_mode,
    Time time)
{
    keyboardGrabWinPtr = Tk_IdToWindow(display, grab_window);
    TkWindow *captureWinPtr = (TkWindow *) TkpGetCapture();

    if (keyboardGrabWinPtr && captureWinPtr) {
	NSWindow *w = TkMacOSXGetNSWindowForDrawable(grab_window);
	MacDrawable *macWin = (MacDrawable *) grab_window;

	if (w && macWin->toplevel->winPtr == (TkWindow *) captureWinPtr) {
	    if (modalSession) {
		Tcl_Panic("XGrabKeyboard: already grabbed");
	    }
	    keyboardGrabNSWindow = w;
	    [w retain];
	    modalSession = [NSApp beginModalSessionForWindow:w];
	}
    }
    return GrabSuccess;
}

/*
 *----------------------------------------------------------------------
 *
 * XUngrabKeyboard --
 *
 *	Releases the simulated keyboard grab.
 *
 * Results:
 *	None.
 *
 * Side effects:
 *	Sets the keyboard focus back to the value before the grab.
 *
 *----------------------------------------------------------------------
 */

int
XUngrabKeyboard(
    Display* display,
    Time time)
{
    if (modalSession) {
	[NSApp endModalSession:modalSession];
	modalSession = nil;
    }
    if (keyboardGrabNSWindow) {
	[keyboardGrabNSWindow release];
	keyboardGrabNSWindow = nil;
    }
    keyboardGrabWinPtr = NULL;
    return Success;
}

/*
 *----------------------------------------------------------------------
 *
 * TkMacOSXGetModalSession --
 *
 * Results:
 *	Returns the current modal session
 *
 * Side effects:
 *	None.
 *
 *----------------------------------------------------------------------
 */

MODULE_SCOPE NSModalSession
TkMacOSXGetModalSession(void)
{
    return modalSession;
}

/*
 *----------------------------------------------------------------------
 *
 * Tk_SetCaretPos --
 *
 *	This enables correct placement of the popups used for character
 *      selection by the NSTextInputClient.  It gets called by text entry
 *      widgets whenever the cursor is drawn.  It does nothing if the widget's
 *      NSWindow is not the current KeyWindow.  Otherwise it updates the
 *      display's caret structure and records the caret geometry in static
 *      variables for use by the NSTextInputClient implementation.  Any
 *      widget passed to this function will be marked as being able to input
 *      text by setting the TK_CAN_INPUT_TEXT flag.
 *
 * Results:
 *	None
 *
 * Side effects:
 *      Sets the CAN_INPUT_TEXT flag on the widget passed as tkwin.  May update
 *      the display's caret structure as well as the static variables caret_x,
 *      caret_y and caret_height.
 *
 *----------------------------------------------------------------------
 */

void
Tk_SetCaretPos(
    Tk_Window tkwin,
    int x,
    int y,
    int height)
 {
    TkWindow *winPtr = (TkWindow *) tkwin;
    TkCaret *caretPtr = &(winPtr->dispPtr->caret);
    NSWindow *w = TkMacOSXGetNSWindowForDrawable(Tk_WindowId(tkwin));

    /*
     * Register this widget as being capable of text input, so we know we
     * should process (appropriate) key events for this window with the
     * NSTextInputClient protocol.
     */

    winPtr->flags |= TK_CAN_INPUT_TEXT;
    if (w && ![w isKeyWindow]) {
	return;
    }
    if ((caretPtr->winPtr == winPtr
	 && caretPtr->x == x) && (caretPtr->y == y)) {
	return;
    }

    /*
     * Update the display's caret information.
     */

    caretPtr->winPtr = winPtr;
    caretPtr->x = x;
    caretPtr->y = y;
    caretPtr->height = height;

    /*
     * Record the caret geometry in static variables for use when processing
     * key events.  We use the TKContextView coordinate system for this.
     */

    caret_height = height;
    while (!Tk_IsTopLevel(tkwin)) {
	x += Tk_X(tkwin);
	y += Tk_Y(tkwin);
	tkwin = Tk_Parent(tkwin);
	if (tkwin == NULL) {
	    return;
	}
    }
    caret_x = x;
    caret_y = Tk_Height(tkwin) - y;
}

/*
 * Local Variables:
 * mode: objc
 * c-basic-offset: 4
 * fill-column: 79
 * coding: utf-8
 * End:
 */<|MERGE_RESOLUTION|>--- conflicted
+++ resolved
@@ -50,13 +50,8 @@
     TKLog(@"-[%@(%p) %s] %@", [self class], self, _cmd, theEvent);
 #endif
     NSWindow *w = [theEvent window];
-<<<<<<< HEAD
     Tk_Window tkwin = Tk_MacOSXGetTkWindow(w);
     TkWindow *winPtr = (TkWindow *)tkwin, *grabWinPtr, *focusWinPtr;
-=======
-    TkWindow *winPtr = TkMacOSXGetTkWindow(w), *grabWinPtr, *focusWinPtr;
-    Tk_Window tkwin = (Tk_Window)winPtr;
->>>>>>> 8952ee7e
     NSEventType type = [theEvent type];
     NSUInteger virtual = [theEvent keyCode];
     NSUInteger modifiers = ([theEvent modifierFlags] &
@@ -291,13 +286,8 @@
     int i, len, state;
     XEvent xEvent;
     NSString *str, *keystr, *lower;
-<<<<<<< HEAD
     Tk_Window tkwin = Tk_MacOSXGetTkWindow([self window]);
     TkWindow *winPtr = (TkWindow *)tkwin;
-=======
-    TkWindow *winPtr = TkMacOSXGetTkWindow([self window]);
-    Tk_Window tkwin = (Tk_Window)winPtr;
->>>>>>> 8952ee7e
     Bool sendingIMEText = NO;
 
     str = ([aString isKindOfClass: [NSAttributedString class]]) ?
@@ -403,13 +393,8 @@
 	selectedRange: (NSRange)selRange
      replacementRange: (NSRange)repRange
 {
-<<<<<<< HEAD
     TkWindow *winPtr = (TkWindow *)Tk_MacOSXGetTkWindow([self window]);
-    Tk_Window focusWin = (Tk_Window) winPtr->dispPtr->focusPtr;
-=======
-    TkWindow *winPtr = TkMacOSXGetTkWindow([self window]);
     Tk_Window focusWin = (Tk_Window)winPtr->dispPtr->focusPtr;
->>>>>>> 8952ee7e
     NSString *temp;
     NSString *str;
 
@@ -513,13 +498,8 @@
     }
     processingCompose = NO;
     if (aSelector == @selector (deleteBackward:)) {
-<<<<<<< HEAD
 	TkWindow *winPtr = (TkWindow *)Tk_MacOSXGetTkWindow([self window]);
-	Tk_Window focusWin = (Tk_Window) winPtr->dispPtr->focusPtr;
-=======
-	TkWindow *winPtr = TkMacOSXGetTkWindow([self window]);
 	Tk_Window focusWin = (Tk_Window)winPtr->dispPtr->focusPtr;
->>>>>>> 8952ee7e
 	TkSendVirtualEvent(focusWin, "TkAccentBackspace", NULL);
     }
 }
