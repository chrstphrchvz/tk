--- conflicted
+++ resolved
@@ -4,11 +4,7 @@
  *	Contains the Mac implementation of the common dialog boxes.
  *
  * Copyright © 1996-1997 Sun Microsystems, Inc.
-<<<<<<< HEAD
- * Copyright © 2001-2009, Apple Inc.
-=======
  * Copyright © 2001-2009 Apple Inc.
->>>>>>> 2f2a807e
  * Copyright © 2006-2009 Daniel A. Steffen <das@users.sourceforge.net>
  * Copyright © 2017 Christian Gollwitzer
  * Copyright © 2022 Marc Culler
