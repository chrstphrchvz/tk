/*
 * tkMacOSXInt.h --
 *
 *	Declarations of Macintosh specific shared variables and procedures.
 *
 * Copyright (c) 1995-1997 Sun Microsystems, Inc.
 * Copyright 2001-2009, Apple Inc.
 * Copyright (c) 2005-2009 Daniel A. Steffen <das@users.sourceforge.net>
 *
 * See the file "license.terms" for information on usage and redistribution
 * of this file, and for a DISCLAIMER OF ALL WARRANTIES.
 */

#ifndef _TKMACINT
#define _TKMACINT

#ifndef _TKINT
#include "tkInt.h"
#endif

/*
 * Include platform specific public interfaces.
 */

#ifndef _TKMAC
#include "tkMacOSX.h"
#import <Cocoa/Cocoa.h>
#endif

/*
 * Define compatibility platform types used in the structures below so that
 * this header can be included without pulling in the platform headers.
 */

#ifndef _TKMACPRIV
#   ifndef CGGEOMETRY_H_
#	ifndef CGFLOAT_DEFINED
#	    if __LP64__
#		define CGFloat double
#	    else
#		define CGFloat float
#	    endif
#	endif
#	define CGSize struct {CGFloat width; CGFloat height;}
#   endif
#   ifndef CGCONTEXT_H_
#	define CGContextRef void *
#   endif
#   ifndef CGCOLOR_H_
#	define CGColorRef void *
#   endif
#   ifndef __HISHAPE__
#	define HIShapeRef void *
#   endif
#   ifndef _APPKITDEFINES_H
#	define NSView void *
#   endif
#endif

struct TkWindowPrivate {
    TkWindow *winPtr;		/* Ptr to tk window or NULL if Pixmap */
    NSView *view;
    CGContextRef context;
    int xOff;			/* X offset from toplevel window */
    int yOff;			/* Y offset from toplevel window */
    CGSize size;
    HIShapeRef visRgn;		/* Visible region of window */
    HIShapeRef aboveVisRgn;	/* Visible region of window & its children */
    HIShapeRef drawRgn;		/* Clipped drawing region */
    int referenceCount;		/* Don't delete toplevel until children are
				 * gone. */
    struct TkWindowPrivate *toplevel;
				/* Pointer to the toplevel datastruct. */
    CGFloat fillRGBA[4];        /* Background used by the ttk FillElement */
    int flags;			/* Various state see defines below. */
};
typedef struct TkWindowPrivate MacDrawable;

/*
 * Defines use for the flags field of the MacDrawable data structure.
 */

#define TK_SCROLLBAR_GROW	0x01
#define TK_CLIP_INVALID		0x02
#define TK_HOST_EXISTS		0x04
#define TK_DRAWN_UNDER_MENU	0x08
#define TK_IS_PIXMAP		0x10
#define TK_IS_BW_PIXMAP		0x20
#define TK_DO_NOT_DRAW          0x40
#define TTK_HAS_CONTRASTING_BG  0x80

/*
 * I am reserving TK_EMBEDDED = 0x100 in the MacDrawable flags
 * This is defined in tk.h. We need to duplicate the TK_EMBEDDED flag in the
 * TkWindow structure for the window, but in the MacWin. This way we can
 * still tell what the correct port is after the TKWindow structure has been
 * freed. This actually happens when you bind destroy of a toplevel to
 * Destroy of a child.
 */

/*
<<<<<<< HEAD
 * GC CGColorRef cache for tkMacOSXColor.c
 */

typedef struct {
    unsigned long cachedForeground;
    CGColorRef cachedForegroundColor;
    unsigned long cachedBackground;
    CGColorRef cachedBackgroundColor;
} TkpGCCache;

MODULE_SCOPE TkpGCCache *TkpGetGCCache(GC gc);
MODULE_SCOPE void TkpInitGCCache(GC gc);
MODULE_SCOPE void TkpFreeGCCache(GC gc);
=======
 * This structure is for handling Netscape-type in process
 * embedding where Tk does not control the top-level. It contains
 * various functions that are needed by Mac specific routines, like
 * TkMacOSXGetDrawablePort. The definitions of the function types
 * are in tkMacOSX.h.
 */

typedef struct {
    Tk_MacOSXEmbedRegisterWinProc *registerWinProc;
    Tk_MacOSXEmbedGetGrafPortProc *getPortProc;
    Tk_MacOSXEmbedMakeContainerExistProc *containerExistProc;
    Tk_MacOSXEmbedGetClipProc *getClipProc;
    Tk_MacOSXEmbedGetOffsetInParentProc *getOffsetProc;
} TkMacOSXEmbedHandler;

MODULE_SCOPE TkMacOSXEmbedHandler *tkMacOSXEmbedHandler;
>>>>>>> f36c3e13

/*
 * Undef compatibility platform types defined above.
 */

#ifndef _TKMACPRIV
#   ifndef CGGEOMETRY_H_
#	ifndef CGFLOAT_DEFINED
#	    undef CGFloat
#	endif
#	undef CGSize
#   endif
#   ifndef CGCONTEXT_H_
#	undef CGContextRef
#   endif
#   ifndef CGCOLOR_H_
#	undef CGColorRef
#   endif
#   ifndef __HISHAPE__
#	undef HIShapeRef
#   endif
#   ifndef _APPKITDEFINES_H
#	undef NSView
#   endif
#endif

/*
 * Defines used for TkMacOSXInvalidateWindow
 */

#define TK_WINDOW_ONLY 0
#define TK_PARENT_WINDOW 1

/*
 * Accessor for the privatePtr flags field for the TK_HOST_EXISTS field
 */

#define TkMacOSXHostToplevelExists(tkwin) \
    (((TkWindow *) (tkwin))->privatePtr->toplevel->flags & TK_HOST_EXISTS)

/*
 * Defines used for the flags argument to TkGenWMConfigureEvent.
 */

#define TK_LOCATION_CHANGED	1
#define TK_SIZE_CHANGED		2
#define TK_BOTH_CHANGED		3
#define TK_MACOSX_HANDLE_EVENT_IMMEDIATELY 1024

/*
 * Defines for tkTextDisp.c and tkFont.c
 */

#define TK_LAYOUT_WITH_BASE_CHUNKS	1
#define TK_DRAW_IN_CONTEXT		1

/*
 * Prototypes of internal procs not in the stubs table.
 */

MODULE_SCOPE void TkMacOSXDefaultStartupScript(void);
MODULE_SCOPE void TkpClipDrawableToRect(Display *display, Drawable d, int x,
	int y, int width, int height);
MODULE_SCOPE void TkpRetainRegion(Region r);
MODULE_SCOPE void TkpReleaseRegion(Region r);
MODULE_SCOPE void TkpShiftButton(NSButton *button, NSPoint delta);
MODULE_SCOPE Bool TkTestLogDisplay(Drawable drawable);

/*
 * Include the stubbed internal platform-specific API.
 */

#include "tkIntPlatDecls.h"

#endif /* _TKMACINT */

/*
 * Local Variables:
 * mode: objc
 * c-basic-offset: 4
 * fill-column: 79
 * coding: utf-8
 * End:
 */<|MERGE_RESOLUTION|>--- conflicted
+++ resolved
@@ -99,40 +99,6 @@
  */
 
 /*
-<<<<<<< HEAD
- * GC CGColorRef cache for tkMacOSXColor.c
- */
-
-typedef struct {
-    unsigned long cachedForeground;
-    CGColorRef cachedForegroundColor;
-    unsigned long cachedBackground;
-    CGColorRef cachedBackgroundColor;
-} TkpGCCache;
-
-MODULE_SCOPE TkpGCCache *TkpGetGCCache(GC gc);
-MODULE_SCOPE void TkpInitGCCache(GC gc);
-MODULE_SCOPE void TkpFreeGCCache(GC gc);
-=======
- * This structure is for handling Netscape-type in process
- * embedding where Tk does not control the top-level. It contains
- * various functions that are needed by Mac specific routines, like
- * TkMacOSXGetDrawablePort. The definitions of the function types
- * are in tkMacOSX.h.
- */
-
-typedef struct {
-    Tk_MacOSXEmbedRegisterWinProc *registerWinProc;
-    Tk_MacOSXEmbedGetGrafPortProc *getPortProc;
-    Tk_MacOSXEmbedMakeContainerExistProc *containerExistProc;
-    Tk_MacOSXEmbedGetClipProc *getClipProc;
-    Tk_MacOSXEmbedGetOffsetInParentProc *getOffsetProc;
-} TkMacOSXEmbedHandler;
-
-MODULE_SCOPE TkMacOSXEmbedHandler *tkMacOSXEmbedHandler;
->>>>>>> f36c3e13
-
-/*
  * Undef compatibility platform types defined above.
  */
 
