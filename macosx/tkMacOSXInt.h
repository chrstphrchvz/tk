--- conflicted
+++ resolved
@@ -160,14 +160,8 @@
  */
 
 MODULE_SCOPE void TkMacOSXDefaultStartupScript(void);
-<<<<<<< HEAD
 MODULE_SCOPE void TkpRetainRegion(Region r);
 MODULE_SCOPE void TkpReleaseRegion(Region r);
-MODULE_SCOPE void TkpShiftButton(NSButton *button, NSPoint delta);
-=======
-MODULE_SCOPE void TkpClipDrawableToRect(Display *display, Drawable d, int x,
-	int y, int width, int height);
->>>>>>> 1c9b89db
 MODULE_SCOPE Bool TkTestLogDisplay(Drawable drawable);
 
 /*
