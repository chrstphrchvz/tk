--- conflicted
+++ resolved
@@ -264,48 +264,7 @@
      *  Generate an XEvent for this mouse event.
      */
 
-<<<<<<< HEAD
-    unsigned int state = 0;
-    int button = [theEvent buttonNumber] + Button1;
-    if (button >= Button4) {
-	button += 4; /* Map buttons 4/9 to 8/13 */
-    } else if (button == Button2) {
-	button = Button3;
-    } else if (button == Button3) {
-	button = Button2;
-    }
-    EventRef eventRef = (EventRef)[theEvent eventRef];
-    UInt32 buttons;
-    OSStatus err = GetEventParameter(eventRef, kEventParamMouseChord,
-	    typeUInt32, NULL, sizeof(UInt32), NULL, &buttons);
-
-    if (err == noErr) {
-	state |= (buttons & 0x079) * Button1Mask;
-	/* Handle swapped buttons 2/3 */
-	if (buttons & 0x02) {
-	    state |= Button3Mask;
-	}
-	if (buttons & 0x04) {
-	    state |= Button2Mask;
-	}
-	state |= (buttons & 0x180) * (Button8Mask >> 7);
-    } else if (button <= 13) {
-	switch (eventType) {
-	case NSLeftMouseDown:
-	case NSRightMouseDown:
-	case NSLeftMouseDragged:
-	case NSRightMouseDragged:
-	case NSOtherMouseDown:
-	    state |= TkGetButtonMask(button);
-	    break;
-	default:
-	    break;
-	}
-    }
-
-=======
     unsigned int state = buttonState;
->>>>>>> 51da8fab
     NSUInteger modifiers = [theEvent modifierFlags];
 
     if (modifiers & NSAlphaShiftKeyMask) {
@@ -346,7 +305,6 @@
 	Tk_UpdatePointer(target, global.x, global.y, state);
     } else {
 	CGFloat delta;
-	int coarseDelta;
 	XEvent xEvent;
 
 	/*
@@ -364,21 +322,15 @@
 
 	delta = [theEvent deltaY] * 120;
 	if (delta != 0.0) {
-	    coarseDelta = (delta > -120.0 && delta < 120.0) ?
-		    (signbit(delta) ? -120 : 120 : lround(delta);
 	    xEvent.xbutton.state = state;
-	    xEvent.xkey.keycode = coarseDelta;
-	    xEvent.xkey.nbytes = 0;
+	    xEvent.xkey.keycode = (delta > 0) ? ceil(delta) : floor(delta);
 	    xEvent.xany.serial = LastKnownRequestProcessed(Tk_Display(tkwin));
 	    Tk_QueueWindowEvent(&xEvent, TCL_QUEUE_TAIL);
 	}
 	delta = [theEvent deltaX] * 120;
 	if (delta != 0.0) {
-	    coarseDelta = (delta > -120.0 && delta < 120.0) ?
-		    (signbit(delta) ? -120 : 120) : lround(delta);
 	    xEvent.xbutton.state = state | ShiftMask;
-	    xEvent.xkey.keycode = coarseDelta;
-	    xEvent.xkey.nbytes = 0;
+	    xEvent.xkey.keycode = (delta > 0) ? ceil(delta) : floor(delta);
 	    xEvent.xany.serial = LastKnownRequestProcessed(Tk_Display(tkwin));
 	    Tk_QueueWindowEvent(&xEvent, TCL_QUEUE_TAIL);
 	}
