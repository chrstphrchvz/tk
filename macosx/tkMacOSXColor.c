/*
 * TkMacOSXColor.c --
 *
 *	This file maintains a database of color values for the Tk
 *	toolkit, in order to avoid round-trips to the server to
 *	map color names to pixel values.
 *
 * Copyright © 1990-1994 The Regents of the University of California.
 * Copyright © 1994-1996 Sun Microsystems, Inc.
 * Copyright © 2001-2009 Apple Inc.
 * Copyright © 2006-2009 Daniel A. Steffen <das@users.sourceforge.net>
 * Copyright © 2020 Marc Culler
 *
 * See the file "license.terms" for information on usage and redistribution
 * of this file, and for a DISCLAIMER OF ALL WARRANTIES.
 */

#include "tkMacOSXPrivate.h"
#include "tkColor.h"
#include "tkMacOSXColor.h"

static Tcl_HashTable systemColors;
static int numSystemColors;
static int rgbColorIndex;
static int controlAccentIndex;
static int selectedTabTextIndex;
static Bool useFakeAccentColor = NO;
static SystemColorDatum **systemColorIndex;
#if MAC_OS_X_VERSION_MAX_ALLOWED >= 101400
static NSAppearance *lightAqua = nil;
static NSAppearance *darkAqua = nil;
#endif
static NSColorSpace* sRGB = NULL;
static const CGFloat WINDOWBACKGROUND[4] =
    {236.0 / 255, 236.0 / 255, 236.0 / 255, 1.0};

void initColorTable()
{
    NSAutoreleasePool *pool = [NSAutoreleasePool new];
    Tcl_InitHashTable(&systemColors, TCL_STRING_KEYS);
    SystemColorDatum *entry, *oldEntry;
    Tcl_HashSearch search;
    Tcl_HashEntry *hPtr;
    int newPtr, index = 0;
    NSColorList *systemColorList = [NSColorList colorListNamed:@"System"];
    NSString *key;

#if MAC_OS_X_VERSION_MAX_ALLOWED >= 101400
    if (@available(macOS 10.14, *)) {
	darkAqua = [NSAppearance appearanceNamed:NSAppearanceNameDarkAqua];
        lightAqua = [NSAppearance appearanceNamed:NSAppearanceNameAqua];
    }
#endif

    /*
     * Build a hash table for looking up a color by its name.
     * First add all of the static entries from tkMacOSXColor.h
     */

    for (entry = systemColorData; entry->name != NULL; entry++) {
	hPtr = Tcl_CreateHashEntry(&systemColors, entry->name, &newPtr);
	if (entry->type == semantic) {
	    NSString *colorName = [[NSString alloc]
				   initWithCString:entry->macName
					  encoding:NSUTF8StringEncoding];
	    SEL colorSelector = NSSelectorFromString(colorName);
	    if (![NSColor respondsToSelector:colorSelector]) {
		if ([colorName isEqualToString:@"controlAccentColor"]) {
		    useFakeAccentColor = YES;
		} else if (![colorName isEqualToString:@"selectedTabTextColor"]) {
		    /* Uncomment to print all unsupported colors:              */
		    /* printf("Unsupported color %s\n", colorName.UTF8String); */
		    continue;
		}
	    }
	    entry->selector = [colorName retain];
	}
	if (newPtr == 0) {
	    oldEntry = (SystemColorDatum *) Tcl_GetHashValue(hPtr);
	    entry->index = oldEntry->index;
	    [oldEntry->selector release];
	} else {
	    entry->index = index++;
	}
	Tcl_SetHashValue(hPtr, entry);
    }

    /*
     * Add all of the colors in the System ColorList.
     */

    for (key in [systemColorList allKeys]) {
	int length = [key lengthOfBytesUsingEncoding:NSUTF8StringEncoding];
	char *name;
	entry = (SystemColorDatum *)ckalloc(sizeof(SystemColorDatum));
	bzero(entry, sizeof(SystemColorDatum));
	name = (char *)ckalloc(length + 1);
	strcpy(name, key.UTF8String);
	name[0] = toupper(name[0]);
        if (!strcmp(name, "WindowBackgroundColor")) {

	    /*
	     * Avoid black windows on old systems.
	     */

	    continue;
	}
	entry->type=semantic;
	entry->name = name;
	entry->selector = [key retain];
	hPtr = Tcl_CreateHashEntry(&systemColors, entry->name, &newPtr);
	if (newPtr == 0) {
	    oldEntry = (SystemColorDatum *) Tcl_GetHashValue(hPtr);
	    entry->index = oldEntry->index;
	    [oldEntry->selector release];
	} else {
	    entry->index = index++;
	}
	Tcl_SetHashValue(hPtr, entry);
    }

    /*
     * Build an array for looking up a color by its index.
     */

    numSystemColors = index;
    systemColorIndex = (SystemColorDatum **)ckalloc(numSystemColors * sizeof(SystemColorDatum *));
    for (hPtr = Tcl_FirstHashEntry(&systemColors, &search); hPtr != NULL;
	 hPtr = Tcl_NextHashEntry(&search)) {
	entry = (SystemColorDatum *) Tcl_GetHashValue(hPtr);
	if (entry == NULL) {
	    Tcl_Panic("Unsupported semantic color with no supported backup!");
	}
	systemColorIndex[entry->index] = entry;
    }

    /*
     * Remember the indexes of some special entries.
     */

    hPtr = Tcl_FindHashEntry(&systemColors, "Pixel");
    entry = (SystemColorDatum *) Tcl_GetHashValue(hPtr);
    rgbColorIndex = entry->index;
    hPtr = Tcl_FindHashEntry(&systemColors, "ControlAccentColor");
    entry = (SystemColorDatum *) Tcl_GetHashValue(hPtr);
    controlAccentIndex = entry->index;
    hPtr = Tcl_FindHashEntry(&systemColors, "SelectedTabTextColor");
    entry = (SystemColorDatum *) Tcl_GetHashValue(hPtr);
    selectedTabTextIndex = entry->index;
    [pool drain];
}

/*
 *----------------------------------------------------------------------
 *
 * TkMacOSXRGBPixel --
 *
 *	Return an unsigned long value suitable for use in the pixel
 *	field of an XColor with the specified red, green and blue
 *	intensities.  The inputs are cast as unsigned longs but are
 *      expected to have values representable by an unsigned char.
 *
 *      This is called in the TkpGetPixel macro, used in xcolor.c,
 *      and in ImageGetPixel.
 *
 * Results:
 *	An unsigned long that can be used as the pixel field of an XColor.
 *
 * Side effects:
 *	None.
 *----------------------------------------------------------------------
 */
MODULE_SCOPE
unsigned long
TkMacOSXRGBPixel(
    unsigned long red,
    unsigned long green,
    unsigned long blue)
{
    MacPixel p = {0};
    p.pixel.colortype = rgbColor;
    p.pixel.value = ((red & 0xff) << 16)  |
	            ((green & 0xff) << 8) |
	            (blue & 0xff);
    return p.ulong;
}

/*
 *----------------------------------------------------------------------
 *
 * TkMacOSXClearPixel --
 *
 *	Return the unsigned long value that appears in the pixel
 *	field of the XColor for systemTransparentColor.
 *
 *      This is used in tkMacOSXImage.c.
 *
 * Results:
 *	The unsigned long that appears in the pixel field of the XColor
 *      for systemTransparentPixel.
 *
 * Side effects:
 *	None.
 *----------------------------------------------------------------------
 */
MODULE_SCOPE
unsigned long TkMacOSXClearPixel(
    void)
{
    MacPixel p = {0};
    p.pixel.value = 0;
    p.pixel.colortype = clearColor;
    return p.ulong;
}


/*
 *----------------------------------------------------------------------
 *
 * GetEntryFromPixel --
 *
 *	Look up a SystemColorDatum which describes the XColor with
 *      the specified value as its pixel field.
 *
 * Results:
 *	A pointer to a SystemColorDatum, or NULL if the pixel value is
 *	invalid.
 *
 * Side effects:
 *	None
 *
 *----------------------------------------------------------------------
 */

SystemColorDatum*
GetEntryFromPixel(
    unsigned long pixel)
{
    MacPixel p = {0};
    int index = rgbColorIndex;

    p.ulong = pixel;
    if (p.pixel.colortype != rgbColor) {
	index = p.pixel.value;
    }
    if (index < numSystemColors) {
	return systemColorIndex[index];
    } else {
	return NULL;
    }
}


/*
 *----------------------------------------------------------------------
 *
 * GetRGBA --
 *
 *	Given a SystemColorDatum and a pointer to an array of 4 CGFloats, store
 *      the associated RGBA color values in the array.  In the case of the
 *      RGBColor datum, the unsigned long pixel value containing the RGB values
 *      must also be provided as the pixel parameter.  Otherwise the pixel
 *      parameter is ignored.
 *
 * Results:
 *	None
 *
 * Side effects:
 *	The array rgba is filled in.
 *
 *----------------------------------------------------------------------
 */

static void
GetRGBA(
    SystemColorDatum *entry,
    unsigned long pixel,
    CGFloat *rgba)
{
    NSColor *bgColor, *color = nil;

    if (!sRGB) {
	sRGB = [NSColorSpace sRGBColorSpace];
    }

    switch (entry->type) {
    case rgbColor:
	rgba[0] = ((pixel >> 16) & 0xff) / 255.0;
	rgba[1] = ((pixel >>  8) & 0xff) / 255.0;
	rgba[2] = ((pixel      ) & 0xff) / 255.0;
	break;
    case ttkBackground:

	/*
	 * Prior to OSX 10.14, getComponents returns black when applied to
	 * windowBackGroundColor.
	 */

	if ([NSApp macOSVersion] < 101400) {
	    for (int i = 0; i < 3; i++) {
		rgba[i] = WINDOWBACKGROUND[i];
	    }
	} else {
	    bgColor = [[NSColor windowBackgroundColor] colorUsingColorSpace:sRGB];
	    [bgColor getComponents: rgba];
	}
	if (rgba[0] + rgba[1] + rgba[2] < 1.5) {
	    for (int i=0; i<3; i++) {
		rgba[i] += entry->value*8.0 / 255.0;
	    }
	} else {
	    for (int i=0; i<3; i++) {
		rgba[i] -= entry->value*8.0 / 255.0;
	    }
	}
	break;
    case clearColor:
	rgba[0] = rgba[1] = rgba[2] = 1.0;
	rgba[3] = 0;
	break;
    case semantic:
	if (entry->index == controlAccentIndex && useFakeAccentColor) {
#if MAC_OS_X_VERSION_MIN_REQUIRED < 101400
	    color = [[NSColor colorForControlTint: [NSColor currentControlTint]]
			      colorUsingColorSpace:sRGB];
#endif
	} else if (entry->index == selectedTabTextIndex) {
	    int OSVersion = [NSApp macOSVersion];
	    if (OSVersion > 100600 && OSVersion < 110000) {
		color = [[NSColor whiteColor] colorUsingColorSpace:sRGB];
	    } else {
		color = [[NSColor textColor] colorUsingColorSpace:sRGB];
	    }
	} else {
	    color = [[NSColor valueForKey:entry->selector] colorUsingColorSpace:sRGB];
	}
	[color getComponents: rgba];
	break;
    default:
	break;
    }
}

/*
 *----------------------------------------------------------------------
 *
 * SetCGColorComponents --
 *
 *	Set the components of a CGColorRef from an XColor pixel value and a
 *      SystemColorDatum.  The pixel value is only used in the case where
 *      the color is of type rgbColor.  In that case the normalized XColor RGB
 *      values are copied into the CGColorRef.  Otherwise the components are
 *      computed from the SystemColorDatum.
 *
 * Results:
 *	True if the function succeeds, false otherwise.
 *
 * Side effects:
 *	None.
 *
 *----------------------------------------------------------------------
 */

static Bool
SetCGColorComponents(
    SystemColorDatum *entry,
    unsigned long pixel,
    CGColorRef *c)
{
    CGFloat rgba[4] = {0, 0, 0, 1};

    /*
     * This function is called before our autorelease pool is set up,
     * so it needs its own pool.
     */

    NSAutoreleasePool *pool = [NSAutoreleasePool new];

    if (entry->type == HIBrush) {
     	OSStatus err = ChkErr(HIThemeBrushCreateCGColor, entry->value, c);
     	return err == noErr;
    }
    GetRGBA(entry, pixel, rgba);
    *c = CGColorCreate(sRGB.CGColorSpace, rgba);
    [pool drain];
    return true;
}

/*
 *----------------------------------------------------------------------
 *
 * TkMacOSXInDarkMode --
 *
 *      Tests whether the given window's NSView has a DarkAqua Appearance.
 *
 * Results:
 *      Returns true if the NSView is in DarkMode, false if not.
 *
 * Side effects:
 *      None.
 *
 *----------------------------------------------------------------------
 */

MODULE_SCOPE Bool
TkMacOSXInDarkMode(Tk_Window tkwin)
{

#if MAC_OS_X_VERSION_MAX_ALLOWED >= 101400
    if (@available(macOS 10.14, *)) {
        TkWindow *winPtr = (TkWindow*) tkwin;
	NSAppearanceName name;
	NSView *view = nil;
	if (winPtr && winPtr->privatePtr) {
	    view = TkMacOSXGetNSViewForDrawable((Drawable)winPtr->privatePtr);
	}
	if (view) {
	    name = [[view effectiveAppearance] name];
	} else {
	    name = [[NSAppearance currentAppearance] name];
	}
	return (name == NSAppearanceNameDarkAqua);
    }
#else
    (void) tkwin;
#endif
    return false;
}

/*
 *----------------------------------------------------------------------
 *
 * TkSetMacColor --
 *
 *	Sets the components of a CGColorRef from an XColor pixel value.  The
 *      pixel value is used to look up the color in the system color table, and
 *      then SetCGColorComponents is called with the table entry and the pixel
 *      value.  The parameter macColor should be a pointer to a CGColorRef.
 *
 * Results:
 *      Returns false if the color is not found, true otherwise.
 *
 * Side effects:
 *	The CGColorRef referenced by the variable macColor may be modified.
 *
 *----------------------------------------------------------------------
 */

int
TkSetMacColor(
    unsigned long pixel,	/* Pixel value to convert. */
    void *macColor)		/* CGColorRef to modify. */
{
    CGColorRef *color = (CGColorRef*)macColor;
    SystemColorDatum *entry = GetEntryFromPixel(pixel);

    if (entry) {
	return SetCGColorComponents(entry, pixel, color);
    } else {
	return false;
    }
}

/*
 *----------------------------------------------------------------------
 *
 * TkMacOSXGetNSColor --
 *
 *	Creates an autoreleased NSColor from a X style pixel value.
 *      The return value is nil if the pixel value is invalid.
 *
 * Results:
 *	A possibly nil pointer to an NSColor.
 *
 * Side effects:
 *	None
 *
 *----------------------------------------------------------------------
 */

NSColor*
TkMacOSXGetNSColor(
    TCL_UNUSED(GC),
    unsigned long pixel)		/* Pixel value to convert. */
{
    CGColorRef cgColor;
    NSColor *nsColor = nil;

    TkSetMacColor(pixel, &cgColor);
    nsColor = [NSColor colorWithColorSpace:sRGB
		   components:CGColorGetComponents(cgColor)
		   count:CGColorGetNumberOfComponents(cgColor)];
    return nsColor;
}

/*
 *----------------------------------------------------------------------
 *
 * TkMacOSXSetColorInContext --
 *
 *	Sets the fill and stroke colors in the given CGContext to the CGColor
 *	which corresponds to the XColor having the specified value for its pixel
 *	field.
 *
 * Results:
 *	None.
 *
 * Side effects:
 *	None.
 *
 *----------------------------------------------------------------------
 */

void
TkMacOSXSetColorInContext(
    TCL_UNUSED(GC),
    unsigned long pixel,
    CGContextRef context)
{
    OSStatus err = noErr;
    CGColorRef cgColor = nil;
    SystemColorDatum *entry = GetEntryFromPixel(pixel);
<<<<<<< HEAD
=======
    CGRect rect;
    HIThemeBackgroundDrawInfo info = {0, kThemeStateActive, 0};
>>>>>>> 59d5e464

    if (entry) {
	switch (entry->type) {
	case HIBrush:
	    err = ChkErr(HIThemeSetFill, entry->value, NULL, context,
		    kHIThemeOrientationNormal);
	    if (err == noErr) {
		err = ChkErr(HIThemeSetStroke, entry->value, NULL, context,
			kHIThemeOrientationNormal);
	    }
	    break;
	default:
	    SetCGColorComponents(entry, pixel, &cgColor);
	    break;
	}
    }
    if (cgColor) {
	CGContextSetFillColorWithColor(context, cgColor);
	CGContextSetStrokeColorWithColor(context, cgColor);
	CGColorRelease(cgColor);
    }
    if (err != noErr) {
	TkMacOSXDbgMsg("Ignored unknown pixel value 0x%lx", pixel);
    }
}

/*
 *----------------------------------------------------------------------
 *
 * TkpGetColor --
 *
 *	Create a new TkColor for the color with the given name, for use in the
 *      specified window. The colormap field is set to lightColormap if the
 *      window has a LightAqua appearance, or darkColormap if the window has a
 *      DarkAqua appearance.  TkColors with different colormaps are managed
 *      separately in the per-display table of TkColors maintained by Tk.
 *
 *      This function is called by Tk_GetColor.
 *
 * Results:
 *	Returns a newly allocated TkColor, or NULL on failure.
 *
 * Side effects:
 *
 *	Allocates memory for the TkColor structure.
 *
 *----------------------------------------------------------------------
 */

TkColor *
TkpGetColor(
    Tk_Window tkwin,		/* Window in which color will be used. */
    Tk_Uid name)		/* Name of color to be allocated (in form
				 * suitable for passing to XParseColor). */
{
    Display *display = NULL;
    TkColor *tkColPtr;
    XColor color;
    Colormap colormap = tkwin ? Tk_Colormap(tkwin) : noColormap;
    NSView *view = nil;
    static Bool initialized = NO;
    static NSColorSpace* sRGB = nil;

    if (!initialized) {
	initialized = YES;
	sRGB = [NSColorSpace sRGBColorSpace];
	initColorTable();
    }
    if (tkwin) {
	display = Tk_Display(tkwin);
	Drawable d = Tk_WindowId(tkwin);
	view = TkMacOSXGetNSViewForDrawable(d);
    }

    /*
     * Check to see if this is a system color. If not, just call XParseColor.
     */

    if (strncasecmp(name, "system", 6) == 0) {
	Tcl_HashEntry *hPtr = Tcl_FindHashEntry(&systemColors, name + 6);
	MacPixel p = {0};

	if (hPtr != NULL) {
	    SystemColorDatum *entry = (SystemColorDatum *)Tcl_GetHashValue(hPtr);
	    CGColorRef c;

	    p.pixel.colortype = entry->type;
	    p.pixel.value = entry->index;
	    color.pixel = p.ulong;
	    if (entry->type == semantic) {
		CGFloat rgba[4];
#if MAC_OS_X_VERSION_MAX_ALLOWED >= 101400
		if (@available(macOS 10.14, *)) {
		    NSAppearance *savedAppearance = [NSAppearance currentAppearance];
		    NSAppearance *windowAppearance = savedAppearance;
		    if (view) {
			windowAppearance = [view effectiveAppearance];
		    }
		    if ([windowAppearance name] == NSAppearanceNameDarkAqua) {
			colormap = darkColormap;
		    } else {
			colormap = lightColormap;
		    }
		    [NSAppearance setCurrentAppearance:windowAppearance];
		    GetRGBA(entry, p.ulong, rgba);
		    [NSAppearance setCurrentAppearance:savedAppearance];
		} else {
		    GetRGBA(entry, p.ulong, rgba);
		}
#else
		GetRGBA(entry, p.ulong, rgba);
#endif
		color.red   = rgba[0] * 65535.0;
		color.green = rgba[1] * 65535.0;
		color.blue  = rgba[2] * 65535.0;
		goto validXColor;
	    } else if (SetCGColorComponents(entry, 0, &c)) {
		const size_t n = CGColorGetNumberOfComponents(c);
		const CGFloat *rgba = CGColorGetComponents(c);

		switch (n) {
		case 4:
		    color.red   = rgba[0] * 65535.0;
		    color.green = rgba[1] * 65535.0;
		    color.blue  = rgba[2] * 65535.0;
		    break;
		case 2:
		    color.red = color.green = color.blue = rgba[0] * 65535.0;
		    break;
		default:
		    Tcl_Panic("CGColor with %d components", (int) n);
		}
		CGColorRelease(c);
		goto validXColor;
	    }
	}
    }
    if (TkParseColor(display, colormap, name, &color) == 0) {
	return NULL;
    }

validXColor:
    tkColPtr = (TkColor *)ckalloc(sizeof(TkColor));
    tkColPtr->colormap = colormap;
    tkColPtr->color = color;
    return tkColPtr;
}

/*
 *----------------------------------------------------------------------
 *
 * TkpGetColorByValue --
 *
 *	Given an pointer to an XColor, construct a TkColor whose red, green and
 *	blue intensities match those of the XColor as closely as possible.  For
 *	the Macintosh, this means that the colortype bitfield of the pixel
 *	value will be RGBColor and that the color intensities stored in its
 *	24-bit value bitfield are computed from the 16-bit red green and blue
 *	values in the XColor by dividing by 256.
 *
 * Results:
 *	A pointer to a newly allocated TkColor structure.
 *
 * Side effects:
 *	May invalidate the colormap cache for the specified window.
 *	Allocates memory for a TkColor structure.
 *
 *----------------------------------------------------------------------
 */

TkColor *
TkpGetColorByValue(
    TCL_UNUSED(Tk_Window),		/* Window in which color will be used. */
    XColor *colorPtr)		/* Red, green, and blue fields indicate
				 * desired color. */
{
    TkColor *tkColPtr = (TkColor *)ckalloc(sizeof(TkColor));

    tkColPtr->color.red = colorPtr->red;
    tkColPtr->color.green = colorPtr->green;
    tkColPtr->color.blue = colorPtr->blue;
    tkColPtr->color.pixel = TkpGetPixel(colorPtr);
    return tkColPtr;
}

/*
 *----------------------------------------------------------------------
 *
 * Stub functions --
 *
 *	These functions are just stubs for functions that either
 *	don't make sense on the Mac or have yet to be implemented.
 *
 * Results:
 *	None.
 *
 * Side effects:
 *	These calls do nothing - which may not be expected.
 *
 *----------------------------------------------------------------------
 */

Status
XAllocColor(
    Display *display,		/* Display. */
    TCL_UNUSED(Colormap),		/* Not used. */
    XColor *colorPtr)		/* XColor struct to modify. */
{
    display->request++;
    colorPtr->pixel = TkpGetPixel(colorPtr);
    return 1;
}

Colormap
XCreateColormap(
    TCL_UNUSED(Display *),		/* Display. */
    TCL_UNUSED(Window),		/* X window. */
    TCL_UNUSED(Visual *),		/* Not used. */
    TCL_UNUSED(int))			/* Not used. */
{
    static Colormap index = 16;

    /*
     * Just return a new value each time, large enough that it will not
     * conflict with any value of the macColormap enum.
     */
    return index++;
}

int
XFreeColormap(
    TCL_UNUSED(Display *),		/* Display. */
    TCL_UNUSED(Colormap))		/* Colormap. */
{
    return Success;
}

int
XFreeColors(
    TCL_UNUSED(Display *),		/* Display. */
    TCL_UNUSED(Colormap),		/* Colormap. */
    TCL_UNUSED(unsigned long *),	/* Array of pixels. */
    TCL_UNUSED(int),		/* Number of pixels. */
    TCL_UNUSED(unsigned long))	/* Number of pixel planes. */
{
    /*
     * Nothing needs to be done to release colors as there really is no
     * colormap in the Tk sense.
     */
    return Success;
}

/*
 * Local Variables:
 * mode: objc
 * c-basic-offset: 4
 * fill-column: 79
 * coding: utf-8
 * End:
 */<|MERGE_RESOLUTION|>--- conflicted
+++ resolved
@@ -528,11 +528,7 @@
     OSStatus err = noErr;
     CGColorRef cgColor = nil;
     SystemColorDatum *entry = GetEntryFromPixel(pixel);
-<<<<<<< HEAD
-=======
     CGRect rect;
-    HIThemeBackgroundDrawInfo info = {0, kThemeStateActive, 0};
->>>>>>> 59d5e464
 
     if (entry) {
 	switch (entry->type) {
