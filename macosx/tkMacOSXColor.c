/*
 * TkMacOSXColor.c --
 *
 *	This file maintains a database of color values for the Tk
 *	toolkit, in order to avoid round-trips to the server to
 *	map color names to pixel values.
 *
 * Copyright (c) 1990-1994 The Regents of the University of California.
 * Copyright (c) 1994-1996 Sun Microsystems, Inc.
 * Copyright 2001-2009, Apple Inc.
 * Copyright (c) 2006-2009 Daniel A. Steffen <das@users.sourceforge.net>
 * Copyright (c) 2020 Marc Culler
 *
 * See the file "license.terms" for information on usage and redistribution
 * of this file, and for a DISCLAIMER OF ALL WARRANTIES.
 */

#include "tkMacOSXPrivate.h"
#include "tkColor.h"
#include "tkMacOSXColor.h"

static Tcl_HashTable systemColors;
static int numSystemColors;
static int rgbColorIndex;
static int controlAccentIndex;
static Bool useFakeAccentColor = NO;
static SystemColorDatum **systemColorIndex;
#if MAC_OS_X_VERSION_MAX_ALLOWED >= 101400
static NSAppearance *lightAqua = nil;
static NSAppearance *darkAqua = nil;
#endif
static NSColorSpace* sRGB = NULL;
static CGFloat windowBackground[4] =
    {236.0 / 255, 236.0 / 255, 236.0 / 255, 1.0};

void initColorTable()
{
    Tcl_InitHashTable(&systemColors, TCL_STRING_KEYS);
    SystemColorDatum *entry, *oldEntry;
    Tcl_HashSearch search;
    Tcl_HashEntry *hPtr;
    int newPtr, index = 0;

#if MAC_OS_X_VERSION_MAX_ALLOWED >= 101400
    if (@available(macOS 10.14, *)) {
	darkAqua = [NSAppearance appearanceNamed:NSAppearanceNameDarkAqua];
        lightAqua = [NSAppearance appearanceNamed:NSAppearanceNameAqua];
    }
#endif

    /*
     * Build a hash table for looking up a color by its name.
     */

    for (entry = systemColorData; entry->name != NULL; entry++) {
	hPtr = Tcl_CreateHashEntry(&systemColors, entry->name, &newPtr);
	if (entry->type == semantic) {
	    NSString *colorName = [[NSString alloc]
				   initWithCString:entry->macName
					  encoding:NSUTF8StringEncoding];
	    SEL colorSelector = NSSelectorFromString(colorName);
	    if (![NSColor respondsToSelector:colorSelector]) {
		if ([colorName isEqualToString:@"controlAccentColor"]) {
		    useFakeAccentColor = YES;
		} else {
		    /* Uncomment to print all unsupported colors:              */
		    /* printf("Unsupported color %s\n", colorName.UTF8String); */
		    continue;
		}
	    }
	    entry->selector = [colorName retain];
	}
	if (newPtr == 0) {
	    oldEntry = (SystemColorDatum *) Tcl_GetHashValue(hPtr);
	    entry->index = oldEntry->index;
	    [oldEntry->selector release];
	} else {
	    entry->index = index++;
	}
	Tcl_SetHashValue(hPtr, entry);
    }

    /*
     * Build an array for looking up a color by its index.
     */

    numSystemColors = index;
    systemColorIndex = ckalloc(numSystemColors * sizeof(SystemColorDatum*));
    for (hPtr = Tcl_FirstHashEntry(&systemColors, &search); hPtr != NULL;
	 hPtr = Tcl_NextHashEntry(&search)) {
	entry = (SystemColorDatum *) Tcl_GetHashValue(hPtr);
	if (entry == NULL) {
	    Tcl_Panic("Unsupported semantic color with no supported backup!");
	}
	systemColorIndex[entry->index] = entry;
    }

    /*
     * Remember the indexes of some special entries.
     */

    hPtr = Tcl_FindHashEntry(&systemColors, "Pixel");
    entry = (SystemColorDatum *) Tcl_GetHashValue(hPtr);
    rgbColorIndex = entry->index;
    hPtr = Tcl_FindHashEntry(&systemColors, "ControlAccentColor");
    entry = (SystemColorDatum *) Tcl_GetHashValue(hPtr);
    controlAccentIndex = entry->index;
}

/*
 *----------------------------------------------------------------------
 *
 * TkMacOSXRGBPixel --
 *
 *	Return an unsigned long value suitable for use in the pixel
 *	field of an XColor with the specified red, green and blue
 *	intensities.  The inputs are cast as unsigned longs but are
 *      expected to have values representable by an unsigned char.
 *
 *      This is called in the TkpGetPixel macro, used in xcolor.c,
 *      and in ImageGetPixel.
 *
 * Results:
 *	An unsigned long that can be used as the pixel field of an XColor.
 *
 * Side effects:
 *	None.
 *----------------------------------------------------------------------
 */
MODULE_SCOPE
unsigned long
TkMacOSXRGBPixel(
    unsigned long red,
    unsigned long green,
    unsigned long blue)
{
    MacPixel p;
    p.pixel.colortype = rgbColor;
    p.pixel.value = ((red & 0xff) << 16)  |
	            ((green & 0xff) << 8) |
	            (blue & 0xff);
    return p.ulong;
}

/*
 *----------------------------------------------------------------------
 *
 * TkMacOSXClearPixel --
 *
 *	Return the unsigned long value that appears in the pixel
 *	field of the XColor for systemTransparentColor.
 *
 *      This is used in tkMacOSXImage.c.
 *
 * Results:
 *	The unsigned long that appears in the pixel field of the XColor
 *      for systemTransparentPixel.
 *
 * Side effects:
 *	None.
 *----------------------------------------------------------------------
 */
MODULE_SCOPE
unsigned long TkMacOSXClearPixel(
    void)
{
    MacPixel p;
    p.pixel.value = 0;
    p.pixel.colortype = clearColor;
    return p.ulong;
}


/*
 *----------------------------------------------------------------------
 *
 * GetEntryFromPixel --
 *
 *	Look up a SystemColorDatum which describes the XColor with
 *      the specified value as its pixel field.
 *
 * Results:
 *	A pointer to a SystemColorDatum, or NULL if the pixel value is
 *	invalid.
 *
 * Side effects:
 *	None
 *
 *----------------------------------------------------------------------
 */

SystemColorDatum*
GetEntryFromPixel(
    unsigned long pixel)
{
    MacPixel p;
    int index = rgbColorIndex;

    p.ulong = pixel;
    if (p.pixel.colortype != rgbColor) {
	index = p.pixel.value;
    }
    if (index < numSystemColors) {
	return systemColorIndex[index];
    } else {
	return NULL;
    }
}


/*
 *----------------------------------------------------------------------
 *
 * GetRGB --
 *
 *	Given a SystemColorDatum and a pointer to an array of 4 CGFloats, store
 *      the associated RGBA color values in the array.  In the case of the
 *      RGBColor datum, the unsigned long pixel value containing the RGB values
 *      must also be provided as the pixel parameter.  Otherwise the pixel
 *      parameter is ignored.
 *
 * Results:
 *	None
 *
 * Side effects:
 *	The array rgba is filled in.
 *
 *----------------------------------------------------------------------
 */

static void
GetRGBA(
    SystemColorDatum *entry,
    unsigned long pixel,
    CGFloat *rgba)
{
    NSColor *bgColor, *color = nil;

    if (!sRGB) {
	sRGB = [NSColorSpace sRGBColorSpace];
    }
    switch (entry->type) {
    case rgbColor:
	rgba[0] = ((pixel >> 16) & 0xff) / 255.0;
	rgba[1] = ((pixel >>  8) & 0xff) / 255.0;
	rgba[2] = ((pixel      ) & 0xff) / 255.0;
	break;
    case ttkBackground:

	/*
	 * Prior to OSX 10.14, getComponents returns black when applied to
	 * windowBackGroundColor.
	 */

	if ([NSApp macOSVersion] < 101400) {
	    for (int i = 0; i < 3; i++) {
		rgba[i] = windowBackground[i];
	    }
	} else {
	    bgColor = [[NSColor windowBackgroundColor] colorUsingColorSpace:sRGB];
	    [bgColor getComponents: rgba];
	}
	if (rgba[0] + rgba[1] + rgba[2] < 1.5) {
	    for (int i=0; i<3; i++) {
		rgba[i] += entry->value*8.0 / 255.0;
	    }
	} else {
	    for (int i=0; i<3; i++) {
		rgba[i] -= entry->value*8.0 / 255.0;
	    }
	}
	break;
    case semantic:
	if (entry->index == controlAccentIndex && useFakeAccentColor) {
#if MAC_OS_X_VERSION_MAX_ALLOWED < 101500
	    color = [NSColor colorForControlTint: [NSColor currentControlTint]];
#endif
	} else {
	    color = [[NSColor valueForKey:entry->selector] colorUsingColorSpace:sRGB];
	}
	[color getComponents: rgba];
	break;
    case clearColor:
	rgba[3] = 0;
    default:
	break;
    }
}

/*
 *----------------------------------------------------------------------
 *
 * SetCGColorComponents --
 *
 *	Set the components of a CGColorRef from an XColor pixel value and a
 *      SystemColorDatum.  The pixel value is only used in the case where
 *      the color is of type rgbColor.  In that case the normalized XColor RGB
 *      values are copied into the CGColorRef.  Otherwise the components are
 *      computed from the SystemColorDatum.
 *
 * Results:
 *	True if the function succeeds, false otherwise.
 *
 * Side effects:
 *	None.
 *
 *----------------------------------------------------------------------
 */

static Bool
SetCGColorComponents(
    SystemColorDatum *entry,
    unsigned long pixel,
    CGColorRef *c)
{
    CGFloat rgba[4] = {0, 0, 0, 1};

    /*
     * This function is called before our autorelease pool is set up,
     * so it needs its own pool.
     */

    NSAutoreleasePool *pool = [NSAutoreleasePool new];

    if (entry->type == HIBrush) {
     	OSStatus err = ChkErr(HIThemeBrushCreateCGColor, entry->value, c);
     	return err == noErr;
    }
    GetRGBA(entry, pixel, rgba);
    *c = CGColorCreate(sRGB.CGColorSpace, rgba);
    [pool drain];
    return true;
}

/*
 *----------------------------------------------------------------------
 *
 * TkMacOSXInDarkMode --
 *
 *      Tests whether the given window's NSView has a DarkAqua Appearance.
 *
 * Results:
 *      Returns true if the NSView is in DarkMode, false if not.
 *
 * Side effects:
 *      None.
 *
 *----------------------------------------------------------------------
 */

MODULE_SCOPE Bool
TkMacOSXInDarkMode(Tk_Window tkwin)
{
    int result = false;

#if MAC_OS_X_VERSION_MAX_ALLOWED >= 101400
    if (@available(macOS 10.14, *)) {
        TkWindow *winPtr = (TkWindow*) tkwin;
	NSView *view = nil;
	if (winPtr && winPtr->privatePtr) {
	    view = TkMacOSXDrawableView(winPtr->privatePtr);
	}
	if (view) {
	    result = (view.effectiveAppearance == darkAqua);
	} else {
	    result = ([NSAppearance currentAppearance] == darkAqua);
	}
    }
#endif
    return result;
}

/*
 *----------------------------------------------------------------------
 *
 * TkSetMacColor --
 *
 *	Sets the components of a CGColorRef from an XColor pixel value.  The
 *      pixel value is used to look up the color in the system color table, and
 *      then SetCGColorComponents is called with the table entry and the pixel
 *      value.
 *
 * Results:
 *      Returns false if the color is not found, true otherwise.
 *
 * Side effects:
 *	The variable macColor is set to a new CGColorRef, the caller is
 *	responsible for releasing it!
 *
 *----------------------------------------------------------------------
 */

int
TkSetMacColor(
    unsigned long pixel,		/* Pixel value to convert. */
    void *macColor)			/* CGColorRef to modify. */
{
    CGColorRef *color = (CGColorRef*)macColor;
    SystemColorDatum *entry = GetEntryFromPixel(pixel);

    if (entry) {
	return SetCGColorComponents(entry, pixel, color);
    } else {
	return false;
    }
}

/*
 *----------------------------------------------------------------------
 *
 * TkpInitGCCache, TkpFreeGCCache, CopyCachedColor, SetCachedColor --
 *
 *	Maintain a per-GC cache of previously converted CGColorRefs
 *
 * Results:
 *	None resp. retained CGColorRef for CopyCachedColor()
 *
 * Side effects:
 *	None.
 *
 *----------------------------------------------------------------------
 */

void
TkpInitGCCache(
    GC gc)
{
    bzero(TkpGetGCCache(gc), sizeof(TkpGCCache));
}

void
TkpFreeGCCache(
    GC gc)
{
    TkpGCCache *gcCache = TkpGetGCCache(gc);

    if (gcCache->cachedForegroundColor) {
	CFRelease(gcCache->cachedForegroundColor);
    }
    if (gcCache->cachedBackgroundColor) {
	CFRelease(gcCache->cachedBackgroundColor);
    }
}

static CGColorRef
CopyCachedColor(
    GC gc,
    unsigned long pixel)
{
    TkpGCCache *gcCache = TkpGetGCCache(gc);
    CGColorRef cgColor = NULL;

    if (gcCache) {
	if (gcCache->cachedForeground == pixel) {
	    cgColor = gcCache->cachedForegroundColor;
	} else if (gcCache->cachedBackground == pixel) {
	    cgColor = gcCache->cachedBackgroundColor;
	}
	if (cgColor) {
	    CFRetain(cgColor);
	}
    }
    return cgColor;
}

static void
SetCachedColor(
    GC gc,
    unsigned long pixel,
    CGColorRef cgColor)
{
    TkpGCCache *gcCache = TkpGetGCCache(gc);

    if (gcCache && cgColor) {
	if (gc->foreground == pixel) {
	    if (gcCache->cachedForegroundColor) {
		CFRelease(gcCache->cachedForegroundColor);
	    }
	    gcCache->cachedForegroundColor = (CGColorRef) CFRetain(cgColor);
	    gcCache->cachedForeground = pixel;
	} else if (gc->background == pixel) {
	    if (gcCache->cachedBackgroundColor) {
		CFRelease(gcCache->cachedBackgroundColor);
	    }
	    gcCache->cachedBackgroundColor = (CGColorRef) CFRetain(cgColor);
	    gcCache->cachedBackground = pixel;
	}
    }
}

/*
 *----------------------------------------------------------------------
 *
 * TkMacOSXCreateCGColor --
 *
 *	Creates a CGColorRef from a X style pixel value.
 *
 * Results:
 *	Returns NULL if not a real pixel, CGColorRef otherwise.
 *
 * Side effects:
 *	None
 *
 *----------------------------------------------------------------------
 */

CGColorRef
TkMacOSXCreateCGColor(
    GC gc,
    unsigned long pixel)		/* Pixel value to convert. */
{
    CGColorRef cgColor = CopyCachedColor(gc, pixel);

    if (!cgColor && TkSetMacColor(pixel, &cgColor)) {
	SetCachedColor(gc, pixel, cgColor);
    }
    return cgColor;
}

/*
 *----------------------------------------------------------------------
 *
 * TkMacOSXGetNSColor --
 *
 *	Creates an autoreleased NSColor from a X style pixel value.
 *      The return value is nil if the pixel value is invalid.
 *
 * Results:
 *	A possibly nil pointer to an NSColor.
 *
 * Side effects:
 *	None
 *
 *----------------------------------------------------------------------
 */

NSColor*
TkMacOSXGetNSColor(
    GC gc,
    unsigned long pixel)		/* Pixel value to convert. */
{
    CGColorRef cgColor = TkMacOSXCreateCGColor(gc, pixel);
    NSColor *nsColor = nil;

    if (cgColor) {
	NSColorSpace *colorSpace = [[NSColorSpace alloc]
		initWithCGColorSpace:CGColorGetColorSpace(cgColor)];

	nsColor = [NSColor colorWithColorSpace:colorSpace
		components:CGColorGetComponents(cgColor)
		count:CGColorGetNumberOfComponents(cgColor)];
	[colorSpace release];
	CFRelease(cgColor);
    }
    return nsColor;
}

/*
 *----------------------------------------------------------------------
 *
 * TkMacOSXSetColorInContext --
 *
 *	Sets the fill and stroke colors in the given CGContext to the CGColor
 *	which corresponds to the XColor having the specified value for its pixel
 *	field.
 *
 * Results:
 *	None.
 *
 * Side effects:
 *	None.
 *
 *----------------------------------------------------------------------
 */

void
TkMacOSXSetColorInContext(
    GC gc,
    unsigned long pixel,
    CGContextRef context)
{
    OSStatus err = noErr;
    CGColorRef cgColor = nil;
    SystemColorDatum *entry = GetEntryFromPixel(pixel);

    if (entry) {
	switch (entry->type) {
	case HIBrush:
	    err = ChkErr(HIThemeSetFill, entry->value, NULL, context,
		    kHIThemeOrientationNormal);
	    if (err == noErr) {
		err = ChkErr(HIThemeSetStroke, entry->value, NULL, context,
			kHIThemeOrientationNormal);
	    }
	    break;
	default:
	    if (SetCGColorComponents(entry, pixel, &cgColor)){
		SetCachedColor(gc, pixel, cgColor);
	    }
	    break;
	}
    }
    if (cgColor) {
	CGContextSetFillColorWithColor(context, cgColor);
	CGContextSetStrokeColorWithColor(context, cgColor);
	CGColorRelease(cgColor);
    }
    if (err != noErr) {
	TkMacOSXDbgMsg("Ignored unknown pixel value 0x%lx", pixel);
    }
}

/*
 *----------------------------------------------------------------------
 *
 * TkpGetColor --
 *
 *	Create a new TkColor for the color with the given name, for use in the
 *      specified window. The colormap field is set to lightColormap if the
 *      window has a LightAqua appearance, or darkColormap if the window has a
 *      DarkAqua appearance.  TkColors with different colormaps are managed
 *      separately in the per-display table of TkColors maintained by Tk.
 *
 *      This function is called by Tk_GetColor.
 *
 * Results:
 *	Returns a newly allocated TkColor, or NULL on failure.
 *
 * Side effects:
 *
 *	Allocates memory for the TkColor structure.
 *
 *----------------------------------------------------------------------
 */

TkColor *
TkpGetColor(
    Tk_Window tkwin,		/* Window in which color will be used. */
    Tk_Uid name)		/* Name of color to be allocated (in form
				 * suitable for passing to XParseColor). */
{
    Display *display = NULL;
    TkColor *tkColPtr;
    XColor color;
    Colormap colormap = tkwin ? Tk_Colormap(tkwin) : noColormap;
    static Bool initialized = NO;
    static NSColorSpace* sRGB = NULL;

    if (!initialized) {
	initialized = YES;
	sRGB = [NSColorSpace sRGBColorSpace];
	initColorTable();
    }
    if (tkwin) {
	display = Tk_Display(tkwin);
    }

    /*
     * Check to see if this is a system color. If not, just call XParseColor.
     */

    if (strncasecmp(name, "system", 6) == 0) {
	Tcl_HashEntry *hPtr = Tcl_FindHashEntry(&systemColors, name + 6);
	MacPixel p;

	if (hPtr != NULL) {
	    SystemColorDatum *entry = (SystemColorDatum *)Tcl_GetHashValue(hPtr);
	    CGColorRef c;

	    p.pixel.colortype = entry->type;
	    p.pixel.value = entry->index;
	    color.pixel = p.ulong;
	    if (entry->type == semantic) {
		CGFloat rgba[4];
#if MAC_OS_X_VERSION_MAX_ALLOWED >= 101400
		NSAppearance *savedAppearance = [NSAppearance currentAppearance];
		NSAppearance *windowAppearance;
		if (TkMacOSXInDarkMode(tkwin)) {
		    windowAppearance = darkAqua;
		    colormap = darkColormap;
		} else {
		    windowAppearance = lightAqua;
		    colormap = lightColormap;
		}
		[NSAppearance setCurrentAppearance:windowAppearance];
		GetRGBA(entry, p.ulong, rgba);
		[NSAppearance setCurrentAppearance:savedAppearance];
#else
		GetRGBA(entry, p.ulong, rgba);
#endif
		color.red   = rgba[0] * 65535.0;
		color.green = rgba[1] * 65535.0;
		color.blue  = rgba[2] * 65535.0;
		goto validXColor;
	    } else if (SetCGColorComponents(entry, 0, &c)) {
		const size_t n = CGColorGetNumberOfComponents(c);
		const CGFloat *rgba = CGColorGetComponents(c);

		switch (n) {
		case 4:
		    color.red   = rgba[0] * 65535.0;
		    color.green = rgba[1] * 65535.0;
		    color.blue  = rgba[2] * 65535.0;
		    break;
		case 2:
		    color.red = color.green = color.blue = rgba[0] * 65535.0;
		    break;
		default:
		    Tcl_Panic("CGColor with %d components", (int) n);
		}
		CGColorRelease(c);
		goto validXColor;
	    }
	}
    }
    if (TkParseColor(display, colormap, name, &color) == 0) {
	return NULL;
    }

validXColor:
    tkColPtr = (TkColor *)ckalloc(sizeof(TkColor));
    tkColPtr->colormap = colormap;
    tkColPtr->color = color;
    return tkColPtr;
}

/*
 *----------------------------------------------------------------------
 *
 * TkpGetColorByValue --
 *
 *	Given an pointer to an XColor, construct a TkColor whose red, green and
 *	blue intensities match those of the XColor as closely as possible.  For
 *	the Macintosh, this means that the colortype bitfield of the pixel
 *	value will be RGBColor and that the color intensities stored in its
 *	24-bit value bitfield are computed from the 16-bit red green and blue
 *	values in the XColor by dividing by 256.
 *
 * Results:
 *	A pointer to a newly allocated TkColor structure.
 *
 * Side effects:
 *	May invalidate the colormap cache for the specified window.
 *	Allocates memory for a TkColor structure.
 *
 *----------------------------------------------------------------------
 */

TkColor *
TkpGetColorByValue(
    TCL_UNUSED(Tk_Window),		/* Window in which color will be used. */
    XColor *colorPtr)		/* Red, green, and blue fields indicate
				 * desired color. */
{
    TkColor *tkColPtr = (TkColor *)ckalloc(sizeof(TkColor));
<<<<<<< HEAD
    (void)tkwin;
=======
>>>>>>> 7510073a

    tkColPtr->color.red = colorPtr->red;
    tkColPtr->color.green = colorPtr->green;
    tkColPtr->color.blue = colorPtr->blue;
    tkColPtr->color.pixel = TkpGetPixel(colorPtr);
    return tkColPtr;
}

/*
 *----------------------------------------------------------------------
 *
 * Stub functions --
 *
 *	These functions are just stubs for functions that either
 *	don't make sense on the Mac or have yet to be implemented.
 *
 * Results:
 *	None.
 *
 * Side effects:
 *	These calls do nothing - which may not be expected.
 *
 *----------------------------------------------------------------------
 */

Status
XAllocColor(
    Display *display,		/* Display. */
    TCL_UNUSED(Colormap),		/* Not used. */
    XColor *colorPtr)		/* XColor struct to modify. */
{
    (void)map;

    display->request++;
    colorPtr->pixel = TkpGetPixel(colorPtr);
    return 1;
}

Colormap
XCreateColormap(
    TCL_UNUSED(Display *),		/* Display. */
    TCL_UNUSED(Window),		/* X window. */
    TCL_UNUSED(Visual *),		/* Not used. */
    TCL_UNUSED(int))			/* Not used. */
{
    static Colormap index = 16;
    (void)display;
    (void)window;
    (void)visual;
    (void)alloc;

    /*
     * Just return a new value each time, large enough that it will not
     * conflict with any value of the macColormap enum.
     */
    return index++;
}

int
XFreeColormap(
    TCL_UNUSED(Display *),		/* Display. */
    TCL_UNUSED(Colormap))		/* Colormap. */
{
    (void)display;
    (void)colormap;

    return Success;
}

int
XFreeColors(
    TCL_UNUSED(Display *),		/* Display. */
    TCL_UNUSED(Colormap),		/* Colormap. */
    TCL_UNUSED(unsigned long *),	/* Array of pixels. */
    TCL_UNUSED(int),		/* Number of pixels. */
    TCL_UNUSED(unsigned long))	/* Number of pixel planes. */
{
    (void)display;
    (void)colormap;
    (void)pixels;
    (void)npixels;
    (void)planes;

    /*
     * Nothing needs to be done to release colors as there really is no
     * colormap in the Tk sense.
     */
    return Success;
}

/*
 * Local Variables:
 * mode: objc
 * c-basic-offset: 4
 * fill-column: 79
 * coding: utf-8
 * End:
 */<|MERGE_RESOLUTION|>--- conflicted
+++ resolved
@@ -765,10 +765,6 @@
 				 * desired color. */
 {
     TkColor *tkColPtr = (TkColor *)ckalloc(sizeof(TkColor));
-<<<<<<< HEAD
-    (void)tkwin;
-=======
->>>>>>> 7510073a
 
     tkColPtr->color.red = colorPtr->red;
     tkColPtr->color.green = colorPtr->green;
@@ -801,8 +797,6 @@
     TCL_UNUSED(Colormap),		/* Not used. */
     XColor *colorPtr)		/* XColor struct to modify. */
 {
-    (void)map;
-
     display->request++;
     colorPtr->pixel = TkpGetPixel(colorPtr);
     return 1;
@@ -816,10 +810,6 @@
     TCL_UNUSED(int))			/* Not used. */
 {
     static Colormap index = 16;
-    (void)display;
-    (void)window;
-    (void)visual;
-    (void)alloc;
 
     /*
      * Just return a new value each time, large enough that it will not
@@ -833,9 +823,6 @@
     TCL_UNUSED(Display *),		/* Display. */
     TCL_UNUSED(Colormap))		/* Colormap. */
 {
-    (void)display;
-    (void)colormap;
-
     return Success;
 }
 
@@ -847,12 +834,6 @@
     TCL_UNUSED(int),		/* Number of pixels. */
     TCL_UNUSED(unsigned long))	/* Number of pixel planes. */
 {
-    (void)display;
-    (void)colormap;
-    (void)pixels;
-    (void)npixels;
-    (void)planes;
-
     /*
      * Nothing needs to be done to release colors as there really is no
      * colormap in the Tk sense.
