/*
 * tkMacOSXWm.c --
 *
 *	This module takes care of the interactions between a Tk-based
 *	application and the window manager. Among other things, it implements
 *	the "wm" command and passes geometry information to the window manager.
 *
 * Copyright © 1994-1997 Sun Microsystems, Inc.
 * Copyright © 2001-2009, Apple Inc.
 * Copyright © 2006-2009 Daniel A. Steffen <das@users.sourceforge.net>
 * Copyright © 2010 Kevin Walzer/WordTech Communications LLC.
 * Copyright © 2017-2019 Marc Culler.
 *
 * See the file "license.terms" for information on usage and redistribution
 * of this file, and for a DISCLAIMER OF ALL WARRANTIES.
 */

#include "tkMacOSXPrivate.h"
#include "tkScrollbar.h"
#include "tkMacOSXWm.h"
#include "tkMacOSXInt.h"
#include "tkMacOSXDebug.h"
#include "tkMacOSXConstants.h"

/*
 * Setting this to 1 prints when each window is freed, setting it to 2 adds
 * dumps of the autorelease pools, and setting it to 3 also shows each retain
 * and release.
 */

#define DEBUG_ZOMBIES 0

/*
#ifdef TK_MAC_DEBUG
#define TK_MAC_DEBUG_WINDOWS
#endif
*/

/*
 * Window attributes and classes
 */

#define WM_NSMASK_SHIFT 36
#define tkWindowDoesNotHideAttribute \
	((UInt64) 1 << kHIWindowBitDoesNotHide)
#define tkCanJoinAllSpacesAttribute \
	((UInt64) NSWindowCollectionBehaviorCanJoinAllSpaces << 34)
#define tkMoveToActiveSpaceAttribute \
	((UInt64) NSWindowCollectionBehaviorMoveToActiveSpace << 34)
#define tkNonactivatingPanelAttribute \
	((UInt64) NSNonactivatingPanelMask << WM_NSMASK_SHIFT)
#define tkHUDWindowAttribute \
	((UInt64) NSHUDWindowMask << WM_NSMASK_SHIFT)
#define tkAlwaysValidAttributes (kWindowNoUpdatesAttribute \
	| kWindowNoActivatesAttribute	    | kWindowHideOnSuspendAttribute \
	| kWindowHideOnFullScreenAttribute  | kWindowNoConstrainAttribute \
	| kWindowNoShadowAttribute	    | kWindowLiveResizeAttribute \
	| kWindowOpaqueForEventsAttribute   | kWindowIgnoreClicksAttribute \
	| kWindowDoesNotCycleAttribute	    | tkWindowDoesNotHideAttribute \
	| tkCanJoinAllSpacesAttribute	    | tkMoveToActiveSpaceAttribute \
	| tkNonactivatingPanelAttribute	    | tkHUDWindowAttribute)

static const struct {
    const UInt64 validAttrs, defaultAttrs, forceOnAttrs, forceOffAttrs;
    int flags; NSUInteger styleMask;
} macClassAttrs[] = {
    [kAlertWindowClass] = {
	.defaultAttrs = kWindowDoesNotCycleAttribute, },
    [kMovableAlertWindowClass] = {
	.defaultAttrs = kWindowDoesNotCycleAttribute, },
    [kModalWindowClass] = {
	.defaultAttrs = kWindowDoesNotCycleAttribute, },
    [kMovableModalWindowClass] = {
	.validAttrs = kWindowCloseBoxAttribute | kWindowMetalAttribute |
		kWindowFullZoomAttribute | kWindowResizableAttribute,
	.defaultAttrs = kWindowDoesNotCycleAttribute, },
    [kFloatingWindowClass] = {
	.validAttrs = kWindowCloseBoxAttribute | kWindowCollapseBoxAttribute |
		kWindowMetalAttribute | kWindowToolbarButtonAttribute |
		kWindowNoTitleBarAttribute | kWindowFullZoomAttribute |
		kWindowResizableAttribute | kWindowSideTitlebarAttribute,
	.defaultAttrs = kWindowStandardFloatingAttributes |
		kWindowHideOnSuspendAttribute | kWindowDoesNotCycleAttribute,
	.forceOnAttrs = kWindowResizableAttribute,
	.forceOffAttrs = kWindowCollapseBoxAttribute,
	.styleMask = NSUtilityWindowMask, },
    [kDocumentWindowClass] = {
	.validAttrs = kWindowCloseBoxAttribute | kWindowCollapseBoxAttribute |
		kWindowMetalAttribute | kWindowToolbarButtonAttribute |
		kWindowNoTitleBarAttribute |
		kWindowUnifiedTitleAndToolbarAttribute |
		kWindowInWindowMenuAttribute | kWindowFullZoomAttribute |
		kWindowResizableAttribute,
	.forceOnAttrs = kWindowResizableAttribute,
	.defaultAttrs = kWindowStandardDocumentAttributes |
		kWindowLiveResizeAttribute | kWindowInWindowMenuAttribute, },
    [kUtilityWindowClass] = {
	.validAttrs = kWindowCloseBoxAttribute | kWindowCollapseBoxAttribute |
		kWindowMetalAttribute | kWindowToolbarButtonAttribute |
		kWindowNoTitleBarAttribute | kWindowFullZoomAttribute |
		kWindowResizableAttribute | kWindowSideTitlebarAttribute,
	.defaultAttrs = kWindowStandardFloatingAttributes |
		kWindowHideOnFullScreenAttribute |
		tkWindowDoesNotHideAttribute | tkNonactivatingPanelAttribute |
		kWindowDoesNotCycleAttribute,
	.forceOnAttrs = kWindowResizableAttribute,
	.forceOffAttrs = kWindowCollapseBoxAttribute,
	.flags = WM_TOPMOST,
	.styleMask = NSUtilityWindowMask, },
    [kHelpWindowClass] = {
	.defaultAttrs = kWindowHideOnSuspendAttribute,
	.forceOnAttrs = kWindowNoTitleBarAttribute |
		kWindowDoesNotCycleAttribute,
	.flags = WM_TOPMOST, },
    [kSheetWindowClass] = {
	.validAttrs = kWindowResizableAttribute,
	.forceOnAttrs = kWindowNoTitleBarAttribute |
		kWindowDoesNotCycleAttribute,
	.styleMask = NSDocModalWindowMask, },
    [kToolbarWindowClass] = {
	.defaultAttrs = kWindowHideOnSuspendAttribute,
	.forceOnAttrs = kWindowNoTitleBarAttribute |
		kWindowDoesNotCycleAttribute,
	.styleMask = NSUtilityWindowMask, },
    [kPlainWindowClass] = {
	.defaultAttrs = kWindowDoesNotCycleAttribute,
	.forceOnAttrs = kWindowNoTitleBarAttribute, },
    [kOverlayWindowClass] = {
	.forceOnAttrs = kWindowNoTitleBarAttribute |
		kWindowDoesNotCycleAttribute,
	.flags = WM_TOPMOST | WM_TRANSPARENT, },
    [kSheetAlertWindowClass] = {
	.forceOnAttrs = kWindowNoTitleBarAttribute |
		kWindowDoesNotCycleAttribute,
	.styleMask = NSDocModalWindowMask, },
    [kAltPlainWindowClass] = {
	.defaultAttrs = kWindowDoesNotCycleAttribute,
	.forceOnAttrs = kWindowNoTitleBarAttribute, },
    [kSimpleWindowClass] = {
	.defaultAttrs = kWindowDoesNotCycleAttribute,
	.forceOnAttrs = kWindowNoTitleBarAttribute, },
    [kDrawerWindowClass] = {
	.validAttrs = kWindowMetalAttribute | kWindowResizableAttribute,
	.forceOnAttrs = kWindowNoTitleBarAttribute |
		kWindowDoesNotCycleAttribute, },
};

#define ForceAttributes(attributes, class) \
	((attributes) & (~macClassAttrs[(class)].forceOffAttrs | \
	(macClassAttrs[(class)].forceOnAttrs & ~kWindowResizableAttribute)))

/*
 * Data for [wm attributes] command:
 */

typedef enum {
    WMATT_ALPHA, WMATT_FULLSCREEN, WMATT_MODIFIED, WMATT_NOTIFY,
    WMATT_TITLEPATH, WMATT_TOPMOST, WMATT_TRANSPARENT,
    WMATT_TYPE, _WMATT_LAST_ATTRIBUTE
} WmAttribute;

static const char *const WmAttributeNames[] = {
    "-alpha", "-fullscreen", "-modified", "-notify",
    "-titlepath", "-topmost", "-transparent",
    "-type", NULL
};

/*
 * The variable below is used to enable or disable tracing in this module. If
 * tracing is enabled, then information is printed on standard output about
 * interesting interactions with the window manager.
 */

static int wmTracing = 0;

/*
 * The following structure is the official type record for geometry management
 * of top-level windows.
 */

static void TopLevelReqProc(ClientData dummy, Tk_Window tkwin);

static const Tk_GeomMgr wmMgrType = {
    "wm",			/* name */
    TopLevelReqProc,		/* requestProc */
    NULL,			/* lostContentProc */
};

/*
 * The following keeps state for Aqua dock icon bounce notification.
 */

static int tkMacOSXWmAttrNotifyVal = 0;

/*
 * Forward declarations for procedures defined in this file:
 */

static NSRect		InitialWindowBounds(TkWindow *winPtr,
			    NSWindow *macWindow);
static int		ParseGeometry(Tcl_Interp *interp, char *string,
			    TkWindow *winPtr);
static void		TopLevelEventProc(ClientData clientData,
			    XEvent *eventPtr);
static void		WmStackorderToplevelWrapperMap(TkWindow *winPtr,
			    Display *display, Tcl_HashTable *table);
static void		UpdateGeometryInfo(ClientData clientData);
static void		UpdateSizeHints(TkWindow *winPtr);
static void		UpdateVRootGeometry(WmInfo *wmPtr);
static int		WmAspectCmd(Tk_Window tkwin, TkWindow *winPtr,
			    Tcl_Interp *interp, int objc,
			    Tcl_Obj *const objv[]);
static int		WmAttributesCmd(Tk_Window tkwin, TkWindow *winPtr,
			    Tcl_Interp *interp, int objc,
			    Tcl_Obj *const objv[]);
static int		WmClientCmd(Tk_Window tkwin, TkWindow *winPtr,
			    Tcl_Interp *interp, int objc,
			    Tcl_Obj *const objv[]);
static int		WmColormapwindowsCmd(Tk_Window tkwin,
			    TkWindow *winPtr, Tcl_Interp *interp, int objc,
			    Tcl_Obj *const objv[]);
static int		WmCommandCmd(Tk_Window tkwin, TkWindow *winPtr,
			    Tcl_Interp *interp, int objc,
			    Tcl_Obj *const objv[]);
static int		WmDeiconifyCmd(Tk_Window tkwin, TkWindow *winPtr,
			    Tcl_Interp *interp, int objc,
			    Tcl_Obj *const objv[]);
static int		WmFocusmodelCmd(Tk_Window tkwin, TkWindow *winPtr,
			    Tcl_Interp *interp, int objc,
			    Tcl_Obj *const objv[]);
static int		WmForgetCmd(Tk_Window tkwin, TkWindow *winPtr,
			    Tcl_Interp *interp, int objc,
			    Tcl_Obj *const objv[]);
static int		WmFrameCmd(Tk_Window tkwin, TkWindow *winPtr,
			    Tcl_Interp *interp, int objc,
			    Tcl_Obj *const objv[]);
static int		WmGeometryCmd(Tk_Window tkwin, TkWindow *winPtr,
			    Tcl_Interp *interp, int objc,
			    Tcl_Obj *const objv[]);
static int		WmGridCmd(Tk_Window tkwin, TkWindow *winPtr,
			    Tcl_Interp *interp, int objc,
			    Tcl_Obj *const objv[]);
static int		WmGroupCmd(Tk_Window tkwin, TkWindow *winPtr,
			    Tcl_Interp *interp, int objc,
			    Tcl_Obj *const objv[]);
static int		WmIconbadgeCmd(Tk_Window tkwin, TkWindow *winPtr,
			    Tcl_Interp *interp, int objc,
			    Tcl_Obj *const objv[]);
static int		WmIconbitmapCmd(Tk_Window tkwin, TkWindow *winPtr,
			    Tcl_Interp *interp, int objc,
			    Tcl_Obj *const objv[]);
static int		WmIconifyCmd(Tk_Window tkwin, TkWindow *winPtr,
			    Tcl_Interp *interp, int objc,
			    Tcl_Obj *const objv[]);
static int		WmIconmaskCmd(Tk_Window tkwin, TkWindow *winPtr,
			    Tcl_Interp *interp, int objc,
			    Tcl_Obj *const objv[]);
static int		WmIconnameCmd(Tk_Window tkwin, TkWindow *winPtr,
			    Tcl_Interp *interp, int objc,
			    Tcl_Obj *const objv[]);
static int		WmIconphotoCmd(Tk_Window tkwin, TkWindow *winPtr,
			    Tcl_Interp *interp, int objc,
			    Tcl_Obj *const objv[]);
static int		WmIconpositionCmd(Tk_Window tkwin, TkWindow *winPtr,
			    Tcl_Interp *interp, int objc,
			    Tcl_Obj *const objv[]);
static int		WmIconwindowCmd(Tk_Window tkwin, TkWindow *winPtr,
			    Tcl_Interp *interp, int objc,
			    Tcl_Obj *const objv[]);
static int		WmManageCmd(Tk_Window tkwin, TkWindow *winPtr,
			    Tcl_Interp *interp, int objc,
			    Tcl_Obj *const objv[]);
static int		WmMaxsizeCmd(Tk_Window tkwin, TkWindow *winPtr,
			    Tcl_Interp *interp, int objc,
			    Tcl_Obj *const objv[]);
static int		WmMinsizeCmd(Tk_Window tkwin, TkWindow *winPtr,
			    Tcl_Interp *interp, int objc,
			    Tcl_Obj *const objv[]);
static int		WmOverrideredirectCmd(Tk_Window tkwin,
			    TkWindow *winPtr, Tcl_Interp *interp, int objc,
			    Tcl_Obj *const objv[]);
static int		WmPositionfromCmd(Tk_Window tkwin, TkWindow *winPtr,
			    Tcl_Interp *interp, int objc,
			    Tcl_Obj *const objv[]);
static int		WmProtocolCmd(Tk_Window tkwin, TkWindow *winPtr,
			    Tcl_Interp *interp, int objc,
			    Tcl_Obj *const objv[]);
static int		WmResizableCmd(Tk_Window tkwin, TkWindow *winPtr,
			    Tcl_Interp *interp, int objc,
			    Tcl_Obj *const objv[]);
static int		WmSizefromCmd(Tk_Window tkwin, TkWindow *winPtr,
			    Tcl_Interp *interp, int objc,
			    Tcl_Obj *const objv[]);
static int		WmStackorderCmd(Tk_Window tkwin, TkWindow *winPtr,
			    Tcl_Interp *interp, int objc,
			    Tcl_Obj *const objv[]);
static int		WmStateCmd(Tk_Window tkwin, TkWindow *winPtr,
			    Tcl_Interp *interp, int objc,
			    Tcl_Obj *const objv[]);
static int		WmTitleCmd(Tk_Window tkwin, TkWindow *winPtr,
			    Tcl_Interp *interp, int objc,
			    Tcl_Obj *const objv[]);
static int		WmTransientCmd(Tk_Window tkwin, TkWindow *winPtr,
			    Tcl_Interp *interp, int objc,
			    Tcl_Obj *const objv[]);
static int		WmWithdrawCmd(Tk_Window tkwin, TkWindow *winPtr,
			    Tcl_Interp *interp, int objc,
			    Tcl_Obj *const objv[]);
static void		WmUpdateGeom(WmInfo *wmPtr, TkWindow *winPtr);
static int		WmWinStyle(Tcl_Interp *interp, TkWindow *winPtr,
			    int objc, Tcl_Obj *const objv[]);
static int		WmWinTabbingId(Tcl_Interp *interp, TkWindow *winPtr,
			    int objc, Tcl_Obj *const objv[]);
static int		WmWinAppearance(Tcl_Interp *interp, TkWindow *winPtr,
			    int objc, Tcl_Obj *const objv[]);
static void		ApplyWindowAttributeFlagChanges(TkWindow *winPtr,
			    NSWindow *macWindow, UInt64 oldAttributes,
			    int oldFlags, int create, int initial);
static void		ApplyContainerOverrideChanges(TkWindow *winPtr,
			    NSWindow *macWindow);
static void		GetMinSize(TkWindow *winPtr, int *minWidthPtr,
			    int *minHeightPtr);
static void		GetMaxSize(TkWindow *winPtr, int *maxWidthPtr,
			    int *maxHeightPtr);
static void		RemapWindows(TkWindow *winPtr,
			    MacDrawable *parentWin);
static void             RemoveTransient(TkWindow *winPtr);

#pragma mark NSWindow(TKWm)

@implementation NSWindow(TKWm)

#if MAC_OS_X_VERSION_MIN_REQUIRED < 1070
- (NSPoint) tkConvertPointToScreen: (NSPoint) point
{
    return [self convertBaseToScreen:point];
}
- (NSPoint) tkConvertPointFromScreen: (NSPoint)point
{
    return [self convertScreenToBase:point];
}
#else
- (NSPoint) tkConvertPointToScreen: (NSPoint) point
{
    NSRect pointrect = {point, {0,0}};
    return [self convertRectToScreen:pointrect].origin;
}
- (NSPoint) tkConvertPointFromScreen: (NSPoint)point
{
    NSRect pointrect = {point, {0,0}};
    return [self convertRectFromScreen:pointrect].origin;
}
#endif

@end

#pragma mark -

@implementation TKPanel: NSPanel
@synthesize tkWindow = _tkWindow;
@end

@implementation TKDrawerWindow: NSWindow
@synthesize tkWindow = _tkWindow;
@end

@implementation TKWindow: NSWindow
@synthesize tkWindow = _tkWindow;
@end

#pragma mark TKWindow(TKWm)

@implementation TKWindow(TKWm)

/*
 * This method synchronizes Tk's understanding of the bounds of a contentView
 * with the window's.  It is needed because there are situations when the
 * window manager can change the layout of an NSWindow without having been
 * requested to do so by Tk.  Examples are when a window goes FullScreen or
 * shows a tab bar.  NSWindow methods which involve such layout changes should
 * be overridden or protected by methods which call this.
 */

- (void) tkLayoutChanged
{
    TkWindow *winPtr = TkMacOSXGetTkWindow(self);

    if (winPtr) {
	NSRect frameRect;

	/*
	 * This avoids including the title bar for full screen windows
	 * but does include it for normal windows.
	 */

	if ([self styleMask] & NSFullScreenWindowMask) {
 	    frameRect = [NSWindow frameRectForContentRect:NSZeroRect
		    styleMask:[self styleMask]];
	} else {
	    frameRect = [self frameRectForContentRect:NSZeroRect];
	}

	WmInfo *wmPtr = winPtr->wmInfoPtr;

	wmPtr->xInParent = -frameRect.origin.x;
	wmPtr->yInParent = frameRect.origin.y + frameRect.size.height;
	wmPtr->parentWidth = winPtr->changes.width + frameRect.size.width;
	wmPtr->parentHeight = winPtr->changes.height + frameRect.size.height;
    }
}

#if MAC_OS_X_VERSION_MAX_ALLOWED >= 101200
- (void)toggleTabBar:(id)sender
{
    TkWindow *winPtr = TkMacOSXGetTkWindow(self);
    if (!winPtr) {
	return;
    }
    [super toggleTabBar:sender];
    [self tkLayoutChanged];
}
#endif

- (NSSize)windowWillResize:(NSWindow *)sender
                    toSize:(NSSize)frameSize
{
    NSRect currentFrame = [sender frame];
    TkWindow *winPtr = TkMacOSXGetTkWindow(sender);
    if (winPtr) {
	if (winPtr->wmInfoPtr->flags & WM_WIDTH_NOT_RESIZABLE) {
	    frameSize.width = currentFrame.size.width;
	}
	if (winPtr->wmInfoPtr->flags & WM_HEIGHT_NOT_RESIZABLE) {
	    frameSize.height = currentFrame.size.height;
	}
    }
    return frameSize;
}

- (BOOL) canBecomeKeyWindow
{
    TkWindow *winPtr = TkMacOSXGetTkWindow(self);

    if (!winPtr || !winPtr->wmInfoPtr) {
	return NO;
    }
    return (winPtr->wmInfoPtr &&
	    (winPtr->wmInfoPtr->macClass == kHelpWindowClass ||
	     winPtr->wmInfoPtr->attributes & kWindowNoActivatesAttribute)
	    ) ? NO : YES;
}

#if DEBUG_ZOMBIES
- (id) retain
{
    id result = [super retain];
    const char *title = [[self title] UTF8String];
    if (title == nil) {
	title = "unnamed window";
    }
    if (DEBUG_ZOMBIES > 2) {
	fprintf(stderr, "Retained <%s>. Count is: %lu\n",
		title, [self retainCount]);
    }
    return result;
}

- (id) autorelease
{
    id result = [super autorelease];
    const char *title = [[self title] UTF8String];
    if (title == nil) {
	title = "unnamed window";
    }
    if (DEBUG_ZOMBIES > 2) {
	fprintf(stderr, "Autoreleased <%s>. Count is %lu\n",
		title, [self retainCount]);
    }
    return result;
}

- (oneway void) release {
    const char *title = [[self title] UTF8String];
    if (title == nil) {
	title = "unnamed window";
    }
    if (DEBUG_ZOMBIES > 2) {
	fprintf(stderr, "Releasing <%s>. Count is %lu\n",
		title, [self retainCount]);
    }
    [super release];
}

- (void) dealloc {
    const char *title = [[self title] UTF8String];
    if (title == nil) {
	title = "unnamed window";
    }
    if (DEBUG_ZOMBIES > 0) {
	fprintf(stderr, ">>>> Freeing <%s>. Count is %lu\n",
		title, [self retainCount]);
    }
    [super dealloc];
}

#endif
@end

#pragma mark -

/*
 *----------------------------------------------------------------------
 *
 * SetWindowSizeLimits --
 *
 *	Sets NSWindow size limits
 *
 * Results:
 *	None.
 *
 * Side effects:
 *	None.
 *
 *----------------------------------------------------------------------
 */

static void
SetWindowSizeLimits(
    TkWindow *winPtr)
{
    NSWindow *macWindow = TkMacOSXGetNSWindowForDrawable(winPtr->window);
    WmInfo *wmPtr = winPtr->wmInfoPtr;
    int minWidth, minHeight, maxWidth, maxHeight, base;

    if (!macWindow) {
	return;
    }
    GetMinSize(winPtr, &minWidth, &minHeight);
    GetMaxSize(winPtr, &maxWidth, &maxHeight);
    if (wmPtr->gridWin) {
	base = winPtr->reqWidth - (wmPtr->reqGridWidth * wmPtr->widthInc);
	if (base < 0) {
	    base = 0;
	}
	minWidth = base + (minWidth * wmPtr->widthInc);
	maxWidth = base + (maxWidth * wmPtr->widthInc);
	base = winPtr->reqHeight - (wmPtr->reqGridHeight * wmPtr->heightInc);
	if (base < 0) {
	    base = 0;
	}
	minHeight = base + (minHeight * wmPtr->heightInc);
	maxHeight = base + (maxHeight * wmPtr->heightInc);
    }
    if (wmPtr->flags & WM_WIDTH_NOT_RESIZABLE) {
	minWidth = maxWidth = wmPtr->configWidth;
    }
    if (wmPtr->flags & WM_HEIGHT_NOT_RESIZABLE) {
	minHeight = maxHeight = wmPtr->configHeight;
    }
    if (wmPtr->gridWin) {
	[macWindow setResizeIncrements:NSMakeSize(wmPtr->widthInc,
		wmPtr->heightInc)];
    } else if (wmPtr->sizeHintsFlags & PAspect && wmPtr->minAspect.x ==
	    wmPtr->maxAspect.x && wmPtr->minAspect.y == wmPtr->maxAspect.y) {
	NSSize aspect = NSMakeSize(wmPtr->minAspect.x, wmPtr->minAspect.y);
	CGFloat ratio = aspect.width/aspect.height;

	[macWindow setContentAspectRatio:aspect];
	if ((CGFloat)minWidth/(CGFloat)minHeight > ratio) {
	    minHeight = lround(minWidth / ratio);
	} else {
	    minWidth = lround(minHeight * ratio);
	}
	if ((CGFloat)maxWidth/(CGFloat)maxHeight > ratio) {
	    maxWidth = lround(maxHeight * ratio);
	} else {
	    maxHeight = lround(maxWidth / ratio);
	}
	if ((CGFloat)wmPtr->configWidth/(CGFloat)wmPtr->configHeight > ratio) {
	    wmPtr->configWidth = lround(wmPtr->configHeight * ratio);
	    if (wmPtr->configWidth < minWidth) {
		wmPtr->configWidth = minWidth;
		wmPtr->configHeight = minHeight;
	    }
	} else {
	    wmPtr->configHeight = lround(wmPtr->configWidth / ratio);
	    if (wmPtr->configHeight < minHeight) {
		wmPtr->configWidth = minWidth;
		wmPtr->configHeight = minHeight;
	    }
	}
    } else {
	[macWindow setResizeIncrements:NSMakeSize(1.0, 1.0)];
    }
    [macWindow setContentMinSize:NSMakeSize(minWidth, minHeight)];
    [macWindow setContentMaxSize:NSMakeSize(maxWidth, maxHeight)];
}

/*
 *----------------------------------------------------------------------
 *
 * FrontWindowAtPoint --
 *
 *	Find frontmost toplevel window at a given screen location which has the
 *      specified mainPtr.  If the location is in the title bar, return NULL.
 *
 * Results:
 *	TkWindow*.
 *
 * Side effects:
 *	None.
 *
 *----------------------------------------------------------------------
 */

static TkWindow*
FrontWindowAtPoint(
    int x,
    int y)
{
    NSPoint p = NSMakePoint(x, TkMacOSXZeroScreenHeight() - y);
    NSArray *windows = [NSApp orderedWindows];
    TkWindow *winPtr = NULL;

    for (NSWindow *w in windows) {
	winPtr = TkMacOSXGetTkWindow(w);
	if (winPtr) {
	    WmInfo *wmPtr = winPtr->wmInfoPtr;
	    NSRect windowFrame = [w frame];
	    NSRect contentFrame = [w frame];

	    contentFrame.size.height = [[w contentView] frame].size.height;
	    /*
	     * For consistency with other platforms, points in the
	     * title bar are not considered to be contained in the
	     * window.
	     */

	    if ((wmPtr->hints.initial_state == NormalState ||
		    wmPtr->hints.initial_state == ZoomState)) {
		if (NSMouseInRect(p, contentFrame, NO)) {
		    return winPtr;
		} else if (NSMouseInRect(p, windowFrame, NO)) {
		    return NULL;
		}
	    }
	}
    }
    return NULL;
}

/*
 *----------------------------------------------------------------------
 *
 * TkWmNewWindow --
 *
 *	This procedure is invoked whenever a new top-level window is created.
 *	Its job is to initialize the WmInfo structure for the window.
 *
 * Results:
 *	None.
 *
 * Side effects:
 *	A WmInfo structure gets allocated and initialized.
 *
 *----------------------------------------------------------------------
 */

void
TkWmNewWindow(
    TkWindow *winPtr)		/* Newly-created top-level window. */
{
    WmInfo *wmPtr = (WmInfo *)ckalloc(sizeof(WmInfo));

    wmPtr->winPtr = winPtr;
    wmPtr->reparent = None;
    wmPtr->titleUid = NULL;
    wmPtr->iconName = NULL;
    wmPtr->container = NULL;
    wmPtr->hints.flags = InputHint | StateHint;
    wmPtr->hints.input = True;
    wmPtr->hints.initial_state = NormalState;
    wmPtr->hints.icon_pixmap = None;
    wmPtr->hints.icon_window = None;
    wmPtr->hints.icon_x = wmPtr->hints.icon_y = 0;
    wmPtr->hints.icon_mask = None;
    wmPtr->hints.window_group = None;
    wmPtr->leaderName = NULL;
    wmPtr->icon = NULL;
    wmPtr->iconFor = NULL;
    wmPtr->transientPtr = NULL;
    wmPtr->sizeHintsFlags = 0;
    wmPtr->minWidth = wmPtr->minHeight = 1;
    wmPtr->maxWidth = 0;
    wmPtr->maxHeight = 0;
    wmPtr->gridWin = NULL;
    wmPtr->widthInc = wmPtr->heightInc = 1;
    wmPtr->minAspect.x = wmPtr->minAspect.y = 1;
    wmPtr->maxAspect.x = wmPtr->maxAspect.y = 1;
    wmPtr->reqGridWidth = wmPtr->reqGridHeight = -1;
    wmPtr->gravity = NorthWestGravity;
    wmPtr->width = -1;
    wmPtr->height = -1;
    wmPtr->x = winPtr->changes.x;
    wmPtr->y = winPtr->changes.y;
    wmPtr->parentWidth = winPtr->changes.width
	    + 2*winPtr->changes.border_width;
    wmPtr->parentHeight = winPtr->changes.height
	    + 2*winPtr->changes.border_width;
    wmPtr->xInParent = 0;
    wmPtr->yInParent = 0;
    wmPtr->cmapList = NULL;
    wmPtr->cmapCount = 0;
    wmPtr->configX = 0;
    wmPtr->configY = 0;
    wmPtr->configWidth = -1;
    wmPtr->configHeight = -1;
    wmPtr->vRoot = None;
    wmPtr->protPtr = NULL;
    wmPtr->commandObj = NULL;
    wmPtr->clientMachine = NULL;
    wmPtr->flags = WM_NEVER_MAPPED;
    wmPtr->macClass = kDocumentWindowClass;
    wmPtr->attributes = macClassAttrs[kDocumentWindowClass].defaultAttrs;
    wmPtr->scrollWinPtr = NULL;
    wmPtr->menuPtr = NULL;
    wmPtr->window = nil;
    winPtr->wmInfoPtr = wmPtr;

    UpdateVRootGeometry(wmPtr);

    /*
     * Tk must monitor structure events for top-level windows, in order to
     * detect size and position changes caused by window managers.
     */

    Tk_CreateEventHandler((Tk_Window)winPtr, StructureNotifyMask,
	    TopLevelEventProc, winPtr);

    /*
     * Arrange for geometry requests to be reflected from the window to the
     * window manager.
     */

    Tk_ManageGeometry((Tk_Window)winPtr, &wmMgrType, NULL);
}

/*
 *----------------------------------------------------------------------
 *
 * TkWmMapWindow --
 *
 *	This procedure is invoked to map a top-level window. This module gets
 *	a chance to update all window-manager-related information in
 *	properties before the window manager sees the map event and checks the
 *	properties. It also gets to decide whether or not to even map the
 *	window after all.
 *
 * Results:
 *	None.
 *
 * Side effects:
 *	Properties of winPtr may get updated to provide up-to-date information
 *	to the window manager. The window may also get mapped, but it may not
 *	be if this procedure decides that isn't appropriate (e.g. because the
 *	window is withdrawn).
 *
 *----------------------------------------------------------------------
 */

void
TkWmMapWindow(
    TkWindow *winPtr)		/* Top-level window that's about to be
				 * mapped. */
{
    WmInfo *wmPtr = winPtr->wmInfoPtr;
    XEvent event;

    if (wmPtr->flags & WM_NEVER_MAPPED) {
	/*
	 * Create the underlying Mac window for this Tk window.
	 */

	if (!TkMacOSXHostToplevelExists(winPtr)) {
	    TkMacOSXMakeRealWindowExist(winPtr);
	}

	wmPtr->flags &= ~WM_NEVER_MAPPED;

	/*
	 * Generate configure event when we first map the window.
	 */

	TkGenWMConfigureEvent((Tk_Window)winPtr, wmPtr->x, wmPtr->y, -1, -1,
		TK_LOCATION_CHANGED);

	/*
	 * This is the first time this window has ever been mapped. Store all
	 * the window-manager-related information for the window.
	 */

	if (wmPtr->titleUid == NULL) {
	    wmPtr->titleUid = winPtr->nameUid;
	}

	if (!Tk_IsEmbedded(winPtr)) {
	    TkSetWMName(winPtr, wmPtr->titleUid);
	}

	TkWmSetClass(winPtr);

	if (wmPtr->iconName != NULL) {
	    XSetIconName(winPtr->display, winPtr->window, wmPtr->iconName);
	}

	wmPtr->flags |= WM_UPDATE_SIZE_HINTS;
    }
    if (wmPtr->hints.initial_state == WithdrawnState) {
	return;
    }

    /*
     * TODO: we need to display a window if it's iconic on creation.
     */

    if (wmPtr->hints.initial_state == IconicState) {
	return;
    }

    /*
     * Update geometry information.
     */

    wmPtr->flags |= WM_ABOUT_TO_MAP;
    if (wmPtr->flags & WM_UPDATE_PENDING) {
	Tcl_CancelIdleCall(UpdateGeometryInfo, winPtr);
    }
    UpdateGeometryInfo(winPtr);
    wmPtr->flags &= ~WM_ABOUT_TO_MAP;

    /*
     * Map the window and process a MapNotify event for it.
     */

    winPtr->flags |= TK_MAPPED;
    XMapWindow(winPtr->display, winPtr->window);
    event.xany.serial = LastKnownRequestProcessed(winPtr->display);
    event.xany.send_event = False;
    event.xany.display = winPtr->display;
    event.xmap.window = winPtr->window;
    event.xmap.type = MapNotify;
    event.xmap.event = winPtr->window;
    event.xmap.override_redirect = winPtr->atts.override_redirect;
    Tk_HandleEvent(&event);
}

/*
 *----------------------------------------------------------------------
 *
 * TkWmUnmapWindow --
 *
 *	This procedure is invoked to unmap a top-level window. On the
 *	Macintosh all we do is call XUnmapWindow.
 *
 * Results:
 *	None.
 *
 * Side effects:
 *	Unmaps the window.
 *
 *----------------------------------------------------------------------
 */

void
TkWmUnmapWindow(
    TkWindow *winPtr)		/* Top-level window that's about to be
				 * unmapped. */
{
    XEvent event;

    event.xany.serial = LastKnownRequestProcessed(winPtr->display);
    event.xany.send_event = False;
    event.xany.display = winPtr->display;
    event.xunmap.type = UnmapNotify;
    event.xunmap.window = winPtr->window;
    event.xunmap.event = winPtr->window;
    event.xunmap.from_configure = false;
    winPtr->flags &= ~TK_MAPPED;
    XUnmapWindow(winPtr->display, winPtr->window);
    Tk_HandleEvent(&event);
}

/*
 *----------------------------------------------------------------------
 *
 * TkWmDeadWindow --
 *
 *	This procedure is invoked when a top-level window is about to be
 *	deleted. It cleans up the wm-related data structures for the window.
 *
 * Results:
 *	None.
 *
 * Side effects:
 *	The WmInfo structure for winPtr gets freed up.
 *
 *----------------------------------------------------------------------
 */

void
TkWmDeadWindow(
    TkWindow *winPtr)		/* Top-level window that's being deleted. */
{
    WmInfo *wmPtr = winPtr->wmInfoPtr, *wmPtr2;
    TKWindow *deadNSWindow;
    TkWindow *dragTarget = [NSApp tkDragTarget];

    if (wmPtr == NULL) {
	return;
    }

    /*
     *If the dead window is a transient, remove it from the container's list.
     */

    RemoveTransient(winPtr);
    Tk_ManageGeometry((Tk_Window)winPtr, NULL, NULL);
    Tk_DeleteEventHandler((Tk_Window)winPtr, StructureNotifyMask,
	    TopLevelEventProc, winPtr);
    if (wmPtr->hints.flags & IconPixmapHint) {
	Tk_FreeBitmap(winPtr->display, wmPtr->hints.icon_pixmap);
    }
    if (wmPtr->hints.flags & IconMaskHint) {
	Tk_FreeBitmap(winPtr->display, wmPtr->hints.icon_mask);
    }
    if (wmPtr->iconName != NULL) {
	ckfree(wmPtr->iconName);
    }
    if (wmPtr->leaderName != NULL) {
	ckfree(wmPtr->leaderName);
    }
    if (wmPtr->icon != NULL) {
	wmPtr2 = ((TkWindow *)wmPtr->icon)->wmInfoPtr;
	wmPtr2->iconFor = NULL;
    }
    if (wmPtr->iconFor != NULL) {
	wmPtr2 = ((TkWindow *)wmPtr->iconFor)->wmInfoPtr;
	wmPtr2->icon = NULL;
	wmPtr2->hints.flags &= ~IconWindowHint;
    }
    while (wmPtr->protPtr != NULL) {
	ProtocolHandler *protPtr = wmPtr->protPtr;
	wmPtr->protPtr = protPtr->nextPtr;
	Tcl_EventuallyFree(protPtr, TCL_DYNAMIC);
    }
    if (wmPtr->commandObj != NULL) {
	Tcl_DecrRefCount(wmPtr->commandObj);
    }
    if (wmPtr->clientMachine != NULL) {
	ckfree(wmPtr->clientMachine);
    }
    if (wmPtr->flags & WM_UPDATE_PENDING) {
	Tcl_CancelIdleCall(UpdateGeometryInfo, winPtr);
    }

    /*
     * If the dead window has a transient, remove references to it from
     * the transient.
     */

    for (Transient *transientPtr = wmPtr->transientPtr;
	    transientPtr != NULL; transientPtr = transientPtr->nextPtr) {
    	TkWindow *winPtr2 = transientPtr->winPtr;
    	TkWindow *containerPtr = (TkWindow *)TkMacOSXGetContainer(winPtr2);

    	if (containerPtr == winPtr) {
    	    wmPtr2 = winPtr2->wmInfoPtr;
    	    wmPtr2->container = NULL;
    	}
    }

    while (wmPtr->transientPtr != NULL) {
	Transient *transientPtr = wmPtr->transientPtr;

	wmPtr->transientPtr = transientPtr->nextPtr;
	ckfree(transientPtr);
    }

    deadNSWindow = (TKWindow *)wmPtr->window;

    /*
     * Remove references to the Tk window from the mouse event processing
     * state which is recorded in the NSApplication object.
     */

    if (dragTarget && winPtr == TkMacOSXGetHostToplevel(dragTarget)->winPtr) {
	[NSApp setTkDragTarget:nil];
    }
    if (winPtr == [NSApp tkPointerWindow]) {
	NSWindow *w;
	NSPoint mouse = [NSEvent mouseLocation];
	[NSApp setTkPointerWindow:nil];
	for (w in [NSApp orderedWindows]) {
	    if (w == deadNSWindow) {
		continue;
	    }
	    if (NSPointInRect(mouse, [w frame])) {
		TkWindow *winPtr2 = TkMacOSXGetTkWindow(w);
		int x = mouse.x, y = TkMacOSXZeroScreenHeight() - mouse.y;
		[NSApp setTkPointerWindow:winPtr2];
		Tk_UpdatePointer((Tk_Window) winPtr2, x, y,
				 [NSApp tkButtonState]);
		break;
	    }
	}
    }

    /*
     * Unregister the NSWindow and remove all references to it from the Tk
     * data structures.  If the NSWindow is a child, disassociate it from
     * the parent.  Then close and release the NSWindow.
     */

    if (deadNSWindow && !Tk_IsEmbedded(winPtr)) {
	NSWindow *parent = [deadNSWindow parentWindow];
	[deadNSWindow setTkWindow:None];
        if (winPtr->window) {
            ((MacDrawable *)winPtr->window)->view = nil;
        }
	wmPtr->window = NULL;

	if (parent) {
	    [parent removeChildWindow:deadNSWindow];
	}

#if DEBUG_ZOMBIES > 1
	{
	    const char *title = [[deadNSWindow title] UTF8String];
	    if (title == nil) {
		title = "unnamed window";
	    }
	    fprintf(stderr, ">>>> Closing <%s>. Count is: %lu\n", title,
		    [deadNSWindow retainCount]);
	}
#endif

	/*
	 * When a window is closed we want to move the focus to the next
	 * highest window.  Apple's documentation says that calling the
	 * orderOut method of the key window will accomplish this.  But
	 * experiment shows that this is not the case.  So we have to reset the
	 * key window ourselves.  When the window is the last one on the screen
	 * there is no choice for a new key window.  Moreover, if the host
	 * computer has a TouchBar then the TouchBar holds a reference to the
	 * key window which prevents it from being deallocated until it stops
	 * being the key window.  On these systems the only option for
	 * preventing zombies is to set the key window to nil.
	 */


	/*
	 * Fix bug 5692042764:
	 * set tkEventTarget to NULL when there is no window to send Tk events to.
	 */
	TkWindow *newTkEventTarget = NULL;

	for (NSWindow *w in [NSApp orderedWindows]) {
	    TkWindow *winPtr2 = TkMacOSXGetTkWindow(w);
	    BOOL isOnScreen;

	    if (!winPtr2 || !winPtr2->wmInfoPtr) {
		continue;
	    }
	    wmPtr2 = winPtr2->wmInfoPtr;
	    isOnScreen = (wmPtr2->hints.initial_state != IconicState &&
			  wmPtr2->hints.initial_state != WithdrawnState);
	    if (w != deadNSWindow && isOnScreen && [w canBecomeKeyWindow]) {
		[w makeKeyAndOrderFront:NSApp];
		newTkEventTarget = TkMacOSXGetTkWindow(w);
		break;
	    }
	}

	[NSApp setTkEventTarget:newTkEventTarget];

	/*
	 * Prevent zombies on systems with a TouchBar.
	 */

	if (deadNSWindow == [NSApp keyWindow]) {
	    [NSApp _setKeyWindow:nil];
	    [NSApp _setMainWindow:nil];
	}
	[deadNSWindow close];
	[deadNSWindow release];

#if DEBUG_ZOMBIES > 1
	fprintf(stderr, "================= Pool dump ===================\n");
	[NSAutoreleasePool showPools];
#endif

    }

    /*
     * Deallocate the wmInfo and clear the wmInfoPtr.
     */

    ckfree(wmPtr);
    winPtr->wmInfoPtr = NULL;
}

/*
 *----------------------------------------------------------------------
 *
 * TkWmSetClass --
 *
 *	This procedure is invoked whenever a top-level window's class is
 *	changed. If the window has been mapped then this procedure updates the
 *	window manager property for the class. If the window hasn't been
 *	mapped, the update is deferred until just before the first mapping.
 *
 * Results:
 *	None.
 *
 * Side effects:
 *	A window property may get updated.
 *
 *----------------------------------------------------------------------
 */

void
TkWmSetClass(
    TCL_UNUSED(TkWindow *))		/* Newly-created top-level window. */
{
    return;
}

/*
 *----------------------------------------------------------------------
 *
 * Tk_WmObjCmd --
 *
 *	This procedure is invoked to process the "wm" Tcl command. See the
 *	user documentation for details on what it does.
 *
 * Results:
 *	A standard Tcl result.
 *
 * Side effects:
 *	See the user documentation.
 *
 *----------------------------------------------------------------------
 */

int
Tk_WmObjCmd(
    ClientData clientData,	/* Main window associated with interpreter. */
    Tcl_Interp *interp,		/* Current interpreter. */
    int objc,			/* Number of arguments. */
    Tcl_Obj *const objv[])	/* Argument objects. */
{
    Tk_Window tkwin = (Tk_Window)clientData;
    static const char *const optionStrings[] = {
	"aspect", "attributes", "client", "colormapwindows",
	"command", "deiconify", "focusmodel", "forget",
	"frame", "geometry", "grid", "group", "iconbadge",
	"iconbitmap", "iconify", "iconmask", "iconname",
	"iconphoto", "iconposition", "iconwindow",
	"manage", "maxsize", "minsize", "overrideredirect",
	"positionfrom", "protocol", "resizable", "sizefrom",
	"stackorder", "state", "title", "transient",
	"withdraw", NULL };
    enum options {
	WMOPT_ASPECT, WMOPT_ATTRIBUTES, WMOPT_CLIENT, WMOPT_COLORMAPWINDOWS,
	WMOPT_COMMAND, WMOPT_DEICONIFY, WMOPT_FOCUSMODEL, WMOPT_FORGET,
	WMOPT_FRAME, WMOPT_GEOMETRY, WMOPT_GRID, WMOPT_GROUP,  WMOPT_ICONBADGE,
	WMOPT_ICONBITMAP, WMOPT_ICONIFY, WMOPT_ICONMASK, WMOPT_ICONNAME,
	WMOPT_ICONPHOTO, WMOPT_ICONPOSITION, WMOPT_ICONWINDOW,
	WMOPT_MANAGE, WMOPT_MAXSIZE, WMOPT_MINSIZE, WMOPT_OVERRIDEREDIRECT,
	WMOPT_POSITIONFROM, WMOPT_PROTOCOL, WMOPT_RESIZABLE, WMOPT_SIZEFROM,
	WMOPT_STACKORDER, WMOPT_STATE, WMOPT_TITLE, WMOPT_TRANSIENT,
	WMOPT_WITHDRAW };
    int index, length;
    char *argv1;
    TkWindow *winPtr;

    if (objc < 2) {
    wrongNumArgs:
	Tcl_WrongNumArgs(interp, 1, objv, "option window ?arg ...?");
	return TCL_ERROR;
    }

    argv1 = Tcl_GetStringFromObj(objv[1], &length);
    if ((argv1[0] == 't') && (strncmp(argv1, "tracing", length) == 0)
	    && (length >= 3)) {
	if ((objc != 2) && (objc != 3)) {
	    Tcl_WrongNumArgs(interp, 2, objv, "?boolean?");
	    return TCL_ERROR;
	}
	if (objc == 2) {
	    Tcl_SetObjResult(interp, Tcl_NewBooleanObj(wmTracing));
	    return TCL_OK;
	}
	return Tcl_GetBooleanFromObj(interp, objv[2], &wmTracing);
    }

    if (Tcl_GetIndexFromObjStruct(interp, objv[1], optionStrings,
	    sizeof(char *), "option", 0, &index) != TCL_OK) {
	return TCL_ERROR;
    }

    if (objc < 3) {
	goto wrongNumArgs;
    }

    if (TkGetWindowFromObj(interp, tkwin, objv[2], (Tk_Window *) &winPtr)
	!= TCL_OK) {
	return TCL_ERROR;
    }
    if (!Tk_IsTopLevel(winPtr)
	    && (index != WMOPT_MANAGE) && (index != WMOPT_FORGET)) {
	Tcl_SetObjResult(interp, Tcl_ObjPrintf(
		"window \"%s\" isn't a top-level window", winPtr->pathName));
	Tcl_SetErrorCode(interp, "TK", "LOOKUP", "TOPLEVEL", winPtr->pathName,
		NULL);
	return TCL_ERROR;
    }

    switch ((enum options) index) {
    case WMOPT_ASPECT:
	return WmAspectCmd(tkwin, winPtr, interp, objc, objv);
    case WMOPT_ATTRIBUTES:
	return WmAttributesCmd(tkwin, winPtr, interp, objc, objv);
    case WMOPT_CLIENT:
	return WmClientCmd(tkwin, winPtr, interp, objc, objv);
    case WMOPT_COLORMAPWINDOWS:
	return WmColormapwindowsCmd(tkwin, winPtr, interp, objc, objv);
    case WMOPT_COMMAND:
	return WmCommandCmd(tkwin, winPtr, interp, objc, objv);
    case WMOPT_DEICONIFY:
	return WmDeiconifyCmd(tkwin, winPtr, interp, objc, objv);
    case WMOPT_FOCUSMODEL:
	return WmFocusmodelCmd(tkwin, winPtr, interp, objc, objv);
    case WMOPT_FORGET:
	return WmForgetCmd(tkwin, winPtr, interp, objc, objv);
    case WMOPT_FRAME:
	return WmFrameCmd(tkwin, winPtr, interp, objc, objv);
    case WMOPT_GEOMETRY:
	return WmGeometryCmd(tkwin, winPtr, interp, objc, objv);
    case WMOPT_GRID:
	return WmGridCmd(tkwin, winPtr, interp, objc, objv);
    case WMOPT_GROUP:
	return WmGroupCmd(tkwin, winPtr, interp, objc, objv);
    case WMOPT_ICONBADGE:
	return WmIconbadgeCmd(tkwin, winPtr, interp, objc, objv);
    case WMOPT_ICONBITMAP:
	return WmIconbitmapCmd(tkwin, winPtr, interp, objc, objv);
    case WMOPT_ICONIFY:
	return WmIconifyCmd(tkwin, winPtr, interp, objc, objv);
    case WMOPT_ICONMASK:
	return WmIconmaskCmd(tkwin, winPtr, interp, objc, objv);
    case WMOPT_ICONNAME:
	return WmIconnameCmd(tkwin, winPtr, interp, objc, objv);
    case WMOPT_ICONPHOTO:
	return WmIconphotoCmd(tkwin, winPtr, interp, objc, objv);
    case WMOPT_ICONPOSITION:
	return WmIconpositionCmd(tkwin, winPtr, interp, objc, objv);
    case WMOPT_ICONWINDOW:
	return WmIconwindowCmd(tkwin, winPtr, interp, objc, objv);
    case WMOPT_MANAGE:
	return WmManageCmd(tkwin, winPtr, interp, objc, objv);
    case WMOPT_MAXSIZE:
	return WmMaxsizeCmd(tkwin, winPtr, interp, objc, objv);
    case WMOPT_MINSIZE:
	return WmMinsizeCmd(tkwin, winPtr, interp, objc, objv);
    case WMOPT_OVERRIDEREDIRECT:
	return WmOverrideredirectCmd(tkwin, winPtr, interp, objc, objv);
    case WMOPT_POSITIONFROM:
	return WmPositionfromCmd(tkwin, winPtr, interp, objc, objv);
    case WMOPT_PROTOCOL:
	return WmProtocolCmd(tkwin, winPtr, interp, objc, objv);
    case WMOPT_RESIZABLE:
	return WmResizableCmd(tkwin, winPtr, interp, objc, objv);
    case WMOPT_SIZEFROM:
	return WmSizefromCmd(tkwin, winPtr, interp, objc, objv);
    case WMOPT_STACKORDER:
	return WmStackorderCmd(tkwin, winPtr, interp, objc, objv);
    case WMOPT_STATE:
	return WmStateCmd(tkwin, winPtr, interp, objc, objv);
    case WMOPT_TITLE:
	return WmTitleCmd(tkwin, winPtr, interp, objc, objv);
    case WMOPT_TRANSIENT:
	return WmTransientCmd(tkwin, winPtr, interp, objc, objv);
    case WMOPT_WITHDRAW:
	return WmWithdrawCmd(tkwin, winPtr, interp, objc, objv);
    }

    /* This should not happen */
    return TCL_ERROR;
}

/*
 *----------------------------------------------------------------------
 *
 * WmAspectCmd --
 *
 *	This procedure is invoked to process the "wm aspect" Tcl command. See
 *	the user documentation for details on what it does.
 *
 * Results:
 *	A standard Tcl result.
 *
 * Side effects:
 *	See the user documentation.
 *
 *----------------------------------------------------------------------
 */

static int
WmAspectCmd(
    TCL_UNUSED(Tk_Window),		/* Main window of the application. */
    TkWindow *winPtr,		/* Toplevel to work with */
    Tcl_Interp *interp,		/* Current interpreter. */
    int objc,			/* Number of arguments. */
    Tcl_Obj *const objv[])	/* Argument objects. */
{
    WmInfo *wmPtr = winPtr->wmInfoPtr;
    int numer1, denom1, numer2, denom2;

    if ((objc != 3) && (objc != 7)) {
	Tcl_WrongNumArgs(interp, 2, objv,
		"window ?minNumer minDenom maxNumer maxDenom?");
	return TCL_ERROR;
    }
    if (objc == 3) {
	if (wmPtr->sizeHintsFlags & PAspect) {
	    Tcl_Obj *results[4];

	    results[0] = Tcl_NewWideIntObj(wmPtr->minAspect.x);
	    results[1] = Tcl_NewWideIntObj(wmPtr->minAspect.y);
	    results[2] = Tcl_NewWideIntObj(wmPtr->maxAspect.x);
	    results[3] = Tcl_NewWideIntObj(wmPtr->maxAspect.y);
	    Tcl_SetObjResult(interp, Tcl_NewListObj(4, results));
	}
	return TCL_OK;
    }
    if (*Tcl_GetString(objv[3]) == '\0') {
	wmPtr->sizeHintsFlags &= ~PAspect;
    } else {
	if ((Tcl_GetIntFromObj(interp, objv[3], &numer1) != TCL_OK)
		|| (Tcl_GetIntFromObj(interp, objv[4], &denom1) != TCL_OK)
		|| (Tcl_GetIntFromObj(interp, objv[5], &numer2) != TCL_OK)
		|| (Tcl_GetIntFromObj(interp, objv[6], &denom2) != TCL_OK)) {
	    return TCL_ERROR;
	}
	if ((numer1 <= 0) || (denom1 <= 0) || (numer2 <= 0) ||
		(denom2 <= 0)) {
	    Tcl_SetObjResult(interp, Tcl_NewStringObj(
		    "aspect number can't be <= 0", -1));
	    Tcl_SetErrorCode(interp, "TK", "WM", "ASPECT", NULL);
	    return TCL_ERROR;
	}
	wmPtr->minAspect.x = numer1;
	wmPtr->minAspect.y = denom1;
	wmPtr->maxAspect.x = numer2;
	wmPtr->maxAspect.y = denom2;
	wmPtr->sizeHintsFlags |= PAspect;
    }
    wmPtr->flags |= WM_UPDATE_SIZE_HINTS;
    WmUpdateGeom(wmPtr, winPtr);
    return TCL_OK;
}

/*
 *----------------------------------------------------------------------
 *
 * WmSetAttribute --
 *
 *	Helper routine for WmAttributesCmd. Sets the value of the specified
 *	attribute.
 *
 * Returns:
 *
 *	TCL_OK if successful, TCL_ERROR otherwise. In case of an error, leaves
 *	a message in the interpreter's result.
 *
 *----------------------------------------------------------------------
 */

static int
WmSetAttribute(
    TkWindow *winPtr,		/* Toplevel to work with */
    NSWindow *macWindow,
    Tcl_Interp *interp,		/* Current interpreter */
    WmAttribute attribute,	/* Code of attribute to set */
    Tcl_Obj *value)		/* New value */
{
    WmInfo *wmPtr = winPtr->wmInfoPtr;
    int boolean;

    switch (attribute) {
    case WMATT_ALPHA: {
	double dval;

	if (Tcl_GetDoubleFromObj(interp, value, &dval) != TCL_OK) {
	    return TCL_ERROR;
	}

	/*
	 * The user should give (transparent) 0 .. 1.0 (opaque)
	 */

	if (dval < 0.0) {
	    dval = 0.0;
	} else if (dval > 1.0) {
	    dval = 1.0;
	}
	[macWindow setAlphaValue:dval];
	break;
    }
    case WMATT_FULLSCREEN:
	if (Tcl_GetBooleanFromObj(interp, value, &boolean) != TCL_OK) {
	    return TCL_ERROR;
	}
	if (boolean != (([macWindow styleMask] & NSFullScreenWindowMask) != 0)) {
#if MAC_OS_X_VERSION_MAX_ALLOWED >= 1070
	    [macWindow toggleFullScreen:macWindow];
#else
	    TKLog(@"The fullscreen attribute is ignored on this system.");
#endif
	}
	break;
    case WMATT_MODIFIED:
	if (Tcl_GetBooleanFromObj(interp, value, &boolean) != TCL_OK) {
	    return TCL_ERROR;
	}
	if (boolean != [macWindow isDocumentEdited]) {
	    [macWindow setDocumentEdited:boolean];
	}
	break;
    case WMATT_NOTIFY:
	if (Tcl_GetBooleanFromObj(interp, value, &boolean) != TCL_OK) {
	    return TCL_ERROR;
	}
	if (boolean == !tkMacOSXWmAttrNotifyVal) {
	    static NSInteger request = -1;

	    if (request >= 0) {
		[NSApp cancelUserAttentionRequest:request];
		request = -1;
	    }
	    if (boolean) {
		request = [NSApp requestUserAttention:NSCriticalRequest];
	    }
	    tkMacOSXWmAttrNotifyVal = boolean;
	}
	break;
    case WMATT_TITLEPATH: {
	const char *path = (const char *)Tcl_FSGetNativePath(value);
	NSString *filename = @"";

	if (path && *path) {
	    filename = [NSString stringWithUTF8String:path];
	}
	[macWindow setRepresentedFilename:filename];
	break;
    }
    case WMATT_TOPMOST:
	if (Tcl_GetBooleanFromObj(interp, value, &boolean) != TCL_OK) {
	    return TCL_ERROR;
	}
	if (boolean != ((wmPtr->flags & WM_TOPMOST) != 0)) {
	    int oldFlags = wmPtr->flags;

	    if (boolean) {
		wmPtr->flags |= WM_TOPMOST;
	    } else {
		wmPtr->flags &= ~WM_TOPMOST;
	    }
	    ApplyWindowAttributeFlagChanges(winPtr, macWindow,
		    wmPtr->attributes, oldFlags, 1, 0);
	}
	break;
    case WMATT_TRANSPARENT:
	if (Tcl_GetBooleanFromObj(interp, value, &boolean) != TCL_OK) {
	    return TCL_ERROR;
	}
	if (boolean != ((wmPtr->flags & WM_TRANSPARENT) != 0)) {
	    UInt64 oldAttributes = wmPtr->attributes;
	    int oldFlags = wmPtr->flags;

	    if (boolean) {
		wmPtr->flags |= WM_TRANSPARENT;
		wmPtr->attributes |= kWindowNoShadowAttribute;
	    } else {
		wmPtr->flags &= ~WM_TRANSPARENT;
		wmPtr->attributes &= ~kWindowNoShadowAttribute;
	    }
	    ApplyWindowAttributeFlagChanges(winPtr, macWindow, oldAttributes,
		    oldFlags, 1, 0);
	    [macWindow setBackgroundColor:boolean ? [NSColor clearColor] : nil];
	    [macWindow setOpaque:!boolean];
	    TkMacOSXInvalidateWindow((MacDrawable *)winPtr->window,
		    TK_PARENT_WINDOW);
	    }
	break;
    case WMATT_TYPE:
	TKLog(@"The type attribute is ignored on macOS.");
	break;
    case _WMATT_LAST_ATTRIBUTE:
    default:
	return TCL_ERROR;
    }
    return TCL_OK;
}

/*
 *----------------------------------------------------------------------
 *
 * WmGetAttribute --
 *
 *	Helper routine for WmAttributesCmd. Returns the current value of the
 *	specified attribute.
 *
 *----------------------------------------------------------------------
 */

static Tcl_Obj *
WmGetAttribute(
    TkWindow *winPtr,		/* Toplevel to work with */
    NSWindow *macWindow,
    WmAttribute attribute)	/* Code of attribute to get */
{
    Tcl_Obj *result = NULL;
    WmInfo *wmPtr = winPtr->wmInfoPtr;

    switch (attribute) {
    case WMATT_ALPHA:
	result = Tcl_NewDoubleObj([macWindow alphaValue]);
	break;
    case WMATT_FULLSCREEN:
	result = Tcl_NewBooleanObj([macWindow styleMask] & NSFullScreenWindowMask);
	break;
    case WMATT_MODIFIED:
	result = Tcl_NewBooleanObj([macWindow isDocumentEdited]);
	break;
    case WMATT_NOTIFY:
	result = Tcl_NewBooleanObj(tkMacOSXWmAttrNotifyVal);
	break;
    case WMATT_TITLEPATH:
	result = Tcl_NewStringObj([[macWindow representedFilename] UTF8String],
		-1);
	break;
    case WMATT_TOPMOST:
	result = Tcl_NewBooleanObj(wmPtr->flags & WM_TOPMOST);
	break;
    case WMATT_TRANSPARENT:
	result = Tcl_NewBooleanObj(wmPtr->flags & WM_TRANSPARENT);
	break;
    case WMATT_TYPE:
	result = Tcl_NewStringObj("unsupported", -1);
	break;
    case _WMATT_LAST_ATTRIBUTE:
    default:
	break;
    }
    return result;
}

/*
 *----------------------------------------------------------------------
 *
 * WmAttributesCmd --
 *
 *	This procedure is invoked to process the "wm attributes" Tcl command.
 *	See the user documentation for details on what it does.
 *
 * Results:
 *	A standard Tcl result.
 *
 * Side effects:
 *	See the user documentation.
 *
 *----------------------------------------------------------------------
 */

static int
WmAttributesCmd(
    TCL_UNUSED(Tk_Window),		/* Main window of the application. */
    TkWindow *winPtr,		/* Toplevel to work with */
    Tcl_Interp *interp,		/* Current interpreter. */
    int objc,			/* Number of arguments. */
    Tcl_Obj *const objv[])	/* Argument objects. */
{
    int attribute = 0;
    NSWindow *macWindow;

    if (winPtr->window == None) {
	Tk_MakeWindowExist((Tk_Window)winPtr);
    }
    if (!TkMacOSXHostToplevelExists(winPtr)) {
	TkMacOSXMakeRealWindowExist(winPtr);
    }
    macWindow = TkMacOSXGetNSWindowForDrawable(winPtr->window);

    if (objc == 3) {		/* wm attributes $win */
	Tcl_Obj *result = Tcl_NewObj();

	for (attribute = 0; attribute < _WMATT_LAST_ATTRIBUTE; ++attribute) {
	    Tcl_ListObjAppendElement(NULL, result,
		    Tcl_NewStringObj(WmAttributeNames[attribute], -1));
	    Tcl_ListObjAppendElement(NULL, result,
		    WmGetAttribute(winPtr, macWindow, (WmAttribute)attribute));
	}
	Tcl_SetObjResult(interp, result);
    } else if (objc == 4) {	/* wm attributes $win -attribute */
	if (Tcl_GetIndexFromObjStruct(interp, objv[3], WmAttributeNames,
		sizeof(char *), "attribute", 0, &attribute) != TCL_OK) {
	    return TCL_ERROR;
	}
	Tcl_SetObjResult(interp, WmGetAttribute(winPtr, macWindow, (WmAttribute)attribute));
    } else if ((objc - 3) % 2 == 0) {	/* wm attributes $win -att value... */
	int i;

	for (i = 3; i < objc; i += 2) {
	    if (Tcl_GetIndexFromObjStruct(interp, objv[i], WmAttributeNames,
		    sizeof(char *), "attribute", 0, &attribute) != TCL_OK) {
		return TCL_ERROR;
	    }
	    if (WmSetAttribute(winPtr, macWindow, interp, (WmAttribute)attribute, objv[i+1])
		    != TCL_OK) {
		return TCL_ERROR;
	    }
	}
    } else {
	Tcl_WrongNumArgs(interp, 2, objv, "window ?-attribute ?value ...??");
	return TCL_ERROR;
    }
    return TCL_OK;
}

/*
 *----------------------------------------------------------------------
 *
 * WmClientCmd --
 *
 *	This procedure is invoked to process the "wm client" Tcl command. See
 *	the user documentation for details on what it does.
 *
 * Results:
 *	A standard Tcl result.
 *
 * Side effects:
 *	See the user documentation.
 *
 *----------------------------------------------------------------------
 */

static int
WmClientCmd(
    TCL_UNUSED(Tk_Window),		/* Main window of the application. */
    TkWindow *winPtr,		/* Toplevel to work with */
    Tcl_Interp *interp,		/* Current interpreter. */
    int objc,			/* Number of arguments. */
    Tcl_Obj *const objv[])	/* Argument objects. */
{
    WmInfo *wmPtr = winPtr->wmInfoPtr;
    char *argv3;
    int length;

    if ((objc != 3) && (objc != 4)) {
	Tcl_WrongNumArgs(interp, 2, objv, "window ?name?");
	return TCL_ERROR;
    }
    if (objc == 3) {
	if (wmPtr->clientMachine != NULL) {
	    Tcl_SetObjResult(interp,
		    Tcl_NewStringObj(wmPtr->clientMachine, -1));
	}
	return TCL_OK;
    }
    argv3 = Tcl_GetStringFromObj(objv[3], &length);
    if (argv3[0] == 0) {
	if (wmPtr->clientMachine != NULL) {
	    ckfree(wmPtr->clientMachine);
	    wmPtr->clientMachine = NULL;
	}
	return TCL_OK;
    }
    if (wmPtr->clientMachine != NULL) {
	ckfree(wmPtr->clientMachine);
    }
    wmPtr->clientMachine = (char *)ckalloc(length + 1);
    strcpy(wmPtr->clientMachine, argv3);
    return TCL_OK;
}

/*
 *----------------------------------------------------------------------
 *
 * WmColormapwindowsCmd --
 *
 *	This procedure is invoked to process the "wm colormapwindows" Tcl
 *	command. See the user documentation for details on what it does.
 *
 * Results:
 *	A standard Tcl result.
 *
 * Side effects:
 *	See the user documentation.
 *
 *----------------------------------------------------------------------
 */

static int
WmColormapwindowsCmd(
    Tk_Window tkwin,		/* Main window of the application. */
    TkWindow *winPtr,		/* Toplevel to work with */
    Tcl_Interp *interp,		/* Current interpreter. */
    int objc,			/* Number of arguments. */
    Tcl_Obj *const objv[])	/* Argument objects. */
{
    WmInfo *wmPtr = winPtr->wmInfoPtr;
    TkWindow **cmapList, *winPtr2;
<<<<<<< HEAD
    Tcl_Size i, windowObjc;
=======
    int i, windowObjc;
>>>>>>> 60ddddfc
    int gotToplevel = 0;
    Tcl_Obj **windowObjv, *resultObj;

    if ((objc != 3) && (objc != 4)) {
	Tcl_WrongNumArgs(interp, 2, objv, "window ?windowList?");
	return TCL_ERROR;
    }
    if (objc == 3) {
	Tk_MakeWindowExist((Tk_Window)winPtr);
	resultObj = Tcl_NewObj();
	for (i = 0; i < wmPtr->cmapCount; i++) {
	    if ((i == (wmPtr->cmapCount-1))
		    && (wmPtr->flags & WM_ADDED_TOPLEVEL_COLORMAP)) {
		break;
	    }
	    Tcl_ListObjAppendElement(NULL, resultObj,
		    Tk_NewWindowObj((Tk_Window)wmPtr->cmapList[i]));
	}
	Tcl_SetObjResult(interp, resultObj);
	return TCL_OK;
    }
    if (Tcl_ListObjGetElements(interp, objv[3], &windowObjc, &windowObjv)
	    != TCL_OK) {
	return TCL_ERROR;
    }
    cmapList = (TkWindow **)ckalloc((windowObjc+1) * sizeof(TkWindow*));
    for (i = 0; i < windowObjc; i++) {
	if (TkGetWindowFromObj(interp, tkwin, windowObjv[i],
		(Tk_Window *) &winPtr2) != TCL_OK) {
	    ckfree(cmapList);
	    return TCL_ERROR;
	}
	if (winPtr2 == winPtr) {
	    gotToplevel = 1;
	}
	if (winPtr2->window == None) {
	    Tk_MakeWindowExist((Tk_Window)winPtr2);
	}
	cmapList[i] = winPtr2;
    }
    if (!gotToplevel) {
	wmPtr->flags |= WM_ADDED_TOPLEVEL_COLORMAP;
	cmapList[windowObjc] = winPtr;
	windowObjc++;
    } else {
	wmPtr->flags &= ~WM_ADDED_TOPLEVEL_COLORMAP;
    }
    wmPtr->flags |= WM_COLORMAPS_EXPLICIT;
    if (wmPtr->cmapList != NULL) {
	ckfree(wmPtr->cmapList);
    }
    wmPtr->cmapList = cmapList;
    wmPtr->cmapCount = windowObjc;

    /*
     * On the Macintosh all of this is just an excercise in compatibility as
     * we don't support colormaps. If we did they would be installed here.
     */

    return TCL_OK;
}

/*
 *----------------------------------------------------------------------
 *
 * WmCommandCmd --
 *
 *	This procedure is invoked to process the "wm command" Tcl command. See
 *	the user documentation for details on what it does.
 *
 * Results:
 *	A standard Tcl result.
 *
 * Side effects:
 *	See the user documentation.
 *
 *----------------------------------------------------------------------
 */

static int
WmCommandCmd(
    TCL_UNUSED(Tk_Window),		/* Main window of the application. */
    TkWindow *winPtr,		/* Toplevel to work with */
    Tcl_Interp *interp,		/* Current interpreter. */
    int objc,			/* Number of arguments. */
    Tcl_Obj *const objv[])	/* Argument objects. */
{
    WmInfo *wmPtr = winPtr->wmInfoPtr;
    int len;

    if ((objc != 3) && (objc != 4)) {
	Tcl_WrongNumArgs(interp, 2, objv, "window ?value?");
	return TCL_ERROR;
    }
    if (objc == 3) {
	if (wmPtr->commandObj != NULL) {
	    Tcl_SetObjResult(interp, wmPtr->commandObj);
	}
	return TCL_OK;
    }
    if (*Tcl_GetString(objv[3]) == '\0') {
	if (wmPtr->commandObj != NULL) {
	    Tcl_DecrRefCount(wmPtr->commandObj);
	    wmPtr->commandObj = NULL;
	}
	return TCL_OK;
    }
    if (Tcl_ListObjLength(interp, objv[3], &len) != TCL_OK) {
	return TCL_ERROR;
    }
    if (wmPtr->commandObj != NULL) {
	Tcl_DecrRefCount(wmPtr->commandObj);
    }
    wmPtr->commandObj = Tcl_DuplicateObj(objv[3]);
    Tcl_IncrRefCount(wmPtr->commandObj);
    Tcl_InvalidateStringRep(wmPtr->commandObj);
    return TCL_OK;
}

/*
 *----------------------------------------------------------------------
 *
 * WmDeiconifyCmd --
 *
 *	This procedure is invoked to process the "wm deiconify" Tcl command.
 *	See the user documentation for details on what it does.
 *
 * Results:
 *	A standard Tcl result.
 *
 * Side effects:
 *	See the user documentation.
 *
 *----------------------------------------------------------------------
 */

static int
WmDeiconifyCmd(
    TCL_UNUSED(Tk_Window),		/* Main window of the application. */
    TkWindow *winPtr,		/* Toplevel to work with */
    Tcl_Interp *interp,		/* Current interpreter. */
    int objc,			/* Number of arguments. */
    Tcl_Obj *const objv[])	/* Argument objects. */
{
    WmInfo *wmPtr = winPtr->wmInfoPtr;
    NSWindow *win = TkMacOSXGetNSWindowForDrawable(winPtr->window);

    if (objc != 3) {
	Tcl_WrongNumArgs(interp, 2, objv, "window");
	return TCL_ERROR;
    }
    if (wmPtr->iconFor != NULL) {
	Tcl_SetObjResult(interp, Tcl_ObjPrintf(
		"can't deiconify %s: it is an icon for %s",
		Tcl_GetString(objv[2]), Tk_PathName(wmPtr->iconFor)));
	Tcl_SetErrorCode(interp, "TK", "WM", "DEICONIFY", "ICON", NULL);
	return TCL_ERROR;
    } else if (winPtr->flags & TK_EMBEDDED) {
	Tcl_SetObjResult(interp, Tcl_ObjPrintf(
		"can't deiconify %s: it is an embedded window",
		winPtr->pathName));
	Tcl_SetErrorCode(interp, "TK", "WM", "DEICONIFY", "EMBEDDED", NULL);
	return TCL_ERROR;
    }

    TkpWmSetState(winPtr, TkMacOSXIsWindowZoomed(winPtr) ?
	    ZoomState : NormalState);
    [win setExcludedFromWindowsMenu:NO];
    TkMacOSXApplyWindowAttributes(winPtr, win);
    [win orderFront:NSApp];
    if (wmPtr->icon) {
	Tk_UnmapWindow((Tk_Window)wmPtr->icon);
    }

    /*
     * If this window has a transient, the transient must also be deiconified if
     * it was withdrawn by the container.
     */

    for (Transient *transientPtr = wmPtr->transientPtr;
	    transientPtr != NULL; transientPtr = transientPtr->nextPtr) {
	TkWindow *winPtr2 = transientPtr->winPtr;
	WmInfo *wmPtr2 = winPtr2->wmInfoPtr;
	TkWindow *containerPtr = (TkWindow *)TkMacOSXGetContainer(winPtr2);

    	if (containerPtr == winPtr) {
	    if ((wmPtr2->hints.initial_state == WithdrawnState) &&
		    ((transientPtr->flags & WITHDRAWN_BY_CONTAINER) != 0)) {
		TkpWmSetState(winPtr2, NormalState);
		transientPtr->flags &= ~WITHDRAWN_BY_CONTAINER;
	    }
	}
    }

    [[win contentView] setNeedsDisplay:YES];
    Tcl_DoWhenIdle(TkMacOSXDrawAllViews, NULL);
    return TCL_OK;
}

/*
 *----------------------------------------------------------------------
 *
 * WmFocusmodelCmd --
 *
 *	This procedure is invoked to process the "wm focusmodel" Tcl command.
 *	See the user documentation for details on what it does.
 *
 * Results:
 *	A standard Tcl result.
 *
 * Side effects:
 *	See the user documentation.
 *
 *----------------------------------------------------------------------
 */

static int
WmFocusmodelCmd(
    TCL_UNUSED(Tk_Window),	/* Main window of the application. */
    TkWindow *winPtr,		/* Toplevel to work with */
    Tcl_Interp *interp,		/* Current interpreter. */
    int objc,			/* Number of arguments. */
    Tcl_Obj *const objv[])	/* Argument objects. */
{
    WmInfo *wmPtr = winPtr->wmInfoPtr;
    static const char *const optionStrings[] = {
	"active", "passive", NULL };
    enum options {
	OPT_ACTIVE, OPT_PASSIVE };
    int index;

    if ((objc != 3) && (objc != 4)) {
	Tcl_WrongNumArgs(interp, 2, objv, "window ?active|passive?");
	return TCL_ERROR;
    }
    if (objc == 3) {
	Tcl_SetObjResult(interp, Tcl_NewStringObj(
		wmPtr->hints.input ? "passive" : "active", -1));
	return TCL_OK;
    }

    if (Tcl_GetIndexFromObjStruct(interp, objv[3], optionStrings,
	    sizeof(char *), "argument", 0, &index) != TCL_OK) {
	return TCL_ERROR;
    }
    if (index == OPT_ACTIVE) {
	wmPtr->hints.input = False;
    } else { /* OPT_PASSIVE */
	wmPtr->hints.input = True;
    }
    return TCL_OK;
}

/*
 *----------------------------------------------------------------------
 *
 * WmForgetCmd --
 *
 *	This procedure is invoked to process the "wm forget" Tcl command.
 *	See the user documentation for details on what it does.
 *
 * Results:
 *	A standard Tcl result.
 *
 * Side effects:
 *	See the user documentation.
 *
 *----------------------------------------------------------------------
 */

static int
WmForgetCmd(
    TCL_UNUSED(Tk_Window),	/* Main window of the application. */
    TkWindow *winPtr,		/* Toplevel or Frame to work with */
    TCL_UNUSED(Tcl_Interp *),	/* Current interpreter. */
    TCL_UNUSED(int),			/* Number of arguments. */
    TCL_UNUSED(Tcl_Obj *const *))	/* Argument objects. */
{
    Tk_Window frameWin = (Tk_Window)winPtr;

    if (Tk_IsTopLevel(frameWin)) {
	MacDrawable *macWin;

	Tk_MakeWindowExist(frameWin);
	Tk_MakeWindowExist((Tk_Window)winPtr->parentPtr);

	macWin = (MacDrawable *)winPtr->window;

    	TkFocusJoin(winPtr);
    	Tk_UnmapWindow(frameWin);

	macWin->toplevel->referenceCount--;
	macWin->toplevel = winPtr->parentPtr->privatePtr->toplevel;
	macWin->toplevel->referenceCount++;
	macWin->flags &= ~TK_HOST_EXISTS;

	TkWmDeadWindow(winPtr);
	RemapWindows(winPtr, (MacDrawable *)winPtr->parentPtr->window);

        /*
         * Make sure wm no longer manages this window
         */
        Tk_ManageGeometry(frameWin, NULL, NULL);

	winPtr->flags &= ~(TK_TOP_HIERARCHY|TK_TOP_LEVEL|TK_HAS_WRAPPER|TK_WIN_MANAGED);

	/*
         * Flags (above) must be cleared before calling TkMapTopFrame (below).
         */

	TkMapTopFrame(frameWin);
    } else {
    	/*
	 * Already not managed by wm - ignore it.
	 */
    }
    return TCL_OK;
}

/*
 *----------------------------------------------------------------------
 *
 * WmFrameCmd --
 *
 *	This procedure is invoked to process the "wm frame" Tcl command. See
 *	the user documentation for details on what it does.
 *
 * Results:
 *	A standard Tcl result.
 *
 * Side effects:
 *	See the user documentation.
 *
 *----------------------------------------------------------------------
 */

static int
WmFrameCmd(
    TCL_UNUSED(Tk_Window),	/* Main window of the application. */
    TkWindow *winPtr,		/* Toplevel to work with */
    Tcl_Interp *interp,		/* Current interpreter. */
    int objc,			/* Number of arguments. */
    Tcl_Obj *const objv[])	/* Argument objects. */
{
    WmInfo *wmPtr = winPtr->wmInfoPtr;
    Window window;
    char buf[TCL_INTEGER_SPACE];

    if (objc != 3) {
	Tcl_WrongNumArgs(interp, 2, objv, "window");
	return TCL_ERROR;
    }
    window = wmPtr->reparent;
    if (window == None) {
	window = Tk_WindowId((Tk_Window)winPtr);
    }
    sprintf(buf, "0x%" TCL_Z_MODIFIER "x", (size_t)window);
    Tcl_SetObjResult(interp, Tcl_NewStringObj(buf, -1));
    return TCL_OK;
}

/*
 *----------------------------------------------------------------------
 *
 * WmGeometryCmd --
 *
 *	This procedure is invoked to process the "wm geometry" Tcl command.
 *	See the user documentation for details on what it does.
 *
 * Results:
 *	A standard Tcl result.
 *
 * Side effects:
 *	See the user documentation.
 *
 *----------------------------------------------------------------------
 */

static int
WmGeometryCmd(
    TCL_UNUSED(Tk_Window),	/* Main window of the application. */
    TkWindow *winPtr,		/* Toplevel to work with */
    Tcl_Interp *interp,		/* Current interpreter. */
    int objc,			/* Number of arguments. */
    Tcl_Obj *const objv[])	/* Argument objects. */
{
    WmInfo *wmPtr = winPtr->wmInfoPtr;
    NSWindow *win = TkMacOSXGetNSWindowForDrawable(winPtr->window);
    char xSign = '+', ySign = '+';
    int width, height, x = wmPtr->x, y= wmPtr->y;
    char *argv3;

    if ((objc != 3) && (objc != 4)) {
	Tcl_WrongNumArgs(interp, 2, objv, "window ?newGeometry?");
	return TCL_ERROR;
    }
    if (objc == 3) {
	if (wmPtr->gridWin != NULL) {
	    width = wmPtr->reqGridWidth + (winPtr->changes.width
		    - winPtr->reqWidth)/wmPtr->widthInc;
	    height = wmPtr->reqGridHeight + (winPtr->changes.height
		    - winPtr->reqHeight)/wmPtr->heightInc;
	} else {
	    width = winPtr->changes.width;
	    height = winPtr->changes.height;
	}
	if (win) {
	    if (wmPtr->flags & WM_NEGATIVE_X) {
		xSign = '-';
		x = wmPtr->vRootWidth - wmPtr->x
		    - (width + (wmPtr->parentWidth - winPtr->changes.width));
	    }
	    if (wmPtr->flags & WM_NEGATIVE_Y) {
		ySign = '-';
		y = wmPtr->vRootHeight - wmPtr->y
		    - (height + (wmPtr->parentHeight - winPtr->changes.height));
	    }
	}
	Tcl_SetObjResult(interp, Tcl_ObjPrintf("%dx%d%c%d%c%d",
		width, height, xSign, x, ySign, y));
	return TCL_OK;
    }
    argv3 = Tcl_GetString(objv[3]);
    if (*argv3 == '\0') {
	wmPtr->width = -1;
	wmPtr->height = -1;
	WmUpdateGeom(wmPtr, winPtr);
	return TCL_OK;
    }
    return ParseGeometry(interp, argv3, winPtr);
}

/*
 *----------------------------------------------------------------------
 *
 * WmGridCmd --
 *
 *	This procedure is invoked to process the "wm grid" Tcl command. See
 *	the user documentation for details on what it does.
 *
 * Results:
 *	A standard Tcl result.
 *
 * Side effects:
 *	See the user documentation.
 *
 *----------------------------------------------------------------------
 */

static int
WmGridCmd(
    TCL_UNUSED(Tk_Window),	/* Main window of the application. */
    TkWindow *winPtr,		/* Toplevel to work with */
    Tcl_Interp *interp,		/* Current interpreter. */
    int objc,			/* Number of arguments. */
    Tcl_Obj *const objv[])	/* Argument objects. */
{
    WmInfo *wmPtr = winPtr->wmInfoPtr;
    int reqWidth, reqHeight, widthInc, heightInc;
    const char *errorMsg;

    if ((objc != 3) && (objc != 7)) {
	Tcl_WrongNumArgs(interp, 2, objv,
		"window ?baseWidth baseHeight widthInc heightInc?");
	return TCL_ERROR;
    }
    if (objc == 3) {
	if (wmPtr->sizeHintsFlags & PBaseSize) {
	    Tcl_Obj *results[4];

	    results[0] = Tcl_NewWideIntObj(wmPtr->reqGridWidth);
	    results[1] = Tcl_NewWideIntObj(wmPtr->reqGridHeight);
	    results[2] = Tcl_NewWideIntObj(wmPtr->widthInc);
	    results[3] = Tcl_NewWideIntObj(wmPtr->heightInc);
	    Tcl_SetObjResult(interp, Tcl_NewListObj(4, results));
	}
	return TCL_OK;
    }
    if (*Tcl_GetString(objv[3]) == '\0') {
	/*
	 * Turn off gridding and reset the width and height to make sense as
	 * ungridded numbers.
	 */

	wmPtr->sizeHintsFlags &= ~(PBaseSize|PResizeInc);
	if (wmPtr->width != -1) {
	    wmPtr->width = winPtr->reqWidth + (wmPtr->width
		    - wmPtr->reqGridWidth)*wmPtr->widthInc;
	    wmPtr->height = winPtr->reqHeight + (wmPtr->height
		    - wmPtr->reqGridHeight)*wmPtr->heightInc;
	}
	wmPtr->widthInc = 1;
	wmPtr->heightInc = 1;
    } else {
	if ((Tcl_GetIntFromObj(interp, objv[3], &reqWidth) != TCL_OK)
		|| (Tcl_GetIntFromObj(interp, objv[4], &reqHeight) != TCL_OK)
		|| (Tcl_GetIntFromObj(interp, objv[5], &widthInc) != TCL_OK)
		|| (Tcl_GetIntFromObj(interp, objv[6], &heightInc)!=TCL_OK)) {
	    return TCL_ERROR;
	}
	if (reqWidth < 0) {
	    errorMsg = "baseWidth can't be < 0";
	    goto error;
	} else if (reqHeight < 0) {
	    errorMsg = "baseHeight can't be < 0";
	    goto error;
	} else if (widthInc <= 0) {
	    errorMsg = "widthInc can't be <= 0";
	    goto error;
	} else if (heightInc <= 0) {
	    errorMsg = "heightInc can't be <= 0";
	    goto error;
	}
	Tk_SetGrid((Tk_Window)winPtr, reqWidth, reqHeight, widthInc,
		heightInc);
    }
    wmPtr->flags |= WM_UPDATE_SIZE_HINTS;
    WmUpdateGeom(wmPtr, winPtr);
    return TCL_OK;

  error:
    Tcl_SetObjResult(interp, Tcl_NewStringObj(errorMsg, -1));
    Tcl_SetErrorCode(interp, "TK", "WM", "GRID", NULL);
    return TCL_ERROR;
}

/*
 *----------------------------------------------------------------------
 *
 * WmGroupCmd --
 *
 *	This procedure is invoked to process the "wm group" Tcl command. See
 *	the user documentation for details on what it does.
 *
 * Results:
 *	A standard Tcl result.
 *
 * Side effects:
 *	See the user documentation.
 *
 *----------------------------------------------------------------------
 */

static int
WmGroupCmd(
    Tk_Window tkwin,		/* Main window of the application. */
    TkWindow *winPtr,		/* Toplevel to work with */
    Tcl_Interp *interp,		/* Current interpreter. */
    int objc,			/* Number of arguments. */
    Tcl_Obj *const objv[])	/* Argument objects. */
{
    WmInfo *wmPtr = winPtr->wmInfoPtr;
    Tk_Window tkwin2;
    char *argv3;
    int length;

    if ((objc != 3) && (objc != 4)) {
	Tcl_WrongNumArgs(interp, 2, objv, "window ?pathName?");
	return TCL_ERROR;
    }
    if (objc == 3) {
	if (wmPtr->hints.flags & WindowGroupHint) {
	    Tcl_SetObjResult(interp, Tcl_NewStringObj(wmPtr->leaderName, -1));
	}
	return TCL_OK;
    }

    argv3 = Tcl_GetStringFromObj(objv[3], &length);
    if (*argv3 == '\0') {
	wmPtr->hints.flags &= ~WindowGroupHint;
	if (wmPtr->leaderName != NULL) {
	    ckfree(wmPtr->leaderName);
	}
	wmPtr->leaderName = NULL;
    } else {
	if (TkGetWindowFromObj(interp, tkwin, objv[3], &tkwin2) != TCL_OK) {
	    return TCL_ERROR;
	}
	Tk_MakeWindowExist(tkwin2);
	if (wmPtr->leaderName != NULL) {
	    ckfree(wmPtr->leaderName);
	}
	wmPtr->hints.window_group = Tk_WindowId(tkwin2);
	wmPtr->hints.flags |= WindowGroupHint;
	wmPtr->leaderName = (char *)ckalloc(length + 1);
	strcpy(wmPtr->leaderName, argv3);
    }
    return TCL_OK;
}

 /*----------------------------------------------------------------------
 *
 * WmIconbadgeCmd --
 *
 *	This procedure is invoked to process the "wm iconbadge" Tcl command.
 *	See the user documentation for details on what it does.
 *
 * Results:
 *	A standard Tcl result.
 *
 * Side effects:
 *	See the user documentation.
 *
 *----------------------------------------------------------------------
 */

static int
WmIconbadgeCmd(
    TCL_UNUSED(Tk_Window),	/* Main window of the application. */
    TkWindow *winPtr,		/* Toplevel to work with */
    Tcl_Interp *interp,		/* Current interpreter. */
    int objc,			/* Number of arguments. */
    Tcl_Obj *const objv[])	/* Argument objects. */
{
    (void) winPtr;
    NSString *label;

    if (objc < 4) {
	Tcl_WrongNumArgs(interp, 2, objv,"window badge");
	return TCL_ERROR;
    }

    label = [NSString stringWithUTF8String:Tcl_GetString(objv[3])];

    int number = [label intValue];
    NSDockTile *dockicon = [NSApp dockTile];

    /*
     * First, check that the label is not a decimal. If it is,
     * return an error.
     */

    if ([label containsString:@"."]) {
	Tcl_SetObjResult(interp, Tcl_ObjPrintf(
		"can't use \"%s\" as icon badge", Tcl_GetString(objv[3])));
	return TCL_ERROR;
    }

    /*
     * Next, check that label is an int, empty string, or exclamation
     * point. If so, set the icon badge on the Dock icon. Otherwise,
     * return an error.
     */

    NSArray *array = @[@"", @"!"];
    if ([array containsObject: label]) {
	[dockicon setBadgeLabel:label];
    } else if (number > 0) {
	NSString *str = [@(number) stringValue];
	[dockicon setBadgeLabel:str];
    } else {
	Tcl_SetObjResult(interp, Tcl_ObjPrintf(
		"can't use \"%s\" as icon badge", Tcl_GetString(objv[3])));
	return TCL_ERROR;
    }
    return TCL_OK;
}

/*
 *----------------------------------------------------------------------
 *
 * WmIconbitmapCmd --
 *
 *	This procedure is invoked to process the "wm iconbitmap" Tcl command.
 *	See the user documentation for details on what it does.
 *
 * Results:
 *	A standard Tcl result.
 *
 * Side effects:
 *	See the user documentation.
 *
 *----------------------------------------------------------------------
 */

static int
WmIconbitmapCmd(
    TCL_UNUSED(Tk_Window),	/* Main window of the application. */
    TkWindow *winPtr,		/* Toplevel to work with */
    Tcl_Interp *interp,		/* Current interpreter. */
    int objc,			/* Number of arguments. */
    Tcl_Obj *const objv[])	/* Argument objects. */
{
    WmInfo *wmPtr = winPtr->wmInfoPtr;
    Pixmap pixmap;
    char *str;
    int len;

    if ((objc != 3) && (objc != 4)) {
	Tcl_WrongNumArgs(interp, 2, objv, "window ?bitmap?");
	return TCL_ERROR;
    }
    if (objc == 3) {
	if (wmPtr->hints.flags & IconPixmapHint) {
	    Tcl_SetObjResult(interp, Tcl_NewStringObj(
		    Tk_NameOfBitmap(winPtr->display,wmPtr->hints.icon_pixmap),
		    -1));
	}
	return TCL_OK;
    }
    str = Tcl_GetStringFromObj(objv[3], &len);
    if (winPtr->window == None) {
	Tk_MakeWindowExist((Tk_Window)winPtr);
    }
    if (!TkMacOSXHostToplevelExists(winPtr)) {
	TkMacOSXMakeRealWindowExist(winPtr);
    }
    if (WmSetAttribute(winPtr, TkMacOSXGetNSWindowForDrawable(winPtr->window), interp,
	    WMATT_TITLEPATH, objv[3]) == TCL_OK) {
	if (!len) {
	    if (wmPtr->hints.icon_pixmap != None) {
		Tk_FreeBitmap(winPtr->display, wmPtr->hints.icon_pixmap);
		wmPtr->hints.icon_pixmap = None;
	    }
	    wmPtr->hints.flags &= ~IconPixmapHint;
	}
    } else {
	pixmap = Tk_GetBitmap(interp, (Tk_Window)winPtr, Tk_GetUid(str));
	if (pixmap == None) {
	    return TCL_ERROR;
	}
	wmPtr->hints.icon_pixmap = pixmap;
	wmPtr->hints.flags |= IconPixmapHint;
    }
    return TCL_OK;
}

/*
 *----------------------------------------------------------------------
 *
 * WmIconifyCmd --
 *
 *	This procedure is invoked to process the "wm iconify" Tcl command. See
 *	the user documentation for details on what it does.
 *
 * Results:
 *	A standard Tcl result.
 *
 * Side effects:
 *	See the user documentation.
 *
 *----------------------------------------------------------------------
 */

static int
WmIconifyCmd(
    TCL_UNUSED(Tk_Window),		/* Main window of the application. */
    TkWindow *winPtr,		/* Toplevel to work with */
    Tcl_Interp *interp,		/* Current interpreter. */
    int objc,			/* Number of arguments. */
    Tcl_Obj *const objv[])	/* Argument objects. */
{
    WmInfo *wmPtr = winPtr->wmInfoPtr;
    if (objc != 3) {
	Tcl_WrongNumArgs(interp, 2, objv, "window");
	return TCL_ERROR;
    }

    if (Tk_Attributes((Tk_Window)winPtr)->override_redirect) {
	Tcl_SetObjResult(interp, Tcl_ObjPrintf(
		"can't iconify \"%s\": override-redirect flag is set",
		winPtr->pathName));
	Tcl_SetErrorCode(interp, "TK", "WM", "ICONIFY", "OVERRIDE_REDIRECT",
		NULL);
	return TCL_ERROR;
    } else if (wmPtr->container != NULL) {
	Tcl_SetObjResult(interp, Tcl_ObjPrintf(
		"can't iconify \"%s\": it is a transient", winPtr->pathName));
	Tcl_SetErrorCode(interp, "TK", "WM", "ICONIFY", "TRANSIENT", NULL);
	return TCL_ERROR;
    } else if (wmPtr->iconFor != NULL) {
	Tcl_SetObjResult(interp, Tcl_ObjPrintf(
		"can't iconify \"%s\": it is an icon for \"%s\"",
		winPtr->pathName, Tk_PathName(wmPtr->iconFor)));
	Tcl_SetErrorCode(interp, "TK", "WM", "ICONIFY", "ICON", NULL);
	return TCL_ERROR;
    } else if (winPtr->flags & TK_EMBEDDED) {
	Tcl_SetObjResult(interp, Tcl_ObjPrintf(
		"can't iconify \"%s\": it is an embedded window",
		winPtr->pathName));
	Tcl_SetErrorCode(interp, "TK", "WM", "ICONIFY", "EMBEDDED", NULL);
	return TCL_ERROR;
    }

    TkpWmSetState(winPtr, IconicState);
    if (wmPtr->icon) {
	Tk_MapWindow((Tk_Window)wmPtr->icon);
    }

    /*
     * If this window has a transient the transient must be withdrawn when
     * the container is iconified.
     */

    for (Transient *transientPtr = wmPtr->transientPtr;
	    transientPtr != NULL; transientPtr = transientPtr->nextPtr) {
	TkWindow *winPtr2 = transientPtr->winPtr;
	TkWindow *containerPtr = (TkWindow *)TkMacOSXGetContainer(winPtr2);
    	if (containerPtr == winPtr &&
		winPtr2->wmInfoPtr->hints.initial_state != WithdrawnState) {
	    TkpWmSetState(winPtr2, WithdrawnState);
	    transientPtr->flags |= WITHDRAWN_BY_CONTAINER;
	}
    }

    return TCL_OK;
}

/*
 *----------------------------------------------------------------------
 *
 * WmIconmaskCmd --
 *
 *	This procedure is invoked to process the "wm iconmask" Tcl command.
 *	See the user documentation for details on what it does.
 *
 * Results:
 *	A standard Tcl result.
 *
 * Side effects:
 *	See the user documentation.
 *
 *----------------------------------------------------------------------
 */

static int
WmIconmaskCmd(
    Tk_Window tkwin,		/* Main window of the application. */
    TkWindow *winPtr,		/* Toplevel to work with */
    Tcl_Interp *interp,		/* Current interpreter. */
    int objc,			/* Number of arguments. */
    Tcl_Obj *const objv[])	/* Argument objects. */
{
    WmInfo *wmPtr = winPtr->wmInfoPtr;
    Pixmap pixmap;
    char *argv3;

    if ((objc != 3) && (objc != 4)) {
	Tcl_WrongNumArgs(interp, 2, objv, "window ?bitmap?");
	return TCL_ERROR;
    }

    if (objc == 3) {
	if (wmPtr->hints.flags & IconMaskHint) {
	    Tcl_SetObjResult(interp, Tcl_NewStringObj(
		    Tk_NameOfBitmap(winPtr->display, wmPtr->hints.icon_mask),
		    -1));
	}
	return TCL_OK;
    }

    argv3 = Tcl_GetString(objv[3]);
    if (*argv3 == '\0') {
	if (wmPtr->hints.icon_mask != None) {
	    Tk_FreeBitmap(winPtr->display, wmPtr->hints.icon_mask);
	}
	wmPtr->hints.flags &= ~IconMaskHint;
    } else {
	pixmap = Tk_GetBitmap(interp, tkwin, argv3);
	if (pixmap == None) {
	    return TCL_ERROR;
	}
	wmPtr->hints.icon_mask = pixmap;
	wmPtr->hints.flags |= IconMaskHint;
    }
    return TCL_OK;
}

/*
 *----------------------------------------------------------------------
 *
 * WmIconnameCmd --
 *
 *	This procedure is invoked to process the "wm iconname" Tcl command.
 *	See the user documentation for details on what it does.
 *
 * Results:
 *	A standard Tcl result.
 *
 * Side effects:
 *	See the user documentation.
 *
 *----------------------------------------------------------------------
 */

static int
WmIconnameCmd(
    TCL_UNUSED(Tk_Window),		/* Main window of the application. */
    TkWindow *winPtr,		/* Toplevel to work with */
    Tcl_Interp *interp,		/* Current interpreter. */
    int objc,			/* Number of arguments. */
    Tcl_Obj *const objv[])	/* Argument objects. */
{
    WmInfo *wmPtr = winPtr->wmInfoPtr;
    const char *argv3;
    int length;

    if (objc > 4) {
	Tcl_WrongNumArgs(interp, 2, objv, "window ?newName?");
	return TCL_ERROR;
    }
    if (objc == 3) {
	if (wmPtr->iconName != NULL) {
	    Tcl_SetObjResult(interp, Tcl_NewStringObj(wmPtr->iconName, -1));
	}
	return TCL_OK;
    }

    if (wmPtr->iconName != NULL) {
	ckfree(wmPtr->iconName);
    }
    argv3 = Tcl_GetStringFromObj(objv[3], &length);
    wmPtr->iconName = (char *)ckalloc(length + 1);
    strcpy(wmPtr->iconName, argv3);
    if (!(wmPtr->flags & WM_NEVER_MAPPED)) {
	XSetIconName(winPtr->display, winPtr->window, wmPtr->iconName);
    }
    return TCL_OK;
}

/*
 *----------------------------------------------------------------------
 *
 * WmIconphotoCmd --
 *
 *	This procedure is invoked to process the "wm iconphoto" Tcl command.
 *	See the user documentation for details on what it does.
 *
 * Results:
 *	A standard Tcl result.
 *
 * Side effects:
 *	See the user documentation.
 *
 *
 *----------------------------------------------------------------------
 */

static int
WmIconphotoCmd(
    Tk_Window tkwin,		/* Main window of the application. */
    TkWindow *winPtr,		/* Toplevel to work with */
    Tcl_Interp *interp,		/* Current interpreter. */
    int objc,			/* Number of arguments. */
    Tcl_Obj *const objv[])	/* Argument objects. */
{
    Tk_Image tk_icon;
    int width, height;
    NSImage *newIcon = NULL;

    if (objc < 4) {
	Tcl_WrongNumArgs(interp, 2, objv,
			 "window ?-default? image1 ?image2 ...?");
	return TCL_ERROR;
    }

    /*
     * Parse args.
     */

    if (strcmp(Tcl_GetString(objv[3]), "-default") == 0) {
	if (objc == 4) {
	    Tcl_WrongNumArgs(interp, 2, objv,
		    "window ?-default? image1 ?image2 ...?");
	    return TCL_ERROR;
	}
    }

    /*
     * Get icon name. We only use the first icon name because macOS does not
     * support multiple images in Tk photos.
     */

    char *icon;
    if (strcmp(Tcl_GetString(objv[3]), "-default") == 0) {
	icon = Tcl_GetString(objv[4]);
    } else {
	icon = Tcl_GetString(objv[3]);
    }

    /*
     * Get image and convert to NSImage that can be displayed as icon.
     */

    tk_icon = Tk_GetImage(interp, tkwin, icon, NULL, NULL);
    if (tk_icon == NULL) {
    	Tcl_SetObjResult(interp, Tcl_ObjPrintf(
	      "can't use \"%s\" as iconphoto: not a photo image",
	      icon));
	Tcl_SetErrorCode(interp, "TK", "WM", "ICONPHOTO", "PHOTO", NULL);
	return TCL_ERROR;
    }

    Tk_SizeOfImage(tk_icon, &width, &height);
    if (width != 0 && height != 0) {
	newIcon = TkMacOSXGetNSImageFromTkImage(winPtr->display, tk_icon,
						width, height);
    }
    Tk_FreeImage(tk_icon);
    if (newIcon == NULL) {
	Tcl_SetObjResult(interp, Tcl_ObjPrintf(
	    "failed to create an iconphoto with image \"%s\"", icon));
	Tcl_SetErrorCode(interp, "TK", "WM", "ICONPHOTO", "IMAGE", NULL);
	return TCL_ERROR;
    }
    [NSApp setApplicationIconImage: newIcon];
    return TCL_OK;
}

/*
 *----------------------------------------------------------------------
 *
 * WmIconpositionCmd --
 *
 *	This procedure is invoked to process the "wm iconposition" Tcl
 *	command. See the user documentation for details on what it does.
 *
 * Results:
 *	A standard Tcl result.
 *
 * Side effects:
 *	See the user documentation.
 *
 *----------------------------------------------------------------------
 */

static int
WmIconpositionCmd(
    TCL_UNUSED(Tk_Window),		/* Main window of the application. */
    TkWindow *winPtr,		/* Toplevel to work with */
    Tcl_Interp *interp,		/* Current interpreter. */
    int objc,			/* Number of arguments. */
    Tcl_Obj *const objv[])	/* Argument objects. */
{
    WmInfo *wmPtr = winPtr->wmInfoPtr;
    int x, y;

    if ((objc != 3) && (objc != 5)) {
	Tcl_WrongNumArgs(interp, 2, objv, "window ?x y?");
	return TCL_ERROR;
    }

    if (objc == 3) {
	if (wmPtr->hints.flags & IconPositionHint) {
	    Tcl_Obj *results[2];

	    results[0] = Tcl_NewWideIntObj(wmPtr->hints.icon_x);
	    results[1] = Tcl_NewWideIntObj(wmPtr->hints.icon_y);
	    Tcl_SetObjResult(interp, Tcl_NewListObj(2, results));
	}
	return TCL_OK;
    }

    if (*Tcl_GetString(objv[3]) == '\0') {
	wmPtr->hints.flags &= ~IconPositionHint;
    } else {
	if ((Tcl_GetIntFromObj(interp, objv[3], &x) != TCL_OK)
		|| (Tcl_GetIntFromObj(interp, objv[4], &y) != TCL_OK)) {
	    return TCL_ERROR;
	}
	wmPtr->hints.icon_x = x;
	wmPtr->hints.icon_y = y;
	wmPtr->hints.flags |= IconPositionHint;
    }
    return TCL_OK;
}

/*
 *----------------------------------------------------------------------
 *
 * WmIconwindowCmd --
 *
 *	This procedure is invoked to process the "wm iconwindow" Tcl command.
 *	See the user documentation for details on what it does.
 *
 * Results:
 *	A standard Tcl result.
 *
 * Side effects:
 *	See the user documentation.
 *
 *----------------------------------------------------------------------
 */

static int
WmIconwindowCmd(
    Tk_Window tkwin,		/* Main window of the application. */
    TkWindow *winPtr,		/* Toplevel to work with */
    Tcl_Interp *interp,		/* Current interpreter. */
    int objc,			/* Number of arguments. */
    Tcl_Obj *const objv[])	/* Argument objects. */
{
    WmInfo *wmPtr = winPtr->wmInfoPtr;
    Tk_Window tkwin2;
    WmInfo *wmPtr2;

    if ((objc != 3) && (objc != 4)) {
	Tcl_WrongNumArgs(interp, 2, objv, "window ?pathName?");
	return TCL_ERROR;
    }

    if (objc == 3) {
	if (wmPtr->icon != NULL) {
	    Tcl_SetObjResult(interp, Tk_NewWindowObj(wmPtr->icon));
	}
	return TCL_OK;
    }

    if (*Tcl_GetString(objv[3]) == '\0') {
	wmPtr->hints.flags &= ~IconWindowHint;
	if (wmPtr->icon != NULL) {
	    wmPtr2 = ((TkWindow *)wmPtr->icon)->wmInfoPtr;
	    wmPtr2->iconFor = NULL;
	    wmPtr2->hints.initial_state = WithdrawnState;
	}
	wmPtr->icon = NULL;
    } else {
	if (TkGetWindowFromObj(interp, tkwin, objv[3], &tkwin2) != TCL_OK) {
	    return TCL_ERROR;
	}
	if (!Tk_IsTopLevel(tkwin2)) {
	    Tcl_SetObjResult(interp, Tcl_ObjPrintf(
		    "can't use %s as icon window: not at top level",
		    Tk_PathName(tkwin2)));
	    Tcl_SetErrorCode(interp, "TK", "WM", "ICONWINDOW", "TOPLEVEL",
		    NULL);
	    return TCL_ERROR;
	}
	wmPtr2 = ((TkWindow *)tkwin2)->wmInfoPtr;
	if (wmPtr2->iconFor != NULL) {
	    Tcl_SetObjResult(interp, Tcl_ObjPrintf(
		    "%s is already an icon for %s",
		    Tcl_GetString(objv[3]), Tk_PathName(wmPtr2->iconFor)));
	    Tcl_SetErrorCode(interp, "TK", "WM", "ICONWINDOW", "ICON", NULL);
	    return TCL_ERROR;
	}
	if (wmPtr->icon != NULL) {
	    TkWindow *oldIcon = (TkWindow *)wmPtr->icon;
	    WmInfo *wmPtr3 = oldIcon->wmInfoPtr;
	    NSWindow *win = TkMacOSXGetNSWindowForDrawable(oldIcon->window);

	    /*
	     * The old icon should be withdrawn.
	     */

	    TkpWmSetState(oldIcon, WithdrawnState);
	    [win orderOut:NSApp];
    	    [win setExcludedFromWindowsMenu:YES];
	    wmPtr3->iconFor = NULL;
	}
	Tk_MakeWindowExist(tkwin2);
	wmPtr->hints.icon_window = Tk_WindowId(tkwin2);
	wmPtr->hints.flags |= IconWindowHint;
	wmPtr->icon = tkwin2;
	wmPtr2->iconFor = (Tk_Window)winPtr;
	if (!(wmPtr2->flags & WM_NEVER_MAPPED)) {
	    /*
	     * If the window is in normal or zoomed state, the icon should be
	     * unmapped.
	     */

	    if (wmPtr->hints.initial_state == NormalState ||
		    wmPtr->hints.initial_state == ZoomState) {
		Tk_UnmapWindow(tkwin2);
	    }
	}
    }
    return TCL_OK;
}

/*
 *----------------------------------------------------------------------
 *
 * WmManageCmd --
 *
 *	This procedure is invoked to process the "wm manage" Tcl command. See
 *	the user documentation for details on what it does.
 *
 * Results:
 *	A standard Tcl result.
 *
 * Side effects:
 *	See the user documentation.
 *
 *----------------------------------------------------------------------
 */

static int
WmManageCmd(
    TCL_UNUSED(Tk_Window),	        /* Main window of the application. */
    TkWindow *winPtr,           	/* Toplevel or Frame to work with */
    Tcl_Interp *interp,			/* Current interpreter. */
    TCL_UNUSED(int),			/* Number of arguments. */
    TCL_UNUSED(Tcl_Obj *const *))	/* Argument objects. */
{
    Tk_Window frameWin = (Tk_Window)winPtr;
    WmInfo *wmPtr = winPtr->wmInfoPtr;

    if (!Tk_IsTopLevel(frameWin)) {
	MacDrawable *macWin = (MacDrawable *)winPtr->window;

	if (!Tk_IsManageable(frameWin)) {
	    Tcl_SetObjResult(interp, Tcl_ObjPrintf(
		    "window \"%s\" is not manageable: must be a"
		    " frame, labelframe or toplevel",
		    Tk_PathName(frameWin)));
	    Tcl_SetErrorCode(interp, "TK", "WM", "MANAGE", NULL);
	    return TCL_ERROR;
	}

	/*
	 * Draw the managed widget at the top left corner of its toplevel.
	 * See [4a40c6cace].
	 */

	if (macWin) {
	    winPtr->changes.x -= macWin->xOff;
	    winPtr->changes.y -= macWin->yOff;
	    XMoveWindow(winPtr->display, winPtr->window, 0, 0);
	}

	TkFocusSplit(winPtr);
	Tk_UnmapWindow(frameWin);
	if (wmPtr == NULL) {
	    TkWmNewWindow(winPtr);
	    if (winPtr->window == None) {
		Tk_MakeWindowExist((Tk_Window)winPtr);
		macWin = (MacDrawable *)winPtr->window;
	    }
	}
	wmPtr = winPtr->wmInfoPtr;
	winPtr->flags &= ~TK_MAPPED;
	macWin->toplevel->referenceCount--;
	macWin->toplevel = macWin;
	macWin->toplevel->referenceCount++;
	RemapWindows(winPtr, macWin);
	winPtr->flags |=
		(TK_TOP_HIERARCHY|TK_TOP_LEVEL|TK_HAS_WRAPPER|TK_WIN_MANAGED);
	TkMapTopFrame(frameWin);
	TkWmMapWindow(winPtr);
    } else if (Tk_IsTopLevel(frameWin)) {
	/* Already managed by wm - ignore it */
    }
    return TCL_OK;
}

/*
 *----------------------------------------------------------------------
 *
 * WmMaxsizeCmd --
 *
 *	This procedure is invoked to process the "wm maxsize" Tcl command. See
 *	the user documentation for details on what it does.
 *
 * Results:
 *	A standard Tcl result.
 *
 * Side effects:
 *	See the user documentation.
 *
 *----------------------------------------------------------------------
 */

static int
WmMaxsizeCmd(
    TCL_UNUSED(Tk_Window),	/* Main window of the application. */
    TkWindow *winPtr,		/* Toplevel to work with */
    Tcl_Interp *interp,		/* Current interpreter. */
    int objc,			/* Number of arguments. */
    Tcl_Obj *const objv[])	/* Argument objects. */
{
    WmInfo *wmPtr = winPtr->wmInfoPtr;
    int width, height;

    if ((objc != 3) && (objc != 5)) {
	Tcl_WrongNumArgs(interp, 2, objv, "window ?width height?");
	return TCL_ERROR;
    }

    if (objc == 3) {
	Tcl_Obj *results[2];

	GetMaxSize(winPtr, &width, &height);
	results[0] = Tcl_NewWideIntObj(width);
	results[1] = Tcl_NewWideIntObj(height);
	Tcl_SetObjResult(interp, Tcl_NewListObj(2, results));
	return TCL_OK;
    }

    if ((Tcl_GetIntFromObj(interp, objv[3], &width) != TCL_OK)
	    || (Tcl_GetIntFromObj(interp, objv[4], &height) != TCL_OK)) {
	return TCL_ERROR;
    }
    wmPtr->maxWidth = width;
    wmPtr->maxHeight = height;
    wmPtr->flags |= WM_UPDATE_SIZE_HINTS;
    WmUpdateGeom(wmPtr, winPtr);
    return TCL_OK;
}

/*
 *----------------------------------------------------------------------
 *
 * WmMinsizeCmd --
 *
 *	This procedure is invoked to process the "wm minsize" Tcl command. See
 *	the user documentation for details on what it does.
 *
 * Results:
 *	A standard Tcl result.
 *
 * Side effects:
 *	See the user documentation.
 *
 *----------------------------------------------------------------------
 */

static int
WmMinsizeCmd(
    TCL_UNUSED(Tk_Window),		/* Main window of the application. */
    TkWindow *winPtr,		/* Toplevel to work with */
    Tcl_Interp *interp,		/* Current interpreter. */
    int objc,			/* Number of arguments. */
    Tcl_Obj *const objv[])	/* Argument objects. */
{
    WmInfo *wmPtr = winPtr->wmInfoPtr;
    int width, height;

    if ((objc != 3) && (objc != 5)) {
	Tcl_WrongNumArgs(interp, 2, objv, "window ?width height?");
	return TCL_ERROR;
    }

    if (objc == 3) {
	Tcl_Obj *results[2];

	GetMinSize(winPtr, &width, &height);
	results[0] = Tcl_NewWideIntObj(width);
	results[1] = Tcl_NewWideIntObj(height);
	Tcl_SetObjResult(interp, Tcl_NewListObj(2, results));
	return TCL_OK;
    }

    if ((Tcl_GetIntFromObj(interp, objv[3], &width) != TCL_OK)
	    || (Tcl_GetIntFromObj(interp, objv[4], &height) != TCL_OK)) {
	return TCL_ERROR;
    }
    wmPtr->minWidth = width;
    wmPtr->minHeight = height;
    wmPtr->flags |= WM_UPDATE_SIZE_HINTS;
    WmUpdateGeom(wmPtr, winPtr);
    return TCL_OK;
}

/*
 *----------------------------------------------------------------------
 *
 * WmOverrideredirectCmd --
 *
 *	This procedure is invoked to process the "wm overrideredirect" Tcl
 *	command. See the user documentation for details on what it does.
 *
 * Results:
 *	A standard Tcl result.
 *
 * Side effects:
 *	See the user documentation.
 *
 *----------------------------------------------------------------------
 */

static int
WmOverrideredirectCmd(
    TCL_UNUSED(Tk_Window),		/* Main window of the application. */
    TkWindow *winPtr,		/* Toplevel to work with */
    Tcl_Interp *interp,		/* Current interpreter. */
    int objc,			/* Number of arguments. */
    Tcl_Obj *const objv[])	/* Argument objects. */
{
    int flag;
    XSetWindowAttributes atts;
    TKWindow *win = (TKWindow *)TkMacOSXGetNSWindowForDrawable(winPtr->window);

    if ((objc != 3) && (objc != 4)) {
	Tcl_WrongNumArgs(interp, 2, objv, "window ?boolean?");
	return TCL_ERROR;
    }

    if (objc == 3) {
	Tcl_SetObjResult(interp, Tcl_NewBooleanObj(
		Tk_Attributes((Tk_Window)winPtr)->override_redirect));
	return TCL_OK;
    }

    if (Tcl_GetBooleanFromObj(interp, objv[3], &flag) != TCL_OK) {
	return TCL_ERROR;
    }
    atts.override_redirect = flag ? True : False;
    Tk_ChangeWindowAttributes((Tk_Window)winPtr, CWOverrideRedirect, &atts);
    ApplyContainerOverrideChanges(winPtr, win);
    return TCL_OK;
}

/*
 *----------------------------------------------------------------------
 *
 * WmPositionfromCmd --
 *
 *	This procedure is invoked to process the "wm positionfrom" Tcl
 *	command. See the user documentation for details on what it does.
 *
 * Results:
 *	A standard Tcl result.
 *
 * Side effects:
 *	See the user documentation.
 *
 *----------------------------------------------------------------------
 */

static int
WmPositionfromCmd(
    TCL_UNUSED(Tk_Window),	/* Main window of the application. */
    TkWindow *winPtr,		/* Toplevel to work with */
    Tcl_Interp *interp,		/* Current interpreter. */
    int objc,			/* Number of arguments. */
    Tcl_Obj *const objv[])	/* Argument objects. */
{
    WmInfo *wmPtr = winPtr->wmInfoPtr;
    static const char *const optionStrings[] = {
	"program", "user", NULL };
    enum options {
	OPT_PROGRAM, OPT_USER };
    int index;

    if ((objc != 3) && (objc != 4)) {
	Tcl_WrongNumArgs(interp, 2, objv, "window ?user/program?");
	return TCL_ERROR;
    }

    if (objc == 3) {
	if (wmPtr->sizeHintsFlags & USPosition) {
	    Tcl_SetObjResult(interp, Tcl_NewStringObj("user", -1));
	} else if (wmPtr->sizeHintsFlags & PPosition) {
	    Tcl_SetObjResult(interp, Tcl_NewStringObj("program", -1));
	}
	return TCL_OK;
    }

    if (*Tcl_GetString(objv[3]) == '\0') {
	wmPtr->sizeHintsFlags &= ~(USPosition|PPosition);
    } else {
	if (Tcl_GetIndexFromObjStruct(interp, objv[3], optionStrings,
		sizeof(char *), "argument", 0, &index) != TCL_OK) {
	    return TCL_ERROR;
	}
	if (index == OPT_USER) {
	    wmPtr->sizeHintsFlags &= ~PPosition;
	    wmPtr->sizeHintsFlags |= USPosition;
	} else {
	    wmPtr->sizeHintsFlags &= ~USPosition;
	    wmPtr->sizeHintsFlags |= PPosition;
	}
    }
    wmPtr->flags |= WM_UPDATE_SIZE_HINTS;
    WmUpdateGeom(wmPtr, winPtr);
    return TCL_OK;
}

/*
 *----------------------------------------------------------------------
 *
 * WmProtocolCmd --
 *
 *	This procedure is invoked to process the "wm protocol" Tcl command.
 *	See the user documentation for details on what it does.
 *
 * Results:
 *	A standard Tcl result.
 *
 * Side effects:
 *	See the user documentation.
 *
 *----------------------------------------------------------------------
 */

static int
WmProtocolCmd(
    TCL_UNUSED(Tk_Window),	/* Main window of the application. */
    TkWindow *winPtr,		/* Toplevel to work with */
    Tcl_Interp *interp,		/* Current interpreter. */
    int objc,			/* Number of arguments. */
    Tcl_Obj *const objv[])	/* Argument objects. */
{
    WmInfo *wmPtr = winPtr->wmInfoPtr;
    ProtocolHandler *protPtr, *prevPtr;
    Atom protocol;
    char *cmd;
    int cmdLength;
    Tcl_Obj *resultObj;

    if ((objc < 3) || (objc > 5)) {
	Tcl_WrongNumArgs(interp, 2, objv, "window ?name? ?command?");
	return TCL_ERROR;
    }

    if (objc == 3) {
	/*
	 * Return a list of all defined protocols for the window.
	 */

	resultObj = Tcl_NewObj();
	for (protPtr = wmPtr->protPtr; protPtr != NULL;
		protPtr = protPtr->nextPtr) {
	    Tcl_ListObjAppendElement(NULL, resultObj, Tcl_NewStringObj(
		    Tk_GetAtomName((Tk_Window)winPtr, protPtr->protocol),-1));
	}
	Tcl_SetObjResult(interp, resultObj);
	return TCL_OK;
    }

    protocol = Tk_InternAtom((Tk_Window)winPtr, Tcl_GetString(objv[3]));
    if (objc == 4) {
	/*
	 * Return the command to handle a given protocol.
	 */

	for (protPtr = wmPtr->protPtr; protPtr != NULL;
		protPtr = protPtr->nextPtr) {
	    if (protPtr->protocol == protocol) {
		Tcl_SetObjResult(interp,
			Tcl_NewStringObj(protPtr->command, -1));
		return TCL_OK;
	    }
	}
	return TCL_OK;
    }

    /*
     * Delete any current protocol handler, then create a new one with the
     * specified command, unless the command is empty.
     */

    for (protPtr = wmPtr->protPtr, prevPtr = NULL; protPtr != NULL;
	    prevPtr = protPtr, protPtr = protPtr->nextPtr) {
	if (protPtr->protocol == protocol) {
	    if (prevPtr == NULL) {
		wmPtr->protPtr = protPtr->nextPtr;
	    } else {
		prevPtr->nextPtr = protPtr->nextPtr;
	    }
	    if (protPtr->command)
		ckfree(protPtr->command);
	    Tcl_EventuallyFree(protPtr, TCL_DYNAMIC);
	    break;
	}
    }
    cmd = Tcl_GetStringFromObj(objv[4], &cmdLength);
    if (cmdLength > 0) {
	protPtr = (ProtocolHandler *)ckalloc(sizeof(ProtocolHandler));
	protPtr->protocol = protocol;
	protPtr->nextPtr = wmPtr->protPtr;
	wmPtr->protPtr = protPtr;
	protPtr->interp = interp;
	protPtr->command = (char *)ckalloc(cmdLength+1);
	strcpy(protPtr->command, cmd);
    }
    return TCL_OK;
}

/*
 *----------------------------------------------------------------------
 *
 * WmResizableCmd --
 *
 *	This procedure is invoked to process the "wm resizable" Tcl command.
 *	See the user documentation for details on what it does.
 *
 * Results:
 *	A standard Tcl result.
 *
 * Side effects:
 *	See the user documentation.
 *
 *----------------------------------------------------------------------
 */

static int
WmResizableCmd(
    TCL_UNUSED(Tk_Window),	/* Main window of the application. */
    TkWindow *winPtr,		/* Toplevel to work with */
    Tcl_Interp *interp,		/* Current interpreter. */
    int objc,			/* Number of arguments. */
    Tcl_Obj *const objv[])	/* Argument objects. */
{
    WmInfo *wmPtr = winPtr->wmInfoPtr;
    int width, height;
    UInt64 oldAttributes = wmPtr->attributes;
    int oldFlags = wmPtr->flags;

    if ((objc != 3) && (objc != 5)) {
	Tcl_WrongNumArgs(interp, 2, objv, "window ?width height?");
	return TCL_ERROR;
    }

    if (objc == 3) {
	Tcl_Obj *results[2];

	results[0] = Tcl_NewBooleanObj(!(wmPtr->flags & WM_WIDTH_NOT_RESIZABLE));
	results[1] = Tcl_NewBooleanObj(!(wmPtr->flags & WM_HEIGHT_NOT_RESIZABLE));
	Tcl_SetObjResult(interp, Tcl_NewListObj(2, results));
	return TCL_OK;
    }

    if ((Tcl_GetBooleanFromObj(interp, objv[3], &width) != TCL_OK)
	    || (Tcl_GetBooleanFromObj(interp, objv[4], &height) != TCL_OK)) {
	return TCL_ERROR;
    }
    if (width) {
	wmPtr->flags &= ~WM_WIDTH_NOT_RESIZABLE;
	wmPtr->attributes |= kWindowHorizontalZoomAttribute;
    } else {
	wmPtr->flags |= WM_WIDTH_NOT_RESIZABLE;
	wmPtr->attributes &= ~kWindowHorizontalZoomAttribute;
    }
    if (height) {
	wmPtr->flags &= ~WM_HEIGHT_NOT_RESIZABLE;
	wmPtr->attributes |= kWindowVerticalZoomAttribute;
    } else {
	wmPtr->flags |= WM_HEIGHT_NOT_RESIZABLE;
	wmPtr->attributes &= ~kWindowVerticalZoomAttribute;
    }
    if (width || height) {
	wmPtr->attributes |= kWindowResizableAttribute;
    } else {
	wmPtr->attributes &= ~kWindowResizableAttribute;
    }
    wmPtr->flags |= WM_UPDATE_SIZE_HINTS;
    if (wmPtr->scrollWinPtr != NULL) {
	TkScrollbarEventuallyRedraw((TkScrollbar *)
		wmPtr->scrollWinPtr->instanceData);
    }
    WmUpdateGeom(wmPtr, winPtr);
    ApplyWindowAttributeFlagChanges(winPtr, NULL, oldAttributes, oldFlags, 1,0);
    return TCL_OK;
}

/*
 *----------------------------------------------------------------------
 *
 * WmSizefromCmd --
 *
 *	This procedure is invoked to process the "wm sizefrom" Tcl command.
 *	See the user documentation for details on what it does.
 *
 * Results:
 *	A standard Tcl result.
 *
 * Side effects:
 *	See the user documentation.
 *
 *----------------------------------------------------------------------
 */

static int
WmSizefromCmd(
    TCL_UNUSED(Tk_Window),	/* Main window of the application. */
    TkWindow *winPtr,		/* Toplevel to work with */
    Tcl_Interp *interp,		/* Current interpreter. */
    int objc,			/* Number of arguments. */
    Tcl_Obj *const objv[])	/* Argument objects. */
{
    WmInfo *wmPtr = winPtr->wmInfoPtr;
    static const char *const optionStrings[] = {
	"program", "user", NULL };
    enum options {
	OPT_PROGRAM, OPT_USER };
    int index;

    if ((objc != 3) && (objc != 4)) {
	Tcl_WrongNumArgs(interp, 2, objv, "window ?user|program?");
	return TCL_ERROR;
    }

    if (objc == 3) {
	if (wmPtr->sizeHintsFlags & USSize) {
	    Tcl_SetObjResult(interp, Tcl_NewStringObj("user", -1));
	} else if (wmPtr->sizeHintsFlags & PSize) {
	    Tcl_SetObjResult(interp, Tcl_NewStringObj("program", -1));
	}
	return TCL_OK;
    }

    if (*Tcl_GetString(objv[3]) == '\0') {
	wmPtr->sizeHintsFlags &= ~(USSize|PSize);
    } else {
	if (Tcl_GetIndexFromObjStruct(interp, objv[3], optionStrings,
		sizeof(char *), "argument", 0, &index) != TCL_OK) {
	    return TCL_ERROR;
	}
	if (index == OPT_USER) {
	    wmPtr->sizeHintsFlags &= ~PSize;
	    wmPtr->sizeHintsFlags |= USSize;
	} else { /* OPT_PROGRAM */
	    wmPtr->sizeHintsFlags &= ~USSize;
	    wmPtr->sizeHintsFlags |= PSize;
	}
    }
    wmPtr->flags |= WM_UPDATE_SIZE_HINTS;
    WmUpdateGeom(wmPtr, winPtr);
    return TCL_OK;
}

/*
 *----------------------------------------------------------------------
 *
 * WmStackorderCmd --
 *
 *	This procedure is invoked to process the "wm stackorder" Tcl command.
 *	See the user documentation for details on what it does.
 *
 * Results:
 *	A standard Tcl result.
 *
 * Side effects:
 *	See the user documentation.
 *
 *----------------------------------------------------------------------
 */

static int
WmStackorderCmd(
    Tk_Window tkwin,		/* Main window of the application. */
    TkWindow *winPtr,		/* Toplevel to work with */
    Tcl_Interp *interp,		/* Current interpreter. */
    int objc,			/* Number of arguments. */
    Tcl_Obj *const objv[])	/* Argument objects. */
{
    TkWindow **windows, **windowPtr;
    static const char *const optionStrings[] = {
	"isabove", "isbelow", NULL
    };
    enum options {
	OPT_ISABOVE, OPT_ISBELOW
    };
    Tcl_Obj *resultObj;
    int index;

    if ((objc != 3) && (objc != 5)) {
	Tcl_WrongNumArgs(interp, 2, objv, "window ?isabove|isbelow window?");
	return TCL_ERROR;
    }

    if (objc == 3) {
	windows = TkWmStackorderToplevel(winPtr);
	if (windows != NULL) {
	    resultObj = Tcl_NewObj();
	    for (windowPtr = windows; *windowPtr ; windowPtr++) {
		Tcl_ListObjAppendElement(NULL, resultObj,
			Tk_NewWindowObj((Tk_Window)*windowPtr));
	    }
	    Tcl_SetObjResult(interp, resultObj);
	    ckfree(windows);
	    return TCL_OK;
	} else {
	    return TCL_ERROR;
	}
    } else {
	TkWindow *winPtr2;
	int index1 = -1, index2 = -1, result;

	if (TkGetWindowFromObj(interp, tkwin, objv[4], (Tk_Window *) &winPtr2)
		!= TCL_OK) {
	    return TCL_ERROR;
	}

	if (!Tk_IsTopLevel(winPtr2)) {
	    Tcl_SetObjResult(interp, Tcl_ObjPrintf(
		    "window \"%s\" isn't a top-level window",
		    winPtr2->pathName));
	    Tcl_SetErrorCode(interp, "TK", "WM", "STACK", "TOPLEVEL", NULL);
	    return TCL_ERROR;
	}

	if (!Tk_IsMapped(winPtr)) {
	    Tcl_SetObjResult(interp, Tcl_ObjPrintf(
		    "window \"%s\" isn't mapped", winPtr->pathName));
	    Tcl_SetErrorCode(interp, "TK", "WM", "STACK", "MAPPED", NULL);
	    return TCL_ERROR;
	} else if (!Tk_IsMapped(winPtr2)) {
	    Tcl_SetObjResult(interp, Tcl_ObjPrintf(
		    "window \"%s\" isn't mapped", winPtr2->pathName));
	    Tcl_SetErrorCode(interp, "TK", "WM", "STACK", "MAPPED", NULL);
	    return TCL_ERROR;
	}

	/*
	 * Lookup stacking order of all toplevels that are children of "." and
	 * find the position of winPtr and winPtr2 in the stacking order.
	 */

	windows = TkWmStackorderToplevel(winPtr->mainPtr->winPtr);
	if (windows == NULL) {
	    Tcl_SetObjResult(interp, Tcl_NewStringObj(
		    "TkWmStackorderToplevel failed", -1));
	    Tcl_SetErrorCode(interp, "TK", "WM", "STACK", "FAIL", NULL);
	    return TCL_ERROR;
	}

	for (windowPtr = windows; *windowPtr ; windowPtr++) {
	    if (*windowPtr == winPtr) {
		index1 = windowPtr - windows;
	    }
	    if (*windowPtr == winPtr2) {
		index2 = windowPtr - windows;
	    }
	}
	if (index1 == -1) {
	    Tcl_Panic("winPtr window not found");
	} else if (index2 == -1) {
	    Tcl_Panic("winPtr2 window not found");
	}

	ckfree(windows);

	if (Tcl_GetIndexFromObjStruct(interp, objv[3], optionStrings,
		sizeof(char *), "argument", 0, &index) != TCL_OK) {
	    return TCL_ERROR;
	}
	if (index == OPT_ISABOVE) {
	    result = index1 > index2;
	} else { /* OPT_ISBELOW */
	    result = index1 < index2;
	}
	Tcl_SetObjResult(interp, Tcl_NewBooleanObj(result));
	return TCL_OK;
    }
}

/*
 *----------------------------------------------------------------------
 *
 * WmStateCmd --
 *
 *	This procedure is invoked to process the "wm state" Tcl command. See
 *	the user documentation for details on what it does.
 *
 * Results:
 *	A standard Tcl result.
 *
 * Side effects:
 *	See the user documentation.
 *
 *----------------------------------------------------------------------
 */

static int
WmStateCmd(
    TCL_UNUSED(Tk_Window),	/* Main window of the application. */
    TkWindow *winPtr,		/* Toplevel to work with */
    Tcl_Interp *interp,		/* Current interpreter. */
    int objc,			/* Number of arguments. */
    Tcl_Obj *const objv[])	/* Argument objects. */
{
    WmInfo *wmPtr = winPtr->wmInfoPtr;
    static const char *const optionStrings[] = {
	"iconic", "normal", "withdrawn", "zoomed", NULL };
    enum options {
	OPT_ICONIC, OPT_NORMAL, OPT_WITHDRAWN, OPT_ZOOMED };
    int index;

    if ((objc < 3) || (objc > 4)) {
	Tcl_WrongNumArgs(interp, 2, objv, "window ?state?");
	return TCL_ERROR;
    }

    if (objc == 4) {
	if (wmPtr->iconFor != NULL) {
	    Tcl_SetObjResult(interp, Tcl_ObjPrintf(
		    "can't change state of \"%s\": it is an icon for \"%s\"",
		    Tcl_GetString(objv[2]), Tk_PathName(wmPtr->iconFor)));
	    Tcl_SetErrorCode(interp, "TK", "WM", "STATE", "ICON", NULL);
	    return TCL_ERROR;
	}
	if (winPtr->flags & TK_EMBEDDED) {
	    Tcl_SetObjResult(interp, Tcl_ObjPrintf(
		    "can't change state of \"%s\": it is an embedded window",
		    winPtr->pathName));
	    Tcl_SetErrorCode(interp, "TK", "WM", "STATE", "EMBEDDED", NULL);
	    return TCL_ERROR;
	}

	if (Tcl_GetIndexFromObjStruct(interp, objv[3], optionStrings,
		sizeof(char *), "argument", 0, &index) != TCL_OK) {
	    return TCL_ERROR;
	}

	switch (index) {
	case OPT_NORMAL:
	    TkpWmSetState(winPtr, NormalState);

	    /*
	     * This varies from 'wm deiconify' because it does not force the
	     * window to be raised and receive focus
	     */

	    break;
	case OPT_ICONIC:
	    if (Tk_Attributes((Tk_Window)winPtr)->override_redirect) {
		Tcl_SetObjResult(interp, Tcl_ObjPrintf(
			"can't iconify \"%s\": override-redirect flag is set",
			winPtr->pathName));
		Tcl_SetErrorCode(interp, "TK", "WM", "STATE",
			"OVERRIDE_REDIRECT", NULL);
		return TCL_ERROR;
	    }
	    if (wmPtr->container != NULL) {
		Tcl_SetObjResult(interp, Tcl_ObjPrintf(
			"can't iconify \"%s\": it is a transient",
			winPtr->pathName));
		Tcl_SetErrorCode(interp, "TK", "WM", "STATE", "TRANSIENT",
			NULL);
		return TCL_ERROR;
	    }
	    TkpWmSetState(winPtr, IconicState);
	    break;
	case OPT_WITHDRAWN:
	    TkpWmSetState(winPtr, WithdrawnState);
	    break;
	default: /* OPT_ZOOMED */
	    TkpWmSetState(winPtr, ZoomState);
	    break;
	}
    } else if (wmPtr->iconFor != NULL) {
	Tcl_SetObjResult(interp, Tcl_NewStringObj("icon", -1));
    } else {
	if (wmPtr->hints.initial_state == NormalState ||
		wmPtr->hints.initial_state == ZoomState) {
	    wmPtr->hints.initial_state = (TkMacOSXIsWindowZoomed(winPtr) ?
		    ZoomState : NormalState);
	}
	switch (wmPtr->hints.initial_state) {
	case NormalState:
	    Tcl_SetObjResult(interp, Tcl_NewStringObj("normal", -1));
	    break;
	case IconicState:
	    Tcl_SetObjResult(interp, Tcl_NewStringObj("iconic", -1));
	    break;
	case WithdrawnState:
	    Tcl_SetObjResult(interp, Tcl_NewStringObj("withdrawn", -1));
	    break;
	case ZoomState:
	    Tcl_SetObjResult(interp, Tcl_NewStringObj("zoomed", -1));
	    break;
	}
    }
    return TCL_OK;
}

/*
 *----------------------------------------------------------------------
 *
 * WmTitleCmd --
 *
 *	This procedure is invoked to process the "wm title" Tcl command. See
 *	the user documentation for details on what it does.
 *
 * Results:
 *	A standard Tcl result.
 *
 * Side effects:
 *	See the user documentation.
 *
 *----------------------------------------------------------------------
 */

static int
WmTitleCmd(
    TCL_UNUSED(Tk_Window),	/* Main window of the application. */
    TkWindow *winPtr,		/* Toplevel to work with */
    Tcl_Interp *interp,		/* Current interpreter. */
    int objc,			/* Number of arguments. */
    Tcl_Obj *const objv[])	/* Argument objects. */
{
    WmInfo *wmPtr = winPtr->wmInfoPtr;
    char *argv3;
    int length;

    if (objc > 4) {
	Tcl_WrongNumArgs(interp, 2, objv, "window ?newTitle?");
	return TCL_ERROR;
    }

    if (objc == 3) {
	Tcl_SetObjResult(interp, Tcl_NewStringObj(
		wmPtr->titleUid ? wmPtr->titleUid : winPtr->nameUid, -1));
	return TCL_OK;
    }

    argv3 = Tcl_GetStringFromObj(objv[3], &length);
    wmPtr->titleUid = Tk_GetUid(argv3);
    if (!(wmPtr->flags & WM_NEVER_MAPPED) && !Tk_IsEmbedded(winPtr)) {
	TkSetWMName(winPtr, wmPtr->titleUid);
    }
    return TCL_OK;
}

/*
 *----------------------------------------------------------------------
 *
 * WmTransientCmd --
 *
 *	This procedure is invoked to process the "wm transient" Tcl command.
 *	See the user documentation for details on what it does.
 *
 * Results:
 *	A standard Tcl result.
 *
 * Side effects:
 *	See the user documentation.
 *
 *----------------------------------------------------------------------
 */

static int
WmTransientCmd(
    Tk_Window tkwin,		/* Main window of the application. */
    TkWindow *winPtr,		/* Toplevel to work with */
    Tcl_Interp *interp,		/* Current interpreter. */
    int objc,			/* Number of arguments. */
    Tcl_Obj *const objv[])	/* Argument objects. */
{
    WmInfo *wmPtr = winPtr->wmInfoPtr;
    Tk_Window container;
    TkWindow *containerPtr, *w;
    WmInfo *wmPtr2;
    Transient *transient;

    if ((objc != 3) && (objc != 4)) {
	Tcl_WrongNumArgs(interp, 2, objv, "window ?window?");
	return TCL_ERROR;
    }
    if (objc == 3) {
	if (wmPtr->container != NULL) {
	    Tcl_SetObjResult(interp,
		Tcl_NewStringObj(Tk_PathName(wmPtr->container), -1));
	}
	return TCL_OK;
    }
    if (*Tcl_GetString(objv[3]) == '\0') {
	RemoveTransient(winPtr);
    } else {
	if (TkGetWindowFromObj(interp, tkwin, objv[3], &container) != TCL_OK) {
	    return TCL_ERROR;
	}
	RemoveTransient(winPtr);
	containerPtr = (TkWindow*) container;
	while (!Tk_TopWinHierarchy(containerPtr)) {
            /*
             * Ensure that the container window is actually a Tk toplevel.
             */

            containerPtr = containerPtr->parentPtr;
        }
	Tk_MakeWindowExist((Tk_Window)containerPtr);

	if (wmPtr->iconFor != NULL) {
	    Tcl_SetObjResult(interp, Tcl_ObjPrintf(
		    "can't make \"%s\" a transient: it is an icon for %s",
		    Tcl_GetString(objv[2]), Tk_PathName(wmPtr->iconFor)));
	    Tcl_SetErrorCode(interp, "TK", "WM", "TRANSIENT", "ICON", NULL);
	    return TCL_ERROR;
	}

	wmPtr2 = containerPtr->wmInfoPtr;

	/*
	 * Under some circumstances, wmPtr2 is NULL here.
	 */

	if (wmPtr2 != NULL && wmPtr2->iconFor != NULL) {
	    Tcl_SetObjResult(interp, Tcl_ObjPrintf(
		    "can't make \"%s\" a container: it is an icon for %s",
		    Tcl_GetString(objv[3]), Tk_PathName(wmPtr2->iconFor)));
	    Tcl_SetErrorCode(interp, "TK", "WM", "TRANSIENT", "ICON", NULL);
	    return TCL_ERROR;
	}

	for (w = containerPtr; w != NULL && w->wmInfoPtr != NULL;
	    w = (TkWindow *)w->wmInfoPtr->container) {
	    if (w == winPtr) {
		Tcl_SetObjResult(interp, Tcl_ObjPrintf(
		    "can't set \"%s\" as container: would cause management loop",
		    Tk_PathName(containerPtr)));
		Tcl_SetErrorCode(interp, "TK", "WM", "TRANSIENT", "SELF", NULL);
		return TCL_ERROR;
	    }
	}

	/*
	 * Add the transient to the container's list, if it not already there.
	 */

	for (transient = wmPtr2->transientPtr;
	     transient != NULL && transient->winPtr != winPtr;
	     transient = transient->nextPtr) {}
	if (transient == NULL) {
	    transient = (Transient *)ckalloc(sizeof(Transient));
	    transient->winPtr = winPtr;
	    transient->flags = 0;
	    transient->nextPtr = wmPtr2->transientPtr;
	    wmPtr2->transientPtr = transient;
	}

	/*
	 * If the container is withdrawn or iconic then withdraw the transient.
	 */

	if ((wmPtr2->hints.initial_state == WithdrawnState ||
		wmPtr2->hints.initial_state == IconicState) &&
		wmPtr->hints.initial_state != WithdrawnState) {
	    TkpWmSetState(winPtr, WithdrawnState);
	    transient->flags |= WITHDRAWN_BY_CONTAINER;
	}

	wmPtr->container = (Tk_Window)containerPtr;
    }
    ApplyContainerOverrideChanges(winPtr, NULL);
    return TCL_OK;
}

/*
 *----------------------------------------------------------------------
 *
 * RemoveTransient --
 *
 *      Clears the transient's container record and removes the transient from the
 *      container's list.
 *
 * Results:
 *	None
 *
 * Side effects:
 *      References to a container are removed from the transient's wmInfo
 *	structure and references to the transient are removed from its container's
 *	wmInfo.
 *
 *----------------------------------------------------------------------
 */

static void
RemoveTransient(
    TkWindow *winPtr)
{
    WmInfo *wmPtr = winPtr->wmInfoPtr, *wmPtr2;
    TkWindow *containerPtr;
    Transient *transPtr, *temp;

    if (wmPtr == NULL || wmPtr->container == NULL) {
	return;
    }
    containerPtr = (TkWindow *)wmPtr->container;
    wmPtr2 = containerPtr->wmInfoPtr;
    if (wmPtr2 == NULL) {
	return;
    }
    wmPtr->container= NULL;
    transPtr = wmPtr2->transientPtr;
    while (transPtr != NULL) {
	if (transPtr->winPtr != winPtr) {
	    break;
	}
	temp = transPtr->nextPtr;
	ckfree(transPtr);
	transPtr = temp;
    }
    wmPtr2->transientPtr = transPtr;
    while (transPtr != NULL) {
	if (transPtr->nextPtr && transPtr->nextPtr->winPtr == winPtr) {
	    temp = transPtr->nextPtr;
	    transPtr->nextPtr = temp->nextPtr;
	    ckfree(temp);
	} else {
	    transPtr = transPtr->nextPtr;
	}
    }
}

/*
 *----------------------------------------------------------------------
 *
 * WmWithdrawCmd --
 *
 *	This procedure is invoked to process the "wm withdraw" Tcl command.
 *	See the user documentation for details on what it does.
 *
 * Results:
 *	A standard Tcl result.
 *
 * Side effects:
 *	See the user documentation.
 *
 *----------------------------------------------------------------------
 */

static int
WmWithdrawCmd(
    TCL_UNUSED(Tk_Window),	/* Main window of the application. */
    TkWindow *winPtr,		/* Toplevel to work with */
    Tcl_Interp *interp,		/* Current interpreter. */
    int objc,			/* Number of arguments. */
    Tcl_Obj *const objv[])	/* Argument objects. */
{
    WmInfo *wmPtr = winPtr->wmInfoPtr;

    if (objc != 3) {
	Tcl_WrongNumArgs(interp, 2, objv, "window");
	return TCL_ERROR;
    }

    if (wmPtr->iconFor != NULL) {
	Tcl_SetObjResult(interp, Tcl_ObjPrintf(
		"can't withdraw %s: it is an icon for %s",
		Tcl_GetString(objv[2]), Tk_PathName(wmPtr->iconFor)));
	Tcl_SetErrorCode(interp, "TK", "WM", "WITHDRAW", "ICON", NULL);
	return TCL_ERROR;
    }

    TkpWmSetState(winPtr, WithdrawnState);

    /*
     * If this window has a transient, the transient must also be withdrawn.
     */

    for (Transient *transientPtr = wmPtr->transientPtr;
	    transientPtr != NULL; transientPtr = transientPtr->nextPtr) {
	TkWindow *winPtr2 = transientPtr->winPtr;
	TkWindow *containerPtr = (TkWindow *)TkMacOSXGetContainer(winPtr2);

    	if (containerPtr == winPtr &&
		winPtr2->wmInfoPtr->hints.initial_state != WithdrawnState) {
	    TkpWmSetState(winPtr2, WithdrawnState);
	    transientPtr->flags |= WITHDRAWN_BY_CONTAINER;
	}
    }

    return TCL_OK;
}

/*
 * Invoked by those wm subcommands that affect geometry.  Schedules a geometry
 * update.
 */

static void
WmUpdateGeom(
    WmInfo *wmPtr,
    TkWindow *winPtr)
{
    if (!(wmPtr->flags & (WM_UPDATE_PENDING|WM_NEVER_MAPPED))) {
	Tcl_DoWhenIdle(UpdateGeometryInfo, winPtr);
	wmPtr->flags |= WM_UPDATE_PENDING;
    }
}

/*
 *----------------------------------------------------------------------
 *
 * Tk_SetGrid --
 *
 *	This procedure is invoked by a widget when it wishes to set a grid
 *	coordinate system that controls the size of a top-level window. It
 *	provides a C interface equivalent to the "wm grid" command and is
 *	usually asscoiated with the -setgrid option.
 *
 * Results:
 *	None.
 *
 * Side effects:
 *	Grid-related information will be passed to the window manager, so that
 *	the top-level window associated with tkwin will resize on even grid
 *	units. If some other window already controls gridding for the
 *	top-level window then this procedure call has no effect.
 *
 *----------------------------------------------------------------------
 */

void
Tk_SetGrid(
    Tk_Window tkwin,		/* Token for window. New window mgr info will
				 * be posted for the top-level window
				 * associated with this window. */
    int reqWidth,		/* Width (in grid units) corresponding to the
				 * requested geometry for tkwin. */
    int reqHeight,		/* Height (in grid units) corresponding to the
				 * requested geometry for tkwin. */
    int widthInc, int heightInc)/* Pixel increments corresponding to a change
				 * of one grid unit. */
{
    TkWindow *winPtr = (TkWindow *)tkwin;
    WmInfo *wmPtr;

    /*
     * Ensure widthInc and heightInc are greater than 0
     */

    if (widthInc <= 0) {
	widthInc = 1;
    }
    if (heightInc <= 0) {
	heightInc = 1;
    }

    /*
     * Find the top-level window for tkwin, plus the window manager
     * information.
     */

    while (!(winPtr->flags & TK_TOP_LEVEL)) {
	winPtr = winPtr->parentPtr;
    }
    wmPtr = winPtr->wmInfoPtr;

    if ((wmPtr->gridWin != NULL) && (wmPtr->gridWin != tkwin)) {
	return;
    }

    if ((wmPtr->reqGridWidth == reqWidth)
	    && (wmPtr->reqGridHeight == reqHeight)
	    && (wmPtr->widthInc == widthInc)
	    && (wmPtr->heightInc == heightInc)
	    && ((wmPtr->sizeHintsFlags & (PBaseSize|PResizeInc))
		    == (PBaseSize|PResizeInc))) {
	return;
    }

    /*
     * If gridding was previously off, then forget about any window size
     * requests made by the user or via "wm geometry": these are in pixel units
     * and there's no easy way to translate them to grid units since the new
     * requested size of the top-level window in pixels may not yet have been
     * registered yet (it may filter up the hierarchy in DoWhenIdle handlers).
     * However, if the window has never been mapped yet then just leave the
     * window size alone: assume that it is intended to be in grid units but
     * just happened to have been specified before this procedure was called.
     */

    if ((wmPtr->gridWin == NULL) && !(wmPtr->flags & WM_NEVER_MAPPED)) {
	wmPtr->width = -1;
	wmPtr->height = -1;
    }

    /*
     * Set the new gridding information, and start the process of passing all
     * of this information to the window manager.
     */

    wmPtr->gridWin = tkwin;
    wmPtr->reqGridWidth = reqWidth;
    wmPtr->reqGridHeight = reqHeight;
    wmPtr->widthInc = widthInc;
    wmPtr->heightInc = heightInc;
    wmPtr->sizeHintsFlags |= PBaseSize|PResizeInc;
    wmPtr->flags |= WM_UPDATE_SIZE_HINTS;
    if (!(wmPtr->flags & (WM_UPDATE_PENDING|WM_NEVER_MAPPED))) {
	Tcl_DoWhenIdle(UpdateGeometryInfo, winPtr);
	wmPtr->flags |= WM_UPDATE_PENDING;
    }
}

/*
 *----------------------------------------------------------------------
 *
 * Tk_UnsetGrid --
 *
 *	This procedure cancels the effect of a previous call to Tk_SetGrid.
 *
 * Results:
 *	None.
 *
 * Side effects:
 *	If tkwin currently controls gridding for its top-level window,
 *	gridding is cancelled for that top-level window; if some other window
 *	controls gridding then this procedure has no effect.
 *
 *----------------------------------------------------------------------
 */

void
Tk_UnsetGrid(
    Tk_Window tkwin)		/* Token for window that is currently
				 * controlling gridding. */
{
    TkWindow *winPtr = (TkWindow *)tkwin;
    WmInfo *wmPtr;

    /*
     * Find the top-level window for tkwin, plus the window manager
     * information.
     */

    while (!(winPtr->flags & TK_TOP_LEVEL)) {
	winPtr = winPtr->parentPtr;
    }
    wmPtr = winPtr->wmInfoPtr;
    if (tkwin != wmPtr->gridWin) {
	return;
    }

    wmPtr->gridWin = NULL;
    wmPtr->sizeHintsFlags &= ~(PBaseSize|PResizeInc);
    if (wmPtr->width != -1) {
	wmPtr->width = winPtr->reqWidth + (wmPtr->width
		- wmPtr->reqGridWidth)*wmPtr->widthInc;
	wmPtr->height = winPtr->reqHeight + (wmPtr->height
		- wmPtr->reqGridHeight)*wmPtr->heightInc;
    }
    wmPtr->widthInc = 1;
    wmPtr->heightInc = 1;

    wmPtr->flags |= WM_UPDATE_SIZE_HINTS;
    if (!(wmPtr->flags & (WM_UPDATE_PENDING|WM_NEVER_MAPPED))) {
	Tcl_DoWhenIdle(UpdateGeometryInfo, winPtr);
	wmPtr->flags |= WM_UPDATE_PENDING;
    }
}

/*
 *----------------------------------------------------------------------
 *
 * TopLevelEventProc --
 *
 *	This procedure is invoked when a top-level (or other externally-
 *	managed window) is restructured in any way.
 *
 * Results:
 *	None.
 *
 * Side effects:
 *	Tk's internal data structures for the window get modified to reflect
 *	the structural change.
 *
 *----------------------------------------------------------------------
 */

static void
TopLevelEventProc(
    ClientData clientData,	/* Window for which event occurred. */
    XEvent *eventPtr)		/* Event that just happened. */
{
    TkWindow *winPtr = (TkWindow *)clientData;

    winPtr->wmInfoPtr->flags |= WM_VROOT_OFFSET_STALE;
    if (eventPtr->type == DestroyNotify) {
	if (!(winPtr->flags & TK_ALREADY_DEAD)) {
	    /*
	     * A top-level window was deleted externally (e.g., by the window
	     * manager). This is probably not a good thing, but cleanup as
	     * best we can. The error handler is needed because
	     * Tk_DestroyWindow will try to destroy the window, but of course
	     * it's already gone.
	     */

	    Tk_ErrorHandler handler = Tk_CreateErrorHandler(winPtr->display,
		    -1, -1, -1, NULL, NULL);

	    Tk_DestroyWindow((Tk_Window)winPtr);
	    Tk_DeleteErrorHandler(handler);
	}
	if (wmTracing) {
	    TkMacOSXDbgMsg("TopLevelEventProc: %s deleted", winPtr->pathName);
	}
    } else if (eventPtr->type == ReparentNotify) {
	Tcl_Panic("received unwanted reparent event");
    }
}

/*
 *----------------------------------------------------------------------
 *
 * TopLevelReqProc --
 *
 *	This procedure is invoked by the geometry manager whenever the
 *	requested size for a top-level window is changed.
 *
 * Results:
 *	None.
 *
 * Side effects:
 *	Arrange for the window to be resized to satisfy the request (this
 *	happens as a when-idle action).
 *
 *----------------------------------------------------------------------
 */

static void
TopLevelReqProc(
    TCL_UNUSED(void *),		/* Not used. */
    Tk_Window tkwin)		/* Information about window. */
{
    TkWindow *winPtr = (TkWindow *)tkwin;
    WmInfo *wmPtr;

    wmPtr = winPtr->wmInfoPtr;
    wmPtr->flags |= WM_UPDATE_SIZE_HINTS;
    if (!(wmPtr->flags & (WM_UPDATE_PENDING|WM_NEVER_MAPPED))) {
	Tcl_DoWhenIdle(UpdateGeometryInfo, winPtr);
	wmPtr->flags |= WM_UPDATE_PENDING;
    }
}

/*
 *----------------------------------------------------------------------
 *
 * UpdateGeometryInfo --
 *
 *	This procedure is invoked when a top-level window is first mapped, and
 *	also as a when-idle procedure, to bring the geometry and/or position
 *	of a top-level window back into line with what has been requested by
 *	the user and/or widgets. This procedure doesn't return until the
 *	window manager has responded to the geometry change.
 *
 * Results:
 *	None.
 *
 * Side effects:
 *	The window's size and location may change, unless the WM prevents that
 *	from happening.
 *
 *----------------------------------------------------------------------
 */

static void
UpdateGeometryInfo(
    ClientData clientData)	/* Pointer to the window's record. */
{
    TkWindow *winPtr = (TkWindow *)clientData;
    WmInfo *wmPtr = winPtr->wmInfoPtr;
    int x, y, width, height, min, max;

    wmPtr->flags &= ~WM_UPDATE_PENDING;

    if (wmPtr->flags & WM_FULLSCREEN) {
	return;
    }

    /*
     * Compute the new size for the top-level window. See the user
     * documentation for details on this, but the size requested depends on
     * (a) the size requested internally by the window's widgets, (b) the size
     * requested by the user in a "wm geometry" command or via wm-based
     * interactive resizing (if any), and (c) whether or not the window is
     * gridded. Don't permit sizes <= 0 because this upsets the X server.
     */

    if (wmPtr->width == -1) {
	width = winPtr->reqWidth;
    } else if (wmPtr->gridWin != NULL) {
	width = winPtr->reqWidth
		+ (wmPtr->width - wmPtr->reqGridWidth)*wmPtr->widthInc;
    } else {
	width = wmPtr->width;
    }
    if (width <= 0) {
	width = 1;
    }

    /*
     * Account for window max/min width
     */

    if (wmPtr->gridWin != NULL) {
	min = winPtr->reqWidth
		+ (wmPtr->minWidth - wmPtr->reqGridWidth)*wmPtr->widthInc;
	if (wmPtr->maxWidth > 0) {
	    max = winPtr->reqWidth
		    + (wmPtr->maxWidth - wmPtr->reqGridWidth)*wmPtr->widthInc;
	} else {
	    max = 0;
	}
    } else {
	min = wmPtr->minWidth;
	max = wmPtr->maxWidth;
    }
    if (width < min) {
	width = min;
    } else if ((max > 0) && (width > max)) {
	width = max;
    }

    if (wmPtr->height == -1) {
	height = winPtr->reqHeight;
    } else if (wmPtr->gridWin != NULL) {
	height = winPtr->reqHeight
		+ (wmPtr->height - wmPtr->reqGridHeight)*wmPtr->heightInc;
    } else {
	height = wmPtr->height;
    }
    if (height <= 0) {
	height = 1;
    }

    /*
     * Account for window max/min height
     */

    if (wmPtr->gridWin != NULL) {
	min = winPtr->reqHeight
		+ (wmPtr->minHeight - wmPtr->reqGridHeight)*wmPtr->heightInc;
	if (wmPtr->maxHeight > 0) {
	    max = winPtr->reqHeight
		    + (wmPtr->maxHeight-wmPtr->reqGridHeight)*wmPtr->heightInc;
	} else {
	    max = 0;
	}
    } else {
	min = wmPtr->minHeight;
	max = wmPtr->maxHeight;
    }
    if (height < min) {
	height = min;
    } else if ((max > 0) && (height > max)) {
	height = max;
    }
    x = wmPtr->x;
    y = wmPtr->y;

    /*
     * If the window's size is going to change and the window is supposed to
     * not be resizable by the user, then we have to update the size hints.
     * There may also be a size-hint-update request pending from somewhere
     * else, too.
     */

    if (((width != winPtr->changes.width)
	    || (height != winPtr->changes.height))
	    && (wmPtr->gridWin == NULL)
	    && !(wmPtr->sizeHintsFlags & (PMinSize|PMaxSize))) {
	wmPtr->flags |= WM_UPDATE_SIZE_HINTS;
    }
    if (wmPtr->flags & WM_UPDATE_SIZE_HINTS) {
	UpdateSizeHints(winPtr);
    }

    /*
     * Reconfigure the window if it isn't already configured correctly. A few
     * tricky points:
     *
     * 1. If the window is embedded and the container is also in this process,
     *    don't actually reconfigure the window; just pass the desired size on
     *    to the container. Also, zero out any position information, since
     *    embedded windows are not allowed to move.
     * 2. Sometimes the window manager will give us a different size than we
     *    asked for (e.g. mwm has a minimum size for windows), so base the
     *    size check on what we *asked for* last time, not what we got.
     * 3. Don't move window unless a new position has been requested for it.
     *    This is because of "features" in some window managers (e.g. twm, as
     *    of 4/24/91) where they don't interpret coordinates according to
     *    ICCCM. Moving a window to its current location may cause it to shift
     *    position on the screen.
     */

    if (Tk_IsEmbedded(winPtr)) {
	Tk_Window contWinPtr = Tk_GetOtherWindow((Tk_Window)winPtr);

	/*
	 * TODO: Here we should handle out of process embedding.
	 */

	if (contWinPtr != NULL) {
	    /*
	     * This window is embedded and the container is also in this
	     * process, so we don't need to do anything special about the
	     * geometry, except to make sure that the desired size is known by
	     * the container. Also, zero out any position information, since
	     * embedded windows are not allowed to move.
	     */

	    wmPtr->x = wmPtr->y = 0;
	    wmPtr->flags &= ~(WM_NEGATIVE_X|WM_NEGATIVE_Y);
	    Tk_GeometryRequest(contWinPtr, width, height);
	}
	return;
    }
    if (wmPtr->flags & WM_MOVE_PENDING) {
	wmPtr->configWidth = width;
	wmPtr->configHeight = height;
	if (wmTracing) {
	    TkMacOSXDbgMsg("Moving to %d %d, resizing to %d x %d", x, y,
		    width, height);
	}
	SetWindowSizeLimits(winPtr);
	wmPtr->flags |= WM_SYNC_PENDING;
	XMoveResizeWindow(winPtr->display, winPtr->window, x, y,
		wmPtr->configWidth, wmPtr->configHeight);
	wmPtr->flags &= ~WM_SYNC_PENDING;
    } else if ((width != wmPtr->configWidth)
	    || (height != wmPtr->configHeight)) {
	wmPtr->configWidth = width;
	wmPtr->configHeight = height;
	if (wmTracing) {
	    TkMacOSXDbgMsg("Resizing to %d x %d\n", width, height);
	}
	SetWindowSizeLimits(winPtr);
	wmPtr->flags |= WM_SYNC_PENDING;
	XResizeWindow(winPtr->display, winPtr->window, wmPtr->configWidth,
		wmPtr->configHeight);
	wmPtr->flags &= ~WM_SYNC_PENDING;
    } else {
	SetWindowSizeLimits(winPtr);
    }
}

/*
 *----------------------------------------------------------------------
 *
 * UpdateSizeHints --
 *
 *	This procedure is called to update the window manager's size hints
 *	information from the information in a WmInfo structure.
 *
 * Results:
 *	None.
 *
 * Side effects:
 *	Properties get changed for winPtr.
 *
 *----------------------------------------------------------------------
 */

static void
UpdateSizeHints(
    TkWindow *winPtr)
{
    WmInfo *wmPtr = winPtr->wmInfoPtr;

    wmPtr->flags &= ~WM_UPDATE_SIZE_HINTS;
}

/*
 *----------------------------------------------------------------------
 *
 * ParseGeometry --
 *
 *	This procedure parses a geometry string and updates information used
 *	to control the geometry of a top-level window.
 *
 * Results:
 *	A standard Tcl return value, plus an error message in the interp's
 *	result if an error occurs.
 *
 * Side effects:
 *	The size and/or location of winPtr may change.
 *
 *----------------------------------------------------------------------
 */

static int
ParseGeometry(
    Tcl_Interp *interp,		/* Used for error reporting. */
    char *string,		/* String containing new geometry. Has the
				 * standard form "=wxh+x+y". */
    TkWindow *winPtr)		/* Pointer to top-level window whose geometry
				 * is to be changed. */
{
    WmInfo *wmPtr = winPtr->wmInfoPtr;
    int x, y, width, height, flags;
    char *end;
    char *p = string;

    /*
     * The leading "=" is optional.
     */

    if (*p == '=') {
	p++;
    }

    /*
     * Parse the width and height, if they are present. Don't actually update
     * any of the fields of wmPtr until we've successfully parsed the entire
     * geometry string.
     */

    width = wmPtr->width;
    height = wmPtr->height;
    x = -1;
    y = -1;
    flags = wmPtr->flags;
    if (isdigit(UCHAR(*p))) {
	width = strtoul(p, &end, 10);
	p = end;
	if (*p != 'x') {
	    goto error;
	}
	p++;
	if (!isdigit(UCHAR(*p))) {
	    goto error;
	}
	height = strtoul(p, &end, 10);
	p = end;
    }

    /*
     * Parse the X and Y coordinates, if they are present.
     */

    if (*p != '\0') {
	flags &= ~(WM_NEGATIVE_X | WM_NEGATIVE_Y);
	if (*p == '-') {
	    flags |= WM_NEGATIVE_X;
	} else if (*p != '+') {
	    goto error;
	}
	p++;
	if (!isdigit(UCHAR(*p)) && (*p != '-')) {
	    goto error;
	}
	x = strtol(p, &end, 10);
	p = end;
	if (*p == '-') {
	    flags |= WM_NEGATIVE_Y;
	} else if (*p != '+') {
	    goto error;
	}
	p++;
	if (!isdigit(UCHAR(*p)) && (*p != '-')) {
	    goto error;
	}
	y = strtol(p, &end, 10);
	if (*end != '\0') {
	    goto error;
	}

	/*
	 * Assume that the geometry information came from the user, unless an
	 * explicit source has been specified. Otherwise most window managers
	 * assume that the size hints were program-specified and they ignore
	 * them.
	 */

	if (!(wmPtr->sizeHintsFlags & (USPosition|PPosition))) {
	    wmPtr->sizeHintsFlags |= USPosition;
	    flags |= WM_UPDATE_SIZE_HINTS;
	}
    }

    /*
     * Everything was parsed OK. Update the fields of *wmPtr and arrange for
     * the appropriate information to be percolated out to the window manager
     * at the next idle moment.
     *
     * Computing the new position for the upper-left pixel of the window's
     * decorative frame is tricky because we need to include the border
     * widths supplied by a reparented parent in the calculation, but we can't
     * use the parent's current overall size since that may change as a result
     * of this code.
     */

    wmPtr->width = width;
    wmPtr->height = height;
    if (flags & WM_NEGATIVE_X) {
	int borderwidth = wmPtr->parentWidth - winPtr->changes.width;
	int newWidth = width == -1 ? winPtr->changes.width : width;

	x = (x == -1) ?
		wmPtr->x + winPtr->changes.width - newWidth :
		wmPtr->vRootWidth - x - newWidth - borderwidth;
    }
    if (x == -1) {
	x = wmPtr->x;
    }
    if (flags & WM_NEGATIVE_Y) {
	int borderheight = wmPtr->parentHeight - winPtr->changes.height;
	int newHeight = height == -1 ? winPtr->changes.height : height;

	y = (y == -1) ?
		wmPtr->y + winPtr->changes.height - newHeight :
		wmPtr->vRootHeight - y - newHeight - borderheight;
    }
    if (y == -1) {
	y = wmPtr->y;
    }
    if (wmPtr->flags & WM_FULLSCREEN) {
	wmPtr->configX = x;
	wmPtr->configY = y;
    } else {
	wmPtr->x = x;
	wmPtr->y = y;
    }
    flags |= WM_MOVE_PENDING;
    wmPtr->flags = flags;
    if (!(wmPtr->flags & (WM_UPDATE_PENDING|WM_NEVER_MAPPED))) {
	Tcl_DoWhenIdle(UpdateGeometryInfo, winPtr);
	wmPtr->flags |= WM_UPDATE_PENDING;
    }
    return TCL_OK;

  error:
    Tcl_SetObjResult(interp, Tcl_ObjPrintf(
	    "bad geometry specifier \"%s\"", string));
    Tcl_SetErrorCode(interp, "TK", "VALUE", "GEOMETRY", NULL);
    return TCL_ERROR;
}

/*
 *----------------------------------------------------------------------
 *
 * Tk_GetRootCoords --
 *
 *	Given a token for a window, this procedure traces through the window's
 *	lineage to find the (virtual) root-window coordinates corresponding to
 *	point (0,0) in the window.
 *
 * Results:
 *	The locations pointed to by xPtr and yPtr are filled in with the root
 *	coordinates of the (0,0) point in tkwin. If a virtual root window is
 *	in effect for the window, then the coordinates in the virtual root are
 *	returned.
 *
 * Side effects:
 *	None.
 *
 *----------------------------------------------------------------------
 */

void
Tk_GetRootCoords(
    Tk_Window tkwin,		/* Token for window. */
    int *xPtr,			/* Where to store x-displacement of (0,0). */
    int *yPtr)			/* Where to store y-displacement of (0,0). */
{
    int x, y;
    TkWindow *winPtr = (TkWindow *)tkwin;

    /*
     * Search back through this window's parents all the way to a top-level
     * window, combining the offsets of each window within its parent.
     */

    x = y = 0;
    while (1) {
	x += winPtr->changes.x + winPtr->changes.border_width;
	y += winPtr->changes.y + winPtr->changes.border_width;
	if (winPtr->flags & TK_TOP_LEVEL) {
	    TkWindow *otherPtr;

	    if (!(Tk_IsEmbedded(winPtr))) {
		x += winPtr->wmInfoPtr->xInParent;
		y += winPtr->wmInfoPtr->yInParent;
		break;
	    }

	    otherPtr = (TkWindow *)Tk_GetOtherWindow((Tk_Window)winPtr);
	    if (otherPtr == NULL) {
		break;
	    }

	    /*
	     * The container window is in the same application. Query its
	     * coordinates.
	     */

	    winPtr = otherPtr;
            continue;
	}
	winPtr = winPtr->parentPtr;
    }
    *xPtr = x;
    *yPtr = y;
}

/*
 *----------------------------------------------------------------------
 *
 * Tk_CoordsToWindow --
 *
 *	This is a Macintosh specific implementation of this function. Given
 *	the root coordinates of a point, this procedure returns the token for
 *	the top-most window covering that point, if there exists such a window
 *	in this application.
 *
 * Results:
 *	The return result is either a token for the window corresponding to
 *	rootX and rootY, or else NULL to indicate that there is no such window.
 *
 * Side effects:
 *	None.
 *
 *----------------------------------------------------------------------
 */

Tk_Window
Tk_CoordsToWindow(
    int rootX, int rootY,	/* Coordinates of point in root window. If a
				 * virtual-root window manager is in use,
				 * these coordinates refer to the virtual
				 * root, not the real root. */
    Tk_Window tkwin)		/* Token for any window in application; used
				 * to identify the display. */
{
    TkWindow *winPtr, *childPtr;
    TkWindow *nextPtr;		/* Coordinates of highest child found so far
				 * that contains point. */
    int x, y;			/* Coordinates in winPtr. */
    int tmpx, tmpy, bd;

    /*
     * Step 1: find the top-level window that contains the desired point.
     */

    winPtr = FrontWindowAtPoint(rootX, rootY);
    if (!winPtr) {
	return NULL;
    }

    /*
     * Step 2: work down through the hierarchy underneath this window. At each
     * level, scan through all the children to find the highest one in the
     * stacking order that contains the point. Then repeat the whole process
     * on that child.
     */

    x = rootX - winPtr->wmInfoPtr->xInParent;
    y = rootY - winPtr->wmInfoPtr->yInParent;
    while (1) {
	x -= winPtr->changes.x;
	y -= winPtr->changes.y;
	nextPtr = NULL;

	/*
	 * Container windows cannot have children. So if it is a container,
	 * look there, otherwise inspect the children.
	 */

	if (Tk_IsContainer(winPtr)) {
	    childPtr = (TkWindow *)Tk_GetOtherWindow((Tk_Window)winPtr);
	    if (childPtr != NULL) {
		if (Tk_IsMapped(childPtr)) {
		    tmpx = x - childPtr->changes.x;
		    tmpy = y - childPtr->changes.y;
		    bd = childPtr->changes.border_width;

		    if ((tmpx >= -bd) && (tmpy >= -bd)
			    && (tmpx < (childPtr->changes.width + bd))
			    && (tmpy < (childPtr->changes.height + bd))) {
			nextPtr = childPtr;
		    }
		}
	    }

	    /*
	     * TODO: Here we should handle out of process embedding.
	     */
	} else {
	    for (childPtr = winPtr->childList; childPtr != NULL;
		    childPtr = childPtr->nextPtr) {
		if (!Tk_IsMapped(childPtr) ||
			(childPtr->flags & TK_TOP_LEVEL)) {
		    continue;
		}
		tmpx = x - childPtr->changes.x;
		tmpy = y - childPtr->changes.y;
		bd = childPtr->changes.border_width;
		if ((tmpx >= -bd) && (tmpy >= -bd)
			&& (tmpx < (childPtr->changes.width + bd))
			&& (tmpy < (childPtr->changes.height + bd))) {
		    nextPtr = childPtr;
		}
	    }
	}
	if (nextPtr == NULL) {
	    break;
	}
	winPtr = nextPtr;
    }
    if (winPtr->mainPtr != ((TkWindow *)tkwin)->mainPtr) {
	return NULL;
    }
    return (Tk_Window)winPtr;
}

/*
 *----------------------------------------------------------------------
 *
 * Tk_TopCoordsToWindow --
 *
 *	Given a Tk Window, and coordinates of a point relative to that window
 *	this procedure returns the top-most child of the window (excluding
 *	toplevels) covering that point, if there exists such a window in this
 *	application. It also sets newX, and newY to the coords of the point
 *	relative to the window returned.
 *
 * Results:
 *	The return result is either a token for the window corresponding to
 *	rootX and rootY, or else NULL to indicate that there is no such
 *	window. newX and newY are also set to the coords of the point relative
 *	to the returned window.
 *
 * Side effects:
 *	None.
 *
 *----------------------------------------------------------------------
 */

Tk_Window
Tk_TopCoordsToWindow(
    Tk_Window tkwin,		/* Token for a Tk Window which defines the
				 * coordinates for rootX & rootY */
    int rootX, int rootY,	/* Coordinates of a point in tkWin. */
    int *newX, int *newY)	/* Coordinates of point in the upperMost child
				 * of tkWin containing (rootX,rootY) */
{
    TkWindow *winPtr, *childPtr;
    TkWindow *nextPtr;		/* Coordinates of highest child found so far
				 * that contains point. */
    int x, y;			/* Coordinates in winPtr. */

    winPtr = (TkWindow *)tkwin;
    x = rootX;
    y = rootY;
    while (1) {
	nextPtr = NULL;

	/*
	 * Container windows cannot have children. So if it is a container,
	 * look there, otherwise inspect the children.
	 */

	if (Tk_IsContainer(winPtr)) {
	    childPtr = (TkWindow *)Tk_GetOtherWindow((Tk_Window)winPtr);
	    if (childPtr != NULL) {
		if (Tk_IsMapped(childPtr) &&
			x > childPtr->changes.x &&
			x < childPtr->changes.x + childPtr->changes.width &&
			y > childPtr->changes.y &&
			y < childPtr->changes.y + childPtr->changes.height) {
		    nextPtr = childPtr;
		}
	    }

	    /*
	     * TODO: Here we should handle out of process embedding.
	     */
	} else {
	    for (childPtr = winPtr->childList; childPtr != NULL;
		    childPtr = childPtr->nextPtr) {
		if (!Tk_IsMapped(childPtr) ||
			(childPtr->flags & TK_TOP_LEVEL)) {
		    continue;
		}
		if (x < childPtr->changes.x || y < childPtr->changes.y) {
		    continue;
		}
		if (x > childPtr->changes.x + childPtr->changes.width ||
			y > childPtr->changes.y + childPtr->changes.height) {
		    continue;
		}
		nextPtr = childPtr;
	    }
	}
	if (nextPtr == NULL) {
	    break;
	}
	winPtr = nextPtr;
	x -= winPtr->changes.x;
	y -= winPtr->changes.y;
    }
    *newX = x;
    *newY = y;
    return (Tk_Window)winPtr;
}

/*
 *----------------------------------------------------------------------
 *
 * UpdateVRootGeometry --
 *
 *	This procedure is called to update all the virtual root geometry
 *	information in wmPtr.
 *
 * Results:
 *	None.
 *
 * Side effects:
 *	The vRootX, vRootY, vRootWidth, and vRootHeight fields in wmPtr are
 *	filled with the most up-to-date information.
 *
 *----------------------------------------------------------------------
 */

static void
UpdateVRootGeometry(
    WmInfo *wmPtr)		/* Window manager information to be updated.
				 * The wmPtr->vRoot field must be valid. */
{
    TkWindow *winPtr = wmPtr->winPtr;
    unsigned int bd, dummy;
    Window dummy2;
    Status status;
    Tk_ErrorHandler handler;

    /*
     * If this isn't a virtual-root window manager, just return information
     * about the screen.
     */

    wmPtr->flags &= ~WM_VROOT_OFFSET_STALE;
    if (wmPtr->vRoot == None) {
    noVRoot:
	wmPtr->vRootX = wmPtr->vRootY = 0;
	wmPtr->vRootWidth = DisplayWidth(winPtr->display, winPtr->screenNum);
	wmPtr->vRootHeight = DisplayHeight(winPtr->display, winPtr->screenNum);
	return;
    }

    /*
     * Refresh the virtual root information if it's out of date.
     */

    handler = Tk_CreateErrorHandler(winPtr->display, -1, -1, -1, NULL, NULL);
    status = XGetGeometry(winPtr->display, wmPtr->vRoot,
	    &dummy2, &wmPtr->vRootX, &wmPtr->vRootY,
	    &wmPtr->vRootWidth, &wmPtr->vRootHeight, &bd, &dummy);
    if (wmTracing) {
	TkMacOSXDbgMsg("x = %d, y = %d, width = %d, height = %d, status = %d",
		wmPtr->vRootX, wmPtr->vRootY, wmPtr->vRootWidth,
		wmPtr->vRootHeight, status);
    }
    Tk_DeleteErrorHandler(handler);
    if (status == 0) {
	/*
	 * The virtual root is gone! Pretend that it never existed.
	 */

	wmPtr->vRoot = None;
	goto noVRoot;
    }
}

/*
 *----------------------------------------------------------------------
 *
 * Tk_GetVRootGeometry --
 *
 *	This procedure returns information about the virtual root window
 *	corresponding to a particular Tk window.
 *
 * Results:
 *	The values at xPtr, yPtr, widthPtr, and heightPtr are set with the
 *	offset and dimensions of the root window corresponding to tkwin. If
 *	tkwin is being managed by a virtual root window manager these values
 *	correspond to the virtual root window being used for tkwin; otherwise
 *	the offsets will be 0 and the dimensions will be those of the screen.
 *
 * Side effects:
 *	Vroot window information is refreshed if it is out of date.
 *
 *----------------------------------------------------------------------
 */

void
Tk_GetVRootGeometry(
    Tk_Window tkwin,		/* Window whose virtual root is to be
				 * queried. */
    int *xPtr, int *yPtr,	/* Store x and y offsets of virtual root
				 * here. */
    int *widthPtr,		/* Store dimensions of virtual root here. */
    int *heightPtr)
{
    WmInfo *wmPtr;
    TkWindow *winPtr = (TkWindow *)tkwin;

    /*
     * Find the top-level window for tkwin, and locate the window manager
     * information for that window.
     */

    while (!(winPtr->flags & TK_TOP_LEVEL)) {
	winPtr = winPtr->parentPtr;
    }
    wmPtr = winPtr->wmInfoPtr;

    /*
     * Make sure that the geometry information is up-to-date, then copy it out
     * to the caller.
     */

    if (wmPtr->flags & WM_VROOT_OFFSET_STALE) {
	UpdateVRootGeometry(wmPtr);
    }
    *xPtr = wmPtr->vRootX;
    *yPtr = wmPtr->vRootY;
    *widthPtr = wmPtr->vRootWidth;
    *heightPtr = wmPtr->vRootHeight;
}

/*
 *----------------------------------------------------------------------
 *
 * Tk_MoveToplevelWindow --
 *
 *	This procedure is called instead of Tk_MoveWindow to adjust the x-y
 *	location of a top-level window. It delays the actual move to a later
 *	time and keeps window-manager information up-to-date with the move.
 *
 * Results:
 *	None.
 *
 * Side effects:
 *	The window is eventually moved so that its upper-left corner
 *	(actually, the upper-left corner of the window's decorative frame, if
 *	there is one) is at (x,y).
 *
 *----------------------------------------------------------------------
 */

void
Tk_MoveToplevelWindow(
    Tk_Window tkwin,		/* Window to move. */
    int x, int y)		/* New location for window (within parent). */
{
    TkWindow *winPtr = (TkWindow *)tkwin;
    WmInfo *wmPtr = winPtr->wmInfoPtr;

    if (!(winPtr->flags & TK_TOP_LEVEL)) {
	Tcl_Panic("Tk_MoveToplevelWindow called with non-toplevel window");
    }
    wmPtr->x = x;
    wmPtr->y = y;
    wmPtr->flags |= WM_MOVE_PENDING;
    if (!(wmPtr->sizeHintsFlags & (USPosition|PPosition))) {
	wmPtr->sizeHintsFlags |= USPosition;
	wmPtr->flags |= WM_UPDATE_SIZE_HINTS;
    }

    /*
     * If the window has already been mapped, must bring its geometry
     * up-to-date immediately, otherwise an event might arrive from the server
     * that would overwrite wmPtr->x and wmPtr->y and lose the new position.
     */

    if (!(wmPtr->flags & WM_NEVER_MAPPED)) {
	if (wmPtr->flags & WM_UPDATE_PENDING) {
	    Tcl_CancelIdleCall(UpdateGeometryInfo, winPtr);
	}
	UpdateGeometryInfo(winPtr);
    }
}

/*
 *----------------------------------------------------------------------
 *
 * TkWmRestackToplevel --
 *
 *	This procedure restacks a top-level window.
 *
 * Results:
 *	None.
 *
 * Side effects:
 *	WinPtr gets restacked as specified by aboveBelow and otherPtr. This
 *	procedure doesn't return until the restack has taken effect and the
 *	ConfigureNotify event for it has been received.
 *
 *----------------------------------------------------------------------
 */

void
TkWmRestackToplevel(
    TkWindow *winPtr,		/* Window to restack. */
    int aboveBelow,		/* Gives relative position for restacking;
				 * must be Above or Below. */
    TkWindow *otherPtr)		/* Window relative to which to restack; if
				 * NULL, then winPtr gets restacked above or
				 * below *all* siblings. */
{
    NSWindow *macWindow;
    NSWindow *otherMacWindow;
    WmInfo *wmPtr = winPtr->wmInfoPtr;
    int macAboveBelow = (aboveBelow == Above ? NSWindowAbove : NSWindowBelow);
    int otherNumber = 0; /* 0 will be used when otherPtr is NULL. */

    /*
     * If the Tk windows has no drawable, or is withdrawn do nothing.
     */

    if (winPtr->window == None ||
	    wmPtr == NULL      ||
	    wmPtr->hints.initial_state == WithdrawnState) {
	return;
    }
    macWindow = TkMacOSXGetNSWindowForDrawable(winPtr->window);
    if (macWindow == nil) {
	return;
    }
    if (otherPtr) {
	/*
	 * When otherPtr is non-NULL, if the other window has no drawable or is
	 * withdrawn, do nothing.
	 */

	WmInfo *otherWmPtr = otherPtr->wmInfoPtr;
	if (winPtr->window == None ||
		otherWmPtr == NULL ||
		otherWmPtr->hints.initial_state == WithdrawnState) {
	    return;
	}
	otherMacWindow = TkMacOSXGetNSWindowForDrawable(otherPtr->window);
	if (otherMacWindow == nil) {
	    return;
	}

	/*
	 * If the other window is OK, get its number.
	 */

	otherNumber = [otherMacWindow windowNumber];
    }

    /*
     * Just let the Mac window manager deal with all the subtleties of keeping
     * track of off-screen windows, etc.
     */

    [macWindow orderWindow:macAboveBelow relativeTo:otherNumber];
}

/*
 *----------------------------------------------------------------------
 *
 * TkWmAddToColormapWindows --
 *
 *	This procedure is called to add a given window to the
 *	WM_COLORMAP_WINDOWS property for its top-level, if it isn't already
 *	there. It is invoked by the Tk code that creates a new colormap, in
 *	order to make sure that colormap information is propagated to the
 *	window manager by default.
 *
 * Results:
 *	None.
 *
 * Side effects:
 *	WinPtr's window gets added to the WM_COLORMAP_WINDOWS property of its
 *	nearest top-level ancestor, unless the colormaps have been set
 *	explicitly with the "wm colormapwindows" command.
 *
 *----------------------------------------------------------------------
 */

void
TkWmAddToColormapWindows(
    TkWindow *winPtr)		/* Window with a non-default colormap. Should
				 * not be a top-level window. */
{
    TkWindow *topPtr;
    TkWindow **oldPtr, **newPtr;
    int count, i;

    if (winPtr->window == None) {
	return;
    }

    for (topPtr = winPtr->parentPtr; ; topPtr = topPtr->parentPtr) {
	if (topPtr == NULL) {
	    /*
	     * Window is being deleted. Skip the whole operation.
	     */

	    return;
	}
	if (topPtr->flags & TK_TOP_LEVEL) {
	    break;
	}
    }
    if (topPtr->wmInfoPtr->flags & WM_COLORMAPS_EXPLICIT) {
	return;
    }

    /*
     * Make sure that the window isn't already in the list.
     */

    count = topPtr->wmInfoPtr->cmapCount;
    oldPtr = topPtr->wmInfoPtr->cmapList;

    for (i = 0; i < count; i++) {
	if (oldPtr[i] == winPtr) {
	    return;
	}
    }

    /*
     * Make a new bigger array and use it to reset the property. Automatically
     * add the toplevel itself as the last element of the list.
     */

    newPtr = (TkWindow **)ckalloc((count+2) * sizeof(TkWindow *));
    if (count > 0) {
	memcpy(newPtr, oldPtr, count * sizeof(TkWindow *));
    }
    if (count == 0) {
	count++;
    }
    newPtr[count-1] = winPtr;
    newPtr[count] = topPtr;
    if (oldPtr != NULL) {
	ckfree(oldPtr);
    }

    topPtr->wmInfoPtr->cmapList = newPtr;
    topPtr->wmInfoPtr->cmapCount = count+1;

    /*
     * On the Macintosh all of this is just an excercise in compatibility as
     * we don't support colormaps. If we did they would be installed here.
     */
}

/*
 *----------------------------------------------------------------------
 *
 * TkWmRemoveFromColormapWindows --
 *
 *	This procedure is called to remove a given window from the
 *	WM_COLORMAP_WINDOWS property for its top-level. It is invoked when
 *	windows are deleted.
 *
 * Results:
 *	None.
 *
 * Side effects:
 *	WinPtr's window gets removed from the WM_COLORMAP_WINDOWS property of
 *	its nearest top-level ancestor, unless the top-level itself is being
 *	deleted too.
 *
 *----------------------------------------------------------------------
 */

void
TkWmRemoveFromColormapWindows(
    TkWindow *winPtr)		/* Window that may be present in
				 * WM_COLORMAP_WINDOWS property for its
				 * top-level. Should not be a top-level
				 * window. */
{
    TkWindow *topPtr, **oldPtr;
    int count, i, j;

    for (topPtr = winPtr->parentPtr; ; topPtr = topPtr->parentPtr) {
	if (topPtr == NULL) {
	    /*
	     * Ancestors have been deleted, so skip the whole operation. Seems
	     * like this can't ever happen?
	     */

	    return;
	}
	if (topPtr->flags & TK_TOP_LEVEL) {
	    break;
	}
    }
    if (topPtr->flags & TK_ALREADY_DEAD) {
	/*
	 * Top-level is being deleted, so there's no need to cleanup the
	 * WM_COLORMAP_WINDOWS property.
	 */

	return;
    }

    /*
     * Find the window and slide the following ones down to cover it up.
     */

    count = topPtr->wmInfoPtr->cmapCount;
    oldPtr = topPtr->wmInfoPtr->cmapList;
    for (i = 0; i < count; i++) {
	if (oldPtr[i] == winPtr) {
	    for (j = i ; j < count-1; j++) {
		oldPtr[j] = oldPtr[j+1];
	    }
	    topPtr->wmInfoPtr->cmapCount = count - 1;
	    break;
	}
    }
}

/*
 *----------------------------------------------------------------------
 *
 * TkGetPointerCoords --
 *
 *	Fetch the position of the mouse pointer.
 *
 * Results:
 *	*xPtr and *yPtr are filled in with the (virtual) root coordinates of
 *	the mouse pointer for tkwin's display. If the pointer isn't on tkwin's
 *	screen, then -1 values are returned for both coordinates. The argument
 *	tkwin must be a toplevel window.
 *
 * Side effects:
 *	None.
 *
 *----------------------------------------------------------------------
 */

void
TkGetPointerCoords(
    TCL_UNUSED(Tk_Window),	/* Toplevel window that identifies screen on
				 * which lookup is to be done. */
    int *xPtr, int *yPtr)	/* Store pointer coordinates here. */
{
    XQueryPointer(NULL, None, NULL, NULL, xPtr, yPtr, NULL, NULL, NULL);
}

/*
 *----------------------------------------------------------------------
 *
 * InitialWindowBounds --
 *
 *	This function calculates the initial bounds for a new Mac toplevel
 *	window. Unless the geometry is specified by the user this code will
 *	auto place the windows in a cascade diagonially across the main monitor
 *	of the Mac.
 *
 * Results:
 *	Window bounds.
 *
 * Side effects:
 *	None.
 *
 *----------------------------------------------------------------------
 */

static NSRect
InitialWindowBounds(
    TkWindow *winPtr,		/* Window to get initial bounds for. */
    NSWindow *macWindow)
{
    WmInfo *wmPtr = winPtr->wmInfoPtr;

    if (!(wmPtr->sizeHintsFlags & (USPosition | PPosition))) {
	static NSPoint cascadePoint = { .x = 0, .y = 0 };
	NSRect frame;

	cascadePoint = [macWindow cascadeTopLeftFromPoint:cascadePoint];
	frame = [macWindow frame];
	wmPtr->x = frame.origin.x;
	wmPtr->y = TkMacOSXZeroScreenHeight() - (frame.origin.y +
		frame.size.height);
    }
    return NSMakeRect(wmPtr->x, wmPtr->y, winPtr->changes.width,
	    winPtr->changes.height);
}

/*
 *----------------------------------------------------------------------
 *
 * TkMacOSXResizable --
 *
 *	This function determines if the passed in window is part of a toplevel
 *	window that is resizable. If the window is resizable in the x, y or
 *	both directions, true is returned.
 *
 * Results:
 *	True if resizable, false otherwise.
 *
 * Side effects:
 *	None.
 *
 *----------------------------------------------------------------------
 */

int
TkMacOSXResizable(
    TkWindow *winPtr)		/* Tk window or NULL. */
{
    WmInfo *wmPtr;

    if (winPtr == NULL) {
	return false;
    }
    while (winPtr->wmInfoPtr == NULL) {
	winPtr = winPtr->parentPtr;
    }

    wmPtr = winPtr->wmInfoPtr;
    if ((wmPtr->flags & WM_WIDTH_NOT_RESIZABLE) &&
	    (wmPtr->flags & WM_HEIGHT_NOT_RESIZABLE)) {
	return false;
    } else {
	return true;
    }
}

/*
 *----------------------------------------------------------------------
 *
 * TkMacOSXGrowToplevel --
 *
 *	The function is invoked when the user clicks in the grow region of a
 *	Tk window. The function will handle the dragging procedure and not
 *	return until completed. Finally, the function may place information
 *	Tk's event queue is the window was resized.
 *
 * Results:
 *	True if events were placed on event queue, false otherwise.
 *
 * Side effects:
 *	None.
 *
 *----------------------------------------------------------------------
 */

int
TkMacOSXGrowToplevel(
    TCL_UNUSED(void *),
    TCL_UNUSED(XPoint))
{
    return false;
}

/*
 *----------------------------------------------------------------------
 *
 * TkSetWMName --
 *
 *	Set the title for a toplevel window. If the window is embedded, do not
 *	change the window title.
 *
 * Results:
 *	None.
 *
 * Side effects:
 *	The title of the window is changed.
 *
 *----------------------------------------------------------------------
 */

void
TkSetWMName(
    TkWindow *winPtr,
    Tk_Uid titleUid)
{
    if (Tk_IsEmbedded(winPtr)) {
	return;
    }

    NSString *title = [[TKNSString alloc] initWithTclUtfBytes:titleUid length:-1];
    [TkMacOSXGetNSWindowForDrawable(winPtr->window) setTitle:title];
    [title release];
}

/*
 *----------------------------------------------------------------------
 *
 * TkMacOSXGetContainer --
 *
 *	If the passed window has the TRANSIENT_FOR property set this will
 *	return the container window. Otherwise it will return None.
 *
 * Results:
 *	The container window or None.
 *
 * Side effects:
 *	None.
 *
 *----------------------------------------------------------------------
 */

Tk_Window
TkMacOSXGetContainer(
    TkWindow *winPtr)
{
    if (winPtr->wmInfoPtr != NULL) {
	return (Tk_Window)winPtr->wmInfoPtr->container;
    }
    return NULL;
}

/*
 *----------------------------------------------------------------------
 *
 * TkMacOSXGetXWindow --
 *
 *	Stub function that returns the X window Id associated with the
 *      given NSWindow*.
 *
 * Results:
 *	The window id is returned. None is returned if not a Tk window.
 *
 * Side effects:
 *	None.
 *
 *----------------------------------------------------------------------
 */

Window
TkMacOSXGetXWindow(
    void *macWinPtr)
{
    Window window = None;
    TKWindow *w = (TKWindow *)macWinPtr;
    if ([w respondsToSelector: @selector (tkWindow)]) {
	window = [w tkWindow];
    }
    return window ? window : None;
}

/*
 *----------------------------------------------------------------------
 *
 * Tk_MacOSXGetTkWindow --
 *
 *	Returns the Tk_Window associated with the given NSWindow*.  This
 *      function is a stub, so the NSWindow* parameter must be declared as
 *      void*.
 *
 * Results:
 *	A Tk_Window, or NULL if the NSWindow is not associated with
 *      any Tk window.
 *
 * Side effects:
 *	None.
 *
 *----------------------------------------------------------------------
 */

Tk_Window
Tk_MacOSXGetTkWindow(
    void *w)
{
    Window window = None;
    if ([(NSWindow *)w respondsToSelector: @selector (tkWindow)]) {
	window = [(TKWindow *)w tkWindow];
    }
    if (window) {
	TkDisplay *dispPtr = TkGetDisplayList();
	return Tk_IdToWindow(dispPtr->display, window);
    } else {
	return NULL;
    }
}

/*
 *----------------------------------------------------------------------
 *
 * TkMacOSXIsWindowZoomed --
 *
 *	Ask Cocoa if the given window is in the zoomed out state. Because
 *	dragging & growing a window can change the Cocoa zoom state, we
 *	cannot rely on wmInfoPtr->hints.initial_state for this information.
 *
 * Results:
 *	True if window is zoomed out, false otherwise.
 *
 * Side effects:
 *	None.
 *
 *----------------------------------------------------------------------
 */

MODULE_SCOPE int
TkMacOSXIsWindowZoomed(
    TkWindow *winPtr)
{
    NSWindow *macWindow = TkMacOSXGetNSWindowForDrawable(winPtr->window);
    return [macWindow isZoomed];
}

/*
 *----------------------------------------------------------------------
 *
 * TkMacOSXZoomToplevel --
 *
 *	The function is invoked when the user clicks in the zoom region of a
 *	Tk window or when the window state is set/unset to "zoomed" manually.
 *	If the window is to be zoomed (in or out), the window size is changed
 *	and events are generated to let Tk know what happened.
 *
 * Results:
 *	True if events were placed on event queue, false otherwise.
 *
 * Side effects:
 *	The window may be resized & events placed on Tk's queue.
 *
 *----------------------------------------------------------------------
 */

int
TkMacOSXZoomToplevel(
    void *whichWindow,		/* The Macintosh window to zoom. */
    short zoomPart)		/* Either inZoomIn or inZoomOut */
{
    NSWindow *window = (NSWindow *)whichWindow;
    TkWindow *winPtr = (TkWindow *)TkMacOSXGetTkWindow(window);
    WmInfo *wmPtr;

    if (!winPtr || !winPtr->wmInfoPtr) {
	return false;
    }
    wmPtr = winPtr->wmInfoPtr;
    if ((wmPtr->flags & WM_WIDTH_NOT_RESIZABLE) &&
	    (wmPtr->flags & WM_HEIGHT_NOT_RESIZABLE)) {
	return false;
    }

    /*
     * Do nothing if already in desired zoom state.
     */

    if (([window isZoomed] == (zoomPart == inZoomOut))) {
	return false;
    }
    [window zoom:NSApp];

    wmPtr->hints.initial_state =
	(zoomPart == inZoomIn ? NormalState : ZoomState);
    return true;
}

/*
 *----------------------------------------------------------------------
 *
 * TkUnsupported1ObjCmd --
 *
 *	This procedure is invoked to process the
 *	"::tk::unsupported::MacWindowStyle" Tcl command. This command allows
 *	you to set the style of decoration for a Macintosh window.
 *
 * Results:
 *	A standard Tcl result.
 *
 * Side effects:
 *	Changes the style of a new Mac window.
 *
 *----------------------------------------------------------------------
 */

int
TkUnsupported1ObjCmd(
    ClientData clientData,	/* Main window associated with interpreter. */
    Tcl_Interp *interp,		/* Current interpreter. */
    int objc,			/* Number of arguments. */
    Tcl_Obj *const objv[])	/* Argument objects. */
{
    static const char *const subcmds[] = {
	"appearance", "isdark", "style", "tabbingid", NULL
    };
    enum SubCmds {
	TKMWS_APPEARANCE, TKMWS_ISDARK, TKMWS_STYLE, TKMWS_TABID
    };
    Tk_Window tkwin = (Tk_Window)clientData;
    TkWindow *winPtr;
    int index;

    if (objc < 3) {
	Tcl_WrongNumArgs(interp, 1, objv, "option window ?arg ...?");
	return TCL_ERROR;
    }

    winPtr = (TkWindow *)
	    Tk_NameToWindow(interp, Tcl_GetString(objv[2]), tkwin);
    if (winPtr == NULL) {
	return TCL_ERROR;
    }
    if (!(winPtr->flags & TK_TOP_LEVEL)) {
	Tcl_SetObjResult(interp, Tcl_ObjPrintf(
		"window \"%s\" isn't a top-level window", winPtr->pathName));
	Tcl_SetErrorCode(interp, "TK", "WINDOWSTYLE", "TOPLEVEL", NULL);
	return TCL_ERROR;
    }

    if (Tcl_GetIndexFromObjStruct(interp, objv[1], subcmds,
	    sizeof(char *), "option", 0, &index) != TCL_OK) {
	return TCL_ERROR;
    }
    switch((enum SubCmds) index) {
    case TKMWS_STYLE:
	if ((objc < 3) || (objc > 5)) {
	    Tcl_WrongNumArgs(interp, 2, objv, "window ?class attributes?");
	    return TCL_ERROR;
	}
	return WmWinStyle(interp, winPtr, objc, objv);
    case TKMWS_TABID:
	if ([NSApp macOSVersion] < 101200) {
	    Tcl_SetObjResult(interp, Tcl_NewStringObj(
                "Tabbing identifiers did not exist until OSX 10.12.", -1));
	    Tcl_SetErrorCode(interp, "TK", "WINDOWSTYLE", "TABBINGID", NULL);
	    return TCL_ERROR;
	}
	if ((objc < 3) || (objc > 4)) {
	    Tcl_WrongNumArgs(interp, 2, objv, "window ?newid?");
	    return TCL_ERROR;
	}
	return WmWinTabbingId(interp, winPtr, objc, objv);
    case TKMWS_APPEARANCE:
	if ([NSApp macOSVersion] < 100900) {
	    Tcl_SetObjResult(interp, Tcl_NewStringObj(
                "Window appearances did not exist until OSX 10.9.", -1));
	    Tcl_SetErrorCode(interp, "TK", "WINDOWSTYLE", "APPEARANCE", NULL);
	    return TCL_ERROR;
	}
	if ((objc < 3) || (objc > 4)) {
	    Tcl_WrongNumArgs(interp, 2, objv, "window ?appearancename?");
	    return TCL_ERROR;
	}
	if (objc == 4 && [NSApp macOSVersion] < 101400) {
	    Tcl_SetObjResult(interp, Tcl_NewStringObj(
		    "Window appearances cannot be changed before OSX 10.14.",
		    -1));
	    Tcl_SetErrorCode(interp, "TK", "WINDOWSTYLE", "APPEARANCE", NULL);
	    return TCL_ERROR;
	}
	return WmWinAppearance(interp, winPtr, objc, objv);
    case TKMWS_ISDARK:
	if ((objc != 3)) {
	    Tcl_WrongNumArgs(interp, 2, objv, "window");
	    return TCL_ERROR;
	}
	Tcl_SetObjResult(interp, Tcl_NewBooleanObj(
		TkMacOSXInDarkMode((Tk_Window)winPtr)));
	return TCL_OK;
    default:
	return TCL_ERROR;
    }
}

/*
 *----------------------------------------------------------------------
 *
 * WmWinStyle --
 *
 *	This procedure is invoked to process the
 *	"::tk::unsupported::MacWindowStyle style" subcommand. This command
 *	allows you to set the style of decoration for a Macintosh window.
 *
 * Results:
 *	A standard Tcl result.
 *
 * Side effects:
 *	Changes the style of a new Mac window.
 *
 *----------------------------------------------------------------------
 */

static int
WmWinStyle(
    Tcl_Interp *interp,		/* Current interpreter. */
    TkWindow *winPtr,		/* Window to be manipulated. */
    int objc,			/* Number of arguments. */
    Tcl_Obj * const objv[])	/* Argument objects. */
{
    struct StrIntMap {
	const char *strValue;
	UInt64 intValue;
    };
    static const struct StrIntMap classMap[] = {
	{ "alert",		kAlertWindowClass			     },
	{ "moveableAlert",	kMovableAlertWindowClass		     },
	{ "modal",		kModalWindowClass			     },
	{ "moveableModal",	kMovableModalWindowClass		     },
	{ "floating",		kFloatingWindowClass			     },
	{ "document",		kDocumentWindowClass			     },
	{ "utility",		kUtilityWindowClass			     },
	{ "help",		kHelpWindowClass			     },
	{ "sheet",		kSheetWindowClass			     },
	{ "toolbar",		kToolbarWindowClass			     },
	{ "plain",		kPlainWindowClass			     },
	{ "overlay",		kOverlayWindowClass			     },
	{ "sheetAlert",		kSheetAlertWindowClass			     },
	{ "altPlain",		kAltPlainWindowClass			     },
	{ "simple",		kSimpleWindowClass			     },
	{ "drawer",		kDrawerWindowClass			     },
	{ NULL, 0 }
    };
    static const struct StrIntMap compositeAttrMap[] = {
	{ "none",		kWindowNoAttributes			     },
	{ "standardDocument",	kWindowStandardDocumentAttributes	     },
	{ "standardFloating",	kWindowStandardFloatingAttributes	     },
	{ "fullZoom",		kWindowFullZoomAttribute		     },
	{ NULL, 0 }
    };

    /*
     * Map window attributes. Color and opacity are mapped to NULL; these are
     * parsed from the objv in TkUnsupported1ObjCmd.
     */

    static const struct StrIntMap attrMap[] = {
	{ "closeBox",		kWindowCloseBoxAttribute		     },
	{ "horizontalZoom",	kWindowHorizontalZoomAttribute		     },
	{ "verticalZoom",	kWindowVerticalZoomAttribute		     },
	{ "collapseBox",	kWindowCollapseBoxAttribute		     },
	{ "resizable",		kWindowResizableAttribute		     },
	{ "sideTitlebar",	kWindowSideTitlebarAttribute		     },
	{ "toolbarButton",	kWindowToolbarButtonAttribute		     },
	{ "unifiedTitleAndToolbar", kWindowUnifiedTitleAndToolbarAttribute   },
	{ "metal",		kWindowMetalAttribute			     },
	{ "noTitleBar",		kWindowNoTitleBarAttribute		     },
	{ "texturedSquareCorners", kWindowTexturedSquareCornersAttribute     },
	{ "metalNoContentSeparator", kWindowMetalNoContentSeparatorAttribute },
	{ "doesNotCycle",	kWindowDoesNotCycleAttribute		     },
	{ "noUpdates",		kWindowNoUpdatesAttribute		     },
	{ "noActivates",	kWindowNoActivatesAttribute		     },
	{ "opaqueForEvents",	kWindowOpaqueForEventsAttribute		     },
	{ "noShadow",		kWindowNoShadowAttribute		     },
	{ "hideOnSuspend",	kWindowHideOnSuspendAttribute		     },
	{ "hideOnFullScreen",	kWindowHideOnFullScreenAttribute	     },
	{ "inWindowMenu",	kWindowInWindowMenuAttribute		     },
	{ "liveResize",		kWindowLiveResizeAttribute		     },
	{ "ignoreClicks",	kWindowIgnoreClicksAttribute		     },
	{ "noConstrain",	kWindowNoConstrainAttribute		     },
	{ "doesNotHide",	tkWindowDoesNotHideAttribute		     },
	{ "canJoinAllSpaces",	tkCanJoinAllSpacesAttribute		     },
	{ "moveToActiveSpace",	tkMoveToActiveSpaceAttribute		     },
	{ "nonActivating",	tkNonactivatingPanelAttribute		     },
	{ "hud",		tkHUDWindowAttribute			     },
	{ NULL, 0 }
    };

    int index;
<<<<<<< HEAD
    Tcl_Size i;
=======
    int  i;
>>>>>>> 60ddddfc
    WmInfo *wmPtr = winPtr->wmInfoPtr;

    if (objc == 3) {
	Tcl_Obj *attributeList, *newResult = NULL;
	UInt64 attributes;

	for (i = 0; classMap[i].strValue != NULL; i++) {
	    if (wmPtr->macClass == classMap[i].intValue) {
		newResult = Tcl_NewStringObj(classMap[i].strValue, -1);
		break;
	    }
	}
	if (newResult == NULL) {
	    Tcl_Panic("invalid class");
	}

	attributeList = Tcl_NewListObj(0, NULL);
	attributes = wmPtr->attributes;

	for (i = 0; compositeAttrMap[i].strValue != NULL; i++) {
	    UInt64 intValue = compositeAttrMap[i].intValue;

	    if (intValue && (attributes & intValue) == intValue) {
		Tcl_ListObjAppendElement(NULL, attributeList,
			Tcl_NewStringObj(compositeAttrMap[i].strValue,
			-1));
		attributes &= ~intValue;
		break;
	    }
	}
	for (i = 0; attrMap[i].strValue != NULL; i++) {
	    if (attributes & attrMap[i].intValue) {
		Tcl_ListObjAppendElement(NULL, attributeList,
			Tcl_NewStringObj(attrMap[i].strValue, -1));
	    }
	}
	Tcl_ListObjAppendElement(NULL, newResult, attributeList);
	Tcl_SetObjResult(interp, newResult);
    } else {
	Tcl_Size attrObjc;
	Tcl_Obj **attrObjv = NULL;
	WindowClass macClass;
	UInt64 oldAttributes = wmPtr->attributes;
	int oldFlags = wmPtr->flags;

	if (Tcl_GetIndexFromObjStruct(interp, objv[3], classMap,
		sizeof(struct StrIntMap), "class", 0, &index) != TCL_OK) {
	    goto badClassAttrs;
	}
	macClass = classMap[index].intValue;
	if (objc == 5) {
	    if (Tcl_ListObjGetElements(interp, objv[4], &attrObjc, &attrObjv)
		    != TCL_OK) {
		goto badClassAttrs;
	    }
	    wmPtr->attributes = kWindowNoAttributes;
	    for (i = 0; i < attrObjc; i++) {
		if (Tcl_GetIndexFromObjStruct(interp, attrObjv[i],
			compositeAttrMap, sizeof(struct StrIntMap),
			"attribute", 0, &index) == TCL_OK) {
		    wmPtr->attributes |= compositeAttrMap[index].intValue;
		} else if (Tcl_GetIndexFromObjStruct(interp, attrObjv[i],
			attrMap, sizeof(struct StrIntMap),
			"attribute", 0, &index) == TCL_OK) {
		    Tcl_ResetResult(interp);
		    wmPtr->attributes |= attrMap[index].intValue;
		} else {
		    goto badClassAttrs;
		}
	    }
	} else {
	    wmPtr->attributes = macClassAttrs[macClass].defaultAttrs;
	}
	wmPtr->attributes &= (tkAlwaysValidAttributes |
		macClassAttrs[macClass].validAttrs);
	wmPtr->flags |= macClassAttrs[macClass].flags;
	wmPtr->macClass = macClass;
	ApplyWindowAttributeFlagChanges(winPtr, NULL, oldAttributes, oldFlags,
		0, 1);
	return TCL_OK;

    badClassAttrs:
	wmPtr->attributes = oldAttributes;
	return TCL_ERROR;
    }

    return TCL_OK;
}

/*
 *----------------------------------------------------------------------
 *
 * WmWinTabbingId --
 *
 *	This procedure is invoked to process the
 *	"::tk::unsupported::MacWindowStyle tabbingid" subcommand. The command
 *	allows you to get or set the tabbingIdentifier for the NSWindow
 *	associated with a Tk Window.  The syntax is:
 *
 *	    tk::unsupported::MacWindowStyle tabbingid window ?newId?
 *
 * Results:
 *	Returns the tabbingIdentifier of the window prior to calling this
 *      function.  If the optional newId argument is omitted, the window's
 *      tabbingIdentifier is not changed.
 *
 * Side effects:
 *	Windows may only be grouped together as tabs if they all have the same
 *      tabbingIdentifier.  In particular, by giving a window a unique
 *      tabbingIdentifier one can prevent it from becoming a tab in any other
 *      window.  Changing the tabbingIdentifier of a window which is already
 *      a tab causes it to become a separate window.
 *
 *----------------------------------------------------------------------
 */

static int
WmWinTabbingId(
    Tcl_Interp *interp,		/* Current interpreter. */
    TkWindow *winPtr,		/* Window to be manipulated. */
    int objc,			/* Number of arguments. */
    Tcl_Obj * const objv[])	/* Argument objects. */
{
#if MAC_OS_X_VERSION_MAX_ALLOWED < 101200
    (void) interp;
    (void) winPtr;
    (void) objc;
    (void) objv;
    return TCL_OK;
<<<<<<< HEAD
#endif
#if MAC_OS_X_VERSION_MAX_ALLOWED >= 101200
=======
#else
>>>>>>> 60ddddfc
    Tcl_Obj *result = NULL;
    NSString *idString;
    NSWindow *win = TkMacOSXGetNSWindowForDrawable(winPtr->window);
    if (win) {
	idString = win.tabbingIdentifier;
	result = Tcl_NewStringObj(idString.UTF8String, [idString length]);
    }
    if (result == NULL) {
	NSLog(@"Failed to read tabbing identifier; try calling update idletasks"
	      " before getting/setting the tabbing identifier of the window.");
	return TCL_OK;
    }
    Tcl_SetObjResult(interp, result);
    if (objc == 3) {
	return TCL_OK;
    } else if (objc == 4) {
	int len;
	char *newId = Tcl_GetStringFromObj(objv[3], &len);
	NSString *newIdString = [NSString stringWithUTF8String:newId];
	[win setTabbingIdentifier: newIdString];

	/*
	 * If the tabbingIdentifier of a tab is changed we also turn it into a
	 * separate window so we don't violate the rule that all tabs in the
	 * same frame must have the same tabbingIdentifier.
	 */

	if ([idString compare:newIdString] != NSOrderedSame
#if MAC_OS_X_VERSION_MIN_REQUIRED > 101200
		&& [win tab]
#endif
		) {
	    [win moveTabToNewWindow:nil];
	}
	return TCL_OK;
    }
    return TCL_ERROR;
#endif
}

/*
 *----------------------------------------------------------------------
 *
 * WmWinAppearance --
 *
 *	This procedure is invoked to process the
 *	"::tk::unsupported::MacWindowStyle appearance" subcommand. The command
 *	allows you to get or set the appearance for the NSWindow associated
 *	with a Tk Window.  The syntax is:
 *
 *	    tk::unsupported::MacWindowStyle appearance window ?newAppearance?
 *
 *      Allowed appearance names are "aqua", "darkaqua", and "auto".
 *
 * Results:
 *      Returns the appearance setting of the window prior to calling this
 *	function.
 *
 * Side effects:
 *      The underlying NSWindow's appearance property is set to the specified
 *      value if the optional newAppearance argument is supplied. Otherwise the
 *      window's appearance property is not changed.  If the appearance is set
 *      to aqua or darkaqua then the window will use the associated
 *      NSAppearance even if the user has selected a different appearance with
 *      the system preferences.  If it is set to auto then the appearance
 *      property is set to nil, meaning that the preferences will determine the
 *      appearance.
 *
 *----------------------------------------------------------------------
 */

static int
WmWinAppearance(
    Tcl_Interp *interp,		/* Current interpreter. */
    TkWindow *winPtr,		/* Window to be manipulated. */
    int objc,			/* Number of arguments. */
    Tcl_Obj * const objv[])	/* Argument objects. */
{
#if MAC_OS_X_VERSION_MAX_ALLOWED <= 1090
    (void) interp;
    (void) winPtr;
    (void) objc;
    (void) objv;
    return TCL_OK;
<<<<<<< HEAD
#endif
#if MAC_OS_X_VERSION_MAX_ALLOWED > 1090
=======
#else
>>>>>>> 60ddddfc
    static const char *const appearanceStrings[] = {
	"aqua", "auto", "darkaqua", NULL
    };
    enum appearances {
	APPEARANCE_AQUA, APPEARANCE_AUTO, APPEARANCE_DARKAQUA
    };
    Tcl_Obj *result = NULL;
#if MAC_OS_X_VERSION_MAX_ALLOWED >= 101300
    NSAppearanceName appearance;
#else
    NSString *appearance;
#endif // MAC_OS_X_VERSION_MAX_ALLOWED >= 101300

    const char *resultString = "unrecognized";
    NSWindow *win = TkMacOSXGetNSWindowForDrawable(winPtr->window);
    if (win) {
	appearance = win.appearance.name;
	if (appearance == nil) {
	    resultString = appearanceStrings[APPEARANCE_AUTO];
	} else if (appearance == NSAppearanceNameAqua) {
	    resultString = appearanceStrings[APPEARANCE_AQUA];
#if MAC_OS_X_VERSION_MAX_ALLOWED >= 101400
	} else if (@available(macOS 10.14, *)) {
	    if (appearance == NSAppearanceNameDarkAqua) {
		resultString = appearanceStrings[APPEARANCE_DARKAQUA];
	    }
#endif // MAC_OS_X_VERSION_MAX_ALLOWED >= 101400
	}
	result = Tcl_NewStringObj(resultString, strlen(resultString));
    }
    if (result == NULL) {
	NSLog(@"Failed to read appearance name; try calling update idletasks before getting/setting the appearance of the window.");
	return TCL_OK;
    }
    if (objc == 4) {
	int index;
	if (Tcl_GetIndexFromObjStruct(interp, objv[3], appearanceStrings,
		sizeof(char *), "appearancename", 0, &index) != TCL_OK) {
	    return TCL_ERROR;
	}
	switch ((enum appearances) index) {
	case APPEARANCE_AQUA:
	    win.appearance = [NSAppearance appearanceNamed:
		NSAppearanceNameAqua];
	    break;
	case APPEARANCE_DARKAQUA:
#if MAC_OS_X_VERSION_MAX_ALLOWED >= 101400
	    if (@available(macOS 10.14, *)) {
		win.appearance = [NSAppearance appearanceNamed:
		    NSAppearanceNameDarkAqua];
	    }
#endif // MAC_OS_X_VERSION_MAX_ALLOWED >= 101400
	    break;
	default:
	    win.appearance = nil;
	}
    }
    Tcl_SetObjResult(interp, result);
    return TCL_OK;
#endif
}

/*
 *----------------------------------------------------------------------
 *
 * TkpMakeMenuWindow --
 *
 *	Configure the window to be either a undecorated pull-down (or pop-up)
 *	menu, or as a toplevel floating menu (palette).
 *
 * Results:
 *	None.
 *
 * Side effects:
 *	Changes the style bit used to create a new Mac toplevel.
 *
 *----------------------------------------------------------------------
 */

void
TkpMakeMenuWindow(
    Tk_Window tkwin,		/* New window. */
    int transient)		/* 1 means menu is only posted briefly as a
				 * popup or pulldown or cascade. 0 means menu
				 * is always visible, e.g. as a floating
				 * menu. */
{
    TkWindow *winPtr = (TkWindow *)tkwin;

    if (transient) {
	winPtr->wmInfoPtr->macClass = kSimpleWindowClass;
	winPtr->wmInfoPtr->attributes = kWindowNoActivatesAttribute;
    } else {
	winPtr->wmInfoPtr->macClass = kFloatingWindowClass;
	winPtr->wmInfoPtr->attributes = kWindowStandardFloatingAttributes;
	winPtr->wmInfoPtr->flags |= WM_WIDTH_NOT_RESIZABLE;
	winPtr->wmInfoPtr->flags |= WM_HEIGHT_NOT_RESIZABLE;
    }
}

/*
 *----------------------------------------------------------------------
 *
 * TkMacOSXMakeRealWindowExist --
 *
 *	This function finally creates the real Macintosh window that the Mac
 *	actually understands.
 *
 * Results:
 *	None.
 *
 * Side effects:
 *	A new Macintosh toplevel is created.
 *
 *----------------------------------------------------------------------
 */

void
TkMacOSXMakeRealWindowExist(
    TkWindow *winPtr)		/* Tk window. */
{
    WmInfo *wmPtr = winPtr->wmInfoPtr;
    MacDrawable *macWin;
    WindowClass macClass;
    Bool overrideRedirect = Tk_Attributes((Tk_Window)winPtr)->override_redirect;

    if (TkMacOSXHostToplevelExists(winPtr)) {
	return;
    }

    macWin = (MacDrawable *)winPtr->window;

    /*
     * If this is embedded, make sure its container's toplevel exists, then
     * return...
     */

    if (Tk_IsEmbedded(winPtr)) {
	TkWindow *contWinPtr = (TkWindow *)Tk_GetOtherWindow((Tk_Window)winPtr);

	if (contWinPtr != NULL) {
	    TkMacOSXMakeRealWindowExist(
		    contWinPtr->privatePtr->toplevel->winPtr);
	    macWin->flags |= TK_HOST_EXISTS;
	    return;
	}

	Tcl_Panic("TkMacOSXMakeRealWindowExist could not find container");
	return;

	/*
	 * TODO: Here we should handle out of process embedding.
	 */
    }

    /*
     * If this is an override-redirect window, the NSWindow is created first as
     * a document window then converted to a simple window.
     */

    if (overrideRedirect) {
	wmPtr->macClass = kDocumentWindowClass;
    }
    macClass = wmPtr->macClass;
    wmPtr->attributes &= (tkAlwaysValidAttributes |
	    macClassAttrs[macClass].validAttrs);
    wmPtr->flags |= macClassAttrs[macClass].flags |
	    ((wmPtr->attributes & kWindowResizableAttribute) ? 0 :
	    WM_WIDTH_NOT_RESIZABLE|WM_HEIGHT_NOT_RESIZABLE);
    UInt64 attributes = (wmPtr->attributes &
	    ~macClassAttrs[macClass].forceOffAttrs) |
	    macClassAttrs[macClass].forceOnAttrs;
    NSUInteger styleMask = macClassAttrs[macClass].styleMask |
	((attributes & kWindowNoTitleBarAttribute) ? 0 : NSTitledWindowMask) |
	((attributes & kWindowCloseBoxAttribute) ? NSClosableWindowMask : 0) |
	((attributes & kWindowCollapseBoxAttribute) ?
		NSMiniaturizableWindowMask : 0) |
	((attributes & kWindowResizableAttribute) ? NSResizableWindowMask : 0) |
	((attributes & kWindowMetalAttribute) ?
		NSTexturedBackgroundWindowMask : 0) |
	((attributes & kWindowUnifiedTitleAndToolbarAttribute) ?
		NSUnifiedTitleAndToolbarWindowMask : 0) |
	((attributes & kWindowSideTitlebarAttribute) ? 1 << 9 : 0) |
	(attributes >> WM_NSMASK_SHIFT);
    Class winClass = (macClass == kDrawerWindowClass ? [TKDrawerWindow class] :
	    (styleMask & (NSUtilityWindowMask|NSDocModalWindowMask|
	    NSNonactivatingPanelMask|NSHUDWindowMask)) ? [TKPanel class] :
	    [TKWindow class]);
    NSRect structureRect = [winClass frameRectForContentRect:NSZeroRect
	    styleMask:styleMask];
    NSRect contentRect = NSMakeRect(5 - structureRect.origin.x,
	    TkMacOSXZeroScreenHeight() - (TkMacOSXZeroScreenTop() + 5 +
	    structureRect.origin.y + structureRect.size.height + 200), 200, 200);
    if (wmPtr->hints.initial_state == WithdrawnState) {
    }
    TKWindow *window = [[winClass alloc] initWithContentRect:contentRect
	    styleMask:styleMask backing:NSBackingStoreBuffered defer:YES];
    if (!window) {
    	Tcl_Panic("couldn't allocate new Mac window");
    }
    TKContentView *contentView = [[TKContentView alloc]
				     initWithFrame:NSZeroRect];
    [window setContentView:contentView];
    [contentView release];
    [window setDelegate:NSApp];
    [window setAcceptsMouseMovedEvents:NO];
    [window setReleasedWhenClosed:NO];
    if (styleMask & NSUtilityWindowMask) {
	[(TKPanel*)window setFloatingPanel:YES];
    }
    if ((styleMask & (NSTexturedBackgroundWindowMask|NSHUDWindowMask)) &&
	    !(styleMask & NSDocModalWindowMask)) {
        /*
	 * Workaround for [Bug 2824538]: Textured windows are draggable from
	 *                               opaque content.
	 */
	[window setMovableByWindowBackground:NO];
    }
    [window setDocumentEdited:NO];
    wmPtr->window = window;
    macWin->view = window.contentView;
    TkMacOSXApplyWindowAttributes(winPtr, window);
    NSRect geometry = InitialWindowBounds(winPtr, window);
    geometry.size.width += structureRect.size.width;
    geometry.size.height += structureRect.size.height;
    geometry.origin.y = TkMacOSXZeroScreenHeight() - (geometry.origin.y +
	    geometry.size.height);
    [window setFrame:geometry display:YES];
    [window setTkWindow: (Window) macWin];

    macWin->flags |= TK_HOST_EXISTS;
    if (overrideRedirect) {
    	XSetWindowAttributes atts;

    	atts.override_redirect = True;
    	Tk_ChangeWindowAttributes((Tk_Window)winPtr, CWOverrideRedirect, &atts);
    	ApplyContainerOverrideChanges(winPtr, NULL);
    }
    [window display];
}

/*
 *----------------------------------------------------------------------
 *
 * TkpRedrawWidget --
 *
 *      Mark the bounding rectangle of this widget as needing display so the
 *      widget will be drawn by [NSView drawRect:].  If this is called within
 *      the drawRect method, do nothing.
 *
 * Results:
 *      None.
 *
 * Side effects:
 *      The widget's bounding rectangle is marked as dirty.
 *
 *----------------------------------------------------------------------
 */

void
TkpRedrawWidget(Tk_Window tkwin) {
    TkWindow *winPtr = (TkWindow *)tkwin;
    NSWindow *w;
    Rect tkBounds;
    NSRect bounds;

    if ([NSApp isDrawing]) {
	return;
    }
    w = TkMacOSXGetNSWindowForDrawable(winPtr->window);
    if (w) {
	TKContentView *view = [w contentView];
	TkMacOSXWinBounds(winPtr, &tkBounds);
	bounds = NSMakeRect(tkBounds.left,
			    [view bounds].size.height - tkBounds.bottom,
			    tkBounds.right - tkBounds.left,
			    tkBounds.bottom - tkBounds.top);
	[view addTkDirtyRect:bounds];
    }
}


/*
 *----------------------------------------------------------------------
 *
 * TkMacOSXSetScrollbarGrow --
 *
 *	Sets a flag for a toplevel window indicating that the passed Tk
 *	scrollbar window will display the grow region for the toplevel window.
 *
 * Results:
 *	None.
 *
 * Side effects:
 *	A flag is set int windows toplevel parent.
 *
 *----------------------------------------------------------------------
 */

void
TkMacOSXSetScrollbarGrow(
    TkWindow *winPtr,		/* Tk scrollbar window. */
    int flag)			/* Boolean value true or false. */
{
    if (flag) {
	winPtr->privatePtr->toplevel->flags |= TK_SCROLLBAR_GROW;
	winPtr->privatePtr->toplevel->winPtr->wmInfoPtr->scrollWinPtr = winPtr;
    } else if (winPtr->privatePtr->toplevel->winPtr->wmInfoPtr->scrollWinPtr
	    == winPtr) {
	winPtr->privatePtr->toplevel->flags &= ~TK_SCROLLBAR_GROW;
	winPtr->privatePtr->toplevel->winPtr->wmInfoPtr->scrollWinPtr = NULL;
    }
}

/*
 *----------------------------------------------------------------------
 *
 * TkWmFocusToplevel --
 *
 *	This is a utility procedure invoked by focus-management code. It
 *	exists because of the extra wrapper windows that exist under Unix; its
 *	job is to map from wrapper windows to the corresponding toplevel
 *	windows. On PCs and Macs there are no wrapper windows so no mapping is
 *	necessary; this procedure just determines whether a window is a
 *	toplevel or not.
 *
 * Results:
 *	If winPtr is a toplevel window, returns the pointer to the window;
 *	otherwise returns NULL.
 *
 * Side effects:
 *	None.
 *
 *----------------------------------------------------------------------
 */

TkWindow *
TkWmFocusToplevel(
    TkWindow *winPtr)		/* Window that received a focus-related
				 * event. */
{
    if (!(winPtr->flags & TK_TOP_LEVEL)) {
	return NULL;
    }
    return winPtr;
}

/*
 *----------------------------------------------------------------------
 *
 * TkpGetWrapperWindow --
 *
 *	This is a utility procedure invoked by focus-management code. It maps
 *	to the wrapper for a top-level, which is just the same as the
 *	top-level on Macs and PCs.
 *
 * Results:
 *	If winPtr is a toplevel window, returns the pointer to the window;
 *	otherwise returns NULL.
 *
 * Side effects:
 *	None.
 *
 *----------------------------------------------------------------------
 */

TkWindow *
TkpGetWrapperWindow(
    TkWindow *winPtr)		/* Window that received a focus-related
				 * event. */
{
    if (!(winPtr->flags & TK_TOP_LEVEL)) {
	return NULL;
    }
    return winPtr;
}

/*
 *----------------------------------------------------------------------
 *
 * TkpWmSetState --
 *
 *	Sets the window manager state for the wrapper window of a given
 *	toplevel window.
 *
 * Results:
 *	None.
 *
 * Side effects:
 *	May maximize, minimize, restore, or withdraw a window.
 *
 *----------------------------------------------------------------------
 */

void
TkpWmSetState(
    TkWindow *winPtr,		/* Toplevel window to operate on. */
    int state)			/* One of IconicState, ZoomState, NormalState,
				 * or WithdrawnState. */
{
    WmInfo *wmPtr = winPtr->wmInfoPtr;
    NSWindow *macWin;

    wmPtr->hints.initial_state = state;
    if (wmPtr->flags & WM_NEVER_MAPPED) {
	return;
    }

    macWin = TkMacOSXGetNSWindowForDrawable(winPtr->window);

    /*
     * Make sure windows are updated before the state change.  As an exception,
     * do not process idle tasks before withdrawing a window.  The purpose of
     * this is to support the common paradigm of immediately withdrawing the
     * root window.  Processing idle tasks before changing the state causes the
     * root to briefly flash on the screen, which users of this paradigm find
     * annoying.  Not processing the events does not guarantee that the window
     * will not appear but makes it more likely.
     */

    if (state != WithdrawnState) {
	while (Tcl_DoOneEvent(TCL_IDLE_EVENTS)) {};
    }
    if (state == WithdrawnState) {
	Tk_UnmapWindow((Tk_Window)winPtr);
    } else if (state == IconicState) {

	/*
	 * The window always gets unmapped. If we can show the icon version of
	 * the window we also collapse it.
	 */

	if (macWin && ([macWin styleMask] & NSMiniaturizableWindowMask) &&
		![macWin isMiniaturized]) {
	    [macWin miniaturize:NSApp];
	}
	Tk_UnmapWindow((Tk_Window)winPtr);
    } else if (state == NormalState || state == ZoomState) {
	Tk_MapWindow((Tk_Window)winPtr);
	[macWin deminiaturize:NSApp];
	[macWin orderFront:NSApp];
	TkMacOSXZoomToplevel(macWin, state == NormalState ? inZoomIn : inZoomOut);
    }

    /*
     * Make sure windows are updated after the state change too.
     */

    while (Tcl_DoOneEvent(TCL_IDLE_EVENTS)){}
}

/*
 *----------------------------------------------------------------------
 *
 * TkpIsWindowFloating --
 *
 *	Returns 1 if a window is floating, 0 otherwise.
 *
 * Results:
 *	1 or 0 depending on window's floating attribute.
 *
 * Side effects:
 *	None.
 *
 *----------------------------------------------------------------------
 */

int
TkpIsWindowFloating(
    void *wRef)
{
    return [(NSWindow *)wRef level] == kCGFloatingWindowLevel;
}

/*
 *--------------------------------------------------------------
 *
 * TkMacOSXWindowOffset --
 *
 *	Determines the x and y offset from the orgin of the toplevel window
 *	dressing (the structure region, i.e. title bar) and the orgin of the
 *	content area.
 *
 * Results:
 *	The x & y offset in pixels.
 *
 * Side effects:
 *	None.
 *
 *----------------------------------------------------------------------
 */

void
TkMacOSXWindowOffset(
    void *wRef,
    int *xOffset,
    int *yOffset)
{
    TkWindow *winPtr = TkMacOSXGetTkWindow(wRef);

    if (winPtr && winPtr->wmInfoPtr) {
	*xOffset = winPtr->wmInfoPtr->xInParent;
	*yOffset = winPtr->wmInfoPtr->yInParent;
    } else {
	*xOffset = 0;
	*yOffset = 0;
    }
}

/*
 *----------------------------------------------------------------------
 *
 * TkpGetMS --
 *
 *	Return a relative time in milliseconds. It doesn't matter when the
 *	epoch was.
 *
 * Results:
 *	Number of milliseconds.
 *
 * Side effects:
 *	None.
 *
 *----------------------------------------------------------------------
 */

unsigned long
TkpGetMS(void)
{
    Tcl_Time now;

    Tcl_GetTime(&now);
    return (long) now.sec * 1000 + now.usec / 1000;
}

/*
 *----------------------------------------------------------------------
 *
 * XSetInputFocus --
 *
 *	Change the focus window for the application.
 *
 * Results:
 *	None.
 *
 * Side effects:
 *	None.
 *
 *----------------------------------------------------------------------
 */

int
XSetInputFocus(
    TCL_UNUSED(Display *),
    TCL_UNUSED(Window),
    TCL_UNUSED(int),
    TCL_UNUSED(Time))
{
    /*
     * Don't need to do a thing. Tk manages the focus for us.
     */
    return Success;
}

/*
 *----------------------------------------------------------------------
 *
 * TkpChangeFocus --
 *
 *	This function is called when Tk moves focus from one window to another.
 *      It should be passed a non-embedded TopLevel. That toplevel gets raised
 *      to the top of the Tk stacking order and the associated NSWindow is
 *      ordered Front.
 *
 * Results:
 *	The return value is the serial number of the command that changed the
 *	focus. It may be needed by the caller to filter out focus change
 *	events that were queued before the command. If the procedure doesn't
 *	actually change the focus then it returns 0.
 *
 * Side effects:
 *	None.
 *
 *----------------------------------------------------------------------
 */

int
TkpChangeFocus(
    TkWindow *winPtr,		/* Window that is to receive the X focus. */
    int force)			/* Non-zero means claim the focus even if it
				 * didn't originally belong to topLevelPtr's
				 * application. */
{
    if (winPtr->atts.override_redirect) {
	return 0;
    }

    if (Tk_IsTopLevel(winPtr) && !Tk_IsEmbedded(winPtr)) {
    	NSWindow *win = TkMacOSXGetNSWindowForDrawable(winPtr->window);

    	TkWmRestackToplevel(winPtr, Above, NULL);
    	if (force) {
    	    [NSApp activateIgnoringOtherApps:YES];
    	}
	if (win && [win canBecomeKeyWindow]) {
	    [win makeKeyAndOrderFront:NSApp];
	    [NSApp setTkEventTarget:TkMacOSXGetTkWindow(win)];
	}
    }

    /*
     * Remember the current serial number for the X server and issue a dummy
     * server request. This marks the position at which we changed the focus,
     * so we can distinguish FocusIn and FocusOut events on either side of the
     * mark.
     */

    return NextRequest(winPtr->display);
}

/*
 *----------------------------------------------------------------------
 *
 * WmStackorderToplevelWrapperMap --
 *
 *	This procedure will create a table that maps the reparent wrapper X id
 *	for a toplevel to the TkWindow structure that it wraps. Tk keeps track
 *	of a mapping from the window X id to the TkWindow structure but that
 *	does us no good here since we only get the X id of the wrapper window.
 *	Only those toplevel windows that are mapped have a position in the
 *	stacking order.
 *
 * Results:
 *	None.
 *
 * Side effects:
 *	Adds entries to the passed hashtable.
 *
 *----------------------------------------------------------------------
 */

static void
WmStackorderToplevelWrapperMap(
    TkWindow *winPtr,		/* TkWindow to recurse on */
    Display *display,		/* X display of parent window */
    Tcl_HashTable *table)	/* Maps mac window to TkWindow */
{
    TkWindow *childPtr;
    Tcl_HashEntry *hPtr;
    int newEntry;

    if (Tk_IsMapped(winPtr) && Tk_IsTopLevel(winPtr) && !Tk_IsEmbedded(winPtr)
	    && (winPtr->display == display)) {
	hPtr = Tcl_CreateHashEntry(table,
		(void *)TkMacOSXGetNSWindowForDrawable(winPtr->window), &newEntry);
	Tcl_SetHashValue(hPtr, winPtr);
    }

    for (childPtr = winPtr->childList; childPtr != NULL;
	    childPtr = childPtr->nextPtr) {
	WmStackorderToplevelWrapperMap(childPtr, display, table);
    }
}

/*
 *----------------------------------------------------------------------
 *
 * TkWmStackorderToplevel --
 *
 *	This procedure returns the stack order of toplevel windows.
 *
 * Results:
 *	A NULL terminated array of pointers to tk window objects in stacking
 *	order or else NULL if there was an error.
 *
 * Side effects:
 *	None.
 *
 *----------------------------------------------------------------------
 */

TkWindow **
TkWmStackorderToplevel(
    TkWindow *parentPtr)	/* Parent toplevel window. */
{
    TkWindow *childWinPtr, **windows, **windowPtr;
    Tcl_HashTable table;
    Tcl_HashEntry *hPtr;
    NSArray *macWindows = [NSApp orderedWindows];
    NSArray* backToFront = [[macWindows reverseObjectEnumerator] allObjects];
    NSInteger windowCount = [macWindows count];

    windows = windowPtr = (TkWindow **)ckalloc((windowCount + 1) * sizeof(TkWindow *));
    if (windows != NULL) {
	Tcl_InitHashTable(&table, TCL_ONE_WORD_KEYS);
	WmStackorderToplevelWrapperMap(parentPtr, parentPtr->display, &table);
	for (NSWindow *w in backToFront) {
	    hPtr = Tcl_FindHashEntry(&table, (char*) w);
	    if (hPtr != NULL) {
		childWinPtr = (TkWindow *)Tcl_GetHashValue(hPtr);
		*windowPtr++ = childWinPtr;
	    }
	}
	*windowPtr = NULL;
	Tcl_DeleteHashTable(&table);
    }
    return windows;
}

/*
 *----------------------------------------------------------------------
 *
 * TkMacOSXApplyWindowAttributes --
 *
 *	This procedure applies all window attributes to the NSWindow.
 *
 * Results:
 *	None.
 *
 * Side effects:
 *	None.
 *
 *----------------------------------------------------------------------
 */

void
TkMacOSXApplyWindowAttributes(
    TkWindow *winPtr,
    NSWindow *macWindow)
{
    WmInfo *wmPtr = winPtr->wmInfoPtr;

    ApplyWindowAttributeFlagChanges(winPtr, macWindow, 0, 0, 0, 1);
    if (wmPtr->container != NULL || winPtr->atts.override_redirect) {
	ApplyContainerOverrideChanges(winPtr, macWindow);
    }
}

/*
 *----------------------------------------------------------------------
 *
 * ApplyWindowAttributeFlagChanges --
 *
 *	This procedure applies window attribute and flag changes.
 *
 * Results:
 *	None.
 *
 * Side effects:
 *	None.
 *
 *----------------------------------------------------------------------
 */

static void
ApplyWindowAttributeFlagChanges(
    TkWindow *winPtr,
    NSWindow *macWindow,
    UInt64 oldAttributes,
    int oldFlags,
    int create,
    int initial)
{
    WmInfo *wmPtr = winPtr->wmInfoPtr;
    UInt64 newAttributes = ForceAttributes(wmPtr->attributes, wmPtr->macClass);
    UInt64 changedAttributes = newAttributes ^ ForceAttributes(oldAttributes,
	    wmPtr->macClass);

    if (changedAttributes || wmPtr->flags != oldFlags || initial) {
	if (!macWindow) {
	    if (winPtr->window == None) {
		if (!create) {
		    return;
		}
		Tk_MakeWindowExist((Tk_Window)winPtr);
	    }
	    if (!TkMacOSXHostToplevelExists(winPtr)) {
		if (!create) {
		    return;
		}
		TkMacOSXMakeRealWindowExist(winPtr);
	    }
	    macWindow = TkMacOSXGetNSWindowForDrawable(winPtr->window);
	}
	if ((changedAttributes & kWindowCloseBoxAttribute) || initial) {
	    [[macWindow standardWindowButton:NSWindowCloseButton]
		    setEnabled:!!(newAttributes & kWindowCloseBoxAttribute)];
	}
	if ((changedAttributes & kWindowCollapseBoxAttribute) || initial) {
	    [[macWindow standardWindowButton:NSWindowMiniaturizeButton]
		    setEnabled:!!(newAttributes & kWindowCollapseBoxAttribute)];
	}
	if ((changedAttributes & (kWindowResizableAttribute |
		kWindowFullZoomAttribute)) || initial) {
	    [macWindow setShowsResizeIndicator:
		    !!(newAttributes & kWindowResizableAttribute)];
	    [[macWindow standardWindowButton:NSWindowZoomButton]
		    setEnabled:(newAttributes & kWindowResizableAttribute) &&
		    (newAttributes & kWindowFullZoomAttribute)];
	    if (newAttributes & kWindowHorizontalZoomAttribute) {
		wmPtr->flags &= ~(WM_WIDTH_NOT_RESIZABLE);
	    } else {
		wmPtr->flags |= (WM_WIDTH_NOT_RESIZABLE);
	    }
	    if (newAttributes & kWindowVerticalZoomAttribute) {
		wmPtr->flags &= ~(WM_HEIGHT_NOT_RESIZABLE);
	    } else {
		wmPtr->flags |= (WM_HEIGHT_NOT_RESIZABLE);
	    }
	    WmUpdateGeom(wmPtr, winPtr);
	}
	if ((changedAttributes & kWindowToolbarButtonAttribute) || initial) {
	    [macWindow setShowsToolbarButton:
		    !!(newAttributes & kWindowToolbarButtonAttribute)];
	    if ((newAttributes & kWindowToolbarButtonAttribute) &&
		    ![macWindow toolbar]) {
		NSToolbar *toolbar = [[NSToolbar alloc] initWithIdentifier:@""];

		[toolbar setVisible:NO];
		[macWindow setToolbar:toolbar];
		[toolbar release];
		NSCell *toolbarButtonCell = [[macWindow standardWindowButton:
			NSWindowToolbarButton] cell];
		[toolbarButtonCell setTarget:[macWindow contentView]];
		[toolbarButtonCell setAction:@selector(tkToolbarButton:)];
	    }
	}
	if ((changedAttributes & kWindowNoShadowAttribute) || initial) {
	    [macWindow setHasShadow:
		    !(newAttributes & kWindowNoShadowAttribute)];
	}
	if ((changedAttributes & kWindowHideOnSuspendAttribute) || initial) {
	    [macWindow setHidesOnDeactivate:
		    !!(newAttributes & kWindowHideOnSuspendAttribute)];
	}
	if ((changedAttributes & kWindowInWindowMenuAttribute) || initial) {
	    [macWindow setExcludedFromWindowsMenu:
		    !(newAttributes & kWindowInWindowMenuAttribute)];
	}
	if ((changedAttributes & kWindowIgnoreClicksAttribute) || initial) {
	    [macWindow setIgnoresMouseEvents:
		    !!(newAttributes & kWindowIgnoreClicksAttribute)];
	}
	if ((changedAttributes & tkWindowDoesNotHideAttribute) || initial) {
	    [macWindow setCanHide:
		    !(newAttributes & tkWindowDoesNotHideAttribute)];
	}
	if ((changedAttributes & (kWindowDoesNotCycleAttribute |
		tkCanJoinAllSpacesAttribute | tkMoveToActiveSpaceAttribute)) ||
		initial) {
	    NSWindowCollectionBehavior b = NSWindowCollectionBehaviorDefault;

	    /*
	     * This behavior, which makes the green button expand a window to
	     * full screen, was included in the default as of OSX 10.13.  For
	     * uniformity we use the new default in all versions of the OS
	     * after 10.10.
	     */

#if MAC_OS_X_VERSION_MAX_ALLOWED >= 101100
	    if (!(macWindow.styleMask & NSUtilityWindowMask)) {
		/*
		 * Exclude overrideredirect, transient, and "help"-styled
		 * windows from moving into their own fullscreen space.
		 */

		if ((winPtr->atts.override_redirect) ||
			(wmPtr->container != NULL) ||
			(winPtr->wmInfoPtr->macClass == kHelpWindowClass)) {
		    b |= (NSWindowCollectionBehaviorCanJoinAllSpaces |
			    NSWindowCollectionBehaviorFullScreenAuxiliary);
		} else {
		    b |= NSWindowCollectionBehaviorFullScreenPrimary;

		    /*
		     * The default max size has height less than the screen
		     * height. This causes the window manager to refuse to
		     * allow the window to be resized when it is a split
		     * window. To work around this we make the max size equal
		     * to the screen size.  (For 10.11 and up, only)
		     */

		    if ([NSApp macOSVersion] >= 101100) {
			NSSize screenSize = [[macWindow screen] frame].size;
			[macWindow setMaxFullScreenContentSize:screenSize];
		    }
		}
	    }
#endif

	    if (newAttributes & tkCanJoinAllSpacesAttribute) {
		b |= NSWindowCollectionBehaviorCanJoinAllSpaces;
	    } else if (newAttributes & tkMoveToActiveSpaceAttribute) {
		b |= NSWindowCollectionBehaviorMoveToActiveSpace;
	    }
	    if (newAttributes & kWindowDoesNotCycleAttribute) {
		b |= NSWindowCollectionBehaviorIgnoresCycle;
	    } else {
		b |= NSWindowCollectionBehaviorParticipatesInCycle;
	    }
	    [macWindow setCollectionBehavior:b];
	}
	if ((wmPtr->flags & WM_TOPMOST) != (oldFlags & WM_TOPMOST)) {
	    [macWindow setLevel:(wmPtr->flags & WM_TOPMOST) ?
		    kCGUtilityWindowLevel : ([macWindow isKindOfClass:
		    [TKPanel class]] && [macWindow isFloatingPanel] ?
		    kCGFloatingWindowLevel : kCGNormalWindowLevel)];
	}

	/*
	 * The change of window class/attributes might have changed the window
	 * frame geometry:
	 */

	NSRect structureRect = [macWindow frameRectForContentRect:NSZeroRect];

	wmPtr->xInParent = -structureRect.origin.x;
	wmPtr->yInParent = structureRect.origin.y + structureRect.size.height;
	wmPtr->parentWidth = winPtr->changes.width + structureRect.size.width;
	wmPtr->parentHeight = winPtr->changes.height + structureRect.size.height;
    }
}

/*
 *----------------------------------------------------------------------
 *
 * ApplyContainerOverrideChanges --
 *
 *	This procedure applies changes to override_redirect or container.
 *
 * Results:
 *	None.
 *
 * Side effects:
 *	None.
 *
 *----------------------------------------------------------------------
 */

static void
ApplyContainerOverrideChanges(
    TkWindow *winPtr,
    NSWindow *macWindow)
{
    WmInfo *wmPtr = winPtr->wmInfoPtr;
    UInt64 oldAttributes = wmPtr->attributes;
    int oldFlags = wmPtr->flags;
    unsigned long styleMask;
    NSRect structureRect;
    NSWindow *parentWindow;

    if (!macWindow && winPtr->window != None &&
	    TkMacOSXHostToplevelExists(winPtr)) {
	macWindow = TkMacOSXGetNSWindowForDrawable(winPtr->window);
    }
    styleMask = [macWindow styleMask];

    /*
     * FIX: We need an UpdateWrapper equivalent to make this 100% correct
     */

    if (winPtr->atts.override_redirect) {
	if (wmPtr->macClass == kDocumentWindowClass) {
	    wmPtr->macClass = kSimpleWindowClass;
	    wmPtr->attributes = macClassAttrs[kSimpleWindowClass].defaultAttrs;
	}
	wmPtr->attributes |= kWindowNoActivatesAttribute;
	if ([NSApp macOSVersion] == 100600) {
	    styleMask = 0;
	} else {
	    styleMask &= ~NSTitledWindowMask;
	}
    } else {
	if (wmPtr->macClass == kSimpleWindowClass &&
	    (oldAttributes & kWindowNoActivatesAttribute)) {
	    wmPtr->macClass = kDocumentWindowClass;
	    wmPtr->attributes =
		    macClassAttrs[kDocumentWindowClass].defaultAttrs;
	}
	wmPtr->attributes &= ~kWindowNoActivatesAttribute;
	if ([NSApp macOSVersion] == 100600) {
	    styleMask = NSTitledWindowMask         |
		        NSClosableWindowMask       |
		        NSMiniaturizableWindowMask |
		        NSResizableWindowMask;
	} else {
	    styleMask |= NSTitledWindowMask;
	}
    }
    if (macWindow) {
	structureRect = [NSWindow frameRectForContentRect:NSZeroRect
		styleMask:styleMask];

	/*
	 * Synchronize the wmInfoPtr to match the new window configuration
	 * so windowBoundsChanged won't corrupt the window manager info.
	 */

	wmPtr->xInParent = -structureRect.origin.x;
	wmPtr->yInParent = structureRect.origin.y + structureRect.size.height;
	wmPtr->parentWidth = winPtr->changes.width + structureRect.size.width;
	wmPtr->parentHeight = winPtr->changes.height + structureRect.size.height;
	if (winPtr->atts.override_redirect) {
	    [macWindow setExcludedFromWindowsMenu:YES];
	    [macWindow setStyleMask:styleMask];
	    if (wmPtr->hints.initial_state == NormalState) {
		[macWindow orderFront:NSApp];
	    }
	    if (wmPtr->container != NULL) {
		wmPtr->flags |= WM_TOPMOST;
	    } else {
		wmPtr->flags &= ~WM_TOPMOST;
	    }
	} else {
	    const char *title = winPtr->wmInfoPtr->titleUid;

	    if (!title) {
		title = winPtr->nameUid;
	    }
	    [macWindow setStyleMask:styleMask];
	    [macWindow setTitle:[NSString stringWithUTF8String:title]];
	    [macWindow setExcludedFromWindowsMenu:NO];
	    wmPtr->flags &= ~WM_TOPMOST;
	}
	if (wmPtr->container != NULL) {
	    TkWindow *containerWinPtr = (TkWindow *)wmPtr->container;

	    if (containerWinPtr && (containerWinPtr->window != None)
		    && TkMacOSXHostToplevelExists(containerWinPtr)) {
		NSWindow *containerMacWin = TkMacOSXGetNSWindowForDrawable(
			containerWinPtr->window);

		/*
		 * Try to add the transient window as a child window of the
		 * container. A child NSWindow retains its relative position
		 * with respect to the parent when the parent is moved.  This
		 * is pointless if the parent is offscreen, and adding a child
		 * to an offscreen window causes the parent to be displayed as
		 * a zombie.  So we only do this if the parent is visible.
		 */

		if (containerMacWin && [containerMacWin isVisible]
			&& (winPtr->flags & TK_MAPPED)) {
		    /*
		     * If the transient is already a child of some other window,
		     * remove it.
		     */

		    parentWindow = [macWindow parentWindow];
		    if (parentWindow && parentWindow != containerMacWin) {
			[parentWindow removeChildWindow:macWindow];
		    }
		    [macWindow orderFront:NSApp];
		    [containerMacWin addChildWindow:macWindow
					    ordered:NSWindowAbove];
		}
	    }
	} else {
	    parentWindow = [macWindow parentWindow];
	    if (parentWindow) {
		[parentWindow removeChildWindow:macWindow];
	    }
	}
	if (wmPtr->flags & WM_TOPMOST) {
	    [macWindow setLevel:kCGUtilityWindowLevel];
	}
	ApplyWindowAttributeFlagChanges(winPtr, macWindow, oldAttributes,
		oldFlags, 0, 0);
    }
}

/*
 *----------------------------------------------------------------------
 *
 * GetMinSize --
 *
 *	This function computes the current minWidth and minHeight values for a
 *	window, taking into account the possibility that they may be
 *	defaulted.
 *
 * Results:
 *	The values at *minWidthPtr and *minHeightPtr are filled in with the
 *	minimum allowable dimensions of wmPtr's window, in grid units. If the
 *	requested minimum is smaller than the system required minimum, then
 *	this function computes the smallest size that will satisfy both the
 *	system and the grid constraints.
 *
 * Side effects:
 *	None.
 *
 *----------------------------------------------------------------------
 */

static void
GetMinSize(
    TkWindow *winPtr,		/* Toplevel window to operate on. */
    int *minWidthPtr,		/* Where to store the current minimum width of
				 * the window. */
    int *minHeightPtr)		/* Where to store the current minimum height
				 * of the window. */
{
    WmInfo *wmPtr = winPtr->wmInfoPtr;
    int minWidth = 1, minHeight = 1;

    /*
     * Compute the minimum width & height by taking the default client size and
     * rounding it up to the nearest grid unit. Return the greater of the
     * default minimum and the specified minimum.
     */

    switch (wmPtr->macClass) {
    case kDocumentWindowClass:
    case kMovableAlertWindowClass:
    case kMovableModalWindowClass:
	minWidth = 72;
	if (wmPtr->attributes & kWindowResizableAttribute) {
	    minHeight = 15;
	}
	if (wmPtr->attributes & kWindowToolbarButtonAttribute) {
	    minWidth += 29;
	}
	break;
    case kFloatingWindowClass:
    case kUtilityWindowClass:
	minWidth = 59;
	if (wmPtr->attributes & kWindowResizableAttribute) {
	    minHeight = 11;
	}
	if (wmPtr->attributes & kWindowSideTitlebarAttribute) {
	    int tmp = minWidth;

	    minWidth = minHeight;
	    minHeight = tmp;
	} else if (wmPtr->attributes & kWindowToolbarButtonAttribute) {
	    minWidth += 29;
	}
	break;
    default:
	if (wmPtr->attributes & kWindowResizableAttribute) {
	    minWidth = 15;
	    minHeight = 15;
	}
	break;
    }

    if (wmPtr->gridWin != NULL) {
	int base = winPtr->reqWidth - (wmPtr->reqGridWidth * wmPtr->widthInc);

	if (base < 0) {
	    base = 0;
	}
	minWidth = ((minWidth - base) + wmPtr->widthInc-1)/wmPtr->widthInc;
	base = winPtr->reqHeight - (wmPtr->reqGridHeight * wmPtr->heightInc);
	if (base < 0) {
	    base = 0;
	}
	minHeight = ((minHeight - base) + wmPtr->heightInc-1)/wmPtr->heightInc;
    }
    if (minWidth < wmPtr->minWidth) {
	minWidth = wmPtr->minWidth;
    }
    if (minHeight < wmPtr->minHeight) {
	minHeight = wmPtr->minHeight;
    }
    *minWidthPtr = minWidth;
    *minHeightPtr = minHeight;
}

/*
 *----------------------------------------------------------------------
 *
 * GetMaxSize --
 *
 *	This function computes the current maxWidth and maxHeight values for a
 *	window, taking into account the possibility that they may be
 *	defaulted.
 *
 * Results:
 *	The values at *maxWidthPtr and *maxHeightPtr are filled in with the
 *	maximum allowable dimensions of wmPtr's window, in grid units. If no
 *	maximum has been specified for the window, then this function computes
 *	the largest sizes that will fit on the screen.
 *
 * Side effects:
 *	None.
 *
 *----------------------------------------------------------------------
 */

static void
GetMaxSize(
    TkWindow *winPtr,		/* Toplevel window to operate on. */
    int *maxWidthPtr,		/* Where to store the current maximum width of
				 * the window. */
    int *maxHeightPtr)		/* Where to store the current maximum height
				 * of the window. */
{
    WmInfo *wmPtr = winPtr->wmInfoPtr;
    NSRect *maxBounds = (NSRect*)(ScreenOfDisplay(winPtr->display, 0)->ext_data);

    if (wmPtr->maxWidth > 0) {
	*maxWidthPtr = wmPtr->maxWidth;
    } else {
	int maxWidth = maxBounds->size.width - wmPtr->xInParent;

	if (wmPtr->gridWin != NULL) {
	    maxWidth = wmPtr->reqGridWidth
		    + (maxWidth - winPtr->reqWidth)/wmPtr->widthInc;
	}
	*maxWidthPtr = maxWidth;
    }
    if (wmPtr->maxHeight > 0) {
	*maxHeightPtr = wmPtr->maxHeight;
    } else {
	int maxHeight = maxBounds->size.height - wmPtr->yInParent;

	if (wmPtr->gridWin != NULL) {
	    maxHeight = wmPtr->reqGridHeight
		    + (maxHeight - winPtr->reqHeight)/wmPtr->heightInc;
	}
	*maxHeightPtr = maxHeight;
    }
}

/*
 *----------------------------------------------------------------------
 *
 * RemapWindows
 *
 *	Adjust parent/child relation ships of the given window hierarchy.
 *
 * Results:
 *	none
 *
 * Side effects:
 *	keeps windowing system (X11) happy
 *
 *----------------------------------------------------------------------
 */

static void
RemapWindows(
    TkWindow *winPtr,
    MacDrawable *parentWin)
{
    TkWindow *childPtr;

    /*
     * Remove the OS specific window. It will get rebuilt when the window gets
     * Mapped.
     */

    if (winPtr->window != None) {
	MacDrawable *macWin = (MacDrawable *)winPtr->window;

	macWin->toplevel->referenceCount--;
	macWin->toplevel = parentWin->toplevel;
	macWin->toplevel->referenceCount++;
	winPtr->flags &= ~TK_MAPPED;
#ifdef TK_REBUILD_TOPLEVEL
	winPtr->flags |= TK_REBUILD_TOPLEVEL;
#endif
    }

    /*
     * Repeat for all the children.
     */

    for (childPtr = winPtr->childList; childPtr != NULL;
	    childPtr = childPtr->nextPtr) {
	RemapWindows(childPtr, (MacDrawable *)winPtr->window);
    }
}

/*
 * Local Variables:
 * mode: objc
 * c-basic-offset: 4
 * fill-column: 79
 * coding: utf-8
 * End:
 */<|MERGE_RESOLUTION|>--- conflicted
+++ resolved
@@ -1736,11 +1736,7 @@
 {
     WmInfo *wmPtr = winPtr->wmInfoPtr;
     TkWindow **cmapList, *winPtr2;
-<<<<<<< HEAD
     Tcl_Size i, windowObjc;
-=======
-    int i, windowObjc;
->>>>>>> 60ddddfc
     int gotToplevel = 0;
     Tcl_Obj **windowObjv, *resultObj;
 
@@ -5923,11 +5919,7 @@
     };
 
     int index;
-<<<<<<< HEAD
     Tcl_Size i;
-=======
-    int  i;
->>>>>>> 60ddddfc
     WmInfo *wmPtr = winPtr->wmInfoPtr;
 
     if (objc == 3) {
@@ -6058,12 +6050,7 @@
     (void) objc;
     (void) objv;
     return TCL_OK;
-<<<<<<< HEAD
-#endif
-#if MAC_OS_X_VERSION_MAX_ALLOWED >= 101200
-=======
 #else
->>>>>>> 60ddddfc
     Tcl_Obj *result = NULL;
     NSString *idString;
     NSWindow *win = TkMacOSXGetNSWindowForDrawable(winPtr->window);
@@ -6149,12 +6136,7 @@
     (void) objc;
     (void) objv;
     return TCL_OK;
-<<<<<<< HEAD
-#endif
-#if MAC_OS_X_VERSION_MAX_ALLOWED > 1090
-=======
 #else
->>>>>>> 60ddddfc
     static const char *const appearanceStrings[] = {
 	"aqua", "auto", "darkaqua", NULL
     };
