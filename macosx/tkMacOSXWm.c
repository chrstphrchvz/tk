/*
 * tkMacOSXWm.c --
 *
 *	This module takes care of the interactions between a Tk-based
 *	application and the window manager. Among other things, it implements
 *	the "wm" command and passes geometry information to the window manager.
 *
 * Copyright (c) 1994-1997 Sun Microsystems, Inc.
 * Copyright 2001-2009, Apple Inc.
 * Copyright (c) 2006-2009 Daniel A. Steffen <das@users.sourceforge.net>
 * Copyright (c) 2010 Kevin Walzer/WordTech Communications LLC.
 * Copyright (c) 2017-2019 Marc Culler.
 *
 * See the file "license.terms" for information on usage and redistribution
 * of this file, and for a DISCLAIMER OF ALL WARRANTIES.
 */

#include "tkMacOSXPrivate.h"
#include "tkScrollbar.h"
#include "tkMacOSXWm.h"
#include "tkMacOSXInt.h"
#include "tkMacOSXDebug.h"
#include "tkMacOSXConstants.h"

#define DEBUG_ZOMBIES 0

/*
#ifdef TK_MAC_DEBUG
#define TK_MAC_DEBUG_WINDOWS
#endif
*/

/*
 * Window attributes and classes
 */

#define WM_NSMASK_SHIFT 36
#define tkWindowDoesNotHideAttribute \
	((UInt64) 1 << kHIWindowBitDoesNotHide)
#define tkCanJoinAllSpacesAttribute \
	((UInt64) NSWindowCollectionBehaviorCanJoinAllSpaces << 34)
#define tkMoveToActiveSpaceAttribute \
	((UInt64) NSWindowCollectionBehaviorMoveToActiveSpace << 34)
#define tkNonactivatingPanelAttribute \
	((UInt64) NSNonactivatingPanelMask << WM_NSMASK_SHIFT)
#define tkHUDWindowAttribute \
	((UInt64) NSHUDWindowMask << WM_NSMASK_SHIFT)
#define tkAlwaysValidAttributes (kWindowNoUpdatesAttribute \
	| kWindowNoActivatesAttribute	    | kWindowHideOnSuspendAttribute \
	| kWindowHideOnFullScreenAttribute  | kWindowNoConstrainAttribute \
	| kWindowNoShadowAttribute	    | kWindowLiveResizeAttribute \
	| kWindowOpaqueForEventsAttribute   | kWindowIgnoreClicksAttribute \
	| kWindowDoesNotCycleAttribute	    | tkWindowDoesNotHideAttribute \
	| tkCanJoinAllSpacesAttribute	    | tkMoveToActiveSpaceAttribute \
	| tkNonactivatingPanelAttribute	    | tkHUDWindowAttribute)

static const struct {
    const UInt64 validAttrs, defaultAttrs, forceOnAttrs, forceOffAttrs;
    int flags; NSUInteger styleMask;
} macClassAttrs[] = {
    [kAlertWindowClass] = {
	.defaultAttrs = kWindowDoesNotCycleAttribute, },
    [kMovableAlertWindowClass] = {
	.defaultAttrs = kWindowDoesNotCycleAttribute, },
    [kModalWindowClass] = {
	.defaultAttrs = kWindowDoesNotCycleAttribute, },
    [kMovableModalWindowClass] = {
	.validAttrs = kWindowCloseBoxAttribute | kWindowMetalAttribute |
		kWindowFullZoomAttribute | kWindowResizableAttribute,
	.defaultAttrs = kWindowDoesNotCycleAttribute, },
    [kFloatingWindowClass] = {
	.validAttrs = kWindowCloseBoxAttribute | kWindowCollapseBoxAttribute |
		kWindowMetalAttribute | kWindowToolbarButtonAttribute |
		kWindowNoTitleBarAttribute | kWindowFullZoomAttribute |
		kWindowResizableAttribute | kWindowSideTitlebarAttribute,
	.defaultAttrs = kWindowStandardFloatingAttributes |
		kWindowHideOnSuspendAttribute | kWindowDoesNotCycleAttribute,
	.forceOnAttrs = kWindowResizableAttribute,
	.forceOffAttrs = kWindowCollapseBoxAttribute,
	.styleMask = NSUtilityWindowMask, },
    [kDocumentWindowClass] = {
	.validAttrs = kWindowCloseBoxAttribute | kWindowCollapseBoxAttribute |
		kWindowMetalAttribute | kWindowToolbarButtonAttribute |
		kWindowNoTitleBarAttribute |
		kWindowUnifiedTitleAndToolbarAttribute |
		kWindowInWindowMenuAttribute | kWindowFullZoomAttribute |
		kWindowResizableAttribute,
	.forceOnAttrs = kWindowResizableAttribute,
	.defaultAttrs = kWindowStandardDocumentAttributes |
		kWindowLiveResizeAttribute | kWindowInWindowMenuAttribute, },
    [kUtilityWindowClass] = {
	.validAttrs = kWindowCloseBoxAttribute | kWindowCollapseBoxAttribute |
		kWindowMetalAttribute | kWindowToolbarButtonAttribute |
		kWindowNoTitleBarAttribute | kWindowFullZoomAttribute |
		kWindowResizableAttribute | kWindowSideTitlebarAttribute,
	.defaultAttrs = kWindowStandardFloatingAttributes |
		kWindowHideOnFullScreenAttribute |
		tkWindowDoesNotHideAttribute | tkNonactivatingPanelAttribute |
		kWindowDoesNotCycleAttribute,
	.forceOnAttrs = kWindowResizableAttribute,
	.forceOffAttrs = kWindowCollapseBoxAttribute,
	.flags = WM_TOPMOST,
	.styleMask = NSUtilityWindowMask, },
    [kHelpWindowClass] = {
	.defaultAttrs = kWindowHideOnSuspendAttribute,
	.forceOnAttrs = kWindowNoTitleBarAttribute |
		kWindowDoesNotCycleAttribute,
	.flags = WM_TOPMOST, },
    [kSheetWindowClass] = {
	.validAttrs = kWindowResizableAttribute,
	.forceOnAttrs = kWindowNoTitleBarAttribute |
		kWindowDoesNotCycleAttribute,
	.styleMask = NSDocModalWindowMask, },
    [kToolbarWindowClass] = {
	.defaultAttrs = kWindowHideOnSuspendAttribute,
	.forceOnAttrs = kWindowNoTitleBarAttribute |
		kWindowDoesNotCycleAttribute,
	.styleMask = NSUtilityWindowMask, },
    [kPlainWindowClass] = {
	.defaultAttrs = kWindowDoesNotCycleAttribute,
	.forceOnAttrs = kWindowNoTitleBarAttribute, },
    [kOverlayWindowClass] = {
	.forceOnAttrs = kWindowNoTitleBarAttribute |
		kWindowDoesNotCycleAttribute,
	.flags = WM_TOPMOST | WM_TRANSPARENT, },
    [kSheetAlertWindowClass] = {
	.forceOnAttrs = kWindowNoTitleBarAttribute |
		kWindowDoesNotCycleAttribute,
	.styleMask = NSDocModalWindowMask, },
    [kAltPlainWindowClass] = {
	.defaultAttrs = kWindowDoesNotCycleAttribute,
	.forceOnAttrs = kWindowNoTitleBarAttribute, },
    [kSimpleWindowClass] = {
	.defaultAttrs = kWindowDoesNotCycleAttribute,
	.forceOnAttrs = kWindowNoTitleBarAttribute, },
    [kDrawerWindowClass] = {
	.validAttrs = kWindowMetalAttribute | kWindowResizableAttribute,
	.forceOnAttrs = kWindowNoTitleBarAttribute |
		kWindowDoesNotCycleAttribute, },
};

#define ForceAttributes(attributes, class) \
	((attributes) & (~macClassAttrs[(class)].forceOffAttrs | \
	(macClassAttrs[(class)].forceOnAttrs & ~kWindowResizableAttribute)))

/*
 * Data for [wm attributes] command:
 */

typedef enum {
    WMATT_ALPHA, WMATT_FULLSCREEN, WMATT_MODIFIED, WMATT_NOTIFY,
    WMATT_TITLEPATH, WMATT_TOPMOST, WMATT_TRANSPARENT,
    WMATT_TYPE, _WMATT_LAST_ATTRIBUTE
} WmAttribute;

static const char *const WmAttributeNames[] = {
    "-alpha", "-fullscreen", "-modified", "-notify",
    "-titlepath", "-topmost", "-transparent",
    "-type", NULL
};

/*
 * The variable below is used to enable or disable tracing in this module. If
 * tracing is enabled, then information is printed on standard output about
 * interesting interactions with the window manager.
 */

static int wmTracing = 0;

/*
 * The following structure is the official type record for geometry management
 * of top-level windows.
 */

static void TopLevelReqProc(ClientData dummy, Tk_Window tkwin);

static const Tk_GeomMgr wmMgrType = {
    "wm",			/* name */
    TopLevelReqProc,		/* requestProc */
    NULL,			/* lostSlaveProc */
};

/*
 * The following keeps state for Aqua dock icon bounce notification.
 */

static int tkMacOSXWmAttrNotifyVal = 0;

/*
 * Hash table for Mac Window -> TkWindow mapping.
 */

static Tcl_HashTable windowTable;
static int windowHashInit = false;

/*
 * Forward declarations for procedures defined in this file:
 */

static NSRect		InitialWindowBounds(TkWindow *winPtr,
			    NSWindow *macWindow);
static int		ParseGeometry(Tcl_Interp *interp, char *string,
			    TkWindow *winPtr);
static void		TopLevelEventProc(ClientData clientData,
			    XEvent *eventPtr);
static void		WmStackorderToplevelWrapperMap(TkWindow *winPtr,
			    Display *display, Tcl_HashTable *table);
static void		UpdateGeometryInfo(ClientData clientData);
static void		UpdateSizeHints(TkWindow *winPtr);
static void		UpdateVRootGeometry(WmInfo *wmPtr);
static int		WmAspectCmd(Tk_Window tkwin, TkWindow *winPtr,
			    Tcl_Interp *interp, int objc,
			    Tcl_Obj *const objv[]);
static int		WmAttributesCmd(Tk_Window tkwin, TkWindow *winPtr,
			    Tcl_Interp *interp, int objc,
			    Tcl_Obj *const objv[]);
static int		WmClientCmd(Tk_Window tkwin, TkWindow *winPtr,
			    Tcl_Interp *interp, int objc,
			    Tcl_Obj *const objv[]);
static int		WmColormapwindowsCmd(Tk_Window tkwin,
			    TkWindow *winPtr, Tcl_Interp *interp, int objc,
			    Tcl_Obj *const objv[]);
static int		WmCommandCmd(Tk_Window tkwin, TkWindow *winPtr,
			    Tcl_Interp *interp, int objc,
			    Tcl_Obj *const objv[]);
static int		WmDeiconifyCmd(Tk_Window tkwin, TkWindow *winPtr,
			    Tcl_Interp *interp, int objc,
			    Tcl_Obj *const objv[]);
static int		WmFocusmodelCmd(Tk_Window tkwin, TkWindow *winPtr,
			    Tcl_Interp *interp, int objc,
			    Tcl_Obj *const objv[]);
static int		WmForgetCmd(Tk_Window tkwin, TkWindow *winPtr,
			    Tcl_Interp *interp, int objc,
			    Tcl_Obj *const objv[]);
static int		WmFrameCmd(Tk_Window tkwin, TkWindow *winPtr,
			    Tcl_Interp *interp, int objc,
			    Tcl_Obj *const objv[]);
static int		WmGeometryCmd(Tk_Window tkwin, TkWindow *winPtr,
			    Tcl_Interp *interp, int objc,
			    Tcl_Obj *const objv[]);
static int		WmGridCmd(Tk_Window tkwin, TkWindow *winPtr,
			    Tcl_Interp *interp, int objc,
			    Tcl_Obj *const objv[]);
static int		WmGroupCmd(Tk_Window tkwin, TkWindow *winPtr,
			    Tcl_Interp *interp, int objc,
			    Tcl_Obj *const objv[]);
static int		WmIconbitmapCmd(Tk_Window tkwin, TkWindow *winPtr,
			    Tcl_Interp *interp, int objc,
			    Tcl_Obj *const objv[]);
static int		WmIconifyCmd(Tk_Window tkwin, TkWindow *winPtr,
			    Tcl_Interp *interp, int objc,
			    Tcl_Obj *const objv[]);
static int		WmIconmaskCmd(Tk_Window tkwin, TkWindow *winPtr,
			    Tcl_Interp *interp, int objc,
			    Tcl_Obj *const objv[]);
static int		WmIconnameCmd(Tk_Window tkwin, TkWindow *winPtr,
			    Tcl_Interp *interp, int objc,
			    Tcl_Obj *const objv[]);
static int		WmIconphotoCmd(Tk_Window tkwin, TkWindow *winPtr,
			    Tcl_Interp *interp, int objc,
			    Tcl_Obj *const objv[]);
static int		WmIconpositionCmd(Tk_Window tkwin, TkWindow *winPtr,
			    Tcl_Interp *interp, int objc,
			    Tcl_Obj *const objv[]);
static int		WmIconwindowCmd(Tk_Window tkwin, TkWindow *winPtr,
			    Tcl_Interp *interp, int objc,
			    Tcl_Obj *const objv[]);
static int		WmManageCmd(Tk_Window tkwin, TkWindow *winPtr,
			    Tcl_Interp *interp, int objc,
			    Tcl_Obj *const objv[]);
static int		WmMaxsizeCmd(Tk_Window tkwin, TkWindow *winPtr,
			    Tcl_Interp *interp, int objc,
			    Tcl_Obj *const objv[]);
static int		WmMinsizeCmd(Tk_Window tkwin, TkWindow *winPtr,
			    Tcl_Interp *interp, int objc,
			    Tcl_Obj *const objv[]);
static int		WmOverrideredirectCmd(Tk_Window tkwin,
			    TkWindow *winPtr, Tcl_Interp *interp, int objc,
			    Tcl_Obj *const objv[]);
static int		WmPositionfromCmd(Tk_Window tkwin, TkWindow *winPtr,
			    Tcl_Interp *interp, int objc,
			    Tcl_Obj *const objv[]);
static int		WmProtocolCmd(Tk_Window tkwin, TkWindow *winPtr,
			    Tcl_Interp *interp, int objc,
			    Tcl_Obj *const objv[]);
static int		WmResizableCmd(Tk_Window tkwin, TkWindow *winPtr,
			    Tcl_Interp *interp, int objc,
			    Tcl_Obj *const objv[]);
static int		WmSizefromCmd(Tk_Window tkwin, TkWindow *winPtr,
			    Tcl_Interp *interp, int objc,
			    Tcl_Obj *const objv[]);
static int		WmStackorderCmd(Tk_Window tkwin, TkWindow *winPtr,
			    Tcl_Interp *interp, int objc,
			    Tcl_Obj *const objv[]);
static int		WmStateCmd(Tk_Window tkwin, TkWindow *winPtr,
			    Tcl_Interp *interp, int objc,
			    Tcl_Obj *const objv[]);
static int		WmTitleCmd(Tk_Window tkwin, TkWindow *winPtr,
			    Tcl_Interp *interp, int objc,
			    Tcl_Obj *const objv[]);
static int		WmTransientCmd(Tk_Window tkwin, TkWindow *winPtr,
			    Tcl_Interp *interp, int objc,
			    Tcl_Obj *const objv[]);
static int		WmWithdrawCmd(Tk_Window tkwin, TkWindow *winPtr,
			    Tcl_Interp *interp, int objc,
			    Tcl_Obj *const objv[]);
static void		WmUpdateGeom(WmInfo *wmPtr, TkWindow *winPtr);
static int		WmWinStyle(Tcl_Interp *interp, TkWindow *winPtr,
			    int objc, Tcl_Obj *const objv[]);
static int		WmWinTabbingId(Tcl_Interp *interp, TkWindow *winPtr,
			    int objc, Tcl_Obj *const objv[]);
static int		WmWinAppearance(Tcl_Interp *interp, TkWindow *winPtr,
			    int objc, Tcl_Obj *const objv[]);
static void		ApplyWindowAttributeFlagChanges(TkWindow *winPtr,
			    NSWindow *macWindow, UInt64 oldAttributes,
			    int oldFlags, int create, int initial);
static void		ApplyMasterOverrideChanges(TkWindow *winPtr,
			    NSWindow *macWindow);
static void		GetMinSize(TkWindow *winPtr, int *minWidthPtr,
			    int *minHeightPtr);
static void		GetMaxSize(TkWindow *winPtr, int *maxWidthPtr,
			    int *maxHeightPtr);
static void		RemapWindows(TkWindow *winPtr,
			    MacDrawable *parentWin);
static void             RemoveTransient(TkWindow *winPtr);

#pragma mark NSWindow(TKWm)

@implementation NSWindow(TKWm)

#if MAC_OS_X_VERSION_MIN_REQUIRED < 1070
- (NSPoint) tkConvertPointToScreen: (NSPoint) point
{
    return [self convertBaseToScreen:point];
}
- (NSPoint) tkConvertPointFromScreen: (NSPoint)point
{
    return [self convertScreenToBase:point];
}
#else
- (NSPoint) tkConvertPointToScreen: (NSPoint) point
{
    NSRect pointrect = {point, {0,0}};
    return [self convertRectToScreen:pointrect].origin;
}
- (NSPoint) tkConvertPointFromScreen: (NSPoint)point
{
    NSRect pointrect = {point, {0,0}};
    return [self convertRectFromScreen:pointrect].origin;
}
#endif

@end

#pragma mark -

#pragma mark TKWindow(TKWm)

@implementation TKWindow: NSWindow

@end

@implementation TKWindow(TKWm)

/*
 * This method synchronizes Tk's understanding of the bounds of a contentView
 * with the window's.  It is needed because there are situations when the
 * window manager can change the layout of an NSWindow without having been
 * requested to do so by Tk.  Examples are when a window goes FullScreen or
 * shows a tab bar.  NSWindow methods which involve such layout changes should
 * be overridden or protected by methods which call this.
 */

- (void) tkLayoutChanged
{
    TkWindow *winPtr = TkMacOSXGetTkWindow(self);

    if (winPtr) {
	NSRect frameRect;

	/*
	 * This avoids including the title bar for full screen windows
	 * but does include it for normal windows.
	 */

	if ([self styleMask] & NSFullScreenWindowMask) {
 	    frameRect = [NSWindow frameRectForContentRect:NSZeroRect
		    styleMask:[self styleMask]];
	} else {
	    frameRect = [self frameRectForContentRect:NSZeroRect];
	}

	WmInfo *wmPtr = winPtr->wmInfoPtr;

	wmPtr->xInParent = -frameRect.origin.x;
	wmPtr->yInParent = frameRect.origin.y + frameRect.size.height;
	wmPtr->parentWidth = winPtr->changes.width + frameRect.size.width;
	wmPtr->parentHeight = winPtr->changes.height + frameRect.size.height;
    }
}

#if !(MAC_OS_X_VERSION_MAX_ALLOWED < 101200)
- (void)toggleTabBar:(id)sender
{
    TkWindow *winPtr = TkMacOSXGetTkWindow(self);
    if (!winPtr) {
	return;
    }
    [super toggleTabBar:sender];
    [self tkLayoutChanged];
}
#endif

- (NSSize)windowWillResize:(NSWindow *)sender
                    toSize:(NSSize)frameSize
{
    NSRect currentFrame = [sender frame];
    TkWindow *winPtr = TkMacOSXGetTkWindow(sender);
    if (winPtr) {
	if (winPtr->wmInfoPtr->flags & WM_WIDTH_NOT_RESIZABLE) {
	    frameSize.width = currentFrame.size.width;
	}
	if (winPtr->wmInfoPtr->flags & WM_HEIGHT_NOT_RESIZABLE) {
	    frameSize.height = currentFrame.size.height;
	}
    }
    return frameSize;
}

- (BOOL) canBecomeKeyWindow
{
    TkWindow *winPtr = TkMacOSXGetTkWindow(self);
    if (!winPtr) {
	return NO;
    }
    return (winPtr->wmInfoPtr &&
	    (winPtr->wmInfoPtr->macClass == kHelpWindowClass ||
	     winPtr->wmInfoPtr->attributes & kWindowNoActivatesAttribute)
	    ) ? NO : YES;
}

#if DEBUG_ZOMBIES
- (id) retain
{
    id result = [super retain];
    const char *title = [[self title] UTF8String];
    if (title == nil) {
	title = "unnamed window";
    }
    if (DEBUG_ZOMBIES > 1) {
	fprintf(stderr, "Retained <%s>. Count is: %lu\n",
		title, [self retainCount]);
    }
    return result;
}

- (id) autorelease
{
    id result = [super autorelease];
    const char *title = [[self title] UTF8String];
    if (title == nil) {
	title = "unnamed window";
    }
    if (DEBUG_ZOMBIES > 1) {
	fprintf(stderr, "Autoreleased <%s>. Count is %lu\n",
		title, [self retainCount]);
    }
    return result;
}

- (oneway void) release {
    const char *title = [[self title] UTF8String];
    if (title == nil) {
	title = "unnamed window";
    }
    if (DEBUG_ZOMBIES > 1) {
	fprintf(stderr, "Releasing <%s>. Count is %lu\n",
		title, [self retainCount]);
    }
    [super release];
}

- (void) dealloc {
    const char *title = [[self title] UTF8String];
    if (title == nil) {
	title = "unnamed window";
    }
    if (DEBUG_ZOMBIES > 0) {
	fprintf(stderr, ">>>> Freeing <%s>. Count is %lu\n",
		title, [self retainCount]);
    }
    [super dealloc];
}

#endif
@end

#pragma mark -

/*
 *----------------------------------------------------------------------
 *
 * SetWindowSizeLimits --
 *
 *	Sets NSWindow size limits
 *
 * Results:
 *	None.
 *
 * Side effects:
 *	None.
 *
 *----------------------------------------------------------------------
 */

static void
SetWindowSizeLimits(
    TkWindow *winPtr)
{
    NSWindow *macWindow = TkMacOSXDrawableWindow(winPtr->window);
    WmInfo *wmPtr = winPtr->wmInfoPtr;
    int minWidth, minHeight, maxWidth, maxHeight, base;

    if (!macWindow) {
	return;
    }
    GetMinSize(winPtr, &minWidth, &minHeight);
    GetMaxSize(winPtr, &maxWidth, &maxHeight);
    if (wmPtr->gridWin) {
	base = winPtr->reqWidth - (wmPtr->reqGridWidth * wmPtr->widthInc);
	if (base < 0) {
	    base = 0;
	}
	minWidth = base + (minWidth * wmPtr->widthInc);
	maxWidth = base + (maxWidth * wmPtr->widthInc);
	base = winPtr->reqHeight - (wmPtr->reqGridHeight * wmPtr->heightInc);
	if (base < 0) {
	    base = 0;
	}
	minHeight = base + (minHeight * wmPtr->heightInc);
	maxHeight = base + (maxHeight * wmPtr->heightInc);
    }
    if (wmPtr->flags & WM_WIDTH_NOT_RESIZABLE) {
	minWidth = maxWidth = wmPtr->configWidth;
    }
    if (wmPtr->flags & WM_HEIGHT_NOT_RESIZABLE) {
	minHeight = maxHeight = wmPtr->configHeight;
    }
    if (wmPtr->gridWin) {
	[macWindow setResizeIncrements:NSMakeSize(wmPtr->widthInc,
		wmPtr->heightInc)];
    } else if (wmPtr->sizeHintsFlags & PAspect && wmPtr->minAspect.x ==
	    wmPtr->maxAspect.x && wmPtr->minAspect.y == wmPtr->maxAspect.y) {
	NSSize aspect = NSMakeSize(wmPtr->minAspect.x, wmPtr->minAspect.y);
	CGFloat ratio = aspect.width/aspect.height;

	[macWindow setContentAspectRatio:aspect];
	if ((CGFloat)minWidth/(CGFloat)minHeight > ratio) {
	    minHeight = lround(minWidth / ratio);
	} else {
	    minWidth = lround(minHeight * ratio);
	}
	if ((CGFloat)maxWidth/(CGFloat)maxHeight > ratio) {
	    maxWidth = lround(maxHeight * ratio);
	} else {
	    maxHeight = lround(maxWidth / ratio);
	}
	if ((CGFloat)wmPtr->configWidth/(CGFloat)wmPtr->configHeight > ratio) {
	    wmPtr->configWidth = lround(wmPtr->configHeight * ratio);
	    if (wmPtr->configWidth < minWidth) {
		wmPtr->configWidth = minWidth;
		wmPtr->configHeight = minHeight;
	    }
	} else {
	    wmPtr->configHeight = lround(wmPtr->configWidth / ratio);
	    if (wmPtr->configHeight < minHeight) {
		wmPtr->configWidth = minWidth;
		wmPtr->configHeight = minHeight;
	    }
	}
    } else {
	[macWindow setResizeIncrements:NSMakeSize(1.0, 1.0)];
    }
    [macWindow setContentMinSize:NSMakeSize(minWidth, minHeight)];
    [macWindow setContentMaxSize:NSMakeSize(maxWidth, maxHeight)];
}

/*
 *----------------------------------------------------------------------
 *
 * FrontWindowAtPoint --
 *
 *	Find frontmost toplevel window at a given screen location which has the
 *      specified mainPtr.  If the location is in the title bar, return NULL.
 *
 * Results:
 *	TkWindow*.
 *
 * Side effects:
 *	None.
 *
 *----------------------------------------------------------------------
 */

static TkWindow*
FrontWindowAtPoint(
    int x,
    int y)
{
    NSPoint p = NSMakePoint(x, TkMacOSXZeroScreenHeight() - y);
    NSArray *windows = [NSApp orderedWindows];
    TkWindow *winPtr = NULL;

    for (NSWindow *w in windows) {
	winPtr = TkMacOSXGetTkWindow(w);
	if (winPtr) {
	    WmInfo *wmPtr = winPtr->wmInfoPtr;
	    NSRect windowFrame = [w frame];
	    NSRect contentFrame = [w frame];

	    contentFrame.size.height = [[w contentView] frame].size.height;
	    /*
	     * For consistency with other platforms, points in the
	     * title bar are not considered to be contained in the
	     * window.
	     */

	    if ((wmPtr->hints.initial_state == NormalState ||
		    wmPtr->hints.initial_state == ZoomState)) {
		if (NSMouseInRect(p, contentFrame, NO)) {
		    return winPtr;
		} else if (NSMouseInRect(p, windowFrame, NO)) {
		    return NULL;
		}
	    }
	}
    }
    return NULL;
}

/*
 *----------------------------------------------------------------------
 *
 * TkWmNewWindow --
 *
 *	This procedure is invoked whenever a new top-level window is created.
 *	Its job is to initialize the WmInfo structure for the window.
 *
 * Results:
 *	None.
 *
 * Side effects:
 *	A WmInfo structure gets allocated and initialized.
 *
 *----------------------------------------------------------------------
 */

void
TkWmNewWindow(
    TkWindow *winPtr)		/* Newly-created top-level window. */
{
    WmInfo *wmPtr = ckalloc(sizeof(WmInfo));

    wmPtr->winPtr = winPtr;
    wmPtr->reparent = None;
    wmPtr->titleUid = NULL;
    wmPtr->iconName = NULL;
    wmPtr->master = NULL;
    wmPtr->hints.flags = InputHint | StateHint;
    wmPtr->hints.input = True;
    wmPtr->hints.initial_state = NormalState;
    wmPtr->hints.icon_pixmap = None;
    wmPtr->hints.icon_window = None;
    wmPtr->hints.icon_x = wmPtr->hints.icon_y = 0;
    wmPtr->hints.icon_mask = None;
    wmPtr->hints.window_group = None;
    wmPtr->leaderName = NULL;
    wmPtr->icon = NULL;
    wmPtr->iconFor = NULL;
    wmPtr->transientPtr = NULL;
    wmPtr->sizeHintsFlags = 0;
    wmPtr->minWidth = wmPtr->minHeight = 1;
    wmPtr->maxWidth = 0;
    wmPtr->maxHeight = 0;
    wmPtr->gridWin = NULL;
    wmPtr->widthInc = wmPtr->heightInc = 1;
    wmPtr->minAspect.x = wmPtr->minAspect.y = 1;
    wmPtr->maxAspect.x = wmPtr->maxAspect.y = 1;
    wmPtr->reqGridWidth = wmPtr->reqGridHeight = -1;
    wmPtr->gravity = NorthWestGravity;
    wmPtr->width = -1;
    wmPtr->height = -1;
    wmPtr->x = winPtr->changes.x;
    wmPtr->y = winPtr->changes.y;
    wmPtr->parentWidth = winPtr->changes.width
	    + 2*winPtr->changes.border_width;
    wmPtr->parentHeight = winPtr->changes.height
	    + 2*winPtr->changes.border_width;
    wmPtr->xInParent = 0;
    wmPtr->yInParent = 0;
    wmPtr->cmapList = NULL;
    wmPtr->cmapCount = 0;
    wmPtr->configX = 0;
    wmPtr->configY = 0;
    wmPtr->configWidth = -1;
    wmPtr->configHeight = -1;
    wmPtr->vRoot = None;
    wmPtr->protPtr = NULL;
    wmPtr->commandObj = NULL;
    wmPtr->clientMachine = NULL;
    wmPtr->flags = WM_NEVER_MAPPED;
    wmPtr->macClass = kDocumentWindowClass;
    wmPtr->attributes = macClassAttrs[kDocumentWindowClass].defaultAttrs;
    wmPtr->scrollWinPtr = NULL;
    wmPtr->menuPtr = NULL;
    wmPtr->window = nil;
    winPtr->wmInfoPtr = wmPtr;

    UpdateVRootGeometry(wmPtr);

    /*
     * Tk must monitor structure events for top-level windows, in order to
     * detect size and position changes caused by window managers.
     */

    Tk_CreateEventHandler((Tk_Window) winPtr, StructureNotifyMask,
	    TopLevelEventProc, winPtr);

    /*
     * Arrange for geometry requests to be reflected from the window to the
     * window manager.
     */

    Tk_ManageGeometry((Tk_Window) winPtr, &wmMgrType, (ClientData) 0);
}

/*
 *----------------------------------------------------------------------
 *
 * TkWmMapWindow --
 *
 *	This procedure is invoked to map a top-level window. This module gets
 *	a chance to update all window-manager-related information in
 *	properties before the window manager sees the map event and checks the
 *	properties. It also gets to decide whether or not to even map the
 *	window after all.
 *
 * Results:
 *	None.
 *
 * Side effects:
 *	Properties of winPtr may get updated to provide up-to-date information
 *	to the window manager. The window may also get mapped, but it may not
 *	be if this procedure decides that isn't appropriate (e.g. because the
 *	window is withdrawn).
 *
 *----------------------------------------------------------------------
 */

void
TkWmMapWindow(
    TkWindow *winPtr)		/* Top-level window that's about to be
				 * mapped. */
{
    WmInfo *wmPtr = winPtr->wmInfoPtr;
    if (wmPtr->flags & WM_NEVER_MAPPED) {
	/*
	 * Create the underlying Mac window for this Tk window.
	 */

	if (!TkMacOSXHostToplevelExists(winPtr)) {
	    TkMacOSXMakeRealWindowExist(winPtr);
	}

	wmPtr->flags &= ~WM_NEVER_MAPPED;

	/*
	 * Generate configure event when we first map the window.
	 */

	TkGenWMConfigureEvent((Tk_Window) winPtr, wmPtr->x, wmPtr->y, -1, -1,
		TK_LOCATION_CHANGED);

	/*
	 * This is the first time this window has ever been mapped. Store all
	 * the window-manager-related information for the window.
	 */

	if (wmPtr->titleUid == NULL) {
	    wmPtr->titleUid = winPtr->nameUid;
	}

	if (!Tk_IsEmbedded(winPtr)) {
	    TkSetWMName(winPtr, wmPtr->titleUid);
	}

	TkWmSetClass(winPtr);

	if (wmPtr->iconName != NULL) {
	    XSetIconName(winPtr->display, winPtr->window, wmPtr->iconName);
	}

	wmPtr->flags |= WM_UPDATE_SIZE_HINTS;
    }
    if (wmPtr->hints.initial_state == WithdrawnState) {
	return;
    }

    /*
     * TODO: we need to display a window if it's iconic on creation.
     */

    if (wmPtr->hints.initial_state == IconicState) {
	return;
    }

    /*
     * Update geometry information.
     */

    wmPtr->flags |= WM_ABOUT_TO_MAP;
    if (wmPtr->flags & WM_UPDATE_PENDING) {
	Tcl_CancelIdleCall(UpdateGeometryInfo, winPtr);
    }
    UpdateGeometryInfo(winPtr);
    wmPtr->flags &= ~WM_ABOUT_TO_MAP;

    /*
     * Map the window.
     */

    XMapWindow(winPtr->display, winPtr->window);
}

/*
 *----------------------------------------------------------------------
 *
 * TkWmUnmapWindow --
 *
 *	This procedure is invoked to unmap a top-level window. On the
 *	Macintosh all we do is call XUnmapWindow.
 *
 * Results:
 *	None.
 *
 * Side effects:
 *	Unmaps the window.
 *
 *----------------------------------------------------------------------
 */

void
TkWmUnmapWindow(
    TkWindow *winPtr)		/* Top-level window that's about to be
				 * unmapped. */
{
    XUnmapWindow(winPtr->display, winPtr->window);
}

/*
 *----------------------------------------------------------------------
 *
 * TkWmDeadWindow --
 *
 *	This procedure is invoked when a top-level window is about to be
 *	deleted. It cleans up the wm-related data structures for the window.
 *
 * Results:
 *	None.
 *
 * Side effects:
 *	The WmInfo structure for winPtr gets freed up.
 *
 *----------------------------------------------------------------------
 */

void
TkWmDeadWindow(
    TkWindow *winPtr)		/* Top-level window that's being deleted. */
{
    WmInfo *wmPtr = winPtr->wmInfoPtr, *wmPtr2;

    if (wmPtr == NULL) {
	return;
    }

    /*
     *If the dead window is a transient, remove it from the master's list.
     */

    RemoveTransient(winPtr);
    Tk_ManageGeometry((Tk_Window) winPtr, NULL, NULL);
    Tk_DeleteEventHandler((Tk_Window) winPtr, StructureNotifyMask,
	    TopLevelEventProc, winPtr);
    if (wmPtr->hints.flags & IconPixmapHint) {
	Tk_FreeBitmap(winPtr->display, wmPtr->hints.icon_pixmap);
    }
    if (wmPtr->hints.flags & IconMaskHint) {
	Tk_FreeBitmap(winPtr->display, wmPtr->hints.icon_mask);
    }
    if (wmPtr->iconName != NULL) {
	ckfree(wmPtr->iconName);
    }
    if (wmPtr->leaderName != NULL) {
	ckfree(wmPtr->leaderName);
    }
    if (wmPtr->icon != NULL) {
	wmPtr2 = ((TkWindow *) wmPtr->icon)->wmInfoPtr;
	wmPtr2->iconFor = NULL;
    }
    if (wmPtr->iconFor != NULL) {
	wmPtr2 = ((TkWindow *) wmPtr->iconFor)->wmInfoPtr;
	wmPtr2->icon = NULL;
	wmPtr2->hints.flags &= ~IconWindowHint;
    }
    while (wmPtr->protPtr != NULL) {
	ProtocolHandler *protPtr = wmPtr->protPtr;
	wmPtr->protPtr = protPtr->nextPtr;
	Tcl_EventuallyFree(protPtr, TCL_DYNAMIC);
    }
    if (wmPtr->commandObj != NULL) {
	Tcl_DecrRefCount(wmPtr->commandObj);
    }
    if (wmPtr->clientMachine != NULL) {
	ckfree(wmPtr->clientMachine);
    }
    if (wmPtr->flags & WM_UPDATE_PENDING) {
	Tcl_CancelIdleCall(UpdateGeometryInfo, winPtr);
    }

    /*
     * If the dead window has a transient, remove references to it from
     * the transient.
     */

    for (Transient *transientPtr = wmPtr->transientPtr;
	    transientPtr != NULL; transientPtr = transientPtr->nextPtr) {
    	TkWindow *winPtr2 = transientPtr->winPtr;
    	TkWindow *masterPtr = (TkWindow *) TkGetTransientMaster(winPtr2);

    	if (masterPtr == winPtr) {
    	    wmPtr2 = winPtr2->wmInfoPtr;
    	    wmPtr2->master = NULL;
    	}
    }

    while (wmPtr->transientPtr != NULL) {
	Transient *transientPtr = wmPtr->transientPtr;

	wmPtr->transientPtr = transientPtr->nextPtr;
	ckfree(transientPtr);
    }

    /*
     * Delete the Mac window and remove it from the windowTable. The window
     * could be nil if the window was never mapped. However, we don't do this
     * for embedded windows, they don't go in the window list, and they do not
     * own their portPtr's.
     */

    NSWindow *window = wmPtr->window;

    if (window && !Tk_IsEmbedded(winPtr)) {
	NSWindow *parent = [window parentWindow];

	if (parent) {
	    [parent removeChildWindow:window];
	}
#if DEBUG_ZOMBIES > 0
	{
	    const char *title = [[window title] UTF8String];
	    if (title == nil) {
		title = "unnamed window";
	    }
	    fprintf(stderr, ">>>> Closing <%s>. Count is: %lu\n", title,
		    [window retainCount]);
	}
#endif
	[window close];
	TkMacOSXUnregisterMacWindow(window);
        if (winPtr->window) {
            ((MacDrawable *) winPtr->window)->view = nil;
        }
	wmPtr->window = NULL;
        [window release];

	/* Activate the highest window left on the screen. */
	NSArray *windows = [NSApp orderedWindows];
	for (id nswindow in windows) {
	    TkWindow *winPtr2 = TkMacOSXGetTkWindow(nswindow);

	    if (winPtr2 && nswindow != window) {
		WmInfo *wmPtr = winPtr2->wmInfoPtr;
		BOOL minimized = (wmPtr->hints.initial_state == IconicState
			|| wmPtr->hints.initial_state == WithdrawnState);

		/*
		 * If no windows are left on the screen and the next window is
		 * iconified or withdrawn, we don't want to make it be the
		 * KeyWindow because that would cause it to be displayed on the
		 * screen.
		 */

		if ([nswindow canBecomeKeyWindow] && !minimized) {
		    [nswindow makeKeyAndOrderFront:NSApp];
		    break;
		}
	    }
	}

	/*
	 * Process all window events immediately to force the closed window to
	 * be deallocated.  But don't do this for the root window as that is
	 * unnecessary and can lead to segfaults.
	 */

	if (winPtr->parentPtr) {
	    while (Tcl_DoOneEvent(TCL_WINDOW_EVENTS|TCL_DONT_WAIT)) {}
	}
	[NSApp _resetAutoreleasePool];
#if DEBUG_ZOMBIES > 0
	fprintf(stderr, "================= Pool dump ===================\n");
	[NSAutoreleasePool showPools];
#endif
    }
    ckfree(wmPtr);
    winPtr->wmInfoPtr = NULL;
}

/*
 *----------------------------------------------------------------------
 *
 * TkWmSetClass --
 *
 *	This procedure is invoked whenever a top-level window's class is
 *	changed. If the window has been mapped then this procedure updates the
 *	window manager property for the class. If the window hasn't been
 *	mapped, the update is deferred until just before the first mapping.
 *
 * Results:
 *	None.
 *
 * Side effects:
 *	A window property may get updated.
 *
 *----------------------------------------------------------------------
 */

void
TkWmSetClass(
    TCL_UNUSED(TkWindow *))		/* Newly-created top-level window. */
{
    return;
}

/*
 *----------------------------------------------------------------------
 *
 * Tk_WmObjCmd --
 *
 *	This procedure is invoked to process the "wm" Tcl command. See the
 *	user documentation for details on what it does.
 *
 * Results:
 *	A standard Tcl result.
 *
 * Side effects:
 *	See the user documentation.
 *
 *----------------------------------------------------------------------
 */

/* ARGSUSED */
int
Tk_WmObjCmd(
    ClientData clientData,	/* Main window associated with interpreter. */
    Tcl_Interp *interp,		/* Current interpreter. */
    int objc,			/* Number of arguments. */
    Tcl_Obj *const objv[])	/* Argument objects. */
{
    Tk_Window tkwin = (Tk_Window) clientData;
    static const char *const optionStrings[] = {
	"aspect", "attributes", "client", "colormapwindows",
	"command", "deiconify", "focusmodel", "forget",
	"frame", "geometry", "grid", "group",
	"iconbitmap", "iconify", "iconmask", "iconname",
	"iconphoto", "iconposition", "iconwindow",
	"manage", "maxsize", "minsize", "overrideredirect",
	"positionfrom", "protocol", "resizable", "sizefrom",
	"stackorder", "state", "title", "transient",
	"withdraw", NULL };
    enum options {
	WMOPT_ASPECT, WMOPT_ATTRIBUTES, WMOPT_CLIENT, WMOPT_COLORMAPWINDOWS,
	WMOPT_COMMAND, WMOPT_DEICONIFY, WMOPT_FOCUSMODEL, WMOPT_FORGET,
	WMOPT_FRAME, WMOPT_GEOMETRY, WMOPT_GRID, WMOPT_GROUP,
	WMOPT_ICONBITMAP, WMOPT_ICONIFY, WMOPT_ICONMASK, WMOPT_ICONNAME,
	WMOPT_ICONPHOTO, WMOPT_ICONPOSITION, WMOPT_ICONWINDOW,
	WMOPT_MANAGE, WMOPT_MAXSIZE, WMOPT_MINSIZE, WMOPT_OVERRIDEREDIRECT,
	WMOPT_POSITIONFROM, WMOPT_PROTOCOL, WMOPT_RESIZABLE, WMOPT_SIZEFROM,
	WMOPT_STACKORDER, WMOPT_STATE, WMOPT_TITLE, WMOPT_TRANSIENT,
	WMOPT_WITHDRAW };
    int index, length;
    char *argv1;
    TkWindow *winPtr;

    if (objc < 2) {
    wrongNumArgs:
	Tcl_WrongNumArgs(interp, 1, objv, "option window ?arg ...?");
	return TCL_ERROR;
    }

    argv1 = Tcl_GetStringFromObj(objv[1], &length);
    if ((argv1[0] == 't') && (strncmp(argv1, "tracing", length) == 0)
	    && (length >= 3)) {
	if ((objc != 2) && (objc != 3)) {
	    Tcl_WrongNumArgs(interp, 2, objv, "?boolean?");
	    return TCL_ERROR;
	}
	if (objc == 2) {
	    Tcl_SetObjResult(interp, Tcl_NewWideIntObj(wmTracing != 0));
	    return TCL_OK;
	}
	return Tcl_GetBooleanFromObj(interp, objv[2], &wmTracing);
    }

    if (Tcl_GetIndexFromObjStruct(interp, objv[1], optionStrings,
	    sizeof(char *), "option", 0, &index) != TCL_OK) {
	return TCL_ERROR;
    }

    if (objc < 3) {
	goto wrongNumArgs;
    }

    if (TkGetWindowFromObj(interp, tkwin, objv[2], (Tk_Window *) &winPtr)
	!= TCL_OK) {
	return TCL_ERROR;
    }
    if (!Tk_IsTopLevel(winPtr)
	    && (index != WMOPT_MANAGE) && (index != WMOPT_FORGET)) {
	Tcl_SetObjResult(interp, Tcl_ObjPrintf(
		"window \"%s\" isn't a top-level window", winPtr->pathName));
	Tcl_SetErrorCode(interp, "TK", "LOOKUP", "TOPLEVEL", winPtr->pathName,
		NULL);
	return TCL_ERROR;
    }

    switch ((enum options) index) {
    case WMOPT_ASPECT:
	return WmAspectCmd(tkwin, winPtr, interp, objc, objv);
    case WMOPT_ATTRIBUTES:
	return WmAttributesCmd(tkwin, winPtr, interp, objc, objv);
    case WMOPT_CLIENT:
	return WmClientCmd(tkwin, winPtr, interp, objc, objv);
    case WMOPT_COLORMAPWINDOWS:
	return WmColormapwindowsCmd(tkwin, winPtr, interp, objc, objv);
    case WMOPT_COMMAND:
	return WmCommandCmd(tkwin, winPtr, interp, objc, objv);
    case WMOPT_DEICONIFY:
	return WmDeiconifyCmd(tkwin, winPtr, interp, objc, objv);
    case WMOPT_FOCUSMODEL:
	return WmFocusmodelCmd(tkwin, winPtr, interp, objc, objv);
    case WMOPT_FORGET:
	return WmForgetCmd(tkwin, winPtr, interp, objc, objv);
    case WMOPT_FRAME:
	return WmFrameCmd(tkwin, winPtr, interp, objc, objv);
    case WMOPT_GEOMETRY:
	return WmGeometryCmd(tkwin, winPtr, interp, objc, objv);
    case WMOPT_GRID:
	return WmGridCmd(tkwin, winPtr, interp, objc, objv);
    case WMOPT_GROUP:
	return WmGroupCmd(tkwin, winPtr, interp, objc, objv);
    case WMOPT_ICONBITMAP:
	return WmIconbitmapCmd(tkwin, winPtr, interp, objc, objv);
    case WMOPT_ICONIFY:
	return WmIconifyCmd(tkwin, winPtr, interp, objc, objv);
    case WMOPT_ICONMASK:
	return WmIconmaskCmd(tkwin, winPtr, interp, objc, objv);
    case WMOPT_ICONNAME:
	return WmIconnameCmd(tkwin, winPtr, interp, objc, objv);
    case WMOPT_ICONPHOTO:
	return WmIconphotoCmd(tkwin, winPtr, interp, objc, objv);
    case WMOPT_ICONPOSITION:
	return WmIconpositionCmd(tkwin, winPtr, interp, objc, objv);
    case WMOPT_ICONWINDOW:
	return WmIconwindowCmd(tkwin, winPtr, interp, objc, objv);
    case WMOPT_MANAGE:
	return WmManageCmd(tkwin, winPtr, interp, objc, objv);
    case WMOPT_MAXSIZE:
	return WmMaxsizeCmd(tkwin, winPtr, interp, objc, objv);
    case WMOPT_MINSIZE:
	return WmMinsizeCmd(tkwin, winPtr, interp, objc, objv);
    case WMOPT_OVERRIDEREDIRECT:
	return WmOverrideredirectCmd(tkwin, winPtr, interp, objc, objv);
    case WMOPT_POSITIONFROM:
	return WmPositionfromCmd(tkwin, winPtr, interp, objc, objv);
    case WMOPT_PROTOCOL:
	return WmProtocolCmd(tkwin, winPtr, interp, objc, objv);
    case WMOPT_RESIZABLE:
	return WmResizableCmd(tkwin, winPtr, interp, objc, objv);
    case WMOPT_SIZEFROM:
	return WmSizefromCmd(tkwin, winPtr, interp, objc, objv);
    case WMOPT_STACKORDER:
	return WmStackorderCmd(tkwin, winPtr, interp, objc, objv);
    case WMOPT_STATE:
	return WmStateCmd(tkwin, winPtr, interp, objc, objv);
    case WMOPT_TITLE:
	return WmTitleCmd(tkwin, winPtr, interp, objc, objv);
    case WMOPT_TRANSIENT:
	return WmTransientCmd(tkwin, winPtr, interp, objc, objv);
    case WMOPT_WITHDRAW:
	return WmWithdrawCmd(tkwin, winPtr, interp, objc, objv);
    }

    /* This should not happen */
    return TCL_ERROR;
}

/*
 *----------------------------------------------------------------------
 *
 * WmAspectCmd --
 *
 *	This procedure is invoked to process the "wm aspect" Tcl command. See
 *	the user documentation for details on what it does.
 *
 * Results:
 *	A standard Tcl result.
 *
 * Side effects:
 *	See the user documentation.
 *
 *----------------------------------------------------------------------
 */

static int
WmAspectCmd(
    TCL_UNUSED(Tk_Window),		/* Main window of the application. */
    TkWindow *winPtr,		/* Toplevel to work with */
    Tcl_Interp *interp,		/* Current interpreter. */
    int objc,			/* Number of arguments. */
    Tcl_Obj *const objv[])	/* Argument objects. */
{
    WmInfo *wmPtr = winPtr->wmInfoPtr;
    int numer1, denom1, numer2, denom2;

    if ((objc != 3) && (objc != 7)) {
	Tcl_WrongNumArgs(interp, 2, objv,
		"window ?minNumer minDenom maxNumer maxDenom?");
	return TCL_ERROR;
    }
    if (objc == 3) {
	if (wmPtr->sizeHintsFlags & PAspect) {
	    Tcl_Obj *results[4];

	    results[0] = Tcl_NewWideIntObj(wmPtr->minAspect.x);
	    results[1] = Tcl_NewWideIntObj(wmPtr->minAspect.y);
	    results[2] = Tcl_NewWideIntObj(wmPtr->maxAspect.x);
	    results[3] = Tcl_NewWideIntObj(wmPtr->maxAspect.y);
	    Tcl_SetObjResult(interp, Tcl_NewListObj(4, results));
	}
	return TCL_OK;
    }
    if (*Tcl_GetString(objv[3]) == '\0') {
	wmPtr->sizeHintsFlags &= ~PAspect;
    } else {
	if ((Tcl_GetIntFromObj(interp, objv[3], &numer1) != TCL_OK)
		|| (Tcl_GetIntFromObj(interp, objv[4], &denom1) != TCL_OK)
		|| (Tcl_GetIntFromObj(interp, objv[5], &numer2) != TCL_OK)
		|| (Tcl_GetIntFromObj(interp, objv[6], &denom2) != TCL_OK)) {
	    return TCL_ERROR;
	}
	if ((numer1 <= 0) || (denom1 <= 0) || (numer2 <= 0) ||
		(denom2 <= 0)) {
	    Tcl_SetObjResult(interp, Tcl_NewStringObj(
		    "aspect number can't be <= 0", -1));
	    Tcl_SetErrorCode(interp, "TK", "WM", "ASPECT", NULL);
	    return TCL_ERROR;
	}
	wmPtr->minAspect.x = numer1;
	wmPtr->minAspect.y = denom1;
	wmPtr->maxAspect.x = numer2;
	wmPtr->maxAspect.y = denom2;
	wmPtr->sizeHintsFlags |= PAspect;
    }
    wmPtr->flags |= WM_UPDATE_SIZE_HINTS;
    WmUpdateGeom(wmPtr, winPtr);
    return TCL_OK;
}

/*
 *----------------------------------------------------------------------
 *
 * WmSetAttribute --
 *
 *	Helper routine for WmAttributesCmd. Sets the value of the specified
 *	attribute.
 *
 * Returns:
 *
 *	TCL_OK if successful, TCL_ERROR otherwise. In case of an error, leaves
 *	a message in the interpreter's result.
 *
 *----------------------------------------------------------------------
 */

static int
WmSetAttribute(
    TkWindow *winPtr,		/* Toplevel to work with */
    NSWindow *macWindow,
    Tcl_Interp *interp,		/* Current interpreter */
    WmAttribute attribute,	/* Code of attribute to set */
    Tcl_Obj *value)		/* New value */
{
    WmInfo *wmPtr = winPtr->wmInfoPtr;
    int boolean;

    switch (attribute) {
    case WMATT_ALPHA: {
	double dval;

	if (Tcl_GetDoubleFromObj(interp, value, &dval) != TCL_OK) {
	    return TCL_ERROR;
	}

	/*
	 * The user should give (transparent) 0 .. 1.0 (opaque)
	 */

	if (dval < 0.0) {
	    dval = 0.0;
	} else if (dval > 1.0) {
	    dval = 1.0;
	}
	[macWindow setAlphaValue:dval];
	break;
    }
    case WMATT_FULLSCREEN:
	if (Tcl_GetBooleanFromObj(interp, value, &boolean) != TCL_OK) {
	    return TCL_ERROR;
	}
	if (boolean != (([macWindow styleMask] & NSFullScreenWindowMask) != 0)) {
#if !(MAC_OS_X_VERSION_MAX_ALLOWED < 1070)
	    [macWindow toggleFullScreen:macWindow];
#else
	    TKLog(@"The fullscreen attribute is ignored on this system.");
#endif
	}
	break;
    case WMATT_MODIFIED:
	if (Tcl_GetBooleanFromObj(interp, value, &boolean) != TCL_OK) {
	    return TCL_ERROR;
	}
	if (boolean != [macWindow isDocumentEdited]) {
	    [macWindow setDocumentEdited:boolean];
	}
	break;
    case WMATT_NOTIFY:
	if (Tcl_GetBooleanFromObj(interp, value, &boolean) != TCL_OK) {
	    return TCL_ERROR;
	}
	if (boolean == !tkMacOSXWmAttrNotifyVal) {
	    static NSInteger request = -1;

	    if (request >= 0) {
		[NSApp cancelUserAttentionRequest:request];
		request = -1;
	    }
	    if (boolean) {
		request = [NSApp requestUserAttention:NSCriticalRequest];
	    }
	    tkMacOSXWmAttrNotifyVal = boolean;
	}
	break;
    case WMATT_TITLEPATH: {
	const char *path = Tcl_FSGetNativePath(value);
	NSString *filename = @"";

	if (path && *path) {
	    filename = [NSString stringWithUTF8String:path];
	}
	[macWindow setRepresentedFilename:filename];
	break;
    }
    case WMATT_TOPMOST:
	if (Tcl_GetBooleanFromObj(interp, value, &boolean) != TCL_OK) {
	    return TCL_ERROR;
	}
	if (boolean != ((wmPtr->flags & WM_TOPMOST) != 0)) {
	    int oldFlags = wmPtr->flags;

	    if (boolean) {
		wmPtr->flags |= WM_TOPMOST;
	    } else {
		wmPtr->flags &= ~WM_TOPMOST;
	    }
	    ApplyWindowAttributeFlagChanges(winPtr, macWindow,
		    wmPtr->attributes, oldFlags, 1, 0);
	}
	break;
    case WMATT_TRANSPARENT:
	if (Tcl_GetBooleanFromObj(interp, value, &boolean) != TCL_OK) {
	    return TCL_ERROR;
	}
	if (boolean != ((wmPtr->flags & WM_TRANSPARENT) != 0)) {
	    UInt64 oldAttributes = wmPtr->attributes;
	    int oldFlags = wmPtr->flags;

	    if (boolean) {
		wmPtr->flags |= WM_TRANSPARENT;
		wmPtr->attributes |= kWindowNoShadowAttribute;
	    } else {
		wmPtr->flags &= ~WM_TRANSPARENT;
		wmPtr->attributes &= ~kWindowNoShadowAttribute;
	    }
	    ApplyWindowAttributeFlagChanges(winPtr, macWindow, oldAttributes,
		    oldFlags, 1, 0);
	    [macWindow setBackgroundColor:boolean ? [NSColor clearColor] : nil];
	    [macWindow setOpaque:!boolean];
	    TkMacOSXInvalidateWindow((MacDrawable *) winPtr->window,
		    TK_PARENT_WINDOW);
	    }
	break;
    case WMATT_TYPE:
	TKLog(@"The type attribute is ignored on macOS.");
	break;
    case _WMATT_LAST_ATTRIBUTE:
    default:
	return TCL_ERROR;
    }
    return TCL_OK;
}

/*
 *----------------------------------------------------------------------
 *
 * WmGetAttribute --
 *
 *	Helper routine for WmAttributesCmd. Returns the current value of the
 *	specified attribute.
 *
 *----------------------------------------------------------------------
 */

static Tcl_Obj *
WmGetAttribute(
    TkWindow *winPtr,		/* Toplevel to work with */
    NSWindow *macWindow,
    WmAttribute attribute)	/* Code of attribute to get */
{
    Tcl_Obj *result = NULL;
    WmInfo *wmPtr = winPtr->wmInfoPtr;

    switch (attribute) {
    case WMATT_ALPHA:
	result = Tcl_NewDoubleObj([macWindow alphaValue]);
	break;
    case WMATT_FULLSCREEN:
	result = Tcl_NewBooleanObj([macWindow styleMask] & NSFullScreenWindowMask);
	break;
    case WMATT_MODIFIED:
	result = Tcl_NewWideIntObj([macWindow isDocumentEdited] != 0);
	break;
    case WMATT_NOTIFY:
	result = Tcl_NewWideIntObj(tkMacOSXWmAttrNotifyVal != 0);
	break;
    case WMATT_TITLEPATH:
	result = Tcl_NewStringObj([[macWindow representedFilename] UTF8String],
		-1);
	break;
    case WMATT_TOPMOST:
	result = Tcl_NewWideIntObj((wmPtr->flags & WM_TOPMOST) != 0);
	break;
    case WMATT_TRANSPARENT:
	result = Tcl_NewWideIntObj((wmPtr->flags & WM_TRANSPARENT) != 0);
	break;
    case WMATT_TYPE:
	result = Tcl_NewStringObj("unsupported", -1);
	break;
    case _WMATT_LAST_ATTRIBUTE:
    default:
	break;
    }
    return result;
}

/*
 *----------------------------------------------------------------------
 *
 * WmAttributesCmd --
 *
 *	This procedure is invoked to process the "wm attributes" Tcl command.
 *	See the user documentation for details on what it does.
 *
 * Results:
 *	A standard Tcl result.
 *
 * Side effects:
 *	See the user documentation.
 *
 *----------------------------------------------------------------------
 */

static int
WmAttributesCmd(
    TCL_UNUSED(Tk_Window),		/* Main window of the application. */
    TkWindow *winPtr,		/* Toplevel to work with */
    Tcl_Interp *interp,		/* Current interpreter. */
    int objc,			/* Number of arguments. */
    Tcl_Obj *const objv[])	/* Argument objects. */
{
    int attribute = 0;
    NSWindow *macWindow;

    if (winPtr->window == None) {
	Tk_MakeWindowExist((Tk_Window) winPtr);
    }
    if (!TkMacOSXHostToplevelExists(winPtr)) {
	TkMacOSXMakeRealWindowExist(winPtr);
    }
    macWindow = TkMacOSXDrawableWindow(winPtr->window);

    if (objc == 3) {		/* wm attributes $win */
	Tcl_Obj *result = Tcl_NewObj();

	for (attribute = 0; attribute < _WMATT_LAST_ATTRIBUTE; ++attribute) {
	    Tcl_ListObjAppendElement(NULL, result,
		    Tcl_NewStringObj(WmAttributeNames[attribute], -1));
	    Tcl_ListObjAppendElement(NULL, result,
		    WmGetAttribute(winPtr, macWindow, attribute));
	}
	Tcl_SetObjResult(interp, result);
    } else if (objc == 4) {	/* wm attributes $win -attribute */
	if (Tcl_GetIndexFromObjStruct(interp, objv[3], WmAttributeNames,
		sizeof(char *), "attribute", 0, &attribute) != TCL_OK) {
	    return TCL_ERROR;
	}
	Tcl_SetObjResult(interp, WmGetAttribute(winPtr, macWindow, attribute));
    } else if ((objc - 3) % 2 == 0) {	/* wm attributes $win -att value... */
	int i;

	for (i = 3; i < objc; i += 2) {
	    if (Tcl_GetIndexFromObjStruct(interp, objv[i], WmAttributeNames,
		    sizeof(char *), "attribute", 0, &attribute) != TCL_OK) {
		return TCL_ERROR;
	    }
	    if (WmSetAttribute(winPtr, macWindow, interp, attribute, objv[i+1])
		    != TCL_OK) {
		return TCL_ERROR;
	    }
	}
    } else {
	Tcl_WrongNumArgs(interp, 2, objv, "window ?-attribute ?value ...??");
	return TCL_ERROR;
    }
    return TCL_OK;
}

/*
 *----------------------------------------------------------------------
 *
 * WmClientCmd --
 *
 *	This procedure is invoked to process the "wm client" Tcl command. See
 *	the user documentation for details on what it does.
 *
 * Results:
 *	A standard Tcl result.
 *
 * Side effects:
 *	See the user documentation.
 *
 *----------------------------------------------------------------------
 */

static int
WmClientCmd(
    TCL_UNUSED(Tk_Window),		/* Main window of the application. */
    TkWindow *winPtr,		/* Toplevel to work with */
    Tcl_Interp *interp,		/* Current interpreter. */
    int objc,			/* Number of arguments. */
    Tcl_Obj *const objv[])	/* Argument objects. */
{
    WmInfo *wmPtr = winPtr->wmInfoPtr;
    char *argv3;
    int length;

    if ((objc != 3) && (objc != 4)) {
	Tcl_WrongNumArgs(interp, 2, objv, "window ?name?");
	return TCL_ERROR;
    }
    if (objc == 3) {
	if (wmPtr->clientMachine != NULL) {
	    Tcl_SetObjResult(interp,
		    Tcl_NewStringObj(wmPtr->clientMachine, -1));
	}
	return TCL_OK;
    }
    argv3 = Tcl_GetStringFromObj(objv[3], &length);
    if (argv3[0] == 0) {
	if (wmPtr->clientMachine != NULL) {
	    ckfree(wmPtr->clientMachine);
	    wmPtr->clientMachine = NULL;
	}
	return TCL_OK;
    }
    if (wmPtr->clientMachine != NULL) {
	ckfree(wmPtr->clientMachine);
    }
    wmPtr->clientMachine = ckalloc(length + 1);
    strcpy(wmPtr->clientMachine, argv3);
    return TCL_OK;
}

/*
 *----------------------------------------------------------------------
 *
 * WmColormapwindowsCmd --
 *
 *	This procedure is invoked to process the "wm colormapwindows" Tcl
 *	command. See the user documentation for details on what it does.
 *
 * Results:
 *	A standard Tcl result.
 *
 * Side effects:
 *	See the user documentation.
 *
 *----------------------------------------------------------------------
 */

static int
WmColormapwindowsCmd(
    Tk_Window tkwin,		/* Main window of the application. */
    TkWindow *winPtr,		/* Toplevel to work with */
    Tcl_Interp *interp,		/* Current interpreter. */
    int objc,			/* Number of arguments. */
    Tcl_Obj *const objv[])	/* Argument objects. */
{
    WmInfo *wmPtr = winPtr->wmInfoPtr;
    TkWindow **cmapList, *winPtr2;
    int i, windowObjc, gotToplevel = 0;
    Tcl_Obj **windowObjv, *resultObj;

    if ((objc != 3) && (objc != 4)) {
	Tcl_WrongNumArgs(interp, 2, objv, "window ?windowList?");
	return TCL_ERROR;
    }
    if (objc == 3) {
	Tk_MakeWindowExist((Tk_Window) winPtr);
	resultObj = Tcl_NewObj();
	for (i = 0; i < wmPtr->cmapCount; i++) {
	    if ((i == (wmPtr->cmapCount-1))
		    && (wmPtr->flags & WM_ADDED_TOPLEVEL_COLORMAP)) {
		break;
	    }
	    Tcl_ListObjAppendElement(NULL, resultObj,
		    TkNewWindowObj((Tk_Window) wmPtr->cmapList[i]));
	}
	Tcl_SetObjResult(interp, resultObj);
	return TCL_OK;
    }
    if (Tcl_ListObjGetElements(interp, objv[3], &windowObjc, &windowObjv)
	    != TCL_OK) {
	return TCL_ERROR;
    }
    cmapList = ckalloc((windowObjc+1) * sizeof(TkWindow*));
    for (i = 0; i < windowObjc; i++) {
	if (TkGetWindowFromObj(interp, tkwin, windowObjv[i],
		(Tk_Window *) &winPtr2) != TCL_OK) {
	    ckfree(cmapList);
	    return TCL_ERROR;
	}
	if (winPtr2 == winPtr) {
	    gotToplevel = 1;
	}
	if (winPtr2->window == None) {
	    Tk_MakeWindowExist((Tk_Window) winPtr2);
	}
	cmapList[i] = winPtr2;
    }
    if (!gotToplevel) {
	wmPtr->flags |= WM_ADDED_TOPLEVEL_COLORMAP;
	cmapList[windowObjc] = winPtr;
	windowObjc++;
    } else {
	wmPtr->flags &= ~WM_ADDED_TOPLEVEL_COLORMAP;
    }
    wmPtr->flags |= WM_COLORMAPS_EXPLICIT;
    if (wmPtr->cmapList != NULL) {
	ckfree(wmPtr->cmapList);
    }
    wmPtr->cmapList = cmapList;
    wmPtr->cmapCount = windowObjc;

    /*
     * On the Macintosh all of this is just an excercise in compatability as
     * we don't support colormaps. If we did they would be installed here.
     */

    return TCL_OK;
}

/*
 *----------------------------------------------------------------------
 *
 * WmCommandCmd --
 *
 *	This procedure is invoked to process the "wm command" Tcl command. See
 *	the user documentation for details on what it does.
 *
 * Results:
 *	A standard Tcl result.
 *
 * Side effects:
 *	See the user documentation.
 *
 *----------------------------------------------------------------------
 */

static int
WmCommandCmd(
    TCL_UNUSED(Tk_Window),		/* Main window of the application. */
    TkWindow *winPtr,		/* Toplevel to work with */
    Tcl_Interp *interp,		/* Current interpreter. */
    int objc,			/* Number of arguments. */
    Tcl_Obj *const objv[])	/* Argument objects. */
{
    WmInfo *wmPtr = winPtr->wmInfoPtr;
    int len;

    if ((objc != 3) && (objc != 4)) {
	Tcl_WrongNumArgs(interp, 2, objv, "window ?value?");
	return TCL_ERROR;
    }
    if (objc == 3) {
	if (wmPtr->commandObj != NULL) {
	    Tcl_SetObjResult(interp, wmPtr->commandObj);
	}
	return TCL_OK;
    }
    if (*Tcl_GetString(objv[3]) == '\0') {
	if (wmPtr->commandObj != NULL) {
	    Tcl_DecrRefCount(wmPtr->commandObj);
	    wmPtr->commandObj = NULL;
	}
	return TCL_OK;
    }
    if (Tcl_ListObjLength(interp, objv[3], &len) != TCL_OK) {
	return TCL_ERROR;
    }
    if (wmPtr->commandObj != NULL) {
	Tcl_DecrRefCount(wmPtr->commandObj);
    }
    wmPtr->commandObj = Tcl_DuplicateObj(objv[3]);
    Tcl_IncrRefCount(wmPtr->commandObj);
    Tcl_InvalidateStringRep(wmPtr->commandObj);
    return TCL_OK;
}

/*
 *----------------------------------------------------------------------
 *
 * WmDeiconifyCmd --
 *
 *	This procedure is invoked to process the "wm deiconify" Tcl command.
 *	See the user documentation for details on what it does.
 *
 * Results:
 *	A standard Tcl result.
 *
 * Side effects:
 *	See the user documentation.
 *
 *----------------------------------------------------------------------
 */

static int
WmDeiconifyCmd(
    Tk_Window tkwin,		/* Main window of the application. */
    TkWindow *winPtr,		/* Toplevel to work with */
    Tcl_Interp *interp,		/* Current interpreter. */
    int objc,			/* Number of arguments. */
    Tcl_Obj *const objv[])	/* Argument objects. */
{
    WmInfo *wmPtr = winPtr->wmInfoPtr;
    NSWindow *win = TkMacOSXDrawableWindow(winPtr->window);

    if (objc != 3) {
	Tcl_WrongNumArgs(interp, 2, objv, "window");
	return TCL_ERROR;
    }

    if (wmPtr->iconFor != NULL) {
	Tcl_SetObjResult(interp, Tcl_ObjPrintf(
		"can't deiconify %s: it is an icon for %s",
		Tcl_GetString(objv[2]), Tk_PathName(wmPtr->iconFor)));
	Tcl_SetErrorCode(interp, "TK", "WM", "DEICONIFY", "ICON", NULL);
	return TCL_ERROR;
    } else if (winPtr->flags & TK_EMBEDDED) {
	Tcl_SetObjResult(interp, Tcl_ObjPrintf(
		"can't deiconify %s: it is an embedded window",
		winPtr->pathName));
	Tcl_SetErrorCode(interp, "TK", "WM", "DEICONIFY", "EMBEDDED", NULL);
	return TCL_ERROR;
    }

    TkpWmSetState(winPtr, TkMacOSXIsWindowZoomed(winPtr) ?
	    ZoomState : NormalState);
    [win setExcludedFromWindowsMenu:NO];
    TkMacOSXApplyWindowAttributes(winPtr, win);
    [win orderFront:nil];
    if (wmPtr->icon) {
	Tk_UnmapWindow((Tk_Window)wmPtr->icon);
    }

    /*
     * If this window has a transient, the transient must also be deiconified if
     * it was withdrawn by the master.
     */

    for (Transient *transientPtr = wmPtr->transientPtr;
	    transientPtr != NULL; transientPtr = transientPtr->nextPtr) {
	TkWindow *winPtr2 = transientPtr->winPtr;
	WmInfo *wmPtr2 = winPtr2->wmInfoPtr;
	TkWindow *masterPtr = (TkWindow *) TkGetTransientMaster(winPtr2);

    	if (masterPtr == winPtr) {
	    if ((wmPtr2->hints.initial_state == WithdrawnState) &&
		    ((transientPtr->flags & WITHDRAWN_BY_MASTER) != 0)) {
		TkpWmSetState(winPtr2, NormalState);
		transientPtr->flags &= ~WITHDRAWN_BY_MASTER;
	    }
	}
    }

    return TCL_OK;
}

/*
 *----------------------------------------------------------------------
 *
 * WmFocusmodelCmd --
 *
 *	This procedure is invoked to process the "wm focusmodel" Tcl command.
 *	See the user documentation for details on what it does.
 *
 * Results:
 *	A standard Tcl result.
 *
 * Side effects:
 *	See the user documentation.
 *
 *----------------------------------------------------------------------
 */

static int
WmFocusmodelCmd(
    Tk_Window tkwin,		/* Main window of the application. */
    TkWindow *winPtr,		/* Toplevel to work with */
    Tcl_Interp *interp,		/* Current interpreter. */
    int objc,			/* Number of arguments. */
    Tcl_Obj *const objv[])	/* Argument objects. */
{
    WmInfo *wmPtr = winPtr->wmInfoPtr;
    static const char *const optionStrings[] = {
	"active", "passive", NULL };
    enum options {
	OPT_ACTIVE, OPT_PASSIVE };
    int index;

    if ((objc != 3) && (objc != 4)) {
	Tcl_WrongNumArgs(interp, 2, objv, "window ?active|passive?");
	return TCL_ERROR;
    }
    if (objc == 3) {
	Tcl_SetObjResult(interp, Tcl_NewStringObj(
		wmPtr->hints.input ? "passive" : "active", -1));
	return TCL_OK;
    }

    if (Tcl_GetIndexFromObjStruct(interp, objv[3], optionStrings,
	    sizeof(char *), "argument", 0, &index) != TCL_OK) {
	return TCL_ERROR;
    }
    if (index == OPT_ACTIVE) {
	wmPtr->hints.input = False;
    } else { /* OPT_PASSIVE */
	wmPtr->hints.input = True;
    }
    return TCL_OK;
}

/*
 *----------------------------------------------------------------------
 *
 * WmForgetCmd --
 *
 *	This procedure is invoked to process the "wm forget" Tcl command.
 *	See the user documentation for details on what it does.
 *
 * Results:
 *	A standard Tcl result.
 *
 * Side effects:
 *	See the user documentation.
 *
 *----------------------------------------------------------------------
 */

static int
WmForgetCmd(
    Tk_Window tkwin,		/* Main window of the application. */
    TkWindow *winPtr,		/* Toplevel or Frame to work with */
    Tcl_Interp *interp,		/* Current interpreter. */
    int objc,			/* Number of arguments. */
    Tcl_Obj *const objv[])	/* Argument objects. */
{
    Tk_Window frameWin = (Tk_Window) winPtr;

    if (Tk_IsTopLevel(frameWin)) {
	MacDrawable *macWin;

	Tk_MakeWindowExist(frameWin);
	Tk_MakeWindowExist((Tk_Window)winPtr->parentPtr);

	macWin = (MacDrawable *) winPtr->window;

    	TkFocusJoin(winPtr);
    	Tk_UnmapWindow(frameWin);

	macWin->toplevel->referenceCount--;
	macWin->toplevel = winPtr->parentPtr->privatePtr->toplevel;
	macWin->toplevel->referenceCount++;
	macWin->flags &= ~TK_HOST_EXISTS;

	TkWmDeadWindow(winPtr);
	RemapWindows(winPtr, (MacDrawable *) winPtr->parentPtr->window);

        /*
         * Make sure wm no longer manages this window
         */
        Tk_ManageGeometry(frameWin, NULL, NULL);

	winPtr->flags &= ~(TK_TOP_HIERARCHY|TK_TOP_LEVEL|TK_HAS_WRAPPER|TK_WIN_MANAGED);

	/*
         * Flags (above) must be cleared before calling TkMapTopFrame (below).
         */

	TkMapTopFrame(frameWin);
    } else {
    	/*
	 * Already not managed by wm - ignore it.
	 */
    }
    return TCL_OK;
}

/*
 *----------------------------------------------------------------------
 *
 * WmFrameCmd --
 *
 *	This procedure is invoked to process the "wm frame" Tcl command. See
 *	the user documentation for details on what it does.
 *
 * Results:
 *	A standard Tcl result.
 *
 * Side effects:
 *	See the user documentation.
 *
 *----------------------------------------------------------------------
 */

static int
WmFrameCmd(
    Tk_Window tkwin,		/* Main window of the application. */
    TkWindow *winPtr,		/* Toplevel to work with */
    Tcl_Interp *interp,		/* Current interpreter. */
    int objc,			/* Number of arguments. */
    Tcl_Obj *const objv[])	/* Argument objects. */
{
    WmInfo *wmPtr = winPtr->wmInfoPtr;
    Window window;
    char buf[TCL_INTEGER_SPACE];

    if (objc != 3) {
	Tcl_WrongNumArgs(interp, 2, objv, "window");
	return TCL_ERROR;
    }
    window = wmPtr->reparent;
    if (window == None) {
	window = Tk_WindowId((Tk_Window) winPtr);
    }
    sprintf(buf, "0x%" TCL_Z_MODIFIER "x", (size_t)window);
    Tcl_SetObjResult(interp, Tcl_NewStringObj(buf, -1));
    return TCL_OK;
}

/*
 *----------------------------------------------------------------------
 *
 * WmGeometryCmd --
 *
 *	This procedure is invoked to process the "wm geometry" Tcl command.
 *	See the user documentation for details on what it does.
 *
 * Results:
 *	A standard Tcl result.
 *
 * Side effects:
 *	See the user documentation.
 *
 *----------------------------------------------------------------------
 */

static int
WmGeometryCmd(
    Tk_Window tkwin,		/* Main window of the application. */
    TkWindow *winPtr,		/* Toplevel to work with */
    Tcl_Interp *interp,		/* Current interpreter. */
    int objc,			/* Number of arguments. */
    Tcl_Obj *const objv[])	/* Argument objects. */
{
    WmInfo *wmPtr = winPtr->wmInfoPtr;
    NSWindow *win = TkMacOSXDrawableWindow(winPtr->window);
    char xSign = '+', ySign = '+';
    int width, height, x = wmPtr->x, y= wmPtr->y;
    char *argv3;

    if ((objc != 3) && (objc != 4)) {
	Tcl_WrongNumArgs(interp, 2, objv, "window ?newGeometry?");
	return TCL_ERROR;
    }
    if (objc == 3) {
	if (wmPtr->gridWin != NULL) {
	    width = wmPtr->reqGridWidth + (winPtr->changes.width
		    - winPtr->reqWidth)/wmPtr->widthInc;
	    height = wmPtr->reqGridHeight + (winPtr->changes.height
		    - winPtr->reqHeight)/wmPtr->heightInc;
	} else {
	    width = winPtr->changes.width;
	    height = winPtr->changes.height;
	}
	if (win) {
	    if (wmPtr->flags & WM_NEGATIVE_X) {
		xSign = '-';
		x = wmPtr->vRootWidth - wmPtr->x
		    - (width + (wmPtr->parentWidth - winPtr->changes.width));
	    }
	    if (wmPtr->flags & WM_NEGATIVE_Y) {
		ySign = '-';
		y = wmPtr->vRootHeight - wmPtr->y
		    - (height + (wmPtr->parentHeight - winPtr->changes.height));
	    }
	}
	Tcl_SetObjResult(interp, Tcl_ObjPrintf("%dx%d%c%d%c%d",
		width, height, xSign, x, ySign, y));
	return TCL_OK;
    }
    argv3 = Tcl_GetString(objv[3]);
    if (*argv3 == '\0') {
	wmPtr->width = -1;
	wmPtr->height = -1;
	WmUpdateGeom(wmPtr, winPtr);
	return TCL_OK;
    }
    return ParseGeometry(interp, argv3, winPtr);
}

/*
 *----------------------------------------------------------------------
 *
 * WmGridCmd --
 *
 *	This procedure is invoked to process the "wm grid" Tcl command. See
 *	the user documentation for details on what it does.
 *
 * Results:
 *	A standard Tcl result.
 *
 * Side effects:
 *	See the user documentation.
 *
 *----------------------------------------------------------------------
 */

static int
WmGridCmd(
    Tk_Window tkwin,		/* Main window of the application. */
    TkWindow *winPtr,		/* Toplevel to work with */
    Tcl_Interp *interp,		/* Current interpreter. */
    int objc,			/* Number of arguments. */
    Tcl_Obj *const objv[])	/* Argument objects. */
{
    WmInfo *wmPtr = winPtr->wmInfoPtr;
    int reqWidth, reqHeight, widthInc, heightInc;
    const char *errorMsg;

    if ((objc != 3) && (objc != 7)) {
	Tcl_WrongNumArgs(interp, 2, objv,
		"window ?baseWidth baseHeight widthInc heightInc?");
	return TCL_ERROR;
    }
    if (objc == 3) {
	if (wmPtr->sizeHintsFlags & PBaseSize) {
	    Tcl_Obj *results[4];

	    results[0] = Tcl_NewWideIntObj(wmPtr->reqGridWidth);
	    results[1] = Tcl_NewWideIntObj(wmPtr->reqGridHeight);
	    results[2] = Tcl_NewWideIntObj(wmPtr->widthInc);
	    results[3] = Tcl_NewWideIntObj(wmPtr->heightInc);
	    Tcl_SetObjResult(interp, Tcl_NewListObj(4, results));
	}
	return TCL_OK;
    }
    if (*Tcl_GetString(objv[3]) == '\0') {
	/*
	 * Turn off gridding and reset the width and height to make sense as
	 * ungridded numbers.
	 */

	wmPtr->sizeHintsFlags &= ~(PBaseSize|PResizeInc);
	if (wmPtr->width != -1) {
	    wmPtr->width = winPtr->reqWidth + (wmPtr->width
		    - wmPtr->reqGridWidth)*wmPtr->widthInc;
	    wmPtr->height = winPtr->reqHeight + (wmPtr->height
		    - wmPtr->reqGridHeight)*wmPtr->heightInc;
	}
	wmPtr->widthInc = 1;
	wmPtr->heightInc = 1;
    } else {
	if ((Tcl_GetIntFromObj(interp, objv[3], &reqWidth) != TCL_OK)
		|| (Tcl_GetIntFromObj(interp, objv[4], &reqHeight) != TCL_OK)
		|| (Tcl_GetIntFromObj(interp, objv[5], &widthInc) != TCL_OK)
		|| (Tcl_GetIntFromObj(interp, objv[6], &heightInc)!=TCL_OK)) {
	    return TCL_ERROR;
	}
	if (reqWidth < 0) {
	    errorMsg = "baseWidth can't be < 0";
	    goto error;
	} else if (reqHeight < 0) {
	    errorMsg = "baseHeight can't be < 0";
	    goto error;
	} else if (widthInc <= 0) {
	    errorMsg = "widthInc can't be <= 0";
	    goto error;
	} else if (heightInc <= 0) {
	    errorMsg = "heightInc can't be <= 0";
	    goto error;
	}
	Tk_SetGrid((Tk_Window) winPtr, reqWidth, reqHeight, widthInc,
		heightInc);
    }
    wmPtr->flags |= WM_UPDATE_SIZE_HINTS;
    WmUpdateGeom(wmPtr, winPtr);
    return TCL_OK;

  error:
    Tcl_SetObjResult(interp, Tcl_NewStringObj(errorMsg, -1));
    Tcl_SetErrorCode(interp, "TK", "WM", "GRID", NULL);
    return TCL_ERROR;
}

/*
 *----------------------------------------------------------------------
 *
 * WmGroupCmd --
 *
 *	This procedure is invoked to process the "wm group" Tcl command. See
 *	the user documentation for details on what it does.
 *
 * Results:
 *	A standard Tcl result.
 *
 * Side effects:
 *	See the user documentation.
 *
 *----------------------------------------------------------------------
 */

static int
WmGroupCmd(
    Tk_Window tkwin,		/* Main window of the application. */
    TkWindow *winPtr,		/* Toplevel to work with */
    Tcl_Interp *interp,		/* Current interpreter. */
    int objc,			/* Number of arguments. */
    Tcl_Obj *const objv[])	/* Argument objects. */
{
    WmInfo *wmPtr = winPtr->wmInfoPtr;
    Tk_Window tkwin2;
    char *argv3;
    int length;

    if ((objc != 3) && (objc != 4)) {
	Tcl_WrongNumArgs(interp, 2, objv, "window ?pathName?");
	return TCL_ERROR;
    }
    if (objc == 3) {
	if (wmPtr->hints.flags & WindowGroupHint) {
	    Tcl_SetObjResult(interp, Tcl_NewStringObj(wmPtr->leaderName, -1));
	}
	return TCL_OK;
    }

    argv3 = Tcl_GetStringFromObj(objv[3], &length);
    if (*argv3 == '\0') {
	wmPtr->hints.flags &= ~WindowGroupHint;
	if (wmPtr->leaderName != NULL) {
	    ckfree(wmPtr->leaderName);
	}
	wmPtr->leaderName = NULL;
    } else {
	if (TkGetWindowFromObj(interp, tkwin, objv[3], &tkwin2) != TCL_OK) {
	    return TCL_ERROR;
	}
	Tk_MakeWindowExist(tkwin2);
	if (wmPtr->leaderName != NULL) {
	    ckfree(wmPtr->leaderName);
	}
	wmPtr->hints.window_group = Tk_WindowId(tkwin2);
	wmPtr->hints.flags |= WindowGroupHint;
	wmPtr->leaderName = ckalloc(length + 1);
	strcpy(wmPtr->leaderName, argv3);
    }
    return TCL_OK;
}

/*
 *----------------------------------------------------------------------
 *
 * WmIconbitmapCmd --
 *
 *	This procedure is invoked to process the "wm iconbitmap" Tcl command.
 *	See the user documentation for details on what it does.
 *
 * Results:
 *	A standard Tcl result.
 *
 * Side effects:
 *	See the user documentation.
 *
 *----------------------------------------------------------------------
 */

static int
WmIconbitmapCmd(
    Tk_Window tkwin,		/* Main window of the application. */
    TkWindow *winPtr,		/* Toplevel to work with */
    Tcl_Interp *interp,		/* Current interpreter. */
    int objc,			/* Number of arguments. */
    Tcl_Obj *const objv[])	/* Argument objects. */
{
    WmInfo *wmPtr = winPtr->wmInfoPtr;
    Pixmap pixmap;
    char *str;
    int len;

    if ((objc != 3) && (objc != 4)) {
	Tcl_WrongNumArgs(interp, 2, objv, "window ?bitmap?");
	return TCL_ERROR;
    }
    if (objc == 3) {
	if (wmPtr->hints.flags & IconPixmapHint) {
	    Tcl_SetObjResult(interp, Tcl_NewStringObj(
		    Tk_NameOfBitmap(winPtr->display,wmPtr->hints.icon_pixmap),
		    -1));
	}
	return TCL_OK;
    }
    str = Tcl_GetStringFromObj(objv[3], &len);
    if (winPtr->window == None) {
	Tk_MakeWindowExist((Tk_Window) winPtr);
    }
    if (!TkMacOSXHostToplevelExists(winPtr)) {
	TkMacOSXMakeRealWindowExist(winPtr);
    }
    if (WmSetAttribute(winPtr, TkMacOSXDrawableWindow(winPtr->window), interp,
	    WMATT_TITLEPATH, objv[3]) == TCL_OK) {
	if (!len) {
	    if (wmPtr->hints.icon_pixmap != None) {
		Tk_FreeBitmap(winPtr->display, wmPtr->hints.icon_pixmap);
		wmPtr->hints.icon_pixmap = None;
	    }
	    wmPtr->hints.flags &= ~IconPixmapHint;
	}
    } else {
	pixmap = Tk_GetBitmap(interp, (Tk_Window) winPtr, Tk_GetUid(str));
	if (pixmap == None) {
	    return TCL_ERROR;
	}
	wmPtr->hints.icon_pixmap = pixmap;
	wmPtr->hints.flags |= IconPixmapHint;
    }
    return TCL_OK;
}

/*
 *----------------------------------------------------------------------
 *
 * WmIconifyCmd --
 *
 *	This procedure is invoked to process the "wm iconify" Tcl command. See
 *	the user documentation for details on what it does.
 *
 * Results:
 *	A standard Tcl result.
 *
 * Side effects:
 *	See the user documentation.
 *
 *----------------------------------------------------------------------
 */

static int
WmIconifyCmd(
    Tk_Window tkwin,		/* Main window of the application. */
    TkWindow *winPtr,		/* Toplevel to work with */
    Tcl_Interp *interp,		/* Current interpreter. */
    int objc,			/* Number of arguments. */
    Tcl_Obj *const objv[])	/* Argument objects. */
{
    WmInfo *wmPtr = winPtr->wmInfoPtr;
    if (objc != 3) {
	Tcl_WrongNumArgs(interp, 2, objv, "window");
	return TCL_ERROR;
    }

    if (Tk_Attributes((Tk_Window) winPtr)->override_redirect) {
	Tcl_SetObjResult(interp, Tcl_ObjPrintf(
		"can't iconify \"%s\": override-redirect flag is set",
		winPtr->pathName));
	Tcl_SetErrorCode(interp, "TK", "WM", "ICONIFY", "OVERRIDE_REDIRECT",
		NULL);
	return TCL_ERROR;
    } else if (wmPtr->master != NULL) {
	Tcl_SetObjResult(interp, Tcl_ObjPrintf(
		"can't iconify \"%s\": it is a transient", winPtr->pathName));
	Tcl_SetErrorCode(interp, "TK", "WM", "ICONIFY", "TRANSIENT", NULL);
	return TCL_ERROR;
    } else if (wmPtr->iconFor != NULL) {
	Tcl_SetObjResult(interp, Tcl_ObjPrintf(
		"can't iconify %s: it is an icon for %s",
		winPtr->pathName, Tk_PathName(wmPtr->iconFor)));
	Tcl_SetErrorCode(interp, "TK", "WM", "ICONIFY", "ICON", NULL);
	return TCL_ERROR;
    } else if (winPtr->flags & TK_EMBEDDED) {
	Tcl_SetObjResult(interp, Tcl_ObjPrintf(
		"can't iconify %s: it is an embedded window",
		winPtr->pathName));
	Tcl_SetErrorCode(interp, "TK", "WM", "ICONIFY", "EMBEDDED", NULL);
	return TCL_ERROR;
    }

    TkpWmSetState(winPtr, IconicState);
    if (wmPtr->icon) {
	Tk_MapWindow((Tk_Window)wmPtr->icon);
    }

    /*
     * If this window has a transient the transient must be withdrawn when
     * the master is iconified.
     */

    for (Transient *transientPtr = wmPtr->transientPtr;
	    transientPtr != NULL; transientPtr = transientPtr->nextPtr) {
	TkWindow *winPtr2 = transientPtr->winPtr;
	TkWindow *masterPtr = (TkWindow *) TkGetTransientMaster(winPtr2);
    	if (masterPtr == winPtr &&
		winPtr2->wmInfoPtr->hints.initial_state != WithdrawnState) {
	    TkpWmSetState(winPtr2, WithdrawnState);
	    transientPtr->flags |= WITHDRAWN_BY_MASTER;
	}
    }

    return TCL_OK;
}

/*
 *----------------------------------------------------------------------
 *
 * WmIconmaskCmd --
 *
 *	This procedure is invoked to process the "wm iconmask" Tcl command.
 *	See the user documentation for details on what it does.
 *
 * Results:
 *	A standard Tcl result.
 *
 * Side effects:
 *	See the user documentation.
 *
 *----------------------------------------------------------------------
 */

static int
WmIconmaskCmd(
    Tk_Window tkwin,		/* Main window of the application. */
    TkWindow *winPtr,		/* Toplevel to work with */
    Tcl_Interp *interp,		/* Current interpreter. */
    int objc,			/* Number of arguments. */
    Tcl_Obj *const objv[])	/* Argument objects. */
{
    WmInfo *wmPtr = winPtr->wmInfoPtr;
    Pixmap pixmap;
    char *argv3;

    if ((objc != 3) && (objc != 4)) {
	Tcl_WrongNumArgs(interp, 2, objv, "window ?bitmap?");
	return TCL_ERROR;
    }

    if (objc == 3) {
	if (wmPtr->hints.flags & IconMaskHint) {
	    Tcl_SetObjResult(interp, Tcl_NewStringObj(
		    Tk_NameOfBitmap(winPtr->display, wmPtr->hints.icon_mask),
		    -1));
	}
	return TCL_OK;
    }

    argv3 = Tcl_GetString(objv[3]);
    if (*argv3 == '\0') {
	if (wmPtr->hints.icon_mask != None) {
	    Tk_FreeBitmap(winPtr->display, wmPtr->hints.icon_mask);
	}
	wmPtr->hints.flags &= ~IconMaskHint;
    } else {
	pixmap = Tk_GetBitmap(interp, tkwin, argv3);
	if (pixmap == None) {
	    return TCL_ERROR;
	}
	wmPtr->hints.icon_mask = pixmap;
	wmPtr->hints.flags |= IconMaskHint;
    }
    return TCL_OK;
}

/*
 *----------------------------------------------------------------------
 *
 * WmIconnameCmd --
 *
 *	This procedure is invoked to process the "wm iconname" Tcl command.
 *	See the user documentation for details on what it does.
 *
 * Results:
 *	A standard Tcl result.
 *
 * Side effects:
 *	See the user documentation.
 *
 *----------------------------------------------------------------------
 */

static int
WmIconnameCmd(
    Tk_Window tkwin,		/* Main window of the application. */
    TkWindow *winPtr,		/* Toplevel to work with */
    Tcl_Interp *interp,		/* Current interpreter. */
    int objc,			/* Number of arguments. */
    Tcl_Obj *const objv[])	/* Argument objects. */
{
    WmInfo *wmPtr = winPtr->wmInfoPtr;
    const char *argv3;
    int length;

    if (objc > 4) {
	Tcl_WrongNumArgs(interp, 2, objv, "window ?newName?");
	return TCL_ERROR;
    }
    if (objc == 3) {
	if (wmPtr->iconName != NULL) {
	    Tcl_SetObjResult(interp, Tcl_NewStringObj(wmPtr->iconName, -1));
	}
	return TCL_OK;
    }

    if (wmPtr->iconName != NULL) {
	ckfree(wmPtr->iconName);
    }
    argv3 = Tcl_GetStringFromObj(objv[3], &length);
    wmPtr->iconName = ckalloc(length + 1);
    strcpy(wmPtr->iconName, argv3);
    if (!(wmPtr->flags & WM_NEVER_MAPPED)) {
	XSetIconName(winPtr->display, winPtr->window, wmPtr->iconName);
    }
    return TCL_OK;
}

/*
 *----------------------------------------------------------------------
 *
 * WmIconphotoCmd --
 *
 *	This procedure is invoked to process the "wm iconphoto" Tcl command.
 *	See the user documentation for details on what it does.
 *
 * Results:
 *	A standard Tcl result.
 *
 * Side effects:
 *	See the user documentation.
 *
 *
 *----------------------------------------------------------------------
 */

static int
WmIconphotoCmd(
    Tk_Window tkwin,		/* Main window of the application. */
    TkWindow *winPtr,		/* Toplevel to work with */
    Tcl_Interp *interp,		/* Current interpreter. */
    int objc,			/* Number of arguments. */
    Tcl_Obj *const objv[])	/* Argument objects. */
{
    Tk_Image tk_icon;
    int width, height, isDefault = 0;
    NSImage *newIcon = NULL;

    if (objc < 4) {
	Tcl_WrongNumArgs(interp, 2, objv,
			 "window ?-default? image1 ?image2 ...?");
	return TCL_ERROR;
    }

    /*
     * Parse args.
     */

    if (strcmp(Tcl_GetString(objv[3]), "-default") == 0) {
	isDefault = 1;
	if (objc == 4) {
	    Tcl_WrongNumArgs(interp, 2, objv,
		    "window ?-default? image1 ?image2 ...?");
	    return TCL_ERROR;
	}
    }

    /*
     * Get icon name. We only use the first icon name because macOS does not
     * support multiple images in Tk photos.
     */

    char *icon;
    if (strcmp(Tcl_GetString(objv[3]), "-default") == 0) {
	icon = Tcl_GetString(objv[4]);
    } else {
	icon = Tcl_GetString(objv[3]);
    }

    /*
     * Get image and convert to NSImage that can be displayed as icon.
     */

    tk_icon = Tk_GetImage(interp, tkwin, icon, NULL, NULL);
    if (tk_icon == NULL) {
    	Tcl_SetObjResult(interp, Tcl_ObjPrintf(
	      "can't use \"%s\" as iconphoto: not a photo image",
	      icon));
	Tcl_SetErrorCode(interp, "TK", "WM", "ICONPHOTO", "PHOTO", NULL);
	return TCL_ERROR;
    }

    Tk_SizeOfImage(tk_icon, &width, &height);
    if (width != 0 && height != 0) {
	newIcon = TkMacOSXGetNSImageWithTkImage(winPtr->display, tk_icon,
						width, height);
    }
    Tk_FreeImage(tk_icon);
    if (newIcon == NULL) {
	Tcl_SetObjResult(interp, Tcl_ObjPrintf(
	    "failed to create an iconphoto with image \"%s\"", icon));
	Tcl_SetErrorCode(interp, "TK", "WM", "ICONPHOTO", "IMAGE", NULL);
	return TCL_ERROR;
    }
    [NSApp setApplicationIconImage: newIcon];
    return TCL_OK;
}

/*
 *----------------------------------------------------------------------
 *
 * WmIconpositionCmd --
 *
 *	This procedure is invoked to process the "wm iconposition" Tcl
 *	command. See the user documentation for details on what it does.
 *
 * Results:
 *	A standard Tcl result.
 *
 * Side effects:
 *	See the user documentation.
 *
 *----------------------------------------------------------------------
 */

static int
WmIconpositionCmd(
    Tk_Window tkwin,		/* Main window of the application. */
    TkWindow *winPtr,		/* Toplevel to work with */
    Tcl_Interp *interp,		/* Current interpreter. */
    int objc,			/* Number of arguments. */
    Tcl_Obj *const objv[])	/* Argument objects. */
{
    WmInfo *wmPtr = winPtr->wmInfoPtr;
    int x, y;

    if ((objc != 3) && (objc != 5)) {
	Tcl_WrongNumArgs(interp, 2, objv, "window ?x y?");
	return TCL_ERROR;
    }

    if (objc == 3) {
	if (wmPtr->hints.flags & IconPositionHint) {
	    Tcl_Obj *results[2];

	    results[0] = Tcl_NewWideIntObj(wmPtr->hints.icon_x);
	    results[1] = Tcl_NewWideIntObj(wmPtr->hints.icon_y);
	    Tcl_SetObjResult(interp, Tcl_NewListObj(2, results));
	}
	return TCL_OK;
    }

    if (*Tcl_GetString(objv[3]) == '\0') {
	wmPtr->hints.flags &= ~IconPositionHint;
    } else {
	if ((Tcl_GetIntFromObj(interp, objv[3], &x) != TCL_OK)
		|| (Tcl_GetIntFromObj(interp, objv[4], &y) != TCL_OK)) {
	    return TCL_ERROR;
	}
	wmPtr->hints.icon_x = x;
	wmPtr->hints.icon_y = y;
	wmPtr->hints.flags |= IconPositionHint;
    }
    return TCL_OK;
}

/*
 *----------------------------------------------------------------------
 *
 * WmIconwindowCmd --
 *
 *	This procedure is invoked to process the "wm iconwindow" Tcl command.
 *	See the user documentation for details on what it does.
 *
 * Results:
 *	A standard Tcl result.
 *
 * Side effects:
 *	See the user documentation.
 *
 *----------------------------------------------------------------------
 */

static int
WmIconwindowCmd(
    Tk_Window tkwin,		/* Main window of the application. */
    TkWindow *winPtr,		/* Toplevel to work with */
    Tcl_Interp *interp,		/* Current interpreter. */
    int objc,			/* Number of arguments. */
    Tcl_Obj *const objv[])	/* Argument objects. */
{
    WmInfo *wmPtr = winPtr->wmInfoPtr;
    Tk_Window tkwin2;
    WmInfo *wmPtr2;

    if ((objc != 3) && (objc != 4)) {
	Tcl_WrongNumArgs(interp, 2, objv, "window ?pathName?");
	return TCL_ERROR;
    }

    if (objc == 3) {
	if (wmPtr->icon != NULL) {
	    Tcl_SetObjResult(interp, TkNewWindowObj(wmPtr->icon));
	}
	return TCL_OK;
    }

    if (*Tcl_GetString(objv[3]) == '\0') {
	wmPtr->hints.flags &= ~IconWindowHint;
	if (wmPtr->icon != NULL) {
	    wmPtr2 = ((TkWindow *) wmPtr->icon)->wmInfoPtr;
	    wmPtr2->iconFor = NULL;
	    wmPtr2->hints.initial_state = WithdrawnState;
	}
	wmPtr->icon = NULL;
    } else {
	if (TkGetWindowFromObj(interp, tkwin, objv[3], &tkwin2) != TCL_OK) {
	    return TCL_ERROR;
	}
	if (!Tk_IsTopLevel(tkwin2)) {
	    Tcl_SetObjResult(interp, Tcl_ObjPrintf(
		    "can't use %s as icon window: not at top level",
		    Tk_PathName(tkwin2)));
	    Tcl_SetErrorCode(interp, "TK", "WM", "ICONWINDOW", "TOPLEVEL",
		    NULL);
	    return TCL_ERROR;
	}
	wmPtr2 = ((TkWindow *) tkwin2)->wmInfoPtr;
	if (wmPtr2->iconFor != NULL) {
	    Tcl_SetObjResult(interp, Tcl_ObjPrintf(
		    "%s is already an icon for %s",
		    Tcl_GetString(objv[3]), Tk_PathName(wmPtr2->iconFor)));
	    Tcl_SetErrorCode(interp, "TK", "WM", "ICONWINDOW", "ICON", NULL);
	    return TCL_ERROR;
	}
	if (wmPtr->icon != NULL) {
	    TkWindow *oldIcon = (TkWindow *)wmPtr->icon;
	    WmInfo *wmPtr3 = oldIcon->wmInfoPtr;
	    NSWindow *win = TkMacOSXDrawableWindow(oldIcon->window);

	    /*
	     * The old icon should be withdrawn.
	     */

	    TkpWmSetState(oldIcon, WithdrawnState);
	    [win orderOut:nil];
    	    [win setExcludedFromWindowsMenu:YES];
	    wmPtr3->iconFor = NULL;
	}
	Tk_MakeWindowExist(tkwin2);
	wmPtr->hints.icon_window = Tk_WindowId(tkwin2);
	wmPtr->hints.flags |= IconWindowHint;
	wmPtr->icon = tkwin2;
	wmPtr2->iconFor = (Tk_Window) winPtr;
	if (!(wmPtr2->flags & WM_NEVER_MAPPED)) {
	    /*
	     * If the window is in normal or zoomed state, the icon should be
	     * unmapped.
	     */

	    if (wmPtr->hints.initial_state == NormalState ||
		    wmPtr->hints.initial_state == ZoomState) {
		Tk_UnmapWindow(tkwin2);
	    }
	}
    }
    return TCL_OK;
}

/*
 *----------------------------------------------------------------------
 *
 * WmManageCmd --
 *
 *	This procedure is invoked to process the "wm manage" Tcl command. See
 *	the user documentation for details on what it does.
 *
 * Results:
 *	A standard Tcl result.
 *
 * Side effects:
 *	See the user documentation.
 *
 *----------------------------------------------------------------------
 */

static int
WmManageCmd(
    Tk_Window tkwin,		/* Main window of the application. */
    TkWindow *winPtr,           /* Toplevel or Frame to work with */
    Tcl_Interp *interp,		/* Current interpreter. */
    int objc,			/* Number of arguments. */
    Tcl_Obj *const objv[])	/* Argument objects. */
{
    Tk_Window frameWin = (Tk_Window) winPtr;
    WmInfo *wmPtr = winPtr->wmInfoPtr;

    if (!Tk_IsTopLevel(frameWin)) {
	MacDrawable *macWin = (MacDrawable *) winPtr->window;

	if (!Tk_IsManageable(frameWin)) {
	    Tcl_SetObjResult(interp, Tcl_ObjPrintf(
		    "window \"%s\" is not manageable: must be a"
		    " frame, labelframe or toplevel",
		    Tk_PathName(frameWin)));
	    Tcl_SetErrorCode(interp, "TK", "WM", "MANAGE", NULL);
	    return TCL_ERROR;
	}
	TkFocusSplit(winPtr);
	Tk_UnmapWindow(frameWin);
	if (wmPtr == NULL) {
	    TkWmNewWindow(winPtr);
	    if (winPtr->window == None) {
		Tk_MakeWindowExist((Tk_Window) winPtr);
		macWin = (MacDrawable *) winPtr->window;
	    }
	}
	wmPtr = winPtr->wmInfoPtr;
	winPtr->flags &= ~TK_MAPPED;
	macWin->toplevel->referenceCount--;
	macWin->toplevel = macWin;
	macWin->toplevel->referenceCount++;
	RemapWindows(winPtr, macWin);
	winPtr->flags |=
		(TK_TOP_HIERARCHY|TK_TOP_LEVEL|TK_HAS_WRAPPER|TK_WIN_MANAGED);
	TkMapTopFrame(frameWin);
	TkWmMapWindow(winPtr);
    } else if (Tk_IsTopLevel(frameWin)) {
	/* Already managed by wm - ignore it */
    }
    return TCL_OK;
}

/*
 *----------------------------------------------------------------------
 *
 * WmMaxsizeCmd --
 *
 *	This procedure is invoked to process the "wm maxsize" Tcl command. See
 *	the user documentation for details on what it does.
 *
 * Results:
 *	A standard Tcl result.
 *
 * Side effects:
 *	See the user documentation.
 *
 *----------------------------------------------------------------------
 */

static int
WmMaxsizeCmd(
    Tk_Window tkwin,		/* Main window of the application. */
    TkWindow *winPtr,		/* Toplevel to work with */
    Tcl_Interp *interp,		/* Current interpreter. */
    int objc,			/* Number of arguments. */
    Tcl_Obj *const objv[])	/* Argument objects. */
{
    WmInfo *wmPtr = winPtr->wmInfoPtr;
    int width, height;

    if ((objc != 3) && (objc != 5)) {
	Tcl_WrongNumArgs(interp, 2, objv, "window ?width height?");
	return TCL_ERROR;
    }

    if (objc == 3) {
	Tcl_Obj *results[2];

	GetMaxSize(winPtr, &width, &height);
	results[0] = Tcl_NewWideIntObj(width);
	results[1] = Tcl_NewWideIntObj(height);
	Tcl_SetObjResult(interp, Tcl_NewListObj(2, results));
	return TCL_OK;
    }

    if ((Tcl_GetIntFromObj(interp, objv[3], &width) != TCL_OK)
	    || (Tcl_GetIntFromObj(interp, objv[4], &height) != TCL_OK)) {
	return TCL_ERROR;
    }
    wmPtr->maxWidth = width;
    wmPtr->maxHeight = height;
    wmPtr->flags |= WM_UPDATE_SIZE_HINTS;
    WmUpdateGeom(wmPtr, winPtr);
    return TCL_OK;
}

/*
 *----------------------------------------------------------------------
 *
 * WmMinsizeCmd --
 *
 *	This procedure is invoked to process the "wm minsize" Tcl command. See
 *	the user documentation for details on what it does.
 *
 * Results:
 *	A standard Tcl result.
 *
 * Side effects:
 *	See the user documentation.
 *
 *----------------------------------------------------------------------
 */

static int
WmMinsizeCmd(
    Tk_Window tkwin,		/* Main window of the application. */
    TkWindow *winPtr,		/* Toplevel to work with */
    Tcl_Interp *interp,		/* Current interpreter. */
    int objc,			/* Number of arguments. */
    Tcl_Obj *const objv[])	/* Argument objects. */
{
    WmInfo *wmPtr = winPtr->wmInfoPtr;
    int width, height;

    if ((objc != 3) && (objc != 5)) {
	Tcl_WrongNumArgs(interp, 2, objv, "window ?width height?");
	return TCL_ERROR;
    }

    if (objc == 3) {
	Tcl_Obj *results[2];

	GetMinSize(winPtr, &width, &height);
	results[0] = Tcl_NewWideIntObj(width);
	results[1] = Tcl_NewWideIntObj(height);
	Tcl_SetObjResult(interp, Tcl_NewListObj(2, results));
	return TCL_OK;
    }

    if ((Tcl_GetIntFromObj(interp, objv[3], &width) != TCL_OK)
	    || (Tcl_GetIntFromObj(interp, objv[4], &height) != TCL_OK)) {
	return TCL_ERROR;
    }
    wmPtr->minWidth = width;
    wmPtr->minHeight = height;
    wmPtr->flags |= WM_UPDATE_SIZE_HINTS;
    WmUpdateGeom(wmPtr, winPtr);
    return TCL_OK;
}

/*
 *----------------------------------------------------------------------
 *
 * WmOverrideredirectCmd --
 *
 *	This procedure is invoked to process the "wm overrideredirect" Tcl
 *	command. See the user documentation for details on what it does.
 *
 * Results:
 *	A standard Tcl result.
 *
 * Side effects:
 *	See the user documentation.
 *
 *----------------------------------------------------------------------
 */

static int
WmOverrideredirectCmd(
    Tk_Window tkwin,		/* Main window of the application. */
    TkWindow *winPtr,		/* Toplevel to work with */
    Tcl_Interp *interp,		/* Current interpreter. */
    int objc,			/* Number of arguments. */
    Tcl_Obj *const objv[])	/* Argument objects. */
{
    int flag;
    XSetWindowAttributes atts;
    TKWindow *win = (TKWindow *)TkMacOSXDrawableWindow(winPtr->window);

    if ((objc != 3) && (objc != 4)) {
	Tcl_WrongNumArgs(interp, 2, objv, "window ?boolean?");
	return TCL_ERROR;
    }

    if (objc == 3) {
	Tcl_SetObjResult(interp, Tcl_NewWideIntObj(
		Tk_Attributes((Tk_Window) winPtr)->override_redirect != 0));
	return TCL_OK;
    }

    if (Tcl_GetBooleanFromObj(interp, objv[3], &flag) != TCL_OK) {
	return TCL_ERROR;
    }
    atts.override_redirect = flag ? True : False;
    Tk_ChangeWindowAttributes((Tk_Window) winPtr, CWOverrideRedirect, &atts);
    ApplyMasterOverrideChanges(winPtr, win);
    return TCL_OK;
}

/*
 *----------------------------------------------------------------------
 *
 * WmPositionfromCmd --
 *
 *	This procedure is invoked to process the "wm positionfrom" Tcl
 *	command. See the user documentation for details on what it does.
 *
 * Results:
 *	A standard Tcl result.
 *
 * Side effects:
 *	See the user documentation.
 *
 *----------------------------------------------------------------------
 */

static int
WmPositionfromCmd(
    Tk_Window tkwin,		/* Main window of the application. */
    TkWindow *winPtr,		/* Toplevel to work with */
    Tcl_Interp *interp,		/* Current interpreter. */
    int objc,			/* Number of arguments. */
    Tcl_Obj *const objv[])	/* Argument objects. */
{
    WmInfo *wmPtr = winPtr->wmInfoPtr;
    static const char *const optionStrings[] = {
	"program", "user", NULL };
    enum options {
	OPT_PROGRAM, OPT_USER };
    int index;

    if ((objc != 3) && (objc != 4)) {
	Tcl_WrongNumArgs(interp, 2, objv, "window ?user/program?");
	return TCL_ERROR;
    }

    if (objc == 3) {
	if (wmPtr->sizeHintsFlags & USPosition) {
	    Tcl_SetObjResult(interp, Tcl_NewStringObj("user", -1));
	} else if (wmPtr->sizeHintsFlags & PPosition) {
	    Tcl_SetObjResult(interp, Tcl_NewStringObj("program", -1));
	}
	return TCL_OK;
    }

    if (*Tcl_GetString(objv[3]) == '\0') {
	wmPtr->sizeHintsFlags &= ~(USPosition|PPosition);
    } else {
	if (Tcl_GetIndexFromObjStruct(interp, objv[3], optionStrings,
		sizeof(char *), "argument", 0, &index) != TCL_OK) {
	    return TCL_ERROR;
	}
	if (index == OPT_USER) {
	    wmPtr->sizeHintsFlags &= ~PPosition;
	    wmPtr->sizeHintsFlags |= USPosition;
	} else {
	    wmPtr->sizeHintsFlags &= ~USPosition;
	    wmPtr->sizeHintsFlags |= PPosition;
	}
    }
    wmPtr->flags |= WM_UPDATE_SIZE_HINTS;
    WmUpdateGeom(wmPtr, winPtr);
    return TCL_OK;
}

/*
 *----------------------------------------------------------------------
 *
 * WmProtocolCmd --
 *
 *	This procedure is invoked to process the "wm protocol" Tcl command.
 *	See the user documentation for details on what it does.
 *
 * Results:
 *	A standard Tcl result.
 *
 * Side effects:
 *	See the user documentation.
 *
 *----------------------------------------------------------------------
 */

static int
WmProtocolCmd(
    Tk_Window tkwin,		/* Main window of the application. */
    TkWindow *winPtr,		/* Toplevel to work with */
    Tcl_Interp *interp,		/* Current interpreter. */
    int objc,			/* Number of arguments. */
    Tcl_Obj *const objv[])	/* Argument objects. */
{
    WmInfo *wmPtr = winPtr->wmInfoPtr;
    ProtocolHandler *protPtr, *prevPtr;
    Atom protocol;
    char *cmd;
    int cmdLength;
    Tcl_Obj *resultObj;

    if ((objc < 3) || (objc > 5)) {
	Tcl_WrongNumArgs(interp, 2, objv, "window ?name? ?command?");
	return TCL_ERROR;
    }

    if (objc == 3) {
	/*
	 * Return a list of all defined protocols for the window.
	 */

	resultObj = Tcl_NewObj();
	for (protPtr = wmPtr->protPtr; protPtr != NULL;
		protPtr = protPtr->nextPtr) {
	    Tcl_ListObjAppendElement(NULL, resultObj, Tcl_NewStringObj(
		    Tk_GetAtomName((Tk_Window)winPtr, protPtr->protocol),-1));
	}
	Tcl_SetObjResult(interp, resultObj);
	return TCL_OK;
    }

    protocol = Tk_InternAtom((Tk_Window) winPtr, Tcl_GetString(objv[3]));
    if (objc == 4) {
	/*
	 * Return the command to handle a given protocol.
	 */

	for (protPtr = wmPtr->protPtr; protPtr != NULL;
		protPtr = protPtr->nextPtr) {
	    if (protPtr->protocol == protocol) {
		Tcl_SetObjResult(interp,
			Tcl_NewStringObj(protPtr->command, -1));
		return TCL_OK;
	    }
	}
	return TCL_OK;
    }

    /*
     * Delete any current protocol handler, then create a new one with the
     * specified command, unless the command is empty.
     */

    for (protPtr = wmPtr->protPtr, prevPtr = NULL; protPtr != NULL;
	    prevPtr = protPtr, protPtr = protPtr->nextPtr) {
	if (protPtr->protocol == protocol) {
	    if (prevPtr == NULL) {
		wmPtr->protPtr = protPtr->nextPtr;
	    } else {
		prevPtr->nextPtr = protPtr->nextPtr;
	    }
	    if (protPtr->command)
		ckfree(protPtr->command);
	    Tcl_EventuallyFree(protPtr, TCL_DYNAMIC);
	    break;
	}
    }
    cmd = Tcl_GetStringFromObj(objv[4], &cmdLength);
    if (cmdLength > 0) {
	protPtr = ckalloc(sizeof(ProtocolHandler));
	protPtr->protocol = protocol;
	protPtr->nextPtr = wmPtr->protPtr;
	wmPtr->protPtr = protPtr;
	protPtr->interp = interp;
	protPtr->command = ckalloc(cmdLength+1);
	strcpy(protPtr->command, cmd);
    }
    return TCL_OK;
}

/*
 *----------------------------------------------------------------------
 *
 * WmResizableCmd --
 *
 *	This procedure is invoked to process the "wm resizable" Tcl command.
 *	See the user documentation for details on what it does.
 *
 * Results:
 *	A standard Tcl result.
 *
 * Side effects:
 *	See the user documentation.
 *
 *----------------------------------------------------------------------
 */

static int
WmResizableCmd(
    Tk_Window tkwin,		/* Main window of the application. */
    TkWindow *winPtr,		/* Toplevel to work with */
    Tcl_Interp *interp,		/* Current interpreter. */
    int objc,			/* Number of arguments. */
    Tcl_Obj *const objv[])	/* Argument objects. */
{
    WmInfo *wmPtr = winPtr->wmInfoPtr;
    int width, height;
    UInt64 oldAttributes = wmPtr->attributes;
    int oldFlags = wmPtr->flags;

    if ((objc != 3) && (objc != 5)) {
	Tcl_WrongNumArgs(interp, 2, objv, "window ?width height?");
	return TCL_ERROR;
    }

    if (objc == 3) {
	Tcl_Obj *results[2];

	results[0] = Tcl_NewWideIntObj(
		(wmPtr->flags & WM_WIDTH_NOT_RESIZABLE) == 0);
	results[1] = Tcl_NewWideIntObj(
		(wmPtr->flags & WM_HEIGHT_NOT_RESIZABLE) == 0);
	Tcl_SetObjResult(interp, Tcl_NewListObj(2, results));
	return TCL_OK;
    }

    if ((Tcl_GetBooleanFromObj(interp, objv[3], &width) != TCL_OK)
	    || (Tcl_GetBooleanFromObj(interp, objv[4], &height) != TCL_OK)) {
	return TCL_ERROR;
    }
    if (width) {
	wmPtr->flags &= ~WM_WIDTH_NOT_RESIZABLE;
	wmPtr->attributes |= kWindowHorizontalZoomAttribute;
    } else {
	wmPtr->flags |= WM_WIDTH_NOT_RESIZABLE;
	wmPtr->attributes &= ~kWindowHorizontalZoomAttribute;
    }
    if (height) {
	wmPtr->flags &= ~WM_HEIGHT_NOT_RESIZABLE;
	wmPtr->attributes |= kWindowVerticalZoomAttribute;
    } else {
	wmPtr->flags |= WM_HEIGHT_NOT_RESIZABLE;
	wmPtr->attributes &= ~kWindowVerticalZoomAttribute;
    }
    if (width || height) {
	wmPtr->attributes |= kWindowResizableAttribute;
    } else {
	wmPtr->attributes &= ~kWindowResizableAttribute;
    }
    wmPtr->flags |= WM_UPDATE_SIZE_HINTS;
    if (wmPtr->scrollWinPtr != NULL) {
	TkScrollbarEventuallyRedraw((TkScrollbar *)
		wmPtr->scrollWinPtr->instanceData);
    }
    WmUpdateGeom(wmPtr, winPtr);
    ApplyWindowAttributeFlagChanges(winPtr, NULL, oldAttributes, oldFlags, 1,0);
    return TCL_OK;
}

/*
 *----------------------------------------------------------------------
 *
 * WmSizefromCmd --
 *
 *	This procedure is invoked to process the "wm sizefrom" Tcl command.
 *	See the user documentation for details on what it does.
 *
 * Results:
 *	A standard Tcl result.
 *
 * Side effects:
 *	See the user documentation.
 *
 *----------------------------------------------------------------------
 */

static int
WmSizefromCmd(
    Tk_Window tkwin,		/* Main window of the application. */
    TkWindow *winPtr,		/* Toplevel to work with */
    Tcl_Interp *interp,		/* Current interpreter. */
    int objc,			/* Number of arguments. */
    Tcl_Obj *const objv[])	/* Argument objects. */
{
    WmInfo *wmPtr = winPtr->wmInfoPtr;
    static const char *const optionStrings[] = {
	"program", "user", NULL };
    enum options {
	OPT_PROGRAM, OPT_USER };
    int index;

    if ((objc != 3) && (objc != 4)) {
	Tcl_WrongNumArgs(interp, 2, objv, "window ?user|program?");
	return TCL_ERROR;
    }

    if (objc == 3) {
	if (wmPtr->sizeHintsFlags & USSize) {
	    Tcl_SetObjResult(interp, Tcl_NewStringObj("user", -1));
	} else if (wmPtr->sizeHintsFlags & PSize) {
	    Tcl_SetObjResult(interp, Tcl_NewStringObj("program", -1));
	}
	return TCL_OK;
    }

    if (*Tcl_GetString(objv[3]) == '\0') {
	wmPtr->sizeHintsFlags &= ~(USSize|PSize);
    } else {
	if (Tcl_GetIndexFromObjStruct(interp, objv[3], optionStrings,
		sizeof(char *), "argument", 0, &index) != TCL_OK) {
	    return TCL_ERROR;
	}
	if (index == OPT_USER) {
	    wmPtr->sizeHintsFlags &= ~PSize;
	    wmPtr->sizeHintsFlags |= USSize;
	} else { /* OPT_PROGRAM */
	    wmPtr->sizeHintsFlags &= ~USSize;
	    wmPtr->sizeHintsFlags |= PSize;
	}
    }
    wmPtr->flags |= WM_UPDATE_SIZE_HINTS;
    WmUpdateGeom(wmPtr, winPtr);
    return TCL_OK;
}

/*
 *----------------------------------------------------------------------
 *
 * WmStackorderCmd --
 *
 *	This procedure is invoked to process the "wm stackorder" Tcl command.
 *	See the user documentation for details on what it does.
 *
 * Results:
 *	A standard Tcl result.
 *
 * Side effects:
 *	See the user documentation.
 *
 *----------------------------------------------------------------------
 */

static int
WmStackorderCmd(
    Tk_Window tkwin,		/* Main window of the application. */
    TkWindow *winPtr,		/* Toplevel to work with */
    Tcl_Interp *interp,		/* Current interpreter. */
    int objc,			/* Number of arguments. */
    Tcl_Obj *const objv[])	/* Argument objects. */
{
    TkWindow **windows, **windowPtr;
    static const char *const optionStrings[] = {
	"isabove", "isbelow", NULL
    };
    enum options {
	OPT_ISABOVE, OPT_ISBELOW
    };
    Tcl_Obj *resultObj;
    int index;

    if ((objc != 3) && (objc != 5)) {
	Tcl_WrongNumArgs(interp, 2, objv, "window ?isabove|isbelow window?");
	return TCL_ERROR;
    }

    if (objc == 3) {
	windows = TkWmStackorderToplevel(winPtr);
	if (windows != NULL) {
	    resultObj = Tcl_NewObj();
	    for (windowPtr = windows; *windowPtr ; windowPtr++) {
		Tcl_ListObjAppendElement(NULL, resultObj,
		    TkNewWindowObj((Tk_Window) *windowPtr));
	    }
	    Tcl_SetObjResult(interp, resultObj);
	    ckfree(windows);
	    return TCL_OK;
	} else {
	    return TCL_ERROR;
	}
    } else {
	TkWindow *winPtr2;
	int index1 = -1, index2 = -1, result;

	if (TkGetWindowFromObj(interp, tkwin, objv[4], (Tk_Window *) &winPtr2)
		!= TCL_OK) {
	    return TCL_ERROR;
	}

	if (!Tk_IsTopLevel(winPtr2)) {
	    Tcl_SetObjResult(interp, Tcl_ObjPrintf(
		    "window \"%s\" isn't a top-level window",
		    winPtr2->pathName));
	    Tcl_SetErrorCode(interp, "TK", "WM", "STACK", "TOPLEVEL", NULL);
	    return TCL_ERROR;
	}

	if (!Tk_IsMapped(winPtr)) {
	    Tcl_SetObjResult(interp, Tcl_ObjPrintf(
		    "window \"%s\" isn't mapped", winPtr->pathName));
	    Tcl_SetErrorCode(interp, "TK", "WM", "STACK", "MAPPED", NULL);
	    return TCL_ERROR;
	} else if (!Tk_IsMapped(winPtr2)) {
	    Tcl_SetObjResult(interp, Tcl_ObjPrintf(
		    "window \"%s\" isn't mapped", winPtr2->pathName));
	    Tcl_SetErrorCode(interp, "TK", "WM", "STACK", "MAPPED", NULL);
	    return TCL_ERROR;
	}

	/*
	 * Lookup stacking order of all toplevels that are children of "." and
	 * find the position of winPtr and winPtr2 in the stacking order.
	 */

	windows = TkWmStackorderToplevel(winPtr->mainPtr->winPtr);
	if (windows == NULL) {
	    Tcl_SetObjResult(interp, Tcl_NewStringObj(
		    "TkWmStackorderToplevel failed", -1));
	    Tcl_SetErrorCode(interp, "TK", "WM", "STACK", "FAIL", NULL);
	    return TCL_ERROR;
	}

	for (windowPtr = windows; *windowPtr ; windowPtr++) {
	    if (*windowPtr == winPtr) {
		index1 = windowPtr - windows;
	    }
	    if (*windowPtr == winPtr2) {
		index2 = windowPtr - windows;
	    }
	}
	if (index1 == -1) {
	    Tcl_Panic("winPtr window not found");
	} else if (index2 == -1) {
	    Tcl_Panic("winPtr2 window not found");
	}

	ckfree(windows);

	if (Tcl_GetIndexFromObjStruct(interp, objv[3], optionStrings,
		sizeof(char *), "argument", 0, &index) != TCL_OK) {
	    return TCL_ERROR;
	}
	if (index == OPT_ISABOVE) {
	    result = index1 > index2;
	} else { /* OPT_ISBELOW */
	    result = index1 < index2;
	}
	Tcl_SetObjResult(interp, Tcl_NewWideIntObj(result != 0));
	return TCL_OK;
    }
}

/*
 *----------------------------------------------------------------------
 *
 * WmStateCmd --
 *
 *	This procedure is invoked to process the "wm state" Tcl command. See
 *	the user documentation for details on what it does.
 *
 * Results:
 *	A standard Tcl result.
 *
 * Side effects:
 *	See the user documentation.
 *
 *----------------------------------------------------------------------
 */

static int
WmStateCmd(
    Tk_Window tkwin,		/* Main window of the application. */
    TkWindow *winPtr,		/* Toplevel to work with */
    Tcl_Interp *interp,		/* Current interpreter. */
    int objc,			/* Number of arguments. */
    Tcl_Obj *const objv[])	/* Argument objects. */
{
    WmInfo *wmPtr = winPtr->wmInfoPtr;
    static const char *const optionStrings[] = {
	"normal", "iconic", "withdrawn", "zoomed", NULL };
    enum options {
	OPT_NORMAL, OPT_ICONIC, OPT_WITHDRAWN, OPT_ZOOMED };
    int index;

    if ((objc < 3) || (objc > 4)) {
	Tcl_WrongNumArgs(interp, 2, objv, "window ?state?");
	return TCL_ERROR;
    }

    if (objc == 4) {
	if (wmPtr->iconFor != NULL) {
	    Tcl_SetObjResult(interp, Tcl_ObjPrintf(
		    "can't change state of %s: it is an icon for %s",
		    Tcl_GetString(objv[2]), Tk_PathName(wmPtr->iconFor)));
	    Tcl_SetErrorCode(interp, "TK", "WM", "STATE", "ICON", NULL);
	    return TCL_ERROR;
	}
	if (winPtr->flags & TK_EMBEDDED) {
	    Tcl_SetObjResult(interp, Tcl_ObjPrintf(
		    "can't change state of %s: it is an embedded window",
		    winPtr->pathName));
	    Tcl_SetErrorCode(interp, "TK", "WM", "STATE", "EMBEDDED", NULL);
	    return TCL_ERROR;
	}

	if (Tcl_GetIndexFromObjStruct(interp, objv[3], optionStrings,
		sizeof(char *), "argument", 0, &index) != TCL_OK) {
	    return TCL_ERROR;
	}

	switch (index) {
	case OPT_NORMAL:
	    TkpWmSetState(winPtr, NormalState);

	    /*
	     * This varies from 'wm deiconify' because it does not force the
	     * window to be raised and receive focus
	     */

	    break;
	case OPT_ICONIC:
	    if (Tk_Attributes((Tk_Window) winPtr)->override_redirect) {
		Tcl_SetObjResult(interp, Tcl_ObjPrintf(
			"can't iconify \"%s\": override-redirect flag is set",
			winPtr->pathName));
		Tcl_SetErrorCode(interp, "TK", "WM", "STATE",
			"OVERRIDE_REDIRECT", NULL);
		return TCL_ERROR;
	    }
	    if (wmPtr->master != NULL) {
		Tcl_SetObjResult(interp, Tcl_ObjPrintf(
			"can't iconify \"%s\": it is a transient",
			winPtr->pathName));
		Tcl_SetErrorCode(interp, "TK", "WM", "STATE", "TRANSIENT",
			NULL);
		return TCL_ERROR;
	    }
	    TkpWmSetState(winPtr, IconicState);
	    break;
	case OPT_WITHDRAWN:
	    TkpWmSetState(winPtr, WithdrawnState);
	    break;
	default: /* OPT_ZOOMED */
	    TkpWmSetState(winPtr, ZoomState);
	    break;
	}
    } else if (wmPtr->iconFor != NULL) {
	Tcl_SetObjResult(interp, Tcl_NewStringObj("icon", -1));
    } else {
	if (wmPtr->hints.initial_state == NormalState ||
		wmPtr->hints.initial_state == ZoomState) {
	    wmPtr->hints.initial_state = (TkMacOSXIsWindowZoomed(winPtr) ?
		    ZoomState : NormalState);
	}
	switch (wmPtr->hints.initial_state) {
	case NormalState:
	    Tcl_SetObjResult(interp, Tcl_NewStringObj("normal", -1));
	    break;
	case IconicState:
	    Tcl_SetObjResult(interp, Tcl_NewStringObj("iconic", -1));
	    break;
	case WithdrawnState:
	    Tcl_SetObjResult(interp, Tcl_NewStringObj("withdrawn", -1));
	    break;
	case ZoomState:
	    Tcl_SetObjResult(interp, Tcl_NewStringObj("zoomed", -1));
	    break;
	}
    }
    return TCL_OK;
}

/*
 *----------------------------------------------------------------------
 *
 * WmTitleCmd --
 *
 *	This procedure is invoked to process the "wm title" Tcl command. See
 *	the user documentation for details on what it does.
 *
 * Results:
 *	A standard Tcl result.
 *
 * Side effects:
 *	See the user documentation.
 *
 *----------------------------------------------------------------------
 */

static int
WmTitleCmd(
    Tk_Window tkwin,		/* Main window of the application. */
    TkWindow *winPtr,		/* Toplevel to work with */
    Tcl_Interp *interp,		/* Current interpreter. */
    int objc,			/* Number of arguments. */
    Tcl_Obj *const objv[])	/* Argument objects. */
{
    WmInfo *wmPtr = winPtr->wmInfoPtr;
    char *argv3;
    int length;

    if (objc > 4) {
	Tcl_WrongNumArgs(interp, 2, objv, "window ?newTitle?");
	return TCL_ERROR;
    }

    if (objc == 3) {
	Tcl_SetObjResult(interp, Tcl_NewStringObj(
		wmPtr->titleUid ? wmPtr->titleUid : winPtr->nameUid, -1));
	return TCL_OK;
    }

    argv3 = Tcl_GetStringFromObj(objv[3], &length);
    wmPtr->titleUid = Tk_GetUid(argv3);
    if (!(wmPtr->flags & WM_NEVER_MAPPED) && !Tk_IsEmbedded(winPtr)) {
	TkSetWMName(winPtr, wmPtr->titleUid);
    }
    return TCL_OK;
}

/*
 *----------------------------------------------------------------------
 *
 * WmTransientCmd --
 *
 *	This procedure is invoked to process the "wm transient" Tcl command.
 *	See the user documentation for details on what it does.
 *
 * Results:
 *	A standard Tcl result.
 *
 * Side effects:
 *	See the user documentation.
 *
 *----------------------------------------------------------------------
 */

static int
WmTransientCmd(
    Tk_Window tkwin,		/* Main window of the application. */
    TkWindow *winPtr,		/* Toplevel to work with */
    Tcl_Interp *interp,		/* Current interpreter. */
    int objc,			/* Number of arguments. */
    Tcl_Obj *const objv[])	/* Argument objects. */
{
    WmInfo *wmPtr = winPtr->wmInfoPtr;
    Tk_Window master;
    TkWindow *masterPtr, *w;
    WmInfo *wmPtr2;
    Transient *transient;

    if ((objc != 3) && (objc != 4)) {
	Tcl_WrongNumArgs(interp, 2, objv, "window ?master?");
	return TCL_ERROR;
    }
    if (objc == 3) {
	if (wmPtr->master != NULL) {
	    Tcl_SetObjResult(interp,
		Tcl_NewStringObj(Tk_PathName(wmPtr->master), -1));
	}
	return TCL_OK;
    }
    if (*Tcl_GetString(objv[3]) == '\0') {
	RemoveTransient(winPtr);
    } else {
	if (TkGetWindowFromObj(interp, tkwin, objv[3], &master) != TCL_OK) {
	    return TCL_ERROR;
	}
	masterPtr = (TkWindow*) master;
	while (!Tk_TopWinHierarchy(masterPtr)) {
            /*
             * Ensure that the master window is actually a Tk toplevel.
             */

            masterPtr = masterPtr->parentPtr;
        }
	Tk_MakeWindowExist((Tk_Window)masterPtr);

	if (wmPtr->iconFor != NULL) {
	    Tcl_SetObjResult(interp, Tcl_ObjPrintf(
		    "can't make \"%s\" a transient: it is an icon for %s",
		    Tcl_GetString(objv[2]), Tk_PathName(wmPtr->iconFor)));
	    Tcl_SetErrorCode(interp, "TK", "WM", "TRANSIENT", "ICON", NULL);
	    return TCL_ERROR;
	}

	wmPtr2 = masterPtr->wmInfoPtr;

	/*
	 * Under some circumstances, wmPtr2 is NULL here.
	 */

	if (wmPtr2 != NULL && wmPtr2->iconFor != NULL) {
	    Tcl_SetObjResult(interp, Tcl_ObjPrintf(
		    "can't make \"%s\" a master: it is an icon for %s",
		    Tcl_GetString(objv[3]), Tk_PathName(wmPtr2->iconFor)));
	    Tcl_SetErrorCode(interp, "TK", "WM", "TRANSIENT", "ICON", NULL);
	    return TCL_ERROR;
	}

	for (w = masterPtr; w != NULL && w->wmInfoPtr != NULL;
		w = (TkWindow *)w->wmInfoPtr->master) {
	    if (w == winPtr) {
		Tcl_SetObjResult(interp, Tcl_ObjPrintf(
		    "setting \"%s\" as master creates a transient/master cycle",
		    Tk_PathName(masterPtr)));
		Tcl_SetErrorCode(interp, "TK", "WM", "TRANSIENT", "SELF", NULL);
		return TCL_ERROR;
	    }
	}

	/*
	 * Add the transient to the master's list, if it not already there.
	 */

	for (transient = wmPtr2->transientPtr;
	     transient != NULL && transient->winPtr != winPtr;
	     transient = transient->nextPtr) {}
	if (transient == NULL) {
	    transient = ckalloc(sizeof(Transient));
	    transient->winPtr = winPtr;
	    transient->flags = 0;
	    transient->nextPtr = wmPtr2->transientPtr;
	    wmPtr2->transientPtr = transient;
	}

	/*
	 * If the master is withdrawn or iconic then withdraw the transient.
	 */

	if ((wmPtr2->hints.initial_state == WithdrawnState ||
		wmPtr2->hints.initial_state == IconicState) &&
		wmPtr->hints.initial_state != WithdrawnState) {
	    TkpWmSetState(winPtr, WithdrawnState);
	    transient->flags |= WITHDRAWN_BY_MASTER;
	}

	wmPtr->master = (Tk_Window) masterPtr;
    }
    ApplyMasterOverrideChanges(winPtr, NULL);
    return TCL_OK;
}

/*
 *----------------------------------------------------------------------
 *
 * RemoveTransient --
 *
 *      Clears the transient's master record and removes the transient from the
 *      master's list.
 *
 * Results:
 *	None
 *
 * Side effects:
 *      References to a master are removed from the transient's wmInfo
 *	structure and references to the transient are removed from its master's
 *	wmInfo.
 *
 *----------------------------------------------------------------------
 */

static void
RemoveTransient(
    TkWindow *winPtr)
{
    WmInfo *wmPtr = winPtr->wmInfoPtr, *wmPtr2;
    TkWindow *masterPtr;
    Transient *transPtr, *temp;

    if (wmPtr == NULL || wmPtr->master == NULL) {
	return;
    }
<<<<<<< HEAD
    masterPtr = (TkWindow *) wmPtr->master;
=======
    masterPtr = (TkWindow *)wmPtr->master;
>>>>>>> b732c4b5
    wmPtr2 = masterPtr->wmInfoPtr;
    if (wmPtr2 == NULL) {
	return;
    }
    wmPtr->master = NULL;
    transPtr = wmPtr2->transientPtr;
    while (transPtr != NULL) {
	if (transPtr->winPtr != winPtr) {
	    break;
	}
	temp = transPtr->nextPtr;
	ckfree(transPtr);
	transPtr = temp;
    }
    wmPtr2->transientPtr = transPtr;
    while (transPtr != NULL) {
	if (transPtr->nextPtr && transPtr->nextPtr->winPtr == winPtr) {
	    temp = transPtr->nextPtr;
	    transPtr->nextPtr = temp->nextPtr;
	    ckfree(temp);
	} else {
	    transPtr = transPtr->nextPtr;
	}
    }
}

/*
 *----------------------------------------------------------------------
 *
 * WmWithdrawCmd --
 *
 *	This procedure is invoked to process the "wm withdraw" Tcl command.
 *	See the user documentation for details on what it does.
 *
 * Results:
 *	A standard Tcl result.
 *
 * Side effects:
 *	See the user documentation.
 *
 *----------------------------------------------------------------------
 */

static int
WmWithdrawCmd(
    Tk_Window tkwin,		/* Main window of the application. */
    TkWindow *winPtr,		/* Toplevel to work with */
    Tcl_Interp *interp,		/* Current interpreter. */
    int objc,			/* Number of arguments. */
    Tcl_Obj *const objv[])	/* Argument objects. */
{
    WmInfo *wmPtr = winPtr->wmInfoPtr;

    if (objc != 3) {
	Tcl_WrongNumArgs(interp, 2, objv, "window");
	return TCL_ERROR;
    }

    if (wmPtr->iconFor != NULL) {
	Tcl_SetObjResult(interp, Tcl_ObjPrintf(
		"can't withdraw %s: it is an icon for %s",
		Tcl_GetString(objv[2]), Tk_PathName(wmPtr->iconFor)));
	Tcl_SetErrorCode(interp, "TK", "WM", "WITHDRAW", "ICON", NULL);
	return TCL_ERROR;
    }

    TkpWmSetState(winPtr, WithdrawnState);

    NSWindow *win = TkMacOSXDrawableWindow(winPtr->window);
    [win orderOut:nil];
    [win setExcludedFromWindowsMenu:YES];

    /*
     * If this window has a transient, the transient must also be withdrawn.
     */

    for (Transient *transientPtr = wmPtr->transientPtr;
	    transientPtr != NULL; transientPtr = transientPtr->nextPtr) {
	TkWindow *winPtr2 = transientPtr->winPtr;
	TkWindow *masterPtr = (TkWindow *) TkGetTransientMaster(winPtr2);

    	if (masterPtr == winPtr &&
		winPtr2->wmInfoPtr->hints.initial_state != WithdrawnState) {
	    TkpWmSetState(winPtr2, WithdrawnState);
	    transientPtr->flags |= WITHDRAWN_BY_MASTER;
	}
    }

    return TCL_OK;
}

/*
 * Invoked by those wm subcommands that affect geometry.  Schedules a geometry
 * update.
 */

static void
WmUpdateGeom(
    WmInfo *wmPtr,
    TkWindow *winPtr)
{
    if (!(wmPtr->flags & (WM_UPDATE_PENDING|WM_NEVER_MAPPED))) {
	Tcl_DoWhenIdle(UpdateGeometryInfo, winPtr);
	wmPtr->flags |= WM_UPDATE_PENDING;
    }
}

/*
 *----------------------------------------------------------------------
 *
 * Tk_SetGrid --
 *
 *	This procedure is invoked by a widget when it wishes to set a grid
 *	coordinate system that controls the size of a top-level window. It
 *	provides a C interface equivalent to the "wm grid" command and is
 *	usually asscoiated with the -setgrid option.
 *
 * Results:
 *	None.
 *
 * Side effects:
 *	Grid-related information will be passed to the window manager, so that
 *	the top-level window associated with tkwin will resize on even grid
 *	units. If some other window already controls gridding for the
 *	top-level window then this procedure call has no effect.
 *
 *----------------------------------------------------------------------
 */

void
Tk_SetGrid(
    Tk_Window tkwin,		/* Token for window. New window mgr info will
				 * be posted for the top-level window
				 * associated with this window. */
    int reqWidth,		/* Width (in grid units) corresponding to the
				 * requested geometry for tkwin. */
    int reqHeight,		/* Height (in grid units) corresponding to the
				 * requested geometry for tkwin. */
    int widthInc, int heightInc)/* Pixel increments corresponding to a change
				 * of one grid unit. */
{
    TkWindow *winPtr = (TkWindow *) tkwin;
    WmInfo *wmPtr;

    /*
     * Ensure widthInc and heightInc are greater than 0
     */

    if (widthInc <= 0) {
	widthInc = 1;
    }
    if (heightInc <= 0) {
	heightInc = 1;
    }

    /*
     * Find the top-level window for tkwin, plus the window manager
     * information.
     */

    while (!(winPtr->flags & TK_TOP_LEVEL)) {
	winPtr = winPtr->parentPtr;
    }
    wmPtr = winPtr->wmInfoPtr;

    if ((wmPtr->gridWin != NULL) && (wmPtr->gridWin != tkwin)) {
	return;
    }

    if ((wmPtr->reqGridWidth == reqWidth)
	    && (wmPtr->reqGridHeight == reqHeight)
	    && (wmPtr->widthInc == widthInc)
	    && (wmPtr->heightInc == heightInc)
	    && ((wmPtr->sizeHintsFlags & (PBaseSize|PResizeInc))
		    == (PBaseSize|PResizeInc))) {
	return;
    }

    /*
     * If gridding was previously off, then forget about any window size
     * requests made by the user or via "wm geometry": these are in pixel units
     * and there's no easy way to translate them to grid units since the new
     * requested size of the top-level window in pixels may not yet have been
     * registered yet (it may filter up the hierarchy in DoWhenIdle handlers).
     * However, if the window has never been mapped yet then just leave the
     * window size alone: assume that it is intended to be in grid units but
     * just happened to have been specified before this procedure was called.
     */

    if ((wmPtr->gridWin == NULL) && !(wmPtr->flags & WM_NEVER_MAPPED)) {
	wmPtr->width = -1;
	wmPtr->height = -1;
    }

    /*
     * Set the new gridding information, and start the process of passing all
     * of this information to the window manager.
     */

    wmPtr->gridWin = tkwin;
    wmPtr->reqGridWidth = reqWidth;
    wmPtr->reqGridHeight = reqHeight;
    wmPtr->widthInc = widthInc;
    wmPtr->heightInc = heightInc;
    wmPtr->sizeHintsFlags |= PBaseSize|PResizeInc;
    wmPtr->flags |= WM_UPDATE_SIZE_HINTS;
    if (!(wmPtr->flags & (WM_UPDATE_PENDING|WM_NEVER_MAPPED))) {
	Tcl_DoWhenIdle(UpdateGeometryInfo, winPtr);
	wmPtr->flags |= WM_UPDATE_PENDING;
    }
}

/*
 *----------------------------------------------------------------------
 *
 * Tk_UnsetGrid --
 *
 *	This procedure cancels the effect of a previous call to Tk_SetGrid.
 *
 * Results:
 *	None.
 *
 * Side effects:
 *	If tkwin currently controls gridding for its top-level window,
 *	gridding is cancelled for that top-level window; if some other window
 *	controls gridding then this procedure has no effect.
 *
 *----------------------------------------------------------------------
 */

void
Tk_UnsetGrid(
    Tk_Window tkwin)		/* Token for window that is currently
				 * controlling gridding. */
{
    TkWindow *winPtr = (TkWindow *) tkwin;
    WmInfo *wmPtr;

    /*
     * Find the top-level window for tkwin, plus the window manager
     * information.
     */

    while (!(winPtr->flags & TK_TOP_LEVEL)) {
	winPtr = winPtr->parentPtr;
    }
    wmPtr = winPtr->wmInfoPtr;
    if (tkwin != wmPtr->gridWin) {
	return;
    }

    wmPtr->gridWin = NULL;
    wmPtr->sizeHintsFlags &= ~(PBaseSize|PResizeInc);
    if (wmPtr->width != -1) {
	wmPtr->width = winPtr->reqWidth + (wmPtr->width
		- wmPtr->reqGridWidth)*wmPtr->widthInc;
	wmPtr->height = winPtr->reqHeight + (wmPtr->height
		- wmPtr->reqGridHeight)*wmPtr->heightInc;
    }
    wmPtr->widthInc = 1;
    wmPtr->heightInc = 1;

    wmPtr->flags |= WM_UPDATE_SIZE_HINTS;
    if (!(wmPtr->flags & (WM_UPDATE_PENDING|WM_NEVER_MAPPED))) {
	Tcl_DoWhenIdle(UpdateGeometryInfo, winPtr);
	wmPtr->flags |= WM_UPDATE_PENDING;
    }
}

/*
 *----------------------------------------------------------------------
 *
 * TopLevelEventProc --
 *
 *	This procedure is invoked when a top-level (or other externally-
 *	managed window) is restructured in any way.
 *
 * Results:
 *	None.
 *
 * Side effects:
 *	Tk's internal data structures for the window get modified to reflect
 *	the structural change.
 *
 *----------------------------------------------------------------------
 */

static void
TopLevelEventProc(
    ClientData clientData,	/* Window for which event occurred. */
    XEvent *eventPtr)		/* Event that just happened. */
{
    TkWindow *winPtr = clientData;

    winPtr->wmInfoPtr->flags |= WM_VROOT_OFFSET_STALE;
    if (eventPtr->type == DestroyNotify) {
	if (!(winPtr->flags & TK_ALREADY_DEAD)) {
	    /*
	     * A top-level window was deleted externally (e.g., by the window
	     * manager). This is probably not a good thing, but cleanup as
	     * best we can. The error handler is needed because
	     * Tk_DestroyWindow will try to destroy the window, but of course
	     * it's already gone.
	     */

	    Tk_ErrorHandler handler = Tk_CreateErrorHandler(winPtr->display,
		    -1, -1, -1, NULL, NULL);

	    Tk_DestroyWindow((Tk_Window) winPtr);
	    Tk_DeleteErrorHandler(handler);
	}
	if (wmTracing) {
	    TkMacOSXDbgMsg("TopLevelEventProc: %s deleted", winPtr->pathName);
	}
    } else if (eventPtr->type == ReparentNotify) {
	Tcl_Panic("recieved unwanted reparent event");
    }
}

/*
 *----------------------------------------------------------------------
 *
 * TopLevelReqProc --
 *
 *	This procedure is invoked by the geometry manager whenever the
 *	requested size for a top-level window is changed.
 *
 * Results:
 *	None.
 *
 * Side effects:
 *	Arrange for the window to be resized to satisfy the request (this
 *	happens as a when-idle action).
 *
 *----------------------------------------------------------------------
 */

	/* ARGSUSED */
static void
TopLevelReqProc(
    ClientData dummy,		/* Not used. */
    Tk_Window tkwin)		/* Information about window. */
{
    TkWindow *winPtr = (TkWindow *) tkwin;
    WmInfo *wmPtr;

    wmPtr = winPtr->wmInfoPtr;
    wmPtr->flags |= WM_UPDATE_SIZE_HINTS;
    if (!(wmPtr->flags & (WM_UPDATE_PENDING|WM_NEVER_MAPPED))) {
	Tcl_DoWhenIdle(UpdateGeometryInfo, winPtr);
	wmPtr->flags |= WM_UPDATE_PENDING;
    }
}

/*
 *----------------------------------------------------------------------
 *
 * UpdateGeometryInfo --
 *
 *	This procedure is invoked when a top-level window is first mapped, and
 *	also as a when-idle procedure, to bring the geometry and/or position
 *	of a top-level window back into line with what has been requested by
 *	the user and/or widgets. This procedure doesn't return until the
 *	window manager has responded to the geometry change.
 *
 * Results:
 *	None.
 *
 * Side effects:
 *	The window's size and location may change, unless the WM prevents that
 *	from happening.
 *
 *----------------------------------------------------------------------
 */

static void
UpdateGeometryInfo(
    ClientData clientData)	/* Pointer to the window's record. */
{
    TkWindow *winPtr = clientData;
    WmInfo *wmPtr = winPtr->wmInfoPtr;
    int x, y, width, height, min, max;

    wmPtr->flags &= ~WM_UPDATE_PENDING;

    if (wmPtr->flags & WM_FULLSCREEN) {
	return;
    }

    /*
     * Compute the new size for the top-level window. See the user
     * documentation for details on this, but the size requested depends on
     * (a) the size requested internally by the window's widgets, (b) the size
     * requested by the user in a "wm geometry" command or via wm-based
     * interactive resizing (if any), and (c) whether or not the window is
     * gridded. Don't permit sizes <= 0 because this upsets the X server.
     */

    if (wmPtr->width == -1) {
	width = winPtr->reqWidth;
    } else if (wmPtr->gridWin != NULL) {
	width = winPtr->reqWidth
		+ (wmPtr->width - wmPtr->reqGridWidth)*wmPtr->widthInc;
    } else {
	width = wmPtr->width;
    }
    if (width <= 0) {
	width = 1;
    }

    /*
     * Account for window max/min width
     */

    if (wmPtr->gridWin != NULL) {
	min = winPtr->reqWidth
		+ (wmPtr->minWidth - wmPtr->reqGridWidth)*wmPtr->widthInc;
	if (wmPtr->maxWidth > 0) {
	    max = winPtr->reqWidth
		    + (wmPtr->maxWidth - wmPtr->reqGridWidth)*wmPtr->widthInc;
	} else {
	    max = 0;
	}
    } else {
	min = wmPtr->minWidth;
	max = wmPtr->maxWidth;
    }
    if (width < min) {
	width = min;
    } else if ((max > 0) && (width > max)) {
	width = max;
    }

    if (wmPtr->height == -1) {
	height = winPtr->reqHeight;
    } else if (wmPtr->gridWin != NULL) {
	height = winPtr->reqHeight
		+ (wmPtr->height - wmPtr->reqGridHeight)*wmPtr->heightInc;
    } else {
	height = wmPtr->height;
    }
    if (height <= 0) {
	height = 1;
    }

    /*
     * Account for window max/min height
     */

    if (wmPtr->gridWin != NULL) {
	min = winPtr->reqHeight
		+ (wmPtr->minHeight - wmPtr->reqGridHeight)*wmPtr->heightInc;
	if (wmPtr->maxHeight > 0) {
	    max = winPtr->reqHeight
		    + (wmPtr->maxHeight-wmPtr->reqGridHeight)*wmPtr->heightInc;
	} else {
	    max = 0;
	}
    } else {
	min = wmPtr->minHeight;
	max = wmPtr->maxHeight;
    }
    if (height < min) {
	height = min;
    } else if ((max > 0) && (height > max)) {
	height = max;
    }
    x = wmPtr->x;
    y = wmPtr->y;

    /*
     * If the window's size is going to change and the window is supposed to
     * not be resizable by the user, then we have to update the size hints.
     * There may also be a size-hint-update request pending from somewhere
     * else, too.
     */

    if (((width != winPtr->changes.width)
	    || (height != winPtr->changes.height))
	    && (wmPtr->gridWin == NULL)
	    && !(wmPtr->sizeHintsFlags & (PMinSize|PMaxSize))) {
	wmPtr->flags |= WM_UPDATE_SIZE_HINTS;
    }
    if (wmPtr->flags & WM_UPDATE_SIZE_HINTS) {
	UpdateSizeHints(winPtr);
    }

    /*
     * Reconfigure the window if it isn't already configured correctly. A few
     * tricky points:
     *
     * 1. If the window is embedded and the container is also in this process,
     *    don't actually reconfigure the window; just pass the desired size on
     *    to the container. Also, zero out any position information, since
     *    embedded windows are not allowed to move.
     * 2. Sometimes the window manager will give us a different size than we
     *    asked for (e.g. mwm has a minimum size for windows), so base the
     *    size check on what we *asked for* last time, not what we got.
     * 3. Don't move window unless a new position has been requested for it.
     *    This is because of "features" in some window managers (e.g. twm, as
     *    of 4/24/91) where they don't interpret coordinates according to
     *    ICCCM. Moving a window to its current location may cause it to shift
     *    position on the screen.
     */

    if (Tk_IsEmbedded(winPtr)) {
	TkWindow *contWinPtr = TkpGetOtherWindow(winPtr);

	/*
	 * TODO: Here we should handle out of process embedding.
	 */

	if (contWinPtr != NULL) {
	    /*
	     * This window is embedded and the container is also in this
	     * process, so we don't need to do anything special about the
	     * geometry, except to make sure that the desired size is known by
	     * the container. Also, zero out any position information, since
	     * embedded windows are not allowed to move.
	     */

	    wmPtr->x = wmPtr->y = 0;
	    wmPtr->flags &= ~(WM_NEGATIVE_X|WM_NEGATIVE_Y);
	    Tk_GeometryRequest((Tk_Window) contWinPtr, width, height);
	}
	return;
    }
    if (wmPtr->flags & WM_MOVE_PENDING) {
	wmPtr->configWidth = width;
	wmPtr->configHeight = height;
	if (wmTracing) {
	    TkMacOSXDbgMsg("Moving to %d %d, resizing to %d x %d", x, y,
		    width, height);
	}
	SetWindowSizeLimits(winPtr);
	wmPtr->flags |= WM_SYNC_PENDING;
	XMoveResizeWindow(winPtr->display, winPtr->window, x, y,
		wmPtr->configWidth, wmPtr->configHeight);
	wmPtr->flags &= ~WM_SYNC_PENDING;
    } else if ((width != wmPtr->configWidth)
	    || (height != wmPtr->configHeight)) {
	wmPtr->configWidth = width;
	wmPtr->configHeight = height;
	if (wmTracing) {
	    TkMacOSXDbgMsg("Resizing to %d x %d\n", width, height);
	}
	SetWindowSizeLimits(winPtr);
	wmPtr->flags |= WM_SYNC_PENDING;
	XResizeWindow(winPtr->display, winPtr->window, wmPtr->configWidth,
		wmPtr->configHeight);
	wmPtr->flags &= ~WM_SYNC_PENDING;
    } else {
	SetWindowSizeLimits(winPtr);
    }
}

/*
 *----------------------------------------------------------------------
 *
 * UpdateSizeHints --
 *
 *	This procedure is called to update the window manager's size hints
 *	information from the information in a WmInfo structure.
 *
 * Results:
 *	None.
 *
 * Side effects:
 *	Properties get changed for winPtr.
 *
 *----------------------------------------------------------------------
 */

static void
UpdateSizeHints(
    TkWindow *winPtr)
{
    WmInfo *wmPtr = winPtr->wmInfoPtr;

    wmPtr->flags &= ~WM_UPDATE_SIZE_HINTS;
}

/*
 *----------------------------------------------------------------------
 *
 * ParseGeometry --
 *
 *	This procedure parses a geometry string and updates information used
 *	to control the geometry of a top-level window.
 *
 * Results:
 *	A standard Tcl return value, plus an error message in the interp's
 *	result if an error occurs.
 *
 * Side effects:
 *	The size and/or location of winPtr may change.
 *
 *----------------------------------------------------------------------
 */

static int
ParseGeometry(
    Tcl_Interp *interp,		/* Used for error reporting. */
    char *string,		/* String containing new geometry. Has the
				 * standard form "=wxh+x+y". */
    TkWindow *winPtr)		/* Pointer to top-level window whose geometry
				 * is to be changed. */
{
    WmInfo *wmPtr = winPtr->wmInfoPtr;
    int x, y, width, height, flags;
    char *end;
    char *p = string;

    /*
     * The leading "=" is optional.
     */

    if (*p == '=') {
	p++;
    }

    /*
     * Parse the width and height, if they are present. Don't actually update
     * any of the fields of wmPtr until we've successfully parsed the entire
     * geometry string.
     */

    width = wmPtr->width;
    height = wmPtr->height;
    x = -1;
    y = -1;
    flags = wmPtr->flags;
    if (isdigit(UCHAR(*p))) {
	width = strtoul(p, &end, 10);
	p = end;
	if (*p != 'x') {
	    goto error;
	}
	p++;
	if (!isdigit(UCHAR(*p))) {
	    goto error;
	}
	height = strtoul(p, &end, 10);
	p = end;
    }

    /*
     * Parse the X and Y coordinates, if they are present.
     */

    if (*p != '\0') {
	flags &= ~(WM_NEGATIVE_X | WM_NEGATIVE_Y);
	if (*p == '-') {
	    flags |= WM_NEGATIVE_X;
	} else if (*p != '+') {
	    goto error;
	}
	p++;
	if (!isdigit(UCHAR(*p)) && (*p != '-')) {
	    goto error;
	}
	x = strtol(p, &end, 10);
	p = end;
	if (*p == '-') {
	    flags |= WM_NEGATIVE_Y;
	} else if (*p != '+') {
	    goto error;
	}
	p++;
	if (!isdigit(UCHAR(*p)) && (*p != '-')) {
	    goto error;
	}
	y = strtol(p, &end, 10);
	if (*end != '\0') {
	    goto error;
	}

	/*
	 * Assume that the geometry information came from the user, unless an
	 * explicit source has been specified. Otherwise most window managers
	 * assume that the size hints were program-specified and they ignore
	 * them.
	 */

	if (!(wmPtr->sizeHintsFlags & (USPosition|PPosition))) {
	    wmPtr->sizeHintsFlags |= USPosition;
	    flags |= WM_UPDATE_SIZE_HINTS;
	}
    }

    /*
     * Everything was parsed OK. Update the fields of *wmPtr and arrange for
     * the appropriate information to be percolated out to the window manager
     * at the next idle moment.
     *
     * Computing the new position for the upper-left pixel of the window's
     * decorative frame is tricky because we need to include the border
     * widths supplied by a reparented parent in the calculation, but we can't
     * use the parent's current overall size since that may change as a result
     * of this code.
     */

    wmPtr->width = width;
    wmPtr->height = height;
    if (flags & WM_NEGATIVE_X) {
	int borderwidth = wmPtr->parentWidth - winPtr->changes.width;
	int newWidth = width == -1 ? winPtr->changes.width : width;

	x = (x == -1) ?
		wmPtr->x + winPtr->changes.width - newWidth :
		wmPtr->vRootWidth - x - newWidth - borderwidth;
    }
    if (x == -1) {
	x = wmPtr->x;
    }
    if (flags & WM_NEGATIVE_Y) {
	int borderheight = wmPtr->parentHeight - winPtr->changes.height;
	int newHeight = height == -1 ? winPtr->changes.height : height;

	y = (y == -1) ?
		wmPtr->y + winPtr->changes.height - newHeight :
		wmPtr->vRootHeight - y - newHeight - borderheight;
    }
    if (y == -1) {
	y = wmPtr->y;
    }
    if (wmPtr->flags & WM_FULLSCREEN) {
	wmPtr->configX = x;
	wmPtr->configY = y;
    } else {
	wmPtr->x = x;
	wmPtr->y = y;
    }
    flags |= WM_MOVE_PENDING;
    wmPtr->flags = flags;
    if (!(wmPtr->flags & (WM_UPDATE_PENDING|WM_NEVER_MAPPED))) {
	Tcl_DoWhenIdle(UpdateGeometryInfo, winPtr);
	wmPtr->flags |= WM_UPDATE_PENDING;
    }
    return TCL_OK;

  error:
    Tcl_SetObjResult(interp, Tcl_ObjPrintf(
	    "bad geometry specifier \"%s\"", string));
    Tcl_SetErrorCode(interp, "TK", "VALUE", "GEOMETRY", NULL);
    return TCL_ERROR;
}

/*
 *----------------------------------------------------------------------
 *
 * Tk_GetRootCoords --
 *
 *	Given a token for a window, this procedure traces through the window's
 *	lineage to find the (virtual) root-window coordinates corresponding to
 *	point (0,0) in the window.
 *
 * Results:
 *	The locations pointed to by xPtr and yPtr are filled in with the root
 *	coordinates of the (0,0) point in tkwin. If a virtual root window is
 *	in effect for the window, then the coordinates in the virtual root are
 *	returned.
 *
 * Side effects:
 *	None.
 *
 *----------------------------------------------------------------------
 */

void
Tk_GetRootCoords(
    Tk_Window tkwin,		/* Token for window. */
    int *xPtr,			/* Where to store x-displacement of (0,0). */
    int *yPtr)			/* Where to store y-displacement of (0,0). */
{
    int x, y;
    TkWindow *winPtr = (TkWindow *) tkwin;

    /*
     * Search back through this window's parents all the way to a top-level
     * window, combining the offsets of each window within its parent.
     */

    x = y = 0;
    while (1) {
	x += winPtr->changes.x + winPtr->changes.border_width;
	y += winPtr->changes.y + winPtr->changes.border_width;
	if (winPtr->flags & TK_TOP_LEVEL) {
	    TkWindow *otherPtr;

	    if (!(Tk_IsEmbedded(winPtr))) {
		x += winPtr->wmInfoPtr->xInParent;
		y += winPtr->wmInfoPtr->yInParent;
		break;
	    }

	    otherPtr = TkpGetOtherWindow(winPtr);
	    if (otherPtr == NULL) {
		if (tkMacOSXEmbedHandler->getOffsetProc != NULL) {
		    Point theOffset;

		    /*
		     * We do not require that the changes.x & changes.y for a
		     * non-Tk master window be kept up to date. So we first
		     * subtract off the possibly bogus values that have been
		     * added on at the top of this pass through the loop, and
		     * then call out to the getOffsetProc to give us the
		     * correct offset.
		     */

		    x -= winPtr->changes.x + winPtr->changes.border_width;
		    y -= winPtr->changes.y + winPtr->changes.border_width;

		    tkMacOSXEmbedHandler->getOffsetProc((Tk_Window) winPtr,
			    &theOffset);

		    x += theOffset.h;
		    y += theOffset.v;
		}
		break;
	    }

	    /*
	     * The container window is in the same application. Query its
	     * coordinates.
	     */

	    winPtr = otherPtr;
            continue;
	}
	winPtr = winPtr->parentPtr;
    }
    *xPtr = x;
    *yPtr = y;
}

/*
 *----------------------------------------------------------------------
 *
 * Tk_CoordsToWindow --
 *
 *	This is a Macintosh specific implementation of this function. Given
 *	the root coordinates of a point, this procedure returns the token for
 *	the top-most window covering that point, if there exists such a window
 *	in this application.
 *
 * Results:
 *	The return result is either a token for the window corresponding to
 *	rootX and rootY, or else NULL to indicate that there is no such window.
 *
 * Side effects:
 *	None.
 *
 *----------------------------------------------------------------------
 */

Tk_Window
Tk_CoordsToWindow(
    int rootX, int rootY,	/* Coordinates of point in root window. If a
				 * virtual-root window manager is in use,
				 * these coordinates refer to the virtual
				 * root, not the real root. */
    Tk_Window tkwin)		/* Token for any window in application; used
				 * to identify the display. */
{
    TkWindow *winPtr, *childPtr;
    TkWindow *nextPtr;		/* Coordinates of highest child found so far
				 * that contains point. */
    int x, y;			/* Coordinates in winPtr. */
    int tmpx, tmpy, bd;

    /*
     * Step 1: find the top-level window that contains the desired point.
     */

    winPtr = FrontWindowAtPoint(rootX, rootY);
    if (!winPtr) {
	return NULL;
    }

    /*
     * Step 2: work down through the hierarchy underneath this window. At each
     * level, scan through all the children to find the highest one in the
     * stacking order that contains the point. Then repeat the whole process
     * on that child.
     */

    x = rootX - winPtr->wmInfoPtr->xInParent;
    y = rootY - winPtr->wmInfoPtr->yInParent;
    while (1) {
	x -= winPtr->changes.x;
	y -= winPtr->changes.y;
	nextPtr = NULL;

	/*
	 * Container windows cannot have children. So if it is a container,
	 * look there, otherwise inspect the children.
	 */

	if (Tk_IsContainer(winPtr)) {
	    childPtr = TkpGetOtherWindow(winPtr);
	    if (childPtr != NULL) {
		if (Tk_IsMapped(childPtr)) {
		    tmpx = x - childPtr->changes.x;
		    tmpy = y - childPtr->changes.y;
		    bd = childPtr->changes.border_width;

		    if ((tmpx >= -bd) && (tmpy >= -bd)
			    && (tmpx < (childPtr->changes.width + bd))
			    && (tmpy < (childPtr->changes.height + bd))) {
			nextPtr = childPtr;
		    }
		}
	    }

	    /*
	     * TODO: Here we should handle out of process embedding.
	     */
	} else {
	    for (childPtr = winPtr->childList; childPtr != NULL;
		    childPtr = childPtr->nextPtr) {
		if (!Tk_IsMapped(childPtr) ||
			(childPtr->flags & TK_TOP_LEVEL)) {
		    continue;
		}
		tmpx = x - childPtr->changes.x;
		tmpy = y - childPtr->changes.y;
		bd = childPtr->changes.border_width;
		if ((tmpx >= -bd) && (tmpy >= -bd)
			&& (tmpx < (childPtr->changes.width + bd))
			&& (tmpy < (childPtr->changes.height + bd))) {
		    nextPtr = childPtr;
		}
	    }
	}
	if (nextPtr == NULL) {
	    break;
	}
	winPtr = nextPtr;
    }
    if (winPtr->mainPtr != ((TkWindow *) tkwin)->mainPtr) {
	return NULL;
    }
    return (Tk_Window) winPtr;
}

/*
 *----------------------------------------------------------------------
 *
 * Tk_TopCoordsToWindow --
 *
 *	Given a Tk Window, and coordinates of a point relative to that window
 *	this procedure returns the top-most child of the window (excluding
 *	toplevels) covering that point, if there exists such a window in this
 *	application. It also sets newX, and newY to the coords of the point
 *	relative to the window returned.
 *
 * Results:
 *	The return result is either a token for the window corresponding to
 *	rootX and rootY, or else NULL to indicate that there is no such
 *	window. newX and newY are also set to the coords of the point relative
 *	to the returned window.
 *
 * Side effects:
 *	None.
 *
 *----------------------------------------------------------------------
 */

Tk_Window
Tk_TopCoordsToWindow(
    Tk_Window tkwin,		/* Token for a Tk Window which defines the
				 * coordinates for rootX & rootY */
    int rootX, int rootY,	/* Coordinates of a point in tkWin. */
    int *newX, int *newY)	/* Coordinates of point in the upperMost child
				 * of tkWin containing (rootX,rootY) */
{
    TkWindow *winPtr, *childPtr;
    TkWindow *nextPtr;		/* Coordinates of highest child found so far
				 * that contains point. */
    int x, y;			/* Coordinates in winPtr. */
    Window *children;		/* Children of winPtr, or NULL. */

    winPtr = (TkWindow *) tkwin;
    x = rootX;
    y = rootY;
    while (1) {
	nextPtr = NULL;
	children = NULL;

	/*
	 * Container windows cannot have children. So if it is a container,
	 * look there, otherwise inspect the children.
	 */

	if (Tk_IsContainer(winPtr)) {
	    childPtr = TkpGetOtherWindow(winPtr);
	    if (childPtr != NULL) {
		if (Tk_IsMapped(childPtr) &&
			x > childPtr->changes.x &&
			x < childPtr->changes.x + childPtr->changes.width &&
			y > childPtr->changes.y &&
			y < childPtr->changes.y + childPtr->changes.height) {
		    nextPtr = childPtr;
		}
	    }

	    /*
	     * TODO: Here we should handle out of process embedding.
	     */
	} else {
	    for (childPtr = winPtr->childList; childPtr != NULL;
		    childPtr = childPtr->nextPtr) {
		if (!Tk_IsMapped(childPtr) ||
			(childPtr->flags & TK_TOP_LEVEL)) {
		    continue;
		}
		if (x < childPtr->changes.x || y < childPtr->changes.y) {
		    continue;
		}
		if (x > childPtr->changes.x + childPtr->changes.width ||
			y > childPtr->changes.y + childPtr->changes.height) {
		    continue;
		}
		nextPtr = childPtr;
	    }
	}
	if (nextPtr == NULL) {
	    break;
	}
	winPtr = nextPtr;
	x -= winPtr->changes.x;
	y -= winPtr->changes.y;
    }
    *newX = x;
    *newY = y;
    return (Tk_Window) winPtr;
}

/*
 *----------------------------------------------------------------------
 *
 * UpdateVRootGeometry --
 *
 *	This procedure is called to update all the virtual root geometry
 *	information in wmPtr.
 *
 * Results:
 *	None.
 *
 * Side effects:
 *	The vRootX, vRootY, vRootWidth, and vRootHeight fields in wmPtr are
 *	filled with the most up-to-date information.
 *
 *----------------------------------------------------------------------
 */

static void
UpdateVRootGeometry(
    WmInfo *wmPtr)		/* Window manager information to be updated.
				 * The wmPtr->vRoot field must be valid. */
{
    TkWindow *winPtr = wmPtr->winPtr;
    unsigned int bd, dummy;
    Window dummy2;
    Status status;
    Tk_ErrorHandler handler;

    /*
     * If this isn't a virtual-root window manager, just return information
     * about the screen.
     */

    wmPtr->flags &= ~WM_VROOT_OFFSET_STALE;
    if (wmPtr->vRoot == None) {
    noVRoot:
	wmPtr->vRootX = wmPtr->vRootY = 0;
	wmPtr->vRootWidth = DisplayWidth(winPtr->display, winPtr->screenNum);
	wmPtr->vRootHeight = DisplayHeight(winPtr->display, winPtr->screenNum);
	return;
    }

    /*
     * Refresh the virtual root information if it's out of date.
     */

    handler = Tk_CreateErrorHandler(winPtr->display, -1, -1, -1, NULL, NULL);
    status = XGetGeometry(winPtr->display, wmPtr->vRoot,
	    &dummy2, &wmPtr->vRootX, &wmPtr->vRootY,
	    &wmPtr->vRootWidth, &wmPtr->vRootHeight, &bd, &dummy);
    if (wmTracing) {
	TkMacOSXDbgMsg("x = %d, y = %d, width = %d, height = %d, status = %d",
		wmPtr->vRootX, wmPtr->vRootY, wmPtr->vRootWidth,
		wmPtr->vRootHeight, status);
    }
    Tk_DeleteErrorHandler(handler);
    if (status == 0) {
	/*
	 * The virtual root is gone! Pretend that it never existed.
	 */

	wmPtr->vRoot = None;
	goto noVRoot;
    }
}

/*
 *----------------------------------------------------------------------
 *
 * Tk_GetVRootGeometry --
 *
 *	This procedure returns information about the virtual root window
 *	corresponding to a particular Tk window.
 *
 * Results:
 *	The values at xPtr, yPtr, widthPtr, and heightPtr are set with the
 *	offset and dimensions of the root window corresponding to tkwin. If
 *	tkwin is being managed by a virtual root window manager these values
 *	correspond to the virtual root window being used for tkwin; otherwise
 *	the offsets will be 0 and the dimensions will be those of the screen.
 *
 * Side effects:
 *	Vroot window information is refreshed if it is out of date.
 *
 *----------------------------------------------------------------------
 */

void
Tk_GetVRootGeometry(
    Tk_Window tkwin,		/* Window whose virtual root is to be
				 * queried. */
    int *xPtr, int *yPtr,	/* Store x and y offsets of virtual root
				 * here. */
    int *widthPtr,		/* Store dimensions of virtual root here. */
    int *heightPtr)
{
    WmInfo *wmPtr;
    TkWindow *winPtr = (TkWindow *) tkwin;

    /*
     * Find the top-level window for tkwin, and locate the window manager
     * information for that window.
     */

    while (!(winPtr->flags & TK_TOP_LEVEL)) {
	winPtr = winPtr->parentPtr;
    }
    wmPtr = winPtr->wmInfoPtr;

    /*
     * Make sure that the geometry information is up-to-date, then copy it out
     * to the caller.
     */

    if (wmPtr->flags & WM_VROOT_OFFSET_STALE) {
	UpdateVRootGeometry(wmPtr);
    }
    *xPtr = wmPtr->vRootX;
    *yPtr = wmPtr->vRootY;
    *widthPtr = wmPtr->vRootWidth;
    *heightPtr = wmPtr->vRootHeight;
}

/*
 *----------------------------------------------------------------------
 *
 * Tk_MoveToplevelWindow --
 *
 *	This procedure is called instead of Tk_MoveWindow to adjust the x-y
 *	location of a top-level window. It delays the actual move to a later
 *	time and keeps window-manager information up-to-date with the move.
 *
 * Results:
 *	None.
 *
 * Side effects:
 *	The window is eventually moved so that its upper-left corner
 *	(actually, the upper-left corner of the window's decorative frame, if
 *	there is one) is at (x,y).
 *
 *----------------------------------------------------------------------
 */

void
Tk_MoveToplevelWindow(
    Tk_Window tkwin,		/* Window to move. */
    int x, int y)		/* New location for window (within parent). */
{
    TkWindow *winPtr = (TkWindow *) tkwin;
    WmInfo *wmPtr = winPtr->wmInfoPtr;

    if (!(winPtr->flags & TK_TOP_LEVEL)) {
	Tcl_Panic("Tk_MoveToplevelWindow called with non-toplevel window");
    }
    wmPtr->x = x;
    wmPtr->y = y;
    wmPtr->flags |= WM_MOVE_PENDING;
    if (!(wmPtr->sizeHintsFlags & (USPosition|PPosition))) {
	wmPtr->sizeHintsFlags |= USPosition;
	wmPtr->flags |= WM_UPDATE_SIZE_HINTS;
    }

    /*
     * If the window has already been mapped, must bring its geometry
     * up-to-date immediately, otherwise an event might arrive from the server
     * that would overwrite wmPtr->x and wmPtr->y and lose the new position.
     */

    if (!(wmPtr->flags & WM_NEVER_MAPPED)) {
	if (wmPtr->flags & WM_UPDATE_PENDING) {
	    Tcl_CancelIdleCall(UpdateGeometryInfo, winPtr);
	}
	UpdateGeometryInfo(winPtr);
    }
}

/*
 *----------------------------------------------------------------------
 *
 * TkWmRestackToplevel --
 *
 *	This procedure restacks a top-level window.
 *
 * Results:
 *	None.
 *
 * Side effects:
 *	WinPtr gets restacked as specified by aboveBelow and otherPtr. This
 *	procedure doesn't return until the restack has taken effect and the
 *	ConfigureNotify event for it has been received.
 *
 *----------------------------------------------------------------------
 */

void
TkWmRestackToplevel(
    TkWindow *winPtr,		/* Window to restack. */
    int aboveBelow,		/* Gives relative position for restacking;
				 * must be Above or Below. */
    TkWindow *otherPtr)		/* Window relative to which to restack; if
				 * NULL, then winPtr gets restacked above or
				 * below *all* siblings. */
{
    NSWindow *macWindow;
    NSWindow *otherMacWindow;
    WmInfo *wmPtr = winPtr->wmInfoPtr;
    int macAboveBelow = (aboveBelow == Above ? NSWindowAbove : NSWindowBelow);
    int otherNumber = 0; /* 0 will be used when otherPtr is NULL. */

    /*
     * If the Tk windows has no drawable, or is withdrawn do nothing.
     */

    if (winPtr->window == None ||
	    wmPtr == NULL      ||
	    wmPtr->hints.initial_state == WithdrawnState) {
	return;
    }
    macWindow = TkMacOSXDrawableWindow(winPtr->window);
    if (macWindow == nil) {
	return;
    }
    if (otherPtr) {
	/*
	 * When otherPtr is non-NULL, if the other window has no drawable or is
	 * withdrawn, do nothing.
	 */

	WmInfo *otherWmPtr = otherPtr->wmInfoPtr;
	if (winPtr->window == None ||
		otherWmPtr == NULL ||
		otherWmPtr->hints.initial_state == WithdrawnState) {
	    return;
	}
	otherMacWindow = TkMacOSXDrawableWindow(otherPtr->window);
	if (otherMacWindow == nil) {
	    return;
	}

	/*
	 * If the other window is OK, get its number.
	 */

	otherNumber = [otherMacWindow windowNumber];
    }

    /*
     * Just let the Mac window manager deal with all the subtleties of keeping
     * track of off-screen windows, etc.
     */

    [macWindow orderWindow:macAboveBelow relativeTo:otherNumber];
}

/*
 *----------------------------------------------------------------------
 *
 * TkWmAddToColormapWindows --
 *
 *	This procedure is called to add a given window to the
 *	WM_COLORMAP_WINDOWS property for its top-level, if it isn't already
 *	there. It is invoked by the Tk code that creates a new colormap, in
 *	order to make sure that colormap information is propagated to the
 *	window manager by default.
 *
 * Results:
 *	None.
 *
 * Side effects:
 *	WinPtr's window gets added to the WM_COLORMAP_WINDOWS property of its
 *	nearest top-level ancestor, unless the colormaps have been set
 *	explicitly with the "wm colormapwindows" command.
 *
 *----------------------------------------------------------------------
 */

void
TkWmAddToColormapWindows(
    TkWindow *winPtr)		/* Window with a non-default colormap. Should
				 * not be a top-level window. */
{
    TkWindow *topPtr;
    TkWindow **oldPtr, **newPtr;
    int count, i;

    if (winPtr->window == None) {
	return;
    }

    for (topPtr = winPtr->parentPtr; ; topPtr = topPtr->parentPtr) {
	if (topPtr == NULL) {
	    /*
	     * Window is being deleted. Skip the whole operation.
	     */

	    return;
	}
	if (topPtr->flags & TK_TOP_LEVEL) {
	    break;
	}
    }
    if (topPtr->wmInfoPtr->flags & WM_COLORMAPS_EXPLICIT) {
	return;
    }

    /*
     * Make sure that the window isn't already in the list.
     */

    count = topPtr->wmInfoPtr->cmapCount;
    oldPtr = topPtr->wmInfoPtr->cmapList;

    for (i = 0; i < count; i++) {
	if (oldPtr[i] == winPtr) {
	    return;
	}
    }

    /*
     * Make a new bigger array and use it to reset the property. Automatically
     * add the toplevel itself as the last element of the list.
     */

    newPtr = ckalloc((count+2) * sizeof(TkWindow *));
    if (count > 0) {
	memcpy(newPtr, oldPtr, count * sizeof(TkWindow *));
    }
    if (count == 0) {
	count++;
    }
    newPtr[count-1] = winPtr;
    newPtr[count] = topPtr;
    if (oldPtr != NULL) {
	ckfree(oldPtr);
    }

    topPtr->wmInfoPtr->cmapList = newPtr;
    topPtr->wmInfoPtr->cmapCount = count+1;

    /*
     * On the Macintosh all of this is just an excercise in compatability as
     * we don't support colormaps. If we did they would be installed here.
     */
}

/*
 *----------------------------------------------------------------------
 *
 * TkWmRemoveFromColormapWindows --
 *
 *	This procedure is called to remove a given window from the
 *	WM_COLORMAP_WINDOWS property for its top-level. It is invoked when
 *	windows are deleted.
 *
 * Results:
 *	None.
 *
 * Side effects:
 *	WinPtr's window gets removed from the WM_COLORMAP_WINDOWS property of
 *	its nearest top-level ancestor, unless the top-level itself is being
 *	deleted too.
 *
 *----------------------------------------------------------------------
 */

void
TkWmRemoveFromColormapWindows(
    TkWindow *winPtr)		/* Window that may be present in
				 * WM_COLORMAP_WINDOWS property for its
				 * top-level. Should not be a top-level
				 * window. */
{
    TkWindow *topPtr, **oldPtr;
    int count, i, j;

    for (topPtr = winPtr->parentPtr; ; topPtr = topPtr->parentPtr) {
	if (topPtr == NULL) {
	    /*
	     * Ancestors have been deleted, so skip the whole operation. Seems
	     * like this can't ever happen?
	     */

	    return;
	}
	if (topPtr->flags & TK_TOP_LEVEL) {
	    break;
	}
    }
    if (topPtr->flags & TK_ALREADY_DEAD) {
	/*
	 * Top-level is being deleted, so there's no need to cleanup the
	 * WM_COLORMAP_WINDOWS property.
	 */

	return;
    }

    /*
     * Find the window and slide the following ones down to cover it up.
     */

    count = topPtr->wmInfoPtr->cmapCount;
    oldPtr = topPtr->wmInfoPtr->cmapList;
    for (i = 0; i < count; i++) {
	if (oldPtr[i] == winPtr) {
	    for (j = i ; j < count-1; j++) {
		oldPtr[j] = oldPtr[j+1];
	    }
	    topPtr->wmInfoPtr->cmapCount = count - 1;
	    break;
	}
    }
}

/*
 *----------------------------------------------------------------------
 *
 * TkGetPointerCoords --
 *
 *	Fetch the position of the mouse pointer.
 *
 * Results:
 *	*xPtr and *yPtr are filled in with the (virtual) root coordinates of
 *	the mouse pointer for tkwin's display. If the pointer isn't on tkwin's
 *	screen, then -1 values are returned for both coordinates. The argument
 *	tkwin must be a toplevel window.
 *
 * Side effects:
 *	None.
 *
 *----------------------------------------------------------------------
 */

void
TkGetPointerCoords(
    Tk_Window tkwin,		/* Toplevel window that identifies screen on
				 * which lookup is to be done. */
    int *xPtr, int *yPtr)	/* Store pointer coordinates here. */
{
    XQueryPointer(NULL, None, NULL, NULL, xPtr, yPtr, NULL, NULL, NULL);
}

/*
 *----------------------------------------------------------------------
 *
 * InitialWindowBounds --
 *
 *	This function calculates the initial bounds for a new Mac toplevel
 *	window. Unless the geometry is specified by the user this code will
 *	auto place the windows in a cascade diagonially across the main monitor
 *	of the Mac.
 *
 * Results:
 *	Window bounds.
 *
 * Side effects:
 *	None.
 *
 *----------------------------------------------------------------------
 */

static NSRect
InitialWindowBounds(
    TkWindow *winPtr,		/* Window to get initial bounds for. */
    NSWindow *macWindow)
{
    WmInfo *wmPtr = winPtr->wmInfoPtr;

    if (!(wmPtr->sizeHintsFlags & (USPosition | PPosition))) {
	static NSPoint cascadePoint = { .x = 0, .y = 0 };
	NSRect frame;

	cascadePoint = [macWindow cascadeTopLeftFromPoint:cascadePoint];
	frame = [macWindow frame];
	wmPtr->x = frame.origin.x;
	wmPtr->y = TkMacOSXZeroScreenHeight() - (frame.origin.y +
		frame.size.height);
    }
    return NSMakeRect(wmPtr->x, wmPtr->y, winPtr->changes.width,
	    winPtr->changes.height);
}

/*
 *----------------------------------------------------------------------
 *
 * TkMacOSXResizable --
 *
 *	This function determines if the passed in window is part of a toplevel
 *	window that is resizable. If the window is resizable in the x, y or
 *	both directions, true is returned.
 *
 * Results:
 *	True if resizable, false otherwise.
 *
 * Side effects:
 *	None.
 *
 *----------------------------------------------------------------------
 */

int
TkMacOSXResizable(
    TkWindow *winPtr)		/* Tk window or NULL. */
{
    WmInfo *wmPtr;

    if (winPtr == NULL) {
	return false;
    }
    while (winPtr->wmInfoPtr == NULL) {
	winPtr = winPtr->parentPtr;
    }

    wmPtr = winPtr->wmInfoPtr;
    if ((wmPtr->flags & WM_WIDTH_NOT_RESIZABLE) &&
	    (wmPtr->flags & WM_HEIGHT_NOT_RESIZABLE)) {
	return false;
    } else {
	return true;
    }
}

/*
 *----------------------------------------------------------------------
 *
 * TkMacOSXGrowToplevel --
 *
 *	The function is invoked when the user clicks in the grow region of a
 *	Tk window. The function will handle the dragging procedure and not
 *	return until completed. Finally, the function may place information
 *	Tk's event queue is the window was resized.
 *
 * Results:
 *	True if events were placed on event queue, false otherwise.
 *
 * Side effects:
 *	None.
 *
 *----------------------------------------------------------------------
 */

int
TkMacOSXGrowToplevel(
    void *whichWindow,
    XPoint start)
{
    return false;
}

/*
 *----------------------------------------------------------------------
 *
 * TkSetWMName --
 *
 *	Set the title for a toplevel window. If the window is embedded, do not
 *	change the window title.
 *
 * Results:
 *	None.
 *
 * Side effects:
 *	The title of the window is changed.
 *
 *----------------------------------------------------------------------
 */

void
TkSetWMName(
    TkWindow *winPtr,
    Tk_Uid titleUid)
{
    if (Tk_IsEmbedded(winPtr)) {
	return;
    }

    NSString *title = [[NSString alloc] initWithUTF8String:titleUid];
    [TkMacOSXDrawableWindow(winPtr->window) setTitle:title];
    [title release];
}

/*
 *----------------------------------------------------------------------
 *
 * TkGetTransientMaster --
 *
 *	If the passed window has the TRANSIENT_FOR property set this will
 *	return the master window. Otherwise it will return None.
 *
 * Results:
 *	The master window or None.
 *
 * Side effects:
 *	None.
 *
 *----------------------------------------------------------------------
 */

Tk_Window
TkGetTransientMaster(
    TkWindow *winPtr)
{
    if (winPtr->wmInfoPtr != NULL) {
	return (Tk_Window)winPtr->wmInfoPtr->master;
    }
    return NULL;
}

/*
 *----------------------------------------------------------------------
 *
 * TkMacOSXGetXWindow --
 *
 *	Returns the X window Id associated with the given NSWindow*.
 *
 * Results:
 *	The window id is returned. None is returned if not a Tk window.
 *
 * Side effects:
 *	None.
 *
 *----------------------------------------------------------------------
 */

Window
TkMacOSXGetXWindow(
    void *macWinPtr)
{
    Tcl_HashEntry *hPtr;

    if (!macWinPtr || !windowHashInit) {
	return None;
    }
    hPtr = Tcl_FindHashEntry(&windowTable, macWinPtr);
    if (hPtr == NULL) {
	return None;
    }
    return (Window) Tcl_GetHashValue(hPtr);
}

/*
 *----------------------------------------------------------------------
 *
 * TkMacOSXGetTkWindow --
 *
 *	Returns the TkWindow* associated with the given NSWindow*.
 *
 * Results:
 *	The TkWindow* returned. NULL is returned if not a Tk window.
 *
 * Side effects:
 *	None.
 *
 *----------------------------------------------------------------------
 */

TkWindow*
TkMacOSXGetTkWindow(
    NSWindow *w)
{
    Window window = TkMacOSXGetXWindow(w);
    TkDisplay *dispPtr = TkGetDisplayList();

    return (window != None ?
	    (TkWindow *)Tk_IdToWindow(dispPtr->display, window) : NULL);
}

/*
 *----------------------------------------------------------------------
 *
 * TkMacOSXIsWindowZoomed --
 *
 *	Ask Cocoa if the given window is in the zoomed out state. Because
 *	dragging & growing a window can change the Cocoa zoom state, we
 *	cannot rely on wmInfoPtr->hints.initial_state for this information.
 *
 * Results:
 *	True if window is zoomed out, false otherwise.
 *
 * Side effects:
 *	None.
 *
 *----------------------------------------------------------------------
 */

MODULE_SCOPE int
TkMacOSXIsWindowZoomed(
    TkWindow *winPtr)
{
    NSWindow *macWindow = TkMacOSXDrawableWindow(winPtr->window);
    return [macWindow isZoomed];
}

/*
 *----------------------------------------------------------------------
 *
 * TkMacOSXZoomToplevel --
 *
 *	The function is invoked when the user clicks in the zoom region of a
 *	Tk window or when the window state is set/unset to "zoomed" manually.
 *	If the window is to be zoomed (in or out), the window size is changed
 *	and events are generated to let Tk know what happened.
 *
 * Results:
 *	True if events were placed on event queue, false otherwise.
 *
 * Side effects:
 *	The window may be resized & events placed on Tk's queue.
 *
 *----------------------------------------------------------------------
 */

int
TkMacOSXZoomToplevel(
    void *whichWindow,		/* The Macintosh window to zoom. */
    short zoomPart)		/* Either inZoomIn or inZoomOut */
{
    NSWindow *window = whichWindow;
    TkWindow *winPtr = TkMacOSXGetTkWindow(window);
    WmInfo *wmPtr;

    if (!winPtr || !winPtr->wmInfoPtr) {
	return false;
    }
    wmPtr = winPtr->wmInfoPtr;
    if ((wmPtr->flags & WM_WIDTH_NOT_RESIZABLE) &&
	    (wmPtr->flags & WM_HEIGHT_NOT_RESIZABLE)) {
	return false;
    }

    /*
     * Do nothing if already in desired zoom state.
     */

    if (([window isZoomed] == (zoomPart == inZoomOut))) {
	return false;
    }
    [window zoom:NSApp];

    wmPtr->hints.initial_state =
	(zoomPart == inZoomIn ? NormalState : ZoomState);
    return true;
}

/*
 *----------------------------------------------------------------------
 *
 * TkUnsupported1ObjCmd --
 *
 *	This procedure is invoked to process the
 *	"::tk::unsupported::MacWindowStyle" Tcl command. This command allows
 *	you to set the style of decoration for a Macintosh window.
 *
 * Results:
 *	A standard Tcl result.
 *
 * Side effects:
 *	Changes the style of a new Mac window.
 *
 *----------------------------------------------------------------------
 */

/* ARGSUSED */
int
TkUnsupported1ObjCmd(
    ClientData clientData,	/* Main window associated with interpreter. */
    Tcl_Interp *interp,		/* Current interpreter. */
    int objc,			/* Number of arguments. */
    Tcl_Obj *const objv[])	/* Argument objects. */
{
    static const char *const subcmds[] = {
	"style", "tabbingid", "appearance", "isdark", NULL
    };
    enum SubCmds {
	TKMWS_STYLE, TKMWS_TABID, TKMWS_APPEARANCE, TKMWS_ISDARK
    };
    Tk_Window tkwin = clientData;
    TkWindow *winPtr;
    int index;

    if (objc < 3) {
	Tcl_WrongNumArgs(interp, 1, objv, "option window ?arg ...?");
	return TCL_ERROR;
    }

    winPtr = (TkWindow *)
	    Tk_NameToWindow(interp, Tcl_GetString(objv[2]), tkwin);
    if (winPtr == NULL) {
	return TCL_ERROR;
    }
    if (!(winPtr->flags & TK_TOP_LEVEL)) {
	Tcl_SetObjResult(interp, Tcl_ObjPrintf(
		"window \"%s\" isn't a top-level window", winPtr->pathName));
	Tcl_SetErrorCode(interp, "TK", "WINDOWSTYLE", "TOPLEVEL", NULL);
	return TCL_ERROR;
    }

    if (Tcl_GetIndexFromObjStruct(interp, objv[1], subcmds,
	    sizeof(char *), "option", 0, &index) != TCL_OK) {
	return TCL_ERROR;
    }
    switch((enum SubCmds) index) {
    case TKMWS_STYLE:
	if ((objc < 3) || (objc > 5)) {
	    Tcl_WrongNumArgs(interp, 2, objv, "window ?class attributes?");
	    return TCL_ERROR;
	}
	return WmWinStyle(interp, winPtr, objc, objv);
    case TKMWS_TABID:
	if ([NSApp macMinorVersion] < 12) {
	    Tcl_SetObjResult(interp, Tcl_NewStringObj(
                "Tabbing identifiers did not exist until OSX 10.12.", -1));
	    Tcl_SetErrorCode(interp, "TK", "WINDOWSTYLE", "TABBINGID", NULL);
	    return TCL_ERROR;
	}
	if ((objc < 3) || (objc > 4)) {
	    Tcl_WrongNumArgs(interp, 2, objv, "window ?newid?");
	    return TCL_ERROR;
	}
	return WmWinTabbingId(interp, winPtr, objc, objv);
    case TKMWS_APPEARANCE:
	if ([NSApp macMinorVersion] < 9) {
	    Tcl_SetObjResult(interp, Tcl_NewStringObj(
                "Window appearances did not exist until OSX 10.9.", -1));
	    Tcl_SetErrorCode(interp, "TK", "WINDOWSTYLE", "APPEARANCE", NULL);
	    return TCL_ERROR;
	}
	if ((objc < 3) || (objc > 4)) {
	    Tcl_WrongNumArgs(interp, 2, objv, "window ?appearancename?");
	    return TCL_ERROR;
	}
	if (objc == 4 && [NSApp macMinorVersion] < 14) {
	    Tcl_SetObjResult(interp, Tcl_NewStringObj(
		    "Window appearances cannot be changed before OSX 10.14.",
		    -1));
	    Tcl_SetErrorCode(interp, "TK", "WINDOWSTYLE", "APPEARANCE", NULL);
	    return TCL_ERROR;
	}
	return WmWinAppearance(interp, winPtr, objc, objv);
    case TKMWS_ISDARK:
	if ((objc != 3)) {
	    Tcl_WrongNumArgs(interp, 2, objv, "window");
	    return TCL_ERROR;
	}
	Tcl_SetObjResult(interp, Tcl_NewBooleanObj(
		TkMacOSXInDarkMode((Tk_Window) winPtr)));
	return TCL_OK;
    default:
	return TCL_ERROR;
    }
}

/*
 *----------------------------------------------------------------------
 *
 * WmWinStyle --
 *
 *	This procedure is invoked to process the
 *	"::tk::unsupported::MacWindowStyle style" subcommand. This command
 *	allows you to set the style of decoration for a Macintosh window.
 *
 * Results:
 *	A standard Tcl result.
 *
 * Side effects:
 *	Changes the style of a new Mac window.
 *
 *----------------------------------------------------------------------
 */

static int
WmWinStyle(
    Tcl_Interp *interp,		/* Current interpreter. */
    TkWindow *winPtr,		/* Window to be manipulated. */
    int objc,			/* Number of arguments. */
    Tcl_Obj * const objv[])	/* Argument objects. */
{
    struct StrIntMap {
	const char *strValue;
	UInt64 intValue;
    };
    static const struct StrIntMap classMap[] = {
	{ "alert",		kAlertWindowClass			     },
	{ "moveableAlert",	kMovableAlertWindowClass		     },
	{ "modal",		kModalWindowClass			     },
	{ "moveableModal",	kMovableModalWindowClass		     },
	{ "floating",		kFloatingWindowClass			     },
	{ "document",		kDocumentWindowClass			     },
	{ "utility",		kUtilityWindowClass			     },
	{ "help",		kHelpWindowClass			     },
	{ "sheet",		kSheetWindowClass			     },
	{ "toolbar",		kToolbarWindowClass			     },
	{ "plain",		kPlainWindowClass			     },
	{ "overlay",		kOverlayWindowClass			     },
	{ "sheetAlert",		kSheetAlertWindowClass			     },
	{ "altPlain",		kAltPlainWindowClass			     },
	{ "simple",		kSimpleWindowClass			     },
	{ "drawer",		kDrawerWindowClass			     },
	{ NULL }
    };
    static const struct StrIntMap compositeAttrMap[] = {
	{ "none",		kWindowNoAttributes			     },
	{ "standardDocument",	kWindowStandardDocumentAttributes	     },
	{ "standardFloating",	kWindowStandardFloatingAttributes	     },
	{ "fullZoom",		kWindowFullZoomAttribute		     },
	{ NULL }
    };

    /*
     * Map window attributes. Color and opacity are mapped to NULL; these are
     * parsed from the objv in TkUnsupported1ObjCmd.
     */

    static const struct StrIntMap attrMap[] = {
	{ "closeBox",		kWindowCloseBoxAttribute		     },
	{ "horizontalZoom",	kWindowHorizontalZoomAttribute		     },
	{ "verticalZoom",	kWindowVerticalZoomAttribute		     },
	{ "collapseBox",	kWindowCollapseBoxAttribute		     },
	{ "resizable",		kWindowResizableAttribute		     },
	{ "sideTitlebar",	kWindowSideTitlebarAttribute		     },
	{ "toolbarButton",	kWindowToolbarButtonAttribute		     },
	{ "unifiedTitleAndToolbar", kWindowUnifiedTitleAndToolbarAttribute   },
	{ "metal",		kWindowMetalAttribute			     },
	{ "noTitleBar",		kWindowNoTitleBarAttribute		     },
	{ "texturedSquareCorners", kWindowTexturedSquareCornersAttribute     },
	{ "metalNoContentSeparator", kWindowMetalNoContentSeparatorAttribute },
	{ "doesNotCycle",	kWindowDoesNotCycleAttribute		     },
	{ "noUpdates",		kWindowNoUpdatesAttribute		     },
	{ "noActivates",	kWindowNoActivatesAttribute		     },
	{ "opaqueForEvents",	kWindowOpaqueForEventsAttribute		     },
	{ "noShadow",		kWindowNoShadowAttribute		     },
	{ "hideOnSuspend",	kWindowHideOnSuspendAttribute		     },
	{ "hideOnFullScreen",	kWindowHideOnFullScreenAttribute	     },
	{ "inWindowMenu",	kWindowInWindowMenuAttribute		     },
	{ "liveResize",		kWindowLiveResizeAttribute		     },
	{ "ignoreClicks",	kWindowIgnoreClicksAttribute		     },
	{ "noConstrain",	kWindowNoConstrainAttribute		     },
	{ "doesNotHide",	tkWindowDoesNotHideAttribute		     },
	{ "canJoinAllSpaces",	tkCanJoinAllSpacesAttribute		     },
	{ "moveToActiveSpace",	tkMoveToActiveSpaceAttribute		     },
	{ "nonActivating",	tkNonactivatingPanelAttribute		     },
	{ "hud",		tkHUDWindowAttribute			     },
	{ NULL }
    };

    int index, i;
    WmInfo *wmPtr = winPtr->wmInfoPtr;

    if (objc == 3) {
	Tcl_Obj *attributeList, *newResult = NULL;
	UInt64 attributes;

	for (i = 0; classMap[i].strValue != NULL; i++) {
	    if (wmPtr->macClass == classMap[i].intValue) {
		newResult = Tcl_NewStringObj(classMap[i].strValue, -1);
		break;
	    }
	}
	if (newResult == NULL) {
	    Tcl_Panic("invalid class");
	}

	attributeList = Tcl_NewListObj(0, NULL);
	attributes = wmPtr->attributes;

	for (i = 0; compositeAttrMap[i].strValue != NULL; i++) {
	    UInt64 intValue = compositeAttrMap[i].intValue;

	    if (intValue && (attributes & intValue) == intValue) {
		Tcl_ListObjAppendElement(NULL, attributeList,
			Tcl_NewStringObj(compositeAttrMap[i].strValue,
			-1));
		attributes &= ~intValue;
		break;
	    }
	}
	for (i = 0; attrMap[i].strValue != NULL; i++) {
	    if (attributes & attrMap[i].intValue) {
		Tcl_ListObjAppendElement(NULL, attributeList,
			Tcl_NewStringObj(attrMap[i].strValue, -1));
	    }
	}
	Tcl_ListObjAppendElement(NULL, newResult, attributeList);
	Tcl_SetObjResult(interp, newResult);
    } else {
	int attrObjc;
	Tcl_Obj **attrObjv = NULL;
	WindowClass macClass;
	UInt64 oldAttributes = wmPtr->attributes;
	int oldFlags = wmPtr->flags;

	if (Tcl_GetIndexFromObjStruct(interp, objv[3], classMap,
		sizeof(struct StrIntMap), "class", 0, &index) != TCL_OK) {
	    goto badClassAttrs;
	}
	macClass = classMap[index].intValue;
	if (objc == 5) {
	    if (Tcl_ListObjGetElements(interp, objv[4], &attrObjc, &attrObjv)
		    != TCL_OK) {
		goto badClassAttrs;
	    }
	    wmPtr->attributes = kWindowNoAttributes;
	    for (i = 0; i < attrObjc; i++) {
		if (Tcl_GetIndexFromObjStruct(interp, attrObjv[i],
			compositeAttrMap, sizeof(struct StrIntMap),
			"attribute", 0, &index) == TCL_OK) {
		    wmPtr->attributes |= compositeAttrMap[index].intValue;
		} else if (Tcl_GetIndexFromObjStruct(interp, attrObjv[i],
			attrMap, sizeof(struct StrIntMap),
			"attribute", 0, &index) == TCL_OK) {
		    Tcl_ResetResult(interp);
		    wmPtr->attributes |= attrMap[index].intValue;
		} else {
		    goto badClassAttrs;
		}
	    }
	} else {
	    wmPtr->attributes = macClassAttrs[macClass].defaultAttrs;
	}
	wmPtr->attributes &= (tkAlwaysValidAttributes |
		macClassAttrs[macClass].validAttrs);
	wmPtr->flags |= macClassAttrs[macClass].flags;
	wmPtr->macClass = macClass;
	ApplyWindowAttributeFlagChanges(winPtr, NULL, oldAttributes, oldFlags,
		0, 1);
	return TCL_OK;

    badClassAttrs:
	wmPtr->attributes = oldAttributes;
	return TCL_ERROR;
    }

    return TCL_OK;
}

/*
 *----------------------------------------------------------------------
 *
 * WmWinTabbingId --
 *
 *	This procedure is invoked to process the
 *	"::tk::unsupported::MacWindowStyle tabbingid" subcommand. The command
 *	allows you to get or set the tabbingIdentifier for the NSWindow
 *	associated with a Tk Window.  The syntax is:
 *
 *	    tk::unsupported::MacWindowStyle tabbingid window ?newId?
 *
 * Results:
 *	Returns the tabbingIdentifier of the window prior to calling this
 *      function.  If the optional newId argument is omitted, the window's
 *      tabbingIdentifier is not changed.
 *
 * Side effects:
 *	Windows may only be grouped together as tabs if they all have the same
 *      tabbingIdentifier.  In particular, by giving a window a unique
 *      tabbingIdentifier one can prevent it from becoming a tab in any other
 *      window.  Changing the tabbingIdentifier of a window which is already
 *      a tab causes it to become a separate window.
 *
 *----------------------------------------------------------------------
 */

static int
WmWinTabbingId(
    Tcl_Interp *interp,		/* Current interpreter. */
    TkWindow *winPtr,		/* Window to be manipulated. */
    int objc,			/* Number of arguments. */
    Tcl_Obj * const objv[])	/* Argument objects. */
{
#if !(MAC_OS_X_VERSION_MAX_ALLOWED < 101200)
    Tcl_Obj *result = NULL;
    NSString *idString;
    NSWindow *win = TkMacOSXDrawableWindow(winPtr->window);
    if (win) {
	idString = win.tabbingIdentifier;
	result = Tcl_NewStringObj(idString.UTF8String, [idString length]);
    }
    if (result == NULL) {
	NSLog(@"Failed to read tabbing identifier; try calling update idletasks before getting/setting the tabbing identifier of the window.");
	return TCL_OK;
    }
    Tcl_SetObjResult(interp, result);
    if (objc == 3) {
	return TCL_OK;
    } else if (objc == 4) {
	int len;
	char *newId = Tcl_GetStringFromObj(objv[3], &len);
	NSString *newIdString = [NSString stringWithUTF8String:newId];
	[win setTabbingIdentifier: newIdString];

	/*
	 * If the tabbingIdentifier of a tab is changed we also turn it into a
	 * separate window so we don't violate the rule that all tabs in the
	 * same frame must have the same tabbingIdentifier.
	 */

	if ([idString compare:newIdString] != NSOrderedSame
#if MAC_OS_X_VERSION_MIN_REQUIRED > 101200
		&& [win tab]
#endif
		) {
	    [win moveTabToNewWindow:nil];
	}
	return TCL_OK;
    }
#endif
    return TCL_ERROR;
}

/*
 *----------------------------------------------------------------------
 *
 * WmWinAppearance --
 *
 *	This procedure is invoked to process the
 *	"::tk::unsupported::MacWindowStyle appearance" subcommand. The command
 *	allows you to get or set the appearance for the NSWindow associated
 *	with a Tk Window.  The syntax is:
 *
 *	    tk::unsupported::MacWindowStyle tabbingid window ?newAppearance?
 *
 *      Allowed appearance names are "aqua", "darkaqua", and "auto".
 *
 * Results:
 *      Returns the appearance setting of the window prior to calling this
 *	function.
 *
 * Side effects:
 *      The underlying NSWindow's appearance property is set to the specified
 *      value if the optional newAppearance argument is supplied. Otherwise the
 *      window's appearance property is not changed.  If the appearance is set
 *      to aqua or darkaqua then the window will use the associated
 *      NSAppearance even if the user has selected a different appearance with
 *      the system preferences.  If it is set to auto then the appearance
 *      property is set to nil, meaning that the preferences will determine the
 *      appearance.
 *
 *----------------------------------------------------------------------
 */

static int
WmWinAppearance(
    Tcl_Interp *interp,		/* Current interpreter. */
    TkWindow *winPtr,		/* Window to be manipulated. */
    int objc,			/* Number of arguments. */
    Tcl_Obj * const objv[])	/* Argument objects. */
{
#if MAC_OS_X_VERSION_MAX_ALLOWED > 1090
    static const char *const appearanceStrings[] = {
	"aqua", "darkaqua", "auto", NULL
    };
    enum appearances {
	APPEARANCE_AQUA, APPEARANCE_DARKAQUA, APPEARANCE_AUTO
    };
    Tcl_Obj *result = NULL;
#if MAC_OS_X_VERSION_MAX_ALLOWED >= 101300
    NSAppearanceName appearance;
#else
    NSString *appearance;
#endif // MAC_OS_X_VERSION_MAX_ALLOWED >= 101300

    const char *resultString = "unrecognized";
    NSWindow *win = TkMacOSXDrawableWindow(winPtr->window);
    if (win) {
	appearance = win.appearance.name;
	if (appearance == nil) {
	    resultString = appearanceStrings[APPEARANCE_AUTO];
	} else if (appearance == NSAppearanceNameAqua) {
	    resultString = appearanceStrings[APPEARANCE_AQUA];
#if MAC_OS_X_VERSION_MAX_ALLOWED >= 101400
	} else if (@available(macOS 10.14, *)) {
	    if (appearance == NSAppearanceNameDarkAqua) {
		resultString = appearanceStrings[APPEARANCE_DARKAQUA];
	    }
#endif // MAC_OS_X_VERSION_MAX_ALLOWED >= 101400
	}
	result = Tcl_NewStringObj(resultString, strlen(resultString));
    }
    if (result == NULL) {
	NSLog(@"Failed to read appearance name; try calling update idletasks before getting/setting the appearance of the window.");
	return TCL_OK;
    }
    if (objc == 4) {
	int index;
	if (Tcl_GetIndexFromObjStruct(interp, objv[3], appearanceStrings,
                sizeof(char *), "appearancename", 0, &index) != TCL_OK) {
            return TCL_ERROR;
        }
	switch ((enum appearances) index) {
	case APPEARANCE_AQUA:
	    win.appearance = [NSAppearance appearanceNamed:
		NSAppearanceNameAqua];
	    break;
	case APPEARANCE_DARKAQUA:
#if MAC_OS_X_VERSION_MAX_ALLOWED >= 101400
	    if (@available(macOS 10.14, *)) {
		win.appearance = [NSAppearance appearanceNamed:
		    NSAppearanceNameDarkAqua];
	    }
#endif // MAC_OS_X_VERSION_MAX_ALLOWED >= 101400
	    break;
	default:
	    win.appearance = nil;
	}
    }
    Tcl_SetObjResult(interp, result);
    return TCL_OK;
#else // MAC_OS_X_VERSION_MAX_ALLOWED > 1090
    return TCL_ERROR;
#endif
}

/*
 *----------------------------------------------------------------------
 *
 * TkpMakeMenuWindow --
 *
 *	Configure the window to be either a undecorated pull-down (or pop-up)
 *	menu, or as a toplevel floating menu (palette).
 *
 * Results:
 *	None.
 *
 * Side effects:
 *	Changes the style bit used to create a new Mac toplevel.
 *
 *----------------------------------------------------------------------
 */

void
TkpMakeMenuWindow(
    Tk_Window tkwin,		/* New window. */
    int transient)		/* 1 means menu is only posted briefly as a
				 * popup or pulldown or cascade. 0 means menu
				 * is always visible, e.g. as a floating
				 * menu. */
{
    TkWindow *winPtr = (TkWindow *) tkwin;

    if (transient) {
	winPtr->wmInfoPtr->macClass = kSimpleWindowClass;
	winPtr->wmInfoPtr->attributes = kWindowNoActivatesAttribute;
    } else {
	winPtr->wmInfoPtr->macClass = kFloatingWindowClass;
	winPtr->wmInfoPtr->attributes = kWindowStandardFloatingAttributes;
	winPtr->wmInfoPtr->flags |= WM_WIDTH_NOT_RESIZABLE;
	winPtr->wmInfoPtr->flags |= WM_HEIGHT_NOT_RESIZABLE;
    }
}

/*
 *----------------------------------------------------------------------
 *
 * TkMacOSXMakeRealWindowExist --
 *
 *	This function finally creates the real Macintosh window that the Mac
 *	actually understands.
 *
 * Results:
 *	None.
 *
 * Side effects:
 *	A new Macintosh toplevel is created.
 *
 *----------------------------------------------------------------------
 */

void
TkMacOSXMakeRealWindowExist(
    TkWindow *winPtr)		/* Tk window. */
{
    WmInfo *wmPtr = winPtr->wmInfoPtr;
    MacDrawable *macWin;
    WindowClass macClass;
    Bool overrideRedirect = Tk_Attributes((Tk_Window) winPtr)->override_redirect;

    if (TkMacOSXHostToplevelExists(winPtr)) {
	return;
    }

    macWin = (MacDrawable *) winPtr->window;

    /*
     * If this is embedded, make sure its container's toplevel exists, then
     * return...
     */

    if (Tk_IsEmbedded(winPtr)) {
	TkWindow *contWinPtr = TkpGetOtherWindow(winPtr);

	if (contWinPtr != NULL) {
	    TkMacOSXMakeRealWindowExist(
		    contWinPtr->privatePtr->toplevel->winPtr);
	    macWin->flags |= TK_HOST_EXISTS;
	    return;
	}

	if (tkMacOSXEmbedHandler == NULL) {
	    Tcl_Panic("TkMacOSXMakeRealWindowExist could not find container");
	}
	if (tkMacOSXEmbedHandler->containerExistProc &&
		tkMacOSXEmbedHandler->containerExistProc((Tk_Window) winPtr)
		!= TCL_OK) {
	    Tcl_Panic("ContainerExistProc could not make container");
	}
	return;

	/*
	 * TODO: Here we should handle out of process embedding.
	 */
    }

    /*
     * If this is an override-redirect window, the NSWindow is created first as
     * a document window then converted to a simple window.
     */

    if (overrideRedirect) {
	wmPtr->macClass = kDocumentWindowClass;
    }
    macClass = wmPtr->macClass;
    wmPtr->attributes &= (tkAlwaysValidAttributes |
	    macClassAttrs[macClass].validAttrs);
    wmPtr->flags |= macClassAttrs[macClass].flags |
	    ((wmPtr->attributes & kWindowResizableAttribute) ? 0 :
	    WM_WIDTH_NOT_RESIZABLE|WM_HEIGHT_NOT_RESIZABLE);
    UInt64 attributes = (wmPtr->attributes &
	    ~macClassAttrs[macClass].forceOffAttrs) |
	    macClassAttrs[macClass].forceOnAttrs;
    NSUInteger styleMask = macClassAttrs[macClass].styleMask |
	((attributes & kWindowNoTitleBarAttribute) ? 0 : NSTitledWindowMask) |
	((attributes & kWindowCloseBoxAttribute) ? NSClosableWindowMask : 0) |
	((attributes & kWindowCollapseBoxAttribute) ?
		NSMiniaturizableWindowMask : 0) |
	((attributes & kWindowResizableAttribute) ? NSResizableWindowMask : 0) |
	((attributes & kWindowMetalAttribute) ?
		NSTexturedBackgroundWindowMask : 0) |
	((attributes & kWindowUnifiedTitleAndToolbarAttribute) ?
		NSUnifiedTitleAndToolbarWindowMask : 0) |
	((attributes & kWindowSideTitlebarAttribute) ? 1 << 9 : 0) |
	(attributes >> WM_NSMASK_SHIFT);
    Class winClass = (macClass == kDrawerWindowClass ? [NSDrawerWindow class] :
	    (styleMask & (NSUtilityWindowMask|NSDocModalWindowMask|
	    NSNonactivatingPanelMask|NSHUDWindowMask)) ? [NSPanel class] :
	    [TKWindow class]);
    NSRect structureRect = [winClass frameRectForContentRect:NSZeroRect
	    styleMask:styleMask];
    NSRect contentRect = NSMakeRect(5 - structureRect.origin.x,
	    TkMacOSXZeroScreenHeight() - (TkMacOSXZeroScreenTop() + 5 +
	    structureRect.origin.y + structureRect.size.height + 200), 200, 200);
    NSWindow *window = [[winClass alloc] initWithContentRect:contentRect
	    styleMask:styleMask backing:NSBackingStoreBuffered defer:YES];
    if (!window) {
    	Tcl_Panic("couldn't allocate new Mac window");
    }
    TKContentView *contentView = [[TKContentView alloc]
				     initWithFrame:NSZeroRect];
    [window setContentView:contentView];
    [contentView release];
    [window setDelegate:NSApp];
    [window setAcceptsMouseMovedEvents:YES];
    [window setReleasedWhenClosed:NO];
    if (styleMask & NSUtilityWindowMask) {
	[(NSPanel*)window setFloatingPanel:YES];
    }
    if ((styleMask & (NSTexturedBackgroundWindowMask|NSHUDWindowMask)) &&
	    !(styleMask & NSDocModalWindowMask)) {
        /*
	 * Workaround for [Bug 2824538]: Textured windows are draggable from
	 *                               opaque content.
	 */
	[window setMovableByWindowBackground:NO];
    }
    [window setDocumentEdited:NO];
    wmPtr->window = window;
    macWin->view = window.contentView;
    TkMacOSXApplyWindowAttributes(winPtr, window);
    NSRect geometry = InitialWindowBounds(winPtr, window);
    geometry.size.width += structureRect.size.width;
    geometry.size.height += structureRect.size.height;
    geometry.origin.y = TkMacOSXZeroScreenHeight() - (geometry.origin.y +
	    geometry.size.height);
    [window setFrame:geometry display:YES];
    TkMacOSXRegisterOffScreenWindow((Window) macWin, window);

    macWin->flags |= TK_HOST_EXISTS;
    if (overrideRedirect) {
    	XSetWindowAttributes atts;

    	atts.override_redirect = True;
    	Tk_ChangeWindowAttributes((Tk_Window) winPtr, CWOverrideRedirect, &atts);
    	ApplyMasterOverrideChanges(winPtr, NULL);
    }
}

/*
 *----------------------------------------------------------------------
 *
 * TkpDisplayWindow --
 *
 *      Mark the contentView of this window as needing display so the window
 *      will be drawn by the window manager.  If this is called within the
 *      drawRect method, do nothing.
 *
 * Results:
 *      None.
 *
 * Side effects:
 *      The window's contentView is marked as needing display.
 *
 *----------------------------------------------------------------------
 */

MODULE_SCOPE void
TkpDisplayWindow(Tk_Window tkwin) {
    if (![NSApp isDrawing]) {
    	TkWindow *winPtr = (TkWindow *) tkwin;
    	NSWindow *w = TkMacOSXDrawableWindow(winPtr->window);

    	[[w contentView] setNeedsDisplay: YES];
    }
}

/*
 *----------------------------------------------------------------------
 *
 * TkMacOSXRegisterOffScreenWindow --
 *
 *	This function adds the passed in Off Screen Port to the hash table that
 *	maps Mac windows to root X windows.
 *
 * Results:
 *	None.
 *
 * Side effects:
 *	An entry is added to the windowTable hash table.
 *
 *----------------------------------------------------------------------
 */

void
TkMacOSXRegisterOffScreenWindow(
    Window window,		/* Window structure. */
    void *portPtr)		/* Pointer to a Mac Window. */
{
    Tcl_HashEntry *valueHashPtr;
    int isNew;

    if (!windowHashInit) {
	Tcl_InitHashTable(&windowTable, TCL_ONE_WORD_KEYS);
	windowHashInit = true;
    }
    valueHashPtr = Tcl_CreateHashEntry(&windowTable, (char *) portPtr, &isNew);
    if (!isNew) {
	Tcl_Panic("Same macintosh window allocated twice!");
    }
    Tcl_SetHashValue(valueHashPtr, window);
}

/*
 *----------------------------------------------------------------------
 *
 * TkMacOSXUnregisterMacWindow --
 *
 *	Given a macintosh port window, this function removes the association
 *	between this window and the root X window that Tk cares about.
 *
 * Results:
 *	None.
 *
 * Side effects:
 *	An entry is removed from the windowTable hash table.
 *
 *----------------------------------------------------------------------
 */

void
TkMacOSXUnregisterMacWindow(
    void *macWinPtr)	/* Reference to a Mac Window */
{
    Tcl_HashEntry *entryPtr;

    if (!windowHashInit) {
	Tcl_Panic("TkMacOSXUnregisterMacWindow: unmapping before inited");
    }
    entryPtr = Tcl_FindHashEntry(&windowTable, macWinPtr);
    if (!entryPtr) {
	TkMacOSXDbgMsg("Failed to find window %p", macWinPtr);
    } else {
	Tcl_DeleteHashEntry(entryPtr);
    }
}

/*
 *----------------------------------------------------------------------
 *
 * TkMacOSXSetScrollbarGrow --
 *
 *	Sets a flag for a toplevel window indicating that the passed Tk
 *	scrollbar window will display the grow region for the toplevel window.
 *
 * Results:
 *	None.
 *
 * Side effects:
 *	A flag is set int windows toplevel parent.
 *
 *----------------------------------------------------------------------
 */

void
TkMacOSXSetScrollbarGrow(
    TkWindow *winPtr,		/* Tk scrollbar window. */
    int flag)			/* Boolean value true or false. */
{
    if (flag) {
	winPtr->privatePtr->toplevel->flags |= TK_SCROLLBAR_GROW;
	winPtr->privatePtr->toplevel->winPtr->wmInfoPtr->scrollWinPtr = winPtr;
    } else if (winPtr->privatePtr->toplevel->winPtr->wmInfoPtr->scrollWinPtr
	    == winPtr) {
	winPtr->privatePtr->toplevel->flags &= ~TK_SCROLLBAR_GROW;
	winPtr->privatePtr->toplevel->winPtr->wmInfoPtr->scrollWinPtr = NULL;
    }
}

/*
 *----------------------------------------------------------------------
 *
 * TkWmFocusToplevel --
 *
 *	This is a utility procedure invoked by focus-management code. It
 *	exists because of the extra wrapper windows that exist under Unix; its
 *	job is to map from wrapper windows to the corresponding toplevel
 *	windows. On PCs and Macs there are no wrapper windows so no mapping is
 *	necessary; this procedure just determines whether a window is a
 *	toplevel or not.
 *
 * Results:
 *	If winPtr is a toplevel window, returns the pointer to the window;
 *	otherwise returns NULL.
 *
 * Side effects:
 *	None.
 *
 *----------------------------------------------------------------------
 */

TkWindow *
TkWmFocusToplevel(
    TkWindow *winPtr)		/* Window that received a focus-related
				 * event. */
{
    if (!(winPtr->flags & TK_TOP_LEVEL)) {
	return NULL;
    }
    return winPtr;
}

/*
 *----------------------------------------------------------------------
 *
 * TkpGetWrapperWindow --
 *
 *	This is a utility procedure invoked by focus-management code. It maps
 *	to the wrapper for a top-level, which is just the same as the
 *	top-level on Macs and PCs.
 *
 * Results:
 *	If winPtr is a toplevel window, returns the pointer to the window;
 *	otherwise returns NULL.
 *
 * Side effects:
 *	None.
 *
 *----------------------------------------------------------------------
 */

TkWindow *
TkpGetWrapperWindow(
    TkWindow *winPtr)		/* Window that received a focus-related
				 * event. */
{
    if (!(winPtr->flags & TK_TOP_LEVEL)) {
	return NULL;
    }
    return winPtr;
}

/*
 *----------------------------------------------------------------------
 *
 * TkpWmSetState --
 *
 *	Sets the window manager state for the wrapper window of a given
 *	toplevel window.
 *
 * Results:
 *	None.
 *
 * Side effects:
 *	May maximize, minimize, restore, or withdraw a window.
 *
 *----------------------------------------------------------------------
 */

void
TkpWmSetState(
    TkWindow *winPtr,		/* Toplevel window to operate on. */
    int state)			/* One of IconicState, ZoomState, NormalState,
				 * or WithdrawnState. */
{
    WmInfo *wmPtr = winPtr->wmInfoPtr;
    NSWindow *macWin;

    wmPtr->hints.initial_state = state;
    if (wmPtr->flags & WM_NEVER_MAPPED) {
	return;
    }

    macWin = TkMacOSXDrawableWindow(winPtr->window);

    if (state == WithdrawnState) {
	Tk_UnmapWindow((Tk_Window) winPtr);
    } else if (state == IconicState) {
	/*
	 * The window always gets unmapped. If we can show the icon version of
	 * the window we also collapse it.
	 */

	if (macWin && ([macWin styleMask] & NSMiniaturizableWindowMask) &&
		![macWin isMiniaturized]) {
	    [macWin miniaturize:NSApp];
	}
	Tk_UnmapWindow((Tk_Window) winPtr);
    } else if (state == NormalState || state == ZoomState) {
	Tk_MapWindow((Tk_Window) winPtr);
	if (macWin && ([macWin styleMask] & NSMiniaturizableWindowMask) &&
		[macWin isMiniaturized]) {
	    [macWin deminiaturize:NSApp];
	}
	TkMacOSXZoomToplevel(macWin, state == NormalState ? inZoomIn :
		inZoomOut);
    }
}

/*
 *----------------------------------------------------------------------
 *
 * TkpIsWindowFloating --
 *
 *	Returns 1 if a window is floating, 0 otherwise.
 *
 * Results:
 *	1 or 0 depending on window's floating attribute.
 *
 * Side effects:
 *	None.
 *
 *----------------------------------------------------------------------
 */

int
TkpIsWindowFloating(
    void *wRef)
{
    return [(NSWindow *)wRef level] == kCGFloatingWindowLevel;
}

/*
 *----------------------------------------------------------------------
 *
 * TkMacOSXWindowClass --
 *
 *	Returns OS X window class of window
 *
 * Results:
 *	1 or 0 depending on window's floating attribute.
 *
 * Side effects:
 *	None.
 *
 *----------------------------------------------------------------------
 */

MODULE_SCOPE WindowClass
TkMacOSXWindowClass(
    TkWindow *winPtr)
{
    return winPtr->wmInfoPtr->macClass;
}

/*
 *--------------------------------------------------------------
 *
 * TkMacOSXWindowOffset --
 *
 *	Determines the x and y offset from the orgin of the toplevel window
 *	dressing (the structure region, i.e. title bar) and the orgin of the
 *	content area.
 *
 * Results:
 *	The x & y offset in pixels.
 *
 * Side effects:
 *	None.
 *
 *----------------------------------------------------------------------
 */

void
TkMacOSXWindowOffset(
    void *wRef,
    int *xOffset,
    int *yOffset)
{
    TkWindow *winPtr = TkMacOSXGetTkWindow(wRef);

    if (winPtr && winPtr->wmInfoPtr) {
	*xOffset = winPtr->wmInfoPtr->xInParent;
	*yOffset = winPtr->wmInfoPtr->yInParent;
    } else {
	*xOffset = 0;
	*yOffset = 0;
    }
}

/*
 *----------------------------------------------------------------------
 *
 * TkpGetMS --
 *
 *	Return a relative time in milliseconds. It doesn't matter when the
 *	epoch was.
 *
 * Results:
 *	Number of milliseconds.
 *
 * Side effects:
 *	None.
 *
 *----------------------------------------------------------------------
 */

unsigned long
TkpGetMS(void)
{
    Tcl_Time now;

    Tcl_GetTime(&now);
    return (long) now.sec * 1000 + now.usec / 1000;
}

/*
 *----------------------------------------------------------------------
 *
 * XSetInputFocus --
 *
 *	Change the focus window for the application.
 *
 * Results:
 *	None.
 *
 * Side effects:
 *	None.
 *
 *----------------------------------------------------------------------
 */

int
XSetInputFocus(
    Display* display,
    Window focus,
    int revert_to,
    Time time)
{
    /*
     * Don't need to do a thing. Tk manages the focus for us.
     */
    return Success;
}

/*
 *----------------------------------------------------------------------
 *
 * TkpChangeFocus --
 *
 *	This function is called when Tk moves focus from one window to another.
 *      It should be passed a non-embedded TopLevel. That toplevel gets raised
 *      to the top of the Tk stacking order and the associated NSWindow is
 *      ordered Front.
 *
 * Results:
 *	The return value is the serial number of the command that changed the
 *	focus. It may be needed by the caller to filter out focus change
 *	events that were queued before the command. If the procedure doesn't
 *	actually change the focus then it returns 0.
 *
 * Side effects:
 *	None.
 *
 *----------------------------------------------------------------------
 */

int
TkpChangeFocus(
    TkWindow *winPtr,		/* Window that is to receive the X focus. */
    int force)			/* Non-zero means claim the focus even if it
				 * didn't originally belong to topLevelPtr's
				 * application. */
{
    if (winPtr->atts.override_redirect) {
	return 0;
    }

    if (Tk_IsTopLevel(winPtr) && !Tk_IsEmbedded(winPtr)) {
    	NSWindow *win = TkMacOSXDrawableWindow(winPtr->window);

    	TkWmRestackToplevel(winPtr, Above, NULL);
    	if (force) {
    	    [NSApp activateIgnoringOtherApps:YES];
    	}
	if (win && [win canBecomeKeyWindow]) {
	    [win makeKeyAndOrderFront:NSApp];
	}
    }

    /*
     * Remember the current serial number for the X server and issue a dummy
     * server request. This marks the position at which we changed the focus,
     * so we can distinguish FocusIn and FocusOut events on either side of the
     * mark.
     */

    return NextRequest(winPtr->display);
}

/*
 *----------------------------------------------------------------------
 *
 * WmStackorderToplevelWrapperMap --
 *
 *	This procedure will create a table that maps the reparent wrapper X id
 *	for a toplevel to the TkWindow structure that it wraps. Tk keeps track
 *	of a mapping from the window X id to the TkWindow structure but that
 *	does us no good here since we only get the X id of the wrapper window.
 *	Only those toplevel windows that are mapped have a position in the
 *	stacking order.
 *
 * Results:
 *	None.
 *
 * Side effects:
 *	Adds entries to the passed hashtable.
 *
 *----------------------------------------------------------------------
 */

static void
WmStackorderToplevelWrapperMap(
    TkWindow *winPtr,		/* TkWindow to recurse on */
    Display *display,		/* X display of parent window */
    Tcl_HashTable *table)	/* Maps mac window to TkWindow */
{
    TkWindow *childPtr;
    Tcl_HashEntry *hPtr;
    int newEntry;

    if (Tk_IsMapped(winPtr) && Tk_IsTopLevel(winPtr) && !Tk_IsEmbedded(winPtr)
	    && (winPtr->display == display)) {
	hPtr = Tcl_CreateHashEntry(table,
		(char*) TkMacOSXDrawableWindow(winPtr->window), &newEntry);
	Tcl_SetHashValue(hPtr, winPtr);
    }

    for (childPtr = winPtr->childList; childPtr != NULL;
	    childPtr = childPtr->nextPtr) {
	WmStackorderToplevelWrapperMap(childPtr, display, table);
    }
}

/*
 *----------------------------------------------------------------------
 *
 * TkWmStackorderToplevel --
 *
 *	This procedure returns the stack order of toplevel windows.
 *
 * Results:
 *	A NULL terminated array of pointers to tk window objects in stacking
 *	order or else NULL if there was an error.
 *
 * Side effects:
 *	None.
 *
 *----------------------------------------------------------------------
 */

TkWindow **
TkWmStackorderToplevel(
    TkWindow *parentPtr)	/* Parent toplevel window. */
{
    TkWindow *childWinPtr, **windows, **windowPtr;
    Tcl_HashTable table;
    Tcl_HashEntry *hPtr;
    NSArray *macWindows = [NSApp orderedWindows];
    NSArray* backToFront = [[macWindows reverseObjectEnumerator] allObjects];
    NSInteger windowCount = [macWindows count];

    windows = windowPtr = ckalloc((windowCount + 1) * sizeof(TkWindow *));
    if (windows != NULL) {
	Tcl_InitHashTable(&table, TCL_ONE_WORD_KEYS);
	WmStackorderToplevelWrapperMap(parentPtr, parentPtr->display, &table);
	for (NSWindow *w in backToFront) {
	    hPtr = Tcl_FindHashEntry(&table, (char*) w);
	    if (hPtr != NULL) {
		childWinPtr = Tcl_GetHashValue(hPtr);
		*windowPtr++ = childWinPtr;
	    }
	}
	*windowPtr = NULL;
	Tcl_DeleteHashTable(&table);
    }
    return windows;
}

/*
 *----------------------------------------------------------------------
 *
 * TkMacOSXApplyWindowAttributes --
 *
 *	This procedure applies all window attributes to the NSWindow.
 *
 * Results:
 *	None.
 *
 * Side effects:
 *	None.
 *
 *----------------------------------------------------------------------
 */

void
TkMacOSXApplyWindowAttributes(
    TkWindow *winPtr,
    NSWindow *macWindow)
{
    WmInfo *wmPtr = winPtr->wmInfoPtr;

    ApplyWindowAttributeFlagChanges(winPtr, macWindow, 0, 0, 0, 1);
    if (wmPtr->master != NULL || winPtr->atts.override_redirect) {
	ApplyMasterOverrideChanges(winPtr, macWindow);
    }
}

/*
 *----------------------------------------------------------------------
 *
 * ApplyWindowAttributeFlagChanges --
 *
 *	This procedure applies window attribute and flag changes.
 *
 * Results:
 *	None.
 *
 * Side effects:
 *	None.
 *
 *----------------------------------------------------------------------
 */

static void
ApplyWindowAttributeFlagChanges(
    TkWindow *winPtr,
    NSWindow *macWindow,
    UInt64 oldAttributes,
    int oldFlags,
    int create,
    int initial)
{
    WmInfo *wmPtr = winPtr->wmInfoPtr;
    UInt64 newAttributes = ForceAttributes(wmPtr->attributes, wmPtr->macClass);
    UInt64 changedAttributes = newAttributes ^ ForceAttributes(oldAttributes,
	    wmPtr->macClass);

    if (changedAttributes || wmPtr->flags != oldFlags || initial) {
	if (!macWindow) {
	    if (winPtr->window == None) {
		if (!create) {
		    return;
		}
		Tk_MakeWindowExist((Tk_Window) winPtr);
	    }
	    if (!TkMacOSXHostToplevelExists(winPtr)) {
		if (!create) {
		    return;
		}
		TkMacOSXMakeRealWindowExist(winPtr);
	    }
	    macWindow = TkMacOSXDrawableWindow(winPtr->window);
	}
	if ((changedAttributes & kWindowCloseBoxAttribute) || initial) {
	    [[macWindow standardWindowButton:NSWindowCloseButton]
		    setEnabled:!!(newAttributes & kWindowCloseBoxAttribute)];
	}
	if ((changedAttributes & kWindowCollapseBoxAttribute) || initial) {
	    [[macWindow standardWindowButton:NSWindowMiniaturizeButton]
		    setEnabled:!!(newAttributes & kWindowCollapseBoxAttribute)];
	}
	if ((changedAttributes & (kWindowResizableAttribute |
		kWindowFullZoomAttribute)) || initial) {
	    [macWindow setShowsResizeIndicator:
		    !!(newAttributes & kWindowResizableAttribute)];
	    [[macWindow standardWindowButton:NSWindowZoomButton]
		    setEnabled:(newAttributes & kWindowResizableAttribute) &&
		    (newAttributes & kWindowFullZoomAttribute)];
	    if (newAttributes & kWindowHorizontalZoomAttribute) {
		wmPtr->flags &= ~(WM_WIDTH_NOT_RESIZABLE);
	    } else {
		wmPtr->flags |= (WM_WIDTH_NOT_RESIZABLE);
	    }
	    if (newAttributes & kWindowVerticalZoomAttribute) {
		wmPtr->flags &= ~(WM_HEIGHT_NOT_RESIZABLE);
	    } else {
		wmPtr->flags |= (WM_HEIGHT_NOT_RESIZABLE);
	    }
	    WmUpdateGeom(wmPtr, winPtr);
	}
	if ((changedAttributes & kWindowToolbarButtonAttribute) || initial) {
	    [macWindow setShowsToolbarButton:
		    !!(newAttributes & kWindowToolbarButtonAttribute)];
	    if ((newAttributes & kWindowToolbarButtonAttribute) &&
		    ![macWindow toolbar]) {
		NSToolbar *toolbar = [[NSToolbar alloc] initWithIdentifier:@""];

		[toolbar setVisible:NO];
		[macWindow setToolbar:toolbar];
		[toolbar release];
		NSCell *toolbarButtonCell = [[macWindow standardWindowButton:
			NSWindowToolbarButton] cell];
		[toolbarButtonCell setTarget:[macWindow contentView]];
		[toolbarButtonCell setAction:@selector(tkToolbarButton:)];
	    }
	}
	if ((changedAttributes & kWindowNoShadowAttribute) || initial) {
	    [macWindow setHasShadow:
		    !(newAttributes & kWindowNoShadowAttribute)];
	}
	if ((changedAttributes & kWindowHideOnSuspendAttribute) || initial) {
	    [macWindow setHidesOnDeactivate:
		    !!(newAttributes & kWindowHideOnSuspendAttribute)];
	}
	if ((changedAttributes & kWindowInWindowMenuAttribute) || initial) {
	    [macWindow setExcludedFromWindowsMenu:
		    !(newAttributes & kWindowInWindowMenuAttribute)];
	}
	if ((changedAttributes & kWindowIgnoreClicksAttribute) || initial) {
	    [macWindow setIgnoresMouseEvents:
		    !!(newAttributes & kWindowIgnoreClicksAttribute)];
	}
	if ((changedAttributes & tkWindowDoesNotHideAttribute) || initial) {
	    [macWindow setCanHide:
		    !(newAttributes & tkWindowDoesNotHideAttribute)];
	}
	if ((changedAttributes & (kWindowDoesNotCycleAttribute |
		tkCanJoinAllSpacesAttribute | tkMoveToActiveSpaceAttribute)) ||
		initial) {
	    NSWindowCollectionBehavior b = NSWindowCollectionBehaviorDefault;

	    /*
	     * This behavior, which makes the green button expand a window to
	     * full screen, was included in the default as of OSX 10.13.  For
	     * uniformity we use the new default in all versions of the OS
	     * after 10.10.
	     */

#if !(MAC_OS_X_VERSION_MAX_ALLOWED < 101000)
	    if (!(macWindow.styleMask & NSUtilityWindowMask)) {
		/*
		 * Exclude overrideredirect, transient, and "help"-styled
		 * windows from moving into their own fullscreen space.
		 */

		if ((winPtr->atts.override_redirect) ||
			(wmPtr->master != NULL) ||
			(winPtr->wmInfoPtr->macClass == kHelpWindowClass)) {
		    b |= (NSWindowCollectionBehaviorCanJoinAllSpaces |
			    NSWindowCollectionBehaviorFullScreenAuxiliary);
		} else {
		    NSSize screenSize = [[macWindow screen] frame].size;
		    b |= NSWindowCollectionBehaviorFullScreenPrimary;

		    /*
		     * The default max size has height less than the screen
		     * height. This causes the window manager to refuse to
		     * allow the window to be resized when it is a split
		     * window. To work around this we make the max size equal
		     * to the screen size.  (For 10.11 and up, only)
		     */
		    if ([NSApp macMinorVersion] > 10) {
			[macWindow setMaxFullScreenContentSize:screenSize];
		    }
		}
	    }
#endif

	    if (newAttributes & tkCanJoinAllSpacesAttribute) {
		b |= NSWindowCollectionBehaviorCanJoinAllSpaces;
	    } else if (newAttributes & tkMoveToActiveSpaceAttribute) {
		b |= NSWindowCollectionBehaviorMoveToActiveSpace;
	    }
	    if (newAttributes & kWindowDoesNotCycleAttribute) {
		b |= NSWindowCollectionBehaviorIgnoresCycle;
	    } else {
		b |= NSWindowCollectionBehaviorParticipatesInCycle;
	    }
	    [macWindow setCollectionBehavior:b];
	}
	if ((wmPtr->flags & WM_TOPMOST) != (oldFlags & WM_TOPMOST)) {
	    [macWindow setLevel:(wmPtr->flags & WM_TOPMOST) ?
		    kCGUtilityWindowLevel : ([macWindow isKindOfClass:
		    [NSPanel class]] && [macWindow isFloatingPanel] ?
		    kCGFloatingWindowLevel : kCGNormalWindowLevel)];
	}

	/*
	 * The change of window class/attributes might have changed the window
	 * frame geometry:
	 */

	NSRect structureRect = [macWindow frameRectForContentRect:NSZeroRect];

	wmPtr->xInParent = -structureRect.origin.x;
	wmPtr->yInParent = structureRect.origin.y + structureRect.size.height;
	wmPtr->parentWidth = winPtr->changes.width + structureRect.size.width;
	wmPtr->parentHeight = winPtr->changes.height + structureRect.size.height;
    }
}

/*
 *----------------------------------------------------------------------
 *
 * ApplyMasterOverrideChanges --
 *
 *	This procedure applies changes to override_redirect or master.
 *
 * Results:
 *	None.
 *
 * Side effects:
 *	None.
 *
 *----------------------------------------------------------------------
 */

static void
ApplyMasterOverrideChanges(
    TkWindow *winPtr,
    NSWindow *macWindow)
{
    WmInfo *wmPtr = winPtr->wmInfoPtr;
    UInt64 oldAttributes = wmPtr->attributes;
    int oldFlags = wmPtr->flags;
    unsigned long styleMask;
    NSRect structureRect;
    NSWindow *parentWindow;

    if (!macWindow && winPtr->window != None &&
	    TkMacOSXHostToplevelExists(winPtr)) {
	macWindow = TkMacOSXDrawableWindow(winPtr->window);
    }
    styleMask = [macWindow styleMask];

    /*
     * FIX: We need an UpdateWrapper equivalent to make this 100% correct
     */

    if (winPtr->atts.override_redirect) {
	if (wmPtr->macClass == kDocumentWindowClass) {
	    wmPtr->macClass = kSimpleWindowClass;
	    wmPtr->attributes = macClassAttrs[kSimpleWindowClass].defaultAttrs;
	}
	wmPtr->attributes |= kWindowNoActivatesAttribute;
	if ([NSApp macMinorVersion] == 6) {
	    styleMask = 0;
	} else {
	    styleMask &= ~NSTitledWindowMask;
	}
    } else {
	if (wmPtr->macClass == kSimpleWindowClass &&
		oldAttributes == kWindowNoActivatesAttribute) {
	    wmPtr->macClass = kDocumentWindowClass;
	    wmPtr->attributes =
		    macClassAttrs[kDocumentWindowClass].defaultAttrs;
	}
	wmPtr->attributes &= ~kWindowNoActivatesAttribute;
	if ([NSApp macMinorVersion] == 6) {
	    styleMask = NSTitledWindowMask         |
		        NSClosableWindowMask       |
		        NSMiniaturizableWindowMask |
		        NSResizableWindowMask;
	} else {
	    styleMask |= NSTitledWindowMask;
	}
    }
    if (macWindow) {
	structureRect = [NSWindow frameRectForContentRect:NSZeroRect
		styleMask:styleMask];

	/*
	 * Synchronize the wmInfoPtr to match the new window configuration
	 * so windowBoundsChanged won't corrupt the window manager info.
	 */

	wmPtr->xInParent = -structureRect.origin.x;
	wmPtr->yInParent = structureRect.origin.y + structureRect.size.height;
	wmPtr->parentWidth = winPtr->changes.width + structureRect.size.width;
	wmPtr->parentHeight = winPtr->changes.height + structureRect.size.height;
	if (winPtr->atts.override_redirect) {
	    [macWindow setExcludedFromWindowsMenu:YES];
	    [macWindow setStyleMask:styleMask];
	    if (wmPtr->hints.initial_state == NormalState) {
		[macWindow orderFront:nil];
	    }
	    if (wmPtr->master != NULL) {
		wmPtr->flags |= WM_TOPMOST;
	    } else {
		wmPtr->flags &= ~WM_TOPMOST;
	    }
	} else {
	    const char *title = winPtr->wmInfoPtr->titleUid;

	    if (!title) {
		title = winPtr->nameUid;
	    }
	    [macWindow setStyleMask:styleMask];
	    [macWindow setTitle:[NSString stringWithUTF8String:title]];
	    [macWindow setExcludedFromWindowsMenu:NO];
	    wmPtr->flags &= ~WM_TOPMOST;
	}
	if (wmPtr->master != None) {
	    TkWindow *masterWinPtr = (TkWindow *) wmPtr->master;

	    if (masterWinPtr && (masterWinPtr->window != None)
		    && TkMacOSXHostToplevelExists(masterWinPtr)) {
		NSWindow *masterMacWin = TkMacOSXDrawableWindow(
			masterWinPtr->window);

		/*
		 * Try to add the transient window as a child window of the
		 * master. A child NSWindow retains its relative position with
		 * respect to the parent when the parent is moved.  This is
		 * pointless if the parent is offscreen, and adding a child to
		 * an offscreen window causes the parent to be displayed as a
		 * zombie.  So we only do this if the parent is visible.
		 */

		if (masterMacWin && [masterMacWin isVisible]
			&& (winPtr->flags & TK_MAPPED)) {
		    /*
		     * If the transient is already a child of some other window,
		     * remove it.
		     */

		    parentWindow = [macWindow parentWindow];
		    if (parentWindow && parentWindow != masterMacWin) {
			[parentWindow removeChildWindow:macWindow];
		    }

		    [masterMacWin addChildWindow:macWindow
					 ordered:NSWindowAbove];
		}
	    }
	} else {
	    parentWindow = [macWindow parentWindow];
	    if (parentWindow) {
		[parentWindow removeChildWindow:macWindow];
	    }
	}
	if (wmPtr->flags & WM_TOPMOST) {
	    [macWindow setLevel:kCGUtilityWindowLevel];
	}
	ApplyWindowAttributeFlagChanges(winPtr, macWindow, oldAttributes,
		oldFlags, 0, 0);
    }
}

/*
 *----------------------------------------------------------------------
 *
 * GetMinSize --
 *
 *	This function computes the current minWidth and minHeight values for a
 *	window, taking into account the possibility that they may be
 *	defaulted.
 *
 * Results:
 *	The values at *minWidthPtr and *minHeightPtr are filled in with the
 *	minimum allowable dimensions of wmPtr's window, in grid units. If the
 *	requested minimum is smaller than the system required minimum, then
 *	this function computes the smallest size that will satisfy both the
 *	system and the grid constraints.
 *
 * Side effects:
 *	None.
 *
 *----------------------------------------------------------------------
 */

static void
GetMinSize(
    TkWindow *winPtr,		/* Toplevel window to operate on. */
    int *minWidthPtr,		/* Where to store the current minimum width of
				 * the window. */
    int *minHeightPtr)		/* Where to store the current minimum height
				 * of the window. */
{
    WmInfo *wmPtr = winPtr->wmInfoPtr;
    int minWidth = 1, minHeight = 1;

    /*
     * Compute the minimum width & height by taking the default client size and
     * rounding it up to the nearest grid unit. Return the greater of the
     * default minimum and the specified minimum.
     */

    switch (wmPtr->macClass) {
    case kDocumentWindowClass:
    case kMovableAlertWindowClass:
    case kMovableModalWindowClass:
	minWidth = 72;
	if (wmPtr->attributes & kWindowResizableAttribute) {
	    minHeight = 15;
	}
	if (wmPtr->attributes & kWindowToolbarButtonAttribute) {
	    minWidth += 29;
	}
	break;
    case kFloatingWindowClass:
    case kUtilityWindowClass:
	minWidth = 59;
	if (wmPtr->attributes & kWindowResizableAttribute) {
	    minHeight = 11;
	}
	if (wmPtr->attributes & kWindowSideTitlebarAttribute) {
	    int tmp = minWidth;

	    minWidth = minHeight;
	    minHeight = tmp;
	} else if (wmPtr->attributes & kWindowToolbarButtonAttribute) {
	    minWidth += 29;
	}
	break;
    default:
	if (wmPtr->attributes & kWindowResizableAttribute) {
	    minWidth = 15;
	    minHeight = 15;
	}
	break;
    }

    if (wmPtr->gridWin != NULL) {
	int base = winPtr->reqWidth - (wmPtr->reqGridWidth * wmPtr->widthInc);

	if (base < 0) {
	    base = 0;
	}
	minWidth = ((minWidth - base) + wmPtr->widthInc-1)/wmPtr->widthInc;
	base = winPtr->reqHeight - (wmPtr->reqGridHeight * wmPtr->heightInc);
	if (base < 0) {
	    base = 0;
	}
	minHeight = ((minHeight - base) + wmPtr->heightInc-1)/wmPtr->heightInc;
    }
    if (minWidth < wmPtr->minWidth) {
	minWidth = wmPtr->minWidth;
    }
    if (minHeight < wmPtr->minHeight) {
	minHeight = wmPtr->minHeight;
    }
    *minWidthPtr = minWidth;
    *minHeightPtr = minHeight;
}

/*
 *----------------------------------------------------------------------
 *
 * GetMaxSize --
 *
 *	This function computes the current maxWidth and maxHeight values for a
 *	window, taking into account the possibility that they may be
 *	defaulted.
 *
 * Results:
 *	The values at *maxWidthPtr and *maxHeightPtr are filled in with the
 *	maximum allowable dimensions of wmPtr's window, in grid units. If no
 *	maximum has been specified for the window, then this function computes
 *	the largest sizes that will fit on the screen.
 *
 * Side effects:
 *	None.
 *
 *----------------------------------------------------------------------
 */

static void
GetMaxSize(
    TkWindow *winPtr,		/* Toplevel window to operate on. */
    int *maxWidthPtr,		/* Where to store the current maximum width of
				 * the window. */
    int *maxHeightPtr)		/* Where to store the current maximum height
				 * of the window. */
{
    WmInfo *wmPtr = winPtr->wmInfoPtr;
    NSRect *maxBounds = (NSRect*)(winPtr->display->screens->ext_data);

    if (wmPtr->maxWidth > 0) {
	*maxWidthPtr = wmPtr->maxWidth;
    } else {
	int maxWidth = maxBounds->size.width - wmPtr->xInParent;

	if (wmPtr->gridWin != NULL) {
	    maxWidth = wmPtr->reqGridWidth
		    + (maxWidth - winPtr->reqWidth)/wmPtr->widthInc;
	}
	*maxWidthPtr = maxWidth;
    }
    if (wmPtr->maxHeight > 0) {
	*maxHeightPtr = wmPtr->maxHeight;
    } else {
	int maxHeight = maxBounds->size.height - wmPtr->yInParent;

	if (wmPtr->gridWin != NULL) {
	    maxHeight = wmPtr->reqGridHeight
		    + (maxHeight - winPtr->reqHeight)/wmPtr->heightInc;
	}
	*maxHeightPtr = maxHeight;
    }
}

/*
 *----------------------------------------------------------------------
 *
 * RemapWindows
 *
 *	Adjust parent/child relation ships of the given window hierarchy.
 *
 * Results:
 *	none
 *
 * Side effects:
 *	keeps windowing system (X11) happy
 *
 *----------------------------------------------------------------------
 */

static void
RemapWindows(
    TkWindow *winPtr,
    MacDrawable *parentWin)
{
    TkWindow *childPtr;

    /*
     * Remove the OS specific window. It will get rebuilt when the window gets
     * Mapped.
     */

    if (winPtr->window != None) {
	MacDrawable *macWin = (MacDrawable *) winPtr->window;

	macWin->toplevel->referenceCount--;
	macWin->toplevel = parentWin->toplevel;
	macWin->toplevel->referenceCount++;
	winPtr->flags &= ~TK_MAPPED;
#ifdef TK_REBUILD_TOPLEVEL
	winPtr->flags |= TK_REBUILD_TOPLEVEL;
#endif
    }

    /*
     * Repeat for all the children.
     */

    for (childPtr = winPtr->childList; childPtr != NULL;
	    childPtr = childPtr->nextPtr) {
	RemapWindows(childPtr, (MacDrawable *) winPtr->window);
    }
}

/*
 * Local Variables:
 * mode: objc
 * c-basic-offset: 4
 * fill-column: 79
 * coding: utf-8
 * End:
 */<|MERGE_RESOLUTION|>--- conflicted
+++ resolved
@@ -3763,11 +3763,7 @@
     if (wmPtr == NULL || wmPtr->master == NULL) {
 	return;
     }
-<<<<<<< HEAD
-    masterPtr = (TkWindow *) wmPtr->master;
-=======
     masterPtr = (TkWindow *)wmPtr->master;
->>>>>>> b732c4b5
     wmPtr2 = masterPtr->wmInfoPtr;
     if (wmPtr2 == NULL) {
 	return;
