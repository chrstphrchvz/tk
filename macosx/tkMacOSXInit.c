--- conflicted
+++ resolved
@@ -126,18 +126,12 @@
 {
     (void)notification;
 
-<<<<<<< HEAD
-    /*
-     * Initialize event processing.
-     */
-=======
    if ([NSApp macOSVersion] < 110000) {
 
    /*
     * Initialize Apple Event processing on macOS versions
     * older than Big Sur (11).
     */
->>>>>>> 9156b7cd
 
     TkMacOSXInitAppleEvents(_eventInterp);
 
