--- conflicted
+++ resolved
@@ -116,12 +116,7 @@
     _defaultMainMenu = nil;
     [self _setupMenus];
 
-<<<<<<< HEAD
-      /*
-=======
-
-    /*
->>>>>>> a69225da
+    /*
      * Initialize event processing.
      */
     TkMacOSXInitAppleEvents(_eventInterp);
