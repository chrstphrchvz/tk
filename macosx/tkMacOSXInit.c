/*
 * tkMacOSXInit.c --
 *
 *	This file contains Mac OS X -specific interpreter initialization
 *	functions.
 *
 * Copyright (c) 1995-1997 Sun Microsystems, Inc.
 * Copyright 2001-2009, Apple Inc.
 * Copyright (c) 2005-2009 Daniel A. Steffen <das@users.sourceforge.net>
 * Copyright (c) 2017 Marc Culler
 *
 * See the file "license.terms" for information on usage and redistribution of
 * this file, and for a DISCLAIMER OF ALL WARRANTIES.
 */

#include "tkMacOSXPrivate.h"
#include <dlfcn.h>
#include <objc/objc-auto.h>
#include <sys/stat.h>

static char tkLibPath[PATH_MAX + 1] = "";

/*
 * If the App is in an App package, then we want to add the Scripts directory
 * to the auto_path.
 */

static char scriptPath[PATH_MAX + 1] = "";

/*
 * Forward declarations...
 */

static int		TkMacOSXGetAppPathCmd(ClientData cd, Tcl_Interp *ip,
			    int objc, Tcl_Obj *const objv[]);

#pragma mark TKApplication(TKInit)

@implementation TKApplication
@synthesize poolLock = _poolLock;
@synthesize macOSVersion = _macOSVersion;
@synthesize isDrawing = _isDrawing;
@synthesize needsToDraw = _needsToDraw;
@end

/*
 * #define this to see a message on stderr whenever _resetAutoreleasePool is
 * called while the pool is locked.
 */
#undef DEBUG_LOCK

@implementation TKApplication(TKInit)
- (void) _resetAutoreleasePool
{
    if ([self poolLock] == 0) {
	[_mainPool drain];
	_mainPool = [NSAutoreleasePool new];
    } else {
#ifdef DEBUG_LOCK
	fprintf(stderr, "Pool is locked with count %d!!!!\n", [self poolLock]);
#endif
    }
}
- (void) _lockAutoreleasePool
{
    [self setPoolLock:[self poolLock] + 1];
}
- (void) _unlockAutoreleasePool
{
    [self setPoolLock:[self poolLock] - 1];
}
#ifdef TK_MAC_DEBUG_NOTIFICATIONS
- (void) _postedNotification: (NSNotification *) notification
{
    TKLog(@"-[%@(%p) %s] %@", [self class], self, _cmd, notification);
}
#endif

- (void) _setupApplicationNotifications
{
    NSNotificationCenter *nc = [NSNotificationCenter defaultCenter];
#define observe(n, s) \
	[nc addObserver:self selector:@selector(s) name:(n) object:nil]
    observe(NSApplicationDidBecomeActiveNotification, applicationActivate:);
    observe(NSApplicationWillResignActiveNotification, applicationDeactivate:);
    observe(NSApplicationDidUnhideNotification, applicationShowHide:);
    observe(NSApplicationDidHideNotification, applicationShowHide:);
    observe(NSApplicationDidChangeScreenParametersNotification, displayChanged:);
    observe(NSTextInputContextKeyboardSelectionDidChangeNotification, keyboardChanged:);
#undef observe
}

-(void)applicationWillFinishLaunching:(NSNotification *)aNotification
{
    (void)aNotification;

    /*
     * Initialize notifications.
     */
#ifdef TK_MAC_DEBUG_NOTIFICATIONS
    [[NSNotificationCenter defaultCenter] addObserver:self
	    selector:@selector(_postedNotification:) name:nil object:nil];
#endif
    [self _setupWindowNotifications];
    [self _setupApplicationNotifications];

    /*
     * Construct the menu bar.
     */
    _defaultMainMenu = nil;
    [self _setupMenus];

    /*
     * Initialize event processing.
     */

    TkMacOSXInitAppleEvents(_eventInterp);

    /*
     * Initialize the graphics context.
     */
    TkMacOSXUseAntialiasedText(_eventInterp, -1);
    TkMacOSXInitCGDrawing(_eventInterp, TRUE, 0);
}

-(void)applicationDidFinishLaunching:(NSNotification *)notification
{
    (void)notification;

    /*
     * It is not safe to force activation of the NSApp until this method is
     * called. Activating too early can cause the menu bar to be unresponsive.
     * The call to activateIgnoringOtherApps was moved here to avoid this.
     * However, with the release of macOS 10.15 (Catalina) that was no longer
     * sufficient.  (See ticket bf93d098d7.)  The call to setActivationPolicy
     * needed to be moved into this function as well.
     */

    [NSApp setActivationPolicy:NSApplicationActivationPolicyRegular];
    [NSApp activateIgnoringOtherApps: YES];

    /*
     * Process events to ensure that the root window is fully initialized. See
     * ticket 56a1823c73.
     */

    [NSApp _lockAutoreleasePool];
    while (Tcl_DoOneEvent(TCL_WINDOW_EVENTS|TCL_DONT_WAIT)) {}
    [NSApp _unlockAutoreleasePool];
}

- (void) _setup: (Tcl_Interp *) interp
{
    /*
     * Remember our interpreter.
     */
    _eventInterp = interp;

    /*
     * Install the global autoreleasePool.
     */
    _mainPool = [NSAutoreleasePool new];
    [NSApp setPoolLock:0];

    /*
     * Record the OS version we are running on.
     */

    int minorVersion, majorVersion;
#if MAC_OS_X_VERSION_MAX_ALLOWED < 101000
    Gestalt(gestaltSystemVersionMinor, (SInt32*)&minorVersion);
    majorVersion = 10;
#else
    NSOperatingSystemVersion systemVersion;
    systemVersion = [[NSProcessInfo processInfo] operatingSystemVersion];
    majorVersion = systemVersion.majorVersion;
    minorVersion = systemVersion.minorVersion;
#endif
    [NSApp setMacOSVersion: 10000*majorVersion + 100*minorVersion];

    /*
     * We are not drawing right now.
     */

    [NSApp setIsDrawing:NO];

    /*
     * Be our own delegate.
     */

    [self setDelegate:self];

    /*
     * If no icon has been set from an Info.plist file, use the Wish icon from
     * the Tk framework.
     */

    NSString *iconFile = [[NSBundle mainBundle] objectForInfoDictionaryKey:
						    @"CFBundleIconFile"];
    if (!iconFile) {
	NSString *path = [NSApp tkFrameworkImagePath:@"Tk.icns"];
	if (path) {
	    NSImage *image = [[NSImage alloc] initWithContentsOfFile:path];
	    if (image) {
		[NSApp setApplicationIconImage:image];
		[image release];
	    }
	}
    }
}

- (NSString *) tkFrameworkImagePath: (NSString *) image
{
    NSString *path = nil;
    NSAutoreleasePool *pool = [NSAutoreleasePool new];
    if (tkLibPath[0] != '\0') {
	path = [[NSBundle bundleWithPath:[[NSString stringWithUTF8String:
		tkLibPath] stringByAppendingString:@"/../.."]]
		pathForImageResource:image];
    }
    if (!path) {
	const char *tk_library = Tcl_GetVar2(_eventInterp, "tk_library", NULL,
		TCL_GLOBAL_ONLY);

	if (tk_library) {
	    NSFileManager *fm = [NSFileManager defaultManager];

	    path = [[NSString stringWithUTF8String:tk_library]
		    stringByAppendingFormat:@"/%@", image];
	    if (![fm isReadableFileAtPath:path]) {
		path = [[NSString stringWithUTF8String:tk_library]
			stringByAppendingFormat:@"/../macosx/%@", image];
		if (![fm isReadableFileAtPath:path]) {
		    path = nil;
		}
	    }
	}
    }
#ifdef TK_MAC_DEBUG
    if (!path && getenv("TK_SRCROOT")) {
	path = [[NSString stringWithUTF8String:getenv("TK_SRCROOT")]
		stringByAppendingFormat:@"/macosx/%@", image];
	if (![[NSFileManager defaultManager] isReadableFileAtPath:path]) {
	    path = nil;
	}
    }
#endif
    [path retain];
    [pool drain];
    return path;
}
@end

#pragma mark -

/*
 *----------------------------------------------------------------------
 *
 * TkpInit --
 *
 *	Performs Mac-specific interpreter initialization related to the
 *	tk_library variable.
 *
 * Results:
 *	Returns a standard Tcl result. Leaves an error message or result in
 *	the interp's result.
 *
 * Side effects:
 *	Sets "tk_library" Tcl variable, runs "tk.tcl" script.
 *
 *----------------------------------------------------------------------
 */

/*
<<<<<<< HEAD
=======
 * Helper function which closes the shared NSFontPanel and NSColorPanel.
 */

static void closePanels(
    void)
{
    if ([NSFontPanel sharedFontPanelExists]) {
	[[NSFontPanel sharedFontPanel] orderOut:nil];
    }
    if ([NSColorPanel sharedColorPanelExists]) {
        [[NSColorPanel sharedColorPanel] orderOut:nil];
    }
}

/*
 * This custom exit procedure is called by Tcl_Exit in place of the exit
 * function from the C runtime.  It calls the terminate method of the
 * NSApplication class (superTerminate for a TKApplication).  The purpose of
 * doing this is to ensure that the NSFontPanel and the NSColorPanel are closed
 * before the process exits, and that the application state is recorded
 * correctly for all termination scenarios.
 */

#if defined(USE_CUSTOM_EXIT_PROC)
static Bool doCleanupFromExit = NO;

int TkpWantsExitProc(void) {
    return doCleanupFromExit == YES;
}

TCL_NORETURN void TkpExitProc(
    void *clientdata)
{
    Bool doCleanup = doCleanupFromExit;
    if (doCleanupFromExit) {
	doCleanupFromExit = NO; /* prevent possible recursive call. */
	closePanels();
    }

    /*
     * Tcl_Exit does not call Tcl_Finalize if there is an exit proc installed.
     */
    
    Tcl_Finalize();
    if (doCleanup == YES) {
	[(TKApplication *)NSApp superTerminate:nil]; /* Should not return. */
    }
    exit((long)clientdata); /* Convince the compiler that we don't return. */
}
#endif

/*
>>>>>>> 4746f7a4
 * This signal handler is installed for the SIGINT, SIGHUP and SIGTERM signals
 * so that normal finalization occurs when a Tk app is killed by one of these
 * signals (e.g when ^C is pressed while running Wish in the shell).  It calls
 * Tcl_Exit instead of the C runtime exit function called by the default handler.
 * This is consistent with the Tcl_Exit manual page, which says that Tcl_Exit
 * should always be called instead of exit.  When Tk is killed by a signal we
 * return exit status 1.
 */

<<<<<<< HEAD
static void TkMacOSXSignalHandler(TCL_UNUSED(int)) {
=======
static void TkMacOSXSignalHandler(int signal) {
    (void)signal;

>>>>>>> 4746f7a4
    Tcl_Exit(1);
}

int
TkpInit(
    Tcl_Interp *interp)
{
    static int initialized = 0;

    /*
     * TkpInit can be called multiple times with different interpreters. But
     * The application initialization should only be done onece.
     */

    if (!initialized) {
	struct stat st;
	Bool shouldOpenConsole = NO;
        Bool stdinIsNullish = (!isatty(0) &&
	    (fstat(0, &st) || (S_ISCHR(st.st_mode) && st.st_blocks == 0)));

	/*
	 * Initialize/check OS version variable for runtime checks.
	 */

#if MAC_OS_X_VERSION_MIN_REQUIRED < 1060
#   error Mac OS X 10.6 required
#endif

	initialized = 1;

#ifdef TK_FRAMEWORK

	/*
	 * When Tk is in a framework, force tcl_findLibrary to look in the
	 * framework scripts directory.
	 * FIXME: Should we come up with a more generic way of doing this?
	 */

	if (Tcl_MacOSXOpenVersionedBundleResources(interp,
		"com.tcltk.tklibrary", TK_FRAMEWORK_VERSION, 0, PATH_MAX,
		tkLibPath) != TCL_OK) {
            # if 0 /* This is not really an error.  Wish still runs fine. */
	    TkMacOSXDbgMsg("Tcl_MacOSXOpenVersionedBundleResources failed");
	    # endif
	}
#endif

	/*
	 * Instantiate our NSApplication object. This needs to be done before
	 * we check whether to open a console window.
	 */

	NSAutoreleasePool *pool = [NSAutoreleasePool new];
	[[NSUserDefaults standardUserDefaults] registerDefaults:
		[NSDictionary dictionaryWithObjectsAndKeys:
				  [NSNumber numberWithBool:YES],
			      @"_NSCanWrapButtonTitles",
				   [NSNumber numberWithInt:-1],
			      @"NSStringDrawingTypesetterBehavior",
			      nil]];
	[TKApplication sharedApplication];
	[pool drain];

        /*
         * WARNING: The finishLaunching method runs asynchronously. This
         * creates a race between the initialization of the NSApplication and
         * the initialization of Tk.  If Tk wins the race bad things happen
         * with the root window (see below).  If the NSApplication wins then an
         * AppleEvent created during launch, e.g. by dropping a file icon on
         * the application icon, will be delivered before the procedure meant
         * to to handle the AppleEvent has been defined.  This is handled in
         * tkMacOSXHLEvents.c by scheduling a timer event to handle the
         * ApplEvent later, after the required procedure has been defined.
         */

	[NSApp _setup:interp];
	[NSApp finishLaunching];

        /*
         * Create a Tk event source based on the Appkit event queue.
         */

	Tk_MacOSXSetupTkNotifier();

	/*
	 * If Tk initialization wins the race, the root window is mapped before
         * the NSApplication is initialized.  This can cause bad things to
         * happen.  The root window can open off screen with no way to make it
         * appear on screen until the app icon is clicked.  This will happen if
         * a Tk application opens a modal window in its startup script (see
         * ticket 56a1823c73).  In other cases, an empty root window can open
         * on screen and remain visible for a noticeable amount of time while
         * the Tk initialization finishes (see ticket d1989fb7cf).  The call
         * below forces Tk to block until the Appkit event queue has been
         * created.  This seems to be sufficient to ensure that the
         * NSApplication initialization wins the race, avoiding these bad
         * window behaviors.
	 */

	Tcl_DoOneEvent(TCL_WINDOW_EVENTS | TCL_DONT_WAIT);

	/*
	 * Decide whether to open a console window.  If the TK_CONSOLE
	 * environment variable is not defined we only show the console if
	 * stdin is not a tty and there is no startup script.
	 */

	if (getenv("TK_CONSOLE")) {
	    shouldOpenConsole = YES;
	} else if (stdinIsNullish && Tcl_GetStartupScript(NULL) == NULL) {
	    const char *intvar = Tcl_GetVar2(interp, "tcl_interactive",
					     NULL, TCL_GLOBAL_ONLY);
	    if (intvar == NULL) {
		Tcl_SetVar2(interp, "tcl_interactive", NULL, "1",
			    TCL_GLOBAL_ONLY);
	    }

#if defined(USE_CUSTOM_EXIT_PROC)
	    doCleanupFromExit = YES;
#endif

	    shouldOpenConsole = YES;
	}
	if (shouldOpenConsole) {
	    Tk_InitConsoleChannels(interp);
	    Tcl_RegisterChannel(interp, Tcl_GetStdChannel(TCL_STDIN));
	    Tcl_RegisterChannel(interp, Tcl_GetStdChannel(TCL_STDOUT));
	    Tcl_RegisterChannel(interp, Tcl_GetStdChannel(TCL_STDERR));
	    if (Tk_CreateConsoleWindow(interp) == TCL_ERROR) {
		return TCL_ERROR;
	    }
	} else if (stdinIsNullish) {

	    /*
	     * When launched as a macOS application with no console,
	     * redirect stderr and stdout to /dev/null. This avoids waiting
	     * forever for those files to become writable if the underlying
	     * Tcl program tries to write to them with a puts command.
	     */

	    FILE *null = fopen("/dev/null", "w");
	    dup2(fileno(null), STDOUT_FILENO);
	    dup2(fileno(null), STDERR_FILENO);
#if defined(USE_CUSTOM_EXIT_PROC)
	    doCleanupFromExit = YES;
#endif
	}

	/*
	 * FIXME: Close stdin & stdout for remote debugging if XCNOSTDIN is
	 * set.  Otherwise we will fight with gdb for stdin & stdout
	 */

	if (getenv("XCNOSTDIN") != NULL) {
	    close(0);
	    close(1);
	}

	/*
	 * Initialize the NSServices object here. Apple's docs say to do this
	 * in applicationDidFinishLaunching, but the Tcl interpreter is not
	 * initialized until this function call.
	 */

	TkMacOSXServices_Init(interp);

	/*
	 * The root window has been created and mapped, but XMapWindow deferred its
	 * call to makeKeyAndOrderFront because the first call to XMapWindow
	 * occurs too early in the initialization process for that.  Process idle
	 * tasks now, so the root window is configured, then order it front.
	 */

	while(Tcl_DoOneEvent(TCL_IDLE_EVENTS)) {};
	for (NSWindow *window in [NSApp windows]) {
	    TkWindow *winPtr = TkMacOSXGetTkWindow(window);
	    if (winPtr && Tk_IsMapped(winPtr)) {
		[window makeKeyAndOrderFront:NSApp];
		break;
	    }
	}

	/*
<<<<<<< HEAD
=======
	 * Install our custom exit proc, which terminates the process by
	 * calling [NSApplication terminate].  This does not work correctly if
	 * the process is part of an exec pipeline, so it is only used if the
	 * process was launched by the launcher or if both stdin and stdout are
	 * ttys.
	 */

# if defined(USE_CUSTOM_EXIT_PROC)

	if ((isatty(0) && isatty(1))) {
	    doCleanupFromExit = YES;
	}

# endif

	/*
>>>>>>> 4746f7a4
	 * Install a signal handler for SIGINT, SIGHUP and SIGTERM which uses
	 * Tcl_Exit instead of exit so that normal cleanup takes place if a TK
	 * application is killed with one of these signals.
	 */

	signal(SIGINT, TkMacOSXSignalHandler);
	signal(SIGHUP, TkMacOSXSignalHandler);
	signal(SIGTERM, TkMacOSXSignalHandler);
    }

    /*
     * Initialization steps that are needed for all interpreters.
     */

    if (tkLibPath[0] != '\0') {
	Tcl_SetVar2(interp, "tk_library", NULL, tkLibPath, TCL_GLOBAL_ONLY);
    }

    if (scriptPath[0] != '\0') {
	Tcl_SetVar2(interp, "auto_path", NULL, scriptPath,
		TCL_GLOBAL_ONLY|TCL_LIST_ELEMENT|TCL_APPEND_VALUE);
    }

    Tcl_CreateObjCommand(interp, "::tk::mac::standardAboutPanel",
	    TkMacOSXStandardAboutPanelObjCmd, NULL, NULL);
    Tcl_CreateObjCommand(interp, "::tk::mac::iconBitmap",
	    TkMacOSXIconBitmapObjCmd, NULL, NULL);
    Tcl_CreateObjCommand(interp, "::tk::mac::GetAppPath",
	    TkMacOSXGetAppPathCmd, NULL, NULL);

    return TCL_OK;
}

/*
 *----------------------------------------------------------------------
 *
 * TkpGetAppName --
 *
 *	Retrieves the name of the current application from a platform specific
 *	location. For Unix, the application name is the tail of the path
 *	contained in the tcl variable argv0.
 *
 * Results:
 *	Returns the application name in the given Tcl_DString.
 *
 * Side effects:
 *	None.
 *
 *----------------------------------------------------------------------
 */

void
TkpGetAppName(
    Tcl_Interp *interp,
    Tcl_DString *namePtr)	/* A previously initialized Tcl_DString. */
{
    const char *p, *name;

    name = Tcl_GetVar2(interp, "argv0", NULL, TCL_GLOBAL_ONLY);
    if ((name == NULL) || (*name == 0)) {
	name = "tk";
    } else {
	p = strrchr(name, '/');
	if (p != NULL) {
	    name = p+1;
	}
    }
    Tcl_DStringAppend(namePtr, name, -1);
}

/*
 *----------------------------------------------------------------------
 *
 * TkMacOSXGetAppPathCmd --
 *
 *	Returns the path of the Wish application bundle.
 *
 * Results:
 *	Returns the application path.
 *
 * Side effects:
 *	None.
 *
 *----------------------------------------------------------------------
 */

static int
TkMacOSXGetAppPathCmd(
    TCL_UNUSED(void *),
    Tcl_Interp *interp,
    int objc,
    Tcl_Obj *const objv[])
{
    if (objc != 1) {
	Tcl_WrongNumArgs(interp, 1, objv, NULL);
	return TCL_ERROR;
    }

    /*
     * Get the application path URL and convert it to a string path reference.
     */

    CFURLRef mainBundleURL = CFBundleCopyBundleURL(CFBundleGetMainBundle());
    CFStringRef appPath =
	    CFURLCopyFileSystemPath(mainBundleURL, kCFURLPOSIXPathStyle);

    /*
     * Convert (and copy) the string reference into a Tcl result.
     */

    Tcl_SetObjResult(interp, Tcl_NewStringObj(
	    CFStringGetCStringPtr(appPath, CFStringGetSystemEncoding()), -1));

    CFRelease(mainBundleURL);
    CFRelease(appPath);
    return TCL_OK;
}

/*
 *----------------------------------------------------------------------
 *
 * TkpDisplayWarning --
 *
 *	This routines is called from Tk_Main to display warning messages that
 *	occur during startup.
 *
 * Results:
 *	None.
 *
 * Side effects:
 *	Generates messages on stdout.
 *
 *----------------------------------------------------------------------
 */

void
TkpDisplayWarning(
    const char *msg,		/* Message to be displayed. */
    const char *title)		/* Title of warning. */
{
    Tcl_Channel errChannel = Tcl_GetStdChannel(TCL_STDERR);

    if (errChannel) {
	Tcl_WriteChars(errChannel, title, -1);
	Tcl_WriteChars(errChannel, ": ", 2);
	Tcl_WriteChars(errChannel, msg, -1);
	Tcl_WriteChars(errChannel, "\n", 1);
    }
}

/*
 *----------------------------------------------------------------------
 *
 * TkMacOSXDefaultStartupScript --
 *
 *	On MacOS X, we look for a file in the Resources/Scripts directory
 *	called AppMain.tcl and if found, we set argv[1] to that, so that the
 *	rest of the code will find it, and add the Scripts folder to the
 *	auto_path. If we don't find the startup script, we just bag it,
 *	assuming the user is starting up some other way.
 *
 * Results:
 *	None.
 *
 * Side effects:
 *	Tcl_SetStartupScript() called when AppMain.tcl found.
 *
 *----------------------------------------------------------------------
 */

MODULE_SCOPE void
TkMacOSXDefaultStartupScript(void)
{
    NSAutoreleasePool *pool = [NSAutoreleasePool new];
    CFBundleRef bundleRef = CFBundleGetMainBundle();

    if (bundleRef != NULL) {
	CFURLRef appMainURL = CFBundleCopyResourceURL(bundleRef,
		CFSTR("AppMain"), CFSTR("tcl"), CFSTR("Scripts"));

	if (appMainURL != NULL) {
	    CFURLRef scriptFldrURL;
	    char startupScript[PATH_MAX + 1];

	    if (CFURLGetFileSystemRepresentation(appMainURL, true,
		    (unsigned char *) startupScript, PATH_MAX)) {
		Tcl_SetStartupScript(Tcl_NewStringObj(startupScript,-1), NULL);
		scriptFldrURL = CFURLCreateCopyDeletingLastPathComponent(NULL,
			appMainURL);
		if (scriptFldrURL != NULL) {
		    CFURLGetFileSystemRepresentation(scriptFldrURL, true,
			    (unsigned char *) scriptPath, PATH_MAX);
		    CFRelease(scriptFldrURL);
		}
	    }
	    CFRelease(appMainURL);
	}
    }
    [pool drain];
}

/*
 *----------------------------------------------------------------------
 *
 * TkMacOSXGetNamedSymbol --
 *
 *	Dynamically acquire address of a named symbol from a loaded dynamic
 *	library, so that we can use API that may not be available on all OS
 *	versions.
 *
 * Results:
 *	Address of given symbol or NULL if unavailable.
 *
 * Side effects:
 *	None.
 *
 *----------------------------------------------------------------------
 */

MODULE_SCOPE void*
TkMacOSXGetNamedSymbol(
    TCL_UNUSED(const char *),
    const char *symbol)
{
    void *addr = dlsym(RTLD_NEXT, symbol);

    if (!addr) {
	(void) dlerror(); /* Clear dlfcn error state */
    }
    return addr;
}

/*
 * Local Variables:
 * mode: objc
 * c-basic-offset: 4
 * fill-column: 79
 * coding: utf-8
 * End:
 */<|MERGE_RESOLUTION|>--- conflicted
+++ resolved
@@ -274,8 +274,6 @@
  */
 
 /*
-<<<<<<< HEAD
-=======
  * Helper function which closes the shared NSFontPanel and NSColorPanel.
  */
 
@@ -297,6 +295,13 @@
  * doing this is to ensure that the NSFontPanel and the NSColorPanel are closed
  * before the process exits, and that the application state is recorded
  * correctly for all termination scenarios.
+ *
+ * TkpWantsExitProc tells Tcl_AppInit whether to install our custom exit proc,
+ * which terminates the process by calling [NSApplication terminate].  This
+ * does not work correctly if the process is part of an exec pipeline, so it is
+ * only done if the process was launched by the launcher or if both stdin and
+ * stdout are ttys.  To disable using the custom exit proc altogether, undefine
+ * USE_CUSTOM_EXIT_PROC.
  */
 
 #if defined(USE_CUSTOM_EXIT_PROC)
@@ -328,7 +333,6 @@
 #endif
 
 /*
->>>>>>> 4746f7a4
  * This signal handler is installed for the SIGINT, SIGHUP and SIGTERM signals
  * so that normal finalization occurs when a Tk app is killed by one of these
  * signals (e.g when ^C is pressed while running Wish in the shell).  It calls
@@ -338,13 +342,9 @@
  * return exit status 1.
  */
 
-<<<<<<< HEAD
 static void TkMacOSXSignalHandler(TCL_UNUSED(int)) {
-=======
-static void TkMacOSXSignalHandler(int signal) {
     (void)signal;
 
->>>>>>> 4746f7a4
     Tcl_Exit(1);
 }
 
@@ -527,16 +527,6 @@
 	    }
 	}
 
-	/*
-<<<<<<< HEAD
-=======
-	 * Install our custom exit proc, which terminates the process by
-	 * calling [NSApplication terminate].  This does not work correctly if
-	 * the process is part of an exec pipeline, so it is only used if the
-	 * process was launched by the launcher or if both stdin and stdout are
-	 * ttys.
-	 */
-
 # if defined(USE_CUSTOM_EXIT_PROC)
 
 	if ((isatty(0) && isatty(1))) {
@@ -546,7 +536,6 @@
 # endif
 
 	/*
->>>>>>> 4746f7a4
 	 * Install a signal handler for SIGINT, SIGHUP and SIGTERM which uses
 	 * Tcl_Exit instead of exit so that normal cleanup takes place if a TK
 	 * application is killed with one of these signals.
