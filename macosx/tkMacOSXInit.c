/*
 * tkMacOSXInit.c --
 *
 *	This file contains Mac OS X -specific interpreter initialization
 *	functions.
 *
 * Copyright © 1995-1997 Sun Microsystems, Inc.
 * Copyright © 2001-2009 Apple Inc.
 * Copyright © 2005-2009 Daniel A. Steffen <das@users.sourceforge.net>
 * Copyright © 2017 Marc Culler
 *
 * See the file "license.terms" for information on usage and redistribution of
 * this file, and for a DISCLAIMER OF ALL WARRANTIES.
 */

#include "tkMacOSXPrivate.h"
#include "tkMacOSXConstants.h"
#include <dlfcn.h>
#include <objc/objc-auto.h>
#include <sys/stat.h>
#include <sys/utsname.h>

static char tkLibPath[PATH_MAX + 1] = "";

/*
 * If the App is in an App package, then we want to add the Scripts directory
 * to the auto_path.
 */

static char scriptPath[PATH_MAX + 1] = "";

/*
 * Forward declarations...
 */

static Tcl_ObjCmdProc TkMacOSXGetAppPathObjCmd;
static Tcl_ObjCmdProc TkMacOSVersionObjCmd;

#pragma mark TKApplication(TKInit)

@implementation TKApplication
@synthesize poolLock = _poolLock;
@synthesize macOSVersion = _macOSVersion;
#if TK_MAC_CGIMAGE_DRAWING
// There should be no need for isDrawing since drawRect: is not used.
- (void) setIsDrawing: (Bool)b
{
    return;
}
- (Bool) isDrawing
{
    return YES;
}
#else
@synthesize isDrawing = _isDrawing;
<<<<<<< HEAD
#endif
@synthesize needsToDraw = _needsToDraw;
=======
@synthesize isSigned = _isSigned;
>>>>>>> bf5319a9
@synthesize tkLiveResizeEnded = _tkLiveResizeEnded;
@synthesize tkPointerWindow = _tkPointerWindow;
- (void) setTkPointerWindow: (TkWindow *)winPtr
{
    if (winPtr) {
	Tcl_Preserve(winPtr);
    }
    if (_tkPointerWindow) {
	Tcl_Release(_tkPointerWindow);
    }
    _tkPointerWindow = winPtr;
    return;
}
@synthesize tkEventTarget = _tkEventTarget;
- (void) setTkEventTarget: (TkWindow *)winPtr
{
    if (winPtr) {
	Tcl_Preserve(winPtr);
    }
    if (_tkEventTarget) {
	Tcl_Release(_tkEventTarget);
    }
    _tkEventTarget = winPtr;
    return;
}
@synthesize tkDragTarget = _tkDragTarget;
- (void) setTkDragTarget: (TkWindow *)winPtr
{
    if (winPtr) {
	Tcl_Preserve(winPtr);
    }
    if (_tkDragTarget) {
	Tcl_Release(_tkDragTarget);
    }
    _tkDragTarget = winPtr;
    return;
}
@synthesize tkButtonState = _tkButtonState;
@end

/*
 * #define this to see a message on stderr whenever _resetAutoreleasePool is
 * called while the pool is locked.
 */
#undef DEBUG_LOCK

@implementation TKApplication(TKInit)
- (void) _resetAutoreleasePool
{
    if ([self poolLock] == 0) {
	[_mainPool drain];
	_mainPool = [NSAutoreleasePool new];
    } else {
#ifdef DEBUG_LOCK
	fprintf(stderr, "Pool is locked with count %d!!!!\n", [self poolLock]);
#endif
    }
}
- (void) _lockAutoreleasePool
{
    [self setPoolLock:[self poolLock] + 1];
}
- (void) _unlockAutoreleasePool
{
    [self setPoolLock:[self poolLock] - 1];
}
#ifdef TK_MAC_DEBUG_NOTIFICATIONS
- (void) _postedNotification: (NSNotification *) notification
{
    TKLog(@"-[%@(%p) %s] %@", [self class], self, sel_getName(_cmd), notification);
}
#endif

- (void) _setupApplicationNotifications
{
    NSNotificationCenter *nc = [NSNotificationCenter defaultCenter];
#define observe(n, s) \
	[nc addObserver:self selector:@selector(s) name:(n) object:nil]
    observe(NSApplicationDidBecomeActiveNotification, applicationActivate:);
    observe(NSApplicationWillResignActiveNotification, applicationDeactivate:);
    observe(NSApplicationDidUnhideNotification, applicationShowHide:);
    observe(NSApplicationDidHideNotification, applicationShowHide:);
    observe(NSApplicationDidChangeScreenParametersNotification, displayChanged:);
    observe(NSTextInputContextKeyboardSelectionDidChangeNotification, keyboardChanged:);
#undef observe
}


/*
 * Fix for 10b38a7a7c.
 */

- (BOOL)applicationSupportsSecureRestorableState:(NSApplication *)app
{
    return YES;
}

-(void)applicationWillFinishLaunching:(NSNotification *)aNotification
{
    (void)aNotification;

    /*
     * Initialize notifications.
     */
#ifdef TK_MAC_DEBUG_NOTIFICATIONS
    [[NSNotificationCenter defaultCenter] addObserver:self
	    selector:@selector(_postedNotification:) name:nil object:nil];
#endif
    [self _setupWindowNotifications];
    [self _setupApplicationNotifications];

    if ([NSApp macOSVersion] >= 110000) {

   /*
    * Initialize Apple Event processing. Apple's docs (see
    * https://developer.apple.com/documentation/appkit/nsapplication)
    * recommend doing this here, although historically we have
    * done this in applicationWillFinishLaunching. In response to
    * bug 7bb246b072.
    */

    TkMacOSXInitAppleEvents(_eventInterp);

    }
}

-(void)applicationDidFinishLaunching:(NSNotification *)notification
{
    (void)notification;

   if ([NSApp macOSVersion] < 110000) {

   /*
    * Initialize Apple Event processing on macOS versions
    * older than Big Sur (11).
    */

    TkMacOSXInitAppleEvents(_eventInterp);

    }


    /*
     * Initialize the graphics context.
     */

    TkMacOSXUseAntialiasedText(_eventInterp, -1);
    TkMacOSXInitCGDrawing(_eventInterp, TRUE, 0);

    /*
     * Construct the menu bar.
     */

    _defaultMainMenu = nil;
    [self _setupMenus];

    /*
     * Run initialization routines that depend on the OS version.
     */

    Ttk_MacOSXInit();

    /*
     * It is not safe to force activation of the NSApp until this method is
     * called. Activating too early can cause the menu bar to be unresponsive.
     * The call to activateIgnoringOtherApps was moved here to avoid this.
     * However, with the release of macOS 10.15 (Catalina) that was no longer
     * sufficient.  (See ticket bf93d098d7.)  The call to setActivationPolicy
     * needed to be moved into this function as well.
     */

    [NSApp setActivationPolicy:NSApplicationActivationPolicyRegular];
    [NSApp activateIgnoringOtherApps: YES];

    /*
     * Add an event monitor so we continue to receive NSMouseMoved and
     * NSMouseDragged events when the mouse moves outside of the key
     * window. The handler simply returns the events it receives, so
     * they can be processed in the same way as for other events.
     */

    [NSEvent addLocalMonitorForEventsMatchingMask:(NSMouseMovedMask |
						   NSLeftMouseDraggedMask)
	 handler:^NSEvent *(NSEvent *event)
	 {
	     return event;
	 }];

    /*
     * Process events to ensure that the root window is fully initialized. See
     * ticket 56a1823c73.
     */

    [NSApp _lockAutoreleasePool];
    while (Tcl_DoOneEvent(TCL_WINDOW_EVENTS|TCL_DONT_WAIT)) {}
    [NSApp _unlockAutoreleasePool];
}

- (void) _setup: (Tcl_Interp *) interp
{
    /*
     * Remember our interpreter.
     */
    _eventInterp = interp;

    /*
     * Install the global autoreleasePool.
     */
    _mainPool = [NSAutoreleasePool new];
    [NSApp setPoolLock:0];

    /*
     * Record the OS version we are running on.
     */

    int minorVersion, majorVersion;

#if MAC_OS_X_VERSION_MAX_ALLOWED < 101000
    Gestalt(gestaltSystemVersionMinor, (SInt32*)&minorVersion);
    majorVersion = 10;
#else
    NSOperatingSystemVersion systemVersion;
    systemVersion = [[NSProcessInfo processInfo] operatingSystemVersion];
    majorVersion = (int)systemVersion.majorVersion;
    minorVersion = (int)systemVersion.minorVersion;
#endif

    if (majorVersion == 10 && minorVersion == 16) {

	/*
	 * If a program compiled with a macOS 10.XX SDK is run on macOS 11.0 or
	 * later then it will report majorVersion 10 and minorVersion 16, no
	 * matter what the actual OS version of the host may be. And of course
	 * Apple never released macOS 10.16. To work around this we guess the
	 * OS version from the kernel release number, as reported by uname.
	 */

	struct utsname name;
	char *endptr;
	if (uname(&name) == 0) {
	    majorVersion = (int)strtol(name.release, &endptr, 10) - 9;
	    minorVersion = 0;
	}
    }
    [NSApp setMacOSVersion: 10000*majorVersion + 100*minorVersion];

    /*
     * We are not drawing right now.
     */

    [NSApp setIsDrawing:NO];

    /*
     * Be our own delegate.
     */

    [self setDelegate:self];

    /*
     * If no icon has been set from an Info.plist file, use the Wish icon from
     * the Tk framework.
     */

    NSString *iconFile = [[NSBundle mainBundle] objectForInfoDictionaryKey:
						    @"CFBundleIconFile"];
    if (!iconFile) {
	NSString *path = [NSApp tkFrameworkImagePath:@"Tk.icns"];
	if (path) {
	    NSImage *image = [[NSImage alloc] initWithContentsOfFile:path];
	    if (image) {
		[image setName:@"NSApplicationIcon"];
		[NSApp setApplicationIconImage:image];
		[image release];
	    }
	}
    }
}

- (NSString *) tkFrameworkImagePath: (NSString *) image
{
    NSString *path = nil;
    NSAutoreleasePool *pool = [NSAutoreleasePool new];
    if (tkLibPath[0] != '\0') {
	path = [[NSBundle bundleWithPath:[[NSString stringWithUTF8String:
		tkLibPath] stringByAppendingString:@"/../.."]]
		pathForImageResource:image];
    }
    if (!path) {
	const char *tk_library = Tcl_GetVar2(_eventInterp, "tk_library", NULL,
		TCL_GLOBAL_ONLY);

	if (tk_library) {
	    NSFileManager *fm = [NSFileManager defaultManager];

	    path = [[NSString stringWithUTF8String:tk_library]
		    stringByAppendingFormat:@"/%@", image];
	    if (![fm isReadableFileAtPath:path]) {
		path = [[NSString stringWithUTF8String:tk_library]
			stringByAppendingFormat:@"/../macosx/%@", image];
		if (![fm isReadableFileAtPath:path]) {
		    path = nil;
		}
	    }
	}
    }
#ifdef TK_MAC_DEBUG
    if (!path && getenv("TK_SRCROOT")) {
	path = [[NSString stringWithUTF8String:getenv("TK_SRCROOT")]
		stringByAppendingFormat:@"/macosx/%@", image];
	if (![[NSFileManager defaultManager] isReadableFileAtPath:path]) {
	    path = nil;
	}
    }
#endif
    [path retain];
    [pool drain];
    return path;
}
@end

#pragma mark -

/*
 *----------------------------------------------------------------------
 *
 * TkpInit --
 *
 *	Performs Mac-specific interpreter initialization related to the
 *	tk_library variable.
 *
 * Results:
 *	Returns a standard Tcl result. Leaves an error message or result in
 *	the interp's result.
 *
 * Side effects:
 *	Sets "tk_library" Tcl variable, runs "tk.tcl" script.
 *
 *----------------------------------------------------------------------
 */

/*
 * Helper function which closes the shared NSFontPanel and NSColorPanel.
 */

static void closePanels(
    void)
{
    if ([NSFontPanel sharedFontPanelExists]) {
	[[NSFontPanel sharedFontPanel] orderOut:nil];
    }
    if ([NSColorPanel sharedColorPanelExists]) {
        [[NSColorPanel sharedColorPanel] orderOut:nil];
    }
}

/*
 * This custom exit procedure is called by Tcl_Exit in place of the exit
 * function from the C runtime.  It calls the terminate method of the
 * NSApplication class (superTerminate for a TKApplication).  The purpose of
 * doing this is to ensure that the NSFontPanel and the NSColorPanel are closed
 * before the process exits, and that the application state is recorded
 * correctly for all termination scenarios.
 *
 * TkpWantsExitProc tells Tcl_AppInit whether to install our custom exit proc,
 * which terminates the process by calling [NSApplication terminate].  This
 * does not work correctly if the process is part of an exec pipeline, so it is
 * only done if the process was launched by the launcher or if both stdin and
 * stdout are ttys.  To disable using the custom exit proc altogether, undefine
 * USE_CUSTOM_EXIT_PROC.
 */

#if defined(USE_CUSTOM_EXIT_PROC)
static Bool doCleanupFromExit = NO;

int TkpWantsExitProc(void) {
    return doCleanupFromExit == YES;
}

TCL_NORETURN void TkpExitProc(
    void *clientdata)
{
    Bool doCleanup = doCleanupFromExit;
    if (doCleanupFromExit) {
	doCleanupFromExit = NO; /* prevent possible recursive call. */
	closePanels();
    }

    /*
     * Tcl_Exit does not call Tcl_Finalize if there is an exit proc installed.
     */

    Tcl_Finalize();
    if (doCleanup == YES) {
	[(TKApplication *)NSApp superTerminate:nil]; /* Should not return. */
    }
    exit((int)PTR2INT(clientdata)); /* Convince the compiler that we don't return. */
}
#endif

/*
 * This signal handler is installed for the SIGINT, SIGHUP and SIGTERM signals
 * so that normal finalization occurs when a Tk app is killed by one of these
 * signals (e.g when ^C is pressed while running Wish in the shell).  It calls
 * Tcl_Exit instead of the C runtime exit function called by the default handler.
 * This is consistent with the Tcl_Exit manual page, which says that Tcl_Exit
 * should always be called instead of exit.  When Tk is killed by a signal we
 * return exit status 1.
 */

static void TkMacOSXSignalHandler(TCL_UNUSED(int)) {

    Tcl_Exit(1);
}

int
TkpInit(
    Tcl_Interp *interp)
{
    static int initialized = 0;

    /*
     * TkpInit can be called multiple times with different interpreters. But
     * The application initialization should only be done once.
     */

    if (!initialized) {
	struct stat st;
	Bool shouldOpenConsole = NO;
        Bool stdinIsNullish = (!isatty(0) &&
	    (fstat(0, &st) || (S_ISCHR(st.st_mode) && st.st_blocks == 0)));

	/*
	 * Initialize/check OS version variable for runtime checks.
	 */

#if MAC_OS_X_VERSION_MIN_REQUIRED < 1060
#   error Mac OS X 10.6 required
#endif

	initialized = 1;

#ifdef TK_FRAMEWORK

	/*
	 * When Tk is in a framework, force tcl_findLibrary to look in the
	 * framework scripts directory.
	 * FIXME: Should we come up with a more generic way of doing this?
	 */

	if (Tcl_MacOSXOpenVersionedBundleResources(interp,
		"com.tcltk.tklibrary", TK_FRAMEWORK_VERSION, 0, PATH_MAX,
		tkLibPath) != TCL_OK) {
            # if 0 /* This is not really an error.  Wish still runs fine. */
	    TkMacOSXDbgMsg("Tcl_MacOSXOpenVersionedBundleResources failed");
	    # endif
	}
#endif

	/*
	 * Instantiate our NSApplication object. This needs to be done before
	 * we check whether to open a console window.
	 */

	NSAutoreleasePool *pool = [NSAutoreleasePool new];
	[[NSUserDefaults standardUserDefaults] registerDefaults:
		[NSDictionary dictionaryWithObjectsAndKeys:
				  [NSNumber numberWithBool:YES],
			      @"_NSCanWrapButtonTitles",
				   [NSNumber numberWithInt:-1],
			      @"NSStringDrawingTypesetterBehavior",
			      nil]];
	[TKApplication sharedApplication];
	[pool drain];

        /*
         * WARNING: The finishLaunching method runs asynchronously. This
         * creates a race between the initialization of the NSApplication and
         * the initialization of Tk.  If Tk wins the race bad things happen
         * with the root window (see below).  If the NSApplication wins then an
         * AppleEvent created during launch, e.g. by dropping a file icon on
         * the application icon, will be delivered before the procedure meant
         * to to handle the AppleEvent has been defined.  This is handled in
         * tkMacOSXHLEvents.c by scheduling a timer event to handle the
         * AppleEvent later, after the required procedure has been defined.
         */

	[NSApp _setup:interp];
	[NSApp finishLaunching];

        /*
         * Create a Tk event source based on the Appkit event queue.
         */

	Tk_MacOSXSetupTkNotifier();

	/*
	 * If Tk initialization wins the race, the root window is mapped before
         * the NSApplication is initialized.  This can cause bad things to
         * happen.  The root window can open off screen with no way to make it
         * appear on screen until the app icon is clicked.  This will happen if
         * a Tk application opens a modal window in its startup script (see
         * ticket 56a1823c73).  In other cases, an empty root window can open
         * on screen and remain visible for a noticeable amount of time while
         * the Tk initialization finishes (see ticket d1989fb7cf).  The call
         * below forces Tk to block until the Appkit event queue has been
         * created.  This seems to be sufficient to ensure that the
         * NSApplication initialization wins the race, avoiding these bad
         * window behaviors.
	 */

	Tcl_DoOneEvent(TCL_WINDOW_EVENTS | TCL_DONT_WAIT);

	/*
	 * Decide whether to open a console window.  If the TK_CONSOLE
	 * environment variable is not defined we only show the console if
	 * stdin is not a tty and there is no startup script.
	 */

	if (getenv("TK_CONSOLE")) {
	    shouldOpenConsole = YES;
	} else if (stdinIsNullish && Tcl_GetStartupScript(NULL) == NULL) {
	    const char *intvar = Tcl_GetVar2(interp, "tcl_interactive",
					     NULL, TCL_GLOBAL_ONLY);
	    if (intvar == NULL) {
		Tcl_SetVar2(interp, "tcl_interactive", NULL, "1",
			    TCL_GLOBAL_ONLY);
	    }

#if defined(USE_CUSTOM_EXIT_PROC)
	    doCleanupFromExit = YES;
#endif

	    shouldOpenConsole = YES;
	}
	if (shouldOpenConsole) {
	    Tk_InitConsoleChannels(interp);
	    Tcl_RegisterChannel(interp, Tcl_GetStdChannel(TCL_STDIN));
	    Tcl_RegisterChannel(interp, Tcl_GetStdChannel(TCL_STDOUT));
	    Tcl_RegisterChannel(interp, Tcl_GetStdChannel(TCL_STDERR));
	    if (Tk_CreateConsoleWindow(interp) == TCL_ERROR) {
		return TCL_ERROR;
	    }
	} else if (stdinIsNullish) {

	    /*
	     * When launched as a macOS application with no console,
	     * redirect stderr and stdout to /dev/null. This avoids waiting
	     * forever for those files to become writable if the underlying
	     * Tcl program tries to write to them with a puts command.
	     */

	    FILE *null = fopen("/dev/null", "w");
	    dup2(fileno(null), STDOUT_FILENO);
	    dup2(fileno(null), STDERR_FILENO);
#if defined(USE_CUSTOM_EXIT_PROC)
	    doCleanupFromExit = YES;
#endif
	}

	/*
	 * FIXME: Close stdin & stdout for remote debugging if XCNOSTDIN is
	 * set.  Otherwise we will fight with gdb for stdin & stdout
	 */

	if (getenv("XCNOSTDIN") != NULL) {
	    close(0);
	    close(1);
	}

	/*
	 * Now we can run initialization routines which require that both the
	 * NSApplication and the Tcl interpreter have been created and
	 * initialized.
	 */

	TkMacOSXServices_Init(interp);
	TkMacOSXNSImage_Init(interp);

	/*
	 * The root window has been created and mapped, but XMapWindow deferred its
	 * call to makeKeyAndOrderFront because the first call to XMapWindow
	 * occurs too early in the initialization process for that.  Process idle
	 * tasks now, so the root window is configured, then order it front.
	 */

	while(Tcl_DoOneEvent(TCL_IDLE_EVENTS)) {};
	for (NSWindow *window in [NSApp windows]) {
	    TkWindow *winPtr = TkMacOSXGetTkWindow(window);
	    if (winPtr && Tk_IsMapped(winPtr)) {
		[window makeKeyAndOrderFront:NSApp];
		break;
	    }
	}

# if defined(USE_CUSTOM_EXIT_PROC)

	if ((isatty(0) && isatty(1))) {
	    doCleanupFromExit = YES;
	}

# endif

	/*
	 * Install a signal handler for SIGINT, SIGHUP and SIGTERM which uses
	 * Tcl_Exit instead of exit so that normal cleanup takes place if a TK
	 * application is killed with one of these signals.
	 */

	signal(SIGINT, TkMacOSXSignalHandler);
	signal(SIGHUP, TkMacOSXSignalHandler);
	signal(SIGTERM, TkMacOSXSignalHandler);
    }
    /*
     * Initialization steps that are needed for all interpreters.
     */

    if (tkLibPath[0] != '\0') {
	Tcl_SetVar2(interp, "tk_library", NULL, tkLibPath, TCL_GLOBAL_ONLY);
    }
    if (scriptPath[0] != '\0') {
	Tcl_SetVar2(interp, "auto_path", NULL, scriptPath,
		TCL_GLOBAL_ONLY|TCL_LIST_ELEMENT|TCL_APPEND_VALUE);
    }
    Tcl_CreateObjCommand(interp, "nsimage",
	    TkMacOSXNSImageObjCmd, NULL, NULL);
    Tcl_CreateObjCommand(interp, "::tk::mac::standardAboutPanel",
	    TkMacOSXStandardAboutPanelObjCmd, NULL, NULL);
    Tcl_CreateObjCommand(interp, "::tk::mac::iconBitmap",
	    TkMacOSXIconBitmapObjCmd, NULL, NULL);
    Tcl_CreateObjCommand(interp, "::tk::mac::GetAppPath",
	    TkMacOSXGetAppPathObjCmd, NULL, NULL);
    Tcl_CreateObjCommand(interp, "::tk::mac::macOSVersion",
           TkMacOSVersionObjCmd, NULL, NULL);
    MacSystrayInit(interp);
    MacPrint_Init(interp);

    return TCL_OK;
}

/*
 *----------------------------------------------------------------------
 *
 * TkMacOSXGetAppPathObjCmd --
 *
 *	Returns the path of the Wish application bundle.
 *
 * Results:
 *	Returns the application path.
 *
 * Side effects:
 *	None.
 *
 *----------------------------------------------------------------------
 */

static int
TkMacOSXGetAppPathObjCmd(
    TCL_UNUSED(void *),
    Tcl_Interp *interp,
    int objc,
    Tcl_Obj *const objv[])
{
    if (objc != 1) {
	Tcl_WrongNumArgs(interp, 1, objv, NULL);
	return TCL_ERROR;
    }

    /*
     * Get the application path URL and convert it to a string path reference.
     */

    CFURLRef mainBundleURL = CFBundleCopyBundleURL(CFBundleGetMainBundle());
    CFStringRef appPath =
	    CFURLCopyFileSystemPath(mainBundleURL, kCFURLPOSIXPathStyle);

    /*
     * Convert (and copy) the string reference into a Tcl result.
     */

    Tcl_SetObjResult(interp, Tcl_NewStringObj(
	    CFStringGetCStringPtr(appPath, CFStringGetSystemEncoding()), TCL_INDEX_NONE));

    CFRelease(mainBundleURL);
    CFRelease(appPath);

    return TCL_OK;
}

/*
 *----------------------------------------------------------------------
 *
 * TkpGetAppName --
 *
 *	Retrieves the name of the current application from a platform specific
 *	location. For Unix, the application name is the tail of the path
 *	contained in the tcl variable argv0.
 *
 * Results:
 *	Returns the application name in the given Tcl_DString.
 *
 * Side effects:
 *	None.
 *
 *----------------------------------------------------------------------
 */

void
TkpGetAppName(
    Tcl_Interp *interp,
    Tcl_DString *namePtr)	/* A previously initialized Tcl_DString. */
{
    const char *p, *name;

    name = Tcl_GetVar2(interp, "argv0", NULL, TCL_GLOBAL_ONLY);
    if ((name == NULL) || (*name == 0)) {
	name = "tk";
    } else {
	p = strrchr(name, '/');
	if (p != NULL) {
	    name = p+1;
	}
    }
    Tcl_DStringAppend(namePtr, name, TCL_INDEX_NONE);
}

/*
 *----------------------------------------------------------------------
 *
 * TkMacOSVersionObjCmd --
 *
 *	Tcl command which returns an integer encoding the major and minor
 *	version numbers of the currently running operating system in the
 *	form 10000*majorVersion + 100*minorVersion.
 *
 * Results:
 *	Returns the OS version.
 *
 * Side effects:
 *	None.
 *
 *----------------------------------------------------------------------
 */

static int
TkMacOSVersionObjCmd(
    TCL_UNUSED(void *),
    Tcl_Interp *interp,
    int objc,
    Tcl_Obj *const objv[])
{
    static char version[16] = "";
    if (objc > 1) {
	Tcl_WrongNumArgs(interp, 1, objv, NULL);
	return TCL_ERROR;
    }
    if (version[0] == '\0') {
	snprintf(version, 16, "%d", [NSApp macOSVersion]);
    }
    Tcl_SetResult(interp, version, NULL);
    return TCL_OK;
}

/*
 *----------------------------------------------------------------------
 *
 * TkpDisplayWarning --
 *
 *	This routines is called from Tk_Main to display warning messages that
 *	occur during startup.
 *
 * Results:
 *	None.
 *
 * Side effects:
 *	Generates messages on stdout.
 *
 *----------------------------------------------------------------------
 */

void
TkpDisplayWarning(
    const char *msg,		/* Message to be displayed. */
    const char *title)		/* Title of warning. */
{
    Tcl_Channel errChannel = Tcl_GetStdChannel(TCL_STDERR);

    if (errChannel) {
	Tcl_WriteChars(errChannel, title, TCL_INDEX_NONE);
	Tcl_WriteChars(errChannel, ": ", 2);
	Tcl_WriteChars(errChannel, msg, TCL_INDEX_NONE);
	Tcl_WriteChars(errChannel, "\n", 1);
    }
}

/*
 *----------------------------------------------------------------------
 *
 * TkMacOSXDefaultStartupScript --
 *
 *	On MacOS X, we look for a file in the Resources/Scripts directory
 *	called AppMain.tcl and if found, we set argv[1] to that, so that the
 *	rest of the code will find it, and add the Scripts folder to the
 *	auto_path. If we don't find the startup script, we just bag it,
 *	assuming the user is starting up some other way.
 *
 * Results:
 *	None.
 *
 * Side effects:
 *	Tcl_SetStartupScript() called when AppMain.tcl found.
 *
 *----------------------------------------------------------------------
 */

MODULE_SCOPE void
TkMacOSXDefaultStartupScript(void)
{
    NSAutoreleasePool *pool = [NSAutoreleasePool new];
    CFBundleRef bundleRef = CFBundleGetMainBundle();

    if (bundleRef != NULL) {
	CFURLRef appMainURL = CFBundleCopyResourceURL(bundleRef,
		CFSTR("AppMain"), CFSTR("tcl"), CFSTR("Scripts"));

	if (appMainURL != NULL) {
	    CFURLRef scriptFldrURL;
	    char startupScript[PATH_MAX + 1];

	    if (CFURLGetFileSystemRepresentation(appMainURL, true,
		    (unsigned char *) startupScript, PATH_MAX)) {
		Tcl_SetStartupScript(Tcl_NewStringObj(startupScript, TCL_INDEX_NONE), NULL);
		scriptFldrURL = CFURLCreateCopyDeletingLastPathComponent(NULL,
			appMainURL);
		if (scriptFldrURL != NULL) {
		    CFURLGetFileSystemRepresentation(scriptFldrURL, true,
			    (unsigned char *) scriptPath, PATH_MAX);
		    CFRelease(scriptFldrURL);
		}
	    }
	    CFRelease(appMainURL);
	}
    }
    [pool drain];
}

/*
 *----------------------------------------------------------------------
 *
 * TkMacOSXGetNamedSymbol --
 *
 *	Dynamically acquire address of a named symbol from a loaded dynamic
 *	library, so that we can use API that may not be available on all OS
 *	versions.
 *
 * Results:
 *	Address of given symbol or NULL if unavailable.
 *
 * Side effects:
 *	None.
 *
 *----------------------------------------------------------------------
 */

MODULE_SCOPE void*
TkMacOSXGetNamedSymbol(
    TCL_UNUSED(const char *),
    const char *symbol)
{
    void *addr = dlsym(RTLD_NEXT, symbol);

    if (!addr) {
	(void) dlerror(); /* Clear dlfcn error state */
    }
    return addr;
}

/*
 * Local Variables:
 * mode: objc
 * c-basic-offset: 4
 * fill-column: 79
 * coding: utf-8
 * End:
 */<|MERGE_RESOLUTION|>--- conflicted
+++ resolved
@@ -42,24 +42,6 @@
 @implementation TKApplication
 @synthesize poolLock = _poolLock;
 @synthesize macOSVersion = _macOSVersion;
-#if TK_MAC_CGIMAGE_DRAWING
-// There should be no need for isDrawing since drawRect: is not used.
-- (void) setIsDrawing: (Bool)b
-{
-    return;
-}
-- (Bool) isDrawing
-{
-    return YES;
-}
-#else
-@synthesize isDrawing = _isDrawing;
-<<<<<<< HEAD
-#endif
-@synthesize needsToDraw = _needsToDraw;
-=======
-@synthesize isSigned = _isSigned;
->>>>>>> bf5319a9
 @synthesize tkLiveResizeEnded = _tkLiveResizeEnded;
 @synthesize tkPointerWindow = _tkPointerWindow;
 - (void) setTkPointerWindow: (TkWindow *)winPtr
@@ -305,12 +287,6 @@
 	}
     }
     [NSApp setMacOSVersion: 10000*majorVersion + 100*minorVersion];
-
-    /*
-     * We are not drawing right now.
-     */
-
-    [NSApp setIsDrawing:NO];
 
     /*
      * Be our own delegate.
