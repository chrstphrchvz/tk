/*
 * tkMacOSXInit.c --
 *
 *	This file contains Mac OS X -specific interpreter initialization
 *	functions.
 *
 * Copyright (c) 1995-1997 Sun Microsystems, Inc.
 * Copyright 2001-2009, Apple Inc.
 * Copyright (c) 2005-2009 Daniel A. Steffen <das@users.sourceforge.net>
 * Copyright (c) 2017 Marc Culler
 *
 * See the file "license.terms" for information on usage and redistribution of
 * this file, and for a DISCLAIMER OF ALL WARRANTIES.
 */

#include "tkMacOSXPrivate.h"

#include <sys/stat.h>
#include <dlfcn.h>
#include <objc/objc-auto.h>

static char tkLibPath[PATH_MAX + 1] = "";

/*
 * If the App is in an App package, then we want to add the Scripts directory
 * to the auto_path.
 */

static char scriptPath[PATH_MAX + 1] = "";

/*
 * Forward declarations...
 */

static int		TkMacOSXGetAppPathCmd(ClientData cd, Tcl_Interp *ip,
			    int objc, Tcl_Obj *const objv[]);

#pragma mark TKApplication(TKInit)

@implementation TKApplication
@synthesize poolLock = _poolLock;
@synthesize macMinorVersion = _macMinorVersion;
@synthesize isDrawing = _isDrawing;
@end

/*
 * #define this to see a message on stderr whenever _resetAutoreleasePool is
 * called while the pool is locked.
 */
#undef DEBUG_LOCK

@implementation TKApplication(TKInit)
- (void) _resetAutoreleasePool
{
    if ([self poolLock] == 0) {
	[_mainPool drain];
	_mainPool = [NSAutoreleasePool new];
    } else {
#ifdef DEBUG_LOCK
	fprintf(stderr, "Pool is locked with count %d!!!!\n", [self poolLock]);
#endif
    }
}
- (void) _lockAutoreleasePool
{
    [self setPoolLock:[self poolLock] + 1];
}
- (void) _unlockAutoreleasePool
{
    [self setPoolLock:[self poolLock] - 1];
}
#ifdef TK_MAC_DEBUG_NOTIFICATIONS
- (void) _postedNotification: (NSNotification *) notification
{
    TKLog(@"-[%@(%p) %s] %@", [self class], self, _cmd, notification);
}
#endif

- (void) _setupApplicationNotifications
{
    NSNotificationCenter *nc = [NSNotificationCenter defaultCenter];
#define observe(n, s) \
	[nc addObserver:self selector:@selector(s) name:(n) object:nil]
    observe(NSApplicationDidBecomeActiveNotification, applicationActivate:);
    observe(NSApplicationDidResignActiveNotification, applicationDeactivate:);
    observe(NSApplicationDidUnhideNotification, applicationShowHide:);
    observe(NSApplicationDidHideNotification, applicationShowHide:);
    observe(NSApplicationDidChangeScreenParametersNotification, displayChanged:);
    observe(NSTextInputContextKeyboardSelectionDidChangeNotification, keyboardChanged:);
#undef observe
}

-(void)applicationWillFinishLaunching:(NSNotification *)aNotification
{

    /*
     * Initialize notifications.
     */
#ifdef TK_MAC_DEBUG_NOTIFICATIONS
    [[NSNotificationCenter defaultCenter] addObserver:self
	    selector:@selector(_postedNotification:) name:nil object:nil];
#endif
    [self _setupWindowNotifications];
    [self _setupApplicationNotifications];

    /*
     * Construct the menu bar.
     */
    _defaultMainMenu = nil;
    [self _setupMenus];

    /*
     * Initialize event processing.
     */
    TkMacOSXInitAppleEvents(_eventInterp);

    /*
     * Initialize the graphics context.
     */
    TkMacOSXUseAntialiasedText(_eventInterp, -1);
    TkMacOSXInitCGDrawing(_eventInterp, TRUE, 0);
}

-(void)applicationDidFinishLaunching:(NSNotification *)notification
{

    /*
     * It is not safe to force activation of the NSApp until this method is
     * called. Activating too early can cause the menu bar to be unresponsive.
     */

    [NSApp activateIgnoringOtherApps: YES];

    /*
     * Process events to ensure that the root window is fully initialized. See
     * ticket 56a1823c73.
     */

    [NSApp _lockAutoreleasePool];
    while (Tcl_DoOneEvent(TCL_WINDOW_EVENTS| TCL_DONT_WAIT)) {}
    [NSApp _unlockAutoreleasePool];
}

- (void) _setup: (Tcl_Interp *) interp
{
    /*
     * Remember our interpreter.
     */
    _eventInterp = interp;

    /*
     * Install the global autoreleasePool.
     */
    _mainPool = [NSAutoreleasePool new];
    [NSApp setPoolLock:0];

    /*
     * Record the OS version we are running on.
     */
    int minorVersion;
#if MAC_OS_X_VERSION_MAX_ALLOWED < 101000
    Gestalt(gestaltSystemVersionMinor, (SInt32*)&minorVersion);
#else
    NSOperatingSystemVersion systemVersion;
    systemVersion = [[NSProcessInfo processInfo] operatingSystemVersion];
    minorVersion = systemVersion.minorVersion;
#endif
    [NSApp setMacMinorVersion: minorVersion];

    /*
     * We are not drawing right now.
     */

    [NSApp setIsDrawing:NO];

    /*
     * Be our own delegate.
     */

    [self setDelegate:self];

    /*
     * Make sure we are allowed to open windows.
     */

    [NSApp setActivationPolicy:NSApplicationActivationPolicyRegular];

    /*
     * If no icon has been set from an Info.plist file, use the Wish icon from
     * the Tk framework.
     */
    NSString *iconFile = [[NSBundle mainBundle] objectForInfoDictionaryKey:
						    @"CFBundleIconFile"];
    if (!iconFile) {
	NSString *path = [NSApp tkFrameworkImagePath:@"Tk.icns"];
	if (path) {
	    NSImage *image = [[NSImage alloc] initWithContentsOfFile:path];
	    if (image) {
		[NSApp setApplicationIconImage:image];
		[image release];
	    }
	}
    }
}

- (NSString *) tkFrameworkImagePath: (NSString *) image
{
    NSString *path = nil;
    NSAutoreleasePool *pool = [NSAutoreleasePool new];
    if (tkLibPath[0] != '\0') {
	path = [[NSBundle bundleWithPath:[[NSString stringWithUTF8String:
		tkLibPath] stringByAppendingString:@"/../.."]]
		pathForImageResource:image];
    }
    if (!path) {
	const char *tk_library = Tcl_GetVar2(_eventInterp, "tk_library", NULL,
		TCL_GLOBAL_ONLY);

	if (tk_library) {
	    NSFileManager *fm = [NSFileManager defaultManager];

	    path = [[NSString stringWithUTF8String:tk_library]
		    stringByAppendingFormat:@"/%@", image];
	    if (![fm isReadableFileAtPath:path]) {
		path = [[NSString stringWithUTF8String:tk_library]
			stringByAppendingFormat:@"/../macosx/%@", image];
		if (![fm isReadableFileAtPath:path]) {
		    path = nil;
		}
	    }
	}
    }
#ifdef TK_MAC_DEBUG
    if (!path && getenv("TK_SRCROOT")) {
	path = [[NSString stringWithUTF8String:getenv("TK_SRCROOT")]
		stringByAppendingFormat:@"/macosx/%@", image];
	if (![[NSFileManager defaultManager] isReadableFileAtPath:path]) {
	    path = nil;
	}
    }
#endif
    [path retain];
    [pool drain];
    return path;
}
@end

#pragma mark -

/*
 *----------------------------------------------------------------------
 *
 * TkpInit --
 *
 *	Performs Mac-specific interpreter initialization related to the
 *	tk_library variable.
 *
 * Results:
 *	Returns a standard Tcl result. Leaves an error message or result in
 *	the interp's result.
 *
 * Side effects:
 *	Sets "tk_library" Tcl variable, runs "tk.tcl" script.
 *
 *----------------------------------------------------------------------
 */

int
TkpInit(
    Tcl_Interp *interp)
{
    static int initialized = 0;

    /*
     * Since it is possible for TkInit to be called multiple times and we
     * don't want to do the following initialization multiple times we protect
     * against doing it more than once.
     */

    if (!initialized) {
	struct stat st;

	initialized = 1;

	/*
	 * Initialize/check OS version variable for runtime checks.
	 */

#if MAC_OS_X_VERSION_MIN_REQUIRED < 1060
#   error Mac OS X 10.6 required
#endif

#ifdef TK_FRAMEWORK
	/*
	 * When Tk is in a framework, force tcl_findLibrary to look in the
	 * framework scripts directory.
	 * FIXME: Should we come up with a more generic way of doing this?
	 */

	if (Tcl_MacOSXOpenVersionedBundleResources(interp,
		"com.tcltk.tklibrary", TK_FRAMEWORK_VERSION, 0, PATH_MAX,
		tkLibPath) != TCL_OK) {
            # if 0 /* This is not really an error.  Wish still runs fine. */
	    TkMacOSXDbgMsg("Tcl_MacOSXOpenVersionedBundleResources failed");
	    # endif
	}
#endif

	/*
	 * FIXME: Close stdin & stdout for remote debugging otherwise we will
	 * fight with gdb for stdin & stdout
	 */

	if (getenv("XCNOSTDIN") != NULL) {
	    close(0);
	    close(1);
	}

	/*
	 * Instantiate our NSApplication object. This needs to be done before
	 * we check whether to open a console window.
	 */

	NSAutoreleasePool *pool = [NSAutoreleasePool new];
	[[NSUserDefaults standardUserDefaults] registerDefaults:
		[NSDictionary dictionaryWithObjectsAndKeys:
				  [NSNumber numberWithBool:YES],
			      @"_NSCanWrapButtonTitles",
				   [NSNumber numberWithInt:-1],
			      @"NSStringDrawingTypesetterBehavior",
			      nil]];
	[TKApplication sharedApplication];
	[pool drain];
	[NSApp _setup:interp];

        /*
         * WARNING: The finishLaunching method runs asynchronously, apparently
         * in a separate thread.  This creates a race between the
         * initialization of the NSApplication and the initialization of Tk.
         * If Tk wins the race bad things happen with the root window (see
         * below).  If the NSApplication wins then an AppleEvent created during
         * launch, e.g. by dropping a file icon on the application icon, will
         * be delivered before the procedure meant to to handle the AppleEvent
         * has been defined.  This is now handled by processing the AppleEvent
         * as an idle task.  See tkMacOSXHLEvents.c.
         */

	[NSApp finishLaunching];

        /*
         * Create a Tk event source based on the Appkit event queue.
         */

	Tk_MacOSXSetupTkNotifier();

	/*
	 * If Tk initialization wins the race, the root window is mapped before
         * the NSApplication is initialized.  This can cause bad things to
         * happen.  The root window can open off screen with no way to make it
         * appear on screen until the app icon is clicked.  This will happen if
         * a Tk application opens a modal window in its startup script (see
         * ticket 56a1823c73).  In other cases, an empty root window can open
         * on screen and remain visible for a noticeable amount of time while
         * the Tk initialization finishes (see ticket d1989fb7cf).  The call
         * below forces Tk to block until the Appkit event queue has been
         * created.  This seems to be sufficient to ensure that the
         * NSApplication initialization wins the race, avoiding these bad
         * window behaviors.
	 */

	Tcl_DoOneEvent(TCL_WINDOW_EVENTS | TCL_DONT_WAIT);

	/*
	 * If we don't have a TTY and stdin is a special character file of
	 * length 0, (e.g. /dev/null, which is what Finder sets when double
	 * clicking Wish) then use the Tk based console interpreter.
	 */

	if (getenv("TK_CONSOLE") ||
		(!isatty(0) && (fstat(0, &st) ||
		(S_ISCHR(st.st_mode) && st.st_blocks == 0)))) {
	    Tk_InitConsoleChannels(interp);
	    Tcl_RegisterChannel(interp, Tcl_GetStdChannel(TCL_STDIN));
	    Tcl_RegisterChannel(interp, Tcl_GetStdChannel(TCL_STDOUT));
	    Tcl_RegisterChannel(interp, Tcl_GetStdChannel(TCL_STDERR));

	    /*
	     * Only show the console if we don't have a startup script and
	     * tcl_interactive hasn't been set already.
	     */

	    if (Tcl_GetStartupScript(NULL) == NULL) {
		const char *intvar = Tcl_GetVar2(interp,
			"tcl_interactive", NULL, TCL_GLOBAL_ONLY);

		if (intvar == NULL) {
		    Tcl_SetVar2(interp, "tcl_interactive", NULL, "1",
			    TCL_GLOBAL_ONLY);
		}
	    }
	    if (Tk_CreateConsoleWindow(interp) == TCL_ERROR) {
		return TCL_ERROR;
	    }
	}


	/*
	 * Initialize the NSServices object here. Apple's docs say to do this
	 * in applicationDidFinishLaunching, but the Tcl interpreter is not
	 * initialized until this function call.  Only the main interpreter
	 * is allowed to provide services.
	 */

	TkMacOSXServices_Init(interp);

    }

    if (tkLibPath[0] != '\0') {
	Tcl_SetVar2(interp, "tk_library", NULL, tkLibPath, TCL_GLOBAL_ONLY);
    }

    if (scriptPath[0] != '\0') {
	Tcl_SetVar2(interp, "auto_path", NULL, scriptPath,
		TCL_GLOBAL_ONLY|TCL_LIST_ELEMENT|TCL_APPEND_VALUE);
    }

    Tcl_CreateObjCommand(interp, "::tk::mac::standardAboutPanel",
	    TkMacOSXStandardAboutPanelObjCmd, NULL, NULL);
    Tcl_CreateObjCommand(interp, "::tk::mac::iconBitmap",
	    TkMacOSXIconBitmapObjCmd, NULL, NULL);
<<<<<<< HEAD
    Tcl_CreateObjCommand(interp, "::tk::mac::GetAppPath",
	    TkMacOSXGetAppPathCmd, NULL, NULL);
	Tcl_CreateObjCommand(interp, "::tk::mac::registerServiceWidget",
=======
    Tcl_CreateObjCommand(interp, "::tk::mac::GetAppPath", TkMacOSXGetAppPath, NULL, NULL);
    Tcl_CreateObjCommand(interp, "::tk::mac::registerServiceWidget",
>>>>>>> 52867011
	    TkMacOSXRegisterServiceWidgetObjCmd, NULL, NULL);

    return TCL_OK;
}

/*
 *----------------------------------------------------------------------
 *
 * TkpGetAppName --
 *
 *	Retrieves the name of the current application from a platform specific
 *	location. For Unix, the application name is the tail of the path
 *	contained in the tcl variable argv0.
 *
 * Results:
 *	Returns the application name in the given Tcl_DString.
 *
 * Side effects:
 *	None.
 *
 *----------------------------------------------------------------------
 */

void
TkpGetAppName(
    Tcl_Interp *interp,
    Tcl_DString *namePtr)	/* A previously initialized Tcl_DString. */
{
    const char *p, *name;

    name = Tcl_GetVar2(interp, "argv0", NULL, TCL_GLOBAL_ONLY);
    if ((name == NULL) || (*name == 0)) {
	name = "tk";
    } else {
	p = strrchr(name, '/');
	if (p != NULL) {
	    name = p+1;
	}
    }
    Tcl_DStringAppend(namePtr, name, -1);
}

/*
 *----------------------------------------------------------------------
 *
 * TkMacOSXGetAppPathCmd --
 *
 *	Returns the path of the Wish application bundle.
 *
 * Results:
 *	Returns the application path.
 *
 * Side effects:
 *	None.
 *
 *----------------------------------------------------------------------
 */

static int
TkMacOSXGetAppPathCmd(
    ClientData ignored,
    Tcl_Interp *interp,
    int objc,
    Tcl_Obj *const objv[])
{
    if (objc != 1) {
	Tcl_WrongNumArgs(interp, 1, objv, NULL);
	return TCL_ERROR;
    }

    /*
     * Get the application path URL and convert it to a string path reference.
     */

    CFURLRef mainBundleURL = CFBundleCopyBundleURL(CFBundleGetMainBundle());
    CFStringRef appPath =
	    CFURLCopyFileSystemPath(mainBundleURL, kCFURLPOSIXPathStyle);

    /*
     * Convert (and copy) the string reference into a Tcl result.
     */

    Tcl_SetObjResult(interp, Tcl_NewStringObj(
	    CFStringGetCStringPtr(appPath, CFStringGetSystemEncoding()), -1));

    CFRelease(mainBundleURL);
    CFRelease(appPath);
    return TCL_OK;
}

/*
 *----------------------------------------------------------------------
 *
 * TkpDisplayWarning --
 *
 *	This routines is called from Tk_Main to display warning messages that
 *	occur during startup.
 *
 * Results:
 *	None.
 *
 * Side effects:
 *	Generates messages on stdout.
 *
 *----------------------------------------------------------------------
 */

void
TkpDisplayWarning(
    const char *msg,		/* Message to be displayed. */
    const char *title)		/* Title of warning. */
{
    Tcl_Channel errChannel = Tcl_GetStdChannel(TCL_STDERR);

    if (errChannel) {
	Tcl_WriteChars(errChannel, title, -1);
	Tcl_WriteChars(errChannel, ": ", 2);
	Tcl_WriteChars(errChannel, msg, -1);
	Tcl_WriteChars(errChannel, "\n", 1);
    }
}

/*
 *----------------------------------------------------------------------
 *
 * TkMacOSXDefaultStartupScript --
 *
 *	On MacOS X, we look for a file in the Resources/Scripts directory
 *	called AppMain.tcl and if found, we set argv[1] to that, so that the
 *	rest of the code will find it, and add the Scripts folder to the
 *	auto_path. If we don't find the startup script, we just bag it,
 *	assuming the user is starting up some other way.
 *
 * Results:
 *	None.
 *
 * Side effects:
 *	Tcl_SetStartupScript() called when AppMain.tcl found.
 *
 *----------------------------------------------------------------------
 */

MODULE_SCOPE void
TkMacOSXDefaultStartupScript(void)
{
    NSAutoreleasePool *pool = [NSAutoreleasePool new];
    CFBundleRef bundleRef = CFBundleGetMainBundle();

    if (bundleRef != NULL) {
	CFURLRef appMainURL = CFBundleCopyResourceURL(bundleRef,
		CFSTR("AppMain"), CFSTR("tcl"), CFSTR("Scripts"));

	if (appMainURL != NULL) {
	    CFURLRef scriptFldrURL;
	    char startupScript[PATH_MAX + 1];

	    if (CFURLGetFileSystemRepresentation(appMainURL, true,
		    (unsigned char *) startupScript, PATH_MAX)) {
		Tcl_SetStartupScript(Tcl_NewStringObj(startupScript,-1), NULL);
		scriptFldrURL = CFURLCreateCopyDeletingLastPathComponent(NULL,
			appMainURL);
		if (scriptFldrURL != NULL) {
		    CFURLGetFileSystemRepresentation(scriptFldrURL, true,
			    (unsigned char *) scriptPath, PATH_MAX);
		    CFRelease(scriptFldrURL);
		}
	    }
	    CFRelease(appMainURL);
	}
    }
    [pool drain];
}

/*
 *----------------------------------------------------------------------
 *
 * TkMacOSXGetNamedSymbol --
 *
 *	Dynamically acquire address of a named symbol from a loaded dynamic
 *	library, so that we can use API that may not be available on all OS
 *	versions.
 *
 * Results:
 *	Address of given symbol or NULL if unavailable.
 *
 * Side effects:
 *	None.
 *
 *----------------------------------------------------------------------
 */

MODULE_SCOPE void*
TkMacOSXGetNamedSymbol(
    const char* module,
    const char* symbol)
{
    void *addr = dlsym(RTLD_NEXT, symbol);
    if (!addr) {
	(void) dlerror(); /* Clear dlfcn error state */
    }
    return addr;
}

/*
 *----------------------------------------------------------------------
 *
 * TkMacOSXGetStringObjFromCFString --
 *
 *	Get a string object from a CFString as efficiently as possible.
 *
 * Results:
 *	New string object or NULL if conversion failed.
 *
 * Side effects:
 *	None.
 *
 *----------------------------------------------------------------------
 */

MODULE_SCOPE Tcl_Obj*
TkMacOSXGetStringObjFromCFString(
    CFStringRef str)
{
    Tcl_Obj *obj = NULL;
    const char *c = CFStringGetCStringPtr(str, kCFStringEncodingUTF8);

    if (c) {
	obj = Tcl_NewStringObj(c, -1);
    } else {
	CFRange all = CFRangeMake(0, CFStringGetLength(str));
	CFIndex len;

	if (CFStringGetBytes(str, all, kCFStringEncodingUTF8, 0, false, NULL,
		0, &len) > 0 && len < INT_MAX) {
	    obj = Tcl_NewObj();
	    Tcl_SetObjLength(obj, len);
	    CFStringGetBytes(str, all, kCFStringEncodingUTF8, 0, false,
		    (UInt8*) obj->bytes, len, NULL);
	}
    }
    return obj;
}

/*
 * Local Variables:
 * mode: objc
 * c-basic-offset: 4
 * fill-column: 79
 * coding: utf-8
 * End:
 */<|MERGE_RESOLUTION|>--- conflicted
+++ resolved
@@ -430,14 +430,11 @@
 	    TkMacOSXStandardAboutPanelObjCmd, NULL, NULL);
     Tcl_CreateObjCommand(interp, "::tk::mac::iconBitmap",
 	    TkMacOSXIconBitmapObjCmd, NULL, NULL);
-<<<<<<< HEAD
     Tcl_CreateObjCommand(interp, "::tk::mac::GetAppPath",
 	    TkMacOSXGetAppPathCmd, NULL, NULL);
 	Tcl_CreateObjCommand(interp, "::tk::mac::registerServiceWidget",
-=======
-    Tcl_CreateObjCommand(interp, "::tk::mac::GetAppPath", TkMacOSXGetAppPath, NULL, NULL);
+	    TkMacOSXRegisterServiceWidgetObjCmd, NULL, NULL);
     Tcl_CreateObjCommand(interp, "::tk::mac::registerServiceWidget",
->>>>>>> 52867011
 	    TkMacOSXRegisterServiceWidgetObjCmd, NULL, NULL);
 
     return TCL_OK;
