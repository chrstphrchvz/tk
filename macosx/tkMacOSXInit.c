/*
 * tkMacOSXInit.c --
 *
 *	This file contains Mac OS X -specific interpreter initialization
 *	functions.
 *
 * Copyright © 1995-1997 Sun Microsystems, Inc.
 * Copyright © 2001-2009 Apple Inc.
 * Copyright © 2005-2009 Daniel A. Steffen <das@users.sourceforge.net>
 * Copyright © 2017 Marc Culler
 *
 * See the file "license.terms" for information on usage and redistribution of
 * this file, and for a DISCLAIMER OF ALL WARRANTIES.
 */

#include "tkMacOSXPrivate.h"
#include "tkMacOSXConstants.h"
#include <dlfcn.h>
#include <objc/objc-auto.h>
#include <sys/stat.h>
#include <sys/utsname.h>

static char tkLibPath[PATH_MAX + 1] = "";

/*
 * If the App is in an App package, then we want to add the Scripts directory
 * to the auto_path.
 */

static char scriptPath[PATH_MAX + 1] = "";

/*
 * Forward declarations...
 */

static int		TkMacOSXGetAppPathCmd(ClientData cd, Tcl_Interp *ip,
			    int objc, Tcl_Obj *const objv[]);

#pragma mark TKApplication(TKInit)

@implementation TKApplication
@synthesize poolLock = _poolLock;
@synthesize macOSVersion = _macOSVersion;
@synthesize isDrawing = _isDrawing;
@synthesize needsToDraw = _needsToDraw;
<<<<<<< HEAD
@synthesize isSigned = _isSigned;
=======
@synthesize tkLiveResizeEnded = _tkLiveResizeEnded;
@synthesize tkPointerWindow = _tkPointerWindow;
@synthesize tkEventTarget = _tkEventTarget;
@synthesize tkButtonState = _tkButtonState;
>>>>>>> 6b9b678f
@end

/*
 * #define this to see a message on stderr whenever _resetAutoreleasePool is
 * called while the pool is locked.
 */
#undef DEBUG_LOCK

@implementation TKApplication(TKInit)
- (void) _resetAutoreleasePool
{
    if ([self poolLock] == 0) {
	[_mainPool drain];
	_mainPool = [NSAutoreleasePool new];
    } else {
#ifdef DEBUG_LOCK
	fprintf(stderr, "Pool is locked with count %d!!!!\n", [self poolLock]);
#endif
    }
}
- (void) _lockAutoreleasePool
{
    [self setPoolLock:[self poolLock] + 1];
}
- (void) _unlockAutoreleasePool
{
    [self setPoolLock:[self poolLock] - 1];
}
#ifdef TK_MAC_DEBUG_NOTIFICATIONS
- (void) _postedNotification: (NSNotification *) notification
{
    TKLog(@"-[%@(%p) %s] %@", [self class], self, _cmd, notification);
}
#endif

- (void) _setupApplicationNotifications
{
    NSNotificationCenter *nc = [NSNotificationCenter defaultCenter];
#define observe(n, s) \
	[nc addObserver:self selector:@selector(s) name:(n) object:nil]
    observe(NSApplicationDidBecomeActiveNotification, applicationActivate:);
    observe(NSApplicationWillResignActiveNotification, applicationDeactivate:);
    observe(NSApplicationDidUnhideNotification, applicationShowHide:);
    observe(NSApplicationDidHideNotification, applicationShowHide:);
    observe(NSApplicationDidChangeScreenParametersNotification, displayChanged:);
    observe(NSTextInputContextKeyboardSelectionDidChangeNotification, keyboardChanged:);
#undef observe
}

-(void)applicationWillFinishLaunching:(NSNotification *)aNotification
{
    (void)aNotification;

    /*
     * Initialize notifications.
     */
#ifdef TK_MAC_DEBUG_NOTIFICATIONS
    [[NSNotificationCenter defaultCenter] addObserver:self
	    selector:@selector(_postedNotification:) name:nil object:nil];
#endif
    [self _setupWindowNotifications];
    [self _setupApplicationNotifications];

    if ([NSApp macOSVersion] >= 110000) {

   /*
    * Initialize Apple Event processing. Apple's docs (see
    * https://developer.apple.com/documentation/appkit/nsapplication)
    * recommend doing this here, although historically we have
    * done this in applicationWillFinishLaunching. In response to
    * bug 7bb246b072.
    */

    TkMacOSXInitAppleEvents(_eventInterp);

    }
}

-(void)applicationDidFinishLaunching:(NSNotification *)notification
{
    (void)notification;

   if ([NSApp macOSVersion] < 110000) {

   /*
    * Initialize Apple Event processing on macOS versions
    * older than Big Sur (11).
    */

    TkMacOSXInitAppleEvents(_eventInterp);

    }


    /*
     * Initialize the graphics context.
     */
    TkMacOSXUseAntialiasedText(_eventInterp, -1);
    TkMacOSXInitCGDrawing(_eventInterp, TRUE, 0);

    /*
     * Construct the menu bar.
     */

    _defaultMainMenu = nil;
    [self _setupMenus];

    /*
     * It is not safe to force activation of the NSApp until this method is
     * called. Activating too early can cause the menu bar to be unresponsive.
     * The call to activateIgnoringOtherApps was moved here to avoid this.
     * However, with the release of macOS 10.15 (Catalina) that was no longer
     * sufficient.  (See ticket bf93d098d7.)  The call to setActivationPolicy
     * needed to be moved into this function as well.
     */

    [NSApp setActivationPolicy:NSApplicationActivationPolicyRegular];
    [NSApp activateIgnoringOtherApps: YES];

    /*
     * Add an event monitor so we continue to receive NSMouseMoved and
     * NSMouseDragged events when the mouse moves outside of the key
     * window. The handler simply returns the events it receives, so
     * they can be processed in the same way as for other events.
     */

    [NSEvent addLocalMonitorForEventsMatchingMask:(NSMouseMovedMask |
						   NSLeftMouseDraggedMask)
	 handler:^NSEvent *(NSEvent *event)
	 {
	     return event;
	 }];

    /*
     * Process events to ensure that the root window is fully initialized. See
     * ticket 56a1823c73.
     */

    [NSApp _lockAutoreleasePool];
    while (Tcl_DoOneEvent(TCL_WINDOW_EVENTS|TCL_DONT_WAIT)) {}
    [NSApp _unlockAutoreleasePool];
}

- (void) _setup: (Tcl_Interp *) interp
{
    /*
     * Remember our interpreter.
     */
    _eventInterp = interp;

    /*
     * Install the global autoreleasePool.
     */
    _mainPool = [NSAutoreleasePool new];
    [NSApp setPoolLock:0];

    /*
     * Record the OS version we are running on.
     */

    int minorVersion, majorVersion;

#if MAC_OS_X_VERSION_MAX_ALLOWED < 101000
    Gestalt(gestaltSystemVersionMinor, (SInt32*)&minorVersion);
    majorVersion = 10;
#else
    NSOperatingSystemVersion systemVersion;
    systemVersion = [[NSProcessInfo processInfo] operatingSystemVersion];
    majorVersion = systemVersion.majorVersion;
    minorVersion = systemVersion.minorVersion;
#endif

    if (majorVersion == 10 && minorVersion == 16) {

	/*
	 * If a program compiled with a macOS 10.XX SDK is run on macOS 11.0 or
	 * later then it will report majorVersion 10 and minorVersion 16, no
	 * matter what the actual OS version of the host may be. And of course
	 * Apple never released macOS 10.16. To work around this we guess the
	 * OS version from the kernel release number, as reported by uname.
	 */

	struct utsname name;
	char *endptr;
	if (uname(&name) == 0) {
	    majorVersion = strtol(name.release, &endptr, 10) - 9;
	    minorVersion = 0;
	}
    }
    [NSApp setMacOSVersion: 10000*majorVersion + 100*minorVersion];

    /*
     * We are not drawing right now.
     */

    [NSApp setIsDrawing:NO];

    /*
     * Be our own delegate.
     */

    [self setDelegate:self];

    /*
     * If no icon has been set from an Info.plist file, use the Wish icon from
     * the Tk framework.
     */

    NSString *iconFile = [[NSBundle mainBundle] objectForInfoDictionaryKey:
						    @"CFBundleIconFile"];
    if (!iconFile) {
	NSString *path = [NSApp tkFrameworkImagePath:@"Tk.icns"];
	if (path) {
	    NSImage *image = [[NSImage alloc] initWithContentsOfFile:path];
	    if (image) {
		[image setName:@"NSApplicationIcon"];
		[NSApp setApplicationIconImage:image];
		[image release];
	    }
	}
    }
}

- (NSString *) tkFrameworkImagePath: (NSString *) image
{
    NSString *path = nil;
    NSAutoreleasePool *pool = [NSAutoreleasePool new];
    if (tkLibPath[0] != '\0') {
	path = [[NSBundle bundleWithPath:[[NSString stringWithUTF8String:
		tkLibPath] stringByAppendingString:@"/../.."]]
		pathForImageResource:image];
    }
    if (!path) {
	const char *tk_library = Tcl_GetVar2(_eventInterp, "tk_library", NULL,
		TCL_GLOBAL_ONLY);

	if (tk_library) {
	    NSFileManager *fm = [NSFileManager defaultManager];

	    path = [[NSString stringWithUTF8String:tk_library]
		    stringByAppendingFormat:@"/%@", image];
	    if (![fm isReadableFileAtPath:path]) {
		path = [[NSString stringWithUTF8String:tk_library]
			stringByAppendingFormat:@"/../macosx/%@", image];
		if (![fm isReadableFileAtPath:path]) {
		    path = nil;
		}
	    }
	}
    }
#ifdef TK_MAC_DEBUG
    if (!path && getenv("TK_SRCROOT")) {
	path = [[NSString stringWithUTF8String:getenv("TK_SRCROOT")]
		stringByAppendingFormat:@"/macosx/%@", image];
	if (![[NSFileManager defaultManager] isReadableFileAtPath:path]) {
	    path = nil;
	}
    }
#endif
    [path retain];
    [pool drain];
    return path;
}
@end

#pragma mark -

/*
 *----------------------------------------------------------------------
 *
 * TkpInit --
 *
 *	Performs Mac-specific interpreter initialization related to the
 *	tk_library variable.
 *
 * Results:
 *	Returns a standard Tcl result. Leaves an error message or result in
 *	the interp's result.
 *
 * Side effects:
 *	Sets "tk_library" Tcl variable, runs "tk.tcl" script.
 *
 *----------------------------------------------------------------------
 */

/*
 * Helper function which closes the shared NSFontPanel and NSColorPanel.
 */

static void closePanels(
    void)
{
    if ([NSFontPanel sharedFontPanelExists]) {
	[[NSFontPanel sharedFontPanel] orderOut:nil];
    }
    if ([NSColorPanel sharedColorPanelExists]) {
        [[NSColorPanel sharedColorPanel] orderOut:nil];
    }
}

/*
 * This custom exit procedure is called by Tcl_Exit in place of the exit
 * function from the C runtime.  It calls the terminate method of the
 * NSApplication class (superTerminate for a TKApplication).  The purpose of
 * doing this is to ensure that the NSFontPanel and the NSColorPanel are closed
 * before the process exits, and that the application state is recorded
 * correctly for all termination scenarios.
 *
 * TkpWantsExitProc tells Tcl_AppInit whether to install our custom exit proc,
 * which terminates the process by calling [NSApplication terminate].  This
 * does not work correctly if the process is part of an exec pipeline, so it is
 * only done if the process was launched by the launcher or if both stdin and
 * stdout are ttys.  To disable using the custom exit proc altogether, undefine
 * USE_CUSTOM_EXIT_PROC.
 */

#if defined(USE_CUSTOM_EXIT_PROC)
static Bool doCleanupFromExit = NO;

int TkpWantsExitProc(void) {
    return doCleanupFromExit == YES;
}

TCL_NORETURN void TkpExitProc(
    void *clientdata)
{
    Bool doCleanup = doCleanupFromExit;
    if (doCleanupFromExit) {
	doCleanupFromExit = NO; /* prevent possible recursive call. */
	closePanels();
    }

    /*
     * Tcl_Exit does not call Tcl_Finalize if there is an exit proc installed.
     */

    Tcl_Finalize();
    if (doCleanup == YES) {
	[(TKApplication *)NSApp superTerminate:nil]; /* Should not return. */
    }
    exit((long)clientdata); /* Convince the compiler that we don't return. */
}
#endif

/*
 * This signal handler is installed for the SIGINT, SIGHUP and SIGTERM signals
 * so that normal finalization occurs when a Tk app is killed by one of these
 * signals (e.g when ^C is pressed while running Wish in the shell).  It calls
 * Tcl_Exit instead of the C runtime exit function called by the default handler.
 * This is consistent with the Tcl_Exit manual page, which says that Tcl_Exit
 * should always be called instead of exit.  When Tk is killed by a signal we
 * return exit status 1.
 */

static void TkMacOSXSignalHandler(TCL_UNUSED(int)) {

    Tcl_Exit(1);
}

int
TkpInit(
    Tcl_Interp *interp)
{
    static int initialized = 0;

    /*
     * TkpInit can be called multiple times with different interpreters. But
     * The application initialization should only be done onece.
     */

    if (!initialized) {
	struct stat st;
	Bool shouldOpenConsole = NO;
        Bool stdinIsNullish = (!isatty(0) &&
	    (fstat(0, &st) || (S_ISCHR(st.st_mode) && st.st_blocks == 0)));

	/*
	 * Initialize/check OS version variable for runtime checks.
	 */

#if MAC_OS_X_VERSION_MIN_REQUIRED < 1060
#   error Mac OS X 10.6 required
#endif

	initialized = 1;

#ifdef TK_FRAMEWORK

	/*
	 * When Tk is in a framework, force tcl_findLibrary to look in the
	 * framework scripts directory.
	 * FIXME: Should we come up with a more generic way of doing this?
	 */

	if (Tcl_MacOSXOpenVersionedBundleResources(interp,
		"com.tcltk.tklibrary", TK_FRAMEWORK_VERSION, 0, PATH_MAX,
		tkLibPath) != TCL_OK) {
            # if 0 /* This is not really an error.  Wish still runs fine. */
	    TkMacOSXDbgMsg("Tcl_MacOSXOpenVersionedBundleResources failed");
	    # endif
	}
#endif

	/*
	 * Instantiate our NSApplication object. This needs to be done before
	 * we check whether to open a console window.
	 */

	NSAutoreleasePool *pool = [NSAutoreleasePool new];
	[[NSUserDefaults standardUserDefaults] registerDefaults:
		[NSDictionary dictionaryWithObjectsAndKeys:
				  [NSNumber numberWithBool:YES],
			      @"_NSCanWrapButtonTitles",
				   [NSNumber numberWithInt:-1],
			      @"NSStringDrawingTypesetterBehavior",
			      nil]];
	[TKApplication sharedApplication];
	[pool drain];

        /*
         * WARNING: The finishLaunching method runs asynchronously. This
         * creates a race between the initialization of the NSApplication and
         * the initialization of Tk.  If Tk wins the race bad things happen
         * with the root window (see below).  If the NSApplication wins then an
         * AppleEvent created during launch, e.g. by dropping a file icon on
         * the application icon, will be delivered before the procedure meant
         * to to handle the AppleEvent has been defined.  This is handled in
         * tkMacOSXHLEvents.c by scheduling a timer event to handle the
         * ApplEvent later, after the required procedure has been defined.
         */

	[NSApp _setup:interp];
	[NSApp finishLaunching];

        /*
         * Create a Tk event source based on the Appkit event queue.
         */

	Tk_MacOSXSetupTkNotifier();

	/*
	 * If Tk initialization wins the race, the root window is mapped before
         * the NSApplication is initialized.  This can cause bad things to
         * happen.  The root window can open off screen with no way to make it
         * appear on screen until the app icon is clicked.  This will happen if
         * a Tk application opens a modal window in its startup script (see
         * ticket 56a1823c73).  In other cases, an empty root window can open
         * on screen and remain visible for a noticeable amount of time while
         * the Tk initialization finishes (see ticket d1989fb7cf).  The call
         * below forces Tk to block until the Appkit event queue has been
         * created.  This seems to be sufficient to ensure that the
         * NSApplication initialization wins the race, avoiding these bad
         * window behaviors.
	 */

	Tcl_DoOneEvent(TCL_WINDOW_EVENTS | TCL_DONT_WAIT);

	/*
	 * Decide whether to open a console window.  If the TK_CONSOLE
	 * environment variable is not defined we only show the console if
	 * stdin is not a tty and there is no startup script.
	 */

	if (getenv("TK_CONSOLE")) {
	    shouldOpenConsole = YES;
	} else if (stdinIsNullish && Tcl_GetStartupScript(NULL) == NULL) {
	    const char *intvar = Tcl_GetVar2(interp, "tcl_interactive",
					     NULL, TCL_GLOBAL_ONLY);
	    if (intvar == NULL) {
		Tcl_SetVar2(interp, "tcl_interactive", NULL, "1",
			    TCL_GLOBAL_ONLY);
	    }

#if defined(USE_CUSTOM_EXIT_PROC)
	    doCleanupFromExit = YES;
#endif

	    shouldOpenConsole = YES;
	}
	if (shouldOpenConsole) {
	    Tk_InitConsoleChannels(interp);
	    Tcl_RegisterChannel(interp, Tcl_GetStdChannel(TCL_STDIN));
	    Tcl_RegisterChannel(interp, Tcl_GetStdChannel(TCL_STDOUT));
	    Tcl_RegisterChannel(interp, Tcl_GetStdChannel(TCL_STDERR));
	    if (Tk_CreateConsoleWindow(interp) == TCL_ERROR) {
		return TCL_ERROR;
	    }
	} else if (stdinIsNullish) {

	    /*
	     * When launched as a macOS application with no console,
	     * redirect stderr and stdout to /dev/null. This avoids waiting
	     * forever for those files to become writable if the underlying
	     * Tcl program tries to write to them with a puts command.
	     */

	    FILE *null = fopen("/dev/null", "w");
	    dup2(fileno(null), STDOUT_FILENO);
	    dup2(fileno(null), STDERR_FILENO);
#if defined(USE_CUSTOM_EXIT_PROC)
	    doCleanupFromExit = YES;
#endif
	}

	/*
	 * FIXME: Close stdin & stdout for remote debugging if XCNOSTDIN is
	 * set.  Otherwise we will fight with gdb for stdin & stdout
	 */

	if (getenv("XCNOSTDIN") != NULL) {
	    close(0);
	    close(1);
	}

	/*
	 * Initialize the NSServices object here. Apple's docs say to do this
	 * in applicationDidFinishLaunching, but the Tcl interpreter is not
	 * initialized until this function call.
	 */

	TkMacOSXServices_Init(interp);

	/*
	 * The root window has been created and mapped, but XMapWindow deferred its
	 * call to makeKeyAndOrderFront because the first call to XMapWindow
	 * occurs too early in the initialization process for that.  Process idle
	 * tasks now, so the root window is configured, then order it front.
	 */

	while(Tcl_DoOneEvent(TCL_IDLE_EVENTS)) {};
	for (NSWindow *window in [NSApp windows]) {
	    TkWindow *winPtr = TkMacOSXGetTkWindow(window);
	    if (winPtr && Tk_IsMapped(winPtr)) {
		[window makeKeyAndOrderFront:NSApp];
		break;
	    }
	}

# if defined(USE_CUSTOM_EXIT_PROC)

	if ((isatty(0) && isatty(1))) {
	    doCleanupFromExit = YES;
	}

# endif

	/*
	 * Install a signal handler for SIGINT, SIGHUP and SIGTERM which uses
	 * Tcl_Exit instead of exit so that normal cleanup takes place if a TK
	 * application is killed with one of these signals.
	 */

	signal(SIGINT, TkMacOSXSignalHandler);
	signal(SIGHUP, TkMacOSXSignalHandler);
	signal(SIGTERM, TkMacOSXSignalHandler);
    }

    /*
     * Initialization steps that are needed for all interpreters.
     */

    if (tkLibPath[0] != '\0') {
	Tcl_SetVar2(interp, "tk_library", NULL, tkLibPath, TCL_GLOBAL_ONLY);
    }

    if (scriptPath[0] != '\0') {
	Tcl_SetVar2(interp, "auto_path", NULL, scriptPath,
		TCL_GLOBAL_ONLY|TCL_LIST_ELEMENT|TCL_APPEND_VALUE);
    }

    Tcl_CreateObjCommand(interp, "::tk::mac::standardAboutPanel",
	    TkMacOSXStandardAboutPanelObjCmd, NULL, NULL);
    Tcl_CreateObjCommand(interp, "::tk::mac::iconBitmap",
	    TkMacOSXIconBitmapObjCmd, NULL, NULL);
    Tcl_CreateObjCommand(interp, "::tk::mac::GetAppPath",
	    TkMacOSXGetAppPathCmd, NULL, NULL);
    MacSystrayInit(interp);
    MacPrint_Init(interp);

    return TCL_OK;
}

/*
 *----------------------------------------------------------------------
 *
 * TkpGetAppName --
 *
 *	Retrieves the name of the current application from a platform specific
 *	location. For Unix, the application name is the tail of the path
 *	contained in the tcl variable argv0.
 *
 * Results:
 *	Returns the application name in the given Tcl_DString.
 *
 * Side effects:
 *	None.
 *
 *----------------------------------------------------------------------
 */

void
TkpGetAppName(
    Tcl_Interp *interp,
    Tcl_DString *namePtr)	/* A previously initialized Tcl_DString. */
{
    const char *p, *name;

    name = Tcl_GetVar2(interp, "argv0", NULL, TCL_GLOBAL_ONLY);
    if ((name == NULL) || (*name == 0)) {
	name = "tk";
    } else {
	p = strrchr(name, '/');
	if (p != NULL) {
	    name = p+1;
	}
    }
    Tcl_DStringAppend(namePtr, name, -1);
}

/*
 *----------------------------------------------------------------------
 *
 * TkMacOSXGetAppPathCmd --
 *
 *	Returns the path of the Wish application bundle.
 *
 * Results:
 *	Returns the application path.
 *
 * Side effects:
 *	None.
 *
 *----------------------------------------------------------------------
 */

static int
TkMacOSXGetAppPathCmd(
    TCL_UNUSED(void *),
    Tcl_Interp *interp,
    int objc,
    Tcl_Obj *const objv[])
{
    if (objc != 1) {
	Tcl_WrongNumArgs(interp, 1, objv, NULL);
	return TCL_ERROR;
    }

    /*
     * Get the application path URL and convert it to a string path reference.
     */

    CFURLRef mainBundleURL = CFBundleCopyBundleURL(CFBundleGetMainBundle());
    CFStringRef appPath =
	    CFURLCopyFileSystemPath(mainBundleURL, kCFURLPOSIXPathStyle);

    /*
     * Convert (and copy) the string reference into a Tcl result.
     */

    Tcl_SetObjResult(interp, Tcl_NewStringObj(
	    CFStringGetCStringPtr(appPath, CFStringGetSystemEncoding()), -1));

    CFRelease(mainBundleURL);
    CFRelease(appPath);
    return TCL_OK;
}

/*
 *----------------------------------------------------------------------
 *
 * TkpDisplayWarning --
 *
 *	This routines is called from Tk_Main to display warning messages that
 *	occur during startup.
 *
 * Results:
 *	None.
 *
 * Side effects:
 *	Generates messages on stdout.
 *
 *----------------------------------------------------------------------
 */

void
TkpDisplayWarning(
    const char *msg,		/* Message to be displayed. */
    const char *title)		/* Title of warning. */
{
    Tcl_Channel errChannel = Tcl_GetStdChannel(TCL_STDERR);

    if (errChannel) {
	Tcl_WriteChars(errChannel, title, -1);
	Tcl_WriteChars(errChannel, ": ", 2);
	Tcl_WriteChars(errChannel, msg, -1);
	Tcl_WriteChars(errChannel, "\n", 1);
    }
}

/*
 *----------------------------------------------------------------------
 *
 * TkMacOSXDefaultStartupScript --
 *
 *	On MacOS X, we look for a file in the Resources/Scripts directory
 *	called AppMain.tcl and if found, we set argv[1] to that, so that the
 *	rest of the code will find it, and add the Scripts folder to the
 *	auto_path. If we don't find the startup script, we just bag it,
 *	assuming the user is starting up some other way.
 *
 * Results:
 *	None.
 *
 * Side effects:
 *	Tcl_SetStartupScript() called when AppMain.tcl found.
 *
 *----------------------------------------------------------------------
 */

MODULE_SCOPE void
TkMacOSXDefaultStartupScript(void)
{
    NSAutoreleasePool *pool = [NSAutoreleasePool new];
    CFBundleRef bundleRef = CFBundleGetMainBundle();

    if (bundleRef != NULL) {
	CFURLRef appMainURL = CFBundleCopyResourceURL(bundleRef,
		CFSTR("AppMain"), CFSTR("tcl"), CFSTR("Scripts"));

	if (appMainURL != NULL) {
	    CFURLRef scriptFldrURL;
	    char startupScript[PATH_MAX + 1];

	    if (CFURLGetFileSystemRepresentation(appMainURL, true,
		    (unsigned char *) startupScript, PATH_MAX)) {
		Tcl_SetStartupScript(Tcl_NewStringObj(startupScript,-1), NULL);
		scriptFldrURL = CFURLCreateCopyDeletingLastPathComponent(NULL,
			appMainURL);
		if (scriptFldrURL != NULL) {
		    CFURLGetFileSystemRepresentation(scriptFldrURL, true,
			    (unsigned char *) scriptPath, PATH_MAX);
		    CFRelease(scriptFldrURL);
		}
	    }
	    CFRelease(appMainURL);
	}
    }
    [pool drain];
}

/*
 *----------------------------------------------------------------------
 *
 * TkMacOSXGetNamedSymbol --
 *
 *	Dynamically acquire address of a named symbol from a loaded dynamic
 *	library, so that we can use API that may not be available on all OS
 *	versions.
 *
 * Results:
 *	Address of given symbol or NULL if unavailable.
 *
 * Side effects:
 *	None.
 *
 *----------------------------------------------------------------------
 */

MODULE_SCOPE void*
TkMacOSXGetNamedSymbol(
    TCL_UNUSED(const char *),
    const char *symbol)
{
    void *addr = dlsym(RTLD_NEXT, symbol);

    if (!addr) {
	(void) dlerror(); /* Clear dlfcn error state */
    }
    return addr;
}

/*
 * Local Variables:
 * mode: objc
 * c-basic-offset: 4
 * fill-column: 79
 * coding: utf-8
 * End:
 */<|MERGE_RESOLUTION|>--- conflicted
+++ resolved
@@ -44,14 +44,11 @@
 @synthesize macOSVersion = _macOSVersion;
 @synthesize isDrawing = _isDrawing;
 @synthesize needsToDraw = _needsToDraw;
-<<<<<<< HEAD
 @synthesize isSigned = _isSigned;
-=======
 @synthesize tkLiveResizeEnded = _tkLiveResizeEnded;
 @synthesize tkPointerWindow = _tkPointerWindow;
 @synthesize tkEventTarget = _tkEventTarget;
 @synthesize tkButtonState = _tkButtonState;
->>>>>>> 6b9b678f
 @end
 
 /*
