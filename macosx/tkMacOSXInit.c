--- conflicted
+++ resolved
@@ -32,7 +32,7 @@
  * Forward declarations...
  */
 
-static int		TkMacOSXGetAppPathObjCmd(ClientData cd, Tcl_Interp *ip,
+static int		TkMacOSXGetAppPathObjCmd(TCL_UNUSED(void *), Tcl_Interp *ip,
 			    int objc, Tcl_Obj *const objv[]);
 static int		TkMacOSVersionObjCmd(ClientData cd, Tcl_Interp *ip,
 			    int objc, Tcl_Obj *const objv[]);
@@ -453,6 +453,55 @@
 /*
  *----------------------------------------------------------------------
  *
+ * TkMacOSXGetAppPathObjCmd --
+ *
+ *	Returns the path of the Wish application bundle.
+ *
+ * Results:
+ *	Returns the application path.
+ *
+ * Side effects:
+ *	None.
+ *
+ *----------------------------------------------------------------------
+ */
+
+static int
+TkMacOSXGetAppPathObjCmd(
+    TCL_UNUSED(void *),
+    Tcl_Interp *interp,
+    int objc,
+    Tcl_Obj *const objv[])
+{
+    if (objc != 1) {
+	Tcl_WrongNumArgs(interp, 1, objv, NULL);
+	return TCL_ERROR;
+    }
+
+    /*
+     * Get the application path URL and convert it to a string path reference.
+     */
+
+    CFURLRef mainBundleURL = CFBundleCopyBundleURL(CFBundleGetMainBundle());
+    CFStringRef appPath =
+	    CFURLCopyFileSystemPath(mainBundleURL, kCFURLPOSIXPathStyle);
+
+    /*
+     * Convert (and copy) the string reference into a Tcl result.
+     */
+
+    Tcl_SetObjResult(interp, Tcl_NewStringObj(
+	    CFStringGetCStringPtr(appPath, CFStringGetSystemEncoding()), -1));
+
+    CFRelease(mainBundleURL);
+    CFRelease(appPath);
+    return TCL_OK;
+}
++
+/*
+ *----------------------------------------------------------------------
+ *
  * TkpGetAppName --
  *
  *	Retrieves the name of the current application from a platform specific
@@ -485,62 +534,6 @@
 	}
     }
     Tcl_DStringAppend(namePtr, name, -1);
-}
--
-/*
- *----------------------------------------------------------------------
- *
- * TkMacOSXGetAppPathObjCmd --
- *
- *	Returns the path of the Wish application bundle.
- *
- * Results:
- *	Returns the application path.
- *
- * Side effects:
- *	None.
- *
- *----------------------------------------------------------------------
- */
-
-static int
-<<<<<<< HEAD
-TkMacOSXGetAppPathObjCmd(
-    ClientData dummy,
-=======
-TkMacOSXGetAppPathCmd(
-    TCL_UNUSED(void *),
->>>>>>> b3b56103
-    Tcl_Interp *interp,
-    int objc,
-    Tcl_Obj *const objv[])
-{
-    (void)dummy;
-
-    if (objc != 1) {
-	Tcl_WrongNumArgs(interp, 1, objv, NULL);
-	return TCL_ERROR;
-    }
-
-    /*
-     * Get the application path URL and convert it to a string path reference.
-     */
-
-    CFURLRef mainBundleURL = CFBundleCopyBundleURL(CFBundleGetMainBundle());
-    CFStringRef appPath =
-	    CFURLCopyFileSystemPath(mainBundleURL, kCFURLPOSIXPathStyle);
-
-    /*
-     * Convert (and copy) the string reference into a Tcl result.
-     */
-
-    Tcl_SetObjResult(interp, Tcl_NewStringObj(
-	    CFStringGetCStringPtr(appPath, CFStringGetSystemEncoding()), -1));
-
-    CFRelease(mainBundleURL);
-    CFRelease(appPath);
-    return TCL_OK;
 }
  
