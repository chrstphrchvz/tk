/*
 * tkMacOSXInit.c --
 *
 *	This file contains Mac OS X -specific interpreter initialization
 *	functions.
 *
 * Copyright © 1995-1997 Sun Microsystems, Inc.
 * Copyright © 2001-2009 Apple Inc.
 * Copyright © 2005-2009 Daniel A. Steffen <das@users.sourceforge.net>
 * Copyright © 2017 Marc Culler
 *
 * See the file "license.terms" for information on usage and redistribution of
 * this file, and for a DISCLAIMER OF ALL WARRANTIES.
 */

#include "tkMacOSXPrivate.h"
#include <dlfcn.h>
#include <objc/objc-auto.h>
#include <sys/stat.h>

static char tkLibPath[PATH_MAX + 1] = "";

/*
 * If the App is in an App package, then we want to add the Scripts directory
 * to the auto_path.
 */

static char scriptPath[PATH_MAX + 1] = "";

/*
 * Forward declarations...
 */

static int		TkMacOSXGetAppPathCmd(ClientData cd, Tcl_Interp *ip,
			    int objc, Tcl_Obj *const objv[]);

#pragma mark TKApplication(TKInit)

@implementation TKApplication
@synthesize poolLock = _poolLock;
@synthesize macOSVersion = _macOSVersion;
@synthesize isDrawing = _isDrawing;
@synthesize needsToDraw = _needsToDraw;
@synthesize isSigned = _isSigned;
@end

/*
 * #define this to see a message on stderr whenever _resetAutoreleasePool is
 * called while the pool is locked.
 */
#undef DEBUG_LOCK

@implementation TKApplication(TKInit)
- (void) _resetAutoreleasePool
{
    if ([self poolLock] == 0) {
	[_mainPool drain];
	_mainPool = [NSAutoreleasePool new];
    } else {
#ifdef DEBUG_LOCK
	fprintf(stderr, "Pool is locked with count %d!!!!\n", [self poolLock]);
#endif
    }
}
- (void) _lockAutoreleasePool
{
    [self setPoolLock:[self poolLock] + 1];
}
- (void) _unlockAutoreleasePool
{
    [self setPoolLock:[self poolLock] - 1];
}
#ifdef TK_MAC_DEBUG_NOTIFICATIONS
- (void) _postedNotification: (NSNotification *) notification
{
    TKLog(@"-[%@(%p) %s] %@", [self class], self, _cmd, notification);
}
#endif

- (void) _setupApplicationNotifications
{
    NSNotificationCenter *nc = [NSNotificationCenter defaultCenter];
#define observe(n, s) \
	[nc addObserver:self selector:@selector(s) name:(n) object:nil]
    observe(NSApplicationDidBecomeActiveNotification, applicationActivate:);
    observe(NSApplicationWillResignActiveNotification, applicationDeactivate:);
    observe(NSApplicationDidUnhideNotification, applicationShowHide:);
    observe(NSApplicationDidHideNotification, applicationShowHide:);
    observe(NSApplicationDidChangeScreenParametersNotification, displayChanged:);
    observe(NSTextInputContextKeyboardSelectionDidChangeNotification, keyboardChanged:);
#undef observe
}

-(void)applicationWillFinishLaunching:(NSNotification *)aNotification
{
    (void)aNotification;

    /*
     * Initialize notifications.
     */
#ifdef TK_MAC_DEBUG_NOTIFICATIONS
    [[NSNotificationCenter defaultCenter] addObserver:self
	    selector:@selector(_postedNotification:) name:nil object:nil];
#endif
    [self _setupWindowNotifications];
    [self _setupApplicationNotifications];
<<<<<<< HEAD
    
if ([NSApp macOSVersion] >= 110000) {
=======

    if ([NSApp macOSVersion] >= 110000) {
>>>>>>> 70c6e349
    
   /*
    * Initialize Apple Event processing. Apple's docs (see
    * https://developer.apple.com/documentation/appkit/nsapplication)
    * recommend doing this here, although historically we have 
    * done this in applicationWillFinishLaunching. In response to
    * bug 7bb246b072. 
    */

    TkMacOSXInitAppleEvents(_eventInterp);

    }
}

-(void)applicationDidFinishLaunching:(NSNotification *)notification
{
    (void)notification;

   if ([NSApp macOSVersion] < 110000) {
    
   /*
    * Initialize Apple Event processing on macOS versions 
    * older than Big Sur (11).
    */

    TkMacOSXInitAppleEvents(_eventInterp);

    }
<<<<<<< HEAD
    
=======
  

>>>>>>> 70c6e349
    /*
     * Initialize the graphics context.
     */
    TkMacOSXUseAntialiasedText(_eventInterp, -1);
    TkMacOSXInitCGDrawing(_eventInterp, TRUE, 0);

    /*
     * Construct the menu bar.
     */

    _defaultMainMenu = nil;
    [self _setupMenus];

    /*
     * It is not safe to force activation of the NSApp until this method is
     * called. Activating too early can cause the menu bar to be unresponsive.
     * The call to activateIgnoringOtherApps was moved here to avoid this.
     * However, with the release of macOS 10.15 (Catalina) that was no longer
     * sufficient.  (See ticket bf93d098d7.)  The call to setActivationPolicy
     * needed to be moved into this function as well.
     */

    [NSApp setActivationPolicy:NSApplicationActivationPolicyRegular];
    [NSApp activateIgnoringOtherApps: YES];

    /*
     * Process events to ensure that the root window is fully initialized. See
     * ticket 56a1823c73.
     */

    [NSApp _lockAutoreleasePool];
    while (Tcl_DoOneEvent(TCL_WINDOW_EVENTS|TCL_DONT_WAIT)) {}
    [NSApp _unlockAutoreleasePool];
}

- (void) _setup: (Tcl_Interp *) interp
{
    /*
     * Remember our interpreter.
     */
    _eventInterp = interp;

    /*
     * Install the global autoreleasePool.
     */
    _mainPool = [NSAutoreleasePool new];
    [NSApp setPoolLock:0];

    /*
     * Record the OS version we are running on.
     */

    int minorVersion, majorVersion;
#if MAC_OS_X_VERSION_MAX_ALLOWED < 101000
    Gestalt(gestaltSystemVersionMinor, (SInt32*)&minorVersion);
    majorVersion = 10;
#else
    NSOperatingSystemVersion systemVersion;
    systemVersion = [[NSProcessInfo processInfo] operatingSystemVersion];
    majorVersion = systemVersion.majorVersion;
    minorVersion = systemVersion.minorVersion;
#endif
    [NSApp setMacOSVersion: 10000*majorVersion + 100*minorVersion];

    /*
     * We are not drawing right now.
     */

    [NSApp setIsDrawing:NO];

    /*
     * Be our own delegate.
     */

    [self setDelegate:self];

    /*
     * If no icon has been set from an Info.plist file, use the Wish icon from
     * the Tk framework.
     */

    NSString *iconFile = [[NSBundle mainBundle] objectForInfoDictionaryKey:
						    @"CFBundleIconFile"];
    if (!iconFile) {
	NSString *path = [NSApp tkFrameworkImagePath:@"Tk.icns"];
	if (path) {
	    NSImage *image = [[NSImage alloc] initWithContentsOfFile:path];
	    if (image) {
		[image setName:@"NSApplicationIcon"];
		[NSApp setApplicationIconImage:image];
		[image release];
	    }
	}
    }
}

- (NSString *) tkFrameworkImagePath: (NSString *) image
{
    NSString *path = nil;
    NSAutoreleasePool *pool = [NSAutoreleasePool new];
    if (tkLibPath[0] != '\0') {
	path = [[NSBundle bundleWithPath:[[NSString stringWithUTF8String:
		tkLibPath] stringByAppendingString:@"/../.."]]
		pathForImageResource:image];
    }
    if (!path) {
	const char *tk_library = Tcl_GetVar2(_eventInterp, "tk_library", NULL,
		TCL_GLOBAL_ONLY);

	if (tk_library) {
	    NSFileManager *fm = [NSFileManager defaultManager];

	    path = [[NSString stringWithUTF8String:tk_library]
		    stringByAppendingFormat:@"/%@", image];
	    if (![fm isReadableFileAtPath:path]) {
		path = [[NSString stringWithUTF8String:tk_library]
			stringByAppendingFormat:@"/../macosx/%@", image];
		if (![fm isReadableFileAtPath:path]) {
		    path = nil;
		}
	    }
	}
    }
#ifdef TK_MAC_DEBUG
    if (!path && getenv("TK_SRCROOT")) {
	path = [[NSString stringWithUTF8String:getenv("TK_SRCROOT")]
		stringByAppendingFormat:@"/macosx/%@", image];
	if (![[NSFileManager defaultManager] isReadableFileAtPath:path]) {
	    path = nil;
	}
    }
#endif
    [path retain];
    [pool drain];
    return path;
}
@end

#pragma mark -

/*
 *----------------------------------------------------------------------
 *
 * TkpInit --
 *
 *	Performs Mac-specific interpreter initialization related to the
 *	tk_library variable.
 *
 * Results:
 *	Returns a standard Tcl result. Leaves an error message or result in
 *	the interp's result.
 *
 * Side effects:
 *	Sets "tk_library" Tcl variable, runs "tk.tcl" script.
 *
 *----------------------------------------------------------------------
 */

/*
 * Helper function which closes the shared NSFontPanel and NSColorPanel.
 */

static void closePanels(
    void)
{
    if ([NSFontPanel sharedFontPanelExists]) {
	[[NSFontPanel sharedFontPanel] orderOut:nil];
    }
    if ([NSColorPanel sharedColorPanelExists]) {
        [[NSColorPanel sharedColorPanel] orderOut:nil];
    }
}

/*
 * This custom exit procedure is called by Tcl_Exit in place of the exit
 * function from the C runtime.  It calls the terminate method of the
 * NSApplication class (superTerminate for a TKApplication).  The purpose of
 * doing this is to ensure that the NSFontPanel and the NSColorPanel are closed
 * before the process exits, and that the application state is recorded
 * correctly for all termination scenarios.
 *
 * TkpWantsExitProc tells Tcl_AppInit whether to install our custom exit proc,
 * which terminates the process by calling [NSApplication terminate].  This
 * does not work correctly if the process is part of an exec pipeline, so it is
 * only done if the process was launched by the launcher or if both stdin and
 * stdout are ttys.  To disable using the custom exit proc altogether, undefine
 * USE_CUSTOM_EXIT_PROC.
 */

#if defined(USE_CUSTOM_EXIT_PROC)
static Bool doCleanupFromExit = NO;

int TkpWantsExitProc(void) {
    return doCleanupFromExit == YES;
}

TCL_NORETURN void TkpExitProc(
    void *clientdata)
{
    Bool doCleanup = doCleanupFromExit;
    if (doCleanupFromExit) {
	doCleanupFromExit = NO; /* prevent possible recursive call. */
	closePanels();
    }

    /*
     * Tcl_Exit does not call Tcl_Finalize if there is an exit proc installed.
     */

    Tcl_Finalize();
    if (doCleanup == YES) {
	[(TKApplication *)NSApp superTerminate:nil]; /* Should not return. */
    }
    exit((long)clientdata); /* Convince the compiler that we don't return. */
}
#endif

/*
 * This signal handler is installed for the SIGINT, SIGHUP and SIGTERM signals
 * so that normal finalization occurs when a Tk app is killed by one of these
 * signals (e.g when ^C is pressed while running Wish in the shell).  It calls
 * Tcl_Exit instead of the C runtime exit function called by the default handler.
 * This is consistent with the Tcl_Exit manual page, which says that Tcl_Exit
 * should always be called instead of exit.  When Tk is killed by a signal we
 * return exit status 1.
 */

static void TkMacOSXSignalHandler(TCL_UNUSED(int)) {

    Tcl_Exit(1);
}

int
TkpInit(
    Tcl_Interp *interp)
{
    static int initialized = 0;

    /*
     * TkpInit can be called multiple times with different interpreters. But
     * The application initialization should only be done onece.
     */

    if (!initialized) {
	struct stat st;
	Bool shouldOpenConsole = NO;
        Bool stdinIsNullish = (!isatty(0) &&
	    (fstat(0, &st) || (S_ISCHR(st.st_mode) && st.st_blocks == 0)));

	/*
	 * Initialize/check OS version variable for runtime checks.
	 */

#if MAC_OS_X_VERSION_MIN_REQUIRED < 1060
#   error Mac OS X 10.6 required
#endif

	initialized = 1;

#ifdef TK_FRAMEWORK

	/*
	 * When Tk is in a framework, force tcl_findLibrary to look in the
	 * framework scripts directory.
	 * FIXME: Should we come up with a more generic way of doing this?
	 */

	if (Tcl_MacOSXOpenVersionedBundleResources(interp,
		"com.tcltk.tklibrary", TK_FRAMEWORK_VERSION, 0, PATH_MAX,
		tkLibPath) != TCL_OK) {
            # if 0 /* This is not really an error.  Wish still runs fine. */
	    TkMacOSXDbgMsg("Tcl_MacOSXOpenVersionedBundleResources failed");
	    # endif
	}
#endif

	/*
	 * Instantiate our NSApplication object. This needs to be done before
	 * we check whether to open a console window.
	 */

	NSAutoreleasePool *pool = [NSAutoreleasePool new];
	[[NSUserDefaults standardUserDefaults] registerDefaults:
		[NSDictionary dictionaryWithObjectsAndKeys:
				  [NSNumber numberWithBool:YES],
			      @"_NSCanWrapButtonTitles",
				   [NSNumber numberWithInt:-1],
			      @"NSStringDrawingTypesetterBehavior",
			      nil]];
	[TKApplication sharedApplication];
	[pool drain];

        /*
         * WARNING: The finishLaunching method runs asynchronously. This
         * creates a race between the initialization of the NSApplication and
         * the initialization of Tk.  If Tk wins the race bad things happen
         * with the root window (see below).  If the NSApplication wins then an
         * AppleEvent created during launch, e.g. by dropping a file icon on
         * the application icon, will be delivered before the procedure meant
         * to to handle the AppleEvent has been defined.  This is handled in
         * tkMacOSXHLEvents.c by scheduling a timer event to handle the
         * ApplEvent later, after the required procedure has been defined.
         */

	[NSApp _setup:interp];
	[NSApp finishLaunching];

        /*
         * Create a Tk event source based on the Appkit event queue.
         */

	Tk_MacOSXSetupTkNotifier();

	/*
	 * If Tk initialization wins the race, the root window is mapped before
         * the NSApplication is initialized.  This can cause bad things to
         * happen.  The root window can open off screen with no way to make it
         * appear on screen until the app icon is clicked.  This will happen if
         * a Tk application opens a modal window in its startup script (see
         * ticket 56a1823c73).  In other cases, an empty root window can open
         * on screen and remain visible for a noticeable amount of time while
         * the Tk initialization finishes (see ticket d1989fb7cf).  The call
         * below forces Tk to block until the Appkit event queue has been
         * created.  This seems to be sufficient to ensure that the
         * NSApplication initialization wins the race, avoiding these bad
         * window behaviors.
	 */

	Tcl_DoOneEvent(TCL_WINDOW_EVENTS | TCL_DONT_WAIT);

	/*
	 * Decide whether to open a console window.  If the TK_CONSOLE
	 * environment variable is not defined we only show the console if
	 * stdin is not a tty and there is no startup script.
	 */

	if (getenv("TK_CONSOLE")) {
	    shouldOpenConsole = YES;
	} else if (stdinIsNullish && Tcl_GetStartupScript(NULL) == NULL) {
	    const char *intvar = Tcl_GetVar2(interp, "tcl_interactive",
					     NULL, TCL_GLOBAL_ONLY);
	    if (intvar == NULL) {
		Tcl_SetVar2(interp, "tcl_interactive", NULL, "1",
			    TCL_GLOBAL_ONLY);
	    }

#if defined(USE_CUSTOM_EXIT_PROC)
	    doCleanupFromExit = YES;
#endif

	    shouldOpenConsole = YES;
	}
	if (shouldOpenConsole) {
	    Tk_InitConsoleChannels(interp);
	    Tcl_RegisterChannel(interp, Tcl_GetStdChannel(TCL_STDIN));
	    Tcl_RegisterChannel(interp, Tcl_GetStdChannel(TCL_STDOUT));
	    Tcl_RegisterChannel(interp, Tcl_GetStdChannel(TCL_STDERR));
	    if (Tk_CreateConsoleWindow(interp) == TCL_ERROR) {
		return TCL_ERROR;
	    }
	} else if (stdinIsNullish) {

	    /*
	     * When launched as a macOS application with no console,
	     * redirect stderr and stdout to /dev/null. This avoids waiting
	     * forever for those files to become writable if the underlying
	     * Tcl program tries to write to them with a puts command.
	     */

	    FILE *null = fopen("/dev/null", "w");
	    dup2(fileno(null), STDOUT_FILENO);
	    dup2(fileno(null), STDERR_FILENO);
#if defined(USE_CUSTOM_EXIT_PROC)
	    doCleanupFromExit = YES;
#endif
	}

	/*
	 * FIXME: Close stdin & stdout for remote debugging if XCNOSTDIN is
	 * set.  Otherwise we will fight with gdb for stdin & stdout
	 */

	if (getenv("XCNOSTDIN") != NULL) {
	    close(0);
	    close(1);
	}

	/*
	 * Initialize the NSServices object here. Apple's docs say to do this
	 * in applicationDidFinishLaunching, but the Tcl interpreter is not
	 * initialized until this function call.
	 */

	TkMacOSXServices_Init(interp);

	/*
	 * The root window has been created and mapped, but XMapWindow deferred its
	 * call to makeKeyAndOrderFront because the first call to XMapWindow
	 * occurs too early in the initialization process for that.  Process idle
	 * tasks now, so the root window is configured, then order it front.
	 */

	while(Tcl_DoOneEvent(TCL_IDLE_EVENTS)) {};
	for (NSWindow *window in [NSApp windows]) {
	    TkWindow *winPtr = TkMacOSXGetTkWindow(window);
	    if (winPtr && Tk_IsMapped(winPtr)) {
		[window makeKeyAndOrderFront:NSApp];
		break;
	    }
	}

# if defined(USE_CUSTOM_EXIT_PROC)

	if ((isatty(0) && isatty(1))) {
	    doCleanupFromExit = YES;
	}

# endif

	/*
	 * Install a signal handler for SIGINT, SIGHUP and SIGTERM which uses
	 * Tcl_Exit instead of exit so that normal cleanup takes place if a TK
	 * application is killed with one of these signals.
	 */

	signal(SIGINT, TkMacOSXSignalHandler);
	signal(SIGHUP, TkMacOSXSignalHandler);
	signal(SIGTERM, TkMacOSXSignalHandler);
    }

    /*
     * Initialization steps that are needed for all interpreters.
     */

    if (tkLibPath[0] != '\0') {
	Tcl_SetVar2(interp, "tk_library", NULL, tkLibPath, TCL_GLOBAL_ONLY);
    }

    if (scriptPath[0] != '\0') {
	Tcl_SetVar2(interp, "auto_path", NULL, scriptPath,
		TCL_GLOBAL_ONLY|TCL_LIST_ELEMENT|TCL_APPEND_VALUE);
    }

    Tcl_CreateObjCommand(interp, "::tk::mac::standardAboutPanel",
	    TkMacOSXStandardAboutPanelObjCmd, NULL, NULL);
    Tcl_CreateObjCommand(interp, "::tk::mac::iconBitmap",
	    TkMacOSXIconBitmapObjCmd, NULL, NULL);
    Tcl_CreateObjCommand(interp, "::tk::mac::GetAppPath",
	    TkMacOSXGetAppPathCmd, NULL, NULL);
    MacSystrayInit(interp);

    return TCL_OK;
}

/*
 *----------------------------------------------------------------------
 *
 * TkpGetAppName --
 *
 *	Retrieves the name of the current application from a platform specific
 *	location. For Unix, the application name is the tail of the path
 *	contained in the tcl variable argv0.
 *
 * Results:
 *	Returns the application name in the given Tcl_DString.
 *
 * Side effects:
 *	None.
 *
 *----------------------------------------------------------------------
 */

void
TkpGetAppName(
    Tcl_Interp *interp,
    Tcl_DString *namePtr)	/* A previously initialized Tcl_DString. */
{
    const char *p, *name;

    name = Tcl_GetVar2(interp, "argv0", NULL, TCL_GLOBAL_ONLY);
    if ((name == NULL) || (*name == 0)) {
	name = "tk";
    } else {
	p = strrchr(name, '/');
	if (p != NULL) {
	    name = p+1;
	}
    }
    Tcl_DStringAppend(namePtr, name, -1);
}

/*
 *----------------------------------------------------------------------
 *
 * TkMacOSXGetAppPathCmd --
 *
 *	Returns the path of the Wish application bundle.
 *
 * Results:
 *	Returns the application path.
 *
 * Side effects:
 *	None.
 *
 *----------------------------------------------------------------------
 */

static int
TkMacOSXGetAppPathCmd(
    TCL_UNUSED(void *),
    Tcl_Interp *interp,
    int objc,
    Tcl_Obj *const objv[])
{
    if (objc != 1) {
	Tcl_WrongNumArgs(interp, 1, objv, NULL);
	return TCL_ERROR;
    }

    /*
     * Get the application path URL and convert it to a string path reference.
     */

    CFURLRef mainBundleURL = CFBundleCopyBundleURL(CFBundleGetMainBundle());
    CFStringRef appPath =
	    CFURLCopyFileSystemPath(mainBundleURL, kCFURLPOSIXPathStyle);

    /*
     * Convert (and copy) the string reference into a Tcl result.
     */

    Tcl_SetObjResult(interp, Tcl_NewStringObj(
	    CFStringGetCStringPtr(appPath, CFStringGetSystemEncoding()), -1));

    CFRelease(mainBundleURL);
    CFRelease(appPath);
    return TCL_OK;
}

/*
 *----------------------------------------------------------------------
 *
 * TkpDisplayWarning --
 *
 *	This routines is called from Tk_Main to display warning messages that
 *	occur during startup.
 *
 * Results:
 *	None.
 *
 * Side effects:
 *	Generates messages on stdout.
 *
 *----------------------------------------------------------------------
 */

void
TkpDisplayWarning(
    const char *msg,		/* Message to be displayed. */
    const char *title)		/* Title of warning. */
{
    Tcl_Channel errChannel = Tcl_GetStdChannel(TCL_STDERR);

    if (errChannel) {
	Tcl_WriteChars(errChannel, title, -1);
	Tcl_WriteChars(errChannel, ": ", 2);
	Tcl_WriteChars(errChannel, msg, -1);
	Tcl_WriteChars(errChannel, "\n", 1);
    }
}

/*
 *----------------------------------------------------------------------
 *
 * TkMacOSXDefaultStartupScript --
 *
 *	On MacOS X, we look for a file in the Resources/Scripts directory
 *	called AppMain.tcl and if found, we set argv[1] to that, so that the
 *	rest of the code will find it, and add the Scripts folder to the
 *	auto_path. If we don't find the startup script, we just bag it,
 *	assuming the user is starting up some other way.
 *
 * Results:
 *	None.
 *
 * Side effects:
 *	Tcl_SetStartupScript() called when AppMain.tcl found.
 *
 *----------------------------------------------------------------------
 */

MODULE_SCOPE void
TkMacOSXDefaultStartupScript(void)
{
    NSAutoreleasePool *pool = [NSAutoreleasePool new];
    CFBundleRef bundleRef = CFBundleGetMainBundle();

    if (bundleRef != NULL) {
	CFURLRef appMainURL = CFBundleCopyResourceURL(bundleRef,
		CFSTR("AppMain"), CFSTR("tcl"), CFSTR("Scripts"));

	if (appMainURL != NULL) {
	    CFURLRef scriptFldrURL;
	    char startupScript[PATH_MAX + 1];

	    if (CFURLGetFileSystemRepresentation(appMainURL, true,
		    (unsigned char *) startupScript, PATH_MAX)) {
		Tcl_SetStartupScript(Tcl_NewStringObj(startupScript,-1), NULL);
		scriptFldrURL = CFURLCreateCopyDeletingLastPathComponent(NULL,
			appMainURL);
		if (scriptFldrURL != NULL) {
		    CFURLGetFileSystemRepresentation(scriptFldrURL, true,
			    (unsigned char *) scriptPath, PATH_MAX);
		    CFRelease(scriptFldrURL);
		}
	    }
	    CFRelease(appMainURL);
	}
    }
    [pool drain];
}

/*
 *----------------------------------------------------------------------
 *
 * TkMacOSXGetNamedSymbol --
 *
 *	Dynamically acquire address of a named symbol from a loaded dynamic
 *	library, so that we can use API that may not be available on all OS
 *	versions.
 *
 * Results:
 *	Address of given symbol or NULL if unavailable.
 *
 * Side effects:
 *	None.
 *
 *----------------------------------------------------------------------
 */

MODULE_SCOPE void*
TkMacOSXGetNamedSymbol(
    TCL_UNUSED(const char *),
    const char *symbol)
{
    void *addr = dlsym(RTLD_NEXT, symbol);

    if (!addr) {
	(void) dlerror(); /* Clear dlfcn error state */
    }
    return addr;
}

/*
 * Local Variables:
 * mode: objc
 * c-basic-offset: 4
 * fill-column: 79
 * coding: utf-8
 * End:
 */<|MERGE_RESOLUTION|>--- conflicted
+++ resolved
@@ -105,20 +105,15 @@
 #endif
     [self _setupWindowNotifications];
     [self _setupApplicationNotifications];
-<<<<<<< HEAD
-    
-if ([NSApp macOSVersion] >= 110000) {
-=======
 
     if ([NSApp macOSVersion] >= 110000) {
->>>>>>> 70c6e349
-    
+
    /*
     * Initialize Apple Event processing. Apple's docs (see
     * https://developer.apple.com/documentation/appkit/nsapplication)
-    * recommend doing this here, although historically we have 
+    * recommend doing this here, although historically we have
     * done this in applicationWillFinishLaunching. In response to
-    * bug 7bb246b072. 
+    * bug 7bb246b072.
     */
 
     TkMacOSXInitAppleEvents(_eventInterp);
@@ -131,21 +126,17 @@
     (void)notification;
 
    if ([NSApp macOSVersion] < 110000) {
-    
+
    /*
-    * Initialize Apple Event processing on macOS versions 
+    * Initialize Apple Event processing on macOS versions
     * older than Big Sur (11).
     */
 
     TkMacOSXInitAppleEvents(_eventInterp);
 
     }
-<<<<<<< HEAD
-    
-=======
-  
-
->>>>>>> 70c6e349
+
+
     /*
      * Initialize the graphics context.
      */
