--- conflicted
+++ resolved
@@ -683,11 +683,7 @@
 TkpGetFontAttrsForChar(
     Tk_Window tkwin,		/* Window on the font's display */
     Tk_Font tkfont,		/* Font to query */
-<<<<<<< HEAD
-    int c,			/* Character of interest */
-=======
     int c,         		/* Character of interest */
->>>>>>> 4ccb0ad3
     TkFontAttributes* faPtr)	/* Output: Font attributes */
 {
     MacFont *fontPtr = (MacFont *) tkfont;
