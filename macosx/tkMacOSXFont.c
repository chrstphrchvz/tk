/*
 * tkMacOSXFont.c --
 *
 *	Contains the Macintosh implementation of the platform-independent font
 *	package interface.
 *
 * Copyright 2002-2004 Benjamin Riefenstahl, Benjamin.Riefenstahl@epost.de
 * Copyright (c) 2006-2009 Daniel A. Steffen <das@users.sourceforge.net>
 * Copyright 2008-2009, Apple Inc.
 *
 * See the file "license.terms" for information on usage and redistribution
 * of this file, and for a DISCLAIMER OF ALL WARRANTIES.
 */

#include "tkMacOSXPrivate.h"
#include "tkMacOSXFont.h"
#include "tkMacOSXConstants.h"

#define defaultOrientation kCTFontDefaultOrientation
#define verticalOrientation kCTFontVerticalOrientation
#define fixedPitch kCTFontUserFixedPitchFontType

/*
#ifdef TK_MAC_DEBUG
#define TK_MAC_DEBUG_FONTS
#endif
*/

/*
 * The following structure represents our Macintosh-specific implementation
 * of a font object.
 */

typedef struct {
    TkFont font;		/* Stuff used by generic font package. Must be
				 * first in structure. */
    NSFont *nsFont;
    NSDictionary *nsAttributes;
} MacFont;

/*
 * The names for our "native" fonts.
 */

#define SYSTEMFONT_NAME		"system"
#define APPLFONT_NAME		"application"
#define MENUITEMFONT_NAME	"menu"

struct SystemFontMapEntry {
    const ThemeFontID id;
    const char *systemName;
    const char *tkName;
    const char *tkName1;
};

#define ThemeFont(n, ...) { kTheme##n##Font, "system" #n "Font", ##__VA_ARGS__ }
static const struct SystemFontMapEntry systemFontMap[] = {
    ThemeFont(System, 			"TkDefaultFont", "TkIconFont"),
    ThemeFont(EmphasizedSystem,		"TkCaptionFont", NULL),
    ThemeFont(SmallSystem,		"TkHeadingFont", "TkTooltipFont"),
    ThemeFont(SmallEmphasizedSystem, NULL, NULL),
    ThemeFont(Application,		"TkTextFont", NULL),
    ThemeFont(Label,			"TkSmallCaptionFont", NULL),
    ThemeFont(Views, NULL, NULL),
    ThemeFont(MenuTitle, NULL, NULL),
    ThemeFont(MenuItem,			"TkMenuFont", NULL),
    ThemeFont(MenuItemMark, NULL, NULL),
    ThemeFont(MenuItemCmdKey, NULL, NULL),
    ThemeFont(WindowTitle, NULL, NULL),
    ThemeFont(PushButton, NULL, NULL),
    ThemeFont(UtilityWindowTitle, NULL, NULL),
    ThemeFont(AlertHeader, NULL, NULL),
    ThemeFont(Toolbar, NULL, NULL),
    ThemeFont(MiniSystem, NULL, NULL),
    { kThemeSystemFontDetail,		"systemDetailSystemFont", NULL, NULL },
    { kThemeSystemFontDetailEmphasized,	"systemDetailEmphasizedSystemFont", NULL, NULL },
    { -1, NULL, NULL, NULL }
};
#undef ThemeFont

static int antialiasedTextEnabled = -1;
static NSCharacterSet *whitespaceCharacterSet = nil;
static NSCharacterSet *lineendingCharacterSet = nil;

static void		GetTkFontAttributesForNSFont(NSFont *nsFont,
			    TkFontAttributes *faPtr);
static NSFont *		FindNSFont(const char *familyName,
			    NSFontTraitMask traits, NSInteger weight,
			    CGFloat size, int fallbackToDefault);
static void		InitFont(NSFont *nsFont,
			    const TkFontAttributes *reqFaPtr,
			    MacFont *fontPtr);
static int		CreateNamedSystemFont(Tcl_Interp *interp,
			    Tk_Window tkwin, const char *name,
			    TkFontAttributes *faPtr);
static void		DrawCharsInContext(Display *display, Drawable drawable,
			    GC gc, Tk_Font tkfont, const char *source,
			    int numBytes, int rangeStart, int rangeLength,
			    int x, int y, double angle);

#pragma mark -
#pragma mark Font Helpers:

/*
 *---------------------------------------------------------------------------
 *
 * TkUtfToNSString --
 *
 * When Tcl is compiled with TCL_UTF_MAX = 3 (the default for 8.6) it cannot
 * deal directly with UTF-8 encoded non-BMP characters, since their UTF-8
 * encoding requires 4 bytes.
 *
 * As a workaround, these versions of Tcl encode non-BMP characters as a string
 * of length 6 in which the high and low UTF-16 surrogates have been encoded
 * using the UTF-8 algorithm.  The UTF-8 encoding does not allow encoding
 * surrogates, so these 6-byte strings are not valid UTF-8, and hence Apple's
 * NString class will refuse to instantiate an NSString from the 6-byte
 * encoding.  This function allows creating an NSString from a C-string which
 * has been encoded using this scheme.
 *
 * Results:
 *	An NSString, which may be nil.
 *
 * Side effects:
 *	None.
 *---------------------------------------------------------------------------
 */

MODULE_SCOPE NSString*
TkUtfToNSString(
   const char *source,
   size_t numBytes)
{
    NSString *string;
    Tcl_DString ds;

    Tcl_DStringInit(&ds);
    Tcl_UtfToChar16DString(source, numBytes, &ds);
    string = [[NSString alloc] initWithCharacters:(const unichar *)Tcl_DStringValue(&ds)
	    length:(Tcl_DStringLength(&ds)>>1)];
    Tcl_DStringFree(&ds);
    return string;
}

/*
 *---------------------------------------------------------------------------
 *
 * TkUtfAtIndex --
 *
 *  Write a sequence of bytes up to length 6 which is an encoding of a UTF-16
 *  character in an NSString.  Also record the unicode code point of the character.
 *  this may be a non-BMP character constructed by reading two surrogates from
 *  the NSString.
 *
 * Results:
 *	Returns the number of bytes written.
 *
 * Side effects:
 *	Bytes are written to the char array referenced by the pointer uni and
 *      the unicode code point is written to the integer referenced by the
 *      pointer code.
 *
 */

MODULE_SCOPE int
TkUtfAtIndex(
    NSString *string,
    int index,
    char *uni,
    unsigned int *code)
{
    char *ptr = uni;
    UniChar uniChar = [string characterAtIndex: index];
    if (CFStringIsSurrogateHighCharacter(uniChar)) {
	UniChar lowChar = [string characterAtIndex: ++index];
	*code = CFStringGetLongCharacterForSurrogatePair(
	    uniChar, lowChar);
	ptr += Tcl_UniCharToUtf(uniChar, ptr);
	ptr += Tcl_UniCharToUtf(lowChar, ptr);
	return ptr - uni;
    } else {
	*code = (int) uniChar;
	[[string substringWithRange: NSMakeRange(index, 1)]
     	        getCString: uni
		 maxLength: XMaxTransChars
		  encoding: NSUTF8StringEncoding];
	return strlen(uni);
    }
}

/*
 *---------------------------------------------------------------------------
 *
 * TkNSStringToUtf --
 *
 * Encodes the unicode string represented by an NSString object with the
 * internal encoding that Tcl uses when TCL_UTF_MAX = 3.  This encoding
 * is similar to UTF-8 except that non-BMP characters are encoded as two
 * successive 3-byte sequences which are constructed from UTF-16 surrogates
 * by applying the UTF-8 algorithm.  Even though the UTF-8 encoding does not
 * allow encoding surrogates, the algorithm does produce a well-defined
 * 3-byte sequence.
 *
 * Results:
 *	Returns a pointer to a null-terminated byte array which encodes the
 *	NSString.
 *
 * Side effects:
 *      Memory is allocated to hold the byte array, which must be freed with
 *      ckalloc.  If the pointer numBytes is not NULL the number of non-null
 *      bytes written to the array is stored in the integer it references.
 */

MODULE_SCOPE char*
TkNSStringToUtf(
   NSString *string,
   int *numBytes)
{
    unsigned int code;
    size_t i;
    char *ptr, *bytes = (char *)ckalloc(6*[string length] + 1);

    ptr = bytes;
    if (ptr) {
	for (i = 0; i < [string length]; i++) {
	    ptr += TkUtfAtIndex(string, i, ptr, &code);
	    if (code > 0xffff){
		i++;
	    }
	}
	*ptr = '\0';
    }
    if (numBytes) {
	*numBytes = ptr - bytes;
    }
    return bytes;
}

#define GetNSFontTraitsFromTkFontAttributes(faPtr) \
	((faPtr)->weight == TK_FW_BOLD ? NSBoldFontMask : NSUnboldFontMask) | \
	((faPtr)->slant == TK_FS_ITALIC ? NSItalicFontMask : NSUnitalicFontMask)

/*
 *---------------------------------------------------------------------------
 *
 * GetTkFontAttributesForNSFont --
 *
 *	Fill in TkFontAttributes for given NSFont.
 *
 * Results:
 *	None.
 *
 * Side effects:
 *	None.
 *
 *---------------------------------------------------------------------------
 */

static void
GetTkFontAttributesForNSFont(
    NSFont *nsFont,
    TkFontAttributes *faPtr)
{
    NSFontTraitMask traits = [[NSFontManager sharedFontManager]
	    traitsOfFont:nsFont];
    faPtr->family = Tk_GetUid([[nsFont familyName] UTF8String]);
    faPtr->size = [nsFont pointSize];
    faPtr->weight = (traits & NSBoldFontMask ? TK_FW_BOLD : TK_FW_NORMAL);
    faPtr->slant = (traits & NSItalicFontMask ? TK_FS_ITALIC : TK_FS_ROMAN);

}

/*
 *---------------------------------------------------------------------------
 *
 * FindNSFont --
 *
 *	Find NSFont for given attributes. Use default values for missing
 *	attributes, and do a case-insensitive search for font family names
 *	if necessary. If fallbackToDefault flag is set, use the system font
 *	as a last resort.
 *
 * Results:
 *	None.
 *
 * Side effects:
 *	None.
 *
 *---------------------------------------------------------------------------
 */

static NSFont *
FindNSFont(
    const char *familyName,
    NSFontTraitMask traits,
    NSInteger weight,
    CGFloat size,
    int fallbackToDefault)
{
    NSFontManager *fm = [NSFontManager sharedFontManager];
    NSFont *nsFont, *dflt = nil;
    #define defaultFont (dflt ? dflt : (dflt = [NSFont systemFontOfSize:0]))
    NSString *family;

    if (familyName) {
	family = [[[NSString alloc] initWithUTF8String:familyName] autorelease];
    } else {
	family = [defaultFont familyName];
    }
    if (size == 0.0) {
	size = [defaultFont pointSize];
    }
    nsFont = [fm fontWithFamily:family traits:traits weight:weight size:size];

    /*
     * A second bug in NSFontManager that Apple created for the Catalina OS
     * causes requests as above to sometimes return fonts with additional
     * traits that were not requested, even though fonts without those unwanted
     * traits exist on the system.  See bug [90d555e088].  As a workaround
     * we ask the font manager to remove any unrequested traits.
     */

    if (nsFont) {
	nsFont = [fm convertFont:nsFont toNotHaveTrait:~traits];
    }
    if (!nsFont) {
	NSArray *availableFamilies = [fm availableFontFamilies];
	NSString *caseFamily = nil;

	for (NSString *f in availableFamilies) {
	    if ([family caseInsensitiveCompare:f] == NSOrderedSame) {
		caseFamily = f;
		break;
	    }
	}
	if (caseFamily) {
	    nsFont = [fm fontWithFamily:caseFamily traits:traits weight:weight
		    size:size];
	}
    }
    if (!nsFont) {
	nsFont = [NSFont fontWithName:family size:size];
    }
    if (!nsFont && fallbackToDefault) {
	nsFont = [fm convertFont:defaultFont toFamily:family];
	nsFont = [fm convertFont:nsFont toSize:size];
	nsFont = [fm convertFont:nsFont toHaveTrait:traits];
    }
    [nsFont retain];
    #undef defaultFont
    return nsFont;
}

/*
 *---------------------------------------------------------------------------
 *
 * InitFont --
 *
 *	Helper for TkpGetNativeFont() and TkpGetFontFromAttributes().
 *
 * Results:
 *	Fills the MacFont structure.
 *
 * Side effects:
 *	Memory allocated.
 *
 *---------------------------------------------------------------------------
 */

static void
InitFont(
    NSFont *nsFont,
    const TkFontAttributes *reqFaPtr,	/* Can be NULL */
    MacFont *fontPtr)
{
    TkFontAttributes *faPtr;
    TkFontMetrics *fmPtr;
    NSDictionary *nsAttributes;
    NSRect bounds;
    CGFloat kern = 0.0;
    NSFontRenderingMode renderingMode = NSFontDefaultRenderingMode;
    int ascent, descent/*, dontAA*/;
    static const UniChar ch[] = {'.', 'W', ' ', 0xc4, 0xc1, 0xc2, 0xc3, 0xc7};
			/* ., W, Space, Auml, Aacute, Acirc, Atilde, Ccedilla */
#define nCh	(sizeof(ch) / sizeof(UniChar))
    CGGlyph glyphs[nCh];
    CGRect boundingRects[nCh];

    fontPtr->font.fid = (Font) fontPtr;
    faPtr = &fontPtr->font.fa;
    if (reqFaPtr) {
	*faPtr = *reqFaPtr;
    } else {
	TkInitFontAttributes(faPtr);
    }
    fontPtr->nsFont = nsFont;

    /*
     * Some don't like antialiasing on fixed-width even if bigger than limit
     */

    // dontAA = [nsFont isFixedPitch] && fontPtr->font.fa.size <= 10;
    if (antialiasedTextEnabled >= 0/* || dontAA*/) {
	renderingMode = (antialiasedTextEnabled == 0/* || dontAA*/) ?
		NSFontIntegerAdvancementsRenderingMode :
		NSFontAntialiasedRenderingMode;
    }
    nsFont = [nsFont screenFontWithRenderingMode:renderingMode];
    GetTkFontAttributesForNSFont(nsFont, faPtr);
    fmPtr = &fontPtr->font.fm;
    fmPtr->ascent = floor([nsFont ascender] + [nsFont leading] + 0.5);
    fmPtr->descent = floor(-[nsFont descender] + 0.5);
    fmPtr->maxWidth = [nsFont maximumAdvancement].width;
    fmPtr->fixed = [nsFont isFixedPitch];   /* Does not work for all fonts */

    /*
     * The ascent, descent and fixed fields are not correct for all fonts, as
     * a workaround deduce that info from the metrics of some typical glyphs,
     * along with screenfont kerning (space advance difference to printer font)
     */

    bounds = [nsFont boundingRectForFont];
    if (CTFontGetGlyphsForCharacters((CTFontRef) nsFont, ch, glyphs, nCh)) {
	fmPtr->fixed = [nsFont advancementForGlyph:glyphs[0]].width ==
		[nsFont advancementForGlyph:glyphs[1]].width;
	bounds = NSRectFromCGRect(CTFontGetBoundingRectsForGlyphs((CTFontRef)
		nsFont, defaultOrientation, ch, boundingRects, nCh));
	kern = [nsFont advancementForGlyph:glyphs[2]].width -
		[fontPtr->nsFont advancementForGlyph:glyphs[2]].width;
    }
    descent = floor(-bounds.origin.y + 0.5);
    ascent = floor(bounds.size.height + bounds.origin.y + 0.5);
    if (ascent > fmPtr->ascent) {
	fmPtr->ascent = ascent;
    }
    if (descent > fmPtr->descent) {
	fmPtr->descent = descent;
    }
    nsAttributes = [NSDictionary dictionaryWithObjectsAndKeys:
	    nsFont, NSFontAttributeName,
	    [NSNumber numberWithInt:faPtr->underline ?
		NSUnderlineStyleSingle|NSUnderlinePatternSolid :
		NSUnderlineStyleNone], NSUnderlineStyleAttributeName,
	    [NSNumber numberWithInt:faPtr->overstrike ?
		NSUnderlineStyleSingle|NSUnderlinePatternSolid :
		NSUnderlineStyleNone], NSStrikethroughStyleAttributeName,
	    [NSNumber numberWithInt:fmPtr->fixed ? 0 : 1],
		NSLigatureAttributeName,
	    [NSNumber numberWithDouble:kern], NSKernAttributeName, nil];
    fontPtr->nsAttributes = [nsAttributes retain];
#undef nCh
}

/*
 *-------------------------------------------------------------------------
 *
 * CreateNamedSystemFont --
 *
 *	Register a system font with the Tk named font mechanism.
 *
 * Results:
 *
 *	Result from TkCreateNamedFont().
 *
 * Side effects:
 *
 *	A new named font is added to the Tk font registry.
 *
 *-------------------------------------------------------------------------
 */

static int
CreateNamedSystemFont(
    Tcl_Interp *interp,
    Tk_Window tkwin,
    const char* name,
    TkFontAttributes *faPtr)
{
    TkDeleteNamedFont(NULL, tkwin, name);
    return TkCreateNamedFont(interp, tkwin, name, faPtr);
}

#pragma mark -
#pragma mark Font handling:

/*
 *-------------------------------------------------------------------------
 *
 * TkpFontPkgInit --
 *
 *	This procedure is called when an application is created. It
 *	initializes all the structures that are used by the
 *	platform-dependent code on a per application basis.
 *	Note that this is called before TkpInit() !
 *
 * Results:
 *	None.
 *
 * Side effects:
 *	Initialize named system fonts.
 *
 *-------------------------------------------------------------------------
 */

void
TkpFontPkgInit(
    TkMainInfo *mainPtr)	/* The application being created. */
{
    Tcl_Interp *interp = mainPtr->interp;
    Tk_Window tkwin = (Tk_Window) mainPtr->winPtr;
    const struct SystemFontMapEntry *systemFont = systemFontMap;
    NSFont *nsFont;
    TkFontAttributes fa;
    NSMutableCharacterSet *cs;
    /*
     * Since we called before TkpInit, we need our own autorelease pool.
     */
    NSAutoreleasePool *pool = [NSAutoreleasePool new];

    /*
     * Force this for now.
     */
    if (!mainPtr->winPtr->mainPtr) {
	mainPtr->winPtr->mainPtr = mainPtr;
    }
    while (systemFont->systemName) {
	nsFont = (NSFont*) CTFontCreateUIFontForLanguage(
		HIThemeGetUIFontType(systemFont->id), 0, NULL);
	if (nsFont) {
	    TkInitFontAttributes(&fa);
	    GetTkFontAttributesForNSFont(nsFont, &fa);
	    CreateNamedSystemFont(interp, tkwin, systemFont->systemName, &fa);
	    if (systemFont->tkName) {
		CreateNamedSystemFont(interp, tkwin, systemFont->tkName, &fa);
	    }
	    if (systemFont->tkName1) {
		CreateNamedSystemFont(interp, tkwin, systemFont->tkName1, &fa);
	    }
	    CFRelease(nsFont);
	}
	systemFont++;
    }
    TkInitFontAttributes(&fa);
#if 0

    /*
     * In macOS 10.15.1 Apple introduced a bug in NSFontManager which caused
     * it to not recognize the familyName ".SF NSMono" which is the familyName
     * of the default fixed pitch system fault on that system.  See bug [855049e799].
     * As a workaround we call [NSFont userFixedPitchFontOfSize:11] instead.
     * This returns a user font in the "Menlo" family.
     */

    nsFont = (NSFont*) CTFontCreateUIFontForLanguage(fixedPitch, 11, NULL);
#else
    nsFont = [NSFont userFixedPitchFontOfSize:11];
#endif
    if (nsFont) {
	GetTkFontAttributesForNSFont(nsFont, &fa);
#if 0
	CFRelease(nsFont);
#endif
    } else {
	fa.family = Tk_GetUid("Monaco");
	fa.size = 11;
	fa.weight = TK_FW_NORMAL;
	fa.slant = TK_FS_ROMAN;
    }
    CreateNamedSystemFont(interp, tkwin, "TkFixedFont", &fa);
    if (!whitespaceCharacterSet) {
	whitespaceCharacterSet = [[NSCharacterSet
		whitespaceAndNewlineCharacterSet] retain];
	cs = [whitespaceCharacterSet mutableCopy];
	[cs removeCharactersInString:@" "];
	lineendingCharacterSet = [cs copy];
	[cs release];
    }
    [pool drain];
}

/*
 *---------------------------------------------------------------------------
 *
 * TkpGetNativeFont --
 *
 *	Map a platform-specific native font name to a TkFont.
 *
 * Results:
 *	The return value is a pointer to a TkFont that represents the native
 *	font. If a native font by the given name could not be found, the return
 *	value is NULL.
 *
 *	Every call to this procedure returns a new TkFont structure, even if
 *	the name has already been seen before. The caller should call
 *	TkpDeleteFont() when the font is no longer needed.
 *
 *	The caller is responsible for initializing the memory associated with
 *	the generic TkFont when this function returns and releasing the
 *	contents of the generics TkFont before calling TkpDeleteFont().
 *
 * Side effects:
 *	None.
 *
 *---------------------------------------------------------------------------
 */

TkFont *
TkpGetNativeFont(
    Tk_Window tkwin,		/* For display where font will be used. */
    const char *name)		/* Platform-specific font name. */
{
    MacFont *fontPtr = NULL;
    ThemeFontID themeFontId;
    CTFontRef ctFont;
    (void)tkwin;

    if (strcmp(name, SYSTEMFONT_NAME) == 0) {
	themeFontId = kThemeSystemFont;
    } else if (strcmp(name, APPLFONT_NAME) == 0) {
	themeFontId = kThemeApplicationFont;
    } else if (strcmp(name, MENUITEMFONT_NAME) == 0) {
	themeFontId = kThemeMenuItemFont;
    } else {
	return NULL;
    }
    ctFont = CTFontCreateUIFontForLanguage(
	    HIThemeGetUIFontType(themeFontId), 0, NULL);
    if (ctFont) {
	fontPtr = (MacFont *)ckalloc(sizeof(MacFont));
	InitFont((NSFont*) ctFont, NULL, fontPtr);
    }

    return (TkFont *) fontPtr;
}

/*
 *---------------------------------------------------------------------------
 *
 * TkpGetFontFromAttributes --
 *
 *	Given a desired set of attributes for a font, find a font with the
 *	closest matching attributes.
 *
 * Results:
 *	The return value is a pointer to a TkFont that represents the font with
 *	the desired attributes. If a font with the desired attributes could not
 *	be constructed, some other font will be substituted automatically.
 *
 *	Every call to this procedure returns a new TkFont structure, even if
 *	the specified attributes have already been seen before. The caller
 *	should call TkpDeleteFont() to free the platform- specific data when
 *	the font is no longer needed.
 *
 *	The caller is responsible for initializing the memory associated with
 *	the generic TkFont when this function returns and releasing the
 *	contents of the generic TkFont before calling TkpDeleteFont().
 *
 * Side effects:
 *	None.
 *
 *---------------------------------------------------------------------------
 */

TkFont *
TkpGetFontFromAttributes(
    TkFont *tkFontPtr,		/* If non-NULL, store the information in this
				 * existing TkFont structure, rather than
				 * allocating a new structure to hold the font;
				 * the existing contents of the font will be
				 * released. If NULL, a new TkFont structure is
				 * allocated. */
    Tk_Window tkwin,		/* For display where font will be used. */
    const TkFontAttributes *faPtr)
				/* Set of attributes to match. */
{
    MacFont *fontPtr;
    int points = (int) (TkFontGetPoints(tkwin, faPtr->size) + 0.5);
    NSFontTraitMask traits = GetNSFontTraitsFromTkFontAttributes(faPtr);
    NSInteger weight = (faPtr->weight == TK_FW_BOLD ? 9 : 5);
    NSFont *nsFont;

    nsFont = FindNSFont(faPtr->family, traits, weight, points, 0);
    if (!nsFont) {
	const char *const *aliases = TkFontGetAliasList(faPtr->family);

	while (aliases && !nsFont) {
	    nsFont = FindNSFont(*aliases++, traits, weight, points, 0);
	}
    }
    if (!nsFont) {
	nsFont = FindNSFont(faPtr->family, traits, weight, points, 1);
    }
    if (!nsFont) {
	Tcl_Panic("Could not determine NSFont from TkFontAttributes");
    }
    if (tkFontPtr == NULL) {
	fontPtr = (MacFont *)ckalloc(sizeof(MacFont));
    } else {
	fontPtr = (MacFont *) tkFontPtr;
	TkpDeleteFont(tkFontPtr);
    }
    CFRetain(nsFont); /* Always needed to allow unconditional CFRelease below */
    InitFont(nsFont, faPtr, fontPtr);

    return (TkFont *) fontPtr;
}

/*
 *---------------------------------------------------------------------------
 *
 * TkpDeleteFont --
 *
 *	Called to release a font allocated by TkpGetNativeFont() or
 *	TkpGetFontFromAttributes(). The caller should have already released the
 *	fields of the TkFont that are used exclusively by the generic TkFont
 *	code.
 *
 * Results:
 *	TkFont is deallocated.
 *
 * Side effects:
 *	None.
 *
 *---------------------------------------------------------------------------
 */

void
TkpDeleteFont(
    TkFont *tkFontPtr)		/* Token of font to be deleted. */
{
    MacFont *fontPtr = (MacFont *) tkFontPtr;

    [fontPtr->nsAttributes release];
    fontPtr->nsAttributes = NULL;
    CFRelease(fontPtr->nsFont); /* Either a CTFontRef or a CFRetained NSFont */
}

/*
 *---------------------------------------------------------------------------
 *
 * TkpGetFontFamilies --
 *
 *	Return information about the font families that are available on the
 *	display of the given window.
 *
 * Results:
 *	Modifies interp's result object to hold a list of all the available
 *	font families.
 *
 * Side effects:
 *	None.
 *
 *---------------------------------------------------------------------------
 */

void
TkpGetFontFamilies(
    Tcl_Interp *interp,		/* Interp to hold result. */
    Tk_Window tkwin)		/* For display to query. */
{
    Tcl_Obj *resultPtr = Tcl_NewListObj(0, NULL);
    NSArray *list = [[NSFontManager sharedFontManager] availableFontFamilies];
    (void)tkwin;

    for (NSString *family in list) {
	Tcl_ListObjAppendElement(NULL, resultPtr,
		Tcl_NewStringObj([family UTF8String], -1));
    }
    Tcl_SetObjResult(interp, resultPtr);
}

/*
 *-------------------------------------------------------------------------
 *
 * TkpGetSubFonts --
 *
 *	A function used by the testing package for querying the actual screen
 *	fonts that make up a font object.
 *
 * Results:
 *	Modifies interp's result object to hold a list containing the names of
 *	the screen fonts that make up the given font object.
 *
 * Side effects:
 *	None.
 *
 *-------------------------------------------------------------------------
 */

void
TkpGetSubFonts(
    Tcl_Interp *interp,		/* Interp to hold result. */
    Tk_Font tkfont)		/* Font object to query. */
{
    MacFont *fontPtr = (MacFont *) tkfont;
    Tcl_Obj *resultPtr = Tcl_NewListObj(0, NULL);

    if (fontPtr->nsFont) {
	NSArray *list = [[fontPtr->nsFont fontDescriptor]
		objectForKey:NSFontCascadeListAttribute];

	for (NSFontDescriptor *subFontDesc in list) {
	    NSString *family = [subFontDesc objectForKey:NSFontFamilyAttribute];

	    if (family) {
		Tcl_ListObjAppendElement(NULL, resultPtr,
			Tcl_NewStringObj([family UTF8String], -1));
	    }
	}
    }
    Tcl_SetObjResult(interp, resultPtr);
}

/*
 *----------------------------------------------------------------------
 *
 * TkpGetFontAttrsForChar --
 *
 *	Retrieve the font attributes of the actual font used to render a given
 *	character.
 *
 * Results:
 *	None.
 *
 * Side effects:
 *	The font attributes are stored in *faPtr.
 *
 *----------------------------------------------------------------------
 */

void
TkpGetFontAttrsForChar(
    Tk_Window tkwin,		/* Window on the font's display */
    Tk_Font tkfont,		/* Font to query */
    int c,         		/* Character of interest */
    TkFontAttributes* faPtr)	/* Output: Font attributes */
{
    MacFont *fontPtr = (MacFont *) tkfont;
    NSFont *nsFont = fontPtr->nsFont;
    *faPtr = fontPtr->font.fa;
    if (nsFont && ![[nsFont coveredCharacterSet] characterIsMember:c]) {
	UTF16Char ch = (UTF16Char) c;
    (void)tkwin;

	nsFont = [nsFont bestMatchingFontForCharacters:&ch
		length:1 attributes:nil actualCoveredLength:NULL];
	if (nsFont) {
	    GetTkFontAttributesForNSFont(nsFont, faPtr);
	}
    }
}

#pragma mark -
#pragma mark Measuring and drawing:

/*
 *---------------------------------------------------------------------------
 *
 * Tk_MeasureChars --
 *
 *	Determine the number of characters from the string that will fit in
 *	the given horizontal span. The measurement is done under the
 *	assumption that Tk_DrawChars() will be used to actually display the
 *	characters.
 *
 *	With ATSUI we need the line context to do this right, so we have the
 *	actual implementation in TkpMeasureCharsInContext().
 *
 * Results:
 *	The return value is the number of bytes from source that fit into the
 *	span that extends from 0 to maxLength. *lengthPtr is filled with the
 *	x-coordinate of the right edge of the last character that did fit.
 *
 * Side effects:
 *	None.
 *
 * Todo:
 *	Effects of the "flags" parameter are untested.
 *
 *---------------------------------------------------------------------------
 */

int
Tk_MeasureChars(
    Tk_Font tkfont,		/* Font in which characters will be drawn. */
    const char *source,		/* UTF-8 string to be displayed. Need not be
				 * '\0' terminated. */
    int numBytes,		/* Maximum number of bytes to consider from
				 * source string. */
    int maxLength,		/* If >= 0, maxLength specifies the longest
				 * permissible line length; don't consider any
				 * character that would cross this x-position.
				 * If < 0, then line length is unbounded and
				 * the flags argument is ignored. */
    int flags,			/* Various flag bits OR-ed together:
				 * TK_PARTIAL_OK means include the last char
				 * which only partially fit on this line.
				 * TK_WHOLE_WORDS means stop on a word
				 * boundary, if possible. TK_AT_LEAST_ONE
				 * means return at least one character even if
				 * no characters fit. */
    int *lengthPtr)		/* Filled with x-location just after the
				 * terminating character. */
{
    return TkpMeasureCharsInContext(tkfont, source, numBytes, 0, numBytes,
	    maxLength, flags, lengthPtr);
}

/*
 *---------------------------------------------------------------------------
 *
 * TkpMeasureCharsInContext --
 *
 *	Determine the number of bytes from the string that will fit in the
 *	given horizontal span. The measurement is done under the assumption
 *	that TkpDrawCharsInContext() will be used to actually display the
 *	characters.
 *
 *	This one is almost the same as Tk_MeasureChars(), but with access to
 *	all the characters on the line for context.
 *
 * Results:
 *	The return value is the number of bytes from source that fit into the
 *	span that extends from 0 to maxLength. *lengthPtr is filled with the
 *	x-coordinate of the right edge of the last character that did fit.
 *
 * Side effects:
 *	None.
 *
 *---------------------------------------------------------------------------
 */

int
TkpMeasureCharsInContext(
    Tk_Font tkfont,		/* Font in which characters will be drawn. */
    const char * source,	/* UTF-8 string to be displayed. Need not be
				 * '\0' terminated. */
    int numBytes,		/* Maximum number of bytes to consider from
				 * source string in all. */
    int rangeStart,		/* Index of first byte to measure. */
    int rangeLength,		/* Length of range to measure in bytes. */
    int maxLength,		/* If >= 0, maxLength specifies the longest
				 * permissible line length; don't consider any
				 * character that would cross this x-position.
				 * If < 0, then line length is unbounded and
				 * the flags argument is ignored. */
    int flags,			/* Various flag bits OR-ed together:
				 * TK_PARTIAL_OK means include the last char
				 * which only partially fits on this line.
				 * TK_WHOLE_WORDS means stop on a word
				 * boundary, if possible. TK_AT_LEAST_ONE means
				 * return at least one character even if no
				 * characters fit.  If TK_WHOLE_WORDS and
				 * TK_AT_LEAST_ONE are set and the first word
				 * doesn't fit, we return at least one
				 * character or whatever characters fit into
				 * maxLength.  TK_ISOLATE_END means that the
				 * last character should not be considered in
				 * context with the rest of the string (used
				 * for breaking lines). */
    int *lengthPtr)		/* Filled with x-location just after the
				 * terminating character. */
{
    const MacFont *fontPtr = (const MacFont *) tkfont;
    NSString *string;
    NSAttributedString *attributedString;
    CTTypesetterRef typesetter;
    CFIndex start, len;
    CFRange range = {0, 0};
    CTLineRef line;
    CGFloat offset = 0;
    CFIndex index;
    double width;
    int length, fit;

    if (rangeStart < 0 || rangeLength <= 0 ||
	    rangeStart + rangeLength > numBytes ||
	    (maxLength == 0 && !(flags & TK_AT_LEAST_ONE))) {
	*lengthPtr = 0;
	return 0;
    }
    if (maxLength > 32767) {
	maxLength = 32767;
    }
    string = TkUtfToNSString((const char *)source, numBytes);
    if (!string) {
	length = 0;
	fit = rangeLength;
	goto done;
    }
    attributedString = [[NSAttributedString alloc] initWithString:string
	    attributes:fontPtr->nsAttributes];
    typesetter = CTTypesetterCreateWithAttributedString(
	    (CFAttributedStringRef)attributedString);
    start = Tcl_NumUtfChars(source, rangeStart);
    len = Tcl_NumUtfChars(source + rangeStart, rangeLength);
    if (start > 0) {
	range.length = start;
	line = CTTypesetterCreateLine(typesetter, range);
	offset = CTLineGetTypographicBounds(line, NULL, NULL, NULL);
	CFRelease(line);
    }
    if (maxLength < 0) {
	index = len;
	range.length = len;
	line = CTTypesetterCreateLine(typesetter, range);
	width = CTLineGetTypographicBounds(line, NULL, NULL, NULL);
	CFRelease(line);
    } else {
	double maxWidth = maxLength + offset;
	NSCharacterSet *cs;

        /*
         * Get a line breakpoint in the source string.
         */

	index = start;
	if (flags & TK_WHOLE_WORDS) {
	    index = CTTypesetterSuggestLineBreak(typesetter, start, maxWidth);
	    if (index <= start && (flags & TK_AT_LEAST_ONE)) {
		flags &= ~TK_WHOLE_WORDS;
	    }
	}
	if (index <= start && !(flags & TK_WHOLE_WORDS)) {
	    index = CTTypesetterSuggestClusterBreak(typesetter, start, maxWidth);
	}

        /*
         * Trim right whitespace/lineending characters.
         */

	cs = (index <= len && (flags & TK_WHOLE_WORDS)) ?
		whitespaceCharacterSet : lineendingCharacterSet;
	while (index > start &&
		[cs characterIsMember:[string characterAtIndex:(index - 1)]]) {
	    index--;
	}

        /*
         * If there is no line breakpoint in the source string between its
         * start and the index position that fits in maxWidth, then
         * CTTypesetterSuggestLineBreak() returns that very last index.
         * However if the TK_WHOLE_WORDS flag is set, we want to break at a
         * word boundary. In this situation, unless TK_AT_LEAST_ONE is set, we
         * must report that zero chars actually fit (in other words the
         * smallest word of the source string is still larger than maxWidth).
         */

        if ((index >= start) && (index < len) &&
                (flags & TK_WHOLE_WORDS) && !(flags & TK_AT_LEAST_ONE) &&
                ![cs characterIsMember:[string characterAtIndex:index]]) {
            index = start;
        }

	if (index <= start && (flags & TK_AT_LEAST_ONE)) {
	    index = start + 1;
	}

        /*
         * Now measure the string width in pixels.
         */

	if (index > 0) {
	    range.length = index;
	    line = CTTypesetterCreateLine(typesetter, range);
	    width = CTLineGetTypographicBounds(line, NULL, NULL, NULL);
	    CFRelease(line);
	} else {
	    width = 0;
	}
	if (width < maxWidth && (flags & TK_PARTIAL_OK) && index < len) {
	    range.length = ++index;
	    line = CTTypesetterCreateLine(typesetter, range);
	    width = CTLineGetTypographicBounds(line, NULL, NULL, NULL);
	    CFRelease(line);
	}

        /*
	 * The call to CTTypesetterSuggestClusterBreak above will always return
	 * at least one character regardless of whether it exceeded it or not.
	 * Clean that up now.
	 */

	while (width > maxWidth && !(flags & TK_PARTIAL_OK)
		&& index > start+(flags & TK_AT_LEAST_ONE)) {
	    range.length = --index;
	    line = CTTypesetterCreateLine(typesetter, range);
	    width = CTLineGetTypographicBounds(line, NULL, NULL, NULL);
	    CFRelease(line);
	}

    }
    CFRelease(typesetter);
    [attributedString release];
    [string release];
    length = ceil(width - offset);
    fit = (Tcl_UtfAtIndex(source, index) - source) - rangeStart;
done:
#ifdef TK_MAC_DEBUG_FONTS
    TkMacOSXDbgMsg("measure: source=\"%s\" range=\"%.*s\" maxLength=%d "
	    "flags='%s%s%s%s' -> width=%d bytesFit=%d\n", source, rangeLength,
	    source+rangeStart, maxLength,
	    flags & TK_PARTIAL_OK   ? "partialOk "  : "",
	    flags & TK_WHOLE_WORDS  ? "wholeWords " : "",
	    flags & TK_AT_LEAST_ONE ? "atLeastOne " : "",
	    flags & TK_ISOLATE_END  ? "isolateEnd " : "",
	    length, fit);
#endif
    *lengthPtr = length;
    return fit;
}

/*
 *---------------------------------------------------------------------------
 *
 * Tk_DrawChars --
 *
 *	Draw a string of characters on the screen.
 *
 *	With ATSUI we need the line context to do this right, so we have the
 *	actual implementation in TkpDrawCharsInContext().
 *
 * Results:
 *	None.
 *
 * Side effects:
 *	Information gets drawn on the screen.
 *
 *---------------------------------------------------------------------------
 */

void
Tk_DrawChars(
    Display *display,		/* Display on which to draw. */
    Drawable drawable,		/* Window or pixmap in which to draw. */
    GC gc,			/* Graphics context for drawing characters. */
    Tk_Font tkfont,		/* Font in which characters will be drawn; must
				 * be the same as font used in GC. */
    const char *source,		/* UTF-8 string to be displayed. Need not be
				 * '\0' terminated. All Tk meta-characters
				 * (tabs, control characters, and newlines)
				 * should be stripped out of the string that is
				 * passed to this function. If they are not
				 * stripped out, they will be displayed as
				 * regular printing characters. */
    int numBytes,		/* Number of bytes in string. */
    int x, int y)		/* Coordinates at which to place origin of the
				 * string when drawing. */
{
    DrawCharsInContext(display, drawable, gc, tkfont, source, numBytes,
	    0, numBytes, x, y, 0.0);
}

void
TkDrawAngledChars(
    Display *display,		/* Display on which to draw. */
    Drawable drawable,		/* Window or pixmap in which to draw. */
    GC gc,			/* Graphics context for drawing characters. */
    Tk_Font tkfont,		/* Font in which characters will be drawn;
				 * must be the same as font used in GC. */
    const char *source,		/* UTF-8 string to be displayed. Need not be
				 * '\0' terminated. All Tk meta-characters
				 * (tabs, control characters, and newlines)
				 * should be stripped out of the string that is
				 * passed to this function. If they are not
				 * stripped out, they will be displayed as
				 * regular printing characters. */
    int numBytes,		/* Number of bytes in string. */
    double x, double y,		/* Coordinates at which to place origin of
				 * string when drawing. */
    double angle)		/* What angle to put text at, in degrees. */
{
    DrawCharsInContext(display, drawable, gc, tkfont, source, numBytes,
	    0, numBytes, x, y, angle);
}

/*
 *---------------------------------------------------------------------------
 *
 * TkpDrawCharsInContext --
 *
 *	Draw a string of characters on the screen like Tk_DrawChars(), with
 *	access to all the characters on the line for context.
 *
 * Results:
 *	None.
 *
 * Side effects:
 *	Information gets drawn on the screen.
 *
 * Todo:
 *	Stippled text drawing.
 *
 *---------------------------------------------------------------------------
 */

void
TkpDrawCharsInContext(
    Display *display,		/* Display on which to draw. */
    Drawable drawable,		/* Window or pixmap in which to draw. */
    GC gc,			/* Graphics context for drawing characters. */
    Tk_Font tkfont,		/* Font in which characters will be drawn; must
				 * be the same as font used in GC. */
    const char * source,	/* UTF-8 string to be displayed. Need not be
				 * '\0' terminated. All Tk meta-characters
				 * (tabs, control characters, and newlines)
				 * should be stripped out of the string that is
				 * passed to this function. If they are not
				 * stripped out, they will be displayed as
				 * regular printing characters. */
    int numBytes,		/* Number of bytes in string. */
    int rangeStart,		/* Index of first byte to draw. */
    int rangeLength,		/* Length of range to draw in bytes. */
    int x, int y)		/* Coordinates at which to place origin of the
				 * whole (not just the range) string when
				 * drawing. */
{
    (void)display;
    DrawCharsInContext(display, drawable, gc, tkfont, source, numBytes,
	    rangeStart, rangeLength, x, y, 0.0);
}

static void
DrawCharsInContext(
    Display *display,		/* Display on which to draw. */
    Drawable drawable,		/* Window or pixmap in which to draw. */
    GC gc,			/* Graphics context for drawing characters. */
    Tk_Font tkfont,		/* Font in which characters will be drawn; must
				 * be the same as font used in GC. */
    const char * source,	/* UTF-8 string to be displayed. Need not be
				 * '\0' terminated. All Tk meta-characters
				 * (tabs, control characters, and newlines)
				 * should be stripped out of the string that is
				 * passed to this function. If they are not
				 * stripped out, they will be displayed as
				 * regular printing characters. */
    int numBytes,		/* Number of bytes in string. */
    int rangeStart,		/* Index of first byte to draw. */
    int rangeLength,		/* Length of range to draw in bytes. */
    int x, int y,		/* Coordinates at which to place origin of the
				 * whole (not just the range) string when
				 * drawing. */
    double angle)
{
    const MacFont *fontPtr = (const MacFont *) tkfont;
    NSString *string;
    NSMutableDictionary *attributes;
    NSAttributedString *attributedString;
    CTTypesetterRef typesetter;
    CFIndex start, length;
    CTLineRef line, full=nil;
    MacDrawable *macWin = (MacDrawable *) drawable;
    TkMacOSXDrawingContext drawingContext;
    CGContextRef context;
    CGColorRef fg;
    NSFont *nsFont;
    CGAffineTransform t;
<<<<<<< HEAD
    int h;
    (void)display;
=======
    CGFloat width, height, textX = (CGFloat) x, textY = (CGFloat) y;
>>>>>>> f0983364

    if (rangeStart < 0 || rangeLength <= 0  ||
	rangeStart + rangeLength > numBytes ||
	!TkMacOSXSetupDrawingContext(drawable, gc, 1, &drawingContext)) {
	return;
    }
    string = TkUtfToNSString((const char *)source, numBytes);
    if (!string) {
	return;
    }

    context = drawingContext.context;
    fg = TkMacOSXCreateCGColor(gc, gc->foreground);
    attributes = [fontPtr->nsAttributes mutableCopy];
    [attributes setObject:(id)fg forKey:(id)kCTForegroundColorAttributeName];
    CFRelease(fg);
    nsFont = [attributes objectForKey:NSFontAttributeName];
    [nsFont setInContext:[NSGraphicsContext graphicsContextWithGraphicsPort:
	    context flipped:NO]];
    CGContextSetTextMatrix(context, CGAffineTransformIdentity);
    attributedString = [[NSAttributedString alloc] initWithString:string
	    attributes:attributes];
    typesetter = CTTypesetterCreateWithAttributedString(
	    (CFAttributedStringRef)attributedString);
    textX += (CGFloat) macWin->xOff;
    textY += (CGFloat) macWin->yOff;
    height = drawingContext.portBounds.size.height;
    textY = height - textY;
    t = CGAffineTransformMake(1.0, 0.0, 0.0, -1.0, 0.0, height);
    if (angle != 0.0) {
	t = CGAffineTransformTranslate(
             CGAffineTransformRotate(
                 CGAffineTransformTranslate(t, textX, textY), angle*PI/180.0),
             -textX, -textY);
    }
    CGContextConcatCTM(context, t);
    start = Tcl_NumUtfChars(source, rangeStart);
    length = Tcl_NumUtfChars(source, rangeStart + rangeLength) - start;
    line = CTTypesetterCreateLine(typesetter, CFRangeMake(start, length));
    if (start > 0) {

	/*
	 * We are only drawing part of the string.  To compute the x coordinate
	 * of the part we are drawing we subtract its typographical length from
	 * the typographical length of the full string.  This accounts for the
	 * kerning after the initial part of the string.
	 */

	full = CTTypesetterCreateLine(typesetter, CFRangeMake(0, start + length));
	width = CTLineGetTypographicBounds(full, NULL, NULL, NULL);
	CFRelease(full);
	textX += (width - CTLineGetTypographicBounds(line, NULL, NULL, NULL));
    }
    CGContextSetTextPosition(context, textX, textY);
    CTLineDraw(line, context);
    CFRelease(line);
    CFRelease(typesetter);
    [attributedString release];
    [string release];
    [attributes release];
    TkMacOSXRestoreDrawingContext(&drawingContext);
}

#pragma mark -
#pragma mark Accessors:

/*
 *---------------------------------------------------------------------------
 *
 * TkMacOSXNSFontForFont --
 *
 *	Return an NSFont for the given Tk_Font.
 *
 * Results:
 *	NSFont*.
 *
 * Side effects:
 *	None.
 *
 *---------------------------------------------------------------------------
 */

MODULE_SCOPE NSFont*
TkMacOSXNSFontForFont(
    Tk_Font tkfont)
{
    return tkfont ? ((MacFont *)tkfont)->nsFont : nil;
}

/*
 *---------------------------------------------------------------------------
 *
 * TkMacOSXNSFontAttributesForFont --
 *
 *	Return an NSDictionary of font attributes for the given Tk_Font.
 *
 * Results:
 *	NSFont*.
 *
 * Side effects:
 *	None.
 *
 *---------------------------------------------------------------------------
 */

MODULE_SCOPE NSDictionary*
TkMacOSXNSFontAttributesForFont(
    Tk_Font tkfont)
{
    return tkfont ? ((MacFont *)tkfont)->nsAttributes : nil;
}

/*
 *---------------------------------------------------------------------------
 *
 * TkMacOSXIsCharacterMissing --
 *
 *	Given a tkFont and a character determine whether the character has
 *	a glyph defined in the font or not.
 *
 * Results:
 *	Returns a 1 if the character is missing, a 0 if it is not.
 *
 * Side effects:
 *	None.
 *
 *---------------------------------------------------------------------------
 */

int
TkMacOSXIsCharacterMissing(
    Tk_Font tkfont,		/* The font we are looking in. */
    unsigned int searchChar)	/* The character we are looking for. */
{
    (void)tkfont;
    (void)searchChar;

    return 0;
}

/*
 *----------------------------------------------------------------------
 *
 * TkMacOSXFontDescriptionForNSFontAndNSFontAttributes --
 *
 *	Get text description of a font specified by NSFont and attributes.
 *
 * Results:
 *	List object or NULL.
 *
 * Side effects:
 *	None.
 *
 *----------------------------------------------------------------------
 */

MODULE_SCOPE Tcl_Obj *
TkMacOSXFontDescriptionForNSFontAndNSFontAttributes(
    NSFont *nsFont,
    NSDictionary *nsAttributes)
{
    Tcl_Obj *objv[6];
    int i = 0;
    const char *familyName = [[nsFont familyName] UTF8String];

    if (nsFont && familyName) {
	NSFontTraitMask traits = [[NSFontManager sharedFontManager]
		traitsOfFont:nsFont];
	id underline = [nsAttributes objectForKey:
		NSUnderlineStyleAttributeName];
	id strikethrough = [nsAttributes objectForKey:
		NSStrikethroughStyleAttributeName];

	objv[i++] = Tcl_NewStringObj(familyName, -1);
	objv[i++] = Tcl_NewWideIntObj([nsFont pointSize]);
#define S(s)    Tcl_NewStringObj(STRINGIFY(s), (int)(sizeof(STRINGIFY(s))-1))
	objv[i++] = (traits & NSBoldFontMask)	? S(bold)   : S(normal);
	objv[i++] = (traits & NSItalicFontMask)	? S(italic) : S(roman);
	if ([underline respondsToSelector:@selector(intValue)] &&
		([underline intValue] & (NSUnderlineStyleSingle |
		NSUnderlineStyleThick | NSUnderlineStyleDouble))) {
	    objv[i++] = S(underline);
	}
	if ([strikethrough respondsToSelector:@selector(intValue)] &&
		([strikethrough intValue] & (NSUnderlineStyleSingle |
		NSUnderlineStyleThick | NSUnderlineStyleDouble))) {
	    objv[i++] = S(overstrike);
	}
#undef S
    }
    return i ? Tcl_NewListObj(i, objv) : NULL;
}

/*
 *----------------------------------------------------------------------
 *
 * TkMacOSXUseAntialiasedText --
 *
 *	Enables or disables application-wide use of antialiased text (where
 *	available). Sets up a linked Tcl global variable to allow disabling of
 *	antialiased text from Tcl.
 *
 *	The possible values for this variable are:
 *
 *	-1 - Use system default as configurable in "System Prefs" -> "General".
 *	 0 - Unconditionally disable antialiasing.
 *	 1 - Unconditionally enable antialiasing.
 *
 * Results:
 *
 *	TCL_OK.
 *
 * Side effects:
 *
 *	None.
 *
 *----------------------------------------------------------------------
 */

MODULE_SCOPE int
TkMacOSXUseAntialiasedText(
    Tcl_Interp * interp,	/* The Tcl interpreter to receive the
				 * variable.*/
    int enable)			/* Initial value. */
{
    static Boolean initialized = FALSE;

    if (!initialized) {
	initialized = TRUE;

	if (Tcl_CreateNamespace(interp, "::tk::mac", NULL, NULL) == NULL) {
	    Tcl_ResetResult(interp);
	}
	if (Tcl_LinkVar(interp, "::tk::mac::antialiasedtext",
		(char *) &antialiasedTextEnabled,
		TCL_LINK_INT) != TCL_OK) {
	    Tcl_ResetResult(interp);
	}
    }
    antialiasedTextEnabled = enable;
    return TCL_OK;
}

/*
 * Local Variables:
 * mode: objc
 * c-basic-offset: 4
 * fill-column: 79
 * coding: utf-8
 * End:
 */<|MERGE_RESOLUTION|>--- conflicted
+++ resolved
@@ -1275,12 +1275,8 @@
     CGColorRef fg;
     NSFont *nsFont;
     CGAffineTransform t;
-<<<<<<< HEAD
-    int h;
+    CGFloat width, height, textX = (CGFloat) x, textY = (CGFloat) y;
     (void)display;
-=======
-    CGFloat width, height, textX = (CGFloat) x, textY = (CGFloat) y;
->>>>>>> f0983364
 
     if (rangeStart < 0 || rangeLength <= 0  ||
 	rangeStart + rangeLength > numBytes ||
