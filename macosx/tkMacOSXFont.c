/*
 * tkMacOSXFont.c --
 *
 *	Contains the Macintosh implementation of the platform-independent font
 *	package interface.
 *
 * Copyright 2002-2004 Benjamin Riefenstahl, Benjamin.Riefenstahl@epost.de
 * Copyright (c) 2006-2009 Daniel A. Steffen <das@users.sourceforge.net>
 * Copyright 2008-2009, Apple Inc.
 *
 * See the file "license.terms" for information on usage and redistribution
 * of this file, and for a DISCLAIMER OF ALL WARRANTIES.
 */

#include "tkMacOSXPrivate.h"
#include "tkMacOSXFont.h"
#include "tkMacOSXConstants.h"

#define defaultOrientation kCTFontDefaultOrientation
#define verticalOrientation kCTFontVerticalOrientation
#define fixedPitch kCTFontUserFixedPitchFontType

/*
#ifdef TK_MAC_DEBUG
#define TK_MAC_DEBUG_FONTS
#endif
*/

/*
 * The following structure represents our Macintosh-specific implementation
 * of a font object.
 */

typedef struct {
    TkFont font;		/* Stuff used by generic font package. Must be
				 * first in structure. */
    NSFont *nsFont;
    NSDictionary *nsAttributes;
} MacFont;

/*
 * The names for our "native" fonts.
 */

#define SYSTEMFONT_NAME		"system"
#define APPLFONT_NAME		"application"
#define MENUITEMFONT_NAME	"menu"

struct SystemFontMapEntry {
    const ThemeFontID id;
    const char *systemName;
    const char *tkName;
    const char *tkName1;
};

#define ThemeFont(n, ...) { kTheme##n##Font, "system" #n "Font", ##__VA_ARGS__ }
static const struct SystemFontMapEntry systemFontMap[] = {
    ThemeFont(System, 			"TkDefaultFont", "TkIconFont"),
    ThemeFont(EmphasizedSystem,		"TkCaptionFont", NULL),
    ThemeFont(SmallSystem,		"TkHeadingFont", "TkTooltipFont"),
    ThemeFont(SmallEmphasizedSystem, NULL, NULL),
    ThemeFont(Application,		"TkTextFont", NULL),
    ThemeFont(Label,			"TkSmallCaptionFont", NULL),
    ThemeFont(Views, NULL, NULL),
    ThemeFont(MenuTitle, NULL, NULL),
    ThemeFont(MenuItem,			"TkMenuFont", NULL),
    ThemeFont(MenuItemMark, NULL, NULL),
    ThemeFont(MenuItemCmdKey, NULL, NULL),
    ThemeFont(WindowTitle, NULL, NULL),
    ThemeFont(PushButton, NULL, NULL),
    ThemeFont(UtilityWindowTitle, NULL, NULL),
    ThemeFont(AlertHeader, NULL, NULL),
    ThemeFont(Toolbar, NULL, NULL),
    ThemeFont(MiniSystem, NULL, NULL),
    { kThemeSystemFontDetail,		"systemDetailSystemFont", NULL, NULL },
    { kThemeSystemFontDetailEmphasized,	"systemDetailEmphasizedSystemFont", NULL, NULL },
    { -1, NULL, NULL, NULL }
};
#undef ThemeFont

static int antialiasedTextEnabled = -1;
static NSCharacterSet *whitespaceCharacterSet = nil;
static NSCharacterSet *lineendingCharacterSet = nil;

static void		GetTkFontAttributesForNSFont(NSFont *nsFont,
			    TkFontAttributes *faPtr);
static NSFont *		FindNSFont(const char *familyName,
			    NSFontTraitMask traits, NSInteger weight,
			    CGFloat size, int fallbackToDefault);
static void		InitFont(NSFont *nsFont,
			    const TkFontAttributes *reqFaPtr,
			    MacFont *fontPtr);
static int		CreateNamedSystemFont(Tcl_Interp *interp,
			    Tk_Window tkwin, const char *name,
			    TkFontAttributes *faPtr);
static void		DrawCharsInContext(Display *display, Drawable drawable,
			    GC gc, Tk_Font tkfont, const char *source,
			    int numBytes, int rangeStart, int rangeLength,
			    int x, int y, double angle);

#pragma mark -
#pragma mark Font Helpers:

/*
 * To avoid an extra copy, a TKNSString object wraps a Tcl_DString with an
 * NSString that uses the DString's buffer as its character buffer.
 */

@implementation TKNSString

- (instancetype)initWithTclUtfBytes:(const void *)bytes
		       length:(NSUInteger)len
{
<<<<<<< HEAD
    NSString *string;
    Tcl_DString ds;

    Tcl_DStringInit(&ds);
    Tcl_UtfToChar16DString(source, numBytes, &ds);
    string = [[NSString alloc] initWithCharacters:(const unichar *)Tcl_DStringValue(&ds)
	    length:(Tcl_DStringLength(&ds)>>1)];
    Tcl_DStringFree(&ds);
    return string;
=======
    if (self = [self init]) {
	Tcl_DStringInit(&_ds);
	Tcl_UtfToUniCharDString(bytes, len, &_ds);
	_string = [[NSString alloc]
	     initWithCharactersNoCopy:(unichar *)Tcl_DStringValue(&_ds)
			       length:Tcl_DStringLength(&_ds)>>1
			 freeWhenDone:NO];
	self.UTF8String = _string.UTF8String;
    }
    return self;
>>>>>>> 57f505ee
}

- (void)dealloc
{
    Tcl_DStringFree(&_ds);
    [_string release];
    [super dealloc];
}

- (NSUInteger)length
{
    return _string.length;
}

- (unichar)characterAtIndex:(NSUInteger)index
{
    return [_string characterAtIndex:index];
}

@end

/*
 *---------------------------------------------------------------------------
 *
 * TkUtfAtIndex --
 *
 *  Write a sequence of bytes up to length 6 which is an encoding of a UTF-16
 *  character in an NSString.  Also record the unicode code point of the character.
 *  this may be a non-BMP character constructed by reading two surrogates from
 *  the NSString.  See the documentation for TKNSString in tkMacOSXPrivate.h.
 *
 * Results:
 *	Returns the number of bytes written.
 *
 * Side effects:
 *	Bytes are written to the char array referenced by the pointer uni and
 *      the unicode code point is written to the integer referenced by the
 *      pointer code.
 *
 */

MODULE_SCOPE int
TkUtfAtIndex(
    NSString *string,
    int index,
    char *uni,
    unsigned int *code)
{
    char *ptr = uni;
    UniChar uniChar = [string characterAtIndex: index];
    if (CFStringIsSurrogateHighCharacter(uniChar)) {
	UniChar lowChar = [string characterAtIndex: ++index];
	*code = CFStringGetLongCharacterForSurrogatePair(
	    uniChar, lowChar);
	ptr += Tcl_UniCharToUtf(uniChar, ptr);
	ptr += Tcl_UniCharToUtf(lowChar, ptr);
	return ptr - uni;
    } else {
	*code = (int) uniChar;
	[[string substringWithRange: NSMakeRange(index, 1)]
     	        getCString: uni
		 maxLength: XMaxTransChars
		  encoding: NSUTF8StringEncoding];
	return strlen(uni);
    }
}

/*
 *---------------------------------------------------------------------------
 *
 * TkNSStringToUtf --
 *
 * Encodes the unicode string represented by an NSString object with the
 * internal encoding that Tcl uses when TCL_UTF_MAX = 3.  This encoding
 * is similar to UTF-8 except that non-BMP characters are encoded as two
 * successive 3-byte sequences which are constructed from UTF-16 surrogates
 * by applying the UTF-8 algorithm.  Even though the UTF-8 encoding does not
 * allow encoding surrogates, the algorithm does produce a well-defined
 * 3-byte sequence.
 *
 * Results:
 *	Returns a pointer to a null-terminated byte array which encodes the
 *	NSString.
 *
 * Side effects:
 *      Memory is allocated to hold the byte array, which must be freed with
 *      ckalloc.  If the pointer numBytes is not NULL the number of non-null
 *      bytes written to the array is stored in the integer it references.
 */

MODULE_SCOPE char*
TkNSStringToUtf(
   NSString *string,
   int *numBytes)
{
    unsigned int code;
    size_t i;
    char *ptr, *bytes = (char *)ckalloc(6*[string length] + 1);

    ptr = bytes;
    if (ptr) {
	for (i = 0; i < [string length]; i++) {
	    ptr += TkUtfAtIndex(string, i, ptr, &code);
	    if (code > 0xffff){
		i++;
	    }
	}
	*ptr = '\0';
    }
    if (numBytes) {
	*numBytes = ptr - bytes;
    }
    return bytes;
}

#define GetNSFontTraitsFromTkFontAttributes(faPtr) \
	((faPtr)->weight == TK_FW_BOLD ? NSBoldFontMask : NSUnboldFontMask) | \
	((faPtr)->slant == TK_FS_ITALIC ? NSItalicFontMask : NSUnitalicFontMask)

/*
 *---------------------------------------------------------------------------
 *
 * GetTkFontAttributesForNSFont --
 *
 *	Fill in TkFontAttributes for given NSFont.
 *
 * Results:
 *	None.
 *
 * Side effects:
 *	None.
 *
 *---------------------------------------------------------------------------
 */

static void
GetTkFontAttributesForNSFont(
    NSFont *nsFont,
    TkFontAttributes *faPtr)
{
    NSFontTraitMask traits = [[NSFontManager sharedFontManager]
	    traitsOfFont:nsFont];
    faPtr->family = Tk_GetUid([[nsFont familyName] UTF8String]);
    faPtr->size = [nsFont pointSize];
    faPtr->weight = (traits & NSBoldFontMask ? TK_FW_BOLD : TK_FW_NORMAL);
    faPtr->slant = (traits & NSItalicFontMask ? TK_FS_ITALIC : TK_FS_ROMAN);

}

/*
 *---------------------------------------------------------------------------
 *
 * FindNSFont --
 *
 *	Find NSFont for given attributes. Use default values for missing
 *	attributes, and do a case-insensitive search for font family names
 *	if necessary. If fallbackToDefault flag is set, use the system font
 *	as a last resort.
 *
 * Results:
 *	None.
 *
 * Side effects:
 *	None.
 *
 *---------------------------------------------------------------------------
 */

static NSFont *
FindNSFont(
    const char *familyName,
    NSFontTraitMask traits,
    NSInteger weight,
    CGFloat size,
    int fallbackToDefault)
{
    NSFontManager *fm = [NSFontManager sharedFontManager];
    NSFont *nsFont, *dflt = nil;
    #define defaultFont (dflt ? dflt : (dflt = [NSFont systemFontOfSize:0]))
    NSString *family;

    if (familyName) {
	family = [[[NSString alloc] initWithUTF8String:familyName] autorelease];
    } else {
	family = [defaultFont familyName];
    }
    if (size == 0.0) {
	size = [defaultFont pointSize];
    }
    nsFont = [fm fontWithFamily:family traits:traits weight:weight size:size];

    /*
     * A second bug in NSFontManager that Apple created for the Catalina OS
     * causes requests as above to sometimes return fonts with additional
     * traits that were not requested, even though fonts without those unwanted
     * traits exist on the system.  See bug [90d555e088].  As a workaround
     * we ask the font manager to remove any unrequested traits.
     */

    if (nsFont) {
	nsFont = [fm convertFont:nsFont toNotHaveTrait:~traits];
    }
    if (!nsFont) {
	NSArray *availableFamilies = [fm availableFontFamilies];
	NSString *caseFamily = nil;

	for (NSString *f in availableFamilies) {
	    if ([family caseInsensitiveCompare:f] == NSOrderedSame) {
		caseFamily = f;
		break;
	    }
	}
	if (caseFamily) {
	    nsFont = [fm fontWithFamily:caseFamily traits:traits weight:weight
		    size:size];
	}
    }
    if (!nsFont) {
	nsFont = [NSFont fontWithName:family size:size];
    }
    if (!nsFont && fallbackToDefault) {
	nsFont = [fm convertFont:defaultFont toFamily:family];
	nsFont = [fm convertFont:nsFont toSize:size];
	nsFont = [fm convertFont:nsFont toHaveTrait:traits];
    }
    [nsFont retain];
    #undef defaultFont
    return nsFont;
}

/*
 *---------------------------------------------------------------------------
 *
 * InitFont --
 *
 *	Helper for TkpGetNativeFont() and TkpGetFontFromAttributes().
 *
 * Results:
 *	Fills the MacFont structure.
 *
 * Side effects:
 *	Memory allocated.
 *
 *---------------------------------------------------------------------------
 */

static void
InitFont(
    NSFont *nsFont,
    const TkFontAttributes *reqFaPtr,	/* Can be NULL */
    MacFont *fontPtr)
{
    TkFontAttributes *faPtr;
    TkFontMetrics *fmPtr;
    NSDictionary *nsAttributes;
    NSRect bounds;
    CGFloat kern = 0.0;
    NSFontRenderingMode renderingMode = NSFontDefaultRenderingMode;
    int ascent, descent/*, dontAA*/;
    static const UniChar ch[] = {'.', 'W', ' ', 0xc4, 0xc1, 0xc2, 0xc3, 0xc7};
			/* ., W, Space, Auml, Aacute, Acirc, Atilde, Ccedilla */
#define nCh	(sizeof(ch) / sizeof(UniChar))
    CGGlyph glyphs[nCh];
    CGRect boundingRects[nCh];

    fontPtr->font.fid = (Font) fontPtr;
    faPtr = &fontPtr->font.fa;
    if (reqFaPtr) {
	*faPtr = *reqFaPtr;
    } else {
	TkInitFontAttributes(faPtr);
    }
    fontPtr->nsFont = nsFont;

    /*
     * Some don't like antialiasing on fixed-width even if bigger than limit
     */

    // dontAA = [nsFont isFixedPitch] && fontPtr->font.fa.size <= 10;
    if (antialiasedTextEnabled >= 0/* || dontAA*/) {
	renderingMode = (antialiasedTextEnabled == 0/* || dontAA*/) ?
		NSFontIntegerAdvancementsRenderingMode :
		NSFontAntialiasedRenderingMode;
    }
    nsFont = [nsFont screenFontWithRenderingMode:renderingMode];
    GetTkFontAttributesForNSFont(nsFont, faPtr);
    fmPtr = &fontPtr->font.fm;
    fmPtr->ascent = floor([nsFont ascender] + [nsFont leading] + 0.5);
    fmPtr->descent = floor(-[nsFont descender] + 0.5);
    fmPtr->maxWidth = [nsFont maximumAdvancement].width;
    fmPtr->fixed = [nsFont isFixedPitch];   /* Does not work for all fonts */

    /*
     * The ascent, descent and fixed fields are not correct for all fonts, as
     * a workaround deduce that info from the metrics of some typical glyphs,
     * along with screenfont kerning (space advance difference to printer font)
     */

    bounds = [nsFont boundingRectForFont];
    if (CTFontGetGlyphsForCharacters((CTFontRef) nsFont, ch, glyphs, nCh)) {
	fmPtr->fixed = [nsFont advancementForGlyph:glyphs[0]].width ==
		[nsFont advancementForGlyph:glyphs[1]].width;
	bounds = NSRectFromCGRect(CTFontGetBoundingRectsForGlyphs((CTFontRef)
		nsFont, defaultOrientation, ch, boundingRects, nCh));
	kern = [nsFont advancementForGlyph:glyphs[2]].width -
		[fontPtr->nsFont advancementForGlyph:glyphs[2]].width;
    }
    descent = floor(-bounds.origin.y + 0.5);
    ascent = floor(bounds.size.height + bounds.origin.y + 0.5);
    if (ascent > fmPtr->ascent) {
	fmPtr->ascent = ascent;
    }
    if (descent > fmPtr->descent) {
	fmPtr->descent = descent;
    }
    nsAttributes = [NSDictionary dictionaryWithObjectsAndKeys:
	    nsFont, NSFontAttributeName,
	    [NSNumber numberWithInt:faPtr->underline ?
		NSUnderlineStyleSingle|NSUnderlinePatternSolid :
		NSUnderlineStyleNone], NSUnderlineStyleAttributeName,
	    [NSNumber numberWithInt:faPtr->overstrike ?
		NSUnderlineStyleSingle|NSUnderlinePatternSolid :
		NSUnderlineStyleNone], NSStrikethroughStyleAttributeName,
	    [NSNumber numberWithInt:fmPtr->fixed ? 0 : 1],
		NSLigatureAttributeName,
	    [NSNumber numberWithDouble:kern], NSKernAttributeName, nil];
    fontPtr->nsAttributes = [nsAttributes retain];
#undef nCh
}

/*
 *-------------------------------------------------------------------------
 *
 * CreateNamedSystemFont --
 *
 *	Register a system font with the Tk named font mechanism.
 *
 * Results:
 *
 *	Result from TkCreateNamedFont().
 *
 * Side effects:
 *
 *	A new named font is added to the Tk font registry.
 *
 *-------------------------------------------------------------------------
 */

static int
CreateNamedSystemFont(
    Tcl_Interp *interp,
    Tk_Window tkwin,
    const char* name,
    TkFontAttributes *faPtr)
{
    TkDeleteNamedFont(NULL, tkwin, name);
    return TkCreateNamedFont(interp, tkwin, name, faPtr);
}

#pragma mark -
#pragma mark Font handling:

/*
 *-------------------------------------------------------------------------
 *
 * TkpFontPkgInit --
 *
 *	This procedure is called when an application is created. It
 *	initializes all the structures that are used by the
 *	platform-dependent code on a per application basis.
 *	Note that this is called before TkpInit() !
 *
 * Results:
 *	None.
 *
 * Side effects:
 *	Initialize named system fonts.
 *
 *-------------------------------------------------------------------------
 */

void
TkpFontPkgInit(
    TkMainInfo *mainPtr)	/* The application being created. */
{
    Tcl_Interp *interp = mainPtr->interp;
    Tk_Window tkwin = (Tk_Window) mainPtr->winPtr;
    const struct SystemFontMapEntry *systemFont = systemFontMap;
    NSFont *nsFont;
    TkFontAttributes fa;
    NSMutableCharacterSet *cs;
    /*
     * Since we called before TkpInit, we need our own autorelease pool.
     */
    NSAutoreleasePool *pool = [NSAutoreleasePool new];

    /*
     * Force this for now.
     */
    if (!mainPtr->winPtr->mainPtr) {
	mainPtr->winPtr->mainPtr = mainPtr;
    }
    while (systemFont->systemName) {
	nsFont = (NSFont*) CTFontCreateUIFontForLanguage(
		HIThemeGetUIFontType(systemFont->id), 0, NULL);
	if (nsFont) {
	    TkInitFontAttributes(&fa);
	    GetTkFontAttributesForNSFont(nsFont, &fa);
	    CreateNamedSystemFont(interp, tkwin, systemFont->systemName, &fa);
	    if (systemFont->tkName) {
		CreateNamedSystemFont(interp, tkwin, systemFont->tkName, &fa);
	    }
	    if (systemFont->tkName1) {
		CreateNamedSystemFont(interp, tkwin, systemFont->tkName1, &fa);
	    }
	    CFRelease(nsFont);
	}
	systemFont++;
    }
    TkInitFontAttributes(&fa);
#if 0

    /*
     * In macOS 10.15.1 Apple introduced a bug in NSFontManager which caused
     * it to not recognize the familyName ".SF NSMono" which is the familyName
     * of the default fixed pitch system fault on that system.  See bug [855049e799].
     * As a workaround we call [NSFont userFixedPitchFontOfSize:11] instead.
     * This returns a user font in the "Menlo" family.
     */

    nsFont = (NSFont*) CTFontCreateUIFontForLanguage(fixedPitch, 11, NULL);
#else
    nsFont = [NSFont userFixedPitchFontOfSize:11];
#endif
    if (nsFont) {
	GetTkFontAttributesForNSFont(nsFont, &fa);
#if 0
	CFRelease(nsFont);
#endif
    } else {
	fa.family = Tk_GetUid("Monaco");
	fa.size = 11;
	fa.weight = TK_FW_NORMAL;
	fa.slant = TK_FS_ROMAN;
    }
    CreateNamedSystemFont(interp, tkwin, "TkFixedFont", &fa);
    if (!whitespaceCharacterSet) {
	whitespaceCharacterSet = [[NSCharacterSet
		whitespaceAndNewlineCharacterSet] retain];
	cs = [whitespaceCharacterSet mutableCopy];
	[cs removeCharactersInString:@" "];
	lineendingCharacterSet = [cs copy];
	[cs release];
    }
    [pool drain];
}

/*
 *---------------------------------------------------------------------------
 *
 * TkpGetNativeFont --
 *
 *	Map a platform-specific native font name to a TkFont.
 *
 * Results:
 *	The return value is a pointer to a TkFont that represents the native
 *	font. If a native font by the given name could not be found, the return
 *	value is NULL.
 *
 *	Every call to this procedure returns a new TkFont structure, even if
 *	the name has already been seen before. The caller should call
 *	TkpDeleteFont() when the font is no longer needed.
 *
 *	The caller is responsible for initializing the memory associated with
 *	the generic TkFont when this function returns and releasing the
 *	contents of the generics TkFont before calling TkpDeleteFont().
 *
 * Side effects:
 *	None.
 *
 *---------------------------------------------------------------------------
 */

TkFont *
TkpGetNativeFont(
    Tk_Window tkwin,		/* For display where font will be used. */
    const char *name)		/* Platform-specific font name. */
{
    MacFont *fontPtr = NULL;
    ThemeFontID themeFontId;
    CTFontRef ctFont;
    (void)tkwin;

    if (strcmp(name, SYSTEMFONT_NAME) == 0) {
	themeFontId = kThemeSystemFont;
    } else if (strcmp(name, APPLFONT_NAME) == 0) {
	themeFontId = kThemeApplicationFont;
    } else if (strcmp(name, MENUITEMFONT_NAME) == 0) {
	themeFontId = kThemeMenuItemFont;
    } else {
	return NULL;
    }
    ctFont = CTFontCreateUIFontForLanguage(
	    HIThemeGetUIFontType(themeFontId), 0, NULL);
    if (ctFont) {
	fontPtr = (MacFont *)ckalloc(sizeof(MacFont));
	InitFont((NSFont*) ctFont, NULL, fontPtr);
    }

    return (TkFont *) fontPtr;
}

/*
 *---------------------------------------------------------------------------
 *
 * TkpGetFontFromAttributes --
 *
 *	Given a desired set of attributes for a font, find a font with the
 *	closest matching attributes.
 *
 * Results:
 *	The return value is a pointer to a TkFont that represents the font with
 *	the desired attributes. If a font with the desired attributes could not
 *	be constructed, some other font will be substituted automatically.
 *
 *	Every call to this procedure returns a new TkFont structure, even if
 *	the specified attributes have already been seen before. The caller
 *	should call TkpDeleteFont() to free the platform- specific data when
 *	the font is no longer needed.
 *
 *	The caller is responsible for initializing the memory associated with
 *	the generic TkFont when this function returns and releasing the
 *	contents of the generic TkFont before calling TkpDeleteFont().
 *
 * Side effects:
 *	None.
 *
 *---------------------------------------------------------------------------
 */

TkFont *
TkpGetFontFromAttributes(
    TkFont *tkFontPtr,		/* If non-NULL, store the information in this
				 * existing TkFont structure, rather than
				 * allocating a new structure to hold the font;
				 * the existing contents of the font will be
				 * released. If NULL, a new TkFont structure is
				 * allocated. */
    Tk_Window tkwin,		/* For display where font will be used. */
    const TkFontAttributes *faPtr)
				/* Set of attributes to match. */
{
    MacFont *fontPtr;
    int points = (int) (TkFontGetPoints(tkwin, faPtr->size) + 0.5);
    NSFontTraitMask traits = GetNSFontTraitsFromTkFontAttributes(faPtr);
    NSInteger weight = (faPtr->weight == TK_FW_BOLD ? 9 : 5);
    NSFont *nsFont;

    nsFont = FindNSFont(faPtr->family, traits, weight, points, 0);
    if (!nsFont) {
	const char *const *aliases = TkFontGetAliasList(faPtr->family);

	while (aliases && !nsFont) {
	    nsFont = FindNSFont(*aliases++, traits, weight, points, 0);
	}
    }
    if (!nsFont) {
	nsFont = FindNSFont(faPtr->family, traits, weight, points, 1);
    }
    if (!nsFont) {
	Tcl_Panic("Could not determine NSFont from TkFontAttributes");
    }
    if (tkFontPtr == NULL) {
	fontPtr = (MacFont *)ckalloc(sizeof(MacFont));
    } else {
	fontPtr = (MacFont *) tkFontPtr;
	TkpDeleteFont(tkFontPtr);
    }
    CFRetain(nsFont); /* Always needed to allow unconditional CFRelease below */
    InitFont(nsFont, faPtr, fontPtr);

    return (TkFont *) fontPtr;
}

/*
 *---------------------------------------------------------------------------
 *
 * TkpDeleteFont --
 *
 *	Called to release a font allocated by TkpGetNativeFont() or
 *	TkpGetFontFromAttributes(). The caller should have already released the
 *	fields of the TkFont that are used exclusively by the generic TkFont
 *	code.
 *
 * Results:
 *	TkFont is deallocated.
 *
 * Side effects:
 *	None.
 *
 *---------------------------------------------------------------------------
 */

void
TkpDeleteFont(
    TkFont *tkFontPtr)		/* Token of font to be deleted. */
{
    MacFont *fontPtr = (MacFont *) tkFontPtr;

    [fontPtr->nsAttributes release];
    fontPtr->nsAttributes = NULL;
    CFRelease(fontPtr->nsFont); /* Either a CTFontRef or a CFRetained NSFont */
}

/*
 *---------------------------------------------------------------------------
 *
 * TkpGetFontFamilies --
 *
 *	Return information about the font families that are available on the
 *	display of the given window.
 *
 * Results:
 *	Modifies interp's result object to hold a list of all the available
 *	font families.
 *
 * Side effects:
 *	None.
 *
 *---------------------------------------------------------------------------
 */

void
TkpGetFontFamilies(
    Tcl_Interp *interp,		/* Interp to hold result. */
    Tk_Window tkwin)		/* For display to query. */
{
    Tcl_Obj *resultPtr = Tcl_NewListObj(0, NULL);
    NSArray *list = [[NSFontManager sharedFontManager] availableFontFamilies];
    (void)tkwin;

    for (NSString *family in list) {
	Tcl_ListObjAppendElement(NULL, resultPtr,
		Tcl_NewStringObj([family UTF8String], -1));
    }
    Tcl_SetObjResult(interp, resultPtr);
}

/*
 *-------------------------------------------------------------------------
 *
 * TkpGetSubFonts --
 *
 *	A function used by the testing package for querying the actual screen
 *	fonts that make up a font object.
 *
 * Results:
 *	Modifies interp's result object to hold a list containing the names of
 *	the screen fonts that make up the given font object.
 *
 * Side effects:
 *	None.
 *
 *-------------------------------------------------------------------------
 */

void
TkpGetSubFonts(
    Tcl_Interp *interp,		/* Interp to hold result. */
    Tk_Font tkfont)		/* Font object to query. */
{
    MacFont *fontPtr = (MacFont *) tkfont;
    Tcl_Obj *resultPtr = Tcl_NewListObj(0, NULL);

    if (fontPtr->nsFont) {
	NSArray *list = [[fontPtr->nsFont fontDescriptor]
		objectForKey:NSFontCascadeListAttribute];

	for (NSFontDescriptor *subFontDesc in list) {
	    NSString *family = [subFontDesc objectForKey:NSFontFamilyAttribute];

	    if (family) {
		Tcl_ListObjAppendElement(NULL, resultPtr,
			Tcl_NewStringObj([family UTF8String], -1));
	    }
	}
    }
    Tcl_SetObjResult(interp, resultPtr);
}

/*
 *----------------------------------------------------------------------
 *
 * TkpGetFontAttrsForChar --
 *
 *	Retrieve the font attributes of the actual font used to render a given
 *	character.
 *
 * Results:
 *	None.
 *
 * Side effects:
 *	The font attributes are stored in *faPtr.
 *
 *----------------------------------------------------------------------
 */

void
TkpGetFontAttrsForChar(
    Tk_Window tkwin,		/* Window on the font's display */
    Tk_Font tkfont,		/* Font to query */
    int c,         		/* Character of interest */
    TkFontAttributes* faPtr)	/* Output: Font attributes */
{
    MacFont *fontPtr = (MacFont *) tkfont;
    NSFont *nsFont = fontPtr->nsFont;
    *faPtr = fontPtr->font.fa;
    if (nsFont && ![[nsFont coveredCharacterSet] characterIsMember:c]) {
	UTF16Char ch = (UTF16Char) c;
    (void)tkwin;

	nsFont = [nsFont bestMatchingFontForCharacters:&ch
		length:1 attributes:nil actualCoveredLength:NULL];
	if (nsFont) {
	    GetTkFontAttributesForNSFont(nsFont, faPtr);
	}
    }
}

#pragma mark -
#pragma mark Measuring and drawing:

/*
 *---------------------------------------------------------------------------
 *
 * Tk_MeasureChars --
 *
 *	Determine the number of characters from the string that will fit in
 *	the given horizontal span. The measurement is done under the
 *	assumption that Tk_DrawChars() will be used to actually display the
 *	characters.
 *
 *	With ATSUI we need the line context to do this right, so we have the
 *	actual implementation in TkpMeasureCharsInContext().
 *
 * Results:
 *	The return value is the number of bytes from source that fit into the
 *	span that extends from 0 to maxLength. *lengthPtr is filled with the
 *	x-coordinate of the right edge of the last character that did fit.
 *
 * Side effects:
 *	None.
 *
 * Todo:
 *	Effects of the "flags" parameter are untested.
 *
 *---------------------------------------------------------------------------
 */

int
Tk_MeasureChars(
    Tk_Font tkfont,		/* Font in which characters will be drawn. */
    const char *source,		/* UTF-8 string to be displayed. Need not be
				 * '\0' terminated. */
    int numBytes,		/* Maximum number of bytes to consider from
				 * source string. */
    int maxLength,		/* If >= 0, maxLength specifies the longest
				 * permissible line length; don't consider any
				 * character that would cross this x-position.
				 * If < 0, then line length is unbounded and
				 * the flags argument is ignored. */
    int flags,			/* Various flag bits OR-ed together:
				 * TK_PARTIAL_OK means include the last char
				 * which only partially fit on this line.
				 * TK_WHOLE_WORDS means stop on a word
				 * boundary, if possible. TK_AT_LEAST_ONE
				 * means return at least one character even if
				 * no characters fit. */
    int *lengthPtr)		/* Filled with x-location just after the
				 * terminating character. */
{
    return TkpMeasureCharsInContext(tkfont, source, numBytes, 0, numBytes,
	    maxLength, flags, lengthPtr);
}

/*
 *---------------------------------------------------------------------------
 *
 * TkpMeasureCharsInContext --
 *
 *	Determine the number of bytes from the string that will fit in the
 *	given horizontal span. The measurement is done under the assumption
 *	that TkpDrawCharsInContext() will be used to actually display the
 *	characters.
 *
 *	This one is almost the same as Tk_MeasureChars(), but with access to
 *	all the characters on the line for context.
 *
 * Results:
 *	The return value is the number of bytes from source that fit into the
 *	span that extends from 0 to maxLength. *lengthPtr is filled with the
 *	x-coordinate of the right edge of the last character that did fit.
 *
 * Side effects:
 *	None.
 *
 *---------------------------------------------------------------------------
 */

int
TkpMeasureCharsInContext(
    Tk_Font tkfont,		/* Font in which characters will be drawn. */
    const char * source,	/* UTF-8 string to be displayed. Need not be
				 * '\0' terminated. */
    int numBytes,		/* Maximum number of bytes to consider from
				 * source string in all. */
    int rangeStart,		/* Index of first byte to measure. */
    int rangeLength,		/* Length of range to measure in bytes. */
    int maxLength,		/* If >= 0, maxLength specifies the longest
				 * permissible line length; don't consider any
				 * character that would cross this x-position.
				 * If < 0, then line length is unbounded and
				 * the flags argument is ignored. */
    int flags,			/* Various flag bits OR-ed together:
				 * TK_PARTIAL_OK means include the last char
				 * which only partially fits on this line.
				 * TK_WHOLE_WORDS means stop on a word
				 * boundary, if possible. TK_AT_LEAST_ONE means
				 * return at least one character even if no
				 * characters fit.  If TK_WHOLE_WORDS and
				 * TK_AT_LEAST_ONE are set and the first word
				 * doesn't fit, we return at least one
				 * character or whatever characters fit into
				 * maxLength.  TK_ISOLATE_END means that the
				 * last character should not be considered in
				 * context with the rest of the string (used
				 * for breaking lines). */
    int *lengthPtr)		/* Filled with x-location just after the
				 * terminating character. */
{
    const MacFont *fontPtr = (const MacFont *) tkfont;
    NSString *string;
    NSAttributedString *attributedString;
    CTTypesetterRef typesetter;
    CFIndex start, len;
    CFRange range = {0, 0};
    CTLineRef line;
    CGFloat offset = 0;
    CFIndex index;
    double width;
    int length, fit;

    if (rangeStart < 0 || rangeLength <= 0 ||
	    rangeStart + rangeLength > numBytes ||
	    (maxLength == 0 && !(flags & TK_AT_LEAST_ONE))) {
	*lengthPtr = 0;
	return 0;
    }
    if (maxLength > 32767) {
	maxLength = 32767;
    }
    string = [[TKNSString alloc] initWithTclUtfBytes:source length:numBytes];
    if (!string) {
	length = 0;
	fit = rangeLength;
	goto done;
    }
    attributedString = [[NSAttributedString alloc] initWithString:string
	    attributes:fontPtr->nsAttributes];
    typesetter = CTTypesetterCreateWithAttributedString(
	    (CFAttributedStringRef)attributedString);
    start = Tcl_NumUtfChars(source, rangeStart);
    len = Tcl_NumUtfChars(source + rangeStart, rangeLength);
    if (start > 0) {
	range.length = start;
	line = CTTypesetterCreateLine(typesetter, range);
	offset = CTLineGetTypographicBounds(line, NULL, NULL, NULL);
	CFRelease(line);
    }
    if (maxLength < 0) {
	index = len;
	range.length = len;
	line = CTTypesetterCreateLine(typesetter, range);
	width = CTLineGetTypographicBounds(line, NULL, NULL, NULL);
	CFRelease(line);
    } else {
	double maxWidth = maxLength + offset;
	NSCharacterSet *cs;

        /*
         * Get a line breakpoint in the source string.
         */

	index = start;
	if (flags & TK_WHOLE_WORDS) {
	    index = CTTypesetterSuggestLineBreak(typesetter, start, maxWidth);
	    if (index <= start && (flags & TK_AT_LEAST_ONE)) {
		flags &= ~TK_WHOLE_WORDS;
	    }
	}
	if (index <= start && !(flags & TK_WHOLE_WORDS)) {
	    index = CTTypesetterSuggestClusterBreak(typesetter, start, maxWidth);
	}

        /*
         * Trim right whitespace/lineending characters.
         */

	cs = (index <= len && (flags & TK_WHOLE_WORDS)) ?
		whitespaceCharacterSet : lineendingCharacterSet;
	while (index > start &&
		[cs characterIsMember:[string characterAtIndex:(index - 1)]]) {
	    index--;
	}

        /*
         * If there is no line breakpoint in the source string between its
         * start and the index position that fits in maxWidth, then
         * CTTypesetterSuggestLineBreak() returns that very last index.
         * However if the TK_WHOLE_WORDS flag is set, we want to break at a
         * word boundary. In this situation, unless TK_AT_LEAST_ONE is set, we
         * must report that zero chars actually fit (in other words the
         * smallest word of the source string is still larger than maxWidth).
         */

        if ((index >= start) && (index < len) &&
                (flags & TK_WHOLE_WORDS) && !(flags & TK_AT_LEAST_ONE) &&
                ![cs characterIsMember:[string characterAtIndex:index]]) {
            index = start;
        }

	if (index <= start && (flags & TK_AT_LEAST_ONE)) {
	    index = start + 1;
	}

        /*
         * Now measure the string width in pixels.
         */

	if (index > 0) {
	    range.length = index;
	    line = CTTypesetterCreateLine(typesetter, range);
	    width = CTLineGetTypographicBounds(line, NULL, NULL, NULL);
	    CFRelease(line);
	} else {
	    width = 0;
	}
	if (width < maxWidth && (flags & TK_PARTIAL_OK) && index < len) {
	    range.length = ++index;
	    line = CTTypesetterCreateLine(typesetter, range);
	    width = CTLineGetTypographicBounds(line, NULL, NULL, NULL);
	    CFRelease(line);
	}

        /*
	 * The call to CTTypesetterSuggestClusterBreak above will always return
	 * at least one character regardless of whether it exceeded it or not.
	 * Clean that up now.
	 */

	while (width > maxWidth && !(flags & TK_PARTIAL_OK)
		&& index > start+(flags & TK_AT_LEAST_ONE)) {
	    range.length = --index;
	    line = CTTypesetterCreateLine(typesetter, range);
	    width = CTLineGetTypographicBounds(line, NULL, NULL, NULL);
	    CFRelease(line);
	}

    }
    CFRelease(typesetter);
    [attributedString release];
    [string release];
    length = ceil(width - offset);
    fit = (Tcl_UtfAtIndex(source, index) - source) - rangeStart;
done:
#ifdef TK_MAC_DEBUG_FONTS
    TkMacOSXDbgMsg("measure: source=\"%s\" range=\"%.*s\" maxLength=%d "
	    "flags='%s%s%s%s' -> width=%d bytesFit=%d\n", source, rangeLength,
	    source+rangeStart, maxLength,
	    flags & TK_PARTIAL_OK   ? "partialOk "  : "",
	    flags & TK_WHOLE_WORDS  ? "wholeWords " : "",
	    flags & TK_AT_LEAST_ONE ? "atLeastOne " : "",
	    flags & TK_ISOLATE_END  ? "isolateEnd " : "",
	    length, fit);
#endif
    *lengthPtr = length;
    return fit;
}

/*
 *---------------------------------------------------------------------------
 *
 * Tk_DrawChars --
 *
 *	Draw a string of characters on the screen.
 *
 *	With ATSUI we need the line context to do this right, so we have the
 *	actual implementation in TkpDrawCharsInContext().
 *
 * Results:
 *	None.
 *
 * Side effects:
 *	Information gets drawn on the screen.
 *
 *---------------------------------------------------------------------------
 */

void
Tk_DrawChars(
    Display *display,		/* Display on which to draw. */
    Drawable drawable,		/* Window or pixmap in which to draw. */
    GC gc,			/* Graphics context for drawing characters. */
    Tk_Font tkfont,		/* Font in which characters will be drawn; must
				 * be the same as font used in GC. */
    const char *source,		/* UTF-8 string to be displayed. Need not be
				 * '\0' terminated. All Tk meta-characters
				 * (tabs, control characters, and newlines)
				 * should be stripped out of the string that is
				 * passed to this function. If they are not
				 * stripped out, they will be displayed as
				 * regular printing characters. */
    int numBytes,		/* Number of bytes in string. */
    int x, int y)		/* Coordinates at which to place origin of the
				 * string when drawing. */
{
    DrawCharsInContext(display, drawable, gc, tkfont, source, numBytes,
	    0, numBytes, x, y, 0.0);
}

void
TkDrawAngledChars(
    Display *display,		/* Display on which to draw. */
    Drawable drawable,		/* Window or pixmap in which to draw. */
    GC gc,			/* Graphics context for drawing characters. */
    Tk_Font tkfont,		/* Font in which characters will be drawn;
				 * must be the same as font used in GC. */
    const char *source,		/* UTF-8 string to be displayed. Need not be
				 * '\0' terminated. All Tk meta-characters
				 * (tabs, control characters, and newlines)
				 * should be stripped out of the string that is
				 * passed to this function. If they are not
				 * stripped out, they will be displayed as
				 * regular printing characters. */
    int numBytes,		/* Number of bytes in string. */
    double x, double y,		/* Coordinates at which to place origin of
				 * string when drawing. */
    double angle)		/* What angle to put text at, in degrees. */
{
    DrawCharsInContext(display, drawable, gc, tkfont, source, numBytes,
	    0, numBytes, x, y, angle);
}

/*
 *---------------------------------------------------------------------------
 *
 * TkpDrawCharsInContext --
 *
 *	Draw a string of characters on the screen like Tk_DrawChars(), with
 *	access to all the characters on the line for context.
 *
 * Results:
 *	None.
 *
 * Side effects:
 *	Information gets drawn on the screen.
 *
 * Todo:
 *	Stippled text drawing.
 *
 *---------------------------------------------------------------------------
 */

void
TkpDrawCharsInContext(
    Display *display,		/* Display on which to draw. */
    Drawable drawable,		/* Window or pixmap in which to draw. */
    GC gc,			/* Graphics context for drawing characters. */
    Tk_Font tkfont,		/* Font in which characters will be drawn; must
				 * be the same as font used in GC. */
    const char * source,	/* UTF-8 string to be displayed. Need not be
				 * '\0' terminated. All Tk meta-characters
				 * (tabs, control characters, and newlines)
				 * should be stripped out of the string that is
				 * passed to this function. If they are not
				 * stripped out, they will be displayed as
				 * regular printing characters. */
    int numBytes,		/* Number of bytes in string. */
    int rangeStart,		/* Index of first byte to draw. */
    int rangeLength,		/* Length of range to draw in bytes. */
    int x, int y)		/* Coordinates at which to place origin of the
				 * whole (not just the range) string when
				 * drawing. */
{
    (void)display;
    DrawCharsInContext(display, drawable, gc, tkfont, source, numBytes,
	    rangeStart, rangeLength, x, y, 0.0);
}

static void
DrawCharsInContext(
    Display *display,		/* Display on which to draw. */
    Drawable drawable,		/* Window or pixmap in which to draw. */
    GC gc,			/* Graphics context for drawing characters. */
    Tk_Font tkfont,		/* Font in which characters will be drawn; must
				 * be the same as font used in GC. */
    const char * source,	/* UTF-8 string to be displayed. Need not be
				 * '\0' terminated. All Tk meta-characters
				 * (tabs, control characters, and newlines)
				 * should be stripped out of the string that is
				 * passed to this function. If they are not
				 * stripped out, they will be displayed as
				 * regular printing characters. */
    int numBytes,		/* Number of bytes in string. */
    int rangeStart,		/* Index of first byte to draw. */
    int rangeLength,		/* Length of range to draw in bytes. */
    int x, int y,		/* Coordinates at which to place origin of the
				 * whole (not just the range) string when
				 * drawing. */
    double angle)
{
    const MacFont *fontPtr = (const MacFont *) tkfont;
    NSString *string;
    NSMutableDictionary *attributes;
    NSAttributedString *attributedString;
    CTTypesetterRef typesetter;
    CFIndex start, length;
    CTLineRef line, full=nil;
    MacDrawable *macWin = (MacDrawable *) drawable;
    TkMacOSXDrawingContext drawingContext;
    CGContextRef context;
    CGColorRef fg;
    NSFont *nsFont;
    CGAffineTransform t;
    CGFloat width, height, textX = (CGFloat) x, textY = (CGFloat) y;
    (void)display;

    if (rangeStart < 0 || rangeLength <= 0  ||
	rangeStart + rangeLength > numBytes ||
	!TkMacOSXSetupDrawingContext(drawable, gc, 1, &drawingContext)) {
	return;
    }
    string = [[TKNSString alloc] initWithTclUtfBytes:source length:numBytes];
    if (!string) {
	return;
    }

    context = drawingContext.context;
    fg = TkMacOSXCreateCGColor(gc, gc->foreground);
    attributes = [fontPtr->nsAttributes mutableCopy];
    [attributes setObject:(id)fg forKey:(id)kCTForegroundColorAttributeName];
    CFRelease(fg);
    nsFont = [attributes objectForKey:NSFontAttributeName];
    [nsFont setInContext:[NSGraphicsContext graphicsContextWithGraphicsPort:
	    context flipped:NO]];
    CGContextSetTextMatrix(context, CGAffineTransformIdentity);
    attributedString = [[NSAttributedString alloc] initWithString:string
	    attributes:attributes];
    typesetter = CTTypesetterCreateWithAttributedString(
	    (CFAttributedStringRef)attributedString);
    textX += (CGFloat) macWin->xOff;
    textY += (CGFloat) macWin->yOff;
    height = drawingContext.portBounds.size.height;
    textY = height - textY;
    t = CGAffineTransformMake(1.0, 0.0, 0.0, -1.0, 0.0, height);
    if (angle != 0.0) {
	t = CGAffineTransformTranslate(
             CGAffineTransformRotate(
                 CGAffineTransformTranslate(t, textX, textY), angle*PI/180.0),
             -textX, -textY);
    }
    CGContextConcatCTM(context, t);
    start = Tcl_NumUtfChars(source, rangeStart);
    length = Tcl_NumUtfChars(source, rangeStart + rangeLength) - start;
    line = CTTypesetterCreateLine(typesetter, CFRangeMake(start, length));
    if (start > 0) {

	/*
	 * We are only drawing part of the string.  To compute the x coordinate
	 * of the part we are drawing we subtract its typographical length from
	 * the typographical length of the full string.  This accounts for the
	 * kerning after the initial part of the string.
	 */

	full = CTTypesetterCreateLine(typesetter, CFRangeMake(0, start + length));
	width = CTLineGetTypographicBounds(full, NULL, NULL, NULL);
	CFRelease(full);
	textX += (width - CTLineGetTypographicBounds(line, NULL, NULL, NULL));
    }
    CGContextSetTextPosition(context, textX, textY);
    CTLineDraw(line, context);
    CFRelease(line);
    CFRelease(typesetter);
    [attributedString release];
    [string release];
    [attributes release];
    TkMacOSXRestoreDrawingContext(&drawingContext);
}

#pragma mark -
#pragma mark Accessors:

/*
 *---------------------------------------------------------------------------
 *
 * TkMacOSXNSFontForFont --
 *
 *	Return an NSFont for the given Tk_Font.
 *
 * Results:
 *	NSFont*.
 *
 * Side effects:
 *	None.
 *
 *---------------------------------------------------------------------------
 */

MODULE_SCOPE NSFont*
TkMacOSXNSFontForFont(
    Tk_Font tkfont)
{
    return tkfont ? ((MacFont *)tkfont)->nsFont : nil;
}

/*
 *---------------------------------------------------------------------------
 *
 * TkMacOSXNSFontAttributesForFont --
 *
 *	Return an NSDictionary of font attributes for the given Tk_Font.
 *
 * Results:
 *	NSFont*.
 *
 * Side effects:
 *	None.
 *
 *---------------------------------------------------------------------------
 */

MODULE_SCOPE NSDictionary*
TkMacOSXNSFontAttributesForFont(
    Tk_Font tkfont)
{
    return tkfont ? ((MacFont *)tkfont)->nsAttributes : nil;
}

/*
 *---------------------------------------------------------------------------
 *
 * TkMacOSXIsCharacterMissing --
 *
 *	Given a tkFont and a character determine whether the character has
 *	a glyph defined in the font or not.
 *
 * Results:
 *	Returns a 1 if the character is missing, a 0 if it is not.
 *
 * Side effects:
 *	None.
 *
 *---------------------------------------------------------------------------
 */

int
TkMacOSXIsCharacterMissing(
    Tk_Font tkfont,		/* The font we are looking in. */
    unsigned int searchChar)	/* The character we are looking for. */
{
    (void)tkfont;
    (void)searchChar;

    return 0;
}

/*
 *----------------------------------------------------------------------
 *
 * TkMacOSXFontDescriptionForNSFontAndNSFontAttributes --
 *
 *	Get text description of a font specified by NSFont and attributes.
 *
 * Results:
 *	List object or NULL.
 *
 * Side effects:
 *	None.
 *
 *----------------------------------------------------------------------
 */

MODULE_SCOPE Tcl_Obj *
TkMacOSXFontDescriptionForNSFontAndNSFontAttributes(
    NSFont *nsFont,
    NSDictionary *nsAttributes)
{
    Tcl_Obj *objv[6];
    int i = 0;
    const char *familyName = [[nsFont familyName] UTF8String];

    if (nsFont && familyName) {
	NSFontTraitMask traits = [[NSFontManager sharedFontManager]
		traitsOfFont:nsFont];
	id underline = [nsAttributes objectForKey:
		NSUnderlineStyleAttributeName];
	id strikethrough = [nsAttributes objectForKey:
		NSStrikethroughStyleAttributeName];

	objv[i++] = Tcl_NewStringObj(familyName, -1);
	objv[i++] = Tcl_NewWideIntObj([nsFont pointSize]);
#define S(s)    Tcl_NewStringObj(STRINGIFY(s), (int)(sizeof(STRINGIFY(s))-1))
	objv[i++] = (traits & NSBoldFontMask)	? S(bold)   : S(normal);
	objv[i++] = (traits & NSItalicFontMask)	? S(italic) : S(roman);
	if ([underline respondsToSelector:@selector(intValue)] &&
		([underline intValue] & (NSUnderlineStyleSingle |
		NSUnderlineStyleThick | NSUnderlineStyleDouble))) {
	    objv[i++] = S(underline);
	}
	if ([strikethrough respondsToSelector:@selector(intValue)] &&
		([strikethrough intValue] & (NSUnderlineStyleSingle |
		NSUnderlineStyleThick | NSUnderlineStyleDouble))) {
	    objv[i++] = S(overstrike);
	}
#undef S
    }
    return i ? Tcl_NewListObj(i, objv) : NULL;
}

/*
 *----------------------------------------------------------------------
 *
 * TkMacOSXUseAntialiasedText --
 *
 *	Enables or disables application-wide use of antialiased text (where
 *	available). Sets up a linked Tcl global variable to allow disabling of
 *	antialiased text from Tcl.
 *
 *	The possible values for this variable are:
 *
 *	-1 - Use system default as configurable in "System Prefs" -> "General".
 *	 0 - Unconditionally disable antialiasing.
 *	 1 - Unconditionally enable antialiasing.
 *
 * Results:
 *
 *	TCL_OK.
 *
 * Side effects:
 *
 *	None.
 *
 *----------------------------------------------------------------------
 */

MODULE_SCOPE int
TkMacOSXUseAntialiasedText(
    Tcl_Interp * interp,	/* The Tcl interpreter to receive the
				 * variable.*/
    int enable)			/* Initial value. */
{
    static Boolean initialized = FALSE;

    if (!initialized) {
	initialized = TRUE;

	if (Tcl_CreateNamespace(interp, "::tk::mac", NULL, NULL) == NULL) {
	    Tcl_ResetResult(interp);
	}
	if (Tcl_LinkVar(interp, "::tk::mac::antialiasedtext",
		(char *) &antialiasedTextEnabled,
		TCL_LINK_INT) != TCL_OK) {
	    Tcl_ResetResult(interp);
	}
    }
    antialiasedTextEnabled = enable;
    return TCL_OK;
}

/*
 * Local Variables:
 * mode: objc
 * c-basic-offset: 4
 * fill-column: 79
 * coding: utf-8
 * End:
 */<|MERGE_RESOLUTION|>--- conflicted
+++ resolved
@@ -111,17 +111,6 @@
 - (instancetype)initWithTclUtfBytes:(const void *)bytes
 		       length:(NSUInteger)len
 {
-<<<<<<< HEAD
-    NSString *string;
-    Tcl_DString ds;
-
-    Tcl_DStringInit(&ds);
-    Tcl_UtfToChar16DString(source, numBytes, &ds);
-    string = [[NSString alloc] initWithCharacters:(const unichar *)Tcl_DStringValue(&ds)
-	    length:(Tcl_DStringLength(&ds)>>1)];
-    Tcl_DStringFree(&ds);
-    return string;
-=======
     if (self = [self init]) {
 	Tcl_DStringInit(&_ds);
 	Tcl_UtfToUniCharDString(bytes, len, &_ds);
@@ -132,7 +121,6 @@
 	self.UTF8String = _string.UTF8String;
     }
     return self;
->>>>>>> 57f505ee
 }
 
 - (void)dealloc
