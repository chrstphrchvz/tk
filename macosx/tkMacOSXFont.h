--- conflicted
+++ resolved
@@ -11,11 +11,6 @@
  *
  * See the file "license.terms" for information on usage and redistribution
  * of this file, and for a DISCLAIMER OF ALL WARRANTIES.
-<<<<<<< HEAD
- *
- * RCS: @(#) $Id: tkMacOSXFont.h,v 1.7 2009/06/29 14:35:01 das Exp $
-=======
->>>>>>> 5450b6e8
  */
 
 #ifndef TKMACOSXFONT_H
