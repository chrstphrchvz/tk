/*
 * tkMacOSXPrivate.h --
 *
 *	Macros and declarations that are purely internal & private to TkAqua.
 *
 * Copyright (c) 2005-2009 Daniel A. Steffen <das@users.sourceforge.net>
 * Copyright (c) 2008-2009 Apple Inc.
 * Copyright (c) 2020 Marc Culler
 *
 * See the file "license.terms" for information on usage and redistribution
 * of this file, and for a DISCLAIMER OF ALL WARRANTIES.
 *
 * RCS: @(#) $Id$
 */

#ifndef _TKMACPRIV
#define _TKMACPRIV

#if !__OBJC__
#error Objective-C compiler required
#endif

#ifndef __clang__
#define instancetype id
#endif

#define TextStyle MacTextStyle
#import <ApplicationServices/ApplicationServices.h>
#import <Cocoa/Cocoa.h>
#ifndef NO_CARBON_H
#import <Carbon/Carbon.h>
#endif
#undef TextStyle
#import <objc/runtime.h> /* for sel_isEqual() */

#ifndef _TKMACINT
#include "tkMacOSXInt.h"
#endif
#ifndef _TKMACDEFAULT
#include "tkMacOSXDefault.h"
#endif

/* Macros for Mac OS X API availability checking */
#define TK_IF_MAC_OS_X_API(vers, symbol, ...) \
	tk_if_mac_os_x_10_##vers(symbol != NULL, 1, __VA_ARGS__)
#define TK_ELSE_MAC_OS_X(vers, ...) \
	tk_else_mac_os_x_10_##vers(__VA_ARGS__)
#define TK_IF_MAC_OS_X_API_COND(vers, symbol, cond, ...) \
	tk_if_mac_os_x_10_##vers(symbol != NULL, cond, __VA_ARGS__)
#define TK_ELSE(...) \
	} else { __VA_ARGS__
#define TK_ENDIF \
	}
/* Private macros that implement the checking macros above */
#define tk_if_mac_os_x_yes(chk, cond, ...) \
	if (cond) { __VA_ARGS__
#define tk_else_mac_os_x_yes(...) \
	} else {
#define tk_if_mac_os_x_chk(chk, cond, ...) \
	if ((chk) && (cond)) { __VA_ARGS__
#define tk_else_mac_os_x_chk(...) \
	} else { __VA_ARGS__
#define tk_if_mac_os_x_no(chk, cond, ...) \
	if (0) {
#define tk_else_mac_os_x_no(...) \
	} else { __VA_ARGS__

/*
 * Macros for DEBUG_ASSERT_MESSAGE et al from Debugging.h.
 */

#undef kComponentSignatureString
#undef COMPONENT_SIGNATURE
#define kComponentSignatureString "TkMacOSX"
#define COMPONENT_SIGNATURE 'Tk  '

/*
 * Macros abstracting checks only active in a debug build.
 */

#ifdef TK_MAC_DEBUG
#define TKLog(f, ...) NSLog(f, ##__VA_ARGS__)

/*
 * Macro to do debug message output.
 */
#define TkMacOSXDbgMsg(m, ...) \
    do { \
	TKLog(@"%s:%d: %s(): " m, strrchr(__FILE__, '/')+1, \
		__LINE__, __func__, ##__VA_ARGS__); \
    } while (0)

/*
 * Macro to do debug API failure message output.
 */
#define TkMacOSXDbgOSErr(f, err) \
    do { \
	TkMacOSXDbgMsg("%s failed: %d", #f, (int)(err)); \
    } while (0)

/*
 * Macro to do very common check for noErr return from given API and output
 * debug message in case of failure.
 */
#define ChkErr(f, ...) ({ \
	OSStatus err = f(__VA_ARGS__); \
	if (err != noErr) { \
	    TkMacOSXDbgOSErr(f, err); \
	} \
	err;})

#else /* TK_MAC_DEBUG */
#define TKLog(f, ...)
#define TkMacOSXDbgMsg(m, ...)
#define TkMacOSXDbgOSErr(f, err)
#define ChkErr(f, ...) ({f(__VA_ARGS__);})
#endif /* TK_MAC_DEBUG */

/*
 * Macro abstracting use of TkMacOSXGetNamedSymbol to init named symbols.
 */

#define TkMacOSXInitNamedSymbol(module, ret, symbol, ...) \
    static ret (* symbol)(__VA_ARGS__) = (void*)(-1L); \
    if (symbol == (void*)(-1L)) { \
	symbol = TkMacOSXGetNamedSymbol(STRINGIFY(module), \
		STRINGIFY(symbol)); \
    }

/*
 *  The structure of a 32-bit XEvent keycode on macOS. It may be viewed as
 *  an unsigned int or as having either two or three bitfields.
 */

typedef struct keycode_v_t {
    unsigned keychar: 22;    /* UCS-32 character */
    unsigned o_s: 2;         /* State of Option and Shift keys. */
    unsigned virtual: 8;     /* 8-bit virtual keycode - identifies a key. */
} keycode_v;

typedef struct keycode_x_t {
    unsigned keychar: 22;     /* UCS-32 character */
    unsigned xvirtual: 10;    /* Combines o_s and virtual. This 10-bit integer
			       * is used as a key for looking up the character
			       * produced when pressing a key with a particular
			       * Shift and Option modifier state. */
} keycode_x;

typedef union MacKeycode_t {
  unsigned int uint;
  keycode_v v;
  keycode_x x;
} MacKeycode;

/*
 * Macros used in tkMacOSXKeyboard.c and tkMacOSXKeyEvent.c.
 * Note that 0x7f is del and 0xF8FF is the Apple Logo character.
 */

#define ON_KEYPAD(virtual) ((virtual >= 0x41) && (virtual <= 0x5C))
#define IS_PRINTABLE(keychar) ((keychar >= 0x20) && (keychar != 0x7f) && \
                               ((keychar < 0xF700) || keychar >= 0xF8FF))

/*
 * An "index" is 2-bit bitfield showing the state of the Option and Shift
 * keys.  It is used as an index when building the keymaps and it
 * is the value of the o_s bitfield of a keycode_v.
 */

#define INDEX_SHIFT 1
#define INDEX_OPTION 2
#define INDEX2STATE(index) ((index & INDEX_SHIFT ? ShiftMask : 0) |	\
			    (index & INDEX_OPTION ? Mod2Mask : 0))
#define INDEX2CARBON(index) ((index & INDEX_SHIFT ? shiftKey : 0) |	\
			     (index & INDEX_OPTION ? optionKey : 0))
#define STATE2INDEX(state) ((state & ShiftMask ? INDEX_SHIFT : 0) |	\
			    (state & Mod2Mask ? INDEX_OPTION : 0))

/*
 * Special values for the virtual bitfield.  Actual virtual keycodes are < 128.
 */

#define NO_VIRTUAL 0xFF /* Not generated by a key or the NSText"InputClient. */
#define REPLACEMENT_VIRTUAL 0x80 /* A BMP char sent by the NSTextInputClient. */
#define NON_BMP_VIRTUAL 0x81 /* A non-BMP char sent by the NSTextInputClient. */

/*
 * A special character is used in the keycode for simulated modifier KeyPress
 * or KeyRelease XEvents.  It is near the end of the private-use range but
 * different from the UniChar 0xF8FF which Apple uses for their logo character.
 * A different special character is used for keys, like the Menu key, which do
 * not appear on Macintosh keyboards.
 */

#define MOD_KEYCHAR 0xF8FE
#define UNKNOWN_KEYCHAR 0xF8FD

/*
 * Structure encapsulating current drawing environment.
 */

typedef struct TkMacOSXDrawingContext {
    CGContextRef context;
    NSView *view;
    HIShapeRef clipRgn;
    CGRect portBounds;
} TkMacOSXDrawingContext;

/*
 * Variables internal to TkAqua.
 */

MODULE_SCOPE long tkMacOSXMacOSXVersion;

/*
 * Prototypes for TkMacOSXRegion.c.
 */

MODULE_SCOPE HIShapeRef	TkMacOSXGetNativeRegion(TkRegion r);
MODULE_SCOPE void	TkMacOSXSetWithNativeRegion(TkRegion r,
			    HIShapeRef rgn);
MODULE_SCOPE HIShapeRef	TkMacOSXHIShapeCreateEmpty(void);
MODULE_SCOPE HIMutableShapeRef TkMacOSXHIShapeCreateMutableWithRect(
			    const CGRect *inRect);
MODULE_SCOPE OSStatus	TkMacOSXHIShapeSetWithShape(
			    HIMutableShapeRef inDestShape,
			    HIShapeRef inSrcShape);
MODULE_SCOPE OSStatus	TkMacOSHIShapeDifferenceWithRect(
			    HIMutableShapeRef inShape, const CGRect *inRect);
MODULE_SCOPE OSStatus	TkMacOSHIShapeUnionWithRect(HIMutableShapeRef inShape,
			    const CGRect *inRect);
MODULE_SCOPE OSStatus	TkMacOSHIShapeUnion(HIShapeRef inShape1,
			    HIShapeRef inShape2, HIMutableShapeRef outResult);

/*
 * Prototypes of TkAqua internal procs.
 */

<<<<<<< HEAD
#define TkMacOSXDrawableWindow(drawable) \
    (NSWindow *)TkMacOSXDrawable(drawable)
#define TkMacOSXContentView(drawable) \
    (TKContentView *)TkMacOSXGetRootControl(drawable)
#define TkMacOSXCGContext(drawable) \
    (CGContextRef)Tk_MacOSXGetCGContextForDrawable(drawable)

=======
>>>>>>> cd0daf6b
MODULE_SCOPE void *	TkMacOSXGetNamedSymbol(const char *module,
			    const char *symbol);
MODULE_SCOPE void	TkMacOSXDisplayChanged(Display *display);
MODULE_SCOPE CGFloat	TkMacOSXZeroScreenHeight();
MODULE_SCOPE CGFloat	TkMacOSXZeroScreenTop();
MODULE_SCOPE int	TkMacOSXUseAntialiasedText(Tcl_Interp *interp,
			    int enable);
MODULE_SCOPE int	TkMacOSXInitCGDrawing(Tcl_Interp *interp, int enable,
			    int antiAlias);
MODULE_SCOPE int	TkMacOSXIsWindowZoomed(TkWindow *winPtr);
MODULE_SCOPE int	TkGenerateButtonEventForXPointer(Window window);
MODULE_SCOPE void       TkMacOSXDrawCGImage(Drawable d, GC gc, CGContextRef context,
			    CGImageRef image, unsigned long imageForeground,
			    unsigned long imageBackground, CGRect imageBounds,
			    CGRect srcBounds, CGRect dstBounds);
MODULE_SCOPE int	TkMacOSXSetupDrawingContext(Drawable d, GC gc,
			    TkMacOSXDrawingContext *dcPtr);
MODULE_SCOPE void	TkMacOSXRestoreDrawingContext(
			    TkMacOSXDrawingContext *dcPtr);
MODULE_SCOPE void	TkMacOSXSetColorInContext(GC gc, unsigned long pixel,
			    CGContextRef context);
<<<<<<< HEAD
#define TkMacOSXDrawableView(macWin) (TKContentView *)TkMacOSXGetRootControl((Drawable)(macWin))
=======
MODULE_SCOPE int	TkMacOSXMakeFullscreen(TkWindow *winPtr,
			    NSWindow *window, int fullscreen,
			    Tcl_Interp *interp);
MODULE_SCOPE void	TkMacOSXEnterExitFullscreen(TkWindow *winPtr,
			    int active);
>>>>>>> cd0daf6b
MODULE_SCOPE void	TkMacOSXWinCGBounds(TkWindow *winPtr, CGRect *bounds);
MODULE_SCOPE HIShapeRef	TkMacOSXGetClipRgn(Drawable drawable);
MODULE_SCOPE void	TkMacOSXInvalidateViewRegion(NSView *view,
			    HIShapeRef rgn);
MODULE_SCOPE NSImage*	TkMacOSXGetNSImageFromTkImage(Display *display,
			    Tk_Image image, int width, int height);
MODULE_SCOPE NSImage*	TkMacOSXGetNSImageFromBitmap(Display *display,
			    Pixmap bitmap, GC gc, int width, int height);
MODULE_SCOPE CGColorRef	TkMacOSXCreateCGColor(GC gc, unsigned long pixel);
MODULE_SCOPE NSColor*	TkMacOSXGetNSColor(GC gc, unsigned long pixel);
MODULE_SCOPE NSFont*	TkMacOSXNSFontForFont(Tk_Font tkfont);
MODULE_SCOPE NSDictionary* TkMacOSXNSFontAttributesForFont(Tk_Font tkfont);
MODULE_SCOPE NSModalSession TkMacOSXGetModalSession(void);
MODULE_SCOPE void	TkMacOSXSelDeadWindow(TkWindow *winPtr);
MODULE_SCOPE void	TkMacOSXApplyWindowAttributes(TkWindow *winPtr,
			    NSWindow *macWindow);
MODULE_SCOPE int	TkMacOSXStandardAboutPanelObjCmd(ClientData clientData,
			    Tcl_Interp *interp, int objc,
			    Tcl_Obj *const objv[]);
MODULE_SCOPE int	TkMacOSXIconBitmapObjCmd(ClientData clientData,
			    Tcl_Interp *interp, int objc,
			    Tcl_Obj *const objv[]);
MODULE_SCOPE void       TkMacOSXDrawSolidBorder(Tk_Window tkwin, GC gc,
			    int inset, int thickness);
MODULE_SCOPE int 	TkMacOSXServices_Init(Tcl_Interp *interp);
MODULE_SCOPE int	TkMacOSXRegisterServiceWidgetObjCmd(ClientData clientData,
			    Tcl_Interp *interp, int objc, Tcl_Obj *const objv[]);
MODULE_SCOPE unsigned   TkMacOSXAddVirtual(unsigned int keycode);
MODULE_SCOPE void       TkMacOSXWinNSBounds(TkWindow *winPtr, NSView *view,
					    NSRect *bounds);
MODULE_SCOPE Bool       TkMacOSXInDarkMode(Tk_Window tkwin);
MODULE_SCOPE void	TkMacOSXDrawAllViews(ClientData clientData);
MODULE_SCOPE unsigned long TkMacOSXClearPixel(void);

#pragma mark Private Objective-C Classes

#define VISIBILITY_HIDDEN __attribute__((visibility("hidden")))

enum { tkMainMenu = 1, tkApplicationMenu, tkWindowsMenu, tkHelpMenu};

VISIBILITY_HIDDEN
@interface TKMenu : NSMenu {
@private
    void *_tkMenu;
    NSUInteger _tkOffset, _tkItemCount, _tkSpecial;
}
- (void)setSpecial:(NSUInteger)special;
- (BOOL)isSpecial:(NSUInteger)special;
@end

@interface TKMenu(TKMenuDelegate) <NSMenuDelegate>
@end

VISIBILITY_HIDDEN
@interface TKApplication : NSApplication {
@private
    Tcl_Interp *_eventInterp;
    NSMenu *_servicesMenu;
    TKMenu *_defaultMainMenu, *_defaultApplicationMenu;
    NSMenuItem *_demoMenuItem;
    NSArray *_defaultApplicationMenuItems, *_defaultWindowsMenuItems;
    NSArray *_defaultHelpMenuItems, *_defaultFileMenuItems;
    NSAutoreleasePool *_mainPool;
    NSThread *_backgoundLoop;

#ifdef __i386__
    /* The Objective C runtime used on i386 requires this. */
    int _poolLock;
    int _macOSVersion;  /* 10000 * major + 100*minor */
    Bool _isDrawing;
    Bool _needsToDraw;
#endif

}
@property int poolLock;
@property int macOSVersion;
@property Bool isDrawing;
@property Bool needsToDraw;

@end
@interface TKApplication(TKInit)
- (NSString *)tkFrameworkImagePath:(NSString*)image;
- (void)_resetAutoreleasePool;
- (void)_lockAutoreleasePool;
- (void)_unlockAutoreleasePool;
@end
@interface TKApplication(TKKeyboard)
- (void) keyboardChanged: (NSNotification *) notification;
@end
@interface TKApplication(TKWindowEvent) <NSApplicationDelegate>
- (void) _setupWindowNotifications;
@end
@interface TKApplication(TKDialog) <NSOpenSavePanelDelegate>
@end
@interface TKApplication(TKMenu)
- (void)tkSetMainMenu:(TKMenu *)menu;
@end
@interface TKApplication(TKMenus)
- (void) _setupMenus;
@end
@interface NSApplication(TKNotify)
/* We need to declare this hidden method. */
- (void) _modalSession: (NSModalSession) session sendEvent: (NSEvent *) event;
- (void) _runBackgroundLoop;
@end
@interface TKApplication(TKEvent)
- (NSEvent *)tkProcessEvent:(NSEvent *)theEvent;
@end
@interface TKApplication(TKMouseEvent)
- (NSEvent *)tkProcessMouseEvent:(NSEvent *)theEvent;
@end
@interface TKApplication(TKKeyEvent)
- (NSEvent *)tkProcessKeyEvent:(NSEvent *)theEvent;
@end
@interface TKApplication(TKClipboard)
- (void)tkProvidePasteboard:(TkDisplay *)dispPtr;
- (void)tkCheckPasteboard;
@end
@interface TKApplication(TKHLEvents)
- (void) terminate: (id) sender;
- (void) preferences: (id) sender;
- (void) handleQuitApplicationEvent:   (NSAppleEventDescriptor *)event
		     withReplyEvent:   (NSAppleEventDescriptor *)replyEvent;
- (void) handleOpenApplicationEvent:   (NSAppleEventDescriptor *)event
		     withReplyEvent:   (NSAppleEventDescriptor *)replyEvent;
- (void) handleReopenApplicationEvent: (NSAppleEventDescriptor *)event
		       withReplyEvent: (NSAppleEventDescriptor *)replyEvent;
- (void) handleShowPreferencesEvent:   (NSAppleEventDescriptor *)event
		     withReplyEvent:   (NSAppleEventDescriptor *)replyEvent;
- (void) handleOpenDocumentsEvent:     (NSAppleEventDescriptor *)event
		   withReplyEvent:     (NSAppleEventDescriptor *)replyEvent;
- (void) handlePrintDocumentsEvent:    (NSAppleEventDescriptor *)event
		   withReplyEvent:     (NSAppleEventDescriptor *)replyEvent;
- (void) handleDoScriptEvent:          (NSAppleEventDescriptor *)event
		   withReplyEvent:     (NSAppleEventDescriptor *)replyEvent;
- (void)handleURLEvent:                (NSAppleEventDescriptor*)event
	           withReplyEvent:     (NSAppleEventDescriptor*)replyEvent;
@end

VISIBILITY_HIDDEN
/*
 * Subclass TKContentView from NSTextInputClient to enable composition and
 * input from the Character Palette.
 */

@interface TKContentView : NSView <NSTextInputClient>
{
@private
    NSString *privateWorkingText;
    Bool _tkNeedsDisplay;
    NSRect _tkDirtyRect;
}
@property Bool tkNeedsDisplay;
@property NSRect tkDirtyRect;
@end

@interface TKContentView(TKKeyEvent)
- (void) deleteWorkingText;
- (void) cancelComposingText;
@end

@interface TKContentView(TKWindowEvent)
- (void) addTkDirtyRect: (NSRect) rect;
- (void) clearTkDirtyRect;
- (void) generateExposeEvents: (NSRect) rect;
- (void) tkToolbarButton: (id) sender;
@end

@interface NSWindow(TKWm)
- (NSPoint) tkConvertPointToScreen:(NSPoint)point;
- (NSPoint) tkConvertPointFromScreen:(NSPoint)point;
@end

VISIBILITY_HIDDEN
@interface TKWindow : NSWindow
@end

@interface TKWindow(TKWm)
- (void)    tkLayoutChanged;
@end

@interface NSDrawerWindow : NSWindow
{
    id _i1, _i2;
}
@end

#pragma mark NSMenu & NSMenuItem Utilities

@interface NSMenu(TKUtils)
+ (id)menuWithTitle:(NSString *)title;
+ (id)menuWithTitle:(NSString *)title menuItems:(NSArray *)items;
+ (id)menuWithTitle:(NSString *)title submenus:(NSArray *)submenus;
- (NSMenuItem *)itemWithSubmenu:(NSMenu *)submenu;
- (NSMenuItem *)itemInSupermenu;
@end

@interface NSMenuItem(TKUtils)
+ (id)itemWithSubmenu:(NSMenu *)submenu;
+ (id)itemWithTitle:(NSString *)title submenu:(NSMenu *)submenu;
+ (id)itemWithTitle:(NSString *)title action:(SEL)action;
+ (id)itemWithTitle:(NSString *)title action:(SEL)action
	target:(id)target;
+ (id)itemWithTitle:(NSString *)title action:(SEL)action
	keyEquivalent:(NSString *)keyEquivalent;
+ (id)itemWithTitle:(NSString *)title action:(SEL)action
	target:(id)target keyEquivalent:(NSString *)keyEquivalent;
+ (id)itemWithTitle:(NSString *)title action:(SEL)action
	keyEquivalent:(NSString *)keyEquivalent
	keyEquivalentModifierMask:(NSUInteger)keyEquivalentModifierMask;
+ (id)itemWithTitle:(NSString *)title action:(SEL)action
	target:(id)target keyEquivalent:(NSString *)keyEquivalent
	keyEquivalentModifierMask:(NSUInteger)keyEquivalentModifierMask;
@end

@interface NSColorPanel(TKDialog)
- (void) _setUseModalAppearance: (BOOL) flag;
@end

@interface NSFont(TKFont)
- (NSFont *) bestMatchingFontForCharacters: (const UTF16Char *) characters
	length: (NSUInteger) length attributes: (NSDictionary *) attributes
	actualCoveredLength: (NSUInteger *) coveredLength;
@end

/*
 * This method of NSApplication is not declared in NSApplication.h so we
 * declare it here to be a method of the TKMenu category.
 */

@interface NSApplication(TKMenu)
- (void) setAppleMenu: (NSMenu *) menu;
@end

/*
 * These methods are exposed because they are needed to prevent zombie windows
 * on systems with a TouchBar.  The TouchBar Key-Value observer holds a
 * reference to the key window, which prevents deallocation of the key window
 * when it is closed.
 */

@interface NSApplication(TkWm)
- (id) _setKeyWindow: (NSWindow *) window;
- (id) _setMainWindow: (NSWindow *) window;
@end


/*
 *---------------------------------------------------------------------------
 *
 * TKNSString --
 *
 * When Tcl is compiled with TCL_UTF_MAX = 3 (the default for 8.6) it cannot
 * deal directly with UTF-8 encoded non-BMP characters, since their UTF-8
 * encoding requires 4 bytes. Instead, when using these versions of Tcl, Tk
 * uses the CESU-8 encoding internally.  This encoding is similar to UTF-8
 * except that it allows encoding surrogate characters as 3-byte sequences
 * using the same algorithm which UTF-8 uses for non-surrogates.  This means
 * that a non-BMP character is encoded as a string of length 6.  Apple's
 * NSString class does not provide a constructor which accepts a CESU-8 encoded
 * byte sequence as initial data.  So we add a new class which does provide
 * such a constructor.  It also has a DString property which is a DString whose
 * string pointer is a byte sequence encoding the NSString with the current Tk
 * encoding, namely UTF-8 if TCL_UTF_MAX >= 4 or CESU-8 if TCL_UTF_MAX = 3.
 *
 *---------------------------------------------------------------------------
 */

@interface TKNSString:NSString {
@private
    Tcl_DString _ds;
    NSString *_string;
}
@property const char *UTF8String;
@property (readonly) Tcl_DString DString;
- (instancetype)initWithTclUtfBytes:(const void *)bytes
			     length:(NSUInteger)len;
@end

#endif /* _TKMACPRIV */

/*
 * Local Variables:
 * mode: objc
 * c-basic-offset: 4
 * fill-column: 79
 * coding: utf-8
 * End:
 */<|MERGE_RESOLUTION|>--- conflicted
+++ resolved
@@ -236,16 +236,9 @@
  * Prototypes of TkAqua internal procs.
  */
 
-<<<<<<< HEAD
-#define TkMacOSXDrawableWindow(drawable) \
-    (NSWindow *)TkMacOSXDrawable(drawable)
-#define TkMacOSXContentView(drawable) \
-    (TKContentView *)TkMacOSXGetRootControl(drawable)
-#define TkMacOSXCGContext(drawable) \
-    (CGContextRef)Tk_MacOSXGetCGContextForDrawable(drawable)
-
-=======
->>>>>>> cd0daf6b
+MODULE_SCOPE NSWindow * TkMacOSXGetNSWindowForDrawable(Drawable drawable);
+MODULE_SCOPE NSView *   TkMacOSXGetNSViewForDrawable(Drawable drawable);
+MODULE_SCOPE CGContextRef TkMacOSXGetCGContextForDrawable(Drawable drawable);
 MODULE_SCOPE void *	TkMacOSXGetNamedSymbol(const char *module,
 			    const char *symbol);
 MODULE_SCOPE void	TkMacOSXDisplayChanged(Display *display);
@@ -267,15 +260,6 @@
 			    TkMacOSXDrawingContext *dcPtr);
 MODULE_SCOPE void	TkMacOSXSetColorInContext(GC gc, unsigned long pixel,
 			    CGContextRef context);
-<<<<<<< HEAD
-#define TkMacOSXDrawableView(macWin) (TKContentView *)TkMacOSXGetRootControl((Drawable)(macWin))
-=======
-MODULE_SCOPE int	TkMacOSXMakeFullscreen(TkWindow *winPtr,
-			    NSWindow *window, int fullscreen,
-			    Tcl_Interp *interp);
-MODULE_SCOPE void	TkMacOSXEnterExitFullscreen(TkWindow *winPtr,
-			    int active);
->>>>>>> cd0daf6b
 MODULE_SCOPE void	TkMacOSXWinCGBounds(TkWindow *winPtr, CGRect *bounds);
 MODULE_SCOPE HIShapeRef	TkMacOSXGetClipRgn(Drawable drawable);
 MODULE_SCOPE void	TkMacOSXInvalidateViewRegion(NSView *view,
