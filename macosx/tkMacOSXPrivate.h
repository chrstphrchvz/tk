/*
 * tkMacOSXPrivate.h --
 *
 *	Macros and declarations that are purely internal & private to TkAqua.
 *
 * Copyright © 2005-2009 Daniel A. Steffen <das@users.sourceforge.net>
 * Copyright © 2008-2009 Apple Inc.
 * Copyright © 2020 Marc Culler
 *
 * See the file "license.terms" for information on usage and redistribution
 * of this file, and for a DISCLAIMER OF ALL WARRANTIES.
 *
 * RCS: @(#) $Id$
 */

#ifndef _TKMACPRIV
#define _TKMACPRIV

#if !__OBJC__
#error Objective-C compiler required
#endif

#ifndef __clang__
#define instancetype id
#endif

#define TextStyle MacTextStyle
#define Cursor QDCursor
#import <ApplicationServices/ApplicationServices.h>
#undef Cursor
#import <Cocoa/Cocoa.h>
#import <QuartzCore/QuartzCore.h>
#ifndef NO_CARBON_H
#import <Carbon/Carbon.h>
#endif
#undef TextStyle
#import <objc/runtime.h> /* for sel_isEqual() */

#ifndef _TKMACINT
#include "tkMacOSXInt.h"
#endif
#ifndef _TKMACDEFAULT
#include "tkMacOSXDefault.h"
#endif

/* Macros for Mac OS X API availability checking */
#define TK_IF_MAC_OS_X_API(vers, symbol, ...) \
	tk_if_mac_os_x_10_##vers(symbol != NULL, 1, __VA_ARGS__)
#define TK_ELSE_MAC_OS_X(vers, ...) \
	tk_else_mac_os_x_10_##vers(__VA_ARGS__)
#define TK_IF_MAC_OS_X_API_COND(vers, symbol, cond, ...) \
	tk_if_mac_os_x_10_##vers(symbol != NULL, cond, __VA_ARGS__)
#define TK_ELSE(...) \
	} else { __VA_ARGS__
#define TK_ENDIF \
	}
/* Private macros that implement the checking macros above */
#define tk_if_mac_os_x_yes(chk, cond, ...) \
	if (cond) { __VA_ARGS__
#define tk_else_mac_os_x_yes(...) \
	} else {
#define tk_if_mac_os_x_chk(chk, cond, ...) \
	if ((chk) && (cond)) { __VA_ARGS__
#define tk_else_mac_os_x_chk(...) \
	} else { __VA_ARGS__
#define tk_if_mac_os_x_no(chk, cond, ...) \
	if (0) {
#define tk_else_mac_os_x_no(...) \
	} else { __VA_ARGS__

/*
 * Macros for DEBUG_ASSERT_MESSAGE et al from Debugging.h.
 */

#undef kComponentSignatureString
#undef COMPONENT_SIGNATURE
#define kComponentSignatureString "TkMacOSX"
#define COMPONENT_SIGNATURE 'Tk  '

/*
 * Macros abstracting checks only active in a debug build.
 */

#ifdef TK_MAC_DEBUG
#define TKLog(f, ...) NSLog(f, ##__VA_ARGS__)

/*
 * Macro to do debug message output.
 */
#define TkMacOSXDbgMsg(m, ...) \
    do { \
	TKLog(@"%s:%d: %s(): " m, strrchr(__FILE__, '/')+1, \
		__LINE__, __func__, ##__VA_ARGS__); \
    } while (0)

/*
 * Macro to do debug API failure message output.
 */
#define TkMacOSXDbgOSErr(f, err) \
    do { \
	TkMacOSXDbgMsg("%s failed: %d", #f, (int)(err)); \
    } while (0)

/*
 * Macro to do very common check for noErr return from given API and output
 * debug message in case of failure.
 */
#define ChkErr(f, ...) ({ \
	OSStatus err_ = f(__VA_ARGS__); \
	if (err_ != noErr) { \
	    TkMacOSXDbgOSErr(f, err_); \
	} \
	err_;})

#else /* TK_MAC_DEBUG */
#define TKLog(f, ...)
#define TkMacOSXDbgMsg(m, ...)
#define TkMacOSXDbgOSErr(f, err)
#define ChkErr(f, ...) ({f(__VA_ARGS__);})
#endif /* TK_MAC_DEBUG */

/*
 * Macro abstracting use of TkMacOSXGetNamedSymbol to init named symbols.
 */

#define UNINITIALISED_SYMBOL	((void*)(-1L))
#define TkMacOSXInitNamedSymbol(module, ret, symbol, ...) \
    static ret (* symbol)(__VA_ARGS__) = UNINITIALISED_SYMBOL; \
    if (symbol == UNINITIALISED_SYMBOL) { \
	symbol = TkMacOSXGetNamedSymbol(STRINGIFY(module), \
		STRINGIFY(symbol)); \
    }

/*
 *  The structure of a 32-bit XEvent keycode on macOS. It may be viewed as
 *  an unsigned int or as having either two or three bitfields.
 */

typedef struct keycode_v_t {
    unsigned keychar: 22;    /* UCS-32 character */
    unsigned o_s: 2;         /* State of Option and Shift keys. */
    unsigned virt: 8;     /* 8-bit virtual keycode - identifies a key. */
} keycode_v;

typedef struct keycode_x_t {
    unsigned keychar: 22;     /* UCS-32 character */
    unsigned xvirtual: 10;    /* Combines o_s and virtual. This 10-bit integer
			       * is used as a key for looking up the character
			       * produced when pressing a key with a particular
			       * Shift and Option modifier state. */
} keycode_x;

typedef union MacKeycode_t {
  unsigned int uint;
  keycode_v v;
  keycode_x x;
} MacKeycode;

/*
 * Macros used in tkMacOSXKeyboard.c and tkMacOSXKeyEvent.c.
 * Note that 0x7f is del and 0xF8FF is the Apple Logo character.
 */

#define ON_KEYPAD(virt) ((virt >= 0x41) && (virt <= 0x5C))
#define IS_PRINTABLE(keychar) ((keychar >= 0x20) && (keychar != 0x7f) && \
                               ((keychar < 0xF700) || keychar >= 0xF8FF))

/*
 * An "index" is 2-bit bitfield showing the state of the Option and Shift
 * keys.  It is used as an index when building the keymaps and it
 * is the value of the o_s bitfield of a keycode_v.
 */

#define INDEX_SHIFT 1
#define INDEX_OPTION 2
#define INDEX2STATE(index) ((index & INDEX_SHIFT ? ShiftMask : 0) |	\
			    (index & INDEX_OPTION ? Mod2Mask : 0))
#define INDEX2CARBON(index) ((index & INDEX_SHIFT ? shiftKey : 0) |	\
			     (index & INDEX_OPTION ? optionKey : 0))
#define STATE2INDEX(state) ((state & ShiftMask ? INDEX_SHIFT : 0) |	\
			    (state & Mod2Mask ? INDEX_OPTION : 0))

/*
 * Special values for the virtual bitfield.  Actual virtual keycodes are < 128.
 */

#define NO_VIRTUAL 0xFF /* Not generated by a key or the NSText"InputClient. */
#define REPLACEMENT_VIRTUAL 0x80 /* A BMP char sent by the NSTextInputClient. */
#define NON_BMP_VIRTUAL 0x81 /* A non-BMP char sent by the NSTextInputClient. */

/*
 * A special character is used in the keycode for simulated modifier KeyPress
 * or KeyRelease XEvents.  It is near the end of the private-use range but
 * different from the UniChar 0xF8FF which Apple uses for their logo character.
 * A different special character is used for keys, like the Menu key, which do
 * not appear on Macintosh keyboards.
 */

#define MOD_KEYCHAR 0xF8FE
#define UNKNOWN_KEYCHAR 0xF8FD

/*
 * Structure encapsulating current drawing environment.
 */

typedef struct TkMacOSXDrawingContext {
    CGContextRef context;
    NSView *view;
    HIShapeRef clipRgn;
} TkMacOSXDrawingContext;

/*
 * Variables internal to TkAqua.
 */

MODULE_SCOPE long tkMacOSXMacOSXVersion;

/*
 * Prototypes for TkMacOSXRegion.c.
 */

MODULE_SCOPE HIShapeRef	TkMacOSXGetNativeRegion(Region r);
MODULE_SCOPE void	TkMacOSXSetWithNativeRegion(Region r,
			    HIShapeRef rgn);
MODULE_SCOPE HIShapeRef	TkMacOSXHIShapeCreateEmpty(void);
MODULE_SCOPE HIMutableShapeRef TkMacOSXHIShapeCreateMutableWithRect(
			    const CGRect *inRect);
MODULE_SCOPE OSStatus	TkMacOSXHIShapeSetWithShape(
			    HIMutableShapeRef inDestShape,
			    HIShapeRef inSrcShape);
MODULE_SCOPE OSStatus	TkMacOSHIShapeDifferenceWithRect(
			    HIMutableShapeRef inShape, const CGRect *inRect);
MODULE_SCOPE OSStatus	TkMacOSHIShapeUnionWithRect(HIMutableShapeRef inShape,
			    const CGRect *inRect);
MODULE_SCOPE OSStatus	TkMacOSHIShapeUnion(HIShapeRef inShape1,
			    HIShapeRef inShape2, HIMutableShapeRef outResult);
MODULE_SCOPE int	TkMacOSXCountRectsInRegion(HIShapeRef shape);
MODULE_SCOPE void       TkMacOSXPrintRectsInRegion(HIShapeRef shape);
/*
 * Prototypes of TkAqua internal procs.
 */

MODULE_SCOPE void *	TkMacOSXGetNamedSymbol(const char *module,
			    const char *symbol);
MODULE_SCOPE void	TkMacOSXDisplayChanged(Display *display);
MODULE_SCOPE CGFloat	TkMacOSXZeroScreenHeight();
MODULE_SCOPE CGFloat	TkMacOSXZeroScreenTop();
MODULE_SCOPE int	TkMacOSXUseAntialiasedText(Tcl_Interp *interp,
			    int enable);
MODULE_SCOPE int	TkMacOSXInitCGDrawing(Tcl_Interp *interp, int enable,
			    int antiAlias);
MODULE_SCOPE int	TkMacOSXIsWindowZoomed(TkWindow *winPtr);
MODULE_SCOPE int	TkGenerateButtonEventForXPointer(Window window);
MODULE_SCOPE void       TkMacOSXDrawCGImage(Drawable d, GC gc, CGContextRef context,
			    CGImageRef image, unsigned long imageForeground,
			    unsigned long imageBackground, CGRect imageBounds,
			    CGRect srcBounds, CGRect dstBounds);
MODULE_SCOPE int	TkMacOSXSetupDrawingContext(Drawable d, GC gc,
			    TkMacOSXDrawingContext *dcPtr);
MODULE_SCOPE void	TkMacOSXRestoreDrawingContext(
			    TkMacOSXDrawingContext *dcPtr);
MODULE_SCOPE void	TkMacOSXSetColorInContext(GC gc, unsigned long pixel,
			    CGContextRef context);
#define TkMacOSXGetTkWindow(window) (TkWindow *)Tk_MacOSXGetTkWindow(window)
#define TkMacOSXGetNSWindowForDrawable(drawable) ((NSWindow *)Tk_MacOSXGetNSWindowForDrawable(drawable))
#define TkMacOSXGetNSViewForDrawable(macWin) ((NSView *)Tk_MacOSXGetNSViewForDrawable((Drawable)(macWin)))
#define TkMacOSXGetCGContextForDrawable(drawable) ((CGContextRef)Tk_MacOSXGetCGContextForDrawable(drawable))
MODULE_SCOPE void	TkMacOSXWinCGBounds(TkWindow *winPtr, CGRect *bounds);
MODULE_SCOPE HIShapeRef	TkMacOSXGetClipRgn(Drawable drawable);
MODULE_SCOPE void	TkMacOSXInvalidateViewRegion(NSView *view,
			    HIShapeRef rgn);
MODULE_SCOPE NSImage*	TkMacOSXGetNSImageFromTkImage(Display *display,
			    Tk_Image image, int width, int height);
MODULE_SCOPE NSImage*	TkMacOSXGetNSImageFromBitmap(Display *display,
			    Pixmap bitmap, GC gc, int width, int height);
MODULE_SCOPE NSColor*	TkMacOSXGetNSColor(GC gc, unsigned long pixel);
MODULE_SCOPE NSFont*	TkMacOSXNSFontForFont(Tk_Font tkfont);
MODULE_SCOPE NSDictionary* TkMacOSXNSFontAttributesForFont(Tk_Font tkfont);
MODULE_SCOPE NSModalSession TkMacOSXGetModalSession(void);
MODULE_SCOPE void	TkMacOSXSelDeadWindow(TkWindow *winPtr);
MODULE_SCOPE void	TkMacOSXApplyWindowAttributes(TkWindow *winPtr,
			    NSWindow *macWindow);
MODULE_SCOPE int	TkMacOSXStandardAboutPanelObjCmd(ClientData clientData,
			    Tcl_Interp *interp, int objc,
			    Tcl_Obj *const objv[]);
MODULE_SCOPE int	TkMacOSXIconBitmapObjCmd(ClientData clientData,
			    Tcl_Interp *interp, int objc,
			    Tcl_Obj *const objv[]);
MODULE_SCOPE void       TkMacOSXDrawSolidBorder(Tk_Window tkwin, GC gc,
			    int inset, int thickness);
MODULE_SCOPE int 	TkMacOSXServices_Init(Tcl_Interp *interp);
MODULE_SCOPE int	TkMacOSXRegisterServiceWidgetObjCmd(ClientData clientData,
			    Tcl_Interp *interp, int objc, Tcl_Obj *const objv[]);
MODULE_SCOPE unsigned   TkMacOSXAddVirtual(unsigned int keycode);
MODULE_SCOPE void       TkMacOSXWinNSBounds(TkWindow *winPtr, NSView *view,
					    NSRect *bounds);
MODULE_SCOPE Bool       TkMacOSXInDarkMode(Tk_Window tkwin);
MODULE_SCOPE void	TkMacOSXDrawAllViews(ClientData clientData);
MODULE_SCOPE unsigned long TkMacOSXClearPixel(void);
MODULE_SCOPE int MacSystrayInit(Tcl_Interp *);
MODULE_SCOPE int MacPrint_Init(Tcl_Interp *);


#pragma mark Private Objective-C Classes

#define VISIBILITY_HIDDEN __attribute__((visibility("hidden")))

enum { tkMainMenu = 1, tkApplicationMenu, tkWindowsMenu, tkHelpMenu};

VISIBILITY_HIDDEN
@interface TKMenu : NSMenu {
@private
    void *_tkMenu;
    NSUInteger _tkOffset, _tkItemCount, _tkSpecial;
}
- (void)setSpecial:(NSUInteger)special;
- (BOOL)isSpecial:(NSUInteger)special;
@end

@interface TKMenu(TKMenuDelegate) <NSMenuDelegate>
@end

VISIBILITY_HIDDEN
@interface TKApplication : NSApplication {
@private
    Tcl_Interp *_eventInterp;
    NSMenu *_servicesMenu;
    TKMenu *_defaultMainMenu, *_defaultApplicationMenu;
    NSMenuItem *_demoMenuItem;
    NSArray *_defaultApplicationMenuItems, *_defaultWindowsMenuItems;
    NSArray *_defaultHelpMenuItems, *_defaultFileMenuItems;
    NSAutoreleasePool *_mainPool;
    NSThread *_backgoundLoop;
    Bool _tkLiveResizeEnded;

#ifdef __i386__
    /* The Objective C runtime used on i386 requires this. */
    int _poolLock;
    int _macOSVersion;  /* 10000 * major + 100*minor */
    Bool _isDrawing;
    Bool _needsToDraw;
<<<<<<< HEAD
    Bool _isSigned;
=======
    Bool _tkLiveResizeEnded;
    TkWindow *_tkPointerWindow;
    TkWindow *_tkEventTarget;
    unsigned int _tkButtonState;
>>>>>>> 6b9b678f
#endif

}
@property int poolLock;
@property int macOSVersion;
@property Bool isDrawing;
@property Bool needsToDraw;
<<<<<<< HEAD
@property Bool isSigned;
=======
@property Bool tkLiveResizeEnded;
@property TkWindow *tkPointerWindow;
@property TkWindow *tkEventTarget;
@property unsigned int tkButtonState;
>>>>>>> 6b9b678f

@end
@interface TKApplication(TKInit)
- (NSString *)tkFrameworkImagePath:(NSString*)image;
- (void)_resetAutoreleasePool;
- (void)_lockAutoreleasePool;
- (void)_unlockAutoreleasePool;
@end
@interface TKApplication(TKKeyboard)
- (void) keyboardChanged: (NSNotification *) notification;
@end
@interface TKApplication(TKWindowEvent) <NSApplicationDelegate>
- (void) _setupWindowNotifications;
@end
@interface TKApplication(TKDialog) <NSOpenSavePanelDelegate>
@end
@interface TKApplication(TKMenu)
- (void)tkSetMainMenu:(TKMenu *)menu;
@end
@interface TKApplication(TKMenus)
- (void) _setupMenus;
@end
@interface NSApplication(TKNotify)
/* We need to declare this hidden method. */
- (void) _modalSession: (NSModalSession) session sendEvent: (NSEvent *) event;
- (void) _runBackgroundLoop;
@end
@interface TKApplication(TKEvent)
- (NSEvent *)tkProcessEvent:(NSEvent *)theEvent;
@end
@interface TKApplication(TKMouseEvent)
- (NSEvent *)tkProcessMouseEvent:(NSEvent *)theEvent;
@end
@interface TKApplication(TKKeyEvent)
- (NSEvent *)tkProcessKeyEvent:(NSEvent *)theEvent;
@end
@interface TKApplication(TKClipboard)
- (void)tkProvidePasteboard:(TkDisplay *)dispPtr;
- (void)tkCheckPasteboard;
@end
@interface TKApplication(TKHLEvents)
- (void) terminate: (id) sender;
- (void) superTerminate: (id) sender;
- (void) preferences: (id) sender;
- (void) handleQuitApplicationEvent:   (NSAppleEventDescriptor *)event
		     withReplyEvent:   (NSAppleEventDescriptor *)replyEvent;
- (void) handleOpenApplicationEvent:   (NSAppleEventDescriptor *)event
		     withReplyEvent:   (NSAppleEventDescriptor *)replyEvent;
- (void) handleReopenApplicationEvent: (NSAppleEventDescriptor *)event
		       withReplyEvent: (NSAppleEventDescriptor *)replyEvent;
- (void) handleShowPreferencesEvent:   (NSAppleEventDescriptor *)event
		     withReplyEvent:   (NSAppleEventDescriptor *)replyEvent;
- (void) handleOpenDocumentsEvent:     (NSAppleEventDescriptor *)event
		   withReplyEvent:     (NSAppleEventDescriptor *)replyEvent;
- (void) handlePrintDocumentsEvent:    (NSAppleEventDescriptor *)event
		   withReplyEvent:     (NSAppleEventDescriptor *)replyEvent;
- (void) handleDoScriptEvent:          (NSAppleEventDescriptor *)event
		   withReplyEvent:     (NSAppleEventDescriptor *)replyEvent;
- (void)handleURLEvent:                (NSAppleEventDescriptor*)event
	           withReplyEvent:     (NSAppleEventDescriptor*)replyEvent;
@end

VISIBILITY_HIDDEN
/*
 * Subclass TKContentView from NSTextInputClient to enable composition and
 * input from the Character Palette.
 */

@interface TKContentView : NSView <NSTextInputClient>
{
@private
    NSString *privateWorkingText;
    Bool _tkNeedsDisplay;
    NSRect _tkDirtyRect;
    NSTrackingArea *trackingArea;
}
@property Bool tkNeedsDisplay;
@property NSRect tkDirtyRect;
@end

@interface TKContentView(TKKeyEvent)
- (void) deleteWorkingText;
- (void) cancelComposingText;
@end

@interface TKContentView(TKWindowEvent)
- (void) addTkDirtyRect: (NSRect) rect;
- (void) clearTkDirtyRect;
- (void) generateExposeEvents: (NSRect) rect;
- (void) tkToolbarButton: (id) sender;
@end

@interface NSWindow(TKWm)
- (NSPoint) tkConvertPointToScreen:(NSPoint)point;
- (NSPoint) tkConvertPointFromScreen:(NSPoint)point;
@end

VISIBILITY_HIDDEN
@interface TKWindow : NSWindow
{
#ifdef __i386__
    /* The Objective C runtime used on i386 requires this. */
    Window _tkWindow;
#endif
}
@property Window tkWindow;
@end

@interface TKWindow(TKWm)
- (void)    tkLayoutChanged;
@end

@interface TKDrawerWindow : NSWindow
{
    id _i1, _i2;
#ifdef __i386__
    /* The Objective C runtime used on i386 requires this. */
    Window _tkWindow;
#endif
}
@property Window tkWindow;
@end

@interface TKPanel : NSPanel
{
#ifdef __i386__
    /* The Objective C runtime used on i386 requires this. */
    Window _tkWindow;
#endif
}
@property Window tkWindow;
@end

#pragma mark NSMenu & NSMenuItem Utilities

@interface NSMenu(TKUtils)
+ (id)menuWithTitle:(NSString *)title;
+ (id)menuWithTitle:(NSString *)title menuItems:(NSArray *)items;
+ (id)menuWithTitle:(NSString *)title submenus:(NSArray *)submenus;
- (NSMenuItem *)itemWithSubmenu:(NSMenu *)submenu;
- (NSMenuItem *)itemInSupermenu;
@end

@interface NSMenuItem(TKUtils)
+ (id)itemWithSubmenu:(NSMenu *)submenu;
+ (id)itemWithTitle:(NSString *)title submenu:(NSMenu *)submenu;
+ (id)itemWithTitle:(NSString *)title action:(SEL)action;
+ (id)itemWithTitle:(NSString *)title action:(SEL)action
	target:(id)target;
+ (id)itemWithTitle:(NSString *)title action:(SEL)action
	keyEquivalent:(NSString *)keyEquivalent;
+ (id)itemWithTitle:(NSString *)title action:(SEL)action
	target:(id)target keyEquivalent:(NSString *)keyEquivalent;
+ (id)itemWithTitle:(NSString *)title action:(SEL)action
	keyEquivalent:(NSString *)keyEquivalent
	keyEquivalentModifierMask:(NSUInteger)keyEquivalentModifierMask;
+ (id)itemWithTitle:(NSString *)title action:(SEL)action
	target:(id)target keyEquivalent:(NSString *)keyEquivalent
	keyEquivalentModifierMask:(NSUInteger)keyEquivalentModifierMask;
@end

@interface NSColorPanel(TKDialog)
- (void) _setUseModalAppearance: (BOOL) flag;
@end

@interface NSFont(TKFont)
- (NSFont *) bestMatchingFontForCharacters: (const UTF16Char *) characters
	length: (NSUInteger) length attributes: (NSDictionary *) attributes
	actualCoveredLength: (NSUInteger *) coveredLength;
@end

/*
 * This method of NSApplication is not declared in NSApplication.h so we
 * declare it here to be a method of the TKMenu category.
 */

@interface NSApplication(TKMenu)
- (void) setAppleMenu: (NSMenu *) menu;
@end

/*
 * These methods are exposed because they are needed to prevent zombie windows
 * on systems with a TouchBar.  The TouchBar Key-Value observer holds a
 * reference to the key window, which prevents deallocation of the key window
 * when it is closed.
 */

@interface NSApplication(TkWm)
- (id) _setKeyWindow: (NSWindow *) window;
- (id) _setMainWindow: (NSWindow *) window;
@end


/*
 *---------------------------------------------------------------------------
 *
 * TKNSString --
 *
 * When Tcl is compiled with TCL_UTF_MAX = 3 (the default for 8.6) it cannot
 * deal directly with UTF-8 encoded non-BMP characters, since their UTF-8
 * encoding requires 4 bytes. Instead, when using these versions of Tcl, Tk
 * uses the CESU-8 encoding internally.  This encoding is similar to UTF-8
 * except that it allows encoding surrogate characters as 3-byte sequences
 * using the same algorithm which UTF-8 uses for non-surrogates.  This means
 * that a non-BMP character is encoded as a string of length 6.  Apple's
 * NSString class does not provide a constructor which accepts a CESU-8 encoded
 * byte sequence as initial data.  So we add a new class which does provide
 * such a constructor.  It also has a DString property which is a DString whose
 * string pointer is a byte sequence encoding the NSString with the current Tk
 * encoding, namely UTF-8 if TCL_UTF_MAX >= 4 or CESU-8 if TCL_UTF_MAX = 3.
 *
 *---------------------------------------------------------------------------
 */

@interface TKNSString:NSString {
@private
    Tcl_DString _ds;
    NSString *_string;
    const char *_UTF8String;
}
@property const char *UTF8String;
@property (readonly) Tcl_DString DString;
- (instancetype)initWithTclUtfBytes:(const void *)bytes
			     length:(NSUInteger)len;
@end

#endif /* _TKMACPRIV */

/*
 * Local Variables:
 * mode: objc
 * c-basic-offset: 4
 * fill-column: 79
 * coding: utf-8
 * End:
 */<|MERGE_RESOLUTION|>--- conflicted
+++ resolved
@@ -339,14 +339,11 @@
     int _macOSVersion;  /* 10000 * major + 100*minor */
     Bool _isDrawing;
     Bool _needsToDraw;
-<<<<<<< HEAD
     Bool _isSigned;
-=======
     Bool _tkLiveResizeEnded;
     TkWindow *_tkPointerWindow;
     TkWindow *_tkEventTarget;
     unsigned int _tkButtonState;
->>>>>>> 6b9b678f
 #endif
 
 }
@@ -354,14 +351,11 @@
 @property int macOSVersion;
 @property Bool isDrawing;
 @property Bool needsToDraw;
-<<<<<<< HEAD
 @property Bool isSigned;
-=======
 @property Bool tkLiveResizeEnded;
 @property TkWindow *tkPointerWindow;
 @property TkWindow *tkEventTarget;
 @property unsigned int tkButtonState;
->>>>>>> 6b9b678f
 
 @end
 @interface TKApplication(TKInit)
