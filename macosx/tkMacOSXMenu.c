--- conflicted
+++ resolved
@@ -990,16 +990,10 @@
     }
 
     [menu popUpMenuPositioningItem:item
-<<<<<<< HEAD
 			atLocation:location
 			    inView:nil
 			appearance:realWinView.effectiveAppearance];
-    inPostMenu = 0;
-=======
-			atLocation:[win tkConvertPointFromScreen:location]
-			    inView:view];
     inPostMenu = false;
->>>>>>> aa3f478f
     return TCL_OK;
 }
 