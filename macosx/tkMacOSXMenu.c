--- conflicted
+++ resolved
@@ -123,11 +123,7 @@
  * the menu was posted.  For example, opening a menu during the Rube Goldberg
  * demo would cause the animation to stop.  This was also the case for
  * menubuttons.
-<<<<<<< HEAD
- * 
-=======
- *
->>>>>>> 596eb400
+ *
  * The TKBackground object below works around this problem, and allows a Tk
  * event loop to run while a menu is open.  It is a subclass of NSThread which
  * inserts requests to call [NSApp _runBackgroundLoop] onto the queue
@@ -142,24 +138,6 @@
 @implementation TKBackgroundLoop
 - (void) main
 {
-<<<<<<< HEAD
-    NSArray *modeArray = [NSArray arrayWithObjects: NSEventTrackingRunLoopMode,
-				  nil];
-    while(1) {
-	
-	/*
-	 * Queue a request to process Tk events during event tracking.
-	 */
-	
-	[NSApp performSelectorOnMainThread:@selector(_runBackgroundLoop) 
-				withObject:nil
-			     waitUntilDone:true 
-				     modes:modeArray];
-	if (self.cancelled) {
-	    [NSThread exit];
-	}
-	
-=======
     NSAutoreleasePool *pool = [NSAutoreleasePool new];
     NSArray *modeArray = [NSArray arrayWithObjects: NSEventTrackingRunLoopMode,
 				  nil];
@@ -177,23 +155,17 @@
 	    [NSThread exit];
 	}
 
->>>>>>> 596eb400
 	/*
 	 * Allow the tracked events to be processed too.
 	 */
 
 	[NSThread sleepForTimeInterval:0.001];
-<<<<<<< HEAD
-    }	
-=======
     }
     [pool drain];
->>>>>>> 596eb400
 }
 @end
 
 TKBackgroundLoop *backgroundLoop = nil;
-
 
 #pragma mark TKMenu
 
@@ -498,11 +470,6 @@
     }
     backgroundLoop = [[TKBackgroundLoop alloc] init];
     [backgroundLoop start];
-<<<<<<< HEAD
-=======
-    //TkMacOSXClearMenubarActive();
-    //TkMacOSXPreprocessMenu();
->>>>>>> 596eb400
 }
 
 - (void) menuEndTracking: (NSNotification *) notification
