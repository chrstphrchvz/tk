--- conflicted
+++ resolved
@@ -19,7 +19,6 @@
 #include "tkColor.h"
 #include "xbytes.h"
 
-<<<<<<< HEAD
 static CGImageRef CreateCGImageFromPixmap(Drawable pixmap);
 static CGImageRef CreateCGImageFromDrawableRect( Drawable drawable,
 #if TK_MAC_SYNCHRONOUS_DRAWING
@@ -27,8 +26,6 @@
 #endif
 	   int x, int y, unsigned int width, unsigned int height);
 
-=======
->>>>>>> bf5319a9
 /* Pixel formats
  *
  * Tk uses the XImage structure defined in Xlib.h for storing images.  The
