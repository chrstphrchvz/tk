--- conflicted
+++ resolved
@@ -23,10 +23,8 @@
 
 int
 _XInitImageFuncPtrs(
-    XImage *image)
-{
-    (void)image;
-
+    TCL_UNUSED(XImage *)) /* image */
+{
     return 0;
 }
 @@ -48,10 +46,11 @@
  *----------------------------------------------------------------------
  */
 
-static void ReleaseData(void *info, const void *data, size_t size) {
-    (void)data;
-    (void)size;
-
+static void ReleaseData(
+    void *info,
+    TCL_UNUSED(const void *), /* data */
+    TCL_UNUSED(size_t))       /* size */
+{
     ckfree(info);
 }
 
@@ -82,7 +81,7 @@
 	if (image->bitmap_bit_order != MSBFirst) {
 	    char *srcPtr = image->data + image->xoffset;
 	    char *endPtr = srcPtr + len;
-	    char *destPtr = (data = (char *)ckalloc(len));
+	    char *destPtr = (data = ckalloc(len));
 
 	    while (srcPtr < endPtr) {
 		*destPtr++ = xBitReverseTable[(unsigned char)(*(srcPtr++))];
@@ -142,146 +141,6 @@
 /*
  *----------------------------------------------------------------------
  *
-<<<<<<< HEAD
- * XGetImage --
- *
- *	This function copies data from a pixmap or window into an XImage.  It
- *      is essentially never used. At one time it was called by
- *      pTkImgPhotoDisplay, but that is no longer the case. Currently it is
- *      called two places, one of which is requesting an XY image which we do
- *      not support.  It probably does not work correctly -- see the comments
- *      for TkMacOSXBitmapRepFromDrawableRect.
- *
- * Results:
- *	Returns a newly allocated XImage containing the data from the given
- *	rectangle of the given drawable, or NULL if the XImage could not be
- *	constructed.  NOTE: If we are copying from a window on a Retina
- *	display, the dimensions of the XImage will be 2*width x 2*height.
- *
- * Side effects:
- *	None.
- *
- *----------------------------------------------------------------------
- */
-struct pixel_fmt {int r; int g; int b; int a;};
-static struct pixel_fmt bgra = {2, 1, 0, 3};
-static struct pixel_fmt abgr = {3, 2, 1, 0};
-
-XImage *
-XGetImage(
-    Display *display,
-    Drawable drawable,
-    int x,
-    int y,
-    unsigned int width,
-    unsigned int height,
-    unsigned long plane_mask,
-    int format)
-{
-    NSBitmapImageRep* bitmap_rep = NULL;
-    NSUInteger bitmap_fmt = 0;
-    XImage* imagePtr = NULL;
-    char* bitmap = NULL;
-    char R, G, B, A;
-    int depth = 32, offset = 0, bitmap_pad = 0;
-    unsigned int bytes_per_row, size, row, n, m;
-    unsigned int scalefactor=1, scaled_height=height, scaled_width=width;
-    NSWindow *win = TkMacOSXDrawableWindow(drawable);
-    static enum {unknown, no, yes} has_retina = unknown;
-    (void)plane_mask;
-
-    if (win && has_retina == unknown) {
-#ifdef __clang__
-	has_retina = [win respondsToSelector:@selector(backingScaleFactor)] ?
-		yes : no;
-#else
-	has_retina = no;
-#endif
-    }
-
-    if (has_retina == yes) {
-	/*
-	 * We only allow scale factors 1 or 2, as Apple currently does.
-	 */
-
-#ifdef __clang__
-	scalefactor = [win backingScaleFactor] == 2.0 ? 2 : 1;
-#endif
-	scaled_height *= scalefactor;
-	scaled_width *= scalefactor;
-    }
-
-    if (format == ZPixmap) {
-	if (width == 0 || height == 0) {
-	    return NULL;
-	}
-
-	bitmap_rep = TkMacOSXBitmapRepFromDrawableRect(drawable,
-		x, y, width, height);
-	if (!bitmap_rep) {
-	    TkMacOSXDbgMsg("XGetImage: Failed to construct NSBitmapRep");
-	    return NULL;
-	}
-	bitmap_fmt = [bitmap_rep bitmapFormat];
-	size = [bitmap_rep bytesPerPlane];
-	bytes_per_row = [bitmap_rep bytesPerRow];
-	bitmap = (char *)ckalloc(size);
-	if (!bitmap
-		|| (bitmap_fmt != 0 && bitmap_fmt != 1)
-		|| [bitmap_rep samplesPerPixel] != 4
-		|| [bitmap_rep isPlanar] != 0
-		|| bytes_per_row < 4 * scaled_width
-		|| size != bytes_per_row * scaled_height) {
-	    TkMacOSXDbgMsg("XGetImage: Unrecognized bitmap format");
-	    CFRelease(bitmap_rep);
-	    return NULL;
-	}
-	memcpy(bitmap, (char *)[bitmap_rep bitmapData], size);
-	CFRelease(bitmap_rep);
-
-	/*
-	 * When Apple extracts a bitmap from an NSView, it may be in either
-	 * BGRA or ABGR format.  For an XImage we need RGBA.
-	 */
-
-	struct pixel_fmt pixel = bitmap_fmt == 0 ? bgra : abgr;
-
-	for (row = 0, n = 0; row < scaled_height; row++, n += bytes_per_row) {
-	    for (m = n; m < n + 4*scaled_width; m += 4) {
-		R = *(bitmap + m + pixel.r);
-		G = *(bitmap + m + pixel.g);
-		B = *(bitmap + m + pixel.b);
-		A = *(bitmap + m + pixel.a);
-
-		*(bitmap + m)     = R;
-		*(bitmap + m + 1) = G;
-		*(bitmap + m + 2) = B;
-		*(bitmap + m + 3) = A;
-	    }
-	}
-	imagePtr = XCreateImage(display, NULL, depth, format, offset,
-		(char*) bitmap, scaled_width, scaled_height,
-		bitmap_pad, bytes_per_row);
-	if (scalefactor == 2) {
-	    imagePtr->pixelpower = 1;
-	}
-    } else {
-	/*
-	 * There are some calls to XGetImage in the generic Tk code which pass
-	 * an XYPixmap rather than a ZPixmap.  XYPixmaps should be handled
-	 * here.
-	 */
-	TkMacOSXDbgMsg("XGetImage does not handle XYPixmaps at the moment.");
-    }
-    return imagePtr;
-}
--
-/*
- *----------------------------------------------------------------------
- *
-=======
->>>>>>> 2bc6fae0
  * DestroyImage --
  *
  *	Destroys storage associated with an image.
@@ -469,7 +328,7 @@
 XImage *
 XCreateImage(
     Display* display,
-    Visual* visual,
+    TCL_UNUSED(Visual*),  /* visual */
     unsigned int depth,
     int format,
     int offset,
@@ -480,10 +339,9 @@
     int bytes_per_line)
 {
     XImage *ximage;
-    (void)visual;
 
     display->request++;
-    ximage = (XImage *)ckalloc(sizeof(XImage));
+    ximage = ckalloc(sizeof(XImage));
 
     ximage->height = height;
     ximage->width = width;
@@ -777,7 +635,7 @@
     int y,
     unsigned int width,
     unsigned int height,
-    unsigned long plane_mask,
+    TCL_UNUSED(unsigned long), /* plane_mask */
     int format)
 {
     NSBitmapImageRep* bitmapRep = NULL;
