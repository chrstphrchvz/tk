--- conflicted
+++ resolved
@@ -46,11 +46,7 @@
 {
     TkRegion region = (TkRegion) HIShapeCreateMutable();
     DebugLog("Created region: total regions = %d, total count is %d\n",
-<<<<<<< HEAD
-	    ++totalRegions, ++totalRegionRetainCount);
-=======
 	++totalRegions, ++totalRegionRetainCount);
->>>>>>> aa3f478f
     return region;
 }
 