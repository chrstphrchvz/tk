--- conflicted
+++ resolved
@@ -50,15 +50,7 @@
  * in Ttk_MacOSXInit.
  */
 
-<<<<<<< HEAD
 static Ttk_Padding entryElementPadding;
-=======
-#define BEGIN_DRAWING(d) {	   \
-	TkMacOSXDrawingContext dc; \
-	if (!TkMacOSXSetupDrawingContext((d), NULL, &dc)) {return;}
-#define END_DRAWING \
-    TkMacOSXRestoreDrawingContext(&dc);}
->>>>>>> e98f41ec
 
 /*----------------------------------------------------------------------
  * +++ ComputeButtonDrawInfo --
@@ -1469,37 +1461,7 @@
     CGContextRef context,
     TCL_UNUSED(Tk_Window))
 {
-<<<<<<< HEAD
     CGColorRef sepColor = CGColorFromGray(darkSeparator);
-=======
-    NSColorSpace *deviceRGB = [NSColorSpace deviceRGBColorSpace];
-    NSColor *stroke;
-
-    CGContextSetStrokeColorSpace(context, deviceRGB.CGColorSpace);
-    CGFloat x = bounds.origin.x, y = bounds.origin.y;
-    CGFloat w = bounds.size.width, h = bounds.size.height;
-
-    CGPoint top[2] = {{x, y + 1}, {x + w, y + 1}};
-    CGPoint bottom[2] = {{x, y + h}, {x + w, y + h}};
-    CGPoint separator[2] = {{x + w - 1, y + 3}, {x + w - 1, y + h - 3}};
-    CGContextSaveGState(context);
-    CGContextSetShouldAntialias(context, false);
-    stroke = [NSColor colorWithColorSpace: deviceRGB
-	components: darkFrameBottom
-	count: 4];
-    CGContextSetStrokeColorWithColor(context, CGCOLOR(stroke));
-    CGContextBeginPath(context);
-    CGContextAddLines(context, top, 2);
-    CGContextStrokePath(context);
-    CGContextAddLines(context, bottom, 2);
-    CGContextStrokePath(context);
-    CGContextAddLines(context, separator, 2);
-    CGContextStrokePath(context);
-    CGContextRestoreGState(context);
-
-    if (state & TTK_TREEVIEW_STATE_SORTARROW) {
-	CGRect arrowBounds = bounds;
->>>>>>> e98f41ec
 
     CGContextSetFillColorWithColor(context, sepColor);
     CGContextFillRect(context, bounds);
