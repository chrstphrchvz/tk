/*
 * ttkMacOSXTheme.c --
 *
 *      Tk theme engine for Mac OSX, using the Appearance Manager API.
 *
 * Copyright (c) 2004 Joe English
 * Copyright (c) 2005 Neil Madden
 * Copyright (c) 2006-2009 Daniel A. Steffen <das@users.sourceforge.net>
 * Copyright (c) 2008-2009 Apple Inc.
 * Copyright (c) 2009 Kevin Walzer/WordTech Communications LLC.
 * Copyright (c) 2019 Marc Culler
 *
 * See the file "license.terms" for information on usage and redistribution
 * of this file, and for a DISCLAIMER OF ALL WARRANTIES.
 *
 * See also:
 *
 * <URL: http://developer.apple.com/documentation/Carbon/Reference/
 *      Appearance_Manager/appearance_manager/APIIndex.html >
 *
 * Notes:
 *      "Active" means different things in Mac and Tk terminology --
 *      On Aqua, widgets are "Active" if they belong to the foreground window,
 *      "Inactive" if they are in a background window.  Tk uses the term
 *      "active" to mean that the mouse cursor is over a widget; aka "hover",
 *      "prelight", or "hot-tracked".  Aqua doesn't use this kind of feedback.
 *
 *      The QuickDraw/Carbon coordinate system is relative to the top-level
 *      window, not to the Tk_Window.  BoxToRect() accounts for this.
 */

#include "tkMacOSXPrivate.h"
#include "ttk/ttkTheme.h"
#include "ttkMacOSXTheme.h"
#include "tkColor.h"
#include <math.h>

static NSColor *controlAccentColor(void) {
    static int accentPixel = -1;
    if (accentPixel == -1) {
	TkColor *temp = TkpGetColor(NULL, "systemControlAccentColor");
	accentPixel = temp->color.pixel;
	ckfree(temp);
    }
    return TkMacOSXGetNSColor(NULL, accentPixel);
}

/*
 * Values which depend on the OS version.  These are initialized
 * in Ttk_MacOSXInit.
 */

static Ttk_Padding entryElementPadding;
static CGFloat Ttk_ContrastDelta;

/*----------------------------------------------------------------------
 * +++ ComputeButtonDrawInfo --
 *
 *      Fill in an appearance manager HIThemeButtonDrawInfo record
 *      from a Ttk state and the ThemeButtonParams used as the
 *      clientData.
 */

static inline HIThemeButtonDrawInfo ComputeButtonDrawInfo(
    ThemeButtonParams *params,
    Ttk_State state,
    TCL_UNUSED(Tk_Window))
{
    /*
     * See ButtonElementDraw for the explanation of why we always draw
     * some buttons in the active state.
     */

    SInt32 HIThemeState;
    int adornment = 0;

    HIThemeState = Ttk_StateTableLookup(ThemeStateTable, state);

    /*
     * HITheme uses the adornment to decide the direction of the
     * arrow on a Disclosure Button.  Also HITheme draws inactive
     * (TTK_STATE_BACKGROUND) buttons in a gray color but macOS
     * no longer does that.  So we adjust the HIThemeState.
     */

    switch (params->kind) {
    case kThemeArrowButton:
	adornment = kThemeAdornmentDrawIndicatorOnly;
	if (state & TTK_STATE_SELECTED) {
	    adornment |= kThemeAdornmentArrowUpArrow;
	}
	/* Fall through. */
    case kThemeRadioButton:
	/*
	 * The gray color is better than the blue color for a
	 * background selected Radio Button.
	 */

	if (state & TTK_STATE_SELECTED) {
	    break;
	}
    default:
	if (state & TTK_STATE_BACKGROUND) {
	    HIThemeState |= kThemeStateActive;
	}
	break;
    }

    const HIThemeButtonDrawInfo info = {
	.version = 0,
	.state = HIThemeState,
	.kind = params ? params->kind : 0,
	.value = Ttk_StateTableLookup(ButtonValueTable, state),
	.adornment = Ttk_StateTableLookup(ButtonAdornmentTable, state) | adornment,
    };
    return info;
}

/*
 * When we draw simulated Apple widgets we use the Core Graphics framework.
 * Core Graphics uses CGColorRefs, not NSColors.  A CGColorRef must be retained
 * and released explicitly while an NSColor is autoreleased.  In version 10.8
 * of macOS Apple introduced a CGColor property of an NSColor which is guaranteed
 * to be a valid CGColorRef for (approximately) the same color and is released
 * when the NSColor is autoreleased.
 *
 * When building on systems earlier than 10.8 there is no painless way to
 * convert an NSColor to a CGColor. On the other hand, on those systems we use
 * the HIToolbox to draw all widgets, so we never need to call Core Graphics
 * drawing routines directly.  This means that the functions and macros below
 * which construct CGColorRefs can be defined to return nil on systems before
 * 10.8.
 *
 * Similarly, those older systems did not have CGPathCreateWithRoundedRect, but
 * since we never need to draw rounded rectangles on those systems we can just
 * define it to return nil.
 */

#if MAC_OS_X_VERSION_MAX_ALLOWED >= 1080
<<<<<<< HEAD
static CGColorRef
CGColorFromRGBA(
    CGFloat *rgba)
{
    NSColorSpace *colorSpace = [NSColorSpace sRGBColorSpace];
    NSColor *nscolor = [NSColor colorWithColorSpace: colorSpace
					 components: rgba
					      count: 4];
    return nscolor.CGColor;
}

static CGColorRef
CGColorFromGray(
    GrayColor g)
{
    CGFloat rgba[4] = {g.grayscale, g.grayscale, g.grayscale, g.alpha};
    NSColorSpace *colorSpace = [NSColorSpace sRGBColorSpace];
    NSColor *nscolor = [NSColor colorWithColorSpace: colorSpace
					 components: rgba
					      count: 4];
    return nscolor.CGColor;
}

#define CGCOLOR(nscolor) nscolor.CGColor

#else
=======
#define CGCOLOR(nscolor) (nscolor).CGColor
#else
#define CGCOLOR(nscolor) (0 ? (CGColorRef) (nscolor) : NULL)
#define CGPathCreateWithRoundedRect(w, x, y, z) NULL
#endif
>>>>>>> 74bd73fc

#define CGCOLOR(nscolor)  nil
#define CGColorFromRGBA(rgba) nil
#define CGColorFromGray(gray) nil
#define CGPathCreateWithRoundedRect(w, x, y, z) nil

<<<<<<< HEAD
#endif
=======
#define CHECK_RADIUS(radius, bounds)                                         \
    if ((radius) > (bounds).size.width / 2 || (radius) > (bounds).size.height / 2) { \
        return;                                                              \
    }
>>>>>>> 74bd73fc

/*----------------------------------------------------------------------
 * +++ Utilities.
 */

/*----------------------------------------------------------------------
 * BoxToRect --
 *
 *    Convert a Ttk_Box in Tk coordinates relative to the given Drawable to a
 *    native CGRect relative to the containing NSView.  (The coordinate system
 *    is the one used by CGContextRef, which has origin at the upper left
 *    corner, and y increasing downward.)
 */

static inline CGRect BoxToRect(
    Drawable d,
    Ttk_Box b)
{
    MacDrawable *md = (MacDrawable *)d;
    CGRect rect;

    rect.origin.y       = b.y + md->yOff;
    rect.origin.x       = b.x + md->xOff;
    rect.size.height    = b.height;
    rect.size.width     = b.width;

    return rect;
}

/*----------------------------------------------------------------------
 * LookupGrayPalette
 *
 * Retrieves the palette of grayscale colors needed to draw a particular
 * type of button, in a particular state, in light or dark mode.
 *
 */

static GrayPalette LookupGrayPalette(
    const ButtonDesign *design,
    unsigned int state,
    int isDark)
{
    const PaletteStateTable *entry = design->palettes;
    while ((state & entry->onBits) != entry->onBits ||
           (~state & entry->offBits) != entry->offBits)
    {
        ++entry;
    }
    return isDark ? entry->dark : entry->light;
}

/*----------------------------------------------------------------------
 * NormalizeButtonBounds --
 *
 *      This function returns the actual bounding rectangle that will be used
 *      in drawing the button.
 *
 *      Apple only allows three specific heights for most buttons: regular,
 *      small and mini. We always use the regular size.  However, Ttk may
 *      provide a bounding rectangle with arbitrary height.  We draw the Mac
 *      button centered vertically in the Ttk rectangle, with the same width as
 *      the rectangle.  (But we take care to produce an integer y coordinate,
 *      to avoid unexpected anti-aliasing.)
 *
 *      In addition, the button types which are not known to HIToolbox need some
 *      adjustments to their bounds.
 *
 */

static CGRect NormalizeButtonBounds(
    ThemeButtonParams *params,
    CGRect bounds,
    int isDark)
{
    SInt32 height;

    if (params->heightMetric != NoThemeMetric) {
	ChkErr(GetThemeMetric, params->heightMetric, &height);
	height += 2;
	bounds.origin.y += round(1 + (bounds.size.height - height) / 2);
	bounds.size.height = height;
    }
    switch (params->kind) {
    case TkRoundedRectButton:
	bounds.size.height -= 1;
	break;
    case TkInlineButton:
	bounds.size.height -= 4;
	bounds.origin.y += 1;
	break;
    case TkRecessedButton:
	bounds.size.height -= 2;
	break;
    case kThemeRoundButtonHelp:
	if (isDark) {
	    bounds.size.height = bounds.size.width = 22;
	} else {
	    bounds.size.height = bounds.size.width = 22;
	}
	break;
    default:
	break;
    }
    return bounds;
}

/*----------------------------------------------------------------------
 * +++ Background Colors
 *
 * Support for contrasting background colors when GroupBoxes or Tabbed
 * panes are nested inside each other.  Early versions of macOS used ridged
 * borders, so do not need contrasting backgrounds.
 */

/*
 * For systems older than 10.14, [NSColor windowBackgroundColor] generates
 * garbage when called from this function.  In 10.14 it works correctly, and
 * must be used in order to have a background color which responds to Dark
 * Mode.  So we use this hard-wired RGBA color on the older systems which don't
 * support Dark Mode anyway.
 */

RGBACOLOR windowBackground[4] = RGBA256(235.0, 235.0, 235.0, 1.0);

/*----------------------------------------------------------------------
 * GetBackgroundColor --
 *
 *      Fills the array rgba with the color coordinates for a background color.
 *      Start with the background color of a window's container, or the
 *      standard ttk window background if there is no container. If the
 *      contrast parameter is nonzero, modify this color to be darker, for the
 *      aqua appearance, or lighter for the DarkAqua appearance.  This is
 *      primarily used by the Fill and Background elements.  The save parameter
 *      is normally YES, so the contrasting color is saved in the private
 *      data of the widget.  This behavior can be disabled in special cases,
 *      such as when drawing notebook tabs in macOS 11.
 */

static void GetBackgroundColorRGBA(
    TCL_UNUSED(CGContextRef),
    Tk_Window tkwin,
    int contrast,
    Bool save,
    CGFloat *rgba)
{
    TkWindow *winPtr = (TkWindow *) tkwin;
    TkWindow *containerPtr = (TkWindow *) TkGetContainer(tkwin);

    while (containerPtr && containerPtr->privatePtr) {
	if (containerPtr->privatePtr->flags & TTK_HAS_CONTRASTING_BG) {
	    break;
	}
	containerPtr = (TkWindow *)TkGetContainer(containerPtr);
    }
    if (containerPtr && containerPtr->privatePtr) {
	for (int i = 0; i < 4; i++) {
	    rgba[i] = containerPtr->privatePtr->fillRGBA[i];
	}
    } else {
	if ([NSApp macOSVersion] > 101300) {
	    NSColorSpace *deviceRGB = [NSColorSpace deviceRGBColorSpace];
	    NSColor *windowColor = [[NSColor windowBackgroundColor]
		colorUsingColorSpace: deviceRGB];
	    [windowColor getComponents: rgba];
	} else {
	    for (int i = 0; i < 4; i++) {
		rgba[i] = windowBackground[i];
	    }
	}
    }

    if (contrast) {
	int isDark = (rgba[0] + rgba[1] + rgba[2] < 1.5);

	if (isDark) {
	    for (int i = 0; i < 3; i++) {
		rgba[i] += Ttk_ContrastDelta*contrast / 255.0;
	    }
	} else {
	    for (int i = 0; i < 3; i++) {
		rgba[i] -= Ttk_ContrastDelta*contrast / 255.0;
	    }
	}
        if (save && winPtr->privatePtr) {
            winPtr->privatePtr->flags |= TTK_HAS_CONTRASTING_BG;
            for (int i = 0; i < 4; i++) {
                winPtr->privatePtr->fillRGBA[i] = rgba[i];
            }
        }
    }
}

static CGColorRef GetBackgroundCGColor(
    CGContextRef context,
    Tk_Window tkwin,
    int contrast,
    Bool save)
{
    CGFloat rgba[4];
    GetBackgroundColorRGBA(context, tkwin, contrast, save, rgba);
    return CGColorFromRGBA(rgba);
}

/*----------------------------------------------------------------------
 * +++ Buttons
 */

/*----------------------------------------------------------------------
 * FillRoundedRectangle --
 *
 *      Fill a rounded rectangle with a specified solid color.
 */

static void FillRoundedRectangle(
    CGContextRef context,
    CGRect bounds,
    CGFloat radius,
    CGColorRef color)
{
    CGPathRef path;
    CHECK_RADIUS(radius, bounds)

    path = CGPathCreateWithRoundedRect(bounds, radius, radius, NULL);
    if (!path) {
	return;
    }
    CGContextSetFillColorWithColor(context, color);
    CGContextBeginPath(context);
    CGContextAddPath(context, path);
    CGContextFillPath(context);
    CFRelease(path);
}

/*----------------------------------------------------------------------
 * FillBorder --
 *
 *      Draw a 1-pixel border around a rounded rectangle using a 3-step
 *      gradient of shades of gray.
 */

static void FillBorder(
    CGContextRef context,
    CGRect bounds,
    GrayPalette palette,
    CGFloat radius)
{
    if (bounds.size.width < 2) {
	return;
    }
    NSColorSpace *sRGB = [NSColorSpace sRGBColorSpace];
    CGPoint end = CGPointMake(bounds.origin.x, bounds.origin.y + bounds.size.height);
    CGFloat corner = (radius > 0 ? radius : 2.0) / bounds.size.height;
    CGFloat locations[4] = {0.0, corner, 1.0 - corner, 1.0};
    CGPathRef path = CGPathCreateWithRoundedRect(bounds, radius, radius, NULL);
    CGFloat colors[16];
    colors[0] = colors[1] = colors[2] = palette.top / 255.0;
    colors[4] = colors[5] = colors[6] = palette.side / 255.0;
    colors[8] = colors[9] = colors[10] = palette.side / 255.0;
    colors[12] = colors[13] = colors[14] = palette.bottom / 255.0;
    colors[3] = colors[7] = colors[11] = colors[15] = 1.0;
    CGGradientRef gradient = CGGradientCreateWithColorComponents(
	 sRGB.CGColorSpace, colors, locations, 4);
    if (!gradient) {
	return;
    }
    CGContextSaveGState(context);
    CGContextBeginPath(context);
    CGContextAddPath(context, path);
    CGContextClip(context);
    CGContextDrawLinearGradient(context, gradient, bounds.origin, end, 0.0);
    CGContextRestoreGState(context);
    CFRelease(path);
    CFRelease(gradient);
}

/*----------------------------------------------------------------------
 * DrawFocusRing --
 *
 *      Draw a 4-pixel wide rounded focus ring enclosing a rounded
 *      rectangle, using the current system accent color.
 */

static void DrawFocusRing(
    CGContextRef context,
    CGRect bounds,
    const ButtonDesign *design)
{
    CGColorRef highlightColor;
    CGFloat highlight[4] = {1.0, 1.0, 1.0, 0.2};
    CGColorRef focusColor;

    focusColor = CGCOLOR([controlAccentColor() colorWithAlphaComponent:0.6]);
    FillRoundedRectangle(context, bounds, design->radius, focusColor);
    bounds = CGRectInset(bounds, 3, 3);
    highlightColor = CGColorFromRGBA(highlight);
    CGContextSetFillColorWithColor(context, highlightColor);
    CGContextFillRect(context, bounds);
}

/*----------------------------------------------------------------------
 * DrawGrayButton --
 *
 *      Draw a button in normal gray colors.
 *
 *      Aqua buttons are normally drawn in a grayscale color.  The buttons,
 *      which are shaped as rounded rectangles have a 1-pixel border which is
 *      drawn in a 3-step gradient and a solid gray face.
 *
 *      Note that this will produce a round button if length = width =
 *      2*radius.
 */

static void DrawGrayButton(
    CGContextRef context,
    CGRect bounds,
    const ButtonDesign *design,
    unsigned int state,
    Tk_Window tkwin)
{
    int isDark = TkMacOSXInDarkMode(tkwin);
    GrayPalette palette = LookupGrayPalette(design, state, isDark);
    GrayColor faceGray = {.grayscale = 0.0, .alpha = 1.0};
    CGFloat radius = 2 * design->radius <= bounds.size.height ?
	design->radius : bounds.size.height / 2;
    if (palette.top <= 255.0) {
	FillBorder(context, bounds, palette, radius);
    }
    if (palette.face <= 255.0) {
	faceGray.grayscale = palette.face / 255.0;
    } else {

	/*
	 * Color values > 255 are "transparent" which really means that we
	 * fill with the background color.
	 */

	CGFloat rgba[4], gray;
	GetBackgroundColorRGBA(context, tkwin, 0, NO, rgba);
	gray = (rgba[0] + rgba[1] + rgba[2]) / 3.0;
	faceGray.grayscale = gray;
    }
    FillRoundedRectangle(context, CGRectInset(bounds, 1, 1), radius - 1,
			 CGColorFromGray(faceGray));
}

/*----------------------------------------------------------------------
 * DrawAccentedButton --
 *
 *      The accent color is only used when drawing buttons in the active
 *      window.  Push Buttons and segmented Arrow Buttons are drawn in color
 *      when in the pressed state.  Selected Check Buttons, Radio Buttons and
 *      notebook Tabs are also drawn in color.  The color is based on the
 *      user's current choice for the controlAccentColor, but is actually a
 *      linear gradient with a 1-pixel darker line at the top and otherwise
 *      changing from lighter at the top to darker at the bottom.  This
 *      function draws a colored rounded rectangular button.
 */

static void DrawAccentedButton(
    CGContextRef context,
    CGRect bounds,
    const ButtonDesign *design,
    int state,
    int isDark)
{
    NSColorSpace *sRGB = [NSColorSpace sRGBColorSpace];
    CGColorRef faceColor = CGCOLOR(controlAccentColor());
    CGFloat radius = design->radius;
    CGPathRef path = CGPathCreateWithRoundedRect(bounds, radius, radius, NULL);
    // This gradient should only be used for PushButtons and Tabs, and it needs
    // to be lighter at the top.
    static CGFloat components[12] = {1.0, 1.0, 1.0, 0.05,
				     1.0, 1.0, 1.0, 0.2,
				     1.0, 1.0, 1.0, 0.0};
    CGFloat locations[3] = {0.0, 0.05, 1.0};
    CGGradientRef gradient = CGGradientCreateWithColorComponents(
				 sRGB.CGColorSpace, components, locations, 3);
    CGPoint end;
    if (bounds.size.height > 2*radius) {
	bounds.size.height -= 1;
    }
    end = CGPointMake(bounds.origin.x, bounds.origin.y + bounds.size.height);
    CGContextSaveGState(context);
    CGContextBeginPath(context);
    CGContextAddPath(context, path);
    CGContextClip(context);
    FillRoundedRectangle(context, bounds, radius, faceColor);
    CGContextDrawLinearGradient(context, gradient, bounds.origin, end, 0.0);
    if (state & TTK_STATE_PRESSED &&
	state & TTK_STATE_ALTERNATE) {
	CGColorRef color = isDark ?
	    CGColorFromGray(darkPressedDefaultButton) :
	    CGColorFromGray(pressedDefaultButton);
	FillRoundedRectangle(context, bounds, radius, color);
    }
    CGContextRestoreGState(context);
    CFRelease(path);
    CFRelease(gradient);
}

/*----------------------------------------------------------------------
 * DrawAccentedSegment --
 *
 *      Draw the colored ends of widgets like popup buttons and combo buttons.
 */

static void DrawAccentedSegment(
    CGContextRef context,
    CGRect bounds,
    const ButtonDesign *design,
    unsigned int state,
    Tk_Window tkwin)
{
    /*
     * Clip to the bounds and then draw an accented button which is extended so
     * that the rounded corners on the left will be clipped off.  This assumes
     * that the bounds include room for the focus ring.
     */
    int isDark = TkMacOSXInDarkMode(tkwin);
    GrayColor sepGray = isDark ? darkComboSeparator : lightComboSeparator;
    CGColorRef sepColor = CGColorFromGray(sepGray);
    CGRect clip = bounds;
    clip.size.height += 10;
    bounds.origin.x -= 10;
    bounds.size.width += 10;
    CGPoint separator[2] = {
	CGPointMake(clip.origin.x - 1, bounds.origin.y + 5),
	CGPointMake(clip.origin.x - 1,
		    bounds.origin.y + bounds.size.height - 3)};
    CGContextSaveGState(context);
    CGContextSetStrokeColorWithColor(context, sepColor);
    CGContextSetShouldAntialias(context, false);
    CGContextSetLineWidth(context, 0.5);
    CGContextAddLines(context, separator, 2);
    CGContextStrokePath(context);
    CGContextSetShouldAntialias(context, true);
    if (state & TTK_STATE_FOCUS) {
	CGRect focusClip = clip;
	clip.size.width += 4;
	CGContextClipToRect(context, focusClip);
	bounds = CGRectInset(bounds, 0, 1);
	DrawFocusRing(context, bounds, design);
    }
    bounds = CGRectInset(bounds, 4, 4);
    if (state & TTK_STATE_BACKGROUND) {
	bounds.size.height += 2;
    } else {
	bounds.size.height += 1;
    }
    CGContextClipToRect(context, clip);
    if ((state & TTK_STATE_BACKGROUND) || (state & TTK_STATE_DISABLED)) {
	DrawGrayButton(context, bounds, design, state, tkwin);
    } else {
	DrawAccentedButton(context, bounds, design, state | TTK_STATE_ALTERNATE,
			   isDark);
    }
    CGContextRestoreGState(context);
}

/*----------------------------------------------------------------------
 * +++ Entry boxes
 */

static void DrawEntry(
    CGContextRef context,
    CGRect bounds,
    const ButtonDesign *design,
    int state,
    Tk_Window tkwin)
{
    int isDark = TkMacOSXInDarkMode(tkwin);
    GrayPalette palette = LookupGrayPalette(design, state, isDark);
    CGColorRef backgroundColor;
    CGFloat bgRGBA[4];
    if (isDark) {
    	GetBackgroundColorRGBA(context, tkwin, 0, NO, bgRGBA);

	/*
	 * Lighten the entry background to provide contrast.
	 */

	for (int i = 0; i < 3; i++) {
		bgRGBA[i] += 8.0 / 255.0;
	    }
	backgroundColor = CGColorFromRGBA(bgRGBA);
    } else {
	backgroundColor = CG_WHITE;
    }
    if (state & TTK_STATE_FOCUS) {
	DrawFocusRing(context, bounds, design);
    } else {
	FillBorder(context, CGRectInset(bounds,3,3), palette, design->radius);
    }
    bounds = CGRectInset(bounds, 4, 4);
    FillRoundedRectangle(context, bounds, design->radius, backgroundColor);
}

/*----------------------------------------------------------------------
 * +++ Chevrons, CheckMarks, etc. --
 */

static void DrawDownArrow(
    CGContextRef context,
    CGRect bounds,
    CGFloat inset,
    CGFloat size,
    int state)
{
    CGColorRef strokeColor;
    CGFloat x, y;


    if (state & TTK_STATE_DISABLED) {
	strokeColor = CGCOLOR([NSColor disabledControlTextColor]);
    } else if (state & TTK_STATE_IS_ACCENTED) {
	strokeColor = CG_WHITE;
    } else {
	strokeColor = CGCOLOR([NSColor controlTextColor]);
    }
    CGContextSetStrokeColorWithColor(context, strokeColor);
    CGContextSetLineWidth(context, 1.5);
    x = bounds.origin.x + inset;
    y = bounds.origin.y + trunc(bounds.size.height / 2) + 1;
    CGContextBeginPath(context);
    CGPoint arrow[3] = {
	{x, y - size / 4}, {x + size / 2, y + size / 4},
	{x + size, y - size / 4}
    };
    CGContextAddLines(context, arrow, 3);
    CGContextStrokePath(context);
}

/*----------------------------------------------------------------------
 * DrawUpArrow --
 *
 * Draws a single upward pointing arrow for ListHeaders and Disclosure Buttons.
 */

static void DrawUpArrow(
    CGContextRef context,
    CGRect bounds,
    CGFloat inset,
    CGFloat size,
    int state)
{
    NSColor *strokeColor;
    CGFloat x, y;

    if (state & TTK_STATE_DISABLED) {
	strokeColor = [NSColor disabledControlTextColor];
    } else {
	strokeColor = [NSColor controlTextColor];
    }
    CGContextSetStrokeColorWithColor(context, CGCOLOR(strokeColor));
    CGContextSetLineWidth(context, 1.5);
    x = bounds.origin.x + inset;
    y = bounds.origin.y + trunc(bounds.size.height / 2);
    CGContextBeginPath(context);
    CGPoint arrow[3] = {
	{x, y + size / 4}, {x + size / 2, y - size / 4},
	{x + size, y + size / 4}
    };
    CGContextAddLines(context, arrow, 3);
    CGContextStrokePath(context);
}

/*----------------------------------------------------------------------
 * DrawUpDownArrows --
 *
 * Draws the double arrows used in menu buttons and spin buttons.
 */

static void DrawUpDownArrows(
    CGContextRef context,
    CGRect bounds,
    CGFloat inset,
    CGFloat size,
    CGFloat gap,
    int state,
    ThemeDrawState drawState)
{
    CGFloat x, y;
    NSColor *topStrokeColor, *bottomStrokeColor;
    if (drawState == BOTH_ARROWS && !(state & TTK_STATE_BACKGROUND)) {
	topStrokeColor = bottomStrokeColor = [NSColor whiteColor];
    } else if (drawState == kThemeStatePressedDown) {
	topStrokeColor = [NSColor controlTextColor];
	bottomStrokeColor = [NSColor whiteColor];
    } else if (drawState == kThemeStatePressedUp) {
	topStrokeColor = [NSColor whiteColor];
	bottomStrokeColor = [NSColor controlTextColor];
    } else if (state & TTK_STATE_DISABLED) {
	topStrokeColor = bottomStrokeColor = [NSColor disabledControlTextColor];
    } else {
	topStrokeColor = bottomStrokeColor = [NSColor controlTextColor];
    }
    CGContextSetLineWidth(context, 1.5);
    x = bounds.origin.x + inset;
    y = bounds.origin.y + trunc(bounds.size.height / 2);
    CGContextBeginPath(context);
    CGPoint bottomArrow[3] =
	{{x, y + gap}, {x + size / 2, y + gap + size / 2}, {x + size, y + gap}};
    CGContextAddLines(context, bottomArrow, 3);
    CGContextSetStrokeColorWithColor(context, CGCOLOR(bottomStrokeColor));
    CGContextStrokePath(context);
    CGContextBeginPath(context);
    CGPoint topArrow[3] =
	{{x, y - gap}, {x + size / 2, y - gap - size / 2}, {x + size, y - gap}};
    CGContextAddLines(context, topArrow, 3);
    CGContextSetStrokeColorWithColor(context, CGCOLOR(topStrokeColor));
    CGContextStrokePath(context);
}

/*----------------------------------------------------------------------
 * DrawClosedDisclosure --
 *
 * Draws a disclosure chevron in the Big Sur style, for Treeviews.
 */

static void DrawClosedDisclosure(
    CGContextRef context,
    CGRect bounds,
    CGFloat inset,
    CGFloat size,
    CGFloat *rgba)
{
    CGFloat x, y;

    CGContextSetRGBStrokeColor(context, rgba[0], rgba[1], rgba[2], rgba[3]);
    CGContextSetLineWidth(context, 1.5);
    x = bounds.origin.x + inset;
    y = bounds.origin.y + trunc(bounds.size.height / 2);
    CGContextBeginPath(context);
    CGPoint arrow[3] = {
	{x, y - size / 4 - 1}, {x + size / 2, y}, {x, y + size / 4 + 1}
    };
    CGContextAddLines(context, arrow, 3);
    CGContextStrokePath(context);
}

/*----------------------------------------------------------------------
 * DrawOpenDisclosure --
 *
 * Draws an open disclosure chevron in the Big Sur style, for Treeviews.
 */

static void DrawOpenDisclosure(
    CGContextRef context,
    CGRect bounds,
    CGFloat inset,
    CGFloat size,
    CGFloat *rgba)
{
    CGFloat x, y;

    CGContextSetRGBStrokeColor(context, rgba[0], rgba[1], rgba[2], rgba[3]);
    CGContextSetLineWidth(context, 1.5);
    x = bounds.origin.x + inset;
    y = bounds.origin.y + trunc(bounds.size.height / 2);
    CGContextBeginPath(context);
    CGPoint arrow[3] = {
	{x, y - size / 4}, {x + size / 2, y + size / 2}, {x + size, y - size / 4}
    };
    CGContextAddLines(context, arrow, 3);
    CGContextStrokePath(context);
}

/*----------------------------------------------------------------------
 * IndicatorColor --
 *
 * Returns a CGColorRef of the appropriate shade for a check button or
 * radio button in a given state.
 */

static CGColorRef IndicatorColor(
   int state,
   int isDark)
{
    if (state & TTK_STATE_DISABLED) {
	return isDark ?
	    CGColorFromGray(darkDisabledIndicator) :
	    CGColorFromGray(lightDisabledIndicator);
    } else if ((state & TTK_STATE_SELECTED || state & TTK_STATE_ALTERNATE) &&
	       !(state & TTK_STATE_BACKGROUND)) {
	return CG_WHITE;
    } else {
	return CGCOLOR([NSColor controlTextColor]);
    }
}

/*----------------------------------------------------------------------
 * DrawCheckIndicator --
 *
 * Draws the checkmark or horizontal bar in a check box.
 */

static void DrawCheckIndicator(
    CGContextRef context,
    CGRect bounds,
    int state,
    int isDark)
{
    CGFloat x = bounds.origin.x, y = bounds.origin.y;
    CGColorRef strokeColor = IndicatorColor(state, isDark);

    CGContextSetStrokeColorWithColor(context, strokeColor);
    if (state & TTK_STATE_SELECTED) {
	CGContextSetLineWidth(context, 1.5);
	CGContextBeginPath(context);
	CGPoint check[3] = {{x + 3, y + 7}, {x + 6, y + 10}, {x + 10, y + 3}};
	CGContextAddLines(context, check, 3);
	CGContextStrokePath(context);
    } else if (state & TTK_STATE_ALTERNATE) {
	CGContextSetLineWidth(context, 2.0);
	CGContextBeginPath(context);
	CGPoint bar[2] = {{x + 3, y + 7}, {x + 11, y + 7}};
	CGContextAddLines(context, bar, 2);
	CGContextStrokePath(context);
    }
}

/*----------------------------------------------------------------------
 * DrawRadioIndicator --
 *
 * Draws the dot in the middle of a selected radio button.
 */

static void DrawRadioIndicator(
    CGContextRef context,
    CGRect bounds,
    int state,
    int isDark)
{
    CGFloat x = bounds.origin.x, y = bounds.origin.y;
    CGColorRef fillColor = IndicatorColor(state, isDark);

    CGContextSetFillColorWithColor(context, fillColor);
    if (state & TTK_STATE_SELECTED) {
	CGContextBeginPath(context);
	CGRect dot = {{x + 5, y + 5}, {6, 6}};
	CGContextAddEllipseInRect(context, dot);
	CGContextFillPath(context);
    } else if (state & TTK_STATE_ALTERNATE) {
	CGRect bar = {{x + 4, y + 7}, {8, 2}};
	CGContextFillRect(context, bar);
    }
}

static void
DrawHelpSymbol(
    CGContextRef context,
    CGRect bounds,
    int state)
{
    NSFont *font = [NSFont controlContentFontOfSize:15];
    NSColor *foreground = state & TTK_STATE_DISABLED ?
	[NSColor disabledControlTextColor] : [NSColor controlTextColor];
    NSDictionary *attrs = @{
        NSForegroundColorAttributeName : foreground,
        NSFontAttributeName : font
    };
    NSAttributedString *attributedString = [[NSAttributedString alloc]
						      initWithString:@"?"
							  attributes:attrs];
    CTTypesetterRef typesetter = CTTypesetterCreateWithAttributedString(
	       (CFAttributedStringRef)attributedString);
    CTLineRef line = CTTypesetterCreateLine(typesetter, CFRangeMake(0, 1));
    CGAffineTransform t = CGAffineTransformMake(
			      1.0, 0.0, 0.0, -1.0, 0.0, bounds.size.height);
    CGContextSaveGState(context);
    CGContextSetTextMatrix(context, t);
    CGContextSetTextPosition(context,
			     bounds.origin.x + 6.5,
			     bounds.origin.y + bounds.size.height - 5);
    CTLineDraw(line, context);
    CGContextRestoreGState(context);
    CFRelease(line);
    CFRelease(typesetter);
    [attributedString release];
}



/*----------------------------------------------------------------------
 * +++ Progress bars.
 */

/*----------------------------------------------------------------------
 * DrawProgressBar --
 *
 * Draws a progress bar, with parameters supplied by a HIThemeTrackDrawInfo
 * struct.  Draws a rounded rectangular track overlayed by a colored
 * rounded rectangular indicator.  An indeterminate progress bar is
 * animated.
 */

static void DrawProgressBar(
    CGContextRef context,
    CGRect bounds,
    HIThemeTrackDrawInfo info,
    int state,
    Tk_Window tkwin)
{
    CGRect colorBounds;
    CGFloat rgba[4];
    CGColorRef trackColor, highlightColor, fillColor;
    NSColor *accent;
    CGFloat ratio = (CGFloat) info.value / (CGFloat) (info.max - info.min);

    GetBackgroundColorRGBA(context, tkwin, 0, NO, rgba);

    /*
     * Compute the bounds for the track and indicator.  The track is 6 pixels
     * wide in the center of the widget bounds.
     */

    if (info.attributes & kThemeTrackHorizontal) {
	bounds = CGRectInset(bounds, 1, bounds.size.height / 2 - 3);
	colorBounds = bounds;
	if (info.kind == kThemeIndeterminateBar) {
	    CGFloat width = 0.25*bounds.size.width;
	    CGFloat travel = 0.75*bounds.size.width;
	    CGFloat center = bounds.origin.x + (width / 2) + ratio*travel;
	    colorBounds.origin.x = center - width / 2;
	    colorBounds.size.width = width;
	} else {
	    colorBounds.size.width = ratio*bounds.size.width;
	}
	if (colorBounds.size.width > 0 && colorBounds.size.width < 6) {
	    colorBounds.size.width = 6;
	}
    } else {
	bounds = CGRectInset(bounds, bounds.size.width / 2 - 3, 1);
	colorBounds = bounds;
	if (info.kind == kThemeIndeterminateBar) {
	    CGFloat height = 0.25*bounds.size.height;
	    CGFloat travel = 0.75*bounds.size.height;
	    CGFloat center = bounds.origin.y + (height / 2) + ratio*travel;
	    colorBounds.origin.y = center - height / 2;
	    colorBounds.size.height = height;
	} else {
	    colorBounds.size.height = ratio*(bounds.size.height);
	}
	if (colorBounds.size.height > 0 && colorBounds.size.height < 6) {
	    colorBounds.size.height = 6;
	}
	colorBounds.origin.y += bounds.size.height - colorBounds.size.height;
    }

    /*
     * Compute the colors for the track and indicator.
     */

    if (TkMacOSXInDarkMode(tkwin)) {
	for(int i=0; i < 3; i++) {
	    rgba[i] += 30.0 / 255.0;
	}
	trackColor = CGColorFromRGBA(rgba);
	for(int i=0; i < 3; i++) {
	    rgba[i] -= 5.0 / 255.0;
	}
	highlightColor = CGColorFromRGBA(rgba);
	FillRoundedRectangle(context, bounds, 3, trackColor);
    } else {
	for(int i=0; i < 3; i++) {
	    rgba[i] -= 14.0 / 255.0;
	}
	trackColor = CGColorFromRGBA(rgba);
	for(int i=0; i < 3; i++) {
	    rgba[i] += 3.0 / 255.0;
	}
	highlightColor = CGColorFromRGBA(rgba);
	bounds.size.height -= 1;
	bounds = CGRectInset(bounds, 0, -1);
    }
    if (state & TTK_STATE_BACKGROUND) {
	accent = [NSColor colorWithRed:0.72 green:0.72 blue:0.72 alpha:0.72];
    } else {
	accent = controlAccentColor();
    }

    /*
     * Draw the track, with highlighting around the edge.
     */

    FillRoundedRectangle(context, bounds, 3, trackColor);
    bounds = CGRectInset(bounds, 0, 0.5);
    FillRoundedRectangle(context, bounds, 2.5, highlightColor);
    bounds = CGRectInset(bounds, 0.5, 0.5);
    FillRoundedRectangle(context, bounds, 2, trackColor);
    bounds = CGRectInset(bounds, -0.5, -1);

    /*
     * Draw the indicator.  Make it slightly transparent around the
     * edge so the highlightng shows through.
     */

    if (info.kind == kThemeIndeterminateBar &&
	(state & TTK_STATE_SELECTED) == 0) {
	return;
    }

    fillColor = CGCOLOR([accent colorWithAlphaComponent:0.9]);
    FillRoundedRectangle(context, colorBounds, 3, fillColor);
    colorBounds = CGRectInset(colorBounds, 1, 1);
    fillColor = CGCOLOR([accent colorWithAlphaComponent:1.0]);
    FillRoundedRectangle(context, colorBounds, 2.5, fillColor);
}

/*----------------------------------------------------------------------
 * +++ Sliders.
 */

/*----------------------------------------------------------------------
 * DrawSlider --
 *
 * Draws a slider track and round thumb for a Ttk scale widget.  The accent
 * color is used on the left or top part of the track, so the fraction of
 * the track which is colored is equal to (value - from) / (to - from).
 *
 */

static void DrawSlider(
    CGContextRef context,
    CGRect bounds,
    HIThemeTrackDrawInfo info,
    int state,
    Tk_Window tkwin)
{
    CGColorRef trackColor;
    CGRect clipBounds, trackBounds, thumbBounds;
    CGPoint thumbPoint;
    CGFloat position;
    CGColorRef accentColor;
    Bool fromIsSmaller = info.reserved;
    double from = info.min, to = fabs((double) info.max), value = info.value;

    /*
     * info.min, info.max and info.value are integers.  When this is called
     * we will have arranged that min = 0 and max is a large positive integer.
     */

    double fraction = (from < to) ? (value - from) / (to - from) : 0.5;
    int isDark = TkMacOSXInDarkMode(tkwin);

    if (info.attributes & kThemeTrackHorizontal) {
	trackBounds = CGRectInset(bounds, 0, bounds.size.height / 2 - 3);
	trackBounds.size.height = 3;
	position = 8 + fraction * (trackBounds.size.width - 16);
	clipBounds = trackBounds;
	if (fromIsSmaller) {
	    clipBounds.size.width = position;
	} else {
	    clipBounds.origin.x += position;
	    clipBounds.size.width -= position;
	}
	thumbPoint = CGPointMake(trackBounds.origin.x + position,
				 trackBounds.origin.y + 1);
    } else {
	trackBounds = CGRectInset(bounds, bounds.size.width / 2 - 3, 0);
	trackBounds.size.width = 3;
	position = 8 + fraction * (trackBounds.size.height - 16);
	clipBounds = trackBounds;
	if (fromIsSmaller) {
	    clipBounds.size.height = position;
	} else {
	    clipBounds.origin.y += position;
	    clipBounds.size.height -= position;
	}
	thumbPoint = CGPointMake(trackBounds.origin.x + 1,
				 trackBounds.origin.y + position);
    }
    trackColor = isDark ? CGColorFromGray(darkTrack):
	CGColorFromGray(lightTrack);
    thumbBounds = CGRectMake(thumbPoint.x - 8, thumbPoint.y - 8, 17, 17);
    CGContextSaveGState(context);
    FillRoundedRectangle(context, trackBounds, 1.5, trackColor);
    CGContextClipToRect(context, clipBounds);
    if (state & (TTK_STATE_BACKGROUND | TTK_STATE_DISABLED)) {
	accentColor = isDark ? CGColorFromGray(darkInactiveTrack) :
	    CGColorFromGray(lightInactiveTrack);
    } else {
	accentColor = CGCOLOR(controlAccentColor());
    }
    FillRoundedRectangle(context, trackBounds, 1.5, accentColor);
    CGContextRestoreGState(context);
    DrawGrayButton(context, thumbBounds, &sliderDesign, state, tkwin);
}

/*----------------------------------------------------------------------
 * +++ Drawing procedures for native widgets.
 *
 *      The HIToolbox does not support Dark Mode, and apparently never will.
 *      It also draws some widgets in discontinued older styles even when used
 *      on new OS releases.  So to make widgets look "native" we have to provide
 *      analogues of the HIToolbox drawing functions to be used on newer systems.
 *      We continue to use NIToolbox for older versions of the OS.
 *
 *      Drawing the dark widgets requires NSColors that were introduced in OSX
 *      10.14, so we make some of these functions be no-ops when building on
 *      systems older than 10.14.
 */

/*----------------------------------------------------------------------
 * DrawButton --
 *
 * This is a standalone drawing procedure which draws most types of macOS
 * buttons for newer OS releases.  The button style is specified in the
 * "kind" field of a HIThemeButtonDrawInfo struct, although some of the
 * identifiers are not recognized by HIToolbox.
 */

static void DrawButton(
    CGRect bounds,
    HIThemeButtonDrawInfo info,
    Ttk_State state,
    CGContextRef context,
    Tk_Window tkwin)
{
    ThemeButtonKind kind = info.kind;
    ThemeDrawState drawState = info.state;
    CGRect arrowBounds = bounds = CGRectInset(bounds, 1, 1);
    int hasIndicator, isDark = TkMacOSXInDarkMode(tkwin);

    switch (kind) {
    case TkRoundedRectButton:
	DrawGrayButton(context, bounds, &roundedrectDesign, state, tkwin);
	break;
    case TkInlineButton:
	DrawGrayButton(context, bounds, &inlineDesign, state, tkwin);
	break;
    case TkRecessedButton:
	DrawGrayButton(context, bounds, &recessedDesign, state, tkwin);
	break;
    case kThemeRoundedBevelButton:
	DrawGrayButton(context, bounds, &bevelDesign, state, tkwin);
	break;
    case kThemePushButton:

	/*
	 * The TTK_STATE_ALTERNATE bit means -default active.  Apple only
	 * indicates the default state (which means that the key equivalent is
	 * "\n") for Push Buttons.
	 */

	if ((state & TTK_STATE_PRESSED || state & TTK_STATE_ALTERNATE) &&
	    !(state & TTK_STATE_BACKGROUND)) {
	    DrawAccentedButton(context, bounds, &pushbuttonDesign, state, isDark);
	} else {
	    DrawGrayButton(context, bounds, &pushbuttonDesign, state, tkwin);
	}
	break;
    case kThemeRoundButtonHelp:
	DrawGrayButton(context, bounds, &helpDesign, state, tkwin);
	DrawHelpSymbol(context, bounds, state);
	break;
    case kThemePopupButton:
	drawState = 0;
	DrawGrayButton(context, bounds, &popupDesign, state, tkwin);
	arrowBounds.size.width = 17;
	arrowBounds.origin.x += bounds.size.width - 17;
	if (!(state & TTK_STATE_BACKGROUND) &&
	    !(state & TTK_STATE_DISABLED)) {
	    CGRect popupBounds = arrowBounds;

	    /*
	     * Allow room for nonexistent focus ring.
	     */

	    popupBounds.size.width += 4;
	    popupBounds.origin.y -= 4;
	    popupBounds.size.height += 8;
	    DrawAccentedSegment(context, popupBounds, &popupDesign, state, tkwin);
	    drawState = BOTH_ARROWS;
	}
	arrowBounds.origin.x += 2;
	DrawUpDownArrows(context, arrowBounds, 3, 7, 2, state, drawState);
	break;
    case kThemeComboBox:
	if (state & TTK_STATE_DISABLED) {
	    // Need to add the disabled case to entryDesign.
	    DrawEntry(context, bounds, &entryDesign, state, tkwin);
	} else {
	    DrawEntry(context, bounds, &entryDesign, state, tkwin);
	}
	arrowBounds.size.width = 17;
	if (state & TTK_STATE_BACKGROUND) {
	    arrowBounds.origin.x += bounds.size.width - 20;
	    arrowBounds.size.width += 4;
	    arrowBounds.origin.y -= 1;
	} else {
	    arrowBounds.origin.y -= 1;
	    arrowBounds.origin.x += bounds.size.width - 20;
	    arrowBounds.size.width += 4;
	    arrowBounds.size.height += 2;
	}
	DrawAccentedSegment(context, arrowBounds, &comboDesign, state, tkwin);
	if (!(state & TTK_STATE_BACKGROUND)) {
	    state |= TTK_STATE_IS_ACCENTED;
	}
	DrawDownArrow(context, arrowBounds, 6, 6, state);
	break;
    case kThemeCheckBox:
	bounds = CGRectOffset(CGRectMake(0, bounds.size.height / 2 - 8, 16, 16),
			      bounds.origin.x, bounds.origin.y);
	bounds = CGRectInset(bounds, 1, 1);
	hasIndicator = state & TTK_STATE_SELECTED || state & TTK_STATE_ALTERNATE;
	if (hasIndicator &&
	    !(state & TTK_STATE_BACKGROUND) &&
	    !(state & TTK_STATE_DISABLED)) {
	    DrawAccentedButton(context, bounds, &checkDesign, 0, isDark);
	} else {
	    DrawGrayButton(context, bounds, &checkDesign, state, tkwin);
	}
	if (hasIndicator) {
	    DrawCheckIndicator(context, bounds, state, isDark);
	}
	break;
    case kThemeRadioButton:
	bounds = CGRectOffset(CGRectMake(0, bounds.size.height / 2 - 9, 18, 18),
					 bounds.origin.x, bounds.origin.y);
	bounds = CGRectInset(bounds, 1, 1);
	hasIndicator = state & TTK_STATE_SELECTED || state & TTK_STATE_ALTERNATE;
	if (hasIndicator &&
	    !(state & TTK_STATE_BACKGROUND) &&
	    !(state & TTK_STATE_DISABLED)) {
	    DrawAccentedButton(context, bounds, &radioDesign, 0, isDark);
	} else {
	    DrawGrayButton(context, bounds, &radioDesign, state, tkwin);
	}
	if (hasIndicator) {
	    DrawRadioIndicator(context, bounds, state, isDark);
	}
	break;
    case kThemeArrowButton:
	DrawGrayButton(context, bounds, &pushbuttonDesign, state, tkwin);
	arrowBounds.origin.x = bounds.origin.x + bounds.size.width - 17;
	arrowBounds.size.width = 16;
	arrowBounds.origin.y -= 1;
	if (state & TTK_STATE_SELECTED) {
	    DrawUpArrow(context, arrowBounds, 5, 6, state);
	} else {
	    DrawDownArrow(context, arrowBounds, 5, 6, state);
	}
	break;
    case kThemeIncDecButton:
	DrawGrayButton(context, bounds, &incdecDesign, state, tkwin);
	if (state & TTK_STATE_PRESSED) {
	    CGRect clip;
	    if (drawState == kThemeStatePressedDown) {
		clip = bounds;
		clip.size.height /= 2;
		clip.origin.y += clip.size.height;
		bounds.size.height += 1;
		clip.size.height += 1;
	    } else {
		clip = bounds;
		clip.size.height /= 2;
	    }
	    CGContextSaveGState(context);
	    CGContextClipToRect(context, clip);
	    DrawAccentedButton(context, bounds, &incdecDesign, 0, isDark);
	    CGContextRestoreGState(context);
	}
	{
	    CGFloat inset = (bounds.size.width - 5) / 2;
	    DrawUpDownArrows(context, bounds, inset, 5, 3, state, drawState);
	}
	break;
    default:
	break;
    }
}

/*----------------------------------------------------------------------
 * DrawGroupBox --
 *
 * This is a standalone drawing procedure which draws the contrasting rounded
 * rectangular box for LabelFrames and Notebook panes used in more recent
 * versions of macOS.  Normally the contrast is set to one, since the nesting
 * level of the Group Box is higher by 1 compared to its container.  But we
 * allow higher contrast for special cases, notably notebook tabs in macOS 11.
 * The save parameter is passed to GetBackgroundColor and should probably be
 * NO in such special cases.
 */

static void DrawGroupBox(
    CGRect bounds,
    CGContextRef context,
    Tk_Window tkwin,
    int contrast,
    Bool save)
{
    CHECK_RADIUS(5, bounds)

    CGPathRef path;
    CGColorRef backgroundColor, borderColor;

    backgroundColor = GetBackgroundCGColor(context, tkwin, contrast, save);
    borderColor = CGColorFromGray(boxBorder);
    CGContextSetFillColorWithColor(context, backgroundColor);
    path = CGPathCreateWithRoundedRect(bounds, 5, 5, NULL);
    CGContextClipToRect(context, bounds);
    CGContextBeginPath(context);
    CGContextAddPath(context, path);
    CGContextFillPath(context);
    CGContextSetFillColorWithColor(context, borderColor);
    CGContextBeginPath(context);
    CGContextAddPath(context, path);
    CGContextReplacePathWithStrokedPath(context);
    CGContextFillPath(context);
    CFRelease(path);
}

/*----------------------------------------------------------------------
 * DrawListHeader --
 *
 * This is a standalone drawing procedure which draws column headers for a
 * Treeview in the Aqua appearance.  (The HIToolbox headers have not matched the
 * native ones since OSX 10.8)  Note that the header image is ignored, but we
 * draw arrows according to the state.
 */

static void DrawListHeader(
    CGRect bounds,
    CGContextRef context,
    Tk_Window tkwin,
    int state)
{
    int isDark = TkMacOSXInDarkMode(tkwin);
    CGFloat x = bounds.origin.x, y = bounds.origin.y;
    CGFloat w = bounds.size.width, h = bounds.size.height;
    CGPoint top[2] = {{x, y + 1}, {x + w, y + 1}};
    CGPoint bottom[2] = {{x, y + h}, {x + w, y + h}};
    CGPoint separator[2] = {{x + w - 1, y + 3}, {x + w - 1, y + h - 3}};
    CGColorRef strokeColor, backgroundColor;

    /*
     * Apple changes the background color of a list header when the window is
     * not active.  But Ttk does not indicate that in the state of a
     * TreeHeader.  So we have to query the Apple window manager.
     */

    NSWindow *win = TkMacOSXGetNSWindowForDrawable(Tk_WindowId(tkwin));
    if (!isDark) {
	GrayColor bgGray = [win isKeyWindow] ?
	    listheaderActiveBG : listheaderInactiveBG;
	backgroundColor = CGColorFromGray(bgGray);
    }

    CGContextSaveGState(context);
    CGContextSetShouldAntialias(context, false);
    if (!isDark) {
	CGContextBeginPath(context);
	CGContextSetFillColorWithColor(context, backgroundColor);
	CGContextAddRect(context, bounds);
	CGContextFillPath(context);
    }
    strokeColor = isDark ?
	CGColorFromGray(darkListheaderBorder) :
	CGColorFromGray(listheaderSeparator);
    CGContextSetStrokeColorWithColor(context, strokeColor);
    CGContextAddLines(context, separator, 2);
    CGContextStrokePath(context);
    strokeColor = isDark ?
	CGColorFromGray(darkListheaderBorder) :
	CGColorFromGray(lightListheaderBorder);
    CGContextSetStrokeColorWithColor(context, strokeColor);
    CGContextAddLines(context, top, 2);
    CGContextStrokePath(context);
    CGContextAddLines(context, bottom, 2);
    CGContextStrokePath(context);
    CGContextRestoreGState(context);

    if (state & TTK_TREEVIEW_STATE_SORTARROW) {
	CGRect arrowBounds = bounds;
	arrowBounds.origin.x = bounds.origin.x + bounds.size.width - 16;
	arrowBounds.size.width = 16;
	if (state & TTK_STATE_ALTERNATE) {
	    DrawUpArrow(context, arrowBounds, 3, 8, state);
	} else if (state & TTK_STATE_SELECTED) {
	    DrawDownArrow(context, arrowBounds, 3, 8, state);
	}
    }
}

/*----------------------------------------------------------------------
 * DrawTab --
 *
 * This is a standalone drawing procedure which draws Tabbed Pane Tabs for the
 * notebook widget.
 */

static void
DrawTab(
    CGRect bounds,
    Ttk_State state,
    CGContextRef context,
    Tk_Window tkwin)
{
    CGRect originalBounds = bounds;
    CGColorRef strokeColor;
    int OSVersion = [NSApp macOSVersion];

    /*
     * Extend the bounds to one or both sides so the rounded part will be
     * clipped off if the right of the left tab, the left of the right tab,
     * and both sides of the middle tabs.
     */

    CGContextClipToRect(context, bounds);
    if (OSVersion < 110000 || !(state & TTK_STATE_SELECTED)) {
	if (!(state & TTK_STATE_FIRST_TAB)) {
	    bounds.origin.x -= 10;
	    bounds.size.width += 10;
	}
	if (!(state & TTK_STATE_LAST_TAB)) {
	    bounds.size.width += 10;
	}
    }
    /*
     * Fill the tab face with the appropriate color or gradient.  Use a solid
     * color if the tab is not selected, otherwise use the accent color with
     * highlights
     */

    if (!(state & TTK_STATE_SELECTED)) {
	DrawGrayButton(context, bounds, &tabDesign, state, tkwin);

        /*
         * Draw a separator line on the left side of the tab if it
         * not first.
         */

	if (!(state & TTK_STATE_FIRST_TAB)) {
	    CGContextSaveGState(context);
	    strokeColor = CGColorFromGray(darkTabSeparator);
	    CGContextSetStrokeColorWithColor(context, strokeColor);
	    CGContextBeginPath(context);
	    CGContextMoveToPoint(context, originalBounds.origin.x,
		originalBounds.origin.y + 1);
	    CGContextAddLineToPoint(context, originalBounds.origin.x,
		originalBounds.origin.y + originalBounds.size.height - 1);
	    CGContextStrokePath(context);
	    CGContextRestoreGState(context);
	}
    } else {

	/*
	 * This is the selected tab; paint it with the current accent color.
	 * If it is first, cover up the separator line drawn by the second one.
	 * (The selected tab is always drawn last.)
	 */

	if ((state & TTK_STATE_FIRST_TAB) && !(state & TTK_STATE_LAST_TAB)) {
	    bounds.size.width += 1;
	}
	if (!(state & TTK_STATE_BACKGROUND)) {
	    DrawAccentedButton(context, bounds, &tabDesign, 0, 0);
	} else {
	    DrawGrayButton(context, bounds, &tabDesign, state, tkwin);
	}
    }
}

static void
DrawTab11(
    CGRect bounds,
    Ttk_State state,
    CGContextRef context,
    Tk_Window tkwin)
{

    if (state & TTK_STATE_SELECTED) {
	DrawGrayButton(context, bounds, &pushbuttonDesign, state, tkwin);
    } else {
	CGRect clipRect = bounds;
	/*
	 * Draw a segment of a Group Box as a background for non-selected tabs.
	 * Clip the Group Box so that the segments fit together to form a long
	 * rounded rectangle behind the entire tab bar.
	 */

	if (!(state & TTK_STATE_FIRST_TAB)) {
	    clipRect.origin.x -= 5;
	    bounds.origin.x -= 5;
	    bounds.size.width += 5;
	}
	if (!(state & TTK_STATE_LAST_TAB)) {
	    clipRect.size.width += 5;
	    bounds.size.width += 5;
	}
	CGContextSaveGState(context);
	CGContextClipToRect(context, clipRect);
	DrawGroupBox(bounds, context, tkwin, 3, NO);
	CGContextRestoreGState(context);
    }
}

/*----------------------------------------------------------------------
 * DrawDarkSeparator --
 *
 * This is a standalone drawing procedure which draws a separator widget
 * in Dark Mode.  HIToolbox is used in light mode.
 */

static void DrawDarkSeparator(
    CGRect bounds,
    CGContextRef context,
    TCL_UNUSED(Tk_Window))
{
    CGColorRef sepColor = CGColorFromGray(darkSeparator);

    CGContextSetFillColorWithColor(context, sepColor);
    CGContextFillRect(context, bounds);
}

/*----------------------------------------------------------------------
 * +++ DrawGradientButton --
 *
 *      This is a standalone drawing procedure which draws a
 *      a Gradient Button.
 */

static void DrawGradientBorder(
    CGRect bounds,
    CGContextRef context,
    Tk_Window tkwin,
    Ttk_State state)
{
    CGColorRef faceColor, borderColor;
    GrayColor faceGray, borderGray;
    CGRect inside = CGRectInset(bounds, 1, 1);

    if (TkMacOSXInDarkMode(tkwin)) {
	if (state & TTK_STATE_DISABLED) {
	    faceGray = darkGradientDisabled;
	    borderGray = darkGradientBorderDisabled;
	} else {
	    faceGray = state & TTK_STATE_PRESSED ?
		darkGradientPressed : darkGradientNormal;
	    borderGray = darkGradientBorder;
	}
    } else {
	if (state & TTK_STATE_DISABLED) {
	    faceGray = lightGradientDisabled;
	    borderGray = lightGradientBorderDisabled;
	} else {
	    faceGray = state & TTK_STATE_PRESSED ?
		lightGradientPressed : lightGradientNormal;
	    borderGray = lightGradientBorder;
	}
    }
    faceColor = CGColorFromGray(faceGray);
    borderColor = CGColorFromGray(borderGray);
    CGContextSetFillColorWithColor(context, faceColor);
    CGContextFillRect(context, inside);
    CGContextSetFillColorWithColor(context, borderColor);
    CGContextAddRect(context, bounds);
    CGContextAddRect(context, inside);
    CGContextEOFillPath(context);
}

/*----------------------------------------------------------------------
 * +++ Button elements.
 */

static void ButtonElementMinSize(
    void *clientData,
    int *minWidth,
    int *minHeight)
{
    ThemeButtonParams *params = (ThemeButtonParams *)clientData;

    if (params->heightMetric != NoThemeMetric) {
	ChkErr(GetThemeMetric, params->heightMetric, minHeight);

        /*
         * The theme height does not include the 1-pixel border around
         * the button, although it does include the 1-pixel shadow at
         * the bottom.
         */

	*minHeight += 2;

        /*
         * For buttons with labels the minwidth must be 0 to force the
         * correct text layout.  For example, a non-zero value will cause the
         * text to be left justified, no matter what -anchor setting is used in
         * the style.
         */

	if (params->widthMetric != NoThemeMetric) {
	    ChkErr(GetThemeMetric, params->widthMetric, minWidth);
	    *minWidth += 2;
	    *minHeight += 2;
	} else {
	    *minWidth = 0;
	}
    }
}

static void ButtonElementSize(
    void *clientData,
    TCL_UNUSED(void *), /* elementRecord */
    Tk_Window tkwin,
    int *minWidth,
    int *minHeight,
    Ttk_Padding *paddingPtr)
{
    ThemeButtonParams *params = (ThemeButtonParams *)clientData;
    HIThemeButtonDrawInfo info =
	ComputeButtonDrawInfo(params, 0, tkwin);
    static const CGRect scratchBounds = {{0, 0}, {100, 100}};
    CGRect contentBounds, backgroundBounds;
    int verticalPad;

    ButtonElementMinSize(clientData, minWidth, minHeight);
    switch (info.kind) {
    case TkGradientButton:
	*paddingPtr = Ttk_MakePadding(1, 1, 1, 1);
        /* Fall through. */
    case kThemeArrowButton:
    case kThemeRoundButtonHelp:
        return;
	/* Buttons which are sized like PushButtons but unknown to HITheme. */
    case TkRoundedRectButton:
    case TkRecessedButton:
    case TkInlineButton:
	info.kind = kThemePushButton;
	break;
    default:
        break;
    }

    /*
     * Given a hypothetical bounding rectangle for a button, HIToolbox will
     * compute a bounding rectangle for the button contents and a bounding
     * rectangle for the button background.  The background bounds are large
     * enough to contain the image of the button in any state, which might
     * include highlight borders, shadows, etc.  The content rectangle is not
     * centered vertically within the background rectangle, presumably because
     * shadows only appear on the bottom.  Nonetheless, when HIToolbox is asked
     * to draw a button with a certain bounding rectangle it draws the button
     * centered within the rectangle.
     *
     * To compute the effective padding around a button we request the
     * content and bounding rectangles for a 100x100 button and use the
     * padding between those.  However, we symmetrize the padding on the
     * top and bottom, because that is how the button will be drawn.
     */

    ChkErr(HIThemeGetButtonContentBounds,
	&scratchBounds, &info, &contentBounds);
    ChkErr(HIThemeGetButtonBackgroundBounds,
	&scratchBounds, &info, &backgroundBounds);
    paddingPtr->left = contentBounds.origin.x - backgroundBounds.origin.x;
    paddingPtr->right =
	CGRectGetMaxX(backgroundBounds) - CGRectGetMaxX(contentBounds);
    verticalPad = backgroundBounds.size.height - contentBounds.size.height;
    paddingPtr->top = paddingPtr->bottom = verticalPad / 2;
    if (info.kind == kThemePopupButton) {
	paddingPtr->top += 1;
	paddingPtr->bottom -= 1;
    }
}

static void ButtonElementDraw(
    void *clientData,
    TCL_UNUSED(void *), /* elementRecord */
    Tk_Window tkwin,
    Drawable d,
    Ttk_Box b,
    Ttk_State state)
{
    ThemeButtonParams *params = (ThemeButtonParams *)clientData;
    CGRect bounds = BoxToRect(d, b);
    HIThemeButtonDrawInfo info = ComputeButtonDrawInfo(params, state, tkwin);
    int isDark = TkMacOSXInDarkMode(tkwin);

    switch (info.kind) {

    /*
     * A Gradient Button should have an image and no text.  The size is set to
     * that of the image.  All we need to do is draw a 1-pixel border.
     */

    case TkGradientButton:
	BEGIN_DRAWING(d)
	    DrawGradientBorder(bounds, dc.context, tkwin, state);
	END_DRAWING
	return;
    /*
     * Buttons with no height restrictions are ready to draw.
     */

    case kThemeArrowButton:
    case kThemeCheckBox:
    case kThemeRadioButton:
    	break;

    /*
     * Other buttons have a maximum height.   We have to deal with that.
     */

    default:
	bounds = NormalizeButtonBounds(params, bounds, isDark);
	break;
    }

    /* We do our own drawing on new systems.*/

    if ([NSApp macOSVersion] > 100800) {
	BEGIN_DRAWING(d)
	DrawButton(bounds, info, state, dc.context, tkwin);
	END_DRAWING
	return;
    }

    /*
     * If execution reaches here it means we should use HIToolbox to draw the
     * button.  Buttons that HIToolbox doesn't know are rendered as
     * PushButtons.
     */

    switch (info.kind) {
    case TkRoundedRectButton:
    case TkRecessedButton:
	info.kind = kThemePushButton;
	break;
    default:
	break;
    }

    /*
     * Apple's PushButton and PopupButton do not change their fill color
     * when the window is inactive.  However, except in 10.7 (Lion), the
     * color of the arrow button on a PopupButton does change.  For some
     * reason HITheme fills inactive buttons with a transparent color that
     * allows the window background to show through, leading to
     * inconsistent behavior.  We work around this by filling behind an
     * inactive PopupButton with a text background color before asking
     * HIToolbox to draw it. For PushButtons, we simply draw them in the
     * active state.
     */

    BEGIN_DRAWING(d)
    if (info.kind == kThemePopupButton  &&
	(state & TTK_STATE_BACKGROUND)) {
	CGRect innerBounds = CGRectInset(bounds, 1, 1);
	FillRoundedRectangle(dc.context, innerBounds, 4, CG_WHITE);
    }

    /*
     * A BevelButton with mixed value is drawn borderless, which does make
     * much sense for us.
     */

    if (info.kind == kThemeRoundedBevelButton &&
	info.value == kThemeButtonMixed) {
	info.value = kThemeButtonOff;
	info.state = kThemeStateInactive;
    }
    if (info.kind == kThemePushButton) {
	bounds.origin.y -= 2;
    }
    ChkErr(HIThemeDrawButton, &bounds, &info, dc.context, HIOrientation,
	   NULL);
    END_DRAWING
}

static Ttk_ElementSpec ButtonElementSpec = {
    TK_STYLE_VERSION_2,
    sizeof(NullElement),
    TtkNullElementOptions,
    ButtonElementSize,
    ButtonElementDraw
};

/*----------------------------------------------------------------------
 * +++ Notebook elements.
 */

/* Tab position logic, c.f. ttkNotebook.c TabState() */
static const Ttk_StateTable TabStyleTable[] = {
    {kThemeTabFrontInactive, TTK_STATE_SELECTED | TTK_STATE_BACKGROUND, 0},
    {kThemeTabNonFrontInactive, TTK_STATE_BACKGROUND, 0},
    {kThemeTabFrontUnavailable, TTK_STATE_DISABLED | TTK_STATE_SELECTED, 0},
    {kThemeTabNonFrontUnavailable, TTK_STATE_DISABLED, 0},
    {kThemeTabFront, TTK_STATE_SELECTED, 0},
    {kThemeTabNonFrontPressed, TTK_STATE_PRESSED, 0},
    {kThemeTabNonFront, 0, 0}
};
static const Ttk_StateTable TabAdornmentTable[] = {
    {kHIThemeTabAdornmentNone, TTK_STATE_FIRST_TAB | TTK_STATE_LAST_TAB, 0},
    {kHIThemeTabAdornmentTrailingSeparator, TTK_STATE_FIRST_TAB, 0},
    {kHIThemeTabAdornmentNone, TTK_STATE_LAST_TAB, 0},
    {kHIThemeTabAdornmentTrailingSeparator, 0, 0},
};
static const Ttk_StateTable TabPositionTable[] = {
    {kHIThemeTabPositionOnly, TTK_STATE_FIRST_TAB | TTK_STATE_LAST_TAB, 0},
    {kHIThemeTabPositionFirst, TTK_STATE_FIRST_TAB, 0},
    {kHIThemeTabPositionLast, TTK_STATE_LAST_TAB, 0},
    {kHIThemeTabPositionMiddle, 0, 0},
};

/*
 * Apple XHIG Tab View Specifications:
 *
 * Control sizes: Tab views are available in regular, small, and mini sizes.
 * The tab height is fixed for each size, but you control the size of the pane
 * area. The tab heights for each size are listed below:
 *  - Regular size: 20 pixels.
 *  - Small: 17 pixels.
 *  - Mini: 15 pixels.
 *
 * Label spacing and fonts: The tab labels should be in a font that’s
 * proportional to the size of the tab view control. In addition, the label
 * should be placed so that there are equal margins of space before and after
 * it. The guidelines below provide the specifications you should use for tab
 * labels:
 *  - Regular size: System font. Center in tab, leaving 12 pixels on each
 *side.
 *  - Small: Small system font. Center in tab, leaving 10 pixels on each side.
 *  - Mini: Mini system font. Center in tab, leaving 8 pixels on each side.
 *
 * Control spacing: Whether you decide to inset a tab view in a window or
 * extend its edges to the window sides and bottom, you should place the top
 * edge of the tab view 12 or 14 pixels below the bottom edge of the title bar
 * (or toolbar, if there is one). If you choose to inset a tab view in a
 * window, you should leave a margin of 20 pixels between the sides and bottom
 * of the tab view and the sides and bottom of the window (although 16 pixels
 * is also an acceptable margin-width). If you need to provide controls below
 * the tab view, leave enough space below the tab view so the controls are 20
 * pixels above the bottom edge of the window and 12 pixels between the tab
 * view and the controls.
 *
 * If you choose to extend the tab view sides and bottom so that they meet the
 * window sides and bottom, you should leave a margin of at least 20 pixels
 * between the content in the tab view and the tab-view edges.
 *
 * <URL: http://developer.apple.com/documentation/userexperience/Conceptual/
 *       AppleHIGuidelines/XHIGControls/XHIGControls.html#//apple_ref/doc/uid/
 *       TP30000359-TPXREF116>
 */

static void TabElementSize(
    TCL_UNUSED(void *),    /* clientData */
    TCL_UNUSED(void *),    /* elementRecord */
    TCL_UNUSED(Tk_Window), /* tkwin */
    TCL_UNUSED(int *),     /* minWidth */
    TCL_UNUSED(int *),     /* minHeight */
    Ttk_Padding *paddingPtr)
{
    *paddingPtr = Ttk_MakePadding(0, -2, 0, 1);
}

static void TabElementDraw(
    TCL_UNUSED(void *),    /* clientData */
    TCL_UNUSED(void *),    /* elementRecord */
    Tk_Window tkwin,
    Drawable d,
    Ttk_Box b,
    Ttk_State state)
{
    CGRect bounds = BoxToRect(d, b);
    BEGIN_DRAWING(d)
    if ([NSApp macOSVersion] >= 110000) {
	DrawTab11(bounds, state, dc.context, tkwin);
    } else if ([NSApp macOSVersion] > 100800) {
	DrawTab(bounds, state, dc.context, tkwin);
    } else {
	HIThemeTabDrawInfo info = {
	    .version = 1,
	    .style = Ttk_StateTableLookup(TabStyleTable, state),
	    .direction = kThemeTabNorth,
	    .size = kHIThemeTabSizeNormal,
	    .adornment = Ttk_StateTableLookup(TabAdornmentTable, state),
	    .kind = kHIThemeTabKindNormal,
	    .position = Ttk_StateTableLookup(TabPositionTable, state),
	};
	ChkErr(HIThemeDrawTab, &bounds, &info, dc.context, HIOrientation,
	    NULL);
    }
    END_DRAWING
}

static Ttk_ElementSpec TabElementSpec = {
    TK_STYLE_VERSION_2,
    sizeof(NullElement),
    TtkNullElementOptions,
    TabElementSize,
    TabElementDraw
};

/*
 * Notebook panes:
 */

static void PaneElementSize(
    TCL_UNUSED(void *),    /* clientData */
    TCL_UNUSED(void *),    /* elementRecord */
    TCL_UNUSED(Tk_Window), /* tkwin */
    TCL_UNUSED(int *),     /* minWidth */
    TCL_UNUSED(int *),     /* minHeight */
    Ttk_Padding *paddingPtr)
{
    *paddingPtr = Ttk_MakePadding(9, 5, 9, 9);
}

static void PaneElementDraw(
    TCL_UNUSED(void *),    /* clientData */
    TCL_UNUSED(void *),    /* elementRecord */
    Tk_Window tkwin,
    Drawable d,
    Ttk_Box b,
    Ttk_State state)
{
    CGRect bounds = BoxToRect(d, b);

    bounds.origin.y -= kThemeMetricTabFrameOverlap;
    bounds.size.height += kThemeMetricTabFrameOverlap;
    BEGIN_DRAWING(d)
    if ([NSApp macOSVersion] > 100800) {
	DrawGroupBox(bounds, dc.context, tkwin, 1, YES);
    } else {
	HIThemeTabPaneDrawInfo info = {
	    .version = 1,
	    .state = Ttk_StateTableLookup(ThemeStateTable, state),
	    .direction = kThemeTabNorth,
	    .size = kHIThemeTabSizeNormal,
	    .kind = kHIThemeTabKindNormal,
	    .adornment = kHIThemeTabPaneAdornmentNormal,
	    };
	bounds.origin.y -= kThemeMetricTabFrameOverlap;
	bounds.size.height += kThemeMetricTabFrameOverlap;
	ChkErr(HIThemeDrawTabPane, &bounds, &info, dc.context, HIOrientation);
    }
    END_DRAWING
}

static Ttk_ElementSpec PaneElementSpec = {
    TK_STYLE_VERSION_2,
    sizeof(NullElement),
    TtkNullElementOptions,
    PaneElementSize,
    PaneElementDraw
};

/*----------------------------------------------------------------------
 * +++ Labelframe elements --
 *
 * Labelframe borders: Use "primary group box ..."  Quoth
 * DrawThemePrimaryGroup reference: "The primary group box frame is drawn
 * inside the specified rectangle and is a maximum of 2 pixels thick."
 *
 */

static void GroupElementSize(
    TCL_UNUSED(void *),    /* clientData */
    TCL_UNUSED(void *),    /* elementRecord */
    TCL_UNUSED(Tk_Window), /* tkwin */
    TCL_UNUSED(int *),     /* minWidth */
    TCL_UNUSED(int *),     /* minHeight */
    Ttk_Padding *paddingPtr)
{
    *paddingPtr = Ttk_MakePadding(0, 0, 0, 0);
}

static void GroupElementDraw(
    TCL_UNUSED(void *),    /* clientData */
    TCL_UNUSED(void *),    /* elementRecord */
    Tk_Window tkwin,
    Drawable d,
    Ttk_Box b,
    Ttk_State state)
{
    CGRect bounds = BoxToRect(d, b);

    BEGIN_DRAWING(d)
    if ([NSApp macOSVersion] > 100800) {
	DrawGroupBox(bounds, dc.context, tkwin, 1, YES);
    } else {
	const HIThemeGroupBoxDrawInfo info = {
	    .version = 0,
	    .state = Ttk_StateTableLookup(ThemeStateTable, state),
	    .kind = kHIThemeGroupBoxKindPrimaryOpaque,
	    };
	ChkErr(HIThemeDrawGroupBox, &bounds, &info, dc.context, HIOrientation);
    }
    END_DRAWING
}

static Ttk_ElementSpec GroupElementSpec = {
    TK_STYLE_VERSION_2,
    sizeof(NullElement),
    TtkNullElementOptions,
    GroupElementSize,
    GroupElementDraw
};

/*----------------------------------------------------------------------
 * +++ Entry elements --
 *
 *    3 pixels padding for focus rectangle
 *    2 pixels padding for EditTextFrame
 */

typedef struct {
    Tcl_Obj     *backgroundObj;
    Tcl_Obj     *fieldbackgroundObj;
} EntryElement;

#define ENTRY_DEFAULT_BACKGROUND "systemTextBackgroundColor"

static Ttk_ElementOptionSpec EntryElementOptions[] = {
    {"-background", TK_OPTION_BORDER,
     offsetof(EntryElement, backgroundObj), ENTRY_DEFAULT_BACKGROUND},
    {"-fieldbackground", TK_OPTION_BORDER,
     offsetof(EntryElement, fieldbackgroundObj), ENTRY_DEFAULT_BACKGROUND},
    {NULL, TK_OPTION_BOOLEAN, 0, NULL}
};

static void EntryElementSize(
    TCL_UNUSED(void *),    /* clientData */
    TCL_UNUSED(void *),    /* elementRecord */
    TCL_UNUSED(Tk_Window), /* tkwin */
    TCL_UNUSED(int *),     /* minWidth */
    TCL_UNUSED(int *),     /* minHeight */
    Ttk_Padding *paddingPtr)
{
    *paddingPtr = entryElementPadding;
}

static void EntryElementDraw(
    void *clientData,
    void *elementRecord,
    Tk_Window tkwin,
    Drawable d,
    Ttk_Box b,
    Ttk_State state)
{
    EntryElement *e = (EntryElement *)elementRecord;
    ThemeFrameParams *params = (ThemeFrameParams *)clientData;
    HIThemeFrameKind kind = params ? params->kind :
	kHIThemeFrameTextFieldSquare;
    CGRect bounds = BoxToRect(d, b);
    CGColorRef background;
    Tk_3DBorder backgroundPtr = NULL;
    static const char *defaultBG = ENTRY_DEFAULT_BACKGROUND;

    if ([NSApp macOSVersion] > 100800) {
	BEGIN_DRAWING(d)
	    switch(kind) {
	    case kHIThemeFrameTextFieldRound:
		DrawEntry(dc.context, bounds, &searchDesign, state, tkwin);
		break;
	    case kHIThemeFrameTextFieldSquare:
		DrawEntry(dc.context, bounds, &entryDesign, state, tkwin);
		break;
	    default:
		return;
	    }
	END_DRAWING
    } else {
	const HIThemeFrameDrawInfo info = {
	    .version = 0,
	    .kind = params->kind,
	    .state = Ttk_StateTableLookup(ThemeStateTable, state),
	    .isFocused = state & TTK_STATE_FOCUS,
	};

        /*
         * Earlier versions of the Aqua theme ignored the -fieldbackground
         * option and used the -background as if it were -fieldbackground.
         * Here we are enabling -fieldbackground.  For backwards
         * compatibility, if -fieldbackground is set to the default color and
         * -background is set to a different color then we use -background as
         * -fieldbackground.
         */

	if (0 != strcmp(Tcl_GetString(e->fieldbackgroundObj), defaultBG)) {
	    backgroundPtr =
		Tk_Get3DBorderFromObj(tkwin, e->fieldbackgroundObj);
	} else if (0 != strcmp(Tcl_GetString(e->backgroundObj), defaultBG)) {
	    backgroundPtr = Tk_Get3DBorderFromObj(tkwin, e->backgroundObj);
	}
	if (backgroundPtr != NULL) {
	    XFillRectangle(Tk_Display(tkwin), d,
		Tk_3DBorderGC(tkwin, backgroundPtr, TK_3D_FLAT_GC),
		b.x, b.y, b.width, b.height);
	}
	BEGIN_DRAWING(d)
	if (backgroundPtr == NULL) {
	    if ([NSApp macOSVersion] > 100800) {
		background = CGCOLOR([NSColor textBackgroundColor]);
		CGContextSetFillColorWithColor(dc.context, background);
	    } else {
		CGContextSetRGBFillColor(dc.context, 1.0, 1.0, 1.0, 1.0);
	    }
	    CGContextFillRect(dc.context, bounds);
	}
	ChkErr(HIThemeDrawFrame, &bounds, &info, dc.context, HIOrientation);
	END_DRAWING
    }
}

static Ttk_ElementSpec EntryElementSpec = {
    TK_STYLE_VERSION_2,
    sizeof(EntryElement),
    EntryElementOptions,
    EntryElementSize,
    EntryElementDraw
};

/*----------------------------------------------------------------------
 * +++ Combobox elements --
 *
 * NOTES:
 *      The HIToolbox has incomplete and inconsistent support for ComboBoxes.
 *      There is no constant available to get the height of a ComboBox with
 *      GetThemeMetric. In fact, ComboBoxes are the same (fixed) height as
 *      PopupButtons and PushButtons, but they have no shadow at the bottom.
 *      As a result, they are drawn 1 pixel above the center of the bounds
 *      rectangle rather than being centered like the other buttons.  One can
 *      request background bounds for a ComboBox, and it is reported with
 *      height 23, while the actual button face, including its 1-pixel border
 *      has height 21. Attempting to request the content bounds returns a 0x0
 *      rectangle.  Measurement indicates that the arrow button has width 18.
 *
 *      With no help available from HIToolbox, we have to use hard-wired
 *      constants for the padding. We shift the bounding rectangle downward by
 *      1 pixel to account for the fact that the button is not centered.
 */

// OS dependent ???
static Ttk_Padding ComboboxPadding = {7, 5, 24, 5};

static void ComboboxElementSize(
    TCL_UNUSED(void *),    /* clientData */
    TCL_UNUSED(void *),    /* elementRecord */
    TCL_UNUSED(Tk_Window), /* tkwin */
    int *minWidth,
    int *minHeight,
    Ttk_Padding *paddingPtr)
{
    *minWidth = 24;
    *minHeight = 0;
    *paddingPtr = ComboboxPadding;
}

static void ComboboxElementDraw(
    TCL_UNUSED(void *),    /* clientData */
    TCL_UNUSED(void *),    /* elementRecord */
    Tk_Window tkwin,
    Drawable d,
    Ttk_Box b,
    Ttk_State state)
{
    CGRect bounds = BoxToRect(d, b);
    const HIThemeButtonDrawInfo info = {
	.version = 0,
	.state = Ttk_StateTableLookup(ThemeStateTable, state),
	.kind = kThemeComboBox,
	.value = Ttk_StateTableLookup(ButtonValueTable, state),
	.adornment = Ttk_StateTableLookup(ButtonAdornmentTable, state),
    };

    BEGIN_DRAWING(d)
    if ([NSApp macOSVersion] > 100800) {
	bounds = CGRectInset(bounds, -1, -1);
	DrawButton(bounds, info, state, dc.context, tkwin);
    } else {
	bounds.origin.y += 1;
	ChkErr(HIThemeDrawButton, &bounds, &info, dc.context, HIOrientation,
	       NULL);
    }
    END_DRAWING
}

static Ttk_ElementSpec ComboboxElementSpec = {
    TK_STYLE_VERSION_2,
    sizeof(NullElement),
    TtkNullElementOptions,
    ComboboxElementSize,
    ComboboxElementDraw
};

/*----------------------------------------------------------------------
 * +++ Spinbutton elements --
 *
 *      From Apple HIG, part III, section "Controls", "The Stepper Control":
 *      there should be 2 pixels of space between the stepper control (AKA
 *      IncDecButton, AKA "little arrows") and the text field it modifies.
 *
 *      Ttk expects the up and down arrows to be distinct elements but
 *      HIToolbox draws them as one widget with two different pressed states.
 *      We work around this by defining them as separate elements in the
 *      layout, but making each one have a drawing method which also draws the
 *      other one.  The down button does no drawing when not pressed, and when
 *      pressed draws the entire IncDecButton in its "pressed down" state.
 *      The up button draws the entire IncDecButton when not pressed and when
 *      pressed draws the IncDecButton in its "pressed up" state.  NOTE: This
 *      means that when the down button is pressed the IncDecButton will be
 *      drawn twice, first in unpressed state by the up arrow and then in
 *      "pressed down" state by the down button.  The drawing must be done in
 *      that order.  So the up button must be listed first in the layout.
 */

static Ttk_Padding SpinbuttonMargins = {2, 0, 0, 0};

static void SpinButtonReBounds(
    Tk_Window tkwin,
    CGRect *bounds)
{
    if (TkMacOSXInDarkMode(tkwin)) {
	bounds->origin.x -= 2;
	bounds->origin.y += 1;
	bounds->size.height -= 0.5;
    } else {
	bounds->origin.x -= 3;
	bounds->origin.y += 1;
	bounds->size.width += 1;
    }
}

static void SpinButtonElementSize(
    TCL_UNUSED(void *),       /* clientdata */
    TCL_UNUSED(void *),       /* elementRecord */
    TCL_UNUSED(Tk_Window),    /* tkwin */
    int *minWidth,
    int *minHeight,
    TCL_UNUSED(Ttk_Padding *)) /* PaddingPtr */
{
    SInt32 s;

    ChkErr(GetThemeMetric, kThemeMetricLittleArrowsWidth, &s);
    *minWidth = s + Ttk_PaddingWidth(SpinbuttonMargins);
    ChkErr(GetThemeMetric, kThemeMetricLittleArrowsHeight, &s);
    *minHeight = 2 + (s + Ttk_PaddingHeight(SpinbuttonMargins)) / 2;
}

static void SpinButtonUpElementDraw(
    TCL_UNUSED(void *),    /* clientData */
    TCL_UNUSED(void *),    /* elementRecord */
    Tk_Window tkwin,
    Drawable d,
    Ttk_Box b,
    Ttk_State state)
{
    CGRect bounds = BoxToRect(d, Ttk_PadBox(b, SpinbuttonMargins));
    int infoState;

    SpinButtonReBounds(tkwin, &bounds);
    bounds.size.height *= 2;
    if (state & TTK_STATE_PRESSED) {
	infoState = kThemeStatePressedUp;
    } else {
	infoState = Ttk_StateTableLookup(ThemeStateTable, state);
    }
    const HIThemeButtonDrawInfo info = {
	.version = 0,
	.state = infoState,
	.kind = kThemeIncDecButton,
	.value = Ttk_StateTableLookup(ButtonValueTable, state),
	.adornment = kThemeAdornmentNone,
    };
    BEGIN_DRAWING(d)
    if ([NSApp macOSVersion] > 100800) {
	DrawButton(bounds, info, state, dc.context, tkwin);
    } else {
	ChkErr(HIThemeDrawButton, &bounds, &info, dc.context, HIOrientation,
	       NULL);
    }
    END_DRAWING
}

static Ttk_ElementSpec SpinButtonUpElementSpec = {
    TK_STYLE_VERSION_2,
    sizeof(NullElement),
    TtkNullElementOptions,
    SpinButtonElementSize,
    SpinButtonUpElementDraw
};

static void SpinButtonDownElementDraw(
    TCL_UNUSED(void *),    /* clientData */
    TCL_UNUSED(void *),    /* elementRecord */
    Tk_Window tkwin,
    Drawable d,
    Ttk_Box b,
    Ttk_State state)
{
    CGRect bounds = BoxToRect(d, Ttk_PadBox(b, SpinbuttonMargins));
    int infoState = 0;

    SpinButtonReBounds(tkwin, &bounds);
    bounds.origin.y -= bounds.size.height;
    bounds.size.height += bounds.size.height;
    if (state & TTK_STATE_PRESSED) {
	infoState = kThemeStatePressedDown;
    } else {
	return;
    }
    const HIThemeButtonDrawInfo info = {
	.version = 0,
	.state = infoState,
	.kind = kThemeIncDecButton,
	.value = Ttk_StateTableLookup(ButtonValueTable, state),
	.adornment = kThemeAdornmentNone,
    };

    BEGIN_DRAWING(d)
    if ([NSApp macOSVersion] > 100800) {
	DrawButton(bounds, info, state, dc.context, tkwin);
    } else {
	ChkErr(HIThemeDrawButton, &bounds, &info, dc.context, HIOrientation,
	       NULL);
    }
    END_DRAWING
}

static Ttk_ElementSpec SpinButtonDownElementSpec = {
    TK_STYLE_VERSION_2,
    sizeof(NullElement),
    TtkNullElementOptions,
    SpinButtonElementSize,
    SpinButtonDownElementDraw
};

/*----------------------------------------------------------------------
 * +++ DrawThemeTrack-based elements --
 *
 *    Progress bars and scales. (See also: <<NOTE-TRACKS>>)
 */

/*
 * Apple does not change the appearance of a slider when the window becomes
 * inactive.  So we shouldn't either.
 */

static const Ttk_StateTable ThemeTrackEnableTable[] = {
    {kThemeTrackDisabled, TTK_STATE_DISABLED, 0},
    {kThemeTrackActive, TTK_STATE_BACKGROUND, 0},
    {kThemeTrackActive, 0, 0}
    /* { kThemeTrackNothingToScroll, ?, ? }, */
};

typedef struct {        /* TrackElement client data */
    ThemeTrackKind kind;
    SInt32 thicknessMetric;
} TrackElementData;

static TrackElementData ScaleData = {
    kThemeSlider, kThemeMetricHSliderHeight
};

typedef struct {
    Tcl_Obj *fromObj;           /* minimum value */
    Tcl_Obj *toObj;             /* maximum value */
    Tcl_Obj *valueObj;          /* current value */
    Tcl_Obj *orientObj;         /* horizontal / vertical */
} TrackElement;

static Ttk_ElementOptionSpec TrackElementOptions[] = {
    {"-from", TK_OPTION_DOUBLE, offsetof(TrackElement, fromObj), NULL},
    {"-to", TK_OPTION_DOUBLE, offsetof(TrackElement, toObj), NULL},
    {"-value", TK_OPTION_DOUBLE, offsetof(TrackElement, valueObj), NULL},
    {"-orient", TK_OPTION_STRING, offsetof(TrackElement, orientObj), NULL},
    {NULL, TK_OPTION_BOOLEAN, 0, NULL}
};
static void TrackElementSize(
    void *clientData,
    TCL_UNUSED(void *),       /* elementRecord */
    TCL_UNUSED(Tk_Window),    /* tkwin */
    int *minWidth,
    int *minHeight,
    TCL_UNUSED(Ttk_Padding *)) /* paddingPtr */
{
    TrackElementData *data = (TrackElementData *)clientData;
    SInt32 size = 24;   /* reasonable default ... */

    ChkErr(GetThemeMetric, data->thicknessMetric, &size);
    *minWidth = *minHeight = size;
}

static void TrackElementDraw(
    void *clientData,
    void *elementRecord,
    Tk_Window tkwin,
    Drawable d,
    Ttk_Box b,
    Ttk_State state)
{
    TrackElementData *data = (TrackElementData *)clientData;
    TrackElement *elem = (TrackElement *)elementRecord;
    Ttk_Orient orientation = TTK_ORIENT_HORIZONTAL;
    double from = 0, to = 100, value = 0, fraction, max;
    CGRect bounds = BoxToRect(d, b);

    TtkGetOrientFromObj(NULL, elem->orientObj, &orientation);
    Tcl_GetDoubleFromObj(NULL, elem->fromObj, &from);
    Tcl_GetDoubleFromObj(NULL, elem->toObj, &to);
    Tcl_GetDoubleFromObj(NULL, elem->valueObj, &value);

    fraction = (value - from) / (to - from);
    max = RangeToFactor(fabs(to - from));
    HIThemeTrackDrawInfo info = {
	.version = 0,
	.kind = data->kind,
	.bounds = bounds,
	.min = 0,
	.max = max,
	.value = fraction * max,
	.attributes = kThemeTrackShowThumb |
	    (orientation == TTK_ORIENT_HORIZONTAL ?
	    kThemeTrackHorizontal : 0),
	.enableState = Ttk_StateTableLookup(ThemeTrackEnableTable, state),
	.trackInfo.progress.phase = 0
    };

    if (info.kind == kThemeSlider) {
	info.trackInfo.slider.pressState = state & TTK_STATE_PRESSED ?
	    kThemeThumbPressed : 0;
	if (state & TTK_STATE_ALTERNATE) {
	    info.trackInfo.slider.thumbDir = kThemeThumbDownward;
	} else {
	    info.trackInfo.slider.thumbDir = kThemeThumbPlain;
	}
    }
    BEGIN_DRAWING(d)
    if (([NSApp macOSVersion] > 100800) && !(state & TTK_STATE_ALTERNATE)) {

	/*
	 * We use the reserved field to indicate whether "from" is less than
	 * "to".  It should be 0 if passing the info to HIThemeDrawInfo, but
	 * we aren't doing that.
	 */

	info.reserved = (from < to);
	DrawSlider(dc.context, bounds, info, state, tkwin);
    } else {
	ChkErr(HIThemeDrawTrack, &info, NULL, dc.context, HIOrientation);
    }
    END_DRAWING
}

static Ttk_ElementSpec TrackElementSpec = {
    TK_STYLE_VERSION_2,
    sizeof(TrackElement),
    TrackElementOptions,
    TrackElementSize,
    TrackElementDraw
};

/*----------------------------------------------------------------------
 * Slider elements -- <<NOTE-TRACKS>>
 *
 * Has geometry only. The Scale widget adjusts the position of this element,
 * and uses it for hit detection. In the Aqua theme, the slider is actually
 * drawn as part of the trough element.
 *
 */

static void SliderElementSize(
    TCL_UNUSED(void *),        /* clientData */
    TCL_UNUSED(void *),        /* elementRecord */
    TCL_UNUSED(Tk_Window),     /* tkwin */
    int *minWidth,
    int *minHeight,
    TCL_UNUSED(Ttk_Padding *)) /* paddingPtr */
{
    *minWidth = *minHeight = 24;
}

static Ttk_ElementSpec SliderElementSpec = {
    TK_STYLE_VERSION_2,
    sizeof(NullElement),
    TtkNullElementOptions,
    SliderElementSize,
    TtkNullElementDraw
};

/*----------------------------------------------------------------------
 * +++ Progress bar elements --
 *
 * @@@ NOTE: According to an older revision of the Aqua reference docs,
 * @@@ the 'phase' field is between 0 and 4. Newer revisions say
 * @@@ that it can be any UInt8 value.
 */

typedef struct {
    Tcl_Obj *orientObj;         /* horizontal / vertical */
    Tcl_Obj *valueObj;          /* current value */
    Tcl_Obj *maximumObj;        /* maximum value */
    Tcl_Obj *phaseObj;          /* animation phase */
    Tcl_Obj *modeObj;           /* progress bar mode */
} PbarElement;

static Ttk_ElementOptionSpec PbarElementOptions[] = {
    {"-orient", TK_OPTION_STRING,
     offsetof(PbarElement, orientObj), "horizontal"},
    {"-value", TK_OPTION_DOUBLE,
     offsetof(PbarElement, valueObj), "0"},
    {"-maximum", TK_OPTION_DOUBLE,
     offsetof(PbarElement, maximumObj), "100"},
    {"-phase", TK_OPTION_INT,
     offsetof(PbarElement, phaseObj), "0"},
    {"-mode", TK_OPTION_STRING,
     offsetof(PbarElement, modeObj), "determinate"},
    {NULL, TK_OPTION_BOOLEAN, 0, NULL}
};
static void PbarElementSize(
    TCL_UNUSED(void *),        /* clientData */
    TCL_UNUSED(void *),        /* elementRecord */
    TCL_UNUSED(Tk_Window),     /* tkwin */
    int *minWidth,
    int *minHeight,
    TCL_UNUSED(Ttk_Padding *)) /* paddingPtr */
{
    SInt32 size = 24;           /* @@@ Check HIG for correct default */

    ChkErr(GetThemeMetric, kThemeMetricLargeProgressBarThickness, &size);
    *minWidth = *minHeight = size;
}

static void PbarElementDraw(
    TCL_UNUSED(void *),    /* clientData */
    void *elementRecord,
    Tk_Window tkwin,
    Drawable d,
    Ttk_Box b,
    Ttk_State state)
{
    PbarElement *pbar = (PbarElement *)elementRecord;
    Ttk_Orient orientation = TTK_ORIENT_HORIZONTAL;
    int phase;
    double value = 0, maximum = 100, factor;
    CGRect bounds = BoxToRect(d, b);
    int isIndeterminate = !strcmp("indeterminate",
				  Tcl_GetString(pbar->modeObj));

    TtkGetOrientFromObj(NULL, pbar->orientObj, &orientation);
    Tcl_GetDoubleFromObj(NULL, pbar->valueObj, &value);
    Tcl_GetDoubleFromObj(NULL, pbar->maximumObj, &maximum);
    Tcl_GetIntFromObj(NULL, pbar->phaseObj, &phase);

    if (isIndeterminate) {

	/*
	 * When an indeterminate progress bar is animated the phase is
	 * (currently) always 0 and the value increases from min to max
	 * and then decreases back to min.  We scale the value by 3 to
	 * speed the animation up a bit.
	 */

	double remainder = fmod(3*value, 2*maximum);
	value = remainder > maximum ? 2*maximum - remainder : remainder;
    }
    factor = RangeToFactor(maximum);
    HIThemeTrackDrawInfo info = {
	.version = 0,
	.kind = isIndeterminate? kThemeIndeterminateBar : kThemeProgressBar,
	.bounds = bounds,
	.min = 0,
	.max = maximum * factor,
	.value = value * factor,
	.attributes = kThemeTrackShowThumb |
	    (orientation == TTK_ORIENT_HORIZONTAL ?
	    kThemeTrackHorizontal : 0),
	.enableState = Ttk_StateTableLookup(ThemeTrackEnableTable, state),
	.trackInfo.progress.phase = phase,
    };

    BEGIN_DRAWING(d)
    if ([NSApp macOSVersion] > 100800) {
	DrawProgressBar(dc.context, bounds, info, state, tkwin);
    } else {
	ChkErr(HIThemeDrawTrack, &info, NULL, dc.context, HIOrientation);
    }
    END_DRAWING
}

static Ttk_ElementSpec PbarElementSpec = {
    TK_STYLE_VERSION_2,
    sizeof(PbarElement),
    PbarElementOptions,
    PbarElementSize,
    PbarElementDraw
};

/*----------------------------------------------------------------------
 * +++ Scrollbar elements
 */

typedef struct
{
    Tcl_Obj *orientObj;
} ScrollbarElement;

static Ttk_ElementOptionSpec ScrollbarElementOptions[] = {
    {"-orient", TK_OPTION_STRING,
     offsetof(ScrollbarElement, orientObj), "horizontal"},
    {NULL, TK_OPTION_BOOLEAN, 0, NULL}
};
static void TroughElementSize(
    TCL_UNUSED(void *),    /* clientData */
    void *elementRecord,
    TCL_UNUSED(Tk_Window), /* tkwin */
    int *minWidth,
    int *minHeight,
    Ttk_Padding *paddingPtr)
{
    ScrollbarElement *scrollbar = (ScrollbarElement *)elementRecord;
    Ttk_Orient orientation = TTK_ORIENT_HORIZONTAL;
    SInt32 thickness = 15;

    TtkGetOrientFromObj(NULL, scrollbar->orientObj, &orientation);
    ChkErr(GetThemeMetric, kThemeMetricScrollBarWidth, &thickness);
    if (orientation == TTK_ORIENT_HORIZONTAL) {
	*minHeight = thickness;
	if ([NSApp macOSVersion] > 100700) {
	    *paddingPtr = Ttk_MakePadding(4, 4, 4, 3);
	}
    } else {
	*minWidth = thickness;
	if ([NSApp macOSVersion] > 100700) {
	    *paddingPtr = Ttk_MakePadding(4, 4, 3, 4);
	}
    }
}

static void TroughElementDraw(
    TCL_UNUSED(void *),    /* clientData */
    void *elementRecord,
    Tk_Window tkwin,
    Drawable d,
    Ttk_Box b,
    TCL_UNUSED(Ttk_State)) /* state */
{
    ScrollbarElement *scrollbar = (ScrollbarElement *)elementRecord;
    Ttk_Orient orientation = TTK_ORIENT_HORIZONTAL;
    CGRect bounds = BoxToRect(d, b);
    GrayColor bgGray;

    TtkGetOrientFromObj(NULL, scrollbar->orientObj, &orientation);
    if (orientation == TTK_ORIENT_HORIZONTAL) {
	bounds = CGRectInset(bounds, 0, 1);
    } else {
	bounds = CGRectInset(bounds, 1, 0);
    }
    BEGIN_DRAWING(d)
    if ([NSApp macOSVersion] > 100800) {
	bgGray = TkMacOSXInDarkMode(tkwin) ? darkTrough : lightTrough;
	CGContextSetFillColorWithColor(dc.context, CGColorFromGray(bgGray));
    } else {
	ChkErr(HIThemeSetFill, kThemeBrushDocumentWindowBackground, NULL,
	    dc.context, HIOrientation);
    }
    CGContextFillRect(dc.context, bounds);
    END_DRAWING
}

static Ttk_ElementSpec TroughElementSpec = {
    TK_STYLE_VERSION_2,
    sizeof(ScrollbarElement),
    ScrollbarElementOptions,
    TroughElementSize,
    TroughElementDraw
};
static void ThumbElementSize(
    TCL_UNUSED(void *),        /* clientData */
    void *elementRecord,
    TCL_UNUSED(Tk_Window),     /* tkwin */
    int *minWidth,
    int *minHeight,
    TCL_UNUSED(Ttk_Padding *)) /* paddingPtr */
{
    ScrollbarElement *scrollbar = (ScrollbarElement *)elementRecord;
    Ttk_Orient orientation = TTK_ORIENT_HORIZONTAL;

    TtkGetOrientFromObj(NULL, scrollbar->orientObj, &orientation);
    if (orientation == TTK_ORIENT_VERTICAL) {
	*minHeight = 18;
	*minWidth = 8;
    } else {
	*minHeight = 8;
	*minWidth = 18;
    }
}

static void ThumbElementDraw(
    TCL_UNUSED(void *),        /* clientData */
    void *elementRecord,
    Tk_Window tkwin,
    Drawable d,
    Ttk_Box b,
    Ttk_State state)
{
    ScrollbarElement *scrollbar = (ScrollbarElement *)elementRecord;
    Ttk_Orient orientation = TTK_ORIENT_HORIZONTAL;

    TtkGetOrientFromObj(NULL, scrollbar->orientObj, &orientation);

    /*
     * In order to make ttk scrollbars work correctly it is necessary to be
     * able to display the thumb element at the size and location which the ttk
     * scrollbar widget requests.  The algorithm that HIToolbox uses to
     * determine the thumb geometry from the input values of min, max, value
     * and viewSize is undocumented.  A seemingly natural algorithm is
     * implemented below.  This code uses that algorithm for older OS versions,
     * because using HIToolbox also handles drawing the buttons and 3D thumb used
     * on those systems.  For newer systems the cleanest approach is to just
     * draw the thumb directly.
     */

    if ([NSApp macOSVersion] > 100800) {
	CGRect thumbBounds = BoxToRect(d, b);
	CGColorRef thumbColor;
	GrayColor bgGray;

	/*
	 * Apple does not draw the thumb when scrolling is not possible.
	 */

	if ((orientation == TTK_ORIENT_HORIZONTAL &&
	    thumbBounds.size.width >= Tk_Width(tkwin) - 8) ||
	    (orientation == TTK_ORIENT_VERTICAL &&
	    thumbBounds.size.height >= Tk_Height(tkwin) - 8)) {
	    return;
	}
	int isDark = TkMacOSXInDarkMode(tkwin);
	if ((state & TTK_STATE_PRESSED) ||
	    (state & TTK_STATE_HOVER)) {
	    bgGray = isDark ? darkActiveThumb : lightActiveThumb;
	} else {
	    bgGray = isDark ? darkInactiveThumb : lightInactiveThumb;
	}
	thumbColor = CGColorFromGray(bgGray);
	BEGIN_DRAWING(d)
	FillRoundedRectangle(dc.context, thumbBounds, 4, thumbColor);
	END_DRAWING
    } else {
	double thumbSize, trackSize, visibleSize, factor, fraction;
	MacDrawable *macWin = (MacDrawable *)Tk_WindowId(tkwin);
	CGRect troughBounds = {{macWin->xOff, macWin->yOff},
			       {Tk_Width(tkwin), Tk_Height(tkwin)}};

        /*
         * The info struct has integer fields, which will be converted to
         * floats in the drawing routine.  All of values provided in the info
         * struct, namely min, max, value, and viewSize are only defined up to
         * an arbitrary scale factor.  To avoid roundoff error we scale so
         * that the viewSize is a large float which is smaller than the
         * largest int.
         */

	HIThemeTrackDrawInfo info = {
	    .version = 0,
	    .bounds = troughBounds,
	    .min = 0,
	    .attributes = kThemeTrackShowThumb |
		kThemeTrackThumbRgnIsNotGhost,
	    .enableState = kThemeTrackActive
	};
	factor = RangeToFactor(100.0);
	if (orientation == TTK_ORIENT_HORIZONTAL) {
	    trackSize = troughBounds.size.width;
	    thumbSize = b.width;
	    fraction = b.x / trackSize;
	} else {
	    trackSize = troughBounds.size.height;
	    thumbSize = b.height;
	    fraction = b.y / trackSize;
	}
	visibleSize = (thumbSize / trackSize) * factor;
	info.max = factor - visibleSize;
	info.trackInfo.scrollbar.viewsize = visibleSize;
	if ([NSApp macOSVersion] < 100800 ||
	    orientation == TTK_ORIENT_HORIZONTAL) {
	    info.value = factor * fraction;
	} else {
	    info.value = info.max - factor * fraction;
	}
	if ((state & TTK_STATE_PRESSED) ||
	    (state & TTK_STATE_HOVER)) {
	    info.trackInfo.scrollbar.pressState = kThemeThumbPressed;
	} else {
	    info.trackInfo.scrollbar.pressState = 0;
	}
	if (orientation == TTK_ORIENT_HORIZONTAL) {
	    info.attributes |= kThemeTrackHorizontal;
	} else {
	    info.attributes &= ~kThemeTrackHorizontal;
	}
	BEGIN_DRAWING(d)
	HIThemeDrawTrack(&info, 0, dc.context, kHIThemeOrientationNormal);
	END_DRAWING
    }
}

static Ttk_ElementSpec ThumbElementSpec = {
    TK_STYLE_VERSION_2,
    sizeof(ScrollbarElement),
    ScrollbarElementOptions,
    ThumbElementSize,
    ThumbElementDraw
};
static void ArrowElementSize(
    TCL_UNUSED(void *),        /* clientData */
    TCL_UNUSED(void *),        /* elementRecord */
    TCL_UNUSED(Tk_Window),     /* tkwin */
    int *minWidth,
    int *minHeight,
    TCL_UNUSED(Ttk_Padding *)) /* paddingPtr */
{
    if ([NSApp macOSVersion] < 100800) {
	*minHeight = *minWidth = 14;
    } else {
	*minHeight = *minWidth = -1;
    }
}

static Ttk_ElementSpec ArrowElementSpec = {
    TK_STYLE_VERSION_2,
    sizeof(ScrollbarElement),
    ScrollbarElementOptions,
    ArrowElementSize,
    TtkNullElementDraw
};

/*----------------------------------------------------------------------
 * +++ Separator element.
 *
 *    DrawThemeSeparator() guesses the orientation of the line from the width
 *    and height of the rectangle, so the same element can can be used for
 *    horizontal, vertical, and general separators.
 */

static void SeparatorElementSize(
    TCL_UNUSED(void *),       /* clientData */
    TCL_UNUSED(void *),       /* elementRecord */
    TCL_UNUSED(Tk_Window),    /* tkwin */
    int *minWidth,
    int *minHeight,
    TCL_UNUSED(Ttk_Padding *)) /* paddingPtr */
{
    *minWidth = *minHeight = 1;
}

static void SeparatorElementDraw(
    TCL_UNUSED(void *),       /* clientData */
    TCL_UNUSED(void *),       /* elementRecord */
    Tk_Window tkwin,
    Drawable d,
    Ttk_Box b,
    unsigned int state)
{
    CGRect bounds = BoxToRect(d, b);
    const HIThemeSeparatorDrawInfo info = {
	.version = 0,
        /* Separator only supports kThemeStateActive, kThemeStateInactive */
	.state = Ttk_StateTableLookup(ThemeStateTable,
	    state & TTK_STATE_BACKGROUND),
    };

    BEGIN_DRAWING(d)
    if (TkMacOSXInDarkMode(tkwin)) {
	DrawDarkSeparator(bounds, dc.context, tkwin);
    } else {
	ChkErr(HIThemeDrawSeparator, &bounds, &info, dc.context,
	    HIOrientation);
    }
    END_DRAWING
}

static Ttk_ElementSpec SeparatorElementSpec = {
    TK_STYLE_VERSION_2,
    sizeof(NullElement),
    TtkNullElementOptions,
    SeparatorElementSize,
    SeparatorElementDraw
};

/*----------------------------------------------------------------------
 * +++ Size grip elements -- (obsolete)
 */

static const ThemeGrowDirection sizegripGrowDirection
    = kThemeGrowRight | kThemeGrowDown;

static void SizegripElementSize(
    TCL_UNUSED(void *),    /* clientData */
    TCL_UNUSED(void *),    /* elementRecord */
    TCL_UNUSED(Tk_Window), /* tkwin */
    int *minWidth,
    int *minHeight,
    TCL_UNUSED(Ttk_Padding *)) /* paddingPtr */
{
    HIThemeGrowBoxDrawInfo info = {
	.version = 0,
	.state = kThemeStateActive,
	.kind = kHIThemeGrowBoxKindNormal,
	.direction = sizegripGrowDirection,
	.size = kHIThemeGrowBoxSizeNormal,
    };
    CGRect bounds = CGRectZero;

    ChkErr(HIThemeGetGrowBoxBounds, &bounds.origin, &info, &bounds);
    *minWidth = bounds.size.width;
    *minHeight = bounds.size.height;
}

static void SizegripElementDraw(
    TCL_UNUSED(void *),    /* clientData */
    TCL_UNUSED(void *),    /* elementRecord */
    TCL_UNUSED(Tk_Window), /* tkwin */
    Drawable d,
    Ttk_Box b,
    unsigned int state)
{
    CGRect bounds = BoxToRect(d, b);
    HIThemeGrowBoxDrawInfo info = {
	.version = 0,
        /* Grow box only supports kThemeStateActive, kThemeStateInactive */
	.state = Ttk_StateTableLookup(ThemeStateTable,
	    state & TTK_STATE_BACKGROUND),
	.kind = kHIThemeGrowBoxKindNormal,
	.direction = sizegripGrowDirection,
	.size = kHIThemeGrowBoxSizeNormal,
    };

    BEGIN_DRAWING(d)
    ChkErr(HIThemeDrawGrowBox, &bounds.origin, &info, dc.context,
	HIOrientation);
    END_DRAWING
}

static Ttk_ElementSpec SizegripElementSpec = {
    TK_STYLE_VERSION_2,
    sizeof(NullElement),
    TtkNullElementOptions,
    SizegripElementSize,
    SizegripElementDraw
};

/*----------------------------------------------------------------------
 * +++ Background and fill elements --
 *
 *      Before drawing any ttk widget, its bounding rectangle is filled with a
 *      background color.  This color must match the background color of the
 *      containing widget to avoid looking ugly. The need for care when doing
 *      this is exacerbated by the fact that ttk enforces its "native look" by
 *      not allowing user control of the background or highlight colors of ttk
 *      widgets.
 *
 *      This job is made more complicated in recent versions of macOS by the
 *      fact that the Appkit GroupBox (used for ttk LabelFrames) and
 *      TabbedPane (used for the Notebook widget) both place their content
 *      inside a rectangle with rounded corners that has a color which
 *      contrasts with the dialog background color.  Moreover, although the
 *      Apple human interface guidelines recommend against doing so, there are
 *      times when one wants to nest these widgets, for example placing a
 *      GroupBox inside of a TabbedPane.  To have the right contrast, each
 *      level of nesting requires a different color.
 *
 *      Previous Tk releases used the HIThemeDrawGroupBox routine to draw
 *      GroupBoxes and TabbedPanes. This meant that the best that could be
 *      done was to set the GroupBox to be of kind
 *      kHIThemeGroupBoxKindPrimaryOpaque, and set its fill color to be the
 *      system background color.  If widgets inside the box were drawn with
 *      the system background color the backgrounds would match.  But this
 *      produces a GroupBox with no contrast, the only visual clue being a
 *      faint highlighting around the top of the GroupBox.  Moreover, the
 *      TabbedPane does not have an Opaque version, so while it is drawn
 *      inside a contrasting rounded rectangle, the widgets inside the pane
 *      needed to be enclosed in a frame with the system background
 *      color. This added a visual artifact since the frame's background color
 *      does not match the Pane's background color.  That code has now been
 *      replaced with the standalone drawing procedure macOSXDrawGroupBox,
 *      which draws a rounded rectangle with an appropriate contrasting
 *      background color.
 *
 *      Patterned backgrounds, which are now obsolete, should be aligned with
 *      the coordinate system of the top-level window.  Apparently failing to
 *      do this used to cause graphics anomalies when drawing into an
 *      off-screen graphics port.  The code for handling this is currently
 *      commented out.
 */

static void FillElementDraw(
    TCL_UNUSED(void *),    /* clientData */
    TCL_UNUSED(void *),    /* elementRecord */
    Tk_Window tkwin,
    Drawable d,
    Ttk_Box b,
    Ttk_State state)
{
    CGRect bounds = BoxToRect(d, b);

    if ([NSApp macOSVersion] > 100800) {
	CGColorRef bgColor;
	BEGIN_DRAWING(d)
	bgColor = GetBackgroundCGColor(dc.context, tkwin, NO, 0);
	CGContextSetFillColorWithColor(dc.context, bgColor);
	CGContextFillRect(dc.context, bounds);
	END_DRAWING
    } else {
	ThemeBrush brush = (state & TTK_STATE_BACKGROUND)
	    ? kThemeBrushModelessDialogBackgroundInactive
	    : kThemeBrushModelessDialogBackgroundActive;
	BEGIN_DRAWING(d)
	ChkErr(HIThemeSetFill, brush, NULL, dc.context, HIOrientation);
	CGContextFillRect(dc.context, bounds);
	END_DRAWING
    }
}

static void BackgroundElementDraw(
    void *clientData,
    void *elementRecord,
    Tk_Window tkwin,
    Drawable d,
    TCL_UNUSED(Ttk_Box),
    unsigned int state)
{
    FillElementDraw(clientData, elementRecord, tkwin, d, Ttk_WinBox(tkwin),
	state);
}

static Ttk_ElementSpec FillElementSpec = {
    TK_STYLE_VERSION_2,
    sizeof(NullElement),
    TtkNullElementOptions,
    TtkNullElementSize,
    FillElementDraw
};
static Ttk_ElementSpec BackgroundElementSpec = {
    TK_STYLE_VERSION_2,
    sizeof(NullElement),
    TtkNullElementOptions,
    TtkNullElementSize,
    BackgroundElementDraw
};

/*----------------------------------------------------------------------
 * +++ ToolbarBackground element -- toolbar style for frames.
 *
 *    This is very similar to the normal background element, but uses a
 *    different ThemeBrush in order to get the lighter pinstripe effect
 *    used in toolbars. We use SetThemeBackground() rather than
 *    ApplyThemeBackground() in order to get the right style.
 *
 *    <URL: http://developer.apple.com/documentation/Carbon/Reference/
 *    Appearance_Manager/appearance_manager/constant_7.html#/
 *    /apple_ref/doc/uid/TP30000243/C005321>
 *
 */

static void ToolbarBackgroundElementDraw(
    TCL_UNUSED(void *),    /* clientData */
    TCL_UNUSED(void *),    /* elementRecord */
    Tk_Window tkwin,
    Drawable d,
    TCL_UNUSED(Ttk_Box),
    TCL_UNUSED(Ttk_State))
{
    ThemeBrush brush = kThemeBrushToolbarBackground;
    CGRect bounds = BoxToRect(d, Ttk_WinBox(tkwin));

    BEGIN_DRAWING(d)
    ChkErr(HIThemeSetFill, brush, NULL, dc.context, HIOrientation);
    //QDSetPatternOrigin(PatternOrigin(tkwin, d));
    CGContextFillRect(dc.context, bounds);
    END_DRAWING
}

static Ttk_ElementSpec ToolbarBackgroundElementSpec = {
    TK_STYLE_VERSION_2,
    sizeof(NullElement),
    TtkNullElementOptions,
    TtkNullElementSize,
    ToolbarBackgroundElementDraw
};

/*----------------------------------------------------------------------
 * +++ Field elements --
 *
 *      Used for the Treeview widget. This is like the BackgroundElement
 *      except that the fieldbackground color is configurable.
 */

typedef struct {
    Tcl_Obj     *backgroundObj;
} FieldElement;

static Ttk_ElementOptionSpec FieldElementOptions[] = {
    {"-fieldbackground", TK_OPTION_BORDER,
     offsetof(FieldElement, backgroundObj), "white"},
    {NULL, TK_OPTION_BOOLEAN, 0, NULL}
};

static void FieldElementDraw(
    TCL_UNUSED(void *),    /* clientData */
    void *elementRecord,
    Tk_Window tkwin,
    Drawable d,
    Ttk_Box b,
    TCL_UNUSED(Ttk_State))
{
    FieldElement *e = (FieldElement *)elementRecord;
    Tk_3DBorder backgroundPtr =
	Tk_Get3DBorderFromObj(tkwin, e->backgroundObj);

    XFillRectangle(Tk_Display(tkwin), d,
	Tk_3DBorderGC(tkwin, backgroundPtr, TK_3D_FLAT_GC),
	b.x, b.y, b.width, b.height);
}

static Ttk_ElementSpec FieldElementSpec = {
    TK_STYLE_VERSION_2,
    sizeof(FieldElement),
    FieldElementOptions,
    TtkNullElementSize,
    FieldElementDraw
};

/*----------------------------------------------------------------------
 * +++ Treeview headers --
 *
 *    On systems older than 10.9 the header is a kThemeListHeaderButton drawn
 *    by HIToolbox.  On newer systems those buttons do not match the Apple
 *    buttons, so we draw them from scratch.
 */

static const Ttk_StateTable TreeHeaderValueTable[] = {
    {kThemeButtonOn, TTK_STATE_ALTERNATE, 0},
    {kThemeButtonOn, TTK_STATE_SELECTED, 0},
    {kThemeButtonOff, 0, 0}
};

static const Ttk_StateTable TreeHeaderAdornmentTable[] = {
    {kThemeAdornmentHeaderButtonSortUp,
     TTK_STATE_ALTERNATE | TTK_TREEVIEW_STATE_SORTARROW, 0},
    {kThemeAdornmentDefault,
     TTK_STATE_SELECTED | TTK_TREEVIEW_STATE_SORTARROW, 0},
    {kThemeAdornmentHeaderButtonNoSortArrow, TTK_STATE_ALTERNATE, 0},
    {kThemeAdornmentHeaderButtonNoSortArrow, TTK_STATE_SELECTED, 0},
    {kThemeAdornmentFocus, TTK_STATE_FOCUS, 0},
    {kThemeAdornmentNone, 0, 0}
};

static void TreeAreaElementSize (
    TCL_UNUSED(void *),    /* clientData */
    TCL_UNUSED(void *),    /* elementRecord */
    TCL_UNUSED(Tk_Window), /* tkwin */
    TCL_UNUSED(int *),     /* minWidth */
    TCL_UNUSED(int *),     /* minHeight */
    Ttk_Padding *paddingPtr)
{

    /*
     * Padding is needed to get the heading text to align correctly, since the
     * widget expects the heading to be the same height as a row.
     */

    if ([NSApp macOSVersion] > 100800) {
	*paddingPtr = Ttk_MakePadding(0, 4, 0, 0);
    }
}

static Ttk_ElementSpec TreeAreaElementSpec = {
    TK_STYLE_VERSION_2,
    sizeof(NullElement),
    TtkNullElementOptions,
    TreeAreaElementSize,
    TtkNullElementDraw
};
static void TreeHeaderElementSize(
    void *clientData,
    void *elementRecord,
    Tk_Window tkwin,
    int *minWidth,
    int *minHeight,
    Ttk_Padding *paddingPtr)
{
    if ([NSApp macOSVersion] > 100800) {
	*minHeight = 24;
    } else {
	ButtonElementSize(clientData, elementRecord, tkwin, minWidth,
	    minHeight, paddingPtr);
    }
}

static void TreeHeaderElementDraw(
    void *clientData,
    TCL_UNUSED(void *),    /* elementRecord */
    Tk_Window tkwin,
    Drawable d,
    Ttk_Box b,
    Ttk_State state)
{
    ThemeButtonParams *params = (ThemeButtonParams *)clientData;
    CGRect bounds = BoxToRect(d, b);
    const HIThemeButtonDrawInfo info = {
	.version = 0,
	.state = Ttk_StateTableLookup(ThemeStateTable, state),
	.kind = params->kind,
	.value = Ttk_StateTableLookup(TreeHeaderValueTable, state),
	.adornment = Ttk_StateTableLookup(TreeHeaderAdornmentTable, state),
    };

    BEGIN_DRAWING(d)
    if ([NSApp macOSVersion] > 100800) {

        /*
         * Compensate for the padding added in TreeHeaderElementSize, so
         * the larger heading will be drawn at the top of the widget.
         */

	bounds.origin.y -= 4;
	DrawListHeader(bounds, dc.context, tkwin, state);
    } else {
	ChkErr(HIThemeDrawButton, &bounds, &info, dc.context, HIOrientation,
	    NULL);
    }
    END_DRAWING
}

static Ttk_ElementSpec TreeHeaderElementSpec = {
    TK_STYLE_VERSION_2,
    sizeof(NullElement),
    TtkNullElementOptions,
    TreeHeaderElementSize,
    TreeHeaderElementDraw
};

/*----------------------------------------------------------------------
 * +++ Disclosure triangles --
 */

#define TTK_TREEVIEW_STATE_OPEN         TTK_STATE_USER1
#define TTK_TREEVIEW_STATE_LEAF         TTK_STATE_USER2
static const Ttk_StateTable DisclosureValueTable[] = {
    {kThemeDisclosureDown, TTK_TREEVIEW_STATE_OPEN, 0},
    {kThemeDisclosureRight, 0, 0},
};
static void DisclosureElementSize(
    TCL_UNUSED(void *),    /* clientData */
    TCL_UNUSED(void *),    /* elementRecord */
    TCL_UNUSED(Tk_Window), /* tkwin */
    int *minWidth,
    int *minHeight,
    TCL_UNUSED(Ttk_Padding *)) /* paddingPtr */
{
    SInt32 s;

    ChkErr(GetThemeMetric, kThemeMetricDisclosureTriangleWidth, &s);
    *minWidth = s;
    ChkErr(GetThemeMetric, kThemeMetricDisclosureTriangleHeight, &s);
    *minHeight = s;
}

static void DisclosureElementDraw(
    TCL_UNUSED(void *),    /* clientData */
    TCL_UNUSED(void *),    /* elementRecord */
    Tk_Window tkwin,
    Drawable d,
    Ttk_Box b,
    Ttk_State state)
{
    if (!(state & TTK_TREEVIEW_STATE_LEAF)) {
	int triangleState = TkMacOSXInDarkMode(tkwin) ?
	    kThemeStateInactive : kThemeStateActive;
	CGRect bounds = BoxToRect(d, b);
	const HIThemeButtonDrawInfo info = {
	    .version = 0,
	    .state = triangleState,
	    .kind = kThemeDisclosureTriangle,
	    .value = Ttk_StateTableLookup(DisclosureValueTable, state),
	    .adornment = kThemeAdornmentDrawIndicatorOnly,
	};

	BEGIN_DRAWING(d)
	if ([NSApp macOSVersion] >= 110000) {
	    CGFloat rgba[4];
	    NSColorSpace *deviceRGB = [NSColorSpace deviceRGBColorSpace];
	    NSColor *stroke = [[NSColor textColor]
		colorUsingColorSpace: deviceRGB];
	    [stroke getComponents: rgba];
	    if (state & TTK_TREEVIEW_STATE_OPEN) {
		DrawOpenDisclosure(dc.context, bounds, 2, 8, rgba);
	    } else {
		DrawClosedDisclosure(dc.context, bounds, 2, 12, rgba);
	    }
	} else {
	    ChkErr(HIThemeDrawButton, &bounds, &info, dc.context, HIOrientation,
	    NULL);
	}
	END_DRAWING
    }
}

static Ttk_ElementSpec DisclosureElementSpec = {
    TK_STYLE_VERSION_2,
    sizeof(NullElement),
    TtkNullElementOptions,
    DisclosureElementSize,
    DisclosureElementDraw
};

/*----------------------------------------------------------------------
 * +++ Widget layouts --
 */

TTK_BEGIN_LAYOUT_TABLE(LayoutTable)

TTK_LAYOUT("Toolbar",
    TTK_NODE("Toolbar.background", TTK_FILL_BOTH))

TTK_LAYOUT("TButton",
    TTK_GROUP("Button.button", TTK_FILL_BOTH,
    TTK_GROUP("Button.padding", TTK_FILL_BOTH,
    TTK_NODE("Button.label", TTK_FILL_BOTH))))

TTK_LAYOUT("TRadiobutton",
    TTK_GROUP("Radiobutton.button", TTK_FILL_BOTH,
    TTK_GROUP("Radiobutton.padding", TTK_FILL_BOTH,
    TTK_NODE("Radiobutton.label", TTK_PACK_LEFT))))

TTK_LAYOUT("TCheckbutton",
    TTK_GROUP("Checkbutton.button", TTK_FILL_BOTH,
    TTK_GROUP("Checkbutton.padding", TTK_FILL_BOTH,
    TTK_NODE("Checkbutton.label", TTK_PACK_LEFT))))

TTK_LAYOUT("TMenubutton",
    TTK_GROUP("Menubutton.button", TTK_FILL_BOTH,
    TTK_GROUP("Menubutton.padding", TTK_FILL_BOTH,
    TTK_NODE("Menubutton.label", TTK_PACK_LEFT))))

TTK_LAYOUT("TCombobox",
    TTK_GROUP("Combobox.button", TTK_FILL_BOTH,
    TTK_GROUP("Combobox.padding", TTK_FILL_BOTH,
    TTK_NODE("Combobox.textarea", TTK_FILL_BOTH))))

/* Image Button - no button */
TTK_LAYOUT("ImageButton",
    TTK_GROUP("Button.padding", TTK_FILL_BOTH,
    TTK_NODE("Button.label", TTK_FILL_BOTH)))

/* Inline Button */
TTK_LAYOUT("InlineButton",
    TTK_GROUP("InlineButton.button", TTK_FILL_BOTH,
    TTK_GROUP("Button.padding", TTK_FILL_BOTH,
    TTK_NODE("Button.label", TTK_FILL_BOTH))))

/* Rounded Rect Button -- transparent face */
TTK_LAYOUT("RoundedRectButton",
    TTK_GROUP("RoundedRectButton.button", TTK_FILL_BOTH,
    TTK_GROUP("Button.padding", TTK_FILL_BOTH,
    TTK_NODE("Button.label", TTK_FILL_BOTH))))

/* Gradient Button */
TTK_LAYOUT("GradientButton",
    TTK_GROUP("GradientButton.button", TTK_FILL_BOTH,
    TTK_GROUP("Button.padding", TTK_FILL_BOTH,
    TTK_NODE("Button.label", TTK_FILL_BOTH))))

/* Recessed Button - text only radio button */

TTK_LAYOUT("RecessedButton",
    TTK_GROUP("RecessedButton.button", TTK_FILL_BOTH,
    TTK_GROUP("Button.padding", TTK_FILL_BOTH,
    TTK_NODE("Button.label", TTK_FILL_BOTH))))

/* DisclosureButton (not a triangle) -- No label, no border*/
TTK_LAYOUT("DisclosureButton",
    TTK_NODE("DisclosureButton.button", TTK_FILL_BOTH))

/* HelpButton -- No label, no border*/
TTK_LAYOUT("HelpButton",
    TTK_NODE("HelpButton.button", TTK_FILL_BOTH))

/* Notebook tabs -- no focus ring */
TTK_LAYOUT("Tab",
    TTK_GROUP("Notebook.tab", TTK_FILL_BOTH,
    TTK_GROUP("Notebook.padding", TTK_FILL_BOTH,
    TTK_NODE("Notebook.label", TTK_FILL_BOTH))))

/* Spinbox -- buttons 2px to the right of the field. */
TTK_LAYOUT("TSpinbox",
    TTK_GROUP("Spinbox.buttons", TTK_PACK_RIGHT,
    TTK_NODE("Spinbox.uparrow", TTK_PACK_TOP | TTK_STICK_E)
    TTK_NODE("Spinbox.downarrow", TTK_PACK_BOTTOM | TTK_STICK_E))
    TTK_GROUP("Spinbox.field", TTK_FILL_X,
    TTK_NODE("Spinbox.textarea", TTK_FILL_X)))

TTK_LAYOUT("TEntry",
    TTK_GROUP("Entry.field", TTK_FILL_BOTH|TTK_BORDER,
        TTK_GROUP("Entry.padding", TTK_FILL_BOTH,
	    TTK_NODE("Entry.textarea", TTK_FILL_BOTH))))

/* Searchbox */
TTK_LAYOUT("Searchbox",
    TTK_GROUP("Searchbox.field", TTK_FILL_BOTH|TTK_BORDER,
        TTK_GROUP("Entry.padding", TTK_FILL_BOTH,
	    TTK_NODE("Entry.textarea", TTK_FILL_BOTH))))

/* Progress bars -- track only */
TTK_LAYOUT("TProgressbar",
    TTK_NODE("Progressbar.track", TTK_FILL_BOTH))

/* Treeview -- no border. */
TTK_LAYOUT("Treeview",
    TTK_GROUP("Treeview.field", TTK_FILL_BOTH,
    TTK_GROUP("Treeview.padding", TTK_FILL_BOTH,
    TTK_NODE("Treeview.treearea", TTK_FILL_BOTH))))

/* Tree heading -- no border, fixed height */
TTK_LAYOUT("Heading",
    TTK_NODE("Treeheading.cell", TTK_FILL_BOTH)
    TTK_NODE("Treeheading.image", TTK_PACK_RIGHT)
    TTK_NODE("Treeheading.text", TTK_PACK_TOP))

/* Tree items -- omit focus ring */
TTK_LAYOUT("Item",
    TTK_GROUP("Treeitem.padding", TTK_FILL_BOTH,
    TTK_NODE("Treeitem.indicator", TTK_PACK_LEFT)
    TTK_NODE("Treeitem.image", TTK_PACK_LEFT)
    TTK_NODE("Treeitem.text", TTK_PACK_LEFT)))

/* Scrollbar Layout -- Buttons at the bottom (Snow Leopard and Lion only) */

TTK_LAYOUT("Vertical.TScrollbar",
    TTK_GROUP("Vertical.Scrollbar.trough", TTK_FILL_Y,
    TTK_NODE("Vertical.Scrollbar.thumb", TTK_FILL_BOTH)
    TTK_NODE("Vertical.Scrollbar.downarrow", TTK_PACK_BOTTOM)
    TTK_NODE("Vertical.Scrollbar.uparrow", TTK_PACK_BOTTOM)))

TTK_LAYOUT("Horizontal.TScrollbar",
    TTK_GROUP("Horizontal.Scrollbar.trough", TTK_FILL_X,
    TTK_NODE("Horizontal.Scrollbar.thumb", TTK_FILL_BOTH)
    TTK_NODE("Horizontal.Scrollbar.rightarrow", TTK_PACK_RIGHT)
    TTK_NODE("Horizontal.Scrollbar.leftarrow", TTK_PACK_RIGHT)))

TTK_END_LAYOUT_TABLE

/*----------------------------------------------------------------------
 * +++ Initialization --
 */

/*----------------------------------------------------------------------
 * +++ Ttk_MacOSXInit --
 *
 *    Initialize variables which depend on [NSApp macOSVersion].  Called from
 *    [NSApp applicationDidFinishLaunching].
 */

MODULE_SCOPE
void Ttk_MacOSXInit(
    void)
{
    if ([NSApp macOSVersion] < 101400) {
	entryElementPadding = Ttk_MakePadding(7, 6, 7, 5);
    } else {
	entryElementPadding = Ttk_MakePadding(7, 5, 7, 6);
    }
    if ([NSApp macOSVersion] < 110000) {
	Ttk_ContrastDelta = 8.0;
    } else {

	/*
	 * The subtle contrast became event more subtle in 11.0.
	 */

	Ttk_ContrastDelta = 5.0;
    }
}

static int AquaTheme_Init(
    Tcl_Interp *interp)
{
    Ttk_Theme themePtr = Ttk_CreateTheme(interp, "aqua", NULL);

    if (!themePtr) {
	return TCL_ERROR;
    }

    /*
     * Elements:
     */

    Ttk_RegisterElementSpec(themePtr, "background", &BackgroundElementSpec,
	0);
    Ttk_RegisterElementSpec(themePtr, "fill", &FillElementSpec, 0);
    Ttk_RegisterElementSpec(themePtr, "field", &FieldElementSpec, 0);
    Ttk_RegisterElementSpec(themePtr, "Toolbar.background",
	&ToolbarBackgroundElementSpec, 0);

    Ttk_RegisterElementSpec(themePtr, "Button.button",
	&ButtonElementSpec, &PushButtonParams);
    Ttk_RegisterElementSpec(themePtr, "InlineButton.button",
	&ButtonElementSpec, &InlineButtonParams);
    Ttk_RegisterElementSpec(themePtr, "RoundedRectButton.button",
	&ButtonElementSpec, &RoundedRectButtonParams);
    Ttk_RegisterElementSpec(themePtr, "Checkbutton.button",
	&ButtonElementSpec, &CheckBoxParams);
    Ttk_RegisterElementSpec(themePtr, "Radiobutton.button",
	&ButtonElementSpec, &RadioButtonParams);
    Ttk_RegisterElementSpec(themePtr, "RecessedButton.button",
	&ButtonElementSpec, &RecessedButtonParams);
    Ttk_RegisterElementSpec(themePtr, "Toolbutton.border",
	&ButtonElementSpec, &BevelButtonParams);
    Ttk_RegisterElementSpec(themePtr, "Menubutton.button",
	&ButtonElementSpec, &PopupButtonParams);
    Ttk_RegisterElementSpec(themePtr, "DisclosureButton.button",
	&ButtonElementSpec, &DisclosureButtonParams);
    Ttk_RegisterElementSpec(themePtr, "HelpButton.button",
	&ButtonElementSpec, &HelpButtonParams);
    Ttk_RegisterElementSpec(themePtr, "GradientButton.button",
	&ButtonElementSpec, &GradientButtonParams);
    Ttk_RegisterElementSpec(themePtr, "Spinbox.uparrow",
	&SpinButtonUpElementSpec, 0);
    Ttk_RegisterElementSpec(themePtr, "Spinbox.downarrow",
	&SpinButtonDownElementSpec, 0);
    Ttk_RegisterElementSpec(themePtr, "Combobox.button",
	&ComboboxElementSpec, 0);
    Ttk_RegisterElementSpec(themePtr, "Treeitem.indicator",
	&DisclosureElementSpec, &DisclosureParams);
    Ttk_RegisterElementSpec(themePtr, "Treeheading.cell",
	&TreeHeaderElementSpec, &ListHeaderParams);

    Ttk_RegisterElementSpec(themePtr, "Treeview.treearea",
	&TreeAreaElementSpec, 0);
    Ttk_RegisterElementSpec(themePtr, "Notebook.tab", &TabElementSpec, 0);
    Ttk_RegisterElementSpec(themePtr, "Notebook.client", &PaneElementSpec, 0);

    Ttk_RegisterElementSpec(themePtr, "Labelframe.border", &GroupElementSpec,
	0);
    Ttk_RegisterElementSpec(themePtr, "Entry.field", &EntryElementSpec,
			    &EntryFieldParams);
    Ttk_RegisterElementSpec(themePtr, "Searchbox.field", &EntryElementSpec,
			    &SearchboxFieldParams);
    Ttk_RegisterElementSpec(themePtr, "Spinbox.field", &EntryElementSpec,
			    &EntryFieldParams);

    Ttk_RegisterElementSpec(themePtr, "separator", &SeparatorElementSpec, 0);
    Ttk_RegisterElementSpec(themePtr, "hseparator", &SeparatorElementSpec, 0);
    Ttk_RegisterElementSpec(themePtr, "vseparator", &SeparatorElementSpec, 0);

    Ttk_RegisterElementSpec(themePtr, "sizegrip", &SizegripElementSpec, 0);

    /*
     * <<NOTE-TRACKS>>
     * In some themes the Layouts for a progress bar has a trough element and a
     * pbar element.  But in our case the appearance manager draws both parts
     * of the progress bar, so we just have a single element called ".track".
     */

    Ttk_RegisterElementSpec(themePtr, "Progressbar.track", &PbarElementSpec,
	0);

    Ttk_RegisterElementSpec(themePtr, "Scale.trough", &TrackElementSpec,
	&ScaleData);
    Ttk_RegisterElementSpec(themePtr, "Scale.slider", &SliderElementSpec, 0);

    Ttk_RegisterElementSpec(themePtr, "Vertical.Scrollbar.trough",
	&TroughElementSpec, 0);
    Ttk_RegisterElementSpec(themePtr, "Vertical.Scrollbar.thumb",
	&ThumbElementSpec, 0);
    Ttk_RegisterElementSpec(themePtr, "Horizontal.Scrollbar.trough",
	&TroughElementSpec, 0);
    Ttk_RegisterElementSpec(themePtr, "Horizontal.Scrollbar.thumb",
	&ThumbElementSpec, 0);

    /*
     * If we are not in Snow Leopard or Lion the arrows won't actually be
     * displayed.
     */

    Ttk_RegisterElementSpec(themePtr, "Vertical.Scrollbar.uparrow",
	&ArrowElementSpec, 0);
    Ttk_RegisterElementSpec(themePtr, "Vertical.Scrollbar.downarrow",
	&ArrowElementSpec, 0);
    Ttk_RegisterElementSpec(themePtr, "Horizontal.Scrollbar.leftarrow",
	&ArrowElementSpec, 0);
    Ttk_RegisterElementSpec(themePtr, "Horizontal.Scrollbar.rightarrow",
	&ArrowElementSpec, 0);

    /*
     * Layouts:
     */

    Ttk_RegisterLayouts(themePtr, LayoutTable);

    Tcl_PkgProvide(interp, "ttk::theme::aqua", TTK_VERSION);
    return TCL_OK;
}

MODULE_SCOPE
int Ttk_MacOSXPlatformInit(
    Tcl_Interp *interp)
{
    return AquaTheme_Init(interp);
}

/*
 * Local Variables:
 * mode: objc
 * c-basic-offset: 4
 * fill-column: 79
 * coding: utf-8
 * End:
 */<|MERGE_RESOLUTION|>--- conflicted
+++ resolved
@@ -137,7 +137,6 @@
  */
 
 #if MAC_OS_X_VERSION_MAX_ALLOWED >= 1080
-<<<<<<< HEAD
 static CGColorRef
 CGColorFromRGBA(
     CGFloat *rgba)
@@ -161,30 +160,16 @@
     return nscolor.CGColor;
 }
 
-#define CGCOLOR(nscolor) nscolor.CGColor
+#define CGCOLOR(nscolor) (nscolor).CGColor
 
 #else
-=======
-#define CGCOLOR(nscolor) (nscolor).CGColor
-#else
-#define CGCOLOR(nscolor) (0 ? (CGColorRef) (nscolor) : NULL)
+
+#define CGCOLOR(nscolor) NULL
+#define CGColorFromRGBA(rgba) NULL
+#define CGColorFromGray(gray) NULL
 #define CGPathCreateWithRoundedRect(w, x, y, z) NULL
+
 #endif
->>>>>>> 74bd73fc
-
-#define CGCOLOR(nscolor)  nil
-#define CGColorFromRGBA(rgba) nil
-#define CGColorFromGray(gray) nil
-#define CGPathCreateWithRoundedRect(w, x, y, z) nil
-
-<<<<<<< HEAD
-#endif
-=======
-#define CHECK_RADIUS(radius, bounds)                                         \
-    if ((radius) > (bounds).size.width / 2 || (radius) > (bounds).size.height / 2) { \
-        return;                                                              \
-    }
->>>>>>> 74bd73fc
 
 /*----------------------------------------------------------------------
  * +++ Utilities.
