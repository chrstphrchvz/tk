/*
 * ttkMacOSXTheme.c --
 *
 *      Tk theme engine for Mac OSX, using the Appearance Manager API.
 *
 * Copyright © 2004 Joe English
 * Copyright © 2005 Neil Madden
 * Copyright © 2006-2009 Daniel A. Steffen <das@users.sourceforge.net>
 * Copyright © 2008-2009 Apple Inc.
 * Copyright © 2009 Kevin Walzer/WordTech Communications LLC.
 * Copyright © 2019 Marc Culler
 *
 * See the file "license.terms" for information on usage and redistribution
 * of this file, and for a DISCLAIMER OF ALL WARRANTIES.
 *
 * See also:
 *
 * <URL: http://developer.apple.com/documentation/Carbon/Reference/
 *      Appearance_Manager/appearance_manager/APIIndex.html >
 *
 * Notes:
 *      "Active" means different things in Mac and Tk terminology --
 *      On Aqua, widgets are "Active" if they belong to the foreground window,
 *      "Inactive" if they are in a background window.  Tk uses the term
 *      "active" to mean that the mouse cursor is over a widget; aka "hover",
 *      "prelight", or "hot-tracked".  Aqua doesn't use this kind of feedback.
 *
 *      The QuickDraw/Carbon coordinate system is relative to the top-level
 *      window, not to the Tk_Window.  BoxToRect() accounts for this.
 */

#include "tkMacOSXPrivate.h"
#include "ttk/ttkTheme.h"

/*
 * Macros for handling drawing contexts.
 */

#define BEGIN_DRAWING(d) {	   \
	TkMacOSXDrawingContext dc; \
	if (!TkMacOSXSetupDrawingContext((d), NULL, &dc)) {return;}
#define END_DRAWING \
    TkMacOSXRestoreDrawingContext(&dc);}

#define HIOrientation kHIThemeOrientationNormal
#define NoThemeMetric 0xFFFFFFFF

#ifdef __LP64__
#define RangeToFactor(maximum) (((double) (INT_MAX >> 1)) / (maximum))
#else
#define RangeToFactor(maximum) (((double) (LONG_MAX >> 1)) / (maximum))
#endif /* __LP64__ */

#define TTK_STATE_FIRST_TAB     TTK_STATE_USER1
#define TTK_STATE_LAST_TAB      TTK_STATE_USER2
#define TTK_TREEVIEW_STATE_SORTARROW    TTK_STATE_USER1

/*
 * Colors and gradients used in Dark Mode.
 */

static CGFloat darkButtonFace[4] = {
    112.0 / 255, 113.0 / 255, 115.0 / 255, 1.0
};
static CGFloat darkPressedBevelFace[4] = {
    135.0 / 255, 136.0 / 255, 138.0 / 255, 1.0
};
static CGFloat darkSelectedBevelFace[4] = {
    162.0 / 255, 163.0 / 255, 165.0 / 255, 1.0
};
static CGFloat darkDisabledButtonFace[4] = {
    86.0 / 255, 87.0 / 255, 89.0 / 255, 1.0
};
static CGFloat darkInactiveSelectedTab[4] = {
    159.0 / 255, 160.0 / 255, 161.0 / 255, 1.0
};
static CGFloat darkFocusRing[4] = {
    38.0 / 255, 113.0 / 255, 159.0 / 255, 1.0
};
static CGFloat darkFocusRingTop[4] = {
    50.0 / 255, 124.0 / 255, 171.0 / 255, 1.0
};
static CGFloat darkFocusRingBottom[4] = {
    57.0 / 255, 130.0 / 255, 176.0 / 255, 1.0
};
static CGFloat darkTabSeparator[4] = {0.0, 0.0, 0.0, 0.25};
static CGFloat darkTrack[4] = {1.0, 1.0, 1.0, 0.25};
static CGFloat darkFrameTop[4] = {1.0, 1.0, 1.0, 0.0625};
static CGFloat darkFrameBottom[4] = {1.0, 1.0, 1.0, 0.125};
static CGFloat darkFrameAccent[4] = {0.0, 0.0, 0.0, 0.0625};
static CGFloat darkTopGradient[8] = {
    1.0, 1.0, 1.0, 0.3,
    1.0, 1.0, 1.0, 0.0
};
static CGFloat darkBackgroundGradient[8] = {
    0.0, 0.0, 0.0, 0.1,
    0.0, 0.0, 0.0, 0.25
};
static CGFloat darkInactiveGradient[8] = {
    89.0 / 255, 90.0 / 255, 93.0 / 255, 1.0,
    119.0 / 255, 120.0 / 255, 122.0 / 255, 1.0
};
static CGFloat darkSelectedGradient[8] = {
    23.0 / 255, 111.0 / 255, 232.0 / 255, 1.0,
    20.0 / 255, 94.0 / 255,  206.0 / 255, 1.0
};
static CGFloat pressedPushButtonGradient[8] = {
    35.0 / 255, 123.0 / 255, 244.0 / 255, 1.0,
    30.0 / 255, 114.0 / 255, 235.0 / 255, 1.0
};

/*
 * When building on systems earlier than 10.8 there is no reasonable way to
 * convert an NSColor to a CGColor.  We do run-time checking of the OS version,
 * and never need the CGColor property on older systems, so we can use this
 * CGCOLOR macro, which evaluates to NULL without raising compiler warnings.
 * Similarly, we never draw rounded rectangles on older systems which did not
 * have CGPathCreateWithRoundedRect, so we just redefine it to return NULL.
 */

#if MAC_OS_X_VERSION_MAX_ALLOWED >= 1080
#define CGCOLOR(nscolor) nscolor.CGColor
#else
#define CGCOLOR(nscolor) (0 ? (CGColorRef) nscolor : NULL)
#define CGPathCreateWithRoundedRect(w, x, y, z) NULL
#endif

/*
 * If we try to draw a rounded rectangle with too large of a radius
 * CoreGraphics will raise a fatal exception.  This macro returns if
 * the width or height is less than twice the radius.  Presumably this
 * only happens when a widget has not yet been configured and has size
 * 1x1.
 */

#define CHECK_RADIUS(radius, bounds)                                         \
    if (radius > bounds.size.width / 2 || radius > bounds.size.height / 2) { \
        return;                                                              \
    }

/*----------------------------------------------------------------------
 * +++ Utilities.
 */

/*
 * BoxToRect --
 *    Convert a Ttk_Box in Tk coordinates relative to the given Drawable
 *    to a native Rect relative to the containing port.
 */

static inline CGRect BoxToRect(
    Drawable d,
    Ttk_Box b)
{
    MacDrawable *md = (MacDrawable *)d;
    CGRect rect;

    rect.origin.y       = b.y + md->yOff;
    rect.origin.x       = b.x + md->xOff;
    rect.size.height    = b.height;
    rect.size.width     = b.width;

    return rect;
}

/*
 * Table mapping Tk states to Appearance manager ThemeStates
 */

static Ttk_StateTable ThemeStateTable[] = {
    {kThemeStateActive, TTK_STATE_ALTERNATE | TTK_STATE_BACKGROUND, 0},
    {kThemeStateUnavailable, TTK_STATE_DISABLED, 0},
    {kThemeStatePressed, TTK_STATE_PRESSED, 0},
    {kThemeStateInactive, TTK_STATE_BACKGROUND, 0},
    {kThemeStateActive, 0, 0}

    /* Others: Not sure what these are supposed to mean.  Up/Down have
     * something to do with "little arrow" increment controls...  Dunno what
     * a "Rollover" is.
     * NEM: Rollover is TTK_STATE_ACTIVE... but we don't handle that yet, by
     * the looks of things
     *
     * {kThemeStateRollover, 0, 0},
     * {kThemeStateUnavailableInactive, 0, 0}
     * {kThemeStatePressedUp, 0, 0},
     * {kThemeStatePressedDown, 0, 0}
     */
};

/*----------------------------------------------------------------------
 * NormalizeButtonBounds --
 *
 *      Apple's Human Interface Guidelines only allow three specific heights
 *      for most buttons: Regular, small and mini. We always use the regular
 *      size.  However, Ttk may provide an arbitrary bounding rectangle.  We
 *      always draw the button centered vertically on the rectangle, and
 *      having the same width as the rectangle.  This function returns the
 *      actual bounding rectangle that will be used in drawing the button.
 *
 *      The BevelButton is allowed to have arbitrary size, and also has
 *      external padding.  This is handled separately here.
 */

static CGRect NormalizeButtonBounds(
    SInt32 heightMetric,
    CGRect bounds)
{
    SInt32 height;

    if (heightMetric != (SInt32) NoThemeMetric) {
	ChkErr(GetThemeMetric, heightMetric, &height);
	bounds.origin.y += (bounds.size.height - height) / 2;
	bounds.size.height = height;
    }
    return bounds;
}

/*----------------------------------------------------------------------
 * +++ Backgrounds
 *
 * Support for contrasting background colors when GroupBoxes or Tabbed
 * panes are nested inside each other.  Early versions of macOS used ridged
 * borders, so do not need contrasting backgrounds.
 */

/*
 * For systems older than 10.14, [NSColor windowBackGroundColor] generates
 * garbage when called from this function.  In 10.14 it works correctly, and
 * must be used in order to have a background color which responds to Dark
 * Mode.  So we use this hard-wired RGBA color on the older systems which don't
 * support Dark Mode anyway.
 */

static const CGFloat WINDOWBACKGROUND[4] = {
    235.0 / 255, 235.0 / 255, 235.0 / 255, 1.0
};
static const CGFloat WHITERGBA[4] = {1.0, 1.0, 1.0, 1.0};
static const CGFloat BLACKRGBA[4] = {0.0, 0.0, 0.0, 1.0};

/*----------------------------------------------------------------------
 * GetBackgroundColor --
 *
 *      Fills the array rgba with the color coordinates for a background color.
 *      Start with the background color of a window's geometry container, or
 *      the standard ttk window background if there is no container. If the
 *      contrast parameter is nonzero, modify this color to be darker, for the
 *      aqua appearance, or lighter for the DarkAqua appearance.  This is
 *      primarily used by the Fill and Background elements.
 */

static void GetBackgroundColor(
    TCL_UNUSED(CGContextRef),
    Tk_Window tkwin,
    int contrast,
    CGFloat *rgba)
{
    TkWindow *winPtr = (TkWindow *)tkwin;
    TkWindow *containerPtr = (TkWindow *)TkGetContainer(tkwin);

    while (containerPtr && containerPtr->privatePtr) {
	if (containerPtr->privatePtr->flags & TTK_HAS_CONTRASTING_BG) {
	    break;
	}
	containerPtr = (TkWindow *)TkGetContainer(containerPtr);
    }
    if (containerPtr && containerPtr->privatePtr) {
	for (int i = 0; i < 4; i++) {
	    rgba[i] = containerPtr->privatePtr->fillRGBA[i];
	}
    } else {
	if ([NSApp macOSVersion] > 101300) {
	    NSColorSpace *deviceRGB = [NSColorSpace deviceRGBColorSpace];
	    NSColor *windowColor = [[NSColor windowBackgroundColor]
		colorUsingColorSpace: deviceRGB];
	    [windowColor getComponents: rgba];
	} else {
	    for (int i = 0; i < 4; i++) {
		rgba[i] = WINDOWBACKGROUND[i];
	    }
	}
    }
    if (contrast) {
	int isDark = (rgba[0] + rgba[1] + rgba[2] < 1.5);

	if (isDark) {
	    for (int i = 0; i < 3; i++) {
		rgba[i] += 8.0 / 255.0;
	    }
	} else {
	    for (int i = 0; i < 3; i++) {
		rgba[i] -= 8.0 / 255.0;
	    }
	}
        if (winPtr->privatePtr) {
            winPtr->privatePtr->flags |= TTK_HAS_CONTRASTING_BG;
            for (int i = 0; i < 4; i++) {
                winPtr->privatePtr->fillRGBA[i] = rgba[i];
            }
        }
    }
}


/*----------------------------------------------------------------------
 * +++ Single Arrow Images --
 *
 * Used in ListHeaders and Comboboxes as well as disclosure triangles in
 * macOS 11.
 */

static void DrawDownArrow(
    CGContextRef context,
    CGRect bounds,
    CGFloat inset,
    CGFloat size,
    const CGFloat *rgba)
{
    CGFloat x, y;

    CGContextSetRGBStrokeColor(context, rgba[0], rgba[1], rgba[2], rgba[3]);
    CGContextSetLineWidth(context, 1.5);
    x = bounds.origin.x + inset;
    y = bounds.origin.y + trunc(bounds.size.height / 2);
    CGContextBeginPath(context);
    CGPoint arrow[3] = {
	{x, y - size / 4}, {x + size / 2, y + size / 4},
	{x + size, y - size / 4}
    };
    CGContextAddLines(context, arrow, 3);
    CGContextStrokePath(context);
}

static void DrawUpArrow(
    CGContextRef context,
    CGRect bounds,
    CGFloat inset,
    CGFloat size,
    const CGFloat *rgba)
{
    CGFloat x, y;

    CGContextSetRGBStrokeColor(context, rgba[0], rgba[1], rgba[2], rgba[3]);
    CGContextSetLineWidth(context, 1.5);
    x = bounds.origin.x + inset;
    y = bounds.origin.y + trunc(bounds.size.height / 2);
    CGContextBeginPath(context);
    CGPoint arrow[3] = {
	{x, y + size / 4}, {x + size / 2, y - size / 4},
	{x + size, y + size / 4}
    };
    CGContextAddLines(context, arrow, 3);
    CGContextStrokePath(context);
}

static void DrawClosedDisclosure(
    CGContextRef context,
    CGRect bounds,
    CGFloat inset,
    CGFloat size,
    CGFloat *rgba)
{
    CGFloat x, y;

    CGContextSetRGBStrokeColor(context, rgba[0], rgba[1], rgba[2], rgba[3]);
    CGContextSetLineWidth(context, 1.5);
    x = bounds.origin.x + inset;
    y = bounds.origin.y + trunc(bounds.size.height / 2);
    CGContextBeginPath(context);
    CGPoint arrow[3] = {
	{x, y - size / 4 - 1}, {x + size / 2, y}, {x, y + size / 4 + 1}
    };
    CGContextAddLines(context, arrow, 3);
    CGContextStrokePath(context);
}

static void DrawOpenDisclosure(
    CGContextRef context,
    CGRect bounds,
    CGFloat inset,
    CGFloat size,
    CGFloat *rgba)
{
    CGFloat x, y;

    CGContextSetRGBStrokeColor(context, rgba[0], rgba[1], rgba[2], rgba[3]);
    CGContextSetLineWidth(context, 1.5);
    x = bounds.origin.x + inset;
    y = bounds.origin.y + trunc(bounds.size.height / 2);
    CGContextBeginPath(context);
    CGPoint arrow[3] = {
	{x, y - size / 4}, {x + size / 2, y + size / 2}, {x + size, y - size / 4}
    };
    CGContextAddLines(context, arrow, 3);
    CGContextStrokePath(context);
}

/*----------------------------------------------------------------------
 * +++ Double Arrow Buttons --
 *
 * Used in MenuButtons and SpinButtons.
 */

static void DrawUpDownArrows(
    CGContextRef context,
    CGRect bounds,
    CGFloat inset,
    CGFloat size,
    const CGFloat *rgba)
{
    CGFloat x, y;

    CGContextSetRGBStrokeColor(context, rgba[0], rgba[1], rgba[2], rgba[3]);
    CGContextSetLineWidth(context, 1.5);
    x = bounds.origin.x + inset;
    y = bounds.origin.y + trunc(bounds.size.height / 2);
    CGContextBeginPath(context);
    CGPoint bottomArrow[3] =
    {{x, y + 2}, {x + size / 2, y + 2 + size / 2}, {x + size, y + 2}};
    CGContextAddLines(context, bottomArrow, 3);
    CGPoint topArrow[3] =
    {{x, y - 2}, {x + size / 2, y - 2 - size / 2}, {x + size, y - 2}};
    CGContextAddLines(context, topArrow, 3);
    CGContextStrokePath(context);
}


/*----------------------------------------------------------------------
 * +++ FillButtonBackground --
 *
 *      Fills a rounded rectangle with a transparent black gradient.
 *      This is a no-op if building on 10.8 or older.
 */

static void FillButtonBackground(
    CGContextRef context,
    CGRect bounds,
    CGFloat radius)
{
    CHECK_RADIUS(radius, bounds)

    CGPathRef path;
    NSColorSpace *deviceRGB = [NSColorSpace deviceRGBColorSpace];
    CGGradientRef backgroundGradient = CGGradientCreateWithColorComponents(
	deviceRGB.CGColorSpace, darkBackgroundGradient, NULL, 2);
    CGPoint backgroundEnd = {
	bounds.origin.x,
	bounds.origin.y + bounds.size.height
    };
    CGContextBeginPath(context);
    path = CGPathCreateWithRoundedRect(bounds, radius, radius, NULL);
    CGContextAddPath(context, path);
    CGContextClip(context);
    CGContextDrawLinearGradient(context, backgroundGradient,
	bounds.origin, backgroundEnd, 0);
    CFRelease(path);
    CFRelease(backgroundGradient);
}

/*----------------------------------------------------------------------
 * +++ HighlightButtonBorder --
 *
 * Accent the top border of a rounded rectangle with a transparent
 * white gradient.
 */

static void HighlightButtonBorder(
    CGContextRef context,
    CGRect bounds)
{
    NSColorSpace *deviceRGB = [NSColorSpace deviceRGBColorSpace];
    CGPoint topEnd = {bounds.origin.x, bounds.origin.y + 3};
    CGGradientRef topGradient = CGGradientCreateWithColorComponents(
	deviceRGB.CGColorSpace, darkTopGradient, NULL, 2);

    CGContextSaveGState(context);
    CGContextBeginPath(context);
    CGContextAddArc(context, bounds.origin.x + 4, bounds.origin.y + 4,
	4, PI, 3 * PI / 2, 0);
    CGContextAddArc(context, bounds.origin.x + bounds.size.width - 4,
	bounds.origin.y + 4, 4, 3 * PI / 2, 0, 0);
    CGContextReplacePathWithStrokedPath(context);
    CGContextClip(context);
    CGContextDrawLinearGradient(context, topGradient, bounds.origin, topEnd,
	0.0);
    CGContextRestoreGState(context);
    CFRelease(topGradient);
}

/*----------------------------------------------------------------------
 * DrawGroupBox --
 *
 *      This is a standalone drawing procedure which draws the contrasting
 *      rounded rectangular box for LabelFrames and Notebook panes used in
 *      more recent versions of macOS.
 */

static void DrawGroupBox(
    CGRect bounds,
    CGContextRef context,
    Tk_Window tkwin)
{
    CHECK_RADIUS(4, bounds)

    CGPathRef path;
    NSColorSpace *deviceRGB = [NSColorSpace deviceRGBColorSpace];
    NSColor *borderColor, *bgColor;
    static CGFloat border[4] = {1.0, 1.0, 1.0, 0.25};
    CGFloat fill[4];

    GetBackgroundColor(context, tkwin, 1, fill);
    bgColor = [NSColor colorWithColorSpace: deviceRGB components: fill
	count: 4];
    CGContextSetFillColorSpace(context, deviceRGB.CGColorSpace);
    CGContextSetFillColorWithColor(context, CGCOLOR(bgColor));
    path = CGPathCreateWithRoundedRect(bounds, 4, 4, NULL);
    CGContextClipToRect(context, bounds);
    CGContextBeginPath(context);
    CGContextAddPath(context, path);
    CGContextFillPath(context);
    borderColor = [NSColor colorWithColorSpace: deviceRGB components: border
	count: 4];
    CGContextSetFillColorWithColor(context, CGCOLOR(borderColor));
    [borderColor getComponents: fill];
    CGContextSetRGBFillColor(context, fill[0], fill[1], fill[2], fill[3]);

    CGContextBeginPath(context);
    CGContextAddPath(context, path);
    CGContextReplacePathWithStrokedPath(context);
    CGContextFillPath(context);
    CFRelease(path);
}

/*----------------------------------------------------------------------
 * SolidFillRoundedRectangle --
 *
 *      Fill a rounded rectangle with a specified solid color.
 */

static void SolidFillRoundedRectangle(
    CGContextRef context,
    CGRect bounds,
    CGFloat radius,
    NSColor *color)
{
    CGPathRef path;

    CHECK_RADIUS(radius, bounds)
    path = CGPathCreateWithRoundedRect(bounds, radius, radius, NULL);
    if (!path) {
	return;
    }
    CGContextSetFillColorWithColor(context, CGCOLOR(color));
    CGContextBeginPath(context);
    CGContextAddPath(context, path);
    CGContextFillPath(context);
    CFRelease(path);
}

/*----------------------------------------------------------------------
 * +++ DrawListHeader --
 *
 *      This is a standalone drawing procedure which draws column headers for
 *      a Treeview in the Aqua appearance.  The HITheme headers have not
 *      matched the native ones since OSX 10.8.  Note that the header image is
 *      ignored, but we draw arrows according to the state.
 */

static void DrawListHeader(
    CGRect bounds,
    CGContextRef context,
    Tk_Window tkwin,
    int state)
{
    NSColorSpace *deviceRGB = [NSColorSpace deviceRGBColorSpace];
    NSColor *strokeColor, *bgColor;
    static CGFloat borderRGBA[4] = {
	200.0 / 255, 200.0 / 255, 200.0 / 255, 1.0
    };
    static CGFloat separatorRGBA[4] = {
	220.0 / 255, 220.0 / 255, 220.0 / 255, 1.0
    };
    static CGFloat activeBgRGBA[4] = {
	238.0 / 255, 238.0 / 255, 238.0 / 255, 1.0
    };
    static CGFloat inactiveBgRGBA[4] = {
	246.0 / 255, 246.0 / 255, 246.0 / 255, 1.0
    };

    /*
     * Apple changes the background of a list header when the window is not
     * active.  But Ttk does not indicate that in the state of a TreeHeader.
     * So we have to query the Apple window manager.
     */

    NSWindow *win = TkMacOSXGetNSWindowForDrawable(Tk_WindowId(tkwin));
    CGFloat *bgRGBA = [win isKeyWindow] ? activeBgRGBA : inactiveBgRGBA;
    CGFloat x = bounds.origin.x, y = bounds.origin.y;
    CGFloat w = bounds.size.width, h = bounds.size.height;
    CGPoint top[2] = {{x, y + 1}, {x + w, y + 1}};
    CGPoint bottom[2] = {{x, y + h}, {x + w, y + h}};
    CGPoint separator[2] = {{x + w - 1, y + 3}, {x + w - 1, y + h - 3}};

    bgColor = [NSColor colorWithColorSpace: deviceRGB
	components: bgRGBA
	count: 4];
    CGContextSaveGState(context);
    CGContextSetShouldAntialias(context, false);
    CGContextSetFillColorSpace(context, deviceRGB.CGColorSpace);
    CGContextSetStrokeColorSpace(context, deviceRGB.CGColorSpace);
    CGContextBeginPath(context);
    CGContextSetFillColorWithColor(context, CGCOLOR(bgColor));
    CGContextAddRect(context, bounds);
    CGContextFillPath(context);
    strokeColor = [NSColor colorWithColorSpace: deviceRGB
	components: separatorRGBA
	count: 4];
    CGContextSetStrokeColorWithColor(context, CGCOLOR(strokeColor));
    CGContextAddLines(context, separator, 2);
    CGContextStrokePath(context);
    strokeColor = [NSColor colorWithColorSpace: deviceRGB
	components: borderRGBA
	count: 4];
    CGContextSetStrokeColorWithColor(context, CGCOLOR(strokeColor));
    CGContextAddLines(context, top, 2);
    CGContextStrokePath(context);
    CGContextAddLines(context, bottom, 2);
    CGContextStrokePath(context);
    CGContextRestoreGState(context);

    if (state & TTK_TREEVIEW_STATE_SORTARROW) {
	CGRect arrowBounds = bounds;
	arrowBounds.origin.x = bounds.origin.x + bounds.size.width - 16;
	arrowBounds.size.width = 16;
	if (state & TTK_STATE_ALTERNATE) {
	    DrawUpArrow(context, arrowBounds, 3, 8, BLACKRGBA);
	} else if (state & TTK_STATE_SELECTED) {
	    DrawDownArrow(context, arrowBounds, 3, 8, BLACKRGBA);
	}
    }
}

/*----------------------------------------------------------------------
 * +++ Drawing procedures for widgets in Apple's "Dark Mode" (10.14 and up).
 *
 *      The HIToolbox does not support Dark Mode, and apparently never will,
 *      so to make widgets look "native" we have to provide analogues of the
 *      HITheme drawing functions to be used in DarkAqua.  We continue to use
 *      HITheme in Aqua, since it understands earlier versions of the OS.
 *
 *      Drawing the dark widgets requires NSColors that were introduced in OSX
 *      10.14, so we make some of these functions be no-ops when building on
 *      systems older than 10.14.
 */

/*----------------------------------------------------------------------
 * GradientFillRoundedRectangle --
 *
 *      Fill a rounded rectangle with a specified gradient.
 */

static void GradientFillRoundedRectangle(
    CGContextRef context,
    CGRect bounds,
    CGFloat radius,
    CGFloat *colors,
    int numColors)
{
    NSColorSpace *deviceRGB = [NSColorSpace deviceRGBColorSpace];
    CGPathRef path;
    CHECK_RADIUS(radius, bounds)

    CGPoint end = {
	bounds.origin.x,
	bounds.origin.y + bounds.size.height
    };
    CGGradientRef gradient = CGGradientCreateWithColorComponents(
	deviceRGB.CGColorSpace, colors, NULL, numColors);

    path = CGPathCreateWithRoundedRect(bounds, radius, radius, NULL);
    CGContextBeginPath(context);
    CGContextAddPath(context, path);
    CGContextClip(context);
    CGContextDrawLinearGradient(context, gradient, bounds.origin, end, 0);
    CFRelease(path);
    CFRelease(gradient);
}

/*----------------------------------------------------------------------
 * +++ DrawDarkButton --
 *
 *      This is a standalone drawing procedure which draws PushButtons and
 *      PopupButtons in the Dark Mode style.
 */

static void DrawDarkButton(
    CGRect bounds,
    ThemeButtonKind kind,
    Ttk_State state,
    CGContextRef context)
{
    NSColorSpace *deviceRGB = [NSColorSpace deviceRGBColorSpace];
    NSColor *faceColor;

    /*
     * To match the appearance of Apple's buttons we need to increase the
     * height by 1 pixel.
     */

    bounds.size.height += 1;

    CGContextClipToRect(context, bounds);
    FillButtonBackground(context, bounds, 5);

    /*
     * Fill the button face with the appropriate color.
     */

    bounds = CGRectInset(bounds, 1, 1);
    if (kind == kThemePushButton && (state & TTK_STATE_PRESSED)) {
	GradientFillRoundedRectangle(context, bounds, 4,
	    pressedPushButtonGradient, 2);
    } else if (kind == kThemePushButton &&
	       (state & TTK_STATE_ALTERNATE) &&
	       !(state & TTK_STATE_BACKGROUND)) {
	GradientFillRoundedRectangle(context, bounds, 4,
	    darkSelectedGradient, 2);
    } else {
	if (state & TTK_STATE_DISABLED) {
	    faceColor = [NSColor colorWithColorSpace: deviceRGB
		components: darkDisabledButtonFace
		count: 4];
	} else {
	    faceColor = [NSColor colorWithColorSpace: deviceRGB
		components: darkButtonFace
		count: 4];
	}
	SolidFillRoundedRectangle(context, bounds, 4, faceColor);
    }

    /*
     * If this is a popup, draw the arrow button.
     */

    if ((kind == kThemePopupButton) | (kind == kThemeComboBox)) {
	CGRect arrowBounds = bounds;
	arrowBounds.size.width = 16;
	arrowBounds.origin.x += bounds.size.width - 16;

        /*
         * If the toplevel is front, paint the button blue.
         */

	if (!(state & TTK_STATE_BACKGROUND) &&
	    !(state & TTK_STATE_DISABLED)) {
	    GradientFillRoundedRectangle(context, arrowBounds, 4,
		darkSelectedGradient, 2);
	}
	if (kind == kThemePopupButton) {
	    DrawUpDownArrows(context, arrowBounds, 3, 7, WHITERGBA);
	} else {
	    DrawDownArrow(context, arrowBounds, 4, 8, WHITERGBA);
	}
    }

    HighlightButtonBorder(context, bounds);
}

/*----------------------------------------------------------------------
 * +++ DrawDarkIncDecButton --
 *
 *      This is a standalone drawing procedure which draws an IncDecButton
 *      (as used in a Spinbox) in the Dark Mode style.
 */

static void DrawDarkIncDecButton(
    CGRect bounds,
    ThemeDrawState drawState,
    Ttk_State state,
    CGContextRef context)
{
    NSColorSpace *deviceRGB = [NSColorSpace deviceRGBColorSpace];
    NSColor *faceColor;

    bounds = CGRectInset(bounds, 0, -1);
    CGContextClipToRect(context, bounds);
    FillButtonBackground(context, bounds, 6);

    /*
     * Fill the button face with the appropriate color.
     */

    bounds = CGRectInset(bounds, 1, 1);
    if (state & TTK_STATE_DISABLED) {
	faceColor = [NSColor colorWithColorSpace: deviceRGB
	    components: darkDisabledButtonFace
	    count: 4];
    } else {
	faceColor = [NSColor colorWithColorSpace: deviceRGB
	    components: darkButtonFace
	    count: 4];
    }
    SolidFillRoundedRectangle(context, bounds, 4, faceColor);

    /*
     * If pressed, paint the appropriate half blue.
     */

    if (state & TTK_STATE_PRESSED) {
	CGRect clip = bounds;
	clip.size.height /= 2;
	CGContextSaveGState(context);
	if (drawState == kThemeStatePressedDown) {
	    clip.origin.y += clip.size.height;
	}
	CGContextClipToRect(context, clip);
	GradientFillRoundedRectangle(context, bounds, 5,
	    darkSelectedGradient, 2);
	CGContextRestoreGState(context);
    }
    DrawUpDownArrows(context, bounds, 3, 5, WHITERGBA);
    HighlightButtonBorder(context, bounds);
}

/*----------------------------------------------------------------------
 * +++ DrawDarkBevelButton --
 *
 *      This is a standalone drawing procedure which draws RoundedBevelButtons
 *      in the Dark Mode style.
 */

static void DrawDarkBevelButton(
    CGRect bounds,
    Ttk_State state,
    CGContextRef context)
{
    NSColorSpace *deviceRGB = [NSColorSpace deviceRGBColorSpace];
    NSColor *faceColor;

    CGContextClipToRect(context, bounds);
    FillButtonBackground(context, bounds, 5);

    /*
     * Fill the button face with the appropriate color.
     */

    bounds = CGRectInset(bounds, 1, 1);
    if (state & TTK_STATE_PRESSED) {
	faceColor = [NSColor colorWithColorSpace: deviceRGB
	    components: darkPressedBevelFace
	    count: 4];
    } else if ((state & TTK_STATE_DISABLED) ||
	(state & TTK_STATE_ALTERNATE)) {
	faceColor = [NSColor colorWithColorSpace: deviceRGB
	    components: darkDisabledButtonFace
	    count: 4];
    } else if (state & TTK_STATE_SELECTED) {
	faceColor = [NSColor colorWithColorSpace: deviceRGB
	    components: darkSelectedBevelFace
	    count: 4];
    } else {
	faceColor = [NSColor colorWithColorSpace: deviceRGB
	    components: darkButtonFace
	    count: 4];
    }
    SolidFillRoundedRectangle(context, bounds, 4, faceColor);
    HighlightButtonBorder(context, bounds);
}

/*----------------------------------------------------------------------
 * +++ DrawDarkCheckBox --
 *
 *      This is a standalone drawing procedure which draws Checkboxes in the
 *      Dark Mode style.
 */

static void DrawDarkCheckBox(
    CGRect bounds,
    Ttk_State state,
    CGContextRef context)
{
    CGRect checkbounds = {{0, bounds.size.height / 2 - 8}, {16, 16}};
    NSColorSpace *deviceRGB = [NSColorSpace deviceRGBColorSpace];
    NSColor *stroke;
    CGFloat x, y;

    bounds = CGRectOffset(checkbounds, bounds.origin.x, bounds.origin.y);
    x = bounds.origin.x;
    y = bounds.origin.y;

    CGContextClipToRect(context, bounds);
    FillButtonBackground(context, bounds, 4);
    bounds = CGRectInset(bounds, 1, 1);
    if (!(state & TTK_STATE_BACKGROUND) &&
	!(state & TTK_STATE_DISABLED) &&
	((state & TTK_STATE_SELECTED) || (state & TTK_STATE_ALTERNATE))) {
	GradientFillRoundedRectangle(context, bounds, 3,
	    darkSelectedGradient, 2);
    } else {
	GradientFillRoundedRectangle(context, bounds, 3,
	    darkInactiveGradient, 2);
    }
    HighlightButtonBorder(context, bounds);
    if ((state & TTK_STATE_SELECTED) || (state & TTK_STATE_ALTERNATE)) {
	CGContextSetStrokeColorSpace(context, deviceRGB.CGColorSpace);
	if (state & TTK_STATE_DISABLED) {
	    stroke = [NSColor disabledControlTextColor];
	} else {
	    stroke = [NSColor controlTextColor];
	}
	CGContextSetStrokeColorWithColor(context, CGCOLOR(stroke));
    }
    if (state & TTK_STATE_SELECTED) {
	CGContextSetLineWidth(context, 1.5);
	CGContextBeginPath(context);
	CGPoint check[3] = {{x + 4, y + 8}, {x + 7, y + 11}, {x + 11, y + 4}};
	CGContextAddLines(context, check, 3);
	CGContextStrokePath(context);
    } else if (state & TTK_STATE_ALTERNATE) {
	CGContextSetLineWidth(context, 2.0);
	CGContextBeginPath(context);
	CGPoint bar[2] = {{x + 4, y + 8}, {x + 12, y + 8}};
	CGContextAddLines(context, bar, 2);
	CGContextStrokePath(context);
    }
}

/*----------------------------------------------------------------------
 * +++ DrawDarkRadioButton --
 *
 *    This is a standalone drawing procedure which draws RadioButtons
 *    in the Dark Mode style.
 */

static void DrawDarkRadioButton(
    CGRect bounds,
    Ttk_State state,
    CGContextRef context)
{
    CGRect checkbounds = {{0, bounds.size.height / 2 - 9}, {18, 18}};
    NSColorSpace *deviceRGB = [NSColorSpace deviceRGBColorSpace];
    NSColor *fill;
    CGFloat x, y;

    bounds = CGRectOffset(checkbounds, bounds.origin.x, bounds.origin.y);
    x = bounds.origin.x;
    y = bounds.origin.y;

    CGContextClipToRect(context, bounds);
    FillButtonBackground(context, bounds, 9);
    bounds = CGRectInset(bounds, 1, 1);
    if (!(state & TTK_STATE_BACKGROUND) &&
	!(state & TTK_STATE_DISABLED) &&
	((state & TTK_STATE_SELECTED) || (state & TTK_STATE_ALTERNATE))) {
	GradientFillRoundedRectangle(context, bounds, 8,
	    darkSelectedGradient, 2);
    } else {
	GradientFillRoundedRectangle(context, bounds, 8,
	    darkInactiveGradient, 2);
    }
    HighlightButtonBorder(context, bounds);
    if ((state & TTK_STATE_SELECTED) || (state & TTK_STATE_ALTERNATE)) {
	CGContextSetStrokeColorSpace(context, deviceRGB.CGColorSpace);
	if (state & TTK_STATE_DISABLED) {
	    fill = [NSColor disabledControlTextColor];
	} else {
	    fill = [NSColor controlTextColor];
	}
	CGContextSetFillColorWithColor(context, CGCOLOR(fill));
    }
    if (state & TTK_STATE_SELECTED) {
	CGContextBeginPath(context);
	CGRect dot = {{x + 6, y + 6}, {6, 6}};
	CGContextAddEllipseInRect(context, dot);
	CGContextFillPath(context);
    } else if (state & TTK_STATE_ALTERNATE) {
	CGRect bar = {{x + 5, y + 8}, {8, 2}};
	CGContextFillRect(context, bar);
    }
}

/*----------------------------------------------------------------------
 * +++ DrawDarkTab --
 *
 *      This is a standalone drawing procedure which draws Tabbed Pane
 *      Tabs in the Dark Mode style.
 */

static void DrawDarkTab(
    CGRect bounds,
    Ttk_State state,
    CGContextRef context)
{
    NSColorSpace *deviceRGB = [NSColorSpace deviceRGBColorSpace];
    NSColor *faceColor, *stroke;
    CGRect originalBounds = bounds;

    CGContextSetLineWidth(context, 1.0);
    CGContextClipToRect(context, bounds);

    /*
     * Extend the bounds to one or both sides so the rounded part will be
     * clipped off.
     */

    if (!(state & TTK_STATE_FIRST_TAB)) {
	bounds.origin.x -= 10;
	bounds.size.width += 10;
    }

    if (!(state & TTK_STATE_LAST_TAB)) {
	bounds.size.width += 10;
    }

    /*
     * Fill the tab face with the appropriate color or gradient.  Use a solid
     * color if the tab is not selected, otherwise use a blue or gray
     * gradient.
     */

    bounds = CGRectInset(bounds, 1, 1);
    if (!(state & TTK_STATE_SELECTED)) {
	if (state & TTK_STATE_DISABLED) {
	    faceColor = [NSColor colorWithColorSpace: deviceRGB
		components: darkDisabledButtonFace
		count: 4];
	} else {
	    faceColor = [NSColor colorWithColorSpace: deviceRGB
		components: darkButtonFace
		count: 4];
	}
	SolidFillRoundedRectangle(context, bounds, 4, faceColor);

        /*
         * Draw a separator line on the left side of the tab if it
         * not first.
         */

	if (!(state & TTK_STATE_FIRST_TAB)) {
	    CGContextSaveGState(context);
	    CGContextSetShouldAntialias(context, false);
	    stroke = [NSColor colorWithColorSpace: deviceRGB
		components: darkTabSeparator
		count: 4];
	    CGContextSetStrokeColorWithColor(context, CGCOLOR(stroke));
	    CGContextBeginPath(context);
	    CGContextMoveToPoint(context, originalBounds.origin.x,
		originalBounds.origin.y + 1);
	    CGContextAddLineToPoint(context, originalBounds.origin.x,
		originalBounds.origin.y + originalBounds.size.height - 1);
	    CGContextStrokePath(context);
	    CGContextRestoreGState(context);
	}
    } else {

        /*
         * This is the selected tab; paint it blue.  If it is first, cover up
         * the separator line drawn by the second one.  (The selected tab is
         * always drawn last.)
         */

	if ((state & TTK_STATE_FIRST_TAB) && !(state & TTK_STATE_LAST_TAB)) {
	    bounds.size.width += 1;
	}
	if (!(state & TTK_STATE_BACKGROUND)) {
	    GradientFillRoundedRectangle(context, bounds, 4,
		darkSelectedGradient, 2);
	} else {
	    faceColor = [NSColor colorWithColorSpace: deviceRGB
		components: darkInactiveSelectedTab
		count: 4];
	    SolidFillRoundedRectangle(context, bounds, 4, faceColor);
	}
	HighlightButtonBorder(context, bounds);
    }
}

/*----------------------------------------------------------------------
 * +++ DrawDarkSeparator --
 *
 *      This is a standalone drawing procedure which draws a separator widget
 *      in Dark Mode.
 */

static void DrawDarkSeparator(
    CGRect bounds,
    CGContextRef context,
    TCL_UNUSED(Tk_Window))
{
    static CGFloat fill[4] = {1.0, 1.0, 1.0, 0.3};
    NSColorSpace *deviceRGB = [NSColorSpace deviceRGBColorSpace];
    NSColor *fillColor = [NSColor colorWithColorSpace: deviceRGB
	components: fill
	count:4];

    CGContextSetFillColorWithColor(context, CGCOLOR(fillColor));
    CGContextFillRect(context, bounds);
}

/*----------------------------------------------------------------------
 * +++ DrawDarkFocusRing --
 *
 *      This is a standalone drawing procedure which draws a focus ring around
 *      an Entry widget in Dark Mode.
 */

static void DrawDarkFocusRing(
    CGRect bounds,
    CGContextRef context)
{
    CGRect insetBounds = CGRectInset(bounds, -3, -3);
    CHECK_RADIUS(4, insetBounds)

    NSColorSpace *deviceRGB = [NSColorSpace deviceRGBColorSpace];
    NSColor *strokeColor;
    NSColor *fillColor = [NSColor colorWithColorSpace:deviceRGB
					   components:darkFocusRing
						count:4];
    CGFloat x = bounds.origin.x, y = bounds.origin.y;
    CGFloat w = bounds.size.width, h = bounds.size.height;
    CGPoint topPart[4] = {
	{x, y + h}, {x, y + 1}, {x + w - 1, y + 1}, {x + w - 1, y + h}
    };
    CGPoint bottom[2] = {{x, y + h}, {x + w, y + h}};

    CGContextSaveGState(context);
    CGContextSetShouldAntialias(context, false);
    CGContextBeginPath(context);
    strokeColor = [NSColor colorWithColorSpace: deviceRGB
				    components: darkFocusRingTop
					 count: 4];
    CGContextSetStrokeColorWithColor(context, CGCOLOR(strokeColor));
    CGContextAddLines(context, topPart, 4);
    CGContextStrokePath(context);
    strokeColor = [NSColor colorWithColorSpace: deviceRGB
				    components: darkFocusRingBottom
					 count: 4];
    CGContextSetStrokeColorWithColor(context, CGCOLOR(strokeColor));
    CGContextAddLines(context, bottom, 2);
    CGContextStrokePath(context);
    CGContextSetShouldAntialias(context, true);
    CGContextSetFillColorWithColor(context, CGCOLOR(fillColor));
    CGPathRef path = CGPathCreateWithRoundedRect(insetBounds, 4, 4, NULL);
    CGContextBeginPath(context);
    CGContextAddPath(context, path);
    CGContextAddRect(context, bounds);
    CGContextEOFillPath(context);
    CGContextRestoreGState(context);
}
/*----------------------------------------------------------------------
 * +++ DrawDarkFrame --
 *
 *      This is a standalone drawing procedure which draws various
 *      types of borders in Dark Mode.
 */

static void DrawDarkFrame(
    CGRect bounds,
    CGContextRef context,
    HIThemeFrameKind kind)
{
    NSColorSpace *deviceRGB = [NSColorSpace deviceRGBColorSpace];
    NSColor *stroke;

    CGContextSetStrokeColorSpace(context, deviceRGB.CGColorSpace);
    CGFloat x = bounds.origin.x, y = bounds.origin.y;
    CGFloat w = bounds.size.width, h = bounds.size.height;
    CGPoint topPart[4] = {
	{x, y + h - 1}, {x, y + 1}, {x + w, y + 1}, {x + w, y + h - 1}
    };
    CGPoint bottom[2] = {{x, y + h}, {x + w, y + h}};
    CGPoint accent[2] = {{x, y + 1}, {x + w, y + 1}};

    switch (kind) {
    case kHIThemeFrameTextFieldSquare:
	CGContextSaveGState(context);
	CGContextSetShouldAntialias(context, false);
	CGContextBeginPath(context);
	stroke = [NSColor colorWithColorSpace: deviceRGB
	    components: darkFrameTop
	    count: 4];
	CGContextSetStrokeColorWithColor(context, CGCOLOR(stroke));
	CGContextAddLines(context, topPart, 4);
	CGContextStrokePath(context);
	stroke = [NSColor colorWithColorSpace: deviceRGB
	    components: darkFrameBottom
	    count: 4];
	CGContextSetStrokeColorWithColor(context, CGCOLOR(stroke));
	CGContextAddLines(context, bottom, 2);
	CGContextStrokePath(context);
	stroke = [NSColor colorWithColorSpace: deviceRGB
	    components: darkFrameAccent
	    count: 4];
	CGContextSetStrokeColorWithColor(context, CGCOLOR(stroke));
	CGContextAddLines(context, accent, 2);
	CGContextStrokePath(context);
	CGContextRestoreGState(context);
	break;
    default:
	break;
    }
}

/*----------------------------------------------------------------------
 * +++ DrawListHeader --
 *
 *      This is a standalone drawing procedure which draws column
 *      headers for a Treeview in the Dark Mode.
 */

static void DrawDarkListHeader(
    CGRect bounds,
    CGContextRef context,
    TCL_UNUSED(Tk_Window),
    int state)
{
    NSColorSpace *deviceRGB = [NSColorSpace deviceRGBColorSpace];
    NSColor *stroke;

    CGContextSetStrokeColorSpace(context, deviceRGB.CGColorSpace);
    CGFloat x = bounds.origin.x, y = bounds.origin.y;
    CGFloat w = bounds.size.width, h = bounds.size.height;

    CGPoint top[2] = {{x, y + 1}, {x + w, y + 1}};
    CGPoint bottom[2] = {{x, y + h}, {x + w, y + h}};
    CGPoint separator[2] = {{x + w - 1, y + 3}, {x + w - 1, y + h - 3}};
    CGContextSaveGState(context);
    CGContextSetShouldAntialias(context, false);
    stroke = [NSColor colorWithColorSpace: deviceRGB
	components: darkFrameBottom
	count: 4];
    CGContextSetStrokeColorWithColor(context, CGCOLOR(stroke));
    CGContextBeginPath(context);
    CGContextAddLines(context, top, 2);
    CGContextStrokePath(context);
    CGContextAddLines(context, bottom, 2);
    CGContextStrokePath(context);
    CGContextAddLines(context, separator, 2);
    CGContextStrokePath(context);
    CGContextRestoreGState(context);

    if (state & TTK_TREEVIEW_STATE_SORTARROW) {
	CGRect arrowBounds = bounds;

	arrowBounds.origin.x = bounds.origin.x + bounds.size.width - 16;
	arrowBounds.size.width = 16;
	if (state & TTK_STATE_ALTERNATE) {
	    DrawUpArrow(context, arrowBounds, 3, 8, WHITERGBA);
	} else if (state & TTK_STATE_SELECTED) {
	    DrawDownArrow(context, arrowBounds, 3, 8, WHITERGBA);
	}
    }
}

/*----------------------------------------------------------------------
 * +++ Button element: Used for elements drawn with DrawThemeButton.
 */

/*
 * When Ttk draws the various types of buttons, a pointer to one of these
 * is passed as the clientData.
 */

typedef struct {
    ThemeButtonKind kind;
    ThemeMetric heightMetric;
} ThemeButtonParams;
static ThemeButtonParams
    PushButtonParams =  {kThemePushButton, kThemeMetricPushButtonHeight},
    CheckBoxParams =    {kThemeCheckBox, kThemeMetricCheckBoxHeight},
    RadioButtonParams = {kThemeRadioButton, kThemeMetricRadioButtonHeight},
    BevelButtonParams = {kThemeRoundedBevelButton, NoThemeMetric},
    PopupButtonParams = {kThemePopupButton, kThemeMetricPopupButtonHeight},
    DisclosureParams =  {
    kThemeDisclosureButton, kThemeMetricDisclosureTriangleHeight
},
    ListHeaderParams =
{kThemeListHeaderButton, kThemeMetricListHeaderHeight};
static Ttk_StateTable ButtonValueTable[] = {
    {kThemeButtonOff, TTK_STATE_ALTERNATE | TTK_STATE_BACKGROUND, 0},
    {kThemeButtonMixed, TTK_STATE_ALTERNATE, 0},
    {kThemeButtonOn, TTK_STATE_SELECTED, 0},
    {kThemeButtonOff, 0, 0}

    /*
     * Others: kThemeDisclosureRight, kThemeDisclosureDown,
     * kThemeDisclosureLeft
     */

};
static Ttk_StateTable ButtonAdornmentTable[] = {
    {kThemeAdornmentNone, TTK_STATE_ALTERNATE | TTK_STATE_BACKGROUND, 0},
    {kThemeAdornmentDefault | kThemeAdornmentFocus,
     TTK_STATE_ALTERNATE | TTK_STATE_FOCUS, 0},
    {kThemeAdornmentFocus, TTK_STATE_FOCUS, 0},
    {kThemeAdornmentDefault, TTK_STATE_ALTERNATE, 0},
    {kThemeAdornmentNone, 0, 0}
};

/*----------------------------------------------------------------------
 * +++ computeButtonDrawInfo --
 *
 *      Fill in an appearance manager HIThemeButtonDrawInfo record.
 */

static inline HIThemeButtonDrawInfo computeButtonDrawInfo(
    ThemeButtonParams *params,
    Ttk_State state,
    TCL_UNUSED(Tk_Window))
{

    /*
     * See ButtonElementDraw for the explanation of why we always draw
     * PushButtons in the active state.
     */

    SInt32 HIThemeState;

    HIThemeState = Ttk_StateTableLookup(ThemeStateTable, state);
    switch (params->kind) {
    case kThemePushButton:
	HIThemeState &= ~kThemeStateInactive;
	HIThemeState |= kThemeStateActive;
	break;
    default:
	break;
    }

    const HIThemeButtonDrawInfo info = {
	.version = 0,
	.state = HIThemeState,
	.kind = params ? params->kind : 0,
	.value = Ttk_StateTableLookup(ButtonValueTable, state),
	.adornment = Ttk_StateTableLookup(ButtonAdornmentTable, state),
    };
    return info;
}

/*----------------------------------------------------------------------
 * +++ Button elements.
 */

static void ButtonElementMinSize(
    void *clientData,
    TCL_UNUSED(void *),
    TCL_UNUSED(Tk_Window),
    int *minWidth,
    int *minHeight,
    TCL_UNUSED(Ttk_Padding *))
{
    ThemeButtonParams *params = (ThemeButtonParams *)clientData;

    if (params->heightMetric != NoThemeMetric) {
	ChkErr(GetThemeMetric, params->heightMetric, (SInt *) minHeight);

        /*
         * The theme height does not include the 1-pixel border around
         * the button, although it does include the 1-pixel shadow at
         * the bottom.
         */

	*minHeight += 2;

        /*
         * The minwidth must be 0 to force the generic ttk code to compute the
         * correct text layout.  For example, a non-zero value will cause the
         * text to be left justified, no matter what -anchor setting is used in
         * the style.
         */

	*minWidth = 0;
    }
}

static void ButtonElementSize(
    void *clientData,
    void *elementRecord,
    Tk_Window tkwin,
    int *minWidth,
    int *minHeight,
    Ttk_Padding *paddingPtr)
{
    ThemeButtonParams *params = (ThemeButtonParams *)clientData;
    const HIThemeButtonDrawInfo info =
	computeButtonDrawInfo(params, 0, tkwin);
    static const CGRect scratchBounds = {{0, 0}, {100, 100}};
    CGRect contentBounds, backgroundBounds;
    int verticalPad;

    ButtonElementMinSize(clientData, elementRecord, tkwin,
	minWidth, minHeight, paddingPtr);

    /*
     * Given a hypothetical bounding rectangle for a button, HIToolbox will
     * compute a bounding rectangle for the button contents and a bounding
     * rectangle for the button background.  The background bounds are large
     * enough to contain the image of the button in any state, which might
     * include highlight borders, shadows, etc.  The content rectangle is not
     * centered vertically within the background rectangle, presumably because
     * shadows only appear on the bottom.  Nonetheless, when HITools is asked
     * to draw a button with a certain bounding rectangle it draws the button
     * centered within the rectangle.
     *
     * To compute the effective padding around a button we request the
     * content and bounding rectangles for a 100x100 button and use the
     * padding between those.  However, we symmetrize the padding on the
     * top and bottom, because that is how the button will be drawn.
     */

    ChkErr(HIThemeGetButtonContentBounds,
	&scratchBounds, &info, &contentBounds);
    ChkErr(HIThemeGetButtonBackgroundBounds,
	&scratchBounds, &info, &backgroundBounds);
    paddingPtr->left = contentBounds.origin.x - backgroundBounds.origin.x;
    paddingPtr->right =
	CGRectGetMaxX(backgroundBounds) - CGRectGetMaxX(contentBounds);
    verticalPad = backgroundBounds.size.height - contentBounds.size.height;
    paddingPtr->top = paddingPtr->bottom = verticalPad / 2;
}

static void ButtonElementDraw(
    void *clientData,
    TCL_UNUSED(void *),
    Tk_Window tkwin,
    Drawable d,
    Ttk_Box b,
    Ttk_State state)
{
    ThemeButtonParams *params = (ThemeButtonParams *)clientData;
    CGRect bounds = BoxToRect(d, b);
    HIThemeButtonDrawInfo info = computeButtonDrawInfo(params, state, tkwin);

    bounds = NormalizeButtonBounds(params->heightMetric, bounds);

    BEGIN_DRAWING(d)
    if (TkMacOSXInDarkMode(tkwin)) {
	switch (info.kind) {
	case kThemePushButton:
	case kThemePopupButton:
	    DrawDarkButton(bounds, info.kind, state, dc.context);
	    break;
	case kThemeCheckBox:
	    DrawDarkCheckBox(bounds, state, dc.context);
	    break;
	case kThemeRadioButton:
	    DrawDarkRadioButton(bounds, state, dc.context);
	    break;
	case kThemeRoundedBevelButton:
	    DrawDarkBevelButton(bounds, state, dc.context);
	    break;
	default:
	    ChkErr(HIThemeDrawButton, &bounds, &info, dc.context,
		HIOrientation, NULL);
	}
    } else if (info.kind == kThemePushButton &&
	       (state & TTK_STATE_PRESSED)) {
	bounds.size.height += 2;
	if ([NSApp macOSVersion] > 100800) {
	    GradientFillRoundedRectangle(dc.context, bounds, 4,
					 pressedPushButtonGradient, 2);
	}
    } else {

        /*
         * Apple's PushButton and PopupButton do not change their fill color
         * when the window is inactive.  However, except in 10.7 (Lion), the
         * color of the arrow button on a PopupButton does change.  For some
         * reason HITheme fills inactive buttons with a transparent color that
         * allows the window background to show through, leading to
         * inconsistent behavior.  We work around this by filling behind an
         * inactive PopupButton with a text background color before asking
         * HIToolbox to draw it. For PushButtons, we simply draw them in the
         * active state.
         */

	if (info.kind == kThemePopupButton &&
	    (state & TTK_STATE_BACKGROUND)) {
	    CGRect innerBounds = CGRectInset(bounds, 1, 1);
	    NSColor *whiteRGBA = [NSColor whiteColor];
	    SolidFillRoundedRectangle(dc.context, innerBounds, 4, whiteRGBA);
	}

        /*
         * A BevelButton with mixed value is drawn borderless, which does make
         * much sense for us.
         */

	if (info.kind == kThemeRoundedBevelButton &&
	    info.value == kThemeButtonMixed) {
	    info.value = kThemeButtonOff;
	    info.state = kThemeStateInactive;
	}
	ChkErr(HIThemeDrawButton, &bounds, &info, dc.context, HIOrientation,
	    NULL);
    }
    END_DRAWING
}

static Ttk_ElementSpec ButtonElementSpec = {
    TK_STYLE_VERSION_2,
    sizeof(NullElement),
    TtkNullElementOptions,
    ButtonElementSize,
    ButtonElementDraw
};

/*----------------------------------------------------------------------
 * +++ Notebook elements.
 */

/* Tab position logic, c.f. ttkNotebook.c TabState() */
static Ttk_StateTable TabStyleTable[] = {
    {kThemeTabFrontInactive, TTK_STATE_SELECTED | TTK_STATE_BACKGROUND, 0},
    {kThemeTabNonFrontInactive, TTK_STATE_BACKGROUND, 0},
    {kThemeTabFrontUnavailable, TTK_STATE_DISABLED | TTK_STATE_SELECTED, 0},
    {kThemeTabNonFrontUnavailable, TTK_STATE_DISABLED, 0},
    {kThemeTabFront, TTK_STATE_SELECTED, 0},
    {kThemeTabNonFrontPressed, TTK_STATE_PRESSED, 0},
    {kThemeTabNonFront, 0, 0}
};
static Ttk_StateTable TabAdornmentTable[] = {
    {kHIThemeTabAdornmentNone, TTK_STATE_FIRST_TAB | TTK_STATE_LAST_TAB, 0},
    {kHIThemeTabAdornmentTrailingSeparator, TTK_STATE_FIRST_TAB, 0},
    {kHIThemeTabAdornmentNone, TTK_STATE_LAST_TAB, 0},
    {kHIThemeTabAdornmentTrailingSeparator, 0, 0},
};
static Ttk_StateTable TabPositionTable[] = {
    {kHIThemeTabPositionOnly, TTK_STATE_FIRST_TAB | TTK_STATE_LAST_TAB, 0},
    {kHIThemeTabPositionFirst, TTK_STATE_FIRST_TAB, 0},
    {kHIThemeTabPositionLast, TTK_STATE_LAST_TAB, 0},
    {kHIThemeTabPositionMiddle, 0, 0},
};

/*
 * Apple XHIG Tab View Specifications:
 *
 * Control sizes: Tab views are available in regular, small, and mini sizes.
 * The tab height is fixed for each size, but you control the size of the pane
 * area. The tab heights for each size are listed below:
 *  - Regular size: 20 pixels.
 *  - Small: 17 pixels.
 *  - Mini: 15 pixels.
 *
 * Label spacing and fonts: The tab labels should be in a font that’s
 * proportional to the size of the tab view control. In addition, the label
 * should be placed so that there are equal margins of space before and after
 * it. The guidelines below provide the specifications you should use for tab
 * labels:
 *  - Regular size: System font. Center in tab, leaving 12 pixels on each
 *side.
 *  - Small: Small system font. Center in tab, leaving 10 pixels on each side.
 *  - Mini: Mini system font. Center in tab, leaving 8 pixels on each side.
 *
 * Control spacing: Whether you decide to inset a tab view in a window or
 * extend its edges to the window sides and bottom, you should place the top
 * edge of the tab view 12 or 14 pixels below the bottom edge of the title bar
 * (or toolbar, if there is one). If you choose to inset a tab view in a
 * window, you should leave a margin of 20 pixels between the sides and bottom
 * of the tab view and the sides and bottom of the window (although 16 pixels
 * is also an acceptable margin-width). If you need to provide controls below
 * the tab view, leave enough space below the tab view so the controls are 20
 * pixels above the bottom edge of the window and 12 pixels between the tab
 * view and the controls.
 *
 * If you choose to extend the tab view sides and bottom so that they meet the
 * window sides and bottom, you should leave a margin of at least 20 pixels
 * between the content in the tab view and the tab-view edges.
 *
 * <URL: http://developer.apple.com/documentation/userexperience/Conceptual/
 *       AppleHIGuidelines/XHIGControls/XHIGControls.html#//apple_ref/doc/uid/
 *       TP30000359-TPXREF116>
 */

static void TabElementSize(
    TCL_UNUSED(void *),
    TCL_UNUSED(void *),
    TCL_UNUSED(Tk_Window),
    TCL_UNUSED(int *),
    int *minHeight,
    Ttk_Padding *paddingPtr)
{
    GetThemeMetric(kThemeMetricLargeTabHeight, (SInt32 *) minHeight);
    *paddingPtr = Ttk_MakePadding(0, 0, 0, 2);

}

static void TabElementDraw(
    TCL_UNUSED(void *),
    TCL_UNUSED(void *),
    Tk_Window tkwin,
    Drawable d,
    Ttk_Box b,
    Ttk_State state)
{
    CGRect bounds = BoxToRect(d, b);
    HIThemeTabDrawInfo info = {
	.version = 1,
	.style = Ttk_StateTableLookup(TabStyleTable, state),
	.direction = kThemeTabNorth,
	.size = kHIThemeTabSizeNormal,
	.adornment = Ttk_StateTableLookup(TabAdornmentTable, state),
	.kind = kHIThemeTabKindNormal,
	.position = Ttk_StateTableLookup(TabPositionTable, state),
    };

    BEGIN_DRAWING(d)
    if (TkMacOSXInDarkMode(tkwin)) {
	DrawDarkTab(bounds, state, dc.context);
    } else {
	ChkErr(HIThemeDrawTab, &bounds, &info, dc.context, HIOrientation,
	    NULL);
    }
    END_DRAWING
}

static Ttk_ElementSpec TabElementSpec = {
    TK_STYLE_VERSION_2,
    sizeof(NullElement),
    TtkNullElementOptions,
    TabElementSize,
    TabElementDraw
};

/*
 * Notebook panes:
 */

static void PaneElementSize(
    TCL_UNUSED(void *),
    TCL_UNUSED(void *),
    TCL_UNUSED(Tk_Window),
    TCL_UNUSED(int *),
    TCL_UNUSED(int *),
    Ttk_Padding *paddingPtr)
{
    *paddingPtr = Ttk_MakePadding(9, 5, 9, 9);
}

static void PaneElementDraw(
    TCL_UNUSED(void *),
    TCL_UNUSED(void *),
    Tk_Window tkwin,
    Drawable d,
    Ttk_Box b,
    Ttk_State state)
{
    CGRect bounds = BoxToRect(d, b);

    bounds.origin.y -= kThemeMetricTabFrameOverlap;
    bounds.size.height += kThemeMetricTabFrameOverlap;
    BEGIN_DRAWING(d)
    if ([NSApp macOSVersion] > 100800) {
	DrawGroupBox(bounds, dc.context, tkwin);
    } else {
	HIThemeTabPaneDrawInfo info = {
	    .version = 1,
	    .state = Ttk_StateTableLookup(ThemeStateTable, state),
	    .direction = kThemeTabNorth,
	    .size = kHIThemeTabSizeNormal,
	    .kind = kHIThemeTabKindNormal,
	    .adornment = kHIThemeTabPaneAdornmentNormal,
	    };
	bounds.origin.y -= kThemeMetricTabFrameOverlap;
	bounds.size.height += kThemeMetricTabFrameOverlap;
	ChkErr(HIThemeDrawTabPane, &bounds, &info, dc.context, HIOrientation);
    }
    END_DRAWING
}

static Ttk_ElementSpec PaneElementSpec = {
    TK_STYLE_VERSION_2,
    sizeof(NullElement),
    TtkNullElementOptions,
    PaneElementSize,
    PaneElementDraw
};

/*----------------------------------------------------------------------
 * +++ Labelframe elements --
 *
 * Labelframe borders: Use "primary group box ..."  Quoth
 * DrawThemePrimaryGroup reference: "The primary group box frame is drawn
 * inside the specified rectangle and is a maximum of 2 pixels thick."
 *
 * "Maximum of 2 pixels thick" is apparently a lie; looks more like 4 to me
 * with shading.
 */

static void GroupElementSize(
    TCL_UNUSED(void *),
    TCL_UNUSED(void *),
    TCL_UNUSED(Tk_Window),
    TCL_UNUSED(int *),
    TCL_UNUSED(int *),
    Ttk_Padding *paddingPtr)
{
    *paddingPtr = Ttk_UniformPadding(4);
}

static void GroupElementDraw(
    TCL_UNUSED(void *),
    TCL_UNUSED(void *),
    Tk_Window tkwin,
    Drawable d,
    Ttk_Box b,
    Ttk_State state)
{
    CGRect bounds = BoxToRect(d, b);

    BEGIN_DRAWING(d)
    if ([NSApp macOSVersion] > 100800) {
	DrawGroupBox(bounds, dc.context, tkwin);
    } else {
	const HIThemeGroupBoxDrawInfo info = {
	    .version = 0,
	    .state = Ttk_StateTableLookup(ThemeStateTable, state),
	    .kind = kHIThemeGroupBoxKindPrimaryOpaque,
	    };
	ChkErr(HIThemeDrawGroupBox, &bounds, &info, dc.context, HIOrientation);
    }
    END_DRAWING
}

static Ttk_ElementSpec GroupElementSpec = {
    TK_STYLE_VERSION_2,
    sizeof(NullElement),
    TtkNullElementOptions,
    GroupElementSize,
    GroupElementDraw
};

/*----------------------------------------------------------------------
 * +++ Entry elements --
 *
 *    3 pixels padding for focus rectangle
 *    2 pixels padding for EditTextFrame
 */

typedef struct {
    Tcl_Obj     *backgroundObj;
    Tcl_Obj     *fieldbackgroundObj;
} EntryElement;

#define ENTRY_DEFAULT_BACKGROUND "systemTextBackgroundColor"

static Ttk_ElementOptionSpec EntryElementOptions[] = {
    {"-background", TK_OPTION_BORDER,
     offsetof(EntryElement, backgroundObj), ENTRY_DEFAULT_BACKGROUND},
    {"-fieldbackground", TK_OPTION_BORDER,
     offsetof(EntryElement, fieldbackgroundObj), ENTRY_DEFAULT_BACKGROUND},
    {NULL, TK_OPTION_BOOLEAN, 0, NULL}
};

static void EntryElementSize(
    TCL_UNUSED(void *),
    TCL_UNUSED(void *),
    TCL_UNUSED(Tk_Window),
    TCL_UNUSED(int *),
    TCL_UNUSED(int *),
    Ttk_Padding *paddingPtr)
{
    *paddingPtr = Ttk_MakePadding(7, 5, 7, 6);
}

static void EntryElementDraw(
    TCL_UNUSED(void *),
    void *elementRecord,
    Tk_Window tkwin,
    Drawable d,
    Ttk_Box b,
    Ttk_State state)
{
    EntryElement *e = (EntryElement *)elementRecord;
    Ttk_Box inner = Ttk_PadBox(b, Ttk_UniformPadding(3));
    CGRect bounds = BoxToRect(d, inner);
    NSColor *background;
    Tk_3DBorder backgroundPtr = NULL;
    static const char *defaultBG = ENTRY_DEFAULT_BACKGROUND;

    if (TkMacOSXInDarkMode(tkwin)) {
	BEGIN_DRAWING(d)
	NSColorSpace *deviceRGB = [NSColorSpace deviceRGBColorSpace];
	CGFloat fill[4];
	GetBackgroundColor(dc.context, tkwin, 1, fill);

	/*
	 * Lighten the background to provide contrast.
	 */

	for (int i = 0; i < 3; i++) {
		fill[i] += 9.0 / 255.0;
	    }
	background = [NSColor colorWithColorSpace: deviceRGB
	    components: fill
	    count: 4];
	CGContextSetFillColorWithColor(dc.context, CGCOLOR(background));
	CGContextFillRect(dc.context, bounds);
	if (state & TTK_STATE_FOCUS) {
	    DrawDarkFocusRing(bounds, dc.context);
	} else {
	    DrawDarkFrame(bounds, dc.context, kHIThemeFrameTextFieldSquare);
	}
	END_DRAWING
    } else {
	const HIThemeFrameDrawInfo info = {
	    .version = 0,
	    .kind = kHIThemeFrameTextFieldSquare,
	    .state = Ttk_StateTableLookup(ThemeStateTable, state),
	    .isFocused = state & TTK_STATE_FOCUS,
	};

        /*
         * Earlier versions of the Aqua theme ignored the -fieldbackground
         * option and used the -background as if it were -fieldbackground.
         * Here we are enabling -fieldbackground.  For backwards
         * compatibility, if -fieldbackground is set to the default color and
         * -background is set to a different color then we use -background as
         * -fieldbackground.
         */

	if (0 != strcmp(Tcl_GetString(e->fieldbackgroundObj), defaultBG)) {
	    backgroundPtr =
		Tk_Get3DBorderFromObj(tkwin, e->fieldbackgroundObj);
	} else if (0 != strcmp(Tcl_GetString(e->backgroundObj), defaultBG)) {
	    backgroundPtr = Tk_Get3DBorderFromObj(tkwin, e->backgroundObj);
	}
	if (backgroundPtr != NULL) {
	    XFillRectangle(Tk_Display(tkwin), d,
		Tk_3DBorderGC(tkwin, backgroundPtr, TK_3D_FLAT_GC),
		inner.x, inner.y, inner.width, inner.height);
	}
	BEGIN_DRAWING(d)
	if (backgroundPtr == NULL) {
	    if ([NSApp macOSVersion] > 100800) {
		background = [NSColor textBackgroundColor];
		CGContextSetFillColorWithColor(dc.context, CGCOLOR(background));
	    } else {
		CGContextSetRGBFillColor(dc.context, 1.0, 1.0, 1.0, 1.0);
	    }
	    CGContextFillRect(dc.context, bounds);
	}
	ChkErr(HIThemeDrawFrame, &bounds, &info, dc.context, HIOrientation);
	END_DRAWING
    }
}

static Ttk_ElementSpec EntryElementSpec = {
    TK_STYLE_VERSION_2,
    sizeof(EntryElement),
    EntryElementOptions,
    EntryElementSize,
    EntryElementDraw
};

/*----------------------------------------------------------------------
 * +++ Combobox elements --
 *
 * NOTES:
 *      The HIToolbox has incomplete and inconsistent support for ComboBoxes.
 *      There is no constant available to get the height of a ComboBox with
 *      GetThemeMetric. In fact, ComboBoxes are the same (fixed) height as
 *      PopupButtons and PushButtons, but they have no shadow at the bottom.
 *      As a result, they are drawn 1 pixel above the center of the bounds
 *      rectangle rather than being centered like the other buttons.  One can
 *      request background bounds for a ComboBox, and it is reported with
 *      height 23, while the actual button face, including its 1-pixel border
 *      has height 21. Attempting to request the content bounds returns a 0x0
 *      rectangle.  Measurement indicates that the arrow button has width 18.
 *
 *      With no help available from HIToolbox, we have to use hard-wired
 *      constants for the padding. We shift the bounding rectangle downward by
 *      1 pixel to account for the fact that the button is not centered.
 */

static Ttk_Padding ComboboxPadding = {4, 4, 20, 4};
static Ttk_Padding DarkComboboxPadding = {6, 6, 22, 6};

static void ComboboxElementSize(
    TCL_UNUSED(void *),
    TCL_UNUSED(void *),
    Tk_Window tkwin,
    int *minWidth,
    int *minHeight,
    Ttk_Padding *paddingPtr)
{
    *minWidth = 24;
    *minHeight = 23;
    if (TkMacOSXInDarkMode(tkwin)) {
	*paddingPtr = DarkComboboxPadding;
    } else {
	*paddingPtr = ComboboxPadding;
    }
}

static void ComboboxElementDraw(
    TCL_UNUSED(void *),
    TCL_UNUSED(void *),
    Tk_Window tkwin,
    Drawable d,
    Ttk_Box b,
    Ttk_State state)
{
    CGRect bounds = BoxToRect(d, b);
    const HIThemeButtonDrawInfo info = {
	.version = 0,
	.state = Ttk_StateTableLookup(ThemeStateTable, state),
	.kind = kThemeComboBox,
	.value = Ttk_StateTableLookup(ButtonValueTable, state),
	.adornment = Ttk_StateTableLookup(ButtonAdornmentTable, state),
    };

    BEGIN_DRAWING(d)
    if (TkMacOSXInDarkMode(tkwin)) {
	bounds = CGRectInset(bounds, 3, 3);
	if (state & TTK_STATE_FOCUS) {
	    DrawDarkFocusRing(bounds, dc.context);
	}
	DrawDarkButton(bounds, info.kind, state, dc.context);
    } else {
	if ([NSApp macOSVersion] > 100800) {
	    if ((state & TTK_STATE_BACKGROUND) &&
		!(state & TTK_STATE_DISABLED)) {
		NSColor *background = [NSColor textBackgroundColor];
		CGRect innerBounds = CGRectInset(bounds, 1, 4);
		bounds.origin.y += 1;
		SolidFillRoundedRectangle(dc.context, innerBounds, 4, background);
	    }
	}
	ChkErr(HIThemeDrawButton, &bounds, &info, dc.context, HIOrientation, NULL);
    }
    END_DRAWING
}

static Ttk_ElementSpec ComboboxElementSpec = {
    TK_STYLE_VERSION_2,
    sizeof(NullElement),
    TtkNullElementOptions,
    ComboboxElementSize,
    ComboboxElementDraw
};

/*----------------------------------------------------------------------
 * +++ Spinbutton elements --
 *
 *      From Apple HIG, part III, section "Controls", "The Stepper Control":
 *      there should be 2 pixels of space between the stepper control (AKA
 *      IncDecButton, AKA "little arrows") and the text field it modifies.
 *
 *      Ttk expects the up and down arrows to be distinct elements but
 *      HIToolbox draws them as one widget with two different pressed states.
 *      We work around this by defining them as separate elements in the
 *      layout, but making each one have a drawing method which also draws the
 *      other one.  The down button does no drawing when not pressed, and when
 *      pressed draws the entire IncDecButton in its "pressed down" state.
 *      The up button draws the entire IncDecButton when not pressed and when
 *      pressed draws the IncDecButton in its "pressed up" state.  NOTE: This
 *      means that when the down button is pressed the IncDecButton will be
 *      drawn twice, first in unpressed state by the up arrow and then in
 *      "pressed down" state by the down button.  The drawing must be done in
 *      that order.  So the up button must be listed first in the layout.
 */

static Ttk_Padding SpinbuttonMargins = {0, 0, 2, 0};

static void SpinButtonUpElementSize(
    TCL_UNUSED(void *),
    TCL_UNUSED(void *),
    TCL_UNUSED(Tk_Window),
    int *minWidth,
    int *minHeight,
    TCL_UNUSED(Ttk_Padding *))
{
    SInt32 s;

    ChkErr(GetThemeMetric, kThemeMetricLittleArrowsWidth, &s);
    *minWidth = s + Ttk_PaddingWidth(SpinbuttonMargins);
    ChkErr(GetThemeMetric, kThemeMetricLittleArrowsHeight, &s);
    *minHeight = (s + Ttk_PaddingHeight(SpinbuttonMargins)) / 2;
}

static void SpinButtonUpElementDraw(
    TCL_UNUSED(void *),
    TCL_UNUSED(void *),
    Tk_Window tkwin,
    Drawable d,
    Ttk_Box b,
    Ttk_State state)
{
    CGRect bounds = BoxToRect(d, Ttk_PadBox(b, SpinbuttonMargins));
    int infoState;

    bounds.size.height *= 2;
    if (state & TTK_STATE_PRESSED) {
	infoState = kThemeStatePressedUp;
    } else {
	infoState = Ttk_StateTableLookup(ThemeStateTable, state);
    }
    const HIThemeButtonDrawInfo info = {
	.version = 0,
	.state = infoState,
	.kind = kThemeIncDecButton,
	.value = Ttk_StateTableLookup(ButtonValueTable, state),
	.adornment = kThemeAdornmentNone,
    };
    BEGIN_DRAWING(d)
    if (TkMacOSXInDarkMode(tkwin)) {
	DrawDarkIncDecButton(bounds, infoState, state, dc.context);
    } else {
	ChkErr(HIThemeDrawButton, &bounds, &info, dc.context, HIOrientation,
	       NULL);
    }
    END_DRAWING
}

static Ttk_ElementSpec SpinButtonUpElementSpec = {
    TK_STYLE_VERSION_2,
    sizeof(NullElement),
    TtkNullElementOptions,
    SpinButtonUpElementSize,
    SpinButtonUpElementDraw
};
static void SpinButtonDownElementSize(
    TCL_UNUSED(void *),
    TCL_UNUSED(void *),
    TCL_UNUSED(Tk_Window),
    int *minWidth,
    int *minHeight,
    TCL_UNUSED(Ttk_Padding *))
{
    SInt32 s;

    ChkErr(GetThemeMetric, kThemeMetricLittleArrowsWidth, &s);
    *minWidth = s + Ttk_PaddingWidth(SpinbuttonMargins);
    ChkErr(GetThemeMetric, kThemeMetricLittleArrowsHeight, &s);
    *minHeight = (s + Ttk_PaddingHeight(SpinbuttonMargins)) / 2;
}

static void SpinButtonDownElementDraw(
    TCL_UNUSED(void *),
    TCL_UNUSED(void *),
    Tk_Window tkwin,
    Drawable d,
    Ttk_Box b,
    Ttk_State state)
{
    CGRect bounds = BoxToRect(d, Ttk_PadBox(b, SpinbuttonMargins));
    int infoState = 0;

    bounds.origin.y -= bounds.size.height;
    bounds.size.height *= 2;
    if (state & TTK_STATE_PRESSED) {
	infoState = kThemeStatePressedDown;
    } else {
	return;
    }
    const HIThemeButtonDrawInfo info = {
	.version = 0,
	.state = infoState,
	.kind = kThemeIncDecButton,
	.value = Ttk_StateTableLookup(ButtonValueTable, state),
	.adornment = kThemeAdornmentNone,
    };

    BEGIN_DRAWING(d)
    if (TkMacOSXInDarkMode(tkwin)) {
	DrawDarkIncDecButton(bounds, infoState, state, dc.context);
    } else {
	ChkErr(HIThemeDrawButton, &bounds, &info, dc.context, HIOrientation,
	       NULL);
    }
    END_DRAWING
}

static Ttk_ElementSpec SpinButtonDownElementSpec = {
    TK_STYLE_VERSION_2,
    sizeof(NullElement),
    TtkNullElementOptions,
    SpinButtonDownElementSize,
    SpinButtonDownElementDraw
};

/*----------------------------------------------------------------------
 * +++ DrawThemeTrack-based elements --
 *
 *    Progress bars and scales. (See also: <<NOTE-TRACKS>>)
 */

/*
 * Apple does not change the appearance of a slider when the window becomes
 * inactive.  So we shouldn't either.
 */

static Ttk_StateTable ThemeTrackEnableTable[] = {
    {kThemeTrackDisabled, TTK_STATE_DISABLED, 0},
    {kThemeTrackActive, TTK_STATE_BACKGROUND, 0},
    {kThemeTrackActive, 0, 0}
    /* { kThemeTrackNothingToScroll, ?, ? }, */
};

typedef struct {        /* TrackElement client data */
    ThemeTrackKind kind;
    SInt32 thicknessMetric;
} TrackElementData;

static TrackElementData ScaleData = {
    kThemeSlider, kThemeMetricHSliderHeight
};

typedef struct {
    Tcl_Obj *fromObj;           /* minimum value */
    Tcl_Obj *toObj;             /* maximum value */
    Tcl_Obj *valueObj;          /* current value */
    Tcl_Obj *orientObj;         /* horizontal / vertical */
} TrackElement;

static Ttk_ElementOptionSpec TrackElementOptions[] = {
    {"-from", TK_OPTION_DOUBLE, offsetof(TrackElement, fromObj), NULL},
    {"-to", TK_OPTION_DOUBLE, offsetof(TrackElement, toObj), NULL},
    {"-value", TK_OPTION_DOUBLE, offsetof(TrackElement, valueObj), NULL},
    {"-orient", TK_OPTION_STRING, offsetof(TrackElement, orientObj), NULL},
    {NULL, TK_OPTION_BOOLEAN, 0, NULL}
};
static void TrackElementSize(
    void *clientData,
    TCL_UNUSED(void *),
    TCL_UNUSED(Tk_Window),
    int *minWidth,
    int *minHeight,
    TCL_UNUSED(Ttk_Padding *))
{
    TrackElementData *data = (TrackElementData *)clientData;
    SInt32 size = 24;   /* reasonable default ... */

    ChkErr(GetThemeMetric, data->thicknessMetric, &size);
    *minWidth = *minHeight = size;
}

static void TrackElementDraw(
    void *clientData,
    void *elementRecord,
    Tk_Window tkwin,
    Drawable d,
    Ttk_Box b,
    Ttk_State state)
{
<<<<<<< HEAD
    TrackElementData *data = clientData;
    TrackElement *elem = elementRecord;
    Ttk_Orient orientation = TTK_ORIENT_HORIZONTAL;
=======
    TrackElementData *data = (TrackElementData *)clientData;
    TrackElement *elem = (TrackElement *)elementRecord;
    int orientation = TTK_ORIENT_HORIZONTAL;
>>>>>>> 9c29a905
    double from = 0, to = 100, value = 0, factor;
    CGRect bounds;

    TtkGetOrientFromObj(NULL, elem->orientObj, &orientation);
    Tcl_GetDoubleFromObj(NULL, elem->fromObj, &from);
    Tcl_GetDoubleFromObj(NULL, elem->toObj, &to);
    Tcl_GetDoubleFromObj(NULL, elem->valueObj, &value);
    factor = RangeToFactor(to);

    /*
     * HIThemeTrackDrawInfo uses 2-byte alignment; assigning to a separate
     * bounds variable avoids UBSan (-fsanitize=alignment) complaints.
     */

    bounds = BoxToRect(d, b);
    HIThemeTrackDrawInfo info = {
	.version = 0,
	.kind = data->kind,
	.bounds = bounds,
	.min = from * factor,
	.max = to * factor,
	.value = value * factor,
	.attributes = kThemeTrackShowThumb |
	    (orientation == TTK_ORIENT_HORIZONTAL ?
	    kThemeTrackHorizontal : 0),
	.enableState = Ttk_StateTableLookup(ThemeTrackEnableTable, state),
	.trackInfo.progress.phase = 0,
    };

    if (info.kind == kThemeSlider) {
	info.trackInfo.slider.pressState = state & TTK_STATE_PRESSED ?
	    kThemeThumbPressed : 0;
	if (state & TTK_STATE_ALTERNATE) {
	    info.trackInfo.slider.thumbDir = kThemeThumbDownward;
	} else {
	    info.trackInfo.slider.thumbDir = kThemeThumbPlain;
	}
    }
    BEGIN_DRAWING(d)
    if (TkMacOSXInDarkMode(tkwin)) {
	bounds = BoxToRect(d, b);
	NSColorSpace *deviceRGB = [NSColorSpace deviceRGBColorSpace];
	NSColor *trackColor = [NSColor colorWithColorSpace: deviceRGB
	    components: darkTrack
	    count: 4];
	if (orientation == TTK_ORIENT_HORIZONTAL) {
	    bounds = CGRectInset(bounds, 1, bounds.size.height / 2 - 2);
	} else {
	    bounds = CGRectInset(bounds, bounds.size.width / 2 - 3, 2);
	}
	SolidFillRoundedRectangle(dc.context, bounds, 2, trackColor);
    }
    ChkErr(HIThemeDrawTrack, &info, NULL, dc.context, HIOrientation);
    END_DRAWING
}

static Ttk_ElementSpec TrackElementSpec = {
    TK_STYLE_VERSION_2,
    sizeof(TrackElement),
    TrackElementOptions,
    TrackElementSize,
    TrackElementDraw
};

/*----------------------------------------------------------------------
 * Slider elements -- <<NOTE-TRACKS>>
 *
 * Has geometry only. The Scale widget adjusts the position of this element,
 * and uses it for hit detection. In the Aqua theme, the slider is actually
 * drawn as part of the trough element.
 *
 */

static void SliderElementSize(
    TCL_UNUSED(void *),
    TCL_UNUSED(void *),
    TCL_UNUSED(Tk_Window),
    int *minWidth,
    int *minHeight,
    TCL_UNUSED(Ttk_Padding *))
{
    *minWidth = *minHeight = 24;
}

static Ttk_ElementSpec SliderElementSpec = {
    TK_STYLE_VERSION_2,
    sizeof(NullElement),
    TtkNullElementOptions,
    SliderElementSize,
    TtkNullElementDraw
};

/*----------------------------------------------------------------------
 * +++ Progress bar elements --
 *
 * @@@ NOTE: According to an older revision of the Aqua reference docs,
 * @@@ the 'phase' field is between 0 and 4. Newer revisions say
 * @@@ that it can be any UInt8 value.
 */

typedef struct {
    Tcl_Obj *orientObj;         /* horizontal / vertical */
    Tcl_Obj *valueObj;          /* current value */
    Tcl_Obj *maximumObj;        /* maximum value */
    Tcl_Obj *phaseObj;          /* animation phase */
    Tcl_Obj *modeObj;           /* progress bar mode */
} PbarElement;

static Ttk_ElementOptionSpec PbarElementOptions[] = {
    {"-orient", TK_OPTION_STRING,
     offsetof(PbarElement, orientObj), "horizontal"},
    {"-value", TK_OPTION_DOUBLE,
     offsetof(PbarElement, valueObj), "0"},
    {"-maximum", TK_OPTION_DOUBLE,
     offsetof(PbarElement, maximumObj), "100"},
    {"-phase", TK_OPTION_INT,
     offsetof(PbarElement, phaseObj), "0"},
    {"-mode", TK_OPTION_STRING,
     offsetof(PbarElement, modeObj), "determinate"},
    {NULL, TK_OPTION_BOOLEAN, 0, NULL}
};
static void PbarElementSize(
    TCL_UNUSED(void *),
    TCL_UNUSED(void *),
    TCL_UNUSED(Tk_Window),
    int *minWidth,
    int *minHeight,
    TCL_UNUSED(Ttk_Padding *))
{
    SInt32 size = 24;           /* @@@ Check HIG for correct default */

    ChkErr(GetThemeMetric, kThemeMetricLargeProgressBarThickness, &size);
    *minWidth = *minHeight = size;
}

static void PbarElementDraw(
    TCL_UNUSED(void *),
    void *elementRecord,
    Tk_Window tkwin,
    Drawable d,
    Ttk_Box b,
    Ttk_State state)
{
<<<<<<< HEAD
    PbarElement *pbar = elementRecord;
    Ttk_Orient orientation = TTK_ORIENT_HORIZONTAL;
=======
    PbarElement *pbar = (PbarElement *)elementRecord;
    int orientation = TTK_ORIENT_HORIZONTAL, phase = 0, kind;
>>>>>>> 9c29a905

    /*
     * Using 1000 as the maximum should give better than 1 pixel
     * resolution for most progress bars.
     */

    int kind, phase = 0, ivalue, imaximum = 1000;
    CGRect bounds;

    TtkGetOrientFromObj(NULL, pbar->orientObj, &orientation);
    kind = !strcmp("indeterminate", Tcl_GetString(pbar->modeObj)) ?
	kThemeIndeterminateBar : kThemeProgressBar;
    if (kind == kThemeIndeterminateBar) {
	Tcl_GetIntFromObj(NULL, pbar->phaseObj, &phase);

	/*
	 * On macOS 11 the fraction of an indeterminate progress bar which is
	 * traversed by the oscillating thumb is value / maximum.  The phase
	 * determines the position of the moving thumb in that range and is
	 * apparently expected to vary between 0 and 120.  On earlier systems
	 * it is unclear how the phase is used in generating the animation.
	 */

	ivalue = imaximum;
    } else {
	double value, maximum;
	Tcl_GetDoubleFromObj(NULL, pbar->valueObj, &value);
	Tcl_GetDoubleFromObj(NULL, pbar->maximumObj, &maximum);
	ivalue = (value / maximum)*1000;
    }

    /*
     * HIThemeTrackDrawInfo uses 2-byte alignment; assigning to a separate
     * bounds variable avoids UBSan (-fsanitize=alignment) complaints.
     */

    bounds = BoxToRect(d, b);
    HIThemeTrackDrawInfo info = {
	.version = 0,
	.kind = kind,
	.bounds = bounds,
	.min = 0,
	.max = imaximum,
	.value = ivalue,
	.attributes = kThemeTrackShowThumb |
	    (orientation == TTK_ORIENT_HORIZONTAL ? kThemeTrackHorizontal : 0),
	.enableState = Ttk_StateTableLookup(ThemeTrackEnableTable, state),
	.trackInfo.progress.phase = phase
    };
    BEGIN_DRAWING(d)
    if (TkMacOSXInDarkMode(tkwin)) {
	bounds = BoxToRect(d, b);
	NSColorSpace *deviceRGB = [NSColorSpace deviceRGBColorSpace];
	NSColor *trackColor = [NSColor colorWithColorSpace: deviceRGB
	    components: darkTrack
	    count: 4];
	if (orientation == TTK_ORIENT_HORIZONTAL) {
	    bounds = CGRectInset(bounds, 1, bounds.size.height / 2 - 3);
	} else {
	    bounds = CGRectInset(bounds, bounds.size.width / 2 - 3, 1);
	}
	SolidFillRoundedRectangle(dc.context, bounds, 3, trackColor);
    }
    ChkErr(HIThemeDrawTrack, &info, NULL, dc.context, HIOrientation);
    END_DRAWING
}

static Ttk_ElementSpec PbarElementSpec = {
    TK_STYLE_VERSION_2,
    sizeof(PbarElement),
    PbarElementOptions,
    PbarElementSize,
    PbarElementDraw
};

/*----------------------------------------------------------------------
 * +++ Scrollbar elements
 */

typedef struct
{
    Tcl_Obj *orientObj;
} ScrollbarElement;

static Ttk_ElementOptionSpec ScrollbarElementOptions[] = {
    {"-orient", TK_OPTION_STRING,
     offsetof(ScrollbarElement, orientObj), "horizontal"},
    {NULL, TK_OPTION_BOOLEAN, 0, NULL}
};
static void TroughElementSize(
    TCL_UNUSED(void *),
    void *elementRecord,
    TCL_UNUSED(Tk_Window),
    int *minWidth,
    int *minHeight,
    Ttk_Padding *paddingPtr)
{
<<<<<<< HEAD
    ScrollbarElement *scrollbar = elementRecord;
    Ttk_Orient orientation = TTK_ORIENT_HORIZONTAL;
=======
    ScrollbarElement *scrollbar = (ScrollbarElement *)elementRecord;
    int orientation = TTK_ORIENT_HORIZONTAL;
>>>>>>> 9c29a905
    SInt32 thickness = 15;

    TtkGetOrientFromObj(NULL, scrollbar->orientObj, &orientation);
    ChkErr(GetThemeMetric, kThemeMetricScrollBarWidth, &thickness);
    if (orientation == TTK_ORIENT_HORIZONTAL) {
	*minHeight = thickness;
	if ([NSApp macOSVersion] > 100700) {
	    *paddingPtr = Ttk_MakePadding(4, 4, 4, 3);
	}
    } else {
	*minWidth = thickness;
	if ([NSApp macOSVersion] > 100700) {
	    *paddingPtr = Ttk_MakePadding(4, 4, 3, 4);
	}
    }
}

static CGFloat lightTrough[4] = {250.0 / 255, 250.0 / 255, 250.0 / 255, 1.0};
static CGFloat darkTrough[4] = {45.0 / 255, 46.0 / 255, 49.0 / 255, 1.0};
static CGFloat lightInactiveThumb[4] = {
    200.0 / 255, 200.0 / 255, 200.0 / 255, 1.0
};
static CGFloat lightActiveThumb[4] = {
    133.0 / 255, 133.0 / 255, 133.0 / 255, 1.0
};
static CGFloat darkInactiveThumb[4] = {
    116.0 / 255, 117.0 / 255, 118.0 / 255, 1.0
};
static CGFloat darkActiveThumb[4] = {
    158.0 / 255, 158.0 / 255, 159.0 / 255, 1.0
};
static void TroughElementDraw(
    TCL_UNUSED(void *),
    void *elementRecord,
    Tk_Window tkwin,
    Drawable d,
    Ttk_Box b,
    TCL_UNUSED(Ttk_State))
{
<<<<<<< HEAD
    ScrollbarElement *scrollbar = elementRecord;
    Ttk_Orient orientation = TTK_ORIENT_HORIZONTAL;
=======
    ScrollbarElement *scrollbar = (ScrollbarElement *)elementRecord;
    int orientation = TTK_ORIENT_HORIZONTAL;
>>>>>>> 9c29a905
    CGRect bounds = BoxToRect(d, b);
    NSColorSpace *deviceRGB = [NSColorSpace deviceRGBColorSpace];
    NSColor *troughColor;
    CGFloat *rgba = TkMacOSXInDarkMode(tkwin) ? darkTrough : lightTrough;

    TtkGetOrientFromObj(NULL, scrollbar->orientObj, &orientation);
    if (orientation == TTK_ORIENT_HORIZONTAL) {
	bounds = CGRectInset(bounds, 0, 1);
    } else {
	bounds = CGRectInset(bounds, 1, 0);
    }
    troughColor = [NSColor colorWithColorSpace: deviceRGB
	components: rgba
	count: 4];
    BEGIN_DRAWING(d)
    if ([NSApp macOSVersion] > 100800) {
	CGContextSetFillColorWithColor(dc.context, CGCOLOR(troughColor));
    } else {
	ChkErr(HIThemeSetFill, kThemeBrushDocumentWindowBackground, NULL,
	    dc.context, HIOrientation);
    }
    CGContextFillRect(dc.context, bounds);
    END_DRAWING
}

static Ttk_ElementSpec TroughElementSpec = {
    TK_STYLE_VERSION_2,
    sizeof(ScrollbarElement),
    ScrollbarElementOptions,
    TroughElementSize,
    TroughElementDraw
};
static void ThumbElementSize(
    TCL_UNUSED(void *),
    void *elementRecord,
    TCL_UNUSED(Tk_Window),
    int *minWidth,
    int *minHeight,
    TCL_UNUSED(Ttk_Padding *))
{
<<<<<<< HEAD
    ScrollbarElement *scrollbar = elementRecord;
    Ttk_Orient orientation = TTK_ORIENT_HORIZONTAL;
=======
    ScrollbarElement *scrollbar = (ScrollbarElement *)elementRecord;
    int orientation = TTK_ORIENT_HORIZONTAL;
>>>>>>> 9c29a905

    TtkGetOrientFromObj(NULL, scrollbar->orientObj, &orientation);
    if (orientation == TTK_ORIENT_VERTICAL) {
	*minHeight = 18;
	*minWidth = 8;
    } else {
	*minHeight = 8;
	*minWidth = 18;
    }
}

static void ThumbElementDraw(
    TCL_UNUSED(void *),
    void *elementRecord,
    Tk_Window tkwin,
    Drawable d,
    Ttk_Box b,
    Ttk_State state)
{
<<<<<<< HEAD
    ScrollbarElement *scrollbar = elementRecord;
    Ttk_Orient orientation = TTK_ORIENT_HORIZONTAL;
=======
    ScrollbarElement *scrollbar = (ScrollbarElement *)elementRecord;
    int orientation = TTK_ORIENT_HORIZONTAL;
>>>>>>> 9c29a905

    TtkGetOrientFromObj(NULL, scrollbar->orientObj, &orientation);

    /*
     * In order to make ttk scrollbars work correctly it is necessary to be
     * able to display the thumb element at the size and location which the ttk
     * scrollbar widget requests.  The algorithm that HIToolbox uses to
     * determine the thumb geometry from the input values of min, max, value
     * and viewSize is undocumented.  A seemingly natural algorithm is
     * implemented below.  This code uses that algorithm for older OS versions,
     * because using HITools also handles drawing the buttons and 3D thumb used
     * on those systems.  For newer systems the cleanest approach is to just
     * draw the thumb directly.
     */

    if ([NSApp macOSVersion] > 100800) {
	CGRect thumbBounds = BoxToRect(d, b);
	NSColorSpace *deviceRGB = [NSColorSpace deviceRGBColorSpace];
	NSColor *thumbColor;
	CGFloat *rgba;
	if ((orientation == TTK_ORIENT_HORIZONTAL &&
	    thumbBounds.size.width >= Tk_Width(tkwin) - 8) ||
	    (orientation == TTK_ORIENT_VERTICAL &&
	    thumbBounds.size.height >= Tk_Height(tkwin) - 8)) {
	    return;
	}
	int isDark = TkMacOSXInDarkMode(tkwin);
	if ((state & TTK_STATE_PRESSED) ||
	    (state & TTK_STATE_HOVER)) {
	    rgba = isDark ? darkActiveThumb : lightActiveThumb;
	} else {
	    rgba = isDark ? darkInactiveThumb : lightInactiveThumb;
	}
	thumbColor = [NSColor colorWithColorSpace: deviceRGB
	    components: rgba
	    count: 4];
	BEGIN_DRAWING(d)
	SolidFillRoundedRectangle(dc.context, thumbBounds, 4, thumbColor);
	END_DRAWING
    } else {
	double thumbSize, trackSize, visibleSize, factor, fraction;
	MacDrawable *macWin = (MacDrawable *)Tk_WindowId(tkwin);
	CGRect troughBounds = {{macWin->xOff, macWin->yOff},
			       {Tk_Width(tkwin), Tk_Height(tkwin)}};

        /*
         * The info struct has integer fields, which will be converted to
         * floats in the drawing routine.  All of values provided in the info
         * struct, namely min, max, value, and viewSize are only defined up to
         * an arbitrary scale factor.  To avoid roundoff error we scale so
         * that the viewSize is a large float which is smaller than the
         * largest int.
         */

	HIThemeTrackDrawInfo info = {
	    .version = 0,
	    .bounds = troughBounds,
	    .min = 0,
	    .attributes = kThemeTrackShowThumb |
		kThemeTrackThumbRgnIsNotGhost,
	    .enableState = kThemeTrackActive
	};
	factor = RangeToFactor(100.0);
	if (orientation == TTK_ORIENT_HORIZONTAL) {
	    trackSize = troughBounds.size.width;
	    thumbSize = b.width;
	    fraction = b.x / trackSize;
	} else {
	    trackSize = troughBounds.size.height;
	    thumbSize = b.height;
	    fraction = b.y / trackSize;
	}
	visibleSize = (thumbSize / trackSize) * factor;
	info.max = factor - visibleSize;
	info.trackInfo.scrollbar.viewsize = visibleSize;
	if ([NSApp macOSVersion] < 100800 ||
	    orientation == TTK_ORIENT_HORIZONTAL) {
	    info.value = factor * fraction;
	} else {
	    info.value = info.max - factor * fraction;
	}
	if ((state & TTK_STATE_PRESSED) ||
	    (state & TTK_STATE_HOVER)) {
	    info.trackInfo.scrollbar.pressState = kThemeThumbPressed;
	} else {
	    info.trackInfo.scrollbar.pressState = 0;
	}
	if (orientation == TTK_ORIENT_HORIZONTAL) {
	    info.attributes |= kThemeTrackHorizontal;
	} else {
	    info.attributes &= ~kThemeTrackHorizontal;
	}
	BEGIN_DRAWING(d)
	HIThemeDrawTrack(&info, 0, dc.context, kHIThemeOrientationNormal);
	END_DRAWING
    }
}

static Ttk_ElementSpec ThumbElementSpec = {
    TK_STYLE_VERSION_2,
    sizeof(ScrollbarElement),
    ScrollbarElementOptions,
    ThumbElementSize,
    ThumbElementDraw
};
static void ArrowElementSize(
    TCL_UNUSED(void *),
    TCL_UNUSED(void *),
    TCL_UNUSED(Tk_Window),
    int *minWidth,
    int *minHeight,
    TCL_UNUSED(Ttk_Padding *))
{
    if ([NSApp macOSVersion] < 100800) {
	*minHeight = *minWidth = 14;
    } else {
	*minHeight = *minWidth = -1;
    }
}

static Ttk_ElementSpec ArrowElementSpec = {
    TK_STYLE_VERSION_2,
    sizeof(ScrollbarElement),
    ScrollbarElementOptions,
    ArrowElementSize,
    TtkNullElementDraw
};

/*----------------------------------------------------------------------
 * +++ Separator element.
 *
 *    DrawThemeSeparator() guesses the orientation of the line from the width
 *    and height of the rectangle, so the same element can can be used for
 *    horizontal, vertical, and general separators.
 */

static void SeparatorElementSize(
    TCL_UNUSED(void *),
    TCL_UNUSED(void *),
    TCL_UNUSED(Tk_Window),
    int *minWidth,
    int *minHeight,
    TCL_UNUSED(Ttk_Padding *))
{
    *minWidth = *minHeight = 1;
}

static void SeparatorElementDraw(
    TCL_UNUSED(void *),
    TCL_UNUSED(void *),
    Tk_Window tkwin,
    Drawable d,
    Ttk_Box b,
    unsigned int state)
{
    CGRect bounds = BoxToRect(d, b);
    const HIThemeSeparatorDrawInfo info = {
	.version = 0,
        /* Separator only supports kThemeStateActive, kThemeStateInactive */
	.state = Ttk_StateTableLookup(ThemeStateTable,
	    state & TTK_STATE_BACKGROUND),
    };

    BEGIN_DRAWING(d)
    if (TkMacOSXInDarkMode(tkwin)) {
	DrawDarkSeparator(bounds, dc.context, tkwin);
    } else {
	ChkErr(HIThemeDrawSeparator, &bounds, &info, dc.context,
	    HIOrientation);
    }
    END_DRAWING
}

static Ttk_ElementSpec SeparatorElementSpec = {
    TK_STYLE_VERSION_2,
    sizeof(NullElement),
    TtkNullElementOptions,
    SeparatorElementSize,
    SeparatorElementDraw
};

/*----------------------------------------------------------------------
 * +++ Size grip elements -- (obsolete)
 */

static const ThemeGrowDirection sizegripGrowDirection
    = kThemeGrowRight | kThemeGrowDown;

static void SizegripElementSize(
    TCL_UNUSED(void *),
    TCL_UNUSED(void *),
    TCL_UNUSED(Tk_Window),
    int *minWidth,
    int *minHeight,
    TCL_UNUSED(Ttk_Padding *))
{
    HIThemeGrowBoxDrawInfo info = {
	.version = 0,
	.state = kThemeStateActive,
	.kind = kHIThemeGrowBoxKindNormal,
	.direction = sizegripGrowDirection,
	.size = kHIThemeGrowBoxSizeNormal,
    };
    CGRect bounds = CGRectZero;

    ChkErr(HIThemeGetGrowBoxBounds, &bounds.origin, &info, &bounds);
    *minWidth = bounds.size.width;
    *minHeight = bounds.size.height;
}

static void SizegripElementDraw(
    TCL_UNUSED(void *),
    TCL_UNUSED(void *),
    TCL_UNUSED(Tk_Window),
    Drawable d,
    Ttk_Box b,
    unsigned int state)
{
    CGRect bounds = BoxToRect(d, b);
    HIThemeGrowBoxDrawInfo info = {
	.version = 0,
        /* Grow box only supports kThemeStateActive, kThemeStateInactive */
	.state = Ttk_StateTableLookup(ThemeStateTable,
	    state & TTK_STATE_BACKGROUND),
	.kind = kHIThemeGrowBoxKindNormal,
	.direction = sizegripGrowDirection,
	.size = kHIThemeGrowBoxSizeNormal,
    };

    BEGIN_DRAWING(d)
    ChkErr(HIThemeDrawGrowBox, &bounds.origin, &info, dc.context,
	HIOrientation);
    END_DRAWING
}

static Ttk_ElementSpec SizegripElementSpec = {
    TK_STYLE_VERSION_2,
    sizeof(NullElement),
    TtkNullElementOptions,
    SizegripElementSize,
    SizegripElementDraw
};

/*----------------------------------------------------------------------
 * +++ Background and fill elements --
 *
 *      Before drawing any ttk widget, its bounding rectangle is filled with a
 *      background color.  This color must match the background color of the
 *      containing widget to avoid looking ugly. The need for care when doing
 *      this is exacerbated by the fact that ttk enforces its "native look" by
 *      not allowing user control of the background or highlight colors of ttk
 *      widgets.
 *
 *      This job is made more complicated in recent versions of macOS by the
 *      fact that the Appkit GroupBox (used for ttk LabelFrames) and
 *      TabbedPane (used for the Notebook widget) both place their content
 *      inside a rectangle with rounded corners that has a color which
 *      contrasts with the dialog background color.  Moreover, although the
 *      Apple human interface guidelines recommend against doing so, there are
 *      times when one wants to nest these widgets, for example placing a
 *      GroupBox inside of a TabbedPane.  To have the right contrast, each
 *      level of nesting requires a different color.
 *
 *      Previous Tk releases used the HIThemeDrawGroupBox routine to draw
 *      GroupBoxes and TabbedPanes. This meant that the best that could be
 *      done was to set the GroupBox to be of kind
 *      kHIThemeGroupBoxKindPrimaryOpaque, and set its fill color to be the
 *      system background color.  If widgets inside the box were drawn with
 *      the system background color the backgrounds would match.  But this
 *      produces a GroupBox with no contrast, the only visual clue being a
 *      faint highlighting around the top of the GroupBox.  Moreover, the
 *      TabbedPane does not have an Opaque version, so while it is drawn
 *      inside a contrasting rounded rectangle, the widgets inside the pane
 *      needed to be enclosed in a frame with the system background
 *      color. This added a visual artifact since the frame's background color
 *      does not match the Pane's background color.  That code has now been
 *      replaced with the standalone drawing procedure macOSXDrawGroupBox,
 *      which draws a rounded rectangle with an appropriate contrasting
 *      background color.
 *
 *      Patterned backgrounds, which are now obsolete, should be aligned with
 *      the coordinate system of the top-level window.  Apparently failing to
 *      do this used to cause graphics anomalies when drawing into an
 *      off-screen graphics port.  The code for handling this is currently
 *      commented out.
 */

static void FillElementDraw(
    TCL_UNUSED(void *),
    TCL_UNUSED(void *),
    Tk_Window tkwin,
    Drawable d,
    Ttk_Box b,
    Ttk_State state)
{
    CGRect bounds = BoxToRect(d, b);

    if ([NSApp macOSVersion] > 100800) {
	NSColorSpace *deviceRGB = [NSColorSpace deviceRGBColorSpace];
	NSColor *bgColor;
	CGFloat fill[4];
	BEGIN_DRAWING(d)
	GetBackgroundColor(dc.context, tkwin, 0, fill);
	bgColor = [NSColor colorWithColorSpace: deviceRGB components: fill
					 count: 4];
	CGContextSetFillColorSpace(dc.context, deviceRGB.CGColorSpace);
	CGContextSetFillColorWithColor(dc.context, CGCOLOR(bgColor));
	CGContextFillRect(dc.context, bounds);
	END_DRAWING
    } else {
	ThemeBrush brush = (state & TTK_STATE_BACKGROUND)
	    ? kThemeBrushModelessDialogBackgroundInactive
	    : kThemeBrushModelessDialogBackgroundActive;
	BEGIN_DRAWING(d)
	ChkErr(HIThemeSetFill, brush, NULL, dc.context, HIOrientation);
	//QDSetPatternOrigin(PatternOrigin(tkwin, d));
	CGContextFillRect(dc.context, bounds);
	END_DRAWING
    }
}

static void BackgroundElementDraw(
    void *clientData,
    void *elementRecord,
    Tk_Window tkwin,
    Drawable d,
    TCL_UNUSED(Ttk_Box),
    unsigned int state)
{
    FillElementDraw(clientData, elementRecord, tkwin, d, Ttk_WinBox(tkwin),
	state);
}

static Ttk_ElementSpec FillElementSpec = {
    TK_STYLE_VERSION_2,
    sizeof(NullElement),
    TtkNullElementOptions,
    TtkNullElementSize,
    FillElementDraw
};
static Ttk_ElementSpec BackgroundElementSpec = {
    TK_STYLE_VERSION_2,
    sizeof(NullElement),
    TtkNullElementOptions,
    TtkNullElementSize,
    BackgroundElementDraw
};

/*----------------------------------------------------------------------
 * +++ ToolbarBackground element -- toolbar style for frames.
 *
 *    This is very similar to the normal background element, but uses a
 *    different ThemeBrush in order to get the lighter pinstripe effect
 *    used in toolbars. We use SetThemeBackground() rather than
 *    ApplyThemeBackground() in order to get the right style.
 *
 *    <URL: http://developer.apple.com/documentation/Carbon/Reference/
 *    Appearance_Manager/appearance_manager/constant_7.html#/
 *    /apple_ref/doc/uid/TP30000243/C005321>
 *
 */

static void ToolbarBackgroundElementDraw(
    TCL_UNUSED(void *),
    TCL_UNUSED(void *),
    Tk_Window tkwin,
    Drawable d,
    TCL_UNUSED(Ttk_Box),
    TCL_UNUSED(Ttk_State))
{
    ThemeBrush brush = kThemeBrushToolbarBackground;
    CGRect bounds = BoxToRect(d, Ttk_WinBox(tkwin));

    BEGIN_DRAWING(d)
    ChkErr(HIThemeSetFill, brush, NULL, dc.context, HIOrientation);
    //QDSetPatternOrigin(PatternOrigin(tkwin, d));
    CGContextFillRect(dc.context, bounds);
    END_DRAWING
}

static Ttk_ElementSpec ToolbarBackgroundElementSpec = {
    TK_STYLE_VERSION_2,
    sizeof(NullElement),
    TtkNullElementOptions,
    TtkNullElementSize,
    ToolbarBackgroundElementDraw
};

/*----------------------------------------------------------------------
 * +++ Field elements --
 *
 *      Used for the Treeview widget. This is like the BackgroundElement
 *      except that the fieldbackground color is configurable.
 */

typedef struct {
    Tcl_Obj     *backgroundObj;
} FieldElement;

static Ttk_ElementOptionSpec FieldElementOptions[] = {
    {"-fieldbackground", TK_OPTION_BORDER,
     offsetof(FieldElement, backgroundObj), "white"},
    {NULL, TK_OPTION_BOOLEAN, 0, NULL}
};

static void FieldElementDraw(
    TCL_UNUSED(void *),
    void *elementRecord,
    Tk_Window tkwin,
    Drawable d,
    Ttk_Box b,
    TCL_UNUSED(Ttk_State))
{
    FieldElement *e = (FieldElement *)elementRecord;
    Tk_3DBorder backgroundPtr =
	Tk_Get3DBorderFromObj(tkwin, e->backgroundObj);

    XFillRectangle(Tk_Display(tkwin), d,
	Tk_3DBorderGC(tkwin, backgroundPtr, TK_3D_FLAT_GC),
	b.x, b.y, b.width, b.height);
}

static Ttk_ElementSpec FieldElementSpec = {
    TK_STYLE_VERSION_2,
    sizeof(FieldElement),
    FieldElementOptions,
    TtkNullElementSize,
    FieldElementDraw
};

/*----------------------------------------------------------------------
 * +++ Treeview headers --
 *
 *    On systems older than 10.9 The header is a kThemeListHeaderButton drawn
 *    by HIToolbox.  On newer systems those buttons do not match the Apple
 *    buttons, so we draw them from scratch.
 */

static Ttk_StateTable TreeHeaderValueTable[] = {
    {kThemeButtonOn, TTK_STATE_ALTERNATE, 0},
    {kThemeButtonOn, TTK_STATE_SELECTED, 0},
    {kThemeButtonOff, 0, 0}
};

static Ttk_StateTable TreeHeaderAdornmentTable[] = {
    {kThemeAdornmentHeaderButtonSortUp,
     TTK_STATE_ALTERNATE | TTK_TREEVIEW_STATE_SORTARROW, 0},
    {kThemeAdornmentDefault,
     TTK_STATE_SELECTED | TTK_TREEVIEW_STATE_SORTARROW, 0},
    {kThemeAdornmentHeaderButtonNoSortArrow, TTK_STATE_ALTERNATE, 0},
    {kThemeAdornmentHeaderButtonNoSortArrow, TTK_STATE_SELECTED, 0},
    {kThemeAdornmentFocus, TTK_STATE_FOCUS, 0},
    {kThemeAdornmentNone, 0, 0}
};

static void TreeAreaElementSize (
    TCL_UNUSED(void *),
    TCL_UNUSED(void *),
    TCL_UNUSED(Tk_Window),
    TCL_UNUSED(int *),
    TCL_UNUSED(int *),
    Ttk_Padding *paddingPtr)
{

    /*
     * Padding is needed to get the heading text to align correctly, since the
     * widget expects the heading to be the same height as a row.
     */

    if ([NSApp macOSVersion] > 100800) {
	paddingPtr->top = 4;
    }
}

static Ttk_ElementSpec TreeAreaElementSpec = {
    TK_STYLE_VERSION_2,
    sizeof(NullElement),
    TtkNullElementOptions,
    TreeAreaElementSize,
    TtkNullElementDraw
};
static void TreeHeaderElementSize(
    void *clientData,
    void *elementRecord,
    Tk_Window tkwin,
    int *minWidth,
    int *minHeight,
    Ttk_Padding *paddingPtr)
{
    if ([NSApp macOSVersion] > 100800) {
	*minHeight = 24;
    } else {
	ButtonElementSize(clientData, elementRecord, tkwin, minWidth,
	    minHeight, paddingPtr);
    }
}

static void TreeHeaderElementDraw(
    void *clientData,
    TCL_UNUSED(void *),
    Tk_Window tkwin,
    Drawable d,
    Ttk_Box b,
    Ttk_State state)
{
    ThemeButtonParams *params = (ThemeButtonParams *)clientData;
    CGRect bounds = BoxToRect(d, b);
    const HIThemeButtonDrawInfo info = {
	.version = 0,
	.state = Ttk_StateTableLookup(ThemeStateTable, state),
	.kind = params->kind,
	.value = Ttk_StateTableLookup(TreeHeaderValueTable, state),
	.adornment = Ttk_StateTableLookup(TreeHeaderAdornmentTable, state),
    };

    BEGIN_DRAWING(d)
    if ([NSApp macOSVersion] > 100800) {

        /*
         * Compensate for the padding added in TreeHeaderElementSize, so
         * the larger heading will be drawn at the top of the widget.
         */

	bounds.origin.y -= 4;
	if (TkMacOSXInDarkMode(tkwin)) {
	    DrawDarkListHeader(bounds, dc.context, tkwin, state);
	} else {
	    DrawListHeader(bounds, dc.context, tkwin, state);
	}
    } else {
	ChkErr(HIThemeDrawButton, &bounds, &info, dc.context, HIOrientation,
	    NULL);
    }
    END_DRAWING
}

static Ttk_ElementSpec TreeHeaderElementSpec = {
    TK_STYLE_VERSION_2,
    sizeof(NullElement),
    TtkNullElementOptions,
    TreeHeaderElementSize,
    TreeHeaderElementDraw
};

/*----------------------------------------------------------------------
 * +++ Disclosure triangles --
 */

#define TTK_TREEVIEW_STATE_OPEN         TTK_STATE_USER1
#define TTK_TREEVIEW_STATE_LEAF         TTK_STATE_USER2
static Ttk_StateTable DisclosureValueTable[] = {
    {kThemeDisclosureDown, TTK_TREEVIEW_STATE_OPEN, 0},
    {kThemeDisclosureRight, 0, 0},
};
static void DisclosureElementSize(
    TCL_UNUSED(void *),
    TCL_UNUSED(void *),
    TCL_UNUSED(Tk_Window),
    int *minWidth,
    int *minHeight,
    TCL_UNUSED(Ttk_Padding *))
{
    SInt32 s;

    ChkErr(GetThemeMetric, kThemeMetricDisclosureTriangleWidth, &s);
    *minWidth = s;
    ChkErr(GetThemeMetric, kThemeMetricDisclosureTriangleHeight, &s);
    *minHeight = s;
}

static void DisclosureElementDraw(
    TCL_UNUSED(void *),
    TCL_UNUSED(void *),
    Tk_Window tkwin,
    Drawable d,
    Ttk_Box b,
    Ttk_State state)
{
    if (!(state & TTK_TREEVIEW_STATE_LEAF)) {
	int triangleState = TkMacOSXInDarkMode(tkwin) ?
	    kThemeStateInactive : kThemeStateActive;
	CGRect bounds = BoxToRect(d, b);
	const HIThemeButtonDrawInfo info = {
	    .version = 0,
	    .state = triangleState,
	    .kind = kThemeDisclosureTriangle,
	    .value = Ttk_StateTableLookup(DisclosureValueTable, state),
	    .adornment = kThemeAdornmentDrawIndicatorOnly,
	};

	BEGIN_DRAWING(d)
	if ([NSApp macOSVersion] >= 110000) {
	    CGFloat rgba[4];
	    NSColorSpace *deviceRGB = [NSColorSpace deviceRGBColorSpace];
	    NSColor *stroke = [[NSColor textColor]
		colorUsingColorSpace: deviceRGB];
	    [stroke getComponents: rgba];
	    if (state & TTK_TREEVIEW_STATE_OPEN) {
		DrawOpenDisclosure(dc.context, bounds, 2, 8, rgba);
	    } else {
		DrawClosedDisclosure(dc.context, bounds, 2, 12, rgba);
	    }
	} else {
	    ChkErr(HIThemeDrawButton, &bounds, &info, dc.context, HIOrientation,
	    NULL);
	}
	END_DRAWING
    }
}

static Ttk_ElementSpec DisclosureElementSpec = {
    TK_STYLE_VERSION_2,
    sizeof(NullElement),
    TtkNullElementOptions,
    DisclosureElementSize,
    DisclosureElementDraw
};

/*----------------------------------------------------------------------
 * +++ Widget layouts --
 */

TTK_BEGIN_LAYOUT_TABLE(LayoutTable)

TTK_LAYOUT("Toolbar",
    TTK_NODE("Toolbar.background", TTK_FILL_BOTH))

TTK_LAYOUT("TButton",
    TTK_GROUP("Button.button", TTK_FILL_BOTH,
    TTK_GROUP("Button.padding", TTK_FILL_BOTH,
    TTK_NODE("Button.label", TTK_FILL_BOTH))))

TTK_LAYOUT("TRadiobutton",
    TTK_GROUP("Radiobutton.button", TTK_FILL_BOTH,
    TTK_GROUP("Radiobutton.padding", TTK_FILL_BOTH,
    TTK_NODE("Radiobutton.label", TTK_PACK_LEFT))))

TTK_LAYOUT("TCheckbutton",
    TTK_GROUP("Checkbutton.button", TTK_FILL_BOTH,
    TTK_GROUP("Checkbutton.padding", TTK_FILL_BOTH,
    TTK_NODE("Checkbutton.label", TTK_PACK_LEFT))))

TTK_LAYOUT("TMenubutton",
    TTK_GROUP("Menubutton.button", TTK_FILL_BOTH,
    TTK_GROUP("Menubutton.padding", TTK_FILL_BOTH,
    TTK_NODE("Menubutton.label", TTK_PACK_LEFT))))

TTK_LAYOUT("TCombobox",
    TTK_GROUP("Combobox.button", TTK_FILL_BOTH,
    TTK_GROUP("Combobox.padding", TTK_FILL_BOTH,
    TTK_NODE("Combobox.textarea", TTK_FILL_BOTH))))

/* Notebook tabs -- no focus ring */
TTK_LAYOUT("Tab",
    TTK_GROUP("Notebook.tab", TTK_FILL_BOTH,
    TTK_GROUP("Notebook.padding", TTK_FILL_BOTH,
    TTK_NODE("Notebook.label", TTK_FILL_BOTH))))

/* Spinbox -- buttons 2px to the right of the field. */
TTK_LAYOUT("TSpinbox",
    TTK_GROUP("Spinbox.buttons", TTK_PACK_RIGHT,
    TTK_NODE("Spinbox.uparrow", TTK_PACK_TOP | TTK_STICK_E)
    TTK_NODE("Spinbox.downarrow", TTK_PACK_BOTTOM | TTK_STICK_E))
    TTK_GROUP("Spinbox.field", TTK_FILL_X,
    TTK_NODE("Spinbox.textarea", TTK_FILL_X)))

/* Progress bars -- track only */
TTK_LAYOUT("TProgressbar",
    TTK_NODE("Progressbar.track", TTK_FILL_BOTH))

/* Treeview -- no border. */
TTK_LAYOUT("Treeview",
    TTK_GROUP("Treeview.field", TTK_FILL_BOTH,
    TTK_GROUP("Treeview.padding", TTK_FILL_BOTH,
    TTK_NODE("Treeview.treearea", TTK_FILL_BOTH))))

/* Tree heading -- no border, fixed height */
TTK_LAYOUT("Heading",
    TTK_NODE("Treeheading.cell", TTK_FILL_BOTH)
    TTK_NODE("Treeheading.image", TTK_PACK_RIGHT)
    TTK_NODE("Treeheading.text", TTK_PACK_TOP))

/* Tree items -- omit focus ring */
TTK_LAYOUT("Item",
    TTK_GROUP("Treeitem.padding", TTK_FILL_BOTH,
    TTK_NODE("Treeitem.indicator", TTK_PACK_LEFT)
    TTK_NODE("Treeitem.image", TTK_PACK_LEFT)
    TTK_NODE("Treeitem.text", TTK_PACK_LEFT)))

/* Scrollbar Layout -- Buttons at the bottom (Snow Leopard and Lion only) */

TTK_LAYOUT("Vertical.TScrollbar",
    TTK_GROUP("Vertical.Scrollbar.trough", TTK_FILL_Y,
    TTK_NODE("Vertical.Scrollbar.thumb", TTK_FILL_BOTH)
    TTK_NODE("Vertical.Scrollbar.downarrow", TTK_PACK_BOTTOM)
    TTK_NODE("Vertical.Scrollbar.uparrow", TTK_PACK_BOTTOM)))

TTK_LAYOUT("Horizontal.TScrollbar",
    TTK_GROUP("Horizontal.Scrollbar.trough", TTK_FILL_X,
    TTK_NODE("Horizontal.Scrollbar.thumb", TTK_FILL_BOTH)
    TTK_NODE("Horizontal.Scrollbar.rightarrow", TTK_PACK_RIGHT)
    TTK_NODE("Horizontal.Scrollbar.leftarrow", TTK_PACK_RIGHT)))

TTK_END_LAYOUT_TABLE

/*----------------------------------------------------------------------
 * +++ Initialization --
 */

static int AquaTheme_Init(
    Tcl_Interp *interp)
{
    Ttk_Theme themePtr = Ttk_CreateTheme(interp, "aqua", NULL);

    if (!themePtr) {
	return TCL_ERROR;
    }

    /*
     * Elements:
     */

    Ttk_RegisterElementSpec(themePtr, "background", &BackgroundElementSpec,
	0);
    Ttk_RegisterElementSpec(themePtr, "fill", &FillElementSpec, 0);
    Ttk_RegisterElementSpec(themePtr, "field", &FieldElementSpec, 0);
    Ttk_RegisterElementSpec(themePtr, "Toolbar.background",
	&ToolbarBackgroundElementSpec, 0);

    Ttk_RegisterElementSpec(themePtr, "Button.button",
	&ButtonElementSpec, &PushButtonParams);
    Ttk_RegisterElementSpec(themePtr, "Checkbutton.button",
	&ButtonElementSpec, &CheckBoxParams);
    Ttk_RegisterElementSpec(themePtr, "Radiobutton.button",
	&ButtonElementSpec, &RadioButtonParams);
    Ttk_RegisterElementSpec(themePtr, "Toolbutton.border",
	&ButtonElementSpec, &BevelButtonParams);
    Ttk_RegisterElementSpec(themePtr, "Menubutton.button",
	&ButtonElementSpec, &PopupButtonParams);
    Ttk_RegisterElementSpec(themePtr, "Spinbox.uparrow",
	&SpinButtonUpElementSpec, 0);
    Ttk_RegisterElementSpec(themePtr, "Spinbox.downarrow",
	&SpinButtonDownElementSpec, 0);
    Ttk_RegisterElementSpec(themePtr, "Combobox.button",
	&ComboboxElementSpec, 0);
    Ttk_RegisterElementSpec(themePtr, "Treeitem.indicator",
	&DisclosureElementSpec, &DisclosureParams);
    Ttk_RegisterElementSpec(themePtr, "Treeheading.cell",
	&TreeHeaderElementSpec, &ListHeaderParams);

    Ttk_RegisterElementSpec(themePtr, "Treeview.treearea",
	&TreeAreaElementSpec, 0);
    Ttk_RegisterElementSpec(themePtr, "Notebook.tab", &TabElementSpec, 0);
    Ttk_RegisterElementSpec(themePtr, "Notebook.client", &PaneElementSpec, 0);

    Ttk_RegisterElementSpec(themePtr, "Labelframe.border", &GroupElementSpec,
	0);
    Ttk_RegisterElementSpec(themePtr, "Entry.field", &EntryElementSpec, 0);
    Ttk_RegisterElementSpec(themePtr, "Spinbox.field", &EntryElementSpec, 0);

    Ttk_RegisterElementSpec(themePtr, "separator", &SeparatorElementSpec, 0);
    Ttk_RegisterElementSpec(themePtr, "hseparator", &SeparatorElementSpec, 0);
    Ttk_RegisterElementSpec(themePtr, "vseparator", &SeparatorElementSpec, 0);

    Ttk_RegisterElementSpec(themePtr, "sizegrip", &SizegripElementSpec, 0);

    /*
     * <<NOTE-TRACKS>>
     * In some themes the Layouts for a progress bar has a trough element and a
     * pbar element.  But in our case the appearance manager draws both parts
     * of the progress bar, so we just have a single element called ".track".
     */

    Ttk_RegisterElementSpec(themePtr, "Progressbar.track", &PbarElementSpec,
	0);

    Ttk_RegisterElementSpec(themePtr, "Scale.trough", &TrackElementSpec,
	&ScaleData);
    Ttk_RegisterElementSpec(themePtr, "Scale.slider", &SliderElementSpec, 0);

    Ttk_RegisterElementSpec(themePtr, "Vertical.Scrollbar.trough",
	&TroughElementSpec, 0);
    Ttk_RegisterElementSpec(themePtr, "Vertical.Scrollbar.thumb",
	&ThumbElementSpec, 0);
    Ttk_RegisterElementSpec(themePtr, "Horizontal.Scrollbar.trough",
	&TroughElementSpec, 0);
    Ttk_RegisterElementSpec(themePtr, "Horizontal.Scrollbar.thumb",
	&ThumbElementSpec, 0);

    /*
     * If we are not in Snow Leopard or Lion the arrows won't actually be
     * displayed.
     */

    Ttk_RegisterElementSpec(themePtr, "Vertical.Scrollbar.uparrow",
	&ArrowElementSpec, 0);
    Ttk_RegisterElementSpec(themePtr, "Vertical.Scrollbar.downarrow",
	&ArrowElementSpec, 0);
    Ttk_RegisterElementSpec(themePtr, "Horizontal.Scrollbar.leftarrow",
	&ArrowElementSpec, 0);
    Ttk_RegisterElementSpec(themePtr, "Horizontal.Scrollbar.rightarrow",
	&ArrowElementSpec, 0);

    /*
     * Layouts:
     */

    Ttk_RegisterLayouts(themePtr, LayoutTable);

    Tcl_PkgProvide(interp, "ttk::theme::aqua", TTK_VERSION);
    return TCL_OK;
}

MODULE_SCOPE
int Ttk_MacOSXPlatformInit(
    Tcl_Interp *interp)
{
    return AquaTheme_Init(interp);
}

/*
 * Local Variables:
 * mode: objc
 * c-basic-offset: 4
 * fill-column: 79
 * coding: utf-8
 * End:
 */<|MERGE_RESOLUTION|>--- conflicted
+++ resolved
@@ -2142,15 +2142,9 @@
     Ttk_Box b,
     Ttk_State state)
 {
-<<<<<<< HEAD
-    TrackElementData *data = clientData;
-    TrackElement *elem = elementRecord;
-    Ttk_Orient orientation = TTK_ORIENT_HORIZONTAL;
-=======
     TrackElementData *data = (TrackElementData *)clientData;
     TrackElement *elem = (TrackElement *)elementRecord;
-    int orientation = TTK_ORIENT_HORIZONTAL;
->>>>>>> 9c29a905
+    Ttk_Orient orientation = TTK_ORIENT_HORIZONTAL;
     double from = 0, to = 100, value = 0, factor;
     CGRect bounds;
 
@@ -2294,13 +2288,8 @@
     Ttk_Box b,
     Ttk_State state)
 {
-<<<<<<< HEAD
-    PbarElement *pbar = elementRecord;
+    PbarElement *pbar = (PbarElement *)elementRecord;
     Ttk_Orient orientation = TTK_ORIENT_HORIZONTAL;
-=======
-    PbarElement *pbar = (PbarElement *)elementRecord;
-    int orientation = TTK_ORIENT_HORIZONTAL, phase = 0, kind;
->>>>>>> 9c29a905
 
     /*
      * Using 1000 as the maximum should give better than 1 pixel
@@ -2398,13 +2387,8 @@
     int *minHeight,
     Ttk_Padding *paddingPtr)
 {
-<<<<<<< HEAD
-    ScrollbarElement *scrollbar = elementRecord;
+    ScrollbarElement *scrollbar = (ScrollbarElement *)elementRecord;
     Ttk_Orient orientation = TTK_ORIENT_HORIZONTAL;
-=======
-    ScrollbarElement *scrollbar = (ScrollbarElement *)elementRecord;
-    int orientation = TTK_ORIENT_HORIZONTAL;
->>>>>>> 9c29a905
     SInt32 thickness = 15;
 
     TtkGetOrientFromObj(NULL, scrollbar->orientObj, &orientation);
@@ -2444,13 +2428,8 @@
     Ttk_Box b,
     TCL_UNUSED(Ttk_State))
 {
-<<<<<<< HEAD
-    ScrollbarElement *scrollbar = elementRecord;
+    ScrollbarElement *scrollbar = (ScrollbarElement *)elementRecord;
     Ttk_Orient orientation = TTK_ORIENT_HORIZONTAL;
-=======
-    ScrollbarElement *scrollbar = (ScrollbarElement *)elementRecord;
-    int orientation = TTK_ORIENT_HORIZONTAL;
->>>>>>> 9c29a905
     CGRect bounds = BoxToRect(d, b);
     NSColorSpace *deviceRGB = [NSColorSpace deviceRGBColorSpace];
     NSColor *troughColor;
@@ -2491,13 +2470,8 @@
     int *minHeight,
     TCL_UNUSED(Ttk_Padding *))
 {
-<<<<<<< HEAD
-    ScrollbarElement *scrollbar = elementRecord;
+    ScrollbarElement *scrollbar = (ScrollbarElement *)elementRecord;
     Ttk_Orient orientation = TTK_ORIENT_HORIZONTAL;
-=======
-    ScrollbarElement *scrollbar = (ScrollbarElement *)elementRecord;
-    int orientation = TTK_ORIENT_HORIZONTAL;
->>>>>>> 9c29a905
 
     TtkGetOrientFromObj(NULL, scrollbar->orientObj, &orientation);
     if (orientation == TTK_ORIENT_VERTICAL) {
@@ -2517,13 +2491,8 @@
     Ttk_Box b,
     Ttk_State state)
 {
-<<<<<<< HEAD
-    ScrollbarElement *scrollbar = elementRecord;
+    ScrollbarElement *scrollbar = (ScrollbarElement *)elementRecord;
     Ttk_Orient orientation = TTK_ORIENT_HORIZONTAL;
-=======
-    ScrollbarElement *scrollbar = (ScrollbarElement *)elementRecord;
-    int orientation = TTK_ORIENT_HORIZONTAL;
->>>>>>> 9c29a905
 
     TtkGetOrientFromObj(NULL, scrollbar->orientObj, &orientation);
 
