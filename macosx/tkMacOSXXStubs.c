--- conflicted
+++ resolved
@@ -464,12 +464,8 @@
     Display* display,
     int percent)
 {
-<<<<<<< HEAD
     NSBeep();
-=======
-    SysBeep(percent);
     return Success;
->>>>>>> 32b6d719
 }
 
 #if 0
