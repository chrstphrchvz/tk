/*
 * tkMacOSXDraw.c --
 *
 *	This file contains functions that draw to windows. Many of thees
 *	functions emulate Xlib functions.
 *
 * Copyright © 1995-1997 Sun Microsystems, Inc.
 * Copyright © 2001-2009 Apple Inc.
 * Copyright © 2006-2009 Daniel A. Steffen <das@users.sourceforge.net>
 * Copyright © 2014-2020 Marc Culler.
 *
 * See the file "license.terms" for information on usage and redistribution
 * of this file, and for a DISCLAIMER OF ALL WARRANTIES.
 */

#include "tkMacOSXPrivate.h"
#include "tkMacOSXDebug.h"
#include "tkButton.h"

#if MAC_OS_X_VERSION_MIN_REQUIRED >= 101000
#define GET_CGCONTEXT [[NSGraphicsContext currentContext] CGContext]
#else
#define GET_CGCONTEXT [[NSGraphicsContext currentContext] graphicsPort]
#endif

/*
#ifdef TK_MAC_DEBUG
#define TK_MAC_DEBUG_DRAWING
#define TK_MAC_DEBUG_IMAGE_DRAWING
#define TK_MAC_DEBUG_CG
#endif
*/

#define radians(d)	((d) * (M_PI/180.0))

/*
 * Non-antialiased CG drawing looks better and more like X11 drawing when using
 * very fine lines, so decrease all linewidths by the following constant.
 */
#define NON_AA_CG_OFFSET .999

static int cgAntiAliasLimit = 0;
#define notAA(w)	((w) < cgAntiAliasLimit)

static int useThemedToplevel = 0;
static int useThemedFrame = 0;
static unsigned long transparentColor;

/*
 * Prototypes for functions used only in this file.
 */

static void ClipToGC(Drawable d, GC gc, HIShapeRef *clipRgnPtr);
static NSImage *CreateNSImageFromPixmap(Pixmap pixmap, int width, int height);


/*
 *----------------------------------------------------------------------
 *
 * TkMacOSXInitCGDrawing --
 *
 *	Initializes link vars that control CG drawing.
 *
 * Results:
 *	None.
 *
 * Side effects:
 *	None.
 *
 *----------------------------------------------------------------------
 */

MODULE_SCOPE int
TkMacOSXInitCGDrawing(
    Tcl_Interp *interp,
    TCL_UNUSED(int),
    int limit)
{
    static Boolean initialized = FALSE;

    if (!initialized) {
	initialized = TRUE;

	if (Tcl_CreateNamespace(interp, "::tk::mac", NULL, NULL) == NULL) {
	    Tcl_ResetResult(interp);
	}

	if (Tcl_LinkVar(interp, "::tk::mac::CGAntialiasLimit",
		(char *)&cgAntiAliasLimit, TCL_LINK_INT) != TCL_OK) {
	    Tcl_ResetResult(interp);
	}
	cgAntiAliasLimit = limit;

	/*
	 * Piggy-back the themed drawing var init here.
	 */

	if (Tcl_LinkVar(interp, "::tk::mac::useThemedToplevel",
		(char *)&useThemedToplevel, TCL_LINK_BOOLEAN) != TCL_OK) {
	    Tcl_ResetResult(interp);
	}
	if (Tcl_LinkVar(interp, "::tk::mac::useThemedFrame",
		(char *)&useThemedFrame, TCL_LINK_BOOLEAN) != TCL_OK) {
	    Tcl_ResetResult(interp);
	}
	transparentColor = TkMacOSXClearPixel();
    }
    return TCL_OK;
}

/*
 *----------------------------------------------------------------------
 *
 * TkMacOSXGetNSImageFromTkImage --
 *
 *	Get autoreleased NSImage for Tk_Image.
 *
 * Results:
 *	NSImage.
 *
 * Side effects:
 *	None.
 *
 *----------------------------------------------------------------------
 */

NSImage *
TkMacOSXGetNSImageFromTkImage(
    Display *display,
    Tk_Image image,
    int width,
    int height)
{
    Pixmap pixmap;
    NSImage *nsImage;
    if (width <= 0 || height <= 0) {
	return nsImage = [[NSImage alloc] initWithSize:NSMakeSize(0,0)];
    }
    pixmap = Tk_GetPixmap(display, None, width, height, 0);
    Tk_RedrawImage(image, 0, 0, width, height, pixmap, 0, 0);
    nsImage = CreateNSImageFromPixmap(pixmap, width, height);
    Tk_FreePixmap(display, pixmap);

    return [nsImage autorelease];
}

/*
 *----------------------------------------------------------------------
 *
 * TkMacOSXGetNSImageFromBitmap --
 *
 *	Get autoreleased NSImage for Bitmap.
 *
 * Results:
 *	NSImage.
 *
 * Side effects:
 *	None.
 *
 *----------------------------------------------------------------------
 */

NSImage *
TkMacOSXGetNSImageFromBitmap(
    Display *display,
    Pixmap bitmap,
    GC gc,
    int width,
    int height)
{
    Pixmap pixmap = Tk_GetPixmap(display, None, width, height, 0);
    NSImage *nsImage;

    unsigned long origBackground = gc->background;

    gc->background = transparentColor;
    XSetClipOrigin(display, gc, 0, 0);
    XCopyPlane(display, bitmap, pixmap, gc, 0, 0, (unsigned)width, (unsigned)height, 0, 0, 1);
    gc->background = origBackground;
    nsImage = CreateNSImageFromPixmap(pixmap, width, height);
    Tk_FreePixmap(display, pixmap);

    return [nsImage autorelease];
}

/*
 *----------------------------------------------------------------------
 *
 * CreateNSImageFromPixmap --
 *
 *	Create NSImage for Pixmap.
 *
 * Results:
 *	NSImage.
 *
 * Side effects:
 *	None.
 *
 *----------------------------------------------------------------------
 */

static NSImage *
CreateNSImageFromPixmap(
    Pixmap pixmap,
    int width,
    int height)
{
    CGImageRef cgImage;
    NSImage *nsImage;
    NSBitmapImageRep *bitmapImageRep;
    CGContextRef context = TkMacOSXGetCGContextForDrawable(pixmap);

    if (context) {
	cgImage = CGBitmapContextCreateImage(context);
    } else {
	return NULL;
    }
    nsImage = [[NSImage alloc] initWithSize:NSMakeSize(width, height)];
    bitmapImageRep = [[NSBitmapImageRep alloc] initWithCGImage:cgImage];
    [nsImage addRepresentation:bitmapImageRep];
    [bitmapImageRep release];
    CFRelease(cgImage);

    return nsImage;
}

/*
 *----------------------------------------------------------------------
 *
 * TkMacOSXGetCGContextForDrawable --
 *
 *	Get CGContext for given Drawable, creating one if necessary.
 *
 * Results:
 *	CGContext.
 *
 * Side effects:
 *	None.
 *
 *----------------------------------------------------------------------
 */

CGContextRef
TkMacOSXGetCGContextForDrawable(
    Drawable drawable)
{
    MacDrawable *macDraw = (MacDrawable *)drawable;

    if (macDraw && (macDraw->flags & TK_IS_PIXMAP) && !macDraw->context) {
	const size_t bitsPerComponent = 8;
	CGColorSpaceRef colorspace = NULL;
	CGBitmapInfo bitmapInfo =
#ifdef __LITTLE_ENDIAN__
		kCGBitmapByteOrder32Host;
#else
		kCGBitmapByteOrderDefault;
#endif
	CGRect bounds = CGRectMake(0, 0,
		macDraw->size.width, macDraw->size.height);

	if (macDraw->flags & TK_IS_BW_PIXMAP) {
	    bitmapInfo = (CGBitmapInfo)kCGImageAlphaOnly;
	} else {
	    colorspace = CGColorSpaceCreateDeviceRGB();
	    bitmapInfo |= kCGImageAlphaPremultipliedFirst;
	}
<<<<<<< HEAD
	macDraw->context = CGBitmapContextCreate(NULL, macDraw->size.width,
		macDraw->size.height, bitsPerComponent, 0,
=======
	macDraw->context = CGBitmapContextCreate(NULL, (unsigned)macDraw->size.width,
		(unsigned)macDraw->size.height, bitsPerComponent, 0,
>>>>>>> aa3f478f
		colorspace, bitmapInfo);
	if (macDraw->context) {
	    CGContextClearRect(macDraw->context, bounds);
	}
	if (colorspace) {
	    CFRelease(colorspace);
	}
    }

    return (macDraw ? macDraw->context : NULL);
}

/*
 *----------------------------------------------------------------------
 *
 * TkMacOSXDrawCGImage --
 *
 *	Draw CG image into drawable. The entire image is used, and will
 *	be rescaled if its dimensions do not equal dstBounds.size.
 *
 * Results:
 *	None.
 *
 * Side effects:
 *	None.
 *
 *----------------------------------------------------------------------
 */

void
TkMacOSXDrawCGImage(
    Drawable d,
    GC gc,
    CGContextRef context,
    CGImageRef image,
    unsigned long imageForeground,
    unsigned long imageBackground,
    CGRect dstBounds)
{
    MacDrawable *macDraw = (MacDrawable *)d;

    if (macDraw && context && image) {
	dstBounds = CGRectOffset(dstBounds, macDraw->xOff, macDraw->yOff);
	if (CGImageIsMask(image)) {
	    if (macDraw->flags & TK_IS_BW_PIXMAP) {

		/*
		 * Set fill color to black; background comes from the context,
		 * or is transparent.
		 */

		if (imageBackground != transparentColor) {
		    CGContextClearRect(context, dstBounds);
		}
		CGContextSetRGBFillColor(context, 0.0, 0.0, 0.0, 1.0);
	    } else {
		if (imageBackground != transparentColor) {
		    TkMacOSXSetColorInContext(gc, imageBackground, context);
		    CGContextFillRect(context, dstBounds);
		}
		TkMacOSXSetColorInContext(gc, imageForeground, context);
	    }
	}

#ifdef TK_MAC_DEBUG_IMAGE_DRAWING
	CGContextSaveGState(context);
	CGContextSetLineWidth(context, 1.0);
	CGContextSetRGBStrokeColor(context, 0, 0, 0, 0.1);
	CGContextSetRGBFillColor(context, 0, 1, 0, 0.1);
	CGContextFillRect(context, dstBounds);
	CGContextStrokeRect(context, dstBounds);

	CGPoint p[4] = {dstBounds.origin,
	    CGPointMake(CGRectGetMaxX(dstBounds), CGRectGetMaxY(dstBounds)),
	    CGPointMake(CGRectGetMinX(dstBounds), CGRectGetMaxY(dstBounds)),
	    CGPointMake(CGRectGetMaxX(dstBounds), CGRectGetMinY(dstBounds))
	};

	CGContextStrokeLineSegments(context, p, 4);
	CGContextRestoreGState(context);
	TkMacOSXDbgMsg("Drawing CGImage at (x=%f, y=%f), (w=%f, h=%f)",
		dstBounds.origin.x, dstBounds.origin.y,
		dstBounds.size.width, dstBounds.size.height);
#else /* TK_MAC_DEBUG_IMAGE_DRAWING */
	CGContextSaveGState(context);
	CGContextTranslateCTM(context, 0, dstBounds.origin.y + CGRectGetMaxY(dstBounds));
	CGContextScaleCTM(context, 1, -1);
	CGContextDrawImage(context, dstBounds, image);
	CGContextRestoreGState(context);
#endif /* TK_MAC_DEBUG_IMAGE_DRAWING */
    } else {
	TkMacOSXDbgMsg("Drawing of empty CGImage requested");
    }
}

/*
 *----------------------------------------------------------------------
 *
 * XDrawLines --
 *
 *	Draw connected lines.
 *
 * Results:
 *	None.
 *
 * Side effects:
 *	Renders a series of connected lines.
 *
 *----------------------------------------------------------------------
 */

int
XDrawLines(
    Display *display,		/* Display. */
    Drawable d,			/* Draw on this. */
    GC gc,			/* Use this GC. */
    XPoint *points,		/* Array of points. */
    int npoints,		/* Number of points. */
    int mode)			/* Line drawing mode. */
{
    MacDrawable *macWin = (MacDrawable *)d;
    TkMacOSXDrawingContext dc;
    int i, lw = gc->line_width;

    if (npoints < 2) {
	return BadValue;
    }

    LastKnownRequestProcessed(display)++;
    if (!TkMacOSXSetupDrawingContext(d, gc, &dc)) {
	return BadDrawable;
    }
    if (dc.context) {
	double prevx, prevy;
	double o = (lw % 2) ? .5 : 0;

	CGContextBeginPath(dc.context);
	prevx = macWin->xOff + points[0].x + o;
	prevy = macWin->yOff + points[0].y + o;
	CGContextMoveToPoint(dc.context, prevx, prevy);
	for (i = 1; i < npoints; i++) {
	    if (mode == CoordModeOrigin) {
		CGContextAddLineToPoint(dc.context,
			macWin->xOff + points[i].x + o,
			macWin->yOff + points[i].y + o);
	    } else {
		prevx += points[i].x;
		prevy += points[i].y;
		CGContextAddLineToPoint(dc.context, prevx, prevy);
	    }
	}

        /*
         * In the case of closed polylines, the first and last points are the
         * same. We want miter or bevel join be rendered also at this point,
         * this needs telling CoreGraphics that the path is closed.
         */

        if ((points[0].x == points[npoints-1].x) &&
                (points[0].y == points[npoints-1].y)) {
            CGContextClosePath(dc.context);
        }
	CGContextStrokePath(dc.context);
    }
    TkMacOSXRestoreDrawingContext(&dc);
    return Success;
}

/*
 *----------------------------------------------------------------------
 *
 * XDrawSegments --
 *
 *	Draw unconnected lines.
 *
 * Results:
 *	None.
 *
 * Side effects:
 *	Renders a series of unconnected lines.
 *
 *----------------------------------------------------------------------
 */

int
XDrawSegments(
    Display *display,
    Drawable d,
    GC gc,
    XSegment *segments,
    int nsegments)
{
    MacDrawable *macWin = (MacDrawable *)d;
    TkMacOSXDrawingContext dc;
    int i, lw = gc->line_width;

    LastKnownRequestProcessed(display)++;
    if (!TkMacOSXSetupDrawingContext(d, gc, &dc)) {
	return BadDrawable;
    }
    if (dc.context) {
	double o = (lw % 2) ? .5 : 0;

	for (i = 0; i < nsegments; i++) {
	    CGContextBeginPath(dc.context);
	    CGContextMoveToPoint(dc.context,
		    macWin->xOff + segments[i].x1 + o,
		    macWin->yOff + segments[i].y1 + o);
	    CGContextAddLineToPoint(dc.context,
		    macWin->xOff + segments[i].x2 + o,
		    macWin->yOff + segments[i].y2 + o);
	    CGContextStrokePath(dc.context);
	}
    }
    TkMacOSXRestoreDrawingContext(&dc);
    return Success;
}

/*
 *----------------------------------------------------------------------
 *
 * XFillPolygon --
 *
 *	Draws a filled polygon.
 *
 * Results:
 *	None.
 *
 * Side effects:
 *	Draws a filled polygon on the specified drawable.
 *
 *----------------------------------------------------------------------
 */

int
XFillPolygon(
    Display *display,		/* Display. */
    Drawable d,			/* Draw on this. */
    GC gc,			/* Use this GC. */
    XPoint *points,		/* Array of points. */
    int npoints,		/* Number of points. */
    TCL_UNUSED(int),		/* Shape to draw. */
    int mode)			/* Drawing mode. */
{
    MacDrawable *macWin = (MacDrawable *)d;
    TkMacOSXDrawingContext dc;
    int i;

    LastKnownRequestProcessed(display)++;
    if (!TkMacOSXSetupDrawingContext(d, gc, &dc)) {
	return BadDrawable;
    }
    if (dc.context) {
	double prevx, prevy;
	double o = (gc->line_width % 2) ? .5 : 0;

	CGContextBeginPath(dc.context);
	prevx = macWin->xOff + points[0].x + o;
	prevy = macWin->yOff + points[0].y + o;
	CGContextMoveToPoint(dc.context, prevx, prevy);
	for (i = 1; i < npoints; i++) {
	    if (mode == CoordModeOrigin) {
		CGContextAddLineToPoint(dc.context,
			macWin->xOff + points[i].x + o,
			macWin->yOff + points[i].y + o);
	    } else {
		prevx += points[i].x;
		prevy += points[i].y;
		CGContextAddLineToPoint(dc.context, prevx, prevy);
	    }
	}
	(gc->fill_rule == EvenOddRule)
		? CGContextEOFillPath(dc.context)
		: CGContextFillPath(dc.context);
    }
    TkMacOSXRestoreDrawingContext(&dc);
    return Success;
}

/*
 *----------------------------------------------------------------------
 *
 * XDrawRectangle --
 *
 *	Draws a rectangle.
 *
 * Results:
 *	None.
 *
 * Side effects:
 *	Draws a rectangle on the specified drawable.
 *
 *----------------------------------------------------------------------
 */

int
XDrawRectangle(
    Display *display,		/* Display. */
    Drawable d,			/* Draw on this. */
    GC gc,			/* Use this GC. */
    int x, int y,		/* Upper left corner. */
    unsigned int width,		/* Width & height of rect. */
    unsigned int height)
{
    MacDrawable *macWin = (MacDrawable *)d;
    TkMacOSXDrawingContext dc;
    int lw = gc->line_width;

    if (width == 0 || height == 0) {
	return BadDrawable;
    }

    LastKnownRequestProcessed(display)++;
    if (!TkMacOSXSetupDrawingContext(d, gc, &dc)) {
	return BadDrawable;
    }
    if (dc.context) {
	CGRect rect;
	double o = (lw % 2) ? .5 : 0;

	rect = CGRectMake(
		macWin->xOff + x + o, macWin->yOff + y + o,
		width, height);
	CGContextStrokeRect(dc.context, rect);
    }
    TkMacOSXRestoreDrawingContext(&dc);
    return Success;
}

#ifdef TK_MACOSXDRAW_UNUSED
/*
 *----------------------------------------------------------------------
 *
 * XDrawRectangles --
 *
 *	Draws the outlines of the specified rectangles as if a five-point
 *	PolyLine protocol request were specified for each rectangle:
 *
 *	    [x,y] [x+width,y] [x+width,y+height] [x,y+height] [x,y]
 *
 *	For the specified rectangles, these functions do not draw a pixel more
 *	than once. XDrawRectangles draws the rectangles in the order listed in
 *	the array. If rectangles intersect, the intersecting pixels are drawn
 *	multiple times. Draws a rectangle.
 *
 * Results:
 *	None.
 *
 * Side effects:
 *	Draws rectangles on the specified drawable.
 *
 *----------------------------------------------------------------------
 */

int
XDrawRectangles(
    Display *display,
    Drawable d,
    GC gc,
    XRectangle *rectArr,
    int nRects)
{
    MacDrawable *macWin = (MacDrawable *)d;
    TkMacOSXDrawingContext dc;
    XRectangle * rectPtr;
    int i, lw = gc->line_width;

    LastKnownRequestProcessed(display)++;
    if (!TkMacOSXSetupDrawingContext(d, gc, &dc)) {
	return BadDrawable;
    }
    if (dc.context) {
	CGRect rect;
	double o = (lw % 2) ? .5 : 0;

	for (i = 0, rectPtr = rectArr; i < nRects; i++, rectPtr++) {
	    if (rectPtr->width == 0 || rectPtr->height == 0) {
		continue;
	    }
	    rect = CGRectMake(
		    macWin->xOff + rectPtr->x + o,
		    macWin->yOff + rectPtr->y + o,
		    rectPtr->width, rectPtr->height);
	    CGContextStrokeRect(dc.context, rect);
	}
    }
    TkMacOSXRestoreDrawingContext(&dc);
    return Success;
}
#endif

/*
 *----------------------------------------------------------------------
 *
 * XFillRectangles --
 *
 *	Fill multiple rectangular areas in the given drawable.
 *
 * Results:
 *	None.
 *
 * Side effects:
 *	Draws onto the specified drawable.
 *
 *----------------------------------------------------------------------
 */

int
XFillRectangles(
    Display *display,		/* Display. */
    Drawable d,			/* Draw on this. */
    GC gc,			/* Use this GC. */
    XRectangle *rectangles,	/* Rectangle array. */
    int n_rectangles)		/* Number of rectangles. */
{
    MacDrawable *macWin = (MacDrawable *)d;
    TkMacOSXDrawingContext dc;
    XRectangle * rectPtr;
    int i;

    LastKnownRequestProcessed(display)++;
    if (!TkMacOSXSetupDrawingContext(d, gc, &dc)) {
	return BadDrawable;
    }
    if (dc.context) {
	CGRect rect;

	for (i = 0, rectPtr = rectangles; i < n_rectangles; i++, rectPtr++) {
	    if (rectPtr->width == 0 || rectPtr->height == 0) {
		continue;
	    }
	    rect = CGRectMake(
		    macWin->xOff + rectPtr->x,
		    macWin->yOff + rectPtr->y,
		    rectPtr->width, rectPtr->height);
	    CGContextFillRect(dc.context, rect);
	}
    }
    TkMacOSXRestoreDrawingContext(&dc);
    return Success;
}

/*
 *----------------------------------------------------------------------
 *
 * TkMacOSXDrawSolidBorder --
 *
 *	Draws a border rectangle of specified thickness inside the bounding
 *      rectangle of a Tk Window.  The border rectangle can be inset within the
 *      bounding rectangle.  For a highlight border the inset should be 0, but
 *      for a solid border around the actual window the inset should equal the
 *      thickness of the highlight border.  The color of the border rectangle
 *      is the foreground color of the graphics context passed to the function.
 *
 * Results:
 *	None.
 *
 * Side effects:
 *	Draws a rectangular border inside the bounding rectangle of a window.
 *
 *----------------------------------------------------------------------
 */

MODULE_SCOPE void
TkMacOSXDrawSolidBorder(
    Tk_Window tkwin,
    GC gc,
    int inset,
    int thickness)
{
    Drawable d = Tk_WindowId(tkwin);
    TkMacOSXDrawingContext dc;
    CGRect outerRect, innerRect;

    if (!TkMacOSXSetupDrawingContext(d, gc, &dc)) {
	return;
    }
    if (dc.context) {
	outerRect = CGRectMake(Tk_X(tkwin), Tk_Y(tkwin),
			       Tk_Width(tkwin), Tk_Height(tkwin));
	outerRect = CGRectInset(outerRect, inset, inset);
	innerRect = CGRectInset(outerRect, thickness, thickness);
	CGContextBeginPath(dc.context);
	CGContextAddRect(dc.context, outerRect);
	CGContextAddRect(dc.context, innerRect);
	CGContextEOFillPath(dc.context);
    }
    TkMacOSXRestoreDrawingContext(&dc);
}

/*
 *----------------------------------------------------------------------
 *
 * XDrawArc --
 *
 *	Draw an arc.
 *
 * Results:
 *	None.
 *
 * Side effects:
 *	Draws an arc on the specified drawable.
 *
 *----------------------------------------------------------------------
 */

int
XDrawArc(
    Display *display,		/* Display. */
    Drawable d,			/* Draw on this. */
    GC gc,			/* Use this GC. */
    int x, int y,		/* Upper left of bounding rect. */
    unsigned int width,		/* Width & height. */
    unsigned int height,
    int angle1,			/* Staring angle of arc. */
    int angle2)			/* Extent of arc. */
{
    MacDrawable *macWin = (MacDrawable *)d;
    TkMacOSXDrawingContext dc;
    int lw = gc->line_width;

    if (width == 0 || height == 0 || angle2 == 0) {
	return BadDrawable;
    }

    LastKnownRequestProcessed(display)++;
    if (!TkMacOSXSetupDrawingContext(d, gc, &dc)) {
	return BadDrawable;
    }
    if (dc.context) {
	CGRect rect;
	double o = (lw % 2) ? .5 : 0;

	rect = CGRectMake(
		macWin->xOff + x + o,
		macWin->yOff + y + o,
		width, height);
	if (angle1 == 0 && angle2 == 23040) {
	    CGContextStrokeEllipseInRect(dc.context, rect);
	} else {
	    CGMutablePathRef p = CGPathCreateMutable();
	    CGAffineTransform t = CGAffineTransformIdentity;
	    CGPoint c = CGPointMake(CGRectGetMidX(rect), CGRectGetMidY(rect));
	    double w = CGRectGetWidth(rect);

	    if (width != height) {
		t = CGAffineTransformMakeScale(1.0, CGRectGetHeight(rect)/w);
		c = CGPointApplyAffineTransform(c, CGAffineTransformInvert(t));
	    }
	    CGPathAddArc(p, &t, c.x, c.y, w/2, radians(-angle1/64.0),
		    radians(-(angle1 + angle2)/64.0), angle2 > 0);
	    CGContextAddPath(dc.context, p);
	    CGPathRelease(p);
	    CGContextStrokePath(dc.context);
	}
    }
    TkMacOSXRestoreDrawingContext(&dc);
    return Success;
}

#ifdef TK_MACOSXDRAW_UNUSED
/*
 *----------------------------------------------------------------------
 *
 * XDrawArcs --
 *
 *	Draws multiple circular or elliptical arcs. Each arc is specified by a
 *	rectangle and two angles. The center of the circle or ellipse is the
 *	center of the rect- angle, and the major and minor axes are specified
 *	by the width and height.  Positive angles indicate counterclock- wise
 *	motion, and negative angles indicate clockwise motion. If the magnitude
 *	of angle2 is greater than 360 degrees, XDrawArcs truncates it to 360
 *	degrees.
 *
 * Results:
 *	None.
 *
 * Side effects:
 *	Draws an arc for each array element on the specified drawable.
 *
 *----------------------------------------------------------------------
 */

int
XDrawArcs(
    Display *display,
    Drawable d,
    GC gc,
    XArc *arcArr,
    int nArcs)
{
    MacDrawable *macWin = (MacDrawable *)d;
    TkMacOSXDrawingContext dc;
    XArc *arcPtr;
    int i, lw = gc->line_width;

    LastKnownRequestProcessed(display)++;
    if (!TkMacOSXSetupDrawingContext(d, gc, &dc)) {
	return BadDrawable;
    }
    if (dc.context) {
	CGRect rect;
	double o = (lw % 2) ? .5 : 0;

	for (i=0, arcPtr = arcArr; i < nArcs; i++, arcPtr++) {
	    if (arcPtr->width == 0 || arcPtr->height == 0
		    || arcPtr->angle2 == 0) {
		continue;
	    }
	    rect = CGRectMake(
		    macWin->xOff + arcPtr->x + o,
		    macWin->yOff + arcPtr->y + o,
		    arcPtr->width, arcPtr->height);

	    if (arcPtr->angle1 == 0 && arcPtr->angle2 == 23040) {
		CGContextStrokeEllipseInRect(dc.context, rect);
	    } else {
		CGMutablePathRef p = CGPathCreateMutable();
		CGAffineTransform t = CGAffineTransformIdentity;
		CGPoint c = CGPointMake(CGRectGetMidX(rect),
			CGRectGetMidY(rect));
		double w = CGRectGetWidth(rect);

		if (arcPtr->width != arcPtr->height) {
		    t = CGAffineTransformMakeScale(1, CGRectGetHeight(rect)/w);
		    c = CGPointApplyAffineTransform(c,
			    CGAffineTransformInvert(t));
		}
		CGPathAddArc(p, &t, c.x, c.y, w/2,
			radians(-arcPtr->angle1/64.0),
			radians(-(arcPtr->angle1 + arcPtr->angle2)/64.0),
			arcPtr->angle2 > 0);
		CGContextAddPath(dc.context, p);
		CGPathRelease(p);
		CGContextStrokePath(dc.context);
	    }
	}
    }
    TkMacOSXRestoreDrawingContext(&dc);
    return Success;
}
#endif

/*
 *----------------------------------------------------------------------
 *
 * XFillArc --
 *
 *	Draw a filled arc.
 *
 * Results:
 *	None.
 *
 * Side effects:
 *	Draws a filled arc on the specified drawable.
 *
 *----------------------------------------------------------------------
 */

int
XFillArc(
    Display *display,		/* Display. */
    Drawable d,			/* Draw on this. */
    GC gc,			/* Use this GC. */
    int x, int y,		/* Upper left of bounding rect. */
    unsigned int width,		/* Width & height. */
    unsigned int height,
    int angle1,			/* Staring angle of arc. */
    int angle2)			/* Extent of arc. */
{
    MacDrawable *macWin = (MacDrawable *)d;
    TkMacOSXDrawingContext dc;
    int lw = gc->line_width;

    if (width == 0 || height == 0 || angle2 == 0) {
	return BadDrawable;
    }

    LastKnownRequestProcessed(display)++;
    if (!TkMacOSXSetupDrawingContext(d, gc, &dc)) {
	return BadDrawable;
    }
    if (dc.context) {
	CGRect rect;
	double o = (lw % 2) ? .5 : 0, u = 0;

	if (notAA(lw)) {
	    o += NON_AA_CG_OFFSET/2;
	    u += NON_AA_CG_OFFSET;
	}
	rect = CGRectMake(
		macWin->xOff + x + o,
		macWin->yOff + y + o,
		width - u, height - u);

	if (angle1 == 0 && angle2 == 23040) {
	    CGContextFillEllipseInRect(dc.context, rect);
	} else {
	    CGMutablePathRef p = CGPathCreateMutable();
	    CGAffineTransform t = CGAffineTransformIdentity;
	    CGPoint c = CGPointMake(CGRectGetMidX(rect), CGRectGetMidY(rect));
	    double w = CGRectGetWidth(rect);

	    if (width != height) {
		t = CGAffineTransformMakeScale(1, CGRectGetHeight(rect)/w);
		c = CGPointApplyAffineTransform(c, CGAffineTransformInvert(t));
	    }
	    if (gc->arc_mode == ArcPieSlice) {
		CGPathMoveToPoint(p, &t, c.x, c.y);
	    }
	    CGPathAddArc(p, &t, c.x, c.y, w/2, radians(-angle1/64.0),
		    radians(-(angle1 + angle2)/64.0), angle2 > 0);
	    CGPathCloseSubpath(p);
	    CGContextAddPath(dc.context, p);
	    CGPathRelease(p);
	    CGContextFillPath(dc.context);
	}
    }
    TkMacOSXRestoreDrawingContext(&dc);
    return Success;
}

#ifdef TK_MACOSXDRAW_UNUSED
/*
 *----------------------------------------------------------------------
 *
 * XFillArcs --
 *
 *	Draw a filled arc.
 *
 * Results:
 *	None.
 *
 * Side effects:
 *	Draws a filled arc for each array element on the specified drawable.
 *
 *----------------------------------------------------------------------
 */

int
XFillArcs(
    Display *display,
    Drawable d,
    GC gc,
    XArc *arcArr,
    int nArcs)
{
    MacDrawable *macWin = (MacDrawable *)d;
    TkMacOSXDrawingContext dc;
    XArc * arcPtr;
    int i, lw = gc->line_width;

    LastKnownRequestProcessed(display)++;
    if (!TkMacOSXSetupDrawingContext(d, gc, &dc)) {
	return BadDrawable;
    }
    if (dc.context) {
	CGRect rect;
	double o = (lw % 2) ? .5 : 0, u = 0;

	if (notAA(lw)) {
	    o += NON_AA_CG_OFFSET/2;
	    u += NON_AA_CG_OFFSET;
	}
	for (i = 0, arcPtr = arcArr; i < nArcs; i++, arcPtr++) {
	    if (arcPtr->width == 0 || arcPtr->height == 0
		    || arcPtr->angle2 == 0) {
		continue;
	    }
	    rect = CGRectMake(
		    macWin->xOff + arcPtr->x + o,
		    macWin->yOff + arcPtr->y + o,
		    arcPtr->width - u, arcPtr->height - u);
	    if (arcPtr->angle1 == 0 && arcPtr->angle2 == 23040) {
		CGContextFillEllipseInRect(dc.context, rect);
	    } else {
		CGMutablePathRef p = CGPathCreateMutable();
		CGAffineTransform t = CGAffineTransformIdentity;
		CGPoint c = CGPointMake(CGRectGetMidX(rect),
			CGRectGetMidY(rect));
		double w = CGRectGetWidth(rect);

		if (arcPtr->width != arcPtr->height) {
		    t = CGAffineTransformMakeScale(1, CGRectGetHeight(rect)/w);
		    c = CGPointApplyAffineTransform(c,
			    CGAffineTransformInvert(t));
		}
		if (gc->arc_mode == ArcPieSlice) {
		    CGPathMoveToPoint(p, &t, c.x, c.y);
		}
		CGPathAddArc(p, &t, c.x, c.y, w/2,
			radians(-arcPtr->angle1/64.0),
			radians(-(arcPtr->angle1 + arcPtr->angle2)/64.0),
			arcPtr->angle2 > 0);
		CGPathCloseSubpath(p);
		CGContextAddPath(dc.context, p);
		CGPathRelease(p);
		CGContextFillPath(dc.context);
	    }
	}
    }
    TkMacOSXRestoreDrawingContext(&dc);
    return Success;
}
#endif

#ifdef TK_MACOSXDRAW_UNUSED
/*
 *----------------------------------------------------------------------
 *
 * XMaxRequestSize --
 *
 *----------------------------------------------------------------------
 */

long
XMaxRequestSize(
    Display *display)
{
    return (SHRT_MAX / 4);
}
#endif

/*
 *----------------------------------------------------------------------
 *
 * TkScrollWindow --
 *
 *	Scroll a rectangle of the specified window and accumulate a damage
 *	region.
 *
 * Results:
 *	Returns 0 if the scroll generated no additional damage. Otherwise, sets
 *	the region that needs to be repainted after scrolling and returns 1.
 *
 * Side effects:
 *	Scrolls the bits in the window.
 *
 *----------------------------------------------------------------------
 */

int
TkScrollWindow(
    Tk_Window tkwin,		/* The window to be scrolled. */
#if TK_MAC_SYNCHRONOUS_DRAWING
    GC gc,			/* GC for window to be scrolled. */
#else
    TCL_UNUSED(GC),			/* GC for window to be scrolled. */
#endif
    int x, int y,		/* Position rectangle to be scrolled. */
    int width, int height,
    int dx, int dy,		/* Distance rectangle should be moved. */
    TkRegion damageRgn)		/* Region to accumulate damage in. */
{
    Drawable drawable = Tk_WindowId(tkwin);
    HIShapeRef srcRgn, dstRgn;
    HIMutableShapeRef dmgRgn = HIShapeCreateMutable();
    NSRect srcRect, dstRect;
    int result = 0;

#if TK_MAC_SYNCHRONOUS_DRAWING
    // Should behave more like TkScrollWindow on other platforms
    if (XCopyArea(Tk_Display(tkwin), drawable, drawable, gc, x, y,
	    (unsigned)width, (unsigned)height, x+dx, y+dy) == Success) {
#else
    MacDrawable* macDraw = (MacDrawable*)drawable;
    TKContentView *view = (TKContentView *)TkMacOSXGetNSViewForDrawable(macDraw);
    if (view) {
#endif

#if TK_MAC_SYNCHRONOUS_DRAWING
	// Already scrolled using XCopyArea()
#else
  	/*
	 * Get the scroll area in NSView coordinates (origin at bottom left).
	 */

  	NSRect bounds = [view bounds];
 	NSRect viewSrcRect = NSMakeRect(macDraw->xOff + x,
		bounds.size.height - height - (macDraw->yOff + y),
		width, height);
	/*
	 * Scroll the rectangle.
	 */

	[view scrollRect:viewSrcRect by:NSMakeSize(dx, -dy)];
#endif

	/*
	 * Compute the damage region, using Tk coordinates (origin at top left).
	 */

	srcRect = CGRectMake(x, y, width, height);
	dstRect = CGRectOffset(srcRect, dx, dy);
	srcRgn = HIShapeCreateWithRect(&srcRect);
	dstRgn = HIShapeCreateWithRect(&dstRect);
	ChkErr(HIShapeDifference, srcRgn, dstRgn, dmgRgn);
	CFRelease(dstRgn);
	CFRelease(srcRgn);
	result = HIShapeIsEmpty(dmgRgn) ? 0 : 1;

    }

    /*
     * Convert the HIShape dmgRgn into a TkRegion and store it.
     */

    TkMacOSXSetWithNativeRegion(damageRgn, dmgRgn);

    CFRelease(dmgRgn);
    return result;
}

/*
 *----------------------------------------------------------------------
 *
 * TkMacOSXSetUpGraphicsPort --
 *
 *	Set up the graphics port from the given GC.
 *
 * Results:
 *	None.
 *
 * Side effects:
 *	None.
 *
 *----------------------------------------------------------------------
 */

void
TkMacOSXSetUpGraphicsPort(
    TCL_UNUSED(GC),			/* GC to apply to current port. */
    TCL_UNUSED(void *))
{
    Tcl_Panic("TkMacOSXSetUpGraphicsPort: Obsolete, no more QD!");
}


/*
 *----------------------------------------------------------------------
 *
 * TkMacOSXSetUpDrawingContext --
 *
 *	Set up a drawing context for the given drawable from an X GC.
 *
 * Results:
 *	Boolean indicating whether it is ok to draw; if false, the drawing
 *	context was not setup, so do not attempt to draw and do not call
 *	TkMacOSXRestoreDrawingContext().
 *
 * Side effects:
 *	May modify or create the drawable's graphics context.  May expand the
 *      drawable's dirty rectangle.  When the result is true The dcPtr
 *      parameter is set to reference the new or updated drawing context.
 *
 *----------------------------------------------------------------------
 */

Bool
TkMacOSXSetupDrawingContext(
    Drawable d,
    GC gc,
    TkMacOSXDrawingContext *dcPtr)
{
    MacDrawable *macDraw = (MacDrawable *)d;
    Bool canDraw = true;
    TKContentView *view = nil;
    TkMacOSXDrawingContext dc = {};
    CGFloat drawingHeight;

#ifdef TK_MAC_DEBUG_CG
    fprintf(stderr, "TkMacOSXSetupDrawingContext: %s\n",
	    macDraw->winPtr ? Tk_PathName(macDraw->winPtr) : "None");
#endif

    /*
     * If the drawable is not a pixmap, get the associated NSView.
     */

    if (!(macDraw->flags & TK_IS_PIXMAP)) {
	view = (TKContentView *)TkMacOSXGetNSViewForDrawable(d);
	if (!view) {
	    Tcl_Panic("TkMacOSXSetupDrawingContext(): "
		    "no NSView to draw into !");
	}
    }

    /*
     * Intersect the drawable's clipping region with the region stored in the
     * X GC.  If the resulting region is empty, don't do any drawing.
     */

    dc.clipRgn = TkMacOSXGetClipRgn(d);
    ClipToGC(d, gc, &dc.clipRgn);
    if (dc.clipRgn && HIShapeIsEmpty(dc.clipRgn)) {
	canDraw = false;
	goto end;
    }

    /*
     * If the drawable already has a CGContext, use it.  Otherwise, we must be
     * drawing to a window and we use the current context of its ContentView.
     */

    dc.context = TkMacOSXGetCGContextForDrawable(d);
    if (!dc.context) {
	NSRect drawingBounds;
	dc.view = view;
#if TK_MAC_CGIMAGE_DRAWING
	dc.context = view.tkLayerBitmapContext;
#else
	dc.context = GET_CGCONTEXT;
#endif
	if (dc.clipRgn) {
	    CGRect clipBounds;
	    CGAffineTransform t = { .a = 1, .b = 0, .c = 0, .d = -1, .tx = 0,
				    .ty = [view bounds].size.height};
	    HIShapeGetBounds(dc.clipRgn, &clipBounds);
	    clipBounds = CGRectApplyAffineTransform(clipBounds, t);
	    drawingBounds = NSRectFromCGRect(clipBounds);
	} else {
	    drawingBounds = [view bounds];
	}

#if TK_MAC_SYNCHRONOUS_DRAWING
	// It seems this should be the only place to use addTkDirtyRect:
	// and that it should not be used elsewhere as a proxy to generate
	// Expose events, which will not work.

	[view addTkDirtyRect:drawingBounds];

	/*
	 * Workaround for an Apple bug.
	 *
	 * Without the block below, ttk frames, labelframes and labels do not
	 * get the correct background color on macOS 12.5 after the appearance
	 * changes.  This function is only called when drawing, so we know that
	 * our view is the focus view. Even though the effective appearance of
	 * the view has been changed, the currentAppearance, i.e. the
	 * appearance that will be used for drawing, may not have been changed
	 * to match.
	 *
	 * Prior to macOS 12.0 the currentAppearance property of NSAppearance
	 * was settable.  In macOS 12.0 currentAppearance was deprecated and
	 * replaced by the read-only property currentDrawingAppearance.  The
	 * ttk color issues are fixed by setting the currentAppearance to
	 * the effectiveAppearance of the view.  So we are forced to use this
	 * deprecated function until Apple fixes this.
	 *
	 * It is a mystery why this only affects the ttk widgets.  A possible
	 * clue is that when drawing a ttk widget this function is called with
	 * a NULL gc, whereas the gc is non-null when it is called for drawing
	 * a Tk widget.  This means that the CGContext setup below is not done
	 * for ttk widgets.  Perhaps that setup triggers an update of the
	 * currentAppearance property, but that has not been verified.
	 */

	if (@available(macOS 12.0, *)) {
	    NSAppearance *current = NSAppearance.currentDrawingAppearance;
	    NSAppearance *effective = view.effectiveAppearance;
	    if( current != effective) {
		// printf("Appearances are out of sync!\n");
		// Deprecations be damned!
		NSAppearance.currentAppearance = effective;
	    }
	} else {
	    /*
	     *It is not clear if this is a problem before macos 12.0, but
	     * we might as well do the update anyway.
	     */

#if MAC_OS_X_VERSION_MIN_REQUIRED < 120000
/* currentAppearance is not deprecated. */
	    NSAppearance.currentAppearance = view.effectiveAppearance;
#endif
	}
#else
	/*
	 * We can only draw into the NSView which is the current focusView.
	 * When the current [NSView focusView] is nil, the CGContext for
	 * [NSGraphicsContext currentContext] is nil.  Otherwise the current
	 * CGContext draws into the current focusView.  An NSView is guaranteed
	 * to be the focusView when its drawRect or setFrame methods are
	 * running.  Prior to OSX 10.14 it was also possible to call the
	 * lockFocus method to force an NSView to become the current focusView.
	 * But that method was deprecated in 10.14 and so is no longer used by
	 * Tk.  Instead, if the view is not the current focusView then we add
	 * the drawing bounds to its dirty rectangle and return false.  The
	 * part of the view inside the drawing bounds will get redrawn during
	 * the next call to its drawRect method.
	 */

	if (view != [NSView focusView]) {
	    [view addTkDirtyRect:drawingBounds];
	    canDraw = false;
	    goto end;
	}

	/*
	 * Drawing will also fail when the view is the current focusView but
	 * the clipping rectangle set by drawRect does not contain the clipping
	 * region of our drawing context.  (See bug [2a61eca3a8].)  If part of
	 * the drawing bounds will be clipped then we draw whatever we can, but
	 * we also add the drawing bounds to the view's dirty rectangle so it
	 * will get redrawn in the next call to its drawRect method.
	 */

	currentBounds = NSRectFromCGRect(CGContextGetClipBoundingBox(dc.context));
	if (!NSContainsRect(currentBounds, drawingBounds)) {
	    [view addTkDirtyRect:drawingBounds];
	}
#endif
    }

    /*
     * Finish configuring the drawing context.
     */

#ifdef TK_MAC_DEBUG_CG
    fprintf(stderr, "TkMacOSXSetupDrawingContext: pushing GState for %s\n",
	    macDraw->winPtr ? Tk_PathName(macDraw->winPtr) : "None");
#endif

    CGContextSaveGState(dc.context);
    CGContextSetTextDrawingMode(dc.context, kCGTextFill);
    { /* Restricted scope for t needed for C++ */
	drawingHeight = view ? [view bounds].size.height :
	    CGContextGetClipBoundingBox(dc.context).size.height;
	CGAffineTransform t = {
	    .a = 1, .b = 0,
	    .c = 0, .d = -1,
	    .tx = 0,
	    .ty = drawingHeight
	};
	CGContextConcatCTM(dc.context, t);
    }
    if (dc.clipRgn) {

#ifdef TK_MAC_DEBUG_DRAWING
	CGContextSaveGState(dc.context);
	ChkErr(HIShapeReplacePathInCGContext, dc.clipRgn, dc.context);
	CGContextSetRGBFillColor(dc.context, 1.0, 0.0, 0.0, 0.1);
	CGContextEOFillPath(dc.context);
	CGContextRestoreGState(dc.context);
#endif /* TK_MAC_DEBUG_DRAWING */

	if (!HIShapeIsRectangular(dc.clipRgn)) {

	    /*
	     * We expect the clipping path dc.clipRgn to consist of the
	     * bounding rectangle of the drawable window, together with
	     * disjoint smaller rectangles inside of it which bound its
	     * geometric children.  In that case the even-odd rule will
	     * clip to the region inside the large rectangle and outside
	     * of the smaller rectangles.
	     */

	    ChkErr(HIShapeReplacePathInCGContext, dc.clipRgn, dc.context);

#ifdef TK_MAC_DEBUG_CG
	    fprintf(stderr, "Setting complex clip for %s to:\n",
		    macDraw->winPtr ? Tk_PathName(macDraw->winPtr) : "None");
	    TkMacOSXPrintRectsInRegion(dc.clipRgn);
#endif

	    CGContextEOClip(dc.context);
	} else {
	    CGRect r;
	    HIShapeGetBounds(dc.clipRgn, &r);

#ifdef TK_MAC_DEBUG_CG
	    fprintf(stderr, "Current clip BBox is %s\n",
		    NSStringFromRect(CGContextGetClipBoundingBox(GET_CGCONTEXT)).UTF8String);
	    fprintf(stderr, "Setting clip for %s to rect %s:\n",
		    macDraw->winPtr ? Tk_PathName(macDraw->winPtr) : "None",
		    NSStringFromRect(r).UTF8String);
#endif

	    CGContextClipToRect(dc.context, r);
	}
    }

    if (gc) {
	static const CGLineCap cgCap[] = {
	    [CapNotLast] = kCGLineCapButt,
	    [CapButt] = kCGLineCapButt,
	    [CapRound] = kCGLineCapRound,
	    [CapProjecting] = kCGLineCapSquare,
	};
	static const CGLineJoin cgJoin[] = {
	    [JoinMiter] = kCGLineJoinMiter,
	    [JoinRound] = kCGLineJoinRound,
	    [JoinBevel] = kCGLineJoinBevel,
	};
	bool shouldAntialias = !notAA(gc->line_width);
	double w = gc->line_width;

	TkMacOSXSetColorInContext(gc, gc->foreground, dc.context);
	if (view) {
	    CGSize size = NSSizeToCGSize([view bounds].size);
	    CGContextSetPatternPhase(dc.context, size);
	}
	if (gc->function != GXcopy) {
	    TkMacOSXDbgMsg("Logical functions other than GXcopy are "
			   "not supported for CG drawing!");
	}
	if (!shouldAntialias) {

	    /*
	     * Make non-antialiased CG drawing look more like X11.
	     */

	    w -= (gc->line_width ? NON_AA_CG_OFFSET : 0);
	}
	CGContextSetShouldAntialias(dc.context, shouldAntialias);
	CGContextSetLineWidth(dc.context, w);
	if (gc->line_style != LineSolid) {
	    int num = 0;
	    char *p = &gc->dashes;
	    CGFloat dashOffset = gc->dash_offset;
	    dashOffset -= (gc->line_width % 2) ? 0.5 : 0.0;
	    CGFloat lengths[10];

	    while (p[num] != '\0' && num < 10) {
		lengths[num] = p[num];
		num++;
	    }
	    CGContextSetLineDash(dc.context, dashOffset, lengths, num);
	}
	if ((unsigned) gc->cap_style < sizeof(cgCap)/sizeof(CGLineCap)) {
	    CGContextSetLineCap(dc.context, cgCap[(unsigned) gc->cap_style]);
	}
	if ((unsigned)gc->join_style < sizeof(cgJoin)/sizeof(CGLineJoin)) {
	    CGContextSetLineJoin(dc.context, cgJoin[(unsigned) gc->join_style]);
	}
    }

end:

#ifdef TK_MAC_DEBUG_DRAWING
    if (!canDraw && macDraw->winPtr != NULL) {
	fprintf(stderr, "Cannot draw in %s - postponing.\n",
		Tk_PathName(macDraw->winPtr));
    }
#endif

    if (!canDraw && dc.clipRgn) {
	CFRelease(dc.clipRgn);
	dc.clipRgn = NULL;
    }
    *dcPtr = dc;
#if TK_MAC_SYNCHRONOUS_DRAWING
    // The goal is to allow immediate drawing; canDraw == 0 should happen far less often.
    if (0) fprintf(stderr, "tkmacosxsdc canDraw %d\n", canDraw);
#endif
    return canDraw;
}

/*
 *----------------------------------------------------------------------
 *
 * TkMacOSXRestoreDrawingContext --
 *
 *	Restore drawing context.
 *
 * Results:
 *	None.
 *
 * Side effects:
 *	None.
 *
 *----------------------------------------------------------------------
 */

void
TkMacOSXRestoreDrawingContext(
    TkMacOSXDrawingContext *dcPtr)
{
    if (dcPtr->context) {
	CGContextSynchronize(dcPtr->context);
	CGContextRestoreGState(dcPtr->context);

#ifdef TK_MAC_DEBUG_CG
	fprintf(stderr, "TkMacOSXRestoreDrawingContext: popped GState\n");
#endif

    }
    if (dcPtr->clipRgn) {
	CFRelease(dcPtr->clipRgn);
	dcPtr->clipRgn = NULL;
    }
#if MAC_OS_X_VERSION_MAX_ALLOWED >= 101400
    if (@available(macOS 10.14, *)) {
    	//NSAppearance.currentAppearance = [dcPtr->view effectiveAppearance];
    }
#endif

#ifdef TK_MAC_DEBUG
    bzero(dcPtr, sizeof(TkMacOSXDrawingContext));
#endif

}

/*
 *----------------------------------------------------------------------
 *
 * TkMacOSXGetClipRgn --
 *
 *	Get the clipping region needed to restrict drawing to the given
 *	drawable.
 *
 * Results:
 *	Clipping region. If non-NULL, CFRelease it when done.
 *
 * Side effects:
 *	None.
 *
 *----------------------------------------------------------------------
 */

HIShapeRef
TkMacOSXGetClipRgn(
    Drawable drawable)		/* Drawable. */
{
    MacDrawable *macDraw = (MacDrawable *)drawable;
    HIShapeRef clipRgn = NULL;

    if (macDraw->winPtr && macDraw->flags & TK_CLIP_INVALID) {
	TkMacOSXUpdateClipRgn(macDraw->winPtr);
#ifdef TK_MAC_DEBUG_DRAWING
	TkMacOSXDbgMsg("%s", macDraw->winPtr->pathName);

	NSView *view = TkMacOSXGetNSViewForDrawable(macDraw);
	CGContextRef context = GET_CGCONTEXT;

	CGContextSaveGState(context);
	CGContextConcatCTM(context, CGAffineTransformMake(1.0, 0.0, 0.0,
	      -1.0, 0.0, [view bounds].size.height));
	ChkErr(HIShapeReplacePathInCGContext, macDraw->visRgn, context);
	CGContextSetRGBFillColor(context, 0.0, 1.0, 0.0, 0.1);
	CGContextEOFillPath(context);
	CGContextRestoreGState(context);
#endif /* TK_MAC_DEBUG_DRAWING */
    }

    if (macDraw->drawRgn) {
	clipRgn = HIShapeCreateCopy(macDraw->drawRgn);
    } else if (macDraw->visRgn) {
	clipRgn = HIShapeCreateCopy(macDraw->visRgn);
    }
    return clipRgn;
}

/*
 *----------------------------------------------------------------------
 *
 * TkMacOSXSetUpClippingRgn --
 *
 *	Set up the clipping region so that drawing only occurs on the specified
 *	X subwindow.
 *
 * Results:
 *	None.
 *
 * Side effects:
 *	None.
 *
 *----------------------------------------------------------------------
 */

void
TkMacOSXSetUpClippingRgn(
    Drawable drawable)		/* Drawable to update. */
{
}

/*
 *----------------------------------------------------------------------
 *
 * TkpClipDrawableToRect --
 *
 *	Clip all drawing into the drawable d to the given rectangle. If width
 *	or height are negative, reset to no clipping.
 *
 * Results:
 *	None.
 *
 * Side effects:
 *	Subsequent drawing into d is offset and clipped as specified.
 *
 *----------------------------------------------------------------------
 */

void
TkpClipDrawableToRect(
    TCL_UNUSED(Display *),
    Drawable d,
    int x, int y,
    int width, int height)
{
    MacDrawable *macDraw = (MacDrawable *)d;

    if (macDraw->drawRgn) {
	CFRelease(macDraw->drawRgn);
	macDraw->drawRgn = NULL;
    }
    if (width >= 0 && height >= 0) {
	CGRect clipRect = CGRectMake(x + macDraw->xOff, y + macDraw->yOff,
		width, height);
	HIShapeRef drawRgn = HIShapeCreateWithRect(&clipRect);

	if (macDraw->winPtr && macDraw->flags & TK_CLIP_INVALID) {
	    TkMacOSXUpdateClipRgn(macDraw->winPtr);
	}
	if (macDraw->visRgn) {
	    macDraw->drawRgn = HIShapeCreateIntersection(macDraw->visRgn,
		    drawRgn);
	    CFRelease(drawRgn);
	} else {
	    macDraw->drawRgn = drawRgn;
	}
    }
}

/*
 *----------------------------------------------------------------------
 *
 * ClipToGC --
 *
 *	Helper function to intersect given region with gc clip region.
 *
 * Results:
 *	None.
 *
 * Side effects:
 *	None.
 *
 *----------------------------------------------------------------------
 */

static void
ClipToGC(
    Drawable d,
    GC gc,
    HIShapeRef *clipRgnPtr) /* must point to initialized variable */
{
    if (gc && gc->clip_mask &&
	    ((TkpClipMask *)gc->clip_mask)->type == TKP_CLIP_REGION) {
	TkRegion gcClip = ((TkpClipMask *)gc->clip_mask)->value.region;
	int xOffset = ((MacDrawable *)d)->xOff + gc->clip_x_origin;
	int yOffset = ((MacDrawable *)d)->yOff + gc->clip_y_origin;
	HIShapeRef clipRgn = *clipRgnPtr, gcClipRgn;

	XOffsetRegion(gcClip, xOffset, yOffset);
	gcClipRgn = TkMacOSXGetNativeRegion(gcClip);
	if (clipRgn) {
	    *clipRgnPtr = HIShapeCreateIntersection(gcClipRgn, clipRgn);
	    CFRelease(clipRgn);
	} else {
	    *clipRgnPtr = HIShapeCreateCopy(gcClipRgn);
	}
	CFRelease(gcClipRgn);
	XOffsetRegion(gcClip, -xOffset, -yOffset);
    }
}

/*
 *----------------------------------------------------------------------
 *
 * TkMacOSXMakeStippleMap --
 *
 *	Given a drawable and a stipple pattern this function draws the pattern
 *	repeatedly over the drawable. The drawable can then be used as a mask
 *	for bit-bliting a stipple pattern over an object.
 *
 * Results:
 *	A BitMap data structure.
 *
 * Side effects:
 *	None.
 *
 *----------------------------------------------------------------------
 */

void *
TkMacOSXMakeStippleMap(
    TCL_UNUSED(Drawable),	/* Window to apply stipple. */
    TCL_UNUSED(Drawable))	/* The stipple pattern. */
{
    return NULL;
}

/*
 *----------------------------------------------------------------------
 *
 * TkpDrawHighlightBorder --
 *
 *	This procedure draws a rectangular ring around the outside of a widget
 *	to indicate that it has received the input focus.
 *
 *	On the Macintosh, this puts a 1 pixel border in the bgGC color between
 *	the widget and the focus ring, except in the case where highlightWidth
 *	is 1, in which case the border is left out.
 *
 *	For proper Mac L&F, use highlightWidth of 3.
 *
 * Results:
 *	None.
 *
 * Side effects:
 *	A rectangle "width" pixels wide is drawn in "drawable", corresponding
 *	to the outer area of "tkwin".
 *
 *----------------------------------------------------------------------
 */

void
TkpDrawHighlightBorder (
    Tk_Window tkwin,
    GC fgGC,
    GC bgGC,
    int highlightWidth,
    Drawable drawable)
{
    if (highlightWidth == 1) {
	TkDrawInsetFocusHighlight (tkwin, fgGC, highlightWidth, drawable, 0);
    } else {
	TkDrawInsetFocusHighlight (tkwin, bgGC, highlightWidth, drawable, 0);
	if (fgGC != bgGC) {
	    TkDrawInsetFocusHighlight (tkwin, fgGC, highlightWidth - 1,
		    drawable, 0);
	}
    }
}

/*
 *----------------------------------------------------------------------
 *
 * TkpDrawFrame --
 *
 *	This procedure draws the rectangular frame area. If the user has
 *	requested themeing, it draws with the background theme.
 *
 * Results:
 *	None.
 *
 * Side effects:
 *	Draws inside the tkwin area.
 *
 *----------------------------------------------------------------------
 */

void
TkpDrawFrame(
    Tk_Window tkwin,
    Tk_3DBorder border,
    int highlightWidth,
    int borderWidth,
    int relief)
{
    if (useThemedToplevel && Tk_IsTopLevel(tkwin)) {
	static Tk_3DBorder themedBorder = NULL;

	if (!themedBorder) {
	    themedBorder = Tk_Get3DBorder(NULL, tkwin,
		    "systemWindowHeaderBackground");
	}
	if (themedBorder) {
	    border = themedBorder;
	}
    }

    Tk_Fill3DRectangle(tkwin, Tk_WindowId(tkwin),
	    border, highlightWidth, highlightWidth,
	    Tk_Width(tkwin) - 2 * highlightWidth,
	    Tk_Height(tkwin) - 2 * highlightWidth,
	    borderWidth, relief);
}

/*
 * Local Variables:
 * mode: objc
 * c-basic-offset: 4
 * fill-column: 79
 * coding: utf-8
 * End:
 */<|MERGE_RESOLUTION|>--- conflicted
+++ resolved
@@ -269,13 +269,9 @@
 	    colorspace = CGColorSpaceCreateDeviceRGB();
 	    bitmapInfo |= kCGImageAlphaPremultipliedFirst;
 	}
-<<<<<<< HEAD
-	macDraw->context = CGBitmapContextCreate(NULL, macDraw->size.width,
-		macDraw->size.height, bitsPerComponent, 0,
-=======
-	macDraw->context = CGBitmapContextCreate(NULL, (unsigned)macDraw->size.width,
+	macDraw->context = CGBitmapContextCreate(NULL,
+		(unsigned)macDraw->size.width,
 		(unsigned)macDraw->size.height, bitsPerComponent, 0,
->>>>>>> aa3f478f
 		colorspace, bitmapInfo);
 	if (macDraw->context) {
 	    CGContextClearRect(macDraw->context, bounds);
