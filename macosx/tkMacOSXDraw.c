/*
 * tkMacOSXDraw.c --
 *
 *	This file contains functions that draw to windows. Many of thees
 *	functions emulate Xlib functions.
 *
 * Copyright (c) 1995-1997 Sun Microsystems, Inc.
 * Copyright (c) 2001-2009 Apple Inc.
 * Copyright (c) 2006-2009 Daniel A. Steffen <das@users.sourceforge.net>
 * Copyright (c) 2014-2020 Marc Culler.
 *
 * See the file "license.terms" for information on usage and redistribution
 * of this file, and for a DISCLAIMER OF ALL WARRANTIES.
 */

#include "tkMacOSXPrivate.h"
#include "tkMacOSXDebug.h"
#include "tkButton.h"

#if MAC_OS_X_VERSION_MIN_REQUIRED >= 101000
#define GET_CGCONTEXT [[NSGraphicsContext currentContext] CGContext]
#else
#define GET_CGCONTEXT [[NSGraphicsContext currentContext] graphicsPort]
#endif

/*
#ifdef TK_MAC_DEBUG
#define TK_MAC_DEBUG_DRAWING
#define TK_MAC_DEBUG_IMAGE_DRAWING
#endif
*/

#define radians(d)	((d) * (M_PI/180.0))

/*
 * Non-antialiased CG drawing looks better and more like X11 drawing when using
 * very fine lines, so decrease all linewidths by the following constant.
 */
#define NON_AA_CG_OFFSET .999

static int cgAntiAliasLimit = 0;
#define notAA(w)	((w) < cgAntiAliasLimit)

static int useThemedToplevel = 0;
static int useThemedFrame = 0;
static unsigned long transparentColor;

/*
 * Prototypes for functions used only in this file.
 */

static void ClipToGC(Drawable d, GC gc, HIShapeRef *clipRgnPtr);
static NSImage *CreateNSImageFromPixmap(Pixmap pixmap, int width, int height);


/*
 *----------------------------------------------------------------------
 *
 * TkMacOSXInitCGDrawing --
 *
 *	Initializes link vars that control CG drawing.
 *
 * Results:
 *	None.
 *
 * Side effects:
 *	None.
 *
 *----------------------------------------------------------------------
 */

MODULE_SCOPE int
TkMacOSXInitCGDrawing(
    Tcl_Interp *interp,
    TCL_UNUSED(int),
    int limit)
{
    static Boolean initialized = FALSE;

    if (!initialized) {
	initialized = TRUE;

	if (Tcl_CreateNamespace(interp, "::tk::mac", NULL, NULL) == NULL) {
	    Tcl_ResetResult(interp);
	}

	if (Tcl_LinkVar(interp, "::tk::mac::CGAntialiasLimit",
		(char *) &cgAntiAliasLimit, TCL_LINK_INT) != TCL_OK) {
	    Tcl_ResetResult(interp);
	}
	cgAntiAliasLimit = limit;

	/*
	 * Piggy-back the themed drawing var init here.
	 */

	if (Tcl_LinkVar(interp, "::tk::mac::useThemedToplevel",
		(char *) &useThemedToplevel, TCL_LINK_BOOLEAN) != TCL_OK) {
	    Tcl_ResetResult(interp);
	}
	if (Tcl_LinkVar(interp, "::tk::mac::useThemedFrame",
		(char *) &useThemedFrame, TCL_LINK_BOOLEAN) != TCL_OK) {
	    Tcl_ResetResult(interp);
	}
	transparentColor = TkMacOSXClearPixel();
    }
    return TCL_OK;
}

/*
 *----------------------------------------------------------------------
 *
 * TkMacOSXGetNSImageFromTkImage --
 *
 *	Get autoreleased NSImage for Tk_Image.
 *
 * Results:
 *	NSImage.
 *
 * Side effects:
 *	None.
 *
 *----------------------------------------------------------------------
 */

NSImage *
TkMacOSXGetNSImageFromTkImage(
    Display *display,
    Tk_Image image,
    int width,
    int height)
{
    Pixmap pixmap;
    NSImage *nsImage;
    if (width == 0 || height == 0) {
	return nsImage = [[NSImage alloc] initWithSize:NSMakeSize(0,0)];
    }
    pixmap = Tk_GetPixmap(display, None, width, height, 0);
    Tk_RedrawImage(image, 0, 0, width, height, pixmap, 0, 0);
    nsImage = CreateNSImageFromPixmap(pixmap, width, height);
    Tk_FreePixmap(display, pixmap);

    return [nsImage autorelease];
}

/*
 *----------------------------------------------------------------------
 *
 * TkMacOSXGetNSImageFromBitmap --
 *
 *	Get autoreleased NSImage for Bitmap.
 *
 * Results:
 *	NSImage.
 *
 * Side effects:
 *	None.
 *
 *----------------------------------------------------------------------
 */

NSImage *
TkMacOSXGetNSImageFromBitmap(
    Display *display,
    Pixmap bitmap,
    GC gc,
    int width,
    int height)
{
    Pixmap pixmap = Tk_GetPixmap(display, None, width, height, 0);
    NSImage *nsImage;

    unsigned long origBackground = gc->background;

    gc->background = transparentColor;
    XSetClipOrigin(display, gc, 0, 0);
    XCopyPlane(display, bitmap, pixmap, gc, 0, 0, width, height, 0, 0, 1);
    gc->background = origBackground;
    nsImage = CreateNSImageFromPixmap(pixmap, width, height);
    Tk_FreePixmap(display, pixmap);

    return [nsImage autorelease];
}

/*
 *----------------------------------------------------------------------
 *
 * CreateNSImageFromPixmap --
 *
 *	Create NSImage for Pixmap.
 *
 * Results:
 *	NSImage.
 *
 * Side effects:
 *	None.
 *
 *----------------------------------------------------------------------
 */

static NSImage *
CreateNSImageFromPixmap(
    Pixmap pixmap,
    int width,
    int height)
{
    CGImageRef cgImage;
    NSImage *nsImage;
    NSBitmapImageRep *bitmapImageRep;
    CGContextRef context = TkMacOSXGetCGContextForDrawable(pixmap);

    if (context) {
	cgImage = CGBitmapContextCreateImage(context);
    } else {
	return NULL;
    }
    nsImage = [[NSImage alloc] initWithSize:NSMakeSize(width, height)];
    bitmapImageRep = [[NSBitmapImageRep alloc] initWithCGImage:cgImage];
    [nsImage addRepresentation:bitmapImageRep];
    [bitmapImageRep release];
    CFRelease(cgImage);

    return nsImage;
}

/*
 *----------------------------------------------------------------------
 *
 * Tk_MacOSXGetCGContextForDrawable --
 *
 *	Get CGContext for given Drawable, creating one if necessary.
 *
 * Results:
 *	CGContext.
 *
 * Side effects:
 *	None.
 *
 *----------------------------------------------------------------------
 */

<<<<<<< HEAD
void *
Tk_MacOSXGetCGContextForDrawable(
=======
CGContextRef
TkMacOSXGetCGContextForDrawable(
>>>>>>> cd0daf6b
    Drawable drawable)
{
    MacDrawable *macDraw = (MacDrawable *)drawable;

    if (macDraw && (macDraw->flags & TK_IS_PIXMAP) && !macDraw->context) {
	const size_t bitsPerComponent = 8;
	size_t bitsPerPixel, bytesPerRow, len;
	CGColorSpaceRef colorspace = NULL;
	CGBitmapInfo bitmapInfo =
#ifdef __LITTLE_ENDIAN__
		kCGBitmapByteOrder32Host;
#else
		kCGBitmapByteOrderDefault;
#endif
	char *data;
	CGRect bounds = CGRectMake(0, 0,
		macDraw->size.width, macDraw->size.height);

	if (macDraw->flags & TK_IS_BW_PIXMAP) {
	    bitsPerPixel = 8;
	    bitmapInfo = (CGBitmapInfo) kCGImageAlphaOnly;
	} else {
	    colorspace = CGColorSpaceCreateDeviceRGB();
	    bitsPerPixel = 32;
	    bitmapInfo |= kCGImageAlphaPremultipliedFirst;
	}
	bytesPerRow = ((size_t)
		macDraw->size.width * bitsPerPixel + 127) >> 3 & ~15;
	len = macDraw->size.height * bytesPerRow;
	data = (char *)ckalloc(len);
	bzero(data, len);
	macDraw->context = CGBitmapContextCreate(data, macDraw->size.width,
		macDraw->size.height, bitsPerComponent, bytesPerRow,
		colorspace, bitmapInfo);
	if (macDraw->context) {
	    CGContextClearRect(macDraw->context, bounds);
	}
	if (colorspace) {
	    CFRelease(colorspace);
	}
    }

    return (macDraw ? macDraw->context : NULL);
}
/*
 * An obsolete stub with the same effect but returning a void*.
 */

void *
TkMacOSXGetDrawablePort(
    Drawable drawable)
{
    return (void *) TkMacOSXGetCGContextForDrawable(drawable);
}

/*
 *----------------------------------------------------------------------
 *
 * TkMacOSXDrawCGImage --
 *
 *	Draw CG image into drawable.
 *
 * Results:
 *	None.
 *
 * Side effects:
 *	None.
 *
 *----------------------------------------------------------------------
 */

void
TkMacOSXDrawCGImage(
    Drawable d,
    GC gc,
    CGContextRef context,
    CGImageRef image,
    unsigned long imageForeground,
    unsigned long imageBackground,
    CGRect imageBounds,
    CGRect srcBounds,
    CGRect dstBounds)
{
    MacDrawable *macDraw = (MacDrawable *)d;

    if (macDraw && context && image) {
	CGImageRef subImage = NULL;

	if (!CGRectEqualToRect(imageBounds, srcBounds)) {
	    if (!CGRectContainsRect(imageBounds, srcBounds)) {
		TkMacOSXDbgMsg("Mismatch of sub CGImage bounds");
	    }
	    subImage = CGImageCreateWithImageInRect(image, CGRectOffset(
		    srcBounds, -imageBounds.origin.x, -imageBounds.origin.y));
	    if (subImage) {
		image = subImage;
	    }
	}
	dstBounds = CGRectOffset(dstBounds, macDraw->xOff, macDraw->yOff);
	if (CGImageIsMask(image)) {
	    if (macDraw->flags & TK_IS_BW_PIXMAP) {

		/*
		 * Set fill color to black; background comes from the context,
		 * or is transparent.
		 */

		if (imageBackground != transparentColor) {
		    CGContextClearRect(context, dstBounds);
		}
		CGContextSetRGBFillColor(context, 0.0, 0.0, 0.0, 1.0);
	    } else {
		if (imageBackground != transparentColor) {
		    TkMacOSXSetColorInContext(gc, imageBackground, context);
		    CGContextFillRect(context, dstBounds);
		}
		TkMacOSXSetColorInContext(gc, imageForeground, context);
	    }
	}

#ifdef TK_MAC_DEBUG_IMAGE_DRAWING
	CGContextSaveGState(context);
	CGContextSetLineWidth(context, 1.0);
	CGContextSetRGBStrokeColor(context, 0, 0, 0, 0.1);
	CGContextSetRGBFillColor(context, 0, 1, 0, 0.1);
	CGContextFillRect(context, dstBounds);
	CGContextStrokeRect(context, dstBounds);

	CGPoint p[4] = {dstBounds.origin,
	    CGPointMake(CGRectGetMaxX(dstBounds), CGRectGetMaxY(dstBounds)),
	    CGPointMake(CGRectGetMinX(dstBounds), CGRectGetMaxY(dstBounds)),
	    CGPointMake(CGRectGetMaxX(dstBounds), CGRectGetMinY(dstBounds))
	};

	CGContextStrokeLineSegments(context, p, 4);
	CGContextRestoreGState(context);
	TkMacOSXDbgMsg("Drawing CGImage at (x=%f, y=%f), (w=%f, h=%f)",
		dstBounds.origin.x, dstBounds.origin.y,
		dstBounds.size.width, dstBounds.size.height);
#else /* TK_MAC_DEBUG_IMAGE_DRAWING */
	CGContextSaveGState(context);
	CGContextTranslateCTM(context, 0, dstBounds.origin.y + CGRectGetMaxY(dstBounds));
	CGContextScaleCTM(context, 1, -1);
	CGContextDrawImage(context, dstBounds, image);
	CGContextRestoreGState(context);
#endif /* TK_MAC_DEBUG_IMAGE_DRAWING */
	if (subImage) {
	    CFRelease(subImage);
	}
    } else {
	TkMacOSXDbgMsg("Drawing of empty CGImage requested");
    }
}

/*
 *----------------------------------------------------------------------
 *
 * XDrawLines --
 *
 *	Draw connected lines.
 *
 * Results:
 *	None.
 *
 * Side effects:
 *	Renders a series of connected lines.
 *
 *----------------------------------------------------------------------
 */

int
XDrawLines(
    Display *display,		/* Display. */
    Drawable d,			/* Draw on this. */
    GC gc,			/* Use this GC. */
    XPoint *points,		/* Array of points. */
    int npoints,		/* Number of points. */
    int mode)			/* Line drawing mode. */
{
    MacDrawable *macWin = (MacDrawable *)d;
    TkMacOSXDrawingContext dc;
    int i, lw = gc->line_width;

    if (npoints < 2) {
	return BadValue;
    }

    display->request++;
    if (!TkMacOSXSetupDrawingContext(d, gc, &dc)) {
	return BadDrawable;
    }
    if (dc.context) {
	double prevx, prevy;
	double o = (lw % 2) ? .5 : 0;

	CGContextBeginPath(dc.context);
	prevx = macWin->xOff + points[0].x + o;
	prevy = macWin->yOff + points[0].y + o;
	CGContextMoveToPoint(dc.context, prevx, prevy);
	for (i = 1; i < npoints; i++) {
	    if (mode == CoordModeOrigin) {
		CGContextAddLineToPoint(dc.context,
			macWin->xOff + points[i].x + o,
			macWin->yOff + points[i].y + o);
	    } else {
		prevx += points[i].x;
		prevy += points[i].y;
		CGContextAddLineToPoint(dc.context, prevx, prevy);
	    }
	}

        /*
         * In the case of closed polylines, the first and last points are the
         * same. We want miter or bevel join be rendered also at this point,
         * this needs telling CoreGraphics that the path is closed.
         */

        if ((points[0].x == points[npoints-1].x) &&
                (points[0].y == points[npoints-1].y)) {
            CGContextClosePath(dc.context);
        }
	CGContextStrokePath(dc.context);
    }
    TkMacOSXRestoreDrawingContext(&dc);
    return Success;
}

/*
 *----------------------------------------------------------------------
 *
 * XDrawSegments --
 *
 *	Draw unconnected lines.
 *
 * Results:
 *	None.
 *
 * Side effects:
 *	Renders a series of unconnected lines.
 *
 *----------------------------------------------------------------------
 */

int
XDrawSegments(
    Display *display,
    Drawable d,
    GC gc,
    XSegment *segments,
    int nsegments)
{
    MacDrawable *macWin = (MacDrawable *)d;
    TkMacOSXDrawingContext dc;
    int i, lw = gc->line_width;

    display->request++;
    if (!TkMacOSXSetupDrawingContext(d, gc, &dc)) {
	return BadDrawable;
    }
    if (dc.context) {
	double o = (lw % 2) ? .5 : 0;

	for (i = 0; i < nsegments; i++) {
	    CGContextBeginPath(dc.context);
	    CGContextMoveToPoint(dc.context,
		    macWin->xOff + segments[i].x1 + o,
		    macWin->yOff + segments[i].y1 + o);
	    CGContextAddLineToPoint(dc.context,
		    macWin->xOff + segments[i].x2 + o,
		    macWin->yOff + segments[i].y2 + o);
	    CGContextStrokePath(dc.context);
	}
    }
    TkMacOSXRestoreDrawingContext(&dc);
    return Success;
}

/*
 *----------------------------------------------------------------------
 *
 * XFillPolygon --
 *
 *	Draws a filled polygon.
 *
 * Results:
 *	None.
 *
 * Side effects:
 *	Draws a filled polygon on the specified drawable.
 *
 *----------------------------------------------------------------------
 */

int
XFillPolygon(
    Display *display,		/* Display. */
    Drawable d,			/* Draw on this. */
    GC gc,			/* Use this GC. */
    XPoint *points,		/* Array of points. */
    int npoints,		/* Number of points. */
    TCL_UNUSED(int),	/* Shape to draw. */
    int mode)			/* Drawing mode. */
{
    MacDrawable *macWin = (MacDrawable *)d;
    TkMacOSXDrawingContext dc;
    int i;

    display->request++;
    if (!TkMacOSXSetupDrawingContext(d, gc, &dc)) {
	return BadDrawable;
    }
    if (dc.context) {
	double prevx, prevy;
	double o = (gc->line_width % 2) ? .5 : 0;

	CGContextBeginPath(dc.context);
	prevx = macWin->xOff + points[0].x + o;
	prevy = macWin->yOff + points[0].y + o;
	CGContextMoveToPoint(dc.context, prevx, prevy);
	for (i = 1; i < npoints; i++) {
	    if (mode == CoordModeOrigin) {
		CGContextAddLineToPoint(dc.context,
			macWin->xOff + points[i].x + o,
			macWin->yOff + points[i].y + o);
	    } else {
		prevx += points[i].x;
		prevy += points[i].y;
		CGContextAddLineToPoint(dc.context, prevx, prevy);
	    }
	}
	CGContextEOFillPath(dc.context);
    }
    TkMacOSXRestoreDrawingContext(&dc);
    return Success;
}

/*
 *----------------------------------------------------------------------
 *
 * XDrawRectangle --
 *
 *	Draws a rectangle.
 *
 * Results:
 *	None.
 *
 * Side effects:
 *	Draws a rectangle on the specified drawable.
 *
 *----------------------------------------------------------------------
 */

int
XDrawRectangle(
    Display *display,		/* Display. */
    Drawable d,			/* Draw on this. */
    GC gc,			/* Use this GC. */
    int x, int y,		/* Upper left corner. */
    unsigned int width,		/* Width & height of rect. */
    unsigned int height)
{
    MacDrawable *macWin = (MacDrawable *)d;
    TkMacOSXDrawingContext dc;
    int lw = gc->line_width;

    if (width == 0 || height == 0) {
	return BadDrawable;
    }

    display->request++;
    if (!TkMacOSXSetupDrawingContext(d, gc, &dc)) {
	return BadDrawable;
    }
    if (dc.context) {
	CGRect rect;
	double o = (lw % 2) ? .5 : 0;

	rect = CGRectMake(
		macWin->xOff + x + o, macWin->yOff + y + o,
		width, height);
	CGContextStrokeRect(dc.context, rect);
    }
    TkMacOSXRestoreDrawingContext(&dc);
    return Success;
}

#ifdef TK_MACOSXDRAW_UNUSED
/*
 *----------------------------------------------------------------------
 *
 * XDrawRectangles --
 *
 *	Draws the outlines of the specified rectangles as if a five-point
 *	PolyLine protocol request were specified for each rectangle:
 *
 *	    [x,y] [x+width,y] [x+width,y+height] [x,y+height] [x,y]
 *
 *	For the specified rectangles, these functions do not draw a pixel more
 *	than once. XDrawRectangles draws the rectangles in the order listed in
 *	the array. If rectangles intersect, the intersecting pixels are drawn
 *	multiple times. Draws a rectangle.
 *
 * Results:
 *	None.
 *
 * Side effects:
 *	Draws rectangles on the specified drawable.
 *
 *----------------------------------------------------------------------
 */

int
XDrawRectangles(
    Display *display,
    Drawable d,
    GC gc,
    XRectangle *rectArr,
    int nRects)
{
    MacDrawable *macWin = (MacDrawable *)d;
    TkMacOSXDrawingContext dc;
    XRectangle * rectPtr;
    int i, lw = gc->line_width;

    display->request++;
    if (!TkMacOSXSetupDrawingContext(d, gc, &dc)) {
	return BadDrawable;
    }
    if (dc.context) {
	CGRect rect;
	double o = (lw % 2) ? .5 : 0;

	for (i = 0, rectPtr = rectArr; i < nRects; i++, rectPtr++) {
	    if (rectPtr->width == 0 || rectPtr->height == 0) {
		continue;
	    }
	    rect = CGRectMake(
		    macWin->xOff + rectPtr->x + o,
		    macWin->yOff + rectPtr->y + o,
		    rectPtr->width, rectPtr->height);
	    CGContextStrokeRect(dc.context, rect);
	}
    }
    TkMacOSXRestoreDrawingContext(&dc);
    return Success;
}
#endif

/*
 *----------------------------------------------------------------------
 *
 * XFillRectangles --
 *
 *	Fill multiple rectangular areas in the given drawable.
 *
 * Results:
 *	None.
 *
 * Side effects:
 *	Draws onto the specified drawable.
 *
 *----------------------------------------------------------------------
 */

int
XFillRectangles(
    Display *display,		/* Display. */
    Drawable d,			/* Draw on this. */
    GC gc,			/* Use this GC. */
    XRectangle *rectangles,	/* Rectangle array. */
    int n_rectangles)		/* Number of rectangles. */
{
    MacDrawable *macWin = (MacDrawable *)d;
    TkMacOSXDrawingContext dc;
    XRectangle * rectPtr;
    int i;

    display->request++;
    if (!TkMacOSXSetupDrawingContext(d, gc, &dc)) {
	return BadDrawable;
    }
    if (dc.context) {
	CGRect rect;

	for (i = 0, rectPtr = rectangles; i < n_rectangles; i++, rectPtr++) {
	    if (rectPtr->width == 0 || rectPtr->height == 0) {
		continue;
	    }
	    rect = CGRectMake(
		    macWin->xOff + rectPtr->x,
		    macWin->yOff + rectPtr->y,
		    rectPtr->width, rectPtr->height);
	    CGContextFillRect(dc.context, rect);
	}
    }
    TkMacOSXRestoreDrawingContext(&dc);
    return Success;
}

/*
 *----------------------------------------------------------------------
 *
 * TkMacOSXDrawSolidBorder --
 *
 *	Draws a border rectangle of specified thickness inside the bounding
 *      rectangle of a Tk Window.  The border rectangle can be inset within the
 *      bounding rectangle.  For a highlight border the inset should be 0, but
 *      for a solid border around the actual window the inset should equal the
 *      thickness of the highlight border.  The color of the border rectangle
 *      is the foreground color of the graphics context passed to the function.
 *
 * Results:
 *	None.
 *
 * Side effects:
 *	Draws a rectangular border inside the bounding rectangle of a window.
 *
 *----------------------------------------------------------------------
 */

MODULE_SCOPE void
TkMacOSXDrawSolidBorder(
    Tk_Window tkwin,
    GC gc,
    int inset,
    int thickness)
{
    Drawable d = Tk_WindowId(tkwin);
    TkMacOSXDrawingContext dc;
    CGRect outerRect, innerRect;

    if (!TkMacOSXSetupDrawingContext(d, gc, &dc)) {
	return;
    }
    if (dc.context) {
	outerRect = CGRectMake(Tk_X(tkwin), Tk_Y(tkwin),
			       Tk_Width(tkwin), Tk_Height(tkwin));
	outerRect = CGRectInset(outerRect, inset, inset);
	innerRect = CGRectInset(outerRect, thickness, thickness);
	CGContextBeginPath(dc.context);
	CGContextAddRect(dc.context, outerRect);
	CGContextAddRect(dc.context, innerRect);
	CGContextEOFillPath(dc.context);
    }
    TkMacOSXRestoreDrawingContext(&dc);
}

/*
 *----------------------------------------------------------------------
 *
 * XDrawArc --
 *
 *	Draw an arc.
 *
 * Results:
 *	None.
 *
 * Side effects:
 *	Draws an arc on the specified drawable.
 *
 *----------------------------------------------------------------------
 */

int
XDrawArc(
    Display *display,		/* Display. */
    Drawable d,			/* Draw on this. */
    GC gc,			/* Use this GC. */
    int x, int y,		/* Upper left of bounding rect. */
    unsigned int width,		/* Width & height. */
    unsigned int height,
    int angle1,			/* Staring angle of arc. */
    int angle2)			/* Extent of arc. */
{
    MacDrawable *macWin = (MacDrawable *)d;
    TkMacOSXDrawingContext dc;
    int lw = gc->line_width;

    if (width == 0 || height == 0 || angle2 == 0) {
	return BadDrawable;
    }

    display->request++;
    if (!TkMacOSXSetupDrawingContext(d, gc, &dc)) {
	return BadDrawable;
    }
    if (dc.context) {
	CGRect rect;
	double o = (lw % 2) ? .5 : 0;

	rect = CGRectMake(
		macWin->xOff + x + o,
		macWin->yOff + y + o,
		width, height);
	if (angle1 == 0 && angle2 == 23040) {
	    CGContextStrokeEllipseInRect(dc.context, rect);
	} else {
	    CGMutablePathRef p = CGPathCreateMutable();
	    CGAffineTransform t = CGAffineTransformIdentity;
	    CGPoint c = CGPointMake(CGRectGetMidX(rect), CGRectGetMidY(rect));
	    double w = CGRectGetWidth(rect);

	    if (width != height) {
		t = CGAffineTransformMakeScale(1.0, CGRectGetHeight(rect)/w);
		c = CGPointApplyAffineTransform(c, CGAffineTransformInvert(t));
	    }
	    CGPathAddArc(p, &t, c.x, c.y, w/2, radians(-angle1/64.0),
		    radians(-(angle1 + angle2)/64.0), angle2 > 0);
	    CGContextAddPath(dc.context, p);
	    CGPathRelease(p);
	    CGContextStrokePath(dc.context);
	}
    }
    TkMacOSXRestoreDrawingContext(&dc);
    return Success;
}

#ifdef TK_MACOSXDRAW_UNUSED
/*
 *----------------------------------------------------------------------
 *
 * XDrawArcs --
 *
 *	Draws multiple circular or elliptical arcs. Each arc is specified by a
 *	rectangle and two angles. The center of the circle or ellipse is the
 *	center of the rect- angle, and the major and minor axes are specified
 *	by the width and height.  Positive angles indicate counterclock- wise
 *	motion, and negative angles indicate clockwise motion. If the magnitude
 *	of angle2 is greater than 360 degrees, XDrawArcs truncates it to 360
 *	degrees.
 *
 * Results:
 *	None.
 *
 * Side effects:
 *	Draws an arc for each array element on the specified drawable.
 *
 *----------------------------------------------------------------------
 */

int
XDrawArcs(
    Display *display,
    Drawable d,
    GC gc,
    XArc *arcArr,
    int nArcs)
{
    MacDrawable *macWin = (MacDrawable *)d;
    TkMacOSXDrawingContext dc;
    XArc *arcPtr;
    int i, lw = gc->line_width;

    display->request++;
    if (!TkMacOSXSetupDrawingContext(d, gc, &dc)) {
	return BadDrawable;
    }
    if (dc.context) {
	CGRect rect;
	double o = (lw % 2) ? .5 : 0;

	for (i=0, arcPtr = arcArr; i < nArcs; i++, arcPtr++) {
	    if (arcPtr->width == 0 || arcPtr->height == 0
		    || arcPtr->angle2 == 0) {
		continue;
	    }
	    rect = CGRectMake(
		    macWin->xOff + arcPtr->x + o,
		    macWin->yOff + arcPtr->y + o,
		    arcPtr->width, arcPtr->height);

	    if (arcPtr->angle1 == 0 && arcPtr->angle2 == 23040) {
		CGContextStrokeEllipseInRect(dc.context, rect);
	    } else {
		CGMutablePathRef p = CGPathCreateMutable();
		CGAffineTransform t = CGAffineTransformIdentity;
		CGPoint c = CGPointMake(CGRectGetMidX(rect),
			CGRectGetMidY(rect));
		double w = CGRectGetWidth(rect);

		if (arcPtr->width != arcPtr->height) {
		    t = CGAffineTransformMakeScale(1, CGRectGetHeight(rect)/w);
		    c = CGPointApplyAffineTransform(c,
			    CGAffineTransformInvert(t));
		}
		CGPathAddArc(p, &t, c.x, c.y, w/2,
			radians(-arcPtr->angle1/64.0),
			radians(-(arcPtr->angle1 + arcPtr->angle2)/64.0),
			arcPtr->angle2 > 0);
		CGContextAddPath(dc.context, p);
		CGPathRelease(p);
		CGContextStrokePath(dc.context);
	    }
	}
    }
    TkMacOSXRestoreDrawingContext(&dc);
    return Success;
}
#endif

/*
 *----------------------------------------------------------------------
 *
 * XFillArc --
 *
 *	Draw a filled arc.
 *
 * Results:
 *	None.
 *
 * Side effects:
 *	Draws a filled arc on the specified drawable.
 *
 *----------------------------------------------------------------------
 */

int
XFillArc(
    Display *display,		/* Display. */
    Drawable d,			/* Draw on this. */
    GC gc,			/* Use this GC. */
    int x, int y,		/* Upper left of bounding rect. */
    unsigned int width,		/* Width & height. */
    unsigned int height,
    int angle1,			/* Staring angle of arc. */
    int angle2)			/* Extent of arc. */
{
    MacDrawable *macWin = (MacDrawable *)d;
    TkMacOSXDrawingContext dc;
    int lw = gc->line_width;

    if (width == 0 || height == 0 || angle2 == 0) {
	return BadDrawable;
    }

    display->request++;
    if (!TkMacOSXSetupDrawingContext(d, gc, &dc)) {
	return BadDrawable;
    }
    if (dc.context) {
	CGRect rect;
	double o = (lw % 2) ? .5 : 0, u = 0;

	if (notAA(lw)) {
	    o += NON_AA_CG_OFFSET/2;
	    u += NON_AA_CG_OFFSET;
	}
	rect = CGRectMake(
		macWin->xOff + x + o,
		macWin->yOff + y + o,
		width - u, height - u);

	if (angle1 == 0 && angle2 == 23040) {
	    CGContextFillEllipseInRect(dc.context, rect);
	} else {
	    CGMutablePathRef p = CGPathCreateMutable();
	    CGAffineTransform t = CGAffineTransformIdentity;
	    CGPoint c = CGPointMake(CGRectGetMidX(rect), CGRectGetMidY(rect));
	    double w = CGRectGetWidth(rect);

	    if (width != height) {
		t = CGAffineTransformMakeScale(1, CGRectGetHeight(rect)/w);
		c = CGPointApplyAffineTransform(c, CGAffineTransformInvert(t));
	    }
	    if (gc->arc_mode == ArcPieSlice) {
		CGPathMoveToPoint(p, &t, c.x, c.y);
	    }
	    CGPathAddArc(p, &t, c.x, c.y, w/2, radians(-angle1/64.0),
		    radians(-(angle1 + angle2)/64.0), angle2 > 0);
	    CGPathCloseSubpath(p);
	    CGContextAddPath(dc.context, p);
	    CGPathRelease(p);
	    CGContextFillPath(dc.context);
	}
    }
    TkMacOSXRestoreDrawingContext(&dc);
    return Success;
}

#ifdef TK_MACOSXDRAW_UNUSED
/*
 *----------------------------------------------------------------------
 *
 * XFillArcs --
 *
 *	Draw a filled arc.
 *
 * Results:
 *	None.
 *
 * Side effects:
 *	Draws a filled arc for each array element on the specified drawable.
 *
 *----------------------------------------------------------------------
 */

int
XFillArcs(
    Display *display,
    Drawable d,
    GC gc,
    XArc *arcArr,
    int nArcs)
{
    MacDrawable *macWin = (MacDrawable *)d;
    TkMacOSXDrawingContext dc;
    XArc * arcPtr;
    int i, lw = gc->line_width;

    display->request++;
    if (!TkMacOSXSetupDrawingContext(d, gc, &dc)) {
	return BadDrawable;
    }
    if (dc.context) {
	CGRect rect;
	double o = (lw % 2) ? .5 : 0, u = 0;

	if (notAA(lw)) {
	    o += NON_AA_CG_OFFSET/2;
	    u += NON_AA_CG_OFFSET;
	}
	for (i = 0, arcPtr = arcArr; i < nArcs; i++, arcPtr++) {
	    if (arcPtr->width == 0 || arcPtr->height == 0
		    || arcPtr->angle2 == 0) {
		continue;
	    }
	    rect = CGRectMake(
		    macWin->xOff + arcPtr->x + o,
		    macWin->yOff + arcPtr->y + o,
		    arcPtr->width - u, arcPtr->height - u);
	    if (arcPtr->angle1 == 0 && arcPtr->angle2 == 23040) {
		CGContextFillEllipseInRect(dc.context, rect);
	    } else {
		CGMutablePathRef p = CGPathCreateMutable();
		CGAffineTransform t = CGAffineTransformIdentity;
		CGPoint c = CGPointMake(CGRectGetMidX(rect),
			CGRectGetMidY(rect));
		double w = CGRectGetWidth(rect);

		if (arcPtr->width != arcPtr->height) {
		    t = CGAffineTransformMakeScale(1, CGRectGetHeight(rect)/w);
		    c = CGPointApplyAffineTransform(c,
			    CGAffineTransformInvert(t));
		}
		if (gc->arc_mode == ArcPieSlice) {
		    CGPathMoveToPoint(p, &t, c.x, c.y);
		}
		CGPathAddArc(p, &t, c.x, c.y, w/2,
			radians(-arcPtr->angle1/64.0),
			radians(-(arcPtr->angle1 + arcPtr->angle2)/64.0),
			arcPtr->angle2 > 0);
		CGPathCloseSubpath(p);
		CGContextAddPath(dc.context, p);
		CGPathRelease(p);
		CGContextFillPath(dc.context);
	    }
	}
    }
    TkMacOSXRestoreDrawingContext(&dc);
    return Success;
}
#endif

#ifdef TK_MACOSXDRAW_UNUSED
/*
 *----------------------------------------------------------------------
 *
 * XMaxRequestSize --
 *
 *----------------------------------------------------------------------
 */

long
XMaxRequestSize(
    Display *display)
{
    return (SHRT_MAX / 4);
}
#endif

/*
 *----------------------------------------------------------------------
 *
 * TkScrollWindow --
 *
 *	Scroll a rectangle of the specified window and accumulate a damage
 *	region.
 *
 * Results:
 *	Returns 0 if the scroll generated no additional damage. Otherwise, sets
 *	the region that needs to be repainted after scrolling and returns 1.
 *
 * Side effects:
 *	Scrolls the bits in the window.
 *
 *----------------------------------------------------------------------
 */

int
TkScrollWindow(
    Tk_Window tkwin,		/* The window to be scrolled. */
    TCL_UNUSED(GC),			/* GC for window to be scrolled. */
    int x, int y,		/* Position rectangle to be scrolled. */
    int width, int height,
    int dx, int dy,		/* Distance rectangle should be moved. */
    TkRegion damageRgn)		/* Region to accumulate damage in. */
{
    Drawable drawable = Tk_WindowId(tkwin);
    NSView *v = TkMacOSXGetNSViewForDrawable(drawable);
    MacDrawable *macDraw = (MacDrawable *) drawable;
    TKContentView *view = (TKContentView *) v;
    CGRect srcRect, dstRect;
    HIShapeRef dmgRgn = NULL, extraRgn = NULL;
    NSRect bounds, visRect, scrollSrc, scrollDst;
    int result = 0;

    if (view) {
  	/*
	 * Get the scroll area in NSView coordinates (origin at bottom left).
	 */

  	bounds = [view bounds];
 	scrollSrc = NSMakeRect(macDraw->xOff + x,
		bounds.size.height - height - (macDraw->yOff + y),
		width, height);
 	scrollDst = NSOffsetRect(scrollSrc, dx, -dy);

  	/*
	 * Limit scrolling to the window content area.
	 */

 	visRect = [view visibleRect];
 	scrollSrc = NSIntersectionRect(scrollSrc, visRect);
 	scrollDst = NSIntersectionRect(scrollDst, visRect);
 	if (!NSIsEmptyRect(scrollSrc) && !NSIsEmptyRect(scrollDst)) {
  	    /*
  	     * Mark the difference between source and destination as damaged.
	     * This region is described in NSView coordinates (y=0 at the
	     * bottom) and converted to Tk coordinates later.
  	     */

	    srcRect = CGRectMake(x, y, width, height);
	    dstRect = CGRectOffset(srcRect, dx, dy);

	    /*
	     * Compute the damage.
	     */

  	    dmgRgn = HIShapeCreateMutableWithRect(&srcRect);
 	    extraRgn = HIShapeCreateWithRect(&dstRect);
 	    ChkErr(HIShapeDifference, dmgRgn, extraRgn,
		    (HIMutableShapeRef) dmgRgn);
	    result = HIShapeIsEmpty(dmgRgn) ? 0 : 1;

	    /*
	     * Convert to Tk coordinates, offset by the window origin.
	     */

	    TkMacOSXSetWithNativeRegion(damageRgn, dmgRgn);
	    if (extraRgn) {
		CFRelease(extraRgn);
	    }

 	    /*
	     * Scroll the rectangle.
	     */

 	    [view scrollRect:scrollSrc by:NSMakeSize(dx, -dy)];
  	}
    } else {
	dmgRgn = HIShapeCreateEmpty();
	TkMacOSXSetWithNativeRegion(damageRgn, dmgRgn);
    }

    if (dmgRgn) {
	CFRelease(dmgRgn);
    }
    return result;
}

/*
 *----------------------------------------------------------------------
 *
 * TkMacOSXSetUpGraphicsPort --
 *
 *	Set up the graphics port from the given GC.
 *
 * Results:
 *	None.
 *
 * Side effects:
 *	None.
 *
 *----------------------------------------------------------------------
 */

void
TkMacOSXSetUpGraphicsPort(
    TCL_UNUSED(GC),			/* GC to apply to current port. */
    TCL_UNUSED(void *))
{
    Tcl_Panic("TkMacOSXSetUpGraphicsPort: Obsolete, no more QD!");
}


/*
 *----------------------------------------------------------------------
 *
 * TkMacOSXSetUpDrawingContext --
 *
 *	Set up a drawing context for the given drawable from an X GC.
 *
 * Results:
 *	Boolean indicating whether it is ok to draw; if false, the drawing
 *	context was not setup, so do not attempt to draw and do not call
 *	TkMacOSXRestoreDrawingContext().
 *
 * Side effects:
 *	May modify or create the drawable's graphics context.  May expand the
 *      drawable's dirty rectangle.  When the result is true The dcPtr
 *      parameter is set to reference the new or updated drawing context.
 *
 *----------------------------------------------------------------------
 */

Bool
TkMacOSXSetupDrawingContext(
    Drawable d,
    GC gc,
    TkMacOSXDrawingContext *dcPtr)
{
    MacDrawable *macDraw = (MacDrawable *)d;
    Bool canDraw = true;
    TKContentView *view = nil;
    TkMacOSXDrawingContext dc = {};

    /*
     * If the drawable is not a pixmap, get the associated NSView.
     */

    if (!(macDraw->flags & TK_IS_PIXMAP)) {
	view = (TKContentView *) TkMacOSXGetNSViewForDrawable(d);
	if (!view) {
	    Tcl_Panic("TkMacOSXSetupDrawingContext(): "
		    "no NSView to draw into !");
	}
    }

    /*
     * Intersect the drawable's clipping region with the region stored in the
     * X GC.  If the resulting region is empty, don't do any drawing.
     */

    dc.clipRgn = TkMacOSXGetClipRgn(d);
    ClipToGC(d, gc, &dc.clipRgn);
    if (dc.clipRgn && HIShapeIsEmpty(dc.clipRgn)) {
	canDraw = false;
	goto end;
    }

    /*
     * If the drawable already has a CGContext, use it.  Otherwise, we must be
     * drawing to a window and we use the current context of its ContentView.
     */

    dc.context = TkMacOSXGetCGContextForDrawable(d);
    if (dc.context) {
	dc.portBounds = CGContextGetClipBoundingBox(dc.context);
    } else {
	NSRect drawingBounds, currentBounds;

	dc.view = view;
	dc.context = GET_CGCONTEXT;
	dc.portBounds = NSRectToCGRect([view bounds]);
	if (dc.clipRgn) {
	    CGRect clipBounds;
	    CGAffineTransform t = { .a = 1, .b = 0, .c = 0, .d = -1, .tx = 0,
				    .ty = [view bounds].size.height};
	    HIShapeGetBounds(dc.clipRgn, &clipBounds);
	    clipBounds = CGRectApplyAffineTransform(clipBounds, t);
	    drawingBounds = NSRectFromCGRect(clipBounds);
	} else {
	    drawingBounds = [view bounds];
	}

	/*
	 * We can only draw into the NSView which is the current focusView.
	 * When the current [NSView focusView] is nil, the CGContext for
	 * [NSGraphicsContext currentContext] is nil.  Otherwise the current
	 * CGContext draws into the current focusView.  An NSView is guaranteed
	 * to be the focusView when its drawRect or setFrame methods are
	 * running.  Prior to OSX 10.14 it was also possible to call the
	 * lockFocus method to force an NSView to become the current focusView.
	 * But that method was deprecated in 10.14 and so is no longer used by
	 * Tk.  Instead, if the view is not the current focusView then we add
	 * the drawing bounds to its dirty rectangle and return false.  The
	 * part of the view inside the drawing bounds will get redrawn during
	 * the next call to its drawRect method.
	 */

	if (view != [NSView focusView]) {
	    [view addTkDirtyRect:drawingBounds];
	    canDraw = false;
	    goto end;
	}

	/*
	 * Drawing will also fail when the view is the current focusView but
	 * the clipping rectangle set by drawRect does not contain the clipping
	 * region of our drawing context.  (See bug [2a61eca3a8].)  If part of
	 * the drawing bounds will be clipped then we draw whatever we can, but
	 * we also add the drawing bounds to the view's dirty rectangle so it
	 * will get redrawn in the next call to its drawRect method.
	 */

	currentBounds = CGContextGetClipBoundingBox(dc.context);
	if (!NSContainsRect(currentBounds, drawingBounds)) {
	    [view addTkDirtyRect:drawingBounds];
	}
    }

    /*
     * Finish configuring the drawing context.
     */

    CGAffineTransform t = {
	.a = 1, .b = 0,
	.c = 0, .d = -1,
	.tx = 0,
	.ty = dc.portBounds.size.height
    };

    dc.portBounds.origin.x += macDraw->xOff;
    dc.portBounds.origin.y += macDraw->yOff;
    CGContextSaveGState(dc.context);
    CGContextSetTextDrawingMode(dc.context, kCGTextFill);
    CGContextConcatCTM(dc.context, t);
    if (dc.clipRgn) {

#ifdef TK_MAC_DEBUG_DRAWING
	CGContextSaveGState(dc.context);
	ChkErr(HIShapeReplacePathInCGContext, dc.clipRgn, dc.context);
	CGContextSetRGBFillColor(dc.context, 1.0, 0.0, 0.0, 0.1);
	CGContextEOFillPath(dc.context);
	CGContextRestoreGState(dc.context);
#endif /* TK_MAC_DEBUG_DRAWING */

	CGRect r;
	CGRect b = CGRectApplyAffineTransform(
	    CGContextGetClipBoundingBox(dc.context), t);
	if (!HIShapeIsRectangular(dc.clipRgn) ||
	    !CGRectContainsRect(*HIShapeGetBounds(dc.clipRgn, &r), b)) {
	    ChkErr(HIShapeReplacePathInCGContext, dc.clipRgn, dc.context);
	    CGContextEOClip(dc.context);
	}
    }
    if (gc) {
	static const CGLineCap cgCap[] = {
	    [CapNotLast] = kCGLineCapButt,
	    [CapButt] = kCGLineCapButt,
	    [CapRound] = kCGLineCapRound,
	    [CapProjecting] = kCGLineCapSquare,
	};
	static const CGLineJoin cgJoin[] = {
	    [JoinMiter] = kCGLineJoinMiter,
	    [JoinRound] = kCGLineJoinRound,
	    [JoinBevel] = kCGLineJoinBevel,
	};
	bool shouldAntialias = !notAA(gc->line_width);
	double w = gc->line_width;

	TkMacOSXSetColorInContext(gc, gc->foreground, dc.context);
	if (view) {
	    CGContextSetPatternPhase(dc.context, CGSizeMake(
	        dc.portBounds.size.width, dc.portBounds.size.height));
	}
	if (gc->function != GXcopy) {
	    TkMacOSXDbgMsg("Logical functions other than GXcopy are "
			   "not supported for CG drawing!");
	}
	if (!shouldAntialias) {

	    /*
	     * Make non-antialiased CG drawing look more like X11.
	     */

	    w -= (gc->line_width ? NON_AA_CG_OFFSET : 0);
	}
	CGContextSetShouldAntialias(dc.context, shouldAntialias);
	CGContextSetLineWidth(dc.context, w);
	if (gc->line_style != LineSolid) {
	    int num = 0;
	    char *p = &gc->dashes;
	    CGFloat dashOffset = gc->dash_offset;
	    dashOffset -= (gc->line_width % 2) ? 0.5 : 0.0;
	    CGFloat lengths[10];

	    while (p[num] != '\0' && num < 10) {
		lengths[num] = p[num];
		num++;
	    }
	    CGContextSetLineDash(dc.context, dashOffset, lengths, num);
	}
	if ((unsigned) gc->cap_style < sizeof(cgCap)/sizeof(CGLineCap)) {
	    CGContextSetLineCap(dc.context, cgCap[(unsigned) gc->cap_style]);
	}
	if ((unsigned)gc->join_style < sizeof(cgJoin)/sizeof(CGLineJoin)) {
	    CGContextSetLineJoin(dc.context, cgJoin[(unsigned) gc->join_style]);
	}
    }

end:

#ifdef TK_MAC_DEBUG_DRAWING
    if (!canDraw && win != NULL) {
	TkWindow *winPtr = Tk_MacOSXGetTkWindow(win);

	if (winPtr) {
	    fprintf(stderr, "Cannot draw in %s - postponing.\n",
		    Tk_PathName(winPtr));
	}
    }
#endif

    if (!canDraw && dc.clipRgn) {
	CFRelease(dc.clipRgn);
	dc.clipRgn = NULL;
    }
    *dcPtr = dc;
    return canDraw;
}

/*
 *----------------------------------------------------------------------
 *
 * TkMacOSXRestoreDrawingContext --
 *
 *	Restore drawing context.
 *
 * Results:
 *	None.
 *
 * Side effects:
 *	None.
 *
 *----------------------------------------------------------------------
 */

void
TkMacOSXRestoreDrawingContext(
    TkMacOSXDrawingContext *dcPtr)
{
    if (dcPtr->context) {
	CGContextSynchronize(dcPtr->context);
	CGContextRestoreGState(dcPtr->context);
    }
    if (dcPtr->clipRgn) {
	CFRelease(dcPtr->clipRgn);
    }
#ifdef TK_MAC_DEBUG
    bzero(dcPtr, sizeof(TkMacOSXDrawingContext));
#endif /* TK_MAC_DEBUG */
}

/*
 *----------------------------------------------------------------------
 *
 * TkMacOSXGetClipRgn --
 *
 *	Get the clipping region needed to restrict drawing to the given
 *	drawable.
 *
 * Results:
 *	Clipping region. If non-NULL, CFRelease it when done.
 *
 * Side effects:
 *	None.
 *
 *----------------------------------------------------------------------
 */

HIShapeRef
TkMacOSXGetClipRgn(
    Drawable drawable)		/* Drawable. */
{
    MacDrawable *macDraw = (MacDrawable *)drawable;
    HIShapeRef clipRgn = NULL;

    if (macDraw->winPtr && macDraw->flags & TK_CLIP_INVALID) {
	TkMacOSXUpdateClipRgn(macDraw->winPtr);
#ifdef TK_MAC_DEBUG_DRAWING
	TkMacOSXDbgMsg("%s", macDraw->winPtr->pathName);

	NSView *view = TkMacOSXGetNSViewForDrawable((Drawable) macDraw);
	CGContextRef context = GET_CGCONTEXT;

	CGContextSaveGState(context);
	CGContextConcatCTM(context, CGAffineTransformMake(1.0, 0.0, 0.0,
	      -1.0, 0.0, [view bounds].size.height));
	ChkErr(HIShapeReplacePathInCGContext, macDraw->visRgn, context);
	CGContextSetRGBFillColor(context, 0.0, 1.0, 0.0, 0.1);
	CGContextEOFillPath(context);
	CGContextRestoreGState(context);
#endif /* TK_MAC_DEBUG_DRAWING */
    }

    if (macDraw->drawRgn) {
	clipRgn = HIShapeCreateCopy(macDraw->drawRgn);
    } else if (macDraw->visRgn) {
	clipRgn = HIShapeCreateCopy(macDraw->visRgn);
    }
    return clipRgn;
}

/*
 *----------------------------------------------------------------------
 *
 * TkMacOSXSetUpClippingRgn --
 *
 *	Set up the clipping region so that drawing only occurs on the specified
 *	X subwindow.
 *
 * Results:
 *	None.
 *
 * Side effects:
 *	None.
 *
 *----------------------------------------------------------------------
 */

void
TkMacOSXSetUpClippingRgn(
    Drawable drawable)		/* Drawable to update. */
{
}

/*
 *----------------------------------------------------------------------
 *
 * TkpClipDrawableToRect --
 *
 *	Clip all drawing into the drawable d to the given rectangle. If width
 *	or height are negative, reset to no clipping.
 *
 * Results:
 *	None.
 *
 * Side effects:
 *	Subsequent drawing into d is offset and clipped as specified.
 *
 *----------------------------------------------------------------------
 */

void
TkpClipDrawableToRect(
    TCL_UNUSED(Display *),
    Drawable d,
    int x, int y,
    int width, int height)
{
    MacDrawable *macDraw = (MacDrawable *)d;

    if (macDraw->drawRgn) {
	CFRelease(macDraw->drawRgn);
	macDraw->drawRgn = NULL;
    }
    if (width >= 0 && height >= 0) {
	CGRect clipRect = CGRectMake(x + macDraw->xOff, y + macDraw->yOff,
		width, height);
	HIShapeRef drawRgn = HIShapeCreateWithRect(&clipRect);

	if (macDraw->winPtr && macDraw->flags & TK_CLIP_INVALID) {
	    TkMacOSXUpdateClipRgn(macDraw->winPtr);
	}
	if (macDraw->visRgn) {
	    macDraw->drawRgn = HIShapeCreateIntersection(macDraw->visRgn,
		    drawRgn);
	    CFRelease(drawRgn);
	} else {
	    macDraw->drawRgn = drawRgn;
	}
    }
}

/*
 *----------------------------------------------------------------------
 *
 * ClipToGC --
 *
 *	Helper function to intersect given region with gc clip region.
 *
 * Results:
 *	None.
 *
 * Side effects:
 *	None.
 *
 *----------------------------------------------------------------------
 */

static void
ClipToGC(
    Drawable d,
    GC gc,
    HIShapeRef *clipRgnPtr) /* must point to initialized variable */
{
    if (gc && gc->clip_mask &&
	    ((TkpClipMask *) gc->clip_mask)->type == TKP_CLIP_REGION) {
	TkRegion gcClip = ((TkpClipMask *) gc->clip_mask)->value.region;
	int xOffset = ((MacDrawable *)d)->xOff + gc->clip_x_origin;
	int yOffset = ((MacDrawable *)d)->yOff + gc->clip_y_origin;
	HIShapeRef clipRgn = *clipRgnPtr, gcClipRgn;

	XOffsetRegion(gcClip, xOffset, yOffset);
	gcClipRgn = TkMacOSXGetNativeRegion(gcClip);
	if (clipRgn) {
	    *clipRgnPtr = HIShapeCreateIntersection(gcClipRgn, clipRgn);
	    CFRelease(clipRgn);
	} else {
	    *clipRgnPtr = HIShapeCreateCopy(gcClipRgn);
	}
	CFRelease(gcClipRgn);
	XOffsetRegion(gcClip, -xOffset, -yOffset);
    }
}

/*
 *----------------------------------------------------------------------
 *
 * TkMacOSXMakeStippleMap --
 *
 *	Given a drawable and a stipple pattern this function draws the pattern
 *	repeatedly over the drawable. The drawable can then be used as a mask
 *	for bit-bliting a stipple pattern over an object.
 *
 * Results:
 *	A BitMap data structure.
 *
 * Side effects:
 *	None.
 *
 *----------------------------------------------------------------------
 */

void *
TkMacOSXMakeStippleMap(
    TCL_UNUSED(Drawable),	/* Window to apply stipple. */
    TCL_UNUSED(Drawable))	/* The stipple pattern. */
{
    return NULL;
}

/*
 *----------------------------------------------------------------------
 *
 * TkpDrawHighlightBorder --
 *
 *	This procedure draws a rectangular ring around the outside of a widget
 *	to indicate that it has received the input focus.
 *
 *	On the Macintosh, this puts a 1 pixel border in the bgGC color between
 *	the widget and the focus ring, except in the case where highlightWidth
 *	is 1, in which case the border is left out.
 *
 *	For proper Mac L&F, use highlightWidth of 3.
 *
 * Results:
 *	None.
 *
 * Side effects:
 *	A rectangle "width" pixels wide is drawn in "drawable", corresponding
 *	to the outer area of "tkwin".
 *
 *----------------------------------------------------------------------
 */

void
TkpDrawHighlightBorder (
    Tk_Window tkwin,
    GC fgGC,
    GC bgGC,
    int highlightWidth,
    Drawable drawable)
{
    if (highlightWidth == 1) {
	TkDrawInsetFocusHighlight (tkwin, fgGC, highlightWidth, drawable, 0);
    } else {
	TkDrawInsetFocusHighlight (tkwin, bgGC, highlightWidth, drawable, 0);
	if (fgGC != bgGC) {
	    TkDrawInsetFocusHighlight (tkwin, fgGC, highlightWidth - 1,
		    drawable, 0);
	}
    }
}

/*
 *----------------------------------------------------------------------
 *
 * TkpDrawFrame --
 *
 *	This procedure draws the rectangular frame area. If the user has
 *	requested themeing, it draws with the background theme.
 *
 * Results:
 *	None.
 *
 * Side effects:
 *	Draws inside the tkwin area.
 *
 *----------------------------------------------------------------------
 */

void
TkpDrawFrame(
    Tk_Window tkwin,
    Tk_3DBorder border,
    int highlightWidth,
    int borderWidth,
    int relief)
{
    if (useThemedToplevel && Tk_IsTopLevel(tkwin)) {
	static Tk_3DBorder themedBorder = NULL;

	if (!themedBorder) {
	    themedBorder = Tk_Get3DBorder(NULL, tkwin,
		    "systemWindowHeaderBackground");
	}
	if (themedBorder) {
	    border = themedBorder;
	}
    }

    Tk_Fill3DRectangle(tkwin, Tk_WindowId(tkwin),
	    border, highlightWidth, highlightWidth,
	    Tk_Width(tkwin) - 2 * highlightWidth,
	    Tk_Height(tkwin) - 2 * highlightWidth,
	    borderWidth, relief);
}

/*
 * Local Variables:
 * mode: objc
 * c-basic-offset: 4
 * fill-column: 79
 * coding: utf-8
 * End:
 */<|MERGE_RESOLUTION|>--- conflicted
+++ resolved
@@ -231,9 +231,10 @@
 /*
  *----------------------------------------------------------------------
  *
- * Tk_MacOSXGetCGContextForDrawable --
- *
- *	Get CGContext for given Drawable, creating one if necessary.
+ * TkMacOSXGetCGContextForDrawable / Tk_MacOSXGetCGContextForDrawable --
+ *
+ *	Get CGContext for given Drawable, creating one if necessary.  The
+ *      Tk_ version is exported as a stub returning a void *.
  *
  * Results:
  *	CGContext.
@@ -244,13 +245,8 @@
  *----------------------------------------------------------------------
  */
 
-<<<<<<< HEAD
-void *
-Tk_MacOSXGetCGContextForDrawable(
-=======
 CGContextRef
 TkMacOSXGetCGContextForDrawable(
->>>>>>> cd0daf6b
     Drawable drawable)
 {
     MacDrawable *macDraw = (MacDrawable *)drawable;
@@ -295,15 +291,23 @@
 
     return (macDraw ? macDraw->context : NULL);
 }
-/*
- * An obsolete stub with the same effect but returning a void*.
+
+void *
+Tk_MacOSXGetCGContextForDrawable(
+    Drawable drawable)
+{
+    return TkMacOSXGetCGContextForDrawable(drawable);
+}
+
+/*
+ * An obsolete version of the same stub.
  */
 
 void *
 TkMacOSXGetDrawablePort(
     Drawable drawable)
 {
-    return (void *) TkMacOSXGetCGContextForDrawable(drawable);
+    return TkMacOSXGetCGContextForDrawable(drawable);
 }
  
@@ -1173,9 +1177,8 @@
     TkRegion damageRgn)		/* Region to accumulate damage in. */
 {
     Drawable drawable = Tk_WindowId(tkwin);
-    NSView *v = TkMacOSXGetNSViewForDrawable(drawable);
     MacDrawable *macDraw = (MacDrawable *) drawable;
-    TKContentView *view = (TKContentView *) v;
+    TKContentView *view = (TKContentView *) TkMacOSXGetNSViewForDrawable(drawable);
     CGRect srcRect, dstRect;
     HIShapeRef dmgRgn = NULL, extraRgn = NULL;
     NSRect bounds, visRect, scrollSrc, scrollDst;
@@ -1308,7 +1311,7 @@
      */
 
     if (!(macDraw->flags & TK_IS_PIXMAP)) {
-	view = (TKContentView *) TkMacOSXGetNSViewForDrawable(d);
+	view = (TKContentView*) TkMacOSXGetNSViewForDrawable(d);
 	if (!view) {
 	    Tcl_Panic("TkMacOSXSetupDrawingContext(): "
 		    "no NSView to draw into !");
@@ -1562,7 +1565,7 @@
 #ifdef TK_MAC_DEBUG_DRAWING
 	TkMacOSXDbgMsg("%s", macDraw->winPtr->pathName);
 
-	NSView *view = TkMacOSXGetNSViewForDrawable((Drawable) macDraw);
+	NSView *view = TkMacOSXGetNSViewForDrawable(drawable);
 	CGContextRef context = GET_CGCONTEXT;
 
 	CGContextSaveGState(context);
