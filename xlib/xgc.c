--- conflicted
+++ resolved
@@ -215,7 +215,7 @@
     if (mask & GCClipMask) { XSetClipMask(d, gc, values->clip_mask); }
     if (mask & GCDashOffset) { gc->dash_offset = values->dash_offset; }
     if (mask & GCDashList) { gc->dashes = values->dashes; (&(gc->dashes))[1] = 0;}
-    return 0;
+    return Success;
 }
  
@@ -243,7 +243,7 @@
 	FreeClipMask(gc);
 	ckfree((char *) gc);
     }
-    return 0;
+    return Success;
 }
  
@@ -264,32 +264,24 @@
  *----------------------------------------------------------------------
  */
 
-<<<<<<< HEAD
-int
-=======
-void
->>>>>>> 4d934afd
+int
 XSetForeground(display, gc, foreground)
     Display *display;
     GC gc;
     unsigned long foreground;
 {
     gc->foreground = foreground;
-    return 0;
-}
-
-<<<<<<< HEAD
-int
-=======
-void
->>>>>>> 4d934afd
+    return Success;
+}
+
+int
 XSetBackground(display, gc, background)
     Display *display;
     GC gc;
     unsigned long background;
 {
     gc->background = background;
-    return 0;
+    return Success;
 }
 
 int
@@ -314,11 +306,7 @@
 	*p++ = *dash_list++;
     }
     *p = 0;
-<<<<<<< HEAD
-    return 0;
-=======
-    return Success;
->>>>>>> 4d934afd
+    return Success;
 }
 
 int
@@ -328,7 +316,7 @@
     int function;
 {
     gc->function = function;
-    return 0;
+    return Success;
 }
 
 int
@@ -338,7 +326,7 @@
     int fill_rule;
 {
     gc->fill_rule = fill_rule;
-    return 0;
+    return Success;
 }
 
 int
@@ -348,7 +336,7 @@
     int fill_style;
 {
     gc->fill_style = fill_style;
-    return 0;
+    return Success;
 }
 
 int
@@ -359,7 +347,7 @@
 {
     gc->ts_x_origin = x;
     gc->ts_y_origin = y;
-    return 0;
+    return Success;
 }
 
 int
@@ -369,7 +357,7 @@
     Font font;
 {
     gc->font = font;
-    return 0;
+    return Success;
 }
 
 int
@@ -379,7 +367,7 @@
     int arc_mode;
 {
     gc->arc_mode = arc_mode;
-    return 0;
+    return Success;
 }
 
 int
@@ -389,7 +377,7 @@
     Pixmap stipple;
 {
     gc->stipple = stipple;
-    return 0;
+    return Success;
 }
 
 int
@@ -406,7 +394,7 @@
     gc->line_style = line_style;
     gc->cap_style = cap_style;
     gc->join_style = join_style;
-    return 0;
+    return Success;
 }
 
 int
@@ -418,7 +406,7 @@
 {
     gc->clip_x_origin = clip_x_origin;
     gc->clip_y_origin = clip_y_origin;
-    return 0;
+    return Success;
 }
  
@@ -476,7 +464,7 @@
 	clip_mask->type = TKP_CLIP_PIXMAP;
 	clip_mask->value.pixmap = pixmap;
     }
-    return 0;
+    return Success;
 }
 
 /*
