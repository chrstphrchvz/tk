/*
 * xgc.c --
 *
 *	This file contains generic routines for manipulating X graphics
 *	contexts.
 *
 * Copyright (c) 1995-1996 Sun Microsystems, Inc.
 * Copyright (c) 2002-2007 Daniel A. Steffen <das@users.sourceforge.net>
 *
<<<<<<< HEAD
 * See the file "license.terms" for information on usage and redistribution of
 * this file, and for a DISCLAIMER OF ALL WARRANTIES.
 *
 * RCS: @(#) $Id: xgc.c,v 1.16 2007/12/13 15:29:45 dgp Exp $
=======
 * See the file "license.terms" for information on usage and redistribution
 * of this file, and for a DISCLAIMER OF ALL WARRANTIES.
>>>>>>> 5cad7e12
 */

#include <tkInt.h>

#if !defined(MAC_OSX_TK)
#   include <X11/Xlib.h>
#endif
#ifdef MAC_OSX_TK
#   include <tkMacOSXInt.h>
#   include <X11/Xlib.h>
#   include <X11/X.h>
#   define Cursor XCursor
#   define Region XRegion
#endif


/*
 *----------------------------------------------------------------------
 *
 * AllocClipMask --
 *
 *	Static helper proc to allocate new or clear existing TkpClipMask.
 *
 * Results:
 *	Returns ptr to the new/cleared TkpClipMask.
 *
 * Side effects:
 *	None.
 *
 *----------------------------------------------------------------------
 */

static TkpClipMask *AllocClipMask(GC gc) {
    TkpClipMask *clip_mask = (TkpClipMask*) gc->clip_mask;
    
    if (clip_mask == None) {
	clip_mask = (TkpClipMask*) ckalloc(sizeof(TkpClipMask));
	gc->clip_mask = (Pixmap) clip_mask;
#ifdef MAC_OSX_TK
    } else if (clip_mask->type == TKP_CLIP_REGION) {
	TkpReleaseRegion(clip_mask->value.region);
#endif
    }
    return clip_mask;
}

/*
 *----------------------------------------------------------------------
 *
 * FreeClipMask --
 *
 *	Static helper proc to free TkpClipMask.
 *
 * Results:
 *	None.
 *
 * Side effects:
 *	None.
 *
 *----------------------------------------------------------------------
 */

static void FreeClipMask(GC gc) {
    if (gc->clip_mask != None) {
#ifdef MAC_OSX_TK
	if (((TkpClipMask*) gc->clip_mask)->type == TKP_CLIP_REGION) {
	    TkpReleaseRegion(((TkpClipMask*) gc->clip_mask)->value.region);
	}
#endif
	ckfree((char*) gc->clip_mask);
	gc->clip_mask = None;
    }
}

/*
 *----------------------------------------------------------------------
 *
 * XCreateGC --
 *
 *	Allocate a new GC, and initialize the specified fields.
 *
 * Results:
 *	Returns a newly allocated GC.
 *
 * Side effects:
 *	None.
 *
 *----------------------------------------------------------------------
 */

GC
XCreateGC(
    Display *display,
    Drawable d,
    unsigned long mask,
    XGCValues *values)
{
    GC gp;

    /*
     * In order to have room for a dash list, MAX_DASH_LIST_SIZE extra chars
     * are defined, which is invisible from the outside. The list is assumed
     * to end with a 0-char, so this must be set explicitely during
     * initialization.
     */

#define MAX_DASH_LIST_SIZE 10

    gp = (XGCValues *) ckalloc(sizeof(XGCValues) + MAX_DASH_LIST_SIZE);
    if (!gp) {
	return None;
    }

#define InitField(name,maskbit,default) \
	(gp->name = (mask & (maskbit)) ? values->name : (default))

    InitField(function,		  GCFunction,		GXcopy);
    InitField(plane_mask,	  GCPlaneMask,		(unsigned long)(~0));
    InitField(foreground,	  GCForeground,		
	    BlackPixelOfScreen(DefaultScreenOfDisplay(display)));
    InitField(background,	  GCBackground,		
	    WhitePixelOfScreen(DefaultScreenOfDisplay(display)));
    InitField(line_width,	  GCLineWidth,		1);
    InitField(line_style,	  GCLineStyle,		LineSolid);
    InitField(cap_style,	  GCCapStyle,		0);
    InitField(join_style,	  GCJoinStyle,		0);
    InitField(fill_style,	  GCFillStyle,		FillSolid);
    InitField(fill_rule,	  GCFillRule,		WindingRule);
    InitField(arc_mode,		  GCArcMode,		ArcPieSlice);
    InitField(tile,		  GCTile,		None);
    InitField(stipple,		  GCStipple,		None);
    InitField(ts_x_origin,	  GCTileStipXOrigin,	0);
    InitField(ts_y_origin,	  GCTileStipYOrigin,	0);
    InitField(font,		  GCFont,		None);
    InitField(subwindow_mode,	  GCSubwindowMode,	ClipByChildren);
    InitField(graphics_exposures, GCGraphicsExposures,	True);
    InitField(clip_x_origin,	  GCClipXOrigin,	0);
    InitField(clip_y_origin,	  GCClipYOrigin,	0);
    InitField(dash_offset,	  GCDashOffset,		0);
    InitField(dashes,		  GCDashList,		4);
    (&(gp->dashes))[1] = 0;

    gp->clip_mask = None;
    if (mask & GCClipMask) {
	TkpClipMask *clip_mask = AllocClipMask(gp);
	
	clip_mask->type = TKP_CLIP_PIXMAP;
	clip_mask->value.pixmap = values->clip_mask;
    }

    return gp;
}

/*
 *----------------------------------------------------------------------
 *
 * XChangeGC --
 *
 *	Changes the GC components specified by valuemask for the specified GC.
 *
 * Results:
 *	None.
 *
 * Side effects:
 *	Updates the specified GC.
 *
 *----------------------------------------------------------------------
 */

void
XChangeGC(
    Display *d,
    GC gc,
    unsigned long mask,
    XGCValues *values)
{
#define ModifyField(name,maskbit) \
	if (mask & (maskbit)) { gc->name = values->name; }

    ModifyField(function, GCFunction);
    ModifyField(plane_mask, GCPlaneMask);
    ModifyField(foreground, GCForeground);
    ModifyField(background, GCBackground);
    ModifyField(line_width, GCLineWidth);
    ModifyField(line_style, GCLineStyle);
    ModifyField(cap_style, GCCapStyle);
    ModifyField(join_style, GCJoinStyle);
    ModifyField(fill_style, GCFillStyle);
    ModifyField(fill_rule, GCFillRule);
    ModifyField(arc_mode, GCArcMode);
    ModifyField(tile, GCTile);
    ModifyField(stipple, GCStipple);
    ModifyField(ts_x_origin, GCTileStipXOrigin);
    ModifyField(ts_y_origin, GCTileStipYOrigin);
    ModifyField(font, GCFont);
    ModifyField(subwindow_mode, GCSubwindowMode);
    ModifyField(graphics_exposures, GCGraphicsExposures);
    ModifyField(clip_x_origin, GCClipXOrigin);
    ModifyField(clip_y_origin, GCClipYOrigin);
    ModifyField(dash_offset, GCDashOffset);
    if (mask & GCClipMask) {
	XSetClipMask(d, gc, values->clip_mask);
    }
    if (mask & GCDashList) {
	gc->dashes = values->dashes;
	(&(gc->dashes))[1] = 0;
    }
}

/*
 *----------------------------------------------------------------------
 *
 * XFreeGC --
 *
 *	Deallocates the specified graphics context.
 *
 * Results:
 *	None.
 *
 * Side effects:
 *	None.
 *
 *----------------------------------------------------------------------
 */

void XFreeGC(
    Display *d,
    GC gc)
{
    if (gc != None) {
	FreeClipMask(gc);
	ckfree((char *) gc);
    }
}

/*
 *----------------------------------------------------------------------
 *
 * XSetForeground, etc. --
 *
 *	The following functions are simply accessor functions for the GC
 *	slots.
 *
 * Results:
 *	None.
 *
 * Side effects:
 *	Each function sets some slot in the GC.
 *
 *----------------------------------------------------------------------
 */

void
XSetForeground(
    Display *display,
    GC gc,
    unsigned long foreground)
{
    gc->foreground = foreground;
}

void
XSetBackground(
    Display *display,
    GC gc,
    unsigned long background)
{
    gc->background = background;
}

void
XSetDashes(
    Display *display,
    GC gc,
    int dash_offset,
    _Xconst char *dash_list,
    int n)
{
    char *p = &(gc->dashes);

#ifdef TkWinDeleteBrush
    TkWinDeleteBrush(gc->fgBrush);
    TkWinDeletePen(gc->fgPen);
    TkWinDeleteBrush(gc->bgBrush);
    TkWinDeletePen(gc->fgExtPen);
#endif
    gc->dash_offset = dash_offset;
    if (n > MAX_DASH_LIST_SIZE) n = MAX_DASH_LIST_SIZE;
    while (n-- > 0) {
	*p++ = *dash_list++;
    }
    *p = 0;
}

void
XSetFunction(
    Display *display,
    GC gc,
    int function)
{
    gc->function = function;
}

void
XSetFillRule(
    Display *display,
    GC gc,
    int fill_rule)
{
    gc->fill_rule = fill_rule;
}

void
XSetFillStyle(
    Display *display,
    GC gc,
    int fill_style)
{
    gc->fill_style = fill_style;
}

void
XSetTSOrigin(
    Display *display,
    GC gc,
    int x, int y)
{
    gc->ts_x_origin = x;
    gc->ts_y_origin = y;
}

void
XSetFont(
    Display *display,
    GC gc,
    Font font)
{
    gc->font = font;
}

void
XSetArcMode(
    Display *display,
    GC gc,
    int arc_mode)
{
    gc->arc_mode = arc_mode;
}

void
XSetStipple(
    Display *display,
    GC gc,
    Pixmap stipple)
{
    gc->stipple = stipple;
}

void
XSetLineAttributes(
    Display *display,
    GC gc,
    unsigned int line_width,
    int line_style,
    int cap_style,
    int join_style)
{
    gc->line_width = line_width;
    gc->line_style = line_style;
    gc->cap_style = cap_style;
    gc->join_style = join_style;
}

void
XSetClipOrigin(
    Display *display,
    GC gc,
    int clip_x_origin,
    int clip_y_origin)
{
    gc->clip_x_origin = clip_x_origin;
    gc->clip_y_origin = clip_y_origin;
}

/*
 *----------------------------------------------------------------------
 *
 * TkSetRegion, XSetClipMask --
 *
 *	Sets the clipping region/pixmap for a GC.
 *
 *	Note that unlike the Xlib equivalent, it is not safe to delete the
 *	region after setting it into the GC (except on Mac OS X). The only
 *	uses of TkSetRegion are currently in DisplayFrame and in
 *	ImgPhotoDisplay, which use the GC immediately.
 *
 * Results:
 *	None.
 *
 * Side effects:
 *	Allocates or dealloates a TkpClipMask.
 *
 *----------------------------------------------------------------------
 */

void
TkSetRegion(
    Display *display,
    GC gc,
    TkRegion r)
{
    if (r == None) {
	FreeClipMask(gc);
    } else {
	TkpClipMask *clip_mask = AllocClipMask(gc);

	clip_mask->type = TKP_CLIP_REGION;
	clip_mask->value.region = r;
#ifdef MAC_OSX_TK
	TkpRetainRegion(r);
#endif
    }
}

void
XSetClipMask(
    Display *display,
    GC gc,
    Pixmap pixmap)
{
    if (pixmap == None) {
	FreeClipMask(gc);
    } else {
	TkpClipMask *clip_mask = AllocClipMask(gc);

	clip_mask->type = TKP_CLIP_PIXMAP;
	clip_mask->value.pixmap = pixmap;
    }
}

/*
 * Some additional dummy functions (hopefully implemented soon).
 */

#if 0
Cursor
XCreateFontCursor(
    Display *display,
    unsigned int shape)
{
    return (Cursor) 0;
}

void
XDrawImageString(
    Display *display,
    Drawable d,
    GC gc,
    int x,
    int y,
    _Xconst char *string,
    int length)
{
}
#endif

void
XDrawPoint(
    Display *display,
    Drawable d,
    GC gc,
    int x,
    int y)
{
    XDrawLine(display, d, gc, x, y, x, y);
}

void
XDrawPoints(
    Display *display,
    Drawable d,
    GC gc,
    XPoint *points,
    int npoints,
    int mode)
{
    int i;

    for (i=0; i<npoints; i++) {
	XDrawLine(display, d, gc,
		points[i].x, points[i].y, points[i].x, points[i].y);
    }
}

#if !defined(MAC_OSX_TK)
void
XDrawSegments(
    Display *display,
    Drawable d,
    GC gc,
    XSegment *segments,
    int nsegments)
{
}
#endif

#if 0
char *
XFetchBuffer(
    Display *display,
    int *nbytes_return,
    int buffer)
{
    return (char *) 0;
}

Status
XFetchName(
    Display *display,
    Window w,
    char **window_name_return)
{
    return (Status) 0;
}

Atom *
XListProperties(
    Display* display,
    Window w,
    int *num_prop_return)
{
    return (Atom *) 0;
}

void
XMapRaised(
    Display *display,
    Window w)
{
}

void
XPutImage(
    Display *display,
    Drawable d,
    GC gc,
    XImage *image,
    int src_x,
    int src_y,
    int dest_x,
    int dest_y,
    unsigned int width,
    unsigned int height)
{
}

void
XQueryTextExtents(
    Display *display,
    XID font_ID,
    _Xconst char *string,
    int nchars,
    int *direction_return,
    int *font_ascent_return,
    int *font_descent_return,
    XCharStruct *overall_return)
{
}

void
XReparentWindow(
    Display *display,
    Window w,
    Window parent,
    int x,
    int y)
{
}

void
XRotateBuffers(
    Display *display,
    int rotate)
{
}

void
XStoreBuffer(
    Display *display,
    _Xconst char *bytes,
    int nbytes,
    int buffer)
{
}

void
XUndefineCursor(
    Display *display,
    Window w)
{
}
#endif

/*
 * Local Variables:
 * mode: c
 * c-basic-offset: 4
 * fill-column: 78
 * End:
 */<|MERGE_RESOLUTION|>--- conflicted
+++ resolved
@@ -7,15 +7,8 @@
  * Copyright (c) 1995-1996 Sun Microsystems, Inc.
  * Copyright (c) 2002-2007 Daniel A. Steffen <das@users.sourceforge.net>
  *
-<<<<<<< HEAD
  * See the file "license.terms" for information on usage and redistribution of
  * this file, and for a DISCLAIMER OF ALL WARRANTIES.
- *
- * RCS: @(#) $Id: xgc.c,v 1.16 2007/12/13 15:29:45 dgp Exp $
-=======
- * See the file "license.terms" for information on usage and redistribution
- * of this file, and for a DISCLAIMER OF ALL WARRANTIES.
->>>>>>> 5cad7e12
  */
 
 #include <tkInt.h>
