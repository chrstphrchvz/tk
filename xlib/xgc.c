--- conflicted
+++ resolved
@@ -83,11 +83,7 @@
 	    TkpReleaseRegion(((TkpClipMask*) gc->clip_mask)->value.region);
 	}
 #endif
-<<<<<<< HEAD
-	ckfree((char *) gc->clip_mask);
-=======
 	ckfree((char *)gc->clip_mask);
->>>>>>> c28292a3
 	gc->clip_mask = None;
     }
 }
@@ -812,10 +808,6 @@
 
     return 0;
 }
-<<<<<<< HEAD
-=======
-#endif
->>>>>>> c28292a3
  
 void
@@ -834,7 +826,6 @@
     XColor *background_color,
     unsigned int x,
     unsigned int y)
-<<<<<<< HEAD
 {
     (void)display;
     (void)source;
@@ -845,17 +836,6 @@
     (void)y;
 
     return (Cursor) NULL;
-=======
-{
-    (void)display;
-    (void)source;
-    (void)mask;
-    (void)foreground_color;
-    (void)background_color;
-    (void)x;
-    (void)y;
-
-    return (Cursor) NULL;
 }
 
 Cursor
@@ -879,7 +859,6 @@
     return (Cursor) NULL;
 }
 
-#if 0
 XFontSet
 XCreateFontSet(
     Display *display		/* display */,
@@ -999,151 +978,8 @@
     (void)im;
 
     return NULL;
->>>>>>> c28292a3
-}
-
-Cursor
-XCreateGlyphCursor(
-    Display *display,
-    Font source_font,
-    Font mask_font,
-    unsigned int source_char,
-    unsigned int mask_char,
-    XColor _Xconst *foreground_color,
-    XColor _Xconst *background_color)
-{
-    (void)display;
-    (void)source_font;
-    (void)mask_font;
-    (void)source_char;
-    (void)mask_char;
-    (void)foreground_color;
-    (void)background_color;
-
-    return 1;
-}
-
-XFontSet
-XCreateFontSet(
-    Display *display		/* display */,
-    _Xconst char *base_font_name_list	/* base_font_name_list */,
-    char ***missing_charset_list		/* missing_charset_list */,
-    int *missing_charset_count		/* missing_charset_count */,
-    char **def_string		/* def_string */
-) {
-    (void)display;
-    (void)base_font_name_list;
-    (void)missing_charset_list;
-    (void)missing_charset_count;
-    (void)def_string;
-
-    return (XFontSet)0;
-}
-
-void
-XFreeFontSet(
-    Display *display,		/* display */
-    XFontSet fontset		/* font_set */
-) {
-    (void)display;
-    (void)fontset;
-}
-
-void
-XFreeStringList(
-    char **list		/* list */
-) {
-    (void)list;
-}
-
-Status
-XCloseIM(
-    XIM im /* im */
-) {
-    (void)im;
-
-    return Success;
-}
-
-Bool
-XRegisterIMInstantiateCallback(
-    Display *dpy			/* dpy */,
-    struct _XrmHashBucketRec *rdb	/* rdb */,
-    char *res_name			/* res_name */,
-    char *res_class			/* res_class */,
-    XIDProc callback			/* callback */,
-    XPointer client_data			/* client_data */
-) {
-    (void)dpy;
-    (void)rdb;
-    (void)res_name;
-    (void)res_class;
-    (void)callback;
-    (void)client_data;
-
-    return False;
-}
-
-Bool
-XUnregisterIMInstantiateCallback(
-    Display *dpy			/* dpy */,
-    struct _XrmHashBucketRec *rdb	/* rdb */,
-    char *res_name			/* res_name */,
-    char *res_class			/* res_class */,
-    XIDProc callback			/* callback */,
-    XPointer client_data			/* client_data */
-) {
-    (void)dpy;
-    (void)rdb;
-    (void)res_name;
-    (void)res_class;
-    (void)callback;
-    (void)client_data;
-
-    return False;
-}
-
-char *
-XSetLocaleModifiers(
-    const char *modifier_list		/* modifier_list */
-) {
-    (void)modifier_list;
-
-    return NULL;
-}
-
-XIM XOpenIM(
-    Display *dpy			/* dpy */,
-    struct _XrmHashBucketRec *rdb	/* rdb */,
-    char *res_name			/* res_name */,
-    char *res_class			/* res_class */
-) {
-    (void)dpy;
-    (void)rdb;
-    (void)res_name;
-    (void)res_class;
-
-    return NULL;
-}
-
-char *
-XGetIMValues(
-    XIM im /* im */, ...
-) {
-    (void)im;
-
-    return NULL;
-}
-
-char *
-XSetIMValues(
-    XIM im /* im */, ...
-) {
-    (void)im;
-
-    return NULL;
-}
-
+}
+ 
 /*
  * Local Variables:
