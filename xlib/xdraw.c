/*
 * xdraw.c --
 *
 *	This file contains generic procedures related to X drawing primitives.
 *
 * Copyright (c) 1995 Sun Microsystems, Inc.
 *
 * See the file "license.terms" for information on usage and redistribution of
 * this file, and for a DISCLAIMER OF ALL WARRANTIES.
 */

#include "tk.h"

/*
 *----------------------------------------------------------------------
 *
 * XDrawLine --
 *
 *	Draw a single line between two points in a given drawable.
 *
 * Results:
 *	None.
 *
 * Side effects:
 *	Draws a single line segment.
 *
 *----------------------------------------------------------------------
 */

<<<<<<< HEAD
void
XDrawLine(
    Display *display,
    Drawable d,
    GC gc,
    int x1, int y1,
    int x2, int y2)		/* Coordinates of line segment. */
=======
int
XDrawLine(display, d, gc, x1, y1, x2, y2)
    Display* display;
    Drawable d;
    GC gc;
    int x1, y1, x2, y2;		/* Coordinates of line segment. */
>>>>>>> 4d934afd
{
    XPoint points[2];

    points[0].x = x1;
    points[0].y = y1;
    points[1].x = x2;
    points[1].y = y2;
    return XDrawLines(display, d, gc, points, 2, CoordModeOrigin);
}

/*
 *----------------------------------------------------------------------
 *
 * XFillRectangle --
 *
 *	Fills a rectangular area in the given drawable. This procedure is
 *	implemented as a call to XFillRectangles.
 *
 * Results:
 *	None
 *
 * Side effects:
 *	Fills the specified rectangle.
 *
 *----------------------------------------------------------------------
 */

<<<<<<< HEAD
void
XFillRectangle(
    Display *display,
    Drawable d,
    GC gc,
    int x,
    int y,
    unsigned int width,
    unsigned int height)
=======
int
XFillRectangle(display, d, gc, x, y, width, height)
    Display* display;
    Drawable d;
    GC gc;
    int x;
    int y;
    unsigned int width;
    unsigned int height;
>>>>>>> 4d934afd
{
    XRectangle rectangle;
    rectangle.x = x;
    rectangle.y = y;
    rectangle.width = width;
    rectangle.height = height;
<<<<<<< HEAD
    XFillRectangles(display, d, gc, &rectangle, 1);
}

/*
 * Local Variables:
 * mode: c
 * c-basic-offset: 4
 * fill-column: 78
 * End:
 */
=======
    return XFillRectangles(display, d, gc, &rectangle, 1);
}
>>>>>>> 4d934afd
<|MERGE_RESOLUTION|>--- conflicted
+++ resolved
@@ -28,22 +28,13 @@
  *----------------------------------------------------------------------
  */
 
-<<<<<<< HEAD
-void
+int
 XDrawLine(
     Display *display,
     Drawable d,
     GC gc,
     int x1, int y1,
     int x2, int y2)		/* Coordinates of line segment. */
-=======
-int
-XDrawLine(display, d, gc, x1, y1, x2, y2)
-    Display* display;
-    Drawable d;
-    GC gc;
-    int x1, y1, x2, y2;		/* Coordinates of line segment. */
->>>>>>> 4d934afd
 {
     XPoint points[2];
 
@@ -72,8 +63,7 @@
  *----------------------------------------------------------------------
  */
 
-<<<<<<< HEAD
-void
+int
 XFillRectangle(
     Display *display,
     Drawable d,
@@ -82,25 +72,13 @@
     int y,
     unsigned int width,
     unsigned int height)
-=======
-int
-XFillRectangle(display, d, gc, x, y, width, height)
-    Display* display;
-    Drawable d;
-    GC gc;
-    int x;
-    int y;
-    unsigned int width;
-    unsigned int height;
->>>>>>> 4d934afd
 {
     XRectangle rectangle;
     rectangle.x = x;
     rectangle.y = y;
     rectangle.width = width;
     rectangle.height = height;
-<<<<<<< HEAD
-    XFillRectangles(display, d, gc, &rectangle, 1);
+    return XFillRectangles(display, d, gc, &rectangle, 1);
 }
  
@@ -110,8 +88,4 @@
  * c-basic-offset: 4
  * fill-column: 78
  * End:
- */
-=======
-    return XFillRectangles(display, d, gc, &rectangle, 1);
-}
->>>>>>> 4d934afd
+ */