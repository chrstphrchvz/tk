--- conflicted
+++ resolved
@@ -418,19 +418,11 @@
     Region		/* r */
 );
 
-<<<<<<< HEAD
-EXTERN int XEmptyRegion(
+EXTERN Bool XEmptyRegion(
     Region		/* r */
 );
 
-EXTERN int XEqualRegion(
-=======
-extern Bool XEmptyRegion(
-    Region		/* r */
-);
-
-extern Bool XEqualRegion(
->>>>>>> bc4d9af4
+EXTERN Bool XEqualRegion(
     Region		/* r1 */,
     Region		/* r2 */
 );
@@ -490,22 +482,14 @@
     Atom		/* property */
 );
 
-<<<<<<< HEAD
 EXTERN XVisualInfo *XGetVisualInfo(
-=======
-extern XVisualInfo *XGetVisualInfo(
->>>>>>> bc4d9af4
     Display*		/* display */,
     long		/* vinfo_mask */,
     XVisualInfo*	/* vinfo_template */,
     int*		/* nitems_return */
 );
 
-<<<<<<< HEAD
 EXTERN Status XGetWMClientMachine(
-=======
-extern Status XGetWMClientMachine(
->>>>>>> bc4d9af4
     Display*		/* display */,
     Window		/* w */,
     XTextProperty*	/* text_prop_return */
@@ -662,21 +646,13 @@
     Atom		/* property */
 );
 
-<<<<<<< HEAD
 EXTERN void XSetWMClientMachine(
-=======
-extern void XSetWMClientMachine(
->>>>>>> bc4d9af4
     Display*		/* display */,
     Window		/* w */,
     XTextProperty*	/* text_prop */
 );
 
-<<<<<<< HEAD
 EXTERN int XSetWMHints(
-=======
-extern int XSetWMHints(
->>>>>>> bc4d9af4
     Display*		/* display */,
     Window		/* w */,
     XWMHints*		/* wm_hints */
@@ -768,21 +744,13 @@
     int			/* dy */
 );
 
-<<<<<<< HEAD
 EXTERN Status XStringListToTextProperty(
-=======
-extern Status XStringListToTextProperty(
->>>>>>> bc4d9af4
     char**		/* list */,
     int			/* count */,
     XTextProperty*	/* text_prop_return */
 );
 
-<<<<<<< HEAD
 EXTERN int XSubtractRegion(
-=======
-extern int XSubtractRegion(
->>>>>>> bc4d9af4
     Region		/* sra */,
     Region		/* srb */,
     Region		/* dr_return */
