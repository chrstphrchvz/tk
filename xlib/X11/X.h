/* Definitions for the X window system likely to be used by applications */

#ifndef X_H
#define X_H

/***********************************************************

Copyright 1987, 1998  The Open Group

Permission to use, copy, modify, distribute, and sell this software and its
documentation for any purpose is hereby granted without fee, provided that
the above copyright notice appear in all copies and that both that
copyright notice and this permission notice appear in supporting
documentation.

The above copyright notice and this permission notice shall be included in
all copies or substantial portions of the Software.

THE SOFTWARE IS PROVIDED "AS IS", WITHOUT WARRANTY OF ANY KIND, EXPRESS OR
IMPLIED, INCLUDING BUT NOT LIMITED TO THE WARRANTIES OF MERCHANTABILITY,
FITNESS FOR A PARTICULAR PURPOSE AND NONINFRINGEMENT.  IN NO EVENT SHALL THE
OPEN GROUP BE LIABLE FOR ANY CLAIM, DAMAGES OR OTHER LIABILITY, WHETHER IN
AN ACTION OF CONTRACT, TORT OR OTHERWISE, ARISING FROM, OUT OF OR IN
CONNECTION WITH THE SOFTWARE OR THE USE OR OTHER DEALINGS IN THE SOFTWARE.

Except as contained in this notice, the name of The Open Group shall not be
used in advertising or otherwise to promote the sale, use or other dealings
in this Software without prior written authorization from The Open Group.


Copyright 1987 by Digital Equipment Corporation, Maynard, Massachusetts.

                        All Rights Reserved

Permission to use, copy, modify, and distribute this software and its
documentation for any purpose and without fee is hereby granted,
provided that the above copyright notice appear in all copies and that
both that copyright notice and this permission notice appear in
supporting documentation, and that the name of Digital not be
used in advertising or publicity pertaining to distribution of the
software without specific, written prior permission.

DIGITAL DISCLAIMS ALL WARRANTIES WITH REGARD TO THIS SOFTWARE, INCLUDING
ALL IMPLIED WARRANTIES OF MERCHANTABILITY AND FITNESS, IN NO EVENT SHALL
DIGITAL BE LIABLE FOR ANY SPECIAL, INDIRECT OR CONSEQUENTIAL DAMAGES OR
ANY DAMAGES WHATSOEVER RESULTING FROM LOSS OF USE, DATA OR PROFITS,
WHETHER IN AN ACTION OF CONTRACT, NEGLIGENCE OR OTHER TORTIOUS ACTION,
ARISING OUT OF OR IN CONNECTION WITH THE USE OR PERFORMANCE OF THIS
SOFTWARE.

******************************************************************/

#define X_PROTOCOL	11		/* current protocol version */
#define X_PROTOCOL_REVISION 0		/* current minor version */

/* Resources */

/*
 * _XSERVER64 must ONLY be defined when compiling X server sources on
 * systems where unsigned long is not 32 bits, must NOT be used in
 * client or library code.
 */
#ifndef _XSERVER64
#  ifndef _XTYPEDEF_XID
#    define _XTYPEDEF_XID
#    ifdef _WIN64
typedef unsigned __int64 XID;
#    else
typedef unsigned long XID;
#    endif
#  endif
#  ifndef _XTYPEDEF_MASK
#    define _XTYPEDEF_MASK
typedef unsigned long Mask;
#  endif
#  ifndef _XTYPEDEF_ATOM
#    define _XTYPEDEF_ATOM
typedef unsigned long Atom;		/* Also in Xdefs.h */
#  endif
typedef unsigned long VisualID;
typedef unsigned long Time;
#else
#  include <X11/Xmd.h>
#  ifndef _XTYPEDEF_XID
#    define _XTYPEDEF_XID
typedef CARD32 XID;
#  endif
#  ifndef _XTYPEDEF_MASK
#    define _XTYPEDEF_MASK
typedef CARD32 Mask;
#  endif
#  ifndef _XTYPEDEF_ATOM
#    define _XTYPEDEF_ATOM
typedef CARD32 Atom;
#  endif
typedef CARD32 VisualID;
typedef CARD32 Time;
#endif

typedef XID Window;
typedef XID Drawable;
#ifndef _XTYPEDEF_FONT
#  define _XTYPEDEF_FONT
typedef XID Font;
#endif
typedef XID Pixmap;
typedef XID Cursor;
typedef XID Colormap;
typedef XID GContext;
typedef XID KeySym;

typedef unsigned int KeyCode;	/* In order to use IME, the Macintosh needs
				 * to pack 3 bytes into the keyCode field in
				 * the XEvent.  In the real X.h, a KeyCode is
				 * defined as a short, which wouldn't be big
				 * enough. */

/*****************************************************************
 * RESERVED RESOURCE AND CONSTANT DEFINITIONS
 *****************************************************************/

/* #define None              0L      See bug [9e31fd9449] and below */

#define ParentRelative       1L	/* background pixmap in CreateWindow
				    and ChangeWindowAttributes */

#define CopyFromParent       0L	/* border pixmap in CreateWindow
				       and ChangeWindowAttributes
				   special VisualID and special window
				       class passed to CreateWindow */

#define PointerWindow        0L	/* destination window in SendEvent */
#define InputFocus           1L	/* destination window in SendEvent */

#define PointerRoot          1L	/* focus window in SetInputFocus */

#define AnyPropertyType      0L	/* special Atom, passed to GetProperty */

#define AnyKey		     0L	/* special Key Code, passed to GrabKey */

#define AnyButton            0L	/* special Button Code, passed to GrabButton */

#define AllTemporary         0L	/* special Resource ID passed to KillClient */

#define CurrentTime          0L	/* special Time */

#define NoSymbol	     0L	/* special KeySym */

/*****************************************************************
 * EVENT DEFINITIONS
 *****************************************************************/

/* Input Event Masks. Used as event-mask window attribute and as arguments
   to Grab requests.  Not to be confused with event names.  */

#define NoEventMask			0L
#define KeyPressMask			(1L<<0)
#define KeyReleaseMask			(1L<<1)
#define ButtonPressMask			(1L<<2)
#define ButtonReleaseMask		(1L<<3)
#define EnterWindowMask			(1L<<4)
#define LeaveWindowMask			(1L<<5)
#define PointerMotionMask		(1L<<6)
#define PointerMotionHintMask		(1L<<7)
#define Button1MotionMask		(1L<<8)
#define Button2MotionMask		(1L<<9)
#define Button3MotionMask		(1L<<10)
#define Button4MotionMask		(1L<<11)
#define Button5MotionMask		(1L<<12)
#define ButtonMotionMask		(1L<<13)
#define KeymapStateMask			(1L<<14)
#define ExposureMask			(1L<<15)
#define VisibilityChangeMask		(1L<<16)
#define StructureNotifyMask		(1L<<17)
#define ResizeRedirectMask		(1L<<18)
#define SubstructureNotifyMask		(1L<<19)
#define SubstructureRedirectMask	(1L<<20)
#define FocusChangeMask			(1L<<21)
#define PropertyChangeMask		(1L<<22)
#define ColormapChangeMask		(1L<<23)
#define OwnerGrabButtonMask		(1L<<24)

/* Event names.  Used in "type" field in XEvent structures.  Not to be
confused with event masks above.  They start from 2 because 0 and 1
are reserved in the protocol for errors and replies. */

#define KeyPress		2
#define KeyRelease		3
#define ButtonPress		4
#define ButtonRelease		5
#define MotionNotify		6
#define EnterNotify		7
#define LeaveNotify		8
#define FocusIn			9
#define FocusOut		10
#define KeymapNotify		11
#define Expose			12
#define GraphicsExpose		13
#define NoExpose		14
#define VisibilityNotify	15
#define CreateNotify		16
#define DestroyNotify		17
#define UnmapNotify		18
#define MapNotify		19
#define MapRequest		20
#define ReparentNotify		21
#define ConfigureNotify		22
#define ConfigureRequest	23
#define GravityNotify		24
#define ResizeRequest		25
#define CirculateNotify		26
#define CirculateRequest	27
#define PropertyNotify		28
#define SelectionClear		29
#define SelectionRequest	30
#define SelectionNotify		31
#define ColormapNotify		32
#define ClientMessage		33
#define MappingNotify		34
#define GenericEvent		35
#define LASTEvent		36	/* must be bigger than any event # */


/* Key masks. Used as modifiers to GrabButton and GrabKey, results of QueryPointer,
   state in various key-, mouse-, and button-related events. */

#define ShiftMask		(1<<0)
#define LockMask		(1<<1)
/* #define ControlMask		(1<<2) See bug [9e31fd9449] and below */
#define Mod1Mask		(1<<3)
#define Mod2Mask		(1<<4)
#define Mod3Mask		(1<<5)
#define Mod4Mask		(1<<6)
#define Mod5Mask		(1<<7)

/* See bug [9e31fd9449], this way prevents conflicts with Win32 headers */
<<<<<<< HEAD
enum _Bug9e31fd9449 { None = 0, ControlMask = (1<<2) };
=======
#ifdef _WIN32
enum { None = 0, ControlMask = (1<<2) };
#endif
>>>>>>> d1a8a768

/* modifier names.  Used to build a SetModifierMapping request or
   to read a GetModifierMapping request.  These correspond to the
   masks defined above. */
#define ShiftMapIndex		0
#define LockMapIndex		1
#define ControlMapIndex		2
#define Mod1MapIndex		3
#define Mod2MapIndex		4
#define Mod3MapIndex		5
#define Mod4MapIndex		6
#define Mod5MapIndex		7


/* button masks.  Used in same manner as Key masks above. Not to be confused
   with button names below. */

#define Button1Mask		(1<<8)
#define Button2Mask		(1<<9)
#define Button3Mask		(1<<10)
#define Button4Mask		(1<<11)
#define Button5Mask		(1<<12)

#define AnyModifier		(1<<15)  /* used in GrabButton, GrabKey */


/* button names. Used as arguments to GrabButton and as detail in ButtonPress
   and ButtonRelease events.  Not to be confused with button masks above.
   Note that 0 is already defined above as "AnyButton".  */

#define Button1			1
#define Button2			2
#define Button3			3
#define Button4			4
#define Button5			5

/* Notify modes */

#define NotifyNormal		0
#define NotifyGrab		1
#define NotifyUngrab		2
#define NotifyWhileGrabbed	3

#define NotifyHint		1	/* for MotionNotify events */

/* Notify detail */

#define NotifyAncestor		0
#define NotifyVirtual		1
#define NotifyInferior		2
#define NotifyNonlinear		3
#define NotifyNonlinearVirtual	4
#define NotifyPointer		5
#define NotifyPointerRoot	6
#define NotifyDetailNone	7

/* Visibility notify */

#define VisibilityUnobscured		0
#define VisibilityPartiallyObscured	1
#define VisibilityFullyObscured		2

/* Circulation request */

#define PlaceOnTop		0
#define PlaceOnBottom		1

/* protocol families */

#define FamilyInternet		0	/* IPv4 */
#define FamilyDECnet		1
#define FamilyChaos		2
#define FamilyInternet6		6	/* IPv6 */

/* authentication families not tied to a specific protocol */
#define FamilyServerInterpreted 5

/* Property notification */

#define PropertyNewValue	0
#define PropertyDelete		1

/* Color Map notification */

#define ColormapUninstalled	0
#define ColormapInstalled	1

/* GrabPointer, GrabButton, GrabKeyboard, GrabKey Modes */

#define GrabModeSync		0
#define GrabModeAsync		1

/* GrabPointer, GrabKeyboard reply status */

#define GrabSuccess		0
#define AlreadyGrabbed		1
#define GrabInvalidTime		2
#define GrabNotViewable		3
#define GrabFrozen		4

/* AllowEvents modes */

#define AsyncPointer		0
#define SyncPointer		1
#define ReplayPointer		2
#define AsyncKeyboard		3
#define SyncKeyboard		4
#define ReplayKeyboard		5
#define AsyncBoth		6
#define SyncBoth		7

/* Used in SetInputFocus, GetInputFocus */

#define RevertToNone		(int)None
#define RevertToPointerRoot	(int)PointerRoot
#define RevertToParent		2

/*****************************************************************
 * ERROR CODES
 *****************************************************************/

#define Success		   0	/* everything's okay */
#define BadRequest	   1	/* bad request code */
#define BadValue	   2	/* int parameter out of range */
#define BadWindow	   3	/* parameter not a Window */
#define BadPixmap	   4	/* parameter not a Pixmap */
#define BadAtom		   5	/* parameter not an Atom */
#define BadCursor	   6	/* parameter not a Cursor */
#define BadFont		   7	/* parameter not a Font */
#define BadMatch	   8	/* parameter mismatch */
#define BadDrawable	   9	/* parameter not a Pixmap or Window */
#define BadAccess	  10	/* depending on context:
				 - key/button already grabbed
				 - attempt to free an illegal
				   cmap entry
				- attempt to store into a read-only
				   color map entry.
 				- attempt to modify the access control
				   list from other than the local host.
				*/
#define BadAlloc	  11	/* insufficient resources */
#define BadColor	  12	/* no such colormap */
#define BadGC		  13	/* parameter not a GC */
#define BadIDChoice	  14	/* choice not in range or already used */
#define BadName		  15	/* font or color name doesn't exist */
#define BadLength	  16	/* Request length incorrect */
#define BadImplementation 17	/* server is defective */

#define FirstExtensionError	128
#define LastExtensionError	255

/*****************************************************************
 * WINDOW DEFINITIONS
 *****************************************************************/

/* Window classes used by CreateWindow */
/* Note that CopyFromParent is already defined as 0 above */

#define InputOutput		1
#define InputOnly		2

/* Window attributes for CreateWindow and ChangeWindowAttributes */

#define CWBackPixmap		(1L<<0)
#define CWBackPixel		(1L<<1)
#define CWBorderPixmap		(1L<<2)
#define CWBorderPixel           (1L<<3)
#define CWBitGravity		(1L<<4)
#define CWWinGravity		(1L<<5)
#define CWBackingStore          (1L<<6)
#define CWBackingPlanes	        (1L<<7)
#define CWBackingPixel	        (1L<<8)
#define CWOverrideRedirect	(1L<<9)
#define CWSaveUnder		(1L<<10)
#define CWEventMask		(1L<<11)
#define CWDontPropagate	        (1L<<12)
#define CWColormap		(1L<<13)
#define CWCursor	        (1L<<14)

/* ConfigureWindow structure */

#define CWX			(1<<0)
#define CWY			(1<<1)
#define CWWidth			(1<<2)
#define CWHeight		(1<<3)
#define CWBorderWidth		(1<<4)
#define CWSibling		(1<<5)
#define CWStackMode		(1<<6)


/* Bit Gravity */

#define ForgetGravity		0
#define NorthWestGravity	1
#define NorthGravity		2
#define NorthEastGravity	3
#define WestGravity		4
#define CenterGravity		5
#define EastGravity		6
#define SouthWestGravity	7
#define SouthGravity		8
#define SouthEastGravity	9
#define StaticGravity		10

/* Window gravity + bit gravity above */

#define UnmapGravity		0

/* Used in CreateWindow for backing-store hint */

#define NotUseful               0
#define WhenMapped              1
#define Always                  2

/* Used in GetWindowAttributes reply */

#define IsUnmapped		0
#define IsUnviewable		1
#define IsViewable		2

/* Used in ChangeSaveSet */

#define SetModeInsert           0
#define SetModeDelete           1

/* Used in ChangeCloseDownMode */

#define DestroyAll              0
#define RetainPermanent         1
#define RetainTemporary         2

/* Window stacking method (in configureWindow) */

#define Above                   0
#define Below                   1
#define TopIf                   2
#define BottomIf                3
#define Opposite                4

/* Circulation direction */

#define RaiseLowest             0
#define LowerHighest            1

/* Property modes */

#define PropModeReplace         0
#define PropModePrepend         1
#define PropModeAppend          2

/*****************************************************************
 * GRAPHICS DEFINITIONS
 *****************************************************************/

/* graphics functions, as in GC.alu */

#define	GXclear			0x0		/* 0 */
#define GXand			0x1		/* src AND dst */
#define GXandReverse		0x2		/* src AND NOT dst */
#define GXcopy			0x3		/* src */
#define GXandInverted		0x4		/* NOT src AND dst */
#define	GXnoop			0x5		/* dst */
#define GXxor			0x6		/* src XOR dst */
#define GXor			0x7		/* src OR dst */
#define GXnor			0x8		/* NOT src AND NOT dst */
#define GXequiv			0x9		/* NOT src XOR dst */
#define GXinvert		0xa		/* NOT dst */
#define GXorReverse		0xb		/* src OR NOT dst */
#define GXcopyInverted		0xc		/* NOT src */
#define GXorInverted		0xd		/* NOT src OR dst */
#define GXnand			0xe		/* NOT src OR NOT dst */
#define GXset			0xf		/* 1 */

/* LineStyle */

#define LineSolid		0
#define LineOnOffDash		1
#define LineDoubleDash		2

/* capStyle */

#define CapNotLast		0
#define CapButt			1
#define CapRound		2
#define CapProjecting		3

/* joinStyle */

#define JoinMiter		0
#define JoinRound		1
#define JoinBevel		2

/* fillStyle */

#define FillSolid		0
#define FillTiled		1
#define FillStippled		2
#define FillOpaqueStippled	3

/* fillRule */

#define EvenOddRule		0
#define WindingRule		1

/* subwindow mode */

#define ClipByChildren		0
#define IncludeInferiors	1

/* SetClipRectangles ordering */

#define Unsorted		0
#define YSorted			1
#define YXSorted		2
#define YXBanded		3

/* CoordinateMode for drawing routines */

#define CoordModeOrigin		0	/* relative to the origin */
#define CoordModePrevious       1	/* relative to previous point */

/* Polygon shapes */

#define Complex			0	/* paths may intersect */
#define Nonconvex		1	/* no paths intersect, but not convex */
#define Convex			2	/* wholly convex */

/* Arc modes for PolyFillArc */

#define ArcChord		0	/* join endpoints of arc */
#define ArcPieSlice		1	/* join endpoints to center of arc */

/* GC components: masks used in CreateGC, CopyGC, ChangeGC, OR'ed into
   GC.stateChanges */

#define GCFunction              (1L<<0)
#define GCPlaneMask             (1L<<1)
#define GCForeground            (1L<<2)
#define GCBackground            (1L<<3)
#define GCLineWidth             (1L<<4)
#define GCLineStyle             (1L<<5)
#define GCCapStyle              (1L<<6)
#define GCJoinStyle		(1L<<7)
#define GCFillStyle		(1L<<8)
#define GCFillRule		(1L<<9)
#define GCTile			(1L<<10)
#define GCStipple		(1L<<11)
#define GCTileStipXOrigin	(1L<<12)
#define GCTileStipYOrigin	(1L<<13)
#define GCFont 			(1L<<14)
#define GCSubwindowMode		(1L<<15)
#define GCGraphicsExposures     (1L<<16)
#define GCClipXOrigin		(1L<<17)
#define GCClipYOrigin		(1L<<18)
#define GCClipMask		(1L<<19)
#define GCDashOffset		(1L<<20)
#define GCDashList		(1L<<21)
#define GCArcMode		(1L<<22)

#define GCLastBit		22
/*****************************************************************
 * FONTS
 *****************************************************************/

/* used in QueryFont -- draw direction */

#define FontLeftToRight		0
#define FontRightToLeft		1

#define FontChange		255

/*****************************************************************
 *  IMAGING
 *****************************************************************/

/* ImageFormat -- PutImage, GetImage */

#define XYBitmap		0	/* depth 1, XYFormat */
#define XYPixmap		1	/* depth == drawable depth */
#define ZPixmap			2	/* depth == drawable depth */

/*****************************************************************
 *  COLOR MAP STUFF
 *****************************************************************/

/* For CreateColormap */

#define AllocNone		0	/* create map with no entries */
#define AllocAll		1	/* allocate entire map writeable */


/* Flags used in StoreNamedColor, StoreColors */

#define DoRed			(1<<0)
#define DoGreen			(1<<1)
#define DoBlue			(1<<2)

/*****************************************************************
 * CURSOR STUFF
 *****************************************************************/

/* QueryBestSize Class */

#define CursorShape		0	/* largest size that can be displayed */
#define TileShape		1	/* size tiled fastest */
#define StippleShape		2	/* size stippled fastest */

/*****************************************************************
 * KEYBOARD/POINTER STUFF
 *****************************************************************/

#define AutoRepeatModeOff	0
#define AutoRepeatModeOn	1
#define AutoRepeatModeDefault	2

#define LedModeOff		0
#define LedModeOn		1

/* masks for ChangeKeyboardControl */

#define KBKeyClickPercent	(1L<<0)
#define KBBellPercent		(1L<<1)
#define KBBellPitch		(1L<<2)
#define KBBellDuration		(1L<<3)
#define KBLed			(1L<<4)
#define KBLedMode		(1L<<5)
#define KBKey			(1L<<6)
#define KBAutoRepeatMode	(1L<<7)

#define MappingSuccess     	0
#define MappingBusy        	1
#define MappingFailed		2

#define MappingModifier		0
#define MappingKeyboard		1
#define MappingPointer		2

/*****************************************************************
 * SCREEN SAVER STUFF
 *****************************************************************/

#define DontPreferBlanking	0
#define PreferBlanking		1
#define DefaultBlanking		2

#define DisableScreenSaver	0
#define DisableScreenInterval	0

#define DontAllowExposures	0
#define AllowExposures		1
#define DefaultExposures	2

/* for ForceScreenSaver */

#define ScreenSaverReset 0
#define ScreenSaverActive 1

/*****************************************************************
 * HOSTS AND CONNECTIONS
 *****************************************************************/

/* for ChangeHosts */

#define HostInsert		0
#define HostDelete		1

/* for ChangeAccessControl */

#define EnableAccess		1
#define DisableAccess		0

/* Display classes  used in opening the connection
 * Note that the statically allocated ones are even numbered and the
 * dynamically changeable ones are odd numbered */

#define StaticGray		0
#define GrayScale		1
#define StaticColor		2
#define PseudoColor		3
#define TrueColor		4
#define DirectColor		5


/* Byte order  used in imageByteOrder and bitmapBitOrder */

#define LSBFirst		0
#define MSBFirst		1

#endif /* X_H */<|MERGE_RESOLUTION|>--- conflicted
+++ resolved
@@ -234,13 +234,7 @@
 #define Mod5Mask		(1<<7)
 
 /* See bug [9e31fd9449], this way prevents conflicts with Win32 headers */
-<<<<<<< HEAD
-enum _Bug9e31fd9449 { None = 0, ControlMask = (1<<2) };
-=======
-#ifdef _WIN32
 enum { None = 0, ControlMask = (1<<2) };
-#endif
->>>>>>> d1a8a768
 
 /* modifier names.  Used to build a SetModifierMapping request or
    to read a GetModifierMapping request.  These correspond to the
