--- conflicted
+++ resolved
@@ -1,4 +1,9 @@
-<<<<<<< HEAD
+2012-06-22  Jan Nijtmans  <nijtmans@users.sf.net>
+
+	* win/Makefile.in:    [Bug 1844430]: cygwin make fails in 8.4.14-8.5b3
+	* unix/tcl.m4:        Sync with Tcl version.
+	* unix/configure:     autoconf-2.13
+
 2012-06-15  Donal K. Fellows  <dkf@users.sf.net>
 
 	* generic/ttk/ttkTreeview.c (unshareObj): [Bug 3535362]: Changed name
@@ -22,13 +27,6 @@
 	draw the last character of an entry at all if it doesn't all exactly
 	fit in the space available (a problem I've noticed in tkchat, and been
 	very frustrated with).
-=======
-2012-06-22  Jan Nijtmans  <nijtmans@users.sf.net>
-
-	* win/Makefile.in:    [Bug 1844430]: cygwin make fails in 8.4.14-8.5b3
-	* unix/tcl.m4:        Sync with Tcl version.
-	* unix/configure:     autoconf-2.13
->>>>>>> 4dc76331
 
 2012-06-10  Jan Nijtmans  <nijtmans@users.sf.net>
 
