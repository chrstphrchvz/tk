<<<<<<< HEAD
2011-07-19  Donal K. Fellows  <dkf@users.sf.net>

	* doc/*.3, doc/*.n: Many small fixes to documentation as part of
	project to improve quality of generated HTML docs.
=======
2011-07-28  Jan Nijtmans  <nijtmans@users.sf.net>

	* xlib/X11/Xutil.h: [Bug 3380684] XEmptyRegion prototype doesn't
	match usage
>>>>>>> a19d2bd0

2011-06-29  Don Porter  <dgp@users.sourceforge.net>

	* generic/ttk/ttkTrace.c: [Bug 3341056]: Correct segfault due to flaw
	* tests/ttk/ttk.test:	in the 2011-06-17 commit.

2011-06-19  Donal K. Fellows  <dkf@users.sf.net>

	* doc/wm.n: Added documentation of the -type attribute that was
	introduced in TIP#359, and moved documentation of -alpha to common
	section as it is supported on all platforms now.

2011-06-17  Don Porter  <dgp@users.sourceforge.net>

	* generic/ttk/ttkTrace.c:	Workaround Bug 3062331.
	* tests/ttk/ttk.test:
	* changes:	Updated

2011-06-16  Jan Nijtmans  <nijtmans@users.sf.net>

	* win/tcl.m4: Sync with win/tcl.m4 from Tcl
	* win/configure: (regenerated)

2011-06-10  Don Porter  <dgp@users.sourceforge.net>

	* generic/tkEntry.c:	[Bug 3315731] Fix [$entry -invcmd].

2011-06-10  Don Porter  <dgp@users.sourceforge.net>

	* README:	Correct some README bitrot.
	* macosx/README:

2011-06-07  Don Porter  <dgp@users.sourceforge.net>

	* generic/tkEntry.c:	Restore support for values "08" and "09"
	in a [spinbox] configured to use -from and -to values.  [Bug 2358545].

2011-06-06  Don Porter  <dgp@users.sourceforge.net>

	* generic/tkConsole.c:	Restore proper NUL output to the [console].
	* library/console.tcl: [Bug 2546087]

2011-04-22  Peter Spjuth  <peter.spjuth@gmail.com>

	* generic/tkCanvPoly.c: [Bug 3291543] There was a crash if dchars
	* tests/canvas.test:    removed all coordinates of a polygon.

2011-04-21  Peter Spjuth  <peter.spjuth@gmail.com>

	* doc/checkbutton.n: Document all variable options as global.
	* doc/radiobutton.n:
	* doc/listbox.n:
	* doc/menu.n:
	* doc/options.n:
	* doc/ttk_combobox.n:
	* doc/ttk_entry.n:
	* doc/ttk_progressbar.n:
	* doc/ttk_widget.n:

2011-04-06  Jan Nijtmans  <nijtmans@users.sf.net>

	* unix/tkAppInit.c:  Make symbols "main" and "Tcl_AppInit"
	MODULE_SCOPE: there is absolutely no reason for exporting them.
	* unix/tcl.m4:        Don't use -fvisibility=hidden with static
	* unix/configure      libraries (--disable-shared)

2011-04-04  Peter Spjuth  <peter.spjuth@gmail.com>

	* tests/grid.test:
	* generic/tkGrid.c: [Bug 723765]: When a slave was removed from grid,
	the -in option was not remembered.

2011-04-04  Joe Mistachkin  <joe@mistachkin.com>

	* win/tkWinDialog.c (FontchooserShowCmd): Change the CHOOSEFONT and
	LOGFONT used with sizeof to CHOOSEFONTA and LOGFONTA to match their
	local variable declarations (i.e. mismatch with -DUNICODE).  This code
	is not present in 8.4 or 8.5.

2011-04-04  Peter Spjuth  <peter.spjuth@gmail.com>

	* doc/labelframe.n:
	* doc/frame.n:
	* generic/tkFrame.c: [Bug 2997657]: Removed -container from labelframe
	documentation since it does not work as expected and does not make
	sense as a container. Added note to frame about restrictions when used
	as a container.

2011-03-28  Donal K. Fellows  <dkf@users.sf.net>

	* library/tk.tcl (::tk::FindAltKeyTarget): Make this handle the
	traversal of the logical window manager hierarchy correctly. Based on
	comments by Emiliano Gavilan.

2011-03-28  Jan Nijtmans  <nijtmans@users.sf.net>

	* generic/tkTextBTree.c: [Bug 3129527]: Fix buffer overflow w/ GCC 4.5
	and -D_FORTIFY_SOURCE=2. One more place where this problem could
	appear.

2011-03-24  Jan Nijtmans  <nijtmans@users.sf.net>

	* win/tkWinMenu.c: [Bug #3239768]: tk8.4.19 (and later) WIN32
	menu font support.

2011-03-16  Jan Nijtmans  <nijtmans@users.sf.net>

	* unix/tcl.m4:    Make SHLIB_LD_LIBS='${LIBS}' the default and
	* unix/configure: set to "" on per-platform necessary basis.
	Backported from TEA, but kept all original platform code which was
	removed from TEA.

2011-03-14  Jan Nijtmans  <nijtmans@users.sf.net>

	* generic/tkBind.c:      Eliminate some more unneeded write-only
	* generic/tkCanvUtil.c:  variables (discovered by gcc-4.6)
	* generic/tkFocus.c:

2011-03-12  Donal K. Fellows  <dkf@users.sf.net>

	Remove casts from uses of ckalloc/ckfree/... now that Tcl declares
	them to be using useful casts internally.

2011-03-12  Jan Nijtmans  <nijtmans@users.sf.net>

	* win/tkWin32Dll.c: Eliminate unneeded _TkFinalize wrapper.

2011-03-11  Jan Nijtmans  <nijtmans@users.sf.net>

	* generic/ttk/ttkDefaultTheme.c: Eliminate some unneeded write-only
	* generic/ttk/ttkManager.c:      variables (discovered by gcc-4.6)
	* generic/ttk/ttkSquare.c:

2011-03-09  Reinhard Max  <max@suse.de>

	* unix/configure.in: Use a symbol from libXft itself for the link
	test rather than one from libfreetype, because the latter doesn't
	work when the linker is called with --as-needed.

2011-03-03  Alexandre Ferrieux  <ferrieux@users.sourceforge.net>

	* generic/tkCanvLine.c: [Bug 3175610]: Incomplete refresh of line items.

2011-03-02  Donal K. Fellows  <dkf@users.sf.net>

	* doc/tk_mac.n (new file): Description of OSX-specific functionality
	in Tk, contributed by Kevin Walzer.
	* doc/button.n, doc/font.n, doc/menu.n: Noted which parts of these
	commands are intentionally not fully supported on OSX.

2011-01-24  Joe English  <jenglish@users.sourceforge.net>

	* generic/tkSelect.c: Fix for [Bug #3164879]:
	(memory allocation bug introduced by [Patch #3129527])

2011-01-22  Joe English  <jenglish@users.sourceforge.net>

	* generic/ttk/ttkEntry.c(ttk::combobox): Add missing
	'validate' command (reported by schelte).

2011-01-13  Jan Nijtmans  <nijtmans@users.sf.net>

	* library/msgbox.tcl: [Patch #3154705] Close button has no effect

2011-01-12  Jan Nijtmans  <nijtmans@users.sf.net>

	* win/tcl.m4:         handle --enable-64bit=ia64 for gcc
	* win/configure.in    typo
	* win/configure:      (autoconf-2.59)

2011-01-06   Kevin Walzer <wordtech@users.sourceforge.net>

	* macosx/README:	Added info on textured background windows.
	* macosx/tkMacOSXFont.c: Fix for 2857300, improves rounding up on text
	width [submitted by treectrl]
	* macosx/tkMacOSXMenu.c: Fix for radiobuttons and checkbuttons not
	displaying in popup menus, and disabled menu entries.
	* macosx/tkMacOSXWindowEvent.c:	Fix for 3086887, speeds up scrolling;
	also textured background windows
	* macosx/tkMacOSXWm.c: Textured background windows.

2011-01-06  Stuart Cassoff  <stwo@users.sourceforge.net>

	* generic/tkEvent.c:	Cast some NULLs to (void *) in order to quash
	* unix/tkUnixEvent.c:	"missing sentinel in function call"
	* unix/tkUnixKey.c:	compiler warnings.
	* unix/tkUnixRFont.c:

2010-12-17  Stuart Cassoff  <stwo@users.sourceforge.net>

	* unix/Makefile.in:	Clean up '.PHONY:' targets: Arrange those
				common to Tcl and Tk as in Tcl's Makefile.in,
				add any missing ones and remove duplicates.

2010-12-17  Stuart Cassoff  <stwo@users.sourceforge.net>

	* unix/Makefile.in:  [Bug 2446711]: Remove 'allpatch' target.

2010-12-17  Stuart Cassoff  <stwo@users.sourceforge.net>

	* unix/Makefile.in:  Use 'rpmbuild', not 'rpm' [Bug 2537626].

2010-12-17  Jan Nijtmans  <nijtmans@users.sf.net>

	* generic/tkMain.c:  refactor isatty() function for Windows.
	* win/tkWinImage.c:  better warning message.
	* win/tkWinInit.c:   Let TkpDisplayWarning() send the message
	directly to the debugger, if available, otherwise do as before.

2010-12-16  Jan Nijtmans  <nijtmans@users.sf.net>

	* generic/tk.h:       [Patch 3124554]: Move WishPanic from Tk to Tcl
	* win/winMain.c:      Remove special MessageBox'es here, since every
	panic-related thing is now handled correctly by Tcl.

2010-12-15  Stuart Cassoff  <stwo@users.sourceforge.net>

	* unix/Makefile.in:	Installer Improvements.
	* unix/install-sh:	Similar to Tcl [Patch 3101127].

2010-12-15  Jan Nijtmans  <nijtmans@users.sf.net>

	* generic/tkMain.c:	[Patch #3124683]: platform specific stuff
	in (tcl|tk)Main.c

2010-12-13  Jan Nijtmans  <nijtmans@users.sf.net>

	* unix/tcl.m4:		[Bug 3135271] Link error due to hidden
	* unix/configure:	symbols (CentOS 4.2)  (autoconf-2.59)
	* generic/tkMain.c:	Change "Application initialization failed" to
	* tests/main.test:	"application-specific initialization failed",
	for consistency with Tcl.
	* win/tkWin32Dll.c:	See also: [Patch 1910041] and [Patch 3059922].
	SEH emulation on Win64 was not correct here: it sometimes results in
	a crash. Contrary to the other places, the code here is not meant to
	protect from OS bugs, but to protect Finalizing Tk when the application
	went in an invalid state.

2010-12-12  Stuart Cassoff  <stwo@users.sourceforge.net>

	* unix/tcl.m4: Better building on OpenBSD.
	* unix/configure: (autoconf-2.59)

2010-12-10  Jan Nijtmans  <nijtmans@users.sf.net>

	* win/tcl.m4:	Fix manifest-generation for 64-bit gcc (mingw-w64)
	* win/configure: (autoconf-2.59)

2010-12-06  Jan Nijtmans  <nijtmans@users.sf.net>

	* generic/tkSelect.c:	[Bug 3129527]: Fix buffer overflow w/ GCC 4.5
	* generic/tkTextDisp.c: and -D_FORTIFY_SOURCE=2
	* unix/tkUnixWm.c:
	* win/tkWinWm.c:

2010-12-05  Jan Nijtmans  <nijtmans@users.sf.net>

	* unix/tcl.m4:      [Patch #3116490] cross-compile support for unix
	* unix/configure    (autoconf-2.59)

2010-12-03  Jan Nijtmans  <nijtmans@users.sf.net>

	* win/tcl.m4:	[Patch #3116490] cross-compile Tcl mingw32 on unix
	* win/configure: This makes it possible to cross-compile Tcl/Tk for
	Windows (either 32-bit or 64-bit) out-of-the-box on UNIX, using
	mingw-w64 build tools.

2010-12-02  Donal K. Fellows  <dkf@users.sf.net>

	* generic/tkInt.decls (TkDrawAngledTextLayout,TkDrawAngledChars,...):
	Expose angled text API for Emiliano Gavilan. Still only in internal
	stub table.

2010-11-29  Jan Nijtmans  <nijtmans@users.sf.net>

	* generic/tkAtom.c:    Fix various 64-bit gcc(-4.5.2) warnings: cast
	* generic/tkSelect.c:  from pointer to integer of different size.
	* win/stubs.c:
	* win/tkWinButton.c:
	* win/tkWinColor.c:
	* win/tkWinPixmap.c:
	* win/tkWinScrlbr.c:
	* win/tkWinWindow.c:
	* win/tkWinWm.c:
	* win/ttkWinMonitor.c:
	* win/tkWin32Dll.c:   Make assembler code compile in Win64 with gcc.

2010-11-24  Jan Nijtmans  <nijtmans@users.sf.net>

	* win/tkWinDialog.c:  [Bug 3071836]: Crash/Tcl_Panic on WinXP saving
	* win/tkWinInit.c:    file to C:\, and rewrite TkpDisplayWarning not
	to use any Tcl functions any more. This allows TkpDisplayWarning to be
	used as panic proc.
	* win/winMain.c:      Use TkpDisplayWarning as panic proc on Windows.
	* generic/tkMain.c:   Remove unused strrchr, combine outChannel and
	errChannel variables to a single variable.

2010-11-19  Jan Nijtmans  <nijtmans@users.sf.net>

	* generic/tkCanv*.c:         Revise Tcl_Panic() calls ending with a
	* generic/tkGeomerty.c:      newline removing the newline, because
	* generic/tkImgPhInstance.c: Tcl_Panic() outputs a final newline
	* generic/tkMenu.c:	     already.
	* generic/tkRectOval.c:
	* generic/tkTextBTree.c:
	* generic/tkWindow.c:
	* unix/tkUnixRFont.c:
	* win/tkWinColor.c:
	* win/tkWinDraw.c:
	* win/tkWinMenu.c:

2010-11-18  Jan Nijtmans  <nijtmans@users.sf.net>

	* win/winMain.c:   [FRQ 491789]: "setargv() doesn't support a unicode
	cmdline" now implemented for cygwin and mingw32 too.
	* win/configure.in:	Allow cross-compilation by default.
	* win/configure    (regenerated)

2010-11-17  Jan Nijtmans  <nijtmans@users.sf.net>

	* win/tcl.m4:      [FRQ 491789]: "setargv() doesn't support a unicode
	cmdline" now implemented for mingw-w64
	* win/configure    (regenerated)
	* win/winMain.c    Workaround for bug in some versions of mingw-w64

2010-11-16  Jan Nijtmans  <nijtmans@users.sf.net>

	* win/winMain.c    Bring compilation under mingw-w64 a bit closer
	* win/tcl.m4       to reality. See for what's missing:
	    https://sourceforge.net/apps/trac/mingw-w64/wiki/Unicode%20apps
	* win/configure:   (re-generated)
	* win/tkWinPort.h: [Bug 3110161]: Extensions using TCHAR don't compile
	on VS2005 SP1

2010-11-10  Andreas Kupries  <andreask@activestate.com>

	* changes:	Updates for 8.6b2 release.

2010-11-06  Jan Nijtmans  <nijtmans@users.sf.net>

	* library/msgs/*.msg:	Update NL catalog. For other languages,
	sorting and fix some locations of "&".

2010-11-05  Jan Nijtmans  <nijtmans@users.sf.net>

	* library/demos/widget: Use unicode copyright sign, instead of
	* library/demos/en.msg: depending on translation.
	* library/demos/nl.msg:
	* generic/tkMain.c:    Sync TK_ASCII_MAIN usage with tclMain.c

2010-11-04  Don Porter  <dgp@users.sourceforge.net>

	* changes:	Updates for 8.6b2 release.

2010-11-03  Jan Nijtmans  <nijtmans@users.sf.net>

	* win/tkWinClipboard.c: [FRQ 2965056]: Windows build with
	* win/tkWinDialog.c:     -DUNICODE
	* win/tkWinMenu.c:

2010-10-11  Jan Nijtmans  <nijtmans@users.sf.net>

	* generic/tkDecls.h:  [FRQ 491789]: "setargv() doesn't support a
	* doc/Tk_Main.3:      unicode cmdline" implemented for Tk on MSVC++
	* win/Makefile.in:
	* win/makefile.vc:
	* win/winMain.c:
	* win/rules.vc:       Update for VS10

2010-10-11  Joe English  <jenglish@users.sourceforge.net>

	* generic/ttk/ttkTreeview.c: [Bug 3085489]: Fix crash in 'tag add' /
	'tag remove' commands when no -tags specified.

2010-10-11  Jan Nijtmans  <nijtmans@users.sf.net>

	* win/tkWinMenu.c:    [FRQ 2965056]: Windows build with -DUNICODE
	* win/tkWinWm.c:
	* win/tcl.m4:         Add netapi32 to the link line, so we no longer
	* win/makefile.vc:    have to use LoadLibrary to access those
	* win/configure:      functions.

2010-10-06  Jan Nijtmans  <nijtmans@users.sf.net>

	* win/tkWinClipboard.c: [FRQ 2965056]: Windows build with
	* win/tkWinColor.c:     -DUNICODE
	* win/tkWinCursor.c:
	* win/tkWinFont.c:
	* win/tkWinTest.c:
	* win/tkWinMenu.c:
	* win/tkWinPixmap.c:
	* win/tkWinX.c:         Eliminate isWinNT variable
	* win/Makefile.in (genstubs): Generate ttk files as well.

2010-10-06  Donal K. Fellows  <dkf@users.sf.net>

	* win/Makefile.in (genstubs): [Tcl Bug 3082049]: Typo.

2010-10-05  Jan Nijtmans  <nijtmans@users.sf.net>

	* generic/tkWinX.c: [Bug 3080953]: Malformed Unicode characters in %A
	substitution Problem was in the static function GetTranslatedKey().

2010-10-01  Donal K. Fellows  <dkf@users.sf.net>

	* generic/tkImgPhoto.c (Tk_PhotoPutBlock, Tk_PhotoPutZoomedBlock):
	[Bug 3078902]: Ensure that zero-dimensioned data blocks cause no
	changes at all instead of causing a hang.

2010-09-29  Jan Nijtmans  <nijtmans@users.sf.net>

	* unix/tcl.m4:         Sync with Tcl version
	* unix/configure:      Re-generate with autoconf-2.59
	* win/configure:
	* generic/tkMain.c     Make compilable with -DUNICODE as well

2010-09-28  Jan Nijtmans  <nijtmans@users.sf.net>

	* win/tkWinSend.c: [Bug 3076671]: CVS HEAD Tk build fails on win32
	with msys/mingw. Make it compile on older mingw as well.
	* generic/tk.decls:   Add explicit scspec "EXTERN", as in Tcl
	* generic/tkInt.decls:
	* generic/tkStubInit.c: Don't let Tk_MainEx macro disturb compilation

2010-09-23  Jan Nijtmans  <nijtmans@users.sf.net>

	* win/tcl.m4:            Add -Wdeclaration-after-statement
	* win/configure:         (regenerated)
	* win/tkWinX.c:          Make compilable with -DUNICODE.
	* win/winMain.c:
	* unix/tkAppInit.c:      Many clean-ups in comments, so all
	(tcl|tk)AppInit.c variants use the same style.
	* generic/ttk/ttkGenStubs.tcl: Dummy genStubs::export (from
	genStubs.tcl)

2010-09-20  Jan Nijtmans  <nijtmans@users.sf.net>

	* generic/ttk/ttkGenStubs.tcl: Clean-up, port all genStubs.tcl changes
	* generic/ttk/ttk.decls:    from Tcl to ttkGenStubs.tcl as well (no
	* generic/tk.decls:         change in any output files). This brings
	* generic/tkInt.decls:      all *.decls in the same form as tcl.decls

2010-09-16  Jeff Hobbs  <jeffh@ActiveState.com>

	* win/tkWinX.c (_WIN32_IE): update to IE5.5 base expectation

2010-09-14  Jan Nijtmans  <nijtmans@users.sf.net>

	* win/rules.vc       [FRQ 2965056]: Windows build with -DUNICODE
	* win/Makefile.in

2010-09-13  Jan Nijtmans  <nijtmans@users.sf.net>

	* win/tkWin.h          Move definitions of WINVER/_WIN32_WINNT
	* win/tkWinDialog.h    to one place, now that we only support
	* win/tkWinMenu.c      Win2000+
	* win/tkWinX.c

2010-09-10  Jan Nijtmans  <nijtmans@users.sf.net>

	* win/tkWinEmbed.c:     Make compilable with -DUNICODE
	* win/tkWinClipboard.c: Mark those files as not compilable with
	* win/tkWinColor.c:     -DUNICODE, so add a TODO.
	* win/tkWinCursor.c:
	* win/tkWinDialog.c:
	* win/tkWinFont.c:
	* win/tkWinMenu.c:
	* win/tkWinPixmap.c:
	* win/tkWinTest.c:
	* win/tkWinWm.c:
	* win/tkWinX.c:
	* win/winMain.c:
	* win/tkWinPort.h:  mingw/cygwin fixes: <tchar.h> should always
	be included here.

2010-09-09  Jan Nijtmans  <nijtmans@users.sf.net>

	* win/rules.vc:   (sync with tcl version)
	* win/makefile.vc: mingw should always link with -ladvapi32
	* win/tcl.m4:
	* win/configure:   (regenerated)
	* win/tkWinInt.h:  Remove ascii variant of tkWinPocs table,
	* win/tkWinX.c:    it is no longer necessary.
	* win/tkWinTest.c:

2010-09-08  Joe English  <jenglish@users.sourceforge.net>

	* generic/ttk/ttkTreeview.c (TreeviewSeeCommand): [Bug 2829363]:
	Schedule redisplay if [$tv see] opens any items.

2010-09-05  Donal K. Fellows  <dkf@users.sf.net>

	* library/bgerror.tcl: [Bugs 3046742,3046750]: Improve keybindings for
	the background error dialog, and allow the use of the window manager
	controls for closing it (where supported). The Escape key now causes
	all remaining background error messages in the queue to be dropped.

2010-09-02  Joe English  <jenglish@users.sourceforge.net>

        * library/ttk/winTheme.tcl, library/ttk/xpTheme.tcl,
	* library/ttk/vistaTheme.tcl: [Bug 3057573]: Specify disabled combobox
	text foreground color.

2010-08-31  Andreas Kupries  <andreask@activestate.com>

	* win/tcl.m4: Applied patch by Jeff fixing issues with the manifest
	handling on Win64.
	* win/configure: Regenerated.

2010-08-26  Jeff Hobbs  <jeffh@ActiveState.com>

	* unix/Makefile.in: Add valgrind target
	* unix/configure, unix/tcl.m4: [Bug 1230554]: SHLIB_LD_LIBS='${LIBS}'
	for OSF1-V*. Add /usr/lib64 to set of auto-search dirs.
	(SC_PATH_X): Correct syntax error when xincludes not found.

	* win/Makefile.in (VC_MANIFEST_EMBED_DLL VC_MANIFEST_EMBED_EXE):
	* win/configure, win/configure.in, win/tcl.m4: SC_EMBED_MANIFEST macro
	and --enable-embedded-manifest configure arg added to support manifest
	embedding where we know the magic. Help prevents DLL hell with MSVC8+.

	* generic/tkText.c (DumpLine): [Bug 3053347]: Replace segPtr->size
	with currentSize throughout, but particularly in if lineChanged block
	where segPtr may no longer be valid.

2010-08-21  Jan Nijtmans  <nijtmans@users.sf.net>

	* generic/tk*Decls.h:   (regenerated with modified genStubs.tcl)
	* generic/tk*StubInit.c

2010-08-18  Jan Nijtmans  <nijtmans@users.sf.net>

	* generic/ttk/ttkGenStubs.tcl: [Patch 3034251]: partly: remove some
	more unneeded ifdeffery, as in tcl/tools/genStubs.tcl.
	* generic/tk.h:     Move USE_OLD_IMAGE support after tkDecls.h
	* generic/*Decls.h  (regenerated)
	* generic/ttk/ttkDecls.h

2010-08-11  Jeff Hobbs  <jeffh@ActiveState.com>

	* win/Makefile.in (%.${OBJEXT}): Better implicit rules support

	* unix/configure: regen with ac-2.59
	* unix/configure.in, unix/Makefile.in:
	* unix/tcl.m4 (AIX): Remove the need for ldAIX, replace with
	-bexpall/-brtl.  Remove TK_EXP_FILE (export file) and other baggage
	that went with it.  Remove pre-4 AIX build support.

2010-08-11  Don Porter  <dgp@users.sourceforge.net>

	* changes:	Updates for 8.6b2 release.

2010-08-04  Jeff Hobbs  <jeffh@ActiveState.com>

	* license.terms: fix DFARs note for number-adjusted rights clause

2010-08-03  Jeff Hobbs  <jeffh@ActiveState.com>

	* library/button.tcl (::tk::CheckEnter): [AS Bug#87409]: Use uplevel
	set instead of set :: to work with other var resolvers (itcl).

2010-07-19  Donal K. Fellows  <dkf@users.sf.net>

	* generic/tkImgGIF.c (StringWriteGIF): Added ability to write a GIF to
	a string (as a byte array, of course) following comments on c.l.t by
	Aric Bills. Also improved readability of some of the function and
	field names in this file.

2010-07-16  Jan Nijtmans  <nijtmans@users.sf.net>

	* generic/tkDecls.h: [Tcl Bug 3029891]: Functions that don't belong in
	the stub table (Tk part, not really removed from the stub table, just
	disabled)
	* generic/tkMain.c:  [Bug 3027438]: Tk_Main calls Tcl_CreateInterp
	* generic/tk.h:      before Tcl_FindExecutable

2010-07-06  Andreas Kupries  <andreask@activestate.com>

	* doc/text.n: Fixed minor typo in the description of 'text delete', as
	reported by <eee@users.sf.net> on the chat.

2010-07-01  Jan Nijtmans  <nijtmans@users.sf.net>

	* win/rules.vc:  [Bug 3020677]: wish can't link reg1.2

2010-06-22  Anton Kovalenko  <a_kovalenko@users.sf.net>

	* generic/tkPlace.c: [Patch 3019624]: modify "place" command, making
	it get main window through ClientData (like grid or pack do), instead
	of calling Tk_MainWindow(interp).
	* generic/tkWindow.c: modify "place" entry in commands[], turn on
	passMainWindow flag.

2010-06-22  Jan Nijtmans  <nijtmans@users.sf.net>

	* generic/ttk/ttkGenStubs.tcl: [Bug 3019363]: "make genstubs" failure
	* generic/ttk/ttkDecls.h:      (regenerated)
	* generic/ttk/ttkTheme.c:      Unnecessary type cast

2010-06-21  Jan Nijtmans  <nijtmans@users.sf.net>

	* generic/tkInt.decls: [Patch 2999889]: TkCopyAndGlobalEval obsolete
	* generic/tkIntDecls.h
	* generic/tkBind.c
	* generic/tkStubInit.c

2010-06-19  Joe English  <jenglish@users.sourceforge.net>

	* win/tkWinScrlbr.c, carbon/tkMacOSXScrlbr.c: Replace binding
	procedures with ordinary event handlers [Patch 3009998].
	* generic/tkBind.c, generic/tk.h, generic/tkInt.h,
	* generic/tkInt.decls: Simplifications enabled by previous change:
	TkCreateBindingProcedure() and associated machinery no longer needed;
	TkBindDeadWindow() no longer needed; TK_DEFER_MODAL_LOOP and
	associated machinery no longer needed.
	* generic/tkTest.c, tests/bind.test: Tests related to C binding
	procedures no longer needed.
	* generic/tkWindow.c: TkBindDeadWindow() no longer needed.
	* generic/tkIntDecls.h, generic/tkStubInit.c: Regenerated.

2010-06-15  Joe English  <jenglish@users.sourceforge.net>

	* library/ttk/ttk.tcl: Bump dummy [package ifneeded tile] version to
	0.8.6; see [Bug 3016598].

2010-06-15  Donal K. Fellows  <dkf@users.sf.net>

	* library/text.tcl (TextCursorInSelection): [Patch 2585265]: Make it
	so that pressing delete or backspace when the primary selection does
	not include the insertion cursor does not cause the deletion of the
	inserted text.

2010-06-15  Jan Nijtmans  <nijtmans@users.sf.net>

	* generic/tkCanvArc.c:	Eliminate many unnecessary (ClientData) type
	* generic/tkCanvas.c:	casts.
	* generic/tkCanvBmap.c:
	* generic/tkCanvImg.c:
	* generic/tkCanvLine.c:
	* generic/tkCanvPoly.c:
	* generic/tkCanvTest.c:
	* generic/tkCanvWind.c:
	* generic/tkRectOval.c:
	* generic/tkScrollbar.c:
	* generic/tkStyle.c:
	* generic/tkTest.c:
	* unix/tkUnixEmbed.c:
	* unix/tkUnixEvent.c:
	* unix/tkUnixScale.c:
	* unix/tkUnixScrlbr.c:
	* unix/tkUnixSelect.c:
	* unix/tkUnixWm.c:
	* carbon/tkMacOSXDialog.c: Terminate TkEnsemble definition with NULL
	* macosx/tkMacOSXDialog.c:

2010-05-31  Joe English <jenglish@users.sourceforge.net>

	* generic/tkBind.c (Tk_CreateBinding): [Bug 3006842]: Silently ignore
	empty scripts.

2010-05-27  Joe English <jenglish@users.sourceforge.net>

	* generic/ttk/ttkTreeview.c, tests/ttk/treeview.test:
	[$tv tag bind $tag <...> {}] now removes binding completely.
	Fixes [Bug 3006842] (although there's still a problem somewhere
	in Tk_CreateBinding()).

2010-05-26  Jan Nijtmans  <nijtmans@users.sf.net>

	* tests/wm.test: Fix 3 tests on Ubuntu 10.4, two of them timing
	dependent, one wm-dependent.
	* generic/tkText.c:	Fix some gcc strict-aliasing warnings,
	* unix/tkUnixFont.c:	discovered with "-Wstrict-aliasing=2"
	* unix/tkUnixSelect.c:

2010-05-20  Donal K. Fellows  <dkf@users.sf.net>

	* win/tkWinX.c (HandleIMEComposition): [Bug 2992129]: Ensure that all
	places that generate key events zero them out first; Tk relies on that
	being true for the generic parts of the fix for Bug 1924761.

2010-05-17  Jan Nijtmans  <nijtmans@users.sf.net>

	* win/tkWinDialog.c: Fix [Bug 3002230]: tk_chooseDirectory returns
	garbage on cancel

2010-05-17  Joe English  <jenglish@users.sourceforge.net>

	* generic/tkBind.c: Revert [Patch 2999920], as it entails an
	incompatible change to the C API is and is the cause of [Bug 3002768].

2010-05-17  Jan Nijtmans  <nijtmans@users.sf.net>

	* generic/tkBind.c: [Patch 2999920]: Optimize Internal Virtual event
	string operations.
	* win/tkWinDialog.c: [Bug 2987995]: Tk_getOpenFile returns garbage
	under described circumstances

2010-05-11  Jan Nijtmans  <nijtmans@users.sf.net>

	* doc/RestrictEv.3:  Consistent use of variable names in RestrictEvent
	* generic/tkGrab.c:  API documentation and implementation: Use 'prev'
	* unix/tkUnixDraw.c: instead of 'old', and 'arg' instead of
	* unix/tkUnixSend.c: 'clientData' everywhere, just as in tkEvent.c.
	* unix/tkUnixWm.c

2010-05-10  Jan Nijtmans  <nijtmans@users.sf.net>

	* doc/BindTable.3:     Bring in line with actual implementation.
	* generic/tk.decls:    Change Tk_CreateBinding param name, as in doc
	* generic/tkInt.decls: CONSTify TkCopyAndGlobalEval,
	* generic/tkBind.c:    TkpSetMainMenubar, TkpMenuNotifyToplevelCreate,
	* generic/tkMenu.c:    and TkSetWindowMenuBar
	* generic/tkDecls.h:    (regenerated)
	* generic/tkIntDecls.h: (regenerated)
	* carbon/tkMacOSXMenu.c:
	* macosx/tkMacOSXMenu.c:
	* unix/tkUnixMenu.c:
	* win/tkWinMenu.c:

2010-05-03  Don Porter  <dgp@users.sourceforge.net>

	* generic/tk.h:		Bump patchlevel to 8.6b1.2 to distinguish
	* library/tk.tcl:	CVS snapshots from earlier snapshots as well
	* unix/configure.in:	as the 8.6b1 and 8.6b2 releases.
	* win/configure.in:

	* unix/configure:	autoconf-2.59
	* win/configure:

2010-05-03  Donal K. Fellows  <dkf@users.sf.net>

	* library/button.tcl (CheckInvoke, CheckEnter): [Patch 1530276 redux]:
	Apply a bit more care to ensure that things continue to work correctly
	even when there is no -selectcolor defined.

2010-04-29  Jan Nijtmans  <nijtmans@users.sf.net>

	* win/tkWin.h:		Unnecessary TCL_STORAGE_CLASS re-definition
	* win/tkWinInt.h:	Make various functions MODULE_SCOPE
	* win/tkWinButton.c:	TCHAR-related fixes, making al those
	* win/tkWinFont.c:	files compile fine when TCHAR != char.
	* win/tkWinScrlbr.c:
	* win/tkWinWindow.c:
	* win/tkWinWm.c:
	* win/tkWinX.c:
	* win/ttkWinMonitor.c:
	* win/ttkWinXPTheme.c:

2010-04-25  Donal K. Fellows  <dkf@users.sf.net>

	* generic/tkImgPNG.c (ReadIDAT, DecodePNG): Move the check for overall
	termination of the compressed stream until after the final IDAT has
	been read, so that multi-segment images will work right. Reported by
	Andy Goth on the Wiki.

2010-04-23  Jan Nijtmans  <nijtmans@users.sf.net>

	* generic/tkImgGIF.c:  Formatting
	* generic/tkListbox.c: fix typo;
	* generic/tkTrig.c:    fix typo;
	* generic/tkInt.h:     fix typo; remove not existing tkDisplayList;
	* generic/*.h:         Useless re-definitions of TCL_STORAGE_CLASS

2010-04-20  Jan Nijtmans  <nijtmans@users.sf.net>

	* generic/tkPort.h:         Make sure that tkWinPort.h is always
	* generic/tkIntXlibDecls.h: included before tcl.h, otherwise the
	* win/tkWinPort.h:          fallback for TCHAR might go off before the
				    inclusion of <tchar.h>
	* win/tkWinDialog.c:        Define OPENFILENAME_SIZE_VERSION_400 if
				    needed.
	* compat/stdlib.h:          Include <tcl.h> only when not already
	* compat/unistd.h:	    done.
	* generic/tkInt.h:          tkPort.h already includes tk.h, which
				    includes tcl.h.
	* generic/tk3d.h:           Always use #include "tkInt.h", not
	* generic/tkColor.h:	    <tkInt.h>
	* xlib/xcolors.c:
	* xlib/xgc.c:

2010-04-19  Jan Nijtmans  <nijtmans@users.sf.net>

	* win/tkWinDialog.c: Fix [Bug 2987995]: Tk_GetOpenFile returns garbage
	under described circumstances.
	* win/tkWinDialog.c: [Patch 2898255]: Filenames limit with
	Tk_GetFileName().
	Assure modern style dialogs where available

2010-04-13  Jan Nijtmans  <nijtmans@users.sf.net>

	* win/tkWinPort.h     Fix [Patch 2986105]: conditionally defining
	strcasecmp/strncasecmp

2010-04-12  Donal K. Fellows  <dkf@users.sf.net>

	* generic/tkImgPNG.c (WriteIDAT): [Bug 2984787]: Use the correct
	flushing semantics when handling the last data from the image. Without
	this, many PNG readers (notably including Firefox) refuse to show the
	image and instead complain about errors.
	(ReadIDAT): Added sanity checks to ensure that when we've got bad data
	of the sorts of forms we were previously generating, we detect it and
	error out rather than silently failing.
	(WriteExtraChunks): New function to write in some basic metadata.

2010-04-09  Jan Nijtmans  <nijtmans@users.sf.net>

	* doc/photo.n:    Follow-up to [Bug 2983824]: update doc.

2010-04-09  Donal K. Fellows  <dkf@users.sf.net>

	* generic/tkImgPhoto.c (ImgPhotoCmd): [Bug 2983824]: Use the file
	extension to guess the output format to use if one isn't specified.

2010-04-08  Jan Nijtmans  <nijtmans@users.sf.net>

	* win/tkWinPort.h:    Add <wchar.h> to tkWinPort.h, and
	* win/tkWinSend.c:    remove some earlier CYGWIN-related
	* win/tkWinSendCom.c: hacks which are no longer necessary.

2010-04-06  Jan Nijtmans  <nijtmans@users.sf.net>

	* win/tcl.m4:         Sync with Tcl version
	* unix/tcl.m4:
	* win/configure:      (regenerate with autoconf-2.59)
	* unix/configure:     [Bug 2982540]: configure and install* script
			      files should always have LF

2010-03-29  Jan Nijtmans  <nijtmans@users.sf.net>

	* unix/tcl.m4:            Only test for -visibility=hidden with gcc
	                          (Second remark in [Bug 2976508])
	* unix/configure:         regen

2010-03-29  Donal K. Fellows  <dkf@users.sf.net>

	* unix/tkUnixRFont.c (GetFont): [Bug 2978410]: Do not use non-constant
	initializers for structures, since HP-UX cc doesn't like it.

2010-03-28  Joe English  <jenglish@users.sourceforge.net>

	* generic/ttk/ttkTagSet.c, generic/ttk/ttkTheme.c,
	* generic/ttk/ttkTheme.h, generic/ttk/ttkTreeview.c,
	* generic/ttk/ttkWidget.h, doc/ttk_treeview.n,
	* tests/ttk/treetags.test: ttk::treeview widget: add 'tag names',
	'tag add', and 'tag remove' methods.

2010-03-23  Donal K. Fellows  <dkf@users.sf.net>

	* unix/configure.in, unix/Makefile.in: [Bug 2965133]: Get rid of the
	spurious NONE and some pointless quotes that were causing problems
	with building Tk on OSX. Overall bug might not yet be solved.

2010-03-17  Donal K. Fellows  <dkf@users.sf.net>

	* library/entry.tcl:	 [Bug 2971663]: Make the <Up> and <Down> keys
	* library/ttk/entry.tcl: explicitly do nothing, since Tk-on-Cocoa will
	generate (invisible zero-width) characters for them otherwise. The
	explicitly empty bindings are harmless on other platforms.

2010-03-16  Jan Nijtmans  <nijtmans@users.sf.net>

	* unix/.cvsignore:	Ignore .a and .so

2010-03-12  Jan Nijtmans  <nijtmans@users.sf.net>

	* win/rules.vc:		Fix [Tcl Bug 2967340]: Static build failure
	* win/makefile.vc:
	* win/.cvsignore:

2010-03-12  Donal K. Fellows  <dkf@users.sf.net>

	* library/iconlist.tcl:		Factor out some of the machinery for
	* library/megawidget.tcl:	making a megawidget framework. Not a
					public API at the moment.

2010-03-11  Donal K. Fellows  <dkf@users.sf.net>

	* generic/tkText.c (DumpLine): [Bug 2968379]: When peers are about,
	there can be unnamed marks present during a dump. Ignore them as they
	will just be for the peers' insert and current marks, which aren't
	very important.
	(DumpLine): Removed lame reliance on the leading letters of the names
	of segment types. Entailed expanding the scope of the declarations of
	the types of embedded images and windows.

2010-03-08  Don Porter  <dgp@users.sourceforge.net>

	* generic/tkPlatDecls.h: [Bug 2965600]: Correct broken 2886635 fix.

2010-03-06  Pat Thoyts  <patthoyts@users.sourceforge.net>

	* library/menu.tcl: [Bug 2949774]: When using the non-ClickToFocus
	menu mode cascade menus should popdown once the pointer moves to
	another entry to be compatible with current X desktop usage.

2010-03-04  Jan Nijtmans  <nijtmans@users.sf.net>

	* unix/configure.in:    Don't use -fvisibility=hidden
	* unix/tcl.m4:          for cygwin.
	* win/tkWinTest.c:      Make tkTestWinProcs const

2010-03-04  Donal K. Fellows  <dkf@users.sf.net>

	* doc/clipboard.n: Added note about STRING vs. UTF8_STRING types.

2010-03-02  Jan Nijtmans  <nijtmans@users.sf.net>

	* unix/tcl.m4: [Tcl FRQ 2959069]: Support for -fvisibility=hidden
	* unix/configure:  (regenerated with autoconf-2.59)

2010-02-23  Jan Nijtmans  <nijtmans@users.sf.net>

	* unix/configure.in:    Use @EXEEXT@ in stead of @EXT_SUFFIX@
	* unix/tcl.m4:
	* unix/Makefile.in:     Use -DBUILD_tk
	* unix/configure:       (regenerated)
	* generic/tkConfig.c:   Make internal Tk_ObjCustomOption const
	* generic/tkPanedWindow.c:
	* generic/tkTest.c:
	* generic/tkText.c:

2010-02-21  Donal K. Fellows  <dkf@users.sf.net>

	* generic/tkText.c (TextEditCmd): [Bug 1799782]: Refix this, so that
	<<Modified>> events are issued when things change.

2010-02-20  Joe English  <jenglish@users.sourceforge.net>

	* generic/ttk/ttkTreeview.c: Cache the result of the last call to
	EndPosition() to avoid quadratic-time behavior in the common cases
	where the treeview is populated in depth-first or breadth-first
	order.

2010-02-19  Jan Nijtmans  <nijtmans@users.sf.net>

	* win/tkWinColor.c:	 remove unused "dataKey" variable

2010-02-19  Donal K. Fellows  <dkf@users.sf.net>

	* unix/configure.in, unix/Makefile.in: [Bug 2415437]: Corrections to
	allow installation of Tcl and Tk to different directories, especially
	when neither is a system standard location. Also [Tcl Bug 2307398].

	* unix/installManPage: [Tcl Bug 2954638]: Correct behaviour of manual
	page installer. Also added armouring to check that assumptions about
	the initial state are actually valid (e.g., look for existing input
	file).

2010-02-19  Stuart Cassoff  <stwo@users.sourceforge.net>

	* tcl.m4: Correct compiler/linker flags for threaded builds on
	OpenBSD.
	* configure: (regenerated).

2010-02-18  Jan Nijtmans  <nijtmans@users.sf.net>

	* generic/tkButton.h:	Put all Tk_OptionSpec for buttons and labels
	* generic/tkButton.c:	in const memory. With some changes to win32
	* win/tkWinButton.c:	and macosx, preventing direct writes to
	* unix/tkUnixPort.h:	read-only memory.
	* carbon/tkMacOSXPort.h:
	* macosx/tkMacOSXButton.c:

2010-02-17  Joe English  <jenglish@users.sourceforge.net>

	* generic/tkMenu.c: [Bug 2952745]: Defer TkMenuOptionTables cleanup to
	CallWhenDeleted() time, to ensure that the record doesn't get freed
	until after all widget instance commands have been deleted.

2010-02-17  Jan Nijtmans  <nijtmans@users.sf.net>

	* generic/tk.decls:	CONSTify everything related to Tk_ConfigSpec
	* generic/tk.h:
	* generic/tkCanvArc.c:	Many tables can now be put in const memory
	* generic/tkCanvas.c:
	* generic/tkCanvBmap.c:
	* generic/tkCanvImg.c:
	* generic/tkCanvLine.c:
	* generic/tkCanvPoly.c:
	* generic/tkCanvPs.c:
	* generic/tkCanvText.c:
	* generic/tkCanvWind.c:
	* generic/tkImgBmap.c:
	* generic/tkImgPhoto.c:
	* generic/tkOldConfig.c:
	* generic/tkRectOval.c:
	* generic/tkScrollbar.c:
	* generic/tkScrollbar.h:
	* generic/tkDecls.h:	(regenerated)
	* doc/CanvTkwin.3:
	* doc/ConfigWidg.3:
	* doc/CrtItemType.3:
	* win/tkWinScrlbr.c:
	* carbon/tkMacOSXScrlbr.c:
	* macosx/tkMacOSXScrlbr.c:

2010-02-16  Jan Nijtmans  <nijtmans@users.sf.net>

	* generic/tkWindow.c:	Reverted rename from tkStubs to tkConstStubs
	* generic/tkStubInit.c: (regenerated)
	* generic/tkArgv.c:	make defaultTable const
	* generic/tkScrollbar.c:Store default for "-with" in static non-const
				space
	* win/tkWinInt.h:	Make tkWinProcs const, and 5 procs
	* win/tkWinX.c:		MODULE_SCOPE.
	* win/tkWinColor.c:	Make sysColors const.
	* win/tkWinKey.c:	Make keymap const.
	* win/tkWinScrlbr.c:	Simplify copying of "-with" default value.
	* unix/tkUnixWm.c:	Make TkSetTransientFor static.
	* tests/textImage.test: textImage-1.13 depends on hash-order

2010-02-12  Jan Nijtmans  <nijtmans@users.sf.net>

	* win/tcl.m4:		Use -pipe for gcc on win32
	* win/configure:	(mingw/cygwin) (regenerated)
	* unix/tkUnixColor.c:	Make sure that TkpCmapStressed is exported
	* generic/tkImgPhoto.c:	Clean up unused Tk_CreatePhotoOption
	* generic/tkBind.c:	Make more internal arrays "const"
	* generic/tkBusy.c:
	* generic/tkButton.c:
	* generic/tkEvent.c:
	* generic/tkGrab.c:
	* generic/tkImgBmap.c:
	* generic/tkObj.c:
	* generic/tkOption.c:
	* generic/tkPanedWindow.c:
	* generic/tkPointer.c:
	* generic/tkWindow.c:
	* generic/tkImgPhoto.c:	Eliminate never used Tk_CreatePhotoOption()

2010-02-05  Jan Nijtmans  <nijtmans@users.sf.net>

	* carbon/tkMacOSXDialog.c:  Make more internal tables "const"
	* macosx/tkMacOSXDialog.c:
	* unix/tkUnixButton.c:
	* unix/tkUnixWm.c:
	* win/tkWinDialog.c:
	* generic/tkWindow.c:
	* generic/tk*Decls.h:       (regenerated with new
	* generic/tkStubInit.c:     genStubs.tcl from Tcl)

2010-02-05  Joe English  <jenglish@users.sourceforge.net>

	* generic/ttk/*.[ch]: Revert contravariant const qualifiers added by
	the previous commit to keep codebase in sync with the Tile extension,
	which must remain 8.4 compatible.

2010-02-05  Jan Nijtmans  <nijtmans@users.sf.net>

	* generic/ttk/ttkGenStubs.tcl: Follow-up to [2010-01-29] commit:
	        prevent space within stub table function parameters if the
	        parameter type is a pointer. Make the various stub tables and
	        hook pointers const, just as Tcl and Tk.
	* generic/ttk/ttkDecls.h: (regenerated)
	* generic/ttk/ttkStubInit.c: (regenerated)
	* generic/ttk/ttk.decls:	Minor formatting
	* generic/ttk/ttkButton.c:	Make more internal tables "const"
	* generic/ttk/ttkDefaultTheme.c:
	* generic/ttk/ttkEntry.c:
	* generic/ttk/ttkImage.c:
	* generic/ttk/ttkInit.c:
	* generic/ttk/ttkLayout.c:
	* generic/ttk/ttkNotebook.c:
	* generic/ttk/ttkPanedWindow.c:
	* generic/ttk/ttkProgress.c:
	* generic/ttk/ttkStubLib.c:
	* generic/ttk/ttkTheme.c:
	* generic/ttk/ttkTreeview.c:
	* generic/ttk/ttkWidget.c:
	* generic/ttk/ttkWidget.h:

2010-01-31  Joe English  <jenglish@users.sourceforge.net>

	* generic/ttk/ttkTheme.h, generic/ttk/ttkWidget.h, generic/ttk/*.c:
	Change signature of widget subcommand procedures to match
	Tcl_ObjCmdProc. Merge now-redundant ensemble dispatch code.

2010-01-29  Jan Nijtmans  <nijtmans@users.sf.net>

	* generic/ttk/ttkGenStubs.tcl: No longer generate a space after "*"
	                        and immediately after a function name, so the
	                        format of function definitions in *Decls.h
	                        match all other *.h header files.
	* generic/ttk/ttkDecls.h: (re-generated)
	* generic/tk.decls:	Formatting
	* generic/tkDecls.h:	(re-generated)
	* generic/tkIntDecls.h:
	* generic/tkIntPlatDecls.h:
	* generic/tkIntXlibDecls.h:
	* generic/tkPlatDecls.h:
	* generic/tkBind.c:	Little simplification

2010-01-19  Jan Nijtmans  <nijtmans@users.sf.net>

	* generic/tkInt.h:           Don't depend on <stdio.h> from tcl.h any
	* generic/tkOldConfig.c:     more.
	* generic/ttk/ttkClamTheme.c:	 Fix more gcc warnings: missing
	* generic/ttk/ttkClassicTheme.c: initializer.
	* generic/ttk/ttkDefaultTheme.c:
	* generic/ttk/ttkElements.c:
	* generic/ttk/ttkEntry.c:
	* generic/ttk/ttkInit.c:
	* generic/ttk/ttkLabel.c:
	* generic/ttk/ttkNotebook.c:
	* generic/ttk/ttkPanedwindow.c:
	* generic/ttk/ttkSquare.c:
	* generic/ttk/ttkTreeview.c:
	* win/ttkWinTheme.c:
	* win/tkWinMenu.c:     Add missing #include <string.h>
	* win/tkWinPort.h:     Fix include files for CYGWIN
	* win/tkWinSend.c:
	* win/tkWinSendCom.c:
	* win/tkWinTest.c:     Fix gcc warning
	* win/winMain.c:       Eliminate use of __argc and __argv for CYGWIN
	* win/tcl.m4:          Make cygwin configuration error into
	* win/configure.in:    a warning: CYGWIN compilation works
	* win/configure:       although there still are test failures.

2010-01-19  Donal K. Fellows  <dkf@users.sf.net>

	* generic/tkCanvas.c (TagSearchScanExpr): [Bug 2931374]: Stop overflow
	of working buffer during construction of long tag expressions.

2010-01-19  Pat Thoyts  <patthoyts@users.sourceforge.net>

	* library/bgerror.tcl:  [TIP 359]: Extended Window Manager Hints
	* library/clrpick.tcl:  following the freedesktop.org specification
	* library/demos/widget: are now supported on X11 using a new
	* library/dialog.tcl:   wm attribute called '-type'
	* library/msgbox.tcl:   This feature is now used in the Tk library
	* library/tkfbox.tcl:   functions where appropriate.
	* library/ttk/combobox.tcl:
	* tests/unixWm.test:
	* tests/wm.test:
	* unix/tkUnixWm.c:

2010-01-18  Jan Nijtmans  <nijtmans@users.sf.net>

	* generic/tkCanvArc.c:	Fix more gcc warnings: missing initializer
	* generic/tkCanvBmap.c:
	* generic/tkCanvImg.c:
	* generic/tkCanvLine.c:
	* generic/tkCanvPoly.c:
	* generic/tkCanvPs.c:
	* generic/tkCanvText.c:
	* generic/tkCanvWind.c:
	* generic/tkCmds.c:
	* generic/tkImgBmap.c:
	* generic/tkImgGIF.c:
	* generic/tkImgPhoto.c:
	* generic/tkImgPNG.c:
	* generic/tkImgPPM.c:
	* generic/tkMenu.c:
	* generic/tkMenubutton.c:
	* generic/tkMessage.c:
	* generic/tkOldTest.c:
	* generic/tkPanedWindow.c:
	* generic/tkRectOval.c:
	* generic/tkScrollbar.c:
	* generic/tkSquare.c:
	* generic/tkTest.c:
	* generic/tkText.c:
	* generic/tkTextImage.c:
	* generic/tkTextTag.c:
	* generic/tkTextWind.c:
	* generic/tkTrig.c:
	* generic/tkCanvas.c:      [Patch 2932808]: Canvas items not updating
				   on widget state change.

2010-01-13  Jan Nijtmans  <nijtmans@users.sf.net>

	* generic/tkMenubutton.h:  Eliminate tkpMenubuttonClass
	* generic/tkButton.h       make tkpButtonProcs CONST
	* generic/tkBusy.c:        fix gcc warning: missing initializer
	* generic/tkButton.c
	* generic/tkCanvas.c
	* generic/tkConsole.c
	* generic/tkEntry.c
	* generic/tkFrame.c
	* generic/tkListbox.c
	* generic/tkMenu.c
	* generic/tkMenubutton.c
	* generic/tkMessage.c
	* generic/tkScale.c
	* generic/tkScrollbar.h
	* generic/tkText.c
	* generic/ttk/ttkWidget.c
	* carbon/tkMacOSXButton.c
	* carbon/tkMacOSXMenubutton.c
	* carbon/tkMacOSXScrlbr.c
	* macosx/tkMacOSXButton.c
	* macosx/tkMacOSXMenubutton.c
	* macosx/tkMacOSXScrlbr.c
	* unix/tkUnixButton.c
	* unix/tkUnixMenubu.c
	* unix/tkUnixScrolbr.c
	* win/tkWinButton.c
	* win/tkWinDialog.c
	* win/tkWinEmbed.c
	* win/tkWinFont.c
	* win/tkWinInit.c
	* win/tkWinKey.c
	* win/tkWinScrlbr.c
	* win/tkWinInt.h      Add SPI_SETKEYBOARDCUES definition, needed for
	                      original VC++ 6.0.

2010-01-10  Jan Nijtmans  <nijtmans@users.sf.net>

	* doc/SetClassProcs.3:  CONSTify Tk_SetClassProcs
	* generic/tk.decls
	* generic/tkInt.h
	* generic/tkWindow.c
	* generic/tkDecls.h:    (regenerated)
	* unix/tcl.m4           Sync with Tcl version
	* unix/configure        (regenerated)

2010-01-09  Pat Thoyts  <patthoyts@users.sourceforge.net>

	* doc/menu.n:           [TIP 360]: Remove special handling of
	* library/obsolete.tcl: the .help menu on X11.
	* unix/tkUnixMenu.c:

	* library/menu.tcl:	[TIP 360]: Make Tk menu activation
	* library/obsolete.tcl: follow mouse movements.

2010-01-08  Pat Thoyts  <patthoyts@users.sourceforge.net>

	* doc/photo.n: [Bug 2927569]: Multiple edits have peverted the
	original meaning of the phrase 'image file data' to reference
	a filename option that does not exist.

2010-01-07  Donal K. Fellows  <dkf@users.sf.net>

	* generic/tkTextDisp.c (AsyncUpdateLineMetrics): [Bug 2677890]: Fix
	odd text widget update problem that had scrollbars being unable to
	cover the whole widget. Fix is to reify the range to update sooner.

2010-01-06  Donal K. Fellows  <dkf@users.sf.net>

	* library/tk.tcl:		Centralize the definition of keys that
	* library/entry.tcl:		do common movement in entry and text
	* library/spinbox.tcl:		widgets. This is because they are
	* library/text.tcl:		subtlely different on the different
	* library/ttk/entry.tcl:	platforms. Lets Tk code work more
	* doc/event.n (PREDEFINED VIRTUAL EVENTS): correctly with platform
					conventions "out of the box".

	* generic/tkBind.c (HandleEventGenerate, DoWarp): [Bug 2926819]:
	* generic/tkInt.h (TkDisplay):			Factor out the pointer
	* generic/tkWindow.c (GetScreen):		warping code a bit
	* carbon/tkMacOSXMouseEvent.c (TkpWarpPointer): better and extend it
	* macosx/tkMacOSXMouseEvent.c (TkpWarpPointer): to work on OSX too.
	* unix/tkUnixEvent.c (TkpWarpPointer):
	* win/tkWinPointer.c (TkpWarpPointer):

	* unix/tkUnixWm.c (TkWmMapWindow): [Bug 1163496]: Allow windows to be
	* tests/wm.test (wm-transient-8.1): set to be transients for withdrawn
	masters correctly.

2010-01-05  Pat Thoyts  <patthoyts@users.sourceforge.net>

	* win/tkWinDialog.c: [Patch 2898255]: Enable unlimited multiple file
	selection from the open files dialog. (pawlak,fellows,thoyts)

2010-01-05  Donal K. Fellows  <dkf@users.sf.net>

	* generic/tkMenu.c (MenuWidgetObjCmd): [Bug 220950]: Do not delete
	menu entries if the first index to delete is explicitly after the last
	index of existing entries.

	* generic/tkFont.h (ROUND16): [Bug 2824916]: Use a correct rounding
	* unix/tkUnixFont.c (TkpDrawAngledChars):    macro for converting a
	* unix/tkUnixRFont.c (TkpDrawAngledChars):   double to a short. This
	* win/tkWinFont.c (GetScreenFont):	     stops a number of small
	visual artefacts from happening and reduces the effect of others. The
	ROUND16 macro is now shared across all the font code (though some
	platforms do not need it specially).

2010-01-04  Pat Thoyts  <patthoyts@users.sourceforge.net>

	* doc/TkInitStubs.3: [Bug 2192104]: Mention USE_TK_STUBS macro.
	* library/dialog.tcl: [Bug 2811266]: <Return> binding should invoke
	the button with the focus.
	* library/fontchooser.tcl: [Bug 2727476]: Fix default size of font
	chooser dialog and assigned minimum sizes for the lists.
	* library/console.tcl: [Bug 580361]: Fix console <<Cut>> binding.
	* library/console.tcl: Fix keyboard access to console menu.
	* library/demos/filebox.tcl: Make prettier using ttk.
	* library/demos/fontchoose.tcl: Fix display of demo code.
	* library/tk.tcl: Correctly handle quoted ampersands in AmpMenuArgs

2010-01-03  Donal K. Fellows  <dkf@users.sf.net>

	* unix/tcl.m4 (SC_CONFIG_CFLAGS): [Bug 1636685]: Use the configuration
	for modern FreeBSD suggested by the FreeBSD porter.

2010-01-03  Pat Thoyts  <patthoyts@users.sourceforge.net>

	* generic/tkMenu.h: [Patch 2848897]: Support the system keyboard
	* win/tkWinMenu.c:  cues option on Windows. This system parameter
	hides the underlines on menu items unless the keyboard is used to
	open the menu. (kovalenko, thoyts)

2010-01-03  Donal K. Fellows  <dkf@users.sf.net>

	* generic/tkFont.c (Tk_TextLayoutToPostscript):	Simplified the code to
	* generic/tkCanvPs.c (TkCanvPostscriptCmd):	generate the preamble
	* library/mkpsenc.tcl:				for PS generation and
	also simplify the code to output text following the observation that
	it effectively only produces ASCII anyway, even when it might have the
	option to do otherwise in theory.

2010-01-03  Pat Thoyts  <patthoyts@users.sourceforge.net>

	* library/tearoff.tcl: Tearoff menus should be transient and use the
	                       toolwindow style on Windows.
	* tests/menu.test: Menu tests using 'tkwait visibility' are unix only.

2010-01-02  Donal K. Fellows  <dkf@users.sf.net>

	* unix/tkUnixEvent.c (TransferXEventsToTcl): [Bug 1924761]: Use the
	new cache mechanism to force the extraction of the string of a key
	event from XIM at the right time rather than after queueing when it
	can be quashed by a race condition centered on the limited amount of
	state in some XIM implementations.

	* unix/tkUnixKey.c (TkpGetString): [Bug 1373712]: Cache the value that
	* generic/tkInt.h (TkKeyEvent):		will be substituted via %A so
	* generic/tkEvent.c (CleanUpTkEvent):	that we do not need to make it
	* doc/HandleEvent.3 (ARGUMENTS):	fresh each time, which causes
	* doc/QWinEvent.3 (ARGUMENTS):		trouble with some input
	* carbon/tkMacOSXKeyEvent.c (InitKeyEvent): methods. Also includes the
	* macosx/tkMacOSXKeyEvent.c (tkProcessKeyEvent): factoring out of some
	* win/tkWinX.c (GenerateXEvent):	code and update of
	documentation to describe the slightly increased constraints on
	how Tk_HandleEvent can be used.

2010-01-01  Donal K. Fellows  <dkf@users.sf.net>

	* unix/tkUnixEvent.c (TransferXEventsToTcl): [Bug 1924761]: Move the
	* generic/tkEvent.c (Tk_HandleEvent):	     passing of key events to
	XFilterEvent to the low level point where all other events are
	handled, where it should have been all along. This makes more input
	methods work, stops [event generate] from interfering with input
	methods, and allows the simplification of tkEvent.c by removing half
	of InvokeInputMethods and allowing the rest - which was not full input
	method handling - to be rolled back into Tk_HandleEvent. Introduces a
	small potential bug when a focus change and input method handling are
	too close together in the Tk event queue, but that should be less
	deadly to usability than the previous problems where input methods
	could fail completely or reorder key presses...

2009-12-30  Pat Thoyts  <patthoyts@users.sourceforge.net>

	* generic/tkMenu.c: [Patch 2879789]: Torn off menu items are only
	* tests/menu.tcl:   activated over a limited region of the window.
	Fixed to make the whole width of a menu item activate the entry.

2009-12-27  Pat Thoyts  <patthoyts@users.sourceforge.net>

	* win/tkWinMenu.c: [Bug 2879927]: Highlight for cascade items in
	torn-off menus is incorrect on Windows.

2009-12-25  Joe English  <jenglish@users.sourceforge.net>

	* library/ttk/utils.tcl, library/notebook.tcl: [Bugs 2917688,2546779]:
	Reworked ActivateTab focus selection logic.

2009-12-25  Donal K. Fellows  <dkf@users.sf.net>

	* doc/option.n: [Bug 2914943]: Correct the first example.
	Also define what the format of option patterns is; that's a much less
	commonly known fact than it used to be.

2009-12-22  Jan Nijtmans  <nijtmans@users.sf.net>

	* unix/tcl.m4:		Sync with current Tcl version.
	* unix/Makefile.in:	Use EXE_SUFFIX for Cygwin, and install
				libtk8.6.dll in bin directory.
	* unix/configure:	(regenerated)

2009-12-22  Joe English  <jenglish@users.sourceforge.net>

	* library/ttk/sizegrip.tcl: [Bug 2912356]: Patch to avoid bizarro
	behavior under compiz.

2009-12-20  Donal K. Fellows  <dkf@users.sf.net>

	* unix/tkUnixSend.c (ServerSecure): [Patch 2917663]: Better support
	for server-interpreted access control addreses.

2009-12-16  Jan Nijtmans  <nijtmans@users.sf.net>

	* generic/tkListbox.c:	Fix gcc warning: ignoring return value of
				"strtol", declared with attribute
				warn_unused_result.
	* unix/tkUnixEvent.c:   Fix gcc warning: dereferencing pointer
				"xgePtr" does break strict-aliasing rules.
	* generic/tkInt.decls:  CONSTify return values of TkKeysymToString,
	* generic/tkBind.c      TkFindStateString, TkpGetString, TkpGetChar,
	* generic/tkIntDecls.h  which are all not supposed to be modified by
	* generic/tkUtil.c      the caller. In tkUtil.c this gets rid of a
	* carbon/tkMacOSXKeyboard.c   dangerous type cast.
	* macosx/tkMacOSXKeyboard.c
	* unix/tkUnixKey.c
	* win/tkWinKey.c

2009-12-15  Don Porter  <dgp@users.sourceforge.net>

	* generic/tkConfig.c:	Added another dimension of refCounting to the
	* generic/tkInt.c:	"option" Tcl_ObjType to improve memory troubles
	* generic/tkObj.c:	detailed in [Bug 2492179].  Also removed
	registration of the "option" Tcl_ObjType.
	*** POTENTIAL INCOMPATIBILITY *** for callers of
	Tcl_GetObjType("option") which must now handle a NULL return.

2009-12-15  Donal K. Fellows  <dkf@users.sf.net>

	* library/demos/unicodeout.tcl (usePresentationFormsFor): Split out
	the code to decide whether to use presentation forms for clarity, and
	add some more languages (though only in natural uncomposed form for
	Devanagari script).

2009-12-14  Kevin B. Kenny  <kennykb@acm.org>

	* library/demos/unicodeout.tcl: Added code to check for right-to-left
	support on Windows and adjust Hebrew and Arabic character strings
	accordingly. Changed the Hebrew string to 'ktb ebryt' (ktav Ivrit,
	"Hebrew writing") to be consistent with at least the Greek and Russian
	strings. Thanks to Rodrigo Readi for calling the inconsistency to our
	attention.

2009-12-02  Jan Nijtmans  <nijtmans@users.sf.net>

	* win/tkInt.decls: [Bugs 220600, 220690]: Comment that TkWinChildProc
	is exported through the stubs table since 8.5.9

2009-12-11  Jan Nijtmans  <nijtmans@users.sf.net>

	* win/makefile.vc:	Fix dependancies on ${TKSTUBLIB} when
				TCL_USE_STATIC_PACKAGES is defined
	* generic/tkWindow.c:	Fix gcc warning, using gcc-4.3.4 on cygwin
				warning: array subscript has type 'char'

2009-12-11  Donal K. Fellows  <dkf@users.sf.net>

	* library/tk.tcl (::tk::ScreenChanged): [Bug 2912473]: Stop problems
	caused by display names with a double colon in.

2009-12-10  Donal K. Fellows  <dkf@users.sf.net>

	* library/demos/ttkscale.tcl: Added demo of [ttk::scale] widget.

2009-12-09  Donal K. Fellows  <dkf@users.sf.net>

	* generic/tkColor.c (Tk_GetColorByValue): [Bug 2911570]: Ensure that
	hash keys of color values are zeroed first, so that they hash properly
	on 64-bit systems (where X structures are not tightly packed).

	* unix/tkUnixWm.c (TkpMakeMenuWindow):	Improve the determining of what
	* generic/tkMenu.c (ConfigureMenu):	EWMH hint to use so that we
	distinguish between dropdown menus (children of menubars) and what are
	presumably popup menus.

2009-12-08  Pat Thoyts  <patthoyts@users.sourceforge.net>

	* unix/tkUnixWm.c: [Bug 2864685]: Apply suitable extended window
	manager hints to the menus so that modern unix window managers can use
	the correct animation modes.

2009-12-02  Jan Nijtmans  <nijtmans@users.sf.net>

	* win/configure:	(regenerated)
	* win/Makefile.in:	Use tktest86.dll for all tests.
	* win/tkWinInt.h:	Mark various functions MODULE_SCOPE
	* generic/tkInt.decls:	[Bugs 220600, 220690]: Make TkWinChildProc
				available in private stub table.
	* generic/tkIntPlatDecls.h: (regenerated)
	* generic/tkStubInit.c:	(regenerated)

2009-11-30  Jan Nijtmans  <nijtmans@users.sf.net>

	* win/Makefile.in: Better dependancies in case of static build.
	Generate tktest86.dll and tktest86.lib.

2009-11-29  Jan Nijtmans  <nijtmans@users.sf.net>

	* generic/tkInt.h:      Make all internal initialization
	* generic/tkTest.c:     routines MODULE_SCOPE
	* generic/tkOldTest.c:
	* generic/tkSquare.c:
	* carbon/tkMaxOSXTest.c:
	* macosx/tkMaxOSXTest.c:
	* win/tkWinTest.c:
	* win/tcl.m4:           (copied from Tcl 8.6)
	* win/configure:        (regenerated)

2009-11-25  Stuart Cassoff  <stwo@users.sf.net>

	* unix/tcl.m4:		[Patch 2892871]: Remove unneeded
				AC_STRUCT_TIMEZONE.
	* unix/configure:	Regenerated with autoconf-2.59.

2009-11-24  Donal K. Fellows  <dkf@users.sf.net>

	* unix/tkUnixWm.c (WmIconphotoCmd): [Bug 2902814]: Use the correct
	type for the array of data passed into X. It's wrong, but "right"
	because of a mistake in the X11 specification.

2009-11-23  Andreas Kupries  <andreask@activestate.com>

	* library/safetk.tcl (::safe::loadTk): [Bug 2902573]: Fixed access
	to the cleanupHook of the safe base. The code used the old
	internal commands which have been removed since 2009-11-05/06. See
	Tcl's ChangeLog.

2009-11-23  Donal K. Fellows  <dkf@users.sf.net>

	* unix/Makefile.in: Added .PHONY lines to stop make from getting
	confused when someone makes an error in a rule.

2009-11-22  Pat Thoyts  <patthoyts@users.sourceforge.net>

	* tests/winWm.test: [Bug 2899949]: Make sure the window is still
	* win/tkWinWm.c:    present when handling delayed activation.

	* win/Makefile.vc: Include tk stubs in the tktest link

2009-11-21  Donal K. Fellows  <dkf@users.sf.net>

	* generic/tkUtil.c: Remove some anachronistic techniques (pointless
	casts, mixed assignments and tests, etc.)

	* generic/tk3d.c, generic/tkBitmap.c, generic/tkColor.c:
	* generic/tkCursor.c, generic/tkFont.c, generic/tkTextIndex.c:
	[Tcl Bug 2857044]: Corrections following audit of Tcl_ObjType freeing
	practises; the typePtr field is now cleared when an object ceases to
	be of the type.

2009-11-19  Alexandre Ferrieux  <ferrieux@users.sourceforge.net>

	* generic/tkCanvas.c: [Bug 2899685]: Fix the redraw logic of [imove]

2009-11-19  Jan Nijtmans  <nijtmans@users.sf.net>

	* doc/GetHINSTANCE.3:	Fix mentioned header file
	* generic/tkTest.c:	Compile with Stubs
	* generic/tkOldTest.c
	* generic/tkSquare.c
	* win/tcl.m4:		Should have been checked in together with the
				2009-08-09 check in of "win/configure"
	* win/tkWinTest.c:	Don't access tkWinProcs from Tk dll any more
	* unix/tcl.m4:		[Patch 2883533]: tcl.m4 support for Haiku OS
	* unix/configure	(regenerated)
	* unix/Makefile.in:	Fix library order in X11_LIB_SWITCHES

2009-11-19  Donal K. Fellows  <dkf@users.sf.net>

	* generic/tkCanvLine.c (LineDeleteCoords): [Bug 2900121]: Get sense of
	test for drawing optimization correct.

2009-11-15  Donal K. Fellows  <dkf@users.sf.net>

	* doc/ttk_treeview.n (detach): Added note that the 'move' operation
	restores detached nodes.

2009-11-12  Joe English  <jenglish@users.sourceforge.net>

	* library/ttk/button.tcl, library/ttk/combobox.tcl,
	* library/ttk/notebook.tcl, library/ttk/treeview.tcl:
	[update] hygiene.

	+ Where possible, replace [a; update; b] with [a ; after 0 b].
	+ Where not possible, use [update idletasks] instead of full [update].
	+ Use [after 0] in favor of [after idle] for delayed work, to reduce
	likelihood of reentrancy issues in [update idletasks].

2009-11-11  Don Porter  <dgp@users.sourceforge.net>

	* generic/tkPlatDecls.h:	[Bug 2886635]: Restore C++
	friendliness to the tkPlatDecls.h header file, which we insist
	extensions #include to gain access to the Tk_*HWND*() routines.

2009-11-10  Andreas Kupries  <andreask@activestate.com>

	* unix/Makefile.in: Partially reverted Don Porter's 2009-10-20 commit.
	The OSX Cocoa code branch still needs tclInt.h and the internal
	headers, thus the TCL_PLATFORM directory. See tclMacOSXNotify.c for
	example.

2009-11-09  Donal K. Fellows  <dkf@users.sf.net>

	* generic/tkFileFilter.c (TkFreeFileFilters): Simplify the code in
	this file by consolidating the deletion code together into a single
	function rather than scattering it over four.

2009-11-01  Joe Mistachkin  <joe@mistachkin.com>

	* win/tkWinButton.c: [Bug 1739613]: The default width being stored
	in TSD cannot be put into the process-wide options table.  This fix
	allocates storage for the default width from the heap and frees it
	using an exit handler.

2009-11-01  Joe Mistachkin  <joe@mistachkin.com>

	* doc/loadTk.n: Minor fix for htmlhelp target.

2009-11-01  Joe English  <jenglish@users.sourceforge.net>

	* generic/ttk/ttkWidget.c, doc/ttk_widget.n: Uniform, extensible
	syntax for [$w identify] methods: [$w identify $component $x $y].  All
	ttk::* widgets support [$w identify element $x $y]; widgets with other
	identifiable parts may have additional subcommands.
	* generic/ttk/ttkNotebook.c, doc/ttk_notebook.n: Notebook widgets
	support [$nb identify tab].
	* generic/ttk/ttkPanedwindow.c, doc/ttk_panedwindow.n: Panedwindow
	widgets support [$w identify sash].  Older 2-argument form [$w
	identify $x $y] still supported, though it does different things
	depending on the widget.

2009-10-29  Pat Thoyts  <patthoyts@users.sourceforge.net>

	* win/tkWinFont.c: [Bug 1825353]: This patch reverts a previous
	attempt to fix tiny fonts on Russian Windows. It fixes the issue by
	requesting a suitable fixed font instead of decoding the system stock
	font.

2009-10-26  Don Porter  <dgp@users.sourceforge.net>

	* unix/Makefile.in:	Remove $(PACKAGE).* and prototype from the
	`make distclean` target.  Completes 2009-10-20 commit.

2009-10-25  Donal K. Fellows  <dkf@users.sf.net>

	* unix/tkUnixColor.c (TkpGetColor): [Bug 2809525]: Impose a maximum
	X11 color name length so that it becomes impossible to blow things up
	that way.

	* library/text.tcl: [Bug 1854913]: Stop <Delete> actions from ever
	deleting backwards, even when the insertion cursor is "at the end" of
	the text widget.

2009-10-24  Donal K. Fellows  <dkf@users.sf.net>

	* library/button.tcl, unix/tkUnixButton.c (TkpDisplayButton):
	[Patch 1530276]: Make -selectcolor handling work better for both
	checkbuttons and radiobuttons when they don't have indicators.

2009-10-22  Donal K. Fellows  <dkf@users.sf.net>

	* generic/tkText.c (CreateWidget, TextEditUndo, TextEditRedo)
	(TextEditCmd, UpdateDirtyFlag):
	* generic/tkText.h: [Patch 1469210]: Corrected handling of marking as
	dirty when inserting after an undo from a non-dirty state.

	* win/tkWinDialog.c (GetFileNameA): Make the handling of the filter
	index the same as in GetFileNameW.

	* library/tkfbox.tcl (::tk::dialog::file::, Done):
	* library/xmfbox.tcl (MotifFDialog_FileTypes)
	(MotifFDialog_ActivateSEnt):
	* macosx/tkMacOSXDialog.c (Tk_GetOpenFileObjCmd):
	* win/tkWinDialog.c (GetFileNameW, GetFileNameA):
	* doc/getOpenFile.n: [Patch 2168768]: Corrected handling of the
	-typevariable option to be consistently global; it's the only way it
	can work even close to the same on all platforms.

	* macosx/ttkMacOSXTheme.c (RangeToFactor): [Bug 2883712]: Factor out
	some common code and make sure that it is 64-bit correct.

2009-10-21  Jan Nijtmans  <nijtmans@users.sf.net>

	* win/Makefile.in:	[Bug 2875562]: Make sure that winMain.c and
	* win/winMain.c:	tkAppInit.c are never compiled with stubs.
	* unix/tkAppInit.c:

2009-10-20  Don Porter  <dgp@users.sourceforge.net>

	* unix/Makefile.in:	Compiling Tk no longer requires header files
	* win/Makefile.in:	from the TCL_PLATFORM DIR.  Baby step in
	pursuit of [Bug 1712098].  Also removed the long outdated and broken
	targets package-* that were for building Solaris packages.  Appears
	that the pieces needed for these targets to function have never been
	present in the current era of Tcl development and belong completely
	to Tcl pre-history.

2009-10-20  Andreas Kupries  <andreask@activestate.com>

	* library/msgs/pl.msg: Applied patch to Polish message catalog created
	and submitted by Pawel Pawlak <morris@elysium.pl> (via JeffH).

2009-10-18  Donal K. Fellows  <dkf@users.sf.net>

	* doc/menu.n: Reorganized for readability, and added a note describing
	some subtleties of the -variable entry configuration option following
	some discussion with Joe Mistachkin.

2009-10-10  Donal K. Fellows  <dkf@users.sf.net>

	* unix/tkUnixRFont.c (InitFont, TkpGetFontFromAttributes)
	(Tk_DrawChars, TkpDrawAngledChars): [Bug 1961455]: Draw underlines and
	overstrikes when using Xft for font rendering.

	* generic/tkFont.c (TkDrawAngledTextLayout): Optimize the zero-angle
	case better.

2009-10-08  Donal K. Fellows  <dkf@users.sf.net>

	* library/iconlist.tcl (Create): [Patch 2870648]: Corrected cursor
	used in file/directory dialogs.

2009-10-07  Pat Thoyts  <patthoyts@users.sourceforge.net>

	* library/ttk/vistaTheme.tcl: [Bug 2787164]: Fix size of dropdown
	arrow on combobox and menubutton for Windows 7.

2009-10-07  Donal K. Fellows  <dkf@users.sf.net>

	* unix/tkUnixScrlbr.c (TkpComputeScrollbarGeometry): [Patch 2088597]:
	Stop scrollbars from getting too small at the end.

2009-10-05  Pat Thoyts  <patthoyts@users.sourceforge.net>

	* win/tkWinButton.c: [Bug 2860827]: Avoid 3D effects with
	user-specified backgrounds. The default disabled text is embossed on
	Windows. But this looks poor when a non-default background color is in
	use. This patch disables the embossed effect for buttons and labels
	when the background is non- standard.

2009-09-30  Pat Thoyts  <patthoyts@users.sourceforge.net>

	* tests/winWm.test: [Bug 2799589]: Grab on deleted window.

2009-09-25  Donal K. Fellows  <dkf@users.sf.net>

	* generic/tkImgPhoto.c (ImgGetPhoto): Correct generation of grayscale
	data from an image. Reported by Keith Vetter on comp.lang.tcl.

2009-09-19  Peter Spjuth  <peter.spjuth@gmail.com>

	* generic/tkGrid.c:	[Bug 2859912]: Bug fix in grid/pack collision
	* generic/tkPack.c:	detect. Faulty slave was not properly blocked
	* tests/packgrid.test:	from slave list.

2009-09-14  Jeff Hobbs  <jeffh@ActiveState.com>

	* generic/tkMenuDraw.c (TkPostSubmenu): [Bug 873613]: Fix reposting of
	* win/tkWinMenu.c (TkWinHandleMenuEvent): submenu in torn off Windows
	menu.
	(DrawMenuEntryArrow): [Bug 873608]: Draw Win menu arrow after being
	torn off.

2009-09-09  Donal K. Fellows  <dkf@users.sf.net>

	* unix/tkUnixRFont.c (InitFont): Move pattern disposal in error case
	to callers so they have more options when they come to recovering from
	the failure.
	(TkpGetFontFromAttributes): If the default attributes don't work, try
	adding a setting to turn off use of XRender. That seems to work for
	some people for unexplained reasons (possibly local misconfiguration).
	* generic/tkFont.c (Tk_AllocFontFromObj): Stop this function from
	keeling over in a heap when the low-level font allocation fails. An
	error beats a crash! (Issue reported on comp.lang.tcl by Denis
	Berezhnoy.)

2009-09-07  Daniel Steffen  <das@users.sourceforge.net>

	* generic/tkFocus.c:	Fix potential null dereference flagged by clang
	* generic/tkMenu.c:	static analyzer.
	* generic/tkTextBTree.c:
	* generic/tkTextDisp.c:
	* generic/tkTextIndex.c:

	* generic/tkConsole.c:	Silence false positives from clang static
	* generic/tkTest.c:	analyzer about potential null dereference.
	* generic/tkText.c:
	* generic/tkTextBTree.c:
	* generic/tkTextTag.c:
	* generic/tkVisual.c:

2009-09-04  Donal K. Fellows  <dkf@users.sf.net>

	* generic/tkInt.h (TkDisplay): Remove fields that are never read from.
	* generic/tkWindow.c (Tk_DestroyWindow): Remove code to write to
	write-only fields of TkDisplay. This follows on from [Bug 2039720].

2009-08-25  Donal K. Fellows  <dkf@users.sf.net>

	* unix/tkUnixSend.c (ServerSecure): [Bug 1909931]: Added some support
	for server-interpreted access control addreses.

2009-08-24  Donal K. Fellows  <dkf@users.sf.net>

	* library/msgbox.tcl (::tk::MessageBox): Correct bindings so that they
	work with ttk::buttons. Reported by Hans-Christoph Steiner.

2009-08-24  Daniel Steffen  <das@users.sourceforge.net>

	* generic/tkInt.h: Annotate Tcl_Panic as noreturn for clang static
	analyzer in PURIFY builds, replacing preprocessor/assert technique.

	* generic/tkBind.c (HandleEventGenerate): Don't generate events for
	windows that don't exist yet (fixes TkAqua testsuite crash).

	* macosx/tkMacOSXWindowEvent.c: [Bug 2821084]: Allow WM_DELETE_WINDOW
	handlers to prevent window closure by generating WM destroy event
	earlier (from window delegate's -windowShouldClose:).

	* macosx/tkMacOSXDraw.c (TkMacOSX{Setup,Restore}DrawingContext):
	Disable window flushing during Tk drawing to avoid immediate flush of
	NSView-based native widgets on draw. (fixes drawing performance issue
	reported by Youness Alaoui on tcl-mac)

	* macosx/tkMacOSXHLEvents.c (ScriptHandler):	Fix "do script" apple
	* carbon/tkMacOSXHLEvents.c (ScriptHandler):	event handler issues
	on recent OS X releases by using AE coercion to 'utf8' for text data
	and to 'fsrf' for alias data. (reported by Youness Alaoui on tcl-mac)

	* macosx/Wish.sdef (new file):		Install and enable sdef file
	* macosx/Wish-Info.plist.in:		into Wish application bundle,
	* macosx/Tk.xcode/project.pbxproj:	describing TkAqua apple event
	* macosx/Tk.xcodeproj/project.pbxproj:	support for use by AppleScript.
	* unix/Makefile.in:			(replaces functionality of
	* unix/configure.in:			'aete' resource removed with
						Cocoa port & fixes AppleScript
						issues reported on tcl-mac)
	* unix/configure: autoconf-2.59

	* carbon/Wish.xcode/project.pbxproj:	Remove references to obsolete
	* carbon/Wish.xcodeproj/project.pbxproj: prolog.ps file.

2009-08-19  Peter Spjuth  <peter.spjuth@gmail.com>

	* generic/tk.h
	* generic/tkGeometry.c
	* generic/tkGrid.c
	* generic/tkInt.h
	* generic/tkPack.c
	* generic/tkWindow.c
	* tests/grid.test
	* tests/packgrid.test
	* tests/textIndex.test:	[Patch 2475855]: Give an error if grid and
	pack are used in the same master.

2009-08-14  Daniel Steffen  <das@users.sourceforge.net>

	* macosx/tkMacOSXDraw.c: Avoid exception in XCopyArea() when copying
	from toplevel that has never been mapped. (Reported by Youness Alaoui
	on tcl-mac)

	* macosx/tkMacOSXWm.c: Workaround for textured windows being draggable
	from opaque content areas. [Bug 2824538] (walzer)

2009-08-10  Jan Nijtmans  <nijtmans@users.sf.net>

	* win/tkWinPixmap.c: Eliminate more gcc warnings
	* win/tkWinWm.c:
	* win/tkWinTest.c

2009-08-09  Jan Nijtmans  <nijtmans@users.sf.net>

	* generic/ttk/ttkInit.c: Eliminate gcc warning
	* generic/tkBind.c
	* generic/tkText.c
	* generic/tkUtil.c
	* win/ttkWinXPTheme.c:	Include <vssym32.h> only when available
	* win/configure.in:	check for vssym32.h, available in newer SDK's
	* win/configure:	(regenerated)

2009-08-08  Donal K. Fellows  <dkf@users.sf.net>

	* library/demos/pendulum.tcl: Make the display handle being resized
	more gracefully.

2009-08-04  Donal K. Fellows  <dkf@users.sf.net>

	* generic/tkTextDisp.c (TkTextCharLayoutProc): Make the line breaking
	algorithm (in the word-wrap case) do the right thing with non-breaking
	spaces by restricting what we break on to ASCII spaces, which is good
	enough for most purposes.

2009-08-02  Jan Nijtmans  <nijtmans@users.sf.net>

	* win/tkWinClipboard.c Correct check for winNT
	* win/tkWinDialog.c    Eliminate many gcc warnings
	* win/tkWinImage.c:
	* win/tkWinMenu.c:
	* win/tkWinWm.c:
	* win/tkWinX.c:
	* win/ttkWinXPTheme.c: Eliminate msvc warnings
	* win/tcl.m4:
	* win/configure
	* win/.cvsignore:      Prevent files from being checked in by accident

2009-08-01  Donal K. Fellows  <dkf@users.sf.net>

	* unix/tkUnixWm.c (WmIconphotoCmd): [Bug 2830420]: Assemble the image
	for the window manager in a way that doesn't assume we're on a little-
	endian system.

2009-07-27  Donal K. Fellows  <dkf@users.sf.net>

	* doc/GetScroll.3: Reworded and reordered so as to indicate that the
	Tcl_Obj forms are preferred.

2009-07-26  Donal K. Fellows  <dkf@users.sf.net>

	* doc/canvas.n: Corrected description of acceptable join styles.
	Spotted by Emiliano Gavilan.

2009-07-23  Donal K. Fellows  <dkf@users.sf.net>

	* generic/tkSelect.c (HandleTclCommand): [Bug 2441988]: Stop losing
	reports of errors in selection handlers; that's what the background
	error handling code is for.
	*** POTENTIAL INCOMPATIBILITY *** if your code was relying on erroring
	selection scripts being silent.
	(LostSelection, Tk_SelectionObjCmd): Stop using the vastly inefficient
	TkCopyAndGlobalEval; better to use Tcl_Obj refcount management.

2009-07-22  Donal K. Fellows  <dkf@users.sf.net>

	* generic/tkFocus.c (TkFocusDeadWindow): [Bug 2496114]: Ensure that
	focus desynchronization doesn't cause a crash.

2009-07-21  Donal K. Fellows  <dkf@users.sf.net>

	* generic/tkFont.c (TkUnderlineAngledTextLayout): [Bug 2356057]:
	Corrected drawing of rotated underlines.

2009-07-21  Alexandre Ferrieux  <ferrieux@users.sourceforge.net>

	* generic/tkFont.c: [Bug 2328657]: Explicitly exclude hacky zero-char
	chunks from intersection computation. Might deserve generalization to
	other tests.

2009-07-20  Donal K. Fellows  <dkf@users.sf.net>

	* tests/clipboard.test (clipboard-6.2): [Bug 2824378]: Corrected
	result of test in light of changes to binary selection retrieval.

2009-07-18  Donal K. Fellows  <dkf@users.sf.net>

	* unix/tkUnixSelect.c (SelCvtFromX32, SelCvtFromX8): Make the
	incremental transfer of binary selections work get deserialized
	correctly. Thanks to Emiliano Gavilan for detecting.

2009-07-18  Daniel Steffen  <das@users.sourceforge.net>

	* unix/Makefile.in:		Define NDEBUG in optimized (non-
					symbols) build to disable assert()s.

	* macosx/tkMacOSXBitmap.c:	[Bug 2821318]: Fix tk::mac::iconBitmap
					crash due to off-by-one ckalloc error.

2009-07-15  Daniel Steffen  <das@users.sourceforge.net>

	* macosx/ttkMacOSXTheme.c:	[Patch 2819620]: Update notebook tab
	* library/ttk/aquaTheme.tcl:	appearance to modern L&F; adjust tab &
					notebook padding and tabmargins;
					correct appearance of selected tree
					header; add support for native tree
					header sort arrows via user1 state.

	* library/demos/mclist.tcl:	Use native sort arrows with aqua theme

2009-07-15  Donal K. Fellows  <dkf@users.sf.net>

	* unix/tkUnixSelect.c (TkSelEventProc, SelRcvIncrProc, SelCvtFromX8):
	[Bug 2821962]: Make byte sequence selection transfers possible.

2009-07-14  Donal K. Fellows  <dkf@users.sf.net>

	* doc/canvas.n (WINDOW ITEMS): [Bug 2326602]: Corrected definition of
	the -height and -width options for these items.

	* unix/configure.in: [Bug 2496018]: Allow the disabling of the use of
	XScreenSaver at configuration time, so as to permit better control of
	dependencies in the embedded case.

2009-07-11  Donal K. Fellows  <dkf@users.sf.net>

	* doc/grid.n: [Bug 2818455]: Corrected example.

2009-07-02  Pat Thoyts  <patthoyts@users.sourceforge.net>

	* generic/tkInt.h: Avoid using C++ reserved word in header.

2009-06-30  Daniel Steffen  <das@users.sourceforge.net>

	* generic/tkInt.h:		Add assert macros for clang static
					analyzer and redefine Tcl_Panic to
					assert after panic in clang PURIFY
					builds.

	* generic/tkImgPhInstance.c:	Small fixes to make clang static
	* generic/tkTextDisp.c:		analyzer happier.

	* generic/tkConfig.c:		Add clang assert for false positives
	* generic/tkUndo.c:		from static analyzer.

2009-06-29  Daniel Steffen  <das@users.sourceforge.net>

	Merge of TkAqua Cocoa port <http://github.com/das/tcltk/tree/de-carbon>
	*** POTENTIAL INCOMPATIBILITY ***

	* macosx/tkMacOSX.h:		Large-scale rewrite of TkAqua migrating
	* macosx/tkMacOSXBitmap.c:	all use of deprecated Carbon API to
	* macosx/tkMacOSXButton.c:	Cocoa API; now supports 64bit
	* macosx/tkMacOSXClipboard.c:	architecture and requires Mac OS X 10.5
	* macosx/tkMacOSXColor.c:	or later; with TkAqua enabled, all Tk
	* macosx/tkMacOSXConfig.c:	sources are now built with the
	* macosx/tkMacOSXCursor.c:	Objective-C compiler and running in
	* macosx/tkMacOSXDebug.c:	Objective-C garbage collection mode as
	* macosx/tkMacOSXDebug.h:	well as in retain-release mode is
	* macosx/tkMacOSXDefault.h:	supported; detailed development history
	* macosx/tkMacOSXDialog.c:	is available in github repository.
	* macosx/tkMacOSXDraw.c:
	* macosx/tkMacOSXEmbed.c:	There should be no script-visible
	* macosx/tkMacOSXEntry.c:	changes to existing Tk functionality,
	* macosx/tkMacOSXEvent.c:	but there are a few aqua-specific
	* macosx/tkMacOSXEvent.h:	additions, see macosx/README for
	* macosx/tkMacOSXFont.c:	details; extensions using only public
	* macosx/tkMacOSXFont.h:	Tk API should continue to work
	* macosx/tkMacOSXHLEvents.c:	unchanged but extensions that rely on
	* macosx/tkMacOSXInit.c:	platform-specific internal Tk API or
	* macosx/tkMacOSXInt.h:		make assumptions about the inner
	* macosx/tkMacOSXKeyEvent.c:	workings of TkAqua (in particular
	* macosx/tkMacOSXKeyboard.c:	presence of QuickDraw) will require
	* macosx/tkMacOSXMenu.c:	porting.
	* macosx/tkMacOSXMenubutton.c:
	* macosx/tkMacOSXMenus.c:	Configure Tk with --enable-aqua=carbon
	* macosx/tkMacOSXMouseEvent.c:	to fallback to now-deprecated previous
	* macosx/tkMacOSXNotify.c:	TkAqua implementation in tk/carbon.
	* macosx/tkMacOSXPort.h:
	* macosx/tkMacOSXPrivate.h:
	* macosx/tkMacOSXRegion.c:
	* macosx/tkMacOSXScale.c:
	* macosx/tkMacOSXScrlbr.c:
	* macosx/tkMacOSXSend.c:
	* macosx/tkMacOSXSubwindows.c:
	* macosx/tkMacOSXTest.c:
	* macosx/tkMacOSXWindowEvent.c:
	* macosx/tkMacOSXWm.c:
	* macosx/tkMacOSXWm.h:
	* macosx/tkMacOSXXStubs.c:
	* macosx/ttkMacOSXTheme.c:
	* macosx/tkMacOSXCarbonEvents.c (removed):

	* macosx/tkMacOSXCursors.h (new):	Move cursor data from resources
	* macosx/tkMacOSXXCursors.h (new):	to compiled-in const array;
	* macosx/tkMacOSXCursors.r (removed):	remove obsolete Rez source
	* macosx/tkMacOSXXCursors.r (removed):	files for resource data.
	* macosx/tkAboutDlg.r (removed):
	* macosx/tkMacOSXAETE.r (removed):

	* macosx/Tk.tiff (new):		Rename and update icon to blue feather;
	* macosx/Tk.icns (new):		add tiff version for about dialog.
	* macosx/Wish.icns (removed):

	* macosx/Tk-Info.plist.in:	Update copyright; adjust minimum system
	* macosx/Wish-Info.plist.in:	version requirement.
	* generic/tkEntry.h:

	* license.terms:		Sync list of entities with those in the
					tcl license.terms, add Apple Inc.

	* generic/tk.h:			Update comment with list of source
					files containing tk version numbers.

	* generic/tkButton.c:		On aqua, recompute button geometry on
					secondary image change to enable cache
					of native img format in geom compute.

	* generic/tkGrab.c:		On aqua, make all grabs global, the
					Mac OS X windowserver forces all grabs
					to be application-local only anyway.

	* generic/tkSelect.c:		Enable utf8 atom on aqua.

	* generic/tk.decls:		Replace carbon types in public and
	* generic/tkInt.decls:		internal platform stubs interfaces with
					void* resp. generic Tk types.

	* xlib/xgc.c:			Add support for managing a platform-
					specific cache appended to a GC.

	* tests/dialog.test:		Change name of undefined bit to avoid
					match with OSType native bitmap name.

	* doc/cursors.n:		Update list of cursors mapped to native
					cursors and add new native cursors.

	* doc/menu.n:			Add documentation of new aqua-specific
					.window menu, document new constraints
					on .apple menu.

	* library/console.tcl:		Add aqua window and help menus.

	* unix/Makefile.in:		Add support for TkAqua-implementation-
					specific sources determined at
					configure-time. Update dist target for
					new/removed files.

	* unix/configure.in:		Add libraries & compiler flags for
					Cocoa and Objective-C; update build
					support for new/removed files; add
					support for configure-time choice of
					TkAqua implementation.

	* macosx/Tk-Common.xcconfig (new):	Rename Xcode projects and
	* macosx/Tk-Debug.xcconfig (new):	related files; update for Xcode
	* macosx/Tk-Release.xcconfig (new):	3.1 and 3.2; update for Cocoa,
	* macosx/Tk.xcode/* (new):		Objective-C & GC; update with
	* macosx/Tk.xcodeproj/* (new):		new/removed source files;
	* macosx/Wish.xcode/* (removed):	standardize on gcc 4.2; remove
	* macosx/Wish.xcodeproj/* (removed):	obsolete configurations and
	* macosx/Wish-Debug.xcconfig (removed):	pre-Xcode project.
	* macosx/Wish-Common.xcconfig (removed):
	* macosx/Wish-Release.xcconfig (removed):
	* macosx/Wish.pbproj/* (removed):

	* macosx/README:		Document new Cocoa-port features and
					constraints; update project docs;
					cleanup.

	* carbon/tkMacOSXInt.h:		Add dummy defines for empty GC cache.

	* carbon/tkMacOSXColor.c:	Update for type changes in platform
	* carbon/tkMacOSXDraw.c:	stubs interfaces.
	* carbon/tkMacOSXHLEvents.c:
	* carbon/tkMacOSXMouseEvent.c:
	* carbon/tkMacOSXSubwindows.c:
	* carbon/tkMacOSXWm.c:

	* carbon/tkMacOSXButton.c:	Fix warning.

	* generic/tkPlatDecls.h:	regen.
	* generic/tkIntPlatDecls.h:
	* unix/configure:		autoconf-2.59

2009-06-27  Jan Nijtmans  <nijtmans@users.sf.net>

	* generic/tkInt.decls (added TkSmooth(Parse|Print)Proc,
	removed TkTile(Parse|Print)Proc which don't exist):
	Follow-up to [Bug 2804935]: Expose these functions through the
	internal stub table as they are useful to existing third-party code.

2009-06-26  Daniel Steffen  <das@users.sourceforge.net>

	* carbon/ (new directory):	Copy of current state of 'macosx'
	source directory, to preserve legacy TkAqua implementation based on
	Carbon API (with support for Mac OS X releases older than 10.5).

	* unix/Makefile.in:		Add support for --enable-aqua=carbon
	* unix/configure.in:		configure option (legacy fallback for
					pre-Mac OS X 10.5 releases).

	* unix/configure:		autoconf-2.59

2009-06-22  Jan Nijtmans  <nijtmans@users.sf.net>

	* generic/tkCanvUtil.c: [Bug 220935]: canvas dash update problem

2009-06-12  Donal K. Fellows  <dkf@users.sf.net>

	* generic/tkInt.decls (TkOrientParseProc, TkOrientPrintProc):
	[Bug 2804935]: Expose these functions through the internal stub table
	as they are useful to existing third-party code.

2009-06-02  Pat Thoyts  <patthoyts@users.sourceforge.net>

	* win/tkWinWm.c:    [Bug 2799589]: Avoid setting the focus on a
	* tests/winWm.test: deleted window during delayed activation.

2009-05-21  Pat Thoyts  <patthoyts@users.sourceforge.net>

	* win/tkWinMenu.c: [Bug 2794778]: Calls to CallWindowProc can lead to
	other functions overwriting the event strucure. Therefore preserve a
	local copy of the XKeyEvent while looping over the key events.

2009-05-17  Joe English  <jenglish@users.sourceforge.net>

	* generic/ttkNotebook.c: [Bug 1470246]: More flexible tab placement.

2009-05-14  Pat Thoyts  <patthoyts@users.sourceforge.net>

	* generic/tkButton.c: [Bug 1923684]: If a checkbutton offvalue is the
	same as the tristate value we should use the off state in
	preference. (andrey gusev)

2009-05-13  Pat Thoyts  <patthoyts@users.sourceforge.net>

	* win/tkWinSend.c: FormatMessage should always use the ignore-inserts
	* win/tkWinTest.c: flag when processing system errors.

	* generic/tkFont.c: [Bug 2791352]: Handle parsing of type 5 font
	* tests/font.test: descriptions with hyphenated family name.

2009-05-06  Pat Thoyts  <patthoyts@users.sourceforge.net>

	* library/images/lamp.svg: Added an SVG version of the Tk lamp and
	* library/images/lamp.png: a pre-rendered PNG version.
	* win/rc/wish.ico: Wish gets a new icon using the SVG lamp and the tk
	* win/rc/tk.ico:   dll gets the tcl rendered feather. This provides
	improved icons for Vista/Windows 7.

2009-05-05  Donal K. Fellows  <dkf@users.sf.net>

	* doc/MainWin.3 (Tk_GetNumMainWindows): [Bug 487220]: Clarified that
	this function works per-thread, not per-process.

	* doc/canvas.n (scale): [Bug 1832015]: Clarified that [$c scale] only
	affects item coordinates.

2009-05-04  Donal K. Fellows  <dkf@users.sf.net>

	* doc/3DBorder.3, doc/BindTable.3, doc/CanvPsY.3, doc/Clipboard.3:
	* doc/ConfigWidg.3, doc/CrtWindow.3, doc/GetBitmap.3:
	* doc/GetCapStyl.3, doc/GetImage.3, doc/GetJoinStl.3, doc/GetScroll.3:
	* doc/GetSelect.3, doc/GetVisual.3, doc/MainWin.3, doc/Name.3:
	* doc/ParseArgv.3, doc/TextLayout.3, doc/Tk_Init.3: [Bug 2431507]:
	Purge all mention of the now-obsolete 'interp->result'.

2009-05-03  Donal K. Fellows  <dkf@users.sf.net>

	* win/tkWinWm.c (UpdateWrapper): [Bug 2785744]: Manipulate flag bit
	correctly so that menubar updates can't smash other attributes.

2009-05-01  Donal K. Fellows  <dkf@users.sf.net>

	* library/mkpsenc.tcl (DrawText): [Bug 2777019]: Corrected point of
	application of rotation transform so rotation is about the anchor
	point of the text.

	* generic/tkCanvPs.c (Tk_PostscriptPhoto):
	* library/mkpsenc.tcl: Factor out the postscript code for converting
	images into postscript so that the code bits are in the prolog and not
	emitted at runtime if a non-thread-safe static says to...

2009-04-30  Pat Thoyts  <patthoyts@users.sourceforge.net>

	* win/tkWinWm.c: [Patch 2504402]: Create icon bitmaps as device
	independent bitmaps. This ensures the icon can be drawn properly on
	various colour depth surfaces - in particular it fixes a problem with
	remote desktop and looks better in the vista task switching overlay.
	(cjmcdonald)

2009-04-30  Donal K. Fellows  <dkf@users.sf.net>

	* win/tkWinPixmap.c (Tk_GetPixmap): [Bug 2080533]: Added patch that
	allows Tk to keep working even when the graphics card is stressed.

2009-04-28  Jeff Hobbs  <jeffh@ActiveState.com>

	* unix/tcl.m4, unix/configure (SC_CONFIG_CFLAGS): Harden the check
	to add _r to CC on AIX with threads.

2009-04-27  Donal K. Fellows  <dkf@users.sf.net>

	* generic/tkInt.decls: [Bug 2768945]: Expose (as "private") a set of
	functions needed for easily building canvas items that work like
	existing standard ones.

2009-04-24  Jeff Hobbs  <jeffh@ActiveState.com>

	* win/tkWinDialog.c (ChooseDirectoryValidateProc): No need to set cwd
	on selchange. Prevents delete of selected folder in dialog.

2009-04-24  Stuart Cassoff <stwo@users.sf.net>

	* unix/Makefile.in: Assorted issues:
	[Bug 2764263]: Removed stray @ from Makefile.in test target.
	[Bug 1945073]: Don't chmod+x square demo.
	[Patch 2764272]: Adjustable demo install location.

2009-04-24  Stuart Cassoff <stwo@users.sf.net>

	* unix/Makefile.in: [Patch 2769530]: Don't chmod/exec installManPage.

2009-04-23  Jeff Hobbs  <jeffh@ActiveState.com>

	* win/tkWinDialog.c (Tk_ChooseDirectoryObjCmd): [Bug 2779910]: Enable
	the new style choosedir that has a "New Folder" button, with
	::tk::winChooseDirFlags override for new behavior.

2009-04-14  Donal K. Fellows  <dkf@users.sf.net>

	* library/xmfbox.tcl (MotifFDialog_ActivateSEnt): Ensure that the
	* library/tkfbox.tcl (Done):			  dialogs have the
	correct levels for [upvar] for accessing the -typevariable var.

2009-04-13  Donal K. Fellows  <dkf@users.sf.net>

	* library/tk.tcl: Corrected another problem; can't determine the exact
	type of OS - needed for figuring out how to guess the correct binding
	in some circumstances - in a safe interpreter.

	* library/tkfbox.tcl: [Bug 2759119]: Corrected level handling for the
	* library/xmfbox.tcl: -typevariable option following updates to tk.tcl
	[Patch 2739360]: Use more modern images from Tango set for the non-
	Motif file dialog. Thanks to Emiliano for bring this to my attention.

2008-04-10  Joe English  <jenglish@users.sourceforge.net

	* library/palette.tcl (tk_setPalette): Don't set *selectColor:
	#b03060; this makes radio- and checkbuttons look wrong post-TIP#109.

2009-04-10  Daniel Steffen  <das@users.sourceforge.net>

	* unix/configure.in (Darwin):	Use Darwin SUSv3 extensions if
					available.
	* unix/configure:		autoconf-2.59
	* unix/tkConfig.h.in:		autoheader-2.59

	* library/demos/filebox.tcl: Only show "Motif Style Dialog"
	checkbutton on X11 windowingsystem.

	* library/demos/widget: GOOBE: use ttk::cursor

	* library/demos/knightstour.tcl: Fix knightstour demo not running from
	interactive wish.

	* library/console.tcl (::tk::ConsoleInit): Remove redundant TkAqua
	Quit menu item.

	* generic/tkPointer.c (Tk_UpdatePointer): Use all 5 buttons.

	* generic/tkMenu.c (PostProcessEntry): Delay call to
	TkpConfigureMenuEntry() until all menu entry attributes are setup.

	* library/menu.tcl (::tk::MbPost): Fix error thrown in y position
	computation with indicatoron.

	* generic/tkMenubutton.c: s/DEF_BUTTON_JUSTIFY/DEF_MENUBUTTON_JUSTIFY/

	* generic/tkUtil.c (TkBackgroundEvalObjv): Use Tcl_BackgroundException

	* generic/tkTextBTree.c (TkBTreeDeleteIndexRange): Add bounds check
	to startEnd array access (fixes testsuite crash).

	* tests/unixFont.test: Only use xlsfonts with X11 windowingsystem.

2009-04-10  Donal K. Fellows  <dkf@users.sf.net>

	* library/tk.tcl: [Bug 2116837]: Add event definitions to handle the
	standard virtual events when Caps Lock is on.

2009-04-08  Donal K. Fellows  <dkf@users.sf.net>

	* library/demos/widget (addFormattedText): Stop marking demonstrations
	as new for 8.6; that label is for wholly new demos.

2009-04-04  Donal K. Fellows  <dkf@users.sf.net>

	* doc/messageBox.n: [Bug 1881896]: Reworded to be clearer on what the
	platform restrictions really are.

2009-04-03  Joe English  <jenglish@users.sourceforge.net>

	* unix/tkUnixWm.c: [Bug 1789819]: Don't panic when the window manager
	does something unexpected with the stacking order.

2009-04-03  Donal K. Fellows  <dkf@users.sf.net>

	* doc/TextLayout.3: [Bug 974421]: Clarified description of how result
	of lookup of a point after end of layout relates to the underlying
	string's length.

2009-04-02  Pat Thoyts  <patthoyts@users.sourceforge.net>

	* tests/textTag.test: Ensure the pointer begins outside the window for
	all the tests checking Enter/Leave motion events.

	* library/demos/pendulum.tcl: Use unicode labels
	* library/demos/knightstour.tcl: Use polygon knight on x11.

2009-03-31  Donal K. Fellows  <dkf@users.sf.net>

	* library/demos/mclist.tcl: Added support for arrow indicators to show
	which way a column is being sorted. Corrected determination of which
	fonts to use for measurements.

2009-03-25  Jan Nijtmans  <nijtmans@users.sf.net>

	* doc/wish.1:		Bring doc and demos in line with
	* library/demos/hello:	http://wiki.tcl.tk/812
	* library/demos/rmt
	* library/demos/square
	* library/demos/tcolor
	* library/demos/timer
	* library/demos/widget
	* win/tkWinMenu.c:	Eliminate a few compiler warnings on mingw
	* win/ttkWinXPTheme.c:	Spacing

2009-03-25  Donal K. Fellows  <dkf@users.sf.net>

	* generic/ttk/ttkTheme.c (BuildOptionMap, NewElementClass):
	[Bug 2178820]: Ensure that zero-size allocations don't happen; some
	malloc implementations don't like it at all.

	* win/wish.exe.manifest.in: [Bug 1871101]: Add magic to make Tk not be
	blurred on Vista with large fonts.

2009-03-14  Donal K. Fellows  <dkf@users.sf.net>

	* unix/tk.pc.in (new file):		[Patch 2243962] (hat0)
	* unix/configure.in, unix/Makefile.in: Added support for reporting
	Tk's public build configuration via the pkg-config system. TEA is
	still the official mechanism though, in part because pkg-config is not
	universally supported across all Tk's supported platforms.

2009-03-10  Donal K. Fellows  <dkf@users.sf.net>

	* doc/event.n: Tidy up and improve examples.

2009-03-09  Benjamin Riefenstahl  <b.riefenstahl@turtle-trading.net>

	* tkMacOSXFont.c (GetFontFamilyName): [Bug 2548661]: Handle NULL
	return from CFStringCreate.

2009-02-27  Jan Nijtmans  <nijtmans@users.sf.net>

	* doc/GetBitmap.3     [Feature Request 2636558]: Tk_DefineBitmap
	* generic/tk.decls    and Tk_GetBitmapFromData signature problem
	* generic/tkInt.decls
	* generic/tkBitmap.c
	* generic/tkInt.h
	* generic/tkStubInit.c
	* generic/tkDecls.h:    (regenerated)
	* generic/tkIntDecls.h: (regenerated)
	* macosx/tkMacOSXBitmap.c

2009-02-27  Pat Thoyts  <patthoyts@users.sourceforge.net>

	* generic/tkWindow.c: [Bug 2645457]: Check for dead windows after
	calling Tk_MakeWindowExist to avoid a crash when mapping dead windows.

2009-02-23  Pat Thoyts  <patthoyts@users.sourceforge.net>

	* win/rc/*.cur: [Patch 2513104]: Fix cursor hotspots (cjmcdonald)

	* win/tkWinMenu.c: Applied patch for menu image display bug.
	[Bug 1329198, 456299] [Patch 2507419] (cjmcdonald)

2009-02-22  Pat Thoyts  <patthoyts@users.sourceforge.net>

	* win/tkWinCursor.c: Applied patch to support stock Win32 help arrow
	cursor when question_arrow requested [Patch 2542828] (danckaert)

2009-02-21  Pat Thoyts  <patthoyts@users.sourceforge.net>

	* library/ttk/vistaTheme.tcl: Correct the ttk::treeview border on
	* win/ttkWinXpTheme.c:        XP and vista.

	* library/console.tcl: [Bug 2546087]: In 2004 a fix to Tcl channels
	prevented the exposure of the internal UTF-8 representation of the
	ASCII NUL character (\uc080). Since then strings in the console have
	been truncated at NUL. This restores the older behaviour.

2009-02-17  Jeff Hobbs  <jeffh@ActiveState.com>

	* win/tcl.m4, win/configure: Check if cl groks _WIN64 already to avoid
	CC manipulation that can screw up later configure checks. Use 'd'ebug
	runtime in 64-bit builds.

2009-02-16  Jeff Hobbs  <jeffh@ActiveState.com>

	* win/configure.in, win/configure: Align better with tcl version.
	Ensures finding correct CPP for Win64.

2009-02-16  Donal K. Fellows  <dkf@users.sf.net>

	* doc/ttk_intro.n: [Bug 2604420]: Improve wording so that this page
	feels less obviously incomplete.

2009-02-12  Donal K. Fellows  <dkf@users.sf.net>

	* library/iconlist.tcl: Split out the IconList megawidget from
	tkfbox.tcl into its own file so as to make it easier to maintain. Also
	cleans up the API for the megawidget, making it more like a
	conventional Tk widget.

2009-02-11  Donal K. Fellows  <dkf@users.sf.net>

	* library/demos/items.tcl, .../label.tcl, .../twind.tcl:
	* library/demos/images/ouster.png: [Bug 2588919]: Demo GOOBE. Added
	new image of John Ousterhout that does not look quite so massively out
	of date, and also showed off a bit of how we can adjust PNG images
	when loading them. Also labeled JO as the creator; it's the TCT who
	are the proprietors now.

2009-02-10  Jan Nijtmans  <nijtmans@users.sf.net>

	* unix/tcl.m4: [Bug 2502365]: Building of head on HPUX was broken when
	using the native CC.
	* unix/configure (autoconf-2.59)

2009-02-08  Joe English  <jenglish@users.sourceforge.net>

	* generic/ttk/*.[ch]: Renamed several internal data structures and
	functions: ElementImpl -> ElementClass, LayoutNode -> Element. Remove
	more unnecessary casts. Add function Ttk_ClientRegion, common factor
	of entry, scale, progress, and treeview widgets.
	* generic/ttk/ttkTrack.c: Fix [Bug 2431428].

2009-02-06  Daniel Steffen  <das@users.sourceforge.net>

	* generic/tkImgPhInstance.c:	Fix numerous leaks discovered with the
	* generic/tkMenu.c:		Mac OS X Instruments.app Leaks tool.
	* generic/tkText.c:
	* generic/tkTextImage.c:
	* generic/tkTextIndex.c:
	* generic/tkUndo.c:
	* generic/tkUtil.c:
	* generic/ttk/ttkFrame.c:
	* macosx/tkMacOSXWm.c:

2009-01-29  Jan Nijtmans  <nijtmans@users.sf.net>

	* generic/tkCanvArc.c   - eliminate some unnessary type casts
	* generic/tkCanvBmap.c  - some internal const decorations
	* generic/tkCanvImg.c   - spacing
	* generic/tkCanvWind.c
	* generic/tkCmds.c
	* generic/tkConfig.c
	* generic/tkEntry.c
	* generic/tkFocus.c
	* generic/tkFont.c
	* generic/tkFrame.c
	* generic/tkGrab.c
	* generic/tkGrid.c
	* generic/tkImage.c
	* generic/tkListbox.c
	* generic/tkObj.c
	* generic/tkOption.c
	* generic/tkPack.c
	* generic/tkPanedWindow.c
	* generic/tkRectOval.c
	* generic/tkSelect.c
	* generic/tkText.c
	* generic/tkTextMark.c
	* generic/tkTextTag.c

2009-01-28  Jan Nijtmans  <nijtmans@users.sf.net>

	* generic/ttk/ttkCache.c:  - eliminate some unnessary type casts
	* generic/ttk/ttkLayout.c  - some internal const decorations
	* generic/ttk/ttkState.c   - spacing
	* generic/ttk/ttkTheme.c
	* macosx/tkMacOSXMenu.c
	* macosx/tkMacOSXPrivate.h
	* unix/tkUnixFont.c
	* unix/tkUnixMenu.c
	* unix/tkUnixWm.c
	* win/tkWinColor.c
	* win/tkWinDialog.c
	* win/tkWinFont.c
	* win/tkWinMenu.c
	* win/tkWinSend.c
	* win/tkWinWindow.c
	* win/tkWinWM.c

2009-01-22  Kevin B. Kenny  <kennykb@acm.org>

	* unix/tcl.m4: Corrected a typo ($(SHLIB_VERSION) should be
	${SHLIB_VERSION}).
	* unix/configure: Autoconf 2.59

2009-01-19  Kevin B. Kenny  <kennykb@acm.org>

	* unix/Makefile.in: Added a CONFIG_INSTALL_DIR parameter so that
	* unix/tcl.m4:      distributors can control where tclConfig.sh goes.
	Made the installation of 'ldAix' conditional upon actually being on an
	AIX system. Allowed for downstream packagers to customize
	SHLIB_VERSION on BSD-derived systems.
	Thanks to Stuart Cassoff for [Patch 907924].
	* unix/configure: Autoconf 2.59

2009-01-16  Don Porter  <dgp@users.sourceforge.net>

	* generic/tk.h:		Bump patchlevel to 8.6b1.1 to distinguish
	* library/tk.tcl:	CVS snapshots from the 8.6b1 and 8.6b2
	* unix/configure.in:	releases.
	* win/configure.in:

	* unix/configure:	autoconf-2.59
	* win/configure:

2009-01-14  Jan Nijtmans  <nijtmans@users.sf.net>

	* generic/tkImgPhoto.c: [Bug 2507326]: Fix for aMSN compatibility
	* generic/tkMenu.h: CONSTify Tk(Create|Find)MenuReferences
	* generic/tkMenu.c: various internal "const" decorations.

2009-01-13  Jan Nijtmans  <nijtmans@users.sf.net>

	* unix/tcl.m4: [Bug 2502365]: Building of head on HPUX was broken when
	using the native CC
	* unix/configure (autoconf-2.59)

2009-01-13  Pat Thoyts  <patthoyts@users.sourceforge.net>

	* tests/constraints.tcl: Made the tests more independent of the
	* tests/*.test:          presence of images in the interpreter.

2009-01-11  Pat Thoyts  <patthoyts@users.sourceforge.net>

	* tests/bind.test: Fixed keysym bind tests for unix [Bug 2336454]

2009-01-11  George Peter Staplin <georgeps@users.sourceforge.net>

	* generic/tkEvent.c: Fix a possible segv due to a NULL pointer
	dereference that occurs when XCreateIC fails.

2009-01-11  Pat Thoyts  <patthoyts@users.sourceforge.net>

	* library/bgerror.tcl: Pretty up the unix tk_messageBox icons with PNG
	* library/icons.tcl:   images and grouped all the stock icons in one
	* library/msgbox.tcl:  file.
	* library/tk.tcl:

2009-01-11  Joe English  <jenglish@users.sourceforge.net>

	* generic/ttk/ttkNotebook.c (NotebookCleanup): [Bug 2496162]: Don't
	call Tk_DeleteOptionTable(), it's unnecessary and quite possibly
	harmful.

2009-01-08  Jan Nijtmans  <nijtmans@users.sf.net>

	* generic/tk3d.c:     CONSTify TkDebugBorder
	* generic/tkBind.c:   CONSTify TkStringToKeysym
	* generic/tkBitmap.c: CONSTify TkDebugBitmap
	* generic/tkColor.c:  CONSTify TkDebugColor
	* generic/tkCursor.c: CONSTify TkDebugCursor
	* generic/tkFont.c:   CONSTify TkDebugFont
	* generic/tkInt.decls All those mods TIP #27 complient,
	                      no incompatibility risks.
	* generic/tkIntDecls.h (regenerated)

2009-01-08  Pat Thoyts  <patthoyts@users.sourceforge.net>

	* library/bgerror.tcl: Theme the bgerror dialog and make use of our
	PNG support to improve the icon.

2009-01-07  Pat Thoyts  <patthoyts@users.sourceforge.net>

	* library/tkfbox.tcl: [Bug 2473120]: Mis-ordered messagebox args.

	* win/tkWinWm.c: [Bug 1847002]: Prevent grabs being bypassed on
	Windows.

2009-01-06  Jan Nijtmans  <nijtmans@users.sf.net>

	* generic/tk.h:		A few const -> CONST86 modifications,
	* generic/tkCanvas.c:	improving backwards compatibility. Change
	* generic/tkCanvLine.c:	Tk_ItemIndexProc and Tk_ItemInsertProc
	* generic/tkCanvPoly.c:	signature to have a Tcl_Obj parameter instead
	* generic/tkCanvText.c:	of a string parameter. This is binary and
	* doc/CrtItemType.3:	source compatible with previous API, it just
	* doc/Clipboard.3:	prevents the need for a type cast in the
	* doc/ConfigWidg.3:	Tk_ItemType table construction. Bring doc in
	* doc/ParseArgv.3:	line with API.

2009-01-06  Donal K. Fellows  <dkf@users.sf.net>

	* generic/tkImgPhoto.c (Tk_PhotoPutBlock): Optimize a common case for
	photo image building. [Patch 1539990] (jepler)

2009-01-06  Pat Thoyts  <patthoyts@users.sourceforge.net>

	* win/tkWinDialog.c: Use task modal for messagebox instead of system
	modal. [Bug 2484771] (ferrieux,thoyts,mjanssen)

2009-01-03  Donal K. Fellows  <dkf@users.sf.net>

	* doc/canvas.n: [Bug 1836621]: Improve the documentation of the
	-offset and -outlineoffset item options.

2009-01-03  Jan Nijtmans  <nijtmans@users.sf.net>

	* generic/tk.decls:       CONSTify Tk_ClipboardAppend
	* generic/tkClipboard.c:
	* generic/tkDecls.h: (regenerated)

2008-12-31  David Gravereaux <davygrvy@pobox.com>

	* win/rules.vc: Small bug not setting SYMBOLS macro fixed.

2008-12-31  Joe English  <jenglish@users.sourceforge.net>

	* generic/ttk/ttkDefaultTheme.c: Fix color palette for radiobutton and
	checkbutton indicators. Fixes [Bug 2003310]; also makes "alt" theme
	check/radiobuttons look like Windows 98, as intended.
	* library/ttk/altTheme.tcl: Specify dark gray -bordercolor to soften
	edges.
	* tests/ttk/{checkbutton,radiobutton}.test: Split out of ttk.test.

2008-12-28  Donal K. Fellows  <dkf@users.sf.net>

	TIP #171 IMPLEMENTATION

	* library/listbox.tcl, library/scrlbar.tcl, library/text.tcl: Adjust
	users of the <MouseWheel> event to do the right thing horizontally as
	well as vertically.
	* win/tkWinX.c (GenerateXEvent): Redirect <MouseWheel> to the window
	that contains the mouse.
	* generic/tkEvent.c (InvokeFocusHandlers): Do not direct <MouseWheel>
	through the focus mechanism.
	*** POTENTIAL INCOMPATIBILITY *** for anyone counting on shift-wheel
	to do something else (or nothing at all) or for the wheel events to be
	following the keyboard on Win.

	* generic/tkImgPNG.c (ReadIDAT): Corrected code to transfer blocks of
	compressed data into the Tcl_ZlibStream. Allows the reading of all
	images from PngSuite set. Thanks to Michael Kirkham for fix/testing.

	TIP #244 IMPLEMENTATION

	* generic/tkImgPNG.c, tests/imgPNG.test, doc/photo.n: Adaptation of
	tkpng to the Tk core, proving support for PNG image reading and
	writing, based on Tcl's zlib support.

2008-12-27  Joe English  <jenglish@users.sourceforge.net>

	* generic/ttk/ttkTreeview.c: Fix inconsistent use of treeArea /
	headingArea; fixes [Bug 2381555]. ([$tv identify] didn't work when
	horizontally scrolled).

2008-12-21  Donal K. Fellows  <dkf@users.sf.net>

	* doc/canvas.n (postscript): Regularized documentation of -channel
	option.

2008-12-19  Don Porter  <dgp@users.sourceforge.net>

	*** 8.6b1 TAGGED FOR RELEASE ***

	* changes:	Updates for 8.6b1 release.

	* tests/clrpick.test:	Eliminate duplicate test names.
	* tests/embed.test:
	* tests/text.test:
	* tests/textMark.test:

	* README:		Bump version number to 8.6b1
	* generic/tk.h:
	* library/tk.tcl:
	* unix/configure.in:
	* unix/tk.spec:
	* win/configure.in:

	* unix/configure:	autoconf-2.59
	* win/configure:

2008-12-18  Don Porter  <dgp@users.sourceforge.net>

	* library/msgs/de.msg:	Updated German messages. Thanks to Ruediger
	Haertel. [Patch 2442309].

2008-12-17  Jan Nijtmans  <nijtmans@users.sf.net>

	* generic/tk.h:		VOID --> void
	* unix/tkUnixPort.h:
	* macosx/tkMacOSXPort.h:

2008-12-17  Donal K. Fellows  <dkf@users.sf.net>

	* doc/selection.n: Assorted small fixes. [Bugs 2441817,2441884]

2008-12-16  Jan Nijtmans  <nijtmans@users.sf.net>

	* win/tkWinDialog.c: Remove unused variables

2008-12-15  Don Porter  <dgp@users.sourceforge.net>

	TIP #338 IMPLEMENTATION

	* doc/Tk_Main.c:	Removed the last two '#include "tclInt.h"'.
	* generic/tkMain.c:	Tk is now limited to Tcl's public interface.
	* macosx/tkMacOSXInit.c:

2008-12-12  Pat Thoyts  <patthoyts@users.sourceforge.net>

	* library/demos/fontchoose.tcl: Simple fontchooser demo.
	* library/demos/widget:

2008-12-11  Jan Nijtmans  <nijtmans@users.sf.net>

	* generic/tk3d.c:	Make error message from Tk_GetRelief the same
				as for Tk_GetReliefFromObj.
	* tests/canvas.test:	Adapt test cases for changed error message.
	* tests/scrollbar.test
	* tests/textTag.test

2008-12-11  Joe English  <jenglish@users.sourceforge.net>

	* library/demos/*.tcl: Omit contraindicated [package require Ttk].
	Remove logic that switches [ttk::scrollbar]s to [tk::scrollbar]s
	based on [tk windowingsystem]; this is already handled in
	library/ttk/scrollbar.tcl.

2008-12-10  Daniel Steffen  <das@users.sourceforge.net>

	TIP #324 IMPLEMENTATION

	* generic/tkCmds.c:		Implementation of [tk fontchooser] as
	* generic/tkInt.h:		a Ttk dialog for X11 and as a native
	* win/tkWinDialog.c:		platform dialog on Mac OS X & Windows.
	* win/tkWinInt.h:		(thoyts, vetter, robert, steffen)
	* win/tkWinTest.c:		[Patch 1477426]
	* win/tkWinX.c:
	* macosx/tkMacOSXCarbonEvents.c:
	* macosx/tkMacOSXDialog.c:
	* macosx/tkMacOSXEvent.c:
	* macosx/tkMacOSXEvent.h:
	* macosx/tkMacOSXFont.c:
	* macosx/tkMacOSXFont.h:
	* macosx/Wish.xcodeproj/project.pbxproj:
	* library/fontchooser.tcl (new):
	* library/tclIndex:
	* library/msgs/de.msg:
	* library/msgs/en.msg:
	* tests/fontchooser.test (new):
	* tests/winDialog.test:
	* doc/fontchooser.n (new):
	* doc/tk.n:

	* library/console.tcl:		Let user select console font via
					[tk fontchooser].
	* library/demos/text.tcl:	Add [tk fontchooser] demo.

	* generic/tkUtil.c:		Add TkBackgroundEvalObjv() and
					TkSendVirtualEvent() utility functions
					(used by TIP #324 code).

	* generic/tkInt.h:		Turn [tk] into an ensemble.
	* generic/tkBusy.c:		(thoyts, steffen)
	* generic/tkCmds.c:
	* generic/tkWindow.c:

	* macosx/tkMacOSXInit.c (TkpInit): Unconditionally show Tk console if
					   TK_CONSOLE env var is set.

2008-12-09  Don Porter  <dgp@users.sourceforge.net>

	TIP #337 IMPLEMENTATION

	* generic/tkBind.c:	Updated callers of Tcl_BackgroundError() to
	* generic/tkCanvas.c:	use the new routine
	* generic/tkEntry.c:	Tcl_BackgroundException() as appropriate.
	* generic/tkImgBmap.c:
	* generic/tkListbox.c:
	* generic/tkSelect.c:
	* generic/tkTextDisp.c:
	* generic/tkTextWind.c:
	* macosx/tkMacOSXHLEvents.c:
	* macosx/tkMacOSXMenu.c:
	* macosx/tkMacOSXMenus.c:
	* macosx/tkMacOSXScale.c:
	* macosx/tkMacOSXWindowEvent.c:
	* unix/tkUnixScale.c:
	* unix/tkUnixWm.c:
	* win/tkWinButton.c:
	* win/tkWinMenu.c:
	* win/tkWinScrlbr.c:
	* win/tkWinWm.c:

2008-12-07  Joe English  <jenglish@users.sourceforge.net>

	* macosx/ttkMacOSXTheme.c: Add native aqua elements for
	ttk::spinbox [Bug 2219588]
	* generic/ttk/ttkEntry.c, library/ttk/spinbox.tcl,
	* tests/ttk/spinbox.test: Moved most spinbox "business logic" out of
	ttkEntry.c into Tcl bindings.
	* library/ttk/clamTheme.tcl: Minor spinbox appearance improvements.
	* library/ttk/combobox.tcl, library/ttk/utils.tcl:
	Factor out ttk::bindMouseWheel procedure.
	* library/ttk/spinbox.tcl: Add cross-platform MouseWheel bindings.

2008-12-06  Donal K. Fellows  <dkf@users.sf.net>

	TIP #197 IMPLEMENTATION

	* generic/tkText.c (insertUnfocussedStrings, optionSpecs):
	* generic/tkText.h (TkText, TkTextInsertUnfocussed):
	* doc/text.n, tests/text.test:
	Added definitions/tests/docs for "-insertunfocussed" field.
	* generic/tkTextMark.c (TkTextInsertDisplayProc):
	* generic/tkText.c (TextBlinkProc):
	Added user-controlledrendering of insertion cursor when focus is not
	in the text widget.

2008-12-05  Pat Thoyts  <patthoyts@users.sourceforge.net>

	* library/ttk/ttk.tcl:	      Added vista theme to iron out the visual
	* library/ttk/vistaTheme.tcl: differences between vista and XP.
	* library/ttk/xpTheme.tcl:
	* win/ttkWinXPTheme.c:

2008-12-05  Donal K. Fellows  <dkf@users.sf.net>

	* generic/tkCanvPs.c (Tk_PostscriptFont): Ensure that font sizes can
	ever be negative; it triggers a really strange case that is definitely
	not what is wanted. [Bug 2107938]
	* library/mkpsenc.tcl: Corrected and improved generation of postscript
	* library/prolog.ps:  prolog. Removed prolog.ps, which wasn't used and
	was misleading.

2008-12-04  Jan Nijtmans  <nijtmans@users.sf.net>

	* generic/tkInt.decls:	Move 10 functions from tkText.h to
	* generic/tkText.h:     stub table [Feature Request 220906]
	* generic/tkStubInit.c (regenerated)
	* generic/tkIntDecls.h (regenerated)

2008-12-04  Donal K. Fellows  <dkf@users.sf.net>

	* doc/ttk_button.n, doc/ttk_checkbutton.n, doc/ttk_menubutton.n:
	* doc/ttk_radiobutton.n: Added mention of the Toolbutton style to all
	widgets that can sensibly make use of it.

2008-12-03  Joe English  <jenglish@users.sourceforge.net>

	* generic/ttk/ttkState.c, generic/ttk/ttkTheme.h,
	* generic/ttk/ttkWidget.c, doc/ttk_widget.n:
	Add new "hover" state (patch from Pat Thoyts; needed to support proper
	visual feedback on Vista).

2008-11-29  Pat Thoyts  <patthoyts@users.sourceforge.net>

	* library/ttk/altTheme.tcl:     Use a styled frame around the popdown
	* library/ttk/clamTheme.tcl:    listbox so we can adjust the border
	* library/ttk/classicTheme.tcl: for each theme as needed.
	* library/ttk/combobox.tcl:
	* library/ttk/defaults.tcl:
	* library/ttk/winTheme.tcl:
	* library/ttk/xpTheme.tcl:
	* tests/ttk/combobox.test:

2008-11-28  Alexandre Ferrieux  <ferrieux@users.sourceforge.net>

	* generic/tkCanvUtil.c:	Millimeter patch. Fixes [1813597,2218964]
	* generic/tkInt.h:	by eliminating the functional redundancy
	* generic/tkObj.c:	and unnecessary loss of precision of the
	* generic/tkText.c:	{pixel,mm}ObjType tandem.

2008-11-27  Jan Nijtmans  <nijtmans@users.sf.net>

	* generic/tkCanvLine.c:	Replace Tcl_SetResult(interp, NULL, ....)
	* generic/tkEntry.c:	calls with Tcl_ResetResult(interp)
	* generic/tkMenu.c
	* generic/tkOldConfig.c
	* win/tkWinTest.c:	Eliminate warning: unused variable 'tkwin'

2008-11-23  Pat Thoyts  <patthoyts@users.sourceforge.net>

	* generic/tkBind.c:  [Bug 1389270]: event generate silently ignored
	* generic/tkFocus.c: focus events. These can now be generated.
	* generic/tkGrab.c:
	* generic/tkInt.h:
	* tests/bind.test: Fixed some locale dependencies in various
	tests to reduce the noise on non-English windows systems.

2008-11-22  Donal K. Fellows  <dkf@users.sf.net>

	* library/demos/ctext.tcl: Extended to show off what you can do with
	angled text; there is now a pie selector to change the orientation.

2008-11-22  Pat Thoyts  <patthoyts@users.sourceforge.net>

	* library/ttk/combobox.tcl: [Bug 1939129,1991930]: combobox dropdown
				    was drawn behind topmost toplevels.
	* generic/tkCanvText.c:  Fixed up complaints from MSVC engendered
	* generic/tkFont.c:      by the last commit. In particular replaced
	* win/tkWinDraw.c:       round() which is a C99 function.
	* win/tkWinFont.c:

2008-11-22  Donal K. Fellows  <dkf@users.sf.net>

	TIP #119 IMPLEMENTATION

	* generic/tkCanvText.c:  Added -angle configuration option to canvas
	* generic/tkFont.c:	 text items. This required reengineering the
	* library/prolog.ps:	 whole text rendering engine to be able to
	* macosx/tkMacOSXFont.c: handle an angle! No change to any external
	* unix/tkUnixFont.c:	 API. Note, this feature was originally
	* unix/tkUnixRFont.c:	 approved for Tk 8.5, but it has proved much
	* win/tkWinFont.c:	 harder to implement than originally
	* generic/tkInt.h:	 estimated. [Patch 1611359]
	* tests/canvText.test:

2008-11-22  Pat Thoyts  <patthoyts@users.sourceforge.net>

	* test/winDialog.test: Avoid some locale-dependent failures by using
	* win/tkWinTest.c:     id's or an english constraint. [Bug 2307837]

2008-11-19  Joe English  <jenglish@users.sourceforge.net>

	* doc/ttk_panedwindow.n: Remove inoperative text stating that slave
	windows must be direct children of the master. [Bug 1824996]

2008-11-19  Jan Nijtmans  <nijtmans@users.sf.net>

	* generic/tkImgPhoto.c	 Minor simplification in fix for [Bug 2312027]
				 no need to malloc and copy photo type name
				 because it is a constant to begin with.
	* generic/tkOldConfig.c	 Convert Tcl_SetResult(......, TCL_DYNAMIC) to
	* mac/tkMacOSXWm.c	 Tcl_SetResult(......, TCL_VOLATILE), in
	* unix/tkUnixWm.c	 preparation for TIP #340
	* unix/tkUnixSend.c
	* win/tkWinWm.c

2008-11-16  Joe English  <jenglish@users.sourceforge.net>

	* generic/ttk/ttkWidget.c: Widget self-destruction is not necessarily
	an error. [Bug 2298720]

2008-11-16  Donal K. Fellows  <dkf@users.sf.net>

	* doc/wm.n: Added note about [wm overrideredirect] so that users will
	avoid making unwarranted assumptions about how magical it is.
	Triggered by [Bug 2282861] discussion.

2008-11-14  Pat Thoyts  <patthoyts@users.sourceforge.net>

	* generic/tk.h:	       The TIP 125 implementation permits the
	* generic/tkFrame.c:   [wm manage] command to manage any widget but
	* macosx/tkMacOSXWm.c: only those with Frame instance data should be
	* unix/tkUnixWm.c:     permitted. We now check for the suitability and
	* win/tkWinWm.c:       raise an error for non-frame widgets. Updated
	* test/wm.test:	       the tests and documentation. See also [Bug
	* doc/wm.n:	       2239034]

2008-11-12  Joe English  <jenglish@users.sourceforge.net>

	* generic/ttk/ttkWidget.c: Reworked widget construction and
	destruction sequence; fixes [Bug 2207435] and several other problems
	discovered during investigation of same.
	* generic/ttk/ttkButton.c (CheckbuttonInitialize): Account for
	initializeProc being called earlier in the construction sequence now.
	* tests/ttk/ttk.test: Updated test suite.

2008-11-12  Pat Thoyts  <patthoyts@users.sourceforge.net>

	* library/text.tcl: Handle windows with funky names by avoiding use of
	* test/text.test:   the window path for anchors. [Bug 1777362]

2008-11-11  Jan Nijtmans  <nijtmans@users.sf.net>

	* generic/tkImgPhoto.c	  Fix [Bug 2265860] new test failures

2008-11-11  Joe English  <jenglish@users.sourceforge.net>

	* generic/ttk/ttkWidget.c(BeginDrawing): Don't crash when application
	uses nondefault visual. [Bug 2264732]

2008-11-11  Jan Nijtmans  <nijtmans@users.sf.net>

	* win/tcl.m4:	    Reverted change from 2008-11-06 (was under the
			    impression that "-Wno-implicit-int" added an extra
			    warning)
	* win/configure	    (regenerated)
	* unix/tcl.m4:	    Use -O2 as gcc optimization compiler flag, and get
			    rid of -Wno-implicit-int for UNIX
	* unix/configure    (regenerated)

	* generic/tk.decls     Modify Tk_Create(Old)ImageType signature,
	* generic/tk.h	       relaxing the constraint that every Tk_ImageType
	* generic/tkImage.c    can only be passed to this function once. This
	* generic/tkImgBmap.c  lets tkImg be loaded in multiple interpreters
	* generic/tkImgPhoto.c in a thread-enabled build of Tk. [Bug 2312027]
	* generic/tkTest.c     This CONSTification complies with TIP #27. It
	* doc/CrtImgType.3     is binary compatible with the old interface,
			       but not fully source compatible (although tkImg
			       does not suffer).
	* generic/tkDecls.h (regenerated)

	*** POTENTIAL INCOMPATIBILITY ***

2008-11-09  Joe English  <jenglish@users.sourceforge.net>

	* generic/ttk/ttkWidget.c: Remove unnecessary casts.

	* generic/ttk/ttkWidget.h, generic/ttk/ttkWidget.c: Ttk widget
	initializeProc()s now return void instead of a status code, and are no
	longer allowed to fail. (Fix for [Bug 2207435] in progress).

	* generic/ttk/ttkButton.c, generic/ttk/ttkEntry.c,
	* generic/ttk/ttkFrame.c, generic/ttk/ttkNotebook.c,
	* generic/ttk/ttkPanedwindow.c, generic/ttk/ttkProgress.c,
	* generic/ttk/ttkScale.c, generic/ttk/ttkScrollbar.c,
	* generic/ttk/ttkTreeview.c: Adjustments for the above.

2008-11-09  Jan Nijtmans  <nijtmans@users.sf.net>

	* generic/tkCanvas.c:	 Make all Tk_CustomOption tables const and
	* generic/tkCanvBmap.c:	 remove unnecessary type cast.
	* generic/tkCanvImg.c:
	* generic/tkCanvPoly.c:
	* generic/tkCanvText.c:
	* generic/tkCanvWind.c:
	* generic/tkRectOval.c:
	* generic/tkScrollbar.c:
	* generic/tk.decls:	Two more (hopefully the last) signature
	* generic/tkInt.h:	changes in Tk_CreateSmoothMethod and
	* generic/tkCanvLine.c: Tk_CreatePhotoImageFormat
	* generic/tkCanvUtil.c:
	* generic/tkImgPhoto.c:
	* generic/tkDecls.h: (regenerated)
	* doc/CrtImgType.3:  doc updates
	* doc/CrtPhImgFmt.3:

2008-11-06  Jan Nijtmans  <nijtmans@users.sf.net>

	* win/tcl.m4: Add "-Wno-implicit-int" flag for gcc, as on UNIX
	* win/configure: (regenerated)
	* generic/default.h: Use tkUnixDefault.h under CygWin. With this
			     change, at least the X11 version of Tk can be
			     built with cygwin.

2008-11-06  Donal K. Fellows  <dkf@users.sf.net>

	* unix/configure.in: Work around the fact that the HP-UX system
	compiler cannot handle 'inline'. [Bug 2229999]

2008-11-05  Jan Nijtmans  <nijtmans@users.sf.net>

	* unix/tkUnixFont.c:   Fix [Bug 2226093] const changes not all correct
	* unix/tkUnixButton.c: More internal -Wwrite-strings warning fixes
	* unix/tkUnixCursor.c:
	* unix/tkUnixSend.c:
	* unix/tkUnixRFont.c:
	* generic/tkInt.h:     No need to use CONST in internal header files
	* generic/tkFont.h
	* generic/tkInt.decls: CONSTify string and fileName parameters of
	* generic/tkImgBmap.c: TkGetBitmapData
	* generic/tkBitmap.c:  Remove unneccessary type cast
	* generic/tkIntDecls.h: (regenerated)
	* doc/GetCursor.3:     Fix documentation about obsolete X10 bitmaps
	* doc/GetBitmap.3:     [Bug 1866774] Remove X10 references from docs

2008-11-03  Jan Nijtmans  <nijtmans@users.sf.net>

	* generic/ttk/ttkEntry.c: Fix warning: unused variable `currentValue'
	* generic/tkOldTest.c:	  Fix warning: assignment discards qualifiers
	* win/tkWinTest.c:	  from pointer target type

2008-11-03  Pat Thoyts  <patthoyts@users.sourceforge.net>

	* tests/winClipboard.test: testclipboard no longer returns strings
	with embedded \r but now returns Tcl strings
	* tests/winfo.test: Fixed embedding test broken during upgrade
	* tests/busy.test: Default wait cursor on windows is 'wait'
	* win/tkWinFont.c: const fixes for the windows code.

2008-11-02  Jan Nijtmans  <nijtmans@users.sf.net>

	* generic/tkFont.h:	 More internal -Wwrite-strings warning fixes
	* generic/tkFont.c
	* generic/ttk/ttkTheme.h
	* generic/ttk/ttkDefaultTheme.c
	* generic/ttk/ttkState.c
	* macosx/tkMacOSXFont.c
	* unix/tkUnixFont.c
	* win/tkWinFont.c

2008-11-01  Donal K. Fellows  <dkf@users.sf.net>

	TIP #97 IMPLEMENTATION

	* generic/tkCanvas.c (CanvasWidgetCmd): Implementation of the 'imove'
	and 'rchars' subcommands.
	* generic/tk.h (TK_MOVABLE_POINTS): New flag to allow items to state
	whether they support finding and moving individual coordinates.
	* doc/canvas.n, tests/canvas.test: Docs 'n' tests.

2008-11-01  Pat Thoyts  <patthoyts@users.sourceforge.net>

	* generic/ttk/ttkEntry.c:      Implemented the themed spinbox
	* library/ttk/altTheme.tcl:    widget.
	* library/ttk/clamTheme.tcl:
	* library/ttk/classicTheme.tcl:
	* library/ttk/defaults.tcl:
	* library/ttk/entry.tcl:
	* library/ttk/ttk.tcl:
	* library/ttk/winTheme.tcl:
	* library/ttk/xpTheme.tcl:
	* library/ttk/spinbox.tcl:
	* win/ttkWinTheme.c:
	* win/ttkWinXPTheme.c:
	* doc/ttk_spinbox.n:
	* tests/ttk/spinbox.test:

2008-10-31  Joe English  <jenglish@users.sourceforge.net>

	* generic/widget.c: Temporary workaround for [Bug 2207435]

2008-10-30  Jan Nijtmans  <nijtmans@users.sf.net>

	* generic/tkAtom.c:	 more internal -Wwrite-strings warning fixes
	* generic/tkBusy.c
	* generic/tkButton.c
	* generic/tkCanvPoly.c
	* generic/tkCanvText.c
	* generic/tkCmds.c
	* generic/tkListbox.c
	* generic/tkMenu.c
	* generic/tkOldConfig.c
	* generic/tkOption.c
	* generic/tkPanedWindow.c
	* generic/tkPlace.c
	* generic/tkScale.c
	* generic/tkTest.c
	* generic/tkText.c
	* generic/tkTextImage.c

2008-10-30  Don Porter  <dgp@users.sourceforge.net>

	* tests/unixSelect.test:	Revise the unixSelect-1.* tests so that
	they test the ability of Tk's selection mechanism to faithfully pass
	valid Tcl values without corruption, and stop testing details of
	Tcl's internal encoding scheme.	 With this change, the Tk test suite
	no longer uses the identity encoding or [string bytelength].

2008-10-30  Jan Nijtmans  <nijtmans@users.sf.net>

	* generic/tk.h:		      CONSTify return value of
	* generic/tkInt.h	      Tk_OptionPrintProc, and customPtr
	* generic/tk.decls	      field of Tk_ConfigSpec.
	* generic/tkCanvArc.c	      See [Bug 2190619]: Warnings due to
	* generic/tkCanvLine.c	      Tk_SmoothMethod name constness change
	* generic/tkCanvUtil.c
	* generic/tkUtil.c
	* generic/tkDecls.h:	      (regenerated)

2008-10-29  Joe English  <jenglish@users.sourceforge.net>

	* generic/tkAtom.c(Tk_GetAtomName): Remove incorrect 'const' qualifier.
	Remove useless 'register' declarations too, while we're at it.

2008-10-28  Jan Nijtmans  <nijtmans@users.sf.net>

	* generic/tk.h:		Add "const" to a few struct member fields.
	* generic/tkInt.h:	CONSTify TkPrintPadAmount
	* generic/tkSelect.h:	Move TkSelGetSelection to tkInt.decls
	* generic/tk.decls:	CONSTify Tk_ParseArgv
	* generic/tkInt.decls:	CONSTify TkCreateFrame and TkCreateMainWindow
	* generic/tkDecls.h:	(regenerated)
	* generic/tkIntDecls.h:	(regenerated)
	* generic/tkArgv.c:
	* generic/tkAtom.c:
	* generic/tkEntry.c:
	* generic/tkFrame.c:
	* generic/tkImgPhoto.c:
	* generic/tkPack.c:
	* generic/tkSelect.c:
	* generic/tkVisual.c:
	* generic/tkWindow.c:
	* win/tkWinTest.c:	Fix compilation under mingw32

2008-10-28  Joe English  <jenglish@users.sourceforge.net>

	* library/ttk/cursors.tcl, library/ttk/combobox.tcl,
	library/ttk/entry.tcl, library/ttk/paned.tcl, library/ttk/sizegrip.tcl,
	library/treeview.tcl:
	Add correct platform-specific cursors for OSX [Bug 2054562]
	Expanded set of symbolic cursors.  Use correct cursor for
	ttk::entry and ttk::combobox widgets [Bug 1534835]

2008-10-28  Don Porter  <dgp@users.sourceforge.net>

	* win/tkWinTest.c:		Revise [testclipboard] to form that
	* tests/winClipboard.test:	handles encodings.  [Bug 2191960]
	* tests/constraints.tcl: [tcltest::bytestring] no longer used.

2008-10-24  Joe English  <jenglish@users.sourceforge.net>

	* tests/ttk/ttk.test: Disable test ttk-6.3, it's not applicable. [Bug
	2175411]

	* generic/ttk/ttkTheme.c: Use different Tcl_AssocData key so the tile
	extension can be loaded into an 8.6 interp, in the off-chance that
	anyone wants to do this.

2008-10-24  Donal K. Fellows  <dkf@users.sf.net>

	* generic/tkCanvUtil.c (TkSmoothPrintProc): Corrected 'const'ness to
	quell warning. [Bug 2190619]

2008-10-23  Don Porter  <dgp@users.sourceforge.net>

	* README:		Bump version number to 8.6a4
	* generic/tk.h:
	* library/tk.tcl:
	* unix/configure.in:
	* unix/tk.spec:
	* win/configure.in:

	* unix/configure:	autoconf-2.59
	* win/configure:

2008-10-22  Jan Nijtmans  <nijtmans@users.sf.net>

	* generic/tk.h:		      CONST -> const and white-spacing
	* generic/tk.decls
	* generic/tkInt.decls
	* generic/tkDecls.h:	      (regenerated)
	* generic/tkIntDecls.h:	      (regenerated)
	* generic/tkIntPlatDecls.h:   (regenerated)
	* generic/tkIntXlibDecls.h:   (regenerated)
	* generic/tkPlatDecls.h:      (regenerated)
	* generic/ttk/tk.decls
	* generic/ttk/ttkDecls.h      (regenerated)
	* generic/ttk/ttkGenStubs.tcl

2008-10-20  Donal K. Fellows  <dkf@users.sf.net>

	* generic/tkBusy.c, macosx/tkMacOSXEmbed.c, unix/tkUnixEmbed.c:
	* win/tkWinWindow.c: Factor out the platform-specific parts into the
	platform directories. [Bug 2180919]

2008-10-18  Donal K. Fellows  <dkf@users.sf.net>

	TIP #321 IMPLEMENTATION

	* generic/tkBusy.c, doc/busy.n, tests/busy.test: Implementation of the
	[tk busy] command. [Patch 1997907]

2008-10-18  Pat Thoyts  <patthoyts@users.sourceforge.net>

	* win/tkWinFont.c: [Bug 1825353] To fix a problem with tiny fonts on
	Russian versions of Windows we will avoid removing the internal
	leading for fixed width fonts.

2008-10-15  Jan Nijtmans  <nijtmans@users.sf.net>

	* generic/tk.h:		 Add "const" to many internal const tables, so
	* generic/tkBind.c:	 those will be put by the C-compiler in the
	* generic/tkButton.c:	 TEXT segment instead of the DATA segment.
	* generic/tkCanvas.c:	 This makes those tables as being shareable in
	* generic/tkClipboard.c: shared libraries.
	* generic/tkCmds.c:
	* generic/tkConsole.c:
	* generic/tkEntry.c:
	* generic/tkFocus.c:
	* generic/tkFrame.c:
	* generic/tkGet.c:
	* generic/tkGrab.c:
	* generic/tkGrid.c:
	* generic/tkImage.c:
	* generic/tkImgBmap.c:
	* generic/tkImgGIF.c:
	* generic/tkImgPhoto.c:
	* generic/tkListbox.c:
	* generic/tkMenu.c:
	* generic/tkMenu.h:
	* generic/tkMenubutton.c:
	* generic/tkMessage.c:
	* generic/tkOption.c:
	* generic/tkPack.c:
	* generic/tkPanedWindow.c:
	* generic/tkPlace.c:
	* generic/tkScale.c:
	* generic/tkSelect.c:
	* generic/tkSquare.c:
	* generic/tkTest.c:
	* generic/tkText.c:
	* generic/tkTextDisp.c:
	* generic/tkTextMark.c:
	* generic/tkTextTag.c:
	* generic/tkTextWind.c:
	* macosx/tkMacOSXDialog.c:
	* macosx/tkMacOSXSend.c:
	* macosx/tkMacOSXWin.c:
	* unix/tkUnixFont.c:
	* unix/tkUnixWm.c:
	* win/tkWinButton.c:
	* win/tkWinColor.c:
	* win/tkWinDialog.c:
	* win/tkWinMenu.c:
	* win/tkWinSend.c:
	* win/tkWinWm.c:
	* xlib/xcolors.c:

2008-10-17  Pat Thoyts  <patthoyts@users.sourceforge.net>

	* library/ttk/scale.tcl: Implemented keyboard bindings for ttk::scale

2008-10-15  Jan Nijtmans  <nijtmans@users.sf.net>

	* generic/tkInt.h:	 Add "const" to many internal const tables, so
	* generic/tk3d.c:	 those will be put by the C-compiler in the
	* generic/tkBitmap.c:	 TEXT segment instead of the DATA segment.
	* generic/tkColor.c:	 This makes those tables as being shareable in
	* generic/tkConfig.c:	 shared libraries.
	* generic/tkCursor.c:
	* generic/tkFont.c:
	* generic/tkObj.c:
	* generic/tkStyle.c:
	* generic/tkTextIndex.c:
	* generic/tkUtil.c:

2008-10-14  Donal K. Fellows  <dkf@users.sf.net>

	* generic/tkObj.c (TkNewWindowObj): Added utility function for making
	a Tcl_Obj from a Tk_Window reference. Candidate for future exposure to
	third-party code I suppose, but useful internal to Tk for sure.

2008-10-11  Donal K. Fellows  <donal.k.fellows@man.ac.uk>

	* generic/tkCanvas.c (CanvasWidgetCmd): Corrected result generation.

2008-10-10  Don Porter  <dgp@users.sourceforge.net>

	*** 8.6a3 TAGGED FOR RELEASE ***

	* changes:	Updates for 8.6a3 release.

2008-10-09  Don Porter  <dgp@users.sourceforge.net>

	* generic/tkListbox.c:	Make literal return values consistent with
	those generated by Tcl_PrintDouble().

	* tests/entry.test:	Restore test naming consistency with Tk 8.5.
	* tests/listbox.test:	Remove some more dependency on precision in
	* tests/spinbox.test:	test results.

2008-10-08  Jan Nijtmans  <nijtmans@users.sf.net>

	* unix/tcl.m4:		Fix for bug [2073255]
	* unix/configure:	regenerated

2008-10-08  Don Porter  <dgp@users.sourceforge.net>

	* tests/textDisp.test (textDisp-16.34): Update test that tested string
	equality of double values based on an assumption of tcl_precision==12.
	Test now does its own formatting.

	* tests/scrollbar.test: Revised testing of the cget subcommand so that
	it tests consistency with the configure subcommand and not agreement
	with a hardcoded value that will change as tastes in GUIs evolve.

	* tests/canvText.test (canvText-17.1): Update expected result to match
	revised PostScript output due to more predictable formatting of
	floating point values.

	* unix/tkUnixWm.c:	Restored consistency of error messages from
	* macosx/tkMacOSXWm.c:	[wm iconphoto] with the test suite and across
	* tests/unixWm.test:	all platforms.	[Bug 2021443]

2008-10-07  Pat Thoyts  <patthoyts@users.sourceforge.net>

	* tests/canvImg.test:  Removed dependency on precision in results
	* tests/canvRect.test:
	* tests/canvText.test:
	* tests/entry.test:
	* tests/listbox.test:
	* tests/scrollbar.test:
	* tests/spinbox.test:
	* tests/winWm.test: Fixed incorrect error strings
	* tests/wm.test:

2008-10-06  Pat Thoyts  <patthoyts@users.sourceforge.net>

	* tests/winDialog.test: Fixed tests for Vista+
	* win/tkWinWm.c: corrected some errors from the previous commit

2008-10-05  Donal K. Fellows  <dkf@users.sf.net>

	* win/tkWinWm.c (WmAttributesCmd, WmOverrideredirectCmd)
	(WmStackorderCmd):
	* win/tkWinSendCom.c (Async):
	* win/tkWinSend.c (Tk_SendObjCmd):
	* win/tkWinFont.c (TkpGetFontFamilies, TkpGetSubFonts):
	* unix/tkUnixWm.c (WmOverrideredirectCmd, WmStackorderCmd):
	* unix/tkUnixFont.c (TkpGetFontFamilies, TkpGetSubFonts):
	* macosx/tkMacOSXWm.c (WmOverrideredirectCmd, WmStackorderCmd):
	* generic/tkTextIndex.c (SetTextIndexFromAny):
	* generic/tkTest.c (TrivialConfigObjCmd):
	* generic/tkSelect.c (HandleTclCommand):
	* generic/tkPanedWindow.c (Tk_PanedWindowObjCmd)
	(PanedWindowSashCommand, PanedWindowProxyCommand):
	* generic/tkMenubutton.c (Tk_MenubuttonObjCmd):
	* generic/tkMenu.c (MenuWidgetObjCmd):
	* generic/tkListbox.c (ListboxWidgetObjCmd):
	* generic/tkImgPhoto.c (ImgPhotoCmd): (mostly)
	* generic/tkImage.c (Tk_ImageObjCmd):
	* generic/tkFont.c (Tk_FontObjCmd, GetAttributeInfoObj):
	* generic/tkEntry.c (EntryWidgetObjCmd, SpinboxWidgetObjCmd):
	* generic/tkConfig.c (SetOptionFromAny, Tk_SetOptions):
	* generic/tkCmds.c (Tk_TkObjCmd, Tk_WinfoObjCmd, TkGetDisplayOf):
	* generic/tkButton.c (ButtonCreate): Get rid of code that insists on
	non-idiomatically writing to the object in the interpreter result.

2008-10-03  Donal K. Fellows  <dkf@users.sf.net>

	* generic/tkArgv.c, generic/tkCanvText.c, generic/tkEntry.c:
	* generic/tkListbox.c, generic/tkScrollbar.c, macosx/tkMacOSXScrlbr.c:
	* win/tkWinScrlbr.c: Convert use of %g to Tcl_PrintDouble to create
	string versions of floats so as to avoid trouble with some locales.
	[Bug 2112563]

2008-10-02  Joe Mistachkin  <joe@mistachkin.com>

	* doc/canvas.n: Fix unmatched font change.
	* win/buildall.vc.bat: Prefer the HtmlHelp target over the WinHelp
	target.

2008-10-01  Donal K. Fellows  <dkf@users.sf.net>

	TIP #236 IMPLEMENTATION

	* doc/canvas.n, generic/tkCanvas.c (CanvasWidgetCmd)
	* tests/canvMoveto.test: Added 'moveto' subcommand to canvases to
	allow items to be easily moved to a particular place.

2008-09-23  Donal K. Fellows  <dkf@users.sf.net>

	* doc/listbox.n (SEE ALSO): Redirected this to ttk::treeview(n) which
	is far more useful (it does multicolumn listbox duties). [Bug 2123813]

	* doc/*.n: Make sure that the initial line of the manpage includes
	nothing that chokes old versions of man. [Bug 2118116]

2008-08-25  Todd M. Helfter  <tmh@users.sourceforge.net>

	* library/menu.tcl: Additional fix for [Bug 1023955]

2008-09-08  Todd M. Helfter  <tmh@users.sourceforge.net>

	* doc/menu.n: Fix typo in docs. [Bug 2098425]

2008-09-03  Don Porter  <dgp@users.sourceforge.net>

	* generic/tk.h:		Dropped use of _ANSI_ARGS_ macro to preserve
	* generic/tkSelect.h:	Tk's TCL_NO_DEPRECATED build.

2008-08-30  Ania Pawelczyk  <aniap@users.sourceforge.net>

	* tests/textWind.test: Update to tcltest2
	* tests/unixSelect.test:
	* tests/visual_bb.test:
	* tests/visual.test:
	* tests/window.test:
	* tests/winfo.test:
	* tests/xmfbox.test:
	* tests/winButton.test:
	* tests/winDialog.test:
	* tests/winFont.test:
	* tests/winMenu.test:
	* tests/winMsbox.test:
	* tests/winWm.test:

2008-08-28  Don Porter  <dgp@users.sourceforge.net>

	* unix/tkConfig.sh.in:	Added @XFT_LIBS@ to the definition of TK_LIBS
	to avoid link failures when a "big wish" program links against a
	--disable-shared build of libtk. (Discovered building expectTk.)

	* generic/tkImgPhoto.c:	Changed TclStack* calls to ck* calls so that
	we don't create new dependencies on Tcl internals.

	* unix/tkUnixPort.h:	Removed #include of tclInt.h that has been
	* win/tkWinPort.h:	disabled for three years. If we needed this
	we'd have noticed by now.

	* README:		Bump version number to 8.6a3
	* generic/tk.h:
	* library/tk.tcl:
	* unix/configure.in:
	* unix/tk.spec:
	* win/configure.in:

	* unix/configure:	autoconf-2.59
	* win/configure:

2008-08-28  Donal K. Fellows  <dkf@users.sf.net>

	* tests/imgPhoto.test: Fix failures. [Bug 2080587]

2008-08-28  Ania Pawelczyk  <aniap@users.sourceforge.net>

	* tests/option.test: Update to tcltest2
	* tests/place.test:
	* tests/scale.test:
	* tests/select.test:
	* tests/textBTree.test:
	* tests/textImage.test:
	* tests/textMark.test:
	* tests/textTag.test:
	* tests/unixMenu.test:

2008-08-25  Todd M. Helfter  <tmh@users.sourceforge.net>

	* library/menu.tcl: Fix typo from [Bug 1023955]

2008-08-27  Peter Spjuth  <peter.spjuth@gmail.com>

	* tests/grid.test: Added a "knownBug"-marked test to show a problem
	identified in the grid implementation. [Bug 2075285]

2008-08-26  Donal K. Fellows  <dkf@users.sf.net>

	* tests/imgPhoto.test: More style improvements.

2008-08-25  Todd M. Helfter  <tmh@users.sourceforge.net>

	* library/menu.tcl: Do not flip to the arrow cursor on menus. This was
	a Motif convention. Current behavior is maintained iff tk_strictMotif
	is enabled. [Bug 1023955]

2008-08-25  Donal K. Fellows  <dkf@users.sf.net>

	* generic/tkImgPhoto.c (ImgPhotoConfigureMaster): Ensure that uses of
	TclStackAlloc and TclStackFree balance.

2008-08-25  Todd M. Helfter  <tmh@users.sourceforge.net>

	* library/tkfbox.tcl: Fix the multiple selection error for
	tk_getOpenFile -multiple 1 which fails on all unix platforms since the
	adoption of ttk widgets. [Bug 1936220]

2008-08-25  Donal K. Fellows  <dkf@users.sf.net>

	* generic/tkImgPhoto.c:	     Split the implementation of the core of
	* generic/tkImgPhoto.h:	     photo images into two pieces, the photo
	* generic/tkImgPhInstance.c: master (which manages the data model and
	the interaction with the script level) and the photo instances (which
	handle display).

2008-08-22  Don Porter  <dgp@users.sourceforge.net>

	*** 8.6a2 TAGGED FOR RELEASE ***

	* changes:	Updates for 8.6a2 release.

2008-08-21  Ania Pawelczyk  <aniap@users.sourceforge.net>

	* tests/menuDraw.test: Update to tcltest2
	* tests/msgbox.test:
	* tests/oldpack.test:
	* tests/pack.test:
	* tests/panedwindow.test:

2008-08-21  Donal K. Fellows  <dkf@users.sf.net>

	* generic/tkOption.c (ExtendArray): Rework so that the code uses
	ckrealloc (idiomatically) rather than its home-brewed version.

2008-08-19  George Peter Staplin  <georgeps@users.sourceforge.net>

	After some discussion with Joe English and subsequently the X.org
	developers (Keith Packard in particular), it was discovered that Tk is
	doing management of XIDs that it shouldn't need to do. The very common
	XC-MISC extension which has come with every version of X for the last
	15 years is used with Xlib now, to retrieve the information about the
	used/unused XIDs. The public Tk_FreeXId is now a no-op. [Bug 2039720]

	* generic/tkError.c: Remove the usage of TkpWindowWasRecentlyDeleted.
	* generic/tkInt.decls: Update the declarations for the now unused
	internal stubs.
	* generic/tkIntDecls.h: Regenerated based on tkInt.decls.
	* generic/tkIntPlatDecls.h: Regenerated based on tkInt.decls.
	* generic/tkStubInit.c
	* generic/tkWindow.c: Remove the calls to TkInitXId, and
	TkFreeWindowId.
	* macosx/tkMaxOSXPort.h: Remove TkFreeWindowId and TkInitXId macro
	definitions.
	* macosx/tkMacOSXXStubs.c: Remove the no-op
	TkpWindowWasRecentlyDeleted.
	* unix/tkUnixEvent.c: Remove call to TkFreeXId.
	* unix/tkUnixXId.c: Remove a lot of unnecessary code (see above).
	* win/tkWinPort.h: Remove TkFreeWindowId and TkInitXId.
	* win/tkWinWindow.c: Remove TkpWindowWasRecentlyDeleted.
	* tests/id.test: Remove this unnecessary test.

2008-08-19  Joe English  <jenglish@users.sourceforge.net>

	* generic/ttk/ttkScroll.c: Don't use sprintf "%g" to format floating
	point numbers in -[xy]scrollcommand callbacks or [xy]view methods.
	Minor incompatibility: 0 and 1 now formatted as "0.0" resp "1.0".
	* tests/ttk/entry.test, tests/ttk/treeview.test: Updated to account
	for above change.

2008-08-19  Daniel Steffen  <das@users.sourceforge.net>

	* macosx/tkMacOSXFont.c (SetFontFeatures): Disable antialiasing of
						   fixed-width fonts with
						   size <= 10.

2008-08-18  Ania Pawelczyk  <aniap@users.sourceforge.net>

	* tests/canvWind.test: Update to tcltest2
	* tests/menubut.test:
	* tests/raise.test:
	* tests/unixButton.test:
	* tests/unixEmbed.test:
	* tests/winClipboard.test:

2008-08-17  Ania Pawelczyk  <aniap@users.sourceforge.net>

	* tests/focus.test: Update to tcltest2
	* tests/focusTcl.test:
	* tests/geometry.test:
	* tests/grab.test:
	* tests/grid.test:
	* tests/imgBmap.test:
	* tests/imgPhoto.test:
	* tests/imgPPM.test:
	* tests/listbox.test:
	* tests/safe.test:
	* tests/tk.test:
	* tests/util.test:

2008-08-15  Ania Pawelczyk  <aniap@users.sourceforge.net>

	* tests/clrpick.test: Update to tcltest2
	* tests/frame.test:
	* tests/font.test:
	* tests/image.test:

2008-08-14  Ania Pawelczyk  <aniap@users.sourceforge.net>

	* tests/event.test: Update to tcltest2
	* tests/id.test:
	* tests/menu.test:

2008-08-14  Daniel Steffen  <das@users.sourceforge.net>

	* unix/tcl.m4 (SC_PATH_X):	Check for libX11.dylib in addition to
					libX11.so et al.

	* unix/configure:		autoconf-2.59

2008-08-12  Ania Pawelczyk  <aniap@users.sourceforge.net>

	* tests/choosedir.test: Update to tcltest2
	* tests/clipboard.test:
	* tests/embed.test:
	* tests/main.test:

2008-08-12  Don Porter  <dgp@users.sourceforge.net>

	* README:		Bump version number to 8.6a2
	* generic/tk.h:
	* library/tk.tcl:
	* unix/configure.in:
	* unix/tk.spec:
	* win/configure.in:

	* unix/configure:	autoconf-2.59
	* win/configure:

	* changes:	Updates for 8.6a2 release.

2008-08-11  Ania Pawelczyk  <aniap@users.sourceforge.net>

	* tests/canvImg.test: Update to tcltest2
	* tests/canvRect.test:
	* tests/canvText.test:
	* tests/obj.test:

2008-08-07  Ania Pawelczyk  <aniap@users.sourceforge.net>

	* tests/canvPs.test: Update to tcltest2
	* tests/config.test:
	* tests/canvas.test:

2008-08-05  Joe English  <jenglish@users.sourceforge.net>

	* generic/tk.h, generic/tkEvent.c: Fix for [Bug 2010422] "no event
	type or button # or keysym while executing "bind Listbox
	<MouseWheel> [...]".

2008-08-03  Ania Pawelczyk  <aniap@users.sourceforge.net>

	* tests/cmds.test: Update to tcltest2
	* tests/dialog.test:
	* tests/get.test:
	* tests/text.test: Update to tcltest2; report: 33.11 fails

2008-08-01  Pat Thoyts  <patthoyts@users.sourceforge.net>

	* win/tkWinWm.c: Check wmPtr is valid in TopLevelReqProc to fix
	* tests/wm.test:  [Bug 2028703]

2008-07-31  Don Porter  <dgp@users.sourceforge.net>

	* generic/tk.h: Added missing EXTERN for the Tcl_PkgInitStubsCheck
	declaration to fix inability to embed non-stub-enabled Tk on Windows.

2008-07-29  Ania Pawelczyk  <aniap@users.sourceforge.net>

	* tests/constraints.tcl: -highlightthickness entry's option (fonts
	constraint)

2008-07-28  Ania Pawelczyk  <aniap@users.sourceforge.net>

	* tests/cursor.test: Update to tcltest2
	* tests/message.test:

2008-07-26  Pat Thoyts  <patthoyts@users.sourceforge.net>

	* doc/options.n: Direct to the font manual for -font. [Bug 1686012]

	* tests/constraints.tcl: Add a nonwin contraint.
	* tests/listbox.test:	 Conform to testing policy. [Bug 2024753]

	* win/tkWinWm.c: Check that the parent has been mapped before
	* tests/wm.test: calling RemapWindows. [Bug 2009788]

	* win/tkWinWindow.c: Check for 0x prefix in sprintf %p. Bug [2026405]

2008-07-25  Ania Pawelczyk  <aniap@users.sourceforge.net>

	* tests/bind.test: Update to tcltest2

2008-07-24  Jan Nijtmans  <nijtmans@users.sf.net>

	* generic/*.c: Fix inconsistant "wrong # args" messages. [Bug 2021443]
	* macosx/tkMacOSXSend.c
	* macosx/tkMacOSXWm.c
	* unix/tkUnixSend.c
	* unix/tkUnixWm.c
	* tests/*.test

2008-07-22  Ania Pawelczyk  <aniap@users.sourceforge.net>

	* tests/bell.test:   Update to tcltest2
	* tests/bgerror.test:
	* tests/bitmap.test:
	* tests/border.test:
	* tests/button.test:
	* tests/entry.test:
	* tests/spinbox.test:

2008-07-22  Daniel Steffen  <das@users.sourceforge.net>

	* library/ttk/aquaTheme.tcl: Use system color names and TIP145 named
	font instead of hardcoded color values and deprecated native font name

	* macosx/tkMacOSXHLEvents.c: Factor out common code; formatting.

2008-07-08  Pat Thoyts  <patthoyts@users.sourceforge.net>

	* doc/*.n: Fixed broken line endings from last doc commit.

2008-07-04  Joe English  <jenglish@users.sourceforge.net>

	* generic/ttk/ttkDefaultTheme.c, generic/ttk/ttkClamTheme.c,
	* generic/ttk/ttkClassicTheme.c, generic/ttk/ttkElements.c: Audit:
	ensure that output arguments to Tk_Get*FromObj() are initialized, in
	case of erroneous style specifications. [Bug 2009213]

2008-07-02  Donal K. Fellows  <dkf@users.sf.net>

	* macosx/tkMacOSXHLEvents.c: Some tidying up of this file. Make sure
	that failing handling callbacks get reported as background errors.

2008-06-30  Donal K. Fellows  <dkf@users.sf.net>

	* doc/*.1, doc/*.3, doc/*.n: Remove out of date changebars, make
	formatting of typedefs consistent, other small changes.

2008-06-25  Don Porter  <dgp@users.sourceforge.net>

	*** 8.6a1 TAGGED FOR RELEASE ***

	* changes:		Updates for 8.6a1 release.

2008-06-24  Pat Thoyts  <patthoyts@users.sourceforge.net>

	* library/demos/ttkpane.tcl: Work around missing timezones
	* doc/text.n: Fix documentation of text tag options. [Bug 1997293]

2008-06-19  Don Porter  <dgp@users.sourceforge.net>

	* changes:		Updates for 8.6a1 release.

	* generic/tk.h:		TIP 285 additions make Tk 8.6 call the new
	* library/tk.tcl:	Tcl_Canceled() routine, available only in Tcl
	8.6, so bump our Tcl dependencies to version 8.6. Tk 8.6a1 will no
	longer [load] into a Tcl 8.5 interp.

	* README:		Bump version number to 8.6a1
	* generic/tk.h:
	* library/tk.tcl:
	* unix/configure.in:
	* unix/tk.spec:
	* win/configure.in:

	* unix/configure:	autoconf-2.59
	* win/configure:

2008-06-18  Daniel Steffen  <das@users.sourceforge.net>

	* macosx/tkMacOSXCarbonEvents.c: Fix debug carbon event tracing.
	(InstallStandardApplicationEventHandler): Replace needless use of
	TkMacOSXInitNamedDebugSymbol() by standard TkMacOSXInitNamedSymbol().

	* macosx/tkMacOSXDebug.c:	Revert 2007-11-09 commit making
	* macosx/tkMacOSXDebug.h:	TkMacOSXInitNamedDebugSymbol()
					available outside of debug builds.

	* macosx/tkMacOSXEmbed.c (TkpMakeWindow):	Fix bug with missing
	* macosx/tkMacOSXSubwindows.c (XMapWindow):	focus on first map by
	only sending VisibilityNotify events once windows are mapped (rather
	than when they are created).

	* macosx/tkMacOSXWindowEvent.c (TkMacOSXProcessWindowEvent): Fix
	return value.

	* macosx/tkMacOSXInit.c:	Add helper to efficiently convert from
	* macosx/tkMacOSXPrivate.h:	CFString to Tcl_Obj.

	* macosx/tkMacOSXFont.c (TkpGetFontFromAttributes, InitFont):	Fix
	incorrect conversion to points of font sizes already in points; factor
	out retrieval of font family name from font family ID.

2008-06-13  Jeff Hobbs  <jeffh@ActiveState.com>

	* win/configure, win/configure.in (TK_WIN_VERSION): Fix handling of
	interim a/b versioning for manifest usage.

2008-06-13  Joe Mistachkin  <joe@mistachkin.com>

	TIP #285 IMPLEMENTATION

	* generic/tkCmds.c: During [tkwait] and [update], always cooperatively
	check for script cancellation.
	* win/makefile.vc: Added 'pdbs' option for Windows build rules to
	* win/rules.vc: allow for non-debug builds with full symbols.

2008-06-12  Daniel Steffen  <das@users.sourceforge.net>

	* generic/tkPointer.c (Tk_UpdatePointer): Fix failure to restore a
	global grab capture and to release the restrict window capture when
	releasing a button grab. Fixes segfault due to dangling reference to
	restrict window inside TkpSetCapture() implementation. [Bug 1991932]

	* generic/ttk/ttkTreeview.c:	Fix warning.

	* unix/tcl.m4 (SunOS-5.11): Fix 64bit amd64 support with gcc & Sun cc.
	* unix/configure: autoconf-2.59

	* macosx/tkMacOSXXStubs.c (Tk_ResetUserInactiveTime): Use UsrActivity
	instead of OverallAct (which may be ignored in some circumstances).

	* macosx/Wish.xcodeproj/project.pbxproj: Add tclIORTrans.c; add tclOO
	* macosx/Wish.xcodeproj/default.pbxuser: files to tktest-X11 target;
	add debug configs for 64bit and with corefoundation disabled; updates
	and cleanup for Xcode 3.1 and for Leopard; sync with Tcl.xcodeproj.
	* macosx/Wish.xcode/project.pbxproj:	Sync Wish.xcodeproj changes.
	* macosx/Wish.xcode/default.pbxuser:
	* macosx/README:			Document new build configs.

2008-06-10  Joe English  <jenglish@users.sourceforge.net>

	* unix/tkUnixKey.c: Use Xutf8LookupString if available. This should
	fix problems (like [Bug 1908443]) where Xlib's idea of the system
	encoding does not match Tcl's. [Patch 1986818]

2008-06-01  Daniel Steffen  <das@users.sourceforge.net>

	* macosx/Wish.xcodeproj/project.pbxproj: Add new tclOO files; add
	* macosx/README:			 debug configs with gcov;
						 update to Xcode 3.1.

2008-05-27  Pat Thoyts  <patthoyts@users.sourceforge.net>

	* generic/ttk/ttkTheme.c: [ttk::style theme use] without an argument
	* doc/ttk_style.n: now returns the current theme.

2008-05-23  Joe English  <jenglish@users.sourceforge.net>

	* doc/ttk_treeview.n, generic/ttk/ttkTreeview.c,
	* generic/ttk/ttkTagSet.c, generic/ttk/ttkLayout.c,
	* generic/ttk/ttkTheme.c, generic/ttk/ttkTheme.h,
	* generic/ttk/ttkThemeInt.h, generic/ttk/ttkWidget.h:
	Added [$tv identify region], [$tv identify element], and [$tv identify
	item] subcommands. Simplified bindings. Added [$tv tag has]
	subcommand. Tag-related display improvements; setting a tag
	-background or -foreground no longer overrides selection feedback.

	* library/ttk/altTheme.tcl, library/ttk/aquaTheme.tcl,
	* library/ttk/clamTheme.tcl, library/ttk/classicTheme.tcl,
	* library/ttk/defaults.tcl, library/ttk/treeview.tcl,
	* library/ttk/winTheme.tcl, library/ttk/xpTheme.tcl:
	Don't need separate 'Item', 'Cell', and 'Row' style settings anymore,
	only the base "Treeview" style is used.

2008-05-23  Joe English  <jenglish@users.sourceforge.net>

	* generic/ttk/ttkLabel.c: Avoid passing width or height <= 0 to
	Tk_RedrawImage, as this leads to a panic on Windows. [Bug 1967576]

2008-05-16  Pat Thoyts  <patthoyts@users.sourceforge.net>

	* library/ttk/xpTheme.tcl: Add correct border to combobox on Vista

2008-05-15  Pat Thoyts  <patthoyts@users.sourceforge.net>

	* win/makefile.vc: We should use the thread allocator for threaded
	* win/rules.vc: builds. Added 'tclalloc' option to disable.

2008-05-14  Donal K. Fellows  <dkf@users.sf.net>

	* generic/tkPanedWindow.c (PanedWindowProxyCommand)
	(DisplayPanedWindow): Ensure that a zero width never gets fed to the
	underlying window system. [Bug 1639824]

2008-05-13  Pat Thoyts  <patthoyts@users.sourceforge.net>

	* library/console.tcl: Support pixel sized font in +/- keybinding.
	* tests/listbox.test: -activestyle default is underline on windows.
	* tests/winDialog.test: Fixed hanging tk_chooseColor tests.

2008-05-11  Pat Thoyts  <patthoyts@users.sourceforge.net>

	* library/tk.tcl: Support for ttk widgets in AmpWidget
	* doc/button.n: Note negative widths for button. [Patch 1883418]

2008-05-09  Pat Thoyts  <patthoyts@users.sourceforge.net>

	* doc/ttk_*: 'identify' widget command is on all ttk widgets.

2008-05-04  Joe English  <jenglish@users.sourceforge.net>

	* macosx/ttkMacOSAquaTheme.c: "default" and "focus" adornments should
	not be disjoint [Bug 1942785]

2008-04-27  Donal K. Fellows  <dkf@users.sf.net>

	* */*.c: A large tranche of getting rid of pre-C89-isms; if your
	compiler doesn't support things like proper function declarations,
	'void' and 'const', borrow a proper one when building Tcl. (The header
	files allow building things that link against Tcl with really ancient
	compilers still; the requirement is just when building Tcl itself.)

2008-04-25  Joe English  <jenglish@users.sourceforge.net>

	* library/ttk/treeview.tcl: BUGFIX: [$tv selection] takes a list of
	items, not a single item. [Bug 1951733]

2008-04-20  Pat Thoyts  <patthoyts@users.sourceforge.net>

	* win/makefile.vc: Include ws2_32 in the link list. [Bug 1900872]
	* doc/menu.n: Minor change regarding the system menu. [Bug 1887169]
	* doc/button.n: Minor clarification of button flash. [Bug 1926223]

2008-04-17  Donal K. Fellows  <dkf@cspool38.cs.man.ac.uk>

	* doc/text.n: Correct description of when -relief option is ignored on
	a tag. Thanks to emiliano for spotting.

2008-04-17  Don Porter  <dgp@users.sourceforge.net>

	* generic/tkCanvas.c: Fix logic that determines when canvas item
	<Enter> event should fire. Thanks to Sebastian Wangnick. [Bug 1327482]

2008-04-16  Daniel Steffen  <das@users.sourceforge.net>

	* generic/tkStubInit.c:			Make stubs tables static const
	* generic/tkWindow.c (Initialize):	and export only a module-scope
	pointer to to the main stubs table (for package init). [Patch 1938497]

2008-04-14  Pat Thoyts  <patthoyts@users.sourceforge.net>

	* win/tkWinDialog.c:	Fix [tk_chooseColor -title]. [Bug 1941740]
	* win/tkWinTest.c:	Added parent to testgetwininfo
	* tests/winDialog.test:	Created some tk_chooseColor win tests.

2008-04-09  Jan Nijtmans  <nijtmans@users.sourceforge.net>

	* generic/tkImgGIF.c:	Let the GIF writer use a real LZW compressor.

2008-04-08  Pat Thoyts  <patthoyts@users.sourceforge.net>

	* win/ttkWinXpTheme.c:	Provide a visual-styles API element engine
	* tests/ttk/vsapi.test: to permit scripts to create any available
	* doc/ttk_vsapi.n:    windows xp/vista element. Plus basic tests.

2008-04-08  Daniel Steffen  <das@users.sourceforge.net>

	* generic/tkDecls.h:		make genstubs (genStubs.tcl changes).
	* generic/tkIntDecls.h:
	* generic/tkIntPlatDecls.h:
	* generic/tkIntXlibDecls.h:
	* generic/tkPlatDecls.h:

2008-04-08  Kevin Kenny  <kennykb@acm.org>

	* tkWinEmbed.c:	 Removed #if 0 code. Trust the revision control
	system, if you need it again, you can find it.

	* tkWinSend.c:	 Added conditional compilation to silence several
	compiler warnings.

2008-04-07  Jeff Hobbs  <jeffh@ActiveState.com>

	* generic/tkWindow.c (Initialize): Fix double-free on Tk_ParseArgv
	* tests/main.test (main-3.*):	   error. [Bug 1937135]

	* generic/tkArgv.c: Fix -help mem explosion. [Bug 1936238] (kenny)

2008-04-04  Pat Thoyts  <patthoyts@users.sourceforge.net>

	* library/ttk/sizegrip.tcl: Don't resize if the toplevel is not
	resizable or the sizegrip has been disabled.

2008-04-03  Pat Thoyts  <patthoyts@users.sourceforge.net>

	* win/makefile.vc:    Fixed stubs usage
	* library/ttk/xpTheme.tcl: fix the colour of labelframe in xp

2008-04-02  Daniel Steffen  <das@users.sourceforge.net>

	* generic/tk.decls:	Remove 'export' declarations of symbols now
				only in libtkstub and no longer in libtk.

	* generic/tkStubLib.c:	Make symbols in libtkstub.a MODULE_SCOPE to
				avoid exporting them from libraries that link
				with -ltkstub; constify tk*StubsPtr and stub
				table hook pointers. [Bug 1819422]

	* generic/tkStubLib.c:	    Undef USE_TCL_STUBS before defining it
	* generic/ttk/ttkStubLib.c: unconditionally; remove needless #ifdef

	* generic/tkDecls.h:		make genstubs
	* generic/tkIntDecls.h:
	* generic/tkIntPlatDecls.h:
	* generic/tkIntXlibDecls.h:
	* generic/tkPlatDecls.h:
	* generic/tkStubInit.c:

	* unix/configure.in (Darwin):	Remove now unnecessary unexporting of
					libtclstub symbols from libtk.

	* unix/configure:		autoconf-2.59

2008-04-01  Don Porter  <dgp@users.sourceforge.net>

	* generic/tkStubLib.c (Tk_InitStubs):		Added missing error
	* generic/tkWindow.c (Tk_PkgInitStubsCheck):	message and removed
	needless #ifdef complexity.

	* generic/tkWindow.c:	Revised package initialization so that
	* unix/Makefile.in:	"tkStubsPtr" is not present in libtk.so, but
	* win/Makefile.in:	is present only in libtkstub.a. This tightens
	* win/makefile.bc:	up the rules for users of the stubs interfaces
	* win/makefile.vc:	[Tcl Bug 1819422]

	* README:		Bump version number to 8.6a0
	* generic/tk.h:
	* library/tk.tcl:
	* macosx/Wish-Common.xcconfig:
	* unix/configure.in:
	* unix/tk.spec:
	* win/README:
	* win/configure.in:
	* win/tcl.m4:

	* unix/configure:	autoconf-2.59
	* win/configure:

	* generic/tkConsole.c:	Relax Tcl_InitStubs() calls so that a Tk 8.6
	* generic/tkMain.c:	might [load] into a Tcl 8.5 interp.
	* generic/tkWindow.c:

	* generic/tkDecls.h:		make genstubs
	* generic/tkIntDecls.h:
	* generic/tkIntPlatDecls.h:
	* generic/tkIntXlibDecls.h:
	* generic/tkPlatDecls.h:

2008-03-28  Don Porter  <dgp@users.sourceforge.net>

	*** 8.5.2 TAGGED FOR RELEASE ***

	* README:		Bump to 8.5.2 for release.
	* generic/tk.h:
	* library/tk.tcl:
	* unix/configure.in:
	* unix/tk.spec:
	* win/configure.in:

	* unix/configure:	autoconf-2.59
	* win/configure:

	* changes:	Updates for 8.5.2 release.

2008-03-27  Jeff Hobbs  <jeffh@ActiveState.com>

	* library/safetk.tcl (::safe::tkInterpInit): Make sure tk_library and
	its subdirs (eg, ttk) are on the "safe" access path.

2008-03-27  Daniel Steffen  <das@users.sourceforge.net>

	* unix/tcl.m4 (SunOS-5.1x): Fix 64bit support for Sun cc. [Bug
	1921166]

	* unix/configure: autoconf-2.59

2008-03-27  Daniel Steffen  <das@users.sourceforge.net>

	* generic/ttk/ttkStubLib.c:	Ensure tcl stubs are used in libtkstub
					even in a static build of Tk.
	* generic/ttk/ttkDecls.h:	Fix incorrect number of arguments in
					Ttk_InitStubs macro definition.

2008-03-26  Don Porter  <dgp@users.sourceforge.net>

	* changes:	Updates for 8.5.2 release.

	* unix/tkUnixCursor.c:	Stop crash in [. configure -cursor] on X11.
	Thanks to emiliano gavilan. [Bug 1922466]

2008-03-26  Joe English  <jenglish@users.sourceforge.net>

	* generic/tkInt.h, generic/tkEvent.c, unix/tkUnixEvent.c,
	* unix/tkUnixKey.c: XIM reorganization and cleanup; see
	[Patch 1919791] for details.

2008-03-21  Joe English  <jenglish@users.sourceforge.net>

	* generic/tk.decls, generic/ttk/ttkStubLib.c, unix/Makefile.in: Keep
	ttkStubLib.o in libtkstub instead of libtk. [Bug 1920030]

2008-03-20  Donal K. Fellows  <dkf@users.sf.net>

	* tests/wm.test: Rewrote so that tests clean up after themselves
	rather than leaving that to the following test. Makes it easier to
	catch problems where they originate. Inspired by [Bug 1852338]

2008-03-19  Donal K. Fellows  <dkf@users.sf.net>

	* doc/GetClrmap.3: Documented Tk_PreserveColormap. [Bug 220809]

2008-03-17  Joe English  <jenglish@users.sourceforge.net>

	* unix/Makefile.in, win/Makefile.in, win/makefile.vc: Put ttkStubLib.o
	in libtkstub instead of libtk. [Bug 1863007]

2008-03-16  Donal K. Fellows  <dkf@users.sf.net>

	* library/demos/goldberg.tcl: Made work when run twice in the same
	session. [Bug 1899664] Also made the control panel use Ttk widgets.

2008-03-13  Daniel Steffen  <das@users.sourceforge.net>

	* unix/configure.in: Use backslash-quoting instead of double-quoting
	* unix/tcl.m4:	     for lib paths in tkConfig.sh. [Bug 1913622]
	* unix/configure:    autoconf-2.59

2008-03-13  Don Porter  <dgp@users.sourceforge.net>

	* changes:	Updates for 8.5.2 release.

2008-03-12  Daniel Steffen  <das@users.sourceforge.net>

	* macosx/Wish.xcodeproj/project.pbxproj: Add support for Xcode 3.1
	* macosx/Wish.xcodeproj/default.pbxuser: CODE_SIGN_IDENTITY and
	* macosx/Wish-Common.xcconfig:		 'xcodebuild install'.

2008-03-12  Joe English  <jenglish@users.sourceforge.net>

	* unix/tkUnixRFont.c: Try a fallback font if XftFontOpenPattern()
	fails in GetFont (workaround for [Bug 1090382]).

2008-03-11  Daniel Steffen  <das@users.sourceforge.net>

	* library/demos/knightstour.tcl:	Aqua GOOBE.
	* library/demos/widget:

	* macosx/Wish.xcodeproj/project.pbxproj: Add support for Xcode 3.1 and
	* macosx/Wish.xcodeproj/default.pbxuser: configs for building with
	* macosx/Wish-Common.xcconfig:		 gcc-4.2 and llvm-gcc-4.2.

	* generic/tkCanvUtil.c:			Fix gcc-4.2 warnings.

	* macosx/GNUmakefile:			Fix quoting to allow paths to
	* macosx/Wish-Common.xcconfig:		${builddir}, ${INSTALL_ROOT}
	* unix/Makefile.in:			and ${TCL_BIN_DIR} to contain
	* unix/configure.in:			spaces.
	* unix/install-sh:
	* unix/tcl.m4:

	* unix/configure:			autoconf-2.59

	* unix/Makefile.in (install-strip):	Strip non-global symbols from
						dynamic library.

2008-03-10  Don Porter  <dgp@users.sourceforge.net>

	* changes:	Updates for 8.5.2 release.

2008-03-07  Donal K. Fellows  <donal.k.fellows@man.ac.uk>

	* doc/colors.n: Reworked to produce nicer HTML output.

2008-03-06  Joe English  <jenglish@users.sourceforge.net>

	* doc/ttk_notebook.n: Move "TAB IDENTIFIERS" section above "WIDGET
	COMMAND" section. [Bug 1882011]

2008-02-29  Pat Thoyts  <patthoyts@users.sourceforge.net>

	* library/demos/widget:	 Added a Knight's tour canvas demo.
	* library/demos/knightstour.tcl:

2008-02-27  Daniel Steffen  <das@users.sourceforge.net>

	* macosx/tkMacOSXDraw.c: Workaround leak in Carbon SetPortPenPixPat()
	API [Bug 1863346]; avoid repeated PixPat allocation/deallocation.

2008-02-23  Joe English  <jenglish@users.sourceforge.net>

	* library/ttk/combobox.tcl, doc/ttk_combobox.n,
	* tests/ttk/combobox.test: Arrange to deliver <<ComboboxSelected>>
	event after listbox is unposted, as intended [Bug 1890211]. Clarified
	documentation.

2008-02-23  Joe English  <jenglish@users.sourceforge.net>

	* generic/ttk/ttkPanedWindow.c: Don't enforce minimum sash thickness
	of 5 pixels, just use 5 as a default. [FR 1898288]

2008-02-14  Donal K. Fellows  <donal.k.fellows@man.ac.uk>

	* unix/README: Documented missing configure flags.

2008-02-06  Donal K. Fellows  <donal.k.fellows@man.ac.uk>

	* doc/ttk_scale.n (new file): Added basic documentation. [Bug 1881925]

2008-02-04  Don Porter  <dgp@users.sourceforge.net>

	*** 8.5.1 TAGGED FOR RELEASE ***

	* generic/tk.h:		Bump to 8.5.1 for release.
	* library/tk.tcl:
	* unix/configure.in:
	* unix/tk.spec:
	* win/configure.in:

	* unix/configure:	autoconf-2.59
	* win/configure:

2008-02-04  Donal K. Fellows  <donal.k.fellows@man.ac.uk>

	* doc/MeasureChar.3, doc/FontId.3: Minor improvements (formatting,
	keywords).

2008-02-02  Daniel Steffen  <das@users.sourceforge.net>

	* macosx/Wish-Info.plist.in:	Add CFBundleLocalizations key, listing
	* unix/configure.in (Darwin):	all library/msgs locales.

	* unix/configure.in (Darwin):	Correct Info.plist year substitution
					in non-framework builds.

	* unix/configure:		autoconf-2.59

2008-02-01  Don Porter  <dgp@users.sourceforge.net>

	* changes:	Updates for 8.5.1 release.

2008-02-01  Reinhard Max  <max@suse.de>

	* generic/tkImgGIF.c: Fixed a buffer overflow (CVE-2008-0553).
	* tests/imgPhoto.test: Added a test for the above.

2008-01-31  Jeff Hobbs  <jeffh@ActiveState.com>

	* library/msgbox.tcl (::tk::MessageBox): Don't use ttk::label in low
	depth/aqua fallback, as it doesn't support -bitmap.

	* win/tkWinDialog.c (Tk_MessageBoxObjCmd): Pass "" instead of NULL
	when -title isn't set. [Bug 1881892]

2008-01-31  Donal K. Fellows  <donal.k.fellows@man.ac.uk>

	* doc/panedwindow.n: Added proper description of -height and -width
	options, which aren't "standard". Last of fallout from [Bug 1882495].

2008-01-30  Donal K. Fellows  <donal.k.fellows@man.ac.uk>

	* doc/canvas.n, doc/listbox.n, doc/message.n: Fix erroneous listing of
	"standard" options. [Bug 1882495]

2008-01-29  Joe English  <jenglish@users.sourceforge.net>

	* library/treeview.tcl: Fix bug in Shift-ButtonPress-1 binding (error
	if no current focus item; reported on c.l.t.)

2008-01-29  Donal K. Fellows  <donal.k.fellows@man.ac.uk>

	* doc/ttk_*.n: Adjusted handling of the standard options part of the
	Ttk manual pages so that they are documented in the correct location.
	[Bug 1876493]

2008-01-28  Joe English  <jenglish@users.sourceforge.net>

	* unix/tkUnixRFont.c: Re-fix strict-aliasing warnings reintroduced by
	last patch.

2008-01-27  Joe English  <jenglish@users.sourceforge.net>

	* generic/ttk/ttkNotebook.c: Make sure to schedule a redisplay when
	adding and/or hiding tabs. [Bug 1878298]

2008-01-27  Joe English  <jenglish@users.sourceforge.net>

	* unix/tkUnixRFont.c: Merged common code from InitFont() and
	TkpGetFontAttrsForChar(), factored into GetTkFontAttributes() and
	GetTkFontMetrics(). Removed write-only struct UnixFtFont member
	'drawable'. Removed unneeded double-pointer indirections. Ensure that
	TkFontAttributes.family member is a Tk_Uid, as specified. Use
	FcTypeDouble for XFT_SIZE attribute. Finally: fix [Bug 1835848]

2008-01-25  Don Porter  <dgp@users.sourceforge.net>

	* changes:	Updates for 8.5.1 release.

2008-01-08  Joe English  <jenglish@users.sourceforge.net>

	* generic/ttk/ttkFrame.c: BUGFIX: fix crash in [ttk::labelframe] when
	-style option specified. [Bug 1867122]

2008-01-08  Joe English  <jenglish@users.sourceforge.net>

	* win/ttkWinTheme.c: Add tristate support to checkbuttons and
	radiobuttons. [Bug 1865898]
	Fix check and radio indicator size. [Bug 1679067]

2008-01-06  Joe English  <jenglish@users.sourceforge.net>

	* generic/ttk/ttkWidget.c, generic/ttk/ttkWidget.h: Call
	Tk_MakeWindowExist() in widget constructor. Removed now-unnecessary
	initial ConfigureNotify processing.

2008-01-06  Joe English  <jenglish@users.sourceforge.net>

	* library/ttk/treeview.tcl, library/ttk/utils.tcl: Fix MouseWheel
	bindings for ttk::treeview widget. [Bugs 1442006, 1821939, 1862692]

2008-01-02  Don Porter  <dgp@users.sourceforge.net>

	* generic/tk.h:		Bump version number to 8.5.1b1 to distinguish
	* library/tk.tcl:	CVS development snapshots from the 8.5.0 and
	* unix/configure.in:	8.5.1 releases.
	* unix/tk.spec:
	* win/configure.in:

	* unix/configure:	autoconf (2.59)
	* win/configure:

	******************************************************************
	*** CHANGELOG ENTRIES FOR 2005 TO 2007 IN "ChangeLog.2007"     ***
	*** CHANGELOG ENTRIES FOR 2004 AND 2003 IN "ChangeLog.2004"    ***
	*** CHANGELOG ENTRIES FOR 2002 AND EARLIER IN "ChangeLog.2002" ***
	******************************************************************<|MERGE_RESOLUTION|>--- conflicted
+++ resolved
@@ -1,14 +1,12 @@
-<<<<<<< HEAD
+2011-07-28  Jan Nijtmans  <nijtmans@users.sf.net>
+
+	* xlib/X11/Xutil.h: [Bug 3380684] XEmptyRegion prototype doesn't
+	match usage
+
 2011-07-19  Donal K. Fellows  <dkf@users.sf.net>
 
 	* doc/*.3, doc/*.n: Many small fixes to documentation as part of
 	project to improve quality of generated HTML docs.
-=======
-2011-07-28  Jan Nijtmans  <nijtmans@users.sf.net>
-
-	* xlib/X11/Xutil.h: [Bug 3380684] XEmptyRegion prototype doesn't
-	match usage
->>>>>>> a19d2bd0
 
 2011-06-29  Don Porter  <dgp@users.sourceforge.net>
 
