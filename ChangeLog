<<<<<<< HEAD
2011-07-28  Don Porter  <dgp@users.sourceforge.net>

	* changes:	Updates for 8.6b2 release.
=======
2011-08-03  Jan Nijtmans  <nijtmans@users.sf.net>

	* win/tkWinDialog.c: [Bug 3314770] regression - Windows file
	dialogs not resizable
>>>>>>> 4f6cb4e1

2011-07-28  Jan Nijtmans  <nijtmans@users.sf.net>

	* xlib/X11/Xutil.h: [Bug 3380684] XEmptyRegion prototype doesn't
	match usage

2011-07-19  Donal K. Fellows  <dkf@users.sf.net>

	* doc/*.3, doc/*.n: Many small fixes to documentation as part of
	project to improve quality of generated HTML docs.

2011-06-29  Don Porter  <dgp@users.sourceforge.net>

	* generic/ttk/ttkTrace.c: [Bug 3341056]: Correct segfault due to flaw
	* tests/ttk/ttk.test:	in the 2011-06-17 commit.

2011-06-19  Donal K. Fellows  <dkf@users.sf.net>

	* doc/wm.n: Added documentation of the -type attribute that was
	introduced in TIP#359, and moved documentation of -alpha to common
	section as it is supported on all platforms now.

2011-06-17  Don Porter  <dgp@users.sourceforge.net>

	* generic/ttk/ttkTrace.c:	Workaround Bug 3062331.
	* tests/ttk/ttk.test:
	* changes:	Updated

2011-06-16  Jan Nijtmans  <nijtmans@users.sf.net>

	* win/tcl.m4: Sync with win/tcl.m4 from Tcl
	* win/configure: (regenerated)

2011-06-10  Don Porter  <dgp@users.sourceforge.net>

	* generic/tkEntry.c:	[Bug 3315731] Fix [$entry -invcmd].

2011-06-10  Don Porter  <dgp@users.sourceforge.net>

	* README:	Correct some README bitrot.
	* macosx/README:

2011-06-07  Don Porter  <dgp@users.sourceforge.net>

	* generic/tkEntry.c:	Restore support for values "08" and "09"
	in a [spinbox] configured to use -from and -to values.  [Bug 2358545].

2011-06-06  Don Porter  <dgp@users.sourceforge.net>

	* generic/tkConsole.c:	Restore proper NUL output to the [console].
	* library/console.tcl: [Bug 2546087]

2011-04-22  Peter Spjuth  <peter.spjuth@gmail.com>

	* generic/tkCanvPoly.c: [Bug 3291543] There was a crash if dchars
	* tests/canvas.test:    removed all coordinates of a polygon.

2011-04-21  Peter Spjuth  <peter.spjuth@gmail.com>

	* doc/checkbutton.n: Document all variable options as global.
	* doc/radiobutton.n:
	* doc/listbox.n:
	* doc/menu.n:
	* doc/options.n:
	* doc/ttk_combobox.n:
	* doc/ttk_entry.n:
	* doc/ttk_progressbar.n:
	* doc/ttk_widget.n:

2011-04-06  Jan Nijtmans  <nijtmans@users.sf.net>

	* unix/tkAppInit.c:  Make symbols "main" and "Tcl_AppInit"
	MODULE_SCOPE: there is absolutely no reason for exporting them.
	* unix/tcl.m4:        Don't use -fvisibility=hidden with static
	* unix/configure      libraries (--disable-shared)

2011-04-04  Peter Spjuth  <peter.spjuth@gmail.com>

	* tests/grid.test:
	* generic/tkGrid.c: [Bug 723765]: When a slave was removed from grid,
	the -in option was not remembered.

2011-04-04  Joe Mistachkin  <joe@mistachkin.com>

	* win/tkWinDialog.c (FontchooserShowCmd): Change the CHOOSEFONT and
	LOGFONT used with sizeof to CHOOSEFONTA and LOGFONTA to match their
	local variable declarations (i.e. mismatch with -DUNICODE).  This code
	is not present in 8.4 or 8.5.

2011-04-04  Peter Spjuth  <peter.spjuth@gmail.com>

	* doc/labelframe.n:
	* doc/frame.n:
	* generic/tkFrame.c: [Bug 2997657]: Removed -container from labelframe
	documentation since it does not work as expected and does not make
	sense as a container. Added note to frame about restrictions when used
	as a container.

2011-03-28  Donal K. Fellows  <dkf@users.sf.net>

	* library/tk.tcl (::tk::FindAltKeyTarget): Make this handle the
	traversal of the logical window manager hierarchy correctly. Based on
	comments by Emiliano Gavilan.

2011-03-28  Jan Nijtmans  <nijtmans@users.sf.net>

	* generic/tkTextBTree.c: [Bug 3129527]: Fix buffer overflow w/ GCC 4.5
	and -D_FORTIFY_SOURCE=2. One more place where this problem could
	appear.

2011-03-24  Jan Nijtmans  <nijtmans@users.sf.net>

	* win/tkWinMenu.c: [Bug #3239768]: tk8.4.19 (and later) WIN32
	menu font support.

2011-03-16  Jan Nijtmans  <nijtmans@users.sf.net>

	* unix/tcl.m4:    Make SHLIB_LD_LIBS='${LIBS}' the default and
	* unix/configure: set to "" on per-platform necessary basis.
	Backported from TEA, but kept all original platform code which was
	removed from TEA.

2011-03-14  Jan Nijtmans  <nijtmans@users.sf.net>

	* generic/tkBind.c:      Eliminate some more unneeded write-only
	* generic/tkCanvUtil.c:  variables (discovered by gcc-4.6)
	* generic/tkFocus.c:

2011-03-12  Donal K. Fellows  <dkf@users.sf.net>

	Remove casts from uses of ckalloc/ckfree/... now that Tcl declares
	them to be using useful casts internally.

2011-03-12  Jan Nijtmans  <nijtmans@users.sf.net>

	* win/tkWin32Dll.c: Eliminate unneeded _TkFinalize wrapper.

2011-03-11  Jan Nijtmans  <nijtmans@users.sf.net>

	* generic/ttk/ttkDefaultTheme.c: Eliminate some unneeded write-only
	* generic/ttk/ttkManager.c:      variables (discovered by gcc-4.6)
	* generic/ttk/ttkSquare.c:

2011-03-09  Reinhard Max  <max@suse.de>

	* unix/configure.in: Use a symbol from libXft itself for the link
	test rather than one from libfreetype, because the latter doesn't
	work when the linker is called with --as-needed.

2011-03-03  Alexandre Ferrieux  <ferrieux@users.sourceforge.net>

	* generic/tkCanvLine.c: [Bug 3175610]: Incomplete refresh of line items.

2011-03-02  Donal K. Fellows  <dkf@users.sf.net>

	* doc/tk_mac.n (new file): Description of OSX-specific functionality
	in Tk, contributed by Kevin Walzer.
	* doc/button.n, doc/font.n, doc/menu.n: Noted which parts of these
	commands are intentionally not fully supported on OSX.

2011-01-24  Joe English  <jenglish@users.sourceforge.net>

	* generic/tkSelect.c: Fix for [Bug #3164879]:
	(memory allocation bug introduced by [Patch #3129527])

2011-01-22  Joe English  <jenglish@users.sourceforge.net>

	* generic/ttk/ttkEntry.c(ttk::combobox): Add missing
	'validate' command (reported by schelte).

2011-01-13  Jan Nijtmans  <nijtmans@users.sf.net>

	* library/msgbox.tcl: [Patch #3154705] Close button has no effect

2011-01-12  Jan Nijtmans  <nijtmans@users.sf.net>

	* win/tcl.m4:         handle --enable-64bit=ia64 for gcc
	* win/configure.in    typo
	* win/configure:      (autoconf-2.59)

2011-01-06   Kevin Walzer <wordtech@users.sourceforge.net>

	* macosx/README:	Added info on textured background windows.
	* macosx/tkMacOSXFont.c: Fix for 2857300, improves rounding up on text
	width [submitted by treectrl]
	* macosx/tkMacOSXMenu.c: Fix for radiobuttons and checkbuttons not
	displaying in popup menus, and disabled menu entries.
	* macosx/tkMacOSXWindowEvent.c:	Fix for 3086887, speeds up scrolling;
	also textured background windows
	* macosx/tkMacOSXWm.c: Textured background windows.

2011-01-06  Stuart Cassoff  <stwo@users.sourceforge.net>

	* generic/tkEvent.c:	Cast some NULLs to (void *) in order to quash
	* unix/tkUnixEvent.c:	"missing sentinel in function call"
	* unix/tkUnixKey.c:	compiler warnings.
	* unix/tkUnixRFont.c:

2010-12-17  Stuart Cassoff  <stwo@users.sourceforge.net>

	* unix/Makefile.in:	Clean up '.PHONY:' targets: Arrange those
				common to Tcl and Tk as in Tcl's Makefile.in,
				add any missing ones and remove duplicates.

2010-12-17  Stuart Cassoff  <stwo@users.sourceforge.net>

	* unix/Makefile.in:  [Bug 2446711]: Remove 'allpatch' target.

2010-12-17  Stuart Cassoff  <stwo@users.sourceforge.net>

	* unix/Makefile.in:  Use 'rpmbuild', not 'rpm' [Bug 2537626].

2010-12-17  Jan Nijtmans  <nijtmans@users.sf.net>

	* generic/tkMain.c:  refactor isatty() function for Windows.
	* win/tkWinImage.c:  better warning message.
	* win/tkWinInit.c:   Let TkpDisplayWarning() send the message
	directly to the debugger, if available, otherwise do as before.

2010-12-16  Jan Nijtmans  <nijtmans@users.sf.net>

	* generic/tk.h:       [Patch 3124554]: Move WishPanic from Tk to Tcl
	* win/winMain.c:      Remove special MessageBox'es here, since every
	panic-related thing is now handled correctly by Tcl.

2010-12-15  Stuart Cassoff  <stwo@users.sourceforge.net>

	* unix/Makefile.in:	Installer Improvements.
	* unix/install-sh:	Similar to Tcl [Patch 3101127].

2010-12-15  Jan Nijtmans  <nijtmans@users.sf.net>

	* generic/tkMain.c:	[Patch #3124683]: platform specific stuff
	in (tcl|tk)Main.c

2010-12-13  Jan Nijtmans  <nijtmans@users.sf.net>

	* unix/tcl.m4:		[Bug 3135271] Link error due to hidden
	* unix/configure:	symbols (CentOS 4.2)  (autoconf-2.59)
	* generic/tkMain.c:	Change "Application initialization failed" to
	* tests/main.test:	"application-specific initialization failed",
	for consistency with Tcl.
	* win/tkWin32Dll.c:	See also: [Patch 1910041] and [Patch 3059922].
	SEH emulation on Win64 was not correct here: it sometimes results in
	a crash. Contrary to the other places, the code here is not meant to
	protect from OS bugs, but to protect Finalizing Tk when the application
	went in an invalid state.

2010-12-12  Stuart Cassoff  <stwo@users.sourceforge.net>

	* unix/tcl.m4: Better building on OpenBSD.
	* unix/configure: (autoconf-2.59)

2010-12-10  Jan Nijtmans  <nijtmans@users.sf.net>

	* win/tcl.m4:	Fix manifest-generation for 64-bit gcc (mingw-w64)
	* win/configure: (autoconf-2.59)

2010-12-06  Jan Nijtmans  <nijtmans@users.sf.net>

	* generic/tkSelect.c:	[Bug 3129527]: Fix buffer overflow w/ GCC 4.5
	* generic/tkTextDisp.c: and -D_FORTIFY_SOURCE=2
	* unix/tkUnixWm.c:
	* win/tkWinWm.c:

2010-12-05  Jan Nijtmans  <nijtmans@users.sf.net>

	* unix/tcl.m4:      [Patch #3116490] cross-compile support for unix
	* unix/configure    (autoconf-2.59)

2010-12-03  Jan Nijtmans  <nijtmans@users.sf.net>

	* win/tcl.m4:	[Patch #3116490] cross-compile Tcl mingw32 on unix
	* win/configure: This makes it possible to cross-compile Tcl/Tk for
	Windows (either 32-bit or 64-bit) out-of-the-box on UNIX, using
	mingw-w64 build tools.

2010-12-02  Donal K. Fellows  <dkf@users.sf.net>

	* generic/tkInt.decls (TkDrawAngledTextLayout,TkDrawAngledChars,...):
	Expose angled text API for Emiliano Gavilan. Still only in internal
	stub table.

2010-11-29  Jan Nijtmans  <nijtmans@users.sf.net>

	* generic/tkAtom.c:    Fix various 64-bit gcc(-4.5.2) warnings: cast
	* generic/tkSelect.c:  from pointer to integer of different size.
	* win/stubs.c:
	* win/tkWinButton.c:
	* win/tkWinColor.c:
	* win/tkWinPixmap.c:
	* win/tkWinScrlbr.c:
	* win/tkWinWindow.c:
	* win/tkWinWm.c:
	* win/ttkWinMonitor.c:
	* win/tkWin32Dll.c:   Make assembler code compile in Win64 with gcc.

2010-11-24  Jan Nijtmans  <nijtmans@users.sf.net>

	* win/tkWinDialog.c:  [Bug 3071836]: Crash/Tcl_Panic on WinXP saving
	* win/tkWinInit.c:    file to C:\, and rewrite TkpDisplayWarning not
	to use any Tcl functions any more. This allows TkpDisplayWarning to be
	used as panic proc.
	* win/winMain.c:      Use TkpDisplayWarning as panic proc on Windows.
	* generic/tkMain.c:   Remove unused strrchr, combine outChannel and
	errChannel variables to a single variable.

2010-11-19  Jan Nijtmans  <nijtmans@users.sf.net>

	* generic/tkCanv*.c:         Revise Tcl_Panic() calls ending with a
	* generic/tkGeomerty.c:      newline removing the newline, because
	* generic/tkImgPhInstance.c: Tcl_Panic() outputs a final newline
	* generic/tkMenu.c:	     already.
	* generic/tkRectOval.c:
	* generic/tkTextBTree.c:
	* generic/tkWindow.c:
	* unix/tkUnixRFont.c:
	* win/tkWinColor.c:
	* win/tkWinDraw.c:
	* win/tkWinMenu.c:

2010-11-18  Jan Nijtmans  <nijtmans@users.sf.net>

	* win/winMain.c:   [FRQ 491789]: "setargv() doesn't support a unicode
	cmdline" now implemented for cygwin and mingw32 too.
	* win/configure.in:	Allow cross-compilation by default.
	* win/configure    (regenerated)

2010-11-17  Jan Nijtmans  <nijtmans@users.sf.net>

	* win/tcl.m4:      [FRQ 491789]: "setargv() doesn't support a unicode
	cmdline" now implemented for mingw-w64
	* win/configure    (regenerated)
	* win/winMain.c    Workaround for bug in some versions of mingw-w64

2010-11-16  Jan Nijtmans  <nijtmans@users.sf.net>

	* win/winMain.c    Bring compilation under mingw-w64 a bit closer
	* win/tcl.m4       to reality. See for what's missing:
	    https://sourceforge.net/apps/trac/mingw-w64/wiki/Unicode%20apps
	* win/configure:   (re-generated)
	* win/tkWinPort.h: [Bug 3110161]: Extensions using TCHAR don't compile
	on VS2005 SP1

2010-11-10  Andreas Kupries  <andreask@activestate.com>

	* changes:	Updates for 8.6b2 release.

2010-11-06  Jan Nijtmans  <nijtmans@users.sf.net>

	* library/msgs/*.msg:	Update NL catalog. For other languages,
	sorting and fix some locations of "&".

2010-11-05  Jan Nijtmans  <nijtmans@users.sf.net>

	* library/demos/widget: Use unicode copyright sign, instead of
	* library/demos/en.msg: depending on translation.
	* library/demos/nl.msg:
	* generic/tkMain.c:    Sync TK_ASCII_MAIN usage with tclMain.c

2010-11-04  Don Porter  <dgp@users.sourceforge.net>

	* changes:	Updates for 8.6b2 release.

2010-11-03  Jan Nijtmans  <nijtmans@users.sf.net>

	* win/tkWinClipboard.c: [FRQ 2965056]: Windows build with
	* win/tkWinDialog.c:     -DUNICODE
	* win/tkWinMenu.c:

2010-10-11  Jan Nijtmans  <nijtmans@users.sf.net>

	* generic/tkDecls.h:  [FRQ 491789]: "setargv() doesn't support a
	* doc/Tk_Main.3:      unicode cmdline" implemented for Tk on MSVC++
	* win/Makefile.in:
	* win/makefile.vc:
	* win/winMain.c:
	* win/rules.vc:       Update for VS10

2010-10-11  Joe English  <jenglish@users.sourceforge.net>

	* generic/ttk/ttkTreeview.c: [Bug 3085489]: Fix crash in 'tag add' /
	'tag remove' commands when no -tags specified.

2010-10-11  Jan Nijtmans  <nijtmans@users.sf.net>

	* win/tkWinMenu.c:    [FRQ 2965056]: Windows build with -DUNICODE
	* win/tkWinWm.c:
	* win/tcl.m4:         Add netapi32 to the link line, so we no longer
	* win/makefile.vc:    have to use LoadLibrary to access those
	* win/configure:      functions.

2010-10-06  Jan Nijtmans  <nijtmans@users.sf.net>

	* win/tkWinClipboard.c: [FRQ 2965056]: Windows build with
	* win/tkWinColor.c:     -DUNICODE
	* win/tkWinCursor.c:
	* win/tkWinFont.c:
	* win/tkWinTest.c:
	* win/tkWinMenu.c:
	* win/tkWinPixmap.c:
	* win/tkWinX.c:         Eliminate isWinNT variable
	* win/Makefile.in (genstubs): Generate ttk files as well.

2010-10-06  Donal K. Fellows  <dkf@users.sf.net>

	* win/Makefile.in (genstubs): [Tcl Bug 3082049]: Typo.

2010-10-05  Jan Nijtmans  <nijtmans@users.sf.net>

	* generic/tkWinX.c: [Bug 3080953]: Malformed Unicode characters in %A
	substitution Problem was in the static function GetTranslatedKey().

2010-10-01  Donal K. Fellows  <dkf@users.sf.net>

	* generic/tkImgPhoto.c (Tk_PhotoPutBlock, Tk_PhotoPutZoomedBlock):
	[Bug 3078902]: Ensure that zero-dimensioned data blocks cause no
	changes at all instead of causing a hang.

2010-09-29  Jan Nijtmans  <nijtmans@users.sf.net>

	* unix/tcl.m4:         Sync with Tcl version
	* unix/configure:      Re-generate with autoconf-2.59
	* win/configure:
	* generic/tkMain.c     Make compilable with -DUNICODE as well

2010-09-28  Jan Nijtmans  <nijtmans@users.sf.net>

	* win/tkWinSend.c: [Bug 3076671]: CVS HEAD Tk build fails on win32
	with msys/mingw. Make it compile on older mingw as well.
	* generic/tk.decls:   Add explicit scspec "EXTERN", as in Tcl
	* generic/tkInt.decls:
	* generic/tkStubInit.c: Don't let Tk_MainEx macro disturb compilation

2010-09-23  Jan Nijtmans  <nijtmans@users.sf.net>

	* win/tcl.m4:            Add -Wdeclaration-after-statement
	* win/configure:         (regenerated)
	* win/tkWinX.c:          Make compilable with -DUNICODE.
	* win/winMain.c:
	* unix/tkAppInit.c:      Many clean-ups in comments, so all
	(tcl|tk)AppInit.c variants use the same style.
	* generic/ttk/ttkGenStubs.tcl: Dummy genStubs::export (from
	genStubs.tcl)

2010-09-20  Jan Nijtmans  <nijtmans@users.sf.net>

	* generic/ttk/ttkGenStubs.tcl: Clean-up, port all genStubs.tcl changes
	* generic/ttk/ttk.decls:    from Tcl to ttkGenStubs.tcl as well (no
	* generic/tk.decls:         change in any output files). This brings
	* generic/tkInt.decls:      all *.decls in the same form as tcl.decls

2010-09-16  Jeff Hobbs  <jeffh@ActiveState.com>

	* win/tkWinX.c (_WIN32_IE): update to IE5.5 base expectation

2010-09-14  Jan Nijtmans  <nijtmans@users.sf.net>

	* win/rules.vc       [FRQ 2965056]: Windows build with -DUNICODE
	* win/Makefile.in

2010-09-13  Jan Nijtmans  <nijtmans@users.sf.net>

	* win/tkWin.h          Move definitions of WINVER/_WIN32_WINNT
	* win/tkWinDialog.h    to one place, now that we only support
	* win/tkWinMenu.c      Win2000+
	* win/tkWinX.c

2010-09-10  Jan Nijtmans  <nijtmans@users.sf.net>

	* win/tkWinEmbed.c:     Make compilable with -DUNICODE
	* win/tkWinClipboard.c: Mark those files as not compilable with
	* win/tkWinColor.c:     -DUNICODE, so add a TODO.
	* win/tkWinCursor.c:
	* win/tkWinDialog.c:
	* win/tkWinFont.c:
	* win/tkWinMenu.c:
	* win/tkWinPixmap.c:
	* win/tkWinTest.c:
	* win/tkWinWm.c:
	* win/tkWinX.c:
	* win/winMain.c:
	* win/tkWinPort.h:  mingw/cygwin fixes: <tchar.h> should always
	be included here.

2010-09-09  Jan Nijtmans  <nijtmans@users.sf.net>

	* win/rules.vc:   (sync with tcl version)
	* win/makefile.vc: mingw should always link with -ladvapi32
	* win/tcl.m4:
	* win/configure:   (regenerated)
	* win/tkWinInt.h:  Remove ascii variant of tkWinPocs table,
	* win/tkWinX.c:    it is no longer necessary.
	* win/tkWinTest.c:

2010-09-08  Joe English  <jenglish@users.sourceforge.net>

	* generic/ttk/ttkTreeview.c (TreeviewSeeCommand): [Bug 2829363]:
	Schedule redisplay if [$tv see] opens any items.

2010-09-05  Donal K. Fellows  <dkf@users.sf.net>

	* library/bgerror.tcl: [Bugs 3046742,3046750]: Improve keybindings for
	the background error dialog, and allow the use of the window manager
	controls for closing it (where supported). The Escape key now causes
	all remaining background error messages in the queue to be dropped.

2010-09-02  Joe English  <jenglish@users.sourceforge.net>

        * library/ttk/winTheme.tcl, library/ttk/xpTheme.tcl,
	* library/ttk/vistaTheme.tcl: [Bug 3057573]: Specify disabled combobox
	text foreground color.

2010-08-31  Andreas Kupries  <andreask@activestate.com>

	* win/tcl.m4: Applied patch by Jeff fixing issues with the manifest
	handling on Win64.
	* win/configure: Regenerated.

2010-08-26  Jeff Hobbs  <jeffh@ActiveState.com>

	* unix/Makefile.in: Add valgrind target
	* unix/configure, unix/tcl.m4: [Bug 1230554]: SHLIB_LD_LIBS='${LIBS}'
	for OSF1-V*. Add /usr/lib64 to set of auto-search dirs.
	(SC_PATH_X): Correct syntax error when xincludes not found.

	* win/Makefile.in (VC_MANIFEST_EMBED_DLL VC_MANIFEST_EMBED_EXE):
	* win/configure, win/configure.in, win/tcl.m4: SC_EMBED_MANIFEST macro
	and --enable-embedded-manifest configure arg added to support manifest
	embedding where we know the magic. Help prevents DLL hell with MSVC8+.

	* generic/tkText.c (DumpLine): [Bug 3053347]: Replace segPtr->size
	with currentSize throughout, but particularly in if lineChanged block
	where segPtr may no longer be valid.

2010-08-21  Jan Nijtmans  <nijtmans@users.sf.net>

	* generic/tk*Decls.h:   (regenerated with modified genStubs.tcl)
	* generic/tk*StubInit.c

2010-08-18  Jan Nijtmans  <nijtmans@users.sf.net>

	* generic/ttk/ttkGenStubs.tcl: [Patch 3034251]: partly: remove some
	more unneeded ifdeffery, as in tcl/tools/genStubs.tcl.
	* generic/tk.h:     Move USE_OLD_IMAGE support after tkDecls.h
	* generic/*Decls.h  (regenerated)
	* generic/ttk/ttkDecls.h

2010-08-11  Jeff Hobbs  <jeffh@ActiveState.com>

	* win/Makefile.in (%.${OBJEXT}): Better implicit rules support

	* unix/configure: regen with ac-2.59
	* unix/configure.in, unix/Makefile.in:
	* unix/tcl.m4 (AIX): Remove the need for ldAIX, replace with
	-bexpall/-brtl.  Remove TK_EXP_FILE (export file) and other baggage
	that went with it.  Remove pre-4 AIX build support.

2010-08-11  Don Porter  <dgp@users.sourceforge.net>

	* changes:	Updates for 8.6b2 release.

2010-08-04  Jeff Hobbs  <jeffh@ActiveState.com>

	* license.terms: fix DFARs note for number-adjusted rights clause

2010-08-03  Jeff Hobbs  <jeffh@ActiveState.com>

	* library/button.tcl (::tk::CheckEnter): [AS Bug#87409]: Use uplevel
	set instead of set :: to work with other var resolvers (itcl).

2010-07-19  Donal K. Fellows  <dkf@users.sf.net>

	* generic/tkImgGIF.c (StringWriteGIF): Added ability to write a GIF to
	a string (as a byte array, of course) following comments on c.l.t by
	Aric Bills. Also improved readability of some of the function and
	field names in this file.

2010-07-16  Jan Nijtmans  <nijtmans@users.sf.net>

	* generic/tkDecls.h: [Tcl Bug 3029891]: Functions that don't belong in
	the stub table (Tk part, not really removed from the stub table, just
	disabled)
	* generic/tkMain.c:  [Bug 3027438]: Tk_Main calls Tcl_CreateInterp
	* generic/tk.h:      before Tcl_FindExecutable

2010-07-06  Andreas Kupries  <andreask@activestate.com>

	* doc/text.n: Fixed minor typo in the description of 'text delete', as
	reported by <eee@users.sf.net> on the chat.

2010-07-01  Jan Nijtmans  <nijtmans@users.sf.net>

	* win/rules.vc:  [Bug 3020677]: wish can't link reg1.2

2010-06-22  Anton Kovalenko  <a_kovalenko@users.sf.net>

	* generic/tkPlace.c: [Patch 3019624]: modify "place" command, making
	it get main window through ClientData (like grid or pack do), instead
	of calling Tk_MainWindow(interp).
	* generic/tkWindow.c: modify "place" entry in commands[], turn on
	passMainWindow flag.

2010-06-22  Jan Nijtmans  <nijtmans@users.sf.net>

	* generic/ttk/ttkGenStubs.tcl: [Bug 3019363]: "make genstubs" failure
	* generic/ttk/ttkDecls.h:      (regenerated)
	* generic/ttk/ttkTheme.c:      Unnecessary type cast

2010-06-21  Jan Nijtmans  <nijtmans@users.sf.net>

	* generic/tkInt.decls: [Patch 2999889]: TkCopyAndGlobalEval obsolete
	* generic/tkIntDecls.h
	* generic/tkBind.c
	* generic/tkStubInit.c

2010-06-19  Joe English  <jenglish@users.sourceforge.net>

	* win/tkWinScrlbr.c, carbon/tkMacOSXScrlbr.c: Replace binding
	procedures with ordinary event handlers [Patch 3009998].
	* generic/tkBind.c, generic/tk.h, generic/tkInt.h,
	* generic/tkInt.decls: Simplifications enabled by previous change:
	TkCreateBindingProcedure() and associated machinery no longer needed;
	TkBindDeadWindow() no longer needed; TK_DEFER_MODAL_LOOP and
	associated machinery no longer needed.
	* generic/tkTest.c, tests/bind.test: Tests related to C binding
	procedures no longer needed.
	* generic/tkWindow.c: TkBindDeadWindow() no longer needed.
	* generic/tkIntDecls.h, generic/tkStubInit.c: Regenerated.

2010-06-15  Joe English  <jenglish@users.sourceforge.net>

	* library/ttk/ttk.tcl: Bump dummy [package ifneeded tile] version to
	0.8.6; see [Bug 3016598].

2010-06-15  Donal K. Fellows  <dkf@users.sf.net>

	* library/text.tcl (TextCursorInSelection): [Patch 2585265]: Make it
	so that pressing delete or backspace when the primary selection does
	not include the insertion cursor does not cause the deletion of the
	inserted text.

2010-06-15  Jan Nijtmans  <nijtmans@users.sf.net>

	* generic/tkCanvArc.c:	Eliminate many unnecessary (ClientData) type
	* generic/tkCanvas.c:	casts.
	* generic/tkCanvBmap.c:
	* generic/tkCanvImg.c:
	* generic/tkCanvLine.c:
	* generic/tkCanvPoly.c:
	* generic/tkCanvTest.c:
	* generic/tkCanvWind.c:
	* generic/tkRectOval.c:
	* generic/tkScrollbar.c:
	* generic/tkStyle.c:
	* generic/tkTest.c:
	* unix/tkUnixEmbed.c:
	* unix/tkUnixEvent.c:
	* unix/tkUnixScale.c:
	* unix/tkUnixScrlbr.c:
	* unix/tkUnixSelect.c:
	* unix/tkUnixWm.c:
	* carbon/tkMacOSXDialog.c: Terminate TkEnsemble definition with NULL
	* macosx/tkMacOSXDialog.c:

2010-05-31  Joe English <jenglish@users.sourceforge.net>

	* generic/tkBind.c (Tk_CreateBinding): [Bug 3006842]: Silently ignore
	empty scripts.

2010-05-27  Joe English <jenglish@users.sourceforge.net>

	* generic/ttk/ttkTreeview.c, tests/ttk/treeview.test:
	[$tv tag bind $tag <...> {}] now removes binding completely.
	Fixes [Bug 3006842] (although there's still a problem somewhere
	in Tk_CreateBinding()).

2010-05-26  Jan Nijtmans  <nijtmans@users.sf.net>

	* tests/wm.test: Fix 3 tests on Ubuntu 10.4, two of them timing
	dependent, one wm-dependent.
	* generic/tkText.c:	Fix some gcc strict-aliasing warnings,
	* unix/tkUnixFont.c:	discovered with "-Wstrict-aliasing=2"
	* unix/tkUnixSelect.c:

2010-05-20  Donal K. Fellows  <dkf@users.sf.net>

	* win/tkWinX.c (HandleIMEComposition): [Bug 2992129]: Ensure that all
	places that generate key events zero them out first; Tk relies on that
	being true for the generic parts of the fix for Bug 1924761.

2010-05-17  Jan Nijtmans  <nijtmans@users.sf.net>

	* win/tkWinDialog.c: Fix [Bug 3002230]: tk_chooseDirectory returns
	garbage on cancel

2010-05-17  Joe English  <jenglish@users.sourceforge.net>

	* generic/tkBind.c: Revert [Patch 2999920], as it entails an
	incompatible change to the C API is and is the cause of [Bug 3002768].

2010-05-17  Jan Nijtmans  <nijtmans@users.sf.net>

	* generic/tkBind.c: [Patch 2999920]: Optimize Internal Virtual event
	string operations.
	* win/tkWinDialog.c: [Bug 2987995]: Tk_getOpenFile returns garbage
	under described circumstances

2010-05-11  Jan Nijtmans  <nijtmans@users.sf.net>

	* doc/RestrictEv.3:  Consistent use of variable names in RestrictEvent
	* generic/tkGrab.c:  API documentation and implementation: Use 'prev'
	* unix/tkUnixDraw.c: instead of 'old', and 'arg' instead of
	* unix/tkUnixSend.c: 'clientData' everywhere, just as in tkEvent.c.
	* unix/tkUnixWm.c

2010-05-10  Jan Nijtmans  <nijtmans@users.sf.net>

	* doc/BindTable.3:     Bring in line with actual implementation.
	* generic/tk.decls:    Change Tk_CreateBinding param name, as in doc
	* generic/tkInt.decls: CONSTify TkCopyAndGlobalEval,
	* generic/tkBind.c:    TkpSetMainMenubar, TkpMenuNotifyToplevelCreate,
	* generic/tkMenu.c:    and TkSetWindowMenuBar
	* generic/tkDecls.h:    (regenerated)
	* generic/tkIntDecls.h: (regenerated)
	* carbon/tkMacOSXMenu.c:
	* macosx/tkMacOSXMenu.c:
	* unix/tkUnixMenu.c:
	* win/tkWinMenu.c:

2010-05-03  Don Porter  <dgp@users.sourceforge.net>

	* generic/tk.h:		Bump patchlevel to 8.6b1.2 to distinguish
	* library/tk.tcl:	CVS snapshots from earlier snapshots as well
	* unix/configure.in:	as the 8.6b1 and 8.6b2 releases.
	* win/configure.in:

	* unix/configure:	autoconf-2.59
	* win/configure:

2010-05-03  Donal K. Fellows  <dkf@users.sf.net>

	* library/button.tcl (CheckInvoke, CheckEnter): [Patch 1530276 redux]:
	Apply a bit more care to ensure that things continue to work correctly
	even when there is no -selectcolor defined.

2010-04-29  Jan Nijtmans  <nijtmans@users.sf.net>

	* win/tkWin.h:		Unnecessary TCL_STORAGE_CLASS re-definition
	* win/tkWinInt.h:	Make various functions MODULE_SCOPE
	* win/tkWinButton.c:	TCHAR-related fixes, making al those
	* win/tkWinFont.c:	files compile fine when TCHAR != char.
	* win/tkWinScrlbr.c:
	* win/tkWinWindow.c:
	* win/tkWinWm.c:
	* win/tkWinX.c:
	* win/ttkWinMonitor.c:
	* win/ttkWinXPTheme.c:

2010-04-25  Donal K. Fellows  <dkf@users.sf.net>

	* generic/tkImgPNG.c (ReadIDAT, DecodePNG): Move the check for overall
	termination of the compressed stream until after the final IDAT has
	been read, so that multi-segment images will work right. Reported by
	Andy Goth on the Wiki.

2010-04-23  Jan Nijtmans  <nijtmans@users.sf.net>

	* generic/tkImgGIF.c:  Formatting
	* generic/tkListbox.c: fix typo;
	* generic/tkTrig.c:    fix typo;
	* generic/tkInt.h:     fix typo; remove not existing tkDisplayList;
	* generic/*.h:         Useless re-definitions of TCL_STORAGE_CLASS

2010-04-20  Jan Nijtmans  <nijtmans@users.sf.net>

	* generic/tkPort.h:         Make sure that tkWinPort.h is always
	* generic/tkIntXlibDecls.h: included before tcl.h, otherwise the
	* win/tkWinPort.h:          fallback for TCHAR might go off before the
				    inclusion of <tchar.h>
	* win/tkWinDialog.c:        Define OPENFILENAME_SIZE_VERSION_400 if
				    needed.
	* compat/stdlib.h:          Include <tcl.h> only when not already
	* compat/unistd.h:	    done.
	* generic/tkInt.h:          tkPort.h already includes tk.h, which
				    includes tcl.h.
	* generic/tk3d.h:           Always use #include "tkInt.h", not
	* generic/tkColor.h:	    <tkInt.h>
	* xlib/xcolors.c:
	* xlib/xgc.c:

2010-04-19  Jan Nijtmans  <nijtmans@users.sf.net>

	* win/tkWinDialog.c: Fix [Bug 2987995]: Tk_GetOpenFile returns garbage
	under described circumstances.
	* win/tkWinDialog.c: [Patch 2898255]: Filenames limit with
	Tk_GetFileName().
	Assure modern style dialogs where available

2010-04-13  Jan Nijtmans  <nijtmans@users.sf.net>

	* win/tkWinPort.h     Fix [Patch 2986105]: conditionally defining
	strcasecmp/strncasecmp

2010-04-12  Donal K. Fellows  <dkf@users.sf.net>

	* generic/tkImgPNG.c (WriteIDAT): [Bug 2984787]: Use the correct
	flushing semantics when handling the last data from the image. Without
	this, many PNG readers (notably including Firefox) refuse to show the
	image and instead complain about errors.
	(ReadIDAT): Added sanity checks to ensure that when we've got bad data
	of the sorts of forms we were previously generating, we detect it and
	error out rather than silently failing.
	(WriteExtraChunks): New function to write in some basic metadata.

2010-04-09  Jan Nijtmans  <nijtmans@users.sf.net>

	* doc/photo.n:    Follow-up to [Bug 2983824]: update doc.

2010-04-09  Donal K. Fellows  <dkf@users.sf.net>

	* generic/tkImgPhoto.c (ImgPhotoCmd): [Bug 2983824]: Use the file
	extension to guess the output format to use if one isn't specified.

2010-04-08  Jan Nijtmans  <nijtmans@users.sf.net>

	* win/tkWinPort.h:    Add <wchar.h> to tkWinPort.h, and
	* win/tkWinSend.c:    remove some earlier CYGWIN-related
	* win/tkWinSendCom.c: hacks which are no longer necessary.

2010-04-06  Jan Nijtmans  <nijtmans@users.sf.net>

	* win/tcl.m4:         Sync with Tcl version
	* unix/tcl.m4:
	* win/configure:      (regenerate with autoconf-2.59)
	* unix/configure:     [Bug 2982540]: configure and install* script
			      files should always have LF

2010-03-29  Jan Nijtmans  <nijtmans@users.sf.net>

	* unix/tcl.m4:            Only test for -visibility=hidden with gcc
	                          (Second remark in [Bug 2976508])
	* unix/configure:         regen

2010-03-29  Donal K. Fellows  <dkf@users.sf.net>

	* unix/tkUnixRFont.c (GetFont): [Bug 2978410]: Do not use non-constant
	initializers for structures, since HP-UX cc doesn't like it.

2010-03-28  Joe English  <jenglish@users.sourceforge.net>

	* generic/ttk/ttkTagSet.c, generic/ttk/ttkTheme.c,
	* generic/ttk/ttkTheme.h, generic/ttk/ttkTreeview.c,
	* generic/ttk/ttkWidget.h, doc/ttk_treeview.n,
	* tests/ttk/treetags.test: ttk::treeview widget: add 'tag names',
	'tag add', and 'tag remove' methods.

2010-03-23  Donal K. Fellows  <dkf@users.sf.net>

	* unix/configure.in, unix/Makefile.in: [Bug 2965133]: Get rid of the
	spurious NONE and some pointless quotes that were causing problems
	with building Tk on OSX. Overall bug might not yet be solved.

2010-03-17  Donal K. Fellows  <dkf@users.sf.net>

	* library/entry.tcl:	 [Bug 2971663]: Make the <Up> and <Down> keys
	* library/ttk/entry.tcl: explicitly do nothing, since Tk-on-Cocoa will
	generate (invisible zero-width) characters for them otherwise. The
	explicitly empty bindings are harmless on other platforms.

2010-03-16  Jan Nijtmans  <nijtmans@users.sf.net>

	* unix/.cvsignore:	Ignore .a and .so

2010-03-12  Jan Nijtmans  <nijtmans@users.sf.net>

	* win/rules.vc:		Fix [Tcl Bug 2967340]: Static build failure
	* win/makefile.vc:
	* win/.cvsignore:

2010-03-12  Donal K. Fellows  <dkf@users.sf.net>

	* library/iconlist.tcl:		Factor out some of the machinery for
	* library/megawidget.tcl:	making a megawidget framework. Not a
					public API at the moment.

2010-03-11  Donal K. Fellows  <dkf@users.sf.net>

	* generic/tkText.c (DumpLine): [Bug 2968379]: When peers are about,
	there can be unnamed marks present during a dump. Ignore them as they
	will just be for the peers' insert and current marks, which aren't
	very important.
	(DumpLine): Removed lame reliance on the leading letters of the names
	of segment types. Entailed expanding the scope of the declarations of
	the types of embedded images and windows.

2010-03-08  Don Porter  <dgp@users.sourceforge.net>

	* generic/tkPlatDecls.h: [Bug 2965600]: Correct broken 2886635 fix.

2010-03-06  Pat Thoyts  <patthoyts@users.sourceforge.net>

	* library/menu.tcl: [Bug 2949774]: When using the non-ClickToFocus
	menu mode cascade menus should popdown once the pointer moves to
	another entry to be compatible with current X desktop usage.

2010-03-04  Jan Nijtmans  <nijtmans@users.sf.net>

	* unix/configure.in:    Don't use -fvisibility=hidden
	* unix/tcl.m4:          for cygwin.
	* win/tkWinTest.c:      Make tkTestWinProcs const

2010-03-04  Donal K. Fellows  <dkf@users.sf.net>

	* doc/clipboard.n: Added note about STRING vs. UTF8_STRING types.

2010-03-02  Jan Nijtmans  <nijtmans@users.sf.net>

	* unix/tcl.m4: [Tcl FRQ 2959069]: Support for -fvisibility=hidden
	* unix/configure:  (regenerated with autoconf-2.59)

2010-02-23  Jan Nijtmans  <nijtmans@users.sf.net>

	* unix/configure.in:    Use @EXEEXT@ in stead of @EXT_SUFFIX@
	* unix/tcl.m4:
	* unix/Makefile.in:     Use -DBUILD_tk
	* unix/configure:       (regenerated)
	* generic/tkConfig.c:   Make internal Tk_ObjCustomOption const
	* generic/tkPanedWindow.c:
	* generic/tkTest.c:
	* generic/tkText.c:

2010-02-21  Donal K. Fellows  <dkf@users.sf.net>

	* generic/tkText.c (TextEditCmd): [Bug 1799782]: Refix this, so that
	<<Modified>> events are issued when things change.

2010-02-20  Joe English  <jenglish@users.sourceforge.net>

	* generic/ttk/ttkTreeview.c: Cache the result of the last call to
	EndPosition() to avoid quadratic-time behavior in the common cases
	where the treeview is populated in depth-first or breadth-first
	order.

2010-02-19  Jan Nijtmans  <nijtmans@users.sf.net>

	* win/tkWinColor.c:	 remove unused "dataKey" variable

2010-02-19  Donal K. Fellows  <dkf@users.sf.net>

	* unix/configure.in, unix/Makefile.in: [Bug 2415437]: Corrections to
	allow installation of Tcl and Tk to different directories, especially
	when neither is a system standard location. Also [Tcl Bug 2307398].

	* unix/installManPage: [Tcl Bug 2954638]: Correct behaviour of manual
	page installer. Also added armouring to check that assumptions about
	the initial state are actually valid (e.g., look for existing input
	file).

2010-02-19  Stuart Cassoff  <stwo@users.sourceforge.net>

	* tcl.m4: Correct compiler/linker flags for threaded builds on
	OpenBSD.
	* configure: (regenerated).

2010-02-18  Jan Nijtmans  <nijtmans@users.sf.net>

	* generic/tkButton.h:	Put all Tk_OptionSpec for buttons and labels
	* generic/tkButton.c:	in const memory. With some changes to win32
	* win/tkWinButton.c:	and macosx, preventing direct writes to
	* unix/tkUnixPort.h:	read-only memory.
	* carbon/tkMacOSXPort.h:
	* macosx/tkMacOSXButton.c:

2010-02-17  Joe English  <jenglish@users.sourceforge.net>

	* generic/tkMenu.c: [Bug 2952745]: Defer TkMenuOptionTables cleanup to
	CallWhenDeleted() time, to ensure that the record doesn't get freed
	until after all widget instance commands have been deleted.

2010-02-17  Jan Nijtmans  <nijtmans@users.sf.net>

	* generic/tk.decls:	CONSTify everything related to Tk_ConfigSpec
	* generic/tk.h:
	* generic/tkCanvArc.c:	Many tables can now be put in const memory
	* generic/tkCanvas.c:
	* generic/tkCanvBmap.c:
	* generic/tkCanvImg.c:
	* generic/tkCanvLine.c:
	* generic/tkCanvPoly.c:
	* generic/tkCanvPs.c:
	* generic/tkCanvText.c:
	* generic/tkCanvWind.c:
	* generic/tkImgBmap.c:
	* generic/tkImgPhoto.c:
	* generic/tkOldConfig.c:
	* generic/tkRectOval.c:
	* generic/tkScrollbar.c:
	* generic/tkScrollbar.h:
	* generic/tkDecls.h:	(regenerated)
	* doc/CanvTkwin.3:
	* doc/ConfigWidg.3:
	* doc/CrtItemType.3:
	* win/tkWinScrlbr.c:
	* carbon/tkMacOSXScrlbr.c:
	* macosx/tkMacOSXScrlbr.c:

2010-02-16  Jan Nijtmans  <nijtmans@users.sf.net>

	* generic/tkWindow.c:	Reverted rename from tkStubs to tkConstStubs
	* generic/tkStubInit.c: (regenerated)
	* generic/tkArgv.c:	make defaultTable const
	* generic/tkScrollbar.c:Store default for "-with" in static non-const
				space
	* win/tkWinInt.h:	Make tkWinProcs const, and 5 procs
	* win/tkWinX.c:		MODULE_SCOPE.
	* win/tkWinColor.c:	Make sysColors const.
	* win/tkWinKey.c:	Make keymap const.
	* win/tkWinScrlbr.c:	Simplify copying of "-with" default value.
	* unix/tkUnixWm.c:	Make TkSetTransientFor static.
	* tests/textImage.test: textImage-1.13 depends on hash-order

2010-02-12  Jan Nijtmans  <nijtmans@users.sf.net>

	* win/tcl.m4:		Use -pipe for gcc on win32
	* win/configure:	(mingw/cygwin) (regenerated)
	* unix/tkUnixColor.c:	Make sure that TkpCmapStressed is exported
	* generic/tkImgPhoto.c:	Clean up unused Tk_CreatePhotoOption
	* generic/tkBind.c:	Make more internal arrays "const"
	* generic/tkBusy.c:
	* generic/tkButton.c:
	* generic/tkEvent.c:
	* generic/tkGrab.c:
	* generic/tkImgBmap.c:
	* generic/tkObj.c:
	* generic/tkOption.c:
	* generic/tkPanedWindow.c:
	* generic/tkPointer.c:
	* generic/tkWindow.c:
	* generic/tkImgPhoto.c:	Eliminate never used Tk_CreatePhotoOption()

2010-02-05  Jan Nijtmans  <nijtmans@users.sf.net>

	* carbon/tkMacOSXDialog.c:  Make more internal tables "const"
	* macosx/tkMacOSXDialog.c:
	* unix/tkUnixButton.c:
	* unix/tkUnixWm.c:
	* win/tkWinDialog.c:
	* generic/tkWindow.c:
	* generic/tk*Decls.h:       (regenerated with new
	* generic/tkStubInit.c:     genStubs.tcl from Tcl)

2010-02-05  Joe English  <jenglish@users.sourceforge.net>

	* generic/ttk/*.[ch]: Revert contravariant const qualifiers added by
	the previous commit to keep codebase in sync with the Tile extension,
	which must remain 8.4 compatible.

2010-02-05  Jan Nijtmans  <nijtmans@users.sf.net>

	* generic/ttk/ttkGenStubs.tcl: Follow-up to [2010-01-29] commit:
	        prevent space within stub table function parameters if the
	        parameter type is a pointer. Make the various stub tables and
	        hook pointers const, just as Tcl and Tk.
	* generic/ttk/ttkDecls.h: (regenerated)
	* generic/ttk/ttkStubInit.c: (regenerated)
	* generic/ttk/ttk.decls:	Minor formatting
	* generic/ttk/ttkButton.c:	Make more internal tables "const"
	* generic/ttk/ttkDefaultTheme.c:
	* generic/ttk/ttkEntry.c:
	* generic/ttk/ttkImage.c:
	* generic/ttk/ttkInit.c:
	* generic/ttk/ttkLayout.c:
	* generic/ttk/ttkNotebook.c:
	* generic/ttk/ttkPanedWindow.c:
	* generic/ttk/ttkProgress.c:
	* generic/ttk/ttkStubLib.c:
	* generic/ttk/ttkTheme.c:
	* generic/ttk/ttkTreeview.c:
	* generic/ttk/ttkWidget.c:
	* generic/ttk/ttkWidget.h:

2010-01-31  Joe English  <jenglish@users.sourceforge.net>

	* generic/ttk/ttkTheme.h, generic/ttk/ttkWidget.h, generic/ttk/*.c:
	Change signature of widget subcommand procedures to match
	Tcl_ObjCmdProc. Merge now-redundant ensemble dispatch code.

2010-01-29  Jan Nijtmans  <nijtmans@users.sf.net>

	* generic/ttk/ttkGenStubs.tcl: No longer generate a space after "*"
	                        and immediately after a function name, so the
	                        format of function definitions in *Decls.h
	                        match all other *.h header files.
	* generic/ttk/ttkDecls.h: (re-generated)
	* generic/tk.decls:	Formatting
	* generic/tkDecls.h:	(re-generated)
	* generic/tkIntDecls.h:
	* generic/tkIntPlatDecls.h:
	* generic/tkIntXlibDecls.h:
	* generic/tkPlatDecls.h:
	* generic/tkBind.c:	Little simplification

2010-01-19  Jan Nijtmans  <nijtmans@users.sf.net>

	* generic/tkInt.h:           Don't depend on <stdio.h> from tcl.h any
	* generic/tkOldConfig.c:     more.
	* generic/ttk/ttkClamTheme.c:	 Fix more gcc warnings: missing
	* generic/ttk/ttkClassicTheme.c: initializer.
	* generic/ttk/ttkDefaultTheme.c:
	* generic/ttk/ttkElements.c:
	* generic/ttk/ttkEntry.c:
	* generic/ttk/ttkInit.c:
	* generic/ttk/ttkLabel.c:
	* generic/ttk/ttkNotebook.c:
	* generic/ttk/ttkPanedwindow.c:
	* generic/ttk/ttkSquare.c:
	* generic/ttk/ttkTreeview.c:
	* win/ttkWinTheme.c:
	* win/tkWinMenu.c:     Add missing #include <string.h>
	* win/tkWinPort.h:     Fix include files for CYGWIN
	* win/tkWinSend.c:
	* win/tkWinSendCom.c:
	* win/tkWinTest.c:     Fix gcc warning
	* win/winMain.c:       Eliminate use of __argc and __argv for CYGWIN
	* win/tcl.m4:          Make cygwin configuration error into
	* win/configure.in:    a warning: CYGWIN compilation works
	* win/configure:       although there still are test failures.

2010-01-19  Donal K. Fellows  <dkf@users.sf.net>

	* generic/tkCanvas.c (TagSearchScanExpr): [Bug 2931374]: Stop overflow
	of working buffer during construction of long tag expressions.

2010-01-19  Pat Thoyts  <patthoyts@users.sourceforge.net>

	* library/bgerror.tcl:  [TIP 359]: Extended Window Manager Hints
	* library/clrpick.tcl:  following the freedesktop.org specification
	* library/demos/widget: are now supported on X11 using a new
	* library/dialog.tcl:   wm attribute called '-type'
	* library/msgbox.tcl:   This feature is now used in the Tk library
	* library/tkfbox.tcl:   functions where appropriate.
	* library/ttk/combobox.tcl:
	* tests/unixWm.test:
	* tests/wm.test:
	* unix/tkUnixWm.c:

2010-01-18  Jan Nijtmans  <nijtmans@users.sf.net>

	* generic/tkCanvArc.c:	Fix more gcc warnings: missing initializer
	* generic/tkCanvBmap.c:
	* generic/tkCanvImg.c:
	* generic/tkCanvLine.c:
	* generic/tkCanvPoly.c:
	* generic/tkCanvPs.c:
	* generic/tkCanvText.c:
	* generic/tkCanvWind.c:
	* generic/tkCmds.c:
	* generic/tkImgBmap.c:
	* generic/tkImgGIF.c:
	* generic/tkImgPhoto.c:
	* generic/tkImgPNG.c:
	* generic/tkImgPPM.c:
	* generic/tkMenu.c:
	* generic/tkMenubutton.c:
	* generic/tkMessage.c:
	* generic/tkOldTest.c:
	* generic/tkPanedWindow.c:
	* generic/tkRectOval.c:
	* generic/tkScrollbar.c:
	* generic/tkSquare.c:
	* generic/tkTest.c:
	* generic/tkText.c:
	* generic/tkTextImage.c:
	* generic/tkTextTag.c:
	* generic/tkTextWind.c:
	* generic/tkTrig.c:
	* generic/tkCanvas.c:      [Patch 2932808]: Canvas items not updating
				   on widget state change.

2010-01-13  Jan Nijtmans  <nijtmans@users.sf.net>

	* generic/tkMenubutton.h:  Eliminate tkpMenubuttonClass
	* generic/tkButton.h       make tkpButtonProcs CONST
	* generic/tkBusy.c:        fix gcc warning: missing initializer
	* generic/tkButton.c
	* generic/tkCanvas.c
	* generic/tkConsole.c
	* generic/tkEntry.c
	* generic/tkFrame.c
	* generic/tkListbox.c
	* generic/tkMenu.c
	* generic/tkMenubutton.c
	* generic/tkMessage.c
	* generic/tkScale.c
	* generic/tkScrollbar.h
	* generic/tkText.c
	* generic/ttk/ttkWidget.c
	* carbon/tkMacOSXButton.c
	* carbon/tkMacOSXMenubutton.c
	* carbon/tkMacOSXScrlbr.c
	* macosx/tkMacOSXButton.c
	* macosx/tkMacOSXMenubutton.c
	* macosx/tkMacOSXScrlbr.c
	* unix/tkUnixButton.c
	* unix/tkUnixMenubu.c
	* unix/tkUnixScrolbr.c
	* win/tkWinButton.c
	* win/tkWinDialog.c
	* win/tkWinEmbed.c
	* win/tkWinFont.c
	* win/tkWinInit.c
	* win/tkWinKey.c
	* win/tkWinScrlbr.c
	* win/tkWinInt.h      Add SPI_SETKEYBOARDCUES definition, needed for
	                      original VC++ 6.0.

2010-01-10  Jan Nijtmans  <nijtmans@users.sf.net>

	* doc/SetClassProcs.3:  CONSTify Tk_SetClassProcs
	* generic/tk.decls
	* generic/tkInt.h
	* generic/tkWindow.c
	* generic/tkDecls.h:    (regenerated)
	* unix/tcl.m4           Sync with Tcl version
	* unix/configure        (regenerated)

2010-01-09  Pat Thoyts  <patthoyts@users.sourceforge.net>

	* doc/menu.n:           [TIP 360]: Remove special handling of
	* library/obsolete.tcl: the .help menu on X11.
	* unix/tkUnixMenu.c:

	* library/menu.tcl:	[TIP 360]: Make Tk menu activation
	* library/obsolete.tcl: follow mouse movements.

2010-01-08  Pat Thoyts  <patthoyts@users.sourceforge.net>

	* doc/photo.n: [Bug 2927569]: Multiple edits have peverted the
	original meaning of the phrase 'image file data' to reference
	a filename option that does not exist.

2010-01-07  Donal K. Fellows  <dkf@users.sf.net>

	* generic/tkTextDisp.c (AsyncUpdateLineMetrics): [Bug 2677890]: Fix
	odd text widget update problem that had scrollbars being unable to
	cover the whole widget. Fix is to reify the range to update sooner.

2010-01-06  Donal K. Fellows  <dkf@users.sf.net>

	* library/tk.tcl:		Centralize the definition of keys that
	* library/entry.tcl:		do common movement in entry and text
	* library/spinbox.tcl:		widgets. This is because they are
	* library/text.tcl:		subtlely different on the different
	* library/ttk/entry.tcl:	platforms. Lets Tk code work more
	* doc/event.n (PREDEFINED VIRTUAL EVENTS): correctly with platform
					conventions "out of the box".

	* generic/tkBind.c (HandleEventGenerate, DoWarp): [Bug 2926819]:
	* generic/tkInt.h (TkDisplay):			Factor out the pointer
	* generic/tkWindow.c (GetScreen):		warping code a bit
	* carbon/tkMacOSXMouseEvent.c (TkpWarpPointer): better and extend it
	* macosx/tkMacOSXMouseEvent.c (TkpWarpPointer): to work on OSX too.
	* unix/tkUnixEvent.c (TkpWarpPointer):
	* win/tkWinPointer.c (TkpWarpPointer):

	* unix/tkUnixWm.c (TkWmMapWindow): [Bug 1163496]: Allow windows to be
	* tests/wm.test (wm-transient-8.1): set to be transients for withdrawn
	masters correctly.

2010-01-05  Pat Thoyts  <patthoyts@users.sourceforge.net>

	* win/tkWinDialog.c: [Patch 2898255]: Enable unlimited multiple file
	selection from the open files dialog. (pawlak,fellows,thoyts)

2010-01-05  Donal K. Fellows  <dkf@users.sf.net>

	* generic/tkMenu.c (MenuWidgetObjCmd): [Bug 220950]: Do not delete
	menu entries if the first index to delete is explicitly after the last
	index of existing entries.

	* generic/tkFont.h (ROUND16): [Bug 2824916]: Use a correct rounding
	* unix/tkUnixFont.c (TkpDrawAngledChars):    macro for converting a
	* unix/tkUnixRFont.c (TkpDrawAngledChars):   double to a short. This
	* win/tkWinFont.c (GetScreenFont):	     stops a number of small
	visual artefacts from happening and reduces the effect of others. The
	ROUND16 macro is now shared across all the font code (though some
	platforms do not need it specially).

2010-01-04  Pat Thoyts  <patthoyts@users.sourceforge.net>

	* doc/TkInitStubs.3: [Bug 2192104]: Mention USE_TK_STUBS macro.
	* library/dialog.tcl: [Bug 2811266]: <Return> binding should invoke
	the button with the focus.
	* library/fontchooser.tcl: [Bug 2727476]: Fix default size of font
	chooser dialog and assigned minimum sizes for the lists.
	* library/console.tcl: [Bug 580361]: Fix console <<Cut>> binding.
	* library/console.tcl: Fix keyboard access to console menu.
	* library/demos/filebox.tcl: Make prettier using ttk.
	* library/demos/fontchoose.tcl: Fix display of demo code.
	* library/tk.tcl: Correctly handle quoted ampersands in AmpMenuArgs

2010-01-03  Donal K. Fellows  <dkf@users.sf.net>

	* unix/tcl.m4 (SC_CONFIG_CFLAGS): [Bug 1636685]: Use the configuration
	for modern FreeBSD suggested by the FreeBSD porter.

2010-01-03  Pat Thoyts  <patthoyts@users.sourceforge.net>

	* generic/tkMenu.h: [Patch 2848897]: Support the system keyboard
	* win/tkWinMenu.c:  cues option on Windows. This system parameter
	hides the underlines on menu items unless the keyboard is used to
	open the menu. (kovalenko, thoyts)

2010-01-03  Donal K. Fellows  <dkf@users.sf.net>

	* generic/tkFont.c (Tk_TextLayoutToPostscript):	Simplified the code to
	* generic/tkCanvPs.c (TkCanvPostscriptCmd):	generate the preamble
	* library/mkpsenc.tcl:				for PS generation and
	also simplify the code to output text following the observation that
	it effectively only produces ASCII anyway, even when it might have the
	option to do otherwise in theory.

2010-01-03  Pat Thoyts  <patthoyts@users.sourceforge.net>

	* library/tearoff.tcl: Tearoff menus should be transient and use the
	                       toolwindow style on Windows.
	* tests/menu.test: Menu tests using 'tkwait visibility' are unix only.

2010-01-02  Donal K. Fellows  <dkf@users.sf.net>

	* unix/tkUnixEvent.c (TransferXEventsToTcl): [Bug 1924761]: Use the
	new cache mechanism to force the extraction of the string of a key
	event from XIM at the right time rather than after queueing when it
	can be quashed by a race condition centered on the limited amount of
	state in some XIM implementations.

	* unix/tkUnixKey.c (TkpGetString): [Bug 1373712]: Cache the value that
	* generic/tkInt.h (TkKeyEvent):		will be substituted via %A so
	* generic/tkEvent.c (CleanUpTkEvent):	that we do not need to make it
	* doc/HandleEvent.3 (ARGUMENTS):	fresh each time, which causes
	* doc/QWinEvent.3 (ARGUMENTS):		trouble with some input
	* carbon/tkMacOSXKeyEvent.c (InitKeyEvent): methods. Also includes the
	* macosx/tkMacOSXKeyEvent.c (tkProcessKeyEvent): factoring out of some
	* win/tkWinX.c (GenerateXEvent):	code and update of
	documentation to describe the slightly increased constraints on
	how Tk_HandleEvent can be used.

2010-01-01  Donal K. Fellows  <dkf@users.sf.net>

	* unix/tkUnixEvent.c (TransferXEventsToTcl): [Bug 1924761]: Move the
	* generic/tkEvent.c (Tk_HandleEvent):	     passing of key events to
	XFilterEvent to the low level point where all other events are
	handled, where it should have been all along. This makes more input
	methods work, stops [event generate] from interfering with input
	methods, and allows the simplification of tkEvent.c by removing half
	of InvokeInputMethods and allowing the rest - which was not full input
	method handling - to be rolled back into Tk_HandleEvent. Introduces a
	small potential bug when a focus change and input method handling are
	too close together in the Tk event queue, but that should be less
	deadly to usability than the previous problems where input methods
	could fail completely or reorder key presses...

2009-12-30  Pat Thoyts  <patthoyts@users.sourceforge.net>

	* generic/tkMenu.c: [Patch 2879789]: Torn off menu items are only
	* tests/menu.tcl:   activated over a limited region of the window.
	Fixed to make the whole width of a menu item activate the entry.

2009-12-27  Pat Thoyts  <patthoyts@users.sourceforge.net>

	* win/tkWinMenu.c: [Bug 2879927]: Highlight for cascade items in
	torn-off menus is incorrect on Windows.

2009-12-25  Joe English  <jenglish@users.sourceforge.net>

	* library/ttk/utils.tcl, library/notebook.tcl: [Bugs 2917688,2546779]:
	Reworked ActivateTab focus selection logic.

2009-12-25  Donal K. Fellows  <dkf@users.sf.net>

	* doc/option.n: [Bug 2914943]: Correct the first example.
	Also define what the format of option patterns is; that's a much less
	commonly known fact than it used to be.

2009-12-22  Jan Nijtmans  <nijtmans@users.sf.net>

	* unix/tcl.m4:		Sync with current Tcl version.
	* unix/Makefile.in:	Use EXE_SUFFIX for Cygwin, and install
				libtk8.6.dll in bin directory.
	* unix/configure:	(regenerated)

2009-12-22  Joe English  <jenglish@users.sourceforge.net>

	* library/ttk/sizegrip.tcl: [Bug 2912356]: Patch to avoid bizarro
	behavior under compiz.

2009-12-20  Donal K. Fellows  <dkf@users.sf.net>

	* unix/tkUnixSend.c (ServerSecure): [Patch 2917663]: Better support
	for server-interpreted access control addreses.

2009-12-16  Jan Nijtmans  <nijtmans@users.sf.net>

	* generic/tkListbox.c:	Fix gcc warning: ignoring return value of
				"strtol", declared with attribute
				warn_unused_result.
	* unix/tkUnixEvent.c:   Fix gcc warning: dereferencing pointer
				"xgePtr" does break strict-aliasing rules.
	* generic/tkInt.decls:  CONSTify return values of TkKeysymToString,
	* generic/tkBind.c      TkFindStateString, TkpGetString, TkpGetChar,
	* generic/tkIntDecls.h  which are all not supposed to be modified by
	* generic/tkUtil.c      the caller. In tkUtil.c this gets rid of a
	* carbon/tkMacOSXKeyboard.c   dangerous type cast.
	* macosx/tkMacOSXKeyboard.c
	* unix/tkUnixKey.c
	* win/tkWinKey.c

2009-12-15  Don Porter  <dgp@users.sourceforge.net>

	* generic/tkConfig.c:	Added another dimension of refCounting to the
	* generic/tkInt.c:	"option" Tcl_ObjType to improve memory troubles
	* generic/tkObj.c:	detailed in [Bug 2492179].  Also removed
	registration of the "option" Tcl_ObjType.
	*** POTENTIAL INCOMPATIBILITY *** for callers of
	Tcl_GetObjType("option") which must now handle a NULL return.

2009-12-15  Donal K. Fellows  <dkf@users.sf.net>

	* library/demos/unicodeout.tcl (usePresentationFormsFor): Split out
	the code to decide whether to use presentation forms for clarity, and
	add some more languages (though only in natural uncomposed form for
	Devanagari script).

2009-12-14  Kevin B. Kenny  <kennykb@acm.org>

	* library/demos/unicodeout.tcl: Added code to check for right-to-left
	support on Windows and adjust Hebrew and Arabic character strings
	accordingly. Changed the Hebrew string to 'ktb ebryt' (ktav Ivrit,
	"Hebrew writing") to be consistent with at least the Greek and Russian
	strings. Thanks to Rodrigo Readi for calling the inconsistency to our
	attention.

2009-12-02  Jan Nijtmans  <nijtmans@users.sf.net>

	* win/tkInt.decls: [Bugs 220600, 220690]: Comment that TkWinChildProc
	is exported through the stubs table since 8.5.9

2009-12-11  Jan Nijtmans  <nijtmans@users.sf.net>

	* win/makefile.vc:	Fix dependancies on ${TKSTUBLIB} when
				TCL_USE_STATIC_PACKAGES is defined
	* generic/tkWindow.c:	Fix gcc warning, using gcc-4.3.4 on cygwin
				warning: array subscript has type 'char'

2009-12-11  Donal K. Fellows  <dkf@users.sf.net>

	* library/tk.tcl (::tk::ScreenChanged): [Bug 2912473]: Stop problems
	caused by display names with a double colon in.

2009-12-10  Donal K. Fellows  <dkf@users.sf.net>

	* library/demos/ttkscale.tcl: Added demo of [ttk::scale] widget.

2009-12-09  Donal K. Fellows  <dkf@users.sf.net>

	* generic/tkColor.c (Tk_GetColorByValue): [Bug 2911570]: Ensure that
	hash keys of color values are zeroed first, so that they hash properly
	on 64-bit systems (where X structures are not tightly packed).

	* unix/tkUnixWm.c (TkpMakeMenuWindow):	Improve the determining of what
	* generic/tkMenu.c (ConfigureMenu):	EWMH hint to use so that we
	distinguish between dropdown menus (children of menubars) and what are
	presumably popup menus.

2009-12-08  Pat Thoyts  <patthoyts@users.sourceforge.net>

	* unix/tkUnixWm.c: [Bug 2864685]: Apply suitable extended window
	manager hints to the menus so that modern unix window managers can use
	the correct animation modes.

2009-12-02  Jan Nijtmans  <nijtmans@users.sf.net>

	* win/configure:	(regenerated)
	* win/Makefile.in:	Use tktest86.dll for all tests.
	* win/tkWinInt.h:	Mark various functions MODULE_SCOPE
	* generic/tkInt.decls:	[Bugs 220600, 220690]: Make TkWinChildProc
				available in private stub table.
	* generic/tkIntPlatDecls.h: (regenerated)
	* generic/tkStubInit.c:	(regenerated)

2009-11-30  Jan Nijtmans  <nijtmans@users.sf.net>

	* win/Makefile.in: Better dependancies in case of static build.
	Generate tktest86.dll and tktest86.lib.

2009-11-29  Jan Nijtmans  <nijtmans@users.sf.net>

	* generic/tkInt.h:      Make all internal initialization
	* generic/tkTest.c:     routines MODULE_SCOPE
	* generic/tkOldTest.c:
	* generic/tkSquare.c:
	* carbon/tkMaxOSXTest.c:
	* macosx/tkMaxOSXTest.c:
	* win/tkWinTest.c:
	* win/tcl.m4:           (copied from Tcl 8.6)
	* win/configure:        (regenerated)

2009-11-25  Stuart Cassoff  <stwo@users.sf.net>

	* unix/tcl.m4:		[Patch 2892871]: Remove unneeded
				AC_STRUCT_TIMEZONE.
	* unix/configure:	Regenerated with autoconf-2.59.

2009-11-24  Donal K. Fellows  <dkf@users.sf.net>

	* unix/tkUnixWm.c (WmIconphotoCmd): [Bug 2902814]: Use the correct
	type for the array of data passed into X. It's wrong, but "right"
	because of a mistake in the X11 specification.

2009-11-23  Andreas Kupries  <andreask@activestate.com>

	* library/safetk.tcl (::safe::loadTk): [Bug 2902573]: Fixed access
	to the cleanupHook of the safe base. The code used the old
	internal commands which have been removed since 2009-11-05/06. See
	Tcl's ChangeLog.

2009-11-23  Donal K. Fellows  <dkf@users.sf.net>

	* unix/Makefile.in: Added .PHONY lines to stop make from getting
	confused when someone makes an error in a rule.

2009-11-22  Pat Thoyts  <patthoyts@users.sourceforge.net>

	* tests/winWm.test: [Bug 2899949]: Make sure the window is still
	* win/tkWinWm.c:    present when handling delayed activation.

	* win/Makefile.vc: Include tk stubs in the tktest link

2009-11-21  Donal K. Fellows  <dkf@users.sf.net>

	* generic/tkUtil.c: Remove some anachronistic techniques (pointless
	casts, mixed assignments and tests, etc.)

	* generic/tk3d.c, generic/tkBitmap.c, generic/tkColor.c:
	* generic/tkCursor.c, generic/tkFont.c, generic/tkTextIndex.c:
	[Tcl Bug 2857044]: Corrections following audit of Tcl_ObjType freeing
	practises; the typePtr field is now cleared when an object ceases to
	be of the type.

2009-11-19  Alexandre Ferrieux  <ferrieux@users.sourceforge.net>

	* generic/tkCanvas.c: [Bug 2899685]: Fix the redraw logic of [imove]

2009-11-19  Jan Nijtmans  <nijtmans@users.sf.net>

	* doc/GetHINSTANCE.3:	Fix mentioned header file
	* generic/tkTest.c:	Compile with Stubs
	* generic/tkOldTest.c
	* generic/tkSquare.c
	* win/tcl.m4:		Should have been checked in together with the
				2009-08-09 check in of "win/configure"
	* win/tkWinTest.c:	Don't access tkWinProcs from Tk dll any more
	* unix/tcl.m4:		[Patch 2883533]: tcl.m4 support for Haiku OS
	* unix/configure	(regenerated)
	* unix/Makefile.in:	Fix library order in X11_LIB_SWITCHES

2009-11-19  Donal K. Fellows  <dkf@users.sf.net>

	* generic/tkCanvLine.c (LineDeleteCoords): [Bug 2900121]: Get sense of
	test for drawing optimization correct.

2009-11-15  Donal K. Fellows  <dkf@users.sf.net>

	* doc/ttk_treeview.n (detach): Added note that the 'move' operation
	restores detached nodes.

2009-11-12  Joe English  <jenglish@users.sourceforge.net>

	* library/ttk/button.tcl, library/ttk/combobox.tcl,
	* library/ttk/notebook.tcl, library/ttk/treeview.tcl:
	[update] hygiene.

	+ Where possible, replace [a; update; b] with [a ; after 0 b].
	+ Where not possible, use [update idletasks] instead of full [update].
	+ Use [after 0] in favor of [after idle] for delayed work, to reduce
	likelihood of reentrancy issues in [update idletasks].

2009-11-11  Don Porter  <dgp@users.sourceforge.net>

	* generic/tkPlatDecls.h:	[Bug 2886635]: Restore C++
	friendliness to the tkPlatDecls.h header file, which we insist
	extensions #include to gain access to the Tk_*HWND*() routines.

2009-11-10  Andreas Kupries  <andreask@activestate.com>

	* unix/Makefile.in: Partially reverted Don Porter's 2009-10-20 commit.
	The OSX Cocoa code branch still needs tclInt.h and the internal
	headers, thus the TCL_PLATFORM directory. See tclMacOSXNotify.c for
	example.

2009-11-09  Donal K. Fellows  <dkf@users.sf.net>

	* generic/tkFileFilter.c (TkFreeFileFilters): Simplify the code in
	this file by consolidating the deletion code together into a single
	function rather than scattering it over four.

2009-11-01  Joe Mistachkin  <joe@mistachkin.com>

	* win/tkWinButton.c: [Bug 1739613]: The default width being stored
	in TSD cannot be put into the process-wide options table.  This fix
	allocates storage for the default width from the heap and frees it
	using an exit handler.

2009-11-01  Joe Mistachkin  <joe@mistachkin.com>

	* doc/loadTk.n: Minor fix for htmlhelp target.

2009-11-01  Joe English  <jenglish@users.sourceforge.net>

	* generic/ttk/ttkWidget.c, doc/ttk_widget.n: Uniform, extensible
	syntax for [$w identify] methods: [$w identify $component $x $y].  All
	ttk::* widgets support [$w identify element $x $y]; widgets with other
	identifiable parts may have additional subcommands.
	* generic/ttk/ttkNotebook.c, doc/ttk_notebook.n: Notebook widgets
	support [$nb identify tab].
	* generic/ttk/ttkPanedwindow.c, doc/ttk_panedwindow.n: Panedwindow
	widgets support [$w identify sash].  Older 2-argument form [$w
	identify $x $y] still supported, though it does different things
	depending on the widget.

2009-10-29  Pat Thoyts  <patthoyts@users.sourceforge.net>

	* win/tkWinFont.c: [Bug 1825353]: This patch reverts a previous
	attempt to fix tiny fonts on Russian Windows. It fixes the issue by
	requesting a suitable fixed font instead of decoding the system stock
	font.

2009-10-26  Don Porter  <dgp@users.sourceforge.net>

	* unix/Makefile.in:	Remove $(PACKAGE).* and prototype from the
	`make distclean` target.  Completes 2009-10-20 commit.

2009-10-25  Donal K. Fellows  <dkf@users.sf.net>

	* unix/tkUnixColor.c (TkpGetColor): [Bug 2809525]: Impose a maximum
	X11 color name length so that it becomes impossible to blow things up
	that way.

	* library/text.tcl: [Bug 1854913]: Stop <Delete> actions from ever
	deleting backwards, even when the insertion cursor is "at the end" of
	the text widget.

2009-10-24  Donal K. Fellows  <dkf@users.sf.net>

	* library/button.tcl, unix/tkUnixButton.c (TkpDisplayButton):
	[Patch 1530276]: Make -selectcolor handling work better for both
	checkbuttons and radiobuttons when they don't have indicators.

2009-10-22  Donal K. Fellows  <dkf@users.sf.net>

	* generic/tkText.c (CreateWidget, TextEditUndo, TextEditRedo)
	(TextEditCmd, UpdateDirtyFlag):
	* generic/tkText.h: [Patch 1469210]: Corrected handling of marking as
	dirty when inserting after an undo from a non-dirty state.

	* win/tkWinDialog.c (GetFileNameA): Make the handling of the filter
	index the same as in GetFileNameW.

	* library/tkfbox.tcl (::tk::dialog::file::, Done):
	* library/xmfbox.tcl (MotifFDialog_FileTypes)
	(MotifFDialog_ActivateSEnt):
	* macosx/tkMacOSXDialog.c (Tk_GetOpenFileObjCmd):
	* win/tkWinDialog.c (GetFileNameW, GetFileNameA):
	* doc/getOpenFile.n: [Patch 2168768]: Corrected handling of the
	-typevariable option to be consistently global; it's the only way it
	can work even close to the same on all platforms.

	* macosx/ttkMacOSXTheme.c (RangeToFactor): [Bug 2883712]: Factor out
	some common code and make sure that it is 64-bit correct.

2009-10-21  Jan Nijtmans  <nijtmans@users.sf.net>

	* win/Makefile.in:	[Bug 2875562]: Make sure that winMain.c and
	* win/winMain.c:	tkAppInit.c are never compiled with stubs.
	* unix/tkAppInit.c:

2009-10-20  Don Porter  <dgp@users.sourceforge.net>

	* unix/Makefile.in:	Compiling Tk no longer requires header files
	* win/Makefile.in:	from the TCL_PLATFORM DIR.  Baby step in
	pursuit of [Bug 1712098].  Also removed the long outdated and broken
	targets package-* that were for building Solaris packages.  Appears
	that the pieces needed for these targets to function have never been
	present in the current era of Tcl development and belong completely
	to Tcl pre-history.

2009-10-20  Andreas Kupries  <andreask@activestate.com>

	* library/msgs/pl.msg: Applied patch to Polish message catalog created
	and submitted by Pawel Pawlak <morris@elysium.pl> (via JeffH).

2009-10-18  Donal K. Fellows  <dkf@users.sf.net>

	* doc/menu.n: Reorganized for readability, and added a note describing
	some subtleties of the -variable entry configuration option following
	some discussion with Joe Mistachkin.

2009-10-10  Donal K. Fellows  <dkf@users.sf.net>

	* unix/tkUnixRFont.c (InitFont, TkpGetFontFromAttributes)
	(Tk_DrawChars, TkpDrawAngledChars): [Bug 1961455]: Draw underlines and
	overstrikes when using Xft for font rendering.

	* generic/tkFont.c (TkDrawAngledTextLayout): Optimize the zero-angle
	case better.

2009-10-08  Donal K. Fellows  <dkf@users.sf.net>

	* library/iconlist.tcl (Create): [Patch 2870648]: Corrected cursor
	used in file/directory dialogs.

2009-10-07  Pat Thoyts  <patthoyts@users.sourceforge.net>

	* library/ttk/vistaTheme.tcl: [Bug 2787164]: Fix size of dropdown
	arrow on combobox and menubutton for Windows 7.

2009-10-07  Donal K. Fellows  <dkf@users.sf.net>

	* unix/tkUnixScrlbr.c (TkpComputeScrollbarGeometry): [Patch 2088597]:
	Stop scrollbars from getting too small at the end.

2009-10-05  Pat Thoyts  <patthoyts@users.sourceforge.net>

	* win/tkWinButton.c: [Bug 2860827]: Avoid 3D effects with
	user-specified backgrounds. The default disabled text is embossed on
	Windows. But this looks poor when a non-default background color is in
	use. This patch disables the embossed effect for buttons and labels
	when the background is non- standard.

2009-09-30  Pat Thoyts  <patthoyts@users.sourceforge.net>

	* tests/winWm.test: [Bug 2799589]: Grab on deleted window.

2009-09-25  Donal K. Fellows  <dkf@users.sf.net>

	* generic/tkImgPhoto.c (ImgGetPhoto): Correct generation of grayscale
	data from an image. Reported by Keith Vetter on comp.lang.tcl.

2009-09-19  Peter Spjuth  <peter.spjuth@gmail.com>

	* generic/tkGrid.c:	[Bug 2859912]: Bug fix in grid/pack collision
	* generic/tkPack.c:	detect. Faulty slave was not properly blocked
	* tests/packgrid.test:	from slave list.

2009-09-14  Jeff Hobbs  <jeffh@ActiveState.com>

	* generic/tkMenuDraw.c (TkPostSubmenu): [Bug 873613]: Fix reposting of
	* win/tkWinMenu.c (TkWinHandleMenuEvent): submenu in torn off Windows
	menu.
	(DrawMenuEntryArrow): [Bug 873608]: Draw Win menu arrow after being
	torn off.

2009-09-09  Donal K. Fellows  <dkf@users.sf.net>

	* unix/tkUnixRFont.c (InitFont): Move pattern disposal in error case
	to callers so they have more options when they come to recovering from
	the failure.
	(TkpGetFontFromAttributes): If the default attributes don't work, try
	adding a setting to turn off use of XRender. That seems to work for
	some people for unexplained reasons (possibly local misconfiguration).
	* generic/tkFont.c (Tk_AllocFontFromObj): Stop this function from
	keeling over in a heap when the low-level font allocation fails. An
	error beats a crash! (Issue reported on comp.lang.tcl by Denis
	Berezhnoy.)

2009-09-07  Daniel Steffen  <das@users.sourceforge.net>

	* generic/tkFocus.c:	Fix potential null dereference flagged by clang
	* generic/tkMenu.c:	static analyzer.
	* generic/tkTextBTree.c:
	* generic/tkTextDisp.c:
	* generic/tkTextIndex.c:

	* generic/tkConsole.c:	Silence false positives from clang static
	* generic/tkTest.c:	analyzer about potential null dereference.
	* generic/tkText.c:
	* generic/tkTextBTree.c:
	* generic/tkTextTag.c:
	* generic/tkVisual.c:

2009-09-04  Donal K. Fellows  <dkf@users.sf.net>

	* generic/tkInt.h (TkDisplay): Remove fields that are never read from.
	* generic/tkWindow.c (Tk_DestroyWindow): Remove code to write to
	write-only fields of TkDisplay. This follows on from [Bug 2039720].

2009-08-25  Donal K. Fellows  <dkf@users.sf.net>

	* unix/tkUnixSend.c (ServerSecure): [Bug 1909931]: Added some support
	for server-interpreted access control addreses.

2009-08-24  Donal K. Fellows  <dkf@users.sf.net>

	* library/msgbox.tcl (::tk::MessageBox): Correct bindings so that they
	work with ttk::buttons. Reported by Hans-Christoph Steiner.

2009-08-24  Daniel Steffen  <das@users.sourceforge.net>

	* generic/tkInt.h: Annotate Tcl_Panic as noreturn for clang static
	analyzer in PURIFY builds, replacing preprocessor/assert technique.

	* generic/tkBind.c (HandleEventGenerate): Don't generate events for
	windows that don't exist yet (fixes TkAqua testsuite crash).

	* macosx/tkMacOSXWindowEvent.c: [Bug 2821084]: Allow WM_DELETE_WINDOW
	handlers to prevent window closure by generating WM destroy event
	earlier (from window delegate's -windowShouldClose:).

	* macosx/tkMacOSXDraw.c (TkMacOSX{Setup,Restore}DrawingContext):
	Disable window flushing during Tk drawing to avoid immediate flush of
	NSView-based native widgets on draw. (fixes drawing performance issue
	reported by Youness Alaoui on tcl-mac)

	* macosx/tkMacOSXHLEvents.c (ScriptHandler):	Fix "do script" apple
	* carbon/tkMacOSXHLEvents.c (ScriptHandler):	event handler issues
	on recent OS X releases by using AE coercion to 'utf8' for text data
	and to 'fsrf' for alias data. (reported by Youness Alaoui on tcl-mac)

	* macosx/Wish.sdef (new file):		Install and enable sdef file
	* macosx/Wish-Info.plist.in:		into Wish application bundle,
	* macosx/Tk.xcode/project.pbxproj:	describing TkAqua apple event
	* macosx/Tk.xcodeproj/project.pbxproj:	support for use by AppleScript.
	* unix/Makefile.in:			(replaces functionality of
	* unix/configure.in:			'aete' resource removed with
						Cocoa port & fixes AppleScript
						issues reported on tcl-mac)
	* unix/configure: autoconf-2.59

	* carbon/Wish.xcode/project.pbxproj:	Remove references to obsolete
	* carbon/Wish.xcodeproj/project.pbxproj: prolog.ps file.

2009-08-19  Peter Spjuth  <peter.spjuth@gmail.com>

	* generic/tk.h
	* generic/tkGeometry.c
	* generic/tkGrid.c
	* generic/tkInt.h
	* generic/tkPack.c
	* generic/tkWindow.c
	* tests/grid.test
	* tests/packgrid.test
	* tests/textIndex.test:	[Patch 2475855]: Give an error if grid and
	pack are used in the same master.

2009-08-14  Daniel Steffen  <das@users.sourceforge.net>

	* macosx/tkMacOSXDraw.c: Avoid exception in XCopyArea() when copying
	from toplevel that has never been mapped. (Reported by Youness Alaoui
	on tcl-mac)

	* macosx/tkMacOSXWm.c: Workaround for textured windows being draggable
	from opaque content areas. [Bug 2824538] (walzer)

2009-08-10  Jan Nijtmans  <nijtmans@users.sf.net>

	* win/tkWinPixmap.c: Eliminate more gcc warnings
	* win/tkWinWm.c:
	* win/tkWinTest.c

2009-08-09  Jan Nijtmans  <nijtmans@users.sf.net>

	* generic/ttk/ttkInit.c: Eliminate gcc warning
	* generic/tkBind.c
	* generic/tkText.c
	* generic/tkUtil.c
	* win/ttkWinXPTheme.c:	Include <vssym32.h> only when available
	* win/configure.in:	check for vssym32.h, available in newer SDK's
	* win/configure:	(regenerated)

2009-08-08  Donal K. Fellows  <dkf@users.sf.net>

	* library/demos/pendulum.tcl: Make the display handle being resized
	more gracefully.

2009-08-04  Donal K. Fellows  <dkf@users.sf.net>

	* generic/tkTextDisp.c (TkTextCharLayoutProc): Make the line breaking
	algorithm (in the word-wrap case) do the right thing with non-breaking
	spaces by restricting what we break on to ASCII spaces, which is good
	enough for most purposes.

2009-08-02  Jan Nijtmans  <nijtmans@users.sf.net>

	* win/tkWinClipboard.c Correct check for winNT
	* win/tkWinDialog.c    Eliminate many gcc warnings
	* win/tkWinImage.c:
	* win/tkWinMenu.c:
	* win/tkWinWm.c:
	* win/tkWinX.c:
	* win/ttkWinXPTheme.c: Eliminate msvc warnings
	* win/tcl.m4:
	* win/configure
	* win/.cvsignore:      Prevent files from being checked in by accident

2009-08-01  Donal K. Fellows  <dkf@users.sf.net>

	* unix/tkUnixWm.c (WmIconphotoCmd): [Bug 2830420]: Assemble the image
	for the window manager in a way that doesn't assume we're on a little-
	endian system.

2009-07-27  Donal K. Fellows  <dkf@users.sf.net>

	* doc/GetScroll.3: Reworded and reordered so as to indicate that the
	Tcl_Obj forms are preferred.

2009-07-26  Donal K. Fellows  <dkf@users.sf.net>

	* doc/canvas.n: Corrected description of acceptable join styles.
	Spotted by Emiliano Gavilan.

2009-07-23  Donal K. Fellows  <dkf@users.sf.net>

	* generic/tkSelect.c (HandleTclCommand): [Bug 2441988]: Stop losing
	reports of errors in selection handlers; that's what the background
	error handling code is for.
	*** POTENTIAL INCOMPATIBILITY *** if your code was relying on erroring
	selection scripts being silent.
	(LostSelection, Tk_SelectionObjCmd): Stop using the vastly inefficient
	TkCopyAndGlobalEval; better to use Tcl_Obj refcount management.

2009-07-22  Donal K. Fellows  <dkf@users.sf.net>

	* generic/tkFocus.c (TkFocusDeadWindow): [Bug 2496114]: Ensure that
	focus desynchronization doesn't cause a crash.

2009-07-21  Donal K. Fellows  <dkf@users.sf.net>

	* generic/tkFont.c (TkUnderlineAngledTextLayout): [Bug 2356057]:
	Corrected drawing of rotated underlines.

2009-07-21  Alexandre Ferrieux  <ferrieux@users.sourceforge.net>

	* generic/tkFont.c: [Bug 2328657]: Explicitly exclude hacky zero-char
	chunks from intersection computation. Might deserve generalization to
	other tests.

2009-07-20  Donal K. Fellows  <dkf@users.sf.net>

	* tests/clipboard.test (clipboard-6.2): [Bug 2824378]: Corrected
	result of test in light of changes to binary selection retrieval.

2009-07-18  Donal K. Fellows  <dkf@users.sf.net>

	* unix/tkUnixSelect.c (SelCvtFromX32, SelCvtFromX8): Make the
	incremental transfer of binary selections work get deserialized
	correctly. Thanks to Emiliano Gavilan for detecting.

2009-07-18  Daniel Steffen  <das@users.sourceforge.net>

	* unix/Makefile.in:		Define NDEBUG in optimized (non-
					symbols) build to disable assert()s.

	* macosx/tkMacOSXBitmap.c:	[Bug 2821318]: Fix tk::mac::iconBitmap
					crash due to off-by-one ckalloc error.

2009-07-15  Daniel Steffen  <das@users.sourceforge.net>

	* macosx/ttkMacOSXTheme.c:	[Patch 2819620]: Update notebook tab
	* library/ttk/aquaTheme.tcl:	appearance to modern L&F; adjust tab &
					notebook padding and tabmargins;
					correct appearance of selected tree
					header; add support for native tree
					header sort arrows via user1 state.

	* library/demos/mclist.tcl:	Use native sort arrows with aqua theme

2009-07-15  Donal K. Fellows  <dkf@users.sf.net>

	* unix/tkUnixSelect.c (TkSelEventProc, SelRcvIncrProc, SelCvtFromX8):
	[Bug 2821962]: Make byte sequence selection transfers possible.

2009-07-14  Donal K. Fellows  <dkf@users.sf.net>

	* doc/canvas.n (WINDOW ITEMS): [Bug 2326602]: Corrected definition of
	the -height and -width options for these items.

	* unix/configure.in: [Bug 2496018]: Allow the disabling of the use of
	XScreenSaver at configuration time, so as to permit better control of
	dependencies in the embedded case.

2009-07-11  Donal K. Fellows  <dkf@users.sf.net>

	* doc/grid.n: [Bug 2818455]: Corrected example.

2009-07-02  Pat Thoyts  <patthoyts@users.sourceforge.net>

	* generic/tkInt.h: Avoid using C++ reserved word in header.

2009-06-30  Daniel Steffen  <das@users.sourceforge.net>

	* generic/tkInt.h:		Add assert macros for clang static
					analyzer and redefine Tcl_Panic to
					assert after panic in clang PURIFY
					builds.

	* generic/tkImgPhInstance.c:	Small fixes to make clang static
	* generic/tkTextDisp.c:		analyzer happier.

	* generic/tkConfig.c:		Add clang assert for false positives
	* generic/tkUndo.c:		from static analyzer.

2009-06-29  Daniel Steffen  <das@users.sourceforge.net>

	Merge of TkAqua Cocoa port <http://github.com/das/tcltk/tree/de-carbon>
	*** POTENTIAL INCOMPATIBILITY ***

	* macosx/tkMacOSX.h:		Large-scale rewrite of TkAqua migrating
	* macosx/tkMacOSXBitmap.c:	all use of deprecated Carbon API to
	* macosx/tkMacOSXButton.c:	Cocoa API; now supports 64bit
	* macosx/tkMacOSXClipboard.c:	architecture and requires Mac OS X 10.5
	* macosx/tkMacOSXColor.c:	or later; with TkAqua enabled, all Tk
	* macosx/tkMacOSXConfig.c:	sources are now built with the
	* macosx/tkMacOSXCursor.c:	Objective-C compiler and running in
	* macosx/tkMacOSXDebug.c:	Objective-C garbage collection mode as
	* macosx/tkMacOSXDebug.h:	well as in retain-release mode is
	* macosx/tkMacOSXDefault.h:	supported; detailed development history
	* macosx/tkMacOSXDialog.c:	is available in github repository.
	* macosx/tkMacOSXDraw.c:
	* macosx/tkMacOSXEmbed.c:	There should be no script-visible
	* macosx/tkMacOSXEntry.c:	changes to existing Tk functionality,
	* macosx/tkMacOSXEvent.c:	but there are a few aqua-specific
	* macosx/tkMacOSXEvent.h:	additions, see macosx/README for
	* macosx/tkMacOSXFont.c:	details; extensions using only public
	* macosx/tkMacOSXFont.h:	Tk API should continue to work
	* macosx/tkMacOSXHLEvents.c:	unchanged but extensions that rely on
	* macosx/tkMacOSXInit.c:	platform-specific internal Tk API or
	* macosx/tkMacOSXInt.h:		make assumptions about the inner
	* macosx/tkMacOSXKeyEvent.c:	workings of TkAqua (in particular
	* macosx/tkMacOSXKeyboard.c:	presence of QuickDraw) will require
	* macosx/tkMacOSXMenu.c:	porting.
	* macosx/tkMacOSXMenubutton.c:
	* macosx/tkMacOSXMenus.c:	Configure Tk with --enable-aqua=carbon
	* macosx/tkMacOSXMouseEvent.c:	to fallback to now-deprecated previous
	* macosx/tkMacOSXNotify.c:	TkAqua implementation in tk/carbon.
	* macosx/tkMacOSXPort.h:
	* macosx/tkMacOSXPrivate.h:
	* macosx/tkMacOSXRegion.c:
	* macosx/tkMacOSXScale.c:
	* macosx/tkMacOSXScrlbr.c:
	* macosx/tkMacOSXSend.c:
	* macosx/tkMacOSXSubwindows.c:
	* macosx/tkMacOSXTest.c:
	* macosx/tkMacOSXWindowEvent.c:
	* macosx/tkMacOSXWm.c:
	* macosx/tkMacOSXWm.h:
	* macosx/tkMacOSXXStubs.c:
	* macosx/ttkMacOSXTheme.c:
	* macosx/tkMacOSXCarbonEvents.c (removed):

	* macosx/tkMacOSXCursors.h (new):	Move cursor data from resources
	* macosx/tkMacOSXXCursors.h (new):	to compiled-in const array;
	* macosx/tkMacOSXCursors.r (removed):	remove obsolete Rez source
	* macosx/tkMacOSXXCursors.r (removed):	files for resource data.
	* macosx/tkAboutDlg.r (removed):
	* macosx/tkMacOSXAETE.r (removed):

	* macosx/Tk.tiff (new):		Rename and update icon to blue feather;
	* macosx/Tk.icns (new):		add tiff version for about dialog.
	* macosx/Wish.icns (removed):

	* macosx/Tk-Info.plist.in:	Update copyright; adjust minimum system
	* macosx/Wish-Info.plist.in:	version requirement.
	* generic/tkEntry.h:

	* license.terms:		Sync list of entities with those in the
					tcl license.terms, add Apple Inc.

	* generic/tk.h:			Update comment with list of source
					files containing tk version numbers.

	* generic/tkButton.c:		On aqua, recompute button geometry on
					secondary image change to enable cache
					of native img format in geom compute.

	* generic/tkGrab.c:		On aqua, make all grabs global, the
					Mac OS X windowserver forces all grabs
					to be application-local only anyway.

	* generic/tkSelect.c:		Enable utf8 atom on aqua.

	* generic/tk.decls:		Replace carbon types in public and
	* generic/tkInt.decls:		internal platform stubs interfaces with
					void* resp. generic Tk types.

	* xlib/xgc.c:			Add support for managing a platform-
					specific cache appended to a GC.

	* tests/dialog.test:		Change name of undefined bit to avoid
					match with OSType native bitmap name.

	* doc/cursors.n:		Update list of cursors mapped to native
					cursors and add new native cursors.

	* doc/menu.n:			Add documentation of new aqua-specific
					.window menu, document new constraints
					on .apple menu.

	* library/console.tcl:		Add aqua window and help menus.

	* unix/Makefile.in:		Add support for TkAqua-implementation-
					specific sources determined at
					configure-time. Update dist target for
					new/removed files.

	* unix/configure.in:		Add libraries & compiler flags for
					Cocoa and Objective-C; update build
					support for new/removed files; add
					support for configure-time choice of
					TkAqua implementation.

	* macosx/Tk-Common.xcconfig (new):	Rename Xcode projects and
	* macosx/Tk-Debug.xcconfig (new):	related files; update for Xcode
	* macosx/Tk-Release.xcconfig (new):	3.1 and 3.2; update for Cocoa,
	* macosx/Tk.xcode/* (new):		Objective-C & GC; update with
	* macosx/Tk.xcodeproj/* (new):		new/removed source files;
	* macosx/Wish.xcode/* (removed):	standardize on gcc 4.2; remove
	* macosx/Wish.xcodeproj/* (removed):	obsolete configurations and
	* macosx/Wish-Debug.xcconfig (removed):	pre-Xcode project.
	* macosx/Wish-Common.xcconfig (removed):
	* macosx/Wish-Release.xcconfig (removed):
	* macosx/Wish.pbproj/* (removed):

	* macosx/README:		Document new Cocoa-port features and
					constraints; update project docs;
					cleanup.

	* carbon/tkMacOSXInt.h:		Add dummy defines for empty GC cache.

	* carbon/tkMacOSXColor.c:	Update for type changes in platform
	* carbon/tkMacOSXDraw.c:	stubs interfaces.
	* carbon/tkMacOSXHLEvents.c:
	* carbon/tkMacOSXMouseEvent.c:
	* carbon/tkMacOSXSubwindows.c:
	* carbon/tkMacOSXWm.c:

	* carbon/tkMacOSXButton.c:	Fix warning.

	* generic/tkPlatDecls.h:	regen.
	* generic/tkIntPlatDecls.h:
	* unix/configure:		autoconf-2.59

2009-06-27  Jan Nijtmans  <nijtmans@users.sf.net>

	* generic/tkInt.decls (added TkSmooth(Parse|Print)Proc,
	removed TkTile(Parse|Print)Proc which don't exist):
	Follow-up to [Bug 2804935]: Expose these functions through the
	internal stub table as they are useful to existing third-party code.

2009-06-26  Daniel Steffen  <das@users.sourceforge.net>

	* carbon/ (new directory):	Copy of current state of 'macosx'
	source directory, to preserve legacy TkAqua implementation based on
	Carbon API (with support for Mac OS X releases older than 10.5).

	* unix/Makefile.in:		Add support for --enable-aqua=carbon
	* unix/configure.in:		configure option (legacy fallback for
					pre-Mac OS X 10.5 releases).

	* unix/configure:		autoconf-2.59

2009-06-22  Jan Nijtmans  <nijtmans@users.sf.net>

	* generic/tkCanvUtil.c: [Bug 220935]: canvas dash update problem

2009-06-12  Donal K. Fellows  <dkf@users.sf.net>

	* generic/tkInt.decls (TkOrientParseProc, TkOrientPrintProc):
	[Bug 2804935]: Expose these functions through the internal stub table
	as they are useful to existing third-party code.

2009-06-02  Pat Thoyts  <patthoyts@users.sourceforge.net>

	* win/tkWinWm.c:    [Bug 2799589]: Avoid setting the focus on a
	* tests/winWm.test: deleted window during delayed activation.

2009-05-21  Pat Thoyts  <patthoyts@users.sourceforge.net>

	* win/tkWinMenu.c: [Bug 2794778]: Calls to CallWindowProc can lead to
	other functions overwriting the event strucure. Therefore preserve a
	local copy of the XKeyEvent while looping over the key events.

2009-05-17  Joe English  <jenglish@users.sourceforge.net>

	* generic/ttkNotebook.c: [Bug 1470246]: More flexible tab placement.

2009-05-14  Pat Thoyts  <patthoyts@users.sourceforge.net>

	* generic/tkButton.c: [Bug 1923684]: If a checkbutton offvalue is the
	same as the tristate value we should use the off state in
	preference. (andrey gusev)

2009-05-13  Pat Thoyts  <patthoyts@users.sourceforge.net>

	* win/tkWinSend.c: FormatMessage should always use the ignore-inserts
	* win/tkWinTest.c: flag when processing system errors.

	* generic/tkFont.c: [Bug 2791352]: Handle parsing of type 5 font
	* tests/font.test: descriptions with hyphenated family name.

2009-05-06  Pat Thoyts  <patthoyts@users.sourceforge.net>

	* library/images/lamp.svg: Added an SVG version of the Tk lamp and
	* library/images/lamp.png: a pre-rendered PNG version.
	* win/rc/wish.ico: Wish gets a new icon using the SVG lamp and the tk
	* win/rc/tk.ico:   dll gets the tcl rendered feather. This provides
	improved icons for Vista/Windows 7.

2009-05-05  Donal K. Fellows  <dkf@users.sf.net>

	* doc/MainWin.3 (Tk_GetNumMainWindows): [Bug 487220]: Clarified that
	this function works per-thread, not per-process.

	* doc/canvas.n (scale): [Bug 1832015]: Clarified that [$c scale] only
	affects item coordinates.

2009-05-04  Donal K. Fellows  <dkf@users.sf.net>

	* doc/3DBorder.3, doc/BindTable.3, doc/CanvPsY.3, doc/Clipboard.3:
	* doc/ConfigWidg.3, doc/CrtWindow.3, doc/GetBitmap.3:
	* doc/GetCapStyl.3, doc/GetImage.3, doc/GetJoinStl.3, doc/GetScroll.3:
	* doc/GetSelect.3, doc/GetVisual.3, doc/MainWin.3, doc/Name.3:
	* doc/ParseArgv.3, doc/TextLayout.3, doc/Tk_Init.3: [Bug 2431507]:
	Purge all mention of the now-obsolete 'interp->result'.

2009-05-03  Donal K. Fellows  <dkf@users.sf.net>

	* win/tkWinWm.c (UpdateWrapper): [Bug 2785744]: Manipulate flag bit
	correctly so that menubar updates can't smash other attributes.

2009-05-01  Donal K. Fellows  <dkf@users.sf.net>

	* library/mkpsenc.tcl (DrawText): [Bug 2777019]: Corrected point of
	application of rotation transform so rotation is about the anchor
	point of the text.

	* generic/tkCanvPs.c (Tk_PostscriptPhoto):
	* library/mkpsenc.tcl: Factor out the postscript code for converting
	images into postscript so that the code bits are in the prolog and not
	emitted at runtime if a non-thread-safe static says to...

2009-04-30  Pat Thoyts  <patthoyts@users.sourceforge.net>

	* win/tkWinWm.c: [Patch 2504402]: Create icon bitmaps as device
	independent bitmaps. This ensures the icon can be drawn properly on
	various colour depth surfaces - in particular it fixes a problem with
	remote desktop and looks better in the vista task switching overlay.
	(cjmcdonald)

2009-04-30  Donal K. Fellows  <dkf@users.sf.net>

	* win/tkWinPixmap.c (Tk_GetPixmap): [Bug 2080533]: Added patch that
	allows Tk to keep working even when the graphics card is stressed.

2009-04-28  Jeff Hobbs  <jeffh@ActiveState.com>

	* unix/tcl.m4, unix/configure (SC_CONFIG_CFLAGS): Harden the check
	to add _r to CC on AIX with threads.

2009-04-27  Donal K. Fellows  <dkf@users.sf.net>

	* generic/tkInt.decls: [Bug 2768945]: Expose (as "private") a set of
	functions needed for easily building canvas items that work like
	existing standard ones.

2009-04-24  Jeff Hobbs  <jeffh@ActiveState.com>

	* win/tkWinDialog.c (ChooseDirectoryValidateProc): No need to set cwd
	on selchange. Prevents delete of selected folder in dialog.

2009-04-24  Stuart Cassoff <stwo@users.sf.net>

	* unix/Makefile.in: Assorted issues:
	[Bug 2764263]: Removed stray @ from Makefile.in test target.
	[Bug 1945073]: Don't chmod+x square demo.
	[Patch 2764272]: Adjustable demo install location.

2009-04-24  Stuart Cassoff <stwo@users.sf.net>

	* unix/Makefile.in: [Patch 2769530]: Don't chmod/exec installManPage.

2009-04-23  Jeff Hobbs  <jeffh@ActiveState.com>

	* win/tkWinDialog.c (Tk_ChooseDirectoryObjCmd): [Bug 2779910]: Enable
	the new style choosedir that has a "New Folder" button, with
	::tk::winChooseDirFlags override for new behavior.

2009-04-14  Donal K. Fellows  <dkf@users.sf.net>

	* library/xmfbox.tcl (MotifFDialog_ActivateSEnt): Ensure that the
	* library/tkfbox.tcl (Done):			  dialogs have the
	correct levels for [upvar] for accessing the -typevariable var.

2009-04-13  Donal K. Fellows  <dkf@users.sf.net>

	* library/tk.tcl: Corrected another problem; can't determine the exact
	type of OS - needed for figuring out how to guess the correct binding
	in some circumstances - in a safe interpreter.

	* library/tkfbox.tcl: [Bug 2759119]: Corrected level handling for the
	* library/xmfbox.tcl: -typevariable option following updates to tk.tcl
	[Patch 2739360]: Use more modern images from Tango set for the non-
	Motif file dialog. Thanks to Emiliano for bring this to my attention.

2008-04-10  Joe English  <jenglish@users.sourceforge.net

	* library/palette.tcl (tk_setPalette): Don't set *selectColor:
	#b03060; this makes radio- and checkbuttons look wrong post-TIP#109.

2009-04-10  Daniel Steffen  <das@users.sourceforge.net>

	* unix/configure.in (Darwin):	Use Darwin SUSv3 extensions if
					available.
	* unix/configure:		autoconf-2.59
	* unix/tkConfig.h.in:		autoheader-2.59

	* library/demos/filebox.tcl: Only show "Motif Style Dialog"
	checkbutton on X11 windowingsystem.

	* library/demos/widget: GOOBE: use ttk::cursor

	* library/demos/knightstour.tcl: Fix knightstour demo not running from
	interactive wish.

	* library/console.tcl (::tk::ConsoleInit): Remove redundant TkAqua
	Quit menu item.

	* generic/tkPointer.c (Tk_UpdatePointer): Use all 5 buttons.

	* generic/tkMenu.c (PostProcessEntry): Delay call to
	TkpConfigureMenuEntry() until all menu entry attributes are setup.

	* library/menu.tcl (::tk::MbPost): Fix error thrown in y position
	computation with indicatoron.

	* generic/tkMenubutton.c: s/DEF_BUTTON_JUSTIFY/DEF_MENUBUTTON_JUSTIFY/

	* generic/tkUtil.c (TkBackgroundEvalObjv): Use Tcl_BackgroundException

	* generic/tkTextBTree.c (TkBTreeDeleteIndexRange): Add bounds check
	to startEnd array access (fixes testsuite crash).

	* tests/unixFont.test: Only use xlsfonts with X11 windowingsystem.

2009-04-10  Donal K. Fellows  <dkf@users.sf.net>

	* library/tk.tcl: [Bug 2116837]: Add event definitions to handle the
	standard virtual events when Caps Lock is on.

2009-04-08  Donal K. Fellows  <dkf@users.sf.net>

	* library/demos/widget (addFormattedText): Stop marking demonstrations
	as new for 8.6; that label is for wholly new demos.

2009-04-04  Donal K. Fellows  <dkf@users.sf.net>

	* doc/messageBox.n: [Bug 1881896]: Reworded to be clearer on what the
	platform restrictions really are.

2009-04-03  Joe English  <jenglish@users.sourceforge.net>

	* unix/tkUnixWm.c: [Bug 1789819]: Don't panic when the window manager
	does something unexpected with the stacking order.

2009-04-03  Donal K. Fellows  <dkf@users.sf.net>

	* doc/TextLayout.3: [Bug 974421]: Clarified description of how result
	of lookup of a point after end of layout relates to the underlying
	string's length.

2009-04-02  Pat Thoyts  <patthoyts@users.sourceforge.net>

	* tests/textTag.test: Ensure the pointer begins outside the window for
	all the tests checking Enter/Leave motion events.

	* library/demos/pendulum.tcl: Use unicode labels
	* library/demos/knightstour.tcl: Use polygon knight on x11.

2009-03-31  Donal K. Fellows  <dkf@users.sf.net>

	* library/demos/mclist.tcl: Added support for arrow indicators to show
	which way a column is being sorted. Corrected determination of which
	fonts to use for measurements.

2009-03-25  Jan Nijtmans  <nijtmans@users.sf.net>

	* doc/wish.1:		Bring doc and demos in line with
	* library/demos/hello:	http://wiki.tcl.tk/812
	* library/demos/rmt
	* library/demos/square
	* library/demos/tcolor
	* library/demos/timer
	* library/demos/widget
	* win/tkWinMenu.c:	Eliminate a few compiler warnings on mingw
	* win/ttkWinXPTheme.c:	Spacing

2009-03-25  Donal K. Fellows  <dkf@users.sf.net>

	* generic/ttk/ttkTheme.c (BuildOptionMap, NewElementClass):
	[Bug 2178820]: Ensure that zero-size allocations don't happen; some
	malloc implementations don't like it at all.

	* win/wish.exe.manifest.in: [Bug 1871101]: Add magic to make Tk not be
	blurred on Vista with large fonts.

2009-03-14  Donal K. Fellows  <dkf@users.sf.net>

	* unix/tk.pc.in (new file):		[Patch 2243962] (hat0)
	* unix/configure.in, unix/Makefile.in: Added support for reporting
	Tk's public build configuration via the pkg-config system. TEA is
	still the official mechanism though, in part because pkg-config is not
	universally supported across all Tk's supported platforms.

2009-03-10  Donal K. Fellows  <dkf@users.sf.net>

	* doc/event.n: Tidy up and improve examples.

2009-03-09  Benjamin Riefenstahl  <b.riefenstahl@turtle-trading.net>

	* tkMacOSXFont.c (GetFontFamilyName): [Bug 2548661]: Handle NULL
	return from CFStringCreate.

2009-02-27  Jan Nijtmans  <nijtmans@users.sf.net>

	* doc/GetBitmap.3     [Feature Request 2636558]: Tk_DefineBitmap
	* generic/tk.decls    and Tk_GetBitmapFromData signature problem
	* generic/tkInt.decls
	* generic/tkBitmap.c
	* generic/tkInt.h
	* generic/tkStubInit.c
	* generic/tkDecls.h:    (regenerated)
	* generic/tkIntDecls.h: (regenerated)
	* macosx/tkMacOSXBitmap.c

2009-02-27  Pat Thoyts  <patthoyts@users.sourceforge.net>

	* generic/tkWindow.c: [Bug 2645457]: Check for dead windows after
	calling Tk_MakeWindowExist to avoid a crash when mapping dead windows.

2009-02-23  Pat Thoyts  <patthoyts@users.sourceforge.net>

	* win/rc/*.cur: [Patch 2513104]: Fix cursor hotspots (cjmcdonald)

	* win/tkWinMenu.c: Applied patch for menu image display bug.
	[Bug 1329198, 456299] [Patch 2507419] (cjmcdonald)

2009-02-22  Pat Thoyts  <patthoyts@users.sourceforge.net>

	* win/tkWinCursor.c: Applied patch to support stock Win32 help arrow
	cursor when question_arrow requested [Patch 2542828] (danckaert)

2009-02-21  Pat Thoyts  <patthoyts@users.sourceforge.net>

	* library/ttk/vistaTheme.tcl: Correct the ttk::treeview border on
	* win/ttkWinXpTheme.c:        XP and vista.

	* library/console.tcl: [Bug 2546087]: In 2004 a fix to Tcl channels
	prevented the exposure of the internal UTF-8 representation of the
	ASCII NUL character (\uc080). Since then strings in the console have
	been truncated at NUL. This restores the older behaviour.

2009-02-17  Jeff Hobbs  <jeffh@ActiveState.com>

	* win/tcl.m4, win/configure: Check if cl groks _WIN64 already to avoid
	CC manipulation that can screw up later configure checks. Use 'd'ebug
	runtime in 64-bit builds.

2009-02-16  Jeff Hobbs  <jeffh@ActiveState.com>

	* win/configure.in, win/configure: Align better with tcl version.
	Ensures finding correct CPP for Win64.

2009-02-16  Donal K. Fellows  <dkf@users.sf.net>

	* doc/ttk_intro.n: [Bug 2604420]: Improve wording so that this page
	feels less obviously incomplete.

2009-02-12  Donal K. Fellows  <dkf@users.sf.net>

	* library/iconlist.tcl: Split out the IconList megawidget from
	tkfbox.tcl into its own file so as to make it easier to maintain. Also
	cleans up the API for the megawidget, making it more like a
	conventional Tk widget.

2009-02-11  Donal K. Fellows  <dkf@users.sf.net>

	* library/demos/items.tcl, .../label.tcl, .../twind.tcl:
	* library/demos/images/ouster.png: [Bug 2588919]: Demo GOOBE. Added
	new image of John Ousterhout that does not look quite so massively out
	of date, and also showed off a bit of how we can adjust PNG images
	when loading them. Also labeled JO as the creator; it's the TCT who
	are the proprietors now.

2009-02-10  Jan Nijtmans  <nijtmans@users.sf.net>

	* unix/tcl.m4: [Bug 2502365]: Building of head on HPUX was broken when
	using the native CC.
	* unix/configure (autoconf-2.59)

2009-02-08  Joe English  <jenglish@users.sourceforge.net>

	* generic/ttk/*.[ch]: Renamed several internal data structures and
	functions: ElementImpl -> ElementClass, LayoutNode -> Element. Remove
	more unnecessary casts. Add function Ttk_ClientRegion, common factor
	of entry, scale, progress, and treeview widgets.
	* generic/ttk/ttkTrack.c: Fix [Bug 2431428].

2009-02-06  Daniel Steffen  <das@users.sourceforge.net>

	* generic/tkImgPhInstance.c:	Fix numerous leaks discovered with the
	* generic/tkMenu.c:		Mac OS X Instruments.app Leaks tool.
	* generic/tkText.c:
	* generic/tkTextImage.c:
	* generic/tkTextIndex.c:
	* generic/tkUndo.c:
	* generic/tkUtil.c:
	* generic/ttk/ttkFrame.c:
	* macosx/tkMacOSXWm.c:

2009-01-29  Jan Nijtmans  <nijtmans@users.sf.net>

	* generic/tkCanvArc.c   - eliminate some unnessary type casts
	* generic/tkCanvBmap.c  - some internal const decorations
	* generic/tkCanvImg.c   - spacing
	* generic/tkCanvWind.c
	* generic/tkCmds.c
	* generic/tkConfig.c
	* generic/tkEntry.c
	* generic/tkFocus.c
	* generic/tkFont.c
	* generic/tkFrame.c
	* generic/tkGrab.c
	* generic/tkGrid.c
	* generic/tkImage.c
	* generic/tkListbox.c
	* generic/tkObj.c
	* generic/tkOption.c
	* generic/tkPack.c
	* generic/tkPanedWindow.c
	* generic/tkRectOval.c
	* generic/tkSelect.c
	* generic/tkText.c
	* generic/tkTextMark.c
	* generic/tkTextTag.c

2009-01-28  Jan Nijtmans  <nijtmans@users.sf.net>

	* generic/ttk/ttkCache.c:  - eliminate some unnessary type casts
	* generic/ttk/ttkLayout.c  - some internal const decorations
	* generic/ttk/ttkState.c   - spacing
	* generic/ttk/ttkTheme.c
	* macosx/tkMacOSXMenu.c
	* macosx/tkMacOSXPrivate.h
	* unix/tkUnixFont.c
	* unix/tkUnixMenu.c
	* unix/tkUnixWm.c
	* win/tkWinColor.c
	* win/tkWinDialog.c
	* win/tkWinFont.c
	* win/tkWinMenu.c
	* win/tkWinSend.c
	* win/tkWinWindow.c
	* win/tkWinWM.c

2009-01-22  Kevin B. Kenny  <kennykb@acm.org>

	* unix/tcl.m4: Corrected a typo ($(SHLIB_VERSION) should be
	${SHLIB_VERSION}).
	* unix/configure: Autoconf 2.59

2009-01-19  Kevin B. Kenny  <kennykb@acm.org>

	* unix/Makefile.in: Added a CONFIG_INSTALL_DIR parameter so that
	* unix/tcl.m4:      distributors can control where tclConfig.sh goes.
	Made the installation of 'ldAix' conditional upon actually being on an
	AIX system. Allowed for downstream packagers to customize
	SHLIB_VERSION on BSD-derived systems.
	Thanks to Stuart Cassoff for [Patch 907924].
	* unix/configure: Autoconf 2.59

2009-01-16  Don Porter  <dgp@users.sourceforge.net>

	* generic/tk.h:		Bump patchlevel to 8.6b1.1 to distinguish
	* library/tk.tcl:	CVS snapshots from the 8.6b1 and 8.6b2
	* unix/configure.in:	releases.
	* win/configure.in:

	* unix/configure:	autoconf-2.59
	* win/configure:

2009-01-14  Jan Nijtmans  <nijtmans@users.sf.net>

	* generic/tkImgPhoto.c: [Bug 2507326]: Fix for aMSN compatibility
	* generic/tkMenu.h: CONSTify Tk(Create|Find)MenuReferences
	* generic/tkMenu.c: various internal "const" decorations.

2009-01-13  Jan Nijtmans  <nijtmans@users.sf.net>

	* unix/tcl.m4: [Bug 2502365]: Building of head on HPUX was broken when
	using the native CC
	* unix/configure (autoconf-2.59)

2009-01-13  Pat Thoyts  <patthoyts@users.sourceforge.net>

	* tests/constraints.tcl: Made the tests more independent of the
	* tests/*.test:          presence of images in the interpreter.

2009-01-11  Pat Thoyts  <patthoyts@users.sourceforge.net>

	* tests/bind.test: Fixed keysym bind tests for unix [Bug 2336454]

2009-01-11  George Peter Staplin <georgeps@users.sourceforge.net>

	* generic/tkEvent.c: Fix a possible segv due to a NULL pointer
	dereference that occurs when XCreateIC fails.

2009-01-11  Pat Thoyts  <patthoyts@users.sourceforge.net>

	* library/bgerror.tcl: Pretty up the unix tk_messageBox icons with PNG
	* library/icons.tcl:   images and grouped all the stock icons in one
	* library/msgbox.tcl:  file.
	* library/tk.tcl:

2009-01-11  Joe English  <jenglish@users.sourceforge.net>

	* generic/ttk/ttkNotebook.c (NotebookCleanup): [Bug 2496162]: Don't
	call Tk_DeleteOptionTable(), it's unnecessary and quite possibly
	harmful.

2009-01-08  Jan Nijtmans  <nijtmans@users.sf.net>

	* generic/tk3d.c:     CONSTify TkDebugBorder
	* generic/tkBind.c:   CONSTify TkStringToKeysym
	* generic/tkBitmap.c: CONSTify TkDebugBitmap
	* generic/tkColor.c:  CONSTify TkDebugColor
	* generic/tkCursor.c: CONSTify TkDebugCursor
	* generic/tkFont.c:   CONSTify TkDebugFont
	* generic/tkInt.decls All those mods TIP #27 complient,
	                      no incompatibility risks.
	* generic/tkIntDecls.h (regenerated)

2009-01-08  Pat Thoyts  <patthoyts@users.sourceforge.net>

	* library/bgerror.tcl: Theme the bgerror dialog and make use of our
	PNG support to improve the icon.

2009-01-07  Pat Thoyts  <patthoyts@users.sourceforge.net>

	* library/tkfbox.tcl: [Bug 2473120]: Mis-ordered messagebox args.

	* win/tkWinWm.c: [Bug 1847002]: Prevent grabs being bypassed on
	Windows.

2009-01-06  Jan Nijtmans  <nijtmans@users.sf.net>

	* generic/tk.h:		A few const -> CONST86 modifications,
	* generic/tkCanvas.c:	improving backwards compatibility. Change
	* generic/tkCanvLine.c:	Tk_ItemIndexProc and Tk_ItemInsertProc
	* generic/tkCanvPoly.c:	signature to have a Tcl_Obj parameter instead
	* generic/tkCanvText.c:	of a string parameter. This is binary and
	* doc/CrtItemType.3:	source compatible with previous API, it just
	* doc/Clipboard.3:	prevents the need for a type cast in the
	* doc/ConfigWidg.3:	Tk_ItemType table construction. Bring doc in
	* doc/ParseArgv.3:	line with API.

2009-01-06  Donal K. Fellows  <dkf@users.sf.net>

	* generic/tkImgPhoto.c (Tk_PhotoPutBlock): Optimize a common case for
	photo image building. [Patch 1539990] (jepler)

2009-01-06  Pat Thoyts  <patthoyts@users.sourceforge.net>

	* win/tkWinDialog.c: Use task modal for messagebox instead of system
	modal. [Bug 2484771] (ferrieux,thoyts,mjanssen)

2009-01-03  Donal K. Fellows  <dkf@users.sf.net>

	* doc/canvas.n: [Bug 1836621]: Improve the documentation of the
	-offset and -outlineoffset item options.

2009-01-03  Jan Nijtmans  <nijtmans@users.sf.net>

	* generic/tk.decls:       CONSTify Tk_ClipboardAppend
	* generic/tkClipboard.c:
	* generic/tkDecls.h: (regenerated)

2008-12-31  David Gravereaux <davygrvy@pobox.com>

	* win/rules.vc: Small bug not setting SYMBOLS macro fixed.

2008-12-31  Joe English  <jenglish@users.sourceforge.net>

	* generic/ttk/ttkDefaultTheme.c: Fix color palette for radiobutton and
	checkbutton indicators. Fixes [Bug 2003310]; also makes "alt" theme
	check/radiobuttons look like Windows 98, as intended.
	* library/ttk/altTheme.tcl: Specify dark gray -bordercolor to soften
	edges.
	* tests/ttk/{checkbutton,radiobutton}.test: Split out of ttk.test.

2008-12-28  Donal K. Fellows  <dkf@users.sf.net>

	TIP #171 IMPLEMENTATION

	* library/listbox.tcl, library/scrlbar.tcl, library/text.tcl: Adjust
	users of the <MouseWheel> event to do the right thing horizontally as
	well as vertically.
	* win/tkWinX.c (GenerateXEvent): Redirect <MouseWheel> to the window
	that contains the mouse.
	* generic/tkEvent.c (InvokeFocusHandlers): Do not direct <MouseWheel>
	through the focus mechanism.
	*** POTENTIAL INCOMPATIBILITY *** for anyone counting on shift-wheel
	to do something else (or nothing at all) or for the wheel events to be
	following the keyboard on Win.

	* generic/tkImgPNG.c (ReadIDAT): Corrected code to transfer blocks of
	compressed data into the Tcl_ZlibStream. Allows the reading of all
	images from PngSuite set. Thanks to Michael Kirkham for fix/testing.

	TIP #244 IMPLEMENTATION

	* generic/tkImgPNG.c, tests/imgPNG.test, doc/photo.n: Adaptation of
	tkpng to the Tk core, proving support for PNG image reading and
	writing, based on Tcl's zlib support.

2008-12-27  Joe English  <jenglish@users.sourceforge.net>

	* generic/ttk/ttkTreeview.c: Fix inconsistent use of treeArea /
	headingArea; fixes [Bug 2381555]. ([$tv identify] didn't work when
	horizontally scrolled).

2008-12-21  Donal K. Fellows  <dkf@users.sf.net>

	* doc/canvas.n (postscript): Regularized documentation of -channel
	option.

2008-12-19  Don Porter  <dgp@users.sourceforge.net>

	*** 8.6b1 TAGGED FOR RELEASE ***

	* changes:	Updates for 8.6b1 release.

	* tests/clrpick.test:	Eliminate duplicate test names.
	* tests/embed.test:
	* tests/text.test:
	* tests/textMark.test:

	* README:		Bump version number to 8.6b1
	* generic/tk.h:
	* library/tk.tcl:
	* unix/configure.in:
	* unix/tk.spec:
	* win/configure.in:

	* unix/configure:	autoconf-2.59
	* win/configure:

2008-12-18  Don Porter  <dgp@users.sourceforge.net>

	* library/msgs/de.msg:	Updated German messages. Thanks to Ruediger
	Haertel. [Patch 2442309].

2008-12-17  Jan Nijtmans  <nijtmans@users.sf.net>

	* generic/tk.h:		VOID --> void
	* unix/tkUnixPort.h:
	* macosx/tkMacOSXPort.h:

2008-12-17  Donal K. Fellows  <dkf@users.sf.net>

	* doc/selection.n: Assorted small fixes. [Bugs 2441817,2441884]

2008-12-16  Jan Nijtmans  <nijtmans@users.sf.net>

	* win/tkWinDialog.c: Remove unused variables

2008-12-15  Don Porter  <dgp@users.sourceforge.net>

	TIP #338 IMPLEMENTATION

	* doc/Tk_Main.c:	Removed the last two '#include "tclInt.h"'.
	* generic/tkMain.c:	Tk is now limited to Tcl's public interface.
	* macosx/tkMacOSXInit.c:

2008-12-12  Pat Thoyts  <patthoyts@users.sourceforge.net>

	* library/demos/fontchoose.tcl: Simple fontchooser demo.
	* library/demos/widget:

2008-12-11  Jan Nijtmans  <nijtmans@users.sf.net>

	* generic/tk3d.c:	Make error message from Tk_GetRelief the same
				as for Tk_GetReliefFromObj.
	* tests/canvas.test:	Adapt test cases for changed error message.
	* tests/scrollbar.test
	* tests/textTag.test

2008-12-11  Joe English  <jenglish@users.sourceforge.net>

	* library/demos/*.tcl: Omit contraindicated [package require Ttk].
	Remove logic that switches [ttk::scrollbar]s to [tk::scrollbar]s
	based on [tk windowingsystem]; this is already handled in
	library/ttk/scrollbar.tcl.

2008-12-10  Daniel Steffen  <das@users.sourceforge.net>

	TIP #324 IMPLEMENTATION

	* generic/tkCmds.c:		Implementation of [tk fontchooser] as
	* generic/tkInt.h:		a Ttk dialog for X11 and as a native
	* win/tkWinDialog.c:		platform dialog on Mac OS X & Windows.
	* win/tkWinInt.h:		(thoyts, vetter, robert, steffen)
	* win/tkWinTest.c:		[Patch 1477426]
	* win/tkWinX.c:
	* macosx/tkMacOSXCarbonEvents.c:
	* macosx/tkMacOSXDialog.c:
	* macosx/tkMacOSXEvent.c:
	* macosx/tkMacOSXEvent.h:
	* macosx/tkMacOSXFont.c:
	* macosx/tkMacOSXFont.h:
	* macosx/Wish.xcodeproj/project.pbxproj:
	* library/fontchooser.tcl (new):
	* library/tclIndex:
	* library/msgs/de.msg:
	* library/msgs/en.msg:
	* tests/fontchooser.test (new):
	* tests/winDialog.test:
	* doc/fontchooser.n (new):
	* doc/tk.n:

	* library/console.tcl:		Let user select console font via
					[tk fontchooser].
	* library/demos/text.tcl:	Add [tk fontchooser] demo.

	* generic/tkUtil.c:		Add TkBackgroundEvalObjv() and
					TkSendVirtualEvent() utility functions
					(used by TIP #324 code).

	* generic/tkInt.h:		Turn [tk] into an ensemble.
	* generic/tkBusy.c:		(thoyts, steffen)
	* generic/tkCmds.c:
	* generic/tkWindow.c:

	* macosx/tkMacOSXInit.c (TkpInit): Unconditionally show Tk console if
					   TK_CONSOLE env var is set.

2008-12-09  Don Porter  <dgp@users.sourceforge.net>

	TIP #337 IMPLEMENTATION

	* generic/tkBind.c:	Updated callers of Tcl_BackgroundError() to
	* generic/tkCanvas.c:	use the new routine
	* generic/tkEntry.c:	Tcl_BackgroundException() as appropriate.
	* generic/tkImgBmap.c:
	* generic/tkListbox.c:
	* generic/tkSelect.c:
	* generic/tkTextDisp.c:
	* generic/tkTextWind.c:
	* macosx/tkMacOSXHLEvents.c:
	* macosx/tkMacOSXMenu.c:
	* macosx/tkMacOSXMenus.c:
	* macosx/tkMacOSXScale.c:
	* macosx/tkMacOSXWindowEvent.c:
	* unix/tkUnixScale.c:
	* unix/tkUnixWm.c:
	* win/tkWinButton.c:
	* win/tkWinMenu.c:
	* win/tkWinScrlbr.c:
	* win/tkWinWm.c:

2008-12-07  Joe English  <jenglish@users.sourceforge.net>

	* macosx/ttkMacOSXTheme.c: Add native aqua elements for
	ttk::spinbox [Bug 2219588]
	* generic/ttk/ttkEntry.c, library/ttk/spinbox.tcl,
	* tests/ttk/spinbox.test: Moved most spinbox "business logic" out of
	ttkEntry.c into Tcl bindings.
	* library/ttk/clamTheme.tcl: Minor spinbox appearance improvements.
	* library/ttk/combobox.tcl, library/ttk/utils.tcl:
	Factor out ttk::bindMouseWheel procedure.
	* library/ttk/spinbox.tcl: Add cross-platform MouseWheel bindings.

2008-12-06  Donal K. Fellows  <dkf@users.sf.net>

	TIP #197 IMPLEMENTATION

	* generic/tkText.c (insertUnfocussedStrings, optionSpecs):
	* generic/tkText.h (TkText, TkTextInsertUnfocussed):
	* doc/text.n, tests/text.test:
	Added definitions/tests/docs for "-insertunfocussed" field.
	* generic/tkTextMark.c (TkTextInsertDisplayProc):
	* generic/tkText.c (TextBlinkProc):
	Added user-controlledrendering of insertion cursor when focus is not
	in the text widget.

2008-12-05  Pat Thoyts  <patthoyts@users.sourceforge.net>

	* library/ttk/ttk.tcl:	      Added vista theme to iron out the visual
	* library/ttk/vistaTheme.tcl: differences between vista and XP.
	* library/ttk/xpTheme.tcl:
	* win/ttkWinXPTheme.c:

2008-12-05  Donal K. Fellows  <dkf@users.sf.net>

	* generic/tkCanvPs.c (Tk_PostscriptFont): Ensure that font sizes can
	ever be negative; it triggers a really strange case that is definitely
	not what is wanted. [Bug 2107938]
	* library/mkpsenc.tcl: Corrected and improved generation of postscript
	* library/prolog.ps:  prolog. Removed prolog.ps, which wasn't used and
	was misleading.

2008-12-04  Jan Nijtmans  <nijtmans@users.sf.net>

	* generic/tkInt.decls:	Move 10 functions from tkText.h to
	* generic/tkText.h:     stub table [Feature Request 220906]
	* generic/tkStubInit.c (regenerated)
	* generic/tkIntDecls.h (regenerated)

2008-12-04  Donal K. Fellows  <dkf@users.sf.net>

	* doc/ttk_button.n, doc/ttk_checkbutton.n, doc/ttk_menubutton.n:
	* doc/ttk_radiobutton.n: Added mention of the Toolbutton style to all
	widgets that can sensibly make use of it.

2008-12-03  Joe English  <jenglish@users.sourceforge.net>

	* generic/ttk/ttkState.c, generic/ttk/ttkTheme.h,
	* generic/ttk/ttkWidget.c, doc/ttk_widget.n:
	Add new "hover" state (patch from Pat Thoyts; needed to support proper
	visual feedback on Vista).

2008-11-29  Pat Thoyts  <patthoyts@users.sourceforge.net>

	* library/ttk/altTheme.tcl:     Use a styled frame around the popdown
	* library/ttk/clamTheme.tcl:    listbox so we can adjust the border
	* library/ttk/classicTheme.tcl: for each theme as needed.
	* library/ttk/combobox.tcl:
	* library/ttk/defaults.tcl:
	* library/ttk/winTheme.tcl:
	* library/ttk/xpTheme.tcl:
	* tests/ttk/combobox.test:

2008-11-28  Alexandre Ferrieux  <ferrieux@users.sourceforge.net>

	* generic/tkCanvUtil.c:	Millimeter patch. Fixes [1813597,2218964]
	* generic/tkInt.h:	by eliminating the functional redundancy
	* generic/tkObj.c:	and unnecessary loss of precision of the
	* generic/tkText.c:	{pixel,mm}ObjType tandem.

2008-11-27  Jan Nijtmans  <nijtmans@users.sf.net>

	* generic/tkCanvLine.c:	Replace Tcl_SetResult(interp, NULL, ....)
	* generic/tkEntry.c:	calls with Tcl_ResetResult(interp)
	* generic/tkMenu.c
	* generic/tkOldConfig.c
	* win/tkWinTest.c:	Eliminate warning: unused variable 'tkwin'

2008-11-23  Pat Thoyts  <patthoyts@users.sourceforge.net>

	* generic/tkBind.c:  [Bug 1389270]: event generate silently ignored
	* generic/tkFocus.c: focus events. These can now be generated.
	* generic/tkGrab.c:
	* generic/tkInt.h:
	* tests/bind.test: Fixed some locale dependencies in various
	tests to reduce the noise on non-English windows systems.

2008-11-22  Donal K. Fellows  <dkf@users.sf.net>

	* library/demos/ctext.tcl: Extended to show off what you can do with
	angled text; there is now a pie selector to change the orientation.

2008-11-22  Pat Thoyts  <patthoyts@users.sourceforge.net>

	* library/ttk/combobox.tcl: [Bug 1939129,1991930]: combobox dropdown
				    was drawn behind topmost toplevels.
	* generic/tkCanvText.c:  Fixed up complaints from MSVC engendered
	* generic/tkFont.c:      by the last commit. In particular replaced
	* win/tkWinDraw.c:       round() which is a C99 function.
	* win/tkWinFont.c:

2008-11-22  Donal K. Fellows  <dkf@users.sf.net>

	TIP #119 IMPLEMENTATION

	* generic/tkCanvText.c:  Added -angle configuration option to canvas
	* generic/tkFont.c:	 text items. This required reengineering the
	* library/prolog.ps:	 whole text rendering engine to be able to
	* macosx/tkMacOSXFont.c: handle an angle! No change to any external
	* unix/tkUnixFont.c:	 API. Note, this feature was originally
	* unix/tkUnixRFont.c:	 approved for Tk 8.5, but it has proved much
	* win/tkWinFont.c:	 harder to implement than originally
	* generic/tkInt.h:	 estimated. [Patch 1611359]
	* tests/canvText.test:

2008-11-22  Pat Thoyts  <patthoyts@users.sourceforge.net>

	* test/winDialog.test: Avoid some locale-dependent failures by using
	* win/tkWinTest.c:     id's or an english constraint. [Bug 2307837]

2008-11-19  Joe English  <jenglish@users.sourceforge.net>

	* doc/ttk_panedwindow.n: Remove inoperative text stating that slave
	windows must be direct children of the master. [Bug 1824996]

2008-11-19  Jan Nijtmans  <nijtmans@users.sf.net>

	* generic/tkImgPhoto.c	 Minor simplification in fix for [Bug 2312027]
				 no need to malloc and copy photo type name
				 because it is a constant to begin with.
	* generic/tkOldConfig.c	 Convert Tcl_SetResult(......, TCL_DYNAMIC) to
	* mac/tkMacOSXWm.c	 Tcl_SetResult(......, TCL_VOLATILE), in
	* unix/tkUnixWm.c	 preparation for TIP #340
	* unix/tkUnixSend.c
	* win/tkWinWm.c

2008-11-16  Joe English  <jenglish@users.sourceforge.net>

	* generic/ttk/ttkWidget.c: Widget self-destruction is not necessarily
	an error. [Bug 2298720]

2008-11-16  Donal K. Fellows  <dkf@users.sf.net>

	* doc/wm.n: Added note about [wm overrideredirect] so that users will
	avoid making unwarranted assumptions about how magical it is.
	Triggered by [Bug 2282861] discussion.

2008-11-14  Pat Thoyts  <patthoyts@users.sourceforge.net>

	* generic/tk.h:	       The TIP 125 implementation permits the
	* generic/tkFrame.c:   [wm manage] command to manage any widget but
	* macosx/tkMacOSXWm.c: only those with Frame instance data should be
	* unix/tkUnixWm.c:     permitted. We now check for the suitability and
	* win/tkWinWm.c:       raise an error for non-frame widgets. Updated
	* test/wm.test:	       the tests and documentation. See also [Bug
	* doc/wm.n:	       2239034]

2008-11-12  Joe English  <jenglish@users.sourceforge.net>

	* generic/ttk/ttkWidget.c: Reworked widget construction and
	destruction sequence; fixes [Bug 2207435] and several other problems
	discovered during investigation of same.
	* generic/ttk/ttkButton.c (CheckbuttonInitialize): Account for
	initializeProc being called earlier in the construction sequence now.
	* tests/ttk/ttk.test: Updated test suite.

2008-11-12  Pat Thoyts  <patthoyts@users.sourceforge.net>

	* library/text.tcl: Handle windows with funky names by avoiding use of
	* test/text.test:   the window path for anchors. [Bug 1777362]

2008-11-11  Jan Nijtmans  <nijtmans@users.sf.net>

	* generic/tkImgPhoto.c	  Fix [Bug 2265860] new test failures

2008-11-11  Joe English  <jenglish@users.sourceforge.net>

	* generic/ttk/ttkWidget.c(BeginDrawing): Don't crash when application
	uses nondefault visual. [Bug 2264732]

2008-11-11  Jan Nijtmans  <nijtmans@users.sf.net>

	* win/tcl.m4:	    Reverted change from 2008-11-06 (was under the
			    impression that "-Wno-implicit-int" added an extra
			    warning)
	* win/configure	    (regenerated)
	* unix/tcl.m4:	    Use -O2 as gcc optimization compiler flag, and get
			    rid of -Wno-implicit-int for UNIX
	* unix/configure    (regenerated)

	* generic/tk.decls     Modify Tk_Create(Old)ImageType signature,
	* generic/tk.h	       relaxing the constraint that every Tk_ImageType
	* generic/tkImage.c    can only be passed to this function once. This
	* generic/tkImgBmap.c  lets tkImg be loaded in multiple interpreters
	* generic/tkImgPhoto.c in a thread-enabled build of Tk. [Bug 2312027]
	* generic/tkTest.c     This CONSTification complies with TIP #27. It
	* doc/CrtImgType.3     is binary compatible with the old interface,
			       but not fully source compatible (although tkImg
			       does not suffer).
	* generic/tkDecls.h (regenerated)

	*** POTENTIAL INCOMPATIBILITY ***

2008-11-09  Joe English  <jenglish@users.sourceforge.net>

	* generic/ttk/ttkWidget.c: Remove unnecessary casts.

	* generic/ttk/ttkWidget.h, generic/ttk/ttkWidget.c: Ttk widget
	initializeProc()s now return void instead of a status code, and are no
	longer allowed to fail. (Fix for [Bug 2207435] in progress).

	* generic/ttk/ttkButton.c, generic/ttk/ttkEntry.c,
	* generic/ttk/ttkFrame.c, generic/ttk/ttkNotebook.c,
	* generic/ttk/ttkPanedwindow.c, generic/ttk/ttkProgress.c,
	* generic/ttk/ttkScale.c, generic/ttk/ttkScrollbar.c,
	* generic/ttk/ttkTreeview.c: Adjustments for the above.

2008-11-09  Jan Nijtmans  <nijtmans@users.sf.net>

	* generic/tkCanvas.c:	 Make all Tk_CustomOption tables const and
	* generic/tkCanvBmap.c:	 remove unnecessary type cast.
	* generic/tkCanvImg.c:
	* generic/tkCanvPoly.c:
	* generic/tkCanvText.c:
	* generic/tkCanvWind.c:
	* generic/tkRectOval.c:
	* generic/tkScrollbar.c:
	* generic/tk.decls:	Two more (hopefully the last) signature
	* generic/tkInt.h:	changes in Tk_CreateSmoothMethod and
	* generic/tkCanvLine.c: Tk_CreatePhotoImageFormat
	* generic/tkCanvUtil.c:
	* generic/tkImgPhoto.c:
	* generic/tkDecls.h: (regenerated)
	* doc/CrtImgType.3:  doc updates
	* doc/CrtPhImgFmt.3:

2008-11-06  Jan Nijtmans  <nijtmans@users.sf.net>

	* win/tcl.m4: Add "-Wno-implicit-int" flag for gcc, as on UNIX
	* win/configure: (regenerated)
	* generic/default.h: Use tkUnixDefault.h under CygWin. With this
			     change, at least the X11 version of Tk can be
			     built with cygwin.

2008-11-06  Donal K. Fellows  <dkf@users.sf.net>

	* unix/configure.in: Work around the fact that the HP-UX system
	compiler cannot handle 'inline'. [Bug 2229999]

2008-11-05  Jan Nijtmans  <nijtmans@users.sf.net>

	* unix/tkUnixFont.c:   Fix [Bug 2226093] const changes not all correct
	* unix/tkUnixButton.c: More internal -Wwrite-strings warning fixes
	* unix/tkUnixCursor.c:
	* unix/tkUnixSend.c:
	* unix/tkUnixRFont.c:
	* generic/tkInt.h:     No need to use CONST in internal header files
	* generic/tkFont.h
	* generic/tkInt.decls: CONSTify string and fileName parameters of
	* generic/tkImgBmap.c: TkGetBitmapData
	* generic/tkBitmap.c:  Remove unneccessary type cast
	* generic/tkIntDecls.h: (regenerated)
	* doc/GetCursor.3:     Fix documentation about obsolete X10 bitmaps
	* doc/GetBitmap.3:     [Bug 1866774] Remove X10 references from docs

2008-11-03  Jan Nijtmans  <nijtmans@users.sf.net>

	* generic/ttk/ttkEntry.c: Fix warning: unused variable `currentValue'
	* generic/tkOldTest.c:	  Fix warning: assignment discards qualifiers
	* win/tkWinTest.c:	  from pointer target type

2008-11-03  Pat Thoyts  <patthoyts@users.sourceforge.net>

	* tests/winClipboard.test: testclipboard no longer returns strings
	with embedded \r but now returns Tcl strings
	* tests/winfo.test: Fixed embedding test broken during upgrade
	* tests/busy.test: Default wait cursor on windows is 'wait'
	* win/tkWinFont.c: const fixes for the windows code.

2008-11-02  Jan Nijtmans  <nijtmans@users.sf.net>

	* generic/tkFont.h:	 More internal -Wwrite-strings warning fixes
	* generic/tkFont.c
	* generic/ttk/ttkTheme.h
	* generic/ttk/ttkDefaultTheme.c
	* generic/ttk/ttkState.c
	* macosx/tkMacOSXFont.c
	* unix/tkUnixFont.c
	* win/tkWinFont.c

2008-11-01  Donal K. Fellows  <dkf@users.sf.net>

	TIP #97 IMPLEMENTATION

	* generic/tkCanvas.c (CanvasWidgetCmd): Implementation of the 'imove'
	and 'rchars' subcommands.
	* generic/tk.h (TK_MOVABLE_POINTS): New flag to allow items to state
	whether they support finding and moving individual coordinates.
	* doc/canvas.n, tests/canvas.test: Docs 'n' tests.

2008-11-01  Pat Thoyts  <patthoyts@users.sourceforge.net>

	* generic/ttk/ttkEntry.c:      Implemented the themed spinbox
	* library/ttk/altTheme.tcl:    widget.
	* library/ttk/clamTheme.tcl:
	* library/ttk/classicTheme.tcl:
	* library/ttk/defaults.tcl:
	* library/ttk/entry.tcl:
	* library/ttk/ttk.tcl:
	* library/ttk/winTheme.tcl:
	* library/ttk/xpTheme.tcl:
	* library/ttk/spinbox.tcl:
	* win/ttkWinTheme.c:
	* win/ttkWinXPTheme.c:
	* doc/ttk_spinbox.n:
	* tests/ttk/spinbox.test:

2008-10-31  Joe English  <jenglish@users.sourceforge.net>

	* generic/widget.c: Temporary workaround for [Bug 2207435]

2008-10-30  Jan Nijtmans  <nijtmans@users.sf.net>

	* generic/tkAtom.c:	 more internal -Wwrite-strings warning fixes
	* generic/tkBusy.c
	* generic/tkButton.c
	* generic/tkCanvPoly.c
	* generic/tkCanvText.c
	* generic/tkCmds.c
	* generic/tkListbox.c
	* generic/tkMenu.c
	* generic/tkOldConfig.c
	* generic/tkOption.c
	* generic/tkPanedWindow.c
	* generic/tkPlace.c
	* generic/tkScale.c
	* generic/tkTest.c
	* generic/tkText.c
	* generic/tkTextImage.c

2008-10-30  Don Porter  <dgp@users.sourceforge.net>

	* tests/unixSelect.test:	Revise the unixSelect-1.* tests so that
	they test the ability of Tk's selection mechanism to faithfully pass
	valid Tcl values without corruption, and stop testing details of
	Tcl's internal encoding scheme.	 With this change, the Tk test suite
	no longer uses the identity encoding or [string bytelength].

2008-10-30  Jan Nijtmans  <nijtmans@users.sf.net>

	* generic/tk.h:		      CONSTify return value of
	* generic/tkInt.h	      Tk_OptionPrintProc, and customPtr
	* generic/tk.decls	      field of Tk_ConfigSpec.
	* generic/tkCanvArc.c	      See [Bug 2190619]: Warnings due to
	* generic/tkCanvLine.c	      Tk_SmoothMethod name constness change
	* generic/tkCanvUtil.c
	* generic/tkUtil.c
	* generic/tkDecls.h:	      (regenerated)

2008-10-29  Joe English  <jenglish@users.sourceforge.net>

	* generic/tkAtom.c(Tk_GetAtomName): Remove incorrect 'const' qualifier.
	Remove useless 'register' declarations too, while we're at it.

2008-10-28  Jan Nijtmans  <nijtmans@users.sf.net>

	* generic/tk.h:		Add "const" to a few struct member fields.
	* generic/tkInt.h:	CONSTify TkPrintPadAmount
	* generic/tkSelect.h:	Move TkSelGetSelection to tkInt.decls
	* generic/tk.decls:	CONSTify Tk_ParseArgv
	* generic/tkInt.decls:	CONSTify TkCreateFrame and TkCreateMainWindow
	* generic/tkDecls.h:	(regenerated)
	* generic/tkIntDecls.h:	(regenerated)
	* generic/tkArgv.c:
	* generic/tkAtom.c:
	* generic/tkEntry.c:
	* generic/tkFrame.c:
	* generic/tkImgPhoto.c:
	* generic/tkPack.c:
	* generic/tkSelect.c:
	* generic/tkVisual.c:
	* generic/tkWindow.c:
	* win/tkWinTest.c:	Fix compilation under mingw32

2008-10-28  Joe English  <jenglish@users.sourceforge.net>

	* library/ttk/cursors.tcl, library/ttk/combobox.tcl,
	library/ttk/entry.tcl, library/ttk/paned.tcl, library/ttk/sizegrip.tcl,
	library/treeview.tcl:
	Add correct platform-specific cursors for OSX [Bug 2054562]
	Expanded set of symbolic cursors.  Use correct cursor for
	ttk::entry and ttk::combobox widgets [Bug 1534835]

2008-10-28  Don Porter  <dgp@users.sourceforge.net>

	* win/tkWinTest.c:		Revise [testclipboard] to form that
	* tests/winClipboard.test:	handles encodings.  [Bug 2191960]
	* tests/constraints.tcl: [tcltest::bytestring] no longer used.

2008-10-24  Joe English  <jenglish@users.sourceforge.net>

	* tests/ttk/ttk.test: Disable test ttk-6.3, it's not applicable. [Bug
	2175411]

	* generic/ttk/ttkTheme.c: Use different Tcl_AssocData key so the tile
	extension can be loaded into an 8.6 interp, in the off-chance that
	anyone wants to do this.

2008-10-24  Donal K. Fellows  <dkf@users.sf.net>

	* generic/tkCanvUtil.c (TkSmoothPrintProc): Corrected 'const'ness to
	quell warning. [Bug 2190619]

2008-10-23  Don Porter  <dgp@users.sourceforge.net>

	* README:		Bump version number to 8.6a4
	* generic/tk.h:
	* library/tk.tcl:
	* unix/configure.in:
	* unix/tk.spec:
	* win/configure.in:

	* unix/configure:	autoconf-2.59
	* win/configure:

2008-10-22  Jan Nijtmans  <nijtmans@users.sf.net>

	* generic/tk.h:		      CONST -> const and white-spacing
	* generic/tk.decls
	* generic/tkInt.decls
	* generic/tkDecls.h:	      (regenerated)
	* generic/tkIntDecls.h:	      (regenerated)
	* generic/tkIntPlatDecls.h:   (regenerated)
	* generic/tkIntXlibDecls.h:   (regenerated)
	* generic/tkPlatDecls.h:      (regenerated)
	* generic/ttk/tk.decls
	* generic/ttk/ttkDecls.h      (regenerated)
	* generic/ttk/ttkGenStubs.tcl

2008-10-20  Donal K. Fellows  <dkf@users.sf.net>

	* generic/tkBusy.c, macosx/tkMacOSXEmbed.c, unix/tkUnixEmbed.c:
	* win/tkWinWindow.c: Factor out the platform-specific parts into the
	platform directories. [Bug 2180919]

2008-10-18  Donal K. Fellows  <dkf@users.sf.net>

	TIP #321 IMPLEMENTATION

	* generic/tkBusy.c, doc/busy.n, tests/busy.test: Implementation of the
	[tk busy] command. [Patch 1997907]

2008-10-18  Pat Thoyts  <patthoyts@users.sourceforge.net>

	* win/tkWinFont.c: [Bug 1825353] To fix a problem with tiny fonts on
	Russian versions of Windows we will avoid removing the internal
	leading for fixed width fonts.

2008-10-15  Jan Nijtmans  <nijtmans@users.sf.net>

	* generic/tk.h:		 Add "const" to many internal const tables, so
	* generic/tkBind.c:	 those will be put by the C-compiler in the
	* generic/tkButton.c:	 TEXT segment instead of the DATA segment.
	* generic/tkCanvas.c:	 This makes those tables as being shareable in
	* generic/tkClipboard.c: shared libraries.
	* generic/tkCmds.c:
	* generic/tkConsole.c:
	* generic/tkEntry.c:
	* generic/tkFocus.c:
	* generic/tkFrame.c:
	* generic/tkGet.c:
	* generic/tkGrab.c:
	* generic/tkGrid.c:
	* generic/tkImage.c:
	* generic/tkImgBmap.c:
	* generic/tkImgGIF.c:
	* generic/tkImgPhoto.c:
	* generic/tkListbox.c:
	* generic/tkMenu.c:
	* generic/tkMenu.h:
	* generic/tkMenubutton.c:
	* generic/tkMessage.c:
	* generic/tkOption.c:
	* generic/tkPack.c:
	* generic/tkPanedWindow.c:
	* generic/tkPlace.c:
	* generic/tkScale.c:
	* generic/tkSelect.c:
	* generic/tkSquare.c:
	* generic/tkTest.c:
	* generic/tkText.c:
	* generic/tkTextDisp.c:
	* generic/tkTextMark.c:
	* generic/tkTextTag.c:
	* generic/tkTextWind.c:
	* macosx/tkMacOSXDialog.c:
	* macosx/tkMacOSXSend.c:
	* macosx/tkMacOSXWin.c:
	* unix/tkUnixFont.c:
	* unix/tkUnixWm.c:
	* win/tkWinButton.c:
	* win/tkWinColor.c:
	* win/tkWinDialog.c:
	* win/tkWinMenu.c:
	* win/tkWinSend.c:
	* win/tkWinWm.c:
	* xlib/xcolors.c:

2008-10-17  Pat Thoyts  <patthoyts@users.sourceforge.net>

	* library/ttk/scale.tcl: Implemented keyboard bindings for ttk::scale

2008-10-15  Jan Nijtmans  <nijtmans@users.sf.net>

	* generic/tkInt.h:	 Add "const" to many internal const tables, so
	* generic/tk3d.c:	 those will be put by the C-compiler in the
	* generic/tkBitmap.c:	 TEXT segment instead of the DATA segment.
	* generic/tkColor.c:	 This makes those tables as being shareable in
	* generic/tkConfig.c:	 shared libraries.
	* generic/tkCursor.c:
	* generic/tkFont.c:
	* generic/tkObj.c:
	* generic/tkStyle.c:
	* generic/tkTextIndex.c:
	* generic/tkUtil.c:

2008-10-14  Donal K. Fellows  <dkf@users.sf.net>

	* generic/tkObj.c (TkNewWindowObj): Added utility function for making
	a Tcl_Obj from a Tk_Window reference. Candidate for future exposure to
	third-party code I suppose, but useful internal to Tk for sure.

2008-10-11  Donal K. Fellows  <donal.k.fellows@man.ac.uk>

	* generic/tkCanvas.c (CanvasWidgetCmd): Corrected result generation.

2008-10-10  Don Porter  <dgp@users.sourceforge.net>

	*** 8.6a3 TAGGED FOR RELEASE ***

	* changes:	Updates for 8.6a3 release.

2008-10-09  Don Porter  <dgp@users.sourceforge.net>

	* generic/tkListbox.c:	Make literal return values consistent with
	those generated by Tcl_PrintDouble().

	* tests/entry.test:	Restore test naming consistency with Tk 8.5.
	* tests/listbox.test:	Remove some more dependency on precision in
	* tests/spinbox.test:	test results.

2008-10-08  Jan Nijtmans  <nijtmans@users.sf.net>

	* unix/tcl.m4:		Fix for bug [2073255]
	* unix/configure:	regenerated

2008-10-08  Don Porter  <dgp@users.sourceforge.net>

	* tests/textDisp.test (textDisp-16.34): Update test that tested string
	equality of double values based on an assumption of tcl_precision==12.
	Test now does its own formatting.

	* tests/scrollbar.test: Revised testing of the cget subcommand so that
	it tests consistency with the configure subcommand and not agreement
	with a hardcoded value that will change as tastes in GUIs evolve.

	* tests/canvText.test (canvText-17.1): Update expected result to match
	revised PostScript output due to more predictable formatting of
	floating point values.

	* unix/tkUnixWm.c:	Restored consistency of error messages from
	* macosx/tkMacOSXWm.c:	[wm iconphoto] with the test suite and across
	* tests/unixWm.test:	all platforms.	[Bug 2021443]

2008-10-07  Pat Thoyts  <patthoyts@users.sourceforge.net>

	* tests/canvImg.test:  Removed dependency on precision in results
	* tests/canvRect.test:
	* tests/canvText.test:
	* tests/entry.test:
	* tests/listbox.test:
	* tests/scrollbar.test:
	* tests/spinbox.test:
	* tests/winWm.test: Fixed incorrect error strings
	* tests/wm.test:

2008-10-06  Pat Thoyts  <patthoyts@users.sourceforge.net>

	* tests/winDialog.test: Fixed tests for Vista+
	* win/tkWinWm.c: corrected some errors from the previous commit

2008-10-05  Donal K. Fellows  <dkf@users.sf.net>

	* win/tkWinWm.c (WmAttributesCmd, WmOverrideredirectCmd)
	(WmStackorderCmd):
	* win/tkWinSendCom.c (Async):
	* win/tkWinSend.c (Tk_SendObjCmd):
	* win/tkWinFont.c (TkpGetFontFamilies, TkpGetSubFonts):
	* unix/tkUnixWm.c (WmOverrideredirectCmd, WmStackorderCmd):
	* unix/tkUnixFont.c (TkpGetFontFamilies, TkpGetSubFonts):
	* macosx/tkMacOSXWm.c (WmOverrideredirectCmd, WmStackorderCmd):
	* generic/tkTextIndex.c (SetTextIndexFromAny):
	* generic/tkTest.c (TrivialConfigObjCmd):
	* generic/tkSelect.c (HandleTclCommand):
	* generic/tkPanedWindow.c (Tk_PanedWindowObjCmd)
	(PanedWindowSashCommand, PanedWindowProxyCommand):
	* generic/tkMenubutton.c (Tk_MenubuttonObjCmd):
	* generic/tkMenu.c (MenuWidgetObjCmd):
	* generic/tkListbox.c (ListboxWidgetObjCmd):
	* generic/tkImgPhoto.c (ImgPhotoCmd): (mostly)
	* generic/tkImage.c (Tk_ImageObjCmd):
	* generic/tkFont.c (Tk_FontObjCmd, GetAttributeInfoObj):
	* generic/tkEntry.c (EntryWidgetObjCmd, SpinboxWidgetObjCmd):
	* generic/tkConfig.c (SetOptionFromAny, Tk_SetOptions):
	* generic/tkCmds.c (Tk_TkObjCmd, Tk_WinfoObjCmd, TkGetDisplayOf):
	* generic/tkButton.c (ButtonCreate): Get rid of code that insists on
	non-idiomatically writing to the object in the interpreter result.

2008-10-03  Donal K. Fellows  <dkf@users.sf.net>

	* generic/tkArgv.c, generic/tkCanvText.c, generic/tkEntry.c:
	* generic/tkListbox.c, generic/tkScrollbar.c, macosx/tkMacOSXScrlbr.c:
	* win/tkWinScrlbr.c: Convert use of %g to Tcl_PrintDouble to create
	string versions of floats so as to avoid trouble with some locales.
	[Bug 2112563]

2008-10-02  Joe Mistachkin  <joe@mistachkin.com>

	* doc/canvas.n: Fix unmatched font change.
	* win/buildall.vc.bat: Prefer the HtmlHelp target over the WinHelp
	target.

2008-10-01  Donal K. Fellows  <dkf@users.sf.net>

	TIP #236 IMPLEMENTATION

	* doc/canvas.n, generic/tkCanvas.c (CanvasWidgetCmd)
	* tests/canvMoveto.test: Added 'moveto' subcommand to canvases to
	allow items to be easily moved to a particular place.

2008-09-23  Donal K. Fellows  <dkf@users.sf.net>

	* doc/listbox.n (SEE ALSO): Redirected this to ttk::treeview(n) which
	is far more useful (it does multicolumn listbox duties). [Bug 2123813]

	* doc/*.n: Make sure that the initial line of the manpage includes
	nothing that chokes old versions of man. [Bug 2118116]

2008-08-25  Todd M. Helfter  <tmh@users.sourceforge.net>

	* library/menu.tcl: Additional fix for [Bug 1023955]

2008-09-08  Todd M. Helfter  <tmh@users.sourceforge.net>

	* doc/menu.n: Fix typo in docs. [Bug 2098425]

2008-09-03  Don Porter  <dgp@users.sourceforge.net>

	* generic/tk.h:		Dropped use of _ANSI_ARGS_ macro to preserve
	* generic/tkSelect.h:	Tk's TCL_NO_DEPRECATED build.

2008-08-30  Ania Pawelczyk  <aniap@users.sourceforge.net>

	* tests/textWind.test: Update to tcltest2
	* tests/unixSelect.test:
	* tests/visual_bb.test:
	* tests/visual.test:
	* tests/window.test:
	* tests/winfo.test:
	* tests/xmfbox.test:
	* tests/winButton.test:
	* tests/winDialog.test:
	* tests/winFont.test:
	* tests/winMenu.test:
	* tests/winMsbox.test:
	* tests/winWm.test:

2008-08-28  Don Porter  <dgp@users.sourceforge.net>

	* unix/tkConfig.sh.in:	Added @XFT_LIBS@ to the definition of TK_LIBS
	to avoid link failures when a "big wish" program links against a
	--disable-shared build of libtk. (Discovered building expectTk.)

	* generic/tkImgPhoto.c:	Changed TclStack* calls to ck* calls so that
	we don't create new dependencies on Tcl internals.

	* unix/tkUnixPort.h:	Removed #include of tclInt.h that has been
	* win/tkWinPort.h:	disabled for three years. If we needed this
	we'd have noticed by now.

	* README:		Bump version number to 8.6a3
	* generic/tk.h:
	* library/tk.tcl:
	* unix/configure.in:
	* unix/tk.spec:
	* win/configure.in:

	* unix/configure:	autoconf-2.59
	* win/configure:

2008-08-28  Donal K. Fellows  <dkf@users.sf.net>

	* tests/imgPhoto.test: Fix failures. [Bug 2080587]

2008-08-28  Ania Pawelczyk  <aniap@users.sourceforge.net>

	* tests/option.test: Update to tcltest2
	* tests/place.test:
	* tests/scale.test:
	* tests/select.test:
	* tests/textBTree.test:
	* tests/textImage.test:
	* tests/textMark.test:
	* tests/textTag.test:
	* tests/unixMenu.test:

2008-08-25  Todd M. Helfter  <tmh@users.sourceforge.net>

	* library/menu.tcl: Fix typo from [Bug 1023955]

2008-08-27  Peter Spjuth  <peter.spjuth@gmail.com>

	* tests/grid.test: Added a "knownBug"-marked test to show a problem
	identified in the grid implementation. [Bug 2075285]

2008-08-26  Donal K. Fellows  <dkf@users.sf.net>

	* tests/imgPhoto.test: More style improvements.

2008-08-25  Todd M. Helfter  <tmh@users.sourceforge.net>

	* library/menu.tcl: Do not flip to the arrow cursor on menus. This was
	a Motif convention. Current behavior is maintained iff tk_strictMotif
	is enabled. [Bug 1023955]

2008-08-25  Donal K. Fellows  <dkf@users.sf.net>

	* generic/tkImgPhoto.c (ImgPhotoConfigureMaster): Ensure that uses of
	TclStackAlloc and TclStackFree balance.

2008-08-25  Todd M. Helfter  <tmh@users.sourceforge.net>

	* library/tkfbox.tcl: Fix the multiple selection error for
	tk_getOpenFile -multiple 1 which fails on all unix platforms since the
	adoption of ttk widgets. [Bug 1936220]

2008-08-25  Donal K. Fellows  <dkf@users.sf.net>

	* generic/tkImgPhoto.c:	     Split the implementation of the core of
	* generic/tkImgPhoto.h:	     photo images into two pieces, the photo
	* generic/tkImgPhInstance.c: master (which manages the data model and
	the interaction with the script level) and the photo instances (which
	handle display).

2008-08-22  Don Porter  <dgp@users.sourceforge.net>

	*** 8.6a2 TAGGED FOR RELEASE ***

	* changes:	Updates for 8.6a2 release.

2008-08-21  Ania Pawelczyk  <aniap@users.sourceforge.net>

	* tests/menuDraw.test: Update to tcltest2
	* tests/msgbox.test:
	* tests/oldpack.test:
	* tests/pack.test:
	* tests/panedwindow.test:

2008-08-21  Donal K. Fellows  <dkf@users.sf.net>

	* generic/tkOption.c (ExtendArray): Rework so that the code uses
	ckrealloc (idiomatically) rather than its home-brewed version.

2008-08-19  George Peter Staplin  <georgeps@users.sourceforge.net>

	After some discussion with Joe English and subsequently the X.org
	developers (Keith Packard in particular), it was discovered that Tk is
	doing management of XIDs that it shouldn't need to do. The very common
	XC-MISC extension which has come with every version of X for the last
	15 years is used with Xlib now, to retrieve the information about the
	used/unused XIDs. The public Tk_FreeXId is now a no-op. [Bug 2039720]

	* generic/tkError.c: Remove the usage of TkpWindowWasRecentlyDeleted.
	* generic/tkInt.decls: Update the declarations for the now unused
	internal stubs.
	* generic/tkIntDecls.h: Regenerated based on tkInt.decls.
	* generic/tkIntPlatDecls.h: Regenerated based on tkInt.decls.
	* generic/tkStubInit.c
	* generic/tkWindow.c: Remove the calls to TkInitXId, and
	TkFreeWindowId.
	* macosx/tkMaxOSXPort.h: Remove TkFreeWindowId and TkInitXId macro
	definitions.
	* macosx/tkMacOSXXStubs.c: Remove the no-op
	TkpWindowWasRecentlyDeleted.
	* unix/tkUnixEvent.c: Remove call to TkFreeXId.
	* unix/tkUnixXId.c: Remove a lot of unnecessary code (see above).
	* win/tkWinPort.h: Remove TkFreeWindowId and TkInitXId.
	* win/tkWinWindow.c: Remove TkpWindowWasRecentlyDeleted.
	* tests/id.test: Remove this unnecessary test.

2008-08-19  Joe English  <jenglish@users.sourceforge.net>

	* generic/ttk/ttkScroll.c: Don't use sprintf "%g" to format floating
	point numbers in -[xy]scrollcommand callbacks or [xy]view methods.
	Minor incompatibility: 0 and 1 now formatted as "0.0" resp "1.0".
	* tests/ttk/entry.test, tests/ttk/treeview.test: Updated to account
	for above change.

2008-08-19  Daniel Steffen  <das@users.sourceforge.net>

	* macosx/tkMacOSXFont.c (SetFontFeatures): Disable antialiasing of
						   fixed-width fonts with
						   size <= 10.

2008-08-18  Ania Pawelczyk  <aniap@users.sourceforge.net>

	* tests/canvWind.test: Update to tcltest2
	* tests/menubut.test:
	* tests/raise.test:
	* tests/unixButton.test:
	* tests/unixEmbed.test:
	* tests/winClipboard.test:

2008-08-17  Ania Pawelczyk  <aniap@users.sourceforge.net>

	* tests/focus.test: Update to tcltest2
	* tests/focusTcl.test:
	* tests/geometry.test:
	* tests/grab.test:
	* tests/grid.test:
	* tests/imgBmap.test:
	* tests/imgPhoto.test:
	* tests/imgPPM.test:
	* tests/listbox.test:
	* tests/safe.test:
	* tests/tk.test:
	* tests/util.test:

2008-08-15  Ania Pawelczyk  <aniap@users.sourceforge.net>

	* tests/clrpick.test: Update to tcltest2
	* tests/frame.test:
	* tests/font.test:
	* tests/image.test:

2008-08-14  Ania Pawelczyk  <aniap@users.sourceforge.net>

	* tests/event.test: Update to tcltest2
	* tests/id.test:
	* tests/menu.test:

2008-08-14  Daniel Steffen  <das@users.sourceforge.net>

	* unix/tcl.m4 (SC_PATH_X):	Check for libX11.dylib in addition to
					libX11.so et al.

	* unix/configure:		autoconf-2.59

2008-08-12  Ania Pawelczyk  <aniap@users.sourceforge.net>

	* tests/choosedir.test: Update to tcltest2
	* tests/clipboard.test:
	* tests/embed.test:
	* tests/main.test:

2008-08-12  Don Porter  <dgp@users.sourceforge.net>

	* README:		Bump version number to 8.6a2
	* generic/tk.h:
	* library/tk.tcl:
	* unix/configure.in:
	* unix/tk.spec:
	* win/configure.in:

	* unix/configure:	autoconf-2.59
	* win/configure:

	* changes:	Updates for 8.6a2 release.

2008-08-11  Ania Pawelczyk  <aniap@users.sourceforge.net>

	* tests/canvImg.test: Update to tcltest2
	* tests/canvRect.test:
	* tests/canvText.test:
	* tests/obj.test:

2008-08-07  Ania Pawelczyk  <aniap@users.sourceforge.net>

	* tests/canvPs.test: Update to tcltest2
	* tests/config.test:
	* tests/canvas.test:

2008-08-05  Joe English  <jenglish@users.sourceforge.net>

	* generic/tk.h, generic/tkEvent.c: Fix for [Bug 2010422] "no event
	type or button # or keysym while executing "bind Listbox
	<MouseWheel> [...]".

2008-08-03  Ania Pawelczyk  <aniap@users.sourceforge.net>

	* tests/cmds.test: Update to tcltest2
	* tests/dialog.test:
	* tests/get.test:
	* tests/text.test: Update to tcltest2; report: 33.11 fails

2008-08-01  Pat Thoyts  <patthoyts@users.sourceforge.net>

	* win/tkWinWm.c: Check wmPtr is valid in TopLevelReqProc to fix
	* tests/wm.test:  [Bug 2028703]

2008-07-31  Don Porter  <dgp@users.sourceforge.net>

	* generic/tk.h: Added missing EXTERN for the Tcl_PkgInitStubsCheck
	declaration to fix inability to embed non-stub-enabled Tk on Windows.

2008-07-29  Ania Pawelczyk  <aniap@users.sourceforge.net>

	* tests/constraints.tcl: -highlightthickness entry's option (fonts
	constraint)

2008-07-28  Ania Pawelczyk  <aniap@users.sourceforge.net>

	* tests/cursor.test: Update to tcltest2
	* tests/message.test:

2008-07-26  Pat Thoyts  <patthoyts@users.sourceforge.net>

	* doc/options.n: Direct to the font manual for -font. [Bug 1686012]

	* tests/constraints.tcl: Add a nonwin contraint.
	* tests/listbox.test:	 Conform to testing policy. [Bug 2024753]

	* win/tkWinWm.c: Check that the parent has been mapped before
	* tests/wm.test: calling RemapWindows. [Bug 2009788]

	* win/tkWinWindow.c: Check for 0x prefix in sprintf %p. Bug [2026405]

2008-07-25  Ania Pawelczyk  <aniap@users.sourceforge.net>

	* tests/bind.test: Update to tcltest2

2008-07-24  Jan Nijtmans  <nijtmans@users.sf.net>

	* generic/*.c: Fix inconsistant "wrong # args" messages. [Bug 2021443]
	* macosx/tkMacOSXSend.c
	* macosx/tkMacOSXWm.c
	* unix/tkUnixSend.c
	* unix/tkUnixWm.c
	* tests/*.test

2008-07-22  Ania Pawelczyk  <aniap@users.sourceforge.net>

	* tests/bell.test:   Update to tcltest2
	* tests/bgerror.test:
	* tests/bitmap.test:
	* tests/border.test:
	* tests/button.test:
	* tests/entry.test:
	* tests/spinbox.test:

2008-07-22  Daniel Steffen  <das@users.sourceforge.net>

	* library/ttk/aquaTheme.tcl: Use system color names and TIP145 named
	font instead of hardcoded color values and deprecated native font name

	* macosx/tkMacOSXHLEvents.c: Factor out common code; formatting.

2008-07-08  Pat Thoyts  <patthoyts@users.sourceforge.net>

	* doc/*.n: Fixed broken line endings from last doc commit.

2008-07-04  Joe English  <jenglish@users.sourceforge.net>

	* generic/ttk/ttkDefaultTheme.c, generic/ttk/ttkClamTheme.c,
	* generic/ttk/ttkClassicTheme.c, generic/ttk/ttkElements.c: Audit:
	ensure that output arguments to Tk_Get*FromObj() are initialized, in
	case of erroneous style specifications. [Bug 2009213]

2008-07-02  Donal K. Fellows  <dkf@users.sf.net>

	* macosx/tkMacOSXHLEvents.c: Some tidying up of this file. Make sure
	that failing handling callbacks get reported as background errors.

2008-06-30  Donal K. Fellows  <dkf@users.sf.net>

	* doc/*.1, doc/*.3, doc/*.n: Remove out of date changebars, make
	formatting of typedefs consistent, other small changes.

2008-06-25  Don Porter  <dgp@users.sourceforge.net>

	*** 8.6a1 TAGGED FOR RELEASE ***

	* changes:		Updates for 8.6a1 release.

2008-06-24  Pat Thoyts  <patthoyts@users.sourceforge.net>

	* library/demos/ttkpane.tcl: Work around missing timezones
	* doc/text.n: Fix documentation of text tag options. [Bug 1997293]

2008-06-19  Don Porter  <dgp@users.sourceforge.net>

	* changes:		Updates for 8.6a1 release.

	* generic/tk.h:		TIP 285 additions make Tk 8.6 call the new
	* library/tk.tcl:	Tcl_Canceled() routine, available only in Tcl
	8.6, so bump our Tcl dependencies to version 8.6. Tk 8.6a1 will no
	longer [load] into a Tcl 8.5 interp.

	* README:		Bump version number to 8.6a1
	* generic/tk.h:
	* library/tk.tcl:
	* unix/configure.in:
	* unix/tk.spec:
	* win/configure.in:

	* unix/configure:	autoconf-2.59
	* win/configure:

2008-06-18  Daniel Steffen  <das@users.sourceforge.net>

	* macosx/tkMacOSXCarbonEvents.c: Fix debug carbon event tracing.
	(InstallStandardApplicationEventHandler): Replace needless use of
	TkMacOSXInitNamedDebugSymbol() by standard TkMacOSXInitNamedSymbol().

	* macosx/tkMacOSXDebug.c:	Revert 2007-11-09 commit making
	* macosx/tkMacOSXDebug.h:	TkMacOSXInitNamedDebugSymbol()
					available outside of debug builds.

	* macosx/tkMacOSXEmbed.c (TkpMakeWindow):	Fix bug with missing
	* macosx/tkMacOSXSubwindows.c (XMapWindow):	focus on first map by
	only sending VisibilityNotify events once windows are mapped (rather
	than when they are created).

	* macosx/tkMacOSXWindowEvent.c (TkMacOSXProcessWindowEvent): Fix
	return value.

	* macosx/tkMacOSXInit.c:	Add helper to efficiently convert from
	* macosx/tkMacOSXPrivate.h:	CFString to Tcl_Obj.

	* macosx/tkMacOSXFont.c (TkpGetFontFromAttributes, InitFont):	Fix
	incorrect conversion to points of font sizes already in points; factor
	out retrieval of font family name from font family ID.

2008-06-13  Jeff Hobbs  <jeffh@ActiveState.com>

	* win/configure, win/configure.in (TK_WIN_VERSION): Fix handling of
	interim a/b versioning for manifest usage.

2008-06-13  Joe Mistachkin  <joe@mistachkin.com>

	TIP #285 IMPLEMENTATION

	* generic/tkCmds.c: During [tkwait] and [update], always cooperatively
	check for script cancellation.
	* win/makefile.vc: Added 'pdbs' option for Windows build rules to
	* win/rules.vc: allow for non-debug builds with full symbols.

2008-06-12  Daniel Steffen  <das@users.sourceforge.net>

	* generic/tkPointer.c (Tk_UpdatePointer): Fix failure to restore a
	global grab capture and to release the restrict window capture when
	releasing a button grab. Fixes segfault due to dangling reference to
	restrict window inside TkpSetCapture() implementation. [Bug 1991932]

	* generic/ttk/ttkTreeview.c:	Fix warning.

	* unix/tcl.m4 (SunOS-5.11): Fix 64bit amd64 support with gcc & Sun cc.
	* unix/configure: autoconf-2.59

	* macosx/tkMacOSXXStubs.c (Tk_ResetUserInactiveTime): Use UsrActivity
	instead of OverallAct (which may be ignored in some circumstances).

	* macosx/Wish.xcodeproj/project.pbxproj: Add tclIORTrans.c; add tclOO
	* macosx/Wish.xcodeproj/default.pbxuser: files to tktest-X11 target;
	add debug configs for 64bit and with corefoundation disabled; updates
	and cleanup for Xcode 3.1 and for Leopard; sync with Tcl.xcodeproj.
	* macosx/Wish.xcode/project.pbxproj:	Sync Wish.xcodeproj changes.
	* macosx/Wish.xcode/default.pbxuser:
	* macosx/README:			Document new build configs.

2008-06-10  Joe English  <jenglish@users.sourceforge.net>

	* unix/tkUnixKey.c: Use Xutf8LookupString if available. This should
	fix problems (like [Bug 1908443]) where Xlib's idea of the system
	encoding does not match Tcl's. [Patch 1986818]

2008-06-01  Daniel Steffen  <das@users.sourceforge.net>

	* macosx/Wish.xcodeproj/project.pbxproj: Add new tclOO files; add
	* macosx/README:			 debug configs with gcov;
						 update to Xcode 3.1.

2008-05-27  Pat Thoyts  <patthoyts@users.sourceforge.net>

	* generic/ttk/ttkTheme.c: [ttk::style theme use] without an argument
	* doc/ttk_style.n: now returns the current theme.

2008-05-23  Joe English  <jenglish@users.sourceforge.net>

	* doc/ttk_treeview.n, generic/ttk/ttkTreeview.c,
	* generic/ttk/ttkTagSet.c, generic/ttk/ttkLayout.c,
	* generic/ttk/ttkTheme.c, generic/ttk/ttkTheme.h,
	* generic/ttk/ttkThemeInt.h, generic/ttk/ttkWidget.h:
	Added [$tv identify region], [$tv identify element], and [$tv identify
	item] subcommands. Simplified bindings. Added [$tv tag has]
	subcommand. Tag-related display improvements; setting a tag
	-background or -foreground no longer overrides selection feedback.

	* library/ttk/altTheme.tcl, library/ttk/aquaTheme.tcl,
	* library/ttk/clamTheme.tcl, library/ttk/classicTheme.tcl,
	* library/ttk/defaults.tcl, library/ttk/treeview.tcl,
	* library/ttk/winTheme.tcl, library/ttk/xpTheme.tcl:
	Don't need separate 'Item', 'Cell', and 'Row' style settings anymore,
	only the base "Treeview" style is used.

2008-05-23  Joe English  <jenglish@users.sourceforge.net>

	* generic/ttk/ttkLabel.c: Avoid passing width or height <= 0 to
	Tk_RedrawImage, as this leads to a panic on Windows. [Bug 1967576]

2008-05-16  Pat Thoyts  <patthoyts@users.sourceforge.net>

	* library/ttk/xpTheme.tcl: Add correct border to combobox on Vista

2008-05-15  Pat Thoyts  <patthoyts@users.sourceforge.net>

	* win/makefile.vc: We should use the thread allocator for threaded
	* win/rules.vc: builds. Added 'tclalloc' option to disable.

2008-05-14  Donal K. Fellows  <dkf@users.sf.net>

	* generic/tkPanedWindow.c (PanedWindowProxyCommand)
	(DisplayPanedWindow): Ensure that a zero width never gets fed to the
	underlying window system. [Bug 1639824]

2008-05-13  Pat Thoyts  <patthoyts@users.sourceforge.net>

	* library/console.tcl: Support pixel sized font in +/- keybinding.
	* tests/listbox.test: -activestyle default is underline on windows.
	* tests/winDialog.test: Fixed hanging tk_chooseColor tests.

2008-05-11  Pat Thoyts  <patthoyts@users.sourceforge.net>

	* library/tk.tcl: Support for ttk widgets in AmpWidget
	* doc/button.n: Note negative widths for button. [Patch 1883418]

2008-05-09  Pat Thoyts  <patthoyts@users.sourceforge.net>

	* doc/ttk_*: 'identify' widget command is on all ttk widgets.

2008-05-04  Joe English  <jenglish@users.sourceforge.net>

	* macosx/ttkMacOSAquaTheme.c: "default" and "focus" adornments should
	not be disjoint [Bug 1942785]

2008-04-27  Donal K. Fellows  <dkf@users.sf.net>

	* */*.c: A large tranche of getting rid of pre-C89-isms; if your
	compiler doesn't support things like proper function declarations,
	'void' and 'const', borrow a proper one when building Tcl. (The header
	files allow building things that link against Tcl with really ancient
	compilers still; the requirement is just when building Tcl itself.)

2008-04-25  Joe English  <jenglish@users.sourceforge.net>

	* library/ttk/treeview.tcl: BUGFIX: [$tv selection] takes a list of
	items, not a single item. [Bug 1951733]

2008-04-20  Pat Thoyts  <patthoyts@users.sourceforge.net>

	* win/makefile.vc: Include ws2_32 in the link list. [Bug 1900872]
	* doc/menu.n: Minor change regarding the system menu. [Bug 1887169]
	* doc/button.n: Minor clarification of button flash. [Bug 1926223]

2008-04-17  Donal K. Fellows  <dkf@cspool38.cs.man.ac.uk>

	* doc/text.n: Correct description of when -relief option is ignored on
	a tag. Thanks to emiliano for spotting.

2008-04-17  Don Porter  <dgp@users.sourceforge.net>

	* generic/tkCanvas.c: Fix logic that determines when canvas item
	<Enter> event should fire. Thanks to Sebastian Wangnick. [Bug 1327482]

2008-04-16  Daniel Steffen  <das@users.sourceforge.net>

	* generic/tkStubInit.c:			Make stubs tables static const
	* generic/tkWindow.c (Initialize):	and export only a module-scope
	pointer to to the main stubs table (for package init). [Patch 1938497]

2008-04-14  Pat Thoyts  <patthoyts@users.sourceforge.net>

	* win/tkWinDialog.c:	Fix [tk_chooseColor -title]. [Bug 1941740]
	* win/tkWinTest.c:	Added parent to testgetwininfo
	* tests/winDialog.test:	Created some tk_chooseColor win tests.

2008-04-09  Jan Nijtmans  <nijtmans@users.sourceforge.net>

	* generic/tkImgGIF.c:	Let the GIF writer use a real LZW compressor.

2008-04-08  Pat Thoyts  <patthoyts@users.sourceforge.net>

	* win/ttkWinXpTheme.c:	Provide a visual-styles API element engine
	* tests/ttk/vsapi.test: to permit scripts to create any available
	* doc/ttk_vsapi.n:    windows xp/vista element. Plus basic tests.

2008-04-08  Daniel Steffen  <das@users.sourceforge.net>

	* generic/tkDecls.h:		make genstubs (genStubs.tcl changes).
	* generic/tkIntDecls.h:
	* generic/tkIntPlatDecls.h:
	* generic/tkIntXlibDecls.h:
	* generic/tkPlatDecls.h:

2008-04-08  Kevin Kenny  <kennykb@acm.org>

	* tkWinEmbed.c:	 Removed #if 0 code. Trust the revision control
	system, if you need it again, you can find it.

	* tkWinSend.c:	 Added conditional compilation to silence several
	compiler warnings.

2008-04-07  Jeff Hobbs  <jeffh@ActiveState.com>

	* generic/tkWindow.c (Initialize): Fix double-free on Tk_ParseArgv
	* tests/main.test (main-3.*):	   error. [Bug 1937135]

	* generic/tkArgv.c: Fix -help mem explosion. [Bug 1936238] (kenny)

2008-04-04  Pat Thoyts  <patthoyts@users.sourceforge.net>

	* library/ttk/sizegrip.tcl: Don't resize if the toplevel is not
	resizable or the sizegrip has been disabled.

2008-04-03  Pat Thoyts  <patthoyts@users.sourceforge.net>

	* win/makefile.vc:    Fixed stubs usage
	* library/ttk/xpTheme.tcl: fix the colour of labelframe in xp

2008-04-02  Daniel Steffen  <das@users.sourceforge.net>

	* generic/tk.decls:	Remove 'export' declarations of symbols now
				only in libtkstub and no longer in libtk.

	* generic/tkStubLib.c:	Make symbols in libtkstub.a MODULE_SCOPE to
				avoid exporting them from libraries that link
				with -ltkstub; constify tk*StubsPtr and stub
				table hook pointers. [Bug 1819422]

	* generic/tkStubLib.c:	    Undef USE_TCL_STUBS before defining it
	* generic/ttk/ttkStubLib.c: unconditionally; remove needless #ifdef

	* generic/tkDecls.h:		make genstubs
	* generic/tkIntDecls.h:
	* generic/tkIntPlatDecls.h:
	* generic/tkIntXlibDecls.h:
	* generic/tkPlatDecls.h:
	* generic/tkStubInit.c:

	* unix/configure.in (Darwin):	Remove now unnecessary unexporting of
					libtclstub symbols from libtk.

	* unix/configure:		autoconf-2.59

2008-04-01  Don Porter  <dgp@users.sourceforge.net>

	* generic/tkStubLib.c (Tk_InitStubs):		Added missing error
	* generic/tkWindow.c (Tk_PkgInitStubsCheck):	message and removed
	needless #ifdef complexity.

	* generic/tkWindow.c:	Revised package initialization so that
	* unix/Makefile.in:	"tkStubsPtr" is not present in libtk.so, but
	* win/Makefile.in:	is present only in libtkstub.a. This tightens
	* win/makefile.bc:	up the rules for users of the stubs interfaces
	* win/makefile.vc:	[Tcl Bug 1819422]

	* README:		Bump version number to 8.6a0
	* generic/tk.h:
	* library/tk.tcl:
	* macosx/Wish-Common.xcconfig:
	* unix/configure.in:
	* unix/tk.spec:
	* win/README:
	* win/configure.in:
	* win/tcl.m4:

	* unix/configure:	autoconf-2.59
	* win/configure:

	* generic/tkConsole.c:	Relax Tcl_InitStubs() calls so that a Tk 8.6
	* generic/tkMain.c:	might [load] into a Tcl 8.5 interp.
	* generic/tkWindow.c:

	* generic/tkDecls.h:		make genstubs
	* generic/tkIntDecls.h:
	* generic/tkIntPlatDecls.h:
	* generic/tkIntXlibDecls.h:
	* generic/tkPlatDecls.h:

2008-03-28  Don Porter  <dgp@users.sourceforge.net>

	*** 8.5.2 TAGGED FOR RELEASE ***

	* README:		Bump to 8.5.2 for release.
	* generic/tk.h:
	* library/tk.tcl:
	* unix/configure.in:
	* unix/tk.spec:
	* win/configure.in:

	* unix/configure:	autoconf-2.59
	* win/configure:

	* changes:	Updates for 8.5.2 release.

2008-03-27  Jeff Hobbs  <jeffh@ActiveState.com>

	* library/safetk.tcl (::safe::tkInterpInit): Make sure tk_library and
	its subdirs (eg, ttk) are on the "safe" access path.

2008-03-27  Daniel Steffen  <das@users.sourceforge.net>

	* unix/tcl.m4 (SunOS-5.1x): Fix 64bit support for Sun cc. [Bug
	1921166]

	* unix/configure: autoconf-2.59

2008-03-27  Daniel Steffen  <das@users.sourceforge.net>

	* generic/ttk/ttkStubLib.c:	Ensure tcl stubs are used in libtkstub
					even in a static build of Tk.
	* generic/ttk/ttkDecls.h:	Fix incorrect number of arguments in
					Ttk_InitStubs macro definition.

2008-03-26  Don Porter  <dgp@users.sourceforge.net>

	* changes:	Updates for 8.5.2 release.

	* unix/tkUnixCursor.c:	Stop crash in [. configure -cursor] on X11.
	Thanks to emiliano gavilan. [Bug 1922466]

2008-03-26  Joe English  <jenglish@users.sourceforge.net>

	* generic/tkInt.h, generic/tkEvent.c, unix/tkUnixEvent.c,
	* unix/tkUnixKey.c: XIM reorganization and cleanup; see
	[Patch 1919791] for details.

2008-03-21  Joe English  <jenglish@users.sourceforge.net>

	* generic/tk.decls, generic/ttk/ttkStubLib.c, unix/Makefile.in: Keep
	ttkStubLib.o in libtkstub instead of libtk. [Bug 1920030]

2008-03-20  Donal K. Fellows  <dkf@users.sf.net>

	* tests/wm.test: Rewrote so that tests clean up after themselves
	rather than leaving that to the following test. Makes it easier to
	catch problems where they originate. Inspired by [Bug 1852338]

2008-03-19  Donal K. Fellows  <dkf@users.sf.net>

	* doc/GetClrmap.3: Documented Tk_PreserveColormap. [Bug 220809]

2008-03-17  Joe English  <jenglish@users.sourceforge.net>

	* unix/Makefile.in, win/Makefile.in, win/makefile.vc: Put ttkStubLib.o
	in libtkstub instead of libtk. [Bug 1863007]

2008-03-16  Donal K. Fellows  <dkf@users.sf.net>

	* library/demos/goldberg.tcl: Made work when run twice in the same
	session. [Bug 1899664] Also made the control panel use Ttk widgets.

2008-03-13  Daniel Steffen  <das@users.sourceforge.net>

	* unix/configure.in: Use backslash-quoting instead of double-quoting
	* unix/tcl.m4:	     for lib paths in tkConfig.sh. [Bug 1913622]
	* unix/configure:    autoconf-2.59

2008-03-13  Don Porter  <dgp@users.sourceforge.net>

	* changes:	Updates for 8.5.2 release.

2008-03-12  Daniel Steffen  <das@users.sourceforge.net>

	* macosx/Wish.xcodeproj/project.pbxproj: Add support for Xcode 3.1
	* macosx/Wish.xcodeproj/default.pbxuser: CODE_SIGN_IDENTITY and
	* macosx/Wish-Common.xcconfig:		 'xcodebuild install'.

2008-03-12  Joe English  <jenglish@users.sourceforge.net>

	* unix/tkUnixRFont.c: Try a fallback font if XftFontOpenPattern()
	fails in GetFont (workaround for [Bug 1090382]).

2008-03-11  Daniel Steffen  <das@users.sourceforge.net>

	* library/demos/knightstour.tcl:	Aqua GOOBE.
	* library/demos/widget:

	* macosx/Wish.xcodeproj/project.pbxproj: Add support for Xcode 3.1 and
	* macosx/Wish.xcodeproj/default.pbxuser: configs for building with
	* macosx/Wish-Common.xcconfig:		 gcc-4.2 and llvm-gcc-4.2.

	* generic/tkCanvUtil.c:			Fix gcc-4.2 warnings.

	* macosx/GNUmakefile:			Fix quoting to allow paths to
	* macosx/Wish-Common.xcconfig:		${builddir}, ${INSTALL_ROOT}
	* unix/Makefile.in:			and ${TCL_BIN_DIR} to contain
	* unix/configure.in:			spaces.
	* unix/install-sh:
	* unix/tcl.m4:

	* unix/configure:			autoconf-2.59

	* unix/Makefile.in (install-strip):	Strip non-global symbols from
						dynamic library.

2008-03-10  Don Porter  <dgp@users.sourceforge.net>

	* changes:	Updates for 8.5.2 release.

2008-03-07  Donal K. Fellows  <donal.k.fellows@man.ac.uk>

	* doc/colors.n: Reworked to produce nicer HTML output.

2008-03-06  Joe English  <jenglish@users.sourceforge.net>

	* doc/ttk_notebook.n: Move "TAB IDENTIFIERS" section above "WIDGET
	COMMAND" section. [Bug 1882011]

2008-02-29  Pat Thoyts  <patthoyts@users.sourceforge.net>

	* library/demos/widget:	 Added a Knight's tour canvas demo.
	* library/demos/knightstour.tcl:

2008-02-27  Daniel Steffen  <das@users.sourceforge.net>

	* macosx/tkMacOSXDraw.c: Workaround leak in Carbon SetPortPenPixPat()
	API [Bug 1863346]; avoid repeated PixPat allocation/deallocation.

2008-02-23  Joe English  <jenglish@users.sourceforge.net>

	* library/ttk/combobox.tcl, doc/ttk_combobox.n,
	* tests/ttk/combobox.test: Arrange to deliver <<ComboboxSelected>>
	event after listbox is unposted, as intended [Bug 1890211]. Clarified
	documentation.

2008-02-23  Joe English  <jenglish@users.sourceforge.net>

	* generic/ttk/ttkPanedWindow.c: Don't enforce minimum sash thickness
	of 5 pixels, just use 5 as a default. [FR 1898288]

2008-02-14  Donal K. Fellows  <donal.k.fellows@man.ac.uk>

	* unix/README: Documented missing configure flags.

2008-02-06  Donal K. Fellows  <donal.k.fellows@man.ac.uk>

	* doc/ttk_scale.n (new file): Added basic documentation. [Bug 1881925]

2008-02-04  Don Porter  <dgp@users.sourceforge.net>

	*** 8.5.1 TAGGED FOR RELEASE ***

	* generic/tk.h:		Bump to 8.5.1 for release.
	* library/tk.tcl:
	* unix/configure.in:
	* unix/tk.spec:
	* win/configure.in:

	* unix/configure:	autoconf-2.59
	* win/configure:

2008-02-04  Donal K. Fellows  <donal.k.fellows@man.ac.uk>

	* doc/MeasureChar.3, doc/FontId.3: Minor improvements (formatting,
	keywords).

2008-02-02  Daniel Steffen  <das@users.sourceforge.net>

	* macosx/Wish-Info.plist.in:	Add CFBundleLocalizations key, listing
	* unix/configure.in (Darwin):	all library/msgs locales.

	* unix/configure.in (Darwin):	Correct Info.plist year substitution
					in non-framework builds.

	* unix/configure:		autoconf-2.59

2008-02-01  Don Porter  <dgp@users.sourceforge.net>

	* changes:	Updates for 8.5.1 release.

2008-02-01  Reinhard Max  <max@suse.de>

	* generic/tkImgGIF.c: Fixed a buffer overflow (CVE-2008-0553).
	* tests/imgPhoto.test: Added a test for the above.

2008-01-31  Jeff Hobbs  <jeffh@ActiveState.com>

	* library/msgbox.tcl (::tk::MessageBox): Don't use ttk::label in low
	depth/aqua fallback, as it doesn't support -bitmap.

	* win/tkWinDialog.c (Tk_MessageBoxObjCmd): Pass "" instead of NULL
	when -title isn't set. [Bug 1881892]

2008-01-31  Donal K. Fellows  <donal.k.fellows@man.ac.uk>

	* doc/panedwindow.n: Added proper description of -height and -width
	options, which aren't "standard". Last of fallout from [Bug 1882495].

2008-01-30  Donal K. Fellows  <donal.k.fellows@man.ac.uk>

	* doc/canvas.n, doc/listbox.n, doc/message.n: Fix erroneous listing of
	"standard" options. [Bug 1882495]

2008-01-29  Joe English  <jenglish@users.sourceforge.net>

	* library/treeview.tcl: Fix bug in Shift-ButtonPress-1 binding (error
	if no current focus item; reported on c.l.t.)

2008-01-29  Donal K. Fellows  <donal.k.fellows@man.ac.uk>

	* doc/ttk_*.n: Adjusted handling of the standard options part of the
	Ttk manual pages so that they are documented in the correct location.
	[Bug 1876493]

2008-01-28  Joe English  <jenglish@users.sourceforge.net>

	* unix/tkUnixRFont.c: Re-fix strict-aliasing warnings reintroduced by
	last patch.

2008-01-27  Joe English  <jenglish@users.sourceforge.net>

	* generic/ttk/ttkNotebook.c: Make sure to schedule a redisplay when
	adding and/or hiding tabs. [Bug 1878298]

2008-01-27  Joe English  <jenglish@users.sourceforge.net>

	* unix/tkUnixRFont.c: Merged common code from InitFont() and
	TkpGetFontAttrsForChar(), factored into GetTkFontAttributes() and
	GetTkFontMetrics(). Removed write-only struct UnixFtFont member
	'drawable'. Removed unneeded double-pointer indirections. Ensure that
	TkFontAttributes.family member is a Tk_Uid, as specified. Use
	FcTypeDouble for XFT_SIZE attribute. Finally: fix [Bug 1835848]

2008-01-25  Don Porter  <dgp@users.sourceforge.net>

	* changes:	Updates for 8.5.1 release.

2008-01-08  Joe English  <jenglish@users.sourceforge.net>

	* generic/ttk/ttkFrame.c: BUGFIX: fix crash in [ttk::labelframe] when
	-style option specified. [Bug 1867122]

2008-01-08  Joe English  <jenglish@users.sourceforge.net>

	* win/ttkWinTheme.c: Add tristate support to checkbuttons and
	radiobuttons. [Bug 1865898]
	Fix check and radio indicator size. [Bug 1679067]

2008-01-06  Joe English  <jenglish@users.sourceforge.net>

	* generic/ttk/ttkWidget.c, generic/ttk/ttkWidget.h: Call
	Tk_MakeWindowExist() in widget constructor. Removed now-unnecessary
	initial ConfigureNotify processing.

2008-01-06  Joe English  <jenglish@users.sourceforge.net>

	* library/ttk/treeview.tcl, library/ttk/utils.tcl: Fix MouseWheel
	bindings for ttk::treeview widget. [Bugs 1442006, 1821939, 1862692]

2008-01-02  Don Porter  <dgp@users.sourceforge.net>

	* generic/tk.h:		Bump version number to 8.5.1b1 to distinguish
	* library/tk.tcl:	CVS development snapshots from the 8.5.0 and
	* unix/configure.in:	8.5.1 releases.
	* unix/tk.spec:
	* win/configure.in:

	* unix/configure:	autoconf (2.59)
	* win/configure:

	******************************************************************
	*** CHANGELOG ENTRIES FOR 2005 TO 2007 IN "ChangeLog.2007"     ***
	*** CHANGELOG ENTRIES FOR 2004 AND 2003 IN "ChangeLog.2004"    ***
	*** CHANGELOG ENTRIES FOR 2002 AND EARLIER IN "ChangeLog.2002" ***
	******************************************************************<|MERGE_RESOLUTION|>--- conflicted
+++ resolved
@@ -1,13 +1,11 @@
-<<<<<<< HEAD
-2011-07-28  Don Porter  <dgp@users.sourceforge.net>
-
-	* changes:	Updates for 8.6b2 release.
-=======
 2011-08-03  Jan Nijtmans  <nijtmans@users.sf.net>
 
 	* win/tkWinDialog.c: [Bug 3314770] regression - Windows file
 	dialogs not resizable
->>>>>>> 4f6cb4e1
+
+2011-07-28  Don Porter  <dgp@users.sourceforge.net>
+
+	* changes:	Updates for 8.6b2 release.
 
 2011-07-28  Jan Nijtmans  <nijtmans@users.sf.net>
 
