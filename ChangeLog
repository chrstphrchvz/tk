--- conflicted
+++ resolved
@@ -1,4 +1,11 @@
-<<<<<<< HEAD
+2011-08-13  Jan Nijtmans  <nijtmans@users.sf.net>
+
+	* generic/tkBitmap.c: [Bug 3388350] mingw64 compiler warnings
+	* generic/tkConsole.c
+	* win/tkWinDialog.c
+	* win/tkWinSend.c
+	* win/tkWinSendCom.c
+
 2011-08-05  Don Porter  <dgp@users.sourceforge.net>
 
 	*** 8.6b2 TAGGED FOR RELEASE ***
@@ -10,20 +17,6 @@
 	* win/tkWinWm.c: [Bug 2891541] Merge of 8.5.8 fix from Pat Thoyts.
 	Permit normal behaviour on Windows for a grabbed toplevel when it
 	is the main window.
-=======
-2011-08-13  Jan Nijtmans  <nijtmans@users.sf.net>
-
-	* generic/tkBitmap.c: [Bug 3388350] mingw64 compiler warnings
-	* generic/tkConsole.c
-	* unix/tkUnixMenubu.c
-	* win/tkWinButton.c
-	* win/tkWinEmbed.c
-	* win/tkWinFont.c
-	* win/tkWinImage.c
-	* win/tkWinKey.c
-	* win/tkWinTest.c
-	* win/tkWinWm.c
->>>>>>> 27196697
 
 2011-08-03  Jan Nijtmans  <nijtmans@users.sf.net>
 
