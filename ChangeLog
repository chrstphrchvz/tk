<<<<<<< HEAD
2012-09-13  Donal K. Fellows  <dkf@users.sf.net>

	* generic/ttk/ttkEntry.c (EntryDisplay): [Bug 3567453]: Clip regions
	* generic/ttk/ttkLabel.c (TextDraw): must be cleared with XSetClipMask
	* xlib/xgc.c (TkSetRegion): and not TkSetRegion, or crashes will ensue
	on X11-based builds, which can't handle None for a region argument.
	Added a clean panic to the non-X11 TkSetRegion to catch this case and
	stop such confusion from happening again.

2012-09-11  Donal K. Fellows  <dkf@users.sf.net>

	* generic/ttk/ttkEntry.c (EntryDisplay): [Bug 3566594]: Must manually
	* generic/ttk/ttkLabel.c (TextDraw):     reset the clip region of GCs
	when not using the Xft font renderer (well, especially on classic X11)
	because the GC sharing code doesn't take into account clip handling.
	Thanks to Christian Nassau for identifying the problem.
=======
2012-09-26  Jan Nijtmans  <nijtmans@users.sf.net>

	* win/Makefile.in:    Compile win32 binaries with -DTCL_NO_DEPRECATED
>>>>>>> b9a8589d

2012-08-28  Jan Nijtmans  <nijtmans@users.sf.net>

	* generic/tkMenuDraw.c: [Bug 3562426]: Context menu goes out of edge of
	screen.

2012-08-24  Donal K. Fellows  <dkf@users.sf.net>

	* library/tkfbox.tcl (GlobFiltered): [Bug 3558535]: Factor out the
	filtered-sorted globbing code into one procedure that knows how to
	avoid nasty problems when non-list filters are used. This allows the
	rest of the [tk_getOpenFile] implementation to be ignorant of the
	considerable complexities of globbing.

2012-08-23  Don Porter  <dgp@users.sourceforge.net>

	* unix/tkUnixWm.c: [Bugs 3554026,3561016]: Stop crash with tearoff
	menus.

2012-08-17  Jan Nijtmans  <nijtmans@users.sf.net>

	* win/nmakehlp.c: Add "-V<num>" option, in order to be able
	to detect partial version numbers.

2012-08-15  Jan Nijtmans  <nijtmans@users.sf.net>

	* win/buildall.vc.bat: Only build the threaded builds by default
	* win/rules.vc:        Backport some improvements from Tcl 8.6
	* win/makefile.vc:

2012-08-11  Francois Vogel  <fvogelnew1@free.fr>

	* generic/tkTextTag.c:  [Bug 3554273]: Test textDisp-32.2 failed

2012-08-09  Stuart Cassoff  <stwo@users.sourceforge.net>

	* generic/tkEvent.c:	Remove useless (void *) casts
	* unix/tkUnixEvent.c:	introduced in checkin [b7a58eae61].
	* unix/tkUnixKey.c:	The warnings were false flags from a
	* unix/tkUnixRFont.c:	faulty OpenBSD C compiler.

2012-08-03  Francois Vogel  <fvogelnew1@free.fr>

	* tests/bind.test:  [Bug 3554081]: Test bind-22.10 failed

2012-08-02  Francois Vogel  <fvogelnew1@free.fr>

	* tests/spinbox.test:  [Bug 3553311]: Test spinbox-3.70 failed

2012-07-31  Donal K. Fellows  <dkf@users.sf.net>

	* unix/tkUnixKey.c (TkpSetKeycodeAndState, TkpInitKeymapInfo)
	(TkpGetKeySym): [Bug 3551802]: Convert from XKeycodeToKeysym to
	XkbKeycodeToKeysym to fix deprecation warning.

2012-07-31  Jan Nijtmans  <nijtmans@users.sf.net>

	* win/nmakehlp.c: Backport from Tcl 8.6, but add -Q option from
	sampleextension.

2012-07-17  Don Porter  <dgp@users.sourceforge.net>

	*** 8.5.12 TAGGED FOR RELEASE ***

	* generic/tk.h:		Bump to 8.5.12 for release.
	* library/tk.tcl:
	* unix/configure.in:
	* unix/tk.spec:
	* win/configure.in:
	* README:

	* unix/configure:	autoconf-2.59
	* win/configure:

	* changes:	Updated for 8.5.12 release.

2012-07-17  Jan Nijtmans  <nijtmans@users.sf.net>

	* win/makefile.vc: [Bug 3544932]: Visual studio compiler check fails

2012-07-08  Jan Nijtmans  <nijtmans@users.sf.net>

	* generic/tkIntXlibDecls.h: [Bug 3541305]: Xfree/Xsync...
	should not be macros

2012-07-05  Donal K. Fellows  <dkf@users.sf.net>

	* doc/wm.n (geometry): [Bug 3538401]: Better description of the key
	difference between [wm geometry] and [winfo geometry]; the former
	represents the window manager's understanding, not Tk's.

2012-07-04  Donal K. Fellows  <dkf@users.sf.net>

	* win/tkWinDialog.c (GetFileNameW): [Bug 3540127]: Clean up the tables
	of options for the file dialogs so that options are listed in error
	messages in alphabetical order.

2012-07-02  Jan Nijtmans  <nijtmans@users.sf.net>

	* win/tkWinDialog.c: [Bug 3540127]: filebox.test fails on win32

2012-06-26  Jan Nijtmans  <nijtmans@users.sf.net>

	* unix/configure.in:  Link cygwin wish.exe with win32 tk.dll, only
	* unix/Makefile.in:   in combination with --enable-shared.
	* unix/tcl.m4:
	* unix/configure:     autoconf-2.59

2012-06-22  Jan Nijtmans  <nijtmans@users.sf.net>

	* win/Makefile.in:    [Bug 1844430]: cygwin make fails in 8.4.14-8.5b3
	* unix/tcl.m4:        Sync with Tcl version.
	* unix/configure:     autoconf-2.59

2012-06-15  Donal K. Fellows  <dkf@users.sf.net>

	* generic/ttk/ttkTreeview.c (unshareObj): [Bug 3535362]: Changed name
	of 'unshare' internal function to avoid clash with some libc versions.

2012-06-12  Donal K. Fellows  <dkf@users.sf.net>

	* unix/tkUnixRFont.c (Tk_DrawChars, TkUnixSetXftClipRegion): Add some
	* generic/ttk/ttkEntry.c (EntryDisplay): special magic to make the
	* generic/ttk/ttkLabel.c (TextDraw): text clipping work right with the
	Xft-based renderer (which doesn't use the standard Tk GC except to
	supply the color).

2012-06-11  Donal K. Fellows  <dkf@users.sf.net>

	* generic/ttk/ttkLabel.c (TextDraw): [Bug 3294450]: Get the clipping
	* generic/ttk/ttkEntry.c (EntryDisplay): of text in Ttk various text
	elements (e.g., buttons, entries, etc.) correct. Stops a whole range
	of visual problems, including loss of the second and subsequent lines
	of a label when the first line doesn't entirely fit, and failing to
	draw the last character of an entry at all if it doesn't all exactly
	fit in the space available (a problem I've noticed in tkchat, and been
	very frustrated with).

2012-06-10  Jan Nijtmans  <nijtmans@users.sf.net>

	* library/*.tcl:      [Bug 3534137]: $tcl_platform(platform) !=
	[tk windowingsystem]

2012-06-08  Jan Nijtmans  <nijtmans@users.sf.net>

	* generic/tkMain.c:   Implement TkCygwinMainEx for loading
	* generic/tkWindow.c: Cygwin's Tk_MainEx from the Tk dll.

2012-06-07  Jan Nijtmans  <nijtmans@users.sf.net>

	* generic/tkInt.decls:   Change XChangeWindowAttributes signature and
	* generic/tkIntXlibDeclsDecls.h: many others to match Xorg, needed for
	Cygwin.

2012-06-06  Jan Nijtmans  <nijtmans@users.sf.net>

	* unix/Makefile.in:      [Bug 3532186] pkgIndex.tcl file complexity
	* win/Makefile.in:

2012-06-02  Jan Nijtmans  <nijtmans@users.sf.net>

	* generic/tkInt.decls:   Change XSetDashes signature and many others
	* generic/tkIntDecls.h:  to match Xorg, needed for Cygwin.
	* generic/tkIntXlibDeclsDecls.h
	* win/Makefile.in:       Generate same pkgIndex.tcl file for win32 and
	* unix/Makefile.in:      cygwin, one that is equally useable for both.

2012-05-30  Jan Nijtmans  <nijtmans@users.sf.net>

	* generic/tkWindow.c:	Simplify determination whether we are running
	* generic/tkStubInit.c:	on cygwin.  Export Tk_GetHINSTANCE,
	* generic/tkInt.decls:	TkSetPixmapColormap and TkpPrintWindowId on the
	Cygwin dll, sync stub table with Tk 8.6 win32 version.
	* generic/tk*Decls.h:    re-generated
	* win/Makefile.in:       "make genstubs" when cross-compiling on UNIX

2012-05-28  Francois Vogel  <fvogelnew1@free.fr>

	* doc/text.n:  [Bug 1630251]: Doc for -endline option was wrong

2012-05-28  Francois Vogel  <fvogelnew1@free.fr>

	* generic/tkTextDisp.c: [Bug 1630254]: missing scrolling of text widget
	when from a -startline == -endline initial state it is configured to
	display a non-empty part of it

2012-05-24  Jan Nijtmans  <nijtmans@users.sf.net>

	* win/stubs.c:          Change XSetCommand signature to match Xorg,
	* win/tkWinWm.c:        needed for Cygwin.
	* generic/tkInt.decls
	* generic/tk*Decls.h:   re-generated

2012-05-09  Jan Nijtmans  <nijtmans@users.sf.net>

	* win/tkWinWm.c:           Change TkpWmSetState signature to match Xorg,
	* generic/tkInt.decls:     needed for Cygwin. (not needed for Mac)
	* generic/tkIntPlatDeclsDecls.h:
	* generic/tkWindow.c:      Don't check for cygwin in win32 static build.
	* unix/tkUnixPort.h:       Some more useful #defines for Cygwin

2012-05-05  Jan Nijtmans  <nijtmans@users.sf.net>

	* xlib/xcolors.c:      Single "const" addition
	* generic/tkWindow.c:  If tk.dll loaded in cygwin, don't use the
	win32 file dialogs

2012-05-04  Jan Nijtmans  <nijtmans@users.sf.net>

	* library/menu.tcl: [Bug 2768586]: Menu posting on dual monitors

2012-05-02  Jan Nijtmans  <nijtmans@users.sf.net>

	* library/tk.tcl: [Bug 533519]: Window placement with multiple screens
	* generic/tkBind.c:
	* generic/tkFocus.c:
	* generic/tkMenuDraw.c:
	* generic/tkWinWm.c:

2012-04-26  Donal K. Fellows  <dkf@users.sf.net>

	* generic/tkStubInit.c (Tk_GetHINSTANCE): Ensure that this is defined
	for OSX.

2012-04-26  Jan Nijtmans  <nijtmans@users.sf.net>

	* generic/tk.decls:	[Bug 3508771]: Implement TkClipBox, Tk*Region
	* generic/tkInt.decls:	and Tk_GetHINSTANCE for Cygwin
	* generic/tkPlatDecls.h:
	* generic/tkintDecls.h:
	* generic/tkStubInit.c:
	* unix/Makefile.in:   [Bug 3519917]: Snow Leopard unix/Makefile
	`make test` fail

2012-04-22  Donal K. Fellows  <dkf@users.sf.net>

	* generic/tkBind.c (ExpandPercents): [Bug 3520202]: Ensure that the
	%k, %K and %N substitutions use dummy tokens with <MouseWheel> events
	and that the %D subsitution is a dummy with <Key>/<KeyRelease>. This
	was causing significant indigestion (and a read of goodness knows what
	memory) to Tkinter/Python because of the way they map events between
	languages.

2012-04-20  Jan Nijtmans  <nijtmans@users.sf.net>

	* generic/tk.tcl: Use vroot size in stead of screen size for
	clipping window coordinates in ::tk::PlaceWindow.
	* generic/dialog.tcl: Use ::tk::PlaceWindow in dialog.tcl, in
	stead of dumplicating the code there.
	(harmless part of [Bug 533519])

2012-04-13  Jan Nijtmans  <nijtmans@users.sf.net>

	* win/rules.vc: [Bug 3517448] TclKit build fails (unresolved
	__strtoi64)

2012-04-07  Jan Nijtmans  <nijtmans@users.sf.net>

	* generic/tkBind.c: [Bug 3176239] control-MouseWheel causes segv

2012-03-30  Jan Nijtmans  <nijtmans@users.sf.net>

	* unix/tcl.m4:        [Bug 3511806] Compiler checks too early
	* unix/configure.in:  This change allows to build the cygwin
	* unix/configure      and mingw32 ports of Tcl/Tk to build
	* win/tcl.m4:         out-of-the-box using a native or cross-
	* win/configure.in:   compiler.
	* win/configure

2012-03-21  Jan Nijtmans  <nijtmans@users.sf.net>

	* generic/tkColor.c:  [Bug 2809525] Abort on overlong color name.
	* unix/tkUnixColor.c:

2012-03-18  Jan Nijtmans  <nijtmans@users.sf.net>

	* xlib/xcolors.c:   [RFE 3503317]: XParseColor speedup
	* xlib/rgb.txt:     List of all colors accepted by Tk in Xorg format
	* tests/color.test: Added test case for all colors in rgb.txt

2012-03-07  Donal K. Fellows  <dkf@users.sf.net>

	* generic/tkObj.c (GetPixelsFromObjEx): [Bug 3497848]: Better rounding
	of pixel values to integers.

2012-03-04  Jan Nijtmans  <nijtmans@users.sf.net>

	* unix/tcl.m4:    Patch from the cygwin folks
	* unix/configure: (re-generated)

2012-02-28  Francois Vogel  <fvogelnew1@free.fr>

	* generic/tkText.c:      [Bug 1630262, Bug 1615425]: segfault
	* generic/tkTextBTree.c  when deleting lines or tagging outside of
	* generic/tkTextDisp.c   the -startline/-endline range with peer
	* generic/tkTextMark.c   text widgets.
	* tests/text.test        [Bug 3487407]: Weird text indices.
	* tests/textMark.test

2012-02-28  Donal K. Fellows  <dkf@users.sf.net>

	* doc/canvas.n: [Bug 3495198]: Corrected types of bitmap options.

2012-02-26  Jan Nijtmans  <nijtmans@users.sf.net>

	* xlib/xcolors.c: Provide fallback for _strtoi64
	* win/configure.in: Detect whether _strtoi64 is available
	* win/configure: (regenerated)

2012-02-15  Jan Nijtmans  <nijtmans@users.sf.net>

	* xlib/xcolors.c: [Bug 3486474]: Inconsistent color scaling
	* generic/tkColor.c: new internal function TkParseColor
	* generic/tkInt.h:
	* generic/tk*.c:   Change XParseColor() to TkParseColor() everywhere.

2012-02-10  Donal K. Fellows  <dkf@users.sf.net>

	* win/tkWinDialog.c (GetFileNameW): Ensure that we do not convert a
	result list to a string inadvertently, as this causes problems with
	Tkinter's handling of multiple filename results. Issue was reported
	via StackOverflow: http://stackoverflow.com/q/9227859/301832

2012-01-30  Joe English  <jenglish@users.sourceforge.net>

	* library/ttk/combobox.tcl: [Bug 2925561] Don't take focus in
	disabled state.

2012-01-29  Jan Nijtmans  <nijtmans@users.sf.net>

	* win/tkImgPhoto.c: [Bug 3480634]: PNG Images missing in menus on Mac

2012-01-27  Jan Nijtmans  <nijtmans@users.sf.net>

	* win/tkWinDialog.c: [Bug 3480471]: tk_getOpenFile crashes on Win64

2012-01-26  Francois Vogel  <fvogelnew1@free.fr>

	* generic/tkTextDisp.c: [Bug-1754043] and [Bug-2321450]: When
	-blockcursor is true, the cursor appears as a blinking bar which
	expands to the right edge of the widget.

2012-01-25  Jan Nijtmans  <nijtmans@users.sf.net>

	* generic/tkImgPhoto.c: [Bug 2433260]: non-critical error in
	Tk_PhotoPutBlock

2012-01-25  Francois Vogel  <fvogelnew1@free.fr>

	* generic/tkText.c: Don't increase the epoch twice

2012-01-25  Francois Vogel  <fvogelnew1@free.fr>

	* generic/tkText.c:      [Bug-1630271]: segfault/infinite loop
	* generic/tkTextMark.c:  when a mark is before -startline
	* tests/textMark.test:

2012-01-25  Francois Vogel  <fvogelnew1@free.fr>

	* generic/tkText.c: [Bug-3475627]: Test text-31.11 fails

2012-01-22  Francois Vogel  <fvogelnew1@free.fr>

	* generic/tkTextMark.c: [Bug-3288113,3288121]: Missing marks/endless
	* tests/textMark.test:  loop in text mark prev/next

2012-01-19  Francois Vogel  <fvogelnew1@free.fr>

	* generic/tkText.c: [Bug-3021557]: Moving the cursor in
	* tests/text.test:  elided text freezes Tk

2011-12-22  Don Porter  <dgp@users.sourceforge.net>

	* win/tkWinMenu.c: [Bug 3235256] Keep menu entry IDs out of system
	values. Thanks Colin McDonald. 

2011-11-22  Jan Nijtmans  <nijtmans@users.sf.net>

	* doc/wish.1: Use the same shebang comment everywhere.
	* library/demos/hello
	* library/demos/rmt
	* library/demos/square
	* library/demos/tcolor
	* library/demos/timer
	* library/demos/widget
	* unix/Makefile.in: [Bug 1945073]: Demo square.tcl
	* win/Makefile.in: cannot run; need package tktest

2011-11-17  Alexandre Ferrieux  <ferrieux@users.sourceforge.net>

	* generic/tkCanvas.c: [Bug 3437816]: Missing TCL_ERROR return
	in [canvas lower].

2011-11-08  Reinhard Max  <max@suse.de>

	* unix/Makefile.in: Add square to DEMOPROGS. It contains a shebang
	and hence should get installed with executable bits.

	* doc/label.n:         Fix the escaping of leading dots in lines that
	* doc/text.n:          start with a widget name, so that nroff
	* doc/ttk_notebook.n:  doesn't mistake it as a non-existing macro
	* doc/pack.n:          and skips the entire line.

2011-11-04  Don Porter  <dgp@users.sourceforge.net>

	*** 8.5.11 TAGGED FOR RELEASE ***

	* generic/tk.h:		Bump to 8.5.11 for release.
	* library/tk.tcl:
	* unix/configure.in:
	* unix/tk.spec:
	* win/configure.in:
	* README:

	* unix/configure:	autoconf-2.59
	* win/configure:

	* changes:	Updated for 8.5.11 release.

2011-11-01  Donal K. Fellows  <dkf@users.sf.net>

	* generic/tkObj.c (GetPixelsFromObjEx): [Bug 3431491]: Use a bit of
	type hackery to allow numbers to be interpreted as coordinates (most
	notably on a canvas) without reinterpreting via a string.

2011-10-26  Don Porter  <dgp@users.sourceforge.net>

	* changes:	Updates for 8.5.11.

2011-10-01  Kevin B. Kenny  <kennykb@acm.org>

	* generic/tkInt.h:	[Bug 3410609] Change the event mechanism
	* unix/tkUnixEvent.c:	for <KeyPress> events to use the keysym
	* unix/tkUnixKey.c:	returned by XLookupString in preference to
	the one that appears in the raw X event at any level. This change
	allows binding to ISO_Level3_Shift-ed characters, composed characters,
	and similar beasts. KeyRelease events still work as they did before,
	as does Tk with input methods disabled.

2011-09-01  Donal K. Fellows  <dkf@users.sf.net>

	* doc/photo.n: Correctly documented what the [$ph data] command
	produces without the -format option.

2011-08-16  Jan Nijtmans  <nijtmans@users.sf.net>

	* win/tkWinDialog.c: [Bug 3388350] mingw64 compiler warnings
	* win/tkWinDraw.c
	* win/tkWinSend.c
	* win/tkWinSendCom.c
	* win/tkWinColor.c
	* win/tkWinDialog.c
	* win/tkWinEmbed.c
	* win/tkWinMenu.c
	* win/tkWinPixmap.c
	* win/tkWinTest.c
	* win/tkWinWindow.c
	* win/tkWinWm.c
	* win/tkWinX.c
	* win/stubs.c
	* generic/tkAtom.c
	* generic/tkSelect.c

2011-08-13  Jan Nijtmans  <nijtmans@users.sf.net>

	* generic/tkBitmap.c: [Bug 3388350] mingw64 compiler warnings
	* generic/tkConsole.c
	* unix/tkUnixMenubu.c
	* win/tkWinButton.c
	* win/tkWinEmbed.c
	* win/tkWinFont.c
	* win/tkWinImage.c
	* win/tkWinKey.c
	* win/tkWinTest.c
	* win/tkWinWm.c

2011-08-03  Jan Nijtmans  <nijtmans@users.sf.net>

	* win/tkWinDialog.c: [Bug 3314770] regression - Windows file
	dialogs not resizable

2011-07-28  Jan Nijtmans  <nijtmans@users.sf.net>

	* xlib/X11/Xutil.h: [Bug 3380684] XEmptyRegion prototype doesn't
	match usage

2011-06-29  Don Porter  <dgp@users.sourceforge.net>

	* generic/ttk/ttkTrace.c: [Bug 3341056] Correct segfault due to flaw
	* tests/ttk/ttk.test:	in the 2011-06-17 commit.

2011-06-23  Don Porter  <dgp@users.sourceforge.net>

	* changes:	Updated for 8.5.10 release.

2011-06-17  Don Porter  <dgp@users.sourceforge.net>

	*** 8.5.10 TAGGED FOR RELEASE ***

	* generic/ttk/ttkTrace.c:	Workaround Bug 3062331.
	* tests/ttk/ttk.test:
	* changes:	Updated

2011-06-16  Jan Nijtmans  <nijtmans@users.sf.net>

	* win/tcl.m4: Sync with win/tcl.m4 from Tcl
	* win/configure: (regenerated)

2011-06-10  Don Porter  <dgp@users.sourceforge.net>

	* README:	Correct some README bitrot.
	* macosx/README:

	* generic/tkCanvLine.c: [Bug 3175610] Incomplete refresh of line item.
	Backport of 2011-03-03 trunk commit from Alexandre Ferrieux.

2011-06-08  Don Porter  <dgp@users.sourceforge.net>

	* changes:	Updated for 8.5.10 release.

2011-06-07  Don Porter  <dgp@users.sourceforge.net>

	* win/tkWinDialog.c:	Backport [Bug 2484771] fix.

	* generic/tkEntry.c:	Restore support for values "08" and "09"
	in a [spinbox] configured to use -from and -to values.  [Bug 2358545].

2011-06-06  Don Porter  <dgp@users.sourceforge.net>

	* generic/tkConsole.c:	Restore proper NUL output to the [console].
	[Bug 2546087]

2011-04-22  Peter Spjuth  <peter.spjuth@gmail.com>

	* generic/tkCanvPoly.c: [Bug 3291543] There was a crash if dchars
	* tests/canvas.test:    removed all coordinates of a polygon.

2011-04-21  Peter Spjuth  <peter.spjuth@gmail.com>

	* doc/checkbutton.n: Document all variable options as global.
	* doc/radiobutton.n:
	* doc/listbox.n:
	* doc/menu.n:
	* doc/options.n:
	* doc/ttk_combobox.n:
	* doc/ttk_entry.n:
	* doc/ttk_progressbar.n:
	* doc/ttk_widget.n:

2011-04-04  Peter Spjuth  <peter.spjuth@gmail.com>

	* tests/grid.test:
	* generic/tkGrid.c: [Bug 723765]: When a slave was removed from grid,
	the -in option was not remembered.

2011-04-04  Peter Spjuth  <peter.spjuth@gmail.com>

	* doc/labelframe.n:
	* doc/frame.n:
	* generic/tkFrame.c: [Bug 2997657]: Removed -container from labelframe
	documentation since it does not work as expected and does not make
	sense as a container. Added note to frame about restrictions when used
	as a container.

2011-03-28  Jan Nijtmans  <nijtmans@users.sf.net>

	* generic/tkTextBTree.c:	[Bug 3129527]: Fix buffer overflow
	w/ GCC 4.5 and -D_FORTIFY_SOURCE=2. One more place where this problem
	could appear.

2011-03-24  Jan Nijtmans  <nijtmans@users.sf.net>

	* win/tkWinMenu.c: [Bug #3239768] tk8.4.19 (and later) WIN32
	menu font support.

2011-03-16  Jan Nijtmans  <nijtmans@users.sf.net>

	* unix/tcl.m4:    Make SHLIB_LD_LIBS='${LIBS}' the default and
	* unix/configure: set to "" on per-platform necessary basis.
	Backported from TEA, but kept all original platform code which was
	removed from TEA.

2011-03-12  Jan Nijtmans  <nijtmans@users.sf.net>

	* win/tkWin32Dll.c: Eliminate unneeded _TkFinalize wrapper.

2011-03-11  Jan Nijtmans  <nijtmans@users.sf.net>

	* generic/ttk/ttkDefaultTheme.c: Eliminate some unneeded write-only
	* generic/ttk/ttkManager.c:      variables (discovered by gcc-4.6)
	* generic/ttk/ttkSquare.c:

2011-03-09  Reinhard Max  <max@suse.de>

	* unix/configure.in: Use a symbol from libXft itself for the link
	test rather than one from libfreetype, because the latter doesn't
	work when the linker is called with --as-needed.

2011-01-25  Jan Nijtmans  <nijtmans@users.sf.net>

	* generic/tkSelect.c:	[Patch #3129527]: Fix buffer overflow
	* win/tkWinWm.c:	w/ GCC 4.5 and -D_FORTIFY_SOURCE=2. Just the
	* unix/tkUnixWm.c:	strcpy->memcpy part, to prevent anything
	like [Bug #3164879]

2011-01-22  Joe English  <jenglish@users.sourceforge.net>

	* generic/ttk/ttkEntry.c(ttk::combobox): Add missing
	'validate' command (reported by schelte).

2011-01-19  Jan Nijtmans  <nijtmans@users.sf.net>

	* generic/ttk/ttkGenStubs.tcl:	Make sure to use CONST/VOID in stead of
	* generic/ttk/ttkDecls.h: const/void when appropriate. This allows to
	use const/void in the *.decls file always, genStubs will do the right
	thing.

2011-01-17  Jan Nijtmans  <nijtmans@users.sf.net>

	* win/tcl.m4:         handle --enable-64bit=ia64 for gcc. BACKPORT.
	* win/configure:      (autoconf-2.59)

2011-01-13  Jan Nijtmans  <nijtmans@users.sf.net>

	* library/msgbox.tcl: [Patch #3154705] Close button has no effect

2011-01-06  Stuart Cassoff  <stwo@users.sourceforge.net>

	* generic/tkEvent.c:	Cast some NULLs to (void *) in order to quash
	* unix/tkUnixEvent.c:	"missing sentinel in function call"
	* unix/tkUnixKey.c:	compiler warnings.
	* unix/tkUnixRFont.c:

2010-12-17  Stuart Cassoff  <stwo@users.sourceforge.net>

	* unix/Makefile.in:  [Bug 2446711]: Remove 'allpatch' target.

2010-12-17  Stuart Cassoff  <stwo@users.sourceforge.net>

	* unix/Makefile.in:  Use 'rpmbuild', not 'rpm' [Bug 2537626].

2010-12-13  Jan Nijtmans  <nijtmans@users.sf.net>

	* unix/tcl.m4:       Cross-compile support for Win and UNIX (backported)
	* unix/configure:    (autoconf-2.59)
	* win/tcl.m4:
	* win/configure.in:
	* win/configure:     (autoconf-2.59)
	* win/tkWin32Dll.c:  SEH-emulation for AMD64
	* win/tkWinX.c:      mingw-w64 does not accept _WIN32_IE < 0x0501

2010-12-12  Stuart Cassoff  <stwo@users.sourceforge.net>

	* unix/tcl.m4: Better building on OpenBSD.
	* unix/configure: (autoconf-2.59)

2010-11-24  Jan Nijtmans  <nijtmans@users.sf.net>

	* win/tkWinDialog.c:	[Bug #3071836]: Crash/Tcl_Panic on WinXP saving
	* win/tkWinInit.c:	file to C:\ re-wrote TkpDisplayWarning such
	that it does not use an Tcl API calls any more, so it works even with
	an ill-initialized Tcl.
	* win/winMain.c:	Teach WishPanic how to thread UTF-8 in it's
	messagebox.  Backports from Tcl 8.6. No change in functionality.

2010-11-19  Jan Nijtmans  <nijtmans@users.sf.net>

	* win/configure.in:	Allow cross-compilation by default. (backported)
	* win/tcl.m4:		Use -pipe for gcc on win32 (backported)
	* win/configure:	(regenerated)

2010-11-16  Jan Nijtmans  <nijtmans@users.sf.net>

	* win/tkWinPort.h  [Bug #3110161]: Extensions using TCHAR don't compile
	on VS2005 SP1

2010-11-04  Jan Nijtmans  <nijtmans@users.sf.net>

	* library/msgs/de.msg:  Updated German messages.  Thanks to Ruediger
	Haertel. [Patch 2442309] [Bug 3102739].

2010-10-23  Jan Nijtmans  <nijtmans@users.sf.net>

	* win/rules.vc        Update for VS10

2010-10-11  Joe English  <jenglish@users.sourceforge.net>

	* generic/ttk/ttkTreeview.c: Fix crash in 'tag add' / 'tag remove'
	commands when no -tags specified [Bug 3085489].

2010-10-06  Donal K. Fellows  <dkf@users.sf.net>

	* win/Makefile.in (genstubs): [Tcl Bug 3082049]: Typo.

2010-09-08  Joe English  <jenglish@users.sourceforge.net>

	* generic/ttk/ttkTreeview.c (TreeviewSeeCommand): [Bug 2829363]:
	Schedule redisplay if [$tv see] opens any items.

2010-09-02  Joe English  <jenglish@users.sourceforge.net>

	* library/ttk/winTheme.tcl, library/ttk/xpTheme.tcl,
	* library/ttk/vistaTheme.tcl: [Bug 3057573]: Specify disabled combobox
	text foreground color.

2010-09-01  Don Porter  <dgp@users.sourceforge.net>

	*** 8.5.9 TAGGED FOR RELEASE ***

	* changes:	Updated for 8.5.9 release.

	* doc/menu.n:  Formatting error.

2010-09-01  Joe English  <jenglish@users.sourceforge.net>

	* library/ttk/entry.tcl: Revert keyboard navigation bindings
	to use real events instead of virtual events.

2010-08-31  Andreas Kupries  <andreask@activestate.com>

	* win/tcl.m4: Applied patch by Jeff fixing issues with the
	manifest handling on Win64.
	* win/configure: Regenerated.

2010-08-26  Jeff Hobbs  <jeffh@ActiveState.com>

	* generic/tkText.c (DumpLine): [Bug 3053347]:
	s/segPtr->size/currentSize/ throughout, but particularly in if
	lineChanged block where segPtr may no longer be valid.

	* unix/Makefile.in: add valgrind target
	* unix/configure, unix/tcl.m4: [Bug 1230554]: SHLIB_LD_LIBS='${LIBS}'
	for OSF1-V*. Add /usr/lib64 to set of auto-search dirs.
	(SC_PATH_X): Correct syntax error when xincludes not found.

	* win/Makefile.in (VC_MANIFEST_EMBED_DLL VC_MANIFEST_EMBED_EXE):
	* win/configure, win/configure.in, win/tcl.m4: SC_EMBED_MANIFEST
	macro and --enable-embedded-manifest configure arg added to support
	manifest embedding where we know the magic.  Help prevents DLL hell
	with MSVC8+.

2010-08-25  Jeff Hobbs  <jeffh@ActiveState.com>

	* doc/ttk_spinbox.n (new), doc/ttk_*.3, doc/ttk_*.n:
	* generic/ttk/ttkGenStubs.tcl:
	* generic/ttk/ttk.decls, generic/ttk/ttkDecls.h:
	* generic/ttk/ttkButton.c, generic/ttk/ttkCache.c:
	* generic/ttk/ttkClamTheme.c, generic/ttk/ttkClassicTheme.c:
	* generic/ttk/ttkDefaultTheme.c, generic/ttk/ttkElements.c:
	* generic/ttk/ttkEntry.c, generic/ttk/ttkFrame.c:
	* generic/ttk/ttkImage.c, generic/ttk/ttkInit.c:
	* generic/ttk/ttkLabel.c, generic/ttk/ttkLayout.c:
	* generic/ttk/ttkNotebook.c, generic/ttk/ttkPanedwindow.c:
	* generic/ttk/ttkProgress.c, generic/ttk/ttkScale.c:
	* generic/ttk/ttkScroll.c, generic/ttk/ttkScrollbar.c:
	* generic/ttk/ttkSeparator.c, generic/ttk/ttkSquare.c:
	* generic/ttk/ttkState.c, generic/ttk/ttkStubInit.c:
	* generic/ttk/ttkStubLib.c, generic/ttk/ttkTagSet.c:
	* generic/ttk/ttkTheme.c, generic/ttk/ttkTheme.h:
	* generic/ttk/ttkThemeInt.h, generic/ttk/ttkTrace.c:
	* generic/ttk/ttkTrack.c, generic/ttk/ttkTreeview.c:
	* generic/ttk/ttkWidget.c, generic/ttk/ttkWidget.h:
	* library/ttk/spinbox.tcl (new):
	* library/ttk/altTheme.tcl, library/ttk/aquaTheme.tcl:
	* library/ttk/button.tcl, library/ttk/clamTheme.tcl:
	* library/ttk/classicTheme.tcl, library/ttk/combobox.tcl:
	* library/ttk/cursors.tcl, library/ttk/defaults.tcl:
	* library/ttk/entry.tcl, library/ttk/notebook.tcl:
	* library/ttk/panedwindow.tcl, library/ttk/scale.tcl:
	* library/ttk/sizegrip.tcl, library/ttk/treeview.tcl:
	* library/ttk/ttk.tcl, library/ttk/utils.tcl:
	* library/ttk/vistaTheme.tcl, library/ttk/winTheme.tcl:
	* library/ttk/xpTheme.tcl:
	* macosx/ttkMacOSXTheme.c: used 8.6/carbon variant
	* tests/ttk/combobox.test, tests/ttk/treetags.test:
	* tests/ttk/treeview.test, tests/ttk/ttk.test:
	* tests/ttk/vsapi.test:
	* tests/ttk/checkbutton.test (new):
	* tests/ttk/radiobutton.test (new):
	* tests/ttk/spinbox.test (new):
	* win/ttkWinMonitor.c, win/ttkWinTheme.c, win/ttkWinXPTheme.c:
	Major backport of 8.6 Ttk for 8.5.9.  Most changes were only being
	committed to head (8.6), although they could apply for 8.5 as well.
	This re-sync makes future work easier to maintain and adds some
	useful work for 8.5 users. [Bug 3053320]: Notable changes:
	- Lots of code cleanup
	- Some bug fixes never backported
	- Addition of ttk::spinbox
	- minor color changes
	- Improved Vista/7 styling
	- Move to tile version 0.8.6 (pseudo-package)
	- ABI and API compatible (even $w identify)
	- minor new features (extended $w identify)

2010-08-03  Don Porter  <dgp@users.sourceforge.net>

	* changes:	Updated for 8.5.9 release.

2010-08-20  Donal K. Fellows  <dkf@users.sf.net>

	* doc/listbox.n (SEE ALSO): [Bug 3048809]: Corrected what other page
	was referred to (ttk::treeview can work as a listbox).

2010-08-12  Donal K. Fellows  <dkf@users.sf.net>

	* library/text.tcl (TextCursorInSelection): [Patch 2585265]: Backport
	of factoring-out of decision logic for whether to delete the selected
	text.

2010-08-11  Jeff Hobbs  <jeffh@ActiveState.com>

	* win/Makefile.in (%.${OBJEXT}): better implicit rules support

	* unix/configure: regen with ac-2.59
	* unix/configure.in, unix/Makefile.in:
	* unix/tcl.m4 (AIX): remove the need for ldAIX, replace with
	-bexpall/-brtl.  Remove TK_EXP_FILE (export file) and other baggage
	that went with it.  Remove pre-4 AIX build support.

2010-08-11  Donal K. Fellows  <dkf@users.sf.net>

	* generic/tkCanvLine.c (LineDeleteCoords): [Bug 2900121]: Backport of
	fix to sense of test.

2010-08-10  Don Porter  <dgp@users.sourceforge.net>

	* library/msgs/pl.msg:	Backport updates to pl.msg from HEAD

2010-08-04  Jeff Hobbs  <jeffh@ActiveState.com>

	* license.terms: Fix DFARs note for number-adjusted rights clause

2010-08-04  Don Porter  <dgp@users.sourceforge.net>

	* generic/tk.h:		Bump to 8.5.9 for release.
	* library/tk.tcl:
	* unix/configure.in:
	* unix/tk.spec:
	* win/configure.in:
	* README:

	* unix/configure:	autoconf-2.59
	* win/configure:

	* changes:	Updated for 8.5.9 release.

2010-08-03  Jeff Hobbs  <jeffh@ActiveState.com>

	* library/button.tcl (::tk::CheckEnter): [AS Bug#87409]: Use uplevel
	set instead of set :: to work with other var resolvers (itcl).

2010-08-03  Don Porter  <dgp@users.sourceforge.net>

	* changes:	Updated for 8.5.9 release.

2010-07-06  Andreas Kupries  <andreask@activestate.com>

	* doc/text.n: Fixed minor typo in the description of 'text delete', as
	reported by <eee@users.sf.net> on the chat.

2010-05-31  Joe English  <jenglish@users.sourceforge.net>

	* generic/tkBind.c (Tk_CreateBinding): [Bug 3006842]: Silently ignore
	empty binding scripts.
	* generic/ttk/ttkTreeview.c: [$tv tag bind $tag <...> {}] now removes
	binding.

2010-05-31  Jan Nijtmans  <nijtmans@users.sf.net>

	* generic/tkMain.c:  Fix CYGWIN warning: "fd_set and assiciated.macros
	have been defined in sys/types. This may cause runtime problems with
	W32"
	* win/winMain.c:     Add command line processing for CYGWIN, backported
	from trunk.

2010-05-20  Donal K. Fellows  <dkf@users.sf.net>

	* win/tkWinX.c (HandleIMEComposition): [Bug 2992129]: Ensure that all
	places that generate key events zero them out first; Tk relies on that
	being true for the generic parts of the fix for Bug 1924761.

2010-05-19  Jan Nijtmans  <nijtmans@users.sf.net>

	* win/tkWinDialog.c: [Bug 3002230]: tk_chooseDirectory returns garbage
	on cancel.

2010-05-17  Jan Nijtmans  <nijtmans@users.sf.net>

	* win/tkWinDialog.c: [Bug 2987995]: Tk_getOpenFile returns garbage
	under described circumstances. Backported some formatting from trunk.

2010-05-03  Donal K. Fellows  <dkf@users.sf.net>

	* library/button.tcl (CheckInvoke, CheckEnter): [Patch 1530276 redux]:
	Apply a bit more care to ensure that things continue to work correctly
	even when there is no -selectcolor defined.

2010-04-19  Jan Nijtmans  <nijtmans@users.sf.net>

	* win/tkWinPort.h: Fix [Patch 2986105]: conditionally defining
	strcasecmp/strncasecmp
	* win/tkWinDialog.c: Fix [Bug 2987995]: Tk_GetOpenFile returns garbage
	under described circumstances, minor formatting.
	* win/tkWinDialog.c: [Patch 2898255]: Filenames limit with
	Tk_GetFileName().
	Assure modern style dialogs where available

2010-03-12  Jan Nijtmans  <nijtmans@users.sf.net>

	* generic/tkButton.h:	[Bug 2956548]: TkpButtonSetDefaults only
	* generic/tkButton.c:	initializes one button type
	* win/tkWinButton.c:
	* win/tkWinEmbed.c:	Fix various gcc warnings, all
	* win/tkWinMenu.c:	backported from Tk 8.6
	* win/tkWinPixmap.c:
	* win/tkWinSend.c:
	* win/tkWinTest.c:
	* win/tkWinWm.c:
	* win/tkWinX.c:
	* win/tkWinInt.h:	VC6++ does not have SPI_SETKEYBOARDCUES
	* win/.cvsignore:

2010-03-11  Donal K. Fellows  <dkf@users.sf.net>

	* generic/tkText.c (DumpLine): [Bug 2968379]: When peers are about,
	there can be unnamed marks present during a dump. Ignore them as they
	will just be for the peers' insert and current marks, which aren't
	very important.

2010-03-04  Donal K. Fellows  <dkf@users.sf.net>

	* doc/clipboard.n: Added note about STRING vs. UTF8_STRING types.

2010-02-21  Donal K. Fellows  <dkf@users.sf.net>

	* generic/tkText.c (TextEditCmd): [Bug 1799782]: Refix this, so that
        <<Modified>> events are issued when things change.

2010-02-19  Donal K. Fellows  <dkf@users.sf.net>

	* unix/installManPage: [Tcl Bug 2954638]: Correct behaviour of manual
	page installer. Also added armouring to check that assumptions about
	the initial state are actually valid (e.g., look for existing input
	file).

2010-02-19  Stuart Cassoff  <stwo@users.sourceforge.net>

	* tcl.m4: Correct compiler/linker flags for threaded builds on
	OpenBSD.
	* configure: (regenerated).

2010-02-17  Joe English  <jenglish@users.sourceforge.net>

	* generic/tkMenu.c: [Bug 2952745]: Defer TkMenuOptionTables cleanup to
	CallWhenDeleted() time, to ensure that the record doesn't get freed
	until after all widget instance commands have been deleted.

2010-02-16  Jan Nijtmans  <nijtmans@users.sf.net>

	* unix/tkUnixWm.c: Make TkSetTransientFor static

2010-02-07  Jan Nijtmans  <nijtmans@users.sf.net>

	* generic/ttk/ttkGenStubs.tcl: Backport various formatting (spacing)
	* generic/ttk/ttk.decls:       changes from HEAD, so diffing
	* generic/ttk/ttkDecls.h:      between 8.5.x and 8.6 shows the
	* generic/tk*.decls:           real structural differences again.
	* generic/tk*Decls.h:          (any signature change not backported!)

2010-01-29  Jan Nijtmans  <nijtmans@users.sf.net>

	* generic/tkBind.c:      Fix various gcc-4.4 warnings, all
	* generic/tkListbox.c:   backported from HEAD.
	* generic/tkText.c:
	* generic/ttk/ttkInit.c:

2010-01-20  Pat Thoyts  <patthoyts@users.sourceforge.net>

	* library/bgerror.tcl:  [TIP 359]: Extended Window Manager Hints
	* library/clrpick.tcl:  following the freedesktop.org specification
	* library/demos/widget: are now supported on X11 using a new
	* library/dialog.tcl:   wm attribute called '-type'
	* library/msgbox.tcl:   This feature is now used in the Tk library
	* library/tkfbox.tcl:   functions where appropriate.
	* library/ttk/combobox.tcl:
	* tests/unixWm.test:
	* tests/wm.test:
	* unix/tkUnixWm.c:

2010-01-19  Donal K. Fellows  <dkf@users.sf.net>

	* generic/tkCanvas.c (TagSearchScanExpr): [Bug 2931374]: Stop overflow
	of working buffer during construction of long tag expressions.

2010-01-18  Jan Nijtmans  <nijtmans@users.sf.net>

	* generic/tkCanvas.c:      [Patch 2932808]: Canvas items not
	                           updating on widget state change.

2010-01-09  Pat Thoyts  <patthoyts@users.sourceforge.net>

	* doc/menu.n:           [TIP 360]: Remove special handling of
	* library/obsolete.tcl: the .help menu on X11.
	* unix/tkUnixMenu.c:

	* library/menu.tcl:      [TIP 360]: Make Tk menu activation
	* library/obsolete.tcl:  follow mouse movements.

2010-01-08  Pat Thoyts  <patthoyts@users.sourceforge.net>

	* doc/photo.n: [Bug 2927569]: Multiple edits have peverted the
	original meaning of the phrase 'image file data' to reference
	a filename option that does not exist.

2010-01-07  Donal K. Fellows  <dkf@users.sf.net>

	* generic/tkTextDisp.c (AsyncUpdateLineMetrics): [Bug 2677890]: Fix
	odd text widget update problem that had scrollbars being unable to
	cover the whole widget. Fix is to reify the range to update sooner.

2010-01-06  Jan Nijtmans  <nijtmans@users.sf.net>

	* unix/tcl.m4:		Sync with Tcl version
	* unix/configure:	(regenerated)
	* unix/Makefile.in:
	* unix/.cvsignore:
	* generic/default.h:	Trivial CYGWIN fixes
	* generic/tkWindow.c:
	* doc/.cvsignore:

2010-01-06  Donal K. Fellows  <dkf@users.sf.net>

	* unix/tkUnixWm.c (TkWmMapWindow): [Bug 1163496]: Allow windows to be
	* tests/wm.test (wm-transient-8.1): set to be transients for withdrawn
	masters correctly.

2010-01-05  Pat Thoyts  <patthoyts@users.sourceforge.net>

	* win/tkWinDialog.c: [Patch 2898255]: Enable unlimited multiple
	file selection from the open files dialog (pawlak,fellows,thoyts)

2010-01-05  Donal K. Fellows  <dkf@users.sf.net>

	* generic/tkMenu.c (MenuWidgetObjCmd): [Bug 220950]: Do not delete
	menu entries if the first index to delete is explicitly after the last
	index of existing entries.

2010-01-04  Pat Thoyts  <patthoyts@users.sourceforge.net>

	* library/dialog.tcl: Backported fix for tk_dialog <Return> binding
	* library/console.tcl: Backported fix for console keyboard menu
	activation and <<Cut>> handling from HEAD.
	* library/tk.tcl: Correctly handle quoted ampersands in AmpMenuArgs

2010-01-03  Pat Thoyts  <patthoyts@users.sourceforge.net>

	* generic/tkMenu.h: [Patch 2848897] Support the system keyboard
	* win/tkWinMenu.c:  cues option on Windows. This system parameter
	hides the underlines on menu items unless the keyboard is used to
	open the menu. (kovalenko, thoyts)

2010-01-03  Pat Thoyts  <patthoyts@users.sourceforge.net>

	* library/tearoff.tcl: tearoff menus should be transient and use the
	                       toolwindow style on Windows.
	* tests/menu.test: menu tests using 'tkwait visibility' are unix only

2010-01-02  Donal K. Fellows  <dkf@users.sf.net>

	* unix/tkUnixEvent.c (TransferXEventsToTcl): [Bug 1924761]: Use the
	new cache mechanism to force the extraction of the string of a key
	event from XIM at the right time rather than after queueing when it
	can be quashed by a race condition centered on the limited amount of
	state in some XIM implementations.

	* unix/tkUnixKey.c (TkpGetString): [Bug 1373712]: Cache the value that
	* generic/tkInt.h (TkKeyEvent):		will be substituted via %A so
	* generic/tkEvent.c (CleanUpTkEvent):	that we do not need to make it
	* doc/HandleEvent.3 (ARGUMENTS):	fresh each time, which causes
	* doc/QWinEvent.3 (ARGUMENTS):		trouble with some input
	* macosx/tkMacOSXKeyEvent.c (InitKeyEvent): methods. Also includes the
	* win/tkWinX.c (GenerateXEvent):	factoring out of some code and
	update of documentation to describe the slightly increased constraints
	on how Tk_HandleEvent can be used.

2010-01-01  Donal K. Fellows  <dkf@users.sf.net>

	* unix/tkUnixEvent.c (TransferXEventsToTcl): [Bug 1924761]: Move the
	* generic/tkEvent.c (Tk_HandleEvent):	     passing of key events to
	XFilterEvent to the low level point where all other events are
	handled, where it should have been all along. This makes more input
	methods work, stops [event generate] from interfering with input
	methods, and allows the simplification of tkEvent.c by removing half
	of InvokeInputMethods and allowing the rest - which was not full input
	method handling - to be rolled back into Tk_HandleEvent. Introduces a
	small potential bug when a focus change and input method handling are
	too close together in the Tk event queue, but that should be less
	deadly to usability than the previous problems where input methods
	could fail completely or reorder key presses...

2009-12-30  Pat Thoyts  <patthoyts@users.sourceforge.net>

	* generic/tkMenu.c: [Patch 2879789]: Torn off menu items are only
	* tests/menu.tcl:   activated over a limited region of the window.
	Fixed to make the whole width of a menu item activate the entry.

2009-12-27  Pat Thoyts  <patthoyts@users.sourceforge.net>

	* win/tkWinMenu.c: [Bug 2879927]: Highlight for cascade items in
	torn-off menus is incorrect on Windows.

2009-12-25  Donal K. Fellows  <dkf@users.sf.net>

	* doc/option.n: [Bug 2914943]: Correct the first example.
	Also define what the format of option patterns is; that's a much less
	commonly known fact than it used to be.

2009-12-22  Joe English  <jenglish@users.sourceforge.net>

	* library/ttk/sizegrip.tcl: [Bug 2912356]: Patch to avoid bizarro
	behavior under compiz.

2009-12-22  Donal K. Fellows  <dkf@users.sf.net>

	* library/tkfbox.tcl (ListInvoke): [Bug 2919205]: Correct ordering of
	arguments to tk_messageBox.

2009-12-20  Donal K. Fellows  <dkf@users.sf.net>

	* unix/tkUnixSend.c (ServerSecure): [Patch 2917663]: Better support
	for server-interpreted access control addreses.

2009-12-16  Joe English  <jenglish@users.sourceforge.net>

	* generic/ttk/ttkNotebook.c: Don't call Tk_DeleteOptionTable()
	[Bug 2915709], backport fix for [Bug 2496162].

2009-12-14  Kevin B. Kenny  <kennykb@acm.org>

	* library/demos/unicodeout.tcl: Added code to check for right-to-left
	support on Windows and adjust Hebrew and Arabic character strings
	accordingly. Changed the Hebrew string to 'ktb ebryt' (ktav Ivrit,
	"Hebrew writing") to be consistent with at least the Greek and Russian
	strings. Thanks to Rodrigo Readi for calling the inconsistency to our
	attention.

2009-12-02  Jan Nijtmans  <nijtmans@users.sf.net>

	* win/tkInt.decls:	[Bugs 220600, 220690]: Comment that
	TkWinChildProc is exported through the stubs table since 8.5.9

2009-12-11  Donal K. Fellows  <dkf@users.sf.net>

	* library/tk.tcl (tk::ScreenChanged): [Bug 2912473]: Stop problems
	caused by display names with a double colon in.

2009-12-10  Donal K. Fellows  <dkf@users.sf.net>

	* library/demos/ttkscale.tcl: Added demo of [ttk::scale] widget.

2009-12-09  Andreas Kupries  <andreask@activestate.com>

	* library/safetk.tcl (::safe::loadTk): [Bug 2902573]: Fixed access to
	the cleanupHook of the safe base. The code used the old internal
	commands which have been removed since 2009-12-09. See Tcl's
	ChangeLog.

2009-12-09  Donal K. Fellows  <dkf@users.sf.net>

	* generic/tkColor.c (Tk_GetColorByValue): [Bug 2911570]: Ensure that
	hash keys of color values are zeroed first, so that they hash properly
	on 64-bit systems (where X structures are not tightly packed).

2009-12-08  Pat Thoyts  <patthoyts@users.sourceforge.net>

	* unix/tkUnixWm.c: [Bug 2864685]: Backported window manager hinting
			   update from HEAD

2009-12-06  Benjamin Riefenstahl  <b.riefenstahl@turtle-trading.net>

	* macosx/tkMacOSXFont.c (GetFontFamilyName): [Bug 2548661]: Merge fix
	from HEAD (1.44).

2009-12-03  Pat Thoyts  <patthoyts@users.sourceforge.net>

	* library/ttk/xpTheme.tcl:    Fix selection of treeview rows on
	* library/ttk/vistaTheme.tcl: Windows XP and Vista.

2009-12-02  Jan Nijtmans  <nijtmans@users.sf.net>

	* doc/GetHINSTANCE.3:	Correct mentioned header file
	* win/tkWinInt.h:	[Bugs 220600, 220690]: Make TkWinChildProc
	* generic/tkInt.decls:	available in private stub table.
	* generic/tkIntPlatDecls.h: (regenerated)
	* generic/tkStubInit.c:	(regenerated)

2009-11-25  Stuart Cassoff <stwo@users.sf.net>

	* unix/tcl.m4:		[Patch 2892871]: Remove unneeded
	*			AC_STRUCT_TIMEZONE.
	* unix/configure:	Regenerated with autoconf-2.59.

2009-11-24  Donal K. Fellows  <dkf@users.sf.net>

	* unix/tkUnixWm.c (WmIconphotoCmd): [Bug 2902814]: Use the correct
	type for the array of data passed into X. It's wrong, but "right"
	because of a mistake in the X11 specification.

2009-11-22  Pat Thoyts  <patthoyts@users.sourceforge.net>

	* tests/winWm.test: [Bug 2899949]: Make sure the window is still
	* win/tkWinWm.c:    present when handling delayed activation

2009-11-13  Pat Thoyts  <patthoyts@users.sourceforge.net>

	* tests/winDialog.test: [Bug 2307837]: Backported fix for running
	* win/tkWinTest.c:      dialog tests on non-English locales

2009-11-12  Don Porter  <dgp@users.sourceforge.net>

	*** 8.5.8 TAGGED FOR RELEASE ***

	* changes:	Updated for 8.5.8 release.

2009-11-03  Don Porter  <dgp@users.sourceforge.net>

	* generic/tk.h:		Bump to 8.5.8 for release.
	* library/tk.tcl:
	* unix/configure.in:
	* unix/tk.spec:
	* win/configure.in:
	* README:

	* unix/configure:	autoconf-2.59
	* win/configure:

	* changes:	Updated for 8.5.8 release.

2009-11-03  Pat Thoyts  <patthoyts@users.sourceforge.net>

	* win/tkWinWm.c: [Bug 2891541]: Permit normal behaviour on
	Windows for a grabbed toplevel when it is the main window.

2009-11-01  Joe Mistachkin  <joe@mistachkin.com>

	* win/tkWinButton.c: [Bug 1739613]: The default width being stored
	in TSD cannot be put into the process-wide options table.  This fix
	allocates storage for the default width from the heap and frees it
	using an exit handler.

2009-10-29  Pat Thoyts  <patthoyts@users.sourceforge.net>

	* win/tkWinFont.c: [Bug 1825353]: Backported patch for tiny
	fixed font on Russian Windows systems.

2009-10-25  Donal K. Fellows  <dkf@users.sf.net>

	* unix/tkUnixColor.c (TkpGetColor): [Bug 2809525]: Impose a maximum
	X11 color name length so that it becomes impossible to blow things up
	that way.

	* library/text.tcl: [Bug 1854913]: Stop <Delete> actions from ever
	deleting backwards, even when the insertion cursor is "at the end" of
	the text widget.

2009-10-24  Donal K. Fellows  <dkf@users.sf.net>

	* macosx/ttkMacOSXTheme.c (RangeToFactor, TrackElementDraw)
	(PbarElementDraw): [Bug 2883712]: Corrected scaling of progress bars
	and scales, and backported the fix for 64-bitness.

	* library/button.tcl, unix/tkUnixButton.c (TkpDisplayButton):
	[Patch 1530276]: Make -selectcolor handling work better for both
	checkbuttons and radiobuttons when they don't have indicators.

2009-10-22  Donal K. Fellows  <dkf@users.sf.net>

	* generic/tkText.c (CreateWidget, TextEditUndo, TextEditRedo)
	(TextEditCmd, UpdateDirtyFlag):
	* generic/tkText.h: [Patch 1469210]: Corrected handling of marking as
	dirty when inserting after an undo from a non-dirty state.

	* library/xmfbox.tcl (MotifFDialog_FileTypes)
	(MotifFDialog_ActivateSEnt):
	* library/tkfbox.tcl (Done, ::tk::dialog::file::):
	* macosx/tkMacOSXDialog.c (Tk_GetOpenFileObjCmd):
	* win/tkWinDialog.c (GetFileNameW, GetFileNameA):
	* doc/getOpenFile.n: [Patch 2168768]: Corrected handling of the
	-typevariable option to be consistently global; it's the only way it
	can work even close to the same on all platforms.

2009-10-15  Don Porter  <dgp@users.sourceforge.net>

	* generic/tkConsole.c:	Relax the runtime version requirements on Tcl
	* generic/tkMain.c:	so that Tk 8.5.8 can [load] into Tcl 8.6 (and
	* generic/tkWindow.c:	later 8.*) interps.  [Feature Request 2794032]
	* library/tk.tcl
	* unix/Makefile.in:
	* win/Makefile.in:
	* win/makefile.vc:

2009-10-10  Donal K. Fellows  <dkf@users.sf.net>

	* unix/tkUnixRFont.c (InitFont,TkpGetFontFromAttributes,Tk_DrawChars):
	[Bug 1961455]: Draw underlines and overstrikes when using Xft for font
	rendering.

2009-10-08  Donal K. Fellows  <dkf@users.sf.net>

	* library/tkfbox.tcl (::tk::IconList_Create): [Patch 2870648]:
	Corrected cursor used in file/directory dialogs.

2009-10-07  Pat Thoyts  <patthoyts@users.sourceforge.net>

	* library/ttk/vistaTheme.tcl: [Bug 2787164]: Fix size of dropdown
	arrow on combobox and menubutton for Windows 7.

2009-10-07  Donal K. Fellows  <dkf@users.sf.net>

	* unix/tkUnixScrlbr.c (TkpComputeScrollbarGeometry): [Patch 2088597]:
	Stop scrollbars from getting too small at the end.

2009-10-05  Don Porter  <dgp@users.sourceforge.net>

	* changes:	Updated for 8.5.8 release.

2009-10-05  Pat Thoyts  <patthoyts@users.sourceforge.net>

	* win/tkWinButton.c: [Bug 2860827]: Backported patch avoiding 3D
	effects with user-specified background.

2009-09-25  Donal K. Fellows  <dkf@users.sf.net>

	* generic/tkImgPhoto.c (ImgGetPhoto): Correct generation of grayscale
	data from an image. Reported by Keith Vetter on comp.lang.tcl.

2009-09-14  Jeff Hobbs  <jeffh@ActiveState.com>

	* generic/tkMenuDraw.c (TkPostSubmenu): [Bug 873613]: Fix reposting of
	* win/tkWinMenu.c (TkWinHandleMenuEvent): submenu in torn off Windows
	menu.
	(DrawMenuEntryArrow): [Bug 873608]: Draw Win menu arrow after being
	torn off.

2009-09-10  Donal K. Fellows  <dkf@users.sf.net>

	* unix/tkUnixRFont.c (InitFont): Move pattern disposal in error case
	to callers so they have more options when they come to recovering from
	the failure.
	(TkpGetFontFromAttributes): If the default attributes don't work, try
	adding a setting to turn off use of XRender. That seems to work for
	some people for unexplained reasons (possibly local misconfiguration).
	* generic/tkFont.c (Tk_AllocFontFromObj): Stop this function from
	keeling over in a heap when the low-level font allocation fails. An
	error beats a crash! (Issue reported on comp.lang.tcl by Denis
	Berezhnoy.)

2009-08-25  Donal K. Fellows  <dkf@users.sf.net>

	* unix/tkUnixSend.c (ServerSecure): [Bug 1909931]: Added some support
	for server-interpreted access control addreses.

2009-08-24  Donal K. Fellows  <dkf@users.sf.net>

	* library/msgbox.tcl (::tk::MessageBox): Correct bindings so that they
	work with ttk::buttons. Reported by Hans-Christoph Steiner.

2009-08-24  Daniel Steffen  <das@users.sourceforge.net>

	* macosx/tkMacOSXHLEvents.c (ScriptHandler): Fix "do script" apple
	event handler issues on recent Mac OS X releases by using AE coercion
	to 'utf8' for text data and to 'fsrf' for alias data. (Reported by
	Youness Alaoui on tcl-mac)

2009-08-08  Donal K. Fellows  <dkf@users.sf.net>

	* library/demos/pendulum.tcl: Make the display handle being resized
	more gracefully.

2009-08-04  Donal K. Fellows  <dkf@users.sf.net>

	* generic/tkTextDisp.c (TkTextCharLayoutProc): Make the line breaking
	algorithm (in the word-wrap case) do the right thing with non-breaking
	spaces by restricting what we break on to ASCII spaces, which is good
	enough for most purposes.

2009-08-01  Donal K. Fellows  <dkf@users.sf.net>

	* unix/tkUnixWm.c (WmIconphotoCmd): [Bug 2830420]: Assemble the image
	for the window manager in a way that doesn't assume we're on a little-
	endian system.

2009-07-22  Donal K. Fellows  <dkf@users.sf.net>

	* generic/tkFocus.c (TkFocusDeadWindow): [Bug 2496114]: Ensure that
	focus desynchronization doesn't cause a crash.

2009-07-20  Donal K. Fellows  <dkf@users.sf.net>

	* tests/clipboard.test (clipboard-6.2): [Bug 2824378]: Corrected
	result of test in light of changes to binary selection retrieval.

2009-07-18  Donal K. Fellows  <dkf@users.sf.net>

	* unix/tkUnixSelect.c (SelCvtFromX32, SelCvtFromX8): Make the
	incremental transfer of binary selections work get deserialized
	correctly. Thanks to Emiliano Gavilan for detecting.

2009-07-15  Donal K. Fellows  <dkf@users.sf.net>

	* unix/tkUnixSelect.c (TkSelEventProc, SelRcvIncrProc, SelCvtFromX8):
	[Bug 2821962]: Make byte sequence selection transfers possible.

2009-07-14  Donal K. Fellows  <dkf@users.sf.net>

	* doc/canvas.n (WINDOW ITEMS): [Bug 2326602]: Corrected definition of
	the -height and -width options for these items.

	* unix/configure.in: [Bug 2496018]: Allow the disabling of the use of
	XScreenSaver at configuration time, so as to permit better control of
	dependencies in the embedded case.

2009-07-11  Donal K. Fellows  <dkf@users.sf.net>

	* doc/grid.n: [Bug 2818455]: Corrected example.

2009-06-27  Jan Nijtmans  <nijtmans@users.sf.net>

	* generic/tkInt.decls (Tk(Orient|Smooth)(Parse|Print)Proc):
	Backport [Bug 2804935]: Expose these functions through the internal
	stub table as they are useful to existing third-party code.

2009-06-23  Jan Nijtmans  <nijtmans@users.sf.net>

	* generic/tkCanvUtil.c: [Bug 220935]: canvas dash update problem

2009-06-02  Pat Thoyts  <patthoyts@users.sourceforge.net>

	* win/tkWinWm.c:   [Bug 2799589]: Backported fix for crash on
	* tests/winWm.test: delayed window activation.

2009-05-21  Pat Thoyts  <patthoyts@users.sourceforge.net>

	* win/tkWinMenu.c: [Bug 2794778]: Backported fix for keyboard
	traversal of the menus on Windows.

2009-05-14  Pat Thoyts  <patthoyts@users.sourceforge.net>

	* generic/tkButton.c: [Bug 1923684]: Backported checkbutton fix
	for confused state when -offvalue equals -tristatevalue

2009-05-14  Pat Thoyts  <patthoyts@users.sourceforge.net>

	* doc/ttk_image.n:  Backported support for the Vista theme.
	* doc/ttk_style.n:  This requires the vsapi element engine,
	* doc/ttk_vsapi.n:  the hover state and the theme script
	* doc/ttk_widget.n: definition.
	* generic/ttk/ttkState.c:
	* generic/ttk/ttkTheme.h:
	* generic/ttk/ttkWidget.c:
	* library/ttk/ttk.tcl:
	* library/ttk/vistaTheme.tcl:
	* library/ttk/xpTheme.tcl:
	* tests/ttk/vsapi.test:
	* win/ttkWinXPTheme.c:

2009-05-13  Pat Thoyts  <patthoyts@users.sourceforge.net>

	* generic/tkFont.c: [Bug 2791352]: Backported fix and tests for
	* tests/font.test:  mis-parsing of certain font descriptions.

2009-05-03  Donal K. Fellows  <dkf@users.sf.net>

	* win/tkWinWm.c (UpdateWrapper): [Bug 2785744]: Manipulate flag bit
	correctly so that menubar updates can't smash other attributes.

2009-04-30  Pat Thoyts  <patthoyts@users.sourceforge.net>

	* win/tkWinWm.c: [Patch 2504402]: Backported change to create
	wm icons as device independent bitmaps. (cjmcdonald)

2009-04-30  Donal K. Fellows  <dkf@users.sf.net>

	* win/tkWinPixmap.c (Tk_GetPixmap): [Bug 2080533]: Added patch that
	allows Tk to keep working even when the graphics card is stressed.

2009-04-28  Jeff Hobbs  <jeffh@ActiveState.com>

	* unix/tcl.m4, unix/configure (SC_CONFIG_CFLAGS): Harden the check
	to add _r to CC on AIX with threads.

2009-04-27  Donal K. Fellows  <dkf@users.sf.net>

	* generic/tkInt.decls: [Bug 2768945]: Expose (as "private") a set of
	functions needed for easily building canvas items that work like
	existing standard ones.

2009-04-24  Jeff Hobbs  <jeffh@ActiveState.com>

	* win/tkWinDialog.c (ChooseDirectoryValidateProc): No need to set
	cwd on selchange. Prevents delete of selected folder in dialog.

2009-04-24  Stuart Cassoff <stwo@users.sf.net>

	* unix/Makefile.in:	[Bug 2764263]: Removed stray @ from
	Makefile.in test target. [Bug 1945073]: Don't chmod+x square demo.
	[Patch 2764272]: Adjustable demo install location.

2009-04-24  Stuart Cassoff <stwo@users.sf.net>

	* unix/Makefile.in: [Patch 2769530]: Don't chmod/exec installManPage.

2009-04-23  Jeff Hobbs  <jeffh@ActiveState.com>

	* win/tkWinDialog.c (Tk_ChooseDirectoryObjCmd): [Bug 2779910]: Enable
	the new style choosedir that has a "New Folder" button, with
	::tk::winChooseDirFlags override for new behavior.

2009-04-15  Don Porter  <dgp@users.sourceforge.net>

	*** 8.5.7 TAGGED FOR RELEASE ***

	* changes:	Updated for 8.5.7 release.

2009-04-14  Stuart Cassoff  <stwo@users.sourceforge.net>

	* unix/tcl.m4:	Removed -Wno-implicit-int from CFLAGS_WARNING.

2009-04-10  Don Porter  <dgp@users.sourceforge.net>

	* changes:	Updated for 8.5.7 release.

	* generic/tk.h:		Bump to 8.5.7 for release.
	* library/tk.tcl:
	* unix/configure.in:
	* unix/tk.spec:
	* win/configure.in:
	* README:

	* unix/configure:	autoconf-2.59
	* win/configure:

2009-04-10  Joe English  <jenglish@users.sourceforge.net

	* library/palette.tcl(tk_setPalette): Don't set
	*selectColor: #b03060; this makes radio- and checkbuttons
	look wrong post-TIP#109.

2009-04-10  Daniel Steffen  <das@users.sourceforge.net>

	* unix/configure.in (Darwin):	use Darwin SUSv3 extensions if
					available.
	* unix/configure:		autoconf-2.59
	* unix/tkConfig.h.in:		autoheader-2.59

	* library/msgbox.tcl: don't set msgbox bitmap background on TkAqua.

	* library/demos/filebox.tcl: only show "Motif Style Dialog" checkbutton
	on X11 windowingsystem.

	* library/demos/widget: GOOBE: use ttk::cursor

	* library/ttk/cursors.tcl: backport ttk::cursor from HEAD

	* library/demos/knightstour.tcl: fix knightstour demo not running from
	interactive wish.

	* library/console.tcl (::tk::ConsoleInit): remove redundant TkAqua
	Quit menu item.

	* generic/tkPointer.c (Tk_UpdatePointer): use all 5 buttons.

	* generic/tkMenu.c (PostProcessEntry): delay call to
	TkpConfigureMenuEntry() until all menu entry attributes are setup.

	* library/menu.tcl (::tk::MbPost): fix error thrown in y position
	computation with indicatoron.

	* generic/tkMenubutton.c: s/DEF_BUTTON_JUSTIFY/DEF_MENUBUTTON_JUSTIFY/

	* generic/tkTextBTree.c (TkBTreeDeleteIndexRange): add bounds check
	to startEnd array access (fixes testsuite crash).

	* tests/unixFont.test: only use xlsfonts with X11 windowingsystem.

2009-04-10  Donal K. Fellows  <dkf@users.sf.net>

	* generic/tkCanvPs.c (TkPostscriptInfo): [Bug 1466509]: Eliminate old
	and misleading comments mentioning prolog.ps.
	* generic/prolog.ps, library/prolog.ps: Remove unused files.
	* unix/Makefile.in, win/Makefile.in: Stop building distributions that
	include the removed files or trying to install them.

	* library/tk.tcl: [Bug 2116837]: Add event definitions to handle the
	standard virtual events when Caps Lock is on.

2009-04-03  Joe English  <jenglish@users.sourceforge.net>

	* unix/tkUnixWm.c: [Bug 1789819]: Don't Panic.

2009-03-25  Donal K. Fellows  <dkf@users.sf.net>

	* generic/ttk/ttkTheme.c (BuildOptionMap, NewElementImpl):
	[Bug 2178820]: Ensure that zero-size allocations don't happen; some
	malloc implementations don't like it at all.

	* win/wish.exe.manifest.in: [Bug 1871101]: Add magic to make Tk not be
	blurred on Vista with large fonts.

2009-03-03  Pat Thoyts  <patthoyts@users.sourceforge.net>

	* generic/tkFileFilter.c: Backported some fixes for uninitialized
	* generic/tkFont.c:       variables identified by das using clang
	* generic/tkListbox.c:    analysis.

2009-02-27  Pat Thoyts  <patthoyts@users.sourceforge.net>

	* generic/tkWindow.c: [Bug 2645457] check for dead windows after
	calling Tk_MakeWindowExist to avoid a crash when mapping dead windows.

2009-02-23  Pat Thoyts  <patthoyts@users.sourceforge.net>

	* win/tkWinCursor.c: [Patch 2542828] use stock Win32 help arrow
	cursor when question_arrow requested (danckaert)

	* win/rc/*.cur: [Patch 2513104] fix cursor hotspots (cjmcdonald)

	* win/tkWinMenu.c: Applied patch for menu image display bug
	[Bug 1329198, 456299] [Patch 2507419] (cjmcdonald)

2009-02-17  Jeff Hobbs  <jeffh@ActiveState.com>

	* win/tcl.m4, win/configure: Check if cl groks _WIN64 already to
	avoid CC manipulation that can screw up later configure checks.
	Use 'd'ebug runtime in 64-bit builds.

2009-02-16  Jeff Hobbs  <jeffh@ActiveState.com>

	* win/configure.in, win/configure: align better with tcl
	version. Ensures finding correct CPP for Win64.

2008-02-06  Daniel Steffen  <das@users.sourceforge.net>

	* generic/tkImgPhoto.c:		fix numerous leaks discovered with the
	* generic/tkMenu.c:		Mac OS X Instruments.app Leaks tool.
	* generic/tkText.c:
	* generic/tkTextImage.c:
	* generic/tkTextIndex.c:
	* generic/tkUndo.c:
	* generic/ttk/ttkFrame.c:
	* macosx/tkMacOSXWm.c:

2009-01-22  Kevin B. Kenny  <kennykb@acm.org>

	* unix/tcl.m4: Corrected a typo ($(SHLIB_VERSION) should be
	${SHLIB_VERSION}).
	* unix/configure: Autoconf 2.59

2009-01-19  Kevin B. Kenny  <kennykb@acm.org>

	* unix/Makefile.in: Added a CONFIG_INSTALL_DIR parameter so that
	* unix/tcl.m4:      distributors can control where tclConfig.sh goes.
	Made the installation of 'ldAix' conditional
	upon actually being on an AIX system.  Allowed for downstream
	packagers to customize SHLIB_VERSION on BSD-derived systems.
	Thanks to Stuart Cassoff for [Patch 907924].
	* unix/configure: Autoconf 2.59

2009-01-14  Jan Nijtmans  <nijtmans@users.sf.net>

	* generic/tkImgPhoto.c: fix for aMSN compatibility [tcl-Bug 2507326]

2009-01-11  George Peter Staplin  <georgeps@users.sourceforge.net>

	* generic/tkEvent.c: Backport a fix from 8.6 for a NULL pointer
	dereference in CreateXIC.

2009-01-07  Pat Thoyts  <patthoyts@users.sourceforge.net>

	* win/tkWinWm.c: Backported fix for [Bug 1847002] to prevent the
	bypassing of grab restrictions via the taskbar on Windows.

2008-12-22  Don Porter  <dgp@users.sourceforge.net>

	*** 8.5.6 TAGGED FOR RELEASE ***

	* tests/embed.test:	Eliminate duplicate test names.

	* changes:	Updates for 8.5.6 release.

2008-12-22  Joe English  <jenglish@users.sourceforge.net>

	* generic/ttk/ttkWidget.c: Don't crash when
	application uses nondefault visual [Bug 2264732]
	(Backport from trunk change 2008-11-11)
	* Workaround for [Bug 2207435]
	(Backport from trunk change 2008-10-31).

2008-12-22  Donal K. Fellows  <dkf@users.sf.net>

	* generic/tkCanvPs.c (Tk_PostscriptFont,TkCanvPostscriptCmd): Backport
	of font size and reflection fix. [Bug 2107938]

2008-12-22  Alexandre Ferrieux 	<ferrieux@users.sourceforge.net>

	* generic/tkCanvUtil.c: Backport of the Millipeter patch [1813597,
	* generic/tkInt.h:       2218964]
	* generic/tkObj.c:
	* generic/tkText.c:

2008-12-21  Don Porter  <dgp@users.sourceforge.net>

	* generic/tk.h:		Bump to 8.5.6 for release.
	* library/tk.tcl:
	* unix/configure.in:
	* unix/tk.spec:
	* win/configure.in:
	* README:

	* unix/configure:	autoconf-2.59
	* win/configure:

	* changes:	Updates for 8.5.6 release.

2008-11-22  Pat Thoyts  <patthoyts@users.sourceforge.net>

	* library/ttk/combobox.tcl: [Bug 1939129,1991930] combobox dropdown
	                            was drawn behind topmost toplevels.

2008-11-19  Jan Nijtmans  <nijtmans@users.sf.net>

	* generic/tkImage.c    Relax the constraint that every Tk_ImageType
	* generic/tkImgPhoto.c can only be passed to this function once.
	                       This allows tkImg to be loaded in multiple
	                       interpreters in a thread-enabled build of Tk.
	                       [Bug 2312027]

2008-11-15  Pat Thoyts  <patthoyts@users.sourceforge.net>

	* generic/tk.h:        The tip 125 implementation permits the
	* generic/tkFrame.c:   wm manage command to manage any widget but
	* macosx/tkMacOSXWm.c: only those with Frame instance data should
	* unix/tkUnixWm.c:     be permitted. We now check for the suitability
	* win/tkWinWm.c:       and raise an error for non-frame widgets.
	* test/wm.test:        Updated the tests and documentation.
	* doc/wm.n:            See also [Bug 2239034]

2008-11-12  Pat Thoyts  <patthoyts@users.sourceforge.net>

	* tests/constraints.tcl: backported listbox test fix from head
	* tests/listbox.test:    the default on windows is 'underline'
	* tests/winDialog.test: backported some fixes from head
	* library/text.tcl: Backported fix for bug #1777362 to have events
	* test/text.test:   work with window paths that include hyphens.

2008-10-23  Don Porter  <dgp@users.sourceforge.net>

	* generic/tk.h:		Bump version number to 8.5.6b1 to distinguish
	* library/tk.tcl:	CVS development snapshots from the 8.5.5 and
	* unix/configure.in:	8.5.6 releases.
	* unix/tk.spec:
	* win/configure.in:
	* README:

	* unix/configure:	autoconf (2.59)
	* win/configure:

2008-10-17  Pat Thoyts  <patthoyts@users.sourceforge.net>

	* library/ttk/scale.tcl: Backported keyboard bindings for ttk::scale

2008-10-11  Donal K. Fellows  <donal.k.fellows@man.ac.uk>

	*** 8.5.5 TAGGED FOR RELEASE ***

	* generic/tkCanvas.c (CanvasWidgetCmd): Corrected result generation.

2008-10-10  Don Porter  <dgp@users.sourceforge.net>

	* generic/tk.h:		Bump to 8.5.5 for release.
	* library/tk.tcl:
	* unix/configure.in:
	* unix/tk.spec:
	* win/configure.in:

	* unix/configure:	autoconf-2.59
	* win/configure:

	* changes:	Updates for 8.5.5 release.

	* unix/Makefile.in:	Relax constraints in index script so that
	* win/Makefile.in:	each Tk 8.5.* release may be [package require]d
	* win/makefile.vc:	into any Tcl 8.5.* interp.  [Bug 1890438].

2008-10-09  Don Porter  <dgp@users.sourceforge.net>

	* generic/tkListbox.c:	Make literal return values consistent with
	those generated by Tcl_PrintDouble().

	* tests/canvText.test:	Backport test updates in light of the
	* tests/entry.test:	2008-10-05 commit.
	* tests/listbox.test:
	* tests/scrollbar.test:
	* tests/spinbox.test:
	* tests/textDisp.test:

	* generic/tkEntry.c:	Fix missing space constructing the scroll
	command.

2008-10-05  Donal K. Fellows  <donal.k.fellows@man.ac.uk>

	* win/tkWinScrlbr.c:		Convert 'sprintf(..."%g"...)' to the
	* macosx/tkMacOSXScrlbr.c:	locale-insensitive Tcl_PrintDouble.
	* generic/tkScrollbar.c:	[Bug 2112563]  NOTE: Tcl_PrintDouble
	* generic/tkListbox.c:		is sensitive to the value of
	* generic/tkEntry.c:		::tcl_precision.
	* generic/tkCanvText.c:		*** POTENTIAL INCOMPATIBILITY ***
	* generic/tkArgv.c:

2008-08-25  Todd M. Helfter  <tmh@users.sourceforge.net>

	* library/menu.tcl: additional fix for [Bug 1023955]

2008-09-08  Todd M. Helfter  <tmh@users.sourceforge.net>

	* doc/menu.n: fix typo in docs [Bug 2098425]

2008-08-28  Don Porter  <dgp@users.sourceforge.net>

	* unix/tkConfig.sh.in:	Added @XFT_LIBS@ to the definition of TK_LIBS
	to avoid link failures when a "big wish" program links against a
	--disable-shared build of libtk.  (Discovered building expectTk).

	* generic/tk.h:		Bump version number to 8.5.5b1 to distinguish
	* library/tk.tcl:	CVS development snapshots from the 8.5.4 and
	* unix/configure.in:	8.5.5 releases.
	* unix/tk.spec:
	* win/configure.in:
	* README:

	* unix/configure:	autoconf (2.59)
	* win/configure:

2008-08-25  Todd M. Helfter  <tmh@users.sourceforge.net>

	* library/menu.tcl: fix typo from [Bug 1023955]

2008-08-25  Todd M. Helfter <tmh@users.sourceforge.net>

	* library/menu.tcl : Do not flip to the arrow cursor on menus.
	This was a Motif convention.  Current behavior is maintained if
	tk_strictMotif is enabled.  [Bug 1023955]

2008-08-25  Todd M. Helfter <tmh@users.sourceforge.net>

	The patch is associated with the bug tracker id: 1936220
	library/tkfbox.tcl : fix the multiple selection error for
	tk_getOpenFile -multiple 1 which fails on all unix platforms since
	the adoption of ttk widgets.

2008-08-19  Joe English  <jenglish@users.sourceforge.net>

	* generic/ttk/ttkScroll.c:  Don't use sprintf "%g" to
	format floating point numbers in -[xy]scrollcommand callbacks
	or [xy]view methods.  Minor incompatibility: 0 and 1 now
	formatted as "0.0" resp "1.0".
	* tests/ttk/entry.test, tests/ttk/treeview.test: Updated
	to account for above change.

2008-08-19  Daniel Steffen  <das@users.sourceforge.net>

	* macosx/tkMacOSXFont.c (SetFontFeatures):	Disable antialiasing of
						 	fixed-width fonts with
						 	size <= 10.

2008-08-14  Daniel Steffen  <das@users.sourceforge.net>

	*** 8.5.4 TAGGED FOR RELEASE ***

	* unix/tcl.m4 (SC_PATH_X):	check for libX11.dylib in addition to
					libX11.so et al.

	* unix/configure: 		autoconf-2.59

2008-08-08  Don Porter  <dgp@users.sourceforge.net>

	* generic/tk.h:		Bump to 8.5.4 for release.
	* library/tk.tcl:
	* unix/configure.in:
	* unix/tk.spec:
	* win/configure.in:
	* README:

	* unix/configure:	autoconf-2.59
	* win/configure:

	* changes:	Updates for 8.5.4 release.

2008-08-05  Joe English  <jenglish@users.sourceforge.net>

	* generic/tk.h, generic/tkEvent.c: Fix for [Bug 2010422]
	"no event type or button # or keysym while executing
	"bind Listbox <MouseWheel> [...]".

2008-08-01  Pat Thoyts  <patthoyts@users.sourceforge.net>

	* win/tkWinWm.c: Backported fixes for handling unmapped parent
	* test/wm.test:  toplevels. [Bug 2009788, 2028703]

2008-07-31  Don Porter  <dgp@users.sourceforge.net>

	* generic/tk.h:	Added missing EXTERN for the Tcl_PkgInitStubsCheck
	declaration to fix inability to embed non-stub-enabled Tk on Windows.

2008-07-26  Pat Thoyts  <patthoyts@users.sourceforge.net>

	* doc/options.n: Direct to the font manual for -font [Bug 1686012]

	* win/tkWinWindow.c: Check for 0x prefix in sprintf %p. Bug [2026405]

2008-07-22  Daniel Steffen  <das@users.sourceforge.net>

	* library/ttk/aquaTheme.tcl: Use system color names and TIP145 named
	font instead of hardcoded color values and deprecated native font name.

	* macosx/tkMacOSXHLEvents.c: sync with HEAD.

2008-07-04  Joe English  <jenglish@users.sourceforge.net>

	* generic/ttk/ttkDefaultTheme.c, generic/ttk/ttkClamTheme.c,
	generic/ttk/ttkClassicTheme.c, generic/ttk/ttkElements.c:
	Backport [Bug 2009213].

2008-06-29  Don Porter  <dgp@users.sourceforge.net>

	*** 8.5.3 TAGGED FOR RELEASE ***

	* generic/tk.h:		Bump to 8.5.3 for release.
	* library/tk.tcl:
	* unix/configure.in:
	* unix/tk.spec:
	* win/configure.in:
	* README:

	* unix/configure:	autoconf-2.59
	* win/configure:

	* changes:	Updates for 8.5.3 release.

2008-06-26  Don Porter  <dgp@users.sourceforge.net>

	* generic/tkPanedWindow.c (PanedWindowProxyCommand)
	(DisplayPanedWindow): Ensure that a zero width never gets fed to the
	underlying window system. [Bug 1639824]  (Backport fix from dkf).

2008-06-20  Joe English  <jenglish@users.sourceforge.net>

	* library/ttk/treeview.tcl: Backport fix for [Bug 1951733]

2008-06-19  Don Porter  <dgp@users.sourceforge.net>

	* changes:	Updates for 8.5.3 release.

2008-06-18  Daniel Steffen  <das@users.sourceforge.net>

	* macosx/tkMacOSXCarbonEvents.c:	fix debug carbon event tracing;
	(InstallStandardApplicationEventHandler):	replace needless use of
	TkMacOSXInitNamedDebugSymbol() by standard TkMacOSXInitNamedSymbol().

	* macosx/tkMacOSXDebug.c:	revert 2007-11-09 commit making
	* macosx/tkMacOSXDebug.h:	TkMacOSXInitNamedDebugSymbol()
					available outside of debug builds.

	* macosx/tkMacOSXEmbed.c (TkpMakeWindow):	fix bug with missing
	* macosx/tkMacOSXSubwindows.c (XMapWindow):	focus on first map by
	only sending VisibilityNotify events once windows are mapped (rather
	than when they are created).

	* macosx/tkMacOSXWindowEvent.c (TkMacOSXProcessWindowEvent): fix
	return value.

	* macosx/tkMacOSXInit.c:	add helper to efficiently convert from
	* macosx/tkMacOSXPrivate.h:	CFString to Tcl_Obj.

	* macosx/tkMacOSXFont.c (TkpGetFontFromAttributes, InitFont):	fix
	incorrect conversion to points of font sizes already in points; factor
	out retrieval of font family name from font family ID.

2008-06-13  Jeff Hobbs  <jeffh@ActiveState.com>

	* win/configure, win/configure.in (TK_WIN_VERSION): fix handling
	of interim a/b versioning for manifest usage.

2008-06-12  Daniel Steffen  <das@users.sourceforge.net>

	* generic/tkPointer.c (Tk_UpdatePointer): fix failure to restore a
	global grab capture and to release the restrict window capture when
	releasing a button grab. Fixes segfault due to dangling reference to
	restrict window inside TkpSetCapture() implementation. [Bug 1991932]

	* unix/tcl.m4 (SunOS-5.11): fix 64bit amd64 support with gcc & Sun cc.
	* unix/configure: autoconf-2.59

	* macosx/tkMacOSXXStubs.c (Tk_ResetUserInactiveTime): use UsrActivity
	instead of OverallAct (which may be ignored in some circumstances).

	* macosx/Wish.xcodeproj/project.pbxproj: add debug configs for 64bit,
	* macosx/Wish.xcodeproj/default.pbxuser: with gcov, and with
	corefoundation disabled; updates & cleanup for Xcode 3.1 and for
	Leopard; sync with Tcl.xcodeproj.
	* macosx/Wish.xcode/project.pbxproj:	sync Wish.xcodeproj changes.
	* macosx/Wish.xcode/default.pbxuser:
	* macosx/README:			document new build configs.

2008-06-10  Joe English  <jenglish@users.sourceforge.net>

	* unix/tkUnixKey.c: tkUnixKey.c: Use Xutf8LookupString if available
	[Patch #1986818].  This should fix problems (like #1908443) where
	Xlib's idea of the system encoding does not match Tcl's.

2008-05-23  Joe English  <jenglish@users.sourceforge.net>

	* generic/ttk/ttkLabel.c: Avoid passing width or height <= 0 to
	Tk_RedrawImage, as this leads to a panic on Windows [Bug 1967576]

2008-05-11  Pat Thoyts  <patthoyts@users.sourceforge.net>

	* library/tk.tcl: Support for ttk widgets in AmpWidget

	* doc/button.n: Note negative widths for button [Patch #1883418]
	* doc/ttk_*:   'identify' widget command is on all ttk widgets.

2008-05-04  Joe English  <jenglish@users.sourceforge.net>

	* macosx/ttkMacOSAquaTheme.c: "default" and "focus" adornments
	should not be disjoint [Bug 1942785]

2008-04-17  Don Porter  <dgp@users.sourceforge.net>

	* generic/tkCanvas.c:   Fix logic that determines when canvas item
	<Enter> event should fire.  Thanks to Sebastian Wangnick. [Bug 1327482]

2008-04-14  Pat Thoyts  <patthoyts@users.sourceforge.net>

	* win/tkWinDialog.c: backport tk_chooseColor -title fix from head
	* win/tkWinTest.c:   Added parent to testgetwininfo
	* tests/winDialog.test: Created some tk_chooseColor win tests.

2008-04-11  Don Porter  <dgp@users.sourceforge.net>

	* generic/tk.h:		Bump version number to 8.5.3b1 to distinguish
	* library/tk.tcl:	CVS development snapshots from the 8.5.2 and
	* unix/configure.in:	8.5.3 releases.
	* unix/tk.spec:
	* win/configure.in:

	* unix/configure:	autoconf (2.59)
	* win/configure:

2008-04-07  Jeff Hobbs  <jeffh@ActiveState.com>

	* generic/tkWindow.c (Initialize): fix double-free on Tk_ParseArgv
	* tests/main.test (main-3.*):      error. [Bug 1937135]

	* generic/tkArgv.c: fix -help mem explosion. [Bug 1936238] (kenny)

2008-04-03  Pat Thoyts  <patthoyts@users.sourceforge.net>

	* library/ttk/xpTheme.tcl: fix the colour of labelframe in xp

2008-04-01  Don Porter  <dgp@users.sourceforge.net>

	* generic/tkStubLib.c (Tk_InitStubs):	Added missing error message.
	* generic/tkWindow.c (Tk_PkgInitStubsCheck):

2008-03-28  Don Porter  <dgp@users.sourceforge.net>

	*** 8.5.2 TAGGED FOR RELEASE ***

	* README:		Bump to 8.5.2 for release.
	* generic/tk.h:
	* library/tk.tcl:
	* unix/configure.in:
	* unix/tk.spec:
	* win/configure.in:

	* unix/configure:	autoconf-2.59
	* win/configure:

	* changes:	Updates for 8.5.2 release.

2008-03-27  Jeff Hobbs  <jeffh@ActiveState.com>

	* library/safetk.tcl (::safe::tkInterpInit): make sure tk_library
	and its subdirs (eg, ttk) are on the "safe" access path.

2008-03-27  Daniel Steffen  <das@users.sourceforge.net>

	* unix/tcl.m4 (SunOS-5.1x): fix 64bit support for Sun cc. [Bug 1921166]

	* unix/configure: autoconf-2.59

2008-03-27  Daniel Steffen  <das@users.sourceforge.net>

	* generic/ttk/ttkStubLib.c:	ensure tcl stubs are used in libtkstub
					even in a static build of Tk.
	* generic/ttk/ttkDecls.h:	fix incorrect number of arguments in
					Ttk_InitStubs macro definition.

2008-03-26  Don Porter  <dgp@users.sourceforge.net>

	* changes:	Updates for 8.5.2 release.

	* unix/tkUnixCursor.c:	Stop crash in [. configure -cursor] on X11.
	Thanks to emiliano gavilán.  [Bug 1922466]

2008-03-26  Joe English  <jenglish@users.sourceforge.net>

	* generic/tkInt.h, generic/tkEvent.c, unix/tkUnixEvent.c,
	unix/tkUnixKey.c: XIM reorganization and cleanup; see
	[Patch 1919791] for details.

2008-03-21  Joe English  <jenglish@users.sourceforge.net>

	* generic/tk.decls, generic/ttk/ttkStubLib.c, unix/Makefile.in:
	Keep ttkStubLib.o in libtkstub instead of libtk. [Bug 1920030]

2008-03-20  Donal K. Fellows  <dkf@users.sf.net>

	* tests/wm.test: Rewrote so that tests clean up after themselves
	rather than leaving that to the following test. Makes it easier to
	catch problems where they originate. Inspired by [Bug 1852338]

2008-03-19  Donal K. Fellows  <dkf@users.sf.net>

	* doc/GetClrmap.3: Documented Tk_PreserveColormap. [Bug 220809]

2008-03-17  Joe English  <jenglish@users.sourceforge.net>

	* unix/Makefile.in, win/Makefile.in, win/makefile.vc: Put ttkStubLib.o
	in libtkstub instead of libtk. [Bug 1863007]

2008-03-16  Donal K. Fellows  <dkf@users.sf.net>

	* library/demos/goldberg.tcl: Made work when run twice in the same
	session. [Bug 1899664] Also made the control panel use Ttk widgets.

2008-03-13  Daniel Steffen  <das@users.sourceforge.net>

	* unix/configure.in:	Use backslash-quoting instead of double-quoting
	* unix/tcl.m4:		for lib paths in tkConfig.sh. [Bug 1913622]
	* unix/configure:	autoconf-2.59

2008-03-13  Don Porter  <dgp@users.sourceforge.net>

	* changes:	Updates for 8.5.2 release.

2008-03-12  Daniel Steffen  <das@users.sourceforge.net>

	* macosx/Wish.xcodeproj/project.pbxproj: Add support for Xcode 3.1
	* macosx/Wish.xcodeproj/default.pbxuser: CODE_SIGN_IDENTITY and
	* macosx/Wish-Common.xcconfig:		 'xcodebuild install'.

2008-03-12  Joe English  <jenglish@users.sourceforge.net>

	* unix/tkUnixRFont.c: Try a fallback font if XftFontOpenPattern()
	fails in GetFont (workaround for [Bug 1090382]).

2008-03-11  Daniel Steffen  <das@users.sourceforge.net>

	* library/demos/knightstour.tcl:	Aqua GOOBE.
	* library/demos/widget:

	* macosx/Wish.xcodeproj/project.pbxproj: Add support for Xcode 3.1 and
	* macosx/Wish.xcodeproj/default.pbxuser: configs for building with
	* macosx/Wish-Common.xcconfig:		 gcc-4.2 and llvm-gcc-4.2.

	* generic/tkCanvUtil.c:			Fix gcc-4.2 warnings.

	* macosx/GNUmakefile:			Fix quoting to allow paths to
	* macosx/Wish-Common.xcconfig:		${builddir}, ${INSTALL_ROOT}
	* unix/Makefile.in:			and ${TCL_BIN_DIR} to contain
	* unix/configure.in:			spaces.
	* unix/install-sh:
	* unix/tcl.m4:

	* unix/configure:			autoconf-2.59

	* unix/Makefile.in (install-strip):	Strip non-global symbols from
						dynamic library.

2008-03-10  Don Porter  <dgp@users.sourceforge.net>

	* changes:	Updates for 8.5.2 release.

2008-03-07  Donal K. Fellows  <donal.k.fellows@man.ac.uk>

	* doc/colors.n: Reworked to produce nicer HTML output.

2008-03-06  Joe English  <jenglish@users.sourceforge.net>

	* doc/ttk_notebook.n: Move "TAB IDENTIFIERS" section above "WIDGET
	COMMAND" section. [Bug 1882011]

2008-02-29  Pat Thoyts  <patthoyts@users.sourceforge.net>

	* library/demos/widget:  Added a Knight's tour canvas demo.
	* library/demos/knightstour.tcl:

2008-02-27  Daniel Steffen  <das@users.sourceforge.net>

	* macosx/tkMacOSXDraw.c: workaround leak in Carbon SetPortPenPixPat()
	API [Bug 1863346]; avoid repeated PixPat allocation/deallocation.

2008-02-23  Joe English  <jenglish@users.sourceforge.net>

	* library/ttk/combobox.tcl, doc/ttk_combobox.n,
	* tests/ttk/combobox.test: Arrange to deliver <<ComboboxSelected>>
	event after listbox is unposted, as intended [Bug 1890211]. Clarified
	documentation.

2008-02-23  Joe English  <jenglish@users.sourceforge.net>

	* generic/ttk/ttkPanedWindow.c: Don't enforce minimum sash thickness
	of 5 pixels, just use 5 as a default. [FR 1898288]

2008-02-14  Donal K. Fellows  <donal.k.fellows@man.ac.uk>

	* unix/README: Documented missing configure flags.

2008-02-06  Donal K. Fellows  <donal.k.fellows@man.ac.uk>

	* doc/ttk_scale.n (new file): Added basic documentation. [Bug 1881925]

2008-02-04  Don Porter  <dgp@users.sourceforge.net>

	*** 8.5.1 TAGGED FOR RELEASE ***

	* generic/tk.h:		Bump to 8.5.1 for release.
	* library/tk.tcl:
	* unix/configure.in:
	* unix/tk.spec:
	* win/configure.in:

	* unix/configure:	autoconf-2.59
	* win/configure:

2008-02-04  Donal K. Fellows  <donal.k.fellows@man.ac.uk>

	* doc/MeasureChar.3, doc/FontId.3: Minor improvements (formatting,
	keywords).

2008-02-02  Daniel Steffen  <das@users.sourceforge.net>

	* macosx/Wish-Info.plist.in:	add CFBundleLocalizations key, listing
	* unix/configure.in (Darwin): 	all library/msgs locales.

	* unix/configure.in (Darwin):	correct Info.plist year substitution in
					non-framework builds.

	* unix/configure:		autoconf-2.59

2008-02-01  Don Porter  <dgp@users.sourceforge.net>

	* changes:	Updates for 8.5.1 release.

2008-02-01  Reinhard Max  <max@suse.de>

	* generic/tkImgGIF.c: Fixed a buffer overflow (CVE-2008-0553).
	* tests/imgPhoto.test: Added a test for the above.

2008-01-31  Jeff Hobbs  <jeffh@ActiveState.com>

	* library/msgbox.tcl (::tk::MessageBox): don't use ttk::label in
	low depth/aqua fallback, as it doesn't support -bitmap.

	* win/tkWinDialog.c (Tk_MessageBoxObjCmd): pass "" instead of NULL
	when -title isn't set.  [Bug 1881892]

2008-01-31  Donal K. Fellows  <donal.k.fellows@man.ac.uk>

	* doc/panedwindow.n: Added proper description of -height and -width
	options, which aren't "standard". Last of fallout from [Bug 1882495].

2008-01-30  Donal K. Fellows  <donal.k.fellows@man.ac.uk>

	* doc/canvas.n, doc/listbox.n, doc/message.n: Fix erroneous listing of
	"standard" options. [Bug 1882495]

2008-01-29  Joe English  <jenglish@users.sourceforge.net>

	* library/treeview.tcl: Fix bug in Shift-ButtonPress-1 binding (error
	if no current focus item; reported on c.l.t.)

2008-01-29  Donal K. Fellows  <donal.k.fellows@man.ac.uk>

	* doc/ttk_*.n: Adjusted handling of the standard options part of the
	Ttk manual pages so that they are documented in the correct location.
	[Bug 1876493]

2008-01-28  Joe English  <jenglish@users.sourceforge.net>

	* unix/tkUnixRFont.c: Re-fix strict-aliasing warnings reintroduced by
	last patch.

2008-01-27  Joe English  <jenglish@users.sourceforge.net>

	* generic/ttk/ttkNotebook.c: Make sure to schedule a redisplay when
	adding and/or hiding tabs. [Bug 1878298]

2008-01-27  Joe English  <jenglish@users.sourceforge.net>

	* unix/tkUnixRFont.c: Merged common code from InitFont() and
	TkpGetFontAttrsForChar(), factored into GetTkFontAttributes() and
	GetTkFontMetrics(). Removed write-only struct UnixFtFont member
	'drawable'. Removed unneeded double-pointer indirections. Ensure that
	TkFontAttributes.family member is a Tk_Uid, as specified. Use
	FcTypeDouble for XFT_SIZE attribute. Finally: fix [Bug 1835848]

2008-01-25  Don Porter  <dgp@users.sourceforge.net>

	* changes:	Updates for 8.5.1 release.

2008-01-08  Joe English  <jenglish@users.sourceforge.net>

	* generic/ttk/ttkFrame.c: BUGFIX: fix crash in [ttk::labelframe] when
	-style option specified. [Bug 1867122]

2008-01-08  Joe English  <jenglish@users.sourceforge.net>

	* win/ttkWinTheme.c: Add tristate support to checkbuttons and
	radiobuttons. [Bug 1865898]
	Fix check and radio indicator size. [Bug 1679067]

2008-01-06  Joe English  <jenglish@users.sourceforge.net>

	* generic/ttk/ttkWidget.c, generic/ttk/ttkWidget.h: Call
	Tk_MakeWindowExist() in widget constructor. Removed now-unnecessary
	initial ConfigureNotify processing.

2008-01-06  Joe English  <jenglish@users.sourceforge.net>

	* library/ttk/treeview.tcl, library/ttk/utils.tcl: Fix MouseWheel
	bindings for ttk::treeview widget. [Bugs 1442006, 1821939, 1862692]

2008-01-02  Don Porter  <dgp@users.sourceforge.net>

	* generic/tk.h:		Bump version number to 8.5.1b1 to distinguish
	* library/tk.tcl:	CVS development snapshots from the 8.5.0 and
	* unix/configure.in:	8.5.1 releases.
	* unix/tk.spec:
	* win/configure.in:

	* unix/configure:	autoconf (2.59)
	* win/configure:

2007-12-30  Donal K. Fellows  <dkf@users.sf.net>

	* doc/canvas.n: Documented exact behaviour of items with respect to
	when they are the current item. [Bug 1774593] Also documented the
	clipping behaviour of window items.

	* library/demos/nl.msg: Corrected following testing "in the field" by
	Arjen Markus. [Bug 1860802]

2007-12-17  Donal K. Fellows  <donal.k.fellows@manchester.ac.uk>

	*** 8.5.0 TAGGED FOR RELEASE ***

	* doc/canvas.n: Documented -outlineoffset item option. [Bug 1836621]

2007-12-14  Don Porter  <dgp@users.sourceforge.net>

	* changes:	More updates for 8.5.0 release.

2007-12-14  Joe English  <jenglish@users.sourceforge.net>

	* doc/ttk_treeview.n: Fix typo. [Bug 1850713]

2007-12-14  Pat Thoyts  <patthoyts@users.sourceforge.net>

	* win/tkWinInt.h:     Add in missing function definitions
	* win/tkWinButton.c:  to support plain MSVC6 and use INT_PTR
	* win/tkWinScrlBar.c: rather than LONG_PTR which isn'tr defined
	* win/tkWinWm.c:      in the msvc6 headers.

2007-12-14  Pat Thoyts <patthoyts@users.sourceforge.net>

	* win/nmakehlp.c:  Support compilation with MSVC9 for AMD64.
	* win/makefile.vc:

2007-12-13  Jeff Hobbs  <jeffh@ActiveState.com>

	* generic/tkMenubutton.c (ConfigureMenuButton): trace the
	-textvariable even if an image exists as it may use -compound.

2007-12-12  Jeff Hobbs  <jeffh@ActiveState.com>

	* generic/tkText.c (DeleteIndexRange, TextEditCmd, UpdateDirtyFlag):
	* tests/text.test (text-25.10.1,25.11.[12]):
	Don't require [update idle] to trigger Modified event [Bug 1809538]
	Modified virtual event should only fire on state change [Bug 1799782]
	Make sure we delete chars before triggering <<Modified>> [Bug 1737288]

2007-12-12  Daniel Steffen  <das@users.sourceforge.net>

	* macosx/tkMacOSXWm.c (ApplyMasterOverrideChanges): Revert 2007-10-26
	change to window class of transient toplevels that are not also
	overrideredirect. [Bug 1845899]

	* macosx/tkMacOSXWm.c (ApplyMasterOverrideChanges): Implement more
	* macosx/tkMacOSXMouseEvent.c (BringWindowForward): X11-like transient
	* macosx/tkMacOSXSubwindows.c (XDestroyWindow):     behaviour by adding
	transient windows to a window group owned by the master window, this
	ensures transients always remain in front of and are collapsed with the
	master; bring master to front when selecting transient windows; restore
	default window group of transients if master destroyed. [Bug 1845899]

2007-12-12  Joe English  <jenglish@users.sourceforge.net>

	* doc/ttk_intro.n, doc/ttk_style.n, doc/ttk_widget.n:
	Various minor updates.

2007-12-12  Don Porter  <dgp@users.sourceforge.net>

	* changes:		Updated for 8.5.0 release.

2007-12-11  Joe English  <jenglish@users.sourceforge.net>

	* generic/ttk/ttkTheme.c(StyleElementOptionsCmd):
	Use Ttk_GetElement() to find element instead of direct
	hash table access.

2007-12-11  Donal K. Fellows  <dkf@users.sf.net>

	* generic/tkText.c (TextReplaceCmd): Added code to rebuild the from
	index after the deletion phase so that the linePtr field is valid for
	the insertion phase. [Bug 1602537]

2007-12-10  Donal K. Fellows  <dkf@users.sf.net>

	* doc/event.n: Clarify the fact that [event info] only returns the
	names of virtual events that are bound to physical event sequences.
	This follows on from comments on comp.lang.tcl.
	http://groups.google.com/group/comp.lang.tcl/msg/935d2d226ae8a770

2007-12-10  Joe English  <jenglish@users.sourceforge.net>

	* doc/AddOption.3, doc/CrtImgType.3, doc/CrtPhImgFmt.3,
	* doc/InternAtom.3, doc/TextLayout.3, doc/chooseColor.n,
	* doc/chooseDirectory.n, doc/loadTk.n, doc/palette.n,
	* doc/ttk_combobox.n: Various markup fixes (mostly: missing quotes on
	.SH arguments, extraneous .PPs)

	* doc/ttk_entry.n, doc/ttk_scrollbar.n, doc/ttk_treeview.n: Remove
	extra .BEs that got added by mistake somewhere.

2007-12-10  Daniel Steffen  <das@users.sourceforge.net>

	* generic/tk.decls:		use new genstubs 'export' command to
	* generic/tkInt.decls:		mark exported symbols not in stubs
					table [FR 1716117]; cleanup formatting

	* generic/tkIntDecls.h:		regen with new genStubs.tcl.
	* generic/tkIntPlatDecls.h:	[Tcl Bug 1834288]
	* generic/tkIntXlibDecls.h:
	* generic/tkPlatDecls.h:
	* generic/tkStubInit.c:

2007-12-10  Donal K. Fellows  <donal.k.fellows@manchester.ac.uk>

	* tests/safe.test: Ensure list of hidden commands is correct. [Bug
	1847925]

2007-12-10  Pat Thoyts  <patthoyts@users.sourceforge.net>

	* win/tkWin.h: We must specify the lowest Windows version we intend to
	support. In particular the SystemParametersInfo API doesn't like to
	receive structures that are larger than it expects which affects the
	font assignements. Set to Win98 support.

	* win/tkWinFont.c: Handle failure to read the system parameters. This
	causes ttk/fonts.tcl to set any missing named fonts.

	* win/ttkWinMonitor.c:  Only tkWin.h should include windows.h unless
	* win/ttkWinTheme.c:    we have an explicit override of the WINVER
	* tin/ttkWinXPTheme.c:  macro.

	* win/rules.vc: Handle MSVC 9 (aka: Visual Studio 2008)

	* tests/safe.test: Update for 'unload' as a safe command (tcl 8.5b3+)

2007-12-09  Donal K. Fellows  <dkf@users.sf.net>

	* win/configure.in: Adjusted code so that running configure does not
	generate an error message when the full current directory name
	contains a space.

	* win/tkWinWm.c: Added set of #defs to make this file build with my
	version of the SDK (i.e. with the msys suite we distribute).

2007-12-07  Joe English  <jenglish@users.sourceforge.net>

	* library/ttk/altTheme.tcl, library/ttk/classicTheme.tcl:
	s/style/ttk::style/.

2007-12-07  Don Porter  <dgp@users.sourceforge.net>

	* unix/README:  Mention the stub library created by `make` and warn
	about the effect of embedded paths in the installed binaries. Thanks
	to Larry Virden. [Tcl Bug 1794084]

2007-12-05  Joe English  <jenglish@users.sourceforge.net>

	* macosx/ttkMacOSXTheme.c: Fix TCombobox layout so as not to truncate
	long text when combobox is wider than requested. [Bug 1845164]

2007-12-05  Jeff Hobbs  <jeffh@ActiveState.com>

	* library/demos/widget: reduce start size to 70% of screenheight from
	sh-200 for a more reasonable size.

	* win/tkWinButton.c, win/tkWinDialog.c: use SetWindowLongPtr and
	* win/tkWinScrlbr.c, win/tkWinWm.c:     GetWindowLongPtr only.
	* win/ttkWinMonitor.c:

	* win/tkWinInt.h: remove CS_CLASSDC (not recommended for any apps now)
	* win/tkWinX.c:   and simplify WNDCLASS to one style.
	* win/tkWinWm.c:  Reduce wrapper update for exStyle to toolwindow
	change only and set WS_EX_LAYERED as sticky (once set on a window, do
	not remove it) to reduce alpha transition flicker.

	* win/configure, win/tcl.m4 (LIBS_GUI): mingw needs -lole32 -loleaut32
	but not msvc for Tk's [send]. [Bug 1844749]

2007-12-04  Joe English  <jenglish@users.sourceforge.net>

	* doc/ttk_style.n: Remove nonsense about "this manpage has not yet
	been written"; everything supported is documented.

2007-12-04  Donal K. Fellows  <dkf@users.sf.net>

	* library/msgs/en.msg: Added missing messages. [Patch 1800744]

	* library/msgs/da.msg: Added Danish messages. [Patch 1844143]. Many
	thanks to Torsten Berg <treincke@users.sf.net>.

2007-12-03  Jeff Hobbs  <jeffh@ActiveState.com>

	* win/configure, win/tcl.m4 (LIBS_GUI): remove ole32.lib oleaut32.lib
	(LIBS): add ws2_32.lib for static builds with Tcl.

2007-12-01  Joe English  <jenglish@users.sourceforge.net>

	* generic/ttk/ttkTheme.h, generic/ttk/ttkThemeInt.h,
	* generic/ttk/ttkTheme.c, generic/ttk/ttkLayout.c,
	* generic/ttk/ttkClamTheme.c, generic/ttk/ttkClassicTheme.c,
	* generic/ttk/ttkTreeview.c, macosx/ttkMacOSXTheme.c,
	* win/ttkWinTheme.c, win/ttkWinXPTheme.c: Improved macrology for
	statically-initialized layout template tables.

2007-11-28  Don Porter  <dgp@users.sourceforge.net>

	* unix/tkUnixPort.h:	When unix/configure determines whether the
	intptr_t type is available, it has the <inttypes.h> header present.
	It's only fair that we let Tk have it too.

2007-11-26  Kevin Kenny  <kennykb@acm.org>

	* generic/tkImgPPM.c (StringReadPPM): Corrected a comparison whose
	sense was reversed that resulted in reading beyond the end of the
	input buffer on malformed PPM data. [Bug 1822391]
	* library/tkfbox.tcl (VerifyFileName): Corrected a couple of typos in
	handling of bad file names. [Bug 1822076] Thanks to Christoph Bauer
	(fridolin@users.sf.net) for the patch.
	* tests/filebox.test (filebox-7.1, filebox-7.2): Added test cases that
	exercise. [Bug 1822076]
	* tests/imgPPM.test (imgPPM-4.1): Added test case that exercises. [Bug
	1822391]

2007-11-25  Joe English  <jenglish@users.sourceforge.net>

	* generic/ttk/ttkManager.h, generic/ttk/ttkManager.c,
	* generic/ttk/ttkFrame.c, generic/ttk/ttkNotebook.c,
	* generic/ttk/ttkPanedwindow.c:  Internal Ttk_Manager API updates;
	Fixed [Bug 1343984]; Added [$nb hide] method; [$nb add] on
	already-managed windows no longer throws an error, can be used to
	re-add a hidden tab.

	* doc/ttk_notebook.n, tests/ttk/notebook.test,
	* tests/ttk/panedwindow.test:  Updated docs and test suite.

2007-11-23  Donal K. Fellows  <donal.k.fellows@manchester.ac.uk>

	* unix/README: General improvements.

2007-11-21  Donal K. Fellows  <donal.k.fellows@manchester.ac.uk>

	* library/tkfbox.tcl: Better theming in the file list area.

2007-11-19  Don Porter  <dgp@users.sourceforge.net>

	*** 8.5b3 TAGGED FOR RELEASE ***

	* README:		Bump version number to 8.5b3.
	* generic/tk.h:
	* library/tk.tcl:
	* unix/configure.in:
	* unix/tk.spec:
	* win/configure.in:

	* unix/configure:	autoconf-2.59
	* win/configure:

	* changes:		Update changes for 8.5b3 release.

2007-11-19  Pat Thoyts  <patthoyts@users.sourceforge.net>

	* generic/ttk/ttkTheme.c:	Fix crash when 'style element create'
	* tests/ttk/ttk.test:		called w/ insufficient args; add tests.

2007-11-18  Joe English  <jenglish@users.sourceforge.net>

	* generic/ttk/ttkElements.c, macosx/ttkMacOSXTheme.c: Add "fill"
	element: like "background" but only erases parcel.

	* generic/ttk/ttkFrame.c: Use fill element in Labelframe Label
	sublayout.  Also improved default labelmargins for -labelanchor w*, e*.

	* generic/ttk/ttkLabel.c: no longer need Labelframe hack.

	* library/ttk/aquaTheme.tcl: ImageTextElement no longer needed.
	TextElement no longer needs '-background' option.

	* generic/ttk/ttkFrame.c: Use sublayout for ttk::labelframe labels
	instead of single element.

	* generic/ttk/ttkLabel.c: Default -anchor for text and label elements
	is now "w" instead of "center". [Bug 1614540]

	* library/ttk/defaults.tcl, library/ttk/*Theme.tcl: Button styles now
	need explicit "-anchor center".

	* generic/ttk/ttkLayout.c (TTKInitPadding): BUGFIX:
	Ttk_GetPaddingFromObj() and Ttk_GetBorderFromObj() returned garbage
	when passed an empty list.

	* macosx/ttkMacOSXTheme.c: Resynchronize with Tile codebase so that
	patches can flow back and forth.

	* library/ttk/aquaTheme.tcl: Extra TButton -padding no longer needed.

2007-11-18  Pat Thoyts  <patthoyts@users.sourceforge.net>

	* win/ttkWinXPTheme.c: Add support for size information flags for
	scrollbar and combobox buttons. This handles Tile [Patches 1596647 and
	1596657] but a bit more generically.

2007-11-17  Pat Thoyts  <patthoyts@users.sourceforge.net>

	* generic/(tkArgv.c, tkBind.c, tkCipboard.c, tkEntry.c, tkOption.c,
	tkScale.c, tkScrollbar.c, tkTextImage.c, tkVisual.c, tkWindow.c): Tidy
	up some variable types.

	* generic/tkFont.c:	Only check for -displayof if there are
	* test/font.test:	sufficient arguments. This permits checking
				strings like -d.

2007-11-17  Joe English  <jenglish@users.sourceforge.net>

	* library/ttk/scrollbar.tcl: Swap in core scrollbars for
	[ttk::scrollbar]s on OSX.

2007-11-16  Benjamin Riefenstahl  <b.riefenstahl@turtle-trading.net>

	* macosx/tkMacOSXFont.c (TkpMeasureCharsInContext): Correct an
	oversight in the bug fix from 2007-11-11. [Bug 1824638]

2007-11-15  Daniel Steffen  <das@users.sourceforge.net>

	* macosx/Wish.xcodeproj/project.pbxproj: add new chanio.test.
	* macosx/Wish.xcode/project.pbxproj:

2007-11-14  Donal K. Fellows  <dkf@users.sf.net>

	* library/msgs/sv.msg: Get the locale declared within the message
	catalog correct! [Bug 1831803]

2007-11-11  Benjamin Riefenstahl  <b.riefenstahl@turtle-trading.net>

	* macosx/tkMacOSXFont.c (TkpMeasureCharsInContext): Fix the case when
	TK_WHOLE_WORDS and TK_AT_LEAST_ONE are both set and maxLength is small.
	[Bug 1824638]

2007-11-09  Daniel Steffen  <das@users.sourceforge.net>

	* macosx/tkMacOSXCarbonEvents.c
	(InstallStandardApplicationEventHandler): on Mac OS X Leopard, replace
	the 2005-11-27 approach of installing the standard application handler
	by calling RAEL and immediately longjmping out of it from an event
	handler, as that now leads to crashes in -[NSView unlockFocus] whenever
	HIToolbox uses Cocoa in Leopard (Help menu, Nav Services, Color
	Picker). Instead call InstallStandardEventHandler() on the application
	and menubar event targets, as Leopard ISEH finally handles these
	correctly. Unfortunately need a HIToolbox-internal SPI to retrieve the
	menubar event target, no public API appears have that functionality.

	* macosx/tkMacOSXDebug.c:	make TkMacOSXInitNamedDebugSymbol()
	* macosx/tkMacOSXDebug.h:	available outside of debug builds as
					the new Leopard ISAEH needs it.

	* macosx/tkMacOSXButton.c:	replace HiliteControl() by modern API
	* macosx/tkMacOSXMenubutton.c:	for activation and enabling;
					distinguish inactive and disabled
					look&feel; correct activation handling
					to match that of container toplevel.

	* macosx/tkMacOSXMenubutton.c:	correct size computation of bevelbutton
					variant to match that of buttons;
					fix crash with bitmap due to NULL GC;
					delay picParams setup until needed;
					formatting cleanup. [Bug 1824521]

	* library/menu.tcl:		correct handling of menubutton "active"
					state on Aqua to match that of buttons.

	* macosx/tkMacOSXDefault.h:	correct button & menubutton active
					foreground and background colors and
					menubutton border width.

	* macosx/tkMacOSXWindowEvent.c:	handle kEventWindowExpanding carbon
	* macosx/tkMacOSXCarbonEvents.c: event instead of kEventWindowExpanded
					to ensure activate event arrives after
					window is remapped, also need to
					process all Tk events generated by
					remapping in the event handler to
					ensure children are remapped before
					activate event is processed.

	* macosx/tkMacOSXSubwindows.c:	add pixmap size field to MacDrawable
	* macosx/tkMacOSXInt.h:		struct; add flag for B&W pixmaps.
	* macosx/tkMacOSXDraw.c:
	* macosx/tkMacOSXEmbed.c:
	* macosx/tkMacOSXMenu.c:

	* macosx/tkMacOSXPrivate.h:	correct Leopard HIToolboxVersionNumber.

	* macosx/ttkMacOSXTheme.c:	add error checking; cleanup formatting.

	* macosx/tkMacOSXFont.c (TkpGetFontAttrsForChar): panic on false return
					from TkMacOSXSetupDrawingContext().

	* macosx/tkMacOSXButton.c:	sync formatting, whitespace, copyright
	* macosx/tkMacOSXDialog.c:	with core-8-4-branch.
	* macosx/tkMacOSXMenus.c:
	* macosx/tkMacOSXWm.c:
	* xlib/xgc.c
	* library/bgerror.tcl:
	* library/console.tcl:
	* library/menu.tcl:

2007-11-07  Joe English  <jenglish@users.sourceforge.net>

	* generic/ttk/ttkTheme.c (Ttk_ElementSize): Fixed longstanding,
	subtle bug that caused element padding to sometimes be counted
	twice in size computations.

	* generic/ttk/ttkElements.c, generic/ttk/ttkClamTheme.c,
	generic/ttk/ttkDefaultTheme.c, generic/ttk/ttkTreeview.c,
	generic/ttk/ttkImage.c, macosx/ttkMacOSXTheme.c,
	win/ttkWinTheme.c, win/ttkWinXPTheme.c:	Fix ElementSizeProcs affected
						 by previous change.

2007-11-06  Andreas Kupries  <andreask@activestate.com>

	* doc/CrtConsoleChan.3: Fixed markup typo and extended see also
	  section per suggestions by Donal.

2007-11-05  Joe English  <jenglish@users.sourceforge.net>

	* library/ttk/combobox.tcl: Set focus to listbox in <Map> binding
	instead of in Post command (see [Bug 1349811] for info).

2007-11-05  Andreas Kupries  <andreask@activestate.com>

	* doc/CrtConsoleChan.3: New file providing minimal documentation
	  of 'Tk_InitConsoleChannels()'. [Bug 432435]

2007-11-05  Joe English  <jenglish@users.sourceforge.net>

	* macosx/ttkMacOSXTheme.c (TreeitemLayout): Remove focus ring
	from treeview items on OSX (problem reported by Kevin Walzer).

2007-11-04  Joe English  <jenglish@users.sourceforge.net>

	* generic/ttk/ttkTreeview.c: Use null "treearea" element for
	treeview owner-draw area instead of "client", to avoid
	nameclash with Notebook.client element (this was causing
	sizing anomalies in XP theme, and introduced extraneous
	padding).
	* generic/ttk/ttkDefaultTheme.c: Treeitem.indicator element
	needs left margin now.

2007-11-04  Daniel Steffen  <das@users.sourceforge.net>

	* macosx/tkMacOSXMenus.c: add "Run Widget Demo" menu item to the
	default Edit menu along with associated carbon event handler enabling
	the item only if demo files are installed; cleanup handling of "About"
	and "Source" menu items.

	* library/bgerror.tcl:		fix background of detail text on Aqua.

	* library/console.tcl:		add accelerators and fix Aqua bindings
					of the new font size menu items.

	* library/demos/mclist.tcl:	Aqua GOOBE.
	* library/demos/tree.tcl:
	* library/demos/ttknote.tcl:
	* library/demos/widget:

	* doc/chooseDirectory.n:	remove/correct obsolete Mac OS 9-era
	* doc/getOpenFile.n:		information.
	* doc/menu.n:

	* macosx/tkMacOSXEvent.c (TkMacOSXProcessCommandEvent): fix boolean arg

	* macosx/Wish.xcodeproj/project.pbxproj: add new demo file.
	* macosx/Wish.xcode/project.pbxproj:

2007-11-03  Pat Thoyts  <patthoyts@users.sourceforge.net>

	* library/console.tcl: Add menu item and key binding to adjust font.

2007-11-02  Donal K. Fellows  <dkf@users.sf.net>

	* library/demos/mclist.tcl: Added a demo of how to do a multi-column
	sortable listbox.

	* library/msgbox.tcl: Made message dialog use Ttk widgets for better
	L&F.

	* library/tkfbox.tcl (::tk::dialog::file::CompleteEnt): Added <Tab>
	completion. [FR 805091]
	* library/tkfbox.tcl: Made file dialog use Ttk widgets for better L&F.

	* library/demos/sayings.tcl: Better resizing. [Bug 1822410]

2007-11-01  Donal K. Fellows  <donal.k.fellows@manchester.ac.uk>

	* library/demos/textpeer.tcl: Better resizing. [Bug 1822601]

	* doc/colors.n: Added list of Windows system colors. [Bug 945409]

2007-11-01  Daniel Steffen  <das@users.sourceforge.net>

	* macosx/tkMacOSXColor.c (GetThemeColor): improve translation of RGB
				pixel values into RGBColor.

	* library/demos/widget:	increase height of main window text widget to
				use more of the available vertical space.

	* doc/bind.n:		document the Option modifier, clarify meaning
				and availability of Command & Option.

	* doc/console.n:	clarify availability of [console] in TkAqua.

2007-11-01  Donal K. Fellows  <donal.k.fellows@man.ac.uk>

	* unix/installManPage, doc/*.n: Make documentation use the name that
	scripts use as much as possible. [Bug 1640073]

	* doc/text.n: Fixed mistake in [$t tag remove] docs. [Bug 1792191]

	* doc/bind.n: Documented the Command modifier. [Bug 1232908]

	* doc/console.n, doc/wish.1: Made it clearer when and why the console
	command is present. [Bug 1386955]

2007-10-31  Donal K. Fellows  <donal.k.fellows@manchester.ac.uk>

	* library/demos/entry3.tcl: Improved description/comments so that
	people better understand what is being validated, following suggestion
	from Don Porter.

	* library/demos/image2.tcl (loadImage): Mark non-loadable images
	as such instead of throwing a nasty dialog, following suggestion
	from Don Porter.

	* generic/tkImgPhoto.c (Tk_PhotoPutBlock): More optimization, derived
	from [Patch 224066].

2007-10-30  Joe English  <jenglish@users.sourceforge.net>

	* library/ttk/combobox.tcl (Unpost): BUGFIX: Unpost can be called with
	no preceding Post.

2007-10-31  Pat Thoyts  <patthoyts@users.sourceforge.net>

	* win/rules.vc:     Use -fp:strict with msvc8 as -fp:precise fails on
	* generic/tkObj.c:  amd64 builds. Fix the two places in Tk that
	* generic/tkTrig.c: generate errors with msvc8 when using this flag.

2007-10-30  Jeff Hobbs  <jeffh@ActiveState.com>

	* library/choosedir.tcl: only enable OK button when valid in
	conjunction with -mustexist. [Bug 1550528]

	* library/listbox.tcl (::tk::ListboxBeginSelect): ignore -takefocus
	when considering focus on <1>, it is for tab focus.

2007-10-30  Don Porter  <dgp@users.sourceforge.net>

	* generic/tk.h:		Bump version number to 8.5b2.1 to distinguish
	* library/tk.tcl:	CVS development snapshots from the 8.5b2
	* unix/configure.in:	release.
	* unix/tk.spec:
	* win/configure.in:

	* unix/configure:	autoconf (2.59)
	* win/configure:

2007-10-30  Jeff Hobbs  <jeffh@ActiveState.com>

	* doc/text.n: fix spelling of -inactiveselectbackground [Bug 1626415]

	* library/entry.tcl: don't error with Clear event. [Bug 1509288]

	* library/ttk/fonts.tcl: use size -12 TkFixedFont (was -10) on X11

2007-10-30  Donal K. Fellows  <donal.k.fellows@manchester.ac.uk>

	* library/demos/unicodeout.tcl: Fixed Arabic and Hebrew rendering on
	Windows. [Bug 1803723]

	* generic/tkImgPhoto.c (ImgPhotoCmd): Rename enumeration for somewhat
	simpler-to-read code. [Bug 1677613]

2007-10-30  Joe English  <jenglish@users.sourceforge.net>

	* generic/ttk/ttkWidget.c: Split up RedisplayWidget() to factor out
	double-buffering related code.

	* macosx/ttkMacOSXAquaTheme.c: Use SetThemeBackGround/
	kThemeBrushModelessDialogBackground{Active|Inactive} instead of
	ApplyThemeBackground/kThemeBackgroundWindowHeader (advice from DAS).

	* library/ttk/aquaTheme.tcl: Use darker shade for inactive and
	disabled text, to match typical values of most
	kThemeXXXTextColorInactive values.

2007-10-30  Donal K. Fellows  <donal.k.fellows@man.ac.uk>

	* doc/selection.n: Clarify UTF8_STRING handling. [Bug 1778563]

	* doc/text.n: Clarify search subccommand docs. [Bug 1622919]

2007-10-29  Jeff Hobbs  <jeffh@ActiveState.com>

	* macosx/tkMacOSXFont.c (InitSystemFonts):
	* library/ttk/fonts.tcl: use Monaco 11 (was 9) as Aqua TkFixedFont

	* tests/listbox.test, tests/panedwindow.test, tests/scrollbar.test:
	* library/bgerror.tcl, library/dialog.tcl, library/listbox.tcl:
	* library/msgbox.tcl, library/optMenu.tcl, library/tclIndex:
	* library/tkfbox.tcl, library/demos/floor.tcl, library/demos/rmt:
	* library/demos/tcolor, library/demos/text.tcl:
	* library/demos/twind.tcl, library/demos/widget: Buh-bye Motif look
	* library/ttk/fonts.tcl:    Update of Tk default look in 8.5
	* macosx/tkMacOSXDefault.h: Trims border sizes, cleaner X11 look
	* unix/tkUnixDefault.h:     with minor modifications for Win32/Aqua.
	* win/tkWinDefault.h:       Uses Tk*Font definitions throughout for
	* win/tkWinFont.c:          classic widgets. [Bug 1820344]
	* library/obsolete.tcl (::tk::classic::restore): This restores
	changes made to defaults in 8.5 using the 'option' command,
	segmented into logical groups.

	* tests/winfo.test: winfo-4.5 raise .t to above . for Windows

	* tests/unixWm.test: note TIP#142 results and remove unnecessary
	catches.

2007-10-29  Donal K. Fellows  <donal.k.fellows@man.ac.uk>

	* doc/*.1, doc/*.n, doc/*.3: Lots more GOOBE work.

2007-10-28  Joe English  <jenglish@users.sourceforge.net>

	* library/ttk/combobox.tcl: Make popdown window [wm resizable 0 0] on
	OSX, to prevent TkAqua from shrinking the scrollbar to make room for a
	grow box that isn't there.
	* macosx/ttkMacOSXTheme.c, library/ttk/aquaTheme.tcl: Reworked
	combobox layout.

2007-10-26  Don Porter  <dgp@users.sourceforge.net>

	*** 8.5b2 TAGGED FOR RELEASE ***

	* changes:		Update changes for 8.5b2 release.

	* doc/*.1:              Revert doc changes that broke
	* doc/*.3:              `make html` so we can get the release
	* doc/*.n:              out the door.

	* README:		Bump version number to 8.5b2.
	* generic/tk.h:
	* library/tk.tcl:
	* unix/configure.in:
	* unix/tk.spec:
	* win/configure.in:

	* unix/configure:	autoconf-2.59
	* win/configure:

2007-10-26  Daniel Steffen  <das@users.sourceforge.net>

	* macosx/tkMacOSXWm.c (ApplyMasterOverrideChanges): fix window class
	of transient toplevels that are not also overrideredirect. [Bug
	1816252]

	* macosx/tkMacOSXDialog.c:	TIP#242 cleanup.
	* library/demos/filebox.tcl: 	demo TIP#242 -typevariable.

2007-10-25  Joe English  <jenglish@users.sourceforge.net>

	* generic/ttk/ttkNotebook.c: [Bug 1817596]

2007-10-25  Jeff Hobbs  <jeffh@ActiveState.com>

	* doc/getOpenFile.n:	TIP#242 implementation of -typevariable to
	* library/tkfbox.tcl:	return type of selected file in file dialogs.
	* library/xmfbox.tcl:	[Bug 1156388]
	* macosx/tkMacOSXDialog.c:
	* tests/filebox.test:
	* tests/winDialog.test:
	* win/tkWinDialog.c:

2007-10-25  Don Porter  <dgp@users.sourceforge.net>

	* generic/tkPlace.c:	Prevent segfault in place geometry manager.
	Thanks to Colin McDonald.  [Bug 1818491]

2007-10-24  Joe English  <jenglish@users.sourceforge.net>

	* generic/ttk/*.c, win/{ttkWinMonitor,ttkWinTheme,ttkWinXPTheme}.c,
	* macosx/ttkMacOSXTheme.c: Move widget layout registration
	from TtkElements_Init() to widget *_Init() routines.
	Renaming/consistency: s/...ElementGeometry()/...ElementSize()/

2007-10-24  Donal K. Fellows  <donal.k.fellows@man.ac.uk>

	* doc/*.n, doc/*.3, doc/*.1: Lots of changes to take advantage of the
	new macros.

2007-10-24  Pat Thoyts  <patthoyts@users.sourceforge.net>

	* win/tkWinDraw.c: Applied [Patch 1723362] for transparent bitmaps.

	* generic/tkWindow.c: permit wm manage of any widget (esp: ttk::frame)

2007-10-23  Jeff Hobbs  <jeffh@ActiveState.com>

	* library/ttk/combobox.tcl (ttk::combobox::PopdownWindow): redo wm
	transient on each drop to handle reparent-able frames. [Bug 1818441]

2007-10-23  Joe English  <jenglish@users.sourceforge.net>

	* library/ttk/combobox.tcl: [namespace import ::ttk::scrollbar]
	doesn't work, since ttk::scrollbar isn't [namespace export]ed.

2007-10-23  Don Porter  <dgp@users.sourceforge.net>

	* tests/cursor.test:	Make tests robust against changes in Tcl's
	rules for accepting integers in octal format.

2007-10-23  Donal K. Fellows  <donal.k.fellows@manchester.ac.uk>

	* doc/font.n: Added section on the TIP#145 fonts.

2007-10-23  Pat Thoyts  <patthoyts@users.sourceforge.net>

	* win/tkWinFont.c: Fixed leak in CreateNamedFont spotted by das.

2007-10-23  Daniel Steffen  <das@users.sourceforge.net>

	* library/demos/combo.tcl:	Aqua GOOBE.
	* library/demos/toolbar.tcl:
	* library/demos/tree.tcl:
	* library/demos/ttknote.tcl:
	* library/demos/ttkprogress.tcl:
	* library/demos/widget:

	* macosx/Wish.xcodeproj/project.pbxproj: add new demo files.
	* macosx/Wish.xcode/project.pbxproj:

2007-10-22  Donal K. Fellows  <donal.k.fellows@manchester.ac.uk>

	* library/demos/widget: Added more demos, reorganized to make Tk and
	Ttk demos seem to be more coherent whole. Made localization a bit
	easier by reducing the amount of duplication.
	* library/demos/{combo,toolbar,tree,ttknote,ttkprogress}.tcl: New
	demos of new (mostly) Ttk widgets.
	* library/demos/ttkbut.tcl: Improvements.

2007-10-22  Joe English  <jenglish@users.sourceforge.net>

	* library/ttk/combobox.tcl:	ttk::combobox overhaul; fixes [Bugs
					1814778, 1780286, 1609168, 1349586]
	* library/ttk/aquaTheme.tcl:	Factored out aqua-specific combobox
					-postposition adjustments.
	* generic/ttk/ttkTrack.c:	Detect [grab]s and unpress pressed
					element; combobox workaround no longer
					needed.

2007-10-22  Daniel Steffen  <das@users.sourceforge.net>

	* macosx/tkMacOSXFont.c: 	register named fonts for TIP #145 fonts
					and all theme font IDs.

	* generic/tkFont.c (Tk{Create,Delete}NamedFont): allow NULL interp.

	* library/ttk/fonts.tcl:	check for TIP #145 fonts on all
					platforms; correct aqua font sizes.

	* library/demos/ttkmenu.tcl:	Aqua GOOBE.
	* library/demos/ttkpane.tcl:
	* library/demos/widget:

	* macosx/Wish.xcodeproj/project.pbxproj: add new demo files.
	* macosx/Wish.xcode/project.pbxproj:

2007-10-18  Donal K. Fellows  <donal.k.fellows@manchester.ac.uk>

	* library/demos/ttkmenu.tcl: Added more demos of Ttk widgets. These
	* library/demos/ttkpane.tcl: ones are of menubuttons, panedwindows and
	a progress bar (indirectly).

2007-10-18  Pat Thoyts  <patthoyts@users.sourceforge.net>

	* library/ttk/fonts.tcl: Create all the TIP #145 font names on all
	platforms (mac and unix get handled in script, windows in C)

2007-10-17  David Gravereaux <davygrvy@pobox.com>

	* bitmaps/*.xbm: Changed CVS storage mode from -kb to -kkv as these
	are really text files, not binaries.
	* win/makefile.vc: Added $(BITMAPDIR) to the search path for the
	depend target.

2007-10-18  Daniel Steffen  <das@users.sourceforge.net>

	* library/demos/widget:		Aqua GOOBE, cleanup icons.
	* library/demos/ttkbut.tcl:
	* library/demos/entry3.tcl:
	* library/demos/msgbox.tcl:

	* library/demos/button.tcl:	restore setting of button
					highlightbackground on Aqua.

	* macosx/ttkMacOSXTheme.c: 	adjust button and separator geometry.

	* macosx/tkMacOSXWm.c:		fix warnings.

	* macosx/Wish.xcodeproj/project.pbxproj: add new demo files.
	* macosx/Wish.xcode/project.pbxproj:

2007-10-17  Donal K. Fellows  <donal.k.fellows@manchester.ac.uk>

	* library/demos/ttkbut.tcl: Added demo of the basic Ttk widgets.

2007-10-16  David Gravereaux <davygrvy@pobox.com>

	* win/makefile.vc: depend target now works and builds a generated
	dependency list with $(TCLTOOLSDIR)/mkdepend.tcl

2007-10-16  Donal K. Fellows  <donal.k.fellows@manchester.ac.uk>

	* library/demos/widget: Made the code for generating the contents of
	the main widget more informative. Added 'new' flagging for wholly new
	demos.

	* doc/text.n: Made it clearer what things are text widget invokations
	and what are not. Also some other clarity improvements.

2007-10-15  Donal K. Fellows  <donal.k.fellows@manchester.ac.uk>

	* library/demos/widget: Use Ttk widgets for the widget demo core, for
	vastly improved look-and-feel on at least one platform (Windows).
	* library/demos/{button,check,style,twind}.tcl: Various tweaks for
	GOOBE...
	* library/demos/textpeer.tcl: New demo script to show off peering as a
	specific feature.

2007-10-15  Jeff Hobbs  <jeffh@ActiveState.com>

	* generic/tkFocus.c, generic/tkFrame.c, generic/tkInt.h:
	* macosx/tkMacOSXButton.c, macosx/tkMacOSXMenubutton.c:
	* macosx/tkMacOSXWm.c, unix/tkUnixWm.c, win/tkWinWm.c:
	* doc/wm.n, tests/wm.test: TIP #125 implementation [Bug 998125]
	Adds [wm manage|forget] for dockable frames.
	Finished X11 and Windows code, needs OS X completion.

2007-10-15  Joe English  <jenglish@users.sourceforge.net>

	* generic/ttk/ttkTreeview.c: Store pointer to column table entry
	instead of column index in columnNames hash table. This avoids the
	need for the evil PTR2INT and INT2PTR macros, and simplifies things a
	bit.

2007-10-15  Daniel Steffen  <das@users.sourceforge.net>

	* generic/tkArgv.c:		Fix gcc warnings about 'cast to/from
	* generic/tkCanvUtil.c:		pointer from/to integer of different
	* generic/tkCanvas.c:		size' on 64-bit platforms by casting
	* generic/tkCursor.c:		to intermediate types
	* generic/tkInt.h:		intptr_t/uintptr_t via new PTR2INT(),
	* generic/tkListbox.c:		INT2PTR(), PTR2UINT() and UINT2PTR()
	* generic/tkObj.c:		macros.
	* generic/tkStyle.c:
	* generic/tkTextIndex.c:
	* generic/tkUtil.c:
	* generic/ttk/ttkTheme.h:
	* generic/ttk/ttkTreeview.c:
	* unix/tkUnixMenu.c:
	* unix/configure.in:

	* unix/configure:		autoconf-2.59
	* unix/tkConfig.h.in:		autoheader-2.59

	* macosx/Wish-Common.xcconfig:		add 'tktest-X11' target.
	* macosx/Wish.xcode/project.pbxproj:
	* macosx/Wish.xcode/default.pbxuser:
	* macosx/Wish.xcodeproj/default.pbxuser:
	* macosx/Wish.xcodeproj/project.pbxproj:

	* unix/configure.in (Darwin):	add support for 64-bit X11.
	* unix/configure:		autoconf-2.59

2007-10-14  Jeff Hobbs  <jeffh@ActiveState.com>

	* win/configure, win/configure.in (TK_WIN_VERSION): Make sure the
	patchlevel doesn't contain extra dotted pairs (eg. interim release)

2007-10-12  Pat Thoyts  <patthoyts@users.sourceforge.net>

	* win/makefile.vc:  Mine all version information from headers.
	* win/rules.vc:     Sync tcl and tk and bring extension versions
	* win/nmakehlp.c:   closer together. Try and avoid using tclsh
	                    to do substitutions as we may cross compile.

	* library/console.tcl:          Use TkFixedFont and ttk widgets

2007-10-12  Daniel Steffen  <das@users.sourceforge.net>

	* macosx/tkMacOSXDraw.c:	replace all (internal) use of QD region
	* macosx/tkMacOSXSubwindows.c:	API by HIShape API, with conversion to
	* macosx/tkMacOSXWindowEvent.c:	QD regions only when required by legacy
	* macosx/tkMacOSXPrivate.h:	Carbon or Tk API.
	* macosx/tkMacOSXRegion.c:
	* macosx/tkMacOSXDebug.c:
	* macosx/tkMacOSXDebug.h:

	* macosx/tkMacOSXInt.h:		replace MacDrawable's QD RgnHandles
	* macosx/tkMacOSXEmbed.c:	clipRgn, aboveClipRgn & drawRgn by
	* macosx/tkMacOSXMenu.c:	HIShapeRefs visRgn & aboveVisRgn and
	* macosx/tkMacOSXSubwindows.c:	CGRect drawRect.

	* macosx/tkMacOSXWindowEvent.c:	remove use of QD port vis rgn in window
	* macosx/tkMacOSXSubwindows.c:	update rgn calculation, manually excise
	* macosx/tkMacOSXWm.c:		growbox from toplevel clip rgn instead.

	* macosx/tkMacOSXDraw.c:	replace use of QD port clip rgn by new
	* macosx/tkMacOSXPrivate.h:	clipRgn fld in TkMacOSXDrawingContext;
					handle QD/CG drawing mismatches in
					XCopyArea, XCopyPlane and TkPutImage;
					cleanup/speedup CGContext setup in
					TkMacOSXSetupDrawingContext().

	* macosx/tkMacOSXDraw.c:	change TkMacOSXSetupDrawingContext() to
	* macosx/tkMacOSXEntry.c:	return boolean indicating whether
	* macosx/tkMacOSXFont.c:	drawing is allowed (and was setup) or
	* macosx/tkMacOSXMenu.c:	not (e.g. when clipRgn is empty).
	* macosx/ttkMacOSXTheme.c:

	* macosx/tkMacOSXSubwindows.c:	signal that drawable is a pixmap via
	* macosx/tkMacOSXInt.h:		new explicit TK_IS_PIXMAP flag instead
					of a NULL cligRgn field.

	* macosx/tkMacOSXRegion.c:	add wrappers for missing/buggy HIShape
	* macosx/tkMacOSXPrivate.h:	API, and private helpers to operate on
					HIShapeRefs & convert to/from TkRegion.

	* macosx/tkMacOSXRegion.c:	add Tkp{Retain,Release}Region() API for
	* macosx/tkMacOSXInt.h:		TkRegion.

	* xlib/xgc.c:			factor out alloc/free of GC clip_mask;
	* macosx/tkMacOSXXStubs.c:	manage clip rgn lifetime with new
					Tkp{Retain,Release}Region().

	* macosx/tkMacOSXButton.c:	delay picParams setup until needed.

	* generic/tkTextDisp.c (CharUndisplayProc): fix textDisp.test crash.

2007-10-11  David Gravereaux <davygrvy@pobox.com>

	* win/winMain.c:  Replaced incorrect comments in main() to descibe
	why the console widget does not need to be created for this
	application entry point (if used).  Must have been a bad copy/paste
	of WinMain() from 10 years back.

2007-10-11  Daniel Steffen  <das@users.sourceforge.net>

	* macosx/tkMacOSXWm.c (TkMacOSXGrowToplevel): manually constrain resize
	limitBounds to maxBounds, works around SectRect() mis-feature (return
	zero rect if input rect has zero height/width). [Bug 1810818]

2007-10-09  Pat Thoyts  <patthoyts@users.sourceforge.net>

	* generic/tkImage.c:     Make Ttk_GetImage safe if called with NULL
	* tests/ttk/image.test:  interp. Added some tests that crash
	                         on Windows without this fix.

2007-10-02  Don Porter  <dgp@users.sourceforge.net>

	[core-stabilizer-branch]

	* README:               Bump version number to 8.5.0
	* generic/tk.h:
	* library/tk.tcl:
	* unix/configure.in:	Updated LOCALES.
	* unix/tk.spec:
	* win/configure.in:

	* unix/configure:	autoconf (2.59)
	* win/configure:

2007-09-30  Joe English  <jenglish@users.sourceforge.net>

	* library/ttk/entry.tcl (WordBack, WordForward):
	Fix private routines accidentally defined in global namespace
	[Bug 1803836]

2007-09-26  Donal K. Fellows  <donal.k.fellows@manchester.ac.uk>

	* library/msgs/hu.msg: Added Hungarian message set, from Pader Reszo.
	[Patch 1800742]

2007-09-20  Donal K. Fellows  <dkf@users.sf.net>

	*** 8.5b1 TAGGED FOR RELEASE ***

	* generic/tkTextDisp.c (LayoutDLine):  Only call callbacks that are
	* tests/textDisp.test (textDisp-32.3): not NULL. [Bug 1791052]

2007-09-20  Don Porter  <dgp@users.sourceforge.net>

	* changes: updates for 8.5b1 release.

2007-09-19  Don Porter  <dgp@users.sourceforge.net>

	* README:		Bump version number to 8.5b1.
	* generic/tk.h:		Merge from core-stabilizer-branch.
	* library/tk.tcl:	Stabilizing toward 8.5b1 release now done
	* unix/configure.in:	on the HEAD.  core-stabilizer-branch is
	* unix/tk.spec:		now suspended.
	* win/configure.in:

2007-09-19  Pat Thoyts  <patthoyts@users.sourceforge.net>

	* generic/tkStubLib.: Replaced isdigit with internal implementation.

2007-09-18  Don Porter  <dgp@users.sourceforge.net>

	* generic/tkStubLib.c:	Remove C library calls from Tk_InitStubs()
	* win/makefile.vc:	so that we don't need the C library linked
	in to libtkStub.

2007-09-18  Donal K. Fellows  <donal.k.fellows@man.ac.uk>

	* generic/tkImgGIF.c (FileReadGIF, StringReadGIF): Rewrite for greater
	clarity (more comments, saner code arrangement, etc.)

2007-09-18  Pat Thoyts  <patthoyts@users.sourceforge.net>

	* tests/all.tcl:     Made ttk/all.tcl be the same as tk's all.tcl and
	* tests/ttk/all.tcl: make use of file normalize (bugs noted by
	mjanssen and GPS with msys)

2007-09-17  Pat Thoyts  <patthoyts@users.sourceforge.net>

	* win/makefile.vc: Add crt flags for tkStubLib now it uses C-library
	functions.

2007-09-17  Joe English  <jenglish@users.sourceforge.net>

	* unix/tcl.m4: use '${CC} -shared' instead of 'ld -Bshareable' to
	build shared libraries on current NetBSDs. [Bug 1749251]
	* unix/configure: regenerated (autoconf-2.59).

2007-09-17  Don Porter  <dgp@users.sourceforge.net>

	* generic/tkConsole.c:	Revised callers of Tcl_InitStubs() to account
	* generic/tkMain.c:	for restored compatible support for the call
	* generic/tkWindow.c:	Tcl_InitStubs(interp, TCL_VERSION, 1).  Also
	revised Tcl_PkgRequire() call for Tcl so that, for example, a Tk
	library built against Tcl 8.5.1 headers will not refuse to [load] into
	a Tcl 8.5.0 interpreter. [Tcl Bug 1578344]

	* generic/tk.h:		Revised Tk_InitStubs() to restore Tk 8.4
	* generic/tkStubLib.c:	source compatibility with callers of
	* generic/tkWindow.c:	Tk_InitStubs(interp, TK_VERSION, 1).

2007-09-17  Joe English  <jenglish@users.sourceforge.net>

	* library/ttk/combobox.tcl:  Try to improve combobox appearance on
	OSX + Tk 8.5. [Bug 1780286]

2007-09-15  Daniel Steffen  <das@users.sourceforge.net>

	* unix/tcl.m4: 	replace all direct references to compiler by ${CC} to
			enable CC overriding at configure & make time; run
			check for visibility "hidden" with all compilers;
			quoting fixes from TEA tcl.m4.
	(SunOS-5.1x):	replace direct use of '/usr/ccs/bin/ld' in SHLIB_LD by
			'cc' compiler driver.
	* unix/configure: autoconf-2.59

2007-09-14  Daniel Steffen  <das@users.sourceforge.net>

	* macosx/Wish-Common.xcconfig:		  enable Tcl DTrace support.
	* macosx/Wish.xcodeproj/project.pbxproj:

2007-09-12  Andreas Kupries  <andreask@activestate.com>

	* win/Makefile.in (install-binaries): Fixed missing brace in the
	* win/makefile.vc (install-binaries): generated package index file.
	Note: unix/Makefile.in is good.

2007-09-11  Reinhard Max  <max@suse.de>

	* generic/tkImgGIF.c: Fixed a buffer overrun that got triggered by
	multi-frame interlaced GIFs that contain subsequent frames that are
	smaller than the first one.

	* tests/imgPhoto.test: Added a test for the above.

2007-09-11  Don Porter  <dgp@users.sourceforge.net>

	* generic/tkConsole.c:	Revised calls to Tcl_InitStubs() and
	* generic/tkMain.c:	[package require Tcl] so that Tk Says What It
	* generic/tkWindow.c:	Means using the new facilties of [package] in
	* library/tk.tcl:	Tcl 8.5 about what version(s) of Tcl it is
	* unix/Makefile.in:	willing to work with. [Bug 1578344]
	* win/Makefile.in:
	* win/makefile.vc:

2007-09-10  Jeff Hobbs  <jeffh@ActiveState.com>

	* unix/README: typo corrections [Bug 1788682]

2007-09-10  Don Porter  <dgp@users.sourceforge.net>

	* generic/tkConsole.c:	Revise all Tcl_InitStubs() calls to restore
	* generic/tkMain.c:	the traditional practice that a Tk shared
	* generic/tkWindow.c:	library may [load] into a Tcl 8.5 interp at
	any patchlevel.	 This practice also matches the compile time checks of
	TCL_MAJOR_VERSION and TCL_MINOR_VERSION in tk.h. [Bug 1723622]

2007-09-06  Don Porter  <dgp@users.sourceforge.net>

	* generic/tkWindow.c (Initialize):	Moved common Tk initialization
	* generic/tkInitScript.h (removed):	script out of tkInitScript.h
	* macosx/tkMacOSXInit.c:	and multiple TkpInit() routines and
	* unix/Makefile.in:	into the common Initialize() routine in
	* unix/tkUnixInit.c:	generic code. Also removed constraint on
	* win/tkWinInit.c:	ability to define a custom [tkInit] before
	calling Tk_Init(). Until now the custom [tkInit] had to be a proc. Now
	it can be any command. Removal of tkInitScript.h also fixes [Bug
	1656283].

2007-09-06  Daniel Steffen  <das@users.sourceforge.net>

	* macosx/Wish.xcode/project.pbxproj: discontinue unmaintained support
	* macosx/Wish.xcode/default.pbxuser: for Xcode 1.5; replace by Xcode2
	project for use on Tiger (with Wish.xcodeproj to be used on Leopard).

	* macosx/Wish.xcodeproj/project.pbxproj: updates for Xcode 2.5 and 3.0.
	* macosx/Wish.xcodeproj/default.pbxuser:
	* macosx/Wish.xcode/project.pbxproj:
	* macosx/Wish.xcode/default.pbxuser:
	* macosx/Wish-Common.xcconfig:

	* macosx/README: document project changes.

2007-09-04  Joe English  <jenglish@users.sourceforge.net>

	* generic/tkTest.c: Fix for [Bug 1788019] "tkTest.c compiler warning".

2007-09-04  Don Porter  <dgp@users.sourceforge.net>

	* unix/Makefile.in:     It's unreliable to count on the release
	manager to remember to `make genstubs` before `make dist`. Let the
	Makefile remember the dependency for us.

	* unix/Makefile.in:     Corrections to `make dist` dependencies to be
	sure that macosx/configure gets generated whenever it does not exist.

2007-09-03  Daniel Steffen  <das@users.sourceforge.net>

	* generic/ttk/ttkInit.c  (Ttk_Init): register ttk in package database
	to enable extension access to the ttkStubs table.

	* generic/ttk/ttkDecls.h: correct capitalization of ttk package name.

2007-08-28  Donal K. Fellows  <donal.k.fellows@manchester.ac.uk>

	Assorted documentation improvements.
	* doc/button.n: Added examples.
	* doc/checkbutton.n: Added example.
	* doc/console.n: Standardized section ordering.
	* doc/tk.n: Added "See also".
	* doc/ttk_combobox.n: Added keywords.

2007-08-27  Daniel Steffen  <das@users.sourceforge.net>

	* macosx/tkMacOSXDialog.c (Tk_ChooseColorObjCmd): correct setting of
	interp result [Bug 1782105]; fix -initialcolor overwriting last color
	selection; style cleanup.

2007-08-21  Pat Thoyts  <patthoyts@users.sourceforge.net>

	* win/rules.vc: Synchronize with tcl rules.vc
	* tests/all.tcl: Fix the line-endings.

2007-08-07  Daniel Steffen  <das@users.sourceforge.net>

	* unix/Makefile.in:	Add support for compile flags specific to
				object files linked directly into executables.

	* unix/configure.in (Darwin): Only use -seg1addr flag when prebinding;
	use -mdynamic-no-pic flag for object files linked directly into exes.

	* unix/configure: autoconf-2.59

2007-08-01  Pat Thoyts  <patthoyts@users.sourceforge.net>

	* win/tkWinDialog.c:    Fix [Bug 1692927] (buffer length problems)
	* win/tkWinTest.c:      Added 'testfindwindow' and 'testgetwindowinfo'
	and extended 'testwinevent' for WM_COMMAND support to enable testing
	native messagebox dialogs.
	* tests/winMsgbox.test: New Windows native messagebox tests.

2007-07-25  Daniel Steffen  <das@users.sourceforge.net>

	* macosx/tkMacOSXDialog.c (NavServicesGetFile): Reset interp result on
	nav dialog cancel. [Bug 1743786]

2007-07-09  Jeff Hobbs  <jeffh@ActiveState.com>

	* unix/Makefile.in: clarify what the headers installed are, and
	add ttkTheme.h and ttkDecls.h to private headers (later public).

2007-07-09  Daniel Steffen  <das@users.sourceforge.net>

	* macosx/tkMacOSXWindowEvent.c (Tk_MacOSXIsAppInFront):	Use process mgr
	* macosx/tkMacOSXMouseEvent.c:				to determine if
	app is in front instead of relying on activate/deactivate events (which
	may arrive after this info is needed, e.g. during window drag/click
	activation); replace other process mgr use to get this info with calls
	to Tk_MacOSXIsAppInFront().

	* macosx/tkMacOSXMouseEvent.c (TkMacOSXProcessMouseEvent): Correct
	window click activation, titlebar click handling and background window
	dragging/growing in the presence of grabs or window-/app-modal windows;
	fix window click activation bringing all other app windows to front.

	* macosx/tkMacOSXDraw.c (TkPutImage): Handle non-native XImage byte and
	bit orders; reverse bits via xBitReverseTable instead of InvertByte().

2007-07-06  Joe English  <jenglish@users.sourceforge.net>

	* library/ttk/aquaTheme.tcl:	Set -anchor w for TMenubuttons.
					[Bug 1614540]

2007-07-04  Andreas Kupries  <andreask@activestate.com>

	* macosx/tkMacOSXXStubs.c (DestroyImage): Fixed seg.fault in release
	of image data for images coming from XGetImage. Change committed by me
	for Daniel Steffen. See 2007-06-23 for the change which introduced the
	problem.

2007-07-02  Daniel Steffen  <das@users.sourceforge.net>

	* xlib/xgc.c (XCreateGC): Correct black and white pixel values used to
	initialize GC foregrund and background fields.

	* macosx/tkMacOSXColor.c: Add debug messages for unknown pixel values.

	* macosx/tkMacOSXDraw.c (TkMacOSXRestoreDrawingContext): Don't restore
	port state if it wasn't altered by TkMacOSXSetupDrawingContext().

2007-06-29  Daniel Steffen  <das@users.sourceforge.net>

	* xlib/ximage.c:		Bitmaps created from the static .xbm
					arrays always have LSBFirst bit order.

	* unix/configure.in:		Fix flag used to weak-link libXss.
	* unix/configure:		autoconf-2.59

	* macosx/tkMacOSXScrlbr.c: Correct int <-> dobule conversion issues
	that could lead to Carbon getting confused about scrollbar thumb size.

	* macosx/tkMacOSXDraw.c (XCopyArea, XCopyPlane, TkPutImage): Use
	TkMacOSX{Setup,Restore}DrawingContext() to setup/restore clip & colors.
	(TkMacOSXSetupDrawingContext, TkMacOSXRestoreDrawingContext): Add save
	and restore of QD port clip region; factor out clip region code common
	to CG and QD branches; check for port and context validity; handle
	tkPictureIsOpen flag during QD port setup.
	(TkScrollWindow): Remove unnecessary scroll region manipulation

	* macosx/tkMacOSXDraw.c:	Remove second global QD temp region
	* macosx/tkMacOSXInt.h:		(no longer necessary) and rename
	* macosx/tkMacOSXRegion.c:	remaining global QD temp region.
	* macosx/tkMacOSXSubwindows.c:
	* macosx/tkMacOSXWindowEvent.c:

	* macosx/tkMacOSXDraw.c: 	Make useCGDrawing variable MODULE_SCOPE
	* macosx/tkMacOSXFont.c: 	and respect it for ATSUI font drawing.

	* macosx/tkMacOSXButton.c:	Reduce reliance on current QD port
	* macosx/tkMacOSXColor.c:	setting and remove unnecessary
	* macosx/tkMacOSXDebug.c:	references to a drawable's QD port,
	* macosx/tkMacOSXDebug.h:	notably replace GetWindowFromPort(
	* macosx/tkMacOSXDialog.c:	TkMacOSXGetDrawablePort()) idiom by new
	* macosx/tkMacOSXDraw.c:	TkMacOSXDrawableWindow() and change
	* macosx/tkMacOSXKeyEvent.c:	TkMacOSXSetColorInPort() to take a port
	* macosx/tkMacOSXMenu.c:	argument.
	* macosx/tkMacOSXMenubutton.c:
	* macosx/tkMacOSXMouseEvent.c:
	* macosx/tkMacOSXScale.c:
	* macosx/tkMacOSXScrlbr.c:
	* macosx/tkMacOSXSubwindows.c:
	* macosx/tkMacOSXWindowEvent.c:
	* macosx/tkMacOSXWm.c:

	* macosx/tkMacOSXInt.h:		  	Factor out macros, declarations
	* macosx/tkMacOSXPrivate.h (new): 	and prototypes that are purely
	internal and private to the 'macosx' sources into a new internal header
	file that does _not_ get installed into Tk.framework/PrivateHeaders.

	* macosx/tkMacOSXButton.c: 		#include new tkMacOSXPrivate.h
	* macosx/tkMacOSXCarbonEvents.c:	instead of tkMacOSXInt.h.
	* macosx/tkMacOSXClipboard.c:
	* macosx/tkMacOSXColor.c:
	* macosx/tkMacOSXCursor.c:
	* macosx/tkMacOSXDebug.c:
	* macosx/tkMacOSXDialog.c:
	* macosx/tkMacOSXDraw.c:
	* macosx/tkMacOSXEntry.c:
	* macosx/tkMacOSXEvent.c:
	* macosx/tkMacOSXFont.c:
	* macosx/tkMacOSXHLEvents.c:
	* macosx/tkMacOSXInit.c:
	* macosx/tkMacOSXKeyEvent.c:
	* macosx/tkMacOSXMenu.c:
	* macosx/tkMacOSXMenubutton.c:
	* macosx/tkMacOSXMenus.c:
	* macosx/tkMacOSXMouseEvent.c:
	* macosx/tkMacOSXNotify.c:
	* macosx/tkMacOSXRegion.c:
	* macosx/tkMacOSXScale.c:
	* macosx/tkMacOSXScrlbr.c:
	* macosx/tkMacOSXSubwindows.c:
	* macosx/tkMacOSXWindowEvent.c:
	* macosx/tkMacOSXWm.c:
	* macosx/tkMacOSXXStubs.c:
	* macosx/ttkMacOSXTheme.c:

	* macosx/Wish.xcodeproj/project.pbxproj: Improve support for renamed
	* macosx/Wish.xcodeproj/default.pbxuser: tcl and tk source dirs; add
	* macosx/Wish-Common.xcconfig:		 10.5 SDK build config; remove
						 tclMathOp.c.

	* macosx/README: Document Wish.xcodeproj changes.

2007-06-23  Daniel Steffen  <das@users.sourceforge.net>

	* generic/tkImgPhoto.c (ImgPhotoConfigureInstance, DisposeInstance):
	Use XDestroyImage instead of XFree to destroy XImage; replace runtime
	endianness determination by compile-time check for WORDS_BIGENDIAN.

	* xlib/ximage.c (XCreateBitmapFromData): Use XCreateImage and
	XDestroyImage instead of creating XImage structure manually.

	* macosx/tkMacOSXXStubs.c (XCreateImage, DestroyImage): Correct XImage
	bytes_per_line/bitmap_pad calculations and endianness setting; free
	image data and XImage structure at destruction; formatting cleanup.

	* macosx/tkMacOSXDialog.c (NavServicesGetFile): Disable app-modal
	sheet variant of nav dialog on OS versions where it causes problems.

2007-06-20  Jeff Hobbs  <jeffh@ActiveState.com>

	* library/ttk/ttk.tcl: Should require Tk before pseudo-providing
	tile 0.8.0.

2007-06-09  Joe English  <jenglish@users.sourceforge.net>

	* generic/ttk/ttkPanedwindow.c, doc/ttk_panedwindow.n,
	* tests/ttk/panedwindow.test: Added -width and -height options. Added
	'panes' method, return list of managed windows. 'sashpos' method is
	now documented as part of the public interface, and details clarified.
	Should be easier to set initial sash positions now. Alleviates [Bug
	1659067].

2007-06-09  Jeff Hobbs  <jeffh@ActiveState.com>

	* win/tkWinWm.c (WmIconphotoCmd): fix wm iconphoto RGBA issues.
	[Bug 1467997] (janssen)

	* win/tkWinMenu.c (TkWinHandleMenuEvent): Improve handling to allow
	for unicode char menu indices and not use CharUpper on Tcl utf
	strings. [Bug 1734223]

2007-06-09  Joe English  <jenglish@users.sourceforge.net>

	* generic/ttk/ttkManager.h, generic/ttk/ttkManager.c,
	* generic/ttk/ttkNotebook.c, generic/ttk/ttkPanedwindow.c,
	* generic/ttk/ttkFrame.c: Ttk_Manager API overhaul:
	    + Ttk_Manager no longer responsible for managing slave records
	    + Ttk_Manager structure now opaque
	    + Ttk_Slave structure now private
	    + Pass Ttk_Manager* to Tk_GeomMgr hooks instead of Ttk_Slave*

	* generic/ttk/ttkFrame.c: Simplified -labelwidget management.

	* doc/ttk_panedwindow.n, library/ttk/panedwindow.tcl: Changed
	documentation of ttk::panedwindow 'identify' command to match
	implementation.

	* generic/ttk/ttkNotebook.c, tests/ttk/notebook.test:
	BUGFIX: ttk::noteboook 'insert' command didn't correctly maintain
	current tab.

2007-06-09  Daniel Steffen  <das@users.sourceforge.net>

	* macosx/tkMacOSXColor.c: Fix issues with TK_{IF,ELSE,ENDIF} macros;
	* macosx/tkMacOSXDraw.c:  implement Jaguar equivalent of unavailable
	* macosx/tkMacOSXEntry.c: kHIToolboxVersion global; panic at startup
	* macosx/tkMacOSXEvent.c: if MAC_OS_X_VERSION_MIN_REQUIRED constraint
	* macosx/tkMacOSXInit.c:  is not satisfied.
	* macosx/tkMacOSXInt.h:
	* macosx/tkMacOSXWm.c:

	* macosx/tkMacOSXDraw.c (XCopyArea, XCopyPlane, TkPutImage)
	(TkMacOSXSetupDrawingContext): Factor out common code and standardize
	setup/restore of port, context and clipping; formatting cleanup.

	* macosx/tkMacOSXWindowEvent.c:	Add error checking.
	* macosx/tkMacOSXMenu.c:	Fix gcc3 warning.
	* macosx/tkMacOSXScrlbr.c:	Fix testsuite crash.
	* macosx/tkMacOSXSubwindows.c:	Formatting cleanup.
	* macosx/tkMacOSXRegion.c:	Fix typos.
	* macosx/tkMacOSXScale.c:

	* macosx/tkMacOSXXStubs.c (Tk_GetUserInactiveTime): Remove superfluous
							    CFRetain/CFRelease.

	* macosx/Wish-Release.xcconfig: Disable tktest release build stripping.

	* macosx/Wish.xcodeproj/project.pbxproj: Add new Tclsh-Info.plist.in.

2007-06-06  Daniel Steffen  <das@users.sourceforge.net>

	* macosx/tkMacOSXInt.h: Use native debug message API when available.
	* macosx/Wish-Debug.xcconfig:

	* macosx/tkMacOSXMouseEvent.c (GenerateMouseWheelEvent): Enable
	processing of mousewheel events in background windows.

	* macosx/tkMacOSXScrlbr.c: Modernize checks for active/front window.
	* macosx/tkMacOSXScale.c:
	* macosx/tkMacOSXWm.c:

	* macosx/tkMacOSXColor.c: Factor out verbose #ifdef checks of
	* macosx/tkMacOSXDraw.c:  MAC_OS_X_VERSION_{MAX_ALLOWED,MIN_REQUIRED}
	* macosx/tkMacOSXEntry.c: and runtime checks of kHIToolboxVersion into
	* macosx/tkMacOSXEvent.c: new TK_{IF,ELSE,ENDIF}_MAC_OS_X macros.
	* macosx/tkMacOSXInit.c:
	* macosx/tkMacOSXInt.h:
	* macosx/tkMacOSXWm.c:

	* macosx/tkMacOSXDraw.c:  Factor out clip clearing in QD ports;
	* macosx/tkMacOSXEntry.c: Formatting cleanup.

	* macosx/Wish.xcodeproj/project.pbxproj: Add settings for Fix&Continue.

	* unix/configure.in (Darwin): Link the Tk and Wish plists into their
	binaries in all cases; fix 64bit arch removal in fat 32&64bit builds.

	* unix/tcl.m4 (Darwin): Fix CF checks in fat 32&64bit builds.
	* unix/configure: autoconf-2.59

2007-06-05  Donal K. Fellows  <donal.k.fellows@man.ac.uk>

	* doc/photo.n: Clarified the fact that base64 support for the -data
	option is not universal. [Bug 1731348] (matzek)

2007-06-03  Daniel Steffen  <das@users.sourceforge.net>

	* unix/Makefile.in: Add datarootdir to silence autoconf-2.6x warning.

	* macosx/Wish.xcodeproj/default.pbxuser: Add ttk tests.

	* macosx/tkMacOSXMenu.c: Add error checking; whitespace cleanup.

	* macosx/tkMacOSXDraw.c:	Comment formatting fixes for Xcode 3.0
	* macosx/tkMacOSXEmbed.c:
	* macosx/tkMacOSXEntry.c:
	* macosx/tkMacOSXFont.c:
	* macosx/tkMacOSXInit.c:
	* macosx/tkMacOSXKeyEvent.c:
	* macosx/tkMacOSXKeyboard.c:
	* macosx/tkMacOSXMenus.c:
	* macosx/tkMacOSXSend.c:
	* macosx/tkMacOSXSubwindows.c:
	* macosx/tkMacOSXWindowEvent.c:
	* macosx/tkMacOSXWm.c:
	* macosx/tkMacOSXXStubs.c:

2007-06-02  Daniel Steffen  <das@users.sourceforge.net>

	* macosx/tkMacOSXMenu.c (TkpPostMenu): Ensure cascade menus display in
	posted menus that are not part of the menubar or attached to a
	menubutton (fixes bug reported on tcl-mac by Linus Nyberg).

2007-05-31  Daniel Steffen  <das@users.sourceforge.net>

	* macosx/tkMacOSXWindowEvent.c (GenerateUpdateEvent): Complete all
	pending idle-time redraws before newly posted Expose events are
	processed; add bounds of redrawn windows to update region to ensure
	all child windows overdrawn by parents are redrawn.

	* macosx/tkMacOSXWindowEvent.c:	Centralize clip and window invalidation
	* macosx/tkMacOSXSubwindows.c: 	after location/size changes in the
	* macosx/tkMacOSXWm.c:		BoundsChanged carbon event handler;
	correct/add window invalidation after window attribute changes.

	* macosx/tkMacOSXSubwindows.c (XResizeWindow, XMoveResizeWindow)
	(XMoveWindow): Factor out common code dealing with embedded and
	non-toplevel windows; remove unnecessary clip and window invalidation.

	* macosx/tkMacOSXButton.c (TkpDisplayButton): Move clip setup closer
	to native button drawing calls.

	* macosx/tkMacOSXWm.c (TkMacOSXIsWindowZoomed, TkMacOSXZoomToplevel):
	Correct handling of gridded windows in max size calculations.

	* macosx/tkMacOSXEvent.c (TkMacOSXFlushWindows): Use HIWindowFlush API
	when available.

	* macosx/tkMacOSXColor.c:	Cleanup whitespace and formatting.
	* macosx/tkMacOSXDraw.c:
	* macosx/tkMacOSXSubwindows.c:
	* macosx/tkMacOSXWm.c:

	* generic/tkFont.c:	#ifdef out debug msg printing to stderr.
	* generic/tkTextDisp.c:

2007-05-30  Don Porter  <dgp@users.sourceforge.net>

	* generic/tk.h: Correct placement of #include <tcl.h>. [Bug 1723812]

2007-05-30  Daniel Steffen  <das@users.sourceforge.net>

	* library/bgerror.tcl:	Standardize dialog option & button size
	* library/dialog.tcl:	modifications done when running on on Aqua.
	* library/msgbox.tcl:

	* library/demos/button.tcl: Set button highlightbackground on Aqua.

	* macosx/tkMacOSXMenu.c (DrawMenuSeparator): Use DrawingContext API.

	* macosx/tkMacOSXWindowEvent.c (ClearPort): Clip to updateRgn.

	* macosx/tkMacOSXDebug.c:	Factor out debug region flashing.
	* macosx/tkMacOSXDebug.h:
	* macosx/tkMacOSXDraw.c:
	* macosx/tkMacOSXSubwindows.c:
	* macosx/tkMacOSXWindowEvent.c:

	* macosx/tkMacOSXEvent.c:	Cleanup whitespace and formatting.
	* macosx/tkMacOSXFont.c:
	* macosx/tkMacOSXRegion.c:
	* macosx/tkMacOSXSubwindows.c:
	* macosx/tkMacOSXWindowEvent.c:
	* macosx/tkMacOSXWm.c:
	* macosx/tkMacOSXXStubs.c:
	* xlib/xgc.c:

	* macosx/Wish.xcodeproj/project.pbxproj: Delete references to removed
	* macosx/Wish.xcodeproj/default.pbxuser: ttk files.

2007-05-28  Benjamin Riefenstahl  <b.riefenstahl@turtle-trading.net>

	* macosx/tkMacOSXFont.c (TkpMeasureCharsInContext): Fix short measures
	with flags=TK_WHOLE_WORDS|TK_AT_LEAST_ONE [Bug 1716141]. Make some
	casts unnecessary by changing variable types.

2007-05-25  Joe English  <jenglish@users.sourceforge.net>

	* library/ttk/ttk.tcl: Omit ttk::dialog and dependencies.
	* library/ttk/dialog.tcl, library/ttk/icons.tcl,
	* library/ttk/keynav.tcl: Removed.
	* tests/ttk/misc.test: Removed.
	* doc/ttk_dialog.tcl: Removed.

2007-05-25  Donal K. Fellows  <dkf@users.sf.net>

	* doc/canvas.n: Fixed documentation of default -joinstyle option
	values for line and polygon items. [Bug 1725782]

2007-05-22  Don Porter  <dgp@users.sourceforge.net>

	[core-stabilizer-branch]

	* unix/configure:       autoconf-2.59 (FC6 fork)
	* win/configure:

	* README:               Bump version number to 8.5b1
	* generic/tk.h:
	* library/tk.tcl:
	* unix/configure.in:
	* unix/tk.spec:
	* win/configure.in:

2007-05-18  Joe English  <jenglish@users.sourceforge.net>

	* generic/ttk/ttkEntry.c(EntrySetValue):  Ensure that widget is in a
	consistent state before setting the linked -textvariable. Previously,
	it was possible for [$e index insert] to point past the end of the
	string, leading to heap corruption. [Bug 1721532]
	* tests/ttk/entry.test(entry-9.1): Add test case for the above.

2007-05-18  Don Porter  <dgp@users.sourceforge.net>

	* unix/configure:       autoconf-2.59 (FC6 fork)
	* win/configure:

	* README:               Bump version number to 8.5a7
	* generic/tk.h:
	* library/tk.tcl:
	* unix/configure.in:
	* unix/tk.spec:
	* win/configure.in:

	* tests/ttk/treetags.test:	Another bit of test suite
	SCIM-tolerance. [Bug 1609316]

2007-05-17  Daniel Steffen  <das@users.sourceforge.net>

	* generic/tk.decls: Workaround 'make checkstubs' failures from
	tkStubLib.c MODULE_SCOPE revert. [Bug 1716117]

	* macosx/Wish.xcodeproj/project.pbxproj: Add tkOldTest.c and remove
						 tkStubImg.c.

2007-05-16  Joe English  <jenglish@users.sourceforge.net>

	* generic/tkStubLib.c:  Change Tk_InitStubs(), tkStubsPtr, and the
	auxilliary stubs table pointers back to public visibility. See [Bug
	1716117] for details.

	Removed TCL_STORAGE_CLASS monkey business, as it had no effect.

2007-05-16  Don Porter  <dgp@users.sourceforge.net>

	* library/choosedir.tcl:	Removed uses of obsolete {expand}
	* library/comdlg.tcl:		syntax; replaced with the now
	* library/tk.tcl:		approved {*}. [Bug 1710633]
	* tests/canvImg.test:
	* tests/imgPhoto.test:

	* tests/bind.test:    Make test suite more SCIM-tolerant. [Bug 1609316]

2007-05-16  Pat Thoyts  <patthoyts@users.sourceforge.net>

	* win/makefile.vc: Test ttk widgets.

2007-05-15  Joe English  <jenglish@users.sourceforge.net>

	* unix/tkUnixRFont.c: Fix crash introduced by previous fix exposed
	under newer fontconfig libraries [Bug 1717830] again.

2007-05-15  Don Porter  <dgp@users.sourceforge.net>

	* generic/tkGrid.c: Stop crash due to list intrep shimmer [Bug 1677608]

2007-05-15  Joe English  <jenglish@users.sourceforge.net>

	* unix/tkUnixRFont.c: Fix various memory leaks. [Bug 1717830], [Bug
	800149]

2007-05-14  Don Porter  <dgp@users.sourceforge.net>

	[Tk Bug 1712081]

	* unix/Makefile.in:	Updates to account for new and deleted files
	* win/Makefile.in:	tkStubImg.c and tkOldTest.c.
	* win/makefile.bc:
	* win/makefile.vc:

	* generic/tkOldTest.c (new):	New file used to create testing
	* generic/tkTest.c:		commands for testing various Tk
	* tests/constraints.tcl:	legacy interfaces where a separate
	* tests/image.test:		compilation unit is needed in order to
	#define suitable macros during compilation. Only the effect of
	USE_OLD_IMAGE on Tk_CreateImageType() is currently tested, but more
	similar testing commands can be added to this same file. New
	constraint defined to detect presence of the image type provided by
	the new testing code, and a few tests added to exercise it. Having
	USE_OLD_IMAGE support tested by the default test suite should reduce
	chance of a recurrence of this bug.

	* doc/CrtImgType.3:	Revised docs to better indicate the legacy
	* doc/CrtPhImgFmt.3:	nature of the interfaces supported by
	USE_OLD_IMAGE.

	* generic/tkDecls.h:	make genstubs
	* generic/tkStubInit.c:

	* generic/tk.decls:		Reworked USE_OLD_IMAGE support to use
	* generic/tk.h:			the same support mechanisms both with
	* generic/tkStubImg.c (deleted):and without a stub-enabled build. In
	each case, route the legacy calls to Tk_CreateImageType and
	Tk_CreatePhotoImageFormat through the Tk_CreateOldImageType and
	Tk_CreateOldPhotoImageFormat routines. Add those routines to the
	public stub table so they're available to a stub-enabled extension.
	Remove the definition of Tk_InitImageArgs() and use a macro to convert
	any calls to it in source code into a comment.

	* generic/tkImage.c:	Removed the MODULE_SCOPE declarations that
	* generic/tkImgPhoto.c:	broke USE_OLD_IMAGE support.

2007-05-11  Pat Thoyts  <patthoyts@users.sourceforge.net>

	* tests/winButton.test: Avoid font dependencies in results.

	* generic/tkFont.c: propagate error from TkDeleteNamedFont. [Bug
	1716613]

2007-05-09  Daniel Steffen  <das@users.sourceforge.net>

	* generic/tkFileFilter.c (AddClause): OSType endianness fixes.

	* library/palette.tcl (tk::RecolorTree): Handle color options with
	empty value, fixes error due to emtpy -selectforeground (reported on
	tcl-mac by Russel E. Owen).

	* macosx/tkMacOSXWindowEvent.c:	Ensure window is brought to the front
	* macosx/tkMacOSXMouseEvent.c:	at the start of a window drag (except
	* macosx/tkMacOSXInt.h:		when cmd key is down); formatting and
					whitespace fixes.

	* macosx/tkMacOSXDialog.c (Tk_GetSaveFileObjCmd): Add -filetypes option
	processing (fixes fileDialog-0.1, fileDialog-0.2 failures).

	* macosx/tkMacOSXEmbed.c (TkpMakeWindow, TkpUseWindow): Fix sending of
	Visibility event for embedded windows (fixes frame-3.9 hang).

	* macosx/tkMacOSXScrlbr.c (ScrollbarBindProc):		Fix testsuite
	* macosx/tkMacOSXSubwindows.c (TkMacOSXUpdateClipRgn):	crashes by
	adding sanity checks.

	* macosx/Wish.xcodeproj/project.pbxproj: Add 'DebugUnthreaded' &
	* macosx/Wish.xcodeproj/default.pbxuser: 'DebugLeaks' targets and env
	var settings needed to run the 'leaks' tool.

	* macosx/tkMacOSXButton.c: Fix debug msg typo.

	* tests/constraints.tcl: Ensure 'nonUnixUserInteraction' constraint is
	set for aqua.

	* tests/choosedir.test:	Add 'notAqua' constraints to X11-only tests;
	* tests/clrpick.test:	add 'nonUnixUserInteraction' to 'unix' tests
	* tests/menuDraw.test:	requiring interaction on aqua.
	* tests/unixMenu.test:
	* tests/unixWm.test:
	* tests/winMenu.test:

2007-05-07  Joe English  <jenglish@users.sourceforge.net>

	* unix/tkUnixRFont.c: Properly cast sentinel arguments to variadic
	function (fixes "warning: missing sentinel in function call", [Bug
	1712001])

2007-05-04  Pat Thoyts  <patthoyts@users.sourceforge.net>

	* generic/tkFont.c:     TIP #145 implementation -
	* generic/tkFont.h:     Enhanced font handling.
	* win/tkWinDefault.h:
	* win/tkWinFont.c:
	* win/tkWinInt.h:
	* win/tkWinWm.c:
	* library/demos/widget:
	* library/ttk/fonts.tcl:

2007-05-04  Donal K. Fellows  <donal.k.fellows@man.ac.uk>

	* doc/ttk_treeview.n, doc/ttk_panedwindow.n, doc/ttk_dialog.n:
	* doc/ttk_checkbutton.n, doc/tk.n, doc/menu.n, doc/font.n:
	* doc/canvas.n: Spelling fixes. [Bug 1686210]

2007-05-03  Donal K. Fellows  <donal.k.fellows@man.ac.uk>

	* generic/tkStubLib.c (Tk_InitStubs):
	* generic/ttk/ttkLabel.c (LabelSetup):
	* unix/tkUnixSelect.c (ConvertSelection):
	* unix/tkUnixEvent.c (TkUnixDoOneXEvent):
	* generic/tkConfig.c (Tk_RestoreSavedOptions):
	* generic/tkCanvPs.c (TkCanvPostscriptCmd):
	* generic/tkOption.c (GetDefaultOptions):
	* unix/tkUnixRFont.c (TkpGetFontAttrsForChar, InitFont)
	(TkpGetFontFamilies, TkpGetSubFonts):
	* unix/tkUnixSend.c (TkpTestsendCmd, RegOpen): Squelch warnings from
	GCC type aliasing. [Bug 1711985 and others]

2007-04-29  Daniel Steffen  <das@users.sourceforge.net>

	* unix/configure.in: Fix for default case in tk debug build detection.
	* unix/configure: autoconf-2.59

2007-04-27  Joe English  <jenglish@users.sourceforge.net>

	* generic/ttk/ttkTreeview.c(TagOptionSpecs): Use TK_OPTION_STRING
	instead of TK_OPTION_FONT to avoid resource leak in tag management.

2007-04-26  Joe English  <jenglish@users.sourceforge.net>

	* macosx/ttkMacOSXTheme.c: Merged OFFSET_RECT processing into
	BoxToRect(); factored out PatternOrigin; resynchronized with Tile
	codebase.

2007-04-26  Jeff Hobbs  <jeffh@ActiveState.com>

	*** 8.5a6 TAGGED FOR RELEASE ***

	* unix/Makefile.in (dist): Correct tests/ttk glob inclusion

2007-04-25  Jeff Hobbs  <jeffh@ActiveState.com>

	* unix/Makefile.in (dist): Add tests/ttk dir to src dist

	* unix/tkUnixMenubu.c (TkpDisplayMenuButton): Init width/height to 0

2007-04-25  Daniel Steffen  <das@users.sourceforge.net>

	* unix/Makefile.in (dist): Add macosx/*.xcconfig files to src dist;
	copy license.terms to dist macosx dir; fix autoheader bits.

2007-04-24  Jeff Hobbs  <jeffh@ActiveState.com>

	* unix/Makefile.in (dist): Add ttk bits to src dist

	* tests/font.test (font-46.[12]): Correct listification of result

2007-04-23  Daniel Steffen  <das@users.sourceforge.net>

	* generic/tkCanvas.c:	Allow -selectforeground option to be None; add
	* generic/tkCanvText.c:	fallback to fgColor when selFgColor is None
	* generic/tkEntry.c:	(new default on aqua to match native L&F).
	* generic/tkListbox.c:
	* generic/tkText.c:

	* generic/tkCanvas.c:	   Add support for bypassing all of Tk's double
	* generic/tkEntry.c:	   buffered drawing into intermediate pixmaps
	* generic/tkFrame.c:	   (via TK_NO_DOUBLE_BUFFERING #define), it is
	* generic/tkListbox.c:	   unnecessary & wasteful on aqua where all
	* generic/tkPanedWindow.c: drawing is already double-buffered by the
	* generic/tkTextDisp.c:	   window server. (Use of this on other
	* generic/ttk/ttkWidget.c: platforms would only require implementation
	* unix/tkUnixScale.c:	   of TkpClipDrawableToRect()).
	* macosx/tkMacOSXPort.h:

	* library/bgerror.tcl:	On aqua, use moveable alert resp. modal dialog
	* library/dialog.tcl:	window class and corresponding system
				background pattern; fix button padding.

	* library/tearoff.tcl:	Correct aqua menu bar height; vertically offset
	* library/tk.tcl:	aqua tearoff floating window to match menu.

	* library/demos/goldberg.tcl: Fix overwriting of widget demo global.

	* library/demos/menu.tcl:   On aqua, use custom MDEF and tearoffs;
	* library/demos/menubu.tcl: correct menubutton toplevel name.

	* library/demos/puzzle.tcl: Fix button size & padding for aqua.
	* library/demos/radio.tcl:

	* macosx/tkMacOSXCarbonEvents.c: Add window event target carbon event
	* macosx/tkMacOSXEvent.c:	 handler for all kEventClassWindow and
	* macosx/tkMacOSXEvent.h:	 kEventClassMouse events; move all
	* macosx/tkMacOSXNotify.c:	 remaining events except for
	* macosx/tkMacOSXWindowEvent.c:	 kEventClassKeyboard from dispatcher to
	application event handler; pass event handler callRef downstream; fix
	debug event tracing; process all tcl event types in carbon event timer;
	delay carbon event timer first fire; add TkMacOSXTrackingLoop() to mark
	enter/exit of event tracking loop during which all tcl events but only
	carbon update events should be processed by the timer (replaces various
	calls to Tcl_SetServiceMode()); rename TkMacOSXReceiveAndProcessEvent()
	to TkMacOSXReceiveAndDispatchEvent(), move it from tkMacOSXEvent.c to
	tkMacOSXCarbonEvents.c and modify it to dequeue only update events
	during a tracking loop; add TkMacOSXRunTclEventLoop() to standardize
	the various ways in use to run the tcl event loop; add handling of
	kEventClassAppearance events (for ScrollBarVariantChanged event).

	* macosx/tkMacOSXDialog.c:	Use new TkMacOSXTrackingLoop() around
	* macosx/tkMacOSXEvent.c:	blocking API that puts up modal dialogs
	* macosx/tkMacOSXMenu.c:	or when entering/exiting menu/control
	* macosx/tkMacOSXMouseEvent.c:	tracking, window dragging and other
	* macosx/tkMacOSXScale.c:	mouse tracking loops.
	* macosx/tkMacOSXScrlbr.c:
	* macosx/tkMacOSXWindowEvent.c:
	* macosx/tkMacOSXWm.c:

	* macosx/tkMacOSXDialog.c:	Use new TkMacOSXRunTclEventLoop()
	* macosx/tkMacOSXScale.c:	instead of Tcl_DoOneEvent(),
	* macosx/tkMacOSXScrlbr.c:	Tcl_ServiceAll(), TclServiceIdle()
	* macosx/tkMacOSXWindowEvent.c:	and Tcl_GlobalEval("update idletasks").

	* macosx/tkMacOSXColor.c: Make available as Tk system colors all
	* macosx/tkMacOSXPort.h:  appearance manager brushes, text colors and
	backgrounds with new and legacy names, as well as the fully transparent
	color "systemTransparent"; add TkMacOSXSetColorIn{Port,Context}() to
	directly set an X pixel color value in the current QD port resp. the
	given CG context without requiring passage through rgb representation
	(lossy for most system colors); modernize/remove Classic-era code;
	replace crufty strcmp() elseifs by Tcl_GetIndexFromObjStruct().

	* macosx/tkMacOSXButton.c:	Use new TkMacOSXSetColorInPort()
	* macosx/tkMacOSXDraw.c:	instead of setting rgb color directly
	* macosx/tkMacOSXMenubutton.c:	to allow for non-rgb system colors.

	* macosx/tkMacOSXCursor.c: Implement "none" cursor as on other
	platforms [Patch 1615427]; add all missing appearance manager cursors.

	* macosx/tkMacOSXDefault.h: Set SELECT_FG_COLORs to None to match aqua
	L&F; use standard system color names; use new 'menu' system font;
	correct default scrollbar width.

	* macosx/tkMacOSXDraw.c: 	Standardize initialization, use and
	* macosx/tkMacOSXInt.h: 	emptying of various static temp rgns
	* macosx/tkMacOSXRegion.c:	onto two global RgnHandles; in debug
	* macosx/tkMacOSXSubwindows.c:	builds, verify emptiness of these temp
	* macosx/tkMacOSXWindowEvent.c:	rgns before use.

	* macosx/tkMacOSXDraw.c: Add TkMacOSX{Setup,Restore}DrawingContext() to
	* macosx/tkMacOSXInt.h:  abstract common setup & teardown of drawing
	environment (for both CG and QD); save/restore QD theme drawing state;
	handle GC clip region; add TkpClipDrawableToRect() to allow clipped
	drawing into drawable regardless of GC used; use new system color
	"systemWindowHeaderBackground" to setup background in themed toplevels;
	correct implementation of TkMacOSXMakeStippleMap().

	* macosx/tkMacOSXEntry.c:  Use new TkMacOSXSetupDrawingContext() and
	* macosx/tkMacOSXFont.c:   TkMacOSXRestoreDrawingContext() instead of
	* macosx/ttkMacOSXTheme.c: various setup/teardown procs like
	TkMacOSX{SetUp,Release}CGContext(), TkMacOSXQuarz{Start,End}Draw(),
	TkMacOSXSetUpGraphicsPort() etc.

	* macosx/tkMacOSXEmbed.c: Add CG context and drawable clip rgn fields
	* macosx/tkMacOSXInt.h:   to MacDrawable struct.
	* macosx/tkMacOSXSubwindows.c:

	* macosx/tkMacOSXDialog.c: Make -parent option of tk_getOpenFile et al.
	use the sheet version of NavServices dialogs; ensure native parent win
	exists before using StandardSheet API for tk_messageBox [Bug 1677611];
	force sheets to behave like app-modal dialogs via WindowModality() API;
	use more modern ColorPicker API.

	* macosx/tkAboutDlg.r: Use themed movable modal dialog, fix (c) year.

	* macosx/tkMacOSXEntry.c:  Take xOff/yOff of MacDrawable into account
	* macosx/ttkMacOSXTheme.c: when computing locations/bounds to ensure
	correct posititioning when not drawing into intermediate pixmap.

	* macosx/tkMacOSXFont.c: Use appearance manager API to map system font
	* macosx/tkMacOSXFont.h: names to TkFonts; add "menu" system font for
	menu item text drawing from MDEF; always draw with CG; remove QD
	dependent stippling algorithm; move most header declarations into the
	source file (as they were not used anywhere else).

	* macosx/tkMacOSXMenu.c:		 Large-scale rewrite of custom
	* macosx/tkMacOSXMenu.r (removed):	 MDEF and related code that
	* macosx/Wish.xcode/project.pbxproj:	 restores many longtime-MIA
	* macosx/Wish.xcodeproj/project.pbxproj: features to working order
	* unix/Makefile.in:			 (e.g. images, custom colors &
	fonts in menus etc); implement compound menu items; use Appearance Mgr
	and ThemeText APIs to mimic native MDEF as closely as possible when
	default "menu" system font is used; remove now obsolete SICN drawing
	code and resources.

	* macosx/tkMacOSXCarbonEvents.c: Handle additional menu carbon events
	* macosx/tkMacOSXEvent.c:	 in order to support <<MenuSelect>> in
	* macosx/tkMacOSXMenu.c:	 the menubar and in menus that are not
	* macosx/tkMacOSXMenus.c:	 using the custom MDEF [Bug 1620826];
	fix early and missing clearing of current Tk active menu entry; fix
	extraneous sending of <<MenuSelect>> during active menu entry clearing.

	* macosx/tkMacOSXMouseEvent.c: Add support for async window dragging by
	the window server; set the corresponding window attribute by default.

	* macosx/tkMacOSXMouseEvent.c: Rationalized handling order of
	non-mousedown events; add TkMacOSXModifierState() to retrieve the
	current key modifiers in carbon format.

	* macosx/tkMacOSXScrlbr.c: Use appearance manager API to retrieve
	scrollbar component metrics; add awareness of multiple possibilites for
	scrollbar arrow position in aqua and handle user changes to arrow
	position pref; handle difference in metrics of small & large scrollbar
	variants; handle aqua "jump to here" scrollbar behaviour; correct
	computation of scroll view size and position; enforce min scrollbar
	height to avoid scrollbar component overlap; erase scrollbar area
	outside of standard width; remove broken auto-adjust code; account for
	window class when leaving space for grow box; remove code to manually
	draw grow box; use modern API for thumb scroll proc; replace
	HiliteControl() by modern API; replace control mgr constants with
	appearance mgr equivalents.

	* macosx/tkMacOSXSubwindows.c: Use SetWindowBounds() API instead of
	SizeWindow(); invalidate clip regions after X{Map,Unmap}Window as fix
	for [Bug 940117] made them dependent on mapping state; remove unneeded
	calls to TkMacOSXInvalClipRgns() and unnecessary setting of QD port;
	use native-endian pixmap on intel; remove obsolete pixmap pix locking.

	* macosx/tkMacOSXWindowEvent.c: Handle only the first of a batch of
	kEventAppAvailableWindowBoundsChanged events sent per transaction;
	handle kEventWindowBoundsChanged event to support live window resizing
	and centralized sending of location/size changed ConfigureNotify
	events; ensure HIGrowBox is redrawn after bounds change; constrain
	window after dragging to ensure titlebar is not inacessible
	offscreen or under dock/menubar; handle kEventWindowGetRegion and
	kEventWindowDrawContent for transparent windows to mark resp. paint
	content region as transparent; handle kEventWindowConstrain for
	fullscreen windows to ensure bounds match new screen size; enter/exit
	fullscreen UIMode upon activation/deactivation of fullscreen window.

	* macosx/tkMacOSXWm.c: Use live-resize and async-drag carbon window
	* macosx/tkMacOSXWm.h: attributes for toplevels by default; implement
	new [wm attributes] -topmost, -transparent and -fullscreen; refactor
	WmAttributesCmd() parallelling the tkUnixWm.c implementation, use thus
	factored proc to set proxy icon from [wm iconbitmap]; dynamically
	determine default values for toplevel min and max sizes (similar to
	tkWinWm.c impl): min sizes depend on window class & attributes to
	ensure visibility of all titlebar widgets and grow box, max sizes
	depend on maximal window bounds for all active displays; factor out
	code that puts into effect changes to master or override_redirect; use
	RepositionWindow() API to determine staggered initial window bounds;
	correct resize limit calculations, handle gridding and use modern
	resize API in TkMacOSXGrowToplevel(); remove sending of ConfigureNotify
	after resize or zoom (now handled by BoundsChanged handler); correct
	composite carbon window attribute handling, remove currently unusable
	attributes and add new attributes in [tk::unsupported::MacWindowStyle];
	ensure validity of window class and attributes before use; apply
	changes to window class when handling carbon window attribute changes
	(if HIWindowChangeClass() API available); add debug build warning
	message when deprecated window style is used instead of window class;
	use transparent HIGrowBox for resizable windows; avoid unnecessary
	calls to window structure width API; use tcl time API in TkpGetMS();
	add TkMacOSXEnterExitFullscreen() to enter/exit UIMode with dock and
	menubar hidden; restrict wmTracing output to debug builds; remove
	unneeded calls to TkMacOSXInvalClipRgns() and unnecessary setting of QD
	port; workaround GetWindowStructureWidths() Carbon bug (bogus results
	for never-mapped floating windows).

	* macosx/tkMacOSXXStubs.c (TkMacOSXDisplayChanged): Add maximal window
	bounds field to Screen record (in ext_data), computed as the union of
	available window positioning bounds of all graphics devices (displays).

	* macosx/tkMacOSXBitmap.c: Fix macRoman encoding leak.
	* macosx/tkMacOSXCursor.c:

	* macosx/tkMacOSXDebug.c (TkMacOSXCarbonEventToAscii): Use static
	* macosx/tkMacOSXDebug.h: buffer to simplify callers; const fixes.

	* macosx/tkMacOSXBitmap.c: Use more efficient QDSwapPort() instead of
	* macosx/tkMacOSXButton.c: GetPort()/SetPort()/GetGWorld()/SetGWorld().
	* macosx/tkMacOSXDraw.c:
	* macosx/tkMacOSXMenubutton.c:
	* macosx/tkMacOSXScale.c:
	* macosx/tkMacOSXScrlbr.c:
	* macosx/tkMacOSXXStubs.c:

	* macosx/tkMacOSXColor.c: Use kHIToolboxVersionNumber for runtime OS
	* macosx/tkMacOSXEntry.c: version check rather than Gestalt() etc.
	* macosx/tkMacOSXInt.h:
	* macosx/tkMacOSXWm.c:

	* macosx/tkMacOSXDraw.c: Remove obsolete and now incorrect
	* macosx/tkMacOSXInt.h:  tkMenuCascadeRgn clipping code.
	* macosx/tkMacOSXMenu.c:

	* macosx/tkMacOSXHLEvents.c: Replace Tcl_GlobalEval() resp. Tcl_Eval()
	* macosx/tkMacOSXScrlbr.c:   by Tcl_EvalEx().
	* macosx/tkMacOSXInit.c:

	* macosx/tkMacOSXInit.c (TkpInit): Reorder initialization steps.

	* macosx/tkMacOSXKeyEvent.c: Remove pre-10.2 support.

	* macosx/tkMacOSXMenus.c: Remove now useless call to
	TkMacOSXHandleTearoffMenu(); use \x.. quoting for non-latin1 macroman
	literar chars to allow file to be edited as utf-8.

	* macosx/tkMacOSXScale.c: Replace TrackControl() by modern
	* macosx/tkMacOSXScrlbr.c: HandleControlClick() API (using new
	TkMacOSXModifierState()).

	* macosx/tkMacOSXInt.h:		Move all constant #defines needed to
	* macosx/tkMacOSXColor.c:	support building on older OS X releases
	* macosx/tkMacOSXEvent.h:	to a central location in tkMacOSXInt.h.
	* macosx/tkMacOSXFont.c:
	* macosx/tkMacOSXMenu.c:
	* macosx/tkMacOSXMenubutton.c:
	* macosx/tkMacOSXMenus.c:
	* macosx/tkMacOSXMouseEvent.c:
	* macosx/tkMacOSXWm.c:
	* macosx/ttkMacOSXTheme.c:

	* macosx/tkMacOSXInt.h:		 Add ChkErr() macro to factor out
	* macosx/tkMacOSXButton.c:	 Carbon OSStatus return value checking
	* macosx/tkMacOSXCarbonEvents.c: and TkMacOSXDbgMsg() macro to factour
	* macosx/tkMacOSXClipboard.c:	 out debug message output; use these
	* macosx/tkMacOSXColor.c:	 macros to replace #ifdef TK_MAC_DEBUG
	* macosx/tkMacOSXCursor.c:	 blocks & direct printing to stderr,
	* macosx/tkMacOSXDebug.c:	 and to do additional OSStatus return
	* macosx/tkMacOSXDialog.c:	 checking, and to standardize OSStatus
	* macosx/tkMacOSXDraw.c:	 usage.
	* macosx/tkMacOSXEntry.c:
	* macosx/tkMacOSXEvent.c:
	* macosx/tkMacOSXFont.c:
	* macosx/tkMacOSXHLEvents.c:
	* macosx/tkMacOSXInit.c:
	* macosx/tkMacOSXKeyEvent.c:
	* macosx/tkMacOSXMenu.c:
	* macosx/tkMacOSXMenubutton.c:
	* macosx/tkMacOSXMenus.c:
	* macosx/tkMacOSXMouseEvent.c:
	* macosx/tkMacOSXScrlbr.c:
	* macosx/tkMacOSXSubwindows.c:
	* macosx/tkMacOSXWindowEvent.c:
	* macosx/tkMacOSXWm.c:
	* macosx/tkMacOSXXStubs.c:

	* macosx/tkMacOSXSend.c:	Remove duplicate/unused declarations.
	* macosx/tkMacOSXXStubs.c:

	* macosx/tkMacOSXDebug.c:	Const fixes.
	* macosx/tkMacOSXInit.c:
	* macosx/tkMacOSXTest.c:
	* macosx/tkMacOSXWm.c:
	* macosx/tkMacOSXXStubs.c:

	* macosx/Wish-Info.plist.in: Add tcl document extensions/mime types and
	LSMinimumSystemVersion, LSRequiresCarbon & NSAppleScriptEnabled keys.

	* macosx/Wish-Common.xcconfig: Add Wish's Info.plist as __info_plist
	section to tktest; enable more warnings.

	* macosx/Wish.xcodeproj/project.pbxproj: Add 'DebugMemCompile' build
	configuration that calls configure with --enable-symbols=all; disable
	configure check for __attribute__((__visibility__("hidden"))) in Debug
	configuration to restore availability of ZeroLink.

	* macosx/Wish-Common.xcconfig:	Fix whitespace.
	* macosx/Wish-Debug.xcconfig:
	* macosx/Wish-Release.xcconfig:
	* macosx/tkMacOSXAETE.r:
	* macosx/tkMacOSXConfig.c:
	* macosx/tkMacOSXCursors.r:
	* macosx/tkMacOSXKeyboard.c:
	* macosx/tkMacOSXSend.c:
	* macosx/ttkMacOSXTheme.c:
	* macosx/tkMacOSXXCursors.r:
	* macosx/README:

	* macosx/GNUmakefile:		Fix/add copyright and license refs.
	* macosx/Tk-Info.plist.in:
	* macosx/Wish-Info.plist.in:
	* macosx/Wish.xcode/project.pbxproj:
	* macosx/Wish.xcodeproj/project.pbxproj:
	* macosx/tkMacOSX.h:

	* unix/configure.in: Install license.terms into Tk.framework; fix tk
	debug build detection.
	* unix/configure: autoconf-2.59

	* doc/colors.n:		Document new Mac OS X system colors.
	* doc/cursors.n:	Document new Mac OS X native cursors.
	* doc/font.n:		Document new Mac OS X 'menu' system font.
	* doc/wm.n:		Document new Mac OS X [wm attributes].
	* doc/ttk_image.n:	Fix 'make html' warning.
	* doc/canvas.n:		Fix nroff typo.

2007-04-21  Jeff Hobbs  <jeffh@ActiveState.com>

	* macosx/tkMacOSXBitmap.c, macosx/tkMacOSXButton.c:
	* macosx/tkMacOSXCarbonEvents.c, macosx/tkMacOSXClipboard.c:
	* macosx/tkMacOSXCursor.c, macosx/tkMacOSXDialog.c:
	* macosx/tkMacOSXDraw.c, macosx/tkMacOSXEvent.c:
	* macosx/tkMacOSXFont.c, macosx/tkMacOSXInit.c, macosx/tkMacOSXInt.h:
	* macosx/tkMacOSXKeyEvent.c, macosx/tkMacOSXMenu.c:
	* macosx/tkMacOSXMenubutton.c, macosx/tkMacOSXMouseEvent.c:
	* macosx/tkMacOSXScale.c, macosx/tkMacOSXWindowEvent.c:
	* macosx/tkMacOSXWm.c: Revert of commits from 2007-04-13 which broke
	the OS X build.

2007-04-17  Donal K. Fellows  <donal.k.fellows@manchester.ac.uk>

	* generic/tkFont.c, generic/tkListbox.c, unix/tkUnixSelect.c:
	* win/ttkWinMonitor.c, win/ttkWinTheme.c, win/ttkWinXPTheme.c: Make
	the format of declarations much more standardized (removing K&R-isms
	and other things like that).

2007-04-13  Donal K. Fellows  <donal.k.fellows@manchester.ac.uk>

	* macosx/tkMacOSXInt.h (LOG_MSG, LOG_ON_ERROR): Added macros to make
	the OSX code much less #ifdef-full.

2007-04-12  Jeff Hobbs  <jeffh@ActiveState.com>

	* library/ttk/panedwindow.tcl (ttk::panedwindow::Press): handle Press
	triggering outside sash element boundaries.

2007-04-10  Joe English  <jenglish@users.sourceforge.net>

	* win/ttkWinMonitor.c, win/ttkWinXPTheme.c: Re-sync with Tile codebase
	so patches can flow back and forth.

	* win/ttkWinXPTheme.c: Skip OS version test, should work on Vista/Aero
	now as well as XP. Fixes [Bug 1687299], thanks to George Petasis for
	tracking this down.

2007-03-21  Joe English  <jenglish@users.sourceforge.net>

	* generic/ttk/ttkLayout.c(Ttk_BuildLayoutTemplate): BUGFIX: Nested
	TTK_GROUP nodes did not work unless they appeared at the end of the
	layout (and only by accident then).

2007-03-08  Joe English  <jenglish@users.sourceforge.net>

	* tests/grid.test(grid-21.7): Reset wm geometry . and pack propagate .
	at end of test. 'pack propagate . 0' was causing cascading failures in
	subsequent tests. [Bug 1676770]

2007-03-07  Daniel Steffen  <das@users.sourceforge.net>

	* generic/tkMain.c (Tk_MainEx): Replicate macosx-specific code from
	TkpInit() that ensures the console window appears when wish is started
	from the OS X Finder (i.e. with stdin == /dev/null), jeffh's 2006-11-24
	change rendered the corresponding code in TkpInit() ineffective in wish
	because Tk_MainEx() sets tcl_interactive before calling TkpInit().

	* generic/ttk/ttkGenStubs.tcl (new): Add ttk-specific genstubs.tcl from
	* unix/Makefile.in (genstubs):       tile and run it from 'genstubs'
	target, restores ability to generate all of Tk's stub sources.

	* generic/ttk/ttkTreeview.c: #ifdef out unused declaration.

	* macosx/tkMacOSXDebug.c (TkMacOSXGetNamedDebugSymbol): Add fix for
	libraries loaded with a DYLD_IMAGE_SUFFIX.

	* macosx/Wish.xcodeproj/project.pbxproj: Ensure gcc version used by
	* macosx/Wish.xcodeproj/default.pbxuser: Xcode and configure/make are
	* macosx/Wish-Common.xcconfig:		 consistent and independent of
	gcc_select default and CC env var; fixes for Xcode 3.0.

	* unix/tcl.m4 (Darwin): s/CFLAGS/CPPFLAGS/ in macosx-version-min check.
	* unix/configure: autoconf-2.59

2007-02-25  Peter Spjuth  <peter.spjuth@space.se>

	* generic/tkUtil.c: Fixed grid anchor center problem in labelframes.
	* tests/grid.test:  [Bug 1545765]

2007-02-23  Jeff Hobbs  <jeffh@ActiveState.com>

	* library/ttk/notebook.tcl (ttk::notebook::enableTraversal): OS X
	needs Option instead of Alt binding

2007-02-19  Jeff Hobbs  <jeffh@ActiveState.com>

	* unix/tcl.m4: use SHLIB_SUFFIX=".so" on HP-UX ia64 arch.
	* unix/configure: autoconf-2.59

	* library/tkfbox.tcl (::tk::IconList_Goto): avoid goto issues in empty
	dirs. [Bug 1662959]

2007-02-09  Joe Mistachkin  <joe@mistachkin.com>

	* win/nmakehlp.c: Properly cleanup after nmakehlp, including the
	* win/makefile.vc: vcX0.pch file. Sync up fixed nmakehlp usage from
	Tcl.

2007-02-06  Joe English  <jenglish@users.sourceforge.net>

	* library/ttk/ttk.tcl: Add no-op [package ifneeded] script for tile
	0.8.0, so that existing applications that use "package require tile"
	won't fail when run under Tk 8.5.

2007-02-04  Daniel Steffen  <das@users.sourceforge.net>

	* unix/tcl.m4: Use gcc4's __attribute__((__visibility__("hidden"))) if
	available to define MODULE_SCOPE effective on all platforms.
	* unix/configure.in: add caching to -pipe check.
	* unix/configure: autoconf-2.59
	* unix/tkConfig.h.in: autoheader-2.59

2007-02-03  Joe Mistachkin  <joe@mistachkin.com>

	* win/rules.vc: Fix platform specific file copy macros for downlevel
	Windows.
	* win/ttkWinMonitor.c: Windows portability support. Fix "noxp" build
	* win/ttkWinXPTheme.c: option handling and use GetWindowLongPtr and
	SetWindowLongPtr only when needed.

2007-02-02  Pat Thoyts  <patthoyts@users.sourceforge.net>

	* win/ttkWinXPTheme.c: Support IsAppThemed() call. This is what is
	used when theming is turned off just for an individual application.

2007-01-28  Daniel Steffen  <das@users.sourceforge.net>

	* macosx/Wish.xcodeproj/project.pbxproj:   Extract build settings that
	* macosx/Wish.xcodeproj/default.pbxuser:   were common to multiple
	* macosx/Wish-Common.xcconfig (new file):  configurations into external
	* macosx/Wish-Debug.xcconfig (new file):   xcconfig files; add extra
	* macosx/Wish-Release.xcconfig (new file): configurations for building
	with SDKs; convert legacy jam-based 'Tk' target to native target with
	single script phase; correct syntax of build setting references to use
	$() throughout; remove unused tcltest sources from 'tktest' target.

	* macosx/README: Document new Wish.xcodeproj configurations; other
	minor updates/corrections.

	* generic/tk.h: Update location of version numbers in macosx files.

	* macosx/Wish.xcode/project.pbxproj: Restore 'tktest' target to working
	* macosx/Wish.xcode/default.pbxuser: order by replicating applicable
	changes to Wish.xcodeproj since 2006-07-20.

2007-01-25  Daniel Steffen  <das@users.sourceforge.net>

	* unix/tcl.m4: Integrate CPPFLAGS into CFLAGS as late as possible and
	move (rather than duplicate) -isysroot flags from CFLAGS to CPPFLAGS to
	avoid errors about multiple -isysroot flags from some older gcc builds.

	* unix/configure: autoconf-2.59

2007-01-19  Joe Mistachkin  <joe@mistachkin.com>

	* win/makefile.vc: Properly build man2tcl.c for MSVC8.

2007-01-19  Daniel Steffen  <das@users.sourceforge.net>

	* macosx/Wish.xcodeproj/project.pbxproj: Remove libtommath defines.

	* unix/tcl.m4: Ensure CPPFLAGS env var is used when set. [Bug 1586861]
	(Darwin): add -isysroot and -mmacosx-version-min flags to CPPFLAGS when
	present in CFLAGS to avoid discrepancies between what headers configure
	sees during preprocessing tests and compiling tests.

	* unix/configure: autoconf-2.59

2007-01-11  Jeff Hobbs  <jeffh@activestate.com>

	* unix/tkUnixEvent.c, library/msgs/es.msg: s/CRLF/LF/g

2007-01-11  Joe English  <jenglish@users.sourceforge.net>

	* win/tcl.m4 (CFLAGS_WARNING): Remove "-Wconversion". This was removed
	from unix/tcl.m4 2004-07-16 but not from here.
	* win/configure: Regenerated.

2007-01-11  Joe English  <jenglish@users.sourceforge.net>

	* generic/ttk/ttkManager.h, generic/ttk/ttk*.c: Revert addition of
	contravariant 'const' qualifiers, to keep in sync with Tile codebase
	(which must remain compatible with Tk 8.4).

2007-01-03  Jan Nijtmans  <nijtmans@users.sf.net>

	* doc/ManageGeom.3,
	* generic/tk.decls,
	* generic/tk.h: Add const to 2nd parameter of Tk_ManageGeometry
	* generic/tkDecls.h: regenerated
	* generic/tkInt.h,
	* generic/tk*.c,
	* generic/ttk/ttk*.c: Added many "const" specifiers in implementation.

2007-01-02  Donal K. Fellows  <dkf@users.sf.net>

	* xlib/*: Made the generic fake-X11 glue layer abide by the formatting
	rules of the core.

2006-12-31  Benjamin Riefenstahl  <b.riefenstahl@turtle-trading.net>

	* macosx/tkMacOSXFont.c: Fill-in TkpGetFontAttrsForChar (TIP #300).
	* macosx/ttkMacOSXTheme.c: Define a constant to make it compile on Mac
	OS X 10.3.

2006-12-28  Mo DeJong  <mdejong@users.sourceforge.net>

	* tests/wm.test: Update wm attributes output so that tests pass after
	addition of -transparentcolor for Win32.

2006-12-26  Joe English  <jenglish@users.sourceforge.net>

	* generic/ttk/ttkLabel.c: ImageElement clientData no longer needed.

2006-12-22  Donal K. Fellows  <dkf@users.sf.net>

	* unix/tkUnixEvent.c (TkUnixDoOneXEvent): Made correct on AMD64 and
	other similar 64-bit systems where fd_mask is not 'unsigned int' in
	effect. [Bug 1522467]

	* library/msgs/es_ES.msg (removed):
	* library/msgs/es.msg: Fixed translation fault that was present in all
	Spanish-speaking locales. [Bug 1111213]

2006-12-19  Jeff Hobbs  <jeffh@ActiveState.com>

	* win/tkWinButton.c (TkpDisplayButton): lint init. [Bug 1618604]

2006-12-19  Daniel Steffen  <das@users.sourceforge.net>

	* unix/tcl.m4 (Darwin): --enable-64bit: verify linking with 64bit -arch
	flag succeeds before enabling 64bit build.
	* unix/configure: autoconf-2.59

2006-12-18  Joe English  <jenglish@users.sourceforge.net>

	* generic/ttk/ttkTreeview.c, library/ttk/treeview.tcl, doc/treeview.n:
	Added column '-stretch' and '-minwidth' options. Improved column drag
	and resize behavior. Added horizontal scrolling [Bug 1518650]. Row
	height and child indent specifiable on Treeview style. Decreased
	default row height, no default -padding. Use correct heading height
	[Bug 1163349]. Apply tag settings to tree item as well as to data
	columns [NOTE: 'tag configure' still buggy]. Fix off-by-one condition
	when moving nodes forward [Bug 1618142]
	* generic/ttk/ttkScroll.c (TtkScrollTo): Prevent overscroll [Bug
	1173434]
	* library/ttk/altTheme.tcl, library/ttk/aquaTheme.tcl,
	* library/ttk/clamTheme.tcl, library/ttk/classicTheme.tcl,
	* library/ttk/defaults.tcl, library/ttk/winTheme.tcl,
	* library/ttk/xpTheme.tcl: Per-theme treeview settings.
	* macosx/ttkMacOSXTheme.c: Added disclosure triangle element.

2006-12-17  Joe English  <jenglish@users.sourceforge.net>

	* library/ttk/combobox.tcl, generic/ttk/ttkEntry.c,
	* doc/ttk_combobox.n: Add combobox -height option; only show scrollbar
	if the listbox needs to scroll. [Bug 1032869]

2006-12-16  Mo DeJong  <mdejong@users.sourceforge.net>

	* doc/cursors.n: Mention "none" in supported cursor list. Fix comment
	that incorrectly claims that the Win32 "no" cursor hides the cursor.
	* tests/cursor.test: Test "none" cursor.
	* unix/tkUnixCursor.c (CreateCursorFromTableOrFile)
	(TkGetCursorByName): Define a table of Tk cursors that is searched in
	addition to the X cursor table. A Tk cursor is loaded from a data
	string and works with the same options as the built in X cursors. This
	code makes it possible to use "none" as a cursor name under Unix.
	* win/rc/cursor9a.cur: Added none Win32 cursor.
	* win/rc/tk_base.rc: Define a built-in Win32 cursor named "none".
	[Patch 1615427]

2006-12-14  Joe English  <jenglish@users.sourceforge.net>

	* generic/ttk/ttkButton.c, generic/ttk/ttkElements.c,
	* generic/ttk/ttkEntry.c, generic/ttk/ttkFrame.c,
	* generic/ttk/ttkImage.c, generic/ttk/ttkInit.c,
	* generic/ttk/ttkLabel.c, generic/ttk/ttkNotebook.c,
	* generic/ttk/ttkPanedwindow.c, generic/ttk/ttkProgress.c,
	* generic/ttk/ttkScale.c, generic/ttk/ttkScrollbar.c,
	* generic/ttk/ttkSeparator.c, generic/ttk/ttkTheme.h,
	* generic/ttk/ttkTreeview.c, generic/ttk/ttkWidget.h:
	Global reduction: use per-file *_Init() routines to reduce the number
	of globally-visible initialization records.

2006-12-13  Jeff Hobbs  <jeffh@ActiveState.com>

	* unix/Makefile.in (install-doc): intentionally skip ttk_dialog.n
	installation (not for public consumption)

	* doc/scrollbar.n, doc/button.n, doc/checkbutton.n:
	* doc/entry.n, doc/frame.n, doc/label.n, doc/labelframe.n:
	* doc/menu.n, doc/menubutton.n, doc/panedwindow.n:
	* doc/radiobutton.n, doc/scrollbar.n, doc/ttk_*: revamp ttk docs to
	use consist nroff format (not 100% consistent with classic widget
	docs). Add more man page cross-linking "SEE ALSO".

	* generic/ttk/ttkInit.c:
	* generic/ttk/ttkTreeview.c: make treeview exist by default
	* generic/ttk/ttkPanedwindow.c: s/TtkPaned_Init/TtkPanedwindow_Init/

	* win/Makefile.in, unix/Makefile.in (demo): add 'demo' target

2006-12-13  Joe English  <jenglish@users.sourceforge.net>

	* library/ttk/ttk.tcl: Try to straighten out theme loading and
	selection logic.
	* generic/ttk/ttkElements.c, library/ttk/defaults.tcl,
	* generic/ttk/ttkClamTheme.c, library/ttk/clamTheme.tcl:
	Provide package in C part instead of Tcl part.

2006-12-12  Joe English  <jenglish@users.sourceforge.net>

	* library/ttk/ttk.tcl, generic/ttkTheme.c: Remove nonfunctional code.

2006-12-12  Mo DeJong  <mdejong@users.sourceforge.net>

	* win/tkWinButton.c (InitBoxes): Call Tcl_Panic() if loading of bitmap
	resources fails. This change generates an error if Tk is unable to
	find button widget resources instead of silently failing and then
	drawing widgets incorrectly.
	* win/rc/tk_base.rc: If the user defines BASE_NO_TK_ICON then compile
	the base resources file without a "tk" icon. This change makes it
	easier to replace the default tk icon with a custom icon. [Patch
	1614362]

2006-12-11  Donal K. Fellows  <donal.k.fellows@manchester.ac.uk>

	* unix/tkUnixWm.c (TkWmMapWindow, WmClientCmd): Added support for
	_NET_WM_PID property from the EWMH spec. This is only installed when
	the client machine is set.
	(WmProtocolCmd, UpdateWmProtocols, TkWmProtocolEventProc): Added
	support for the _NET_WM_PING protocol from the EWMH spec. Note that
	the support for this is not exposed to the script level as that would
	prevent correct handling.

2006-12-10  Joe English  <jenglish@users.sourceforge.net>

	* generic/ttk/ttkTheme.h, generic/ttk/ttkThemeInt.h,
	* generic/ttk/ttk.decls, generic/ttk/ttkTheme.c,
	* generic/ttk/ttkLayout.c, generic/ttk/ttkDecls.h:
	Rename typedef Ttk_Element => Ttk_ElementImpl.

2006-12-09  Joe English  <jenglish@users.sourceforge.net>

	* generic/ttk/ttkButton.c, generic/ttk/ttkImage.c,
	* generic/ttk/ttkLabel.c, generic/ttk/ttkWidget.h,
	* generic/ttk/ttkTheme.h, generic/ttk/ttkNotebook.c,
	* generic/ttk/ttkTreeview.c, doc/ttk_image.n:
	Merged duplicate functionality between image element factory, image
	element, and -image option processing. Image element factory now takes
	an imageSpec argument instead of a separate image name and -map option
	* tests/ttk/image.test(image-1.1): Can catch this error earlier now.

2006-12-06  Kevin Kenny  <kennykb@acm.org>

	* unix/configure.in: Further changes to avoid attempting to link
	* unix/configure:    against Xft libraries in a non-Xft build
	                     [Bug 1609616] (dgp)

2006-12-04  Jeff Hobbs  <jeffh@ActiveState.com>

	* generic/tkListbox.c (ConfigureListboxItem): ListboxWorldChanged not
	needed - just call EventuallyRedrawRange. [Bug 1608046] (rezic)

2006-12-04  Donal K. Fellows  <dkf@users.sf.net>

	TIP #286 IMPLEMENTATION

	* generic/tkMenu.c (MenuWidgetObjCmd, MenuDoXPosition):
	* doc/menu.n, tests/menu.test: Added an [$menu xposition] subcommand
	which is useful in menubars and when menus use multiple columns. Many
	thanks to Schelte Bron for the implementation.

2006-12-01  Kevin Kenny  <kennykb@acm.org>

	TIP #300 IMPLEMENTATION

	* doc/font.n:			Added a [font actual $font $char]
	* generic/tkFont.c:		variant that introspects the font that
	* generic/tkFont.h:		is chosen to render a given character
	* macosx/tkMacOSXFont.c:	in a given nominal font. Added
	* tests/font.test:		documentation and test cases for the
	* unix/tkUnixFont.c:		new command syntax.
	* unix/tkUnixRFont.c:
	* win/tkWinFont.c:

2006-12-01  Jeff Hobbs  <jeffh@ActiveState.com>

	* doc/wm.n, tests/winWm.test:
	* win/tkWinWm.c: add -transparentcolor attribute for Windows.

2006-12-01  Joe English  <jenglish@users.sourceforge.net>

	* generic/ttk/ttkTheme.h, generic/ttk/ttkLayout.c: Dead code removal.

2006-11-30  Daniel Steffen  <das@users.sourceforge.net>

	* macosx/tkMacOSXDialog.c (Tk_MessageBoxObjCmd): fix inability to use
	buttons with standard Escape key binding as -default button (reported
	on tcl-mac by Hans-Christoph Steiner).

	* macosx/tkMacOSXWm.c (WmAttributesCmd): fix getting [wm attr -alpha].
	[Bug 1581932]

2006-11-28  Joe English  <jenglish@users.sourceforge.net>

	* library/ttk/fonts.tcl: Clean up temporary variables.

2006-11-27  Kevin Kenny  <kennykb@acm.org>

	* unix/configure.in: Corrected Xft configuration so that Xft actually
	does get turned on when available.
	* unix/configure: autoconf

2006-11-26  Joe English  <jenglish@users.sourceforge.net>

	* generic/ttk/ttkWidget.c, generic/ttk/ttkPaned.c: Fix [Bug 1603506]
	* library/ttk/button.tcl, library/ttk/combobox.tcl,
	* library/ttk/utils.tcl: Rename ttk::CopyBindings to ttk::copyBindings
	* generic/ttk/ttkTreeview.c, doc/ttk_treeview.n:
	-displaycolumns {} now means "no columns" instead of "all columns".
	Use -displaycolumns #all for "all columns". [Bug 1547622]

2006-11-26  Daniel Steffen  <das@users.sourceforge.net>

	* unix/tcl.m4 (Linux): --enable-64bit support.	[Patch 1597389]
	* unix/configure: autoconf-2.59			[Bug 1230558]

2006-11-24  Jeff Hobbs  <jeffh@ActiveState.com>

	* macosx/tkMacOSXInit.c (TkpInit): only set tcl_interactive 1 if it
	isn't already defined. Allows embedders to set it to 0 to prevent the
	console appearing on OS X. [Bug 1487701]

	* unix/tkUnixMenu.c (DrawMenuUnderline): bound Tcl_UtfAtIndex usage
	* tests/menu.test (menu-36.1): [Bug 1599877]

2006-11-24  Joe English  <jenglish@users.sourceforge.net>

	* library/ttk/altTheme.tcl, library/ttk/clamTheme.tcl,
	* library/ttk/defaults.tcl, library/ttk/winTheme.tcl,
	* library/ttk/xpTheme.tcl: explicitly specify -anchor w on TMenubutton
	* tests/ttk/entry.test: Fixed font dependency; test entry-3.2 should
	work on all platforms now.
	* library/classicTheme.tcl: Don't define or use TkClassicDefaultFont.
	* generic/ttk/ttkTreeview.c, generic/ttk/ttkPanedwindow.c: Handle
	missing layouts.

2006-11-23  Jeff Hobbs  <jeffh@ActiveState.com>

	* win/tkWinMenu.c (TkWinHandleMenuEvent, DrawMenuUnderline): Handle
	unichar underlining correctly and safely. [Bug 1599877]

2006-11-20  Joe English  <jenglish@users.sourceforge.net>

	* win/ttkWinXPTheme.c: Add support for alternate/indeterminate
	checkbutton state. Fix various spacing parameters [Bug 1596020, patch
	from Tim Baker]. Remove unused uxtheme hooks.

2006-11-16  Donal K. Fellows  <dkf@users.sf.net>

	* doc/colors.n, doc/wm.n: Minor fixes, added See Also.

	* doc/labelframe.n: Added an example.

2006-11-15  Donal K. Fellows  <dkf@users.sf.net>

	* doc/label.n: Added an example and some See Also refs.

	* doc/ConfigWidg.3, doc/bind.n, doc/grid.n, doc/panedwindow.n:
	* doc/text.n, doc/ttk_Geometry.3, doc/ttk_button.n:
	* doc/ttk_checkbutton.n, doc/ttk_combobox.n, doc/ttk_dialog.n:
	* doc/ttk_entry.n, doc/ttk_frame.n, doc/ttk_image.n, doc/ttk_intro.n:
	* doc/ttk_label.n, doc/ttk_labelframe.n, doc/ttk_menubutton.n:
	* doc/ttk_notebook.n, doc/ttk_panedwindow.n, doc/ttk_progressbar.n:
	* doc/ttk_radiobutton.n, doc/ttk_scrollbar.n, doc/ttk_separator.n:
	* doc/ttk_sizegrip.n, doc/ttk_style.n, doc/ttk_widget.n, doc/wm.n:
	Convert \fP to \fR so that man-page scrapers have an easier time.

2006-11-14  Joe English  <jenglish@users.sourceforge.net>

	* generic/ttk/ttkDefaultTheme.c: Fix off-by-one bug in tree indicator
	size computation [Bug 1596021, patch from Tim Baker]. Increased
	default size from 7 to 9 pixels.

2006-11-12  Joe English  <jenglish@users.sourceforge.net>

	* generic/ttkScroll.c: *correct* fix for [Bug 1588251].

2006-11-12  Joe English  <jenglish@users.sourceforge.net>

	* tests/ttk/ttk.test(ttk-6.9): Workaround for [Bug 1583038]

2006-11-12  Joe English  <jenglish@users.sourceforge.net>

	* generic/ttkScroll.c: Reworked cleanup procedure; "self-cancelling"
	idle call is not robust, call Tcl_CancelIdleCall() in
	TtkFreeScrollHandle instead. Fixes [Bug 1588251]

2006-11-10  Daniel Steffen  <das@users.sourceforge.net>

	* macosx/Wish.xcodeproj/project.pbxproj: remove tclParseExpr.c and
	bwidget.test.

	* unix/tcl.m4 (Darwin): suppress linker arch warnings when building
	universal for both 32 & 64 bit and no 64bit CoreFoundation is
	available; sync with tcl tcl.m4 change.
	* unix/configure: autoconf-2.59
	* unix/tkConfig.h.in: autoheader-2.59

2006-11-08  Kevin Kenny  <kennykb@acm.org>

	* unix/configure.in: Silenced warnings about missing Xft configuration
	unless --enable-xft is requested explicitly. Also added a few basic
	checks that we can actually compile and link against Xft headers and
	libraries. [Bug 1592667]
	* unix/configure: Regen.

2006-11-07  Kevin Kenny  <kennykb@acm.org>

	* unix/configure.in: Made --enable-xft the default.
	* unix/configure: Regen.

2006-11-06  Joe English  <jenglish@users.sourceforge.net>

	* generic/ttk/ttkClassicTheme.c, generic/ttk/ttkPanedwindow.c,
	* generic/ttk/ttkTheme.c, generic/ttk/ttkTreeview.c,
	* win/ttkWinXPTheme.c, library/ttk/entry.tcl,
	* library/ttk/notebook.tcl, library/ttk/panedwindow.tcl,
	* library/ttk/utils.tcl, tests/ttk/entry.test, tests/ttk/bwidget.test:
	Miscellaneous minor changes to re-sync Ttk codebase with Tile CVS: fix
	comments damaged by overzealous search-and-destroy; removed obsolete
	[style default] synonym for [ttk::style configure]; removed other dead
	code.

2006-11-03  Pat Thoyts  <patthoyts@users.sourceforge.net>

	* library/safetk.tcl (::safe::tkTopLevel): Theme it.

	* generic/ttk/ttkLayout.c:     We do not want to require tkInt in all
	* generic/ttk/ttkMananager.h:  the ttk files so added the definition
	* generic/ttk/ttkTheme.h:      of MODULE_SCOPE to ttkTheme.h. Ensures
	* generic/ttk/ttkWinMonitor.c: everyone gets to see the definition
	from someplace.

	* library/ttk/fonts.tcl: In a safe interp there is no osVersion field
	in tcl_platform so work around it.

2006-11-02  Daniel Steffen  <das@users.sourceforge.net>

	* generic/ttk/ttkBlink.c, generic/ttk/ttkButton.c:
	* generic/ttk/ttkClamTheme.c, generic/ttk/ttkClassicTheme.c:
	* generic/ttk/ttkDecls.h, generic/ttk/ttkDefaultTheme.c:
	* generic/ttk/ttkElements.c, generic/ttk/ttkEntry.c:
	* generic/ttk/ttkFrame.c, generic/ttk/ttkImage.c:
	* generic/ttk/ttkInit.c, generic/ttk/ttkLabel.c:
	* generic/ttk/ttkLayout.c, generic/ttk/ttkManager.h:
	* generic/ttk/ttkNotebook.c, generic/ttk/ttkPanedwindow.c:
	* generic/ttk/ttkProgress.c, generic/ttk/ttkScale.c:
	* generic/ttk/ttkScroll.c, generic/ttk/ttkScrollbar.c:
	* generic/ttk/ttkSeparator.c, generic/ttk/ttkSquare.c:
	* generic/ttk/ttkStubInit.c, generic/ttk/ttkStubLib.c:
	* generic/ttk/ttkTheme.c, generic/ttk/ttkTheme.h:
	* generic/ttk/ttkThemeInt.h, generic/ttk/ttkTrack.c:
	* generic/ttk/ttkTreeview.c, generic/ttk/ttkWidget.c:
	* generic/ttk/ttkWidget.h, macosx/ttkMacOSXTheme.c:
	* win/ttkWinMonitor.c, win/ttkWinTheme.c, win/ttkWinXPTheme.c: ensure
	all global Ttk symbols have Ttk or ttk prefix; declare all externally
	visible Ttk symbols not contained in stubs table as MODULE_SCOPE (or as
	static when possible); so that 'make check{exports,stubs}' once again
	complete without errors.

	* macosx/tkMacOSXColor.c (TkMacOSXCompareColors): ifdef out when unused

	* macosx/Wish.xcodeproj/project.pbxproj: check autoconf/autoheader exit
	status and stop build if they fail.

	* macosx/tkMacOSXWindowEvent.c (GenerateUpdateEvent): fix handling of
	Carbon Update events: the QuickDraw window update region was being
	ignored and all child TkWindows were sent an Expose XEvent even when
	they did not need to be redrawn. [Patch 1589226]

2006-11-01  Daniel Steffen  <das@users.sourceforge.net>

	* macosx/tkMacOSXDebug.c: add TkMacOSX prefix to leftover
	* macosx/tkMacOSXDebug.h: macosx-private global symbols without Tk
	* macosx/tkMacOSXEmbed.c: prefix; ifdef out currently unused debug
	* macosx/tkMacOSXEvent.c: procs.
	* macosx/tkMacOSXInt.h:
	* macosx/tkMacOSXCarbonEvents.c:
	* macosx/tkMacOSXSubwindows.c:
	* macosx/tkMacOSXWm.c:

2006-10-31  Pat Thoyts  <patthoyts@users.sourceforge.net>

	* win/makefile.vc: Added ttk files to msvc build and add manifest
	* win/rules.vc:    files to binaries with MSVC8.

2006-10-31  Daniel Steffen  <das@users.sourceforge.net>

	* macosx/Wish.xcodeproj/project.pbxproj: add new Ttk files.

	* macosx/ttkMacOSXTheme.c: standardize header #includes.

	* unix/Makefile (checkstubs, checkexports): check ttk.decls, allow
	export of Ttk prefixed symbols.

	* generic/ttk/tkDefaultTheme.c: fix warnings.

2006-10-30  Jeff Hobbs  <jeffh@ActiveState.com>

	* doc/ttk_Geometry.3, doc/ttk_Theme.3, doc/ttk_button.n:
	* doc/ttk_checkbutton.n, doc/ttk_combobox.n, doc/ttk_dialog.n:
	* doc/ttk_entry.n, doc/ttk_frame.n, doc/ttk_image.n:
	* doc/ttk_intro.n, doc/ttk_label.n, doc/ttk_labelframe.n:
	* doc/ttk_menubutton.n, doc/ttk_notebook.n, doc/ttk_panedwindow.n:
	* doc/ttk_progressbar.n, doc/ttk_radiobutton.n, doc/ttk_scrollbar.n:
	* doc/ttk_separator.n, doc/ttk_sizegrip.n, doc/ttk_style.n:
	* doc/ttk_treeview.n, doc/ttk_widget.n,:
	* generic/ttk/ttk.decls, generic/ttk/ttkBlink.c:
	* generic/ttk/ttkButton.c, generic/ttk/ttkCache.c:
	* generic/ttk/ttkClamTheme.c, generic/ttk/ttkClassicTheme.c:
	* generic/ttk/ttkDecls.h, generic/ttk/ttkDefaultTheme.c:
	* generic/ttk/ttkElements.c, generic/ttk/ttkEntry.c:
	* generic/ttk/ttkFrame.c, generic/ttk/ttkImage.c:
	* generic/ttk/ttkInit.c, generic/ttk/ttkLabel.c:
	* generic/ttk/ttkLayout.c, generic/ttk/ttkManager.c:
	* generic/ttk/ttkManager.h, generic/ttk/ttkNotebook.c:
	* generic/ttk/ttkPanedwindow.c, generic/ttk/ttkProgress.c:
	* generic/ttk/ttkScale.c, generic/ttk/ttkScroll.c:
	* generic/ttk/ttkScrollbar.c, generic/ttk/ttkSeparator.c:
	* generic/ttk/ttkSquare.c, generic/ttk/ttkState.c:
	* generic/ttk/ttkStubInit.c, generic/ttk/ttkStubLib.c:
	* generic/ttk/ttkTagSet.c, generic/ttk/ttkTheme.c:
	* generic/ttk/ttkTheme.h, generic/ttk/ttkThemeInt.h:
	* generic/ttk/ttkTrace.c, generic/ttk/ttkTrack.c:
	* generic/ttk/ttkTreeview.c, generic/ttk/ttkWidget.c:
	* generic/ttk/ttkWidget.h:
	* library/demos/ttk_demo.tcl, library/demos/ttk_iconlib.tcl:
	* library/demos/ttk_repeater.tcl:
	* library/ttk/altTheme.tcl, library/ttk/aquaTheme.tcl:
	* library/ttk/button.tcl, library/ttk/clamTheme.tcl:
	* library/ttk/classicTheme.tcl, library/ttk/combobox.tcl:
	* library/ttk/cursors.tcl, library/ttk/defaults.tcl:
	* library/ttk/dialog.tcl, library/ttk/entry.tcl:
	* library/ttk/fonts.tcl, library/ttk/icons.tcl:
	* library/ttk/keynav.tcl, library/ttk/menubutton.tcl:
	* library/ttk/notebook.tcl, library/ttk/panedwindow.tcl:
	* library/ttk/progress.tcl, library/ttk/scale.tcl:
	* library/ttk/scrollbar.tcl, library/ttk/sizegrip.tcl:
	* library/ttk/treeview.tcl, library/ttk/ttk.tcl:
	* library/ttk/utils.tcl, library/ttk/winTheme.tcl:
	* library/ttk/xpTheme.tcl:
	* macosx/ttkMacOSXTheme.c:
	* tests/ttk/all.tcl, tests/ttk/bwidget.test, tests/ttk/combobox.test:
	* tests/ttk/entry.test, tests/ttk/image.test:
	* tests/ttk/labelframe.test, tests/ttk/layout.test:
	* tests/ttk/misc.test, tests/ttk/notebook.test:
	* tests/ttk/panedwindow.test, tests/ttk/progressbar.test:
	* tests/ttk/scrollbar.test, tests/ttk/treetags.test:
	* tests/ttk/treeview.test, tests/ttk/ttk.test, tests/ttk/validate.test:
	* win/ttkWinMonitor.c, win/ttkWinTheme.c, win/ttkWinXPTheme.c:
	First import of Ttk themed Tk widgets as branched from tile 0.7.8

	* generic/tkInt.h, generic/tkWindow.c: add Ttk_Init call, copy tk
	classic widgets to ::tk namespace.
	* library/tk.tcl: add source of ttk/ttk.tcl, define $::ttk::library.
	* unix/Makefile.in, win/Makefile.in: add Ttk build bits
	* win/configure, win/configure.in: check for uxtheme.h (XP theme).

2006-10-23  Don Porter  <dgp@users.sourceforge.net>

	* README:		Bump version number to 8.5a6
	* generic/tk.h:
	* library/tk.tcl:
	* unix/configure.in:
	* unix/tk.spec:
	* win/configure.in:

	* unix/configure:	autoconf-2.59
	* win/configure:

2006-10-19  Pat Thoyts  <patthoyts@users.sourceforge.net>

	*** 8.5a5 TAGGED FOR RELEASE ***

	* generic/tkImgBmap.c: Fixed line endings.
	* win/makefile.vc:  Patched up build system to manage
	* win/rules.vc:     AMD64 with MSVC8
	* win/nmakehlp.c:   Ensure operation without Platform SDK.

2006-10-18  Don Porter  <dgp@users.sourceforge.net>

	* changes:		8.5a5 release date set.

2006-10-17  Jeff Hobbs  <jeffh@ActiveState.com>

	* doc/text.n: fix docs to not correct -tabs usage case.

	* generic/tkTextDisp.c (SizeOfTab): fix -tabstyle wordprocessor tab
	alignment to correct tab edge case. [Bug 1578858]

2006-10-17  Pat Thoyts  <patthoyts@users.sourceforge.net>

	* generic/tkText.c: Applied suggested patch from [Bug 1536735]
	* tests/text.test:  Update test for above patch.
	* tests/textWind.test:  Corrected test to catch all messages
	* tests/safe.test: Silence spurious win32 failure awaiting TIP150
	* tests/winDialog.test: Updated test for file name length check.
	* test/winWm.test: Corrected test expectation for menu wrapping.

2006-10-16  Andreas Kupries  <andreask@activestate.com>

	* doc/WindowId.3: Pat's commit on 2006-10-08 broke the .SH NAME
	information across several lines, breaking the cross-linking of
	manpages during installation for this one. Put everything back on a
	single line, unbreaking it.

2006-10-16  Daniel Steffen  <das@users.sourceforge.net>

	* changes: updates for 8.5a5 release.

	* macosx/tkMacOSXDraw.c: fix numerous issues in CG and QD drawing
	procs so that they now match X11 drawing much more closely [Bug
	1558051]; use Tiger ellipse drawing API when available; fix comments &
	whitespace.

	* macosx/tkMacOSXInit.c: set default linewidth limit for CG
	antialiasing to 0 as thin horizontal/vertical lines look good now.
	* macosx/README: document CG antialiasing limit changes.

	* generic/tkCanvLine.c (ConfigureLine):     on TkAqua, pass outline
	* generic/tkCanvPoly.c (ConfigurePolygon):  linewidth in gc even for
	* generic/tkRectOval.c (ConfigureRectOval): fills (as it controls AA).

	* macosx/GNUmakefile: don't redo prebinding of non-prebound binaires.

	* library/demos/pendulum.tcl: fix incorrect setting of toplevel title.

2006-10-10  Don Porter  <dgp@users.sourceforge.net>

	* changes:	Updates for 8.5a5 release

2006-10-08  Pat Thoyts  <patthoyts@users.sourceforge.net>

	* generic/tkWindow.c:  Implemented TIP #264 - Tk_Interp function.
	* doc/WindowId.3:      Documented Tk_Interp.
	* generic/tk.decls:    Added to the stubs interface and
	* generic/tkDecls.h:   regenerated.
	* generic/tkStubsInit.c:

2006-10-05  Jeff Hobbs  <jeffh@ActiveState.com>

	* unix/tkUnixFont.c (Ucs2beToUtfProc, UtfToUcs2beProc):
	(TkpFontPkgInit, encodingAliases): Correct alignment issues in
	encoding conversion. Call ucs-2be "unicode" on big-endian systems.
	[Bug 1122671]

2006-09-27  Andreas Kupries  <andreask@activestate.com>

	* unix/Makefile.in (install-binaries): Added a second guard to the
	* win/Makefile.in: package index file to prevent older versions of Tcl
	* win/makefile.vc: from seeing version numbers which may contain a/b
	information, and then balking on them. This could otherwise happen
	when Tcl/Tk 8.4 and 8.5 are installed in the same directory, seeing
	each other. [Bug 1566418]

2006-09-22  Andreas Kupries  <andreask@activestate.com>

	* generic/tkConsole.c: TIP #268 update regarding registered package
	* generic/tkMain.c:    version, now using full patchlevel instead of
	* generic/tkWindow.c:  major.minor
	* library/tk.tcl:
	* unix/configure:
	* unix/Makefile.in:
	* unix/tcl.m4:
	* win/configure:
	* win/Makefile.in:
	* win/makefile.vc:
	* win/rules.vc:
	* win/tcl.m4:

2006-09-20  Jeff Hobbs  <jeffh@ActiveState.com>

	* win/tkWinMenu.c (TkpPostMenu): disable menu animation in menus with
	images to avoid clipping bug. [Bug 1329198]

2006-09-21  Donal K. Fellows  <dkf@users.sf.net>

	* generic/tkImgBmap.c (ImgBmapPostscript): Change 0 to NULL, since
	they are not interchangable on all platforms in all circumstances.
	[Tcl Bug 1562528]

2006-09-11  Daniel Steffen  <das@users.sourceforge.net>

	* macosx/tkMacOSXWm.c (TkMacOSXMakeRealWindowExist): revert part of
	2006-05-16 change that had set overrideredirect windows to not become
	activated by the window manager, as this prevented interaction with
	native widgets in such windows [Bug 1472624]; apply changes to carbon
	window attributes even if native window has already been created.

	* macosx/tkMacOSXKeyEvent.c (TkMacOSXProcessKeyboardEvent): fix app
	* macosx/tkMacOSXMenu.c (DrawMenuBarWhenIdle): menu item key shortcuts
	* macosx/tkMacOSXInt.h: when custom ".apple" menu is installed.

	* library/demos/widget: on TkAqua, don't install file menu with single
	quit menu item, as the application menu already has a quit item.

	* macosx/tkMacOSXColor.c: fix building on Mac OS X 10.2.

2006-09-10  Daniel Steffen  <das@users.sourceforge.net>

	* macosx/tkMacOSXColor.c (TkSetMacColor,TkpGetColor): use AppearanceMgr
	* macosx/tkMacOSXDefault.h: to retrieve platform std colors for text
	* macosx/tkMacOSXPort.h:    selections, add "systemHighlightSecondary"
	color name for standard color of inactive selections, use this color as
	default for text widget -inactiveselectbackground to implement platform
	standard look for inactive text selections.

	* library/text.tcl (aqua): remove focus bindings to set selection color

	* generic/tkTextBTree.c (TkTextIsElided): on TkAqua, don't show
	* generic/tkTextDisp.c (GetStyle):        inactive text selection when
						  text widget is disabled.

	* generic/tkEntry.c (DisplayEntry): change default TkAqua selection
	* macosx/tkMacOSXDefault.h:         relief to "flat" (platform std).

	* generic/tkText.c (CreateWidget): fix bug leading to default text
	selection relief string DEF_TEXT_SELECT_RELIEF being ignored.

	* macosx/tkMacOSXMouseEvent.c (TkMacOSXProcessMouseEvent): allow mouse
	event delivery to background windows with kWindowNoActivatesAttribute
	(e.g. overrideredirect windows), as these never come to the foreground
	they would never receive any mouse events otherwise. [Bug 1472624]

	* macosx/tkMacOSXWindowEvent.c (TkMacOSXGenerateFocusEvent): do not
	send focus events to any windows with kWindowNoActivatesAttribute.

	* macosx/tkMacOSXXStubs.c (XQueryColor, XQueryColors): implement basic
	XColor computation from pixel values, enough to make tkImg's window.c
	happy, fixes img::window failures reported on tcl-mac.

	* macosx/tkMacOSXMenu.c (DrawMenuEntryLabel): fix leak. [Bug 1554672]

	* macosx/GNUmakefile: workaround bug in 'cp -pRH' on Darwin 6 and
	earlier, fixes 'make embedded' failure reported on tcl-mac; fix error
	from 'make deploy' with same build tree as previous 'make embedded'.

	* macosx/Wish.xcodeproj/project.pbxproj: add new tclUnixCompat.c file.

	* macosx/tkMacOSXEntry.c (TkpDrawEntryBorderAndFocus): fix typo.

	* unix/tcl.m4: sync with tcl/unix/tcl.m4.
	* unix/configure: autoconf-2.59

2006-09-06  Jeff Hobbs  <jeffh@ActiveState.com>

	* generic/tkEntry.c:   move hard-coded ALWAYS_SHOW_SELECTION control
	* generic/tkInt.h:     of entry/text selection display based on focus
	* generic/tkText.c:    to the Tcl level, controlled by
	* generic/tkWindow.c:  ::tk::AlwaysShowSelection (boolean, private).
	* library/tk.tcl:      [Bug 1553691]
	* macosx/tkMacOSXDefault.h:
	* unix/tkUnixDefault.h:
	* unix/tkUnixPort.h:
	* win/tkWinDefault.h:

2006-08-30  Jeff Hobbs  <jeffh@ActiveState.com>

	* win/tkWinKey.c: Add WM_UNICHAR window message support (used by
	* win/tkWinX.c:   virtual keyboard apps). [Bug 1518677] (petasis)

2006-08-24  Daniel Steffen  <das@users.sourceforge.net>

	* macosx/tkMacOSXScrlbr.c (UpdateControlValues): set native scrollbar
	control bounds only once all size adjustments have been computed.
	Fixes issue with grow icon obscuring scrollbar reported on tcl-mac.

2006-08-21  Daniel Steffen  <das@users.sourceforge.net>

	* macosx/tkMacOSXCarbonEvents.c (CarbonTimerProc): avoid starving main
	event loop: limit the number of tcl events processed per invocation.
	Fixes bug reported on tcl-mac by Kevan Hashemi.

2006-08-18  Donal K. Fellows  <donal.k.fellows@manchester.ac.uk>

	* tests/text.test (text-25.15): Added test suggested by Sam
	<baudinm@yahoo.com> on comp.lang.tcl

	* generic/tk.h, generic/tkInt.h: Stylistic improvements. No API change.

2006-08-18  Daniel Steffen  <das@users.sourceforge.net>

	* unix/tcl.m4 (Darwin): add support for --enable-64bit on x86_64, for
	universal builds including x86_64, for 64-bit CoreFoundation on Leopard
	and for use of -mmacosx-version-min instead of MACOSX_DEPLOYMENT_TARGET
	* unix/configure.in (Darwin): remove 64-bit arch flags from CFLAGS for
	combined 32-bit and 64-bit universal builds, as neither TkAqua nor
	TkX11 can be built for 64-bit at present.
	* unix/configure: autoconf-2.59
	* unix/tkConfig.h.in: autoheader-2.59

	* macosx/Wish.xcodeproj/project.pbxproj: switch native release targets
	to use DWARF with dSYM, Xcode 3.0 changes.
	* macosx/README: updates for x86_64 support in Tcl.

	* macosx/tkMacOSXInit.c (TkpInit): when available, use public
	TransformProcessType() API instead of CPSEnableForegroundOperation()
	SPI to notify the window server that we are a GUI application.

	* macosx/tkMacOSXWm.c (WmAttrGetTitlePath): use HIWindow API on >=Tiger

	* macosx/tkMacOSXMouseEvent.c (GenerateToolbarButtonEvent):
	* macosx/tkMacOSXMenus.c (GenerateEditEvent):
	* macosx/tkMacOSXMenu.c (MenuSelectEvent): bzero() the XVirtualEvent
	structure before use to ensure all fields are initialized. [Bug
	1542205]

2006-08-16  Jeff Hobbs  <jeffh@ActiveState.com>

	* macosx/tkMacOSXWm.c (WmAttributesCmd): correct OS X result for [wm
	attributes $top].

2006-07-25  Daniel Steffen  <das@users.sourceforge.net>

	* macosx/tkMacOSXKeyEvent.c (TkMacOSXProcessKeyboardEvent): handle key
	shortcut for kHICommandQuit in the same way as other application menu
	item key shortcuts. [Bug 1516950]

2006-07-24  Daniel Steffen  <das@users.sourceforge.net>

	* macosx/tkMacOSXWm.c (TkWmMapWindow): fix incorrect values of wmInfo
	parentWidth/Height for toplevels by recalculating them once the window
	is mapped (i.e once the window&structure sizes are known). [Bug
	1358663]
	(ParseGeometry): sync with ParseGeometry in tkUnixWm.c/tkWinWm.c.

2006-07-21  Daniel Steffen  <das@users.sourceforge.net>

	* generic/tkBind.c (TkBindInit): for REDO_KEYSYM_LOOKUP, change
	keysym-to-string mapping hash to use first name in ks_names.h instead
	of last (if there are multiple possibilities), e.g. "F11" instead of
	"L1".

	* macosx/tkMacOSXKeyboard.c (TkpGetKeySym): correct keysyms for pure
	modifier key presses [Bugs 700311, 1525905]; correct keysym for Enter
	key; add keysyms for new NumLock and Fn modifiers (added 2005-08-09).

2006-07-20  Daniel Steffen  <das@users.sourceforge.net>

	* macosx/tkMacOSXWm.c (WmAttributesCmd, WmIconbitmapCmd): add support
	* unix/tkUnixSend.c (Tk_GetUserInactiveTime):             for weakly
	importing symbols not available on OSX 10.2 or 10.3, enables binaires
	built on later OSX versions to run on earlier ones.
	* macosx/Wish.xcodeproj/project.pbxproj: enable weak-linking; turn on
	                                         extra warnings.
	* macosx/README: document how to enable weak-linking; cleanup.
	* unix/configure.in: add check on Darwin-X11 for ld support of -weak-l
	* unix/tcl.m4:       flag and weak-link libXss if possible as it is not
	available before OSX 10.4; enforce requirement of OSX 10.2 for TkAqua;
	move Darwin specific checks & defines that are only relevant to the tcl
	build out of tcl.m4; restrict framework option to Darwin; clean up
	quoting and help messages.
	* unix/configure: autoconf-2.59
	* unix/tkConfig.h.in: autoheader-2.59

	* macosx/GNUmakefile: enable xft for TkX11 build.
	* macosx/tkMacOSXFont.c (TkMacOSXQuarzStartDraw, TkMacOSXQuarzEndDraw):
	verify validity of context returned from QDBeginCGContext() before use.
	* macosx/tkMacOSXKeyEvent.c: ifdef out diagnostic messages to stderr.

	* macosx/tkMacOSXEvent.h:      standardize MAC_OS_X_VERSION_MAX_ALLOWED
	* macosx/tkMacOSXMenu.c:       checks per QA1316, ensure define can be
	* macosx/tkMacOSXMenubutton.c: overridden on command line (from default
	* macosx/tkMacOSXMenus.c:      of current OS version).
	* macosx/tkMacOSXMouseEvent.c:
	* macosx/tkMacOSXWm.c:

	* generic/tkImgGIF.c (ReadImage):
	* macosx/tkMacOSXCursor.c (TkMacOSXCursor):
	* macosx/tkMacOSXDebug.c (TkMacOSXGetNamedDebugSymbol):
	* macosx/tkMacOSXFont.c (TkpMeasureCharsInContext):
	* macosx/tkMacOSXInit.c (Map):
	* xlib/xgc.c (XCreateGC): fix signed-with-unsigned comparison and other
	warnings from gcc4 -Wextra.

2006-07-14  Andreas Kupries  <andreask@activestate.com>

	* generic/tkWindow.c (Initialize): Modify change of 2006-05-25 (jeffh).
	Release mutex a bit earlier, to prevent lock when OS X creates its
	console windows (recursively enters Tk_Init). Patch by JeffH.

2006-07-06  Jeff Hobbs  <jeffh@ActiveState.com>

	* library/tkfbox.tcl: catch scrollbar use of highlightthickness

2006-06-21  Jeff Hobbs  <jeffh@ActiveState.com>

	* library/bgerror.tcl (::tk::dialog::error::bgerror): remove a couple
	of unnecessary hardcoded options

2006-06-14  Don Porter  <dgp@users.sourceforge.net>

	* generic/tkScale.c: Revised variable writing logic to account for
	[scale]'s design that it deals with its value as a formatted string,
	and not as a double. [Bug 891141]

2006-06-14  Daniel Steffen  <das@users.sourceforge.net>

	* macosx/tkMacOSXSubwindows.c (TkMacOSXInvalidateWindow): ensure
	invalid clip regions are recreated via TkMacOSXUpdateClipRgn() before
	they are used; correct call order of TkMacOSXInvalidateWindow() and
	TkMacOSXInvalClipRgns() throughout. [Bug 1501922]

	* macosx/tkMacOSXDraw.c (TkPutImage): implement drawing of very wide
	images in slices of less than 4096 pixels to workaround CopyBits
	limitation. [Bug 950121]

2006-06-09  Don Porter  <dgp@users.sourceforge.net>

	* generic/tkMain.c:	Added Tcl_Preserve() call on the master interp
	as crash protection against any Tcl_DeleteInterp() call that might
	happen.

2006-06-01  Don Porter  <dgp@users.sourceforge.net>

	* generic/tkConsole.c:	Added Tcl_RegisterChannel() calls to bump the
	refcount of channels passed to Tcl_SetStdChannel(). This prevents early
	free-ing of the channels that leads to crashes. [Bug 912571]

2006-05-29  Jeff Hobbs  <jeffh@ActiveState.com>

	* win/tkWinEmbed.c (TkpGetOtherWindow):   Do not panic if no window is
	* unix/tkUnixEmbed.c (TkpGetOtherWindow): found; caller handles. [Bug
	* unix/tkUnixWm.c (Tk_CoordsToWindow, UpdateGeometryInfo): 1212056]

	* tests/entry.test (entry-22.1):
	* tests/listbox.test (listbox-6.15):
	* generic/tkListbox.c (ListboxInsertSubCmd, ListboxDeleteSubCmd):
	Ignore Tcl_SetVar2Ex failure of listVarName, similar to entry widget
	handling. [Bug 1424513]

2006-05-26  Jeff Hobbs  <jeffh@ActiveState.com>

	* macosx/tkMacOSXButton.c (TkMacOSXDrawControl): correct redraw for
	direct transition from disabled to active state. [Bug 706446]

2006-05-25  Jeff Hobbs  <jeffh@ActiveState.com>

	* win/tkWinMenu.c (TkWinMenuKeyObjCmd): get eventPtr after we know the
	window is still alive. [AS bug 45987] [Bug 1236306]

	* generic/tkMenu.c (DeleteMenuCloneEntries): Modify entry index
	changes to work around VC6 optimization bug. [Bug 1224330]

	* generic/tkMessage.c (MessageWidgetObjCmd): Correct msgPtr
	preserve/release pairing. [Bug 1485750] (afredd)

	* generic/tkWindow.c (Initialize): Correct mutex (un)lock pairing.
	[Bug 1479587] (loewis)

	* generic/tkBind.c (Tk_BindEvent, TkCopyAndGlobalEval): use Tcl_EvalEx
	instead of Tcl_GlobalEval.

2006-05-16  Daniel Steffen  <das@users.sourceforge.net>

	* macosx/tkMacOSXWindowEvent.c (TkMacOSXGenerateFocusEvent): don't send
	focus events to windows of class help or to overrideredirect windows.
	[Bug 1472624]

	* macosx/tkMacOSXWm.c: set overrideredirect windows to not become
	activated by the window manager and to not receive OS activate events
	(should make them behave more like on other platforms); use modern
	window class API for overrideredirect and transient windows; set the
	default class of overrideredirect windows to 'simple' rather than
	'plain' (i.e. no window frame); add missing Panther and Tiger window
	attributes to [::tk::unsupported::MacWindowStyle].

2006-05-12  Jeff Hobbs  <jeffh@ActiveState.com>

	* generic/tkImgPhoto.c (Tk_PhotoPutBlock, Tk_PhotoPutZoomedBlock): Fix
	opt added 2006-03 that caused slowdown for some common cases. [Bug
	1409140]

2006-05-13  Daniel Steffen  <das@users.sourceforge.net>

	* generic/tkCanvWind.c (DisplayWinItem, WinItemRequestProc): ensure
	canvas window items are unmapped when canvas is unmapped. [Bug 940117]

	* macosx/tkMacOSXSubwindows.c (TkMacOSXUpdateClipRgn): empty clip
	region of unmapped windows to prevent any drawing into them or into
	their children from becoming visible. [Bug 940117]

	* macosx/tkMacOSXInt.h:         revert Jim's attempt of 2005-03-14 to
	* macosx/tkMacOSXSubwindows.c:  fix Bug 940117 as it disables Map/Unmap
	event propagation to children. [Bug 1480105]

	* macosx/tkMacOSXDraw.c (TkPutImage): handle tkPictureIsOpen flag,
	fixes incorrect positioning of images with complex alpha on native
	buttons; actual alpha blending is still broken in this situation. [Bug
	1155596]

	* macosx/tkMacOSXEvent.c (TkMacOSXProcessCommandEvent):
	* macosx/tkMacOSXMenus.c (TkMacOSXInitMenus): workaround carbon bug
	with key shortcut for 'Preferences' app menu item. [Bug 1481503]

	* macosx/tkMacOSXKeyEvent.c (TkMacOSXProcessKeyboardEvent): only check
	for HICommand menu item shortcuts in the application menu.

	* macosx/tkMacOSXInt.h:       initialize keyboard layout setup in
	* macosx/tkMacOSXInit.c:      TkpInit() rather than during handling of
	* macosx/tkMacOSXKeyEvent.c:  first key down event.

	* macosx/tkMacOSXDraw.c:        add optional debug code to flash clip
	* macosx/tkMacOSXSubwindows.c:  regions during update or draw.

2006-05-04  Don Porter  <dgp@users.sourceforge.net>

	* README:		Bump version number to 8.5a5
	* generic/tk.h:
	* unix/configure.in:
	* unix/tk.spec:
	* win/configure.in:

	* unix/configure:	autoconf-2.59
	* win/configure:

2006-04-28  Daniel Steffen  <das@users.sourceforge.net>

	* macosx/tkMacOSXWm.c (TkWmMapWindow, InitialWindowBounds): fix use of
	potentially stale window position in initial configure event on first
	map of a window. [Bug 1476443]
	(TkMacOSXWindowOffset): use modern GetWindowStructureWidths API.

	* macosx/tkMacOSXInt.h:
	* macosx/tkMacOSXMouseEvent.c (TkGenerateButtonEventForXPointer): new
	internal function to generate button events for current pointer
	directly, without requiring prior call to XQueryPointer().

	* macosx/tkMacOSXMouseEvent.c (XQueryPointer): implement return of
	window-local pointer position.

	* macosx/tkMacOSXInt.h:      use improvements above to avoid calls to
	* macosx/tkMacOSXKeyEvent.c: GlobalToLocal() when the current port
	* macosx/tkMacOSXMenu.c:     might not be set correctly. May fix [Bug
	* macosx/tkMacOSXMenus.c:    1243318]
	* macosx/tkMacOSXScale.c:
	* macosx/tkMacOSXScrlbr.c:

	* tkAboutDlg.r: update copyright.

	* macosx/tkMacOSXDebug.h: sync #includes with core-8-4-branch.
	* macosx/tkMacOSXEvent.h:
	* macosx/tkMacOSXFont.h:

2006-04-26  Don Porter  <dgp@users.sourceforge.net>

	*** 8.5a4 TAGGED FOR RELEASE ***

	* changes:	Updates for next RC

2006-04-25  Donal K. Fellows  <donal.k.fellows@manchester.ac.uk>

	* unix/tkUnixFont.c (TkpGetFontFamilies): Fix crash caused when the
	XServer returns invalid font names. [Bug 1475865]

2006-04-23  Vince Darley  <vincentdarley@users.sourceforge.net>

	* tests/scrollbar.test: fix to tkAqua test failures

2006-04-18  Vince Darley  <vincentdarley@users.sourceforge.net>

	* macosx/tkMacOSXEmbed.c: fix to [Bug 1088814] test failures in
	embed.test

	* macosx/tkMacOSXWm.c:
	* tests/constraints.tcl:
	* tests/wm.test: fix to 'wm attributes' test for TkAqua

2006-04-11  Peter Spjuth  <peter.spjuth@space.se>

	* generic/tkWindow.c (Tk_NameToWindow): Allow NULL interp to
	Tk_NameToWindow. This fixes TkGetWindowFromObj which promises to handle
	NULL but didn't.

	* generic/tkGrid.c: Fixed handling of out of bounds row or column.
	* tests/grid.test:  [Bug 1432666]

2006-04-11  Don Porter  <dgp@users.sourceforge.net>

	* unix/Makefile.in:	Updated `make dist` target to be sure the
	message catalogs for the widget demo get packaged into the source code
	distribution. [Bug 1466509]

2006-04-11  Daniel Steffen  <das@users.sourceforge.net>

	* changes: added latest aqua bug fixes.

	* macosx/tkMacOSXDialog.c (Tk_MessageBoxObjCmd): added standard Escape
	key binding for msgbox cancel buttons [Patch 1193614], whitespace.

	* macosx/tkMacOSXCarbonEvents.c: handle kEventCommandUpdateStatus
	* macosx/tkMacOSXEvent.c:        carbon event to dynamically enable
	the 'Preferences' app menu item when proc [::tk::mac::ShowPreferences]
	is defined. [Bug 700316]

	* macosx/tkMacOSXHLEvents.c:    call ::tk::mac::* procs for all
	* macosx/tkMacOSXWindowEvent.c: registered appleevents [FR 1105284],
	implement print applevent handling, style/whitespace cleanup.

	* macosx/tkMacOSXDraw.c (TkMacOSXInitCGDrawing): prevent multiple init.

	* macosx/tkMacOSXFont.c: remove #ifdef'd text measuring codepaths now
	* macosx/tkMacOSXInit.c: known to be incorrect, cleanup obsolete text
	* macosx/README:         antialiasing control code, document ATSUI text
				 antialiasing changes.

	* macosx/tkMacOSXInt.h:         Implemented 'zoomed' window state
	* macosx/tkMacOSXWindowEvent.c: handling for TkAqua, via titlebar
	* macosx/tkMacOSXWm.c:          widget clicks as well as [wm state].
	* doc/wm.n:                     [Bug 1073456]

2006-04-10  Donal K. Fellows  <donal.k.fellows@manchester.ac.uk>

	* library/tkfbox.tcl (::tk::IconList_Goto): Fix prefix searching so
	that the start location is reasonable, and the prefix matching is using
	the correct Tcl command for this. [Bug 1467938]

2006-04-10  Benjamin Riefenstahl  <b.riefenstahl@turtle-trading.net>

	* macosx/tkMacOSXFont.c (MeasureStringWidth): Use implementation based
	on ATSUGetGlyphBounds (TK_MAC_USE_GETGLYPHBOUNDS), so we can use
	kATSUseFractionalOrigins. This in turn corrects [Bug 1461650].
	(InitFont): Use "." and "W" instead of "i" and "w" to determine the
	"-fixed" attribute. This prevents "Apple Chancery" from being
	classified as fixed.
	(InitFontFamilies): Only get the font families once.

2006-04-09  Daniel Steffen  <das@users.sourceforge.net>

	* macosx/tkMacOSXWm.c (WmResizableCmd): propagate window attribute
	changes to Carbon window manager. [FR 1467004]
	(TkSetWMName, TkMacOSXMakeRealWindowExist): allow empty name for
	toplevels, remove bogus initial window name. [Bug 1450800]

2006-04-07  Daniel Steffen  <das@users.sourceforge.net>

	* macosx/tkMacOSXMouseEvent.c (TkMacOSXProcessMouseEvent): fix return
	values, implement window dragging & growing in background (with Command
	key down) and by fronting clicks [Bug 934524], use correct button &
	modifier state API when application is in background (also in
	TkMacOSXButtonKeyState).

	* macosx/tkMacOSXWm.c (TkMacOSXGrowToplevel): ensure QD port is set
	correctly before using API relying on it.

2006-04-06  Vince Darley  <vincentdarley@users.sourceforge.net>

	* macosx/tkMacOSXMouseEvent.c: Now that [wm attributes -titlepath]
	works correctly, add OS support for dragging proxy icons and using the
	titlepath menu.

2006-04-06  Daniel Steffen  <das@users.sourceforge.net>

	* macosx/tkMacOSXWm.c (WmAttributesCmd, WmIconbitmapCmd): fix errors in
	setting/removing window proxy icons via [wm attributes -titlepath] and
	[wm iconbitmap], use HIWindow API on Tiger or later. [Bug 1455241]

	* unix/tcl.m4: remove TCL_IO_TRACK_OS_FOR_DRIVER_WITH_BAD_BLOCKING
	define on Darwin. [Tcl Bug 1457515]
	* unix/configure: autoconf-2.59
	* unix/tkConfig.h.in: autoheader-2.59

2006-04-05  Jeff Hobbs  <jeffh@ActiveState.com>

	* generic/tkWindow.c (Initialize): remove impotent use of
	DeleteWindowsExitProc as a global exit handler.

	* generic/tkMenu.c (TkSetWindowMenuBar): remove extra TkMenuInit call
	that caused finalization panic. [Bug 1456851]
	* win/tkWinMenu.c (FreeID, TkpNewMenu, MenuExitHandler)
	(MenuThreadExitHandler, TkpMenuInit, TkpMenuThreadInit): rework Windows
	menu init/finalization to better respect per-process and per-thread
	boundaries. [Bug 1456851]
	(TkWinMenuKeyObjCmd): Do not error when unknown window is passed in.
	[Bug 1236306]

	* win/tkWinX.c (TkWinXInit): init default keyboard charset correctly.
	[Bug 1374119] (pajas)

	* win/tkWinWm.c (WmProc): pass WM_QUERYENDSESSION message to Tk as
	WM_SAVE_YOURSELF wm protocol callback.

	* tests/textWind.test (textWind-10.6.1): prevent infinite update loop
	in case of test failure.

	* tests/wm.test (wm-attributes-1.2.4): correct expected result.

	* tests/grid.test: fix segfault on empty or "all" index list
	* generic/tkGrid.c (GridRowColumnConfigureCommand): [Bug 1422430]

2006-04-05  Vince Darley  <vincentdarley@users.sourceforge.net>

	* generic/tkText.c: fix to crash caused on some platforms by new tests
	introduced to check for [Bug 1414171], which destroy the text widget in
	the dump callback script.

2006-03-29  Jeff Hobbs  <jeffh@ActiveState.com>

	* generic/tkOption.c (TkOptionDeadWindow): handle OptionThreadExitProc
	being called before DeleteWindowsExitProc.

	* win/Makefile.in: convert _NATIVE paths to use / to avoid ".\"
	path-as-escape issue.

2006-03-29  Don Porter  <dgp@users.sourceforge.net>

	* changes:	Updates for next RC

	* unix/tkUnixDefault.h: Changed "Black" to "#000000" and "White" to
	"#ffffff" to work around the (broken?) X servers that do not accept
	those color names. [Bug 917433]

2006-03-28  Jeff Hobbs  <jeffh@ActiveState.com>

	* unix/tcl.m4, win/tcl.m4: []-quote AC_DEFUN functions.

2006-03-26  Vince Darley  <vincentdarley@users.sourceforge.net>

	* generic/tkText.c:
	* tests/text.test: Fix for elaborations of [Bug 1414171] for '$text
	dump -command <script>' where script deletes large portions of the
	text widget, or even destroys the widget.

2006-03-28  Daniel Steffen  <das@users.sourceforge.net>

	* macosx/Wish.xcode/default.pbxuser:     add '-singleproc 1' cli arg to
	* macosx/Wish.xcodeproj/default.pbxuser: tktest to ease test debugging.

	* macosx/Wish.xcode/project.pbxproj:     removed $prefix/share from
	* macosx/Wish.xcodeproj/project.pbxproj: TCL_PACKAGE_PATH as per change
	to tcl/unix/configure.in of 2006-03-13.

	* macosx/tkMacOSXDraw.c:   sync whitespace & minor changes with
	* macosx/tkMacOSXEvent.h:  core-8-4-branch.
	* macosx/tkMacOSXFont.h:
	* macosx/tkMacOSXMenu.c:
	* macosx/tkMacOSXNotify.c:

2006-03-27  Don Porter  <dgp@users.sourceforge.net>

	* changes:	Updates for next RC

2006-03-27  Benjamin Riefenstahl  <b.riefenstahl@turtle-trading.net>

	* generic/tkTextDisp.c (MeasureChars): Fix calculations of start and
	end of string. [Bugs 1325998, 1456157]

2006-03-27  Donal K. Fellows  <dkf@users.sf.net>

	* generic/tkImgGIF.c (FileReadGIF): Stop crashes when the first GIF
	frame does not define the overall size of the image. [Bug 1458234]

2006-03-26  Vince Darley  <vincentdarley@users.sourceforge.net>

	* generic/tkText.c:
	* generic/tkText.h:
	* generic/tkTextBTree.c:
	* tests/text.test: Fix for [Bug 1414171] for '$text dump -command
	<script>' where 'script' actually modifies the widget during the
	process.

2006-03-25  Daniel Steffen  <das@users.sourceforge.net>

	* macosx/tkMacOSXDraw.c (TkMacOSXSetUpCGContext):
	* macosx/tkMacOSXFont.c (TkMacOSXQuarzStartDraw, TkMacOSXQuarzEndDraw):
	performance improvements, sync similar code, formatting & whitespace.

2006-03-24  Daniel Steffen  <das@users.sourceforge.net>

	* generic/tkTextDisp.c:   Moved #ifdef MAC_OSX_TK code added by
	* macosx/tkMacOSXColor.c: [Patch 638966] into platform specific files.
	* macosx/tkMacOSXInt.h:

	* macosx/tkMacOSX.h:             Cleaned up & rationalized order of
	* macosx/tkMacOSXBitmap.c:       #includes of tk and carbon headers.
	* macosx/tkMacOSXButton.c:
	* macosx/tkMacOSXCarbonEvents.c:
	* macosx/tkMacOSXClipboard.c:
	* macosx/tkMacOSXColor.c:
	* macosx/tkMacOSXConfig.c:
	* macosx/tkMacOSXCursor.c:
	* macosx/tkMacOSXDialog.c:
	* macosx/tkMacOSXDraw.c:
	* macosx/tkMacOSXEmbed.c:
	* macosx/tkMacOSXEntry.c:
	* macosx/tkMacOSXEvent.c:
	* macosx/tkMacOSXEvent.h:
	* macosx/tkMacOSXFont.h:
	* macosx/tkMacOSXHLEvents.c:
	* macosx/tkMacOSXInit.c:
	* macosx/tkMacOSXInt.h:
	* macosx/tkMacOSXKeyEvent.c:
	* macosx/tkMacOSXKeyboard.c:
	* macosx/tkMacOSXMenu.c:
	* macosx/tkMacOSXMenubutton.c:
	* macosx/tkMacOSXMenus.c:
	* macosx/tkMacOSXMouseEvent.c:
	* macosx/tkMacOSXRegion.c:
	* macosx/tkMacOSXScale.c:
	* macosx/tkMacOSXScrlbr.c:
	* macosx/tkMacOSXSend.c:
	* macosx/tkMacOSXSubwindows.c:
	* macosx/tkMacOSXWindowEvent.c:
	* macosx/tkMacOSXWm.c:
	* macosx/tkMacOSXWm.h:
	* macosx/tkMacOSXXStubs.c:

2006-03-23  Reinhard Max  <max@tclers.tk>

	* unix/tkUnixRFont.c (TkpMeasureCharsInContext): Copied over from
	tkUnixFont.c to fix compiling with --enable-xft .

	* unix/tk.spec: Cleaned up and completed. An RPM can now be built from
	the tk source distribution with "rpmbuild -tb <tarball>".

2006-03-23  Don Porter  <dgp@users.sourceforge.net>

	* tests/textDisp.test: Updated expected error messages to match the
	standardized formats established on 2005-11-17. [Bug 1370296]

2006-03-22  Don Porter  <dgp@users.sourceforge.net>

	* changes:	Updates for next RC

2006-03-21  Daniel Steffen  <das@users.sourceforge.net>

	* generic/tkFont.c:             implementation of ATSUI text rendering
	* generic/tkInt.h:              in TkAqua provided by Benjamin
	* generic/tkTextDisp.c:         Riefenstahl. [Patch 638966]
	* library/demos/unicodeout.tcl:
	* macosx/tkMacOSXFont.h (new file):
	* macosx/tkMacOSXFont.c:
	* tests/font.test:
	* unix/tkUnixFont.c:
	* win/tkWinFont.c:

	* generic/tkFont.c:             moved MODULE_SCOPE declarations of font
	* generic/tkFont.h:             helper procs into header files.
	* macosx/tkMacOSXButton.c:
	* macosx/tkMacOSXFont.h:
	* macosx/tkMacOSXMenubutton.c:

	* macosx/Wish.xcode/project.pbxproj:     add new tkMacOSXFont.h file,
	* macosx/Wish.xcodeproj/project.pbxproj: turn off dead code stripping
	as it interferes with -sectcreate (rdar://4486223).

	* macosx/Wish.xcode/default.pbxuser:     add TCLLIBPATH=/Library/Tcl
	* macosx/Wish.xcodeproj/default.pbxuser: env var setting to tktest.

	* unix/configure.in: fix detection of symbols build when enabling
	TkAqua debug code; filter nm output of libtclstub better to avoid
	error on intel macs. [Bug 1415789]
	* unix/configure: autoconf-2.59

2006-03-20  Don Porter  <dgp@users.sourceforge.net>

	* generic/tkConsole.c:	Added exit handler to clean up the interp where
	the console window lives. Also added code to handle multiple calls to
	Tk_CreateConsoleWindow so that the console channels connect to the last
	console window opened, in compatibility with the previous
	implementation.

2006-03-18  Vince Darley  <vincentdarley@users.sourceforge.net>

	* generic/tkText.c: Fix for undo/modified status of text widgets when
	empty strings are inserted and undone.

2006-03-17  Pat Thoyts  <patthoyts@users.sourceforge.net>

	* library/clrpick.tcl:   Avoid using abbreviated sub-commands in core
	* library/palette.tcl:   scripts as this can cause problems with
	* library/scale.tcl:     mega-widget libraries like snit.
	* library/scrlbar.tcl:	 [Bug 1451587]
	* library/tkfbox.tcl:
	* library/xmfbox.tcl:

2006-03-16  Don Porter  <dgp@users.sourceforge.net>

	* generic/tkConsole.c:	Substantial rewrite of [console] support.
	* generic/tkInt.h:	Included Obj-ification of the [console] and
	[consoleinterp] commands, and reworking of all the supporting data
	structures for cleaner sharing and lifetime management especially in
	multi-threaded configurations.

2006-03-16  Donal K. Fellows  <dkf@users.sf.net>

	* library/msgs/pt.msg: Messages for Portuguese (strictly just for
	Brazilian Portuguese, but they'll do until we get other Portuguese
	speakers localize) from Ricardo Jorge <ricardoj@users.sf.net> and Silas
	Justiano <silasj@users.sf.net>. Many thanks! [Bug 1405069]

	* generic/tkImgPhoto.c (ImgPhotoCmd, Tk_PhotoPutBlock)
	(Tk_PhotoPutZoomedBlock): Added hack to detect copying of a photo with
	a simple alpha channel and skip calling ToggleComplexAlphaIfNeeded.
	This should speed up many photo-to-photo copies, keeping the cost of
	the alpha channel down.

2006-03-15  Donal K. Fellows  <dkf@users.sf.net>

	* generic/tkImgPhoto.c (Tk_PhotoPutBlock, Tk_PhotoPutZoomedBlock): Try
	to squelch performance issue with code that writes to large images by
	single pixels. Masses of thanks to George Staplin for helping to trace
	this down to the COMPLEX_ALPHA flag handling code. [Bug 1409140]

2006-03-13  Don Porter  <dgp@users.sourceforge.net>

	* tests/scrollbar.test: Corrected several broken calls to [testmetrics]
	that were crashing the test suite.

	* tests/constraints.tcl:        Added notAqua constraint to canvPs-3.1
	* tests/canvPs.test:            to stop test suite crash on Mac OSX.
					[Bug 1088807]

	* generic/tkCmds.c:		Purged remaining references to errno,
	* macosx/tkMacOSXPort.h:	and errno.h. Standardized the logic
	* macosx/tkMacOSXWm.c:		for using header files from the compat
	* macosx/tkMacOSXWm.h:		directory. Thanks Joe English for the
	* unix/tkUnixPort.h:		patch. [Patch 1445404]

2006-03-08  Don Porter	<dgp@users.sourceforge.net>

	* unix/Makefile.in: Update `make dist` to copy the image files needed
	by the test suite into the source distro. This was overlooked in the
	2005-10-12 commit.

	* changes:	Update in prep. for 8.5a4 release.

2006-03-07  Joe English  <jenglish@users.sourceforge.net>

	* unix/tcl.m4: Set SHLIB_LD_FLAGS='${LIBS}' on NetBSD, as per the other
	*BSD variants. [Bug 1334613]
	* unix/configure: Regenerated.

2006-03-07  Donal K. Fellows  <dkf@users.sf.net>

	* doc/canvas.n: Added note that stipples are not well-supported on
	non-X11 platforms. [Bug 220787] It's not a great solution, but it does
	indicate the state of affairs that has existed for years anyway; not
	much modern software uses stipples anyway.

2006-03-02  Jeff Hobbs  <jeffh@ActiveState.com>

	* macosx/tkMacOSXDraw.c (TkPutImage): Fix endian issue on OS X x86
	displaying images. Bitmap images still have a black/white reversal
	issue, appears to be a general OS X issue (as seen in frogger demo).

2006-02-27  Donal K. Fellows  <donal.k.fellows@manchester.ac.uk>

	* generic/tkBitmap.c (Tk_GetBitmapFromData): Improve thread-safety.
	[Bug 470322]

	* generic/tkImgBmap.c (ImgBmapConfigureInstance): Force creation of new
	Pixmaps before deletion of old ones to prevent stupid caching problems.
	[Bug 480862]

2006-02-09  Daniel Steffen  <das@users.sourceforge.net>

	* generic/tk.decls:             fix signature of TkMacOSXInvalClipRgns
	* generic/tkPlatDecls.h:        to use Tk_Window instead of internal
	* macosx/tkMacOSXSubwindows.c:  type TkWindow (which led to any include
	* macosx/tkMacOSXWindowEvent.c: of public header tkMacOSX.h requiring
	* macosx/tkMacOSXWm.c:          prior include of tkInt.h).

	* generic/tk.h:          move TkAqua specific REDO_KEYSYM_LOOKUP define
	* macosx/tkMacOSXPort.h: out of tk.h into platform header.

2006-01-31  Donal K. Fellows  <dkf@users.sf.net>

	* library/bgerror.tcl (::tk::dialog::error::bgerror): Finish the
	internationalization of the error dialog. [Bug 1409264]

2006-01-25  Don Porter	<dgp@users.sourceforge.net>

	* library/bgerror.tcl: Updates to use Tcl 8.4 features. [Patch 1237759]
	* library/choosedir.tcl:
	* library/comdlg.tcl:
	* library/console.tcl:
	* library/dialog.tcl:
	* library/focus.tcl:
	* library/msgbox.tcl:
	* library/palette.tcl:
	* library/tk.tcl:
	* library/tkfbox.tcl:
	* library/xmfbox.tcl:

2006-01-23  Daniel Steffen  <das@users.sourceforge.net>

	* unix/configure:    minor fix to Darwin specific code removing
	* unix/configure.in: 64bit flags from CFLAGS for Tk build.

2006-01-20  Joe English  <jenglish@users.sourceforge.net>

	* generic/tkEvent.c, unix/tkUnixEvent.c: XIM fixes [See 905830, patch
	tk84-xim-fixes.patch], and revert 2005-12-05 patch disabling XIM when
	SCIM in use, and make sure all X events get passed to XFilterEvent,
	including those without a corresponding Tk window.

2006-01-13  Anton Kovalenko  <a_kovalenko@users.sourceforge.net>

	* generic/tkUndo.c (TkUndoSetDepth): Don't free TkUndoSubAtoms for
	separator entries that are deleted: there is some unpredictable garbage
	instead of subatoms.

	Free both 'apply' and 'revert' action chains for non-separator entries.

2006-01-12  Donal K. Fellows  <dkf@users.sf.net>

	TIP #260 IMPLEMENTATION

	* generic/tkCanvText.c (TextItem, CreateText, DisplayCanvText):
	* doc/canvas.n:		Code, docs and tests to implement an -underline
	* tests/canvText.test:	option for canvases' text items.

2006-01-11  Peter Spjuth  <peter.spjuth@space.se>

	* generic/tkGrid.c: Removed a lingering error message from TIP#147
	implementation.

2006-01-10  Daniel Steffen  <das@users.sourceforge.net>

	* macosx/tkMacOSXDebug.c: add TkMacOSXGetNamedDebugSymbol() function
	* macosx/tkMacOSXDebug.h: that finds unexported symbols in loaded
	libraries by manually walking their symbol table; only to be used for
	debugging purposes, may break unexpectedly in the future. Needed to get
	access to private_extern internal debugging functions in HIToolbox.

	* macosx/tkMacOSXCarbonEvents.c: fix debug event tracing on Tiger.
	* macosx/tkMacOSXMenu.c: add debug menu printing during reconfigure.
	* macosx/tkMacOSXInit.c: conditionalize 64bit-unsafe dyld code.
	* macosx/GNUmakefile: add 'wish8.x' symlink to SYMROOT.

	* macosx/Wish.xcode/project.pbxproj:     fix copy to tktest resource
	* macosx/Wish.xcodeproj/project.pbxproj: fork when zerolinked.

	* macosx/Wish.xcode/default.pbxuser:     add widget demo as argument to
	* macosx/Wish.xcodeproj/default.pbxuser: executables (on by default).

	* unix/configure:    add caching, use AC_CACHE_CHECK instead of
	* unix/configure.in: AC_CACHE_VAL where possible, consistent message
	* unix/tcl.m4:       quoting, sync relevant tclconfig/tcl.m4 changes
	and gratuitous formatting differences, fix SC_CONFIG_MANPAGES with
	default argument, Darwin improvements to SC_LOAD_*CONFIG.

2005-12-28  Donal K. Fellows  <dkf@users.sf.net>

	* generic/tkUndo.c (TkUndoSetDepth): Apply [Patch 1391939] from Ludwig
	Callewaert to fix [Bug 1380427].

2005-12-14  Daniel Steffen  <das@users.sourceforge.net>

	* macosx/Wish.xcode/project.pbxproj:
	* macosx/Wish.xcodeproj/project.pbxproj: add new tclTomMath* files.

2005-12-13  Daniel Steffen  <das@users.sourceforge.net>

	* library/demos/cscroll.tcl: add MouseWheel bindings for aqua.

	* macosx/tkMacOSXCarbonEvents.c (TkMacOSXInitCarbonEvents):
	* macosx/tkMacOSXMouseEvent.c (TkMacOSXProcessMouseEvent)
	(GenerateMouseWheelEvent): add support for kEventMouseScroll events
	(smooth mouse wheel scrolling from mighty mouse or scrolling trackpad)
	by handling kEventMouseWheelMoved on application target as well as on
	dispatcher, in order to pick up synthesized MouseWheel events from
	HIObject handler (c.f. QA1453); add support for horizontal scrolling
	events by generating MouseWheel XEvent with Shift modifier.

2005-12-12  Jeff Hobbs  <jeffh@ActiveState.com>

	* unix/tcl.m4, unix/configure: Fix sh quoting error reported in
	bash-3.1+ [Bug 1377619] (schafer)

2005-12-09  Mo DeJong  <mdejong@users.sourceforge.net>

	* win/tkWinWm.c (WinSetIcon): Don't check result of SetClassLong() or
	SetClassLongPtr() since it was generating an incorrect error and the
	MSDN docs indicate that the result need not be checked.

2005-12-09  Mo DeJong  <mdejong@users.sourceforge.net>

	* win/configure: Regen.
	* win/tcl.m4 (SC_CONFIG_CFLAGS): Define MACHINE for gcc builds. The
	lack of a definition of this variable in the manifest file was causing
	a runtime error in wish built with gcc.

2005-12-09  Daniel Steffen  <das@users.sourceforge.net>

	* generic/tkInt.decls:  Move all platform test sources from tk lib into
	* generic/tkTest.c:     tktest directly, removes requirement to export
	* macosx/tkMacOSXTest.c:TkplatformtestInit from internal stubs table.
	* unix/Makefile.in:
	* win/Makefile.in:
	* win/makefile.vc:
	* win/tkWinTest.c:

	* generic/tkIntPlatDecls.h:
	* generic/tkStubInit.c: regen.

2005-12-08  Jeff Hobbs  <jeffh@ActiveState.com>

	* win/tcl.m4:       Add build support for Windows-x64 builds.
	* win/configure:    --enable-64bit now accepts =amd64|ia64 for
	* win/Makefile.in:  Windows 64-bit build variants (default: amd64)
	* win/makefile.vc:  [Bug 1369597]
	(TKOBJS): add tkWinTest.obj to regular Tk obj for TkplatformtestInit

	* win/configure.in: Add CE build support (some C code fixes needed)
	* win/wish.exe.manifest.in (new):     manifest must map in MACHINE and
	* win/rc/wish.exe.manifest (removed): VERSION to be correct.
	* unix/Makefile.in: fix dist target for manifest dir change

	* generic/tkTextTag.c (TkTextTagCmd): use correct arraySize for peered
	text widgets in [$text tag names]. [Bugs 1375069, 1374935]

2005-12-08  Daniel Steffen  <das@users.sourceforge.net>

	* macosx/tkMacOSXDraw.c:  Remove inclusion of tclInt.h and use of tcl
	* macosx/tkMacOSXFont.c:  internals wherever possible in tk/macosx, the
	* macosx/tkMacOSXInit.c:  only remaining tcl internals in TkAqua are
	* macosx/tkMacOSXNotify.c:TclServiceIdle() in tkMacOSXScrlbr.c and
	* macosx/tkMacOSXScrlbr.c:Tcl_Get/SetStartupScript() in tkMacOSXInit.c
				  [RFE 1336531]

	* macosx/tkMacOSXInt.h: sync comments with core-8-4-branch.

2005-12-07  Jeff Hobbs  <jeffh@ActiveState.com>

	* unix/tkUnixEvent.c (OpenIM): remove extraneous const

2005-12-06  Donal K. Fellows  <donal.k.fellows@manchester.ac.uk>

	* doc/ConfigWidg.3 (TK_CONFIG_OPTION_SPECIFIED): Mentioned that the
	flag is deprecated because it is not thread-safe.

2005-12-05  Reinhard Max  <max@suse.de>

	* unix/tkUnixEvent.c (OpenIM): Added a workaround to allow at least
	ASCII and the Compose key when typing into text and entry widgets on a
	system that uses SCIM. This has to be taken out again once the SCIM
	problems have been fixed.

2005-12-01  Daniel Steffen  <das@users.sourceforge.net>

	* unix/tcl.m4 (Darwin): fixed error when MACOSX_DEPLOYMENT_TARGET unset
	* unix/configure: regen.

2005-11-30  Jeff Hobbs  <jeffh@ActiveState.com>

	* win/tkWinWm.c (WmAttributesCmd): set (no)topmost window aspect before
	rewrapping. [Bug 1086049]

	* macosx/tkMacOSXXStubs.c (TkpOpenDisplay, TkMacOSXDisplayChanged):
	* macosx/tkMacOSXWindowEvent.c (TkMacOSXProcessApplicationEvent):
	* macosx/tkMacOSXCarbonEvents.c (TkMacOSXInitCarbonEvents):
	* macosx/tkMacOSXEvent.h: Trap kEventAppAvailableWindowBoundsChanged
	* macosx/tkMacOSXInt.h:   event to watch for change in display size and
	adjust internal state appropriately.

	* doc/checkbutton.n: fix -selectcolor docs. [Bug 1083838]

	* generic/tkImgGIF.c: cast calls to blockOut

	* win/Makefile.in: place TCL_BIN_DIR first in PATH for targets to get
	Tcl built dll first.
	Add tkWinTest.obj to tk84.dll to handle some needed test functions
	being defined in stubs (TkplatformtestInit).

	* tests/scrollbar.test (6.22): fix rounding-error sensitive test

2005-11-29  Jeff Hobbs  <jeffh@ActiveState.com>

	* library/console.tcl (::tk::ConsoleInit): improve work-around to avoid
	'% ' from tclMain.c. [Bug 1252259]

2005-11-27  Daniel Steffen  <das@users.sourceforge.net>

	* unix/tcl.m4 (Darwin): add 64bit support, check for Tiger copyfile(),
	add CFLAGS to SHLIB_LD to support passing -isysroot in env(CFLAGS) to
	configure (flag can't be present twice, so can't be in both CFLAGS and
	LDFLAGS during configure), don't use -prebind when deploying on 10.4,
	define TCL_IO_TRACK_OS_FOR_DRIVER_WITH_BAD_BLOCKING (rdar://3171542).
	(SC_ENABLE_LANGINFO, SC_TIME_HANDLER): add/fix caching, fix obsolete
	autoconf macros. Sync with tcl/unix/tcl.m4.

	* unix/configure.in: fix obsolete autoconf macros, sync gratuitous
	formatting/ordering differences with tcl/unix/configure.in.

	* unix/Makefile.in: add CFLAGS to wish/tktest link to make executable
	linking the same as during configure (needed to avoid loosing any
	linker relevant flags in CFLAGS, in particular flags that can't be in
	LDFLAGS). Avoid concurrent linking of wish and compiling of
	tkTestInit.o during parallel make, fix dependencies and flags for
	building tkMacOSXInit.o
	(checkstubs, checkexports): dependency and Darwin fixes
	(dist): add new macosx files.

	* macosx/tkMacOSXEvent.c (TkMacOSXProcessEvent):
	* macosx/tkMacOSXEvent.h:
	* macosx/tkMacOSXMouseEvent.c (TkMacOSXProcessMouseEvent):
	* macosx/tkMacOSXCarbonEvents.c: install standard application event
	handler, add & call functions to start and stop carbon even timer that
	runs the tcl event loop periodically during a nested carbon event loop
	in the toolbox (e.g. during menutracking) to ensure tcl timers etc.
	continue to fire, register app event handler for menu tracking and HI
	command carbon events, move menu event handling to new handlers for
	those carbon events, no longer register for/handle appleevent carbon
	event (now dealt with by standard application event handler), event
	debugging code dynamically acquires carbon event debugging functions to
	allow use on Tiger where they are no longer exported from HIToolbox.

	* macosx/tkMacOSXFont.c (TkMacOSXUseAntialiasedText):
	* macosx/tkMacOSXKeyEvent.c (GetKeyboardLayout):
	* macosx/tkMacOSXCarbonEvents.c (TkMacOSXInitCarbonEvents):
	* macosx/tkMacOSXInit.c:
	* macosx/tkMacOSXInt.h: abstract common code to dynamically acquire
	address of a named symbol (from a loaded dynamic library) into new
	function TkMacOSXGetNamedSymbol() and macro TkMacOSXInitNamedSymbol.

	* macosx/tkMacOSXMenu.c (TkpNewMenu):
	* macosx/tkMacOSXMenubutton.c (MenuButtonInitControl):
	* macosx/tkMacOSXMenus.c (TkMacOSXHandleMenuSelect): switch to modern
	utf-8 aware menu manager API, remove obsolete code, add error handling.

	* macosx/tkMacOSXMenu.c:
	* macosx/tkMacOSXMenus.c:
	* macosx/tkMacOSXMenubutton.c:
	* macosx/tkMacOSXMouseEvent.c: define OSX 10.3 or later only constants
	if necessary to allow compilation on OSX 10.2

	* macosx/tkMacOSXWm.c (UpdateSizeHints): remove code that is never
	executed.

	* xlib/xgc.c (XCreateGC): sync with core-8-4-branch change.

	* generic/tk.h: add/correct location of version numbers in macosx files

	* generic/tkInt.h: clarify fat compile comment.

	* macosx/Wish.pbproj/default.pbxuser (new):
	* macosx/Wish.pbproj/jingham.pbxuser:
	* macosx/Wish.pbproj/project.pbxproj:
	* macosx/Wish.xcode/default.pbxuser:
	* macosx/Wish.xcode/project.pbxproj:
	* macosx/Wish.xcodeproj/default.pbxuser (new):
	* macosx/Wish.xcodeproj/project.pbxproj (new): new/updated projects for
	Xcode 2.2 on 10.4, Xcode 1.5 on 10.3 & ProjectBuilder on 10.2, with
	native tktest targets and support for universal (fat) compiles.

	* macosx/Tk-Info.plist (removed):
	* macosx/Wish-Info.plist (removed):
	* macosx/buildTkConfig.tcl (removed): remove obsolete build files.

	* macosx/README: clarification/cleanup, document new Xcode projects and
	universal (fat) builds via CFLAGS (i.e. ppc and i386 at the same time).

	* unix/Makefile.in:
	* unix/aclocal.m4:
	* unix/configure.in:
	* macosx/configure.ac (new): add support for inclusion of
	unix/configure.in by macosx/configure.ac, allows generation of a
	config headers enabled configure script in macosx (required by Xcode
	projects).

	* macosx/GNUmakefile: rename from Makefile to avoid overwriting by
	configure run in tk/macosx, add support for reusing configure cache,
	build target fixes.

	* generic/tk3d.h:
	* generic/tkButton.h:
	* generic/tkCanvas.c:
	* generic/tkCanvas.h:
	* generic/tkColor.h:
	* generic/tkEntry.h:
	* generic/tkFileFilter.h:
	* generic/tkFont.c:
	* generic/tkFont.h:
	* generic/tkImage.c:
	* generic/tkImgPhoto.c:
	* generic/tkInt.h:
	* generic/tkMenu.c:
	* generic/tkMenu.h:
	* generic/tkMenubutton.h:
	* generic/tkScale.h:
	* generic/tkScrollbar.h:
	* generic/tkSelect.h:
	* generic/tkStubInit.c:
	* generic/tkStubLib.c:
	* generic/tkText.h:
	* generic/tkUndo.h:
	* macosx/tkMacOSXButton.c:
	* macosx/tkMacOSXDebug.c:
	* macosx/tkMacOSXDebug.h:
	* macosx/tkMacOSXDialog.c:
	* macosx/tkMacOSXDraw.c:
	* macosx/tkMacOSXEntry.c:
	* macosx/tkMacOSXFont.c:
	* macosx/tkMacOSXInt.h:
	* macosx/tkMacOSXMenu.c:
	* macosx/tkMacOSXMenubutton.c:
	* macosx/tkMacOSXMouseEvent.c:
	* macosx/tkMacOSXSend.c:
	* macosx/tkMacOSXSubwindows.c:
	* macosx/tkMacOSXWindowEvent.c:
	* macosx/tkMacOSXWm.c:
	* macosx/tkMacOSXXStubs.c:
	* unix/tkUnixButton.c:
	* unix/tkUnixMenu.c:
	* xlib/xgc.c: ensure externally visible symbols not contained in stubs
	table are declared as MODULE_SCOPE (or as static if not used outside of
	own source file), #ifdef out a few Xlib and aqua functions that are
	never called. These changes allow 'make checkstubs' to complete without
	error on Darwin with gcc 4.

	* macosx/tkMacOSXTest.c:
	* macosx/tkMacOSXPort.h:
	* win/tkWinTest.c:
	* generic/tkInt.decls: add functions needed by tktest to internal stubs
	table, correct signature of TkMacOSXHandleMenuSelect, add XSync to aqua
	Xlib stubs.

	* unix/tkUnixSend.c:
	* generic/tkText.c:
	* generic/tkTest.c: #ifdef unix only declarations.
	(TestmetricsCmd): unify win and mac implementation.
	(TestsendCmd): move to tkUnixSend.c to avoid access to global var.
	(TesttextCmd): move to tkText.c to avoid having to put all the internal
	text functions it uses into the stubs table.

	* generic/tkTextDisp.c:
	* macosx/tkMacOSXInit.c:
	* macosx/tkMacOSXKeyEvent.c:
	* macosx/tkMacOSXWindowEvent.c:
	* macosx/tkMacOSXXStubs.c: fix gcc 4 warnings.

	* macosx/tkMacOSXNotify.c:
	* macosx/tkMacOSXScrlbr.c: sync with core-8-4-branch.

	* generic/tkIntDecls.h:
	* generic/tkIntPlatDecls.h:
	* generic/tkIntXlibDecls.h:
	* generic/tkStubInit.c:
	* unix/configure:
	* unix/tkConfig.h.in: regen.

2005-11-22  Donal K. Fellows  <donal.k.fellows@manchester.ac.uk>

	* library/tkfbox.tcl: Remove all references to data(curItem), as it is
	no longer used. [Bug 600313]
	(::tk::IconList_CurSelection): Renamed for clarity.

	* doc/GetFont.3: Revert previous fix; a NULL interp is now legal.
	* generic/tkFont.c (ParseFontNameObj, GetAttributeInfoObj): Allow these
	functions to work with a NULL interp by making them check when
	generating error messages. [Bug 1151523]

	* library/tkfbox.tcl (::tk::dialog::file::): Correct the quoting of the
	script used in variable traces so that widget names with spaces in will
	work. [Bug 1335485]

2005-11-16  Vince Darley  <vincentdarley@users.sourceforge.net>

	* doc/text.n: clarify left to right interpretation of index modifiers,
	including the fact that validation occurs after each step. [Bug
	1357575]

2005-11-15  Joe English  <jenglish@users.sourceforge.net>

	* unix/tkUnixWm.c, tests/unixWm.test, doc/wm.n: Support for [wm
	attributes] on X11. [TIP#231, Patch 1062022]

2005-11-14  Joe English  <jenglish@users.sourceforge.net>

	* library/bgerror.tcl: Truncate error messages at 45 characters
	instead of 30. [Bug 1224235]

2005-11-14  Donal K. Fellows  <donal.k.fellows@manchester.ac.uk>

	* generic/tkSelect.c (TkSelDefaultSelection): Test select-9.5
	highlighted further brokenness in this function.

2005-11-13  Donal K. Fellows  <donal.k.fellows@manchester.ac.uk>

	* unix/tkUnixSelect.c (SelCvtToX): Arrange for the parsing code to use
	Tcl's list parsing code, another simplification that enables testing
	of the [Bug 1353414] fix.

	* unix/tkUnixSelect.c (SelCvtFromX): Generate string forms of the
	advanced selection types in a Tcl_DString. This makes fixing [Bug
	1353414] trivial, and simplifies the code at the same time.
	* tests/select.test (select-9.5): Added test for [Bug 1353414]

2005-11-10  Donal K. Fellows  <donal.k.fellows@manchester.ac.uk>

	* generic/tkBind.c (ChangeScreen):		More DString fixes from
	* generic/tkTextWind.c (EmbWinLayoutProc):	[Bug 1353022]
	* win/tkWinMenu.c (SetDefaults):

	* win/tkWinDialog.c (ConvertExternalFilename): Factored out the
	encoding conversion and de-backslash-ing code that is used in many
	places in this file.
	(GetFileNameW, GetFileNameA, ChooseDirectoryValidateProc): Make sure
	that data is freed correctly and that certain (hopefully impossible)
	failure modes won't cause crashes. [Bug 1353022]

2005-11-06  Pat Thoyts  <pat@zsplat.freeserve.co.uk>

	* unix/tcl.m4:    Fix SHLIB_LD_LIBS for building tclkit on OpenBSD.
	* unix/configure: regenerated

2005-10-31  Vince Darley  <vincentdarley@users.sourceforge.net>

	* generic/tkText.c
	* tests/textDisp.test: fix and test for [Bug 1333951] in '.text count
	-displaylines'.

2005-10-18  Don Porter	<dgp@users.sourceforge.net>

	* generic/tkMain.c: Rewrote code that sets the ::argv value to be sure
	conversion from the system encoding is complete before any processing
	sensitive to list-special characters is done. [Bug 1328926]

2005-10-17  Jeff Hobbs  <jeffh@ActiveState.com>

	* macosx/tkMacOSXScrlbr.c (UpdateControlValues): check geomMgrPtr is
	valid before checking type

2005-10-15  Jeff Hobbs  <jeffh@ActiveState.com>

	* library/menu.tcl (::tk::MenuUnpost): remove leftover ] from string
	equal mods of 2005-07-25. (sowadsky)

2005-10-14  Pat Thoyts  <patthoyts@users.sourceforge.net>

	* win/tkWinSend.c:    Avoid using tcl internal headers and fix to
	* win/tkWinSendCom.h: correctly link on all types of build (was
	* win/tkWinSendCom.c: broken in static,msvcrt builds).

2005-10-12  Donal K. Fellows  <donal.k.fellows@man.ac.uk>

	* tests/canvPs.test, tests/canvPsBmap.tcl, tests/canvPsImg.tcl:
	* tests/imgPhoto.test, tests/menu.test: Arrange for the test suite to
	only ever refer to images in the same directory as the tests. This
	makes it possible to package the test suite itself as a starkit. Thanks
	to David Zolli for suggesting this.

2005-10-10  Jeff Hobbs  <jeffh@ActiveState.com>

	* generic/tkConfig.c (Tk_DeleteOptionTable, Tk_CreateOptionTable):
	properly alloc/delete one more option. [Bug 1319720] (melbardis)

	* macosx/tkMacOSXInt.h: Move MODULE_SCOPE defn to tkInt.h and add
	* generic/tkInt.h:      WORDS_BIGENDIAN checks that will work with OS X
	universal binary compiles. (steffen)

	* generic/tkMenu.c (TkSetWindowMenuBar): do not call TkMenuInit if the
	winPtr indicates TK_ALREADY_DEAD. This prevents reinit that creates a
	Tk exit handler after all exit handlers should be called. [Bug 749908,
	1322294]

2005-10-10  Vince Darley  <vincentdarley@users.sourceforge.net>

	TIP #256 IMPLEMENTATION

	* doc/text.n
	* generic/tkText.c
	* generic/tkText.h
	* generic/tkTextBTree.c
	* generic/tkTextDisp.c
	* generic/tkTextImage.c
	* generic/tkTextIndex.c
	* generic/tkTextMark.c
	* generic/tkTextTag.c
	* generic/tkTextWind.c
	* macosx/tkMacOSXDefault.h
	* tests/text.test
	* tests/textDisp.test
	* unix/tkUnixDefault.h
	* win/tkWinDefault.h: Implementation of TIP#256, adding a new text
	widget configuration option '-tabstyle', with new tests and
	documentation.

	Also a fix for [Bug 1281228] (documentation and full implementation of
	-strictlimits), and [Bug 1288677] (corrected elide behaviour), again
	with more tests.

2005-10-04  Jeff Hobbs  <jeffh@ActiveState.com>

	* library/dialog.tcl (::tk_dialog): add tkwait visibility before grab.
	[Bug 1216775]

	* win/tkWinDialog.c (ChooseDirectoryValidateProc): reset stored path to
	"" if it doesn't exist and -mustexist is true. [Bug 1309218] Remove
	old-style dir chooser (no longer used).

	* macosx/tkMacOSXInt.h: add MODULE_SCOPE definition check for extension
	writers that access private headers on OS X and don't define it in
	configure.

2005-09-28  Don Porter	<dgp@users.sourceforge.net>

	* unix/tkUnixPort.h:	Disabled inclusion of the private Tcl header
	* win/tkWinPort.h:	file tclInt.h. Tk ought to have a tiny and
	shrinking number of calls of private Tcl routines. Each Tk source file
	doing this should follow the convention in the macosx port and have its
	own #include "tclInt.h".

	* generic/tkEvent.c:	Disabled calls to private Tcl routine
	TclInExit(). See comment in TkCreateExitHandler() for full rationale.

2005-09-21  Donal K. Fellows  <donal.k.fellows@manchester.ac.uk>

	* generic/tkEvent.c (TkCreateThreadExitHandler, TkFinalizeThread)
	(TkDeleteThreadExitHandler): New internal API (from Joe Mistachkin) to
	allow Tk to finalize itself correctly in a multi-threaded
	environment. [Bug 749908]

2005-09-14  Donal K. Fellows  <dkf@users.sf.net>

	* generic/tkOldConfig.c (GetCachedSpecs): Split out the code to
	manipulate the cached writable specs so that it can be reused from all
	the public Tk_Configure* functions.
	(Tk_ConfigureInfo, Tk_ConfigureWidget, Tk_ConfigureValue): Use the
	factored out code everywhere, so we always manipulate the cache
	correctly. [Bug 1288128]

2005-09-13  Don Porter	<dgp@users.sourceforge.net>

	* win/winMain.c (WishPanic): Replaced TCL_VARARGS* macros with direct
	use of stdarg.h conventions.

2005-09-11  Daniel Steffen  <das@users.sourceforge.net>

	* macosx/tkMacOSXMouseEvent.c (TkMacOSXProcessMouseEvent): check if
	process is in front on MouseDown, otherwise request process activation
	from BringWindowForward() via new isFrontProcess param.

	* macosx/tkMacOSXCarbonEvents.c (TkMacOSXInitCarbonEvents): register
	our event handler on the dispatcher target for all carbon events of
	interest to TkAqua; this replaces event processing directly from the
	event queue and thus allows to capture events that are syntesized by
	Carbon and sent directly to the dispatcher and not to the event queue.

	* macosx/tkMacOSXEvent.c: remove TkMacOSXCountAndProcessMacEvents(),
	rename ReceiveAndProcessEvent() to TkMacOSXReceiveAndProcessEvent().
	(TkMacOSXReceiveAndProcessEvent): remove tk event processing before
	sending events to the dispatcher, all events of interest are now
	processed in our dispatcher target event handler.

	* macosx/tkMacOSXNotify.c (CarbonEventsCheckProc): dispatch events
	directly via TkMacOSXReceiveAndProcessEvent(), but dispatch no more
	than four carbon events at one time to avoid starving other event
	sources.

	* macosx/tkMacOSXEvent.c: formatting cleanup, move XSync() to XStubs,
	* macosx/tkMacOSXEvent.h: removed obsolete kEventClassWish handling.
	* macosx/tkMacOSXXStubs.c

	* macosx/tkMacOSXEvent.h: declare macosx internal procs as MODULE_SCOPE
	* macosx/tkMacOSXEvent.c:
	* macosx/tkMacOSXKeyEvent.c:
	* macosx/tkMacOSXMouseEvent.c:
	* macosx/tkMacOSXWindowEvent.c:

	* macosx/tkMacOSXButton.c: conditionalize all debug message printing to
	* macosx/tkMacOSXCursor.c: stderr via TK_MAC_DEBUG define.
	* macosx/tkMacOSXDebug.c:
	* macosx/tkMacOSXDebug.h:
	* macosx/tkMacOSXDialog.c:
	* macosx/tkMacOSXEvent.c:
	* macosx/tkMacOSXInit.c:
	* macosx/tkMacOSXKeyEvent.c:
	* macosx/tkMacOSXMenu.c:
	* macosx/tkMacOSXMenubutton.c:
	* macosx/tkMacOSXScale.c:
	* macosx/tkMacOSXWindowEvent.c:
	* macosx/tkMacOSXWm.c:

	* unix/configure.in: define TK_MAC_DEBUG on aqua when symbols enabled.
	* unix/configure: autoconf-2.59
	* unix/tkConfig.h.in: autoheader-2.59

	* library/listbox.tcl: synced aqua MouseWheel bindings with
	* library/scrlbar.tcl: core-8-4-branch.
	* library/text.tcl:

	* xlib/xcolors.c: fixed warning

2005-08-25  Daniel Steffen  <das@users.sourceforge.net>

	* unix/Makefile.in (html): reverted/amended changes of 2005-08-23 that
	broke TkAqua 'make install'; added BUILD_HTML_FLAGS optional var like
	in tcl/unix/Makefile.in.

2005-08-24  Donal K. Fellows  <dkf@users.sf.net>

	* tests/text.test (text-8.18): Fix punctuation of error message to
	match good practice (actual message already fixed). [Bug 1267484]

2005-08-23  Jeff Hobbs  <jeffh@ActiveState.com>

	* macosx/tkMacOSXDialog.c: make dialogs ignore -initialfile "" and
	-initialdir "" instead of error.

2005-08-23  Mo DeJong  <mdejong@users.sourceforge.net>

	* win/tkWin32Dll.c (DllMain): Replace old asm SEH approach with Kenny's
	new SEH implementation. [Tcl Bug 1235544]

2005-08-23  Mo DeJong  <mdejong@users.sourceforge.net>

	* unix/Makefile.in: Subst BUILD_TCLSH and TCL_EXE.
	* unix/configure: Regen.
	* unix/configure.in: Update minimum autoconf version to 2.59. Invoke
	SC_PROG_TCLSH and SC_BUILD_TCLSH.
	* unix/tcl.m4 (SC_PROG_TCLSH, SC_BUILD_TCLSH):
	* win/Makefile.in: Subst BUILD_TCLSH and TCL_EXE.
	* win/configure: Regen.
	* win/configure.in: Update minimum autoconf version to 2.59. Invoke
	SC_BUILD_TCLSH.
	* win/tcl.m4 (SC_PROG_TCLSH, SC_BUILD_TCLSH): Split confused search
	for tclsh on PATH and build and install locations into two macros.
	SC_PROG_TCLSH searches just the PATH. SC_BUILD_TCLSH determines the
	name of the tclsh executable in the Tcl build directory. [Tcl Bug
	1160114] [Tcl Patch 1244153]

2005-08-22  Daniel Steffen  <das@users.sourceforge.net>

	* macosx/tkMacOSXButton.c:
	* macosx/tkMacOSXDialog.c: fix warnings.

2005-08-20  Joe Mistachkin  <joe@mistachkin.com>

	* win/tkWinX.c: Fixed bad cast. [Bug 1216006]

2005-08-18  Donal K. Fellows  <donal.k.fellows@manchester.ac.uk>

	* doc/GetFont.3: Reworded to reflect the truth. [Bug 1151523]

2005-08-16 George Peter Staplin  <GeorgePS@XMission.com>

	* doc/CrtItemType.3 prototypes were lacking [] after objv. Thus the man
	page was wrong about the actual prototypes. This was verified by
	studying tkCanvBmap.c.

2005-08-13 Chengye Mao  <chengye.geo@yahoo.com>

	* generic/tkOldConfig.c: Fixed [Bug 1258604]. This bug was introduced
	into the modfied Tk_ConfigureWidget. It failed to properly handle the
	specFlags' bit TK_CONFIG_OPTION_SPECIFIED.

2005-08-12  Donal K. Fellows  <donal.k.fellows@manchester.ac.uk>

	* generic/tkOldConfig.c (Tk_ConfigureWidget): Stop storing per-thread
	data in global data structures. Store it in per-interpreter data (i.e.
	per-thread data) instead. [Bug 749908]

2005-08-10  Donal K. Fellows  <dkf@users.sf.net>

	* generic/tkFrame.c (CreateFrame) and others: Don't use size_t when
	working with Tcl_GetStringFromObj because it is not 64-bit clean. [Bug
	1252702]

2005-08-04  Vince Darley  <vincentdarley@users.sourceforge.net>

	* doc/text.n: Clarify behaviour of tab stops (as per [Bug 1247835])

2005-08-09  Daniel Steffen  <das@users.sourceforge.net>

	* macosx/tkMacOSXCarbonEvents.c (AppEventHandlerProc): handle carbon
	events sent directly to application event target via the general
	TkMacOSXProcessEvent() in the same way as events posted to the event
	loop. Moved existing app event handlers to tkMacOSXWindowEvent.c.
	(TkMacOSXInitCarbonEvents): register our application event handler for
	kEventWindowExpanded events to deal with uncollapsing from the dock.

	* macosx/tkMacOSXEvent.h: made TkMacOSXProcessEvent() non-static, added
	* macosx/tkMacOSXEvent.c: new interp field to TkMacOSXEvent struct for
				  use by app event handler.

	* macosx/tkMacOSXMouseEvent.c (TkMacOSXProcessMouseEvent): retrieve
	current window, partCode, modifiers and local cursor position from
	carbon mouse event if possible. Use new static GenerateButtonEvent()
	taking a MouseEventData struct instead of TkGenerateButtonEvent() to
	avoid recomputing already known values. Move process activation on
	MouseDown into BringWindowForward() to allow clicking on window
	titlebar widgets without activating process. Move code dealing with
	clicks in window titelbar into separate function
	HandleWindowTitlebarMouseDown() to avoid code duplication. Avoid
	repeated calls to TkMacOSXGetXWindow() by storing result in
	MouseEventData struct.
	(TkMacOSXButtonKeyState, XQueryPointer): try to get button and modifier
	state from currently processed carbon event (to avoid unnecessary IPC
	with the window server), otherwise use modern carbon API to get this
	info instead of Button() and GetKeys(); only retrieve info caller asks
	for (via non-NULL ptr passed to XQueryPointer).
	(ButtonModifiers2State): new static function converting carbon button
	and modifier state into tk state, allows detection of more than 3 mouse
	buttons (tk supports up to 5) and of NumLock and Fn modifier keys
	(NumLock is mapped to Mod3 and Fn to Mod4).

	* macosx/tkMacOSXWindowEvent.c (TkMacOSXProcessApplicationEvent):
	handle kEventWindowExpanded event to deal with window uncollapsing from
	the dock by generating tk Map event, handle kEventAppHidden and
	kEventAppShown events (moved here from tkMacOSXCarbonEvents.c).

	* macosx/tkMacOSXSubwindows.c (XUnmapWindow): only hide window when it
	is not iconified to avoid window flashing on collapse.

	* macosx/tkMacOSXWm.c: replaced Tk_DoWhenIdle() by Tcl_DoWhenIdle().
	(TkMacOSXZoomToplevel): remove call to TrackBox(), now done in
	HandleWindowTitlebarMouseDown() in tkMacOSXMouseEvent.c.
	(TkpWmSetState): avoid window flashing on collapse by unmapping after
	calling CollapseWindow(); only uncollapse window if it is collapsed.

	* generic/tkInt.decls: changed TkMacOSXZoomToplevel() signature.
	* generic/tkIntPlatDecls.h:

	* macosx/tkMacOSXKeyEvent.c (TkMacOSXProcessKeyboardEvent): only call
	GetMenuItemCommandID() on KeyDown or KeyRepeat events.

	* macosx/tkMacOSXMenu.c (ReconfigureMacintoshMenu): remove call to
	obsolete AppendResMenu() API.

	* macosx/tkMacOSXKeyEvent.c: replaced all direct uses of expensive
	* macosx/tkMacOSXMenu.c:     GetMouse() and TkMacOSXButtonKeyState()
	* macosx/tkMacOSXMenus.c:    APIs by calls to XQueryPointer()
	* macosx/tkMacOSXMouseEvent.c:
	* macosx/tkMacOSXScale.c:
	* macosx/tkMacOSXScrlbr.c:
	* macosx/tkMacOSXWm.c:

	* macosx/tkMacOSXDialog.c:   replaced use of FrontNonFloatingWindow()
	* macosx/tkMacOSXKeyEvent.c: by ActiveNonFloatingWindow() as
	* macosx/tkMacOSXMenu.c:     recommended by Carbon docs.
	* macosx/tkMacOSXMenus.c:
	* macosx/tkMacOSXSubwindows.c:
	* macosx/tkMacOSXWm.c:

	* macosx/tkMacOSXDialog.c: fixed warnings
	* macosx/tkMacOSXTest.c:

	* macosx/tkMacOSXCarbonEvents.c: added CVS Id line to file header.
	* macosx/tkMacOSXDebug.c:
	* macosx/tkMacOSXDebug.h:
	* macosx/tkMacOSXEntry.c:
	* macosx/tkMacOSXEvent.h:
	* macosx/tkMacOSXKeyEvent.c:
	* macosx/tkMacOSXMouseEvent.c:
	* macosx/tkMacOSXWindowEvent.c:
	* macosx/tkMacOSXWm.h:

	* macosx/tkMacOSXInt.h: declare macosx internal procs as MODULE_SCOPE.
	* macosx/tkMacOSXCarbonEvents.c:
	* macosx/tkMacOSXDraw.c:
	* macosx/tkMacOSXFont.c:
	* macosx/tkMacOSXHLEvents.c:
	* macosx/tkMacOSXInit.c:
	* macosx/tkMacOSXWindowEvent.c

	* library/bgerror.tcl: sync with core-8-4-branch changes of 2005-07-28.
	* macosx/tkMacOSXDraw.c:
	* macosx/tkMacOSXWm.c:
	* macosx/tkMacOSXMouseEvent.c:

	* generic/tkFrame.c:   sync with core-8-4-branch changes of 2005-07-27.
	* generic/tkIntDecls.h:
	* generic/tkStubInit.c:
	* generic/tkFrame.c:
	* win/tkWinDraw.c:
	* unix/tkUnixDraw.c:
	* macosx/tkMacOSXDraw.c:
	* macosx/tkMacOSXInt.h:
	* macosx/tkMacOSXWm.c:
	* macosx/tkMacOSXSubwindows.c:

	* macosx/tkMacOSXButton.c: sync with core-8-4-branch.
	* macosx/tkMacOSXEntry.c:
	* macosx/tkMacOSXScale.c:

	* library/demos/menu.tcl: removed errant '}'.

2005-08-04  Donal K. Fellows  <donal.k.fellows@manchester.ac.uk>

	* doc/clipboard.n: Add example demonstrating custom types of clipboard
	data.

2005-07-25  Donal K. Fellows  <donal.k.fellows@manchester.ac.uk>

	* library/*.tcl: Updated to use more 8.4 and 8.5 features as part of
	resolving [Patch 1237759].

2005-07-22  Mo DeJong  <mdejong@users.sourceforge.net>

	* win/tkWinX.c: Define _WIN32_WINNT with NT SP 3 data to fix compiler
	error because SendInput was not defined. The new msys_mingw7 release is
	now needed to compile the HEAD with mingw gcc. [Bug 1210712]

2005-07-21  Jeff Hobbs	<jeffh@ActiveState.com>

	* macosx/tkMacOSXMouseEvent.c (TkMacOSXProcessMouseEvent): corrected if
	expression error (use of = instead of ==).

2005-07-18  Vince Darley  <vincentdarley@users.sourceforge.net>

	* generic/tkTextMark.c: fix to segfault in "mark prev"
	* tests/textIndex.test: [Bug 1240221]

	* tests/textWind.test: make test more robust to avoid infinite loop

2005-07-06  Jeff Hobbs	<jeffh@ActiveState.com>

	* doc/getOpenFile.n: correct -multiple docs (takes boolean)

2005-07-05  Don Porter	<dgp@users.sourceforge.net>

	* unix/Makefile.in:	Purged use of TCLTESTARGS. [RFE 1161550]

2005-06-23  Daniel Steffen  <das@users.sourceforge.net>

	* generic/tkConsole.c (TkConsolePrint): prevent potential NULL deref.

	* macosx/tkMacOSXDefault.h: change ENTRY_BORDER defaults to from 5 to 2
	to make default entry widgets in TkAqua look like in other aqua apps
	(and have same border dimensions as other platforms). [Bug 1176610]

2005-06-21  Donal K. Fellows  <dkf@users.sf.net>

	* doc/GetBitmap.3: Fix silly error in SYNOPSIS. [Bug 1224983]

2005-06-19  Donal K. Fellows  <dkf@users.sf.net>

	* generic/tkImgGIF.c: Cleanse all static (i.e. non-thread-safe) data
	at a miniscule performance hit.

2005-06-18  Daniel Steffen  <das@users.sourceforge.net>

	* macosx/Makefile: for X11 build, add -X11 suffix to unversioned wish
	symbolic link.

	* unix/tcl.m4 (Darwin): add -headerpad_max_install_names to LDFLAGS to
	ensure we can always relocate binaries with install_name_tool.

	* unix/configure: autoconf-2.59

2005-06-07  Donal K. Fellows  <donal.k.fellows@manchester.ac.uk>

	Bump patchlevel to a4 to distinguish from a3 release.

2005-06-04  Jeff Hobbs	<jeffh@ActiveState.com>

	*** 8.5a3 TAGGED FOR RELEASE ***

2005-06-02  Jim Ingham	<jingham@apple.com>

	* generic/tkEvent.c (InvokeFocusHandlers): On Mac OS X the scrollwheel
	events are sent to the window under the mouse, not to the focus window

	Another patch from M. Kirkham.

	* macosx/tkMacOSXScrlbr.c (ThumbActionProc, ScrollBarBindProc): Record
	the first mouse down point, and compute differences from that, rather
	than getting the mouse down each time through the loop. The old method
	would get fooled if you moved the mouse less than a text line height in
	the text widget. [Bug 1083728]

2005-06-03  Daniel Steffen  <das@users.sourceforge.net>

	* macosx/Makefile: fixed 'embedded' target.

2005-06-02  Reinhard Max  <max@suse.de>

	* unix/tkUnix.c (Tk_GetUserInactiveTime): Improvements to get it
	working on Solaris, and panic if we run out of memory.
	* unix/configure.in: Rework the searching for Xss, to make it work on
	Solaris and provide more useful output. Use AC_HELP_STRING where
	appropriate.
	* unix/tcl.m4: synced from Tcl.
	* unix/configure: regenerated with autoconf 2.59.

2005-06-01  Jeff Hobbs	<jeffh@ActiveState.com>

	* win/tkWinInt.h: added private decls of Tk_GetEmbeddedMenuHWND,
	Tk_GetMenuHWND, TkWinCleanupContainerList, and TkpWmGetState to that
	are used across source files.

	* win/tkWinX.c (Tk_ResetUserInactiveTime): cast to squelch compiler
	warning.

2005-05-31  Reinhard Max  <max@suse.de>

	* doc/Inactive.3 (new file): C level API documentationn for
	TIP#245 (Tk_GetUserInactiveTime, Tk_ResetUserInactiveTime).
	* tests/tk.test: Added tests for the TIP#245 implementation.

2005-05-30  Jeff Hobbs	<jeffh@ActiveState.com>

	* generic/tkPanedWindow.c, tests/panedwindow.test: batch of fixes to
	panedwindow from Daniel South. Improved auto-size to fit internal
	windows, fixed sash placement at edge of pane, fixed calculation of
	stretch amount for internal windows. [Bug 1124198, 1161543, 1054117,
	1010941, 795869, 690169, 1192323]

	* generic/tkMenu.c (MenuCmd): create event handler earlier to ensure
	proper destruction of menu through DestroyNotify. [Bug 1159367]

	* library/console.tcl (::tk::ConsoleInit): print out first prompt and
	swallow the extra "% " that comes once from Tcl on Windows.

2005-05-29  Daniel Steffen  <das@users.sourceforge.net>

	* macosx/tkMacOSXFont.c: use Tcl_Panic instead of panic.

	* unix/configure.in: added description of HAVE_XSS for autoheader.
	* unix/configure: autoconf-2.59
	* unix/tkConfig.h.in: autoheader-2.59

	* macosx/Wish.pbproj/project.pbxproj:
	* macosx/Wish.xcode/project.pbxproj: added missing FRAMEWORK defines
	introduced with configure/make based build.

	* macosx/tkMacOSXInit.c:
	* macosx/tkMacOSXNotify.c: fixed warnings.

	* generic/tkDecls.h:
	* generic/tkIntPlatDecls.h:
	* generic/tkPlatDecls.h:
	* generic/tkStubInit.c: ran missing 'make genstubs' for TIP245 changes
	to tk.decls

	* macosx/tkMacOSXXStubs.c (Tk_ResetUserInactiveTime): use symbolic
	constant argument in call to UpdateSystemActivity();

	* macosx/Wish.pbproj/project.pbxproj:
	* macosx/Wish.xcode/project.pbxproj:
	* unix/configure.in: added/corrected linking to IOKit.framework for
	TIP245.

	* unix/configure.in: skip X11 configure checks when building tk_aqua.
	* unix/configure: autoconf-2.59

2005-05-28  Donal K. Fellows  <dkf@users.sf.net>

	TIP #245 IMPLEMENTATION from Reinhard Max <max@suse.de>

	* doc/tk.n: Documentation of [tk inactivity].
	* win/tkWinX.c (Tk_GetUserInactiveTime, Tk_ResetUserInactiveTime):
	* unix/tkUnix.c (Tk_GetUserInactiveTime, Tk_ResetUserInactiveTime):
	* macosx/tkMacOSXXStubs.c:	Implementations of the core API for
	(Tk_GetUserInactiveTime):	determining how long as user's left
	(Tk_ResetUserInactiveTime):	her machine alone.
	* unix/configure.in: Test for XScreenSaver support.
	* generic/tkCmds.c (Tk_TkObjCmd): Implementation of [tk inactivity].

2005-05-27  Todd Helfter  <tmh@users.sourceforge.net>

	* library/menu.tcl: correct the sticky behavior of menus posted by
	tk_popup so that they "stick" after the initial <ButtonRelease>
	following the post, that is not over an active menu entry.

2005-05-26  Daniel Steffen  <das@users.sourceforge.net>

	* macosx/tkMacOSXInit.c (TkpInit): fixed resource file extraction from
	__tk_rsrc section to work with non-prebound .dylib and .bundle.

	* macosx/Makefile: corrected EMBEDDED_BUILD check, use separate Tcl and
	Tk version vars to properly support tk/x11 framework version
	overriding, rewrite tkConfig.sh when overriding tk version, corrected
	Wish.app symlink in tk build dir.

	* unix/configure.in: corrected framework finalization to softlink stub
	library to Versions/8.x subdir instead of Versions/Current.
	* unix/configure: autoconf-2.59

2005-05-25  Jeff Hobbs	<jeffh@ActiveState.com>

	* unix/Makefile.in (install-libraries): protect possible empty list in
	for with list= trick for older shells.

2005-05-23  Jeff Hobbs	<jeffh@ActiveState.com>

	* generic/tkFileFilter.c (FreeGlobPatterns): s/null/NULL/

2005-05-24  Daniel Steffen  <das@users.sourceforge.net>

	* generic/tkTest.c: disable commands not available on TkAqua.

	* macosx/Makefile:
	* macosx/README:
	* macosx/Tk-Info.plist.in (new file):
	* macosx/Wish-Info.plist.in (new file):
	* unix/Makefile.in:
	* unix/configure.in:
	* unix/tcl.m4:
	* unix/tkUnixInit.c: moved all Darwin framework and TkAqua build
	support from macosx/Wish.pbproj and macosx/Makefile into the standard
	unix configure/make buildsystem, the project and macosx/Makefile are no
	longer required to build Tk.framework and/or TkAqua. TkAqua is now
	enabled by the --enable-aqua configure option, and static and
	non-framework builds of TkAqua are now available via the standard
	configure switches. Tk/X11 can also be built as a framework. The
	macosx/Makefile now wraps the unix buildsystem and no longer uses the
	projects, embedded builds are still only available via this Makefile,
	but for other builds it is not longer required (but its current
	functionality is still available for backwards compatibility). The
	projects currently do not call through to the Makefile to build (unlike
	Tcl.pbproj) so project builds may differ from makefile builds. Due to
	issues with spaces in pathnames, 'Wish Shell.app' has been renamed to
	'Wish.app', the macosx/Makefile installs backwards compatibility
	symlinks for the old name.
	* macosx/tkMacOSXInit.c (TkpInit): added support for Tk resource file
	in non-framework and static builds: the resource file is copied into a
	__tk_rsrc MachO section of the library or executable at link time and
	extracted into a temporary location at initialization.
	* unix/configure: autoconf-2.59
	* unix/tkConfig.h.in (new file): autoheader-2.59

	* macosx/Wish.pbproj/project.pbxproj:
	* macosx/Tk-Info.plist:
	* macosx/Wish-Info.plist:
	* macosx/tkAboutDlg.r: updated copyright years to 2005.

2005-05-22  Donal K. Fellows  <dkf@users.sf.net>

	* generic/tkFileFilter.c (TkGetFileFilters): Add all filters, not just
	the first one. [Bug 1206133]

2005-05-15  Jim Ingham	<jingham@apple.com>

	Fixes from Michael Kirkham:

	* macosx/tkMacOSXMenu.c (TkpConfigureMenuEntry): Thinko in clearing the
	ENTRY_ACCEL_MASK before re-parsing it. [Bug 1012852]

	* macosx/tkMacOSXScrlbr.c (UpdateControlValues): Don't set the control
	value BEFORE setting the min and max or the control manager will reset
	it for you. [Bug 1202181]

	* macosx/tkMacOSXXStubs.c (TkMacOSXXGetPixel, TkMacOSXXPutPixel):
	Restore the port to what it was before putting we were called. [Bug
	1202223]

2005-05-14  Jim Ingham  <jingham@apple.com>

	* macosx/tkMacOSXScrlbr.c (ThumbActionProc): Missing Tcl_Release.

2005-05-14  Daniel Steffen  <das@users.sourceforge.net>

	* macosx/tkMacOSXInit.c:
	* macosx/tkMacOSXNotify.c: introduction of new tcl notifier based on
	CFRunLoop allows replacement of the custom TkAqua notifier by a
	standard tcl event source. Removes requirement of threaded tcl core
	for TkAqua, allows to stub-link TkAqua against Tcl by removing use of
	the unstubbed TclInitNotifier & TclFinalizeNotifier. [Tcl Patch
	1202052]

	* macosx/Wish.xcode/project.pbxproj:
	* macosx/Wish.pbproj/project.pbxproj: stub-link TkAqua: build with
	USE_TCL_STUBS and link against libtclstub instead of Tcl.framework,
	unexport libtclstub symbols from Tk to avoid duplicate symbol warnings
	when linking with both Tcl and Tk, fixes for gcc4.0 warnings.

	* macosx/Wish.xcode/project.pbxproj: sync with Wish.pbproj changes
	since 2004-11-19.
	NOTE: to use this project, need to uncomment the tclConfig.h settings
	at the top of tcl/unix/configure.in, autoconf and rebuild tcl !

	* macosx/tkMacOSXBitmap.c:
	* macosx/tkMacOSXButton.c:
	* macosx/tkMacOSXDialog.c:
	* macosx/tkMacOSXFont.c:
	* macosx/tkMacOSXHLEvents.c:
	* macosx/tkMacOSXInit.c:
	* macosx/tkMacOSXKeyboard.c:
	* macosx/tkMacOSXMenu.c:
	* macosx/tkMacOSXMenubutton.c:
	* macosx/tkMacOSXWm.c:
	* macosx/tkMacOSXXStubs.c: fixed gcc 4.0 warnings.

	* unix/tcl.m4: sync with tcl
	* unix/configure: autoconf-2.59

2005-05-10  Vince Darley  <vincentdarley@users.sourceforge.net>

	* library/text.tcl: test and fix to TextPrevPara to avoid infinite loop
	* tests/textIndex.test: at start of widget. [Bug 1191895]

	* generic/tkTextDisp.c: better synchronisation between explicit and
	implicit pixel line-height calculations. [Bug 1186558]

2005-05-10  Don Porter	<dgp@users.sourceforge.net>

	* generic/tkTextDisp.c (GetXView): Improved numerical precision of
	calculation of [.t xview] return values.
	* tests/textDisp.test: Match greater precisions of [.t xview] and
	[.t yview] values in tests.

2005-05-06  Jeff Hobbs	<jeffh@ActiveState.com>

	* unix/configure: regen
	* unix/configure.in: Add AC_C_BIGENDIAN check and pkg-config xft checks
	to extend xft search.
	* unix/tcl.m4: Correct Solaris 10 (5.10) check and add support for
	x86_64 Solaris cc builds.

2005-04-28  Donal K. Fellows  <donal.k.fellows@manchester.ac.uk>

	* macosx/tkMacOSXNotify.c (TkMacOSXWaitForEvent): Fix for typo in
	waitTime computation. [Bug 1191097]
	(AlertNotifier): Factor out the core of the notifier alerting code.

2005-04-25  Daniel Steffen  <das@users.sourceforge.net>

	* macosx/tkMacOSXNotify.c: sync with tclUnixNotfy.c changes since
	2004-06-22, added compile time check for threaded tcl core, removed
	unthreaded code paths as they are never used anyway, fixed
	TkMacOSXAlertNotifier() implementation.

	* unix/Makefile.in: added TCL_STUB_LIB_FILE, needed for unexporting of
	symbols from libtclstub to avoid duplicate symbol warnings.

	* unix/tcl.m4 (Darwin): added configure checks for recently added
	linker flags -single_module and -search_paths_first to allow building
	with older tools (and on Mac OS X 10.1), use -single_module in SHLIB_LD
	and not just T{CL,K}_SHLIB_LD_EXTRAS, added unexporting from Tk of
	symbols from libtclstub to avoid duplicate symbol warnings, added
	PLAT_SRCS definition for Mac OS X, defined MODULE_SCOPE to
	__private_extern__.
	(SC_MISSING_POSIX_HEADERS): added caching of dirent.h check.

	* unix/configure: autoconf-2.59

2005-04-22  George Peter Staplin  <GeorgePS@XMission.com>

	* doc/FontId.3: I fixed a typo. "linespace" was used instead of
	"ascent". I also added a .PP before the paragraph to make the
	formatting look better for the ascent paragraph.

2003-04-18  Joe English	 <jenglish@users.sourceforge.net>

	* unix/tkUnixRFont.c(Tk_MeasureChars): Use Tcl_UtfToUnichar() for lax
	UTF-8 parsing instead of strict parsing with FcUtf8ToUcs4()
	[fix/workaround for Bug 1185640]

2003-04-18  Vince Darley  <vincentdarley@users.sourceforge.net>

	* library/text.tcl
	* doc/text.n: corrected 'Home' and 'End' and Control-a/e handling to
	work with display lines. This was an ommission of the previous tip155
	patch. Clarified the documentation on this point.

2005-04-14  Jeff Hobbs	<jeffh@ActiveState.com>

	* unix/tkUnixFont.c (FontMapLoadPage): reorder char[] decls to avoid
	possible segv. Minimal fix for [Bug 1122671]

2005-04-12  Jeff Hobbs	<jeffh@ActiveState.com>

	* library/tkfbox.tcl (::tk::dialog::file::): fix typeMenuLab ref. Add
	undoc'd ::tk::dialog::file::showHiddenBtn var (default 0) that will add
	a "Show Hidden" checkbutton to tk_get*File and tk_chooseDirectory if
	set to true.
	* library/choosedir.tcl (::tk::dialog::file::chooseDir::): fix
	cancelBtn ref, add hiddenBtn ref for "Show Hidden" button.

2005-04-09  Daniel Steffen  <das@users.sourceforge.net>

	* macosx/README: updated requirements for OS & developer tool versions
	+ other small fixes/cleanup.

	* macosx/tkMacOSXEntry.c (ComputeIncDecParameters): manually define
	constants present only in 10.3 headers so that we can build on 10.2.

	* macosx/Wish.pbproj/project.pbxproj: fixed absolute path to tkEntry.h
	that confused 10.2 PBX.

	* unix/tcl.m4 (Darwin): added -single_module linker flag to
	TCL_SHLIB_LD_EXTRAS and TK_SHLIB_LD_EXTRAS.
	* unix/configure: autoconf-2.59

2005-04-07  Mo DeJong  <mdejong@users.sourceforge.net>

	* macosx/tkMacOSXWm.c (TkWmStackorderToplevelWrapperMap,
	(TkWmStackorderToplevel):
	* unix/tkUnixWm.c (TkWmStackorderToplevelWrapperMap,
	(TkWmStackorderToplevel):
	* win/tkWinWm.c (TkWmStackorderToplevelWrapperMap,
	(TkWmStackorderToplevel):
	Fix panic in wm stackorder when a toplevel is created on another
	display. The code now ignores toplevels that have a display that does
	not match the display of the parent window. [Bug 1152809]

2005-04-06  Donal K. Fellows  <dkf@users.sf.net>

	* doc/wm.n, doc/winfo.n, doc/tk.n, doc/send.n, doc/selection.n:
	* doc/radiobutton.n, doc/photo.n, doc/options.n, doc/menu.n:
	* doc/listbox.n, doc/getOpenFile.n, doc/font.n, doc/event.n:
	* doc/entry.n, doc/clipboard.n, doc/checkbutton.n, doc/canvas.n:
	* doc/button.n, doc/bind.n, doc/TextLayout.3, doc/MeasureChar.3:
	* doc/GetRelief.3, doc/GetPixels.3, doc/GetJustify.3, doc/GetFont.3:
	* doc/GetCursor.3, doc/GetColor.3, doc/GetBitmap.3, doc/GetAnchor.3:
	* doc/FontId.3, doc/CrtWindow.3, doc/CrtImgType.3, doc/ConfigWidg.3:
	* doc/3DBorder.3: Purge old .VS/.VE macro instances.

2005-04-04  Don Porter	<dgp@users.sourceforge.net>

	* library/comdlg.tcl: Added Macintosh file type validation to
	[::tk::FDGetFileTypes]. [Bug 1083878] (Thanks, Vince Darley)

2005-04-04  Vince Darley  <vincentdarley@users.sourceforge.net>

	* generic/tkText.c:
	* tests/text.test: fix to elide searching problems [Bug 1174269] and
	disappearing cursor with insertofftime 0. [Bug 1169429]

2005-04-03  Peter Spjuth  <peter.spjuth@space.se>

	* tests/grid.test:
	* generic/tkGrid.c: Fixed bug in geometry calculations for widgets that
	span multiple columns/row. Bug was introduced in 8.5a1 when fixing
	792387. [Bug 1175092]

2005-03-29  Jeff Hobbs	<jeffh@ActiveState.com>

	* win/tcl.m4, win/configure: do not require cygpath in macros to allow
	msys alone as an alternative.

2005-03-27  Vince Darley  <vincentdarley@users.sourceforge.net>

	* tests/textDisp.test: added test for fix of 2005-03-15.

2005-03-24  Jim Ingham	<jingham@apple.com>

	* macosx/tkMacOSXEntry.c (TkpDrawEntryBorderAndFocus): Dopey bug - do
	not reset the width for entry widgets - we didn't change it for them.

2005-03-23  Jim Ingham	<jingham@apple.com>

	These changes allow us to draw the Entry and Spinbox widget with a
	native look and feel on Mac OS X.

	* generic/tkEntry.h: New file, extracting the definitions of Entry and
	Spinbox.
	* generic/tkEntry.c (DisplayEntry): Call out to TkpDrawSpinboxButtons
	and TkpDrawEntryBorderAndFocus. Also provide default implementations
	for X11 & Win.
	* macosx/tkMacOSXEntry.c: New file, implements the entry & focus and
	spinbox button drawing.
	* tkMacOSXDefaults.h: Change the Mac OS X defaults so they fit the
	native widget shapes.

	This is cleanup thanks to Neil Madden <nem@cs.nott.ac.uk>.

	* macosx/tkMacOSXWm.c (TkMacOSXWinStyle) New function.
	(TkUnsupported1ObjCmd): New function, replaces the un-objectified
	version of the command.
	* generic/tkInt.h: Swap TkUnsupported1Cmd for TkUnsupported1ObjCmd.
	* generic/tkWindow.c (): Ditto.

	This adds a "-notify" flag to "wm attributes" that will bounce the
	dock icon on Mac OS X.	This is from Revar Desmera <revarbat@gmail.com>

	* macosx/tkMacOSXWm.c (WmAttrGetNotifyStatus, WmAttrSetNotifyStatus):
	New functions.
	(WmAttributesCmd): Add the -notify.
	* doc/wm.n: Document -notify.

2005-03-19  Donal K. Fellows  <dkf@users.sf.net>

	* generic/tkConsole.c (Tk_CreateConsoleWindow,TkConsolePrint): Rewrite
	so that TkConsolePrint cannot become detached from the console when the
	[console] command is renamed. [Bug 1016385]

2005-03-15  Vince Darley  <vincentdarley@users.sourceforge.net>

	* generic/tkTextDisp.c: fix for [Bug 1143776] in adjusting displayed
	lines when running into the bottom of the window.

2005-03-14  Jim Ingham	<jingham@apple.com>

	* macosx/tkMacOSXScrlbr.c (ThumbActionProc): No need to use "update
	idletasks" here, TclServiceIdle will do as well and it is simpler.

	These changes implement a change on the Mac OS X side. When we unmap a
	window we mark all its children as unmapped (not following toplevels.
	But we preserve whether they had been mapped before, and when the
	parent is remapped, we remap the children as well. [Bug 940117]

	* macosx/tkMacOSXInt.h: Added TK_MAPPED_IN_PARENT
	* macosx/tkMacOSXSubwindows.c (FixMappingFlags): New function.
	(XMapWindow): Call FixMappingFlags.
	(XUnMapWindow): Ditto.

	* macosx/tkMacOSXSubwindows.c (XMoveResizeWindow): Update the xOff &
	yOff data in the Macdrawable even if the native window hasn't been
	created yet. [Bug 700305]
	(XMoveWindow): Ditto.
	(XResizeWindow): Ditto.

2005-03-15  Pat Thoyts	<patthoyts@users.sourceforge.net>

	* unix/tcl.m4:	  Updated the OpenBSD configuration and regenerated the
	* unix/configure: configure script.

2005-03-14  Donal K. Fellows  <donal.k.fellows@manchester.ac.uk>

	* generic/tkEvent.c (InvokeClientMessageHandlers): Ensure that client
	messages are handled correctly. Thanks to George Petasis for tracking
	this down. [Bug 1162356]

2005-03-11  Jim Ingham	<jingham@apple.com>

	* macosx/tkMacOSXButton.c (TkpDisplayButton): Set the port to the
	Button window's port BEFORE you set the clip, otherwise you are setting
	the clip on the wrong window!
	Also, a little cleanup - move x & y into the branches where they are
	used, and don't compute the TextAnchor if we are using the native
	button text, since we aren't going to use it.
	(TkMacOSXDrawControl): Call ShowControl & SetControlVisibility in a
	more logical order.

	* tkMacOSXInt.h: Add TkMacOSXGenerateFocusEvent.
	* tkMacOSXSubwindows.c (XDestroyWindow): We don't get Activate events
	for the remaining windows when a Floating window is destroyed. This can
	cause the focus to disappear. So catch this case when the window is
	being destroyed and move the focus here.

	* tkMacOSXWindowEvent.c (TkMacOSXGenerateFocusEvent): Make this public
	(used to be GenerateFocusEvent) since we need it here and in
	tkMacOSXSubwindows.c. Then change the name everywhere it is used. [Bug
	1124237]

2005-03-10  Jim Ingham	<jingham@apple.com>

	* macosx/tkMacOSXMouseEvent.c (TkMacOSXProcessMouseEvent): In the
	inDrag section, set the GrafPort to the drag window's GrafPort before
	doing LocalToGlobal. [Bug 1160025]

2005-03-09  Jim Ingham	<jingham@apple.com>

	* macosx/tkMacOSXInit.c (TkpInit): Check to see if the environment
	variable XCNOSTDIN is set, and if so, close stdin & stdout. This is
	necessary to make remote debugging under Xcode work properly.

2005-03-08  Jeff Hobbs	<jeffh@ActiveState.com>

	* win/tkWinWm.c (WinSetIcon): fix GCLP_ICONSM -> GCLP_HICONSM.

	* win/makefile.vc: clarify necessary defined vars that can come from
	MSVC or the Platform SDK.

2005-02-28  Jeff Hobbs	<jeffh@ActiveState.com>

	* win/tkWinX.c (GenerateXEvent): correct %A translation on MouseWheel.
	[Bug 1118340]

2005-02-24  Daniel Steffen  <das@users.sourceforge.net>

	* macosx/tkMacOSX.h: fixed incorrect inclusion of internal header.
	* macosx/tkMacOSXNotify.c: corrected included headers.

2005-02-22  Daniel Steffen  <das@users.sourceforge.net>

	* macosx/tkMacOSXDialog.c (Tk_GetSaveFileObjCmd, NavServicesGetFile):
	fixed encoding problems with -initialfile & -filetypes and corrected
	potential buffer overrun with -initialdir/-initialfile. [Bug 1146057]

2005-02-16  Mo DeJong  <mdejong@users.sourceforge.net>

	TIP#223 IMPLEMENTATION

	* doc/wm.n: Add documentation for -fullscreen attribute.
	* tests/winWm.test: Add -fullscreen to wm attribute usage message.
	* tests/wm.test: Add -fullscreen to wm attribute usage message. Add
	-fullscreen attribute test cases for Windows.
	* win/tkWinWm.c (WmInfo, UpdateWrapper, TkpWmSetFullScreen)
	(WmAttributesCmd, UpdateGeometryInfo):
	Implement TIP 223 [wm attributes -fullscreen].

2005-02-14  Vince Darley  <vincentdarley@users.sourceforge.net>

	* generic/tkText.c:
	* generic/tkText.h:
	* generic/tkTextDisp.c:
	* generic/tkTextIndex.c:
	* generic/tkTextBTree.c:
	* doc/text.n:
	* tests/textDisp.test:
	* tests/textIndex.test: fix of longstanding elide problem when eliding
	a newline without eliding the entire logical line. [Bug 443848]

2005-02-14  Jeff Hobbs	<jeffh@ActiveState.com>

	* doc/options.n: note -cursor {} behavior. [Bug 965618]

2005-02-14  Donal K. Fellows  <donal.k.fellows@man.ac.uk>

	* tests/all.tcl: Add a [package require Tk] so that a missing display
	causes an early failure and keeps the error trace short. Issue observed
	in [FRQ 11122147], even though that's unrelated.

2005-02-11  Jeff Hobbs	<jeffh@ActiveState.com>

	* library/panedwindow.tcl (::tk::panedwindow::Cursor): check window
	existence on delayed call. [Bug 949792]

	* doc/text.n: note 'image' key in 'dump' command. [Bug 1115907]

	* win/tkWinWm.c (TkWinGetIcon): fix toplevel retrieval for determining
	icon ref (potential crash). [Bug 1105738]

	* generic/tkCanvBmap.c (ConfigureBitmap, ComputeBitmapBbox): Fixed
	possible crash with disabled bmap and bbox handling [Bug 1119460]
	(BitmapToPostscript): made aware of various bitmap types

	* unix/Makefile.in: remove SHLIB_LD_FLAGS (only for AIX, inlined into
	* unix/tcl.m4:	    SHLIB_LD). Combine AIX-* and AIX-5 branches in
	* unix/configure:   SC_CONFIG_CFLAGS. Correct gcc builds for AIX-4+ and
	HP-UX-11. autoconf-2.59 gen'd.

2005-02-09  Donal K. Fellows  <donal.k.fellows@manchester.ac.uk>

	* tests/wm.test: Convert to use more tcltest2 features.

2005-02-07  Donal K. Fellows  <donal.k.fellows@manchester.ac.uk>

	* generic/tkCanvas.c (CanvasWidgetCmd): Fix stupid mistake in variable
	names, reported by Andreas Leitgeb.

2005-02-03  Donal K. Fellows  <donal.k.fellows@manchester.ac.uk>

	* generic/tkCanvas.c (GetStaticUids): New function to manage the
	thread-specific data detailing the list of all uids in a thread.
	(typeList): Protect this (the other piece of global data) with a mutex.
	[Bug 1114977]

2005-01-31  Jeff Hobbs	<jeffh@ActiveState.com>

	* unix/tcl.m4, unix/configure: add solaris-64 gcc build support. [Bug
	1021871]

2005-01-31  Donal K. Fellows  <donal.k.fellows@manchester.ac.uk>

	* generic/tkImgPhoto.c (PhotoFormatThreadExitProc): Made the comments
	in the code more relevant to the function they were documenting! [Bug
	1110553]

	* library/msgs/es_ES.msg: Added more localization for Spanish Spanish.
	[Bug 1111213]

2005-01-25  Daniel Steffen  <das@users.sourceforge.net>

	* macosx/tkMacOSXInit.c (TkpInit): set tcl_interactive to 1 to show
	console at startup instead of directly calling [console show].

	* unix/tcl.m4 (Darwin): fixed bug with static build linking to dynamic
	library in /usr/lib etc instead of linking to static library earlier in
	search path. [Tcl Bug 956908]
	Removed obsolete references to Rhapsody.
	* unix/configure: autoconf-2.57

2005-01-18  Donal K. Fellows  <donal.k.fellows@man.ac.uk>

	* library/demos/menu.tcl: Reworked to make dialogs children of the
	demo widget so that they are properly visible. Issue reported by Keith
	Nash <k.j.nash@usa.net>

2005-01-13  Donal K. Fellows  <donal.k.fellows@man.ac.uk>

	* library/tkfbox.tcl (IconList_Selection, IconList_Create):
	(IconList_Arrange): Assorted tk_getOpenFile fixes. [part of Bug 600313]
	(IconList_ShiftMotion1): Also fix shift-drag.

2005-01-12  Don Porter	<dgp@users.sourceforge.net>

	* unix/tcl.m4:		Sync'ed to Tcl's copy.
	* unix/configure:	autoconf-2.57

2005-01-12  Donal K. Fellows  <donal.k.fellows@man.ac.uk>

	* doc/event.n: Added section on predefined virtual events. [Bug 608115]

2005-01-11  Vince Darley  <vincentdarley@users.sourceforge.net>

	* generic/tkTextDisp.c: fix to scrollbar height calculations of text
	widgets containing a single very long (wrapped) line. This fixes at
	least part of [Bug 1093631].

2005-01-11  Donal K. Fellows  <donal.k.fellows@man.ac.uk>

	* generic/tkObj.c (TkParsePadAmount):
	* generic/tkPack.c: Moved function to tkObj.c and rewrote so that it
	takes advantage of Tcl_Objs properly and cannot leave objects in an
	inconsistent state. [Bug 1098779]

2005-01-10  Joe English	 <jenglish@users.sourceforge.net>

	* unix/Makefile.in, unix/configure.in, unix/tkConfig.sh.in:
	Remove ${DBGX}, ${TK_DBGX} from Tk build system. [Patch 1081595]
	* unix/tcl.m4: re-synced with tcl/unix/tcl.m4
	* unix/configure: Regenerated.

2005-01-07  Donal K. Fellows  <donal.k.fellows@man.ac.uk>

	* generic/tkWindow.c (GetScreen): Make sure the result is reset on all
	error paths to stop strange errors. [Bug 697915]

2005-01-05  Donal K. Fellows  <donal.k.fellows@man.ac.uk>

	* doc/loadTk.n, doc/toplevel.n: Convert to other form of emacs mode
	control comment to prevent problems with old versions of man. [Bug
	1085127]

2005-01-03  Jeff Hobbs	<jeffh@ActiveState.com>

	* win/tkWinWm.c (TkWinWmCleanup): clean up layered window class. This
	caused crash in reinit of Tk (as seen in plugin).

	******************************************************************
	*** CHANGELOG ENTRIES FOR 2004 AND 2003 IN "ChangeLog.2004"    ***
	*** CHANGELOG ENTRIES FOR 2002 AND EARLIER IN "ChangeLog.2002" ***
	******************************************************************<|MERGE_RESOLUTION|>--- conflicted
+++ resolved
@@ -1,4 +1,11 @@
-<<<<<<< HEAD
+2012-09-26  Jan Nijtmans  <nijtmans@users.sf.net>
+
+	* win/Makefile.in:    Compile win32 binaries with -DTCL_NO_DEPRECATED
+
+2012-09-25   Kevin Walzer <wordtech@users.sourceforge.net>
+
+	* macosx/*: Merge Tk-Cocoa backport into core-8-5-branch
+
 2012-09-13  Donal K. Fellows  <dkf@users.sf.net>
 
 	* generic/ttk/ttkEntry.c (EntryDisplay): [Bug 3567453]: Clip regions
@@ -15,11 +22,6 @@
 	when not using the Xft font renderer (well, especially on classic X11)
 	because the GC sharing code doesn't take into account clip handling.
 	Thanks to Christian Nassau for identifying the problem.
-=======
-2012-09-26  Jan Nijtmans  <nijtmans@users.sf.net>
-
-	* win/Makefile.in:    Compile win32 binaries with -DTCL_NO_DEPRECATED
->>>>>>> b9a8589d
 
 2012-08-28  Jan Nijtmans  <nijtmans@users.sf.net>
 
