--- conflicted
+++ resolved
@@ -1,34 +1,16 @@
-<<<<<<< HEAD
-=======
 2012-06-08  Jan Nijtmans  <nijtmans@users.sf.net>
 
 	* generic/tkMain.c:   Implement TkCygwinMainEx for loading
 	* generic/tkWindow.c: Cygwin's Tk_MainEx from the Tk dll.
-
-2012-06-07  Jan Nijtmans  <nijtmans@users.sf.net>
-
 	* generic/tkInt.decls:   Change XChangeWindowAttributes signature and
 	* generic/tkIntXlibDeclsDecls.h: many others to match Xorg, needed for Cygwin.
 
->>>>>>> edda8b98
 2012-06-06  Jan Nijtmans  <nijtmans@users.sf.net>
 
 	* unix/Makefile.in:      [Bug 3532186] pkgIndex.tcl file complexity
 	* win/Makefile.in:
 
-<<<<<<< HEAD
 2012-05-31  Jan Nijtmans  <nijtmans@users.sf.net>
-=======
-2012-06-02  Jan Nijtmans  <nijtmans@users.sf.net>
-
-	* generic/tkInt.decls:   Change XSetDashes signature and many others
-	* generic/tkIntDecls.h:  to match Xorg, needed for Cygwin.
-	* generic/tkIntXlibDeclsDecls.h
-	* win/Makefile.in:       Generate same pkgIndex.tcl file for win32 and
-	* unix/Makefile.in:      cygwin, one that is equally useable for both.
-
-2012-05-30  Jan Nijtmans  <nijtmans@users.sf.net>
->>>>>>> edda8b98
 
 	* generic/tkWindow.c:    Simpify determination whether we are running on cygwin.
 	* generic/tkStubInit.c:  Export Tk_GetHINSTANCE, TkSetPixmapColormap and
