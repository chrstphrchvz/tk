--- conflicted
+++ resolved
@@ -1,9 +1,3 @@
-<<<<<<< HEAD
-2013-08-14  Jan Nijtmans  <nijtmans@users.sf.net>
-
-	* generic/tkConfig.c:  Bug [069c9e43c4]: FreeOptionInternalRep() breaks
-	* tests/config.test:   Tk_CreateOptionTable()
-=======
 2013-08-25   Kevin Walzer <wordtech@users.sourceforge.net>
 
 	* macosx/tkMacOSXButton.c:  Bug [3016181]: Crash after scrollbar
@@ -17,7 +11,11 @@
 	in tail position in ttk::progressbar::Autoincrement, so that
 	the widget is in a consistent state when any write traces on
 	the linked -variable are fired. 
->>>>>>> 1ad587f8
+
+2013-08-14  Jan Nijtmans  <nijtmans@users.sf.net>
+
+	* generic/tkConfig.c:  Bug [069c9e43c4]: FreeOptionInternalRep() breaks
+	* tests/config.test:   Tk_CreateOptionTable()
 
 2013-07-02  Jan Nijtmans  <nijtmans@users.sf.net>
 
