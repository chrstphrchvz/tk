--- conflicted
+++ resolved
@@ -6,11 +6,6 @@
 # Copyright (c) 1994-1995 Sun Microsystems, Inc.
 # Copyright (c) 1998-1999 by Scriptics Corporation.
 # All rights reserved.
-<<<<<<< HEAD
-#
-# RCS: @(#) $Id: visual.test,v 1.10 2004/06/17 22:38:57 dkf Exp $
-=======
->>>>>>> 4315a9cd
 
 package require tcltest 2.1
 eval tcltest::configure $argv
