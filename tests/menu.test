--- conflicted
+++ resolved
@@ -4100,7 +4100,24 @@
     destroy .m
 } -returnCodes error -result {ambiguous type "": must be menubar, normal, or tearoff}
 
-<<<<<<< HEAD
+test menu-40.1 {use-after-free fix - bug 1797555fff} -setup {
+    toplevel .t
+    menu .t.menubar -type menubar
+    menu .t.menubar.select -title Select
+    menu .t.menubar.select.chain -title Chain
+    .t.menubar.select insert 1 cascade -menu .t.menubar.select.chain -label Chain
+    .t.menubar add cascade -menu .t.menubar.select -label Select
+    .t configure -menu .t.menubar
+    .t.menubar.select.chain insert 1 command
+    update idletasks
+} -body {
+    # The following two lines caused Tk to read from and write to freed memory
+    destroy .t.menubar.select.chain
+    .t.menubar.select delete 1
+} -cleanup {
+    destroy .t
+} -result {}
+
 test menu-40.1 {identifiers - auto generated} -setup {
     destroy .m
 } -body {
@@ -4252,26 +4269,6 @@
 } -cleanup {
     destroy .m
 } -result {2}
-=======
-test menu-40.1 {use-after-free fix - bug 1797555fff} -setup {
-    toplevel .t
-    menu .t.menubar -type menubar
-    menu .t.menubar.select -title Select
-    menu .t.menubar.select.chain -title Chain
-    .t.menubar.select insert 1 cascade -menu .t.menubar.select.chain -label Chain
-    .t.menubar add cascade -menu .t.menubar.select -label Select
-    .t configure -menu .t.menubar
-    .t.menubar.select.chain insert 1 command
-    update idletasks
-} -body {
-    # The following two lines caused Tk to read from and write to freed memory
-    destroy .t.menubar.select.chain
-    .t.menubar.select delete 1
-} -cleanup {
-    destroy .t
-} -result {}
-
->>>>>>> df641cbf
 
 # cleanup
 imageFinish
