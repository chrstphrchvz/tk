# This file is a Tcl script to test menus in Tk.  It is
# organized in the standard fashion for Tcl tests.
#
# Copyright (c) 1995-1997 Sun Microsystems, Inc.
# Copyright (c) 1998-1999 by Scriptics Corporation.
# All rights reserved.

package require tcltest 2.2
namespace import ::tcltest::*
eval tcltest::configure $argv
tcltest::loadTestedCommands
imageInit

# find the earth.gif file for use in these tests (tests 2.*)
set earthPhotoFile [file join [file dirname [info script]] earth.gif]
testConstraint hasEarthPhoto [file exists $earthPhotoFile]

test menu-1.1 {Tk_MenuCmd procedure} -body {
    menu
} -returnCodes error -result {wrong # args: should be "menu pathName ?-option value ...?"}
test menu-1.2 {Tk_MenuCmd procedure} -body {
    menu bogus
} -returnCodes error -result {bad window path name "bogus"}
test menu-1.3 {Tk_MenuCmd procedure} -body {
    destroy .m1
    menu .m1 foo
} -returnCodes error -result {unknown option "foo"}
test menu-1.4 {Tk_MenuCmd procedure} -body {
    destroy .m1
    menu .m1
} -cleanup {
	deleteWindows
} -result {.m1}
test menu-1.5 {Tk_MenuCmd - creating menubar} -setup {
    destroy .m1
} -body {
    menu .m1
    .m1 add cascade -label Test -menu ""
    list [. configure -menu .m1] [. configure -menu ""]
} -cleanup {
	deleteWindows
} -result {{} {}}
test menu-1.6 {Tk_MenuCmd procedure menu ref no cascade} -setup {
	deleteWindows
} -body {
    toplevel .t2 -menu .m1
    wm geometry .t2 +0+0
    menu .m1
} -cleanup {
	deleteWindows
} -result {.m1}
test menu-1.7 {Tk_MenuCmd procedure one clone cascade} -setup {
	deleteWindows
} -body {
    toplevel .t2 -menu .m1
    wm geometry .t2 +0+0
    menu .m1
    .m1 add cascade -menu .m2
    menu .m2
} -cleanup {
	deleteWindows
} -result {.m2}
test menu-1.8 {Tk_MenuCmd procedure two clone cascades} -setup {
	deleteWindows
} -body {
    menu .m1
    .m1 add cascade -menu .m2
    toplevel .t2 -menu .m1
    wm geometry .t2 +0+0
    toplevel .t3 -menu .m1
    wm geometry .t3 +0+0
    menu .m2
} -cleanup {
	deleteWindows
} -result {.m2}
test menu-1.9 {Tk_MenuCmd procedure two clone cascades different order} -setup {
	deleteWindows
} -body {
    toplevel .t2 -menu .m1
    wm geometry .t2 +0+0
    menu .m1
    .m1 add cascade -menu .m2
    toplevel .t3 -menu .m1
    wm geometry .t3 +0+0
    list [menu .m2]
} -cleanup {
	deleteWindows
} -result {.m2}
test menu-1.10 {Tk_MenuCmd procedure two clone cascades menus last} -setup {
	deleteWindows
} -body {
    toplevel .t2 -menu .m1
    wm geometry .t2 +0+0
    toplevel .t3 -menu .m1
    wm geometry .t3 +0+0
    menu .m1
    .m1 add cascade -menu .m2
    list [menu .m2]
} -cleanup {
	deleteWindows
} -result {.m2}
test menu-1.11 {Tk_MenuCmd procedure three clones cascades} -setup {
	deleteWindows
} -body {
    toplevel .t2 -menu .m1
    wm geometry .t2 +0+0
    toplevel .t3 -menu .m1
    wm geometry .t3 +0+0
    toplevel .t4 -menu .m1
    wm geometry .t4 +0+0
    menu .m1
    .m1 add cascade -menu .m2
    list [menu .m2]
} -cleanup {
	deleteWindows
} -result {.m2}
test menu-1.12 {Tk_MenuCmd procedure} -setup {
	deleteWindows
} -body {
    toplevel .t2 -menu .m1
    wm geometry .t2 +0+0
    list [menu .m1]
} -cleanup {
	deleteWindows
} -result {.m1}
test menu-1.13 {Tk_MenuCmd procedure} -setup {
	deleteWindows
} -body {
    toplevel .t2 -menu .m1
    wm geometry .t2 +0+0
    toplevel .t3 -menu .m1
    wm geometry .t3 +0+0
    list [menu .m1]
} -cleanup {
	deleteWindows
} -result {.m1}
test menu-1.14 {Tk_MenuCmd procedure} -setup {
	deleteWindows
} -body {
    toplevel .t2 -menu .m1
    wm geometry .t2 +0+0
    toplevel .t3 -menu .m1
    wm geometry .t3 +0+0
    toplevel .t4 -menu .m1
    wm geometry .t4 +0+0
    list [menu .m1]
} -cleanup {
	deleteWindows
} -result {.m1}

# Used for 2.1 - 2.30 tests
destroy .m1
menu .m1
test menu-2.1 {configuration options -activebackground #012345} -body {
    .m1 configure -activebackground #012345
    .m1 cget -activebackground
} -result {#012345}
test menu-2.2 {configuration options -activebackground non-existent} -body {
    .m1 configure -activebackground non-existent
} -returnCodes error -result {unknown color name "non-existent"}

test menu-2.3 {configuration options -activeborderwidth 1.3} -body {
    .m1 configure -activeborderwidth 1.3
    .m1 cget -activeborderwidth
} -result {1.3}
test menu-2.4 {configuration options -activeborderwidth badValue} -body {
    .m1 configure -activeborderwidth badValue
} -returnCodes error -result {bad screen distance "badValue"}

test menu-2.5 {configuration options -activeforeground #ff0000} -body {
    .m1 configure -activeforeground #ff0000
    .m1 cget -activeforeground
} -result {#ff0000}
test menu-2.6 {configuration options -activeforeground non-existent} -body {
    .m1 configure -activeforeground non-existent
} -returnCodes error -result {unknown color name "non-existent"}

test menu-2.7 {configuration options -background #ff0000} -body {
    .m1 configure -background #ff0000
    .m1 cget -background
} -result {#ff0000}
test menu-2.8 {configuration options -background non-existent} -body {
    .m1 configure -background non-existent
} -returnCodes error -result {unknown color name "non-existent"}

test menu-2.9 {configuration options -bg #110022} -body {
    .m1 configure -bg #110022
    .m1 cget -bg
} -result {#110022}
test menu-2.10 {configuration options -bg bogus} -body {
    .m1 configure -bg bogus
} -returnCodes error -result {unknown color name "bogus"}

test menu-2.11 {configuration options -borderwidth 1.3} -body {
    .m1 configure -borderwidth 1.3
    .m1 cget -borderwidth
} -result {1.3}
test menu-2.12 {configuration options -borderwidth badValue} -body {
    .m1 configure -borderwidth badValue
} -returnCodes error -result {bad screen distance "badValue"}

test menu-2.13 {configuration options -cursor arrow} -body {
    .m1 configure -cursor arrow
    .m1 cget -cursor
} -result {arrow}
test menu-2.14 {configuration options -cursor badValue} -body {
    .m1 configure -cursor badValue
} -returnCodes error -result {bad cursor spec "badValue"}

test menu-2.15 {configuration options -disabledforeground #00ff00} -body {
    .m1 configure -disabledforeground #00ff00
    .m1 cget -disabledforeground
} -result {#00ff00}
test menu-2.16 {configuration options -disabledforeground xyzzy} -body {
    .m1 configure -disabledforeground xyzzy
} -returnCodes error -result {unknown color name "xyzzy"}

test menu-2.17 {configuration options -fg #110022} -body {
    .m1 configure -fg #110022
    .m1 cget -fg
} -result {#110022}
test menu-2.18 {configuration options -fg bogus} -body {
    .m1 configure -fg bogus
} -returnCodes error -result {unknown color name "bogus"}

test menu-2.19 {configuration options -font -Adobe-Helvetica-Medium-R-Normal--*-120-*-*-*-*-*-*} -body {
    .m1 configure -font -Adobe-Helvetica-Medium-R-Normal--*-120-*-*-*-*-*-*
    .m1 cget -font
} -result {-Adobe-Helvetica-Medium-R-Normal--*-120-*-*-*-*-*-*}
test menu-2.20 {configuration options -foreground #110022} -body {
    .m1 configure -foreground #110022
    .m1 cget -foreground
} -result {#110022}
test menu-2.21 {configuration options -foreground bogus} -body {
    .m1 configure -foreground bogus
} -returnCodes error -result {unknown color name "bogus"}

test menu-2.22 {configuration options -postcommand {any old string}} -body {
    .m1 configure -postcommand {any old string}
    .m1 cget -postcommand
} -result {any old string}
test menu-2.23 {configuration options -relief groove} -body {
    .m1 configure -relief groove
    .m1 cget -relief
} -result {groove}
test menu-2.24 {configuration options -relief 1.5} -body {
    .m1 configure -relief 1.5
} -returnCodes error -result {bad relief "1.5": must be flat, groove, raised, ridge, solid, or sunken}

test menu-2.25 {configuration options -selectcolor #110022} -body {
    .m1 configure -selectcolor #110022
    .m1 cget -selectcolor
} -result {#110022}
test menu-2.26 {configuration options -selectcolor bogus} -body {
    .m1 configure -selectcolor bogus
} -returnCodes error -result {unknown color name "bogus"}

test menu-2.27 {configuration options -takefocus {any string}} -body {
    .m1 configure -takefocus {any string}
    .m1 cget -takefocus
} -result {any string}
test menu-2.28 {configuration options -tearoff 0} -body {
    .m1 configure -tearoff 0
    .m1 cget -tearoff
} -result {0}
test menu-2.29 {configuration options -tearoff 1} -body {
    .m1 configure -tearoff 1
    .m1 cget -tearoff
} -result {1}
test menu-2.30 {configuration options -tearoffcommand {any old string}} -body {
    .m1 configure -tearoffcommand {any old string}
    .m1 cget -tearoffcommand
} -result {any old string}
destroy .m1

# We need to test all of the options with all of the different types of
# menu entries. The following code sets up .m1 with 6 items. It then
# runs through the 2.31 - 2.228 tests below
# index 0 is tearoff, 1 command, 2 cascade, 3 separator, 4 checkbutton, 
# 5 radiobutton
deleteWindows
menu .m1
.m1 add command -label "command"
menu .m2
.m2 add command -label "test"
.m1 add cascade -label "cascade" -menu .m2
.m1 add separator
.m1 add checkbutton -label "checkbutton" -variable check -onvalue on -offvalue off
.m1 add radiobutton -label "radiobutton" -variable radio

if {[testConstraint hasEarthPhoto]} {
    image create photo image1 -file $earthPhotoFile
}

test menu-2.31 {entry configuration options 0 -activebackground #012345 tearoff} -body {
    .m1 entryconfigure 0 -activebackground #012345
} -returnCodes error -result {unknown option "-activebackground"}

test menu-2.32 {entry configuration options 1 -activebackground #012345 command} -body {
    .m1 entryconfigure 1 -activebackground #012345
    lindex [.m1 entryconfigure 1 -activebackground] 4
} -result {#012345}

test menu-2.33 {entry configuration options 2 -activebackground #012345 cascade} -body {
    .m1 entryconfigure 2 -activebackground #012345
    lindex [.m1 entryconfigure 2 -activebackground] 4
} -result {#012345}

test menu-2.34 {entry configuration options 3 -activebackground #012345 separator} -body {
    .m1 entryconfigure 3 -activebackground #012345
} -returnCodes error -result {unknown option "-activebackground"}

test menu-2.35 {entry configuration options 4 -activebackground #012345 checkbutton} -body {
    .m1 entryconfigure 4 -activebackground #012345
    lindex [.m1 entryconfigure 4 -activebackground] 4
} -result {#012345}

test menu-2.36 {entry configuration options 5 -activebackground #012345 radiobutton} -body {
    .m1 entryconfigure 5 -activebackground #012345
    lindex [.m1 entryconfigure 5 -activebackground] 4
} -result {#012345}

test menu-2.37 {entry configuration options 0 -activebackground non-existent tearoff} -body {
    .m1 entryconfigure 0 -activebackground non-existent
} -returnCodes error -result {unknown option "-activebackground"}

test menu-2.38 {entry configuration options 1 -activebackground non-existent command} -body {
    .m1 entryconfigure 1 -activebackground non-existent
} -returnCodes error -result {unknown color name "non-existent"}

test menu-2.39 {entry configuration options 2 -activebackground non-existent cascade} -body {
    .m1 entryconfigure 2 -activebackground non-existent
} -returnCodes error -result {unknown color name "non-existent"}

test menu-2.40 {entry configuration options 3 -activebackground non-existent separator} -body {
    .m1 entryconfigure 3 -activebackground non-existent
} -returnCodes error -result {unknown option "-activebackground"}

test menu-2.41 {entry configuration options 4 -activebackground non-existent checkbutton} -body {
    .m1 entryconfigure 4 -activebackground non-existent
} -returnCodes error -result {unknown color name "non-existent"}

test menu-2.42 {entry configuration options 5 -activebackground non-existent radiobutton} -body {
    .m1 entryconfigure 5 -activebackground non-existent
} -returnCodes error -result {unknown color name "non-existent"}

test menu-2.43 {entry configuration options 0 -activeforeground #ff0000 tearoff} -body {
    .m1 entryconfigure 0 -activeforeground #ff0000
} -returnCodes error -result {unknown option "-activeforeground"}

test menu-2.44 {entry configuration options 1 -activeforeground #ff0000 command} -body {
    .m1 entryconfigure 1 -activeforeground #ff0000
    lindex [.m1 entryconfigure 1 -activeforeground] 4
} -result {#ff0000}

test menu-2.45 {entry configuration options 2 -activeforeground #ff0000 cascade} -body {
    .m1 entryconfigure 2 -activeforeground #ff0000
    lindex [.m1 entryconfigure 2 -activeforeground] 4
} -result {#ff0000}

test menu-2.46 {entry configuration options 3 -activeforeground #ff0000 separator} -body {
    .m1 entryconfigure 3 -activeforeground #ff0000
} -returnCodes error -result {unknown option "-activeforeground"}

test menu-2.47 {entry configuration options 4 -activeforeground #ff0000 checkbutton} -body {
    .m1 entryconfigure 4 -activeforeground #ff0000
    lindex [.m1 entryconfigure 4 -activeforeground] 4
} -result {#ff0000}

test menu-2.48 {entry configuration options 5 -activeforeground #ff0000 radiobutton} -body {
    .m1 entryconfigure 5 -activeforeground #ff0000
    lindex [.m1 entryconfigure 5 -activeforeground] 4
} -result {#ff0000}

test menu-2.49 {entry configuration options 0 -activeforeground non-existent tearoff} -body {
    .m1 entryconfigure 0 -activeforeground non-existent
} -returnCodes error -result {unknown option "-activeforeground"}

test menu-2.50 {entry configuration options 1 -activeforeground non-existent command} -body {
    .m1 entryconfigure 1 -activeforeground non-existent
} -returnCodes error -result {unknown color name "non-existent"}

test menu-2.51 {entry configuration options 2 -activeforeground non-existent cascade} -body {
    .m1 entryconfigure 2 -activeforeground non-existent
} -returnCodes error -result {unknown color name "non-existent"}

test menu-2.52 {entry configuration options 3 -activeforeground non-existent separator} -body {
    .m1 entryconfigure 3 -activeforeground non-existent
} -returnCodes error -result {unknown option "-activeforeground"}

test menu-2.53 {entry configuration options 4 -activeforeground non-existent checkbutton} -body {
    .m1 entryconfigure 4 -activeforeground non-existent
} -returnCodes error -result {unknown color name "non-existent"}

test menu-2.54 {entry configuration options 5 -activeforeground non-existent radiobutton} -body {
    .m1 entryconfigure 5 -activeforeground non-existent
} -returnCodes error -result {unknown color name "non-existent"}

test menu-2.55 {entry configuration options 0 -accelerator Ctrl+S tearoff} -body {
    .m1 entryconfigure 0 -accelerator Ctrl+S
} -returnCodes error -result {unknown option "-accelerator"}

test menu-2.56 {entry configuration options 1 -accelerator Ctrl+S command} -body {
    .m1 entryconfigure 1 -accelerator Ctrl+S
    lindex [.m1 entryconfigure 1 -accelerator] 4
} -result {Ctrl+S}

test menu-2.57 {entry configuration options 2 -accelerator Ctrl+S cascade} -body {
    .m1 entryconfigure 2 -accelerator Ctrl+S
    lindex [.m1 entryconfigure 2 -accelerator] 4
} -result {Ctrl+S}

test menu-2.58 {entry configuration options 3 -accelerator Ctrl+S separator} -body {
    .m1 entryconfigure 3 -accelerator Ctrl+S
} -returnCodes error -result {unknown option "-accelerator"}

test menu-2.59 {entry configuration options 4 -accelerator Ctrl+S checkbutton} -body {
    .m1 entryconfigure 4 -accelerator Ctrl+S
    lindex [.m1 entryconfigure 4 -accelerator] 4
} -result {Ctrl+S}

test menu-2.60 {entry configuration options 5 -accelerator Ctrl+S radiobutton} -body {
    .m1 entryconfigure 5 -accelerator Ctrl+S
    lindex [.m1 entryconfigure 5 -accelerator] 4
} -result {Ctrl+S}

test menu-2.61 {entry configuration options 0 -background #ff0000 tearoff} -body {
    .m1 entryconfigure 0 -background #ff0000
    lindex [.m1 entryconfigure 0 -background] 4
} -result {#ff0000}

test menu-2.62 {entry configuration options 1 -background #ff0000 command} -body {
    .m1 entryconfigure 1 -background #ff0000
    lindex [.m1 entryconfigure 1 -background] 4
} -result {#ff0000}

test menu-2.63 {entry configuration options 2 -background #ff0000 cascade} -body {
    .m1 entryconfigure 2 -background #ff0000
    lindex [.m1 entryconfigure 2 -background] 4
} -result {#ff0000}

test menu-2.64 {entry configuration options 3 -background #ff0000 separator} -body {
    .m1 entryconfigure 3 -background #ff0000
    lindex [.m1 entryconfigure 3 -background] 4
} -result {#ff0000}

test menu-2.65 {entry configuration options 4 -background #ff0000 checkbutton} -body {
    .m1 entryconfigure 4 -background #ff0000
    lindex [.m1 entryconfigure 4 -background] 4
} -result {#ff0000}

test menu-2.66 {entry configuration options 5 -background #ff0000 radiobutton} -body {
    .m1 entryconfigure 5 -background #ff0000
    lindex [.m1 entryconfigure 5 -background] 4
} -result {#ff0000}

test menu-2.67 {entry configuration options 0 -background non-existent tearoff} -body {
    .m1 entryconfigure 0 -background non-existent
} -returnCodes error -result {unknown color name "non-existent"}

test menu-2.68 {entry configuration options 1 -background non-existent command} -body {
    .m1 entryconfigure 1 -background non-existent
} -returnCodes error -result {unknown color name "non-existent"}

test menu-2.69 {entry configuration options 2 -background non-existent cascade} -body {
    .m1 entryconfigure 2 -background non-existent
} -returnCodes error -result {unknown color name "non-existent"}

test menu-2.70 {entry configuration options 3 -background non-existent separator} -body {
    .m1 entryconfigure 3 -background non-existent
} -returnCodes error -result {unknown color name "non-existent"}

test menu-2.71 {entry configuration options 4 -background non-existent checkbutton} -body {
    .m1 entryconfigure 4 -background non-existent
} -returnCodes error -result {unknown color name "non-existent"}

test menu-2.72 {entry configuration options 5 -background non-existent radiobutton} -body {
    .m1 entryconfigure 5 -background non-existent
} -returnCodes error -result {unknown color name "non-existent"}

test menu-2.73 {entry configuration options 0 -bitmap questhead tearoff} -body {
    .m1 entryconfigure 0 -bitmap questhead
} -returnCodes error -result {unknown option "-bitmap"}

test menu-2.74 {entry configuration options 1 -bitmap questhead command} -body {
    .m1 entryconfigure 1 -bitmap questhead
    lindex [.m1 entryconfigure 1 -bitmap] 4
} -result {questhead}

test menu-2.75 {entry configuration options 2 -bitmap questhead cascade} -body {
    .m1 entryconfigure 2 -bitmap questhead
    lindex [.m1 entryconfigure 2 -bitmap] 4
} -result {questhead}

test menu-2.76 {entry configuration options 3 -bitmap questhead separator} -body {
    .m1 entryconfigure 3 -bitmap questhead
} -returnCodes error -result {unknown option "-bitmap"}

test menu-2.77 {entry configuration options 4 -bitmap questhead checkbutton} -body {
    .m1 entryconfigure 4 -bitmap questhead
    lindex [.m1 entryconfigure 4 -bitmap] 4
} -result {questhead}

test menu-2.78 {entry configuration options 5 -bitmap questhead radiobutton} -body {
    .m1 entryconfigure 5 -bitmap questhead
    lindex [.m1 entryconfigure 5 -bitmap] 4
} -result {questhead}

test menu-2.79 {entry configuration options 0 -bitmap badValue tearoff} -body {
    .m1 entryconfigure 0 -bitmap badValue
} -returnCodes error -result {unknown option "-bitmap"}

test menu-2.80 {entry configuration options 1 -bitmap badValue command} -body {
    .m1 entryconfigure 1 -bitmap badValue
} -returnCodes error -result {bitmap "badValue" not defined}

test menu-2.81 {entry configuration options 2 -bitmap badValue cascade} -body {
    .m1 entryconfigure 2 -bitmap badValue
} -returnCodes error -result {bitmap "badValue" not defined}

test menu-2.82 {entry configuration options 3 -bitmap badValue separator} -body {
    .m1 entryconfigure 3 -bitmap badValue
} -returnCodes error -result {unknown option "-bitmap"}

test menu-2.83 {entry configuration options 4 -bitmap badValue checkbutton} -body {
    .m1 entryconfigure 4 -bitmap badValue
} -returnCodes error -result {bitmap "badValue" not defined}

test menu-2.84 {entry configuration options 5 -bitmap badValue radiobutton} -body {
    .m1 entryconfigure 5 -bitmap badValue
} -returnCodes error -result {bitmap "badValue" not defined}

test menu-2.85 {entry configuration options 0 -columnbreak 1 tearoff} -body {
    .m1 entryconfigure 0 -columnbreak 1
} -returnCodes error -result {unknown option "-columnbreak"}

test menu-2.86 {entry configuration options 1 -columnbreak 1 command} -body {
    .m1 entryconfigure 1 -columnbreak 1
    lindex [.m1 entryconfigure 1 -columnbreak] 4
} -result {1}

test menu-2.87 {entry configuration options 2 -columnbreak 1 cascade} -body {
    .m1 entryconfigure 2 -columnbreak 1
    lindex [.m1 entryconfigure 2 -columnbreak] 4
} -result {1}

test menu-2.88 {entry configuration options 3 -columnbreak 1 separator} -body {
    .m1 entryconfigure 3 -columnbreak 1
} -returnCodes error -result {unknown option "-columnbreak"}

test menu-2.89 {entry configuration options 4 -columnbreak 1 checkbutton} -body {
    .m1 entryconfigure 4 -columnbreak 1
    lindex [.m1 entryconfigure 4 -columnbreak] 4
} -result {1}

test menu-2.90 {entry configuration options 5 -columnbreak 1 radiobutton} -body {
    .m1 entryconfigure 5 -columnbreak 1
    lindex [.m1 entryconfigure 5 -columnbreak] 4
} -result {1}

test menu-2.91 {entry configuration options 0 -command beep tearoff} -body {
    .m1 entryconfigure 0 -command beep
} -returnCodes error -result {unknown option "-command"}

test menu-2.92 {entry configuration options 1 -command beep command} -body {
    .m1 entryconfigure 1 -command beep
    lindex [.m1 entryconfigure 1 -command] 4
} -result {beep}

test menu-2.93 {entry configuration options 2 -command beep cascade} -body {
    .m1 entryconfigure 2 -command beep
    lindex [.m1 entryconfigure 2 -command] 4
} -result {beep}

test menu-2.94 {entry configuration options 3 -command beep separator} -body {
    .m1 entryconfigure 3 -command beep
} -returnCodes error -result {unknown option "-command"}

test menu-2.95 {entry configuration options 4 -command beep checkbutton} -body {
    .m1 entryconfigure 4 -command beep
    lindex [.m1 entryconfigure 4 -command] 4
} -result {beep}

test menu-2.96 {entry configuration options 5 -command beep radiobutton} -body {
    .m1 entryconfigure 5 -command beep
    lindex [.m1 entryconfigure 5 -command] 4
} -result {beep}

test menu-2.97 {entry configuration options 0 -font -Adobe-Helvetica-Medium-R-Normal--*-120-*-*-*-*-*-* tearoff} -body {
    .m1 entryconfigure 0 -font -Adobe-Helvetica-Medium-R-Normal--*-120-*-*-*-*-*-*
} -returnCodes error -result {unknown option "-font"}

test menu-2.98 {entry configuration options 1 -font -Adobe-Helvetica-Medium-R-Normal--*-120-*-*-*-*-*-* command} -body {
    .m1 entryconfigure 1 -font -Adobe-Helvetica-Medium-R-Normal--*-120-*-*-*-*-*-*
    lindex [.m1 entryconfigure 1 -font] 4
} -result {-Adobe-Helvetica-Medium-R-Normal--*-120-*-*-*-*-*-*}

test menu-2.99 {entry configuration options 2 -font -Adobe-Helvetica-Medium-R-Normal--*-120-*-*-*-*-*-* cascade} -body {
    .m1 entryconfigure 2 -font -Adobe-Helvetica-Medium-R-Normal--*-120-*-*-*-*-*-*
    lindex [.m1 entryconfigure 2 -font] 4
} -result {-Adobe-Helvetica-Medium-R-Normal--*-120-*-*-*-*-*-*}

test menu-2.100 {entry configuration options 3 -font -Adobe-Helvetica-Medium-R-Normal--*-120-*-*-*-*-*-* separator} -body {
    .m1 entryconfigure 3 -font -Adobe-Helvetica-Medium-R-Normal--*-120-*-*-*-*-*-*
} -returnCodes error -result {unknown option "-font"}

test menu-2.101 {entry configuration options 4 -font -Adobe-Helvetica-Medium-R-Normal--*-120-*-*-*-*-*-* checkbutton} -body {
    .m1 entryconfigure 4 -font -Adobe-Helvetica-Medium-R-Normal--*-120-*-*-*-*-*-*
    lindex [.m1 entryconfigure 4 -font] 4
} -result {-Adobe-Helvetica-Medium-R-Normal--*-120-*-*-*-*-*-*}

test menu-2.102 {entry configuration options 5 -font -Adobe-Helvetica-Medium-R-Normal--*-120-*-*-*-*-*-* radiobutton} -body {
    .m1 entryconfigure 5 -font -Adobe-Helvetica-Medium-R-Normal--*-120-*-*-*-*-*-*
    lindex [.m1 entryconfigure 5 -font] 4
} -result {-Adobe-Helvetica-Medium-R-Normal--*-120-*-*-*-*-*-*}

test menu-2.103 {entry configuration options 0 -font {kill rock stars} tearoff} -body {
    .m1 entryconfigure 0 -font {kill rock stars}
} -returnCodes error -result {unknown option "-font"}

test menu-2.104 {entry configuration options 1 -font {kill rock stars} command} -body {
    .m1 entryconfigure 1 -font {kill rock stars}
} -returnCodes error -result {expected integer but got "rock"}

test menu-2.105 {entry configuration options 2 -font {kill rock stars} cascade} -body {
    .m1 entryconfigure 2 -font {kill rock stars}
} -returnCodes error -result {expected integer but got "rock"}

test menu-2.106 {entry configuration options 3 -font {kill rock stars} separator} -body {
    .m1 entryconfigure 3 -font {kill rock stars}
} -returnCodes error -result {unknown option "-font"}

test menu-2.107 {entry configuration options 4 -font {kill rock stars} checkbutton} -body {
    .m1 entryconfigure 4 -font {kill rock stars}
} -returnCodes error -result {expected integer but got "rock"}

test menu-2.108 {entry configuration options 5 -font {kill rock stars} radiobutton} -body {
    .m1 entryconfigure 5 -font {kill rock stars}
} -returnCodes error -result {expected integer but got "rock"}

test menu-2.109 {entry configuration options 0 -foreground #110022 tearoff} -body {
    .m1 entryconfigure 0 -foreground #110022
} -returnCodes error -result {unknown option "-foreground"}

test menu-2.110 {entry configuration options 1 -foreground #110022 command} -body {
    .m1 entryconfigure 1 -foreground #110022
    lindex [.m1 entryconfigure 1 -foreground] 4
} -result {#110022}

test menu-2.111 {entry configuration options 2 -foreground #110022 cascade} -body {
    .m1 entryconfigure 2 -foreground #110022
    lindex [.m1 entryconfigure 2 -foreground] 4
} -result {#110022}

test menu-2.112 {entry configuration options 3 -foreground #110022 separator} -body {
    .m1 entryconfigure 3 -foreground #110022
} -returnCodes error -result {unknown option "-foreground"}

test menu-2.113 {entry configuration options 4 -foreground #110022 checkbutton} -body {
    .m1 entryconfigure 4 -foreground #110022
    lindex [.m1 entryconfigure 4 -foreground] 4
} -result {#110022}

test menu-2.114 {entry configuration options 5 -foreground #110022 radiobutton} -body {
    .m1 entryconfigure 5 -foreground #110022
    lindex [.m1 entryconfigure 5 -foreground] 4
} -result {#110022}

test menu-2.115 {entry configuration options 0 -foreground non-existent tearoff} -body {
    .m1 entryconfigure 0 -foreground non-existent
} -returnCodes error -result {unknown option "-foreground"}

test menu-2.116 {entry configuration options 1 -foreground non-existent command} -body {
    .m1 entryconfigure 1 -foreground non-existent
} -returnCodes error -result {unknown color name "non-existent"}

test menu-2.117 {entry configuration options 2 -foreground non-existent cascade} -body {
    .m1 entryconfigure 2 -foreground non-existent
} -returnCodes error -result {unknown color name "non-existent"}

test menu-2.118 {entry configuration options 3 -foreground non-existent separator} -body {
    .m1 entryconfigure 3 -foreground non-existent
} -returnCodes error -result {unknown option "-foreground"}

test menu-2.119 {entry configuration options 4 -foreground non-existent checkbutton} -body {
    .m1 entryconfigure 4 -foreground non-existent
} -returnCodes error -result {unknown color name "non-existent"}

test menu-2.120 {entry configuration options 5 -foreground non-existent radiobutton} -body {
    .m1 entryconfigure 5 -foreground non-existent
} -returnCodes error -result {unknown color name "non-existent"}

test menu-2.121 {entry configuration options 0 -image image1 tearoff} -constraints {
    hasEarthPhoto
} -body {
    .m1 entryconfigure 0 -image image1
} -returnCodes error -result {unknown option "-image"}

test menu-2.122 {entry configuration options 1 -image image1 command} -constraints {
    hasEarthPhoto
} -setup {
    .m1 entryconfigure 1 -image {}
} -body {
    .m1 entryconfigure 1 -image image1
    lindex [.m1 entryconfigure 1 -image] 4
} -cleanup {
    .m1 entryconfigure 1 -image {}
} -result {image1}

test menu-2.123 {entry configuration options 2 -image image1 cascade} -constraints {
    hasEarthPhoto
} -setup {
    .m1 entryconfigure 2 -image {}
} -body {
    .m1 entryconfigure 2 -image image1
    lindex [.m1 entryconfigure 2 -image] 4
} -cleanup {
    .m1 entryconfigure 2 -image {}
} -result {image1}

test menu-2.124 {entry configuration options 3 -image image1 separator} -constraints {
    hasEarthPhoto
} -body {
    .m1 entryconfigure 3 -image image1
} -returnCodes error -result {unknown option "-image"}

test menu-2.125 {entry configuration options 4 -image image1 checkbutton} -constraints {
    hasEarthPhoto
} -setup {
    .m1 entryconfigure 4 -image {}
} -body {
    .m1 entryconfigure 4 -image image1
    lindex [.m1 entryconfigure 4 -image] 4
} -cleanup {
    .m1 entryconfigure 4 -image {}
} -result {image1}

test menu-2.126 {entry configuration options 5 -image image1 radiobutton} -constraints {
    hasEarthPhoto
} -setup {
    .m1 entryconfigure 5 -image {}
} -body {
    .m1 entryconfigure 5 -image image1
    lindex [.m1 entryconfigure 5 -image] 4
} -cleanup {
    .m1 entryconfigure 5 -image {}
} -result {image1}

test menu-2.127 {entry configuration options 0 -image bogus tearoff} -body {
    .m1 entryconfigure 0 -image bogus
} -returnCodes error -result {unknown option "-image"}

test menu-2.128 {entry configuration options 1 -image bogus command} -body {
    .m1 entryconfigure 1 -image bogus
} -returnCodes error -result {image "bogus" doesn't exist}

test menu-2.129 {entry configuration options 2 -image bogus cascade} -body {
    .m1 entryconfigure 2 -image bogus
} -returnCodes error -result {image "bogus" doesn't exist}

test menu-2.130 {entry configuration options 3 -image bogus separator} -body {
    .m1 entryconfigure 3 -image bogus
} -returnCodes error -result {unknown option "-image"}

test menu-2.131 {entry configuration options 4 -image bogus checkbutton} -body {
    .m1 entryconfigure 4 -image bogus
} -returnCodes error -result {image "bogus" doesn't exist}

test menu-2.132 {entry configuration options 5 -image bogus radiobutton} -body {
    .m1 entryconfigure 5 -image bogus
} -returnCodes error -result {image "bogus" doesn't exist}

test menu-2.133 {entry configuration options 0 -image {} tearoff} -body {
    .m1 entryconfigure 0 -image 
} -returnCodes error -result {unknown option "-image"}

test menu-2.134 {entry configuration options 1 -image {} command} -setup {
    .m1 entryconfigure 1 -image {}
} -body {
    .m1 entryconfigure 1 -image 
    lindex [.m1 entryconfigure 1 -image] 4
} -result {}

test menu-2.135 {entry configuration options 2 -image {} cascade} -setup {
    .m1 entryconfigure 2 -image {}
} -body {
    .m1 entryconfigure 2 -image 
    lindex [.m1 entryconfigure 2 -image] 4
} -result {}

test menu-2.136 {entry configuration options 3 -image {} separator} -body {
    .m1 entryconfigure 3 -image 
} -returnCodes error -result {unknown option "-image"}

test menu-2.137 {entry configuration options 4 -image {} checkbutton} -body {
    .m1 entryconfigure 4 -image 
    lindex [.m1 entryconfigure 4 -image] 4
} -result {}

test menu-2.138 {entry configuration options 5 -image {} radiobutton} -body {
    .m1 entryconfigure 5 -image 
    lindex [.m1 entryconfigure 5 -image] 4
} -result {}

test menu-2.139 {entry configuration options 0 -indicatoron 1 tearoff} -body {
    .m1 entryconfigure 0 -indicatoron 1
} -returnCodes error -result {unknown option "-indicatoron"}

test menu-2.140 {entry configuration options 1 -indicatoron 1 command} -body {
    .m1 entryconfigure 1 -indicatoron 1
} -returnCodes error -result {unknown option "-indicatoron"}

test menu-2.141 {entry configuration options 2 -indicatoron 1 cascade} -body {
    .m1 entryconfigure 2 -indicatoron 1
} -returnCodes error -result {unknown option "-indicatoron"}

test menu-2.142 {entry configuration options 3 -indicatoron 1 separator} -body {
    .m1 entryconfigure 3 -indicatoron 1
} -returnCodes error -result {unknown option "-indicatoron"}

test menu-2.143 {entry configuration options 4 -indicatoron 1 checkbutton} -body {
    .m1 entryconfigure 4 -indicatoron 1
    lindex [.m1 entryconfigure 4 -indicatoron] 4
} -result {1}

test menu-2.144 {entry configuration options 5 -indicatoron 1 radiobutton} -body {
    .m1 entryconfigure 5 -indicatoron 1
    lindex [.m1 entryconfigure 5 -indicatoron] 4
} -result {1}

test menu-2.145 {entry configuration options 0 -label test tearoff} -body {
    .m1 entryconfigure 0 -label test
} -returnCodes error -result {unknown option "-label"}

test menu-2.146 {entry configuration options 1 -label test command} -body {
    .m1 entryconfigure 1 -label test
    lindex [.m1 entryconfigure 1 -label] 4
} -result {test}

test menu-2.147 {entry configuration options 2 -label test cascade} -body {
    .m1 entryconfigure 2 -label test
    lindex [.m1 entryconfigure 2 -label] 4
} -result {test}

test menu-2.148 {entry configuration options 3 -label test separator} -body {
    .m1 entryconfigure 3 -label test
} -returnCodes error -result {unknown option "-label"}

test menu-2.149 {entry configuration options 4 -label test checkbutton} -body {
    .m1 entryconfigure 4 -label test
    lindex [.m1 entryconfigure 4 -label] 4
} -result {test}

test menu-2.150 {entry configuration options 5 -label test radiobutton} -body {
    .m1 entryconfigure 5 -label test
    lindex [.m1 entryconfigure 5 -label] 4
} -result {test}

test menu-2.151 {entry configuration options 0 -menu .m2 tearoff} -body {
    .m1 entryconfigure 0 -menu .m2
} -returnCodes error -result {unknown option "-menu"}

test menu-2.152 {entry configuration options 1 -menu .m2 command} -body {
    .m1 entryconfigure 1 -menu .m2
} -returnCodes error -result {unknown option "-menu"}

test menu-2.153 {entry configuration options 2 -menu .m2 cascade} -body {
    .m1 entryconfigure 2 -menu .m2
    lindex [.m1 entryconfigure 2 -menu] 4
} -result {.m2}

test menu-2.154 {entry configuration options 3 -menu .m2 separator} -body {
    .m1 entryconfigure 3 -menu .m2
} -returnCodes error -result {unknown option "-menu"}

test menu-2.155 {entry configuration options 4 -menu .m2 checkbutton} -body {
    .m1 entryconfigure 4 -menu .m2
} -returnCodes error -result {unknown option "-menu"}

test menu-2.156 {entry configuration options 5 -menu .m2 radiobutton} -body {
    .m1 entryconfigure 5 -menu .m2
} -returnCodes error -result {unknown option "-menu"}

test menu-2.157 {entry configuration options 0 -offvalue off tearoff} -body {
    .m1 entryconfigure 0 -offvalue off
} -returnCodes error -result {unknown option "-offvalue"}

test menu-2.158 {entry configuration options 1 -offvalue off command} -body {
    .m1 entryconfigure 1 -offvalue off
} -returnCodes error -result {unknown option "-offvalue"}

test menu-2.159 {entry configuration options 2 -offvalue off cascade} -body {
    .m1 entryconfigure 2 -offvalue off
} -returnCodes error -result {unknown option "-offvalue"}

test menu-2.160 {entry configuration options 3 -offvalue off separator} -body {
    .m1 entryconfigure 3 -offvalue off
} -returnCodes error -result {unknown option "-offvalue"}

test menu-2.161 {entry configuration options 4 -offvalue off checkbutton} -body {
    .m1 entryconfigure 4 -offvalue off
    lindex [.m1 entryconfigure 4 -offvalue] 4
} -result {off}

test menu-2.162 {entry configuration options 5 -offvalue off radiobutton} -body {
    .m1 entryconfigure 5 -offvalue off
} -returnCodes error -result {unknown option "-offvalue"}

test menu-2.163 {entry configuration options 0 -onvalue on tearoff} -body {
    .m1 entryconfigure 0 -onvalue on
} -returnCodes error -result {unknown option "-onvalue"}

test menu-2.164 {entry configuration options 1 -onvalue on command} -body {
    .m1 entryconfigure 1 -onvalue on
} -returnCodes error -result {unknown option "-onvalue"}

test menu-2.165 {entry configuration options 2 -onvalue on cascade} -body {
    .m1 entryconfigure 2 -onvalue on
} -returnCodes error -result {unknown option "-onvalue"}

test menu-2.166 {entry configuration options 3 -onvalue on separator} -body {
    .m1 entryconfigure 3 -onvalue on
} -returnCodes error -result {unknown option "-onvalue"}

test menu-2.167 {entry configuration options 4 -onvalue on checkbutton} -body {
    .m1 entryconfigure 4 -onvalue on
    lindex [.m1 entryconfigure 4 -onvalue] 4
} -result {on}

test menu-2.168 {entry configuration options 5 -onvalue on radiobutton} -body {
    .m1 entryconfigure 5 -onvalue on
} -returnCodes error -result {unknown option "-onvalue"}

test menu-2.169 {entry configuration options 0 -selectcolor #110022 tearoff} -body {
    .m1 entryconfigure 0 -selectcolor #110022
} -returnCodes error -result {unknown option "-selectcolor"}

test menu-2.170 {entry configuration options 1 -selectcolor #110022 command} -body {
    .m1 entryconfigure 1 -selectcolor #110022
} -returnCodes error -result {unknown option "-selectcolor"}

test menu-2.171 {entry configuration options 2 -selectcolor #110022 cascade} -body {
    .m1 entryconfigure 2 -selectcolor #110022
} -returnCodes error -result {unknown option "-selectcolor"}

test menu-2.172 {entry configuration options 3 -selectcolor #110022 separator} -body {
    .m1 entryconfigure 3 -selectcolor #110022
} -returnCodes error -result {unknown option "-selectcolor"}

test menu-2.173 {entry configuration options 4 -selectcolor #110022 checkbutton} -body {
    .m1 entryconfigure 4 -selectcolor #110022
    lindex [.m1 entryconfigure 4 -selectcolor] 4
} -result {#110022}

test menu-2.174 {entry configuration options 5 -selectcolor #110022 radiobutton} -body {
    .m1 entryconfigure 5 -selectcolor #110022
    lindex [.m1 entryconfigure 5 -selectcolor] 4
} -result {#110022}

test menu-2.175 {entry configuration options 0 -selectcolor non-existent tearoff} -body {
    .m1 entryconfigure 0 -selectcolor non-existent
} -returnCodes error -result {unknown option "-selectcolor"}

test menu-2.176 {entry configuration options 1 -selectcolor non-existent command} -body {
    .m1 entryconfigure 1 -selectcolor non-existent
} -returnCodes error -result {unknown option "-selectcolor"}

test menu-2.177 {entry configuration options 2 -selectcolor non-existent cascade} -body {
    .m1 entryconfigure 2 -selectcolor non-existent
} -returnCodes error -result {unknown option "-selectcolor"}

test menu-2.178 {entry configuration options 3 -selectcolor non-existent separator} -body {
    .m1 entryconfigure 3 -selectcolor non-existent
} -returnCodes error -result {unknown option "-selectcolor"}

test menu-2.179 {entry configuration options 4 -selectcolor non-existent checkbutton} -body {
    .m1 entryconfigure 4 -selectcolor non-existent
} -returnCodes error -result {unknown color name "non-existent"}

test menu-2.180 {entry configuration options 5 -selectcolor non-existent radiobutton} -body {
    .m1 entryconfigure 5 -selectcolor non-existent
} -returnCodes error -result {unknown color name "non-existent"}

test menu-2.181 {entry configuration options 0 -selectimage image1 tearoff} -constraints {
    hasEarthPhoto
} -body {
    .m1 entryconfigure 0 -selectimage image1
} -returnCodes error -result {unknown option "-selectimage"}

test menu-2.182 {entry configuration options 1 -selectimage image1 command} -constraints {
    hasEarthPhoto
} -body {
    .m1 entryconfigure 1 -selectimage image1
} -returnCodes error -result {unknown option "-selectimage"}

test menu-2.183 {entry configuration options 2 -selectimage image1 cascade} -constraints {
    hasEarthPhoto
} -body {
    .m1 entryconfigure 2 -selectimage image1
} -returnCodes error -result {unknown option "-selectimage"}

test menu-2.184 {entry configuration options 3 -selectimage image1 separator} -constraints {
    hasEarthPhoto
} -body {
    .m1 entryconfigure 3 -selectimage image1
} -returnCodes error -result {unknown option "-selectimage"}

test menu-2.185 {entry configuration options 4 -selectimage image1 checkbutton} -constraints {
    hasEarthPhoto
} -setup {
    .m1 entryconfigure 4 -selectimage {}
} -body {
    .m1 entryconfigure 4 -selectimage image1
    lindex [.m1 entryconfigure 4 -selectimage] 4
} -cleanup {
    .m1 entryconfigure 4 -selectimage {}
} -result {image1}

test menu-2.186 {entry configuration options 5 -selectimage image1 radiobutton} -constraints {
    hasEarthPhoto
} -setup {
    .m1 entryconfigure 5 -selectimage {}
} -body {
    .m1 entryconfigure 5 -selectimage image1
    lindex [.m1 entryconfigure 5 -selectimage] 4
} -cleanup {
    .m1 entryconfigure 5 -selectimage {}
} -result {image1}

test menu-2.187 {entry configuration options 0 -selectimage bogus tearoff} -body {
    .m1 entryconfigure 0 -selectimage bogus
} -returnCodes error -result {unknown option "-selectimage"}

test menu-2.188 {entry configuration options 1 -selectimage bogus command} -body {
    .m1 entryconfigure 1 -selectimage bogus
} -returnCodes error -result {unknown option "-selectimage"}

test menu-2.189 {entry configuration options 2 -selectimage bogus cascade} -body {
    .m1 entryconfigure 2 -selectimage bogus
} -returnCodes error -result {unknown option "-selectimage"}

test menu-2.190 {entry configuration options 3 -selectimage bogus separator} -body {
    .m1 entryconfigure 3 -selectimage bogus
} -returnCodes error -result {unknown option "-selectimage"}

test menu-2.191 {entry configuration options 4 -selectimage bogus checkbutton} -body {
    .m1 entryconfigure 4 -selectimage bogus
} -returnCodes error -result {image "bogus" doesn't exist}

test menu-2.192 {entry configuration options 5 -selectimage bogus radiobutton} -body {
    .m1 entryconfigure 5 -selectimage bogus
} -returnCodes error -result {image "bogus" doesn't exist}

test menu-2.193 {entry configuration options 0 -selectimage {} tearoff} -body {
    .m1 entryconfigure 0 -selectimage 
} -returnCodes error -result {unknown option "-selectimage"}

test menu-2.194 {entry configuration options 1 -selectimage {} command} -body {
    .m1 entryconfigure 1 -selectimage 
} -returnCodes error -result {unknown option "-selectimage"}

test menu-2.195 {entry configuration options 2 -selectimage {} cascade} -body {
    .m1 entryconfigure 2 -selectimage 
} -returnCodes error -result {unknown option "-selectimage"}

test menu-2.196 {entry configuration options 3 -selectimage {} separator} -body {
    .m1 entryconfigure 3 -selectimage 
} -returnCodes error -result {unknown option "-selectimage"}

test menu-2.197 {entry configuration options 4 -selectimage {} checkbutton} -body {
    .m1 entryconfigure 4 -selectimage 
    lindex [.m1 entryconfigure 4 -selectimage] 4
} -result {}

test menu-2.198 {entry configuration options 5 -selectimage {} radiobutton} -body {
    .m1 entryconfigure 5 -selectimage 
    lindex [.m1 entryconfigure 5 -selectimage] 4
} -result {}

test menu-2.199 {entry configuration options 0 -state normal tearoff} -body {
    .m1 entryconfigure 0 -state normal
    lindex [.m1 entryconfigure 0 -state] 4
} -result {normal}

test menu-2.200 {entry configuration options 1 -state normal command} -body {
    .m1 entryconfigure 1 -state normal
    lindex [.m1 entryconfigure 1 -state] 4
} -result {normal}

test menu-2.201 {entry configuration options 2 -state normal cascade} -body {
    .m1 entryconfigure 2 -state normal
    lindex [.m1 entryconfigure 2 -state] 4
} -result {normal}

test menu-2.202 {entry configuration options 3 -state normal separator} -body {
    .m1 entryconfigure 3 -state normal
} -returnCodes error -result {unknown option "-state"}

test menu-2.203 {entry configuration options 4 -state normal checkbutton} -body {
    .m1 entryconfigure 4 -state normal
    lindex [.m1 entryconfigure 4 -state] 4
} -result {normal}

test menu-2.204 {entry configuration options 5 -state normal radiobutton} -body {
    .m1 entryconfigure 5 -state normal
    lindex [.m1 entryconfigure 5 -state] 4
} -result {normal}

test menu-2.205 {entry configuration options 0 -value {any string} tearoff} -body {
    .m1 entryconfigure 0 -value {any string}
} -returnCodes error -result {unknown option "-value"}

test menu-2.206 {entry configuration options 1 -value {any string} command} -body {
    .m1 entryconfigure 1 -value {any string}
} -returnCodes error -result {unknown option "-value"}

test menu-2.207 {entry configuration options 2 -value {any string} cascade} -body {
    .m1 entryconfigure 2 -value {any string}
} -returnCodes error -result {unknown option "-value"}

test menu-2.208 {entry configuration options 3 -value {any string} separator} -body {
    .m1 entryconfigure 3 -value {any string}
} -returnCodes error -result {unknown option "-value"}

test menu-2.209 {entry configuration options 4 -value {any string} checkbutton} -body {
    .m1 entryconfigure 4 -value {any string}
} -returnCodes error -result {unknown option "-value"}

test menu-2.210 {entry configuration options 5 -value {any string} radiobutton} -body {
    .m1 entryconfigure 5 -value {any string}
    lindex [.m1 entryconfigure 5 -value] 4
} -result {any string}

test menu-2.211 {entry configuration options 0 -variable {any string} tearoff} -body {
    .m1 entryconfigure 0 -variable {any string}
} -returnCodes error -result {unknown option "-variable"}

test menu-2.212 {entry configuration options 1 -variable {any string} command} -body {
    .m1 entryconfigure 1 -variable {any string}
} -returnCodes error -result {unknown option "-variable"}

test menu-2.213 {entry configuration options 2 -variable {any string} cascade} -body {
    .m1 entryconfigure 2 -variable {any string}
} -returnCodes error -result {unknown option "-variable"}

test menu-2.214 {entry configuration options 3 -variable {any string} separator} -body {
    .m1 entryconfigure 3 -variable {any string}
} -returnCodes error -result {unknown option "-variable"}

test menu-2.215 {entry configuration options 4 -variable {any string} checkbutton} -body {
    .m1 entryconfigure 4 -variable {any string}
    lindex [.m1 entryconfigure 4 -variable] 4
} -result {any string}

test menu-2.216 {entry configuration options 5 -variable {any string} radiobutton} -body {
    .m1 entryconfigure 5 -variable {any string}
    lindex [.m1 entryconfigure 5 -variable] 4
} -result {any string}

test menu-2.217 {entry configuration options 0 -underline 0 tearoff} -body {
    .m1 entryconfigure 0 -underline 0
} -returnCodes error -result {unknown option "-underline"}

test menu-2.218 {entry configuration options 1 -underline 0 command} -body {
    .m1 entryconfigure 1 -underline 0
    lindex [.m1 entryconfigure 1 -underline] 4
} -result {0}

test menu-2.219 {entry configuration options 2 -underline 0 cascade} -body {
    .m1 entryconfigure 2 -underline 0
    lindex [.m1 entryconfigure 2 -underline] 4
} -result {0}

test menu-2.220 {entry configuration options 3 -underline 0 separator} -body {
    .m1 entryconfigure 3 -underline 0
} -returnCodes error -result {unknown option "-underline"}

test menu-2.221 {entry configuration options 4 -underline 0 checkbutton} -body {
    .m1 entryconfigure 4 -underline 0
    lindex [.m1 entryconfigure 4 -underline] 4
} -result {0}

test menu-2.222 {entry configuration options 5 -underline 0 radiobutton} -body {
    .m1 entryconfigure 5 -underline 0
    lindex [.m1 entryconfigure 5 -underline] 4
} -result {0}

test menu-2.223 {entry configuration options 0 -underline 3p tearoff} -body {
    .m1 entryconfigure 0 -underline 3p
} -returnCodes error -result {unknown option "-underline"}

test menu-2.224 {entry configuration options 1 -underline 3p command} -body {
    .m1 entryconfigure 1 -underline 3p
} -returnCodes error -result {expected integer but got "3p"}

test menu-2.225 {entry configuration options 2 -underline 3p cascade} -body {
    .m1 entryconfigure 2 -underline 3p
} -returnCodes error -result {expected integer but got "3p"}

test menu-2.226 {entry configuration options 3 -underline 3p separator} -body {
    .m1 entryconfigure 3 -underline 3p
} -returnCodes error -result {unknown option "-underline"}

test menu-2.227 {entry configuration options 4 -underline 3p checkbutton} -body {
    .m1 entryconfigure 4 -underline 3p
} -returnCodes error -result {expected integer but got "3p"}

test menu-2.228 {entry configuration options 5 -underline 3p radiobutton} -body {
    .m1 entryconfigure 5 -underline 3p
} -returnCodes error -result {expected integer but got "3p"}

deleteWindows
if {[testConstraint hasEarthPhoto]} {
    image delete image1
}



test menu-3.1 {MenuWidgetCmd procedure} -setup {
    destroy .m1
} -body {
    menu .m1
    .m1
} -cleanup {
	destroy .m1
} -returnCodes error -result {wrong # args: should be ".m1 option ?arg ...?"}
test menu-3.2 {MenuWidgetCmd, Tcl_Preserve and Tcl_Release} -constraints {
	nonUnixUserInteraction 
} -setup {
    destroy .m1
} -body  {
    menu .m1 -postcommand "destroy .m1"
    .m1 add command -label "menu-3.2: Hit Escape"
    .m1 post 40 40
} -cleanup {
    destroy .m1
} -returnCodes ok -result {}
test menu-3.3 {MenuWidgetCmd procedure, "activate" option} -setup {
	destroy .m1
} -body {    
    menu .m1
    .m1 add command -label "test"
    .m1 activate
} -cleanup {
	destroy .m1
} -returnCodes error -result {wrong # args: should be ".m1 activate index"}
test menu-3.4 {MenuWidgetCmd procedure, "activate" option} -setup {
	destroy .m1
} -body {
    menu .m1
    .m1 activate "foo"
} -returnCodes error -result {bad menu entry index "foo"}
test menu-3.5 {MenuWidgetCmd procedure, "activate" option} -setup {
	destroy .m1
} -body {
    menu .m1
    .m1 add command -label "test"
    .m1 add separator
    .m1 activate 2
} -cleanup {
	destroy .m1
} -result {}
test menu-3.6 {MenuWidgetCmd procedure, "activate" option} -setup {
	destroy .m1
} -body {
    menu .m1
    .m1 add command -label "test"
    .m1 entryconfigure 1 -state disabled
    .m1 activate 1
} -cleanup {
	destroy .m1
} -result {}
test menu-3.7 {MenuWidgetCmd procedure, "activate" option} -setup {
	destroy .m1
} -body {
    menu .m1
    .m1 add command -label "test"
    .m1 activate 1
} -cleanup {
	destroy .m1
} -result {}
test menu-3.8 {MenuWidgetCmd procedure, "add" option} -setup {
	destroy .m1
} -body {
    menu .m1
    .m1 add
} -cleanup {
	destroy .m1
} -returnCodes error -result {wrong # args: should be ".m1 add type ?-option value ...?"}
test menu-3.9 {MenuWidgetCmd procedure, "add" option} -setup {
	destroy .m1
} -body {
    menu .m1
    .m1 add foo
} -cleanup {
	destroy .m1
} -returnCodes error -result {bad menu entry type "foo": must be cascade, checkbutton, command, radiobutton, or separator}
test menu-3.10 {MenuWidgetCmd procedure, "add" option} -setup {
	destroy .m1
} -body {
    menu .m1
    .m1 add separator
} -cleanup {
	destroy .m1
} -result {}
test menu-3.11 {MenuWidgetCmd procedure, "cget" option} -setup {
	destroy .m1
} -body {
    menu .m1
    .m1 cget
} -returnCodes error -result {wrong # args: should be ".m1 cget option"}
test menu-3.12 {MenuWidgetCmd procedure, "cget" option} -setup {
	destroy .m1
} -body {
    menu .m1
    .m1 cget -gorp
} -returnCodes error -result {unknown option "-gorp"}
test menu-3.13 {MenuWidgetCmd procedure, "cget" option} -setup {
	destroy .m1
} -body {
    menu .m1
    .m1 configure -postcommand "Some string"
    .m1 cget -postcommand
} -cleanup {
	destroy .m1
} -result {Some string}
test menu-3.14 {MenuWidgetCmd procedure, "clone" option} -setup {
	destroy .m1
} -body {
    menu .m1
    .m1 clone
} -returnCodes error -result {wrong # args: should be ".m1 clone newMenuName ?menuType?"}
test menu-3.15 {MenuWidgetCmd procedure, "clone" option} -setup {
	destroy .m1
} -body {
    menu .m1
    .m1 clone a b c d
} -returnCodes error -result {wrong # args: should be ".m1 clone newMenuName ?menuType?"}
test menu-3.16 {MenuWidgetCmd procedure, "clone" option} -setup {
	destroy .m1
} -body {
    menu .m1
    .m1 clone .m1.clone1
} -cleanup {
	destroy .m1
} -result {}
test menu-3.17 {MenuWidgetCmd procedure, "clone" option} -setup {
	destroy .m1
} -body {
    menu .m1
    .m1 clone .m1.clone1 tearoff
} -cleanup {
	destroy .m1
} -result {}
test menu-3.18 {MenuWidgetCmd procedure, "configure" option} -setup {
	destroy .m1
} -body {
    menu .m1
    llength [.m1 configure]
} -cleanup {
	destroy .m1
} -result {20}
test menu-3.19 {MenuWidgetCmd procedure, "configure" option} -setup {
	destroy .m1
} -body {
    menu .m1
    .m1 configure -gorp
} -returnCodes error -result {unknown option "-gorp"}
test menu-3.20 {MenuWidgetCmd procedure, "configure" option} -setup {
	destroy .m1
} -body {
    menu .m1
    .m1 configure -postcommand "A random String"
} -cleanup {
	destroy .m1
} -result {}
test menu-3.21 {MenuWidgetCmd procedure, "configure" option} -setup {
	destroy .m1
} -body {
    menu .m1
    .m1 configure -postcommand "Another string"
    lindex [.m1 configure -postcommand] 4
} -cleanup {
	destroy .m1
} -result {Another string}
test menu-3.22 {MenuWidgetCmd procedure, "delete" option} -setup {
	destroy .m1
} -body {
    menu .m1
    .m1 delete
} -returnCodes error -result {wrong # args: should be ".m1 delete first ?last?"}
test menu-3.23 {MenuWidgetCmd procedure, "delete" option} -setup {
	destroy .m1
} -body {
    menu .m1
    .m1 delete foo
} -returnCodes error -result {bad menu entry index "foo"}
test menu-3.24 {MenuWidgetCmd procedure, "delete" option} -setup {
	destroy .m1
} -body {
    menu .m1
    .m1 delete 0 "foo"
} -returnCodes error -result {bad menu entry index "foo"}
test menu-3.25 {MenuWidgetCmd procedure, "delete" option} -setup {
	destroy .m1
} -body {
    menu .m1
    .m1 delete 0
} -cleanup {
	destroy .m1
} -result {}
test menu-3.26 {MenuWidgetCmd procedure, "delete" option} -setup {
	destroy .m1
} -body {
    menu .m1
    .m1 add command -label "foo"
    .m1 delete 1 0 
} -cleanup {
	destroy .m1
} -result {}
test menu-3.27 {MenuWidgetCmd procedure, "delete" option} -setup {
	destroy .m1
} -body {
    menu .m1
    .m1 add command -label "1"
    .m1 add command -label "2"
    .m1 add command -label "3"
    .m1 delete 1 3
} -cleanup {
	destroy .m1
} -result {}
test menu-3.28 {MenuWidgetCmd procedure, "delete" option} -setup {
	destroy .m1
} -body {
    menu .m1
    .m1 add command -label "1"
    .m1 add command -label "2"
    .m1 add command -label "3"
    .m1 activate 2
    .m1 delete 1 3
} -cleanup {
	destroy .m1
} -result {}
test menu-3.29 {MenuWidgetCmd procedure, "delete" option} -setup {
	destroy .m1
} -body {
    menu .m1
    .m1 add command -label "1"
    .m1 add command -label "2"
    .m1 add command -label "3"
    .m1 activate 3
    .m1 delete 1
} -cleanup {
	destroy .m1
} -result {}
test menu-3.29+1 {MenuWidgetCmd, "delete", Bug 220950} -setup {
    destroy .m1
} -body {
    menu .m1
    .m1 add command -label "bogus"
    .m1 add command -label "ok"
    .m1 delete 10 20
    .m1 entrycget last -label
} -cleanup {
    destroy .m1
} -result ok
test menu-3.30 {MenuWidgetCmd procedure, "entrycget" option} -setup {
	destroy .m1
} -body {
    menu .m1
    .m1 entrycget
} -returnCodes error -result {wrong # args: should be ".m1 entrycget index option"}
test menu-3.31 {MenuWidgetCmd procedure, "entrycget" option} -setup {
	destroy .m1
} -body {
    menu .m1
    .m1 entrycget index option foo
} -returnCodes error -result {wrong # args: should be ".m1 entrycget index option"}
test menu-3.32 {MenuWidgetCmd procedure, "entrycget" option} -setup {
	destroy .m1
} -body {
    menu .m1
    .m1 entrycget foo -label
} -returnCodes error -result {bad menu entry index "foo"}
test menu-3.33 {MenuWidgetCmd procedure, "entrycget" option} -setup {
	destroy .m1
} -body {
    menu .m1
    .m1 add command -label "test"
    .m1 entrycget 1 -label
} -cleanup {
	destroy .m1
} -result {test}
test menu-3.34 {MenuWidgetCmd procedure, "entryconfigure" option} -setup {
	destroy .m1
} -body {
    menu .m1
    .m1 entryconfigure
} -returnCodes error -result {wrong # args: should be ".m1 entryconfigure index ?-option value ...?"}
test menu-3.35 {MenuWidgetCmd procedure, "entryconfigure" option} -setup {
	destroy .m1
} -body {
    menu .m1
    .m1 entryconfigure foo
} -returnCodes error -result {bad menu entry index "foo"}
test menu-3.36 {MenuWidgetCmd procedure, "entryconfigure" option} -setup {
	destroy .m1
} -body {
    menu .m1
    .m1 add command -label "test"
    llength [.m1 entryconfigure 1]
} -cleanup {
	destroy .m1
} -result {15}
test menu-3.37 {MenuWidgetCmd procedure, "entryconfigure" option} -setup {
	destroy .m1
} -body {
    menu .m1
    .m1 add command -label "test"
    lindex [.m1 entryconfigure 1 -label] 4
} -cleanup {
	destroy .m1
} -result {test}
test menu-3.38 {MenuWidgetCmd procedure, "entryconfigure" option} -setup {
	destroy .m1
} -body {
    menu .m1
    .m1 add command -label "test"
    .m1 entryconfigure 1 -label "changed"
    lindex [.m1 entryconfigure 1 -label] 4
} -cleanup {
	destroy .m1
} -result {changed}
test menu-3.39 {MenuWidgetCmd procedure, "index" option} -setup {
	destroy .m1
} -body {
    menu .m1
    .m1 index
} -returnCodes error -result {wrong # args: should be ".m1 index string"}
test menu-3.40 {MenuWidgetCmd procedure, "index" option} -setup {
	destroy .m1
} -body {
    menu .m1
    .m1 index foo
} -returnCodes error -result {bad menu entry index "foo"}
test menu-3.41 {MenuWidgetCmd procedure, "index" option} -setup {
	destroy .m1
} -body {
    menu .m1
    .m1 add command -label "test"
<<<<<<< HEAD
    .m1 index "test"
} -cleanup {
	destroy .m1
} -result {1}
test menu-3.42 {MenuWidgetCmd procedure, "insert" option} -setup {
	destroy .m1
} -body {
=======
    .m1 add command -label "3"
    .m1 add command -label "another label"
    .m1 add command -label "end"
    .m1 add command -label "3a"
    .m1 add command -label "final entry"
    list [.m1 index "test"] [.m1 index "3"] [.m1 index "3a"] [.m1 index "end"] [destroy .m1]
} {1 3 5 6 {}}
test menu-3.42 {MenuWidgetCmd procedure, "insert" option} {
    catch {destroy .m1}
>>>>>>> 9e13fad9
    menu .m1
    .m1 insert
} -returnCodes error -result {wrong # args: should be ".m1 insert index type ?-option value ...?"}
test menu-3.43 {MenuWidgetCmd procedure, "insert" option} -setup {
	destroy .m1
} -body {
    menu .m1
    .m1 insert 1 command -label "test"
    .m1 entrycget 1 -label
} -cleanup {
	destroy .m1
} -result {test}
test menu-3.44 {MenuWidgetCmd procedure, "invoke" option} -setup {
	destroy .m1
} -body {
    menu .m1
    .m1 invoke
} -cleanup {
	destroy .m1
} -returnCodes error -result {wrong # args: should be ".m1 invoke index"}
test menu-3.45 {MenuWidgetCmd procedure, "invoke" option} -setup {
	destroy .m1
} -body {
    menu .m1
    .m1 invoke foo
} -cleanup {
	destroy .m1
} -returnCodes error -result {bad menu entry index "foo"}
test menu-3.46 {MenuWidgetCmd procedure, "invoke" option} -setup {
	destroy .m1
} -body {
    catch {unset foo}
    menu .m1
    .m1 add command -label "set foo" -command "set foo hello"
    list [.m1 invoke 1] [set foo] [unset foo]
} -cleanup {
	destroy .m1
} -returnCodes ok -result {hello hello {}}
test menu-3.47 {MenuWidgetCmd procedure, "post" option} -setup {
	destroy .m1
} -body {
    menu .m1
    .m1 add command -label "On Windows, hit Escape to get this menu to go away"
    .m1 post
} -cleanup {
	destroy .m1
} -returnCodes error -result {wrong # args: should be ".m1 post x y"}
test menu-3.48 {MenuWidgetCmd procedure, "post" option} -setup {
	destroy .m1
} -body {
    menu .m1
    .m1 post foo 40
} -cleanup {
	destroy .m1
} -returnCodes error -result {expected integer but got "foo"}
test menu-3.49 {MenuWidgetCmd procedure, "post" option} -setup {
	destroy .m1
} -body {
    menu .m1
    .m1 post 40 bar
} -cleanup {
	destroy .m1
} -returnCodes error -result {expected integer but got "bar"}
test menu-3.50 {MenuWidgetCmd procedure, "post" option} -constraints {
	nonUnixUserInteraction
} -setup {
	destroy .m1
} -body { 
    menu .m1
    .m1 add command -label "menu-3.53: hit Escape" -command "puts hello"
    .m1 post 40 40
} -cleanup {
	destroy .m1
} -result {}
test menu-3.51 {MenuWidgetCmd procedure, "postcascade" option} -setup {
	destroy .m1
} -body {
    menu .m1
    .m1 postcascade
} -cleanup {
	destroy .m1
} -returnCodes error -result {wrong # args: should be ".m1 postcascade index"}
test menu-3.52 {MenuWidgetCmd procedure, "postcascade" option} -setup {
	destroy .m1
} -body {
    menu .m1
    .m1 postcascade foo
} -cleanup {
	destroy .m1
} -returnCodes error -result {bad menu entry index "foo"}
test menu-3.53 {MenuWidgetCmd procedure, "postcascade" option} -constraints {
	nonUnixUserInteraction
} -setup {
	destroy .m1 .m2
} -body { 
    menu .m1
    .m1 add command -label "menu-3.56 - hit Escape"
    menu .m2
    .m1 post 40 40
    .m1 add cascade -menu .m2
    .m1 postcascade 1
} -cleanup {
	destroy .m1 .m2
} -result {}
test menu-3.54 {MenuWidgetCmd procedure, "postcascade" option} -setup {
	destroy .m1 .m2
} -body {
    menu .m1
    menu .m2
    .m1 add cascade -menu .m2 -label "menu-3.57 - hit Escape"
    .m1 postcascade 1
    .m1 postcascade none
} -cleanup {
	destroy .m1 .m2
} -result {}
test menu-3.55 {MenuWidgetCmd procedure, "type" option} -setup {
	destroy .m1
} -body {
    menu .m1
    .m1 type
} -cleanup {
	destroy .m1
} -returnCodes error -result {wrong # args: should be ".m1 type index"}
test menu-3.56 {MenuWidgetCmd procedure, "type" option} -setup {
	destroy .m1
} -body {
    menu .m1
    .m1 type foo
} -cleanup {
	destroy .m1
} -returnCodes error -result {bad menu entry index "foo"}
test menu-3.57 {MenuWidgetCmd procedure, "type" option} -setup {
	destroy .m1
} -body {
    menu .m1
    .m1 add command -label "test"
    .m1 type 1
} -cleanup {
	destroy .m1
} -result {command}
test menu-3.58 {MenuWidgetCmd procedure, "type" option} -setup {
	destroy .m1
} -body {
    menu .m1
    .m1 add separator
    .m1 type 1
} -cleanup {
	destroy .m1
} -result {separator}
test menu-3.59 {MenuWidgetCmd procedure, "type" option} -setup {
	destroy .m1
} -body {
    menu .m1
    .m1 add checkbutton -label "test"
    .m1 type 1
} -cleanup {
	destroy .m1
} -result {checkbutton}
test menu-3.60 {MenuWidgetCmd procedure, "type" option} -setup {
	destroy .m1
} -body {
    menu .m1
    .m1 add radiobutton -label "test"
    .m1 type 1
} -cleanup {
	destroy .m1
} -result {radiobutton}
test menu-3.61 {MenuWidgetCmd procedure, "type" option} -setup {
	destroy .m1
} -body {
    menu .m1
    .m1 add cascade -label "test"
    .m1 type 1
} -cleanup {
	destroy .m1
} -result {cascade}
test menu-3.62 {MenuWidgetCmd procedure, "type" option} -setup {
	destroy .m1
} -body {
    menu .m1
    .m1 type 0
} -cleanup {
	destroy .m1
} -result {tearoff}
test menu-3.63 {MenuWidgetCmd procedure, "unpost" option} -setup {
	destroy .m1
} -body {
    menu .m1
    .m1 unpost foo
} -cleanup {
	destroy .m1
} -returnCodes error -result {wrong # args: should be ".m1 unpost"}
test menu-3.64 {MenuWidgetCmd procedure, "unpost" option} -constraints {
	nonUnixUserInteraction
} -setup {
	destroy .m1
} -body { 
    menu .m1
    .m1 add command -label "menu-3.68 - hit Escape"
    .m1 post 40 40 
    .m1 unpost
} -cleanup {
	destroy .m1
} -result {}
test menu-3.65 {MenuWidgetCmd procedure, "yposition" option} -setup {
	destroy .m1
} -body {
    menu .m1
    .m1 yposition
} -cleanup {
	destroy .m1
} -returnCodes error -result {wrong # args: should be ".m1 yposition index"}
test menu-3.66 {MenuWidgetCmd procedure, "yposition" option} -setup {
	destroy .m1
} -body {
    menu .m1
    .m1 yposition 1
} -cleanup {
	destroy .m1
} -result {1}
test menu-3.67 {MenuWidgetCmd procedure, bad option} -setup {
	destroy .m1
} -body {
    menu .m1
    .m1 foo
} -cleanup {
	destroy .m1
} -returnCodes error -result {bad option "foo": must be activate, add, cget, clone, configure, delete, entrycget, entryconfigure, index, insert, invoke, post, postcascade, type, unpost, xposition, or yposition}
test menu-3.68 {MenuWidgetCmd procedure, fix for bug#508988} -setup {
	deleteWindows
} -body {
    set t .t
    set m1 .t.m1
    set c1 .t.c1
    set c2 .t.c2
    toplevel .t
    menu $m1 -tearoff 1
    menu $c1 -tearoff 1
    $c1 add command -label c1
    menu $c2 -tearoff 1
    $c2 add command -label c2
    $m1 add cascade -label c1 -menu $c1
    $t configure -menu $m1
    $m1 entryconfigure 1 -menu $c2 -label c2
    $t configure -menu ""
    list [winfo exists $c1] [winfo exists $c2]
} -cleanup {
	deleteWindows
} -result {1 1}
test menu-3.69 {MenuWidgetCmd procedure, "xposition" option} -setup {
    destroy .m1
    menu .m1
} -body {
    .m1 xposition
} -cleanup {
    destroy .m1
} -returnCodes error -result {wrong # args: should be ".m1 xposition index"}
test menu-3.70 {MenuWidgetCmd procedure, "xposition" option} -setup {
    destroy .m1
    menu .m1
} -body {
    .m1 xposition 1
    subst {} ;# just checking that the xposition does not produce an error...
} -cleanup {
    destroy .m1
} -result {}


test menu-4.1 {TkInvokeMenu: disabled} -setup {
    destroy .m1
} -body {
    catch {unset foo}
    menu .m1
    .m1 add checkbutton -label "test" -variable foo -onvalue on -offvalue off \
	-state disabled
    list [catch {.m1 invoke 1} msg] $foo
} -cleanup {
    destroy .m1
} -result {0 off}
test menu-4.2 {TkInvokeMenu: tearoff} -setup {
    destroy .m1
} -body {
    menu .m1
	catch {.m1 invoke 0}
} -cleanup {
	deleteWindows
} -result {0}
test menu-4.3 {TkInvokeMenu: checkbutton -on} -setup {
    destroy .m1
} -body {
    catch {unset foo}
    menu .m1
    .m1 add checkbutton -label "test" -variable foo -onvalue on -offvalue off
    list [catch {.m1 invoke 1} msg] $msg [catch {set foo} msg2] $msg2 \
		[catch {unset foo} msg3] $msg3
} -cleanup {
    destroy .m1
} -result {0 {} 0 on 0 {}}
test menu-4.4 {TkInvokeMenu: checkbutton -off} -setup {
    destroy .m1
} -body {
    catch {unset foo}
    menu .m1
    .m1 add checkbutton -label "test" -variable foo -onvalue on -offvalue off
    .m1 invoke 1
    list [catch {.m1 invoke 1} msg] $msg [catch {set foo} msg2] $msg2 [catch {unset foo} msg3] $msg3
} -cleanup {
    destroy .m1
} -result {0 {} 0 off 0 {}}
test menu-4.5 {TkInvokeMenu: checkbutton array element} -setup {
    destroy .m1
} -body {
    catch {unset foo}
    menu .m1
    .m1 add checkbutton -label "test" -variable foo(1) -onvalue on 
    list [catch {.m1 invoke 1} msg] $msg [catch {set foo(1)} msg2] $msg2 [catch {unset foo} msg3] $msg3
} -cleanup {
	destroy .m1
} -result {0 {} 0 on 0 {}}
test menu-4.6 {TkInvokeMenu: radiobutton} -setup {
    destroy .m1
} -body {
    catch {unset foo}
    menu .m1
    .m1 add radiobutton -label "1" -variable foo -value one
    .m1 add radiobutton -label "2" -variable foo -value two
    .m1 add radiobutton -label "3" -variable foo -value three
    list [catch {.m1 invoke 1} msg] $msg [catch {set foo} msg2] $msg2 [catch {unset foo} msg3] $msg3
} -cleanup {
	destroy .m1
} -result {0 {} 0 one 0 {}}
test menu-4.7 {TkInvokeMenu: radiobutton} -setup {
    destroy .m1
} -body {
    catch {unset foo}
    menu .m1
    .m1 add radiobutton -label "1" -variable foo -value one
    .m1 add radiobutton -label "2" -variable foo -value two
    .m1 add radiobutton -label "3" -variable foo -value three
    list [catch {.m1 invoke 2} msg] $msg [catch {set foo} msg2] $msg2 [catch {unset foo} msg3] $msg3
} -cleanup {
	destroy .m1
} -result {0 {} 0 two 0 {}}
test menu-4.8 {TkInvokeMenu: radiobutton} -setup {
    destroy .m1
} -body {
    catch {unset foo}
    menu .m1
    .m1 add radiobutton -label "1" -variable foo -value one
    .m1 add radiobutton -label "2" -variable foo -value two
    .m1 add radiobutton -label "3" -variable foo -value three
    list [catch {.m1 invoke 3} msg] $msg [catch {set foo} msg2] $msg2 [catch {unset foo} msg3] $msg3
} -cleanup {
	destroy .m1
} -result {0 {} 0 three 0 {}}
test menu-4.9 {TkInvokeMenu: radiobutton array element} -setup {
    destroy .m1
} -body {
    catch {unset foo}
    menu .m1
    .m1 add radiobutton -label "1" -variable foo(2) -value one
    .m1 add radiobutton -label "2" -variable foo(2) -value two
    .m1 add radiobutton -label "3" -variable foo(2) -value three
    list [catch {.m1 invoke 3} msg] $msg [catch {set foo(2)} msg2] $msg2 [catch {unset foo} msg3] $msg3
} -cleanup {
	destroy .m1
} -result {0 {} 0 three 0 {}}
test menu-4.10 {TkInvokeMenu} -setup {
    destroy .m1
} -body {
    catch {unset foo}
    menu .m1
    .m1 add command -label "test" -command "set menu_test menu-4.8"
    list [catch {.m1 invoke 1} msg] $msg [catch {set menu_test} msg2] $msg2 [catch {unset menu_test} msg3] $msg3
} -cleanup {
	destroy .m1
} -result {0 menu-4.8 0 menu-4.8 0 {}}
test menu-4.11 {TkInvokeMenu} -setup {
    destroy .m1
} -body {
    menu .m1
    .m1 add cascade -label "test" -menu .m1.m2
    list [catch {.m1 invoke 1} msg] $msg 
} -cleanup {
	destroy .m1
} -result {0 {}}
test menu-4.12 {TkInvokeMenu} -setup {
    destroy .m1
} -body {
    menu .m1
    .m1 add command -label "test" -command ".m1 delete 1"
    list [catch {.m1 invoke 1} msg] $msg [catch {.m1 type "test"} msg2] $msg2
} -cleanup {
	destroy .m1
} -result {0 {} 1 {bad menu entry index "test"}}

test menu-5.1 {DestroyMenuInstance} -setup {
    destroy .m1
} -body {
    menu .m1
    destroy .m1
} -returnCodes ok
test menu-5.2 {DestroyMenuInstance - cascade menu} -setup {
    destroy .m1 .m2
} -body {
    menu .m1
    .m1 add cascade -menu .m2
    menu .m2
    destroy .m1 .m2
} -returnCodes ok
test menu-5.3 {DestroyMenuInstance - multiple cascade parents} -setup {
    destroy .m1 .m2 .m3
} -body {
    menu .m1
    .m1 add cascade -menu .m3
    menu .m2
    .m2 add cascade -menu .m3
    menu .m3
    list [destroy .m3] [destroy .m1 .m2]
} -returnCodes ok -result {{} {}}
test menu-5.4 {DestroyMenuInstance - multiple cascade parents} -setup {
    destroy .m1 .m2 .m3 .m4
} -body {
    menu .m1
    .m1 add cascade -menu .m4
    menu .m2
    .m2 add cascade -menu .m4
    menu .m3
    .m3 add cascade -menu .m4
    menu .m4
    list [destroy .m4] [destroy .m1 .m2 .m3]
} -returnCodes ok -result {{} {}}
test menu-5.5 {DestroyMenuInstance - cascades of cloned menus} -setup {
    destroy .m1 .m2
} -body {
    menu .m1
    menu .m2
    .m1 add cascade -menu .m2
    . configure -menu .m1
    list [destroy .m2] [.m1 entrycget 1 -menu] [. configure -menu ""] [destroy .m1]
} -returnCodes ok -result {{} .m2 {} {}}
test menu-5.6 {DestroyMenuInstance - cascades of cloned menus} -setup {
	deleteWindows
} -body {
    menu .m1
    .m1 add cascade -menu .m2
    menu .m2
    . configure -menu .m1
    toplevel .t2
    wm geometry .t2 +0+0
    .t2 configure -menu .m1
    list [destroy .m2] [. configure -menu ""] [destroy .t2 .m1]
} -returnCodes ok -result {{} {} {}}
test menu-5.7 {DestroyMenuInstance - basic clones} -setup {
    destroy .m1
} -body {
    menu .m1
    set tearoff [tk::TearOffMenu .m1]
    list [destroy $tearoff] [destroy .m1]
} -result {{} {}}
test menu-5.8 {DestroyMenuInstance - multiple clones} -setup {
    destroy .m1
} -body {
    menu .m1
    set tearoff1 [tk::TearOffMenu .m1]
    set tearoff2 [tk::TearOffMenu .m1]
    list [destroy $tearoff1] [destroy .m1]
} -returnCodes ok -result {{} {}}
test menu-5.9 {DestroyMenuInstace - master menu} -setup {
    destroy .m1
} -body {
    menu .m1
    tk::TearOffMenu .m1
    destroy .m1
} -returnCodes ok
test menu-5.10 {DestroyMenuInstance - freeing entries} -setup {
    destroy .m1
} -body {
    menu .m1
    .m1 add command -label "foo"
    destroy .m1
} -returnCodes ok
test menu-5.11 {DestroyMenuInstace - no entries} -setup {
    destroy .m1
} -body {
    menu .m1
    .m1 configure -tearoff 0
    destroy .m1
} -returnCodes ok
test menu-5.12 {DestroyMenuInstance - platform data} -setup {
    destroy .m1
} -body {
    menu .m1
    destroy .m1
} -returnCodes ok
test menu-5.13 {DestroyMenuInstance - clones when mismatched tearoffs} -setup {
    destroy .m1 .m2
} -body {
    menu .m1
    menu .m2
    .m1 add cascade -menu .m2
    set tearoff [tk::TearOffMenu .m1 40 40]
    list [destroy .m2] [destroy .m1]
} -result {{} {}}


test menu-6.1 {TkDestroyMenu} -setup {
    destroy .m1
} -body {
    menu .m1
    destroy .m1
} -returnCodes ok
test menu-6.2 {TkDestroyMenu - reentrancy} -setup {
    destroy .m1 .m2
} -body {
    menu .m1
    bind .m1 <Destroy> {destroy .m1}
    menu .m2
    bind .m2 <Destroy> {destroy .m2}
    list [destroy .m1] [destroy .m2]
} -returnCodes ok -result {{} {}}
test menu-6.3 {TkDestroyMenu - reentrancy} -setup {
    destroy .m1 .m2 .m3
} -body {
    menu .m1
    bind .m1 <Destroy> {destroy .m2}
    .m1 clone .m2
    .m1 clone .m3
    list [destroy .m1] [winfo exists .m2]
} -returnCodes ok -result {{} 0}
test menu-6.4 {TkDestroyMenu - reentrancy - clones} -setup {
    destroy .m1 .m2
} -body {
    menu .m1
    .m1 clone .m2
    .m1 clone .m1.m3
    destroy .m1
} -cleanup {
	deleteWindows
} -returnCodes ok 
test menu-6.5 {TkDestroyMenu} -setup {
    destroy .m1 .m2
} -body {
    menu .m1
    .m1 clone .m2
    destroy .m1
    winfo exists .m2
} -result {0}
test menu-6.6 {TkDestroyMenu} -setup {
    destroy .m1 .m2
} -body {
    menu .m1
    .m1 clone .m2 tearoff
    destroy .m1
} -result {}
test menu-6.7 {TkDestroyMenu} -setup {
    destroy .m1 .m2
} -body {
    menu .m1
    .m1 clone .m2
    destroy .m2
    destroy .m1
} -returnCodes ok -result {}
test menu-6.8 {TkDestroyMenu} -setup {
    destroy .m1 .m2 .m3
} -body {
    menu .m1
    .m1 clone .m2
    .m1 clone .m3
    destroy .m1
    list [winfo exists .m2] [winfo exists .m3]
} -result {0 0}
test menu-6.9 {TkDestroyMenu} -setup {
    deleteWindows
} -body {
    menu .m1
    .m1 clone .m2
    .m1 clone .m3
	list [destroy .m2] [destroy .m3] [destroy .m1]
} -returnCodes ok -result {{} {} {}}
test menu-6.10 {TkDestroyMenu} -setup {
    deleteWindows
} -body {
    menu .m1
    .m1 clone .m2
    .m1 clone .m3
	list [destroy .m3] [destroy .m1]
} -returnCodes ok -result {{} {}}
test menu-6.11 {TkDestroyMenu} -setup {
    deleteWindows
} -body {
    menu .m1
    .m1 clone .m2
    .m1 clone .m3
    .m1 clone .m4
	list [destroy .m2] [destroy .m1]
} -returnCodes ok -result {{} {}}
test menu-6.12 {TkDestroyMenu} -setup {
    deleteWindows
} -body {
    menu .m1
    .m1 clone .m2
    .m1 clone .m3
    .m1 clone .m4
	list [destroy .m3] [destroy .m1]
} -returnCodes ok -result {{} {}}
test menu-6.13 {TkDestroyMenu} -setup {
    deleteWindows
} -body {
    menu .m1
    .m1 clone .m2
    .m1 clone .m3
    .m1 clone .m4
	list [destroy .m4] [destroy .m1]
} -returnCodes ok -result {{} {}}
test menu-6.14 {TkDestroyMenu} -setup {
	destroy .m1
} -body {
    menu .m1
    . configure -menu .m1
    list [destroy .m1] [. configure -menu ""]
} -returnCodes ok -result {{} {}}
test menu-6.15 {TkDestroyMenu} -setup {
    deleteWindows
} -body {
    menu .m1
    toplevel .t2
    wm geometry .t2 +0+0
    . configure -menu .m1
    .t2 configure -menu .m1
    list [destroy .m1] [destroy .t2] [. configure -menu ""]
} -result {{} {} {}}
test menu-6.16 {TkDestroyMenu} -setup {
    deleteWindows
} -body {
    menu .m1
    toplevel .t2
    wm geometry .t2 +0+0
    toplevel .t3
    wm geometry .t3 +0+0
    . configure -menu .m1
    .t2 configure -menu .m1
    .t3 configure -menu .m1
    list [destroy .m1] [destroy .t2] [destroy .t3] [. configure -menu ""]
} -result {{} {} {} {}}

test menu-7.1 {UnhookCascadeEntry} -setup {
    deleteWindows
} -body {
    menu .m1
    .m1 add command -label "test"
    destroy .m1
} -returnCodes ok
test menu-7.2 {UnhookCascadeEntry} -setup {
    destroy .m1
} -body {
    menu .m1
    .m1 add cascade -menu .m2
    destroy .m1
} -returnCodes ok
test menu-7.3 {UnhookCascadeEntry} -setup {
    deleteWindows
} -body {
    menu .m1
    menu .m2
    .m2 add cascade -menu .cascade
    .m1 add cascade -menu .cascade
    list [destroy .m1] [destroy .m2]
} -returnCodes ok -result {{} {}}
test menu-7.4 {UnhookCascadeEntry} -setup {
    deleteWindows
} -body {
    menu .m1
    menu .m2
    .m1 add cascade -menu .cascade
    .m2 add cascade -menu .cascade
    list [destroy .m1] [destroy .m2]
} -returnCodes ok -result {{} {}}
test menu-7.5 {UnhookCascadeEntry} -setup {
	deleteWindows
} -body {
    menu .m1
    menu .m2
    menu .m3
    .m1 add cascade -menu .cascade
    .m2 add cascade -menu .cascade
    .m3 add cascade -menu .cascade
    list [destroy .m1] [destroy .m2 .m3]
} -returnCodes ok -result {{} {}}
test menu-7.6 {UnhookCascadeEntry} -setup {
	deleteWindows
} -body {
    menu .m1
    menu .m2
    menu .m3
    .m1 add cascade -menu .cascade
    .m2 add cascade -menu .cascade
    .m3 add cascade -menu .cascade
    list [destroy .m2] [destroy .m1 .m3]
} -returnCodes ok -result {{} {}}
test menu-7.7 {UnhookCascadeEntry} -setup {
	deleteWindows
} -body {
    menu .m1
    menu .m2
    menu .m3
    .m1 add cascade -menu .cascade
    .m2 add cascade -menu .cascade
    .m3 add cascade -menu .cascade
    list [destroy .m3] [destroy .m1 .m2]
} -returnCodes ok -result {{} {}}
test menu-7.8 {UnhookCascadeEntry} -setup {
	deleteWindows
} -body {
    menu .m1
    menu .m2
    .m1 add cascade -menu .m2
    list [destroy .m1] [destroy .m2]
} -returnCodes ok -result {{} {}}
test menu-7.9 {UnhookCascadeEntry} -setup {
    deleteWindows
} -body {
    menu .m1
    menu .m2
    .m1 add cascade -menu .m2
    destroy .m1
    destroy .m2
} -returnCodes ok

test menu-8.1 {DestroyMenuEntry} -setup {
    deleteWindows
} -body {
    menu .m1
    menu .m2
    .m1 add cascade -menu .m2
    list [.m1 delete 1] [destroy .m1 .m2]
} -result {{} {}}
test menu-8.2 {DestroyMenuEntry} -constraints hasEarthPhoto -setup {
    deleteWindows
    catch {image delete image1a}
} -body {
    image create photo image1a -file $earthPhotoFile
    menu .m1
    .m1 add command -image image1a
    list [.m1 delete 1] [destroy .m1] [image delete image1a]
} -result {{} {} {}}
test menu-8.3 {DestroyMenuEntry} -constraints testImageType -setup {
    deleteWindows
    imageCleanup
} -body {
    image create test image1
    image create test image2
    menu .m1
    .m1 add checkbutton -image image1 -selectimage image2
    .m1 invoke 1
    list [.m1 delete 1] [destroy .m1]
} -cleanup {
    imageCleanup
    deleteWindows
} -result {{} {}}
test menu-8.4 {DestroyMenuEntry} -setup {
    destroy .m1
} -body {
    menu .m1
    .m1 add checkbutton -variable foo
    list [.m1 delete 1] [destroy .m1]
} -result {{} {}} 
test menu-8.5 {DestroyMenuEntry} -setup {
    destroy .m1
} -body {
    menu .m1
    .m1 add command -label "test"
    list [.m1 delete 1] [destroy .m1]
} -result {{} {}}
test menu-8.6 {DestroyMenuEntry} -setup {
    destroy .m1
} -body {
    menu .m1
    .m1 add command -label "one"
    .m1 add command -label "two"
    list [.m1 delete 1] [.m1 entrycget 1 -label] [destroy .m1]
} -result {{} two {}}
test menu-8.7 {DestroyMenuEntry} -setup {
	deleteWindows
} -body {
    menu .m1
    .m1 add command -label "one"
    .m1 clone .m2 tearoff
    list [.m2 delete 1] [destroy .m1]
} -result {{} {}}


# test menu-9 - Can only change when fonts change on system, which cannot
# be done from tcl.
test menu-9.1 {ConfigureMenu} -setup {
    destroy .m1
} -body {
    menu .m1
    list [.m1 configure -postcommand "beep"] [.m1 cget -postcommand] 
} -cleanup {
	deleteWindows
} -result {{} beep}
test menu-9.2 {ConfigureMenu}  -setup {
    destroy .m1
} -body {
    menu .m1
    .m1 add command -label "test"
    list [.m1 configure -tearoff 0] [.m1 entrycget 1 -label]
} -cleanup {
	deleteWindows
} -result {{} test}
test menu-9.3 {ConfigureMenu}  -setup {
    destroy .m1
} -body {
    menu .m1
    list [.m1 configure -postcommand "beep"] [.m1 cget -postcommand]
} -cleanup {
	deleteWindows
} -result {{} beep}
test menu-9.4 {ConfigureMenu}  -setup {
    destroy .m1
} -body {
    menu .m1
    .m1 add command -label "test"
    .m1 configure -fg red
} -cleanup {
	deleteWindows
} -result {}
test menu-9.5 {ConfigureMenu}  -setup {
    destroy .m1
} -body {
    menu .m1
    .m1 add command -label "test"
    .m1 add command -label "two"
    .m1 configure -fg red
} -cleanup {
	deleteWindows
} -result {}
test menu-9.6 {ConfigureMenu}  -setup {
    destroy .m1
} -body {
    menu .m1
    .m1 add command -label "test"
    .m1 add command -label "two"
    .m1 add command -label "three"
    .m1 configure -fg red
} -cleanup {
	deleteWindows
} -result {}
test menu-9.7 {ConfigureMenu} -setup {
	deleteWindows
} -body {
    menu .m1
    .m1 clone .m2 tearoff
    list [.m1 configure -fg red] [.m2 cget -fg]
} -cleanup {
	deleteWindows
} -result {{} red}
test menu-9.8 {ConfigureMenu} -setup {
	deleteWindows
} -body {
    menu .m1
    .m1 clone .m2 tearoff
    list [.m2 configure -fg red] [.m1 cget -fg]
} -cleanup {
	deleteWindows
} -result {{} red}
test menu-9.9 {ConfigureMenu}  -setup {
    destroy .m1
} -body {
    menu .m1
    list [. configure -menu .m1] [. configure -menu ""]
} -cleanup {
	deleteWindows
} -result {{} {}}


test menu-10.1 {PostProcessEntry: array variable} -setup {
    destroy .m1
} -body {
    catch {unset foo}
    menu .m1
    set foo(1) on
    .m1 add checkbutton -variable foo(1) -onvalue on -offvalue off -label "Nonsense"
    set foo(1)
} -cleanup {
	deleteWindows
} -result {on}
test menu-10.2 {PostProcessEntry: array variable} -setup {
    destroy .m1
} -body {
    catch {unset foo}
    menu .m1
    .m1 add checkbutton -variable foo(1) -onvalue on -offvalue off -label "Nonsense"
    set foo(1)
} -cleanup {
	deleteWindows
} -result {off}


test menu-11.1 {ConfigureMenuEntry} -setup {
    destroy .m1
} -body {
    catch {unset foo}
    menu .m1
    .m1 add checkbutton -variable foo -onvalue on -offvalue off -label "Nonsense"
    list [.m1 entryconfigure 1 -variable bar] [.m1 entrycget 1 -variable]
} -cleanup {
	deleteWindows
} -result {{} bar}
test menu-11.2 {ConfigureMenuEntry} -setup {
    destroy .m1
} -body {
    menu .m1
    .m1 add command -label "test"
    list [.m1 entryconfigure 1 -label ""] [.m1 entrycget 1 -label]
} -cleanup {
	deleteWindows
} -result {{} {}}
test menu-11.3 {ConfigureMenuEntry} -setup {
    destroy .m1
} -body {
    menu .m1
    .m1 add command
    list [.m1 entryconfigure 1 -label "test"] [.m1 entrycget 1 -label]
} -cleanup {
	deleteWindows
} -result {{} test}
test menu-11.4 {ConfigureMenuEntry} -setup {
	deleteWindows
} -body {
    menu .m1 
    .m1 add command
    list [.m1 entryconfigure 1 -accel "S"] [.m1 entrycget 1 -accel]
} -cleanup {
	deleteWindows
} -result {{} S}
test menu-11.5 {ConfigureMenuEntry} -setup {
	deleteWindows
} -body {
    menu .m1
    .m1 add command
    list [.m1 entryconfigure 1 -label "test"] [.m1 entrycget 1 -label]
} -cleanup {
	deleteWindows
} -result {{} test}
test menu-11.6 {ConfigureMenuEntry} -setup {
	deleteWindows
} -body {
    menu .m1
    .m1 add command
    .m1 entryconfigure 1 -label "test"
} -cleanup {
	deleteWindows
} -result {}
test menu-11.7 {ConfigureMenuEntry} -setup {
	deleteWindows
} -body {
    menu .m2
    menu .m1
    .m1 add cascade
    .m1 entryconfigure 1 -label "test" -menu .m2
} -cleanup {
	deleteWindows
} -result {}
test menu-11.8 {ConfigureMenuEntry} -setup {
	deleteWindows
} -body {
    menu .m1
    .m1 add cascade
    .m1 entryconfigure 1 -label "test" -menu .m2
} -cleanup {
	deleteWindows
} -result {}
test menu-11.9 {ConfigureMenuEntry} -setup {
	deleteWindows
} -body {
    menu .m1
    .m1 add cascade -menu .m3
    .m1 entryconfigure 1 -label "test" -menu .m2
} -cleanup {
	deleteWindows
} -result {}
test menu-11.10 {ConfigureMenuEntry} -setup {
	deleteWindows
} -body {
    menu .m1
    .m1 add cascade
    .m1 entryconfigure 1 -label "test" -menu .m2
} -cleanup {
	deleteWindows
} -result {}
test menu-11.11 {ConfigureMenuEntry} -setup {
	deleteWindows
} -body {
    menu .m1
    .m1 add cascade -menu .m2
    .m1 entryconfigure 1 -label "test" -menu .m2
} -cleanup {
	deleteWindows
} -result {}
test menu-11.12 {ConfigureMenuEntry} -setup {
	deleteWindows
} -body {
    menu .m1
    menu .m2 
    .m2 add cascade -menu .m1
    menu .m3 
    .m3 add cascade -menu .m1
    menu .m4 
    .m4 add cascade -menu .m1
    menu .m5 
    .m5 add cascade
    .m5 entryconfigure 1 -label "test" -menu .m1
} -cleanup {
	deleteWindows
} -result {}
test menu-11.13 {ConfigureMenuEntry} -setup {
	deleteWindows
} -body {
    menu .m1
    menu .m2 
    .m2 add cascade -menu .m1
    menu .m3 
    .m3 add cascade -menu .m1
    menu .m4 
    .m4 add cascade -menu .m1
    .m3 entryconfigure 1 -label "test" -menu .m1
} -cleanup {
	deleteWindows
} -result {}
test menu-11.14 {ConfigureMenuEntry} -setup {
	deleteWindows
} -body {
    menu .m1
    .m1 add checkbutton
    list [.m1 entryconfigure 1 -variable "test"] [.m1 entrycget 1 -variable]
} -cleanup {
	deleteWindows
} -result {{} test}
test menu-11.15 {ConfigureMenuEntry} -setup {
	deleteWindows
} -body {
    menu .m1
    list [.m1 add checkbutton -label "test"] [.m1 entrycget 1 -variable]
} -cleanup {
	deleteWindows
} -result {{} test}
test menu-11.16 {ConfigureMenuEntry} -setup {
	deleteWindows
} -body {
    menu .m1
    .m1 add radiobutton -label "test"
} -cleanup {
	deleteWindows
} -result {}
test menu-11.17 {ConfigureMenuEntry} -setup {
    deleteWindows
} -body {
    menu .m1
    .m1 add checkbutton
    list [.m1 entryconfigure 1 -onvalue "test"] [.m1 entrycget 1 -onvalue]
} -cleanup {
    deleteWindows
} -result {{} test}
test menu-11.18 {ConfigureMenuEntry} -constraints testImageType -setup {
    deleteWindows
    imageCleanup
} -body {
    menu .m1
    .m1 add command
    image create test image1
    .m1 entryconfigure 1 -image image1
} -cleanup {
    deleteWindows
    imageCleanup
} -result {}
test menu-11.19 {ConfigureMenuEntry} -constraints {
    testImageType hasEarthPhoto
} -setup {
    deleteWindows
    imageCleanup
} -body {
    image create test image1
    image create photo image2 -file $earthPhotoFile
    menu .m1
    .m1 add command -image image1
    .m1 entryconfigure 1 -image image2
} -cleanup {
    deleteWindows
    imageCleanup
} -result {}
test menu-11.20 {ConfigureMenuEntry} -constraints {
    testImageType hasEarthPhoto
} -setup {
    deleteWindows
    imageCleanup
} -body {
    image create photo image1 -file $earthPhotoFile
    image create test image2
    menu .m1
    .m1 add checkbutton -image image1
    .m1 entryconfigure 1 -selectimage image2
} -cleanup {
    deleteWindows
    imageCleanup
} -result {}
test menu-11.21 {ConfigureMenuEntry} -constraints {
    testImageType hasEarthPhoto
} -setup {
    deleteWindows
    imageCleanup
} -body {
    image create photo image1 -file $earthPhotoFile
    image create test image2
    image create test image3
    menu .m1
    .m1 add checkbutton -image image1 -selectimage image2
    .m1 entryconfigure 1 -selectimage image3
} -cleanup {
    deleteWindows
    imageCleanup
} -result {}


test menu-12.1 {ConfigureMenuCloneEntries} -setup {
    deleteWindows
} -body {
    menu .m1
    .m1 clone .m2
    .m2 configure -tearoff 0
    .m1 clone .m3
    .m1 add command -label "test"
    .m1 add command -label "test2"
    .m1 entryconfigure 1 -gork "foo"
} -cleanup {
    deleteWindows
} -returnCodes error -result {unknown option "-gork"}
test menu-12.2 {ConfigureMenuCloneEntries} -setup {
    deleteWindows
} -body {
    menu .m1
    .m1 clone .m2
    menu .m3
    .m1 add cascade -menu .m3
    menu .m4
    .m1 entryconfigure 1 -menu .m4
} -cleanup {
    deleteWindows
} -result {}
test menu-12.3 {ConfigureMenuCloneEntries} -setup {
    deleteWindows
} -body {
    menu .m1
    .m1 clone .m2
    .m1 add cascade -label dummy
    .m1 entryconfigure dummy -menu .m3
} -cleanup {
    deleteWindows
} -result {}
test menu-12.4 {ConfigureMenuCloneEntries} -setup {
    deleteWindows
} -body {
     menu .m1
     .m1 add cascade -label File -menu .m1.foo
     menu .m1.foo
     .m1.foo add command -label bar
     .m1 clone .m2
     .m1 entryconfigure File -state disabled
} -cleanup {
    deleteWindows
} -result {}


test menu-13.1 {TkGetMenuIndex} -setup {
    deleteWindows
} -body {
    menu .m1
    .m1 add command -label "active"
    .m1 add command -label "test2"
    .m1 add command -label "test3"
    .m1 activate 2
    .m1 entrycget active -label
} -cleanup {
    deleteWindows
} -result {test2}
test menu-13.2 {TkGetMenuIndex} -setup {
    deleteWindows
} -body {
    menu .m1
    .m1 add command -label "last"
    .m1 add command -label "test2"
    .m1 add command -label "test3"
    .m1 activate 2
    .m1 entrycget last -label
} -cleanup {
    deleteWindows
} -result {test3}
test menu-13.3 {TkGetMenuIndex} -setup {
    deleteWindows
} -body {
    menu .m1
    .m1 add command -label "last"
    .m1 add command -label "test2"
    .m1 add command -label "test3"
    .m1 activate 2
    .m1 entrycget end -label
} -cleanup {
    deleteWindows
} -result {test3}
test menu-13.4 {TkGetMenuIndex} -setup {
    deleteWindows
} -body {
    menu .m1
    .m1 add command -label "test"
    list [.m1 insert last command -label "test2"] [.m1 entrycget last -label]
} -cleanup {
    deleteWindows
} -result {{} test2}
test menu-13.5 {TkGetMenuIndex} -setup {
    deleteWindows
} -body {
    menu .m1
    .m1 add command -label "test"
    list [.m1 insert end command -label "test2"] [.m1 entrycget end -label]
} -cleanup {
    deleteWindows
} -result {{} test2}
test menu-13.6 {TkGetMenuIndex} -setup {
    deleteWindows
} -body {
    menu .m1
    .m1 add command -label "active"
    .m1 add command -label "test2"
    .m1 add command -label "test3"
    .m1 activate 2
    .m1 entrycget none -label
} -cleanup {
    deleteWindows
} -result {}
#test menu-13.7 - Need to add @test here.
test menu-13.7 {TkGetMenuIndex} -setup {
    deleteWindows
} -body {
    menu .m1
    .m1 add command -label "active"
    .m1 add command -label "test2"
    .m1 add command -label "test3"
    .m1 entrycget 1 -label
} -cleanup {
    deleteWindows
} -result {active}
test menu-13.8 {TkGetMenuIndex} -setup {
    deleteWindows
} -body {
    menu .m1
    .m1 add command -label "active"
    .m1 entrycget -1 -label
} -returnCodes error -result {bad menu entry index "-1"}
test menu-13.9 {TkGetMenuIndex} -setup {
	deleteWindows
} -body {
    menu .m1
    .m1 add command -label "test"
    .m1 add command -label "test2"
    .m1 entrycget 999 -label
} -cleanup {
	deleteWindows
} -result {test2}
test menu-13.10 {TkGetMenuIndex} -setup {
	deleteWindows
} -body {
    menu .m1
    .m1 insert 999 command -label "test"
    .m1 entrycget 1 -label
} -cleanup {
	deleteWindows
} -result {test}
test menu-13.11 {TkGetMenuIndex} -setup {
	deleteWindows
} -body {
    menu .m1
    .m1 add command -label "1test"
    .m1 entrycget 1test -label
} -cleanup {
	deleteWindows
} -result {1test}
test menu-13.12 {TkGetMenuIndex} -setup {
	deleteWindows
} -body {
    menu .m1
    .m1 add command -label "test"
    .m1 add command -label "test2" -command "beep"
    .m1 add command -label "test3"
    .m1 entrycget test2 -command
} -cleanup {
	deleteWindows
} -result {beep}

test menu-14.1 {MenuCmdDeletedProc} -setup {
	deleteWindows
} -body {
    menu .m1
    destroy .m1
} -cleanup {
	deleteWindows
} -returnCodes ok
test menu-14.2 {MenuCmdDeletedProc} -setup {
	deleteWindows
} -body {
    menu .m1
    .m1 clone .m2
    destroy .m1
} -cleanup {
	deleteWindows
} -returnCodes ok

test menu-15.1 {MenuNewEntry} -setup {
	deleteWindows
} -body {
    menu .m1
    .m1 add command -label "test"
} -cleanup {
	deleteWindows
} -result {}
test menu-15.2 {MenuNewEntry} -setup {
	deleteWindows
} -body {
    menu .m1
    .m1 add command -label "test"
    .m1 add command -label "test3"
    .m1 insert 2 command -label "test2"
} -cleanup {
	deleteWindows
} -result {}
test menu-15.3 {MenuNewEntry} -setup {
	deleteWindows
} -body {
    menu .m1
    .m1 add command -label "test"
    .m1 add command -label "test2"
} -cleanup {
	deleteWindows
} -result {}
test menu-15.4 {MenuNewEntry} -setup {
	deleteWindows
} -body {
    menu .m1
    .m1 add command -label "test"
} -cleanup {
	deleteWindows
} -result {}

test menu-16.1 {MenuAddOrInsert} -setup {
	deleteWindows
} -body {
    menu .m1
    .m1 insert foo command -label "test"
} -returnCodes error -result {bad menu entry index "foo"}
test menu-16.2 {MenuAddOrInsert} -setup {
	deleteWindows
} -body {
    menu .m1
    .m1 add command -label "test"
    .m1 insert test command -label "foo"
} -cleanup {
	deleteWindows
} -result {}
test menu-16.3 {MenuAddOrInsert} -setup {
	deleteWindows
} -body {
    menu .m1
    .m1 insert -1 command -label "test"
} -returnCodes error -result {bad menu entry index "-1"}
test menu-16.4 {MenuAddOrInsert} -setup {
	deleteWindows
} -body {
    menu .m1
    .m1 add command -label "test"
    .m1 insert 0 command -label "test2"
    .m1 entrycget 1 -label
} -cleanup {
	deleteWindows
} -result {test2}
test menu-16.5 {MenuAddOrInsert} -setup {
	deleteWindows
} -body {
    menu .m1
    .m1 add cascade
} -cleanup {
	deleteWindows
} -result {}
test menu-16.6 {MenuAddOrInsert} -setup {
	deleteWindows
} -body {
    menu .m1
    .m1 add checkbutton
} -cleanup {
	deleteWindows
} -result {}
test menu-16.7 {MenuAddOrInsert} -setup {
	deleteWindows
} -body {
    menu .m1
    .m1 add command
} -cleanup {
	deleteWindows
} -result {}
test menu-16.8 {MenuAddOrInsert} -setup {
	deleteWindows
} -body {
    menu .m1
    .m1 add radiobutton
} -cleanup {
	deleteWindows
} -result {}
test menu-16.9 {MenuAddOrInsert} -setup {
	deleteWindows
} -body {
    menu .m1
    .m1 add separator
} -cleanup {
	deleteWindows
} -result {}
test menu-16.10 {MenuAddOrInsert} -setup {
	deleteWindows
} -body {
    menu .m1
    .m1 add blork
} -returnCodes error -result {bad menu entry type "blork": must be cascade, checkbutton, command, radiobutton, or separator}
test menu-16.11 {MenuAddOrInsert} -setup {
	deleteWindows
} -body {
    menu .m1
    .m1 add command
} -cleanup {
	deleteWindows
} -result {}
test menu-16.12 {MenuAddOrInsert} -setup {
	deleteWindows
} -body {
    menu .m1
    .m1 clone .m2
    .m2 clone .m3
    list [.m2 add command -label "test"] [.m1 entrycget 1 -label] [.m3 entrycget 1 -label]
} -cleanup {
	deleteWindows
} -result {{} test test}
test menu-16.13 {MenuAddOrInsert} -setup {
	deleteWindows
} -body {
    menu .m1
    .m1 clone .m2
    .m2 clone .m3
    list [.m3 add command -label "test"] [.m1 entrycget 1 -label] [.m2 entrycget 1 -label]
} -cleanup {
	deleteWindows
} -result {{} test test}
test menu-16.14 {MenuAddOrInsert} -setup {
	deleteWindows
} -body {
    menu .m1
    .m1 add command -blork
} -returnCodes error -result {unknown option "-blork"}
test menu-16.15 {MenuAddOrInsert} -setup {
	deleteWindows
} -body {
    menu .m1
    .m1 add command -label "File"
    menu .container
    . configure -menu .container
    list [.container add cascade -label "File" -menu .m1] [. configure -menu ""]
} -cleanup {
	deleteWindows
} -result {{} {}}
test menu-16.16 {MenuAddOrInsert} -setup {
	deleteWindows
} -body {
    menu .m1
    menu .m2
    set tearoff [tk::TearOffMenu .m2]
    list [.m2 add cascade -menu .m1] [$tearoff unpost]
} -cleanup {
	deleteWindows
} -result {{} {}}
test menu-16.17 {MenuAddOrInsert} -setup {
	deleteWindows
} -body {
    menu .m1
    menu .container
    . configure -menu .container
    set tearoff [tk::TearOffMenu .container]
    list [.container add cascade -label "File" -menu .m1] [. configure -menu ""]
} -cleanup {
	deleteWindows
} -result {{} {}}
test menu-16.18 {MenuAddOrInsert} -setup {
	deleteWindows
} -body {
    menu .m1
    menu .container
    .container add cascade -menu .m1
    . configure -menu .container
    list [.container add cascade -label "File" -menu .m1] [. configure -menu ""]
} -cleanup {
	deleteWindows
} -result {{} {}}
test menu-16.19 {MenuAddOrInsert - Insert a cascade deep into the tree} -setup {
	deleteWindows
} -body {
    menu .menubar
    menu .menubar.test -tearoff 0
    .menubar add cascade -label Test -underline 0 -menu .menubar.test
    menu .menubar.test.cascade -tearoff 0
    .menubar.test.cascade add command -label SubItem -command "puts SubItemSelected"
    . configure -menu .menubar
    list [catch {.menubar.test add cascade -label SubMenu \
		-menu .menubar.test.cascade}] \
		[info commands .\#menubar.\#menubar\#test.\#menubar\#test\#cascade] \
		[. configure -menu ""]
} -cleanup {
	deleteWindows
} -result {0 .#menubar.#menubar#test.#menubar#test#cascade {}}


test menu-17.1 {MenuVarProc} -setup {
	deleteWindows
} -body {
    catch {unset foo}
    menu .m1
    set foo "hello"
    list [.m1 add checkbutton -variable foo -onvalue hello -offvalue goodbye] \
		[unset foo]
} -cleanup {
	deleteWindows
} -result {{} {}}
# menu-17.2 - Don't know how to generate the flags in the if
test menu-17.2 {MenuVarProc} -setup {
	deleteWindows
} -body {
    catch {unset foo}
    menu .m1
    list [.m1 add checkbutton -variable foo -onvalue hello -offvalue goodbye] \
		[set foo ""]
} -cleanup {
	deleteWindows
} -result {{} {}}
test menu-17.3 {MenuVarProc} -setup {
	deleteWindows
} -body {
    catch {unset foo}
    menu .m1
    set foo "hello"
    list [.m1 add checkbutton -variable foo -onvalue hello -offvalue goodbye] \
		[set foo "hello"] [unset foo]
} -cleanup {
	deleteWindows
} -result {{} hello {}}
test menu-17.4 {MenuVarProc} -setup {
	deleteWindows
} -body {
    menu .m1
    set foo "goodbye"
    list [.m1 add checkbutton -variable foo -onvalue hello -offvalue goodbye] \
		[set foo "hello"] [unset foo]
} -cleanup {
	deleteWindows
} -result {{} hello {}}
test menu-17.5 {MenuVarProc} -setup {
	deleteWindows
} -body {
    menu .m1
    set foo "hello"
    list [.m1 add checkbutton -variable foo -onvalue hello -offvalue goodbye] \
		[set foo "goodbye"] [unset foo]
} -cleanup {
	deleteWindows
} -result {{} goodbye {}}


test menu-18.1 {TkActivateMenuEntry} -setup {
	deleteWindows
} -body {
    menu .m1
    .m1 add command -label "test"
    .m1 activate 1
} -cleanup {
	deleteWindows
} -result {}
test menu-18.2 {TkActivateMenuEntry} -setup {
	deleteWindows
} -body {
    menu .m1
    .m1 add command -label "test"
    .m1 activate 0
} -cleanup {
	deleteWindows
} -result {}
test menu-18.3 {TkActivateMenuEntry} -setup {
	deleteWindows
} -body {
    menu .m1
    .m1 add command -label "test"
    .m1 add command -label "test2"
    .m1 activate 1
    .m1 activate 2
} -cleanup {
	deleteWindows
} -result {}
test menu-18.4 {TkActivateMenuEntry} -setup {
	deleteWindows
} -body {
    menu .m1
    .m1 add command -label "test"
    .m1 add command -label "test2"
    .m1 activate 1
    .m1 activate 1
} -cleanup {
	deleteWindows
} -result {}


test menu-19.1 {TkPostCommand} -constraints nonUnixUserInteraction -setup {
	deleteWindows
} -body { 
    menu .m1 -postcommand "set menu_test menu-19.1"
    .m1 add command -label "menu-19.1 - hit Escape"
    list [.m1 post 40 40] [.m1 unpost] [set menu_test]
} -cleanup {
	deleteWindows
} -result {menu-19.1 {} menu-19.1}
test menu-19.2 {TkPostCommand} -constraints nonUnixUserInteraction -setup {
	deleteWindows
} -body { 
    menu .m1
    .m1 add command -label "menu-19.2 - hit Escape"
    list [.m1 post 40 40] [.m1 unpost]
} -cleanup {
	deleteWindows
} -result {{} {}}

test menu-20.1 {CloneMenu} -setup {
	deleteWindows
} -body {
    menu .m1
    .m1 clone .m2]
} -cleanup {
	deleteWindows
} -result {}
test menu-20.2 {CloneMenu} -setup {
	deleteWindows
} -body {
    menu .m1
    .m1 clone .m2 normal
	deleteWindows
} -result {}
test menu-20.3 {CloneMenu} -setup {
	deleteWindows
} -body {
    menu .m1
    .m1 clone .m2 tearoff
} -cleanup {
	deleteWindows
} -result {}
test menu-20.4 {CloneMenu} -setup {
	deleteWindows
} -body {
    menu .m1
    .m1 clone .m2 menubar
} -cleanup {
	deleteWindows
} -result {}
test menu-20.5 {CloneMenu} -setup {
	deleteWindows
} -body {
    menu .m1
    .m1 clone .m2 foo
} -returnCodes error -result {bad menu type "foo": must be normal, tearoff, or menubar}
test menu-20.6 {CloneMenu - hooking up bookeeping ptrs} -setup {
	deleteWindows
} -body {
    menu .m1
    .m1 clone .m2
} -cleanup {
	deleteWindows
} -result {}
test menu-20.7 {CloneMenu - hooking up bookeeping ptrs - multiple children} -setup {
	deleteWindows
} -body {
    menu .m1
    .m1 clone .m2
    .m1 clone .m3
} -cleanup {
	deleteWindows
} -result {}
test menu-20.8 {CloneMenu - cascade entries} -setup {
	deleteWindows
} -body {
    menu .m1
    .m1 add cascade -menu .m2
    .m1 clone .foo
} -cleanup {
	deleteWindows
} -result {}
test menu-20.9 {CloneMenu - cascades entries} -setup {
	deleteWindows
} -body {
    menu .m1
    .m1 add cascade -menu .m2
    menu .m2
    .m1 clone .foo
} -cleanup {
	deleteWindows
} -result {}
test menu-20.10 {CloneMenu - tearoff fields} -setup {
	deleteWindows
} -body {
    menu .m1
    list [.m1 clone .m2 normal] [.m2 cget -tearoff]
} -cleanup {
	deleteWindows
} -result {{} 1}
test menu-20.11 {CloneMenu} -setup {
	deleteWindows
} -body {
    menu .m1
    menu .m2
    .m1 clone .m2
} -returnCodes error -result {window name "m2" already exists in parent}

test menu-21.1 {MenuDoYPosition} -setup {
	deleteWindows
} -body {
    menu .m1
    .m1 yposition glorp
} -returnCodes error -result {bad menu entry index "glorp"}
test menu-21.2 {MenuDoYPosition} -setup {
	deleteWindows
} -body {
    menu .m1
    .m1 add command -label "Test"
    .m1 yposition 1
} -cleanup {
	deleteWindows
} -returnCodes ok -match glob -result {*}

test menu-22.1 {GetIndexFromCoords} -setup {
	deleteWindows
} -body {
    menu .m1
    .m1 add command -label "test"
    .m1 configure -tearoff 0
    .m1 index @5
} -cleanup {
	deleteWindows
} -result {0}
test menu-22.2 {GetIndexFromCoords} -setup {
	deleteWindows
} -body {
    menu .m1
    .m1 add command -label "test"
    .m1 configure -tearoff 0
    .m1 index @5,5
} -cleanup {
	deleteWindows
} -result {0}
test menu-22.3 {GetIndexFromCoords: mapped window, y only} -setup {
	deleteWindows
} -constraints {unix} -body {
    menu .m1
    .m1 add command -label "test"
    .m1 configure -tearoff 0
    tk_popup .m1 0 0
    tkwait visibility .m1
    .m1 index @5
} -cleanup {
	deleteWindows
} -result {0}
test menu-22.4 {GetIndexFromCoords: mapped window x,y} -setup {
	deleteWindows
} -constraints {unix} -body {
    menu .m1
    .m1 add command -label "test"
    .m1 configure -tearoff 0
    tk_popup .m1 0 0
    tkwait visibility .m1
    update
    set x [expr {[winfo width .m1] - [.m1 cget -borderwidth] - 1}]
    .m1 index @$x,5
} -cleanup {
	deleteWindows
} -result {0}
test menu-22.5 {GetIndexFromCoords: mapped wide window} -setup {
	deleteWindows
} -constraints {unix} -body {
    menu .m1
    .m1 add command -label "test"
    .m1 configure -tearoff 0
    tk_popup .m1 0 0
    tkwait visibility .m1
    wm geometry .m1 200x100
    update
    set x [expr {[winfo width .m1] - [.m1 cget -borderwidth] - 1}]
    .m1 index @$x,5
} -cleanup {
	deleteWindows
} -result {0}

test menu-23.1 {RecursivelyDeleteMenu} -setup {
	deleteWindows
} -body {
    menu .m1
    . configure -menu .m1
    . configure -menu ""
} -cleanup {
	deleteWindows
} -result {}
test menu-23.2 {RecursivelyDeleteMenu} -setup {
	deleteWindows
} -body {
    menu .m2
    .m2 add command -label "test2"
    menu .m1
    .m1 add cascade -label "test1" -menu .m2
    . configure -menu .m1
    . configure -menu ""
} -cleanup {
	deleteWindows
} -result {}

test menu-24.1 {TkNewMenuName} -setup {
	deleteWindows
} -body {
    menu .m1
    list [. configure -menu .m1] [. configure -menu ""]
} -cleanup {
	deleteWindows
} -result {{} {}}
test menu-24.2 {TkNewMenuName} -setup {
	deleteWindows
} -body {
    menu .m1
    menu .m1\#0
    list [. configure -menu .m1] [. configure -menu ""]
} -cleanup {
	deleteWindows
} -result {{} {}}
test menu-24.3 {TkNewMenuName} -setup {
	deleteWindows
} -body {
    menu .#m
    rename .#m hideme
    list [catch {. configure -menu [menu .m]}] [. configure -menu ""] [destroy .#m] \
		[destroy .m] [destroy hideme]
} -result {0 {} {} {} {}}


test menu-25.1 {TkSetWindowMenuBar} -setup {
	deleteWindows
} -body {
    . configure -menu ""
    list [. configure -menu .m1] [. configure -menu ""]
} -cleanup {
	deleteWindows
} -result {{} {}}
test menu-25.2 {TkSetWindowMenuBar} -setup {
	deleteWindows
} -body {
    . configure -menu ""
    list [. configure -menu .m1] [. configure -menu ""]
} -cleanup {
	deleteWindows
} -result {{} {}}
test menu-25.3 {TkSetWindowMenuBar} -setup {
	deleteWindows
} -body {
    . configure -menu ""
    destroy .m1
    menu .m1
    list [. configure -menu .m1] [. configure -menu ""]
} -cleanup {
	deleteWindows
} -result {{} {}}
test menu-25.4 {TkSetWindowMenuBar} -setup {
	deleteWindows
} -body {
    . configure -menu ""
    menu .m1
    . configure -menu .m1
    menu .m2
    list [. configure -menu .m2] [. configure -menu ""]
} -cleanup {
	deleteWindows
} -result {{} {}}
test menu-25.5 {TkSetWindowMenuBar} -setup {
	deleteWindows
} -body {
    . configure -menu ""
    menu .m1
    . configure -menu .m1
    .m1 clone .m2
    menu .m3
    list [. configure -menu .m3] [. configure -menu ""]
} -cleanup {
	deleteWindows
} -result {{} {}}
test menu-25.6 {TkSetWindowMenuBar} -setup {
	deleteWindows
} -body {
    . configure -menu ""
    menu .m1
    .m1 clone .m2
    . configure -menu .m2
    menu .m3
    list [. configure -menu .m3] [. configure -menu ""]
} -cleanup {
	deleteWindows
} -result {{} {}}
test menu-25.7 {TkSetWindowMenuBar} -setup {
	deleteWindows
} -body {
    . configure -menu ""
    menu .m1
    menu .m2
    . configure -menu .m1
    toplevel .t2
    .t2 configure -menu .m1
    list [.t2 configure -menu .m2] [. configure -menu ""]
} -cleanup {
	deleteWindows
} -result {{} {}}
test menu-25.8 {TkSetWindowMenuBar} -setup {
	deleteWindows
} -body {
    . configure -menu ""
    menu .m1
    menu .m2
    . configure -menu .m1
    toplevel .t2
    wm geometry .t2 +0+0
    .t2 configure -menu .m1
    list [. configure -menu .m2] [. configure -menu ""]
} -cleanup {
	deleteWindows
} -result {{} {}}
test menu-25.9 {TkSetWindowMenuBar} -setup {
	deleteWindows
} -body {
    . configure -menu ""
    menu .m1
    menu .m2
    . configure -menu .m1
    toplevel .t2 -menu .m1
    wm geometry .t2 +0+0
    toplevel .t3 -menu .m1
    wm geometry .t3 +0+0
    list [.t3 configure -menu .m2] [. configure -menu ""]
} -cleanup {
	deleteWindows
} -result {{} {}}
test menu-25.10 {TkSetWindowMenuBar} -setup {
	deleteWindows
} -body {
    . configure -menu ""
    menu .m1
    menu .m2
    . configure -menu .m1
    toplevel .t2 -menu .m1
    wm geometry .t2 +0+0
    toplevel .t3 -menu .m1
    wm geometry .t3 +0+0
    list [.t2 configure -menu .m2] [. configure -menu ""]
} -cleanup {
	deleteWindows
} -result {{} {}}
test menu-25.11 {TkSetWindowMenuBar} -setup {
	deleteWindows
} -body {
    . configure -menu ""
    menu .m1
    menu .m2
    . configure -menu .m1
    toplevel .t2 -menu .m1
    wm geometry .t2 +0+0
    toplevel .t3 -menu .m1
    wm geometry .t3 +0+0
    list [. configure -menu .m2] [. configure -menu ""]
} -cleanup {
	deleteWindows
} -result {{} {}}
test menu-25.12 {TkSetWindowMenuBar} -setup {
	deleteWindows
} -body {
    . configure -menu ""
    menu .m1
    list [. configure -menu .m1] [. configure -menu ""]
} -cleanup {
	deleteWindows
} -result {{} {}}
test menu-25.13 {TkSetWindowMenuBar} -setup {
	deleteWindows
} -body {
    . configure -menu ""
    list [. configure -menu .m1] [. configure -menu ""]
} -cleanup {
	deleteWindows
} -result {{} {}}
test menu-25.14 {TkSetWindowMenuBar} -setup {
	deleteWindows
} -body {
    . configure -menu ""
    menu .m1
    list [. configure -menu .m1] [. configure -menu ""]
} -cleanup {
	deleteWindows
} -result {{} {}}
test menu-25.15 {TkSetWindowMenuBar} -setup {
	deleteWindows
} -body {
    . configure -menu ""
    list [. configure -menu .m1] [. configure -menu ""]
} -cleanup {
	deleteWindows
} -result {{} {}}
test menu-25.16 {TkSetWindowMenuBar} -setup {
	deleteWindows
} -body {
    . configure -menu ""
    menu .m1
    . configure -menu .m1
    list [toplevel .t2 -menu m1] [. configure -menu ""]
} -cleanup {
	deleteWindows
} -result {.t2 {}}


test menu-26.1 {DestroyMenuHashTable} -setup {
    catch {interp delete testinterp}
	deleteWindows
} -body {
    interp create testinterp
    load {} Tk testinterp
    interp eval testinterp {menu .m1}
    interp delete testinterp
} -returnCodes ok -result {}


test menu-27.1 {GetMenuHashTable} -setup {
    catch {interp delete testinterp}
	deleteWindows
} -body {
    interp create testinterp
    load {} Tk testinterp
    list [catch {interp eval testinterp {menu .m1}} msg] $msg [interp delete testinterp]
} -cleanup {
	deleteWindows
} -result {0 .m1 {}}


test menu-28.1 {TkCreateMenuReferences - not there before} -setup {
	deleteWindows
} -body {
    menu .m1
} -cleanup {
	deleteWindows
} -result {.m1}
test menu-28.2 {TkCreateMenuReferences - there already} -setup {
	deleteWindows
} -body {
    menu .m1
    .m1 add cascade -menu .m2
    menu .m2
} -cleanup {
	deleteWindows
} -result {.m2}


test menu-29.1 {TkFindMenuReferences - not there} -setup {
	deleteWindows
} -body {
    . configure -menu ""
    menu .m1
    .m1 add cascade -menu .m2
    list [. configure -menu .m1] [. configure -menu ""]
} -cleanup {
	deleteWindows
} -result {{} {}}


test menu-30.1 {TkFindMenuReferences - there already} -setup {
	deleteWindows
} -body {
    . configure -menu ""
    menu .m1
    menu .m2
    .m1 add cascade -menu .m2
    list [. configure -menu .m1] [. configure -menu ""]
} -cleanup {
	deleteWindows
} -result {{} {}}


test menu-31.1 {TkFreeMenuReferences - menuPtr} -setup {
	deleteWindows
} -body {
    menu .m1
    destroy .m1
} -cleanup {
	deleteWindows
} -result {}
test menu-31.2 {TkFreeMenuReferences - cascadePtr} -setup {
	deleteWindows
} -body {
    . configure -menu ""
    menu .m1
    .m1 add cascade -menu .m2
    .m1 entryconfigure 1 -menu .m3
} -cleanup {
	deleteWindows
} -result {}
test menu-31.3 {TkFreeMenuReferences - topLevelListPtr} -setup {
	deleteWindows
} -body {
    . configure -menu .m1
    . configure -menu ""
} -cleanup {
	deleteWindows
} -returnCodes ok -result {}
test menu-31.4 {TkFreeMenuReferences - not empty} -setup {
	deleteWindows
} -body {
    menu .m1
    .m1 add cascade -menu .m3
    menu .m2
    .m2 add cascade -menu .m3
    .m2 entryconfigure 1 -menu ".foo"
} -cleanup {
	deleteWindows
} -result {}


test menu-32.1 {DeleteMenuCloneEntries} -setup {
	deleteWindows
} -body {
    menu .m1
    .m1 add command -label foo
    .m1 clone .m2
    .m1 delete 1
} -cleanup {
	deleteWindows
} -result {}
test menu-32.2 {DeleteMenuCloneEntries} -setup {
	deleteWindows
} -body {
    
    menu .m1
    .m1 add command -label one
    .m1 add command -label two
    .m1 add command -label three
    .m1 add command -label four
    .m1 clone .m2
    .m1 delete 2 3
} -cleanup {
	deleteWindows
} -result {}
test menu-32.3 {DeleteMenuCloneEntries} -setup {
	deleteWindows
} -body {
    menu .m1 -tearoff 0
    .m1 add command -label one
    .m1 add command -label two
    .m1 add command -label three
    .m1 add command -label four
    .m1 clone .m2
    .m2 configure -tearoff 1
    .m1 delete 1 2
} -cleanup {
	deleteWindows
} -result {}
test menu-32.4 {DeleteMenuCloneEntries} -setup {
	deleteWindows
} -body {
    menu .m1
    .m1 add command -label one
    .m1 add command -label two
    .m1 add command -label three
    .m1 add command -label four
    .m1 clone .m2
    .m2 configure -tearoff 0
    .m1 delete 2 3
} -cleanup {
	deleteWindows
} -result {}
test menu-32.5 {DeleteMenuCloneEntries} -setup {
	deleteWindows
} -body {
    menu .m1
    .m1 add command -label one
    .m1 add command -label two
    .m1 clone .m2
    .m1 activate one
    .m1 delete one
} -cleanup {
	deleteWindows
} -result {}
test menu-32.6 {DeleteMenuCloneEntries - reentrancy - crashes tk8.0} -setup {
	deleteWindows
} -body {
    menu .m1
    .m1 add command -label test \
		-command ".m1 delete test ; .m1 add command -label test -command \".m1 delete test\"; .m1 delete test"
    .m1 invoke test
} -cleanup {
	deleteWindows
} -result {}
test menu-32.7 {DeleteMenuCloneEntries - one entry} -setup {
	deleteWindows
} -body {
    menu .m1 -tearoff 0
    .m1 add command -label Hello
    .m1 delete Hello
} -cleanup {
	deleteWindows
} -result {}
test menu-32.8 {Ensure all menu clone commands are deleted} -setup {
	deleteWindows
} -body {
    # SF bug #465324
    menu .menubar
    . configure -menu .menubar
    menu .menubar.test
    .menubar.test add command -label "hi"
    for {set i 0} {$i < 10} {incr i} {
		.menubar add cascade -menu .menubar.test -label "Test"
		.menubar delete Test
    }

    info commands .#menubar*test*
} -cleanup {
	deleteWindows
} -result {}
test menu-32.9 {Ensure deleting of clones doesn't corrupt menu refs} -setup {
    set res {}
	deleteWindows
} -body {
    menu .menubar
    . configure -menu .menubar
    menu .menubar.test
    .menubar add cascade -menu .menubar.test -label "Test"
    menu .menubar.cascade

    .menubar.test add cascade -menu .menubar.cascade -label "Cascade"
    lappend res [.menubar.test entrycget 1 -menu]
    lappend res [.#menubar.#menubar#test entrycget 1 -menu]
    destroy .menubar.test
    menu .menubar.test
    .menubar.test add cascade -menu .menubar.cascade -label "Cascade"
    lappend res [.menubar.test entrycget 1 -menu]
    lappend res [.#menubar.#menubar#test entrycget 1 -menu]
    return $res
} -cleanup {
	deleteWindows
} -result {.menubar.cascade .#menubar.#menubar#test.#menubar#cascade .menubar.cascade .#menubar.#menubar#test.#menubar#cascade}


test menu-33.1 {menu vs command hiding} -setup {
	deleteWindows
} -body {
	set l [interp hidden]
    menu .m
    interp hide {} .m
    destroy .m
    set result [list [winfo children .] [interp hidden]]
	expr {$result eq [list {} $l]}
} -result 1

# menu-34 MenuInit only called at boot time

# creating menus on two different screens then deleting the
# menu from the first screen crashes Tk8.3.1
#
test menu-34.1 {menus on multiple screens - crashes tk8.3.1, Bug 5454} -constraints {
	altDisplay
} -setup {
	deleteWindows
} -body {
    toplevel .one
    menu .one.m
    toplevel .two -screen $::env(TK_ALT_DISPLAY)
    menu .two.m
    destroy .one
    destroy .two
} -result {}

test menu-35.1 {menu -underline string overruns Bug 1599877} -setup {
   destroy .m
} -body {
    # ensure that -underline does not do string overruns [Bug 1599877]
    menu .m
    .m add command -label "File" -underline [expr {1<<30}]
    . configure -menu .m
    update
    tk::TraverseToMenu . "e"
} -cleanup {
	deleteWindows
} -result {}

# cleanup
imageFinish
deleteWindows
cleanupTests
return

# Local variables:
# mode: tcl
# End:<|MERGE_RESOLUTION|>--- conflicted
+++ resolved
@@ -1548,25 +1548,18 @@
 } -body {
     menu .m1
     .m1 add command -label "test"
-<<<<<<< HEAD
-    .m1 index "test"
-} -cleanup {
-	destroy .m1
-} -result {1}
-test menu-3.42 {MenuWidgetCmd procedure, "insert" option} -setup {
-	destroy .m1
-} -body {
-=======
     .m1 add command -label "3"
     .m1 add command -label "another label"
     .m1 add command -label "end"
     .m1 add command -label "3a"
     .m1 add command -label "final entry"
-    list [.m1 index "test"] [.m1 index "3"] [.m1 index "3a"] [.m1 index "end"] [destroy .m1]
-} {1 3 5 6 {}}
-test menu-3.42 {MenuWidgetCmd procedure, "insert" option} {
-    catch {destroy .m1}
->>>>>>> 9e13fad9
+    list [.m1 index "test"] [.m1 index "3"] [.m1 index "3a"] [.m1 index "end"]
+} -cleanup {
+	destroy .m1
+} -result {1 3 5 6}
+test menu-3.42 {MenuWidgetCmd procedure, "insert" option} -setup {
+	destroy .m1
+} -body {
     menu .m1
     .m1 insert
 } -returnCodes error -result {wrong # args: should be ".m1 insert index type ?-option value ...?"}
