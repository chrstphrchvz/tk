--- conflicted
+++ resolved
@@ -905,13 +905,6 @@
 test textIndex-22.13 {text index wordstart, unicode} {
     text_test_word wordstart "\uc700\uc700 abc" 8
 } 3
-<<<<<<< HEAD
-test textIndex-22.15 {text index display wordstart} {
-    catch {destroy .t}
-    text .t
-    .t index "1.0 display wordstart"  ; # used to crash
-} 1.0
-=======
 test textIndex-22.14 {text index wordstart, unicode, start index at internal segment start} {
     catch {destroy .t}
     text .t
@@ -922,7 +915,11 @@
     .t mark set insert 2.16
     lappend res [.t index "2.16 wordstart"] [.t index "2.15 wordstart"]
 } {1.18 2.13 2.13}
->>>>>>> 99cd0c69
+test textIndex-22.15 {text index display wordstart} {
+    catch {destroy .t}
+    text .t
+    .t index "1.0 display wordstart"  ; # used to crash
+} 1.0
 
 test textIndex-23.1 {text paragraph start} {
     pack [text .t2]
