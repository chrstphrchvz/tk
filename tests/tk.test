--- conflicted
+++ resolved
@@ -4,11 +4,6 @@
 # Copyright (c) 1997 Sun Microsystems, Inc.
 # Copyright (c) 1998-1999 by Scriptics Corporation.
 # Copyright (c) 2002 ActiveState Corporation.
-<<<<<<< HEAD
-#
-# RCS: @(#) $Id: tk.test,v 1.14 2005/06/01 15:48:50 rmax Exp $
-=======
->>>>>>> 4315a9cd
 
 package require tcltest 2.1
 eval tcltest::configure $argv
