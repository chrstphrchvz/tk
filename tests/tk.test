--- conflicted
+++ resolved
@@ -10,12 +10,8 @@
 tcltest::loadTestedCommands
 namespace import -force tcltest::test
 
-<<<<<<< HEAD
 testConstraint testprintf [llength [info command testprintf]]
-testConstraint failsOnXQuarz [expr {$tcl_platform(os) ne "Darwin" || [tk windowingsystem] ne "x11" }]
 
-=======
->>>>>>> 2415c763
 test tk-1.1 {tk command: general} -body {
     tk
 } -returnCodes error -result {wrong # args: should be "tk subcommand ?arg ...?"}
