# This file is a Tcl script to test out images of type "bitmap" (i.e.,
# the procedures in the file tkImgBmap.c).  It is organized in the
# standard fashion for Tcl tests.
#
<<<<<<< HEAD
# Copyright © 1994 The Regents of the University of California.
# Copyright © 1994-1995 Sun Microsystems, Inc.
# Copyright © 1998-1999 Scriptics Corporation.
=======
# Copyright (c) 1994 The Regents of the University of California.
# Copyright (c) 1994-1995 Sun Microsystems, Inc.
# Copyright (c) 1998-1999 Scriptics Corporation.
>>>>>>> ed50048a
# All rights reserved.

package require tcltest 2.2
namespace import ::tcltest::*
eval tcltest::configure $argv
tcltest::loadTestedCommands
imageInit

set data1 {#define foo_width 16
#define foo_height 16
#define foo_x_hot 3
#define foo_y_hot 3
static unsigned char foo_bits[] = {
   0xff, 0xff, 0x81, 0x81, 0x81, 0x81, 0x81, 0x81, 0x81, 0x81, 0x81, 0x81,
   0x81, 0x81, 0xff, 0xff, 0xff, 0xff, 0x81, 0x81, 0x81, 0x81, 0x81, 0x81,
   0x81, 0x81, 0x81, 0x81, 0x81, 0x81, 0xff, 0xff};
}
set data2 {
    #define foo2_width 16
    #define foo2_height 16
    static char foo2_bits[] = {
       0xff, 0xff, 0xff, 0x81, 0xff, 0x81, 0xff, 0x81, 0xff, 0x81, 0xff, 0x81,
       0xff, 0x81, 0xff, 0xff, 0xff, 0xff, 0xff, 0x81, 0xff, 0x81, 0xff, 0x81,
       0xff, 0x81, 0xff, 0x81, 0xff, 0x81, 0xff, 0xff};
}
makeFile $data1 foo.bm
makeFile $data2 foo2.bm

imageCleanup
#canvas .c
#pack .c
#update
#image create bitmap i1
#.c create image 200 100 -image i1
update
proc bgerror msg {
    global errMsg
    set errMsg $msg
}

test imageBmap-1.1 {options for bitmap images} -body {
    image create bitmap i1 -background #123456
    lindex [i1 configure -background] 4
} -cleanup {
	image delete i1
} -result {#123456}
test imageBmap-1.2 {options for bitmap images} -setup {
    destroy .c
    pack [canvas .c]
    update
} -body {
    set errMsg {}
    image create bitmap i1 -background lousy
    .c create image 200 100 -image i1
    update
    list $errMsg $errorInfo
} -cleanup {
	image delete i1
    destroy .c
} -result {{unknown color name "lousy"} {unknown color name "lousy"
    (while configuring image "i1")}}
test imageBmap-1.3 {options for bitmap images} -body {
    image create bitmap i1 -data $data1
    lindex [i1 configure -data] 4
} -result $data1
test imageBmap-1.4 {options for bitmap images} -body {
    image create bitmap i1 -data bogus
} -returnCodes error -result {format error in bitmap data}
test imageBmap-1.5 {options for bitmap images} -body {
    image create bitmap i1 -file foo.bm
    lindex [i1 configure -file] 4
} -result foo.bm
test imageBmap-1.6 {options for bitmap images} -body {
    list [catch {image create bitmap i1 -file bogus} msg] [string tolower $msg]
} -result {1 {couldn't read bitmap file "bogus": no such file or directory}}
test imageBmap-1.7 {options for bitmap images} -body {
    image create bitmap i1 -foreground #00ff00
    lindex [i1 configure -foreground] 4
} -cleanup {
	image delete i1
} -result {#00ff00}
test imageBmap-1.8 {options for bitmap images} -setup {
    destroy .c
    pack [canvas .c]
    update
} -body {
    set errMsg {}
    image create bitmap i1 -foreground bad_color
    .c create image 200 100 -image i1
    update
    list $errMsg $errorInfo
} -cleanup {
    destroy .c
	image delete i1
} -result {{unknown color name "bad_color"} {unknown color name "bad_color"
    (while configuring image "i1")}}
test imageBmap-1.9 {options for bitmap images} -body {
    image create bitmap i1 -data $data1 -maskdata $data2
    lindex [i1 configure -maskdata] 4
} -result $data2
test imageBmap-1.10 {options for bitmap images} -body {
    image create bitmap i1 -data $data1 -maskdata bogus
} -returnCodes error -result {format error in bitmap data}
test imageBmap-1.11 {options for bitmap images} -body {
    image create bitmap i1 -file foo.bm -maskfile foo2.bm
    lindex [i1 configure -maskfile] 4
} -result foo2.bm
test imageBmap-1.12 {options for bitmap images} -body {
    list [catch {image create bitmap i1 -data $data1 -maskfile bogus} msg] \
	    [string tolower $msg]
} -result {1 {couldn't read bitmap file "bogus": no such file or directory}}
rename bgerror {}


test imageBmap-2.1 {ImgBmapCreate procedure} -setup {
    imageCleanup
} -body {
    list [catch {image create bitmap -gorp dum} msg] $msg [imageNames]
} -result {1 {unknown option "-gorp"} {}}
test imageBmap-2.2 {ImgBmapCreate procedure} -setup {
    imageCleanup
} -body {
    image create bitmap image1
    list [info commands image1] [imageNames] \
	    [image width image1] [image height image1] \
	    [lindex [image1 configure -foreground] 4] \
	    [lindex [image1 configure -background] 4]
} -cleanup {
    image delete image1
} -result {image1 image1 0 0 #000000 {}}


test imageBmap-3.1 {ImgBmapConfigureModel procedure, memory de-allocation} -body {
    image create bitmap i1 -data $data1
    i1 configure -data $data1
} -cleanup {
	image delete i1
} -result {}
test imageBmap-3.2 {ImgBmapConfigureModel procedure} -body {
    image create bitmap i1 -data $data1
    list [catch {i1 configure -data bogus} msg] $msg [image width i1] \
	    [image height i1]
} -result {1 {format error in bitmap data} 16 16}
test imageBmap-3.3 {ImgBmapConfigureModel procedure, memory de-allocation} -body {
    image create bitmap i1 -data $data1 -maskdata $data2
    i1 configure -maskdata $data2
} -cleanup {
	image delete i1
} -result {}
test imageBmap-3.4 {ImgBmapConfigureModel procedure} -body {
    image create bitmap i1
    i1 configure -maskdata $data2
} -returnCodes error -result {can't have mask without bitmap}
test imageBmap-3.5 {ImgBmapConfigureModel procedure} -body {
    image create bitmap i1 -data $data1 -maskdata {
	#define foo_width 8
	#define foo_height 16
	static char foo_bits[] = {
	   0xff, 0xff, 0x81, 0x81, 0x81, 0x81, 0x81, 0x81,
	   0x81, 0x81, 0xff, 0xff, 0xff, 0xff, 0x81, 0x81};
	}
} -returnCodes error -result {bitmap and mask have different sizes}
test imageBmap-3.6 {ImgBmapConfigureModel procedure} -body {
    image create bitmap i1 -data $data1 -maskdata {
	#define foo_width 16
	#define foo_height 8
	static char foo_bits[] = {
	   0xff, 0xff, 0x81, 0x81, 0x81, 0x81, 0x81, 0x81,
	   0x81, 0x81, 0xff, 0xff, 0xff, 0xff, 0x81, 0x81};
	}
} -returnCodes error -result {bitmap and mask have different sizes}
test imageBmap-3.7 {ImgBmapConfigureModel procedure} -setup {
    destroy .c
    pack [canvas .c]
} -body {
    image create bitmap i1 -data $data1
    .c create image 100 100 -image i1 -tags i1.1 -anchor nw
    .c create image 200 100 -image i1 -tags i1.2 -anchor nw
    update
    i1 configure -data {
	#define foo2_height 14
	#define foo2_width 15
	static char foo2_bits[] = {
	   0xff, 0xff, 0xff, 0x81, 0xff, 0x81, 0xff, 0x81, 0xff, 0x81,
	   0xff, 0x81, 0xff, 0x81, 0xff, 0xff, 0xff, 0xff, 0xff, 0x81,
	   0xff, 0x81, 0xff, 0x81, 0xff, 0x81, 0xff, 0x81, 0xff, 0x81,
	   0xff, 0xff};
    }
    update
    list [image width i1] [image height i1] [.c bbox i1.1] [.c bbox i1.2]
} -cleanup {
	image delete i1
    destroy .c
} -result {15 14 {100 100 115 114} {200 100 215 114}}


test imageBmap-4.1 {ImgBmapConfigureInstance procedure: check error handling} -setup {
    destroy .c
    pack [canvas .c]
    update
} -body {
    proc bgerror args {}
    image create bitmap i1 -file foo.bm
    .c create image 100 100 -image i1
    update
    i1 configure -foreground bogus
    update
} -cleanup {
	image delete i1
    destroy .c
} -result {}


test imageBmap-5.1 {GetBitmapData procedure} -body {
    list [catch {image create bitmap -file ~bad_user/a/b} msg] \
	    [string tolower $msg]
} -result {1 {couldn't read bitmap file "~bad_user/a/b": no such file or directory}}
test imageBmap-5.2 {GetBitmapData procedure} -body {
    list [catch {image create bitmap -file bad_name} msg] [string tolower $msg]
} -result {1 {couldn't read bitmap file "bad_name": no such file or directory}}
test imageBmap-5.3 {GetBitmapData procedure} -setup {imageCleanup} -body {
    image create bitmap -data { }
} -returnCodes error -result {format error in bitmap data}
test imageBmap-5.4 {GetBitmapData procedure} -setup {imageCleanup} -body {
    image create bitmap -data "#define foo2_width"
} -returnCodes error -result {format error in bitmap data}
test imageBmap-5.5 {GetBitmapData procedure} -setup {imageCleanup} -body {
    image create bitmap -data "#define foo2_width gorp"
} -returnCodes error -result {format error in bitmap data}
test imageBmap-5.6 {GetBitmapData procedure} -setup {imageCleanup} -body {
    image create bitmap -data "#define foo2_width 1.4"
} -returnCodes error -result {format error in bitmap data}
test imageBmap-5.7 {GetBitmapData procedure} -setup {imageCleanup} -body {
    image create bitmap -data "#define foo2_height"
} -returnCodes error -result {format error in bitmap data}
test imageBmap-5.8 {GetBitmapData procedure} -setup {imageCleanup} -body {
    image create bitmap -data "#define foo2_height gorp"
} -returnCodes error -result {format error in bitmap data}
test imageBmap-5.9 {GetBitmapData procedure} -setup {imageCleanup} -body {
    image create bitmap -data "#define foo2_height 1.4"
} -returnCodes error -result {format error in bitmap data}
test imageBmap-5.10 {GetBitmapData procedure} -setup {imageCleanup} -body {
    image create bitmap i1 -data {
	#define foo2_height 14
	#define foo2_width 15 xx _widtg 18 xwidth 18 _heighz 18 xheight 18
	static char foo2_bits[] = {
	   0xff, 0xff, 0xff, 0x81, 0xff, 0x81, 0xff, 0x81, 0xff, 0x81,
	   0xff, 0x81, 0xff, 0x81, 0xff, 0xff, 0xff, 0xff, 0xff, 0x81,
	   0xff, 0x81, 0xff, 0x81, 0xff, 0x81, 0xff, 0x81, 0xff, 0x81,
	   0xff, 0xff};
    }
    list [image width i1] [image height i1]
} -cleanup {
    image delete i1
} -result {15 14}
test imageBmap-5.11 {GetBitmapData procedure} -setup {imageCleanup} -body {
    image create bitmap i1 -data {
	_height 14 _width 15
	char {
	   0xff, 0xff, 0xff, 0x81, 0xff, 0x81, 0xff, 0x81, 0xff, 0x81,
	   0xff, 0x81, 0xff, 0x81, 0xff, 0xff, 0xff, 0xff, 0xff, 0x81,
	   0xff, 0x81, 0xff, 0x81, 0xff, 0x81, 0xff, 0x81, 0xff, 0x81,
	   0xff, 0xff}
    }
    list [image width i1] [image height i1]
} -cleanup {
    image delete i1
} -result {15 14}
test imageBmap-5.12 {GetBitmapData procedure} -setup {imageCleanup} -body {
    image create bitmap i1 -data {
	#define foo2_height 14
	#define foo2_width 15
	static short foo2_bits[] = {
	   0xff, 0xff, 0xff, 0x81, 0xff, 0x81, 0xff, 0x81, 0xff, 0x81,
	   0xff, 0x81, 0xff, 0x81, 0xff, 0xff, 0xff, 0xff, 0xff, 0x81,
	   0xff, 0x81, 0xff, 0x81, 0xff, 0x81, 0xff, 0x81, 0xff, 0x81,
	   0xff, 0xff};
    }
} -returnCodes error -result {format error in bitmap data; looks like it's an obsolete X10 bitmap file}
test imageBmap-5.13 {GetBitmapData procedure} -setup {imageCleanup} -body {
    image create bitmap i1 -data {
	#define foo2_height 16
	#define foo2_width 16
	static char foo2_bits[] =
	   0xff, 0xff, 0xff, 0x81, 0xff, 0x81, 0xff, 0x81, 0xff, 0x81,
	   0xff, 0x81, 0xff, 0x81, 0xff, 0xff, 0xff, 0xff, 0xff, 0x81,
	   0xff, 0x81, 0xff, 0x81, 0xff, 0x81, 0xff, 0x81, 0xff, 0x81,
	   0xff, 0xff;
    }
} -returnCodes error -result {format error in bitmap data}
test imageBmap-5.14 {GetBitmapData procedure} -setup {imageCleanup} -body {
    image create bitmap i1 -data {
	#define foo2_width 16
	static char foo2_bits[] = {
	   0xff, 0xff, 0xff, }}
} -returnCodes error -result {format error in bitmap data}
test imageBmap-5.15 {GetBitmapData procedure} -setup {imageCleanup} -body {
    image create bitmap i1 -data {
	#define foo2_height 16
	static char foo2_bits[] = {
	   0xff, 0xff, 0xff, }}
} -returnCodes error -result {format error in bitmap data}
test imageBmap-5.16 {GetBitmapData procedure} -setup {imageCleanup} -body {
    image create bitmap i1 -data {
	#define foo2_height 16
	#define foo2_width 16
	static char foo2_bits[] = {
	   0xff, 0xff, 0xff, 0x81, 0xff, 0x81, 0xff, 0x81, 0xff, 0x81,
	   0xff, 0x81, 0xff, 0x81, 0xff, 0xff, 0xff, 0xff, 0xff, 0x81,
	   0xff, 0x81, 0xff, 0x81, 0xff, 0x81, 0xff, 0x81, 0xff, 0x81,
	   0xff, foo};
    }
} -returnCodes error -result {format error in bitmap data}
test imageBmap-5.17 {GetBitmapData procedure} -setup {imageCleanup} -body {
    image create bitmap i1 -data "
	#define foo2_height 16
	#define foo2_width 16
	static char foo2_bits[] = \{
	   0xff, 0xff, 0xff, 0x81, 0xff, 0x81, 0xff, 0x81, 0xff, 0x81,
	   0xff, 0x81, 0xff, 0x81, 0xff, 0xff, 0xff, 0xff, 0xff, 0x81,
	   0xff, 0x81, 0xff, 0x81, 0xff, 0x81, 0xff, 0x81, 0xff, 0x81,
	   0xff
    "
} -returnCodes error -result {format error in bitmap data}


test imageBmap-6.1 {NextBitmapWord procedure} -setup {imageCleanup} -body {
    image create bitmap i1 -data {1234567890123456789012345678901234567890123456789012345678901234567890123456789012345678901234567890}
} -returnCodes error -result {format error in bitmap data}
test imageBmap-6.2 {NextBitmapWord procedure} -setup {imageCleanup} -body {
    makeFile {1234567890123456789012345678901234567890123456789012345678901234567890123456789012345678901234567890} foo3.bm
    image create bitmap i1 -file foo3.bm
} -returnCodes error -result {format error in bitmap data}
test imageBmap-6.3 {NextBitmapWord procedure} -setup {imageCleanup} -body {
    makeFile {   } foo3.bm
    image create bitmap i1 -file foo3.bm
} -returnCodes error -result {format error in bitmap data}
removeFile foo3.bm


imageCleanup
# Image used in 7.* tests
image create bitmap i1
test imageBmap-7.1 {ImgBmapCmd procedure} -body {
    i1
} -returnCodes error -result {wrong # args: should be "i1 option ?arg ...?"}
test imageBmap-7.2 {ImgBmapCmd procedure, "cget" option} -body {
    i1 cget
} -returnCodes error -result {wrong # args: should be "i1 cget option"}
test imageBmap-7.3 {ImgBmapCmd procedure, "cget" option} -body {
    i1 cget a b
} -returnCodes error -result {wrong # args: should be "i1 cget option"}
test imageBmap-7.4 {ImgBmapCmd procedure, "cget" option} -body {
    i1 co -foreground #123456
    i1 cget -foreground
} -result {#123456}
test imageBmap-7.5 {ImgBmapCmd procedure, "cget" option} -body {
    i1 cget -stupid
} -returnCodes error -result {unknown option "-stupid"}
test imageBmap-7.6 {ImgBmapCmd procedure} -body {
    llength [i1 configure]
} -result 6
test imageBmap-7.7 {ImgBmapCmd procedure} -body {
    i1 co -foreground #001122
    i1 configure -foreground
} -result {-foreground {} {} #000000 #001122}
test imageBmap-7.8 {ImgBmapCmd procedure} -body {
    i1 configure -gorp
} -returnCodes error -result {unknown option "-gorp"}
test imageBmap-7.9 {ImgBmapCmd procedure} -body {
    i1 configure -foreground #221100 -background
} -returnCodes error -result {value for "-background" missing}
test imageBmap-7.10 {ImgBmapCmd procedure} -body {
    i1 gorp
} -returnCodes error -result {bad option "gorp": must be cget or configure}
# Clean it up after use!!
imageCleanup

test imageBmap-8.1 {ImgBmapGet/Free procedures, shared instances} -setup {
    destroy .c
    pack [canvas .c]
    update
} -body {
    image create bitmap i1 -data $data1
    .c create image 50 100 -image i1 -tags i1.1
    .c create image 150 100 -image i1 -tags i1.2
    .c create image 250 100 -image i1 -tags i1.3
    update
    .c delete i1.1
    i1 configure -background black
    update
    .c delete i1.2
    i1 configure -background white
    update
    .c delete i1.3
    i1 configure -background black
    update
    image delete i1
} -cleanup {
    destroy .c
} -result {}


test imageBmap-9.1 {ImgBmapDisplay procedure, nothing to display} -setup {
    destroy .c
    pack [canvas .c]
    update
} -body {
    proc bgerror args {}
    imageCleanup
    image create bitmap i1 -data $data1
    .c create image 50 100 -image i1 -tags i1.1
    i1 configure -data {}
    update
} -cleanup {
    image delete i1
    destroy .c
} -result {}
test imageBmap-9.2 {ImgBmapDisplay procedure, nothing to display} -setup {
    destroy .c
    pack [canvas .c]
    update
} -body {
    proc bgerror args {}
    imageCleanup
    .c delete all
    image create bitmap i1 -data $data1
    .c create image 50 100 -image i1 -tags i1.1
    i1 configure -foreground bogus
    update
} -cleanup {
    image delete i1
    destroy .c
} -result {}
if {[info exists bgerror]} {
    rename bgerror {}
}


test imageBmap-10.1 {ImgBmapFree procedure, resource freeing} -setup {
    destroy .c
    pack [canvas .c]
    update
} -body {
    imageCleanup
    image create bitmap i1 -data $data1 -maskdata $data2 -foreground #112233 \
	    -background #445566
    .c create image 100 100 -image i1
    update
    .c delete all
    image delete i1
} -cleanup {
    destroy .c
} -result {}
test imageBmap-10.2 {ImgBmapFree procedures, unlinking} -setup {
    destroy .c
    pack [canvas .c]
    update
} -body {
    imageCleanup
    image create bitmap i1 -data $data1 -maskdata $data2 -foreground #112233 \
	    -background #445566
    .c create image 100 100 -image i1
    button .b1 -image i1
    button .b2 -image i1
    button .b3 -image i1
    pack .b1 .b2 .b3
    update
    destroy .b2
    update
    destroy .b3
    update
    destroy .b1
    update
    .c delete all
} -cleanup {
	image delete i1
    deleteWindows
} -result {}


test imageBmap-11.1 {ImgBmapDelete procedure} -body {
    image create bitmap i2 -file foo.bm -maskfile foo2.bm
    image delete i2
    info command i2
} -result {}
test imageBmap-11.2 {ImgBmapDelete procedure} -body {
    image create bitmap i2 -file foo.bm -maskfile foo2.bm
    rename i2 newi2
    set x [list [info command i2] [info command new*] [newi2 cget -file]]
    image delete i2
    lappend x [info command new*]
} -result {{} newi2 foo.bm {}}


test imageBmap-12.1 {ImgBmapCmdDeletedProc procedure} -body {
    image create bitmap i2 -file foo.bm -maskfile foo2.bm
    rename i2 {}
    list [expr {"i2" in [imageNames]}] [catch {i2 foo} msg] $msg
} -result {0 1 {invalid command name "i2"}}

removeFile foo.bm
removeFile foo2.bm
imageFinish

# cleanup
cleanupTests
return

# Local Variables:
# mode: tcl
# fill-column: 78
# End:<|MERGE_RESOLUTION|>--- conflicted
+++ resolved
@@ -2,15 +2,9 @@
 # the procedures in the file tkImgBmap.c).  It is organized in the
 # standard fashion for Tcl tests.
 #
-<<<<<<< HEAD
 # Copyright © 1994 The Regents of the University of California.
 # Copyright © 1994-1995 Sun Microsystems, Inc.
 # Copyright © 1998-1999 Scriptics Corporation.
-=======
-# Copyright (c) 1994 The Regents of the University of California.
-# Copyright (c) 1994-1995 Sun Microsystems, Inc.
-# Copyright (c) 1998-1999 Scriptics Corporation.
->>>>>>> ed50048a
 # All rights reserved.
 
 package require tcltest 2.2
@@ -163,7 +157,7 @@
 test imageBmap-3.4 {ImgBmapConfigureModel procedure} -body {
     image create bitmap i1
     i1 configure -maskdata $data2
-} -returnCodes error -result {can't have mask without bitmap}
+} -returnCodes error -result {cannot have mask without bitmap}
 test imageBmap-3.5 {ImgBmapConfigureModel procedure} -body {
     image create bitmap i1 -data $data1 -maskdata {
 	#define foo_width 8
