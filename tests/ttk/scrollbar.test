package require Tk
package require tcltest 2.2
namespace import -force tcltest::*
loadTestedCommands

testConstraint coreScrollbar [expr {[tk windowingsystem] eq "aqua"}]

# Before 2019 the code in library/ttk/scrollbar.tcl would replace the
# constructor of ttk::scrollbar with the constructor of tk::scrollbar
# unless the -class or -style options were specified..
# Now there is an implementation of ttk::scrollbar for macOS.  The
# tests are left in place, though, except that scrollbar-swapout-1
# test was changed to expect the class to be TScrollbar instead of
# Scrollbar.

test scrollbar-swapout-1 "Don't use core scrollbars on OSX..." \
 -constraints {
     coreScrollbar
} -body {
    ttk::scrollbar .sb -command "yadda"
    list [winfo class .sb] [.sb cget -command]
} -result [list TScrollbar yadda] -cleanup {
    destroy .sb
}

test scrollbar-swapout-2 "... regardless of whether -style ..." \
-constraints {
    coreScrollbar
} -body {
    ttk::style layout Vertical.Custom.TScrollbar \
    	[ttk::style layout Vertical.TScrollbar] ; # See #1833339
    ttk::scrollbar .sb -command "yadda" -style Custom.TScrollbar
    list [winfo class .sb] [.sb cget -command] [.sb cget -style]
} -result [list TScrollbar yadda Custom.TScrollbar] -cleanup {
    destroy .sb
}

test scrollbar-swapout-3 "... or -class is specified." -constraints {
    coreScrollbar
} -body {
    ttk::scrollbar .sb -command "yadda" -class Custom.TScrollbar
    list [winfo class .sb] [.sb cget -command]
} -result [list Custom.TScrollbar yadda] -cleanup {
    destroy .sb
}

test scrollbar-1.0 "Setup" -body {
    ttk::scrollbar .tsb
} -result .tsb

test scrollbar-1.1 "Set method" -body {
    .tsb set 0.2 0.4
    .tsb get
} -result [list 0.2 0.4]

test scrollbar-1.2 "Set orientation" -body {
    .tsb configure -orient vertical
    pack .tsb -side right -anchor e -expand 1 -fill y
    wm geometry . 200x200
    update
    set w [winfo width .tsb] ; set h [winfo height .tsb]
    expr {$h > $w}
} -result 1

test scrollbar-1.3 "Change orientation" -body {
    .tsb configure -orient horizontal
    pack .tsb -side bottom -anchor s -expand 1 -fill x
    wm geometry . 200x200
    update
    set w [winfo width .tsb] ; set h [winfo height .tsb]
    expr {$h < $w}
} -result 1

test scrollbar-10.1.1 {<MouseWheel> event on scrollbar} -setup {
    destroy .t .s
} -body {
    pack [text .t -yscrollcommand {.s set}] -side left
    for {set i 1} {$i < 100} {incr i} {.t insert end "Line $i\n"}
    pack [ttk::scrollbar .s -command {.t yview}] -fill y -expand 1 -side left
    update
    focus -force .s
    event generate .s <MouseWheel> -delta -120
    after 200 {set eventprocessed 1} ; vwait eventprocessed
    .t index @0,0
} -cleanup {
    destroy .t .s
} -result {5.0}

test scrollbar-10.2.1 {<Shift-MouseWheel> event on horizontal scrollbar} -setup {
    destroy .t .s
} -body {
    pack [text .t -xscrollcommand {.s set} -wrap none] -side top
    for {set i 1} {$i < 100} {incr i} {.t insert end "Char $i "}
    pack [ttk::scrollbar .s -command {.t xview} -orient horizontal] -fill x -expand 1 -side top
    update
    focus -force .s
    event generate .s <Shift-MouseWheel> -delta -120
    after 200 {set eventprocessed 1} ; vwait eventprocessed
    .t index @0,0
} -cleanup {
    destroy .t .s
} -result {1.4}
test scrollbar-10.2.2 {<MouseWheel> event on horizontal scrollbar} -setup {
    destroy .t .s
} -body {
    pack [text .t -xscrollcommand {.s set} -wrap none] -side top
    for {set i 1} {$i < 100} {incr i} {.t insert end "Char $i "}
    pack [ttk::scrollbar .s -command {.t xview} -orient horizontal] -fill x -expand 1 -side top
    update
    focus -force .s
    event generate .s <MouseWheel> -delta -120
    after 200 {set eventprocessed 1} ; vwait eventprocessed
    .t index @0,0
} -cleanup {
    destroy .t .s
} -result {1.4}

<<<<<<< HEAD
test scrollbar-11.1 "style command" -body {
    ttk::scrollbar .wv  ; # default is  -orient vertical
    ttk::scrollbar .wh -orient horizontal
    list [.wv cget -style] [.wv style] [winfo class .wv] \
         [.wh cget -style] [.wh style] [winfo class .wh]
} -cleanup {
    destroy .wv .wh
} -result {{} Vertical.TScrollbar TScrollbar {} Horizontal.TScrollbar TScrollbar}
test scrollbar-11.2 "style command" -body {
    ttk::style configure customStyle.Horizontal.TScrollbar
    ttk::scrollbar .w -orient horizontal -style customStyle.Horizontal.TScrollbar
    list [.w cget -style] [.w style] [winfo class .w]
=======
#
# Scale tests:
#

test scale-1.0 "Self-destruction" -body {
    trace variable v w { destroy .s ;# }
    ttk::scale .s -variable v
    pack .s ; update
    .s set 1 ; update
} -returnCodes error -match glob -result "*"

test scale-2.1 "-state option" -setup {
    ttk::scale .s
    set res ""
} -body {
    # defaults
    lappend res [.s instate disabled] [.s cget -state]
    # set -state: instate returns accordingly
    .s configure -state disabled
    lappend res [.s instate disabled] [.s cget -state]
    # back to normal
    .s configure -state normal
    lappend res [.s instate disabled] [.s cget -state]
    # use state command: -state does NOT reflect it
    .s state disabled
    lappend res [.s instate disabled] [.s cget -state]
    # further use state command
    .s state readonly
    lappend res [.s state] [.s cget -state]
>>>>>>> 3bf399cf
} -cleanup {
    destroy .w
} -result {customStyle.Horizontal.TScrollbar Horizontal.customStyle.Horizontal.TScrollbar TScrollbar}

tcltest::cleanupTests
<|MERGE_RESOLUTION|>--- conflicted
+++ resolved
@@ -115,7 +115,6 @@
     destroy .t .s
 } -result {1.4}
 
-<<<<<<< HEAD
 test scrollbar-11.1 "style command" -body {
     ttk::scrollbar .wv  ; # default is  -orient vertical
     ttk::scrollbar .wh -orient horizontal
@@ -128,37 +127,6 @@
     ttk::style configure customStyle.Horizontal.TScrollbar
     ttk::scrollbar .w -orient horizontal -style customStyle.Horizontal.TScrollbar
     list [.w cget -style] [.w style] [winfo class .w]
-=======
-#
-# Scale tests:
-#
-
-test scale-1.0 "Self-destruction" -body {
-    trace variable v w { destroy .s ;# }
-    ttk::scale .s -variable v
-    pack .s ; update
-    .s set 1 ; update
-} -returnCodes error -match glob -result "*"
-
-test scale-2.1 "-state option" -setup {
-    ttk::scale .s
-    set res ""
-} -body {
-    # defaults
-    lappend res [.s instate disabled] [.s cget -state]
-    # set -state: instate returns accordingly
-    .s configure -state disabled
-    lappend res [.s instate disabled] [.s cget -state]
-    # back to normal
-    .s configure -state normal
-    lappend res [.s instate disabled] [.s cget -state]
-    # use state command: -state does NOT reflect it
-    .s state disabled
-    lappend res [.s instate disabled] [.s cget -state]
-    # further use state command
-    .s state readonly
-    lappend res [.s state] [.s cget -state]
->>>>>>> 3bf399cf
 } -cleanup {
     destroy .w
 } -result {customStyle.Horizontal.TScrollbar Horizontal.customStyle.Horizontal.TScrollbar TScrollbar}
