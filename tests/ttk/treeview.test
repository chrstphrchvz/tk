#
# [7Jun2005] TO CHECK: [$tv see {}] -- shouldn't work (at least, shouldn't do
# what it currently does)
#

package require Tk 8.5
package require tcltest ; namespace import -force tcltest::*
loadTestedCommands

# consistencyCheck --
#	Traverse the tree to make sure the item data structures
#	are properly linked.
#
#	Since [$tv children] follows ->next links and [$tv index]
#	follows ->prev links, this should cover all invariants.
#
proc consistencyCheck {tv {item {}}} {
    set i 0;
    foreach child [$tv children $item] {
	assert {[$tv parent $child] == $item} "parent $child = $item"
	assert {[$tv index $child] == $i} "index $child [$tv index $child]=$i"
	incr i
	consistencyCheck $tv $child
    }
}

proc assert {expr {message ""}} {
    if {![uplevel 1 [list expr $expr]]} {
        set error "PANIC! PANIC! PANIC: $message ($expr failed)"
    	puts stderr $error
	error $error
    }
}

test treeview-0 "treeview test - setup" -body {
    ttk::treeview .tv -columns {a b c}
    pack .tv -expand true -fill both
    update
}

test treeview-1.1 "columns" -body {
    .tv configure -columns {a b c}
}

test treeview-1.2 "Bad columns" -body {
    #.tv configure -columns {illegal "list"value}
    ttk::treeview .badtv -columns {illegal "list"value}
} -returnCodes 1 -result "list element in quotes followed by*" -match glob

test treeview-1.3 "bad displaycolumns" -body {
    .tv configure -displaycolumns {a b d}
} -returnCodes 1 -result "Invalid column index d"

test treeview-1.4 "more bad displaycolumns" -body {
    .tv configure -displaycolumns {1 2 3}
} -returnCodes 1 -result "Column index 3 out of bounds"

test treeview-1.5 "Don't forget to check negative numbers" -body {
    .tv configure -displaycolumns {1 -2 3}
} -returnCodes 1 -result "Column index -2 out of bounds"

# Item creation.
#
test treeview-2.1 "insert -- not enough args" -body {
    .tv insert
} -returnCodes 1 -result "wrong # args: *" -match glob

test treeview-2.3 "insert -- bad integer index" -body {
    .tv insert {} badindex
} -returnCodes 1 -result "expected integer *" -match glob

test treeview-2.4 "insert -- bad parent node" -body {
    .tv insert badparent end
} -returnCodes 1 -result "Item badparent not found" -match glob

test treeview-2.5 "insert -- finaly insert a node" -body {
    .tv insert {} end -id newnode -text "New node"
} -result newnode

test treeview-2.6 "insert -- make sure node was inserted" -body {
    .tv children {}
} -result [list newnode]

test treeview-2.7 "insert -- prevent duplicate node names" -body {
    .tv insert {} end -id newnode
} -returnCodes 1 -result "Item newnode already exists"

test treeview-2.8 "insert -- new node at end" -body {
    .tv insert {} end -id lastnode
    consistencyCheck .tv
    .tv children {}
} -result [list newnode lastnode]

consistencyCheck .tv

test treeview-2.9 "insert -- new node at beginning" -body {
    .tv insert {} 0 -id firstnode
    consistencyCheck .tv
    .tv children {}
} -result [list firstnode newnode lastnode]

test treeview-2.10 "insert -- one more node" -body {
    .tv insert {} 2 -id onemore
    consistencyCheck .tv
    .tv children {}
} -result [list firstnode newnode onemore lastnode]

test treeview-2.11 "insert -- and another one" -body {
    .tv insert {} 2 -id anotherone
    consistencyCheck .tv
    .tv children {}
} -result [list firstnode newnode anotherone onemore lastnode]

test treeview-2.12 "insert -- one more at end" -body {
    .tv insert {} end -id newlastone
    consistencyCheck .tv
    .tv children {}
} -result [list firstnode newnode anotherone onemore lastnode newlastone]

test treeview-2.13 "insert -- one more at beginning" -body {
    .tv insert {} 0 -id newfirstone
    consistencyCheck .tv
    .tv children {}
} -result [list newfirstone firstnode newnode anotherone onemore lastnode newlastone]

test treeview-2.14 "insert -- bad options" -body {
    .tv insert {} end -badoption foo
} -returnCodes 1 -result {unknown option "-badoption"}

test treeview-2.15 "insert -- at position 0 w/no children" -body {
    .tv insert newnode 0 -id newnode.n2 -text "Foo"
    .tv children newnode
} -result newnode.n2	;# don't crash

test treeview-2.16 "insert -- insert way past end" -body {
    .tv insert newnode 99 -id newnode.n3 -text "Foo"
    consistencyCheck .tv
    .tv children newnode
} -result [list newnode.n2 newnode.n3]

test treeview-2.17 "insert -- insert before beginning" -body {
    .tv insert newnode -1 -id newnode.n1 -text "Foo"
    consistencyCheck .tv
    .tv children newnode
}  -result [list newnode.n1 newnode.n2 newnode.n3]

###
#
test treeview-3.1 "parent" -body {
    .tv parent newnode.n1
} -result newnode
test treeview-3.2 "parent - top-level node" -body {
    .tv parent newnode
} -result {}
test treeview-3.3 "parent - root node" -body {
    .tv parent {}
} -result {}
test treeview-3.4 "index" -body {
    list [.tv index newnode.n3] [.tv index newnode.n2] [.tv index newnode.n1]
} -result [list 2 1 0]
test treeview-3.5 "index - exhaustive test" -body {
    set result [list]
    foreach item [.tv children {}] {
	lappend result [.tv index $item]
    }
    set result
} -result [list 0 1 2 3 4 5 6]

test treeview-3.6 "detach" -body {
    .tv detach newnode
    consistencyCheck .tv
    .tv children {}
} -result [list newfirstone firstnode anotherone onemore lastnode newlastone]
# XREF: treeview-2.13

test treeview-3.7 "detach didn't screw up internal links" -body {
    consistencyCheck .tv
    set result [list]
    foreach item [.tv children {}] {
	lappend result [.tv index $item]
    }
    set result
} -result [list 0 1 2 3 4 5]

test treeview-3.8 "detached node has no parent, index 0" -body {
    list [.tv parent newnode] [.tv index newnode]
} -result [list {} 0]
# @@@ Can't distinguish detached nodes from first root node

test treeview-3.9 "detached node's children undisturbed" -body {
    .tv children newnode
} -result [list newnode.n1 newnode.n2 newnode.n3]

test treeview-3.10 "detach is idempotent" -body {
    .tv detach newnode
    consistencyCheck .tv
    .tv children {}
} -result [list newfirstone firstnode anotherone onemore lastnode newlastone]

test treeview-3.11 "Can't detach root item" -body {
    .tv detach [list {}]
    update
    consistencyCheck .tv
} -returnCodes 1 -result "Cannot detach root item"
consistencyCheck .tv

test treeview-3.12 "Reattach" -body {
    .tv move newnode {} end
    consistencyCheck .tv
    .tv children {}
} -result [list newfirstone firstnode anotherone onemore lastnode newlastone newnode]

# Bug # ?????
test treeview-3.13 "Re-reattach" -body {
    .tv move newnode {} end
    consistencyCheck .tv
    .tv children {}
} -result [list newfirstone firstnode anotherone onemore lastnode newlastone newnode]

catch {
    .tv insert newfirstone end -id x1
    .tv insert newfirstone end -id x2
    .tv insert newfirstone end -id x3
}

test treeview-3.14 "Duplicated entry in children list" -body {
    .tv children newfirstone [list x3 x1 x2 x3]
    # ??? Maybe this should raise an error?
    consistencyCheck .tv
    .tv children newfirstone
} -result [list x3 x1 x2]

test treeview-3.14.1 "Duplicated entry in children list" -body {
    .tv children newfirstone [list x1 x2 x3 x3 x2 x1]
    consistencyCheck .tv
    .tv children newfirstone
} -result [list x1 x2 x3]

test treeview-3.15 "Consecutive duplicate entries in children list" -body {
    .tv children newfirstone [list x1 x2 x2 x3]
    consistencyCheck .tv
    .tv children newfirstone
} -result [list x1 x2 x3]

test treeview-3.16 "Insert child after self" -body {
    .tv move x2 newfirstone 1
    consistencyCheck .tv
    .tv children newfirstone
} -result [list x1 x2 x3]

test treeview-3.17 "Insert last child after self" -body {
    .tv move x3 newfirstone 2
    consistencyCheck .tv
    .tv children newfirstone
} -result [list x1 x2 x3]

test treeview-3.18 "Insert last child after end" -body {
    .tv move x3 newfirstone 3
    consistencyCheck .tv
    .tv children newfirstone
} -result [list x1 x2 x3]

test treeview-4.1 "opened - initial state" -body {
    .tv item newnode -open
} -result 0
test treeview-4.2 "opened - open node" -body {
    .tv item newnode -open 1
    .tv item newnode -open
} -result 1
test treeview-4.3 "opened - closed node" -body {
    .tv item newnode -open 0
    .tv item newnode -open
} -result 0

test treeview-5.1 "item -- error checks" -body {
    .tv item newnode -text "Bad values" -values "{bad}list"
} -returnCodes 1 -result "list element in braces followed by*" -match glob

test treeview-5.2 "item -- error leaves options unchanged " -body {
    .tv item newnode -text
} -result "New node"

test treeview-5.3 "Heading" -body {
    .tv heading #0 -text "Heading"
}

test treeview-5.4 "get cell" -body {
    set l [list a b c]
    .tv item newnode -values $l
    .tv set newnode 1
} -result b

test treeview-5.5 "set cell" -body {
    .tv set newnode 1 XXX
    .tv item newnode -values
} -result [list a XXX c]

test treeview-5.6 "set illegal cell" -body {
    .tv set newnode #0 YYY
} -returnCodes 1 -result "Display column #0 cannot be set"

test treeview-5.7 "set illegal cell" -body {
    .tv set newnode 3 YY	;# 3 == current #columns
} -returnCodes 1 -result "Column index 3 out of bounds"

test treeview-5.8 "set display columns" -body {
    .tv configure -displaycolumns [list 2 1 0]
    .tv set newnode #1 X
    .tv set newnode #2 Y
    .tv set newnode #3 Z
    .tv item newnode -values
} -result [list Z Y X]

test treeview-5.9 "display columns part 2" -body {
    list [.tv column #1 -id] [.tv column #2 -id] [.tv column #3 -id]
} -result [list c b a]

test treeview-5.10 "cannot set column -id" -body {
    .tv column #1 -id X
} -returnCodes 1 -result "Attempt to change read-only option"

test treeview-5.11 "get" -body {
    .tv set newnode #1
} -result X

test treeview-5.12 "get dictionary" -body {
    .tv set newnode
} -result [list a Z b Y c X]

test treeview-5.13 "get, no value" -body {
    set newitem [.tv insert {} end]
    set result [.tv set $newitem #1]
    .tv delete $newitem
    set result
} -result {}


test treeview-6.1 "deletion - setup" -body {
    .tv insert {} end -id dtest
    foreach id [list a b c d e] {
	.tv insert dtest end -id $id
    }
    .tv children dtest
} -result [list a b c d e]

test treeview-6.1.1 "delete" -body {
    .tv delete b
    consistencyCheck .tv
    list [.tv exists b] [.tv children dtest]
} -result [list 0 [list a c d e]]

consistencyCheck .tv

test treeview-6.2 "delete - duplicate items in list" -body {
    .tv delete [list a e a e]
    consistencyCheck .tv
    .tv children dtest
} -result [list c d]

test treeview-6.3 "delete - descendants removed" -body {
    .tv insert c  end -id c1
    .tv insert c  end -id c2
    .tv insert c1 end -id c11
    consistencyCheck .tv
    .tv delete c
    consistencyCheck .tv
    list [.tv exists c] [.tv exists c1] [.tv exists c2] [.tv exists c11]
} -result [list 0 0 0 0]

test treeview-6.4 "delete - delete parent and descendants" -body {
    .tv insert dtest end -id c
    .tv insert c  end -id c1
    .tv insert c  end -id c2
    .tv insert c1 end -id c11
    consistencyCheck .tv
    .tv delete [list c c1 c2 c11]
    consistencyCheck .tv
    list [.tv exists c] [.tv exists c1] [.tv exists c2] [.tv exists c11]
} -result [list 0 0 0 0]

test treeview-6.5 "delete - delete descendants and parent" -body {
    .tv insert dtest end -id c
    .tv insert c  end -id c1
    .tv insert c  end -id c2
    .tv insert c1 end -id c11
    consistencyCheck .tv
    .tv delete [list c11 c1 c2 c]
    consistencyCheck .tv
    list [.tv exists c] [.tv exists c1] [.tv exists c2] [.tv exists c11]
} -result [list 0 0 0 0]

test treeview-6.6 "delete - end" -body {
    consistencyCheck .tv
    .tv children dtest
} -result [list d]

test treeview-7.1 "move" -body {
    .tv insert d end -id d1
    .tv insert d end -id d2
    .tv insert d end -id d3
    .tv move d3 d 0
    consistencyCheck .tv
    .tv children d
} -result [list d3 d1 d2]

test treeview-7.2 "illegal move" -body {
   .tv move d d2 end
} -returnCodes 1 -result "Cannot insert d as descendant of d2"

test treeview-7.3 "illegal move has no effect" -body {
    consistencyCheck .tv
    .tv children d
} -result [list d3 d1 d2]

test treeview-7.4 "Replace children" -body {
    .tv children d [list d3 d2 d1]
    consistencyCheck .tv
    .tv children d
} -result [list d3 d2 d1]

test treeview-7.5 "replace children - precondition" -body {
    # Just check to make sure the test suite so far has left
    # us in the state we expect to be in:
    list [.tv parent newnode] [.tv children newnode]
} -result [list {} [list newnode.n1 newnode.n2 newnode.n3]]

test treeview-7.6 "Replace children - illegal move" -body {
    .tv children newnode.n1 [list newnode.n1 newnode.n2 newnode.n3]
} -returnCodes 1 -result "Cannot insert newnode.n1 as descendant of newnode.n1"

consistencyCheck .tv

test treeview-8.0 "Selection set" -body {
    .tv selection set [list newnode.n1 newnode.n3 newnode.n2]
    .tv selection
} -result [list newnode.n1 newnode.n2 newnode.n3]

test treeview-8.1 "Selection add" -body {
    .tv selection add [list newnode]
    .tv selection
} -result [list newnode newnode.n1 newnode.n2 newnode.n3]

test treeview-8.2 "Selection toggle" -body {
    .tv selection toggle [list newnode.n2 d3]
    .tv selection
} -result [list newnode newnode.n1 newnode.n3 d3]

test treeview-8.3 "Selection remove" -body {
    .tv selection remove [list newnode.n2 d3]
    .tv selection
} -result [list newnode newnode.n1 newnode.n3]

test treeview-8.4 "Selection - clear" -body {
    .tv selection set {}
    .tv selection
} -result {}

test treeview-8.5 "Selection - bad operation" -body {
    .tv selection badop foo
} -returnCodes 1 -match glob -result {bad selection operation "badop": must be *}

test treeview-8.6 "Selection - <<TreeviewSelect>> on selection add" -body {
    .tv selection set {}
    bind .tv <<TreeviewSelect>> {set res 1}
    set res 0
    .tv selection add newnode.n1
    update
    set res
} -result {1}

test treeview-8.7 "<<TreeviewSelect>> on selected item deletion" -body {
    .tv selection set {}
    .tv insert "" end -id selectedDoomed -text DeadItem
    .tv insert "" end -id doomed -text AlsoDead
    .tv selection add selectedDoomed
    update
    bind .tv <<TreeviewSelect>> {lappend res 1}
    set res 0
    .tv delete doomed
    update
    set res [expr {$res == 0}]
    .tv delete selectedDoomed
    update
    set res
} -result {1 1}

### NEED: more tests for see/yview/scrolling

proc scrollcallback {args} {
    set ::scrolldata $args
}
test treeview-9.0 "scroll callback - empty tree" -body {
    .tv configure -yscrollcommand scrollcallback
    .tv delete [.tv children {}]
    update
    set ::scrolldata
} -result [list 0.0 1.0]

test treeview-9.1 "scrolling" -setup {
    pack [ttk::treeview .tree -show tree] -fill y
    for {set i 1} {$i < 100} {incr i} {
        .tree insert {} end -text $i
    }
} -body {
    .tree yview scroll 5 units
    .tree identify item 2 2
} -cleanup {
    destroy .tree
} -result {I006}

### identify tests:
#
proc identify* {tv comps args} {
    foreach {x y} $args {
	foreach comp $comps {
	    lappend result [$tv identify $comp $x $y]
	}
    }
    return $result
}

# get list of column IDs from list of display column ids.
#
proc columnids {tv dcols} {
    set result [list]
    foreach dcol $dcols {
	if {[catch {
	    lappend result [$tv column $dcol -id]
	}]} {
	    lappend result ERROR
	}
    }
    return $result
}

test treeview-identify-setup "identify series - setup" -body {
    destroy .tv
    ttk::setTheme default
    ttk::treeview .tv -columns [list A B C]
    .tv insert {} end -id branch -text branch -open true
    .tv insert branch end -id item1 -text item1
    .tv insert branch end -id item2 -text item2
    .tv insert branch end -id item3 -text item3

    .tv column #0 -width 50	;# 0-50
    .tv column A -width 50	;# 50-100
    .tv column B -width 50	;# 100-150
    .tv column C -width 50	;# 150-200 (plus slop for margins)

    wm geometry . {} ; pack .tv ; update
}

test treeview-identify-1 "identify heading" -body {
    .tv configure -show {headings tree}
    update idletasks
    identify* .tv {region column} 10 10
} -result [list heading #0]

test treeview-identify-2 "identify columns" -body {
    .tv configure -displaycolumns #all
    update idletasks
    columnids .tv [identify* .tv column 25 10  75 10  125 10  175 10]
} -result [list {} A B C]

test treeview-identify-3 "reordered columns" -body {
    .tv configure -displaycolumns {B A C}
    update idletasks
    columnids .tv [identify* .tv column 25 10  75 10  125 10  175 10]
} -result [list {} B A C]

test treeview-identify-4 "no tree column" -body {
    .tv configure -displaycolumns #all -show {headings}
    update idletasks
    identify* .tv {region column} 25 10  75 10  125 10  175 10
} -result [list heading #1 heading #2 heading #3 nothing {}]

# Item height in default theme is 20px
test treeview-identify-5 "vertical scan - no headings" -body {
    .tv configure -displaycolumns #all -show {tree}
    update idletasks
    identify* .tv {region item} 25 10  25 30  25 50  25 70  25 90
} -result [list tree branch tree item1 tree item2 tree item3 nothing {}]

test treeview-identify-6 "vertical scan - with headings" -body {
    .tv configure -displaycolumns #all -show {tree headings}
    update idletasks
    identify* .tv {region item} 25 10  25 30  25 50  25 70  25 90
} -result [list heading {} tree branch tree item1 tree item2 tree item3]

test treeview-identify-7 "vertical scan - headings, no tree" -body {
    .tv configure -displaycolumns #all -show {headings}
    update idletasks
    identify* .tv {region item} 25 10  25 30  25 50  25 70  25 90
} -result [list heading {} cell branch cell item1 cell item2 cell item3]

# In default theme, -indent and -itemheight both 20px
# Disclosure element name is "Treeitem.indicator"
set disclosure "*.indicator"
test treeview-identify-8 "identify element" -body {
    .tv configure -show {tree}
    .tv insert branch  0 -id branch2 -open true
    .tv insert branch2 0 -id branch3 -open true
    .tv insert branch3 0 -id leaf3
    update idletasks;
    identify* .tv {item element} 10 10  30 30  50 50
} -match glob -result [list \
	branch $disclosure branch2 $disclosure branch3 $disclosure]

# See #2381555
test treeview-identify-9 "identify works when horizontally scrolled" -setup {
    .tv configure -show {tree headings}
    foreach column {#0 A B C} {
	.tv column $column -stretch 0 -width 50
    }
    place .tv -x 0 -y 0 -width 100
} -body {
    set result [list]
    foreach xoffs {0 50 100} {
	.tv xview $xoffs ; update
	lappend result [identify* .tv {region column} 10 10 60 10]
    }
    set result
} -result [list \
	[list heading #0 heading #1] \
	[list heading #1 heading #2] \
	[list heading #2 heading #3] ]

test treeview-identify-cleanup "identify - cleanup" -body {
    destroy .tv
}

### NEED: tests for focus item, selection

### Misc. tests:

destroy .tv
test treeview-10.1 "Root node properly initialized (#1541739)" -setup {
    ttk::treeview .tv
    .tv insert {} end -id a
    .tv see a
} -cleanup {
    destroy .tv
}

test treeview-3006842 "Null bindings" -setup {
    ttk::treeview .tv -show tree
} -body {
    .tv tag bind empty <ButtonPress-1> {}
    .tv insert {} end -text "Click me" -tags empty
    event generate .tv <ButtonPress-1> -x 10 -y 10
    .tv tag bind empty
} -result {} -cleanup {
    destroy .tv
}

test treeview-3085489-1 "tag add, no -tags" -setup {
    ttk::treeview .tv
} -body {
    set item [.tv insert {} end]
    .tv tag add foo $item
    .tv item $item -tags
} -cleanup {
    destroy .tv
} -result [list foo]

test treeview-3085489-2 "tag remove, no -tags" -setup {
    ttk::treeview .tv
} -body {
    set item [.tv insert {} end]
    .tv tag remove foo $item
    .tv item $item -tags
} -cleanup {
    destroy .tv
} -result [list]

test treeview-368fa4561e "indicators cannot be clicked on leafs" -setup {
    pack [ttk::treeview .tv]
    .tv insert {} end -id foo -text "<-- (1) Click the blank space to my left"
    update
} -body {
    foreach {x y w h} [.tv bbox foo #0] {}
    set res [.tv item foo -open]
    # using $h even for x computation is intentional here in order to simulate
    # a mouse click on the (invisible since we're on a leaf) indicator
    event generate .tv <ButtonPress-1> \
            -x [expr {$x + $h / 2}] \
            -y [expr {$y + $h / 2}]
    lappend res [.tv item foo -open]
    .tv insert foo end -text "sub"
    lappend res [.tv item foo -open]
} -cleanup {
    destroy .tv
} -result {0 0 0}

<<<<<<< HEAD
test treeview-ce470f20fd-1 "dragging further than the right edge of the treeview is forbidden" -setup {
    pack [ttk::treeview .tv]
    .tv heading #0 -text "Drag my right edge -->"
    update
} -body {
    set res [.tv column #0 -width]
    .tv drag #0 400
    lappend res [expr {[.tv column #0 -width] > $res}]
} -cleanup {
    destroy .tv
} -result {200 0}

proc nostretch {tv} {
    foreach col [$tv cget -columns] {
        $tv column $col -stretch 0
    }
    $tv column #0 -stretch 0
    update idletasks ; # redisplay $tv
}

test treeview-ce470f20fd-2 "changing -stretch resizes columns" -setup {
    pack [ttk::treeview .tv -columns {bar colA colB colC foo}]
    foreach col [.tv cget -columns] {
        .tv heading $col -text $col
    }
    nostretch .tv
    .tv column colA -width 50 ; .tv column colB -width 50 ; # slack created
    update idletasks ; # redisplay treeview
} -body {
    # when no column is stretchable and one of them becomes stretchable
    # the stretchable column takes the slack and the widget is redisplayed
    # automatically at idle time
    set res [.tv column colA -width]
    .tv column colA -stretch 1
    update idletasks ; # no slack anymore, widget redisplayed
    lappend res [expr {[.tv column colA -width] > $res}]
} -cleanup {
    destroy .tv
} -result {50 1}

test treeview-ce470f20fd-3 "changing -stretch resizes columns" -setup {
    pack [ttk::treeview .tv -columns {bar colA colB colC foo}]
    foreach col [.tv cget -columns] {
        .tv heading $col -text $col
    }
    .tv configure -displaycolumns {colB colA colC}
    nostretch .tv
    .tv column colA -width 50 ; .tv column colB -width 50 ; # slack created
    update idletasks ; # redisplay treeview
} -body {
    # only some columns are displayed (and in a different order than declared
    # in -columns), a displayed column becomes stretchable  --> the stretchable
    # column expands
    set res [.tv column colA -width]
    .tv column colA -stretch 1
    update idletasks ; # no slack anymore, widget redisplayed
    lappend res [expr {[.tv column colA -width] > $res}]
} -cleanup {
    destroy .tv
} -result {50 1}

test treeview-ce470f20fd-4 "changing -stretch resizes columns" -setup {
    pack [ttk::treeview .tv -columns {bar colA colB colC foo}]
    foreach col [.tv cget -columns] {
        .tv heading $col -text $col
    }
    .tv configure -displaycolumns {colB colA colC}
    nostretch .tv
    .tv column colA -width 50 ; .tv column bar -width 60 ; # slack created
    update idletasks ; # redisplay treeview
} -body {
    # only some columns are displayed (and in a different order than declared
    # in -columns), a non-displayed column becomes stretchable  --> nothing
    # happens
    set origTreeWidth [winfo width .tv]
    set res [list [.tv column bar -width] [.tv column colA -width]]
    .tv column bar -stretch 1
    update idletasks ; # no change, widget redisplayed
    lappend res [.tv column bar -width] [.tv column colA -width]
    # this column becomes visible  --> widget resizes
    .tv configure -displaycolumns {bar colC colA colB}
    update idletasks ; # no slack anymore because the widget resizes (shrinks)
    lappend res [.tv column bar -width] [.tv column colA -width] \
                [expr {[winfo width .tv] < $origTreeWidth}]
} -cleanup {
    destroy .tv
} -result {60 50 60 50 60 50 1}

=======
>>>>>>> bca8adc6
tcltest::cleanupTests<|MERGE_RESOLUTION|>--- conflicted
+++ resolved
@@ -692,95 +692,4 @@
     destroy .tv
 } -result {0 0 0}
 
-<<<<<<< HEAD
-test treeview-ce470f20fd-1 "dragging further than the right edge of the treeview is forbidden" -setup {
-    pack [ttk::treeview .tv]
-    .tv heading #0 -text "Drag my right edge -->"
-    update
-} -body {
-    set res [.tv column #0 -width]
-    .tv drag #0 400
-    lappend res [expr {[.tv column #0 -width] > $res}]
-} -cleanup {
-    destroy .tv
-} -result {200 0}
-
-proc nostretch {tv} {
-    foreach col [$tv cget -columns] {
-        $tv column $col -stretch 0
-    }
-    $tv column #0 -stretch 0
-    update idletasks ; # redisplay $tv
-}
-
-test treeview-ce470f20fd-2 "changing -stretch resizes columns" -setup {
-    pack [ttk::treeview .tv -columns {bar colA colB colC foo}]
-    foreach col [.tv cget -columns] {
-        .tv heading $col -text $col
-    }
-    nostretch .tv
-    .tv column colA -width 50 ; .tv column colB -width 50 ; # slack created
-    update idletasks ; # redisplay treeview
-} -body {
-    # when no column is stretchable and one of them becomes stretchable
-    # the stretchable column takes the slack and the widget is redisplayed
-    # automatically at idle time
-    set res [.tv column colA -width]
-    .tv column colA -stretch 1
-    update idletasks ; # no slack anymore, widget redisplayed
-    lappend res [expr {[.tv column colA -width] > $res}]
-} -cleanup {
-    destroy .tv
-} -result {50 1}
-
-test treeview-ce470f20fd-3 "changing -stretch resizes columns" -setup {
-    pack [ttk::treeview .tv -columns {bar colA colB colC foo}]
-    foreach col [.tv cget -columns] {
-        .tv heading $col -text $col
-    }
-    .tv configure -displaycolumns {colB colA colC}
-    nostretch .tv
-    .tv column colA -width 50 ; .tv column colB -width 50 ; # slack created
-    update idletasks ; # redisplay treeview
-} -body {
-    # only some columns are displayed (and in a different order than declared
-    # in -columns), a displayed column becomes stretchable  --> the stretchable
-    # column expands
-    set res [.tv column colA -width]
-    .tv column colA -stretch 1
-    update idletasks ; # no slack anymore, widget redisplayed
-    lappend res [expr {[.tv column colA -width] > $res}]
-} -cleanup {
-    destroy .tv
-} -result {50 1}
-
-test treeview-ce470f20fd-4 "changing -stretch resizes columns" -setup {
-    pack [ttk::treeview .tv -columns {bar colA colB colC foo}]
-    foreach col [.tv cget -columns] {
-        .tv heading $col -text $col
-    }
-    .tv configure -displaycolumns {colB colA colC}
-    nostretch .tv
-    .tv column colA -width 50 ; .tv column bar -width 60 ; # slack created
-    update idletasks ; # redisplay treeview
-} -body {
-    # only some columns are displayed (and in a different order than declared
-    # in -columns), a non-displayed column becomes stretchable  --> nothing
-    # happens
-    set origTreeWidth [winfo width .tv]
-    set res [list [.tv column bar -width] [.tv column colA -width]]
-    .tv column bar -stretch 1
-    update idletasks ; # no change, widget redisplayed
-    lappend res [.tv column bar -width] [.tv column colA -width]
-    # this column becomes visible  --> widget resizes
-    .tv configure -displaycolumns {bar colC colA colB}
-    update idletasks ; # no slack anymore because the widget resizes (shrinks)
-    lappend res [.tv column bar -width] [.tv column colA -width] \
-                [expr {[winfo width .tv] < $origTreeWidth}]
-} -cleanup {
-    destroy .tv
-} -result {60 50 60 50 60 50 1}
-
-=======
->>>>>>> bca8adc6
 tcltest::cleanupTests