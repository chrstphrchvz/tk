--- conflicted
+++ resolved
@@ -500,13 +500,9 @@
     .tv selection add newnode.n1
     update
     set res
-<<<<<<< HEAD
 } -cleanup {
     bind .tv <<TreeviewSelect>> {}
-} -result {1}
-=======
 } -result 1
->>>>>>> 22a9bc4b
 
 test treeview-8.7 "<<TreeviewSelect>> on selected item deletion" -body {
     .tv selection set {}
