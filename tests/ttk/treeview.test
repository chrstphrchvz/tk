#
# [7Jun2005] TO CHECK: [$tv see {}] -- shouldn't work (at least, shouldn't do
# what it currently does)
#

package require Tk 8.5
package require tcltest ; namespace import -force tcltest::*
loadTestedCommands

# consistencyCheck --
#	Traverse the tree to make sure the item data structures
#	are properly linked.
#
#	Since [$tv children] follows ->next links and [$tv index]
#	follows ->prev links, this should cover all invariants.
#
proc consistencyCheck {tv {item {}}} {
    set i 0;
    foreach child [$tv children $item] {
	assert {[$tv parent $child] == $item} "parent $child = $item"
	assert {[$tv index $child] == $i} "index $child [$tv index $child]=$i"
	incr i
	consistencyCheck $tv $child
    }
}

proc assert {expr {message ""}} {
    if {![uplevel 1 [list expr $expr]]} {
        set error "PANIC! PANIC! PANIC: $message ($expr failed)"
    	puts stderr $error
	error $error
    }
}

test treeview-0 "treeview test - setup" -body {
    ttk::treeview .tv -columns {a b c}
    pack .tv -expand true -fill both
    update
}

test treeview-1.1 "columns" -body {
    .tv configure -columns {a b c}
}

test treeview-1.2 "Bad columns" -body {
    #.tv configure -columns {illegal "list"value}
    ttk::treeview .badtv -columns {illegal "list"value}
} -returnCodes 1 -result "list element in quotes followed by*" -match glob

test treeview-1.3 "bad displaycolumns" -body {
    .tv configure -displaycolumns {a b d}
} -returnCodes 1 -result "Invalid column index d"

test treeview-1.4 "more bad displaycolumns" -body {
    .tv configure -displaycolumns {1 2 3}
} -returnCodes 1 -result "Column index 3 out of bounds"

test treeview-1.5 "Don't forget to check negative numbers" -body {
    .tv configure -displaycolumns {1 -2 3}
} -returnCodes 1 -result "Column index -2 out of bounds"

# Item creation.
#
test treeview-2.1 "insert -- not enough args" -body {
    .tv insert
} -returnCodes 1 -result "wrong # args: *" -match glob

test treeview-2.3 "insert -- bad integer index" -body {
    .tv insert {} badindex
} -returnCodes 1 -result "expected integer *" -match glob

test treeview-2.4 "insert -- bad parent node" -body {
    .tv insert badparent end
} -returnCodes 1 -result "Item badparent not found" -match glob

test treeview-2.5 "insert -- finaly insert a node" -body {
    .tv insert {} end -id newnode -text "New node"
} -result newnode

test treeview-2.6 "insert -- make sure node was inserted" -body {
    .tv children {}
} -result [list newnode]

test treeview-2.7 "insert -- prevent duplicate node names" -body {
    .tv insert {} end -id newnode
} -returnCodes 1 -result "Item newnode already exists"

test treeview-2.8 "insert -- new node at end" -body {
    .tv insert {} end -id lastnode
    consistencyCheck .tv
    .tv children {}
} -result [list newnode lastnode]

consistencyCheck .tv

test treeview-2.9 "insert -- new node at beginning" -body {
    .tv insert {} 0 -id firstnode
    consistencyCheck .tv
    .tv children {}
} -result [list firstnode newnode lastnode]

test treeview-2.10 "insert -- one more node" -body {
    .tv insert {} 2 -id onemore
    consistencyCheck .tv
    .tv children {}
} -result [list firstnode newnode onemore lastnode]

test treeview-2.11 "insert -- and another one" -body {
    .tv insert {} 2 -id anotherone
    consistencyCheck .tv
    .tv children {}
} -result [list firstnode newnode anotherone onemore lastnode]

test treeview-2.12 "insert -- one more at end" -body {
    .tv insert {} end -id newlastone
    consistencyCheck .tv
    .tv children {}
} -result [list firstnode newnode anotherone onemore lastnode newlastone]

test treeview-2.13 "insert -- one more at beginning" -body {
    .tv insert {} 0 -id newfirstone
    consistencyCheck .tv
    .tv children {}
} -result [list newfirstone firstnode newnode anotherone onemore lastnode newlastone]

test treeview-2.14 "insert -- bad options" -body {
    .tv insert {} end -badoption foo
} -returnCodes 1 -result {unknown option "-badoption"}

test treeview-2.15 "insert -- at position 0 w/no children" -body {
    .tv insert newnode 0 -id newnode.n2 -text "Foo"
    .tv children newnode
} -result newnode.n2	;# don't crash

test treeview-2.16 "insert -- insert way past end" -body {
    .tv insert newnode 99 -id newnode.n3 -text "Foo"
    consistencyCheck .tv
    .tv children newnode
} -result [list newnode.n2 newnode.n3]

test treeview-2.17 "insert -- insert before beginning" -body {
    .tv insert newnode -1 -id newnode.n1 -text "Foo"
    consistencyCheck .tv
    .tv children newnode
}  -result [list newnode.n1 newnode.n2 newnode.n3]

###
#
test treeview-3.1 "parent" -body {
    .tv parent newnode.n1
} -result newnode
test treeview-3.2 "parent - top-level node" -body {
    .tv parent newnode
} -result {}
test treeview-3.3 "parent - root node" -body {
    .tv parent {}
} -result {}
test treeview-3.4 "index" -body {
    list [.tv index newnode.n3] [.tv index newnode.n2] [.tv index newnode.n1]
} -result [list 2 1 0]
test treeview-3.5 "index - exhaustive test" -body {
    set result [list]
    foreach item [.tv children {}] {
	lappend result [.tv index $item]
    }
    set result
} -result [list 0 1 2 3 4 5 6]

test treeview-3.6 "detach" -body {
    .tv detach newnode
    consistencyCheck .tv
    .tv children {}
} -result [list newfirstone firstnode anotherone onemore lastnode newlastone]
# XREF: treeview-2.13

test treeview-3.7 "detach didn't screw up internal links" -body {
    consistencyCheck .tv
    set result [list]
    foreach item [.tv children {}] {
	lappend result [.tv index $item]
    }
    set result
} -result [list 0 1 2 3 4 5]

test treeview-3.8 "detached node has no parent, index 0" -body {
    list [.tv parent newnode] [.tv index newnode]
} -result [list {} 0]
# @@@ Can't distinguish detached nodes from first root node

test treeview-3.9 "detached node's children undisturbed" -body {
    .tv children newnode
} -result [list newnode.n1 newnode.n2 newnode.n3]

test treeview-3.10 "detach is idempotent" -body {
    .tv detach newnode
    consistencyCheck .tv
    .tv children {}
} -result [list newfirstone firstnode anotherone onemore lastnode newlastone]

test treeview-3.11 "Can't detach root item" -body {
    .tv detach [list {}]
    update
    consistencyCheck .tv
} -returnCodes 1 -result "Cannot detach root item"
consistencyCheck .tv

test treeview-3.12 "Reattach" -body {
    .tv move newnode {} end
    consistencyCheck .tv
    .tv children {}
} -result [list newfirstone firstnode anotherone onemore lastnode newlastone newnode]

# Bug # ?????
test treeview-3.13 "Re-reattach" -body {
    .tv move newnode {} end
    consistencyCheck .tv
    .tv children {}
} -result [list newfirstone firstnode anotherone onemore lastnode newlastone newnode]

catch {
    .tv insert newfirstone end -id x1
    .tv insert newfirstone end -id x2
    .tv insert newfirstone end -id x3
}

test treeview-3.14 "Duplicated entry in children list" -body {
    .tv children newfirstone [list x3 x1 x2 x3]
    # ??? Maybe this should raise an error?
    consistencyCheck .tv
    .tv children newfirstone
} -result [list x3 x1 x2]

test treeview-3.14.1 "Duplicated entry in children list" -body {
    .tv children newfirstone [list x1 x2 x3 x3 x2 x1]
    consistencyCheck .tv
    .tv children newfirstone
} -result [list x1 x2 x3]

test treeview-3.15 "Consecutive duplicate entries in children list" -body {
    .tv children newfirstone [list x1 x2 x2 x3]
    consistencyCheck .tv
    .tv children newfirstone
} -result [list x1 x2 x3]

test treeview-3.16 "Insert child after self" -body {
    .tv move x2 newfirstone 1
    consistencyCheck .tv
    .tv children newfirstone
} -result [list x1 x2 x3]

test treeview-3.17 "Insert last child after self" -body {
    .tv move x3 newfirstone 2
    consistencyCheck .tv
    .tv children newfirstone
} -result [list x1 x2 x3]

test treeview-3.18 "Insert last child after end" -body {
    .tv move x3 newfirstone 3
    consistencyCheck .tv
    .tv children newfirstone
} -result [list x1 x2 x3]

test treeview-4.1 "opened - initial state" -body {
    .tv item newnode -open
} -result 0
test treeview-4.2 "opened - open node" -body {
    .tv item newnode -open 1
    .tv item newnode -open
} -result 1
test treeview-4.3 "opened - closed node" -body {
    .tv item newnode -open 0
    .tv item newnode -open
} -result 0

test treeview-5.1 "item -- error checks" -body {
    .tv item newnode -text "Bad values" -values "{bad}list"
} -returnCodes 1 -result "list element in braces followed by*" -match glob

test treeview-5.2 "item -- error leaves options unchanged " -body {
    .tv item newnode -text
} -result "New node"

test treeview-5.3 "Heading" -body {
    .tv heading #0 -text "Heading"
}

test treeview-5.4 "get cell" -body {
    set l [list a b c]
    .tv item newnode -values $l
    .tv set newnode 1
} -result b

test treeview-5.5 "set cell" -body {
    .tv set newnode 1 XXX
    .tv item newnode -values
} -result [list a XXX c]

test treeview-5.6 "set illegal cell" -body {
    .tv set newnode #0 YYY
} -returnCodes 1 -result "Display column #0 cannot be set"

test treeview-5.7 "set illegal cell" -body {
    .tv set newnode 3 YY	;# 3 == current #columns
} -returnCodes 1 -result "Column index 3 out of bounds"

test treeview-5.8 "set display columns" -body {
    .tv configure -displaycolumns [list 2 1 0]
    .tv set newnode #1 X
    .tv set newnode #2 Y
    .tv set newnode #3 Z
    .tv item newnode -values
} -result [list Z Y X]

test treeview-5.9 "display columns part 2" -body {
    list [.tv column #1 -id] [.tv column #2 -id] [.tv column #3 -id]
} -result [list c b a]

test treeview-5.10 "cannot set column -id" -body {
    .tv column #1 -id X
} -returnCodes 1 -result "Attempt to change read-only option"

test treeview-5.11 "get" -body {
    .tv set newnode #1
} -result X

test treeview-5.12 "get dictionary" -body {
    .tv set newnode
} -result [list a Z b Y c X]

test treeview-5.13 "get, no value" -body {
    set newitem [.tv insert {} end]
    set result [.tv set $newitem #1]
    .tv delete $newitem
    set result
} -result {}


test treeview-6.1 "deletion - setup" -body {
    .tv insert {} end -id dtest
    foreach id [list a b c d e] {
	.tv insert dtest end -id $id
    }
    .tv children dtest
} -result [list a b c d e]

test treeview-6.1.1 "delete" -body {
    .tv delete b
    consistencyCheck .tv
    list [.tv exists b] [.tv children dtest]
} -result [list 0 [list a c d e]]

consistencyCheck .tv

test treeview-6.2 "delete - duplicate items in list" -body {
    .tv delete [list a e a e]
    consistencyCheck .tv
    .tv children dtest
} -result [list c d]

test treeview-6.3 "delete - descendants removed" -body {
    .tv insert c  end -id c1
    .tv insert c  end -id c2
    .tv insert c1 end -id c11
    consistencyCheck .tv
    .tv delete c
    consistencyCheck .tv
    list [.tv exists c] [.tv exists c1] [.tv exists c2] [.tv exists c11]
} -result [list 0 0 0 0]

test treeview-6.4 "delete - delete parent and descendants" -body {
    .tv insert dtest end -id c
    .tv insert c  end -id c1
    .tv insert c  end -id c2
    .tv insert c1 end -id c11
    consistencyCheck .tv
    .tv delete [list c c1 c2 c11]
    consistencyCheck .tv
    list [.tv exists c] [.tv exists c1] [.tv exists c2] [.tv exists c11]
} -result [list 0 0 0 0]

test treeview-6.5 "delete - delete descendants and parent" -body {
    .tv insert dtest end -id c
    .tv insert c  end -id c1
    .tv insert c  end -id c2
    .tv insert c1 end -id c11
    consistencyCheck .tv
    .tv delete [list c11 c1 c2 c]
    consistencyCheck .tv
    list [.tv exists c] [.tv exists c1] [.tv exists c2] [.tv exists c11]
} -result [list 0 0 0 0]

test treeview-6.6 "delete - end" -body {
    consistencyCheck .tv
    .tv children dtest
} -result [list d]

test treeview-7.1 "move" -body {
    .tv insert d end -id d1
    .tv insert d end -id d2
    .tv insert d end -id d3
    .tv move d3 d 0
    consistencyCheck .tv
    .tv children d
} -result [list d3 d1 d2]

test treeview-7.2 "illegal move" -body {
   .tv move d d2 end
} -returnCodes 1 -result "Cannot insert d as descendant of d2"

test treeview-7.3 "illegal move has no effect" -body {
    consistencyCheck .tv
    .tv children d
} -result [list d3 d1 d2]

test treeview-7.4 "Replace children" -body {
    .tv children d [list d3 d2 d1]
    consistencyCheck .tv
    .tv children d
} -result [list d3 d2 d1]

test treeview-7.5 "replace children - precondition" -body {
    # Just check to make sure the test suite so far has left
    # us in the state we expect to be in:
    list [.tv parent newnode] [.tv children newnode]
} -result [list {} [list newnode.n1 newnode.n2 newnode.n3]]

test treeview-7.6 "Replace children - illegal move" -body {
    .tv children newnode.n1 [list newnode.n1 newnode.n2 newnode.n3]
} -returnCodes 1 -result "Cannot insert newnode.n1 as descendant of newnode.n1"

consistencyCheck .tv

test treeview-8.0 "Selection set" -body {
    .tv selection set [list newnode.n1 newnode.n3 newnode.n2]
    .tv selection
} -result [list newnode.n1 newnode.n2 newnode.n3]

test treeview-8.1 "Selection add" -body {
    .tv selection add [list newnode]
    .tv selection
} -result [list newnode newnode.n1 newnode.n2 newnode.n3]

test treeview-8.2 "Selection toggle" -body {
    .tv selection toggle [list newnode.n2 d3]
    .tv selection
} -result [list newnode newnode.n1 newnode.n3 d3]

test treeview-8.3 "Selection remove" -body {
    .tv selection remove [list newnode.n2 d3]
    .tv selection
} -result [list newnode newnode.n1 newnode.n3]

test treeview-8.4 "Selection - clear" -body {
    .tv selection set {}
    .tv selection
} -result {}

test treeview-8.5 "Selection - bad operation" -body {
    .tv selection badop foo
} -returnCodes 1 -match glob -result {bad selection operation "badop": must be *}

test treeview-8.6 "Selection - <<TreeviewSelect>> on selection add" -body {
    .tv selection set {}
    bind .tv <<TreeviewSelect>> {set res 1}
    set res 0
    .tv selection add newnode.n1
    update
    set res
} -result {1}

test treeview-8.7 "<<TreeviewSelect>> on selected item deletion" -body {
    .tv selection set {}
    .tv insert "" end -id selectedDoomed -text DeadItem
    .tv insert "" end -id doomed -text AlsoDead
    .tv selection add selectedDoomed
    update
    bind .tv <<TreeviewSelect>> {lappend res 1}
    set res 0
    .tv delete doomed
    update
    set res [expr {$res == 0}]
    .tv delete selectedDoomed
    update
    set res
} -result {1 1}

### NEED: more tests for see/yview/scrolling

proc scrollcallback {args} {
    set ::scrolldata $args
}
test treeview-9.0 "scroll callback - empty tree" -body {
    .tv configure -yscrollcommand scrollcallback
    .tv delete [.tv children {}]
    update
    set ::scrolldata
} -result [list 0.0 1.0]

test treeview-9.1 "scrolling" -setup {
    pack [ttk::treeview .tree -show tree] -fill y
    for {set i 1} {$i < 100} {incr i} {
        .tree insert {} end -text $i
    }
} -body {
    .tree yview scroll 5 units
    .tree identify item 2 2
} -cleanup {
    destroy .tree
} -result {I006}

### identify tests:
#
proc identify* {tv comps args} {
    foreach {x y} $args {
	foreach comp $comps {
	    lappend result [$tv identify $comp $x $y]
	}
    }
    return $result
}

# get list of column IDs from list of display column ids.
#
proc columnids {tv dcols} {
    set result [list]
    foreach dcol $dcols {
	if {[catch {
	    lappend result [$tv column $dcol -id]
	}]} {
	    lappend result ERROR
	}
    }
    return $result
}

test treeview-identify-setup "identify series - setup" -body {
    destroy .tv
    ttk::setTheme default
    ttk::treeview .tv -columns [list A B C]
    .tv insert {} end -id branch -text branch -open true
    .tv insert branch end -id item1 -text item1
    .tv insert branch end -id item2 -text item2
    .tv insert branch end -id item3 -text item3

    .tv column #0 -width 50	;# 0-50
    .tv column A -width 50	;# 50-100
    .tv column B -width 50	;# 100-150
    .tv column C -width 50	;# 150-200 (plus slop for margins)

    wm geometry . {} ; pack .tv ; update
}

test treeview-identify-1 "identify heading" -body {
    .tv configure -show {headings tree}
    update idletasks
    identify* .tv {region column} 10 10
} -result [list heading #0]

test treeview-identify-2 "identify columns" -body {
    .tv configure -displaycolumns #all
    update idletasks
    columnids .tv [identify* .tv column 25 10  75 10  125 10  175 10]
} -result [list {} A B C]

test treeview-identify-3 "reordered columns" -body {
    .tv configure -displaycolumns {B A C}
    update idletasks
    columnids .tv [identify* .tv column 25 10  75 10  125 10  175 10]
} -result [list {} B A C]

test treeview-identify-4 "no tree column" -body {
    .tv configure -displaycolumns #all -show {headings}
    update idletasks
    identify* .tv {region column} 25 10  75 10  125 10  175 10
} -result [list heading #1 heading #2 heading #3 nothing {}]

# Item height in default theme is 20px
test treeview-identify-5 "vertical scan - no headings" -body {
    .tv configure -displaycolumns #all -show {tree}
    update idletasks
    identify* .tv {region item} 25 10  25 30  25 50  25 70  25 90
} -result [list tree branch tree item1 tree item2 tree item3 nothing {}]

test treeview-identify-6 "vertical scan - with headings" -body {
    .tv configure -displaycolumns #all -show {tree headings}
    update idletasks
    identify* .tv {region item} 25 10  25 30  25 50  25 70  25 90
} -result [list heading {} tree branch tree item1 tree item2 tree item3]

test treeview-identify-7 "vertical scan - headings, no tree" -body {
    .tv configure -displaycolumns #all -show {headings}
    update idletasks
    identify* .tv {region item} 25 10  25 30  25 50  25 70  25 90
} -result [list heading {} cell branch cell item1 cell item2 cell item3]

# In default theme, -indent and -itemheight both 20px
# Disclosure element name is "Treeitem.indicator"
set disclosure "*.indicator"
test treeview-identify-8 "identify element" -body {
    .tv configure -show {tree}
    .tv insert branch  0 -id branch2 -open true
    .tv insert branch2 0 -id branch3 -open true
    .tv insert branch3 0 -id leaf3
    update idletasks;
    identify* .tv {item element} 10 10  30 30  50 50
} -match glob -result [list \
	branch $disclosure branch2 $disclosure branch3 $disclosure]

# See #2381555
test treeview-identify-9 "identify works when horizontally scrolled" -setup {
    .tv configure -show {tree headings}
    foreach column {#0 A B C} {
	.tv column $column -stretch 0 -width 50
    }
    place .tv -x 0 -y 0 -width 100
} -body {
    set result [list]
    foreach xoffs {0 50 100} {
	.tv xview $xoffs ; update
	lappend result [identify* .tv {region column} 10 10 60 10]
    }
    set result
} -result [list \
	[list heading #0 heading #1] \
	[list heading #1 heading #2] \
	[list heading #2 heading #3] ]

test treeview-identify-cleanup "identify - cleanup" -body {
    destroy .tv
}

### NEED: tests for focus item, selection

### Misc. tests:

destroy .tv
test treeview-10.1 "Root node properly initialized (#1541739)" -setup {
    ttk::treeview .tv
    .tv insert {} end -id a
    .tv see a
} -cleanup {
    destroy .tv
}

test treeview-3006842 "Null bindings" -setup {
    ttk::treeview .tv -show tree
} -body {
    .tv tag bind empty <ButtonPress-1> {}
    .tv insert {} end -text "Click me" -tags empty
    event generate .tv <ButtonPress-1> -x 10 -y 10
    .tv tag bind empty
} -result {} -cleanup {
    destroy .tv
}

test treeview-3085489-1 "tag add, no -tags" -setup {
    ttk::treeview .tv
} -body {
    set item [.tv insert {} end]
    .tv tag add foo $item
    .tv item $item -tags
} -cleanup {
    destroy .tv
} -result [list foo]

test treeview-3085489-2 "tag remove, no -tags" -setup {
    ttk::treeview .tv
} -body {
    set item [.tv insert {} end]
    .tv tag remove foo $item
    .tv item $item -tags
} -cleanup {
    destroy .tv
} -result [list]

<<<<<<< HEAD
test treeview-368fa4561e "indicators cannot be clicked on leafs" -setup {
    pack [ttk::treeview .tv]
    .tv insert {} end -id foo -text "<-- (1) Click the blank space to my left" 
    update
} -body {
    foreach {x y w h} [.tv bbox foo #0] {}
    set res [.tv item foo -open]
    # using $h even for x computation is intentional here in order to simulate
    # a mouse click on the (invisible since we're on a leaf) indicator
    event generate .tv <ButtonPress-1> \
            -x [expr ($x + $h / 2)] \
            -y [expr ($y + $h / 2)]
    lappend res [.tv item foo -open]
    .tv insert foo end -text "sub"
    lappend res [.tv item foo -open]
} -result {0 0 0}
=======
test treeview-ce470f20fd-1 "dragging further than the right edge of the treeview is forbidden" -setup {
    pack [ttk::treeview .tv]
    .tv heading #0 -text "Drag my right edge -->" 
    update
} -body {
    set res [.tv column #0 -width]
    .tv drag #0 400
    lappend res [expr {[.tv column #0 -width] > $res}]
} -cleanup {
    destroy .tv
} -result {200 0}

proc nostretch {tv} {
    foreach col [$tv cget -columns] {
        $tv column $col -stretch 0
    }
    $tv column #0 -stretch 0
    update idletasks ; # redisplay $tv
}

test treeview-ce470f20fd-2 "changing -stretch resizes columns" -setup {
    pack [ttk::treeview .tv -columns {bar colA colB colC foo}]
    foreach col [.tv cget -columns] {
        .tv heading $col -text $col
    }
    nostretch .tv
    .tv column colA -width 50 ; .tv column colB -width 50 ; # slack created
    update idletasks ; # redisplay treeview
} -body {
    # when no column is stretchable and one of them becomes stretchable
    # the stretchable column takes the slack and the widget is redisplayed
    # automatically at idle time
    set res [.tv column colA -width]
    .tv column colA -stretch 1
    update idletasks ; # no slack anymore, widget redisplayed
    lappend res [expr {[.tv column colA -width] > $res}]
} -cleanup {
    destroy .tv
} -result {50 1}

test treeview-ce470f20fd-3 "changing -stretch resizes columns" -setup {
    pack [ttk::treeview .tv -columns {bar colA colB colC foo}]
    foreach col [.tv cget -columns] {
        .tv heading $col -text $col
    }
    .tv configure -displaycolumns {colB colA colC}
    nostretch .tv
    .tv column colA -width 50 ; .tv column colB -width 50 ; # slack created
    update idletasks ; # redisplay treeview
} -body {
    # only some columns are displayed (and in a different order than declared
    # in -columns), a displayed column becomes stretchable  --> the stretchable
    # column expands
    set res [.tv column colA -width]
    .tv column colA -stretch 1
    update idletasks ; # no slack anymore, widget redisplayed
    lappend res [expr {[.tv column colA -width] > $res}]
} -cleanup {
    destroy .tv
} -result {50 1}

test treeview-ce470f20fd-4 "changing -stretch resizes columns" -setup {
    pack [ttk::treeview .tv -columns {bar colA colB colC foo}]
    foreach col [.tv cget -columns] {
        .tv heading $col -text $col
    }
    .tv configure -displaycolumns {colB colA colC}
    nostretch .tv
    .tv column colA -width 50 ; .tv column bar -width 60 ; # slack created
    update idletasks ; # redisplay treeview
} -body {
    # only some columns are displayed (and in a different order than declared
    # in -columns), a non-displayed column becomes stretchable  --> nothing 
    # happens
    set origTreeWidth [winfo width .tv]
    set res [list [.tv column bar -width] [.tv column colA -width]]
    .tv column bar -stretch 1
    update idletasks ; # no change, widget redisplayed
    lappend res [.tv column bar -width] [.tv column colA -width]
    # this column becomes visible  --> widget resizes
    .tv configure -displaycolumns {bar colC colA colB}
    update idletasks ; # no slack anymore because the widget resizes (shrinks)
    lappend res [.tv column bar -width] [.tv column colA -width] \
                [expr {[winfo width .tv] < $origTreeWidth}]
} -cleanup {
    destroy .tv
} -result {60 50 60 50 60 50 1}
>>>>>>> 7e594f74

tcltest::cleanupTests<|MERGE_RESOLUTION|>--- conflicted
+++ resolved
@@ -673,7 +673,6 @@
     destroy .tv
 } -result [list]
 
-<<<<<<< HEAD
 test treeview-368fa4561e "indicators cannot be clicked on leafs" -setup {
     pack [ttk::treeview .tv]
     .tv insert {} end -id foo -text "<-- (1) Click the blank space to my left" 
@@ -690,7 +689,7 @@
     .tv insert foo end -text "sub"
     lappend res [.tv item foo -open]
 } -result {0 0 0}
-=======
+
 test treeview-ce470f20fd-1 "dragging further than the right edge of the treeview is forbidden" -setup {
     pack [ttk::treeview .tv]
     .tv heading #0 -text "Drag my right edge -->" 
@@ -778,6 +777,5 @@
 } -cleanup {
     destroy .tv
 } -result {60 50 60 50 60 50 1}
->>>>>>> 7e594f74
 
 tcltest::cleanupTests