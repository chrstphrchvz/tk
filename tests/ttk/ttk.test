--- conflicted
+++ resolved
@@ -206,12 +206,8 @@
     destroy .b
     set ttk28 {}
     pack [ttk::button .b -command {set ::ttk28 failed}]
-<<<<<<< HEAD
+    update
 } -body {
-=======
-    update
-} -body { 
->>>>>>> b8c73c52
     bind .b <ButtonPress-1> {after 0 {.b configure -state disabled}}
     after 1 {event generate .b <ButtonPress-1>}
     after 20 {event generate .b <ButtonRelease-1>}
