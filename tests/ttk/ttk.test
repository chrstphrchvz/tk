
package require tk
package require tcltest 2.2
namespace import -force tcltest::*
loadTestedCommands

proc skip args {}
proc ok {} { return }

variable widgetClasses {
    button checkbutton radiobutton menubutton label entry
    frame labelframe scrollbar
    notebook progressbar combobox separator
    panedwindow treeview sizegrip
    scale
}

proc bgerror {error} {
    variable bgerror $error
    variable bgerrorInfo $::errorInfo
    variable bgerrorCode $::errorCode
}

# Self-destruct tests.
# Do these early, so any memory corruption has a longer time to cause a crash.
#
proc selfdestruct {w args} {
    destroy $w
}
test ttk-6.1 "Self-destructing checkbutton" -body {
    pack [ttk::checkbutton .sd -text "Self-destruction" -variable ::sd]
    trace variable sd w [list selfdestruct .sd]
    update
    .sd invoke
} -returnCodes error
test ttk-6.2 "Checkbutton self-destructed" -body {
    winfo exists .sd
} -result 0

# test ttk-6.3 not applicable [see #2175411]

test ttk-6.4 "Destroy widget in configure" -setup {
    set OUCH ouch
    trace variable OUCH r { kill.b }
    proc kill.b {args} { destroy .b }
} -cleanup {
    unset OUCH
} -body {
    pack [ttk::checkbutton .b]
    set rc [catch { .b configure -variable OUCH } msg]
    list $rc $msg [winfo exists .b] [info commands .b]
} -result [list 1 "widget has been destroyed" 0 {}]

test ttk-6.5 "Clean up -textvariable traces" -body {
    foreach class {ttk::button ttk::checkbutton ttk::radiobutton} {
	$class .b1 -textvariable V
	set V "asdf"
	destroy .b1
	set V ""
    }
}

test ttk-6.6 "Bad color spec in styles" -body {
    pack [ttk::button .b1 -text Hi!]
    ttk::style configure TButton -foreground badColor
    event generate .b1 <Expose>
    update
    ttk::style configure TButton -foreground black
    destroy .b1
    set ::bgerror
} -result {unknown color name "badColor"}

test ttk-6.7 "Basic destruction test" -body {
    foreach widget $widgetClasses {
	ttk::$widget .w
	pack .w
	destroy .w
    }
}

test ttk-6.8 "Button command removes itself" -body {
    ttk::button .b -command ".b configure -command {}; set ::A {it worked}"
    .b invoke
    destroy .b
    set ::A
} -result {it worked}

test ttk-6.9 "Bad font spec in styles" -setup {
    ttk::style theme create badfont -settings {
	ttk::style configure . -font {Helvetica 12 Bogus}
    }
    ttk::style theme use badfont
} -cleanup {
    ttk::style theme use default
} -body {
    pack [ttk::label .l -text Hi! -font {}]
    event generate .l <Expose>
    update
    destroy .l
    set ::bgerror
} -result {unknown font style "Bogus"}

test ttk-construction-failure-1 "Excercise construction failure path" -setup {
    option add *TLabel.cursor badCursor 1
} -cleanup {
    option add *TLabel.cursor {} 1
} -body {
    catch {ttk::label .l} errmsg
    list $errmsg [info commands .l] [winfo exists .l]
} -result [list {bad cursor spec "badCursor"} {} 0]

test ttk-construction-failure-2 "Destroy widget in constructor" -setup {
    set OUCH ouch
    trace variable OUCH r { kill.b }
    proc kill.b {args} { destroy .b }
} -cleanup {
    unset OUCH
} -body {
    list \
	[catch { ttk::checkbutton .b -variable OUCH } msg] \
	$msg \
	[winfo exists .b] \
	[info commands .b] \
	;
} -result [list 1 "widget has been destroyed" 0 {}]

test ttk-selfdestruct-ok-1 "Intentional self-destruction" -body {
    # see #2298720
    toplevel .t
    ttk::button .t.b -command [list destroy .t]
    .t.b invoke
    list [winfo exists .t] [winfo exists .t.b]
} -result [list 0 0]

#
# Basic tests.
#
test ttk-1.1 "Create multiline button showing justified text" -body {
    pack [ttk::button .t -text "Hello\nWorld!!" -justify center] -expand true -fill both
    update
}

test ttk-1.2 "Check style" -body {
    .t cget -style
} -result {}

test ttk-1.3 "Set bad style" -body {
    .t configure -style "nosuchstyle"
} -returnCodes error -result {Layout nosuchstyle not found}

test ttk-1.4 "Original style preserved" -body {
    .t cget -style
} -result ""

proc checkstate {w} {
    foreach statespec {
	{!active !disabled}
	{!active disabled}
	{active !disabled}
	{active disabled}
	active
	disabled
    } {
	lappend result [$w instate $statespec]
    }
    set result
}

# NB: this will fail if the top-level window pops up underneath the cursor
test ttk-2.0 "Check state" -body {
    checkstate .t
} -result [list 1 0 0 0 0 0]

test ttk-2.1 "Change state" -body {
    .t state active
} -result !active

test ttk-2.2 "Check state again" -body {
    checkstate .t
} -result [list 0 0 1 0 1 0]

test ttk-2.3 "Change state again" -body {
    .t state {!active disabled}
} -result {active !disabled}

test ttk-2.4 "Check state again" -body {
    checkstate .t
} -result [list 0 1 0 0 0 1]

test ttk-2.5 "Change state again" -body {
    .t state !disabled
} -result {disabled}

test ttk-2.6 "instate scripts, false" -body {
    set x 0
    .t instate disabled { set x 1 }
    set x
} -result 0

test ttk-2.7 "instate scripts, true" -body {
    set x 0
    .t instate !disabled { set x 1 }
    set x
} -result 1

test ttk-2.8 "bug 3223850: button state disabled during click" -setup {
    destroy .b
    set ttk28 {}
    pack [ttk::button .b -command {set ::ttk28 failed}]
    update
} -body {
<<<<<<< HEAD
    bind .b <Button-1> {after 0 {.b configure -state disabled}}
    after 1 {event generate .b <Button-1>}
    after 20 {event generate .b <ButtonRelease-1>}
=======
    bind .b <ButtonPress-1> {after 0 {.b configure -state disabled}}
    after 1 {event generate .b <ButtonPress-1>}
    after 50 {event generate .b <ButtonRelease-1>}
>>>>>>> 9549fdb1
    set aid [after 100 {set ::ttk28 [.b instate {disabled !pressed}]}]
    vwait ::ttk28
    after cancel $aid
    set ttk28
} -cleanup {
    destroy .b
    unset -nocomplain ttk28 aid
} -result 1

foreach wc $widgetClasses {
    test ttk-coreoptions-$wc "$wc has all core options" -body {
	ttk::$wc .w
	foreach option {-class -style -cursor -takefocus} {
	    .w cget $option
	}
    } -cleanup {
	catch {destroy .w}
    }
}

# misc. error detection
test ttk-3.0 "Bad option" -body {
    ttk::button .bad -badoption foo
} -returnCodes error -result {unknown option "-badoption"} -match glob

test ttk-3.1 "Make sure widget command not created" -body {
    .bad state disabled
} -returnCodes error -result {invalid command name ".bad"} -match glob

test ttk-3.2 "Propagate errors from variable traces" -body {
    set A 0
    trace add variable A write {error "failure" ;# }
    ttk::checkbutton .cb -variable A
    .cb invoke
} -cleanup {
    unset ::A ; destroy .cb
} -returnCodes error -result {can't set "A": failure}

test ttk-3.3 "Constructor failure with cursor" -body {
    ttk::button .b -cursor bottom_right_corner -style BadStyle
} -returnCodes error -result "Layout BadStyle not found"

test ttk-3.4 "SF#2009213" -body {
    ttk::style configure TScale -sliderrelief {}
    pack [ttk::scale .s]
    update
} -cleanup {
    ttk::style configure TScale -sliderrelief raised
    destroy .s
}

# Test resource allocation
# (@@@ "-font" is a compatibility option now, so tests 4.1-4.3
# don't really test anything useful at the moment.)
#

test ttk-4.0 "Setup" -body {
    catch { destroy .t }
    pack [ttk::label .t -text "Button 1"]
    testConstraint fontOption [expr {![catch { set prevFont [.t cget -font] }]}]
    ok
}

test ttk-4.1 "Change font" -constraints fontOption -body {
    .t configure -font "Helvetica 18 bold"
}
test ttk-4.2 "Check font" -constraints fontOption -body {
    .t cget -font
} -result "Helvetica 18 bold"

test ttk-4.3 "Restore font" -constraints fontOption -body {
    .t configure -font $prevFont
}

test ttk-4.4 "Bad resource specifications" -body {
    ttk::style theme settings alt {
	ttk::style configure TButton -font {Bad font}
	# @@@ it would be best to raise an error at this point,
	# @@@ but that's not really feasible in the current framework.
    }
    pack [ttk::button .tb1 -text "Ouch"]
    ttk::style theme use alt
    update;
    # As long as we haven't crashed, everything's OK
    ttk::style theme settings alt {
	ttk::style configure TButton -font TkDefaultFont
    }
    ttk::style theme use default
    destroy .tb1
}

#
# -compound tests:
#
variable iconData \
{R0lGODlhIAAgAKIAANnZ2YQAAP8AAISEhP///////////////yH5BAEAAAAALAAAAAAgACAA
AAP/CLoMGLqKoMvtGIqiqxEYCLrcioGiyxwIusyBgaLLLRiBoMsQKLrcjYGgu4Giy+2CAkFX
A0WX2wXFIOgGii7trkCEohsDCACBoktEKLpKhISiGwAIECiqSKooukiqKKoxgACBooukKiIo
SKooujGDECi6iqQqsopEV2MQAkV3kXQZRXdjEAJFl5F0FUWXY3ACRZcFSRdFlyVwJlB0WZB0
UXRZAmcCRZeRdBVFl2NwAkV3kXQZRXdjcAJFV5FURVaR6GoMDgSKLpKqiKAgqaLoxgwOBIoq
kiqKLpIqimrM4ECg6BIRiq4SIaHoxgyCBoou7a5AhKIbMzgAAIGiy+2CTWJmBhAAAkWX2wXF
zCDoBooud2PMDIKuRqDocgtGzMwg6O4Eii5z4Kgi6DIMhqLoagQGjiqCLvPgYOgqji6CLrfi
6DIj6HI7jq4i6DIkADs=}

variable compoundStrings {text image center top bottom left right none}

if {0} {
    proc now {} { set ::now [clock clicks -milliseconds] }
    proc tick {} { puts -nonewline stderr "+" ; flush stderr }
    proc tock {} {
	set then $::now; set ::now [clock clicks -milliseconds]
	puts stderr " [expr {$::now - $then}] ms"
    }
} else {
    proc now {} {} ; proc tick {} {} ; proc tock {} {}
}

now ; tick
test ttk-8.0 "Setup for 8.X" -body {
    ttk::button .ctb
    image create photo icon -data $::iconData;
    pack .ctb
}
tock

now
test ttk-8.1 "Test -compound options" -body {
    # Exhaustively test each combination.
    # Main goal is to make sure no code paths crash.
    foreach image {icon ""} {
        foreach text {"Hi!" ""} {
	    foreach compound $::compoundStrings {
		.ctb configure -image $image -text $text -compound $compound
		update; tick
	    }
	}
    }
}
tock

test ttk-8.2 "Test -compound options with regular button" -body {
    button .rtb
    pack .rtb

    foreach image {"" icon} {
        foreach text {"Hi!" ""} {
	    foreach compound [lrange $::compoundStrings 2 end] {
		.rtb configure -image $image -text $text -compound $compound
		update; tick
	    }
	}
    }
}
tock

test ttk-8.3 "Rerun test 8.1" -body {
    foreach image {icon ""} {
        foreach text {"Hi!" ""} {
	    foreach compound $::compoundStrings {
		.ctb configure -image $image -text $text -compound $compound
		update; tick
	    }
	}
    }
}
tock

test ttk-8.4 "ImageChanged" -body {
    ttk::button .b -image icon
    icon blank
} -cleanup { destroy .b }

#------------------------------------------------------------------------

test ttk-9.1 "Traces on nonexistant namespaces" -body {
    ttk::checkbutton .tcb -variable foo::bar
} -returnCodes error -result "*parent namespace doesn't exist*" -match glob

test ttk-9.2 "Traces on nonexistant namespaces II" -body {
    ttk::checkbutton .tcb -variable X
    .tcb configure -variable foo::bar
} -returnCodes error -result "*parent namespace doesn't exist*" -match glob

test ttk-9.3 "Restore saved options on configure error" -body {
    .tcb cget -variable
} -result X

test ttk-9.4 "Textvariable tests" -body {
    set tcbLabel "Testing..."
    .tcb configure -textvariable tcbLabel
    .tcb cget -text
} -result "Testing..."

# Changing -text has no effect if there is a linked -textvariable.
# Compatible with core widget.
test ttk-9.5 "Change -text" -body {
    .tcb configure -text "Changed -text"
    .tcb cget -text
} -result "Testing..."

# Unset -textvariable clears the text.
# NOTE: this is different from core widgets, which automagically reinitalize
# the -textvariable to the last value of -text.
#
test ttk-9.6 "Unset -textvariable" -body {
    unset tcbLabel
    list [info exists tcbLabel] [.tcb cget -text]
} -result [list 0 ""]

test ttk-9.7 "Unset textvariable, comparison" -body {
#
# NB: ttk::label behaves differently from the standard label here;
# NB: this is on purpose: I believe the standard behaviour is the Wrong Thing
#
    unset -nocomplain V1  V2
    label .l -text Foo ; ttk::label .tl -text Foo

    .l configure -textvariable V1 ; .tl configure -textvariable V2
    list [set V1] [info exists V2]
} -cleanup { destroy .l .tl } -result [list Foo 0]

test ttk-9.8 "-textvariable overrides -text" -body {
    ttk::label .tl -textvariable TV
    set TV Foo
    .tl configure -text Bar
    .tl cget -text
} -cleanup { destroy .tl } -result "Foo"

test ttk-9.9 "default for -justify" -body {
    ttk::label .tl
    .tl cget -justify
} -cleanup { destroy .tl } -result "left"
test ttk-9.10 "default for -anchor" -body {
    ttk::label .tl
    .tl cget -anchor
} -cleanup { destroy .tl } -result "w"

#
# Frame widget tests:
#

test ttk-10.1 "ttk::frame -class resource" -body {
    ttk::frame .f -class Foo
} -result .f

test ttk-10.2 "Check widget class" -body {
    winfo class .f
} -result Foo

test ttk-10.3 "Check class resource" -body {
    .f cget -class
} -result Foo

test ttk-10.4 "Try to modify class resource" -body {
    .f configure -class Bar
} -returnCodes error -match glob -result "*read-only option*"

test ttk-10.5 "Check class resource again" -body {
    .f cget -class
} -result Foo

test ttk-11.1 "-state test, setup" -body {
    ttk::button .b
    .b instate disabled
} -result 0

test ttk-11.2 "-state test, disable" -body {
    .b configure -state disabled
    .b instate disabled
} -result 1

test ttk-11.3 "-state test, reenable" -body {
    .b configure -state normal
    .b instate disabled
} -result 0

test ttk-11.4 "-state test, unrecognized -state value" -body {
    .b configure -state bogus
    .b state
} -result [list]

test ttk-11.5 "-state test, 'active'" -body {
    .b configure -state active
    .b state
} -result [list active] -cleanup  { .b state !active }

test ttk-11.6 "-state test, 'readonly'" -body {
    .b configure -state readonly
    .b state
} -result [list readonly] -cleanup { .b state !readonly }

test ttk-11.7 "-state test, cleanup" -body {
    destroy .b
}

test ttk-12.1 "-cursor option" -body {
    ttk::button .b
    .b cget -cursor
} -result {}

test ttk-12.2 "-cursor option" -body {
    .b configure -cursor arrow
    .b cget -cursor
} -result arrow

test ttk-12.2.1 "-cursor option, widget doesn't overwrite it" -setup {
    ttk::treeview .tr
    pack .tr
    update
} -body {
    .tr configure -cursor X_cursor
    event generate .tr <Motion>
    update
    .tr cget -cursor
} -cleanup {
    destroy .tr
} -result {X_cursor}

test ttk-12.3 "-borderwidth frame option" -body {
    destroy .t
    toplevel .t
    raise .t
    pack [set t [ttk::frame .t.f]] -expand true -fill x ;
    pack [ttk::label $t.l -text "ASDF QWERTY"] -expand true -fill both
    foreach theme {default alt} {
	ttk::style theme use $theme
	foreach relief {flat raised sunken ridge groove solid} {
	    $t configure -relief $relief
	    for {set i 5} {$i >= 0} {incr i -1} {
		$t configure -borderwidth $i
		update
	    }
	}
    }
}

test ttk-12.4 "-borderwidth frame option" -body {
    .t.f configure -relief raised
    .t.f configure -borderwidth 1
    ttk::style theme use alt
    update
}

test ttk-13.1 "Custom styles -- bad -style option" -body {
    ttk::button .tb1 -style badstyle
} -returnCodes error -result "*badstyle not found*" -match glob

test ttk-13.4 "Custom styles -- bad -style option" -body {
    ttk::button .tb1
    .tb1 configure -style badstyle
} -cleanup {
    destroy .tb1
} -returnCodes error -result "*badstyle not found*" -match glob

test ttk-13.5 "Custom layouts -- missing element definition" -body {
    ttk::style layout badstyle {
	NoSuchElement
    }
    ttk::button .tb1 -style badstyle
} -cleanup {
    destroy .tb1
} -result .tb1
# @@@ Should: signal an error, possibly a background error.

#
# See #793909
#

test ttk-14.1 "-variable in nonexistant namespace" -body {
    ttk::checkbutton .tw -variable ::nsn::foo
} -returnCodes error -result {can't trace *: parent namespace doesn't exist} \
  -match glob -cleanup { destroy .tw }

test ttk-14.2 "-textvariable in nonexistant namespace" -body {
    ttk::label .tw -textvariable ::nsn::foo
} -returnCodes error -result {can't trace *: parent namespace doesn't exist} \
  -match glob -cleanup { destroy .tw }

test ttk-14.3 "-textvariable in nonexistant namespace" -body {
    ttk::entry .tw -textvariable ::nsn::foo
} -returnCodes error -result {can't trace *: parent namespace doesn't exist} \
  -match glob -cleanup { destroy .tw }

test ttk-15.1 {Bug 3062331} -setup {
    destroy .b
} -body {
    set Y {}
    ttk::button .b -textvariable Y
    trace variable Y u "destroy .b; #"
    unset Y
} -cleanup {
    destroy .b
} -result {}

test ttk-15.2 {Bug 3341056} -setup {
    proc foo {} {
	destroy .lf
	ttk::labelframe .lf
	ttk::checkbutton .lf.cb -text xxx
    }
} -body {
    ttk::button .b -text xxx -command foo
    .b invoke
    .b invoke
    .lf.cb invoke
    destroy .b
} -cleanup {
    rename foo {}
    destroy .lf
} -result {}

## Test ensemble processing:
#
# (See also: SF#2021443)
#
proc wrong#args {args} {
    return "wrong # args: should be \"$args\""
}
proc wrong#varargs {varpart args} {
    set usage $args
    append usage " ?$varpart ...?"
    return "wrong # args: should be \"$usage\""
}

test ttk-ensemble-0 "style element create: insufficient args" -body {
     ttk::style
} -returnCodes error -result \
    [wrong#varargs arg ttk::style option]

test ttk-ensemble-1 "style element create: insufficient args" -body {
     ttk::style element
} -returnCodes error -result \
    [wrong#varargs arg ttk::style element option]

test ttk-ensemble-2 "style element create: insufficient args" -body {
     ttk::style element create
} -returnCodes error -result \
    [wrong#varargs {-option value} ttk::style element create name type]

test ttk-ensemble-3 "style element create: insufficient args" -body {
     ttk::style element create plain.background
} -returnCodes error -result \
    [wrong#varargs {-option value} ttk::style element create name type]

test ttk-ensemble-4 "style element create: insufficient args" -body {
     ttk::style element create plain.background from
} -returnCodes error -result [wrong#args theme ?element?]

test ttk-ensemble-5 "style element create: valid" -body {
     ttk::style element create plain.background from default
} -returnCodes 0 -result ""

test ttk-16.1 {ttk::style theme styles - no such theme} -body {
    ttk::style theme styles noSuchTheme
} -returnCodes 1 -result {theme "noSuchTheme" doesn't exist}
test ttk-16.2 {ttk::style theme styles - theme exists} -body {
    # simply check this produces a list with some style names,
    # without checking exact content (not needed, and may vary
    # depending on platform, versions, improvements...)
    expr {[llength [ttk::style theme styles alt]] > 0}
} -result 1


eval destroy [winfo children .]

tcltest::cleanupTests

#*EOF*<|MERGE_RESOLUTION|>--- conflicted
+++ resolved
@@ -209,15 +209,9 @@
     pack [ttk::button .b -command {set ::ttk28 failed}]
     update
 } -body {
-<<<<<<< HEAD
     bind .b <Button-1> {after 0 {.b configure -state disabled}}
     after 1 {event generate .b <Button-1>}
-    after 20 {event generate .b <ButtonRelease-1>}
-=======
-    bind .b <ButtonPress-1> {after 0 {.b configure -state disabled}}
-    after 1 {event generate .b <ButtonPress-1>}
     after 50 {event generate .b <ButtonRelease-1>}
->>>>>>> 9549fdb1
     set aid [after 100 {set ::ttk28 [.b instate {disabled !pressed}]}]
     vwait ::ttk28
     after cancel $aid
