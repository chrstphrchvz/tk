# This file is a Tcl script to test out the procedures in tkCanvImg.c,
# which implement canvas "image" items.  It is organized in the standard
# fashion for Tcl tests.
#
# Copyright (c) 1994 The Regents of the University of California.
# Copyright (c) 1994-1996 Sun Microsystems, Inc.
# Copyright (c) 1998-1999 by Scriptics Corporation.
# All rights reserved.

package require tcltest 2.2
namespace import ::tcltest::*
eval tcltest::configure $argv
tcltest::loadTestedCommands
imageInit

# Canvas used in every test case of the whole file
canvas .c
pack .c
update


test canvImg-1.1 {options for image items} -body {
    .c create image 50 50 -anchor nw -tags i1
    .c itemconfigure i1 -anchor
} -cleanup {
    .c delete all
} -result {-anchor {} {} center nw}
test canvImg-1.2 {options for image items} -body {
    .c create image 50 50 -anchor gorp -tags i1
} -cleanup {
    .c delete all
} -returnCodes {error} -result {bad anchor position "gorp": must be n, ne, e, se, s, sw, w, nw, or center}
test canvImg-1.3 {options for image items} -constraints testImageType -setup {
    image create test foo
	.c delete all
} -body {
    .c create image 50 50 -image foo -tags i1
    .c itemconfigure i1 -image
} -cleanup {
    .c delete all
	image delete foo
} -result {-image {} {} {} foo}
test canvImg-1.4 {options for image items} -body {
    .c create image 50 50 -image unknown -tags i1
} -cleanup {
    .c delete all
} -returnCodes {error} -result {image "unknown" doesn't exist}
test canvImg-1.5 {options for image items} -constraints testImageType -setup {
    image create test foo
	.c delete all
} -body {
    .c create image 50 50 -image foo -tags {i1 foo}
    .c itemconfigure i1 -tags
} -cleanup {
    .c delete all
	image delete foo
} -result {-tags {} {} {} {i1 foo}}

test canvImg-2.1 {CreateImage procedure} -body {
    .c create image 40
} -cleanup {
    .c delete all
} -returnCodes {error} -result {wrong # coordinates: expected 2, got 1}
test canvImg-2.2 {CreateImage procedure} -body {
    .c create image 40 50 60
} -cleanup {
    .c delete all
} -returnCodes {error} -result {unknown option "60"}
test canvImg-2.3 {CreateImage procedure} -body {
    .c delete all
    set i [.c create image 50 50]
    list [lindex [.c itemconf $i -anchor] 4] \
	    [lindex [.c itemconf $i -image] 4] \
	    [lindex [.c itemconf $i -tags] 4]
} -cleanup {
    .c delete all
} -result {center {} {}}
test canvImg-2.4 {CreateImage procedure} -body {
    .c create image xyz 40
} -cleanup {
    .c delete all
} -returnCodes {error} -result {bad screen distance "xyz"}
test canvImg-2.5 {CreateImage procedure} -body {
    .c create image 50 qrs
} -cleanup {
    .c delete all
} -returnCodes {error} -result {bad screen distance "qrs"}
test canvImg-2.6 {CreateImage procedure} -constraints testImageType -body {
    .c create image 50 50 -gorp foo
} -cleanup {
    .c delete all
} -returnCodes {error} -result {unknown option "-gorp"}


test canvImg-3.1 {ImageCoords procedure} -constraints testImageType -setup {
	image create test foo
} -body {
    .c create image 50 100 -image foo -tags i1
    format {%.6g %.6g} {*}[.c coords i1]
} -cleanup {
	.c delete all
	image delete foo
} -result {50 100}
test canvImg-3.2 {ImageCoords procedure} -constraints testImageType -setup {
	image create test foo
} -body {
    .c create image 50 100 -image foo -tags i1
    .c coords i1 dumb 100
} -cleanup {
	.c delete all
	image delete foo
} -returnCodes {error} -result {bad screen distance "dumb"}
test canvImg-3.3 {ImageCoords procedure} -constraints testImageType -setup {
	image create test foo
} -body {
    .c delete all
    .c create image 50 100 -image foo -tags i1
    .c coords i1 250 dumb0
} -cleanup {
	.c delete all
	image delete foo
} -returnCodes {error} -result {bad screen distance "dumb0"}
test canvImg-3.4 {ImageCoords procedure} -constraints testImageType -setup {
	image create test foo
} -body {
    .c delete all
    .c create image 50 100 -image foo -tags i1
    .c coords i1 250
} -cleanup {
	.c delete all
	image delete foo
} -returnCodes {error} -result {wrong # coordinates: expected 2, got 1}
test canvImg-3.5 {ImageCoords procedure} -constraints testImageType -setup {
	image create test foo
} -body {
    .c delete all
    .c create image 50 100 -image foo -tags i1
    .c coords i1 250 300 400
} -cleanup {
	.c delete all
	image delete foo
} -returnCodes {error} -result {wrong # coordinates: expected 0 or 2, got 3}


test canvImg-4.1 {ConfiugreImage procedure} -constraints testImageType -setup {
    .c delete all
} -body {
	image create test foo -variable x
    .c create image 50 100 -image foo -tags i1
    update
    set x {}
    .c itemconfigure i1 -image {}
    update
    list $x [.c bbox i1]
} -cleanup {
	.c delete all
	image delete foo
} -result {{{foo free}} {}}
test canvImg-4.2 {ConfigureImage procedure} -constraints testImageType -setup {
    .c delete all
} -body {
    image create test foo -variable x
    image create test foo2 -variable y
    foo2 changed 0 0 0 0 80 60
    .c create image 50 100 -image foo -tags i1 -anchor nw
    update
    set x {}
    set y {}
    set timer [after 300 {lappend y "timed out"}]
    .c itemconfigure i1 -image foo2
    update idletasks
    update
    # On MacOS we need to wait for the test image display procedure to run.
    while {"timed out" ni $y && [lindex $y end 1] ne "display"} {
        vwait y
    }
    after cancel timer
    list $x $y [.c bbox i1]
} -cleanup {
    .c delete all
    image delete foo
    image delete foo2
} -result {{{foo free}} {{foo2 get} {foo2 display 0 0 80 60}} {50 100 130 160}}
test canvImg-4.3 {ConfiugreImage procedure} -constraints testImageType -setup {
    .c delete all
} -body {
	image create test foo -variable x
    image create test foo2 -variable y
    foo2 changed 0 0 0 0 80 60
    .c create image 50 100 -image foo -tags i1 -anchor nw
    update
    set x {}
    set y {}
    .c itemconfigure i1 -image lousy
} -cleanup {
	.c delete all
	image delete foo foo2
} -returnCodes {error} -result {image "lousy" doesn't exist}


test canvImg-5.1 {DeleteImage procedure} -constraints testImageType -setup {
    .c delete all
    imageCleanup
} -body {
    image create test foo -variable x
    image create test foo2 -variable y
    image create test xyzzy -variable z
    .c create image 50 100 -image xyzzy -tags i1
    update
    set names [lsort [imageNames]]
    image delete xyzzy
    set z {}
    set names2 [lsort [imageNames]]
    .c delete i1
    update
    list $names $names2 $z [lsort [imageNames]]
} -cleanup {
    imageCleanup
    .c delete all
} -result {{foo foo2 xyzzy} {foo foo2} {} {foo foo2}}
test canvImg-5.2 {DeleteImage procedure (don't delete non-existent image)} -body {
    .c delete all
    .c create image 50 100 -tags i1
    update
    .c delete i1
    update
} -result {}


test canvImg-6.1 {ComputeImageBbox procedure} -constraints testImageType -setup {
    image create test foo
    .c delete all
} -body {
    .c create image 15.51 17.51 -image foo -tags i1 -anchor nw
    .c bbox i1
} -cleanup {
    .c delete all
    imageCleanup
} -result {16 18 46 33}
test canvImg-6.2 {ComputeImageBbox procedure} -constraints testImageType -setup {
    image create test foo
    .c delete all
} -body {
    .c create image 15.49 17.49 -image foo -tags i1 -anchor nw
    .c bbox i1
} -cleanup {
    .c delete all
    imageCleanup
} -result {15 17 45 32}
test canvImg-6.3 {ComputeImageBbox procedure} -setup {
    .c delete all
} -body {
    .c create image 20 30 -tags i1 -anchor nw
    .c bbox i1
} -cleanup {
    .c delete all
} -result {}
test canvImg-6.4 {ComputeImageBbox procedure} -constraints testImageType -setup {
    image create test foo
    .c delete all
} -body {
    .c delete all
    .c create image 20 30 -image foo -tags i1 -anchor nw
    .c bbox i1
} -cleanup {
    .c delete all
    imageCleanup
} -result {20 30 50 45}
test canvImg-6.5 {ComputeImageBbox procedure} -constraints testImageType -setup {
    image create test foo
    .c delete all
} -body {
    .c delete all
    .c create image 20 30 -image foo -tags i1 -anchor n
    .c bbox i1
} -cleanup {
    .c delete all
    imageCleanup
} -result {5 30 35 45}
test canvImg-6.6 {ComputeImageBbox procedure} -constraints testImageType -setup {
    image create test foo
    .c delete all
} -body {
    .c delete all
    .c create image 20 30 -image foo -tags i1 -anchor ne
    .c bbox i1
} -cleanup {
    .c delete all
    imageCleanup
} -result {-10 30 20 45}
test canvImg-6.7 {ComputeImageBbox procedure} -constraints testImageType -setup {
    image create test foo
    .c delete all
} -body {
    .c delete all
    .c create image 20 30 -image foo -tags i1 -anchor e
    .c bbox i1
} -cleanup {
    .c delete all
    imageCleanup
} -result {-10 23 20 38}
test canvImg-6.8 {ComputeImageBbox procedure} -constraints testImageType -setup {
    image create test foo
    .c delete all
} -body {
    .c delete all
    .c create image 20 30 -image foo -tags i1 -anchor se
    .c bbox i1
} -cleanup {
    .c delete all
    imageCleanup
} -result {-10 15 20 30}
test canvImg-6.9 {ComputeImageBbox procedure} -constraints testImageType -setup {
    image create test foo
    .c delete all
} -body {
    .c delete all
    .c create image 20 30 -image foo -tags i1 -anchor s
    .c bbox i1
} -cleanup {
    .c delete all
    imageCleanup
} -result {5 15 35 30}
test canvImg-6.10 {ComputeImageBbox procedure} -constraints {
    testImageType
} -setup {
    image create test foo
    .c delete all
} -body {
    .c delete all
    .c create image 20 30 -image foo -tags i1 -anchor sw
    .c bbox i1
} -cleanup {
    .c delete all
    image delete foo
} -result {20 15 50 30}
test canvImg-6.11 {ComputeImageBbox procedure} -constraints {
    testImageType
} -setup {
    image create test foo
    .c delete all
} -body {
    .c delete all
    .c create image 20 30 -image foo -tags i1 -anchor w
    .c bbox i1
} -cleanup {
    .c delete all
    image delete foo
} -result {20 23 50 38}
test canvImg-6.12 {ComputeImageBbox procedure} -constraints {
	testImageType
} -setup {
    image create test foo
    .c delete all
} -body {
    .c delete all
    .c create image 20 30 -image foo -tags i1 -anchor center
    .c bbox i1
} -cleanup {
    .c delete all
    image delete foo
} -result {5 23 35 38}

# The following test is non-portable because of differences in
# coordinate rounding on some machines (does 0.5 round  up?).

test canvImg-7.1 {DisplayImage procedure} -constraints {
	nonPortable testImageType
} -setup {
    .c delete all
} -body {
    image create test foo -variable x
    .c create image 50 100 -image foo -tags i1 -anchor nw
    update
    set x {}
    .c create rect 55 110 65 115 -width 1 -outline black -fill white
    update
    set x
} -result {{foo display 4 9 12 6 30 30}}
test canvImg-7.2 {DisplayImage procedure, no image} -body {
    .c delete all
    .c create image 50 100 -tags i1
    update
    .c create rect 55 110 65 115 -width 1 -outline black -fill white
    update
} -result {}


# image used in 8.* test cases
if {[testConstraint testImageType]} {
    image create test foo
}
test canvImg-8.1 {ImageToArea procedure} -constraints testImageType -setup {
	.c create image 50 100 -image foo -tags image -anchor nw
	.c create rect 10 10 20 20 -tags rect -fill black -width 0 -outline {}
} -body {
	.c coords rect 50 70 80 81
	.c gettags [.c find closest 70 90]
} -cleanup {
	.c delete all
} -result {rect}
test canvImg-8.2 {ImageToArea procedure} -constraints testImageType -setup {
	.c create image 50 100 -image foo -tags image -anchor nw
	.c create rect 10 10 20 20 -tags rect -fill black -width 0 -outline {}
} -body {
	.c coords rect {*}{50 70 80 79}
	.c gettags [.c find closest {*}{70 90}]
} -cleanup {
	.c delete all
} -result {image}
test canvImg-8.3 {ImageToArea procedure} -constraints testImageType -setup {
	.c create image 50 100 -image foo -tags image -anchor nw
	.c create rect 10 10 20 20 -tags rect -fill black -width 0 -outline {}
} -body {
	.c coords rect {*}{99 70 110 81}
	.c gettags [.c find closest {*}{90 90}]
} -cleanup {
	.c delete all
} -result {rect}
test canvImg-8.4 {ImageToArea procedure} -constraints testImageType -setup {
	.c create image 50 100 -image foo -tags image -anchor nw
	.c create rect 10 10 20 20 -tags rect -fill black -width 0 -outline {}
} -body {
	.c coords rect {*}{101 70 110 79}
	.c gettags [.c find closest {*}{90 90}]
} -cleanup {
	.c delete all
} -result {image}
test canvImg-8.5 {ImageToArea procedure} -constraints testImageType -setup {
	.c create image 50 100 -image foo -tags image -anchor nw
	.c create rect 10 10 20 20 -tags rect -fill black -width 0 -outline {}
} -body {
	.c coords rect {*}{99 100 110 115}
	.c gettags [.c find closest {*}{90 110}]
} -cleanup {
	.c delete all
} -result {rect}
test canvImg-8.6 {ImageToArea procedure} -constraints testImageType -setup {
	.c create image 50 100 -image foo -tags image -anchor nw
	.c create rect 10 10 20 20 -tags rect -fill black -width 0 -outline {}
} -body {
	.c coords rect {*}{101 100 110 115}
	.c gettags [.c find closest {*}{90 110}]
} -cleanup {
	.c delete all
} -result {image}
test canvImg-8.7 {ImageToArea procedure} -constraints testImageType -setup {
	.c create image 50 100 -image foo -tags image -anchor nw
	.c create rect 10 10 20 20 -tags rect -fill black -width 0 -outline {}
} -body {
	.c coords rect {*}{99 134 110 145}
	.c gettags [.c find closest {*}{90 125}]
} -cleanup {
	.c delete all
} -result {rect}
test canvImg-8.8 {ImageToArea procedure} -constraints testImageType -setup {
	.c create image 50 100 -image foo -tags image -anchor nw
	.c create rect 10 10 20 20 -tags rect -fill black -width 0 -outline {}
} -body {
	.c coords rect {*}{101 136 110 145}
	.c gettags [.c find closest {*}{90 125}]
} -cleanup {
	.c delete all
} -result {image}
test canvImg-8.9 {ImageToArea procedure} -constraints testImageType -setup {
	.c create image 50 100 -image foo -tags image -anchor nw
	.c create rect 10 10 20 20 -tags rect -fill black -width 0 -outline {}
} -body {
	.c coords rect {*}{50 134 80 145}
	.c gettags [.c find closest {*}{70 125}]
} -cleanup {
	.c delete all
} -result {rect}
test canvImg-8.10 {ImageToArea procedure} -constraints testImageType -setup {
	.c create image 50 100 -image foo -tags image -anchor nw
	.c create rect 10 10 20 20 -tags rect -fill black -width 0 -outline {}
} -body {
	.c coords rect {*}{50 136 80 145}
	.c gettags [.c find closest {*}{70 125}]
} -cleanup {
	.c delete all
} -result {image}
test canvImg-8.11 {ImageToArea procedure} -constraints testImageType -setup {
	.c create image 50 100 -image foo -tags image -anchor nw
	.c create rect 10 10 20 20 -tags rect -fill black -width 0 -outline {}
} -body {
	.c coords rect {*}{20 134 31 145}
	.c gettags [.c find closest {*}{40 125}]
} -cleanup {
	.c delete all
} -result {rect}
test canvImg-8.12 {ImageToArea procedure} -constraints testImageType -setup {
	.c create image 50 100 -image foo -tags image -anchor nw
	.c create rect 10 10 20 20 -tags rect -fill black -width 0 -outline {}
} -body {
	.c coords rect {*}{20 136 29 145}
	.c gettags [.c find closest {*}{40 125}]
} -cleanup {
	.c delete all
} -result {image}
test canvImg-8.13 {ImageToArea procedure} -constraints testImageType -setup {
	.c create image 50 100 -image foo -tags image -anchor nw
	.c create rect 10 10 20 20 -tags rect -fill black -width 0 -outline {}
} -body {
	.c coords rect {*}{20 100 31 115}
	.c gettags [.c find closest {*}{40 110}]
} -cleanup {
	.c delete all
} -result {rect}
test canvImg-8.14 {ImageToArea procedure} -constraints testImageType -setup {
	.c create image 50 100 -image foo -tags image -anchor nw
	.c create rect 10 10 20 20 -tags rect -fill black -width 0 -outline {}
} -body {
	.c coords rect {*}{20 100 29 115}
	.c gettags [.c find closest {*}{40 110}]
} -cleanup {
	.c delete all
} -result {image}
test canvImg-8.15 {ImageToArea procedure} -constraints testImageType -setup {
	.c create image 50 100 -image foo -tags image -anchor nw
	.c create rect 10 10 20 20 -tags rect -fill black -width 0 -outline {}
} -body {
	.c coords rect {*}{20 70 31 80}
	.c gettags [.c find closest {*}{40 90}]
} -cleanup {
	.c delete all
} -result {rect}
test canvImg-8.16 {ImageToArea procedure} -constraints testImageType -setup {
	.c create image 50 100 -image foo -tags image -anchor nw
	.c create rect 10 10 20 20 -tags rect -fill black -width 0 -outline {}
} -body {
	.c coords rect {*}{20 70 29 79}
	.c gettags [.c find closest {*}{40 90}]
} -cleanup {
	.c delete all
} -result {image}
test canvImg-8.17 {ImageToArea procedure} -constraints testImageType -setup {
	.c create image 50 100 -image foo -tags image -anchor nw
	.c create rect 10 10 20 20 -tags rect -fill black -width 0 -outline {}
} -body {
	.c coords rect {*}{60 70 69 109}
	.c gettags [.c find closest {*}{70 110}]
} -cleanup {
	.c delete all
} -result {image}
test canvImg-8.18 {ImageToArea procedure} -constraints testImageType -setup {
	.c create image 50 100 -image foo -tags image -anchor nw
	.c create rect 10 10 20 20 -tags rect -fill black -width 0 -outline {}
} -body {
	.c coords rect {*}{60 70 71 111}
	.c gettags [.c find closest {*}{70 110}]
} -cleanup {
	.c delete all
} -result {rect}
.c delete all

test canvImg-8.19 {ImageToArea procedure} -constraints testImageType -body {
    .c create image 50 100 -image foo -tags image -anchor nw
    .c gettags [.c find overlapping 60 0 70 99]
} -cleanup {
	.c delete all
} -result {}
test canvImg-8.20 {ImageToArea procedure} -constraints testImageType -body {
    .c create image 50 100 -image foo -tags image -anchor nw
    .c gettags [.c find overlapping 60 0 70 99.999]
} -cleanup {
	.c delete all
} -result {}
test canvImg-8.21 {ImageToArea procedure} -constraints testImageType -body {
    .c create image 50 100 -image foo -tags image -anchor nw
    .c gettags [.c find overlapping 60 0 70 101]
} -cleanup {
	.c delete all
} -result {image}
test canvImg-8.22 {ImageToArea procedure} -constraints testImageType -body {
    .c create image 50 100 -image foo -tags image -anchor nw
    .c gettags [.c find overlapping 81 105 120 115]
} -cleanup {
	.c delete all
} -result {}
test canvImg-8.23 {ImageToArea procedure} -constraints testImageType -body {
    .c create image 50 100 -image foo -tags image -anchor nw
    .c gettags [.c find overlapping 80.001 105 120 115]
} -cleanup {
	.c delete all
} -result {}
test canvImg-8.24 {ImageToArea procedure} -constraints testImageType -body {
    .c create image 50 100 -image foo -tags image -anchor nw
    .c gettags [.c find overlapping 79 105 120 115]
} -cleanup {
	.c delete all
} -result {image}
test canvImg-8.25 {ImageToArea procedure} -constraints testImageType -body {
    .c create image 50 100 -image foo -tags image -anchor nw
    .c gettags [.c find overlapping 60 116 70 150]
} -cleanup {
	.c delete all
} -result {}
test canvImg-8.26 {ImageToArea procedure} -constraints testImageType -body {
    .c create image 50 100 -image foo -tags image -anchor nw
    .c gettags [.c find overlapping 60 115.001 70 150]
} -cleanup {
	.c delete all
} -result {}
test canvImg-8.27 {ImageToArea procedure} -constraints testImageType -body {
    .c create image 50 100 -image foo -tags image -anchor nw
    .c gettags [.c find overlapping 60 114 70 150]
} -cleanup {
	.c delete all
} -result {image}
test canvImg-8.28 {ImageToArea procedure} -constraints testImageType -body {
    .c create image 50 100 -image foo -tags image -anchor nw
    .c gettags [.c find overlapping 0 105 49 115]
} -cleanup {
	.c delete all
} -result {}
test canvImg-8.29 {ImageToArea procedure} -constraints testImageType -body {
    .c create image 50 100 -image foo -tags image -anchor nw
    .c gettags [.c find overlapping 0 105 50 114.999]
} -cleanup {
	.c delete all
} -result {}
test canvImg-8.30 {ImageToArea procedure} -constraints testImageType -body {
    .c create image 50 100 -image foo -tags image -anchor nw
    .c gettags [.c find overlapping 0 105 51 115]
} -cleanup {
	.c delete all
} -result {image}
test canvImg-8.31 {ImageToArea procedure} -constraints testImageType -body {
    .c create image 50 100 -image foo -tags image -anchor nw
    .c gettags [.c find overlapping 0 0 49.999 99.999]
} -cleanup {
	.c delete all
} -result {}
test canvImg-8.32 {ImageToArea procedure} -constraints testImageType -body {
    .c create image 50 100 -image foo -tags image -anchor nw
    .c gettags [.c find overlapping 0 0 51 101]
} -cleanup {
	.c delete all
} -result {image}
test canvImg-8.33 {ImageToArea procedure} -constraints testImageType -body {
    .c create image 50 100 -image foo -tags image -anchor nw
    .c gettags [.c find overlapping 80 0 150 100]
} -cleanup {
	.c delete all
} -result {}
test canvImg-8.34 {ImageToArea procedure} -constraints testImageType -body {
    .c create image 50 100 -image foo -tags image -anchor nw
    .c gettags [.c find overlapping 79 0 150 101]
} -cleanup {
	.c delete all
} -result {image}
test canvImg-8.35 {ImageToArea procedure} -constraints testImageType -body {
    .c create image 50 100 -image foo -tags image -anchor nw
    .c gettags [.c find overlapping 80.001 115.001 150 180]
} -cleanup {
	.c delete all
} -result {}
test canvImg-8.36 {ImageToArea procedure} -constraints testImageType -body {
    .c create image 50 100 -image foo -tags image -anchor nw
    .c gettags [.c find overlapping 79 114 150 180]
} -cleanup {
	.c delete all
} -result {image}
test canvImg-8.37 {ImageToArea procedure} -constraints testImageType -body {
    .c create image 50 100 -image foo -tags image -anchor nw
    .c gettags [.c find overlapping 0 115 50 180]
} -cleanup {
	.c delete all
} -result {}
test canvImg-8.38 {ImageToArea procedure} -constraints testImageType -body {
    .c create image 50 100 -image foo -tags image -anchor nw
    .c gettags [.c find overlapping 0 114 51 180]
} -cleanup {
	.c delete all
} -result {image}
test canvImg-8.39 {ImageToArea procedure} -constraints testImageType -body {
    .c create image 50 100 -image foo -tags image -anchor nw
    .c gettags [.c find enclosed 0 0 200 200]
} -cleanup {
	.c delete all
} -result {image}
test canvImg-8.40 {ImageToArea procedure} -constraints testImageType -body {
    .c create image 50 100 -image foo -tags image -anchor nw
    .c gettags [.c find enclosed 49.999 99.999 80.001 115.001]
} -cleanup {
	.c delete all
} -result {image}
test canvImg-8.41 {ImageToArea procedure} -constraints testImageType -body {
    .c create image 50 100 -image foo -tags image -anchor nw
    .c gettags [.c find enclosed 51 100 80 115]
} -cleanup {
	.c delete all
} -result {}
test canvImg-8.42 {ImageToArea procedure} -constraints testImageType -body {
    .c create image 50 100 -image foo -tags image -anchor nw
    .c gettags [.c find enclosed 50 101 80 115]
} -cleanup {
	.c delete all
} -result {}
test canvImg-8.43 {ImageToArea procedure} -constraints testImageType -body {
    .c create image 50 100 -image foo -tags image -anchor nw
    .c gettags [.c find enclosed 50 100 79 115]
} -cleanup {
	.c delete all
} -result {}
test canvImg-8.44 {ImageToArea procedure} -constraints testImageType -body {
    .c create image 50 100 -image foo -tags image -anchor nw
    .c gettags [.c find enclosed 50 100 80 114]
} -cleanup {
	.c delete all
} -result {}
if {[testConstraint testImageType]} {
	image delete foo
}


test canvImg-9.1 {DisplayImage procedure} -constraints testImageType -setup {
    .c delete all
	image create test foo
} -body {
    .c create image 50 100 -image foo -tags image -anchor nw
    .c scale image 25 0 2.0 1.5
    .c bbox image
} -cleanup {
	.c delete all
	image delete foo
} -result {75 150 105 165}

<<<<<<< HEAD
if {[tk windowingsystem] == "aqua" && $tcl_platform(osVersion) > 18} {
    # Aqua >= 10.14 will redraw the entire image.
    set result_10_1 {{foo display 0 0 30 15}}
} else {
    set result_10_1 {{foo display 2 4 6 8}}
}
=======
>>>>>>> b63b4119
test canvImg-10.1 {TranslateImage procedure} -constraints testImageType -setup {
    .c delete all
    update
} -body {
    image create test foo -variable x
    .c create image 50 100 -image foo -tags image -anchor nw
    update
    set x {}
    set timer [after 500 {lappend x "timed out"}]
    foo changed 2 4 6 8 30 15
    vwait x
    after cancel $timer
    update
    return $x
} -cleanup {
    .c delete all
    image delete foo
} -result {{foo display 2 4 6 8}} 

test canvImg-11.1 {TranslateImage procedure} -constraints testImageType -setup {
    .c delete all
    update
} -body {
    image create test foo -variable x
    .c create image 50 100 -image foo -tags image -anchor nw
    update
    set x {}
    set timer [after 500 {lappend x "timed out"}]
    foo changed 2 4 6 8 40 50
        vwait x
    after cancel $timer
    update
    return $x
} -cleanup {
    .c delete all
    image delete foo
} -result {{foo display 0 0 40 50}}
test canvImg-11.2 {ImageChangedProc procedure} -constraints {
	testImageType
} -setup {
    .c delete all
} -body {
    image create test foo -variable x
    .c create image 50 100 -image foo -tags image -anchor center
    update
    set x {}
    foo changed 0 0 0 0 40 50
    .c bbox image
} -cleanup {
	.c delete all
	image delete foo
} -result {30 75 70 125}
if {[tk windowingsystem] == "aqua" && $tcl_platform(osVersion) > 18} {
    # Aqua >= 10.14 will redraw the entire image.
    set result_11_3 {{foo2 display 0 0 80 60}}
} else {
    set result_11_3 {{foo2 display 0 0 20 40}}
}
test canvImg-11.3 {ImageChangedProc procedure} -constraints {
	testImageType
} -setup {
    .c delete all
    update
} -body {
    image create test foo -variable x
    image create test foo2 -variable z
    foo changed 0 0 0 0 40 50
    foo2 changed 0 0 0 0 80 60
    .c create image 50 100 -image foo -tags image -anchor nw
    .c create image 70 110 -image foo2 -anchor nw
    update idletasks
    set z {}
    set timer [after 500 {lappend z "timed out"}]
    image create test foo -variable x
    vwait x
    after cancel $timer
    return $z
} -cleanup {
    .c delete all
    image delete foo foo2
} -result $result_11_3

# cleanup
imageFinish
cleanupTests
return

# Local variables:
# mode: tcl
# End:<|MERGE_RESOLUTION|>--- conflicted
+++ resolved
@@ -727,15 +727,6 @@
 	image delete foo
 } -result {75 150 105 165}
 
-<<<<<<< HEAD
-if {[tk windowingsystem] == "aqua" && $tcl_platform(osVersion) > 18} {
-    # Aqua >= 10.14 will redraw the entire image.
-    set result_10_1 {{foo display 0 0 30 15}}
-} else {
-    set result_10_1 {{foo display 2 4 6 8}}
-}
-=======
->>>>>>> b63b4119
 test canvImg-10.1 {TranslateImage procedure} -constraints testImageType -setup {
     .c delete all
     update
