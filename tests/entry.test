# This file is a Tcl script to test entry widgets in Tk.  It is
# organized in the standard fashion for Tcl tests.
#
# Copyright (c) 1994 The Regents of the University of California.
# Copyright (c) 1994-1997 Sun Microsystems, Inc.
# Copyright (c) 1998-1999 by Scriptics Corporation.
# All rights reserved.

package require tcltest 2.2
namespace import ::tcltest::*
eval tcltest::configure $argv
tcltest::loadTestedCommands

# For xscrollcommand
proc scroll args {
        global scrollInfo
        set scrollInfo $args
}
# For trace variable 
proc override args {
        global x
        set x 12345
}

# Procedures used in widget VALIDATION tests
proc doval {W d i P s S v V} {
        set ::vVals [list $W $d $i $P $s $S $v $V]
        return 1
}
proc doval2 {W d i P s S v V} {
        set ::vVals [list $W $d $i $P $s $S $v $V]
        set ::e mydata
        return 1
}
proc doval3 {W d i P s S v V} {
        set ::vVals [list $W $d $i $P $s $S $v $V]
        return 0
}

set cy [font metrics {Courier -12} -linespace]


test entry-1.1 {configuration option: "background" for entry} -setup {
    entry .e -borderwidth 2 -highlightthickness 2 -font {Helvetica -12 bold}
    pack .e
    update
} -body {
    .e configure -background #ff0000
    .e cget -background
} -cleanup {
    destroy .e
} -result {#ff0000}
test entry-1.2 {configuration option: "background" for entry} -setup {
    entry .e -borderwidth 2 -highlightthickness 2 -font {Helvetica -12 bold}
    pack .e
    update
} -body {
    .e configure -background non-existent
} -cleanup {
    destroy .e
} -returnCodes {error} -result {unknown color name "non-existent"}

test entry-1.3 {configuration option: "bd" for entry} -setup {
    entry .e -borderwidth 2 -highlightthickness 2 -font {Helvetica -12 bold}
    pack .e
    update
} -body {
    .e configure -bd 4
    .e cget -bd
} -cleanup {
    destroy .e
} -result {4}
test entry-1.4 {configuration option: "bd" for entry} -setup {
    entry .e -borderwidth 2 -highlightthickness 2 -font {Helvetica -12 bold}
    pack .e
    update
} -body {
    .e configure -bd badValue
} -cleanup {
    destroy .e
} -returnCodes {error} -result {bad screen distance "badValue"}

test entry-1.5 {configuration option: "bg" for entry} -setup {
    entry .e -borderwidth 2 -highlightthickness 2 -font {Helvetica -12 bold}
    pack .e
    update
} -body {
    .e configure -bg #ff0000
    .e cget -bg
} -cleanup {
    destroy .e
} -result {#ff0000}
test entry-1.6 {configuration option: "bg" for entry} -setup {
    entry .e -borderwidth 2 -highlightthickness 2 -font {Helvetica -12 bold}
    pack .e
    update
} -body {
    .e configure -bg non-existent
} -cleanup {
    destroy .e
} -returnCodes {error} -result {unknown color name "non-existent"}

test entry-1.7 {configuration option: "borderwidth" for entry} -setup {
    entry .e -highlightthickness 2 -font {Helvetica -12 bold}
    pack .e
    update
} -body {
    .e configure -borderwidth 1.3
    .e cget -borderwidth 
} -cleanup {
    destroy .e
} -result {1}
test entry-1.8 {configuration option: "borderwidth" for entry} -setup {
    entry .e -borderwidth 2 -highlightthickness 2 -font {Helvetica -12 bold}
    pack .e
    update
} -body {
    .e configure -borderwidth badValue
} -cleanup {
    destroy .e
} -returnCodes {error} -result {bad screen distance "badValue"}

test entry-1.9 {configuration option: "cursor" for entry} -setup {
    entry .e -borderwidth 2 -highlightthickness 2 -font {Helvetica -12 bold}
    pack .e
    update
} -body {
    .e configure -cursor arrow
    .e cget -cursor
} -cleanup {
    destroy .e
} -result {arrow}
test entry-1.10 {configuration option: "cursor" for entry} -setup {
    entry .e -borderwidth 2 -highlightthickness 2 -font {Helvetica -12 bold}
    pack .e
    update
} -body {
    .e configure -cursor badValue
} -cleanup {
    destroy .e
} -returnCodes {error} -result {bad cursor spec "badValue"}

test entry-1.11 {configuration option: "disabledbackground" for entry} -setup {
    entry .e -borderwidth 2 -highlightthickness 2 -font {Helvetica -12 bold}
    pack .e
    update
} -body {
    .e configure -disabledbackground green
    .e cget -disabledbackground
} -cleanup {
    destroy .e
} -result {green}
test entry-1.12 {configuration option: "disabledbackground" for entry} -setup {
    entry .e -borderwidth 2 -highlightthickness 2 -font {Helvetica -12 bold}
    pack .e
    update
} -body {
    .e configure -disabledbackground non-existent
} -cleanup {
    destroy .e
} -returnCodes {error} -result {unknown color name "non-existent"}

test entry-1.13 {configuration option: "disabledforeground" for entry} -setup {
    entry .e -borderwidth 2 -highlightthickness 2 -font {Helvetica -12 bold}
    pack .e
    update
} -body {
    .e configure -disabledforeground blue
    .e cget -disabledforeground
} -cleanup {
    destroy .e
} -result {blue}
test entry-1.14 {configuration option: "disabledforeground" for entry} -setup {
    entry .e -borderwidth 2 -highlightthickness 2 -font {Helvetica -12 bold}
    pack .e
    update
} -body {
    .e configure -disabledforeground non-existent
} -cleanup {
    destroy .e
} -returnCodes {error} -result {unknown color name "non-existent"}

test entry-1.15 {configuration option: "exportselection" for entry} -setup {
    entry .e -borderwidth 2 -highlightthickness 2 -font {Helvetica -12 bold}
    pack .e
    update
} -body {
    .e configure -exportselection yes
    .e cget -exportselection
} -cleanup {
    destroy .e
} -result {1}
test entry-1.16 {configuration option: "exportselection" for entry} -setup {
    entry .e -borderwidth 2 -highlightthickness 2 -font {Helvetica -12 bold}
    pack .e
    update
} -body {
    .e configure -exportselection xyzzy
} -cleanup {
    destroy .e
} -returnCodes {error} -result {expected boolean value but got "xyzzy"}

test entry-1.17 {configuration option: "fg" for entry} -setup {
    entry .e -borderwidth 2 -highlightthickness 2 -font {Helvetica -12 bold}
    pack .e
    update
} -body {
    .e configure -fg #110022
    .e cget -fg
} -cleanup {
    destroy .e
} -result {#110022}
test entry-1.18 {configuration option: "fg" for entry} -setup {
    entry .e -borderwidth 2 -highlightthickness 2 -font {Helvetica -12 bold}
    pack .e
    update
} -body {
    .e configure -fg non-existent
} -cleanup {
    destroy .e
} -returnCodes {error} -result {unknown color name "non-existent"}

test entry-1.19 {configuration option: "font" for entry} -setup {
    entry .e -borderwidth 2 -highlightthickness 2 
    pack .e
    update
} -body {
    .e configure -font {Helvetica -12}
    .e cget -font
} -cleanup {
    destroy .e
} -result {Helvetica -12}
test entry-1.20 {configuration option: "font" for entry} -setup {
    entry .e -borderwidth 2 -highlightthickness 2 
    pack .e
    update
} -body {
    .e configure -font {}
} -cleanup {
    destroy .e
} -returnCodes {error} -result {font "" doesn't exist}

test entry-1.21 {configuration option: "foreground" for entry} -setup {
    entry .e -borderwidth 2 -highlightthickness 2 -font {Helvetica -12 bold}
    pack .e
    update
} -body {
    .e configure -foreground #110022
    .e cget -foreground
} -cleanup {
    destroy .e
} -result {#110022}
test entry-1.22 {configuration option: "foreground" for entry} -setup {
    entry .e -borderwidth 2 -highlightthickness 2 -font {Helvetica -12 bold}
    pack .e
    update
} -body {
    .e configure -foreground non-existent
} -cleanup {
    destroy .e
} -returnCodes {error} -result {unknown color name "non-existent"}

test entry-1.23 {configuration option: "highlightbackground" for entry} -setup {
    entry .e -borderwidth 2 -highlightthickness 2 -font {Helvetica -12 bold}
    pack .e
    update
} -body {
    .e configure -highlightbackground #110022
    .e cget -highlightbackground
} -cleanup {
    destroy .e
} -result {#110022}
test entry-1.24 {configuration option: "highlightbackground" for entry} -setup {
    entry .e -borderwidth 2 -highlightthickness 2 -font {Helvetica -12 bold}
    pack .e
    update
} -body {
    .e configure -highlightbackground non-existent
} -cleanup {
    destroy .e
} -returnCodes {error} -result {unknown color name "non-existent"}

test entry-1.25 {configuration option: "highlightcolor" for entry} -setup {
    entry .e -borderwidth 2 -highlightthickness 2 -font {Helvetica -12 bold}
    pack .e
    update
} -body {
    .e configure -highlightcolor #110022
    .e cget -highlightcolor
} -cleanup {
    destroy .e
} -result {#110022}
test entry-1.26 {configuration option: "highlightcolor" for entry} -setup {
    entry .e -borderwidth 2 -highlightthickness 2 -font {Helvetica -12 bold}
    pack .e
    update
} -body {
    .e configure -highlightcolor non-existent
} -cleanup {
    destroy .e
} -returnCodes {error} -result {unknown color name "non-existent"}

test entry-1.27 {configuration option: "highlightthickness" for entry} -setup {
    entry .e -borderwidth 2 -font {Helvetica -12 bold}
    pack .e
    update
} -body {
    .e configure -highlightthickness 6
    .e cget -highlightthickness
} -cleanup {
    destroy .e
} -result {6}
test entry-1.28 {configuration option: "highlightthickness" for entry} -setup {
    entry .e -borderwidth 2 -font {Helvetica -12 bold}
    pack .e
    update
} -body {
    .e configure -highlightthickness -2
    .e cget -highlightthickness
} -cleanup {
    destroy .e
} -result {0}
test entry-1.29 {configuration option: "highlightthickness" for entry} -setup {
    entry .e -borderwidth 2 -highlightthickness 2 -font {Helvetica -12 bold}
    pack .e
    update
} -body {
    .e configure -highlightthickness badValue
} -cleanup {
    destroy .e
} -returnCodes {error} -result {bad screen distance "badValue"}

test entry-1.30 {configuration option: "insertbackground" for entry} -setup {
    entry .e -borderwidth 2 -highlightthickness 2 -font {Helvetica -12 bold}
    pack .e
    update
} -body {
    .e configure -insertbackground #110022
    .e cget -insertbackground
} -cleanup {
    destroy .e
} -result {#110022}
test entry-1.31 {configuration option: "insertbackground" for entry} -setup {
    entry .e -borderwidth 2 -highlightthickness 2 -font {Helvetica -12 bold}
    pack .e
    update
} -body {
    .e configure -insertbackground non-existent
} -cleanup {
    destroy .e
} -returnCodes {error} -result {unknown color name "non-existent"}

test entry-1.32 {configuration option: "insertborderwidth" for entry} -setup {
    entry .e -borderwidth 2 -highlightthickness 2 -font {Helvetica -12 bold}
    pack .e
    update
} -body {
    .e configure -insertborderwidth 1.3
    .e cget -insertborderwidth
} -cleanup {
    destroy .e
} -result {1}
test entry-1.33 {configuration option: "insertborderwidth" for entry} -setup {
    entry .e -borderwidth 2 -highlightthickness 2 -font {Helvetica -12 bold}
    pack .e
    update
} -body {
    .e configure -insertborderwidth 2.6x
} -cleanup {
    destroy .e
} -returnCodes {error} -result {bad screen distance "2.6x"}

test entry-1.34 {configuration option: "insertofftime" for entry} -setup {
    entry .e -borderwidth 2 -highlightthickness 2 -font {Helvetica -12 bold}
    pack .e
    update
} -body {
    .e configure -insertofftime 100
    .e cget -insertofftime
} -cleanup {
    destroy .e
} -result {100}
test entry-1.35 {configuration option: "insertofftime" for entry} -setup {
    entry .e -borderwidth 2 -highlightthickness 2 -font {Helvetica -12 bold}
    pack .e
    update
} -body {
    .e configure -insertofftime 3.2
} -cleanup {
    destroy .e
} -returnCodes {error} -result {expected integer but got "3.2"}

test entry-1.36 {configuration option: "insertontime" for entry} -setup {
    entry .e -borderwidth 2 -highlightthickness 2 -font {Helvetica -12 bold}
    pack .e
    update
} -body {
    .e configure -insertontime 100
    .e cget -insertontime
} -cleanup {
    destroy .e
} -result {100}
test entry-1.37 {configuration option: "insertontime" for entry} -setup {
    entry .e -borderwidth 2 -highlightthickness 2 -font {Helvetica -12 bold}
    pack .e
    update
} -body {
    .e configure -insertontime 3.2
} -cleanup {
    destroy .e
} -returnCodes {error} -result {expected integer but got "3.2"}

test entry-1.38 {configuration option: "invalidcommand" for entry} -setup {
    entry .e -borderwidth 2 -highlightthickness 2 -font {Helvetica -12 bold}
    pack .e
    update
} -body {
    .e configure -invalidcommand "any string"
    .e cget -invalidcommand
} -cleanup {
    destroy .e
} -result {any string}

test entry-1.39 {configuration option: "invcmd" for entry} -setup {
    entry .e -borderwidth 2 -highlightthickness 2 -font {Helvetica -12 bold}
    pack .e
    update
} -body {
    .e configure -invcmd "any string"
    .e cget -invcmd
} -cleanup {
    destroy .e
} -result {any string}

test entry-1.40 {configuration option: "justify" for entry} -setup {
    entry .e -borderwidth 2 -highlightthickness 2 -font {Helvetica -12 bold}
    pack .e
    update
} -body {
    .e configure -justify right
    .e cget -justify
} -cleanup {
    destroy .e
} -result {right}
test entry-1.41 {configuration option: "justify" for entry} -setup {
    entry .e -borderwidth 2 -highlightthickness 2 -font {Helvetica -12 bold}
    pack .e
    update
} -body {
    .e configure -justify bogus
} -cleanup {
    destroy .e
} -returnCodes {error} -result {bad justification "bogus": must be left, right, or center}

test entry-1.42 {configuration option: "readonlybackground" for entry} -setup {
    entry .e -borderwidth 2 -highlightthickness 2 -font {Helvetica -12 bold}
    pack .e
    update
} -body {
    .e configure -readonlybackground green
    .e cget -readonlybackground
} -cleanup {
    destroy .e
} -result {green}
test entry-1.43 {configuration option: "readonlybackground" for entry} -setup {
    entry .e -borderwidth 2 -highlightthickness 2 -font {Helvetica -12 bold}
    pack .e
    update
} -body {
    .e configure -readonlybackground non-existent
} -cleanup {
    destroy .e
} -returnCodes {error} -result {unknown color name "non-existent"}

test entry-1.44 {configuration option: "relief" for entry} -setup {
    entry .e -borderwidth 2 -highlightthickness 2 -font {Helvetica -12 bold}
    pack .e
    update
} -body {
    .e configure -relief flat
    .e cget -relief
} -cleanup {
    destroy .e
} -result {flat}

test entry-1.45 {configuration option: "selectbackground" for entry} -setup {
    entry .e -borderwidth 2 -highlightthickness 2 -font {Helvetica -12 bold}
    pack .e
    update
} -body {
    .e configure -selectbackground #110022
    .e cget -selectbackground
} -cleanup {
    destroy .e
} -result {#110022}
test entry-1.46 {configuration option: "selectbackground" for entry} -setup {
    entry .e -borderwidth 2 -highlightthickness 2 -font {Helvetica -12 bold}
    pack .e
    update
} -body {
    .e configure -selectbackground non-existent
} -cleanup {
    destroy .e
} -returnCodes {error} -result {unknown color name "non-existent"}

test entry-1.47 {configuration option: "selectborderwidth" for entry} -setup {
    entry .e -borderwidth 2 -highlightthickness 2 -font {Helvetica -12 bold}
    pack .e
    update
} -body {
    .e configure -selectborderwidth 1.3
    .e cget -selectborderwidth
} -cleanup {
    destroy .e
} -result {1}
test entry-1.48 {configuration option: "selectborderwidth" for entry} -setup {
    entry .e -borderwidth 2 -highlightthickness 2 -font {Helvetica -12 bold}
    pack .e
    update
} -body {
    .e configure -selectborderwidth badValue
} -cleanup {
    destroy .e
} -returnCodes {error} -result {bad screen distance "badValue"}

test entry-1.49 {configuration option: "selectforeground" for entry} -setup {
    entry .e -borderwidth 2 -highlightthickness 2 -font {Helvetica -12 bold}
    pack .e
    update
} -body {
    .e configure -selectforeground #110022
    .e cget -selectforeground
} -cleanup {
    destroy .e
} -result {#110022}
test entry-1.50 {configuration option: "selectforeground" for entry} -setup {
    entry .e -borderwidth 2 -highlightthickness 2 -font {Helvetica -12 bold}
    pack .e
    update
} -body {
    .e configure -selectforeground non-existent
} -cleanup {
    destroy .e
} -returnCodes {error} -result {unknown color name "non-existent"}

test entry-1.51 {configuration option: "show" for entry} -setup {
    entry .e -borderwidth 2 -highlightthickness 2 -font {Helvetica -12 bold}
    pack .e
    update
} -body {
    .e configure -show *
    .e cget -show
} -cleanup {
    destroy .e
} -result {*}

test entry-1.52 {configuration option: "state" for entry} -setup {
    entry .e -borderwidth 2 -highlightthickness 2 -font {Helvetica -12 bold}
    pack .e
    update
} -body {
    .e configure -state n
    .e cget -state
} -cleanup {
    destroy .e
} -result {normal}
test entry-1.53 {configuration option: "state" for entry} -setup {
    entry .e -borderwidth 2 -highlightthickness 2 -font {Helvetica -12 bold}
    pack .e
    update
} -body {
    .e configure -state bogus
} -cleanup {
    destroy .e
} -returnCodes {error} -result {bad state "bogus": must be disabled, normal, or readonly}

test entry-1.54 {configuration option: "takefocus" for entry} -setup {
    entry .e -borderwidth 2 -highlightthickness 2 -font {Helvetica -12 bold}
    pack .e
    update
} -body {
    .e configure -takefocus "any string"
    .e cget -takefocus
} -cleanup {
    destroy .e
} -result {any string}

test entry-1.55 {configuration option: "textvariable" for entry} -setup {
    entry .e -borderwidth 2 -highlightthickness 2 -font {Helvetica -12 bold}
    pack .e
    update
} -body {
    .e configure -textvariable i
    .e cget -textvariable
} -cleanup {
    destroy .e
} -result {i}

test entry-1.56 {configuration option: "width" for entry} -setup {
    entry .e -borderwidth 2 -highlightthickness 2 -font {Helvetica -12 bold}
    pack .e
    update
} -body {
    .e configure -width 402
    .e cget -width
} -cleanup {
    destroy .e
} -result {402}
test entry-1.57 {configuration option: "width" for entry} -setup {
    entry .e -borderwidth 2 -highlightthickness 2 -font {Helvetica -12 bold}
    pack .e
    update
} -body {
    .e configure -width 3p
} -cleanup {
    destroy .e
} -returnCodes {error} -result {expected integer but got "3p"}

test entry-1.58 {configuration option: "xscrollcommand" for entry} -setup {
    entry .e -borderwidth 2 -highlightthickness 2 -font {Helvetica -12 bold}
    pack .e
    update
} -body {
    .e configure -xscrollcommand {Some command}
    .e cget -xscrollcommand
} -cleanup {
    destroy .e
} -result {Some command}



test entry-2.1 {Tk_EntryCmd procedure} -body {
    entry
} -returnCodes error -result {wrong # args: should be "entry pathName ?-option value ...?"}
test entry-2.2 {Tk_EntryCmd procedure} -body {
    entry gorp
} -returnCodes error -result {bad window path name "gorp"}
test entry-2.3 {Tk_EntryCmd procedure} -body {
    entry .e
    pack .e
    update
    list [winfo exists .e] [winfo class .e] [info commands .e]
} -cleanup {
    destroy .e
} -result {1 Entry .e}
test entry-2.4 {Tk_EntryCmd procedure} -body {
    entry .e -gorp foo
} -cleanup {
    destroy .e
} -returnCodes error -result {unknown option "-gorp"}
test entry-2.4.1 {Tk_EntryCmd procedure} -body {
    catch {entry .e -gorp foo}
    list [winfo exists .e] [info commands .e]
} -cleanup {
    destroy .e
} -result {0 {}}
test entry-2.5 {Tk_EntryCmd procedure} -body {
    entry .e
} -cleanup {
    destroy .e
} -result {.e}


test entry-3.1 {EntryWidgetCmd procedure} -setup {
    entry .e 
    pack .e
    update
} -body {
    .e
} -cleanup {
    destroy .e
} -returnCodes error -result {wrong # args: should be ".e option ?arg ...?"}
test entry-3.2 {EntryWidgetCmd procedure, "bbox" widget command} -setup {
    entry .e -font {Courier -12} -borderwidth 2 -highlightthickness 2 
    pack .e
    update
} -body {
    .e bbox
} -cleanup {
    destroy .e
} -returnCodes error -result {wrong # args: should be ".e bbox index"}
test entry-3.3 {EntryWidgetCmd procedure, "bbox" widget command} -setup {
    entry .e -font {Courier -12} -borderwidth 2 -highlightthickness 2 
    pack .e
    update
} -body {
    .e bbox a b
} -cleanup {
    destroy .e
} -returnCodes error -result {wrong # args: should be ".e bbox index"}
test entry-3.4 {EntryWidgetCmd procedure, "bbox" widget command} -setup {
    entry .e 
    pack .e
    update
} -body {
    .e bbox bogus
} -cleanup {
    destroy .e
} -returnCodes error -result {bad entry index "bogus"}
test entry-3.5 {EntryWidgetCmd procedure, "bbox" widget command} -setup {
    entry .e -font {Courier -12} -borderwidth 2 -highlightthickness 2 
    pack .e
    update
} -body {
   .e bbox 0
} -cleanup {
    destroy .e
} -result [list 5 5 0 $cy]

# Previously the result was count using previousli counted font measurements 
# and metrics. It was changed to less verbose solution - the result is the one
# that passes fonts constraint (this concerns tests 3.6, 3.7, 3.8, 3.10)
test entry-3.6 {EntryWidgetCmd procedure, "bbox" widget command} -constraints {
	fonts
} -setup {
    entry .e -font {Courier -12} -borderwidth 2 -highlightthickness 2
    pack .e
    update
} -body {
# Tcl_UtfAtIndex(): no utf chars
    .e insert 0 "abc"
    list [.e bbox 3] [.e bbox end]
} -cleanup {
    destroy .e
} -result {{19 5 7 13} {19 5 7 13}}
test entry-3.7 {EntryWidgetCmd procedure, "bbox" widget command} -constraints {
	fonts
} -setup {
    entry .e -font {Courier -12} -borderwidth 2 -highlightthickness 2 
    pack .e
    update
} -body {
# Tcl_UtfAtIndex(): utf at end
    .e insert 0 "ab\u4e4e"
    .e bbox end
} -cleanup {
    destroy .e
} -result {19 5 12 13}
test entry-3.8 {EntryWidgetCmd procedure, "bbox" widget command} -constraints {
	fonts
} -setup {
    entry .e -font {Courier -12} -borderwidth 2 -highlightthickness 2 
    pack .e
    update
} -body {
# Tcl_UtfAtIndex(): utf before index
    .e insert 0 "ab\u4e4ec"
    .e bbox 3
} -cleanup {
    destroy .e
} -result {31 5 7 13}
test entry-3.9 {EntryWidgetCmd procedure, "bbox" widget command} -setup {
    entry .e -font {Courier -12} -borderwidth 2 -highlightthickness 2 
    pack .e
    update
} -body {
# Tcl_UtfAtIndex(): no chars
    .e bbox end
} -cleanup {
    destroy .e
} -result "5 5 0 $cy"
test entry-3.10 {EntryWidgetCmd procedure, "bbox" widget command} -constraints {
	fonts
} -setup {
    entry .e -font {Courier -12} -borderwidth 2 -highlightthickness 2 
    pack .e
    update
} -body {
    .e insert 0 "abcdefghij\u4e4eklmnop"
    list [.e bbox 0] [.e bbox 1] [.e bbox 10] [.e bbox end]
} -cleanup {
    destroy .e
} -result {{5 5 7 13} {12 5 7 13} {75 5 12 13} {122 5 7 13}}
test entry-3.11 {EntryWidgetCmd procedure, "cget" widget command} -setup {
    entry .e 
} -body {
    .e cget
} -cleanup {
    destroy .e
} -returnCodes error -result {wrong # args: should be ".e cget option"}
test entry-3.12 {EntryWidgetCmd procedure, "cget" widget command} -setup {
    entry .e 
} -body {
    .e cget a b
} -cleanup {
    destroy .e
} -returnCodes error -result {wrong # args: should be ".e cget option"}
test entry-3.13 {EntryWidgetCmd procedure, "cget" widget command} -setup {
    entry .e 
} -body {
    .e cget -gorp
} -cleanup {
    destroy .e
} -returnCodes error -result {unknown option "-gorp"}
test entry-3.14 {EntryWidgetCmd procedure, "cget" widget command} -setup {
    entry .e 
} -body {
    .e configure -bd 4
    .e cget -bd
} -cleanup {
    destroy .e
} -result {4}
test entry-3.15 {EntryWidgetCmd procedure, "configure" widget command} -setup {
    entry .e 
    pack .e
    update
} -body {
    llength [.e configure]
} -cleanup {
    destroy .e
} -result {36}
test entry-3.16 {EntryWidgetCmd procedure, "configure" widget command} -setup {
    entry .e 
} -body {
    .e configure -foo
} -cleanup {
    destroy .e
} -returnCodes error -result {unknown option "-foo"}
test entry-3.17 {EntryWidgetCmd procedure, "configure" widget command} -setup {
    entry .e 
} -body {
    .e configure -bd 4
    .e configure -bg #ffffff
    lindex [.e configure -bd] 4
} -cleanup {
    destroy .e
} -result {4}
test entry-3.18 {EntryWidgetCmd procedure, "delete" widget command} -setup {
    entry .e 
} -body {
    .e delete
} -cleanup {
    destroy .e
} -returnCodes error -result {wrong # args: should be ".e delete firstIndex ?lastIndex?"}
test entry-3.19 {EntryWidgetCmd procedure, "delete" widget command} -setup {
    entry .e 
} -body {
    .e delete a b c
} -cleanup {
    destroy .e
} -returnCodes error -result {wrong # args: should be ".e delete firstIndex ?lastIndex?"}
test entry-3.20 {EntryWidgetCmd procedure, "delete" widget command} -setup {
    entry .e 
} -body {
    .e delete foo
} -cleanup {
    destroy .e
} -returnCodes error -result {bad entry index "foo"}
test entry-3.21 {EntryWidgetCmd procedure, "delete" widget command} -setup {
    entry .e 
} -body {
    .e delete 0 bar
} -cleanup {
    destroy .e
} -returnCodes error -result {bad entry index "bar"}
test entry-3.22 {EntryWidgetCmd procedure, "delete" widget command} -setup {
    entry .e
    pack .e
    update 
} -body {
    .e insert end "01234567890"
    .e delete 2 4
    .e get
} -cleanup {
    destroy .e
} -result {014567890}
test entry-3.23 {EntryWidgetCmd procedure, "delete" widget command} -setup {
    entry .e 
} -body {
    .e insert end "01234567890"
    .e delete 6
    .e get
} -cleanup {
    destroy .e
} -result {0123457890}
test entry-3.24 {EntryWidgetCmd procedure, "delete" widget command} -setup {
    entry .e
    pack .e
    update 
    set x {}
} -body {
# UTF
    .e insert end "01234\u4e4e67890"
    .e delete 6
    lappend x [.e get]
    .e delete 0 end
    .e insert end "012345\u4e4e7890"
    .e delete 6
    lappend x [.e get]
    .e delete 0 end
    .e insert end "0123456\u4e4e890"
    .e delete 6
    lappend x [.e get]
} -cleanup {
    destroy .e
} -result [list "01234\u4e4e7890" "0123457890" "012345\u4e4e890"]
test entry-3.25 {EntryWidgetCmd procedure, "delete" widget command} -setup {
    entry .e
    pack .e
    update  
} -body {
    .e insert end "01234567890"
    .e delete 6 5
    .e get
} -cleanup {
    destroy .e
} -result {01234567890}
test entry-3.26 {EntryWidgetCmd procedure, "delete" widget command} -setup {
    entry .e
    pack .e
    update  
} -body {
    .e insert end "01234567890"
    .e configure -state disabled
    .e delete 2 8
    .e configure -state normal
    .e get
} -cleanup {
    destroy .e
} -result {01234567890}
test entry-3.26a {EntryWidgetCmd procedure, "delete" widget command} -setup {
    entry .e
    pack .e
    update  
} -body {
    .e insert end "01234567890"
    .e configure -state readonly
    .e delete 2 8
    .e configure -state normal
    .e get
} -cleanup {
    destroy .e
} -result {01234567890}
test entry-3.27 {EntryWidgetCmd procedure, "get" widget command} -setup {
    entry .e 
} -body {
    .e get foo
} -cleanup {
    destroy .e
} -returnCodes error -result {wrong # args: should be ".e get"}
test entry-3.28 {EntryWidgetCmd procedure, "icursor" widget command} -setup {
    entry .e 
} -body {
    .e icursor
} -cleanup {
    destroy .e
} -returnCodes error -result {wrong # args: should be ".e icursor pos"}
test entry-3.29 {EntryWidgetCmd procedure, "icursor" widget command} -setup {
    entry .e 
} -body {
    .e icursor foo
} -cleanup {
    destroy .e
} -returnCodes error -result {bad entry index "foo"}
test entry-3.30 {EntryWidgetCmd procedure, "icursor" widget command} -setup {
    entry .e 
} -body {
    .e insert end "01234567890"
    .e icursor 4
    .e index insert
} -cleanup {
    destroy .e
} -result {4}
test entry-3.31 {EntryWidgetCmd procedure, "index" widget command} -setup {
    entry .e 
} -body {
    .e in
} -cleanup {
    destroy .e
} -returnCodes error -result {ambiguous option "in": must be bbox, cget, configure, delete, get, icursor, index, insert, scan, selection, validate, or xview}
test entry-3.32 {EntryWidgetCmd procedure, "index" widget command} -setup {
    entry .e 
} -body {
    .e index
} -cleanup {
    destroy .e
} -returnCodes error -result {wrong # args: should be ".e index string"}
test entry-3.33 {EntryWidgetCmd procedure, "index" widget command} -setup {
    entry .e 
} -body {
    .e index foo
} -cleanup {
    destroy .e
} -returnCodes error -result {bad entry index "foo"}
test entry-3.34 {EntryWidgetCmd procedure, "index" widget command} -setup {
    entry .e
    pack .e
    update  
} -body {
    .e index 0
} -cleanup {
    destroy .e
} -returnCodes {ok} -match glob -result {*}
test entry-3.35 {EntryWidgetCmd procedure, "index" widget command} -setup {
    entry .e
    pack .e
    update  
} -body {
# UTF
    .e insert 0 abc\u4e4e\u0153def
    list [.e index 3] [.e index 4] [.e index end]
} -cleanup {
    destroy .e
} -result {3 4 8}
test entry-3.36 {EntryWidgetCmd procedure, "insert" widget command} -setup {
    entry .e 
} -body {
    .e insert a
} -cleanup {
    destroy .e
} -returnCodes error -result {wrong # args: should be ".e insert index text"}
test entry-3.37 {EntryWidgetCmd procedure, "insert" widget command} -setup {
    entry .e 
} -body {
    .e insert a b c
} -cleanup {
    destroy .e
} -returnCodes error -result {wrong # args: should be ".e insert index text"}
test entry-3.38 {EntryWidgetCmd procedure, "insert" widget command} -setup {
    entry .e 
} -body {
    .e insert foo Text
} -cleanup {
    destroy .e
} -returnCodes error -result {bad entry index "foo"}
test entry-3.39 {EntryWidgetCmd procedure, "insert" widget command} -setup {
    entry .e
    pack .e
    update  
} -body {
    .e insert end "01234567890"
    .e insert 3 xxx
    .e get
} -cleanup {
    destroy .e
} -result {012xxx34567890}
test entry-3.40 {EntryWidgetCmd procedure, "insert" widget command} -setup {
    entry .e
    pack .e
    update  
} -body {
    .e insert end "01234567890"
    .e configure -state disabled
    .e insert 3 xxx
    .e configure -state normal
    .e get
} -cleanup {
    destroy .e
} -result {01234567890}
test entry-3.40a {EntryWidgetCmd procedure, "insert" widget command} -setup {
    entry .e
    pack .e
    update  
} -body {
    .e insert end "01234567890"
    .e configure -state readonly
    .e insert 3 xxx
    .e configure -state normal
    .e get
} -cleanup {
    destroy .e
} -result {01234567890}
test entry-3.41 {EntryWidgetCmd procedure, "insert" widget command} -setup {
    entry .e 
} -body {
    .e insert a b c
} -cleanup {
    destroy .e
} -returnCodes error -result {wrong # args: should be ".e insert index text"}
test entry-3.42 {EntryWidgetCmd procedure, "scan" widget command} -setup {
    entry .e 
    pack .e
    update
} -body {
    .e scan a
} -cleanup {
    destroy .e
} -returnCodes error -result {wrong # args: should be ".e scan mark|dragto x"}
test entry-3.43 {EntryWidgetCmd procedure, "scan" widget command} -setup {
    entry .e
    pack .e
    update 
} -body {
    .e scan a b c
} -cleanup {
    destroy .e
} -returnCodes error -result {wrong # args: should be ".e scan mark|dragto x"}
test entry-3.44 {EntryWidgetCmd procedure, "scan" widget command} -setup {
    entry .e
    pack .e
    update 
} -body {
    .e scan foobar 20
} -cleanup {
    destroy .e
} -returnCodes error -result {bad scan option "foobar": must be mark or dragto}
test entry-3.45 {EntryWidgetCmd procedure, "scan" widget command} -setup {
    entry .e
    pack .e
    update 
} -body {
    .e scan mark 20.1
} -cleanup {
    destroy .e
} -returnCodes error -result {expected integer but got "20.1"}

# This test is non-portable because character sizes vary.
test entry-3.46 {EntryWidgetCmd procedure, "scan" widget command} -constraints {
    fonts
} -setup {
    entry .e -font {Helvetica -12} -borderwidth 2 -highlightthickness 2 
    pack .e
    update
} -body {
    .e insert end "This is quite a long string, in fact a "
    .e insert end "very very long string"
    .e scan mark 30
    .e scan dragto 28
    .e index @0
} -cleanup {
    destroy .e
} -result {2}
test entry-3.47 {EntryWidgetCmd procedure, "select" widget command} -setup {
    entry .e 
} -body {
    .e select
} -cleanup {
    destroy .e
} -returnCodes error -result {wrong # args: should be ".e selection option ?index?"}
test entry-3.48 {EntryWidgetCmd procedure, "select" widget command} -setup {
    entry .e 
} -body {
    .e select foo
} -cleanup {
    destroy .e
} -returnCodes error -result {bad selection option "foo": must be adjust, clear, from, present, range, or to}

test entry-3.49 {EntryWidgetCmd procedure, "select clear" widget command} -setup {
    entry .e 
} -body {
    .e select clear gorp
} -cleanup {
    destroy .e
} -returnCodes error -result {wrong # args: should be ".e selection clear"}
test entry-3.50 {EntryWidgetCmd procedure, "select clear" widget command} -setup {
    entry .e 
} -body {
    .e insert end "0123456789"
    .e select from 1
    .e select to 4
    update
    .e select clear
    selection get 
} -cleanup {
    destroy .e
} -returnCodes error -result {PRIMARY selection doesn't exist or form "STRING" not defined}
test entry-3.50.1 {EntryWidgetCmd procedure, "select clear" widget command} -setup {
    entry .e
    pack .e
    update  
} -body {
    .e insert end "0123456789"
    .e select from 1
    .e select to 4
    update
    .e select clear
    catch {selection get}
    selection own
} -cleanup {
    destroy .e
} -result {.e}

test entry-3.51 {EntryWidgetCmd procedure, "selection present" widget command} -setup {
    entry .e 
} -body {
    .e selection present foo
} -cleanup {
    destroy .e
} -returnCodes error -result {wrong # args: should be ".e selection present"}
test entry-3.52 {EntryWidgetCmd procedure, "selection present" widget command} -setup {
    entry .e
    pack .e
    update  
} -body {
    .e insert end 0123456789
    .e select from 3
    .e select to 6
    .e selection present
} -cleanup {
    destroy .e
} -result {1}
test entry-3.53 {EntryWidgetCmd procedure, "selection present" widget command} -setup {
    entry .e
    pack .e
    update  
} -body {
    .e insert end 0123456789
    .e select from 3
    .e select to 6
    .e configure -exportselection false
    .e selection present
} -cleanup {
    destroy .e
} -result {1}
test entry-3.54 {EntryWidgetCmd procedure, "selection present" widget command} -setup {
    entry .e
    pack .e
    update 
} -body {
    .e insert end 0123456789
    .e select from 3
    .e select to 6
    .e delete 0 end
    .e selection present
} -cleanup {
    destroy .e
} -result {0}
test entry-3.55 {EntryWidgetCmd procedure, "selection adjust" widget command} -setup {
    entry .e
} -body {
    .e select adjust x
} -cleanup {
    destroy .e
} -returnCodes error -result {bad entry index "x"}
test entry-3.56 {EntryWidgetCmd procedure, "selection adjust" widget command} -setup {
    entry .e
} -body {
    .e select adjust 2 3
} -cleanup {
    destroy .e
} -returnCodes error -result {wrong # args: should be ".e selection adjust index"}
test entry-3.57 {EntryWidgetCmd procedure, "selection adjust" widget command} -setup {
    entry .e
    pack .e
    update
} -body {
    .e insert end "0123456789"
    .e select from 1
    .e select to 5
    update
    .e select adjust 4
    selection get
} -cleanup {
    destroy .e
} -result {123}
test entry-3.58 {EntryWidgetCmd procedure, "selection adjust" widget command} -setup {
    entry .e
    pack .e
    update
} -body {
    .e insert end "0123456789"
    .e select from 1
    .e select to 5
    update
    .e select adjust 2
    selection get
} -cleanup {
    destroy .e
} -result {234}
test entry-3.59 {EntryWidgetCmd procedure, "selection from" widget command} -setup {
    entry .e
} -body {
    .e select from 2 3
} -cleanup {
    destroy .e
} -returnCodes error -result {wrong # args: should be ".e selection from index"}

test entry-3.60 {EntryWidgetCmd procedure, "selection range" widget command} -setup {
    entry .e
} -body {
    .e select range 2
} -cleanup {
    destroy .e
} -returnCodes error -result {wrong # args: should be ".e selection range start end"}
test entry-3.61 {EntryWidgetCmd procedure, "selection range" widget command} -setup {
    entry .e
} -body {
    .e selection range 2 3 4
} -cleanup {
    destroy .e
} -returnCodes error -result {wrong # args: should be ".e selection range start end"}
test entry-3.62 {EntryWidgetCmd procedure, "selection range" widget command} -setup {
    entry .e
} -body {
    .e insert end 0123456789
    .e select from 1
    .e select to 5
    .e select range 4 4
    .e index sel.first
} -cleanup {
    destroy .e
} -returnCodes error -result {selection isn't in widget .e}
test entry-3.63 {EntryWidgetCmd procedure, "selection range" widget command} -setup {
    entry .e
    pack .e
    update
} -body {
    .e insert end 0123456789
    .e select from 3
    .e select to 7
    .e select range 2 9
    list [.e index sel.first] [.e index sel.last] [.e index anchor]
} -cleanup {
    destroy .e
} -result {2 9 3}
test entry-3.64 {EntryWidgetCmd procedure, "selection" widget command} -setup {
    entry .e
    pack .e
    update
} -body {
    .e insert end 0123456789
    .e selection range 0 end
    .e configure -state disabled
    .e selection range 2 4
    .e configure -state normal
    list [.e index sel.first] [.e index sel.last]
} -cleanup {
    destroy .e
} -result {0 10}
test entry-3.64a {EntryWidgetCmd procedure, "selection" widget command} -setup {
    entry .e
    pack .e
    update
} -body {
    .e insert end 0123456789
    .e selection range 0 end
    .e configure -state readonly
    .e selection range 2 4
    .e configure -state normal
    list [.e index sel.first] [.e index sel.last]
} -cleanup {
    destroy .e
} -result {2 4}
test entry-3.64b {EntryWidgetCmd procedure, "selection to" widget command} -setup {
    entry .e
    pack .e
    update
    .e insert end "This is quite a long text string, so long that it "
    .e insert end "runs off the end of the window quite a bit."
} -body {
    .e select to 2 3
} -cleanup {
    destroy .e
} -returnCodes error -result {wrong # args: should be ".e selection to index"}

test entry-3.65 {EntryWidgetCmd procedure, "xview" widget command} -setup {
    entry .e -font {Courier -12} -borderwidth 2 -highlightthickness 2 
    pack .e
    update
} -body {
    .e insert end "This is quite a long text string, so long that it "
    .e insert end "runs off the end of the window quite a bit."
    .e xview 5
    format {%.7f %.7f} {*}[.e xview]
} -cleanup {
    destroy .e
} -result {0.0537634 0.2688172}
test entry-3.66 {EntryWidgetCmd procedure, "xview" widget command} -setup {
    entry .e -font {Courier -12} -borderwidth 2 -highlightthickness 2 
    pack .e
    update
} -body {
    .e xview gorp
} -cleanup {
    destroy .e
} -returnCodes error -result {bad entry index "gorp"}
test entry-3.67 {EntryWidgetCmd procedure, "xview" widget command} -setup {
    entry .e -font {Courier -12} -borderwidth 2 -highlightthickness 2 
    pack .e
    update
} -body {
    .e insert end "This is quite a long text string, so long that it "
    .e insert end "runs off the end of the window quite a bit."
    .e xview 0
    .e icursor 10
    .e xview insert
    format {%.6f %.6f} {*}[.e xview]
} -cleanup {
    destroy .e
} -result {0.107527 0.322581}
test entry-3.68 {EntryWidgetCmd procedure, "xview" widget command} -setup {
    entry .e -font {Courier -12} -borderwidth 2 -highlightthickness 2 
    pack .e
    update
} -body {
    .e xview moveto foo bar
} -cleanup {
    destroy .e
} -returnCodes error -result {wrong # args: should be ".e xview moveto fraction"}
test entry-3.69 {EntryWidgetCmd procedure, "xview" widget command} -setup {
    entry .e -font {Courier -12} -borderwidth 2 -highlightthickness 2 
    pack .e
    update
} -body {
    .e xview moveto foo
} -cleanup {
    destroy .e
} -returnCodes error -result {expected floating-point number but got "foo"}
test entry-3.70 {EntryWidgetCmd procedure, "xview" widget command} -setup {
    entry .e -font {Courier -12} -borderwidth 2 -highlightthickness 2 
    pack .e
    update
} -body {
    .e insert end "This is quite a long text string, so long that it "
    .e insert end "runs off the end of the window quite a bit."
    .e xview moveto 0.5
    format {%.6f %.6f} {*}[.e xview]
} -cleanup {
    destroy .e
} -result {0.505376 0.720430}
test entry-3.71 {EntryWidgetCmd procedure, "xview" widget command} -setup {
    entry .e -font {Courier -12} -borderwidth 2 -highlightthickness 2 
    pack .e
    update
} -body {
    .e insert end "This is quite a long text string, so long that it "
    .e insert end "runs off the end of the window quite a bit."
    .e xview scroll 24
} -cleanup {
    destroy .e
} -returnCodes error -result {wrong # args: should be ".e xview scroll number units|pages"}
test entry-3.72 {EntryWidgetCmd procedure, "xview" widget command} -setup {
    entry .e -font {Courier -12} -borderwidth 2 -highlightthickness 2 
    pack .e
} -body {
    .e insert end "This is quite a long text string, so long that it "
    .e insert end "runs off the end of the window quite a bit."
    update
    .e xview scroll gorp units
} -cleanup {
    destroy .e
} -returnCodes error -result {expected integer but got "gorp"}
test entry-3.73 {EntryWidgetCmd procedure, "xview" widget command} -setup {
    entry .e -font {Courier -12} -borderwidth 2 -highlightthickness 2 
    pack .e
} -body {
    .e insert end "This is quite a long text string, so long that it "
    .e insert end "runs off the end of the window quite a bit."
    update
    .e xview moveto 0
    .e xview scroll 1 pages
    format {%.6f %.6f} {*}[.e xview]
} -cleanup {
    destroy .e
} -result {0.193548 0.408602}
test entry-3.74 {EntryWidgetCmd procedure, "xview" widget command} -setup {
    entry .e -font {Courier -12} -borderwidth 2 -highlightthickness 2 
    pack .e
    update
} -body {
    .e insert end "This is quite a long text string, so long that it "
    .e insert end "runs off the end of the window quite a bit."
    .e xview moveto .9
    update
    .e xview scroll -2 p
    format {%.6f %.6f} {*}[.e xview]
} -cleanup {
    destroy .e
} -result {0.397849 0.612903}
test entry-3.75 {EntryWidgetCmd procedure, "xview" widget command} -setup {
    entry .e -font {Courier -12} -borderwidth 2 -highlightthickness 2 
    pack .e
} -body {
    .e insert end "This is quite a long text string, so long that it "
    .e insert end "runs off the end of the window quite a bit."
    update
    .e xview 30
    update
    .e xview scroll 2 units 
    .e index @0
} -cleanup {
    destroy .e
} -result {32}
test entry-3.76 {EntryWidgetCmd procedure, "xview" widget command} -setup {
    entry .e -font {Courier -12} -borderwidth 2 -highlightthickness 2 
    pack .e
} -body {
    .e insert end "This is quite a long text string, so long that it "
    .e insert end "runs off the end of the window quite a bit."
    update
    .e xview 30
    update
    .e xview scroll -1 units 
    .e index @0
} -cleanup {
    destroy .e
} -result {29}
test entry-3.77 {EntryWidgetCmd procedure, "xview" widget command} -setup {
    entry .e -font {Courier -12} -borderwidth 2 -highlightthickness 2 
    pack .e
} -body {
    .e insert end "This is quite a long text string, so long that it "
    .e insert end "runs off the end of the window quite a bit."
    update
    .e xview scroll 23 foobars
} -cleanup {
    destroy .e
} -returnCodes error -result {bad argument "foobars": must be units or pages}
test entry-3.78 {EntryWidgetCmd procedure, "xview" widget command} -setup {
    entry .e -font {Courier -12} -borderwidth 2 -highlightthickness 2 
    pack .e
} -body {
    .e insert end "This is quite a long text string, so long that it "
    .e insert end "runs off the end of the window quite a bit."
    update
    .e xview eat 23 hamburgers
} -cleanup {
    destroy .e
} -returnCodes error -result {unknown option "eat": must be moveto or scroll}
test entry-3.79 {EntryWidgetCmd procedure, "xview" widget command} -setup {
    entry .e -font {Courier -12} -borderwidth 2 -highlightthickness 2 
    pack .e
    update
} -body {
    .e insert end "This is quite a long text string, so long that it "
    .e insert end "runs off the end of the window quite a bit."
    .e xview 0
    update
    .e xview -4
    .e index @0
} -cleanup {
    destroy .e
} -result {0}
test entry-3.80 {EntryWidgetCmd procedure, "xview" widget command} -setup {
    entry .e -font {Courier -12} -borderwidth 2 -highlightthickness 2 
    pack .e
} -body {
    .e insert end "This is quite a long text string, so long that it "
    .e insert end "runs off the end of the window quite a bit."
    update
    .e xview 300
    .e index @0
} -cleanup {
    destroy .e
} -result {73}
test entry-3.86 {EntryWidgetCmd procedure, "xview" widget command} -setup {
    entry .e -font {Courier -12} -borderwidth 2 -highlightthickness 2 
    pack .e
} -body {
    .e insert end "This is quite a long text string, so long that it "
    .e insert end "runs off the end of the window quite a bit."
    .e insert 10 \u4e4e
    update
# UTF
# If Tcl_NumUtfChars wasn't used, wrong answer would be:
# 0.106383 0.117021 0.117021
    set x {}
    .e xview moveto .1
    lappend x [format {%.6f} [lindex [.e xview] 0]]
    .e xview moveto .11
    lappend x [format {%.6f} [lindex [.e xview] 0]]
    .e xview moveto .12
    lappend x [format {%.6f} [lindex [.e xview] 0]]
} -cleanup {
    destroy .e
} -result {0.095745 0.106383 0.117021}

test entry-3.82 {EntryWidgetCmd procedure} -setup {
    entry .e -font {Courier -12} -borderwidth 2 -highlightthickness 2 
    pack .e
    update
} -body {
    .e gorp
} -cleanup {
    destroy .e
} -returnCodes error -result {bad option "gorp": must be bbox, cget, configure, delete, get, icursor, index, insert, scan, selection, validate, or xview}

# The test below doesn't actually check anything directly, but if run
# with Purify or some other memory-allocation-checking program it will
# ensure that resources get properly freed.

test entry-4.1 {DestroyEntry procedure} -body {
    entry .e -textvariable x -show *
    pack .e
    .e insert end "Sample text"
    update
    destroy .e
} -result {}

test entry-5.1 {ConfigureEntry procedure, -textvariable} -body {
    set x 12345
    entry .e -textvariable x
    .e get
} -cleanup {
    destroy .e
} -result {12345}
test entry-5.2 {ConfigureEntry procedure, -textvariable} -body {
    set x 12345
    entry .e -textvariable x
    set y abcde
    .e configure -textvariable y
    set x 54321
    .e get
} -cleanup {
    destroy .e
} -result {abcde}
test entry-5.3 {ConfigureEntry procedure, -textvariable} -setup {
    unset -nocomplain x
    entry .e
} -body {
    .e insert 0 "Some text"
    .e configure -textvariable x
    return $x
} -cleanup {
    destroy .e
} -result {Some text}
test entry-5.4 {ConfigureEntry procedure, -textvariable} -setup {
    unset -nocomplain x
    entry .e
} -body {
    trace variable x w override
    .e insert 0 "Some text"
    .e configure -textvariable x
    list $x [.e get]
} -cleanup {
    destroy .e
    trace vdelete x w override
    unset x;  
} -result {12345 12345}

test entry-5.5 {ConfigureEntry procedure} -setup {
    set x {}
    entry .e1
    entry .e2
} -body {
    .e2 insert end "This is some sample text"
    .e1 configure -exportselection false
    .e1 insert end "0123456789"
    pack .e1 .e2
    .e2 select from 0
    .e2 select to 10
    lappend x [selection get]
    .e1 select from 1
    .e1 select to 5
    lappend x [selection get]
    .e1 configure -exportselection 1
    lappend x [selection get]
    return $x
} -cleanup {
    destroy .e1 .e2
} -result {{This is so} {This is so} 1234}
test entry-5.6 {ConfigureEntry procedure} -setup {
    entry .e 
    pack .e
} -body {
    .e insert end "0123456789"
    .e select from 1
    .e select to 5
    .e configure -exportselection 0
    selection get 
} -cleanup {
    destroy .e
} -returnCodes error -result {PRIMARY selection doesn't exist or form "STRING" not defined}
test entry-5.6.1 {ConfigureEntry procedure} -setup {
    entry .e
    pack .e
} -body {
    .e insert end "0123456789"
    .e select from 1
    .e select to 5
    .e configure -exportselection 0
    catch {selection get} 
    list [.e index sel.first] [.e index sel.last]
} -cleanup {
    destroy .e
} -result {1 5}

test entry-5.7 {ConfigureEntry procedure} -setup {
    entry .e -font {Helvetica -12} -borderwidth 2 -highlightthickness 2 
    pack .e
} -body {
    .e configure -font {Courier -12} -width 4 -xscrollcommand scroll
    .e insert end "01234567890"
    update
    .e configure -width 5
    format {%.6f %.6f} {*}$scrollInfo
} -cleanup {
    destroy .e
} -result {0.000000 0.363636}


test entry-5.8 {ConfigureEntry procedure} -constraints {
    fonts
} -setup {
    entry .e -borderwidth 2 -highlightthickness 2 
    pack .e
} -body {
    .e configure -width 0 -font {Helvetica -12}
    .e insert end "0123"
    update
    .e configure -font {Helvetica -24}
    update
    winfo geom .e
} -cleanup {
    destroy .e
} -result {62x37+0+0}
test entry-5.9 {ConfigureEntry procedure} -constraints {
    fonts
} -setup {
    entry .e -borderwidth 2 -highlightthickness 2
    pack .e
} -body {
    .e configure -font {Courier -12} -bd 2 -relief raised
    .e insert end "0123"
    update
    list [.e index @10] [.e index @11] [.e index @12] [.e index @13]
} -cleanup {
    destroy .e
} -result {0 0 1 1}
test entry-5.10 {ConfigureEntry procedure} -constraints {
    fonts
} -setup {
    entry .e -borderwidth 2 -highlightthickness 2
    pack .e
} -body {
    .e configure -font {Courier -12} -bd 2 -relief flat
    .e insert end "0123"
    update
    list [.e index @10] [.e index @11] [.e index @12] [.e index @13]
} -cleanup {
    destroy .e
} -result {0 0 1 1}
test entry-5.11 {ConfigureEntry procedure} -setup {
    entry .e -borderwidth 2 -highlightthickness 2
    pack .e
} -body {
# If "0" in selected font had 0 width, caused divide-by-zero error.
    .e configure -font {{open look glyph}}
    .e scan dragto 30
    update
} -cleanup {
    destroy .e
} -result {}

# No tests for DisplayEntry.

test entry-6.1 {EntryComputeGeometry procedure} -constraints {
    fonts
} -setup {
    entry .e 
    pack .e
} -body {
    .e configure -font {Courier -12} -bd 2 -relief raised -width 20 \
        -highlightthickness 3
    .e insert end 012\t45
    update
    list [.e index @61] [.e index @62]
} -cleanup {
    destroy .e
} -result {3 4}
test entry-6.2 {EntryComputeGeometry procedure} -constraints {
    fonts
} -setup {
    entry .e 
    pack .e
} -body {
    .e configure -font {Courier -12} -bd 2 -relief raised -width 20 \
        -justify center -highlightthickness 3
    .e insert end 012\t45
    update
    list [.e index @96] [.e index @97]
} -cleanup {
    destroy .e
} -result {3 4}
test entry-6.3 {EntryComputeGeometry procedure} -constraints {
    fonts
} -setup {
    entry .e 
    pack .e
} -body {
    .e configure -font {Courier -12} -bd 2 -relief raised -width 20 \
        -justify right -highlightthickness 3
    .e insert end 012\t45
    update
    list [.e index @131] [.e index @132]
} -cleanup {
    destroy .e
} -result {3 4}
test entry-6.4 {EntryComputeGeometry procedure} -setup {
    entry .e 
    pack .e
} -body {
    .e configure -font {Courier -12} -bd 2 -relief raised -width 5
    .e insert end "01234567890"
    update
    .e xview 6
    .e index @0
} -cleanup {
    destroy .e
} -result {6}
test entry-6.5 {EntryComputeGeometry procedure} -setup {
    entry .e -highlightthickness 2
    pack .e
} -body {
    .e configure -font {Courier -12} -bd 2 -relief raised -width 5 	    
    .e insert end "01234567890"
    update
    .e xview 7
    .e index @0
} -cleanup {
    destroy .e
} -result {6}
test entry-6.6 {EntryComputeGeometry procedure} -constraints {
    fonts
} -setup {
    entry .e -highlightthickness 2
    pack .e
} -body {
    .e configure -font {Courier -12} -bd 2 -relief raised -width 10 
    .e insert end "01234\t67890"
    update
    .e xview 3
    list [.e index @39] [.e index @40]
} -cleanup {
    destroy .e
} -result {5 6}
test entry-6.7 {EntryComputeGeometry procedure} -constraints {
    fonts
} -setup {
    entry .e -highlightthickness 2
    pack .e
} -body {
    .e configure -font {Helvetica -24} -bd 3 -relief raised -width 5
    .e insert end "01234567"
    update
    list [winfo reqwidth .e] [winfo reqheight .e]
} -cleanup {
    destroy .e
} -result {77 39}
test entry-6.8 {EntryComputeGeometry procedure} -constraints {
    fonts
} -setup {
    entry .e -highlightthickness 2
    pack .e
} -body {
    .e configure -font {Helvetica -24} -bd 3 -relief raised -width 0
    .e insert end "01234567"
    update
    list [winfo reqwidth .e] [winfo reqheight .e]
} -cleanup {
    destroy .e
} -result {116 39}
test entry-6.9 {EntryComputeGeometry procedure} -constraints {
    fonts
} -setup {
    entry .e -highlightthickness 2
    pack .e
} -body {
    .e configure -font {Helvetica -24} -bd 3 -relief raised -width 0 
    update
    list [winfo reqwidth .e] [winfo reqheight .e]
} -cleanup {
    destroy .e
} -result {25 39}
test entry-6.10 {EntryComputeGeometry procedure} -constraints {
    unix fonts 
} -setup {
    entry .e -highlightthickness 2 -font {Helvetica -12}
    pack .e
} -body {
    .e configure -bd 1 -relief raised -width 0 -show .
    .e insert 0 12345
    update
    set x [winfo reqwidth .e]
    .e configure -show X
    lappend x [winfo reqwidth .e]
    .e configure -show ""
    lappend x [winfo reqwidth .e]
} -cleanup {
    destroy .e
} -result {23 53 43}
test entry-6.11 {EntryComputeGeometry procedure} -constraints {
    win
} -setup {
    entry .e -highlightthickness 2
    pack .e
} -body {
    .e configure -bd 1 -relief raised -width 0 -show . -font {helvetica 12}
    .e insert 0 12345
    update
    set x1 [winfo reqwidth .e]
	set x2 [expr {8+5*[font measure {helvetica 12} .]}]
	set x [expr {$x1 eq $x2}]
    .e configure -show X
	set x1 [winfo reqwidth .e]
	set x2 [expr {8+5*[font measure {helvetica 12} X]}]
    lappend x [expr {$x1 eq $x2}]
    .e configure -show ""
<<<<<<< HEAD
	set x1 [winfo reqwidth .e]
	set x2 [expr {8+[font measure {helvetica 12} 12345]}]
    lappend x [expr {$x1 eq $x2}]
} -cleanup {
    destroy .e
} -result {1 1 1}


test entry-7.1 {InsertChars procedure} -setup {
    unset -nocomplain contents 
    entry .e -width 10 -font {Courier -12} -highlightthickness 2 -bd 2
    pack .e
    focus .e
} -body {
    .e configure -textvariable contents -xscrollcommand scroll
=======
    lappend x [winfo reqwidth .e]
} [list \
    [expr 8+5*[font measure {helvetica 12} .]] \
    [expr 8+5*[font measure {helvetica 12} X]] \
    [expr 8+[font measure {helvetica 12} 12345]]]
test entry-6.12 {EntryComputeGeometry procedure} {fonts} {
    catch {destroy .e}
    entry .e -font $fixed -bd 2 -relief raised -width 20
    pack .e
    .e insert end "012\t456\t"
    update
    list [.e index @81] [.e index @82] [.e index @116] [.e index @117]
} {6 7 7 8}

catch {destroy .e}
entry .e -width 10 -font $fixed -textvariable contents -xscrollcommand scroll
pack .e
focus .e
test entry-7.1 {InsertChars procedure} {
    .e delete 0 end
>>>>>>> 62fb2633
    .e insert 0 abcde
    .e insert 2 XXX
    update
    list [.e get] $contents [format {%.6f %.6f} {*}$scrollInfo]
} -cleanup {
    destroy .e
} -result {abXXXcde abXXXcde {0.000000 1.000000}}

test entry-7.2 {InsertChars procedure} -setup {
    unset -nocomplain contents 
    entry .e -width 10 -font {Courier -12} -highlightthickness 2 -bd 2 
    pack .e
    focus .e
} -body {
    .e configure -textvariable contents -xscrollcommand scroll
    .e insert 0 abcde
    .e insert 500 XXX
    update
    list [.e get] $contents [format {%.6f %.6f} {*}$scrollInfo]
} -cleanup {
    destroy .e
} -result {abcdeXXX abcdeXXX {0.000000 1.000000}}
test entry-7.3 {InsertChars procedure} -setup {
    entry .e -width 10 -font {Courier -12} -highlightthickness 2 -bd 2
    pack .e
} -body {
    .e insert 0 0123456789
    .e select from 2
    .e select to 6
    .e insert 2 XXX
    set x "[.e index sel.first] [.e index sel.last]"
    .e select to 8
    lappend x [.e index sel.first] [.e index sel.last]
} -cleanup {
    destroy .e
} -result {5 9 5 8}
test entry-7.4 {InsertChars procedure} -setup {
    entry .e -width 10 -font {Courier -12} -highlightthickness 2 -bd 2
    pack .e
} -body {
    .e insert 0 0123456789
    .e select from 2
    .e select to 6
    .e insert 3 XXX
    set x "[.e index sel.first] [.e index sel.last]"
    .e select to 8
    lappend x [.e index sel.first] [.e index sel.last]
} -cleanup {
    destroy .e
} -result {2 9 2 8}
test entry-7.5 {InsertChars procedure} -setup {
    entry .e -width 10 -font {Courier -12} -highlightthickness 2 -bd 2
    pack .e
} -body {
    .e insert 0 0123456789
    .e select from 2
    .e select to 6
    .e insert 5 XXX
    set x "[.e index sel.first] [.e index sel.last]"
    .e select to 8
    lappend x [.e index sel.first] [.e index sel.last]
} -cleanup {
    destroy .e
} -result {2 9 2 8}
test entry-7.6 {InsertChars procedure} -setup {
    entry .e -width 10 -font {Courier -12} -highlightthickness 2 -bd 2
    pack .e
} -body {
    .e insert 0 0123456789
    .e select from 2
    .e select to 6
    .e insert 6 XXX
    set x "[.e index sel.first] [.e index sel.last]"
    .e select to 5
    lappend x [.e index sel.first] [.e index sel.last]
} -cleanup {
    destroy .e
} -result {2 6 2 5}
test entry-7.7 {InsertChars procedure} -setup {
    entry .e -width 10 -font {Courier -12} -highlightthickness 2 -bd 2 
    pack .e
} -body {
    .e configure -xscrollcommand scroll
    .e insert 0 0123456789
    .e icursor 4
    .e insert 4 XXX
    .e index insert
} -cleanup {
    destroy .e
} -result {7}
test entry-7.8 {InsertChars procedure} -setup {
    entry .e -width 10 -font {Courier -12} -highlightthickness 2 -bd 2 
    pack .e
} -body {
    .e insert 0 0123456789
    .e icursor 4
    .e insert 5 XXX
    .e index insert
} -cleanup {
    destroy .e
} -result {4}
test entry-7.9 {InsertChars procedure} -setup {
    entry .e -width 10 -font {Courier -12} -highlightthickness 2 -bd 2 
    pack .e
} -body {
    .e insert 0 "This is a very long string"
    update
    .e xview 4
    .e insert 3 XXX
    .e index @0
} -cleanup {
    destroy .e
} -result {7}
test entry-7.10 {InsertChars procedure} -setup {
    entry .e -width 10 -font {Courier -12} -highlightthickness 2 -bd 2 
    pack .e
} -body {
    .e insert 0 "This is a very long string"
    update
    .e xview 4
    .e insert 4 XXX
    .e index @0
} -cleanup {
    destroy .e
} -result {4}

test entry-7.11 {InsertChars procedure} -constraints {
    fonts
} -setup {
    entry .e -width 0 -font {Courier -12} -highlightthickness 2 -bd 2 
    pack .e
} -body {
    .e insert 0 "xyzzy"
    update
    .e insert 2 00
    winfo reqwidth .e
} -cleanup {
    destroy .e
} -result {59}

test entry-8.1 {DeleteChars procedure} -setup {
    unset -nocomplain contents
    entry .e -width 10 -font {Courier -12} -highlightthickness 2 -bd 2 
    pack .e
    focus .e
} -body {
    .e configure -textvariable contents -xscrollcommand scroll
    .e insert 0 abcde
    .e delete 2 4
    update
    list [.e get] $contents [format {%.6f %.6f} {*}$scrollInfo]
} -cleanup {
    destroy .e
} -result {abe abe {0.000000 1.000000}}
test entry-8.2 {DeleteChars procedure} -setup {
    unset -nocomplain contents
    entry .e -width 10 -font {Courier -12} -highlightthickness 2 -bd 2 
    pack .e
    focus .e
} -body {
    .e configure -textvariable contents -xscrollcommand scroll
    .e insert 0 abcde
    .e delete -2 2
    update
    list [.e get] $contents [format {%.6f %.6f} {*}$scrollInfo]
} -cleanup {
    destroy .e
} -result {cde cde {0.000000 1.000000}}
test entry-8.3 {DeleteChars procedure} -setup {
    unset -nocomplain contents
    entry .e -width 10 -font {Courier -12} -highlightthickness 2 -bd 2 
    pack .e
    focus .e
} -body {
    .e configure -textvariable contents -xscrollcommand scroll
    .e insert 0 abcde
    .e delete 3 1000
    update
    list [.e get] $contents [format {%.6f %.6f} {*}$scrollInfo]
} -cleanup {
    destroy .e
} -result {abc abc {0.000000 1.000000}}
test entry-8.4 {DeleteChars procedure} -setup {
    entry .e -width 10 -font {Courier -12} -highlightthickness 2 -bd 2 
    pack .e
    focus .e
} -body {
    .e insert 0 0123456789abcde
    .e select from 3
    .e select to 8
    .e delete 1 3
    update
    set x "[.e index sel.first] [.e index sel.last]"
    .e select to 5
    lappend x [.e index sel.first] [.e index sel.last]
} -cleanup {
    destroy .e
} -result {1 6 1 5}
test entry-8.5 {DeleteChars procedure} -setup {
    entry .e -width 10 -font {Courier -12} -highlightthickness 2 -bd 2 
    pack .e
    focus .e
} -body {
    .e insert 0 0123456789abcde
    .e select from 3
    .e select to 8
    .e delete 1 4
    update
    set x "[.e index sel.first] [.e index sel.last]"
    .e select to 4
    lappend x [.e index sel.first] [.e index sel.last]
} -cleanup {
    destroy .e
} -result {1 5 1 4}
test entry-8.6 {DeleteChars procedure} -setup {
    entry .e -width 10 -font {Courier -12} -highlightthickness 2 -bd 2 
    pack .e
    focus .e
} -body {
    .e insert 0 0123456789abcde
    .e select from 3
    .e select to 8
    .e delete 1 7
    update
    set x "[.e index sel.first] [.e index sel.last]"
    .e select to 5
    lappend x [.e index sel.first] [.e index sel.last]
} -cleanup {
    destroy .e
} -result {1 2 1 5}
test entry-8.7 {DeleteChars procedure} -setup {
    entry .e -width 10 -font {Courier -12} -highlightthickness 2 -bd 2 
    pack .e
    focus .e
} -body {
    .e insert 0 0123456789abcde
    .e select from 3
    .e select to 8
    .e delete 1 8
    update
    .e index sel.first
} -cleanup {
    destroy .e
} -returnCodes error -result {selection isn't in widget .e}
test entry-8.8 {DeleteChars procedure} -setup {
    entry .e -width 10 -font {Courier -12} -highlightthickness 2 -bd 2 
    pack .e
    focus .e
} -body {
    .e insert 0 0123456789abcde
    .e select from 3
    .e select to 8
    .e delete 3 7
    update
    set x "[.e index sel.first] [.e index sel.last]"
    .e select to 8
    lappend x [.e index sel.first] [.e index sel.last]
} -cleanup {
    destroy .e
} -result {3 4 3 8}
test entry-8.9 {DeleteChars procedure} -setup {
    entry .e -width 10 -font {Courier -12} -highlightthickness 2 -bd 2 
    pack .e
} -body {
    .e insert 0 0123456789abcde
    .e select from 3
    .e select to 8
    .e delete 3 8
    update
    .e index sel.first
} -cleanup {
    destroy .e
} -returnCodes error -result {selection isn't in widget .e}
test entry-8.10 {DeleteChars procedure} -setup {
    entry .e -width 10 -font {Courier -12} -highlightthickness 2 -bd 2 
    pack .e
    focus .e
} -body {
    .e insert 0 0123456789abcde
    .e select from 8
    .e select to 3
    .e delete 5 8
    update
    set x "[.e index sel.first] [.e index sel.last]"
    .e select to 8
    lappend x [.e index sel.first] [.e index sel.last]
} -cleanup {
    destroy .e
} -result {3 5 5 8}
test entry-8.11 {DeleteChars procedure} -setup {
    entry .e -width 10 -font {Courier -12} -highlightthickness 2 -bd 2 
    pack .e
    focus .e
} -body {
    .e insert 0 0123456789abcde
    .e select from 8
    .e select to 3
    .e delete 8 10
    update
    set x "[.e index sel.first] [.e index sel.last]"
    .e select to 4
    lappend x [.e index sel.first] [.e index sel.last]
} -cleanup {
    destroy .e
} -result {3 8 4 8}
test entry-8.12 {DeleteChars procedure} -setup {
    entry .e -width 10 -font {Courier -12} -highlightthickness 2 -bd 2 
    pack .e
    focus .e
} -body {
    .e insert 0 0123456789abcde
    .e icursor 4
    .e delete 1 4
    update
    .e index insert
} -cleanup {
    destroy .e
} -result {1}
test entry-8.13 {DeleteChars procedure} -setup {
    entry .e -width 10 -font {Courier -12} -highlightthickness 2 -bd 2 
    pack .e
    focus .e
} -body {
    .e insert 0 0123456789abcde
    .e icursor 4
    .e delete 1 5
    update
    .e index insert
} -cleanup {
    destroy .e
} -result {1}
test entry-8.14 {DeleteChars procedure} -setup {
    entry .e -width 10 -font {Courier -12} -highlightthickness 2 -bd 2 
    pack .e
    focus .e
} -body {
    .e insert 0 0123456789abcde
    .e icursor 4
    .e delete 4 6
    update
    .e index insert
} -cleanup {
    destroy .e
} -result {4}
test entry-8.15 {DeleteChars procedure} -setup {
    entry .e -width 10 -font {Courier -12} -highlightthickness 2 -bd 2 
    pack .e
    focus .e
} -body {
    .e insert 0 "This is a very long string"
    .e xview 4
    .e delete 1 4
    update
    .e index @0
} -cleanup {
    destroy .e
} -result {1}
test entry-8.16 {DeleteChars procedure} -setup {
    entry .e -width 10 -font {Courier -12} -highlightthickness 2 -bd 2 
    pack .e
    focus .e
} -body {
    .e insert 0 "This is a very long string"
    .e xview 4
    .e delete 1 5
    update
    .e index @0
} -cleanup {
    destroy .e
} -result {1}
test entry-8.17 {DeleteChars procedure} -setup {
    entry .e -width 10 -font {Courier -12} -highlightthickness 2 -bd 2 
    pack .e
    focus .e
} -body {
    .e insert 0 "This is a very long string"
    .e xview 4
    .e delete 4 6
    update
    .e index @0
} -cleanup {
    destroy .e
} -result {4}
test entry-8.18 {DeleteChars procedure} -setup {
    entry .e -width 0 -font {Courier -12} -highlightthickness 2 -bd 2 
    pack .e
    focus .e
} -body {
    .e insert 0 "xyzzy"
    update
    .e delete 2 4
    winfo reqwidth .e
} -cleanup {
    destroy .e
} -result {31}

test entry-9.1 {EntryValueChanged procedure} -setup {
    unset -nocomplain x
} -body {
    trace variable x w override
    entry .e -textvariable x -width 0
    .e insert 0 foo
    list $x [.e get]
} -cleanup {
    destroy .e
    trace vdelete x w override
    unset x
} -result {12345 12345}


test entry-10.1 {EntrySetValue procedure} -constraints fonts -body {
    set x abcde
    set y ab
    entry .e  -font {Helvetica -12} -highlightthickness 2 -bd 2  -width 0
    pack .e
    .e configure -textvariable x 
    .e configure -textvariable y
    update
    list [.e get] [winfo reqwidth .e]
} -cleanup {
    destroy .e
} -result {ab 24}
test entry-10.2 {EntrySetValue procedure, updating selection} -setup {
    unset -nocomplain x
    entry .e -font {Helvetica -12} -highlightthickness 2 -bd 2 
    pack .e
} -body {
    .e configure -textvariable x
    .e insert 0 "abcdefghjklmnopqrstu"
    .e selection range 4 10
    set x "a"
    .e index sel.first
} -cleanup {
    destroy .e
} -returnCodes error -result {selection isn't in widget .e}
test entry-10.3 {EntrySetValue procedure, updating selection} -setup {
    unset -nocomplain x
    entry .e -font {Helvetica -12} -highlightthickness 2 -bd 2 
    pack .e
} -body {
    .e configure -textvariable x
    .e insert 0 "abcdefghjklmnopqrstu"
    .e selection range 4 10
    set x "abcdefg"
    list [.e index sel.first] [.e index sel.last]
} -cleanup {
    destroy .e
} -result {4 7}
test entry-10.4 {EntrySetValue procedure, updating selection} -setup {
    unset -nocomplain x
    entry .e -font {Helvetica -12} -highlightthickness 2 -bd 2 
    pack .e
} -body {
    .e configure -textvariable x
    .e insert 0 "abcdefghjklmnopqrstu"
    .e selection range 4 10
    set x "abcdefghijklmn"
    list [.e index sel.first] [.e index sel.last]
} -cleanup {
    destroy .e
} -result {4 10}
test entry-10.5 {EntrySetValue procedure, updating display position} -setup {
    unset -nocomplain x
    entry .e -highlightthickness 2 -bd 2 
    pack .e
} -body {
    .e configure -width 10 -font {Courier -12} -textvariable x
    .e insert 0 "abcdefghjklmnopqrstuvwxyz"
    .e xview 10
    update
    set x "abcdefg"
    update
    .e index @0
} -cleanup {
    destroy .e
} -result {0}
test entry-10.6 {EntrySetValue procedure, updating display position} -setup {
    unset -nocomplain x
    entry .e -highlightthickness 2 -bd 2 
    pack .e
} -body {
    .e configure -width 10 -font {Courier -12} -textvariable x
    pack .e
    .e insert 0 "abcdefghjklmnopqrstuvwxyz"
    .e xview 10
    update
    set x "1234567890123456789012"
    update
    .e index @0
} -cleanup {
    destroy .e
} -result {10}
test entry-10.7 {EntrySetValue procedure, updating insertion cursor} -setup {
    unset -nocomplain x
    entry .e -highlightthickness 2 -bd 2 
    pack .e
    update
} -body {
    .e configure -width 10 -font {Courier -12} -textvariable x
    pack .e
    .e insert 0 "abcdefghjklmnopqrstuvwxyz"
    .e icursor 5
    set x "123"
    .e index insert
} -cleanup {
    destroy .e
} -result {3}
test entry-10.8 {EntrySetValue procedure, updating insertion cursor} -setup {
    unset -nocomplain x
    entry .e -highlightthickness 2 -bd 2 
    pack .e
} -body {
    .e configure -width 10 -font {Courier -12} -textvariable x
    pack .e
    .e insert 0 "abcdefghjklmnopqrstuvwxyz"
    .e icursor 5
    set x "123456"
    .e index insert
} -cleanup {
    destroy .e
} -result {5}

test entry-11.1 {EntryEventProc procedure} -setup {
    entry .e -highlightthickness 2 -bd 2 -font {Helvetica -12}
    pack .e
} -body {
    .e insert 0 abcdefg
    destroy .e
    update
} -cleanup {
    destroy .e
} -result {}
test entry-11.2 {EntryEventProc procedure} -setup {
    set x {}
} -body {
    entry .e1 -fg #112233
    rename .e1 .e2
    lappend x [winfo children .]
    lappend x [.e2 cget -fg]
    destroy .e1
    lappend x [info command .e*] [winfo children .]
} -cleanup {
    destroy .e1
} -result {.e1 #112233 {} {}}

test entry-12.1 {EntryCmdDeletedProc procedure} -body {
    button .b -text "xyz_123"
    rename .b {}
    list [info command .b*] [winfo children .]
} -cleanup {
    destroy .b
} -result {{} {}}


test entry-13.1 {GetEntryIndex procedure} -setup {
    entry .e -font {Courier -12} -width 5 -bd 2 -relief sunken
    pack .e
} -body {
    .e insert 0 012345678901234567890
    .e xview 4
    update
    .e index end
} -cleanup {
    destroy .e
} -result {21}
test entry-13.2 {GetEntryIndex procedure} -body {
    entry .e 
    .e index abogus
} -cleanup {
    destroy .e
} -returnCodes error -result {bad entry index "abogus"}
test entry-13.3 {GetEntryIndex procedure} -setup {
    entry .e -font {Courier -12} -width 5 -bd 2 -relief sunken
    pack .e
} -body {
    .e insert 0 012345678901234567890
    .e xview 4
    update
    .e select from 1
    .e select to 6
    .e index anchor
} -cleanup {
    destroy .e
} -result {1}
test entry-13.4 {GetEntryIndex procedure} -setup {
    entry .e -font {Courier -12} -width 5 -bd 2 -relief sunken
    pack .e
} -body {
    .e insert 0 012345678901234567890
    .e xview 4
    update
    .e select from 4
    .e select to 1
    .e index anchor
} -cleanup {
    destroy .e
} -result {4}
test entry-13.5 {GetEntryIndex procedure} -setup {
    entry .e -font {Courier -12} -width 5 -bd 2 -relief sunken
    pack .e
} -body {
    .e insert 0 012345678901234567890
    .e xview 4
    update
    .e select from 3
    .e select to 15
    .e select adjust 4
    .e index anchor
} -cleanup {
    destroy .e
} -result {15}
test entry-13.6 {GetEntryIndex procedure} -setup {
    entry .e
} -body {
    .e index ebogus
} -cleanup {
    destroy .e
} -returnCodes error -result {bad entry index "ebogus"}
test entry-13.7 {GetEntryIndex procedure} -setup {
    entry .e -font {Courier -12} -width 5 -bd 2 -relief sunken
    pack .e
} -body {
    .e insert 0 012345678901234567890
    .e xview 4
    update
    .e icursor 2
    .e index insert
} -cleanup {
    destroy .e
} -result {2}
test entry-13.8 {GetEntryIndex procedure} -setup {
    entry .e
} -body {
    .e index ibogus
} -cleanup {
    destroy .e
} -returnCodes error -result {bad entry index "ibogus"}
test entry-13.9 {GetEntryIndex procedure} -setup {
    entry .e -font {Courier -12} -width 5 -bd 2 -relief sunken
    pack .e
} -body {
    .e insert 0 012345678901234567890
    .e xview 4
    update
    .e select from 1
    .e select to 6
    list [.e index sel.first] [.e index sel.last]
} -cleanup {
    destroy .e
} -result {1 6}






test entry-13.10 {GetEntryIndex procedure} -constraints unix -body {
# On unix, when selection is cleared, entry widget's internal 
# selection range is reset.
# Previous settings:
	entry .e -font {Courier -12} -width 5 -bd 2 -relief sunken
	pack .e
	.e insert 0 012345678901234567890
	.e xview 4
	update
    .e select from 1
    .e select to 6
    list [.e index sel.first] [.e index sel.last]
# Testing:
    selection clear .e
    .e index sel.first
} -cleanup {
    destroy .e
} -returnCodes error -result {selection isn't in widget .e}

test entry-13.11 {GetEntryIndex procedure} -constraints win -body {
# On mac and pc, when selection is cleared, entry widget remembers
# last selected range.  When selection ownership is restored to 
# entry, the old range will be rehighlighted.
# Previous settings:
	entry .e -font {Courier -12} -width 5 -bd 2 -relief sunken
	pack .e
	.e insert 0 012345678901234567890
	.e xview 4
	update
    .e select from 1
    .e select to 6
    list [.e index sel.first] [.e index sel.last]
# Testing:
    selection clear .e
    catch {selection get}
    .e index sel.first
} -cleanup {
    destroy .e
} -result {1}           

test entry-13.12 {GetEntryIndex procedure} -constraints unix -body {
# Previous settings:
	entry .e -font {Courier -12} -width 5 -bd 2 -relief sunken
	pack .e
	.e insert 0 012345678901234567890
	.e xview 4
	update
    .e select from 1
    .e select to 6
    list [.e index sel.first] [.e index sel.last]
# Testing:
    selection clear .e
    .e index sbogus
} -cleanup {
    destroy .e
} -returnCodes error -result {selection isn't in widget .e}

# why when string in .e index changed to not beginning with s, 
# it behaves differently?
test entry-13.12.1 {GetEntryIndex procedure} -constraints unix -body {
# Previous settings:
	entry .e -font {Courier -12} -width 5 -bd 2 -relief sunken
	pack .e
	.e insert 0 012345678901234567890
	.e xview 4
	update
    .e select from 1
    .e select to 6
    list [.e index sel.first] [.e index sel.last]
# Testing:
    selection clear .e
    .e index bogus
} -cleanup {
    destroy .e
} -returnCodes error -result {bad entry index "bogus"}

test entry-13.13 {GetEntryIndex procedure} -constraints win -body {
# Previous settings:
	entry .e -font {Courier -12} -width 5 -bd 2 -relief sunken
	pack .e
	.e insert 0 012345678901234567890
	.e xview 4
	update
    .e select from 1
    .e select to 6
    list [.e index sel.first] [.e index sel.last]
# Testing:
    selection clear .e
    .e index sbogus
} -cleanup {
    destroy .e
} -returnCodes error -result {bad entry index "sbogus"}

test entry-13.14 {GetEntryIndex procedure} -constraints win -body {
# On mac and pc, when selection is cleared, entry widget remembers
# last selected range.  When selection ownership is restored to 
# entry, the old range will be rehighlighted.
# Previous settings:
	entry .e -font {Courier -12} -width 5 -bd 2 -relief sunken
	pack .e
	.e insert 0 012345678901234567890
	.e xview 4
	update
    .e select from 1
    .e select to 6
    list [.e index sel.first] [.e index sel.last]
# Testing:
    selection clear .e
    selection get 
} -cleanup {
    destroy .e
} -returnCodes error -match glob -result {*}

test entry-13.14.1 {GetEntryIndex procedure} -constraints win -body {
# On mac and pc, when selection is cleared, entry widget remembers
# last selected range.  When selection ownership is restored to 
# entry, the old range will be rehighlighted.
# Previous settings:
	entry .e -font {Courier -12} -width 5 -bd 2 -relief sunken
	pack .e
	.e insert 0 012345678901234567890
	.e xview 4
	update
    .e select from 1
    .e select to 6
    list [.e index sel.first] [.e index sel.last]
# Testing:
    selection clear .e  
    catch {selection get} 
    .e index sbogus      
} -cleanup {
    destroy .e
} -returnCodes error -match glob -result {*}

test entry-13.15 {GetEntryIndex procedure} -body {
    entry .e
    selection clear .e
    .e index @xyz
} -cleanup {
    destroy .e
} -returnCodes error -result {bad entry index "@xyz"}

test entry-13.16 {GetEntryIndex procedure} -constraints fonts -body {
    entry .e -width 5 -relief sunken -highlightthickness 2 -bd 2\
        -font {Courier -12} 
    pack .e
    .e insert 0 012345678901234567890
    .e xview 4
    update
    .e index @4
} -cleanup {
    destroy .e
} -result {4}
test entry-13.17 {GetEntryIndex procedure} -constraints fonts -body {
    entry .e -width 5 -relief sunken -highlightthickness 2 -bd 2\
        -font {Courier -12}
    pack .e
    .e insert 0 012345678901234567890
    .e xview 4
    update
    .e index @11
} -cleanup {
    destroy .e
} -result {4}
test entry-13.18 {GetEntryIndex procedure} -constraints fonts -body {
    entry .e -width 5 -relief sunken -highlightthickness 2 -bd 2\
        -font {Courier -12}
    pack .e
    .e insert 0 012345678901234567890
    .e xview 4
    update
    .e index @12
} -cleanup {
    destroy .e
} -result {5}
test entry-13.19 {GetEntryIndex procedure} -constraints fonts -body {
    entry .e -width 5 -relief sunken -highlightthickness 2 -bd 2\
        -font {Courier -12} 
    pack .e
    .e insert 0 012345678901234567890
    .e xview 4
    update
    .e index @[expr {[winfo width .e] - 6}]
} -cleanup {
    destroy .e
} -result {8}
test entry-13.20 {GetEntryIndex procedure} -constraints fonts -body {
    entry .e -width 5 -relief sunken -highlightthickness 2 -bd 2\
        -font {Courier -12}
    pack .e
    .e insert 0 012345678901234567890
    .e xview 4
    update
    .e index @[expr {[winfo width .e] - 5}]
} -cleanup {
    destroy .e
} -result {9}
test entry-13.21 {GetEntryIndex procedure} -body {
    entry .e -width 5 -relief sunken -highlightthickness 2 -bd 2\
        -font {Courier -12}
    pack .e
    .e insert 0 012345678901234567890
    .e xview 4
    update
    .e index @1000
} -cleanup {
    destroy .e
} -result {9}
test entry-13.22 {GetEntryIndex procedure} -setup {
    entry .e 
    pack .e
    update
} -body {
    .e index 1xyz
} -cleanup {
    destroy .e
} -returnCodes error -result {bad entry index "1xyz"}
test entry-13.23 {GetEntryIndex procedure} -body {
    entry .e -width 5 -relief sunken -highlightthickness 2 -bd 2\
        -font {Courier -12} 
    pack .e
    .e insert 0 012345678901234567890
    .e xview 4
    update
    .e index -10
} -cleanup {
    destroy .e
} -result {0}
test entry-13.24 {GetEntryIndex procedure} -body {
    entry .e -width 5 -relief sunken -highlightthickness 2 -bd 2\
        -font {Courier -12} 
    pack .e
    .e insert 0 012345678901234567890
    .e xview 4
    update
    .e index 12
} -cleanup {
    destroy .e
} -result {12}
test entry-13.25 {GetEntryIndex procedure} -body {
    entry .e -width 5 -relief sunken -highlightthickness 2 -bd 2\
        -font {Courier -12} 
    pack .e
    .e insert 0 012345678901234567890
    .e xview 4
    update
    .e index 49
} -cleanup {
    destroy .e
} -result {21}
test entry-13.26 {GetEntryIndex procedure} -constraints fonts -body {
    entry .e -highlightthickness 2 -bd 2 -font {Helvetica -12}
    selection clear .e
    .e configure -show .
    .e insert 0 XXXYZZY
    pack .e
    update
    list [.e index @7] [.e index @8]
} -cleanup {
    destroy .e
} -result {0 1}

# XXX Still need to write tests for EntryScanTo and EntrySelectTo.


test entry-14.1 {EntryFetchSelection procedure} -body {
    entry .e
    .e insert end "This is a test string"
    .e select from 1
    .e select to 18
    selection get
} -cleanup {
    destroy .e
} -result {his is a test str}
test entry-14.2 {EntryFetchSelection procedure} -body {
    entry .e -show *
    .e insert end "This is a test string"
    .e select from 1
    .e select to 18
    selection get
} -cleanup {
    destroy .e
} -result {*****************}
test entry-14.3 {EntryFetchSelection procedure} -setup {
    set x {}
    for {set i 1} {$i <= 500} {incr i} {
        append x "This is line $i, out of 500\n"
}
} -body {
    entry .e
    .e insert end $x    
    .e select from 0
    .e select to end
    string compare [selection get] $x
} -cleanup {
    destroy .e
} -result {0}

test entry-15.1 {EntryLostSelection} -body {
    entry .e
    .e insert 0 "Text"
    .e select from 0
    .e select to 4
    set result [selection get]
    selection clear
    .e select from 0
    .e select to 4
    lappend result [selection get]
} -cleanup {
    destroy .e
} -result {Text Text}

# is scrollcommand needed here??
test entry-16.1 {EntryVisibleRange procedure} -constraints fonts  -body {
    entry .e -width 10 -font {Helvetica -12}
    pack .e
    update
    .e insert 0 "............................." 
    format {%.6f %.6f} {*}[.e xview]
} -cleanup {
    destroy .e
} -result {0.000000 0.827586}
test entry-16.2 {EntryVisibleRange procedure} -constraints {
    unix fonts
} -body {
    entry .e -show X -width 10  -font {Helvetica -12}
    pack .e
    update
    .e insert 0 "............................."
    format {%.6f %.6f} {*}[.e xview]
} -cleanup {
    destroy .e
} -result {0.000000 0.275862}
test entry-16.3 {EntryVisibleRange procedure} -constraints {
    win
} -body {
    entry .e -show . -width 10  -font {Helvetica -12}
	pack .e
    update
    .e insert 0 XXXXXXXXXXXXXXXXXXXXXXXXXXXXX
    format {%.6f %.6f} {*}[.e xview]
} -cleanup {
    destroy .e
} -result {0.000000 0.827586}
test entry-16.4 {EntryVisibleRange procedure} -body {
    entry .e -show ""
    format {%.6f %.6f} {*}[.e xview]
} -cleanup {
    destroy .e
} -result {0.000000 1.000000}


test entry-17.1 {EntryUpdateScrollbar procedure} -body {
    entry .e -width 10 -xscrollcommand scroll -font {Courier -12}
    pack .e
    .e delete 0 end
    .e insert 0 123
    update
    format {%.6f %.6f} {*}$scrollInfo
} -cleanup {
    destroy .e
} -result {0.000000 1.000000}
test entry-17.2 {EntryUpdateScrollbar procedure} -body {
    entry .e -width 10 -xscrollcommand scroll -font {Courier -12}
    pack .e
    .e insert 0 0123456789abcdef
    .e xview 3
    update
    format {%.6f %.6f} {*}$scrollInfo
} -cleanup {
    destroy .e
} -result {0.187500 0.812500}
test entry-17.3 {EntryUpdateScrollbar procedure} -body {
    entry .e -width 10 -xscrollcommand scroll -font {Courier -12}
    pack .e
    .e insert 0 abcdefghijklmnopqrs
    .e xview 6
    update
    format {%.6f %.6f} {*}$scrollInfo
} -cleanup {
    destroy .e
} -result {0.315789 0.842105}
test entry-17.4 {EntryUpdateScrollbar procedure} -setup {
    proc bgerror msg {
	global x
	set x $msg
}
} -body {
    entry .e -width 5 -xscrollcommand thisisnotacommand
    pack .e
    update
    list $x $errorInfo
} -cleanup {
    destroy .e
    rename bgerror {}
} -result {{invalid command name "thisisnotacommand"} {invalid command name "thisisnotacommand"
    while executing
"thisisnotacommand 0.0 1.0"
    (horizontal scrolling command executed by .e)}}


test entry-18.1 {Entry widget vs hiding} -setup {
    entry .e
} -body {
    set l [interp hidden]
    interp hide {} .e
    destroy .e
    set res1 [list [winfo children .] [interp hidden]]
    set res2 [list {} $l]
    expr {$res1 == $res2}
} -result {1} 

##
## Entry widget VALIDATION tests
##
# The validation tests build each one upon the previous, so cascading
# failures aren't good
#

# 19.* test cases in previous version highly depended on the previous
# test cases. This was replaced by inserting recently set configurations
# that matters for the test case
test entry-19.1 {entry widget validation} -setup {
    unset -nocomplain ::e ::vVals
} -body {
    entry .e -validate all \
        -validatecommand [list doval %W %d %i %P %s %S %v %V] \
        -invalidcommand bell \
        -textvariable ::e \
        -background red -foreground white
    pack .e
    .e insert 0 a
    return $::vVals
} -cleanup {
    destroy .e
} -result {.e 1 0 a {} a all key}

test entry-19.2 {entry widget validation} -setup {
    unset -nocomplain ::e ::vVals
} -body {
    entry .e -validate all \
        -validatecommand [list doval %W %d %i %P %s %S %v %V] \
        -invalidcommand bell \
        -textvariable ::e \
        -background red -foreground white
    pack .e
    .e insert 0 a   ;# previous settings
    .e insert 1 b
    return $::vVals
} -cleanup {
    destroy .e
} -result {.e 1 1 ab a b all key}

test entry-19.3 {entry widget validation} -setup {
    unset -nocomplain ::e ::vVals
} -body {
    entry .e -validate all \
        -validatecommand [list doval %W %d %i %P %s %S %v %V] \
        -invalidcommand bell \
        -textvariable ::e \
        -background red -foreground white
    pack .e
    .e insert 0 ab   ;# previous settings
    .e insert end c
    return $::vVals
} -cleanup {
    destroy .e
} -result {.e 1 2 abc ab c all key}

test entry-19.4 {entry widget validation} -setup {
    unset -nocomplain ::e ::vVals
} -body {
    entry .e -validate all \
        -validatecommand [list doval %W %d %i %P %s %S %v %V] \
        -invalidcommand bell \
        -textvariable ::e \
        -background red -foreground white
    pack .e
    .e insert 0 abc   ;# previous settings
    .e insert 1 123
    list $::vVals $::e
} -cleanup {
    destroy .e
} -result {{.e 1 1 a123bc abc 123 all key} a123bc}

test entry-19.5 {entry widget validation} -setup {
    unset -nocomplain ::e ::vVals
} -body {
    entry .e -validate all \
        -validatecommand [list doval %W %d %i %P %s %S %v %V] \
        -invalidcommand bell \
        -textvariable ::e \
        -background red -foreground white
    pack .e
    .e insert 0 a123bc   ;# previous settings
    .e delete 2
    return $::vVals
} -cleanup {
    destroy .e
} -result {.e 0 2 a13bc a123bc 2 all key}

test entry-19.6 {entry widget validation} -setup {
    unset -nocomplain ::e ::vVals
} -body {
    entry .e -validate all \
        -validatecommand [list doval %W %d %i %P %s %S %v %V] \
        -invalidcommand bell \
        -textvariable ::e \
        -background red -foreground white
    pack .e
    .e insert 0 a13bc   ;# previous settings
    .e configure -validate key
    .e delete 1 3
    return $::vVals
} -cleanup {
    destroy .e
} -result {.e 0 1 abc a13bc 13 key key}

test entry-19.7 {entry widget validation} -setup {
    unset -nocomplain ::e ::vVals
} -body {
    entry .e -validate focus \
        -validatecommand [list doval %W %d %i %P %s %S %v %V] \
        -invalidcommand bell \
        -textvariable ::e \
        -background red -foreground white
    pack .e
    .e insert end abc                 ;# previous settings
    set ::vVals {}
    .e insert end d
    return $::vVals
} -cleanup {
    destroy .e
} -result {}

test entry-19.8 {entry widget validation} -setup {
    unset -nocomplain ::e ::vVals
} -body {
    entry .e -validate all \
        -validatecommand [list doval %W %d %i %P %s %S %v %V] \
        -invalidcommand bell \
        -textvariable ::e \
        -background red -foreground white
    pack .e
    .e configure -validate focus    ;# previous settings
    .e insert end abcd              ;# previous settings
    focus -force .e
# update necessary to process FocusIn event
    update
    return $::vVals
} -cleanup {
    destroy .e
} -result {.e -1 -1 abcd abcd {} focus focusin}

test entry-19.9 {entry widget validation} -setup {
    unset -nocomplain ::e ::vVals
} -body {
    entry .e -validate focus \
        -validatecommand [list doval %W %d %i %P %s %S %v %V] \
        -invalidcommand bell \
        -textvariable ::e \
        -background red -foreground white
    pack .e
    .e insert end abcd      ;# previous settings
    focus -force .e         ;# previous settings
    update                  ;# previous settings
# update necessary to process FocusIn event
    focus -force .
# update necessary to process FocusOut event
    update
    return $::vVals
} -cleanup {
    destroy .e
} -result {.e -1 -1 abcd abcd {} focus focusout}

test entry-19.10 {entry widget validation} -setup {
    unset -nocomplain ::e ::vVals
} -body {
    entry .e -validate all \
        -validatecommand [list doval %W %d %i %P %s %S %v %V] \
        -invalidcommand bell \
        -textvariable ::e \
        -background red -foreground white
    pack .e
    .e insert end abcd          ;# previous settings
    focus -force .e
# update necessary to process FocusIn event
    update
    return $::vVals
} -cleanup {
    destroy .e
} -result {.e -1 -1 abcd abcd {} all focusin}

test entry-19.11 {entry widget validation} -setup {
    unset -nocomplain ::e ::vVals
} -body {
    entry .e -validate all \
        -validatecommand [list doval %W %d %i %P %s %S %v %V] \
        -invalidcommand bell \
        -textvariable ::e \
        -background red -foreground white
    pack .e
    .e insert end abcd          ;# previous settings
    focus -force .e             ;# previous settings
# update necessary to process FocusIn event
    update                      ;# previous settings
    focus -force .
# update necessary to process FocusOut event
    update
    return $::vVals
} -cleanup {
    destroy .e
} -result {.e -1 -1 abcd abcd {} all focusout}

test entry-19.12 {entry widget validation} -setup {
    unset -nocomplain ::e ::vVals
} -body {
    entry .e -validate focusin \
        -validatecommand [list doval %W %d %i %P %s %S %v %V] \
        -invalidcommand bell \
        -textvariable ::e \
        -background red -foreground white
    pack .e
    .e insert 0 abcd              ;# previous settings
    focus -force .e
# update necessary to process FocusIn event
    update
    return $::vVals
} -cleanup {
    destroy .e
} -result {.e -1 -1 abcd abcd {} focusin focusin}

test entry-19.13 {entry widget validation} -setup {
    unset -nocomplain ::e ::vVals
} -body {
    entry .e -validate focusin \
        -validatecommand [list doval %W %d %i %P %s %S %v %V] \
        -invalidcommand bell \
        -textvariable ::e \
        -background red -foreground white
    pack .e
    .e insert end abcd              ;# previous settings
    set ::vVals {}
    focus -force .
# update necessary to process FocusOut event
    update
    return $::vVals
} -cleanup {
    destroy .e
} -result {}

test entry-19.14 {entry widget validation} -setup {
    unset -nocomplain ::e ::vVals
} -body {
    entry .e -validate focuso \
        -validatecommand [list doval %W %d %i %P %s %S %v %V] \
        -invalidcommand bell \
        -textvariable ::e \
        -background red -foreground white
    pack .e
    .e insert end abcd              ;# previous settings
    set ::vVals {}                  ;# previous settings
    focus -force .e
# update necessary to process FocusIn event
    update
    return $::vVals
} -cleanup {
    destroy .e
} -result {}

test entry-19.15 {entry widget validation} -setup {
    unset -nocomplain ::e ::vVals
} -body {
    entry .e -validate focuso \
        -validatecommand [list doval %W %d %i %P %s %S %v %V] \
        -invalidcommand bell \
        -textvariable ::e \
        -background red -foreground white
    pack .e
    .e insert end abcd              ;# previous settings
    set ::vVals {}                  ;# previous settings
    focus -force .e                 ;# previous settings
# update necessary to process FocusIn event
    update                          ;# previous settings
    focus -force .
# update necessary to process FocusOut event
    update
    return $::vVals
} -cleanup {
    destroy .e
} -result {.e -1 -1 abcd abcd {} focusout focusout}

# the same as 19.16 but added [.e validate] to returned list
test entry-19.16 {entry widget validation} -setup {
    unset -nocomplain ::e ::vVals
} -body {
    entry .e -validate focuso \
        -validatecommand [list doval %W %d %i %P %s %S %v %V] \
        -invalidcommand bell \
        -textvariable ::e \
        -background red -foreground white
    pack .e
    .e insert end abcd              ;# previous settings
    set ::vVals {}                  ;# previous settings
    focus -force .e                 ;# previous settings
# update necessary to process FocusIn event
    update                          ;# previous settings
    focus -force .
# update necessary to process FocusOut event
    update
    list [.e validate] $::vVals
} -cleanup {
    destroy .e
} -result {1 {.e -1 -1 abcd abcd {} all forced}}


test entry-19.17 {entry widget validation} -setup {
    unset -nocomplain ::e ::vVals
} -body {
    entry .e -validate focuso \
        -validatecommand [list doval %W %d %i %P %s %S %v %V] \
        -invalidcommand bell \
        -textvariable ::e \
        -background red -foreground white
    pack .e
    .e insert end abcd              ;# previous settings
    set ::e newdata
    list [.e cget -validate] $::vVals
} -cleanup {
    destroy .e
} -result {focusout {.e -1 -1 newdata abcd {} focusout forced}}


# proc doval changed - returns 0
test entry-19.18 {entry widget validation} -setup {
    unset -nocomplain ::e ::vVals
} -body {
    entry .e -validate all \
        -validatecommand [list doval3 %W %d %i %P %s %S %v %V] \
        -invalidcommand bell \
        -textvariable ::e \
        -background red -foreground white
    pack .e
    set ::e newdata                 ;# previous settings
    .e configure -validate all
    set ::e nextdata
    list [.e cget -validate] $::vVals
} -cleanup {
    destroy .e
} -result {none {.e -1 -1 nextdata newdata {} all forced}}

## This sets validate to none because it shows that we prevent a possible
## loop condition in the validation, when the entry textvar is also set
# proc doval2 used
test entry-19.19 {entry widget validation} -setup {
    unset -nocomplain ::e ::vVals
} -body {
    entry .e -validate all \
        -validatecommand [list doval3 %W %d %i %P %s %S %v %V] \
        -invalidcommand bell \
        -textvariable ::e \
        -background red -foreground white
    pack .e
    set ::e nextdata                 ;# previous settings
    
    .e configure -validatecommand [list doval2 %W %d %i %P %s %S %v %V]
    .e validate
    list [.e cget -validate] [.e get] $::vVals
} -cleanup {
    destroy .e
} -result {none mydata {.e -1 -1 nextdata nextdata {} all forced}}

## This leaves validate alone because we trigger validation through the
## textvar (a write trace), and the write during validation triggers
## nothing (by definition of avoiding loops on var traces).  This is
## one of those "dangerous" conditions where the user will have a
## different value in the entry widget shown as is in the textvar.
test entry-19.20 {entry widget validation} -setup {
    unset -nocomplain ::e ::vVals
} -body {
    entry .e -validate all \
        -validatecommand [list doval %W %d %i %P %s %S %v %V] \
        -invalidcommand bell \
        -textvariable ::e \
        -background red -foreground white
    pack .e
    set ::e nextdata                 ;# previous settings
    .e configure -validatecommand [list doval2 %W %d %i %P %s %S %v %V] ;# prev
    .e validate                     ;# previous settings
    
    .e configure -validate all
    set ::e testdata
    list [.e cget -validate] [.e get] $::e $::vVals
} -cleanup {
    destroy .e
} -result {all testdata mydata {.e -1 -1 testdata mydata {} all forced}}
##
## End validation tests
##

test entry-20.1 {widget deletion while active} -body {
    entry .e -validate all \
	    -validatecommand { destroy %W ; return 1 } \
	    -invalidcommand bell
    update
    .e insert 0 abc
    winfo exists .e
} -cleanup {
    destroy .e
} -result {0}

test entry-20.2 {widget deletion while active} -body {
    entry .e -validate all \
	    -validatecommand { return 0 } \
	    -invalidcommand { destroy %W }
    .e insert 0 abc
    winfo exists .e
} -cleanup {
    destroy .e
} -result {0}

test entry-20.3 {widget deletion while active} -body {
    entry .e -validate all \
	    -validatecommand { rename .e {} ; return 1 }
    .e insert 0 abc
    winfo exists .e
} -cleanup {
    destroy .e
} -result {0}

test entry-20.4 {widget deletion while active} -body {
    entry .e -validate all \
	    -validatecommand { return 0 } \
	    -invalidcommand { rename .e {} }
    .e insert 0 abc
    winfo exists .e
} -cleanup {
    destroy .e
} -result {0}

test entry-20.5 {widget deletion while active} -body {
    entry .e -validatecommand { destroy .e ; return 0 }
    .e validate
    winfo exists .e
} -cleanup {
    destroy .e
} -result {0}

test entry-20.6 {widget deletion while active} -body {
    pack [entry .e]
    update
    .e config -xscrollcommand { destroy .e }
    update idle
    winfo exists .e
} -cleanup {
    destroy .e
} -result {0}

test entry-20.7 {widget deletion with textvariable active} -body {
# SF bugs 607390 and 617446
    set FOO init
    entry .e -textvariable FOO -validate all \
	    -vcmd {%W configure -bg white; format 1}
    bind .e <Destroy> { set FOO hello }
    destroy .e
    winfo exists .e
} -cleanup {
    destroy .e
} -result {0}


test entry-21.1 {selection present while disabled, bug 637828} -body {
    entry .e
    .e insert end 0123456789
    .e select from 3
    .e select to 6
    set out [.e selection present]
    .e configure -state disabled
# still return 1 when disabled, because 'selection get' will work,
# but selection cannot be changed (new behavior since 8.4)
    .e select to 9
    lappend out [.e selection present] [selection get]
} -cleanup {
    destroy .e
} -result {1 1 345}

test entry-22.1 {lost namespaced textvar} -body {
    namespace eval test { variable foo {a b} }
    entry .e -textvariable ::test::foo
    namespace delete test
    .e insert end "more stuff"
    .e delete 5 end
    set ::test::foo
} -cleanup {
    destroy .e
} -returnCodes error -result {can't read "::test::foo": no such variable}
test entry-22.2 {lost namespaced textvar} -body {
    namespace eval test { variable foo {a b} }
    entry .e -textvariable ::test::foo
    namespace delete test
    .e insert end "more stuff"
    .e delete 5 end 
    catch {set ::test::foo}
    list [.e get] [.e cget -textvar] 
} -cleanup {
    destroy .e
} -result [list "a bmo" ::test::foo]

# Gathered comments about lacks
# XXX Still need to write tests for EntryBlinkProc, EntryFocusProc,
# and EntryTextVarProc.
# No tests for DisplayEntry.
# XXX Still need to write tests for EntryScanTo and EntrySelectTo.
# No tests for EventuallyRedraw

# option clear
# cleanup
cleanupTests
return


<|MERGE_RESOLUTION|>--- conflicted
+++ resolved
@@ -1886,13 +1886,25 @@
 	set x2 [expr {8+5*[font measure {helvetica 12} X]}]
     lappend x [expr {$x1 eq $x2}]
     .e configure -show ""
-<<<<<<< HEAD
 	set x1 [winfo reqwidth .e]
 	set x2 [expr {8+[font measure {helvetica 12} 12345]}]
     lappend x [expr {$x1 eq $x2}]
 } -cleanup {
     destroy .e
 } -result {1 1 1}
+test entry-6.12 {EntryComputeGeometry procedure} -constraints {
+    fonts
+} -setup {
+    catch {destroy .e}
+    entry .e -font $fixed -bd 2 -relief raised -width 20
+    pack .e
+} -body {
+    .e insert end "012\t456\t"
+    update
+    list [.e index @81] [.e index @82] [.e index @116] [.e index @117]
+} -cleanup {
+    destroy .e
+} -result {6 7 7 8}
 
 
 test entry-7.1 {InsertChars procedure} -setup {
@@ -1902,28 +1914,6 @@
     focus .e
 } -body {
     .e configure -textvariable contents -xscrollcommand scroll
-=======
-    lappend x [winfo reqwidth .e]
-} [list \
-    [expr 8+5*[font measure {helvetica 12} .]] \
-    [expr 8+5*[font measure {helvetica 12} X]] \
-    [expr 8+[font measure {helvetica 12} 12345]]]
-test entry-6.12 {EntryComputeGeometry procedure} {fonts} {
-    catch {destroy .e}
-    entry .e -font $fixed -bd 2 -relief raised -width 20
-    pack .e
-    .e insert end "012\t456\t"
-    update
-    list [.e index @81] [.e index @82] [.e index @116] [.e index @117]
-} {6 7 7 8}
-
-catch {destroy .e}
-entry .e -width 10 -font $fixed -textvariable contents -xscrollcommand scroll
-pack .e
-focus .e
-test entry-7.1 {InsertChars procedure} {
-    .e delete 0 end
->>>>>>> 62fb2633
     .e insert 0 abcde
     .e insert 2 XXX
     update
