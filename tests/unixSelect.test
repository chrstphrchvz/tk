# This file contains tests for the tkUnixSelect.c file.
#
# This file contains a collection of tests for one or more of the Tcl
# built-in commands.  Sourcing this file into Tcl runs the tests and
# generates output for errors.  No output means no errors were found.
#
# Copyright © 1999 Scriptics Corporation.
#
# See the file "license.terms" for information on usage and redistribution
# of this file, and for a DISCLAIMER OF ALL WARRANTIES.

package require tcltest 2.2
namespace import ::tcltest::*
tcltest::configure {*}$argv
tcltest::loadTestedCommands

<<<<<<< HEAD
# Import utility procs for specific functional areas
namespace import -force ::tk::test::select::*

testConstraint failsOnXQuarz [expr {$tcl_platform(os) ne "Darwin" || [tk windowingsystem] ne "x11" }]

=======
>>>>>>> d83e6f37
global longValue selValue selInfo

set selValue {}
set selInfo {}

proc handler {type offset count} {
    global selValue selInfo
    lappend selInfo $type $offset $count
    set numBytes [expr {[string length $selValue] - $offset}]
    if {$numBytes <= 0} {
    return ""
    }
    string range $selValue $offset [expr $numBytes+$offset]
}

proc errIncrHandler {type offset count} {
    global selValue selInfo pass
    if {$offset == 4000} {
    if {$pass == 0} {
	# Just sizing the selection;  don't do anything here.
	set pass 1
    } else {
	# Fetching the selection;  wait long enough to cause a timeout.
	after 6000
    }
    }
    lappend selInfo $type $offset $count
    set numBytes [expr {[string length $selValue] - $offset}]
    if {$numBytes <= 0} {
    return ""
    }
    string range $selValue $offset [expr $numBytes+$offset]
}

proc badHandler {path type offset count} {
    global selValue selInfo
    selection handle -type $type $path {}
    lappend selInfo $path $type $offset $count
    set numBytes [expr {[string length $selValue] - $offset}]
    if {$numBytes <= 0} {
    return ""
    }
    string range $selValue $offset [expr $numBytes+$offset]
}
proc reallyBadHandler {path type offset count} {
    global selValue selInfo pass
    if {$offset == 4000} {
    if {$pass == 0} {
	set pass 1
    } else {
	selection handle -type $type $path {}
    }
    }
    lappend selInfo $path $type $offset $count
    set numBytes [expr {[string length $selValue] - $offset}]
    if {$numBytes <= 0} {
    return ""
    }
    string range $selValue $offset [expr $numBytes+$offset]
}

# Eliminate any existing selection on the screen.  This is needed in case
# there is a selection in some other application, in order to prevent races
# from causing false errors in the tests below.

selection clear .
after 1500

# common setup code
proc setup {{path .f1} {display {}}} {
    catch {destroy $path}
    if {$display == {}} {
    frame $path
    } else {
    toplevel $path -screen $display
    wm geom $path +0+0
    }
    selection own $path
}

# set up a very large buffer to test INCR retrievals
set longValue ""
foreach i {a b c d e f g j h i j k l m o p q r s t u v w x y z} {
    set j $i.1$i.2$i.3$i.4$i.5$i.6$i.7$i.8$i.9$i.10$i.11$i.12$i.13$i.14
    append longValue A$j B$j C$j D$j E$j F$j G$j H$j I$j K$j L$j M$j N$j
}

# ----------------------------------------------------------------------

test unixSelect-1.1 {TkSelGetSelection procedure: simple i18n text} -constraints {
    x11
} -setup {
    destroy .e
    setupbg
} -body {
    pack [entry .e]
    update
    .e insert 0 über
    .e selection range 0 end
    dobg {string length [selection get]}
} -cleanup {
    cleanupbg
    destroy .e
} -result 4

test unixSelect-1.2 {TkSelGetSelection procedure: simple i18n text, iso8859-1} -constraints {
    x11
} -setup {
    setupbg
} -body {
    dobg {
	pack [entry .e]
	update
	.e insert 0 üф
	.e selection range 0 end
    }
    selection get
} -cleanup {
    cleanupbg
} -result ü?

test unixSelect-1.3 {TkSelGetSelection procedure: simple i18n text, iso2022} -constraints {
    x11
} -setup {
    setupbg
    setup
} -body {
    selection handle -type COMPOUND_TEXT -format COMPOUND_TEXT . \
	{handler COMPOUND_TEXT}
    selection own .
    set selValue üф
    set selInfo {}
    set result [dobg {
	set x [selection get -type COMPOUND_TEXT]
	list [string equal üф $x] [string length $x]
    }]
    lappend result $selInfo
} -cleanup {
    cleanupbg
} -result {1 2 {COMPOUND_TEXT 0 4000}}

test unixSelect-1.4 {TkSelGetSelection procedure: INCR i18n text, iso2022} -constraints {
    x11
} -setup {
    setupbg
    setup
} -body {
    # This test is subtle.  The selection ends up getting fetched twice by
    # Tk:  once to compute the length, and again to actually send the data.
    # The first time through, we don't convert the data to ISO2022, so the
    # buffer boundaries end up being different in the two passes.
    selection handle -type COMPOUND_TEXT -format COMPOUND_TEXT . \
	{handler COMPOUND_TEXT}
    selection own .
    set selValue [string repeat x 3999]üф[string repeat x 3999]
    set selInfo {}
    set result [dobg {
	set x [selection get -type COMPOUND_TEXT]
	list [string equal \
	    [string repeat x 3999]üф[string repeat x 3999] $x] \
	    [string length $x]
    }]
    lappend result $selInfo
} -cleanup {
    cleanupbg
} -result {1 8000 {COMPOUND_TEXT 0 4000 COMPOUND_TEXT 4000 3999 COMPOUND_TEXT 7998 4000 COMPOUND_TEXT 0 4000 COMPOUND_TEXT 4000 3998 COMPOUND_TEXT 7997 4000}}

test unixSelect-1.5 {TkSelGetSelection procedure: simple i18n text, iso2022} -constraints {
    x11
} -setup {
    setupbg
    setup
} -body {
    selection handle -type COMPOUND_TEXT -format COMPOUND_TEXT . \
	{handler COMPOUND_TEXT}
    selection own .
    set selValue üф
    set selInfo {}
    set result [dobg {
	set x [selection get -type COMPOUND_TEXT]
	list [string equal üф $x] [string length $x]
    }]
    lappend result $selInfo
} -cleanup {
    cleanupbg
} -result {1 2 {COMPOUND_TEXT 0 4000}}

test unixSelect-1.6 {TkSelGetSelection procedure: INCR i18n text} -constraints {
    x11
} -setup {
    setupbg
} -body {
    dobg [subst -nobackslashes {entry .e; pack .e; update
    .e insert 0 über$longValue
    .e selection range 0 end}]
    string length [selection get]
} -cleanup {
    cleanupbg
} -result [expr {4 + [string length $longValue]}]

test unixSelect-1.7 {TkSelGetSelection procedure: INCR i18n text} -constraints {
    x11
} -setup {
    setupbg
} -body {
    dobg {
	pack [entry .e]
	update
	.e insert 0 [string repeat x 3999]ü
	.e selection range 0 end
    }
    selection get
} -cleanup {
    cleanupbg
} -result [string repeat x 3999]ü

test unixSelect-1.8 {TkSelGetSelection procedure: INCR i18n text} -constraints {
    x11
} -setup {
    setupbg
} -body {
    dobg {
	pack [entry .e]
	update
	.e insert 0 ü[string repeat x 3999]
	.e selection range 0 end
    }
    selection get
} -cleanup {
    cleanupbg
} -result ü[string repeat x 3999]

test unixSelect-1.9 {TkSelGetSelection procedure: INCR i18n text} -constraints {
    x11
} -setup {
    setupbg
} -body {
    dobg {
	pack [entry .e]
	update
	.e insert 0 [string repeat x 3999]ü[string repeat x 4000]
	.e selection range 0 end
    }
    selection get
} -cleanup {
    cleanupbg
} -result [string repeat x 3999]ü[string repeat x 4000]
# Now some tests to make sure that the right thing is done when
# transferring UTF8 selections, to prevent [Bug 614650] and its ilk
# from rearing its ugly head again.

test unixSelect-1.10 {TkSelGetSelection procedure: INCR i18n text, utf-8} -constraints {
    x11
} -setup {
    setupbg
} -body {
    dobg {
	pack [entry .e]
	update
	.e insert 0 [string repeat x 3999]ü
	.e selection range 0 end
    }
    selection get -type UTF8_STRING
} -cleanup {
    cleanupbg
} -result [string repeat x 3999]ü

test unixSelect-1.11 {TkSelGetSelection procedure: INCR i18n text, utf-8} -constraints {
    x11
} -setup {
    setupbg
} -body {
    dobg {
	pack [entry .e]
	update
	.e insert 0 ü[string repeat x 3999]
	.e selection range 0 end
    }
    selection get -type UTF8_STRING
} -cleanup {
    cleanupbg
} -result ü[string repeat x 3999]

test unixSelect-1.12 {TkSelGetSelection procedure: INCR i18n text, utf-8} -constraints {
    x11
} -setup {
    setupbg
} -body {
    dobg {
	pack [entry .e]
	update
	.e insert 0 [string repeat x 3999]ü[string repeat x 4000]
	.e selection range 0 end
    }
    selection get -type UTF8_STRING
} -cleanup {
    cleanupbg
} -result [string repeat x 3999]ü[string repeat x 4000]

test unixSelect-1.13 {TkSelGetSelection procedure: simple i18n text, utf-8} -constraints {
    x11
} -setup {
    destroy .e
    setupbg
} -body {
    pack [entry .e]
    update
    .e insert 0 überф
    .e selection range 0 end
    dobg {string length [selection get -type UTF8_STRING]}
} -cleanup {
    destroy .e
    cleanupbg
} -result 5

test unixSelect-1.14 {TkSelGetSelection procedure: simple i18n text, utf-8} -constraints {
    x11
} -setup {
    setupbg
} -body {
    dobg {
	pack [entry .e]
	update
	.e insert 0 üф
	.e selection range 0 end
    }
    selection get -type UTF8_STRING
} -cleanup {
    cleanupbg
} -result üф

test unixSelect-1.15 {TkSelGetSelection procedure: INCR i18n text, utf-8} -constraints {
    x11
} -setup {
    setupbg
} -body {
    dobg {
	pack [entry .e]
	update
	.e insert 0 [string repeat [string repeat Ää 50]\n 21]
	.e selection range 0 end
    }
    selection get -type UTF8_STRING
} -cleanup {
    cleanupbg
} -result [string repeat [string repeat Ää 50]\n 21]

test unixSelect-1.16 {TkSelGetSelection procedure: INCR i18n text, utf-8} -constraints {
    x11
} -setup {
    setupbg
} -body {
    dobg {
	pack [entry .e]
	update
	.e insert 0 i[string repeat [string repeat Ää 50]\n 21]
	.e selection range 0 end
    }
    selection get -type UTF8_STRING
} -cleanup {
    cleanupbg
} -result i[string repeat [string repeat Ää 50]\n 21]

test unixSelect-1.17 {TkSelGetSelection procedure: INCR i18n text, utf-8} -constraints {
    x11
} -setup {
    setupbg
} -body {
    dobg {
	pack [text .t]
	update
	.t insert 1.0 [string repeat [string repeat Ää 50]\n 21]
	# Has to be selected in a separate stage
	.t tag add sel 1.0 21.end+1c
    }
    after 10
    selection get -type UTF8_STRING
} -cleanup {
    cleanupbg
} -result [string repeat [string repeat Ää 50]\n 21]

test unixSelect-1.18 {TkSelGetSelection procedure: INCR i18n text, utf-8} -constraints {
    x11
} -setup {
    setupbg
} -body {
    dobg {
	pack [text .t]
	update
	.t insert 1.0 i[string repeat [string repeat Ää 50]\n 21]
	# Has to be selected in a separate stage
	.t tag add sel 1.0 21.end+1c
    }
    after 10
    selection get -type UTF8_STRING
} -cleanup {
    cleanupbg
} -result i[string repeat [string repeat Ää 50]\n 21]

test unixSelect-1.19 {Automatic UTF8_STRING support for selection handle} -constraints {
    unix
} -setup {
    destroy .l
} -body {
    # See Bug #666346 "Selection handling crashes under KDE 3.0"
    label .l
    selection handle .l  [list handler STRING]
    set selValue "This is the selection value"
    selection own .l
    selection get -type UTF8_STRING
} -cleanup {
    destroy .l
} -result {This is the selection value}

#
# CLEANUP
#

namespace forget ::tk::test::select::*
cleanupTests
return<|MERGE_RESOLUTION|>--- conflicted
+++ resolved
@@ -14,14 +14,9 @@
 tcltest::configure {*}$argv
 tcltest::loadTestedCommands
 
-<<<<<<< HEAD
 # Import utility procs for specific functional areas
 namespace import -force ::tk::test::select::*
 
-testConstraint failsOnXQuarz [expr {$tcl_platform(os) ne "Darwin" || [tk windowingsystem] ne "x11" }]
-
-=======
->>>>>>> d83e6f37
 global longValue selValue selInfo
 
 set selValue {}
