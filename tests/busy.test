# Tests for the tk busy command.
#
# This file contains a collection of tests for one or more of the Tk built-in
# commands. Sourcing this file runs the tests and generates output for errors.
# No output means no errors were found.
#
<<<<<<< HEAD
# Copyright © 1998-2000 Jos Decoster. All rights reserved.
=======
# Copyright (c) 1998-2000 Jos Decoster. All rights reserved.
>>>>>>> ed50048a

package require tcltest 2.2
tcltest::configure {*}$argv
tcltest::loadTestedCommands
namespace import -force tcltest::test

# There's currently no way to test the actual grab effect, per se, in an
# automated test. Therefore, this test suite only covers the interface to the
# grab command (ie, error messages, etc.)

test busy-1.1 {Tk_BusyObjCmd} -returnCodes error -body {
    tk busy
} -result {wrong # args: should be "tk busy options ?arg ...?"}

test busy-2.1 {tk busy hold} -returnCodes error -body {
    tk busy hold
} -result {wrong # args: should be "tk busy hold window ?-option value ...?"}
test busy-2.2 {tk busy hold root window} -body {
    set res [tk busy hold .]
    update
    set res
} -cleanup {
    tk busy forget .
} -result {._Busy}
test busy-2.3 {tk busy hold root window with shortcut} -body {
    set res [tk busy .]
    update
    set res
} -cleanup {
    tk busy forget .
} -result {._Busy}
test busy-2.4 {tk busy hold nested window} -setup {
    pack [frame .f]
} -body {
    set res [tk busy hold .f]
    update
    set res
} -cleanup {
    tk busy forget .f
    destroy .f
} -result {.f_Busy}
test busy-2.5 {tk busy hold nested window with shortcut} -setup {
    pack [frame .f]
} -body {
    set res [tk busy .f]
    update
    set res
} -cleanup {
    tk busy forget .f
    destroy .f
} -result {.f_Busy}
test busy-2.6 {tk busy hold toplevel window} -setup {
    toplevel .f
} -body {
    set res [tk busy hold .f]
    update
    set res
} -cleanup {
    tk busy forget .f
    destroy .f
} -result {.f._Busy}
test busy-2.7 {tk busy hold toplevel window with shortcut} -setup {
    toplevel .f
} -body {
    set res [tk busy .f]
    update
    set res
} -cleanup {
    tk busy forget .f
    destroy .f
} -result {.f._Busy}
test busy-2.8 {tk busy hold non existing window} -body {
    tk busy hold .f
    update
} -returnCodes error -result {bad window path name ".f"}
test busy-2.9 {tk busy hold (shortcut) non existing window} -body {
    tk busy .f
    update
} -returnCodes error -result {bad window path name ".f"}
test busy-2.10 {tk busy hold root window with cursor} -body {
    set res [tk busy hold . -cursor arrow]
    update
    set res
} -cleanup {
    tk busy forget .
} -result {._Busy}
test busy-2.11 {tk busy hold (shortcut) root window, cursor} -body {
    set res [tk busy . -cursor arrow]
    update
    set res
} -cleanup {
    tk busy forget .
} -result {._Busy}
test busy-2.12 {tk busy hold root window, invalid cursor} -body {
    tk busy hold . -cursor nonExistingCursor
    update
} -returnCodes error -cleanup {
    tk busy forget .
} -result {bad cursor spec "nonExistingCursor"}
test busy-2.13 {tk busy hold (shortcut) root window, invalid cursor} -body {
    tk busy . -cursor nonExistingCursor
    update
} -returnCodes error -cleanup {
    tk busy forget .
} -result {bad cursor spec "nonExistingCursor"}
test busy-2.14 {tk busy hold root window, invalid option} -body {
    tk busy hold . -invalidOption 1
    update
} -returnCodes error -cleanup {
    tk busy forget .
} -result {unknown option "-invalidOption"}
test busy-2.15 {tk busy hold (shortcut) root window, invalid option} -body {
    tk busy . -invalidOption 1
    update
} -returnCodes error -cleanup {
    tk busy forget .
} -result {unknown option "-invalidOption"}

test busy-3.1 {tk busy cget no window} -returnCodes error -body {
    tk busy cget
} -result {wrong # args: should be "tk busy cget window option"}
test busy-3.2 {tk busy cget no option} -returnCodes error -body {
    tk busy cget
} -result {wrong # args: should be "tk busy cget window option"}
test busy-3.3 {tk busy cget invalid window} -returnCodes error -body {
    tk busy cget .f -cursor
} -result {bad window path name ".f"}
test busy-3.4 {tk busy cget non-busy window} -setup {
    pack [frame .f]
} -body {
    tk busy cget .f -cursor
} -cleanup {
    destroy .f
} -returnCodes error -result {can't find busy window ".f"}
test busy-3.5 {tk busy cget invalid option} -setup {
    pack [frame .f]
    tk busy hold .f
    update
} -body {
    tk busy cget .f -invalidOption
} -cleanup {
    tk busy forget .f
    destroy .f
} -returnCodes error -result {unknown option "-invalidOption"}
test busy-3.6unix {tk busy cget unix} -setup {
    pack [frame .f]
    tk busy hold .f
    update
} -body {
    tk busy cget .f -cursor
} -cleanup {
    tk busy forget .f
    destroy .f
} -result {watch} -constraints unix
test busy-3.6win {tk busy cget win} -setup {
    pack [frame .f]
    tk busy hold .f
    update
} -body {
    tk busy cget .f -cursor
} -cleanup {
    tk busy forget .f
    destroy .f
} -result {wait} -constraints win
test busy-3.7 {tk busy cget unix} -setup {
    pack [frame .f]
    tk busy hold .f -cursor hand1
    update
} -body {
    tk busy cget .f -cursor
} -cleanup {
    tk busy forget .f
    destroy .f
} -result {hand1}

test busy-4.1 {tk busy configure no window} -returnCodes error -body {
    tk busy configure
} -result {wrong # args: should be "tk busy configure window ?-option value ...?"}

test busy-4.2 {tk busy configure invalid window} -body {
    tk busy configure .f
} -returnCodes error -result {bad window path name ".f"}

test busy-4.3 {tk busy configure non-busy window} -setup {
    pack [frame .f]
} -body {
    tk busy configure .f
} -cleanup {
    destroy .f
} -returnCodes error -result {can't find busy window ".f"}

test busy-4.4 {tk busy configure} -constraints {nonwin} -setup {
    pack [frame .f]
    tk busy hold .f
    update
} -body {
    tk busy configure .f
} -cleanup {
    tk busy forget .f
    destroy .f
} -result {{-cursor cursor Cursor watch watch}}

test busy-4.4-win {tk busy configure} -constraints {win} -setup {
    pack [frame .f]
    tk busy hold .f
    update
} -body {
    tk busy configure .f
} -cleanup {
    tk busy forget .f
    destroy .f
} -result {{-cursor cursor Cursor wait wait}}

test busy-4.5 {tk busy configure} -constraints {nonwin} -setup {
    pack [frame .f]
    tk busy hold .f -cursor hand2
    update
} -body {
    tk busy configure .f
} -cleanup {
    tk busy forget .f
    destroy .f
} -result {{-cursor cursor Cursor watch hand2}}

test busy-4.5-win {tk busy configure} -constraints win -setup {
    pack [frame .f]
    tk busy hold .f -cursor hand2
    update
} -body {
    tk busy configure .f
} -cleanup {
    tk busy forget .f
    destroy .f
} -result {{-cursor cursor Cursor wait hand2}}

test busy-4.6 {tk busy configure invalid option} -setup {
    pack [frame .f]
    tk busy hold .f
    update
} -body {
    tk busy configure .f -invalidOption
} -cleanup {
    tk busy forget .f
    destroy .f
} -returnCodes error -result {unknown option "-invalidOption"}

test busy-4.7 {tk busy configure valid option} -constraints {nonwin} -setup {
    pack [frame .f]
    tk busy hold .f
    update
} -body {
    tk busy configure .f -cursor
} -cleanup {
    tk busy forget .f
    destroy .f
} -result {-cursor cursor Cursor watch watch}

test busy-4.7-win {tk busy configure valid option} -constraints {win} -setup {
    pack [frame .f]
    tk busy hold .f
    update
} -body {
    tk busy configure .f -cursor
} -cleanup {
    tk busy forget .f
    destroy .f
} -result {-cursor cursor Cursor wait wait}

test busy-4.8 {tk busy configure valid option} -constraints {
    nonwin
} -setup {
    pack [frame .f]
    tk busy hold .f -cursor circle
    update
} -body {
    tk busy configure .f -cursor
} -cleanup {
    tk busy forget .f
    destroy .f
} -result {-cursor cursor Cursor watch circle}

test busy-4.8-win {tk busy configure valid option} -constraints win -setup {
    pack [frame .f]
    tk busy hold .f -cursor circle
    update
} -body {
    tk busy configure .f -cursor
} -cleanup {
    tk busy forget .f
    destroy .f
} -result {-cursor cursor Cursor wait circle}

test busy-4.9 {tk busy configure valid option with value} -setup {
    pack [frame .f]
    tk busy hold .f
    update
} -body {
    tk busy configure .f -cursor pencil
    tk busy cget .f -cursor
} -cleanup {
    tk busy forget .f
    destroy .f
} -result {pencil}

test busy-4.10 {tk busy configure valid option with invalid value} -setup {
    pack [frame .f]
    tk busy hold .f
    update
} -body {
    tk busy configure .f -cursor nonExistingCursor
} -returnCodes error -cleanup {
    tk busy forget .f
    destroy .f
} -result {bad cursor spec "nonExistingCursor"}

test busy-5.1 {tk busy forget} -returnCodes error -body {
    tk busy forget
} -result {wrong # args: should be "tk busy forget window"}
test busy-5.2 {tk busy forget non existing window} -body {
    tk busy forget .f
} -returnCodes error -result {bad window path name ".f"}
test busy-5.3 {tk busy forget non busy window} -setup {
    pack [frame .f]
} -body {
    tk busy forget .f
} -cleanup {
    destroy .f
} -returnCodes error -result {can't find busy window ".f"}
test busy-5.4 {tk busy forget window} -setup {
    pack [frame .f]
    tk busy hold .f
    update
} -body {
    set r [tk busy status .f]
    tk busy forget .f
    lappend r [tk busy status .f]
} -cleanup {
    destroy .f
} -result {1 0}

test busy-6.1 {tk busy status} -returnCodes error -body {
    tk busy status
} -result {wrong # args: should be "tk busy status window"}
test busy-6.2 {tk busy status non existing window} -body {
    tk busy status .f
} -result 0
test busy-6.3 {tk busy status non busy window} -setup {
    pack [frame .f]
} -body {
    tk busy status .f
} -cleanup {
    destroy .f
} -result 0
test busy-6.4 {tk busy status busy window} -setup {
    pack [frame .f]
    tk busy hold .f
    update
} -body {
    tk busy status .f
} -cleanup {
    tk busy forget .f
    destroy .f
} -result 1
test busy-6.5 {tk busy status forgotten busy window} -setup {
    pack [frame .f]
    tk busy hold .f
    update
    tk busy forget .f
} -body {
    tk busy status .f
} -cleanup {
    destroy .f
} -result 0

test busy-7.1 {tk busy current no busy} -body {
    tk busy current
} -result {}
test busy-7.2 {tk busy current 1 busy} -setup {
    pack [frame .f]
    tk busy hold .f
    update
} -body {
    tk busy current
} -cleanup {
    tk busy forget .f
    destroy .f
} -result {.f}
test busy-7.3 {tk busy current 2 busy} -setup {
    pack [frame .f1]
    pack [frame .f2]
    tk busy hold .f1
    tk busy hold .f2
    update
} -body {
    lsort [tk busy current]
} -cleanup {
    tk busy forget .f1
    tk busy forget .f2
    destroy .f1 .f2
} -result {.f1 .f2}
test busy-7.4 {tk busy current 2 busy with matching filter} -setup {
    pack [frame .f1]
    pack [frame .f2]
    tk busy hold .f1
    tk busy hold .f2
    update
} -body {
    lsort [tk busy current *2*]
} -cleanup {
    tk busy forget .f1
    tk busy forget .f2
    destroy .f1 .f2
} -result {.f2}
test busy-7.5 {tk busy current 2 busy with non matching filter} -setup {
    pack [frame .f1]
    pack [frame .f2]
    tk busy hold .f1
    tk busy hold .f2
    update
} -body {
    lsort [tk busy current *3*]
} -cleanup {
    tk busy forget .f1
    tk busy forget .f2
    destroy .f1 .f2
} -result {}
test busy-7.6 {tk busy current 1 busy after forget} -setup {
    pack [frame .f]
    tk busy hold .f
    update
    tk busy forget .f
} -body {
    tk busy current
} -cleanup {
    destroy .f
} -result {}
test busy-7.7 {tk busy current 2 busy after forget} -setup {
    pack [frame .f1]
    pack [frame .f2]
    tk busy hold .f1
    tk busy hold .f2
    update
    tk busy forget .f1
} -body {
    lsort [tk busy current]
} -cleanup {
    tk busy forget .f2
    destroy .f1 .f2
} -result {.f2}
test busy-7.8 {tk busy current 2 busy with matching filter after forget} -setup {
    pack [frame .f1]
    pack [frame .f2]
    tk busy hold .f1
    tk busy hold .f2
    update
    tk busy forget .f1
} -body {
    lsort [tk busy current *2*]
} -cleanup {
    tk busy forget .f2
    destroy .f1 .f2
} -result {.f2}
test busy-7.9 {tk busy current 2 busy with non matching filter after forget} -setup {
    pack [frame .f1]
    pack [frame .f2]
    tk busy hold .f1
    tk busy hold .f2
    update
    tk busy forget .f1
} -body {
    lsort [tk busy current *3*]
} -cleanup {
    tk busy forget .f2
    destroy .f1 .f2
} -result {}

test busy-8.1 {tk busy busywindow with a busy toplevel} -body {
    toplevel .top
    tk busy .top
    tk busy busywindow .top
} -cleanup {
    tk busy forget .top
    destroy .top
} -result {.top._Busy}
test busy-8.2 {tk busy busywindow with a busy widget} -body {
    pack [frame .f]
    tk busy .f
    tk busy busywindow .f
} -cleanup {
    tk busy forget .f
    destroy .f
} -result {.f_Busy}
test busy-8.3 {tk busy busywindow with a nonexisting widget} -body {
    tk busy .
    tk busy busywindow .nonExistingWidget
} -cleanup {
    tk busy forget .
} -result {}


::tcltest::cleanupTests
return<|MERGE_RESOLUTION|>--- conflicted
+++ resolved
@@ -4,11 +4,7 @@
 # commands. Sourcing this file runs the tests and generates output for errors.
 # No output means no errors were found.
 #
-<<<<<<< HEAD
 # Copyright © 1998-2000 Jos Decoster. All rights reserved.
-=======
-# Copyright (c) 1998-2000 Jos Decoster. All rights reserved.
->>>>>>> ed50048a
 
 package require tcltest 2.2
 tcltest::configure {*}$argv
@@ -142,7 +138,7 @@
     tk busy cget .f -cursor
 } -cleanup {
     destroy .f
-} -returnCodes error -result {can't find busy window ".f"}
+} -returnCodes error -result {cannot find busy window ".f"}
 test busy-3.5 {tk busy cget invalid option} -setup {
     pack [frame .f]
     tk busy hold .f
@@ -198,7 +194,7 @@
     tk busy configure .f
 } -cleanup {
     destroy .f
-} -returnCodes error -result {can't find busy window ".f"}
+} -returnCodes error -result {cannot find busy window ".f"}
 
 test busy-4.4 {tk busy configure} -constraints {nonwin} -setup {
     pack [frame .f]
@@ -336,7 +332,7 @@
     tk busy forget .f
 } -cleanup {
     destroy .f
-} -returnCodes error -result {can't find busy window ".f"}
+} -returnCodes error -result {cannot find busy window ".f"}
 test busy-5.4 {tk busy forget window} -setup {
     pack [frame .f]
     tk busy hold .f
