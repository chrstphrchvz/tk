--- conflicted
+++ resolved
@@ -921,11 +921,7 @@
     }
 } -result {LucidaBright}
 test font-21.6 {Tk_PostscriptFontName procedure: spaces} -constraints {
-<<<<<<< HEAD
-	unix
-=======
 	x11 
->>>>>>> afc074e5
 } -body {
     psfontname "{new century schoolbook} 10"
 } -result {NewCenturySchlbk-Roman}
