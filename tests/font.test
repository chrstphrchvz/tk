--- conflicted
+++ resolved
@@ -13,13 +13,8 @@
 
 # Some tests require support for 4-byte UTF-8 sequences
 testConstraint fullutf [expr {[format %c 0x010000] != "\uFFFD"}]
-<<<<<<< HEAD
 testConstraint utfcompat [expr {([string length "\U10000"] == 2) && [package vsatisfies [package provide Tcl] 8]}]
-=======
-
-testConstraint failsOnUbuntu [expr {![info exists ::env(TRAVIS_OS_NAME)] || ![string match linux $::env(TRAVIS_OS_NAME)]}]
 testConstraint failsOnUbuntuNoXft [expr {[testConstraint failsOnUbuntu] || ([catch {tk::pkgconfig get fontsystem} fs] || ($fs ne "xft"))}]
->>>>>>> 2cfcf649
 
 set defaultfontlist [font names]
 
@@ -1806,13 +1801,8 @@
     event generate .t.c <Enter> -x 0 -y 0
     return $x
 } -cleanup {
-<<<<<<< HEAD
-	bind all <Enter> {}
+    bind all <Enter> {}
 } -result 0
-=======
-    bind all <Enter> {}
-} -result {0}
->>>>>>> 2cfcf649
 test font-30.2 {Tk_DistanceToTextLayout procedure: loop multiple} -body {
     csetup "000\n000\n000"
     .t.c bind all <Enter> {lappend x [.t.c index current @%x,%y]}
@@ -1821,13 +1811,8 @@
     event generate .t.c <Enter> -x $ax -y $ay
     return $x
 } -cleanup {
-<<<<<<< HEAD
-	bind all <Enter> {}
+    bind all <Enter> {}
 } -result 5
-=======
-    bind all <Enter> {}
-} -result {5}
->>>>>>> 2cfcf649
 test font-30.3 {Tk_DistanceToTextLayout procedure: loop to end} -body {
     csetup "000\n0\n000"
     .t.c bind all <Enter> {lappend x [.t.c index current @%x,%y]}
@@ -1846,13 +1831,8 @@
     event generate .t.c <Enter> -x [expr $ax*6] -y 0
     return $x
 } -cleanup {
-<<<<<<< HEAD
-	bind all <Enter> {}
+    bind all <Enter> {}
 } -result 3
-=======
-    bind all <Enter> {}
-} -result {3}
->>>>>>> 2cfcf649
 test font-30.5 {Tk_DistanceToTextLayout procedure: ignore newline} -body {
     csetup "000\n0\n000"
     .t.c bind all <Enter> {lappend x [.t.c index current @%x,%y]}
@@ -1904,13 +1884,8 @@
     event generate .t.c <Enter> -x $ax -y 0
     return $x
 } -cleanup {
-<<<<<<< HEAD
-	bind all <Enter> {}
+    bind all <Enter> {}
 } -result 0
-=======
-    bind all <Enter> {}
-} -result {0}
->>>>>>> 2cfcf649
 test font-30.10 {Tk_DistanceToTextLayout procedure: above line} -body {
     csetup "0\n000"
     .t.c bind all <Enter> {lappend x [.t.c index current @%x,%y]}
@@ -1950,13 +1925,8 @@
     event generate .t.c <Enter> -x $ax -y 0
     return $x
 } -cleanup {
-<<<<<<< HEAD
-	bind all <Enter> {}
+    bind all <Enter> {}
 } -result 1
-=======
-    bind all <Enter> {}
-} -result {1}
->>>>>>> 2cfcf649
 destroy .t.c
 
 
@@ -2212,13 +2182,8 @@
     font create xyz -size 20
     font config xyz -size
 } -cleanup {
-<<<<<<< HEAD
-	font delete xyz
+    font delete xyz
 } -result 20
-=======
-    font delete xyz
-} -result {20}
->>>>>>> 2cfcf649
 test font-37.4 {GetAttributeInfo procedure: weight} -setup {
     catch {font delete xyz}
     set x {}
@@ -2244,13 +2209,8 @@
     font create xyz -underline yes
     font config xyz -underline
 } -cleanup {
-<<<<<<< HEAD
-	font delete xyz
+    font delete xyz
 } -result 1
-=======
-    font delete xyz
-} -result {1}
->>>>>>> 2cfcf649
 test font-37.7 {GetAttributeInfo procedure: overstrike} -setup {
     catch {font delete xyz}
     set x {}
@@ -2258,13 +2218,8 @@
     font create xyz -overstrike no
     font config xyz -overstrike
 } -cleanup {
-<<<<<<< HEAD
-	font delete xyz
+    font delete xyz
 } -result 0
-=======
-    font delete xyz
-} -result {0}
->>>>>>> 2cfcf649
 
 
 # In tests below, one field is set to "xyz" so that font name doesn't
@@ -2390,28 +2345,16 @@
     tk scaling 0.5
     font actual {times -12} -size
 } -cleanup {
-<<<<<<< HEAD
-	tk scaling $oldscale
+    tk scaling $oldscale
 } -result 24
-test font-44.2 {TkFontGetPoints: size >= 0} -constraints noExceed -setup {
-	set oldscale [tk scaling]
-=======
-    tk scaling $oldscale
-} -result {24}
 test font-44.2 {TkFontGetPoints: size >= 0} -constraints {noExceed failsOnUbuntuNoXft} -setup {
     set oldscale [tk scaling]
->>>>>>> 2cfcf649
 } -body {
     tk scaling 0.5
     font actual {times 12} -size
 } -cleanup {
-<<<<<<< HEAD
-	tk scaling $oldscale
+    tk scaling $oldscale
 } -result 12
-=======
-    tk scaling $oldscale
-} -result {12}
->>>>>>> 2cfcf649
 
 
 test font-45.1 {TkFontGetAliasList: no match} -body {
