# This file is a Tcl script to test out Tk's "font" command
# plus the procedures in tkFont.c.  It is organized in the
# standard white-box fashion for Tcl tests.
#
# Copyright (c) 1996-1998 Sun Microsystems, Inc.
# Copyright (c) 1998-1999 by Scriptics Corporation.
# All rights reserved.

package require tcltest 2.2
namespace import ::tcltest::*
eval tcltest::configure $argv
tcltest::loadTestedCommands

# Some tests require support for 4-byte UTF-8 sequences
testConstraint fullutf [expr {[format %c 0x010000] != "\uFFFD"}]

<<<<<<< HEAD
testConstraint failsOnUbuntu [expr {![info exists ::env(TRAVIS_OS_NAME)] || ![string match linux $::env(TRAVIS_OS_NAME)]}]
testConstraint failsOnUbuntuNoXft [expr {[testConstraint failsOnUbuntu] || (![catch {tk::pkgconfig get fontsystem} fs] && ($fs eq "xft"))}]

set defaultfontlist [font names]
=======
testConstraint failsOnUbuntu [expr {![info exists ::env(CI)] || ![string match Linux $::tcl_platform(os)]}]
>>>>>>> 3acc3fa1

proc getnondefaultfonts {} {
    global defaultfontlist
    set nondeffonts [list ]
    foreach afont [font names] {
        if {$afont ni $defaultfontlist} {
            lappend nondeffonts $afont
        }
    }
    set nondeffonts
}

proc clearnondefaultfonts {} {
    foreach afont [getnondefaultfonts] {
        font delete $afont
    }
}

deleteWindows
# Toplevel used (in some tests) of the whole file
toplevel .t
wm geom .t +0+0
update idletasks

switch [tk windowingsystem] {
    x11	 	{set fixed "TkFixedFont"}
    win32	{set fixed "courier 12"}
    aqua	{set fixed "monaco 9"}
}


# Procedure used in tests: 24.15, 26.*, 28.*, 30.*, 31.*, 32.1
proc csetup {{str ""}} {
    focus -force .t.c
    .t.c dchars text 0 end
    .t.c insert text 0 $str
    .t.c focus text
}


test font-1.1 {TkFontPkgInit} -setup {
    catch {interp delete foo}
} -body {
    interp create foo
    foo eval {
	load {} Tk
	wm geometry . +0+0
	update
    }
    interp delete foo
} -result {}


test font-2.1 {TkFontPkgFree} -setup {
    catch {interp delete foo}
    set x {}
} -body {
    interp create foo

    # Makes sure that named font was visible only to child interp.
    foo eval {
	load {} Tk
	wm geometry . +0+0
	button .b -font {times 16} -text "hi"
	pack .b
	font create wiggles -family courier -underline 1
	update
    }
    lappend x [catch {font configure wiggles} msg; set msg]

    # Tests cancelling the idle handler for TheWorldHasChanged,
    # because app goes away before idle serviced.
    foo eval {
	.b config -font wiggles
	font config wiggles -size 24
	destroy .
    }
    lappend x [foo eval {catch {font families} msg; set msg}]
} -cleanup {
    interp delete foo
} -result {{named font "wiggles" doesn't exist} {can't invoke "font" command: application has been destroyed}}


test font-3.1 {font command: general} -body {
    font
} -returnCodes error -result {wrong # args: should be "font option ?arg?"}
test font-3.2 {font command: general} -body {
    font xyz
} -returnCodes error -result {bad option "xyz": must be actual, configure, create, delete, families, measure, metrics, or names}


test font-4.1 {font command: actual: arguments} -body {
    # (skip < 0)
    font actual xyz -displayof
} -returnCodes error -result {value for "-displayof" missing}
test font-4.2 {font command: actual: arguments} -body {
    # (objc < 3)
    font actual
} -returnCodes error -result {wrong # args: should be "font actual font ?-displayof window? ?option? ?--? ?char?"}
test font-4.3 {font command: actual: arguments} -body {
    # (objc - skip > 4) when skip == 0
    font actual xyz abc def
} -returnCodes error -result {wrong # args: should be "font actual font ?-displayof window? ?option? ?--? ?char?"}
test font-4.4 {font command: actual: displayof specified, so skip to next} -body {
    catch {font actual xyz -displayof . -size}
} -result {0}
test font-4.5 {font command: actual: displayof specified, so skip to next} -body {
    lindex [font actual xyz -displayof .] 0
} -result {-family}
test font-4.6 {font command: actual: arguments} -body {
    # (objc - skip > 4) when skip == 2
    font actual xyz -displayof . abc def
} -returnCodes error -result {wrong # args: should be "font actual font ?-displayof window? ?option? ?--? ?char?"}
test font-4.7 {font command: actual: arguments} -constraints noExceed -body {
    # (tkfont == NULL)
    font actual "\{xyz"
} -returnCodes error -result "font \"{xyz\" doesn't exist"
test font-4.8 {font command: actual: all attributes} -body {
    # not (objc > 3) so objPtr = NULL
    lindex [font actual {-family times}] 0
} -result {-family}
test font-4.9 {font command: actual} -constraints {unix noExceed failsOnUbuntu} -body {
    # (objc > 3) so objPtr = objv[3 + skip]
    string tolower [font actual {-family times} -family]
} -result {times}
test font-4.10 {font command: actual} -constraints win -body {
    # (objc > 3) so objPtr = objv[3 + skip]
    font actual {-family times} -family
} -result {Times New Roman}
test font-4.11 {font command: bad option} -body {
    font actual xyz -style
} -returnCodes error -result {bad option "-style": must be -family, -size, -weight, -slant, -underline, or -overstrike}
test font-4.12 {font command: actual} -body {
    font actual {-family times} -- \ud800
} -match glob -result {*}
test font-4.13 {font command: actual} -body {
    font actual {-family times} -- \udc00
} -match glob -result {*}
test font-4.14 {font command: actual} -constraints win -body {
    font actual {-family times} -family -- \uD800\uDC00
} -result {Times New Roman}
test font-4.15 {font command: actual} -body {
    font actual {-family times} -- \udc00\ud800
} -returnCodes 1 -match glob -result {expected a single character but got "*"}
test font-4.16 {font command: actual} -constraints {fullutf win} -body {
    font actual {-family times} -family -- \U10000
} -result {Times New Roman}


test font-5.1 {font command: configure} -body {
    # (objc < 3)
    font configure
} -returnCodes error -result {wrong # args: should be "font configure fontname ?-option value ...?"}
test font-5.2 {font command: configure: non-existent font} -body {
    # (namedHashPtr == NULL)
    font configure xyz
} -returnCodes error -result {named font "xyz" doesn't exist}
test font-5.3 {font command: configure: "deleted" font} -setup {
    destroy .t.f
    catch {font delete xyz}
    pack [label .t.f]
    update
} -body {
    # (nfPtr->deletePending != 0)
    font create xyz
    .t.f configure -font xyz
    font delete xyz
    font configure xyz
} -cleanup {
    destroy .t.f
} -returnCodes error -result {named font "xyz" doesn't exist}
test font-5.4 {font command: configure: get all options} -setup {
    catch {font delete xyz}
} -body {
    # (objc == 3) so objPtr = NULL
    font create xyz -family xyz
    lindex [font configure xyz] 1
} -cleanup {
    font delete xyz
} -result xyz
test font-5.5 {font command: configure: get one option} -setup {
    clearnondefaultfonts
} -body {
    # (objc == 4) so objPtr = objv[3]
    font create xyz -family xyz
    font configure xyz -family
    getnondefaultfonts
} -cleanup {
    font delete xyz
} -result xyz
test font-5.6 {font command: configure: update existing font} -setup {
    catch {font delete xyz}
} -body {
    # else result = ConfigAttributesObj()
    font create xyz
    font configure xyz -family xyz
    update
    font configure xyz -family
} -cleanup {
    font delete xyz
} -result xyz
test font-5.7 {font command: configure: bad option} -setup {
    catch {font delete xyz}
} -body {
    font create xyz
    font configure xyz -style
} -cleanup {
    font delete xyz
} -returnCodes error -result {bad option "-style": must be -family, -size, -weight, -slant, -underline, or -overstrike}


test font-6.1 {font command: create: make up name} -setup {
    clearnondefaultfonts
} -body {
    # (objc < 3) so name = NULL
    font create
    getnondefaultfonts
} -cleanup {
    font delete font1
} -result {font1}
test font-6.2 {font command: create: name specified} -setup {
    clearnondefaultfonts
} -body {
    # not (objc < 3)
    font create xyz
    getnondefaultfonts
} -cleanup {
    font delete xyz
} -result {xyz}
test font-6.3 {font command: create: name not really specified} -setup {
    clearnondefaultfonts
} -body {
    # (name[0] == '-') so name = NULL
    font create -family xyz
    getnondefaultfonts
} -cleanup {
    font delete font1
} -result {font1}
test font-6.4 {font command: create: generate name} -setup {
} -body {
    # (name == NULL)
    font create -family one
    font create -family two
    font create -family three
    font delete font2
    font create -family four
    font configure font2 -family
} -cleanup {
    font delete font1 font2 font3
} -result {four}
test font-6.5 {font command: create: bad option creating new font} -setup {
    catch {font delete xyz}
} -body {
    # name was specified so skip = 3
    font create xyz -xyz times
} -returnCodes error -result {bad option "-xyz": must be -family, -size, -weight, -slant, -underline, or -overstrike}
test font-6.6 {font command: create: bad option creating new font} -setup {
    clearnondefaultfonts
} -body {
    # name was not specified so skip = 2
    font create -xyz times
} -returnCodes error -result {bad option "-xyz": must be -family, -size, -weight, -slant, -underline, or -overstrike}
test font-6.7 {font command: create: already exists} -setup {
    catch {font delete xyz}
} -body {
    # (CreateNamedFont() != TCL_OK)
    font create xyz
    font create xyz
} -cleanup {
    font delete xyz
} -returnCodes error -result {named font "xyz" already exists}

test font-7.1 {font command: delete: arguments} -body {
    # (objc < 3)
    font delete
} -returnCodes error -result {wrong # args: should be "font delete fontname ?fontname ...?"}
test font-7.2 {font command: delete: loop test} -setup {
    clearnondefaultfonts
    set x {}
} -body {
    # for (i = 2; i < objc; i++)
    font create a -underline 1
    font create b -underline 1
    font create c -underline 1
    font create d -underline 1
    font create e -underline 1
    lappend x [lsort [getnondefaultfonts]]
    font delete a e c b
    lappend x [lsort [getnondefaultfonts]]
} -cleanup {
    getnondefaultfonts
} -result {{a b c d e} d}
test font-7.3 {font command: delete: loop test} -setup {
    clearnondefaultfonts
    set x {}
} -body {
    # (namedHashPtr == NULL) in middle of loop
    font create a -underline 1
    font create b -underline 1
    font create c -underline 1
    font create d -underline 1
    font create e -underline 1
    lappend x [lsort [getnondefaultfonts]]
    catch {font delete a d q c e b}
    lappend x [lsort [getnondefaultfonts]]
} -cleanup {
    clearnondefaultfonts
} -result {{a b c d e} {b c e}}
test font-7.4 {font command: delete: non-existent} -setup {
    catch {font delete xyz}
} -body {
    # (namedHashPtr == NULL)
    font delete xyz
} -returnCodes error -result {named font "xyz" doesn't exist}
test font-7.5 {font command: delete: mark for later deletion} -setup {
    destroy .t.f
    catch {font delete xyz}
    pack [label .t.f]
    update
} -body {
    # (nfPtr->refCount != 0)
    font create xyz
    .t.f configure -font xyz
    font delete xyz
    font actual xyz
    font configure xyz
} -cleanup {
    destroy .t.f
} -returnCodes error -result {named font "xyz" doesn't exist}
test font-7.6 {font command: delete: mark for later deletion} -setup {
    destroy .t.f
    catch {font delete xyz}
    pack [label .t.f]
    update
} -body {
    # (nfPtr->refCount != 0)
    font create xyz
    .t.f configure -font xyz
    font delete xyz
    font actual xyz
    catch {font configure xyz}
    .t.f cget -font
} -cleanup {
	destroy .t.f
} -result xyz
test font-7.7 {font command: delete: actually delete} -setup {
    catch {font delete xyz}
} -body {
    # not (nfPtr->refCount != 0)
    font create xyz -underline 1
    font delete xyz
    font config xyz
} -returnCodes error -match glob -result {*}


test font-8.1 {font command: families: arguments} -body {
    # (skip < 0)
    font families -displayof
} -returnCodes error -result {value for "-displayof" missing}
test font-8.2 {font command: families: arguments} -body {
    # (objc - skip != 2) when skip == 0
    font families xyz
} -returnCodes error -result {wrong # args: should be "font families ?-displayof window?"}
test font-8.3 {font command: families: arguments} -body {
    # (objc - skip != 2) when skip == 2
    font families -displayof . xyz
} -returnCodes error -result {wrong # args: should be "font families ?-displayof window?"}
test font-8.4 {font command: families} -constraints failsOnUbuntu -body {
    # TkpGetFontFamilies()
    regexp -nocase times [font families]
} -result 1


test font-9.1 {font command: measure: arguments} -body {
    # (skip < 0)
    expr {[font measure xyz -displayof] > 0}
} -returnCodes ok -result 1
test font-9.2 {font command: measure: arguments} -body {
    # (objc - skip != 4)
    font measure
} -returnCodes error -result {wrong # args: should be "font measure font ?-displayof window? text"}
test font-9.3 {font command: measure: arguments} -body {
    # (objc - skip != 4)
    font measure xyz abc def
} -returnCodes error -result {wrong # args: should be "font measure font ?-displayof window? text"}
test font-9.4 {font command: measure: arguments} -constraints noExceed -body {
    # (tkfont == NULL)
    font measure "\{xyz" abc
} -returnCodes error -result "font \"{xyz\" doesn't exist"
test font-9.5 {font command: measure} -body {
    # Tk_TextWidth()
    expr {[font measure $fixed "abcdefg"] == [font measure $fixed "a"]*7 }
} -result 1
test font-9.6 {font command: measure -d} -body {
     expr {[font measure $fixed -d] > 0}
} -returnCodes ok -result 1
test font-9.7 {font command: measure -d with -displayof} -body {
     expr {[font measure $fixed -displayof . -d] > 0}
} -returnCodes ok -result 1
test font-9.8 {font command: measure: arguments} -body {
    font measure $fixed -displayof .
} -returnCodes error -result {wrong # args: should be "font measure font ?-displayof window? text"}


test font-10.1 {font command: metrics: arguments} -body {
    font metrics xyz -displayof
} -returnCodes error -result {value for "-displayof" missing}
test font-10.2 {font command: metrics: arguments} -body {
    # (skip < 0)
    font metrics xyz -displayof
} -returnCodes error -result {value for "-displayof" missing}
test font-10.3 {font command: metrics: arguments} -body {
    # (objc < 3)
    font metrics
} -returnCodes error -result {wrong # args: should be "font metrics font ?-displayof window? ?option?"}
test font-10.4 {font command: metrics: arguments} -body {
    # (objc - skip) > 4) when skip == 0
    font metrics xyz abc def
} -returnCodes error -result {wrong # args: should be "font metrics font ?-displayof window? ?option?"}
test font-10.5 {font command: metrics: arguments} -body {
    # (objc - skip) > 4) when skip == 2
    font metrics xyz -displayof . abc
} -returnCodes error -result {bad metric "abc": must be -ascent, -descent, -linespace, or -fixed}
test font-10.6 {font command: metrics: bad font} -constraints noExceed -body {
    # (tkfont == NULL)
    font metrics "\{xyz"
} -returnCodes error -result "font \"{xyz\" doesn't exist"
test font-10.7 {font command: metrics: get all metrics} -setup {
    catch {unset a}
} -body {
    # (objc == 3)
    array set a [font metrics {-family xyz}]
    lsort [array names a]
} -cleanup {
    unset a
} -result {-ascent -descent -fixed -linespace}
test font-10.8 {font command: metrics: bad metric} -body {
    # (Tcl_GetIndexFromObj() != TCL_OK)
    font metrics $fixed -xyz
} -returnCodes error -result {bad metric "-xyz": must be -ascent, -descent, -linespace, or -fixed}
test font-10.9 {font command: metrics: get individual metrics} -body {
    font metrics $fixed -ascent
    font metrics $fixed -descent
    font metrics $fixed -linespace
    font metrics $fixed -fixed
} -result 1


test font-11.1 {font command: names: arguments} -body {
    # (objc != 2)
    font names xyz
} -returnCodes error -result {wrong # args: should be "font names"}
test font-11.2 {font command: names: loop test: no passes} -setup {
    clearnondefaultfonts
} -body {
    getnondefaultfonts
} -result {}
test font-11.3 {font command: names: loop test: one pass} -setup {
    clearnondefaultfonts
} -body {
    font create
    getnondefaultfonts
} -result {font1}
test font-11.4 {font command: names: loop test: multiple passes} -setup {
    clearnondefaultfonts
} -body {
    font create xyz
    font create abc
    font create def
    lsort [getnondefaultfonts]
} -cleanup {
    clearnondefaultfonts
} -result {abc def xyz}
test font-11.5 {font command: names: skip deletePending fonts} -setup {
    destroy .t.f
    clearnondefaultfonts
    pack [label .t.f]
    update
    set x {}
} -body {
    # (nfPtr->deletePending == 0)
    font create xyz
    font create abc
    lappend x [lsort [getnondefaultfonts]]
    .t.f config -font xyz
    font delete xyz
    lappend x [getnondefaultfonts]
} -cleanup {
    clearnondefaultfonts
} -result {{abc xyz} abc}


test font-12.1 {UpdateDependantFonts procedure: no users} -setup {
    catch {font delete xyz}
} -body {
    # (nfPtr->refCount == 0)
    font create xyz
    font configure xyz -family times
} -cleanup {
    font delete xyz
} -result {}
test font-12.2 {UpdateDependantFonts procedure: pings the widgets} -setup {
    destroy .t.f
    catch {font delete xyz}
    pack [label .t.f]
    update
} -body {
    font create xyz -family times -size 20
    .t.f config -font xyz -text "abcd" -padx 0 -bd 0 -highlightthickness 0
    set a1 [font measure xyz "abcd"]
    update
    set b1 [winfo reqwidth .t.f]
    font configure xyz -family helvetica -size 20
    set a2 [font measure xyz "abcd"]
    update
    set b2 [winfo reqwidth .t.f]
    expr {$a1==$b1 && $a2==$b2}
} -cleanup {
    destroy .t.f
    font delete xyz
} -result {1}


test font-13.1 {CreateNamedFont: new named font} -setup {
    catch {font delete xyz}
    set x {}
} -body {
    # not (new == 0)
    lappend x [getnondefaultfonts]
    font create xyz
    lappend x [getnondefaultfonts]
} -cleanup {
    font delete xyz
} -result {{} xyz}
test font-13.2 {CreateNamedFont: named font already exists} -setup {
    catch {font delete xyz}
} -body {
    # (new == 0)
    font create xyz
    font create xyz
} -cleanup {
    font delete xyz
} -returnCodes error -result {named font "xyz" already exists}
test font-13.3 {CreateNamedFont: named font already exists} -setup {
    catch {font delete xyz}
} -body {
    # (nfPtr->deletePending == 0)
    font create xyz
    font create xyz
} -cleanup {
    font delete xyz
} -returnCodes error -result {named font "xyz" already exists}
test font-13.4 {CreateNamedFont: recreate "deleted" font} -setup {
    destroy .t.f
    catch {font delete xyz}
    pack [label .t.f]
    update
} -body {
    # not (nfPtr->deletePending == 0)
    font create xyz -family times
    .t.f configure -font xyz
    font delete xyz
    font create xyz -family courier
    font configure xyz -family
} -cleanup {
    font delete xyz
    destroy .t.f
} -result {courier}


test font-14.1 {Tk_GetFont procedure} -body {
} -result {}


test font-15.1 {Tk_AllocFontFromObj - converting internal reps} -constraints {
    testfont
} -setup {
    destroy .b1 .b2
} -body {
    set x {Times 16}
    lindex $x 0
    button .b1 -font $x
    lindex $x 0
    testfont counts {Times 16}
} -cleanup {
    destroy .b1 .b2
} -result {{1 0}}
test font-15.2 {Tk_AllocFontFromObj - discard stale font} -constraints {
    testfont
} -setup {
    destroy .b1 .b2
    set result {}
} -body {
    set x {Times 16}
    button .b1 -font $x
    destroy .b1
    lappend result [testfont counts {Times 16}]
    button .b2 -font $x
    lappend result [testfont counts {Times 16}]
} -cleanup {
    destroy .b2
} -result {{} {{1 1}}}
test font-15.3 {Tk_AllocFontFromObj - reuse existing font} -constraints {
    testfont
} -setup {
    destroy .b1 .b2
    set result {}
} -body {
    set x {Times 16}
    button .b1 -font $x
    lappend result [testfont counts {Times 16}]
    button .b2 -font $x
    pack .b1 .b2 -side top
    lappend result [testfont counts {Times 16}]
} -cleanup {
    destroy .b1 .b2
} -result {{{1 1}} {{2 1}}}
test font-15.4 {Tk_AllocFontFromObj procedure: bump ref count} -setup {
    destroy .t.f
    pack [label .t.f]
    update
} -body {
    # (new == 0)
    .t.f config -font {-family fixed}
    lindex [font actual {-family fixed}] 0
} -cleanup {
    destroy .t.f
} -result {-family}
test font-15.5 {Tk_AllocFontFromObj procedure: get named font} -setup {
    destroy .t.f
    catch {font delete xyz}
    pack [label .t.f]
    update
} -body {
    # (namedHashPtr != NULL)
    font create xyz
    .t.f config -font xyz
} -cleanup {
    destroy .t.f
    font delete xyz
} -result {}
test font-15.6 {Tk_AllocFontFromObj procedure: not a named font} -setup {
    destroy .t.f
    pack [label .t.f]
    update
} -body {
    # not (namedHashPtr != NULL)
    .t.f config -font {times 20}
} -cleanup {
    destroy .t.f
} -result {-family} -result {}
test font-15.7 {Tk_AllocFontFromObj procedure: get native font} -constraints {
	unix
} -setup {
    destroy .t.f
    pack [label .t.f]
    update
} -body {
    # not (fontPtr == NULL)
    .t.f config -font fixed
} -result {}
test font-15.8 {Tk_AllocFontFromObj procedure: get native font} -constraints {
	win
} -setup {
    destroy .t.f
    clearnondefaultfonts
    pack [label .t.f]
    update
} -body {
    # not (fontPtr == NULL)
    .t.f config -font oemfixed
} -cleanup {
	destroy .t.f
} -result {}
test font-15.9 {Tk_AllocFontFromObj procedure: get attribute font} -setup {
    destroy .t.f
    pack [label .t.f]
    update
} -body {
    # (fontPtr == NULL)
    .t.f config -font {xxx yyy zzz}
} -cleanup {
	destroy .t.f
} -returnCodes error -result {expected integer but got "yyy"}
test font-15.10 {Tk_AllocFontFromObj procedure: no match} -constraints noExceed -body {
    # (ParseFontNameObj() != TCL_OK)
    font actual "\{xyz"
} -returnCodes error -result "font \"{xyz\" doesn't exist"
test font-15.11 {Tk_AllocFontFromObj procedure: get attribute font} -body {
    # not (ParseFontNameObj() != TCL_OK)
    lindex [font actual {plan 9}] 0
} -result {-family}
test font-15.12 {Tk_AllocFontFromObj procedure: setup tab width} -setup {
    destroy .l
} -body {
    # Tk_MeasureChars(fontPtr, "0", ...)
    label .l -bd 0 -padx 0  -highlightthickness 0 -font $fixed -text "a\tb"
    update
    set res1 [winfo reqwidth .l]
	set res2 [expr [font measure $fixed "0"]*9]
	expr {$res1 eq $res2}
} -cleanup {
    destroy .l
} -result 1
test font-15.13 {Tk_AllocFontFromObj procedure: underline position} -setup {
    destroy .t.f
    pack [label .t.f]
    update
} -body {
    # (fontPtr->underlineHeight == 0) because size was < 10
    .t.f config -text "underline" -font "times -8 underline"
    update
} -cleanup {
    destroy .t.f
} -result {}


test font-16.1 {Tk_NameOfFont procedure} -setup {
    destroy .t.f
    pack [label .t.f]
    update
} -body {
    .t.f config -font -family\ fixed
    .t.f cget -font
} -cleanup {
    destroy .t.f
} -result {-family fixed}


test font-17.1 {Tk_FreeFontFromObj - reference counts} -constraints {
	testfont
} -setup {
    destroy .b1 .b2 .b3
    set result {}
} -body {
    set x {Courier 12}
    button .b1 -font $x
    button .b3 -font $x
    button .b2 -font $x
    lappend result [testfont counts {Courier 12}]
    destroy .b1
    lappend result [testfont counts {Courier 12}]
    destroy .b2
    lappend result [testfont counts {Courier 12}]
    destroy .b3
    lappend result [testfont counts {Courier 12}]
} -result {{{3 1}} {{2 1}} {{1 1}} {}}
test font-17.2 {Tk_FreeFont procedure: one ref} -setup {
    destroy .t.f
    pack [label .t.f]
    update
} -body {
    # (fontPtr->refCount == 0)
    .t.f config -font {-family fixed}
    destroy .t.f
} -result {}
test font-17.3 {Tk_FreeFont procedure: multiple ref} -setup {
    destroy .t.f .t.b
    pack [label .t.f]
    update
} -body {
    # not (fontPtr->refCount == 0)
    .t.f config -font {-family fixed}
    button .t.b -font {-family fixed}
    destroy .t.f
    .t.b cget -font
} -cleanup {
    destroy .t.b
} -result {-family fixed}
test font-17.4 {Tk_FreeFont procedure: named font} -setup {
    destroy .t.f
    clearnondefaultfonts
    pack [label .t.f]
    update
} -body {
    # (fontPtr->namedHashPtr != NULL)
    font create xyz
    .t.f config -font xyz
    destroy .t.f
    getnondefaultfonts
} -result {xyz}
test font-17.5 {Tk_FreeFont procedure: named font} -setup {
    destroy .t.f
    catch {font delete xyz}
    pack [label .t.f]
    update
} -body {
    # not (fontPtr->refCount == 0)
    font create xyz -underline 1
    .t.f config -font xyz
    font delete xyz
    set x [font actual xyz -underline]
    destroy .t.f
    list [font actual xyz -underline] $x
} -result {0 1}
test font-17.6 {Tk_FreeFont procedure: named font not deleted yet} -setup {
    destroy .t.f .t.b
    catch {font delete xyz}
    pack [label .t.f]
    update
} -body {
    font create xyz
    .t.f config -font xyz
    button .t.b -font xyz
    font delete xyz
    set x [font actual xyz]
    destroy .t.b
    list [lindex [font actual xyz] 0] [lindex $x 0]
} -cleanup {
    destroy .t.f
} -result {-family -family}


test font-18.1 {FreeFontObjProc} -constraints testfont -setup {
    destroy .b1
    set result {}
} -body {
    set x [join {Courier 12} { }]
    button .b1 -font $x
    set y [join {Courier 12} { }]
    .b1 configure -font $y
    set z [join {Courier 12} { }]
    .b1 configure -font $z
    lappend result [testfont counts {Courier 12}]
    set x red
    lappend result [testfont counts {Courier 12}]
    set z 32
    lappend result [testfont counts {Courier 12}]
    destroy .b1
    lappend result [testfont counts {Courier 12}]
    set y bogus
    return $result
} -result {{{1 3}} {{1 2}} {{1 1}} {}}


test font-19.1 {Tk_FontId} -setup {
    destroy .t.f
    pack [label .t.f]
    update
} -body {
    .t.f config -font "times 20"
    update
} -cleanup {
	destroy .t.f
} -result {}


test font-20.1 {Tk_GetFontMetrics procedure} -setup {
	destroy .t.w1 .t.w2
} -body {
    button .t.w1 -text abc
    entry .t.w2 -text abcd
    update
    destroy .t.w1 .t.w2
} -result {}


# Procedure used in 21.* tests
proc psfontname {name} {
	destroy .t.c
	canvas .t.c -closeenough 0
	.t.c create text 0 0 -tags text -anchor nw -just left -font "Courier -12"
	pack .t.c
	update
    set a [.t.c itemcget text -font]
    .t.c itemconfig text -text "We need text" -font $name
    set post [.t.c postscript]
    .t.c itemconfig text -font $a
    set end [string first "findfont" $post]
    incr end -2
    set post [string range $post [expr $end-70] $end]
    set start [string first "gsave" $post]
	destroy .t.c
    return [string range $post [expr $start+7] end]
}
test font-21.1 {Tk_PostscriptFontName procedure: native} -constraints {
	unix
} -body {
    set x [font actual {{itc avant garde} 10} -family]
    if {[string match *avant*garde $x]} {
		psfontname "{itc avant garde} 10"
    } else {
		set x {AvantGarde-Book}
    }
} -result {AvantGarde-Book}
test font-21.2 {Tk_PostscriptFontName procedure: native} -constraints {
	win
} -body {
    psfontname "arial 10"
} -result {Helvetica}
test font-21.3 {Tk_PostscriptFontName procedure: native} -constraints {
	win
} -body {
    psfontname "{times new roman} 10"
} -result {Times-Roman}
test font-21.4 {Tk_PostscriptFontName procedure: native} -constraints {
	win
} -body {
    psfontname "{courier new} 10"
} -result {Courier}
test font-21.5 {Tk_PostscriptFontName procedure: spaces} -constraints {
	unix
} -body {
    set x [font actual {{lucida bright} 10} -family]
    if {[string match lucida*bright $x]} {
		psfontname "{lucida bright} 10"
    } else {
		set x {LucidaBright}
    }
} -result {LucidaBright}
test font-21.6 {Tk_PostscriptFontName procedure: spaces} -constraints {
	x11 failsOnUbuntu
} -body {
    psfontname "{new century schoolbook} 10"
} -result {NewCenturySchlbk-Roman}

test font-21.7 {Tk_PostscriptFontName procedure: exhaustive} -constraints {
    unix
} -body {
    set name {avantgarde 12 roman normal}
    if {[font actual {avantgarde 12 roman normal} -family] == "avantgarde"} {
        set x [psfontname avantgarde 12 roman normal]
    } else {
        set x AvantGarde-Book
    }
} -result {AvantGarde-Book}
test font-21.8 {Tk_PostscriptFontName procedure: exhaustive} -constraints {
    unix
} -body {
    set name {avantgarde 12 roman bold}
    if {[font actual {avantgarde 12 roman normal} -family] == "avantgarde"} {
        set x [psfontname avantgarde 12 roman normal]
    } else {
        set x AvantGarde-Demi
    }
} -result {AvantGarde-Demi}
test font-21.9 {Tk_PostscriptFontName procedure: exhaustive} -constraints {
    unix
} -body {
    set name {avantgarde 12 italic normal}
    if {[font actual {avantgarde 12 roman normal} -family] == "avantgarde"} {
        set x [psfontname avantgarde 12 roman normal]
    } else {
        set x AvantGarde-BookOblique
    }
} -result {AvantGarde-BookOblique}
test font-21.10 {Tk_PostscriptFontName procedure: exhaustive} -constraints {
    unix
} -body {
    set name {avantgarde 12 italic bold}
    if {[font actual {avantgarde 12 roman normal} -family] == "avantgarde"} {
        set x [psfontname avantgarde 12 roman normal]
    } else {
        set x AvantGarde-DemiOblique
    }
} -result {AvantGarde-DemiOblique}

test font-21.11 {Tk_PostscriptFontName procedure: exhaustive} -constraints {
    unix
} -body {
    set name {bookman 12 roman normal}
    if {[font actual {avantgarde 12 roman normal} -family] == "bookman"} {
        set x [psfontname avantgarde 12 roman normal]
    } else {
        set x Bookman-Light
    }
} -result {Bookman-Light}
test font-21.12 {Tk_PostscriptFontName procedure: exhaustive} -constraints {
    unix
} -body {
    set name {bookman 12 roman bold}
    if {[font actual {avantgarde 12 roman normal} -family] == "bookman"} {
        set x [psfontname avantgarde 12 roman normal]
    } else {
        set x Bookman-Demi
    }
} -result {Bookman-Demi}
test font-21.13 {Tk_PostscriptFontName procedure: exhaustive} -constraints {
    unix
} -body {
    set name {bookman 12 italic normal}
    if {[font actual {avantgarde 12 roman normal} -family] == "bookman"} {
        set x [psfontname avantgarde 12 roman normal]
    } else {
        set x Bookman-LightItalic
    }
} -result {Bookman-LightItalic}
test font-21.14 {Tk_PostscriptFontName procedure: exhaustive} -constraints {
    unix
} -body {
    set name {bookman 12 italic bold}
    if {[font actual {avantgarde 12 roman normal} -family] == "bookman"} {
        set x [psfontname avantgarde 12 roman normal]
    } else {
        set x Bookman-DemiItalic
    }
} -result {Bookman-DemiItalic}

test font-21.15 {Tk_PostscriptFontName procedure: exhaustive} -constraints {
    unix
} -body {
    set name {courier 12 roman normal}
    if {[font actual {avantgarde 12 roman normal} -family] == "courier"} {
        set x [psfontname avantgarde 12 roman normal]
    } else {
        set x Courier
    }
} -result {Courier}
test font-21.16 {Tk_PostscriptFontName procedure: exhaustive} -constraints {
    unix
} -body {
    set name {courier 12 roman bold}
    if {[font actual {avantgarde 12 roman normal} -family] == "courier"} {
        set x [psfontname avantgarde 12 roman normal]
    } else {
        set x Courier-Bold
    }
} -result {Courier-Bold}
test font-21.17 {Tk_PostscriptFontName procedure: exhaustive} -constraints {
    unix
} -body {
    set name {courier 12 italic normal}
    if {[font actual {avantgarde 12 roman normal} -family] == "courier"} {
        set x [psfontname avantgarde 12 roman normal]
    } else {
        set x Courier-Oblique
    }
} -result {Courier-Oblique}
test font-21.18 {Tk_PostscriptFontName procedure: exhaustive} -constraints {
    unix
} -body {
    set name {courier 12 italic bold}
    if {[font actual {avantgarde 12 roman normal} -family] == "courier"} {
        set x [psfontname avantgarde 12 roman normal]
    } else {
        set x Courier-BoldOblique
    }
} -result {Courier-BoldOblique}

test font-21.19 {Tk_PostscriptFontName procedure: exhaustive} -constraints {
    unix
} -body {
    set name {helvetica 12 roman normal}
    if {[font actual {avantgarde 12 roman normal} -family] == "helvetica"} {
        set x [psfontname avantgarde 12 roman normal]
    } else {
        set x Helvetica
    }
} -result {Helvetica}
test font-21.20 {Tk_PostscriptFontName procedure: exhaustive} -constraints {
    unix
} -body {
    set name {helvetica 12 roman bold}
    if {[font actual {avantgarde 12 roman normal} -family] == "helvetica"} {
        set x [psfontname avantgarde 12 roman normal]
    } else {
        set x Helvetica-Bold
    }
} -result {Helvetica-Bold}
test font-21.21 {Tk_PostscriptFontName procedure: exhaustive} -constraints {
    unix
} -body {
    set name {helvetica 12 italic normal}
    if {[font actual {avantgarde 12 roman normal} -family] == "helvetica"} {
        set x [psfontname avantgarde 12 roman normal]
    } else {
        set x Helvetica-Oblique
    }
} -result {Helvetica-Oblique}
test font-21.22 {Tk_PostscriptFontName procedure: exhaustive} -constraints {
    unix
} -body {
    set name {helvetica 12 italic bold}
    if {[font actual {avantgarde 12 roman normal} -family] == "helvetica"} {
        set x [psfontname avantgarde 12 roman normal]
    } else {
        set x Helvetica-BoldOblique
    }
} -result {Helvetica-BoldOblique}

test font-21.23 {Tk_PostscriptFontName procedure: exhaustive} -constraints {
    unix
} -body {
    set name {{new century schoolbook} 12 roman normal}
    if {[font actual {avantgarde 12 roman normal} -family] == "new century schoolbook"} {
        set x [psfontname avantgarde 12 roman normal]
    } else {
        set x NewCenturySchlbk-Roman
    }
} -result {NewCenturySchlbk-Roman}
test font-21.24 {Tk_PostscriptFontName procedure: exhaustive} -constraints {
    unix
} -body {
    set name {{new century schoolbook} 12 roman bold}
    if {[font actual {avantgarde 12 roman normal} -family] == "new century schoolbook"} {
        set x [psfontname avantgarde 12 roman normal]
    } else {
        set x NewCenturySchlbk-Bold
    }
} -result {NewCenturySchlbk-Bold}
test font-21.25 {Tk_PostscriptFontName procedure: exhaustive} -constraints {
    unix
} -body {
    set name {{new century schoolbook} 12 italic normal}
    if {[font actual {avantgarde 12 roman normal} -family] == "new century schoolbook"} {
        set x [psfontname avantgarde 12 roman normal]
    } else {
        set x NewCenturySchlbk-Italic
    }
} -result {NewCenturySchlbk-Italic}
test font-21.26 {Tk_PostscriptFontName procedure: exhaustive} -constraints {
    unix
} -body {
    set name {{new century schoolbook} 12 italic bold}
    if {[font actual {avantgarde 12 roman normal} -family] == "new century schoolbook"} {
        set x [psfontname avantgarde 12 roman normal]
    } else {
        set x NewCenturySchlbk-BoldItalic
    }
} -result {NewCenturySchlbk-BoldItalic}

test font-21.27 {Tk_PostscriptFontName procedure: exhaustive} -constraints {
    unix
} -body {
    set name {palatino 12 roman normal}
    if {[font actual {avantgarde 12 roman normal} -family] == "palatino"} {
        set x [psfontname avantgarde 12 roman normal]
    } else {
        set x Palatino-Roman
    }
} -result {Palatino-Roman}
test font-21.28 {Tk_PostscriptFontName procedure: exhaustive} -constraints {
    unix
} -body {
    set name {palatino 12 roman bold}
    if {[font actual {avantgarde 12 roman normal} -family] == "palatino"} {
        set x [psfontname avantgarde 12 roman normal]
    } else {
        set x Palatino-Bold
    }
} -result {Palatino-Bold}
test font-21.29 {Tk_PostscriptFontName procedure: exhaustive} -constraints {
    unix
} -body {
    set name {palatino 12 italic normal}
    if {[font actual {avantgarde 12 roman normal} -family] == "palatino"} {
        set x [psfontname avantgarde 12 roman normal]
    } else {
        set x Palatino-Italic
    }
} -result {Palatino-Italic}
test font-21.30 {Tk_PostscriptFontName procedure: exhaustive} -constraints {
    unix
} -body {
    set name {palatino 12 italic bold}
    if {[font actual {avantgarde 12 roman normal} -family] == "palatino"} {
        set x [psfontname avantgarde 12 roman normal]
    } else {
        set x Palatino-BoldItalic
    }
} -result {Palatino-BoldItalic}

test font-21.31 {Tk_PostscriptFontName procedure: exhaustive} -constraints {
    unix
} -body {
    set name {symbol 12 roman normal}
    if {[font actual {avantgarde 12 roman normal} -family] == "symbol"} {
        set x [psfontname avantgarde 12 roman normal]
    } else {
        set x Symbol
    }
} -result {Symbol}
test font-21.32 {Tk_PostscriptFontName procedure: exhaustive} -constraints {
    unix
} -body {
    set name {symbol 12 roman bold}
    if {[font actual {avantgarde 12 roman normal} -family] == "symbol"} {
        set x [psfontname avantgarde 12 roman normal]
    } else {
        set x Symbol
    }
} -result {Symbol}
test font-21.33 {Tk_PostscriptFontName procedure: exhaustive} -constraints {
    unix
} -body {
    set name {symbol 12 italic normal}
    if {[font actual {avantgarde 12 roman normal} -family] == "symbol"} {
        set x [psfontname avantgarde 12 roman normal]
    } else {
        set x Symbol
    }
} -result {Symbol}
test font-21.34 {Tk_PostscriptFontName procedure: exhaustive} -constraints {
    unix
} -body {
    set name {symbol 12 italic bold}
    if {[font actual {avantgarde 12 roman normal} -family] == "symbol"} {
        set x [psfontname avantgarde 12 roman normal]
    } else {
        set x Symbol
    }
} -result {Symbol}

test font-21.35 {Tk_PostscriptFontName procedure: exhaustive} -constraints {
    unix
} -body {
    set name {times 12 roman normal}
    if {[font actual {avantgarde 12 roman normal} -family] == "times"} {
        set x [psfontname avantgarde 12 roman normal]
    } else {
        set x Times-Roman
    }
} -result {Times-Roman}
test font-21.36 {Tk_PostscriptFontName procedure: exhaustive} -constraints {
    unix
} -body {
    set name {times 12 roman bold}
    if {[font actual {avantgarde 12 roman normal} -family] == "times"} {
        set x [psfontname avantgarde 12 roman normal]
    } else {
        set x Times-Bold
    }
} -result {Times-Bold}
test font-21.37 {Tk_PostscriptFontName procedure: exhaustive} -constraints {
    unix
} -body {
    set name {times 12 italic normal}
    if {[font actual {avantgarde 12 roman normal} -family] == "times"} {
        set x [psfontname avantgarde 12 roman normal]
    } else {
        set x Times-Italic
    }
} -result {Times-Italic}
test font-21.38 {Tk_PostscriptFontName procedure: exhaustive} -constraints {
    unix
} -body {
    set name {times 12 italic bold}
    if {[font actual {avantgarde 12 roman normal} -family] == "times"} {
        set x [psfontname avantgarde 12 roman normal]
    } else {
        set x Times-BoldItalic
    }
} -result {Times-BoldItalic}

test font-21.39 {Tk_PostscriptFontName procedure: exhaustive} -constraints {
    unix
} -body {
    set name {zapfchancery 12 roman normal}
    if {[font actual {avantgarde 12 roman normal} -family] == "zapfchancery"} {
        set x [psfontname avantgarde 12 roman normal]
    } else {
        set x ZapfChancery-MediumItalic
    }
} -result {ZapfChancery-MediumItalic}
test font-21.40 {Tk_PostscriptFontName procedure: exhaustive} -constraints {
    unix
} -body {
    set name {zapfchancery 12 roman bold}
    if {[font actual {avantgarde 12 roman normal} -family] == "zapfchancery"} {
        set x [psfontname avantgarde 12 roman normal]
    } else {
        set x ZapfChancery-MediumItalic
    }
} -result {ZapfChancery-MediumItalic}
test font-21.41 {Tk_PostscriptFontName procedure: exhaustive} -constraints {
    unix
} -body {
    set name {zapfchancery 12 italic normal}
    if {[font actual {avantgarde 12 roman normal} -family] == "zapfchancery"} {
        set x [psfontname avantgarde 12 roman normal]
    } else {
        set x ZapfChancery-MediumItalic
    }
} -result {ZapfChancery-MediumItalic}
test font-21.42 {Tk_PostscriptFontName procedure: exhaustive} -constraints {
    unix
} -body {
    set name {zapfchancery 12 italic bold}
    if {[font actual {avantgarde 12 roman normal} -family] == "zapfchancery"} {
        set x [psfontname avantgarde 12 roman normal]
    } else {
        set x ZapfChancery-MediumItalic
    }
} -result {ZapfChancery-MediumItalic}

test font-21.43 {Tk_PostscriptFontName procedure: exhaustive} -constraints {
    unix
} -body {
    set name {zapfdingbats 12 roman normal}
    if {[font actual {avantgarde 12 roman normal} -family] == "zapfdingbats"} {
        set x [psfontname avantgarde 12 roman normal]
    } else {
        set x ZapfDingbats
    }
} -result {ZapfDingbats}
test font-21.44 {Tk_PostscriptFontName procedure: exhaustive} -constraints {
    unix
} -body {
    set name {zapfdingbats 12 roman bold}
    if {[font actual {avantgarde 12 roman normal} -family] == "zapfdingbats"} {
        set x [psfontname avantgarde 12 roman normal]
    } else {
        set x ZapfDingbats
    }
} -result {ZapfDingbats}
test font-21.45 {Tk_PostscriptFontName procedure: exhaustive} -constraints {
    unix
} -body {
    set name {zapfdingbats 12 italic normal}
    if {[font actual {avantgarde 12 roman normal} -family] == "zapfdingbats"} {
        set x [psfontname avantgarde 12 roman normal]
    } else {
        set x ZapfDingbats
    }
} -result {ZapfDingbats}
test font-21.46 {Tk_PostscriptFontName procedure: exhaustive} -constraints {
    unix
} -body {
    set name {zapfdingbats 12 italic bold}
    if {[font actual {avantgarde 12 roman normal} -family] == "zapfdingbats"} {
        set x [psfontname avantgarde 12 roman normal]
    } else {
        set x ZapfDingbats
    }
} -result {ZapfDingbats}

test font-21.47 {Tk_PostscriptFontName procedure: exhaustive} -constraints {
    win
} -body {
    set x [psfontname {arial 12 roman normal}]
} -result {Helvetica}
test font-21.48 {Tk_PostscriptFontName procedure: exhaustive} -constraints {
    win
} -body {
    set x [psfontname {arial 12 roman bold}]
} -result {Helvetica-Bold}
test font-21.49 {Tk_PostscriptFontName procedure: exhaustive} -constraints {
    win
} -body {
    set x [psfontname {arial 12 italic normal}]
} -result {Helvetica-Oblique}
test font-21.50 {Tk_PostscriptFontName procedure: exhaustive} -constraints {
    win
} -body {
    set x [psfontname {arial 12 italic bold}]
} -result {Helvetica-BoldOblique}

test font-21.51 {Tk_PostscriptFontName procedure: exhaustive} -constraints {
    win
} -body {
    set x [psfontname {{courier new} 12 roman normal}]
} -result {Courier}
test font-21.52 {Tk_PostscriptFontName procedure: exhaustive} -constraints {
    win
} -body {
    set x [psfontname {{courier new} 12 roman bold}]
} -result {Courier-Bold}
test font-21.53 {Tk_PostscriptFontName procedure: exhaustive} -constraints {
    win
} -body {
    set x [psfontname {{courier new} 12 italic normal}]
} -result {Courier-Oblique}
test font-21.54 {Tk_PostscriptFontName procedure: exhaustive} -constraints {
    win
} -body {
    set x [psfontname {{courier new} 12 italic bold}]
} -result {Courier-BoldOblique}

test font-21.55 {Tk_PostscriptFontName procedure: exhaustive} -constraints {
    win
} -body {
    set x [psfontname {helvetica 12 roman normal}]
} -result {Helvetica}
test font-21.56 {Tk_PostscriptFontName procedure: exhaustive} -constraints {
    win
} -body {
    set x [psfontname {helvetica 12 roman bold}]
} -result {Helvetica-Bold}
test font-21.57 {Tk_PostscriptFontName procedure: exhaustive} -constraints {
    win
} -body {
    set x [psfontname {helvetica 12 italic normal}]
} -result {Helvetica-Oblique}
test font-21.58 {Tk_PostscriptFontName procedure: exhaustive} -constraints {
    win
} -body {
    set x [psfontname {helvetica 12 italic bold}]
} -result {Helvetica-BoldOblique}

test font-21.59 {Tk_PostscriptFontName procedure: exhaustive} -constraints {
    win
} -body {
    set x [psfontname {symbol 12 roman normal}]
} -result {Symbol}
test font-21.60 {Tk_PostscriptFontName procedure: exhaustive} -constraints {
    win
} -body {
    set x [psfontname {symbol 12 roman bold}]
} -result {Symbol-Bold}
test font-21.61 {Tk_PostscriptFontName procedure: exhaustive} -constraints {
    win
} -body {
    set x [psfontname {symbol 12 italic normal}]
} -result {Symbol-Italic}
test font-21.62 {Tk_PostscriptFontName procedure: exhaustive} -constraints {
    win
} -body {
    set x [psfontname {symbol 12 italic bold}]
} -result {Symbol-BoldItalic}

test font-21.63 {Tk_PostscriptFontName procedure: exhaustive} -constraints {
    win
} -body {
    set x [psfontname {{times new roman} 12 roman normal}]
} -result {Times-Roman}
test font-21.64 {Tk_PostscriptFontName procedure: exhaustive} -constraints {
    win
} -body {
    set x [psfontname {{times new roman} 12 roman bold}]
} -result {Times-Bold}
test font-21.65 {Tk_PostscriptFontName procedure: exhaustive} -constraints {
    win
} -body {
    set x [psfontname {{times new roman} 12 italic normal}]
} -result {Times-Italic}
test font-21.66 {Tk_PostscriptFontName procedure: exhaustive} -constraints {
    win
} -body {
    set x [psfontname {{times new roman} 12 italic bold}]
} -result {Times-BoldItalic}


test font-22.1 {Tk_TextWidth procedure} -setup {
    destroy .t.l
} -body {
    label .t.l -padx 0 -pady 0 -bd 0 -highlightthickness 0 -justify left \
	    -text "0" -font "Courier -12"
    pack .t.l
    set ax [winfo reqwidth .t.l]
    expr {[font measure [.t.l cget -font] "000"] eq $ax*3}
} -cleanup {
    destroy .t.l
} -result 1


test font-23.1 {Tk_UnderlineChars procedure} -setup {
    destroy .t.t
} -body {
    text .t.t
    .t.t insert 1.0 abc\tdefg
    .t.t tag config sel -underline 1
    .t.t tag add sel 1.0 end
    update
} -cleanup {
    destroy .t.t
} -result {}


# Data used in 24.* tests
destroy .t.l
label .t.l -padx 0 -pady 0 -bd 0 -highlightthickness 0 -justify left \
	-text "0" -font "Courier -12"
pack .t.l
update
set ax [winfo reqwidth .t.l]
set ay [winfo reqheight .t.l]
test font-24.1 {Tk_ComputeTextLayout: empty string} -body {
    .t.l config -text ""
} -result {}
test font-24.2 {Tk_ComputeTextLayout: simple string} -body {
    .t.l config -text "000"
    update
    list [expr {[winfo reqwidth .t.l] eq [expr {$ax * 3}]}] \
	    [expr {[winfo reqheight .t.l] eq $ay}]
} -result {1 1}
test font-24.3 {Tk_ComputeTextLayout: find special chars} -body {
    .t.l config -text "000\n000"
    update
    list [expr {[winfo reqwidth .t.l] eq [expr {$ax * 3}]}] \
	    [expr {[winfo reqheight .t.l] eq [expr {$ay * 2}]}]
} -result {1 1}
test font-24.4 {Tk_ComputeTextLayout: calls Tk_MeasureChars} -body {
    .t.l config -text "000\n000"
    update
    list [expr {[winfo reqwidth .t.l] eq [expr {$ax * 3}]}] \
	    [expr {[winfo reqheight .t.l] eq [expr {$ay * 2}]}]
} -result {1 1}
test font-24.5 {Tk_ComputeTextLayout: break line} -body {
    .t.l config -text "000\t00000" -wrap [expr 9 * $ax]
    update
    list [expr {[winfo reqwidth .t.l] eq [expr {$ax * 8}]}] \
	    [expr {[winfo reqheight .t.l] eq [expr {$ay * 2}]}]
} -cleanup {
    .t.l config -wrap 0
} -result {1 1}
test font-24.6 {Tk_ComputeTextLayout: normal ended on special char} -body {
    .t.l config -text "000\n000"
} -result {}
test font-24.7 {Tk_ComputeTextLayout: special char was \n} -body {
    .t.l config -text "000\n0000"
    update
    list [expr {[winfo reqwidth .t.l] eq [expr {$ax * 4}]}] \
	    [expr {[winfo reqheight .t.l] eq [expr {$ay * 2}]}]
} -result {1 1}
test font-24.8 {Tk_ComputeTextLayout: special char was \t} -body {
    .t.l config -text "000\t00"
    update
    list [expr {[winfo reqwidth .t.l] eq [expr {$ax * 10}]}] \
	    [expr {[winfo reqheight .t.l] eq $ay}]
} -result {1 1}
test font-24.9 {Tk_ComputeTextLayout: tab didn't cause break} -body {
    set x {}
    .t.l config -text "000\t000"
    update
    lappend x [expr {[winfo reqwidth .t.l] eq [expr {$ax * 11}]}]
    lappend x [expr {[winfo reqheight .t.l] eq $ay}]
    .t.l config -text "000\t000" -wrap [expr 100 * $ax]
    update
    lappend x [expr {[winfo reqwidth .t.l] eq [expr {$ax * 11}]}]
    lappend x [expr {[winfo reqheight .t.l] eq $ay}]
    return $x
} -cleanup {
    .t.l config -wrap 0
} -result {1 1 1 1}
test font-24.10 {Tk_ComputeTextLayout: tab caused break} -body {
    set x {}
    .t.l config -text "000\t"
    update
    lappend x [expr {[winfo reqwidth .t.l] eq [expr {$ax * 8}]}]
    lappend x [expr {[winfo reqheight .t.l] eq $ay}]
    .t.l config -text "000\t00" -wrap [expr $ax * 6]
    update
    lappend x [expr {[winfo reqwidth .t.l] eq [expr {$ax * 8}]}]
    lappend x [expr {[winfo reqheight .t.l] eq [expr {$ay * 2}]}]
    return $x
} -cleanup {
    .t.l config -wrap 0
} -result {1 1 1 1}
test font-24.11 {Tk_ComputeTextLayout: absorb spaces at eol} -body {
    set x {}
    .t.l config -text "000            000" -wrap [expr {$ax * 5}]
    update
    lappend x [expr {[winfo reqwidth .t.l] eq [expr {$ax * 3}]}]
    lappend x [expr {[winfo reqheight .t.l] eq [expr {$ay * 2}]}]
    .t.l config -text "000            "
    update
    lappend x [expr {[winfo reqwidth .t.l] eq [expr {$ax * 3}]}]
    lappend x [expr {[winfo reqheight .t.l] eq $ay}]
    return $x
} -cleanup {
    .t.l config -wrap 0
} -result {1 1 1 1}
test font-24.12 {Tk_ComputeTextLayout: append non-printing spaces to chunk} -body {
    set x {}
    .t.l config -text "000            0000" -wrap [expr {$ax * 5}]
    update
    lappend x [expr {[winfo reqwidth .t.l] eq [expr {$ax * 4}]}]
    lappend x [expr {[winfo reqheight .t.l] eq [expr {$ay * 2}]}]
    .t.l config -text "000\t00            0000" -wrap [expr {$ax * 12}]
    update
    lappend x [expr {[winfo reqwidth .t.l] eq [expr {$ax * 10}]}]
    lappend x [expr {[winfo reqheight .t.l] eq [expr {$ay * 2}]}]
    return $x
} -cleanup {
    .t.l config -wrap 0
} -result {1 1 1 1}
test font-24.13 {Tk_ComputeTextLayout: many lines -> realloc line array} -body {
    .t.l config -text "\n\n\n\n\n\n\n\n\n\n\n\n\n\n\n\n\n\n\n\n\n\n\n\n\n\n\n\n\n\n\n\n\n\n\n\n\n\n\n\n\n\n\n\n\n\n\n\n\n\n\n\n\n\n\n\n\n\n\n\n\n\n\n\n\n\n\n\n\n\n\n\n\n\n\n\n\n\n\n\n\n\n\n\n\n\n\n\n\n\n\n\n\n\n\n\n\n\n\n\n\n\n\n\n\n\n\n\n\n\n\n\n\n\n\n\n\n\n\n\n\n\n\n\n\n\n\n\n"
    update
    list [expr {[winfo reqwidth .t.l] eq 1}] \
	    [expr {[winfo reqheight .t.l] eq [expr {$ay * 129}]}]
} -result {1 1}
test font-24.14 {Tk_ComputeTextLayout: text ended with \n} -body {
    set x {}
    .t.l config -text "0000"
    update
    lappend x [expr {[winfo reqwidth .t.l] eq [expr {$ax * 4}]}]
    lappend x [expr {[winfo reqheight .t.l] eq $ay}]
    .t.l config -text "0000\n"
    update
    lappend x [expr {[winfo reqwidth .t.l] eq [expr {$ax * 4}]}]
    lappend x [expr {[winfo reqheight .t.l] eq [expr {$ay * 2}]}]
    set x
} -result {1 1 1 1}
destroy .t.l

test font-24.15 {Tk_ComputeTextLayout: justification} -setup {
    set x {}
    destroy .t.c
    canvas .t.c -closeenough 0
    .t.c create text 0 0 -tags text -anchor nw -just left -font "Courier -12"
    pack .t.c
    update
} -body {
    csetup "000\n00000"
    .t.c itemconfig text -just left
    lappend x [.t.c index text @[expr $ax*2],0]
    .t.c itemconfig text -just center
    lappend x [.t.c index text @[expr $ax*2],0]
    .t.c itemconfig text -just right
    lappend x [.t.c index text @[expr $ax*2],0]
    .t.c itemconfig text -just left
    return $x
} -cleanup {
    destroy .t.c
} -result {2 1 0}


test font-25.1 {Tk_FreeTextLayout procedure} -setup {
    destroy .t.f
    pack [label .t.f]
    update
} -body {
    .t.f config -text foo
    .t.f config -text boo
} -cleanup {
    destroy .t.f
} -result {}


# Canvas created for tests: 26.*
destroy .t.c
canvas .t.c -closeenough 0
.t.c create text 0 0 -tags text -anchor nw -just left -font "Courier -12"
pack .t.c
update
test font-26.1 {Tk_DrawTextLayout procedure: auto-detect last char} -setup {
    destroy .t.f
    pack [label .t.f]
    update
} -body {
    .t.f config -text foo
} -cleanup {
    destroy .t.f
} -result {}
test font-26.2 {Tk_DrawTextLayout procedure: multiple chunks} -body {
    csetup "000\t00\n000"
} -result {}
test font-26.3 {Tk_DrawTextLayout: draw subset of chunk: numDisplay <= 0} -body {
    csetup "000\t00"
    .t.c select from text 3
    .t.c select to text 5
} -result {}
test font-26.4 {Tk_DrawTextLayout: draw subset of chunk: firstChar <= 0} -body {
    csetup "000\t00"
    .t.c select from text 3
    .t.c select to text 5
} -result {}
test font-26.5 {Tk_DrawTextLayout: draw subset of chunk: firstChar > 0} -body {
    csetup "000\t00"
    .t.c select from text 2
    .t.c select to text 2
} -result {}
test font-26.6 {Tk_DrawTextLayout: draw subset of chunk: lastChar < numChars} -body {
    csetup "000\t00"
    .t.c select from text 4
    .t.c select to text 4
} -result {}
destroy .t.c

#  Label used in 27.* tests
destroy .t.f
pack [label .t.f]
update
test font-27.1 {Tk_UnderlineTextLayout procedure: no underline chosen} -body {
    .t.f config -text "foo" -under -1
} -result {}
test font-27.2 {Tk_UnderlineTextLayout procedure: underline not visible} -body {
    .t.f config -text "000          00000" -wrap [expr $ax*7] -under 10
} -result {}
test font-27.3 {Tk_UnderlineTextLayout procedure: underline is visible} -body {
    .t.f config -text "000          00000" -wrap [expr $ax*7] -under 5
    .t.f config -wrap -1 -under -1
} -result {}
destroy .t.f



# Canvas created for tests: 28.*
destroy .t.c
canvas .t.c -closeenough 0
.t.c create text 0 0 -tags text -anchor nw -just left -font "Courier -12"
pack .t.c
update
test font-28.1 {Tk_PointToChar procedure: above all lines} -body {
    csetup "000"
    .t.c index text @-1,0
} -result {0}
test font-28.2 {Tk_PointToChar procedure: no chars} -body {
    # After fixing the following bug:
    #
    # In canvas text item, it was impossible to click to position the
    # insertion point just after the last character.
    #
    # introduced another bug that Tk_PointToChar() would return a character
    # index of 1 if TextLayout contained 0 characters.

    csetup ""
    .t.c index text @100,100
} -result {0}
test font-28.3 {Tk_PointToChar procedure: loop test} -body {
    csetup "000\n000\n000\n000"
    .t.c index text @10000,0
} -result {3}
test font-28.4 {Tk_PointToChar procedure: intersect line} -body {
    csetup "000\n000\n000"
    .t.c index text @0,$ay
} -result {4}
test font-28.5 {Tk_PointToChar procedure: to the left of all chunks} -body {
    csetup "000\n000\n000"
    .t.c index text @-100,$ay
} -result {4}
test font-28.6 {Tk_PointToChar procedure: past any possible chunk} -body {
    csetup "000\n000\n000"
    .t.c index text @100000,$ay
} -result {7}
test font-28.7 {Tk_PointToChar procedure: which chunk on this line} -body {
    csetup "000\n000\t000\t000\n000"
    .t.c index text @[expr $ax*2],$ay
} -result {6}
test font-28.8 {Tk_PointToChar procedure: which chunk on this line} -body {
    csetup "000\n000\t000\t000\n000"
    .t.c index text @[expr $ax*10],$ay
} -result {10}
test font-28.9 {Tk_PointToChar procedure: in special chunk} -body {
    csetup "000\n000\t000\t000\n000"
    .t.c index text @[expr $ax*6],$ay
} -result {7}
test font-28.10 {Tk_PointToChar procedure: past all chars in chunk} -body {
    csetup "000 0000000"
    .t.c itemconfig text -width [expr $ax*5]
    set x [.t.c index text @[expr $ax*5],0]
    .t.c itemconfig text -width 0
    return $x
} -result {3}
test font-28.11 {Tk_PointToChar procedure: below all chunks} -body {
    csetup "000 0000000"
    .t.c index text @0,1000000
} -result {11}
destroy .t.c


#  Label used in 29.* tests
destroy .t.f
pack [label .t.f]
update
test font-29.1 {Tk_CharBBox procedure: index < 0} -body {
    .t.f config -text "000" -underline -1
} -result {}
test font-29.2 {Tk_CharBBox procedure: loop} -body {
    .t.f config -text "000\t000\t000\t000" -underline 9
} -result {}
test font-29.3 {Tk_CharBBox procedure: special char} -body {
    .t.f config -text "000\t000\t000" -underline 7
} -result {}
test font-29.4 {Tk_CharBBox procedure: normal char} -body {
    .t.f config -text "000" -underline 1
} -result {}
test font-29.5 {Tk_CharBBox procedure: right edge of bbox truncated} -body {
    .t.f config -text "0    0000" -wrap [expr $ax*4] -under 2
    .t.f config -wrap 0
} -result {}
test font-29.6 {Tk_CharBBox procedure: bbox pegged to right edge} -body {
    .t.f config -text "0    0000" -wrap [expr $ax*4] -under 3
    .t.f config -wrap 0
} -result {}
destroy .t.f



# Canvas created for tests: 30.*
destroy .t.c
canvas .t.c -closeenough 0
.t.c create text 0 0 -tags text -anchor nw -just left -font "Courier -12"
pack .t.c
update
test font-30.1 {Tk_DistanceToTextLayout procedure: loop once} -body {
    csetup "000\n000\n000"
    .t.c bind all <Enter> {lappend x [.t.c index current @%x,%y]}
    set x {}
    event generate .t.c <Leave>
    event generate .t.c <Enter> -x 0 -y 0
    return $x
} -cleanup {
    bind all <Enter> {}
} -result {0}
test font-30.2 {Tk_DistanceToTextLayout procedure: loop multiple} -body {
    csetup "000\n000\n000"
    .t.c bind all <Enter> {lappend x [.t.c index current @%x,%y]}
    set x {}
    event generate .t.c <Leave>
    event generate .t.c <Enter> -x $ax -y $ay
    return $x
} -cleanup {
    bind all <Enter> {}
} -result {5}
test font-30.3 {Tk_DistanceToTextLayout procedure: loop to end} -body {
    csetup "000\n0\n000"
    .t.c bind all <Enter> {lappend x [.t.c index current @%x,%y]}
    set x {}
    event generate .t.c <Leave>
    event generate .t.c <Enter> -x [expr $ax*2] -y $ay
    return $x
} -cleanup {
    bind all <Enter> {}
} -result {}
test font-30.4 {Tk_DistanceToTextLayout procedure: hit a special char (tab)} -body {
    csetup "000\t000\n000"
    .t.c bind all <Enter> {lappend x [.t.c index current @%x,%y]}
    set x {}
    event generate .t.c <Leave>
    event generate .t.c <Enter> -x [expr $ax*6] -y 0
    return $x
} -cleanup {
    bind all <Enter> {}
} -result {3}
test font-30.5 {Tk_DistanceToTextLayout procedure: ignore newline} -body {
    csetup "000\n0\n000"
    .t.c bind all <Enter> {lappend x [.t.c index current @%x,%y]}
    set x {}
    event generate .t.c <Leave>
    event generate .t.c <Enter> -x [expr $ax*2] -y $ay
    return $x
} -cleanup {
    bind all <Enter> {}
} -result {}
test font-30.6 {Tk_DistanceToTextLayout procedure: ignore spaces at eol} -body {
    csetup "000\n000      000000000"
    .t.c itemconfig text -width [expr $ax*10]
    .t.c bind all <Enter> {lappend x [.t.c index current @%x,%y]}
    set x {}
    event generate .t.c <Leave>
    event generate .t.c <Enter> -x [expr $ax*5] -y $ay
    .t.c itemconfig text -width 0
    return $x
} -cleanup {
    bind all <Enter> {}
} -result {}
.t.c itemconfig text -justify center
test font-30.7 {Tk_DistanceToTextLayout procedure: on left side} -body {
    csetup "0\n000"
    .t.c bind all <Enter> {lappend x [.t.c index current @%x,%y]}
    set x {}
    event generate .t.c <Leave>
    event generate .t.c <Enter> -x 0 -y 0
    return $x
} -cleanup {
    bind all <Enter> {}
} -result {}
test font-30.8 {Tk_DistanceToTextLayout procedure: on right side} -body {
    csetup "0\n000"
    .t.c bind all <Enter> {lappend x [.t.c index current @%x,%y]}
    set x {}
    event generate .t.c <Leave>
    event generate .t.c <Enter> -x [expr $ax*2] -y 0
    return $x
} -cleanup {
    bind all <Enter> {}
} -result {}
test font-30.9 {Tk_DistanceToTextLayout procedure: inside line} -body {
    csetup "0\n000"
    .t.c bind all <Enter> {lappend x [.t.c index current @%x,%y]}
    set x {}
    event generate .t.c <Leave>
    event generate .t.c <Enter> -x $ax -y 0
    return $x
} -cleanup {
    bind all <Enter> {}
} -result {0}
test font-30.10 {Tk_DistanceToTextLayout procedure: above line} -body {
    csetup "0\n000"
    .t.c bind all <Enter> {lappend x [.t.c index current @%x,%y]}
    set x {}
    event generate .t.c <Leave>
    event generate .t.c <Enter> -x 0 -y 0
    return $x
} -cleanup {
    bind all <Enter> {}
} -result {}
test font-30.11 {Tk_DistanceToTextLayout procedure: below line} -body {
    csetup "000\n0"
    .t.c bind all <Enter> {lappend x [.t.c index current @%x,%y]}
    set x {}
    event generate .t.c <Leave>
    event generate .t.c <Enter> -x 0 -y $ay
    return $x
} -cleanup {
	bind all <Enter> {}
} -result {}
test font-30.12 {Tk_DistanceToTextLayout procedure: in line} -body {
    csetup "0\n000"
    .t.c bind all <Enter> {lappend x [.t.c index current @%x,%y]}
    set x {}
    event generate .t.c <Leave>
    event generate .t.c <Enter> -x $ax -y $ay
    return $x
} -cleanup {
	bind all <Enter> {}
} -result {3}
.t.c itemconfig text -justify left
test font-30.13 {Tk_DistanceToTextLayout procedure: exact hit} -body {
    csetup "000"
    .t.c bind all <Enter> {lappend x [.t.c index current @%x,%y]}
    set x {}
    event generate .t.c <Leave>
    event generate .t.c <Enter> -x $ax -y 0
    return $x
} -cleanup {
    bind all <Enter> {}
} -result {1}
destroy .t.c


# Canvas created for tests 31.*
destroy .t.c
canvas .t.c -closeenough 0
.t.c create text 0 0 -tags text -anchor nw -just left -font "Courier -12"
pack .t.c
update
test font-31.1 {Tk_IntersectTextLayout procedure: loop once} -body {
    csetup "000\n000\n000"
    .t.c find overlapping 0 0 0 0
} -result [.t.c find withtag text]
test font-31.2 {Tk_IntersectTextLayout procedure: loop multiple} -body {
    csetup "000\t000\t000"
    .t.c find overlapping [expr $ax*10] 0 [expr $ax*10] 0
} -result [.t.c find withtag text]
test font-31.3 {Tk_IntersectTextLayout procedure: loop to end} -body {
    csetup "0\n000"
    .t.c find overlapping [expr $ax*2] 0 [expr $ax*2] 0
} -result {}
test font-31.4 {Tk_IntersectTextLayout procedure: hit a special char (tab)} -body {
    csetup "000\t000"
    .t.c find overlapping [expr $ax*6] 0 [expr $ax*6] 0
} -result [.t.c find withtag text]
test font-31.5 {Tk_IntersectTextLayout procedure: ignore newlines} -body {
    csetup "000\n0\n000"
    .t.c find overlapping $ax $ay $ax $ay
} -result {}
test font-31.6 {Tk_IntersectTextLayout procedure: ignore spaces at eol} -body {
    csetup "000\n000      000000000"
    .t.c itemconfig text -width [expr $ax*10]
    set x [.t.c find overlapping [expr $ax*5] $ay [expr $ax*5] $ay]
    .t.c itemconfig text -width 0
    return $x
} -result {}
test font-31.7 {TkIntersectAngledTextLayout procedure: bug [514ff64dd0]} -body {
    csetup "This is line one\nand line two\nand line three here"
    .t.c itemconfigure text -angle 90
    # Coordinates of the rectangle to check can be hardcoded:
    # The goal of this test is to check whether the overlap detection algorithm
    # works when the rectangle is entirely included in a chunk of the text layout.
    # The text has been rotated 90 degrees around it's upper left corner,
    # so it's enough to check with a small rectangle with small negative y coords.
    .t.c find overlapping 5 -7 7 -5
} -result {1}
destroy .t.c


test font-32.1 {Tk_TextLayoutToPostscript: ensure buffer doesn't overflow} -setup {
    destroy .t.c
    canvas .t.c -closeenough 0
    .t.c create text 0 0 -tags text -anchor nw -just left -font "Courier -12"
    pack .t.c
    update
} -body {
    # If there were a whole bunch of returns or tabs in a row, then the
    # temporary buffer could overflow and write on the stack.
    csetup "qwertyuiopasdfghjklzxcvbnm1234qwertyuiopasdfghjklzxcvbnm\n"
    .t.c itemconfig text -width 800
    .t.c insert text end "qwertyuiopasdfghjklzxcvbnm1234qwertyuiopasdfghjklzxcvbnm\n"
    .t.c insert text end "\n\n\n\n\n\n\n\n\n\n\n\n\n\n\n\n\n\n\n\n\n\n\n\n\n\n\n\n\n\n"
    .t.c insert text end "end"
    set x [.t.c postscript]
    set i [string first "(qwerty" $x]
    string range $x $i [expr {$i + 278}]
} -cleanup {
    destroy .t.c
} -result {(qwertyuiopasdfghjklzxcvbnm1234qwertyuiopasdfghjklzxcvbnm)]
[(qwertyuiopasdfghjklzxcvbnm1234qwertyuiopasdfghjklzxcvbnm)]
[()]
[()]
[()]
[()]
[()]
[()]
[()]
[()]
[()]
[()]
[()]
[()]
[()]
[()]
[()]
[()]
[()]
[()]
[()]
[()]
[()]
[()]
[()]
[()]
[()]
[()]
[()]
[()]
[()]
[()]
[(end)]
}


test font-33.1 {Tk_TextWidth procedure} -body {
} -result {}


test font-34.1 {ConfigAttributesObj procedure: arguments} -setup {
    catch {font delete xyz}
} -body {
    # (Tcl_GetIndexFromObj() != TCL_OK)
    font create xyz -xyz
} -returnCodes {
    error
} -result {bad option "-xyz": must be -family, -size, -weight, -slant, -underline, or -overstrike}
test font-34.2 {ConfigAttributesObj procedure: arguments} -setup {
    catch {font delete xyz}
} -body {
    # (objc & 1)
    font create xyz -family
} -returnCodes error -result {value for "-family" option missing}

test font-34.3 {ConfigAttributesObj procedure: family} -setup {
    catch {font delete xyz}
    set x {}
} -body {
    font create xyz -family xyz
    lappend x [font config xyz -family]
    font config xyz -family times
    lappend x [font config xyz -family]
} -cleanup {
	font delete xyz
} -result {xyz times}
test font-34.4 {ConfigAttributesObj procedure: size} -setup {
    catch {font delete xyz}
    set x {}
} -body {
    font create xyz -size 20
    lappend x [font config xyz -size]
    font config xyz -size 40
    lappend x [font config xyz -size]
} -cleanup {
    font delete xyz
} -result {20 40}
test font-34.5 {ConfigAttributesObj procedure: weight} -setup {
    catch {font delete xyz}
    set x {}
} -body {
    font create xyz -weight normal
    lappend x [font config xyz -weight]
    font config xyz -weight bold
    lappend x [font config xyz -weight]
} -cleanup {
    font delete xyz
} -result {normal bold}
test font-34.6 {ConfigAttributesObj procedure: slant} -setup {
    catch {font delete xyz}
    set x {}
} -body {
    font create xyz -slant roman
    lappend x [font config xyz -slant]
    font config xyz -slant italic
    lappend x [font config xyz -slant]
} -cleanup {
    font delete xyz
} -result {roman italic}
test font-34.7 {ConfigAttributesObj procedure: underline} -setup {
    catch {font delete xyz}
    set x {}
} -body {
    font create xyz -underline 0
    lappend x [font config xyz -underline]
    font config xyz -underline 1
    lappend x [font config xyz -underline]
} -cleanup {
    font delete xyz
} -result {0 1}
test font-34.8 {ConfigAttributesObj procedure: overstrike} -setup {
    catch {font delete xyz}
    set x {}
} -body {
    font create xyz -overstrike 0
    lappend x [font config xyz -overstrike]
    font config xyz -overstrike 1
    lappend x [font config xyz -overstrike]
} -cleanup {
    font delete xyz
} -result {0 1}

test font-34.9 {ConfigAttributesObj procedure: size} -body {
    font create xyz -size xyz
} -returnCodes error -result {expected integer but got "xyz"}
test font-34.10 {ConfigAttributesObj procedure: weight} -body {
    font create xyz -weight xyz
} -returnCodes error -result {bad -weight value "xyz": must be normal, or bold}
test font-34.11 {ConfigAttributesObj procedure: slant} -body {
    font create xyz -slant xyz
} -returnCodes error -result {bad -slant value "xyz": must be roman, or italic}
test font-34.12 {ConfigAttributesObj procedure: underline} -body {
    font create xyz -underline xyz
} -returnCodes error -result {expected boolean value but got "xyz"}
test font-34.13 {ConfigAttributesObj procedure: overstrike} -body {
    font create xyz -overstrike xyz
} -returnCodes error -result {expected boolean value but got "xyz"}


test font-35.1 {GetAttributeInfoObj procedure: one attribute} -setup {
    catch {font delete xyz}
} -body {
    # (objPtr != NULL)
    font create xyz -family xyz
    font config xyz -family
} -cleanup {
    font delete xyz
} -result {xyz}


test font-36.1 {GetAttributeInfoObj procedure: unknown attribute} -setup {
    catch {font delete xyz}
} -body {
    # (Tcl_GetIndexFromObj() != TCL_OK)
    font create xyz
    font config xyz -xyz
} -cleanup {
    font delete xyz
} -returnCodes {
    error
} -result {bad option "-xyz": must be -family, -size, -weight, -slant, -underline, or -overstrike}


test font-37.1 {GetAttributeInfoObj procedure: all attributes} -setup {
    catch {font delete xyz}
} -body {
    # not (objPtr != NULL)
    font create xyz -family xyz
    font config xyz
} -cleanup {
    font delete xyz
} -result {-family xyz -size 0 -weight normal -slant roman -underline 0 -overstrike 0}
test font-37.2 {GetAttributeInfo procedure: family} -setup {
    catch {font delete xyz}
} -body {
    font create xyz -family xyz
    font config xyz -family
} -cleanup {
    font delete xyz
} -result {xyz}
test font-37.3 {GetAttributeInfo procedure: size} -setup {
    catch {font delete xyz}
    set x {}
} -body {
    font create xyz -size 20
    font config xyz -size
} -cleanup {
    font delete xyz
} -result {20}
test font-37.4 {GetAttributeInfo procedure: weight} -setup {
    catch {font delete xyz}
    set x {}
} -body {
    font create xyz -weight normal
    font config xyz -weight
} -cleanup {
    font delete xyz
} -result {normal}
test font-37.5 {GetAttributeInfo procedure: slant} -setup {
    catch {font delete xyz}
    set x {}
} -body {
    font create xyz -slant italic
    font config xyz -slant
} -cleanup {
    font delete xyz
} -result {italic}
test font-37.6 {GetAttributeInfo procedure: underline} -setup {
    catch {font delete xyz}
    set x {}
} -body {
    font create xyz -underline yes
    font config xyz -underline
} -cleanup {
    font delete xyz
} -result {1}
test font-37.7 {GetAttributeInfo procedure: overstrike} -setup {
    catch {font delete xyz}
    set x {}
} -body {
    font create xyz -overstrike no
    font config xyz -overstrike
} -cleanup {
    font delete xyz
} -result {0}


# In tests below, one field is set to "xyz" so that font name doesn't
# look like a native X font, so that ParseFontNameObj or TkParseXLFD will
# be called.

test font-38.1 {ParseFontNameObj procedure: begins with -} -body {
    lindex [font actual -xyz-times-*-*-*-*-*-*-*-*-*-*-*-*] 1
} -result [font actual {times 0} -family]
test font-38.2 {ParseFontNameObj procedure: begins with -*} -body {
    lindex [font actual -*-times-xyz-*-*-*-*-*-*-*-*-*-*-*] 1
} -result [font actual {times 0} -family]
test font-38.3 {ParseFontNameObj procedure: begins with -, doesn't look like list} -body {
    lindex [font actual -xyz-times-*-*-*-*-*-*-*-*-*-*-*-*] 1
} -result [font actual {times 0} -family]
test font-38.4 {ParseFontNameObj procedure: begins with -, looks like list} -body {
    lindex [font actual {-family times}] 1
} -result [font actual {times 0} -family]
test font-38.5 {ParseFontNameObj procedure: begins with *} -body {
    lindex [font actual *-times-xyz-*-*-*-*-*-*-*-*-*-*-*] 1
} -result [font actual {times 0} -family]
test font-38.6 {ParseFontNameObj procedure: begins with *} -body {
    font actual *-times-xyz -family
} -result [font actual {times 0} -family]
test font-38.7 {ParseFontNameObj procedure: arguments} -constraints noExceed -body {
    font actual "\{xyz"
} -returnCodes error -result "font \"{xyz\" doesn't exist"
test font-38.8 {ParseFontNameObj procedure: arguments} -constraints noExceed -body {
    font actual ""
} -returnCodes error -result {font "" doesn't exist}
test font-38.9 {ParseFontNameObj procedure: arguments} -body {
    font actual {times 20 xyz xyz}
} -returnCodes error -result {unknown font style "xyz"}
test font-38.10 {ParseFontNameObj procedure: arguments} -body {
    font actual {times xyz xyz}
} -returnCodes error -result {expected integer but got "xyz"}
test font-38.11 {ParseFontNameObj procedure: stylelist loop} -constraints {
	unixOrWin failsOnUbuntuNoXft
} -body {
    lrange [font actual {times 12 bold italic overstrike underline}] 4 end
} -result {-weight bold -slant italic -underline 1 -overstrike 1}
test font-38.12 {ParseFontNameObj procedure: stylelist error} -body {
    font actual {times 12 bold xyz}
} -returnCodes error -result {unknown font style "xyz"}
test font-38.13 "ParseFontNameObj: options with hyphenated family: bug #2791352" -body {
    font actual {-family sans-serif -size 12 -weight bold -slant roman -underline 0 -overstrike 0}
} -returnCodes ok -result [font actual {sans-serif 12 bold}]
test font-38.14 "ParseFontNameObj: bug #2791352" -body {
    font actual {-invalidfont 8 bold}
} -returnCodes error -match glob -result {bad option "-invalidfont": *}


test font-39.1 {NewChunk procedure: test realloc} -setup {
    destroy .t.f
    pack [label .t.f]
    update
} -body {
    .t.f config -text "xxx\nxxx\txxx\nxxx\t\t\t"
} -cleanup {
	destroy .t.f
} -result {}


test font-40.1 {TkFontParseXLFD procedure: initial dash} -body {
    font actual -xyz-times-*-*-*-*-*-*-*-*-*-*-*-* -family
} -result [font actual {times 0} -family]
test font-40.2 {TkFontParseXLFD procedure: no initial dash} -body {
    font actual *-times-*-*-*-*-*-*-*-*-*-*-*-xyz -family
} -result [font actual {times 0} -family]
test font-40.3 {TkFontParseXLFD procedure: not enough fields} -body {
    font actual -xyz-times-*-*-* -family
} -result [font actual {times 0} -family]
test font-40.4 {TkFontParseXLFD procedure: all fields unspecified} -body {
    lindex [font actual -xyz-*-*-*-*-*-*-*-*-*-*-*-*-*] 0
} -result {-family}
test font-40.5 {TkFontParseXLFD procedure: all fields specified} -body {
    lindex [font actual \
        -foundry-times-weight-slant-setwidth-addstyle-10-10-10-10-spacing-avgwidth-registry-encoding] 1
} -result [font actual {times 0} -family]


test font-41.1 {TkParseXLFD procedure: arguments} -body {
    # XLFD with bad pointsize: fallback to some system font.
    font actual -*-*-*-*-*-*-xyz-*-*-*-*-*-*-*
    set x {}
} -result {}


test font-42.1 {TkFontParseXLFD procedure: arguments} -body {
    # XLFD with bad pixelsize: fallback to some system font.
    font actual -*-*-*-*-*-*-*-xyz-*-*-*-*-*-*
    set x {}
} -result {}
test font-42.2 {TkFontParseXLFD procedure: pixelsize specified} -body {
    font metrics -xyz-times-*-*-*-*-12-*-*-*-*-*-*-* -linespace
    set x {}
} -result {}
test font-42.3 {TkFontParseXLFD procedure: weird pixelsize specified} -body {
    font metrics {-xyz-times-*-*-*-*-[ 12.0 0 12.0 0]-*-*-*-*-*-*-*} -linespace
    set x {}
} -result {}
test font-42.4 {TkFontParseXLFD procedure: pointsize specified} -body {
    font metrics -xyz-times-*-*-*-*-*-120-*-*-*-*-*-* -linespace
    set x {}
} -result {}
test font-42.5 {TkFontParseXLFD procedure: weird pointsize specified} -body {
    font metrics {-xyz-times-*-*-*-*-*-[ 12.0 0 12.0 0]-*-*-*-*-*-*} -linespace
    set x {}
} -result {}


test font-43.1 {FieldSpecified procedure: specified vs. non-specified} -body {
    font actual -xyz--*-*-*-*-*-*-*-*-*-*-*-*
    font actual -xyz-*-*-*-*-*-*-*-*-*-*-*-*-*
    font actual -xyz-?-*-*-*-*-*-*-*-*-*-*-*-*
    lindex [font actual -xyz-times-*-*-*-*-*-*-*-*-*-*-*-*] 1
} -result [font actual {times 0} -family]


test font-44.1 {TkFontGetPixels: size < 0} -constraints failsOnUbuntuNoXft -setup {
    set oldscale [tk scaling]
} -body {
    tk scaling 0.5
    font actual {times -12} -size
} -cleanup {
    tk scaling $oldscale
} -result {24}
test font-44.2 {TkFontGetPoints: size >= 0} -constraints {noExceed failsOnUbuntuNoXft} -setup {
    set oldscale [tk scaling]
} -body {
    tk scaling 0.5
    font actual {times 12} -size
} -cleanup {
    tk scaling $oldscale
} -result {12}


test font-45.1 {TkFontGetAliasList: no match} -body {
    font actual {snarky 10} -family
} -result [font actual {-size 10} -family]
test font-45.2 {TkFontGetAliasList: match} -constraints win -body {
    font actual {times 10} -family
} -result {Times New Roman}
test font-45.3 {TkFontGetAliasList: match} -constraints {noExceed} -body {
    if {[font actual {{times new roman} 10} -family] eq "Times New Roman"} {
        # avoid test failure on systems that have a real "times new roman" font
        set res 1
    } else {
        set res [expr {[font actual {{times new roman} 10} -family] eq \
                       [font actual {times 10} -family]} ]
    }
} -result {1}


test font-46.1 {font actual, with character, no option, no --} -body {
    font actual {times 10} a
} -match glob -result [list -family [font actual {times 10} -family] -size *\
		 -slant roman -underline 0 -overstrike 0]

test font-46.2 {font actual, with character introduced by --} -body {
    font actual {times 10} -- -
} -match glob -result [list -family [font actual {times 10} -family] -size *\
		 -slant roman -underline 0 -overstrike 0]

test font-46.3 {font actual, with character and option} -body {
    font actual {times 10} -family a
} -result [font actual {times 10} -family]

test font-46.4 {font actual, with character, option and --} -body {
    font actual {times 10} -family -- -
} -result [font actual {times 10} -family]

test font-46.5 {font actual, too many chars} -body {
    font actual {times 10} 123456789012345678901234567890123456789012345678901
} -returnCodes error -result {expected a single character but got "1234567890123456789012345678901234567..."}

test font-47.1 {Bug f214b8ad5b} -body {
    interp create one
    interp create two
    load {} Tk one
    load {} Tk two
    one eval menu .menubar
    two eval menu .menubar
    interp delete one
    interp delete two
} -result {}

# cleanup
cleanupTests
return



<|MERGE_RESOLUTION|>--- conflicted
+++ resolved
@@ -14,14 +14,10 @@
 # Some tests require support for 4-byte UTF-8 sequences
 testConstraint fullutf [expr {[format %c 0x010000] != "\uFFFD"}]
 
-<<<<<<< HEAD
-testConstraint failsOnUbuntu [expr {![info exists ::env(TRAVIS_OS_NAME)] || ![string match linux $::env(TRAVIS_OS_NAME)]}]
+testConstraint failsOnUbuntu [expr {![info exists ::env(CI)] || ![string match Linux $::tcl_platform(os)]}]
 testConstraint failsOnUbuntuNoXft [expr {[testConstraint failsOnUbuntu] || (![catch {tk::pkgconfig get fontsystem} fs] && ($fs eq "xft"))}]
 
 set defaultfontlist [font names]
-=======
-testConstraint failsOnUbuntu [expr {![info exists ::env(CI)] || ![string match Linux $::tcl_platform(os)]}]
->>>>>>> 3acc3fa1
 
 proc getnondefaultfonts {} {
     global defaultfontlist
