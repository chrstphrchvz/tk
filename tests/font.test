# This file is a Tcl script to test out Tk's "font" command
# plus the procedures in tkFont.c.  It is organized in the
# standard white-box fashion for Tcl tests.
#
# Copyright (c) 1996-1998 Sun Microsystems, Inc.
# Copyright (c) 1998-1999 by Scriptics Corporation.
# All rights reserved.

package require tcltest 2.2
namespace import ::tcltest::*
eval tcltest::configure $argv
tcltest::loadTestedCommands

# Some tests require support for 4-byte UTF-8 sequences
testConstraint fullutf [expr {[format %c 0x010000] != "\ufffd"}]

set defaultfontlist [font names]

proc getnondefaultfonts {} {
    global defaultfontlist
    set nondeffonts [list ]
    foreach afont [font names] {
        if {$afont ni $defaultfontlist} {
            lappend nondeffonts $afont
        }
    }
    set nondeffonts
}

proc clearnondefaultfonts {} {
    foreach afont [getnondefaultfonts] {
        font delete $afont
    }
}

deleteWindows
# Toplevel used (in some tests) of the whole file
toplevel .t
wm geom .t +0+0
update idletasks

switch [tk windowingsystem] {
    x11	 	{set fixed "TkFixedFont"}
    win32	{set fixed "courier 12"}
    aqua	{set fixed "monaco 9"}
}


# Procedure used in tests: 24.15, 26.*, 28.*, 30.*, 31.*, 32.1
proc csetup {{str ""}} {
    focus -force .t.c
    .t.c dchars text 0 end
    .t.c insert text 0 $str
    .t.c focus text
}


test font-1.1 {TkFontPkgInit} -setup {
    catch {interp delete foo}
} -body {
    interp create foo
    foo eval {
		load {} Tk
		wm geometry . +0+0
		update
    }
    interp delete foo
} -result {}


test font-2.1 {TkFontPkgFree} -setup {
    catch {interp delete foo}
    set x {}
} -body {
    interp create foo

    # Makes sure that named font was visible only to child interp.
    foo eval {
		load {} Tk
		wm geometry . +0+0
		button .b -font {times 16} -text "hi"
		pack .b
		font create wiggles -family courier -underline 1
		update
    }
    lappend x [catch {font configure wiggles} msg; set msg]

    # Tests cancelling the idle handler for TheWorldHasChanged,
    # because app goes away before idle serviced.
    foo eval {
		.b config -font wiggles
		font config wiggles -size 24
		destroy .
    }
    lappend x [foo eval {catch {font families} msg; set msg}]
} -cleanup {
        interp delete foo
} -result {{named font "wiggles" doesn't exist} {can't invoke "font" command: application has been destroyed}}


test font-3.1 {font command: general} -body {
    font
} -returnCodes error -result {wrong # args: should be "font option ?arg?"}
test font-3.2 {font command: general} -body {
    font xyz
} -returnCodes error -result {bad option "xyz": must be actual, configure, create, delete, families, measure, metrics, or names}


test font-4.1 {font command: actual: arguments} -body {
    # (skip < 0)
    font actual xyz -displayof
} -returnCodes error -result {value for "-displayof" missing}
test font-4.2 {font command: actual: arguments} -body {
    # (objc < 3)
    font actual
} -returnCodes error -result {wrong # args: should be "font actual font ?-displayof window? ?option? ?--? ?char?"}
test font-4.3 {font command: actual: arguments} -body {
    # (objc - skip > 4) when skip == 0
    font actual xyz abc def
} -returnCodes error -result {wrong # args: should be "font actual font ?-displayof window? ?option? ?--? ?char?"}
test font-4.4 {font command: actual: displayof specified, so skip to next} -body {
    catch {font actual xyz -displayof . -size}
} -result {0}
test font-4.5 {font command: actual: displayof specified, so skip to next} -body {
    lindex [font actual xyz -displayof .] 0
} -result {-family}
test font-4.6 {font command: actual: arguments} -body {
    # (objc - skip > 4) when skip == 2
    font actual xyz -displayof . abc def
} -returnCodes error -result {wrong # args: should be "font actual font ?-displayof window? ?option? ?--? ?char?"}
test font-4.7 {font command: actual: arguments} -constraints noExceed -body {
    # (tkfont == NULL)
    font actual "\{xyz"
} -returnCodes error -result "font \"{xyz\" doesn't exist"
test font-4.8 {font command: actual: all attributes} -body {
    # not (objc > 3) so objPtr = NULL
    lindex [font actual {-family times}] 0
} -result {-family}
test font-4.9 {font command: actual} -constraints {unix noExceed} -body {
    # (objc > 3) so objPtr = objv[3 + skip]
    string tolower [font actual {-family times} -family]
} -result {times}
test font-4.10 {font command: actual} -constraints win -body {
    # (objc > 3) so objPtr = objv[3 + skip]
    font actual {-family times} -family
} -result {times}
test font-4.11 {font command: bad option} -body {
    font actual xyz -style
} -returnCodes error -result {bad option "-style": must be -family, -size, -weight, -slant, -underline, or -overstrike}
test font-4.12 {font command: actual} -body {
    font actual {-family times} -- \ud800
} -match glob -result {*}
test font-4.13 {font command: actual} -body {
    font actual {-family times} -- \udc00
} -match glob -result {*}
test font-4.14 {font command: actual} -constraints win -body {
<<<<<<< HEAD
    font actual {-family times} -family -- \ud800\udc00
} -result {times}
=======
    font actual {-family times} -family -- \uD800\uDC00
} -result {Times New Roman}
>>>>>>> 20c0cdf5
test font-4.15 {font command: actual} -body {
    font actual {-family times} -- \udc00\ud800
} -returnCodes 1 -match glob -result {expected a single character but got "*"}
test font-4.16 {font command: actual} -constraints {fullutf win} -body {
    font actual {-family times} -family -- \U10000
} -result {Times New Roman}


test font-5.1 {font command: configure} -body {
    # (objc < 3)
    font configure
} -returnCodes error -result {wrong # args: should be "font configure fontname ?-option value ...?"}
test font-5.2 {font command: configure: non-existent font} -body {
    # (namedHashPtr == NULL)
    font configure xyz
} -returnCodes error -result {named font "xyz" doesn't exist}
test font-5.3 {font command: configure: "deleted" font} -setup {
    destroy .t.f
    catch {font delete xyz}
    pack [label .t.f]
    update
} -body {
    # (nfPtr->deletePending != 0)
    font create xyz
    .t.f configure -font xyz
    font delete xyz
    font configure xyz
} -cleanup {
    destroy .t.f
} -returnCodes error -result {named font "xyz" doesn't exist}
test font-5.4 {font command: configure: get all options} -setup {
    catch {font delete xyz}
} -body {
    # (objc == 3) so objPtr = NULL
    font create xyz -family xyz
    lindex [font configure xyz] 1
} -cleanup {
	font delete xyz
} -result xyz
test font-5.5 {font command: configure: get one option} -setup {
    clearnondefaultfonts
} -body {
    # (objc == 4) so objPtr = objv[3]
    font create xyz -family xyz
    font configure xyz -family
	getnondefaultfonts
} -cleanup {
	font delete xyz
} -result xyz
test font-5.6 {font command: configure: update existing font} -setup {
    catch {font delete xyz}
} -body {
    # else result = ConfigAttributesObj()
    font create xyz
    font configure xyz -family xyz
    update
    font configure xyz -family
} -cleanup {
	font delete xyz
} -result xyz
test font-5.7 {font command: configure: bad option} -setup {
    catch {font delete xyz}
} -body {
    font create xyz
    font configure xyz -style
} -cleanup {
	font delete xyz
} -returnCodes error -result {bad option "-style": must be -family, -size, -weight, -slant, -underline, or -overstrike}


test font-6.1 {font command: create: make up name} -setup {
    clearnondefaultfonts
} -body {
    # (objc < 3) so name = NULL
    font create
    getnondefaultfonts
} -cleanup {
    font delete font1
} -result {font1}
test font-6.2 {font command: create: name specified} -setup {
    clearnondefaultfonts
} -body {
    # not (objc < 3)
    font create xyz
    getnondefaultfonts
} -cleanup {
	font delete xyz
} -result {xyz}
test font-6.3 {font command: create: name not really specified} -setup {
    clearnondefaultfonts
} -body {
    # (name[0] == '-') so name = NULL
    font create -family xyz
    getnondefaultfonts
} -cleanup {
    font delete font1
} -result {font1}
test font-6.4 {font command: create: generate name} -setup {
} -body {
    # (name == NULL)
    font create -family one
    font create -family two
    font create -family three
    font delete font2
    font create -family four
    font configure font2 -family
} -cleanup {
    font delete font1 font2 font3
} -result {four}
test font-6.5 {font command: create: bad option creating new font} -setup {
    catch {font delete xyz}
} -body {
    # name was specified so skip = 3
    font create xyz -xyz times
} -returnCodes error -result {bad option "-xyz": must be -family, -size, -weight, -slant, -underline, or -overstrike}
test font-6.6 {font command: create: bad option creating new font} -setup {
    clearnondefaultfonts
} -body {
    # name was not specified so skip = 2
    font create -xyz times
} -returnCodes error -result {bad option "-xyz": must be -family, -size, -weight, -slant, -underline, or -overstrike}
test font-6.7 {font command: create: already exists} -setup {
    catch {font delete xyz}
} -body {
    # (CreateNamedFont() != TCL_OK)
    font create xyz
    font create xyz
} -cleanup {
	font delete xyz
} -returnCodes error -result {named font "xyz" already exists}

test font-7.1 {font command: delete: arguments} -body {
    # (objc < 3)
    font delete
} -returnCodes error -result {wrong # args: should be "font delete fontname ?fontname ...?"}
test font-7.2 {font command: delete: loop test} -setup {
    clearnondefaultfonts
	set x {}
} -body {
    # for (i = 2; i < objc; i++)
    font create a -underline 1
    font create b -underline 1
    font create c -underline 1
    font create d -underline 1
    font create e -underline 1
    lappend x [lsort [getnondefaultfonts]]
    font delete a e c b
    lappend x [lsort [getnondefaultfonts]]
} -cleanup {
    getnondefaultfonts
} -result {{a b c d e} d}
test font-7.3 {font command: delete: loop test} -setup {
    clearnondefaultfonts
	set x {}
} -body {
    # (namedHashPtr == NULL) in middle of loop
    font create a -underline 1
    font create b -underline 1
    font create c -underline 1
    font create d -underline 1
    font create e -underline 1
    lappend x [lsort [getnondefaultfonts]]
    catch {font delete a d q c e b}
    lappend x [lsort [getnondefaultfonts]]
} -cleanup {
    clearnondefaultfonts
} -result {{a b c d e} {b c e}}
test font-7.4 {font command: delete: non-existent} -setup {
    catch {font delete xyz}
} -body {
    # (namedHashPtr == NULL)
    font delete xyz
} -returnCodes error -result {named font "xyz" doesn't exist}
test font-7.5 {font command: delete: mark for later deletion} -setup {
    destroy .t.f
    catch {font delete xyz}
    pack [label .t.f]
    update
} -body {
    # (nfPtr->refCount != 0)
    font create xyz
    .t.f configure -font xyz
    font delete xyz
    font actual xyz
    font configure xyz
} -cleanup {
	destroy .t.f
} -returnCodes error -result {named font "xyz" doesn't exist}
test font-7.6 {font command: delete: mark for later deletion} -setup {
    destroy .t.f
    catch {font delete xyz}
    pack [label .t.f]
    update
} -body {
    # (nfPtr->refCount != 0)
    font create xyz
    .t.f configure -font xyz
    font delete xyz
    font actual xyz
    catch {font configure xyz}
	.t.f cget -font
} -cleanup {
	destroy .t.f
} -result xyz
test font-7.7 {font command: delete: actually delete} -setup {
    catch {font delete xyz}
} -body {
    # not (nfPtr->refCount != 0)
    font create xyz -underline 1
    font delete xyz
    font config xyz
} -returnCodes error -match glob -result {*}


test font-8.1 {font command: families: arguments} -body {
    # (skip < 0)
    font families -displayof
} -returnCodes error -result {value for "-displayof" missing}
test font-8.2 {font command: families: arguments} -body {
    # (objc - skip != 2) when skip == 0
    font families xyz
} -returnCodes error -result {wrong # args: should be "font families ?-displayof window?"}
test font-8.3 {font command: families: arguments} -body {
    # (objc - skip != 2) when skip == 2
    font families -displayof . xyz
} -returnCodes error -result {wrong # args: should be "font families ?-displayof window?"}
test font-8.4 {font command: families} -body {
    # TkpGetFontFamilies()
    regexp -nocase times [font families]
} -result 1


test font-9.1 {font command: measure: arguments} -body {
    # (skip < 0)
    expr {[font measure xyz -displayof] > 0}
} -returnCodes ok -result 1
test font-9.2 {font command: measure: arguments} -body {
    # (objc - skip != 4)
    font measure
} -returnCodes error -result {wrong # args: should be "font measure font ?-displayof window? text"}
test font-9.3 {font command: measure: arguments} -body {
    # (objc - skip != 4)
    font measure xyz abc def
} -returnCodes error -result {wrong # args: should be "font measure font ?-displayof window? text"}
test font-9.4 {font command: measure: arguments} -constraints noExceed -body {
    # (tkfont == NULL)
    font measure "\{xyz" abc
} -returnCodes error -result "font \"{xyz\" doesn't exist"
test font-9.5 {font command: measure} -body {
    # Tk_TextWidth()
    expr {[font measure $fixed "abcdefg"] == [font measure $fixed "a"]*7 }
} -result 1
test font-9.6 {font command: measure -d} -body {
     expr {[font measure $fixed -d] > 0}
} -returnCodes ok -result 1
test font-9.7 {font command: measure -d with -displayof} -body {
     expr {[font measure $fixed -displayof . -d] > 0}
} -returnCodes ok -result 1
test font-9.8 {font command: measure: arguments} -body {
    font measure $fixed -displayof .
} -returnCodes error -result {wrong # args: should be "font measure font ?-displayof window? text"}


test font-10.1 {font command: metrics: arguments} -body {
    font metrics xyz -displayof
} -returnCodes error -result {value for "-displayof" missing}
test font-10.2 {font command: metrics: arguments} -body {
    # (skip < 0)
    font metrics xyz -displayof
} -returnCodes error -result {value for "-displayof" missing}
test font-10.3 {font command: metrics: arguments} -body {
    # (objc < 3)
    font metrics
} -returnCodes error -result {wrong # args: should be "font metrics font ?-displayof window? ?option?"}
test font-10.4 {font command: metrics: arguments} -body {
    # (objc - skip) > 4) when skip == 0
    font metrics xyz abc def
} -returnCodes error -result {wrong # args: should be "font metrics font ?-displayof window? ?option?"}
test font-10.5 {font command: metrics: arguments} -body {
    # (objc - skip) > 4) when skip == 2
    font metrics xyz -displayof . abc
} -returnCodes error -result {bad metric "abc": must be -ascent, -descent, -linespace, or -fixed}
test font-10.6 {font command: metrics: bad font} -constraints noExceed -body {
    # (tkfont == NULL)
    font metrics "\{xyz"
} -returnCodes error -result "font \"{xyz\" doesn't exist"
test font-10.7 {font command: metrics: get all metrics} -setup {
    catch {unset a}
} -body {
    # (objc == 3)
    array set a [font metrics {-family xyz}]
    lsort [array names a]
} -cleanup {
    unset a
} -result {-ascent -descent -fixed -linespace}
test font-10.8 {font command: metrics: bad metric} -body {
    # (Tcl_GetIndexFromObj() != TCL_OK)
    font metrics $fixed -xyz
} -returnCodes error -result {bad metric "-xyz": must be -ascent, -descent, -linespace, or -fixed}
test font-10.9 {font command: metrics: get individual metrics} -body {
    font metrics $fixed -ascent
    font metrics $fixed -descent
    font metrics $fixed -linespace
    font metrics $fixed -fixed
} -result 1


test font-11.1 {font command: names: arguments} -body {
    # (objc != 2)
    font names xyz
} -returnCodes error -result {wrong # args: should be "font names"}
test font-11.2 {font command: names: loop test: no passes} -setup {
    clearnondefaultfonts
} -body {
    getnondefaultfonts
} -result {}
test font-11.3 {font command: names: loop test: one pass} -setup {
    clearnondefaultfonts
} -body {
    font create
    getnondefaultfonts
} -result {font1}
test font-11.4 {font command: names: loop test: multiple passes} -setup {
    clearnondefaultfonts
} -body {
    font create xyz
    font create abc
    font create def
    lsort [getnondefaultfonts]
} -cleanup {
    clearnondefaultfonts
} -result {abc def xyz}
test font-11.5 {font command: names: skip deletePending fonts} -setup {
    destroy .t.f
    clearnondefaultfonts
    pack [label .t.f]
    update
    set x {}
} -body {
    # (nfPtr->deletePending == 0)
    font create xyz
    font create abc
    lappend x [lsort [getnondefaultfonts]]
    .t.f config -font xyz
    font delete xyz
    lappend x [getnondefaultfonts]
} -cleanup {
    clearnondefaultfonts
} -result {{abc xyz} abc}


test font-12.1 {UpdateDependantFonts procedure: no users} -setup {
    catch {font delete xyz}
} -body {
    # (nfPtr->refCount == 0)
    font create xyz
    font configure xyz -family times
} -cleanup {
	font delete xyz
} -result {}
test font-12.2 {UpdateDependantFonts procedure: pings the widgets} -setup {
    destroy .t.f
    catch {font delete xyz}
    pack [label .t.f]
    update
} -body {
    font create xyz -family times -size 20
    .t.f config -font xyz -text "abcd" -padx 0 -bd 0 -highlightthickness 0
    set a1 [font measure xyz "abcd"]
    update
    set b1 [winfo reqwidth .t.f]
    font configure xyz -family helvetica -size 20
    set a2 [font measure xyz "abcd"]
    update
    set b2 [winfo reqwidth .t.f]
    expr {$a1==$b1 && $a2==$b2}
} -cleanup {
	destroy .t.f
    font delete xyz
} -result {1}


test font-13.1 {CreateNamedFont: new named font} -setup {
    catch {font delete xyz}
	set x {}
} -body {
    # not (new == 0)
    lappend x [getnondefaultfonts]
    font create xyz
    lappend x [getnondefaultfonts]
} -cleanup {
	font delete xyz
} -result {{} xyz}
test font-13.2 {CreateNamedFont: named font already exists} -setup {
    catch {font delete xyz}
} -body {
    # (new == 0)
    font create xyz
    font create xyz
} -cleanup {
	font delete xyz
} -returnCodes error -result {named font "xyz" already exists}
test font-13.3 {CreateNamedFont: named font already exists} -setup {
    catch {font delete xyz}
} -body {
    # (nfPtr->deletePending == 0)
    font create xyz
    font create xyz
} -cleanup {
	font delete xyz
} -returnCodes error -result {named font "xyz" already exists}
test font-13.4 {CreateNamedFont: recreate "deleted" font} -setup {
    destroy .t.f
    catch {font delete xyz}
    pack [label .t.f]
    update
} -body {
    # not (nfPtr->deletePending == 0)
    font create xyz -family times
    .t.f configure -font xyz
    font delete xyz
    font create xyz -family courier
    font configure xyz -family
} -cleanup {
	font delete xyz
	destroy .t.f
} -result {courier}


test font-14.1 {Tk_GetFont procedure} -body {
} -result {}


test font-15.1 {Tk_AllocFontFromObj - converting internal reps} -constraints {
	testfont
} -setup {
    destroy .b1 .b2
} -body {
    set x {Times 16}
    lindex $x 0
    button .b1 -font $x
    lindex $x 0
    testfont counts {Times 16}
} -cleanup {
    destroy .b1 .b2
} -result {{1 0}}
test font-15.2 {Tk_AllocFontFromObj - discard stale font} -constraints {
	testfont
} -setup {
    destroy .b1 .b2
    set result {}
} -body {
    set x {Times 16}
    button .b1 -font $x
    destroy .b1
    lappend result [testfont counts {Times 16}]
    button .b2 -font $x
    lappend result [testfont counts {Times 16}]
} -cleanup {
    destroy .b2
} -result {{} {{1 1}}}
test font-15.3 {Tk_AllocFontFromObj - reuse existing font} -constraints {
	testfont
} -setup {
    destroy .b1 .b2
    set result {}
} -body {
    set x {Times 16}
    button .b1 -font $x
    lappend result [testfont counts {Times 16}]
    button .b2 -font $x
    pack .b1 .b2 -side top
    lappend result [testfont counts {Times 16}]
} -cleanup {
    destroy .b1 .b2
} -result {{{1 1}} {{2 1}}}
test font-15.4 {Tk_AllocFontFromObj procedure: bump ref count} -setup {
    destroy .t.f
    pack [label .t.f]
    update
} -body {
    # (new == 0)
    .t.f config -font {-family fixed}
    lindex [font actual {-family fixed}] 0
} -cleanup {
	destroy .t.f
} -result {-family}
test font-15.5 {Tk_AllocFontFromObj procedure: get named font} -setup {
    destroy .t.f
    catch {font delete xyz}
    pack [label .t.f]
    update
} -body {
    # (namedHashPtr != NULL)
    font create xyz
    .t.f config -font xyz
} -cleanup {
	destroy .t.f
    font delete xyz
} -result {}
test font-15.6 {Tk_AllocFontFromObj procedure: not a named font} -setup {
    destroy .t.f
    pack [label .t.f]
    update
} -body {
    # not (namedHashPtr != NULL)
    .t.f config -font {times 20}
} -cleanup {
	destroy .t.f
} -result {-family} -result {}
test font-15.7 {Tk_AllocFontFromObj procedure: get native font} -constraints {
	unix
} -setup {
    destroy .t.f
    pack [label .t.f]
    update
} -body {
    # not (fontPtr == NULL)
    .t.f config -font fixed
} -result {}
test font-15.8 {Tk_AllocFontFromObj procedure: get native font} -constraints {
	win
} -setup {
    destroy .t.f
    clearnondefaultfonts
    pack [label .t.f]
    update
} -body {
    # not (fontPtr == NULL)
    .t.f config -font oemfixed
} -cleanup {
	destroy .t.f
} -result {}
test font-15.9 {Tk_AllocFontFromObj procedure: get attribute font} -setup {
    destroy .t.f
    pack [label .t.f]
    update
} -body {
    # (fontPtr == NULL)
    .t.f config -font {xxx yyy zzz}
} -cleanup {
	destroy .t.f
} -returnCodes error -result {expected integer but got "yyy"}
test font-15.10 {Tk_AllocFontFromObj procedure: no match} -constraints noExceed -body {
    # (ParseFontNameObj() != TCL_OK)
    font actual "\{xyz"
} -returnCodes error -result "font \"{xyz\" doesn't exist"
test font-15.11 {Tk_AllocFontFromObj procedure: get attribute font} -body {
    # not (ParseFontNameObj() != TCL_OK)
    lindex [font actual {plan 9}] 0
} -result {-family}
test font-15.12 {Tk_AllocFontFromObj procedure: setup tab width} -setup {
	destroy .l
} -body {
    # Tk_MeasureChars(fontPtr, "0", ...)
    label .l -bd 0 -padx 0  -highlightthickness 0 -font $fixed -text "a\tb"
    update
    set res1 [winfo reqwidth .l]
	set res2 [expr [font measure $fixed "0"]*9]
	expr {$res1 eq $res2}
} -cleanup {
	destroy .l
} -result 1
test font-15.13 {Tk_AllocFontFromObj procedure: underline position} -setup {
    destroy .t.f
    pack [label .t.f]
    update
} -body {
    # (fontPtr->underlineHeight == 0) because size was < 10
    .t.f config -text "underline" -font "times -8 underline"
    update
} -cleanup {
	destroy .t.f
} -result {}


test font-16.1 {Tk_NameOfFont procedure} -setup {
    destroy .t.f
    pack [label .t.f]
    update
} -body {
    .t.f config -font -family\ fixed
    .t.f cget -font
} -cleanup {
	destroy .t.f
} -result {-family fixed}


test font-17.1 {Tk_FreeFontFromObj - reference counts} -constraints {
	testfont
} -setup {
    destroy .b1 .b2 .b3
    set result {}
} -body {
    set x {Courier 12}
    button .b1 -font $x
    button .b3 -font $x
    button .b2 -font $x
    lappend result [testfont counts {Courier 12}]
    destroy .b1
    lappend result [testfont counts {Courier 12}]
    destroy .b2
    lappend result [testfont counts {Courier 12}]
    destroy .b3
    lappend result [testfont counts {Courier 12}]
} -result {{{3 1}} {{2 1}} {{1 1}} {}}
test font-17.2 {Tk_FreeFont procedure: one ref} -setup {
    destroy .t.f
    pack [label .t.f]
    update
} -body {
    # (fontPtr->refCount == 0)
    .t.f config -font {-family fixed}
    destroy .t.f
} -result {}
test font-17.3 {Tk_FreeFont procedure: multiple ref} -setup {
    destroy .t.f .t.b
    pack [label .t.f]
    update
} -body {
    # not (fontPtr->refCount == 0)
    .t.f config -font {-family fixed}
    button .t.b -font {-family fixed}
    destroy .t.f
    .t.b cget -font
} -cleanup {
    destroy .t.b
} -result {-family fixed}
test font-17.4 {Tk_FreeFont procedure: named font} -setup {
    destroy .t.f
    clearnondefaultfonts
    pack [label .t.f]
    update
} -body {
    # (fontPtr->namedHashPtr != NULL)
    font create xyz
    .t.f config -font xyz
    destroy .t.f
    getnondefaultfonts
} -result {xyz}
test font-17.5 {Tk_FreeFont procedure: named font} -setup {
    destroy .t.f
    catch {font delete xyz}
    pack [label .t.f]
    update
} -body {
    # not (fontPtr->refCount == 0)
    font create xyz -underline 1
    .t.f config -font xyz
    font delete xyz
    set x [font actual xyz -underline]
    destroy .t.f
    list [font actual xyz -underline] $x
} -result {0 1}
test font-17.6 {Tk_FreeFont procedure: named font not deleted yet} -setup {
    destroy .t.f .t.b
    catch {font delete xyz}
    pack [label .t.f]
    update
} -body {
    font create xyz
    .t.f config -font xyz
    button .t.b -font xyz
    font delete xyz
    set x [font actual xyz]
    destroy .t.b
    list [lindex [font actual xyz] 0] [lindex $x 0]
} -cleanup {
    destroy .t.f
} -result {-family -family}


test font-18.1 {FreeFontObjProc} -constraints testfont -setup {
    destroy .b1
    set result {}
} -body {
    set x [join {Courier 12} { }]
    button .b1 -font $x
    set y [join {Courier 12} { }]
    .b1 configure -font $y
    set z [join {Courier 12} { }]
    .b1 configure -font $z
    lappend result [testfont counts {Courier 12}]
    set x red
    lappend result [testfont counts {Courier 12}]
    set z 32
    lappend result [testfont counts {Courier 12}]
    destroy .b1
    lappend result [testfont counts {Courier 12}]
    set y bogus
    return $result
} -result {{{1 3}} {{1 2}} {{1 1}} {}}


test font-19.1 {Tk_FontId} -setup {
    destroy .t.f
    pack [label .t.f]
    update
} -body {
    .t.f config -font "times 20"
    update
} -cleanup {
	destroy .t.f
} -result {}


test font-20.1 {Tk_GetFontMetrics procedure} -setup {
	destroy .t.w1 .t.w2
} -body {
    button .t.w1 -text abc
    entry .t.w2 -text abcd
    update
    destroy .t.w1 .t.w2
} -result {}


# Procedure used in 21.* tests
proc psfontname {name} {
	destroy .t.c
	canvas .t.c -closeenough 0
	.t.c create text 0 0 -tags text -anchor nw -just left -font "Courier -12"
	pack .t.c
	update
    set a [.t.c itemcget text -font]
    .t.c itemconfig text -text "We need text" -font $name
    set post [.t.c postscript]
    .t.c itemconfig text -font $a
    set end [string first "findfont" $post]
    incr end -2
    set post [string range $post [expr $end-70] $end]
    set start [string first "gsave" $post]
	destroy .t.c
    return [string range $post [expr $start+7] end]
}
test font-21.1 {Tk_PostscriptFontName procedure: native} -constraints {
	unix
} -body {
    set x [font actual {{itc avant garde} 10} -family]
    if {[string match *avant*garde $x]} {
		psfontname "{itc avant garde} 10"
    } else {
		set x {AvantGarde-Book}
    }
} -result {AvantGarde-Book}
test font-21.2 {Tk_PostscriptFontName procedure: native} -constraints {
	win
} -body {
    psfontname "arial 10"
} -result {Helvetica}
test font-21.3 {Tk_PostscriptFontName procedure: native} -constraints {
	win
} -body {
    psfontname "{times new roman} 10"
} -result {Times-Roman}
test font-21.4 {Tk_PostscriptFontName procedure: native} -constraints {
	win
} -body {
    psfontname "{courier new} 10"
} -result {Courier}
test font-21.5 {Tk_PostscriptFontName procedure: spaces} -constraints {
	unix
} -body {
    set x [font actual {{lucida bright} 10} -family]
    if {[string match lucida*bright $x]} {
		psfontname "{lucida bright} 10"
    } else {
		set x {LucidaBright}
    }
} -result {LucidaBright}
test font-21.6 {Tk_PostscriptFontName procedure: spaces} -constraints {
	x11
} -body {
    psfontname "{new century schoolbook} 10"
} -result {NewCenturySchlbk-Roman}

test font-21.7 {Tk_PostscriptFontName procedure: exhaustive} -constraints {
    unix
} -body {
    set name {avantgarde 12 roman normal}
    if {[font actual {avantgarde 12 roman normal} -family] == "avantgarde"} {
        set x [psfontname avantgarde 12 roman normal]
    } else {
        set x AvantGarde-Book
    }
} -result {AvantGarde-Book}
test font-21.8 {Tk_PostscriptFontName procedure: exhaustive} -constraints {
    unix
} -body {
    set name {avantgarde 12 roman bold}
    if {[font actual {avantgarde 12 roman normal} -family] == "avantgarde"} {
        set x [psfontname avantgarde 12 roman normal]
    } else {
        set x AvantGarde-Demi
    }
} -result {AvantGarde-Demi}
test font-21.9 {Tk_PostscriptFontName procedure: exhaustive} -constraints {
    unix
} -body {
    set name {avantgarde 12 italic normal}
    if {[font actual {avantgarde 12 roman normal} -family] == "avantgarde"} {
        set x [psfontname avantgarde 12 roman normal]
    } else {
        set x AvantGarde-BookOblique
    }
} -result {AvantGarde-BookOblique}
test font-21.10 {Tk_PostscriptFontName procedure: exhaustive} -constraints {
    unix
} -body {
    set name {avantgarde 12 italic bold}
    if {[font actual {avantgarde 12 roman normal} -family] == "avantgarde"} {
        set x [psfontname avantgarde 12 roman normal]
    } else {
        set x AvantGarde-DemiOblique
    }
} -result {AvantGarde-DemiOblique}

test font-21.11 {Tk_PostscriptFontName procedure: exhaustive} -constraints {
    unix
} -body {
    set name {bookman 12 roman normal}
    if {[font actual {avantgarde 12 roman normal} -family] == "bookman"} {
        set x [psfontname avantgarde 12 roman normal]
    } else {
        set x Bookman-Light
    }
} -result {Bookman-Light}
test font-21.12 {Tk_PostscriptFontName procedure: exhaustive} -constraints {
    unix
} -body {
    set name {bookman 12 roman bold}
    if {[font actual {avantgarde 12 roman normal} -family] == "bookman"} {
        set x [psfontname avantgarde 12 roman normal]
    } else {
        set x Bookman-Demi
    }
} -result {Bookman-Demi}
test font-21.13 {Tk_PostscriptFontName procedure: exhaustive} -constraints {
    unix
} -body {
    set name {bookman 12 italic normal}
    if {[font actual {avantgarde 12 roman normal} -family] == "bookman"} {
        set x [psfontname avantgarde 12 roman normal]
    } else {
        set x Bookman-LightItalic
    }
} -result {Bookman-LightItalic}
test font-21.14 {Tk_PostscriptFontName procedure: exhaustive} -constraints {
    unix
} -body {
    set name {bookman 12 italic bold}
    if {[font actual {avantgarde 12 roman normal} -family] == "bookman"} {
        set x [psfontname avantgarde 12 roman normal]
    } else {
        set x Bookman-DemiItalic
    }
} -result {Bookman-DemiItalic}

test font-21.15 {Tk_PostscriptFontName procedure: exhaustive} -constraints {
    unix
} -body {
    set name {courier 12 roman normal}
    if {[font actual {avantgarde 12 roman normal} -family] == "courier"} {
        set x [psfontname avantgarde 12 roman normal]
    } else {
        set x Courier
    }
} -result {Courier}
test font-21.16 {Tk_PostscriptFontName procedure: exhaustive} -constraints {
    unix
} -body {
    set name {courier 12 roman bold}
    if {[font actual {avantgarde 12 roman normal} -family] == "courier"} {
        set x [psfontname avantgarde 12 roman normal]
    } else {
        set x Courier-Bold
    }
} -result {Courier-Bold}
test font-21.17 {Tk_PostscriptFontName procedure: exhaustive} -constraints {
    unix
} -body {
    set name {courier 12 italic normal}
    if {[font actual {avantgarde 12 roman normal} -family] == "courier"} {
        set x [psfontname avantgarde 12 roman normal]
    } else {
        set x Courier-Oblique
    }
} -result {Courier-Oblique}
test font-21.18 {Tk_PostscriptFontName procedure: exhaustive} -constraints {
    unix
} -body {
    set name {courier 12 italic bold}
    if {[font actual {avantgarde 12 roman normal} -family] == "courier"} {
        set x [psfontname avantgarde 12 roman normal]
    } else {
        set x Courier-BoldOblique
    }
} -result {Courier-BoldOblique}

test font-21.19 {Tk_PostscriptFontName procedure: exhaustive} -constraints {
    unix
} -body {
    set name {helvetica 12 roman normal}
    if {[font actual {avantgarde 12 roman normal} -family] == "helvetica"} {
        set x [psfontname avantgarde 12 roman normal]
    } else {
        set x Helvetica
    }
} -result {Helvetica}
test font-21.20 {Tk_PostscriptFontName procedure: exhaustive} -constraints {
    unix
} -body {
    set name {helvetica 12 roman bold}
    if {[font actual {avantgarde 12 roman normal} -family] == "helvetica"} {
        set x [psfontname avantgarde 12 roman normal]
    } else {
        set x Helvetica-Bold
    }
} -result {Helvetica-Bold}
test font-21.21 {Tk_PostscriptFontName procedure: exhaustive} -constraints {
    unix
} -body {
    set name {helvetica 12 italic normal}
    if {[font actual {avantgarde 12 roman normal} -family] == "helvetica"} {
        set x [psfontname avantgarde 12 roman normal]
    } else {
        set x Helvetica-Oblique
    }
} -result {Helvetica-Oblique}
test font-21.22 {Tk_PostscriptFontName procedure: exhaustive} -constraints {
    unix
} -body {
    set name {helvetica 12 italic bold}
    if {[font actual {avantgarde 12 roman normal} -family] == "helvetica"} {
        set x [psfontname avantgarde 12 roman normal]
    } else {
        set x Helvetica-BoldOblique
    }
} -result {Helvetica-BoldOblique}

test font-21.23 {Tk_PostscriptFontName procedure: exhaustive} -constraints {
    unix
} -body {
    set name {{new century schoolbook} 12 roman normal}
    if {[font actual {avantgarde 12 roman normal} -family] == "new century schoolbook"} {
        set x [psfontname avantgarde 12 roman normal]
    } else {
        set x NewCenturySchlbk-Roman
    }
} -result {NewCenturySchlbk-Roman}
test font-21.24 {Tk_PostscriptFontName procedure: exhaustive} -constraints {
    unix
} -body {
    set name {{new century schoolbook} 12 roman bold}
    if {[font actual {avantgarde 12 roman normal} -family] == "new century schoolbook"} {
        set x [psfontname avantgarde 12 roman normal]
    } else {
        set x NewCenturySchlbk-Bold
    }
} -result {NewCenturySchlbk-Bold}
test font-21.25 {Tk_PostscriptFontName procedure: exhaustive} -constraints {
    unix
} -body {
    set name {{new century schoolbook} 12 italic normal}
    if {[font actual {avantgarde 12 roman normal} -family] == "new century schoolbook"} {
        set x [psfontname avantgarde 12 roman normal]
    } else {
        set x NewCenturySchlbk-Italic
    }
} -result {NewCenturySchlbk-Italic}
test font-21.26 {Tk_PostscriptFontName procedure: exhaustive} -constraints {
    unix
} -body {
    set name {{new century schoolbook} 12 italic bold}
    if {[font actual {avantgarde 12 roman normal} -family] == "new century schoolbook"} {
        set x [psfontname avantgarde 12 roman normal]
    } else {
        set x NewCenturySchlbk-BoldItalic
    }
} -result {NewCenturySchlbk-BoldItalic}

test font-21.27 {Tk_PostscriptFontName procedure: exhaustive} -constraints {
    unix
} -body {
    set name {palatino 12 roman normal}
    if {[font actual {avantgarde 12 roman normal} -family] == "palatino"} {
        set x [psfontname avantgarde 12 roman normal]
    } else {
        set x Palatino-Roman
    }
} -result {Palatino-Roman}
test font-21.28 {Tk_PostscriptFontName procedure: exhaustive} -constraints {
    unix
} -body {
    set name {palatino 12 roman bold}
    if {[font actual {avantgarde 12 roman normal} -family] == "palatino"} {
        set x [psfontname avantgarde 12 roman normal]
    } else {
        set x Palatino-Bold
    }
} -result {Palatino-Bold}
test font-21.29 {Tk_PostscriptFontName procedure: exhaustive} -constraints {
    unix
} -body {
    set name {palatino 12 italic normal}
    if {[font actual {avantgarde 12 roman normal} -family] == "palatino"} {
        set x [psfontname avantgarde 12 roman normal]
    } else {
        set x Palatino-Italic
    }
} -result {Palatino-Italic}
test font-21.30 {Tk_PostscriptFontName procedure: exhaustive} -constraints {
    unix
} -body {
    set name {palatino 12 italic bold}
    if {[font actual {avantgarde 12 roman normal} -family] == "palatino"} {
        set x [psfontname avantgarde 12 roman normal]
    } else {
        set x Palatino-BoldItalic
    }
} -result {Palatino-BoldItalic}

test font-21.31 {Tk_PostscriptFontName procedure: exhaustive} -constraints {
    unix
} -body {
    set name {symbol 12 roman normal}
    if {[font actual {avantgarde 12 roman normal} -family] == "symbol"} {
        set x [psfontname avantgarde 12 roman normal]
    } else {
        set x Symbol
    }
} -result {Symbol}
test font-21.32 {Tk_PostscriptFontName procedure: exhaustive} -constraints {
    unix
} -body {
    set name {symbol 12 roman bold}
    if {[font actual {avantgarde 12 roman normal} -family] == "symbol"} {
        set x [psfontname avantgarde 12 roman normal]
    } else {
        set x Symbol
    }
} -result {Symbol}
test font-21.33 {Tk_PostscriptFontName procedure: exhaustive} -constraints {
    unix
} -body {
    set name {symbol 12 italic normal}
    if {[font actual {avantgarde 12 roman normal} -family] == "symbol"} {
        set x [psfontname avantgarde 12 roman normal]
    } else {
        set x Symbol
    }
} -result {Symbol}
test font-21.34 {Tk_PostscriptFontName procedure: exhaustive} -constraints {
    unix
} -body {
    set name {symbol 12 italic bold}
    if {[font actual {avantgarde 12 roman normal} -family] == "symbol"} {
        set x [psfontname avantgarde 12 roman normal]
    } else {
        set x Symbol
    }
} -result {Symbol}

test font-21.35 {Tk_PostscriptFontName procedure: exhaustive} -constraints {
    unix
} -body {
    set name {times 12 roman normal}
    if {[font actual {avantgarde 12 roman normal} -family] == "times"} {
        set x [psfontname avantgarde 12 roman normal]
    } else {
        set x Times-Roman
    }
} -result {Times-Roman}
test font-21.36 {Tk_PostscriptFontName procedure: exhaustive} -constraints {
    unix
} -body {
    set name {times 12 roman bold}
    if {[font actual {avantgarde 12 roman normal} -family] == "times"} {
        set x [psfontname avantgarde 12 roman normal]
    } else {
        set x Times-Bold
    }
} -result {Times-Bold}
test font-21.37 {Tk_PostscriptFontName procedure: exhaustive} -constraints {
    unix
} -body {
    set name {times 12 italic normal}
    if {[font actual {avantgarde 12 roman normal} -family] == "times"} {
        set x [psfontname avantgarde 12 roman normal]
    } else {
        set x Times-Italic
    }
} -result {Times-Italic}
test font-21.38 {Tk_PostscriptFontName procedure: exhaustive} -constraints {
    unix
} -body {
    set name {times 12 italic bold}
    if {[font actual {avantgarde 12 roman normal} -family] == "times"} {
        set x [psfontname avantgarde 12 roman normal]
    } else {
        set x Times-BoldItalic
    }
} -result {Times-BoldItalic}

test font-21.39 {Tk_PostscriptFontName procedure: exhaustive} -constraints {
    unix
} -body {
    set name {zapfchancery 12 roman normal}
    if {[font actual {avantgarde 12 roman normal} -family] == "zapfchancery"} {
        set x [psfontname avantgarde 12 roman normal]
    } else {
        set x ZapfChancery-MediumItalic
    }
} -result {ZapfChancery-MediumItalic}
test font-21.40 {Tk_PostscriptFontName procedure: exhaustive} -constraints {
    unix
} -body {
    set name {zapfchancery 12 roman bold}
    if {[font actual {avantgarde 12 roman normal} -family] == "zapfchancery"} {
        set x [psfontname avantgarde 12 roman normal]
    } else {
        set x ZapfChancery-MediumItalic
    }
} -result {ZapfChancery-MediumItalic}
test font-21.41 {Tk_PostscriptFontName procedure: exhaustive} -constraints {
    unix
} -body {
    set name {zapfchancery 12 italic normal}
    if {[font actual {avantgarde 12 roman normal} -family] == "zapfchancery"} {
        set x [psfontname avantgarde 12 roman normal]
    } else {
        set x ZapfChancery-MediumItalic
    }
} -result {ZapfChancery-MediumItalic}
test font-21.42 {Tk_PostscriptFontName procedure: exhaustive} -constraints {
    unix
} -body {
    set name {zapfchancery 12 italic bold}
    if {[font actual {avantgarde 12 roman normal} -family] == "zapfchancery"} {
        set x [psfontname avantgarde 12 roman normal]
    } else {
        set x ZapfChancery-MediumItalic
    }
} -result {ZapfChancery-MediumItalic}

test font-21.43 {Tk_PostscriptFontName procedure: exhaustive} -constraints {
    unix
} -body {
    set name {zapfdingbats 12 roman normal}
    if {[font actual {avantgarde 12 roman normal} -family] == "zapfdingbats"} {
        set x [psfontname avantgarde 12 roman normal]
    } else {
        set x ZapfDingbats
    }
} -result {ZapfDingbats}
test font-21.44 {Tk_PostscriptFontName procedure: exhaustive} -constraints {
    unix
} -body {
    set name {zapfdingbats 12 roman bold}
    if {[font actual {avantgarde 12 roman normal} -family] == "zapfdingbats"} {
        set x [psfontname avantgarde 12 roman normal]
    } else {
        set x ZapfDingbats
    }
} -result {ZapfDingbats}
test font-21.45 {Tk_PostscriptFontName procedure: exhaustive} -constraints {
    unix
} -body {
    set name {zapfdingbats 12 italic normal}
    if {[font actual {avantgarde 12 roman normal} -family] == "zapfdingbats"} {
        set x [psfontname avantgarde 12 roman normal]
    } else {
        set x ZapfDingbats
    }
} -result {ZapfDingbats}
test font-21.46 {Tk_PostscriptFontName procedure: exhaustive} -constraints {
    unix
} -body {
    set name {zapfdingbats 12 italic bold}
    if {[font actual {avantgarde 12 roman normal} -family] == "zapfdingbats"} {
        set x [psfontname avantgarde 12 roman normal]
    } else {
        set x ZapfDingbats
    }
} -result {ZapfDingbats}

test font-21.47 {Tk_PostscriptFontName procedure: exhaustive} -constraints {
    win
} -body {
    set x [psfontname {arial 12 roman normal}]
} -result {Helvetica}
test font-21.48 {Tk_PostscriptFontName procedure: exhaustive} -constraints {
    win
} -body {
    set x [psfontname {arial 12 roman bold}]
} -result {Helvetica-Bold}
test font-21.49 {Tk_PostscriptFontName procedure: exhaustive} -constraints {
    win
} -body {
    set x [psfontname {arial 12 italic normal}]
} -result {Helvetica-Oblique}
test font-21.50 {Tk_PostscriptFontName procedure: exhaustive} -constraints {
    win
} -body {
    set x [psfontname {arial 12 italic bold}]
} -result {Helvetica-BoldOblique}

test font-21.51 {Tk_PostscriptFontName procedure: exhaustive} -constraints {
    win
} -body {
    set x [psfontname {{courier new} 12 roman normal}]
} -result {Courier}
test font-21.52 {Tk_PostscriptFontName procedure: exhaustive} -constraints {
    win
} -body {
    set x [psfontname {{courier new} 12 roman bold}]
} -result {Courier-Bold}
test font-21.53 {Tk_PostscriptFontName procedure: exhaustive} -constraints {
    win
} -body {
    set x [psfontname {{courier new} 12 italic normal}]
} -result {Courier-Oblique}
test font-21.54 {Tk_PostscriptFontName procedure: exhaustive} -constraints {
    win
} -body {
    set x [psfontname {{courier new} 12 italic bold}]
} -result {Courier-BoldOblique}

test font-21.55 {Tk_PostscriptFontName procedure: exhaustive} -constraints {
    win
} -body {
    set x [psfontname {helvetica 12 roman normal}]
} -result {Helvetica}
test font-21.56 {Tk_PostscriptFontName procedure: exhaustive} -constraints {
    win
} -body {
    set x [psfontname {helvetica 12 roman bold}]
} -result {Helvetica-Bold}
test font-21.57 {Tk_PostscriptFontName procedure: exhaustive} -constraints {
    win
} -body {
    set x [psfontname {helvetica 12 italic normal}]
} -result {Helvetica-Oblique}
test font-21.58 {Tk_PostscriptFontName procedure: exhaustive} -constraints {
    win
} -body {
    set x [psfontname {helvetica 12 italic bold}]
} -result {Helvetica-BoldOblique}

test font-21.59 {Tk_PostscriptFontName procedure: exhaustive} -constraints {
    win
} -body {
    set x [psfontname {symbol 12 roman normal}]
} -result {Symbol}
test font-21.60 {Tk_PostscriptFontName procedure: exhaustive} -constraints {
    win
} -body {
    set x [psfontname {symbol 12 roman bold}]
} -result {Symbol-Bold}
test font-21.61 {Tk_PostscriptFontName procedure: exhaustive} -constraints {
    win
} -body {
    set x [psfontname {symbol 12 italic normal}]
} -result {Symbol-Italic}
test font-21.62 {Tk_PostscriptFontName procedure: exhaustive} -constraints {
    win
} -body {
    set x [psfontname {symbol 12 italic bold}]
} -result {Symbol-BoldItalic}

test font-21.63 {Tk_PostscriptFontName procedure: exhaustive} -constraints {
    win
} -body {
    set x [psfontname {{times new roman} 12 roman normal}]
} -result {Times-Roman}
test font-21.64 {Tk_PostscriptFontName procedure: exhaustive} -constraints {
    win
} -body {
    set x [psfontname {{times new roman} 12 roman bold}]
} -result {Times-Bold}
test font-21.65 {Tk_PostscriptFontName procedure: exhaustive} -constraints {
    win
} -body {
    set x [psfontname {{times new roman} 12 italic normal}]
} -result {Times-Italic}
test font-21.66 {Tk_PostscriptFontName procedure: exhaustive} -constraints {
    win
} -body {
    set x [psfontname {{times new roman} 12 italic bold}]
} -result {Times-BoldItalic}


test font-22.1 {Tk_TextWidth procedure} -setup {
	destroy .t.l
} -body {
	label .t.l -padx 0 -pady 0 -bd 0 -highlightthickness 0 -justify left \
		-text "0" -font "Courier -12"
	pack .t.l
	set ax [winfo reqwidth .t.l]
    expr {[font measure [.t.l cget -font] "000"] eq $ax*3}
} -cleanup {
	destroy .t.l
} -result 1


test font-23.1 {Tk_UnderlineChars procedure} -setup {
	destroy .t.t
} -body {
    text .t.t
    .t.t insert 1.0 abc\tdefg
    .t.t tag config sel -underline 1
    .t.t tag add sel 1.0 end
    update
} -cleanup {
	destroy .t.t
} -result {}


# Data used in 24.* tests
destroy .t.l
label .t.l -padx 0 -pady 0 -bd 0 -highlightthickness 0 -justify left \
	-text "0" -font "Courier -12"
pack .t.l
update
set ax [winfo reqwidth .t.l]
set ay [winfo reqheight .t.l]
test font-24.1 {Tk_ComputeTextLayout: empty string} -body {
    .t.l config -text ""
} -result {}
test font-24.2 {Tk_ComputeTextLayout: simple string} -body {
    .t.l config -text "000"
	update
	list [expr {[winfo reqwidth .t.l] eq [expr {$ax * 3}]}] \
		[expr {[winfo reqheight .t.l] eq $ay}]
} -result {1 1}
test font-24.3 {Tk_ComputeTextLayout: find special chars} -body {
    .t.l config -text "000\n000"
	update
	list [expr {[winfo reqwidth .t.l] eq [expr {$ax * 3}]}] \
		[expr {[winfo reqheight .t.l] eq [expr {$ay * 2}]}]
} -result {1 1}
test font-24.4 {Tk_ComputeTextLayout: calls Tk_MeasureChars} -body {
    .t.l config -text "000\n000"
	update
	list [expr {[winfo reqwidth .t.l] eq [expr {$ax * 3}]}] \
		[expr {[winfo reqheight .t.l] eq [expr {$ay * 2}]}]
} -result {1 1}
test font-24.5 {Tk_ComputeTextLayout: break line} -body {
    .t.l config -text "000\t00000" -wrap [expr 9 * $ax]
	update
	list [expr {[winfo reqwidth .t.l] eq [expr {$ax * 8}]}] \
		[expr {[winfo reqheight .t.l] eq [expr {$ay * 2}]}]
} -cleanup {
    .t.l config -wrap 0
} -result {1 1}
test font-24.6 {Tk_ComputeTextLayout: normal ended on special char} -body {
    .t.l config -text "000\n000"
} -result {}
test font-24.7 {Tk_ComputeTextLayout: special char was \n} -body {
    .t.l config -text "000\n0000"
	update
	list [expr {[winfo reqwidth .t.l] eq [expr {$ax * 4}]}] \
		[expr {[winfo reqheight .t.l] eq [expr {$ay * 2}]}]
} -result {1 1}
test font-24.8 {Tk_ComputeTextLayout: special char was \t} -body {
    .t.l config -text "000\t00"
	update
	list [expr {[winfo reqwidth .t.l] eq [expr {$ax * 10}]}] \
		[expr {[winfo reqheight .t.l] eq $ay}]
} -result {1 1}
test font-24.9 {Tk_ComputeTextLayout: tab didn't cause break} -body {
    set x {}
    .t.l config -text "000\t000"
	update
    lappend x [expr {[winfo reqwidth .t.l] eq [expr {$ax * 11}]}]
	lappend x [expr {[winfo reqheight .t.l] eq $ay}]
    .t.l config -text "000\t000" -wrap [expr 100 * $ax]
	update
    lappend x [expr {[winfo reqwidth .t.l] eq [expr {$ax * 11}]}]
	lappend x [expr {[winfo reqheight .t.l] eq $ay}]
    return $x
} -cleanup {
    .t.l config -wrap 0
} -result {1 1 1 1}
test font-24.10 {Tk_ComputeTextLayout: tab caused break} -body {
    set x {}
    .t.l config -text "000\t"
	update
    lappend x [expr {[winfo reqwidth .t.l] eq [expr {$ax * 8}]}]
	lappend x [expr {[winfo reqheight .t.l] eq $ay}]
    .t.l config -text "000\t00" -wrap [expr $ax * 6]
	update
	lappend x [expr {[winfo reqwidth .t.l] eq [expr {$ax * 8}]}]
	lappend x [expr {[winfo reqheight .t.l] eq [expr {$ay * 2}]}]
    return $x
} -cleanup {
    .t.l config -wrap 0
} -result {1 1 1 1}
test font-24.11 {Tk_ComputeTextLayout: absorb spaces at eol} -body {
    set x {}
    .t.l config -text "000            000" -wrap [expr {$ax * 5}]
	update
	lappend x [expr {[winfo reqwidth .t.l] eq [expr {$ax * 3}]}]
	lappend x [expr {[winfo reqheight .t.l] eq [expr {$ay * 2}]}]
    .t.l config -text "000            "
	update
	lappend x [expr {[winfo reqwidth .t.l] eq [expr {$ax * 3}]}]
	lappend x [expr {[winfo reqheight .t.l] eq $ay}]
    return $x
} -cleanup {
    .t.l config -wrap 0
} -result {1 1 1 1}
test font-24.12 {Tk_ComputeTextLayout: append non-printing spaces to chunk} -body {
    set x {}
    .t.l config -text "000            0000" -wrap [expr {$ax * 5}]
	update
	lappend x [expr {[winfo reqwidth .t.l] eq [expr {$ax * 4}]}]
	lappend x [expr {[winfo reqheight .t.l] eq [expr {$ay * 2}]}]
    .t.l config -text "000\t00            0000" -wrap [expr {$ax * 12}]
	update
	lappend x [expr {[winfo reqwidth .t.l] eq [expr {$ax * 10}]}]
	lappend x [expr {[winfo reqheight .t.l] eq [expr {$ay * 2}]}]
    return $x
} -cleanup {
    .t.l config -wrap 0
} -result {1 1 1 1}
test font-24.13 {Tk_ComputeTextLayout: many lines -> realloc line array} -body {
    .t.l config -text "\n\n\n\n\n\n\n\n\n\n\n\n\n\n\n\n\n\n\n\n\n\n\n\n\n\n\n\n\n\n\n\n\n\n\n\n\n\n\n\n\n\n\n\n\n\n\n\n\n\n\n\n\n\n\n\n\n\n\n\n\n\n\n\n\n\n\n\n\n\n\n\n\n\n\n\n\n\n\n\n\n\n\n\n\n\n\n\n\n\n\n\n\n\n\n\n\n\n\n\n\n\n\n\n\n\n\n\n\n\n\n\n\n\n\n\n\n\n\n\n\n\n\n\n\n\n\n\n"
	update
	list [expr {[winfo reqwidth .t.l] eq 1}] \
		[expr {[winfo reqheight .t.l] eq [expr {$ay * 129}]}]
} -result {1 1}
test font-24.14 {Tk_ComputeTextLayout: text ended with \n} -body {
    set x {}
	.t.l config -text "0000"
	update
	lappend x [expr {[winfo reqwidth .t.l] eq [expr {$ax * 4}]}]
	lappend x [expr {[winfo reqheight .t.l] eq $ay}]
	.t.l config -text "0000\n"
	update
	lappend x [expr {[winfo reqwidth .t.l] eq [expr {$ax * 4}]}]
	lappend x [expr {[winfo reqheight .t.l] eq [expr {$ay * 2}]}]
    return $x
} -result {1 1 1 1}
destroy .t.l

test font-24.15 {Tk_ComputeTextLayout: justification} -setup {
    set x {}
	destroy .t.c
	canvas .t.c -closeenough 0
	.t.c create text 0 0 -tags text -anchor nw -just left -font "Courier -12"
	pack .t.c
	update
} -body {
    csetup "000\n00000"
    .t.c itemconfig text -just left
    lappend x [.t.c index text @[expr $ax*2],0]
    .t.c itemconfig text -just center
    lappend x [.t.c index text @[expr $ax*2],0]
    .t.c itemconfig text -just right
    lappend x [.t.c index text @[expr $ax*2],0]
    .t.c itemconfig text -just left
    return $x
} -cleanup {
	destroy .t.c
} -result {2 1 0}


test font-25.1 {Tk_FreeTextLayout procedure} -setup {
    destroy .t.f
    pack [label .t.f]
    update
} -body {
    .t.f config -text foo
    .t.f config -text boo
} -cleanup {
	destroy .t.f
} -result {}


# Canvas created for tests: 26.*
destroy .t.c
canvas .t.c -closeenough 0
.t.c create text 0 0 -tags text -anchor nw -just left -font "Courier -12"
pack .t.c
update
test font-26.1 {Tk_DrawTextLayout procedure: auto-detect last char} -setup {
    destroy .t.f
    pack [label .t.f]
    update
} -body {
    .t.f config -text foo
} -cleanup {
	destroy .t.f
} -result {}
test font-26.2 {Tk_DrawTextLayout procedure: multiple chunks} -body {
    csetup "000\t00\n000"
} -result {}
test font-26.3 {Tk_DrawTextLayout: draw subset of chunk: numDisplay <= 0} -body {
    csetup "000\t00"
    .t.c select from text 3
    .t.c select to text 5
} -result {}
test font-26.4 {Tk_DrawTextLayout: draw subset of chunk: firstChar <= 0} -body {
    csetup "000\t00"
    .t.c select from text 3
    .t.c select to text 5
} -result {}
test font-26.5 {Tk_DrawTextLayout: draw subset of chunk: firstChar > 0} -body {
    csetup "000\t00"
    .t.c select from text 2
    .t.c select to text 2
} -result {}
test font-26.6 {Tk_DrawTextLayout: draw subset of chunk: lastChar < numChars} -body {
    csetup "000\t00"
    .t.c select from text 4
    .t.c select to text 4
} -result {}
destroy .t.c

#  Label used in 27.* tests
destroy .t.f
pack [label .t.f]
update
test font-27.1 {Tk_UnderlineTextLayout procedure: no underline chosen} -body {
    .t.f config -text "foo" -under -1
} -result {}
test font-27.2 {Tk_UnderlineTextLayout procedure: underline not visible} -body {
    .t.f config -text "000          00000" -wrap [expr $ax*7] -under 10
} -result {}
test font-27.3 {Tk_UnderlineTextLayout procedure: underline is visible} -body {
    .t.f config -text "000          00000" -wrap [expr $ax*7] -under 5
    .t.f config -wrap -1 -under -1
} -result {}
destroy .t.f



# Canvas created for tests: 28.*
destroy .t.c
canvas .t.c -closeenough 0
.t.c create text 0 0 -tags text -anchor nw -just left -font "Courier -12"
pack .t.c
update
test font-28.1 {Tk_PointToChar procedure: above all lines} -body {
    csetup "000"
    .t.c index text @-1,0
} -result {0}
test font-28.2 {Tk_PointToChar procedure: no chars} -body {
    # After fixing the following bug:
    #
    # In canvas text item, it was impossible to click to position the
    # insertion point just after the last character.
    #
    # introduced another bug that Tk_PointToChar() would return a character
    # index of 1 if TextLayout contained 0 characters.

    csetup ""
    .t.c index text @100,100
} -result {0}
test font-28.3 {Tk_PointToChar procedure: loop test} -body {
    csetup "000\n000\n000\n000"
    .t.c index text @10000,0
} -result {3}
test font-28.4 {Tk_PointToChar procedure: intersect line} -body {
    csetup "000\n000\n000"
    .t.c index text @0,$ay
} -result {4}
test font-28.5 {Tk_PointToChar procedure: to the left of all chunks} -body {
    csetup "000\n000\n000"
    .t.c index text @-100,$ay
} -result {4}
test font-28.6 {Tk_PointToChar procedure: past any possible chunk} -body {
    csetup "000\n000\n000"
    .t.c index text @100000,$ay
} -result {7}
test font-28.7 {Tk_PointToChar procedure: which chunk on this line} -body {
    csetup "000\n000\t000\t000\n000"
    .t.c index text @[expr $ax*2],$ay
} -result {6}
test font-28.8 {Tk_PointToChar procedure: which chunk on this line} -body {
    csetup "000\n000\t000\t000\n000"
    .t.c index text @[expr $ax*10],$ay
} -result {10}
test font-28.9 {Tk_PointToChar procedure: in special chunk} -body {
    csetup "000\n000\t000\t000\n000"
    .t.c index text @[expr $ax*6],$ay
} -result {7}
test font-28.10 {Tk_PointToChar procedure: past all chars in chunk} -body {
    csetup "000 0000000"
    .t.c itemconfig text -width [expr $ax*5]
    set x [.t.c index text @[expr $ax*5],0]
    .t.c itemconfig text -width 0
    return $x
} -result {3}
test font-28.11 {Tk_PointToChar procedure: below all chunks} -body {
    csetup "000 0000000"
    .t.c index text @0,1000000
} -result {11}
destroy .t.c


#  Label used in 29.* tests
destroy .t.f
pack [label .t.f]
update
test font-29.1 {Tk_CharBBox procedure: index < 0} -body {
    .t.f config -text "000" -underline -1
} -result {}
test font-29.2 {Tk_CharBBox procedure: loop} -body {
    .t.f config -text "000\t000\t000\t000" -underline 9
} -result {}
test font-29.3 {Tk_CharBBox procedure: special char} -body {
    .t.f config -text "000\t000\t000" -underline 7
} -result {}
test font-29.4 {Tk_CharBBox procedure: normal char} -body {
    .t.f config -text "000" -underline 1
} -result {}
test font-29.5 {Tk_CharBBox procedure: right edge of bbox truncated} -body {
    .t.f config -text "0    0000" -wrap [expr $ax*4] -under 2
    .t.f config -wrap 0
} -result {}
test font-29.6 {Tk_CharBBox procedure: bbox pegged to right edge} -body {
    .t.f config -text "0    0000" -wrap [expr $ax*4] -under 3
    .t.f config -wrap 0
} -result {}
destroy .t.f



# Canvas created for tests: 30.*
destroy .t.c
canvas .t.c -closeenough 0
.t.c create text 0 0 -tags text -anchor nw -just left -font "Courier -12"
pack .t.c
update
test font-30.1 {Tk_DistanceToTextLayout procedure: loop once} -body {
    csetup "000\n000\n000"
	.t.c bind all <Enter> {lappend x [.t.c index current @%x,%y]}
    set x {}
    event generate .t.c <Leave>
    event generate .t.c <Enter> -x 0 -y 0
    return $x
} -cleanup {
	bind all <Enter> {}
} -result {0}
test font-30.2 {Tk_DistanceToTextLayout procedure: loop multiple} -body {
    csetup "000\n000\n000"
	.t.c bind all <Enter> {lappend x [.t.c index current @%x,%y]}
    set x {}
    event generate .t.c <Leave>
    event generate .t.c <Enter> -x $ax -y $ay
    return $x
} -cleanup {
	bind all <Enter> {}
} -result {5}
test font-30.3 {Tk_DistanceToTextLayout procedure: loop to end} -body {
    csetup "000\n0\n000"
	.t.c bind all <Enter> {lappend x [.t.c index current @%x,%y]}
    set x {}
    event generate .t.c <Leave>
    event generate .t.c <Enter> -x [expr $ax*2] -y $ay
    return $x
} -cleanup {
	bind all <Enter> {}
} -result {}
test font-30.4 {Tk_DistanceToTextLayout procedure: hit a special char (tab)} -body {
    csetup "000\t000\n000"
	.t.c bind all <Enter> {lappend x [.t.c index current @%x,%y]}
    set x {}
    event generate .t.c <Leave>
    event generate .t.c <Enter> -x [expr $ax*6] -y 0
    return $x
} -cleanup {
	bind all <Enter> {}
} -result {3}
test font-30.5 {Tk_DistanceToTextLayout procedure: ignore newline} -body {
    csetup "000\n0\n000"
	.t.c bind all <Enter> {lappend x [.t.c index current @%x,%y]}
    set x {}
    event generate .t.c <Leave>
    event generate .t.c <Enter> -x [expr $ax*2] -y $ay
    return $x
} -cleanup {
	bind all <Enter> {}
} -result {}
test font-30.6 {Tk_DistanceToTextLayout procedure: ignore spaces at eol} -body {
    csetup "000\n000      000000000"
    .t.c itemconfig text -width [expr $ax*10]
	.t.c bind all <Enter> {lappend x [.t.c index current @%x,%y]}
    set x {}
    event generate .t.c <Leave>
    event generate .t.c <Enter> -x [expr $ax*5] -y $ay
    .t.c itemconfig text -width 0
    return $x
} -cleanup {
	bind all <Enter> {}
} -result {}
.t.c itemconfig text -justify center
test font-30.7 {Tk_DistanceToTextLayout procedure: on left side} -body {
    csetup "0\n000"
	.t.c bind all <Enter> {lappend x [.t.c index current @%x,%y]}
    set x {}
    event generate .t.c <Leave>
    event generate .t.c <Enter> -x 0 -y 0
    return $x
} -cleanup {
	bind all <Enter> {}
} -result {}
test font-30.8 {Tk_DistanceToTextLayout procedure: on right side} -body {
    csetup "0\n000"
	.t.c bind all <Enter> {lappend x [.t.c index current @%x,%y]}
    set x {}
    event generate .t.c <Leave>
    event generate .t.c <Enter> -x [expr $ax*2] -y 0
    return $x
} -cleanup {
	bind all <Enter> {}
} -result {}
test font-30.9 {Tk_DistanceToTextLayout procedure: inside line} -body {
    csetup "0\n000"
	.t.c bind all <Enter> {lappend x [.t.c index current @%x,%y]}
    set x {}
    event generate .t.c <Leave>
    event generate .t.c <Enter> -x $ax -y 0
    return $x
} -cleanup {
	bind all <Enter> {}
} -result {0}
test font-30.10 {Tk_DistanceToTextLayout procedure: above line} -body {
    csetup "0\n000"
	.t.c bind all <Enter> {lappend x [.t.c index current @%x,%y]}
    set x {}
    event generate .t.c <Leave>
    event generate .t.c <Enter> -x 0 -y 0
    return $x
} -cleanup {
	bind all <Enter> {}
} -result {}
test font-30.11 {Tk_DistanceToTextLayout procedure: below line} -body {
    csetup "000\n0"
	.t.c bind all <Enter> {lappend x [.t.c index current @%x,%y]}
    set x {}
    event generate .t.c <Leave>
    event generate .t.c <Enter> -x 0 -y $ay
    return $x
} -cleanup {
	bind all <Enter> {}
} -result {}
test font-30.12 {Tk_DistanceToTextLayout procedure: in line} -body {
    csetup "0\n000"
	.t.c bind all <Enter> {lappend x [.t.c index current @%x,%y]}
    set x {}
    event generate .t.c <Leave>
    event generate .t.c <Enter> -x $ax -y $ay
    return $x
} -cleanup {
	bind all <Enter> {}
} -result {3}
.t.c itemconfig text -justify left
test font-30.13 {Tk_DistanceToTextLayout procedure: exact hit} -body {
    csetup "000"
	.t.c bind all <Enter> {lappend x [.t.c index current @%x,%y]}
    set x {}
    event generate .t.c <Leave>
    event generate .t.c <Enter> -x $ax -y 0
    return $x
} -cleanup {
	bind all <Enter> {}
} -result {1}
destroy .t.c


# Canvas created for tests 31.*
destroy .t.c
canvas .t.c -closeenough 0
.t.c create text 0 0 -tags text -anchor nw -just left -font "Courier -12"
pack .t.c
update
test font-31.1 {Tk_IntersectTextLayout procedure: loop once} -body {
    csetup "000\n000\n000"
    .t.c find overlapping 0 0 0 0
} -result [.t.c find withtag text]
test font-31.2 {Tk_IntersectTextLayout procedure: loop multiple} -body {
    csetup "000\t000\t000"
    .t.c find overlapping [expr $ax*10] 0 [expr $ax*10] 0
} -result [.t.c find withtag text]
test font-31.3 {Tk_IntersectTextLayout procedure: loop to end} -body {
    csetup "0\n000"
    .t.c find overlapping [expr $ax*2] 0 [expr $ax*2] 0
} -result {}
test font-31.4 {Tk_IntersectTextLayout procedure: hit a special char (tab)} -body {
    csetup "000\t000"
    .t.c find overlapping [expr $ax*6] 0 [expr $ax*6] 0
} -result [.t.c find withtag text]
test font-31.5 {Tk_IntersectTextLayout procedure: ignore newlines} -body {
    csetup "000\n0\n000"
    .t.c find overlapping $ax $ay $ax $ay
} -result {}
test font-31.6 {Tk_IntersectTextLayout procedure: ignore spaces at eol} -body {
    csetup "000\n000      000000000"
    .t.c itemconfig text -width [expr $ax*10]
    set x [.t.c find overlapping [expr $ax*5] $ay [expr $ax*5] $ay]
    .t.c itemconfig text -width 0
    return $x
} -result {}
test font-31.7 {TkIntersectAngledTextLayout procedure: bug [514ff64dd0]} -body {
    csetup "This is line one\nand line two\nand line three here"
    .t.c itemconfigure text -angle 90
    # Coordinates of the rectangle to check can be hardcoded:
    # The goal of this test is to check whether the overlap detection algorithm
    # works when the rectangle is entirely included in a chunk of the text layout.
    # The text has been rotated 90 degrees around it's upper left corner,
    # so it's enough to check with a small rectangle with small negative y coords.
    .t.c find overlapping 5 -7 7 -5
} -result {1}
destroy .t.c


test font-32.1 {Tk_TextLayoutToPostscript: ensure buffer doesn't overflow} -setup {
	destroy .t.c
	canvas .t.c -closeenough 0
	.t.c create text 0 0 -tags text -anchor nw -just left -font "Courier -12"
	pack .t.c
	update
} -body {
    # If there were a whole bunch of returns or tabs in a row, then the
    # temporary buffer could overflow and write on the stack.
    csetup "qwertyuiopasdfghjklzxcvbnm1234qwertyuiopasdfghjklzxcvbnm\n"
    .t.c itemconfig text -width 800
    .t.c insert text end "qwertyuiopasdfghjklzxcvbnm1234qwertyuiopasdfghjklzxcvbnm\n"
    .t.c insert text end "\n\n\n\n\n\n\n\n\n\n\n\n\n\n\n\n\n\n\n\n\n\n\n\n\n\n\n\n\n\n"
    .t.c insert text end "end"
    set x [.t.c postscript]
    set i [string first "(qwerty" $x]
    string range $x $i [expr {$i + 278}]
} -cleanup {
	destroy .t.c
} -result {(qwertyuiopasdfghjklzxcvbnm1234qwertyuiopasdfghjklzxcvbnm)]
[(qwertyuiopasdfghjklzxcvbnm1234qwertyuiopasdfghjklzxcvbnm)]
[()]
[()]
[()]
[()]
[()]
[()]
[()]
[()]
[()]
[()]
[()]
[()]
[()]
[()]
[()]
[()]
[()]
[()]
[()]
[()]
[()]
[()]
[()]
[()]
[()]
[()]
[()]
[()]
[()]
[()]
[(end)]
}


test font-33.1 {Tk_TextWidth procedure} -body {
} -result {}


test font-34.1 {ConfigAttributesObj procedure: arguments} -setup {
    catch {font delete xyz}
} -body {
    # (Tcl_GetIndexFromObj() != TCL_OK)
    font create xyz -xyz
} -returnCodes {
    error
} -result {bad option "-xyz": must be -family, -size, -weight, -slant, -underline, or -overstrike}
test font-34.2 {ConfigAttributesObj procedure: arguments} -setup {
    catch {font delete xyz}
} -body {
    # (objc & 1)
    font create xyz -family
} -returnCodes error -result {value for "-family" option missing}

test font-34.3 {ConfigAttributesObj procedure: family} -setup {
    catch {font delete xyz}
	set x {}
} -body {
	font create xyz -family xyz
	lappend x [font config xyz -family]
	font config xyz -family times
	lappend x [font config xyz -family]
} -cleanup {
	font delete xyz
} -result {xyz times}
test font-34.4 {ConfigAttributesObj procedure: size} -setup {
    catch {font delete xyz}
	set x {}
} -body {
	font create xyz -size 20
	lappend x [font config xyz -size]
	font config xyz -size 40
	lappend x [font config xyz -size]
} -cleanup {
	font delete xyz
} -result {20 40}
test font-34.5 {ConfigAttributesObj procedure: weight} -setup {
    catch {font delete xyz}
	set x {}
} -body {
	font create xyz -weight normal
	lappend x [font config xyz -weight]
	font config xyz -weight bold
	lappend x [font config xyz -weight]
} -cleanup {
	font delete xyz
} -result {normal bold}
test font-34.6 {ConfigAttributesObj procedure: slant} -setup {
    catch {font delete xyz}
	set x {}
} -body {
	font create xyz -slant roman
	lappend x [font config xyz -slant]
	font config xyz -slant italic
	lappend x [font config xyz -slant]
} -cleanup {
	font delete xyz
} -result {roman italic}
test font-34.7 {ConfigAttributesObj procedure: underline} -setup {
    catch {font delete xyz}
	set x {}
} -body {
	font create xyz -underline 0
	lappend x [font config xyz -underline]
	font config xyz -underline 1
	lappend x [font config xyz -underline]
} -cleanup {
	font delete xyz
} -result {0 1}
test font-34.8 {ConfigAttributesObj procedure: overstrike} -setup {
    catch {font delete xyz}
	set x {}
} -body {
	font create xyz -overstrike 0
	lappend x [font config xyz -overstrike]
	font config xyz -overstrike 1
	lappend x [font config xyz -overstrike]
} -cleanup {
	font delete xyz
} -result {0 1}

test font-34.9 {ConfigAttributesObj procedure: size} -body {
	font create xyz -size xyz
} -returnCodes error -result {expected integer but got "xyz"}
test font-34.10 {ConfigAttributesObj procedure: weight} -body {
	font create xyz -weight xyz
} -returnCodes error -result {bad -weight value "xyz": must be normal, or bold}
test font-34.11 {ConfigAttributesObj procedure: slant} -body {
	font create xyz -slant xyz
} -returnCodes error -result {bad -slant value "xyz": must be roman, or italic}
test font-34.12 {ConfigAttributesObj procedure: underline} -body {
	font create xyz -underline xyz
} -returnCodes error -result {expected boolean value but got "xyz"}
test font-34.13 {ConfigAttributesObj procedure: overstrike} -body {
	font create xyz -overstrike xyz
} -returnCodes error -result {expected boolean value but got "xyz"}


test font-35.1 {GetAttributeInfoObj procedure: one attribute} -setup {
    catch {font delete xyz}
} -body {
    # (objPtr != NULL)
    font create xyz -family xyz
    font config xyz -family
} -cleanup {
	font delete xyz
} -result {xyz}


test font-36.1 {GetAttributeInfoObj procedure: unknown attribute} -setup {
    catch {font delete xyz}
} -body {
    # (Tcl_GetIndexFromObj() != TCL_OK)
    font create xyz
    font config xyz -xyz
} -cleanup {
	font delete xyz
} -returnCodes {
    error
} -result {bad option "-xyz": must be -family, -size, -weight, -slant, -underline, or -overstrike}


test font-37.1 {GetAttributeInfoObj procedure: all attributes} -setup {
    catch {font delete xyz}
} -body {
    # not (objPtr != NULL)
    font create xyz -family xyz
    font config xyz
} -cleanup {
	font delete xyz
} -result {-family xyz -size 0 -weight normal -slant roman -underline 0 -overstrike 0}
test font-37.2 {GetAttributeInfo procedure: family} -setup {
    catch {font delete xyz}
} -body {
	font create xyz -family xyz
	font config xyz -family
} -cleanup {
	font delete xyz
} -result {xyz}
test font-37.3 {GetAttributeInfo procedure: size} -setup {
    catch {font delete xyz}
	set x {}
} -body {
	font create xyz -size 20
	font config xyz -size
} -cleanup {
	font delete xyz
} -result {20}
test font-37.4 {GetAttributeInfo procedure: weight} -setup {
    catch {font delete xyz}
	set x {}
} -body {
	font create xyz -weight normal
	font config xyz -weight
} -cleanup {
	font delete xyz
} -result {normal}
test font-37.5 {GetAttributeInfo procedure: slant} -setup {
    catch {font delete xyz}
	set x {}
} -body {
	font create xyz -slant italic
	font config xyz -slant
} -cleanup {
	font delete xyz
} -result {italic}
test font-37.6 {GetAttributeInfo procedure: underline} -setup {
    catch {font delete xyz}
	set x {}
} -body {
	font create xyz -underline yes
	font config xyz -underline
} -cleanup {
	font delete xyz
} -result {1}
test font-37.7 {GetAttributeInfo procedure: overstrike} -setup {
    catch {font delete xyz}
	set x {}
} -body {
	font create xyz -overstrike no
	font config xyz -overstrike
} -cleanup {
	font delete xyz
} -result {0}


# In tests below, one field is set to "xyz" so that font name doesn't
# look like a native X font, so that ParseFontNameObj or TkParseXLFD will
# be called.

test font-38.1 {ParseFontNameObj procedure: begins with -} -body {
    lindex [font actual -xyz-times-*-*-*-*-*-*-*-*-*-*-*-*] 1
} -result [font actual {times 0} -family]
test font-38.2 {ParseFontNameObj procedure: begins with -*} -body {
    lindex [font actual -*-times-xyz-*-*-*-*-*-*-*-*-*-*-*] 1
} -result [font actual {times 0} -family]
test font-38.3 {ParseFontNameObj procedure: begins with -, doesn't look like list} -body {
    lindex [font actual -xyz-times-*-*-*-*-*-*-*-*-*-*-*-*] 1
} -result [font actual {times 0} -family]
test font-38.4 {ParseFontNameObj procedure: begins with -, looks like list} -body {
    lindex [font actual {-family times}] 1
} -result [font actual {times 0} -family]
test font-38.5 {ParseFontNameObj procedure: begins with *} -body {
    lindex [font actual *-times-xyz-*-*-*-*-*-*-*-*-*-*-*] 1
} -result [font actual {times 0} -family]
test font-38.6 {ParseFontNameObj procedure: begins with *} -body {
    font actual *-times-xyz -family
} -result [font actual {times 0} -family]
test font-38.7 {ParseFontNameObj procedure: arguments} -constraints noExceed -body {
    font actual "\{xyz"
} -returnCodes error -result "font \"{xyz\" doesn't exist"
test font-38.8 {ParseFontNameObj procedure: arguments} -constraints noExceed -body {
    font actual ""
} -returnCodes error -result {font "" doesn't exist}
test font-38.9 {ParseFontNameObj procedure: arguments} -body {
    font actual {times 20 xyz xyz}
} -returnCodes error -result {unknown font style "xyz"}
test font-38.10 {ParseFontNameObj procedure: arguments} -body {
    font actual {times xyz xyz}
} -returnCodes error -result {expected integer but got "xyz"}
test font-38.11 {ParseFontNameObj procedure: stylelist loop} -constraints {
	unixOrPc
} -body {
    lrange [font actual {times 12 bold italic overstrike underline}] 4 end
} -result {-weight bold -slant italic -underline 1 -overstrike 1}
test font-38.12 {ParseFontNameObj procedure: stylelist error} -body {
    font actual {times 12 bold xyz}
} -returnCodes error -result {unknown font style "xyz"}
test font-38.13 "ParseFontNameObj: options with hyphenated family: bug #2791352" -body {
    font actual {-family sans-serif -size 12 -weight bold -slant roman -underline 0 -overstrike 0}
} -returnCodes ok -result [font actual {sans-serif 12 bold}]
test font-38.14 "ParseFontNameObj: bug #2791352" -body {
    font actual {-invalidfont 8 bold}
} -returnCodes error -match glob -result {bad option "-invalidfont": *}


test font-39.1 {NewChunk procedure: test realloc} -setup {
    destroy .t.f
    pack [label .t.f]
    update
} -body {
    .t.f config -text "xxx\nxxx\txxx\nxxx\t\t\t"
} -cleanup {
	destroy .t.f
} -result {}


test font-40.1 {TkFontParseXLFD procedure: initial dash} -body {
    font actual -xyz-times-*-*-*-*-*-*-*-*-*-*-*-* -family
} -result [font actual {times 0} -family]
test font-40.2 {TkFontParseXLFD procedure: no initial dash} -body {
    font actual *-times-*-*-*-*-*-*-*-*-*-*-*-xyz -family
} -result [font actual {times 0} -family]
test font-40.3 {TkFontParseXLFD procedure: not enough fields} -body {
    font actual -xyz-times-*-*-* -family
} -result [font actual {times 0} -family]
test font-40.4 {TkFontParseXLFD procedure: all fields unspecified} -body {
    lindex [font actual -xyz-*-*-*-*-*-*-*-*-*-*-*-*-*] 0
} -result {-family}
test font-40.5 {TkFontParseXLFD procedure: all fields specified} -body {
    lindex [font actual \
        -foundry-times-weight-slant-setwidth-addstyle-10-10-10-10-spacing-avgwidth-registry-encoding] 1
} -result [font actual {times 0} -family]


test font-41.1 {TkParseXLFD procedure: arguments} -body {
    # XLFD with bad pointsize: fallback to some system font.
    font actual -*-*-*-*-*-*-xyz-*-*-*-*-*-*-*
    set x {}
} -result {}


test font-42.1 {TkFontParseXLFD procedure: arguments} -body {
    # XLFD with bad pixelsize: fallback to some system font.
    font actual -*-*-*-*-*-*-*-xyz-*-*-*-*-*-*
    set x {}
} -result {}
test font-42.2 {TkFontParseXLFD procedure: pixelsize specified} -body {
    font metrics -xyz-times-*-*-*-*-12-*-*-*-*-*-*-* -linespace
    set x {}
} -result {}
test font-42.3 {TkFontParseXLFD procedure: weird pixelsize specified} -body {
    font metrics {-xyz-times-*-*-*-*-[ 12.0 0 12.0 0]-*-*-*-*-*-*-*} -linespace
    set x {}
} -result {}
test font-42.4 {TkFontParseXLFD procedure: pointsize specified} -body {
    font metrics -xyz-times-*-*-*-*-*-120-*-*-*-*-*-* -linespace
    set x {}
} -result {}
test font-42.5 {TkFontParseXLFD procedure: weird pointsize specified} -body {
    font metrics {-xyz-times-*-*-*-*-*-[ 12.0 0 12.0 0]-*-*-*-*-*-*} -linespace
    set x {}
} -result {}


test font-43.1 {FieldSpecified procedure: specified vs. non-specified} -body {
    font actual -xyz--*-*-*-*-*-*-*-*-*-*-*-*
    font actual -xyz-*-*-*-*-*-*-*-*-*-*-*-*-*
    font actual -xyz-?-*-*-*-*-*-*-*-*-*-*-*-*
    lindex [font actual -xyz-times-*-*-*-*-*-*-*-*-*-*-*-*] 1
} -result [font actual {times 0} -family]


test font-44.1 {TkFontGetPixels: size < 0} -setup {
	set oldscale [tk scaling]
} -body {
	tk scaling 0.5
    font actual {times -12} -size
} -cleanup {
	tk scaling $oldscale
} -result {24}
test font-44.2 {TkFontGetPoints: size >= 0} -constraints noExceed -setup {
	set oldscale [tk scaling]
} -body {
	tk scaling 0.5
    font actual {times 12} -size
} -cleanup {
	tk scaling $oldscale
} -result {12}


test font-45.1 {TkFontGetAliasList: no match} -body {
    font actual {snarky 10} -family
} -result [font actual {-size 10} -family]
test font-45.2 {TkFontGetAliasList: match} -constraints win -body {
    font actual {times 10} -family
} -result {times}
test font-45.3 {TkFontGetAliasList: match} -constraints {noExceed} -body {
    if {[font actual {{times new roman} 10} -family] eq "Times New Roman"} {
        # avoid test failure on systems that have a real "times new roman" font
        set res 1
    } else {
        set res [expr {[font actual {{times new roman} 10} -family] eq \
                       [font actual {times 10} -family]} ]
    }
} -result {1}


test font-46.1 {font actual, with character, no option, no --} -body {
	font actual {times 10} a
} -match glob -result [list -family [font actual {times 10} -family] -size *\
		 -slant roman -underline 0 -overstrike 0]

test font-46.2 {font actual, with character introduced by --} -body {
	font actual {times 10} -- -
} -match glob -result [list -family [font actual {times 10} -family] -size *\
		 -slant roman -underline 0 -overstrike 0]

test font-46.3 {font actual, with character and option} -body {
    font actual {times 10} -family a
} -result [font actual {times 10} -family]

test font-46.4 {font actual, with character, option and --} -body {
    font actual {times 10} -family -- -
} -result [font actual {times 10} -family]

test font-46.5 {font actual, too many chars} -body {
    font actual {times 10} 123456789012345678901234567890123456789012345678901
} -returnCodes error -result {expected a single character but got "1234567890123456789012345678901234567..."}

test font-47.1 {Bug f214b8ad5b} -body {
    interp create one
    interp create two
    load {} Tk one
    load {} Tk two
    one eval menu .menubar
    two eval menu .menubar
    interp delete one
    interp delete two
} -result {}

# cleanup
cleanupTests
return



<|MERGE_RESOLUTION|>--- conflicted
+++ resolved
@@ -154,19 +154,14 @@
     font actual {-family times} -- \udc00
 } -match glob -result {*}
 test font-4.14 {font command: actual} -constraints win -body {
-<<<<<<< HEAD
-    font actual {-family times} -family -- \ud800\udc00
+    font actual {-family times} -family -- \uD800\uDC00
 } -result {times}
-=======
-    font actual {-family times} -family -- \uD800\uDC00
-} -result {Times New Roman}
->>>>>>> 20c0cdf5
 test font-4.15 {font command: actual} -body {
     font actual {-family times} -- \udc00\ud800
 } -returnCodes 1 -match glob -result {expected a single character but got "*"}
 test font-4.16 {font command: actual} -constraints {fullutf win} -body {
     font actual {-family times} -family -- \U10000
-} -result {Times New Roman}
+} -result {times}
 
 
 test font-5.1 {font command: configure} -body {
