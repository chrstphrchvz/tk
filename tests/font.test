--- conflicted
+++ resolved
@@ -2363,13 +2363,8 @@
 } -result [font actual {-size 10} -family]
 test font-45.2 {TkFontGetAliasList: match} -constraints win -body {
     font actual {times 10} -family
-<<<<<<< HEAD
 } -result {times}
-test font-45.3 {TkFontGetAliasList: match} -constraints {noExceed} -body {
-=======
-} -result {Times New Roman}
 test font-45.3 {TkFontGetAliasList: match} -constraints {noExceed failsOnUbuntu} -body {
->>>>>>> dd9981cd
     if {[font actual {{times new roman} 10} -family] eq "Times New Roman"} {
         # avoid test failure on systems that have a real "times new roman" font
         set res 1
