# This file is a Tcl script to test out Tk's "font" command
# plus the procedures in tkFont.c.  It is organized in the
# standard white-box fashion for Tcl tests.
#
# Copyright © 1996-1998 Sun Microsystems, Inc.
# Copyright © 1998-1999 Scriptics Corporation.
# All rights reserved.

package require tcltest 2.2
namespace import ::tcltest::*
eval tcltest::configure $argv
tcltest::loadTestedCommands

<<<<<<< HEAD
# Some tests require support for 4-byte UTF-8 sequences
=======
>>>>>>> 371a3686
set defaultfontlist [font names]

proc getnondefaultfonts {} {
    global defaultfontlist
    set nondeffonts [list ]
    foreach afont [font names] {
	if {$afont ni $defaultfontlist} {
	    lappend nondeffonts $afont
	}
    }
    set nondeffonts
}

proc clearnondefaultfonts {} {
    foreach afont [getnondefaultfonts] {
	font delete $afont
    }
}

deleteWindows
# Toplevel used (in some tests) of the whole file
toplevel .t
wm geom .t +0+0
update idletasks

switch [tk windowingsystem] {
    x11		{set fixed "TkFixedFont"}
    win32	{set fixed "courier 12"}
    aqua	{set fixed "monaco 9"}
}


# Procedure used in tests: 24.15, 26.*, 28.*, 30.*, 31.*, 32.1
proc csetup {{str ""}} {
    focus -force .t.c
    .t.c dchars text 0 end
    .t.c insert text 0 $str
    .t.c focus text
}


test font-1.1 {TkFontPkgInit} -setup {
    catch {interp delete foo}
} -body {
    interp create foo
    foo eval {
	load {} Tk
	wm geometry . +0+0
	update
    }
    interp delete foo
} -result {}


test font-2.1 {TkFontPkgFree} -setup {
    catch {interp delete foo}
    set x {}
} -body {
    interp create foo

    # Makes sure that named font was visible only to child interp.
    foo eval {
	load {} Tk
	wm geometry . +0+0
	button .b -font {times 16} -text "hi"
	pack .b
	font create wiggles -family courier -underline 1
	update
    }
    lappend x [catch {font configure wiggles} msg; set msg]

    # Tests cancelling the idle handler for TheWorldHasChanged,
    # because app goes away before idle serviced.
    foo eval {
	.b config -font wiggles
	font config wiggles -size 24
	destroy .
    }
    lappend x [foo eval {catch {font families} msg; set msg}]
} -cleanup {
    interp delete foo
} -result {{named font "wiggles" does not exist} {cannot invoke "font" command: application has been destroyed}}


test font-3.1 {font command: general} -body {
    font
} -returnCodes error -result {wrong # args: should be "font option ?arg?"}
test font-3.2 {font command: general} -body {
    font xyz
} -returnCodes error -result {bad option "xyz": must be actual, configure, create, delete, families, measure, metrics, or names}


test font-4.1 {font command: actual: arguments} -body {
    # (skip < 0)
    font actual xyz -displayof
} -returnCodes error -result {value for "-displayof" missing}
test font-4.2 {font command: actual: arguments} -body {
    # (objc < 3)
    font actual
} -returnCodes error -result {wrong # args: should be "font actual font ?-displayof window? ?-option? ?--? ?char?"}
test font-4.3 {font command: actual: arguments} -body {
    # (objc - skip > 4) when skip == 0
    font actual xyz abc def
} -returnCodes error -result {wrong # args: should be "font actual font ?-displayof window? ?-option? ?--? ?char?"}
test font-4.4 {font command: actual: displayof specified, so skip to next} -body {
    catch {font actual xyz -displayof . -size}
} -result 0
test font-4.5 {font command: actual: displayof specified, so skip to next} -body {
    lindex [font actual xyz -displayof .] 0
} -result {-family}
test font-4.6 {font command: actual: arguments} -body {
    # (objc - skip > 4) when skip == 2
    font actual xyz -displayof . abc def
} -returnCodes error -result {wrong # args: should be "font actual font ?-displayof window? ?-option? ?--? ?char?"}
test font-4.7 {font command: actual: arguments} -body {
    # (tkfont == NULL)
    font actual "\{xyz"
} -returnCodes error -result "font \"{xyz\" does not exist"
test font-4.8 {font command: actual: all attributes} -body {
    # not (objc > 3) so objPtr = NULL
    lindex [font actual {-family times}] 0
} -result {-family}
test font-4.9 {font command: actual} -constraints {haveTimesFamilyFont} -body {
    # (objc > 3) so objPtr = objv[3 + skip]
    string tolower [font actual {-family times} -family]
} -result {times}
test font-4.10 {font command: actual} -constraints win -body {
    # (objc > 3) so objPtr = objv[3 + skip]
    font actual {-family times} -family
} -result {times}
test font-4.11 {font command: bad option} -body {
    font actual xyz -style
} -returnCodes error -result {bad option "-style": must be -family, -size, -weight, -slant, -underline, or -overstrike}
test font-4.12 {font command: actual} -body {
    font actual {-family times} -- \uD800
} -match glob -result {*}
test font-4.13 {font command: actual} -body {
    font actual {-family times} -- \uDC00
} -match glob -result {*}
test font-4.14 {font command: actual} -body {
    font actual {-family times} -- \uD800\uDC00
} -returnCodes 1 -match glob -result {expected a single character but got "*"}
test font-4.15 {font command: actual} -body {
    font actual {-family times} -- \uDC00\uD800
} -returnCodes 1 -match glob -result {expected a single character but got "*"}
test font-4.16 {font command: actual} -constraints {win knownBug} -body {
    font actual {-family times} -family -- \U10000
} -result {times}


test font-5.1 {font command: configure} -body {
    # (objc < 3)
    font configure
} -returnCodes error -result {wrong # args: should be "font configure fontname ?-option value ...?"}
test font-5.2 {font command: configure: non-existent font} -body {
    # (namedHashPtr == NULL)
    font configure xyz
} -returnCodes error -result {named font "xyz" does not exist}
test font-5.3 {font command: configure: "deleted" font} -setup {
    destroy .t.f
    catch {font delete xyz}
    pack [label .t.f]
    update
} -body {
    # (nfPtr->deletePending != 0)
    font create xyz
    .t.f configure -font xyz
    font delete xyz
    font configure xyz
} -cleanup {
    destroy .t.f
} -returnCodes error -result {named font "xyz" does not exist}
test font-5.4 {font command: configure: get all options} -setup {
    catch {font delete xyz}
} -body {
    # (objc == 3) so objPtr = NULL
    font create xyz -family xyz
    lindex [font configure xyz] 1
} -cleanup {
    font delete xyz
} -result xyz
test font-5.5 {font command: configure: get one option} -setup {
    clearnondefaultfonts
} -body {
    # (objc == 4) so objPtr = objv[3]
    font create xyz -family xyz
    font configure xyz -family
    getnondefaultfonts
} -cleanup {
    font delete xyz
} -result xyz
test font-5.6 {font command: configure: update existing font} -setup {
    catch {font delete xyz}
} -body {
    # else result = ConfigAttributesObj()
    font create xyz
    font configure xyz -family xyz
    update
    font configure xyz -family
} -cleanup {
    font delete xyz
} -result xyz
test font-5.7 {font command: configure: bad option} -setup {
    catch {font delete xyz}
} -body {
    font create xyz
    font configure xyz -style
} -cleanup {
    font delete xyz
} -returnCodes error -result {bad option "-style": must be -family, -size, -weight, -slant, -underline, or -overstrike}


test font-6.1 {font command: create: make up name} -setup {
    clearnondefaultfonts
} -body {
    # (objc < 3) so name = NULL
    font create
    getnondefaultfonts
} -cleanup {
    font delete font1
} -result {font1}
test font-6.2 {font command: create: name specified} -setup {
    clearnondefaultfonts
} -body {
    # not (objc < 3)
    font create xyz
    getnondefaultfonts
} -cleanup {
    font delete xyz
} -result {xyz}
test font-6.3 {font command: create: name not really specified} -setup {
    clearnondefaultfonts
} -body {
    # (name[0] == '-') so name = NULL
    font create -family xyz
    getnondefaultfonts
} -cleanup {
    font delete font1
} -result {font1}
test font-6.4 {font command: create: generate name} -setup {
} -body {
    # (name == NULL)
    font create -family one
    font create -family two
    font create -family three
    font delete font2
    font create -family four
    font configure font2 -family
} -cleanup {
    font delete font1 font2 font3
} -result {four}
test font-6.5 {font command: create: bad option creating new font} -setup {
    catch {font delete xyz}
} -body {
    # name was specified so skip = 3
    font create xyz -xyz times
} -returnCodes error -result {bad option "-xyz": must be -family, -size, -weight, -slant, -underline, or -overstrike}
test font-6.6 {font command: create: bad option creating new font} -setup {
    clearnondefaultfonts
} -body {
    # name was not specified so skip = 2
    font create -xyz times
} -returnCodes error -result {bad option "-xyz": must be -family, -size, -weight, -slant, -underline, or -overstrike}
test font-6.7 {font command: create: already exists} -setup {
    catch {font delete xyz}
} -body {
    # (CreateNamedFont() != TCL_OK)
    font create xyz
    font create xyz
} -cleanup {
    font delete xyz
} -returnCodes error -result {named font "xyz" already exists}

test font-7.1 {font command: delete: arguments} -body {
    # (objc < 3)
    font delete
} -returnCodes error -result {wrong # args: should be "font delete fontname ?fontname ...?"}
test font-7.2 {font command: delete: loop test} -setup {
    clearnondefaultfonts
    set x {}
} -body {
    # for (i = 2; i < objc; i++)
    font create a -underline 1
    font create b -underline 1
    font create c -underline 1
    font create d -underline 1
    font create e -underline 1
    lappend x [lsort [getnondefaultfonts]]
    font delete a e c b
    lappend x [lsort [getnondefaultfonts]]
} -cleanup {
    getnondefaultfonts
} -result {{a b c d e} d}
test font-7.3 {font command: delete: loop test} -setup {
    clearnondefaultfonts
    set x {}
} -body {
    # (namedHashPtr == NULL) in middle of loop
    font create a -underline 1
    font create b -underline 1
    font create c -underline 1
    font create d -underline 1
    font create e -underline 1
    lappend x [lsort [getnondefaultfonts]]
    catch {font delete a d q c e b}
    lappend x [lsort [getnondefaultfonts]]
} -cleanup {
    clearnondefaultfonts
} -result {{a b c d e} {b c e}}
test font-7.4 {font command: delete: non-existent} -setup {
    catch {font delete xyz}
} -body {
    # (namedHashPtr == NULL)
    font delete xyz
} -returnCodes error -result {named font "xyz" does not exist}
test font-7.5 {font command: delete: mark for later deletion} -setup {
    destroy .t.f
    catch {font delete xyz}
    pack [label .t.f]
    update
} -body {
    # (nfPtr->refCount != 0)
    font create xyz
    .t.f configure -font xyz
    font delete xyz
    font actual xyz
    font configure xyz
} -cleanup {
    destroy .t.f
} -returnCodes error -result {named font "xyz" does not exist}
test font-7.6 {font command: delete: mark for later deletion} -setup {
    destroy .t.f
    catch {font delete xyz}
    pack [label .t.f]
    update
} -body {
    # (nfPtr->refCount != 0)
    font create xyz
    .t.f configure -font xyz
    font delete xyz
    font actual xyz
    catch {font configure xyz}
    .t.f cget -font
} -cleanup {
	destroy .t.f
} -result xyz
test font-7.7 {font command: delete: actually delete} -setup {
    catch {font delete xyz}
} -body {
    # not (nfPtr->refCount != 0)
    font create xyz -underline 1
    font delete xyz
    font config xyz
} -returnCodes error -match glob -result {*}


test font-8.1 {font command: families: arguments} -body {
    # (skip < 0)
    font families -displayof
} -returnCodes error -result {value for "-displayof" missing}
test font-8.2 {font command: families: arguments} -body {
    # (objc - skip != 2) when skip == 0
    font families xyz
} -returnCodes error -result {wrong # args: should be "font families ?-displayof window?"}
test font-8.3 {font command: families: arguments} -body {
    # (objc - skip != 2) when skip == 2
    font families -displayof . xyz
} -returnCodes error -result {wrong # args: should be "font families ?-displayof window?"}
test font-8.4 {font command: families} -constraints haveTimesFamilyFont -body {
    # TkpGetFontFamilies()
    regexp -nocase times [font families]
} -result 1


test font-9.1 {font command: measure: arguments} -body {
    # (skip < 0)
    expr {[font measure xyz -displayof] > 0}
} -returnCodes ok -result 1
test font-9.2 {font command: measure: arguments} -body {
    # (objc - skip != 4)
    font measure
} -returnCodes error -result {wrong # args: should be "font measure font ?-displayof window? text"}
test font-9.3 {font command: measure: arguments} -body {
    # (objc - skip != 4)
    font measure xyz abc def
} -returnCodes error -result {wrong # args: should be "font measure font ?-displayof window? text"}
test font-9.4 {font command: measure: arguments} -body {
    # (tkfont == NULL)
    font measure "\{xyz" abc
} -returnCodes error -result "font \"{xyz\" does not exist"
test font-9.5 {font command: measure} -body {
    # Tk_TextWidth()
    expr {[font measure $fixed "abcdefg"] == [font measure $fixed "a"]*7 }
} -result 1
test font-9.6 {font command: measure -d} -body {
     expr {[font measure $fixed -d] > 0}
} -returnCodes ok -result 1
test font-9.7 {font command: measure -d with -displayof} -body {
     expr {[font measure $fixed -displayof . -d] > 0}
} -returnCodes ok -result 1
test font-9.8 {font command: measure: arguments} -body {
    font measure $fixed -displayof .
} -returnCodes error -result {wrong # args: should be "font measure font ?-displayof window? text"}


test font-10.1 {font command: metrics: arguments} -body {
    font metrics xyz -displayof
} -returnCodes error -result {value for "-displayof" missing}
test font-10.2 {font command: metrics: arguments} -body {
    # (skip < 0)
    font metrics xyz -displayof
} -returnCodes error -result {value for "-displayof" missing}
test font-10.3 {font command: metrics: arguments} -body {
    # (objc < 3)
    font metrics
} -returnCodes error -result {wrong # args: should be "font metrics font ?-displayof window? ?-option?"}
test font-10.4 {font command: metrics: arguments} -body {
    # (objc - skip) > 4) when skip == 0
    font metrics xyz abc def
} -returnCodes error -result {wrong # args: should be "font metrics font ?-displayof window? ?-option?"}
test font-10.5 {font command: metrics: arguments} -body {
    # (objc - skip) > 4) when skip == 2
    font metrics xyz -displayof . abc
} -returnCodes error -result {bad metric "abc": must be -ascent, -descent, -fixed, or -linespace}
test font-10.6 {font command: metrics: bad font} -body {
    # (tkfont == NULL)
    font metrics "\{xyz"
} -returnCodes error -result "font \"{xyz\" does not exist"
test font-10.7 {font command: metrics: get all metrics} -setup {
    catch {unset a}
} -body {
    # (objc == 3)
    array set a [font metrics {-family xyz}]
    lsort [array names a]
} -cleanup {
    unset a
} -result {-ascent -descent -fixed -linespace}
test font-10.8 {font command: metrics: bad metric} -body {
    # (Tcl_GetIndexFromObj() != TCL_OK)
    font metrics $fixed -xyz
} -returnCodes error -result {bad metric "-xyz": must be -ascent, -descent, -fixed, or -linespace}
test font-10.9 {font command: metrics: get individual metrics} -body {
    font metrics $fixed -ascent
    font metrics $fixed -descent
    font metrics $fixed -linespace
    font metrics $fixed -fixed
} -result 1


test font-11.1 {font command: names: arguments} -body {
    # (objc != 2)
    font names xyz
} -returnCodes error -result {wrong # args: should be "font names"}
test font-11.2 {font command: names: loop test: no passes} -setup {
    clearnondefaultfonts
} -body {
    getnondefaultfonts
} -result {}
test font-11.3 {font command: names: loop test: one pass} -setup {
    clearnondefaultfonts
} -body {
    font create
    getnondefaultfonts
} -result {font1}
test font-11.4 {font command: names: loop test: multiple passes} -setup {
    clearnondefaultfonts
} -body {
    font create xyz
    font create abc
    font create def
    lsort [getnondefaultfonts]
} -cleanup {
    clearnondefaultfonts
} -result {abc def xyz}
test font-11.5 {font command: names: skip deletePending fonts} -setup {
    destroy .t.f
    clearnondefaultfonts
    pack [label .t.f]
    update
    set x {}
} -body {
    # (nfPtr->deletePending == 0)
    font create xyz
    font create abc
    lappend x [lsort [getnondefaultfonts]]
    .t.f config -font xyz
    font delete xyz
    lappend x [getnondefaultfonts]
} -cleanup {
    clearnondefaultfonts
} -result {{abc xyz} abc}


test font-12.1 {UpdateDependantFonts procedure: no users} -setup {
    catch {font delete xyz}
} -body {
    # (nfPtr->refCount == 0)
    font create xyz
    font configure xyz -family times
} -cleanup {
    font delete xyz
} -result {}
test font-12.2 {UpdateDependantFonts procedure: pings the widgets} -setup {
    destroy .t.f
    catch {font delete xyz}
    pack [label .t.f]
    update idletasks
} -body {
    font create xyz -family times -size 20
    .t.f config -font xyz -text "abcd" -padx 0 -bd 0 -highlightthickness 0
    set a1 [font measure xyz "abcd"]
    update idletasks
    set b1 [winfo reqwidth .t.f]
    font configure xyz -family helvetica -size 20
    set a2 [font measure xyz "abcd"]
    update idletasks
    set b2 [winfo reqwidth .t.f]
    expr {$a1==$b1 && $a2==$b2}
} -cleanup {
    destroy .t.f
    font delete xyz
} -result 1


test font-13.1 {CreateNamedFont: new named font} -setup {
    catch {font delete xyz}
    set x {}
} -body {
    # not (new == 0)
    lappend x [getnondefaultfonts]
    font create xyz
    lappend x [getnondefaultfonts]
} -cleanup {
    font delete xyz
} -result {{} xyz}
test font-13.2 {CreateNamedFont: named font already exists} -setup {
    catch {font delete xyz}
} -body {
    # (new == 0)
    font create xyz
    font create xyz
} -cleanup {
    font delete xyz
} -returnCodes error -result {named font "xyz" already exists}
test font-13.3 {CreateNamedFont: named font already exists} -setup {
    catch {font delete xyz}
} -body {
    # (nfPtr->deletePending == 0)
    font create xyz
    font create xyz
} -cleanup {
    font delete xyz
} -returnCodes error -result {named font "xyz" already exists}
test font-13.4 {CreateNamedFont: recreate "deleted" font} -setup {
    destroy .t.f
    catch {font delete xyz}
    pack [label .t.f]
    update
} -body {
    # not (nfPtr->deletePending == 0)
    font create xyz -family times
    .t.f configure -font xyz
    font delete xyz
    font create xyz -family courier
    font configure xyz -family
} -cleanup {
    font delete xyz
    destroy .t.f
} -result {courier}


test font-14.1 {Tk_GetFont procedure} -body {
} -result {}


test font-15.1 {Tk_AllocFontFromObj - converting internal reps} -constraints {
    testfont
} -setup {
    destroy .b1 .b2
} -body {
    set x [font create font-15.1_font -family Times -size 16]
    lindex $x 0
    button .b1 -font $x
    lindex $x 0
    testfont counts $x
} -cleanup {
    font delete font-15.1_font
    destroy .b1 .b2
} -result {{1 0}}
test font-15.2 {Tk_AllocFontFromObj - discard stale font} -constraints {
    testfont
} -setup {
    destroy .b1 .b2
    set result {}
} -body {
    set x [font create font-15.2_font -family Times -size 16]
    button .b1 -font $x
    destroy .b1
    lappend result [testfont counts $x]
    button .b2 -font $x
    lappend result [testfont counts $x]
} -cleanup {
    font delete font-15.2_font
    destroy .b2
} -result {{} {{1 1}}}
test font-15.3 {Tk_AllocFontFromObj - reuse existing font} -constraints {
    testfont
} -setup {
    destroy .b1 .b2
    set result {}
} -body {
    set x [font create font-15.3_font -family Times -size 16]
    button .b1 -font $x
    lappend result [testfont counts $x]
    button .b2 -font $x
    pack .b1 .b2 -side top
    lappend result [testfont counts $x]
} -cleanup {
    font delete font-15.3_font
    destroy .b1 .b2
} -result {{{1 1}} {{2 1}}}
test font-15.4 {Tk_AllocFontFromObj procedure: bump ref count} -setup {
    destroy .t.f
    pack [label .t.f]
    update
} -body {
    # (new == 0)
    .t.f config -font {-family fixed}
    lindex [font actual {-family fixed}] 0
} -cleanup {
    destroy .t.f
} -result {-family}
test font-15.5 {Tk_AllocFontFromObj procedure: get named font} -setup {
    destroy .t.f
    catch {font delete xyz}
    pack [label .t.f]
    update
} -body {
    # (namedHashPtr != NULL)
    font create xyz
    .t.f config -font xyz
} -cleanup {
    destroy .t.f
    font delete xyz
} -result {}
test font-15.6 {Tk_AllocFontFromObj procedure: not a named font} -setup {
    destroy .t.f
    pack [label .t.f]
    update
} -body {
    # not (namedHashPtr != NULL)
    .t.f config -font {times 20}
} -cleanup {
    destroy .t.f
} -result {-family} -result {}
test font-15.7 {Tk_AllocFontFromObj procedure: get native font} -constraints {
	unix
} -setup {
    destroy .t.f
    pack [label .t.f]
    update
} -body {
    # not (fontPtr == NULL)
    .t.f config -font fixed
} -result {}
test font-15.8 {Tk_AllocFontFromObj procedure: get native font} -constraints {
	win
} -setup {
    destroy .t.f
    clearnondefaultfonts
    pack [label .t.f]
    update
} -body {
    # not (fontPtr == NULL)
    .t.f config -font oemfixed
} -cleanup {
	destroy .t.f
} -result {}
test font-15.9 {Tk_AllocFontFromObj procedure: get attribute font} -setup {
    destroy .t.f
    pack [label .t.f]
    update
} -body {
    # (fontPtr == NULL)
    .t.f config -font {xxx yyy zzz}
} -cleanup {
	destroy .t.f
} -returnCodes error -result {expected integer but got "yyy"}
test font-15.10 {Tk_AllocFontFromObj procedure: no match} -body {
    # (ParseFontNameObj() != TCL_OK)
    font actual "\{xyz"
} -returnCodes error -result "font \"{xyz\" does not exist"
test font-15.11 {Tk_AllocFontFromObj procedure: get attribute font} -body {
    # not (ParseFontNameObj() != TCL_OK)
    lindex [font actual {plan 9}] 0
} -result {-family}
test font-15.12 {Tk_AllocFontFromObj procedure: setup tab width} -setup {
    destroy .l
} -body {
    # Tk_MeasureChars(fontPtr, "0", ...)
    label .l -bd 0 -padx 0  -highlightthickness 0 -font $fixed -text "a\tb"
    update
    set res1 [winfo reqwidth .l]
	set res2 [expr [font measure $fixed "0"]*9]
	expr {$res1 eq $res2}
} -cleanup {
    destroy .l
} -result 1
test font-15.13 {Tk_AllocFontFromObj procedure: underline position} -setup {
    destroy .t.f
    pack [label .t.f]
    update
} -body {
    # (fontPtr->underlineHeight == 0) because size was < 10
    .t.f config -text "underline" -font "times -8 underline"
    update
} -cleanup {
    destroy .t.f
} -result {}


test font-16.1 {Tk_NameOfFont procedure} -setup {
    destroy .t.f
    pack [label .t.f]
    update
} -body {
    .t.f config -font -family\ fixed
    .t.f cget -font
} -cleanup {
    destroy .t.f
} -result {-family fixed}


test font-17.1 {Tk_FreeFontFromObj - reference counts} -constraints {
    testfont
} -setup {
    destroy .b1 .b2 .b3
    set result {}
} -body {
    set x [font create font-17.1_font -family Courier -size 12]
    button .b1 -font $x
    button .b3 -font $x
    button .b2 -font $x
    lappend result [testfont counts $x]
    destroy .b1
    lappend result [testfont counts $x]
    destroy .b2
    lappend result [testfont counts $x]
    destroy .b3
    lappend result [testfont counts $x]
} -cleanup {
    font delete font-17.1_font
} -result {{{3 1}} {{2 1}} {{1 1}} {}}
test font-17.2 {Tk_FreeFont procedure: one ref} -setup {
    destroy .t.f
    pack [label .t.f]
    update
} -body {
    # (fontPtr->refCount == 0)
    .t.f config -font {-family fixed}
    destroy .t.f
} -result {}
test font-17.3 {Tk_FreeFont procedure: multiple ref} -setup {
    destroy .t.f .t.b
    pack [label .t.f]
    update
} -body {
    # not (fontPtr->refCount == 0)
    .t.f config -font {-family fixed}
    button .t.b -font {-family fixed}
    destroy .t.f
    .t.b cget -font
} -cleanup {
    destroy .t.b
} -result {-family fixed}
test font-17.4 {Tk_FreeFont procedure: named font} -setup {
    destroy .t.f
    clearnondefaultfonts
    pack [label .t.f]
    update
} -body {
    # (fontPtr->namedHashPtr != NULL)
    font create xyz
    .t.f config -font xyz
    destroy .t.f
    getnondefaultfonts
} -result {xyz}
test font-17.5 {Tk_FreeFont procedure: named font} -setup {
    destroy .t.f
    catch {font delete xyz}
    pack [label .t.f]
    update
} -body {
    # not (fontPtr->refCount == 0)
    font create xyz -underline 1
    .t.f config -font xyz
    font delete xyz
    set x [font actual xyz -underline]
    destroy .t.f
    list [font actual xyz -underline] $x
} -result {0 1}
test font-17.6 {Tk_FreeFont procedure: named font not deleted yet} -setup {
    destroy .t.f .t.b
    catch {font delete xyz}
    pack [label .t.f]
    update
} -body {
    font create xyz
    .t.f config -font xyz
    button .t.b -font xyz
    font delete xyz
    set x [font actual xyz]
    destroy .t.b
    list [lindex [font actual xyz] 0] [lindex $x 0]
} -cleanup {
    destroy .t.f
} -result {-family -family}


test font-18.1 {FreeFontObjProc} -constraints testfont -setup {
    destroy .b1
    set result {}
} -body {
    set f [font create font-18.1_font -family Courier -size 12]
    set x [join [list $f 50] { }]
    button .b1 -font $x
    set y [join [list $f 50] { }]
    .b1 configure -font $y
    set z [join [list $f 50] { }]
    .b1 configure -font $z
    lappend result [testfont counts [list $f 50]]
    set x red
    lappend result [testfont counts [list $f 50]]
    set z 32
    lappend result [testfont counts [list $f 50]]
    destroy .b1
    lappend result [testfont counts [list $f 50]]
    set y bogus
    return $result
} -cleanup {
    font delete font-18.1_font
} -result {{{1 3}} {{1 2}} {{1 1}} {}}


test font-19.1 {Tk_FontId} -setup {
    destroy .t.f
    pack [label .t.f]
    update
} -body {
    .t.f config -font "times 20"
    update
} -cleanup {
	destroy .t.f
} -result {}


test font-20.1 {Tk_GetFontMetrics procedure} -setup {
	destroy .t.w1 .t.w2
} -body {
    button .t.w1 -text abc
    entry .t.w2 -text abcd
    update
    destroy .t.w1 .t.w2
} -result {}


# Procedure used in 21.* tests
proc psfontname {name} {
	destroy .t.c
	canvas .t.c -closeenough 0
	.t.c create text 0 0 -tags text -anchor nw -just left -font "Courier -12"
	pack .t.c
	update
    set a [.t.c itemcget text -font]
    .t.c itemconfig text -text "We need text" -font $name
    set post [.t.c postscript]
    .t.c itemconfig text -font $a
    set end [string first "findfont" $post]
    incr end -2
    set post [string range $post [expr $end-70] $end]
    set start [string first "gsave" $post]
	destroy .t.c
    return [string range $post [expr $start+7] end]
}
test font-21.1 {Tk_PostscriptFontName procedure: native} -constraints {
	unix
} -body {
    set x [font actual {{itc avant garde} 10} -family]
    if {[string match *avant*garde $x]} {
		psfontname "{itc avant garde} 10"
    } else {
		set x {AvantGarde-Book}
    }
} -result {AvantGarde-Book}
test font-21.2 {Tk_PostscriptFontName procedure: native} -constraints {
	win
} -body {
    psfontname "arial 10"
} -result {Helvetica}
test font-21.3 {Tk_PostscriptFontName procedure: native} -constraints {
	win
} -body {
    psfontname "{times new roman} 10"
} -result {Times-Roman}
test font-21.4 {Tk_PostscriptFontName procedure: native} -constraints {
	win
} -body {
    psfontname "{courier new} 10"
} -result {Courier}
test font-21.5 {Tk_PostscriptFontName procedure: spaces} -constraints {
	unix
} -body {
    set x [font actual {{lucida bright} 10} -family]
    if {[string match lucida*bright $x]} {
		psfontname "{lucida bright} 10"
    } else {
		set x {LucidaBright}
    }
} -result {LucidaBright}
test font-21.6 {Tk_PostscriptFontName procedure: spaces} -constraints {
    x11
} -body {
    set name {{new century schoolbook} 10}
    if {[font actual {{new century schoolbook} 10} -family] == "new century schoolbook"} {
	set x [psfontname "{new century schoolbook} 10"]
    } else {
	set x NewCenturySchlbk-Roman
    }
} -result {NewCenturySchlbk-Roman}
test font-21.7 {Tk_PostscriptFontName procedure: exhaustive} -constraints {
    unix
} -body {
    set name {avantgarde 12 roman normal}
    if {[font actual {avantgarde 12 roman normal} -family] == "avantgarde"} {
	set x [psfontname avantgarde 12 roman normal]
    } else {
	set x AvantGarde-Book
    }
} -result {AvantGarde-Book}
test font-21.8 {Tk_PostscriptFontName procedure: exhaustive} -constraints {
    unix
} -body {
    set name {avantgarde 12 roman bold}
    if {[font actual {avantgarde 12 roman normal} -family] == "avantgarde"} {
	set x [psfontname avantgarde 12 roman normal]
    } else {
	set x AvantGarde-Demi
    }
} -result {AvantGarde-Demi}
test font-21.9 {Tk_PostscriptFontName procedure: exhaustive} -constraints {
    unix
} -body {
    set name {avantgarde 12 italic normal}
    if {[font actual {avantgarde 12 roman normal} -family] == "avantgarde"} {
	set x [psfontname avantgarde 12 roman normal]
    } else {
	set x AvantGarde-BookOblique
    }
} -result {AvantGarde-BookOblique}
test font-21.10 {Tk_PostscriptFontName procedure: exhaustive} -constraints {
    unix
} -body {
    set name {avantgarde 12 italic bold}
    if {[font actual {avantgarde 12 roman normal} -family] == "avantgarde"} {
	set x [psfontname avantgarde 12 roman normal]
    } else {
	set x AvantGarde-DemiOblique
    }
} -result {AvantGarde-DemiOblique}

test font-21.11 {Tk_PostscriptFontName procedure: exhaustive} -constraints {
    unix
} -body {
    set name {bookman 12 roman normal}
    if {[font actual {avantgarde 12 roman normal} -family] == "bookman"} {
	set x [psfontname avantgarde 12 roman normal]
    } else {
	set x Bookman-Light
    }
} -result {Bookman-Light}
test font-21.12 {Tk_PostscriptFontName procedure: exhaustive} -constraints {
    unix
} -body {
    set name {bookman 12 roman bold}
    if {[font actual {avantgarde 12 roman normal} -family] == "bookman"} {
	set x [psfontname avantgarde 12 roman normal]
    } else {
	set x Bookman-Demi
    }
} -result {Bookman-Demi}
test font-21.13 {Tk_PostscriptFontName procedure: exhaustive} -constraints {
    unix
} -body {
    set name {bookman 12 italic normal}
    if {[font actual {avantgarde 12 roman normal} -family] == "bookman"} {
	set x [psfontname avantgarde 12 roman normal]
    } else {
	set x Bookman-LightItalic
    }
} -result {Bookman-LightItalic}
test font-21.14 {Tk_PostscriptFontName procedure: exhaustive} -constraints {
    unix
} -body {
    set name {bookman 12 italic bold}
    if {[font actual {avantgarde 12 roman normal} -family] == "bookman"} {
	set x [psfontname avantgarde 12 roman normal]
    } else {
	set x Bookman-DemiItalic
    }
} -result {Bookman-DemiItalic}

test font-21.15 {Tk_PostscriptFontName procedure: exhaustive} -constraints {
    unix
} -body {
    set name {courier 12 roman normal}
    if {[font actual {avantgarde 12 roman normal} -family] == "courier"} {
	set x [psfontname avantgarde 12 roman normal]
    } else {
	set x Courier
    }
} -result {Courier}
test font-21.16 {Tk_PostscriptFontName procedure: exhaustive} -constraints {
    unix
} -body {
    set name {courier 12 roman bold}
    if {[font actual {avantgarde 12 roman normal} -family] == "courier"} {
	set x [psfontname avantgarde 12 roman normal]
    } else {
	set x Courier-Bold
    }
} -result {Courier-Bold}
test font-21.17 {Tk_PostscriptFontName procedure: exhaustive} -constraints {
    unix
} -body {
    set name {courier 12 italic normal}
    if {[font actual {avantgarde 12 roman normal} -family] == "courier"} {
	set x [psfontname avantgarde 12 roman normal]
    } else {
	set x Courier-Oblique
    }
} -result {Courier-Oblique}
test font-21.18 {Tk_PostscriptFontName procedure: exhaustive} -constraints {
    unix
} -body {
    set name {courier 12 italic bold}
    if {[font actual {avantgarde 12 roman normal} -family] == "courier"} {
	set x [psfontname avantgarde 12 roman normal]
    } else {
	set x Courier-BoldOblique
    }
} -result {Courier-BoldOblique}

test font-21.19 {Tk_PostscriptFontName procedure: exhaustive} -constraints {
    unix
} -body {
    set name {helvetica 12 roman normal}
    if {[font actual {avantgarde 12 roman normal} -family] == "helvetica"} {
	set x [psfontname avantgarde 12 roman normal]
    } else {
	set x Helvetica
    }
} -result {Helvetica}
test font-21.20 {Tk_PostscriptFontName procedure: exhaustive} -constraints {
    unix
} -body {
    set name {helvetica 12 roman bold}
    if {[font actual {avantgarde 12 roman normal} -family] == "helvetica"} {
	set x [psfontname avantgarde 12 roman normal]
    } else {
	set x Helvetica-Bold
    }
} -result {Helvetica-Bold}
test font-21.21 {Tk_PostscriptFontName procedure: exhaustive} -constraints {
    unix
} -body {
    set name {helvetica 12 italic normal}
    if {[font actual {avantgarde 12 roman normal} -family] == "helvetica"} {
	set x [psfontname avantgarde 12 roman normal]
    } else {
	set x Helvetica-Oblique
    }
} -result {Helvetica-Oblique}
test font-21.22 {Tk_PostscriptFontName procedure: exhaustive} -constraints {
    unix
} -body {
    set name {helvetica 12 italic bold}
    if {[font actual {avantgarde 12 roman normal} -family] == "helvetica"} {
	set x [psfontname avantgarde 12 roman normal]
    } else {
	set x Helvetica-BoldOblique
    }
} -result {Helvetica-BoldOblique}

test font-21.23 {Tk_PostscriptFontName procedure: exhaustive} -constraints {
    unix
} -body {
    set name {{new century schoolbook} 12 roman normal}
    if {[font actual {avantgarde 12 roman normal} -family] == "new century schoolbook"} {
	set x [psfontname avantgarde 12 roman normal]
    } else {
	set x NewCenturySchlbk-Roman
    }
} -result {NewCenturySchlbk-Roman}
test font-21.24 {Tk_PostscriptFontName procedure: exhaustive} -constraints {
    unix
} -body {
    set name {{new century schoolbook} 12 roman bold}
    if {[font actual {avantgarde 12 roman normal} -family] == "new century schoolbook"} {
	set x [psfontname avantgarde 12 roman normal]
    } else {
	set x NewCenturySchlbk-Bold
    }
} -result {NewCenturySchlbk-Bold}
test font-21.25 {Tk_PostscriptFontName procedure: exhaustive} -constraints {
    unix
} -body {
    set name {{new century schoolbook} 12 italic normal}
    if {[font actual {avantgarde 12 roman normal} -family] == "new century schoolbook"} {
	set x [psfontname avantgarde 12 roman normal]
    } else {
	set x NewCenturySchlbk-Italic
    }
} -result {NewCenturySchlbk-Italic}
test font-21.26 {Tk_PostscriptFontName procedure: exhaustive} -constraints {
    unix
} -body {
    set name {{new century schoolbook} 12 italic bold}
    if {[font actual {avantgarde 12 roman normal} -family] == "new century schoolbook"} {
	set x [psfontname avantgarde 12 roman normal]
    } else {
	set x NewCenturySchlbk-BoldItalic
    }
} -result {NewCenturySchlbk-BoldItalic}

test font-21.27 {Tk_PostscriptFontName procedure: exhaustive} -constraints {
    unix
} -body {
    set name {palatino 12 roman normal}
    if {[font actual {avantgarde 12 roman normal} -family] == "palatino"} {
	set x [psfontname avantgarde 12 roman normal]
    } else {
	set x Palatino-Roman
    }
} -result {Palatino-Roman}
test font-21.28 {Tk_PostscriptFontName procedure: exhaustive} -constraints {
    unix
} -body {
    set name {palatino 12 roman bold}
    if {[font actual {avantgarde 12 roman normal} -family] == "palatino"} {
	set x [psfontname avantgarde 12 roman normal]
    } else {
	set x Palatino-Bold
    }
} -result {Palatino-Bold}
test font-21.29 {Tk_PostscriptFontName procedure: exhaustive} -constraints {
    unix
} -body {
    set name {palatino 12 italic normal}
    if {[font actual {avantgarde 12 roman normal} -family] == "palatino"} {
	set x [psfontname avantgarde 12 roman normal]
    } else {
	set x Palatino-Italic
    }
} -result {Palatino-Italic}
test font-21.30 {Tk_PostscriptFontName procedure: exhaustive} -constraints {
    unix
} -body {
    set name {palatino 12 italic bold}
    if {[font actual {avantgarde 12 roman normal} -family] == "palatino"} {
	set x [psfontname avantgarde 12 roman normal]
    } else {
	set x Palatino-BoldItalic
    }
} -result {Palatino-BoldItalic}

test font-21.31 {Tk_PostscriptFontName procedure: exhaustive} -constraints {
    unix
} -body {
    set name {symbol 12 roman normal}
    if {[font actual {avantgarde 12 roman normal} -family] == "symbol"} {
	set x [psfontname avantgarde 12 roman normal]
    } else {
	set x Symbol
    }
} -result {Symbol}
test font-21.32 {Tk_PostscriptFontName procedure: exhaustive} -constraints {
    unix
} -body {
    set name {symbol 12 roman bold}
    if {[font actual {avantgarde 12 roman normal} -family] == "symbol"} {
	set x [psfontname avantgarde 12 roman normal]
    } else {
	set x Symbol
    }
} -result {Symbol}
test font-21.33 {Tk_PostscriptFontName procedure: exhaustive} -constraints {
    unix
} -body {
    set name {symbol 12 italic normal}
    if {[font actual {avantgarde 12 roman normal} -family] == "symbol"} {
	set x [psfontname avantgarde 12 roman normal]
    } else {
	set x Symbol
    }
} -result {Symbol}
test font-21.34 {Tk_PostscriptFontName procedure: exhaustive} -constraints {
    unix
} -body {
    set name {symbol 12 italic bold}
    if {[font actual {avantgarde 12 roman normal} -family] == "symbol"} {
	set x [psfontname avantgarde 12 roman normal]
    } else {
	set x Symbol
    }
} -result {Symbol}

test font-21.35 {Tk_PostscriptFontName procedure: exhaustive} -constraints {
    unix
} -body {
    set name {times 12 roman normal}
    if {[font actual {avantgarde 12 roman normal} -family] == "times"} {
	set x [psfontname avantgarde 12 roman normal]
    } else {
	set x Times-Roman
    }
} -result {Times-Roman}
test font-21.36 {Tk_PostscriptFontName procedure: exhaustive} -constraints {
    unix
} -body {
    set name {times 12 roman bold}
    if {[font actual {avantgarde 12 roman normal} -family] == "times"} {
	set x [psfontname avantgarde 12 roman normal]
    } else {
	set x Times-Bold
    }
} -result {Times-Bold}
test font-21.37 {Tk_PostscriptFontName procedure: exhaustive} -constraints {
    unix
} -body {
    set name {times 12 italic normal}
    if {[font actual {avantgarde 12 roman normal} -family] == "times"} {
	set x [psfontname avantgarde 12 roman normal]
    } else {
	set x Times-Italic
    }
} -result {Times-Italic}
test font-21.38 {Tk_PostscriptFontName procedure: exhaustive} -constraints {
    unix
} -body {
    set name {times 12 italic bold}
    if {[font actual {avantgarde 12 roman normal} -family] == "times"} {
	set x [psfontname avantgarde 12 roman normal]
    } else {
	set x Times-BoldItalic
    }
} -result {Times-BoldItalic}

test font-21.39 {Tk_PostscriptFontName procedure: exhaustive} -constraints {
    unix
} -body {
    set name {zapfchancery 12 roman normal}
    if {[font actual {avantgarde 12 roman normal} -family] == "zapfchancery"} {
	set x [psfontname avantgarde 12 roman normal]
    } else {
	set x ZapfChancery-MediumItalic
    }
} -result {ZapfChancery-MediumItalic}
test font-21.40 {Tk_PostscriptFontName procedure: exhaustive} -constraints {
    unix
} -body {
    set name {zapfchancery 12 roman bold}
    if {[font actual {avantgarde 12 roman normal} -family] == "zapfchancery"} {
	set x [psfontname avantgarde 12 roman normal]
    } else {
	set x ZapfChancery-MediumItalic
    }
} -result {ZapfChancery-MediumItalic}
test font-21.41 {Tk_PostscriptFontName procedure: exhaustive} -constraints {
    unix
} -body {
    set name {zapfchancery 12 italic normal}
    if {[font actual {avantgarde 12 roman normal} -family] == "zapfchancery"} {
	set x [psfontname avantgarde 12 roman normal]
    } else {
	set x ZapfChancery-MediumItalic
    }
} -result {ZapfChancery-MediumItalic}
test font-21.42 {Tk_PostscriptFontName procedure: exhaustive} -constraints {
    unix
} -body {
    set name {zapfchancery 12 italic bold}
    if {[font actual {avantgarde 12 roman normal} -family] == "zapfchancery"} {
	set x [psfontname avantgarde 12 roman normal]
    } else {
	set x ZapfChancery-MediumItalic
    }
} -result {ZapfChancery-MediumItalic}

test font-21.43 {Tk_PostscriptFontName procedure: exhaustive} -constraints {
    unix
} -body {
    set name {zapfdingbats 12 roman normal}
    if {[font actual {avantgarde 12 roman normal} -family] == "zapfdingbats"} {
	set x [psfontname avantgarde 12 roman normal]
    } else {
	set x ZapfDingbats
    }
} -result {ZapfDingbats}
test font-21.44 {Tk_PostscriptFontName procedure: exhaustive} -constraints {
    unix
} -body {
    set name {zapfdingbats 12 roman bold}
    if {[font actual {avantgarde 12 roman normal} -family] == "zapfdingbats"} {
	set x [psfontname avantgarde 12 roman normal]
    } else {
	set x ZapfDingbats
    }
} -result {ZapfDingbats}
test font-21.45 {Tk_PostscriptFontName procedure: exhaustive} -constraints {
    unix
} -body {
    set name {zapfdingbats 12 italic normal}
    if {[font actual {avantgarde 12 roman normal} -family] == "zapfdingbats"} {
	set x [psfontname avantgarde 12 roman normal]
    } else {
	set x ZapfDingbats
    }
} -result {ZapfDingbats}
test font-21.46 {Tk_PostscriptFontName procedure: exhaustive} -constraints {
    unix
} -body {
    set name {zapfdingbats 12 italic bold}
    if {[font actual {avantgarde 12 roman normal} -family] == "zapfdingbats"} {
	set x [psfontname avantgarde 12 roman normal]
    } else {
	set x ZapfDingbats
    }
} -result {ZapfDingbats}

test font-21.47 {Tk_PostscriptFontName procedure: exhaustive} -constraints {
    win
} -body {
    set x [psfontname {arial 12 roman normal}]
} -result {Helvetica}
test font-21.48 {Tk_PostscriptFontName procedure: exhaustive} -constraints {
    win
} -body {
    set x [psfontname {arial 12 roman bold}]
} -result {Helvetica-Bold}
test font-21.49 {Tk_PostscriptFontName procedure: exhaustive} -constraints {
    win
} -body {
    set x [psfontname {arial 12 italic normal}]
} -result {Helvetica-Oblique}
test font-21.50 {Tk_PostscriptFontName procedure: exhaustive} -constraints {
    win
} -body {
    set x [psfontname {arial 12 italic bold}]
} -result {Helvetica-BoldOblique}

test font-21.51 {Tk_PostscriptFontName procedure: exhaustive} -constraints {
    win
} -body {
    set x [psfontname {{courier new} 12 roman normal}]
} -result {Courier}
test font-21.52 {Tk_PostscriptFontName procedure: exhaustive} -constraints {
    win
} -body {
    set x [psfontname {{courier new} 12 roman bold}]
} -result {Courier-Bold}
test font-21.53 {Tk_PostscriptFontName procedure: exhaustive} -constraints {
    win
} -body {
    set x [psfontname {{courier new} 12 italic normal}]
} -result {Courier-Oblique}
test font-21.54 {Tk_PostscriptFontName procedure: exhaustive} -constraints {
    win
} -body {
    set x [psfontname {{courier new} 12 italic bold}]
} -result {Courier-BoldOblique}

test font-21.55 {Tk_PostscriptFontName procedure: exhaustive} -constraints {
    win
} -body {
    set x [psfontname {helvetica 12 roman normal}]
} -result {Helvetica}
test font-21.56 {Tk_PostscriptFontName procedure: exhaustive} -constraints {
    win
} -body {
    set x [psfontname {helvetica 12 roman bold}]
} -result {Helvetica-Bold}
test font-21.57 {Tk_PostscriptFontName procedure: exhaustive} -constraints {
    win
} -body {
    set x [psfontname {helvetica 12 italic normal}]
} -result {Helvetica-Oblique}
test font-21.58 {Tk_PostscriptFontName procedure: exhaustive} -constraints {
    win
} -body {
    set x [psfontname {helvetica 12 italic bold}]
} -result {Helvetica-BoldOblique}

test font-21.59 {Tk_PostscriptFontName procedure: exhaustive} -constraints {
    win
} -body {
    set x [psfontname {symbol 12 roman normal}]
} -result {Symbol}
test font-21.60 {Tk_PostscriptFontName procedure: exhaustive} -constraints {
    win
} -body {
    set x [psfontname {symbol 12 roman bold}]
} -result {Symbol-Bold}
test font-21.61 {Tk_PostscriptFontName procedure: exhaustive} -constraints {
    win
} -body {
    set x [psfontname {symbol 12 italic normal}]
} -result {Symbol-Italic}
test font-21.62 {Tk_PostscriptFontName procedure: exhaustive} -constraints {
    win
} -body {
    set x [psfontname {symbol 12 italic bold}]
} -result {Symbol-BoldItalic}

test font-21.63 {Tk_PostscriptFontName procedure: exhaustive} -constraints {
    win
} -body {
    set x [psfontname {{times new roman} 12 roman normal}]
} -result {Times-Roman}
test font-21.64 {Tk_PostscriptFontName procedure: exhaustive} -constraints {
    win
} -body {
    set x [psfontname {{times new roman} 12 roman bold}]
} -result {Times-Bold}
test font-21.65 {Tk_PostscriptFontName procedure: exhaustive} -constraints {
    win
} -body {
    set x [psfontname {{times new roman} 12 italic normal}]
} -result {Times-Italic}
test font-21.66 {Tk_PostscriptFontName procedure: exhaustive} -constraints {
    win
} -body {
    set x [psfontname {{times new roman} 12 italic bold}]
} -result {Times-BoldItalic}


test font-22.1 {Tk_TextWidth procedure} -setup {
    destroy .t.l
} -body {
    label .t.l -padx 0 -pady 0 -bd 0 -highlightthickness 0 -justify left \
	    -text "0" -font "Courier -12"
    pack .t.l
    set ax [winfo reqwidth .t.l]
    expr {[font measure [.t.l cget -font] "000"] eq $ax*3}
} -cleanup {
    destroy .t.l
} -result 1


test font-23.1 {Tk_UnderlineChars procedure} -setup {
    destroy .t.t
} -body {
    text .t.t
    .t.t insert 1.0 abc\tdefg
    .t.t tag config sel -underline 1
    .t.t tag add sel 1.0 end
    update
} -cleanup {
    destroy .t.t
} -result {}


# Data used in 24.* tests
destroy .t.l
label .t.l -padx 0 -pady 0 -bd 0 -highlightthickness 0 -justify left \
	-text "0" -font "Courier -12"
pack .t.l
update
set ax [winfo reqwidth .t.l]
set ay [winfo reqheight .t.l]
test font-24.1 {Tk_ComputeTextLayout: empty string} -body {
    .t.l config -text ""
} -result {}
test font-24.2 {Tk_ComputeTextLayout: simple string} -body {
    .t.l config -text "000"
    update
    list [expr {[winfo reqwidth .t.l] eq [expr {$ax * 3}]}] \
	    [expr {[winfo reqheight .t.l] eq $ay}]
} -result {1 1}
test font-24.3 {Tk_ComputeTextLayout: find special chars} -body {
    .t.l config -text "000\n000"
    update
    list [expr {[winfo reqwidth .t.l] eq [expr {$ax * 3}]}] \
	    [expr {[winfo reqheight .t.l] eq [expr {$ay * 2}]}]
} -result {1 1}
test font-24.4 {Tk_ComputeTextLayout: calls Tk_MeasureChars} -body {
    .t.l config -text "000\n000"
    update
    list [expr {[winfo reqwidth .t.l] eq [expr {$ax * 3}]}] \
	    [expr {[winfo reqheight .t.l] eq [expr {$ay * 2}]}]
} -result {1 1}
test font-24.5 {Tk_ComputeTextLayout: break line} -body {
    .t.l config -text "000\t00000" -wrap [expr 9 * $ax]
    update
    list [expr {[winfo reqwidth .t.l] eq [expr {$ax * 8}]}] \
	    [expr {[winfo reqheight .t.l] eq [expr {$ay * 2}]}]
} -cleanup {
    .t.l config -wrap 0
} -result {1 1}
test font-24.6 {Tk_ComputeTextLayout: normal ended on special char} -body {
    .t.l config -text "000\n000"
} -result {}
test font-24.7 {Tk_ComputeTextLayout: special char was \n} -body {
    .t.l config -text "000\n0000"
    update
    list [expr {[winfo reqwidth .t.l] eq [expr {$ax * 4}]}] \
	    [expr {[winfo reqheight .t.l] eq [expr {$ay * 2}]}]
} -result {1 1}
test font-24.8 {Tk_ComputeTextLayout: special char was \t} -body {
    .t.l config -text "000\t00"
    update
    list [expr {[winfo reqwidth .t.l] eq [expr {$ax * 10}]}] \
	    [expr {[winfo reqheight .t.l] eq $ay}]
} -result {1 1}
test font-24.9 {Tk_ComputeTextLayout: tab didn't cause break} -body {
    set x {}
    .t.l config -text "000\t000"
    update
    lappend x [expr {[winfo reqwidth .t.l] eq [expr {$ax * 11}]}]
    lappend x [expr {[winfo reqheight .t.l] eq $ay}]
    .t.l config -text "000\t000" -wrap [expr 100 * $ax]
    update
    lappend x [expr {[winfo reqwidth .t.l] eq [expr {$ax * 11}]}]
    lappend x [expr {[winfo reqheight .t.l] eq $ay}]
    return $x
} -cleanup {
    .t.l config -wrap 0
} -result {1 1 1 1}
test font-24.10 {Tk_ComputeTextLayout: tab caused break} -body {
    set x {}
    .t.l config -text "000\t"
    update
    lappend x [expr {[winfo reqwidth .t.l] eq [expr {$ax * 8}]}]
    lappend x [expr {[winfo reqheight .t.l] eq $ay}]
    .t.l config -text "000\t00" -wrap [expr $ax * 6]
    update
    lappend x [expr {[winfo reqwidth .t.l] eq [expr {$ax * 8}]}]
    lappend x [expr {[winfo reqheight .t.l] eq [expr {$ay * 2}]}]
    return $x
} -cleanup {
    .t.l config -wrap 0
} -result {1 1 1 1}
test font-24.11 {Tk_ComputeTextLayout: absorb spaces at eol} -body {
    set x {}
    .t.l config -text "000            000" -wrap [expr {$ax * 5}]
    update
    lappend x [expr {[winfo reqwidth .t.l] eq [expr {$ax * 3}]}]
    lappend x [expr {[winfo reqheight .t.l] eq [expr {$ay * 2}]}]
    .t.l config -text "000            "
    update
    lappend x [expr {[winfo reqwidth .t.l] eq [expr {$ax * 3}]}]
    lappend x [expr {[winfo reqheight .t.l] eq $ay}]
    return $x
} -cleanup {
    .t.l config -wrap 0
} -result {1 1 1 1}
test font-24.12 {Tk_ComputeTextLayout: append non-printing spaces to chunk} -body {
    set x {}
    .t.l config -text "000            0000" -wrap [expr {$ax * 5}]
    update
    lappend x [expr {[winfo reqwidth .t.l] eq [expr {$ax * 4}]}]
    lappend x [expr {[winfo reqheight .t.l] eq [expr {$ay * 2}]}]
    .t.l config -text "000\t00            0000" -wrap [expr {$ax * 12}]
    update
    lappend x [expr {[winfo reqwidth .t.l] eq [expr {$ax * 10}]}]
    lappend x [expr {[winfo reqheight .t.l] eq [expr {$ay * 2}]}]
    return $x
} -cleanup {
    .t.l config -wrap 0
} -result {1 1 1 1}
test font-24.13 {Tk_ComputeTextLayout: many lines -> realloc line array} -body {
    .t.l config -text "\n\n\n\n\n\n\n\n\n\n\n\n\n\n\n\n\n\n\n\n\n\n\n\n\n\n\n\n\n\n\n\n\n\n\n\n\n\n\n\n\n\n\n\n\n\n\n\n\n\n\n\n\n\n\n\n\n\n\n\n\n\n\n\n\n\n\n\n\n\n\n\n\n\n\n\n\n\n\n\n\n\n\n\n\n\n\n\n\n\n\n\n\n\n\n\n\n\n\n\n\n\n\n\n\n\n\n\n\n\n\n\n\n\n\n\n\n\n\n\n\n\n\n\n\n\n\n\n"
    update
    list [expr {[winfo reqwidth .t.l] eq 1}] \
	    [expr {[winfo reqheight .t.l] eq [expr {$ay * 129}]}]
} -result {1 1}
test font-24.14 {Tk_ComputeTextLayout: text ended with \n} -body {
    set x {}
    .t.l config -text "0000"
    update
    lappend x [expr {[winfo reqwidth .t.l] eq [expr {$ax * 4}]}]
    lappend x [expr {[winfo reqheight .t.l] eq $ay}]
    .t.l config -text "0000\n"
    update
    lappend x [expr {[winfo reqwidth .t.l] eq [expr {$ax * 4}]}]
    lappend x [expr {[winfo reqheight .t.l] eq [expr {$ay * 2}]}]
    set x
} -result {1 1 1 1}
destroy .t.l

test font-24.15 {Tk_ComputeTextLayout: justification} -setup {
    set x {}
    destroy .t.c
    canvas .t.c -closeenough 0
    .t.c create text 0 0 -tags text -anchor nw -just left -font "Courier -12"
    pack .t.c
    update
} -body {
    csetup "000\n00000"
    .t.c itemconfig text -just left
    lappend x [.t.c index text @[expr $ax*2],0]
    .t.c itemconfig text -just center
    lappend x [.t.c index text @[expr $ax*2],0]
    .t.c itemconfig text -just right
    lappend x [.t.c index text @[expr $ax*2],0]
    .t.c itemconfig text -just left
    return $x
} -cleanup {
    destroy .t.c
} -result {2 1 0}


test font-25.1 {Tk_FreeTextLayout procedure} -setup {
    destroy .t.f
    pack [label .t.f]
    update
} -body {
    .t.f config -text foo
    .t.f config -text boo
} -cleanup {
    destroy .t.f
} -result {}


# Canvas created for tests: 26.*
destroy .t.c
canvas .t.c -closeenough 0
.t.c create text 0 0 -tags text -anchor nw -just left -font "Courier -12"
pack .t.c
update
test font-26.1 {Tk_DrawTextLayout procedure: auto-detect last char} -setup {
    destroy .t.f
    pack [label .t.f]
    update
} -body {
    .t.f config -text foo
} -cleanup {
    destroy .t.f
} -result {}
test font-26.2 {Tk_DrawTextLayout procedure: multiple chunks} -body {
    csetup "000\t00\n000"
} -result {}
test font-26.3 {Tk_DrawTextLayout: draw subset of chunk: numDisplay <= 0} -body {
    csetup "000\t00"
    .t.c select from text 3
    .t.c select to text 5
} -result {}
test font-26.4 {Tk_DrawTextLayout: draw subset of chunk: firstChar <= 0} -body {
    csetup "000\t00"
    .t.c select from text 3
    .t.c select to text 5
} -result {}
test font-26.5 {Tk_DrawTextLayout: draw subset of chunk: firstChar > 0} -body {
    csetup "000\t00"
    .t.c select from text 2
    .t.c select to text 2
} -result {}
test font-26.6 {Tk_DrawTextLayout: draw subset of chunk: lastChar < numChars} -body {
    csetup "000\t00"
    .t.c select from text 4
    .t.c select to text 4
} -result {}
destroy .t.c

#  Label used in 27.* tests
destroy .t.f
pack [label .t.f]
update
test font-27.1 {Tk_UnderlineTextLayout procedure: no underline chosen} -body {
    .t.f config -text "foo" -underline {}
} -result {}
test font-27.2 {Tk_UnderlineTextLayout procedure: underline not visible} -body {
    .t.f config -text "000          00000" -wrap [expr $ax*7] -under 10
} -result {}
test font-27.3 {Tk_UnderlineTextLayout procedure: underline is visible} -body {
    .t.f config -text "000          00000" -wrap [expr $ax*7] -under 5
    .t.f config -wrap -1 -underline {}
} -result {}
destroy .t.f



# Canvas created for tests: 28.*
destroy .t.c
canvas .t.c -closeenough 0
.t.c create text 0 0 -tags text -anchor nw -just left -font "Courier -12"
pack .t.c
update
test font-28.1 {Tk_PointToChar procedure: above all lines} -body {
    csetup "000"
    .t.c index text @-1,0
} -result 0
test font-28.2 {Tk_PointToChar procedure: no chars} -body {
    # After fixing the following bug:
    #
    # In canvas text item, it was impossible to click to position the
    # insertion point just after the last character.
    #
    # introduced another bug that Tk_PointToChar() would return a character
    # index of 1 if TextLayout contained 0 characters.

    csetup ""
    .t.c index text @100,100
} -result 0
test font-28.3 {Tk_PointToChar procedure: loop test} -body {
    csetup "000\n000\n000\n000"
    .t.c index text @10000,0
} -result 3
test font-28.4 {Tk_PointToChar procedure: intersect line} -body {
    csetup "000\n000\n000"
    .t.c index text @0,$ay
} -result 4
test font-28.5 {Tk_PointToChar procedure: to the left of all chunks} -body {
    csetup "000\n000\n000"
    .t.c index text @-100,$ay
} -result 4
test font-28.6 {Tk_PointToChar procedure: past any possible chunk} -body {
    csetup "000\n000\n000"
    .t.c index text @100000,$ay
} -result 7
test font-28.7 {Tk_PointToChar procedure: which chunk on this line} -body {
    csetup "000\n000\t000\t000\n000"
    .t.c index text @[expr $ax*2],$ay
} -result 6
test font-28.8 {Tk_PointToChar procedure: which chunk on this line} -body {
    csetup "000\n000\t000\t000\n000"
    .t.c index text @[expr $ax*10],$ay
} -result 10
test font-28.9 {Tk_PointToChar procedure: in special chunk} -body {
    csetup "000\n000\t000\t000\n000"
    .t.c index text @[expr $ax*6],$ay
} -result 7
test font-28.10 {Tk_PointToChar procedure: past all chars in chunk} -body {
    csetup "000 0000000"
    .t.c itemconfig text -width [expr $ax*5]
    set x [.t.c index text @[expr $ax*5],0]
    .t.c itemconfig text -width 0
    return $x
} -result 3
test font-28.11 {Tk_PointToChar procedure: below all chunks} -body {
    csetup "000 0000000"
    .t.c index text @0,1000000
} -result 11
destroy .t.c


#  Label used in 29.* tests
destroy .t.f
pack [label .t.f]
update
test font-29.1 {Tk_CharBBox procedure: index < 0} -body {
    .t.f config -text "000" -underline {}
} -result {}
test font-29.2 {Tk_CharBBox procedure: loop} -body {
    .t.f config -text "000\t000\t000\t000" -underline 9
} -result {}
test font-29.3 {Tk_CharBBox procedure: special char} -body {
    .t.f config -text "000\t000\t000" -underline 7
} -result {}
test font-29.4 {Tk_CharBBox procedure: normal char} -body {
    .t.f config -text "000" -underline 1
} -result {}
test font-29.5 {Tk_CharBBox procedure: right edge of bbox truncated} -body {
    .t.f config -text "0    0000" -wrap [expr $ax*4] -under 2
    .t.f config -wrap 0
} -result {}
test font-29.6 {Tk_CharBBox procedure: bbox pegged to right edge} -body {
    .t.f config -text "0    0000" -wrap [expr $ax*4] -under 3
    .t.f config -wrap 0
} -result {}
destroy .t.f



# Canvas created for tests: 30.*
destroy .t.c
canvas .t.c -closeenough 0
.t.c create text 0 0 -tags text -anchor nw -just left -font "Courier -12"
pack .t.c
update
test font-30.1 {Tk_DistanceToTextLayout procedure: loop once} -body {
    csetup "000\n000\n000"
    .t.c bind all <Enter> {lappend x [.t.c index current @%x,%y]}
    set x {}
    event generate .t.c <Leave>
    event generate .t.c <Enter> -x 0 -y 0
    return $x
} -cleanup {
    bind all <Enter> {}
} -result 0
test font-30.2 {Tk_DistanceToTextLayout procedure: loop multiple} -body {
    csetup "000\n000\n000"
    .t.c bind all <Enter> {lappend x [.t.c index current @%x,%y]}
    set x {}
    event generate .t.c <Leave>
    event generate .t.c <Enter> -x $ax -y $ay
    return $x
} -cleanup {
    bind all <Enter> {}
} -result 5
test font-30.3 {Tk_DistanceToTextLayout procedure: loop to end} -body {
    csetup "000\n0\n000"
    .t.c bind all <Enter> {lappend x [.t.c index current @%x,%y]}
    set x {}
    event generate .t.c <Leave>
    event generate .t.c <Enter> -x [expr $ax*2] -y $ay
    return $x
} -cleanup {
    bind all <Enter> {}
} -result {}
test font-30.4 {Tk_DistanceToTextLayout procedure: hit a special char (tab)} -body {
    csetup "000\t000\n000"
    .t.c bind all <Enter> {lappend x [.t.c index current @%x,%y]}
    set x {}
    event generate .t.c <Leave>
    event generate .t.c <Enter> -x [expr $ax*6] -y 0
    return $x
} -cleanup {
    bind all <Enter> {}
} -result 3
test font-30.5 {Tk_DistanceToTextLayout procedure: ignore newline} -body {
    csetup "000\n0\n000"
    .t.c bind all <Enter> {lappend x [.t.c index current @%x,%y]}
    set x {}
    event generate .t.c <Leave>
    event generate .t.c <Enter> -x [expr $ax*2] -y $ay
    return $x
} -cleanup {
    bind all <Enter> {}
} -result {}
test font-30.6 {Tk_DistanceToTextLayout procedure: ignore spaces at eol} -body {
    csetup "000\n000      000000000"
    .t.c itemconfig text -width [expr $ax*10]
    .t.c bind all <Enter> {lappend x [.t.c index current @%x,%y]}
    set x {}
    event generate .t.c <Leave>
    event generate .t.c <Enter> -x [expr $ax*5] -y $ay
    .t.c itemconfig text -width 0
    return $x
} -cleanup {
    bind all <Enter> {}
} -result {}
.t.c itemconfig text -justify center
test font-30.7 {Tk_DistanceToTextLayout procedure: on left side} -body {
    csetup "0\n000"
    .t.c bind all <Enter> {lappend x [.t.c index current @%x,%y]}
    set x {}
    event generate .t.c <Leave>
    event generate .t.c <Enter> -x 0 -y 0
    return $x
} -cleanup {
    bind all <Enter> {}
} -result {}
test font-30.8 {Tk_DistanceToTextLayout procedure: on right side} -body {
    csetup "0\n000"
    .t.c bind all <Enter> {lappend x [.t.c index current @%x,%y]}
    set x {}
    event generate .t.c <Leave>
    event generate .t.c <Enter> -x [expr $ax*2] -y 0
    return $x
} -cleanup {
    bind all <Enter> {}
} -result {}
test font-30.9 {Tk_DistanceToTextLayout procedure: inside line} -body {
    csetup "0\n000"
    .t.c bind all <Enter> {lappend x [.t.c index current @%x,%y]}
    set x {}
    event generate .t.c <Leave>
    event generate .t.c <Enter> -x $ax -y 0
    return $x
} -cleanup {
    bind all <Enter> {}
} -result 0
test font-30.10 {Tk_DistanceToTextLayout procedure: above line} -body {
    csetup "0\n000"
    .t.c bind all <Enter> {lappend x [.t.c index current @%x,%y]}
    set x {}
    event generate .t.c <Leave>
    event generate .t.c <Enter> -x 0 -y 0
    return $x
} -cleanup {
    bind all <Enter> {}
} -result {}
test font-30.11 {Tk_DistanceToTextLayout procedure: below line} -body {
    csetup "000\n0"
    .t.c bind all <Enter> {lappend x [.t.c index current @%x,%y]}
    set x {}
    event generate .t.c <Leave>
    event generate .t.c <Enter> -x 0 -y $ay
    return $x
} -cleanup {
	bind all <Enter> {}
} -result {}
test font-30.12 {Tk_DistanceToTextLayout procedure: in line} -body {
    csetup "0\n000"
    .t.c bind all <Enter> {lappend x [.t.c index current @%x,%y]}
    set x {}
    event generate .t.c <Leave>
    event generate .t.c <Enter> -x $ax -y $ay
    return $x
} -cleanup {
	bind all <Enter> {}
} -result 3
.t.c itemconfig text -justify left
test font-30.13 {Tk_DistanceToTextLayout procedure: exact hit} -body {
    csetup "000"
    .t.c bind all <Enter> {lappend x [.t.c index current @%x,%y]}
    set x {}
    event generate .t.c <Leave>
    event generate .t.c <Enter> -x $ax -y 0
    return $x
} -cleanup {
    bind all <Enter> {}
} -result 1
destroy .t.c


# Canvas created for tests 31.*
destroy .t.c
canvas .t.c -closeenough 0
.t.c create text 0 0 -tags text -anchor nw -just left -font "Courier -12"
pack .t.c
update
test font-31.1 {Tk_IntersectTextLayout procedure: loop once} -body {
    csetup "000\n000\n000"
    .t.c find overlapping 0 0 0 0
} -result [.t.c find withtag text]
test font-31.2 {Tk_IntersectTextLayout procedure: loop multiple} -body {
    csetup "000\t000\t000"
    .t.c find overlapping [expr $ax*10] 0 [expr $ax*10] 0
} -result [.t.c find withtag text]
test font-31.3 {Tk_IntersectTextLayout procedure: loop to end} -body {
    csetup "0\n000"
    .t.c find overlapping [expr $ax*2] 0 [expr $ax*2] 0
} -result {}
test font-31.4 {Tk_IntersectTextLayout procedure: hit a special char (tab)} -body {
    csetup "000\t000"
    .t.c find overlapping [expr $ax*6] 0 [expr $ax*6] 0
} -result [.t.c find withtag text]
test font-31.5 {Tk_IntersectTextLayout procedure: ignore newlines} -body {
    csetup "000\n0\n000"
    .t.c find overlapping $ax $ay $ax $ay
} -result {}
test font-31.6 {Tk_IntersectTextLayout procedure: ignore spaces at eol} -body {
    csetup "000\n000      000000000"
    .t.c itemconfig text -width [expr $ax*10]
    set x [.t.c find overlapping [expr $ax*5] $ay [expr $ax*5] $ay]
    .t.c itemconfig text -width 0
    return $x
} -result {}
test font-31.7 {TkIntersectAngledTextLayout procedure: bug [514ff64dd0]} -body {
    csetup "This is line one\nand line two\nand line three here"
    .t.c itemconfigure text -angle 90
    # Coordinates of the rectangle to check can be hardcoded:
    # The goal of this test is to check whether the overlap detection algorithm
    # works when the rectangle is entirely included in a chunk of the text layout.
    # The text has been rotated 90 degrees around it's upper left corner,
    # so it's enough to check with a small rectangle with small negative y coords.
    .t.c find overlapping 5 -7 7 -5
} -result 1
destroy .t.c


test font-32.1 {Tk_TextLayoutToPostscript: ensure buffer doesn't overflow} -setup {
    destroy .t.c
    canvas .t.c -closeenough 0
    .t.c create text 0 0 -tags text -anchor nw -just left -font "Courier -12"
    pack .t.c
    update
} -body {
    # If there were a whole bunch of returns or tabs in a row, then the
    # temporary buffer could overflow and write on the stack.
    csetup "qwertyuiopasdfghjklzxcvbnm1234qwertyuiopasdfghjklzxcvbnm\n"
    .t.c itemconfig text -width 800
    .t.c insert text end "qwertyuiopasdfghjklzxcvbnm1234qwertyuiopasdfghjklzxcvbnm\n"
    .t.c insert text end "\n\n\n\n\n\n\n\n\n\n\n\n\n\n\n\n\n\n\n\n\n\n\n\n\n\n\n\n\n\n"
    .t.c insert text end "end"
    set x [.t.c postscript]
    set i [string first "(qwerty" $x]
    string range $x $i [expr {$i + 278}]
} -cleanup {
    destroy .t.c
} -result {(qwertyuiopasdfghjklzxcvbnm1234qwertyuiopasdfghjklzxcvbnm)]
[(qwertyuiopasdfghjklzxcvbnm1234qwertyuiopasdfghjklzxcvbnm)]
[()]
[()]
[()]
[()]
[()]
[()]
[()]
[()]
[()]
[()]
[()]
[()]
[()]
[()]
[()]
[()]
[()]
[()]
[()]
[()]
[()]
[()]
[()]
[()]
[()]
[()]
[()]
[()]
[()]
[()]
[(end)]
}


test font-33.1 {Tk_TextWidth procedure} -body {
} -result {}


test font-34.1 {ConfigAttributesObj procedure: arguments} -setup {
    catch {font delete xyz}
} -body {
    # (Tcl_GetIndexFromObj() != TCL_OK)
    font create xyz -xyz
} -returnCodes {
    error
} -result {bad option "-xyz": must be -family, -size, -weight, -slant, -underline, or -overstrike}
test font-34.2 {ConfigAttributesObj procedure: arguments} -setup {
    catch {font delete xyz}
} -body {
    # (objc & 1)
    font create xyz -family
} -returnCodes error -result {value for "-family" option missing}

test font-34.3 {ConfigAttributesObj procedure: family} -setup {
    catch {font delete xyz}
    set x {}
} -body {
    font create xyz -family xyz
    lappend x [font config xyz -family]
    font config xyz -family times
    lappend x [font config xyz -family]
} -cleanup {
	font delete xyz
} -result {xyz times}
test font-34.4 {ConfigAttributesObj procedure: size} -setup {
    catch {font delete xyz}
    set x {}
} -body {
    font create xyz -size 20
    lappend x [font config xyz -size]
    font config xyz -size 40
    lappend x [font config xyz -size]
} -cleanup {
    font delete xyz
} -result {20 40}
test font-34.5 {ConfigAttributesObj procedure: weight} -setup {
    catch {font delete xyz}
    set x {}
} -body {
    font create xyz -weight normal
    lappend x [font config xyz -weight]
    font config xyz -weight bold
    lappend x [font config xyz -weight]
} -cleanup {
    font delete xyz
} -result {normal bold}
test font-34.6 {ConfigAttributesObj procedure: slant} -setup {
    catch {font delete xyz}
    set x {}
} -body {
    font create xyz -slant roman
    lappend x [font config xyz -slant]
    font config xyz -slant italic
    lappend x [font config xyz -slant]
} -cleanup {
    font delete xyz
} -result {roman italic}
test font-34.7 {ConfigAttributesObj procedure: underline} -setup {
    catch {font delete xyz}
    set x {}
} -body {
    font create xyz -underline 0
    lappend x [font config xyz -underline]
    font config xyz -underline 1
    lappend x [font config xyz -underline]
} -cleanup {
    font delete xyz
} -result {0 1}
test font-34.8 {ConfigAttributesObj procedure: overstrike} -setup {
    catch {font delete xyz}
    set x {}
} -body {
    font create xyz -overstrike 0
    lappend x [font config xyz -overstrike]
    font config xyz -overstrike 1
    lappend x [font config xyz -overstrike]
} -cleanup {
    font delete xyz
} -result {0 1}

test font-34.9 {ConfigAttributesObj procedure: size} -body {
    font create xyz -size xyz
} -returnCodes error -result {expected integer but got "xyz"}
test font-34.10 {ConfigAttributesObj procedure: weight} -body {
    font create xyz -weight xyz
} -returnCodes error -result {bad -weight value "xyz": must be normal, or bold}
test font-34.11 {ConfigAttributesObj procedure: slant} -body {
    font create xyz -slant xyz
} -returnCodes error -result {bad -slant value "xyz": must be roman, or italic}
test font-34.12 {ConfigAttributesObj procedure: underline} -body {
    font create xyz -underline xyz
} -returnCodes error -result {expected boolean value but got "xyz"}
test font-34.13 {ConfigAttributesObj procedure: overstrike} -body {
    font create xyz -overstrike xyz
} -returnCodes error -result {expected boolean value but got "xyz"}


test font-35.1 {GetAttributeInfoObj procedure: one attribute} -setup {
    catch {font delete xyz}
} -body {
    # (objPtr != NULL)
    font create xyz -family xyz
    font config xyz -family
} -cleanup {
    font delete xyz
} -result {xyz}


test font-36.1 {GetAttributeInfoObj procedure: unknown attribute} -setup {
    catch {font delete xyz}
} -body {
    # (Tcl_GetIndexFromObj() != TCL_OK)
    font create xyz
    font config xyz -xyz
} -cleanup {
    font delete xyz
} -returnCodes {
    error
} -result {bad option "-xyz": must be -family, -size, -weight, -slant, -underline, or -overstrike}


test font-37.1 {GetAttributeInfoObj procedure: all attributes} -setup {
    catch {font delete xyz}
} -body {
    # not (objPtr != NULL)
    font create xyz -family xyz
    font config xyz
} -cleanup {
    font delete xyz
} -result {-family xyz -size 0 -weight normal -slant roman -underline 0 -overstrike 0}
test font-37.2 {GetAttributeInfo procedure: family} -setup {
    catch {font delete xyz}
} -body {
    font create xyz -family xyz
    font config xyz -family
} -cleanup {
    font delete xyz
} -result {xyz}
test font-37.3 {GetAttributeInfo procedure: size} -setup {
    catch {font delete xyz}
    set x {}
} -body {
    font create xyz -size 20
    font config xyz -size
} -cleanup {
    font delete xyz
} -result 20
test font-37.4 {GetAttributeInfo procedure: weight} -setup {
    catch {font delete xyz}
    set x {}
} -body {
    font create xyz -weight normal
    font config xyz -weight
} -cleanup {
    font delete xyz
} -result {normal}
test font-37.5 {GetAttributeInfo procedure: slant} -setup {
    catch {font delete xyz}
    set x {}
} -body {
    font create xyz -slant italic
    font config xyz -slant
} -cleanup {
    font delete xyz
} -result {italic}
test font-37.6 {GetAttributeInfo procedure: underline} -setup {
    catch {font delete xyz}
    set x {}
} -body {
    font create xyz -underline yes
    font config xyz -underline
} -cleanup {
    font delete xyz
} -result 1
test font-37.7 {GetAttributeInfo procedure: overstrike} -setup {
    catch {font delete xyz}
    set x {}
} -body {
    font create xyz -overstrike no
    font config xyz -overstrike
} -cleanup {
    font delete xyz
} -result 0


# In tests below, one field is set to "xyz" so that font name doesn't
# look like a native X font, so that ParseFontNameObj or TkParseXLFD will
# be called.

test font-38.1 {ParseFontNameObj procedure: begins with -} -body {
    lindex [font actual -xyz-times-*-*-*-*-*-*-*-*-*-*-*-*] 1
} -result [font actual {times 0} -family]
test font-38.2 {ParseFontNameObj procedure: begins with -*} -body {
    lindex [font actual -*-times-xyz-*-*-*-*-*-*-*-*-*-*-*] 1
} -result [font actual {times 0} -family]
test font-38.3 {ParseFontNameObj procedure: begins with -, doesn't look like list} -body {
    lindex [font actual -xyz-times-*-*-*-*-*-*-*-*-*-*-*-*] 1
} -result [font actual {times 0} -family]
test font-38.4 {ParseFontNameObj procedure: begins with -, looks like list} -body {
    lindex [font actual {-family times}] 1
} -result [font actual {times 0} -family]
test font-38.5 {ParseFontNameObj procedure: begins with *} -body {
    lindex [font actual *-times-xyz-*-*-*-*-*-*-*-*-*-*-*] 1
} -result [font actual {times 0} -family]
test font-38.6 {ParseFontNameObj procedure: begins with *} -body {
    font actual *-times-xyz -family
} -result [font actual {times 0} -family]
test font-38.7 {ParseFontNameObj procedure: arguments} -body {
    font actual "\{xyz"
} -returnCodes error -result "font \"{xyz\" does not exist"
test font-38.8 {ParseFontNameObj procedure: arguments} -body {
    font actual ""
} -returnCodes error -result {font "" does not exist}
test font-38.9 {ParseFontNameObj procedure: arguments} -body {
    font actual {times 20 xyz xyz}
} -returnCodes error -result {unknown font style "xyz"}
test font-38.10 {ParseFontNameObj procedure: arguments} -body {
    font actual {times xyz xyz}
} -returnCodes error -result {expected integer but got "xyz"}
test font-38.11 {ParseFontNameObj procedure: stylelist loop} -constraints {
    unixOrWin haveBoldItalicUnderlineOverstrikeFont
} -body {
    lrange [font actual {times 12 bold italic overstrike underline}] 4 end
} -result {-weight bold -slant italic -underline 1 -overstrike 1}
test font-38.12 {ParseFontNameObj procedure: stylelist error} -body {
    font actual {times 12 bold xyz}
} -returnCodes error -result {unknown font style "xyz"}
test font-38.13 "ParseFontNameObj: options with hyphenated family: bug #2791352" -body {
    font actual {-family sans-serif -size 12 -weight bold -slant roman -underline 0 -overstrike 0}
} -returnCodes ok -result [font actual {sans-serif 12 bold}]
test font-38.14 "ParseFontNameObj: bug #2791352" -body {
    font actual {-invalidfont 8 bold}
} -returnCodes error -match glob -result {bad option "-invalidfont": *}


test font-39.1 {NewChunk procedure: test realloc} -setup {
    destroy .t.f
    pack [label .t.f]
    update
} -body {
    .t.f config -text "xxx\nxxx\txxx\nxxx\t\t\t"
} -cleanup {
	destroy .t.f
} -result {}


test font-40.1 {TkFontParseXLFD procedure: initial dash} -body {
    font actual -xyz-times-*-*-*-*-*-*-*-*-*-*-*-* -family
} -result [font actual {times 0} -family]
test font-40.2 {TkFontParseXLFD procedure: no initial dash} -body {
    font actual *-times-*-*-*-*-*-*-*-*-*-*-*-xyz -family
} -result [font actual {times 0} -family]
test font-40.3 {TkFontParseXLFD procedure: not enough fields} -body {
    font actual -xyz-times-*-*-* -family
} -result [font actual {times 0} -family]
test font-40.4 {TkFontParseXLFD procedure: all fields unspecified} -body {
    lindex [font actual -xyz-*-*-*-*-*-*-*-*-*-*-*-*-*] 0
} -result {-family}
test font-40.5 {TkFontParseXLFD procedure: all fields specified} -body {
    lindex [font actual \
	-foundry-times-weight-slant-setwidth-addstyle-10-10-10-10-spacing-avgwidth-registry-encoding] 1
} -result [font actual {times 0} -family]


test font-41.1 {TkParseXLFD procedure: arguments} -body {
    # XLFD with bad pointsize: fallback to some system font.
    font actual -*-*-*-*-*-*-xyz-*-*-*-*-*-*-*
    set x {}
} -result {}


test font-42.1 {TkFontParseXLFD procedure: arguments} -body {
    # XLFD with bad pixelsize: fallback to some system font.
    font actual -*-*-*-*-*-*-*-xyz-*-*-*-*-*-*
    set x {}
} -result {}
test font-42.2 {TkFontParseXLFD procedure: pixelsize specified} -body {
    font metrics -xyz-times-*-*-*-*-12-*-*-*-*-*-*-* -linespace
    set x {}
} -result {}
test font-42.3 {TkFontParseXLFD procedure: weird pixelsize specified} -body {
    font metrics {-xyz-times-*-*-*-*-[ 12.0 0 12.0 0]-*-*-*-*-*-*-*} -linespace
    set x {}
} -result {}
test font-42.4 {TkFontParseXLFD procedure: pointsize specified} -body {
    font metrics -xyz-times-*-*-*-*-*-120-*-*-*-*-*-* -linespace
    set x {}
} -result {}
test font-42.5 {TkFontParseXLFD procedure: weird pointsize specified} -body {
    font metrics {-xyz-times-*-*-*-*-*-[ 12.0 0 12.0 0]-*-*-*-*-*-*} -linespace
    set x {}
} -result {}


test font-43.1 {FieldSpecified procedure: specified vs. non-specified} -body {
    font actual -xyz--*-*-*-*-*-*-*-*-*-*-*-*
    font actual -xyz-*-*-*-*-*-*-*-*-*-*-*-*-*
    font actual -xyz-?-*-*-*-*-*-*-*-*-*-*-*-*
    lindex [font actual -xyz-times-*-*-*-*-*-*-*-*-*-*-*-*] 1
} -result [font actual {times 0} -family]


test font-44.1 {TkFontGetPixels: size < 0}  -setup {
    set oldscale [tk scaling]
} -body {
    # if this test failed, start the investigations by reading ticket [8162e9b7a9]
    tk scaling 0.5
    font actual {times -13} -size
} -cleanup {
    tk scaling $oldscale
} -result 26
test font-44.2 {TkFontGetPoints: size >= 0} -setup {
    set oldscale [tk scaling]
} -body {
    set oldSize [font actual {times 12} -size]
    tk scaling 0.5
    expr {[font actual {times 12} -size] == $oldSize}
} -cleanup {
    tk scaling $oldscale
} -result 1
test font-44.3 {font create with display scaling not 100% - bug 8162e9b7a9} -body {
    set font1 TkDefaultFont
    set font2 [font create Font2 {*}[font actual $font1]]
    expr {[font actual $font1 -size] == [font actual $font2 -size]}
} -cleanup {
    font delete $font2
} -result 1


test font-45.1 {TkFontGetAliasList: no match} -body {
    font actual {snarky 10} -family
} -result [font actual {-size 10} -family]
test font-45.2 {TkFontGetAliasList: match} -constraints win -body {
    font actual {times 10} -family
} -result {times}
test font-45.3 {TkFontGetAliasList: match} -constraints haveTimesFamilyFont -body {
    if {[font actual {{times new roman} 10} -family] eq "Times New Roman"} {
	# avoid test failure on systems that have a real "times new roman" font
	set res 1
    } else {
	set res [expr {[font actual {{times new roman} 10} -family] eq \
		       [font actual {times 10} -family]} ]
    }
} -result 1


test font-46.1 {font actual, with character, no option, no --} -body {
    font actual {times 10} a
} -match glob -result [list -family [font actual {times 10} -family] -size *\
		 -slant roman -underline 0 -overstrike 0]

test font-46.2 {font actual, with character introduced by --} -body {
    font actual {times 10} -- -
} -match glob -result [list -family [font actual {times 10} -family] -size *\
		 -slant roman -underline 0 -overstrike 0]

test font-46.3 {font actual, with character and option} -body {
    font actual {times 10} -family a
} -result [font actual {times 10} -family]

test font-46.4 {font actual, with character, option and --} -body {
    font actual {times 10} -family -- -
} -result [font actual {times 10} -family]

test font-46.5 {font actual, too many chars} -body {
    font actual {times 10} 123456789012345678901234567890123456789012345678901
} -returnCodes error -result {expected a single character but got "1234567890123456789012345678901234567..."}

test font-47.1 {Bug f214b8ad5b} -body {
    interp create one
    interp create two
    load {} Tk one
    load {} Tk two
    one eval menu .menubar
    two eval menu .menubar
    interp delete one
    interp delete two
} -result {}

test font-47.2 {Bug 3049518 - Canvas} -body {
    if {"MyFont" ni [font names]} {
	font create MyFont -family "Liberation Sans" -size 13
    }
    set text Hello!
    destroy .t.c
    set c [canvas .t.c]
    set textid [$c create text 20 20 -font MyFont -text $text -anchor nw]
    set twidth [font measure MyFont $text]
    set theight [font metrics MyFont -linespace]
    set circid [$c create polygon \
	15                    15 \
	[expr {15 + $twidth}] 15 \
	[expr {15 + $twidth}] [expr {15 + $theight}] \
	15                    [expr {15 + $theight}] \
	    -width 1 -joinstyle round -smooth true -fill {} -outline blue]
    pack $c -fill both -expand 1 -side top
    update

    # Lambda test functions
    set circle_text {{w user_data text circ} {
	if {[winfo class $w] ne "Canvas"} {
	    puts "Wrong widget type: $w"
	    return
	}
	if {$user_data ne "FontChanged"} {
	    return
	}
	lappend ::results called-$w
	lassign [$w bbox $text] x0 y0 x1 y1
	set offset 5
	set coord [lmap expr {
			      $x0-$offset $y0-$offset $x1+$offset $y0-$offset
			      $x1+$offset $y1+$offset $x0-$offset $y1+$offset
			  } {expr $expr}]
	if {[catch {$w coord $circ $coord} err]} {
	    puts Error:$err
	}
    }}
    set enclosed {{can id} {$can find enclosed {*}[$can bbox $id]}}

    set results {}
    apply $circle_text $c FontChanged $textid $circid
    update
    bind $c <<TkWorldChanged>> [list apply $circle_text %W %d $textid $circid]
    update idletasks

    # Begin test:
    set results {}
    lappend results [apply $enclosed $c $circid]
    font configure MyFont -size 26
    update  ; # services the "TheWorldHasChanged" event, queues "TkWorldChanged" events
    update  ; # services the queued "TkWorldChanged" events
    lappend results [apply $enclosed $c $circid]
    font configure MyFont -size 9
    update idletasks
    update
    lappend results [apply $enclosed $c $circid]
    font configure MyFont -size 12
    update idletasks
    update
    lappend results [apply $enclosed $c $circid]
} -cleanup {
    destroy $c
    unset -nocomplain ::results
} -result {{1 2} called-.t.c {1 2} called-.t.c {1 2} called-.t.c {1 2}}

test font-47.3 {Bug 3049518 - Label} -body {
    if {"MyFont" ni [font names]} {
	font create MyFont -family "Liberation Sans" -size 13
    }
    set text "Label Test"
    destroy .t.l

    set make-img {{size} {
	set img [image create photo -width $size -height $size]
	$img blank
	set max [expr {$size - 1}]
	for {set x 0} {$x < $size} {incr x} {
	    $img put red -to $x $x
	    $img put black -to 0 $x
	    $img put black -to $x 0
	    $img put black -to $max $x
	    $img put black -to $x $max
	}
	return $img
    }}

    set testWorldChanged {{w user_data} {
	global make-img
	if {$user_data ne "FontChanged"} {
	    return
	}
	if {![winfo exists $w] || [winfo class $w] ne "Label"} {
	    return
	}
	if {[$w cget -image] ne ""} {
	    image delete [$w cget -image]
	}
	set size [font metrics [$w cget -font] -linespace]
	set img [apply ${make-img} $size]
	$w configure -image $img
    }}

    set check {{w} {
	global results
	set f [$w cget -font]
	set i [$w cget -image]
	set fs [font metrics $f -linespace]
	set ish [image height $i]
	set isw [image width $i]
	lappend results [list [expr {$fs == $ish ? 1 : [list $fs $ish]}] [expr {$fs == $isw ? 1 : [list $fs $isw]}]]
    }}

    set size [font metrics MyFont -linespace]
    set img [apply ${make-img} $size]
    set l [label .t.l -compound left -image $img -text $text -font MyFont]
    pack $l -side top -fill both -expand 1
    update
    bind $l <<TkWorldChanged>> [list apply $testWorldChanged %W %d]
    set ::results {}

    apply $check $l
    font configure MyFont -size 26
    update  ; # services the "TheWorldHasChanged" event, queues "TkWorldChanged" events
    update  ; # services the queued "TkWorldChanged" events
    apply $check $l
    font configure MyFont -size 9
    update idletasks
    update
    apply $check $l
    font configure MyFont -size 13
    update idletasks
    update
    apply $check $l
    set results
} -cleanup {
    destroy $l
    unset -nocomplain ::results
} -result {{1 1} {1 1} {1 1} {1 1}}

# cleanup
cleanupTests
return



<|MERGE_RESOLUTION|>--- conflicted
+++ resolved
@@ -11,10 +11,6 @@
 eval tcltest::configure $argv
 tcltest::loadTestedCommands
 
-<<<<<<< HEAD
-# Some tests require support for 4-byte UTF-8 sequences
-=======
->>>>>>> 371a3686
 set defaultfontlist [font names]
 
 proc getnondefaultfonts {} {
