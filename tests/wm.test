# This file is a Tcl script to test out Tk's interactions with the window
# manager, including the "wm" command. It is organized in the standard fashion
# for Tcl tests.
#
# Copyright (c) 1992-1994 The Regents of the University of California.
# Copyright (c) 1994-1997 Sun Microsystems, Inc.
# Copyright (c) 1998-1999 by Scriptics Corporation.
# All rights reserved.

# This file tests window manager interactions that work across platforms.
# Window manager tests that only work on a specific platform should be placed
# in unixWm.test or winWm.test.

package require tcltest 2.2
eval tcltest::configure $argv
tcltest::loadTestedCommands

wm deiconify .
if {![winfo ismapped .]} {
    tkwait visibility .
}

proc stdWindow {} {
    destroy .t
    toplevel .t -width 100 -height 50
    wm geom .t +0+0
    update
}

<<<<<<< HEAD
testConstraint failsOnUbuntu [expr {![info exists ::env(TRAVIS_OS_NAME)] || ![string match linux $::env(TRAVIS_OS_NAME)]}]
testConstraint failsOnXQuarz [expr {$tcl_platform(os) ne "Darwin" || [tk windowingsystem] ne "x11" }]
=======
testConstraint failsOnUbuntu [expr {![info exists ::env(CI)] || ![string match Linux $::tcl_platform(os)]}]
>>>>>>> 3acc3fa1

# [raise] and [lower] may return before the window manager has completed the
# operation. The raiseDelay procedure idles for a while to give the operation
# a chance to complete.
#

proc raiseDelay {} {
    after 100;
    update
    update idletasks
}

# How to carry out a small delay while processing events

proc eventDelay {{delay 200}} {
    after $delay "set done 1" ; vwait done
}

deleteWindows

##############################################################################

stdWindow

test wm-1.1 {Tk_WmObjCmd procedure, miscellaneous errors} -returnCodes error -body {
    wm
} -result {wrong # args: should be "wm option window ?arg ...?"}
# Next test will fail every time set of subcommands is changed
test wm-1.2 {Tk_WmObjCmd procedure, miscellaneous errors} -returnCodes error -body {
    wm foo
} -result {bad option "foo": must be aspect, attributes, client, colormapwindows, command, deiconify, focusmodel, forget, frame, geometry, grid, group, iconbitmap, iconify, iconmask, iconname, iconphoto, iconposition, iconwindow, manage, maxsize, minsize, overrideredirect, positionfrom, protocol, resizable, sizefrom, stackorder, state, title, transient, or withdraw}
test wm-1.3 {Tk_WmObjCmd procedure, miscellaneous errors} -returnCodes error -body {
    wm command
} -result {wrong # args: should be "wm option window ?arg ...?"}
test wm-1.4 {Tk_WmObjCmd procedure, miscellaneous errors} -returnCodes error -body {
    wm aspect bogus
} -result {bad window path name "bogus"}
test wm-1.5 {Tk_WmObjCmd procedure, miscellaneous errors} -body {
    button .b -text hello
    wm geometry .b
} -returnCodes error -cleanup {
    destroy .b
} -result {window ".b" isn't a top-level window}


### wm aspect ###
test wm-aspect-1.1 {usage} -returnCodes error -body {
    wm aspect
} -result {wrong # args: should be "wm option window ?arg ...?"}
test wm-aspect-1.2 {usage} -returnCodes error -body {
    wm aspect . _
} -result {wrong # args: should be "wm aspect window ?minNumer minDenom maxNumer maxDenom?"}
test wm-aspect-1.3 {usage} -returnCodes error -body {
    wm aspect . _ _ _
} -result {wrong # args: should be "wm aspect window ?minNumer minDenom maxNumer maxDenom?"}
test wm-aspect-1.4 {usage} -returnCodes error -body {
    wm aspect . _ _ _ _ _
} -result {wrong # args: should be "wm aspect window ?minNumer minDenom maxNumer maxDenom?"}
test wm-aspect-1.5 {usage} -returnCodes error -body {
    wm aspect . bad 14 15 16
} -result {expected integer but got "bad"}
test wm-aspect-1.6 {usage} -returnCodes error -body {
    wm aspect . 13 foo 15 16
} -result {expected integer but got "foo"}
test wm-aspect-1.7 {usage} -returnCodes error -body {
    wm aspect . 13 14 bar 16
} -result {expected integer but got "bar"}
test wm-aspect-1.8 {usage} -returnCodes error -body {
    wm aspect . 13 14 15 baz
} -result {expected integer but got "baz"}
test wm-aspect-1.9 {usage} -returnCodes error -body {
    wm aspect . 0 14 15 16
} -result {aspect number can't be <= 0}
test wm-aspect-1.10 {usage} -returnCodes error -body {
    wm aspect . 13 0 15 16
} -result {aspect number can't be <= 0}
test wm-aspect-1.11 {usage} -returnCodes error -body {
    wm aspect . 13 14 0 16
} -result {aspect number can't be <= 0}
test wm-aspect-1.12 {usage} -returnCodes error -body {
    wm aspect . 13 14 15 0
} -result {aspect number can't be <= 0}

test wm-aspect-2.1 {setting and reading values} -setup {
    set result {}
} -body {
    lappend result [wm aspect .t]
    wm aspect .t 3 4 10 2
    lappend result [wm aspect .t]
    wm aspect .t {} {} {} {}
    lappend result [wm aspect .t]
} -result [list {} {3 4 10 2} {}]


### wm attributes ###
test wm-attributes-1.1 {usage} -returnCodes error -body {
    wm attributes
} -result {wrong # args: should be "wm option window ?arg ...?"}
test wm-attributes-1.2.1 {usage} -constraints win -returnCodes error -body {
    # This is the wrong error to output - unix has it right, but it's
    # not critical.
    wm attributes . _
} -result {wrong # args: should be "wm attributes window ?-alpha ?double?? ?-transparentcolor ?color?? ?-disabled ?bool?? ?-fullscreen ?bool?? ?-toolwindow ?bool?? ?-topmost ?bool??"}
test wm-attributes-1.2.2 {usage} -constraints win -returnCodes error -body {
    wm attributes . -alpha 1.0 -disabled
} -result {wrong # args: should be "wm attributes window ?-alpha ?double?? ?-transparentcolor ?color?? ?-disabled ?bool?? ?-fullscreen ?bool?? ?-toolwindow ?bool?? ?-topmost ?bool??"}
test wm-attributes-1.2.3 {usage} -constraints win -returnCodes error -body {
    # This is the wrong error to output - unix has it right, but it's
    # not critical.
    wm attributes . -to
} -result {wrong # args: should be "wm attributes window ?-alpha ?double?? ?-transparentcolor ?color?? ?-disabled ?bool?? ?-fullscreen ?bool?? ?-toolwindow ?bool?? ?-topmost ?bool??"}
test wm-attributes-1.2.4 {usage} -constraints {unix notAqua} -returnCodes error -body {
    wm attributes . _
} -result {bad attribute "_": must be -alpha, -topmost, -zoomed, -fullscreen, or -type}
test wm-attributes-1.2.5 {usage} -constraints aqua -returnCodes error -body {
    wm attributes . _
} -result {bad attribute "_": must be -alpha, -fullscreen, -modified, -notify, -titlepath, -topmost, -transparent, or -type}


### wm client ###
test wm-client-1.1 {usage} -returnCodes error -body {
    wm client
} -result {wrong # args: should be "wm option window ?arg ...?"}
test wm-client-1.2 {usage} -returnCodes error -body {
    wm client . _ _
} -result {wrong # args: should be "wm client window ?name?"}

test wm-client-2.1 {setting and reading values} -setup {
    set result {}
} -body {
    lappend result [wm client .t]
    wm client .t Miffo
    lappend result [wm client .t]
    wm client .t {}
    lappend result [wm client .t]
} -result [list {} Miffo {}]

deleteWindows

test wm-attributes-1.3.0 {default -fullscreen value} -constraints win -body {
    toplevel .t
    wm attributes .t -fullscreen
} -cleanup {
    deleteWindows
} -result 0
test wm-attributes-1.3.1 {change -fullscreen before map} -constraints win -body {
    toplevel .t
    wm attributes .t -fullscreen 1
    wm attributes .t -fullscreen
} -cleanup {
    deleteWindows
} -result 1
test wm-attributes-1.3.2 {change -fullscreen before map} -constraints win -body {
    toplevel .t
    wm attributes .t -fullscreen 1
    update
    wm attributes .t -fullscreen
} -cleanup {
    deleteWindows
} -result 1
test wm-attributes-1.3.3 {change -fullscreen after map} -constraints win -body {
    toplevel .t
    update
    wm attributes .t -fullscreen 1
    wm attributes .t -fullscreen
} -cleanup {
    deleteWindows
} -result 1
test wm-attributes-1.3.4 {change -fullscreen after map} -setup {
    set booleans [list]
} -constraints win -body {
    toplevel .t
    update
    lappend booleans [wm attributes .t -fullscreen]
    wm attributes .t -fullscreen 1
    lappend booleans [wm attributes .t -fullscreen]
    # Query above should not clear fullscreen state
    lappend booleans [wm attributes .t -fullscreen]
    wm attributes .t -fullscreen 0
    lappend booleans [wm attributes .t -fullscreen]
} -cleanup {
    deleteWindows
} -result {0 1 1 0}
test wm-attributes-1.3.5 {change -fullscreen after map} -setup {
    set results [list]
    set normal_geom "301x302+101+102"
    set fullscreen_geom "[winfo screenwidth .]x[winfo screenheight .]+0+0"
} -constraints win -body {
    toplevel .t
    wm geom .t $normal_geom
    update
    lappend results [string equal [wm geom .t] $normal_geom]
    wm attributes .t -fullscreen 1
    lappend results [string equal [wm geom .t] $fullscreen_geom]
    wm attributes .t -fullscreen 0
    lappend results [string equal [wm geom .t] $normal_geom]
} -cleanup {
    deleteWindows
} -result {1 1 1}
test wm-attributes-1.3.6 {state change does not change -fullscreen} -constraints win -body {
    toplevel .t
    update
    wm attributes .t -fullscreen 1
    wm withdraw .t
    wm deiconify .t
    wm attributes .t -fullscreen
} -cleanup {
    deleteWindows
} -result 1
test wm-attributes-1.3.7 {state change does not change -fullscreen} -constraints win -body {
    toplevel .t
    update
    wm attributes .t -fullscreen 1
    wm iconify .t
    wm deiconify .t
    wm attributes .t -fullscreen
} -cleanup {
    deleteWindows
} -result 1
test wm-attributes-1.3.8 {override-redirect not compatible with fullscreen attribute} -constraints win -body {
    toplevel .t
    update
    wm overrideredirect .t 1
    wm attributes .t -fullscreen 1
} -returnCodes error -cleanup {
    deleteWindows
} -result {can't set fullscreen attribute for ".t": override-redirect flag is set}
test wm-attributes-1.3.9 {max height too small} -constraints win -body {
    toplevel .t
    update
    wm maxsize .t 5000 450
    wm attributes .t -fullscreen 1
} -returnCodes error -cleanup {
    deleteWindows
} -result {can't set fullscreen attribute for ".t": max width/height is too small}
test wm-attributes-1.3.10 {max height too small} -constraints win -body {
    toplevel .t
    update
    wm maxsize .t 450 5000
    wm attributes .t -fullscreen 1
} -returnCodes error -cleanup {
    deleteWindows
} -result {can't set fullscreen attribute for ".t": max width/height is too small}
test wm-attributes-1.3.11 {another attribute, then -fullscreen} -constraints win -body {
    toplevel .t
    update
    wm attributes .t -alpha 1.0 -fullscreen 1
    wm attributes .t -fullscreen
} -cleanup {
    deleteWindows
} -result 1
test wm-attributes-1.3.12 {another attribute, then -fullscreen, then another} -constraints win -body {
    toplevel .t
    update
    wm attributes .t -toolwindow 0 -fullscreen 1 -topmost 0
    wm attributes .t -fullscreen
} -cleanup {
    deleteWindows
} -result 1

test wm-attributes-1.4.0 {setting/unsetting fullscreen does not change the focus} -setup {
    set results [list]
} -constraints win -body {
    focus -force .
    toplevel .t
    lower .t
    update
    lappend results [focus]

    wm attributes .t -fullscreen 1
    eventDelay
    lappend results [focus]

    wm attributes .t -fullscreen 0
    eventDelay
    lappend results [focus]
} -cleanup {
    deleteWindows
} -result {. . .}
test wm-attributes-1.4.1 {setting fullscreen does not generate FocusIn on wrapper create} -setup {
    catch {unset focusin}
} -constraints win -body {
    focus -force .
    toplevel .t
    pack [entry .t.e]
    lower .t
    bind .t <FocusIn> {lappend focusin %W}
    eventDelay

    lappend focusin 1
    focus -force .t.e
    eventDelay

    lappend focusin 2
    wm attributes .t -fullscreen 1
    eventDelay

    lappend focusin 3
    wm attributes .t -fullscreen 0
    eventDelay

    lappend focusin final [focus]
} -cleanup {
    bind . <FocusIn> {}
    bind .t <FocusIn> {}
    deleteWindows
} -result {1 .t .t.e 2 3 final .t.e}

test wm-attributes-1.5.0 {fullscreen stackorder} -setup {
    set results [list]
} -constraints win -body {
    toplevel .t
    lappend results [wm stackorder .]
    eventDelay
    lappend results [wm stackorder .]

    # Default stacking is on top of other windows on the display. Setting the
    # fullscreen attribute does not change this.
    wm attributes .t -fullscreen 1
    eventDelay
    lappend results [wm stackorder .]
} -cleanup {
    deleteWindows
} -result {. {. .t} {. .t}}
test wm-attributes-1.5.1 {fullscreen stackorder} -setup {
    set results [list]
} -constraints win -body {
    toplevel .t
    lower .t
    eventDelay
    lappend results [wm stackorder .]

    # If stacking order is explicitly set, then setting the fullscreen
    # attribute should not change it.
    wm attributes .t -fullscreen 1
    eventDelay
    lappend results [wm stackorder .]
} -cleanup {
    deleteWindows
} -result {{.t .} {.t .}}
test wm-attributes-1.5.2 {fullscreen stackorder} -setup {
    set results [list]
} -constraints win -body {
    toplevel .t
    # lower forces the window to be mapped, it would not be otherwise
    lower .t
    lappend results [wm stackorder .]

    # If stacking order is explicitly set for an unmapped window, then setting
    # the fullscreen attribute should not change it.
    wm attributes .t -fullscreen 1
    eventDelay
    lappend results [wm stackorder .]
} -cleanup {
    deleteWindows
} -result {{.t .} {.t .}}
test wm-attributes-1.5.3 {fullscreen stackorder} -setup {
    set results [list]
} -constraints win -body {
    toplevel .t
    eventDelay
    lappend results [wm stackorder .]

    wm attributes .t -fullscreen 1
    eventDelay
    lappend results [wm stackorder .]

    # Unsetting the fullscreen attribute should not change the stackorder.
    wm attributes .t -fullscreen 0
    eventDelay
    lappend results [wm stackorder .]
} -cleanup {
    deleteWindows
} -result {{. .t} {. .t} {. .t}}
test wm-attributes-1.5.4 {fullscreen stackorder} -setup {
    set results [list]
} -constraints win -body {
    toplevel .t
    lower .t
    eventDelay
    lappend results [wm stackorder .]

    wm attributes .t -fullscreen 1
    eventDelay
    lappend results [wm stackorder .]

    # Unsetting the fullscreen attribute should not change the stackorder.
    wm attributes .t -fullscreen 0
    eventDelay
    lappend results [wm stackorder .]
} -cleanup {
    deleteWindows
} -result {{.t .} {.t .} {.t .}}
test wm-attributes-1.5.5 {fullscreen stackorder} -setup {
    set results [list]
} -constraints win -body {
    toplevel .a
    toplevel .b
    toplevel .c
    raise .a
    raise .b
    raise .c
    eventDelay
    lappend results [wm stackorder .]

    wm attributes .b -fullscreen 1
    eventDelay
    lappend results [wm stackorder .]

    # Unsetting the fullscreen attribute should not change the stackorder.
    wm attributes .b -fullscreen 0
    eventDelay
    lappend results [wm stackorder .]
} -cleanup {
    deleteWindows
} -result {{. .a .b .c} {. .a .b .c} {. .a .b .c}}


stdWindow


### wm colormapwindows ###
test wm-colormapwindows-1.1 {usage} -returnCodes error -body {
    wm colormapwindows
} -result {wrong # args: should be "wm option window ?arg ...?"}
test wm-colormapwindows-1.2 {usage} -returnCodes error -body {
    wm colormapwindows . _ _
} -result {wrong # args: should be "wm colormapwindows window ?windowList?"}
test wm-colormapwindows-1.3 {usage} -returnCodes error -body {
    wm colormapwindows . "a \{"
} -result {unmatched open brace in list}
test wm-colormapwindows-1.4 {usage} -returnCodes error -body {
    wm colormapwindows . foo
} -result {bad window path name "foo"}

test wm-colormapwindows-2.1 {reading values} -body {
    toplevel .t2 -width 200 -height 200 -colormap new
    wm geom .t2 +0+0
    frame .t2.a -width 100 -height 30
    frame .t2.b -width 100 -height 30 -colormap new
    pack .t2.a .t2.b -side top
    update
    set x [wm colormapwindows .t2]
    frame .t2.c -width 100 -height 30 -colormap new
    pack .t2.c -side top
    update
    list $x [wm colormapwindows .t2]
} -cleanup {
    destroy .t2
} -result {{.t2.b .t2} {.t2.b .t2.c .t2}}
test wm-colormapwindows-2.2 {setting and reading values} -body {
    toplevel .t2 -width 200 -height 200
    wm geom .t2 +0+0
    frame .t2.a -width 100 -height 30
    frame .t2.b -width 100 -height 30
    frame .t2.c -width 100 -height 30
    pack .t2.a .t2.b .t2.c -side top
    wm colormapwindows .t2 {.t2.b .t2.a}
    wm colormapwindows .t2
} -cleanup {
    destroy .t2
} -result {.t2.b .t2.a}


### wm command ###
test wm-command-1.1 {usage} -returnCodes error -body {
    wm command
} -result {wrong # args: should be "wm option window ?arg ...?"}
test wm-command-1.2 {usage} -returnCodes error -body {
    wm command . _ _
} -result {wrong # args: should be "wm command window ?value?"}
test wm-command-1.3 {usage} -returnCodes error -body {
    wm command . "a \{"
} -result {unmatched open brace in list}

test wm-command-2.1 {setting and reading values} -setup {
    set result {}
} -body {
    lappend result [wm command .t]
    wm command .t [list Miffo Foo]
    lappend result [wm command .t]
    wm command .t {}
    lappend result [wm command .t]
} -result [list {} [list Miffo Foo] {}]


### wm deiconify ###
test wm-deiconify-1.1 {usage} -returnCodes error -body {
    wm deiconify
} -result {wrong # args: should be "wm option window ?arg ...?"}
test wm-deiconify-1.2 {usage} -returnCodes error -body {
    wm deiconify . _
} -result {wrong # args: should be "wm deiconify window"}
test wm-deiconify-1.3 {usage} -returnCodes error -body {
    wm deiconify _
} -result {bad window path name "_"}
test wm-deiconify-1.4 {usage} -setup {
    destroy .icon
} -body {
    toplevel .icon -width 50 -height 50 -bg red
    wm iconwindow .t .icon
    wm deiconify .icon
} -returnCodes error -cleanup {
    destroy .icon
} -result {can't deiconify .icon: it is an icon for .t}
# test embedded window for Windows
test wm-deiconify-1.5 {usage} -constraints win -setup {
    destroy .embed
} -body {
    frame .t.f -container 1
    toplevel .embed -use [winfo id .t.f]
    wm deiconify .embed
} -returnCodes error -cleanup {
    destroy .t.f .embed
} -result {can't deiconify .embed: the container does not support the request}
# test embedded window for other platforms
test wm-deiconify-1.6 {usage} -constraints !win -setup {
    destroy .embed
} -body {
    frame .t.f -container 1
    toplevel .embed -use [winfo id .t.f]
    wm deiconify .embed
} -returnCodes error -cleanup {
    destroy .t.f .embed
} -result {can't deiconify .embed: it is an embedded window}

deleteWindows
test wm-deiconify-2.1 {a window that has never been mapped\
        should not be mapped by a call to deiconify} -body {
    toplevel .t
    wm deiconify .t
    winfo ismapped .t
} -cleanup {
    deleteWindows
} -result 0
test wm-deiconify-2.2 {a window that has already been\
        mapped should be mapped by deiconify} -body {
    toplevel .t
    update idletasks
    wm withdraw .t
    wm deiconify .t
    winfo ismapped .t
} -cleanup {
    deleteWindows
} -result 1
test wm-deiconify-2.3 {geometry for an unmapped window\
        should not be calculated by a call to deiconify,\
        it should be done at idle time} -setup {
    set results {}
} -body {
    toplevel .t -width 200 -height 200
    lappend results [wm geometry .t]
    wm deiconify .t
    lappend results [wm geometry .t]
    update idletasks
    lappend results [lindex [split \
        [wm geometry .t] +] 0]
} -cleanup {
    deleteWindows
} -result {1x1+0+0 1x1+0+0 200x200}
test wm-deiconify-2.4 {invoking destroy after a deiconify\
        should not result in a crash because of a callback\
        set on the toplevel} -body {
    toplevel .t
    wm withdraw .t
    wm deiconify .t
    destroy .t
    update
} -cleanup {
    deleteWindows
}


### wm focusmodel ###
test wm-focusmodel-1.1 {usage} -returnCodes error -body {
    wm focusmodel
} -result {wrong # args: should be "wm option window ?arg ...?"}
test wm-focusmodel-1.2 {usage} -returnCodes error -body {
    wm focusmodel . _ _
} -result {wrong # args: should be "wm focusmodel window ?active|passive?"}
test wm-focusmodel-1.3 {usage} -returnCodes error -body {
    wm focusmodel . bogus
} -result {bad argument "bogus": must be active or passive}

stdWindow

test wm-focusmodel-2.1 {setting and reading values} -setup {
    set result {}
} -body {
    lappend result [wm focusmodel .t]
    wm focusmodel .t active
    lappend result [wm focusmodel .t]
    wm focusmodel .t passive
    lappend result [wm focusmodel .t]
} -result {passive active passive}


### wm frame ###
test wm-frame-1.1 {usage} -returnCodes error -body {
    wm frame
} -result {wrong # args: should be "wm option window ?arg ...?"}
test wm-frame-1.2 {usage} -returnCodes error -body {
    wm frame . _
} -result {wrong # args: should be "wm frame window"}


### wm geometry ###
test wm-geometry-1.1 {usage} -returnCodes error -body {
    wm geometry
} -result {wrong # args: should be "wm option window ?arg ...?"}
test wm-geometry-1.2 {usage} -returnCodes error -body {
    wm geometry . _ _
} -result {wrong # args: should be "wm geometry window ?newGeometry?"}
test wm-geometry-1.3 {usage} -returnCodes error -body {
    wm geometry . bogus
} -result {bad geometry specifier "bogus"}

test wm-geometry-2.1 {setting values} -body {
    wm geometry .t 150x150+50+50
    update
    set result [wm geometry .t]
    wm geometry .t {}
    update
    return [list $result [string equal [wm geometry .t] $result]]
} -cleanup {
    unset result
} -match glob -result [list 150x150+*+* 0]


### wm grid ###
test wm-grid-1.1 {usage} -returnCodes error -body {
    wm grid
} -result {wrong # args: should be "wm option window ?arg ...?"}
test wm-grid-1.2 {usage} -returnCodes error -body {
    wm grid . _
} -result {wrong # args: should be "wm grid window ?baseWidth baseHeight widthInc heightInc?"}
test wm-grid-1.3 {usage} -returnCodes error -body {
    wm grid . _ _ _
} -result {wrong # args: should be "wm grid window ?baseWidth baseHeight widthInc heightInc?"}
test wm-grid-1.4 {usage} -returnCodes error -body {
    wm grid . _ _ _ _ _
} -result {wrong # args: should be "wm grid window ?baseWidth baseHeight widthInc heightInc?"}
test wm-grid-1.5 {usage} -returnCodes error -body {
    wm grid . bad 14 15 16
} -result {expected integer but got "bad"}
test wm-grid-1.6 {usage} -returnCodes error -body {
    wm grid . 13 foo 15 16
} -result {expected integer but got "foo"}
test wm-grid-1.7 {usage} -returnCodes error -body {
    wm grid . 13 14 bar 16
} -result {expected integer but got "bar"}
test wm-grid-1.8 {usage} -returnCodes error -body {
    wm grid . 13 14 15 baz
} -result {expected integer but got "baz"}
test wm-grid-1.9 {usage} -returnCodes error -body {
    wm grid . -1 14 15 16
} -result {baseWidth can't be < 0}
test wm-grid-1.10 {usage} -returnCodes error -body {
    wm grid . 13 -1 15 16
} -result {baseHeight can't be < 0}
test wm-grid-1.11 {usage} -returnCodes error -body {
    wm grid . 13 14 -1 16
} -result {widthInc can't be <= 0}
test wm-grid-1.12 {usage} -returnCodes error -body {
    wm grid . 13 14 15 -1
} -result {heightInc can't be <= 0}

test wm-grid-2.1 {setting and reading values} -setup {
    set result {}
} -body {
    lappend result [wm grid .t]
    wm grid .t 3 4 10 2
    lappend result [wm grid .t]
    wm grid .t {} {} {} {}
    lappend result [wm grid .t]
} -result [list {} {3 4 10 2} {}]


### wm group ###
test wm-group-1.1 {usage} -returnCodes error -body {
    wm group
} -result {wrong # args: should be "wm option window ?arg ...?"}
test wm-group-1.2 {usage} -returnCodes error -body {
    wm group .t 12 13
} -result {wrong # args: should be "wm group window ?pathName?"}
test wm-group-1.3 {usage} -returnCodes error -body {
    wm group .t bogus
} -result {bad window path name "bogus"}

test wm-group-2.1 {setting and reading values} -setup {
    set result {}
} -body {
    lappend result [wm group .t]
    wm group .t .
    lappend result [wm group .t]
    wm group .t {}
    lappend result [wm group .t]
} -result [list {} . {}]


### wm iconbitmap ###
test wm-iconbitmap-1.1 {usage} -returnCodes error -body {
    wm iconbitmap
} -result {wrong # args: should be "wm option window ?arg ...?"}
test wm-iconbitmap-1.2.1 {usage} -constraints unix -returnCodes error -body {
    wm iconbitmap .t 12 13
} -result {wrong # args: should be "wm iconbitmap window ?bitmap?"}
test wm-iconbitmap-1.2.2 {usage} -constraints win -returnCodes error -body {
    wm iconbitmap .t 12 13 14
} -result {wrong # args: should be "wm iconbitmap window ?-default? ?image?"}
test wm-iconbitmap-1.3 {usage} -constraints win -returnCodes error -body {
    wm iconbitmap .t 12 13
} -result {illegal option "12" must be "-default"}
test wm-iconbitmap-1.4 {usage} -constraints notAqua -returnCodes error -body {
    wm iconbitmap .t bad-bitmap
} -result {bitmap "bad-bitmap" not defined}

test wm-iconbitmap-2.1 {setting and reading values} -constraints notAqua -setup {
    set result {}
} -body {
    lappend result [wm iconbitmap .t]
    wm iconbitmap .t hourglass
    lappend result [wm iconbitmap .t]
    wm iconbitmap .t {}
    lappend result [wm iconbitmap .t]
} -result [list {} hourglass {}]


### wm iconify ###
test wm-iconify-1.1 {usage} -returnCodes error -body {
    wm iconify
} -result {wrong # args: should be "wm option window ?arg ...?"}
test wm-iconify-1.2 {usage} -returnCodes error -body {
    wm iconify .t _
} -result {wrong # args: should be "wm iconify window"}

destroy .t2
test wm-iconify-2.1 {Misc errors} -body {
    toplevel .t2
    wm overrideredirect .t2 1
    wm iconify .t2
} -returnCodes error -cleanup {
    destroy .t2
} -result {can't iconify ".t2": override-redirect flag is set}
test wm-iconify-2.2 {Misc errors} -body {
    toplevel .t2
    wm geom .t2 +0+0
    wm transient .t2 .t
    wm iconify .t2
} -returnCodes error -cleanup {
    destroy .t2
} -result {can't iconify ".t2": it is a transient}
test wm-iconify-2.3 {Misc errors} -body {
    toplevel .t2
    wm geom .t2 +0+0
    wm iconwindow .t .t2
    wm iconify .t2
} -returnCodes error -cleanup {
    destroy .t2
} -result {can't iconify .t2: it is an icon for .t}
# test embedded window for Windows
test wm-iconify-2.4.1 {Misc errors} -constraints win -setup {
    destroy .t2
} -body {
    frame .t.f -container 1
    toplevel .t2 -use [winfo id .t.f]
    wm iconify .t2
} -returnCodes error -cleanup {
    destroy .t2 .r.f
} -result {can't iconify .t2: the container does not support the request}
# test embedded window for other platforms
test wm-iconify-2.4.2 {Misc errors} -constraints !win -setup {
    destroy .t2
} -body {
    frame .t.f -container 1
    toplevel .t2 -use [winfo id .t.f]
    wm iconify .t2
} -returnCodes error -cleanup {
    destroy .t2 .r.f
} -result {can't iconify .t2: it is an embedded window}

test wm-iconify-3.1 {iconify behavior} -constraints failsOnUbuntu -body {
    toplevel .t2
    wm geom .t2 -0+0
    update idletasks
    set result [winfo ismapped .t2]
    wm iconify .t2
    update idletasks
    lappend result [winfo ismapped .t2]
} -cleanup {
    destroy .t2
} -result {1 0}


### wm iconmask ###
test wm-iconmask-1.1 {usage} -returnCodes error -body {
    wm iconmask
} -result {wrong # args: should be "wm option window ?arg ...?"}
test wm-iconmask-1.2 {usage} -returnCodes error -body {
    wm iconmask .t 12 13
} -result {wrong # args: should be "wm iconmask window ?bitmap?"}
test wm-iconmask-1.3 {usage} -returnCodes error -body {
    wm iconmask .t bad-bitmap
} -result {bitmap "bad-bitmap" not defined}

test wm-iconmask-2.1 {setting and reading values} -setup {
    set result {}
} -body {
    lappend result [wm iconmask .t]
    wm iconmask .t hourglass
    lappend result [wm iconmask .t]
    wm iconmask .t {}
    lappend result [wm iconmask .t]
} -result [list {} hourglass {}]


### wm iconname ###
test wm-iconname-1.1 {usage} -returnCodes error -body {
    wm iconname
} -result {wrong # args: should be "wm option window ?arg ...?"}
test wm-iconname-1.2 {usage} -returnCodes error -body {
    wm iconname .t 12 13
} -result {wrong # args: should be "wm iconname window ?newName?"}

test wm-iconname-2.1 {setting and reading values} -setup {
    set result {}
} -body {
    lappend result [wm iconname .t]
    wm iconname .t ThisIconHasAName
    lappend result [wm iconname .t]
    wm iconname .t {}
    lappend result [wm iconname .t]
} -result [list {} ThisIconHasAName {}]


### wm iconphoto ###
test wm-iconphoto-1.1 {usage} -returnCodes error -body {
    wm iconphoto
} -result {wrong # args: should be "wm option window ?arg ...?"}
test wm-iconphoto-1.2 {usage} -returnCodes error -body {
    wm iconphoto .
} -result {wrong # args: should be "wm iconphoto window ?-default? image1 ?image2 ...?"}
test wm-iconphoto-1.3 {usage} -returnCodes error -body {
    wm iconphoto . notanimage
} -result {can't use "notanimage" as iconphoto: not a photo image}
test wm-iconphoto-1.4 {usage} -returnCodes error -body {
    # we currently have no return info
    wm iconphoto . -default
} -result {wrong # args: should be "wm iconphoto window ?-default? image1 ?image2 ...?"}
test wm-iconphoto-1.5.1 {usage} -constraints aquaOrWin32 -returnCodes error -body {
    wm iconphoto . -default [image create photo -file {}]
} -match {glob} -result {failed to create an iconphoto with image *}
test wm-iconphoto-1.5.2 {usage} -constraints x11 -body {
    wm iconphoto . -default [image create photo -file {}]
} -result {}

# All other iconphoto tests are platform specific


### wm iconposition ###
test wm-iconposition-1.1 {usage} -returnCodes error -body {
    wm iconposition
} -result {wrong # args: should be "wm option window ?arg ...?"}
test wm-iconposition-1.2 {usage} -returnCodes error -body {
    wm iconposition .t 12
} -result {wrong # args: should be "wm iconposition window ?x y?"}
test wm-iconposition-1.3 {usage} -returnCodes error -body {
    wm iconposition .t 12 13 14
} -result {wrong # args: should be "wm iconposition window ?x y?"}
test wm-iconposition-1.4 {usage} -returnCodes error -body {
    wm iconposition .t bad 13
} -result {expected integer but got "bad"}
test wm-iconposition-1.5 {usage} -returnCodes error -body {
    wm iconposition .t 13 lousy
} -result {expected integer but got "lousy"}

test wm-iconposition-2.1 {setting and reading values} -setup {
    set result {}
} -body {
    lappend result [wm iconposition .t]
    wm iconposition .t 10 20
    lappend result [wm iconposition .t]
    wm iconposition .t {} {}
    lappend result [wm iconposition .t]
} -result [list {} {10 20} {}]


### wm iconwindow ###
test wm-iconwindow-1.1 {usage} -returnCodes error -body {
    wm iconwindow
} -result {wrong # args: should be "wm option window ?arg ...?"}
test wm-iconwindow-1.2 {usage} -returnCodes error -body {
    wm iconwindow .t 12 13
} -result {wrong # args: should be "wm iconwindow window ?pathName?"}
test wm-iconwindow-1.3 {usage} -returnCodes error -body {
    wm iconwindow .t bogus
} -result {bad window path name "bogus"}
test wm-iconwindow-1.4 {usage} -setup {
    destroy .b
} -body {
    button .b -text Help
    wm iconwindow .t .b
} -returnCodes error -cleanup {
    destroy .b
} -result {can't use .b as icon window: not at top level}
test wm-iconwindow-1.5 {usage} -setup {
    destroy .icon .t2
} -body {
    toplevel .icon -width 50 -height 50 -bg green
    toplevel .t2
    wm geom .t2 -0+0
    wm iconwindow .t2 .icon
    wm iconwindow .t .icon
} -returnCodes error -cleanup {
    destroy .t2 .icon
} -result {.icon is already an icon for .t2}

test wm-iconwindow-2.1 {setting and reading values} -setup {
    destroy .icon
    set result {}
} -body {
    lappend result [wm iconwindow .t]
    toplevel .icon -width 50 -height 50 -bg green
    wm iconwindow .t .icon
    lappend result [wm iconwindow .t]
    wm iconwindow .t {}
    destroy .icon
    lappend result [wm iconwindow .t]
} -result {{} .icon {}}


### wm maxsize ###
test wm-maxsize-1.1 {usage} -returnCodes error -body {
    wm maxsize
} -result {wrong # args: should be "wm option window ?arg ...?"}
test wm-maxsize-1.2 {usage} -returnCodes error -body {
    wm maxsize . a
} -result {wrong # args: should be "wm maxsize window ?width height?"}
test wm-maxsize-1.3 {usage} -returnCodes error -body {
    wm maxsize . a b c
} -result {wrong # args: should be "wm maxsize window ?width height?"}
test wm-maxsize-1.4 {usage} -returnCodes error -body {
    wm maxsize . x 100
} -result {expected integer but got "x"}
test wm-maxsize-1.5 {usage} -returnCodes error -body {
    wm maxsize . 100 bogus
} -result {expected integer but got "bogus"}
test wm-maxsize-1.6 {usage} -setup {
    destroy .t2
} -body {
    toplevel .t2
    wm maxsize .t2 300 200
    wm maxsize .t2
} -cleanup {
    destroy .t2
} -result {300 200}
test wm-maxsize-1.7 {maxsize must be <= screen size} -setup {
    destroy .t
} -body {
    toplevel .t
    lassign [wm maxsize .t] t_width t_height
    set s_width [winfo screenwidth .t]
    set s_height [winfo screenheight .t]
    expr {($t_width <= $s_width) && ($t_height <= $s_height)}
} -cleanup {
    destroy .t
} -result 1

destroy .t
test wm-maxsize-2.1 {setting the maxsize to a value smaller\
        than the current size will resize a toplevel} -body {
    toplevel .t -width 300 -height 300
    update
    wm maxsize .t 200 150
    # UpdateGeometryInfo invoked at idle
    update
    lrange [split [wm geom .t] x+] 0 1
} -cleanup {
    destroy .t
} -result {200 150}
test wm-maxsize-2.2 {setting the maxsize to a value smaller\
        than the current size will resize a gridded toplevel} -body {
    toplevel .t
    wm grid .t 0 0 50 50
    wm geometry .t 6x6
    update
    wm maxsize .t 4 3
    # UpdateGeometryInfo invoked at idle
    update
    lrange [split [wm geom .t] x+] 0 1
} -cleanup {
    destroy .t
} -result {4 3}
test wm-maxsize-2.3 {attempting to resize to a value\
        bigger than the current maxsize will set it to the max size} -body {
    toplevel .t -width 200 -height 200
    wm maxsize .t 300 250
    update
    wm geom .t 400x300
    update
    lrange [split [wm geom .t] x+] 0 1
} -cleanup {
    destroy .t
} -result {300 250}
test wm-maxsize-2.4 {attempting to resize to a value bigger than the\
	current maxsize will set it to the max size when gridded} -body {
    toplevel .t
    wm grid .t 1 1 50 50
    wm geom .t 4x4
    wm maxsize .t 6 5
    update
    wm geom .t 8x6
    update
    lrange [split [wm geom .t] x+] 0 1
} -cleanup {
    destroy .t
} -result {6 5}
test wm-maxsize-2.5 {Use max size if window size is not explicitly set\
	and the reqWidth/reqHeight are bigger than the max size} -body {
    toplevel .t
    pack [frame .t.f -width 400 -height 400]
    update idletasks
    set req [list [winfo reqwidth .t] [winfo reqheight .t]]
    wm maxsize .t 300 300
    update
    list $req [lrange [split [wm geom .t] x+] 0 1]
} -cleanup {
    destroy .t
} -result {{400 400} {300 300}}


### wm minsize ###
test wm-minsize-1.1 {usage} -returnCodes error -body {
    wm minsize
} -result {wrong # args: should be "wm option window ?arg ...?"}
test wm-minsize-1.2 {usage} -returnCodes error -body {
    wm minsize . a
} -result {wrong # args: should be "wm minsize window ?width height?"}
test wm-minsize-1.3 {usage} -returnCodes error -body {
    wm minsize . a b c
} -result {wrong # args: should be "wm minsize window ?width height?"}
test wm-minsize-1.4 {usage} -returnCodes error -body {
    wm minsize . x 100
} -result {expected integer but got "x"}
test wm-minsize-1.5 {usage} -returnCodes error -body {
    wm minsize . 100 bogus
} -result {expected integer but got "bogus"}
test wm-minsize-1.6 {usage} -setup {
    destroy .t2
} -body {
    toplevel .t2
    wm minsize .t2 300 200
    wm minsize .t2
} -cleanup {
    destroy .t2
} -result {300 200}

test wm-minsize-2.1 {setting the minsize to a value larger\
        than the current size will resize a toplevel} -body {
    toplevel .t -width 200 -height 200
    update
    wm minsize .t 400 300
    # UpdateGeometryInfo invoked at idle
    update
    lrange [split [wm geom .t] x+] 0 1
} -cleanup {
    destroy .t
} -result {400 300}
test wm-minsize-2.2 {setting the minsize to a value larger\
        than the current size will resize a gridded toplevel} -body {
    toplevel .t
    wm grid .t 1 1 50 50
    wm geom .t 4x4
    update
    wm minsize .t 8 8
    # UpdateGeometryInfo invoked at idle
    update
    lrange [split [wm geom .t] x+] 0 1
} -cleanup {
    destroy .t
} -result {8 8}
test wm-minsize-2.3 {attempting to resize to a value\
        smaller than the current minsize will set it to the minsize} -body {
    toplevel .t -width 400 -height 400
    wm minsize .t 300 300
    update
    wm geom .t 200x200
    update
    lrange [split [wm geom .t] x+] 0 1
} -cleanup {
    destroy .t
} -result {300 300}
test wm-minsize-2.4 {attempting to resize to a value smaller than the\
	current minsize will set it to the minsize when gridded} -body {
    toplevel .t
    wm grid .t 1 1 50 50
    wm geom .t 8x8
    wm minsize .t 6 6
    update
    wm geom .t 4x4
    update
    lrange [split [wm geom .t] x+] 0 1
} -cleanup {
    destroy .t
} -result {6 6}
test wm-minsize-2.5 {Use min size if window size is not explicitly set\
	and the reqWidth/reqHeight are smaller than the min size} -setup {
    set result [list]
} -body {
    toplevel .t
    pack [frame .t.f -width 250 -height 250]
    update idletasks
    lappend result [list [winfo reqwidth .t] [winfo reqheight .t]]
    wm minsize .t 300 300
    update
    lappend result [lrange [split [wm geom .t] x+] 0 1]
} -cleanup {
    destroy .t
} -result {{250 250} {300 300}}

stdWindow

### wm overrideredirect ###
test wm-overrideredirect-1.1 {usage} -returnCodes error -body {
    wm overrideredirect
} -result {wrong # args: should be "wm option window ?arg ...?"}
test wm-overrideredirect-1.2 {usage} -returnCodes error -body {
    wm overrideredirect .t 1 2
} -result {wrong # args: should be "wm overrideredirect window ?boolean?"}
test wm-overrideredirect-1.3 {usage} -returnCodes error -body {
    wm overrideredirect .t boo
} -result {expected boolean value but got "boo"}

test wm-overrideredirect-2.1 {setting and reading values} -setup {
    set result {}
} -body {
    lappend result [wm overrideredirect .t]
    wm overrideredirect .t true
    lappend result [wm overrideredirect .t]
    wm overrideredirect .t off
    lappend result [wm overrideredirect .t]
} -result {0 1 0}


### wm positionfrom ###
test wm-positionfrom-1.1 {usage} -returnCodes error -body {
    wm positionfrom
} -result {wrong # args: should be "wm option window ?arg ...?"}
test wm-positionfrom-1.2 {usage} -returnCodes error -body {
    wm positionfrom .t 1 2
} -result {wrong # args: should be "wm positionfrom window ?user/program?"}
test wm-positionfrom-1.3 {usage} -returnCodes error -body {
    wm positionfrom .t none
} -result {bad argument "none": must be program or user}

test wm-positionfrom-2.1 {setting and reading values} -setup {
    destroy .t2
    set result {}
} -body {
    toplevel .t2
    wm positionfrom .t user
    lappend result [wm positionfrom .t]
    wm positionfrom .t program
    lappend result [wm positionfrom .t]
    wm positionfrom .t {}
    lappend result [wm positionfrom .t]
} -cleanup {
    destroy .t2
} -result {user program {}}


### wm protocol ###
test wm-protocol-1.1 {usage} -returnCodes error -body {
    wm protocol
} -result {wrong # args: should be "wm option window ?arg ...?"}
test wm-protocol-1.2 {usage} -returnCodes error -body {
    wm protocol .t 1 2 3
} -result {wrong # args: should be "wm protocol window ?name? ?command?"}

test wm-protocol-2.1 {setting and reading values} -body {
    wm protocol .t {foo a} {a b c}
    wm protocol .t bar {test script for bar}
    wm protocol .t
} -cleanup {
    wm protocol .t {foo a} {}
    wm protocol .t bar {}
} -result {bar {foo a}}
test wm-protocol-2.2 {setting and reading values} -setup {
    set result {}
} -body {
    wm protocol .t foo {a b c}
    wm protocol .t bar {test script for bar}
    lappend result [wm protocol .t foo] [wm protocol .t bar]
    wm protocol .t foo {}
    wm protocol .t bar {}
    lappend result [wm protocol .t foo] [wm protocol .t bar]
} -result {{a b c} {test script for bar} {} {}}
test wm-protocol-2.3 {setting and reading values} -body {
    wm protocol .t foo {a b c}
    wm protocol .t foo {test script}
    wm protocol .t foo
} -cleanup {
    wm protocol .t foo {}
} -result {test script}


### wm resizable ###
test wm-resizable-1.1 {usage} -returnCodes error -body {
    wm resizable
} -result {wrong # args: should be "wm option window ?arg ...?"}
test wm-resizable-1.2 {usage} -returnCodes error -body {
    wm resizable .t 1
} -result {wrong # args: should be "wm resizable window ?width height?"}
test wm-resizable-1.3 {usage} -returnCodes error -body {
    wm resizable .t 1 2 3
} -result {wrong # args: should be "wm resizable window ?width height?"}
test wm-resizable-1.4 {usage} -returnCodes error -body {
    wm resizable .t bad 0
} -result {expected boolean value but got "bad"}
test wm-resizable-1.5 {usage} -returnCodes error -body {
    wm resizable .t 1 bad
} -result {expected boolean value but got "bad"}

test wm-resizable-2.1 {setting and reading values} {
    wm resizable .t 0 0
    set result [wm resizable .t]
    wm resizable .t 0 1
    lappend result [wm resizable .t]
    wm resizable .t 1 0
    lappend result [wm resizable .t]
    wm resizable .t 1 1
    lappend result [wm resizable .t]
} {0 0 {0 1} {1 0} {1 1}}


### wm sizefrom ###
test wm-sizefrom-1.1 {usage} -returnCodes error -body {
    wm sizefrom
} -result {wrong # args: should be "wm option window ?arg ...?"}
test wm-sizefrom-1.2 {usage} -returnCodes error -body {
    wm sizefrom .t 1 2
} -result {wrong # args: should be "wm sizefrom window ?user|program?"}
test wm-sizefrom-1.4 {usage} -returnCodes error -body {
    wm sizefrom .t bad
} -result {bad argument "bad": must be program or user}

test wm-sizefrom-2.1 {setting and reading values} {
    set result [list [wm sizefrom .t]]
    wm sizefrom .t user
    lappend result [wm sizefrom .t]
    wm sizefrom .t program
    lappend result [wm sizefrom .t]
    wm sizefrom .t {}
    lappend result [wm sizefrom .t]
} {{} user program {}}

destroy .t

### wm stackorder ###
test wm-stackorder-1.1 {usage} -returnCodes error -body {
    wm stackorder
} -result {wrong # args: should be "wm option window ?arg ...?"}
test wm-stackorder-1.2 {usage} -returnCodes error -body {
    wm stackorder . _
} -result {wrong # args: should be "wm stackorder window ?isabove|isbelow window?"}
test wm-stackorder-1.3 {usage} -returnCodes error -body {
    wm stackorder . _ _ _
} -result {wrong # args: should be "wm stackorder window ?isabove|isbelow window?"}
test wm-stackorder-1.4 {usage} -returnCodes error -body {
    wm stackorder . is .
} -result {ambiguous argument "is": must be isabove or isbelow}
test wm-stackorder-1.5 {usage} -returnCodes error -body {
    wm stackorder _
} -result {bad window path name "_"}
test wm-stackorder-1.6 {usage} -returnCodes error -body {
    wm stackorder . isabove _
} -result {bad window path name "_"}
test wm-stackorder-1.7 {usage} -body {
    toplevel .t
    button .t.b
    wm stackorder .t.b
} -cleanup {
    destroy .t
} -returnCodes error -result {window ".t.b" isn't a top-level window}
test wm-stackorder-1.8 {usage} -body {
    toplevel .t
    button .t.b
    pack .t.b
    update
    wm stackorder . isabove .t.b
} -cleanup {
    destroy .t
} -returnCodes error -result {window ".t.b" isn't a top-level window}
test wm-stackorder-1.9 {usage} -body {
    toplevel .t
    button .t.b
    pack .t.b
    update
    wm stackorder . isbelow .t.b
} -cleanup {
    destroy .t
} -returnCodes error -result {window ".t.b" isn't a top-level window}
test wm-stackorder-1.10 {usage, isabove|isbelow toplevels must be mapped} -body {
    toplevel .t
    update
    wm withdraw .t
    wm stackorder .t isabove .
} -cleanup {
    destroy .t
} -returnCodes error -result {window ".t" isn't mapped}
test wm-stackorder-1.11 {usage, isabove|isbelow toplevels must be mapped} -body {
    toplevel .t
    update
    wm withdraw .t
    wm stackorder . isbelow .t
} -cleanup {
    destroy .t
} -returnCodes error -result {window ".t" isn't mapped}
deleteWindows

test wm-stackorder-2.1 {stacking order} -body {
    toplevel .t ; update
    wm stackorder .
} -cleanup {
    destroy .t
} -result {. .t}
test wm-stackorder-2.2 {stacking order} -body {
    toplevel .t ; update
    raise .
    raiseDelay
    wm stackorder .
} -cleanup {
    destroy .t
} -result {.t .}
test wm-stackorder-2.3 {stacking order} -body {
    toplevel .t ; update
    toplevel .t2 ; update
    raise .
    raiseDelay
    raise .t2
    raiseDelay
    wm stackorder .
} -cleanup {
    destroy .t .t2
} -result {.t . .t2}
test wm-stackorder-2.4 {stacking order} -body {
    toplevel .t ; update
    toplevel .t2 ; update
    raise .
    lower .t2
    raiseDelay
    wm stackorder .
} -cleanup {
    destroy .t .t2
} -result {.t2 .t .}
test wm-stackorder-2.5 {stacking order} -setup {
    destroy .parent
} -body {
    toplevel .parent ; update
    destroy .parent.child1
    toplevel .parent.child1 ; update
    destroy .parent.child2
    toplevel .parent.child2 ; update
    destroy .extra
    toplevel .extra ; update
    raise .parent
    lower .parent.child2
    raiseDelay
    wm stackorder .parent
} -cleanup {
    deleteWindows
} -result {.parent.child2 .parent.child1 .parent}
test wm-stackorder-2.6 {stacking order: non-toplevel widgets ignored} -body {
    toplevel .t1
    button .t1.b
    pack .t1.b
    update
    wm stackorder .
} -cleanup {
    destroy .t1
} -result {. .t1}
test wm-stackorder-2.7 {stacking order: no children returns self} -setup {
    deleteWindows
} -body {
    wm stackorder .
} -result {.}

deleteWindows

test wm-stackorder-3.1 {unmapped toplevel} -constraints failsOnUbuntu -body {
    toplevel .t1 ; update
    toplevel .t2 ; update
    wm iconify .t1
    wm stackorder .
} -cleanup {
    destroy .t1 .t2
} -result {. .t2}
test wm-stackorder-3.2 {unmapped toplevel} -body {
    toplevel .t1 ; update
    toplevel .t2 ; update
    wm withdraw .t2
    wm stackorder .
} -cleanup {
    destroy .t1 .t2
} -result {. .t1}
test wm-stackorder-3.3 {unmapped toplevel} -body {
    toplevel .t1 ; update
    toplevel .t2 ; update
    wm withdraw .t2
    wm stackorder .t2
} -cleanup {
    destroy .t1 .t2
} -result {}
test wm-stackorder-3.4 {unmapped toplevel} -body {
    toplevel .t1 ; update
    toplevel .t1.t2 ; update
    wm withdraw .t1.t2
    wm stackorder .t1
} -cleanup {
    destroy .t1
} -result {.t1}
test wm-stackorder-3.5 {unmapped toplevel} -body {
    toplevel .t1 ; update
    toplevel .t1.t2 ; update
    wm withdraw .t1
    wm stackorder .t1
} -cleanup {
    destroy .t1
} -result {.t1.t2}
test wm-stackorder-3.6 {unmapped toplevel} -body {
    toplevel .t1 ; update
    toplevel .t1.t2 ; update
    toplevel .t1.t2.t3 ; update
    wm withdraw .t1.t2
    wm stackorder .t1
} -cleanup {
    destroy .t1
} -result {.t1 .t1.t2.t3}
test wm-stackorder-3.7 {unmapped toplevel, mapped children returned} -body {
    toplevel .t1 ; update
    toplevel .t1.t2 ; update
    wm withdraw .t1
    wm stackorder .t1
} -cleanup {
    destroy .t1
} -result {.t1.t2}
test wm-stackorder-3.8 {toplevel mapped in idle callback} -body {
    toplevel .t1
    wm stackorder .
} -cleanup {
    destroy .t1
} -result {.}
deleteWindows

test wm-stackorder-4.1 {wm stackorder isabove|isbelow} -body {
    toplevel .t ; update
    raise .t
    wm stackorder . isabove .t
} -cleanup {
    destroy .t
} -result {0}
test wm-stackorder-4.2 {wm stackorder isabove|isbelow} -body {
    toplevel .t ; update
    raise .t
    wm stackorder . isbelow .t
} -cleanup {
    destroy .t
} -result {1}
test wm-stackorder-4.3 {wm stackorder isabove|isbelow} -body {
    toplevel .t ; update
    raise .
    raiseDelay
    wm stackorder .t isa .
} -cleanup {
    destroy .t
} -result {0}
test wm-stackorder-4.4 {wm stackorder isabove|isbelow} -body {
    toplevel .t ; update
    raise .
    raiseDelay
    wm stackorder .t isb .
} -cleanup {
    destroy .t
} -result {1}
deleteWindows

test wm-stackorder-5.1 {a menu is not a toplevel} -body {
    toplevel .t
    menu .t.m -type menubar
    .t.m add cascade -label "File"
    .t configure -menu .t.m
    update
    raise .
    raiseDelay
    wm stackorder .
} -cleanup {
    destroy .t
} -result {.t .}
test wm-stackorder-5.2 {A normal toplevel can't be raised above an \
    overrideredirect toplevel on unix} -constraints {x11 failsOnUbuntu failsOnXQuarz} -body {
    toplevel .t
    tkwait visibility .t
    wm overrideredirect .t 1
    raise .
    update
    raiseDelay
    wm stackorder . isabove .t
} -cleanup {
    destroy .t
} -result 0
test wm-stackorder-5.2.1 {A normal toplevel can be raised above an \
    overrideredirect toplevel on macOS or win} -constraints aquaOrWin32 -body {
    toplevel .t
    tkwait visibility .t
    wm overrideredirect .t 1
    raise .
    update
    raiseDelay
    wm stackorder . isabove .t
} -cleanup {
    destroy .t
} -result 1
test wm-stackorder-5.3 {An overrideredirect window\
        can be explicitly lowered} -constraints failsOnXQuarz -body {
    toplevel .t
    tkwait visibility .t
    wm overrideredirect .t 1
    lower .t
    update
    raiseDelay
    wm stackorder .t isbelow .
} -cleanup {
    destroy .t
} -result 1

test wm-stackorder-6.1 {An embedded toplevel does not appear in the \
	stacking order} -body {
    toplevel .real -container 1
    toplevel .embd -bg blue -use [winfo id .real]
    update
    wm stackorder .
} -cleanup {
    deleteWindows
} -result {. .real}

stdWindow

### wm title ###
test wm-title-1.1 {usage} -returnCodes error -body {
    wm title
} -result {wrong # args: should be "wm option window ?arg ...?"}
test wm-title-1.2 {usage} -returnCodes error -body {
    wm title . 1 2
} -result {wrong # args: should be "wm title window ?newTitle?"}

test wm-title-2.1 {setting and reading values} -setup {
    destroy .t
} -body {
    toplevel .t
    set result [wm title .t]
    wm title .t Apa
    lappend result [wm title .t]
    wm title .t {}
    lappend result [wm title .t]
} -result {t Apa {}}


### wm transient ###
test wm-transient-1.1 {usage} -returnCodes error -body {
    catch {destroy .t} ; toplevel .t
    wm transient .t 1 2
} -result {wrong # args: should be "wm transient window ?master?"}
test wm-transient-1.2 {usage} -returnCodes error -body {
    catch {destroy .t} ; toplevel .t
    wm transient .t foo
} -result {bad window path name "foo"}
test wm-transient-1.3 {usage} -returnCodes error -body {
    catch {destroy .t} ; toplevel .t
    wm transient foo .t
} -result {bad window path name "foo"}
deleteWindows
test wm-transient-1.4 {usage} -returnCodes error -body {
    toplevel .top
    toplevel .subject
    wm transient .subject .top
    wm iconify .subject
} -cleanup {
    deleteWindows
} -result {can't iconify ".subject": it is a transient}
test wm-transient-1.5 {usage} -returnCodes error -body {
    toplevel .icon -bg blue
    toplevel .top
    wm iconwindow .top .icon
    toplevel .dummy
    wm transient .icon .dummy
} -cleanup {
    deleteWindows
} -result {can't make ".icon" a transient: it is an icon for .top}
test wm-transient-1.6 {usage} -returnCodes error -body {
    toplevel .icon -bg blue
    toplevel .top
    wm iconwindow .top .icon
    toplevel .dummy
    wm transient .dummy .icon
} -cleanup {
    deleteWindows
} -result {can't make ".icon" a master: it is an icon for .top}
test wm-transient-1.7 {usage} -returnCodes error -body {
    toplevel .top
    wm transient .top .top
} -cleanup {
    deleteWindows
} -result {setting ".top" as master creates a transient/master cycle}
test wm-transient-1.8 {usage} -returnCodes error -body {
    toplevel .t1
    toplevel .t2
    toplevel .t3
    wm transient .t2 .t1
    wm transient .t3 .t2
    wm transient .t1 .t3
} -cleanup {
    deleteWindows
} -result {setting ".t3" as master creates a transient/master cycle}
test wm-transient-1.9 {usage} -returnCodes error -body {
    toplevel .top
    frame .top.f
    wm transient .top .top.f
} -cleanup {
    deleteWindows
} -result {setting ".top" as master creates a transient/master cycle}

test wm-transient-2.1 {basic get/set of toplevel} -setup {
    set results [list]
} -body {
    toplevel .top
    toplevel .subject
    lappend results [wm transient .subject]
    wm transient .subject .top
    lappend results [wm transient .subject]
    wm transient .subject {}
    lappend results [wm transient .subject]
} -cleanup {
    deleteWindows
} -result {{} .top {}}
test wm-transient-2.2 {first toplevel parent of non-toplevel container window is used} -body {
    toplevel .top
    frame .top.f
    toplevel .subject
    wm transient .subject .top.f
    wm transient .subject
} -cleanup {
    deleteWindows
} -result {.top}

test wm-transient-3.1 {transient toplevel is withdrawn
        when mapped if toplevel is withdrawn} -body {
    toplevel .top
    wm withdraw .top
    update
    toplevel .subject
    wm transient .subject .top
    update
    list [wm state .subject] [winfo ismapped .subject]
} -cleanup {
    deleteWindows
} -result {withdrawn 0}
test wm-transient-3.2 {already mapped transient toplevel
        takes on withdrawn state of toplevel} -body {
    toplevel .top
    wm withdraw .top
    update
    toplevel .subject
    update
    wm transient .subject .top
    update
    list [wm state .subject] [winfo ismapped .subject]
} -cleanup {
    deleteWindows
} -result {withdrawn 0}
test wm-transient-3.3 {withdraw/deiconify on the toplevel
        also does a withdraw/deiconify on the transient} -setup {
    set results [list]
} -body {
    toplevel .top
    toplevel .subject
    update
    wm transient .subject .top
    wm withdraw .top
    update
    lappend results [wm state .subject] [winfo ismapped .subject]
    wm deiconify .top
    update
    lappend results [wm state .subject] [winfo ismapped .subject]
} -cleanup {
    deleteWindows
} -result {withdrawn 0 normal 1}

test wm-transient-4.1 {transient toplevel is withdrawn
        when mapped if toplevel is iconic} -constraints {failsOnUbuntu failsOnXQuarz} -body {
    toplevel .top
    wm iconify .top
    update
    toplevel .subject
    wm transient .subject .top
    update
    list [wm state .subject] [winfo ismapped .subject]
} -cleanup {
    deleteWindows
} -result {withdrawn 0}
test wm-transient-4.2 {already mapped transient toplevel
        is withdrawn if toplevel is iconic} -constraints failsOnUbuntu -body {
    toplevel .top
    raiseDelay
    wm iconify .top
    update idletasks
    toplevel .subject
    update idletasks
    wm transient .subject .top
    update idletasks
    list [wm state .subject] [winfo ismapped .subject]
} -cleanup {
    deleteWindows
} -result {withdrawn 0}
test wm-transient-4.3 {iconify/deiconify on the toplevel
        does a withdraw/deiconify on the transient} -constraints failsOnUbuntu -setup {
    set results [list]
} -body {
    toplevel .top
    toplevel .subject
    update idletasks
    wm transient .subject .top
    wm iconify .top
    update idletasks
    lappend results [wm state .subject] [winfo ismapped .subject]
    wm deiconify .top
    update idletasks
    lappend results [wm state .subject] [winfo ismapped .subject]
} -cleanup {
    deleteWindows
} -result {withdrawn 0 normal 1}

test wm-transient-5.1 {an error during transient command should not
        cause the map/unmap binding to be deleted} -setup {
    set results [list]
} -body {
    toplevel .top
    toplevel .subject
    update
    wm transient .subject .top
    # Expect a bad window path error here
    lappend results [catch {wm transient .subject .bad}]
    wm withdraw .top
    update
    lappend results [wm state .subject]
    wm deiconify .top
    update
    lappend results [wm state .subject]
} -cleanup {
    deleteWindows
} -result {1 withdrawn normal}
test wm-transient-5.2 {remove transient property when toplevel
        is destroyed} -body {
    toplevel .top
    toplevel .subject
    wm transient .subject .top
    update
    destroy .top
    update
    wm transient .subject
} -cleanup {
    deleteWindows
} -result {}
test wm-transient-5.3 {remove transient property from window
        that had never been mapped when toplevel is destroyed} -body {
    toplevel .top
    toplevel .subject
    wm transient .subject .top
    destroy .top
    wm transient .subject
} -cleanup {
    deleteWindows
} -result {}

test wm-transient-6.1 {a withdrawn transient does not track
        state changes in the toplevel} -body {
    toplevel .top
    toplevel .subject
    update
    wm transient .subject .top
    wm withdraw .subject
    wm withdraw .top
    wm deiconify .top
    # idle handler should not map the transient
    update
    wm state .subject
} -cleanup {
    deleteWindows
} -result {withdrawn}
test wm-transient-6.2 {a withdrawn transient does not track
        state changes in the toplevel} -setup {
    set results [list]
} -body {
    toplevel .top
    toplevel .subject
    update
    wm transient .subject .top
    wm withdraw .subject
    wm withdraw .top
    wm deiconify .top
    # idle handler should not map the transient
    update
    lappend results [wm state .subject]
    wm deiconify .subject
    lappend results [wm state .subject]
    wm withdraw .top
    lappend results [wm state .subject]
    wm deiconify .top
    # idle handler should map transient
    update
    lappend results [wm state .subject]
} -cleanup {
    deleteWindows
} -result {withdrawn normal withdrawn normal}
test wm-transient-6.3 {a withdrawn transient does not track
        state changes in the toplevel} -body {
    toplevel .top
    toplevel .subject
    update
    # withdraw before making window a transient
    wm withdraw .subject
    wm transient .subject .top
    wm withdraw .top
    wm deiconify .top
    # idle handler should not map the transient
    update
    wm state .subject
} -cleanup {
    deleteWindows
} -result {withdrawn}

# wm-transient-7.*: See SF Tk Bug #592201 "wm transient fails with two toplevels"
# wm-transient-7.3 through 7.5 all caused panics on Unix in Tk 8.4b1.
# 7.1 and 7.2 added to catch (potential) future errors.
#
test wm-transient-7.1 {Destroying transient} -body {
    toplevel .t
    toplevel .transient
    wm transient .transient .t
    destroy .transient
    destroy .t
    # OK: the above did not cause a panic.
} -cleanup {
    deleteWindows
}
test wm-transient-7.2 {Destroying toplevel} -body {
    toplevel .top
    toplevel .transient
    wm transient .transient .top
    destroy .top
    wm transient .transient
} -cleanup {
    deleteWindows
} -result {}
test wm-transient-7.3 {Reassign transient, destroy old toplevel} -body {
    toplevel .t1
    toplevel .t2
    toplevel .transient
    wm transient .transient .t1
    wm transient .transient .t2
    destroy .t1	;# Caused panic in 8.4b1
    destroy .t2
    destroy .transient
} -cleanup {
    deleteWindows
}
test wm-transient-7.4 {Reassign transient, destroy new toplevel} -body {
    toplevel .t1
    toplevel .t2
    toplevel .transient
    wm transient .transient .t1
    wm transient .transient .t2
    destroy .t2 	;# caused panic in 8.4b1
    destroy .t1
    destroy .transient
} -cleanup {
    deleteWindows
}
test wm-transient-7.5 {Reassign transient, destroy transient} -body {
    toplevel .t1
    toplevel .t2
    toplevel .transient
    wm transient .transient .t1
    wm transient .transient .t2
    destroy .transient
    destroy .t2 	;# caused panic in 8.4b1
    destroy .t1		;# so did this
} -cleanup {
    deleteWindows
}

test wm-transient-8.1 {transient to withdrawn window, Bug 1163496} -constraints {failsOnUbuntu failsOnXQuarz} -setup {
    deleteWindows
    set result {}
} -body {
    # Verifies that transients stay on top of their toplevels, even if they were
    # made transients when those toplevels were withdrawn.
    toplevel .t1; wm withdraw  .t1;     update
    toplevel .t2; wm transient .t2 .t1; update
    lappend result [winfo ismapped .t1] [winfo ismapped .t2]
    wm deiconify .t1; update
    lappend result [winfo ismapped .t1] [winfo ismapped .t2]
    raise .t1; update
    lappend result [lsearch -all -inline -glob [wm stackorder .] ".t?"]
} -cleanup {
    deleteWindows
} -result {0 0 1 1 {.t1 .t2}}


### wm state ###
test wm-state-1.1 {usage} -returnCodes error -body {
    wm state
} -result {wrong # args: should be "wm option window ?arg ...?"}
test wm-state-1.2 {usage} -returnCodes error -body {
    wm state . _ _
} -result {wrong # args: should be "wm state window ?state?"}

deleteWindows
test wm-state-2.1 {initial state} -body {
    toplevel .t
    wm state .t
} -cleanup {
    deleteWindows
} -result {normal}
test wm-state-2.2 {state change before map} -body {
    toplevel .t
    wm state .t withdrawn
    wm state .t
} -cleanup {
    deleteWindows
} -result {withdrawn}
test wm-state-2.3 {state change before map} -body {
    toplevel .t
    wm withdraw .t
    wm state .t
} -cleanup {
    deleteWindows
} -result {withdrawn}
test wm-state-2.4 {state change after map} -body {
    toplevel .t
    update
    wm state .t withdrawn
    wm state .t
} -cleanup {
    deleteWindows
} -result {withdrawn}
test wm-state-2.5 {state change after map} -body {
    toplevel .t
    update
    wm withdraw .t
    wm state .t
} -cleanup {
    deleteWindows
} -result {withdrawn}
test wm-state-2.6 {state change before map} -body {
    toplevel .t
    wm state .t iconic
    wm state .t
} -cleanup {
    deleteWindows
} -result {iconic}
test wm-state-2.7 {state change before map} -body {
    toplevel .t
    wm iconify .t
    wm state .t
} -cleanup {
    deleteWindows
} -result {iconic}
test wm-state-2.8 {state change after map} -constraints failsOnUbuntu -body {
    toplevel .t
    update
    wm state .t iconic
    wm state .t
} -cleanup {
    deleteWindows
} -result {iconic}
test wm-state-2.9 {state change after map} -constraints failsOnUbuntu -body {
    toplevel .t
    update
    wm iconify .t
    wm state .t
} -cleanup {
    deleteWindows
} -result {iconic}
test wm-state-2.10 {state change before map} -body {
    toplevel .t
    wm withdraw .t
    wm state .t normal
    wm state .t
} -cleanup {
    deleteWindows
} -result {normal}
test wm-state-2.11 {state change before map} -body {
    toplevel .t
    wm withdraw .t
    wm deiconify .t
    wm state .t
} -cleanup {
    deleteWindows
} -result {normal}
test wm-state-2.12 {state change after map} -body {
    toplevel .t
    update
    wm withdraw .t
    wm state .t normal
    wm state .t
} -cleanup {
    deleteWindows
} -result {normal}
test wm-state-2.13 {state change after map} -body {
    toplevel .t
    update
    wm withdraw .t
    wm deiconify .t
    wm state .t
} -cleanup {
    deleteWindows
} -result {normal}
test wm-state-2.14 {state change before map} -body {
    toplevel .t
    wm iconify .t
    wm state .t normal
    wm state .t
} -cleanup {
    deleteWindows
} -result {normal}
test wm-state-2.15 {state change before map} -body {
    toplevel .t
    wm iconify .t
    wm deiconify .t
    wm state .t
} -cleanup {
    deleteWindows
} -result {normal}
test wm-state-2.16 {state change after map} -body {
    toplevel .t
    update
    wm iconify .t
    wm state .t normal
    wm state .t
} -cleanup {
    deleteWindows
} -result {normal}
test wm-state-2.17 {state change after map} -body {
    toplevel .t
    update
    wm iconify .t
    wm deiconify .t
    wm state .t
} -cleanup {
    deleteWindows
} -result {normal}
test wm-state-2.18 {state change after map} -constraints win -body {
    toplevel .t
    update
    wm state .t zoomed
    wm state .t
} -cleanup {
    deleteWindows
} -result {zoomed}


### wm withdraw ###
test wm-withdraw-1.1 {usage} -returnCodes error -body {
    wm withdraw
} -result {wrong # args: should be "wm option window ?arg ...?"}
test wm-withdraw-1.2 {usage} -returnCodes error -body {
    wm withdraw . _
} -result {wrong # args: should be "wm withdraw window"}

deleteWindows
test wm-withdraw-2.1 {Misc errors} -body {
    toplevel .t
    toplevel .t2
    wm iconwindow .t .t2
    wm withdraw .t2
} -returnCodes error -cleanup {
    deleteWindows
} -result {can't withdraw .t2: it is an icon for .t}

test wm-withdraw-3.1 {} -setup {
    set result {}
} -body {
    toplevel .t
    update
    wm withdraw .t
    lappend result [wm state .t] [winfo ismapped .t]
    wm deiconify .t
    lappend result [wm state .t] [winfo ismapped .t]
} -cleanup {
    deleteWindows
} -result {withdrawn 0 normal 1}


### Misc. wm tests ###
test wm-deletion-epoch-1.1 {Deletion epoch on multiple displays} -constraints altDisplay -body {
    # See Tk Bug #671330 "segfault when e.g. deiconifying destroyed window"
    set w [toplevel .t -screen $env(TK_ALT_DISPLAY)]
    wm deiconify $w         ;# this caches the WindowRep
    destroy .t
    wm deiconify $w
} -returnCodes error -result {bad window path name ".t"} -cleanup {
    deleteWindows
}

### Docking test (manage, forget) ###
test wm-manage-1.1 {managing a frame} -setup {
    set result [list]
} -body {
    toplevel .t
    frame .t.f
    pack [label .t.f.l -text hello]
    wm manage .t.f
    raise .t.f
    update
    lappend result [winfo manage .t.f]
    lappend result [winfo toplevel .t.f]
} -cleanup {
    deleteWindows
} -result {wm .t.f}
test wm-manage-1.2 {managing a toplevel} -setup {
    set result [list]
} -body {
    toplevel .t
    pack [label .t.l -text hello]
    wm manage .t
    raise .t
    update
    lappend result [winfo manage .t]
    lappend result [winfo toplevel .t]
} -cleanup {
    deleteWindows
} -result {wm .t}
test wm-manage-1.3 {managing a labelframe} -setup {
    set result [list]
} -body {
    toplevel .t
    labelframe .t.f -text Labelframe
    pack [label .t.f.l -text hello]
    wm manage .t.f
    raise .t.f
    update
    lappend result [winfo manage .t.f]
    lappend result [winfo toplevel .t.f]
} -cleanup {
    deleteWindows
} -result {wm .t.f}
test wm-manage-1.4 {managing a ttk::frame} -setup {
    set result [list]
} -body {
    toplevel .t
    ttk::frame .t.f
    pack [label .t.f.l -text hello]
    wm manage .t.f
    raise .t.f
    update
    lappend result [winfo manage .t.f]
    lappend result [winfo toplevel .t.f]
} -cleanup {
    deleteWindows
} -returnCodes error -result "window \".t.f\" is not manageable: must be a frame, labelframe or toplevel"
test wm-manage-1.5 {managing a text widget} -setup {
    set result [list]
} -body {
    toplevel .t
    text .t.f
    .t.f insert end "Manage text\n" {}
    wm manage .t.f
    raise .t.f
    update
    lappend result [winfo manage .t.f]
    lappend result [winfo toplevel .t.f]
} -cleanup {
    deleteWindows
} -returnCodes error -result "window \".t.f\" is not manageable: must be a frame, labelframe or toplevel"
test wm-manage-1.6 {managing a button} -setup {
    set result [list]
} -body {
    toplevel .t
    button .t.f -text Button
    wm manage .t.f
    raise .t.f
    update
    lappend result [winfo manage .t.f]
    lappend result [winfo toplevel .t.f]
} -cleanup {
    deleteWindows
} -returnCodes error -result "window \".t.f\" is not manageable: must be a frame, labelframe or toplevel"
test wm-manage-1.7 {managing a frame} -setup {
    set result [list]
} -body {
    toplevel .t
    frame .t.f
    pack [label .t.f.l -text Label]
    pack .t.f
    update
    lappend result [winfo manage .t.f]
    lappend result [winfo toplevel .t.f]
    wm manage .t.f
    raise .t.f
    update
    lappend result [winfo manage .t.f]
    lappend result [winfo toplevel .t.f]
    wm forget .t.f
    pack .t.f
    update
    lappend result [winfo manage .t.f]
    lappend result [winfo toplevel .t.f]
} -cleanup {
    deleteWindows
} -result {pack .t wm .t.f pack .t}
test wm-manage-1.8 {unmanaging a toplevel} -setup {
    set result [list]
} -body {
    toplevel .t
    toplevel .t.t
    button .t.t.b -text "Manage This"
    pack .t.t.b
    update
    lappend result [winfo manage .t.t]
    lappend result [winfo toplevel .t.t.b]
    wm forget .t.t
    wm forget .t.t ; # second call should be a no-op
    pack .t.t
    update
    lappend result [winfo manage .t.t]
    lappend result [winfo toplevel .t.t.b]
    wm manage .t.t
    wm manage .t.t ; # second call should be a no-op
    wm deiconify .t.t
    update
    lappend result [winfo manage .t.t]
    lappend result [winfo toplevel .t.t.b]
} -cleanup {
    deleteWindows
} -result {wm .t.t pack .t wm .t.t}

test wm-forget-1.1 "bug #2009788: forget toplevel can cause crash" -body {
    toplevel .parent
    toplevel .parent.child
    wm forget .parent.child
    winfo exists .parent.child
} -cleanup {
    deleteWindows
}  -result {1}
test wm-forget-1.2 "bug #2009788: forget toplevel can cause crash" -body {
    toplevel .parent
    update
    toplevel .parent.child
    wm forget .parent.child
    winfo exists .parent.child
} -cleanup {
    deleteWindows
}  -result {1}
test wm-forget-1.3 "bug #2009788: forget toplevel can cause crash" -body {
    toplevel .parent
    toplevel .parent.child
    wm forget .parent.child
    wm manage .parent.child
    winfo exists .parent.child
} -cleanup {
    deleteWindows
}  -result {1}
test wm-forget-1.4 "pack into unmapped toplevel causes crash" -body {
    toplevel .parent
    toplevel .parent.child
    wm forget .parent.child
    pack [button .parent.child.button -text Hello]
    after 250 {destroy .parent}
    tkwait window .parent
} -cleanup {
    deleteWindows
} -result {}

test wm-forget-2 {bug [e9112ef96e] - [wm forget] doesn't completely} -setup {
    catch {destroy .l .f.b .f}
    set res {}
    if {[tk windowingsystem] == "aqua"} {
	proc doUpdate {} {update idletasks}
    } else {
	proc doUpdate {} {update}
    }
} -body {
    label .l -text "Top Dot"
    frame .f
    button .f.b -text Hello -command "puts Hello!"
    pack .l -side top
    pack .f.b
    pack .f -side bottom
    set res [winfo manager .f]
    pack forget .f
    doUpdate
    lappend res [winfo manager .f]
    wm manage .f
    doUpdate
    lappend res [winfo manager .f]
    wm forget .f
    doUpdate
    lappend res [winfo manager .f]
} -cleanup {
    destroy .l .f.b .f
    unset res
} -result {pack {} wm {}}

# FIXME:

# Test delivery of virtual events to the WM. We could check to see if the
# window was raised after a button click for example. This sort of testing may
# not be possible.

##############################################################################

deleteWindows
cleanupTests
catch {unset results}
catch {unset focusin}
return

# Local variables:
# mode: tcl
# End:<|MERGE_RESOLUTION|>--- conflicted
+++ resolved
@@ -27,12 +27,8 @@
     update
 }
 
-<<<<<<< HEAD
-testConstraint failsOnUbuntu [expr {![info exists ::env(TRAVIS_OS_NAME)] || ![string match linux $::env(TRAVIS_OS_NAME)]}]
+testConstraint failsOnUbuntu [expr {![info exists ::env(CI)] || ![string match Linux $::tcl_platform(os)]}]
 testConstraint failsOnXQuarz [expr {$tcl_platform(os) ne "Darwin" || [tk windowingsystem] ne "x11" }]
-=======
-testConstraint failsOnUbuntu [expr {![info exists ::env(CI)] || ![string match Linux $::tcl_platform(os)]}]
->>>>>>> 3acc3fa1
 
 # [raise] and [lower] may return before the window manager has completed the
 # operation. The raiseDelay procedure idles for a while to give the operation
