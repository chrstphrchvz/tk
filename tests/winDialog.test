--- conflicted
+++ resolved
@@ -222,7 +222,6 @@
     then {
         Click cancel
     }
-<<<<<<< HEAD
 } -result {0}
 test winDialog-5.6 {GetFileName: valid option, but missing value} -constraints {
     nt
@@ -232,13 +231,6 @@
 test winDialog-5.7 {GetFileName: extension begins with .} -constraints {
     nt testwinevent
 } -body {
-=======
-} {0}
-test winDialog-5.7 {GetFileName: valid option, but missing value} {nt} {
-    list [catch {tk_getOpenFile -initialdir bar -title} msg] $msg
-} {1 {value for "-title" missing}}
-test winDialog-5.8 {GetFileName: extension begins with .} {nt testwinevent knownBug} {
->>>>>>> ecd07c30
 #    if (string[0] == '.') {
 #    string++;
 #    }
@@ -249,15 +241,10 @@
         Click ok
     }
     string totitle $x
-<<<<<<< HEAD
 } -result [string totitle [file join [pwd] bar.foo]]
 test winDialog-5.8 {GetFileName: extension doesn't begin with .} -constraints {
-    nt testwinevent
-} -body {
-=======
-} [string totitle [file join [pwd] bar.foo]]
-test winDialog-5.9 {GetFileName: extension doesn't begin with .} {nt testwinevent knownBug} {
->>>>>>> ecd07c30
+    nt testwinevent knownBug
+} -body {
     start {set x [tk_getSaveFile -defaultextension foo -title Save]}
     then {
         SetText 0x480 bar
@@ -266,7 +253,7 @@
     string totitle $x
 } -result [string totitle [file join [pwd] bar.foo]]
 test winDialog-5.9 {GetFileName: file types} -constraints {
-    nt testwinevent
+    nt testwinevent knownBug
 } -body {
 #        case FILE_TYPES:
 
@@ -421,13 +408,9 @@
     return $x
 } -result {&Save}
 if {[info exists ::env(TEMP)]} {
-<<<<<<< HEAD
 test winDialog-5.23 {GetFileName: convert \ to /} -constraints {
-    nt testwinevent
-} -body {
-=======
-test winDialog-5.24 {GetFileName: convert \ to /} {nt testwinevent knownBug} {
->>>>>>> ecd07c30
+    nt testwinevent knownBug
+} -body {
     start {set x [tk_getSaveFile -title Back]}
     then {
         SetText 0x480 [file nativename \
