# -*- tcl -*-
# This file is a Tcl script to test the Windows specific behavior of
# the common dialog boxes.  It is organized in the standard
# fashion for Tcl tests.
#
# Copyright © 1997 Sun Microsystems, Inc.
# Copyright © 1998-1999 Scriptics Corporation.
# Copyright © 1998-1999 ActiveState Corporation.

package require tcltest 2.2
namespace import ::tcltest::*
tcltest::configure {*}$argv
tcltest::loadTestedCommands

# Import utility procs for specific functional areas
testutils import dialog
set applyFontCmd [list set testDialogFont]

if {[testConstraint testwinevent]} {
    catch {testwinevent debug 1}
}

testConstraint tcl8 [package vsatisfies [package provide Tcl] 8]

# Locale identifier LANG_ENGLISH is 0x09
testConstraint english [expr {
    [llength [info commands testwinlocale]]
    && (([testwinlocale] & 0xff) == 9)
}]

<<<<<<< HEAD
set initialDir [tcltest::temporaryDirectory]
=======
# What directory to use in initialdir tests. Old code used to use
# c:/. However, on Vista/later that is a protected directory if you
# are not running privileged. Moreover, not everyone has a drive c:
# but not having a TEMP would break a lot Windows programs
proc initialdir {} {
    # file join to return in Tcl canonical format (/ separator, not \)
    #return [file join $::env(TEMP)]
    return [tcltest::temporaryDirectory]
}


proc start {arg} {
    set ::tk_dialog 0
    set ::iter_after 0
    set ::dialogclass "#32770"

    after 1 $arg
}

proc then {cmd} {
    set ::command $cmd
    set ::dialogresult {}
    set ::testfont {}

    # Do not make the delay too short. The newer Vista dialogs take
    # time to come up. Even if the testforwindow returns true, the
    # controls are not ready to accept messages
    after 500 afterbody
    vwait ::dialogresult
    return $::dialogresult
}

proc afterbody {} {
    # On Vista and later, using the new file dialogs we have to find
    # the window using its title as tk_dialog will not be set at the C level
    if {[catch {testfindwindow "" $::dialogclass} ::tk_dialog]} {
	if {[incr ::iter_after] > 30} {
	    set ::dialogresult ">30 iterations waiting on tk_dialog"
	    return
	}
	after 150 {afterbody}
	return
    }
    uplevel #0 {set dialogresult [eval $command]}
}
>>>>>>> e63d9e8b

proc Click {button} {
    variable testDialog
    switch -exact -- $button {
	ok     { set button 1 }
	cancel { set button 2 }
    }
    testwinevent $testDialog $button WM_LBUTTONDOWN 1 0x000a000b
    testwinevent $testDialog $button WM_LBUTTONUP 0 0x000a000b
}

proc GetText {id} {
    variable testDialog
    switch -exact -- $id {
	ok     { set id 1 }
	cancel { set id 2 }
    }
    return [testwinevent $testDialog $id WM_GETTEXT]
}

proc SetText {id text} {
    variable testDialog
    return [testwinevent $testDialog $id WM_SETTEXT $text]
}

# ----------------------------------------------------------------------

test winDialog-1.1 {Tk_ChooseColorObjCmd} -constraints {
    testwinevent
} -body {
    testDialog launch {tk_chooseColor}
    testDialog onDisplay {
	Click cancel
    }
} -result 0
test winDialog-1.2 {Tk_ChooseColorObjCmd} -constraints {
    testwinevent
} -body {
    testDialog launch {set clr [tk_chooseColor -initialcolor "#ff9933"]}
    testDialog onDisplay {
	set x [Click cancel]
    }
    list $x $clr
} -result {0 {}}
test winDialog-1.3 {Tk_ChooseColorObjCmd} -constraints {
    testwinevent
} -body {
    testDialog launch {set clr [tk_chooseColor -initialcolor "#ff9933"]}
    testDialog onDisplay {
	set x [Click ok]
    }
    list $x $clr
} -result [list 0 "#ff9933"]
test winDialog-1.4 {Tk_ChooseColorObjCmd: -title} -constraints {
    testwinevent
} -setup {
    catch {unset a x}
} -body {
    set x {}
    testDialog launch {set clr [tk_chooseColor -initialcolor "#ff9933" -title "Hello"]}
    testDialog onDisplay {
	if {[catch {
	    array set a [testgetwindowinfo $testDialog]
	    if {[info exists a(text)]} {lappend x $a(text)}
	} err]} { lappend x $err }
	lappend x [Click ok]
    }
    lappend x $clr
} -result [list Hello 0 "#ff9933"]
test winDialog-1.5 {Tk_ChooseColorObjCmd: -title} -constraints {
    testwinevent
} -setup {
    catch {unset a x}
} -body {
    set x {}
    testDialog launch {
	set clr [tk_chooseColor -initialcolor "#ff9933" \
		     -title "Привет"]
    }
    testDialog onDisplay {
	if {[catch {
	    array set a [testgetwindowinfo $testDialog]
	    if {[info exists a(text)]} {lappend x $a(text)}
	} err]} { lappend x $err }
	lappend x [Click ok]
    }
    lappend x $clr
} -result [list "Привет" 0 "#ff9933"]
test winDialog-1.6 {Tk_ChooseColorObjCmd: -parent} -constraints {
    testwinevent
} -setup {
    catch {unset a x}
} -body {
    testDialog launch {set clr [tk_chooseColor -initialcolor "#ff9933" -parent .]}
    set x {}
    testDialog onDisplay {
	if {[catch {
	    array set a [testgetwindowinfo $testDialog]
	    if {[info exists a(parent)]} {
		append x [expr {$a(parent) == [wm frame .]}]
	    }
	} err]} {lappend x $err}
	Click ok
    }
    list $x $clr
} -result [list 1 "#ff9933"]
test winDialog-1.7 {Tk_ChooseColorObjCmd: -parent} -constraints {
    testwinevent
} -body {
    tk_chooseColor -initialcolor "#ff9933" -parent .xyzzy12
} -returnCodes error -match glob -result {bad window path name*}


test winDialog-2.1 {ColorDlgHookProc} -constraints {emptyTest nt} -body {}

test winDialog-3.1 {Tk_GetOpenFileObjCmd} -constraints {
    nt testwinevent english
} -body {
    testDialog launch {tk_getOpenFile}
    testDialog onDisplay {
	set x [GetText cancel]
	Click cancel
    }
    return $x
} -result {Cancel}


test winDialog-4.1 {Tk_GetSaveFileObjCmd} -constraints {
    nt testwinevent english
} -body {
    testDialog launch {tk_getSaveFile}
    testDialog onDisplay {
	set x [GetText cancel]
	Click cancel
    }
    return $x
} -result {Cancel}

test winDialog-5.1 {GetFileName: no arguments} -constraints {
    nt testwinevent
} -body {
    testDialog launch {tk_getOpenFile -title Open}
    testDialog onDisplay {
	Click cancel
    }
} -result 0
test winDialog-5.2 {GetFileName: one argument} -constraints {
    nt
} -body {
    tk_getOpenFile -foo
} -returnCodes error -result {bad option "-foo": must be -defaultextension, -filetypes, -initialdir, -initialfile, -multiple, -parent, -title, or -typevariable}
test winDialog-5.3 {GetFileName: many arguments} -constraints {
    nt testwinevent
} -body {
    testDialog launch {tk_getOpenFile -initialdir $initialDir -parent . -title test -initialfile foo}
    testDialog onDisplay {
	Click cancel
    }
} -result 0
test winDialog-5.4 {GetFileName: Tcl_GetIndexFromObj() != TCL_OK} -constraints {
    nt
} -body {
    tk_getOpenFile -foo bar -abc
} -returnCodes error -result {bad option "-foo": must be -defaultextension, -filetypes, -initialdir, -initialfile, -multiple, -parent, -title, or -typevariable}
test winDialog-5.5 {GetFileName: Tcl_GetIndexFromObj() == TCL_OK} -constraints {
    nt testwinevent
} -body {
    testDialog launch {set x [tk_getOpenFile -title bar]}
    set y [testDialog onDisplay {
	Click cancel
    }]
    # Note this also tests fix for
    # https://core.tcl-lang.org/tk/tktview/4a0451f5291b3c9168cc560747dae9264e1d2ef6
    # $x is expected to be empty
    append x $y
} -result 0
test winDialog-5.6 {GetFileName: valid option, but missing value} -constraints {
    nt
} -body {
    tk_getOpenFile -initialdir bar -title
} -returnCodes error -result {value for "-title" missing}

test winDialog-5.7 {GetFileName: extension begins with .} -constraints {
    nt testwinevent
} -body {
    testDialog launch {set x [tk_getSaveFile -defaultextension .foo -title Save]}
    set msg {}
<<<<<<< HEAD
    testDialog onDisplay {
=======
    then {
>>>>>>> e63d9e8b
	if {[catch {SetText 0x3e9 bar} msg]} {
	    Click cancel
	} else {
	    Click ok
	}
    }
    set x "[file tail $x]$msg"
} -cleanup {
    unset msg
} -result bar.foo

test winDialog-5.7.1 {GetFileName: extension {} } -constraints {
    nt testwinevent
} -body {
    testDialog launch {set x [tk_getSaveFile -defaultextension {} -title Save]}
    set msg {}
<<<<<<< HEAD
    testDialog onDisplay {
=======
    then {
>>>>>>> e63d9e8b
	if {[catch {SetText 0x3e9 bar} msg]} {
	    Click cancel
	} else {
	    Click ok
	}
    }
    set x "[file tail $x]$msg"
} -cleanup {
    unset msg
} -result bar

test winDialog-5.7.2 {GetFileName: extension {} Bug 47af31bd3ac6fbbb33cde1a5bab1e756ff2a6e00 } -constraints {
    nt testwinevent
} -body {
    testDialog launch {set x [tk_getSaveFile -filetypes {{All *}} -defaultextension {} -title Save]}
    set msg {}
<<<<<<< HEAD
    testDialog onDisplay {
=======
    then {
>>>>>>> e63d9e8b
	if {[catch {SetText 0x3e9 bar} msg]} {
	    Click cancel
	} else {
	    Click ok
	}
    }
    set x "[file tail $x]$msg"
} -cleanup {
    unset msg
} -result bar

test winDialog-5.7.3 {GetFileName: extension {} Bug 47af31bd3ac6fbbb33cde1a5bab1e756ff2a6e00 } -constraints {
    nt testwinevent
} -body {
    testDialog launch {set x [tk_getSaveFile -filetypes {{All *}} -defaultextension {} -title Save]}
    set msg {}
<<<<<<< HEAD
    testDialog onDisplay {
=======
    then {
>>>>>>> e63d9e8b
	if {[catch {SetText 0x3e9 bar.c} msg]} {
	    Click cancel
	} else {
	    Click ok
	}
    }
    set x "[file tail $x]$msg"
} -cleanup {
    unset msg
} -result bar.c

test winDialog-5.7.4 {GetFileName: extension {} } -constraints {
    nt testwinevent
} -body {
    # Although the docs do not explicitly mention, -filetypes seems to
    # override -defaultextension
    testDialog launch {set x [tk_getSaveFile -filetypes {{C .c} {Tcl .tcl}} -defaultextension {foo} -title Save]}
    set msg {}
<<<<<<< HEAD
    testDialog onDisplay {
=======
    then {
>>>>>>> e63d9e8b
	if {[catch {SetText 0x3e9 bar} msg]} {
	    Click cancel
	} else {
	    Click ok
	}
    }
    set x "[file tail $x]$msg"
} -cleanup {
    unset msg
} -result bar.c

test winDialog-5.7.5 {GetFileName: extension {} } -constraints {
    nt testwinevent
} -body {
    # Although the docs do not explicitly mention, -filetypes seems to
    # override -defaultextension
    testDialog launch {set x [tk_getSaveFile -filetypes {{C .c} {Tcl .tcl}} -defaultextension {} -title Save]}
    set msg {}
<<<<<<< HEAD
    testDialog onDisplay {
=======
    then {
>>>>>>> e63d9e8b
	if {[catch {SetText 0x3e9 bar} msg]} {
	    Click cancel
	} else {
	    Click ok
	}
    }
    set x "[file tail $x]$msg"
} -cleanup {
    unset msg
} -result bar.c


test winDialog-5.7.6 {GetFileName: All/extension } -constraints {
    nt testwinevent
} -body {
    # In 8.6.4 this combination resulted in bar.aaa.aaa which is bad
    testDialog launch {set x [tk_getSaveFile -filetypes {{All *}} -defaultextension {aaa} -title Save]}
    set msg {}
<<<<<<< HEAD
    testDialog onDisplay {
=======
    then {
>>>>>>> e63d9e8b
	if {[catch {SetText 0x3e9 bar} msg]} {
	    Click cancel
	} else {
	    Click ok
	}
    }
    set x "[file tail $x]$msg"
} -cleanup {
    unset msg
} -result bar.aaa

test winDialog-5.7.7 {tk_getOpenFile: -defaultextension} -constraints {
    nt testwinevent
} -body {
    unset -nocomplain x
    tcltest::makeFile "" "5 7 7.aaa" $initialDir
    testDialog launch {set x [tk_getOpenFile \
		      -defaultextension aaa \
		      -initialdir [file nativename $initialDir] \
		      -initialfile "5 7 7" -title Foo]}
    testDialog onDisplay {
	Click ok
    }
    return $x
} -result [file join $initialDir "5 7 7.aaa"]

test winDialog-5.7.8 {tk_getOpenFile: -defaultextension} -constraints {
    nt testwinevent
} -body {
    unset -nocomplain x
    tcltest::makeFile "" "5 7 8.aaa" $initialDir
    testDialog launch {set x [tk_getOpenFile \
		      -defaultextension aaa \
		      -initialdir [file nativename $initialDir] \
		      -initialfile "5 7 8.aaa" -title Foo]}
    testDialog onDisplay {
	Click ok
    }
    return $x
} -result [file join $initialDir "5 7 8.aaa"]

test winDialog-5.8 {GetFileName: extension doesn't begin with .} -constraints {
    nt testwinevent
} -body {
    testDialog launch {set x [tk_getSaveFile -defaultextension foo -title Save]}
    set msg {}
<<<<<<< HEAD
    testDialog onDisplay {
=======
    then {
>>>>>>> e63d9e8b
	if {[catch {SetText 0x3e9 bar} msg]} {
	    Click cancel
	} else {
	    Click ok
	}
    }
    set x "[file tail $x]$msg"
} -cleanup {
    unset msg
} -result bar.foo
test winDialog-5.9 {GetFileName: file types} -constraints {
<<<<<<< HEAD
    nt testwinevent knownBug
} -body {
    #
    # This test was used with MS Windows versions before Windows Vista.
    # Starting from that version, the test is not valid anymore because the
    # dialog's file types control has no control ID and we don't have a
    # mechanism to locate it.
    # The test remains at this place, with constraint knownBug, to serve as an
    # example/template in the event that the situation changes in the future
    # somehow.
    #
    testDialog launch {tk_getSaveFile -filetypes {{"foo files" .foo FOOF}} -title Foo}
    testDialog onDisplay {
	set x [GetText 0x470]
	Click cancel
    }
    return $x
} -result {foo files (*.foo)}
=======
    nt testwinevent
} -body {
    #        case FILE_TYPES:

    start {tk_getSaveFile -filetypes {{"foo files" .foo FOOF}} -title Foo}
    # XXX - currently disabled for vista style dialogs because the file
    # types control has no control ID and we don't have a mechanism to
    # locate it.
    then {
	Click cancel
    }
    return 1
} -result 1
>>>>>>> e63d9e8b
test winDialog-5.10 {GetFileName: file types: MakeFilter() fails} -constraints {
    nt
} -body {
#        if (MakeFilter(interp, string, &utfFilterString) != TCL_OK)

    tk_getSaveFile -filetypes {{"foo" .foo FOO}}
} -returnCodes error -result {bad Macintosh file type "FOO"}
test winDialog-5.11 {GetFileName: initial directory} -constraints {
    nt testwinevent
} -body {
#        case FILE_INITDIR:
    unset -nocomplain x
    testDialog launch {set x [tk_getSaveFile \
		      -initialdir $initialDir \
		      -initialfile "12x 455" -title Foo]}
    testDialog onDisplay {
	Click ok
    }
    return $x
} -result [file join $initialDir "12x 455"]

test winDialog-5.12 {GetFileName: initial directory: Tcl_TranslateFilename()} -constraints {
    nt tcl8
} -body {
    tk_getOpenFile -initialdir ~12x/455
} -returnCodes error -result {user "12x" doesn't exist}

test winDialog-5.12.1 {tk_getSaveFile: initial directory: ~} -constraints {
    nt testwinevent tcl8
} -body {
    unset -nocomplain x
    testDialog launch {set x [tk_getSaveFile \
		      -initialdir ~ \
		      -initialfile "5 12 1" -title Foo]}
    testDialog onDisplay {
	Click ok
    }
    return $x
} -result [file normalize [file join ~ "5 12 1"]]

test winDialog-5.12.2 {tk_getSaveFile: initial directory: ~user} -constraints {
    nt testwinevent tcl8
} -body {

    # Note: this test will fail on Tcl versions 8.6.4 and earlier due
    # to a bug in file normalize for names of the form ~xxx that
    # returns the wrong dir on Windows.  In particular (in Win8 at
    # least) it returned /users/Default instead of /users/USERNAME...

    unset -nocomplain x
    testDialog launch {set x [tk_getSaveFile \
		      -initialdir ~$::tcl_platform(user) \
		      -initialfile "5 12 2" -title Foo]}
    testDialog onDisplay {
	Click ok
    }
    return $x
} -result [file normalize [file join ~$::tcl_platform(user) "5 12 2"]]

test winDialog-5.12.3 {tk_getSaveFile: initial directory: .} -constraints {
    nt testwinevent
} -body {
    # Windows remembers dirs from previous selections so use
    # a subdir for this test, not $initialDir itself
    set newdir [tcltest::makeDirectory "5 12 3"]
    set cur [pwd]
    try {
	cd $newdir
	unset -nocomplain x
	testDialog launch {set x [tk_getSaveFile \
			  -initialdir . \
			  -initialfile "testfile" -title Foo]}
	testDialog onDisplay {
	    Click ok
	}
    } finally {
	cd $cur
    }
    string equal $x [file join $newdir testfile]
} -result 1

test winDialog-5.12.4 {tk_getSaveFile: initial directory: unicode} -constraints {
    nt testwinevent
} -body {
    set dir [tcltest::makeDirectory "ŧéŝŧ"]
    unset -nocomplain x
    testDialog launch {set x [tk_getSaveFile \
		      -initialdir $dir \
		      -initialfile "testfile" -title Foo]}
    testDialog onDisplay {
	Click ok
    }
    string equal $x [file join $dir testfile]
} -result 1

test winDialog-5.12.5 {tk_getSaveFile: initial directory: nativename} -constraints {
    nt testwinevent
} -body {
    unset -nocomplain x
    testDialog launch {set x [tk_getSaveFile \
		      -initialdir [file nativename $initialDir] \
		      -initialfile "5 12 5" -title Foo]}
    testDialog onDisplay {
	Click ok
    }
    return $x
} -result [file join $initialDir "5 12 5"]

test winDialog-5.12.6 {tk_getSaveFile: initial directory: relative} -constraints {
    nt testwinevent
} -body {
    # Windows remembers dirs from previous selections so use
    # a subdir for this test, not $initialDir itself
    set dir [tcltest::makeDirectory "5 12 6"]
    set cur [pwd]
    try {
	cd [file dirname $dir]
	unset -nocomplain x
	testDialog launch {set x [tk_getSaveFile \
			  -initialdir "5 12 6" \
			  -initialfile "testfile" -title Foo]}
	testDialog onDisplay {
	    Click ok
	}
    } finally {
	cd $cur
    }
    string equal $x [file join $dir testfile]
} -result 1

test winDialog-5.12.7 {tk_getOpenFile: initial directory: ~} -setup {
    # Ensure there's at least one file in the home directory in CI environments
    set makeEmpty [expr {![llength [glob -nocomplain -type f -directory ~ *]]}]
    if {$makeEmpty} {
	for {set i 1} {$i < 1000} {incr i} {
	    # Technically a race condition...
	    set actualFilename [format "~/tkWinDialog5_12_7_%03d" $i]
	    if {![file exists $actualFilename]} break
	}
	close [open $actualFilename w]
    }
} -constraints {
    nt testwinevent tcl8
} -body {
    set fn [file tail [lindex [glob -types f ~/*] 0]]
    unset -nocomplain x
    testDialog launch {set x [tk_getOpenFile \
		      -initialdir ~ \
		      -initialfile $fn -title Foo]}
    testDialog onDisplay {
	Click ok
    }
    string equal $x [file normalize [file join ~ $fn]]
} -cleanup {
    if {$makeEmpty} {
	file delete $actualFilename
    }
} -result 1

test winDialog-5.12.8 {tk_getOpenFile: initial directory: .} -constraints {
    nt testwinevent
} -body {
    # Windows remembers dirs from previous selections so use
    # a subdir for this test, not $initialDir itself
    set newdir [tcltest::makeDirectory "5 12 8"]
    set path [tcltest::makeFile "" "testfile" $newdir]
    set cur [pwd]
    try {
	cd $newdir
	unset -nocomplain x
	testDialog launch {set x [tk_getOpenFile \
			  -initialdir . \
			  -initialfile "testfile" -title Foo]}
	testDialog onDisplay {
	    Click ok
	}
    } finally {
	cd $cur
    }
    string equal $x $path
} -result 1

test winDialog-5.12.9 {tk_getOpenFile: initial directory: unicode} -constraints {
    nt testwinevent
} -body {
    set dir [tcltest::makeDirectory "ŧéŝŧ"]
    set path [tcltest::makeFile "" testfile $dir]
    unset -nocomplain x
    testDialog launch {set x [tk_getOpenFile \
		      -initialdir $dir \
		      -initialfile "testfile" -title Foo]}
    testDialog onDisplay {
	Click ok
    }
    string equal $x $path
} -result 1

test winDialog-5.12.10 {tk_getOpenFile: initial directory: nativename} -constraints {
    nt testwinevent
} -body {
    unset -nocomplain x
    tcltest::makeFile "" "5 12 10" $initialDir
    testDialog launch {set x [tk_getOpenFile \
		      -initialdir [file nativename $initialDir] \
		      -initialfile "5 12 10" -title Foo]}
    testDialog onDisplay {
	Click ok
    }
    return $x
} -result [file join $initialDir "5 12 10"]

test winDialog-5.12.11 {tk_getOpenFile: initial directory: relative} -constraints {
    nt testwinevent
} -body {
    # Windows remembers dirs from previous selections so use
    # a subdir for this test, not $initialDir itself
    set dir [tcltest::makeDirectory "5 12 11"]
    set path [tcltest::makeFile "" testfile $dir]
    set cur [pwd]
    try {
	cd [file dirname $dir]
	unset -nocomplain x
	testDialog launch {set x [tk_getOpenFile \
			  -initialdir [file tail $dir] \
			  -initialfile "testfile" -title Foo]}
	testDialog onDisplay {
	    Click ok
	}
    } finally {
	cd $cur
    }
    string equal $x $path
} -result 1

test winDialog-5.13 {GetFileName: initial file} -constraints {
    nt testwinevent
} -body {
#        case FILE_INITFILE:

    testDialog launch {set x [tk_getSaveFile -initialfile "12x 456" -title Foo]}
    testDialog onDisplay {
	Click ok
    }
    file tail $x
} -result "12x 456"
test winDialog-5.14 {GetFileName: initial file: Tcl_TranslateFileName()} -constraints {
    nt tcl8
} -body {
#        if (Tcl_TranslateFileName(interp, string, &ds) == NULL)
    tk_getOpenFile -initialfile ~12x/455
} -returnCodes error -result {user "12x" doesn't exist}
<<<<<<< HEAD

#
# test winDialog-5.15 targeted Windows OS versions older than Vista.
# As of TIP #592, those OS versions are not supported anymore and therefore
# the test was removed.
#

=======
>>>>>>> e63d9e8b
test winDialog-5.16 {GetFileName: parent} -constraints {
    nt
} -body {
#        case FILE_PARENT:

    toplevel .t
    set x 0
    testDialog launch {tk_getOpenFile -parent .t -title Parent; set x 1}
    testDialog onDisplay {
	destroy .t
    }
    return $x
} -result 1
test winDialog-5.17 {GetFileName: title} -constraints {
    nt testwinevent
} -body {
#        case FILE_TITLE:

    testDialog launch {tk_getOpenFile -title Narf}
    testDialog onDisplay {
	Click cancel
    }
} -result 0
<<<<<<< HEAD
test winDialog-5.18 {GetFileName: no filter specified} -constraints {
    nt testwinevent
} -body {
    #    if (ofn.lpstrFilter == NULL)
    testDialog launch {tk_getOpenFile -title Filter}
    testDialog onDisplay {
=======
# In the newer file dialogs, the file type widget does not even exist
# if no file types specified
test winDialog-5.18 {GetFileName: no filter specified} -constraints {
	nt testwinevent
} -body {
    #    if (ofn.lpstrFilter == NULL)
    start {tk_getOpenFile -title Filter}
    then {
>>>>>>> e63d9e8b
	catch {set x [GetText 0x470]} y
	Click cancel
    }
    return $y
} -result {Could not find control with id 1136}
<<<<<<< HEAD
=======

>>>>>>> e63d9e8b
test winDialog-5.19 {GetFileName: parent HWND doesn't yet exist} -constraints {
    nt
} -setup {
    destroy .t
} -body {
#    if (Tk_WindowId(parent) == None)

    toplevel .t
    testDialog launch {tk_getOpenFile -parent .t -title Open}
    testDialog onDisplay {
	destroy .t
    }
} -result {}
test winDialog-5.20 {GetFileName: parent HWND already exists} -constraints {
    nt
} -setup {
    destroy .t
} -body {
    toplevel .t
    update
    testDialog launch {tk_getOpenFile -parent .t -title Open}
    testDialog onDisplay {
	destroy .t
    }
} -result {}
test winDialog-5.21 {GetFileName: call GetOpenFileName} -constraints {
    nt testwinevent english
} -body {
#        winCode = GetOpenFileName(&ofn);

    testDialog launch {tk_getOpenFile -title Open}
    testDialog onDisplay {
	set x [GetText ok]
	Click cancel
    }
    return $x
} -result {&Open}
test winDialog-5.22 {GetFileName: call GetSaveFileName} -constraints {
    nt testwinevent english
} -body {
#        winCode = GetSaveFileName(&ofn);

    testDialog launch {tk_getSaveFile -title Save}
    testDialog onDisplay {
	set x [GetText ok]
	Click cancel
    }
    return $x
} -result {&Save}
test winDialog-5.23 {GetFileName: convert \ to /} -constraints {
    nt testwinevent
} -body {
    set msg {}
<<<<<<< HEAD
    testDialog launch {set x [tk_getSaveFile -title Back]}
    testDialog onDisplay {
	if {[catch {SetText 0x3e9 [file nativename \
		[file join $initialDir "12x 457"]]} msg]} {
=======
    start {set x [tk_getSaveFile -title Back]}
    then {
	if {[catch {SetText 0x3e9 [file nativename \
		[file join [initialdir] "12x 457"]]} msg]} {
>>>>>>> e63d9e8b
	    Click cancel
	} else {
	    Click ok
	}
    }
    return $x$msg
} -cleanup {
    unset msg
} -result [file join $initialDir "12x 457"]
test winDialog-5.24 {GetFileName: file types: MakeFilter() succeeds} -constraints {
    nt
} -body {
    # MacOS type that is correct, but has embedded nulls.

    testDialog launch {set x [catch {tk_getSaveFile -filetypes {{"foo" .foo {\0\0\0\0}}}}]}
    testDialog onDisplay {
	Click cancel
    }
    return $x
} -result 0
test winDialog-5.25 {GetFileName: file types: MakeFilter() succeeds} -constraints {
    nt
} -body {
    # MacOS type that is correct, but has embedded high-bit chars.

    testDialog launch {set x [catch {tk_getSaveFile -filetypes {{"foo" .foo {••••}}}}]}
    testDialog onDisplay {
	Click cancel
    }
    return $x
} -result 0


test winDialog-6.1 {MakeFilter} -constraints {emptyTest nt} -body {}


test winDialog-7.1 {Tk_MessageBoxObjCmd} -constraints {emptyTest nt} -body {}


test winDialog-8.1 {OFNHookProc} -constraints {emptyTest nt} -body {}


## The Tk_ChooseDirectoryObjCmd hang on the static build of Windows
## because somehow the GetOpenFileName ends up a noop in the static
## build.
##
test winDialog-9.1 {Tk_ChooseDirectoryObjCmd: no arguments} -constraints {
    nt testwinevent
} -body {
    testDialog launch {set x [tk_chooseDirectory]}
    set y [testDialog onDisplay {
	Click cancel
    }]
    # $x should be "" on a Cancel
    append x $y
} -result 0
test winDialog-9.2 {Tk_ChooseDirectoryObjCmd: one argument} -constraints {
    nt
} -body {
    tk_chooseDirectory -foo
} -returnCodes error -result {bad option "-foo": must be -initialdir, -mustexist, -parent, or -title}
test winDialog-9.3 {Tk_ChooseDirectoryObjCmd: many arguments} -constraints {
    nt testwinevent
} -body {
    testDialog launch {
	tk_chooseDirectory -initialdir $initialDir -mustexist 1 -parent . -title test
    }
    testDialog onDisplay {
	Click cancel
    }
} -result 0
test winDialog-9.4 {Tk_ChooseDirectoryObjCmd: Tcl_GetIndexFromObj() != TCL_OK} -constraints {
    nt
} -body {
    tk_chooseDirectory -foo bar -abc
} -returnCodes error -result {bad option "-foo": must be -initialdir, -mustexist, -parent, or -title}
test winDialog-9.5 {Tk_ChooseDirectoryObjCmd: Tcl_GetIndexFromObj() == TCL_OK} -constraints {
    nt testwinevent
} -body {
    testDialog launch {tk_chooseDirectory -title bar}
    testDialog onDisplay {
	Click cancel
    }
} -result 0
test winDialog-9.6 {Tk_ChooseDirectoryObjCmd: valid option, but missing value} -constraints {
    nt
} -body {
    tk_chooseDirectory -initialdir bar -title
} -returnCodes error -result {value for "-title" missing}
test winDialog-9.7 {Tk_ChooseDirectoryObjCmd: -initialdir} -constraints {
    nt testwinevent
} -body {
#        case DIR_INITIAL:

    testDialog launch {set x [tk_chooseDirectory -initialdir $initialDir -title Foo]}
    testDialog onDisplay {
	Click ok
    }
    string tolower [set x]
} -result [string tolower $initialDir]
test winDialog-9.8 {Tk_ChooseDirectoryObjCmd: initial directory: Tcl_TranslateFilename()} -constraints {
    nt tcl8
} -body {
#        if (Tcl_TranslateFileName(interp, string,
#            &utfDirString) == NULL)

    tk_chooseDirectory -initialdir ~12x/455
} -returnCodes error -result {user "12x" doesn't exist}


test winDialog-10.1 {Tk_FontchooserObjCmd: no arguments} -constraints {
    nt testwinevent
} -body {
    testDialog launch {tk fontchooser show}
    list [testDialog onDisplay {
	Click cancel
    }] $testDialogFont
} -result {0 {}}
test winDialog-10.2 {Tk_FontchooserObjCmd: -initialfont} -constraints {
    nt testwinevent
} -body {
    testDialog launch {
	tk fontchooser configure -command $applyFontCmd -font system
	tk fontchooser show
    }
    list [testDialog onDisplay {
	Click cancel
    }] $testDialogFont
} -result {0 {}}
test winDialog-10.3 {Tk_FontchooserObjCmd: -initialfont} -constraints {
    nt testwinevent
} -body {
    testDialog launch {
	tk fontchooser configure -command $applyFontCmd -font system
	tk fontchooser show
    }
    list [testDialog onDisplay {
	Click 1
    }] [expr {[llength $testDialogFont] ne {}}]
} -result {0 1}
test winDialog-10.4 {Tk_FontchooserObjCmd: -title} -constraints {
    nt testwinevent
} -body {
    testDialog launch {
	tk fontchooser configure -command $applyFontCmd -title "tk test"
	tk fontchooser show
    }
    list [testDialog onDisplay {
	Click cancel
    }] $testDialogFont
} -result {0 {}}
test winDialog-10.5 {Tk_FontchooserObjCmd: -parent} -constraints {
    nt testwinevent
} -setup {
    array set a {parent {}}
} -body {
    testDialog launch {
	tk fontchooser configure -command $applyFontCmd -parent .
	tk fontchooser show
    }
    testDialog onDisplay {
	array set a [testgetwindowinfo $testDialog]
	Click cancel
    }
    list [expr {$a(parent) == [wm frame .]}] $testDialogFont
} -result {1 {}}
test winDialog-10.6 {Tk_FontchooserObjCmd: -apply} -constraints {
    nt testwinevent
} -body {
    testDialog launch {
	tk fontchooser configure -command FooBarBaz
	tk fontchooser show
    }
    testDialog onDisplay {
	Click cancel
    }
} -result 0
test winDialog-10.7 {Tk_FontchooserObjCmd: -apply} -constraints {
    nt testwinevent
} -body {
    testDialog launch {
	tk fontchooser configure -command $applyFontCmd -parent .
	tk fontchooser show
    }
    list [testDialog onDisplay {
	Click [expr {0x0402}] ;# value from XP
	Click cancel
    }] [expr {[llength $testDialogFont] > 0}]
} -result {0 1}
test winDialog-10.8 {Tk_FontchooserObjCmd: -title} -constraints {
    nt testwinevent
} -setup {
    array set a {text failed}
} -body {
    testDialog launch {
	tk fontchooser configure -command $applyFontCmd -title "Hello"
	tk fontchooser show
    }
    testDialog onDisplay {
	array set a [testgetwindowinfo $testDialog]
	Click cancel
    }
    set a(text)
} -result "Hello"
test winDialog-10.9 {Tk_FontchooserObjCmd: -title} -constraints {
    nt testwinevent
} -setup {
    array set a {text failed}
} -body {
    testDialog launch {
	tk fontchooser configure -command $applyFontCmd \
	    -title  "Привет"
	tk fontchooser show
    }
    testDialog onDisplay {
	array set a [testgetwindowinfo $testDialog]
	Click cancel
    }
    set a(text)
} -result "Привет"

if {[testConstraint testwinevent]} {
    catch {testwinevent debug 0}
}

#
# CLEANUP
#

unset applyFontCmd initialDir
testutils forget dialog
cleanupTests
return

# Local variables:
# mode: tcl
# End:
<|MERGE_RESOLUTION|>--- conflicted
+++ resolved
@@ -28,55 +28,7 @@
     && (([testwinlocale] & 0xff) == 9)
 }]
 
-<<<<<<< HEAD
 set initialDir [tcltest::temporaryDirectory]
-=======
-# What directory to use in initialdir tests. Old code used to use
-# c:/. However, on Vista/later that is a protected directory if you
-# are not running privileged. Moreover, not everyone has a drive c:
-# but not having a TEMP would break a lot Windows programs
-proc initialdir {} {
-    # file join to return in Tcl canonical format (/ separator, not \)
-    #return [file join $::env(TEMP)]
-    return [tcltest::temporaryDirectory]
-}
-
-
-proc start {arg} {
-    set ::tk_dialog 0
-    set ::iter_after 0
-    set ::dialogclass "#32770"
-
-    after 1 $arg
-}
-
-proc then {cmd} {
-    set ::command $cmd
-    set ::dialogresult {}
-    set ::testfont {}
-
-    # Do not make the delay too short. The newer Vista dialogs take
-    # time to come up. Even if the testforwindow returns true, the
-    # controls are not ready to accept messages
-    after 500 afterbody
-    vwait ::dialogresult
-    return $::dialogresult
-}
-
-proc afterbody {} {
-    # On Vista and later, using the new file dialogs we have to find
-    # the window using its title as tk_dialog will not be set at the C level
-    if {[catch {testfindwindow "" $::dialogclass} ::tk_dialog]} {
-	if {[incr ::iter_after] > 30} {
-	    set ::dialogresult ">30 iterations waiting on tk_dialog"
-	    return
-	}
-	after 150 {afterbody}
-	return
-    }
-    uplevel #0 {set dialogresult [eval $command]}
-}
->>>>>>> e63d9e8b
 
 proc Click {button} {
     variable testDialog
@@ -264,11 +216,7 @@
 } -body {
     testDialog launch {set x [tk_getSaveFile -defaultextension .foo -title Save]}
     set msg {}
-<<<<<<< HEAD
-    testDialog onDisplay {
-=======
-    then {
->>>>>>> e63d9e8b
+    testDialog onDisplay {
 	if {[catch {SetText 0x3e9 bar} msg]} {
 	    Click cancel
 	} else {
@@ -285,11 +233,7 @@
 } -body {
     testDialog launch {set x [tk_getSaveFile -defaultextension {} -title Save]}
     set msg {}
-<<<<<<< HEAD
-    testDialog onDisplay {
-=======
-    then {
->>>>>>> e63d9e8b
+    testDialog onDisplay {
 	if {[catch {SetText 0x3e9 bar} msg]} {
 	    Click cancel
 	} else {
@@ -306,11 +250,7 @@
 } -body {
     testDialog launch {set x [tk_getSaveFile -filetypes {{All *}} -defaultextension {} -title Save]}
     set msg {}
-<<<<<<< HEAD
-    testDialog onDisplay {
-=======
-    then {
->>>>>>> e63d9e8b
+    testDialog onDisplay {
 	if {[catch {SetText 0x3e9 bar} msg]} {
 	    Click cancel
 	} else {
@@ -327,11 +267,7 @@
 } -body {
     testDialog launch {set x [tk_getSaveFile -filetypes {{All *}} -defaultextension {} -title Save]}
     set msg {}
-<<<<<<< HEAD
-    testDialog onDisplay {
-=======
-    then {
->>>>>>> e63d9e8b
+    testDialog onDisplay {
 	if {[catch {SetText 0x3e9 bar.c} msg]} {
 	    Click cancel
 	} else {
@@ -350,11 +286,7 @@
     # override -defaultextension
     testDialog launch {set x [tk_getSaveFile -filetypes {{C .c} {Tcl .tcl}} -defaultextension {foo} -title Save]}
     set msg {}
-<<<<<<< HEAD
-    testDialog onDisplay {
-=======
-    then {
->>>>>>> e63d9e8b
+    testDialog onDisplay {
 	if {[catch {SetText 0x3e9 bar} msg]} {
 	    Click cancel
 	} else {
@@ -373,11 +305,7 @@
     # override -defaultextension
     testDialog launch {set x [tk_getSaveFile -filetypes {{C .c} {Tcl .tcl}} -defaultextension {} -title Save]}
     set msg {}
-<<<<<<< HEAD
-    testDialog onDisplay {
-=======
-    then {
->>>>>>> e63d9e8b
+    testDialog onDisplay {
 	if {[catch {SetText 0x3e9 bar} msg]} {
 	    Click cancel
 	} else {
@@ -396,11 +324,7 @@
     # In 8.6.4 this combination resulted in bar.aaa.aaa which is bad
     testDialog launch {set x [tk_getSaveFile -filetypes {{All *}} -defaultextension {aaa} -title Save]}
     set msg {}
-<<<<<<< HEAD
-    testDialog onDisplay {
-=======
-    then {
->>>>>>> e63d9e8b
+    testDialog onDisplay {
 	if {[catch {SetText 0x3e9 bar} msg]} {
 	    Click cancel
 	} else {
@@ -447,11 +371,7 @@
 } -body {
     testDialog launch {set x [tk_getSaveFile -defaultextension foo -title Save]}
     set msg {}
-<<<<<<< HEAD
-    testDialog onDisplay {
-=======
-    then {
->>>>>>> e63d9e8b
+    testDialog onDisplay {
 	if {[catch {SetText 0x3e9 bar} msg]} {
 	    Click cancel
 	} else {
@@ -463,7 +383,6 @@
     unset msg
 } -result bar.foo
 test winDialog-5.9 {GetFileName: file types} -constraints {
-<<<<<<< HEAD
     nt testwinevent knownBug
 } -body {
     #
@@ -482,21 +401,6 @@
     }
     return $x
 } -result {foo files (*.foo)}
-=======
-    nt testwinevent
-} -body {
-    #        case FILE_TYPES:
-
-    start {tk_getSaveFile -filetypes {{"foo files" .foo FOOF}} -title Foo}
-    # XXX - currently disabled for vista style dialogs because the file
-    # types control has no control ID and we don't have a mechanism to
-    # locate it.
-    then {
-	Click cancel
-    }
-    return 1
-} -result 1
->>>>>>> e63d9e8b
 test winDialog-5.10 {GetFileName: file types: MakeFilter() fails} -constraints {
     nt
 } -body {
@@ -748,7 +652,6 @@
 #        if (Tcl_TranslateFileName(interp, string, &ds) == NULL)
     tk_getOpenFile -initialfile ~12x/455
 } -returnCodes error -result {user "12x" doesn't exist}
-<<<<<<< HEAD
 
 #
 # test winDialog-5.15 targeted Windows OS versions older than Vista.
@@ -756,8 +659,6 @@
 # the test was removed.
 #
 
-=======
->>>>>>> e63d9e8b
 test winDialog-5.16 {GetFileName: parent} -constraints {
     nt
 } -body {
@@ -781,32 +682,19 @@
 	Click cancel
     }
 } -result 0
-<<<<<<< HEAD
-test winDialog-5.18 {GetFileName: no filter specified} -constraints {
-    nt testwinevent
-} -body {
-    #    if (ofn.lpstrFilter == NULL)
-    testDialog launch {tk_getOpenFile -title Filter}
-    testDialog onDisplay {
-=======
 # In the newer file dialogs, the file type widget does not even exist
 # if no file types specified
 test winDialog-5.18 {GetFileName: no filter specified} -constraints {
-	nt testwinevent
+    nt testwinevent
 } -body {
     #    if (ofn.lpstrFilter == NULL)
-    start {tk_getOpenFile -title Filter}
-    then {
->>>>>>> e63d9e8b
+    testDialog launch {tk_getOpenFile -title Filter}
+    testDialog onDisplay {
 	catch {set x [GetText 0x470]} y
 	Click cancel
     }
     return $y
 } -result {Could not find control with id 1136}
-<<<<<<< HEAD
-=======
-
->>>>>>> e63d9e8b
 test winDialog-5.19 {GetFileName: parent HWND doesn't yet exist} -constraints {
     nt
 } -setup {
@@ -860,17 +748,10 @@
     nt testwinevent
 } -body {
     set msg {}
-<<<<<<< HEAD
     testDialog launch {set x [tk_getSaveFile -title Back]}
     testDialog onDisplay {
 	if {[catch {SetText 0x3e9 [file nativename \
 		[file join $initialDir "12x 457"]]} msg]} {
-=======
-    start {set x [tk_getSaveFile -title Back]}
-    then {
-	if {[catch {SetText 0x3e9 [file nativename \
-		[file join [initialdir] "12x 457"]]} msg]} {
->>>>>>> e63d9e8b
 	    Click cancel
 	} else {
 	    Click ok
