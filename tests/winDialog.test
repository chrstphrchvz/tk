--- conflicted
+++ resolved
@@ -15,17 +15,11 @@
     catch {testwinevent debug 1}
 }
 
-<<<<<<< HEAD
 # Locale identifier LANG_ENGLISH is 0x09
 testConstraint english [expr {
     [llength [info commands testwinlocale]]
     && (([testwinlocale] & 0xff) == 9)
 }]
-=======
-if {[testConstraint testwinevent]} {
-    catch {testwinevent debug 1}
-}
->>>>>>> 6aa377ad
 
 proc start {arg} {
     set ::tk_dialog 0
@@ -76,8 +70,7 @@
     return [testwinevent $::tk_dialog $id WM_SETTEXT $text]
 }
 
-<<<<<<< HEAD
-test winDialog-1.1.0 {Tk_ChooseColorObjCmd} -constraints {
+test winDialog-1.1 {Tk_ChooseColorObjCmd} -constraints {
     testwinevent
 } -body {
     start {tk_chooseColor}
@@ -85,7 +78,7 @@
         Click cancel
     }
 } -result {0}
-test winDialog-1.1.1 {Tk_ChooseColorObjCmd} -constraints {
+test winDialog-1.2 {Tk_ChooseColorObjCmd} -constraints {
     testwinevent
 } -body {
     start {set clr [tk_chooseColor -initialcolor "#ff9933"]}
@@ -94,7 +87,7 @@
     }
     list $x $clr
 } -result {0 {}}
-test winDialog-1.1.2 {Tk_ChooseColorObjCmd} -constraints {
+test winDialog-1.3 {Tk_ChooseColorObjCmd} -constraints {
     testwinevent
 } -body {
     start {set clr [tk_chooseColor -initialcolor "#ff9933"]}
@@ -103,9 +96,11 @@
     }
     list $x $clr
 } -result [list 0 "#ff9933"]
-test winDialog-1.1.3 {Tk_ChooseColorObjCmd: -title} -constraints {
-    testwinevent
-} -setup {unset -nocomplain a x} -body {
+test winDialog-1.4 {Tk_ChooseColorObjCmd: -title} -constraints {
+    testwinevent
+} -setup {
+    catch {unset a x}
+} -body {
     set x {}
     start {set clr [tk_chooseColor -initialcolor "#ff9933" -title "Hello"]}
     then {
@@ -117,9 +112,11 @@
     }
     lappend x $clr
 } -result [list Hello 0 "#ff9933"]
-test winDialog-1.1.4 {Tk_ChooseColorObjCmd: -title} -constraints {
-    testwinevent
-} -setup {unset -nocomplain a x} -body {
+test winDialog-1.5 {Tk_ChooseColorObjCmd: -title} -constraints {
+    testwinevent
+} -setup {
+    catch {unset a x}
+} -body {
     set x {}
     start {
         set clr [tk_chooseColor -initialcolor "#ff9933" \
@@ -134,9 +131,11 @@
     }
     lappend x $clr
 } -result [list "\u041f\u0440\u0438\u0432\u0435\u0442" 0 "#ff9933"]
-test winDialog-1.1.5 {Tk_ChooseColorObjCmd: -parent} -constraints {
-    testwinevent
-} -setup {unset -nocomplain a x} -body {
+test winDialog-1.6 {Tk_ChooseColorObjCmd: -parent} -constraints {
+    testwinevent
+} -setup {
+    catch {unset a x}
+} -body {
     start {set clr [tk_chooseColor -initialcolor "#ff9933" -parent .]}
     set x {}
     then {
@@ -150,21 +149,16 @@
     }
     list $x $clr
 } -result [list 1 "#ff9933"]
-test winDialog-1.1.6 {Tk_ChooseColorObjCmd: -parent} -constraints {
+test winDialog-1.7 {Tk_ChooseColorObjCmd: -parent} -constraints {
     testwinevent
 } -body {
     tk_chooseColor -initialcolor "#ff9933" -parent .xyzzy12
 } -returnCodes error -match glob -result {bad window path name*}
 
-test winDialog-2.1 {ColorDlgHookProc} {emptyTest nt} {
-} {}
-
-test winDialog-3.1 {Tk_GetOpenFileObjCmd} {nt testwinevent english} {
-=======
+
 test winDialog-3.1 {Tk_GetOpenFileObjCmd} -constraints {
-    nt testwinevent
-} -body {
->>>>>>> 6aa377ad
+    nt testwinevent english
+} -body {
     start {tk_getOpenFile}
     then {
 	set x [GetText cancel]
@@ -174,13 +168,9 @@
 } -result {Cancel}
 
 
-<<<<<<< HEAD
-test winDialog-4.1 {Tk_GetSaveFileObjCmd} {nt testwinevent english} {
-=======
 test winDialog-4.1 {Tk_GetSaveFileObjCmd} -constraints {
-    nt testwinevent
-} -body {
->>>>>>> 6aa377ad
+    nt testwinevent english
+} -body {
     start {tk_getSaveFile}
     then {
 	set x [GetText cancel]
@@ -196,55 +186,32 @@
     then {
 	Click cancel
     }
-<<<<<<< HEAD
-} {0}
-test winDialog-5.2 {GetFileName: one argument} {nt} {
-    list [catch {tk_getOpenFile -foo} msg] $msg
-} {1 {bad option "-foo": must be -defaultextension, -filetypes, -initialdir, -initialfile, -multiple, -parent, -title, or -typevariable}}
-test winDialog-5.4 {GetFileName: many arguments} {nt testwinevent} {
-=======
 } -result {0}
 test winDialog-5.2 {GetFileName: one argument} -constraints {
     nt
 } -body {
     tk_getOpenFile -foo
-} -returnCodes error -result {bad option "-foo": must be -defaultextension, -filetypes, -initialdir, -initialfile, -multiple, -parent, or -title}
+} -returnCodes error -result {bad option "-foo": must be -defaultextension, -filetypes, -initialdir, -initialfile, -multiple, -parent, -title, or -typevariable}
 test winDialog-5.3 {GetFileName: many arguments} -constraints {
     nt testwinevent
 } -body {
->>>>>>> 6aa377ad
     start {tk_getOpenFile -initialdir c:/ -parent . -title test -initialfile foo}
     then {
 	Click cancel
     }
-<<<<<<< HEAD
-} {0}
-test winDialog-5.5 {GetFileName: Tcl_GetIndexFromObj() != TCL_OK} {nt} {
-    list [catch {tk_getOpenFile -foo bar -abc} msg] $msg
-} {1 {bad option "-foo": must be -defaultextension, -filetypes, -initialdir, -initialfile, -multiple, -parent, -title, or -typevariable}}
-test winDialog-5.6 {GetFileName: Tcl_GetIndexFromObj() == TCL_OK} {nt testwinevent} {
-=======
 } -result {0}
 test winDialog-5.4 {GetFileName: Tcl_GetIndexFromObj() != TCL_OK} -constraints {
     nt
 } -body {
     tk_getOpenFile -foo bar -abc
-} -returnCodes error -result {bad option "-foo": must be -defaultextension, -filetypes, -initialdir, -initialfile, -multiple, -parent, or -title}
+} -returnCodes error -result {bad option "-foo": must be -defaultextension, -filetypes, -initialdir, -initialfile, -multiple, -parent, -title, or -typevariable}
 test winDialog-5.5 {GetFileName: Tcl_GetIndexFromObj() == TCL_OK} -constraints {
     nt testwinevent
 } -body {
->>>>>>> 6aa377ad
     start {tk_getOpenFile -title bar}
     then {
 	Click cancel
     }
-<<<<<<< HEAD
-} {0}
-test winDialog-5.7 {GetFileName: valid option, but missing value} {nt} {
-    list [catch {tk_getOpenFile -initialdir bar -title} msg] $msg
-} {1 {value for "-title" missing}}
-test winDialog-5.8 {GetFileName: extension begins with .} {nt testwinevent knownBug} {
-=======
 } -result {0}
 test winDialog-5.6 {GetFileName: valid option, but missing value} -constraints {
     nt
@@ -254,7 +221,6 @@
 test winDialog-5.7 {GetFileName: extension begins with .} -constraints {
     nt testwinevent
 } -body {
->>>>>>> 6aa377ad
 #    if (string[0] == '.') {
 #	string++;
 #    }
@@ -262,18 +228,10 @@
     start {set x [tk_getSaveFile -defaultextension .foo -title Save]}
     set msg {}
     then {
-<<<<<<< HEAD
-	SetText 0x480 bar
-	Click ok
-    }
-    string totitle $x
-} [string totitle [file join [pwd] bar.foo]]
-test winDialog-5.9 {GetFileName: extension doesn't begin with .} {nt testwinevent knownBug} {
-=======
 	if {[catch {SetText 0x47C bar} msg]} {
-	    Click 2
+	    Click cancel
 	} else {
-	    Click 1
+	    Click ok
 	}
     }
     return [string totitle $x]$msg
@@ -283,20 +241,14 @@
 test winDialog-5.8 {GetFileName: extension doesn't begin with .} -constraints {
     nt testwinevent
 } -body {
->>>>>>> 6aa377ad
     start {set x [tk_getSaveFile -defaultextension foo -title Save]}
     set msg {}
     then {
-<<<<<<< HEAD
-	SetText 0x480 bar
-	Click ok
-=======
 	if {[catch {SetText 0x47C bar} msg]} {
-	    Click 2
+	    Click cancel
 	} else {
-	    Click 1
+	    Click ok
 	}
->>>>>>> 6aa377ad
     }
     return [string totitle $x]$msg
 } -cleanup {
@@ -312,18 +264,6 @@
 	set x [GetText 0x470]
 	Click cancel
     }
-<<<<<<< HEAD
-    set x
-} {foo files (*.foo)}
-test winDialog-5.11 {GetFileName: file types: MakeFilter() fails} {nt} {
-#		if (MakeFilter(interp, string, &utfFilterString) != TCL_OK) 
-
-    list [catch {tk_getSaveFile -filetypes {{"foo" .foo FOO}}} msg] $msg
-} {1 {bad Macintosh file type "FOO"}}
-if {[info exists ::env(TEMP)]} {
-test winDialog-5.12 {GetFileName: initial directory} {nt testwinevent} {
-#	    case FILE_INITDIR: 
-=======
     return $x
 } -result {foo files (*.foo)}
 test winDialog-5.10 {GetFileName: file types: MakeFilter() fails} -constraints {
@@ -338,7 +278,6 @@
     nt testwinevent
 } -body {
 #	case FILE_INITDIR:
->>>>>>> 6aa377ad
 
     start {set x [tk_getSaveFile \
                       -initialdir [file normalize $::env(TEMP)] \
@@ -346,19 +285,6 @@
     then {
 	Click ok
     }
-<<<<<<< HEAD
-    set x
-} [file join [file normalize $::env(TEMP)] "12x 455"]
-}
-test winDialog-5.13 {GetFileName: initial directory: Tcl_TranslateFilename()} \
-	{nt} {
-#		if (Tcl_TranslateFileName(interp, string, &ds) == NULL) 
-    
-    list [catch {tk_getOpenFile -initialdir ~12x/455} msg] $msg
-} {1 {user "12x" doesn't exist}}
-test winDialog-5.14 {GetFileName: initial file} {nt testwinevent} {
-#	    case FILE_INITFILE: 
-=======
     return $x
 } -result [file join [file normalize $::env(TEMP)] "12x 455"]
 }
@@ -373,25 +299,12 @@
     nt testwinevent
 } -body {
 #	case FILE_INITFILE:
->>>>>>> 6aa377ad
 
     start {set x [tk_getSaveFile -initialfile "12x 456" -title Foo]}
     then {
 	Click ok
     }
     string totitle $x
-<<<<<<< HEAD
-} [string totitle [file join [pwd] "12x 456"]]
-test winDialog-5.15 {GetFileName: initial file: Tcl_TranslateFileName()} {nt} {
-#		if (Tcl_TranslateFileName(interp, string, &ds) == NULL) 
-    list [catch {tk_getOpenFile -initialfile ~12x/455} msg] $msg
-} {1 {user "12x" doesn't exist}}
-test winDialog-5.16 {GetFileName: initial file: long name} {nt testwinevent} {
-    start {
-        set dialogresult [catch {
-            tk_getSaveFile -initialfile [string repeat a 1024] -title Long
-        } x]
-=======
 } -result [string totitle [file join [pwd] "12x 456"]]
 test winDialog-5.14 {GetFileName: initial file: Tcl_TranslateFileName()} -constraints {
     nt
@@ -406,23 +319,16 @@
 	set dialogresult [catch {
 	    tk_getSaveFile -initialfile [string repeat a 1024] -title Long
 	} x]
->>>>>>> 6aa377ad
     }
     then {
 	Click ok
     }
     list $dialogresult [string match "invalid filename *" $x]
-<<<<<<< HEAD
-} {1 1}
-test winDialog-5.17 {GetFileName: parent} {nt} {
-#	    case FILE_PARENT: 
-=======
 } -result {1 1}
 test winDialog-5.16 {GetFileName: parent} -constraints {
     nt
 } -body {
 #	case FILE_PARENT:
->>>>>>> 6aa377ad
 
     toplevel .t
     set x 0
@@ -478,83 +384,29 @@
     then {
 	destroy .t
     }
-<<<<<<< HEAD
-} {}
-test winDialog-5.22 {GetFileName: call GetOpenFileName} {nt testwinevent english} {
-#	    winCode = GetOpenFileName(&ofn);
-    
-=======
 } -result {}
 test winDialog-5.21 {GetFileName: call GetOpenFileName} -constraints {
-    nt testwinevent
+    nt testwinevent english
 } -body {
 #	winCode = GetOpenFileName(&ofn);
 
->>>>>>> 6aa377ad
     start {tk_getOpenFile -title Open}
     then {
 	set x [GetText ok]
 	Click cancel
     }
-<<<<<<< HEAD
-    set x
-} {&Open}
-test winDialog-5.23 {GetFileName: call GetSaveFileName} {nt testwinevent english} {
-#	    winCode = GetSaveFileName(&ofn);
-=======
     return $x
 } -result {&Open}
 test winDialog-5.22 {GetFileName: call GetSaveFileName} -constraints {
-    nt testwinevent
+    nt testwinevent english
 } -body {
 #	winCode = GetSaveFileName(&ofn);
->>>>>>> 6aa377ad
 
     start {tk_getSaveFile -title Save}
     then {
 	set x [GetText ok]
 	Click cancel
     }
-<<<<<<< HEAD
-    set x
-} {&Save}
-if {[info exists ::env(TEMP)]} {
-test winDialog-5.24 {GetFileName: convert \ to /} {nt testwinevent knownBug} {
-    start {set x [tk_getSaveFile -title Back]}
-    then {
-	SetText 0x480 [file nativename \
-                           [file join [file normalize $::env(TEMP)] "12x 457"]]
-	Click ok
-    }
-    set x
-} [file join [file normalize $::env(TEMP)] "12x 457"]
-}
-test winDialog-5.25 {GetFileName: file types: MakeFilter() succeeds} {nt} {
-    # MacOS type that is correct, but has embedded nulls.
-
-    start {set x [catch {tk_getSaveFile -filetypes {{"foo" .foo {\0\0\0\0}}}}]}
-    then {
-	Click cancel
-    }
-    set x
-} {0}
-test winDialog-5.26 {GetFileName: file types: MakeFilter() succeeds} {nt} {
-    # MacOS type that is correct, but has embedded high-bit chars.
-
-    start {set x [catch {tk_getSaveFile -filetypes {{"foo" .foo {\u2022\u2022\u2022\u2022}}}}]}
-    then {
-	Click cancel
-    }
-    set x
-} {0}
-
-test winDialog-6.1 {MakeFilter} {emptyTest nt} {} {}
-
-test winDialog-7.1 {Tk_MessageBoxObjCmd} {emptyTest nt} {} {}
-
-test winDialog-8.1 {OFNHookProc} {emptyTest nt} {} {}
-
-=======
     return $x
 } -result {&Save}
 if {[info exists ::env(TEMP)]} {
@@ -566,9 +418,9 @@
     then {
 	if {[catch {SetText 0x47C [file nativename \
 		[file join [file normalize $::env(TEMP)] "12x 457"]]} msg]} {
-	    Click 2
+	    Click cancel
 	} else {
-	    Click 1
+	    Click ok
 	}
     }
     return $x$msg
@@ -576,7 +428,29 @@
     unset msg
 } -result [file join [file normalize $::env(TEMP)] "12x 457"]
 }
->>>>>>> 6aa377ad
+test winDialog-5.24 {GetFileName: file types: MakeFilter() succeeds} -constraints {
+    nt
+} -body {
+    # MacOS type that is correct, but has embedded nulls.
+
+    start {set x [catch {tk_getSaveFile -filetypes {{"foo" .foo {\0\0\0\0}}}}]}
+    then {
+	Click cancel
+    }
+    return $x
+} -result {0}
+test winDialog-5.25 {GetFileName: file types: MakeFilter() succeeds} -constraints {
+    nt
+} -body {
+    # MacOS type that is correct, but has embedded high-bit chars.
+
+    start {set x [catch {tk_getSaveFile -filetypes {{"foo" .foo {\u2022\u2022\u2022\u2022}}}}]}
+    then {
+	Click cancel
+    }
+    return $x
+} -result {0}
+
 ## The Tk_ChooseDirectoryObjCmd hang on the static build of Windows
 ## because somehow the GetOpenFileName ends up a noop in the static
 ## build.
@@ -632,16 +506,6 @@
 	Click ok
     }
     string tolower [set x]
-<<<<<<< HEAD
-} {c:/}
-test winDialog-9.8 {Tk_ChooseDirectoryObjCmd:\
-	initial directory: Tcl_TranslateFilename()} {nt} {
-#		if (Tcl_TranslateFileName(interp, string, 
-#			&utfDirString) == NULL) 
-    
-    list [catch {tk_chooseDirectory -initialdir ~12x/455} msg] $msg
-} {1 {user "12x" doesn't exist}}
-=======
 } -result {c:/}
 test winDialog-9.8 {Tk_ChooseDirectoryObjCmd: initial directory: Tcl_TranslateFilename()} -constraints {
     nt
@@ -651,21 +515,15 @@
 
     tk_chooseDirectory -initialdir ~12x/455
 } -returnCodes error -result {user "12x" doesn't exist}
->>>>>>> 6aa377ad
 
 if {[testConstraint testwinevent]} {
     catch {testwinevent debug 0}
 }
 
 # cleanup
-<<<<<<< HEAD
 cleanupTests
 return
-=======
-::tcltest::cleanupTests
-return
 
 # Local variables:
 # mode: tcl
-# End:
->>>>>>> 6aa377ad
+# End: