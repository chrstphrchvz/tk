--- conflicted
+++ resolved
@@ -11,7 +11,7 @@
 tcltest::loadTestedCommands
 namespace import -force tcltest::test
 
-testConstraint failsOnUbuntu [expr {![info exists ::env(TRAVIS_OS_NAME)] || ![string match linux $::env(TRAVIS_OS_NAME)]}]
+testConstraint failsOnUbuntu [expr {![info exists ::env(CI)] || ![string match Linux $::tcl_platform(os)]}]
 testConstraint failsOnXQuarz [expr {$tcl_platform(os) ne "Darwin" || [tk windowingsystem] ne "x11" }]
 
 # Platform specific procedure for updating the text widget.
@@ -102,13 +102,7 @@
 wm minsize . 1 1
 wm positionfrom . user
 wm deiconify .
-<<<<<<< HEAD
 updateText
-=======
-update
-
-testConstraint failsOnUbuntu [expr {![info exists ::env(CI)] || ![string match Linux $::tcl_platform(os)]}]
->>>>>>> 3acc3fa1
 
 # Some window managers (like olwm under SunOS 4.1.3) misbehave in a way
 # that tends to march windows off the top and left of the screen.  If
