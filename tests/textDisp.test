# This file is a Tcl script to test the code in the file tkTextDisp.c.
# This file is organized in the standard fashion for Tcl tests.
#
# Copyright © 1994 The Regents of the University of California.
# Copyright © 1994-1997 Sun Microsystems, Inc.
# Copyright © 1998-1999 Scriptics Corporation.
# All rights reserved.

package require tcltest 2.2
eval tcltest::configure $argv
tcltest::loadTestedCommands
namespace import -force tcltest::test

# Platform specific procedure for updating the text widget.

if {[tk windowingsystem] == "aqua"} {
    proc updateText {} {
	update idletasks
    }
    proc delay {} {
	update idletasks
	after 100
	update idletasks
    }
} else {
    proc updateText {} {
	update
    }
    proc delay {} {
	update
	after 100
	update
    }
}

# The procedure below is used as the scrolling command for the text;
# it just saves the scrolling information in a variable "scrollInfo".

proc scroll args {
    global scrollInfo
    set scrollInfo $args
}

# The procedure below is used to generate errors during scrolling commands.

proc scrollError args {
    error "scrolling error"
}

# Return 1 if the two given lists are the same, otherwise return the two lists.
# This is used to compare a test actual result with a test expected result.

proc lequal {res expected} {
    if {[llength $res] != [llength $expected]} {
        return [list "Lengths differ"  result: $res - expected: $expected]
    }
    for {set i 0} {$i < [llength $res]} {incr i} {
        if {[lindex $res $i] ne [lindex $expected $i]} {
	    return [list result: $res - expected: $expected]
	}
    }
    return 1
}

# Create entries in the option database to be sure that geometry options
# like border width have selected values.
option add *Text.borderWidth 2         ; # tests work with [1-3]
option add *Text.highlightThickness 2  ; # tests work with [0-5]
option add *Text.padX 1  ; # same padding in x and y, see proc bo; tests work with [0-4]
option add *Text.padY 1  ; # same padding in x and y, see proc bo; tests work with [0-4]

# The frame .f is needed to make sure that the overall window is always
# fairly wide, even if the text window is very narrow.  This is needed
# because some window managers don't allow the overall width of a window
# to get very narrow.

catch {destroy .f .t}
frame .f -width 100 -height 20
pack .f -side left

<<<<<<< HEAD
# On macOS the font "Courier New" has different metrics than "Courier",
# and this causes tests 20.1 - 20.5 to fail.  So we use "Courier" as the
# fixed font for testing on Aqua.

if {[tk windowingsystem] eq "aqua"} {
   set fixedFont {Courier -12}
} else {
  set fixedFont {"Courier New" -12}
}
# 15 on XP, 13 on Solaris 8
=======
set fixedFont {Courier -12}
>>>>>>> 424dd41b
set fixedHeight [font metrics $fixedFont -linespace]
set fixedWidth [font measure $fixedFont m]
set fixedAscent [font metrics $fixedFont -ascent]

set bigFont {Helvetica -24}  ; # note: not a fixed-width font!
set bigHeight [font metrics $bigFont -linespace]
set bigAscent [font metrics $bigFont -ascent]

set ascentDiff [expr {$bigAscent - $fixedAscent}]
set heightDiff [expr {$bigHeight - $fixedHeight}]

# On Windows at least, the tests do work with {Courier -10}, {Courier -12} or {Courier -14} as fixedFont.
# Warn the user if the actual font size is too different from what was requested.
if {[font metrics [font actual $fixedFont] -fixed] != 1} {
    puts "---> Warning: the font actually used by the tests, which is \"[font actual $fixedFont]\",\
does not seem to be a fixed-width font as expected. If this is really the case, many upcoming\
tests will fail."
}
if {$fixedHeight < 12 || $fixedHeight > 17} {
    puts "---> Warning: the font actually used by the tests, which is \"[font actual $fixedFont]\",\
is $fixedHeight pixels height while the tests expect between 12 and 17 (inclusive) pixels.\
Some of the upcoming tests will probably fail."
}
if {$fixedWidth < 6 || $fixedWidth > 8} {
    puts "---> Warning: the font actually used by the tests, which is \"[font actual $fixedFont]\",\
is $fixedWidth pixels in width while the tests expect between 6 and 8 (inclusive) pixels.\
Some of the upcoming tests will probably fail."
}

# Option  -width 20  (characters) below is a fundamental assumption of many
# upcoming tests when wrapping enters in play
# Also  -height 10  (lines) is an important assumption
text .t -font $fixedFont -width 20 -height 10 -yscrollcommand scroll
pack .t -expand 1 -fill both
.t tag configure big -font $bigFont
.t debug on
wm geometry . {}

# full border size of the text widget, i.e. first x or y coordinate inside the text widget
# warning:  -padx  is supposed to be the same as  -pady  (same border size horizontally and
# vertically around the widget)
proc bo {{w .t}} {
    return [expr {[$w cget -borderwidth] + [$w cget -highlightthickness] + [$w cget -padx]}]
}

# x-width of $n chars, fixed width font
proc xw {n} {
    global fixedWidth 
    return [expr {$n * $fixedWidth}]
}
# x-coordinate of the first pixel of $n-th char (count starts at zero), left justified
proc xchar {n {w .t}} {
    return [expr {[bo $w] + [xw $n]}]
}
# x-coordinate in widget $w of the first pixel of $n-th char counted from the right, right justified
proc xcharr {n {w .t}} {
    return [expr {[winfo width $w] - [bo $w] - [xw $n]}]
}
# y-coordinate of the first pixel of $l-th display line (count starts at 1)
proc yline {l {w .t}} {
    global fixedHeight
    return [expr {[bo $w] + ($l - 1) * $fixedHeight}]
}
# x-pixels of empty space in widget $w on a line containing $n chars
proc xe {n {w .t}} {
    return [expr {[winfo width $w] - (2 * [bo $w]) - [xw $n]}]
}

# The statements below reset the main window;  it's needed if the window
# manager is mwm to make mwm forget about a previous minimum size setting.

wm withdraw .
wm minsize . 1 1
wm positionfrom . user
wm deiconify .
updateText

# Some window managers (like olwm under SunOS 4.1.3) misbehave in a way
# that tends to march windows off the top and left of the screen.  If
# this happens, some tests will fail because parts of the window will
# not need to be displayed (because they're off-screen).  To keep this
# from happening, move the window if it's getting near the left or top
# edges of the screen.

if {([winfo rooty .] < 50) || ([winfo rootx .] < 50)} {
    wm geom . +50+50
}

test textDisp-0.1 {double tag elide transition} {
    # Example from tkchat crash.  For some reason can only
    # get this test case to crash when first.
    catch {destroy .top}
    pack [text .top]

    foreach val {0 1 2 3} {
	.top insert 1.0 "hello\n"
	.top tag configure tag$val
	.top tag add tag$val 1.0 2.0
	set ::Options(tag$val) 0
    }

    proc DoVis {tag} {
	.top tag config $tag -elide $::Options($tag)
    }

    proc NickVis {val} {
	foreach t [array names ::Options ] {
	    if {$::Options($t) != $val} {
		set ::Options($t) $val
		DoVis $t
	    }
	}
    }
    NickVis 1
    unset ::Options
    destroy .top
} {}

test textDisp-0.2 {double tag elide transition} {
    # Example from tkchat crash.  For some reason can only
    # get this test case to crash when first.
    catch {destroy .top}
    pack [text .top]

    foreach val {0 1 2 3} {
	.top insert 1.0 "hello"
	.top tag configure tag$val
	.top tag add tag$val 1.0 1.5
	set ::Options(tag$val) 0
    }

    proc DoVis {tag} {
	.top tag config $tag -elide $::Options($tag)
    }

    proc NickVis {val} {
	foreach t [array names ::Options ] {
	    if {$::Options($t) != $val} {
		set ::Options($t) $val
		DoVis $t
	    }
	}
    }
    NickVis 1
    unset ::Options
    destroy .top
} {}

test textDisp-0.3 {double tag elide transition} {
    catch {destroy .txt}
    pack [text .txt]
    # Note that TRAFFIC should have a higher priority than SYSTEM
    # in terms of the tag effects.
    .txt tag configure SYSTEM -elide 0
    .txt tag configure TRAFFIC -elide 1
    .txt insert end "\n" {TRAFFIC SYSTEM}
    updateText
    destroy .txt
} {}

test textDisp-0.4 {double tag elide transition} {
    catch {destroy .txt}
    pack [text .txt]
    # Note that TRAFFIC should have a higher priority than SYSTEM
    # in terms of the tag effects.
    .txt tag configure SYSTEM -elide 0
    .txt tag configure TRAFFIC -elide 1
    .txt insert end "\n" {SYSTEM TRAFFIC}
    # Crash was here.
    updateText
    destroy .txt
} {}

test textDisp-0.5 {double tag elide transition} {
    catch {destroy .txt}
    pack [text .txt]
    .txt tag configure WELCOME -elide 1
    .txt tag configure SYSTEM -elide 0
    .txt tag configure TRAFFIC -elide 1

    .txt insert end "\n" {SYSTEM TRAFFIC}
    .txt insert end "\n" WELCOME
    # Crash was here.
    updateText
    destroy .txt
} {}

test textDisp-1.1 {GetStyle procedure, priorities and tab stops} {
    .t delete 1.0 end
    .t insert 1.0 "x\ty"
    .t tag delete x y z
    .t tag configure x -tabs 50
    .t tag configure y -foreground black
    .t tag configure z -tabs 70
    .t tag add x 1.0 1.end
    .t tag add y 1.0 1.end
    .t tag add z 1.0 1.end
    update idletasks
    set x [lindex [.t bbox 1.2] 0]
    .t tag configure z -tabs {}
    lappend x [lindex [.t bbox 1.2] 0]
    .t tag configure z -tabs 30
    .t tag raise x
    update idletasks
    lappend x [lindex [.t bbox 1.2] 0]
} [list [expr {[bo]+70}] [expr {[bo]+50}] [expr {[bo]+50}]]
.t tag delete x y z
test textDisp-1.2 {GetStyle procedure, wrapmode} {
    .t configure -wrap char
    .t delete 1.0 end
    .t insert 1.0 "abcd\nefg hijkl mnop qrstuv wxyz"
    .t tag configure x -wrap word
    .t tag configure y -wrap none
    .t tag raise y
    updateText
    set result [list [.t bbox 2.20]]
    .t tag add x 2.0 2.1
    lappend result [.t bbox 2.20]
    .t tag add y 1.end 2.2
    lappend result [.t bbox 2.20]
} [list [list [xchar 0] [yline 3] $fixedWidth $fixedHeight] \
        [list [xchar 5] [yline 3] $fixedWidth $fixedHeight] \
	    {}]
.t tag delete x y

test textDisp-2.1 {LayoutDLine, basics} {
    .t configure -wrap char
    .t delete 1.0 end
    .t insert 1.0 "This is some sample text for testing."
    list [.t bbox 1.19] [.t bbox 1.20]
} [list [list [xchar 19] [yline 1] $fixedWidth $fixedHeight] \
        [list [xchar 0] [yline 2] $fixedWidth $fixedHeight]]
test textDisp-2.2 {LayoutDLine, basics} {
    .t configure -wrap char
    .t delete 1.0 end
    .t insert 1.0 "This isx some sample text for testing."
    list [.t bbox 1.19] [.t bbox 1.20]
} [list [list [xchar 19] [yline 1] $fixedWidth $fixedHeight] \
        [list [xchar 0] [yline 2] $fixedWidth $fixedHeight]]
test textDisp-2.3 {LayoutDLine, basics} {
    .t configure -wrap char
    .t delete 1.0 end
    .t insert 1.0 "This isxxx some sample text for testing."
    list [.t bbox 1.19] [.t bbox 1.20]
} [list [list [xchar 19] [yline 1] $fixedWidth $fixedHeight] \
        [list [xchar 0] [yline 2] $fixedWidth $fixedHeight]]
test textDisp-2.4 {LayoutDLine, word wrap} {
    .t configure -wrap word
    .t delete 1.0 end
    .t insert 1.0 "This is some sample text for testing."
    list [.t bbox 1.19] [.t bbox 1.20]
} [list [list [xchar 19] [yline 1] $fixedWidth $fixedHeight] \
        [list [xchar 0] [yline 2] $fixedWidth $fixedHeight]]
test textDisp-2.5 {LayoutDLine, word wrap} {
    .t configure -wrap word
    .t delete 1.0 end
    .t insert 1.0 "This isx some sample text for testing."
    list [.t bbox 1.13] [.t bbox 1.19] [.t bbox 1.20] [.t bbox 1.21]
} [list [list [xchar 13] [yline 1] $fixedWidth $fixedHeight] \
        [list [xchar 19] [yline 1] $fixedWidth $fixedHeight] \
	    [list [xchar 20] [yline 1] 0  $fixedHeight] \
	    [list [xchar 0] [yline 2] $fixedWidth $fixedHeight]]
test textDisp-2.6 {LayoutDLine, word wrap} {
    .t configure -wrap word
    .t delete 1.0 end
    .t insert 1.0 "This isxxx some sample text for testing."
    list [.t bbox 1.15] [.t bbox 1.16]
} [list [list [xchar 15] [yline 1] [xe 15] $fixedHeight] \
        [list [xchar 0] [yline 2] $fixedWidth $fixedHeight]]
test textDisp-2.7 {LayoutDLine, marks and tags} {
    .t configure -wrap word
    .t delete 1.0 end
    .t insert 1.0 "This isxxx some sample text for testing."
    .t tag add foo 1.4 1.6
    .t mark set insert 1.8
    list [.t bbox 1.2] [.t bbox 1.5] [.t bbox 1.11]
} [list [list [xchar 2] [yline 1] $fixedWidth $fixedHeight] \
        [list [xchar 5] [yline 1] $fixedWidth $fixedHeight] \
	    [list [xchar 11] [yline 1] $fixedWidth $fixedHeight]]
foreach m [.t mark names] {
    catch {.t mark unset $m}
}
test textDisp-2.8 {LayoutDLine, extra chunk at end of dline} -setup {
    scan [wm geom .] %dx%d width height
} -body {
    wm geom . [expr {$width+1}]x$height
    updateText
    .t configure -wrap char
    .t delete 1.0 end
    .t insert 1.0 "This isxx some sample text for testing."
    .t mark set foo 1.20
    list [.t bbox 1.19] [.t bbox 1.20]
} -cleanup {
    wm geom . {}
    updateText
} -result [list [list [xchar 19] [yline 1] [expr {$fixedWidth+1}] $fixedHeight] \
                [list [xchar 0] [yline 2] $fixedWidth $fixedHeight]]
test textDisp-2.9 {LayoutDLine, marks and tags} {
    .t configure -wrap word
    .t delete 1.0 end
    .t insert 1.0 "This is a very_very_long_word_that_wraps."
    list [.t bbox 1.9] [.t bbox 1.10] [.t bbox 1.25]
} [list [list [xchar 9] [yline 1] [xe 9] $fixedHeight] \
        [list [xchar 0] [yline 2] $fixedWidth $fixedHeight] \
	    [list [xchar 15] [yline 2] $fixedWidth $fixedHeight]]
test textDisp-2.10 {LayoutDLine, marks and tags} {
    .t configure -wrap word
    .t delete 1.0 end
    .t insert 1.0 "This is a very_very_long_word_that_wraps."
    .t tag add foo 1.13
    .t tag add foo 1.15
    .t tag add foo 1.17
    .t tag add foo 1.19
    list [.t bbox 1.9] [.t bbox 1.10] [.t bbox 1.25]
} [list [list [xchar 9] [yline 1] [xe 9] $fixedHeight] \
        [list [xchar 0] [yline 2] $fixedWidth $fixedHeight] \
	    [list [xchar 15] [yline 2] $fixedWidth $fixedHeight]]
test textDisp-2.11 {LayoutDLine, newline width} {
    .t configure -wrap char
    .t delete 1.0 end
    .t insert 1.0 "a\nbb\nccc\ndddd"
    list [.t bbox 2.2] [.t bbox 3.3]
} [list [list [xchar 2] [yline 2] [xe 2] $fixedHeight] \
        [list [xchar 3] [yline 3] [xe 3] $fixedHeight]]
test textDisp-2.12 {LayoutDLine, justification} {
    .t configure -wrap char
    .t delete 1.0 end
    .t insert 1.0 "\na\nbb\nccc\ndddd"
    .t tag configure x -justify center
    .t tag add x 1.0 end
    .t tag add y 3.0 3.2
    list [.t bbox 1.0] [.t bbox 2.0] [.t bbox 4.0] [.t bbox 4.2]
} [list [list [expr {[bo]+[xe 0]/2}] [yline 1] [expr {[xe 0]-[xe 0]/2}] $fixedHeight] \
        [list [expr {[bo]+[xe 1]/2}] [yline 2] $fixedWidth $fixedHeight] \
        [list [expr {[bo]+[xe 3]/2}] [yline 4] $fixedWidth $fixedHeight] \
        [list [expr {[bo]+[xe 3]/2+[xw 2]}] [yline 4] $fixedWidth $fixedHeight]]
test textDisp-2.13 {LayoutDLine, justification} {
    .t configure -wrap char
    .t delete 1.0 end
    .t insert 1.0 "\na\nbb\nccc\ndddd"
    .t tag configure x -justify right
    .t tag add x 1.0 end
    .t tag add y 3.0 3.2
    list [.t bbox 1.0] [.t bbox 2.0] [.t bbox 4.0] [.t bbox 4.2]
} [list [list [xcharr 0] [yline 1] 0 $fixedHeight] \
        [list [xcharr 1] [yline 2] $fixedWidth $fixedHeight] \
        [list [xcharr 3] [yline 4] $fixedWidth $fixedHeight] \
        [list [xcharr 1] [yline 4] $fixedWidth $fixedHeight]]
test textDisp-2.14 {LayoutDLine, justification} {
    .t configure -wrap char
    .t delete 1.0 end
    .t insert 1.0 "\na\nbb\nccc\ndddd"
    .t tag configure x -justify center
    .t tag add x 2.0 3.1
    .t tag configure y -justify right
    .t tag add y 3.0 4.0
    .t tag raise y
    list [.t bbox 2.0] [.t bbox 3.0] [.t bbox 3.end] [.t bbox 4.0]
} [list [list [expr {[bo]+[xe 1]/2}] [yline 2] $fixedWidth $fixedHeight] \
        [list [xcharr 2] [yline 3] $fixedWidth $fixedHeight] \
        [list [xcharr 0] [yline 3] 0 $fixedHeight] \
        [list [xchar 0] [yline 4] $fixedWidth $fixedHeight]]
test textDisp-2.15 {LayoutDLine, justification} {
    .t configure -wrap char
    .t delete 1.0 end
    .t insert 1.0 "\na\nbb\nccc\ndddd"
    .t tag configure x -justify center
    .t tag add x 2.0 3.1
    .t tag configure y -justify right
    .t tag add y 3.0 4.0
    .t tag lower y
    list [.t bbox 2.0] [.t bbox 3.0] [.t bbox 3.end] [.t bbox 4.0]
} [list [list [expr {[bo]+[xe 1]/2}] [yline 2] $fixedWidth $fixedHeight] \
        [list [expr {[bo]+[xe 2]/2}] [yline 3] $fixedWidth $fixedHeight] \
        [list [expr {[bo]+[xe 2]/2+[xw 2]}] [yline 3] [expr {[xe 2]/2}] $fixedHeight] \
        [list [xchar 0] [yline 4] $fixedWidth $fixedHeight]]
test textDisp-2.16 {LayoutDLine, justification} {
    .t configure -wrap word
    .t delete 1.0 end
    .t insert 1.0 "Lots of long words, enough to force word wrap\nThen\nmore lines"
    .t tag configure x -justify center
    .t tag add x 1.1 1.20
    .t tag add x 1.21 1.end
    list [.t bbox 1.0] [.t bbox 1.20] [.t bbox 1.41] [.t bbox 2.0]
} [list [list [xchar 0] [yline 1] $fixedWidth $fixedHeight] \
        [list [xchar 0] [yline 2] $fixedWidth $fixedHeight] \
        [list [expr {[bo]+[xe 4]/2}] [yline 3] $fixedWidth $fixedHeight] \
        [list [xchar 0] [yline 4] $fixedWidth $fixedHeight]]
test textDisp-2.17 {LayoutDLine, justification} {
    .t configure -wrap word
    .t delete 1.0 end
    .t insert 1.0 "Lots of very long words, enough to force word wrap\nThen\nmore lines"
    .t tag configure x -justify center
    .t tag add x 1.18
    list [.t bbox 1.0] [.t bbox 1.18] [.t bbox 1.35] [.t bbox 2.0]
} [list [list [xchar 0] [yline 1] $fixedWidth $fixedHeight] \
        [list [expr {[bo]+[xe 17]/2}] [yline 2] $fixedWidth $fixedHeight] \
        [list [xchar 0] [yline 3] $fixedWidth $fixedHeight] \
        [list [xchar 0] [yline 4] $fixedWidth $fixedHeight]]
test textDisp-2.18 {LayoutDLine, justification} {
    .t configure -wrap none
    .t delete 1.0 end
    .t insert 1.0 "Lots of long words, enough to extend out of the window\n"
    .t insert end "Then\nmore lines\nThat are shorter"
    .t tag configure x -justify center
    .t tag configure y -justify right
    .t tag add x 2.0
    .t tag add y 3.0
    .t xview scroll 5 units
    list [.t bbox 2.0] [.t bbox 3.0]
} [list [list [expr {[bo]+[xe 4]/2-[xw 5]}] [yline 2] $fixedWidth $fixedHeight] \
        [list [expr {[xcharr 10]-[xw 5]}] [yline 3] $fixedWidth $fixedHeight]]
.t tag delete x
.t tag delete y
test textDisp-2.19 {LayoutDLine, margins} {
    .t configure -wrap word
    .t delete 1.0 end
    .t insert 1.0 "Lots of long words, enough to force word wrap\nThen\nmore lines"
    # margins in pixels depend on the font width for more flexibility
    set lm1 [expr {3*$fixedWidth}]
    set lm2 [expr {2*$lm1}]
    set rm [expr {2*$fixedWidth}]
    .t tag configure x -lmargin1 $lm1 -lmargin2 $lm2 -rmargin $rm
    .t tag add x 1.0 end
    set expected [list [list [expr {[bo]+$lm1}] [yline 1] $fixedWidth $fixedHeight] \
                       [list [expr {[bo]+$lm1+[xw 12]}] [yline 1] [expr {[xe 12]-$lm1}] $fixedHeight] \
                       [list [expr {[bo]+$lm2}] [yline 2] $fixedWidth $fixedHeight] \
                       [list [expr {[bo]+$lm1}] [yline 6] $fixedWidth $fixedHeight]]
    lequal [list [.t bbox 1.0] [.t bbox 1.12] [.t bbox 1.13] [.t bbox 2.0]] $expected
} {1}
test textDisp-2.20 {LayoutDLine, margins} {
    .t configure -wrap word
    .t delete 1.0 end
    .t insert 1.0 "Lots of long words, enough to force word wrap\nThen\nmore lines"
    .t tag configure x -lmargin1 20 -lmargin2 10 -rmargin 3
    .t tag configure y -lmargin1 15 -lmargin2 5 -rmargin 0
    .t tag raise y
    .t tag add x 1.0 end
    .t tag add y 1.13
    list [.t bbox 1.0] [.t bbox 1.13] [.t bbox 1.30] [.t bbox 2.0]
} [list [list [expr {[bo]+20}] [yline 1] $fixedWidth $fixedHeight] \
        [list [expr {[bo]+5}] [yline 2] $fixedWidth $fixedHeight] \
        [list [expr {[bo]+10}] [yline 3] $fixedWidth $fixedHeight] \
        [list [expr {[bo]+20}] [yline 4] $fixedWidth $fixedHeight]]
test textDisp-2.21 {LayoutDLine, margins} {
    .t configure -wrap word
    .t delete 1.0 end
    .t insert 1.0 "Sample text"
    .t tag configure x -lmargin1 80 -lmargin2 80 -rmargin 100
    .t tag add x 1.0 end
    list [.t bbox 1.0] [.t bbox 1.1] [.t bbox 1.2]
} [list [list [expr {[bo]+80}] [yline 1] [expr {[xe 0]-80}] $fixedHeight] \
        [list [expr {[bo]+80}] [yline 2] [expr {[xe 0]-80}] $fixedHeight] \
        [list [expr {[bo]+80}] [yline 3] [expr {[xe 0]-80}] $fixedHeight]]
.t tag delete x
.t tag delete y
test textDisp-2.22 {LayoutDLine, spacing options} {
    .t configure -wrap word
    .t delete 1.0 end
    .t tag delete x y
    .t insert end "Short line\nLine 2 is long enough "
    .t insert end "to wrap around a couple of times"
    .t insert end "\nLine 3\nLine 4"
    set i [.t dlineinfo 1.0]
    set b1 [expr {[lindex $i 1] + [lindex $i 4]}]
    set i [.t dlineinfo 2.0]
    set b2 [expr {[lindex $i 1] + [lindex $i 4]}]
    set i [.t dlineinfo 2.end]
    set b3 [expr {[lindex $i 1] + [lindex $i 4]}]
    set i [.t dlineinfo 3.0]
    set b4 [expr {[lindex $i 1] + [lindex $i 4]}]
    .t configure -spacing1 2 -spacing2 1 -spacing3 3
    set i [.t dlineinfo 1.0]
    set b1 [expr {[lindex $i 1] + [lindex $i 4] - $b1}]
    set i [.t dlineinfo 2.0]
    set b2 [expr {[lindex $i 1] + [lindex $i 4] - $b2}]
    set i [.t dlineinfo 2.end]
    set b3 [expr {[lindex $i 1] + [lindex $i 4] - $b3}]
    set i [.t dlineinfo 3.0]
    set b4 [expr {[lindex $i 1] + [lindex $i 4] - $b4}]
    list $b1 $b2 $b3 $b4
} [list 2 7 10 15]
.t configure -spacing1 0 -spacing2 0 -spacing3 0
test textDisp-2.23 {LayoutDLine, spacing options} {
    .t configure -wrap word
    .t delete 1.0 end
    .t tag delete x y
    .t insert end "Short line\nLine 2 is long enough "
    .t insert end "to wrap around a couple of times"
    .t insert end "\nLine 3\nLine 4"
    set i [.t dlineinfo 1.0]
    set b1 [expr {[lindex $i 1] + [lindex $i 4]}]
    set i [.t dlineinfo 2.0]
    set b2 [expr {[lindex $i 1] + [lindex $i 4]}]
    set i [.t dlineinfo 2.end]
    set b3 [expr {[lindex $i 1] + [lindex $i 4]}]
    set i [.t dlineinfo 3.0]
    set b4 [expr {[lindex $i 1] + [lindex $i 4]}]
    .t configure -spacing1 4 -spacing2 4 -spacing3 4
    .t tag configure x -spacing1 1 -spacing2 2 -spacing3 3
    .t tag add x 1.0 end
    .t tag configure y -spacing1 0 -spacing2 3
    .t tag add y 2.19 end
    .t tag raise y
    set i [.t dlineinfo 1.0]
    set b1 [expr {[lindex $i 1] + [lindex $i 4] - $b1}]
    set i [.t dlineinfo 2.0]
    set b2 [expr {[lindex $i 1] + [lindex $i 4] - $b2}]
    set i [.t dlineinfo 2.end]
    set b3 [expr {[lindex $i 1] + [lindex $i 4] - $b3}]
    set i [.t dlineinfo 3.0]
    set b4 [expr {[lindex $i 1] + [lindex $i 4] - $b4}]
    list $b1 $b2 $b3 $b4
} [list 1 5 13 16]
.t configure -spacing1 0 -spacing2 0 -spacing3 0
test textDisp-2.24 {LayoutDLine, tabs, saving from first chunk} {
    .t delete 1.0 end
    .t tag delete x y
    .t tag configure x -tabs 70
    .t tag configure y -tabs 80
    .t insert 1.0 "ab\tcde"
    .t tag add x 1.0 end
    .t tag add y 1.1 end
    lindex [.t bbox 1.3] 0
<<<<<<< HEAD
} 75
test textDisp-2.25 {LayoutDLine, tabs, breaking chunks at tabs} {textfonts} {
=======
} [expr {[bo]+70}]
test textDisp-2.25 {LayoutDLine, tabs, breaking chunks at tabs} {
>>>>>>> 424dd41b
    .t delete 1.0 end
    .t tag delete x
    # compute a tab width allowing to let 4 tab stops (followed by a single char) on a single line
    set tw [expr {([winfo width .t]-2*[bo]-$fixedWidth)/4}]
    .t tag configure x -tabs [list $tw [expr {$tw*2}] [expr {$tw*3}] [expr {$tw*4}]]
    .t insert 1.0 "a\tb\tc\td\te"
    .t mark set dummy1 1.1
    .t mark set dummy2 1.2
    .t tag add x 1.0 end
    set expected [list [expr {[bo]+$tw}] [expr {[bo]+2*$tw}] [expr {[bo]+3*$tw}] [expr {[bo]+4*$tw}]]
    set res [list [lindex [.t bbox 1.2] 0] [lindex [.t bbox 1.4] 0] \
	          [lindex [.t bbox 1.6] 0] [lindex [.t bbox 1.8] 0]]
    lequal $res $expected
} {1}
# Next test is currently constrained to not run on mac (aqua) because on
# aqua it fails due to wrong implementation of tabs with right justification
# (the text is not rendered at all). This is a bug.
test textDisp-2.26 {LayoutDLine, tabs, breaking chunks at tabs} {notAqua} {
    .t delete 1.0 end
    .t tag delete x
    .t tag configure x -tabs [list 30 60 90 120] -justify right
    .t insert 1.0 "a\tb\tc\td\te"
    .t mark set dummy1 1.1
    .t mark set dummy2 1.2
    .t tag add x 1.0 end
    list [lindex [.t bbox 1.2] 0] [lindex [.t bbox 1.4] 0] \
	     [lindex [.t bbox 1.6] 0] [lindex [.t bbox 1.8] 0]
} [list [xcharr 4] [xcharr 3] [xcharr 2] [xcharr 1]]
test textDisp-2.27 {LayoutDLine, tabs, calling AdjustForTab} {
    .t delete 1.0 end
    .t tag delete x
    .t tag configure x -tabs [list 30 60]
    .t insert 1.0 "a\tb\tcd"
    .t tag add x 1.0 end
    list [lindex [.t bbox 1.2] 0] [lindex [.t bbox 1.4] 0]
} [list [expr {[bo]+30}] [expr {[bo]+60}]]
test textDisp-2.28 {LayoutDLine, tabs, running out of space in dline} {
    .t delete 1.0 end
    .t insert 1.0 "a\tb\tc\td"
    .t bbox 1.6
} [list [xchar 0] [yline 2] $fixedWidth $fixedHeight]
test textDisp-2.29 {LayoutDLine, tabs, running out of space in dline} {
    .t delete 1.0 end
    .t insert 1.0 "a\tx\tabcd"
    .t bbox 1.4
} [list [xchar [expr {2*8}]] [yline 1] $fixedWidth $fixedHeight]
test textDisp-2.30 {LayoutDLine, tabs, running out of space in dline} {
    .t delete 1.0 end
    .t insert 1.0 "a\tx\tabc"
    .t bbox 1.4
} [list [xchar [expr {2*8}]] [yline 1] $fixedWidth $fixedHeight]

test textDisp-3.1 {different character sizes} {
    .t configure -wrap word
    .t delete 1.0 end
    .t insert end "Some sample text, including both large\n"
    .t insert end "characters and\nsmall\n"
    .t insert end "abc\nd\ne\nfghij"
    .t tag add big 1.5 1.10
    .t tag add big 2.11 2.14
    list [.t bbox 1.1] [.t bbox 1.6] [.t dlineinfo 1.0] [.t dlineinfo 3.0]
} [list [list [xchar 1] [expr {[yline 1]+$ascentDiff}] $fixedWidth $fixedHeight] \
        [list [expr {[xchar 5]+[font measure $bigFont s]}] [yline 1] [font measure $bigFont a] $bigHeight] \
	[list [bo] [yline 1] [expr {[xw 5]+[font measure $bigFont sampl]+[xw 2]}] $bigHeight $bigAscent] \
	[list [bo] [expr {[bo]+2*$bigHeight+2*$fixedHeight}] [xw 5] $fixedHeight $fixedAscent]]
.t configure -wrap char

test textDisp-4.1 {UpdateDisplayInfo, basic} {
    .t delete 1.0 end
    .t insert end "Line 1\nLine 2\nLine 3\n"
    updateText
    .t delete 2.0 2.end
    updateText
    set res $tk_textRelayout
    .t insert 2.0 "New Line 2"
    updateText
    lappend res [.t bbox 1.0] [.t bbox 2.0] [.t bbox 3.0] $tk_textRelayout
} [list 2.0 \
        [list [xchar 0] [yline 1] $fixedWidth $fixedHeight] \
	[list [xchar 0] [yline 2] $fixedWidth $fixedHeight] \
	[list [xchar 0] [yline 3] $fixedWidth $fixedHeight] \
	2.0]
test textDisp-4.2 {UpdateDisplayInfo, re-use tail of text line} {
    .t delete 1.0 end
    .t insert end "Line 1\nLine 2 is so long that it wraps around\nLine 3"
    updateText
    .t mark set x 2.21
    .t delete 2.2
    updateText
    set res $tk_textRelayout
    .t insert 2.0 X
    updateText
    lappend res [.t bbox 2.0] [.t bbox x] [.t bbox 3.0] $tk_textRelayout
} [list 2.0 2.20 \
        [list [xchar 0] [yline 2] $fixedWidth $fixedHeight] \
	[list [xchar 1] [yline 3] $fixedWidth $fixedHeight] \
	[list [xchar 0] [yline 4] $fixedWidth $fixedHeight] \
	{2.0 2.20}]
test textDisp-4.3 {UpdateDisplayInfo, tail of text line shifts} {
    .t delete 1.0 end
    .t insert end "Line 1\nLine 2 is so long that it wraps around\nLine 3"
    updateText
    .t mark set x 2.21
    .t delete 2.2
    updateText
    list [.t bbox 2.0] [.t bbox x] [.t bbox 3.0] $tk_textRelayout
} [list [list [xchar 0] [yline 2] $fixedWidth $fixedHeight] \
        [list [xchar 0] [yline 3] $fixedWidth $fixedHeight] \
	[list [xchar 0] [yline 4] $fixedWidth $fixedHeight] \
	{2.0 2.20}]
.t mark unset x
test textDisp-4.4 {UpdateDisplayInfo, wrap-mode "none"} {
    .t configure -wrap none
    .t delete 1.0 end
    .t insert end "Line 1\nLine 2 is so long that it wraps around\nLine 3"
    updateText
    list [.t bbox 2.0] [.t bbox 2.25] [.t bbox 3.0] $tk_textRelayout
} [list [list [xchar 0] [yline 2] $fixedWidth $fixedHeight] \
        {} \
	[list [xchar 0] [yline 3] $fixedWidth  $fixedHeight] \
	{1.0 2.0 3.0}]
test textDisp-4.5 {UpdateDisplayInfo, tiny window} {
    if {[tk windowingsystem] == "win32"} {
	wm overrideredirect . 1
    }
    wm geom . 103x$height
    updateText
    .t configure -wrap none
    .t delete 1.0 end
    .t insert end "Line 1\nLine 2 is so long that it wraps around\nLine 3"
    updateText
    list [.t bbox 2.0] [.t bbox 2.1] [.t bbox 3.0] $tk_textRelayout
} [list [list [xchar 0] [yline 2] 1 $fixedHeight] \
        {} \
	[list [xchar 0] [yline 3] 1 $fixedHeight] \
	{1.0 2.0 3.0}]
if {[tk windowingsystem] == "win32"} {
    wm overrideredirect . 0
}
test textDisp-4.6 {UpdateDisplayInfo, tiny window} {
    # This test was failing on Windows because the title bar on .
    # was a certain minimum size and it was interfering with the size
    # requested.  The "overrideredirect" gets rid of the titlebar so
    # the toplevel can shrink to the appropriate size.  On Unix, setting
    # the overrideredirect on "." confuses the window manager and
    # causes subsequent tests to fail.

    if {[tk windowingsystem] == "win32"} {
	wm overrideredirect . 1
    }
    frame .f2 -width 20 -height 100
    pack .f2 -before .f
    wm geom . 103x103
    updateText
    .t configure -wrap none -borderwidth 2
    .t delete 1.0 end
    .t insert end "Line 1\nLine 2 is so long that it wraps around\nLine 3"
    updateText
    set x [list [.t bbox 1.0] [.t bbox 2.0] $tk_textRelayout]
    wm overrideredirect . 0
    updateText
    set expected [list [list [xchar 0] [yline 1] 1 1] {} 1.0]
    lequal $x $expected
} {1}
catch {destroy .f2}
.t configure -borderwidth 0 -wrap char
wm geom . {}
updateText
test textDisp-4.7 {UpdateDisplayInfo, filling in extra vertical space} {
    # This test was failing on Windows because the title bar on .
    # was a certain minimum size and it was interfering with the size
    # requested.  The "overrideredirect" gets rid of the titlebar so
    # the toplevel can shrink to the appropriate size.  On Unix, setting
    # the overrideredirect on "." confuses the window manager and
    # causes subsequent tests to fail.

    if {[tk windowingsystem] == "win32"} {
	wm overrideredirect . 1
    }
    .t delete 1.0 end
    .t insert end "1\n2\n3\n4\n5\n6\n7\n8\n9\n10\n11\n12\n13\n14\n15\n16\n17"
    .t yview 1.0
    updateText
    .t yview 16.0
    updateText
    set x [list [.t index @0,0] $tk_textRelayout $tk_textRedraw]
    wm overrideredirect . 0
    updateText
    set x
} {8.0 {16.0 17.0 15.0 14.0 13.0 12.0 11.0 10.0 9.0 8.0} {8.0 9.0 10.0 11.0 12.0 13.0 14.0 15.0 16.0 17.0}}
test textDisp-4.8 {UpdateDisplayInfo, filling in extra vertical space} {
    .t delete 1.0 end
    .t insert end "1\n2\n3\n4\n5\n6\n7\n8\n9\n10\n11\n12\n13\n14\n15\n16\n17"
    .t yview 16.0
    updateText
    .t delete 5.0 14.0
    updateText
    set x [list [.t index @0,0] $tk_textRelayout $tk_textRedraw]
} {1.0 {5.0 4.0 3.0 2.0 1.0} {1.0 2.0 3.0 4.0 5.0 eof}}
test textDisp-4.9 {UpdateDisplayInfo, filling in extra vertical space} {
    .t delete 1.0 end
    .t insert end "1\n2\n3\n4\n5\n6\n7\n8\n9\n10\n11\n12\n13\n14\n15\n16\n17"
    .t yview 16.0
    updateText
    .t delete 15.0 end
    list [.t bbox 7.0] [.t bbox 12.0]
} [list [list [xchar 0] [yline 3] $fixedWidth $fixedHeight] \
	[list [xchar 0] [yline 8] $fixedWidth $fixedHeight]]
test textDisp-4.10 {UpdateDisplayInfo, filling in extra vertical space} {
    .t delete 1.0 end
    .t insert end "1\n2\n3\n4\n5\nLine 6 is such a long line that it wraps around.\n7\n8\n9\n10\n11\n12\n13\n14\n15\n16\n17"
    .t yview end
    updateText
    .t delete 13.0 end
    updateText
    list [.t index @0,0] $tk_textRelayout $tk_textRedraw
} {5.0 {12.0 7.0 6.40 6.20 6.0 5.0} {5.0 6.0 6.20 6.40 7.0 12.0}}
test textDisp-4.11 {UpdateDisplayInfo, filling in extra vertical space} {
    .t delete 1.0 end
    .t insert end "1\n2\n3\n4\n5\nLine 6 is such a long line that it wraps around, not once but really quite a few times.\n7\n8\n9\n10\n11\n12\n13\n14\n15\n16\n17"
    .t yview end
    updateText
    .t delete 14.0 end
    updateText
    list [.t index @0,0] $tk_textRelayout $tk_textRedraw
} {6.40 {13.0 7.0 6.80 6.60 6.40} {6.40 6.60 6.80 7.0 13.0}}
test textDisp-4.12 {UpdateDisplayInfo, filling in extra vertical space} {
    .t delete 1.0 end
    .t insert end "1\n2\n3\n4\n5\n7\n8\n9\n10\n11\n12\n13\n14\n15\n16"
    button .b -text "Test" -bd 2 -highlightthickness 2
    .t window create 3.end -window .b
    .t yview moveto 1
    updateText
    .t yview moveto 0
    updateText
    .t yview moveto 1
    updateText
    winfo ismapped .b
} 0
.t configure -wrap word
.t delete 1.0 end
.t insert end "Line 1\nLine 2\nLine 3\nLine 4\nLine 5\nLine 6\nLine 7\n"
.t insert end "Line 8\nLine 9\nLine 10\nLine 11\nLine 12\nLine 13\n"
.t insert end "Line 14\nLine 15\nLine 16"
.t tag delete x
.t tag configure x -relief raised -borderwidth 2 -background white
test textDisp-4.13 {UpdateDisplayInfo, special handling for top/bottom lines} {
    .t tag add x 1.0 end
    .t yview 1.0
    updateText
    .t yview scroll 3 units
    updateText
    list $tk_textRelayout $tk_textRedraw
} {{11.0 12.0 13.0} {4.0 10.0 11.0 12.0 13.0}}
test textDisp-4.14 {UpdateDisplayInfo, special handling for top/bottom lines} {
    .t tag remove x 1.0 end
    .t yview 1.0
    updateText
    .t yview scroll 3 units
    updateText
    list $tk_textRelayout $tk_textRedraw
} {{11.0 12.0 13.0} {11.0 12.0 13.0}}
test textDisp-4.15 {UpdateDisplayInfo, special handling for top/bottom lines} {
    .t tag add x 1.0 end
    .t yview 4.0
    updateText
    .t yview scroll -2 units
    updateText
    list $tk_textRelayout $tk_textRedraw
} {{2.0 3.0} {2.0 3.0 4.0 11.0}}
test textDisp-4.16 {UpdateDisplayInfo, special handling for top/bottom lines} {
    .t tag remove x 1.0 end
    .t yview 4.0
    updateText
    .t yview scroll -2 units
    updateText
    list $tk_textRelayout $tk_textRedraw
} {{2.0 3.0} {2.0 3.0}}
test textDisp-4.17 {UpdateDisplayInfo, horizontal scrolling} {
    .t configure -wrap none
    .t delete 1.0 end
    .t insert end "Short line 1\nLine 2 is long enough to scroll horizontally"
    .t insert end "\nLine 3\nLine 4"
    updateText
    .t xview scroll 3 units
    updateText
    list $tk_textRelayout $tk_textRedraw [.t bbox 2.0] [.t bbox 2.5] \
	    [.t bbox 2.23]
} [list {} {1.0 2.0 3.0 4.0} \
        {} \
        [list [expr {[xchar 5]-[xw 3]}] [yline 2] $fixedWidth $fixedHeight] \
	{}]
test textDisp-4.18 {UpdateDisplayInfo, horizontal scrolling} {
    .t configure -wrap none
    .t delete 1.0 end
    .t insert end "Short line 1\nLine 2 is long enough to scroll horizontally"
    .t insert end "\nLine 3\nLine 4"
    updateText
    .t xview scroll 100 units
    updateText
    list $tk_textRelayout $tk_textRedraw [.t bbox 2.25]
} [list {} {1.0 2.0 3.0 4.0} \
        [list [xcharr 19] [yline 2] $fixedWidth $fixedHeight]]
test textDisp-4.19 {UpdateDisplayInfo, horizontal scrolling} {
    .t configure -wrap none
    .t delete 1.0 end
    .t insert end "Short line 1\nLine 2 is long enough to scroll horizontally"
    .t insert end "\nLine 3\nLine 4"
    updateText
    .t xview moveto 0
    .t xview scroll -10 units
    updateText
    list $tk_textRelayout $tk_textRedraw [.t bbox 2.5]
} [list {} {1.0 2.0 3.0 4.0} \
	[list [xchar 5] [yline 2] $fixedWidth $fixedHeight]]
test textDisp-4.20 {UpdateDisplayInfo, horizontal scrolling} {
    .t configure -wrap none
    .t delete 1.0 end
    .t insert end "Short line 1\nLine 2 is long enough to scroll horizontally"
    .t insert end "\nLine 3\nLine 4"
    .t xview moveto 0.0
    .t xview scroll 100 units
    updateText
    .t delete 2.30 2.44
    updateText
    list $tk_textRelayout $tk_textRedraw [.t bbox 2.25]
} [list 2.0 {1.0 2.0 3.0 4.0} \
        [list [xcharr 5] [yline 2] $fixedWidth $fixedHeight]]
test textDisp-4.21 {UpdateDisplayInfo, horizontal scrolling} {
    .t configure -wrap none
    .t delete 1.0 end
    .t insert end "Short line 1\nLine 2 is long enough to scroll horizontally"
    .t insert end "\nLine 3\nLine 4"
    .t xview moveto .9
    updateText
    .t xview moveto .6
    updateText
    list $tk_textRelayout $tk_textRedraw
} {{} {}}
test textDisp-4.22 {UpdateDisplayInfo, no horizontal scrolling except for -wrap none} {
    .t configure -wrap none
    .t delete 1.0 end
    .t insert end "Short line 1\nLine 2 is long enough to scroll horizontally"
    .t insert end "\nLine 3\nLine 4"
    .t xview scroll 25 units
    updateText
    .t configure -wrap word
    list [.t bbox 2.0] [.t bbox 2.16]
} [list [list [xchar 0] [yline 2] $fixedWidth $fixedHeight] \
        [list [xchar 1] [yline 3] $fixedWidth $fixedHeight]]
test textDisp-4.23 {UpdateDisplayInfo, no horizontal scrolling except for -wrap none} {
    .t configure -wrap none
    .t delete 1.0 end
    .t insert end "Short line 1\nLine 2 is long enough to scroll horizontally"
    .t insert end "\nLine 3\nLine 4"
    .t xview scroll 25 units
    updateText
    .t configure -wrap char
    list [.t bbox 2.0] [.t bbox 2.16]
} [list [list [xchar 0] [yline 2] $fixedWidth $fixedHeight] \
	[list [xchar 16] [yline 2] $fixedWidth $fixedHeight]]

test textDisp-5.1 {DisplayDLine, handling of spacing} {
    .t configure -wrap char
    .t delete 1.0 end
    .t insert 1.0 "abcdefghijkl\nmnopqrstuvwzyz"
    .t tag configure spacing -spacing1 8 -spacing3 2
    .t tag add spacing 1.0 end
    frame .t.f1 -width 10 -height 4 -bg black
    frame .t.f2 -width 10 -height 4 -bg black
    frame .t.f3 -width 10 -height 4 -bg black
    frame .t.f4 -width 10 -height 4 -bg black
    .t window create 1.3 -window .t.f1 -align top
    .t window create 1.7 -window .t.f2 -align center
    .t window create 2.1 -window .t.f3 -align bottom
    .t window create 2.10 -window .t.f4 -align baseline
    updateText
    list [winfo geometry .t.f1] [winfo geometry .t.f2] \
	    [winfo geometry .t.f3] [winfo geometry .t.f4]
} [list 10x4+[xchar 3]+[expr {[yline 1]+8}] \
        10x4+[expr {[xchar 6]+10}]+[expr {[yline 1]+8+($fixedHeight-4)/2}] \
	10x4+[xchar 1]+[expr {[yline 2]+8+2+8+($fixedHeight-4)}] \
	10x4+[expr {[xchar 9]+10}]+[expr {[yline 2]+8+2+8+($fixedAscent-4)}]]
.t tag delete spacing

# Although the following test produces a useful result, its main
# effect is to produce a core dump if Tk doesn't handle display
# relayout that occurs during redisplay.
test textDisp-5.2 {DisplayDLine, line resizes during display} {
    .t delete 1.0 end
    frame .t.f -width 20 -height 20 -bd 2 -relief raised
    bind .t.f <Configure> {.t.f configure -width 30 -height 30}
    .t window create insert -window .t.f
    updateText
    list [winfo width .t.f] [winfo height .t.f]
} [list 30 30]

.t configure -wrap char
test textDisp-6.1 {scrolling in DisplayText, scroll up} {
    .t delete 1.0 end
    .t insert 1.0 "Line 1"
    foreach i {2 3 4 5 6 7 8 9 10 11 12 13 14 15} {
	.t insert end "\nLine $i"
    }
    updateText
    .t delete 2.0 3.0
    updateText
    list $tk_textRelayout $tk_textRedraw
} {{2.0 10.0} {2.0 10.0}}
test textDisp-6.2 {scrolling in DisplayText, scroll down} {
    .t delete 1.0 end
    .t insert 1.0 "Line 1"
    foreach i {2 3 4 5 6 7 8 9 10 11 12 13 14 15} {
	.t insert end "\nLine $i"
    }
    updateText
    .t insert 2.0 "New Line 2\n"
    updateText
    list $tk_textRelayout $tk_textRedraw
} {{2.0 3.0} {2.0 3.0}}
test textDisp-6.3 {scrolling in DisplayText, multiple scrolls} {
    .t configure -wrap char
    .t delete 1.0 end
    .t insert 1.0 "Line 1"
    foreach i {2 3 4 5 6 7 8 9 10 11 12 13 14 15} {
	.t insert end "\nLine $i"
    }
    updateText
    .t insert 2.end "is so long that it wraps"
    .t insert 4.end "is so long that it wraps"
    updateText
    list $tk_textRelayout $tk_textRedraw
} {{2.0 2.20 4.0 4.20} {2.0 2.20 4.0 4.20}}
test textDisp-6.4 {scrolling in DisplayText, scrolls interfere} {
    .t configure -wrap char
    .t delete 1.0 end
    .t insert 1.0 "Line 1"
    foreach i {2 3 4 5 6 7 8 9 10 11 12 13 14 15} {
	.t insert end "\nLine $i"
    }
    updateText
    .t insert 2.end "is so long that it wraps around, not once but three times"
    .t insert 4.end "is so long that it wraps"
    updateText
    list $tk_textRelayout $tk_textRedraw
} {{2.0 2.20 2.40 2.60 4.0 4.20} {2.0 2.20 2.40 2.60 4.0 4.20 6.0}}
test textDisp-6.5 {scrolling in DisplayText, scroll source obscured} {notAqua} {
    .t configure -wrap char
    frame .f2 -bg red
    place .f2 -in .t -relx 0.5 -rely 0.5 -relwidth 0.5 -relheight 0.5
    .t delete 1.0 end
    .t insert 1.0 "Line 1 is so long that it wraps around, a couple of times"
    foreach i {2 3 4 5 6 7 8 9 10 11 12 13 14 15} {
	.t insert end "\nLine $i"
    }
    updateText
    .t delete 1.6 1.end
    updateText
    destroy .f2
    list $tk_textRelayout $tk_textRedraw
} {{1.0 9.0 10.0} {1.0 4.0 5.0 9.0 10.0}}
test textDisp-6.6 {scrolling in DisplayText, Expose events after scroll} {notAqua} {
    # this test depends on all of the expose events being handled at once
    .t configure -wrap char
    frame .f2 -bg #ff0000
    place .f2 -in .t -relx 0.2 -rely 0.5 -relwidth 0.5 -relheight 0.5
    .t configure -bd 2 -relief raised
    .t delete 1.0 end
    # Line 1 must wrap exactly twice to get the expected result
    .t insert 1.0 "Line 1 is so long that it occupies 3 display lines"
    foreach i {2 3 4 5 6 7 8 9 10 11 12 13 14 15} {
	.t insert end "\nLine $i"
    }
    updateText
    .t delete 1.6 1.end
    destroy .f2
    updateText
    list $tk_textRelayout $tk_textRedraw
} {{1.0 9.0 10.0} {1.0 4.0 5.0 6.0 7.0 8.0 9.0 10.0}}
.t configure -bd 0
test textDisp-6.7 {DisplayText, vertical scrollbar updates} {
    .t configure -wrap char
    .t delete 1.0 end
    updateText
    .t count -update -ypixels 1.0 end
    updateText
    set scrollInfo
} {0.0 1.0}
test textDisp-6.8 {DisplayText, vertical scrollbar updates} {
    .t configure -wrap char
    .t delete 1.0 end
    .t insert 1.0 "Line 1"
    updateText
    set scrollInfo "unchanged"
    foreach i {2 3 4 5 6 7 8 9 10 11 12 13} {
	.t insert end "\nLine $i"
    }
    updateText
    .t count -update -ypixels 1.0 end ; update
    set scrollInfo
} [list 0.0 [expr {10.0/13}]]
.t configure -yscrollcommand {} -xscrollcommand scroll
test textDisp-6.9 {DisplayText, horizontal scrollbar updates} {
    .t configure -wrap none
    .t delete 1.0 end
    updateText
    set scrollInfo unchanged
    .t insert end xxxxxxxxx\n
    .t insert end xxxxxxxxxxxxxxxxxxxxxxxxxxxxxxxxxxxxxxxxxxxxxxxxxxxxxxx\n
    .t insert end xxxxxxxxxxxxxxxxxxxxxxxxxx
    updateText
    set scrollInfo
} [list 0.0 [expr {4.0/11}]]
test textDisp-6.10 {DisplayText, redisplay embedded windows after scroll} {aqua} {
    .t configure -wrap char
    .t delete 1.0 end
    .t insert 1.0 "Line 1"
    foreach i {2 3 4} {
	.t insert end "\nLine $i"
    }
    .t insert end "\n"
    .t window create end -create {
	button %W.button_one -text "Button 1"}
    .t insert end "\nLine 6\n"
    .t window create end -create {
	button %W.button_two -text "Button 2"}
    .t insert end "\nLine 8\n"
    .t window create end -create {
	button %W.button_three -text "Button 3"}
    updateText
    .t delete 2.0 3.0
    updateText
    list $tk_textEmbWinDisplay
} {{4.0 6.0}}


.t configure -bd 2 -relief raised -wrap char
.t delete 1.0 end
.t insert 1.0 "Line 1 is so long that it wraps around, a couple of times"
foreach i {2 3 4 5 6 7 8 9 10 11 12 13 14 15} {
    .t insert end "\nLine $i"
}
test textDisp-7.1 {TkTextRedrawRegion} {notAqua} {
    frame .f2 -bg #ff0000
    place .f2 -in .t -relx 0.2 -relwidth 0.6 -rely 0.22 -relheight 0.55
    updateText
    destroy .f2
    updateText
    list $tk_textRelayout $tk_textRedraw
} {{} {1.40 2.0 3.0 4.0 5.0 6.0}}
test textDisp-7.2 {TkTextRedrawRegion} {notAqua} {
    frame .f2 -bg #ff0000
    place .f2 -in .t -relx 0 -relwidth 0.5 -rely 0 -relheight 0.5
    updateText
    destroy .f2
    updateText
    list $tk_textRelayout $tk_textRedraw
} {{} {1.0 1.20 1.40 2.0 3.0}}
test textDisp-7.3 {TkTextRedrawRegion} {notAqua} {
    frame .f2 -bg #ff0000
    place .f2 -in .t -relx 0.5 -relwidth 0.5 -rely 0.5 -relheight 0.5
    updateText
    destroy .f2
    updateText
    list $tk_textRelayout $tk_textRedraw
} {{} {4.0 5.0 6.0 7.0 8.0}}
test textDisp-7.4 {TkTextRedrawRegion} {notAqua} {
    frame .f2 -bg #ff0000
    place .f2 -in .t -relx 0.4 -relwidth 0.2 -rely 0 -relheight 0.2 \
	    -bordermode ignore
    updateText
    destroy .f2
    updateText
    list $tk_textRelayout $tk_textRedraw
} {{} {borders 1.0 1.20}}
test textDisp-7.5 {TkTextRedrawRegion} {notAqua} {
    frame .f2 -bg #ff0000
    place .f2 -in .t -relx 0.4 -relwidth 0.2 -rely 1.0 -relheight 0.2 \
	    -anchor s -bordermode ignore
    updateText
    destroy .f2
    updateText
    list $tk_textRelayout $tk_textRedraw
} {{} {borders 7.0 8.0}}
test textDisp-7.6 {TkTextRedrawRegion} {notAqua} {
    frame .f2 -bg #ff0000
    place .f2 -in .t -relx 0 -relwidth 0.2 -rely 0.55 -relheight 0.2 \
	    -anchor w -bordermode ignore
    updateText
    destroy .f2
    updateText
    list $tk_textRelayout $tk_textRedraw
} {{} {borders 3.0 4.0 5.0}}
test textDisp-7.7 {TkTextRedrawRegion} {notAqua} {
    frame .f2 -bg #ff0000
    place .f2 -in .t -relx 1.0 -relwidth 0.2 -rely 0.55 -relheight 0.2 \
	    -anchor e -bordermode ignore
    updateText
    destroy .f2
    updateText
    list $tk_textRelayout $tk_textRedraw
} {{} {borders 3.0 4.0 5.0}}
test textDisp-7.8 {TkTextRedrawRegion} {notAqua} {
    .t delete 1.0 end
    .t insert 1.0 "Line 1\nLine 2\nLine 3\nLine 4\nLine 5\nLine 6\n"
    frame .f2 -bg #ff0000
    place .f2 -in .t -relx 0.0 -relwidth 0.4 -rely 0.35 -relheight 0.4 \
	    -anchor nw -bordermode ignore
    updateText
    destroy .f2
    updateText
    list $tk_textRelayout $tk_textRedraw
} {{} {borders 4.0 5.0 6.0 7.0 eof}}
.t configure -bd 0

test textDisp-8.1 {TkTextChanged: redisplay whole lines} {
    .t configure -wrap word
    .t delete 1.0 end
    .t insert 1.0 "Line 1\nLine 2 is so long that it wraps around, two times"
    foreach i {3 4 5 6 7 8 9 10 11 12 13 14 15} {
	.t insert end "\nLine $i"
    }
    updateText
    .t delete 2.36 2.38
    updateText
    list $tk_textRelayout $tk_textRedraw [.t bbox 2.32]
} [list {2.0 2.18 2.38} {2.0 2.18 2.38} [list [xchar 14] [yline 3] $fixedWidth $fixedHeight]]
.t configure -wrap char
test textDisp-8.2 {TkTextChanged, redisplay whole lines} {
    .t delete 1.0 end
    .t insert 1.0 "Line 1 is so long that it wraps around, two times"
    foreach i {2 3 4 5 6 7 8 9 10 11 12 13 14 15} {
	.t insert end "\nLine $i"
    }
    updateText
    .t insert 1.2 xx
    updateText
    list $tk_textRelayout $tk_textRedraw
} {{1.0 1.20 1.40} {1.0 1.20 1.40}}
test textDisp-8.3 {TkTextChanged} {
    .t delete 1.0 end
    .t insert 1.0 "Line 1 is so long that it wraps around, two times"
    foreach i {2 3 4 5 6 7 8 9 10 11 12 13 14 15} {
	.t insert end "\nLine $i"
    }
    updateText
    .t insert 2.0 xx
    updateText
    list $tk_textRelayout $tk_textRedraw
} {2.0 2.0}
test textDisp-8.4 {TkTextChanged} {
    .t delete 1.0 end
    .t insert 1.0 "Line 1 is so long that it wraps around, two times"
    foreach i {2 3 4 5 6 7 8 9 10 11 12 13 14 15} {
	.t insert end "\nLine $i"
    }
    updateText
    .t delete 1.5
    updateText
    list $tk_textRelayout $tk_textRedraw
} {{1.0 1.20 1.40} {1.0 1.20 1.40}}
test textDisp-8.5 {TkTextChanged} {
    .t delete 1.0 end
    .t insert 1.0 "Line 1 is so long that it wraps around, two times"
    foreach i {2 3 4 5 6 7 8 9 10 11 12 13 14 15} {
	.t insert end "\nLine $i"
    }
    updateText
    .t delete 1.40 1.44
    updateText
    list $tk_textRelayout $tk_textRedraw
} {{1.0 1.20 1.40} {1.0 1.20 1.40}}
test textDisp-8.6 {TkTextChanged} {
    .t delete 1.0 end
    .t insert 1.0 "Line 1 is so long that it wraps around, two times"
    foreach i {2 3 4 5 6 7 8 9 10 11 12 13 14 15} {
	.t insert end "\nLine $i"
    }
    updateText
    .t delete 1.41 1.44
    updateText
    list $tk_textRelayout $tk_textRedraw
} {{1.0 1.20 1.40} {1.0 1.20 1.40}}
test textDisp-8.7 {TkTextChanged} {
    .t delete 1.0 end
    .t insert 1.0 "Line 1 is so long that it wraps around, two times"
    foreach i {2 3 4 5 6 7 8 9 10 11 12 13 14 15} {
	.t insert end "\nLine $i"
    }
    updateText
    .t delete 1.2 1.end
    updateText
    list $tk_textRelayout $tk_textRedraw
} {{1.0 9.0 10.0} {1.0 9.0 10.0}}
test textDisp-8.8 {TkTextChanged} {
    .t delete 1.0 end
    .t insert 1.0 "Line 1 is so long that it wraps around, two times"
    foreach i {2 3 4 5 6 7 8 9 10 11 12 13 14 15} {
	.t insert end "\nLine $i"
    }
    updateText
    .t delete 2.2
    updateText
    list $tk_textRelayout $tk_textRedraw
} {2.0 2.0}
test textDisp-8.9 {TkTextChanged} {
    .t delete 1.0 end
    .t insert 1.0 "Line 1 is so long that it wraps around, two times"
    foreach i {2 3 4 5 6 7 8 9 10 11 12 13 14 15} {
	.t insert end "\nLine $i"
    }
    updateText
    .t delete 2.0 3.0
    updateText
    list $tk_textRelayout $tk_textRedraw
} {{2.0 8.0} {2.0 8.0}}
test textDisp-8.10 {TkTextChanged} {
    .t configure -wrap char
    .t delete 1.0 end
    .t insert 1.0 "Line 1\nLine 2 is long enough to wrap\nLine 3 is also long enough to wrap\nLine 4"
    .t tag add big 2.19
    updateText
    .t delete 2.19
    updateText
    set tk_textRedraw
} {2.0 2.20 eof}
test textDisp-8.11 {TkTextChanged, scrollbar notification when changes are off-screen} {
    .t delete 1.0 end
    .t insert end "1\n2\n3\n4\n5\n6\n7\n8\n9\n10\n11\n12\n"
    .t configure -yscrollcommand scroll
    updateText
    set scrollInfo ""
    .t insert end "a\nb\nc\n"
    # We need to wait for our asychronous callbacks to update the
    # scrollbar
    updateText
    .t count -update -ypixels 1.0 end
    updateText
    .t configure -yscrollcommand ""
    set scrollInfo
} {0.0 0.625}
test textDisp-8.12 {TkTextChanged, moving the insert cursor redraws only past and new lines} {
    .t delete 1.0 end
    .t configure -wrap none
    for {set i 1} {$i < 25} {incr i} {
        .t insert end "Line $i Line $i\n"
    }
    .t tag add hidden 5.0 8.0
    .t tag configure hidden -elide true
    .t mark set insert 9.0
    updateText
    .t mark set insert 8.0        ; # up one line
    updateText
    set res [list $tk_textRedraw]
    .t mark set insert 12.2       ; # in the visible text
    updateText
    lappend res $tk_textRedraw
    .t mark set insert 6.5        ; # in the hidden text
    updateText
    lappend res $tk_textRedraw
    .t mark set insert 3.5        ; # in the visible text again
    updateText
    lappend res $tk_textRedraw
    .t mark set insert 3.8        ; # within the same line
    updateText
    lappend res $tk_textRedraw
} {{8.0 9.0} {8.0 12.0} {8.0 12.0} {3.0 8.0} {3.0 4.0}}
test textDisp-8.13 {TkTextChanged, used to crash, see [06c1433906]} {
    .t delete 1.0 end
    .t insert 1.0 \nLine2\nLine3\n
    updateText
    .t insert 3.0 ""
    .t delete 1.0 2.0
    update idletasks
} {}

test textDisp-9.1 {TkTextRedrawTag} -body {
    .t configure -wrap char
    .t delete 1.0 end
    .t insert 1.0 "Line 1\nLine 2 is long enough to wrap around\nLine 3\nLine 4"
    updateText
    .t tag add big 2.2 2.4
    updateText
   list $tk_textRelayout $tk_textRedraw
# glob matching is to have some tolerance on actually used font size
# while still testing what we want to test
} -match glob -result {{2.0 2.1[78]} {2.0 2.1[78]}}
test textDisp-9.2 {TkTextRedrawTag} -body {
    .t configure -wrap char
    .t delete 1.0 end
    .t insert 1.0 "Line 1\nLine 2 is long enough to wrap around\nLine 3\nLine 4"
    updateText
    .t tag add big 1.2 2.4
    updateText
    list $tk_textRelayout $tk_textRedraw
# glob matching is to have some tolerance on actually used font size
# while still testing what we want to test
}  -match glob -result {{1.0 2.0 2.1[678]} {1.0 2.0 2.1[678]}}
test textDisp-9.3 {TkTextRedrawTag} {
    .t configure -wrap char
    .t delete 1.0 end
    .t insert 1.0 "Line 1\nLine 2 is long enough to wrap around\nLine 3\nLine 4"
    updateText
    .t tag add big 2.2 2.4
    updateText
    .t tag remove big 1.0 end
    updateText
    list $tk_textRelayout $tk_textRedraw
} {{2.0 2.20} {2.0 2.20 eof}}
test textDisp-9.4 {TkTextRedrawTag} {
    .t configure -wrap char
    .t delete 1.0 end
    .t insert 1.0 "Line 1\nLine 2 is long enough to wrap around\nLine 3\nLine 4"
    updateText
    .t tag add big 2.2 2.20
    updateText
    .t tag remove big 1.0 end
    updateText
    list $tk_textRelayout $tk_textRedraw
} {{2.0 2.20} {2.0 2.20 eof}}
test textDisp-9.5 {TkTextRedrawTag} -setup {
    .t configure -wrap char -height [expr {[.t cget -height]+10}]
} -body {
    .t delete 1.0 end
    .t insert 1.0 "Line 1\nLine 2 is long enough to wrap around\nLine 3\nLine 4"
    updateText
    .t tag add big 2.2 2.end
    updateText
    .t tag remove big 1.0 end
    updateText
    list $tk_textRelayout $tk_textRedraw
} -cleanup {
    .t configure -height [expr {[.t cget -height]-10}]
    updateText
} -result {{2.0 2.20} {2.0 2.20 eof}}
test textDisp-9.6 {TkTextRedrawTag} {
    .t configure -wrap char
    .t delete 1.0 end
    .t insert 1.0 "Line 1\nLine 2 is long enough to wrap\nLine 3 is also long enough to wrap"
    updateText
    .t tag add big 2.2 3.5
    updateText
    .t tag remove big 1.0 end
    updateText
    list $tk_textRelayout $tk_textRedraw
} {{2.0 2.20 3.0 3.20} {2.0 2.20 3.0 3.20 eof}}
test textDisp-9.7 {TkTextRedrawTag} {
    .t configure -wrap char
    .t delete 1.0 end
    .t insert 1.0 "Line 1\nLine 2 is long enough to wrap\nLine 3 is also long enough to wrap\nLine 4"
    .t tag add big 2.19
    updateText
    .t tag remove big 2.19
    updateText
    set tk_textRedraw
} {2.0 2.20 eof}
test textDisp-9.8 {TkTextRedrawTag} -body {
    .t configure -wrap char
    .t delete 1.0 end
    .t insert 1.0 "Line 1\nLine 2 is long enough to wrap\nLine 3 is also long enough to wrap\nLine 4"
    .t tag add big 1.0 2.0
    updateText
    .t tag add big 2.0 2.5
    updateText
    set tk_textRedraw
# glob matching is to have some tolerance on actually used font size
# while still testing what we want to test
} -match glob -result {2.0 2.1[678]}
test textDisp-9.9 {TkTextRedrawTag} -body {
    .t configure -wrap char
    .t delete 1.0 end
    .t insert 1.0 "Line 1\nLine 2 is long enough to wrap\nLine 3 is also long enough to wrap\nLine 4"
    .t tag add big 1.0 2.0
    updateText
    .t tag add big 1.5 2.5
    updateText
    set tk_textRedraw
# glob matching is to have some tolerance on actually used font size
# while still testing what we want to test
} -match glob -result {2.0 2.1[678]}
test textDisp-9.10 {TkTextRedrawTag} {
    .t configure -wrap char
    .t delete 1.0 end
    .t insert 1.0 "Line 1\nLine 2 is long enough to wrap\nLine 3 is also long enough to wrap\nLine 4"
    .t tag add big 1.0 2.0
    updateText
    set tk_textRedraw none
    .t tag add big 1.3 1.5
    updateText
    set tk_textRedraw
} none
test textDisp-9.11 {TkTextRedrawTag} {
    .t configure -wrap char
    .t delete 1.0 end
    .t insert 1.0 "Line 1\nLine 2 is long enough to wrap\nLine 3 is also long enough to wrap\nLine 4"
    .t tag add big 1.0 2.0
    updateText
    .t tag add big 1.0 2.0
    updateText
    set tk_textRedraw
} {}
test textDisp-9.12 {TkTextRedrawTag} {
    .t configure -wrap char
    .t delete 1.0 end
    for {set i 1} {$i < 5} {incr i} {
      .t insert end "Line $i+++Line $i\n"
    }
    .t tag configure hidden -elide true
    .t tag add hidden 2.6 3.6
    updateText
    .t tag add hidden 3.11 4.6
    updateText
    list $tk_textRelayout $tk_textRedraw
} {2.0 {2.0 eof}}
test textDisp-9.13 {TkTextRedrawTag} {
    .t configure -wrap none
    .t delete 1.0 end
    for {set i 1} {$i < 10} {incr i} {
        .t insert end "Line $i - This is Line [format %c [expr {64+$i}]]\n"
    }
    .t tag add hidden 2.8 2.17
    .t tag add hidden 6.8 7.17
    .t tag configure hidden -background red
    .t tag configure hidden -elide true
    updateText
    .t tag configure hidden -elide false
    updateText
    list $tk_textRelayout $tk_textRedraw
} {{2.0 6.0 7.0} {2.0 6.0 7.0}}
test textDisp-9.14 {TkTextRedrawTag} {
    pack [text .tnocrash]
    for {set i 1} {$i < 6} {incr i} {
        .tnocrash insert end \nfoo$i
    }
    .tnocrash tag configure mytag1 -relief raised
    .tnocrash tag configure mytag2 -relief solid
    updateText
    proc doit {} {
        .tnocrash tag add mytag1 4.0 5.0
        .tnocrash tag add mytag2 4.0 5.0
        after idle {
            .tnocrash tag remove mytag1 1.0 end
            .tnocrash tag remove mytag2 1.0 end
        }
        .tnocrash delete 1.0 2.0
    }
    doit  ; # must not crash
    after 500 {
        destroy .tnocrash
        set done 1
    }
    vwait done
} {}

test textDisp-10.1 {TkTextRelayoutWindow} {
    .t configure -wrap char
    .t delete 1.0 end
    .t insert 1.0 "Line 1\nLine 2 is long enough to wrap\nLine 3 is also long enough to wrap\nLine 4"
    updateText
    .t configure -bg black
    updateText
    list $tk_textRelayout $tk_textRedraw
} {{1.0 2.0 2.20 3.0 3.20 4.0} {borders 1.0 2.0 2.20 3.0 3.20 4.0 eof}}
.t configure -bg [lindex [.t configure -bg] 3]
catch {destroy .top}
test textDisp-10.2 {TkTextRelayoutWindow} {
    toplevel .top -width 300 -height 200
    wm geometry .top +0+0
    text .top.t -font $fixedFont -width 20 -height 10 -relief raised -bd 2
    place .top.t -x 0 -y 0 -width 20 -height 20
    .top.t insert end "First line"
    .top.t see insert
    tkwait visibility .top.t
    place .top.t -width 150 -height 100
    updateText
    .top.t index @0,0
} {1.0}
catch {destroy .top}

.t delete 1.0 end
.t insert end "Line 1"
for {set i 2} {$i <= 200} {incr i} {
    .t insert end "\nLine $i"
}
updateText
test textDisp-11.1 {TkTextSetYView} {
    .t yview 30.0
    updateText
    .t index @0,0
} {30.0}
test textDisp-11.2 {TkTextSetYView} {
    .t yview 30.0
    updateText
    .t yview 32.0
    updateText
    list [.t index @0,0] $tk_textRedraw
} {32.0 {40.0 41.0}}
test textDisp-11.3 {TkTextSetYView} {
    .t yview 30.0
    updateText
    .t yview 28.0
    updateText
    list [.t index @0,0] $tk_textRedraw
} {28.0 {28.0 29.0}}
test textDisp-11.4 {TkTextSetYView} {
    .t yview 30.0
    updateText
    .t yview 31.4
    updateText
    list [.t index @0,0] $tk_textRedraw
} {31.0 40.0}
test textDisp-11.5 {TkTextSetYView} {
    .t yview 30.0
    updateText
    set tk_textRedraw {}
    .t yview -pickplace 31.0
    updateText
    list [.t index @0,0] $tk_textRedraw
} {30.0 {}}
test textDisp-11.6 {TkTextSetYView} {
    .t yview 30.0
    updateText
    set tk_textRedraw {}
    .t yview -pickplace 28.0
    updateText
    list [.t index @0,0] $tk_textRedraw
} {28.0 {28.0 29.0}}
test textDisp-11.7 {TkTextSetYView} {
    .t yview 30.0
    updateText
    set tk_textRedraw {}
    .t yview -pickplace 26.0
    updateText
    list [.t index @0,0] $tk_textRedraw
} {21.0 {21.0 22.0 23.0 24.0 25.0 26.0 27.0 28.0 29.0}}
test textDisp-11.8 {TkTextSetYView} {
    .t yview 30.0
    updateText
    set tk_textRedraw {}
    .t yview -pickplace 41.0
    updateText
    list [.t index @0,0] $tk_textRedraw
} {32.0 {40.0 41.0}}
test textDisp-11.9 {TkTextSetYView} {
    .t yview 30.0
    updateText
    set tk_textRedraw {}
    .t yview -pickplace 43.0
    updateText
    list [.t index @0,0] $tk_textRedraw
} {38.0 {40.0 41.0 42.0 43.0 44.0 45.0 46.0 47.0 48.0}}
test textDisp-11.10 {TkTextSetYView} {
    .t yview 30.0
    updateText
    set tk_textRedraw {}
    .t yview 10000.0
    updateText
    list [.t index @0,0] $tk_textRedraw
} {191.0 {191.0 192.0 193.0 194.0 195.0 196.0 197.0 198.0 199.0 200.0}}
test textDisp-11.11 {TkTextSetYView} {
    .t yview 195.0
    updateText
    set tk_textRedraw {}
    .t yview 197.0
    updateText
    list [.t index @0,0] $tk_textRedraw
} {191.0 {191.0 192.0 193.0 194.0 195.0 196.0}}
test textDisp-11.12 {TkTextSetYView, wrapped line is off-screen} {
    .t insert 10.0 "Long line with enough text to wrap\n"
    .t yview 1.0
    updateText
    set tk_textRedraw {}
    .t see 10.30
    updateText
    list [.t index @0,0] $tk_textRedraw
} {2.0 10.20}
.t delete 10.0 11.0
test textDisp-11.13 {TkTestSetYView, partially visible last line} {
    catch {destroy .top}
    toplevel .top
    wm geometry .top +0+0
    text .top.t -width 20 -height 5
    pack .top.t
    .top.t insert end "Line 1"
    for {set i 2} {$i <= 100} {incr i} {
	.top.t insert end "\nLine $i"
    }
    updateText
    scan [wm geometry .top] "%dx%d" w2 h2
    wm geometry .top ${w2}x[expr {$h2-2}]
    updateText
    .top.t yview 1.0
    updateText
    set tk_textRedraw {}
    .top.t see 5.0
    updateText
    # Note, with smooth scrolling, the results of this test
    # have changed, and the old '2.0 {5.0 6.0}' is quite wrong.
    list [.top.t index @0,0] $tk_textRedraw
} {1.0 5.0}
catch {destroy .top}
toplevel .top
wm geometry .top +0+0
text .top.t -width 30 -height 3
pack .top.t
.top.t insert end "Line 1"
for {set i 2} {$i <= 20} {incr i} {
    .top.t insert end "\nLine $i"
}
updateText
test textDisp-11.14 {TkTextSetYView, only a few lines visible} {
    .top.t yview 5.0
    updateText
    .top.t see 10.0
    .top.t index @0,0
} {8.0}
test textDisp-11.15 {TkTextSetYView, only a few lines visible} {
    .top.t yview 5.0
    updateText
    .top.t see 11.0
    .top.t index @0,0
    # The index 9.0 should be just visible by a couple of pixels
} {9.0}
test textDisp-11.16 {TkTextSetYView, only a few lines visible} {
    .top.t yview 8.0
    updateText
    .top.t see 5.0
    .top.t index @0,0
} {5.0}
test textDisp-11.17 {TkTextSetYView, only a few lines visible} {
    .top.t yview 8.0
    updateText
    .top.t see 4.0
    .top.t index @0,0
    # The index 2.0 should be just visible by a couple of pixels
} {2.0}
test textDisp-11.18 {TkTextSetYView, see in elided lines} {
    .top.t delete 1.0 end
    for {set i 1} {$i < 20} {incr i} {
        .top.t insert end [string repeat "Line $i" 10]
        .top.t insert end "\n"
    }
    .top.t yview 4.0
    .top.t tag add hidden 4.10 "4.10 lineend"
    .top.t tag add hidden 5.15 10.3
    .top.t tag configure hidden -elide true
    updateText
    .top.t see "8.0 lineend"
    # The index "8.0 lineend" is on screen despite elided -> no scroll
    .top.t index @0,0
} {4.0}
test textDisp-11.19 {TkTextSetYView, see in elided lines} {
    .top.t delete 1.0 end
    for {set i 1} {$i < 50} {incr i} {
        .top.t insert end "Line $i\n"
    }
    # button just for having a line with a larger height
    button .top.t.b -text "Test" -bd 2 -highlightthickness 2
    .top.t window create 21.0 -window .top.t.b
    .top.t tag add hidden 15.36 21.0
    .top.t tag configure hidden -elide true
    .top.t configure -height 15
    wm geometry .top 300x200+0+0
    # Indices 21.0, 17.0 and 15.0 are all on the same display line
    # therefore index @0,0 shall be the same for all of them
    .top.t see end
    updateText
    .top.t see 21.0
    updateText
    set ind1 [.top.t index @0,0]
    .top.t see end
    updateText
    .top.t see 17.0
    updateText
    set ind2 [.top.t index @0,0]
    .top.t see end
    updateText
    .top.t see 15.0
    updateText
    set ind3 [.top.t index @0,0]
    list [expr {$ind1 == $ind2}] [expr {$ind1 == $ind3}]
} {1 1}
test textDisp-11.20 {TkTextSetYView, see in elided lines} {
    .top.t delete 1.0 end
    .top.t configure -wrap none
    for {set i 1} {$i < 5} {incr i} {
        .top.t insert end [string repeat "Line $i " 50]
        .top.t insert end "\n"
    }
    .top.t delete 3.11 3.14
    .top.t tag add hidden 3.0 4.0
    # this shall not crash (null chunkPtr in TkTextSeeCmd is tested)
    .top.t see 3.0
} {}
test textDisp-11.21 {TkTextSetYView, window height smaller than the line height} {
    .top.t delete 1.0 end
    for {set i 1} {$i <= 10} {incr i} {
        .top.t insert end "Line $i\n"
    }
    set lineheight [font metrics [.top.t cget -font] -linespace]
    wm geometry .top 200x[expr {$lineheight / 2}]
    updateText
    .top.t see 1.0
    .top.t index @0,[expr {$lineheight - 2}]
} {1.0}
test textDisp-11.22 {TkTextSetYView, peer has -startline} {
    .top.t delete 1.0 end
    for {set i 1} {$i <= 50} {incr i} {
        .top.t insert end "Line $i\n"
    }
    pack [.top.t peer create .top.p] -side left
    pack [scrollbar .top.sb -command {.top.p yview}] -side left -fill y
    .top.p configure -startline 5 -endline 35 -yscrollcommand {.top.sb set}
    updateText
    .top.p yview moveto 0
    updateText
    set res [.top.p get @0,0 "@0,0 lineend"]
    destroy .top.p
    set res
} {Line 5}

.t configure -wrap word
.t delete 50.0 51.0
.t insert 50.0 "This is a long line, one that will wrap around twice.\n"
test textDisp-12.1 {MeasureUp} {
    .t yview 100.0
    updateText
    .t yview -pickplace 52.0
    updateText
    .t index @0,0
} {49.0}
test textDisp-12.2 {MeasureUp} {
    .t yview 100.0
    updateText
    .t yview -pickplace 53.0
    updateText
    .t index @0,0
} {50.0}
test textDisp-12.3 {MeasureUp} {
    .t yview 100.0
    updateText
    .t yview -pickplace 50.10
    updateText
    .t index @0,0
} {45.0}
.t configure -wrap none
test textDisp-12.4 {MeasureUp} {
    .t yview 100.0
    updateText
    .t yview -pickplace 53.0
    updateText
    .t index @0,0
} {48.0}
test textDisp-12.5 {MeasureUp} {
    .t yview 100.0
    updateText
    .t yview -pickplace 50.10
    updateText
    .t index @0,0
} {45.0}

.t configure -wrap none
.t delete 1.0 end
for {set i 1} {$i < 99} {incr i} {
    .t insert end "Line $i\n"
}
.t insert end "Line 100"
.t insert 30.end { is quite long, so that it flows way off the end of the window and we can use it to test out the horizontal positioning features of the "see" command.}
test textDisp-13.1 {TkTextSeeCmd procedure} {
    list [catch {.t see} msg] $msg
} {1 {wrong # args: should be ".t see index"}}
test textDisp-13.2 {TkTextSeeCmd procedure} {
    list [catch {.t see a b} msg] $msg
} {1 {wrong # args: should be ".t see index"}}
test textDisp-13.3 {TkTextSeeCmd procedure} {
    list [catch {.t see badIndex} msg] $msg
} {1 {bad text index "badIndex"}}
test textDisp-13.4 {TkTextSeeCmd procedure} {
    .t xview moveto 0
    .t yview moveto 0
    updateText
    .t see 4.2
    .t index @0,0
} {1.0}
test textDisp-13.5 {TkTextSeeCmd procedure} {
    .t configure -wrap char
    .t xview moveto 0
    .t yview moveto 0
    updateText
    .t see 12.1
    .t index @0,0
} {3.0}
test textDisp-13.6 {TkTextSeeCmd procedure} {
    .t configure -wrap char
    .t xview moveto 0
    .t yview moveto 0
    updateText
    .t see 30.50
    set x [.t index @0,0]
    .t configure -wrap none
    set x
} {27.0}
test textDisp-13.7 {TkTextSeeCmd procedure} {
    .t xview moveto 0
    .t yview moveto 0
    .t tag add sel 30.20
    .t tag add sel 30.40
    updateText
    .t see 30.50
    .t yview 25.0
    .t see 30.50
    set x [list [.t bbox 30.50]]
    .t see 30.39
    lappend x [.t bbox 30.39]
    .t see 30.38
    lappend x [.t bbox 30.38]
    .t see 30.20
    lappend x [.t bbox 30.20]
} [list [list [xchar 10] [yline 6] $fixedWidth $fixedHeight] \
	[list [xchar 0] [yline 6] $fixedWidth $fixedHeight] \
	[list [xchar 0] [yline 6] $fixedWidth $fixedHeight] \
	[list [xchar 10] [yline 6] $fixedWidth $fixedHeight]]
test textDisp-13.8 {TkTextSeeCmd procedure} {
    .t xview moveto 0
    .t yview moveto 0
    .t tag add sel 30.20
    .t tag add sel 30.50
    updateText
    .t see 30.50
    set x [list [.t bbox 30.50]]
    .t see 30.60
    lappend x [.t bbox 30.60]
    .t see 30.65
    lappend x [.t bbox 30.65]
    .t see 30.90
    lappend x [.t bbox 30.90]
    # contrary to textDisp-13.7 above there is no yview command in this test
    # therefore take into account that the top line is partially hidden
    set y [expr {[yline 6] + [lindex [.t bbox @0,0] 1] - [bo]}]
    set expected [list [list [xchar 10] $y $fixedWidth $fixedHeight] \
                       [list [xchar 19] $y $fixedWidth $fixedHeight] \
                       [list [xchar 19] $y $fixedWidth $fixedHeight] \
                       [list [xchar 10] $y $fixedWidth $fixedHeight]]
    lequal $x $expected
} {1}
test textDisp-13.9 {TkTextSeeCmd procedure} {
    wm geom . [expr {$width-2}]x$height
    .t xview moveto 0
    .t yview moveto 0
    .t tag add sel 30.20
    .t tag add sel 30.50
    updateText
    .t see 30.50
    set x [list [.t bbox 30.50]]
    .t see 30.60
    lappend x [.t bbox 30.60]
    .t see 30.65
    lappend x [.t bbox 30.65]
    .t see 30.90
    lappend x [.t bbox 30.90]
    # contrary to textDisp-13.7 above there is no yview command in this test
    # therefore take into account that the top line is partially hidden
    set y [expr {[yline 6] + [lindex [.t bbox @0,0] 1] - [bo]}]
    set expected [list [list [expr {[bo]+round([winfo width .t]-2*[bo])/2}] $y $fixedWidth $fixedHeight] \
                       [list [xcharr 1] $y $fixedWidth $fixedHeight] \
                       [list [xcharr 1] $y $fixedWidth $fixedHeight] \
                       [list [expr {[bo]+round([winfo width .t]-2*[bo])/2}] $y $fixedWidth $fixedHeight]]
    lequal $x $expected
} {1}
test textDisp-13.10 {TkTextSeeCmd procedure} {
    # SF Bug 641778
    set w .tsee
    destroy $w
    text $w -font {Helvetica 8 normal} -bd 16
    $w insert end Hello
    $w see end
    set res [$w bbox end]
    destroy $w
    set res
} {}
test textDisp-13.11 {TkTextSeeCmd procedure} {} {
    # insertion of a character at end of a line containing multi-byte
    # characters and calling see at the line end shall actually show
    # this character
    toplevel .top2
    pack [text .top2.t2 -wrap none]
    for {set i 1} {$i < 5} {incr i} {
        .top2.t2 insert end [string repeat "Line $i: éèàçù" 5]\n
    }
    wm geometry .top2 300x200+0+0
    updateText
    .top2.t2 see "1.0 lineend"
    updateText
    set ref [.top2.t2 index @0,0]
    .top2.t2 insert "1.0 lineend" ç
    .top2.t2 see "1.0 lineend"
    updateText
    set new [.top2.t2 index @0,0]
    set res [.top2.t2 compare $ref == $new]
    destroy .top2
    set res
} 0
wm geom . {}

.t configure -wrap none
test textDisp-14.1 {TkTextXviewCmd procedure} {
    .t delete 1.0 end
    updateText
    .t insert end xxxxxxxxx\n
    .t insert end "xxxxx xxxxxxxxxxx xxxx xxxxxxxxxxxxxxxxxxxx xxxxxxxxxxxx\n"
    .t insert end "xxxx xxxxxxxxx xxxxxxxxxxxxx"
    .t xview moveto .5
    .t xview
} [list 0.5 [expr {6./7.}]]
.t configure -wrap char
test textDisp-14.2 {TkTextXviewCmd procedure} {
    .t delete 1.0 end
    updateText
    .t insert end xxxxxxxxx\n
    .t insert end "xxxxx\n"
    .t insert end "xxxx"
    .t xview
} {0.0 1.0}
.t configure -wrap none
test textDisp-14.3 {TkTextXviewCmd procedure} {
    .t delete 1.0 end
    updateText
    .t insert end xxxxxxxxx\n
    .t insert end "xxxxx\n"
    .t insert end "xxxx"
    .t xview
} {0.0 1.0}
test textDisp-14.4 {TkTextXviewCmd procedure} {
    list [catch {.t xview moveto} msg] $msg
} {1 {wrong # args: should be ".t xview moveto fraction"}}
test textDisp-14.5 {TkTextXviewCmd procedure} {
    list [catch {.t xview moveto a b} msg] $msg
} {1 {wrong # args: should be ".t xview moveto fraction"}}
test textDisp-14.6 {TkTextXviewCmd procedure} {
    list [catch {.t xview moveto a} msg] $msg
} {1 {expected floating-point number but got "a"}}
test textDisp-14.7 {TkTextXviewCmd procedure} {
    .t delete 1.0 end
    .t insert end xxxxxxxxx\n
    .t insert end "xxxxx xxxxxxxxxxx xxxx xxxxxxxxxxxxxxxxxxxx xxxxxxxxxxxx\n" ; # 56 chars on this line
    .t insert end "xxxx xxxxxxxxx xxxxxxxxxxxxx"
    .t xview moveto .3
    .t xview
} [list [expr {round(0.3*(56*$fixedWidth))/(56.0*$fixedWidth)}] [expr {round(0.3*(56*$fixedWidth)+20*$fixedWidth)/(56.0*$fixedWidth)}]]
test textDisp-14.8 {TkTextXviewCmd procedure} {
    .t delete 1.0 end
    .t insert end xxxxxxxxx\n
    .t insert end "xxxxx xxxxxxxxxxx xxxx xxxxxxxxxxxxxxxxxxxx xxxxxxxxxxxx\n" ; # 56 chars on this line
    .t insert end "xxxx xxxxxxxxx xxxxxxxxxxxxx"
    .t xview moveto -.4
    .t xview
} [list 0.0 [expr {20.0/56}]]
test textDisp-14.9 {TkTextXviewCmd procedure} {
    .t delete 1.0 end
    .t insert end xxxxxxxxx\n
    .t insert end "xxxxx xxxxxxxxxxx xxxx xxxxxxxxxxxxxxxxxxxx xxxxxxxxxxxx\n" ; # 56 chars on this line
    .t insert end "xxxx xxxxxxxxx xxxxxxxxxxxxx"
    .t xview m 1.4
    .t xview
} [list [expr {(56.0-20)/56}] 1.0]
test textDisp-14.10 {TkTextXviewCmd procedure} {
    list [catch {.t xview scroll a} msg] $msg
} {1 {wrong # args: should be ".t xview scroll number pages|pixels|units"}}
test textDisp-14.11 {TkTextXviewCmd procedure} {
    list [catch {.t xview scroll a b c} msg] $msg
} {1 {wrong # args: should be ".t xview scroll number pages|pixels|units"}}
test textDisp-14.12 {TkTextXviewCmd procedure} {
    list [catch {.t xview scroll gorp units} msg] $msg
} {1 {expected floating-point number but got "gorp"}}
test textDisp-14.13 {TkTextXviewCmd procedure} {
    .t delete 1.0 end
    .t insert end xxxxxxxxx\n
    .t insert end "a0 a1 a2 a3 a4 a5 a6 a7 a8 a9 b0 b1 b2 b3 b4 b5 b6 b7 b8 b9 c0 c1 c2 c3 c4 c5 c6 c7 c8 c9 c0 c1 c2 c3 c4 c5 c6 c7 c8 c9\n"
    .t insert end "xxxx xxxxxxxxx xxxxxxxxxxxxx"
    .t xview moveto 0
    .t xview scroll 2 pa
    set x [.t index @0,22]
    .t xview scroll -1 pa
    lappend x [.t index @0,22]
    .t xview scroll -2 pages
    lappend x [.t index @0,22]
} {2.36 2.18 2.0}
test textDisp-14.14 {TkTextXviewCmd procedure} {
    .t delete 1.0 end
    .t insert end xxxxxxxxx\n
    .t insert end "a0 a1 a2 a3 a4 a5 a6 a7 a8 a9 b0 b1 b2 b3 b4 b5 b6 b7 b8 b9 c0 c1 c2 c3 c4 c5 c6 c7 c8 c9 c0 c1 c2 c3 c4 c5 c6 c7 c8 c9\n"
    .t insert end "xxxx xxxxxxxxx xxxxxxxxxxxxx"
    .t xview moveto 0
    .t xview scroll 21 u
    set x [.t index @0,22]
    .t xview scroll -1 u
    lappend x [.t index @0,22]
    .t xview scroll 100 units
    lappend x [.t index @0,22]
    .t xview scroll -15 units
    lappend x [.t index @0,22]
} {2.21 2.20 2.99 2.84}
test textDisp-14.15 {TkTextXviewCmd procedure} {
    list [catch {.t xview scroll 14 globs} msg] $msg
} {1 {bad argument "globs": must be pages, pixels, or units}}
test textDisp-14.16 {TkTextXviewCmd procedure} {
    list [catch {.t xview flounder} msg] $msg
} {1 {bad option "flounder": must be moveto or scroll}}

.t configure -wrap char
.t delete 1.0 end
for {set i 1} {$i < 99} {incr i} {
    .t insert end "Line $i\n"
}
.t insert end "Line 100"
.t delete 50.0 51.0
.t insert 50.0 "This is a long line, one that will wrap around twice.\n"
test textDisp-15.1 {ScrollByLines procedure, scrolling backwards} {
    .t yview 45.0
    updateText
    .t yview scroll -3 units
    .t index @0,0
} {42.0}
test textDisp-15.2 {ScrollByLines procedure, scrolling backwards} {
    .t yview 51.0
    updateText
    .t yview scroll -2 units
    .t index @0,0
} {50.20}
test textDisp-15.3 {ScrollByLines procedure, scrolling backwards} {
    .t yview 51.0
    updateText
    .t yview scroll -4 units
    .t index @0,0
} {49.0}
test textDisp-15.4 {ScrollByLines procedure, scrolling backwards} {
    .t yview 50.20
    updateText
    .t yview scroll -2 units
    .t index @0,0
} {49.0}
test textDisp-15.5 {ScrollByLines procedure, scrolling backwards} {
    .t yview 50.40
    updateText
    .t yview scroll -2 units
    .t index @0,0
} {50.0}
test textDisp-15.6 {ScrollByLines procedure, scrolling backwards} {
    .t yview 3.2
    updateText
    .t yview scroll -5 units
    .t index @0,0
} {1.0}
test textDisp-15.7 {ScrollByLines procedure, scrolling forwards} {
    .t yview 48.0
    updateText
    .t yview scroll 4 units
    .t index @0,0
} {50.40}

test textDisp-15.8 {Scrolling near end of window} {
    set textheight 12
    set textwidth 30

    toplevel .tf
    frame .tf.f -relief sunken -borderwidth 2
    pack .tf.f -padx 10 -pady 10

    text .tf.f.t -font {Courier 9} -height $textheight \
      -width $textwidth -yscrollcommand ".tf.f.sb set"
    scrollbar .tf.f.sb -command ".tf.f.t yview"
    pack .tf.f.t -side left -expand 1 -fill both
    pack .tf.f.sb -side right -fill y

    .tf.f.t tag configure Header -font {Helvetica 14 bold italic} \
      -wrap word -spacing1 12 -spacing3 4

    .tf.f.t insert end "Foo" Header
    for {set i 1} {$i < $textheight} {incr i} {
	.tf.f.t insert end "\nLine $i"
    }
    updateText
    set refind [.tf.f.t index @0,[winfo height .tf.f.t]]
    # Should scroll and should not crash!
    .tf.f.t yview scroll 1 unit
    # Check that it has scrolled
    set newind [.tf.f.t index @0,[winfo height .tf.f.t]]
    set res [.tf.f.t compare $newind > $refind]
    destroy .tf
    set res
} 1

.t configure -wrap char
.t delete 1.0 end
.t insert insert "Line 1"
for {set i 2} {$i <= 200} {incr i} {
    .t insert end "\nLine $i"
}
.t tag add big 100.0 105.0
.t insert 151.end { has a lot of extra text, so that it wraps around on the screen several times over.}
.t insert 153.end { also has largely enough extra text to wrap.}
updateText
set totpix [.t count -update -ypixels 1.0 end]
# check that the wrapping lines wrap exactly 6 times in total (4 times for line 151, and twice for line 153),
# this is an assumption of the upcoming tests
if {[expr {double(($totpix-5*$heightDiff)/$fixedHeight)}] != 206.0} {
    puts "---> Warning: the font actually used by the tests, which is \"[font actual [.t cget -font]]\",\
is too different from the requested \"[.t cget -font]\". Some of the upcoming tests will probably fail."
}
test textDisp-16.1 {TkTextYviewCmd procedure} {
    .t yview 21.0
    set x [.t yview]
    .t yview 1.0
    list [expr {int([lindex $x 0]*100)}] [expr {int([lindex $x 1]*100)}]
} {9 14}
test textDisp-16.2 {TkTextYviewCmd procedure} {
    list [catch {.t yview 2 3} msg] $msg
} {1 {bad option "2": must be moveto or scroll}}
test textDisp-16.3 {TkTextYviewCmd procedure} {
    list [catch {.t yview -pickplace} msg] $msg
} {1 {wrong # args: should be ".t yview -pickplace lineNum|index"}}
test textDisp-16.4 {TkTextYviewCmd procedure} {
    list [catch {.t yview -pickplace 2 3} msg] $msg
} {1 {wrong # args: should be ".t yview -pickplace lineNum|index"}}
test textDisp-16.5 {TkTextYviewCmd procedure} {
    list [catch {.t yview -bogus 2} msg] $msg
} {1 {bad option "-bogus": must be moveto or scroll}}
test textDisp-16.6 {TkTextYviewCmd procedure, integer position} {
    .t yview 100.0
    updateText
    .t yview 98
    .t index @0,0
} {99.0}
test textDisp-16.7 {TkTextYviewCmd procedure} {
    .t yview 2.0
    .t yv -pickplace 13.0
    .t index @0,0
} {4.0}
test textDisp-16.8 {TkTextYviewCmd procedure} {
    list [catch {.t yview bad_mark_name} msg] $msg
} {1 {bad text index "bad_mark_name"}}
test textDisp-16.9 {TkTextYviewCmd procedure, "moveto" option} {
    list [catch {.t yview moveto a b} msg] $msg
} {1 {wrong # args: should be ".t yview moveto fraction"}}
test textDisp-16.10 {TkTextYviewCmd procedure, "moveto" option} {
    list [catch {.t yview moveto gorp} msg] $msg
} {1 {expected floating-point number but got "gorp"}}
test textDisp-16.11 {TkTextYviewCmd procedure, "moveto" option} {
    .t yview moveto 0.5
    .t index @0,0
} {103.0}
test textDisp-16.12 {TkTextYviewCmd procedure, "moveto" option} {
    .t yview moveto -1
    .t index @0,0
} {1.0}
test textDisp-16.13 {TkTextYviewCmd procedure, "moveto" option} {
    .t yview moveto 1.1
    .t index @0,0
} {191.0}
test textDisp-16.14 {TkTextYviewCmd procedure, "moveto" option} {
    # y move to 3/4 of text widget content height
    .t yview moveto .75
    # target y position is inside line 151, which wraps 4 times
    # exactly which display line depends on actual font size
    set ytargetline [expr {150*$fixedHeight+5*$heightDiff}]
    set expected 151.0
    while {[expr {$ytargetline+$fixedHeight}] <= [expr {round(0.75*$totpix)}]} {
        incr ytargetline $fixedHeight
	set expected [.t index "$expected + 1 display line"]
    }
    lequal [.t index @0,0] $expected
} {1}
test textDisp-16.15 {TkTextYviewCmd procedure, "moveto" option} {
    # y move to 3/4 of text widget content height plus just one line height minus one pixel
    .t yview moveto .75
    set pixtonextline [expr {-[bo] + [lindex [.t bbox @0,0] 1] + [lindex [.t bbox @0,0] 3]}]
    .t yview moveto [expr {0.75 + ($pixtonextline-1)/double($totpix)}]
    # target y position is inside line 151, which wraps 4 times
    # exactly which display line depends on actual font size
    set ytargetline [expr {150*$fixedHeight+5*$heightDiff}]
    set expected 151.0
    while {[expr {$ytargetline+$fixedHeight}] <= [expr {round(0.75*$totpix + ($pixtonextline-1))}]} {
        incr ytargetline $fixedHeight
	set expected [.t index "$expected + 1 display line"]
    }
    lequal [.t index @0,0] $expected
} {1}
test textDisp-16.16 {TkTextYviewCmd procedure, "moveto" option} {
    # y move to 3/4 of text widget content height plus exactly one line height
    .t yview moveto .75
    set pixtonextline [expr {-[bo] + [lindex [.t bbox @0,0] 1] + [lindex [.t bbox @0,0] 3]}]
    .t yview moveto [expr {0.75 + $pixtonextline/double($totpix)}]
    # target y position is inside line 151, which wraps 4 times
    # exactly which display line depends on actual font size
    set ytargetline [expr {150*$fixedHeight+5*$heightDiff}]
    set expected 151.0
    while {[expr {$ytargetline+$fixedHeight}] <= [expr {round(0.75*$totpix + $pixtonextline)}]} {
        incr ytargetline $fixedHeight
	set expected [.t index "$expected + 1 display line"]
    }
    lequal [.t index @0,0] $expected
} {1}
test textDisp-16.17 {TkTextYviewCmd procedure, "moveto" option} {
    .t yview moveto .755
    .t index @0,0
} {151.80}
test textDisp-16.18 {TkTextYviewCmd procedure, "moveto" roundoff} {
    catch {destroy .top1}
    toplevel .top1
    wm geometry .top1 +0+0
    text .top1.t -height 3 -width 4 -wrap none -setgrid 1 -padx 6 \
	-spacing3 6
    pack .top1.t
    updateText
    .top1.t insert end "1\n2\n3\n4\n5\n6"
    .top1.t yview moveto 0.3333
    set result [.top1.t yview]
    destroy .top1
    set result
} [list [expr {1.0/3}] [expr {5.0/6}]]
test textDisp-16.19 {TkTextYviewCmd procedure, "scroll" option} {
    list [catch {.t yview scroll a} msg] $msg
} {1 {wrong # args: should be ".t yview scroll number pages|pixels|units"}}
test textDisp-16.20 {TkTextYviewCmd procedure, "scroll" option} {
    list [catch {.t yview scroll a b c} msg] $msg
} {1 {wrong # args: should be ".t yview scroll number pages|pixels|units"}}
test textDisp-16.21 {TkTextYviewCmd procedure, "scroll" option} {
    list [catch {.t yview scroll bogus bogus} msg] $msg
} {1 {bad argument "bogus": must be pages, pixels, or units}}
test textDisp-16.21.2 {TkTextYviewCmd procedure, "scroll" option} {
    list [catch {.t yview scroll bogus units} msg] $msg
} {1 {expected floating-point number but got "bogus"}}
test textDisp-16.22 {TkTextYviewCmd procedure, "scroll" option, back pages} {
    .t yview 50.0
    updateText
    .t yview scroll -1 pages
    .t index @0,0
} {42.0}
test textDisp-16.22.1 {TkTextYviewCmd procedure, "scroll" option, back pages} {
    list [catch {.t yview scroll -3 p} res] $res
} {1 {ambiguous argument "p": must be pages, pixels, or units}}
test textDisp-16.23 {TkTextYviewCmd procedure, "scroll" option, back pages} {
    .t yview 50.0
    updateText
    .t yview scroll -3 pa
    .t index @0,0
} {26.0}
test textDisp-16.24 {TkTextYviewCmd procedure, "scroll" option, back pages} {
    .t yview 5.0
    updateText
    .t yview scroll -3 pa
    .t index @0,0
} {1.0}
test textDisp-16.25 {TkTextYviewCmd procedure, "scroll" option, back pages} -setup {
    # this frame is needed because some window managers don't allow the overall
    # height of a window to get very narrow, triggering false test failure
    frame .f2 -height 20
    pack .f2 -side top
} -body {
    .t configure -height 1
    updateText
    .t yview 50.0
    updateText
    .t yview scroll -1 pages
    set x [.t index @0,0]
    .t configure -height 10
    updateText
    set x
} -cleanup {
    destroy .f2
} -result {49.0}
test textDisp-16.26 {TkTextYviewCmd procedure, "scroll" option, forward pages} {
    .t yview 50.0
    updateText
    .t yview scroll 1 pages
    .t index @0,0
} {58.0}
test textDisp-16.27 {TkTextYviewCmd procedure, "scroll" option, forward pages} {
    .t yview 50.0
    updateText
    .t yview scroll 2 pages
    .t index @0,0
} {66.0}
test textDisp-16.28 {TkTextYviewCmd procedure, "scroll" option, forward pages} {
    .t yview 98.0
    updateText
    # The man page does not say it but the code does: scrolling 1 page actually uses the
    # window height minus two lines, so that there's some overlap between adjacent pages.
    # Note: it's a bit tricky but we only need to subtract one [bo] from [winfo height .t] here
    # because the origin of @x,y coordinates is at borderwidth start, not at text area start.
    set expected [.t index @0,[expr {[winfo height .t]-[bo]-2*$fixedHeight}]]
    .t yview scroll 1 page
<<<<<<< HEAD
    set res [expr {int([.t index @0,0])}]
    if {$fixedDiff > 1} {
	incr res -1
    }
    set res
} 102
=======
    lequal [.t index @0,0] $expected
} {1}
>>>>>>> 424dd41b
test textDisp-16.29 {TkTextYviewCmd procedure, "scroll" option, forward pages} {
    .t configure -height 1
    updateText
    .t yview 50.0
    updateText
    .t yview scroll 1 pages
    set x [.t index @0,0]
    .t configure -height 10
    updateText
    set x
} {51.0}
test textDisp-16.30 {TkTextYviewCmd procedure, "scroll units" option} {
    .t yview 45.0
    updateText
    .t yview scroll -3 units
    .t index @0,0
} {42.0}
test textDisp-16.31 {TkTextYviewCmd procedure, "scroll units" option} {
    .t yview 149.0
    updateText
    .t yview scroll 4 units
    .t index @0,0
} {151.40}
test textDisp-16.32 {TkTextYviewCmd procedure} {
    list [catch {.t yview scroll 12 bogoids} msg] $msg
} {1 {bad argument "bogoids": must be pages, pixels, or units}}
test textDisp-16.33 {TkTextYviewCmd procedure} {
    list [catch {.t yview bad_arg 1 2} msg] $msg
} {1 {bad option "bad_arg": must be moveto or scroll}}
test textDisp-16.34 {TkTextYviewCmd procedure} {
    set res {}
    .t yview 1.0
    lappend res [format %.12g [expr {[lindex [.t yview] 0]
	* [.t count -ypixels 1.0 end]}]]
    .t yview scroll 1 pixels
    lappend res [format %.12g [expr {[lindex [.t yview] 0]
	* [.t count -ypixels 1.0 end]}]]
    .t yview scroll 1 pixels
    lappend res [format %.12g [expr {[lindex [.t yview] 0]
	* [.t count -ypixels 1.0 end]}]]
    .t yview scroll 1 pixels
    lappend res [format %.12g [expr {[lindex [.t yview] 0]
	* [.t count -ypixels 1.0 end]}]]
    .t yview scroll 1 pixels
    lappend res [format %.12g [expr {[lindex [.t yview] 0]
	* [.t count -ypixels 1.0 end]}]]
    .t yview scroll 1 pixels
    lappend res [format %.12g [expr {[lindex [.t yview] 0]
	* [.t count -ypixels 1.0 end]}]]
} {0 1 2 3 4 5}
test textDisp-16.35 {TkTextYviewCmd procedure} {
    set res {}
    .t yview 1.0
    lappend res [expr {round([lindex [.t yview] 0] * [.t count -ypixels 1.0 end])}]
    .t yview scroll 13 pixels
    lappend res [expr {round([lindex [.t yview] 0] * [.t count -ypixels 1.0 end])}]
    .t yview scroll -4 pixels
    lappend res [expr {round([lindex [.t yview] 0] * [.t count -ypixels 1.0 end])}]
    .t yview scroll -9 pixels
    lappend res [expr {round([lindex [.t yview] 0] * [.t count -ypixels 1.0 end])}]
} {0 13 9 0}
test textDisp-16.36 {TkTextYviewCmd procedure} {
    set res {}
    .t yview 1.0
    .t yview scroll 5 pixels
    .t yview scroll -1 pages
    lappend res [expr {[lindex [.t yview] 0] * [.t count -ypixels 1.0 end]}]
    .t yview scroll 5 pixels
    .t yview scroll -1 units
    lappend res [expr {[lindex [.t yview] 0] * [.t count -ypixels 1.0 end]}]
} {0.0 0.0}
test textDisp-16.37 {TkTextYviewCmd procedure} {
    list [catch {.t yview scroll 1.3 pixels} msg] $msg
} {0 {}}
test textDisp-16.38 {TkTextYviewCmd procedure} {
    list [catch {.t yview scroll 1.3blah pixels} msg] $msg
} {1 {bad screen distance "1.3blah"}}
test textDisp-16.39 {TkTextYviewCmd procedure} {
    list [catch {.t yview scroll 1.3i pixels} msg] $msg
} {0 {}}
test textDisp-16.40 {text count -xpixels} {
    set res {}
    lappend res [.t count -xpixels 1.0 1.5] \
      [.t count -xpixels 1.5 1.0] \
      [.t count -xpixels 1.0 13.0] \
      [.t count -xpixels 1.0 "1.0 displaylineend"] \
      [.t count -xpixels 1.0 "1.0 lineend"] \
      [.t count -xpixels 1.0 "1.0 displaylineend"] \
      [.t count -xpixels 1.0 end]
} [list [expr {5*$fixedWidth}] [expr {-5*$fixedWidth}] 0 [expr {6*$fixedWidth}] [expr {6*$fixedWidth}] [expr {6*$fixedWidth}] 0]
test textDisp-16.41 {text count -xpixels with indices in elided lines} {
    set res {}
    .t delete 1.0 end
    for {set i 1} {$i < 40} {incr i} {
        .t insert end [string repeat "Line $i" 20]
        .t insert end "\n"
    }
    .t configure -wrap none
    .t tag add hidden 5.15 20.15
    .t tag configure hidden -elide true
    lappend res [.t count -xpixels 5.15 6.0] \
      [.t count -xpixels 5.15 6.1] \
      [.t count -xpixels 6.0 6.1] \
      [.t count -xpixels 6.1 6.2] \
      [.t count -xpixels 6.1 6.0] \
      [.t count -xpixels 6.0 7.0] \
      [.t count -xpixels 6.1 7.1] \
      [.t count -xpixels 15.0 20.15] \
      [.t count -xpixels 20.15 20.16] \
      [.t count -xpixels 20.16 20.15]
    .t tag remove hidden 20.0 20.15
    lappend res [expr {[.t count -xpixels 5.0 20.0] != 0}]
} [list 0 0 0 0 0 0 0 0 $fixedWidth -$fixedWidth 1]
test textDisp-16.42 {TkTextYviewCmd procedure with indices in elided lines} {
    .t configure -wrap none
    .t delete 1.0 end
    for {set i 1} {$i < 100} {incr i} {
        .t insert end [string repeat "Line $i" 20]
        .t insert end "\n"
    }
    .t tag add hidden 5.15 20.15
    .t tag configure hidden -elide true
    .t yview 35.0
    .t yview scroll [expr {- 15 * $fixedHeight}] pixels
    updateText
    .t index @0,0
} {5.0}
test textDisp-16.43 {TkTextYviewCmd procedure with indices in elided lines} {
    .t configure -wrap none
    .t delete 1.0 end
    for {set i 1} {$i < 100} {incr i} {
        .t insert end [string repeat "Line $i" 20]
        .t insert end "\n"
    }
    .t tag add hidden 5.15 20.15
    .t tag configure hidden -elide true
    .t yview 35.0
    .t yview scroll -15 units
    updateText
    .t index @0,0
} {5.0}
test textDisp-16.44 {TkTextYviewCmd procedure, scroll down, with elided lines} {
    .t configure -wrap none
    .t delete 1.0 end
    foreach x [list 0 1 2 3 4 5 6 7 8 9 0] {
      .t insert end "$x aaa1\n$x bbb2\n$x ccc3\n$x ddd4\n$x eee5\n$x fff6"
      .t insert end "$x 1111\n$x 2222\n$x 3333\n$x 4444\n$x 5555\n$x 6666" hidden
    }
    .t tag configure hidden -elide true ; # 5 hidden lines
    updateText
    .t see [expr {5 + [winfo height .t] / $fixedHeight + 1}].0
    updateText
    .t index @0,0
} {2.0}

.t delete 1.0 end
foreach i {a b c d e f g h i j k l m n o p q r s t u v w x y z} {
    .t insert end "\nLine $i 11111 $i 22222 $i 33333 $i 44444 $i 55555"
    .t insert end " $i 66666 $i 77777 $i 88888 $i"
}
.t configure -wrap none
test textDisp-17.1 {TkTextScanCmd procedure} {
    list [catch {.t scan a b} msg] $msg
} {1 {wrong # args: should be ".t scan mark x y" or ".t scan dragto x y ?gain?"}}
test textDisp-17.2 {TkTextScanCmd procedure} {
    list [catch {.t scan a b c d} msg] $msg
} {1 {expected integer but got "b"}}
test textDisp-17.3 {TkTextScanCmd procedure} {
    list [catch {.t scan stupid b 20} msg] $msg
} {1 {expected integer but got "b"}}
test textDisp-17.4 {TkTextScanCmd procedure} {
    list [catch {.t scan stupid -2 bogus} msg] $msg
} {1 {expected integer but got "bogus"}}
test textDisp-17.5 {TkTextScanCmd procedure} {
    list [catch {.t scan stupid 123 456} msg] $msg
<<<<<<< HEAD
} {1 {bad scan option "stupid": must be dragto or mark}}
test textDisp-17.6 {TkTextScanCmd procedure} {textfonts} {
=======
} {1 {bad scan option "stupid": must be mark or dragto}}
test textDisp-17.6 {TkTextScanCmd procedure} {
>>>>>>> 424dd41b
    .t yview 1.0
    .t xview moveto 0
    updateText
    set expected [.t index @[expr {[bo]+50}],[expr {[bo]+50}]]
    .t scan mark 40 60
    .t scan dragto 35 55
    updateText
    lequal [.t index @0,0] $expected
} {1}
test textDisp-17.7 {TkTextScanCmd procedure} {
    # 1st result
    .t yview 1.0
    .t xview moveto 0
    updateText
    set expected [.t index @[expr {[bo]+20*$fixedWidth-50}],[expr {[bo]+9*$fixedHeight-50}]]
    .t yview 10.0
    .t xview scroll 20 units
    updateText
    .t scan mark -10 60
    .t scan dragto -5 65
    updateText
    set x [.t index @0,0]
    # 2nd result
    .t yview 1.0
    .t xview moveto 0
    updateText
    lappend expected [.t index @[expr {[bo]+20*$fixedWidth-50-50}],[expr {[bo]+9*$fixedHeight-50-70}]]
    .t yview 10.0
    .t xview scroll 20 units
    updateText
    .t scan mark -10 60
    .t scan dragto -5 65
    updateText
    .t scan dragto 0 72
    updateText
    lequal [list $x [.t index @0,0]] $expected
} {1}
test textDisp-17.8 {TkTextScanCmd procedure} {
    .t yview 1.0
    .t xview moveto 0
    updateText
    set expected [.t index @[expr {[bo]+50}],[expr {[bo]+50}]]
    .t scan mark 0 60
    .t scan dragto 30 100
    updateText
    .t scan dragto 25 95
    updateText
    lequal [.t index @0,0] $expected
} {1}
test textDisp-17.9 {TkTextScanCmd procedure} {
    .t yview end
    .t xview moveto 0
    updateText
    # this brings us at lower right corner of the text
    .t xview scroll 100 units
    updateText
    # this does not trigger any scroll, we're already at the corner
    .t scan mark 90 60
    .t scan dragto 10 0
    updateText
    set expected [.t index @[expr {[winfo width .t]-[bo]-40}],[expr {[winfo height .t]-[bo]-50}]]
    set expected [.t index "$expected - [.t cget -height] lines - [.t cget -width] chars"]
    .t scan dragto 14 5
    updateText
    lequal [.t index @0,0] $expected
} {1}
.t configure -wrap word
test textDisp-17.10 {TkTextScanCmd procedure, word wrapping} {
    .t yview 10.0
    updateText
    set origin [.t index @0,0]
    set expected [.t index "$origin - [expr {int(ceil(50.0/$fixedHeight))}] display lines"]
    .t scan mark -10 60
    .t scan dragto -5 65
    updateText
    set x [.t index @0,0]
    lappend expected [.t index "$origin - [expr {int(ceil((50.0+70.0)/$fixedHeight))}] display lines"]
    .t scan dragto 0 72
    updateText
    lequal [list $x [.t index @0,0]] $expected
} {1}
.t configure -xscrollcommand scroll -yscrollcommand {}

test textDisp-18.1 {GetXView procedure} {
    .t configure -wrap none
    .t delete 1.0 end
    .t insert end xxxxxxxxx\n
    .t insert end xxxxxxxxxxxxxxxxxxxxxxxxxxxxxxxxxxxxxxxxxxxxxxxxxxxxxxx\n
    .t insert end xxxxxxxxxxxxxxxxxxxxxxxxxx
    updateText
    set scrollInfo
} [list 0.0 [expr {4.0/11}]]
test textDisp-18.2 {GetXView procedure} {
    .t configure -wrap char
    .t delete 1.0 end
    .t insert end xxxxxxxxx\n
    .t insert end xxxxxxxxxxxxxxxxxxxxxxxxxxxxxxxxxxxxxxxxxxxxxxxxxxxxxxx\n
    .t insert end xxxxxxxxxxxxxxxxxxxxxxxxxx
    updateText
    set scrollInfo
} {0.0 1.0}
test textDisp-18.3 {GetXView procedure} {
    .t configure -wrap none
    .t delete 1.0 end
    updateText
    set scrollInfo
} {0.0 1.0}
test textDisp-18.4 {GetXView procedure} {
    .t configure -wrap none
    .t delete 1.0 end
    .t insert end xxxxxxxxx\n
    .t insert end xxxxxx\n
    .t insert end xxxxxxxxxxxxxxxxx
    updateText
    set scrollInfo
} {0.0 1.0}
test textDisp-18.5 {GetXView procedure} {
    .t configure -wrap none
    .t delete 1.0 end
    .t insert end xxxxxxxxx\n
    .t insert end xxxxxxxxxxxxxxxxxxxxxxxxxxxxxxxxxxxxxxxxxxxxxxxxxxxxxxx\n
    .t insert end xxxxxxxxxxxxxxxxxxxxxxxxxx
    .t xview scroll 31 units
    updateText
    set scrollInfo
} [list [expr {31.0/55}] [expr {51.0/55}]]
test textDisp-18.6 {GetXView procedure} {
    .t configure -wrap none
    .t delete 1.0 end
    .t insert end xxxxxxxxx\n
    .t insert end "xxxxx xxxxxxxxxxx xxxx xxxxxxxxxxxxxxxxxxxx xxxxxxxxxxxx\n"
    .t insert end "xxxx xxxxxxxxx xxxxxxxxxxxxx"
    .t xview moveto 0
    .t xview scroll 31 units
    updateText
    set x {}
    lappend x $scrollInfo
    .t configure -wrap char
    updateText
    lappend x $scrollInfo
    .t configure -wrap word
    updateText
    lappend x $scrollInfo
    .t configure -wrap none
    updateText
    lappend x $scrollInfo
} [list [list [expr {31.0/56}] [expr {51.0/56}]] {0.0 1.0} {0.0 1.0} [list 0.0 [expr {5.0/14}]]]
test textDisp-18.7 {GetXView procedure} {
    .t configure -wrap none
    .t delete 1.0 end
    updateText
    set scrollInfo unchanged
    .t insert end xxxxxx\n
    .t insert end xxx
    updateText
    set scrollInfo
} {unchanged}
test textDisp-18.8 {GetXView procedure} {
    proc bgerror msg {
	global x errorInfo
	set x [list $msg $errorInfo]
    }
    proc bogus args {
	error "bogus scroll proc"
    }
    .t configure -wrap none
    .t delete 1.0 end
    .t insert end xxxxxxxxxxxxxxxxxxxxxxxxxxxxxxxxxxxxxxxxxx\n
    updateText
    .t delete 1.0 end
    .t configure -xscrollcommand scrollError
    updateText
    set x
} {{scrolling error} {scrolling error
    while executing
"error "scrolling error""
    (procedure "scrollError" line 2)
    invoked from within
"scrollError 0.0 1.0"
    (horizontal scrolling command executed by text)}}
catch {rename bgerror {}}
catch {rename bogus {}}
<<<<<<< HEAD
=======

>>>>>>> 424dd41b
.t configure -xscrollcommand {} -yscrollcommand scroll
test textDisp-19.1 {GetYView procedure} {
    .t configure -wrap char
    .t delete 1.0 end
    updateText
    set scrollInfo
} {0.0 1.0}
test textDisp-19.2 {GetYView procedure} {
    .t configure -wrap char
    .t delete 1.0 end
    updateText
    set scrollInfo "unchanged"
    .t insert 1.0 "Line1\nLine2"
    updateText
    set scrollInfo
} {unchanged}
test textDisp-19.3 {GetYView procedure} {
    .t configure -wrap char
    .t delete 1.0 end
    updateText
    set scrollInfo "unchanged"
    .t insert 1.0 "Line 1\nLine 2 is so long that it wraps around\nLine 3"
    updateText
    set scrollInfo
} {unchanged}
test textDisp-19.4 {GetYView procedure} {
    .t configure -wrap char
    .t delete 1.0 end
    .t insert 1.0 "Line 1"
    updateText
    set scrollInfo "unchanged"
    foreach i {2 3 4 5 6 7 8 9 10 11 12 13} {
	.t insert end "\nLine $i"
    }
    updateText
    set scrollInfo
} [list 0.0 [expr {70.0/91}]]
test textDisp-19.5 {GetYView procedure} {
    .t configure -wrap char
    .t delete 1.0 end
    .t insert 1.0 "Line 1"
    foreach i {2 3 4 5 6 7 8 9 10 11 12 13} {
	.t insert end "\nLine $i"
    }
    .t insert 2.end " is really quite long; in fact it's so long that it wraps three times"
    updateText
    set x $scrollInfo
} {0.0 0.625}
test textDisp-19.6 {GetYView procedure} {
    .t configure -wrap char
    .t delete 1.0 end
    .t insert 1.0 "Line 1"
    foreach i {2 3 4 5 6 7 8 9 10 11 12 13} {
	.t insert end "\nLine $i"
    }
    .t insert 2.end " is really quite long; in fact it's so long that it wraps three times"
    .t yview 4.0
    updateText
    set x $scrollInfo
} {0.375 1.0}
test textDisp-19.7 {GetYView procedure} {
    .t configure -wrap char
    .t delete 1.0 end
    .t insert 1.0 "Line 1"
    foreach i {2 3 4 5 6 7 8 9 10 11 12 13} {
	.t insert end "\nLine $i"
    }
    .t insert 2.end " is really quite long; in fact it's so long that it wraps three times"
    .t yview 2.26
    updateText
    set x $scrollInfo
} {0.125 0.75}
test textDisp-19.8 {GetYView procedure} {
    .t configure -wrap char
    .t delete 1.0 end
    .t insert 1.0 "Line 1"
    foreach i {2 3 4 5 6 7 8 9 10 11 12 13} {
	.t insert end "\nLine $i"
    }
    .t insert 10.end " is really quite long; in fact it's so long that it wraps three times"
    .t yview 2.0
    updateText
    .t count -update -ypixels 1.0 end
    set x $scrollInfo
} {0.0625 0.6875}
test textDisp-19.9 {GetYView procedure} {
    .t configure -wrap char
    .t delete 1.0 end
    .t insert 1.0 "Line 1"
    foreach i {2 3 4 5 6 7 8 9 10 11 12 13 14 15} {
	.t insert end "\nLine $i"
    }
    .t yview 3.0
    updateText
    set scrollInfo
} [list [expr {4.0/30}] 0.8]
test textDisp-19.10 {GetYView procedure} {
    .t configure -wrap char
    .t delete 1.0 end
    .t insert 1.0 "Line 1"
    foreach i {2 3 4 5 6 7 8 9 10 11 12 13 14 15} {
	.t insert end "\nLine $i"
    }
    .t yview 11.0
    updateText
    set scrollInfo
} [list [expr {1.0/3}] 1.0]
test textDisp-19.10.1 {Widget manipulation causes height miscount} {
    .t configure -wrap char
    .t delete 1.0 end
    .t insert 1.0 "Line 1"
    foreach i {2 3 4 5 6 7 8 9 10 11 12 13 14 15} {
	.t insert end "\nLine $i"
    }
    .t yview 11.0
    updateText
    .t configure -wrap word
    .t delete 1.0 end
    .t insert 1.0 "Line 1"
    foreach i {2 3 4 5 6 7 8 9 10 11 12 13 14 15} {
	.t insert end "\nLine $i"
    }
    .t insert end "\nThis last line wraps around four "
    .t insert end "times with a little bit left on the last line."
    .t yview insert
    updateText
    .t count -update -ypixels 1.0 end
    set scrollInfo
} {0.5 1.0}
test textDisp-19.11 {GetYView procedure} {
    .t configure -wrap word
    .t delete 1.0 end
    .t insert 1.0 "Line 1"
    foreach i {2 3 4 5 6 7 8 9 10 11 12 13 14 15} {
	.t insert end "\nLine $i"
    }
    .t insert end "\nThis last line wraps around four "
    .t insert end "times with a little bit left on the last line."
    .t yview insert
    updateText
    .t count -update -ypixels 1.0 end
    set scrollInfo
} {0.5 1.0}
test textDisp-19.11.2 {TextWidgetCmd procedure, "count -displaylines"} {
    .t count -displaylines 1.0 end
} 20
test textDisp-19.11.3 {TextWidgetCmd procedure, "count -displaylines"} {
    .t count -displaylines end 1.0
} -20
test textDisp-19.11.4 {TextWidgetCmd procedure, "count -displaylines"} {
    .t count -displaylines 1.1 1.3
} 0
test textDisp-19.11.5 {TextWidgetCmd procedure, "count -displaylines"} {
    .t count -displaylines 16.0 16.1
} 0
test textDisp-19.11.5.1 {TextWidgetCmd procedure, "count -displaylines"} {
    .t count -displaylines 16.0 16.5
} 0
test textDisp-19.11.6 {TextWidgetCmd procedure, "count -displaylines"} {
    .t count -displaylines 16.0 16.24
} 1
test textDisp-19.11.7 {TextWidgetCmd procedure, "count -displaylines"} {
    .t count -displaylines 16.0 16.40
} 2
test textDisp-19.11.8 {TextWidgetCmd procedure, "count -displaylines"} {
    .t count -displaylines "16.0 displaylineend +1c" "16.0 lineend"
} 3
test textDisp-19.11.9 {TextWidgetCmd procedure, "count -displaylines"} {
    .t count -displaylines 16.0 "16.0 lineend"
} 4
test textDisp-19.11.10 {TextWidgetCmd procedure, "count -displaylines"} {
    .t count -displaylines 16.0 "16.0 +4displaylines"
} 4
test textDisp-19.11.11 {TextWidgetCmd procedure, "count -displaylines"} {
    .t count -displaylines 16.0 "16.0 +2displaylines"
} 2
test textDisp-19.11.12 {TextWidgetCmd procedure, "count -displaylines"} {
    .t count -displaylines "16.0 +1displayline" "16.0 +2displaylines -1c"
} 0
.t tag configure elide -elide 1
test textDisp-19.11.13 {TextWidgetCmd procedure, "count -displaylines"} {
    .t tag remove elide 1.0 end
    .t tag add elide "16.0 +1displaylines" "16.0 +1displaylines +6c"
    .t count -displaylines 16.0 "16.0 +4displaylines"
} 4
test textDisp-19.11.14 {TextWidgetCmd procedure, "count -displaylines"} {
    .t tag remove elide 1.0 end
    .t tag add elide "16.0 +1displaylines" "16.0 +1displaylines displaylineend"
    .t count -displaylines 16.0 "16.0 +4displaylines"
} 4
test textDisp-19.11.15 {TextWidgetCmd procedure, "count -displaylines"} {
    .t tag remove elide 1.0 end
    .t tag add elide "16.0 +1displaylines" "16.0 +2displaylines"
    .t count -displaylines 16.0 "16.0 +4displaylines -1c"
} 3
test textDisp-19.11.15a {TextWidgetCmd procedure, "count -displaylines"} {
    .t tag remove elide 1.0 end
    .t tag add elide "16.0 +1displaylines" "16.0 +2displaylines"
    .t count -displaylines 16.0 "16.0 +4displaylines"
} 4
test textDisp-19.11.16 {TextWidgetCmd procedure, "count -displaylines"} {
    .t tag remove elide 1.0 end
    .t tag add elide "12.0" "14.0"
    .t count -displaylines 12.0 16.0
} 2
test textDisp-19.11.17 {TextWidgetCmd procedure, "index +displaylines"} {
    .t tag remove elide 1.0 end
    .t tag add elide "12.0" "14.0"
    list [.t index "11.5 +2d lines"] \
      [.t index "12.0 +2d lines"] [.t index "11.0 +2d lines"] \
      [.t index "13.0 +2d lines"] [.t index "13.1 +3d lines"] \
      [.t index "13.0 +4d lines"]
} {15.5 16.0 15.0 16.0 16.21 16.39}
test textDisp-19.11.18 {TextWidgetCmd procedure, "index +displaylines"} {
    .t tag remove elide 1.0 end
    .t tag add elide "12.0" "14.0"
    list [.t index "15.5 -2d lines"] \
      [.t index "16.0 -2d lines"] [.t index "15.0 -2d lines"] \
      [.t index "16.0 -3d lines"] [.t index "16.23 -4d lines"] \
      [.t index "16.42 -5d lines"]
} {11.5 14.0 11.0 11.0 11.2 11.3}
test textDisp-19.11.19 {TextWidgetCmd procedure, "count -displaylines"} {
    .t tag remove elide 1.0 end
    .t tag add elide "12.0" "16.0 +1displaylines"
    .t count -displaylines 12.0 17.0
} 4
test textDisp-19.11.20 {TextWidgetCmd procedure, "index +displaylines"} {
    .t tag remove elide 1.0 end
    .t tag add elide "12.0" "16.0 +1displaylines"
    list [.t index "11.5 +2d lines"] \
      [.t index "12.0 +2d lines"] [.t index "11.0 +2d lines"] \
      [.t index "13.0 +2d lines"] [.t index "13.0 +3d lines"] \
      [.t index "13.0 +4d lines"]
} {16.44 16.57 16.39 16.57 16.74 17.0}
test textDisp-19.11.21 {TextWidgetCmd procedure, "index +displaylines"} {
    .t tag remove elide 1.0 end
    .t tag add elide "12.0" "16.0 +1displaylines"
    list [.t index "16.44 -2d lines"] \
      [.t index "16.57 -3d lines"] [.t index "16.39 -2d lines"] \
      [.t index "16.60 -4d lines"] [.t index "16.76 -4d lines"] \
      [.t index "17.0 -5d lines"]
} {11.5 11.0 11.0 10.3 11.2 11.0}
test textDisp-19.11.22 {TextWidgetCmd procedure, "index +displaylines"} {
    .t tag remove elide 1.0 end
    list [.t index "end +5d lines"] \
      [.t index "end -3d lines"] [.t index "1.0 -2d lines"] \
      [.t index "1.0 +4d lines"] [.t index "1.0 +50d lines"] \
      [.t index "end -50d lines"]
} {17.0 16.39 1.0 5.0 17.0 1.0}
test textDisp-19.11.23 {TextWidgetCmd procedure, "index +displaylines"} {
    .t tag remove elide 1.0 end
    .t tag add elide "12.3" "16.0 +1displaylines"
    list [.t index "11.5 +1d lines"] [.t index "11.5 +2d lines"] \
      [.t index "12.0 +1d lines"] \
      [.t index "12.0 +2d lines"] [.t index "11.0 +2d lines"] \
      [.t index "13.0 +2d lines"] [.t index "13.0 +3d lines"] \
      [.t index "13.0 +4d lines"]
} {16.23 16.44 16.39 16.57 16.39 16.60 16.77 16.79}
.t tag remove elide 1.0 end
test textDisp-19.11.24 {TextWidgetCmd procedure, "index +/-displaylines"} {
    list [.t index "11.5 + -1 display lines"] \
      [.t index "11.5 + +1 disp lines"] \
      [.t index "11.5 - -1 disp lines"] \
      [.t index "11.5 - +1 disp lines"] \
      [.t index "11.5 -1 disp lines"] \
      [.t index "11.5 +1 disp lines"] \
      [.t index "11.5 +0 disp lines"]
} {10.5 12.5 12.5 10.5 10.5 12.5 11.5}
.t tag remove elide 1.0 end
test textDisp-19.12 {GetYView procedure, partially visible last line} {
    catch {destroy .top}
    toplevel .top
    wm geometry .top +0+0
    text .top.t -width 40 -height 5 -font $fixedFont
    pack .top.t -expand yes -fill both
    .top.t insert end "Line 1\nLine 2\nLine 3\nLine 4\nLine 5"
    # Need to wait for asychronous calculations to complete.
    updateText
    scan [wm geom .top] %dx%d twidth theight
    wm geom .top ${twidth}x[expr {$theight - 3}]
    updateText
    .top.t yview
} [list 0.0 [expr {(5.0 * $fixedHeight - 3.0)/ (5.0 * $fixedHeight)}]]
test textDisp-19.13 {GetYView procedure, partially visible last line} {
    catch {destroy .top}
    toplevel .top
    wm geometry .top +0+0
    text .top.t -width 40 -height 5 -font $fixedFont
    pack .top.t -expand yes -fill both
    .top.t insert end "Line 1\nLine 2\nLine 3\nLine 4 has enough text to wrap around at least once"
    # Need to wait for asychronous calculations to complete.
    updateText
    scan [wm geom .top] %dx%d twidth theight
    wm geom .top ${twidth}x[expr {$theight - 3}]
    updateText
    .top.t yview
} [list 0.0 [expr {(5.0 * $fixedHeight - 3.0)/ (5.0 * $fixedHeight)}]]
catch {destroy .top}
test textDisp-19.14 {GetYView procedure} {
    .t configure -wrap word
    .t delete 1.0 end
    .t insert 1.0 "Line 1"
    foreach i {2 3 4 5 6 7 8 9 10 11 12 13 14 15} {
	.t insert end "\nLine $i"
    }
    .t insert end "\nThis last line wraps around four "
    .t insert end "times with a little bit left on the last line."
    # Need to update so everything is calculated.
    updateText
    .t count -update -ypixels 1.0 end
    updateText
    set scrollInfo "unchanged"
    .t mark set insert 3.0
    .t tag configure x -background red
    .t tag add x 1.0 5.0
    updateText
    .t tag delete x
    set scrollInfo
} {unchanged}
test textDisp-19.15 {GetYView procedure} {
    .t configure -wrap word
    .t delete 1.0 end
    .t insert 1.0 "Line 1"
    foreach i {2 3 4 5 6 7 8 9 10 11 12 13 14 15} {
	.t insert end "\nLine $i"
    }
    .t insert end "\nThis last line wraps around four "
    .t insert end "times with a bit little left on the last line."
    updateText
    .t configure -yscrollcommand scrollError
    proc bgerror args {
	global x errorInfo errorCode
	set x [list $args $errorInfo $errorCode]
    }
    .t delete 1.0 end
    updateText
    rename bgerror {}
    .t configure -yscrollcommand scroll
    set x
} {{{scrolling error}} {scrolling error
    while executing
"error "scrolling error""
    (procedure "scrollError" line 2)
    invoked from within
"scrollError 0.0 1.0"
    (vertical scrolling command executed by text)} NONE}

test textDisp-19.16 {count -ypixels} {
    .t configure -wrap word
    .t delete 1.0 end
    .t insert 1.0 "Line 1"
    foreach i {2 3 4 5 6 7 8 9 10 11 12 13 14 15} {
	.t insert end "\nLine $i"
    }
    .t insert end "\nThis last line wraps around four "
    .t insert end "times with a little bit left on the last line."
    # Need to update so everything is calculated.
    updateText
    .t count -update -ypixels 1.0 end
    updateText
    set res [list \
      [.t count -ypixels 1.0 end] \
      [.t count -update -ypixels 1.0 end] \
      [.t count -ypixels 15.0 16.0] \
      [.t count -ypixels 15.0 "16.0 displaylineend +1c"] \
      [.t count -ypixels 16.0 "16.0 displaylineend +1c"] \
      [.t count -ypixels "16.0 +1 displaylines" "16.0 +4 displaylines +3c"] ]
} [list [expr {20 * $fixedHeight}] \
        [expr {20 * $fixedHeight}] \
	$fixedHeight \
	[expr {2*$fixedHeight}] \
	$fixedHeight \
	[expr {3*$fixedHeight}]]
test textDisp-19.17 {count -ypixels with indices in elided lines} {
    .t configure -wrap none
    .t delete 1.0 end
    for {set i 1} {$i < 100} {incr i} {
        .t insert end [string repeat "Line $i" 20]
        .t insert end "\n"
    }
    .t tag add hidden 5.15 20.15
    .t tag configure hidden -elide true
    updateText
    .t count -update -ypixels 1.0 end
    updateText
    set res [list \
      [.t count -ypixels 1.0 6.0] \
      [.t count -ypixels 2.0 7.5] \
      [.t count -ypixels 5.0 8.5] \
      [.t count -ypixels 6.1 6.2] \
      [.t count -ypixels 6.1 18.8] \
      [.t count -ypixels 18.0 20.50] \
      [.t count -ypixels 5.2 20.60] \
      [.t count -ypixels 20.60 20.70] \
      [.t count -ypixels 5.0 25.0] \
      [.t count -ypixels 25.0 5.0] \
      [.t count -ypixels 25.4 27.50] \
      [.t count -ypixels 35.0 38.0] ]
    .t yview 35.0
    lappend res [.t count -ypixels 5.0 25.0]
} [list [expr {4 * $fixedHeight}] \
        [expr {3 * $fixedHeight}] \
	0 0 0 0 0 0 \
	[expr {5 * $fixedHeight}] \
	[expr {- 5 * $fixedHeight}] \
	[expr {2 * $fixedHeight}] \
	[expr {3 * $fixedHeight}] \
	[expr {5 * $fixedHeight}]]
test textDisp-19.18 {count -ypixels with indices in elided lines} {
    .t configure -wrap none
    .t delete 1.0 end
    for {set i 1} {$i < 100} {incr i} {
        .t insert end [string repeat "Line $i" 20]
        .t insert end "\n"
    }
    .t tag add hidden 5.15 20.15
    .t tag configure hidden -elide true
    .t yview 35.0
    updateText
    .t count -update -ypixels 1.0 end
    updateText
    set res [.t count -ypixels 5.0 25.0]
    .t yview scroll [expr {- 15 * $fixedHeight}] pixels
    updateText
    lappend res [.t count -ypixels 5.0 25.0]
} [list [expr {5 * $fixedHeight}] [expr {5 * $fixedHeight}]]
test textDisp-19.19 {count -ypixels with indices in elided lines} {
    .t configure -wrap char
    .t delete 1.0 end
    for {set i 1} {$i < 25} {incr i} {
        .t insert end [string repeat "Line $i -" 6]
        .t insert end "\n"
    }
    .t tag add hidden 5.27 11.0
    .t tag configure hidden -elide true
    .t yview 5.0
    updateText
    set res [list [.t count -ypixels 5.0 11.0] [.t count -ypixels 5.0 11.20]]
} [list [expr {1 * $fixedHeight}] [expr {2 * $fixedHeight}]]
.t delete 1.0 end
.t insert end "Line 1"
for {set i 2} {$i <= 200} {incr i} {
    .t insert end "\nLine $i"
}
.t configure -wrap word
.t delete 50.0 51.0
.t insert 50.0 "This is a long line, one that will wrap around twice.\n"
test textDisp-20.1 {FindDLine} {
    .t yview 48.0
    list [.t dlineinfo 46.0] [.t dlineinfo 47.0] [.t dlineinfo 49.0] \
	    [.t dlineinfo 58.0]
} [list {} {} [list [bo] [yline 2] [xw 7] $fixedHeight $fixedAscent] {}]
test textDisp-20.2 {FindDLine} {
    .t yview 100.0
    .t yview -pickplace 53.0
    set centlineY [lindex [.t bbox 53.0] 1]
    set expectedY [expr {$centlineY - int(($centlineY-[bo])/$fixedHeight)*$fixedHeight - $fixedHeight}]
    set expected [list [list [bo] $expectedY [xw 20] $fixedHeight $fixedAscent] \
                       [list [bo] $expectedY [xw 20] $fixedHeight $fixedAscent] \
	               [list [bo] [expr {$expectedY+$fixedHeight}] [xw 19] $fixedHeight $fixedAscent]]
    set res [list [.t dlineinfo 50.0] [.t dlineinfo 50.14] [.t dlineinfo 50.21]]
    lequal $res $expected
} {1}
test textDisp-20.3 {FindDLine} {
    .t yview 100.0
    .t yview 49.0
    list [.t dlineinfo 50.0] [.t dlineinfo 50.24] [.t dlineinfo 57.0]
} [list [list [bo] [yline 2] [xw 20] $fixedHeight $fixedAscent] \
        [list [bo] [yline 3] [xw 19] $fixedHeight $fixedAscent] \
	{}]
test textDisp-20.4 {FindDLine} {
    .t yview 100.0
    .t yview 42.0
    list [.t dlineinfo 50.0] [.t dlineinfo 50.24] [.t dlineinfo 50.40]
} [list [list [bo] [yline 9] [xw 20] $fixedHeight $fixedAscent] \
        [list [bo] [yline 10] [xw 19] $fixedHeight $fixedAscent] \
	{}]
.t config -wrap none
test textDisp-20.5 {FindDLine} {
    .t yview 100.0
    .t yview 48.0
    list [.t dlineinfo 50.0] [.t dlineinfo 50.20] [.t dlineinfo 50.40]
} [list [list [bo] [yline 3] [xw 53] $fixedHeight $fixedAscent] \
        [list [bo] [yline 3] [xw 53] $fixedHeight $fixedAscent] \
	[list [bo] [yline 3] [xw 53] $fixedHeight $fixedAscent]]

.t config -wrap word
test textDisp-21.1 {TkTextPixelIndex} {
    .t yview 48.0
    set off [expr {[bo]+3}]
    list [.t index @-10,-10] [.t index @$off,$off] [.t index @[expr {[xchar 2]+2}],$off] \
	    [.t index @[expr {[xchar 14]+1}],$off] [.t index @[xchar 5],[yline 5]]
} {48.0 48.0 48.2 48.7 50.45}
.t insert end \n
test textDisp-21.2 {TkTextPixelIndex} {
    .t yview 195.0
    set off [expr {[xchar 1]+1}]
    list [.t index @$off,[expr {[yline 6]+2}]] \
         [.t index @$off,[expr {[yline 7]+2}]] \
	 [.t index @$off,[expr {[yline 8]+2}]] \
	 [.t index @$off,1002]
} {197.1 198.1 199.1 201.0}
test textDisp-21.3 {TkTextPixelIndex, horizontal scrolling} {
    .t configure -wrap none
    .t delete 1.0 end
    .t insert end "12345\n"
    .t insert end "abcdefghijklmnopqrstuvwxyzABCDEFGHIJKLMNOPQRSTUVWXYZ"
    .t xview scroll 2 units
    set off [expr {[yline 1]+4}]
    list [.t index @-5,$off] [.t index @[expr {[xchar 1]-2}],$off] [.t index @[expr {[xchar 4]+2}],[expr {[yline 2]+2}]]
} {1.2 1.2 2.6}
test textDisp-21.4 {count -displaylines regression} {
    set message {
   QOTW:  "C/C++, which is used by 16% of users, is the most popular programming language, but Tcl, used by 0%, seems to be the language of choice for the highest scoring users."
(new line)
Use the Up (cursor) key to scroll up one line at a time.  At the second press, the cursor either gets locked or jumps several lines.

Connect with Tkcon.  The command
.u count -displaylines \
3.10 2.173
should give answer -1; it gives me 5.

Using 8.5a4 (ActiveState beta 4) under Linux.  No problem with ActiveState beta 3.
}

toplevel .tt
pack [text .tt.u] -side right
.tt.u configure -width 30 -height 27 -wrap word -bg #FFFFFF
.tt.u insert end $message
.tt.u mark set insert 3.10
tkwait visibility .tt.u
set res [.tt.u count -displaylines 3.10 2.173]
destroy .tt
unset message
set res
} -1

.t delete 1.0 end
.t insert end "Line 1"
for {set i 2} {$i <= 200} {incr i} {
    .t insert end "\nLine $i"
}
.t configure -wrap word
.t delete 50.0 51.0
.t insert 50.0 "This is a long line, one that will wrap around twice.\n"
updateText
.t tag add x 50.1
test textDisp-22.1 {TkTextCharBbox} {
    .t config -wrap word
    .t yview 48.0
    list [.t bbox 47.2] [.t bbox 48.0] [.t bbox 50.5] [.t bbox 50.40] \
	    [.t bbox 58.0]
} [list {} \
        [list [xchar 0] [yline 1] $fixedWidth $fixedHeight] \
        [list [xchar 5] [yline 3] $fixedWidth $fixedHeight] \
	[list [xchar 0] [yline 5] $fixedWidth $fixedHeight] \
	{}]
test textDisp-22.2 {TkTextCharBbox} {
    .t config -wrap none
    .t yview 48.0
    list [.t bbox 50.5] [.t bbox 50.40] [.t bbox 57.0]
} [list [list [xchar 5] [yline 3] $fixedWidth $fixedHeight] \
        {} \
	[list [xchar 0] [yline 10] $fixedWidth $fixedHeight]]
test textDisp-22.3 {TkTextCharBbox, cut-off lines} {
    wm geometry . {}
    updateText
    scan [wm geom .] %dx%d oriWidth oriHeight
    .t config -wrap char
    .t yview 10.0
    wm geom . ${width}x[expr {$height-1}]
    updateText
    set expected [list [list [xchar 1] [yline 10] $fixedWidth $fixedHeight] \
                       [list [xchar 1] [yline 11] $fixedWidth [expr {($height-1)-$oriHeight}]]]
    lequal [list [.t bbox 19.1] [.t bbox 20.1]] $expected
} {1}
test textDisp-22.4 {TkTextCharBbox, cut-off lines} {
    wm geometry . {}
    updateText
    scan [wm geom .] %dx%d oriWidth oriHeight
    .t config -wrap char
    .t yview 10.0
    wm geom . ${width}x[expr {$height+1}]
    updateText
    set expected [list [list [xchar 1] [yline 10] $fixedWidth $fixedHeight] \
                       [list [xchar 1] [yline 11] $fixedWidth [expr {($height+1)-$oriHeight}]]]
    lequal [list [.t bbox 19.1] [.t bbox 20.1]] $expected
} {1}
test textDisp-22.5 {TkTextCharBbox, cut-off char} {
    wm geometry . {}
    updateText
    .t config -wrap none
    .t yview 10.0
    wm geom . [expr {$width-(20-7)*$fixedWidth}]x$height
    updateText
    .t bbox 15.6
} [list [xchar 6] [yline 6] $fixedWidth $fixedHeight]
test textDisp-22.6 {TkTextCharBbox, line visible but not char} {
    wm geometry . {}
    updateText
    scan [wm geom .] %dx%d oriWidth oriHeight
    .t config -wrap char
    .t yview 10.0
    .t tag add big 20.2 20.5
    wm geom . ${width}x[expr {$height+3}]
    updateText
    set expected [list [list [xchar 1] [yline 10] $fixedWidth $fixedHeight] \
                       {} \
	               [list [xchar 2] [yline 11] [font measure $bigFont "n"] [expr {($height+3)-$oriHeight}]]]
    lequal [list [.t bbox 19.1] [.t bbox 20.1] [.t bbox 20.2]] $expected
} {1}
wm geom . {}
updateText
test textDisp-22.7 {TkTextCharBbox, different character sizes} {
    .t config -wrap char
    .t yview 10.0
    .t tag add big 12.2 12.5
    updateText
    list [.t bbox 12.1] [.t bbox 12.2]
} [list [list [xchar 1] [expr {[yline 3]+$ascentDiff}] $fixedWidth $fixedHeight] \
        [list [xchar 2] [yline 3] [font measure $bigFont "n"] $bigHeight]]
.t tag remove big 1.0 end
test textDisp-22.8 {TkTextCharBbox, horizontal scrolling} {
    .t configure -wrap none
    .t delete 1.0 end
    .t insert end "12345\n"
    .t insert end "abcdefghijklmnopqrstuvwxyzABCDEFGHIJKLMNOPQRSTUVWXYZ"
    .t xview scroll 4 units
    list [.t bbox 1.3] [.t bbox 1.4] [.t bbox 2.3] [.t bbox 2.4] \
	    [.t bbox 2.23] [.t bbox 2.24]
} [list {} \
        [list [xchar 0] [yline 1] $fixedWidth $fixedHeight] \
	{} \
	[list [xchar 0] [yline 2] $fixedWidth $fixedHeight] \
	[list [xchar 19] [yline 2] $fixedWidth $fixedHeight] \
	{}]
test textDisp-22.9 {TkTextCharBbox, handling of spacing} {
    .t configure -wrap char
    .t delete 1.0 end
    .t insert 1.0 "abcdefghijkl\nmnopqrstuvwzyz"
    .t tag configure spacing -spacing1 8 -spacing3 2
    .t tag add spacing 1.0 end
    frame .t.f1 -width 10 -height 4 -bg black
    frame .t.f2 -width 10 -height 4 -bg black
    frame .t.f3 -width 10 -height 4 -bg black
    frame .t.f4 -width 10 -height 4 -bg black
    .t window create 1.3 -window .t.f1 -align top
    .t window create 1.7 -window .t.f2 -align center
    .t window create 2.1 -window .t.f3 -align bottom
    .t window create 2.10 -window .t.f4 -align baseline
    updateText
    list [.t bbox .t.f1] [.t bbox .t.f2] [.t bbox .t.f3] [.t bbox .t.f4] \
	    [.t bbox 1.1] [.t bbox 2.9]
} [list [list [xchar 3] [expr {[yline 1]+8}] 10 4] \
        [list [expr {[xchar 3]+10+[xw 3]}] [expr {[yline 1]+8+($fixedHeight-4)/2}] 10 4] \
	[list [xchar 1] [expr {[yline 2]+8+2+8+($fixedHeight-4)}] 10 4] \
	[list [expr {[xchar 1]+10+[xw 8]}] [expr {[yline 2]+8+2+8+($fixedAscent-4)}] 10 4] \
	[list [xchar 1] [expr {[yline 1]+8}] $fixedWidth $fixedHeight] \
	[list [expr {[xchar 1]+10+[xw 7]}] [expr {[yline 2]+8+2+8}] $fixedWidth $fixedHeight]]
.t tag delete spacing
test textDisp-22.10 {TkTextCharBbox, handling of elided lines} {
    .t configure -wrap char
    .t delete 1.0 end
    for {set i 1} {$i < 10} {incr i} {
        .t insert end "Line $i - Line [format %c [expr {64+$i}]]\n"
    }
    .t tag add hidden 2.8 2.13
    .t tag add hidden 6.8 7.13
    .t tag configure hidden -elide true
    updateText
    list \
        [expr {[lindex [.t bbox 2.9]  0] - [lindex [.t bbox 2.8] 0]}] \
        [expr {[lindex [.t bbox 2.10] 0] - [lindex [.t bbox 2.8] 0]}] \
        [expr {[lindex [.t bbox 2.13] 0] - [lindex [.t bbox 2.8] 0]}] \
        [expr {[lindex [.t bbox 6.9]  0] - [lindex [.t bbox 6.8] 0]}] \
        [expr {[lindex [.t bbox 6.10] 0] - [lindex [.t bbox 6.8] 0]}] \
        [expr {[lindex [.t bbox 6.13] 0] - [lindex [.t bbox 6.8] 0]}] \
        [expr {[lindex [.t bbox 6.14] 0] - [lindex [.t bbox 6.8] 0]}] \
        [expr {[lindex [.t bbox 6.15] 0] - [lindex [.t bbox 6.8] 0]}] \
        [expr {[lindex [.t bbox 7.0]  0] - [lindex [.t bbox 6.8] 0]}] \
        [expr {[lindex [.t bbox 7.1]  0] - [lindex [.t bbox 6.8] 0]}] \
        [expr {[lindex [.t bbox 7.12] 0] - [lindex [.t bbox 6.8] 0]}]
} [list 0 0 0 0 0 0 0 0 0 0 0]
test textDisp-22.11 {TkTextCharBbox, handling of wrapped elided lines} {
    .t configure -wrap char
    .t delete 1.0 end
    for {set i 1} {$i < 10} {incr i} {
        .t insert end "Line $i - Line _$i - Lines .$i - Line [format %c [expr {64+$i}]]\n"
    }
    .t tag add hidden 1.30 2.5
    .t tag configure hidden -elide true
    updateText
    list \
        [expr {[lindex [.t bbox 1.30] 0] - [lindex [.t bbox 2.4]  0]}] \
        [expr {[lindex [.t bbox 1.30] 0] - [lindex [.t bbox 2.5]  0]}]
} [list 0 0]

.t delete 1.0 end
.t insert end "Line 1"
for {set i 2} {$i <= 200} {incr i} {
    .t insert end "\nLine $i"
}
.t configure -wrap word
.t delete 50.0 51.0
.t insert 50.0 "This is a long line, one that will wrap around twice.\n"
updateText
test textDisp-23.1 {TkTextDLineInfo} {
    .t config -wrap word
    .t yview 48.0
    list [.t dlineinfo 47.3] [.t dlineinfo 48.0] [.t dlineinfo 50.40] \
	    [.t dlineinfo 56.0]
} [list {} \
        [list [bo] [yline 1] [xw 7] $fixedHeight $fixedAscent] \
	[list [bo] [yline 5] [xw 13] $fixedHeight $fixedAscent] \
	{}]
.t config -bd 4
test textDisp-23.2 {TkTextDLineInfo} {
    .t config -wrap word
    updateText
    .t yview 48.0
    .t dlineinfo 50.40
} [list [bo] [yline 5] [xw 13] $fixedHeight $fixedAscent]
.t config -bd 0
test textDisp-23.3 {TkTextDLineInfo} {
    .t config -wrap none
    updateText
    .t yview 48.0
    list [.t dlineinfo 50.40] [.t dlineinfo 57.3]
} [list [list [bo] [yline 3] [xw 53] $fixedHeight $fixedAscent] \
        [list [bo] [yline 10] [xw 7] $fixedHeight $fixedAscent]]
test textDisp-23.4 {TkTextDLineInfo, cut-off lines} {
    wm geometry . {}
    updateText
    scan [wm geom .] %dx%d oriWidth oriHeight
    .t config -wrap char
    .t yview 10.0
    wm geom . ${width}x[expr {$height-1}]
    updateText
    set expected [list [list [bo] [yline 10] [xw 7] $fixedHeight $fixedAscent] \
                       [list [bo] [yline 11] [xw 7] [expr {($height-1)-$oriHeight}] $fixedAscent]]
    lequal [list [.t dlineinfo 19.0] [.t dlineinfo 20.0]] $expected
} {1}
test textDisp-23.5 {TkTextDLineInfo, cut-off lines} {
    wm geometry . {}
    updateText
    scan [wm geom .] %dx%d oriWidth oriHeight
    .t config -wrap char
    .t yview 10.0
    wm geom . ${width}x[expr {$height+1}]
    updateText
    set expected [list [list [bo] [yline 10] [xw 7] $fixedHeight $fixedAscent] \
                       [list [bo] [yline 11] [xw 7] [expr {($height+1)-$oriHeight}] $fixedAscent]]
    lequal [list [.t dlineinfo 19.0] [.t dlineinfo 20.0]] $expected
} {1}
wm geom . {}
updateText
test textDisp-23.6 {TkTextDLineInfo, horizontal scrolling} {
    .t config -wrap none
    .t delete 1.0 end
    .t insert end "First line\n"
    .t insert end "Second line is a very long one that doesn't all fit.\n"
    .t insert end "Third"
    .t xview scroll 6 units
    updateText
    list [.t dlineinfo 1.0] [.t dlineinfo 2.0] [.t dlineinfo 3.0]
} [list [list [expr {[xw -6]+[bo]}] [yline 1] [xw 10] $fixedHeight $fixedAscent] \
        [list [expr {[xw -6]+[bo]}] [yline 2] [xw 52] $fixedHeight $fixedAscent] \
	[list [expr {[xw -6]+[bo]}] [yline 3] [xw 5] $fixedHeight $fixedAscent]]
.t xview moveto 0
test textDisp-23.7 {TkTextDLineInfo, centering} {
    .t config -wrap word
    .t delete 1.0 end
    .t insert end "First line\n"
    .t insert end "Second line is a very long one that doesn't all fit.\n"
    .t insert end "Third"
    .t tag configure x -justify center
    .t tag configure y -justify right
    .t tag add x 1.0
    .t tag add y 3.0
    list [.t dlineinfo 1.0] [.t dlineinfo 2.0] [.t dlineinfo 3.0]
} [list [list [expr {[bo]+[xe 10]/2}] [yline 1] [xw 10] $fixedHeight $fixedAscent] \
        [list [bo] [yline 2] [xw 17] $fixedHeight $fixedAscent] \
	[list [xcharr 5] [yline 5] [xw 5] $fixedHeight $fixedAscent]]
.t tag delete x y

test textDisp-24.1 {TkTextCharLayoutProc} {
    .t configure -wrap char
    .t delete 1.0 end
    .t insert 1.0 "abcdefghijklmnopqrstuvwxyz"
    list [.t bbox 1.19] [.t bbox 1.20]
} [list [list [xchar 19] [yline 1] $fixedWidth $fixedHeight] \
        [list [xchar 0] [yline 2] $fixedWidth $fixedHeight]]
test textDisp-24.2 {TkTextCharLayoutProc} {
    wm geometry . {}
    updateText
    scan [wm geom .] %dx%d oriWidth oriHeight
    .t configure -wrap char
    .t delete 1.0 end
    .t insert 1.0 "abcdefghijklmnopqrstuvwxyz"
    # be tolerant about borderwidth et al. - don't let another char fit on the line
    set wi $width
    while {$wi+1-$oriWidth >= $fixedWidth} {
        incr wi -$fixedWidth
    }
    wm geom . [expr {$wi+1}]x$height
    updateText
    set expected [list [list [xchar 19] [yline 1] [expr {$fixedWidth+($wi+1-$oriWidth)}] $fixedHeight] \
                       [list [xchar 0] [yline 2] $fixedWidth $fixedHeight]]
    lequal [list [.t bbox 1.19] [.t bbox 1.20]] $expected
} {1}
test textDisp-24.3 {TkTextCharLayoutProc} {
    wm geometry . {}
    updateText
    scan [wm geom .] %dx%d oriWidth oriHeight
    .t configure -wrap char
    .t delete 1.0 end
    .t insert 1.0 "abcdefghijklmnopqrstuvwxyz"
    wm geom . [expr {$width-1}]x$height
    updateText
    set expected [list [list [xchar 19] [yline 1] [expr {$fixedWidth+($width-1-$oriWidth)}] $fixedHeight] \
                       [list [xchar 0] [yline 2] $fixedWidth $fixedHeight]]
    lequal [list [.t bbox 1.19] [.t bbox 1.20]] $expected
} {1}
test textDisp-24.4 {TkTextCharLayoutProc, newline not visible} {
    .t configure -wrap char
    .t delete 1.0 end
    .t insert 1.0 01234567890123456789\n012345678901234567890
    wm geom . {}
    updateText
    list [.t bbox 1.19] [.t bbox 1.20] [.t bbox 2.20]
} [list [list [xchar 19] [yline 1] $fixedWidth $fixedHeight] \
        [list [xchar 20] [yline 1] 0 $fixedHeight] \
	[list [xchar 0] [yline 3] $fixedWidth $fixedHeight]]
test textDisp-24.5 {TkTextCharLayoutProc, char doesn't fit, newline not visible} {nonwin} {
    .t configure -wrap char
    .t delete 1.0 end
    .t insert 1.0 0\n1\n
    # set text widget width to 1-char width minus [bo] pixels
    # note: windows refuses to shrink enough therefore the constraint
    set wi [expr {[winfo width .f]+[bo]+[xw 1]}]
    wm geom . ${wi}x$height
    updateText
    list [.t bbox 1.0] [.t bbox 1.1] [.t bbox 2.0]
} [list [list [xchar 0] [yline 1] [expr {$fixedWidth-[bo]}] $fixedHeight] \
        [list [expr {[xchar 1]-[bo]}] [yline 1] 0 $fixedHeight] \
	[list [xchar 0] [yline 2] [expr {$fixedWidth-[bo]}] $fixedHeight]]
test textDisp-24.6 {TkTextCharLayoutProc, line ends with space} {
    .t configure -wrap char
    .t delete 1.0 end
    .t insert 1.0 "a b c d e f g h i j k l m n o p"
    wm geom . {}
    updateText
    list [.t bbox 1.19] [.t bbox 1.20]
} [list [list [xchar 19] [yline 1] $fixedWidth $fixedHeight] \
        [list [xchar 0] [yline 2] $fixedWidth $fixedHeight]]
test textDisp-24.7 {TkTextCharLayoutProc, line ends with space} {
    wm geometry . {}
    updateText
    scan [wm geom .] %dx%d oriWidth oriHeight
    .t configure -wrap char
    .t delete 1.0 end
    .t insert 1.0 "a b c d e f g h i j k l m n o p"
    # be tolerant about borderwidth et al. - don't let another char fit on the line
    set wi $width
    while {$wi+1-$oriWidth >= $fixedWidth} {
        incr wi -$fixedWidth
    }
    wm geom . [expr {$wi+1}]x$height
    updateText
    set expected [list [list [xchar 19] [yline 1] [expr {$fixedWidth+($wi+1-$oriWidth)}] $fixedHeight] \
                       [list [xchar 0] [yline 2] $fixedWidth $fixedHeight]]
    lequal [list [.t bbox 1.19] [.t bbox 1.20]] $expected
} {1}
test textDisp-24.8 {TkTextCharLayoutProc, line ends with space} {
    wm geometry . {}
    updateText
    scan [wm geom .] %dx%d oriWidth oriHeight
    .t configure -wrap char
    .t delete 1.0 end
    .t insert 1.0 "a b c d e f g h i j k l m n o p"
    wm geom . [expr {$width-1}]x$height
    updateText
    set expected [list [list [xchar 19] [yline 1] [expr {$fixedWidth+($width-1-$oriWidth)}] $fixedHeight] \
                       [list [xchar 0] [yline 2] $fixedWidth $fixedHeight]]
    lequal [list [.t bbox 1.19] [.t bbox 1.20]] $expected
} {1}
test textDisp-24.9 {TkTextCharLayoutProc, line ends with space} {
    wm geometry . {}
    updateText
    scan [wm geom .] %dx%d oriWidth oriHeight
    .t configure -wrap char
    .t delete 1.0 end
    .t insert 1.0 "a b c d e f g h i j k l m n o p"
    wm geom . [expr {$width-6}]x$height
    updateText
    set expected [list [list [xchar 19] [yline 1] [expr {$fixedWidth+($width-6-$oriWidth)}] $fixedHeight] \
                       [list [xchar 0] [yline 2] $fixedWidth $fixedHeight]]
    lequal [list [.t bbox 1.19] [.t bbox 1.20]] $expected
} {1}
test textDisp-24.10 {TkTextCharLayoutProc, line ends with space} {
    wm geometry . {}
    updateText
    scan [wm geom .] %dx%d oriWidth oriHeight
    .t configure -wrap char
    .t delete 1.0 end
    .t insert 1.0 "a b c d e f g h i j k l m n o p"
    wm geom . [expr {$width-7}]x$height
    updateText
    set expected [list [list [xchar 19] [yline 1] [expr {$fixedWidth+($width-7-$oriWidth)}] $fixedHeight] \
                       [list [xchar 0] [yline 2] $fixedWidth $fixedHeight]]
    lequal [list [.t bbox 1.19] [.t bbox 1.20]] $expected
} {1}
test textDisp-24.11 {TkTextCharLayoutProc, line ends with space that doesn't quite fit} {
    .t configure -wrap char
    .t delete 1.0 end
    .t insert 1.0 "01234567890123456789 \nabcdefg"
    # set text widget width to 2 pixels more than 20-char width
    set wi [expr {[winfo width .f]+2*[bo]+[xw 20]+2}]
    wm geom . ${wi}x$height
    updateText
    set result [list [.t bbox 1.21] [.t bbox 2.0]]
    .t mark set insert 1.21
    lappend result [.t bbox 1.21] [.t bbox 2.0]
} [list [list [expr {[xchar 20]+2}] [yline 1] 0 $fixedHeight] \
        [list [xchar 0] [yline 2] $fixedWidth $fixedHeight] \
	[list [expr {[xchar 20]+2}] [yline 1] 0 $fixedHeight] \
	[list [xchar 0] [yline 2] $fixedWidth $fixedHeight]]
wm geom . {}
updateText
test textDisp-24.12 {TkTextCharLayoutProc, tab causes wrap} {
    .t configure -wrap char
    .t delete 1.0 end
    .t insert 1.0 "abcdefghi"
    .t mark set insert 1.4
    .t insert insert \t\t\t
    set expected [list [list [expr {[xchar 0]+2*8*$fixedWidth}] [yline 1] [expr {[winfo width .t]-([xchar 0]+2*8*$fixedWidth)-[bo]}] $fixedHeight] \
                       [list [xchar 0] [yline 2] $fixedWidth $fixedHeight]]
    lequal [list [.t bbox {insert -1c}] [.t bbox insert]] $expected
} {1}
test textDisp-24.13 {TkTextCharLayoutProc, -wrap none} {
    .t configure -wrap none
    .t delete 1.0 end
    .t insert 1.0 "abcdefghijklmnopqrstuvwxyz"
    wm geom . {}
    updateText
    list [.t bbox 1.19] [.t bbox 1.20]
} [list [list [xchar 19] [yline 1] $fixedWidth $fixedHeight] {}]
test textDisp-24.14 {TkTextCharLayoutProc, -wrap none} {
    wm geometry . {}
    updateText
    scan [wm geom .] %dx%d oriWidth oriHeight
    .t configure -wrap none
    .t delete 1.0 end
    .t insert 1.0 "abcdefghijklmnopqrstuvwxyz"
    wm geom . [expr {$width+1}]x$height
    updateText
    set expected [list [list [xchar 19] [yline 1] $fixedWidth $fixedHeight] \
                       [list [xchar 20] [yline 1] [expr {$width+1-$oriWidth}] $fixedHeight]]
    lequal [list [.t bbox 1.19] [.t bbox 1.20]] $expected
} {1}
test textDisp-24.15 {TkTextCharLayoutProc, -wrap none} {
    wm geometry . {}
    updateText
    scan [wm geom .] %dx%d oriWidth oriHeight
    .t configure -wrap none
    .t delete 1.0 end
    .t insert 1.0 "abcdefghijklmnopqrstuvwxyz"
    wm geom . [expr {$width-1}]x$height
    updateText
    set expected [list [list [xchar 19] [yline 1] $fixedWidth $fixedHeight] \
                       [list [xchar 20] [yline 1] [expr {$width-1-$oriWidth}] $fixedHeight]]
    lequal [list [.t bbox 1.19] [.t bbox 1.20]] $expected
} {1}
test textDisp-24.16 {TkTextCharLayoutProc, no chars fit} {
    if {[tk windowingsystem] == "win32"} {
	wm overrideredirect . 1
    }
    .t configure -wrap char
    .t delete 1.0 end
    .t insert 1.0 "abcdefghijklmnopqrstuvwxyz"
    # set text widget width to [bo] pixels (no chars fit in the widget at all)
    set wi [expr {[winfo width .f]+[bo]}]
    wm geom . ${wi}x$height
    updateText
    list [.t bbox 1.0] [.t bbox 1.1] [.t bbox 1.2]
} [list [list [xchar 0] [yline 1] 1 $fixedHeight] \
        [list [xchar 0] [yline 2] 1 $fixedHeight] \
	[list [xchar 0] [yline 3] 1 $fixedHeight]]
if {[tk windowingsystem] == "win32"} {
    wm overrideredirect . 0
}
test textDisp-24.17 {TkTextCharLayoutProc, -wrap word} {
    .t configure -wrap word
    .t delete 1.0 end
    .t insert 1.0 "This is a line that wraps around"
    wm geom . {}
    updateText
    list [.t bbox 1.19] [.t bbox 1.20]
} [list [list [xchar 19] [yline 1] $fixedWidth $fixedHeight] \
        [list [xchar 0] [yline 2] $fixedWidth $fixedHeight]]
test textDisp-24.18 {TkTextCharLayoutProc, -wrap word} {
    .t configure -wrap word
    .t delete 1.0 end
    .t insert 1.0 "xxThis is a line that wraps around"
    wm geom . {}
    updateText
    list [.t bbox 1.15] [.t bbox 1.16] [.t bbox 1.17] [.t bbox 1.21]
} [list [list [xchar 15] [yline 1] $fixedWidth $fixedHeight] \
        [list [xchar 16] [yline 1] [xe 16] $fixedHeight] \
	[list [xchar 0] [yline 2] $fixedWidth $fixedHeight] \
	[list [xchar 4] [yline 2] $fixedWidth $fixedHeight]]
test textDisp-24.19 {TkTextCharLayoutProc, -wrap word} {
    .t configure -wrap word
    .t delete 1.0 end
    .t insert 1.0 "xxThis is a line that wraps around"
    wm geom . {}
    updateText
    list [.t bbox 1.14] [.t bbox 1.15] [.t bbox 1.16]
} [list [list [xchar 14] [yline 1] $fixedWidth $fixedHeight] \
        [list [xchar 15] [yline 1] $fixedWidth $fixedHeight] \
	[list [xchar 16] [yline 1] [xe 16] $fixedHeight]]
test textDisp-24.20 {TkTextCharLayoutProc, vertical offset} {
    .t configure -wrap none
    .t delete 1.0 end
    .t insert 1.0 "Line 1\nLine 2\nLine 3"
    set result {}
    lappend result [.t bbox 2.1] [.t dlineinfo 2.1]
    .t tag configure up -offset 6
    .t tag add up 2.1
    lappend result [.t bbox 2.1] [.t dlineinfo 2.1]
    .t tag configure up -offset -2
    lappend result [.t bbox 2.1] [.t dlineinfo 2.1]
    .t tag delete up
    set result
} [list [list [xchar 1] [yline 2] $fixedWidth $fixedHeight] \
        [list [bo] [yline 2] [xw 6] $fixedHeight $fixedAscent] \
	[list [xchar 1] [yline 2] $fixedWidth $fixedHeight] \
        [list [bo] [yline 2] [xw 6] [expr {$fixedHeight+6}] [expr {$fixedAscent+6}]] \
	[list [xchar 1] [expr {[yline 2]+2}] $fixedWidth $fixedHeight] \
        [list [bo] [yline 2] [xw 6] [expr {$fixedHeight+2}] $fixedAscent]]
.t configure -width 30
updateText
test textDisp-24.21 {TkTextCharLayoutProc, word breaks} {
    .t configure -wrap word
    .t delete 1.0 end
    .t insert 1.0 "Sample text xxxxxxx yyyyy zzzzzzz qqqqq rrrr ssss tt u vvvvv"
    frame .t.f -width 30 -height 20 -bg black
    .t window create 1.36 -window .t.f
    .t bbox 1.26
} [list [xchar 0] [expr {[yline 2]+(20-$fixedHeight)/2}] $fixedWidth $fixedHeight]
test textDisp-24.22 {TkTextCharLayoutProc, word breaks} {
    .t configure -wrap word
    .t delete 1.0 end
    frame .t.f -width 30 -height 20 -bg black
    .t insert 1.0 "Sample text xxxxxxx yyyyyyy"
    .t window create end -window .t.f
    .t insert end "zzzzzzz qqqqq rrrr ssss tt u vvvvv"
   .t bbox 1.28
} [list [expr {[bo]+30}] [expr {[yline 2]+(20-$fixedHeight)/2}] $fixedWidth $fixedHeight]
test textDisp-24.23 {TkTextCharLayoutProc, word breaks} {
    .t configure -wrap word
    .t delete 1.0 end
    frame .t.f -width 50 -height 20 -bg black
    .t insert 1.0 "Sample text xxxxxxx yyyyyyy "
    .t insert end "zzzzzzz qqqqq rrrr ssss tt"
    .t window create end -window .t.f
    .t insert end "u vvvvv"
    .t bbox .t.f
} [list [xchar 0] [yline 3] 50 20]
catch {destroy .t.f}
.t configure -width 20
updateText
# Next test is currently constrained to not run on mac (aqua) because on
# aqua it fails due to wrong implementation of tabs with right justification
# (the text is not rendered at all). This is a bug.
test textDisp-24.24 {TkTextCharLayoutProc, justification and tabs} notAqua {
    .t delete 1.0 end
    .t tag configure x -justify center
    .t insert 1.0 aa\tbb\tcc\tdd\t
    .t tag add x 1.0 end
    list [.t bbox 1.0] [.t bbox 1.10]
} [list [list [expr {[bo]+[xe 8]/2}] [yline 1] $fixedWidth $fixedHeight] \
        [list [expr {[bo]+[xe 8]/2+[xw 7]}] [yline 1] $fixedWidth $fixedHeight]]
test textDisp-24.25 {TkTextCharLayoutProc, justification and tabs} -setup {
    text .tt -tabs {40 right} -wrap none -font $fixedFont
    pack .tt
} -body {
    .tt insert end \t9\n\t99\n\t999
    updateText
    set expected [list [list [expr {[bo .tt]+40-$fixedWidth}] [yline 1 .tt] $fixedWidth $fixedHeight] \
                       [list [expr {[bo .tt]+40-$fixedWidth}] [yline 2 .tt] $fixedWidth $fixedHeight] \
                       [list [expr {[bo .tt]+40-$fixedWidth}] [yline 3 .tt] $fixedWidth $fixedHeight]]
    lequal [list [.tt bbox 1.1] [.tt bbox 2.2] [.tt bbox 3.3]] $expected
} -cleanup {
    destroy .tt
} -result {1}

.t configure -width 40 -bd 0 -relief flat -highlightthickness 0 \
    -tabs 100
updateText
test textDisp-25.1 {CharBboxProc procedure, check tab width} {
    .t delete 1.0 end
    .t insert 1.0 abc\td\tfgh
    list [.t bbox 1.3] [.t bbox 1.5] [.t bbox 1.6]
} [list [list [xchar 3] [yline 1] [expr {100-3*$fixedWidth}] $fixedHeight] \
        [list [expr {[bo]+100+$fixedWidth}] [yline 1] [expr {200-(100+$fixedWidth)}] $fixedHeight] \
	[list [expr {[bo]+200}] [yline 1] $fixedWidth $fixedHeight]]

.t configure -width 40 -bd 0 -relief flat -highlightthickness 0 -padx 0 -pady 0 \
	-tabs {}
updateText
test textDisp-26.1 {AdjustForTab procedure, no tabs} {
    .t delete 1.0 end
    .t insert 1.0 a\tbcdefghij\tc\td
    list [lindex [.t bbox 1.2] 0] [lindex [.t bbox 1.12] 0] \
	    [lindex [.t bbox 1.14] 0]
} [list [expr {[bo]+8*$fixedWidth}] \
        [expr {[bo]+2*8*$fixedWidth+2*$fixedWidth}] \
	[expr {[bo]+3*8*$fixedWidth}]]
test textDisp-26.1.2 {AdjustForTab procedure, no tabs} {
    .t delete 1.0 end
    .t insert 1.0 a\tbcdefghij\tc\td
    .t configure -tabstyle wordprocessor
    set res [list [lindex [.t bbox 1.2] 0] [lindex [.t bbox 1.12] 0] \
      [lindex [.t bbox 1.14] 0]]
    .t configure -tabstyle tabular
    set res
} [list [expr {[bo]+8*$fixedWidth}] \
        [expr {[bo]+3*8*$fixedWidth}] \
	[expr {[bo]+4*8*$fixedWidth}]]
test textDisp-26.2 {AdjustForTab procedure, not enough tabs specified} {
    .t delete 1.0 end
    .t insert 1.0 a\tb\tc\td
    .t tag delete x
    .t tag configure x -tabs 40
    .t tag add x 1.0 end
    list [lindex [.t bbox 1.2] 0] [lindex [.t bbox 1.4] 0] \
	    [lindex [.t bbox 1.6] 0]
} [list 40 80 120]
test textDisp-26.3 {AdjustForTab procedure, not enough tabs specified} {
    .t delete 1.0 end
    .t insert 1.0 a\tb\tc\td\te
    .t tag delete x
    .t tag configure x -tabs {40 70 right}
    .t tag add x 1.0 end
    list [lindex [.t bbox 1.2] 0] \
	    [expr {[lindex [.t bbox 1.4] 0] + [lindex [.t bbox 1.4] 2]}] \
	    [expr {[lindex [.t bbox 1.6] 0] + [lindex [.t bbox 1.6] 2]}] \
	    [expr {[lindex [.t bbox 1.8] 0] + [lindex [.t bbox 1.8] 2]}]
} [list 40 70 100 130]
test textDisp-26.4 {AdjustForTab procedure, different alignments} {
    .t delete 1.0 end
    .t insert 1.0 a\tbc\tde\tfg\thi
    .t tag delete x
    .t tag configure x -tabs {40 center 80 left 130 right}
    .t tag add x 1.0 end
    .t tag add y 1.2
    .t tag add y 1.5
    .t tag add y 1.8
    list [lindex [.t bbox 1.3] 0] [lindex [.t bbox 1.5] 0] \
	    [lindex [.t bbox 1.10] 0]
} [list 40 80 130]
test textDisp-26.5 {AdjustForTab procedure, numeric alignment} {
    .t delete 1.0 end
    .t insert 1.0 a\t1.234
    .t tag delete x
    .t tag configure x -tabs {120 numeric}
    .t tag add x 1.0 end
    .t tag add y 1.2
    .t tag add y 1.5
    lindex [.t bbox 1.3] 0
} 120
test textDisp-26.6 {AdjustForTab procedure, numeric alignment} {
    .t delete 1.0 end
    .t insert 1.0 a\t1,456.234
    .t tag delete x
    .t tag configure x -tabs {120 numeric}
    .t tag add x 1.0 end
    .t tag add y 1.2
    lindex [.t bbox 1.7] 0
} 120
test textDisp-26.7 {AdjustForTab procedure, numeric alignment} {
    .t delete 1.0 end
    .t insert 1.0 a\t1.456.234,7
    .t tag delete x
    .t tag configure x -tabs {120 numeric}
    .t tag add x 1.0 end
    .t tag add y 1.2
    lindex [.t bbox 1.11] 0
} 120
test textDisp-26.8 {AdjustForTab procedure, numeric alignment} {
    .t delete 1.0 end
    .t insert 1.0 a\ttest
    .t tag delete x
    .t tag configure x -tabs {120 numeric}
    .t tag add x 1.0 end
    .t tag add y 1.2
    lindex [.t bbox 1.6] 0
} 120
test textDisp-26.9 {AdjustForTab procedure, numeric alignment} {
    .t delete 1.0 end
    .t insert 1.0 a\t1234
    .t tag delete x
    .t tag configure x -tabs {120 numeric}
    .t tag add x 1.0 end
    .t tag add y 1.2
    lindex [.t bbox 1.6] 0
} 120
test textDisp-26.10 {AdjustForTab procedure, numeric alignment} {
    .t delete 1.0 end
    .t insert 1.0 a\t1.234567
    .t tag delete x
    .t tag configure x -tabs {120 numeric}
    .t tag add x 1.0 end
    .t tag add y 1.5
    lindex [.t bbox 1.3] 0
} 120
test textDisp-26.11 {AdjustForTab procedure, numeric alignment} {
    .t delete 1.0 end
    .t insert 1.0 a\tx=1.234567
    .t tag delete x
    .t tag configure x -tabs {120 numeric}
    .t tag add x 1.0 end
    .t tag add y 1.7
    .t tag add y 1.9
    lindex [.t bbox 1.5] 0
} 120
test textDisp-26.12 {AdjustForTab procedure, adjusting chunks} {
    .t delete 1.0 end
    .t insert 1.0 a\tx1.234567
    .t tag delete x
    .t tag configure x -tabs {120 numeric}
    .t tag add x 1.0 end
    .t tag add y 1.7
    .t tag add y 1.9
    button .b -text "="
    .t window create 1.3 -window .b
    updateText
    lindex [.t bbox 1.5] 0
<<<<<<< HEAD
} 120
test textDisp-26.13 {AdjustForTab procedure, not enough space} {textfonts} {
=======
} {120}
test textDisp-26.13 {AdjustForTab procedure, not enough space} {
>>>>>>> 424dd41b
    .t delete 1.0 end
    .t insert 1.0 "abc\txyz\tqrs\txyz\t0"
    .t tag delete x
    set t1 [expr {   $fixedWidth+3}]
    set t2 [expr { 4*$fixedWidth+2}]
    set t3 [expr { 7*$fixedWidth+1}]
    set t4 [expr {17*$fixedWidth+1}]
    .t tag configure x -tabs "$t1 $t2 center $t3 right $t4"
    .t tag add x 1.0 end
    set expected [list [xchar 4] [xchar 8] [xchar 12] $t4]
    set res [list [lindex [.t bbox 1.4] 0] [lindex [.t bbox 1.8] 0] \
            [lindex [.t bbox 1.12] 0] [lindex [.t bbox 1.16] 0]]
    lequal $res $expected
} {1}
test textDisp-26.13.2 {AdjustForTab procedure, not enough space} {
    .t delete 1.0 end
    .t insert 1.0 "abc\txyz\tqrs\txyz\t0"
    .t tag delete x
    set t1 [expr {   $fixedWidth+3}]
    set t2 [expr { 4*$fixedWidth+2}]
    set t3 [expr { 7*$fixedWidth+1}]
    set t4 [expr {17*$fixedWidth+1}]
    .t tag configure x -tabs "$t1 $t2 center $t3 right $t4" -tabstyle wordprocessor
    .t tag add x 1.0 end
    set expected [list [xchar 4] [xchar 8] $t4 [expr {$t4+($t4-$t3)}]]
    set res [list [lindex [.t bbox 1.4] 0] [lindex [.t bbox 1.8] 0] \
      [lindex [.t bbox 1.12] 0] [lindex [.t bbox 1.16] 0]]
    .t tag configure x -tabstyle tabular
    lequal $res $expected
} {1}
test textDisp-26.14 {AdjustForTab procedure, not enough space} {
    .t delete 1.0 end
    .t insert end "a \tb \tc \td \te \tf \tg\n"
    .t insert end "Watch the \tX and the \t\t\tY\n"
    .t tag configure moop -tabs [expr {8*$fixedWidth}]
    .t insert end "Watch the \tX and the \t\t\tY\n" moop
    list [lindex [.t bbox 2.11] 0] [lindex [.t bbox 2.24] 0] \
	    [lindex [.t bbox 3.11] 0] [lindex [.t bbox 3.24] 0]
} [list [xchar 11] [xchar 32] [xchar 11] [xchar 32]]
test textDisp-26.14.2 {AdjustForTab procedure, not enough space} {
    .t delete 1.0 end
    .t configure -tabstyle wordprocessor
    .t insert end "a \tb \tc \td \te \tf \tg\n"
    .t insert end "Watch the \tX and the \t\t\tY\n"
    .t tag configure moop -tabs [expr {8*$fixedWidth}]
    .t insert end "Watch the \tX and the \t\t\tY\n" moop
    set res [list [lindex [.t bbox 2.11] 0] [lindex [.t bbox 2.24] 0] \
      [lindex [.t bbox 3.11] 0] [lindex [.t bbox 3.24] 0]]
    .t configure -tabstyle tabular
    set res
} [list [xchar 16] [xchar 8] [xchar 16] [xchar 8]]

.t configure -width 20 -bd 2 -highlightthickness 2 -relief sunken -tabs {} \
	-wrap char
updateText
test textDisp-27.1 {SizeOfTab procedure, old-style tabs} {
    .t delete 1.0 end
    .t insert 1.0 a\tbcdefghij\tc\td
    list [.t bbox 1.2] [.t bbox 1.10] [.t bbox 1.12]
} [list [list [xchar 8] [yline 1] $fixedWidth $fixedHeight] \
        [list [xchar [expr {8+8}]] [yline 1] $fixedWidth $fixedHeight] \
	[list [xchar [expr {8+8+1+1}]] [yline 1] $fixedWidth $fixedHeight]]
test textDisp-27.1.1 {SizeOfTab procedure, old-style tabs} {
    .t delete 1.0 end
    .t insert 1.0 a\tbcdefghij\tc\td
    .t configure -tabstyle wordprocessor
    set res [list [.t bbox 1.2] [.t bbox 1.10] [.t bbox 1.12]]
    .t configure -tabstyle tabular
    set res
} [list [list [xchar 8] [yline 1] $fixedWidth $fixedHeight] \
        [list [xchar [expr {8+8}]] [yline 1] $fixedWidth $fixedHeight] \
	[list [xchar 0] [yline 2] $fixedWidth $fixedHeight]]
test textDisp-27.2 {SizeOfTab procedure, choosing tabX and alignment} {
    .t delete 1.0 end
    .t insert 1.0 a\tbcd
    .t tag delete x
    # compute a tab width such that the first display line is just not large enough
    # to show the last char 'd', which then wraps on display line 2
    set tw [expr {(20-2)*$fixedWidth-($fixedWidth-1)}]
    .t tag configure x -tabs $tw
    .t tag add x 1.0 end
    set expected [list [list [expr {[bo]+$tw+[xw 1]}] [yline 1] [expr {[winfo width .t]-([bo]+$tw+[xw 1])-[bo]}] $fixedHeight] \
                       [list [xchar 0] [yline 2] $fixedWidth $fixedHeight]]
    lequal [list [.t bbox 1.3] [.t bbox 1.4]] $expected
} {1}
test textDisp-27.3 {SizeOfTab procedure, choosing tabX and alignment} {
    .t delete 1.0 end
    .t insert 1.0 a\t\t\tbcd
    .t tag delete x
    # compute a tab width such that the first display line is just not large enough
    # to show the last char 'd', which then wraps on display line 2
    set tw [expr {int(ceil(((20-2)*$fixedWidth-($fixedWidth-1))/3.0))}]
    .t tag configure x -tabs $tw
    .t tag add x 1.0 end
    set expected [list [list [expr {[bo]+3*$tw+[xw 1]}] [yline 1] [expr {[winfo width .t]-([bo]+3*$tw+[xw 1])-[bo]}] $fixedHeight] \
                       [list [xchar 0] [yline 2] $fixedWidth $fixedHeight]]
    lequal [list [.t bbox 1.5] [.t bbox 1.6]] $expected
} {1}
test textDisp-27.4 {SizeOfTab procedure, choosing tabX and alignment} {
    .t delete 1.0 end
    .t insert 1.0 a\t\t\tbcd
    .t tag delete x
    # compute a tab width such that the first display line is just not large enough
    # to show the last char 'd', which then wraps on display line 2
    set tw [expr {int(ceil(((20-2)*$fixedWidth-($fixedWidth-1) + 20)/2.0))}]
    .t tag configure x -tabs "20 center $tw left"
    .t tag add x 1.0 end
    set expected [list [list [expr {[bo]+$tw+($tw-20)+[xw 1]}] [yline 1] [expr {[winfo width .t]-([bo]+$tw+($tw-20)+[xw 1])-[bo]}] $fixedHeight] \
                       [list [xchar 0] [yline 2] $fixedWidth $fixedHeight]]
    lequal [list [.t bbox 1.5] [.t bbox 1.6]] $expected
} {1}
test textDisp-27.5 {SizeOfTab procedure, center alignment} {
    .t delete 1.0 end
    .t insert 1.0 a\txyzzyabc
    .t tag delete x
    # compute a tab width such that the last y on the first display line is the last displayed char
    # while 'xyzzyabc' is centered at the tab stop; the 'abc" part of the line wraps on display line 2
    set tw [expr {[winfo width .t]-2*[bo]-3*$fixedWidth+1}]
    .t tag configure x -tabs "$tw center"
    .t tag add x 1.0 end
    set expected [list [list [expr {[bo]+$tw+round(1.5*$fixedWidth)}] [yline 1] [expr {[winfo width .t]-([bo]+$tw+round(1.5*$fixedWidth))-[bo]}] $fixedHeight] \
                       [list [xchar 0] [yline 2] $fixedWidth $fixedHeight]]
    lequal [list [.t bbox 1.6] [.t bbox 1.7]] $expected
} {1}
test textDisp-27.6 {SizeOfTab procedure, center alignment} {
    .t delete 1.0 end
    .t insert 1.0 a\txyzzyabc
    .t tag delete x
    .t tag configure x -tabs "[expr {round(21.4*$fixedWidth)}] center"
    .t tag add x 1.0 end
    list [.t bbox 1.6] [.t bbox 1.7]
} [list [list [xchar 4] [yline 2] $fixedWidth $fixedHeight] \
        [list [xchar 5] [yline 2] $fixedWidth $fixedHeight]]
test textDisp-27.7 {SizeOfTab procedure, center alignment, wrap -none (potential numerical problems)} {
    .t delete 1.0 end
    set cm [winfo fpixels .t 1c]
    .t configure -tabs {1c 2c center 3c 4c 5c 6c 7c 8c} -wrap none -width 40
    .t insert 1.0 a\tb\tc\td\te\n012345678934567890a\tbb\tcc\tdd
    set width [expr {$fixedWidth * 19}]
    set tab $cm
    while {$tab < $width} {
	set tab [expr {$tab + $cm}]
    }
    # Now we've calculated to the end of the tab after 'a', add one
    # more for 'bb\t' and we're there, with some pixels for the border.  Since
    # Tk_GetPixelsFromObj uses the standard 'int(0.5 + float)' rounding,
    # so must we.
    set tab [expr {[bo] + int(0.5 + $tab + $cm)}]
    updateText
    set res [.t bbox 2.23]
    set expected [list [expr {[xchar 23]-$tab}] [yline 2] $fixedWidth $fixedHeight]
    lequal [lset res 0 [expr {[lindex $res 0] - $tab}]] $expected
} {1}
test textDisp-27.7.1 {SizeOfTab procedure, center alignment, wrap -none (potential numerical problems)} {
    .t delete 1.0 end
    .t configure -tabstyle wordprocessor
    set cm [winfo fpixels .t 1c]
    .t configure -tabs {1c 2c center 3c 4c 5c 6c 7c 8c} -wrap none -width 40
    .t insert 1.0 a\tb\tc\td\te\n012345678934567890a\tbb\tcc\tdd
    set width [expr {$fixedWidth * 19}]
    set tab $cm
    while {$tab < $width} {
	set tab [expr {$tab + $cm}]
    }
    # Now we've calculated to the end of the tab after 'a', add one
    # more for 'bb\t' and we're there, with some pixels for the border.  Since
    # Tk_GetPixelsFromObj uses the standard 'int(0.5 + float)' rounding,
    # so must we.
    set tab [expr {[bo] + int(0.5 + $tab + $cm)}]
    updateText
    set res [.t bbox 2.23]
    .t configure -tabstyle tabular
    lset res 0 [expr {[lindex $res 0] - $tab}]
} [list 0 [yline 2] $fixedWidth $fixedHeight]
test textDisp-27.7.2 {SizeOfTab procedure, fractional tab interpolation problem} {
    .t delete 1.0 end
    set interpolatetab {1c 2c}
    set precisetab {}
    for {set i 1} {$i < 20} {incr i} {
	lappend precisetab "${i}c"
    }
    .t configure -tabs $interpolatetab -wrap none -width 150
    .t insert 1.0 [string repeat "a\t" 20]
    updateText
    set res [.t bbox 1.20]
    # Now, Tk's interpolated tabs should be the same as
    # non-interpolated.
    .t configure -tabs $precisetab
    updateText
    expr {[lindex $res 0] - [lindex [.t bbox 1.20] 0]}
} 0

.t configure -wrap char -tabs {} -width 20
updateText
test textDisp-27.8 {SizeOfTab procedure, right alignment} {
    .t delete 1.0 end
    .t insert 1.0 a\t\txyzzyabc
    .t tag delete x
    .t tag configure x -tabs "[expr {14.3*$fixedWidth}] left [expr {[.t cget -width]*$fixedWidth}] right"
    .t tag add x 1.0 end
    list [.t bbox 1.6] [.t bbox 1.7]
} [list [list [xcharr 1] [yline 1] $fixedWidth $fixedHeight] \
        [list [bo] [yline 2] $fixedWidth $fixedHeight]]
test textDisp-27.9 {SizeOfTab procedure, left alignment} {
    .t delete 1.0 end
    .t insert 1.0 a\txyzzyabc
    .t tag delete x
<<<<<<< HEAD
    .t tag configure x -tabs 120
=======
    .t tag configure x -tabs "[expr {17.14*$fixedWidth}]"
>>>>>>> 424dd41b
    .t tag add x 1.0 end
    list [.t bbox 1.3] [.t bbox 1.4]
} [list [list [expr {round([bo]+17.14*$fixedWidth+$fixedWidth)}] [yline 1] [expr {[winfo width .t]-round([bo]+17.14*$fixedWidth+$fixedWidth)-[bo]}] $fixedHeight] \
        [list [bo] [yline 2] $fixedWidth $fixedHeight]]
test textDisp-27.10 {SizeOfTab procedure, numeric alignment} {
    .t delete 1.0 end
    .t insert 1.0 a\t123.4
    .t tag delete x
    .t tag configure x -tabs "[expr {17.14*$fixedWidth}] numeric"
    .t tag add x 1.0 end
    list [.t bbox 1.3] [.t bbox 1.4]
} [list [list [expr {round([bo]+17.14*$fixedWidth-$fixedWidth)}] [yline 1] [expr {[winfo width .t]-round([bo]+17.14*$fixedWidth-$fixedWidth)-[bo]}] $fixedHeight] \
        [list [bo] [yline 2] $fixedWidth $fixedHeight]]
test textDisp-27.11 {SizeOfTab procedure, making tabs at least as wide as a space} {
    .t delete 1.0 end
    .t insert 1.0 abc\tdefghijklmnopqrst
    .t tag delete x
<<<<<<< HEAD
    .t tag configure x -tabs 120
=======
    .t tag configure x -tabs "[expr {17.14*$fixedWidth}]"
>>>>>>> 424dd41b
    .t tag add x 1.0 end
    list [.t bbox 1.5] [.t bbox 1.6]
} [list [list [expr {round([bo]+17.14*$fixedWidth+$fixedWidth)}] [yline 1] [expr {[winfo width .t]-round([bo]+17.14*$fixedWidth+$fixedWidth)-[bo]}] $fixedHeight] \
        [list [bo] [yline 2] $fixedWidth $fixedHeight]]

proc bizarre_scroll args {
    .t2.t delete 5.0 end
}
test textDisp-28.1 {"yview" option with bizarre scroll command} -setup {
    catch {destroy .t2}
} -body {
    toplevel .t2
    text .t2.t -width 40 -height 4
    .t2.t insert end "1\n2\n3\n4\n5\n6\n7\n8\n"
    pack .t2.t
    wm geometry .t2 +0+0
    updateText
    .t2.t configure -yscrollcommand bizarre_scroll
    .t2.t yview 100.0
    set result [.t2.t index @0,0]
    updateText
    lappend result [.t2.t index @0,0]
} -cleanup {
    destroy .t2
} -result {6.0 1.0}

test textDisp-29.1 {miscellaneous: lines wrap but are still too long} -setup {
    catch {destroy .t2}
} -body {
    toplevel .t2
    wm geometry .t2 +0+0
    text .t2.t -width 20 -height 10 -font $fixedFont \
	    -wrap char -xscrollcommand ".t2.s set"
    pack .t2.t -side top
    scrollbar .t2.s -orient horizontal -command ".t2.t xview"
    pack .t2.s -side bottom -fill x
    .t2.t insert end 123
    frame .t2.t.f -width 300 -height 50 -bd 2 -relief raised
    .t2.t window create 1.1 -window .t2.t.f
    updateText
    set expected [list [list 0.0 [expr {20.0*$fixedWidth/300}]] \
                       300x50+[bo .t2.t]+[yline 2 .t2.t] \
	               [list [xchar 1 .t2.t] [expr {[yline 2 .t2.t]+50}] $fixedWidth $fixedHeight]]
    lequal [list [.t2.t xview] [winfo geom .t2.t.f] [.t2.t bbox 1.3]] $expected
} -cleanup {
    destroy .t2
} -result {1}
test textDisp-29.2 {miscellaneous: lines wrap but are still too long} -setup {
    catch {destroy .t2}
} -body {
    toplevel .t2
    wm geometry .t2 +0+0
    text .t2.t -width 20 -height 10 -font $fixedFont \
	    -wrap char -xscrollcommand ".t2.s set"
    pack .t2.t -side top
    scrollbar .t2.s -orient horizontal -command ".t2.t xview"
    pack .t2.s -side bottom -fill x
    .t2.t insert end 123
    frame .t2.t.f -width 300 -height 50 -bd 2 -relief raised
    .t2.t window create 1.1 -window .t2.t.f
    updateText
    .t2.t xview scroll 1 unit
    updateText
    set expected [list [list [expr {1.0*$fixedWidth/300}] [expr {21.0*$fixedWidth/300}]] \
                       300x50+[expr {[bo .t2.t]-$fixedWidth}]+[yline 2 .t2.t] \
	               [list [expr {[bo .t2.t]-$fixedWidth+$fixedWidth}] [expr {[yline 2 .t2.t]+50}] $fixedWidth $fixedHeight]]
    lequal [list [.t2.t xview] [winfo geom .t2.t.f] [.t2.t bbox 1.3]] $expected
} -cleanup {
    destroy .t2
} -result {1}
test textDisp-29.2.1 {miscellaneous: lines wrap but are still too long} -setup {
    catch {destroy .t2}
} -body {
    toplevel .t2
    wm geometry .t2 +0+0
    text .t2.t -width 20 -height 10 -font $fixedFont \
	    -wrap none -xscrollcommand ".t2.s set"
    pack .t2.t -side top
    scrollbar .t2.s -orient horizontal -command ".t2.t xview"
    pack .t2.s -side bottom -fill x
    .t2.t insert end 1\n
    .t2.t insert end [string repeat "abc" 30]
    updateText
    .t2.t xview scroll 5 unit
    updateText
    .t2.t xview
} -cleanup {
    destroy .t2
} -result [list [expr {5.0/90}] [expr {25.0/90}]]
test textDisp-29.2.2 {miscellaneous: lines wrap but are still too long} -setup {
    catch {destroy .t2}
} -body {
    toplevel .t2
    wm geometry .t2 +0+0
    text .t2.t -width 20 -height 10 -font $fixedFont \
	    -wrap char -xscrollcommand ".t2.s set"
    pack .t2.t -side top
    scrollbar .t2.s -orient horizontal -command ".t2.t xview"
    pack .t2.s -side bottom -fill x
    .t2.t insert end 123
    frame .t2.t.f -width 300 -height 50 -bd 2 -relief raised
    .t2.t window create 1.1 -window .t2.t.f
    updateText
    .t2.t xview scroll 2 unit
    updateText
    set expected [list [list [expr {2.0*$fixedWidth/300}] [expr {22.0*$fixedWidth/300}]] \
                       300x50+[expr {[bo .t2.t]-2*$fixedWidth}]+[yline 2 .t2.t] \
	               {}]
    lequal [list [.t2.t xview] [winfo geom .t2.t.f] [.t2.t bbox 1.3]] $expected
} -cleanup {
    destroy .t2
} -result {1}
test textDisp-29.2.3 {miscellaneous: lines wrap but are still too long} -setup {
    catch {destroy .t2}
} -body {
    toplevel .t2
    wm geometry .t2 +0+0
    text .t2.t -width 20 -height 10 -font $fixedFont \
	    -wrap char -xscrollcommand ".t2.s set"
    pack .t2.t -side top
    scrollbar .t2.s -orient horizontal -command ".t2.t xview"
    pack .t2.s -side bottom -fill x
    .t2.t insert end 123
    frame .t2.t.f -width 300 -height 50 -bd 2 -relief raised
    .t2.t window create 1.1 -window .t2.t.f
    updateText
    .t2.t xview scroll 7 pixels
    updateText
    set expected [list [list [expr {7.0/300}] [expr {(20.0*$fixedWidth+7)/300}]] \
                       300x50+[expr {[bo .t2.t]-7}]+[yline 2 .t2.t] \
	               [list [expr {[bo .t2.t]+$fixedWidth-7}] [expr {[yline 2 .t2.t]+50}] $fixedWidth $fixedHeight]]
    lequal [list [.t2.t xview] [winfo geom .t2.t.f] [.t2.t bbox 1.3]] $expected
} -cleanup {
    destroy .t2
} -result {1}
test textDisp-29.2.4 {miscellaneous: lines wrap but are still too long} -setup {
    catch {destroy .t2}
} -body {
    toplevel .t2
    wm geometry .t2 +0+0
    text .t2.t -width 20 -height 10 -font $fixedFont \
	    -wrap char -xscrollcommand ".t2.s set"
    pack .t2.t -side top
    scrollbar .t2.s -orient horizontal -command ".t2.t xview"
    pack .t2.s -side bottom -fill x
    .t2.t insert end 123
    frame .t2.t.f -width 300 -height 50 -bd 2 -relief raised
    .t2.t window create 1.1 -window .t2.t.f
    updateText
    .t2.t xview scroll 17 pixels
    updateText
    set expected [list [list [expr {17.0/300}] [expr {(20.0*$fixedWidth+17)/300}]] \
                       300x50+[expr {[bo .t2.t]-17}]+[yline 2 .t2.t] \
	               {}]
    lequal [list [.t2.t xview] [winfo geom .t2.t.f] [.t2.t bbox 1.3]] $expected
} -cleanup {
    destroy .t2
} -result {1}
test textDisp-29.2.5 {miscellaneous: can show last character} -setup {
    catch {destroy .t2}
} -body {
    toplevel .t2
    wm geometry .t2 121x141+200+200
    text .t2.t -width 5 -height 5 -font {Arial 10} \
      -wrap none -xscrollcommand ".t2.s set" \
      -bd 2 -highlightthickness 0 -padx 1
    .t2.t insert end "WWWWWWWWWWWWi"
    scrollbar .t2.s -orient horizontal -command ".t2.t xview"
    grid .t2.t -row 0 -column 0 -sticky nsew
    grid .t2.s -row 1 -column 0 -sticky ew
    grid columnconfigure .t2 0 -weight 1
    grid rowconfigure .t2 0 -weight 1
    grid rowconfigure .t2 1 -weight 0
    updateText
    set xv [.t2.t xview]
    set xd [expr {[lindex $xv 1] - [lindex $xv 0]}]
    .t2.t xview moveto [expr {1.0-$xd}]
    set iWidth [lindex [.t2.t bbox end-2c] 2]
    .t2.t xview scroll 2 units
    set iWidth2 [lindex [.t2.t bbox end-2c] 2]
    if {($iWidth == $iWidth2) && $iWidth >= 2} {
	set result "correct"
    } else {
	set result "last character is not completely visible when it should be"
    }
} -cleanup {
    destroy .t2
} -result {correct}
test textDisp-29.3 {miscellaneous: lines wrap but are still too long} -setup {
    catch {destroy .t2}
} -body {
    toplevel .t2
    wm geometry .t2 +0+0
    text .t2.t -width 20 -height 10 -font $fixedFont \
	    -wrap char -xscrollcommand ".t2.s set"
    pack .t2.t -side top
    scrollbar .t2.s -orient horizontal -command ".t2.t xview"
    pack .t2.s -side bottom -fill x
    .t2.t insert end 123
    frame .t2.t.f -width 300 -height 50 -bd 2 -relief raised
    .t2.t window create 1.1 -window .t2.t.f
    updateText
    .t2.t xview scroll 200 units
    updateText
    set expected [list [list [expr {double(300-20*$fixedWidth)/300}] 1.0] \
                       300x50+[expr {-(300-20*$fixedWidth-[bo .t2.t])}]+[yline 2 .t2.t] \
	               {}]
    lequal [list [.t2.t xview] [winfo geom .t2.t.f] [.t2.t bbox 1.3]] $expected
} -cleanup {
    destroy .t2
} -result {1}

test textDisp-30.1 {elided text joining multiple logical lines} -setup {
    catch {destroy .t2}
} -body {
    toplevel .t2
    text .t2.t -width 20 -height 10 -font $fixedFont
    pack .t2.t -side top
    .t2.t delete 1.0 end
    .t2.t insert 1.0 "1111\n2222\n3333"
<<<<<<< HEAD
    .t2.t tag configure elidden -elide 1 -background red
    .t2.t tag add elidden 1.2 3.2
    .t2.t count -displaylines 1.0 end
} 1
test textDisp-30.2 {elidden text joining multiple logical lines} {
    .t2.t delete 1.0 end
    .t2.t insert 1.0 "1111\n2222\n3333"
    .t2.t tag configure elidden -elide 1 -background red
    .t2.t tag add elidden 1.2 2.2
    .t2.t count -displaylines 1.0 end
} 2
=======
    .t2.t tag configure elided -elide 1 -background red
    .t2.t tag add elided 1.2 3.2
    updateText
    .t2.t count -update -displaylines 1.0 end
} -cleanup {
    destroy .t2
} -result {1}
test textDisp-30.2 {elided text joining multiple logical lines} -setup {
    catch {destroy .t2}
} -body {
    toplevel .t2
    text .t2.t -width 20 -height 10 -font $fixedFont
    pack .t2.t -side top
    .t2.t delete 1.0 end
    .t2.t insert 1.0 "1111\n2222\n3333"
    .t2.t tag configure elided -elide 1 -background red
    .t2.t tag add elided 1.2 2.2
    updateText
    .t2.t count -update -displaylines 1.0 end
} -cleanup {
    destroy .t2
} -result {2}
>>>>>>> 424dd41b
catch {destroy .t2}

.t configure -height 1
updateText

test textDisp-31.1 {line embedded window height update} {
    set res {}
    .t delete 1.0 end
    .t insert end "abcd\nefgh\nijkl\nmnop\nqrst\nuvwx\nyx"
    frame .t.f -background red -width 50 -height 100
    .t window create 3.0 -window .t.f
    lappend res [.t count -update -ypixels 1.0 end]
    .t.f configure -height 10
    lappend res [.t count -ypixels 1.0 end]
    lappend res [.t count -update -ypixels 1.0 end]
} [list [expr {100+$fixedHeight*6}] \
        [expr {100+$fixedHeight*6}] \
	[expr {$fixedHeight*7}]]
test textDisp-31.2 {line update index shifting} {
    set res {}
    .t.f configure -height 100
    updateText
    lappend res [.t count -update -ypixels 1.0 end]
    .t.f configure -height 10
    .t insert 1.0 "abc\n"
    .t insert 1.0 "abc\n"
    lappend res [.t count -ypixels 1.0 end]
    lappend res [.t count -update -ypixels 1.0 end]
    .t.f configure -height 100
    .t delete 1.0 3.0
    lappend res [.t count -ypixels 1.0 end]
    lappend res [.t count -update -ypixels 1.0 end]
} [list [expr {100+$fixedHeight*6}] \
        [expr {100+$fixedHeight*8}] \
	[expr {$fixedHeight*9}] \
	[expr {$fixedHeight*7}] \
	[expr {100+$fixedHeight*6}]]
test textDisp-31.3 {line update index shifting} {
    # Should do exactly the same as the above, as long
    # as we are correctly tagging the correct lines for
    # recalculation.  The 'update' and 'delay' must be
    # long enough to ensure all asynchronous updates
    # have been performed.
    set res {}
    .t.f configure -height 100
    updateText
    lappend res [.t count -update -ypixels 1.0 end]
    .t.f configure -height 10
    .t insert 1.0 "abc\n"
    .t insert 1.0 "abc\n"
    lappend res [.t count -ypixels 1.0 end]
    delay
    lappend res [.t count -ypixels 1.0 end]
    .t.f configure -height 100
    .t delete 1.0 3.0
    lappend res [.t count -ypixels 1.0 end]
    delay
    lappend res [.t count -ypixels 1.0 end]
    set res
} [list [expr {100+$fixedHeight*6}] \
        [expr {100+$fixedHeight*8}] \
	[expr {$fixedHeight*9}] \
	[expr {$fixedHeight*7}] \
	[expr {100+$fixedHeight*6}]]
test textDisp-31.4 {line embedded image height update} {
    set res {}
    image create photo textest -height 100 -width 10
    .t delete 3.0
    .t image create 3.0 -image textest
    updateText
    lappend res [.t count -update -ypixels 1.0 end]
    textest configure -height 10
    lappend res [.t count -ypixels 1.0 end]
    lappend res [.t count -update -ypixels 1.0 end]
    set res
} [list [expr {100+$fixedHeight*6}] \
        [expr {100+$fixedHeight*6}] \
	[expr {$fixedHeight*7}]]
test textDisp-31.5 {line update index shifting} {
    set res {}
    textest configure -height 100
    updateText
    lappend res [.t count -update -ypixels 1.0 end]
    textest configure -height 10
    .t insert 1.0 "abc\n"
    .t insert 1.0 "abc\n"
    lappend res [.t count -ypixels 1.0 end]
    lappend res [.t count -update -ypixels 1.0 end]
    textest configure -height 100
    .t delete 1.0 3.0
    lappend res [.t count -ypixels 1.0 end]
    lappend res [.t count -update -ypixels 1.0 end]
    set res
} [list [expr {100+$fixedHeight*6}] \
        [expr {100+$fixedHeight*8}] \
	[expr {$fixedHeight*9}] \
	[expr {$fixedHeight*7}] \
	[expr {100+$fixedHeight*6}]]
test textDisp-31.6 {line update index shifting} {
    # Should do exactly the same as the above, as long
    # as we are correctly tagging the correct lines for
    # recalculation.  The 'update' and 'delay' must be
    # long enough to ensure all asynchronous updates
    # have been performed.
    set res {}
    textest configure -height 100
    lappend res [.t count -update -ypixels 1.0 end]
    textest configure -height 10
    .t insert 1.0 "abc\n"
    .t insert 1.0 "abc\n"
    lappend res [.t count -ypixels 1.0 end]
    delay
    lappend res [.t count -ypixels 1.0 end]
    textest configure -height 100
    .t delete 1.0 3.0
    lappend res [.t count -ypixels 1.0 end]
    delay
    lappend res [.t count -ypixels 1.0 end]
    set res
} [list [expr {100+$fixedHeight*6}] \
        [expr {100+$fixedHeight*8}] \
	[expr {$fixedHeight*9}] \
	[expr {$fixedHeight*7}] \
	[expr {100+$fixedHeight*6}]]
test textDisp-31.7 {line update index shifting, elided} {
    # The 'update' and 'delay' must be long enough to ensure all
    # asynchronous updates have been performed.
    set res {}
    .t delete 1.0 end
    lappend res [.t count -update -ypixels 1.0 end]
    .t insert 1.0 "abc\nabc"
    .t insert 1.0 "abc\n"
    lappend res [.t count -update -ypixels 1.0 end]
    .t tag configure elide -elide 1
    .t tag add elide 1.3 2.1
    lappend res [.t count -ypixels 1.0 end]
    delay
    lappend res [.t count -ypixels 1.0 end]
    .t delete 1.0 3.0
    lappend res [.t count -ypixels 1.0 end]
    delay
    lappend res [.t count -ypixels 1.0 end]
    set res
} [list [expr {$fixedHeight*1}] \
        [expr {$fixedHeight*3}] \
	[expr {$fixedHeight*3}] \
	[expr {$fixedHeight*2}] \
	[expr {$fixedHeight*1}] \
	[expr {$fixedHeight*1}]]

test textDisp-32.0 {everything elided} {
    # Must not crash
    pack [text .tt]
    .tt insert 0.0 HELLO
    .tt tag configure HIDE -elide 1
    .tt tag add HIDE 0.0 end
    updateText
    destroy .tt
} {}
test textDisp-32.1 {everything elided} {
    # Must not crash
    pack [text .tt]
    updateText
    .tt insert 0.0 HELLO
    updateText
    .tt tag configure HIDE -elide 1
    updateText
    .tt tag add HIDE 0.0 end
    updateText
    destroy .tt
} {}
test textDisp-32.2 {elide and tags} {
    pack [text .tt -height 30 -width 100 -bd 0 \
      -highlightthickness 0 -padx 0]
    .tt insert end \
      {test text using tags 1 and 3 } \
      {testtag1 testtag3} \
      {[this bit here uses tags 2 and 3]} \
      {testtag2 testtag3}
    updateText
    # indent left margin of tag 1 by 20 pixels
    # text should be indented
    .tt tag configure testtag1 -lmargin1 20
    updateText
    #1
    set res {}
    lappend res [list [.tt index "1.0 + 0 displaychars"] \
      [lindex [.tt bbox 1.0] 0] \
      [lindex [.tt bbox "1.0 + 0 displaychars"] 0]]
    # hide tag 1, remaining text should not be indented, since
    # the indented tag and character is hidden.
    .tt tag configure testtag1 -elide 1
    updateText
    #2
    lappend res [list [.tt index "1.0 + 0 displaychars"] \
      [lindex [.tt bbox 1.0] 0] \
      [lindex [.tt bbox "1.0 + 0 displaychars"] 0]]
    # reset
    .tt tag configure testtag1 -lmargin1 0
    .tt tag configure testtag1 -elide 0
    # indent left margin of tag 2 by 20 pixels
    # text should not be indented, since tag1 has lmargin1 of 0.
    .tt tag configure testtag2 -lmargin1 20
    updateText
    #3
    lappend res [list [.tt index "1.0 + 0 displaychars"] \
      [lindex [.tt bbox 1.0] 0] \
      [lindex [.tt bbox "1.0 + 0 displaychars"] 0]]
    # hide tag 1, remaining text should now be indented, but
    # the bbox of 1.0 should have zero width and zero indent,
    # since it is elided at that position.
    .tt tag configure testtag1 -elide 1
    updateText
    #4
    lappend res [list [.tt index "1.0 + 0 displaychars"] \
      [lindex [.tt bbox 1.0] 0] \
      [lindex [.tt bbox "1.0 + 0 displaychars"] 0]]
    # reset
    .tt tag configure testtag2 -lmargin1 {}
    .tt tag configure testtag1 -elide 0
    # indent left margin of tag 3 by 20 pixels
    # text should be indented, since this tag takes
    # precedence over testtag1, and is applied to the
    # start of the text.
    .tt tag configure testtag3 -lmargin1 20
    updateText
    #5
    lappend res [list [.tt index "1.0 + 0 displaychars"] \
      [lindex [.tt bbox 1.0] 0] \
      [lindex [.tt bbox "1.0 + 0 displaychars"] 0]]
    # hide tag 1, remaining text should still be indented,
    # since it still has testtag3 on it.  Again the
    # bbox of 1.0 should have 0.
    .tt tag configure testtag1 -elide 1
    updateText
    #6
    lappend res [list [.tt index "1.0 + 0 displaychars"] \
      [lindex [.tt bbox 1.0] 0] \
      [lindex [.tt bbox "1.0 + 0 displaychars"] 0]]
    .tt tag configure testtag3 -lmargin1 {} -elide 0
    .tt tag configure testtag1 -elide 1 -lmargin1 20
    #7
    lappend res [list [.tt index "1.0 + 0 displaychars"] \
      [lindex [.tt bbox 1.0] 0] \
      [lindex [.tt bbox "1.0 + 0 displaychars"] 0]]
    destroy .tt
    set res
} {{1.0 20 20} {1.29 0 0} {1.0 0 0} {1.29 0 20}\
  {1.0 20 20} {1.29 0 20} {1.0 20 20}}
test textDisp-32.3 "NULL undisplayProc problems: #1791052" -setup {
    set img [image create photo -data {
	R0lGODlhEgASANUAAAAAAP/////iHP/mIPrWDPraEP/eGPfOAPbKAPbOBPrS
	CP/aFPbGAPLCAPLGAN62ANauAMylAPbCAPW/APK+AN6uALKNAPK2APK5ANal
	AOyzArGHBZp3B+6uAHFVBFVACO6qAOqqAOalAMGMAbF+Am1QBG5QBeuiAOad
	AM6NAJ9vBW1MBFlACFQ9CVlBCuaZAOKVANyVAZlpBMyFAKZtBJVhBEAUEP//
	/wAAAAAAAAAAAAAAAAAAAAAAAAAAAAAAACH5BAEAADcALAAAAAASABIAAAa+
	wJtw+Ckah0iiZwNhODKk0icp/HAShEKBoEBgVFOkK0Iw2GyCs+BAGbGIlrIt
	EJjXBYgL6X3zJMx1Z2d3EyEmNx9xaYGCdwgaNEUPBYt0do4XKUUOlAOCnmcD
	CwcXMZsEAgOqq6oLBY+mHxUKBqysCwQSIDNFJAidtgKjFyeRfRQHB2ipAmZs
	IDArVSTIyoI2bB0oxkIsIxcNyeIXICh7SR8yIhoXFxogJzE1YegrNCkoLzM0
	K/RUiEY+tKASBAA7
    }]
    destroy .tt
} -body {
    text .tt
    .tt tag configure emoticon -elide 1
    .tt insert end X
    .tt mark set MSGLEFT "end - 1 char"
    .tt mark gravity MSGLEFT left
    .tt insert end ":)" emoticon
    .tt image create end -image $img
    pack .tt
    updateText
} -cleanup {
    image delete $img
    destroy .tt
}
test textDisp-32.4 {Button-1 click with elided lines - Bug 18371b7ce7} -setup {
    pack [text .tt -borderwidth 0 -highlightthickness 0]
    for {set n 1} {$n <= 5} {incr n} {
	.tt insert end "Line $n\n"
    }
    .tt tag configure Elided -elide 1
    .tt tag add Elided 1.2 4.0
    update
} -body {
    event generate .tt <Button-1> -x 1 -y 1
    .tt index insert
} -cleanup {
    destroy .tt
} -result {1.0}

test textDisp-33.0 {one line longer than fits in the widget} {
    pack [text .tt -wrap char]
    updateText
    .tt insert 1.0 [string repeat "more wrap + " 300]
    updateText
    .tt see 1.0
    lindex [.tt yview] 0
} {0.0}
test textDisp-33.1 {one line longer than fits in the widget} {
    destroy .tt
    pack [text .tt -wrap char]
    updateText
    .tt insert 1.0 [string repeat "more wrap + " 300]
    updateText
    .tt yview "1.0 +1 displaylines"
    updateText
    if {[lindex [.tt yview] 0] > 0.1} {
	set result "window should be scrolled to the top"
    } else {
	set result "ok"
    }
} {ok}
test textDisp-33.2 {one line longer than fits in the widget} {
    destroy .tt
    pack [text .tt -wrap char]
    .tt debug 1
    updateText
    set tk_textHeightCalc ""
    set timer [after 200 lappend tk_textHeightCalc "Timed out"]
    .tt insert 1.0 [string repeat "more wrap + " 1]
    vwait tk_textHeightCalc
    after cancel $timer
    set tk_textHeightCalc
} {1.0}
test textDisp-33.3 {one line longer than fits in the widget} {
    destroy .tt
    pack [text .tt -wrap char]
    set tk_textHeightCalc ""
    .tt insert 1.0 [string repeat "more wrap + " 300]
    updateText
    .tt sync
    # Each line should have been recalculated just once
    expr {[llength $tk_textHeightCalc] == [.tt count -displaylines 1.0 end]}
} 1
test textDisp-33.4 {one line longer than fits in the widget} {
    destroy .tt
    pack [text .tt -wrap char]
    .tt insert 1.0 [string repeat "more wrap + " 300]
    updateText
    set idx [.tt index "1.0 + 1 displaylines"]
    .tt yview $idx
    if {[lindex [.tt yview] 0] > 0.1} {
	set result "window should be scrolled to the top"
    } else {
	set result "ok"
    }
    set idx [.tt index "1.0 + 1 displaylines"]
    set result
} {ok}
destroy .tt
test textDisp-33.5 {bold or italic fonts} win {
    destroy .tt
    pack [text .tt -wrap char -font {{MS Sans Serif} 15}]
    font create no -family [lindex [.tt cget -font] 0] -size 24
    font create bi -family [lindex [.tt cget -font] 0] -size 24
    font configure bi -weight bold -slant italic
    .tt tag configure bi -font bi
    .tt tag configure no -font no
    .tt insert end abcd no efgh bi ijkl\n no
    updateText
    set bb {}
    for {set i 0} {$i < 12} {incr i 4} {
	lappend bb [lindex [.tt bbox 1.$i] 0]
    }
    foreach {a b c} $bb {}
    unset bb
    if {($b - $a) * 1.5 < ($c - $b)} {
	set result "italic font has much too much space"
    } else {
	set result "italic font measurement ok"
    }
} {italic font measurement ok}
destroy .tt

test textDisp-34.1 {Line heights recalculation problem: bug 2677890} -setup {
    pack [text .t1] -expand 1 -fill both
    set txt ""
    for {set i 1} {$i < 100} {incr i} {
        append txt "Line $i\n"
    }
    set result {}
} -body {
    .t1 insert end $txt
    set ge [winfo geometry .]
    scan $ge "%dx%d+%d+%d" width height left top
    updateText
    .t1 sync
    set negative 0
    bind .t1 <<WidgetViewSync>> { if {%d < 0} {set negative 1} }
    # Without the fix for bug 2677890, changing the width of the toplevel
    # will launch recomputation of the line heights, but will produce negative
    # number of still remaining outdated lines, which is obviously wrong.
    # Thus we use this way to check for regression regarding bug 2677890,
    # i.e. to check that the fix for this bug really is still in.
    wm geometry . "[expr {$width * 2}]x$height+$left+$top"
    updateText
    .t1 sync
    set negative
} -cleanup {
    destroy .t1
} -result 0

test textDisp-35.1 {Init value of charHeight - Dancing scrollbar bug 1499165} -setup {
    pack [text .t1] -fill both -expand y -side left
    # We don't want debug for this test case, because it takes some hours
    # if valgrind check is fully enabled. In this test case only the scrollbar
    # behavior is relevant, all other involved functions (insert, see, ...) are
    # already tested with debug mode in other test cases.
    .t debug off
    .t insert end "[string repeat a\nb\nc\n 500000]THE END\n"
    set res {}
} -body {
    .t see 10000.0
    after 300 {set fr1 [.t yview] ; set done 1}
    vwait done
    after 300 {set fr2 [.t yview] ; set done 1}
    vwait done
    lappend res [expr {[lindex $fr1 0] == [lindex $fr2 0]}]
    lappend res [expr {[lindex $fr1 1] == [lindex $fr2 1]}]
} -cleanup {
    .t debug on ;# re-enable debugging
    destroy .t1
} -result {1 1}

test textDisp-36.1 {Display bug with 'yview insert'} -constraints {knownBug} -setup {
   text .t1 -font $fixedFont -width 20 -height 3 -wrap word
   pack .t1
   .t1 delete 1.0 end
   .t1 tag configure elide -elide 1
   .t1 insert end "Line 1\nThis line is wrapping around two times."
} -body {
   .t1 tag add elide 1.3 2.0
   .t1 yview insert
   updateText
   # wish now panics: "CalculateDisplayLineHeight called with bad indexPtr"
   .t1 yview scroll -1 pixels
} -cleanup {
    destroy .t1
} -result {}

deleteWindows
option clear

# cleanup
cleanupTests
return<|MERGE_RESOLUTION|>--- conflicted
+++ resolved
@@ -78,7 +78,6 @@
 frame .f -width 100 -height 20
 pack .f -side left
 
-<<<<<<< HEAD
 # On macOS the font "Courier New" has different metrics than "Courier",
 # and this causes tests 20.1 - 20.5 to fail.  So we use "Courier" as the
 # fixed font for testing on Aqua.
@@ -88,10 +87,6 @@
 } else {
   set fixedFont {"Courier New" -12}
 }
-# 15 on XP, 13 on Solaris 8
-=======
-set fixedFont {Courier -12}
->>>>>>> 424dd41b
 set fixedHeight [font metrics $fixedFont -linespace]
 set fixedWidth [font measure $fixedFont m]
 set fixedAscent [font metrics $fixedFont -ascent]
@@ -616,13 +611,8 @@
     .t tag add x 1.0 end
     .t tag add y 1.1 end
     lindex [.t bbox 1.3] 0
-<<<<<<< HEAD
-} 75
-test textDisp-2.25 {LayoutDLine, tabs, breaking chunks at tabs} {textfonts} {
-=======
 } [expr {[bo]+70}]
 test textDisp-2.25 {LayoutDLine, tabs, breaking chunks at tabs} {
->>>>>>> 424dd41b
     .t delete 1.0 end
     .t tag delete x
     # compute a tab width allowing to let 4 tab stops (followed by a single char) on a single line
@@ -2415,17 +2405,8 @@
     # because the origin of @x,y coordinates is at borderwidth start, not at text area start.
     set expected [.t index @0,[expr {[winfo height .t]-[bo]-2*$fixedHeight}]]
     .t yview scroll 1 page
-<<<<<<< HEAD
-    set res [expr {int([.t index @0,0])}]
-    if {$fixedDiff > 1} {
-	incr res -1
-    }
-    set res
-} 102
-=======
     lequal [.t index @0,0] $expected
 } {1}
->>>>>>> 424dd41b
 test textDisp-16.29 {TkTextYviewCmd procedure, "scroll" option, forward pages} {
     .t configure -height 1
     updateText
@@ -2601,13 +2582,8 @@
 } {1 {expected integer but got "bogus"}}
 test textDisp-17.5 {TkTextScanCmd procedure} {
     list [catch {.t scan stupid 123 456} msg] $msg
-<<<<<<< HEAD
 } {1 {bad scan option "stupid": must be dragto or mark}}
-test textDisp-17.6 {TkTextScanCmd procedure} {textfonts} {
-=======
-} {1 {bad scan option "stupid": must be mark or dragto}}
 test textDisp-17.6 {TkTextScanCmd procedure} {
->>>>>>> 424dd41b
     .t yview 1.0
     .t xview moveto 0
     updateText
@@ -2790,10 +2766,7 @@
     (horizontal scrolling command executed by text)}}
 catch {rename bgerror {}}
 catch {rename bogus {}}
-<<<<<<< HEAD
-=======
-
->>>>>>> 424dd41b
+
 .t configure -xscrollcommand {} -yscrollcommand scroll
 test textDisp-19.1 {GetYView procedure} {
     .t configure -wrap char
@@ -4033,13 +4006,8 @@
     .t window create 1.3 -window .b
     updateText
     lindex [.t bbox 1.5] 0
-<<<<<<< HEAD
 } 120
-test textDisp-26.13 {AdjustForTab procedure, not enough space} {textfonts} {
-=======
-} {120}
 test textDisp-26.13 {AdjustForTab procedure, not enough space} {
->>>>>>> 424dd41b
     .t delete 1.0 end
     .t insert 1.0 "abc\txyz\tqrs\txyz\t0"
     .t tag delete x
@@ -4247,11 +4215,7 @@
     .t delete 1.0 end
     .t insert 1.0 a\txyzzyabc
     .t tag delete x
-<<<<<<< HEAD
-    .t tag configure x -tabs 120
-=======
     .t tag configure x -tabs "[expr {17.14*$fixedWidth}]"
->>>>>>> 424dd41b
     .t tag add x 1.0 end
     list [.t bbox 1.3] [.t bbox 1.4]
 } [list [list [expr {round([bo]+17.14*$fixedWidth+$fixedWidth)}] [yline 1] [expr {[winfo width .t]-round([bo]+17.14*$fixedWidth+$fixedWidth)-[bo]}] $fixedHeight] \
@@ -4269,11 +4233,7 @@
     .t delete 1.0 end
     .t insert 1.0 abc\tdefghijklmnopqrst
     .t tag delete x
-<<<<<<< HEAD
-    .t tag configure x -tabs 120
-=======
     .t tag configure x -tabs "[expr {17.14*$fixedWidth}]"
->>>>>>> 424dd41b
     .t tag add x 1.0 end
     list [.t bbox 1.5] [.t bbox 1.6]
 } [list [list [expr {round([bo]+17.14*$fixedWidth+$fixedWidth)}] [yline 1] [expr {[winfo width .t]-round([bo]+17.14*$fixedWidth+$fixedWidth)-[bo]}] $fixedHeight] \
@@ -4494,19 +4454,6 @@
     pack .t2.t -side top
     .t2.t delete 1.0 end
     .t2.t insert 1.0 "1111\n2222\n3333"
-<<<<<<< HEAD
-    .t2.t tag configure elidden -elide 1 -background red
-    .t2.t tag add elidden 1.2 3.2
-    .t2.t count -displaylines 1.0 end
-} 1
-test textDisp-30.2 {elidden text joining multiple logical lines} {
-    .t2.t delete 1.0 end
-    .t2.t insert 1.0 "1111\n2222\n3333"
-    .t2.t tag configure elidden -elide 1 -background red
-    .t2.t tag add elidden 1.2 2.2
-    .t2.t count -displaylines 1.0 end
-} 2
-=======
     .t2.t tag configure elided -elide 1 -background red
     .t2.t tag add elided 1.2 3.2
     updateText
@@ -4529,7 +4476,6 @@
 } -cleanup {
     destroy .t2
 } -result {2}
->>>>>>> 424dd41b
 catch {destroy .t2}
 
 .t configure -height 1
