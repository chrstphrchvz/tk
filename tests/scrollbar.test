# This file is a Tcl script to test out scrollbar widgets and
# the "scrollbar" command of Tk.  It is organized in the standard
# fashion for Tcl tests.
#
# Copyright (c) 1994 The Regents of the University of California.
# Copyright (c) 1994-1997 Sun Microsystems, Inc.
# Copyright (c) 1998-1999 by Scriptics Corporation.
# All rights reserved.

package require tcltest 2.2
eval tcltest::configure $argv
tcltest::loadTestedCommands

testConstraint failsOnUbuntu [expr {![info exists ::env(TRAVIS_OS_NAME)] || ![string match linux $::env(TRAVIS_OS_NAME)]}]
testConstraint failsOnXQuarz [expr {$tcl_platform(os) ne "Darwin" || [tk windowingsystem] ne "x11" }]

proc scroll args {
    global scrollInfo
    set scrollInfo $args
}

proc getTroughSize {w} {
    if {[testConstraint testmetrics]} {
        # Only Windows has [testmetrics]
	if [string match v* [$w cget -orient]] {
	    return [expr {[winfo height $w] - 2*[testmetrics cyvscroll $w]}]
	} else {
	    return [expr {[winfo width $w] - 2*[testmetrics cxhscroll $w]}]
	}
    } else {
        if {[tk windowingsystem] eq "x11"} {
            # Calculations here assume that the arrow area is a square.
	    if [string match v* [$w cget -orient]] {
	        return [expr {[winfo height $w] \
		        - ([winfo width $w] \
			    - [$w cget -highlightthickness] \
			    - [$w cget -bd] + 1)*2}]
	    } else {
	        return [expr {[winfo width $w] \
		        - ([winfo height $w] \
			    - [$w cget -highlightthickness] \
			    - [$w cget -bd] + 1)*2}]
	    }
        } else {
            # macOS aqua
	    if [string match v* [$w cget -orient]] {
	        return [expr {[winfo height $w] \
			- ([$w cget -highlightthickness] \
			  +[$w cget -bd])*2}]
	    } else {
	        return [expr {[winfo width $w] \
			- ([$w cget -highlightthickness] \
			  +[$w cget -bd])*2}]
	    }
        }
    }
}

<<<<<<< HEAD
=======
testConstraint failsOnUbuntu [expr {![info exists ::env(CI)] || ![string match Linux $::tcl_platform(os)]}]

>>>>>>> 3acc3fa1
# XXX Note: this test file is woefully incomplete.  Right now there are
# only bits and pieces of tests.  Please make this file more complete
# as you fix bugs and add features.

foreach {width height} [wm minsize .] {
    set height [expr {($height < 200) ? 200 : $height}]
    set width [expr {($width < 1) ? 1 : $width}]
}

frame .f -height $height -width $width
pack .f -side left
scrollbar .s
pack .s -side right -fill y
update
set i 1
foreach test {
    {-activebackground #ff0000 #ff0000 non-existent
	    {unknown color name "non-existent"}}
    {-activerelief sunken sunken non-existent
	    {bad relief "non-existent": must be flat, groove, raised, ridge, solid, or sunken}}
    {-background #ff0000 #ff0000 non-existent
	    {unknown color name "non-existent"}}
    {-bd 4 4 badValue {bad screen distance "badValue"}}
    {-bg #ff0000 #ff0000 non-existent
	    {unknown color name "non-existent"}}
    {-borderwidth 1.3 1 badValue {bad screen distance "badValue"}}
    {-command "set x" {set x} {} {}}
    {-elementborderwidth 4 4 badValue {bad screen distance "badValue"}}
    {-cursor arrow arrow badValue {bad cursor spec "badValue"}}
    {-highlightbackground #112233 #112233 ugly {unknown color name "ugly"}}
    {-highlightcolor #123456 #123456 bogus {unknown color name "bogus"}}
    {-highlightthickness 6 6 bogus {bad screen distance "bogus"}}
    {-highlightthickness -2 0 {} {}}
    {-jump true 1 silly {expected boolean value but got "silly"}}
    {-orient horizontal horizontal badValue
	    {bad orientation "badValue": must be vertical or horizontal}}
    {-orient horizontal horizontal bogus {bad orientation "bogus": must be vertical or horizontal}}
    {-relief ridge ridge badValue {bad relief "badValue": must be flat, groove, raised, ridge, solid, or sunken}}
    {-repeatdelay 140 140 129.3 {expected integer but got "129.3"}}
    {-repeatinterval 140 140 129.3 {expected integer but got "129.3"}}
    {-takefocus "any string" "any string" {} {}}
    {-troughcolor #432 #432 lousy {unknown color name "lousy"}}
    {-width 32 32 badValue {bad screen distance "badValue"}}
} {
    lassign $test name value okResult badValue badResult
    # Assume $name is plain; true of all our in-use options!
    test scrollbar-1.$i {configuration options} \
	".s configure $name [list $value]; .s cget $name" $okResult
    incr i
    if {$badValue ne ""} {
	test scrollbar-1.$i {configuration options} \
	    -body [list .s configure $name $badValue] \
	    -returnCodes error -result $badResult
	incr i
    }
    .s configure $name [lindex [.s configure $name] 3]
}

destroy .s
test scrollbar-2.1 {Tk_ScrollbarCmd procedure} -returnCodes error -body {
    scrollbar
} -result {wrong # args: should be "scrollbar pathName ?-option value ...?"}
test scrollbar-2.2 {Tk_ScrollbarCmd procedure} -body {
    scrollbar gorp
} -returnCodes error -result {bad window path name "gorp"}
test scrollbar-2.3 {Tk_ScrollbarCmd procedure} -setup {
    scrollbar .s
} -body {
    list [winfo class .s] [info command .s]
} -cleanup {
    destroy .s
} -result {Scrollbar .s}
test scrollbar-2.4 {Tk_ScrollbarCmd procedure} {
    list [catch {scrollbar .s -gorp blah} msg] $msg [winfo exists .s] \
	    [info command .s]
} {1 {unknown option "-gorp"} 0 {}}
test scrollbar-2.5 {Tk_ScrollbarCmd procedure} -setup {
    catch {destroy .s}
} -body {
    scrollbar .s
} -cleanup {
    destroy .s
} -result .s

scrollbar .s -orient vertical -command scroll -highlightthickness 2 -bd 2
pack .s -side right -fill y
update
test scrollbar-3.1 {ScrollbarWidgetCmd procedure} {
    list [catch {.s} msg] $msg
} {1 {wrong # args: should be ".s option ?arg ...?"}}
test scrollbar-3.2 {ScrollbarWidgetCmd procedure, "cget" option} {
    list [catch {.s cget} msg] $msg
} {1 {wrong # args: should be ".s cget option"}}
test scrollbar-3.3 {ScrollbarWidgetCmd procedure, "cget" option} {
    list [catch {.s cget -gorp} msg] $msg
} {1 {unknown option "-gorp"}}
test scrollbar-3.4 {ScrollbarWidgetCmd procedure, "activate" option} {
    list [catch {.s activate a b} msg] $msg
} {1 {wrong # args: should be ".s activate element"}}
test scrollbar-3.5 {ScrollbarWidgetCmd procedure, "activate" option} {
    .s activate arrow1
    .s activate
} {arrow1}
test scrollbar-3.6 {ScrollbarWidgetCmd procedure, "activate" option} {
    .s activate slider
    .s activate
} {slider}
test scrollbar-3.7 {ScrollbarWidgetCmd procedure, "activate" option} {
    .s activate arrow2
    .s activate
} {arrow2}
test scrollbar-3.8 {ScrollbarWidgetCmd procedure, "activate" option} {
    .s activate s
    .s activate {}
    .s activate
} {}
test scrollbar-3.9 {ScrollbarWidgetCmd procedure, "activate" option} {
    list [catch {.s activate trough1} msg] $msg
} {0 {}}
test scrollbar-3.10 {ScrollbarWidgetCmd procedure, "cget" option} {
    list [catch {.s cget -orient} msg] $msg
} {0 vertical}
scrollbar .s2
test scrollbar-3.11 {ScrollbarWidgetCmd procedure, "cget" option} {
    expr {[.s2 cget -bd] == [lindex [.s2 configure -bd] 3]}
} 1
test scrollbar-3.12 {ScrollbarWidgetCmd procedure, "cget" option} emptyTest {
    # empty test; duplicated scrollbar-3.11
} {}
test scrollbar-3.12.1 {ScrollbarWidgetCmd procedure, "cget" option} emptyTest {
    # empty test; duplicated scrollbar-3.11
} {}
test scrollbar-3.13 {ScrollbarWidgetCmd procedure, "cget" option} {
    expr {[.s2 cget -highlightthickness] == [lindex [.s2 configure -highlightthickness] 3]}
} 1
test scrollbar-3.14 {ScrollbarWidgetCmd procedure, "cget" option} emptyTest {
    # empty test; duplicated scrollbar-3.13
} {}
test scrollbar-3.14.1 {ScrollbarWidgetCmd procedure, "cget" option} emptyTest {
    # empty test; duplicated scrollbar-3.13
} {}
destroy .s2
test scrollbar-3.15 {ScrollbarWidgetCmd procedure, "configure" option} {
    llength [.s configure]
} {20}
test scrollbar-3.16 {ScrollbarWidgetCmd procedure, "configure" option} {
    list [catch {.s configure -bad} msg] $msg
} {1 {unknown option "-bad"}}
test scrollbar-3.17 {ScrollbarWidgetCmd procedure, "configure" option} {
    .s configure -orient
} {-orient orient Orient vertical vertical}
test scrollbar-3.18 {ScrollbarWidgetCmd procedure, "configure" option} {
    .s configure -orient horizontal
    set x [.s cget -orient]
    .s configure -orient vertical
    set x
} {horizontal}
test scrollbar-3.19 {ScrollbarWidgetCmd procedure, "configure" option} {
    list [catch {.s configure -bad worse} msg] $msg
} {1 {unknown option "-bad"}}
test scrollbar-3.20 {ScrollbarWidgetCmd procedure, "delta" option} {
    list [catch {.s delta 24} msg] $msg
} {1 {wrong # args: should be ".s delta xDelta yDelta"}}
test scrollbar-3.21 {ScrollbarWidgetCmd procedure, "delta" option} {
    list [catch {.s delta 24 35 42} msg] $msg
} {1 {wrong # args: should be ".s delta xDelta yDelta"}}
test scrollbar-3.22 {ScrollbarWidgetCmd procedure, "delta" option} {
    list [catch {.s delta silly 24} msg] $msg
} {1 {expected integer but got "silly"}}
test scrollbar-3.23 {ScrollbarWidgetCmd procedure, "delta" option} {
    list [catch {.s delta 18 xxyz} msg] $msg
} {1 {expected integer but got "xxyz"}}
test scrollbar-3.24 {ScrollbarWidgetCmd procedure, "delta" option} {
    list [catch {.s delta 18 xxyz} msg] $msg
} {1 {expected integer but got "xxyz"}}
test scrollbar-3.25 {ScrollbarWidgetCmd procedure, "delta" option} {
    format {%.6g} [.s delta 20 0]
} {0}
test scrollbar-3.26 {ScrollbarWidgetCmd procedure, "delta" option} {
    format {%.6g} [.s delta 0 20]
} [format %.6g [expr {20.0/([getTroughSize .s]-1)}]]
test scrollbar-3.27 {ScrollbarWidgetCmd procedure, "delta" option} {
    format {%.6g} [.s delta 0 -20]
} [format %.6g [expr {-20.0/([getTroughSize .s]-1)}]]
test scrollbar-3.28 {ScrollbarWidgetCmd procedure, "delta" option} {
    toplevel .t -width 250 -height 100
    wm geom .t +0+0
    scrollbar .t.s -orient horizontal -borderwidth 2
    place .t.s -width 201
    update
    set result [list [format {%.6g} [.t.s delta 0 20]] \
	    [format {%.6g} [.t.s delta [expr {[getTroughSize .t.s] - 1}] 0]]]
    destroy .t
    set result
} {0 1}
test scrollbar-3.29 {ScrollbarWidgetCmd procedure, "fraction" option} {
    list [catch {.s fraction 24} msg] $msg
} {1 {wrong # args: should be ".s fraction x y"}}
test scrollbar-3.30 {ScrollbarWidgetCmd procedure, "fraction" option} {
    list [catch {.s fraction 24 30 32} msg] $msg
} {1 {wrong # args: should be ".s fraction x y"}}
test scrollbar-3.31 {ScrollbarWidgetCmd procedure, "fraction" option} {
    list [catch {.s fraction silly 24} msg] $msg
} {1 {expected integer but got "silly"}}
test scrollbar-3.32 {ScrollbarWidgetCmd procedure, "fraction" option} {
    list [catch {.s fraction 24 bogus} msg] $msg
} {1 {expected integer but got "bogus"}}
test scrollbar-3.33 {ScrollbarWidgetCmd procedure, "fraction" option} {
    format {%.6g} [.s fraction 0 0]
} {0}
test scrollbar-3.34 {ScrollbarWidgetCmd procedure, "fraction" option} {
    format {%.6g} [.s fraction 0 1000]
} {1}
test scrollbar-3.35 {ScrollbarWidgetCmd procedure, "fraction" option} {
    format {%.6g} [.s fraction 4 21]
} [format %.6g [expr {(21.0 - ([winfo height .s] - [getTroughSize .s])/2.0) \
       /([getTroughSize .s] - 1)}]]
test scrollbar-3.36 {ScrollbarWidgetCmd procedure, "fraction" option} {x11 failsOnUbuntu failsOnXQuarz} {
    format {%.6g} [.s fraction 4 179]
} {1}
test scrollbar-3.37 {ScrollbarWidgetCmd procedure, "fraction" option} {testmetrics} {
    format {%.6g} [.s fraction 4 [expr {200 - [testmetrics cyvscroll .s]}]]
} {1}
test scrollbar-3.38 {ScrollbarWidgetCmd procedure, "fraction" option} {x11 failsOnUbuntu failsOnXQuarz} {
    format {%.6g} [.s fraction 4 178]
} {0.993711}
test scrollbar-3.39 {ScrollbarWidgetCmd procedure, "fraction" option} {testmetrics win} {
    expr {
    [format {%.6g} [.s fraction 4 [expr {200 - [testmetrics cyvscroll .s] - 2}]]]
	== [format %g [expr {(200.0 - [testmetrics cyvscroll .s]*2 - 2)
			   / ($height - 1 - [testmetrics cyvscroll .s]*2)}]]}
} 1

toplevel .t -width 250 -height 100
wm geom .t +0+0
scrollbar .t.s -orient horizontal -borderwidth 2
place .t.s -width 201
update

test scrollbar-3.41 {ScrollbarWidgetCmd procedure, "fraction" option} {
    format {%.6g} [.t.s fraction 100 0]
} {0.5}
if {[testConstraint testmetrics]} {
    # Only Windows has [testmetrics]
    place configure .t.s -width [expr {2*[testmetrics cxhscroll .t.s]+1}]
} else {
    if {[tk windowingsystem] eq "x11"} {
        place configure .t.s -width [expr {[winfo height .t.s] - 2*([.t.s cget -highlightthickness] + [.t.s cget -bd] + 1)}]
    } else {
        # macOS aqua
        place configure .t.s -width [expr {2*([.t.s cget -highlightthickness] + [.t.s cget -bd])}]
    }
}
update
test scrollbar-3.42 {ScrollbarWidgetCmd procedure, "fraction" option} {
    format {%.6g} [.t.s fraction 100 0]
} {0}
destroy .t
test scrollbar-3.43 {ScrollbarWidgetCmd procedure, "get" option} {
    list [catch {.s get a} msg] $msg
} {1 {wrong # args: should be ".s get"}}
test scrollbar-3.44 {ScrollbarWidgetCmd procedure, "get" option} {
    .s set 100 10 13 14
    .s get
} {100 10 13 14}
test scrollbar-3.45 {ScrollbarWidgetCmd procedure, "get" option} {
    .s set 0.6 0.8
    set result {}
    foreach element [.s get] {
	lappend result [format %.1f $element]
    }
    set result
} {0.6 0.8}
test scrollbar-3.46 {ScrollbarWidgetCmd procedure, "identify" option} {
    list [catch {.s identify 0} msg] $msg
} {1 {wrong # args: should be ".s identify x y"}}
test scrollbar-3.47 {ScrollbarWidgetCmd procedure, "identify" option} {
    list [catch {.s identify 0 0 1} msg] $msg
} {1 {wrong # args: should be ".s identify x y"}}
test scrollbar-3.48 {ScrollbarWidgetCmd procedure, "identify" option} {
    list [catch {.s identify bogus 2} msg] $msg
} {1 {expected integer but got "bogus"}}
test scrollbar-3.49 {ScrollbarWidgetCmd procedure, "identify" option} {
    list [catch {.s identify -1 bogus} msg] $msg
} {1 {expected integer but got "bogus"}}
test scrollbar-3.50.1 {ScrollbarWidgetCmd procedure, "identify" option} notAqua {
    .s identify 5 5
} {arrow1}
test scrollbar-3.50.2 {ScrollbarWidgetCmd procedure, "identify" option} aqua {
    # macOS scrollbars have no arrows nowadays
    .s identify 5 5
} {trough1}
test scrollbar-3.51 {ScrollbarWidgetCmd procedure, "identify" option} {
    .s identify 5 35
} {trough1}
test scrollbar-3.52 {ScrollbarWidgetCmd procedure, "identify" option} {
    .s set .3 .6
    .s identify 5 80
} {slider}
test scrollbar-3.53 {ScrollbarWidgetCmd procedure, "identify" option} {
    .s identify 5 145
} {trough2}
test scrollbar-3.54.1 {ScrollbarWidgetCmd procedure, "identify" option} notAqua {
    .s identify 5 195
} {arrow2}
test scrollbar-3.54.2 {ScrollbarWidgetCmd procedure, "identify" option} aqua {
    # macOS scrollbars have no arrows nowadays
    .s identify 5 195
} {trough2}
test scrollbar-3.56 {ScrollbarWidgetCmd procedure, "identify" option} unix {
    .s identify 0 0
} {}
test scrollbar-3.57 {ScrollbarWidgetCmd procedure, "set" option} {
    list [catch {.s set abc def} msg] $msg
} {1 {expected floating-point number but got "abc"}}
test scrollbar-3.58 {ScrollbarWidgetCmd procedure, "set" option} {
    list [catch {.s set 0.6 def} msg] $msg
} {1 {expected floating-point number but got "def"}}
test scrollbar-3.59 {ScrollbarWidgetCmd procedure, "set" option} {
    .s set -.2 .3
    set result {}
    foreach element [.s get] {
	lappend result [format %.1f $element]
    }
    set result
} {0.0 0.3}
test scrollbar-3.60 {ScrollbarWidgetCmd procedure, "set" option} {
    .s set 1.1 .4
    .s get
} {1.0 1.0}
test scrollbar-3.61 {ScrollbarWidgetCmd procedure, "set" option} {
    .s set .5 -.3
    .s get
} {0.5 0.5}
test scrollbar-3.62 {ScrollbarWidgetCmd procedure, "set" option} {
    .s set .5 87
    .s get
} {0.5 1.0}
test scrollbar-3.63 {ScrollbarWidgetCmd procedure, "set" option} {
    .s set .4 .3
    set result {}
    foreach element [.s get] {
	lappend result [format %.1f $element]
    }
    set result
} {0.4 0.4}
test scrollbar-3.64 {ScrollbarWidgetCmd procedure, "set" option} {
    list [catch {.s set abc def ghi jkl} msg] $msg
} {1 {expected integer but got "abc"}}
test scrollbar-3.65 {ScrollbarWidgetCmd procedure, "set" option} {
    list [catch {.s set 1 def ghi jkl} msg] $msg
} {1 {expected integer but got "def"}}
test scrollbar-3.66 {ScrollbarWidgetCmd procedure, "set" option} {
    list [catch {.s set 1 2 ghi jkl} msg] $msg
} {1 {expected integer but got "ghi"}}
test scrollbar-3.67 {ScrollbarWidgetCmd procedure, "set" option} {
    list [catch {.s set 1 2 3 jkl} msg] $msg
} {1 {expected integer but got "jkl"}}
test scrollbar-3.68 {ScrollbarWidgetCmd procedure, "set" option} {
    .s set -10 50 20 30
    .s get
} {0 50 0 0}
test scrollbar-3.69 {ScrollbarWidgetCmd procedure, "set" option} {
    .s set 100 -10 20 30
    .s get
} {100 0 20 30}
test scrollbar-3.70 {ScrollbarWidgetCmd procedure, "set" option} {
    .s set 100 50 30 20
    .s get
} {100 50 30 30}
test scrollbar-3.71 {ScrollbarWidgetCmd procedure, "set" option} {
    list [catch {.s set 1 2 3} msg] $msg
} {1 {wrong # args: should be ".s set firstFraction lastFraction" or ".s set totalUnits windowUnits firstUnit lastUnit"}}
test scrollbar-3.72 {ScrollbarWidgetCmd procedure, "set" option} {
    list [catch {.s set 1 2 3 4 5} msg] $msg
} {1 {wrong # args: should be ".s set firstFraction lastFraction" or ".s set totalUnits windowUnits firstUnit lastUnit"}}
test scrollbar-3.73 {ScrollbarWidgetCmd procedure} {
    list [catch {.s bogus} msg] $msg
} {1 {bad option "bogus": must be activate, cget, configure, delta, fraction, get, identify, or set}}
test scrollbar-3.74 {ScrollbarWidgetCmd procedure} {
    list [catch {.s c} msg] $msg
} {1 {ambiguous option "c": must be activate, cget, configure, delta, fraction, get, identify, or set}}

test scrollbar-4.1 {ScrollbarEventProc procedure} {
    catch {destroy .s1}
    scrollbar .s1 -bg #543210
    rename .s1 .s2
    set x {}
    lappend x [winfo exists .s1]
    lappend x [.s2 cget -bg]
    destroy .s1
    lappend x [info command .s?] [winfo exists .s1] [winfo exists .s2]
} {1 #543210 {} 0 0}

test scrollbar-5.1 {ScrollbarCmdDeletedProc procedure} {
    catch {destroy .s1}
    scrollbar .s1
    rename .s1 {}
    list [info command .s?] [winfo exists .s1]
} {{} 0}

catch {destroy .s}
scrollbar .s -orient vertical -relief sunken -bd 2 -highlightthickness 2
pack .s -side left -fill y
.s set .2 .4
update

test scrollbar-6.1 {ScrollbarPosition procedure} unix {
    .s identify 8 3
} {}
test scrollbar-6.3 {ScrollbarPosition procedure} unix {
    .s identify 8 196
} {}
test scrollbar-6.4 {ScrollbarPosition procedure} unix {
    .s identify 3 100
} {}
test scrollbar-6.6 {ScrollbarPosition procedure} unix {
    .s identify 19 100
} {}
test scrollbar-6.7 {ScrollbarPosition procedure} {
    .s identify [expr {[winfo width .s] / 2}] -1
} {}
test scrollbar-6.8 {ScrollbarPosition procedure} {
    .s identify [expr {[winfo width .s] / 2}] [winfo height .s]
} {}
test scrollbar-6.9 {ScrollbarPosition procedure} {
    .s identify -1 [expr {[winfo height .s] / 2}]
} {}
test scrollbar-6.10 {ScrollbarPosition procedure} {
    .s identify [winfo width .s] [expr {[winfo height .s] / 2}]
} {}
test scrollbar-6.11.1 {ScrollbarPosition procedure} x11 {
    .s identify 8 4
} {arrow1}
test scrollbar-6.11.2 {ScrollbarPosition procedure} aqua {
    # macOS scrollbars have no arrows nowadays
    .s identify 8 4
} {trough1}
test scrollbar-6.12.1 {ScrollbarPosition procedure} {x11 failsOnUbuntu failsOnXQuarz} {
    .s identify 8 19
} {arrow1}
test scrollbar-6.12.2 {ScrollbarPosition procedure} aqua {
    # macOS scrollbars have no arrows nowadays
    .s identify 8 19
} {trough1}
test scrollbar-6.14 {ScrollbarPosition procedure} win {
    .s identify [expr {[winfo width .s] / 2}] 0
} {arrow1}
test scrollbar-6.15 {ScrollbarPosition procedure} {testmetrics win} {
    .s identify [expr {[winfo width .s] / 2}] [expr {[testmetrics cyvscroll .s] - 1}]
} {arrow1}
test scrollbar-6.16 {ScrollbarPosition procedure} unix {
    .s identify 8 20
} {trough1}
test scrollbar-6.17 {ScrollbarPosition procedure} {unix nonPortable} {
    # Don't know why this is non-portable, but it doesn't work on
    # some platforms.
    .s identify 8 51
} {trough1}
test scrollbar-6.18 {ScrollbarPosition procedure} {testmetrics win} {
    .s identify [expr {[winfo width .s] / 2}] [testmetrics cyvscroll .s]
} {trough1}
test scrollbar-6.19 {ScrollbarPosition procedure} {testmetrics win} {
    .s identify [expr {[winfo width .s] / 2}] [expr {int(.2 / [.s delta 0 1])
						+ [testmetrics cyvscroll .s] - 1}]
} {trough1}
test scrollbar-6.20 {ScrollbarPosition procedure} unix {
    .s identify 8 52
} {slider}
test scrollbar-6.21 {ScrollbarPosition procedure} {unix nonPortable} {
    # Don't know why this is non-portable, but it doesn't work on
    # some platforms.
    .s identify 8 83
} {slider}
test scrollbar-6.22 {ScrollbarPosition procedure} {testmetrics win} {
    .s identify [expr {[winfo width .s] / 2}] \
	[expr {int(.2 / [.s delta 0 1] + 0.5) + [testmetrics cyvscroll .s]}]
} {slider}
test scrollbar-6.23 {ScrollbarPosition procedure} {testmetrics win} {
    .s identify [expr {[winfo width .s] / 2}] [expr {int(.4 / [.s delta 0 1])
						 + [testmetrics cyvscroll .s] - 1}]
} {slider}
test scrollbar-6.24 {ScrollbarPosition procedure} unix {
    .s identify 8 84
} {trough2}
test scrollbar-6.25 {ScrollbarPosition procedure} unix {
    .s identify 8 179
} {trough2}
test scrollbar-6.27 {ScrollbarPosition procedure} {testmetrics win} {
    .s identify [expr {[winfo width .s] / 2}] [expr {int(.4 / [.s delta 0 1])
						 + [testmetrics cyvscroll .s]}]
} {trough2}
test scrollbar-6.28 {ScrollbarPosition procedure} {testmetrics win} {
    .s identify [expr {[winfo width .s] / 2}] [expr {[winfo height .s]
						 - [testmetrics cyvscroll .s] - 1}]
} {trough2}
test scrollbar-6.29.1 {ScrollbarPosition procedure} {x11 failsOnUbuntu failsOnXQuarz} {
    .s identify 8 180
} {arrow2}
test scrollbar-6.29.2 {ScrollbarPosition procedure} aqua {
    # macOS scrollbars have no arrows nowadays
    .s identify 8 180
} {trough2}
test scrollbar-6.30.1 {ScrollbarPosition procedure} x11 {
    .s identify 8 195
} {arrow2}
test scrollbar-6.30.2 {ScrollbarPosition procedure} aqua {
    # macOS scrollbars have no arrows nowadays
    .s identify 8 195
} {trough2}
test scrollbar-6.32 {ScrollbarPosition procedure} {testmetrics win} {
    .s identify [expr {[winfo width .s] / 2}]  [expr {[winfo height .s]
						  - [testmetrics cyvscroll .s]}]
} {arrow2}
test scrollbar-6.33 {ScrollbarPosition procedure} win {
    .s identify [expr {[winfo width .s] / 2}] [expr {[winfo height .s] - 1}]
} {arrow2}
test scrollbar-6.34 {ScrollbarPosition procedure} unix {
    .s identify 4 100
} {trough2}
test scrollbar-6.35 {ScrollbarPosition procedure} {unix failsOnUbuntu failsOnXQuarz} {
    .s identify 18 100
} {trough2}
test scrollbar-6.37 {ScrollbarPosition procedure} win {
    .s identify 0 100
} {trough2}
test scrollbar-6.38 {ScrollbarPosition procedure} win {
    .s identify [expr {[winfo width .s] - 1}] 100
} {trough2}

catch {destroy .t}
toplevel .t -width 250 -height 150
wm geometry .t +0+0
scrollbar .t.s -orient horizontal -relief sunken -bd 2 -highlightthickness 2
place .t.s -width 200
.t.s set .2 .4
update

test scrollbar-6.39.1 {ScrollbarPosition procedure} x11 {
    .t.s identify 4 8
} {arrow1}
test scrollbar-6.39.2 {ScrollbarPosition procedure} aqua {
    # macOS scrollbars have no arrows nowadays
    .t.s identify 4 8
} {trough1}
test scrollbar-6.40 {ScrollbarPosition procedure} win {
    .t.s identify 0 [expr {[winfo height .t.s] / 2}]
} {arrow1}
test scrollbar-6.41.1 {ScrollbarPosition procedure} x11 {
    .t.s identify 82 8
} {slider}
test scrollbar-6.41.2 {ScrollbarPosition procedure} aqua {
    # macOS scrollbars have no arrows nowadays
    .t.s identify 82 8
} {trough2}
test scrollbar-6.43 {ScrollbarPosition procedure} {testmetrics win} {
    .t.s identify [expr {int(.4 / [.t.s delta 1 0]) + [testmetrics cxhscroll .t.s]
		       - 1}] [expr {[winfo height .t.s] / 2}]
} {slider}
test scrollbar-6.44 {ScrollbarPosition procedure} {unix failsOnUbuntu failsOnXQuarz} {
    .t.s identify 100 18
} {trough2}
test scrollbar-6.46 {ScrollbarPosition procedure} win {
    .t.s identify 100 [expr {[winfo height .t.s] - 1}]
} {trough2}

test scrollbar-7.1 {EventuallyRedraw} {
    .s configure -orient horizontal
    update
    set result [.s cget -orient]
    .s configure -orient vertical
    update
    lappend result [.s cget -orient]
} {horizontal vertical}

catch {destroy .t}
toplevel .t
wm geometry .t +0+0
test scrollbar-8.1 {TkScrollbarEventProc: recursive deletion} notAqua {
    # constrained by notAqua because this test clicks on an arrow of the
    # scrollbar - but macOS has no such arrows in modern scrollbars
    proc doit {args} { destroy .t.f }
    proc bgerror {args} {}
    destroy .t.f
    frame .t.f
    scrollbar .t.f.s -command doit
    pack .t.f -fill both -expand 1
    pack .t.f.s -fill y -expand 1 -side right
    wm geometry .t 100x100
    .t.f.s set 0 .5
    update
    set result [winfo exists .t.f.s]
    event generate .t.f.s <ButtonPress> -button 1 -x [expr {[winfo width .t.f.s] / 2}] -y 5
    event generate .t <ButtonRelease> -button 1
    update
    lappend result [winfo exists .t.f.s] [winfo exists .t.f]
    rename bgerror {}
    set result
} {1 0 0}
test scrollbar-8.2 {TkScrollbarEventProc: recursive deletion} notAqua {
    # constrained by notAqua because this test clicks on an arrow of the
    # scrollbar - but macOS has no such arrows in modern scrollbars
    proc doit {args} { destroy .t.f.s }
    proc bgerror {args} {}
    destroy .t.f
    frame .t.f
    scrollbar .t.f.s -command doit
    pack .t.f -fill both -expand 1
    pack .t.f.s -fill y -expand 1 -side right
    wm geometry .t 100x100
    .t.f.s set 0 .5
    update
    set result [winfo exists .t.f.s]
    event generate .t.f.s <ButtonPress> -button 1 -x [expr {[winfo width .t.f.s] / 2}] -y 5
    event generate .t.f <ButtonRelease> -button 1
    update
    lappend result [winfo exists .t.f.s] [winfo exists .t.f]
    rename bgerror {}
    set result
} {1 0 1}

set l [interp hidden]
deleteWindows

test scrollbar-9.1 {scrollbar widget vs hidden commands} {
    catch {destroy .s}
    scrollbar .s
    interp hide {} .s
    destroy .s
    list [winfo children .] [interp hidden]
} [list {} $l]

test scrollbar-10.1.1 {<MouseWheel> event on scrollbar} -constraints {notAqua} -setup {
    destroy .t .s
} -body {
    pack [text .t -yscrollcommand {.s set}] -side left
    for {set i 1} {$i < 100} {incr i} {.t insert end "Line $i\n"}
    pack [scrollbar .s -command {.t yview}] -fill y -expand 1 -side left
    update
    focus -force .s
    event generate .s <MouseWheel> -delta -120
    after 200 {set eventprocessed 1} ; vwait eventprocessed
    .t index @0,0
} -cleanup {
    destroy .t .s
} -result {5.0}
test scrollbar-10.1.2 {<MouseWheel> event on scrollbar} -constraints {aqua} -setup {
    destroy .t .s
} -body {
    pack [text .t -yscrollcommand {.s set}] -side left
    for {set i 1} {$i < 100} {incr i} {.t insert end "Line $i\n"}
    pack [scrollbar .s -command {.t yview}] -fill y -expand 1 -side left
    update
    focus -force .s
    event generate .s <MouseWheel> -delta -4
    after 200 {set eventprocessed 1} ; vwait eventprocessed
    .t index @0,0
} -cleanup {
    destroy .t .s
} -result {5.0}

test scrollbar-10.2.1 {<MouseWheel> event on scrollbar} -constraints {notAqua} -setup {
    destroy .t .s
} -body {
    pack [text .t -xscrollcommand {.s set} -wrap none] -side top
    for {set i 1} {$i < 100} {incr i} {.t insert end "Char $i "}
    pack [scrollbar .s -command {.t xview} -orient horizontal] -fill x -expand 1 -side top
    update
    focus -force .s
    event generate .s <Shift-MouseWheel> -delta -120
    after 200 {set eventprocessed 1} ; vwait eventprocessed
    .t index @0,0
} -cleanup {
    destroy .t .s
} -result {1.4}
test scrollbar-10.2.2 {<MouseWheel> event on scrollbar} -constraints {aqua} -setup {
    destroy .t .s
} -body {
    pack [text .t -xscrollcommand {.s set} -wrap none] -side top
    for {set i 1} {$i < 100} {incr i} {.t insert end "Char $i "}
    pack [scrollbar .s -command {.t xview} -orient horizontal] -fill x -expand 1 -side top
    update
    focus -force .s
    event generate .s <Shift-MouseWheel> -delta -4
    after 200 {set eventprocessed 1} ; vwait eventprocessed
    .t index @0,0
} -cleanup {
    destroy .t .s
} -result {1.4}

test scrollbar-11.1 {bug fix: [011706ec42] Scrollbar unsafe wrt widget destruction} -body {
    proc destroy_scrollbar {} {
        if {[winfo exists .top.s]} {
            destroy .top.s
        }
    }
    toplevel .top
    scrollbar .top.s
    bind .top.s <2> {destroy_scrollbar}
    pack .top.s
    focus -force .top.s
    update
    event generate .top.s <2>
    update  ; # shall not trigger error  invalid command name ".top.s"
} -cleanup {
    destroy .top.s .top
} -result {}
test scrollbar-11.2 {bug fix: [011706ec42] Scrollbar unsafe wrt widget destruction} -body {
    proc destroy_scrollbar {{y 0}} {
        if {[winfo exists .top.s]} {
            destroy .top.s
        }
    }
    toplevel .top
    wm minsize .top 50 400
    update
    scrollbar .top.s
    bind .top.s <2> {after idle destroy_scrollbar}
    pack .top.s -expand true -fill y
    focus -force .top.s
    update
    event generate .top.s <2> -x 2 -y [expr {[winfo height .top.s] / 2}]
    update  ; # shall not trigger error  invalid command name ".top.s"
} -cleanup {
    destroy .top.s .top
} -result {}

catch {destroy .s}
catch {destroy .t}

# cleanup
cleanupTests
return<|MERGE_RESOLUTION|>--- conflicted
+++ resolved
@@ -11,7 +11,7 @@
 eval tcltest::configure $argv
 tcltest::loadTestedCommands
 
-testConstraint failsOnUbuntu [expr {![info exists ::env(TRAVIS_OS_NAME)] || ![string match linux $::env(TRAVIS_OS_NAME)]}]
+testConstraint failsOnUbuntu [expr {![info exists ::env(CI)] || ![string match Linux $::tcl_platform(os)]}]
 testConstraint failsOnXQuarz [expr {$tcl_platform(os) ne "Darwin" || [tk windowingsystem] ne "x11" }]
 
 proc scroll args {
@@ -56,11 +56,6 @@
     }
 }
 
-<<<<<<< HEAD
-=======
-testConstraint failsOnUbuntu [expr {![info exists ::env(CI)] || ![string match Linux $::tcl_platform(os)]}]
-
->>>>>>> 3acc3fa1
 # XXX Note: this test file is woefully incomplete.  Right now there are
 # only bits and pieces of tests.  Please make this file more complete
 # as you fix bugs and add features.
