--- conflicted
+++ resolved
@@ -852,13 +852,8 @@
     set result [list [catch {wm iconify .t2} msg] $msg]
     destroy .t2
     set result
-<<<<<<< HEAD
 } {1 {can't iconify ".t2": it is an icon for ".t"}}
-test unixWm-23.5 {Tk_WmCmd procedure, "iconify" option} unix {
-=======
-} {1 {can't iconify .t2: it is an icon for .t}}
 test unixWm-23.5 {Tk_WmCmd procedure, "iconify" option} {unix failsOnUbuntu} {
->>>>>>> a22fd911
     destroy .t2
     toplevel .t2
     wm geom .t2 +0+0
@@ -868,13 +863,8 @@
     set result [winfo ismapped .t2]
     destroy .t2
     set result
-<<<<<<< HEAD
 } 0
-test unixWm-23.6 {Tk_WmCmd procedure, "iconify" option} unix {
-=======
-} {0}
 test unixWm-23.6 {Tk_WmCmd procedure, "iconify" option} {unix failsOnUbuntu} {
->>>>>>> a22fd911
     destroy .t2
     toplevel .t2
     wm geom .t2 -0+0
