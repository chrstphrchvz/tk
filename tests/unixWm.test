--- conflicted
+++ resolved
@@ -1240,13 +1240,8 @@
 test unixWm-34.3 {Tk_WmCmd procedure, "sizefrom" option} unix {
     list [catch {wm sizefrom .t none} msg]  $msg
 } {1 {bad argument "none": must be program or user}}
-<<<<<<< HEAD
-if {[tk windowingsystem] == "aqua"} {
+if {[tk windowingsystem] eq "aqua"} {
     set result_35_1 {1 {bad argument "1": must be iconic, normal, withdrawn, or zoomed}}
-=======
-if {[tk windowingsystem] eq "aqua"} {
-    set result_35_1 {1 {bad argument "1": must be normal, iconic, withdrawn, or zoomed}}
->>>>>>> e0a9d8d3
 } else {
     set result_35_1 {1 {bad argument "1": must be iconic, normal, or withdrawn}}
 }
