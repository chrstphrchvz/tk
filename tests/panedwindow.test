--- conflicted
+++ resolved
@@ -4561,13 +4561,8 @@
     destroy .p .f1 .f2
     expr {[lindex $result 1] - [lindex $result 0]}
 } -cleanup {
-<<<<<<< HEAD
-	deleteWindows
+    deleteWindows
 } -result 10
-=======
-    deleteWindows
-} -result {10}
->>>>>>> 9549fdb1
 
 
 test panedwindow-23.1 {ConfigurePanes, can't add panedwindow to itself} -setup {
@@ -5465,13 +5460,8 @@
     rename .p {}
     winfo exists .p
 } -cleanup {
-<<<<<<< HEAD
-	deleteWindows
+    deleteWindows
 } -result 0
-=======
-    deleteWindows
-} -result {0}
->>>>>>> 9549fdb1
 
 
 test panedwindow-28.1 {resizing width} -setup {
