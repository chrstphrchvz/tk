--- conflicted
+++ resolved
@@ -1533,8 +1533,6 @@
     pack info .pack.a
 } -returnCodes error -result {window ".pack.a" isn't packed}
 
-<<<<<<< HEAD
-=======
 if {[tk windowingsystem] == "win32"} {
     proc packUpdate {} {
 	update
@@ -1544,7 +1542,6 @@
     }
 }
 
->>>>>>> 916ea258
 test pack-18.1 {unmap slaves when master unmapped} -constraints {
     tempNotPc
 } -setup {
