--- conflicted
+++ resolved
@@ -937,7 +937,6 @@
     pack .pack.a .pack.c .pack.d .pack.b -after .pack.a
     pack content .pack
 } -result {.pack.a .pack.c .pack.d .pack.b}
-
 test pack-10.1 {retaining/clearing configuration state} -setup {
     pack forget .pack.a .pack.b .pack.c .pack.d
 } -body {
@@ -1363,12 +1362,7 @@
     pack forget .pack.a .pack.b .pack.c .pack.d
 } -body {
     pack lousy .pack
-<<<<<<< HEAD
 } -returnCodes error -result {bad option "lousy": must be configure, content, forget, info, or propagate}
-=======
-} -returnCodes error -result {bad option "lousy": must be configure, content, forget, info, propagate, or slaves}
->>>>>>> 3344b9e2
-
 test pack-13.1 {window deletion} -setup {
     pack forget .pack.a .pack.b .pack.c .pack.d .pack.right .pack.bottom
 } -body {
