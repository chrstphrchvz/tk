# This file is a Tcl script to test out the "pack" command
# of Tk.  It is organized in the standard fashion for Tcl tests.
#
# Copyright (c) 1993 The Regents of the University of California.
# Copyright (c) 1994 Sun Microsystems, Inc.
# Copyright (c) 1998-1999 by Scriptics Corporation.
# All rights reserved.

package require tcltest 2.2
eval tcltest::configure $argv
tcltest::loadTestedCommands
namespace import -force tcltest::test

<<<<<<< HEAD
=======
testConstraint failsOnUbuntu [expr {![info exists ::env(TRAVIS_OS_NAME)] || ![string match linux $::env(TRAVIS_OS_NAME)]}]

# Utility procedures:

proc pack1 {args} {
    pack forget .pack.a .pack.b .pack.c .pack.d
    eval pack .pack.a $args
    pack .pack.b -expand yes -fill both
    update
    list [winfo geometry .pack.a] [winfo geometry .pack.b]
}
proc pack2 {args} {
    pack forget .pack.a .pack.b .pack.c .pack.d
    eval pack .pack.a $args
    update
    winfo geometry .pack.a
}
proc pack3 {args} {
    pack forget .pack.a .pack.b .pack.c .pack.d
    pack .pack.a -side  top
    pack .pack.c -side left
    eval pack .pack.b $args
    update
    winfo geometry .pack.b
}
proc pack4 {option value} {
    pack forget .pack.a .pack.b .pack.c .pack.d
    pack .pack.a $option $value
    set i [pack info .pack.a]
    lindex $i [expr [lsearch -exact $i $option]+1]
}
>>>>>>> 7cd7731a

# Create some test windows.

destroy .pack
toplevel .pack
wm geom .pack 300x200+0+0
wm minsize .pack 1 1
update idletasks
foreach i {a b c d} {
    frame .pack.$i
    label .pack.$i.label -text $i -relief raised
    place .pack.$i.label -relwidth 1.0 -relheight 1.0
}
.pack.a config -width 20 -height 40
.pack.b config -width 50 -height 30
.pack.c config -width 80 -height 80
.pack.d config -width 40 -height 30

test pack-1.1 {-side option} -setup {
    pack forget .pack.a .pack.b .pack.c .pack.d
} -body {
    pack .pack.a -side top
    pack .pack.b -expand yes -fill both
    update
    list [winfo geometry .pack.a] [winfo geometry .pack.b]
} -result {20x40+140+0 300x160+0+40}
test pack-1.2 {-side option} -setup {
    pack forget .pack.a .pack.b .pack.c .pack.d
} -body {
    pack .pack.a -side bottom
    pack .pack.b -expand yes -fill both
    update
    list [winfo geometry .pack.a] [winfo geometry .pack.b]
} -result {20x40+140+160 300x160+0+0}
test pack-1.3 {-side option} -setup {
    pack forget .pack.a .pack.b .pack.c .pack.d
} -body {
    pack .pack.a -side left
    pack .pack.b -expand yes -fill both
    update
    list [winfo geometry .pack.a] [winfo geometry .pack.b]
} -result {20x40+0+80 280x200+20+0}
test pack-1.4 {-side option} -setup {
    pack forget .pack.a .pack.b .pack.c .pack.d
} -body {
    pack .pack.a -side right
    pack .pack.b -expand yes -fill both
    update
    list [winfo geometry .pack.a] [winfo geometry .pack.b]
} -result {20x40+280+80 280x200+0+0}


test pack-2.1 {x padding and filling} -setup {
    pack forget .pack.a .pack.b .pack.c .pack.d
} -body {
    pack .pack.a -side right -padx 20
    pack .pack.b -expand yes -fill both
    update
    list [winfo geometry .pack.a] [winfo geometry .pack.b]
} -result {20x40+260+80 240x200+0+0}
test pack-2.2 {x padding and filling} -setup {
    pack forget .pack.a .pack.b .pack.c .pack.d
} -body {
    pack .pack.a -side right -padx {10 30}
    pack .pack.b -expand yes -fill both
    update
    list [winfo geometry .pack.a] [winfo geometry .pack.b]
} -result {20x40+250+80 240x200+0+0}
test pack-2.3 {x padding and filling} -setup {
    pack forget .pack.a .pack.b .pack.c .pack.d
} -body {
    pack .pack.a -side right -padx {35 5}
    pack .pack.b -expand yes -fill both
    update
    list [winfo geometry .pack.a] [winfo geometry .pack.b]
} -result {20x40+275+80 240x200+0+0}
test pack-2.4 {x padding and filling} -setup {
    pack forget .pack.a .pack.b .pack.c .pack.d
} -body {
    pack .pack.a -side right -ipadx 20
    pack .pack.b -expand yes -fill both
    update
    list [winfo geometry .pack.a] [winfo geometry .pack.b]
} -result {60x40+240+80 240x200+0+0}
test pack-2.5 {x padding and filling} -setup {
    pack forget .pack.a .pack.b .pack.c .pack.d
} -body {
    pack .pack.a -side right -ipadx 5 -padx 10
    pack .pack.b -expand yes -fill both
    update
    list [winfo geometry .pack.a] [winfo geometry .pack.b]
} -result {30x40+260+80 250x200+0+0}
test pack-2.6 {x padding and filling} -setup {
    pack forget .pack.a .pack.b .pack.c .pack.d
} -body {
    pack .pack.a -side right -padx 20 -fill x
    pack .pack.b -expand yes -fill both
    update
    list [winfo geometry .pack.a] [winfo geometry .pack.b]
} -result {20x40+260+80 240x200+0+0}
test pack-2.7 {x padding and filling} -setup {
    pack forget .pack.a .pack.b .pack.c .pack.d
} -body {
    pack .pack.a -side right -padx {9 31} -fill x
    pack .pack.b -expand yes -fill both
    update
    list [winfo geometry .pack.a] [winfo geometry .pack.b]
} -result {20x40+249+80 240x200+0+0}
test pack-2.8 {x padding and filling} -setup {
    pack forget .pack.a .pack.b .pack.c .pack.d
} -body {
    pack .pack.a -side right -ipadx 20 -fill x
    pack .pack.b -expand yes -fill both
    update
    list [winfo geometry .pack.a] [winfo geometry .pack.b]
} -result {60x40+240+80 240x200+0+0}
test pack-2.9 {x padding and filling} -setup {
    pack forget .pack.a .pack.b .pack.c .pack.d
} -body {
    pack .pack.a -side right -ipadx 5 -padx 10 -fill x
    pack .pack.b -expand yes -fill both
    update
    list [winfo geometry .pack.a] [winfo geometry .pack.b]
} -result {30x40+260+80 250x200+0+0}
test pack-2.10 {x padding and filling} -setup {
    pack forget .pack.a .pack.b .pack.c .pack.d
} -body {
    pack .pack.a -side right -ipadx 5 -padx {5 15} -fill x
    pack .pack.b -expand yes -fill both
    update
    list [winfo geometry .pack.a] [winfo geometry .pack.b]
} -result {30x40+255+80 250x200+0+0}
test pack-2.11 {x padding and filling} -setup {
    pack forget .pack.a .pack.b .pack.c .pack.d
} -body {
    pack .pack.a -side top -padx 20
    pack .pack.b -expand yes -fill both
    update
    list [winfo geometry .pack.a] [winfo geometry .pack.b]
} -result {20x40+140+0 300x160+0+40}
test pack-2.12 {x padding and filling} -setup {
    pack forget .pack.a .pack.b .pack.c .pack.d
} -body {
    pack .pack.a -side top -padx {0 40}
    pack .pack.b -expand yes -fill both
    update
    list [winfo geometry .pack.a] [winfo geometry .pack.b]
} -result {20x40+120+0 300x160+0+40}
test pack-2.13 {x padding and filling} -setup {
    pack forget .pack.a .pack.b .pack.c .pack.d
} -body {
    pack .pack.a -side top -padx {31 9}
    pack .pack.b -expand yes -fill both
    update
    list [winfo geometry .pack.a] [winfo geometry .pack.b]
} -result {20x40+151+0 300x160+0+40}
test pack-2.14 {x padding and filling} -setup {
    pack forget .pack.a .pack.b .pack.c .pack.d
} -body {
    pack .pack.a -side top -ipadx 20
    pack .pack.b -expand yes -fill both
    update
    list [winfo geometry .pack.a] [winfo geometry .pack.b]
} -result {60x40+120+0 300x160+0+40}
test pack-2.15 {x padding and filling} -setup {
    pack forget .pack.a .pack.b .pack.c .pack.d
} -body {
    pack .pack.a -side top -ipadx 5 -padx 10
    pack .pack.b -expand yes -fill both
    update
    list [winfo geometry .pack.a] [winfo geometry .pack.b]
} -result {30x40+135+0 300x160+0+40}
test pack-2.16 {x padding and filling} -setup {
    pack forget .pack.a .pack.b .pack.c .pack.d
} -body {
    pack .pack.a -side top -ipadx 5 -padx {5 15}
    pack .pack.b -expand yes -fill both
    update
    list [winfo geometry .pack.a] [winfo geometry .pack.b]
} -result {30x40+130+0 300x160+0+40}
test pack-2.17 {x padding and filling} -setup {
    pack forget .pack.a .pack.b .pack.c .pack.d
} -body {
    pack .pack.a -side top -padx 20 -fill x
    pack .pack.b -expand yes -fill both
    update
    list [winfo geometry .pack.a] [winfo geometry .pack.b]
} -result {260x40+20+0 300x160+0+40}
test pack-2.18 {x padding and filling} -setup {
    pack forget .pack.a .pack.b .pack.c .pack.d
} -body {
    pack .pack.a -side top -padx {25 15} -fill x
    pack .pack.b -expand yes -fill both
    update
    list [winfo geometry .pack.a] [winfo geometry .pack.b]
} -result {260x40+25+0 300x160+0+40}
test pack-2.19 {x padding and filling} -setup {
    pack forget .pack.a .pack.b .pack.c .pack.d
} -body {
    pack .pack.a -side top -ipadx 20 -fill x
    pack .pack.b -expand yes -fill both
    update
    list [winfo geometry .pack.a] [winfo geometry .pack.b]
} -result {300x40+0+0 300x160+0+40}
test pack-2.20 {x padding and filling} -setup {
    pack forget .pack.a .pack.b .pack.c .pack.d
} -body {
    pack .pack.a -side top -ipadx 5 -padx 10 -fill x
    pack .pack.b -expand yes -fill both
    update
    list [winfo geometry .pack.a] [winfo geometry .pack.b]
} -result {280x40+10+0 300x160+0+40}
test pack-2.21 {x padding and filling} -setup {
    pack forget .pack.a .pack.b .pack.c .pack.d
} -body {
    pack .pack.a -side top -ipadx 5 -padx {5 15} -fill x
    pack .pack.b -expand yes -fill both
    update
    list [winfo geometry .pack.a] [winfo geometry .pack.b]
} -result {280x40+5+0 300x160+0+40}

test pack-2.22 {x padding and filling} -setup {
    pack forget .pack.a .pack.b .pack.c .pack.d
} -body {
    pack .pack.a -padx 1c
    set x [pack info .pack.a]
    set res1 [lindex $x [expr [lsearch -exact $x -padx]+1]]
    set res2 [winfo pixels .pack 1c]
    expr {$res1 eq $res2}
} -result 1
test pack-2.23 {x padding and filling} -setup {
    pack forget .pack.a .pack.b .pack.c .pack.d
} -body {
    pack .pack.a -ipadx 1c
    set x [pack info .pack.a]
    set res1 [lindex $x [expr [lsearch -exact $x -ipadx]+1]]
    set res2 [winfo pixels .pack 1c]
    expr {$res1 eq $res2}
} -result 1


test pack-3.1 {y padding and filling} -setup {
    pack forget .pack.a .pack.b .pack.c .pack.d
} -body {
    pack .pack.a -side right -pady 20
    pack .pack.b -expand yes -fill both
    update
    list [winfo geometry .pack.a] [winfo geometry .pack.b]
} -result {20x40+280+80 280x200+0+0}
test pack-3.2 {y padding and filling} -setup {
    pack forget .pack.a .pack.b .pack.c .pack.d
} -body {
    pack .pack.a -side right -pady {5 35}
    pack .pack.b -expand yes -fill both
    update
    list [winfo geometry .pack.a] [winfo geometry .pack.b]
} -result {20x40+280+65 280x200+0+0}
test pack-3.3 {y padding and filling} -setup {
    pack forget .pack.a .pack.b .pack.c .pack.d
} -body {
    pack .pack.a -side right -pady {40 0}
    pack .pack.b -expand yes -fill both
    update
    list [winfo geometry .pack.a] [winfo geometry .pack.b]
} -result {20x40+280+100 280x200+0+0}
test pack-3.4 {y padding and filling} -setup {
    pack forget .pack.a .pack.b .pack.c .pack.d
} -body {
    pack .pack.a -side right -ipady 20
    pack .pack.b -expand yes -fill both
    update
    list [winfo geometry .pack.a] [winfo geometry .pack.b]
} -result {20x80+280+60 280x200+0+0}
test pack-3.5 {y padding and filling} -setup {
    pack forget .pack.a .pack.b .pack.c .pack.d
} -body {
    pack .pack.a -side right -ipady 5 -pady 10
    pack .pack.b -expand yes -fill both
    update
    list [winfo geometry .pack.a] [winfo geometry .pack.b]
} -result {20x50+280+75 280x200+0+0}
test pack-3.6 {y padding and filling} -setup {
    pack forget .pack.a .pack.b .pack.c .pack.d
} -body {
    pack .pack.a -side right -ipady 5 -pady {5 15}
    pack .pack.b -expand yes -fill both
    update
    list [winfo geometry .pack.a] [winfo geometry .pack.b]
} -result {20x50+280+70 280x200+0+0}
test pack-3.7 {y padding and filling} -setup {
    pack forget .pack.a .pack.b .pack.c .pack.d
} -body {
    pack .pack.a -side right -pady 20 -fill y
    pack .pack.b -expand yes -fill both
    update
    list [winfo geometry .pack.a] [winfo geometry .pack.b]
} -result {20x160+280+20 280x200+0+0}
test pack-3.8 {y padding and filling} -setup {
    pack forget .pack.a .pack.b .pack.c .pack.d
} -body {
    pack .pack.a -side right -pady {35 5} -fill y
    pack .pack.b -expand yes -fill both
    update
    list [winfo geometry .pack.a] [winfo geometry .pack.b]
} -result {20x160+280+35 280x200+0+0}
test pack-3.9 {y padding and filling} -setup {
    pack forget .pack.a .pack.b .pack.c .pack.d
} -body {
    pack .pack.a -side right -ipady 20 -fill y
    pack .pack.b -expand yes -fill both
    update
    list [winfo geometry .pack.a] [winfo geometry .pack.b]
} -result {20x200+280+0 280x200+0+0}
test pack-3.10 {y padding and filling} -setup {
    pack forget .pack.a .pack.b .pack.c .pack.d
} -body {
    pack .pack.a -side right -ipady 5 -pady 10 -fill y
    pack .pack.b -expand yes -fill both
    update
    list [winfo geometry .pack.a] [winfo geometry .pack.b]
} -result {20x180+280+10 280x200+0+0}
test pack-3.11 {y padding and filling} -setup {
    pack forget .pack.a .pack.b .pack.c .pack.d
} -body {
    pack .pack.a -side right -ipady 5 -pady {0 20} -fill y
    pack .pack.b -expand yes -fill both
    update
    list [winfo geometry .pack.a] [winfo geometry .pack.b]
} -result {20x180+280+0 280x200+0+0}
test pack-3.12 {y padding and filling} -setup {
    pack forget .pack.a .pack.b .pack.c .pack.d
} -body {
    pack .pack.a -side top -pady 20
    pack .pack.b -expand yes -fill both
    update
    list [winfo geometry .pack.a] [winfo geometry .pack.b]
} -result {20x40+140+20 300x120+0+80}
test pack-3.13 {y padding and filling} -setup {
    pack forget .pack.a .pack.b .pack.c .pack.d
} -body {
    pack .pack.a -side top -pady {40 0}
    pack .pack.b -expand yes -fill both
    update
    list [winfo geometry .pack.a] [winfo geometry .pack.b]
} -result {20x40+140+40 300x120+0+80}
test pack-3.14 {y padding and filling} -setup {
    pack forget .pack.a .pack.b .pack.c .pack.d
} -body {
    pack .pack.a -side top -ipady 20
    pack .pack.b -expand yes -fill both
    update
    list [winfo geometry .pack.a] [winfo geometry .pack.b]
} -result {20x80+140+0 300x120+0+80}
test pack-3.15 {y padding and filling} -setup {
    pack forget .pack.a .pack.b .pack.c .pack.d
} -body {
    pack .pack.a -side top -ipady 5 -pady 10
    pack .pack.b -expand yes -fill both
    update
    list [winfo geometry .pack.a] [winfo geometry .pack.b]
} -result {20x50+140+10 300x130+0+70}
test pack-3.16 {y padding and filling} -setup {
    pack forget .pack.a .pack.b .pack.c .pack.d
} -body {
    pack .pack.a -side top -ipady 5 -pady {3 17}
    pack .pack.b -expand yes -fill both
    update
    list [winfo geometry .pack.a] [winfo geometry .pack.b]
} -result {20x50+140+3 300x130+0+70}
test pack-3.17 {y padding and filling} -setup {
    pack forget .pack.a .pack.b .pack.c .pack.d
} -body {
    pack .pack.a -side top -pady 20 -fill y
    pack .pack.b -expand yes -fill both
    update
    list [winfo geometry .pack.a] [winfo geometry .pack.b]
} -result {20x40+140+20 300x120+0+80}
test pack-3.18 {y padding and filling} -setup {
    pack forget .pack.a .pack.b .pack.c .pack.d
} -body {
    pack .pack.a -side top -pady {39 1} -fill y
    pack .pack.b -expand yes -fill both
    update
    list [winfo geometry .pack.a] [winfo geometry .pack.b]
} -result {20x40+140+39 300x120+0+80}
test pack-3.19 {y padding and filling} -setup {
    pack forget .pack.a .pack.b .pack.c .pack.d
} -body {
    pack .pack.a -side top -ipady 20 -fill y
    pack .pack.b -expand yes -fill both
    update
    list [winfo geometry .pack.a] [winfo geometry .pack.b]
} -result {20x80+140+0 300x120+0+80}
test pack-3.20 {y padding and filling} -setup {
    pack forget .pack.a .pack.b .pack.c .pack.d
} -body {
    pack .pack.a -side top -ipady 5 -pady 10 -fill y
    pack .pack.b -expand yes -fill both
    update
    list [winfo geometry .pack.a] [winfo geometry .pack.b]
} -result {20x50+140+10 300x130+0+70}
test pack-3.21 {y padding and filling} -setup {
    pack forget .pack.a .pack.b .pack.c .pack.d
} -body {
    pack .pack.a -side top -ipady 5 -pady {1 19} -fill y
    pack .pack.b -expand yes -fill both
    update
    list [winfo geometry .pack.a] [winfo geometry .pack.b]
} -result {20x50+140+1 300x130+0+70}

test pack-3.22 {y padding and filling} -setup {
    pack forget .pack.a .pack.b .pack.c .pack.d
} -body {
    pack .pack.a -pady 1c
    set x [pack info .pack.a]
    set res1 [lindex $x [expr [lsearch -exact $x -pady]+1]]
    set res2 [winfo pixels .pack 1c]
    expr {$res1 eq $res2}
} -result 1
test pack-3.23 {y padding and filling} -setup {
    pack forget .pack.a .pack.b .pack.c .pack.d
} -body {
    pack .pack.a -ipady 1c
    set x [pack info .pack.a]
    set res1 [lindex $x [expr [lsearch -exact $x -ipady]+1]]
    set res2 [winfo pixels .pack 1c]
    expr {$res1 eq $res2}
} -result 1


test pack-4.1 {anchors} -setup {
    pack forget .pack.a .pack.b .pack.c .pack.d
} -body {
    pack .pack.a -side top -ipadx 5 -padx 10 -ipady 15 -pady 20 -expand y -anchor n
    update
    winfo geometry .pack.a
} -result {30x70+135+20}
test pack-4.2 {anchors} -setup {
    pack forget .pack.a .pack.b .pack.c .pack.d
} -body {
    pack .pack.a -side top -ipadx 5 -padx 10 -ipady 15 -pady 20 -expand y -anchor ne
    update
    winfo geometry .pack.a
} -result {30x70+260+20}
test pack-4.3 {anchors} -setup {
    pack forget .pack.a .pack.b .pack.c .pack.d
} -body {
    pack .pack.a -side top -ipadx 5 -padx 10 -ipady 15 -pady 20 -expand y -anchor e
    update
    winfo geometry .pack.a
} -result {30x70+260+65}
test pack-4.4 {anchors} -setup {
    pack forget .pack.a .pack.b .pack.c .pack.d
} -body {
    pack .pack.a -side top -ipadx 5 -padx 10 -ipady 15 -pady 20 -expand y -anchor se
    update
    winfo geometry .pack.a
} -result {30x70+260+110}
test pack-4.5 {anchors} -setup {
    pack forget .pack.a .pack.b .pack.c .pack.d
} -body {
    pack .pack.a -side top -ipadx 5 -padx 10 -ipady 15 -pady 20 -expand y -anchor s
    update
    winfo geometry .pack.a
} -result {30x70+135+110}
test pack-4.6 {anchors} -setup {
    pack forget .pack.a .pack.b .pack.c .pack.d
} -body {
    pack .pack.a -side top -ipadx 5 -padx 10 -ipady 15 -pady 20 -expand y -anchor sw
    update
    winfo geometry .pack.a
} -result {30x70+10+110}
test pack-4.7 {anchors} -setup {
    pack forget .pack.a .pack.b .pack.c .pack.d
} -body {
    pack .pack.a -side top -ipadx 5 -padx 10 -ipady 15 -pady 20 -expand y -anchor w
    update
    winfo geometry .pack.a
} -result {30x70+10+65}
test pack-4.8 {anchors} -setup {
    pack forget .pack.a .pack.b .pack.c .pack.d
} -body {
    pack .pack.a -side top -ipadx 5 -padx 10 -ipady 15 -pady 20 -expand y -anchor nw
    update
    winfo geometry .pack.a
} -result {30x70+10+20}
test pack-4.9 {anchors} -setup {
    pack forget .pack.a .pack.b .pack.c .pack.d
} -body {
    pack .pack.a -side top -ipadx 5 -padx 10 -ipady 15 -pady 20 -expand y -anchor center
    update
    winfo geometry .pack.a
} -result {30x70+135+65}


# Repeat above tests, but with a frame that isn't at (0,0), so that
# we can be sure that the frame offset is being added in correctly.

test pack-5.1 {more anchors} -setup {
    pack forget .pack.a .pack.b .pack.c .pack.d
} -body {
    pack .pack.a -side  top
    pack .pack.c -side left
    pack .pack.b -side top -ipadx 5 -padx 10 -ipady 15 -pady 20 -expand y -anchor n
    update
    winfo geometry .pack.b
} -result {60x60+160+60}
test pack-5.2 {more anchors} -setup {
    pack forget .pack.a .pack.b .pack.c .pack.d
} -body {
    pack .pack.a -side  top
    pack .pack.c -side left
    pack .pack.b -side top -ipadx 5 -padx 10 -ipady 15 -pady 20 -expand y -anchor ne
    update
    winfo geometry .pack.b
} -result {60x60+230+60}
test pack-5.3 {more anchors} -setup {
    pack forget .pack.a .pack.b .pack.c .pack.d
} -body {
    pack .pack.a -side  top
    pack .pack.c -side left
    pack .pack.b -side top -ipadx 5 -padx 10 -ipady 15 -pady 20 -expand y -anchor e
    update
    winfo geometry .pack.b
} -result {60x60+230+90}
test pack-5.4 {more anchors} -setup {
    pack forget .pack.a .pack.b .pack.c .pack.d
} -body {
    pack .pack.a -side  top
    pack .pack.c -side left
    pack .pack.b -side top -ipadx 5 -padx 10 -ipady 15 -pady 20 -expand y -anchor se
    update
    winfo geometry .pack.b
} -result {60x60+230+120}
test pack-5.5 {more anchors} -setup {
    pack forget .pack.a .pack.b .pack.c .pack.d
} -body {
    pack .pack.a -side  top
    pack .pack.c -side left
    pack .pack.b -side top -ipadx 5 -padx 10 -ipady 15 -pady 20 -expand y -anchor s
    update
    winfo geometry .pack.b
} -result {60x60+160+120}
test pack-5.6 {more anchors} -setup {
    pack forget .pack.a .pack.b .pack.c .pack.d
} -body {
    pack .pack.a -side  top
    pack .pack.c -side left
    pack .pack.b -side top -ipadx 5 -padx 10 -ipady 15 -pady 20 -expand y -anchor sw
    update
    winfo geometry .pack.b
} -result {60x60+90+120}
test pack-5.7 {more anchors} -setup {
    pack forget .pack.a .pack.b .pack.c .pack.d
} -body {
    pack .pack.a -side  top
    pack .pack.c -side left
    pack .pack.b -side top -ipadx 5 -padx 10 -ipady 15 -pady 20 -expand y -anchor w
    update
    winfo geometry .pack.b
} -result {60x60+90+90}
test pack-5.8 {more anchors} -setup {
    pack forget .pack.a .pack.b .pack.c .pack.d
} -body {
    pack .pack.a -side  top
    pack .pack.c -side left
    pack .pack.b -side top -ipadx 5 -padx 10 -ipady 15 -pady 20 -expand y -anchor nw
    update
    winfo geometry .pack.b
} -result {60x60+90+60}
test pack-5.9 {more anchors} -setup {
    pack forget .pack.a .pack.b .pack.c .pack.d
} -body {
    pack .pack.a -side  top
    pack .pack.c -side left
    pack .pack.b -side top -ipadx 5 -padx 10 -ipady 15 -pady 20 -expand y -anchor center
    update
    winfo geometry .pack.b
} -result {60x60+160+90}


test pack-6.1 {-expand option} -setup {
    pack forget .pack.a .pack.b .pack.c .pack.d
} -body {
    pack .pack.a .pack.b .pack.c .pack.d -side left
    update
    list [winfo geometry .pack.a] [winfo geometry .pack.b] \
        [winfo geometry .pack.c] [winfo geometry .pack.d]
} -result {20x40+0+80 50x30+20+85 80x80+70+60 40x30+150+85}
test pack-6.2 {-expand option} -setup {
    pack forget .pack.a .pack.b .pack.c .pack.d
} -body {
    pack .pack.a -side left -expand yes
    pack .pack.b -side left
    pack .pack.c .pack.d -side left -expand 1
    update
    list [winfo geometry .pack.a] [winfo geometry .pack.b] \
        [winfo geometry .pack.c] [winfo geometry .pack.d]
} -result {20x40+18+80 50x30+56+85 80x80+124+60 40x30+241+85}
test pack-6.3 {-expand option} -setup {
    pack forget .pack.a .pack.b .pack.c .pack.d
} -body {
    pack .pack.a .pack.b .pack.c .pack.d -side top
    update
    list [winfo geometry .pack.a] [winfo geometry .pack.b] \
        [winfo geometry .pack.c] [winfo geometry .pack.d]
} -result {20x40+140+0 50x30+125+40 80x80+110+70 40x30+130+150}
test pack-6.4 {-expand option} -setup {
    pack forget .pack.a .pack.b .pack.c .pack.d
} -body {
    pack .pack.a -side top -expand yes
    pack .pack.b -side top
    pack .pack.c .pack.d -side top -expand 1
    update
    list [winfo geometry .pack.a] [winfo geometry .pack.b] \
        [winfo geometry .pack.c] [winfo geometry .pack.d]
} -result {20x40+140+3 50x30+125+46 80x80+110+79 40x30+130+166}
test pack-6.5 {-expand option} -setup {
    pack forget .pack.a .pack.b .pack.c .pack.d
} -body {
    pack .pack.a .pack.b .pack.c .pack.d -side right
    update
    list [winfo geometry .pack.a] [winfo geometry .pack.b] \
        [winfo geometry .pack.c] [winfo geometry .pack.d]
} -result {20x40+280+80 50x30+230+85 80x80+150+60 40x30+110+85}
test pack-6.6 {-expand option} -setup {
    pack forget .pack.a .pack.b .pack.c .pack.d
} -body {
    pack .pack.a -side right -expand yes
    pack .pack.b -side right
    pack .pack.c .pack.d -side right -expand 1
    update
    list [winfo geometry .pack.a] [winfo geometry .pack.b] \
        [winfo geometry .pack.c] [winfo geometry .pack.d]
} -result {20x40+262+80 50x30+194+85 80x80+95+60 40x30+18+85}
test pack-6.7 {-expand option} -setup {
    pack forget .pack.a .pack.b .pack.c .pack.d
} -body {
    pack .pack.a .pack.b .pack.c .pack.d -side bottom
    update
    list [winfo geometry .pack.a] [winfo geometry .pack.b] \
        [winfo geometry .pack.c] [winfo geometry .pack.d]
} -result {20x40+140+160 50x30+125+130 80x80+110+50 40x30+130+20}
test pack-6.8 {-expand option} -setup {
    pack forget .pack.a .pack.b .pack.c .pack.d
} -body {
    pack .pack.a -side bottom -expand yes
    pack .pack.b -side bottom
    pack .pack.c .pack.d -side bottom -expand 1
    update
    list [winfo geometry .pack.a] [winfo geometry .pack.b] \
        [winfo geometry .pack.c] [winfo geometry .pack.d]
} -result {20x40+140+157 50x30+125+124 80x80+110+40 40x30+130+3}
test pack-6.9 {-expand option} -setup {
    pack forget .pack.a .pack.b .pack.c .pack.d
} -body {
    pack .pack.a -side bottom -expand yes -fill both
    pack .pack.b -side right
    pack .pack.c -side top -expand 1 -fill both
    pack .pack.d -side left
    update
    list [winfo geometry .pack.a] [winfo geometry .pack.b] \
        [winfo geometry .pack.c] [winfo geometry .pack.d]
} -result {300x65+0+135 50x30+250+52 250x105+0+0 40x30+0+105}
test pack-6.10 {-expand option} -setup {
    pack forget .pack.a .pack.b .pack.c .pack.d
} -body {
    pack .pack.a -side left -expand yes -fill both
    pack .pack.b -side top
    pack .pack.c -side right -expand 1 -fill both
    pack .pack.d -side bottom
    update
    list [winfo geometry .pack.a] [winfo geometry .pack.b] \
        [winfo geometry .pack.c] [winfo geometry .pack.d]
} -result {100x200+0+0 50x30+175+0 160x170+140+30 40x30+100+170}
test pack-6.11 {-expand option} -setup {
    pack forget .pack.a .pack.b .pack.c .pack.d
} -body {
    pack .pack.a -side left -expand yes -fill both
    pack .pack.b -side top -expand yes -fill both
    pack .pack.c -side right -expand 1 -fill both
    pack .pack.d -side bottom -expand yes -fill both
    update
    list [winfo geometry .pack.a] [winfo geometry .pack.b] \
        [winfo geometry .pack.c] [winfo geometry .pack.d]
} -result {100x200+0+0 200x100+100+0 160x100+140+100 40x100+100+100}

test pack-6.12 {-expand option} -setup {
    toplevel .pack2 -height 400 -width 400
    wm geometry .pack2 +0+0
    pack propagate .pack2 0
    foreach i {w1 w2 w3} {
        frame .pack2.$i -width 30 -height 30 -bd 2 -relief raised
        label .pack2.$i.l -text $i
        place .pack2.$i.l -relwidth 1.0 -relheight 1.0
    }
} -body {
    pack .pack2.w1 .pack2.w2 .pack2.w3 -padx 5 -ipadx 4 -pady 2 -ipady 6 -expand 1 -side left
    update
    list [winfo geometry .pack2.w1] [winfo geometry .pack2.w2] [winfo geometry .pack2.w3]
} -cleanup {
    destroy .pack2
} -result {38x42+47+179 38x42+180+179 38x42+314+179}
test pack-6.13 {-expand option} -setup {
    toplevel .pack2 -height 400 -width 400
    wm geometry .pack2 +0+0
    pack propagate .pack2 0
    foreach i {w1 w2 w3} {
        frame .pack2.$i -width 30 -height 30 -bd 2 -relief raised
        label .pack2.$i.l -text $i
        place .pack2.$i.l -relwidth 1.0 -relheight 1.0
    }
} -body {
    pack .pack2.w1 .pack2.w2 .pack2.w3 -padx 5 -ipadx 4 -pady 2 \
        -ipady 6 -expand 1 -side top
    update
    list [winfo geometry .pack2.w1] [winfo geometry .pack2.w2] [winfo geometry .pack2.w3]
} -cleanup {
    destroy .pack2
} -result {38x42+181+45 38x42+181+178 38x42+181+312}


wm geometry .pack {}
test pack-7.1 {requesting size for parent} -setup {
    pack forget .pack.a .pack.b .pack.c .pack.d
} -body {
    pack .pack.a .pack.b .pack.c .pack.d -side left -padx 5 -pady 10
    update
    list [winfo reqwidth .pack] [winfo reqheight .pack]
} -result {230 100}
test pack-7.2 {requesting size for parent} -setup {
    pack forget .pack.a .pack.b .pack.c .pack.d
} -body {
    pack .pack.a .pack.b .pack.c .pack.d -side top -padx 5 -pady 10
    update
    list [winfo reqwidth .pack] [winfo reqheight .pack]
} -result {90 260}
test pack-7.3 {requesting size for parent} -setup {
    pack forget .pack.a .pack.b .pack.c .pack.d
} -body {
    pack .pack.a .pack.b .pack.c .pack.d -side right -padx 5 -pady 10
    update
    list [winfo reqwidth .pack] [winfo reqheight .pack]
} -result {230 100}
test pack-7.4 {requesting size for parent} -setup {
    pack forget .pack.a .pack.b .pack.c .pack.d
} -body {
    pack .pack.a .pack.b .pack.c .pack.d -side bottom -padx 5 -pady 10
    update
    list [winfo reqwidth .pack] [winfo reqheight .pack]
} -result {90 260}
test pack-7.5 {requesting size for parent} -setup {
    pack forget .pack.a .pack.b .pack.c .pack.d
} -body {
    pack .pack.a -side top -padx 5 -pady 10
    pack .pack.b -side right -padx 5 -pady 10
    pack .pack.c -side bottom -padx 5 -pady 10
    pack .pack.d -side left -padx 5 -pady 10
    update
    list [winfo reqwidth .pack] [winfo reqheight .pack]
} -result {150 210}
test pack-7.6 {requesting size for parent} -setup {
    pack forget .pack.a .pack.b .pack.c .pack.d
} -body {
    pack .pack.a -side top
    pack .pack.c -side left
    pack .pack.d -side bottom
    update
    list [winfo reqwidth .pack] [winfo reqheight .pack]
} -result {120 120}
test pack-7.7 {requesting size for parent} -setup {
    pack forget .pack.a .pack.b .pack.c .pack.d
} -body {
    pack .pack.a -side right
    pack .pack.c -side bottom
    pack .pack.d -side top
    update
    list [winfo reqwidth .pack] [winfo reqheight .pack]
} -result {100 110}


# For the tests below, create a couple of "pad" windows to shrink
# the available space for the remaining windows.  The tests have to
# be done this way rather than shrinking the whole window, because
# some window managers like mwm won't let a top-level window get
# very small.

pack forget .pack.a .pack.b .pack.c .pack.d
frame .pack.right -width 200 -height 10 -bd 2 -relief raised
frame .pack.bottom -width 10 -height 150 -bd 2 -relief raised
pack .pack.right -side right
pack .pack.bottom -side bottom
pack .pack.a .pack.b .pack.c -side top
update
test pack-8.1 {insufficient space} -body {
    list [winfo geometry .pack.a] [winfo ismapped .pack.a] \
        [winfo geometry .pack.b] [winfo ismapped .pack.b] \
        [winfo geometry .pack.c] [winfo ismapped .pack.c]
} -result {20x40+30+0 1 50x30+15+40 1 80x80+0+70 1}
wm geom .pack 270x250
update
test pack-8.2 {insufficient space} -body {
    list [winfo geometry .pack.a] [winfo ismapped .pack.a] \
        [winfo geometry .pack.b] [winfo ismapped .pack.b] \
        [winfo geometry .pack.c] [winfo ismapped .pack.c]
} -result {20x40+25+0 1 50x30+10+40 1 70x30+0+70 1}
wm geom .pack 240x220
update
test pack-8.3 {insufficient space} -body {
    list [winfo geometry .pack.a] [winfo ismapped .pack.a] \
        [winfo geometry .pack.b] [winfo ismapped .pack.b] \
        [winfo geometry .pack.c] [winfo ismapped .pack.c]
} -result {20x40+10+0 1 40x30+0+40 1 70x30+0+70 0}
wm geom .pack 350x350
update
test pack-8.4 {insufficient space} -body {
    list [winfo geometry .pack.a] [winfo ismapped .pack.a] \
        [winfo geometry .pack.b] [winfo ismapped .pack.b] \
        [winfo geometry .pack.c] [winfo ismapped .pack.c]
} -result {20x40+65+0 1 50x30+50+40 1 80x80+35+70 1}
wm geom .pack {}
pack .pack.a -side left
pack .pack.b -side right
pack .pack.c -side left
update
test pack-8.5 {insufficient space} -body {
    list [winfo geometry .pack.a] [winfo ismapped .pack.a] \
        [winfo geometry .pack.b] [winfo ismapped .pack.b] \
        [winfo geometry .pack.c] [winfo ismapped .pack.c]
} -result {20x40+0+20 1 50x30+100+25 1 80x80+20+0 1}
wm geom .pack 320x180
update
test pack-8.6 {insufficient space} -body {
    list [winfo geometry .pack.a] [winfo ismapped .pack.a] \
        [winfo geometry .pack.b] [winfo ismapped .pack.b] \
        [winfo geometry .pack.c] [winfo ismapped .pack.c]
} -result {20x30+0+0 1 50x30+70+0 1 50x30+20+0 1}
wm geom .pack 250x180
update
test pack-8.7 {insufficient space} -body {
    list [winfo geometry .pack.a] [winfo ismapped .pack.a] \
        [winfo geometry .pack.b] [winfo ismapped .pack.b] \
        [winfo geometry .pack.c] [winfo ismapped .pack.c]
} -result {20x30+0+0 1 30x30+20+0 1 50x30+20+0 0}
pack forget .pack.b
update
test pack-8.8 {insufficient space} -body {
    list [winfo geometry .pack.a] [winfo ismapped .pack.a] \
        [winfo geometry .pack.b] [winfo ismapped .pack.b] \
        [winfo geometry .pack.c] [winfo ismapped .pack.c]
} -result {20x30+0+0 1 30x30+20+0 0 30x30+20+0 1}
pack .pack.b -side right -after .pack.a
wm geom .pack {}
update
test pack-8.9 {insufficient space} -body {
    list [winfo geometry .pack.a] [winfo ismapped .pack.a] \
        [winfo geometry .pack.b] [winfo ismapped .pack.b] \
        [winfo geometry .pack.c] [winfo ismapped .pack.c]
} -result {20x40+0+20 1 50x30+100+25 1 80x80+20+0 1}
pack forget .pack.right .pack.bottom


test pack-9.1 {window ordering} -setup {
    pack forget .pack.a .pack.b .pack.c .pack.d
} -body {
    pack .pack.a .pack.b .pack.c .pack.d -side top
    pack .pack.a -after .pack.b
    pack content .pack
} -result {.pack.b .pack.a .pack.c .pack.d}
test pack-9.2 {window ordering} -setup {
    pack forget .pack.a .pack.b .pack.c .pack.d
} -body {
    pack .pack.a .pack.b .pack.c .pack.d -side top
    pack .pack.a -after .pack.a
    pack content .pack
} -result {.pack.a .pack.b .pack.c .pack.d}
test pack-9.3 {window ordering} -setup {
    pack forget .pack.a .pack.b .pack.c .pack.d
} -body {
    pack .pack.a .pack.b .pack.c .pack.d -side top
    pack .pack.a -before .pack.d
    pack content .pack
} -result {.pack.b .pack.c .pack.a .pack.d}
test pack-9.4 {window ordering} -setup {
    pack forget .pack.a .pack.b .pack.c .pack.d
} -body {
    pack .pack.a .pack.b .pack.c .pack.d -side top
    pack .pack.d -before .pack.a
    pack content .pack
} -result {.pack.d .pack.a .pack.b .pack.c}
test pack-9.5 {window ordering} -setup {
    pack forget .pack.a .pack.b .pack.c .pack.d
} -body {
    pack .pack.a .pack.b .pack.c .pack.d -side top
    pack propagate .pack.c 0
    pack .pack.a -in .pack.c
    list [pack content .pack] [pack content .pack.c]
} -result {{.pack.b .pack.c .pack.d} .pack.a}
test pack-9.6 {window ordering} -setup {
    pack forget .pack.a .pack.b .pack.c .pack.d
} -body {
    pack .pack.a .pack.b .pack.c .pack.d -side top
    pack .pack.a -in .pack
    pack content .pack
} -result {.pack.b .pack.c .pack.d .pack.a}
test pack-9.7 {window ordering} -setup {
    pack forget .pack.a .pack.b .pack.c .pack.d
} -body {
    pack .pack.a .pack.b .pack.c .pack.d -side top
    pack .pack.a -padx 0
    pack content .pack
} -result {.pack.a .pack.b .pack.c .pack.d}
test pack-9.8 {window ordering} -setup {
    pack forget .pack.a .pack.b .pack.c .pack.d
} -body {
    pack .pack.a .pack.b .pack.c
    pack .pack.d
    pack content .pack
} -result {.pack.a .pack.b .pack.c .pack.d}
test pack-9.9 {window ordering} -setup {
    pack forget .pack.a .pack.b .pack.c .pack.d
} -body {
    pack .pack.a .pack.b .pack.c .pack.d
    pack .pack.b .pack.d .pack.c -before .pack.a
    pack content .pack
} -result {.pack.b .pack.d .pack.c .pack.a}
test pack-9.10 {window ordering} -setup {
    pack forget .pack.a .pack.b .pack.c .pack.d
} -body {
    pack .pack.a .pack.b .pack.c .pack.d
    pack .pack.a .pack.c .pack.d .pack.b -after .pack.a
    pack content .pack
} -result {.pack.a .pack.c .pack.d .pack.b}


test pack-10.1 {retaining/clearing configuration state} -setup {
    pack forget .pack.a .pack.b .pack.c .pack.d
} -body {
    pack .pack.a -side bottom -anchor n -padx 1 -pady 2 -ipadx 3 -ipady 4 \
    -fill both -expand 1
    pack forget .pack.a
    pack .pack.a
    pack info .pack.a
} -result {-in .pack -anchor center -expand 0 -fill none -ipadx 0 -ipady 0 -padx 0 -pady 0 -side top}
test pack-10.2 {retaining/clearing configuration state} -setup {
    pack forget .pack.a .pack.b .pack.c .pack.d
} -body {
    pack .pack.a -side bottom -anchor n -padx 1 -pady 2 -ipadx 3 -ipady 4 \
    -fill both -expand 1
    pack .pack.a -pady 14
    pack info .pack.a
} -result {-in .pack -anchor n -expand 1 -fill both -ipadx 3 -ipady 4 -padx 1 -pady 14 -side bottom}
test pack-10.3 {bad -in window does not change container window} -setup {
    pack forget .pack.a .pack.b .pack.c .pack.d
} -body {
    set result [list [winfo manager .pack.a]]
    catch {pack .pack.a -in .pack.a}
    lappend result [winfo manager .pack.a]
} -result {{} {}}
test pack-10.4 {bad -in window does not change container window} -setup {
    pack forget .pack.a .pack.b .pack.c .pack.d
} -body {
    winfo manager .pack.a
    pack .pack.a -in .pack.a
} -returnCodes error -result {can't pack .pack.a inside itself}
test pack-10.5 {prevent management loops} -body {
    frame .f1
    frame .f2
    pack .f1 -in .f2
    pack .f2 -in .f1
} -cleanup {
    destroy .f1
    destroy .f2
} -returnCodes error -result {can't put .f2 inside .f1, would cause management loop}
test pack-10.6 {prevent management loops} -body {
    frame .f1
    frame .f2
    frame .f3
    pack .f1 -in .f2
    pack .f2 -in .f3
    pack .f3 -in .f1
} -cleanup {
    destroy .f1
    destroy .f2
    destroy .f3
} -returnCodes error -result {can't put .f3 inside .f1, would cause management loop}


test pack-11.1 {info option} -setup {
    pack forget .pack.a .pack.b .pack.c .pack.d
} -body {
    pack .pack.a -in .pack
    set i [pack info .pack.a]
    lindex $i [expr [lsearch -exact $i -in]+1]
} -result .pack
test pack-11.2 {info option} -setup {
    pack forget .pack.a .pack.b .pack.c .pack.d
} -body {
    pack .pack.a -anchor n
    set i [pack info .pack.a]
    lindex $i [expr [lsearch -exact $i -anchor]+1]
} -result n
test pack-11.3 {info option} -setup {
    pack forget .pack.a .pack.b .pack.c .pack.d
} -body {
    pack .pack.a -anchor sw
    set i [pack info .pack.a]
    lindex $i [expr [lsearch -exact $i -anchor]+1]
} -result sw
test pack-11.4 {info option} -setup {
    pack forget .pack.a .pack.b .pack.c .pack.d
} -body {
    pack .pack.a -expand yes
    set i [pack info .pack.a]
    lindex $i [expr [lsearch -exact $i -expand]+1]
} -result 1
test pack-11.5 {info option} -setup {
    pack forget .pack.a .pack.b .pack.c .pack.d
} -body {
    pack .pack.a -expand no
    set i [pack info .pack.a]
    lindex $i [expr [lsearch -exact $i -expand]+1]
} -result 0
test pack-11.6 {info option} -setup {
    pack forget .pack.a .pack.b .pack.c .pack.d
} -body {
    pack .pack.a -fill x
    set i [pack info .pack.a]
    lindex $i [expr [lsearch -exact $i -fill]+1]
} -result x
test pack-11.7 {info option} -setup {
    pack forget .pack.a .pack.b .pack.c .pack.d
} -body {
    pack .pack.a -fill y
    set i [pack info .pack.a]
    lindex $i [expr [lsearch -exact $i -fill]+1]
} -result y
test pack-11.8 {info option} -setup {
    pack forget .pack.a .pack.b .pack.c .pack.d
} -body {
    pack .pack.a -fill both
    set i [pack info .pack.a]
    lindex $i [expr [lsearch -exact $i -fill]+1]
} -result both
test pack-11.9 {info option} -setup {
    pack forget .pack.a .pack.b .pack.c .pack.d
} -body {
    pack .pack.a -fill none
    set i [pack info .pack.a]
    lindex $i [expr [lsearch -exact $i -fill]+1]
} -result none
test pack-11.10 {info option} -setup {
    pack forget .pack.a .pack.b .pack.c .pack.d
} -body {
    pack .pack.a -ipadx 14
    set i [pack info .pack.a]
    lindex $i [expr [lsearch -exact $i -ipadx]+1]
} -result 14
test pack-11.11 {info option} -setup {
    pack forget .pack.a .pack.b .pack.c .pack.d
} -body {
    pack .pack.a -ipady 22
    set i [pack info .pack.a]
    lindex $i [expr [lsearch -exact $i -ipady]+1]
} -result 22
test pack-11.12 {info option} -setup {
    pack forget .pack.a .pack.b .pack.c .pack.d
} -body {
    pack .pack.a -padx 2
    set i [pack info .pack.a]
    lindex $i [expr [lsearch -exact $i -padx]+1]
} -result 2
test pack-11.13 {info option} -setup {
    pack forget .pack.a .pack.b .pack.c .pack.d
} -body {
    pack .pack.a -padx {2 9}
    set i [pack info .pack.a]
    lindex $i [expr [lsearch -exact $i -padx]+1]
} -result {2 9}
test pack-11.14 {info option} -setup {
    pack forget .pack.a .pack.b .pack.c .pack.d
} -body {
    pack .pack.a -pady 3
    set i [pack info .pack.a]
    lindex $i [expr [lsearch -exact $i -pady]+1]
} -result 3
test pack-11.15 {info option} -setup {
    pack forget .pack.a .pack.b .pack.c .pack.d
} -body {
    pack .pack.a -pady {3 11}
    set i [pack info .pack.a]
    lindex $i [expr [lsearch -exact $i -pady]+1]
} -result {3 11}
test pack-11.16 {info option} -setup {
    pack forget .pack.a .pack.b .pack.c .pack.d
} -body {
    pack .pack.a -side top
    set i [pack info .pack.a]
    lindex $i [expr [lsearch -exact $i -side]+1]
} -result top
test pack-11.17 {info option} -setup {
    pack forget .pack.a .pack.b .pack.c .pack.d
} -body {
    pack .pack.a -side bottom
    set i [pack info .pack.a]
    lindex $i [expr [lsearch -exact $i -side]+1]
} -result bottom
test pack-11.18 {info option} -setup {
    pack forget .pack.a .pack.b .pack.c .pack.d
} -body {
    pack .pack.a -side left
    set i [pack info .pack.a]
    lindex $i [expr [lsearch -exact $i -side]+1]
} -result left
test pack-11.19 {info option} -setup {
    pack forget .pack.a .pack.b .pack.c .pack.d
} -body {
    pack .pack.a -side right
    set i [pack info .pack.a]
    lindex $i [expr [lsearch -exact $i -side]+1]
} -result right


test pack-12.1 {command options and errors} -body {
    pack
} -returnCodes error -result {wrong # args: should be "pack option arg ?arg ...?"}
test pack-12.2 {command options and errors} -body {
    pack foo
} -returnCodes error -result {wrong # args: should be "pack option arg ?arg ...?"}
test pack-12.3 {command options and errors} -body {
    pack configure x
} -returnCodes error -result {bad argument "x": must be name of window}
test pack-12.4 {command options and errors} -setup {
    pack forget .pack.a .pack.b .pack.c .pack.d
} -body {
    pack configure .pack.b .pack.c
    pack content .pack
} -result {.pack.b .pack.c}
test pack-12.5 {command options and errors} -setup {
    pack forget .pack.a .pack.b .pack.c .pack.d
} -body {
    pack .foo
} -returnCodes error -result {bad window path name ".foo"}
test pack-12.6 {command options and errors} -setup {
    pack forget .pack.a .pack.b .pack.c .pack.d
} -body {
    pack .pack
} -returnCodes error -result {can't pack ".pack": it's a top-level window}
test pack-12.7 {command options and errors} -setup {
    pack forget .pack.a .pack.b .pack.c .pack.d
} -body {
    pack .pack.a -after .foo
} -returnCodes error -result {bad window path name ".foo"}
test pack-12.8 {command options and errors} -setup {
    pack forget .pack.a .pack.b .pack.c .pack.d
} -body {
    pack .pack.a -after .pack.b
} -returnCodes error -result {window ".pack.b" isn't packed}
test pack-12.9 {command options and errors} -setup {
    pack forget .pack.a .pack.b .pack.c .pack.d
} -body {
    pack .pack.a -anchor gorp
} -returnCodes error -result {bad anchor "gorp": must be n, ne, e, se, s, sw, w, nw, or center}
test pack-12.10 {command options and errors} -setup {
    pack forget .pack.a .pack.b .pack.c .pack.d
} -body {
    pack .pack.a -before gorp
} -returnCodes error -result {bad window path name "gorp"}
test pack-12.11 {command options and errors} -setup {
    pack forget .pack.a .pack.b .pack.c .pack.d
} -body {
    pack .pack.a -before .pack.b
} -returnCodes error -result {window ".pack.b" isn't packed}
test pack-12.12 {command options and errors} -setup {
    pack forget .pack.a .pack.b .pack.c .pack.d
} -body {
    pack .pack.a -expand "who cares?"
} -returnCodes error -result {expected boolean value but got "who cares?"}
test pack-12.13 {command options and errors} -setup {
    pack forget .pack.a .pack.b .pack.c .pack.d
} -body {
    pack .pack.a -fill z
} -returnCodes error -result {bad fill style "z": must be none, x, y, or both}
test pack-12.14 {command options and errors} -setup {
    pack forget .pack.a .pack.b .pack.c .pack.d
} -body {
    pack .pack.a -in z
} -returnCodes error -result {bad window path name "z"}
set pad [winfo pixels .pack 1c]
test pack-12.15 {command options and errors} -setup {
    pack forget .pack.a .pack.b .pack.c .pack.d
} -body {
    pack .pack.a -padx abc
} -returnCodes error -result {bad pad value "abc": must be positive screen distance}
test pack-12.16 {command options and errors} -setup {
    pack forget .pack.a .pack.b .pack.c .pack.d
} -body {
    pack .pack.a -padx {5 abc}
} -returnCodes error -result {bad 2nd pad value "abc": must be positive screen distance}
test pack-12.17 {command options and errors} -setup {
    pack forget .pack.a .pack.b .pack.c .pack.d
} -body {
    pack .pack.a -padx -1
} -returnCodes error -result {bad pad value "-1": must be positive screen distance}
test pack-12.18 {command options and errors} -setup {
    pack forget .pack.a .pack.b .pack.c .pack.d
} -body {
    pack .pack.a -padx {5 -1}
} -returnCodes error -result {bad 2nd pad value "-1": must be positive screen distance}
test pack-12.19 {command options and errors} -setup {
    pack forget .pack.a .pack.b .pack.c .pack.d
} -body {
    pack .pack.a -pady abc
} -returnCodes error -result {bad pad value "abc": must be positive screen distance}
test pack-12.20 {command options and errors} -setup {
    pack forget .pack.a .pack.b .pack.c .pack.d
} -body {
    pack .pack.a -pady {0 abc}
} -returnCodes error -result {bad 2nd pad value "abc": must be positive screen distance}
test pack-12.21 {command options and errors} -setup {
    pack forget .pack.a .pack.b .pack.c .pack.d
} -body {
    pack .pack.a -pady -1
} -returnCodes error -result {bad pad value "-1": must be positive screen distance}
test pack-12.22 {command options and errors} -setup {
    pack forget .pack.a .pack.b .pack.c .pack.d
} -body {
    pack .pack.a -pady {0 -1}
} -returnCodes error -result {bad 2nd pad value "-1": must be positive screen distance}
test pack-12.23 {command options and errors} -setup {
    pack forget .pack.a .pack.b .pack.c .pack.d
} -body {
    pack .pack.a -ipadx abc
} -returnCodes error -result {bad ipadx value "abc": must be positive screen distance}
test pack-12.24 {command options and errors} -setup {
    pack forget .pack.a .pack.b .pack.c .pack.d
} -body {
    pack .pack.a -ipadx -1
} -returnCodes error -result {bad ipadx value "-1": must be positive screen distance}
test pack-12.25 {command options and errors} -setup {
    pack forget .pack.a .pack.b .pack.c .pack.d
} -body {
    pack .pack.a -ipadx {5 5}
} -returnCodes error -result {bad ipadx value "5 5": must be positive screen distance}
test pack-12.26 {command options and errors} -setup {
    pack forget .pack.a .pack.b .pack.c .pack.d
} -body {
    pack .pack.a -ipady abc
} -returnCodes error -result {bad ipady value "abc": must be positive screen distance}
test pack-12.27 {command options and errors} -setup {
    pack forget .pack.a .pack.b .pack.c .pack.d
} -body {
    pack .pack.a -ipady -1
} -returnCodes error -result {bad ipady value "-1": must be positive screen distance}
test pack-12.28 {command options and errors} -setup {
    pack forget .pack.a .pack.b .pack.c .pack.d
} -body {
    pack .pack.a -ipady {5 5}
} -returnCodes error -result {bad ipady value "5 5": must be positive screen distance}
test pack-12.29 {command options and errors} -setup {
    pack forget .pack.a .pack.b .pack.c .pack.d
} -body {
    pack .pack.a -side bac
} -returnCodes error -result {bad side "bac": must be top, bottom, left, or right}
test pack-12.30 {command options and errors} -setup {
    pack forget .pack.a .pack.b .pack.c .pack.d
} -body {
    pack .pack.a -lousy bac
} -returnCodes error -result {bad option "-lousy": must be -after, -anchor, -before, -expand, -fill, -in, -ipadx, -ipady, -padx, -pady, or -side}
test pack-12.31 {command options and errors} -setup {
    pack forget .pack.a .pack.b .pack.c .pack.d
} -body {
    pack .pack.a -padx
} -returnCodes error -result {extra option "-padx" (option with no value?)}
test pack-12.32 {command options and errors} -setup {
    pack forget .pack.a .pack.b .pack.c .pack.d
} -body {
    pack .pack.a ? 22
} -returnCodes error -result {bad option "?": must be -after, -anchor, -before, -expand, -fill, -in, -ipadx, -ipady, -padx, -pady, or -side}
test pack-12.33 {command options and errors} -setup {
    pack forget .pack.a .pack.b .pack.c .pack.d
} -body {
    pack .pack.a -in .
} -returnCodes error -result {can't pack .pack.a inside .}
test pack-12.34 {command options and errors} -setup {
    pack forget .pack.a .pack.b .pack.c .pack.d
} -body {
    frame .pack.a.a
    pack .pack.a.a -in .pack.b
} -returnCodes error -result {can't pack .pack.a.a inside .pack.b}
test pack-12.35 {command options and errors} -setup {
    pack forget .pack.a .pack.b .pack.c .pack.d
} -body {
    pack .pack.a -in .pack.a
} -returnCodes error -result {can't pack .pack.a inside itself}
test pack-12.36 {command options and errors} -setup {
    pack forget .pack.a .pack.b .pack.c .pack.d
} -body {
    pack .pack.a .pack.b .pack.c .pack.d
    pack forget .pack.a .pack.d
    pack content .pack
} -result {.pack.b .pack.c}
test pack-12.37 {command options and errors} -setup {
    pack forget .pack.a .pack.b .pack.c .pack.d
} -body {
    .pack configure -width 300 -height 200
    pack propagate .pack 0
    pack .pack.a
    update
    set result [list [winfo reqwidth .pack] [winfo reqheight .pack]]
    pack propagate .pack 1
    update
    lappend result [winfo reqwidth .pack] [winfo reqheight .pack]
    return $result
} -result {300 200 20 40}
test pack-12.38 {command options and errors} -body {
    set result [pack propagate .pack.d]
    pack propagate .pack.d 0
    lappend result [pack propagate .pack.d]
    pack propagate .pack.d 1
    lappend result [pack propagate .pack.d]
    return $result
} -result {1 0 1}
test pack-12.39 {command options and errors} -setup {
    pack forget .pack.a .pack.b .pack.c .pack.d
} -body {
    pack propagate .dum
} -returnCodes error -result {bad window path name ".dum"}
test pack-12.40 {command options and errors} -setup {
    pack forget .pack.a .pack.b .pack.c .pack.d
} -body {
    pack propagate .pack foo
} -returnCodes error -result {expected boolean value but got "foo"}
test pack-12.41 {command options and errors} -setup {
    pack forget .pack.a .pack.b .pack.c .pack.d
} -body {
    pack propagate .pack foo bar
} -returnCodes error -result {wrong # args: should be "pack propagate window ?boolean?"}
test pack-12.42 {command options and errors} -setup {
    pack forget .pack.a .pack.b .pack.c .pack.d
} -body {
    pack content
} -returnCodes error -result {wrong # args: should be "pack option arg ?arg ...?"}
test pack-12.43 {command options and errors} -setup {
    pack forget .pack.a .pack.b .pack.c .pack.d
} -body {
    pack content a b
} -returnCodes error -result {wrong # args: should be "pack content window"}
test pack-12.44 {command options and errors} -setup {
    pack forget .pack.a .pack.b .pack.c .pack.d
} -body {
    pack content .x
} -returnCodes error -result {bad window path name ".x"}
test pack-12.45 {command options and errors} -setup {
    pack forget .pack.a .pack.b .pack.c .pack.d
} -body {
    pack content .pack.a
} -returnCodes ok -result {}
test pack-12.46 {command options and errors} -setup {
    pack forget .pack.a .pack.b .pack.c .pack.d
} -body {
    pack lousy .pack
} -returnCodes error -result {bad option "lousy": must be configure, content, forget, info, propagate, or slaves}


test pack-13.1 {window deletion} -setup {
    pack forget .pack.a .pack.b .pack.c .pack.d .pack.right .pack.bottom
} -body {
    pack .pack.right -side right
    pack .pack.bottom -side bottom
    pack .pack.a .pack.d .pack.b .pack.c -side top
    update
    destroy .pack.d
    update
    set result [list [pack content .pack] [winfo geometry .pack.a] \
        [winfo geometry .pack.b] [winfo geometry .pack.c]]
} -result {{.pack.right .pack.bottom .pack.a .pack.b .pack.c} 20x40+30+0 50x30+15+40 80x80+0+70}


test pack-14.1 {respond to changes in expansion} -setup {
    pack forget .pack.a .pack.b .pack.c .pack.d .pack.right .pack.bottom
} -body {
    pack .pack.right -side right
    pack .pack.bottom -side bottom
    wm geom .pack {}
    pack .pack.a
    update
    set result [winfo geom .pack.a]
    wm geom .pack 400x300
    update
    lappend result [winfo geom .pack.a]
    pack .pack.a -expand true -fill both
    update
    lappend result [winfo geom .pack.a]
} -cleanup {
    wm geom .pack {}
} -result {20x40+0+0 20x40+90+0 200x150+0+0}


test pack-15.1 {managing geometry with -in option} -setup {
    pack forget .pack.a .pack.b .pack.c .pack.d
    destroy .pack.f
} -body {
    pack .pack.a -side top
    frame .pack.f
    lower .pack.f
    pack .pack.f -side top
    frame .pack.f.f2
    lower .pack.f.f2
    pack .pack.f.f2 -side top
    pack .pack.b -in .pack.f.f2
    update
    set result [winfo geom .pack.b]
    pack forget .pack.a
    update
    lappend result [winfo geom .pack.b]
} -cleanup {
    destroy .pack.f
} -result {50x30+0+40 50x30+0+0}
test pack-15.2 {managing geometry with -in option} -setup {
    pack forget .pack.a .pack.b .pack.c .pack.d
    destroy .pack.f
} -body {
    frame .pack.f
    lower .pack.f
    pack .pack.a -in .pack.f -side top
    update
    set result [winfo ismapped .pack.a]
    place .pack.f -x 30 -y 45
    update
    lappend result [winfo ismapped .pack.a] [winfo geometry .pack.a]
    place forget .pack.f
    update
    lappend result [winfo ismapped .pack.a]
} -cleanup {
    destroy .pack.f
} -result {0 1 20x40+30+45 0}
test pack-15.3 {managing geometry with -in option} -setup {
    pack forget .pack.a .pack.b .pack.c .pack.d
    destroy .pack.f
} -body {
    pack .pack.a -side top
    frame .pack.f
    lower .pack.f
    pack .pack.f -side top
    frame .pack.f.f2
    lower .pack.f.f2
    pack .pack.f.f2 -side top
    pack .pack.b -in .pack.f.f2
    update
    set result [winfo ismapped .pack.b]
    pack forget .pack.f
    update
    lappend result [winfo ismapped .pack.b]
} -cleanup {
    destroy .pack.f
} -result {1 0}
test pack-15.4 {managing geometry with -in option} -setup {
    pack forget .pack.a .pack.b .pack.c .pack.d
    destroy .pack.f1 .pack.f2
} -body {
    foreach i {1 2} {
        frame .pack.f$i -width 100 -height 40 -bd 2 -relief raised
        lower .pack.f$i
        pack propagate .pack.f$i 0
        pack .pack.f$i -side top
    }
    pack .pack.b -in .pack.f1 -side right
    update
    set result {}
    lappend result [winfo geometry .pack.b] [winfo ismapped .pack.b]
    pack .pack.b -in .pack.f2 -side bottom
    update
    lappend result [winfo geometry .pack.b] [winfo ismapped .pack.b]
    .pack.f1 configure -width 50 -height 20
    update
    lappend result [winfo geometry .pack.b] [winfo ismapped .pack.b]
    pack forget .pack.b
    update
    lappend result [winfo geometry .pack.b] [winfo ismapped .pack.b]
} -cleanup {
    destroy .pack.f1 .pack.f2
} -result {50x30+48+5 1 50x30+25+48 1 50x30+25+28 1 50x30+25+28 0}
test pack-15.5 {managing geometry with -in option} -setup {
    pack forget .pack.a .pack.b .pack.c .pack.d
    destroy .pack.f1 .pack.f2
} -body {
    foreach i {1 2} {
        frame .pack.f$i -width 100 -height 20 -bd 2 -relief raised
        lower .pack.f$i
        pack propagate .pack.f$i 0
        pack .pack.f$i -side top
    }
    pack .pack.b -in .pack.f2 -side top
    update
    set result {}
    lappend result [winfo geometry .pack.b] [winfo ismapped .pack.b]
    pack .pack.a -before .pack.b -side top
    update
    lappend result [winfo geometry .pack.b] [winfo ismapped .pack.b]
} -cleanup {
    destroy .pack.f1 .pack.f2
} -result {50x16+25+22 1 50x16+25+22 0}


test pack-16.1 {geometry manager name} -setup {
    pack forget .pack.a .pack.b .pack.c .pack.d
    set result {}
} -body {
    lappend result [winfo manager .pack.a]
    pack .pack.a
    lappend result [winfo manager .pack.a]
    pack forget .pack.a
    lappend result [winfo manager .pack.a]
} -result {{} pack {}}


test pack-17.1 {PackLostContentProc procedure} -setup {
    pack forget .pack.a .pack.b .pack.c .pack.d
} -body {
    pack .pack.a
    update
    place .pack.a -x 40 -y 10
    update
    list [winfo manager .pack.a] [winfo geometry .pack.a]
} -result {place 20x40+40+10}
test pack-17.2 {PackLostContentProc procedure} -setup {
    pack forget .pack.a .pack.b .pack.c .pack.d
} -body {
    pack .pack.a
    update
    place .pack.a -x 40 -y 10
    update
    winfo manager .pack.a
    winfo geometry .pack.a
    pack info .pack.a
} -returnCodes error -result {window ".pack.a" isn't packed}

if {[tk windowingsystem] == "win32"} {
    proc packUpdate {} {
	update
    }
} else {
    proc packUpdate {} {
    }
}

<<<<<<< HEAD
test pack-18.1 {unmap content when container unmapped} -constraints {
    tempNotPc
} -setup {
    eval destroy [winfo child .pack]
} -body {
=======
test pack-18.1 {unmap slaves when master unmapped} {tempNotPc failsOnUbuntu} {
>>>>>>> 7cd7731a

    # adjust the position of .pack before test to avoid a screen switch
    # that occurs with window managers that have desktops four times as big
    # as the screen (screen switch causes scale and other tests to fail).

    wm geometry .pack +100+100

    # On the PC, when the width/height is configured while the window is
    # unmapped, the changes don't take effect until the window is remapped.
    # Who knows why?

    eval destroy [winfo child .pack]
    frame .pack.a -width 100 -height 50 -relief raised -bd 2
    pack .pack.a
    update idletasks
    set result [winfo ismapped .pack.a]
    wm iconify .pack
    lappend result [winfo ismapped .pack.a]
    .pack.a configure -width 200 -height 75
    update idletasks
    lappend result [winfo width .pack.a ] [winfo height .pack.a] \
    [winfo ismapped .pack.a]
    wm deiconify .pack
    packUpdate
    lappend result [winfo ismapped .pack.a]
<<<<<<< HEAD
} -result {1 0 200 75 0 1}

test pack-18.2 {unmap content when container unmapped} -setup {
    eval destroy [winfo child .pack]
} -body {
=======
} {1 0 200 75 0 1}
test pack-18.2 {unmap slaves when master unmapped} failsOnUbuntu {
>>>>>>> 7cd7731a

    # adjust the position of .pack before test to avoid a screen switch
    # that occurs with window managers that have desktops four times as big
    # as the screen (screen switch causes scale and other tests to fail).

    wm geometry .pack +100+100
    frame .pack.a -relief raised -bd 2
    frame .pack.b -width 70 -height 30 -relief sunken -bd 2
    pack .pack.a
    pack .pack.b -in .pack.a
    update idletasks
    set result [winfo ismapped .pack.b]
    wm iconify .pack
    lappend result [winfo ismapped .pack.b]
    .pack.b configure -width 100 -height 30
    update idletasks
    lappend result [winfo width .pack.b ] [winfo height .pack.b] \
    [winfo ismapped .pack.b]
    wm deiconify .pack
    packUpdate
    lappend result [winfo ismapped .pack.b]
} -result {1 0 100 30 0 1}


test pack-19.1 {test respect for internalborder} -setup {
    catch {eval pack forget [pack content .pack]}
    destroy .pack.l .pack.lf
} -body {
    wm geometry .pack 200x200
    frame .pack.l -width 15 -height 10
    labelframe .pack.lf -labelwidget .pack.l
    pack .pack.lf -fill both -expand 1
    frame .pack.lf.f
    pack .pack.lf.f -fill both -expand 1
    update
    set res [list [winfo geometry .pack.lf.f]]
    .pack.lf configure -labelanchor e -padx 3 -pady 5
    update
    lappend res [winfo geometry .pack.lf.f]
} -cleanup {
    destroy .pack.l .pack.lf
} -result {196x188+2+10 177x186+5+7}
test pack-19.2 {test support for minreqsize} -setup {
    catch {eval pack forget [pack content .pack]}
    destroy .pack.l .pack.lf
} -body {
    wm geometry .pack {}
    frame .pack.l -width 150 -height 100
    labelframe .pack.lf -labelwidget .pack.l
    pack .pack.lf -fill both -expand 1
    frame .pack.lf.f -width 20 -height 25
    pack .pack.lf.f
    update
    set res [list [winfo geometry .pack.lf]]
    .pack.lf configure -labelanchor ws
    update
    lappend res [winfo geometry .pack.lf]
} -cleanup {
    destroy .pack.l .pack.lf
} -result {162x127+0+0 172x112+0+0}


# cleanup
cleanupTests
return


<|MERGE_RESOLUTION|>--- conflicted
+++ resolved
@@ -11,40 +11,7 @@
 tcltest::loadTestedCommands
 namespace import -force tcltest::test
 
-<<<<<<< HEAD
-=======
 testConstraint failsOnUbuntu [expr {![info exists ::env(TRAVIS_OS_NAME)] || ![string match linux $::env(TRAVIS_OS_NAME)]}]
-
-# Utility procedures:
-
-proc pack1 {args} {
-    pack forget .pack.a .pack.b .pack.c .pack.d
-    eval pack .pack.a $args
-    pack .pack.b -expand yes -fill both
-    update
-    list [winfo geometry .pack.a] [winfo geometry .pack.b]
-}
-proc pack2 {args} {
-    pack forget .pack.a .pack.b .pack.c .pack.d
-    eval pack .pack.a $args
-    update
-    winfo geometry .pack.a
-}
-proc pack3 {args} {
-    pack forget .pack.a .pack.b .pack.c .pack.d
-    pack .pack.a -side  top
-    pack .pack.c -side left
-    eval pack .pack.b $args
-    update
-    winfo geometry .pack.b
-}
-proc pack4 {option value} {
-    pack forget .pack.a .pack.b .pack.c .pack.d
-    pack .pack.a $option $value
-    set i [pack info .pack.a]
-    lindex $i [expr [lsearch -exact $i $option]+1]
-}
->>>>>>> 7cd7731a
 
 # Create some test windows.
 
@@ -1592,15 +1559,11 @@
     }
 }
 
-<<<<<<< HEAD
 test pack-18.1 {unmap content when container unmapped} -constraints {
-    tempNotPc
+    tempNotPc failsOnUbuntu
 } -setup {
     eval destroy [winfo child .pack]
 } -body {
-=======
-test pack-18.1 {unmap slaves when master unmapped} {tempNotPc failsOnUbuntu} {
->>>>>>> 7cd7731a
 
     # adjust the position of .pack before test to avoid a screen switch
     # that occurs with window managers that have desktops four times as big
@@ -1626,16 +1589,11 @@
     wm deiconify .pack
     packUpdate
     lappend result [winfo ismapped .pack.a]
-<<<<<<< HEAD
 } -result {1 0 200 75 0 1}
 
-test pack-18.2 {unmap content when container unmapped} -setup {
+test pack-18.2 {unmap content when container unmapped} -constraints failsOnUbuntu -setup {
     eval destroy [winfo child .pack]
 } -body {
-=======
-} {1 0 200 75 0 1}
-test pack-18.2 {unmap slaves when master unmapped} failsOnUbuntu {
->>>>>>> 7cd7731a
 
     # adjust the position of .pack before test to avoid a screen switch
     # that occurs with window managers that have desktops four times as big
