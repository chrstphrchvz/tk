# This file is a Tcl script to test out the procedures in tkWinFont.c.
# It is organized in the standard fashion for Tcl tests.
#
# Many of these tests are visually oriented and cannot be checked
# programmatically (such as "does an underlined font appear to be
# underlined?"); these tests attempt to exercise the code in question,
# but there are no results that can be checked.
#
# Copyright (c) 1996-1997 Sun Microsystems, Inc.
# Copyright (c) 1998-1999 by Scriptics Corporation.
# All rights reserved.

package require tcltest 2.2
namespace import ::tcltest::*
tcltest::configure {*}$argv
tcltest::loadTestedCommands


test winfont-1.1 {TkpGetNativeFont procedure: not native} -constraints {
    win
} -body {
    catch {font delete xyz}
    font measure {} xyz
} -returnCodes error -result {font "" doesn't exist}
test winfont-1.2 {TkpGetNativeFont procedure: native} -constraints win -body {
    font measure ansifixed 0
    font measure ansi 0
    font measure device 0
    font measure oemfixed 0
    font measure systemfixed 0
    font measure system 0
    set x {}
} -result {}


test winfont-2.1 {TkpGetFontFromAttributes procedure: pointsize} -constraints {
    win
} -body {
    expr {[font actual {-size -10} -size] > 0}
} -result {1}
test winfont-2.2 {TkpGetFontFromAttributes procedure: pointsize} -constraints {
    win
} -body {
    expr {[font actual {-family Arial} -size] > 0}
} -result {1}
test winfont-2.3 {TkpGetFontFromAttributes procedure: normal weight} -constraints {
    win
} -body {
    font actual {-weight normal} -weight
} -result {normal}
test winfont-2.4 {TkpGetFontFromAttributes procedure: bold weight} -constraints {
    win
} -body {
    font actual {-weight bold} -weight
} -result {bold}
test winfont-2.5 {TkpGetFontFromAttributes procedure: no family} -constraints {
    win
} -body {
    catch {expr {[font actual {-size 10} -size]}}
} -result 0
test winfont-2.6 {TkpGetFontFromAttributes procedure: family} -constraints {
    win
} -body {
    font actual {-family Arial} -family
} -result {Arial}
test winfont-2.7 {TkpGetFontFromAttributes procedure: Times fonts} -constraints {
    win
} -setup {
    set x {}
} -body {
    lappend x [font actual {-family "Times"} -family]
    lappend x [font actual {-family "New York"} -family]
    lappend x [font actual {-family "Times New Roman"} -family]
} -result {Times Times {Times New Roman}}
test winfont-2.8 {TkpGetFontFromAttributes procedure: Courier fonts} -constraints {
    win
} -setup {
    set x {}
} -body {
    lappend x [font actual {-family "Courier"} -family]
    lappend x [font actual {-family "Monaco"} -family]
    lappend x [font actual {-family "Courier New"} -family]
} -match regexp -result {Courier (Courier|Monaco) {Courier New}}
test winfont-2.9 {TkpGetFontFromAttributes procedure: Helvetica fonts} -constraints {
    win
} -setup {
    set x {}
} -body {
    lappend x [font actual {-family "Helvetica"} -family]
    lappend x [font actual {-family "Geneva"} -family]
    lappend x [font actual {-family "Arial"} -family]
} -match regexp -result {Helvetica (Helvetica|Geneva) Arial}
test winfont-2.10 {TkpGetFontFromAttributes procedure: fallback} -constraints {
    win
} -body {
    # No way to get it to fail! Any font name is acceptable.
} -result {}


test winfont-3.1 {TkpDeleteFont procedure} -constraints win -body {
    catch {font delete xyz}
    font actual {-family xyz}
    set x {}
} -result {}


test winfont-4.1 {TkpGetFontFamilies procedure} -constraints win -body {
    font families
    set x {}
} -result {}

destroy .t
toplevel .t
wm geometry .t +0+0
update idletasks
label .t.l -padx 0 -pady 0 -bd 0 -highlightthickness 0 -justify left -text "0" -font systemfixed
pack .t.l
canvas .t.c -closeenough 0

set courier {Courier 14}
set cx [font measure $courier 0]
set t [.t.c create text 0 0 -anchor nw -just left -font $courier]
pack .t.c
update

set ax [winfo reqwidth .t.l]
set ay [winfo reqheight .t.l]
proc getsize {} {
    update
    return "[winfo reqwidth .t.l] [winfo reqheight .t.l]"
}

test winfont-5.1 {Tk_MeasureChars procedure: unbounded right margin} -constraints {
    win
} -setup {
    destroy .t.l
} -body {
    label .t.l -padx 0 -pady 0 -bd 0 -highlightthickness 0 -justify left \
        -text "0" -font systemfixed
    pack .t.l
    update
    set ax [winfo reqwidth .t.l]
    set ay [winfo reqheight .t.l]

    .t.l config -wrap 0 -text "000000"
    list [expr {[winfo reqwidth .t.l] eq 6*$ax}] \
        [expr {[winfo reqheight .t.l] eq $ay}]
} -cleanup {
    destroy .t.l
} -result {1 1}

test winfont-5.2 {Tk_MeasureChars procedure: static width buffer exceeded} -constraints {
    win
} -setup {
    destroy .t.l
}  -body {
    label .t.l -padx 0 -pady 0 -bd 0 -highlightthickness 0 -justify left \
        -text "0" -font systemfixed
    pack .t.l
    update
    set ax [winfo reqwidth .t.l]
    set ay [winfo reqheight .t.l]

    .t.l config -wrap 100000 -text "0000000000000000000000000000000000000000000000000000000000000000000000000000000000000000000000000000000000000000000000000000000000000000000000000000000000000000000000000000000000000000000000000000000000000000000000000000000000000000000000000000000000000000"
    list [expr {[winfo reqwidth .t.l] eq 256*$ax}] \
        [expr {[winfo reqheight .t.l] eq $ay}]
} -cleanup {
    destroy .t.l
} -result {1 1}

test winfont-5.3 {Tk_MeasureChars procedure: all chars did fit} -constraints {
    win
} -setup {
    destroy .t.l
}  -body {
    label .t.l -padx 0 -pady 0 -bd 0 -highlightthickness 0 -justify left \
        -text "0" -font systemfixed
    pack .t.l
    update
    set ax [winfo reqwidth .t.l]
    set ay [winfo reqheight .t.l]
<<<<<<< HEAD

    .t.l config -wrap [expr $ax*10] -text "00000000"
=======
   
    .t.l config -wrap [expr {$ax*10}] -text "00000000"
>>>>>>> bdc95807
    list [expr {[winfo reqwidth .t.l] eq 8*$ax}] \
        [expr {[winfo reqheight .t.l] eq $ay}]
} -cleanup {
    destroy .t.l
} -result {1 1}

test winfont-5.4 {Tk_MeasureChars procedure: not all chars fit} -constraints {
    win
} -setup {
    destroy .t.l
}  -body {
    label .t.l -padx 0 -pady 0 -bd 0 -highlightthickness 0 -justify left \
        -text "0" -font systemfixed
    pack .t.l
    update
    set ax [winfo reqwidth .t.l]
    set ay [winfo reqheight .t.l]
<<<<<<< HEAD

    .t.l config -wrap [expr $ax*6] -text "00000000"
=======
   
    .t.l config -wrap [expr {$ax*6}] -text "00000000"
>>>>>>> bdc95807
    list [expr {[winfo reqwidth .t.l] eq 6*$ax}] \
        [expr {[winfo reqheight .t.l] eq 2*$ay}]
} -cleanup {
    destroy .t.l
} -result {1 1}

test winfont-5.5 {Tk_MeasureChars procedure: include last partial char} -constraints {
    win
} -setup {
    destroy .t.c
}  -body {
    canvas .t.c -closeenough 0
    set t [.t.c create text 0 0 -anchor nw -just left -font $courier]
    pack .t.c
    update

    .t.c dchars $t 0 end
    .t.c insert $t 0 "0000"
    .t.c index $t @[expr {int($cx*2.5)}],1
} -cleanup {
    destroy .t.c
} -result {2}

test winfont-5.6 {Tk_MeasureChars procedure: at least one char on line} -constraints {
    win
} -setup {
    destroy .t.l
}  -body {
    label .t.l -padx 0 -pady 0 -bd 0 -highlightthickness 0 -justify left \
        -text "0" -font systemfixed
    pack .t.l
    update
    set ax [winfo reqwidth .t.l]
    set ay [winfo reqheight .t.l]

    .t.l config -text "000000" -wrap 1
    list [expr {[winfo reqwidth .t.l] eq $ax}] \
        [expr {[winfo reqheight .t.l] eq 6*$ay}]
} -cleanup {
    destroy .t.l
} -result {1 1}

test winfont-5.7 {Tk_MeasureChars procedure: whole words} -constraints {
    win
} -setup {
    destroy .t.l
}  -body {
    label .t.l -padx 0 -pady 0 -bd 0 -highlightthickness 0 -justify left \
        -text "0" -font systemfixed
    pack .t.l
    update
    set ax [winfo reqwidth .t.l]
    set ay [winfo reqheight .t.l]
<<<<<<< HEAD

    .t.l config -wrap [expr $ax*8] -text "000000 0000"
=======
   
    .t.l config -wrap [expr {$ax*8}] -text "000000 0000"
>>>>>>> bdc95807
    list [expr {[winfo reqwidth .t.l] eq 6*$ax}] \
        [expr {[winfo reqheight .t.l] eq 2*$ay}]
} -cleanup {
    destroy .t.l
} -result {1 1}

test winfont-5.8 {Tk_MeasureChars procedure: already saw space in line} -constraints {
    win
} -setup {
    destroy .t.l
}  -body {
    label .t.l -padx 0 -pady 0 -bd 0 -highlightthickness 0 -justify left \
        -text "0" -font systemfixed
    pack .t.l
    update
    set ax [winfo reqwidth .t.l]
    set ay [winfo reqheight .t.l]
<<<<<<< HEAD

    .t.l config -wrap [expr $ax*12] -text "000000    0000000"
=======
   
    .t.l config -wrap [expr {$ax*12}] -text "000000    0000000"
>>>>>>> bdc95807
    list [expr {[winfo reqwidth .t.l] eq 7*$ax}] \
        [expr {[winfo reqheight .t.l] eq 2*$ay}]
} -cleanup {
    destroy .t.l
} -result {1 1}

test winfont-5.9 {Tk_MeasureChars procedure: internal spaces significant} -constraints {
    win
} -setup {
    destroy .t.l
}  -body {
    label .t.l -padx 0 -pady 0 -bd 0 -highlightthickness 0 -justify left \
        -text "0" -font systemfixed
    pack .t.l
    update
    set ax [winfo reqwidth .t.l]
    set ay [winfo reqheight .t.l]
<<<<<<< HEAD

    .t.l config -wrap [expr $ax*12] -text "000  00   00000"
=======
   
    .t.l config -wrap [expr {$ax*12}] -text "000  00   00000"
>>>>>>> bdc95807
    list [expr {[winfo reqwidth .t.l] eq 7*$ax}] \
        [expr {[winfo reqheight .t.l] eq 2*$ay}]
} -cleanup {
    destroy .t.l
} -result {1 1}

test winfont-5.10 {Tk_MeasureChars procedure: make first part of word fit} -constraints {
    win
} -setup {
    destroy .t.l
}  -body {
    label .t.l -padx 0 -pady 0 -bd 0 -highlightthickness 0 -justify left \
        -text "0" -font systemfixed
    pack .t.l
    update
    set ax [winfo reqwidth .t.l]
    set ay [winfo reqheight .t.l]
<<<<<<< HEAD

    .t.l config -wrap [expr $ax*12] -text "0000000000000000"
=======
   
    .t.l config -wrap [expr {$ax*12}] -text "0000000000000000"
>>>>>>> bdc95807
    list [expr {[winfo reqwidth .t.l] eq 12*$ax}] \
        [expr {[winfo reqheight .t.l] eq 2*$ay}]
} -cleanup {
    destroy .t.l
} -result {1 1}

test winfont-5.11 {Tk_MeasureChars procedure: check for kerning} -constraints {
    win nonPortable
} -setup {
    destroy .t.l
}  -body {
    label .t.l -padx 0 -pady 0 -bd 0 -highlightthickness 0 -justify left \
        -text "0" -font systemfixed
    pack .t.l
    update

    set font [.t.l cget -font]
    .t.l config -font {{MS Sans Serif} 8} -text "W"
    set width [winfo reqwidth .t.l]
    .t.l config -text "XaYoYaKaWx"
    set x [lindex [getsize] 0]
    .t.l config -font $font
    expr {$x < ($width*10)}
} -cleanup {
    destroy .t.l
} -result {1}


test winfont-6.1 {Tk_DrawChars procedure: loop test} -constraints win -setup {
    destroy .t.l
}  -body {
    label .t.l -padx 0 -pady 0 -bd 0 -highlightthickness 0 -justify left \
        -text "0" -font systemfixed
    pack .t.l
    update
    .t.l config -text "a"
    update
} -cleanup {
    destroy .t.l
} -result {}


test winfont-7.1 {AllocFont procedure: use old font} -constraints win -setup {
    destroy .c
} -setup {
    catch {font delete xyz}
} -body {
    font create xyz
    button .c -font xyz
    font configure xyz -family times
    update
    destroy .c
    font delete xyz
} -result {}
test winfont-7.2 {AllocFont procedure: extract info from logfont} -constraints {
    win
} -body {
    font actual {arial 10 bold italic underline overstrike}
} -result {-family Arial -size 10 -weight bold -slant italic -underline 1 -overstrike 1}
test winfont-7.3 {AllocFont procedure: extract info from textmetric} -constraints {
    win
} -body {
    font metric {arial 10 bold italic underline overstrike} -fixed
} -result {0}
test winfont-7.4 {AllocFont procedure: extract info from textmetric} -constraints {
    win
} -body {
    font metric systemfixed -fixed
} -result {1}

# cleanup
cleanupTests
return

# Local variables:
# mode: tcl
# End:
<|MERGE_RESOLUTION|>--- conflicted
+++ resolved
@@ -179,13 +179,8 @@
     update
     set ax [winfo reqwidth .t.l]
     set ay [winfo reqheight .t.l]
-<<<<<<< HEAD
-
-    .t.l config -wrap [expr $ax*10] -text "00000000"
-=======
-   
+
     .t.l config -wrap [expr {$ax*10}] -text "00000000"
->>>>>>> bdc95807
     list [expr {[winfo reqwidth .t.l] eq 8*$ax}] \
         [expr {[winfo reqheight .t.l] eq $ay}]
 } -cleanup {
@@ -203,13 +198,8 @@
     update
     set ax [winfo reqwidth .t.l]
     set ay [winfo reqheight .t.l]
-<<<<<<< HEAD
-
-    .t.l config -wrap [expr $ax*6] -text "00000000"
-=======
-   
+
     .t.l config -wrap [expr {$ax*6}] -text "00000000"
->>>>>>> bdc95807
     list [expr {[winfo reqwidth .t.l] eq 6*$ax}] \
         [expr {[winfo reqheight .t.l] eq 2*$ay}]
 } -cleanup {
@@ -263,13 +253,8 @@
     update
     set ax [winfo reqwidth .t.l]
     set ay [winfo reqheight .t.l]
-<<<<<<< HEAD
-
-    .t.l config -wrap [expr $ax*8] -text "000000 0000"
-=======
-   
+
     .t.l config -wrap [expr {$ax*8}] -text "000000 0000"
->>>>>>> bdc95807
     list [expr {[winfo reqwidth .t.l] eq 6*$ax}] \
         [expr {[winfo reqheight .t.l] eq 2*$ay}]
 } -cleanup {
@@ -287,13 +272,8 @@
     update
     set ax [winfo reqwidth .t.l]
     set ay [winfo reqheight .t.l]
-<<<<<<< HEAD
-
-    .t.l config -wrap [expr $ax*12] -text "000000    0000000"
-=======
-   
+
     .t.l config -wrap [expr {$ax*12}] -text "000000    0000000"
->>>>>>> bdc95807
     list [expr {[winfo reqwidth .t.l] eq 7*$ax}] \
         [expr {[winfo reqheight .t.l] eq 2*$ay}]
 } -cleanup {
@@ -311,13 +291,8 @@
     update
     set ax [winfo reqwidth .t.l]
     set ay [winfo reqheight .t.l]
-<<<<<<< HEAD
-
-    .t.l config -wrap [expr $ax*12] -text "000  00   00000"
-=======
-   
+
     .t.l config -wrap [expr {$ax*12}] -text "000  00   00000"
->>>>>>> bdc95807
     list [expr {[winfo reqwidth .t.l] eq 7*$ax}] \
         [expr {[winfo reqheight .t.l] eq 2*$ay}]
 } -cleanup {
@@ -335,13 +310,8 @@
     update
     set ax [winfo reqwidth .t.l]
     set ay [winfo reqheight .t.l]
-<<<<<<< HEAD
-
-    .t.l config -wrap [expr $ax*12] -text "0000000000000000"
-=======
-   
+
     .t.l config -wrap [expr {$ax*12}] -text "0000000000000000"
->>>>>>> bdc95807
     list [expr {[winfo reqwidth .t.l] eq 12*$ax}] \
         [expr {[winfo reqheight .t.l] eq 2*$ay}]
 } -cleanup {
