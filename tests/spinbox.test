--- conflicted
+++ resolved
@@ -5,11 +5,6 @@
 # Copyright (c) 1994-1997 Sun Microsystems, Inc.
 # Copyright (c) 1998-1999 by Scriptics Corporation.
 # All rights reserved.
-<<<<<<< HEAD
-#
-# RCS: @(#) $Id: spinbox.test,v 1.13 2008/10/10 16:15:45 dgp Exp $
-=======
->>>>>>> 5450b6e8
 
 package require tcltest 2.2
 namespace import ::tcltest::*
