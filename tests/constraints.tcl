--- conflicted
+++ resolved
@@ -286,14 +286,12 @@
 testConstraint noExceed [expr {
     ![testConstraint unix] || [catch {font actual "\{xyz"}]
 }]
-<<<<<<< HEAD
 testConstraint deprecated [expr {![package vsatisfies [package provide Tcl] 8.7-] || ![::tk::build-info no-deprecate]}]
 testConstraint needsTcl87 [package vsatisfies [package provide Tcl] 8.7-]
-=======
+
 # constraint for running a test on all windowing system except aqua
 # where the test fails due to a known bug
 testConstraint aquaKnownBug [expr {[testConstraint notAqua] || [testConstraint knownBug]}] 
->>>>>>> b9158192
 
 # constraints for testing facilities defined in the tktest executable...
 testConstraint testImageType [expr {"test" in [image types]}]
