# This file is a Tcl script to test out the "winfo" command.  It is
# organized in the standard fashion for Tcl tests.
#
# Copyright (c) 1994 The Regents of the University of California.
# Copyright (c) 1994-1997 Sun Microsystems, Inc.
# Copyright (c) 1998-1999 by Scriptics Corporation.
# All rights reserved.

package require tcltest 2.2
namespace import ::tcltest::*
tcltest::configure {*}$argv
tcltest::loadTestedCommands

testConstraint failsOnUbuntu [expr {![info exists ::env(TRAVIS_OS_NAME)] || ![string match linux $::env(TRAVIS_OS_NAME)]}]
testConstraint failsOnXQuarz [expr {$tcl_platform(os) ne "Darwin" || [tk windowingsystem] ne "x11" }]

# eatColors --
# Creates a toplevel window and allocates enough colors in it to
# use up all the slots in the colormap.
#
# Arguments:
# w -        Name of toplevel window to create.
# options -    Options for w, such as "-colormap new".

proc eatColors {w {options ""}} {
    destroy $w
    eval toplevel $w $options
    wm geom $w +0+0
    canvas $w.c -width 400 -height 200 -bd 0
    pack $w.c
    for {set y 0} {$y < 8} {incr y} {
        for {set x 0} {$x < 40} {incr x} {
            set color [format #%02x%02x%02x [expr {$x*6}] [expr {$y*30}] 0]
            $w.c create rectangle [expr {10*$x}] [expr {20*$y}] \
                [expr {10*$x + 10}] [expr {20*$y + 20}] -outline {} \
                -fill $color
        }
    }
    update
}

<<<<<<< HEAD
=======
testConstraint failsOnUbuntu [expr {![info exists ::env(CI)] || ![string match Linux $::tcl_platform(os)]}]

>>>>>>> 3acc3fa1
# XXX - This test file is woefully incomplete.  At present, only a
# few of the winfo options are tested.

# ----------------------------------------------------------------------

test winfo-1.1 {"winfo atom" command} -body {
    winfo atom
} -returnCodes error -result {wrong # args: should be "winfo atom ?-displayof window? name"}
test winfo-1.2 {"winfo atom" command} -body {
    winfo atom a b
} -returnCodes error -result {wrong # args: should be "winfo atom ?-displayof window? name"}
test winfo-1.3 {"winfo atom" command} -body {
    winfo atom a b c d
} -returnCodes error -result {wrong # args: should be "winfo atom ?-displayof window? name"}
test winfo-1.4 {"winfo atom" command} -body {
    winfo atom -displayof geek foo
} -returnCodes error -result {bad window path name "geek"}
test winfo-1.5 {"winfo atom" command} -body {
    winfo atom PRIMARY
} -result 1
test winfo-1.6 {"winfo atom" command} -body {
    winfo atom -displayof . PRIMARY
} -result 1


test winfo-2.1 {"winfo atomname" command} -body {
    winfo atomname
} -returnCodes error -result {wrong # args: should be "winfo atomname ?-displayof window? id"}
test winfo-2.2 {"winfo atomname" command} -body {
    winfo atomname a b
} -returnCodes error -result {wrong # args: should be "winfo atomname ?-displayof window? id"}
test winfo-2.3 {"winfo atomname" command} -body {
    winfo atomname a b c d
} -returnCodes error -result {wrong # args: should be "winfo atomname ?-displayof window? id"}
test winfo-2.4 {"winfo atomname" command} -body {
    winfo atomname -displayof geek foo
} -returnCodes error -result {bad window path name "geek"}
test winfo-2.5 {"winfo atomname" command} -body {
    winfo atomname 44215
} -returnCodes error -result {no atom exists with id "44215"}
test winfo-2.6 {"winfo atomname" command} -body {
    winfo atomname 2
} -result SECONDARY
test winfo-2.7 {"winfo atom" command} -body {
    winfo atomname -displayof . 2
} -result SECONDARY


test winfo-3.1 {"winfo colormapfull" command} -constraints {
    defaultPseudocolor8
} -body {
    winfo colormapfull
} -returnCodes error -result {wrong # args: should be "winfo colormapfull window"}
test winfo-3.2 {"winfo colormapfull" command} -constraints {
    defaultPseudocolor8
} -body {
    winfo colormapfull a b
} -returnCodes error -result {wrong # args: should be "winfo colormapfull window"}
test winfo-3.3 {"winfo colormapfull" command} -constraints {
    defaultPseudocolor8
} -body {
    winfo colormapfull foo
} -returnCodes error -result {bad window path name "foo"}
test winfo-3.4 {"winfo colormapfull" command} -constraints {
    unix defaultPseudocolor8
} -body {
    eatColors .t {-colormap new}
    set result [list [winfo colormapfull .] [winfo colormapfull .t]]
    .t.c delete 34
    lappend result [winfo colormapfull .t]
    .t.c create rectangle 30 30 80 80 -fill #441739
    lappend result [winfo colormapfull .t]
    .t.c create rectangle 40 40 90 90 -fill #ffeedd
    lappend result [winfo colormapfull .t]
    destroy .t.c
    lappend result [winfo colormapfull .t]
} -cleanup {
    destroy .t
} -result {0 1 0 0 1 0}



test winfo-4.1 {"winfo containing" command} -body {
    winfo containing 22
} -returnCodes error -result {wrong # args: should be "winfo containing ?-displayof window? rootX rootY"}
test winfo-4.2 {"winfo containing" command} -body {
    winfo containing a b c
} -returnCodes error -result {wrong # args: should be "winfo containing ?-displayof window? rootX rootY"}
test winfo-4.3 {"winfo containing" command} -body {
    winfo containing a b c d e
} -returnCodes error -result {wrong # args: should be "winfo containing ?-displayof window? rootX rootY"}
test winfo-4.4 {"winfo containing" command} -body {
    winfo containing -displayof geek 25 30
} -returnCodes error -result {bad window path name "geek"}
test winfo-4.5 {"winfo containing" command} -body {
} -setup {
    destroy .t
} -body {
    toplevel .t -width 550 -height 400
    frame .t.f -width 80 -height 60 -bd 2 -relief raised
    place .t.f -x 50 -y 50
    wm geom .t +0+0
    update

    raise .t
    winfo containing [winfo rootx .t.f] [winfo rooty .t.f]
} -cleanup {
    destroy .t
} -result .t.f
test winfo-4.6 {"winfo containing" command} -constraints {
    nonPortable
} -setup {
    destroy .t
} -body {
    toplevel .t -width 550 -height 400
    frame .t.f -width 80 -height 60 -bd 2 -relief raised
    place .t.f -x 50 -y 50
    wm geom .t +0+0
    update

    winfo containing [expr {[winfo rootx .t.f]-1}] [expr {[winfo rooty .t.f]-1}]
} -cleanup {
    destroy .t
} -result .t
test winfo-4.7 {"winfo containing" command} -setup {
    destroy .t
} -body {
    toplevel .t -width 550 -height 400
    frame .t.f -width 80 -height 60 -bd 2 -relief raised
    place .t.f -x 50 -y 50
    wm geom .t +0+0
    update

    set x [winfo containing -display .t.f [expr {[winfo rootx .t]+600}] \
        [expr {[winfo rooty .t.f]+450}]]
    expr {($x == ".") || ($x == "")}
} -cleanup {
    destroy .t
} -result {1}


test winfo-5.1 {"winfo interps" command} -body {
    winfo interps a
} -returnCodes error -result {wrong # args: should be "winfo interps ?-displayof window?"}
test winfo-5.2 {"winfo interps" command} -body {
    winfo interps a b c
} -returnCodes error -result {wrong # args: should be "winfo interps ?-displayof window?"}
test winfo-5.3 {"winfo interps" command} -body {
    winfo interps -displayof geek
} -returnCodes error -result {bad window path name "geek"}
test winfo-5.4 {"winfo interps" command} -constraints unix -body {
    expr {[lsearch -exact [winfo interps] [tk appname]] >= 0}
} -result {1}
test winfo-5.5 {"winfo interps" command} -constraints unix -body {
    expr {[lsearch -exact [winfo interps -displayof .] [tk appname]] >= 0}
} -result {1}


test winfo-6.1 {"winfo exists" command} -body {
    winfo exists
} -returnCodes error -result {wrong # args: should be "winfo exists window"}
test winfo-6.2 {"winfo exists" command} -body {
    winfo exists a b
} -returnCodes error -result {wrong # args: should be "winfo exists window"}
test winfo-6.3 {"winfo exists" command} -body {
    winfo exists gorp
} -result {0}
test winfo-6.4 {"winfo exists" command} -body {
    winfo exists .
} -result {1}
test winfo-6.5 {"winfo exists" command} -setup {
    destroy .b
} -body {
    button .b -text "Test button"
    set x [winfo exists .b]
    pack .b
    update
    bind .b <Destroy> {lappend x [winfo exists .x]}
    destroy .b
    lappend x [winfo exists .x]
} -result {1 0 0}


test winfo-7.1 {"winfo pathname" command} -body {
    winfo pathname
} -returnCodes error -result {wrong # args: should be "winfo pathname ?-displayof window? id"}
test winfo-7.2 {"winfo pathname" command} -body {
    winfo pathname a b
} -returnCodes error -result {wrong # args: should be "winfo pathname ?-displayof window? id"}
test winfo-7.3 {"winfo pathname" command} -body {
    winfo pathname a b c d
} -returnCodes error -result {wrong # args: should be "winfo pathname ?-displayof window? id"}
test winfo-7.4 {"winfo pathname" command} -body {
    winfo pathname -displayof geek 25
} -returnCodes error -result {bad window path name "geek"}
test winfo-7.5 {"winfo pathname" command} -body {
    winfo pathname xyz
} -returnCodes error -result {expected integer but got "xyz"}
test winfo-7.6 {"winfo pathname" command} -body {
    winfo pathname 224
} -returnCodes error -result {window id "224" doesn't exist in this application}
test winfo-7.7 {"winfo pathname" command} -setup {
    destroy .b
    button .b -text "Help"
    update
} -body {
    winfo pathname -displayof .b [winfo id .]
} -cleanup {
    destroy .b
} -result {.}
test winfo-7.8 {"winfo pathname" command} -constraints {
    unix testwrapper
} -body {
    winfo pathname [testwrapper .]
} -result {}


test winfo-8.1 {"winfo pointerx" command} -setup {
    destroy .b
    button .b -text "Help"
    update
} -body {
    catch [winfo pointerx .b]
} -body {
    catch [winfo pointerx .b]
} -result 1
test winfo-8.2 {"winfo pointery" command} -setup {
    destroy .b
    button .b -text "Help"
    update
} -body {
    catch [winfo pointery .b]
} -body {
    catch [winfo pointerx .b]
} -result 1
test winfo-8.3 {"winfo pointerxy" command} -setup {
    destroy .b
    button .b -text "Help"
    update
} -body {
    catch [winfo pointerxy .b]
} -body {
    catch [winfo pointerx .b]
} -result 1


test winfo-9.1 {"winfo viewable" command} -body {
    winfo viewable
} -returnCodes error -result {wrong # args: should be "winfo viewable window"}
test winfo-9.2 {"winfo viewable" command} -body {
    winfo viewable foo
} -returnCodes error -result {bad window path name "foo"}
test winfo-9.3 {"winfo viewable" command} -body {
    winfo viewable .
} -result {1}
test winfo-9.4 {"winfo viewable" command} -constraints failsOnUbuntu -body {
    wm iconify .
    winfo viewable .
} -cleanup {
    wm deiconify .
} -result {0}
test winfo-9.5 {"winfo viewable" command} -setup {
    deleteWindows
} -body {
    frame .f1 -width 100 -height 100 -relief raised -bd 2
    place .f1 -x 0 -y 0
    frame .f1.f2 -width 50 -height 50 -relief raised -bd 2
    place .f1.f2 -x 0 -y 0
    update
    list [winfo viewable .f1] [winfo viewable .f1.f2]
} -cleanup {
    deleteWindows
} -result {1 1}
test winfo-9.6 {"winfo viewable" command} -setup {
    deleteWindows
} -body {
    frame .f1 -width 100 -height 100 -relief raised -bd 2
    frame .f1.f2 -width 50 -height 50 -relief raised -bd 2
    place .f1.f2 -x 0 -y 0
    update
    list [winfo viewable .f1] [winfo viewable .f1.f2]
} -cleanup {
    deleteWindows
} -result {0 0}
test winfo-9.7 {"winfo viewable" command} -constraints {failsOnUbuntu failsOnXQuarz} -setup {
    deleteWindows
} -body {
    frame .f1 -width 100 -height 100 -relief raised -bd 2
    place .f1 -x 0 -y 0
    frame .f1.f2 -width 50 -height 50 -relief raised -bd 2
    place .f1.f2 -x 0 -y 0
    update
    wm iconify .
    list [winfo viewable .f1] [winfo viewable .f1.f2]
} -cleanup {
    wm deiconify .
    deleteWindows
} -result {0 0}


test winfo-10.1 {"winfo visualid" command} -body {
    winfo visualid
} -returnCodes error -result {wrong # args: should be "winfo visualid window"}
test winfo-10.2 {"winfo visualid" command} -body {
    winfo visualid gorp
} -returnCodes error -result {bad window path name "gorp"}
test winfo-10.3 {"winfo visualid" command} -body {
    expr {2 + [winfo visualid .] - [winfo visualid .]}
} -result {2}


test winfo-11.1 {"winfo visualid" command} -body {
    winfo visualsavailable
} -returnCodes error -result {wrong # args: should be "winfo visualsavailable window ?includeids?"}
test winfo-11.2 {"winfo visualid" command} -body {
    winfo visualsavailable gorp
} -returnCodes error -result {bad window path name "gorp"}
test winfo-11.3 {"winfo visualid" command} -body {
    winfo visualsavailable . includeids foo
} -returnCodes error -result {wrong # args: should be "winfo visualsavailable window ?includeids?"}
test winfo-11.4 {"winfo visualid" command} -body {
    llength [lindex [winfo visualsa .] 0]
} -result {2}
test winfo-11.5 {"winfo visualid" command} -body {
    llength [lindex [winfo visualsa . includeids] 0]
} -result {3}
test winfo-11.6 {"winfo visualid" command} -body {
    set x [lindex [lindex [winfo visualsa . includeids] 0] 2]
    expr {$x + 2 - $x}
} -result {2}


test winfo-12.1 {GetDisplayOf procedure} -body {
    winfo atom - foo x
} -returnCodes error -result {wrong # args: should be "winfo atom ?-displayof window? name"}
test winfo-12.2 {GetDisplayOf procedure} -body {
    winfo atom -d bad_window x
} -returnCodes error -result {bad window path name "bad_window"}


# Some embedding tests
#
test winfo-13.1 {root coordinates of embedded toplevel} -setup {
    deleteWindows
} -body {
    frame .con -container 1
    pack .con -expand yes -fill both
    toplevel .emb -use [winfo id .con] -bd 0 -highlightthickness 0
    button .emb.b
    pack .emb.b -expand yes -fill both
    update

    list rootx [expr {[winfo rootx .emb] == [winfo rootx .con]}] \
        rooty [expr {[winfo rooty .emb] == [winfo rooty .con]}]
} -cleanup {
    deleteWindows
} -result {rootx 1 rooty 1}

# Windows does not destroy the container when an embedded window is
# destroyed.  Unix and macOS do destroy it.  See ticket [67384bce7d].
if {[tk windowingsystem] == "win32"} {
   set result_13_2 {embedded 0 container 1}
} else {
   set result_13_2 {embedded 0 container 0}
}
test winfo-13.2 {destroying embedded toplevel} -setup {
    deleteWindows
} -body {
    frame .con -container 1
    pack .con -expand yes -fill both
    toplevel .emb -use [winfo id .con] -bd 0 -highlightthickness 0
    button .emb.b
    pack .emb.b -expand yes -fill both
    update

    destroy .emb
    update
    list embedded [winfo exists .emb.b] container [winfo exists .con]
} -cleanup {
    deleteWindows
} -result $result_13_2

test winfo-13.3 {destroying container window} -setup {
    deleteWindows
} -body {
    frame .con -container 1
    pack .con -expand yes -fill both
    toplevel .emb -use [winfo id .con] -bd 0 -highlightthickness 0
    button .emb.b
    pack .emb.b -expand yes -fill both
    update

    destroy .con
    update
    list child [winfo exists .emb.b] parent [winfo exists .emb]
} -cleanup {
    deleteWindows
} -result {child 0 parent 0}

test winfo-13.4 {[winfo containing] with embedded windows} -setup {
    deleteWindows
} -body {
    frame .con -container 1
    pack .con -expand yes -fill both
    toplevel .emb -use [winfo id .con] -bd 0 -highlightthickness 0
    button .emb.b
    pack .emb.b -expand yes -fill both
    update

    button .b
    pack .b -expand yes -fill both
    update
    string compare .emb.b \
        [winfo containing [winfo rootx .emb.b] [winfo rooty .emb.b]]
} -cleanup {
    deleteWindows
} -result 0


test winfo-14.1 {usage} -body {
    winfo ismapped
} -returnCodes error -result {wrong # args: should be "winfo ismapped window"}

test winfo-14.2 {usage} -body {
    winfo ismapped . .
} -returnCodes error -result {wrong # args: should be "winfo ismapped window"}

test winfo-14.3 {initially unmapped} -setup {
    destroy .t
} -body {
    toplevel .t
    winfo ismapped .t
} -cleanup {
    destroy .t
} -result 0

test winfo-14.4 {mapped at idle time} -setup {
    destroy .t
} -body {
    toplevel .t
    update idletasks
    winfo ismapped .t
} -cleanup {
    destroy .t
} -result 1

deleteWindows
# cleanup
cleanupTests
return

# Local variables:
# mode: tcl
# End:<|MERGE_RESOLUTION|>--- conflicted
+++ resolved
@@ -11,7 +11,7 @@
 tcltest::configure {*}$argv
 tcltest::loadTestedCommands
 
-testConstraint failsOnUbuntu [expr {![info exists ::env(TRAVIS_OS_NAME)] || ![string match linux $::env(TRAVIS_OS_NAME)]}]
+testConstraint failsOnUbuntu [expr {![info exists ::env(CI)] || ![string match Linux $::tcl_platform(os)]}]
 testConstraint failsOnXQuarz [expr {$tcl_platform(os) ne "Darwin" || [tk windowingsystem] ne "x11" }]
 
 # eatColors --
@@ -39,11 +39,6 @@
     update
 }
 
-<<<<<<< HEAD
-=======
-testConstraint failsOnUbuntu [expr {![info exists ::env(CI)] || ![string match Linux $::tcl_platform(os)]}]
-
->>>>>>> 3acc3fa1
 # XXX - This test file is woefully incomplete.  At present, only a
 # few of the winfo options are tested.
 
