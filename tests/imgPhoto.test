# This file is a Tcl script to test out the "photo" image type and the other
# procedures in the file tkImgPhoto.c. It is organized in the standard fashion
# for Tcl tests.
#
# Copyright © 1994 The Australian National University
# Copyright © 1994-1997 Sun Microsystems, Inc.
# Copyright © 1998-1999 Scriptics Corporation.
# Copyright © 2002-2008 Donal K. Fellows
# All rights reserved.
#
# Author: Paul Mackerras (paulus@cs.anu.edu.au)

#
# This file is somewhat caothic: the order of the tests does not
# really follow the order of the corresponding functions in
# tkImgPhoto.c. Probably, because early versions had only a few tests
# and over time test cases were added in bits and pieces.
# To be noted, also, that this file is not complete: large portions of
# code in tkImgPhoto.c have no test coverage.
#
# To help keeping the overview, the table below lists where to find
# tests for each of the functions in tkImgPhoto.c. The function are
# listed in the order as they appear in the source file.
#

#
# Function name                         Tests for function
#--------------------------------------------------------------------------
# PhotoFormatThreadExitProc             no tests
# Tk_Create*PhotoImageFormat            no tests
# ImgPhotoCreate                        imgPhoto-2.*
# ImgPhotoCmd                           imgPhoto-4.*, imgPhoto-17.*
# GetExtension:                         no tests
# ParseSubcommandOptions:               imgPhoto-1.*
# ImgPhotoConfigureModel:              imgPhoto-3.*, imgPhoto-15.*
# toggleComplexAlphaIfNeeded:           no tests
# ImgPhotoDelete:                       imgPhoto-8.*
# ImgPhotoCmdDeleteProc:                imgPhoto-9.*
# ImgPhotoSetSize:                      no tests
# MatchFileFormat:                      imgPhoto-18.*
# MatchSringFormat:                     imgPhoto-19.*
# Tk_FindPhoto:                         imgPhoto-11.*
# Tk_PhotoPutBlock:                     imgPhoto-10.*, imgPhoto-16.*
# Tk_PhotoPutZoomedBlock:               imgPhoto-12.*
# Tk_DitherPhoto:                       no tets
# Tk_PhotoBlank:                        no tests
# Tk_PhotoExpand:                       no tests
# Tk_PhotoGetSize:                      no tests
# Tk_PhotoSetSize:                      no tests
# TkGetPhotoValidRegion:                no tests
# ImgGetPhoto:                          no tests
# Tk_PhotoGetImage                      no tests
# ImgPostscriptPhoto                    no tests
# Tk_PhotoGetMetadata:                  imgPhoto-21.*
# Tk_PhotoSetMetadata:                  imgPhoto-22.*
#--------------------------------------------------------------------------
#

#
# Some tests are not specific to a function in tkImgPhoto.c. They are:
#

#
# Test name(s)          Description
#--------------------------------------------------------------------------
# imgPhoto-5.*          Do not really belong to this file. ImgPhotoGet and
#                       ImgPhotoFree are defined in tkImgPhInstance.c.
# imgPhoto-6.*          Do not really belong to this file. ImgPhotoDisplay
#                       is defined in tkImgPhInstance.c.
# imgPhoto-7.*          Do not really belong to this file. ImgPhotoFree is
#                       defined in tkImgPhInstance.c.
# imgPhoto-13.*         Tests for separation in different interpreters
# imgPhoto-14.*         Test GIF format. Would belong to imgGIF.test
#                       - which does not exist.
#

package require tcltest 2.2
namespace import ::tcltest::*
tcltest::configure {*}$argv
tcltest::loadTestedCommands

#
# Used for imgPhoto-4.65 - imgPhoto-4.73
#
proc foreachPixel {img xVar yVar script} {
    upvar 1 $xVar x $yVar y
    set width [image width $img]
    set height [image height $img]
    for {set x 0} {$x<$width} {incr x} {
	for {set y 0} {$y<$height} {incr y} {
	    uplevel 1 $script
	}
    }
}
proc checkImgTrans {img} {
    set result {}
    foreachPixel $img x y {
	if {[$img transparency get $x $y]} {
	    lappend result $x,$y
	}
    }
    return $result
}
proc checkImgTransLoop {img script1 script2} {
    set result {}
    foreachPixel $img x y {
	eval $script1
	lappend result {*}[checkImgTrans $img]
	append result :
	eval $script2
	lappend result {*}[checkImgTrans $img]
	append result .
    }
    return $result
}

imageInit
set README [makeFile {
    README -- Tk test suite design document.
} README-imgPhoto]

set teapotPhotoFile [file join [file dirname [info script]] teapot.ppm]
<<<<<<< HEAD
testConstraint hasTeapotPhoto [file exists $teapotPhotoFile]
# let's see if we have the semi-transparent one as well
set transpTeapotPhotoFile [file join [file dirname [info script]] teapotTransparent.png]
testConstraint hasTranspTeapotPhoto [file exists $transpTeapotPhotoFile]
testConstraint needsTcl867 [package vsatisfies [package provide Tcl] 8.6.7-]

=======
>>>>>>> 0ba2c475

test imgPhoto-1.1 {options for photo images} -body {
    image create photo photo1 -width 79 -height 83
    list [photo1 cget -width] [photo1 cget -height] \
	[image width photo1] [image height photo1]
} -cleanup {
    image delete photo1
} -result {79 83 79 83}
test imgPhoto-1.2 {options for photo images} -body {
    list [catch {image create photo photo1 -file no.such.file} err] \
	[string tolower $err]
} -result {1 {couldn't open "no.such.file": no such file or directory}}
test imgPhoto-1.3 {options for photo images} -body {
    image create photo photo1 -file $teapotPhotoFile -format no.such.format
} -returnCodes error -result {image file format "no.such.format" is not supported}
test imgPhoto-1.4 {options for photo images} -body {
    image create photo photo1 -file $teapotPhotoFile
    list [image width photo1] [image height photo1]
} -cleanup {
    image delete photo1
} -result {256 256}
test imgPhoto-1.5 {options for photo images} -body {
    image create photo photo1 -file $teapotPhotoFile \
	-format ppm -width 79 -height 83
    list [image width photo1] [image height photo1] [photo1 cget -file] [photo1 cget -format]
} -cleanup {
    image delete photo1
} -result [list 79 83 $teapotPhotoFile ppm]
test imgPhoto-1.6 {options for photo images} -body {
    image create photo photo1 -palette 2/2/2 -gamma 2.2
    list [format %.1f [photo1 cget -gamma]] [photo1 cget -palette]
} -cleanup {
    image delete photo1
} -result {2.2 2/2/2}
test imgPhoto-1.7 {options for photo images} -returnCodes error -body {
    image create photo photo1 -file $README
} -result [subst {couldn't recognize data in image file "$README"}]
test imgPhoto-1.8 {options for photo images} -body {
    image create photo -blah blah
} -returnCodes error -result {unknown option "-blah"}
test imgPhoto-1.9 {options for photo images - error case} -body {
    image create photo -format
} -returnCodes error -result {value for "-format" missing}
test imgPhoto-1.10 {options for photo images - error case} -body {
    image create photo -data
} -returnCodes error -result {value for "-data" missing}
test imgPhoto-1.11 {options for photo images - error case} -body {
    image create photo photo1 -format
} -returnCodes error -result {value for "-format" missing}
test imgPhoto-1.12 {option -alpha, normal use} -setup {
    image create photo photo1
} -body {
    photo1 put "white" -to 0 0
    photo1 transparency get 0 0 -alpha
} -cleanup {
    imageCleanup
} -result 255
test imgPhoto-1.13 {option -withalpha, normal use} -setup {
    image create photo photo1
} -body {
    photo1 put {{blue green}}
    photo1 get 1 0 -withalpha
} -cleanup {
    imageCleanup
} -result {0 128 0 255}
test imgPhoto-1.14 {options for photo images - error case} -body {
    image create photo photo1 -metadata
} -returnCodes error -result {value for "-metadata" missing}

test imgPhoto-2.1 {ImgPhotoCreate procedure} -setup {
    imageCleanup
} -body {
    catch {image create photo -blah blah}
    imageNames
} -result {}
test imgPhoto-2.2 {ImgPhotoCreate procedure} -setup {
    imageCleanup
} -body {
    image create photo image1
    list [info commands image1] [imageNames] \
	[image width image1] [image height image1]
} -cleanup {
    image delete image1
} -result {image1 image1 0 0}
# test imgPhoto-2.3 {ImgPhotoCreate procedure: creation failure} {
#     image create photo photo1
#     image create photo photo2 -width 10 -height 10
#     catch {image create photo photo2 -file bogus.img} msg
#     photo1 copy photo2
#     set msg
# } {couldn't open "bogus.img": no such file or directory}

test imgPhoto-3.1 {ImgPhotoConfigureModel procedure} -body {
    image create photo photo1 -file $teapotPhotoFile
    photo1 configure -file $teapotPhotoFile
} -cleanup {
    image delete photo1
} -result {}
test imgPhoto-3.2 {ImgPhotoConfigureModel procedure} -body {
    image create photo photo1 -file $teapotPhotoFile
    list [catch {photo1 configure -file bogus} err] [string tolower $err] \
	[image width photo1] [image height photo1]
} -cleanup {
    image delete photo1
} -result {1 {couldn't open "bogus": no such file or directory} 256 256}
test imgPhoto-3.3 {ImgPhotoConfigureModel procedure} -setup {
    destroy .c
    pack [canvas .c]
    update
} -body {
    image create photo photo1
    .c create image 10 10 -image photo1 -tags photo1.1 -anchor nw
    .c create image 300 10 -image photo1 -tags photo1.2 -anchor nw
    update
    photo1 configure -file $teapotPhotoFile
    update
    list [image width photo1] [image height photo1] [.c bbox photo1.1] [.c bbox photo1.2]
} -cleanup {
    destroy .c
    image delete photo1
} -result {256 256 {10 10 266 266} {300 10 556 266}}
test imgPhoto-3.4 {ImgPhotoConfigureModel: -data <ppm>} -constraints {
    hasTeapotPhoto
} -setup {
    image create photo photo1 -file $teapotPhotoFile
    image create photo photo2
} -body {
    photo2 configure -data [photo1 data -format ppm -from 100 100 120 120]
    list [image width photo2] [image height photo2]
} -cleanup {
    imageCleanup
} -result {20 20}
# This testcase fails with Tcl < 8.6.7, due to [25842c]
test imgPhoto-3.5 {ImgPhotoConfigureModel: -data <png>} -constraints {
    hasTeapotPhoto needsTcl867
} -setup {
    image create photo photo1 -file $teapotPhotoFile
    image create photo photo2
} -body {
    photo2 configure -data [photo1 data -format png -from 120 120 140 140]
    list [image width photo2] [image height photo2]
} -cleanup {
    imageCleanup
} -result {20 20}
test imgPhoto-3.6 {ImgPhotoConfigureModel: -data <default>} -constraints {
    hasTeapotPhoto
} -setup {
    image create photo photo1 -file $teapotPhotoFile
    image create photo photo2
} -body {
    photo2 configure -data [photo1 data -from 80 90 100 110]
    list [image width photo2] [image height photo2]
} -cleanup {
    imageCleanup
} -result {20 20}

test imgPhoto-4.1 {ImgPhotoCmd procedure} -setup {
    image create photo photo1
} -body {
    photo1
} -returnCodes error -cleanup {
    image delete photo1
} -result {wrong # args: should be "photo1 option ?arg ...?"}
test imgPhoto-4.2 {ImgPhotoCmd procedure} -setup {
    image create photo photo1
} -body {
    photo1 blah
} -returnCodes error -cleanup {
    image delete photo1
} -match glob -result {bad option "blah": must be *}
test imgPhoto-4.3 {ImgPhotoCmd procedure: blank option} -setup {
    image create photo photo1
} -body {
    photo1 blank
    photo1 blank x
} -cleanup {
    image delete photo1
} -returnCodes error -result {wrong # args: should be "photo1 blank"}
test imgPhoto-4.4 {ImgPhotoCmd procedure: cget option} -setup {
    image create photo photo1
} -body {
    photo1 cget
} -cleanup {
    image delete photo1
} -returnCodes error -result {wrong # args: should be "photo1 cget option"}
test imgPhoto-4.5 {ImgPhotoCmd procedure: cget option} -setup {
    image create photo photo2 -width 25 -height 30
} -body {
    list [photo2 cget -width] [photo2 cget -height]
} -cleanup {
    image delete photo2
} -result {25 30}
test imgPhoto-4.6 {ImgPhotoCmd procedure: configure option} -setup {
    image create photo photo1
} -body {
    llength [photo1 configure]
} -cleanup {
    image delete photo1
} -result 8
test imgPhoto-4.7 {ImgPhotoCmd procedure: configure option} -setup {
    image create photo photo1
} -body {
    photo1 conf -palette 3/4/2
    photo1 configure -palette
} -cleanup {
    image delete photo1
} -result {-palette {} {} {} 3/4/2}
test imgPhoto-4.8 {ImgPhotoCmd procedure: configure option} -setup {
    image create photo photo1
} -body {
    photo1 configure -blah
} -cleanup {
    image delete photo1
} -returnCodes error -result {unknown option "-blah"}
test imgPhoto-4.9 {ImgPhotoCmd procedure: configure option} -setup {
    image create photo photo1
} -body {
    photo1 configure -palette {} -gamma
} -cleanup {
    image delete photo1
} -returnCodes error -result {value for "-gamma" missing}
test imgPhoto-4.10 {ImgPhotoCmd procedure: copy option} -setup {
    image create photo photo1
    image create photo photo2 -width 25 -height 30
} -body {
    image create photo photo2 -file $teapotPhotoFile
    photo1 configure -width 0 -height 0 -palette {} -gamma 1
    photo1 copy photo2
    list [image width photo1] [image height photo1] [photo1 get 100 100]
} -cleanup {
    image delete photo1 photo2
} -result {256 256 {169 117 90}}
test imgPhoto-4.11 {ImgPhotoCmd procedure: copy option} -setup {
    image create photo photo1
} -body {
    photo1 copy
} -returnCodes error -cleanup {
    image delete photo1
} -result {wrong # args: should be "photo1 copy source-image ?-compositingrule rule? ?-from x1 y1 x2 y2? ?-to x1 y1 x2 y2? ?-zoom x y? ?-subsample x y?"}
test imgPhoto-4.12 {ImgPhotoCmd procedure: copy option} -setup {
    image create photo photo1
} -body {
    photo1 copy blah
} -returnCodes error -cleanup {
    image delete photo1
} -result {image "blah" doesn't exist or is not a photo image}
test imgPhoto-4.13 {ImgPhotoCmd procedure: copy option} -setup {
    image create photo photo1
    image create photo photo2
} -body {
    photo1 copy photo2 -blah
} -returnCodes error -cleanup {
    image delete photo1 photo2
} -result {unrecognized option "-blah": must be -compositingrule, -from, -shrink, -subsample, -to, or -zoom}
test imgPhoto-4.14 {ImgPhotoCmd procedure: copy option} -setup {
    image create photo photo1
    image create photo photo2
} -body {
    photo1 copy photo2 -from -to
} -returnCodes error -cleanup {
    image delete photo1 photo2
} -result {the "-from" option requires one to four integer values}
test imgPhoto-4.15 {ImgPhotoCmd procedure: copy option} -setup {
    image create photo photo1
    image create photo photo2 -file $teapotPhotoFile
} -body {
    photo1 copy photo2
    photo1 copy photo2 -from 0 70 60 120 -shrink
    list [image width photo1] [image height photo1] [photo1 get 20 10]
} -cleanup {
    image delete photo1 photo2
} -result {60 50 {215 154 120}}
test imgPhoto-4.16 {ImgPhotoCmd procedure: copy option} -setup {
    image create photo photo1
    image create photo photo2 -file $teapotPhotoFile
} -body {
    photo1 copy photo2 -from 60 120 0 70 -to 20 50
    list [image width photo1] [image height photo1] [photo1 get 40 80]
} -cleanup {
    image delete photo1 photo2
} -result {80 100 {19 92 192}}
test imgPhoto-4.17 {ImgPhotoCmd procedure: copy option} -setup {
    image create photo photo1
    image create photo photo2 -file $teapotPhotoFile
} -body {
    photo1 copy photo2 -from 0 120 60 70 -to 0 0 100 100
    list [image width photo1] [image height photo1] [photo1 get 80 60]
} -cleanup {
    image delete photo1 photo2
} -result {100 100 {215 154 120}}
test imgPhoto-4.18 {ImgPhotoCmd procedure: copy option} -setup {
    image create photo photo1
    image create photo photo2 -file $teapotPhotoFile
} -body {
    photo1 copy photo2 -from 60 70 0 120 -zoom 2
    list [image width photo1] [image height photo1] [photo1 get 100 50]
} -cleanup {
    image delete photo1 photo2
} -result {120 100 {169 99 47}}
test imgPhoto-4.19 {ImgPhotoCmd procedure: copy option} -setup {
    image create photo photo1
    image create photo photo2 -file $teapotPhotoFile
} -body {
    photo1 copy photo2 -from 0 70 60 120 -zoom 2
    list [image width photo1] [image height photo1] [photo1 get 100 50]
} -cleanup {
    image delete photo1 photo2
} -result {120 100 {169 99 47}}
test imgPhoto-4.20 {ImgPhotoCmd procedure: copy option} -setup {
    image create photo photo1
    image create photo photo2 -file $teapotPhotoFile
} -body {
    photo1 copy photo2 -from 20 20 200 180 -subsample 2 -shrink
    list [image width photo1] [image height photo1] [photo1 get 50 30]
} -cleanup {
    image delete photo1 photo2
} -result {90 80 {207 146 112}}
test imgPhoto-4.21 {ImgPhotoCmd procedure: copy option} -setup {
    image create photo photo1
    image create photo photo2 -file $teapotPhotoFile
} -body {
    photo1 copy photo2
    set result [list [image width photo1] [image height photo1]]
    photo1 conf -width 49 -height 51
    lappend result [image width photo1] [image height photo1]
    photo1 copy photo2
    lappend result [image width photo1] [image height photo1]
    photo1 copy photo2 -from 0 0 10 10 -shrink
    lappend result [image width photo1] [image height photo1]
    photo1 conf -width 0
    photo1 copy photo2 -from 0 0 10 10 -shrink
    lappend result [image width photo1] [image height photo1]
    photo1 conf -height 0
    photo1 copy photo2 -from 0 0 10 10 -shrink
    lappend result [image width photo1] [image height photo1]
} -cleanup {
    image delete photo1 photo2
} -result {256 256 49 51 49 51 49 51 10 51 10 10}
<<<<<<< HEAD
# tests for <imageName> data: imgPhoto-4.
test imgPhoto-4.22 {ImgPhotoCmd procedure: get option} -constraints {
    hasTranspTeapotPhoto
} -setup {
=======
test imgPhoto-4.22 {ImgPhotoCmd procedure: get option} -setup {
>>>>>>> 0ba2c475
    image create photo photo1
} -body {
    photo1 read $transpTeapotPhotoFile
    list [photo1 get 100 100 -withalpha] \
	[photo1 get 150 100 -withalpha] \
	[photo1 get 100 150] [photo1 get 150 150]
} -cleanup {
    image delete photo1
} -result {{175 71 0 162} {179 73 0 168} {14 8 0} {0 0 0}}
test imgPhoto-4.23 {ImgPhotoCmd procedure: get option} -setup {
    image create photo photo1
} -body {
    photo1 get 256 0
} -cleanup {
    image delete photo1
} -returnCodes error -result {photo1 get: coordinates out of range}
test imgPhoto-4.24 {ImgPhotoCmd procedure: get option} -setup {
    image create photo photo1
} -body {
    photo1 get 0 -1
} -cleanup {
    image delete photo1
} -returnCodes error -result {photo1 get: coordinates out of range}
test imgPhoto-4.25 {ImgPhotoCmd procedure: get option} -setup {
    image create photo photo1
} -body {
    photo1 get 0
} -cleanup {
    image delete photo1
} -returnCodes error -result \
    {wrong # args: should be "photo1 get x y ?-withalpha?"}
# more test for image get: 4.101-4.102
test imgPhoto-4.26 {ImgPhotoCmd procedure: put option} -setup {
    image create photo photo1
} -body {
    photo1 put
} -returnCodes error -cleanup {
    image delete photo1
} -result {wrong # args: should be "photo1 put data ?-option value ...?"}
test imgPhoto-4.27 {ImgPhotoCmd procedure: put option} -setup {
    image create photo photo1
} -body {
    photo1 put {{white} {white white}}
} -returnCodes error -cleanup {
    image delete photo1
} -result {invalid row # 1: all rows must have the same number of elements}
test imgPhoto-4.28 {ImgPhotoCmd procedure: put option} -setup {
    image create photo photo1
} -body {
    photo1 put {{blahgle}}
} -cleanup {
    image delete photo1
} -returnCodes error -result {invalid color name "blahgle"}
test imgPhoto-4.29 {ImgPhotoCmd procedure: put option} -setup {
    image create photo photo1
} -body {
    # SB: odd thing - this test passed with tk 8.6.6, even if the data
    # is in the wrong position:
    #photo1 put -to 10 10 20 20 {{white}}

    # this is how it's supposed to be:
    photo1 put {{white}} -to 10 10 20 20
    photo1 get 19 19
} -cleanup {
    image delete photo1
} -result {255 255 255}
# more tests for image put: 4.90-4.100
test imgPhoto-4.30 {ImgPhotoCmd procedure: read option} -setup {
    image create photo photo1
} -body {
    photo1 read
} -returnCodes error -cleanup {
    image delete photo1
} -result {wrong # args: should be "photo1 read fileName ?-option value ...?"}
test imgPhoto-4.31 {ImgPhotoCmd procedure: read option} -setup {
    image create photo photo1
} -body {
    photo1 read $teapotPhotoFile -zoom 2
} -returnCodes error -cleanup {
    image delete photo1
} -result {unrecognized option "-zoom": must be -format, -from, -metadata, -shrink, or -to}
test imgPhoto-4.32 {ImgPhotoCmd procedure: read option} -setup {
    image create photo photo1
} -body {
    list [catch {photo1 read bogus} err] [string tolower $err]
} -cleanup {
    image delete photo1
} -result {1 {couldn't open "bogus": no such file or directory}}
test imgPhoto-4.33 {ImgPhotoCmd procedure: read option} -setup {
    image create photo photo1
} -body {
    photo1 read $teapotPhotoFile -format bogus
} -cleanup {
    image delete photo1
} -returnCodes error -result {image file format "bogus" is not supported}
test imgPhoto-4.34 {ImgPhotoCmd procedure: read option} -setup {
    image create photo photo1
} -body {
    photo1 read $README
} -returnCodes error -cleanup {
    image delete photo1
} -result [subst {couldn't recognize data in image file "$README"}]
test imgPhoto-4.35 {ImgPhotoCmd procedure: read option} -setup {
    image create photo photo1
} -body {
    photo1 read $teapotPhotoFile
    list [image width photo1] [image height photo1] [photo1 get 120 120]
} -cleanup {
    image delete photo1
} -result {256 256 {161 109 82}}
test imgPhoto-4.36 {ImgPhotoCmd procedure: read option} -setup {
    image create photo photo1
} -body {
    photo1 read $teapotPhotoFile -from 0 70 60 120 -to 10 10 -shrink
    list [image width photo1] [image height photo1] [photo1 get 29 19]
} -cleanup {
    image delete photo1
} -result {70 60 {244 180 144}}
test imgPhoto-4.37 {ImgPhotoCmd procedure: redither option} -setup {
    image create photo photo1
} -body {
    photo1 redither
    photo1 redither x
} -cleanup {
    image delete photo1
} -returnCodes error -result {wrong # args: should be "photo1 redither"}
test imgPhoto-4.38 {ImgPhotoCmd procedure: write option} -setup {
    image create photo photo1
} -body {
    photo1 write
} -returnCodes error -cleanup {
    image delete photo1
} -result {wrong # args: should be "photo1 write fileName ?-option value ...?"}
test imgPhoto-4.39 {ImgPhotoCmd procedure: write option} -setup {
    image create photo photo1
} -body {
    photo1 write teapot.tmp -format bogus
} -cleanup {
    image delete photo1
} -returnCodes error -result {image file format "bogus" is unknown}
# more tests on "imageName write": imgPhoto-17.*
test imgPhoto-4.40 {ImgPhotoCmd procedure: transparency option} -setup {
    image create photo photo1
} -body {
    photo1 transparency
} -returnCodes error -cleanup {
    image delete photo1
} -result {wrong # args: should be "photo1 transparency option ?arg ...?"}
test imgPhoto-4.41 {ImgPhotoCmd procedure: transparency get option} -setup {
    image create photo photo1
} -body {
    photo1 transparency get
} -returnCodes error -cleanup {
    image delete photo1
} -result {wrong # args: should be "photo1 transparency get x y ?-option?"}
test imgPhoto-4.42 {ImgPhotoCmd procedure: transparency get option} -setup {
    image create photo photo1
} -body {
    photo1 transparency get 0
} -returnCodes error -cleanup {
    image delete photo1
} -result {wrong # args: should be "photo1 transparency get x y ?-option?"}
test imgPhoto-4.43 {ImgPhotoCmd procedure: transparency get option} -setup {
    image create photo photo1
} -body {
    photo1 transparency get 0 0 0 -alpha
} -returnCodes error -cleanup {
    image delete photo1
} -result {wrong # args: should be "photo1 transparency get x y ?-option?"}
test imgPhoto-4.44 {ImgPhotoCmd procedure: transparency get option} -setup {
    image create photo photo1
} -body {
    photo1 transparency get bogus 0
} -cleanup {
    image delete photo1
} -returnCodes error -result {expected integer but got "bogus"}
test imgPhoto-4.45 {ImgPhotoCmd procedure: transparency get option} -setup {
    image create photo photo1
} -body {
    photo1 transparency get 0 bogus
} -cleanup {
    image delete photo1
} -returnCodes error -result {expected integer but got "bogus"}
test imgPhoto-4.46 {ImgPhotoCmd procedure: transparency get option} -setup {
    image create photo photo1
} -body {
    photo1 put white
    photo1 transparency get 0 0
} -cleanup {
    image delete photo1
} -result 0
test imgPhoto-4.47 {ImgPhotoCmd procedure: transparency get option} -setup {
    image create photo photo1
} -body {
    photo1 transparency get 1 0
} -returnCodes error -cleanup {
    image delete photo1
} -result {photo1 transparency get: coordinates out of range}
test imgPhoto-4.48 {ImgPhotoCmd procedure: transparency get option} -setup {
    image create photo photo1
} -body {
    photo1 transparency get -1 0
} -returnCodes error -cleanup {
    image delete photo1
} -result {photo1 transparency get: coordinates out of range}
test imgPhoto-4.49 {ImgPhotoCmd procedure: transparency get option} -setup {
    image create photo photo1
} -body {
    photo1 transparency get 0 1
} -returnCodes error -cleanup {
    image delete photo1
} -result {photo1 transparency get: coordinates out of range}
test imgPhoto-4.50 {ImgPhotoCmd procedure: transparency get option} -setup {
    image create photo photo1
} -body {
    photo1 transparency get 0 -1
} -returnCodes error -cleanup {
    image delete photo1
} -result {photo1 transparency get: coordinates out of range}
test imgPhoto-4.51 {ImgPhotoCmd procedure: transparency get option} -setup {
    image create photo photo1
} -body {
    photo1 put white
    photo1 blank
    photo1 transparency get 0 0
} -cleanup {
    image delete photo1
} -result 1
# more tests for transparency get: 4.65, 4.66, 4.76-4.81
test imgPhoto-4.52 {ImgPhotoCmd procedure: transparency set option} -setup {
    image create photo photo1
} -body {
    photo1 transparency set
} -returnCodes error -cleanup {
    image delete photo1
} -result \
    {wrong # args: should be "photo1 transparency set x y newVal ?-option?"}
test imgPhoto-4.53 {ImgPhotoCmd procedure: transparency set option} -setup {
    image create photo photo1
} -body {
    photo1 transparency set 0
} -returnCodes error -cleanup {
    image delete photo1
} -result \
    {wrong # args: should be "photo1 transparency set x y newVal ?-option?"}
test imgPhoto-4.54 {ImgPhotoCmd procedure: transparency set option} -setup {
    image create photo photo1
} -body {
    photo1 transparency set 0 0
} -returnCodes error -cleanup {
    image delete photo1
} -result \
    {wrong # args: should be "photo1 transparency set x y newVal ?-option?"}
test imgPhoto-4.55 {ImgPhotoCmd procedure: transparency set option} -setup {
    image create photo photo1
} -body {
    photo1 transparency set 0 0 0 0 -alpha
} -returnCodes error -cleanup {
    image delete photo1
} -result \
    {wrong # args: should be "photo1 transparency set x y newVal ?-option?"}
test imgPhoto-4.56 {ImgPhotoCmd procedure: transparency set option} -setup {
    image create photo photo1
} -body {
    photo1 transparency set bogus 0 0
} -cleanup {
    image delete photo1
} -returnCodes error -result {expected integer but got "bogus"}
test imgPhoto-4.57 {ImgPhotoCmd procedure: transparency set option} -setup {
    image create photo photo1
} -body {
    photo1 transparency set 0 bogus 0
} -cleanup {
    image delete photo1
} -returnCodes error -result {expected integer but got "bogus"}
test imgPhoto-4.58 {ImgPhotoCmd procedure: transparency set option} -setup {
    image create photo photo1
    photo1 put blue
} -body {
    photo1 transparency set 0 0 bogus
} -cleanup {
    image delete photo1
} -returnCodes error -result {expected boolean value but got "bogus"}
test imgPhoto-4.59 {ImgPhotoCmd procedure: transparency set option} -setup {
    image create photo photo1
} -body {
    photo1 transparency set 1 0 0
} -returnCodes error -cleanup {
    image delete photo1
} -result {photo1 transparency set: coordinates out of range}
test imgPhoto-4.60 {ImgPhotoCmd procedure: transparency set option} -setup {
    image create photo photo1
} -body {
    photo1 transparency set -1 0 0
} -returnCodes error -cleanup {
    image delete photo1
} -result {photo1 transparency set: coordinates out of range}
test imgPhoto-4.61 {ImgPhotoCmd procedure: transparency set option} -setup {
    image create photo photo1
} -body {
    photo1 transparency set 0 1 0
} -returnCodes error -cleanup {
    image delete photo1
} -result {photo1 transparency set: coordinates out of range}
test imgPhoto-4.62 {ImgPhotoCmd procedure: transparency set option} -setup {
    image create photo photo1
} -body {
    photo1 transparency set 0 -1 0
} -returnCodes error -cleanup {
    image delete photo1
} -result {photo1 transparency set: coordinates out of range}
test imgPhoto-4.63 {ImgPhotoCmd procedure: transparency set option} -setup {
    image create photo photo1
} -body {
    photo1 put white
    photo1 transparency set 0 0 false
    photo1 transparency get 0 0
} -cleanup {
    image delete photo1
} -result 0
test imgPhoto-4.64 {ImgPhotoCmd procedure: transparency set option} -setup {
    image create photo photo1
} -body {
    photo1 put white
    photo1 transparency set 0 0 true
    photo1 transparency get 0 0
} -cleanup {
    image delete photo1
} -result 1
# more tests for transparency set: 4.67, 4.68, 4.82-4.89
# Now for some heftier testing, checking that setting and resetting of pixels'
# transparency status doesn't "leak" with any one-off errors.
test imgPhoto-4.65 {ImgPhotoCmd procedure: transparency get option} -setup {
    image create photo photo1
} -body {
    photo1 put white -to 0 0 3 3
    checkImgTrans photo1
} -cleanup {
    image delete photo1
} -result {}
test imgPhoto-4.66 {ImgPhotoCmd procedure: transparency get option} -setup {
    image create photo photo1
} -body {
    photo1 put white -to 0 0 3 3
    photo1 blank
    checkImgTrans photo1
} -result {0,0 0,1 0,2 1,0 1,1 1,2 2,0 2,1 2,2}
test imgPhoto-4.67 {ImgPhotoCmd procedure: transparency set option} -setup {
    image create photo photo1
} -body {
    photo1 put white -to 0 0 3 3
    checkImgTransLoop photo1 {
	photo1 put white -to 0 0 3 3
	photo1 transparency set $x $y 1
    } {
	photo1 transparency set $x $y 0
    }
} -cleanup {
    image delete photo1
} -result {0,0:. 0,1:. 0,2:. 1,0:. 1,1:. 1,2:. 2,0:. 2,1:. 2,2:.}
test imgPhoto-4.68 {ImgPhotoCmd procedure: transparency set option} -setup {
    image create photo photo1
} -body {
    photo1 put white -to 0 0 3 3
    checkImgTransLoop photo1 {
	photo1 blank
	photo1 transparency set $x $y 0
    } {
	photo1 transparency set $x $y 1
    }
} -cleanup {
    image delete photo1
} -result {0,1 0,2 1,0 1,1 1,2 2,0 2,1 2,2: 0,0 0,1 0,2 1,0 1,1 1,2 2,0 2,1 2,2. 0,0 0,2 1,0 1,1 1,2 2,0 2,1 2,2: 0,0 0,1 0,2 1,0 1,1 1,2 2,0 2,1 2,2. 0,0 0,1 1,0 1,1 1,2 2,0 2,1 2,2: 0,0 0,1 0,2 1,0 1,1 1,2 2,0 2,1 2,2. 0,0 0,1 0,2 1,1 1,2 2,0 2,1 2,2: 0,0 0,1 0,2 1,0 1,1 1,2 2,0 2,1 2,2. 0,0 0,1 0,2 1,0 1,2 2,0 2,1 2,2: 0,0 0,1 0,2 1,0 1,1 1,2 2,0 2,1 2,2. 0,0 0,1 0,2 1,0 1,1 2,0 2,1 2,2: 0,0 0,1 0,2 1,0 1,1 1,2 2,0 2,1 2,2. 0,0 0,1 0,2 1,0 1,1 1,2 2,1 2,2: 0,0 0,1 0,2 1,0 1,1 1,2 2,0 2,1 2,2. 0,0 0,1 0,2 1,0 1,1 1,2 2,0 2,2: 0,0 0,1 0,2 1,0 1,1 1,2 2,0 2,1 2,2. 0,0 0,1 0,2 1,0 1,1 1,2 2,0 2,1: 0,0 0,1 0,2 1,0 1,1 1,2 2,0 2,1 2,2.}
test imgPhoto-4.69 {ImgPhotoCmd procedure: copy with -compositingrule} -setup {
    # Test the compositing rules for copying images
    image create photo photo1 -width 3 -height 3
    image create photo photo2 -width 2 -height 2
} -body {
    photo1 copy photo2 -to 1 1 -compositingrule
} -cleanup {
    image delete photo1 photo2
} -returnCodes error -result {the "-compositingrule" option requires a value}
test imgPhoto-4.70 {ImgPhotoCmd procedure: copy with -compositingrule} -setup {
    # Test the compositing rules for copying images
    image create photo photo1 -width 3 -height 3
    image create photo photo2 -width 2 -height 2
} -body {
    photo1 copy photo2 -to 1 1 -compositingrule BAD
} -returnCodes error -cleanup {
    image delete photo1 photo2
} -result {bad compositing rule "BAD": must be overlay or set}
test imgPhoto-4.71 {ImgPhotoCmd procedure: copy with -compositingrule} -setup {
    # Test the compositing rules for copying images
    image create photo photo1 -width 3 -height 3
    image create photo photo2 -width 2 -height 2
} -body {
    # Tests default compositing rule
    photo1 blank
    photo2 blank
    photo1 put white -to 0 0 2 2
    photo2 put white -to 0 0 2 2
    photo2 transparency set 0 0 true
    photo1 copy photo2 -to 1 1
    checkImgTrans photo1
} -cleanup {
    image delete photo1 photo2
} -result {0,2 2,0}
test imgPhoto-4.72 {ImgPhotoCmd procedure: copy with -compositingrule} -setup {
    # Test the compositing rules for copying images
    image create photo photo1 -width 3 -height 3
    image create photo photo2 -width 2 -height 2
} -body {
    photo1 blank
    photo2 blank
    photo1 put white -to 0 0 2 2
    photo2 put white -to 0 0 2 2
    photo2 transparency set 0 0 true
    photo1 copy photo2 -to 1 1 -compositingrule overlay
    checkImgTrans photo1
} -cleanup {
    image delete photo1 photo2
} -result {0,2 2,0}
test imgPhoto-4.73 {ImgPhotoCmd procedure: copy with -compositingrule} -setup {
    # Test the compositing rules for copying images
    image create photo photo1 -width 3 -height 3
    image create photo photo2 -width 2 -height 2
} -body {
    photo1 blank
    photo2 blank
    photo1 put white -to 0 0 2 2
    photo2 put white -to 0 0 2 2
    photo2 transparency set 0 0 true
    photo1 copy photo2 -to 1 1 -compositingrule set
    checkImgTrans photo1
} -cleanup {
    image delete photo1 photo2
} -result {0,2 1,1 2,0}
test imgPhoto-4.74 {ImgPhotoCmd procedure: put option error handling} -setup {
    image create photo photo1
} -body {
    photo1 put {{white}} -to 10 10 20 20 {{white}}
} -cleanup {
    image delete photo1
} -returnCodes 1 -result {wrong # args: should be "photo1 put data ?-option value ...?"}
test imgPhoto-4.75 {<photo> read command: filename starting with '-'} -body {
    file copy -force $teapotPhotoFile -teapotPhotoFile
    image create photo photo1
    photo1 read -teapotPhotoFile
} -cleanup {
    image delete photo1
    file delete ./-teapotPhotoFile
} -result {}
<<<<<<< HEAD
test imgPhoto-4.75.1 {ImgPhotoCmd procedure: copy to same image} -constraints {
    hasTeapotPhoto
} -setup {
=======
test imgPhoto-4.76 {ImgPhotoCmd procedure: copy to same image} -setup {
>>>>>>> 0ba2c475
    imageCleanup
    image create photo photo1 -file $teapotPhotoFile
} -body {
    # non-regression test for bug [5239fd749b] - shall just not crash
    photo1 copy photo1 -to 0 0 2000 1000
    photo1 copy photo1 -subsample 2 2 -shrink
} -cleanup {
    imageCleanup
} -result {}
<<<<<<< HEAD
test imgPhoto-4.76 {ImgPhotoCmd, transparency get: too many options} -setup {
    image create photo photo1
} -body {
    photo1 put white -to 0 0 1 1
    photo1 transparency get 0 0 -alpha -bogus
} -cleanup {
    imageCleanup
} -returnCodes error -result \
    {wrong # args: should be "photo1 transparency get x y ?-option?"}
test imgPhoto-4.77 {ImgPhotoCmd, transparency get: invalid option} -setup {
    image create photo photo1
} -body {
    photo1 put white -to 0 0 1 1
    photo1 transparency get 0 0 -bogus
} -cleanup {
    imageCleanup
} -returnCodes error -result \
    {unrecognized option "-bogus": must be -alpha}
test imgPhoto-4.78 {ImgPhotoCmd, transparency get: normal use} -setup {
    image create photo photo1
} -body {
    photo1 put white -to 0 0 1 1
    set result [photo1 transparency get 0 0]
    lappend result [photo1 transparency get 0 0 -alpha]
} -cleanup {
    imageCleanup
} -result {0 255}
test imgPhoto-4.79 {ImgPhotoCmd, transparency get: no option} -constraints {
    hasTranspTeapotPhoto
} -setup {
    image create photo photo1 -file $transpTeapotPhotoFile
    set result {}
} -body {
    set pixelCoords {{156 239} {76 207} {153 213} {139 43} {75 112}}
    foreach coord $pixelCoords {
	lappend result [photo1 transparency get {*}$coord]
    }
    set result
} -cleanup {
    imageCleanup
} -result {0 1 0 0 0}
# test imgPhoto-4.80: deleted (was transparency get: -boolean)
test imgPhoto-4.81 {ImgPhotoCmd, transparency get: -alpha} -constraints {
    hasTranspTeapotPhoto
} -setup {
    image create photo photo1 -file $transpTeapotPhotoFile
    set result {}
} -body {
    set pixelCoords {{156 239} {76 207} {153 213} {139 43} {75 112}}
    foreach coord $pixelCoords {
	lappend result [photo1 transparency get {*}$coord -alpha]
    }
    set result
} -cleanup {
    imageCleanup
} -result {255 0 1 254 206}
test imgPhoto-4.82 {ImgPhotoCmd, transparency set: too many opts} -setup {
    image create photo photo1
} -body {
    photo1 transparency set 0 0 -alpha -bogus 1
} -cleanup {
    imageCleanup
} -returnCodes error -result \
    {wrong # args: should be "photo1 transparency set x y newVal ?-option?"}
test imgPhoto-4.83 {ImgPhotoCmd, transparency set: invalid opt} -setup {
    image create photo photo1 -data black
} -body {
    photo1 transparency set 0 0 0 -bogus
} -cleanup {
    imageCleanup
} -returnCodes error -result \
    {unrecognized option "-bogus": must be -alpha}
test imgPhoto-4.84 {ImgPhotoCmd, transparency set: invalid newVal} -setup {
    image create photo photo1 -data white
} -body {
    photo1 transparency set 0 0 bogus -alpha
} -cleanup {
    imageCleanup
} -returnCodes error -result {expected integer but got "bogus"}
test imgPhoto-4.85 {ImgPhotoCmd, transparency set: invalid newVal} -setup {
    image create photo photo1 -data red
} -body {
    photo1 transparency set 0 0 -1 -alpha
} -returnCodes error -result \
    {invalid alpha value "-1": must be integer between 0 and 255}
test imgPhoto-4.86 {ImgPhotoCmd, transparency set: invalid newVal} -setup {
    image create photo photo1 -data green
} -body {
    photo1 transparency set 0 0 256 -alpha
} -cleanup {
    imageCleanup
} -returnCodes error -result \
    {invalid alpha value "256": must be integer between 0 and 255}
test imgPhoto-4.87 {ImgPhotoCmd, transparency set: no opt} -setup {
    image create photo photo1
} -body {
    photo1 put white -to 0 0 2 1
    photo1 transparency set 0 0 0
    photo1 transparency set 1 0 1
    list [photo1 transparency get 0 0 -alpha] \
        [photo1 transparency get 1 0 -alpha]
} -cleanup {
    imageCleanup
} -result {255 0}
# deleted: test imgPhoto-4.88 {ImgPhotoCmd, transparency set: -boolean}
test imgPhoto-4.89 {ImgPhotoCmd, transparency set: -alpha} -setup {
    image create photo photo1
} -body {
    photo1 put white -to 0 0 2 2
    photo1 transparency set 0 0 0 -alpha
    photo1 transparency set 1 0 1 -alpha
    photo1 transparency set 0 1 254 -alpha
    photo1 transparency set 1 1 255 -alpha
    list [photo1 transparency get 0 0] [photo1 transparency get 1 0] \
	[photo1 transparency get 0 1] [photo1 transparency get 1 1]
} -cleanup {
    imageCleanup
} -result {1 0 0 0}
test imgPhoto-4.90 {ImgPhotoCmd put: existing but not allowed opt} -setup {
    image create photo photo1
} -body {
    photo1 put yellow -from 0 0 1 1
} -cleanup {
    imageCleanup
} -returnCodes error -result \
    {unrecognized option "-from": must be -format, -metadata, or -to}
test imgPhoto-4.91 {ImgPhotoCmd put: invalid option} -setup {
    image create photo photo1
} -body {
    photo1 put {{0 1 2 3}} -bogus x
} -returnCodes error -result \
    {unrecognized option "-bogus": must be -format, -metadata, or -to}
test imgPhoto-4.92 {ImgPhotocmd put: missing data} -setup {
    image create photo photo1
} -body {
    photo1 put -to 0 0
} -returnCodes error -result \
    {wrong # args: should be "photo1 put data ?-option value ...?"}
test imgPhoto-4.93 {ImgPhotoCmd put: data in ppm format} -constraints {
    hasTeapotPhoto
} -setup {
    image create photo photo1 -file $teapotPhotoFile
    image create photo photo2
} -body {
    set imgdata [photo1 data -format ppm]
    photo2 put $imgdata -format ppm
    set result {}
    if {[image width photo1] != [image width photo2] \
            || [image height photo1] != [image height photo2]} {
        lappend result [list [image width photo2] [image height photo2]]
    } else {
        lappend result 1
    }
    foreach point {{206 125} {67 12} {13 46} {19 184}} {
        if {[photo1 get {*}$point] ne [photo2 get {*}$point]} {
            lappend result [photo2 get {*}$point]
        } else {
            lappend result 1
        }
    }
    set result
} -cleanup {
    imageCleanup
} -result {1 1 1 1 1}
test imgPhoto-4.94 {ImgPhotoCmd put: unknown format} -setup {
    image create photo photo1
} -body {
    photo1 put {no real data} -format bogus
} -cleanup {
    imageCleanup
} -returnCodes error -result {image format "bogus" is not supported}
test imgPhoto-4.95 {ImgPhotoCmd put: default fmt, invalid data} -setup {
    image create photo photo1
} -body {
    photo1 put {{red green blue} {red " blue}}
    #"
} -cleanup {
    imageCleanup
} -returnCodes error -result {unmatched open quote in list}
test imgPhoto-4.96 {ImgPhotoCmd put: "default" handler is selected} -setup {
    image create photo photo1
    image create photo photo2
    set imgData {{{1 2 3 4} {5 6 7 8} {9 10 11 12}}
        {{13 14 15 15} {17 18 19 20} {21 22 23 24}}}
} -body {
    photo1 put $imgData
    photo2 put $imgData -format default
    set result {}
    lappend result [list [image width photo1] [image height photo1]]
    lappend result [list [image width photo2] [image height photo2]]
    lappend result [string equal \
        [photo1 data -format "default -colorformat rgba"] \
        [photo2 data -format "default -colorformat rgba"]]
    set result
} -cleanup {
    imageCleanup
    unset result
    unset imgData
} -result {{3 2} {3 2} 1}
test imgPhoto-4.97 {ImgPhotoCmd put: image size} -setup {
    image create photo photo1
} -body {
    photo1 put {{red green blue} {blue red green}}
    list [image width photo1] [image height photo1]
} -cleanup {
    imageCleanup
} -result {3 2}
test imgPhoto-4.98 {ImgPhotoCmd put: -to with 2 coords} -setup {
    image create photo photo1
} -body {
    photo1 put {{"alice blue" "blanched almond"}
		{"deep sky blue" "ghost white"}
		{#AABBCC #AABBCCDD}} -to 5 6
    list [image width photo1] [image height photo1]
} -cleanup {
    imageCleanup
} -result {7 9}
test imgPhoto-4.99 {ImgPhotoCmd put: -to with 4 coords} -setup {
    image create photo photo1
} -body {
    photo1 put {{#123 #456 #678} {#9AB #CDE #F01}} -to 1 2 20 21
    set result {}
    lappend result [photo1 get 19 20 -withalpha]
    lappend result [string equal \
	[photo1 data -from 1 2 4 4] [photo1 data -from 4 2 7 4]]
    lappend result [string equal \
	[photo1 data -from 10 12 13 14] [photo1 data -from 16 16 19 18]]
    set result
} -cleanup {
    imageCleanup
} -result {{17 34 51 255} 1 1}
test imgPhoto-4.100 {ImgPhotoCmd put: no changes on empty data} -setup {
    image create photo photo1
} -body {
    photo1 put {{brown blue} {cyan coral}}
    set imgData [photo1 data]
    photo1 put {}
    string equal $imgData [photo1 data]
} -cleanup {
    imageCleanup
} -result 1
test imgPhoto-4.101 {ImgPhotoCmd get: too many args} -setup {
    image create photo photo1
} -body {
    photo1 get 0 0 -withalpha bogus
} -cleanup {
    imageCleanup
} -returnCodes error -result \
    {wrong # args: should be "photo1 get x y ?-withalpha?"}
test imgPhoto-4.102 {ImgPhotoCmd get: invalid option} -setup {
    image create photo photo1
} -body {
    photo1 get 0 0 -bogus
} -cleanup {
    imageCleanup
} -returnCodes error -result \
    {unrecognized option "-bogus": must be -withalpha}
test imgPhoto-4.103 {ImgPhotoCmd data: accepted opts} -setup {
    image create photo photo1 -data black
} -body {
    photo1 data -format default -from 0 0 -grayscale -background blue
} -cleanup {
    imageCleanup
} -result {{#000000}}
test imgPhoto-4.104 {ImgPhotoCmd data: existing but not accepted opt} -setup {
    image create photo photo1
} -body {
    photo1 data -to
} -cleanup {
    imageCleanup
} -returnCodes error -result \
{unrecognized option "-to": must be -background, -format, -from, -grayscale, or -metadata}
test imgPhoto-4.105 {ImgPhotoCmd data: invalid option} -setup {
    image create photo photo1
} -body {
    photo1 data -bogus
} -cleanup {
    imageCleanup
} -returnCodes error -result \
{unrecognized option "-bogus": must be -background, -format, -from, -grayscale, or -metadata}
test imgPhoto-4.106 {ImgPhotoCmd data: extra arg before options} -setup {
    image create photo photo1
} -body {
    photo1 data bogus -grayscale
} -cleanup {
    imageCleanup
} -returnCodes error -result \
    {wrong # args: should be "photo1 data ?-option value ...?"}
test imgPhoto-4.107 {ImgPhotoCmd data: extra arg after options} -setup {
    image create photo photo1
} -body {
    photo1 data -format default bogus
} -cleanup {
    imageCleanup
} -returnCodes error -result \
    {wrong # args: should be "photo1 data ?-option value ...?"}
test imgPhoto-4.108 {ImgPhotoCmd data: invalid -from coords #1} -setup {
    image create photo photo1 -data blue
} -body {
    photo1 data -from 2 0
} -cleanup {
    imageCleanup
} -returnCodes error -result \
    {coordinates for -from option extend outside image}
test imgPhoto-4.109 {ImgPhotoCmd data: invalid -from coords #2} -setup {
    image create photo photo1 -data blue
} -body {
    photo1 data -from 0 2
} -cleanup {
    imageCleanup
} -returnCodes error -result \
    {coordinates for -from option extend outside image}
test imgPhoto-4.110 {ImgPhotoCmd data: invalid -from coords #3} -setup {
    image create photo photo1 -data blue
} -body {
    photo1 data -from 0 0 2 1
} -cleanup {
    imageCleanup
} -returnCodes error -result \
    {coordinates for -from option extend outside image}
test imgPhoto-4.111 {ImgPhotoCmd data: invalid -from coords #4} -setup {
    image create photo photo1 -data blue
} -body {
    photo1 data -from 0 0 1 2
} -cleanup {
    imageCleanup
} -returnCodes error -result \
    {coordinates for -from option extend outside image}
test imgPhoto-4.112 {ImgPhotoCmd data: -from with 2 coords} -setup {
    image create photo photo1 -data {
        {black black black black black}
        {white white white white white}
        {green green green green green}}
} -body {
    set imgData [photo1 data -from 2 1]
    list [llength [lindex $imgData 0]] [llength $imgData]
} -cleanup {
    imageCleanup
    unset imgData
} -result {3 2}
test imgPhoto-4.113 {ImgPhotoCmd data: default is rgb format} -setup {
    image create photo photo1 -data red
} -body {
    photo1 data
} -cleanup {
    imageCleanup
} -result {{#ff0000}}
test imgPhoto-4.114 {ImgPhotoCmd data: unknown format} -setup {
    image create photo photo1
} -body {
    photo1 data -format bogus
} -cleanup {
    imageCleanup
} -returnCodes error -result {image string format "bogus" is unknown}
test imgPhoto-4.115 {ImgPhotoCmd data: rgb colorformat} -setup {
    image create photo photo1 -data {{red#a green#b} {blue#c white}}
} -body {
    photo1 data -format {default -colorformat rgb}
} -result {{#ff0000 #008000} {#0000ff #ffffff}}
test imgPhoto-4.116 {ImgPhotoCmd data: rgba colorformat} -setup {
    image create photo photo1 -data {{red green} {blue white}}
} -body {
    photo1 data -format {default -colorformat rgba}
} -result {{#ff0000ff #008000ff} {#0000ffff #ffffffff}}
test imgPhoto-4.117 {ImgPhotoCmd data: list colorformat} -setup {
    image create photo photo1 -data {{red#a green} {blue#c white#d}}
} -body {
    photo1 data -format {default -colorformat list}
} -result {{{255 0 0 170} {0 128 0 255}} {{0 0 255 204} {255 255 255 221}}}
# This testcase fails with Tcl < 8.6.7, due to [25842c]
test imgPhoto-4.118 {ImgPhotoCmd data: using data for new image
    results in same image as orignial } -constraints {
        hasTeapotPhoto hasTranspTeapotPhoto needsTcl867
} -setup {
    image create photo teapot -file $teapotPhotoFile
    teapot copy teapot -from 50 60 70 80 -shrink
    image create photo teapotTransp -file $transpTeapotPhotoFile
    teapotTransp copy teapotTransp -from 100 110 120 130 -shrink
    image create photo photo1
} -body {
    set result {}
    # We don't test gif here, as there seems to be a problem with
    # <imgName> data and gif format ("too many colors", probably a bug)
    foreach fmt {ppm png {default -colorformat rgba} \
            {default -colorformat list}} {
        set imgData [teapotTransp data -format $fmt]
        photo1 blank
        photo1 put $imgData
        if { ! [string equal [photo1 data] [teapotTransp data]]} {
            lappend result $fmt
        }
    }
    set imgData [teapot data -format default]
    photo1 blank
    photo1 put $imgData
    if { ! [string equal [photo1 data] [teapot data]]} {
        lappend result default
    }
    set result
} -cleanup {
    unset imgData
    unset result
    imageCleanup
} -result {}

test imgPhoto-5.1 {ImgPhotoGet/Free procedures, shared instances} -constraints {
    hasTeapotPhoto
} -setup {
=======

test imgPhoto-5.1 {ImgPhotoGet/Free procedures, shared instances} -setup {
>>>>>>> 0ba2c475
    destroy .c
    pack [canvas .c]
    imageCleanup
} -body {
    image create photo photo1 -file $teapotPhotoFile
    .c create image 0 0 -image photo1 -tags photo1.1
    .c create image 256 0 -image photo1 -tags photo1.2
    .c create image 0 256 -image photo1 -tags photo1.3
    update
    .c delete i1.1
    photo1 configure -width 1
    update
    .c delete i1.2
    photo1 configure -height 1
    update
    image delete photo1
} -cleanup {
    destroy .c
} -result {}

test imgPhoto-6.1 {ImgPhotoDisplay procedure, blank display} -setup {
    destroy .c
    pack [canvas .c]
    imageCleanup
} -body {
    image create photo photo1 -width 10 -height 10
    photo1 blank
    .c create image 10 10 -image photo1
    update
} -cleanup {
    destroy .c
    image delete photo1
} -result {}

test imgPhoto-7.1 {ImgPhotoFree procedure, resource freeing} -setup {
    destroy .c
    pack [canvas .c]
    imageCleanup
} -body {
    image create photo photo1 -file $teapotPhotoFile
    .c create image 0 0 -image photo1 -anchor nw
    update
    .c delete all
    image delete photo1
} -cleanup {
    destroy .c
}  -result {}
test imgPhoto-7.2 {ImgPhotoFree procedures, unlinking} -setup {
    deleteWindows
    imageCleanup
} -body {
    image create photo photo1 -file $teapotPhotoFile
    pack [canvas .c]
    .c create image 10 10 -image photo1 -anchor nw
    button .b1 -image photo1
    button .b2 -image photo1
    button .b3 -image photo1
    pack .b1 .b2 .b3
    update
    destroy .b2
    update
    destroy .b3
    update
    destroy .b1
    update
    .c delete all
} -cleanup {
    destroy .c
    image delete photo1
} -result {}
test imgPhoto-7.3 {ImgPhotoFree procedures, multiple visuals} -setup {
    deleteWindows
    imageCleanup
} -body {
    image create photo photo1 -file $teapotPhotoFile
    button .b1 -image photo1
    frame .f -visual best
    button .f.b2 -image photo1
    pack .f.b2
    pack .b1 .f
    update
    destroy .b1
    update
    .f.b2 configure -image {}
    update
    destroy .f
    image delete photo1
} -result {}

test imgPhoto-8.1 {ImgPhotoDelete procedure} -body {
    image create photo photo2 -file $teapotPhotoFile
    image delete photo2
} -result {}
test imgPhoto-8.2 {ImgPhotoDelete procedure} -setup {
    set x {}
} -body {
    image create photo photo2 -file $teapotPhotoFile
    rename photo2 newphoto2
    lappend x [info command photo2] [info command new*] [newphoto2 cget -file]
    image delete photo2
    lappend x [info command new*]
} -result [list {} newphoto2 $teapotPhotoFile {}]
test imgPhoto-8.3 {ImgPhotoDelete procedure, name cleanup} -body {
    image create photo photo1
    image create photo photo2 -width 10 -height 10
    image delete photo2
    photo1 copy photo2
} -returnCodes error -cleanup {
    imageCleanup
} -result {image "photo2" doesn't exist or is not a photo image}

test imgPhoto-9.1 {ImgPhotoCmdDeletedProc procedure} -body {
    image create photo photo2 -file $teapotPhotoFile
    rename photo2 {}
    list [expr {"photo2" in [imageNames]}] [catch {photo2 foo} msg] $msg
} -result {0 1 {invalid command name "photo2"}}

test imgPhoto-10.1 {Tk_ImgPhotoPutBlock procedure} -setup {
    imageCleanup
} -body {
    image create photo photo1
    photo1 put "{#ff0000 #ff0000 #ff0000 #ff0000 #ff0000 #ff0000 #ff0000 #ff0000}" -to 0 0
    photo1 put "{#00ff00 #00ff00}" -to 2 0
    list [photo1 get 2 0] [photo1 get 3 0] [photo1 get 4 0]
} -result {{0 255 0} {0 255 0} {255 0 0}}
test imgPhoto-10.2 {Tk_ImgPhotoPutBlock, same source and dest img} -setup {
    imageCleanup
} -body {
    # Test for bug e4336bef5d
    image create photo photo1 -file $teapotPhotoFile
    image create photo photo2 -file $teapotPhotoFile
    photo2 copy photo1 -to 1 2
    photo1 copy photo1 -to 1 2
    string equal [photo1 data] [photo2 data]
} -cleanup {
    imageCleanup
} -result 1
test imgPhoto-10.3 {Tk_ImgPhotoPutBlock, same source and dest img} -setup {
    imageCleanup
} -body {
    # Test for bug e4336bef5d
    image create photo photo1 -file $teapotPhotoFile
    image create photo photo2 -file $teapotPhotoFile
    photo2 copy photo1 -from 2 1 -to 4 5 300 300
    photo1 copy photo1 -from 2 1 -to 4 5 300 300
    string equal [photo1 data] [photo2 data]
} -cleanup {
    imageCleanup
} -result 1
test imgPhoto-10.4 {Tk_ImgPhotoPutBlock, empty image} -setup {
    imageCleanup
} -body {
    image create photo photo1
    photo1 copy photo1 -to 0 5 10 20
    list [image width photo1] [image height photo1]
} -cleanup {
    imageCleanup
} -result {0 0}
test imgPhoto-11.1 {Tk_FindPhoto} -setup {
    imageCleanup
} -body {
    image create bitmap i1
    image create photo photo1
    photo1 copy i1
} -cleanup {
    imageCleanup
} -returnCodes error -result {image "i1" doesn't exist or is not a photo image}

test imgPhoto-12.1 {Tk_PhotoPutZoomedBlock} -body {
    image create photo p3 -file $teapotPhotoFile
    set result [list [p3 get 50 50] [p3 get 100 100]]
    p3 copy p3 -zoom 2
    lappend result [image width p3] [image height p3] [p3 get 100 100]
} -cleanup {
    image delete p3
} -result {{19 92 192} {169 117 90} 512 512 {19 92 192}}
test imgPhoto-12.2 {Tk_ImgPhotoPutZoomedBlock, same source and dest img} -setup {
    imageCleanup
} -body {
    # Test for bug e4336bef5d
    image create photo photo1 -file $teapotPhotoFile
    image create photo photo2 -file $teapotPhotoFile
    photo2 copy photo1 -to 0 1 200 200 -zoom 2 3
    photo1 copy photo1 -to 0 1 200 200 -zoom 2 3
    string equal [photo1 data] [photo2 data]
} -cleanup {
    imageCleanup
} -result 1
test imgPhoto-12.3 {Tk_ImgPhotoPutZoomedBlock, same source and dest img} -setup {
    imageCleanup
} -body {
    # Test for bug e4336bef5d
    image create photo photo1 -file $teapotPhotoFile
    image create photo photo2 -file $teapotPhotoFile
    photo2 copy photo1 -from 1 0 -to 4 5 300 300 -zoom 1 2
    photo1 copy photo1 -from 1 0 -to 4 5 300 300 -zoom 1 2
    string equal [photo1 data] [photo2 data]
} -cleanup {
    imageCleanup
} -result 1
test imgPhoto-12.4 {Tk_ImgPhotoPutZoomedBlock, empty image} -setup {
    imageCleanup
} -body {
    image create photo photo1
    photo1 copy photo1 -to 0 5 10 20
    list [image width photo1] [image height photo1]
} -cleanup {
    imageCleanup
} -result {0 0}
test imgPhoto-12.5 {Tk_ImgPhotoPutZoomedBlock, copy from area outside the image, bug [a0241c0e25]} -setup {
    imageCleanup
} -body {
    image create photo photo1 -width 20 -height 20
    image create photo photo2 -width 9 -height 10
    # next line used to loop for a very long time; if the bug is present
    # the CI runner will time out, leading to test suite failure
    photo2 copy photo1 -to 0 5 3 8 -from 21 0
} -cleanup {
    imageCleanup
} -returnCodes error -result {coordinates for -from option extend outside source image}

test imgPhoto-13.1 {check separation of images in different interpreters} -setup {
    imageCleanup
    set data {
	R0lGODlhQgBkAPUAANbWxs7Wxs7OxsbOxsbGxsbGvb3Gvca9vcDAwL21vbW1vbW1tbWtta2t
	ta2ltaWltaWlraWctaWcrZycrZyUrZSUrZSMrZSMpYyMrYyMpYyEpYSEpYR7pYR7nHp7pYRz
	pYRynHtzpXtznHtrnHNrnHNjnGtjnGtjlGtalGNalGNSlGNSjFpSlFpKlFpKjFJKjFJCjFI5
	jEo5jEo5hEoxhEIxhDkphDkhhAAAAAAAAAAAAAAAAAAAAAAAAAAAAAAAACwAAAAAQgBkAAAG
	/kCEcEgsGo/IpHLJbDqf0Kh0Sq1ar9isdsvter/gsHhMLpvP6LR6zW673/C4fE6v2+/4vH7P
	7/v/gIGCg4SFhoeIiYqLjI2Oj5CRkpOUlZaXmJmOBZxXnAQEnKIIBUQJCguoDKkIBgWhpUev
	CA4TDwgEUpwKERUaHCIiJCQjIiEUQhwqKiwqLjDQMCwoIha3oUO5ESMuLSwtLSIMsU4Tzi4o
	JBwWFA8ODQoMCkIMq6sNDQ4UFhwlzC4qSGhgkMvCsAoM6E0oAWMCOSUFGrgQcauAgAACSqGa
	l6SAK1EaJXBA0SIDBw0KBiCg8EtEBgEWYCxoooAigFwIJGgQYQIF/goTAjk6sXhxAwwFnHRO
	mEmAwoQAIUo8lCWhRgoOElJVkJBQFCwhCRqkYlUE1QMKHEywoBCrQaeIMCgQeOCi3AkYMmRI
	S5EuxEkN7OApkGDhF4fDxoSVMAFUBAWkRxI0a+XghVAkBSqMsFCBwj4OI0igSKGCdLN0wYKd
	zGDBwUYhn6YOKUCioQECGk7INpIArQgUKkr87TyhAYIDQxQgLkYsRIcQIDjcgi2Lw8RYKaAz
	MXCgAs8UJrZGmOA5AkeQBlqRKsIpvYMQDx4S4NCCxIJSKJpFYMIgnPlSF2ygAQWuCUHAAp6x
	E4EEE5BXQQUWYLABBySoAIMLHBSBWwso/jxwIAoyzMAWEw3AEEJCt6nUwAQagCDCYcCQwJcK
	6QD3DDQxwNDCCSg9NIAGKpwwgQAOtDADDBbsdkQDIPhkwosDPgDPAg1EAME++1jTnhAKdAnb
	VAR04EIJFAhwwQs0sBDfE7cZwEAE++yU2joOtDcKE7GUcoIKH6RSmwwnQCZFKAo8cE2es7my
	HnuxKTDgAA6owEEBjoL3wqRUNDBCCnyRYMFMRSDoWYPvyBPPA738lt1KKTxgpjolrDDiFAWU
	cAMKE+CipAMRZMDTCSSUQMIJPQHLwWOcrDKBCBpokAIJgmYqQgosxIAOCS8iJEQD7HR2QbMh
	WCCEK7Ck90Cz/oAFu+YVigpTwTsLyJOcBJ6N6plxRihA3E4cOKTkFCU6FMoAA7wiygAZgURA
	ekYsEJYFGTSATRccQEMjti8eZsEFFuA7z2WkEJAAl7iEQekEhQHGzgQR4INUKLB8pYAFJaQA
	KhleKdwAByEkFswHIoxQQn4AcYBvGRosisDICCjQAIMJGnZYBsUd4JEZBIhQwgPzKFwAwggL
	IHbOQzCtxZ1NL0BlKmmhIOwwHGTg2YMUEBdtKzBfbQWlhMHoHIXBnvABBGE9UMKNMKhgQgnG
	nNQO0wVQoI4FEohFyr9GzDIYaaPxxWy0rCjKQJUMQvxBaMOgNMQChcU4DAkZ6PoV/hIUoP4i
	Z7g/YHZHIPXeyWyONgsaCi4AOoLjXP8uhAAvPpCQ2Akr38UpXW60Ij8yPkMmwwj8KAI8QWtQ
	+eXSixEb37WhcHQBERz2rdZ8leCBBcXNY3XevQ8VG/6+F5CACDYgATlmYYD27aRmLngBNADC
	GGxxQEAWUJDzqpcctc2DARN4kNRgtJxhnKAFV0kIEhYAJ34IQwUhqkENYFCCE5BmGf9wwWmA
	5UGgXAAVtfCFMIgRLMbFLQIPYFACcMI7TjQoH2eJQIs2poEMYMAp5XGAvFrBCYS9ImzQG1vT
	arGTEQhIhE7QjLA+MKDOxClGwuoJtWi0uBIUIxjDSE2wQ4iHl7ywQDjGwZws/NcAlgBjaKQJ
	JDVuoQBeUeACoFkMcFqgQL1IgxpRSsjsqHA/gy0tHvmAx2z2BxIupaJrnVxCEAAAOw==
    }
    interp create x1
    interp create x2
    x1 eval {load {} Tk}
    x2 eval {load {} Tk}
} -body {
    x1 eval [list image create photo T1_data -data $data]
    x2 eval [list image create photo T1_data -data $data]
} -cleanup {
    interp delete x1
    interp delete x2
} -result T1_data

test imgPhoto-14.1 {GIF writes work correctly} -setup {
    set data {
	R0lGODlhYwA5APcAAAAAAIAAAACAAICAAAAAgIAAgACAgICAgAysnGy8hKzM
	hASs3MTcjAAAAAAAAAAAAAAAAAAAAAAAAAAAAAAAAAAAAAAAAAAAAAAAAAAA
	AAAAAAAAAAAAAAAAAAAAAAAAAAAAAAAAAAAAAAAAAAAAAAAAAAAAAAAAAAAA
	AAAAAAAAAAAAAAAAAAAAAAAAAAAAAAAAAAAAAAAAAAAAAAAAAAAAAAAAAAAA
	AAAAAAAAAAAAAAAAAAAAAAAAAAAAAAAAAAAAAAAAAAAAAAAAAAAAAAAAAAAA
	AAAAAAAAAAAAAAAAAAAAAAAAAAAAAAAAAAAAAAAAAAAAAAAAAAAAAAAAAAAA
	AAAAAAAAAAAAAAAAAAAAAAAAAAAAAAAAAAAAAAAAAAAAAAAAAAAAAAAAAAAA
	AAAAAAAAAAAAAAAAAAAAAAAAAAAAAAAAAAAAAAAAAAAAAAAAAAAAAAAAAAAA
	AAAAAAAAAAAAAAAAAAAAAAAAAAAAAAAAAAAAAAAAAAAAAAAAAAAAAAAAAAAA
	AAAAAAAAAAAAAAAAAAAAAAAAAAAAAAAAAAAAAAAAAAAAAAAAAAAAAAAAAAAA
	AAAAAAAAAAAAAAAAAAAAAAAAAAAAAAAAAAAAAAAAAAAAAAAAAAAAAAAAAAAA
	AAAAAAAAAAAAAAAAAAAAAAAAAAAAAAAAAAAAAAAAAAAAAAAAAAAAAAAAAAAA
	AAAAAAAAAAAAAAAAAAAAAAAAAAAAAAAAAAAAAAAAAAAAAAAAAAAAAAAAAAAA
	AAAAAAAAAAAAAAAAAAAAAAAAAAAAAAAAAAAAAAAAAAAAAAAAAAAAAAAAAAAA
	AAAAAAAAAAAAAAAAAAAAAAAAAAAAAAAAAAAAAAAAAAAAAAAAAAAAAAAAAAAA
	AAAAAAAAAAAAAAAAAAAAAAAAAAAAAAAAAAAAAAAAAAAAAAAAAAAAAAAAAAAA
	AAAAAAAAAAAAAAAAAAAAAAAAAAAAAAAAAAAAAAAAAAAAAAAAAMDAwP8AAAD/
	AP//AAAA//8A/wD//////ywAAAAAYwA5AAAI/wAZCBxIsKDBgwgTKlzIsKHD
	hxAjSpxIsaLFixgzatzIsaPHjyBDihxJsqTJkyhTqlzJsqXLlzBjypxJs6bN
	mzhz6tzJs6fPn0CDCh1KtKhRiwoSKEXAtGlTpUqPGkyagOmCq1edNsWalWkC
	BUSXIuDqFepBqFWtZv3KU+zYrkrBSqT6dgECtjOTbu16NwFHvV3lshRLti/J
	qlgRCE6ZuO9ik4Dt+k0ZVyZiyVIvXr77ODPEy5g9T4zMWfTEzXdNz1VbWvXn
	uqldP1TAOrbshqBb314Y2W7n3Qdpv7UNPCHpycUVbv6dnODy5sqzQldIe8H0
	hciva9/Ovbv37+BzBgEEADs=
    }
    set tmpfilename [makeFile {} imgPhoto-14.1.gif]
    removeFile $tmpfilename
} -body {
    image create photo photo1 -data $data
    photo1 write $tmpfilename -format gif
    image create photo photo2 -file $tmpfilename
    string equal [photo1 data] [photo2 data]
} -cleanup {
    catch {image delete photo1 photo2}
    catch {file delete -force $tmpfilename}
} -result 1
test imgPhoto-14.2 {GIF -index handler buffer sizing} -setup {
    set data {
	R0lGODlhIAAgAKEAAPkOSQsi7////////yH/C05FVFNDQVBFMi4wAwEAAAAh
	+QQJMgAAACwGAAYAFAAUAAACEYyPqcvtD6OctNqLs968+68VACH5BAkyAAEA
	LAMAAwAaABoAAAI0jH+gq+gfmFzQzUsr3gBybn1gIm5kaUaoubbuC8fyTNel
	Ohv1CSO533u8KrgbUfc5Ci/EAgA7
    }
} -body {
    # Bug 1458234 makes this crash when trying to access buffers of the wrong
    # size, caused when the initial frame is not the largest frame.
    set i [image create photo]
    $i configure -data $data -format {gif -index 2}
} -cleanup {
    image delete $i
} -returnCodes error -result {no image data for this index}
test imgPhoto-14.3 {GIF -index interleaving and small frames} -body {
    # Interleaved GIFs used to crash us when a smaller subsequent frame was
    # accessed.
    set i [image create photo]
    $i configure -format {GIF -index 1} -data {
	R0lGODdhAQAFAPAAAP8AAAAAACwAAAAAAQAFAEACAoRdACwAAAAAAQAEAEACAoRRADs=
    }
} -cleanup {
    image delete $i
}
test imgPhoto-14.4 {GIF buffer overflow} -setup {
    set data {
	R0lGODlhCgAKAPcAAAAAAIAAAACAAICAAAAAgIAAgACAgICAgMDAwP8AAAD/
	AP//AAAA//8A/wD//////wAAAAAAAAAAAAAAAAAAAAAAAAAAAAAAAAAAAAAA
	AAAAAAAAAAAAAAAAAAAAAAAAAAAAAAAAAAAAAAAAAAAAAAAAAAAAAAAAAAAA
	AAAAMwAAZgAAmQAAzAAA/wAzAAAzMwAzZgAzmQAzzAAz/wBmAABmMwBmZgBm
	mQBmzABm/wCZAACZMwCZZgCZmQCZzACZ/wDMAADMMwDMZgDMmQDMzADM/wD/
	AAD/MwD/ZgD/mQD/zAD//zMAADMAMzMAZjMAmTMAzDMA/zMzADMzMzMzZjMz
	mTMzzDMz/zNmADNmMzNmZjNmmTNmzDNm/zOZADOZMzOZZjOZmTOZzDOZ/zPM
	ADPMMzPMZjPMmTPMzDPM/zP/ADP/MzP/ZjP/mTP/zDP//2YAAGYAM2YAZmYA
	mWYAzGYA/2YzAGYzM2YzZmYzmWYzzGYz/2ZmAGZmM2ZmZmZmmWZmzGZm/2aZ
	AGaZM2aZZmaZmWaZzGaZ/2bMAGbMM2bMZmbMmWbMzGbM/2b/AGb/M2b/Zmb/
	mWb/zGb//5kAAJkAM5kAZpkAmZkAzJkA/5kzAJkzM5kzZpkzmZkzzJkz/5lm
	AJlmM5lmZplmmZlmzJlm/5mZAJmZM5mZZpmZmZmZzJmZ/5nMAJnMM5nMZpnM
	mZnMzJnM/5n/AJn/M5n/Zpn/mZn/zJn//8wAAMwAM8wAZswAmcwAzMwA/8wz
	AMwzM8wzZswzmcwzzMwz/8xmAMxmM8xmZsxmmcxmzMxm/8yZAMyZM8yZZsyZ
	mcyZzMyZ/8zMAMzMM8zMZszMmczMzMzM/8z/AMz/M8z/Zsz/mcz/zMz///8A
	AP8AM/8AZv8Amf8AzP8A//8zAP8zM/8zZv8zmf8zzP8z//9mAP9mM/9mZv9m
	mf9mzP9m//+ZAP+ZM/+ZZv+Zmf+ZzP+Z///MAP/MM//MZv/Mmf/MzP/M////
	AP//M///Zv//mf//zP///yH5BAEAABAALAAAAAAKAAoAABUSAAD/HEiwoMGD
	CBMqXMiwYcKAADs=
    }
} -body {
    # This crashes Tk up to 8.4.17 and 8.5.0
    set i [image create photo]
    $i configure -data $data
} -cleanup {
    image delete $i
} -returnCodes error -result {malformed image}
test imgPhoto-14.5 {Bug [fbaed1f66b] - GIF decoder with deferred clear code} -setup {
    set fileName [file join [file dirname [info script]] deferredClearCode.gif]
} -body {
    # This erroneously produced "malformed image" error.
    # The animated GIF "deferredClearCode.gif" has two frames, and calling for -index 2
    # simply is an easy way to trigger the problem of improper management of a deferred
    # clear code. The effect was that the GIF decoder bailed out before the end of the
    # image reading, and produced the inappropriate "malformed image error".
    image create photo -file $fileName -format "gif -index 2"
} -returnCodes error -result {no image data for this index}

test imgPhoto-14.6 {Access Subimage after Subimage with buffer overflow. Ticket 4da2191b} -setup {
    set data {
	R0lGODlhYwA5APcAAAAAAIAAAACAAICAAAAAgIAAgACAgICAgAysnGy8hKzM
	hASs3MTcjAAAAAAAAAAAAAAAAAAAAAAAAAAAAAAAAAAAAAAAAAAAAAAAAAAA
	AAAAAAAAAAAAAAAAAAAAAAAAAAAAAAAAAAAAAAAAAAAAAAAAAAAAAAAAAAAA
	AAAAAAAAAAAAAAAAAAAAAAAAAAAAAAAAAAAAAAAAAAAAAAAAAAAAAAAAAAAA
	AAAAAAAAAAAAAAAAAAAAAAAAAAAAAAAAAAAAAAAAAAAAAAAAAAAAAAAAAAAA
	AAAAAAAAAAAAAAAAAAAAAAAAAAAAAAAAAAAAAAAAAAAAAAAAAAAAAAAAAAAA
	AAAAAAAAAAAAAAAAAAAAAAAAAAAAAAAAAAAAAAAAAAAAAAAAAAAAAAAAAAAA
	AAAAAAAAAAAAAAAAAAAAAAAAAAAAAAAAAAAAAAAAAAAAAAAAAAAAAAAAAAAA
	AAAAAAAAAAAAAAAAAAAAAAAAAAAAAAAAAAAAAAAAAAAAAAAAAAAAAAAAAAAA
	AAAAAAAAAAAAAAAAAAAAAAAAAAAAAAAAAAAAAAAAAAAAAAAAAAAAAAAAAAAA
	AAAAAAAAAAAAAAAAAAAAAAAAAAAAAAAAAAAAAAAAAAAAAAAAAAAAAAAAAAAA
	AAAAAAAAAAAAAAAAAAAAAAAAAAAAAAAAAAAAAAAAAAAAAAAAAAAAAAAAAAAA
	AAAAAAAAAAAAAAAAAAAAAAAAAAAAAAAAAAAAAAAAAAAAAAAAAAAAAAAAAAAA
	AAAAAAAAAAAAAAAAAAAAAAAAAAAAAAAAAAAAAAAAAAAAAAAAAAAAAAAAAAAA
	AAAAAAAAAAAAAAAAAAAAAAAAAAAAAAAAAAAAAAAAAAAAAAAAAAAAAAAAAAAA
	AAAAAAAAAAAAAAAAAAAAAAAAAAAAAAAAAAAAAAAAAAAAAAAAAAAAAAAAAAAA
	AAAAAAAAAAAAAAAAAAAAAAAAAAAAAAAAAAAAAAAAAAAAAAAAAMDAwP8AAAD/
	AP//AAAA//8A/wD//////ywAAAAAYwA5AAAI/wAZCBxIsKDBgwgTKlzIsKHD
	hxAjSpxIsaLFixgzatzIsaPHjyBDihxJsqTJkyhTqlzJsqXLlzBjypxJs6bN
	mzhz6tzJs6fPn0CDCh1KtKhRiwoSKEXAtGlTpUqPGkyagOmCq1edNsWalWkC
	BUSXIuDqFepBqFWtZv3KU+zYrkrBSqT6dgECtjOTbu16NwFHvV3lshRLti/J
	qlgRCE6ZuO9ik4Dt+k0ZVyZiyVIvXr77ODPEy5g9T4zMWfTEzXdNz1VbWvXn
	uqldP1TAOrbshqBb314Y2W7n3Qdpv7UNPCHpycUVbv6dnODy5sqzQldIe8H0
	hciva9/Ovbv37+BzBgE7ACH5BAFkAAMALAAAAAAEAAQAAAMEKLrckgA7
    }
} -body {
    image create photo photo1 -data $data -format "GIF -index 1"
} -cleanup {
    catch {image delete photo1}
} -result photo1

test imgPhoto-15.1 {photo images can fail to allocate memory gracefully} -constraints {
    nonPortable
} -body {
    # This is not portable to very large machines with more than around 3GB of
    # free memory available...
    image create photo -width 32000 -height 32000
} -returnCodes error -result {not enough free memory for image buffer}

test imgPhoto-16.1 {copying to self doesn't access freed memory} -setup {
    set i [image create photo]
} -body {
    # Bug 877950 makes this crash when trying to copy out of a deallocated
    # area.
    $i put red -to 0 0 1000 1000
    $i copy $i -from 0 0 1000 1000 -to 500 0
} -cleanup {
    image delete $i
} -result {}

# Check that we can guess our supported output formats [Bug 2983824]
test imgPhoto-17.1 {photo write: format guessing from filename} -setup {
    set i [image create photo -width 3 -height 3]
} -body {
    set f [makeFile {} test.png]
    $i write $f
    set fd [open $f]
    seek $fd 1
    read $fd 3
} -cleanup {
    catch {close $fd}
    image delete $i
    catch {removeFile $f}
} -result PNG
test imgPhoto-17.2 {photo write: format guessing from filename} -setup {
    set i [image create photo -width 3 -height 3]
} -body {
    set f [makeFile {} test.gif]
    $i write $f
    set fd [open $f]
    read $fd 3
} -cleanup {
    catch {close $fd}
    image delete $i
    catch {removeFile $f}
} -result GIF
test imgPhoto-17.3 {photo write: format guessing from filename} -setup {
    set i [image create photo -width 3 -height 3]
} -body {
    set f [makeFile {} test.ppm]
    $i write $f
    set fd [open $f]
    read $fd 3
} -cleanup {
    catch {close $fd}
    image delete $i
    catch {removeFile $f}
} -result "P6\n"
test imgPhoto-17.4 {photo write: default format not supported} -setup {
    image create photo photo1 -data {{blue blue} {red red} {green green}}
    set f [makeFile {} test.txt]
} -body {
    photo1 write $f -format default
} -cleanup {
    imageCleanup
    catch {removeFile $f}
    unset f
} -returnCodes error -result \
    {image file format "default" has no file writing capability}
test imgPhoto-17.5 {photo write: file with extension .default} -setup {
    image create photo photo1 -data {{black}}
    set f [makeFile {} test.default]
} -body {
    photo1 write $f
} -cleanup {
    imageCleanup
    catch {removeFile $f}
    unset f
} -returnCodes error -result \
    {image file format "default" has no file writing capability}

test imgPhoto-18.1 {MatchFileFormat: "default" format not supported} -setup {
    image create photo photo1
    set f [makeFile {} test.txt]
} -body {
    photo1 read $f -format default
} -cleanup {
    imageCleanup
    catch {removeFile $f}
    unset f
} -returnCodes error -result {-file option isn't supported for default images}

test imgPhoto-19.1 {MatchStringFormat: with "-format default"} -setup {
    image create photo photo1
} -body {
    photo1 put {{red blue red} {yellow green yellow}} -format default
    list [image width photo1] [image height photo1]
} -cleanup {
    imageCleanup
} -result {3 2}
test imgPhoto-19.2 {MatchStringFormat: without -format option,
        default fmt} -body {
    image create photo photo1
    photo1 put {{red} {green}}
    list [image width photo1] [image height photo1]
} -cleanup {
    imageCleanup
} -result {1 2}
test imgPhoto-19.3 {MatchStringFormat: "-format ppm"} -setup {
    image create photo photo1
    image create photo photo2
    photo2 put {cyan cyan}
    set imgData [photo2 data -format ppm]
} -body {
    photo1 put $imgData -format ppm
    list [image width photo1] [image height photo1]
} -cleanup {
    unset imgData
    imageCleanup
} -result {1 2}
test imgPhoto-19.4 {MatchStringFormat: ppm fmt, without opt} -constraints {
    hasTeapotPhoto
} -setup {
    image create photo photo1 -file $teapotPhotoFile
    image create photo photo2
} -body {
    set imgData [photo1 data -format ppm]
    photo2 put $imgData
    list [image width photo2] [image height photo2]
} -cleanup {
    imageCleanup
    unset imgData
} -result {256 256}
test imgPhoto-19.5 {MatchStirngFormat: unknown -format} -setup {
    image create photo photo1
} -body {
    photo1 put {} -format bogus
} -cleanup {
    imageCleanup
} -returnCodes error -result {image format "bogus" is not supported}
test imgPhoto-19.6 {MatchStringFormat: invalid data for default} -setup {
    image create photo photo1
} -body {
    photo1 put bogus
} -cleanup {
    imageCleanup
} -returnCodes error -result {invalid color name "bogus"}
test imgPhoto-19.7 {MatchStringFormat: invalid data for default} -setup {
    image create photo photo1
} -body {
    photo1 put bogus -format dEFault
} -cleanup {
    imageCleanup
} -returnCodes error -result {invalid color name "bogus"}
test imgPhoto-19.8 {MatchStirngFormat: invalid data for gif} -setup {
    image create photo photo1
} -body {
    photo1 put bogus -format giF
} -cleanup {
    imageCleanup
} -returnCodes error -result {couldn't recognize image data}

# Reject corrupted or truncated image [Bug b601ce3ab1].
# WARNING - tests 20.1-20.9 will cause a segfault on 8.5.19 and lower,
#           and on 8.6.6 and lower.
test imgPhoto-20.1 {Reject corrupted GIF (binary string)} -setup {
    set data [binary decode base64 {
	R0lGODlhAAQABP8zM/8z/zP/MzP/////M////yH5CiwheLrcLTBCd6Tv2qW16tdK4jhV
	5qpraXIvM1JlNyAgOw==
    }]
} -body {
    image create photo gif1 -data $data
} -cleanup {
    catch {image delete gif1}
} -returnCodes error -result {error reading color map|not enough free memory for image buffer} -match regexp
test imgPhoto-20.2 {Reject corrupted GIF (base 64 string)} -setup {
    set data {
	R0lGODlhAAQABP8zM/8z/zP/MzP/////M////yH5CiwheLrcLTBCd6Tv2qW16tdK4jhV
	5qpraXIvM1JlNyAgOw==
    }
} -body {
    image create photo gif1 -data $data
} -cleanup {
    catch {image delete gif1}
} -returnCodes error -result {error reading color map|not enough free memory for image buffer} -match regexp
test imgPhoto-20.3 {Reject corrupted GIF (file)} -setup {
    set fileName [file join [file dirname [info script]] corruptMangled.gif]
} -body {
    image create photo gif1 -file $fileName
} -cleanup {
    catch {image delete gif1}
} -returnCodes error -result {error reading color map|not enough free memory for image buffer} -match regexp
test imgPhoto-20.4 {Reject truncated GIF (binary string)} -setup {
    set data [binary decode base64 {
	R0lGODlhEAAQAMIHAAAAADMz//8zM/8z/zP/MzP///8=
    }]
} -body {
    image create photo gif1 -data $data
} -cleanup {
    catch {image delete gif1}
} -returnCodes error -result {error reading color map}
test imgPhoto-20.5 {Reject truncated GIF (base 64 string)} -setup {
    set data {
	R0lGODlhEAAQAMIHAAAAADMz//8zM/8z/zP/MzP///8=
    }
} -body {
    image create photo gif1 -data $data
} -cleanup {
    catch {image delete gif1}
} -returnCodes error -result {error reading color map}
test imgPhoto-20.6 {Reject truncated GIF (file)} -setup {
    set fileName [file join [file dirname [info script]] corruptTruncated.gif]
} -body {
    image create photo gif1 -file $fileName
} -cleanup {
    catch {image delete gif1}
} -returnCodes error -result {error reading color map}
test imgPhoto-20.7 {Reject corrupted GIF (> 4Gb) (binary string)} -constraints {
    nonPortable
} -setup {
    # About the non portability constraint of this test: see ticket [cc42cc18a5]
    # If there is insufficient memory, the error message
    # {not enough free memory for image buffer} should be returned.
    # Instead, some systems (e.g. FreeBSD 11.1) terminate the test interpreter.
    set data [binary decode base64 {
	R0lGODlhwmYz//8zM/8z/zP/MzP/////M////yH5Ciwhe
	LrcLTBCd6Tv2qW16tdK4jhV5qpraXIvM1JlNyAgOw==
    }]
} -body {
    image create photo gif1 -data $data
} -cleanup {
    catch {image delete gif1}
} -returnCodes error -result {error reading color map|not enough free memory for image buffer} -match regexp
test imgPhoto-20.8 {Reject corrupted GIF (> 4Gb) (base 64 string)} -constraints {
    nonPortable
} -setup {
    # About the non portability constraint of this test: see ticket [cc42cc18a5]
    # If there is insufficient memory, the error message
    # {not enough free memory for image buffer} should be returned.
    # Instead, some systems (e.g. FreeBSD 11.1) terminate the test interpreter.
    set data {
	R0lGODlhwmYz//8zM/8z/zP/MzP/////M////yH5Ciwhe
	LrcLTBCd6Tv2qW16tdK4jhV5qpraXIvM1JlNyAgOw==
    }
} -body {
    image create photo gif1 -data $data
} -cleanup {
    catch {image delete gif1}
} -returnCodes error -result {error reading color map|not enough free memory for image buffer} -match regexp
test imgPhoto-20.9 {Reject corrupted GIF (> 4Gb) (file)} -constraints {
    nonPortable
} -setup {
    # About the non portability constraint of this test: see ticket [cc42cc18a5]
    # If there is insufficient memory, the error message
    # {not enough free memory for image buffer} should be returned.
    # Instead, some systems (e.g. FreeBSD 11.1) terminate the test interpreter.
    set fileName [file join [file dirname [info script]] corruptMangled4G.gif]
} -body {
    image create photo gif1 -file $fileName
} -cleanup {
    catch {image delete gif1}
} -returnCodes error -result {error reading color map|not enough free memory for image buffer} -match regexp
test imgPhoto-20.10 {Valid GIF (binary string)} -setup {
    # Test the binary string reader with a valid GIF.
    # This is not tested elsewhere.
    # Tests 20.11, 20.12, with matching data, are included for completeness.
    set data [binary decode base64 {
	R0lGODlhEAAQAMIHAAAAADMz//8zM/8z/zP/MzP/////M////yH5BAEKAAcALAAA
	AAAQABAAAAMheLrcLTBCd6QV79qlterXB0riOFXmmapraXIvM1IdZTcJADs=
    }]
} -body {
    image create photo gif1 -data $data
} -cleanup {
    catch {image delete gif1}
} -result gif1
test imgPhoto-20.11 {Valid GIF (base 64 string)} -setup {
    set data {
	R0lGODlhEAAQAMIHAAAAADMz//8zM/8z/zP/MzP/////M////yH5BAEKAAcALAAA
	AAAQABAAAAMheLrcLTBCd6QV79qlterXB0riOFXmmapraXIvM1IdZTcJADs=
    }
} -body {
    image create photo gif1 -data $data
} -cleanup {
    catch {image delete gif1}
} -result gif1
test imgPhoto-20.12 {Valid GIF (file)} -setup {
    set fileName [file join [file dirname [info script]] red.gif]
} -body {
    image create photo gif1 -file $fileName
} -cleanup {
    catch {image delete gif1}
} -result gif1

<<<<<<< HEAD
# imgPhoto-21.x : Tk_PhotoGetMetadata

test imgPhoto-21.1 {option -metadata, get configure list} -setup {
    image create photo photo1 -metadata {dpi 100}
} -body {
    photo1 configure -metadata
} -cleanup {
    catch {image delete photo1}
} -result {-metadata {} {} {} {dpi 100}}

test imgPhoto-21.2 {option -metadata, get value} -setup {
    image create photo photo1 -metadata {dpi 100}
} -body {
    photo1 cget -metadata
} -cleanup {
    catch {image delete photo1}
} -result {dpi 100}

test imgPhoto-21.3 {option -metadata, get default value} -setup {
    image create photo photo1
} -body {
    photo1 cget -metadata
} -cleanup {
    catch {image delete photo1}
} -result {}

test imgPhoto-21.4 {bug daa10097: only 3 metadata list items on configure} -setup {
    image create photo photo1
} -body {
    set a {}
    foreach line [photo1 configure] {
        if {[lindex $line 0] eq {-metadata}} {
            set a $line
        }
    }
    set a
} -cleanup {
    catch {image delete photo1}
} -result {-metadata {} {} {} {}}


# imgPhoto-22.x : Tk_PhotoSetMetadata

test imgPhoto-22.1 {option -metadata, set value} -setup {
    image create photo photo1
} -body {
    photo1 configure -metadata {dpi 100}
    photo1 cget -metadata
} -cleanup {
    catch {image delete photo1}
} -result {dpi 100}

test imgPhoto-22.2 {option -metadata, change value} -setup {
    image create photo photo1 -metadata {dpi 200}
} -body {
    photo1 configure -metadata {dpi 100}
    photo1 cget -metadata
} -cleanup {
    catch {image delete photo1}
} -result {dpi 100}

test imgPhoto-22.3 {option -metadata, clear value} -setup {
    image create photo photo1 -metadata {dpi 200}
} -body {
    photo1 configure -metadata {}
    photo1 cget -metadata
} -cleanup {
    catch {image delete photo1}
} -result {}

# 23.x GIF images with metadata

# The following gif core data is used by the following data.
# N.B. this is the same image as test imgPhoto-18.10

# size 16x16, global color table size: 8
set gifstart "GIF89a\x10\x00\x10\x00\xc2\x07\x00"
# color table
append gifstart "\x00\x00\x00\x33\x33\xff\xff\x33\x33\xff\x33\xff\x33\xff\x33\x33\xff\xff\xff\xff\x33\xff\xff\xff"
# Graphic control extension: Transparent color index: 7 (not needed here)
# append gifdata "\x21\xf9\x04\x01\x0a\x00\x07\x00"
# Image descriptor: 16x16, no local color table
set gifdata "\x2c\x00\x00\x00\x00\x10\x00\x10\x00\x00"
# Image data
append gifdata "\x03\x21\x78\xba\xdc\x2d\x30\x42\x77\xa4\x15\xef\xda\xa5\xb5\xea\xd7\x07\x4a\xe2\x38\x55\xe6\x99\xaa\x6b\x69\x72\x2f\x33\x52\x1d\x65\x37\x09\x00"
set gifend "\x3b"

test imgPhoto-23.1 {GIF comment before image data (-data)} -setup {
    set data $::gifstart
    # Append a comment extension block with data "ABCD"
    append data "\x21\xfe\x04" "ABCD" "\x0"
    # Trailer
    append data $::gifdata $::gifend
} -body {
    image create photo gif1 -data $data
    gif1 cget -metadata
} -cleanup {
    catch {image delete gif1}
} -result {comment ABCD}

test imgPhoto-23.2 {GIF file comment before image data (-file)} -setup {
    set data $::gifstart
    # Append a comment extension block with data "ABCD"
    append data "\x21\xfe\x04" "ABCD" "\x0"
    # Trailer
    append data $::gifdata $::gifend
    set path [file join [configure -tmpdir] test.gif]
    set h [open $path "WRONLY BINARY CREAT"]
    puts -nonewline $h $data
    close $h
} -body {
    image create photo gif1 -file $path
    gif1 cget -metadata
} -cleanup {
    catch {image delete gif1}
    file delete $path
} -result {comment ABCD}

test imgPhoto-23.3 {GIF comment after image data (-data)} -setup {
    set data $::gifstart
    append data $::gifdata
    # Append a comment extension block with data "ABCD"
    append data "\x21\xfe\x04" "ABCD" "\x0"
    # Trailer
    append data $::gifend
} -body {
    image create photo gif1 -data $data
    gif1 cget -metadata
} -cleanup {
    catch {image delete gif1}
} -result {comment ABCD}

test imgPhoto-23.4 {GIF comment after image data (-file)} -setup {
    set data $::gifstart
    append data $::gifdata
    # Append a comment extension block with data "ABCD"
    append data "\x21\xfe\x04" "ABCD" "\x0"
    # Trailer
    append data $::gifend
    set path [file join [configure -tmpdir] test.gif]
    set h [open $path "WRONLY BINARY CREAT"]
    puts $h $data
    close $h
} -body {
    image create photo gif1 -file $path
    gif1 cget -metadata
} -cleanup {
    catch {image delete gif1}
    file delete $path
} -result {comment ABCD}

test imgPhoto-23.5 {Two GIF comment blocks (-data)} -setup {
    set data $::gifstart
    # Append a comment extension block with data "1234"
    append data "\x21\xfe\x04" "1234" "\x0"
    append data $::gifdata
    # Append a comment extension block with data "ABCD"
    append data "\x21\xfe\x04" "ABCD" "\x0"
    # Trailer
    append data $::gifend
} -body {
    image create photo gif1 -data $data
    gif1 cget -metadata
} -cleanup {
    catch {image delete gif1}
} -result {comment ABCD}

test imgPhoto-23.6 {Two GIF comment blocks (-file)} -setup {
    set data $::gifstart
    # Append a comment extension block with data "1234"
    append data "\x21\xfe\x04" "1234" "\x0"
    append data $::gifdata
    # Append a comment extension block with data "ABCD"
    append data "\x21\xfe\x04" "ABCD" "\x0"
    # Trailer
    append data $::gifend
    set path [file join [configure -tmpdir] test.gif]
    set h [open $path "WRONLY BINARY CREAT"]
    puts $h $data
    close $h
} -body {
    image create photo gif1 -file $path
    gif1 cget -metadata
} -cleanup {
    catch {image delete gif1}
    file delete $path
} -result {comment ABCD}

test imgPhoto-23.7 {create: test if shared metadata object is not preserved\
	(-data)}\
-setup {
    set data $::gifstart
    # Append a comment extension block with data "ABCD"
    append data "\x21\xfe\x04" "ABCD" "\x0"
    # Trailer
    append data $::gifdata $::gifend
} -body {
    set metadataDict [dict create A 1]
    set metadataDict2 $metadataDict
    image create photo gif1 -data $data -metadata $metadataDict
    list [dict get [gif1 cget -metadata]] $metadataDict $metadataDict2
} -cleanup {
    catch {image delete gif1}
} -result {{A 1 comment ABCD} {A 1} {A 1}}

test imgPhoto-23.8 {create: test if shared metadata object is not preserved\
	(-file)}\
-setup {
    set data $::gifstart
    # Append a comment extension block with data "ABCD"
    append data "\x21\xfe\x04" "ABCD" "\x0"
    # Trailer
    append data $::gifdata $::gifend

    set path [file join [configure -tmpdir] test.gif]
    set h [open $path "WRONLY BINARY CREAT"]
    puts $h $data
    close $h
} -body {
    set metadataDict [dict create A 1]
    set metadataDict2 $metadataDict
    image create photo gif1 -file $path -metadata $metadataDict
    list [dict get [gif1 cget -metadata]] $metadataDict $metadataDict2
} -cleanup {
    catch {image delete gif1}
    file delete $path
} -result {{A 1 comment ABCD} {A 1} {A 1}}

test imgPhoto-23.9 {configure: test if shared metadata object is not\
	preserved (empty image, -data)}\
-setup {
    set data $::gifstart
    # Append a comment extension block with data "ABCD"
    append data "\x21\xfe\x04" "ABCD" "\x0"
    # Trailer
    append data $::gifdata $::gifend
} -body {
    image create photo gif1
    set metadataDict [dict create A 1]
    set metadataDict2 $metadataDict
    gif1 configure -data $data -format gif -metadata $metadataDict
    list [dict get [gif1 cget -metadata]] $metadataDict $metadataDict2
} -cleanup {
    catch {image delete gif1}
} -result {{A 1 comment ABCD} {A 1} {A 1}}

test imgPhoto-23.10 {configure: test if shared metadata object is not preserved\
	(empty image, -file)}\
-setup {
    set data $::gifstart
    # Append a comment extension block with data "ABCD"
    append data "\x21\xfe\x04" "ABCD" "\x0"
    # Trailer
    append data $::gifdata $::gifend

    set path [file join [configure -tmpdir] test.gif]
    set h [open $path "WRONLY BINARY CREAT"]
    puts $h $data
    close $h
} -body {
    image create photo gif1
    set metadataDict [dict create A 1]
    set metadataDict2 $metadataDict
    gif1 configure -file $path -format gif -metadata $metadataDict
    list [dict get [gif1 cget -metadata]] $metadataDict $metadataDict2
} -cleanup {
    catch {image delete gif1}
    file delete $path
} -result {{A 1 comment ABCD} {A 1} {A 1}}

test imgPhoto-23.11 {configure: test if shared metadata object is not preserved\
	(metadata replace, -data}\
-setup {
    set data $::gifstart
    # Append a comment extension block with data "ABCD"
    append data "\x21\xfe\x04" "ABCD" "\x0"
    # Trailer
    append data $::gifdata $::gifend
} -body {
    image create photo gif1 -data "$::gifstart$::gifdata$::gifend"
    set metadataDict [dict create A 1]
    set metadataDict2 $metadataDict
    gif1 configure -data $data -format gif -metadata $metadataDict
    list [dict get [gif1 cget -metadata]] $metadataDict $metadataDict2
} -cleanup {
    catch {image delete gif1}
} -result {{A 1 comment ABCD} {A 1} {A 1}}

test imgPhoto-23.12 {configure: test if shared metadata object is not preserved\
	(metadata replace, -file}\
-setup {
    set data $::gifstart
    # Append a comment extension block with data "ABCD"
    append data "\x21\xfe\x04" "ABCD" "\x0"
    # Trailer
    append data $::gifdata $::gifend

    set path [file join [configure -tmpdir] test.gif]
    set h [open $path "WRONLY BINARY CREAT"]
    puts $h $data
    close $h
} -body {
    image create photo gif1 -data "$::gifstart$::gifdata$::gifend"
    set metadataDict [dict create A 1]
    set metadataDict2 $metadataDict
    gif1 configure -file $path -format gif -metadata $metadataDict
    list [dict get [gif1 cget -metadata]] $metadataDict $metadataDict2
} -cleanup {
    catch {image delete gif1}
    file delete $path
} -result {{A 1 comment ABCD} {A 1} {A 1}}

test imgPhoto-23.13 {configure: test if shared metadata object is not preserved\
	(-data)}\
-setup {
    set data $::gifstart$::gifdata$::gifend
} -body {
    image create photo gif1 -data $data
    set metadataDict [dict create A 1]
    set metadataDict2 $metadataDict
    set data $::gifstart
    # Append a comment extension block with data "ABCD"
    append data "\x21\xfe\x04" "ABCD" "\x0"
    # Trailer
    append data $::gifdata $::gifend
    gif1 configure -data $data -format gif -metadata $metadataDict
    list [dict get [gif1 cget -metadata]] $metadataDict $metadataDict2
} -cleanup {
    catch {image delete gif1}
} -result {{A 1 comment ABCD} {A 1} {A 1}}

test imgPhoto-23.14 {configure: test if shared metadata object is not preserved\
	(-file)}\
-setup {
    set data $::gifstart
    # Append a comment extension block with data "ABCD"
    append data "\x21\xfe\x04" "ABCD" "\x0"
    # Trailer
    append data $::gifdata $::gifend

    set path [file join [configure -tmpdir] test.gif]
    set h [open $path "WRONLY BINARY CREAT"]
    puts $h $data
    close $h
} -body {
    image create photo gif1 -data "$::gifstart$::gifdata$::gifend"
    set metadataDict [dict create A 1]
    set metadataDict2 $metadataDict
    gif1 configure -file $path -format gif -metadata $metadataDict
    list [dict get [gif1 cget -metadata]] $metadataDict $metadataDict2
} -cleanup {
    catch {image delete gif1}
    file delete $path
} -result {{A 1 comment ABCD} {A 1} {A 1}}

test imgPhoto-23.15 {output data with comment (from -metadata argument)}\
-setup {
    set data $::gifstart$::gifdata$::gifend
} -body {
    image create photo gif1 -data $data
    set gifData [gif1 data -format gif -metadata [dict create comment ABCD]]
} -cleanup {
    catch {image delete gif1}
} -match glob -result {*ABCD*}

test imgPhoto-23.16 {output data with comment (from -metadata property)}\
-setup {
    set data $::gifstart$::gifdata$::gifend
} -body {
    image create photo gif1 -data $data
    gif1 configure -metadata [dict create comment ABCD]
    set gifData [gif1 data -format gif]
} -cleanup {
    catch {image delete gif1}
} -match glob -result {*ABCD*}

test imgPhoto-23.17 {output file with comment (from -metadata property)}\
-setup {
    set data $::gifstart$::gifdata$::gifend
    set path [file join [configure -tmpdir] test.gif]
} -body {
    image create photo gif1 -data $data
    gif1 configure -metadata [dict create comment ABCD]
    gif1 write $path -format gif
    image delete gif1
    image create photo gif1 -file $path
    dict get [gif1 cget -metadata] comment
} -cleanup {
    catch {image delete gif1}
    file delete $path
} -result {ABCD}

test imgPhoto-23.18 {configure: empty metadata parameter overwrites image metadata} -setup {
    image create photo gif1 -data $::gifstart$::gifdata$::gifend\
	    -metadata {foo bar}
    set data $::gifstart
    # Append a comment extension block with data "ABCD"
    append data "\x21\xfe\x04" "ABCD" "\x0"
    # Trailer
    append data $::gifdata $::gifend
} -body {
    gif1 configure -data $data -metadata {}
    gif1 cget -metadata
} -cleanup {
    catch {image delete gif1}
} -result {comment ABCD}

test imgPhoto-23.19 {write: empty metadata parameter overwrites image metadata} -setup {
    image create photo gif1 -data $::gifstart$::gifdata$::gifend\
	    -metadata {comment bar}
    set path [file join [configure -tmpdir] test.gif]
} -body {
    gif1 write $path -format gif -metadata {}
    image delete gif1
    image create photo gif1 -file $path
    dict size [gif1 cget -metadata]
} -cleanup {
    catch {image delete gif1}
    file delete $path
} -result {0}

test imgPhoto-23.20 {data: empty metadata parameter overwrites image metadata} -setup {
    image create photo gif1 -data $::gifstart$::gifdata$::gifend\
	    -metadata {comment bar}
} -body {
    set data [gif1 data -format gif -metadata {}]
    image delete gif1
    image create photo gif1 -data $data
    dict size [gif1 cget -metadata]
} -cleanup {
    catch {image delete gif1}
    file delete $path
} -result {0}

test imgPhoto-23.21 {GIF delay time metadata} -setup {
    set data $::gifstart
    # Graphic control extension: 10 1/100s delay time
    append data "\x21\xf9\x04\x00\x0a\x00\x00\x00"
    # Trailer
    append data $::gifdata $::gifend
} -body {
    image create photo gif1 -data $data
    gif1 cget -metadata
} -cleanup {
    catch {image delete gif1}
} -result {{delay time} 10}

test imgPhoto-23.22 {GIF disposal method "do not dispose" metadata} -setup {
    set data $::gifstart
    # Graphic control extension: disposdal method:
    append data "\x21\xf9\x04\x04\x00\x00\x00\x00"
    # Trailer
    append data $::gifdata $::gifend
} -body {
    image create photo gif1 -data $data
    gif1 cget -metadata
} -cleanup {
    catch {image delete gif1}
} -result {{disposal method} {do not dispose}}

test imgPhoto-23.23 {GIF disposal method "restore to background color" metadata} -setup {
    set data $::gifstart
    # Graphic control extension: disposdal method:
    append data "\x21\xf9\x04\x08\x00\x00\x00\x00"
    # Trailer
    append data $::gifdata $::gifend
} -body {
    image create photo gif1 -data $data
    gif1 cget -metadata
} -cleanup {
    catch {image delete gif1}
} -result {{disposal method} {restore to background color}}

test imgPhoto-23.24 {GIF disposal method "restore to previous" metadata} -setup {
    set data $::gifstart
    # Graphic control extension: disposdal method:
    append data "\x21\xf9\x04\x0C\x00\x00\x00\x00"
    # Trailer
    append data $::gifdata $::gifend
} -body {
    image create photo gif1 -data $data
    gif1 cget -metadata
} -cleanup {
    catch {image delete gif1}
} -result {{disposal method} {restore to previous}}

test imgPhoto-23.25 {GIF user input flag metadata} -setup {
    set data $::gifstart
    # Graphic control extension: disposdal method:
    append data "\x21\xf9\x04\x02\x00\x00\x00\x00"
    # Trailer
    append data $::gifdata $::gifend
} -body {
    image create photo gif1 -data $data
    gif1 cget -metadata
} -cleanup {
    catch {image delete gif1}
} -result {{user interaction} 1}

test imgPhoto-23.26 {GIF update region metadata} -setup {
    # size 32x32, global color table size: 8
    set data "GIF89a\x20\x00\x20\x00\xc2\x07\x00"
    # color table
    append data "\x00\x00\x00\x33\x33\xff\xff\x33\x33\xff\x33\xff\x33\xff\x33\x33\xff\xff\xff\xff\x33\xff\xff\xff"
    # Trailer
    # As this is 16x16, we will get an update region setting
    append data $::gifdata $::gifend
} -body {
    image create photo gif1 -data $data
    gif1 cget -metadata
} -cleanup {
    catch {image delete gif1}
} -result {{update region} {0 0 16 16}}

test imgPhoto-23.27 {GIF multiple options metadata} -setup {
    # size 32x32, global color table size: 8
    set data "GIF89a\x20\x00\x20\x00\xc2\x07\x00"
    # color table
    append data "\x00\x00\x00\x33\x33\xff\xff\x33\x33\xff\x33\xff\x33\xff\x33\x33\xff\xff\xff\xff\x33\xff\xff\xff"
    # Graphic control extension: do not dispose, user interaction, transparent color, delay time 10
    append data "\x21\xf9\x04\x07\x0a\x00\x01\x00"
    # Image data and trailer
    # As this is 16x16, we will get an update region setting
    append data $::gifdata $::gifend
} -body {
    image create photo gif1 -data $data
    gif1 cget -metadata
} -cleanup {
    catch {image delete gif1}
} -result {{update region} {0 0 16 16} {delay time} 10 {disposal method} {do not dispose} {user interaction} 1}

test imgPhoto-23.28 {GIF multiple options metadata in -index 0} -setup {
    # size 32x32, global color table size: 8
    set data "GIF89a\x20\x00\x20\x00\xc2\x07\x00"
    # color table
    append data "\x00\x00\x00\x33\x33\xff\xff\x33\x33\xff\x33\xff\x33\xff\x33\x33\xff\xff\xff\xff\x33\xff\xff\xff"
    # Graphic control extension: do not dispose, user interaction, transparent color, delay time 4096
    append data "\x21\xf9\x04\x07\x00\x10\x01\x00"
    # Image data
    # As this is 16x16, we will get an update region setting
    append data $::gifdata
    # Graphic control extension: restore to background, delay time 1
    append data "\x21\xf9\x04\x08\x01\x00\x02\x00"
    # Image data and trailer
    # As this is 16x16, we will get an update region setting
    append data $::gifdata $::gifend
} -body {
    image create photo gif1 -data $data -format "gif -index 0"
    gif1 cget -metadata
} -cleanup {
    catch {image delete gif1}
} -result {{update region} {0 0 16 16} {delay time} 4096 {disposal method} {do not dispose} {user interaction} 1}

test imgPhoto-23.29 {GIF multiple options metadata in -index 1} -setup {
    # size 32x32, global color table size: 8
    set data "GIF89a\x20\x00\x20\x00\xc2\x07\x00"
    # color table
    append data "\x00\x00\x00\x33\x33\xff\xff\x33\x33\xff\x33\xff\x33\xff\x33\x33\xff\xff\xff\xff\x33\xff\xff\xff"
    # Graphic control extension: restore to background, delay time 1
    append data "\x21\xf9\x04\x08\x01\x00\x02\x00"
    # Image data
    # As this is 16x16, we will get an update region setting
    append data $::gifdata
    # Graphic control extension: do not dispose, user interaction, transparent color, delay time 4096
    append data "\x21\xf9\x04\x07\x00\x10\x01\x00"
    # Image data and trailer
    # As this is 16x16, we will get an update region setting
    append data $::gifdata $::gifend
} -body {
    image create photo gif1 -data $data -format "gif -index 1"
    gif1 cget -metadata
} -cleanup {
    catch {image delete gif1}
} -result {{update region} {0 0 16 16} {delay time} 4096 {disposal method} {do not dispose} {user interaction} 1}

unset -nocomplain gifstart gifdata gifend

=======
set earthPhotoFile [file join [file dirname [info script]] earth.gif]
test imgPhoto-19.1 {Read GIF file with -from option - Bug [1576528]} -body {
    set earthPhotoFile [file join [file dirname [info script]] earth.gif]
    image create photo gif1
    gif1 read $earthPhotoFile -from 152 62 185 97
    list [lindex [lindex [gif1 data] 0] 0] [image width gif1] [image height gif1]
} -cleanup {
    catch {image delete gif1}
} -result {{#d8c8b8} 33 35}
test imgPhoto-19.2 {Read GIF file, copy with -from option} -body {
    set earthPhotoFile [file join [file dirname [info script]] earth.gif]
    image create photo gif1 -file $earthPhotoFile
    image create photo gif2
    gif2 copy gif1 -from 152 62 185 97
    list [lindex [lindex [gif2 data] 0] 0] [image width gif2] [image height gif2]
} -cleanup {
    catch {image delete gif1 ; image delete gif2}
} -result {{#d8c8b8} 33 35}
test imgPhoto-19.3 {Read GIF file with -to option} -body {
    image create photo gif1
    gif1 read $earthPhotoFile -to 100 200
    list [lindex [lindex [gif1 data] 262] 252] [image width gif1] [image height gif1]
} -cleanup {
    catch {image delete gif1}
} -result {{#d8c8b8} 420 400}
test imgPhoto-19.4 {Read GIF file with -from and -to options} -body {
    set earthPhotoFile [file join [file dirname [info script]] earth.gif]
    image create photo gif1
    gif1 read $earthPhotoFile -from 152 62 185 97 -to 100 200
    list [lindex [lindex [gif1 data] 200] 100] [image width gif1] [image height gif1]
} -cleanup {
    catch {image delete gif1}
} -result {{#d8c8b8} 133 235}
test imgPhoto-19.5 {Read GIF file with -from, -to and -shrink options} -body {
    set earthPhotoFile [file join [file dirname [info script]] earth.gif]
    image create photo gif1 -file $teapotPhotoFile
    gif1 read $earthPhotoFile -from 152 62 185 97 -to 80 120 -shrink
    list [lindex [lindex [gif1 data] 120] 80] [image width gif1] [image height gif1]
} -cleanup {
    catch {image delete gif1}
} -result {{#d8c8b8} 113 155}
test imgPhoto-19.6 {Read GIF file with -from option, read large region from small file} -body {
    set earthPhotoFile [file join [file dirname [info script]] earth.gif]
    image create photo gif1
    catch {gif1 read $earthPhotoFile -from 152 62 2000 1000} msg
    list $msg [image width gif1] [image height gif1]
} -cleanup {
    catch {image delete gif1}
} -result {{coordinates for -from option extend outside source image} 0 0}
unset earthPhotoFile

set ousterPhotoFile [file join [file dirname [info script]] ouster.png]
test imgPhoto-20.1 {Read PNG file with -from option - Bug [1576528]} -body {
    image create photo png1
    png1 read $ousterPhotoFile -from 102 62 135 97
    list [lindex [lindex [png1 data] 0] 0] [image width png1] [image height png1]
} -cleanup {
    catch {image delete png1}
} -result {{#c97962} 33 35}
test imgPhoto-20.2 {Read PNG file, copy with -from option} -body {
    image create photo png1 -file $ousterPhotoFile
    image create photo png2
    png2 copy png1 -from 102 62 135 97
    list [lindex [lindex [png2 data] 0] 0] [image width png2] [image height png2]
} -cleanup {
    catch {image delete png1 ; image delete png2}
} -result {{#c97962} 33 35}
test imgPhoto-20.3 {Read PNG file with -to option} -body {
    image create photo png1
    png1 read $ousterPhotoFile -to 100 200
    list [lindex [lindex [png1 data] 262] 202] [image width png1] [image height png1]
} -cleanup {
    catch {image delete png1}
} -result {{#c97962} 242 381}
test imgPhoto-20.4 {Read PNG file with -from and -to options} -body {
    image create photo png1
    png1 read $ousterPhotoFile -from 102 62 135 97 -to 100 200
    list [lindex [lindex [png1 data] 200] 100] [image width png1] [image height png1]
} -cleanup {
    catch {image delete png1}
} -result {{#c97962} 133 235}
test imgPhoto-20.5 {Read PNG file with -from, -to and -shrink options} -body {
    image create photo png1 -file $teapotPhotoFile
    png1 read $ousterPhotoFile -from 102 62 135 97 -to 80 120 -shrink
    list [lindex [lindex [png1 data] 120] 80] [image width png1] [image height png1]
} -cleanup {
    catch {image delete png1}
} -result {{#c97962} 113 155}
test imgPhoto-20.6 {Read PNG file with -from option, read large region from small file} -body {
    image create photo png1
    catch {png1 read $ousterPhotoFile -from 102 62 2000 1000} msg
    list $msg [image width png1] [image height png1]
} -cleanup {
    catch {image delete png1}
} -result {{coordinates for -from option extend outside source image} 0 0}
unset ousterPhotoFile
>>>>>>> 0ba2c475

catch {rename foreachPixel {}}
catch {rename checkImgTrans {}}
catch {rename checkImgTransLoop {}}
imageFinish

# cleanup
removeFile README-imgPhoto
cleanupTests
return

# Local variables:
# mode: tcl
# End:<|MERGE_RESOLUTION|>--- conflicted
+++ resolved
@@ -120,15 +120,10 @@
 } README-imgPhoto]
 
 set teapotPhotoFile [file join [file dirname [info script]] teapot.ppm]
-<<<<<<< HEAD
-testConstraint hasTeapotPhoto [file exists $teapotPhotoFile]
-# let's see if we have the semi-transparent one as well
 set transpTeapotPhotoFile [file join [file dirname [info script]] teapotTransparent.png]
-testConstraint hasTranspTeapotPhoto [file exists $transpTeapotPhotoFile]
+
 testConstraint needsTcl867 [package vsatisfies [package provide Tcl] 8.6.7-]
 
-=======
->>>>>>> 0ba2c475
 
 test imgPhoto-1.1 {options for photo images} -body {
     image create photo photo1 -width 79 -height 83
@@ -251,32 +246,28 @@
     destroy .c
     image delete photo1
 } -result {256 256 {10 10 266 266} {300 10 556 266}}
-test imgPhoto-3.4 {ImgPhotoConfigureModel: -data <ppm>} -constraints {
-    hasTeapotPhoto
+test imgPhoto-3.4 {ImgPhotoConfigureModel: -data <ppm>} -setup {
+    image create photo photo1 -file $teapotPhotoFile
+    image create photo photo2
+} -body {
+    photo2 configure -data [photo1 data -format ppm -from 100 100 120 120]
+    list [image width photo2] [image height photo2]
+} -cleanup {
+    imageCleanup
+} -result {20 20}
+# This testcase fails with Tcl < 8.6.7, due to [25842c]
+test imgPhoto-3.5 {ImgPhotoConfigureModel: -data <png>} -constraints {
+    needsTcl867
 } -setup {
     image create photo photo1 -file $teapotPhotoFile
     image create photo photo2
 } -body {
-    photo2 configure -data [photo1 data -format ppm -from 100 100 120 120]
-    list [image width photo2] [image height photo2]
-} -cleanup {
-    imageCleanup
-} -result {20 20}
-# This testcase fails with Tcl < 8.6.7, due to [25842c]
-test imgPhoto-3.5 {ImgPhotoConfigureModel: -data <png>} -constraints {
-    hasTeapotPhoto needsTcl867
-} -setup {
-    image create photo photo1 -file $teapotPhotoFile
-    image create photo photo2
-} -body {
     photo2 configure -data [photo1 data -format png -from 120 120 140 140]
     list [image width photo2] [image height photo2]
 } -cleanup {
     imageCleanup
 } -result {20 20}
-test imgPhoto-3.6 {ImgPhotoConfigureModel: -data <default>} -constraints {
-    hasTeapotPhoto
-} -setup {
+test imgPhoto-3.6 {ImgPhotoConfigureModel: -data <default>} -setup {
     image create photo photo1 -file $teapotPhotoFile
     image create photo photo2
 } -body {
@@ -469,14 +460,8 @@
 } -cleanup {
     image delete photo1 photo2
 } -result {256 256 49 51 49 51 49 51 10 51 10 10}
-<<<<<<< HEAD
 # tests for <imageName> data: imgPhoto-4.
-test imgPhoto-4.22 {ImgPhotoCmd procedure: get option} -constraints {
-    hasTranspTeapotPhoto
-} -setup {
-=======
 test imgPhoto-4.22 {ImgPhotoCmd procedure: get option} -setup {
->>>>>>> 0ba2c475
     image create photo photo1
 } -body {
     photo1 read $transpTeapotPhotoFile
@@ -929,13 +914,7 @@
     image delete photo1
     file delete ./-teapotPhotoFile
 } -result {}
-<<<<<<< HEAD
-test imgPhoto-4.75.1 {ImgPhotoCmd procedure: copy to same image} -constraints {
-    hasTeapotPhoto
-} -setup {
-=======
-test imgPhoto-4.76 {ImgPhotoCmd procedure: copy to same image} -setup {
->>>>>>> 0ba2c475
+test imgPhoto-4.75.1 {ImgPhotoCmd procedure: copy to same image} -setup {
     imageCleanup
     image create photo photo1 -file $teapotPhotoFile
 } -body {
@@ -945,7 +924,6 @@
 } -cleanup {
     imageCleanup
 } -result {}
-<<<<<<< HEAD
 test imgPhoto-4.76 {ImgPhotoCmd, transparency get: too many options} -setup {
     image create photo photo1
 } -body {
@@ -973,9 +951,7 @@
 } -cleanup {
     imageCleanup
 } -result {0 255}
-test imgPhoto-4.79 {ImgPhotoCmd, transparency get: no option} -constraints {
-    hasTranspTeapotPhoto
-} -setup {
+test imgPhoto-4.79 {ImgPhotoCmd, transparency get: no option} -setup {
     image create photo photo1 -file $transpTeapotPhotoFile
     set result {}
 } -body {
@@ -988,9 +964,7 @@
     imageCleanup
 } -result {0 1 0 0 0}
 # test imgPhoto-4.80: deleted (was transparency get: -boolean)
-test imgPhoto-4.81 {ImgPhotoCmd, transparency get: -alpha} -constraints {
-    hasTranspTeapotPhoto
-} -setup {
+test imgPhoto-4.81 {ImgPhotoCmd, transparency get: -alpha} -setup {
     image create photo photo1 -file $transpTeapotPhotoFile
     set result {}
 } -body {
@@ -1084,9 +1058,7 @@
     photo1 put -to 0 0
 } -returnCodes error -result \
     {wrong # args: should be "photo1 put data ?-option value ...?"}
-test imgPhoto-4.93 {ImgPhotoCmd put: data in ppm format} -constraints {
-    hasTeapotPhoto
-} -setup {
+test imgPhoto-4.93 {ImgPhotoCmd put: data in ppm format} -setup {
     image create photo photo1 -file $teapotPhotoFile
     image create photo photo2
 } -body {
@@ -1318,7 +1290,7 @@
 # This testcase fails with Tcl < 8.6.7, due to [25842c]
 test imgPhoto-4.118 {ImgPhotoCmd data: using data for new image
     results in same image as orignial } -constraints {
-        hasTeapotPhoto hasTranspTeapotPhoto needsTcl867
+        needsTcl867
 } -setup {
     image create photo teapot -file $teapotPhotoFile
     teapot copy teapot -from 50 60 70 80 -shrink
@@ -1352,13 +1324,7 @@
 } -result {}
  
-test imgPhoto-5.1 {ImgPhotoGet/Free procedures, shared instances} -constraints {
-    hasTeapotPhoto
-} -setup {
-=======
-
 test imgPhoto-5.1 {ImgPhotoGet/Free procedures, shared instances} -setup {
->>>>>>> 0ba2c475
     destroy .c
     pack [canvas .c]
     imageCleanup
@@ -1881,9 +1847,7 @@
     unset imgData
     imageCleanup
 } -result {1 2}
-test imgPhoto-19.4 {MatchStringFormat: ppm fmt, without opt} -constraints {
-    hasTeapotPhoto
-} -setup {
+test imgPhoto-19.4 {MatchStringFormat: ppm fmt, without opt} -setup {
     image create photo photo1 -file $teapotPhotoFile
     image create photo photo2
 } -body {
@@ -2054,7 +2018,6 @@
     catch {image delete gif1}
 } -result gif1
 
-<<<<<<< HEAD
 # imgPhoto-21.x : Tk_PhotoGetMetadata
 
 test imgPhoto-21.1 {option -metadata, get configure list} -setup {
@@ -2632,9 +2595,9 @@
 
 unset -nocomplain gifstart gifdata gifend
 
-=======
+
 set earthPhotoFile [file join [file dirname [info script]] earth.gif]
-test imgPhoto-19.1 {Read GIF file with -from option - Bug [1576528]} -body {
+test imgPhoto-24.1 {Read GIF file with -from option - Bug [1576528]} -body {
     set earthPhotoFile [file join [file dirname [info script]] earth.gif]
     image create photo gif1
     gif1 read $earthPhotoFile -from 152 62 185 97
@@ -2642,7 +2605,7 @@
 } -cleanup {
     catch {image delete gif1}
 } -result {{#d8c8b8} 33 35}
-test imgPhoto-19.2 {Read GIF file, copy with -from option} -body {
+test imgPhoto-24.2 {Read GIF file, copy with -from option} -body {
     set earthPhotoFile [file join [file dirname [info script]] earth.gif]
     image create photo gif1 -file $earthPhotoFile
     image create photo gif2
@@ -2651,14 +2614,14 @@
 } -cleanup {
     catch {image delete gif1 ; image delete gif2}
 } -result {{#d8c8b8} 33 35}
-test imgPhoto-19.3 {Read GIF file with -to option} -body {
+test imgPhoto-24.3 {Read GIF file with -to option} -body {
     image create photo gif1
     gif1 read $earthPhotoFile -to 100 200
     list [lindex [lindex [gif1 data] 262] 252] [image width gif1] [image height gif1]
 } -cleanup {
     catch {image delete gif1}
 } -result {{#d8c8b8} 420 400}
-test imgPhoto-19.4 {Read GIF file with -from and -to options} -body {
+test imgPhoto-24.4 {Read GIF file with -from and -to options} -body {
     set earthPhotoFile [file join [file dirname [info script]] earth.gif]
     image create photo gif1
     gif1 read $earthPhotoFile -from 152 62 185 97 -to 100 200
@@ -2666,7 +2629,7 @@
 } -cleanup {
     catch {image delete gif1}
 } -result {{#d8c8b8} 133 235}
-test imgPhoto-19.5 {Read GIF file with -from, -to and -shrink options} -body {
+test imgPhoto-24.5 {Read GIF file with -from, -to and -shrink options} -body {
     set earthPhotoFile [file join [file dirname [info script]] earth.gif]
     image create photo gif1 -file $teapotPhotoFile
     gif1 read $earthPhotoFile -from 152 62 185 97 -to 80 120 -shrink
@@ -2674,7 +2637,7 @@
 } -cleanup {
     catch {image delete gif1}
 } -result {{#d8c8b8} 113 155}
-test imgPhoto-19.6 {Read GIF file with -from option, read large region from small file} -body {
+test imgPhoto-24.6 {Read GIF file with -from option, read large region from small file} -body {
     set earthPhotoFile [file join [file dirname [info script]] earth.gif]
     image create photo gif1
     catch {gif1 read $earthPhotoFile -from 152 62 2000 1000} msg
@@ -2685,14 +2648,14 @@
 unset earthPhotoFile
 
 set ousterPhotoFile [file join [file dirname [info script]] ouster.png]
-test imgPhoto-20.1 {Read PNG file with -from option - Bug [1576528]} -body {
+test imgPhoto-25.1 {Read PNG file with -from option - Bug [1576528]} -body {
     image create photo png1
     png1 read $ousterPhotoFile -from 102 62 135 97
     list [lindex [lindex [png1 data] 0] 0] [image width png1] [image height png1]
 } -cleanup {
     catch {image delete png1}
 } -result {{#c97962} 33 35}
-test imgPhoto-20.2 {Read PNG file, copy with -from option} -body {
+test imgPhoto-25.2 {Read PNG file, copy with -from option} -body {
     image create photo png1 -file $ousterPhotoFile
     image create photo png2
     png2 copy png1 -from 102 62 135 97
@@ -2700,28 +2663,28 @@
 } -cleanup {
     catch {image delete png1 ; image delete png2}
 } -result {{#c97962} 33 35}
-test imgPhoto-20.3 {Read PNG file with -to option} -body {
+test imgPhoto-25.3 {Read PNG file with -to option} -body {
     image create photo png1
     png1 read $ousterPhotoFile -to 100 200
     list [lindex [lindex [png1 data] 262] 202] [image width png1] [image height png1]
 } -cleanup {
     catch {image delete png1}
 } -result {{#c97962} 242 381}
-test imgPhoto-20.4 {Read PNG file with -from and -to options} -body {
+test imgPhoto-25.4 {Read PNG file with -from and -to options} -body {
     image create photo png1
     png1 read $ousterPhotoFile -from 102 62 135 97 -to 100 200
     list [lindex [lindex [png1 data] 200] 100] [image width png1] [image height png1]
 } -cleanup {
     catch {image delete png1}
 } -result {{#c97962} 133 235}
-test imgPhoto-20.5 {Read PNG file with -from, -to and -shrink options} -body {
+test imgPhoto-25.5 {Read PNG file with -from, -to and -shrink options} -body {
     image create photo png1 -file $teapotPhotoFile
     png1 read $ousterPhotoFile -from 102 62 135 97 -to 80 120 -shrink
     list [lindex [lindex [png1 data] 120] 80] [image width png1] [image height png1]
 } -cleanup {
     catch {image delete png1}
 } -result {{#c97962} 113 155}
-test imgPhoto-20.6 {Read PNG file with -from option, read large region from small file} -body {
+test imgPhoto-25.6 {Read PNG file with -from option, read large region from small file} -body {
     image create photo png1
     catch {png1 read $ousterPhotoFile -from 102 62 2000 1000} msg
     list $msg [image width png1] [image height png1]
@@ -2729,7 +2692,6 @@
     catch {image delete png1}
 } -result {{coordinates for -from option extend outside source image} 0 0}
 unset ousterPhotoFile
->>>>>>> 0ba2c475
 
 catch {rename foreachPixel {}}
 catch {rename checkImgTrans {}}
