--- conflicted
+++ resolved
@@ -265,13 +265,8 @@
 } [expr $cx*13]
 test unixfont-8.5 {AllocFont procedure: setup widths of normal chars} x11 {
     font metrics $courier -fixed
-<<<<<<< HEAD
 } 1
-test unixfont-8.6 {AllocFont procedure: setup widths of special chars} x11 {
-=======
-} {1}
 test unixfont-8.6 {AllocFont procedure: setup widths of special chars} {x11 failsOnUbuntu} {
->>>>>>> a22fd911
     set x 0
     incr x [font measure $courier "\001"]   ;# 4
     incr x [font measure $courier "\002"]   ;# 4
