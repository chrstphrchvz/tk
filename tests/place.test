--- conflicted
+++ resolved
@@ -62,13 +62,8 @@
     place .t.f2 -in .t.f -height 40
     update
     winfo height .t.f2
-<<<<<<< HEAD
 } -result 40
-test place-2.3 {ConfigureSlave procedure, -height option} -setup {
-=======
-} -result {40}
 test place-2.3 {ConfigureContent procedure, -height option} -setup {
->>>>>>> 83284028
     place forget .t.f2
 } -body {
     place .t.f2 -in .t.f -height 120
@@ -88,13 +83,8 @@
     place .t.f2 -in .t.f -relheight .5
     update
     winfo height .t.f2
-<<<<<<< HEAD
 } -result 40
-test place-3.3 {ConfigureSlave procedure, -relheight option} -setup {
-=======
-} -result {40}
 test place-3.3 {ConfigureContent procedure, -relheight option} -setup {
->>>>>>> 83284028
     place forget .t.f2
 } -body {
     place .t.f2 -in .t.f -relheight .8
@@ -158,13 +148,8 @@
     place .t.f2 -in .t.f -relwidth .5
     update
     winfo width .t.f2
-<<<<<<< HEAD
 } -result 75
-test place-5.3 {ConfigureSlave procedure, -relwidth option} -setup {
-=======
-} -result {75}
 test place-5.3 {ConfigureContent procedure, -relwidth option} -setup {
->>>>>>> 83284028
     place forget .t.f2
 } -body {
     place .t.f2 -in .t.f -relwidth .8
@@ -183,13 +168,8 @@
     place .t.f2 -in .t.f -width 100
     update
     winfo width .t.f2
-<<<<<<< HEAD
 } -result 100
-test place-6.3 {ConfigureSlave procedure, -width option} -setup {
-=======
-} -result {100}
 test place-6.3 {ConfigureContent procedure, -width option} -setup {
->>>>>>> 83284028
     place forget .t.f2
 } -body {
     place .t.f2 -in .t.f -width 120
@@ -442,10 +422,6 @@
 } -cleanup {
     destroy .foo
 } -returnCodes error -result {value for "-y" missing}
-<<<<<<< HEAD
-
-=======
->>>>>>> 83284028
 
 
 test place-11.1 {PlaceObjCmd, content command} -setup {
