# This file is a Tcl script to test out the "place" command.  It is
# organized in the standard fashion for Tcl tests.
#
# Copyright (c) 1995 Sun Microsystems, Inc.
# Copyright (c) 1998-1999 by Scriptics Corporation.
# All rights reserved.

package require tcltest 2.2
namespace import ::tcltest::*
eval tcltest::configure $argv
tcltest::loadTestedCommands

# Used for constraining memory leak tests
testConstraint memory [llength [info commands memory]]
<<<<<<< HEAD

testConstraint failsOnUbuntu [expr {![info exists ::env(TRAVIS_OS_NAME)] || ![string match linux $::env(TRAVIS_OS_NAME)]}]
testConstraint failsOnXQuarz [expr {$tcl_platform(os) ne "Darwin" || [tk windowingsystem] ne "x11" }]
=======
testConstraint failsOnUbuntu [expr {![info exists ::env(CI)] || ![string match Linux $::tcl_platform(os)]}]
>>>>>>> 3acc3fa1

# XXX - This test file is woefully incomplete.  At present, only a
# few of the features are tested.

# Widgets used in tests 1.* - 8.*
toplevel .t -width 300 -height 200 -bd 0
wm geom .t +0+0
frame .t.f -width 154 -height 84 -bd 2 -relief raised
place .t.f -x 48 -y 38
frame .t.f2 -width 30 -height 60 -bd 2 -relief raised
update

test place-1.1 {Tk_PlaceCmd procedure, "info" option} -setup {
    place forget .t.f2
} -body {
    place .t.f2 -x 0
    place info .t.f2
} -result {-in .t -x 0 -relx 0 -y 0 -rely 0 -width {} -relwidth {} -height {} -relheight {} -anchor nw -bordermode inside}
test place-1.2 {Tk_PlaceCmd procedure, "info" option} -setup {
    place forget .t.f2
} -body {
    place .t.f2 -x 1 -y 2 -width 3 -height 4 -relx 0.1 -rely 0.2 \
        -relwidth 0.3 -relheight 0.4 -anchor se -in .t.f  \
        -bordermode outside
    place info .t.f2
} -result {-in .t.f -x 1 -relx 0.1 -y 2 -rely 0.2 -width 3 -relwidth 0.3 -height 4 -relheight 0.4 -anchor se -bordermode outside}
test place-1.3 {Tk_PlaceCmd procedure, "info" option} -setup {
    place forget .t.f2
    destroy .t.a.b
} -body {
    # Make sure the result is built as a proper list by using a space in parent
    frame ".t.a b"
    place .t.f2 -x 1 -y 2 -width {} -height 4 -relx 0.2 -rely 0.2 \
        -relwidth 0.3 -relheight {} -anchor w -in ".t.a b"  \
        -bordermode ignore
    place info .t.f2
} -cleanup {
    destroy ".t.a.b"
} -result {-in {.t.a b} -x 1 -relx 0.2 -y 2 -rely 0.2 -width {} -relwidth 0.3 -height 4 -relheight {} -anchor w -bordermode ignore}


test place-2.1 {ConfigureContent procedure, -height option} -body {
    place .t.f2 -height abcd
} -returnCodes error -result {bad screen distance "abcd"}
test place-2.2 {ConfigureContent procedure, -height option} -setup {
    place forget .t.f2
} -body {
    place .t.f2 -in .t.f -height 40
    update
    winfo height .t.f2
} -result {40}
test place-2.3 {ConfigureContent procedure, -height option} -setup {
    place forget .t.f2
} -body {
    place .t.f2 -in .t.f -height 120
    update
    place .t.f2 -height {}
    update
    winfo height .t.f2
} -result {60}


test place-3.1 {ConfigureContent procedure, -relheight option} -body {
    place .t.f2 -relheight abcd
} -returnCodes error -result {expected floating-point number but got "abcd"}
test place-3.2 {ConfigureContent procedure, -relheight option} -setup {
    place forget .t.f2
} -body {
    place .t.f2 -in .t.f -relheight .5
    update
    winfo height .t.f2
} -result {40}
test place-3.3 {ConfigureContent procedure, -relheight option} -setup {
    place forget .t.f2
} -body {
    place .t.f2 -in .t.f -relheight .8
    update
    place .t.f2 -relheight {}
    update
    winfo height .t.f2
} -result {60}


test place-4.1 {ConfigureContent procedure, bad -in options} -setup {
    place forget .t.f2
} -body {
    place .t.f2 -in .t.f2
} -returnCodes error -result {can't place .t.f2 relative to itself}
test place-4.2 {ConfigureContent procedure, bad -in option} -setup {
    place forget .t.f2
} -body {
    set result [list [winfo manager .t.f2]]
    catch {place .t.f2 -in .t.f2}
    lappend result [winfo manager .t.f2]
} -result {{} {}}
test place-4.3 {ConfigureContent procedure, bad -in option} -setup {
    place forget .t.f2
} -body {
    winfo manager .t.f2
    place .t.f2 -in .t.f2
} -returnCodes error -result {can't place .t.f2 relative to itself}
test place-4.4 {ConfigureContent procedure, bad -in option} -setup {
    place forget .t.f2
} -body {
    place .t.f2 -in .
} -returnCodes error -result {can't place .t.f2 relative to .}
test place-4.5 {ConfigureContent procedure, bad -in option} -setup {
} -body {
    frame .t.f1
    place .t.f1 -in .t.f1
} -returnCodes error -result {can't place .t.f1 relative to itself}
test place-4.6 {prevent management loops} -setup {
    place forget .t.f1
} -body {
    place .t.f1 -in .t.f2
    place .t.f2 -in .t.f1
} -returnCodes error -result {can't put .t.f2 inside .t.f1, would cause management loop}
test place-4.7 {prevent management loops} -setup {
    place forget .t.f1
    place forget .t.f2
} -body {
    frame .t.f3
    place .t.f1 -in .t.f2
    place .t.f2 -in .t.f3
    place .t.f3 -in .t.f1
} -returnCodes error -result {can't put .t.f3 inside .t.f1, would cause management loop}

test place-5.1 {ConfigureContent procedure, -relwidth option} -body {
    place .t.f2 -relwidth abcd
} -returnCodes error -result {expected floating-point number but got "abcd"}
test place-5.2 {ConfigureContent procedure, -relwidth option} -setup {
    place forget .t.f2
} -body {
    place .t.f2 -in .t.f -relwidth .5
    update
    winfo width .t.f2
} -result {75}
test place-5.3 {ConfigureContent procedure, -relwidth option} -setup {
    place forget .t.f2
} -body {
    place .t.f2 -in .t.f -relwidth .8
    update
    place .t.f2 -relwidth {}
    update
    winfo width .t.f2
} -result {30}

test place-6.1 {ConfigureContent procedure, -width option} -body {
    place .t.f2 -width abcd
} -returnCodes error -result {bad screen distance "abcd"}
test place-6.2 {ConfigureContent procedure, -width option} -setup {
    place forget .t.f2
} -body {
    place .t.f2 -in .t.f -width 100
    update
    winfo width .t.f2
} -result {100}
test place-6.3 {ConfigureContent procedure, -width option} -setup {
    place forget .t.f2
} -body {
    place .t.f2 -in .t.f -width 120
    update
    place .t.f2 -width {}
    update
    winfo width .t.f2
} -result {30}


test place-7.1 {ReconfigurePlacement procedure, computing position} -setup {
    place forget .t.f2
} -body {
    place .t.f2 -in .t.f -x -2 -relx .5 -y 3 -rely .4
    update
    winfo geometry .t.f2
} -result {30x60+123+75}
test place-7.2 {ReconfigurePlacement procedure, position rounding} -setup {
    place forget .t.f2
} -body {
    place .t.f2 -in .t.f -x -1.4 -y -2.3
    update
    winfo geometry .t.f2
} -result {30x60+49+38}
test place-7.3 {ReconfigurePlacement procedure, position rounding} -setup {
    place forget .t.f2
} -body {
    place .t.f2 -in .t.f -x 1.4 -y 2.3
    update
    winfo geometry .t.f2
} -result {30x60+51+42}
test place-7.4 {ReconfigurePlacement procedure, position rounding} -setup {
    place forget .t.f2
} -body {
    place .t.f2 -in .t.f -x -1.6 -y -2.7
    update
    winfo geometry .t.f2
} -result {30x60+48+37}
test place-7.5 {ReconfigurePlacement procedure, position rounding} -setup {
    place forget .t.f2
} -body {
    place .t.f2 -in .t.f -x 1.6 -y 2.7
    update
    winfo geometry .t.f2
} -result {30x60+52+43}
test place-7.6 {ReconfigurePlacement procedure, position rounding} -setup {
    destroy .t.f3
} -body {
    frame .t.f3 -width 100 -height 100 -bg #f00000 -bd 0
    place .t.f3 -x 0 -y 0
    raise .t.f2
    place forget .t.f2
    place .t.f2 -in .t.f3 -relx .303 -rely .406 -relwidth .304 -relheight .206
    update
    winfo geometry .t.f2
} -cleanup {
    destroy .t.f3
} -result {31x20+30+41}
test place-7.7 {ReconfigurePlacement procedure, computing size} -setup {
    place forget .t.f2
} -body {
    place .t.f2 -in .t.f -width 120 -height 89
    update
    list [winfo width .t.f2] [winfo height .t.f2]
} -result {120 89}
test place-7.8 {ReconfigurePlacement procedure, computing size} -setup {
    place forget .t.f2
} -body {
    place .t.f2 -in .t.f -relwidth .4 -relheight .5
    update
    list [winfo width .t.f2] [winfo height .t.f2]
} -result {60 40}
test place-7.9 {ReconfigurePlacement procedure, computing size} -setup {
    place forget .t.f2
} -body {
    place .t.f2 -in .t.f -width 10 -relwidth .4 -height -4 -relheight .5
    update
    list [winfo width .t.f2] [winfo height .t.f2]
} -result {70 36}
test place-7.10 {ReconfigurePlacement procedure, computing size} -setup {
    place forget .t.f2
} -body {
    place .t.f2 -in .t.f -width 10 -relwidth .4 -height -4 -relheight .5
    place .t.f2 -width {} -relwidth {} -height {} -relheight {}
    update
    list [winfo width .t.f2] [winfo height .t.f2]
} -result {30 60}

if {[tk windowingsystem] == "win32"} {
    proc placeUpdate {} {
	update
    }
} else {
    proc placeUpdate {} {
    }
}

test place-8.1 {PlaceStructureProc, mapping and unmapping content} -constraints {failsOnUbuntu failsOnXQuarz} -setup {
    place forget .t.f2
    place forget .t.f
} -body {
    place .t.f2 -relx 1.0 -rely 1.0 -anchor sw
    update idletasks
    set result [winfo ismapped .t.f2]
    wm iconify .t
    lappend result [winfo ismapped .t.f2]
    place .t.f2 -x 40 -y 30 -relx 0 -rely 0 -anchor nw
    update idletasks
    lappend result [winfo x .t.f2] [winfo y .t.f2] [winfo ismapped .t.f2]
    wm deiconify .t
    placeUpdate
    lappend result [winfo ismapped .t.f2]
} -result {1 0 40 30 0 1}
test place-8.2 {PlaceStructureProc, mapping and unmapping content} -constraints {failsOnUbuntu failsOnXQuarz} -setup {
    place forget .t.f2
    place forget .t.f
    update idletasks
} -body {
    place .t.f -x 0 -y 0 -width 200 -height 100
    place .t.f2 -in .t.f -relx 1.0 -rely 1.0 -anchor sw -width 50 -height 20
    update idletasks
    set result [winfo ismapped .t.f2]
    wm iconify .t
    lappend result [winfo ismapped .t.f2]
    place .t.f2 -x 40 -y 30 -relx 0 -rely 0 -anchor nw
    update idletasks
    lappend result [winfo x .t.f2] [winfo y .t.f2] [winfo ismapped .t.f2]
    wm deiconify .t
    placeUpdate
    lappend result [winfo ismapped .t.f2]
} -result {1 0 42 32 0 1}
destroy .t


test place-9.1 {PlaceObjCmd} -body {
    place
} -returnCodes error -result {wrong # args: should be "place option|pathName args"}
test place-9.2 {PlaceObjCmd} -body {
    place foo
} -returnCodes error -result {wrong # args: should be "place option|pathName args"}
test place-9.3 {PlaceObjCmd} -setup {
    destroy .foo
} -body {
    place .foo bar
} -returnCodes error -result {bad window path name ".foo"}
test place-9.4 {PlaceObjCmd} -setup {
    destroy .foo
} -body {
    place bar .foo
} -cleanup {
    destroy .foo
} -returnCodes error -result {bad window path name ".foo"}
test place-9.5 {PlaceObjCmd} -setup {
    destroy .foo
} -body {
    frame .foo
    place badopt .foo
} -cleanup {
    destroy .foo
} -returnCodes error -result {bad option "badopt": must be configure, content, forget, info, or slaves}
test place-9.6 {PlaceObjCmd, configure errors} -setup {
    destroy .foo
} -body {
    frame .foo
    place configure .foo
} -cleanup {
    destroy .foo
} -returnCodes ok -result {}
test place-9.7 {PlaceObjCmd, configure errors} -setup {
    destroy .foo
} -body {
    frame .foo
    place configure .foo bar
} -cleanup {
    destroy .foo
} -returnCodes ok -result {}
test place-9.8 {PlaceObjCmd, configure} -setup {
    destroy .foo
} -body {
    frame .foo
    place .foo -x 0 -y 0
    place configure .foo
} -cleanup {
    destroy .foo
} -result [list {-anchor {} {} nw nw} {-bordermode {} {} inside inside} {-height {} {} {} {}} {-in {} {} {} .} {-relheight {} {} {} {}} {-relwidth {} {} {} {}} {-relx {} {} 0 0.0} {-rely {} {} 0 0.0} {-width {} {} {} {}} {-x {} {} 0 0} {-y {} {} 0 0}]
test place-9.9 {PlaceObjCmd, configure} -setup {
    destroy .foo
} -body {
    frame .foo
    place .foo -x 0 -y 0
    place configure .foo -x
} -cleanup {
    destroy .foo
} -result {-x {} {} 0 0}
test place-9.10 {PlaceObjCmd, forget errors} -setup {
    destroy .foo
} -body {
    frame .foo
    place forget .foo bar
} -cleanup {
    destroy .foo
} -returnCodes error -result {wrong # args: should be "place forget pathName"}
test place-9.11 {PlaceObjCmd, info errors} -setup {
    destroy .foo
} -body {
    frame .foo
    place info .foo bar
} -cleanup {
    destroy .foo
} -returnCodes error -result {wrong # args: should be "place info pathName"}
test place-9.12 {PlaceObjCmd, content errors} -setup {
    destroy .foo
} -body {
    frame .foo
    place content .foo bar
} -cleanup {
    destroy .foo
} -returnCodes error -result {wrong # args: should be "place content pathName"}


test place-10.1 {ConfigureContent} -setup {
    destroy .foo
} -body {
    frame .foo
    place .foo -badopt
} -cleanup {
    destroy .foo
} -returnCodes error -result {unknown option "-badopt"}
test place-10.2 {ConfigureContent} -setup {
    destroy .foo
} -body {
    frame .foo
    place .foo -anchor
} -cleanup {
    destroy .foo
} -returnCodes error -result {value for "-anchor" missing}
test place-10.3 {ConfigureContent} -setup {
    destroy .foo
} -body {
    frame .foo
    place .foo -bordermode j
} -cleanup {
    destroy .foo
} -returnCodes error -result {bad bordermode "j": must be inside, outside, or ignore}
test place-10.4 {ConfigureContent} -setup {
    destroy .foo
} -body {
    frame .foo
    place configure .foo -x 0 -y
} -cleanup {
    destroy .foo
} -returnCodes error -result {value for "-y" missing}


test place-11.1 {PlaceObjCmd, content command} -setup {
    destroy .foo
} -body {
    frame .foo
    place content .foo
} -cleanup {
    destroy .foo
} -result {}
test place-11.2 {PlaceObjCmd, content command} -setup {
    destroy .foo .bar
} -body {
    frame .foo
    frame .bar
    place .bar -in .foo
    place content .foo
} -cleanup {
    destroy .foo .bar
} -result [list .bar]


test place-12.1 {PlaceObjCmd, forget command} -setup {
    destroy .foo
} -body {
    frame .foo
    place .foo -width 50 -height 50
    update
    set res [winfo ismapped .foo]
    place forget .foo
    update
    lappend res [winfo ismapped .foo]
} -cleanup {
    destroy .foo
} -result {1 0}


test place-13.1 {test respect for internalborder} -setup {
    destroy .pack
} -body {
    toplevel .pack
    wm geometry .pack 200x200
    frame .pack.l -width 15 -height 10
    labelframe .pack.lf -labelwidget .pack.l
    pack .pack.lf -fill both -expand 1
    frame .pack.lf.f
    place .pack.lf.f -x 0 -y 0 -relwidth 1.0 -relheight 1.0
    update
    set res [list [winfo geometry .pack.lf.f]]
    .pack.lf configure -labelanchor e -padx 3 -pady 5
    update
    lappend res [winfo geometry .pack.lf.f]
} -cleanup {
    destroy .pack
} -result {196x188+2+10 177x186+5+7}


test place-14.1 {memory leak testing} -constraints memory -setup {
    destroy .f
    proc getbytes {} {
        set lines [split [memory info] "\n"]
        lindex [lindex $lines 3] 3
    }
    # Repeat each body checking that memory does not increase
    proc stress {args} {
        set res {}
        foreach body $args {
            set end 0
            for {set i 0} {$i < 5} {incr i} {
                uplevel 1 $body
                set tmp $end
                set end [getbytes]
            }
            lappend res [expr {$end - $tmp}]
        }
        return $res
    }
} -body {
    # Test all manners of forgetting content
    frame .f
    frame .f.f
    stress {
        place .f.f -x [expr {1 + 1}] -y [expr {2 + 2}]
        place forget .f.f
    } {
        place .f.f -x [expr {1 + 1}] -y [expr {2 + 2}]
        pack .f.f
    } {
        place .f.f -x [expr {1 + 1}] -y [expr {2 + 2}]
        destroy .f
        frame .f
        frame .f.f
    }
} -cleanup {
    destroy .f
    rename getbytes {}
    rename stress {}
} -result {0 0 0}


# cleanup
cleanupTests
return


<|MERGE_RESOLUTION|>--- conflicted
+++ resolved
@@ -12,13 +12,9 @@
 
 # Used for constraining memory leak tests
 testConstraint memory [llength [info commands memory]]
-<<<<<<< HEAD
-
-testConstraint failsOnUbuntu [expr {![info exists ::env(TRAVIS_OS_NAME)] || ![string match linux $::env(TRAVIS_OS_NAME)]}]
+
+testConstraint failsOnUbuntu [expr {![info exists ::env(CI)] || ![string match Linux $::tcl_platform(os)]}]
 testConstraint failsOnXQuarz [expr {$tcl_platform(os) ne "Darwin" || [tk windowingsystem] ne "x11" }]
-=======
-testConstraint failsOnUbuntu [expr {![info exists ::env(CI)] || ![string match Linux $::tcl_platform(os)]}]
->>>>>>> 3acc3fa1
 
 # XXX - This test file is woefully incomplete.  At present, only a
 # few of the features are tested.
