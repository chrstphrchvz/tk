--- conflicted
+++ resolved
@@ -11,7 +11,7 @@
 tcltest::configure {*}$argv
 tcltest::loadTestedCommands
 
-testConstraint failsOnUbuntu [expr {![info exists ::env(TRAVIS_OS_NAME)] || ![string match linux $::env(TRAVIS_OS_NAME)]}]
+testConstraint failsOnUbuntu [expr {![info exists ::env(CI)] || ![string match Linux $::tcl_platform(os)]}]
 
 deleteWindows
 
@@ -41,14 +41,10 @@
 wm positionfrom . user
 wm deiconify .
 
-<<<<<<< HEAD
 # This update is needed on MacOS to make sure that the window is mapped
 # when the tests begin.
 
 update
-=======
-testConstraint failsOnUbuntu [expr {![info exists ::env(CI)] || ![string match Linux $::tcl_platform(os)]}]
->>>>>>> 3acc3fa1
 
 set bw [.t cget -borderwidth]
 set px [.t cget -padx]
