--- conflicted
+++ resolved
@@ -1591,11 +1591,7 @@
     .foo configure
 } -cleanup {
     destroy .foo
-<<<<<<< HEAD
-} -result {{-boolean boolean Boolean {} {}} {-integer integer Integer 7 13563} {-double double Double 3.14159 3.14159} {-string string String foo foo} {-stringtable StringTable stringTable one one} {-stringtable2 StringTable2 stringTable2 two two} {-color color Color red red} {-font font Font {Helvetica 12} {Helvetica 18}} {-bitmap bitmap Bitmap gray50 gray50} {-border border Border blue blue} {-relief relief Relief raised raised} {-cursor cursor Cursor xterm xterm} {-justify {} {} left left} {-anchor anchor Anchor {} {}} {-pixel pixel Pixel 1 1} {-custom {} {} {} {}} {-synonym -color}}
-=======
-} -result {{-boolean boolean Boolean 1 1} {-integer integer Integer 7 13563} {-double double Double 3.14159 3.14159} {-string string String foo foo} {-stringtable StringTable stringTable one one} {-stringtable2 StringTable2 stringTable2 two two} {-color color Color red red} {-font font Font {Helvetica 12} {Helvetica 18}} {-bitmap bitmap Bitmap gray50 gray50} {-border border Border blue blue} {-relief relief Relief {} {}} {-cursor cursor Cursor xterm xterm} {-justify {} {} left left} {-anchor anchor Anchor center center} {-pixel pixel Pixel 1 1} {-custom {} {} {} {}} {-synonym -color}}
->>>>>>> f6fd3dde
+} -result {{-boolean boolean Boolean {} {}} {-integer integer Integer 7 13563} {-double double Double 3.14159 3.14159} {-string string String foo foo} {-stringtable StringTable stringTable one one} {-stringtable2 StringTable2 stringTable2 two two} {-color color Color red red} {-font font Font {Helvetica 12} {Helvetica 18}} {-bitmap bitmap Bitmap gray50 gray50} {-border border Border blue blue} {-relief relief Relief {} {}} {-cursor cursor Cursor xterm xterm} {-justify {} {} left left} {-anchor anchor Anchor center center} {-pixel pixel Pixel 1 1} {-custom {} {} {} {}} {-synonym -color}}	
 test config-10.4 {Tk_GetOptionInfo - chaining through tables} -constraints testobjconfig -body {
     testobjconfig chain2 .foo -one asdf -three xyzzy
     .foo configure
