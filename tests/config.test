--- conflicted
+++ resolved
@@ -2,13 +2,8 @@
 # which comprise the new new option configuration system.  It is
 # organized in the standard "white-box" fashion for Tcl tests.
 #
-<<<<<<< HEAD
 # Copyright © 1997 Sun Microsystems, Inc.
 # Copyright © 1998-1999 Scriptics Corporation.
-=======
-# Copyright (c) 1997 Sun Microsystems, Inc.
-# Copyright (c) 1998-1999 Scriptics Corporation.
->>>>>>> bb83b0ea
 # All rights reserved.
 
 package require tcltest 2.2
