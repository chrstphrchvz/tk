# This file is a Tcl script to test the code in tkEvent.c.  It is
# organized in the standard fashion for Tcl tests.
#
# Copyright © 1994 The Regents of the University of California.
# Copyright © 1994-1995 Sun Microsystems, Inc.
# Copyright © 1998-1999 Scriptics Corporation.
# All rights reserved.

package require tcltest 2.2
eval tcltest::configure $argv
tcltest::loadTestedCommands
namespace import -force tcltest::test

# XXX This test file is woefully incomplete.  Right now it only tests
# a few of the procedures in tkEvent.c.  Please add more tests whenever
# possible.

# Setup table used to query key events.

proc _init_keypress_lookup {} {
    global keypress_lookup

    # Characters with meaning to Tcl...
    array set keypress_lookup [list \
	    -    minus \
	    >    greater \
	    \"   quotedbl \
	    \#   numbersign \
	    \$   dollar \
	    \;   semicolon \
	    \[   bracketleft \
	    \\   backslash \
	    \]   bracketright \
	    \{   braceleft \
	    \}   braceright \
	    " "  space \
	    \xA0 nobreakspace \
	    "\n" Return \
	    "\t" Tab]
}

# Lookup an event in the keypress table.
# For example:
# Q -> Q
# ; -> semicolon
# > -> greater
# Delete -> Delete
# Escape -> Escape

proc _keypress_lookup {char} {
    global keypress_lookup

    if {! [info exists keypress_lookup]} {
        _init_keypress_lookup
    }

    if {$char == ""} {
        error "empty char"
    }

    if {[info exists keypress_lookup($char)]} {
        return $keypress_lookup($char)
    } else {
        return $char
    }
}

# Lookup and generate a pair of Key and KeyRelease events

proc _keypress {win key} {
    set keysym [_keypress_lookup $key]

    # Force focus to the window before delivering
    # each event so that a window manager using
    # a focus follows mouse will not steal away
    # the focus if the mouse is moved around.

    if {[focus] != $win} {
        focus -force $win
    }
    event generate $win <Key-$keysym>
    _pause 50
    if {[focus] != $win} {
        focus -force $win
    }
    event generate $win <KeyRelease-$keysym>
    _pause 50
}

# Call _keypress for each character in the given string

proc _keypress_string {win string} {
    foreach letter [split $string ""] {
        _keypress $win $letter
    }
}

# Delay script execution for a given amount of time

proc _pause {{msecs 1000}} {
    global _pause

    if {! [info exists _pause(number)]} {
        set _pause(number) 0
    }

    set num [incr _pause(number)]
    set _pause($num) 0

    after $msecs "set _pause($num) 1"
    vwait _pause($num)
    unset _pause($num)
}

# Helper proc to convert index to x y position

proc _text_ind_to_x_y {text ind} {
    set bbox [$text bbox $ind]
    if {[llength $bbox] != 4} {
        error "got bbox \{$bbox\} from $text, index $ind"
    }
    foreach {x1 y1 width height} $bbox break
    set middle_y [expr {$y1 + ($height / 2)}]
    return [list $x1 $middle_y]
}

# Return selection only if owned by the given widget

proc _get_selection {widget} {
    if {[string compare $widget [selection own]] != 0} {
        return ""
    }
    if {[catch {selection get} sel]} {
        return ""
    }
    return $sel
}

# Begining of the actual tests

test event-1.1 {Tk_HandleEvent procedure, filter events for dead windows} -setup {
	deleteWindows
    set x {}
} -body {
    button .b -text Test
    pack .b
    bindtags .b .b
    update
    bind .b <Destroy> {
	    lappend x destroy
	    event generate .b <Button-1>
	    event generate .b <ButtonRelease-1>
    }
    bind .b <Button-1> {
	    lappend x button
    }

    destroy .b
    return $x
} -cleanup {
    deleteWindows
} -result {destroy}
test event-1.2 {event generate <Alt-z>} -setup {
	deleteWindows
    catch {unset ::event12result}
} -body {
	set ::event12result 0
	pack [entry .e]
	update
	bind .e <Alt-z> {set ::event12result "1"}

	focus -force .e
     event generate .e <Alt-z>
	destroy .e
	set ::event12result
} -cleanup {
    deleteWindows
} -result 1


test event-2.1(keypress) {type into entry widget and hit Return} -setup {
	deleteWindows
} -body {
    set t [toplevel .t]
    set e [entry $t.e]
    pack $e
    set return_binding 0
    bind $e <Return> {set return_binding 1}
    tkwait visibility $e
    _keypress_string $e HELLO\n
    list [$e get] $return_binding
} -cleanup {
    deleteWindows
} -result {HELLO 1}
test event-2.2(keypress) {type into entry widget and then delete some text} -setup {
	deleteWindows
} -body {
    set t [toplevel .t]
    set e [entry $t.e]
    pack $e
    tkwait visibility $e
    # Avoid a hang when macOS puts the mouse pointer on the green button
    wm geometry .t +200+100
    _keypress_string $e MELLO
    _keypress $e BackSpace
    _keypress $e BackSpace
    $e get
} -cleanup {
    deleteWindows
} -result {MEL}
test event-2.3(keypress) {type into entry widget, triple click, hit Delete key,
        and then type some more} -setup {
    deleteWindows
} -body {
    set t [toplevel .t]
    set e [entry $t.e]
    pack $e
    tkwait visibility $e
    _keypress_string $e JUMP

    set result [$e get]

    event generate $e <Enter>
    for {set i 0} {$i < 3} {incr i} {
        _pause 100
        event generate $e <Button-1>
        _pause 100
        event generate $e <ButtonRelease-1>
    }

    _keypress $e Delete
    _keypress_string $e UP
    lappend result [$e get]
} -cleanup {
    deleteWindows
} -result {JUMP UP}
test event-2.4(keypress) {type into text widget and hit Return} -setup {
	deleteWindows
} -body {
    set t [toplevel .t]
    set e [text $t.e]
    pack $e
    set return_binding 0
    bind $e <Return> {set return_binding 1}
    tkwait visibility $e
    _keypress_string $e HELLO\n
    list [$e get 1.0 end] $return_binding
} -cleanup {
    deleteWindows
} -result [list "HELLO\n\n" 1]
test event-2.5(keypress) {type into text widget and then delete some text} -setup {
	deleteWindows
} -body {
    set t [toplevel .t]
    set e [text $t.e]
    pack $e
    tkwait visibility $e
    _keypress_string $e MELLO
    _keypress $e BackSpace
    _keypress $e BackSpace
    $e get 1.0 1.end
} -cleanup {
    deleteWindows
} -result {MEL}
test event-2.6(keypress) {type into text widget, triple click,
    hit Delete key, and then type some more} -setup {
	deleteWindows
	update idletasks
} -body {
    set t [toplevel .t]
    set e [text $t.e]
    pack $e
    tkwait visibility $e
    _keypress_string $e JUMP

    set result [$e get 1.0 1.end]

    event generate $e <Enter>
    for {set i 0} {$i < 3} {incr i} {
        _pause 100
        event generate $e <Button-1>
        _pause 100
        event generate $e <ButtonRelease-1>
    }

    _keypress $e Delete
    _keypress_string $e UP
    lappend result [$e get 1.0 1.end]
} -cleanup {
    deleteWindows
} -result {JUMP UP}

test event-3.1(click-drag) {click and drag in a text widget, this tests
    tkTextSelectTo in text.tcl} -setup {
	deleteWindows
} -body {
    set t [toplevel .t]
    set e [text $t.e]
    pack $e
    tkwait visibility $e
    _keypress_string $e "A Tcl/Tk selection test!"
    set anchor 1.6
    set selend 1.18

    set result [list]
    lappend result [$e get 1.0 1.end]

    # Get the x,y coords of the second T in "Tcl/Tk"
    foreach {anchor_x anchor_y} [_text_ind_to_x_y $e $anchor] break

    # Click down to set the insert cursor position
    event generate $e <Enter>
    event generate $e <Button-1> -x $anchor_x -y $anchor_y

    # Save the position of the insert cursor
    lappend result [$e index insert]

    # Now drag until selend is highlighted, then click up

    set current $anchor
    while {[$e compare $current <= $selend]} {
        foreach {current_x current_y} [_text_ind_to_x_y $e $current] break
        event generate $e <B1-Motion> -x $current_x -y $current_y
        set current [$e index [list $current + 1 char]]
        _pause 50
    }

    event generate $e <ButtonRelease-1> -x $current_x -y $current_y
    _pause 200

    # Save the position of the insert cursor
    lappend result [$e index insert]

    # Save the highlighted text
    lappend result [_get_selection $e]

    # Now click and click and drag to the left, over "Tcl/Tk selection"

    event generate $e <Button-1> -x $current_x -y $current_y

    while {[$e compare $current >= [list $anchor - 4 char]]} {
        foreach {current_x current_y} [_text_ind_to_x_y $e $current] break
        event generate $e <B1-Motion> -x $current_x -y $current_y
        set current [$e index [list $current - 1 char]]
        _pause 50
    }

    event generate $e <ButtonRelease-1> -x $current_x -y $current_y
    _pause 200

    # Save the position of the insert cursor
    lappend result [$e index insert]

    # Save the highlighted text
    lappend result [_get_selection $e]

} -cleanup {
    deleteWindows
} -result {{A Tcl/Tk selection test!} 1.6 1.18 {Tk selection} 1.2 {Tcl/Tk selection}}
 test event-3.2(click-drag) {click and drag in an entry widget, this
    tests tkEntryMouseSelect in entry.tcl} -setup {
	deleteWindows
} -body {
    set t [toplevel .t]
    set e [entry $t.e]
    pack $e
    tkwait visibility $e
    _keypress_string $e "A Tcl/Tk selection!"
    set anchor 6
    set selend 18

    set result [list]
    lappend result [$e get]

    # Get the x,y coords of the second T in "Tcl/Tk"
    foreach {anchor_x anchor_y} [_text_ind_to_x_y $e $anchor] break

    # Click down to set the insert cursor position
    event generate $e <Enter>
    event generate $e <Button-1> -x $anchor_x -y $anchor_y

    # Save the position of the insert cursor
    lappend result [$e index insert]

    # Now drag until selend is highlighted, then click up

    set current $anchor
    while {$current <= $selend} {
        foreach {current_x current_y} [_text_ind_to_x_y $e $current] break
        event generate $e <B1-Motion> -x $current_x -y $current_y
        incr current
        _pause 50
    }

    event generate $e <ButtonRelease-1> -x $current_x -y $current_y
    _pause 200

    # Save the position of the insert cursor
    lappend result [$e index insert]

    # Save the highlighted text
    lappend result [_get_selection $e]

    # Now click and click and drag to the left, over "Tcl/Tk selection"

    event generate $e <Button-1> -x $current_x -y $current_y

    while {$current >= ($anchor - 4)} {
        foreach {current_x current_y} [_text_ind_to_x_y $e $current] break
        event generate $e <B1-Motion> -x $current_x -y $current_y
        incr current -1
        _pause 50
    }

    event generate $e <ButtonRelease-1> -x $current_x -y $current_y
    _pause 200

    # Save the position of the insert cursor
    lappend result [$e index insert]

    # Save the highlighted text
    lappend result [_get_selection $e]

} -cleanup {
    deleteWindows
} -result {{A Tcl/Tk selection!} 6 18 {Tk selection} 2 {Tcl/Tk selection}}


test event-4.1(double-click-drag) {click down, click up, click down again,
    then drag in a text widget} -setup {
	deleteWindows
} -body {
    set t [toplevel .t]
    set e [text $t.e]
    pack $e
    tkwait visibility $e
    _keypress_string $e "Word select test"
    set anchor 1.8

    # Get the x,y coords of the second e in "select"
    foreach {anchor_x anchor_y} [_text_ind_to_x_y $e $anchor] break

    # Click down, release, then click down again
    event generate $e <Enter>
    event generate $e <Button-1> -x $anchor_x -y $anchor_y
    _pause 50
    event generate $e <ButtonRelease-1> -x $anchor_x -y $anchor_y
    _pause 50
    event generate $e <Button-1> -x $anchor_x -y $anchor_y
    _pause 50

    # Save the highlighted text
    set result [list]
    lappend result [_get_selection $e]

    # Insert cursor should be at beginning of "select"
    lappend result [$e index insert]

    # Move mouse one character to the left
    set current [$e index [list $anchor - 1 char]]
    foreach {current_x current_y} [_text_ind_to_x_y $e $current] break

    event generate $e <B1-Motion> -x $current_x -y $current_y
    _pause 50

    # Insert cursor should be before the l in "select"
    lappend result [$e index insert]

    # Selection should still be the word "select"
    lappend result [_get_selection $e]

    # Move mouse to the space before the word "select"
    set current [$e index [list $current - 3 char]]

    foreach {current_x current_y} [_text_ind_to_x_y $e $current] break
    event generate $e <B1-Motion> -x $current_x -y $current_y
    _pause 200

    lappend result [$e index insert]
    lappend result [_get_selection $e]

    # Move mouse to the r in "Word"
    set current 1.2
    foreach {current_x current_y} [_text_ind_to_x_y $e $current] break

    event generate $e <B1-Motion> -x $current_x -y $current_y
    _pause 50

    # Selection should now be "Word select"
    lappend result [_get_selection $e]

    # Insert cursor should be before the r in "Word"
    lappend result [$e index insert]

    return $result
} -cleanup {
    deleteWindows
} -result {select 1.5 1.7 select 1.4 { select} {Word select} 1.2}
test event-4.2(double-click-drag) {click down, click up, click down again,
    then drag in an entry widget} -setup {
	deleteWindows
} -body {
    set t [toplevel .t]
    set e [entry $t.e]
    pack $e
    tkwait visibility $e
    _keypress_string $e "Word select test"

    set anchor 8

    # Get the x,y coords of the second e in "select"
    foreach {anchor_x anchor_y} [_text_ind_to_x_y $e $anchor] break

    # Click down, release, then click down again
    event generate $e <Enter>
    event generate $e <Button-1> -x $anchor_x -y $anchor_y
    _pause 50
    event generate $e <ButtonRelease-1> -x $anchor_x -y $anchor_y
    _pause 50
    event generate $e <Button-1> -x $anchor_x -y $anchor_y
    _pause 50

    set result [list]
    lappend result [_get_selection $e]

    # Insert cursor should be at the end of "select"
    lappend result [$e index insert]

    # Move mouse one character to the left
    set current [expr {$anchor - 1}]
    foreach {current_x current_y} [_text_ind_to_x_y $e $current] break

    event generate $e <B1-Motion> -x $current_x -y $current_y
    _pause 50

    # Insert cursor should be before the l in "select"
    lappend result [$e index insert]

    # Selection should still be the word "select"
    lappend result [_get_selection $e]

    # Move mouse to the space before the word "select"
    set current [expr {$current - 3}]
    foreach {current_x current_y} [_text_ind_to_x_y $e $current] break

    event generate $e <B1-Motion> -x $current_x -y $current_y
    _pause 50

    lappend result [$e index insert]
    lappend result [_get_selection $e]

    # Move mouse to the r in "Word"
    set current [expr {$current - 2}]
    foreach {current_x current_y} [_text_ind_to_x_y $e $current] break

    event generate $e <B1-Motion> -x $current_x -y $current_y
    _pause 50

    # Selection should now be "Word select"
    lappend result [_get_selection $e]

    # Insert cursor should be before the r in "Word"
    lappend result [$e index insert]

    return $result
} -cleanup {
    deleteWindows
} -result {select 11 7 select 4 { select} {Word select} 2}

test event-5.1(triple-click-drag) {Triple click and drag across lines in a
        text widget, this should extend the selection to the new line} -setup {
	deleteWindows
} -body {
    set t [toplevel .t]
    set e [text $t.e]
    pack $e
    tkwait visibility $e
    _keypress_string $e "LINE ONE\nLINE TWO\nLINE THREE"

    set anchor 3.2

    # Triple click one third line leaving mouse down

    foreach {anchor_x anchor_y} [_text_ind_to_x_y $e $anchor] break

    event generate $e <Enter>

    event generate $e <Button-1> -x $anchor_x -y $anchor_y
    _pause 50
    event generate $e <ButtonRelease-1> -x $anchor_x -y $anchor_y
    _pause 50

    event generate $e <Button-1> -x $anchor_x -y $anchor_y
    _pause 50
    event generate $e <ButtonRelease-1> -x $anchor_x -y $anchor_y
    _pause 50

    event generate $e <Button-1> -x $anchor_x -y $anchor_y
    _pause 50

    set result [list]
    lappend result [_get_selection $e]

    # Drag up to second line

    set current [$e index [list $anchor - 1 line]]
    foreach {current_x current_y} [_text_ind_to_x_y $e $current] break

    event generate $e <B1-Motion> -x $current_x -y $current_y
    _pause 50

    lappend result [_get_selection $e]

    # Drag up to first line

    set current [$e index [list $current - 1 line]]
    foreach {current_x current_y} [_text_ind_to_x_y $e $current] break

    event generate $e <B1-Motion> -x $current_x -y $current_y
    _pause 50

    lappend result [_get_selection $e]

    return $result
} -cleanup {
    deleteWindows
} -result [list "LINE THREE\n" "LINE TWO\nLINE THREE\n" \
        "LINE ONE\nLINE TWO\nLINE THREE\n"]

test event-6.1(button-state) {button press in a window that is then
        destroyed, when the mouse is moved into another window it
        should not generate a <B1-motion> event since the mouse
        was not pressed down in that window} -setup {
	deleteWindows
} -body {
    set t [toplevel .t]

    event generate $t <Button-1>
    destroy $t
    set t [toplevel .t]
    set motion nomotion
    bind $t <B1-Motion> {set motion inmotion}
    event generate $t <Motion>
    return $motion
} -cleanup {
    deleteWindows
} -result {nomotion}

test event-7.1(double-click) {A double click on a lone character
    in a text widget should select that character} -setup {
	deleteWindows
} -body {
    set t [toplevel .t]
    set e [text $t.e]
    pack $e
    tkwait visibility $e
    focus -force $e
    _keypress_string $e "On A letter"

    set anchor 1.3

    # Get x,y coords just inside the left
    # and right hand side of the letter A
    foreach {x1 y1 width height} [$e bbox $anchor] break

    set middle_y [expr {$y1 + ($height / 2)}]

    set left_x [expr {$x1 + 2}]
    set left_y $middle_y

    set right_x [expr {($x1 + $width) - 2}]
    set right_y $middle_y

    # Double click near left hand egde of the letter A

    event generate $e <Enter>
    event generate $e <Button-1> -x $left_x -y $left_y
    _pause 50
    event generate $e <ButtonRelease-1> -x $left_x -y $left_y
    _pause 50
    event generate $e <Button-1> -x $left_x -y $left_y
    _pause 50
    event generate $e <ButtonRelease-1> -x $left_x -y $left_y
    _pause 50

    set result [list]
    lappend result [$e index insert]
    lappend result [_get_selection $e]

    # Clear selection by clicking at 0,0

    event generate $e <Button-1> -x 0 -y 0
    _pause 50
    event generate $e <ButtonRelease-1> -x 0 -y 0
    _pause 50

    # Double click near right hand edge of the letter A

    event generate $e <Button-1> -x $right_x -y $right_y
    _pause 50
    event generate $e <ButtonRelease-1> -x $right_x -y $right_y
    _pause 50
    event generate $e <Button-1> -x $right_x -y $right_y
    _pause 50
    event generate $e <ButtonRelease-1> -x $right_x -y $right_y
    _pause 50

    lappend result [$e index insert]
    lappend result [_get_selection $e]

    return $result
} -cleanup {
    deleteWindows
    unset x1 y1 width height middle_y left_x left_y right_x right_y
} -result {1.3 A 1.3 A}
test event-7.2(double-click) {A double click on a lone character
    in an entry widget should select that character} -setup {
	deleteWindows
} -body {
    set t [toplevel .t]
    set e [entry $t.e]
    pack $e
    tkwait visibility $e
    focus -force $e
    _keypress_string $e "On A letter"

    set anchor 3

    # Get x,y coords just inside the left
    # and right hand side of the letter A
    foreach {x1 y1 width height} [$e bbox $anchor] break

    set middle_y [expr {$y1 + ($height / 2)}]

    set left_x [expr {$x1 + 2}]
    set left_y $middle_y

    set right_x [expr {($x1 + $width) - 2}]
    set right_y $middle_y

    # Double click near left hand egde of the letter A

    event generate $e <Enter>
    event generate $e <Button-1> -x $left_x -y $left_y
    _pause 50
    event generate $e <ButtonRelease-1> -x $left_x -y $left_y
    _pause 50
    event generate $e <Button-1> -x $left_x -y $left_y
    _pause 50
    event generate $e <ButtonRelease-1> -x $left_x -y $left_y
    _pause 50

    set result [list]
    lappend result [$e index insert]
    lappend result [_get_selection $e]

    # Clear selection by clicking at 0,0

    event generate $e <Button-1> -x 0 -y 0
    _pause 50
    event generate $e <ButtonRelease-1> -x 0 -y 0
    _pause 50

    # Double click near right hand edge of the letter A

    event generate $e <Button-1> -x $right_x -y $right_y
    _pause 50
    event generate $e <ButtonRelease-1> -x $right_x -y $right_y
    _pause 50
    event generate $e <Button-1> -x $right_x -y $right_y
    _pause 50
    event generate $e <ButtonRelease-1> -x $right_x -y $right_y
    _pause 50

    lappend result [$e index insert]
    lappend result [_get_selection $e]

    return $result
} -cleanup {
    deleteWindows
    unset x1 y1 width height middle_y left_x left_y right_x right_y
} -result {4 A 4 A}

test event-8 {event generate with keysyms corresponding to
              multi-byte virtual keycodes - bug
              e36963bfe8df9f5e528134707a91b9c0051de723} -constraints nonPortable -setup {
    deleteWindows
    set res [list ]
} -body {
    set t [toplevel .t]
    set e [entry $t.e]
    pack $e
    tkwait visibility $e
    bind $e <Key> {lappend res keycode: %k keysym: %K}
    focus -force $e
    update
    event generate $e <diaeresis>
    # The value now contained in $res depends on the actual
    # physical keyboard layout and keycode generated, from
    # the hardware on which the test suite happens to run.
    # We don't need (and we can't really) check correctness
    # of the (system-dependent) keycode received, however
    # Tk should be able to associate this keycode to a
    # (system-independent) known keysym, unless the system
    # running the test does not have a keyboard with a
    # diaeresis key.
    if {[expr {[lindex $res 3] ne "??"}]} {
        # keyboard has a physical diaeresis key and bug is fixed
        return "OK"
    } else  {
        return "Test failed, unless the keyboard tied to the system \
                on which this test is run does NOT have a diaeresis \
                physical key - in this case, test is actually void."
    }
} -cleanup {
    deleteWindows
} -result {OK}

proc waitForWindowEvent {w event {timeout 1000}} {
# This proc is intended to overcome latency of windowing system
# notifications when toplevel windows are involved. These latencies vary
# considerably with the window manager in use, with the system load,
# with configured scheduling priorities for processes, etc ...
# Waiting for the corresponding window events evades the trouble that is
# associated with the alternative: waiting or halting the Tk process for a
# fixed amount of time (using "after ms"). With the latter strategy it's
# always a gamble how much waiting time is enough on an end user's system.
# It also leads to long fixed waiting times in order to be on the safe side.

    variable _windowEvent

    # Use counter as a unique ID to prevent subsequent waits
    # from interfering with each other.
    set counter [incr _windowEvent(counter)]
    set _windowEvent($counter) 1
    set savedBinding [bind $w $event]
    bind $w $event [list +waitForWindowEvent.signal $counter]
    set afterID [after $timeout [list set _windowEvent($counter) -1]]
    vwait _windowEvent($counter)
    set late [expr {$_windowEvent($counter) == -1}]
    bind $w $event $savedBinding
    unset _windowEvent($counter)
    if {$late} {
	puts stderr "wait for $event event on $w timed out (> $timeout ms)"
    } else {
        after cancel $afterID
    }
}
proc waitForWindowEvent.signal {counter} {
# Helper proc that records the triggering of a window event.
    incr ::_windowEvent($counter)
}

proc create_and_pack_frames {{w {}}} {
    frame $w.f1 -bg blue -width 200 -height 200
    pack propagate $w.f1 0
    frame $w.f1.f2 -bg yellow -width 100 -height 100
    pack $w.f1.f2 $w.f1 -side bottom -anchor se
    update idletasks
}

proc setup_win_mousepointer {w} {
# Position the window and the mouse pointer as an initial state for some tests.
# The so-called "pointer window" is the $w window that will now contain the mouse pointer.
    wm geometry . +700+400; # root window out of our way - must not cover windows from event-9.1*
    toplevel $w
    pack propagate $w 0
    wm geometry $w 300x300+100+100
    tkwait visibility $w
    update; # service remaining screen drawing events (e.g. <Expose>)
    set pointerWin [winfo containing [winfo pointerx $w] [winfo pointery $w]]
    event generate $w <Motion> -warp 1 -x 250 -y 250
    if {($pointerWin ne $w) && ([tk windowingsystem] ne "aqua")} {
        waitForWindowEvent $w <Enter>
    } else {
        controlPointerWarpTiming
    }
}

test event-9.11 {pointer window container = parent} -setup {
    setup_win_mousepointer .one
    wm withdraw .one
    create_and_pack_frames .one
    wm deiconify .one
    tkwait visibility .one.f1.f2
    _pause 200; # needed for Windows
    update idletasks; # finish display of window
    set result "|"
} -body {
<<<<<<< HEAD
    wm geometry . 200x200+300+300
    wm deiconify .
    _pause 200
    toplevel .top2 -width 200 -height 200
    wm geometry .top2 +[expr {[winfo rootx .]+50}]+[expr {[winfo rooty .]+50}]
    update idletasks
    wm deiconify .top2
    update idletasks
    raise .top2
    _pause 400
    event generate .top2 <Motion> -warp 1 -x 50 -y 50
    _pause 100
    bind . <Enter> {lappend res %W}
    set res [list ]
    destroy .top2
    update idletasks
    _pause 200
    set res
=======
    bind all <Leave> {append result "<Leave> %d %W|"}
    bind all <Enter> {append result "<Enter> %d %W|"}
    destroy .one.f1.f2
    if {[tk windowingsystem] ne "x11"} {
        testprocessevents enter leave
    } else {
	update
    }
    set result
>>>>>>> 40988973
} -cleanup {
    bind all <Leave> {}
    bind all <Enter> {}
    destroy .one
    unset result
} -result {|<Enter> NotifyInferior .one.f1|}

test event-9.12 {pointer window container != parent} -setup {
    setup_win_mousepointer .one
    wm withdraw .one
    create_and_pack_frames .one
    pack propagate .one.f1.f2 0
    pack [frame .one.g -bg orange -width 80 -height 80] -anchor se -side bottom -in .one.f1.f2
    wm deiconify .one
    tkwait visibility .one.g
    event generate .one <Motion> -warp 1 -x 250 -y 250
    _pause 200; # needed for Windows
    set result "|"
} -body {
    bind all <Leave> {append result "<Leave> %d %W|"}
    bind all <Enter> {append result "<Enter> %d %W|"}
    destroy .one.g
    if {[tk windowingsystem] ne "x11"} {
        testprocessevents enter leave
    } else {
	update
    }
    set result
} -cleanup {
    bind all <Leave> {}
    bind all <Enter> {}
    destroy .one
    unset result
} -result {|<Enter> NotifyNonlinearVirtual .one.f1|<Enter> NotifyNonlinear .one.f1.f2|}

test event-9.13 {pointer window is a toplevel, toplevel destination} -setup {
    setup_win_mousepointer .one
    toplevel .two
    wm geometry .two 300x300+150+150
    wm withdraw .two
    wm deiconify .two
    waitForWindowEvent .two <Enter>
    update idletasks; # finish displaying windows
    set result |
} -body {
<<<<<<< HEAD
    toplevel .top1
    wm geometry .top1 200x200+300+300
    wm deiconify .top1
    _pause 200
    toplevel .top2 -width 200 -height 200
    wm geometry .top2 +[expr {[winfo rootx .top1]+50}]+[expr {[winfo rooty .top1]+50}]
    _pause 200
    wm deiconify .top2
    update idletasks
    raise .top2
    _pause 400
    event generate .top2 <Motion> -warp 1 -x 50 -y 50
    _pause 100
    bind .top1 <Enter> {lappend res %W}
    set res [list ]
    destroy .top2
    _pause 200
    set res
=======
    bind all <Leave> {append result "<Leave> %d %W|"}
    bind all <Enter> {append result "<Enter> %d %W|"}
    destroy .two
    waitForWindowEvent .one <Enter>
    if {[tk windowingsystem] ne "x11"} {
        testprocessevents enter leave
    } else {
	update
    }
    set result
>>>>>>> 40988973
} -cleanup {
    bind all <Leave> {}
    bind all <Enter> {}
    destroy .one
    unset result
} -result {|<Enter> NotifyNonlinear .one|}

test event-9.14 {pointer window is a toplevel, tk internal destination} -setup {
    setup_win_mousepointer .one
    wm withdraw .one
    create_and_pack_frames .one
    toplevel .two
    wm geometry .two 300x300+150+150
    wm withdraw .two
    wm deiconify .one
    wm deiconify .two
    waitForWindowEvent .two <Enter>
    set result "|"
} -body {
    bind all <Leave> {append result "<Leave> %d %W|"}
    bind all <Enter> {append result "<Enter> %d %W|"}
    destroy .two
    waitForWindowEvent .one.f1.f2 <Enter>
    testprocessevents enter leave
    set result
} -cleanup {
    bind all <Leave> {}
    bind all <Enter> {}
    destroy .one
    unset result
} -result {|<Enter> NotifyNonlinearVirtual .one|<Enter> NotifyNonlinearVirtual .one.f1|<Enter> NotifyNonlinear .one.f1.f2|}

test event-9.15 {pointer window is a toplevel, destination is screen root} -setup {
    setup_win_mousepointer .one; # ensure the mouse pointer is where we want it to be (the .one toplevel is not itself used in this test)
#    destroy .one
    toplevel .two
    wm geometry .two 300x300+150+150
    wm deiconify .two
    waitForWindowEvent .two <Enter>
    update idletasks; # finish displaying .two
    event generate .two <Motion> -warp 1 -x 275 -y 275
    controlPointerWarpTiming
    set result "|"
} -body {
    bind all <Leave> {append result "<Leave> %d %W|"}
    bind all <Enter> {append result "<Enter> %d %W|"}
    destroy .two
    set result
} -cleanup {
    bind all <Leave> {}
    bind all <Enter> {}
    destroy .one
    unset result
} -result {|}

test event-9.16 {Successive destructions (pointer window + parent), single generation of crossing events} -setup {
    # Tests correctness of overwriting the dead window struct in
    # TkPointerDeadWindow() and subsequent reading in GenerateEnterLeave().
    setup_win_mousepointer .one
    wm withdraw .one
    create_and_pack_frames .one
    wm deiconify .one
    tkwait visibility .one.f1.f2
    update idletasks; # finish displaying window
    _pause 200; # needed for Windows
    set result "|"
} -body {
    bind all <Leave> {append result "<Leave> %d %W|"}
    bind all <Enter> {append result "<Enter> %d %W|"}
    destroy .one.f1
    if {[tk windowingsystem] ne "x11"} {
        testprocessevents enter leave
    } else {
	update
    }
    set result
} -cleanup {
    bind all <Leave> {}
    bind all <Enter> {}
    destroy .one
    unset result
} -result {|<Enter> NotifyInferior .one|}

test event-9.17 {Successive destructions (pointer window + parent), separate crossing events} -setup {
    # Tests correctness of overwriting the dead window struct in
    # TkPointerDeadWindow() and subsequent reading in GenerateEnterLeave().
    setup_win_mousepointer .one
    wm withdraw .one
    create_and_pack_frames .one
    wm deiconify .one
    tkwait visibility .one.f1.f2
    update idletasks; # finish displaying window
    _pause 200; # needed for Windows
    set result "|"
} -body {
    bind all <Leave> {append result "<Leave> %d %W|"}
    bind all <Enter> {append result "<Enter> %d %W|"}
    destroy .one.f1.f2
    update; # make sure window is gone
    destroy .one.f1
    update; # make sure window is gone
    if {[tk windowingsystem] ne "x11"} {testprocessevents enter leave}
    set result
} -cleanup {
    bind all <Leave> {}
    bind all <Enter> {}
    destroy .one
    unset result
} -result {|<Enter> NotifyInferior .one.f1|<Enter> NotifyInferior .one|}

test event-9.18 {Successive destructions (pointer window + ancestors including its toplevel), destination is non-root toplevel} -setup {
    setup_win_mousepointer .one
    toplevel .two
    pack propagate .two 0
    wm geometry .two 300x300+100+100
    create_and_pack_frames .two
    wm deiconify .two
    waitForWindowEvent .two.f1.f2 <Enter>
    set result "|"
} -body {
    bind all <Leave> {append result "<Leave> %d %W|"}
    bind all <Enter> {append result "<Enter> %d %W|"}
    destroy .two
    waitForWindowEvent .one <Enter>
    if {[tk windowingsystem] ne "x11"} {testprocessevents enter leave}
    set result
} -cleanup {
    bind all <Leave> {}
    bind all <Enter> {}
    destroy .one
    unset result
} -result {|<Enter> NotifyNonlinear .one|}

test event-9.19 {Successive destructions (pointer window + ancestors including its toplevel), destination is internal window, bypass root win} -setup {
    setup_win_mousepointer .one; # ensure the mouse pointer is where we want it to be (the .one toplevel is not itself used in this test)
#    destroy .one
    toplevel .two
    pack propagate .two 0
    wm geometry .two 300x300+100+100
    create_and_pack_frames .two
    wm deiconify .two
    toplevel .three
    pack propagate .three 0
    wm geometry .three 300x300+110+110
    create_and_pack_frames .three
    wm deiconify .three
    waitForWindowEvent .three.f1.f2 <Enter>
    update idletasks; # finish displaying windows
    set result "|"
} -body {
    bind all <Leave> {append result "<Leave> %d %W|"}
    bind all <Enter> {append result "<Enter> %d %W|"}
    destroy .three
    waitForWindowEvent .two.f1.f2 <Enter>
    update idletasks; #finish destroying .two
    if {[tk windowingsystem] ne "x11"} {testprocessevents enter leave}
    set result
} -cleanup {
    bind all <Leave> {}
    bind all <Enter> {}
    destroy .one
    destroy .two
    unset result
} -result {|<Enter> NotifyNonlinearVirtual .two|<Enter> NotifyNonlinearVirtual .two.f1|<Enter> NotifyNonlinear .two.f1.f2|}

test event-9.20 {Successive destructions (pointer window + ancestors including its toplevel), destination is screen root} -setup {
    setup_win_mousepointer .one; # ensure the mouse pointer is where we want it to be (the .one toplevel is not itself used in this test)
    destroy .one
    toplevel .two
    pack propagate .two 0
    wm geometry .two 300x300+100+100
    create_and_pack_frames .two
    wm deiconify .two
    waitForWindowEvent .two.f1.f2 <Enter>
    set result "|"
} -body {
    bind all <Leave> {append result "<Leave> %d %W|"}
    bind all <Enter> {append result "<Enter> %d %W|"}
    destroy .two
    update idletasks; #finish destroying .two
    set result
} -cleanup {
    bind all <Leave> {}
    bind all <Enter> {}
    unset result
} -result {|}

# cleanup
update
unset -nocomplain keypress_lookup
rename _init_keypress_lookup {}
rename _keypress_lookup {}
rename _keypress {}
rename _pause {}
rename _text_ind_to_x_y {}
rename _get_selection {}
rename create_and_pack_frames {}
rename setup_win_mousepointer {}

cleanupTests
return

<|MERGE_RESOLUTION|>--- conflicted
+++ resolved
@@ -1,9 +1,9 @@
 # This file is a Tcl script to test the code in tkEvent.c.  It is
 # organized in the standard fashion for Tcl tests.
 #
-# Copyright © 1994 The Regents of the University of California.
-# Copyright © 1994-1995 Sun Microsystems, Inc.
-# Copyright © 1998-1999 Scriptics Corporation.
+# Copyright (c) 1994 The Regents of the University of California.
+# Copyright (c) 1994-1995 Sun Microsystems, Inc.
+# Copyright (c) 1998-1999 by Scriptics Corporation.
 # All rights reserved.
 
 package require tcltest 2.2
@@ -20,10 +20,57 @@
 proc _init_keypress_lookup {} {
     global keypress_lookup
 
+    scan A %c start
+    scan Z %c finish
+
+    for {set i $start} {$i <= $finish} {incr i} {
+        set l [format %c $i]
+        set keypress_lookup($l) $l
+    }
+
+    scan a %c start
+    scan z %c finish
+
+    for {set i $start} {$i <= $finish} {incr i} {
+        set l [format %c $i]
+        set keypress_lookup($l) $l
+    }
+
+    scan 0 %c start
+    scan 9 %c finish
+
+    for {set i $start} {$i <= $finish} {incr i} {
+        set l [format %c $i]
+        set keypress_lookup($l) $l
+    }
+
+    # Most punctuation
+    array set keypress_lookup {
+        ! exclam
+        % percent
+        & ampersand
+        ( parenleft
+        ) parenright
+        * asterisk
+        + plus
+        , comma
+        - minus
+        . period
+        / slash
+        : colon
+        < less
+        = equal
+        > greater
+        ? question
+        @ at
+        ^ asciicircum
+        _ underscore
+        | bar
+        ~ asciitilde
+        ' apostrophe
+    }
     # Characters with meaning to Tcl...
     array set keypress_lookup [list \
-	    -    minus \
-	    >    greater \
 	    \"   quotedbl \
 	    \#   numbersign \
 	    \$   dollar \
@@ -34,7 +81,6 @@
 	    \{   braceleft \
 	    \}   braceright \
 	    " "  space \
-	    \xA0 nobreakspace \
 	    "\n" Return \
 	    "\t" Tab]
 }
@@ -42,8 +88,8 @@
 # Lookup an event in the keypress table.
 # For example:
 # Q -> Q
-# ; -> semicolon
-# > -> greater
+# . -> period
+# / -> slash
 # Delete -> Delete
 # Escape -> Escape
 
@@ -65,7 +111,7 @@
     }
 }
 
-# Lookup and generate a pair of Key and KeyRelease events
+# Lookup and generate a pair of KeyPress and KeyRelease events
 
 proc _keypress {win key} {
     set keysym [_keypress_lookup $key]
@@ -78,7 +124,7 @@
     if {[focus] != $win} {
         focus -force $win
     }
-    event generate $win <Key-$keysym>
+    event generate $win <KeyPress-$keysym>
     _pause 50
     if {[focus] != $win} {
         focus -force $win
@@ -148,10 +194,10 @@
     update
     bind .b <Destroy> {
 	    lappend x destroy
-	    event generate .b <Button-1>
+	    event generate .b <1>
 	    event generate .b <ButtonRelease-1>
     }
-    bind .b <Button-1> {
+    bind .b <1> {
 	    lappend x button
     }
 
@@ -223,7 +269,7 @@
     event generate $e <Enter>
     for {set i 0} {$i < 3} {incr i} {
         _pause 100
-        event generate $e <Button-1>
+        event generate $e <ButtonPress-1>
         _pause 100
         event generate $e <ButtonRelease-1>
     }
@@ -278,7 +324,7 @@
     event generate $e <Enter>
     for {set i 0} {$i < 3} {incr i} {
         _pause 100
-        event generate $e <Button-1>
+        event generate $e <ButtonPress-1>
         _pause 100
         event generate $e <ButtonRelease-1>
     }
@@ -310,7 +356,7 @@
 
     # Click down to set the insert cursor position
     event generate $e <Enter>
-    event generate $e <Button-1> -x $anchor_x -y $anchor_y
+    event generate $e <ButtonPress-1> -x $anchor_x -y $anchor_y
 
     # Save the position of the insert cursor
     lappend result [$e index insert]
@@ -336,7 +382,7 @@
 
     # Now click and click and drag to the left, over "Tcl/Tk selection"
 
-    event generate $e <Button-1> -x $current_x -y $current_y
+    event generate $e <ButtonPress-1> -x $current_x -y $current_y
 
     while {[$e compare $current >= [list $anchor - 4 char]]} {
         foreach {current_x current_y} [_text_ind_to_x_y $e $current] break
@@ -377,7 +423,7 @@
 
     # Click down to set the insert cursor position
     event generate $e <Enter>
-    event generate $e <Button-1> -x $anchor_x -y $anchor_y
+    event generate $e <ButtonPress-1> -x $anchor_x -y $anchor_y
 
     # Save the position of the insert cursor
     lappend result [$e index insert]
@@ -403,7 +449,7 @@
 
     # Now click and click and drag to the left, over "Tcl/Tk selection"
 
-    event generate $e <Button-1> -x $current_x -y $current_y
+    event generate $e <ButtonPress-1> -x $current_x -y $current_y
 
     while {$current >= ($anchor - 4)} {
         foreach {current_x current_y} [_text_ind_to_x_y $e $current] break
@@ -442,11 +488,11 @@
 
     # Click down, release, then click down again
     event generate $e <Enter>
-    event generate $e <Button-1> -x $anchor_x -y $anchor_y
+    event generate $e <ButtonPress-1> -x $anchor_x -y $anchor_y
     _pause 50
     event generate $e <ButtonRelease-1> -x $anchor_x -y $anchor_y
     _pause 50
-    event generate $e <Button-1> -x $anchor_x -y $anchor_y
+    event generate $e <ButtonPress-1> -x $anchor_x -y $anchor_y
     _pause 50
 
     # Save the highlighted text
@@ -513,11 +559,11 @@
 
     # Click down, release, then click down again
     event generate $e <Enter>
-    event generate $e <Button-1> -x $anchor_x -y $anchor_y
+    event generate $e <ButtonPress-1> -x $anchor_x -y $anchor_y
     _pause 50
     event generate $e <ButtonRelease-1> -x $anchor_x -y $anchor_y
     _pause 50
-    event generate $e <Button-1> -x $anchor_x -y $anchor_y
+    event generate $e <ButtonPress-1> -x $anchor_x -y $anchor_y
     _pause 50
 
     set result [list]
@@ -585,17 +631,17 @@
 
     event generate $e <Enter>
 
-    event generate $e <Button-1> -x $anchor_x -y $anchor_y
+    event generate $e <ButtonPress-1> -x $anchor_x -y $anchor_y
     _pause 50
     event generate $e <ButtonRelease-1> -x $anchor_x -y $anchor_y
     _pause 50
 
-    event generate $e <Button-1> -x $anchor_x -y $anchor_y
+    event generate $e <ButtonPress-1> -x $anchor_x -y $anchor_y
     _pause 50
     event generate $e <ButtonRelease-1> -x $anchor_x -y $anchor_y
     _pause 50
 
-    event generate $e <Button-1> -x $anchor_x -y $anchor_y
+    event generate $e <ButtonPress-1> -x $anchor_x -y $anchor_y
     _pause 50
 
     set result [list]
@@ -635,7 +681,7 @@
 } -body {
     set t [toplevel .t]
 
-    event generate $t <Button-1>
+    event generate $t <ButtonPress-1>
     destroy $t
     set t [toplevel .t]
     set motion nomotion
@@ -674,11 +720,11 @@
     # Double click near left hand egde of the letter A
 
     event generate $e <Enter>
-    event generate $e <Button-1> -x $left_x -y $left_y
+    event generate $e <ButtonPress-1> -x $left_x -y $left_y
     _pause 50
     event generate $e <ButtonRelease-1> -x $left_x -y $left_y
     _pause 50
-    event generate $e <Button-1> -x $left_x -y $left_y
+    event generate $e <ButtonPress-1> -x $left_x -y $left_y
     _pause 50
     event generate $e <ButtonRelease-1> -x $left_x -y $left_y
     _pause 50
@@ -689,18 +735,18 @@
 
     # Clear selection by clicking at 0,0
 
-    event generate $e <Button-1> -x 0 -y 0
+    event generate $e <ButtonPress-1> -x 0 -y 0
     _pause 50
     event generate $e <ButtonRelease-1> -x 0 -y 0
     _pause 50
 
     # Double click near right hand edge of the letter A
 
-    event generate $e <Button-1> -x $right_x -y $right_y
+    event generate $e <ButtonPress-1> -x $right_x -y $right_y
     _pause 50
     event generate $e <ButtonRelease-1> -x $right_x -y $right_y
     _pause 50
-    event generate $e <Button-1> -x $right_x -y $right_y
+    event generate $e <ButtonPress-1> -x $right_x -y $right_y
     _pause 50
     event generate $e <ButtonRelease-1> -x $right_x -y $right_y
     _pause 50
@@ -741,11 +787,11 @@
     # Double click near left hand egde of the letter A
 
     event generate $e <Enter>
-    event generate $e <Button-1> -x $left_x -y $left_y
+    event generate $e <ButtonPress-1> -x $left_x -y $left_y
     _pause 50
     event generate $e <ButtonRelease-1> -x $left_x -y $left_y
     _pause 50
-    event generate $e <Button-1> -x $left_x -y $left_y
+    event generate $e <ButtonPress-1> -x $left_x -y $left_y
     _pause 50
     event generate $e <ButtonRelease-1> -x $left_x -y $left_y
     _pause 50
@@ -756,18 +802,18 @@
 
     # Clear selection by clicking at 0,0
 
-    event generate $e <Button-1> -x 0 -y 0
+    event generate $e <ButtonPress-1> -x 0 -y 0
     _pause 50
     event generate $e <ButtonRelease-1> -x 0 -y 0
     _pause 50
 
     # Double click near right hand edge of the letter A
 
-    event generate $e <Button-1> -x $right_x -y $right_y
+    event generate $e <ButtonPress-1> -x $right_x -y $right_y
     _pause 50
     event generate $e <ButtonRelease-1> -x $right_x -y $right_y
     _pause 50
-    event generate $e <Button-1> -x $right_x -y $right_y
+    event generate $e <ButtonPress-1> -x $right_x -y $right_y
     _pause 50
     event generate $e <ButtonRelease-1> -x $right_x -y $right_y
     _pause 50
@@ -791,7 +837,7 @@
     set e [entry $t.e]
     pack $e
     tkwait visibility $e
-    bind $e <Key> {lappend res keycode: %k keysym: %K}
+    bind $e <KeyPress> {lappend res keycode: %k keysym: %K}
     focus -force $e
     update
     event generate $e <diaeresis>
@@ -887,36 +933,11 @@
     update idletasks; # finish display of window
     set result "|"
 } -body {
-<<<<<<< HEAD
-    wm geometry . 200x200+300+300
-    wm deiconify .
-    _pause 200
-    toplevel .top2 -width 200 -height 200
-    wm geometry .top2 +[expr {[winfo rootx .]+50}]+[expr {[winfo rooty .]+50}]
-    update idletasks
-    wm deiconify .top2
-    update idletasks
-    raise .top2
-    _pause 400
-    event generate .top2 <Motion> -warp 1 -x 50 -y 50
-    _pause 100
-    bind . <Enter> {lappend res %W}
-    set res [list ]
-    destroy .top2
-    update idletasks
-    _pause 200
-    set res
-=======
     bind all <Leave> {append result "<Leave> %d %W|"}
     bind all <Enter> {append result "<Enter> %d %W|"}
     destroy .one.f1.f2
-    if {[tk windowingsystem] ne "x11"} {
-        testprocessevents enter leave
-    } else {
-	update
-    }
+    update
     set result
->>>>>>> 40988973
 } -cleanup {
     bind all <Leave> {}
     bind all <Enter> {}
@@ -939,11 +960,7 @@
     bind all <Leave> {append result "<Leave> %d %W|"}
     bind all <Enter> {append result "<Enter> %d %W|"}
     destroy .one.g
-    if {[tk windowingsystem] ne "x11"} {
-        testprocessevents enter leave
-    } else {
-	update
-    }
+    update
     set result
 } -cleanup {
     bind all <Leave> {}
@@ -962,37 +979,12 @@
     update idletasks; # finish displaying windows
     set result |
 } -body {
-<<<<<<< HEAD
-    toplevel .top1
-    wm geometry .top1 200x200+300+300
-    wm deiconify .top1
-    _pause 200
-    toplevel .top2 -width 200 -height 200
-    wm geometry .top2 +[expr {[winfo rootx .top1]+50}]+[expr {[winfo rooty .top1]+50}]
-    _pause 200
-    wm deiconify .top2
-    update idletasks
-    raise .top2
-    _pause 400
-    event generate .top2 <Motion> -warp 1 -x 50 -y 50
-    _pause 100
-    bind .top1 <Enter> {lappend res %W}
-    set res [list ]
-    destroy .top2
-    _pause 200
-    set res
-=======
     bind all <Leave> {append result "<Leave> %d %W|"}
     bind all <Enter> {append result "<Enter> %d %W|"}
     destroy .two
     waitForWindowEvent .one <Enter>
-    if {[tk windowingsystem] ne "x11"} {
-        testprocessevents enter leave
-    } else {
-	update
-    }
+    update
     set result
->>>>>>> 40988973
 } -cleanup {
     bind all <Leave> {}
     bind all <Enter> {}
@@ -1016,7 +1008,6 @@
     bind all <Enter> {append result "<Enter> %d %W|"}
     destroy .two
     waitForWindowEvent .one.f1.f2 <Enter>
-    testprocessevents enter leave
     set result
 } -cleanup {
     bind all <Leave> {}
@@ -1063,11 +1054,7 @@
     bind all <Leave> {append result "<Leave> %d %W|"}
     bind all <Enter> {append result "<Enter> %d %W|"}
     destroy .one.f1
-    if {[tk windowingsystem] ne "x11"} {
-        testprocessevents enter leave
-    } else {
-	update
-    }
+    update
     set result
 } -cleanup {
     bind all <Leave> {}
@@ -1094,7 +1081,6 @@
     update; # make sure window is gone
     destroy .one.f1
     update; # make sure window is gone
-    if {[tk windowingsystem] ne "x11"} {testprocessevents enter leave}
     set result
 } -cleanup {
     bind all <Leave> {}
@@ -1117,7 +1103,6 @@
     bind all <Enter> {append result "<Enter> %d %W|"}
     destroy .two
     waitForWindowEvent .one <Enter>
-    if {[tk windowingsystem] ne "x11"} {testprocessevents enter leave}
     set result
 } -cleanup {
     bind all <Leave> {}
@@ -1148,7 +1133,6 @@
     destroy .three
     waitForWindowEvent .two.f1.f2 <Enter>
     update idletasks; #finish destroying .two
-    if {[tk windowingsystem] ne "x11"} {testprocessevents enter leave}
     set result
 } -cleanup {
     bind all <Leave> {}
@@ -1181,6 +1165,10 @@
 } -result {|}
 
 # cleanup
+# macOS sometimes has trouble deleting the test window,
+# causing a failure in focus.test.
+_pause 200;
+deleteWindows
 update
 unset -nocomplain keypress_lookup
 rename _init_keypress_lookup {}
