--- conflicted
+++ resolved
@@ -6,11 +6,6 @@
 # Copyright (c) 1994-1996 Sun Microsystems, Inc.
 # Copyright (c) 1998-1999 by Scriptics Corporation.
 # All rights reserved.
-<<<<<<< HEAD
-#
-# RCS: @(#) $Id: frame.test,v 1.16 2007/05/11 12:36:04 patthoyts Exp $
-=======
->>>>>>> 4315a9cd
 
 package require tcltest 2.1
 eval tcltest::configure $argv
