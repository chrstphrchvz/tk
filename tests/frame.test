# This file is a Tcl script to test out the "frame", "labelframe" and
# "toplevel" commands of Tk.  It is organized in the standard fashion for Tcl
# tests.
#
# Copyright (c) 1994 The Regents of the University of California.
# Copyright (c) 1994-1996 Sun Microsystems, Inc.
# Copyright (c) 1998-1999 by Scriptics Corporation.
# All rights reserved.

package require tcltest 2.2
namespace import ::tcltest::*
tcltest::configure {*}$argv
tcltest::loadTestedCommands

tcltest::testConstraint x11 [expr {[tk windowingsystem] eq "x11"}]

# eatColors --
# Creates a toplevel window and allocates enough colors in it to use up all
# the slots in an 8-bit colormap.
#
# Arguments:
# w -		Name of toplevel window to create.

proc eatColors {w} {
    catch {destroy $w}
    toplevel $w
    wm geom $w +0+0
    canvas $w.c -width 400 -height 200 -bd 0
    pack $w.c
    for {set y 0} {$y < 8} {incr y} {
	for {set x 0} {$x < 40} {incr x} {
	    set color [format #%02x%02x%02x [expr {$x*6}] [expr {$y*30}] 0]
	    $w.c create rectangle [expr {10*$x}] [expr {20*$y}] \
		[expr {10*$x + 10}] [expr {20*$y + 20}] -outline {} \
		-fill $color
	}
    }
    update
}

# colorsFree --
#
# Returns 1 if there appear to be free colormap entries in a window, 0
# otherwise.
#
# Arguments:
# w -			Name of window in which to check.
# red, green, blue -	Intensities to use in a trial color allocation
#			to see if there are colormap entries free.

proc colorsFree {w {red 31} {green 245} {blue 192}} {
    lassign [winfo rgb $w [format "#%02x%02x%02x" $red $green $blue]] r g b
    expr {($r/256 == $red) && ($g/256 == $green) && ($b/256 == $blue)}
}

# uniq --
#
# Returns the unique items of a list in the order they first appear.
#
# Arguments:
# list -		The list to uniq-ify.
proc uniq {list} {
    set d {}
    foreach item $list {
	dict set d $item {}
    }
    return [dict keys $d]
}

# optnames --
#
# Returns the option names out of a list of option details.
#
# Arguments:
# options -		The option detail list.
proc optnames {options} {
    lsort [lmap desc $options {lindex $desc 0}]
}

test frame-1.1 {frame configuration options} -setup {
    deleteWindows
} -body {
    frame .f -class NewFrame
    .f configure -class
} -cleanup {
    deleteWindows
} -result {-class class Class Frame NewFrame}
test frame-1.2 {frame configuration options} -setup {
    deleteWindows
} -body {
    frame .f -class NewFrame
    .f configure -class Different
} -returnCodes error -cleanup {
    deleteWindows
} -result {can't modify -class option after widget is created}
test frame-1.3 {frame configuration options} -setup {
    deleteWindows
} -body {
    frame .f -colormap new
    .f configure -colormap
} -cleanup {
    deleteWindows
} -result {-colormap colormap Colormap {} new}
test frame-1.4 {frame configuration options} -setup {
    deleteWindows
} -body {
    frame .f -colormap new
    .f configure -colormap .
} -returnCodes error -cleanup {
    deleteWindows
} -result {can't modify -colormap option after widget is created}
test frame-1.5 {frame configuration options} -setup {
    deleteWindows
} -body {
    frame .f -visual default
    .f configure -visual
} -cleanup {
    deleteWindows
} -result {-visual visual Visual {} default}
test frame-1.6 {frame configuration options} -setup {
    deleteWindows
} -body {
    frame .f -visual default
    .f configure -visual best
} -returnCodes error -cleanup {
    deleteWindows
} -result {can't modify -visual option after widget is created}
test frame-1.7 {frame configuration options} -setup {
    deleteWindows
} -body {
    frame .f -screen bogus
} -cleanup {
    deleteWindows
} -returnCodes error -result {unknown option "-screen"}
test frame-1.8 {frame configuration options} -setup {
    deleteWindows
} -body {
    frame .f -container true
} -cleanup {
    deleteWindows
} -result {.f}
test frame-1.9 {frame configuration options} -setup {
    deleteWindows
} -body {
    frame .f -container true
    .f configure -container
} -cleanup {
    deleteWindows
} -result {-container container Container 0 1}
test frame-1.10 {frame configuration options} -setup {
    deleteWindows
} -body {
    frame .f -container bogus
} -cleanup {
    deleteWindows
} -returnCodes error -result {expected boolean value but got "bogus"}
test frame-1.11 {frame configuration options} -setup {
    deleteWindows
} -body {
    frame .f
    .f configure -container 1
} -returnCodes error -cleanup {
    deleteWindows
} -result {can't modify -container option after widget is created}
test frame-1.12 {frame configuration options} -setup {
    deleteWindows
} -body {
    # Make sure all options can be set to the default value
    frame .f
    set opts {}
    foreach opt [.f configure] {
        if {[llength $opt] == 5} {
            lappend opts [lindex $opt 0] [lindex $opt 4]
        }
    }
    frame .g {*}$opts
} -cleanup {
    destroy .f .g
    deleteWindows
} -result .g

destroy .f
frame .f
test frame-1.13 {frame configuration options} -body {
    .f configure -background #ff0000
    lindex [.f configure -background] 4
} -cleanup {
    .f configure -background [lindex [.f configure -background] 3]
} -result "#ff0000"
test frame-1.14 {frame configuration options} -body {
    .f configure -background non-existent
} -returnCodes error -result {unknown color name "non-existent"}
test frame-1.15 {frame configuration options} -body {
    .f configure -bd 4
    lindex [.f configure -bd] 4
} -cleanup {
    .f configure -bd [lindex [.f configure -bd] 3]
} -result {4}
test frame-1.16 {frame configuration options} -body {
    .f configure -bd badValue
} -returnCodes error -result {bad screen distance "badValue"}
test frame-1.17 {frame configuration options} -body {
    .f configure -bg #00ff00
    lindex [.f configure -bg] 4
} -cleanup {
    .f configure -bg [lindex [.f configure -bg] 3]
} -result "#00ff00"
test frame-1.18 {frame configuration options} -body {
    .f configure -bg non-existent
} -returnCodes error -result {unknown color name "non-existent"}
test frame-1.19 {frame configuration options} -body {
    .f configure -borderwidth 1.3
    lindex [.f configure -borderwidth] 4
} -cleanup {
    .f configure -borderwidth [lindex [.f configure -borderwidth] 3]
} -result {1}
test frame-1.20 {frame configuration options} -body {
    .f configure -borderwidth badValue
} -returnCodes error -result {bad screen distance "badValue"}
test frame-1.21 {frame configuration options} -body {
    .f configure -cursor arrow
    lindex [.f configure -cursor] 4
} -cleanup {
    .f configure -cursor [lindex [.f configure -cursor] 3]
} -result {arrow}
test frame-1.22 {frame configuration options} -body {
    .f configure -cursor badValue
} -returnCodes error -result {bad cursor spec "badValue"}
test frame-1.23 {frame configuration options} -body {
    .f configure -height 100
    lindex [.f configure -height] 4
} -cleanup {
    .f configure -height [lindex [.f configure -height] 3]
} -result {100}
test frame-1.24 {frame configuration options} -body {
    .f configure -height not_a_number
} -returnCodes error -result {bad screen distance "not_a_number"}
test frame-1.25 {frame configuration options} -body {
    .f configure -highlightbackground #112233
    lindex [.f configure -highlightbackground] 4
} -cleanup {
    .f configure -highlightbackground [lindex [.f configure -highlightbackground] 3]
} -result "#112233"
test frame-1.26 {frame configuration options} -body {
    .f configure -highlightbackground ugly
} -returnCodes error -result {unknown color name "ugly"}
test frame-1.27 {frame configuration options} -body {
    .f configure -highlightcolor #123456
    lindex [.f configure -highlightcolor] 4
} -cleanup {
    .f configure -highlightcolor [lindex [.f configure -highlightcolor] 3]
} -result "#123456"
test frame-1.28 {frame configuration options} -body {
    .f configure -highlightcolor non-existent
} -returnCodes error -result {unknown color name "non-existent"}
test frame-1.29 {frame configuration options} -body {
    .f configure -highlightthickness 6
    lindex [.f configure -highlightthickness] 4
} -cleanup {
    .f configure -highlightthickness [lindex [.f configure -highlightthickness] 3]
} -result {6}
test frame-1.30 {frame configuration options} -body {
    .f configure -highlightthickness badValue
} -returnCodes error -result {bad screen distance "badValue"}
test frame-1.31 {frame configuration options} -body {
    .f configure -padx 3
    lindex [.f configure -padx] 4
} -cleanup {
    .f configure -padx [lindex [.f configure -padx] 3]
} -result {3}
test frame-1.32 {frame configuration options} -body {
    .f configure -padx badValue
} -returnCodes error -result {bad screen distance "badValue"}
test frame-1.33 {frame configuration options} -body {
    .f configure -pady 4
    lindex [.f configure -pady] 4
} -cleanup {
    .f configure -pady [lindex [.f configure -pady] 3]
} -result {4}
test frame-1.34 {frame configuration options} -body {
    .f configure -pady badValue
} -returnCodes error -result {bad screen distance "badValue"}
test frame-1.35 {frame configuration options} -body {
    .f configure -relief ridge
    lindex [.f configure -relief] 4
} -cleanup {
    .f configure -relief [lindex [.f configure -relief] 3]
} -result {ridge}
test frame-1.36 {frame configuration options} -returnCodes error -body {
    .f configure -relief badValue
} -result {bad relief "badValue": must be flat, groove, raised, ridge, solid, or sunken}
test frame-1.37 {frame configuration options} -body {
    .f configure -takefocus {any string}
    lindex [.f configure -takefocus] 4
} -cleanup {
    .f configure -takefocus [lindex [.f configure -takefocus] 3]
} -result {any string}
test frame-1.38 {frame configuration options} -body {
    .f configure -width 32
    lindex [.f configure -width] 4
} -cleanup {
    .f configure -width [lindex [.f configure -width] 3]
} -result {32}
test frame-1.39 {frame configuration options} -body {
    .f configure -width badValue
} -returnCodes error -result {bad screen distance "badValue"}
destroy .f

test frame-2.1 {toplevel configuration options} -setup {
    deleteWindows
} -body {
    toplevel .t -width 200 -height 100 -class NewClass
    wm geometry .t +0+0
    .t configure -class
} -cleanup {
    deleteWindows
} -result {-class class Class Toplevel NewClass}
test frame-2.2 {toplevel configuration options} -setup {
    deleteWindows
} -body {
    toplevel .t -width 200 -height 100 -class NewClass
    wm geometry .t +0+0
    .t configure -class Another
} -returnCodes error -cleanup {
    deleteWindows
} -result {can't modify -class option after widget is created}
test frame-2.3 {toplevel configuration options} -setup {
    deleteWindows
} -body {
    toplevel .t -width 200 -height 100 -colormap new
    wm geometry .t +0+0
    .t configure -colormap
} -cleanup {
    deleteWindows
} -result {-colormap colormap Colormap {} new}
test frame-2.4 {toplevel configuration options} -setup {
    deleteWindows
} -body {
    toplevel .t -width 200 -height 100 -colormap new
    wm geometry .t +0+0
    .t configure -colormap .
} -returnCodes error -cleanup {
    deleteWindows
} -result {can't modify -colormap option after widget is created}
test frame-2.5 {toplevel configuration options} -setup {
    deleteWindows
} -body {
    toplevel .t -width 200 -height 100
    wm geometry .t +0+0
    .t configure -container 1
} -returnCodes error -cleanup {
    deleteWindows
} -result {can't modify -container option after widget is created}
test frame-2.6 {toplevel configuration options} -setup {
    deleteWindows
} -body {
    toplevel .t -width 200 -height 100
    wm geometry .t +0+0
    catch {.t configure -container 1}
    .t configure -container
} -cleanup {
    deleteWindows
} -result {-container container Container 0 0}
test frame-2.7 {toplevel configuration options} -setup {
    deleteWindows
} -body {
    toplevel .t -width 200 -height 100 -colormap bogus
} -cleanup {
    deleteWindows
} -returnCodes error -result {bad window path name "bogus"}
test frame-2.8 {toplevel configuration options} -constraints win -setup {
    deleteWindows
} -body {
    toplevel .t -width 200 -height 100
    wm geometry .t +0+0
    .t configure -use 0x44022
} -cleanup {
    deleteWindows
} -returnCodes error -result {window "0x44022" doesn't exist}
test frame-2.9 {toplevel configuration options} -constraints win -setup {
    deleteWindows
} -body {
    toplevel .t -width 200 -height 100
    wm geometry .t +0+0
    catch {.t configure -use 0x44022}
    .t configure -use
} -cleanup {
    deleteWindows
} -result {-use use Use {} {}}
test frame-2.10 {toplevel configuration options} -constraints nonwin -setup {
    deleteWindows
} -body {
    toplevel .t -width 200 -height 100
    wm geometry .t +0+0
    .t configure -use 0x44022
} -cleanup {
    deleteWindows
} -returnCodes error -result {can't modify -use option after widget is created}
test frame-2.11 {toplevel configuration options} -constraints nonwin -setup {
    deleteWindows
} -body {
    toplevel .t -width 200 -height 100
    wm geometry .t +0+0
    catch {.t configure -use 0x44022}
    .t configure -use
} -cleanup {
    deleteWindows
} -result {-use use Use {} {}}
test frame-2.12 {toplevel configuration options} -setup {
    deleteWindows
} -body {
    toplevel .t -width 200 -height 100 -visual default
    wm geometry .t +0+0
    .t configure -visual
} -cleanup {
    deleteWindows
} -result {-visual visual Visual {} default}
test frame-2.13 {toplevel configuration options} -setup {
    deleteWindows
} -body {
    toplevel .t -width 200 -height 100 -visual default
    wm geometry .t +0+0
    .t configure -visual best
} -returnCodes error -cleanup {
    deleteWindows
} -result {can't modify -visual option after widget is created}
test frame-2.14 {toplevel configuration options} -setup {
    deleteWindows
} -body {
    toplevel .t -width 200 -height 100 -visual who_knows?
} -returnCodes error -cleanup {
    deleteWindows
} -result {unknown or ambiguous visual name "who_knows?": class must be best, directcolor, grayscale, greyscale, pseudocolor, staticcolor, staticgray, staticgrey, truecolor, or default}
set expectedScreen ""
if {[tcltest::testConstraint haveDISPLAY]} {
    set expectedScreen [list -screen screen Screen {} $env(DISPLAY)]
}
test frame-2.15 {toplevel configuration options} -constraints {x11 haveDISPLAY} -setup {
    deleteWindows
} -body {
    toplevel .t -width 200 -height 100 -screen $env(DISPLAY)
    wm geometry .t +0+0
    .t configure -screen
} -cleanup {
    deleteWindows
} -result $expectedScreen
test frame-2.16 {toplevel configuration options} -constraints {x11 haveDISPLAY} -setup {
    deleteWindows
} -body {
    toplevel .t -width 200 -height 100 -screen $env(DISPLAY)
    wm geometry .t +0+0
    .t configure -screen another
} -returnCodes error -cleanup {
    deleteWindows
} -result {can't modify -screen option after widget is created}
test frame-2.17 {toplevel configuration options} -setup {
    deleteWindows
} -body {
    toplevel .t -width 200 -height 100 -screen bogus
} -cleanup {
    deleteWindows
} -returnCodes error -result {couldn't connect to display "bogus"}
test frame-2.18 {toplevel configuration options} -setup {
    deleteWindows
} -body {
    toplevel .t -container 1 -width 300 -height 120
    wm geometry .t +0+0
    toplevel .x -container 1 -use [winfo id .t]
} -returnCodes error -cleanup {
    deleteWindows
} -result {windows cannot have both the -use and the -container option set}
test frame-2.19 {toplevel configuration options} -setup {
    deleteWindows
    set opts {}
} -body {
    # Make sure all options can be set to the default value
    toplevel .f
    foreach opt [.f configure] {
        if {[llength $opt] == 5} {
            lappend opts [lindex $opt 0] [lindex $opt 4]
        }
    }
    toplevel .g {*}$opts
} -cleanup {
    destroy .f .g
    deleteWindows
} -result .g

destroy .t
toplevel .t -width 300 -height 150
wm geometry .t +0+0
update
test frame-2.20 {toplevel configuration options} -body {
    .t configure -background #ff0000
    lindex [.t configure -background] 4
} -result "#ff0000"
test frame-2.21 {toplevel configuration options} -body {
    .t configure -background non-existent
} -returnCodes error -result {unknown color name "non-existent"}
test frame-2.22 {toplevel configuration options} -body {
    .t configure -bd 4
    lindex [.t configure -bd] 4
} -result {4}
test frame-2.23 {toplevel configuration options} -body {
    .t configure -bd badValue
} -returnCodes error -result {bad screen distance "badValue"}
test frame-2.24 {toplevel configuration options} -body {
    .t configure -bg #00ff00
    lindex [.t configure -bg] 4
} -result "#00ff00"
test frame-2.25 {toplevel configuration options} -body {
    .t configure -bg non-existent
} -returnCodes error -result {unknown color name "non-existent"}
test frame-2.26 {toplevel configuration options} -body {
    .t configure -borderwidth 1.3
    lindex [.t configure -borderwidth] 4
} -result {1}
test frame-2.27 {toplevel configuration options} -body {
    .t configure -borderwidth badValue
} -returnCodes error -result {bad screen distance "badValue"}
test frame-2.28 {toplevel configuration options} -body {
    .t configure -cursor arrow
    lindex [.t configure -cursor] 4
} -result {arrow}
test frame-2.29 {toplevel configuration options} -body {
    .t configure -cursor badValue
} -returnCodes error -result {bad cursor spec "badValue"}
test frame-2.30 {toplevel configuration options} -body {
    .t configure -height 100
    lindex [.t configure -height] 4
} -result {100}
test frame-2.31 {toplevel configuration options} -body {
    .t configure -height not_a_number
} -returnCodes error -result {bad screen distance "not_a_number"}
test frame-2.32 {toplevel configuration options} -body {
    .t configure -highlightcolor #123456
    lindex [.t configure -highlightcolor] 4
} -result "#123456"
test frame-2.33 {toplevel configuration options} -body {
    .t configure -highlightcolor non-existent
} -returnCodes error -result {unknown color name "non-existent"}
test frame-2.34 {toplevel configuration options} -body {
    .t configure -highlightthickness 3
    lindex [.t configure -highlightthickness] 4
} -result {3}
test frame-2.35 {toplevel configuration options} -body {
    .t configure -highlightthickness badValue
} -returnCodes error -result {bad screen distance "badValue"}
test frame-2.36 {toplevel configuration options} -body {
    .t configure -padx 3
    lindex [.t configure -padx] 4
} -result {3}
test frame-2.37 {toplevel configuration options} -body {
    .t configure -padx badValue
} -returnCodes error -result {bad screen distance "badValue"}
test frame-2.38 {toplevel configuration options} -body {
    .t configure -pady 4
    lindex [.t configure -pady] 4
} -result {4}
test frame-2.39 {toplevel configuration options} -body {
    .t configure -pady badValue
} -returnCodes error -result {bad screen distance "badValue"}
test frame-2.40 {toplevel configuration options} -body {
    .t configure -relief ridge
    lindex [.t configure -relief] 4
} -result {ridge}
test frame-2.41 {toplevel configuration options} -returnCodes error -body {
    .t configure -relief badValue
} -result {bad relief "badValue": must be flat, groove, raised, ridge, solid, or sunken}
test frame-2.42 {toplevel configuration options} -body {
    .t configure -width 32
    lindex [.t configure -width] 4
} -result {32}
test frame-2.43 {toplevel configuration options} -body {
    .t configure -width badValue
} -returnCodes error -result {bad screen distance "badValue"}
destroy .t

test frame-3.1 {TkCreateFrame procedure} -returnCodes error -body {
    frame
} -result {wrong # args: should be "frame pathName ?-option value ...?"}
test frame-3.2 {TkCreateFrame procedure} -setup {
    deleteWindows
    frame .f
} -body {
    .f configure -class
} -cleanup {
    deleteWindows
} -result {-class class Class Frame Frame}
test frame-3.3 {TkCreateFrame procedure} -setup {
    deleteWindows
    toplevel .t
    wm geometry .t +0+0
} -body {
    .t configure -class
} -cleanup {
    deleteWindows
} -result {-class class Class Toplevel Toplevel}
test frame-3.4 {TkCreateFrame procedure} -setup {
    deleteWindows
} -body {
    toplevel .t -width 350 -class NewClass -bg black -visual default -height 90
    wm geometry .t +0+0
    update
    list [lindex [.t configure -width] 4] \
	    [lindex [.t configure -background] 4] \
	    [lindex [.t configure -height] 4]
} -cleanup {
    deleteWindows
} -result {350 black 90}
# Be sure that the -class, -colormap, and -visual options are processed
# before configuring the widget.
test frame-3.5 {TkCreateFrame procedure} -setup {
    deleteWindows
} -body {
    option add *NewFrame.background #123456
    frame .f -class NewFrame
    lindex [.f configure -background] 4
} -cleanup {
    deleteWindows
    option clear
} -result {#123456}
<<<<<<< HEAD
test frame-3.6 {TkCreateFrame procedure} -setup {
    deleteWindows
} -body {
    option add *NewFrame.background #123456
    frame .f -class NewFrame
    lindex [.f configure -background] 4
} -cleanup {
    deleteWindows
    option clear
} -result {#123456}
=======
>>>>>>> 1b618513
test frame-3.7 {TkCreateFrame procedure} -setup {
    deleteWindows
} -body {
    option add *NewFrame.background #332211
    option add *f.class NewFrame
    frame .f
    list [lindex [.f configure -class] 4] [lindex [.f configure -background] 4]
} -cleanup {
    deleteWindows
    option clear
} -result {NewFrame #332211}
test frame-3.8 {TkCreateFrame procedure} -setup {
    deleteWindows
} -body {
    option add *Silly.background #122334
    option add *f.Class Silly
    frame .f
    list [lindex [.f configure -class] 4] [lindex [.f configure -background] 4]
} -cleanup {
    deleteWindows
    option clear
} -result {Silly #122334}
test frame-3.9 {TkCreateFrame procedure, -use option} -constraints {
    unix
} -setup {
    deleteWindows
} -body {
    toplevel .t -container 1 -width 300 -height 120
    wm geometry .t +0+0
    toplevel .x -width 140 -height 300 -use [winfo id .t] -bg green
    tkwait visibility .x
    list [expr {[winfo rootx .x] - [winfo rootx .t]}] \
	    [expr {[winfo rooty .x] - [winfo rooty .t]}] \
	    [winfo width .t] [winfo height .t]
} -cleanup {
    # This call to update idletasks was added to prevent a crash that was
    # observed on OSX 10.12 (Sierra) only.  Any change, such as using the
    # Development version to make debugging symbols available, adding a print
    # statement, or calling update idletasks here, would make the test pass
    # with no segfault.
    update idletasks
    deleteWindows
} -result {0 0 140 300}
test frame-3.10 {TkCreateFrame procedure, -use option} -constraints {
    unix
} -setup {
    deleteWindows
} -body {
    toplevel .t -container 1 -width 300 -height 120
    wm geometry .t +0+0
    option add *x.use [winfo id .t]
    update
    toplevel .x -width 140 -height 300 -bg green
    tkwait visibility .x
    update
    list [expr {[winfo rootx .x] - [winfo rootx .t]}] \
	    [expr {[winfo rooty .x] - [winfo rooty .t]}] \
	    [winfo width .t] [winfo height .t]
} -cleanup {
    destroy .t
    option clear
} -result {0 0 140 300}
# The tests below require specific display characteristics (i.e. that they are
# run on a pseudocolor display of depth 8).  Even so, they are non-portable:
# some machines don't seem to ever run out of colors.
if {[testConstraint defaultPseudocolor8]} {
    eatColors .t1
}
test frame-3.11 {TkCreateFrame procedure} -constraints {
    defaultPseudocolor8 nonPortable
} -setup {
    destroy .t
} -body {
    toplevel .t -width 300 -height 200 -bg #475601
    wm geometry .t +0+0
    update
    colorsFree .t
} -cleanup {
    destroy .t
} -result {0}
test frame-3.12 {TkCreateFrame procedure} -constraints {
    defaultPseudocolor8 nonPortable
} -setup {
    destroy .t
} -body {
    toplevel .t -width 300 -height 200 -bg #475601 -colormap new
    wm geometry .t +0+0
    update
    colorsFree .t
} -cleanup {
    destroy .t
} -result {1}
test frame-3.13 {TkCreateFrame procedure} -constraints {
    defaultPseudocolor8 nonPortable
} -setup {
    destroy .t
} -body {
    option add *t.class Toplevel2
    option add *Toplevel2.colormap new
    toplevel .t -width 300 -height 200 -bg #475601
    wm geometry .t +0+0
    update
    option clear
    colorsFree .t
} -cleanup {
    destroy .t
} -result {1}
test frame-3.14 {TkCreateFrame procedure} -constraints {
    defaultPseudocolor8 nonPortable
} -setup {
    destroy .t
} -body {
    option add *t.class Toplevel3
    option add *Toplevel3.Colormap new
    toplevel .t -width 300 -height 200 -bg #475601 -colormap new
    wm geometry .t +0+0
    update
    option clear
    colorsFree .t
} -cleanup {
    destroy .t
} -result {1}
test frame-3.15 {TkCreateFrame procedure, -use and -colormap} -constraints {
    defaultPseudocolor8 unix nonPortable
} -setup {
    destroy .t
} -body {
    toplevel .t -container 1 -width 300 -height 120
    wm geometry .t +0+0
    toplevel .x -width 140 -height 300 -use [winfo id .t] -bg green -colormap new
    tkwait visibility .x
    list [colorsFree .t] [colorsFree .x]
} -cleanup {
    destroy .t
} -result {0 1}
test frame-3.16 {TkCreateFrame procedure} -constraints {
    defaultPseudocolor8 nonPortable
} -setup {
    destroy .t
} -body {
    toplevel .t -width 300 -height 200 -bg #475601 -visual default
    wm geometry .t +0+0
    update
    colorsFree .t
} -cleanup {
    destroy .t
} -result {0}
test frame-3.17 {TkCreateFrame procedure} -constraints {
    defaultPseudocolor8 nonPortable
} -setup {
    destroy .t
} -body {
    toplevel .t -width 300 -height 200 -bg #475601 -visual default \
	    -colormap new
    wm geometry .t +0+0
    update
    colorsFree .t
} -cleanup {
    destroy .t
} -result {1}
test frame-3.18 {TkCreateFrame procedure} -constraints {
    defaultPseudocolor8 haveGrayscale8 nonPortable
} -setup {
    destroy .t
} -body {
    toplevel .t -visual {grayscale 8} -width 300 -height 200 -bg #434343
    wm geometry .t +0+0
    update
    colorsFree .t 131 131 131
} -cleanup {
    destroy .t
} -result {1}
test frame-3.19 {TkCreateFrame procedure} -constraints {
    defaultPseudocolor8 haveGrayscale8 nonPortable
} -setup {
    destroy .t
} -body {
    option add *t.class T4
    option add *T4.visual {grayscale 8}
    toplevel .t -width 300 -height 200 -bg #434343
    wm geometry .t +0+0
    update
    option clear
    list [colorsFree .t 131 131 131] [lindex [.t configure -visual] 4]
} -cleanup {
    destroy .t
} -result {1 {grayscale 8}}
test frame-3.20 {TkCreateFrame procedure} -constraints {
    defaultPseudocolor8 haveGrayscale8 nonPortable
} -setup {
    destroy .t
} -body {
    option add *t.class T5
    option add *T5.Visual {grayscale 8}
    toplevel .t -width 300 -height 200 -bg #434343
    wm geometry .t +0+0
    update
    option clear
    list [colorsFree .t 131 131 131] [lindex [.t configure -visual] 4]
} -cleanup {
    destroy .t
} -result {1 {grayscale 8}}
test frame-3.21 {TkCreateFrame procedure} -constraints {
    defaultPseudocolor8 haveGrayscale8 nonPortable
} -setup {
    destroy .t
} -body {
    toplevel .t -visual {grayscale 8} -width 300 -height 200 -bg #434343
    wm geometry .t +0+0
    update
    colorsFree .t 131 131 131
} -cleanup {
    destroy .t
} -result {1}
if {[testConstraint defaultPseudocolor8]} {
    destroy .t1
}
test frame-3.22 {TkCreateFrame procedure, default dimensions} -setup {
    deleteWindows
} -body {
    toplevel .t
    wm geometry .t +0+0
    update
    set result "[winfo reqwidth .t] [winfo reqheight .t]"
    frame .t.f -bg red
    pack .t.f
    update
    lappend result [winfo reqwidth .t.f] [winfo reqheight .t.f]
} -cleanup {
    deleteWindows
} -result {200 200 1 1}
test frame-3.23 {TkCreateFrame procedure} -setup {
    deleteWindows
} -body {
    frame .f -gorp glob
} -returnCodes error -result {unknown option "-gorp"}
test frame-3.24 {TkCreateFrame procedure} -setup {
    deleteWindows
} -body {
    toplevel .t -width 300 -height 200 -colormap new -bogus option
    wm geometry .t +0+0
} -returnCodes error -result {unknown option "-bogus"}

test frame-4.1 {TkCreateFrame procedure} -setup {
    deleteWindows
} -body {
    catch {frame .f -gorp glob}
    winfo exists .f
} -result 0
test frame-4.2 {TkCreateFrame procedure} -setup {
    deleteWindows
} -body {
    list [frame .f -width 200 -height 100] [winfo exists .f]
} -cleanup {
    deleteWindows
} -result {.f 1}

frame .f -highlightcolor black
test frame-5.1 {FrameWidgetCommand procedure} -body {
    .f
} -returnCodes error -result {wrong # args: should be ".f option ?arg ...?"}
test frame-5.2 {FrameWidgetCommand procedure, cget option} -body {
    .f cget
} -returnCodes error -result {wrong # args: should be ".f cget option"}
test frame-5.3 {FrameWidgetCommand procedure, cget option} -body {
    .f cget a b
} -returnCodes error -result {wrong # args: should be ".f cget option"}
test frame-5.4 {FrameWidgetCommand procedure, cget option} -body {
    .f cget -gorp
} -returnCodes error -result {unknown option "-gorp"}
test frame-5.5 {FrameWidgetCommand procedure, cget option} -body {
    .f cget -highlightcolor
} -result {black}
test frame-5.6 {FrameWidgetCommand procedure, cget option} -body {
    .f cget -screen
} -returnCodes error -result {unknown option "-screen"}
test frame-5.7 {FrameWidgetCommand procedure, cget option} -setup {
    destroy .t
} -body {
    toplevel .t
    .t cget -screen
} -cleanup {
    destroy .t
} -returnCodes ok -match glob -result *
test frame-5.8 {FrameWidgetCommand procedure, configure option} -body {
    optnames [.f configure]
} -result {-background -backgroundimage -bd -bg -bgimg -borderwidth -class -colormap -container -cursor -height -highlightbackground -highlightcolor -highlightthickness -padx -pady -relief -takefocus -tile -visual -width}
test frame-5.9 {FrameWidgetCommand procedure, configure option} -body {
    .f configure -gorp
} -returnCodes error -result {unknown option "-gorp"}
test frame-5.10 {FrameWidgetCommand procedure, configure option} -body {
    .f configure -gorp bogus
} -returnCodes error -result {unknown option "-gorp"}
test frame-5.11 {FrameWidgetCommand procedure, configure option} -body {
    .f configure -width 200 -height
} -returnCodes error -result {value for "-height" missing}
test frame-5.12 {FrameWidgetCommand procedure} -body {
    .f swizzle
} -returnCodes error -result {bad option "swizzle": must be cget or configure}
test frame-5.13 {FrameWidgetCommand procedure, configure option} -body {
    optnames [. configure]
} -result {-background -backgroundimage -bd -bg -bgimg -borderwidth -class -colormap -container -cursor -height -highlightbackground -highlightcolor -highlightthickness -menu -padx -pady -relief -screen -takefocus -tile -use -visual -width}
destroy .f

test frame-6.1 {ConfigureFrame procedure} -setup {
    deleteWindows
} -body {
    frame .f -width 150
    list [winfo reqwidth .f] [winfo reqheight .f]
} -cleanup {
    deleteWindows
} -result {150 1}
test frame-6.2 {ConfigureFrame procedure} -setup {
    deleteWindows
} -body {
    frame .f -height 97
    list [winfo reqwidth .f] [winfo reqheight .f]
} -cleanup {
    deleteWindows
} -result {1 97}
test frame-6.3 {ConfigureFrame procedure} -setup {
    deleteWindows
} -body {
    frame .f
    set result {}
    lappend result [winfo reqwidth .f] [winfo reqheight .f]
    .f configure -width 100 -height 180
    lappend result [winfo reqwidth .f] [winfo reqheight .f]
    .f configure -width 0 -height 0
    lappend result [winfo reqwidth .f] [winfo reqheight .f]
} -cleanup {
    deleteWindows
} -result {1 1 100 180 100 180}

test frame-7.1 {FrameEventProc procedure} -setup {
    deleteWindows
} -body {
    frame .frame2
    set result [info commands .frame2]
    destroy .frame2
    lappend result [info commands .frame2]
} -result {.frame2 {}}
test frame-7.2 {FrameEventProc procedure} -setup {
    deleteWindows
    set x {}
} -body {
    frame .f1 -bg #543210
    rename .f1 .f2
    lappend x [winfo children .]
    lappend x [.f2 cget -bg]
    destroy .f1
    lappend x [info command .f*] [winfo children .]
} -cleanup {
    deleteWindows
} -result {.f1 #543210 {} {}}

test frame-8.1 {FrameCmdDeletedProc procedure} -setup {
    deleteWindows
} -body {
    frame .f1
    rename .f1 {}
    list [info command .f*] [winfo children .]
} -cleanup {
    deleteWindows
} -result {{} {}}
test frame-8.2 {FrameCmdDeletedProc procedure} -setup {
    deleteWindows
} -body {
    toplevel .f1 -menu .m
    wm geometry .f1 +0+0
    update
    rename .f1 {}
    update
    list [info command .f*] [winfo children .]
} -cleanup {
    deleteWindows
} -result {{} {}}
#
# This one fails with the dash-patch!!!! Still don't know why  :-(
#
#test frame-8.3 {FrameCmdDeletedProc procedure} -setup {
#    deleteWindows
#} -body {
#    toplevel .f1 -menu .m
#    wm geometry .f1 +0+0
#    menu .m
#    update
#    rename .f1 {}
#    update
#    list [info command .f*] [winfo children .]
#} -cleanup {
#    deleteWindows
#} -result {{} .m}

test frame-9.1 {MapFrame procedure} -setup {
    deleteWindows
} -body {
    toplevel .t -width 100 -height 400
    wm geometry .t +0+0
    set result [winfo ismapped .t]
    update idletasks
    lappend result [winfo ismapped .t]
} -cleanup {
    deleteWindows
} -result {0 1}
test frame-9.2 {MapFrame procedure} -setup {
    deleteWindows
} -body {
    toplevel .t -width 100 -height 400
    wm geometry .t +0+0
    destroy .t
    update
    winfo exists .t
} -result {0}
test frame-9.3 {MapFrame procedure, window deleted while mapping} -setup {
    deleteWindows
} -body {
    toplevel .t2 -width 200 -height 200
    wm geometry .t2 +0+0
    tkwait visibility .t2
    toplevel .t -width 100 -height 400
    wm geometry .t +0+0
    frame .t2.f -width 50 -height 50
    bind .t2.f <Configure> {destroy .t}
    pack .t2.f -side top
    update idletasks
    winfo exists .t
} -cleanup {
    deleteWindows
} -result {0}

test frame-10.1 {frame widget vs hidden commands} -setup {
    deleteWindows
} -body {
    frame .t
    interp hide {} .t
    destroy .t
    list [winfo children .] [lsort [interp hidden]]
} -result [list {} [lsort [interp hidden]]]

test frame-11.1 {TkInstallFrameMenu} -setup {
    deleteWindows
} -body {
    menu .m1
    .m1 add cascade -menu .m1.system
    menu .m1.system -tearoff 0
    .m1.system add command -label foo
    toplevel .t -menu .m1
} -cleanup {
    deleteWindows
} -result {.t}
test frame-11.2 {TkInstallFrameMenu - frame renamed} -setup {
    deleteWindows
    catch {rename foo {}}
} -body {
    menu .m1
    .m1 add cascade -menu .m1.system
    menu .m1.system -tearoff 0
    .m1.system add command -label foo
    toplevel .t
    rename .t foo
} -cleanup {
    deleteWindows
} -result {}

test frame-12.1 {FrameWorldChanged procedure} -setup {
    deleteWindows
} -body {
    # Test -bd -padx and -pady
    frame .f -borderwidth 2 -padx 3 -pady 4
    place .f -x 0 -y 0 -width 40 -height 40
    pack [frame .f.f] -fill both -expand 1
    update
    list [winfo x .f.f] [winfo y .f.f] [winfo width .f.f] [winfo height .f.f]
} -cleanup {
    deleteWindows
} -result {5 6 30 28}
test frame-12.2 {FrameWorldChanged procedure} -setup {
    deleteWindows
} -body {
    # Test all -labelanchor positions
    set font {helvetica 12}
    labelframe .f -highlightthickness 1 -bd 3 -padx 1 -pady 2 -font $font \
            -text "Mupp"
    set fh [expr {max([font metrics $font -linespace] + 2 - 3, 0)}]
    set fw [expr {max([font measure $font "Mupp"] + 2 - 3, 0)}]
    place .f -x 0 -y 0 -width 100 -height 100
    pack [frame .f.f] -fill both -expand 1
    set result {}
    foreach lp {nw n ne en e es se s sw ws w wn} {
        .f configure -labelanchor $lp
        update
        set expx 5
        set expy 6
        set expw 90
        set exph 88
        switch -glob $lp {
            n* {incr expy $fh ; incr exph -$fh}
            s* {incr exph -$fh}
            w* {incr expx $fw ; incr expw -$fw}
            e* {incr expw -$fw}
        }
        lappend result [expr {
	    [winfo x .f.f] == $expx && [winfo y .f.f] == $expy &&
	    [winfo width .f.f] == $expw && [winfo height .f.f] == $exph
	}]
    }
    return $result
} -cleanup {
    deleteWindows
} -result {1 1 1 1 1 1 1 1 1 1 1 1}
test frame-12.3 {FrameWorldChanged procedure} -setup {
    deleteWindows
} -body {
    # Check reaction on font change
    font create myfont -family courier -size 10
    labelframe .f -font myfont -text Mupp
    place .f -x 0 -y 0 -width 40 -height 40
    pack [frame .f.f] -fill both -expand 1
    update
    set h1 [font metrics myfont -linespace]
    set y1 [winfo y .f.f]
    font configure myfont -size 20
    update
    set h2 [font metrics myfont -linespace]
    set y2 [winfo y .f.f]
    expr {($h2 - $h1) - ($y2 - $y1)}
} -cleanup {
    deleteWindows
    font delete myfont
} -result {0}

test frame-13.1 {labelframe configuration options} -setup {
    deleteWindows
} -body {
    labelframe .f -class NewFrame
    .f configure -class
} -cleanup {
    deleteWindows
} -result {-class class Class Labelframe NewFrame}
test frame-13.2 {labelframe configuration options} -setup {
    deleteWindows
} -body {
    labelframe .f -class NewFrame
    .f configure -class Different
} -returnCodes error -cleanup {
    deleteWindows
} -result {can't modify -class option after widget is created}
test frame-13.3 {labelframe configuration options} -setup {
    deleteWindows
} -body {
    labelframe .f -colormap new
} -cleanup {
    deleteWindows
} -result {.f}
test frame-13.4 {labelframe configuration options} -setup {
    deleteWindows
} -body {
    labelframe .f -visual default
} -cleanup {
    deleteWindows
} -result {.f}
test frame-13.5 {labelframe configuration options} -setup {
    deleteWindows
} -body {
    labelframe .f -screen bogus
} -cleanup {
    deleteWindows
} -returnCodes error -result {unknown option "-screen"}
test frame-13.6 {labelframe configuration options} -setup {
    deleteWindows
} -body {
    labelframe .f -container true
} -cleanup {
    deleteWindows
} -result {.f}
test frame-13.7 {labelframe configuration options} -setup {
    deleteWindows
} -body {
    labelframe .f -container true
    .f configure -container
} -cleanup {
    deleteWindows
} -result {-container container Container 0 1}
test frame-13.8 {labelframe configuration options} -setup {
    deleteWindows
} -body {
     labelframe .f -container bogus
} -cleanup {
    deleteWindows
} -returnCodes error -result {expected boolean value but got "bogus"}
test frame-13.9 {labelframe configuration options} -setup {
    deleteWindows
} -body {
    labelframe .f
    .f configure -container 1
} -returnCodes error -cleanup {
    deleteWindows
} -result {can't modify -container option after widget is created}
destroy .f
labelframe .f
test frame-13.10 {labelframe configuration options} -body {
    .f configure -background #ff0000
    lindex [.f configure -background] 4
} -cleanup {
    .f configure -background [lindex [.f configure -background] 3]
} -result "#ff0000"
test frame-13.11 {labelframe configuration options} -body {
    .f configure -background non-existent
} -returnCodes error -result {unknown color name "non-existent"}
test frame-13.12 {labelframe configuration options} -body {
    .f configure -bd 4
    lindex [.f configure -bd] 4
} -cleanup {
    .f configure -bd [lindex [.f configure -bd] 3]
} -result {4}
test frame-13.13 {labelframe configuration options} -body {
    .f configure -bd badValue
} -returnCodes error -result {bad screen distance "badValue"}
test frame-13.14 {labelframe configuration options} -body {
    .f configure -bg #00ff00
    lindex [.f configure -bg] 4
} -cleanup {
    .f configure -bg [lindex [.f configure -bg] 3]
} -result "#00ff00"
test frame-13.15 {labelframe configuration options} -body {
    .f configure -bg non-existent
} -returnCodes error -result {unknown color name "non-existent"}
test frame-13.16 {labelframe configuration options} -body {
    .f configure -borderwidth 1.3
    lindex [.f configure -borderwidth] 4
} -cleanup {
    .f configure -borderwidth [lindex [.f configure -borderwidth] 3]
} -result {1}
test frame-13.17 {labelframe configuration options} -body {
    .f configure -borderwidth badValue
} -returnCodes error -result {bad screen distance "badValue"}
test frame-13.18 {labelframe configuration options} -body {
    .f configure -cursor arrow
    lindex [.f configure -cursor] 4
} -cleanup {
    .f configure -cursor [lindex [.f configure -cursor] 3]
} -result {arrow}
test frame-13.19 {labelframe configuration options} -body {
    .f configure -cursor badValue
} -returnCodes error -result {bad cursor spec "badValue"}
test frame-13.20 {labelframe configuration options} -body {
    .f configure -fg #0000ff
    lindex [.f configure -fg] 4
} -cleanup {
    .f configure -fg [lindex [.f configure -fg] 3]
} -result "#0000ff"
test frame-13.21 {labelframe configuration options} -body {
    .f configure -fg non-existent
} -returnCodes error -result {unknown color name "non-existent"}
test frame-13.22 {labelframe configuration options} -body {
    .f configure -font {courier 8}
    lindex [.f configure -font] 4
} -cleanup {
    .f configure -font [lindex [.f configure -font] 3]
} -result {courier 8}
test frame-13.23 {labelframe configuration options} -body {
    .f configure -foreground #ff0000
    lindex [.f configure -foreground] 4
} -cleanup {
    .f configure -foreground [lindex [.f configure -foreground] 3]
} -result "#ff0000"
test frame-13.24 {labelframe configuration options} -body {
    .f configure -foreground non-existent
} -returnCodes error -result {unknown color name "non-existent"}
test frame-13.25 {labelframe configuration options} -body {
    .f configure -height 100
    lindex [.f configure -height] 4
} -cleanup {
    .f configure -height [lindex [.f configure -height] 3]
} -result {100}
test frame-13.26 {labelframe configuration options} -body {
    .f configure -height not_a_number
} -returnCodes error -result {bad screen distance "not_a_number"}
test frame-13.27 {labelframe configuration options} -body {
    .f configure -highlightbackground #112233
    lindex [.f configure -highlightbackground] 4
} -cleanup {
    .f configure -highlightbackground [lindex [.f configure -highlightbackground] 3]
} -result "#112233"
test frame-13.28 {labelframe configuration options} -body {
    .f configure -highlightbackground ugly
} -returnCodes error -result {unknown color name "ugly"}
test frame-13.29 {labelframe configuration options} -body {
    .f configure -highlightcolor #123456
    lindex [.f configure -highlightcolor] 4
} -cleanup {
    .f configure -highlightcolor [lindex [.f configure -highlightcolor] 3]
} -result "#123456"
test frame-13.30 {labelframe configuration options} -body {
    .f configure -highlightcolor non-existent
} -returnCodes error -result {unknown color name "non-existent"}
test frame-13.31 {labelframe configuration options} -body {
    .f configure -highlightthickness 6
    lindex [.f configure -highlightthickness] 4
} -cleanup {
    .f configure -highlightthickness [lindex [.f configure -highlightthickness] 3]
} -result {6}
test frame-13.32 {labelframe configuration options} -body {
    .f configure -highlightthickness badValue
} -returnCodes error -result {bad screen distance "badValue"}
test frame-13.33 {labelframe configuration options} -body {
    .f configure -labelanchor se
    lindex [.f configure -labelanchor] 4
} -cleanup {
    .f configure -labelanchor [lindex [.f configure -labelanchor] 3]
} -result {se}
test frame-13.34 {labelframe configuration options} -returnCodes error -body {
    .f configure -labelanchor badValue
} -result {bad labelanchor "badValue": must be e, en, es, n, ne, nw, s, se, sw, w, wn, or ws}
test frame-13.35 {labelframe configuration options} -body {
    .f configure -padx 3
    lindex [.f configure -padx] 4
} -cleanup {
    .f configure -padx [lindex [.f configure -padx] 3]
} -result {3}
test frame-13.36 {labelframe configuration options} -body {
    .f configure -padx badValue
} -returnCodes error -result {bad screen distance "badValue"}
test frame-13.37 {labelframe configuration options} -body {
    .f configure -pady 4
    lindex [.f configure -pady] 4
} -cleanup {
    .f configure -pady [lindex [.f configure -pady] 3]
} -result {4}
test frame-13.38 {labelframe configuration options} -body {
    .f configure -pady badValue
} -returnCodes error -result {bad screen distance "badValue"}
test frame-13.39 {labelframe configuration options} -body {
    .f configure -relief ridge
    lindex [.f configure -relief] 4
} -cleanup {
    .f configure -relief [lindex [.f configure -relief] 3]
} -result {ridge}
test frame-13.40 {labelframe configuration options} -returnCodes error -body {
    .f configure -relief badValue
} -result {bad relief "badValue": must be flat, groove, raised, ridge, solid, or sunken}
test frame-13.41 {labelframe configuration options} -body {
    .f configure -takefocus {any string}
    lindex [.f configure -takefocus] 4
} -cleanup {
    .f configure -takefocus [lindex [.f configure -takefocus] 3]
} -result {any string}
test frame-13.42 {labelframe configuration options} -body {
    .f configure -text {any string}
    lindex [.f configure -text] 4
} -cleanup {
    .f configure -text [lindex [.f configure -text] 3]
} -result {any string}
test frame-13.43 {labelframe configuration options} -body {
    .f configure -width 32
    lindex [.f configure -width] 4
} -cleanup {
    .f configure -width [lindex [.f configure -width] 3]
} -result {32}
test frame-13.44 {labelframe configuration options} -body {
    .f configure -width badValue
} -returnCodes error -result {bad screen distance "badValue"}
destroy .f

test frame-14.1 {labelframe labelwidget option} -setup {
    deleteWindows
} -body {
    # Test that label is moved in stacking order
    label .l -text Mupp -font {helvetica 8}
    labelframe .f -labelwidget .l
    pack .f
    frame .f.f -width 50 -height 50
    pack .f.f
    update
    list [winfo children .] [winfo width .f] \
        [expr {[winfo height .f] - [winfo height .l]}]
} -cleanup {
    deleteWindows
} -result {{.f .l} 54 52}
test frame-14.2 {labelframe labelwidget option} -setup {
    deleteWindows
} -body {
    # Test the labelframe's reaction if the label is destroyed
    label .l -text Aratherlonglabel
    labelframe .f -labelwidget .l
    pack .f
    label .f.l -text Mupp
    pack .f.l
    update
    set res [list [.f cget -labelwidget]]
    lappend res [expr {[winfo width .f] - [winfo width .l]}]
    destroy .l
    lappend res [.f cget -labelwidget]
    update
    lappend res [expr {[winfo width .f] - [winfo width .f.l]}]
} -cleanup {
    deleteWindows
} -result {.l 12 {} 4}
test frame-14.3 {labelframe labelwidget option} -setup {
    deleteWindows
} -body {
    # Test the labelframe's reaction if the label is stolen
    label .l -text Aratherlonglabel
    labelframe .f -labelwidget .l
    pack .f
    label .f.l -text Mupp
    pack .f.l
    update
    set res [list [.f cget -labelwidget]]
    lappend res [expr {[winfo width .f] - [winfo width .l]}]
    pack .l
    lappend res [.f cget -labelwidget]
    update
    lappend res [expr {[winfo width .f] - [winfo width .f.l]}]
} -cleanup {
    deleteWindows
} -result {.l 12 {} 4}
test frame-14.4 {labelframe labelwidget option} -setup {
    deleteWindows
} -body {
    # Test the label's reaction if the labelframe is destroyed
    label .l -text Mupp
    labelframe .f -labelwidget .l
    pack .f
    update
    set res [list [winfo manager .l]]
    destroy .f
    lappend res [winfo manager .l]
} -cleanup {
    deleteWindows
} -result {labelframe {}}
test frame-14.5 {labelframe labelwidget option} -setup {
    deleteWindows
} -body {
    # Test that the labelframe reacts on changes in label
    label .l -text Aratherlonglabel
    labelframe .f -labelwidget .l
    pack .f
    label .f.l -text Mupp
    pack .f.l
    update
    set first [winfo width .f]
    set res [expr {[winfo width .f] - [winfo width .l]}]
    .l configure -text Shorter
    update
    lappend res [expr {[winfo width .f] - [winfo width .l]}]
    lappend res [expr {[winfo width .f] < $first}]
    .l configure -text Alotlongerthananytimebefore
    update
    lappend res [expr {[winfo width .f] - [winfo width .l]}]
    lappend res [expr {[winfo width .f] > $first}]
} -cleanup {
    deleteWindows
} -result {12 12 1 12 1}
test frame-14.6 {labelframe labelwidget option} -setup {
    deleteWindows
} -body {
    # Destroying a labelframe with a child label caused a crash when not
    # handling mapping of the label correctly.
    # This test does not test anything directly, it's just ment to catch if
    # the same mistake is made again.
    labelframe .f
    pack .f
    label .f.l -text Mupp
    .f configure -labelwidget .f.l
    update
} -cleanup {
    deleteWindows
} -result {}

test frame-15.1 {TIP 262: frame background images} -setup {
    deleteWindows
    image create photo gorp -width 10 -height 10
    gorp put black -to 2 2 7 7
} -body {
    frame .f -width 100 -height 100
    pack .f
    list [image inuse gorp] [.f configure -backgroundimage gorp;update] \
	[image inuse gorp] [winfo width .f] [winfo height .f]
} -cleanup {
    image delete gorp
    deleteWindows
} -result {0 {} 1 100 100}
test frame-15.2 {TIP 262: frame background images} -setup {
    deleteWindows
    catch {rename gorp ""}
} -body {
    frame .f -width 100 -height 100
    pack .f
    update
    .f configure -backgroundimage gorp
} -returnCodes error -cleanup {
    deleteWindows
} -result {image "gorp" doesn't exist}
test frame-15.3 {TIP 262: frame background images} -setup {
    deleteWindows
    image create photo gorp -width 10 -height 10
    gorp put black -to 2 2 7 7
} -body {
    frame .f -width 100 -height 100 -backgroundimage gorp
    pack .f
    .f configure -tile yes
    update
    list [.f cget -bgimg] [.f cget -tile]
} -cleanup {
    image delete gorp
    deleteWindows
} -result {gorp 1}
test frame-15.4 {TIP 262: frame background images} -setup {
    deleteWindows
    image create photo gorp -width 10 -height 10
    gorp put black -to 2 2 7 7
} -body {
    frame .f -width 100 -height 100 -backgroundimage gorp
    pack .f
    .f configure -tile yes
    update
    gorp put red -to 15 15 20 20
    update
    list [.f cget -bgimg] [.f cget -tile]
} -cleanup {
    image delete gorp
    deleteWindows
} -result {gorp 1}
test frame-15.5 {TIP 262: frame background images} -setup {
    deleteWindows
    image create photo gorp -width 10 -height 10
    gorp put black -to 2 2 7 7
    set result {}
} -body {
    frame .f -width 100 -height 100 -backgroundimage gorp
    pack .f
    .f configure -tile yes
    update
    image delete gorp
    update
    set result [list [.f cget -bgimg] [.f cget -tile]]
    image create photo gorp -width 250 -height 250
    update
    lappend result [.f cget -backgroundimage]
} -cleanup {
    catch {image delete gorp}
    deleteWindows
} -result {gorp 1 gorp}
test frame-15.6 {TIP 262: frame background images} -setup {
    deleteWindows
    set result {}
    . configure -width 200 -height 200
} -constraints testImageType -body {
    image create test gorp -variable result
    pack [frame .f -width 100 -height 100 -bgimg gorp]
    update idletasks; update
    return [uniq $result]
} -cleanup {
    deleteWindows
    catch {image delete gorp}
} -result {{gorp get} {gorp display 0 0 30 15}}
test frame-15.6a {TIP 262: frame background images (offsets)} -setup {
    deleteWindows
    set result {}
    . configure -width 200 -height 200
} -constraints testImageType -body {
    image create test gorp -variable result
    pack [frame .f -width 10 -height 10 -bgimg gorp]
    update idletasks; update
    # On MacOS must wait for the test image display procedure to run.
    set timer [after 300 {lappend result "timedout"}]
    while {"timedout" ni $result &&
	   "gorp display 10 2 10 10" ni $result} {
       vwait result
    }
    after cancel $timer
    update idletasks; update
    return [uniq $result]
} -cleanup {
    deleteWindows
    catch {image delete gorp}
} -result {{gorp get} {gorp display 10 2 10 10}}
test frame-15.7 {TIP 262: frame background images} -setup {
    deleteWindows
    set result {}
    . configure -width 200 -height 200
} -constraints testImageType -body {
    image create test gorp -variable result
    pack [frame .f -width 50 -height 25 -bgimg gorp -tile 1]
    update idletasks; update
    # On MacOS must wait for the test image display procedure to run.
    set timer [after 300 {lappend result "timedout"}]
    while {"timedout" ni $result &&
	   "gorp display 0 0 20 10" ni $result} {
	vwait result
    }
    after cancel $timer
    if {[lindex $result end] eq "timedout"} {
	return [lreplace $result end end]
    }
    return [uniq $result]
} -cleanup {
    deleteWindows
    catch {image delete gorp}
} -result {{gorp get} {gorp display 0 0 30 15} {gorp display 0 0 30 10} {gorp display 0 0 20 15} {gorp display 0 0 20 10}}
test frame-15.7a {TIP 262: frame background images (offsets)} -setup {
    deleteWindows
    set result {}
    . configure -width 200 -height 200
} -constraints testImageType -body {
    image create test gorp -variable result
    pack [frame .f -width 50 -height 25 -bgimg gorp -tile 1 -highlightthick 1]
    update idletasks; update
    # On MacOS must wait for the test image display procedure to run.
    set timer [after 300 {lappend result "timedout"}]
    while {"timedout" ni $result &&
	   "gorp display 0 0 18 8" ni $result} {
	vwait result
   }
    after cancel $timer
    return [uniq $result]
} -cleanup {
    deleteWindows
    catch {image delete gorp}
} -result {{gorp get} {gorp display 0 0 30 15} {gorp display 0 0 30 8} {gorp display 0 0 18 15} {gorp display 0 0 18 8}}
test frame-15.7b {TIP 262: frame background images (offsets)} -setup {
    deleteWindows
    set result {}
    . configure -width 200 -height 200
} -constraints testImageType -body {
    image create test gorp -variable result
    pack [frame .f -width 50 -height 25 -bgimg gorp -tile 1 -bd 2]
    update idletasks; update
    return [uniq $result]
} -cleanup {
    deleteWindows
    catch {image delete gorp}
} -result {{gorp get} {gorp display 0 0 30 15} {gorp display 0 0 30 6} {gorp display 0 0 16 15} {gorp display 0 0 16 6}}
test frame-15.7c {TIP 262: frame background images (offsets)} -setup {
    deleteWindows
    set result {}
    . configure -width 200 -height 200
} -constraints testImageType -body {
    image create test gorp -variable result
    pack [frame .f -width 50 -height 25 -bgimg gorp -tile 1 -bd 2 -highlightthick 1]
    update idletasks; update
    return [uniq $result]
} -cleanup {
    deleteWindows
    catch {image delete gorp}
} -result {{gorp get} {gorp display 0 0 30 15} {gorp display 0 0 30 4} {gorp display 0 0 14 15} {gorp display 0 0 14 4}}
test frame-15.8 {TIP 262: toplevel background images} -setup {
    deleteWindows
    image create photo gorp -width 10 -height 10
    gorp put black -to 2 2 7 7
} -body {
    toplevel .t -width 100 -height 100
    update
    # Used to verify that setting a background image doesn't change the widget size
    set w [winfo width .t]
    set h [winfo height .t]
    list [image inuse gorp] [.t configure -backgroundimage gorp;update] \
	[image inuse gorp] \
	[expr {$w-[winfo width .t]}] [expr {$h-[winfo height .t]}]
} -cleanup {
    image delete gorp
    deleteWindows
} -result {0 {} 1 0 0}
test frame-15.9 {TIP 262: toplevel background images} -setup {
    deleteWindows
    catch {rename gorp ""}
} -body {
    toplevel .t -width 100 -height 100
    update
    .t configure -backgroundimage gorp
} -returnCodes error -cleanup {
    deleteWindows
} -result {image "gorp" doesn't exist}
test frame-15.10 {TIP 262: toplevel background images} -setup {
    deleteWindows
    image create photo gorp -width 10 -height 10
    gorp put black -to 2 2 7 7
} -body {
    toplevel .t -width 100 -height 100 -backgroundimage gorp -tile yes
    update
    list [.t cget -bgimg] [.t cget -tile]
} -cleanup {
    image delete gorp
    deleteWindows
} -result {gorp 1}
test frame-15.11 {TIP 262: toplevel background images} -setup {
    deleteWindows
    image create photo gorp -width 10 -height 10
    gorp put black -to 2 2 7 7
} -body {
    toplevel .t -width 100 -height 100 -backgroundimage gorp -tile yes
    update
    gorp put red -to 15 15 20 20
    update
    list [.t cget -bgimg] [.t cget -tile]
} -cleanup {
    image delete gorp
    deleteWindows
} -result {gorp 1}
test frame-15.12 {TIP 262: toplevel background images} -setup {
    deleteWindows
    image create photo gorp -width 10 -height 10
    gorp put black -to 2 2 7 7
    set result {}
} -body {
    toplevel .t -width 100 -height 100 -backgroundimage gorp -tile yes
    update
    image delete gorp
    update
    set result [list [.t cget -bgimg] [.t cget -tile]]
    image create photo gorp -width 250 -height 250
    update
    lappend result [.t cget -backgroundimage]
} -cleanup {
    catch {image delete gorp}
    deleteWindows
} -result {gorp 1 gorp}
test frame-15.13 {TIP 262: toplevel background images} -setup {
    deleteWindows
    set result {}
} -constraints testImageType -body {
    image create test gorp -variable result
    toplevel .t -width 100 -height 100 -bgimg gorp
    wm overrideredirect .t 1;	# Reduce trouble from window managers
    update idletasks; update
    return [uniq $result]
} -cleanup {
    deleteWindows
    catch {image delete gorp}
} -result {{gorp get} {gorp display 0 0 30 15}}
test frame-15.14 {TIP 262: toplevel background images} -setup {
    deleteWindows
    set result {}
} -constraints testImageType -body {
    image create test gorp -variable result
    toplevel .t -width 50 -height 25 -bgimg gorp -tile 1
    wm overrideredirect .t 1;	# Reduce trouble from window managers
    update idletasks; update
    # On MacOS must wait for the test image display procedure to run.
    set timer [after 300 {lappend result "timedout"}]
    while {"timedout" ni $result &&
	   "gorp display 0 0 20 10" ni $result} {
	vwait result
   }
    after cancel $timer
    return [uniq $result]
} -cleanup {
    deleteWindows
    catch {image delete gorp}
} -result {{gorp get} {gorp display 0 0 30 15} {gorp display 0 0 30 10} {gorp display 0 0 20 15} {gorp display 0 0 20 10}}

# cleanup
deleteWindows
apply {cmds {foreach cmd $cmds {rename $cmd {}}}} {
    eatColors colorsFree uniq optnames
}

cleanupTests
return

# Local Variables:
# mode: tcl
# End:<|MERGE_RESOLUTION|>--- conflicted
+++ resolved
@@ -621,19 +621,6 @@
     deleteWindows
     option clear
 } -result {#123456}
-<<<<<<< HEAD
-test frame-3.6 {TkCreateFrame procedure} -setup {
-    deleteWindows
-} -body {
-    option add *NewFrame.background #123456
-    frame .f -class NewFrame
-    lindex [.f configure -background] 4
-} -cleanup {
-    deleteWindows
-    option clear
-} -result {#123456}
-=======
->>>>>>> 1b618513
 test frame-3.7 {TkCreateFrame procedure} -setup {
     deleteWindows
 } -body {
