# This file is a Tcl script to test the code in the file tkTextTag.c.
# This file is organized in the standard fashion for Tcl tests.
#
# Copyright © 1994 The Regents of the University of California.
# Copyright © 1994-1996 Sun Microsystems, Inc.
# Copyright © 1998-1999 Scriptics Corporation.
# All rights reserved.

package require tcltest 2.2
namespace import ::tcltest::*
eval tcltest::configure $argv
tcltest::loadTestedCommands

<<<<<<< HEAD
set textWidgetFont {Courier 12}
set bigFont        {Courier 24}

# what is needed is a font that is both fixed-width and featuring a
# specific size because in some tests (that will be constrained by
# haveFontSizes), a tag applying the $bigFont will be set to some
# characters, which action has the effect of changing what character
# is under the mouse pointer, which is the purpose of the tests
testConstraint haveFontSizes [expr {
    [font metrics $textWidgetFont -fixed] &&
    [font actual  $textWidgetFont -size] == 12 &&
    [font metrics $bigFont -fixed] &&
    [font actual  $bigFont -size] == 24 }
]

testConstraint failsOnUbuntu [expr {![info exists ::env(CI)] || ![string match Linux $::tcl_platform(os)]}]
testConstraint failsOnUbuntuNoXft [expr {[testConstraint failsOnUbuntu] || (![catch {tk::pkgconfig get fontsystem} fs] && ($fs eq "xft"))}]

destroy .t
text .t -width 20 -height 10
=======
set fixedFont     {Courier 12}
set bigFont       {Helvetica 24}

# Although unexpected, this constraint happens to evaluate to false on at
# least one system: the Github CI runner on Linux with --disable-xft
# This is because this configuration only has ONE single font available,
# making all requested fonts become actually the same font.
# See constraints.tcl for more details.
testConstraint havebigFontTwiceLargerThanTextFont [expr {
    [font actual $fixedFont -size] * 2 <= [font actual $bigFont -size]
}]

# Warn the user if the actual font is too different from what was requested.
if {[font metrics [font actual $fixedFont] -fixed] != 1} {
    puts "---> Warning: the font actually used by the tests, which is \"[font actual $fixedFont]\",\
does not seem to be a fixed-width font as expected. If this is really the case, many upcoming\
tests will fail."
}

destroy .t
text .t -width 20 -height 10 -font $fixedFont
>>>>>>> 1d9db21e

pack .t -expand 1 -fill both
update
.t debug on

wm geometry . {}

# The statements below reset the main window;  it's needed if the window
# manager is mwm, to make mwm forget about a previous minimum size setting.

wm withdraw .
wm minsize . 1 1
wm positionfrom . user
wm deiconify .

.t insert 1.0 "Line 1
abcdefghijklm
12345
Line 4
bOy GIrl .#@? x_yz
!@#$%
Line 7"

test textTag-1.1 {tag configuration options} -body {
    .t tag configure x -background #012345
    .t tag cget x -background
} -cleanup {
    .t tag configure x -background [lindex [.t tag configure x -background] 3]
} -result {#012345}
test textTag-1.2 {configuration options} -body {
    .t tag configure x -background non-existent
} -cleanup {
    .t tag configure x -background [lindex [.t tag configure x -background] 3]
} -returnCodes error -result {unknown color name "non-existent"}
test textTag-1.3 {tag configuration options} -body {
    .t tag configure x -bgstipple gray50
    .t tag cget x -bgstipple
} -cleanup {
    .t tag configure x -bgstipple [lindex [.t tag configure x -bgstipple] 3]
} -result {gray50}
test textTag-1.4 {configuration options} -body {
    .t tag configure x -bgstipple badStipple
} -cleanup {
    .t tag configure x -bgstipple [lindex [.t tag configure x -bgstipple] 3]
} -returnCodes error -result {bitmap "badStipple" not defined}
test textTag-1.5 {tag configuration options} -body {
    .t tag configure x -borderwidth 2
    .t tag cget x -borderwidth
} -cleanup {
    .t tag configure x -borderwidth [lindex [.t tag configure x -borderwidth] 3]
<<<<<<< HEAD
} -result 2
=======
} -result {2}
>>>>>>> 1d9db21e
test textTag-1.6 {configuration options} -body {
    .t tag configure x -borderwidth 46q
} -cleanup {
    .t tag configure x -borderwidth [lindex [.t tag configure x -borderwidth] 3]
} -returnCodes error -result {bad screen distance "46q"}
test textTag-1.7 {tag configuration options} -body {
    .t tag configure x -fgstipple gray25
    .t tag cget x -fgstipple
} -cleanup {
    .t tag configure x -fgstipple [lindex [.t tag configure x -fgstipple] 3]
} -result {gray25}
test textTag-1.8 {configuration options} -body {
    .t tag configure x -fgstipple bogus
} -cleanup {
    .t tag configure x -fgstipple [lindex [.t tag configure x -fgstipple] 3]
} -returnCodes error -result {bitmap "bogus" not defined}
test textTag-1.9 {tag configuration options} -body {
    .t tag configure x -font fixed
    .t tag cget x -font
} -cleanup {
    .t tag configure x -font [lindex [.t tag configure x -font] 3]
} -result {fixed}
test textTag-1.10 {tag configuration options} -body {
    .t tag configure x -foreground #001122
    .t tag cget x -foreground
} -cleanup {
    .t tag configure x -foreground [lindex [.t tag configure x -foreground] 3]
} -result {#001122}
test textTag-1.11 {configuration options} -body {
    .t tag configure x -foreground {silly color}
} -cleanup {
    .t tag configure x -foreground [lindex [.t tag configure x -foreground] 3]
} -returnCodes error -result {unknown color name "silly color"}
test textTag-1.12 {tag configuration options} -body {
    .t tag configure x -justify left
    .t tag cget x -justify
} -cleanup {
    .t tag configure x -justify [lindex [.t tag configure x -justify] 3]
} -result {left}
test textTag-1.13 {configuration options} -body {
    .t tag configure x -justify middle
} -cleanup {
    .t tag configure x -justify [lindex [.t tag configure x -justify] 3]
} -returnCodes error -result {bad justification "middle": must be left, right, or center}
test textTag-1.14 {tag configuration options} -body {
    .t tag configure x -lmargin1 10
    .t tag cget x -lmargin1
} -cleanup {
    .t tag configure x -lmargin1 [lindex [.t tag configure x -lmargin1] 3]
<<<<<<< HEAD
} -result 10
=======
} -result {10}
>>>>>>> 1d9db21e
test textTag-1.15 {configuration options} -body {
    .t tag configure x -lmargin1 bad
} -cleanup {
    .t tag configure x -lmargin1 [lindex [.t tag configure x -lmargin1] 3]
} -returnCodes error -result {bad screen distance "bad"}
test textTag-1.16 {tag configuration options} -body {
    .t tag configure x -lmargin2 10
    .t tag cget x -lmargin2
} -cleanup {
    .t tag configure x -lmargin2 [lindex [.t tag configure x -lmargin2] 3]
<<<<<<< HEAD
} -result 10
=======
} -result {10}
>>>>>>> 1d9db21e
test textTag-1.17 {configuration options} -body {
    .t tag configure x -lmargin2 bad
} -cleanup {
    .t tag configure x -lmargin2 [lindex [.t tag configure x -lmargin2] 3]
} -returnCodes error -result {bad screen distance "bad"}
test textTag-1.17a {tag configuration options} -body {
    .t tag configure x -lmargincolor lightgreen
    .t tag cget x -lmargincolor
} -cleanup {
    .t tag configure x -lmargincolor [lindex [.t tag configure x -lmargincolor] 3]
} -result {lightgreen}
test textTag-1.17b {configuration options} -body {
    .t tag configure x -lmargincolor non-existent
} -cleanup {
    .t tag configure x -lmargincolor [lindex [.t tag configure x -lmargincolor] 3]
} -returnCodes error -result {unknown color name "non-existent"}
test textTag-1.18 {tag configuration options} -body {
    .t tag configure x -offset 2
    .t tag cget x -offset
} -cleanup {
    .t tag configure x -offset [lindex [.t tag configure x -offset] 3]
<<<<<<< HEAD
} -result 2
=======
} -result {2}
>>>>>>> 1d9db21e
test textTag-1.19 {configuration options} -body {
    .t tag configure x -offset 100xyz
} -cleanup {
    .t tag configure x -offset [lindex [.t tag configure x -offset] 3]
} -returnCodes error -result {bad screen distance "100xyz"}
test textTag-1.20 {tag configuration options} -body {
    .t tag configure x -overstrike on
    .t tag cget x -overstrike
} -cleanup {
    .t tag configure x -overstrike [lindex [.t tag configure x -overstrike] 3]
} -result {on}
test textTag-1.21 {configuration options} -body {
    .t tag configure x -overstrike stupid
} -cleanup {
    .t tag configure x -overstrike [lindex [.t tag configure x -overstrike] 3]
} -returnCodes error -result {expected boolean value or "" but got "stupid"}
test textTag-1.21a {tag configuration options} -body {
    .t tag configure x -overstrikefg red
    .t tag cget x -overstrikefg
} -cleanup {
    .t tag configure x -overstrikefg [lindex [.t tag configure x -overstrikefg] 3]
} -result {red}
test textTag-1.21b {configuration options} -body {
    .t tag configure x -overstrikefg stupid
} -cleanup {
    .t tag configure x -overstrikefg [lindex [.t tag configure x -overstrikefg] 3]
} -returnCodes error -result {unknown color name "stupid"}
test textTag-1.22 {tag configuration options} -body {
    .t tag configure x -relief raised
    .t tag cget x -relief
} -cleanup {
    .t tag configure x -relief [lindex [.t tag configure x -relief] 3]
} -result {raised}
test textTag-1.23 {configuration options} -body {
    .t tag configure x -relief stupid
} -cleanup {
    .t tag configure x -relief [lindex [.t tag configure x -relief] 3]
} -returnCodes error -result {bad relief "stupid": must be flat, groove, raised, ridge, solid, or sunken}
test textTag-1.24 {tag configuration options} -body {
    .t tag configure x -rmargin 10
    .t tag cget x -rmargin
} -cleanup {
    .t tag configure x -rmargin [lindex [.t tag configure x -rmargin] 3]
<<<<<<< HEAD
} -result 10
=======
} -result {10}
>>>>>>> 1d9db21e
test textTag-1.25 {configuration options} -body {
    .t tag configure x -rmargin bad
} -cleanup {
    .t tag configure x -rmargin [lindex [.t tag configure x -rmargin] 3]
} -returnCodes error -result {bad screen distance "bad"}
test textTag-1.25a {tag configuration options} -body {
    .t tag configure x -rmargincolor darkblue
    .t tag cget x -rmargincolor
} -cleanup {
    .t tag configure x -rmargincolor [lindex [.t tag configure x -rmargincolor] 3]
} -result {darkblue}
test textTag-1.25b {configuration options} -body {
    .t tag configure x -rmargincolor non-existent
} -cleanup {
    .t tag configure x -rmargincolor [lindex [.t tag configure x -rmargincolor] 3]
} -returnCodes error -result {unknown color name "non-existent"}
test textTag-1.25c {tag configuration options} -body {
    .t tag configure x -selectbackground #012345
    .t tag cget x -selectbackground
} -cleanup {
    .t tag configure x -selectbackground [lindex [.t tag configure x -selectbackground] 3]
} -result {#012345}
test textTag-1.25d {configuration options} -body {
    .t tag configure x -selectbackground non-existent
} -cleanup {
    .t tag configure x -selectbackground [lindex [.t tag configure x -selectbackground] 3]
} -returnCodes error -result {unknown color name "non-existent"}
test textTag-1.25e {tag configuration options} -body {
    .t tag configure x -selectforeground #012345
    .t tag cget x -selectforeground
} -cleanup {
    .t tag configure x -selectforeground [lindex [.t tag configure x -selectforeground] 3]
} -result {#012345}
test textTag-1.25f {configuration options} -body {
    .t tag configure x -selectforeground non-existent
} -cleanup {
    .t tag configure x -selectforeground [lindex [.t tag configure x -selectforeground] 3]
} -returnCodes error -result {unknown color name "non-existent"}
test textTag-1.26 {tag configuration options} -body {
    .t tag configure x -spacing1 10
    .t tag cget x -spacing1
} -cleanup {
    .t tag configure x -spacing1 [lindex [.t tag configure x -spacing1] 3]
<<<<<<< HEAD
} -result 10
=======
} -result {10}
>>>>>>> 1d9db21e
test textTag-1.27 {configuration options} -body {
    .t tag configure x -spacing1 bad
} -cleanup {
    .t tag configure x -spacing1 [lindex [.t tag configure x -spacing1] 3]
} -returnCodes error -result {bad screen distance "bad"}
test textTag-1.28 {tag configuration options} -body {
    .t tag configure x -spacing2 10
    .t tag cget x -spacing2
} -cleanup {
    .t tag configure x -spacing2 [lindex [.t tag configure x -spacing2] 3]
<<<<<<< HEAD
} -result 10
=======
} -result {10}
>>>>>>> 1d9db21e
test textTag-1.29 {configuration options} -body {
    .t tag configure x -spacing2 bad
} -cleanup {
    .t tag configure x -spacing2 [lindex [.t tag configure x -spacing2] 3]
} -returnCodes error -result {bad screen distance "bad"}
test textTag-1.30 {tag configuration options} -body {
    .t tag configure x -spacing3 10
    .t tag cget x -spacing3
} -cleanup {
    .t tag configure x -spacing3 [lindex [.t tag configure x -spacing3] 3]
<<<<<<< HEAD
} -result 10
=======
} -result {10}
>>>>>>> 1d9db21e
test textTag-1.31 {configuration options} -body {
    .t tag configure x -spacing3 bad
} -cleanup {
    .t tag configure x -spacing3 [lindex [.t tag configure x -spacing3] 3]
} -returnCodes error -result {bad screen distance "bad"}
test textTag-1.32 {tag configuration options} -body {
    .t tag configure x -tabs {10 20 30}
    .t tag cget x -tabs
} -cleanup {
    .t tag configure x -tabs [lindex [.t tag configure x -tabs] 3]
} -result {10 20 30}
test textTag-1.33 {configuration options} -body {
    .t tag configure x -tabs {10 fork}
} -cleanup {
    .t tag configure x -tabs [lindex [.t tag configure x -tabs] 3]
} -returnCodes error -result {bad tab alignment "fork": must be left, right, center, or numeric}
test textTag-1.34 {tag configuration options} -body {
    .t tag configure x -underline no
    .t tag cget x -underline
} -cleanup {
    .t tag configure x -underline [lindex [.t tag configure x -underline] 3]
} -result {no}
test textTag-1.35 {configuration options} -body {
    .t tag configure x -underline stupid
} -cleanup {
    .t tag configure x -underline [lindex [.t tag configure x -underline] 3]
} -returnCodes error -result {expected boolean value or "" but got "stupid"}
test textTag-1.36 {tag configuration options} -body {
    .t tag configure x -underlinefg red
    .t tag cget x -underlinefg
} -cleanup {
    .t tag configure x -underlinefg [lindex [.t tag configure x -underlinefg] 3]
} -result {red}
test textTag-1.37 {configuration options} -body {
    .t tag configure x -underlinefg stupid
} -cleanup {
    .t tag configure x -underlinefg [lindex [.t tag configure x -underlinefg] 3]
} -returnCodes error -result {unknown color name "stupid"}


test textTag-2.1 {TkTextTagCmd - "add" option} -body {
    .t tag
} -returnCodes error -result {wrong # args: should be ".t tag option ?arg ...?"}
test textTag-2.2 {TkTextTagCmd - "add" option} -body {
    .t tag gorp
} -returnCodes error -result {bad tag option "gorp": must be add, bind, cget, configure, delete, lower, names, nextrange, prevrange, raise, ranges, or remove}
test textTag-2.3 {TkTextTagCmd - "add" option} -body {
    .t tag add foo
} -returnCodes error -result {wrong # args: should be ".t tag add tagName index1 ?index2 index1 index2 ...?"}
test textTag-2.4 {TkTextTagCmd - "add" option} -body {
    .t tag add x gorp
} -returnCodes error -result {bad text index "gorp"}
test textTag-2.5 {TkTextTagCmd - "add" option} -body {
    .t tag add x 1.2 gorp
} -returnCodes error -result {bad text index "gorp"}
test textTag-2.6 {TkTextTagCmd - "add" option} -setup {
    .t tag delete sel
} -body {
    .t tag add sel 3.2 3.4
    .t tag add sel 3.2 3.0
    .t tag ranges sel
} -result {3.2 3.4}
test textTag-2.7 {TkTextTagCmd - "add" option} -setup {
    .t tag delete x
} -body {
    .t tag add x 1.0 1.end
    .t tag ranges x
} -cleanup {
    .t tag delete x
} -result {1.0 1.6}
test textTag-2.8 {TkTextTagCmd - "add" option} -setup {
    .t tag remove x 1.0 end
} -body {
    .t tag add x 1.2
    .t tag ranges x
} -cleanup {
    .t tag delete x
} -result {1.2 1.3}
test textTag-2.9 {TkTextTagCmd - "add" option} -setup {
    destroy .t.e
} -body {
    entry .t.e
    .t.e insert 0 "Text"
    .t.e select from 0
    .t.e select to 4
    .t tag add sel 3.2 3.4
    selection get
} -cleanup {
    destroy .t.e
} -result 34
test textTag-2.10 {TkTextTagCmd - "add" option} -setup {
    destroy .t.e
} -body {
    entry .t.e
    .t.e insert 0 "Text"
    .t.e select from 0
    .t.e select to 4
    .t configure -exportselection 0
    .t tag add sel 3.2 3.4
    selection get
} -cleanup {
    destroy .t.e
}  -result {Text}
test textTag-2.11 {TkTextTagCmd - "add" option} -body {
    .t tag remove sel 1.0 end
    .t tag add sel 1.1 1.5 2.4 3.1 4.2 4.4
    .t tag ranges sel
} -result {1.1 1.5 2.4 3.1 4.2 4.4}
test textTag-2.12 {TkTextTagCmd - "add" option} -body {
    .t tag remove sel 1.0 end
    .t tag add sel 1.1 1.5 2.4
    .t tag ranges sel
} -cleanup {
    .t tag remove sel 1.0 end
} -result {1.1 1.5 2.4 2.5}
test textTag-2.14 {tag add before -startline - Bug 1615425} -body {
    text .tt
    for {set i 1} {$i <10} {incr i} {
        .tt insert end "Line $i\n"
    }
    .tt tag configure mytag -offset 2
    .tt peer create .ptt
    .ptt configure -startline 3 -endline 7
    # the test succeeds if next line does not crash
    .tt tag add mytag 1.0 1.end
    destroy .ptt .tt
    set res 1
<<<<<<< HEAD
} -result 1
=======
} -result {1}
>>>>>>> 1d9db21e


test textTag-3.1 {TkTextTagCmd - "bind" option} -body {
    .t tag bind
} -returnCodes error -result {wrong # args: should be ".t tag bind tagName ?sequence? ?command?"}
test textTag-3.2 {TkTextTagCmd - "bind" option} -body {
    .t tag bind 1 2 3 4
} -returnCodes error -result {wrong # args: should be ".t tag bind tagName ?sequence? ?command?"}
test textTag-3.3 {TkTextTagCmd - "bind" option} -body {
    .t tag bind x <Enter> script1
    .t tag bind x <Enter>
} -cleanup {
    .t tag delete x
} -result {script1}
test textTag-3.4 {TkTextTagCmd - "bind" option} -body {
    .t tag bind x <Gorp> script2
} -returnCodes error -result {bad event type or keysym "Gorp"}
test textTag-3.5 {TkTextTagCmd - "bind" option} -body {
    .t tag delete x
    .t tag bind x <Enter> script1
    .t tag bind x <FocusIn> script2
} -cleanup {
    .t tag delete x
} -returnCodes error -result {requested illegal events; only key, button, motion, enter, leave, and virtual events may be used}
test textTag-3.6 {TkTextTagCmd - "bind" option} -body {
    .t tag delete x
    .t tag bind x <Enter> script1
    catch {.t tag bind x <FocusIn> script2}
    .t tag bind x
} -cleanup {
    .t tag delete x
} -result {<Enter>}
test textTag-3.7 {TkTextTagCmd - "bind" option} -body {
    .t tag delete x
    .t tag bind x <Enter> script1
    .t tag bind x <Leave> script2
    .t tag bind x a xyzzy
    list [lsort [.t tag bind x]] [.t tag bind x <Enter>] [.t tag bind x a]
} -cleanup {
    .t tag delete x
} -result {{<Enter> <Leave> a} script1 xyzzy}
test textTag-3.8 {TkTextTagCmd - "bind" option} -body {
    .t tag delete x
    .t tag bind x <Enter> script1
    .t tag bind x <Enter> +script2
    .t tag bind x <Enter>
} -cleanup {
    .t tag delete x
} -result {script1
script2}
test textTag-3.9 {TkTextTagCmd - "bind" option} -body {
    .t tag delete x
    .t tag bind x <Enter>
} -cleanup {
    .t tag delete x
} -returnCodes ok -result {}
test textTag-3.10 {TkTextTagCmd - "bind" option} -body {
    .t tag delete x
    .t tag bind x <
} -cleanup {
    .t tag delete x
} -returnCodes error -result {no event type or button # or keysym}


test textTag-4.1 {TkTextTagCmd - "cget" option} -body {
    .t tag cget a
} -returnCodes error -result {wrong # args: should be ".t tag cget tagName option"}
test textTag-4.2 {TkTextTagCmd - "cget" option} -body {
    .t tag cget a b c
} -returnCodes error -result {wrong # args: should be ".t tag cget tagName option"}
test textTag-4.3 {TkTextTagCmd - "cget" option} -body {
    .t tag delete foo
    .t tag cget foo bar
} -returnCodes error -result {tag "foo" isn't defined in text widget}
test textTag-4.4 {TkTextTagCmd - "cget" option} -body {
    .t tag cget sel bogus
} -returnCodes error -result {unknown option "bogus"}
test textTag-4.5 {TkTextTagCmd - "cget" option} -body {
    .t tag delete x
    .t tag configure x -background red
    .t tag cget x -background
} -cleanup {
    .t tag delete x
} -result {red}


test textTag-5.1 {TkTextTagCmd - "configure" option} -body {
    .t tag configure
<<<<<<< HEAD
} -returnCodes error -result {wrong # args: should be ".t tag configure tagName ?-option value ...?"}
=======
} -returnCodes error -result {wrong # args: should be ".t tag configure tagName ?-option? ?value? ?-option value ...?"}
>>>>>>> 1d9db21e
test textTag-5.2 {TkTextTagCmd - "configure" option} -body {
    .t tag configure x -foo
} -returnCodes error -result {unknown option "-foo"}
test textTag-5.3 {TkTextTagCmd - "configure" option} -body {
    .t tag configure x -background red -underline
} -cleanup {
    .t tag delete x
} -returnCodes error -result {value for "-underline" missing}
test textTag-5.4 {TkTextTagCmd - "configure" option} -body {
    .t tag delete x
    .t tag configure x -underline yes
    .t tag configure x -underline
} -cleanup {
    .t tag delete x
} -result {-underline {} {} {} yes}
test textTag-5.4a {TkTextTagCmd - "configure" option} -body {
    .t tag delete x
    .t tag configure x -underlinefg lightgreen
    .t tag configure x -underlinefg
} -cleanup {
    .t tag delete x
} -result {-underlinefg {} {} {} lightgreen}
test textTag-5.5 {TkTextTagCmd - "configure" option} -body {
    .t tag delete x
    .t tag configure x -overstrike on
    .t tag cget x -overstrike
} -cleanup {
    .t tag delete x
} -result {on}
test textTag-5.5a {TkTextTagCmd - "configure" option} -body {
    .t tag delete x
    .t tag configure x -overstrikefg lightgreen
    .t tag configure x -overstrikefg
} -cleanup {
    .t tag delete x
} -result {-overstrikefg {} {} {} lightgreen}
test textTag-5.6 {TkTextTagCmd - "configure" option} -body {
    .t tag configure x -overstrike foo
} -cleanup {
    .t tag delete x
<<<<<<< HEAD
} -returnCodes error -result {expected boolean value or "" but got "foo"}
=======
} -returnCodes error -result {expected boolean value but got "foo"}
>>>>>>> 1d9db21e
test textTag-5.7 {TkTextTagCmd - "configure" option} -body {
    .t tag delete x
    .t tag configure x -underline stupid
} -cleanup {
    .t tag delete x
<<<<<<< HEAD
} -returnCodes error -result {expected boolean value or "" but got "stupid"}
=======
} -returnCodes error -result {expected boolean value but got "stupid"}
>>>>>>> 1d9db21e
test textTag-5.8 {TkTextTagCmd - "configure" option} -body {
    .t tag delete x
    .t tag configure x -justify left
    .t tag configure x -justify
} -cleanup {
    .t tag delete x
} -result {-justify {} {} {} left}
test textTag-5.9 {TkTextTagCmd - "configure" option} -body {
    .t tag delete x
    .t tag configure x -justify bogus
} -cleanup {
    .t tag delete x
} -returnCodes error -result {bad justification "bogus": must be left, right, or center}
test textTag-5.10 {TkTextTagCmd - "configure" option} -body {
    .t tag delete x
    .t tag configure x -justify fill
} -cleanup {
    .t tag delete x
} -returnCodes error -result {bad justification "fill": must be left, right, or center}
test textTag-5.11 {TkTextTagCmd - "configure" option} -body {
    .t tag delete x
    .t tag configure x -offset 2
    .t tag configure x -offset
} -cleanup {
    .t tag delete x
} -result {-offset {} {} {} 2}
test textTag-5.12 {TkTextTagCmd - "configure" option} -body {
    .t tag delete x
    .t tag configure x -offset 1.0q
} -cleanup {
    .t tag delete x
} -returnCodes error -result {bad screen distance "1.0q"}
test textTag-5.13 {TkTextTagCmd - "configure" option} -body {
    .t tag delete x
    .t tag configure x -lmargin1 2 -lmargin2 4 -rmargin 5 \
        -lmargincolor darkblue -rmargincolor lightgreen
    list [.t tag configure x -lmargin1] [.t tag configure x -lmargin2] \
        [.t tag configure x -rmargin] [.t tag configure x -lmargincolor] \
        [.t tag configure x -rmargincolor]
} -cleanup {
    .t tag delete x
} -result [list {-lmargin1 {} {} {} 2} {-lmargin2 {} {} {} 4} \
                {-rmargin {} {} {} 5} \
                {-lmargincolor {} {} {} darkblue} {-rmargincolor {} {} {} lightgreen} \
          ]
test textTag-5.14 {TkTextTagCmd - "configure" option} -body {
    .t tag delete x
    .t tag configure x -lmargin1 2.0x
} -cleanup {
    .t tag delete x
} -returnCodes error -result {bad screen distance "2.0x"}
test textTag-5.15 {TkTextTagCmd - "configure" option} -body {
    .t tag delete x
    .t tag configure x -lmargin2 gorp
} -cleanup {
    .t tag delete x
} -returnCodes error -result {bad screen distance "gorp"}
test textTag-5.15a {TkTextTagCmd - "configure" option} -body {
    .t tag delete x
    .t tag configure x -lmargincolor rainbow
} -cleanup {
    .t tag delete x
} -returnCodes error -result {unknown color name "rainbow"}
test textTag-5.16 {TkTextTagCmd - "configure" option} -body {
    .t tag delete x
    .t tag configure x -rmargin 140.1.1
} -cleanup {
    .t tag delete x
} -returnCodes error -result {bad screen distance "140.1.1"}
test textTag-5.16a {TkTextTagCmd - "configure" option} -body {
    .t tag delete x
    .t tag configure x -rmargincolor rainbow
} -cleanup {
    .t tag delete x
} -returnCodes error -result {unknown color name "rainbow"}
.t tag delete x
test textTag-5.17 {TkTextTagCmd - "configure" option} -body {
    .t tag delete x
    .t tag configure x -spacing1 2 -spacing2 4 -spacing3 6
    list [.t tag configure x -spacing1] [.t tag configure x -spacing2] \
        [.t tag configure x -spacing3]
} -cleanup {
    .t tag delete x
} -result {{-spacing1 {} {} {} 2} {-spacing2 {} {} {} 4} {-spacing3 {} {} {} 6}}
test textTag-5.18 {TkTextTagCmd - "configure" option} -body {
    .t tag delete x
    .t tag configure x -spacing1 2.0x
} -cleanup {
    .t tag delete x
} -returnCodes error -result {bad screen distance "2.0x"}
test textTag-5.19 {TkTextTagCmd - "configure" option} -body {
    .t tag delete x
    .t tag configure x -spacing1 lousy
} -cleanup {
    .t tag delete x
} -returnCodes error -result {bad screen distance "lousy"}
test textTag-5.20 {TkTextTagCmd - "configure" option} -body {
    .t tag delete x
    .t tag configure x -spacing1 4.2.3
} -cleanup {
    .t tag delete x
} -returnCodes error -result {bad screen distance "4.2.3"}
test textTag-5.21 {TkTextTagCmd - "configure" option} -body {
    .t configure -selectborderwidth 2 -selectforeground blue \
        -selectbackground black
    .t tag configure sel -borderwidth 4 -foreground green -background yellow
    set x {}
    foreach i {-selectborderwidth -selectforeground -selectbackground} {
        lappend x [lindex [.t configure $i] 4]
    }
    return $x
} -result {4 green yellow}
test textTag-5.22 {TkTextTagCmd - "configure" option} -body {
    .t configure -selectborderwidth 20
    .t tag configure sel -borderwidth {}
    .t cget -selectborderwidth
} -result {}
test textTag-5.23 {TkTextTagCmd - "configure" option} -body {
    set x {}
    # when [.t tag cget sel -selectbackground] == "", mirroring happens between
    #     the text widget option -selectbackground
    # and the tag         option -background
    .t tag configure sel -selectbackground {}
    .t configure -selectbackground black
    .t tag configure sel -background yellow
    lappend x [.t cget -selectbackground]
    .t tag configure sel -background orange
    .t configure -selectbackground blue
    lappend x [.t tag cget sel -background]
    # when [.t tag cget sel -selectbackground] != "", mirroring happens between
    #     the text widget option -selectbackground
    # and the tag         option -selectbackground
    .t tag configure sel -selectbackground green
    .t configure -selectbackground red
    lappend x [.t tag cget sel -selectbackground]
    .t configure -selectbackground black
    .t tag configure sel -selectbackground white
    lappend x [.t cget -selectbackground]
    return $x
} -result {yellow blue red white}
test textTag-5.24 {TkTextTagCmd - "configure" option} -body {
    set x {}
    # when [.t tag cget sel -selectforeground] == "", mirroring happens between
    #     the text widget option -selectforeground
    # and the tag         option -foreground
    .t tag configure sel -selectforeground {}
    .t configure -selectforeground black
    .t tag configure sel -foreground yellow
    lappend x [.t cget -selectforeground]
    .t tag configure sel -foreground orange
    .t configure -selectforeground blue
    lappend x [.t tag cget sel -foreground]
    # when [.t tag cget sel -selectforeground] != "", mirroring happens between
    #     the text widget option -selectforeground
    # and the tag         option -selectforeground
    .t tag configure sel -selectforeground green
    .t configure -selectforeground red
    lappend x [.t tag cget sel -selectforeground]
    .t configure -selectforeground black
    .t tag configure sel -selectforeground white
    lappend x [.t cget -selectforeground]
    return $x
} -result {yellow blue red white}

test textTag-6.1 {TkTextTagCmd - "delete" option} -body {
    .t tag delete
} -returnCodes error -result {wrong # args: should be ".t tag delete tagName ?tagName ...?"}
test textTag-6.2 {TkTextTagCmd - "delete" option} -body {
    .t tag delete zork
} -returnCodes ok -result {}
test textTag-6.3 {TkTextTagCmd - "delete" option} -setup {
    .t tag delete {*}[.t tag names]
} -body {
    .t tag config x -background black
    .t tag config y -foreground white
    .t tag config z -background black
    .t tag delete y z
    lsort [.t tag names]
} -cleanup {
    .t tag delete x
} -result {sel x}
test textTag-6.4 {TkTextTagCmd - "delete" option} -setup {
    .t tag delete {*}[.t tag names]
} -body {
    .t tag config x -background black
    .t tag config y -foreground white
    .t tag config z -background black
    eval .t tag delete [.t tag names]
    .t tag names
} -result {sel}
test textTag-6.5 {TkTextTagCmd - "delete" option} -body {
    .t tag bind x <Enter> foo
    .t tag delete x
    .t tag configure x -background black
    .t tag bind x
} -cleanup {
    .t tag delete x
} -result {}


test textTag-7.1 {TkTextTagCmd - "lower" option} -body {
    .t tag lower
} -returnCodes error -result {wrong # args: should be ".t tag lower tagName ?belowThis?"}
test textTag-7.2 {TkTextTagCmd - "lower" option} -body {
    .t tag lower foo
} -returnCodes error -result {tag "foo" isn't defined in text widget}
test textTag-7.3 {TkTextTagCmd - "lower" option} -body {
    .t tag lower sel bar
} -returnCodes error -result {tag "bar" isn't defined in text widget}
test textTag-7.4 {TkTextTagCmd - "lower" option} -setup {
    .t tag delete {*}[.t tag names]
    .t tag remove sel 1.0 end
    foreach i {a b c d} {
        .t tag configure $i -background black
    }
} -body {
    .t tag lower c
    .t tag names
} -cleanup {
    .t tag delete {*}[.t tag names]
} -result {c sel a b d}
test textTag-7.5 {TkTextTagCmd - "lower" option} -setup {
    .t tag delete {*}[.t tag names]
    .t tag remove sel 1.0 end
    foreach i {a b c d} {
        .t tag configure $i -background black
    }
} -body {
    .t tag lower d b
    .t tag names
} -cleanup {
    .t tag delete {*}[.t tag names]
} -result {sel a d b c}
test textTag-7.6 {TkTextTagCmd - "lower" option} -setup {
    .t tag delete {*}[.t tag names]
    .t tag remove sel 1.0 end
    foreach i {a b c d} {
        .t tag configure $i -background black
    }
} -body {
    .t tag lower a c
    .t tag names
} -cleanup {
    .t tag delete {*}[.t tag names]
} -result {sel b a c d}


test textTag-8.1 {TkTextTagCmd - "names" option} -body {
    .t tag names a b
} -cleanup {
    .t tag delete {*}[.t tag names]
} -returnCodes error -result {wrong # args: should be ".t tag names ?index?"}
test textTag-8.2 {TkTextTagCmd - "names" option} -setup {
    .t tag delete {*}[.t tag names]
    .t tag remove sel 1.0 end
    foreach i {a b c d} {
        .t tag configure $i -background black
    }
} -body {
    .t tag names
} -cleanup {
    .t tag delete {*}[.t tag names]
} -result {sel a b c d}
test textTag-8.3 {TkTextTagCmd - "names" option} -setup {
    .t tag delete {*}[.t tag names]
    .t tag remove sel 1.0 end
    foreach i {a b c d} {
        .t tag configure $i -background black
    }
} -body {
    .t tag add "a b" 2.1 2.6
    .t tag add c 2.4 2.7
    .t tag names 2.5
} -cleanup {
    .t tag delete {*}[.t tag names]
} -result {c {a b}}


test textTag-9.1 {TkTextTagCmd - "nextrange" option} -body {
    .t tag nextrange x
} -returnCodes error -result {wrong # args: should be ".t tag nextrange tagName index1 ?index2?"}
test textTag-9.2 {TkTextTagCmd - "nextrange" option} -body {
    .t tag nextrange x 1 2 3
} -returnCodes error -result {wrong # args: should be ".t tag nextrange tagName index1 ?index2?"}
test textTag-9.3 {TkTextTagCmd - "nextrange" option} -body {
    .t tag nextrange foo 1.0
} -returnCodes ok -result {}
test textTag-9.4 {TkTextTagCmd - "nextrange" option} -setup {
    .t tag delete x
} -body {
    .t tag add x 2.3 2.5
    .t tag nextrange x foo
} -cleanup {
    .t tag delete x
} -returnCodes error -result {bad text index "foo"}
test textTag-9.5 {TkTextTagCmd - "nextrange" option} -setup {
    .t tag delete x
} -body {
    .t tag add x 2.3 2.5
    .t tag add x 2.9 3.1
    .t tag add x 7.2
    .t tag nextrange x 1.0 bar
} -cleanup {
    .t tag delete x
} -returnCodes error -result {bad text index "bar"}
test textTag-9.6 {TkTextTagCmd - "nextrange" option} -setup {
    .t tag delete x
} -body {
    .t tag add x 2.3 2.5
    .t tag add x 2.9 3.1
    .t tag add x 7.2
    .t tag nextrange x 1.0
} -cleanup {
    .t tag delete x
} -result {2.3 2.5}
test textTag-9.7 {TkTextTagCmd - "nextrange" option} -setup {
    .t tag delete x
} -body {
    .t tag add x 2.3 2.5
    .t tag add x 2.9 3.1
    .t tag add x 7.2
    .t tag nextrange x 2.2
} -cleanup {
    .t tag delete x
} -result {2.3 2.5}
test textTag-9.8 {TkTextTagCmd - "nextrange" option} -setup {
    .t tag delete x
} -body {
    .t tag add x 2.3 2.5
    .t tag add x 2.9 3.1
    .t tag add x 7.2
    .t tag nextrange x 2.3
} -cleanup {
    .t tag delete x
} -result {2.3 2.5}
test textTag-9.9 {TkTextTagCmd - "nextrange" option} -setup {
    .t tag delete x
} -body {
    .t tag add x 2.3 2.5
    .t tag add x 2.9 3.1
    .t tag add x 7.2
    .t tag nextrange x 2.4
} -cleanup {
    .t tag delete x
} -result {2.9 3.1}
test textTag-9.10 {TkTextTagCmd - "nextrange" option} -setup {
    .t tag delete x
} -body {
    .t tag add x 2.3 2.5
    .t tag add x 2.9 3.1
    .t tag add x 7.2
    .t tag nextrange x 2.4 2.9
} -cleanup {
    .t tag delete x
} -result {}
test textTag-9.11 {TkTextTagCmd - "nextrange" option} -setup {
    .t tag delete x
} -body {
    .t tag add x 2.3 2.5
    .t tag add x 2.9 3.1
    .t tag add x 7.2
    .t tag nextrange x 2.4 2.10
} -cleanup {
    .t tag delete x
} -result {2.9 3.1}
test textTag-9.12 {TkTextTagCmd - "nextrange" option} -setup {
    .t tag delete x
} -body {
    .t tag add x 2.3 2.5
    .t tag add x 2.9 3.1
    .t tag add x 7.2
    .t tag nextrange x 2.4 2.11
} -cleanup {
    .t tag delete x
} -result {2.9 3.1}
test textTag-9.13 {TkTextTagCmd - "nextrange" option} -setup {
    .t tag delete x
} -body {
    .t tag add x 2.3 2.5
    .t tag add x 2.9 3.1
    .t tag add x 7.2
    .t tag nextrange x 7.0
} -cleanup {
    .t tag delete x
} -result {7.2 7.3}
test textTag-9.14 {TkTextTagCmd - "nextrange" option} -setup {
    .t tag delete x
} -body {
    .t tag add x 2.3 2.5
    .t tag add x 2.9 3.1
    .t tag add x 7.2
    .t tag nextrange x 7.3
} -cleanup {
    .t tag delete x
} -result {}


test textTag-10.1 {TkTextTagCmd - "prevrange" option} -body {
    .t tag prevrange x
} -returnCodes error -result {wrong # args: should be ".t tag prevrange tagName index1 ?index2?"}
test textTag-10.2 {TkTextTagCmd - "prevrange" option} -body {
    .t tag prevrange x 1 2 3
} -returnCodes error -result {wrong # args: should be ".t tag prevrange tagName index1 ?index2?"}
test textTag-10.3 {TkTextTagCmd - "prevrange" option} -setup {
    .t tag delete x
} -body {
    .t tag prevrange foo end
} -cleanup {
    .t tag delete x
} -returnCodes ok -result {}
test textTag-10.4 {TkTextTagCmd - "prevrange" option} -setup {
    .t tag delete x
} -body {
    .t tag add x 2.3 2.5
    .t tag add x 2.9 3.1
    .t tag add x 7.2
    .t tag prevrange x foo
} -cleanup {
    .t tag delete x
} -returnCodes error -result {bad text index "foo"}
test textTag-10.5 {TkTextTagCmd - "prevrange" option} -setup {
    .t tag delete x
} -body {
    .t tag add x 2.3 2.5
    .t tag add x 2.9 3.1
    .t tag add x 7.2
    .t tag prevrange x end bar
} -cleanup {
    .t tag delete x
} -returnCodes error -result {bad text index "bar"}
test textTag-10.6 {TkTextTagCmd - "prevrange" option} -setup {
    .t tag delete x
} -body {
    .t tag add x 2.3 2.5
    .t tag add x 2.9 3.1
    .t tag add x 7.2
    .t tag prevrange x end
} -cleanup {
    .t tag delete x
} -result {7.2 7.3}
test textTag-10.7 {TkTextTagCmd - "prevrange" option} -setup {
    .t tag delete x
} -body {
    .t tag add x 2.3 2.5
    .t tag add x 2.9 3.1
    .t tag add x 7.2
    .t tag prevrange x 2.4
} -cleanup {
    .t tag delete x
} -result {2.3 2.5}
test textTag-10.8 {TkTextTagCmd - "prevrange" option} -setup {
    .t tag delete x
} -body {
    .t tag add x 2.3 2.5
    .t tag add x 2.9 3.1
    .t tag add x 7.2
    .t tag prevrange x 2.5
} -cleanup {
    .t tag delete x
} -result {2.3 2.5}
test textTag-10.9 {TkTextTagCmd - "prevrange" option} -setup {
    .t tag delete x
} -body {
    .t tag add x 2.3 2.5
    .t tag add x 2.9 3.1
    .t tag add x 7.2
    .t tag prevrange x 2.9
} -cleanup {
    .t tag delete x
} -result {2.3 2.5}
test textTag-10.10 {TkTextTagCmd - "prevrange" option} -setup {
    .t tag delete x
} -body {
    .t tag add x 2.3 2.5
    .t tag add x 2.9 3.1
    .t tag add x 7.2
    .t tag prevrange x 2.9 2.6
} -cleanup {
    .t tag delete x
} -result {}
test textTag-10.11 {TkTextTagCmd - "prevrange" option} -setup {
    .t tag delete x
} -body {
    .t tag add x 2.3 2.5
    .t tag add x 2.9 3.1
    .t tag add x 7.2
    .t tag prevrange x 2.9 2.5
} -cleanup {
    .t tag delete x
} -result {}
test textTag-10.12 {TkTextTagCmd - "prevrange" option} -setup {
    .t tag delete x
} -body {
    .t tag add x 2.3 2.5
    .t tag add x 2.9 3.1
    .t tag add x 7.2
    .t tag prevrange x 2.9 2.3
} -cleanup {
    .t tag delete x
} -result {2.3 2.5}
test textTag-10.13 {TkTextTagCmd - "prevrange" option} -setup {
    .t tag delete x
} -body {
    .t tag add x 2.3 2.5
    .t tag add x 2.9 3.1
    .t tag add x 7.2
    .t tag prevrange x 7.0
} -cleanup {
    .t tag delete x
} -result {2.9 3.1}
test textTag-10.14 {TkTextTagCmd - "prevrange" option} -setup {
    .t tag delete x
} -body {
    .t tag add x 2.3 2.5
    .t tag add x 2.9 3.1
    .t tag add x 7.2
    .t tag prevrange x 2.3
} -cleanup {
    .t tag delete x
} -result {}


test textTag-11.1 {TkTextTagCmd - "raise" option} -body {
    .t tag raise
} -returnCodes error -result {wrong # args: should be ".t tag raise tagName ?aboveThis?"}
test textTag-11.2 {TkTextTagCmd - "raise" option} -body {
    .t tag raise foo
} -returnCodes error -result {tag "foo" isn't defined in text widget}
test textTag-11.3 {TkTextTagCmd - "raise" option} -body {
    .t tag raise sel bar
} -returnCodes error -result {tag "bar" isn't defined in text widget}
test textTag-11.4 {TkTextTagCmd - "raise" option} -setup {
    .t tag delete {*}[.t tag names]
    .t tag remove sel 1.0 end
    foreach i {a b c d} {
        .t tag configure $i -background black
    }
} -body {
    .t tag raise c
    .t tag names
} -cleanup {
    .t tag delete {*}[.t tag names]
} -result {sel a b d c}
test textTag-11.5 {TkTextTagCmd - "raise" option} -setup {
    .t tag delete {*}[.t tag names]
    .t tag remove sel 1.0 end
    foreach i {a b c d} {
        .t tag configure $i -background black
    }
} -body {
    .t tag raise d b
    .t tag names
} -cleanup {
    .t tag delete {*}[.t tag names]
} -result {sel a b d c}
test textTag-11.6 {TkTextTagCmd - "raise" option} -setup {
    .t tag delete {*}[.t tag names]
    .t tag remove sel 1.0 end
    foreach i {a b c d} {
        .t tag configure $i -background black
    }
} -body {
    .t tag raise a c
    .t tag names
} -cleanup {
    .t tag delete {*}[.t tag names]
} -result {sel b c a d}


test textTag-12.1 {TkTextTagCmd - "ranges" option} -body {
    .t tag ranges
} -returnCodes error -result {wrong # args: should be ".t tag ranges tagName"}
test textTag-12.2 {TkTextTagCmd - "ranges" option} -body {
    .t tag delete x
    .t tag ranges x
} -result {}
test textTag-12.3 {TkTextTagCmd - "ranges" option} -setup {
    .t tag delete x
} -body {
    .t tag add x 2.2
    .t tag add x 2.7 4.15
    .t tag add x 5.2 5.5
    .t tag ranges x
} -cleanup {
    .t tag delete x
} -result {2.2 2.3 2.7 4.6 5.2 5.5}
test textTag-12.4 {TkTextTagCmd - "ranges" option} -setup {
    .t tag delete x
} -body {
    .t tag add x 1.0 3.0
    .t tag add x 4.0 end
    .t tag ranges x
} -cleanup {
    .t tag delete x
} -result {1.0 3.0 4.0 8.0}


test textTag-13.1 {TkTextTagCmd - "remove" option} -body {
    .t tag remove
} -returnCodes error -result {wrong # args: should be ".t tag remove tagName index1 ?index2 index1 index2 ...?"}
test textTag-13.2 {TkTextTagCmd - "remove" option} -setup {
    .t tag delete x
} -body {
    .t tag add x 2.2 2.11
    .t tag remove x 2.3 2.7
    .t tag ranges x
} -cleanup {
    .t tag delete x
} -result {2.2 2.3 2.7 2.11}
test textTag-13.3 {TkTextTagCmd - "remove" option} -setup {
    destroy .t.e
} -body {
    entry .t.e
    .t.e insert 0 "Text"
    .t configure -exportselection 1
    .t tag remove sel 1.0 end
    .t tag add sel 2.4 3.3
    .t.e select to 4
    .t tag remove sel 2.7 3.1
    selection get
} -cleanup {
    destroy .t.e
} -result {Text}


test textTag-14.1 {SortTags} -setup {
    .t tag delete a b c d
} -body {
    foreach i {a b c d} {
        .t tag add $i 2.0 2.2
    }
    .t tag names 2.1
} -cleanup {
    .t tag delete a b c d
} -result {a b c d}
.t tag delete a b c d
test textTag-14.2 {SortTags} -setup {
    .t tag delete a b c d
} -body {
    foreach i {a b c d} {
        .t tag configure $i -background black
    }
    foreach i {d c b a} {
        .t tag add $i 2.0 2.2
    }
    .t tag names 2.1
} -cleanup {
    .t tag delete a b c d
} -result {a b c d}
test textTag-14.3 {SortTags} -setup {
    .t tag delete {*}[.t tag names]
} -body {
    for {set i 0} {$i < 30} {incr i} {
        .t tag add x$i 2.0 2.2
    }
    .t tag names 2.1
} -cleanup {
    .t tag delete {*}[.t tag names]
} -result {x0 x1 x2 x3 x4 x5 x6 x7 x8 x9 x10 x11 x12 x13 x14 x15 x16 x17 x18 x19 x20 x21 x22 x23 x24 x25 x26 x27 x28 x29}
test textTag-14.4 {SortTags} -setup {
    .t tag delete {*}[.t tag names]
} -body {
    for {set i 0} {$i < 30} {incr i} {
        .t tag configure x$i -background black
    }
    for {set i 29} {$i >= 0} {incr i -1} {
        .t tag add x$i 2.0 2.2
    }
    .t tag names 2.1
} -cleanup {
    .t tag delete {*}[.t tag names]
} -result {x0 x1 x2 x3 x4 x5 x6 x7 x8 x9 x10 x11 x12 x13 x14 x15 x16 x17 x18 x19 x20 x21 x22 x23 x24 x25 x26 x27 x28 x29}


set curFont [.t cget -font]
set curWrap [.t cget -wrap]
set c [.t bbox 2.1]
set x1 [expr {[lindex $c 0] + [lindex $c 2]/2}]
set y1 [expr {[lindex $c 1] + [lindex $c 3]/2}]
set c [.t bbox 3.2]
set x2 [expr {[lindex $c 0] + [lindex $c 2]/2}]
set y2 [expr {[lindex $c 1] + [lindex $c 3]/2}]
set c [.t bbox 4.3]
set x3 [expr {[lindex $c 0] + [lindex $c 2]/2}]
set y3 [expr {[lindex $c 1] + [lindex $c 3]/2}]
.t configure -font $textWidgetFont -wrap none
update
set c [.t bbox 2.1]
set x4 [expr [lindex $c 0] + [lindex $c 2]/2]
set y4 [expr [lindex $c 1] + [lindex $c 3]/2]
set c [.t bbox 3.2]
set x5 [expr [lindex $c 0] + [lindex $c 2]/2]
set y5 [expr [lindex $c 1] + [lindex $c 3]/2]
.t configure -font $curFont -wrap $curWrap

test textTag-15.1 {TkTextBindProc} -setup {
    .t tag delete x y
    wm geometry . +200+200 ; update
    event generate {} <Motion> -warp 1 -x 5 -y 5
    controlPointerWarpTiming
} -body {
    bind .t <ButtonRelease> {lappend x up}
    .t tag bind x <ButtonRelease> {lappend x x-up}
    .t tag bind y <ButtonRelease> {lappend x y-up}
    set x {}
    .t tag add x 2.0 2.4
    .t tag add y 4.3
    event gen .t <Button> -x $x1 -y $y1
    event gen .t <Motion> -x $x1 -y $y1
    event gen .t <ButtonRelease> -x $x1 -y $y1
    event gen .t <Button> -x $x1 -y $y1
    event gen .t <Motion> -x $x2 -y $y2
    event gen .t <ButtonRelease> -x $x2 -y $y2
    event gen .t <Button> -x $x2 -y $y2
    event gen .t <Motion> -x $x3 -y $y3
    event gen .t <ButtonRelease> -x $x3 -y $y3
    return $x
} -cleanup {
    .t tag delete x y
    bind .t <ButtonRelease> {}
} -result {x-up up up y-up up}

test textTag-15.2 {TkTextBindProc} -setup {
    .t tag delete x y
    wm geometry . +200+200 ; update
    event generate {} <Motion> -warp 1 -x 5 -y 5
    controlPointerWarpTiming
} -body {
    .t tag bind x <Enter> {lappend x x-enter}
    .t tag bind x <Button> {lappend x x-down}
    .t tag bind x <ButtonRelease> {lappend x x-up}
    .t tag bind x <Leave> {lappend x x-leave}
    .t tag bind y <Enter> {lappend x y-enter}
    .t tag bind y <Button> {lappend x y-down}
    .t tag bind y <ButtonRelease> {lappend x y-up}
    .t tag bind y <Leave> {lappend x y-leave}
    event gen .t <Motion> -x 0 -y 0
    set x {}
    .t tag add x 2.0 2.4
    .t tag add y 4.3
    event gen .t <Motion> -x $x1 -y $y1
    lappend x |
    event gen .t <Button> -x $x1 -y $y1
    lappend x |
    event gen .t <Motion> -x $x3 -y $y3 -state 0x100
    lappend x |
    event gen .t <ButtonRelease> -x $x3 -y $y3
    return $x
} -cleanup {
    .t tag delete x y
} -result {x-enter | x-down | | x-up x-leave y-enter}

test textTag-15.3 {TkTextBindProc} -setup {
    .t tag delete x y
    wm geometry . +200+200 ; update
    event generate {} <Motion> -warp 1 -x 5 -y 5
    controlPointerWarpTiming
} -body {
    .t tag bind x <Enter> {lappend x x-enter}
    .t tag bind x <Button-1> {lappend x x-down}
    .t tag bind x <ButtonRelease-1> {lappend x x-up}
    .t tag bind x <Leave> {lappend x x-leave}
    .t tag bind y <Enter> {lappend x y-enter}
    .t tag bind y <Button-1> {lappend x y-down}
    .t tag bind y <ButtonRelease-1> {lappend x y-up}
    .t tag bind y <Leave> {lappend x y-leave}
    event gen .t <Motion> -x 0 -y 0
    set x {}
    .t tag add x 2.0 2.4
    .t tag add y 4.3
    event gen .t <Motion> -x $x1 -y $y1
    lappend x |
    event gen .t <Button-1> -x $x1 -y $y1
    lappend x |
    event gen .t <Button-2> -x $x1 -y $y1 -state 0x100
    lappend x |
    event gen .t <Motion> -x $x3 -y $y3  -state 0x300
    lappend x |
    event gen .t <ButtonRelease-1> -x $x3 -y $y3 -state 0x300
    lappend x |
    event gen .t <ButtonRelease-2> -x $x3 -y $y3 -state 0x200
    return $x
} -cleanup {
    .t tag delete x y
} -result {x-enter | x-down | | | x-up | x-leave y-enter}

test textTag-15.4 {TkTextBindProc, key event with mouse outside the widget} -setup {
    .t tag delete {*}[.t tag names]
    wm geometry . +200+200 ; update
} -body {
    set res {}
    .t tag add tag1 1.0 end
    .t tag bind tag1 <Key> {lappend res %K}
    .t mark set insert 1.2
    update
    event generate .t <Motion> -warp 1 -x -50 -y -50
    controlPointerWarpTiming
    focus -force .t
    event generate .t <Key> -keysym a
    set res
} -cleanup {
    .t tag delete tag1
} -result {a}


test textTag-16.1 {TkTextPickCurrent procedure} -setup {
    .t tag delete {*}[.t tag names]
    wm geometry . +200+200 ; update
    event generate {} <Motion> -warp 1 -x 5 -y 5
    controlPointerWarpTiming
} -body {
    event gen .t <ButtonRelease-1> -state 0x100 -x $x1 -y $y1
    set x [.t index current]
    event gen .t <Motion> -x $x2 -y $y2
    lappend x [.t index current]
    event gen .t <Button-1> -x $x2 -y $y2
    lappend x [.t index current]
    event gen .t <Motion> -x $x3 -y $y3 -state 0x100
    lappend x [.t index current]
    event gen .t <Button-3> -state 0x100 -x $x3 -y $y3
    lappend x [.t index current]
    event gen .t <ButtonRelease-3> -state 0x300 -x $x3 -y $y3
    lappend x [.t index current]
    event gen .t <ButtonRelease-1> -state 0x100 -x $x3 -y $y3
    lappend x [.t index current]
} -result {2.1 3.2 3.2 3.2 3.2 3.2 4.3}

test textTag-16.2 {TkTextPickCurrent procedure} -constraints {
<<<<<<< HEAD
    haveFontSizes failsOnUbuntuNoXft
=======
    havebigFontTwiceLargerThanTextFont
>>>>>>> 1d9db21e
} -setup {
    .t tag delete {*}[.t tag names]
    wm geometry . +200+200 ; update
    event generate {} <Motion> -warp 1 -x 5 -y 5
    controlPointerWarpTiming
    .t configure -font $textWidgetFont -wrap none
} -body {
    .t tag configure big -font $bigFont
    # update needed here to stabilize the test
    update
    event gen .t <ButtonRelease-1> -state 0x100 -x $x4 -y $y4
    event gen .t <Motion> -x $x5 -y $y5
    set x [.t index current]
    .t tag add big 3.0
    update
    lappend x [.t index current]
} -cleanup {
    .t tag delete big
    .t configure -font $curFont -wrap $curWrap
} -result {3.2 3.1}

test textTag-16.3 {TkTextPickCurrent procedure} -setup {
    foreach i {a b c d} {
        .t tag remove $i 1.0 end
    }
    wm geometry . +200+200 ; update
    event generate {} <Motion> -warp 1 -x 5 -y 5
    controlPointerWarpTiming
} -body {
    foreach i {a b c d} {
        .t tag bind $i <Enter> "lappend x enter-$i"
        .t tag bind $i <Leave> "lappend x leave-$i"
    }
    .t tag lower b
    .t tag lower a
    set x {}
    event gen .t <Motion> -x $x1 -y $y1
    .t tag add a 2.1 3.3
    .t tag add b 2.1
    .t tag add c 3.2
    update
    lappend x |
    event gen .t <Motion> -x $x2 -y $y2
    lappend x |
    event gen .t <Motion> -x $x3 -y $y3
    return $x
} -cleanup {
    .t tag delete {*}[.t tag names]
} -result {enter-a enter-b | leave-b enter-c | leave-a leave-c}

test textTag-16.4 {TkTextPickCurrent procedure} -setup {
    foreach i {a b c d} {
        .t tag remove $i 1.0 end
    }
    wm geometry . +200+200 ; update
    event generate {} <Motion> -warp 1 -x 5 -y 5
    controlPointerWarpTiming
} -body {
    foreach i {a b c d} {
        .t tag bind $i <Enter> "lappend x enter-$i"
        .t tag bind $i <Leave> "lappend x leave-$i"
    }
    .t tag lower b
    .t tag lower a
    set x {}
    event gen .t <Motion> -x $x1 -y $y1
    .t tag add a 2.1 3.3
    .t tag add b 2.1
    .t tag add c 2.1
    update
    lappend x |
    .t tag lower c
    event gen .t <Motion> -x $x2 -y $y2
    return $x
} -cleanup {
    .t tag delete {*}[.t tag names]
} -result {enter-a enter-b enter-c | leave-c leave-b}

<<<<<<< HEAD
test textTag-16.5 {TkTextPickCurrent procedure} -constraints {
    haveFontSizes
} -setup {
=======
test textTag-16.5 {TkTextPickCurrent procedure} -setup {
>>>>>>> 1d9db21e
    foreach i {big a b c d} {
        .t tag remove $i 1.0 end
    }
    wm geometry . +200+200 ; update
    event generate {} <Motion> -warp 1 -x 5 -y 5
    controlPointerWarpTiming
    .t configure -font $textWidgetFont -wrap none
} -body {
    .t tag configure big -font $bigFont
    event gen .t <Motion> -x $x4 -y $y4
    .t tag bind a <Enter> {.t tag add big 3.0 3.2}
    .t tag add a 3.2
    event gen .t <Motion> -x $x5 -y $y5
    .t index current
} -cleanup {
    .t tag delete a big
    .t configure -font $curFont -wrap $curWrap
} -result {3.2}

test textTag-16.6 {TkTextPickCurrent procedure} -constraints {
<<<<<<< HEAD
    haveFontSizes failsOnUbuntuNoXft
=======
    havebigFontTwiceLargerThanTextFont
>>>>>>> 1d9db21e
} -setup {
    foreach i {big a b c d} {
        .t tag remove $i 1.0 end
    }
    wm geometry . +200+200 ; update
    event generate {} <Motion> -warp 1 -x 5 -y 5
    controlPointerWarpTiming
    .t configure -font $textWidgetFont -wrap none
} -body {
    .t tag configure big -font $bigFont
    event gen .t <Motion> -x $x4 -y $y4
    .t tag bind a <Enter> {.t tag add big 3.0 3.2}
    .t tag add a 3.2
    event gen .t <Motion> -x $x5 -y $y5
    update
    .t index current
} -cleanup {
    .t tag delete a big
    .t configure -font $curFont -wrap $curWrap
} -result {3.1}

test textTag-16.7 {TkTextPickCurrent procedure} -constraints {
<<<<<<< HEAD
    haveFontSizes failsOnUbuntuNoXft
=======
    havebigFontTwiceLargerThanTextFont
>>>>>>> 1d9db21e
} -setup {
    foreach i {big a b c d} {
        .t tag remove $i 1.0 end
    }
    wm geometry . +200+200 ; update
    event generate {} <Motion> -warp 1 -x 5 -y 5
    controlPointerWarpTiming
    .t configure -font $textWidgetFont -wrap none
} -body {
    .t tag configure big -font $bigFont
    .t tag bind a <Enter> {.t tag add big 3.0 3.2}
    .t tag add a 3.2

    event gen .t <Motion> -x $x4 -y $y4
    .t tag bind a <Leave> {.t tag add big 3.0 3.2}
    .t tag add a 2.1
    event gen .t <Motion> -x $x5 -y $y5
    update
    .t index current
} -cleanup {
    .t tag delete a big
    .t configure -font $curFont -wrap $curWrap
} -result {3.1}


test textTag-17.1 {insert procedure inserts tags} -setup {
    .t delete 1.0 end
} -body {
    # Objectification of the text widget had a problem
    # with inserting tags when using 'end'. Check that
    # bug has been fixed.
    .t insert end abcd {x} \n {} efgh {y} \n {}
    .t dump -tag 1.0 end
} -result {tagon x 1.0 tagoff x 1.4 tagon y 2.0 tagoff y 2.4}


test textTag-18.1 {TkTextPickCurrent tag bindings} -setup {
    destroy .t
    wm geometry . +200+200 ; update
    event generate {} <Motion> -warp 1 -x 5 -y 5
    controlPointerWarpTiming
} -body {
    text .t -width 30 -height 4 -relief sunken -borderwidth 10 \
      -highlightthickness 10 -pady 2
    pack .t
    update ; # map the window, otherwise -warp can't be done

    .t insert end " Tag here " TAG " no tag here"
    .t tag configure TAG -borderwidth 4 -relief raised
    .t tag bind TAG <Enter>  {lappend res "%x %y tag-Enter"}
    .t tag bind TAG <Leave>  {lappend res "%x %y tag-Leave"}
    bind .t <Enter> {lappend res Enter}
    bind .t <Leave> {lappend res Leave}

    set res {}
    # Bindings must not trigger on the widget border, only over
    # the actual tagged characters themselves.
    # Note that we don't need to call controlPointerWarpTiming
    # in the following six calls because we're not checking that
    # the mouse pointer has actually moved but rather that the
    # tag binding mechanism of the text widget correctly triggers.
    event gen .t <Motion> -warp 1 -x 0 -y 0 ; update
    event gen .t <Motion> -warp 1 -x 10 -y 10 ; update
    event gen .t <Motion> -warp 1 -x 25 -y 25 ; update
    event gen .t <Motion> -warp 1 -x 20 -y 20 ; update
    event gen .t <Motion> -warp 1 -x 10 -y 10 ; update
    event gen .t <Motion> -warp 1 -x 25 -y 25 ; update
    set res
} -cleanup {
    destroy .t
} -result {Enter {25 25 tag-Enter} {20 20 tag-Leave} {25 25 tag-Enter}}

destroy .t

# cleanup
cleanupTests
return<|MERGE_RESOLUTION|>--- conflicted
+++ resolved
@@ -11,7 +11,6 @@
 eval tcltest::configure $argv
 tcltest::loadTestedCommands
 
-<<<<<<< HEAD
 set textWidgetFont {Courier 12}
 set bigFont        {Courier 24}
 
@@ -27,12 +26,6 @@
     [font actual  $bigFont -size] == 24 }
 ]
 
-testConstraint failsOnUbuntu [expr {![info exists ::env(CI)] || ![string match Linux $::tcl_platform(os)]}]
-testConstraint failsOnUbuntuNoXft [expr {[testConstraint failsOnUbuntu] || (![catch {tk::pkgconfig get fontsystem} fs] && ($fs eq "xft"))}]
-
-destroy .t
-text .t -width 20 -height 10
-=======
 set fixedFont     {Courier 12}
 set bigFont       {Helvetica 24}
 
@@ -54,7 +47,6 @@
 
 destroy .t
 text .t -width 20 -height 10 -font $fixedFont
->>>>>>> 1d9db21e
 
 pack .t -expand 1 -fill both
 update
@@ -105,11 +97,7 @@
     .t tag cget x -borderwidth
 } -cleanup {
     .t tag configure x -borderwidth [lindex [.t tag configure x -borderwidth] 3]
-<<<<<<< HEAD
-} -result 2
-=======
 } -result {2}
->>>>>>> 1d9db21e
 test textTag-1.6 {configuration options} -body {
     .t tag configure x -borderwidth 46q
 } -cleanup {
@@ -159,11 +147,7 @@
     .t tag cget x -lmargin1
 } -cleanup {
     .t tag configure x -lmargin1 [lindex [.t tag configure x -lmargin1] 3]
-<<<<<<< HEAD
-} -result 10
-=======
 } -result {10}
->>>>>>> 1d9db21e
 test textTag-1.15 {configuration options} -body {
     .t tag configure x -lmargin1 bad
 } -cleanup {
@@ -174,11 +158,7 @@
     .t tag cget x -lmargin2
 } -cleanup {
     .t tag configure x -lmargin2 [lindex [.t tag configure x -lmargin2] 3]
-<<<<<<< HEAD
-} -result 10
-=======
 } -result {10}
->>>>>>> 1d9db21e
 test textTag-1.17 {configuration options} -body {
     .t tag configure x -lmargin2 bad
 } -cleanup {
@@ -200,11 +180,7 @@
     .t tag cget x -offset
 } -cleanup {
     .t tag configure x -offset [lindex [.t tag configure x -offset] 3]
-<<<<<<< HEAD
-} -result 2
-=======
 } -result {2}
->>>>>>> 1d9db21e
 test textTag-1.19 {configuration options} -body {
     .t tag configure x -offset 100xyz
 } -cleanup {
@@ -248,11 +224,7 @@
     .t tag cget x -rmargin
 } -cleanup {
     .t tag configure x -rmargin [lindex [.t tag configure x -rmargin] 3]
-<<<<<<< HEAD
-} -result 10
-=======
 } -result {10}
->>>>>>> 1d9db21e
 test textTag-1.25 {configuration options} -body {
     .t tag configure x -rmargin bad
 } -cleanup {
@@ -296,11 +268,7 @@
     .t tag cget x -spacing1
 } -cleanup {
     .t tag configure x -spacing1 [lindex [.t tag configure x -spacing1] 3]
-<<<<<<< HEAD
-} -result 10
-=======
 } -result {10}
->>>>>>> 1d9db21e
 test textTag-1.27 {configuration options} -body {
     .t tag configure x -spacing1 bad
 } -cleanup {
@@ -311,11 +279,7 @@
     .t tag cget x -spacing2
 } -cleanup {
     .t tag configure x -spacing2 [lindex [.t tag configure x -spacing2] 3]
-<<<<<<< HEAD
-} -result 10
-=======
 } -result {10}
->>>>>>> 1d9db21e
 test textTag-1.29 {configuration options} -body {
     .t tag configure x -spacing2 bad
 } -cleanup {
@@ -326,11 +290,7 @@
     .t tag cget x -spacing3
 } -cleanup {
     .t tag configure x -spacing3 [lindex [.t tag configure x -spacing3] 3]
-<<<<<<< HEAD
-} -result 10
-=======
 } -result {10}
->>>>>>> 1d9db21e
 test textTag-1.31 {configuration options} -body {
     .t tag configure x -spacing3 bad
 } -cleanup {
@@ -458,11 +418,7 @@
     .tt tag add mytag 1.0 1.end
     destroy .ptt .tt
     set res 1
-<<<<<<< HEAD
-} -result 1
-=======
 } -result {1}
->>>>>>> 1d9db21e
 
 
 test textTag-3.1 {TkTextTagCmd - "bind" option} -body {
@@ -551,11 +507,7 @@
 
 test textTag-5.1 {TkTextTagCmd - "configure" option} -body {
     .t tag configure
-<<<<<<< HEAD
 } -returnCodes error -result {wrong # args: should be ".t tag configure tagName ?-option value ...?"}
-=======
-} -returnCodes error -result {wrong # args: should be ".t tag configure tagName ?-option? ?value? ?-option value ...?"}
->>>>>>> 1d9db21e
 test textTag-5.2 {TkTextTagCmd - "configure" option} -body {
     .t tag configure x -foo
 } -returnCodes error -result {unknown option "-foo"}
@@ -596,21 +548,13 @@
     .t tag configure x -overstrike foo
 } -cleanup {
     .t tag delete x
-<<<<<<< HEAD
 } -returnCodes error -result {expected boolean value or "" but got "foo"}
-=======
-} -returnCodes error -result {expected boolean value but got "foo"}
->>>>>>> 1d9db21e
 test textTag-5.7 {TkTextTagCmd - "configure" option} -body {
     .t tag delete x
     .t tag configure x -underline stupid
 } -cleanup {
     .t tag delete x
-<<<<<<< HEAD
 } -returnCodes error -result {expected boolean value or "" but got "stupid"}
-=======
-} -returnCodes error -result {expected boolean value but got "stupid"}
->>>>>>> 1d9db21e
 test textTag-5.8 {TkTextTagCmd - "configure" option} -body {
     .t tag delete x
     .t tag configure x -justify left
@@ -1439,11 +1383,7 @@
 } -result {2.1 3.2 3.2 3.2 3.2 3.2 4.3}
 
 test textTag-16.2 {TkTextPickCurrent procedure} -constraints {
-<<<<<<< HEAD
-    haveFontSizes failsOnUbuntuNoXft
-=======
-    havebigFontTwiceLargerThanTextFont
->>>>>>> 1d9db21e
+    haveFontSizes havebigFontTwiceLargerThanTextFont
 } -setup {
     .t tag delete {*}[.t tag names]
     wm geometry . +200+200 ; update
@@ -1522,13 +1462,9 @@
     .t tag delete {*}[.t tag names]
 } -result {enter-a enter-b enter-c | leave-c leave-b}
 
-<<<<<<< HEAD
 test textTag-16.5 {TkTextPickCurrent procedure} -constraints {
-    haveFontSizes
+    haveCourier12
 } -setup {
-=======
-test textTag-16.5 {TkTextPickCurrent procedure} -setup {
->>>>>>> 1d9db21e
     foreach i {big a b c d} {
         .t tag remove $i 1.0 end
     }
@@ -1549,11 +1485,7 @@
 } -result {3.2}
 
 test textTag-16.6 {TkTextPickCurrent procedure} -constraints {
-<<<<<<< HEAD
-    haveFontSizes failsOnUbuntuNoXft
-=======
-    havebigFontTwiceLargerThanTextFont
->>>>>>> 1d9db21e
+    haveFontSizes havebigFontTwiceLargerThanTextFont
 } -setup {
     foreach i {big a b c d} {
         .t tag remove $i 1.0 end
@@ -1576,11 +1508,7 @@
 } -result {3.1}
 
 test textTag-16.7 {TkTextPickCurrent procedure} -constraints {
-<<<<<<< HEAD
-    haveFontSizes failsOnUbuntuNoXft
-=======
-    havebigFontTwiceLargerThanTextFont
->>>>>>> 1d9db21e
+    haveFontSizes havebigFontTwiceLargerThanTextFont
 } -setup {
     foreach i {big a b c d} {
         .t tag remove $i 1.0 end
