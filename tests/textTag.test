# This file is a Tcl script to test the code in the file tkTextTag.c.
# This file is organized in the standard fashion for Tcl tests.
#
# Copyright © 1994 The Regents of the University of California.
# Copyright © 1994-1996 Sun Microsystems, Inc.
# Copyright © 1998-1999 by Scriptics Corporation.
# All rights reserved.

package require tcltest 2.2
namespace import ::tcltest::*
eval tcltest::configure $argv
tcltest::loadTestedCommands

<<<<<<< HEAD
set textWidgetFont {Courier 12}
set bigFont        {Courier 24}

# what is needed is a font that is both fixed-width and featuring a
# specific size because in some tests (that will be constrained by
# haveFontSizes), a tag applying the $bigFont will be set to some
# characters, which action has the effect of changing what character
# is under the mouse pointer, which is the purpose of the tests
testConstraint haveFontSizes [expr {
    [font metrics $textWidgetFont -fixed] &&
    [font actual  $textWidgetFont -size] == 12 &&
    [font metrics $bigFont -fixed] &&
    [font actual  $bigFont -size] == 24 }
]

testConstraint failsOnUbuntu [expr {![info exists ::env(TRAVIS_OS_NAME)] || ![string match linux $::env(TRAVIS_OS_NAME)]}]
=======
testConstraint failsOnUbuntu [expr {![info exists ::env(CI)] || ![string match Linux $::tcl_platform(os)]}]
>>>>>>> 3ca52101
testConstraint failsOnUbuntuNoXft [expr {[testConstraint failsOnUbuntu] || (![catch {tk::pkgconfig get fontsystem} fs] && ($fs eq "xft"))}]

destroy .t
text .t -width 20 -height 10

pack .t -expand 1 -fill both
update
.t debug on

wm geometry . {}

# The statements below reset the main window;  it's needed if the window
# manager is mwm, to make mwm forget about a previous minimum size setting.

wm withdraw .
wm minsize . 1 1
wm positionfrom . user
wm deiconify .

.t insert 1.0 "Line 1
abcdefghijklm
12345
Line 4
bOy GIrl .#@? x_yz
!@#$%
Line 7"

test textTag-1.1 {tag configuration options} -body {
    .t tag configure x -background #012345
    .t tag cget x -background
} -cleanup {
    .t tag configure x -background [lindex [.t tag configure x -background] 3]
} -result {#012345}
test textTag-1.2 {configuration options} -body {
    .t tag configure x -background non-existent
} -cleanup {
    .t tag configure x -background [lindex [.t tag configure x -background] 3]
} -returnCodes error -result {unknown color name "non-existent"}
test textTag-1.3 {tag configuration options} -body {
    .t tag configure x -bgstipple gray50
    .t tag cget x -bgstipple
} -cleanup {
    .t tag configure x -bgstipple [lindex [.t tag configure x -bgstipple] 3]
} -result {gray50}
test textTag-1.4 {configuration options} -body {
    .t tag configure x -bgstipple badStipple
} -cleanup {
    .t tag configure x -bgstipple [lindex [.t tag configure x -bgstipple] 3]
} -returnCodes error -result {bitmap "badStipple" not defined}
test textTag-1.5 {tag configuration options} -body {
    .t tag configure x -borderwidth 2
    .t tag cget x -borderwidth
} -cleanup {
    .t tag configure x -borderwidth [lindex [.t tag configure x -borderwidth] 3]
} -result 2
test textTag-1.6 {configuration options} -body {
    .t tag configure x -borderwidth 46q
} -cleanup {
    .t tag configure x -borderwidth [lindex [.t tag configure x -borderwidth] 3]
} -returnCodes error -result {bad screen distance "46q"}
test textTag-1.7 {tag configuration options} -body {
    .t tag configure x -fgstipple gray25
    .t tag cget x -fgstipple
} -cleanup {
    .t tag configure x -fgstipple [lindex [.t tag configure x -fgstipple] 3]
} -result {gray25}
test textTag-1.8 {configuration options} -body {
    .t tag configure x -fgstipple bogus
} -cleanup {
    .t tag configure x -fgstipple [lindex [.t tag configure x -fgstipple] 3]
} -returnCodes error -result {bitmap "bogus" not defined}
test textTag-1.9 {tag configuration options} -body {
    .t tag configure x -font fixed
    .t tag cget x -font
} -cleanup {
    .t tag configure x -font [lindex [.t tag configure x -font] 3]
} -result {fixed}
test textTag-1.10 {tag configuration options} -body {
    .t tag configure x -foreground #001122
    .t tag cget x -foreground
} -cleanup {
    .t tag configure x -foreground [lindex [.t tag configure x -foreground] 3]
} -result {#001122}
test textTag-1.11 {configuration options} -body {
    .t tag configure x -foreground {silly color}
} -cleanup {
    .t tag configure x -foreground [lindex [.t tag configure x -foreground] 3]
} -returnCodes error -result {unknown color name "silly color"}
test textTag-1.12 {tag configuration options} -body {
    .t tag configure x -justify left
    .t tag cget x -justify
} -cleanup {
    .t tag configure x -justify [lindex [.t tag configure x -justify] 3]
} -result {left}
test textTag-1.13 {configuration options} -body {
    .t tag configure x -justify middle
} -cleanup {
    .t tag configure x -justify [lindex [.t tag configure x -justify] 3]
} -returnCodes error -result {bad justification "middle": must be left, right, or center}
test textTag-1.14 {tag configuration options} -body {
    .t tag configure x -lmargin1 10
    .t tag cget x -lmargin1
} -cleanup {
    .t tag configure x -lmargin1 [lindex [.t tag configure x -lmargin1] 3]
} -result 10
test textTag-1.15 {configuration options} -body {
    .t tag configure x -lmargin1 bad
} -cleanup {
    .t tag configure x -lmargin1 [lindex [.t tag configure x -lmargin1] 3]
} -returnCodes error -result {bad screen distance "bad"}
test textTag-1.16 {tag configuration options} -body {
    .t tag configure x -lmargin2 10
    .t tag cget x -lmargin2
} -cleanup {
    .t tag configure x -lmargin2 [lindex [.t tag configure x -lmargin2] 3]
} -result 10
test textTag-1.17 {configuration options} -body {
    .t tag configure x -lmargin2 bad
} -cleanup {
    .t tag configure x -lmargin2 [lindex [.t tag configure x -lmargin2] 3]
} -returnCodes error -result {bad screen distance "bad"}
test textTag-1.17a {tag configuration options} -body {
    .t tag configure x -lmargincolor lightgreen
    .t tag cget x -lmargincolor
} -cleanup {
    .t tag configure x -lmargincolor [lindex [.t tag configure x -lmargincolor] 3]
} -result {lightgreen}
test textTag-1.17b {configuration options} -body {
    .t tag configure x -lmargincolor non-existent
} -cleanup {
    .t tag configure x -lmargincolor [lindex [.t tag configure x -lmargincolor] 3]
} -returnCodes error -result {unknown color name "non-existent"}
test textTag-1.18 {tag configuration options} -body {
    .t tag configure x -offset 2
    .t tag cget x -offset
} -cleanup {
    .t tag configure x -offset [lindex [.t tag configure x -offset] 3]
} -result 2
test textTag-1.19 {configuration options} -body {
    .t tag configure x -offset 100xyz
} -cleanup {
    .t tag configure x -offset [lindex [.t tag configure x -offset] 3]
} -returnCodes error -result {bad screen distance "100xyz"}
test textTag-1.20 {tag configuration options} -body {
    .t tag configure x -overstrike on
    .t tag cget x -overstrike
} -cleanup {
    .t tag configure x -overstrike [lindex [.t tag configure x -overstrike] 3]
} -result {on}
test textTag-1.21 {configuration options} -body {
    .t tag configure x -overstrike stupid
} -cleanup {
    .t tag configure x -overstrike [lindex [.t tag configure x -overstrike] 3]
} -returnCodes error -result {expected boolean value but got "stupid"}
test textTag-1.21a {tag configuration options} -body {
    .t tag configure x -overstrikefg red
    .t tag cget x -overstrikefg
} -cleanup {
    .t tag configure x -overstrikefg [lindex [.t tag configure x -overstrikefg] 3]
} -result {red}
test textTag-1.21b {configuration options} -body {
    .t tag configure x -overstrikefg stupid
} -cleanup {
    .t tag configure x -overstrikefg [lindex [.t tag configure x -overstrikefg] 3]
} -returnCodes error -result {unknown color name "stupid"}
test textTag-1.22 {tag configuration options} -body {
    .t tag configure x -relief raised
    .t tag cget x -relief
} -cleanup {
    .t tag configure x -relief [lindex [.t tag configure x -relief] 3]
} -result {raised}
test textTag-1.23 {configuration options} -body {
    .t tag configure x -relief stupid
} -cleanup {
    .t tag configure x -relief [lindex [.t tag configure x -relief] 3]
} -returnCodes error -result {bad relief "stupid": must be flat, groove, raised, ridge, solid, or sunken}
test textTag-1.24 {tag configuration options} -body {
    .t tag configure x -rmargin 10
    .t tag cget x -rmargin
} -cleanup {
    .t tag configure x -rmargin [lindex [.t tag configure x -rmargin] 3]
} -result 10
test textTag-1.25 {configuration options} -body {
    .t tag configure x -rmargin bad
} -cleanup {
    .t tag configure x -rmargin [lindex [.t tag configure x -rmargin] 3]
} -returnCodes error -result {bad screen distance "bad"}
test textTag-1.25a {tag configuration options} -body {
    .t tag configure x -rmargincolor darkblue
    .t tag cget x -rmargincolor
} -cleanup {
    .t tag configure x -rmargincolor [lindex [.t tag configure x -rmargincolor] 3]
} -result {darkblue}
test textTag-1.25b {configuration options} -body {
    .t tag configure x -rmargincolor non-existent
} -cleanup {
    .t tag configure x -rmargincolor [lindex [.t tag configure x -rmargincolor] 3]
} -returnCodes error -result {unknown color name "non-existent"}
test textTag-1.25c {tag configuration options} -body {
    .t tag configure x -selectbackground #012345
    .t tag cget x -selectbackground
} -cleanup {
    .t tag configure x -selectbackground [lindex [.t tag configure x -selectbackground] 3]
} -result {#012345}
test textTag-1.25d {configuration options} -body {
    .t tag configure x -selectbackground non-existent
} -cleanup {
    .t tag configure x -selectbackground [lindex [.t tag configure x -selectbackground] 3]
} -returnCodes error -result {unknown color name "non-existent"}
test textTag-1.25e {tag configuration options} -body {
    .t tag configure x -selectforeground #012345
    .t tag cget x -selectforeground
} -cleanup {
    .t tag configure x -selectforeground [lindex [.t tag configure x -selectforeground] 3]
} -result {#012345}
test textTag-1.25f {configuration options} -body {
    .t tag configure x -selectforeground non-existent
} -cleanup {
    .t tag configure x -selectforeground [lindex [.t tag configure x -selectforeground] 3]
} -returnCodes error -result {unknown color name "non-existent"}
test textTag-1.26 {tag configuration options} -body {
    .t tag configure x -spacing1 10
    .t tag cget x -spacing1
} -cleanup {
    .t tag configure x -spacing1 [lindex [.t tag configure x -spacing1] 3]
} -result 10
test textTag-1.27 {configuration options} -body {
    .t tag configure x -spacing1 bad
} -cleanup {
    .t tag configure x -spacing1 [lindex [.t tag configure x -spacing1] 3]
} -returnCodes error -result {bad screen distance "bad"}
test textTag-1.28 {tag configuration options} -body {
    .t tag configure x -spacing2 10
    .t tag cget x -spacing2
} -cleanup {
    .t tag configure x -spacing2 [lindex [.t tag configure x -spacing2] 3]
} -result 10
test textTag-1.29 {configuration options} -body {
    .t tag configure x -spacing2 bad
} -cleanup {
    .t tag configure x -spacing2 [lindex [.t tag configure x -spacing2] 3]
} -returnCodes error -result {bad screen distance "bad"}
test textTag-1.30 {tag configuration options} -body {
    .t tag configure x -spacing3 10
    .t tag cget x -spacing3
} -cleanup {
    .t tag configure x -spacing3 [lindex [.t tag configure x -spacing3] 3]
} -result 10
test textTag-1.31 {configuration options} -body {
    .t tag configure x -spacing3 bad
} -cleanup {
    .t tag configure x -spacing3 [lindex [.t tag configure x -spacing3] 3]
} -returnCodes error -result {bad screen distance "bad"}
test textTag-1.32 {tag configuration options} -body {
    .t tag configure x -tabs {10 20 30}
    .t tag cget x -tabs
} -cleanup {
    .t tag configure x -tabs [lindex [.t tag configure x -tabs] 3]
} -result {10 20 30}
test textTag-1.33 {configuration options} -body {
    .t tag configure x -tabs {10 fork}
} -cleanup {
    .t tag configure x -tabs [lindex [.t tag configure x -tabs] 3]
} -returnCodes error -result {bad tab alignment "fork": must be left, right, center, or numeric}
test textTag-1.34 {tag configuration options} -body {
    .t tag configure x -underline no
    .t tag cget x -underline
} -cleanup {
    .t tag configure x -underline [lindex [.t tag configure x -underline] 3]
} -result {no}
test textTag-1.35 {configuration options} -body {
    .t tag configure x -underline stupid
} -cleanup {
    .t tag configure x -underline [lindex [.t tag configure x -underline] 3]
} -returnCodes error -result {expected boolean value but got "stupid"}
test textTag-1.36 {tag configuration options} -body {
    .t tag configure x -underlinefg red
    .t tag cget x -underlinefg
} -cleanup {
    .t tag configure x -underlinefg [lindex [.t tag configure x -underlinefg] 3]
} -result {red}
test textTag-1.37 {configuration options} -body {
    .t tag configure x -underlinefg stupid
} -cleanup {
    .t tag configure x -underlinefg [lindex [.t tag configure x -underlinefg] 3]
} -returnCodes error -result {unknown color name "stupid"}


test textTag-2.1 {TkTextTagCmd - "add" option} -body {
    .t tag
} -returnCodes error -result {wrong # args: should be ".t tag option ?arg ...?"}
test textTag-2.2 {TkTextTagCmd - "add" option} -body {
    .t tag gorp
} -returnCodes error -result {bad tag option "gorp": must be add, bind, cget, configure, delete, lower, names, nextrange, prevrange, raise, ranges, or remove}
test textTag-2.3 {TkTextTagCmd - "add" option} -body {
    .t tag add foo
} -returnCodes error -result {wrong # args: should be ".t tag add tagName index1 ?index2 index1 index2 ...?"}
test textTag-2.4 {TkTextTagCmd - "add" option} -body {
    .t tag add x gorp
} -returnCodes error -result {bad text index "gorp"}
test textTag-2.5 {TkTextTagCmd - "add" option} -body {
    .t tag add x 1.2 gorp
} -returnCodes error -result {bad text index "gorp"}
test textTag-2.6 {TkTextTagCmd - "add" option} -setup {
    .t tag delete sel
} -body {
    .t tag add sel 3.2 3.4
    .t tag add sel 3.2 3.0
    .t tag ranges sel
} -result {3.2 3.4}
test textTag-2.7 {TkTextTagCmd - "add" option} -setup {
    .t tag delete x
} -body {
    .t tag add x 1.0 1.end
    .t tag ranges x
} -cleanup {
    .t tag delete x
} -result {1.0 1.6}
test textTag-2.8 {TkTextTagCmd - "add" option} -setup {
    .t tag remove x 1.0 end
} -body {
    .t tag add x 1.2
    .t tag ranges x
} -cleanup {
    .t tag delete x
} -result {1.2 1.3}
test textTag-2.9 {TkTextTagCmd - "add" option} -setup {
    destroy .t.e
} -body {
    entry .t.e
    .t.e insert 0 "Text"
    .t.e select from 0
    .t.e select to 4
    .t tag add sel 3.2 3.4
    selection get
} -cleanup {
    destroy .t.e
} -result 34
test textTag-2.10 {TkTextTagCmd - "add" option} -setup {
    destroy .t.e
} -body {
    entry .t.e
    .t.e insert 0 "Text"
    .t.e select from 0
    .t.e select to 4
    .t configure -exportselection 0
    .t tag add sel 3.2 3.4
    selection get
} -cleanup {
    destroy .t.e
}  -result {Text}
test textTag-2.11 {TkTextTagCmd - "add" option} -body {
    .t tag remove sel 1.0 end
    .t tag add sel 1.1 1.5 2.4 3.1 4.2 4.4
    .t tag ranges sel
} -result {1.1 1.5 2.4 3.1 4.2 4.4}
test textTag-2.12 {TkTextTagCmd - "add" option} -body {
    .t tag remove sel 1.0 end
    .t tag add sel 1.1 1.5 2.4
    .t tag ranges sel
} -cleanup {
    .t tag remove sel 1.0 end
} -result {1.1 1.5 2.4 2.5}
test textTag-2.14 {tag add before -startline - Bug 1615425} -body {
    text .tt
    for {set i 1} {$i <10} {incr i} {
        .tt insert end "Line $i\n"
    }
    .tt tag configure mytag -font {Courier 12 bold}
    .tt peer create .ptt
    .ptt configure -startline 3 -endline 7
    # the test succeeds if next line does not crash
    .tt tag add mytag 1.0 1.end
    destroy .ptt .tt
    set res 1
} -result 1


test textTag-3.1 {TkTextTagCmd - "bind" option} -body {
    .t tag bind
} -returnCodes error -result {wrong # args: should be ".t tag bind tagName ?sequence? ?command?"}
test textTag-3.2 {TkTextTagCmd - "bind" option} -body {
    .t tag bind 1 2 3 4
} -returnCodes error -result {wrong # args: should be ".t tag bind tagName ?sequence? ?command?"}
test textTag-3.3 {TkTextTagCmd - "bind" option} -body {
    .t tag bind x <Enter> script1
    .t tag bind x <Enter>
} -cleanup {
    .t tag delete x
} -result {script1}
test textTag-3.4 {TkTextTagCmd - "bind" option} -body {
    .t tag bind x <Gorp> script2
} -returnCodes error -result {bad event type or keysym "Gorp"}
test textTag-3.5 {TkTextTagCmd - "bind" option} -body {
    .t tag delete x
    .t tag bind x <Enter> script1
    .t tag bind x <FocusIn> script2
} -cleanup {
    .t tag delete x
} -returnCodes error -result {requested illegal events; only key, button, motion, enter, leave, and virtual events may be used}
test textTag-3.6 {TkTextTagCmd - "bind" option} -body {
    .t tag delete x
    .t tag bind x <Enter> script1
    catch {.t tag bind x <FocusIn> script2}
    .t tag bind x
} -cleanup {
    .t tag delete x
} -result {<Enter>}
test textTag-3.7 {TkTextTagCmd - "bind" option} -body {
    .t tag delete x
    .t tag bind x <Enter> script1
    .t tag bind x <Leave> script2
    .t tag bind x a xyzzy
    list [lsort [.t tag bind x]] [.t tag bind x <Enter>] [.t tag bind x a]
} -cleanup {
    .t tag delete x
} -result {{<Enter> <Leave> a} script1 xyzzy}
test textTag-3.8 {TkTextTagCmd - "bind" option} -body {
    .t tag delete x
    .t tag bind x <Enter> script1
    .t tag bind x <Enter> +script2
    .t tag bind x <Enter>
} -cleanup {
    .t tag delete x
} -result {script1
script2}
test textTag-3.9 {TkTextTagCmd - "bind" option} -body {
    .t tag delete x
    .t tag bind x <Enter>
} -cleanup {
    .t tag delete x
} -returnCodes ok -result {}
test textTag-3.10 {TkTextTagCmd - "bind" option} -body {
    .t tag delete x
    .t tag bind x <
} -cleanup {
    .t tag delete x
} -returnCodes error -result {no event type or button # or keysym}


test textTag-4.1 {TkTextTagCmd - "cget" option} -body {
    .t tag cget a
} -returnCodes error -result {wrong # args: should be ".t tag cget tagName option"}
test textTag-4.2 {TkTextTagCmd - "cget" option} -body {
    .t tag cget a b c
} -returnCodes error -result {wrong # args: should be ".t tag cget tagName option"}
test textTag-4.3 {TkTextTagCmd - "cget" option} -body {
    .t tag delete foo
    .t tag cget foo bar
} -returnCodes error -result {tag "foo" isn't defined in text widget}
test textTag-4.4 {TkTextTagCmd - "cget" option} -body {
    .t tag cget sel bogus
} -returnCodes error -result {unknown option "bogus"}
test textTag-4.5 {TkTextTagCmd - "cget" option} -body {
    .t tag delete x
    .t tag configure x -background red
    .t tag cget x -background
} -cleanup {
    .t tag delete x
} -result {red}


test textTag-5.1 {TkTextTagCmd - "configure" option} -body {
    .t tag configure
} -returnCodes error -result {wrong # args: should be ".t tag configure tagName ?-option value ...?"}
test textTag-5.2 {TkTextTagCmd - "configure" option} -body {
    .t tag configure x -foo
} -returnCodes error -result {unknown option "-foo"}
test textTag-5.3 {TkTextTagCmd - "configure" option} -body {
    .t tag configure x -background red -underline
} -cleanup {
    .t tag delete x
} -returnCodes error -result {value for "-underline" missing}
test textTag-5.4 {TkTextTagCmd - "configure" option} -body {
    .t tag delete x
    .t tag configure x -underline yes
    .t tag configure x -underline
} -cleanup {
    .t tag delete x
} -result {-underline {} {} {} yes}
test textTag-5.4a {TkTextTagCmd - "configure" option} -body {
    .t tag delete x
    .t tag configure x -underlinefg lightgreen
    .t tag configure x -underlinefg
} -cleanup {
    .t tag delete x
} -result {-underlinefg {} {} {} lightgreen}
test textTag-5.5 {TkTextTagCmd - "configure" option} -body {
    .t tag delete x
    .t tag configure x -overstrike on
    .t tag cget x -overstrike
} -cleanup {
    .t tag delete x
} -result {on}
test textTag-5.5a {TkTextTagCmd - "configure" option} -body {
    .t tag delete x
    .t tag configure x -overstrikefg lightgreen
    .t tag configure x -overstrikefg
} -cleanup {
    .t tag delete x
} -result {-overstrikefg {} {} {} lightgreen}
test textTag-5.6 {TkTextTagCmd - "configure" option} -body {
    .t tag configure x -overstrike foo
} -cleanup {
    .t tag delete x
} -returnCodes error -result {expected boolean value but got "foo"}
test textTag-5.7 {TkTextTagCmd - "configure" option} -body {
    .t tag delete x
    .t tag configure x -underline stupid
} -cleanup {
    .t tag delete x
} -returnCodes error -result {expected boolean value but got "stupid"}
test textTag-5.8 {TkTextTagCmd - "configure" option} -body {
    .t tag delete x
    .t tag configure x -justify left
    .t tag configure x -justify
} -cleanup {
    .t tag delete x
} -result {-justify {} {} {} left}
test textTag-5.9 {TkTextTagCmd - "configure" option} -body {
    .t tag delete x
    .t tag configure x -justify bogus
} -cleanup {
    .t tag delete x
} -returnCodes error -result {bad justification "bogus": must be left, right, or center}
test textTag-5.10 {TkTextTagCmd - "configure" option} -body {
    .t tag delete x
    .t tag configure x -justify fill
} -cleanup {
    .t tag delete x
} -returnCodes error -result {bad justification "fill": must be left, right, or center}
test textTag-5.11 {TkTextTagCmd - "configure" option} -body {
    .t tag delete x
    .t tag configure x -offset 2
    .t tag configure x -offset
} -cleanup {
    .t tag delete x
} -result {-offset {} {} {} 2}
test textTag-5.12 {TkTextTagCmd - "configure" option} -body {
    .t tag delete x
    .t tag configure x -offset 1.0q
} -cleanup {
    .t tag delete x
} -returnCodes error -result {bad screen distance "1.0q"}
test textTag-5.13 {TkTextTagCmd - "configure" option} -body {
    .t tag delete x
    .t tag configure x -lmargin1 2 -lmargin2 4 -rmargin 5 \
        -lmargincolor darkblue -rmargincolor lightgreen
    list [.t tag configure x -lmargin1] [.t tag configure x -lmargin2] \
        [.t tag configure x -rmargin] [.t tag configure x -lmargincolor] \
        [.t tag configure x -rmargincolor]
} -cleanup {
    .t tag delete x
} -result [list {-lmargin1 {} {} {} 2} {-lmargin2 {} {} {} 4} \
                {-rmargin {} {} {} 5} \
                {-lmargincolor {} {} {} darkblue} {-rmargincolor {} {} {} lightgreen} \
          ]
test textTag-5.14 {TkTextTagCmd - "configure" option} -body {
    .t tag delete x
    .t tag configure x -lmargin1 2.0x
} -cleanup {
    .t tag delete x
} -returnCodes error -result {bad screen distance "2.0x"}
test textTag-5.15 {TkTextTagCmd - "configure" option} -body {
    .t tag delete x
    .t tag configure x -lmargin2 gorp
} -cleanup {
    .t tag delete x
} -returnCodes error -result {bad screen distance "gorp"}
test textTag-5.15a {TkTextTagCmd - "configure" option} -body {
    .t tag delete x
    .t tag configure x -lmargincolor rainbow
} -cleanup {
    .t tag delete x
} -returnCodes error -result {unknown color name "rainbow"}
test textTag-5.16 {TkTextTagCmd - "configure" option} -body {
    .t tag delete x
    .t tag configure x -rmargin 140.1.1
} -cleanup {
    .t tag delete x
} -returnCodes error -result {bad screen distance "140.1.1"}
test textTag-5.16a {TkTextTagCmd - "configure" option} -body {
    .t tag delete x
    .t tag configure x -rmargincolor rainbow
} -cleanup {
    .t tag delete x
} -returnCodes error -result {unknown color name "rainbow"}
.t tag delete x
test textTag-5.17 {TkTextTagCmd - "configure" option} -body {
    .t tag delete x
    .t tag configure x -spacing1 2 -spacing2 4 -spacing3 6
    list [.t tag configure x -spacing1] [.t tag configure x -spacing2] \
        [.t tag configure x -spacing3]
} -cleanup {
    .t tag delete x
} -result {{-spacing1 {} {} {} 2} {-spacing2 {} {} {} 4} {-spacing3 {} {} {} 6}}
test textTag-5.18 {TkTextTagCmd - "configure" option} -body {
    .t tag delete x
    .t tag configure x -spacing1 2.0x
} -cleanup {
    .t tag delete x
} -returnCodes error -result {bad screen distance "2.0x"}
test textTag-5.19 {TkTextTagCmd - "configure" option} -body {
    .t tag delete x
    .t tag configure x -spacing1 lousy
} -cleanup {
    .t tag delete x
} -returnCodes error -result {bad screen distance "lousy"}
test textTag-5.20 {TkTextTagCmd - "configure" option} -body {
    .t tag delete x
    .t tag configure x -spacing1 4.2.3
} -cleanup {
    .t tag delete x
} -returnCodes error -result {bad screen distance "4.2.3"}
test textTag-5.21 {TkTextTagCmd - "configure" option} -body {
    .t configure -selectborderwidth 2 -selectforeground blue \
        -selectbackground black
    .t tag configure sel -borderwidth 4 -foreground green -background yellow
    set x {}
    foreach i {-selectborderwidth -selectforeground -selectbackground} {
        lappend x [lindex [.t configure $i] 4]
    }
    return $x
} -result {4 green yellow}
test textTag-5.22 {TkTextTagCmd - "configure" option} -body {
    .t configure -selectborderwidth 20
    .t tag configure sel -borderwidth {}
    .t cget -selectborderwidth
} -result {}
test textTag-5.23 {TkTextTagCmd - "configure" option} -body {
    set x {}
    # when [.t tag cget sel -selectbackground] == "", mirroring happens between
    #     the text widget option -selectbackground
    # and the tag         option -background
    .t tag configure sel -selectbackground {}
    .t configure -selectbackground black
    .t tag configure sel -background yellow
    lappend x [.t cget -selectbackground]
    .t tag configure sel -background orange
    .t configure -selectbackground blue
    lappend x [.t tag cget sel -background]
    # when [.t tag cget sel -selectbackground] != "", mirroring happens between
    #     the text widget option -selectbackground
    # and the tag         option -selectbackground
    .t tag configure sel -selectbackground green
    .t configure -selectbackground red
    lappend x [.t tag cget sel -selectbackground]
    .t configure -selectbackground black
    .t tag configure sel -selectbackground white
    lappend x [.t cget -selectbackground]
    return $x
} -result {yellow blue red white}
test textTag-5.24 {TkTextTagCmd - "configure" option} -body {
    set x {}
    # when [.t tag cget sel -selectforeground] == "", mirroring happens between
    #     the text widget option -selectforeground
    # and the tag         option -foreground
    .t tag configure sel -selectforeground {}
    .t configure -selectforeground black
    .t tag configure sel -foreground yellow
    lappend x [.t cget -selectforeground]
    .t tag configure sel -foreground orange
    .t configure -selectforeground blue
    lappend x [.t tag cget sel -foreground]
    # when [.t tag cget sel -selectforeground] != "", mirroring happens between
    #     the text widget option -selectforeground
    # and the tag         option -selectforeground
    .t tag configure sel -selectforeground green
    .t configure -selectforeground red
    lappend x [.t tag cget sel -selectforeground]
    .t configure -selectforeground black
    .t tag configure sel -selectforeground white
    lappend x [.t cget -selectforeground]
    return $x
} -result {yellow blue red white}

test textTag-6.1 {TkTextTagCmd - "delete" option} -body {
    .t tag delete
} -returnCodes error -result {wrong # args: should be ".t tag delete tagName ?tagName ...?"}
test textTag-6.2 {TkTextTagCmd - "delete" option} -body {
    .t tag delete zork
} -returnCodes ok -result {}
test textTag-6.3 {TkTextTagCmd - "delete" option} -setup {
    .t tag delete {*}[.t tag names]
} -body {
    .t tag config x -background black
    .t tag config y -foreground white
    .t tag config z -background black
    .t tag delete y z
    lsort [.t tag names]
} -cleanup {
    .t tag delete x
} -result {sel x}
test textTag-6.4 {TkTextTagCmd - "delete" option} -setup {
    .t tag delete {*}[.t tag names]
} -body {
    .t tag config x -background black
    .t tag config y -foreground white
    .t tag config z -background black
    eval .t tag delete [.t tag names]
    .t tag names
} -result {sel}
test textTag-6.5 {TkTextTagCmd - "delete" option} -body {
    .t tag bind x <Enter> foo
    .t tag delete x
    .t tag configure x -background black
    .t tag bind x
} -cleanup {
    .t tag delete x
} -result {}


test textTag-7.1 {TkTextTagCmd - "lower" option} -body {
    .t tag lower
} -returnCodes error -result {wrong # args: should be ".t tag lower tagName ?belowThis?"}
test textTag-7.2 {TkTextTagCmd - "lower" option} -body {
    .t tag lower foo
} -returnCodes error -result {tag "foo" isn't defined in text widget}
test textTag-7.3 {TkTextTagCmd - "lower" option} -body {
    .t tag lower sel bar
} -returnCodes error -result {tag "bar" isn't defined in text widget}
test textTag-7.4 {TkTextTagCmd - "lower" option} -setup {
    .t tag delete {*}[.t tag names]
    .t tag remove sel 1.0 end
    foreach i {a b c d} {
        .t tag configure $i -background black
    }
} -body {
    .t tag lower c
    .t tag names
} -cleanup {
    .t tag delete {*}[.t tag names]
} -result {c sel a b d}
test textTag-7.5 {TkTextTagCmd - "lower" option} -setup {
    .t tag delete {*}[.t tag names]
    .t tag remove sel 1.0 end
    foreach i {a b c d} {
        .t tag configure $i -background black
    }
} -body {
    .t tag lower d b
    .t tag names
} -cleanup {
    .t tag delete {*}[.t tag names]
} -result {sel a d b c}
test textTag-7.6 {TkTextTagCmd - "lower" option} -setup {
    .t tag delete {*}[.t tag names]
    .t tag remove sel 1.0 end
    foreach i {a b c d} {
        .t tag configure $i -background black
    }
} -body {
    .t tag lower a c
    .t tag names
} -cleanup {
    .t tag delete {*}[.t tag names]
} -result {sel b a c d}


test textTag-8.1 {TkTextTagCmd - "names" option} -body {
    .t tag names a b
} -cleanup {
    .t tag delete {*}[.t tag names]
} -returnCodes error -result {wrong # args: should be ".t tag names ?index?"}
test textTag-8.2 {TkTextTagCmd - "names" option} -setup {
    .t tag delete {*}[.t tag names]
    .t tag remove sel 1.0 end
    foreach i {a b c d} {
        .t tag configure $i -background black
    }
} -body {
    .t tag names
} -cleanup {
    .t tag delete {*}[.t tag names]
} -result {sel a b c d}
test textTag-8.3 {TkTextTagCmd - "names" option} -setup {
    .t tag delete {*}[.t tag names]
    .t tag remove sel 1.0 end
    foreach i {a b c d} {
        .t tag configure $i -background black
    }
} -body {
    .t tag add "a b" 2.1 2.6
    .t tag add c 2.4 2.7
    .t tag names 2.5
} -cleanup {
    .t tag delete {*}[.t tag names]
} -result {c {a b}}


test textTag-9.1 {TkTextTagCmd - "nextrange" option} -body {
    .t tag nextrange x
} -returnCodes error -result {wrong # args: should be ".t tag nextrange tagName index1 ?index2?"}
test textTag-9.2 {TkTextTagCmd - "nextrange" option} -body {
    .t tag nextrange x 1 2 3
} -returnCodes error -result {wrong # args: should be ".t tag nextrange tagName index1 ?index2?"}
test textTag-9.3 {TkTextTagCmd - "nextrange" option} -body {
    .t tag nextrange foo 1.0
} -returnCodes ok -result {}
test textTag-9.4 {TkTextTagCmd - "nextrange" option} -setup {
    .t tag delete x
} -body {
    .t tag add x 2.3 2.5
    .t tag nextrange x foo
} -cleanup {
    .t tag delete x
} -returnCodes error -result {bad text index "foo"}
test textTag-9.5 {TkTextTagCmd - "nextrange" option} -setup {
    .t tag delete x
} -body {
    .t tag add x 2.3 2.5
    .t tag add x 2.9 3.1
    .t tag add x 7.2
    .t tag nextrange x 1.0 bar
} -cleanup {
    .t tag delete x
} -returnCodes error -result {bad text index "bar"}
test textTag-9.6 {TkTextTagCmd - "nextrange" option} -setup {
    .t tag delete x
} -body {
    .t tag add x 2.3 2.5
    .t tag add x 2.9 3.1
    .t tag add x 7.2
    .t tag nextrange x 1.0
} -cleanup {
    .t tag delete x
} -result {2.3 2.5}
test textTag-9.7 {TkTextTagCmd - "nextrange" option} -setup {
    .t tag delete x
} -body {
    .t tag add x 2.3 2.5
    .t tag add x 2.9 3.1
    .t tag add x 7.2
    .t tag nextrange x 2.2
} -cleanup {
    .t tag delete x
} -result {2.3 2.5}
test textTag-9.8 {TkTextTagCmd - "nextrange" option} -setup {
    .t tag delete x
} -body {
    .t tag add x 2.3 2.5
    .t tag add x 2.9 3.1
    .t tag add x 7.2
    .t tag nextrange x 2.3
} -cleanup {
    .t tag delete x
} -result {2.3 2.5}
test textTag-9.9 {TkTextTagCmd - "nextrange" option} -setup {
    .t tag delete x
} -body {
    .t tag add x 2.3 2.5
    .t tag add x 2.9 3.1
    .t tag add x 7.2
    .t tag nextrange x 2.4
} -cleanup {
    .t tag delete x
} -result {2.9 3.1}
test textTag-9.10 {TkTextTagCmd - "nextrange" option} -setup {
    .t tag delete x
} -body {
    .t tag add x 2.3 2.5
    .t tag add x 2.9 3.1
    .t tag add x 7.2
    .t tag nextrange x 2.4 2.9
} -cleanup {
    .t tag delete x
} -result {}
test textTag-9.11 {TkTextTagCmd - "nextrange" option} -setup {
    .t tag delete x
} -body {
    .t tag add x 2.3 2.5
    .t tag add x 2.9 3.1
    .t tag add x 7.2
    .t tag nextrange x 2.4 2.10
} -cleanup {
    .t tag delete x
} -result {2.9 3.1}
test textTag-9.12 {TkTextTagCmd - "nextrange" option} -setup {
    .t tag delete x
} -body {
    .t tag add x 2.3 2.5
    .t tag add x 2.9 3.1
    .t tag add x 7.2
    .t tag nextrange x 2.4 2.11
} -cleanup {
    .t tag delete x
} -result {2.9 3.1}
test textTag-9.13 {TkTextTagCmd - "nextrange" option} -setup {
    .t tag delete x
} -body {
    .t tag add x 2.3 2.5
    .t tag add x 2.9 3.1
    .t tag add x 7.2
    .t tag nextrange x 7.0
} -cleanup {
    .t tag delete x
} -result {7.2 7.3}
test textTag-9.14 {TkTextTagCmd - "nextrange" option} -setup {
    .t tag delete x
} -body {
    .t tag add x 2.3 2.5
    .t tag add x 2.9 3.1
    .t tag add x 7.2
    .t tag nextrange x 7.3
} -cleanup {
    .t tag delete x
} -result {}


test textTag-10.1 {TkTextTagCmd - "prevrange" option} -body {
    .t tag prevrange x
} -returnCodes error -result {wrong # args: should be ".t tag prevrange tagName index1 ?index2?"}
test textTag-10.2 {TkTextTagCmd - "prevrange" option} -body {
    .t tag prevrange x 1 2 3
} -returnCodes error -result {wrong # args: should be ".t tag prevrange tagName index1 ?index2?"}
test textTag-10.3 {TkTextTagCmd - "prevrange" option} -setup {
    .t tag delete x
} -body {
    .t tag prevrange foo end
} -cleanup {
    .t tag delete x
} -returnCodes ok -result {}
test textTag-10.4 {TkTextTagCmd - "prevrange" option} -setup {
    .t tag delete x
} -body {
    .t tag add x 2.3 2.5
    .t tag add x 2.9 3.1
    .t tag add x 7.2
    .t tag prevrange x foo
} -cleanup {
    .t tag delete x
} -returnCodes error -result {bad text index "foo"}
test textTag-10.5 {TkTextTagCmd - "prevrange" option} -setup {
    .t tag delete x
} -body {
    .t tag add x 2.3 2.5
    .t tag add x 2.9 3.1
    .t tag add x 7.2
    .t tag prevrange x end bar
} -cleanup {
    .t tag delete x
} -returnCodes error -result {bad text index "bar"}
test textTag-10.6 {TkTextTagCmd - "prevrange" option} -setup {
    .t tag delete x
} -body {
    .t tag add x 2.3 2.5
    .t tag add x 2.9 3.1
    .t tag add x 7.2
    .t tag prevrange x end
} -cleanup {
    .t tag delete x
} -result {7.2 7.3}
test textTag-10.7 {TkTextTagCmd - "prevrange" option} -setup {
    .t tag delete x
} -body {
    .t tag add x 2.3 2.5
    .t tag add x 2.9 3.1
    .t tag add x 7.2
    .t tag prevrange x 2.4
} -cleanup {
    .t tag delete x
} -result {2.3 2.5}
test textTag-10.8 {TkTextTagCmd - "prevrange" option} -setup {
    .t tag delete x
} -body {
    .t tag add x 2.3 2.5
    .t tag add x 2.9 3.1
    .t tag add x 7.2
    .t tag prevrange x 2.5
} -cleanup {
    .t tag delete x
} -result {2.3 2.5}
test textTag-10.9 {TkTextTagCmd - "prevrange" option} -setup {
    .t tag delete x
} -body {
    .t tag add x 2.3 2.5
    .t tag add x 2.9 3.1
    .t tag add x 7.2
    .t tag prevrange x 2.9
} -cleanup {
    .t tag delete x
} -result {2.3 2.5}
test textTag-10.10 {TkTextTagCmd - "prevrange" option} -setup {
    .t tag delete x
} -body {
    .t tag add x 2.3 2.5
    .t tag add x 2.9 3.1
    .t tag add x 7.2
    .t tag prevrange x 2.9 2.6
} -cleanup {
    .t tag delete x
} -result {}
test textTag-10.11 {TkTextTagCmd - "prevrange" option} -setup {
    .t tag delete x
} -body {
    .t tag add x 2.3 2.5
    .t tag add x 2.9 3.1
    .t tag add x 7.2
    .t tag prevrange x 2.9 2.5
} -cleanup {
    .t tag delete x
} -result {}
test textTag-10.12 {TkTextTagCmd - "prevrange" option} -setup {
    .t tag delete x
} -body {
    .t tag add x 2.3 2.5
    .t tag add x 2.9 3.1
    .t tag add x 7.2
    .t tag prevrange x 2.9 2.3
} -cleanup {
    .t tag delete x
} -result {2.3 2.5}
test textTag-10.13 {TkTextTagCmd - "prevrange" option} -setup {
    .t tag delete x
} -body {
    .t tag add x 2.3 2.5
    .t tag add x 2.9 3.1
    .t tag add x 7.2
    .t tag prevrange x 7.0
} -cleanup {
    .t tag delete x
} -result {2.9 3.1}
test textTag-10.14 {TkTextTagCmd - "prevrange" option} -setup {
    .t tag delete x
} -body {
    .t tag add x 2.3 2.5
    .t tag add x 2.9 3.1
    .t tag add x 7.2
    .t tag prevrange x 2.3
} -cleanup {
    .t tag delete x
} -result {}


test textTag-11.1 {TkTextTagCmd - "raise" option} -body {
    .t tag raise
} -returnCodes error -result {wrong # args: should be ".t tag raise tagName ?aboveThis?"}
test textTag-11.2 {TkTextTagCmd - "raise" option} -body {
    .t tag raise foo
} -returnCodes error -result {tag "foo" isn't defined in text widget}
test textTag-11.3 {TkTextTagCmd - "raise" option} -body {
    .t tag raise sel bar
} -returnCodes error -result {tag "bar" isn't defined in text widget}
test textTag-11.4 {TkTextTagCmd - "raise" option} -setup {
    .t tag delete {*}[.t tag names]
    .t tag remove sel 1.0 end
    foreach i {a b c d} {
        .t tag configure $i -background black
    }
} -body {
    .t tag raise c
    .t tag names
} -cleanup {
    .t tag delete {*}[.t tag names]
} -result {sel a b d c}
test textTag-11.5 {TkTextTagCmd - "raise" option} -setup {
    .t tag delete {*}[.t tag names]
    .t tag remove sel 1.0 end
    foreach i {a b c d} {
        .t tag configure $i -background black
    }
} -body {
    .t tag raise d b
    .t tag names
} -cleanup {
    .t tag delete {*}[.t tag names]
} -result {sel a b d c}
test textTag-11.6 {TkTextTagCmd - "raise" option} -setup {
    .t tag delete {*}[.t tag names]
    .t tag remove sel 1.0 end
    foreach i {a b c d} {
        .t tag configure $i -background black
    }
} -body {
    .t tag raise a c
    .t tag names
} -cleanup {
    .t tag delete {*}[.t tag names]
} -result {sel b c a d}


test textTag-12.1 {TkTextTagCmd - "ranges" option} -body {
    .t tag ranges
} -returnCodes error -result {wrong # args: should be ".t tag ranges tagName"}
test textTag-12.2 {TkTextTagCmd - "ranges" option} -body {
    .t tag delete x
    .t tag ranges x
} -result {}
test textTag-12.3 {TkTextTagCmd - "ranges" option} -setup {
    .t tag delete x
} -body {
    .t tag add x 2.2
    .t tag add x 2.7 4.15
    .t tag add x 5.2 5.5
    .t tag ranges x
} -cleanup {
    .t tag delete x
} -result {2.2 2.3 2.7 4.6 5.2 5.5}
test textTag-12.4 {TkTextTagCmd - "ranges" option} -setup {
    .t tag delete x
} -body {
    .t tag add x 1.0 3.0
    .t tag add x 4.0 end
    .t tag ranges x
} -cleanup {
    .t tag delete x
} -result {1.0 3.0 4.0 8.0}


test textTag-13.1 {TkTextTagCmd - "remove" option} -body {
    .t tag remove
} -returnCodes error -result {wrong # args: should be ".t tag remove tagName index1 ?index2 index1 index2 ...?"}
test textTag-13.2 {TkTextTagCmd - "remove" option} -setup {
    .t tag delete x
} -body {
    .t tag add x 2.2 2.11
    .t tag remove x 2.3 2.7
    .t tag ranges x
} -cleanup {
    .t tag delete x
} -result {2.2 2.3 2.7 2.11}
test textTag-13.3 {TkTextTagCmd - "remove" option} -setup {
    destroy .t.e
} -body {
    entry .t.e
    .t.e insert 0 "Text"
    .t configure -exportselection 1
    .t tag remove sel 1.0 end
    .t tag add sel 2.4 3.3
    .t.e select to 4
    .t tag remove sel 2.7 3.1
    selection get
} -cleanup {
    destroy .t.e
} -result {Text}


test textTag-14.1 {SortTags} -setup {
    .t tag delete a b c d
} -body {
    foreach i {a b c d} {
        .t tag add $i 2.0 2.2
    }
    .t tag names 2.1
} -cleanup {
    .t tag delete a b c d
} -result {a b c d}
.t tag delete a b c d
test textTag-14.2 {SortTags} -setup {
    .t tag delete a b c d
} -body {
    foreach i {a b c d} {
        .t tag configure $i -background black
    }
    foreach i {d c b a} {
        .t tag add $i 2.0 2.2
    }
    .t tag names 2.1
} -cleanup {
    .t tag delete a b c d
} -result {a b c d}
test textTag-14.3 {SortTags} -setup {
    .t tag delete {*}[.t tag names]
} -body {
    for {set i 0} {$i < 30} {incr i} {
        .t tag add x$i 2.0 2.2
    }
    .t tag names 2.1
} -cleanup {
    .t tag delete {*}[.t tag names]
} -result {x0 x1 x2 x3 x4 x5 x6 x7 x8 x9 x10 x11 x12 x13 x14 x15 x16 x17 x18 x19 x20 x21 x22 x23 x24 x25 x26 x27 x28 x29}
test textTag-14.4 {SortTags} -setup {
    .t tag delete {*}[.t tag names]
} -body {
    for {set i 0} {$i < 30} {incr i} {
        .t tag configure x$i -background black
    }
    for {set i 29} {$i >= 0} {incr i -1} {
        .t tag add x$i 2.0 2.2
    }
    .t tag names 2.1
} -cleanup {
    .t tag delete {*}[.t tag names]
} -result {x0 x1 x2 x3 x4 x5 x6 x7 x8 x9 x10 x11 x12 x13 x14 x15 x16 x17 x18 x19 x20 x21 x22 x23 x24 x25 x26 x27 x28 x29}


set curFont [.t cget -font]
set curWrap [.t cget -wrap]
set c [.t bbox 2.1]
set x1 [expr {[lindex $c 0] + [lindex $c 2]/2}]
set y1 [expr {[lindex $c 1] + [lindex $c 3]/2}]
set c [.t bbox 3.2]
set x2 [expr {[lindex $c 0] + [lindex $c 2]/2}]
set y2 [expr {[lindex $c 1] + [lindex $c 3]/2}]
set c [.t bbox 4.3]
set x3 [expr {[lindex $c 0] + [lindex $c 2]/2}]
set y3 [expr {[lindex $c 1] + [lindex $c 3]/2}]
.t configure -font $textWidgetFont -wrap none
update
set c [.t bbox 2.1]
set x4 [expr [lindex $c 0] + [lindex $c 2]/2]
set y4 [expr [lindex $c 1] + [lindex $c 3]/2]
set c [.t bbox 3.2]
set x5 [expr [lindex $c 0] + [lindex $c 2]/2]
set y5 [expr [lindex $c 1] + [lindex $c 3]/2]
.t configure -font $curFont -wrap $curWrap

test textTag-15.1 {TkTextBindProc} -setup {
    .t tag delete x y
    wm geometry . +200+200 ; update
    event generate {} <Motion> -warp 1 -x 5 -y 5 ; update idletasks ; after 50
} -body {
    bind .t <ButtonRelease> {lappend x up}
    .t tag bind x <ButtonRelease> {lappend x x-up}
    .t tag bind y <ButtonRelease> {lappend x y-up}
    set x {}
    .t tag add x 2.0 2.4
    .t tag add y 4.3
    event gen .t <Button> -x $x1 -y $y1
    event gen .t <Motion> -x $x1 -y $y1
    event gen .t <ButtonRelease> -x $x1 -y $y1
    event gen .t <Button> -x $x1 -y $y1
    event gen .t <Motion> -x $x2 -y $y2
    event gen .t <ButtonRelease> -x $x2 -y $y2
    event gen .t <Button> -x $x2 -y $y2
    event gen .t <Motion> -x $x3 -y $y3
    event gen .t <ButtonRelease> -x $x3 -y $y3
    return $x
} -cleanup {
    .t tag delete x y
    bind .t <ButtonRelease> {}
} -result {x-up up up y-up up}

test textTag-15.2 {TkTextBindProc} -setup {
    .t tag delete x y
    wm geometry . +200+200 ; update
    event generate {} <Motion> -warp 1 -x 5 -y 5 ; update idletasks ; after 50
} -body {
    .t tag bind x <Enter> {lappend x x-enter}
    .t tag bind x <Button> {lappend x x-down}
    .t tag bind x <ButtonRelease> {lappend x x-up}
    .t tag bind x <Leave> {lappend x x-leave}
    .t tag bind y <Enter> {lappend x y-enter}
    .t tag bind y <Button> {lappend x y-down}
    .t tag bind y <ButtonRelease> {lappend x y-up}
    .t tag bind y <Leave> {lappend x y-leave}
    event gen .t <Motion> -x 0 -y 0
    set x {}
    .t tag add x 2.0 2.4
    .t tag add y 4.3
    event gen .t <Motion> -x $x1 -y $y1
    lappend x |
    event gen .t <Button> -x $x1 -y $y1
    lappend x |
    event gen .t <Motion> -x $x3 -y $y3 -state 0x100
    lappend x |
    event gen .t <ButtonRelease> -x $x3 -y $y3
    return $x
} -cleanup {
    .t tag delete x y
} -result {x-enter | x-down | | x-up x-leave y-enter}

test textTag-15.3 {TkTextBindProc} -setup {
    .t tag delete x y
    wm geometry . +200+200 ; update
    event generate {} <Motion> -warp 1 -x 5 -y 5 ; update idletasks ; after 50
} -body {
    .t tag bind x <Enter> {lappend x x-enter}
    .t tag bind x <Button-1> {lappend x x-down}
    .t tag bind x <ButtonRelease-1> {lappend x x-up}
    .t tag bind x <Leave> {lappend x x-leave}
    .t tag bind y <Enter> {lappend x y-enter}
    .t tag bind y <Button-1> {lappend x y-down}
    .t tag bind y <ButtonRelease-1> {lappend x y-up}
    .t tag bind y <Leave> {lappend x y-leave}
    event gen .t <Motion> -x 0 -y 0
    set x {}
    .t tag add x 2.0 2.4
    .t tag add y 4.3
    event gen .t <Motion> -x $x1 -y $y1
    lappend x |
    event gen .t <Button-1> -x $x1 -y $y1
    lappend x |
    event gen .t <Button-2> -x $x1 -y $y1 -state 0x100
    lappend x |
    event gen .t <Motion> -x $x3 -y $y3  -state 0x300
    lappend x |
    event gen .t <ButtonRelease-1> -x $x3 -y $y3 -state 0x300
    lappend x |
    event gen .t <ButtonRelease-2> -x $x3 -y $y3 -state 0x200
    return $x
} -cleanup {
    .t tag delete x y
} -result {x-enter | x-down | | | x-up | x-leave y-enter}


test textTag-16.1 {TkTextPickCurrent procedure} -setup {
    .t tag delete {*}[.t tag names]
    wm geometry . +200+200 ; update
    event generate {} <Motion> -warp 1 -x 5 -y 5 ; update idletasks ; after 50
} -body {
    event gen .t <ButtonRelease-1> -state 0x100 -x $x1 -y $y1
    set x [.t index current]
    event gen .t <Motion> -x $x2 -y $y2
    lappend x [.t index current]
    event gen .t <Button-1> -x $x2 -y $y2
    lappend x [.t index current]
    event gen .t <Motion> -x $x3 -y $y3 -state 0x100
    lappend x [.t index current]
    event gen .t <Button-3> -state 0x100 -x $x3 -y $y3
    lappend x [.t index current]
    event gen .t <ButtonRelease-3> -state 0x300 -x $x3 -y $y3
    lappend x [.t index current]
    event gen .t <ButtonRelease-1> -state 0x100 -x $x3 -y $y3
    lappend x [.t index current]
} -result {2.1 3.2 3.2 3.2 3.2 3.2 4.3}

test textTag-16.2 {TkTextPickCurrent procedure} -constraints {
    haveFontSizes failsOnUbuntuNoXft
} -setup {
    .t tag delete {*}[.t tag names]
    wm geometry . +200+200 ; update
    event generate {} <Motion> -warp 1 -x 5 -y 5 ; update idletasks ; after 50
    .t configure -font $textWidgetFont -wrap none
} -body {
    .t tag configure big -font $bigFont
    event gen .t <ButtonRelease-1> -state 0x100 -x $x4 -y $y4
    event gen .t <Motion> -x $x5 -y $y5
    set x [.t index current]
    .t tag add big 3.0
    update
    lappend x [.t index current]
} -cleanup {
    .t tag delete big
    .t configure -font $curFont -wrap $curWrap
} -result {3.2 3.1}

test textTag-16.3 {TkTextPickCurrent procedure} -setup {
    foreach i {a b c d} {
        .t tag remove $i 1.0 end
    }
    wm geometry . +200+200 ; update
    event generate {} <Motion> -warp 1 -x 5 -y 5 ; update idletasks ; after 50
} -body {
    foreach i {a b c d} {
        .t tag bind $i <Enter> "lappend x enter-$i"
        .t tag bind $i <Leave> "lappend x leave-$i"
    }
    .t tag lower b
    .t tag lower a
    set x {}
    event gen .t <Motion> -x $x1 -y $y1
    .t tag add a 2.1 3.3
    .t tag add b 2.1
    .t tag add c 3.2
    update
    lappend x |
    event gen .t <Motion> -x $x2 -y $y2
    lappend x |
    event gen .t <Motion> -x $x3 -y $y3
    return $x
} -cleanup {
    .t tag delete {*}[.t tag names]
} -result {enter-a enter-b | leave-b enter-c | leave-a leave-c}

test textTag-16.4 {TkTextPickCurrent procedure} -setup {
    foreach i {a b c d} {
        .t tag remove $i 1.0 end
    }
    wm geometry . +200+200 ; update
    event generate {} <Motion> -warp 1 -x 5 -y 5 ; update idletasks ; after 50
} -body {
    foreach i {a b c d} {
        .t tag bind $i <Enter> "lappend x enter-$i"
        .t tag bind $i <Leave> "lappend x leave-$i"
    }
    .t tag lower b
    .t tag lower a
    set x {}
    event gen .t <Motion> -x $x1 -y $y1
    .t tag add a 2.1 3.3
    .t tag add b 2.1
    .t tag add c 2.1
    update
    lappend x |
    .t tag lower c
    event gen .t <Motion> -x $x2 -y $y2
    return $x
} -cleanup {
    .t tag delete {*}[.t tag names]
} -result {enter-a enter-b enter-c | leave-c leave-b}

test textTag-16.5 {TkTextPickCurrent procedure} -constraints {
    haveFontSizes
} -setup {
    foreach i {big a b c d} {
        .t tag remove $i 1.0 end
    }
    wm geometry . +200+200 ; update
    event generate {} <Motion> -warp 1 -x 5 -y 5 ; update idletasks ; after 50
    .t configure -font $textWidgetFont -wrap none
} -body {
    .t tag configure big -font $bigFont
    event gen .t <Motion> -x $x4 -y $y4
    .t tag bind a <Enter> {.t tag add big 3.0 3.2}
    .t tag add a 3.2
    event gen .t <Motion> -x $x5 -y $y5
    .t index current
} -cleanup {
    .t tag delete a big
    .t configure -font $curFont -wrap $curWrap
} -result {3.2}

test textTag-16.6 {TkTextPickCurrent procedure} -constraints {
    haveFontSizes failsOnUbuntuNoXft
} -setup {
    foreach i {big a b c d} {
        .t tag remove $i 1.0 end
    }
    wm geometry . +200+200 ; update
    event generate {} <Motion> -warp 1 -x 5 -y 5 ; update idletasks ; after 50
    .t configure -font $textWidgetFont -wrap none
} -body {
    .t tag configure big -font $bigFont
    event gen .t <Motion> -x $x4 -y $y4
    .t tag bind a <Enter> {.t tag add big 3.0 3.2}
    .t tag add a 3.2
    event gen .t <Motion> -x $x5 -y $y5
    update
    .t index current
} -cleanup {
    .t tag delete a big
    .t configure -font $curFont -wrap $curWrap
} -result {3.1}

test textTag-16.7 {TkTextPickCurrent procedure} -constraints {
    haveFontSizes failsOnUbuntuNoXft
} -setup {
    foreach i {big a b c d} {
        .t tag remove $i 1.0 end
    }
    wm geometry . +200+200 ; update
    event generate {} <Motion> -warp 1 -x 5 -y 5 ; update idletasks ; after 50
    .t configure -font $textWidgetFont -wrap none
} -body {
    .t tag configure big -font $bigFont
    .t tag bind a <Enter> {.t tag add big 3.0 3.2}
    .t tag add a 3.2

    event gen .t <Motion> -x $x4 -y $y4
    .t tag bind a <Leave> {.t tag add big 3.0 3.2}
    .t tag add a 2.1
    event gen .t <Motion> -x $x5 -y $y5
    update
    .t index current
} -cleanup {
    .t tag delete a big
    .t configure -font $curFont -wrap $curWrap
} -result {3.1}


test textTag-17.1 {insert procedure inserts tags} -setup {
    .t delete 1.0 end
} -body {
    # Objectification of the text widget had a problem
    # with inserting tags when using 'end'. Check that
    # bug has been fixed.
    .t insert end abcd {x} \n {} efgh {y} \n {}
    .t dump -tag 1.0 end
} -result {tagon x 1.0 tagoff x 1.4 tagon y 2.0 tagoff y 2.4}


test textTag-18.1 {TkTextPickCurrent tag bindings} -setup {
    destroy .t
    wm geometry . +200+200 ; update
    event generate {} <Motion> -warp 1 -x 5 -y 5 ; update idletasks ; after 50
} -body {
    text .t -width 30 -height 4 -relief sunken -borderwidth 10 \
      -highlightthickness 10 -pady 2
    pack .t
    update ; # map the window, otherwise -warp can't be done

    .t insert end " Tag here " TAG " no tag here"
    .t tag configure TAG -borderwidth 4 -relief raised
    .t tag bind TAG <Enter>  {lappend res "%x %y tag-Enter"}
    .t tag bind TAG <Leave>  {lappend res "%x %y tag-Leave"}
    bind .t <Enter> {lappend res Enter}
    bind .t <Leave> {lappend res Leave}

    set res {}
    # Bindings must not trigger on the widget border, only over
    # the actual tagged characters themselves.
    event gen .t <Motion> -warp 1 -x 0 -y 0 ; update
    event gen .t <Motion> -warp 1 -x 10 -y 10 ; update
    event gen .t <Motion> -warp 1 -x 25 -y 25 ; update
    event gen .t <Motion> -warp 1 -x 20 -y 20 ; update
    event gen .t <Motion> -warp 1 -x 10 -y 10 ; update
    event gen .t <Motion> -warp 1 -x 25 -y 25 ; update
    return $res
} -cleanup {
    destroy .t
} -result {Enter {25 25 tag-Enter} {20 20 tag-Leave} {25 25 tag-Enter}}

destroy .t

# cleanup
cleanupTests
return<|MERGE_RESOLUTION|>--- conflicted
+++ resolved
@@ -11,7 +11,6 @@
 eval tcltest::configure $argv
 tcltest::loadTestedCommands
 
-<<<<<<< HEAD
 set textWidgetFont {Courier 12}
 set bigFont        {Courier 24}
 
@@ -27,10 +26,7 @@
     [font actual  $bigFont -size] == 24 }
 ]
 
-testConstraint failsOnUbuntu [expr {![info exists ::env(TRAVIS_OS_NAME)] || ![string match linux $::env(TRAVIS_OS_NAME)]}]
-=======
 testConstraint failsOnUbuntu [expr {![info exists ::env(CI)] || ![string match Linux $::tcl_platform(os)]}]
->>>>>>> 3ca52101
 testConstraint failsOnUbuntuNoXft [expr {[testConstraint failsOnUbuntu] || (![catch {tk::pkgconfig get fontsystem} fs] && ($fs eq "xft"))}]
 
 destroy .t
