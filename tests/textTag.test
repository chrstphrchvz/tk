--- conflicted
+++ resolved
@@ -1353,15 +1353,10 @@
     .t configure -font $textWidgetFont -wrap none
 } -body {
     .t tag configure big -font $bigFont
-<<<<<<< HEAD
+    # update needed here to stabilize the test
+    update
     event gen .t <ButtonRelease-1> -state 0x100 -x $x4 -y $y4
     event gen .t <Motion> -x $x5 -y $y5
-=======
-    # update needed here to stabilize the test
-    update
-    event gen .t <ButtonRelease-1> -state 0x100 -x $x1 -y $y1
-    event gen .t <Motion> -x $x2 -y $y2
->>>>>>> 911e6945
     set x [.t index current]
     .t tag add big 3.0
     update
