--- conflicted
+++ resolved
@@ -1493,12 +1493,8 @@
     text .t -width 30 -height 4 -relief sunken -borderwidth 10 \
       -highlightthickness 10 -pady 2
     pack .t
-<<<<<<< HEAD
-
-=======
     update ; # map the window, otherwise -warp can't be done
-    
->>>>>>> 8aea8555
+
     .t insert end " Tag here " TAG " no tag here"
     .t tag configure TAG -borderwidth 4 -relief raised
     .t tag bind TAG <Enter>  {lappend res "%x %y tag-Enter"}
@@ -1507,7 +1503,6 @@
     bind .t <Leave> {lappend res Leave}
 
     set res {}
-    update
     # Bindings must not trigger on the widget border, only over
     # the actual tagged characters themselves.
     event gen .t <Motion> -warp 1 -x 0 -y 0 ; update
