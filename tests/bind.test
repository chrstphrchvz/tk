--- conflicted
+++ resolved
@@ -6817,7 +6817,6 @@
 } -cleanup {
 } -result {ok ok ok ok}
 
-<<<<<<< HEAD
 set keyInfo {}
 set numericKeysym {}
 proc testKey {window event type mods} {
@@ -6948,8 +6947,8 @@
     return pass
 } -cleanup {
 } -result pass
-=======
-test bind-35.1 {pointer warp with grab on master, bug [e3888d5820]} -setup {
+
+test bind-36.1 {pointer warp with grab on master, bug [e3888d5820]} -setup {
     pointerAway
     toplevel .top
     grab release .top
@@ -6986,7 +6985,6 @@
     destroy .top
     unset x1 y1 x2 y2
 } -result {1}
->>>>>>> 1d82b107
 
 # cleanup
 cleanupTests
