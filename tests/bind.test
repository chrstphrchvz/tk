--- conflicted
+++ resolved
@@ -6120,7 +6120,6 @@
     update  ;  # shall simply not crash
 } -cleanup {
 } -result {}
-<<<<<<< HEAD
 test bind-32.2 {detection of double click should not fail} -setup {
     pack [frame .t.f]
     focus -force .t.f
@@ -6597,8 +6596,8 @@
     # because both bindings are homogeneous equal, so the most recently defined
     # must be preferred.
 } -result {last}
-=======
-test bind-32.2 {-warp works relatively to a window} -setup {
+
+test bind-34.1 {-warp works relatively to a window} -setup {
     toplevel .top
 } -body {
     # In order to avoid platform-dependent coordinate results due to
@@ -6627,7 +6626,7 @@
 } -cleanup {
     destroy .top
 } -result {1}
-test bind-32.3 {-warp works relatively to the screen} -setup {
+test bind-34.2 {-warp works relatively to the screen} -setup {
 } -body {
     # Contrary to bind-32.2, we're directly checking screen coordinates
     event generate {} <Motion> -x 20 -y 20 -warp 1
@@ -6638,8 +6637,6 @@
     lappend res {*}[winfo pointerxy .]
 } -cleanup {
 } -result {20 20 200 200}
->>>>>>> 99035131
-
 
 # cleanup
 cleanupTests
