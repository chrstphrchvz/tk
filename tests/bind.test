# This file is a Tcl script to test out Tk's "bind" and "bindtags"
# commands plus the procedures in tkBind.c.  It is organized in the
# standard fashion for Tcl tests.
#
# Copyright (c) 1994 The Regents of the University of California.
# Copyright (c) 1994-1995 Sun Microsystems, Inc.
# Copyright (c) 1998-1999 by Scriptics Corporation.
# All rights reserved.

package require tcltest 2.2
namespace import ::tcltest::*
eval tcltest::configure $argv
tcltest::loadTestedCommands
tk useinputmethods 0

toplevel .t -width 100 -height 50
wm geom .t +0+0
update idletasks

foreach p [event info] {event delete $p}
foreach event [bind Test] {
    bind Test $event {}
}
foreach event [bind all] {
    bind all $event {}
}

proc unsetBindings {} {
    bind all <Enter> {}
    bind Test <Enter> {}
    bind Toplevel <Enter> {}
    bind xyz <Enter> {}
    bind {a b} <Enter> {}
    bind .t <Enter> {}
}

# move the mouse pointer away of the testing area
# otherwise some spurious events may pollute the tests
toplevel .top
wm geometry .top 50x50-50-50
update
event generate .top <Button-1> -warp 1
update
destroy .top

test bind-1.1 {bind command} -body {
    bind
} -returnCodes error -result {wrong # args: should be "bind window ?pattern? ?command?"}
test bind-1.2 {bind command} -body {
    bind a b c d
} -returnCodes error -result {wrong # args: should be "bind window ?pattern? ?command?"}
test bind-1.3 {bind command} -body {
    bind .gorp
} -returnCodes error -result {bad window path name ".gorp"}
test bind-1.4 {bind command} -body {
    bind foo
} -returnCodes ok -result {}
test bind-1.5 {bind command} -body {
    bind .t <gorp-> {}
} -returnCodes ok -result {}
test bind-1.6 {bind command} -body {
    frame .t.f
    bind .t.f <Enter> {test script}
    set result [bind .t.f <Enter>]
    bind .t.f <Enter> {}
    list $result [bind .t.f <Enter>]
} -cleanup {
    destroy .t.f
} -result {{test script} {}}
test bind-1.7 {bind command} -body {
    frame .t.f
    bind .t.f <Enter> {test script}
    bind .t.f <Enter> {+more text}
    bind .t.f <Enter>
} -cleanup {
    destroy .t.f
} -result {test script
more text}
test bind-1.8 {bind command} -body {
    bind .t <gorp-> {test script} 
} -returnCodes error -result {bad event type or keysym "gorp"}
test bind-1.9 {bind command} -body {
    catch {bind .t <gorp-> {test script}} 
    bind .t
} -result {}
test bind-1.10 {bind command} -body {
    bind .t <gorp->
} -returnCodes ok -result {}
test bind-1.11 {bind command} -body {
    frame .t.f
    bind .t.f <Enter> {script 1}
    bind .t.f <Leave> {script 2}
    bind .t.f a {script for a}
    bind .t.f b {script for b}
    lsort [bind .t.f]
} -cleanup {
    destroy .t.f
} -result {<Enter> <Leave> a b}

test bind-2.1 {bindtags command} -body {
    bindtags
} -returnCodes error -result {wrong # args: should be "bindtags window ?taglist?"}
test bind-2.2 {bindtags command} -body {
    bindtags a b c
} -returnCodes error -result {wrong # args: should be "bindtags window ?taglist?"}
test bind-2.3 {bindtags command} -body {
    bindtags .foo
} -returnCodes error -result {bad window path name ".foo"}
test bind-2.4 {bindtags command} -body {
    bindtags .t
} -result {.t Toplevel all}
test bind-2.5 {bindtags command} -body {
    frame .t.f
    bindtags .t.f
} -cleanup {
    destroy .t.f
} -result {.t.f Frame .t all}
test bind-2.6 {bindtags command} -body {
    frame .t.f
    bindtags .t.f {{x y z} b c d}
    bindtags .t.f
} -cleanup {
    destroy .t.f
} -result {{x y z} b c d}
test bind-2.7 {bindtags command} -body {
    frame .t.f
    bindtags .t.f {x y z}
    bindtags .t.f {}
    bindtags .t.f
} -cleanup {
    destroy .t.f
} -result {.t.f Frame .t all}
test bind-2.8 {bindtags command} -body {
    frame .t.f
    bindtags .t.f {x y z}
    bindtags .t.f {a b c d}
    bindtags .t.f
} -cleanup {
    destroy .t.f
} -result {a b c d}
test bind-2.9 {bindtags command} -body {
    frame .t.f
    bindtags .t.f {a b c}
    bindtags .t.f "\{" 
} -cleanup {
    destroy .t.f
} -returnCodes error -result {unmatched open brace in list} 
test bind-2.10 {bindtags command} -body {
    frame .t.f
    bindtags .t.f {a b c}
    catch {bindtags .t.f "\{"}
    bindtags .t.f
} -cleanup {
    destroy .t.f
} -result {.t.f Frame .t all}
test bind-2.11 {bindtags command} -body {
    frame .t.f
    bindtags .t.f {a b c}
    bindtags .t.f "a .gorp b" 
} -cleanup {
    destroy .t.f
} -returnCodes ok  
test bind-2.12 {bindtags command} -body {
    frame .t.f
    bindtags .t.f {a b c}
    catch {bindtags .t.f "a .gorp b"}
    bindtags .t.f
} -cleanup {
    destroy .t.f
} -result {a .gorp b}


test bind-3.1 {TkFreeBindingTags procedure} -body {
    frame .t.f
    bindtags .t.f "a b c d"
    destroy .t.f
} -cleanup {
    destroy .t.f
} -result {}
test bind-3.2 {TkFreeBindingTags procedure} -body {
    frame .t.f
    catch {bindtags .t.f "a .gorp b .t.f"}
    destroy .t.f
} -cleanup {
    destroy .t.f
} -result {}


test bind-4.1 {TkBindEventProc procedure} -setup {
    frame .t.f -class Test -width 150 -height 100
    pack .t.f
    update
    set x {}
} -body {
    bind all <Enter> {lappend x "%W enter all"}
    bind Test <Enter> {lappend x "%W enter frame"}
    bind Toplevel <Enter> {lappend x "%W enter toplevel"}
    bind xyz <Enter> {lappend x "%W enter xyz"}
    bind {a b} <Enter> {lappend x "%W enter {a b}"}
    bind .t <Enter>  {lappend x "%W enter .t"}
    bind .t.f <Enter> {lappend x "%W enter .t.f"}
    
    event generate .t.f <Enter>
    return $x
} -cleanup {
    destroy .t.f
    unsetBindings
} -result {{.t.f enter .t.f} {.t.f enter frame} {.t.f enter .t} {.t.f enter all}}
test bind-4.2 {TkBindEventProc procedure} -setup {
    frame .t.f -class Test -width 150 -height 100
    pack .t.f
    update
    set x {}
} -body {
    bind all <Enter> {lappend x "%W enter all"}
    bind Test <Enter> {lappend x "%W enter frame"}
    bind Toplevel <Enter> {lappend x "%W enter toplevel"}
    bind xyz <Enter> {lappend x "%W enter xyz"}
    bind {a b} <Enter> {lappend x "%W enter {a b}"}
    bind .t <Enter>  {lappend x "%W enter .t"}
    bind .t.f <Enter> {lappend x "%W enter .t.f"}
    
    bindtags .t.f {.t.f {a b} xyz}
    event generate .t.f <Enter> 
    return $x
} -cleanup {
    destroy .t.f
    unsetBindings
} -result {{.t.f enter .t.f} {.t.f enter {a b}} {.t.f enter xyz}}
test bind-4.3 {TkBindEventProc procedure} -body {
    set x {}
    bind all <Enter> {lappend x "%W enter all"}
    bind Test <Enter> {lappend x "%W enter frame"}
    bind Toplevel <Enter> {lappend x "%W enter toplevel"}
    bind xyz <Enter> {lappend x "%W enter xyz"}
    bind {a b} <Enter> {lappend x "%W enter {a b}"}
    bind .t <Enter>  {lappend x "%W enter .t"}
    
    event generate .t <Enter>
    return $x
} -cleanup {
    unsetBindings
}  -result {{.t enter .t} {.t enter toplevel} {.t enter all}}
test bind-4.4 {TkBindEventProc procedure} -setup {
    frame .t.f -class Test -width 150 -height 100
    pack .t.f
    frame .t.f3 -width 50 -height 50
    pack .t.f3
    update
    set x {}
} -body {
    bind all <Enter> {lappend x "%W enter all"}
    bind Test <Enter> {lappend x "%W enter frame"}
    bind Toplevel <Enter> {lappend x "%W enter toplevel"}
    bind xyz <Enter> {lappend x "%W enter xyz"}
    bind {a b} <Enter> {lappend x "%W enter {a b}"}
    bind .t <Enter>  {lappend x "%W enter .t"}
    
    bindtags .t.f {.t.f .t.f2 .t.f3}
    bind .t.f <Enter> {lappend x "%W enter .t.f"}
    bind .t.f3 <Enter> {lappend x "%W enter .t.f3"}
    event generate .t.f <Enter>
    return $x
} -cleanup {
    destroy .t.f .t.f3
    unsetBindings
} -result {{.t.f enter .t.f} {.t.f enter .t.f3}}
test bind-4.5 {TkBindEventProc procedure} -setup {
    # This tests memory allocation for objPtr;  it won't serve any useful
    # purpose unless run with some sort of allocation checker turned on.
    frame .t.f -class Test -width 150 -height 100
    pack .t.f
    update
} -body {
    bind all <Enter> {lappend x "%W enter all"}
    bind Test <Enter> {lappend x "%W enter frame"}
    bind Toplevel <Enter> {lappend x "%W enter toplevel"}
    bind xyz <Enter> {lappend x "%W enter xyz"}
    bind {a b} <Enter> {lappend x "%W enter {a b}"}
    bind .t <Enter>  {lappend x "%W enter .t"}
    bindtags .t.f {a b c d e f g h i j k l m n o p q r s t u v w x y z}
    
    event generate .t.f <Enter>
} -cleanup {
    destroy .t.f
    unsetBindings
} -result {}


test bind-5.1 {Tk_CreateBindingTable procedure} -body {
    canvas .t.c
    .t.c bind foo
} -cleanup {
    destroy .t.c
} -result {}


test bind-6.1 {Tk_DeleteBindTable procedure} -body {
    canvas .t.c
    .t.c bind foo <1> {string 1}
    .t.c create rectangle 0 0 100 100
    .t.c bind 1 <2> {string 2}
    destroy .t.c
} -cleanup {
    destroy .t.c
} -result {}
test bind-7.1 {Tk_CreateBinding procedure: bad binding} -body {
    canvas .t.c
    .t.c bind foo <
} -cleanup {
    destroy .t.c
} -returnCodes error -result {no event type or button # or keysym}
test bind-7.3 {Tk_CreateBinding procedure: append} -body {
    canvas .t.c
    .t.c bind foo <1> "button 1"
    .t.c bind foo <1> "+more button 1"
    .t.c bind foo <1>
} -cleanup {
    destroy .t.c
} -result {button 1
more button 1}
test bind-7.4 {Tk_CreateBinding procedure: append to non-existing} -body {
    canvas .t.c
    .t.c bind foo <1> "+button 1"
    .t.c bind foo <1>
} -cleanup {
    destroy .t.c
} -result {button 1}

test bind-8.1 {Tk_CreateBinding: error} -body {
    bind . <xyz> "xyz"
} -returnCodes error -result {bad event type or keysym "xyz"}

test bind-9.1 {Tk_DeleteBinding procedure} -body {
    frame .t.f -class Test -width 150 -height 100
    bind .t.f <
} -cleanup {
    destroy .t.f
} -returnCodes ok
test bind-9.2 {Tk_DeleteBinding procedure} -setup {
    set result {}
} -body {
    frame .t.f -class Test -width 150 -height 100
    foreach i {a b c d} {
        bind .t.f $i "binding for $i"
    }
    foreach i {b d a c} {
        bind .t.f $i {}
        lappend result [lsort [bind .t.f]]
    }
    return $result
} -cleanup {
    destroy .t.f
} -result {{a c d} {a c} c {}}
test bind-9.3 {Tk_DeleteBinding procedure} -setup {
    set result {}
} -body {
    frame .t.f -class Test -width 150 -height 100
    foreach i {<1> <Meta-1> <Control-1> <Double-Alt-1>} {
        bind .t.f $i "binding for $i"
    }
    foreach i {<Control-1> <Double-Alt-1> <1> <Meta-1>} {
        bind .t.f $i {}
        lappend result [lsort [bind .t.f]]
    }
    return $result
} -cleanup {
    destroy .t.f
} -result {{<Button-1> <Double-Alt-Button-1> <Meta-Button-1>} {<Button-1> <Meta-Button-1>} <Meta-Button-1> {}}

test bind-10.1 {Tk_GetBinding procedure} -body {
    canvas .t.c
    .t.c bind foo <
} -cleanup {
    destroy .t.c
} -returnCodes error -result {no event type or button # or keysym}
test bind-10.2 {Tk_GetBinding procedure} -body {
    canvas .t.c
    .t.c bind foo a Test
    .t.c bind foo a
} -cleanup {
    destroy .t.c
} -result {Test}

test bind-11.1 {Tk_GetAllBindings procedure} -body {
    frame .t.f 
    foreach i "! a \\\{ ~ <Delete> <space> <<Paste>> <Tab> <Linefeed> <less> <Meta-a> <Acircumflex>" {
        bind .t.f $i Test
    }
    lsort [bind .t.f]
} -cleanup {
    destroy .t.f
} -result {! <<Paste>> <Key-Acircumflex> <Key-Delete> <Key-Linefeed> <Key-Tab> <Key-less> <Key-space> <Meta-Key-a> a \{ ~}
test bind-11.2 {Tk_GetAllBindings procedure} -body {
    frame .t.f 
    foreach i "<Double-1> <Triple-1> <Meta-Control-a> <Double-Alt-Enter> <1>" {
        bind .t.f $i Test
    }
    lsort [bind .t.f]
} -cleanup {
    destroy .t.f
} -result {<Button-1> <Control-Meta-Key-a> <Double-Alt-Enter> <Double-Button-1> <Triple-Button-1>}
test bind-11.3 {Tk_GetAllBindings procedure} -body {
    frame .t.f 
    foreach i "<Double-Triple-1> abcd a<Leave>b" {
        bind .t.f $i Test
    }
    lsort [bind .t.f]
} -cleanup {
    destroy .t.f
} -result {<Triple-Button-1> a<Leave>b abcd}


test bind-12.1 {Tk_DeleteAllBindings procedure} -body {
    frame .t.f -class Test -width 150 -height 100
    destroy .t.f
} -result {}
test bind-12.2 {Tk_DeleteAllBindings procedure} -body {
    frame .t.f -class Test -width 150 -height 100
    foreach i "a b c <Meta-1> <Alt-a> <Control-a>" {
        bind .t.f $i x
    }
    destroy .t.f
} -result {}

test bind-13.1 {Tk_BindEvent procedure} -setup {
    frame .t.f -class Test -width 150 -height 100
    pack .t.f
    focus -force .t.f
    update
    set x {}
} -body {
    bind Test <KeyPress> {lappend x "%W %K Test KeyPress"}
    bind all <KeyPress> {lappend x "%W %K all KeyPress"}
    bind Test : {lappend x "%W %K Test :"}
    bind all  _ {lappend x "%W %K all _"}
    bind .t.f : {lappend x "%W %K .t.f :"}
    
    event generate .t.f <Key-colon>
    event generate .t.f <Key-plus>
    event generate .t.f <Key-underscore>
    return $x
} -cleanup {
    destroy .t.f
    bind all <KeyPress> {}
    bind Test <KeyPress> {}
    bind all _ {}
    bind Test : {}
} -result {{.t.f colon .t.f :} {.t.f colon Test :} {.t.f colon all KeyPress} {.t.f plus Test KeyPress} {.t.f plus all KeyPress} {.t.f underscore Test KeyPress} {.t.f underscore all _}}

test bind-13.2 {Tk_BindEvent procedure} -setup {
    frame .t.f -class Test -width 150 -height 100
    pack .t.f
    focus -force .t.f
    update
    set x {}
} -body {
    bind Test <KeyPress> {lappend x "%W %K Test press any"; break}
    bind all <KeyPress> {continue; lappend x "%W %K all press any"}
    bind .t.f : {lappend x "%W %K .t.f pressed colon"}
    
    event generate .t.f <Key-colon>
    return $x
} -cleanup {
    destroy .t.f
    bind all <KeyPress> {}
    bind Test <KeyPress> {}
} -result {{.t.f colon .t.f pressed colon} {.t.f colon Test press any}}

test bind-13.3 {Tk_BindEvent procedure} -setup {
    proc bgerror args {}
    frame .t.f -class Test -width 150 -height 100
    pack .t.f
    focus -force .t.f
    update
    set x {}
} -body {
    bind Test <KeyPress> {lappend x "%W %K Test press any"; error Test}
    bind .t.f : {lappend x "%W %K .t.f pressed colon"}
    event generate .t.f <Key-colon>
    update
    list $x $errorInfo
} -cleanup {
    destroy .t.f
    bind Test <KeyPress> {}
    rename bgerror {}
}  -result {{{.t.f colon .t.f pressed colon} {.t.f colon Test press any}} {Test
    while executing
"error Test"
    (command bound to event)}}
test bind-13.4 {Tk_BindEvent procedure} -setup {
    proc foo {} {
        set x 44
        event generate .t.f <Key-colon>
    }
    frame .t.f -class Test -width 150 -height 100
    pack .t.f
    focus -force .t.f
    update
    set x {}
} -body {
    bind Test : {lappend x "%W %K Test"}
    bind .t.f : {lappend x "%W %K .t.f"}
    foo
    return $x
} -cleanup {
    destroy .t.f
    bind Test : {}
} -result {{.t.f colon .t.f} {.t.f colon Test}}

test bind-13.5 {Tk_BindEvent procedure} -body {
    bind all <Destroy> {lappend x "%W destroyed"}
    set x {}
    frame .t.g -gorp foo
} -cleanup {
    bind all <Destroy> {}
} -returnCodes error -result {unknown option "-gorp"} 
test bind-13.6 {Tk_BindEvent procedure} -body {
    bind all <Destroy> {lappend x "%W destroyed"}
    set x {}
    catch {frame .t.g -gorp foo} 
    return $x
} -cleanup {
    bind all <Destroy> {}
} -result {{.t.g destroyed}}

test bind-13.7 {Tk_BindEvent procedure} -setup {
    frame .t.f -class Test -width 150 -height 100
    pack .t.f
    focus -force .t.f
    update
    set x {}
} -body {
    bind .t.f : {lappend x "%W (.t.f binding)"}
    bind Test : {lappend x "%W (Test binding)"}
    bind all : {bind .t.f : {}; lappend x "%W (all binding)"}
    event generate .t.f <Key-colon>
    return $x
} -cleanup {
    bind Test : {}
    bind all : {}
    destroy .t.f
} -result {{.t.f (.t.f binding)} {.t.f (Test binding)} {.t.f (all binding)}}
test bind-13.8 {Tk_BindEvent procedure} -setup {
    frame .t.f -class Test -width 150 -height 100
    pack .t.f
    focus -force .t.f
    update
    set x {}
} -body {
    bind .t.f : {lappend x "%W (.t.f binding)"}
    bind Test : {lappend x "%W (Test binding)"}
    bind all : {destroy .t.f; lappend x "%W (all binding)"}
    event generate .t.f <Key-colon>
    return $x
} -cleanup {
    bind Test : {}
    bind all : {}
    destroy .t.f
} -result {{.t.f (.t.f binding)} {.t.f (Test binding)} {.t.f (all binding)}}

test bind-13.9 {Tk_BindEvent procedure} -setup {
    frame .t.f -class Test -width 150 -height 100
    pack .t.f
    focus -force .t.f
    update
    set x {}
} -body {
    bind .t.f <1> {lappend x "%W z (.t.f <1> binding)"}
    bind .t.f <ButtonPress> {lappend x "%W z (.t.f <ButtonPress> binding)"}
    event generate .t.f <Button-1>
    event generate .t.f <Button-2>
    return $x
} -cleanup {
    destroy .t.f
} -result {{.t.f z (.t.f <1> binding)} {.t.f z (.t.f <ButtonPress> binding)}}
test bind-13.10 {Tk_BindEvent procedure: ignore NotifyInferior} -setup {
    frame .t.f -class Test -width 150 -height 100
    pack .t.f
    focus -force .t.f
    update
    set x {}
} -body {
    bind .t.f <Enter> "lappend x Enter%#"
    bind .t.f <Leave> "lappend x Leave%#"
    event generate .t.f <Enter> -serial 100 -detail NotifyAncestor
    event generate .t.f <Enter> -serial 101 -detail NotifyInferior
    event generate .t.f <Leave> -serial 102 -detail NotifyAncestor
    event generate .t.f <Leave> -serial 103 -detail NotifyInferior
    return $x
} -cleanup {
    destroy .t.f
} -result {Enter100 Leave102}
test bind-13.11 {Tk_BindEvent procedure: collapse Motions} -setup {
    frame .t.f -class Test -width 150 -height 100
    pack .t.f
    focus -force .t.f
    update
    set x {}
} -body {
    bind .t.f <Motion> "lappend x Motion%#(%x,%y)"
    event generate .t.f <Motion> -serial 100 -x 100 -y 200 -when tail 
    update
    event generate .t.f <Motion> -serial 101 -x 200 -y 300 -when tail
    event generate .t.f <Motion> -serial 102 -x 300 -y 400 -when tail 
    update
    return $x
} -cleanup {
    destroy .t.f
} -result {Motion100(100,200) Motion102(300,400)}
test bind-13.12 {Tk_BindEvent procedure: collapse repeating modifiers} -setup {
    frame .t.f -class Test -width 150 -height 100
    pack .t.f
    focus -force .t.f
    update
} -body {
    bind .t.f <Key> "lappend x %K%#"
    bind .t.f <KeyRelease> "lappend x %K%#"
    event generate .t.f <Key-Shift_L> -serial 100 -when tail 
    event generate .t.f <KeyRelease-Shift_L> -serial 101 -when tail 
    event generate .t.f <Key-Shift_L> -serial 102 -when tail 
    event generate .t.f <KeyRelease-Shift_L> -serial 103 -when tail 
    update
} -cleanup {
    destroy .t.f
} -result {}
test bind-13.13 {Tk_BindEvent procedure: valid key detail} -setup {
    frame .t.f -class Test -width 150 -height 100
    pack .t.f
    focus -force .t.f
    update
    set x {}
} -body {
    bind .t.f <Key> "lappend x Key%K"
    bind .t.f <KeyRelease> "lappend x Release%K"
    event generate .t.f <Key> -keysym colon
    event generate .t.f <KeyRelease> -keysym colon
    return $x
} -cleanup {
    destroy .t.f
} -result {Keycolon Releasecolon}
test bind-13.14 {Tk_BindEvent procedure: invalid key detail} -setup {
    frame .t.f -class Test -width 150 -height 100
    pack .t.f
    focus -force .t.f
    update
    set x {}
} -body {
    bind .t.f <Key> "lappend x Key%K"
    bind .t.f <KeyRelease> "lappend x Release%K"
    event generate .t.f <Key> -keycode -1
    event generate .t.f <KeyRelease> -keycode -1
    return $x
} -cleanup {
    destroy .t.f
} -result {Key?? Release??}
test bind-13.15 {Tk_BindEvent procedure: button detail} -setup {
    frame .t.f -class Test -width 150 -height 100
    pack .t.f
    focus -force .t.f
    update
    set x {}
} -body {
    bind .t.f <Button> "lappend x Button%b"
    bind .t.f <ButtonRelease> "lappend x Release%b"
    event generate .t.f <Button> -button 1
    event generate .t.f <ButtonRelease> -button 3
    set x
} -cleanup {
    destroy .t.f
} -result {Button1 Release3}
test bind-13.16 {Tk_BindEvent procedure: virtual detail} -setup {
    frame .t.f -class Test -width 150 -height 100
    pack .t.f
    focus -force .t.f
    update
    set x {}
} -body {
    bind .t.f <<Paste>> "lappend x Paste"
    event generate .t.f <<Paste>>
    return $x
} -cleanup {
    destroy .t.f
} -result {Paste}
test bind-13.17 {Tk_BindEvent procedure: virtual event in event stream} -setup {
    frame .t.f -class Test -width 150 -height 100
    pack .t.f
    focus -force .t.f
    update
    set x {}
} -body {
    bind .t.f <<Paste>> "lappend x Paste"
    event generate .t.f <<Paste>>
    return $x
} -cleanup {
    destroy .t.f
} -result {Paste}
test bind-13.18 {Tk_BindEvent procedure: match detail physical} -setup {
    frame .t.f -class Test -width 150 -height 100
    pack .t.f
    focus -force .t.f
    update
    set x {}
} -body {
    bind .t.f <Button-2> {set x Button-2}
    event add <<Paste>> <Button-2>
    bind .t.f <<Paste>> {set x Paste}
    event generate .t.f <Button-2>
    return $x
} -cleanup {
    destroy .t.f
    event delete <<Paste>> <Button-2>
} -result {Button-2}

test bind-13.19 {Tk_BindEvent procedure: no match detail physical} -setup {
    frame .t.f -class Test -width 150 -height 100
    pack .t.f
    focus -force .t.f
    update
    set x {}
} -body {
    event add <<Paste>> <Button-2>
    bind .t.f <<Paste>> {set x Paste}
    event generate .t.f <Button-2>
    return $x
} -cleanup {
    destroy .t.f
    event delete <<Paste>> <Button-2>
} -result {Paste}
test bind-13.20 {Tk_BindEvent procedure: match detail virtual} -setup {
    frame .t.f -class Test -width 150 -height 100
    pack .t.f
    focus -force .t.f
    update
    set x {}
} -body {
    event add <<Paste>> <Button-2>
    bind .t.f <<Paste>> "lappend x Paste"
    event generate .t.f <Button-2>
    return $x
} -cleanup {
    destroy .t.f
    event delete <<Paste>> <Button-2>
} -result {Paste}
test bind-13.21 {Tk_BindEvent procedure: no match detail virtual} -setup {
    frame .t.f -class Test -width 150 -height 100
    pack .t.f
    focus -force .t.f
    update
    set x {}
} -body {
    event add <<Paste>> <Button-2>
    bind .t.f <<Paste>> "lappend x Paste"
    event generate .t.f <Button>
    return $x
} -cleanup {
    destroy .t.f
    event delete <<Paste>> <Button-2>
} -result {}
test bind-13.22 {Tk_BindEvent procedure: match no-detail physical} -setup {
    frame .t.f -class Test -width 150 -height 100
    pack .t.f
    focus -force .t.f
    update
    set x {}
} -body {
    bind .t.f <Button> {set x Button}
    event add <<Paste>> <Button>
    bind .t.f <<Paste>> {set x Paste}
    event generate .t.f <Button-2>
    return $x
} -cleanup {
    destroy .t.f
    event delete <<Paste>> <Button>
} -result {Button}
test bind-13.23 {Tk_BindEvent procedure: no match no-detail physical} -setup {
    frame .t.f -class Test -width 150 -height 100
    pack .t.f
    focus -force .t.f
    update
    set x {}
} -body {
    event add <<Paste>> <Button>
    bind .t.f <<Paste>> {set x Paste}
    event generate .t.f <Button-2>
    return $x
} -cleanup {
    destroy .t.f
    event delete <<Paste>> <Button>
} -result {Paste}
test bind-13.24 {Tk_BindEvent procedure: match no-detail virtual} -setup {
    frame .t.f -class Test -width 150 -height 100
    pack .t.f
    focus -force .t.f
    update
    set x {}
} -body {
    event add <<Paste>> <Button>
    bind .t.f <<Paste>> "lappend x Paste"
    event generate .t.f <Button-2>
    return $x
} -cleanup {
    destroy .t.f
    event delete <<Paste>> <Button>
} -result {Paste}
test bind-13.25 {Tk_BindEvent procedure: no match no-detail virtual} -setup {
    frame .t.f -class Test -width 150 -height 100
    pack .t.f
    focus -force .t.f
    update
    set x {}
} -body {
    event add <<Paste>> <Key>
    bind .t.f <<Paste>> "lappend x Paste"
    event generate .t.f <Button>
    return $x
} -cleanup {
    destroy .t.f
    event delete <<Paste>> <Key>
} -result {}
test bind-13.26 {Tk_BindEvent procedure: precedence} -setup {
    frame .t.f -class Test -width 150 -height 100
    pack .t.f
    focus -force .t.f
    update
    set x {}
} -body {
    event add <<Paste>> <Button-2>
    event add <<Copy>> <Button>
    bind .t.f <Button-2> "lappend x Button-2"
    bind .t.f <<Paste>> "lappend x Paste"
    bind .t.f <Button> "lappend x Button"
    bind .t.f <<Copy>> "lappend x Copy"

    event generate .t.f <Button-2>
    bind .t.f <Button-2> {}
    event generate .t.f <Button-2>
    bind .t.f <<Paste>> {}
    event generate .t.f <Button-2>
    bind .t.f <Button> {}
    event generate .t.f <Button-2>
    bind .t.f <<Copy>> {}
    event generate .t.f <Button-2>
    return $x
} -cleanup {
    destroy .t.f
    event delete <<Paste>> <Button-2>
    event delete <<Copy>> <Button>
} -result {Button-2 Paste Button Copy}
test bind-13.27 {Tk_BindEvent procedure: no detail virtual pattern list} -setup {
    frame .t.f -class Test -width 150 -height 100
    pack .t.f
    focus -force .t.f
    update
    set x {}
} -body {
    bind .t.f <Button-2> {set x Button-2}
    event generate .t.f <Button-2> 
    return $x
} -cleanup {
    destroy .t.f
} -result {Button-2}
test bind-13.28 {Tk_BindEvent procedure: detail virtual pattern list} -setup {
    frame .t.f -class Test -width 150 -height 100
    pack .t.f
    focus -force .t.f
    update
    set x {}
} -body {
    event add <<Paste>> <Button-2>
    bind .t.f <<Paste>> {set x Paste}
    event generate .t.f <Button-2>
    return $x
} -cleanup {
    destroy .t.f
    event delete <<Paste>> <Button-2>
} -result {Paste}
test bind-13.29 {Tk_BindEvent procedure: no no-detail virtual pattern list} -setup {
    frame .t.f -class Test -width 150 -height 100
    pack .t.f
    focus -force .t.f
    update
    set x {}
} -body {
    bind .t.f <Button> {set x Button}
    event generate .t.f <Button-2>
    return $x
} -cleanup {
    destroy .t.f
} -result {Button}
test bind-13.30 {Tk_BindEvent procedure: no-detail virtual pattern list} -setup {
    frame .t.f -class Test -width 150 -height 100
    pack .t.f
    focus -force .t.f
    update
    set x {}
} -body {
    event add <<Paste>> <Button>
    bind .t.f <<Paste>> {set x Paste}
    event generate .t.f <Button-2>
    return $x
} -cleanup {
    destroy .t.f
    event delete <<Paste>> <Button>
} -result {Paste}
test bind-13.31 {Tk_BindEvent procedure: no match} -setup {
    frame .t.f -class Test -width 150 -height 100
    pack .t.f
    focus -force .t.f
    update
} -body {
    event generate .t.f <Button-2>
} -cleanup {
    destroy .t.f
} -result {}
test bind-13.32 {Tk_BindEvent procedure: match} -setup {
    frame .t.f -class Test -width 150 -height 100
    pack .t.f
    focus -force .t.f
    update
    set x {}
} -body {
    bind .t.f <Button-2> {set x Button-2}
    event generate .t.f <Button-2>
    return $x
} -cleanup {
    destroy .t.f
} -result {Button-2}
test bind-13.33 {Tk_BindEvent procedure: many C bindings cause realloc} -setup {
    # this test might not be useful anymore [#3009998]
    frame .t.f -class Test -width 150 -height 100
    pack .t.f
    focus -force .t.f
    update
    set x {}
} -body {
    bindtags .t.f {a b c d e f g h i j k l m n o p}
    foreach p [bindtags .t.f] {
        bind $p <1> "lappend x $p"
    }
    event generate .t.f <1>
    return $x
} -cleanup {
    foreach p [bindtags .t.f] {bind $p <1> {}}
    destroy .t.f
} -result {a b c d e f g h i j k l m n o p}
test bind-13.34 {Tk_BindEvent procedure: multiple tags} -setup {
    frame .t.f -class Test -width 150 -height 100
    pack .t.f
    focus -force .t.f
    update
    set x {}
} -body {
    bind .t.f <Button-2> {lappend x .t.f}
    bind Test <Button-2> {lappend x Button}
    event generate .t.f <Button-2>
    return $x
} -cleanup {
    destroy .t.f
    bind Test <Button-2> {}
} -result {.t.f Button}
test bind-13.35 {Tk_BindEvent procedure: execute binding} -setup {
    frame .t.f -class Test -width 150 -height 100
    pack .t.f
    focus -force .t.f
    update
    set x {}
} -body {
    bind .t.f <1> {lappend x 1}
    event generate .t.f <1>
    return $x
} -cleanup {
    destroy .t.f
} -result {1}
test bind-13.38 {Tk_BindEvent procedure: binding gets to run} -setup {
    frame .t.f -class Test -width 150 -height 100
    pack .t.f
    focus -force .t.f
    update
    set x {}
} -body {
    bind Test <1> {lappend x Test}
    bind .t.f <1> {lappend x .t.f}
    event generate .t.f <1>
    return $x
} -cleanup {
    destroy .t.f
    bind Test <1> {}
} -result {.t.f Test}
test bind-13.41 {Tk_BindEvent procedure: continue in script} -setup {
    frame .t.f -class Test -width 150 -height 100
    pack .t.f
    focus -force .t.f
    update
    set x {}
} -body {
    bind .t.f <Button-2> {lappend x b1; continue; lappend x b2}
    bind Test <Button-2> {lappend x B1; continue; lappend x B2}
    event generate .t.f <Button-2>
    return $x
} -cleanup {
    destroy .t.f
    bind Test <Button-2> {}
} -result {b1 B1}
test bind-13.43 {Tk_BindEvent procedure: break in script} -setup {
    frame .t.f -class Test -width 150 -height 100
    pack .t.f
    focus -force .t.f
    update
    set x {}
} -body {
    bind .t.f <Button-2> {lappend x b1; break; lappend x b2}
    bind Test <Button-2> {lappend x B1; break; lappend x B2}
    event generate .t.f <Button-2>
    return $x
} -cleanup {
    destroy .t.f
    bind Test <Button-2> {}
} -result  {b1}
test bind-13.45 {Tk_BindEvent procedure: error in script} -setup {
    proc bgerror msg {
        global x 
        lappend x $msg
    }
    frame .t.f -class Test -width 150 -height 100
    pack .t.f
    focus -force .t.f
    update
    set x {}
} -body {
    bind .t.f <Button-2> {lappend x b1; blap}
    bind Test <Button-2> {lappend x B1}
    event generate .t.f <Button-2>
    update
    return $x
} -cleanup {
    destroy .t.f
    bind Test <Button-2> {}
    proc bgerror args {}
} -result {b1 {invalid command name "blap"}}

test bind-15.1 {MatchPatterns procedure, ignoring type mismatches} -setup {
    frame .t.f -class Test -width 150 -height 100
    pack .t.f
    focus -force .t.f
    update
} -body {
    bind .t.f 12 {set x 1}
    set x 0
    event generate .t.f <Key-1>
    event generate .t.f <KeyRelease-1>
    event generate .t.f <Key-2>
    event generate .t.f <KeyRelease-2>
    return $x
} -cleanup {
    destroy .t.f
} -result {1}
test bind-15.2 {MatchPatterns procedure, ignoring type mismatches} -setup {
    frame .t.f -class Test -width 150 -height 100
    pack .t.f
    focus -force .t.f
    update
} -body {
    bind .t.f 12 {set x 1}
    set x 0
    event generate .t.f <Key-1>
    event generate .t.f <Enter>
    event generate .t.f <KeyRelease-1>
    event generate .t.f <Leave>
    event generate .t.f <Key-2>
    event generate .t.f <KeyRelease-2>
    return $x
} -cleanup {
    destroy .t.f
} -result {1}
test bind-15.3 {MatchPatterns procedure, ignoring type mismatches} -setup {
    frame .t.f -class Test -width 150 -height 100
    pack .t.f
    focus -force .t.f
    update
} -body {
    bind .t.f 12 {set x 1}
    set x 0
    event generate .t.f <Key-1>
    event generate .t.f <Button-1>
    event generate .t.f <Key-2>
    return $x
} -cleanup {
    destroy .t.f
} -result {0}
test bind-15.4 {MatchPatterns procedure, ignoring type mismatches} -setup {
    frame .t.f -class Test -width 150 -height 100
    pack .t.f
    focus -force .t.f
    update
} -body {
    bind .t.f <Double-1> {set x 1}
    set x 0
    event generate .t.f <Button-1>
    event generate .t.f <ButtonRelease-1>
    event generate .t.f <Button-1>
    event generate .t.f <ButtonRelease-1>
    return $x
} -cleanup {
    destroy .t.f
} -result {1}
test bind-15.5 {MatchPatterns procedure, ignoring type mismatches} -setup {
    frame .t.f -class Test -width 150 -height 100
    pack .t.f
    focus -force .t.f
    update
} -body {
    bind .t.f <Double-ButtonRelease> {set x 1}
    set x 0
    event generate .t.f <Button-1>
    event generate .t.f <ButtonRelease-1>
    event generate .t.f <Button-2>
    event generate .t.f <ButtonRelease-2>
    return $x
} -cleanup {
    destroy .t.f
} -result {1}
test bind-15.6 {MatchPatterns procedure, ignoring type mismatches} -setup {
    frame .t.f -class Test -width 150 -height 100
    pack .t.f
    focus -force .t.f
    update
} -body {
    bind .t.f <Double-1> {set x 1}
    set x 0
    event generate .t.f <Button-1>
    event generate .t.f <Key-a>
    event generate .t.f <ButtonRelease-1>
    event generate .t.f <Button-1>
    event generate .t.f <ButtonRelease-1>
    return $x
} -cleanup {
    destroy .t.f
} -result {0}
test bind-15.7 {MatchPatterns procedure, ignoring type mismatches} -setup {
    frame .t.f -class Test -width 150 -height 100
    pack .t.f
    focus -force .t.f
    update
} -body {
    bind .t.f <Double-1> {set x 1}
    set x 0
    event generate .t.f <Button-1>
    event generate .t.f <Key-Shift_L>
    event generate .t.f <ButtonRelease-1>
    event generate .t.f <Button-1>
    event generate .t.f <ButtonRelease-1>
    return $x
} -cleanup {
    destroy .t.f
} -result {1}
test bind-15.8 {MatchPatterns procedure, ignoring type mismatches} -setup {
    frame .t.f -class Test -width 150 -height 100
    pack .t.f
    focus -force .t.f
    update
} -body {
    bind .t.f ab {set x 1}
    set x 0
    event generate .t.f <Key-a>
    event generate .t.f <Key-c>
    event generate .t.f <Key-b>
    return $x
} -cleanup {
    destroy .t.f
} -result {0}
test bind-15.9 {MatchPatterns procedure, modifier checks} -setup {
    frame .t.f -class Test -width 150 -height 100
    pack .t.f
    focus -force .t.f
    update
} -body {
    bind .t.f <M1-M2-Key> {set x 1}
    set x 0
    event generate .t.f <Key-a> -state 0x18
    return $x
} -cleanup {
    destroy .t.f
} -result {1}
test bind-15.10 {MatchPatterns procedure, modifier checks} -setup {
    frame .t.f -class Test -width 150 -height 100
    pack .t.f
    focus -force .t.f
    update
} -body {
    bind .t.f <M1-M2-Key> {set x 1}
    set x 0
    event generate .t.f <Key-a> -state 0xfc
    return $x
} -cleanup {
    destroy .t.f
} -result {1}
test bind-15.11 {MatchPatterns procedure, modifier checks} -setup {
    frame .t.f -class Test -width 150 -height 100
    pack .t.f
    focus -force .t.f
    update
} -body {
    bind .t.f <M1-M2-Key> {set x 1}
    set x 0
    event generate .t.f <Key-a> -state 0x8
    return $x
} -cleanup {
    destroy .t.f
} -result {0}
test bind-15.12 {MatchPatterns procedure, ignore modifier presses and releases} -constraints { 
    nonPortable
} -setup {
    frame .t.f -class Test -width 150 -height 100
    pack .t.f
    focus -force .t.f
    update
} -body {
    # This test is non-portable because the Shift_L keysym may behave
    # differently on some platforms.
    bind .t.f aB {set x 1}
    set x 0
    event generate .t.f <Key-a>
    event generate .t.f <Key-Shift_L>
    event generate .t.f <Key-b> -state 1
    return $x
} -cleanup {
    destroy .t.f
} -result {1}
test bind-15.13 {MatchPatterns procedure, checking detail} -setup {
    frame .t.f -class Test -width 150 -height 100
    pack .t.f
    focus -force .t.f
    update
} -body {
    bind .t.f ab {set x 1}
    set x 0
    event generate .t.f <Key-a>
    event generate .t.f <Key-c>
    return $x
} -cleanup {
    destroy .t.f
} -result {0}
test bind-15.14 {MatchPatterns procedure, checking "nearby"} -setup {
    frame .t.f -class Test -width 150 -height 100
    pack .t.f
    focus -force .t.f
    update
} -body {
    bind .t.f <Double-1> {set x 1}
    set x 0
    event generate .t.f <Button-2> 
    event generate .t.f <ButtonRelease-2>
    event generate .t.f <Button-1> -x 30 -y 40
    event generate .t.f <Button-1> -x 31 -y 39
    event generate .t.f <ButtonRelease-1>
    return $x
} -cleanup {
    destroy .t.f
} -result {1}
test bind-15.15 {MatchPatterns procedure, checking "nearby"} -setup {
    frame .t.f -class Test -width 150 -height 100
    pack .t.f
    focus -force .t.f
    update
} -body {
    bind .t.f <Double-1> {set x 1}
    set x 0
    event generate .t.f <Button-2> 
    event generate .t.f <ButtonRelease-2>
    event generate .t.f <Button-1> -x 30 -y 40
    event generate .t.f <Button-1> -x 29 -y 41
    event generate .t.f <ButtonRelease-1>
    return $x
} -cleanup {
    destroy .t.f
} -result {1}
test bind-15.16 {MatchPatterns procedure, checking "nearby"} -setup {
    frame .t.f -class Test -width 150 -height 100
    pack .t.f
    focus -force .t.f
    update
} -body {
    bind .t.f <Double-1> {set x 1}
    set x 0
    event generate .t.f <Button-2> 
    event generate .t.f <ButtonRelease-2>
    event generate .t.f <Button-1> -x 30 -y 40
    event generate .t.f <Button-1> -x 40 -y 40
    event generate .t.f <ButtonRelease-2>
    return $x
} -cleanup {
    destroy .t.f
} -result {0}
test bind-15.17 {MatchPatterns procedure, checking "nearby"} -setup {
    frame .t.f -class Test -width 150 -height 100
    pack .t.f
    focus -force .t.f
    update
} -body {
    bind .t.f <Double-1> {set x 1}
    set x 0
    event generate .t.f <Button-2> 
    event generate .t.f <ButtonRelease-2>
    event generate .t.f <Button-1> -x 30 -y 40
    event generate .t.f <Button-1> -x 20 -y 40
    event generate .t.f <ButtonRelease-1>
    return $x
} -cleanup {
    destroy .t.f
} -result {0}
test bind-15.18 {MatchPatterns procedure, checking "nearby"} -setup {
    frame .t.f -class Test -width 150 -height 100
    pack .t.f
    focus -force .t.f
    update
} -body {
    bind .t.f <Double-1> {set x 1}
    set x 0
    event generate .t.f <Button-2> 
    event generate .t.f <ButtonRelease-2>
    event generate .t.f <Button-1> -x 30 -y 40
    event generate .t.f <Button-1> -x 30 -y 30
    event generate .t.f <ButtonRelease-1>
    return $x
} -cleanup {
    destroy .t.f
} -result {0}
test bind-15.19 {MatchPatterns procedure, checking "nearby"} -setup {
    frame .t.f -class Test -width 150 -height 100
    pack .t.f
    focus -force .t.f
    update
} -body {
    bind .t.f <Double-1> {set x 1}
    set x 0
    event generate .t.f <Button-2> 
    event generate .t.f <ButtonRelease-2>
    event generate .t.f <Button-1> -x 30 -y 40
    event generate .t.f <Button-1> -x 30 -y 50
    event generate .t.f <ButtonRelease-1>
    return $x
} -cleanup {
    destroy .t.f
} -result {0}
test bind-15.20 {MatchPatterns procedure, checking "nearby"} -setup {
    frame .t.f -class Test -width 150 -height 100
    pack .t.f
    focus -force .t.f
    update
} -body {
    bind .t.f <Double-1> {set x 1}
    set x 0
    event generate .t.f <Button-2> 
    event generate .t.f <ButtonRelease-2>
    event generate .t.f <Button-1> -time 300
    event generate .t.f <Button-1> -time 700
    event generate .t.f <ButtonRelease-1>
    return $x
} -cleanup {
    destroy .t.f
} -result {1}
test bind-15.21 {MatchPatterns procedure, checking "nearby"} -setup {
    frame .t.f -class Test -width 150 -height 100
    pack .t.f
    focus -force .t.f
    update
} -body {
    bind .t.f <Double-1> {set x 1}
    set x 0
    event generate .t.f <Button-2> 
    event generate .t.f <ButtonRelease-2>
    event generate .t.f <Button-1> -time 300
    event generate .t.f <Button-1> -time 900
    event generate .t.f <ButtonRelease-1>
    return $x
} -cleanup {
    destroy .t.f
} -result {0}
test bind-15.22 {MatchPatterns procedure, time wrap-around} -setup {
    frame .t.f -class Test -width 150 -height 100
    pack .t.f
    focus -force .t.f
    update
} -body {
    bind .t.f <Double-1> {set x 1}
    set x 0
    event generate .t.f <Button-1> -time -100
    event generate .t.f <Button-1> -time 200
    event generate .t.f <ButtonRelease-1>
    return $x
} -cleanup {
    destroy .t.f
} -result {1}
test bind-15.23 {MatchPatterns procedure, time wrap-around} -setup {
    frame .t.f -class Test -width 150 -height 100
    pack .t.f
    focus -force .t.f
    update
} -body {
    bind .t.f <Double-1> {set x 1}
    set x 0
    event generate .t.f <Button-1> -time -100
    event generate .t.f <Button-1> -time 500
    event generate .t.f <ButtonRelease-1>
    return $x
} -cleanup {
    destroy .t.f
} -result {0}
test bind-15.24 {MatchPatterns procedure, virtual event} -setup {
    frame .t.f -class Test -width 150 -height 100
    pack .t.f
    focus -force .t.f
    update
    set x {}
} -body {
    event add <<Paste>> <Button-1>
    bind .t.f <<Paste>> {lappend x paste}
    event generate .t.f <Button-1>
    event generate .t.f <ButtonRelease-1>
    set x
} -cleanup {
    destroy .t.f
    event delete <<Paste>> <Button-1>
} -result {paste}
test bind-15.25 {MatchPatterns procedure, reject a  virtual event} -setup {
    frame .t.f -class Test -width 150 -height 100
    pack .t.f
    focus -force .t.f
    update
    set x {}
} -body {
    event add <<Paste>> <Shift-Button-1>
    bind .t.f <<Paste>> {lappend x paste}
    event generate .t.f <Button-1>
    event generate .t.f <ButtonRelease-1>
    set x
} -cleanup {
    destroy .t.f
    event delete <<Paste>> <Shift-Button-1>
} -result {}
test bind-15.26 {MatchPatterns procedure, reject a virtual event} -setup {
    frame .t.f -class Test -width 150 -height 100
    pack .t.f
    focus -force .t.f
    update
    set x {}
} -body {
    event add <<V1>> <Button>
    event add <<V2>> <Button-1>
    event add <<V3>> <Shift-Button-1>
    bind .t.f <<V2>> "lappend x V2%#"
    event generate .t.f <Button> -serial 101
    event generate .t.f <Button-1> -serial 102
    event generate .t.f <Shift-Button-1> -serial 103
    event generate .t.f <ButtonRelease-1>
    bind .t.f <Shift-Button-1> "lappend x Shift-Button-1"
    event generate .t.f <Button> -serial 104
    event generate .t.f <Button-1> -serial 105
    event generate .t.f <Shift-Button-1> -serial 106
    event generate .t.f <ButtonRelease-1>
    set x
} -cleanup {
    destroy .t.f
    event delete <<V1>> <Button>
    event delete <<V2>> <Button-1>
    event delete <<V3>> <Shift-Button-1>
} -result {V2102 V2103 V2105 Shift-Button-1}
test bind-15.27 {MatchPatterns procedure, conflict resolution} -setup {
    frame .t.f -class Test -width 150 -height 100
    pack .t.f
    focus -force .t.f
    update
} -body {
    bind .t.f <KeyPress> {set x 0}
    bind .t.f 1 {set x 1}
    set x none
    event generate .t.f <Key-1>
    return $x
} -cleanup {
    destroy .t.f
} -result {1}
test bind-15.28 {MatchPatterns procedure, conflict resolution} -setup {
    frame .t.f -class Test -width 150 -height 100
    pack .t.f
    focus -force .t.f
    update
} -body {
    bind .t.f <KeyPress> {set x 0}
    bind .t.f 1 {set x 1}
    set x none
    event generate .t.f <Key-2>
    return $x
} -cleanup {
    destroy .t.f
} -result {0}
test bind-15.29 {MatchPatterns procedure, conflict resolution} -setup {
    frame .t.f -class Test -width 150 -height 100
    pack .t.f
    focus -force .t.f
    update
} -body {
    bind .t.f <KeyPress> {lappend x 0}
    bind .t.f 1 {lappend x 1}
    bind .t.f 21 {lappend x 2}
    set x none
    event generate .t.f <Key-2>
    event generate .t.f <KeyRelease-2>
    event generate .t.f <Key-1>
    set x
} -cleanup {
    destroy .t.f
} -result {none 0 2}
test bind-15.30 {MatchPatterns procedure, conflict resolution} -setup {
    frame .t.f -class Test -width 150 -height 100
    pack .t.f
    focus -force .t.f
    update
} -body {
    bind .t.f <ButtonPress> {set x 0}
    bind .t.f <1> {set x 1}
    set x none
    event generate .t.f <Button-1>
    event generate .t.f <ButtonRelease-1>
    return $x
} -cleanup {
    destroy .t.f
} -result {1}
test bind-15.31 {MatchPatterns procedure, conflict resolution} -setup {
    frame .t.f -class Test -width 150 -height 100
    pack .t.f
    focus -force .t.f
    update
    set x {}
} -body {
    bind .t.f <M1-Key> {set x 0}
    bind .t.f <M2-Key> {set x 1}
    event generate .t.f <Key-a> -state 0x18
    return $x
} -cleanup {
    destroy .t.f
} -result {1}
test bind-15.32 {MatchPatterns procedure, conflict resolution} -setup {
    frame .t.f -class Test -width 150 -height 100
    pack .t.f
    focus -force .t.f
    update
} -body {
    bind .t.f <M2-Key> {set x 0}
    bind .t.f <M1-Key> {set x 1}
    set x none
    event generate .t.f <Key-a> -state 0x18
    return $x
} -cleanup {
    destroy .t.f
} -result {1}
test bind-15.33 {MatchPatterns procedure, conflict resolution} -setup {
    frame .t.f -class Test -width 150 -height 100
    pack .t.f
    focus -force .t.f
    update
    set x {}
} -body {
    bind .t.f <1> {lappend x single}
    bind Test <1> {lappend x single(Test)}
    bind Test <Double-1> {lappend x double(Test)}
    event generate .t.f <Button-1>
    event generate .t.f <Button-1>
    event generate .t.f <Button-1>
    event generate .t.f <ButtonRelease-1>
    set x
} -cleanup {
    destroy .t.f
    bind Test <1> {}
    bind Test <Double-1> {}
} -result {single single(Test) single double(Test) single double(Test)}


test bind-16.1 {ExpandPercents procedure} -setup {
    frame .t.f -class Test -width 150 -height 100
    pack .t.f
    focus -force .t.f
    update
} -body {
    bind .t.f <Enter> {set x abcd}
    set x none
    event generate .t.f <Enter>
    set x
} -cleanup {
    destroy .t.f
} -result {abcd}
test bind-16.2 {ExpandPercents procedure} -setup {
    frame .t.f -class Test -width 150 -height 100
    pack .t.f
    focus -force .t.f
    update
} -body {
    bind .t.f <Enter> {set x %#}
    set x none
    event generate .t.f <Enter> -serial 1234
    set x
} -cleanup {
    destroy .t.f
} -result {1234}
test bind-16.3 {ExpandPercents procedure} -setup {
    frame .t.f -class Test -width 150 -height 100
    pack .t.f
    focus -force .t.f
    update
} -body {
    bind .t.f <Configure> {set x %a}
    set x none
    event generate .t.f <Configure> -above .t -window .t.f
    set x
} -cleanup {
    destroy .t.f
} -result [winfo id .t]
test bind-16.4 {ExpandPercents procedure} -setup {
    frame .t.f -class Test -width 150 -height 100
    pack .t.f
    focus -force .t.f
    update
} -body {
    bind .t.f <Button> {set x %b}
    set x none
    event generate .t.f <Button-3>
    event generate .t.f <ButtonRelease-3>
    set x
} -cleanup {
    destroy .t.f
} -result {3}
test bind-16.5 {ExpandPercents procedure} -setup {
    frame .t.f -class Test -width 150 -height 100
    pack .t.f
    focus -force .t.f
    update
} -body {
    bind .t.f <Expose> {set x %c}
    set x none
    event generate .t.f <Expose> -count 47
    set x
} -cleanup {
    destroy .t.f
} -result {47}
test bind-16.6 {ExpandPercents procedure} -setup {
    frame .t.f -class Test -width 150 -height 100
    pack .t.f
    focus -force .t.f
    update
} -body {
    bind .t.f <Enter> {set x %d}
    set x none
    event generate .t.f <Enter> -detail NotifyAncestor
    set x
} -cleanup {
    destroy .t.f
} -result {NotifyAncestor}
test bind-16.7 {ExpandPercents procedure} -setup {
    frame .t.f -class Test -width 150 -height 100
    pack .t.f
    focus -force .t.f
    update
} -body {
    bind .t.f <Enter> {set x %d}
    set x none
    event generate .t.f <Enter> -detail NotifyVirtual
    set x
} -cleanup {
    destroy .t.f
} -result {NotifyVirtual}
test bind-16.8 {ExpandPercents procedure} -setup {
    frame .t.f -class Test -width 150 -height 100
    pack .t.f
    focus -force .t.f
    update
} -body {
    bind .t.f <Enter> {set x %d}
    set x none
    event generate .t.f <Enter> -detail NotifyNonlinear
    set x
} -cleanup {
    destroy .t.f
} -result {NotifyNonlinear}
test bind-16.9 {ExpandPercents procedure} -setup {
    frame .t.f -class Test -width 150 -height 100
    pack .t.f
    focus -force .t.f
    update
} -body {
    bind .t.f <Enter> {set x %d}
    set x none
    event generate .t.f <Enter> -detail NotifyNonlinearVirtual
    set x
} -cleanup {
    destroy .t.f
} -result {NotifyNonlinearVirtual}
test bind-16.10 {ExpandPercents procedure} -setup {
    frame .t.f -class Test -width 150 -height 100
    pack .t.f
    focus -force .t.f
    update
} -body {
    bind .t.f <Enter> {set x %d}
    set x none
    event generate .t.f <Enter> -detail NotifyPointer
    set x
} -cleanup {
    destroy .t.f
} -result {NotifyPointer}
test bind-16.11 {ExpandPercents procedure} -setup {
    frame .t.f -class Test -width 150 -height 100
    pack .t.f
    focus -force .t.f
    update
} -body {
    bind .t.f <Enter> {set x %d}
    set x none
    event generate .t.f <Enter> -detail NotifyPointerRoot
    set x
} -cleanup {
    destroy .t.f
} -result {NotifyPointerRoot}
test bind-16.12 {ExpandPercents procedure} -setup {
    frame .t.f -class Test -width 150 -height 100
    pack .t.f
    focus -force .t.f
    update
} -body {
    bind .t.f <Enter> {set x %d}
    set x none
    event generate .t.f <Enter> -detail NotifyDetailNone
    set x
} -cleanup {
    destroy .t.f
} -result {NotifyDetailNone}
test bind-16.13 {ExpandPercents procedure} -setup {
    frame .t.f -class Test -width 150 -height 100
    pack .t.f
    focus -force .t.f
    update
} -body {
    bind .t.f <Enter> {set x %f}
    set x none
    event generate .t.f <Enter> -focus 1
    return $x
} -cleanup {
    destroy .t.f
} -result {1}
test bind-16.14 {ExpandPercents procedure} -setup {
    frame .t.f -class Test -width 150 -height 100
    pack .t.f
    focus -force .t.f
    update
} -body {
    bind .t.f <Expose> {set x "%x %y %w %h"}
    set x none
    event generate .t.f <Expose> -x 24 -y 18 -width 147 -height 61
    set x
} -cleanup {
    destroy .t.f
} -result {24 18 147 61}
test bind-16.15 {ExpandPercents procedure} -setup {
    frame .t.f -class Test -width 150 -height 100
    pack .t.f
    focus -force .t.f
    update
} -body {
    bind .t.f <Configure> {set x "%x %y %w %h"}
    set x none
    event generate .t.f <Configure> -x 24 -y 18 -width 147 -height 61 -window .t.f
    set x
} -cleanup {
    destroy .t.f
} -result {24 18 147 61}
test bind-16.16 {ExpandPercents procedure} -setup {
    frame .t.f -class Test -width 150 -height 100
    pack .t.f
    focus -force .t.f
    update
} -body {
    bind .t.f <Key> {set x "%k"}
    set x none
    event generate .t.f <Key> -keycode 146
    set x
} -cleanup {
    destroy .t.f
} -result {146}
test bind-16.17 {ExpandPercents procedure} -setup {
    frame .t.f -class Test -width 150 -height 100
    pack .t.f
    focus -force .t.f
    update
} -body {
    bind .t.f <Enter> {set x "%m"}
    set x none
    event generate .t.f <Enter> -mode NotifyNormal
    set x
} -cleanup {
    destroy .t.f
} -result {NotifyNormal}
test bind-16.18 {ExpandPercents procedure} -setup {
    frame .t.f -class Test -width 150 -height 100
    pack .t.f
    focus -force .t.f
    update
} -body {
    bind .t.f <Enter> {set x "%m"}
    set x none
    event generate .t.f <Enter> -mode NotifyGrab
    set x
} -cleanup {
    destroy .t.f
} -result {NotifyGrab}
test bind-16.19 {ExpandPercents procedure} -setup {
    frame .t.f -class Test -width 150 -height 100
    pack .t.f
    focus -force .t.f
    update
} -body {
    bind .t.f <Enter> {set x "%m"}
    set x none
    event generate .t.f <Enter> -mode NotifyUngrab
    set x
} -cleanup {
    destroy .t.f
} -result {NotifyUngrab}
test bind-16.20 {ExpandPercents procedure} -setup {
    frame .t.f -class Test -width 150 -height 100
    pack .t.f
    focus -force .t.f
    update
    set x {}
} -body {
    bind .t.f <Enter> {set x "%m"}
    set x none
    event generate .t.f <Enter> -mode NotifyWhileGrabbed
    set x
} -cleanup {
    destroy .t.f
} -result {NotifyWhileGrabbed}
test bind-16.21 {ExpandPercents procedure} -setup {
    frame .t.f -class Test -width 150 -height 100
    pack .t.f
    focus -force .t.f
    update
} -body {
    bind .t.f <Map> {set x "%o"}
    set x none
    event generate .t.f <Map> -override 1 -window .t.f
    return $x
} -cleanup {
    destroy .t.f
} -result {1}
test bind-16.22 {ExpandPercents procedure} -setup {
    frame .t.f -class Test -width 150 -height 100
    pack .t.f
    focus -force .t.f
    update
} -body {
    bind .t.f <Reparent> {set x "%o"}
    set x none
    event generate .t.f <Reparent> -override true -window .t.f
    return $x
} -cleanup {
    destroy .t.f
} -result {1}
test bind-16.23 {ExpandPercents procedure} -setup {
    frame .t.f -class Test -width 150 -height 100
    pack .t.f
    focus -force .t.f
    update
} -body {
    bind .t.f <Configure> {set x "%o"}
    set x none
    event generate .t.f <Configure> -override 1 -window .t.f
    return $x
} -cleanup {
    destroy .t.f
} -result {1}
test bind-16.24 {ExpandPercents procedure} -setup {
    frame .t.f -class Test -width 150 -height 100
    pack .t.f
    focus -force .t.f
    update
} -body {
    bind .t.f <Circulate> {set x "%p"}
    set x none
    event generate .t.f <Circulate> -place PlaceOnTop -window .t.f
    set x
} -cleanup {
    destroy .t.f
} -result {PlaceOnTop}
test bind-16.25 {ExpandPercents procedure} -setup {
    frame .t.f -class Test -width 150 -height 100
    pack .t.f
    focus -force .t.f
    update
} -body {
    bind .t.f <Circulate> {set x "%p"}
    set x none
    event generate .t.f <Circulate> -place PlaceOnBottom -window .t.f
    set x
} -cleanup {
    destroy .t.f
} -result {PlaceOnBottom}
test bind-16.26 {ExpandPercents procedure} -setup {
    frame .t.f -class Test -width 150 -height 100
    pack .t.f
    focus -force .t.f
    update
} -body {
    bind .t.f <1> {set x "%s"}
    set x none
    event generate .t.f <Button-1> -state 1402
    event generate .t.f <ButtonRelease-1>
    set x
} -cleanup {
    destroy .t.f
} -result {1402}
test bind-16.27 {ExpandPercents procedure} -setup {
    frame .t.f -class Test -width 150 -height 100
    pack .t.f
    focus -force .t.f
    update
} -body {
    bind .t.f <Enter> {set x "%s"}
    set x none
    event generate .t.f <Enter> -state 0x3ff
    set x
} -cleanup {
    destroy .t.f
} -result {1023}
test bind-16.28 {ExpandPercents procedure} -setup {
    frame .t.f -class Test -width 150 -height 100
    pack .t.f
    focus -force .t.f
    update
} -body {
    bind .t.f <Visibility> {set x "%s"}
    set x none
    event generate .t.f <Visibility> -state VisibilityPartiallyObscured
    set x
} -cleanup {
    destroy .t.f
} -result {VisibilityPartiallyObscured}
test bind-16.29 {ExpandPercents procedure} -setup {
    frame .t.f -class Test -width 150 -height 100
    pack .t.f
    focus -force .t.f
    update
} -body {
    bind .t.f <Visibility> {set x "%s"}
    set x none
    event generate .t.f <Visibility> -state VisibilityUnobscured
    set x
} -cleanup {
    destroy .t.f
} -result {VisibilityUnobscured}
test bind-16.30 {ExpandPercents procedure} -setup {
    frame .t.f -class Test -width 150 -height 100
    pack .t.f
    focus -force .t.f
    update
} -body {
    bind .t.f <Visibility> {set x "%s"}
    set x none
    event generate .t.f <Visibility> -state VisibilityFullyObscured
    set x
} -cleanup {
    destroy .t.f
} -result {VisibilityFullyObscured}
test bind-16.31 {ExpandPercents procedure} -setup {
    frame .t.f -class Test -width 150 -height 100
    pack .t.f
    focus -force .t.f
    update
} -body {
    bind .t.f <Button> {set x "%t"}
    set x none
    event generate .t.f <Button> -time 4294
    event generate .t.f <ButtonRelease>
    set x
} -cleanup {
    destroy .t.f
} -result {4294}
test bind-16.32 {ExpandPercents procedure} -setup {
    frame .t.f -class Test -width 150 -height 100
    pack .t.f
    focus -force .t.f
    update
} -body {
    bind .t.f <Button> {set x "%x %y"}
    set x none
    event generate .t.f <Button> -x 881 -y 432
    event generate .t.f <ButtonRelease>
    set x
} -cleanup {
    destroy .t.f
} -result {881 432}
test bind-16.33 {ExpandPercents procedure} -setup {
    frame .t.f -class Test -width 150 -height 100
    pack .t.f
    focus -force .t.f
    update
} -body {
    bind .t.f <Reparent> {set x "%x %y"}
    set x none
    event generate .t.f <Reparent> -x 882 -y 431 -window .t.f
    set x
} -cleanup {
    destroy .t.f
} -result {882 431}
test bind-16.34 {ExpandPercents procedure} -setup {
    frame .t.f -class Test -width 150 -height 100
    pack .t.f
    focus -force .t.f
    update
} -body {
    bind .t.f <Enter> {set x "%x %y"}
    set x none
    event generate .t.f <Enter> -x 781 -y 632
    set x
} -cleanup {
    destroy .t.f
} -result {781 632}
test bind-16.35 {ExpandPercents procedure} -constraints {
    nonPortable 
} -setup {
    frame .t.f -class Test -width 150 -height 100
    pack .t.f
    focus -force .t.f
    update
    set x {}
} -body {
    bind .t.f <Key> {lappend x "%A"}
    event generate .t.f <Key-a>
    event generate .t.f <Key-A> -state 1
    event generate .t.f <Key-Tab>
    event generate .t.f <Key-Return>
    event generate .t.f <Key-F1>
    event generate .t.f <Key-Shift_L>
    event generate .t.f <Key-space>
    event generate .t.f <Key-dollar> -state 1
    event generate .t.f <Key-braceleft> -state 1
    event generate .t.f <Key-Multi_key>
    event generate .t.f <Key-e>
    event generate .t.f <Key-apostrophe>
    set x
} -cleanup {
    destroy .t.f
} -result {a A {	} {\r} {{}} {{}} { } {\$} \\\{ {{}} {{}} \u00e9}
test bind-16.36 {ExpandPercents procedure} -setup {
    frame .t.f -class Test -width 150 -height 100
    pack .t.f
    focus -force .t.f
    update
} -body {
    bind .t.f <Configure> {set x "%B"}
    set x none
    event generate .t.f <Configure> -borderwidth 24 -window .t.f
    set x
} -cleanup {
    destroy .t.f
} -result {24}
test bind-16.37 {ExpandPercents procedure} -setup {
    frame .t.f -class Test -width 150 -height 100
    pack .t.f
    focus -force .t.f
    update
} -body {
    bind .t.f <Enter> {set x "%E"}
    set x none
    event generate .t.f <Enter> -sendevent 1
    return $x
} -cleanup {
    destroy .t.f
} -result {1}
test bind-16.38 {ExpandPercents procedure} -constraints {
    nonPortable
} -setup {
    frame .t.f -class Test -width 150 -height 100
    pack .t.f
    focus -force .t.f
    update
    set x {}
} -body {
    bind .t.f <Key> {lappend x %K}
    event generate .t.f <Key-a>
    event generate .t.f <Key-A> -state 1
    event generate .t.f <Key-Tab>
    event generate .t.f <Key-F1>
    event generate .t.f <Key-Shift_L>
    event generate .t.f <Key-space>
    event generate .t.f <Key-dollar> -state 1
    event generate .t.f <Key-braceleft> -state 1
    set x
} -cleanup {
    destroy .t.f
} -result {a A Tab F1 Shift_L space dollar braceleft}
test bind-16.39 {ExpandPercents procedure} -setup {
    frame .t.f -class Test -width 150 -height 100
    pack .t.f
    focus -force .t.f
    update
} -body {
    bind .t.f <Key> {set x "%N"}
    set x none
    event generate .t.f <Key-space>
    set x
} -cleanup {
    destroy .t.f
} -result {32}
test bind-16.40 {ExpandPercents procedure} -setup {
    frame .t.f -class Test -width 150 -height 100
    pack .t.f
    focus -force .t.f
    update
} -body {
    bind .t.f <Key> {set x "%S"}
    set x none
    event generate .t.f <Key-space> -subwindow .t
    set x
} -cleanup {
    destroy .t.f
} -result [winfo id .t]
test bind-16.41 {ExpandPercents procedure} -setup {
    frame .t.f -class Test -width 150 -height 100
    pack .t.f
    focus -force .t.f
    update
} -body {
    bind .t.f <Key> {set x "%T"}
    set x none
    event generate .t.f <Key>
    set x
} -cleanup {
    destroy .t.f
} -result {2}
test bind-16.42 {ExpandPercents procedure} -setup {
    frame .t.f -class Test -width 150 -height 100
    pack .t.f
    focus -force .t.f
    update
    set x {}
} -body {
    bind .t.f <Key> {set x "%W"}
    set x none
    event generate .t.f <Key>
    set x
} -cleanup {
    destroy .t.f
} -result {.t.f}
test bind-16.43 {ExpandPercents procedure} -setup {
    frame .t.f -class Test -width 150 -height 100
    pack .t.f
    focus -force .t.f
    update
} -body {
    bind .t.f <Button> {set x "%X %Y"}
    set x none
    event generate .t.f <Button> -rootx 422 -rooty 13
    event generate .t.f <ButtonRelease>
    set x
} -cleanup {
    destroy .t.f
} -result {422 13}
test bind-16.44 {ExpandPercents procedure} -setup {
    frame .t.f -class Test -width 150 -height 100
    pack .t.f
    focus -force .t.f
    update
} -body {
    bind .t.f <Gravity> {set x "%R %S"}
    set x none
    event generate .t.f <Gravity>
    set x
} -cleanup {
    destroy .t.f
} -result {?? ??}

test bind-16.45 {ExpandPercents procedure} -setup {
    set savedBind(Entry) [bind Entry <Key>]
    set savedBind(All) [bind all <Key>]
    entry .t.e
    pack .t.e
    focus -force .t.e
    foreach p [event info] {event delete $p}
    update
} -body {
    bind .t.e <Key> {set x "%M"}
    bind Entry <Key> {set y "%M"}
    bind all <Key> {set z "%M"}
    set x none; set y none; set z none
    event gen .t.e <Key-a>
    list $x $y $z
} -cleanup {
    destroy .t.e
    bind all <Key> $savedBind(All)
    bind Entry <Key> $savedBind(Entry)
    unset savedBind
} -result {0 1 2}
test bind-16.46 {ExpandPercents procedure} -setup {
    set savedBind(All) [bind all <Key>]
    set savedBind(Entry) [bind Entry <Key>]
    entry .t.e
    pack .t.e
    focus -force .t.e
    foreach p [event info] {event delete $p}
    update
} -body {
    bind all <Key> {set z "%M"}
    bind Entry <Key> {set y "%M"}
    bind .t.e <Key> {set x "%M"}
    set x none; set y none; set z none
    event gen .t.e <Key-a>
    list $x $y $z
} -cleanup {
    destroy .t.e
    bind Entry <Key> $savedBind(Entry)
    bind all <Key> $savedBind(All)
    unset savedBind
} -result {0 1 2}

test bind-17.1 {event command} -body {
    event
} -returnCodes error -result {wrong # args: should be "event option ?arg?"}
test bind-17.2 {event command} -body {
    event xyz
} -returnCodes error -result {bad option "xyz": must be add, delete, generate, or info}
test bind-17.3 {event command: add} -body {
    event add
} -returnCodes error -result {wrong # args: should be "event add virtual sequence ?sequence ...?"}
test bind-17.4 {event command: add 1} -body {
    event delete <<Paste>>
    event add <<Paste>> <Control-v>
    event info <<Paste>>
} -cleanup {
    event delete <<Paste>> <Control-v>
} -result {<Control-Key-v>}
test bind-17.5 {event command: add 2} -body {
    event delete <<Paste>>
    event add <<Paste>> <Control-v> <Button-2>
    lsort [event info <<Paste>>]
} -cleanup {
    event delete <<Paste>> <Control-v> <Button-2>
} -result {<Button-2> <Control-Key-v>}

test bind-17.6 {event command: add with error} -body {
    event add <<Paste>> <Control-v> <Button-2> abc <xyz> <1>
} -cleanup {
    event delete <<Paste>>
} -returnCodes error -result {bad event type or keysym "xyz"} 
test bind-17.7 {event command: add with error} -body {
    event delete <<Paste>>
    catch {event add <<Paste>> <Control-v> <Button-2> abc <xyz> <1>}
    lsort [event info <<Paste>>]
} -cleanup {
    event delete <<Paste>>
} -result {<Button-2> <Control-Key-v> abc}

test bind-17.8 {event command: delete} -body {
    event delete
} -returnCodes error -result {wrong # args: should be "event delete virtual ?sequence ...?"}
test bind-17.9 {event command: delete many} -body {
    event delete <<Paste>>
    event add <<Paste>> <3> <1> <2> t
    event delete <<Paste>> <1> <2>
    lsort [event info <<Paste>>]
} -cleanup {
    event delete <<Paste>>
    event delete <<Paste>> <3> t
} -result {<Button-3> t}
test bind-17.10 {event command: delete all} -body {
    event add <<Paste>> a b
    event delete <<Paste>>
    event info <<Paste>>
} -cleanup {
    event delete <<Paste>> a b
} -result {}
test bind-17.11 {event command: delete 1} -body {
    event delete <<Paste>>
    event add <<Paste>> a b c
    event delete <<Paste>> b
    lsort [event info <<Paste>>]
} -cleanup {
    event delete <<Paste>>
} -result {a c}
test bind-17.12 {event command: info name} -body {
    event delete <<Paste>>
    event add <<Paste>> a b c
    lsort [event info <<Paste>>]
} -cleanup {
    event delete <<Paste>>
} -result {a b c}
test bind-17.13 {event command: info all} -body {
    foreach p [event info] {event delete $p}
    event add <<Paste>> a
    event add <<Alive>> b
    lsort [event info]
} -cleanup {
    event delete <<Paste>>
    event delete <<Alive>>
} -result {<<Alive>> <<Paste>>}

test bind-17.14 {event command: info error} -body {
    event info <<Paste>> <Control-v>
} -returnCodes error -result {wrong # args: should be "event info ?virtual?"}
test bind-17.15 {event command: generate} -body {
    event generate
} -returnCodes error -result {wrong # args: should be "event generate window event ?-option value ...?"}

test bind-17.16 {event command: generate} -setup {
    frame .t.f -class Test -width 150 -height 100
    pack .t.f
    focus -force .t.f
    update
    set x {}
} -body {
    bind .t.f <1> "lappend x 1"
    event generate .t.f <1>
    set x
} -cleanup {
    destroy .t.f
} -result {1}
test bind-17.17 {event command: generate} -setup {
    frame .t.f -class Test -width 150 -height 100
    pack .t.f
    focus -force .t.f
    update
} -body {
    event generate .t.f <xyz>
} -cleanup {
    destroy .t.f
}  -returnCodes error -result {bad event type or keysym "xyz"}
test bind-17.18 {event command} -body {
    event foo
} -returnCodes error -result {bad option "foo": must be add, delete, generate, or info}


test bind-18.1 {CreateVirtualEvent procedure: GetVirtualEventUid} -body {
    event add asd <Ctrl-v>
} -returnCodes error -result {virtual event "asd" is badly formed}
test bind-18.2 {CreateVirtualEvent procedure: FindSequence} -body {
    event add <<asd>> <Ctrl-v>
} -returnCodes error -result {bad event type or keysym "Ctrl"}
test bind-18.3 {CreateVirtualEvent procedure: new physical} -body { 
    event delete <<xyz>>
    event add <<xyz>> <Control-v>
    event info <<xyz>>
} -cleanup {
    event delete <<xyz>>
} -result {<Control-Key-v>}
test bind-18.4 {CreateVirtualEvent procedure: duplicate physical} -body {
    event delete <<xyz>>
    event add <<xyz>> <Control-v> 
    event add <<xyz>> <Control-v>
    event info <<xyz>>
} -cleanup {
    event delete <<xyz>>
} -result {<Control-Key-v>}
test bind-18.5 {CreateVirtualEvent procedure: existing physical} -body {
    foreach p [event info] {event delete $p}
    event add <<xyz>> <Control-v>
    event add <<abc>> <Control-v>
    list [lsort [event info]] [event info <<xyz>>] [event info <<abc>>]
} -cleanup {
    event delete <<xyz>>
    event delete <<abc>>
} -result {{<<abc>> <<xyz>>} <Control-Key-v> <Control-Key-v>}
test bind-18.6 {CreateVirtualEvent procedure: new virtual} -body {
    foreach p [event info] {event delete $p}
    event add <<xyz>> <Control-v>
    list [event info] [event info <<xyz>>]
} -cleanup {
    event delete <<abc>>
} -result {<<xyz>> <Control-Key-v>}
test bind-18.7 {CreateVirtualEvent procedure: existing virtual} -body {
    foreach p [event info] {event delete $p}
    event add <<xyz>> <Control-v>
    event add <<xyz>> <Button-2>
    list [event info] [lsort [event info <<xyz>>]]
} -cleanup {
    event delete <<xyz>>
} -result {<<xyz>> {<Button-2> <Control-Key-v>}}


test bind-19.1 {DeleteVirtualEvent procedure: GetVirtualEventUid} -body {
    event add xyz {}
} -returnCodes error -result {virtual event "xyz" is badly formed}
test bind-19.2 {DeleteVirtualEvent procedure: non-existent virtual} -setup {
    foreach p [event info] {event delete $p}
} -body {
    event delete <<xyz>>
    event info
} -result {}
test bind-19.3 {DeleteVirtualEvent procedure: delete 1} -setup {
    event delete <<xyz>>
} -body {
    event add <<xyz>> <Control-v>
    event delete <<xyz>> <Control-v>
    event info <<xyz>>
} -result {}
test bind-19.4 {DeleteVirtualEvent procedure: delete 1, not owned} -setup {
    event delete <<xyz>>
} -body {
    event add <<xyz>> <Control-v>
    event delete <<xyz>> <Button-1>
    event info <<xyz>>
} -result {<Control-Key-v>}
test bind-19.5 {DeleteVirtualEvent procedure: delete 1, badly formed} -body {
    event add <<xyz>> <Control-v>
    event delete <<xyz>> <xyz>
} -cleanup {
    event delete <<xyz>>
} -returnCodes error -result {bad event type or keysym "xyz"}
test bind-19.6 {DeleteVirtualEvent procedure: delete 1, badly formed} -body {
    event add <<xyz>> <Control-v>
    event delete <<xyz>> <<Paste>>
} -cleanup {
    event delete <<xyz>>
} -returnCodes error -result {virtual event not allowed in definition of another virtual event}
test bind-19.7 {DeleteVirtualEvent procedure: owns 1, delete all} -body {
    foreach p [event info] {event delete $p}
    event add <<xyz>> <Control-v>
    event delete <<xyz>>
    event info 
} -result {}
test bind-19.8 {DeleteVirtualEvent procedure: owns 1, delete 1} -body {
    foreach p [event info] {event delete $p}
    event add <<xyz>> <Control-v>
    event delete <<xyz>> <Control-v>
    event info 
} -result {}
test bind-19.9 {DeleteVirtualEvent procedure: owns many, delete all} -body {
    foreach p [event info] {event delete $p}
    event add <<xyz>> <Control-v> <Control-w> <Control-x>
    event delete <<xyz>>
    event info
} -result {}
test bind-19.10 {DeleteVirtualEvent procedure: owns many, delete 1} -body {
    event delete <<xyz>>
    event add <<xyz>> <Control-v> <Control-w> <Control-x>
    event delete <<xyz>> <Control-w>
    lsort [event info <<xyz>>]
} -cleanup {
    event delete <<xyz>>
} -result {<Control-Key-v> <Control-Key-x>}
test bind-19.11 {DeleteVirtualEvent procedure: owned by 1, only} -setup {
    frame .t.f -class Test -width 150 -height 100
    pack .t.f
    focus -force .t.f
    update
    set x {}
    event delete <<xyz>>
} -body {
    event add <<xyz>> <Button-2>
    bind .t.f <<xyz>> {lappend x %#}
    event generate .t.f <Button-2> -serial 101
    event generate .t.f <ButtonRelease-2>
    event delete <<xyz>>
    event generate .t.f <Button-2> -serial 102
    event generate .t.f <ButtonRelease-2>
    set x
} -cleanup {
    destroy .t.f
} -result {101}
test bind-19.12 {DeleteVirtualEvent procedure: owned by 1, first in chain} -setup {
    frame .t.f -class Test -width 150 -height 100
    pack .t.f
    focus -force .t.f
    update
    set x {}
    event delete <<xyz>>
    event delete <<abc>>
} -body {
    event add <<abc>> <Control-Button-2>
    event add <<xyz>> <Button-2>
    bind .t.f <<xyz>> {lappend x xyz}
    bind .t.f <<abc>> {lappend x abc}
    event generate .t.f <Button-2>
    event generate .t.f <ButtonRelease-2>
    event generate .t.f <Control-Button-2>
    event generate .t.f <Control-ButtonRelease-2>
    event delete <<xyz>> 
    event generate .t.f <Button-2>
    event generate .t.f <ButtonRelease-2>
    event generate .t.f <Control-Button-2>
    event generate .t.f <Control-ButtonRelease-2>
    list $x [event info <<abc>>]
} -cleanup {
    destroy .t.f
    event delete <<abc>>
} -result {{xyz abc abc} <Control-Button-2>}
test bind-19.13 {DeleteVirtualEvent procedure: owned by 1, second in chain} -setup {
    frame .t.f -class Test -width 150 -height 100
    pack .t.f
    focus -force .t.f
    update
    set x {}
    event delete <<def>>
    event delete <<xyz>>
    event delete <<abc>>
} -body {
    event add <<def>> <Shift-Button-2>
    event add <<xyz>> <Button-2>
    event add <<abc>> <Control-Button-2>
    bind .t.f <<xyz>> {lappend x xyz}
    bind .t.f <<abc>> {lappend x abc}
    bind .t.f <<def>> {lappend x def}
    event generate .t.f <Button-2>
    event generate .t.f <ButtonRelease-2>
    event generate .t.f <Control-Button-2>
    event generate .t.f <Control-ButtonRelease-2>
    event generate .t.f <Shift-Button-2>
    event generate .t.f <Shift-ButtonRelease-2>
    event delete <<xyz>>
    event generate .t.f <Button-2>
    event generate .t.f <Control-Button-2>
    event generate .t.f <Shift-Button-2>
    event generate .t.f <ButtonRelease-2>
    event generate .t.f <Control-ButtonRelease-2>
    event generate .t.f <Shift-ButtonRelease-2>
    list $x [event info <<def>>] [event info <<xyz>>] [event info <<abc>>]
} -cleanup {
    destroy .t.f
    event delete <<abc>>
    event delete <<def>>
} -result {{xyz abc def abc def} <Shift-Button-2> {} <Control-Button-2>}
test bind-19.14 {DeleteVirtualEvent procedure: owned by 1, last in chain} -setup {
    frame .t.f -class Test -width 150 -height 100
    pack .t.f
    focus -force .t.f
    update
    set x {}
    event delete <<def>>
    event delete <<xyz>>
    event delete <<abc>>
} -body {
    event add <<xyz>> <Button-2>
    event add <<abc>> <Control-Button-2>
    event add <<def>> <Shift-Button-2>
    bind .t.f <<xyz>> {lappend x xyz}
    bind .t.f <<abc>> {lappend x abc}
    bind .t.f <<def>> {lappend x def}
    event generate .t.f <Button-2>
    event generate .t.f <ButtonRelease-2>
    event generate .t.f <Control-Button-2>
    event generate .t.f <Control-ButtonRelease-2>
    event generate .t.f <Shift-Button-2>
    event generate .t.f <Shift-ButtonRelease-2>
    event delete <<xyz>> 
    event generate .t.f <Button-2>
    event generate .t.f <ButtonRelease-2>
    event generate .t.f <Control-Button-2>
    event generate .t.f <Control-ButtonRelease-2>
    event generate .t.f <Shift-Button-2>
    event generate .t.f <Shift-ButtonRelease-2>
    list $x [event info <<xyz>>] [event info <<abc>>] [event info <<def>>]
} -cleanup {
    destroy .t.f
    event delete <<def>>
    event delete <<abc>>
} -result {{xyz abc def abc def} {} <Control-Button-2> <Shift-Button-2>}
test bind-19.15 {DeleteVirtualEvent procedure: owned by many, first} -setup {
    pack [frame .t.f -class Test -width 150 -height 100]
    pack [frame .t.g -class Test -width 150 -height 100]
    pack [frame .t.h -class Test -width 150 -height 100]
    after 250 ;# we need a bit time to ensure that .t.h is mapped (<TODO>: fix this race condition)
    focus -force .t.f
    update
    set x {}
    event delete <<def>>
    event delete <<xyz>>
    event delete <<abc>>
} -body {
    event add <<xyz>> <Button-2>
    event add <<abc>> <Button-2>
    event add <<def>> <Button-2>
    bind .t.f <<xyz>> {lappend x xyz}
    bind .t.g <<abc>> {lappend x abc}
    bind .t.h <<def>> {lappend x def}
    event generate .t.f <Button-2>
    event generate .t.f <ButtonRelease-2>
    event generate .t.g <Button-2>
    event generate .t.g <ButtonRelease-2>
    event generate .t.h <Button-2>
    event generate .t.h <ButtonRelease-2>
    event delete <<xyz>> 
    event generate .t.f <Button-2>
    event generate .t.f <ButtonRelease-2>
    event generate .t.g <Button-2>
    event generate .t.g <ButtonRelease-2>
    event generate .t.h <Button-2>
    event generate .t.h <ButtonRelease-2>
    list $x [event info <<xyz>>] [event info <<abc>>] [event info <<def>>]
} -cleanup {
    destroy .t.f .t.g .t.h
    event delete <<def>>
    event delete <<abc>>
} -result {{xyz abc def abc def} {} <Button-2> <Button-2>}
test bind-19.16 {DeleteVirtualEvent procedure: owned by many, middle} -setup {
    pack [frame .t.f -class Test -width 150 -height 100]
    pack [frame .t.g -class Test -width 150 -height 100]
    pack [frame .t.h -class Test -width 150 -height 100]
    after 250 ;# we need a bit time to ensure that .t.h is mapped (<TODO>: fix this race condition)
    focus -force .t.f
    update
    set x {}
    event delete <<def>>
    event delete <<xyz>>
    event delete <<abc>>
} -body {
    event add <<xyz>> <Button-2>
    event add <<abc>> <Button-2>
    event add <<def>> <Button-2>
    bind .t.f <<xyz>> {lappend x xyz}
    bind .t.g <<abc>> {lappend x abc}
    bind .t.h <<def>> {lappend x def}
    event generate .t.f <Button-2>
    event generate .t.f <ButtonRelease-2>
    event generate .t.g <Button-2>
    event generate .t.g <ButtonRelease-2>
    event generate .t.h <Button-2>
    event generate .t.h <ButtonRelease-2>
    event delete <<abc>>
    event generate .t.f <Button-2>
    event generate .t.f <ButtonRelease-2>
    event generate .t.g <Button-2>
    event generate .t.g <ButtonRelease-2>
    event generate .t.h <Button-2>
    event generate .t.h <ButtonRelease-2>
    list $x [event info <<xyz>>] [event info <<abc>>] [event info <<def>>]
} -cleanup {
    destroy .t.f .t.g .t.h
    event delete <<def>>
    event delete <<xyz>>
} -result {{xyz abc def xyz def} <Button-2> {} <Button-2>}
test bind-19.17 {DeleteVirtualEvent procedure: owned by many, last} -setup {
    pack [frame .t.f -class Test -width 150 -height 100]
    pack [frame .t.g -class Test -width 150 -height 100]
    pack [frame .t.h -class Test -width 150 -height 100]
    after 250 ;# we need a bit time to ensure that .t.h is mapped (<TODO>: fix this race condition)
    focus -force .t.f
    update
    set x {}
    event delete <<def>>
    event delete <<xyz>>
    event delete <<abc>>
} -body {
    event add <<xyz>> <Button-2>
    event add <<abc>> <Button-2>
    event add <<def>> <Button-2>
    bind .t.f <<xyz>> {lappend x xyz}
    bind .t.g <<abc>> {lappend x abc}
    bind .t.h <<def>> {lappend x def}
    event generate .t.f <Button-2>
    event generate .t.f <ButtonRelease-2>
    event generate .t.g <Button-2>
    event generate .t.g <ButtonRelease-2>
    event generate .t.h <Button-2>
    event generate .t.h <ButtonRelease-2>
    event delete <<def>> 
    event generate .t.f <Button-2>
    event generate .t.f <ButtonRelease-2>
    event generate .t.g <Button-2>
    event generate .t.g <ButtonRelease-2>
    event generate .t.h <Button-2>
    event generate .t.h <ButtonRelease-2>
    list $x [event info <<xyz>>] [event info <<abc>>] [event info <<def>>]
} -cleanup {
    destroy .t.f .t.g .t.h
    event delete <<xyz>>
    event delete <<abc>>
} -result {{xyz abc def xyz abc} <Button-2> <Button-2> {}}


test bind-20.1 {GetVirtualEvent procedure: GetVirtualEventUid} -body {
    event info asd
} -returnCodes error -result {virtual event "asd" is badly formed}
test bind-20.2 {GetVirtualEvent procedure: non-existent event} -body {
    event delete <<asd>>
    event info <<asd>>
} -result {}
test bind-20.3 {GetVirtualEvent procedure: owns 1} -setup {
    event delete <<xyz>>
} -body {
    event add <<xyz>> <Control-Key-v>
    event info <<xyz>>
} -cleanup {
    event delete <<xyz>>
} -result {<Control-Key-v>}
test bind-20.4 {GetVirtualEvent procedure: owns many} -setup {
    event delete <<xyz>>
} -body {
    event add <<xyz>> <Control-v> <Button-2> spack
    event info <<xyz>>
} -cleanup {
    event delete <<xyz>>
} -result {<Control-Key-v> <Button-2> spack}


test bind-21.1 {GetAllVirtualEvents procedure: no events} -body {
    foreach p [event info] {event delete $p}
    event info
} -result {}
test bind-21.2 {GetAllVirtualEvents procedure: 1 event} -body {
    foreach p [event info] {event delete $p}
    event add <<xyz>> <Control-v>
    event info
} -cleanup {
    event delete <<xyz>>
} -result {<<xyz>>}
test bind-21.3 {GetAllVirtualEvents procedure: many events} -body {
    foreach p [event info] {event delete $p}
    event add <<xyz>> <Control-v>
    event add <<xyz>> <Button-2>
    event add <<abc>> <Control-v>
    event add <<def>> <Key-F6>
    lsort [event info]
} -cleanup {
    event delete <<xyz>>
    event delete <<abc>>
    event delete <<def>>
} -result {<<abc>> <<def>> <<xyz>>}

test bind-22.1 {HandleEventGenerate} -setup {
    destroy .xyz
} -body {
    event generate .xyz <Control-v>
} -returnCodes error -result {bad window path name ".xyz"}
test bind-22.2 {HandleEventGenerate} -body {
    event generate zzz <Control-v>
} -returnCodes error -result {bad window name/identifier "zzz"}
test bind-22.3 {HandleEventGenerate} -body {
    event generate 47 <Control-v>
} -returnCodes error -result {bad window name/identifier "47"}
test bind-22.4 {HandleEventGenerate} -setup {
    frame .t.f -class Test -width 150 -height 100
    pack .t.f
    focus -force .t.f
    update
    set x {}
} -body {
    bind .t.f <Button> {set x "%s %b"}
    event generate [winfo id .t.f] <Control-Button-1> -state 260
    set x
} -cleanup {
    destroy .t.f
} -result {260 1}
test bind-22.5 {HandleEventGenerate} -body {
    event generate . <xyz>
} -returnCodes error -result {bad event type or keysym "xyz"}
test bind-22.6 {HandleEventGenerate} -body {
    event generate . <Double-Button-1>
} -returnCodes error -result {Double, Triple, or Quadruple modifier not allowed}
test bind-22.7 {HandleEventGenerate} -body {
    event generate . xyz
} -returnCodes error -result {only one event specification allowed}
test bind-22.8 {HandleEventGenerate} -body {
    event generate . <Button> -button
} -returnCodes error -result {value for "-button" missing}
test bind-22.9 {HandleEventGenerate} -setup {
    frame .t.f -class Test -width 150 -height 100
    pack .t.f
    focus -force .t.f
    update
    set x {}
} -body {
    bind .t.f <Button> {set x "%s %b"}
    event generate .t.f <ButtonRelease-1>
    event generate .t.f <ButtonRelease-2>
    event generate .t.f <ButtonRelease-3>
    event generate .t.f <Control-Button-1>
    event generate .t.f <Control-ButtonRelease-1>
    set x
} -cleanup {
    destroy .t.f
} -result {4 1}
test bind-22.10 {HandleEventGenerate} -setup {
    frame .t.f -class Test -width 150 -height 100
    pack .t.f
    focus -force .t.f
    update
    set x {}
} -body {
    bind .t.f <Key> {set x "%s %K"}
    event generate .t.f <Control-Key-space>
    set x
} -cleanup {
    destroy .t.f
} -result {4 space}
test bind-22.11 {HandleEventGenerate} -setup {
    frame .t.f -class Test -width 150 -height 100
    pack .t.f
    focus -force .t.f
    update
    set x {}
} -body {
    bind .t.f <<Paste>> {set x "%s"}
    event generate .t.f <<Paste>> -state 1
    set x
} -cleanup {
    destroy .t.f
} -result {1}
test bind-22.12 {HandleEventGenerate} -setup {
    frame .t.f -class Test -width 150 -height 100
    pack .t.f
    focus -force .t.f
    update
    set x {}
} -body {
    bind .t.f <Motion> {set x "%s"}
    event generate .t.f <Control-Motion>
    set x
} -cleanup {
    destroy .t.f
} -result {4}
test bind-22.13 {HandleEventGenerate} -setup {
    frame .t.f -class Test -width 150 -height 100
    pack .t.f
    focus -force .t.f
    update
    set x {}
} -body {
    bind .t.f <Button> {lappend x %#}
    event generate .t.f <Button> -when now -serial 100
    event generate .t.f <ButtonRelease> -when now
    set x
} -cleanup {
    destroy .t.f
} -result {100}
test bind-22.14 {HandleEventGenerate} -setup {
    frame .t.f -class Test -width 150 -height 100
    pack .t.f
    focus -force .t.f
    update
    set x {}
} -body {
    bind .t.f <Button> {lappend x %#}
    event generate .t.f <Button> -when head -serial 100
    event generate .t.f <Button> -when head -serial 101
    event generate .t.f <Button> -when head -serial 102
    event generate .t.f <ButtonRelease> -when tail
    lappend x foo
    update
    set x
} -cleanup {
    destroy .t.f
} -result {foo 102 101 100}
test bind-22.15 {HandleEventGenerate} -setup {
    frame .t.f -class Test -width 150 -height 100
    pack .t.f
    focus -force .t.f
    update
    set x {}
} -body {
    bind .t.f <Button> {lappend x %#}
    event generate .t.f <Button> -when head -serial 99
    event generate .t.f <Button> -when mark -serial 100
    event generate .t.f <Button> -when mark -serial 101
    event generate .t.f <Button> -when mark -serial 102
    event generate .t.f <ButtonRelease> -when tail
    lappend x foo
    update
    set x
} -cleanup {
    destroy .t.f
} -result {foo 100 101 102 99}
test bind-22.16 {HandleEventGenerate} -setup {
    frame .t.f -class Test -width 150 -height 100
    pack .t.f
    focus -force .t.f
    update
    set x {}
} -body {
    bind .t.f <Button> {lappend x %#}
    event generate .t.f <Button> -when head -serial 99
    event generate .t.f <Button> -when tail -serial 100
    event generate .t.f <Button> -when tail -serial 101
    event generate .t.f <Button> -when tail -serial 102
    event generate .t.f <ButtonRelease> -when tail
    lappend x foo
    update
    set x
} -cleanup {
    destroy .t.f
} -result {foo 99 100 101 102}
test bind-22.17 {HandleEventGenerate} -body {
    event generate . <Button> -when xyz
} -returnCodes error -result {bad -when value "xyz": must be now, head, mark, or tail}
test bind-22.18 {HandleEventGenerate} -body {
    # Bug 411307
    event generate . <a> -root 98765
} -returnCodes error -result {bad window name/identifier "98765"}

test bind-22.19 {HandleEventGenerate: options <Configure> -above .xyz} -setup {
    frame .t.f -class Test -width 150 -height 100
    pack .t.f
    focus -force .t.f
    update
    set x {}
} -body {
    bind .t.f <Configure> "lappend x %a"
    event generate .t.f <Configure> -above .xyz
} -cleanup {
    destroy .t.f
} -returnCodes error -result {bad window path name ".xyz"}
test bind-22.20 {HandleEventGenerate: options <Configure> -above .t} -setup {
    frame .t.f -class Test -width 150 -height 100
    pack .t.f
    focus -force .t.f
    update
    set x {}
} -body {
    bind .t.f <Configure> "lappend x %a"
    event generate .t.f <Configure> -above .t
    return $x
} -cleanup {
    destroy .t.f
} -result [winfo id .t]
test bind-22.21 {HandleEventGenerate: options <Configure> -above xyz} -setup {
    frame .t.f -class Test -width 150 -height 100
    pack .t.f
    focus -force .t.f
    update
    set x {}
} -body {
    bind .t.f <Configure> "lappend x %a"
    event generate .t.f <Configure> -above xyz
} -cleanup {
    destroy .t.f
} -returnCodes error -result {bad window name/identifier "xyz"}
test bind-22.22 {HandleEventGenerate: options <Configure> -above [winfo id .t]} -setup {
    frame .t.f -class Test -width 150 -height 100
    pack .t.f
    focus -force .t.f
    update
    set x {}
} -body {
    bind .t.f <Configure> "lappend x %a"
    event generate .t.f <Configure> -above [winfo id .t]
    return $x
} -cleanup {
    destroy .t.f
} -result [winfo id .t]

test bind-22.23 {HandleEventGenerate: options <Key> -above .} -setup {
    frame .t.f -class Test -width 150 -height 100
    pack .t.f
    focus -force .t.f
    update
    set x {}
} -body {
    bind .t.f <Key> "lappend x %b"
    event generate .t.f <Key> -above .
    return $x
} -cleanup {
    destroy .t.f
} -returnCodes error -result {<Key> event doesn't accept "-above" option}

test bind-22.24 {HandleEventGenerate: options <Configure> -borderwidth xyz} -setup {
    frame .t.f -class Test -width 150 -height 100
    pack .t.f
    focus -force .t.f
    update
    set x {}
} -body {
    bind .t.f <Configure> "lappend x %B"
    event generate .t.f <Configure> -borderwidth xyz
    return $x
} -cleanup {
    destroy .t.f
} -returnCodes error -result {bad screen distance "xyz"}

test bind-22.25 {HandleEventGenerate: options <Configure> -borderwidth 2i} -setup {
    frame .t.f -class Test -width 150 -height 100
    pack .t.f
    focus -force .t.f
    update
    set x {}
} -body {
    bind .t.f <Configure> "lappend x %B"
    event generate .t.f <Configure> -borderwidth 2i
    expr {[winfo pixels .t.f 2i] eq $x}
} -cleanup {
    destroy .t.f
} -result {1}

test bind-22.26 {HandleEventGenerate: options <Key> -borderwidth 2i} -setup {
    frame .t.f -class Test -width 150 -height 100
    pack .t.f
    focus -force .t.f
    update
    set x {}
} -body {
    bind .t.f <Key> "lappend x %k"
    event generate .t.f <Key> -borderwidth 2i
} -cleanup {
    destroy .t.f
} -returnCodes error -result {<Key> event doesn't accept "-borderwidth" option}

test bind-22.27 {HandleEventGenerate: options <Button> -button xyz} -setup {
    frame .t.f -class Test -width 150 -height 100
    pack .t.f
    focus -force .t.f
    update
    set x {}
} -body {
    bind .t.f <Button> "lappend x %b"
    event generate .t.f <Button> -button xyz
} -cleanup {
    destroy .t.f
} -returnCodes error -result {expected integer but got "xyz"}

test bind-22.28 {HandleEventGenerate: options <Button> -button 1} -setup {
    frame .t.f -class Test -width 150 -height 100
    pack .t.f
    focus -force .t.f
    update
    set x {}
} -body {
    bind .t.f <Button> "lappend x %b"
    event generate .t.f <Button> -button 1
    return $x
} -cleanup {
    destroy .t.f
} -result 1

test bind-22.29 {HandleEventGenerate: options <ButtonRelease> -button 1} -setup {
    frame .t.f -class Test -width 150 -height 100
    pack .t.f
    focus -force .t.f
    update
    set x {}
} -body {
    bind .t.f <ButtonRelease> "lappend x %b"
    event generate .t.f <ButtonRelease> -button 1
    return $x
} -cleanup {
    destroy .t.f
} -result 1

test bind-22.30 {HandleEventGenerate: options <Key> -button 1} -setup {
    frame .t.f -class Test -width 150 -height 100
    pack .t.f
    focus -force .t.f
    update
    set x {}
} -body {
    bind .t.f <Key> "lappend x %k"
    event generate .t.f <Key> -button 1
} -cleanup {
    destroy .t.f
} -returnCodes error -result {<Key> event doesn't accept "-button" option}

test bind-22.31 {HandleEventGenerate: options <Expose> -count xyz} -setup {
    frame .t.f -class Test -width 150 -height 100
    pack .t.f
    focus -force .t.f
    update
    set x {}
} -body {
    bind .t.f <Expose> "lappend x %c"
    event generate .t.f <Expose> -count xyz
} -cleanup {
    destroy .t.f
} -returnCodes error -result {expected integer but got "xyz"}

test bind-22.32 {HandleEventGenerate: options <Expose> -count 20} -setup {
    frame .t.f -class Test -width 150 -height 100
    pack .t.f
    focus -force .t.f
    update
    set x {}
} -body {
    bind .t.f <Expose> "lappend x %c"
    event generate .t.f <Expose> -count 20
    return $x
} -cleanup {
    destroy .t.f
} -result {20}

test bind-22.33 {HandleEventGenerate: options <Key> -count 20} -setup {
    frame .t.f -class Test -width 150 -height 100
    pack .t.f
    focus -force .t.f
    update
    set x {}
} -body {
    bind .t.f <Key> "lappend x %b"
    event generate .t.f <Key> -count 20
} -cleanup {
    destroy .t.f
} -returnCodes error -result {<Key> event doesn't accept "-count" option}

test bind-22.34 {HandleEventGenerate: options <Enter> -detail xyz} -setup {
    frame .t.f -class Test -width 150 -height 100
    pack .t.f
    focus -force .t.f
    update
    set x {}
} -body {
    bind .t.f <Enter> "lappend x %d"
    event generate .t.f <Enter> -detail xyz
} -cleanup {
    destroy .t.f
} -returnCodes error -result {bad -detail value "xyz": must be NotifyAncestor, NotifyVirtual, NotifyInferior, NotifyNonlinear, NotifyNonlinearVirtual, NotifyPointer, NotifyPointerRoot, or NotifyDetailNone}

test bind-22.35 {HandleEventGenerate: options <FocusIn> -detail NotifyVirtual} -setup {
    frame .t.f -class Test -width 150 -height 100
    pack .t.f
    focus -force .t.f
    update
    set x {}
} -body {
    bind .t.f <FocusIn> "lappend x FocusIn %d"
    event generate .t.f <FocusIn> -detail NotifyVirtual
    return $x
} -cleanup {
    destroy .t.f
} -result {FocusIn NotifyVirtual}

test bind-22.35.1 {HandleEventGenerate: options <FocusOut> -detail NotifyVirtual} -setup {
    frame .t.f -class Test -width 150 -height 100
    pack .t.f
    focus -force .t.f
    update
    set x {}
} -body {
    bind .t.f <FocusOut> "lappend x FocusOut %d"
    event generate .t.f <FocusOut> -detail NotifyVirtual
    return $x
} -cleanup {
    destroy .t.f
} -result {FocusOut NotifyVirtual}

test bind-22.36 {HandleEventGenerate: options <Enter> -detail NotifyVirtual} -setup {
    frame .t.f -class Test -width 150 -height 100
    pack .t.f
    focus -force .t.f
    update
    set x {}
} -body {
    bind .t.f <Enter> "lappend x %d"
    event generate .t.f <Enter> -detail NotifyVirtual
    return $x
} -cleanup {
    destroy .t.f
} -result {NotifyVirtual}

test bind-22.37 {HandleEventGenerate: options <Key> -detail NotifyVirtual} -setup {
    frame .t.f -class Test -width 150 -height 100
    pack .t.f
    focus -force .t.f
    update
    set x {}
} -body {
    bind .t.f <Key> "lappend x %k"
    event generate .t.f <Key> -detail NotifyVirtual
} -cleanup {
    destroy .t.f
} -returnCodes error -result {<Key> event doesn't accept "-detail" option}

test bind-22.38 {HandleEventGenerate: options <Enter> -focus xyz} -setup {
    frame .t.f -class Test -width 150 -height 100
    pack .t.f
    focus -force .t.f
    update
    set x {}
} -body {
    bind .t.f <Enter> "lappend x %f"
    event generate .t.f <Enter> -focus xyz
} -cleanup {
    destroy .t.f
} -returnCodes error -result {expected boolean value but got "xyz"}

test bind-22.39 {HandleEventGenerate: options <Enter> -focus 1} -setup {
    frame .t.f -class Test -width 150 -height 100
    pack .t.f
    focus -force .t.f
    update
    set x {}
} -body {
    bind .t.f <Enter> "lappend x %f"
    event generate .t.f <Enter> -focus 1
    return $x
} -cleanup {
    destroy .t.f
} -result {1}

test bind-22.40 {HandleEventGenerate: options <Key> -focus 1} -setup {
    frame .t.f -class Test -width 150 -height 100
    pack .t.f
    focus -force .t.f
    update
    set x {}
} -body {
    bind .t.f <Key> "lappend x %k"
    event generate .t.f <Key> -focus 1
} -cleanup {
    destroy .t.f
} -returnCodes error -result {<Key> event doesn't accept "-focus" option}

test bind-22.41 {HandleEventGenerate: options <Expose> -height xyz} -setup {
    frame .t.f -class Test -width 150 -height 100
    pack .t.f
    focus -force .t.f
    update
    set x {}
} -body {
    bind .t.f <Expose> "lappend x %h"
    event generate .t.f <Expose> -height xyz
} -cleanup {
    destroy .t.f
} -returnCodes error -result {bad screen distance "xyz"}

test bind-22.42 {HandleEventGenerate: options <Expose> -height 2i} -setup {
    frame .t.f -class Test -width 150 -height 100
    pack .t.f
    focus -force .t.f
    update
    set x {}
} -body {
    bind .t.f <Expose> "lappend x %h"
    event generate .t.f <Expose> -height 2i
    expr {$x eq [winfo pixels .t.f 2i]}
} -cleanup {
    destroy .t.f
} -result {1}

test bind-22.43 {HandleEventGenerate: options <Configure> -height 2i} -setup {
    frame .t.f -class Test -width 150 -height 100
    pack .t.f
    focus -force .t.f
    update
    set x {}
} -body {
    bind .t.f <Configure> "lappend x %h"
    event generate .t.f <Configure> -height 2i
    expr {$x eq [winfo pixels .t.f 2i]}
} -cleanup {
    destroy .t.f
} -result {1}

test bind-22.44 {HandleEventGenerate: options <Key> -height 2i} -setup {
    frame .t.f -class Test -width 150 -height 100
    pack .t.f
    focus -force .t.f
    update
    set x {}
} -body {
    bind .t.f <Key> "lappend x %k"
    event generate .t.f <Key> -height 2i
} -cleanup {
    destroy .t.f
} -returnCodes error -result {<Key> event doesn't accept "-height" option}

test bind-22.45 {HandleEventGenerate: options <Key> -keycode xyz} -setup {
    frame .t.f -class Test -width 150 -height 100
    pack .t.f
    focus -force .t.f
    update
    set x {}
} -body {
    bind .t.f <Key> "lappend x %k"
    event generate .t.f <Key> -keycode xyz
} -cleanup {
    destroy .t.f
} -returnCodes error -result {expected integer but got "xyz"}

test bind-22.46 {HandleEventGenerate: options <Key> -keycode 20} -setup {
    frame .t.f -class Test -width 150 -height 100
    pack .t.f
    focus -force .t.f
    update
    set x {}
} -body {
    bind .t.f <Key> "lappend x %k"
    event generate .t.f <Key> -keycode 20
    return $x
} -cleanup {
    destroy .t.f
} -result {20}

test bind-22.47 {HandleEventGenerate: options <Button> -keycode 20} -setup {
    frame .t.f -class Test -width 150 -height 100
    pack .t.f
    focus -force .t.f
    update
    set x {}
} -body {
    bind .t.f <Button> "lappend x %b"
    event generate .t.f <Button> -keycode 20
} -cleanup {
    destroy .t.f
} -returnCodes error -result {<Button> event doesn't accept "-keycode" option}

test bind-22.48 {HandleEventGenerate: options <Key> -keysym xyz} -setup {
    frame .t.f -class Test -width 150 -height 100
    pack .t.f
    focus -force .t.f
    update
    set x {}
} -body {
    bind .t.f <Key> "lappend x %K"
    event generate .t.f <Key> -keysym xyz
} -cleanup {
    destroy .t.f
} -returnCodes error -result {unknown keysym "xyz"}

test bind-22.49 {HandleEventGenerate: options <Key> -keysym space} -setup {
    frame .t.f -class Test -width 150 -height 100
    pack .t.f
    focus -force .t.f
    update
    set x {}
} -body {
    bind .t.f <Key> "lappend x %K"
    event generate .t.f <Key> -keysym space
    return $x
} -cleanup {
    destroy .t.f
} -result {space}

test bind-22.50 {HandleEventGenerate: options <Button> -keysym space} -setup {
    frame .t.f -class Test -width 150 -height 100
    pack .t.f
    focus -force .t.f
    update
    set x {}
} -body {
    bind .t.f <Button> "lappend x %b"
    event generate .t.f <Button> -keysym space
} -cleanup {
    destroy .t.f
} -returnCodes error -result {<Button> event doesn't accept "-keysym" option}

test bind-22.51 {HandleEventGenerate: options <Enter> -mode xyz} -setup {
    frame .t.f -class Test -width 150 -height 100
    pack .t.f
    focus -force .t.f
    update
    set x {}
} -body {
    bind .t.f <Enter> "lappend x %m"
    event generate .t.f <Enter> -mode xyz
} -cleanup {
    destroy .t.f
} -returnCodes error -result {bad -mode value "xyz": must be NotifyNormal, NotifyGrab, NotifyUngrab, or NotifyWhileGrabbed}

test bind-22.52 {HandleEventGenerate: options <Enter> -mode NotifyNormal} -setup {
    frame .t.f -class Test -width 150 -height 100
    pack .t.f
    focus -force .t.f
    update
    set x {}
} -body {
    bind .t.f <Enter> "lappend x %m"
    event generate .t.f <Enter> -mode NotifyNormal
    return $x
} -cleanup {
    destroy .t.f
} -result {NotifyNormal}

test bind-22.53 {HandleEventGenerate: options <FocusIn> -mode NotifyNormal} -setup {
    frame .t.f -class Test -width 150 -height 100
    pack .t.f
    focus -force .t.f
    update
    set x {}
} -body {
    bind .t.f <FocusIn> "lappend x %m"
    event generate .t.f <FocusIn> -mode NotifyNormal
    return $x
} -cleanup {
    destroy .t.f
} -result {NotifyNormal}

test bind-22.54 {HandleEventGenerate: options <Key> -mode NotifyNormal} -setup {
    frame .t.f -class Test -width 150 -height 100
    pack .t.f
    focus -force .t.f
    update
    set x {}
} -body {
    bind .t.f <Key> "lappend x %k"
    event generate .t.f <Key> -mode NotifyNormal
} -cleanup {
    destroy .t.f
} -returnCodes error -result {<Key> event doesn't accept "-mode" option}
test bind-22.55 {HandleEventGenerate: options <Map> -override xyz} -setup {
    frame .t.f -class Test -width 150 -height 100
    pack .t.f
    focus -force .t.f
    update
    set x {}
} -body {
    bind .t.f <Map> "lappend x %o"
    event generate .t.f <Map> -override xyz 
} -cleanup {
    destroy .t.f
} -returnCodes error -result {expected boolean value but got "xyz"}

test bind-22.56 {HandleEventGenerate: options <Map> -override 1} -setup {
    frame .t.f -class Test -width 150 -height 100
    pack .t.f
    focus -force .t.f
    update
    set x {}
} -body {
    bind .t.f <Map> "lappend x %o"
    event generate .t.f <Map> -override 1 
    return $x
} -cleanup {
    destroy .t.f
} -result {1}

test bind-22.57 {HandleEventGenerate: options <Reparent> -override 1} -setup {
    frame .t.f -class Test -width 150 -height 100
    pack .t.f
    focus -force .t.f
    update
    set x {}
} -body {
    bind .t.f <Reparent> "lappend x %o"
    event generate .t.f <Reparent> -override 1 
    return $x
} -cleanup {
    destroy .t.f
} -result {1}

test bind-22.58 {HandleEventGenerate: options <Configure> -override 1} -setup {
    frame .t.f -class Test -width 150 -height 100
    pack .t.f
    focus -force .t.f
    update
    set x {}
} -body {
    bind .t.f <Configure> "lappend x %o"
    event generate .t.f <Configure> -override 1 
    return $x
} -cleanup {
    destroy .t.f
} -result {1}

test bind-22.59 {HandleEventGenerate: options <Key> -override 1} -setup {
    frame .t.f -class Test -width 150 -height 100
    pack .t.f
    focus -force .t.f
    update
    set x {}
} -body {
    bind .t.f <Key> "lappend x %k"
    event generate .t.f <Key> -override 1 
} -cleanup {
    destroy .t.f
} -returnCodes error -result {<Key> event doesn't accept "-override" option}

test bind-22.60 {HandleEventGenerate: options <Circulate> -place xyz} -setup {
    frame .t.f -class Test -width 150 -height 100
    pack .t.f
    focus -force .t.f
    update
    set x {}
} -body {
    bind .t.f <Circulate> "lappend x %p"
    event generate .t.f <Circulate> -place xyz 
} -cleanup {
    destroy .t.f
} -returnCodes error -result {bad -place value "xyz": must be PlaceOnTop, or PlaceOnBottom}

test bind-22.61 {HandleEventGenerate: options <Circulate> -place PlaceOnTop} -setup {
    frame .t.f -class Test -width 150 -height 100
    pack .t.f
    focus -force .t.f
    update
    set x {}
} -body {
    bind .t.f <Circulate> "lappend x %p"
    event generate .t.f <Circulate> -place PlaceOnTop 
    return $x
} -cleanup {
    destroy .t.f
} -result {PlaceOnTop}

test bind-22.62 {HandleEventGenerate: options <Key> -place PlaceOnTop} -setup {
    frame .t.f -class Test -width 150 -height 100
    pack .t.f
    focus -force .t.f
    update
    set x {}
} -body {
    bind .t.f <Key> "lappend x %k"
    event generate .t.f <Key> -place PlaceOnTop 
} -cleanup {
    destroy .t.f
} -returnCodes error -result {<Key> event doesn't accept "-place" option}

test bind-22.63 {HandleEventGenerate: options <Key> -root .xyz} -setup {
    frame .t.f -class Test -width 150 -height 100
    pack .t.f
    focus -force .t.f
    update
    set x {}
} -body {
    bind .t.f <Key> "lappend x %R"
    event generate .t.f <Key> -root .xyz 
} -cleanup {
    destroy .t.f
} -returnCodes error -result {bad window path name ".xyz"}

test bind-22.64 {HandleEventGenerate: options <Key> -root .t} -setup {
    frame .t.f -class Test -width 150 -height 100
    pack .t.f
    focus -force .t.f
    update
    set x {}
} -body {
    bind .t.f <Key> "lappend x %R"
    event generate .t.f <Key> -root .t 
    expr {[winfo id .t] eq $x}
} -cleanup {
    destroy .t.f
} -result {1}

test bind-22.65 {HandleEventGenerate: options <Key> -root xyz} -setup {
    frame .t.f -class Test -width 150 -height 100
    pack .t.f
    focus -force .t.f
    update
    set x {}
} -body {
    bind .t.f <Key> "lappend x %R"
    event generate .t.f <Key> -root xyz 
} -cleanup {
    destroy .t.f
} -returnCodes error -result {bad window name/identifier "xyz"}

test bind-22.66 {HandleEventGenerate: options <Key> -root [winfo id .t]} -setup {
    frame .t.f -class Test -width 150 -height 100
    pack .t.f
    focus -force .t.f
    update
    set x {}
} -body {
    bind .t.f <Key> "lappend x %R"
    event generate .t.f <Key> -root [winfo id .t] 
    expr {[winfo id .t] eq $x}
} -cleanup {
    destroy .t.f
} -result {1}

test bind-22.67 {HandleEventGenerate: options <Button> -root .t} -setup {
    frame .t.f -class Test -width 150 -height 100
    pack .t.f
    focus -force .t.f
    update
    set x {}
} -body {
    bind .t.f <Button> "lappend x %R"
    event generate .t.f <Button> -root .t 
    expr {[winfo id .t] eq $x}
} -cleanup {
    destroy .t.f
} -result {1}

test bind-22.68 {HandleEventGenerate: options <ButtonRelease> -root .t} -setup {
    frame .t.f -class Test -width 150 -height 100
    pack .t.f
    focus -force .t.f
    update
    set x {}
} -body {
    bind .t.f <ButtonRelease> "lappend x %R"
    event generate .t.f <ButtonRelease> -root .t 
    expr {[winfo id .t] eq $x}
} -cleanup {
    destroy .t.f
} -result {1}

test bind-22.69 {HandleEventGenerate: options <Motion> -root .t} -setup {
    frame .t.f -class Test -width 150 -height 100
    pack .t.f
    focus -force .t.f
    update
    set x {}
} -body {
    bind .t.f <Motion> "lappend x %R"
    event generate .t.f <Motion> -root .t 
    expr {[winfo id .t] eq $x}
} -cleanup {
    destroy .t.f
} -result {1}

test bind-22.70 {HandleEventGenerate: options <<Paste>> -root .t} -setup {
    frame .t.f -class Test -width 150 -height 100
    pack .t.f
    focus -force .t.f
    update
    set x {}
} -body {
    bind .t.f <<Paste>> "lappend x %R"
    event generate .t.f <<Paste>> -root .t 
    expr {[winfo id .t] eq $x}
} -cleanup {
    destroy .t.f
} -result {1}

test bind-22.71 {HandleEventGenerate: options <Enter> -root .t} -setup {
    frame .t.f -class Test -width 150 -height 100
    pack .t.f
    focus -force .t.f
    update
    set x {}
} -body {
    bind .t.f <Enter> "lappend x %R"
    event generate .t.f <Enter> -root .t 
    expr {[winfo id .t] eq $x}
} -cleanup {
    destroy .t.f
} -result {1}

test bind-22.72 {HandleEventGenerate: options <Configure> -root .t} -setup {
    frame .t.f -class Test -width 150 -height 100
    pack .t.f
    focus -force .t.f
    update
    set x {}
} -body {
    bind .t.f <Configure> "lappend x %R"
    event generate .t.f <Configure> -root .t 
} -cleanup {
    destroy .t.f
} -returnCodes error -result {<Configure> event doesn't accept "-root" option}

test bind-22.73 {HandleEventGenerate: options <Key> -rootx xyz} -setup {
    frame .t.f -class Test -width 150 -height 100
    pack .t.f
    focus -force .t.f
    update
    set x {}
} -body {
    bind .t.f <Key> "lappend x %X"
    event generate .t.f <Key> -rootx xyz 
} -cleanup {
    destroy .t.f
} -returnCodes error -result {bad screen distance "xyz"}

test bind-22.74 {HandleEventGenerate: options <Key> -rootx 2i} -setup {
    frame .t.f -class Test -width 150 -height 100
    pack .t.f
    focus -force .t.f
    update
    set x {}
} -body {
    bind .t.f <Key> "lappend x %X"
    event generate .t.f <Key> -rootx 2i 
    expr {[winfo pixels .t.f 2i] eq $x}
} -cleanup {
    destroy .t.f
} -result {1}

test bind-22.75 {HandleEventGenerate: options <Button> -rootx 2i} -setup {
    frame .t.f -class Test -width 150 -height 100
    pack .t.f
    focus -force .t.f
    update
    set x {}
} -body {
    bind .t.f <Button> "lappend x %X"
    event generate .t.f <Button> -rootx 2i 
    expr {[winfo pixels .t.f 2i] eq $x}
} -cleanup {
    destroy .t.f
} -result {1}

test bind-22.76 {HandleEventGenerate: options <ButtonRelease> -rootx 2i} -setup {
    frame .t.f -class Test -width 150 -height 100
    pack .t.f
    focus -force .t.f
    update
    set x {}
} -body {
    bind .t.f <ButtonRelease> "lappend x %X"
    event generate .t.f <ButtonRelease> -rootx 2i 
    expr {[winfo pixels .t.f 2i] eq $x}
} -cleanup {
    destroy .t.f
} -result {1}

test bind-22.77 {HandleEventGenerate: options <Motion> -rootx 2i} -setup {
    frame .t.f -class Test -width 150 -height 100
    pack .t.f
    focus -force .t.f
    update
    set x {}
} -body {
    bind .t.f <Motion> "lappend x %X"
    event generate .t.f <Motion> -rootx 2i 
    expr {[winfo pixels .t.f 2i] eq $x}
} -cleanup {
    destroy .t.f
} -result {1}

test bind-22.78 {HandleEventGenerate: options <<Paste>> -rootx 2i} -setup {
    frame .t.f -class Test -width 150 -height 100
    pack .t.f
    focus -force .t.f
    update
    set x {}
} -body {
    bind .t.f <<Paste>> "lappend x %X"
    event generate .t.f <<Paste>> -rootx 2i 
    expr {[winfo pixels .t.f 2i] eq $x}
} -cleanup {
    destroy .t.f
} -result {1}

test bind-22.79 {HandleEventGenerate: options <Enter> -rootx 2i} -setup {
    frame .t.f -class Test -width 150 -height 100
    pack .t.f
    focus -force .t.f
    update
    set x {}
} -body {
    bind .t.f <Enter> "lappend x %X"
    event generate .t.f <Enter> -rootx 2i 
    expr {[winfo pixels .t.f 2i] eq $x}
} -cleanup {
    destroy .t.f
} -result {1}

test bind-22.80 {HandleEventGenerate: options <Configure> -rootx 2i} -setup {
    frame .t.f -class Test -width 150 -height 100
    pack .t.f
    focus -force .t.f
    update
    set x {}
} -body {
    bind .t.f <Configure> "lappend x %X"
    event generate .t.f <Configure> -rootx 2i 
} -cleanup {
    destroy .t.f
} -returnCodes error -result {<Configure> event doesn't accept "-rootx" option}

test bind-22.81 {HandleEventGenerate: options <Key> -rooty xyz} -setup {
    frame .t.f -class Test -width 150 -height 100
    pack .t.f
    focus -force .t.f
    update
    set x {}
} -body {
    bind .t.f <Key> "lappend x %Y"
    event generate .t.f <Key> -rooty xyz 
} -cleanup {
    destroy .t.f
} -returnCodes error -result {bad screen distance "xyz"}

test bind-22.82 {HandleEventGenerate: options <Key> -rooty 2i} -setup {
    frame .t.f -class Test -width 150 -height 100
    pack .t.f
    focus -force .t.f
    update
    set x {}
} -body {
    bind .t.f <Key> "lappend x %Y"
    event generate .t.f <Key> -rooty 2i 
    expr {[winfo pixels .t.f 2i] eq $x}
} -cleanup {
    destroy .t.f
} -result {1}

test bind-22.83 {HandleEventGenerate: options <Button> -rooty 2i} -setup {
    frame .t.f -class Test -width 150 -height 100
    pack .t.f
    focus -force .t.f
    update
    set x {}
} -body {
    bind .t.f <Button> "lappend x %Y"
    event generate .t.f <Button> -rooty 2i 
    expr {[winfo pixels .t.f 2i] eq $x}
} -cleanup {
    destroy .t.f
} -result {1}

test bind-22.84 {HandleEventGenerate: options <ButtonRelease> -rooty 2i} -setup {
    frame .t.f -class Test -width 150 -height 100
    pack .t.f
    focus -force .t.f
    update
    set x {}
} -body {
    bind .t.f <ButtonRelease> "lappend x %Y"
    event generate .t.f <ButtonRelease> -rooty 2i 
    expr {[winfo pixels .t.f 2i] eq $x}
} -cleanup {
    destroy .t.f
} -result {1}

test bind-22.85 {HandleEventGenerate: options <Motion> -rooty 2i} -setup {
    frame .t.f -class Test -width 150 -height 100
    pack .t.f
    focus -force .t.f
    update
    set x {}
} -body {
    bind .t.f <Motion> "lappend x %Y"
    event generate .t.f <Motion> -rooty 2i 
    expr {[winfo pixels .t.f 2i] eq $x}
} -cleanup {
    destroy .t.f
} -result {1}

test bind-22.86 {HandleEventGenerate: options <<Paste>> -rooty 2i} -setup {
    frame .t.f -class Test -width 150 -height 100
    pack .t.f
    focus -force .t.f
    update
    set x {}
} -body {
    bind .t.f <<Paste>> "lappend x %Y"
    event generate .t.f <<Paste>> -rooty 2i 
    expr {[winfo pixels .t.f 2i] eq $x}
} -cleanup {
    destroy .t.f
} -result {1}

test bind-22.87 {HandleEventGenerate: options <Enter> -rooty 2i} -setup {
    frame .t.f -class Test -width 150 -height 100
    pack .t.f
    focus -force .t.f
    update
    set x {}
} -body {
    bind .t.f <Enter> "lappend x %Y"
    event generate .t.f <Enter> -rooty 2i 
    expr {[winfo pixels .t.f 2i] eq $x}
} -cleanup {
    destroy .t.f
} -result {1}

test bind-22.88 {HandleEventGenerate: options <Configure> -rooty 2i} -setup {
    frame .t.f -class Test -width 150 -height 100
    pack .t.f
    focus -force .t.f
    update
    set x {}
} -body {
    bind .t.f <Configure> "lappend x %Y"
    event generate .t.f <Configure> -rooty 2i 
} -cleanup {
    destroy .t.f
} -returnCodes error -result {<Configure> event doesn't accept "-rooty" option}

test bind-22.89 {HandleEventGenerate: options <Key> -sendevent xyz} -setup {
    frame .t.f -class Test -width 150 -height 100
    pack .t.f
    focus -force .t.f
    update
    set x {}
} -body {
    bind .t.f <Key> "lappend x %E"
    event generate .t.f <Key> -sendevent xyz 
} -cleanup {
    destroy .t.f
} -returnCodes error -result {expected boolean value but got "xyz"}

test bind-22.90 {HandleEventGenerate: options <Key> -sendevent 1} -setup {
    frame .t.f -class Test -width 150 -height 100
    pack .t.f
    focus -force .t.f
    update
    set x {}
} -body {
    bind .t.f <Key> "lappend x %E"
    event generate .t.f <Key> -sendevent 1 
    return $x
} -cleanup {
    destroy .t.f
} -result {1}

test bind-22.91 {HandleEventGenerate: options <Key> -sendevent yes} -setup {
    frame .t.f -class Test -width 150 -height 100
    pack .t.f
    focus -force .t.f
    update
    set x {}
} -body {
    bind .t.f <Key> "lappend x %E"
    event generate .t.f <Key> -sendevent yes 
    return $x
} -cleanup {
    destroy .t.f
} -result {1}

test bind-22.92 {HandleEventGenerate: options <Key> -sendevent 43} -setup {
    frame .t.f -class Test -width 150 -height 100
    pack .t.f
    focus -force .t.f
    update
    set x {}
} -body {
    bind .t.f <Key> "lappend x %E"
    event generate .t.f <Key> -sendevent 43 
    return $x
} -cleanup {
    destroy .t.f
} -result {1}

test bind-22.93 {HandleEventGenerate: options <Key> -serial xyz} -setup {
    frame .t.f -class Test -width 150 -height 100
    pack .t.f
    focus -force .t.f
    update
    set x {}
} -body {
    bind .t.f <Key> "lappend x %#"
    event generate .t.f <Key> -serial xyz 
} -cleanup {
    destroy .t.f
} -returnCodes error -result {expected integer but got "xyz"}

test bind-22.94 {HandleEventGenerate: options <Key> -serial 100} -setup {
    frame .t.f -class Test -width 150 -height 100
    pack .t.f
    focus -force .t.f
    update
    set x {}
} -body {
    bind .t.f <Key> "lappend x %#"
    event generate .t.f <Key> -serial 100 
    return $x
} -cleanup {
    destroy .t.f
} -result {100}

test bind-22.95 {HandleEventGenerate: options <Key> -state xyz} -setup {
    frame .t.f -class Test -width 150 -height 100
    pack .t.f
    focus -force .t.f
    update
    set x {}
} -body {
    bind .t.f <Key> "lappend x %s"
    event generate .t.f <Key> -state xyz 
} -cleanup {
    destroy .t.f
} -returnCodes error -result {expected integer but got "xyz"}

test bind-22.96 {HandleEventGenerate: options <Key> -state 1} -setup {
    frame .t.f -class Test -width 150 -height 100
    pack .t.f
    focus -force .t.f
    update
    set x {}
} -body {
    bind .t.f <Key> "lappend x %s"
    event generate .t.f <Key> -state 1 
    return $x
} -cleanup {
    destroy .t.f
} -result {1}

test bind-22.97 {HandleEventGenerate: options <Button> -state 1025} -setup {
    frame .t.f -class Test -width 150 -height 100
    pack .t.f
    focus -force .t.f
    update
    set x {}
} -body {
    bind .t.f <Button> "lappend x %s"
    event generate .t.f <Button> -state 1025 
    return $x
} -cleanup {
    destroy .t.f
} -result {1025}

test bind-22.98 {HandleEventGenerate: options <ButtonRelease> -state 1025} -setup {
    frame .t.f -class Test -width 150 -height 100
    pack .t.f
    focus -force .t.f
    update
    set x {}
} -body {
    bind .t.f <ButtonRelease> "lappend x %s"
    event generate .t.f <ButtonRelease> -state 1025 
    return $x
} -cleanup {
    destroy .t.f
} -result {1025}

test bind-22.99 {HandleEventGenerate: options <Motion> -state 1} -setup {
    frame .t.f -class Test -width 150 -height 100
    pack .t.f
    focus -force .t.f
    update
    set x {}
} -body {
    bind .t.f <Motion> "lappend x %s"
    event generate .t.f <Motion> -state 1 
    return $x
} -cleanup {
    destroy .t.f
} -result {1}

test bind-22.100 {HandleEventGenerate: options <<Paste>> -state 1} -setup {
    frame .t.f -class Test -width 150 -height 100
    pack .t.f
    focus -force .t.f
    update
    set x {}
} -body {
    bind .t.f <<Paste>> "lappend x %s"
    event generate .t.f <<Paste>> -state 1 
    return $x
} -cleanup {
    destroy .t.f
} -result {1}

test bind-22.101 {HandleEventGenerate: options <Enter> -state 1} -setup {
    frame .t.f -class Test -width 150 -height 100
    pack .t.f
    focus -force .t.f
    update
    set x {}
} -body {
    bind .t.f <Enter> "lappend x %s"
    event generate .t.f <Enter> -state 1 
    return $x
} -cleanup {
    destroy .t.f
} -result {1}

test bind-22.102 {HandleEventGenerate: options <Visibility> -state xyz} -setup {
    frame .t.f -class Test -width 150 -height 100
    pack .t.f
    focus -force .t.f
    update
    set x {}
} -body {
    bind .t.f <Visibility> "lappend x %s"
    event generate .t.f <Visibility> -state xyz 
} -cleanup {
    destroy .t.f
} -returnCodes error -result {bad -state value "xyz": must be VisibilityUnobscured, VisibilityPartiallyObscured, or VisibilityFullyObscured}

test bind-22.103 {HandleEventGenerate: options <Visibility> -state VisibilityUnobscured} -setup {
    frame .t.f -class Test -width 150 -height 100
    pack .t.f
    focus -force .t.f
    update
    set x {}
} -body {
    bind .t.f <Visibility> "lappend x %s"
    event generate .t.f <Visibility> -state VisibilityUnobscured 
    return $x
} -cleanup {
    destroy .t.f
} -result {VisibilityUnobscured}

test bind-22.104 {HandleEventGenerate: options <Configure> -state xyz} -setup {
    frame .t.f -class Test -width 150 -height 100
    pack .t.f
    focus -force .t.f
    update
    set x {}
} -body {
    bind .t.f <Configure> "lappend x %s"
    event generate .t.f <Configure> -state xyz 
} -cleanup {
    destroy .t.f
} -returnCodes error -result {<Configure> event doesn't accept "-state" option}

test bind-22.105 {HandleEventGenerate: options <Key> -subwindow .xyz} -setup {
    frame .t.f -class Test -width 150 -height 100
    pack .t.f
    focus -force .t.f
    update
    set x {}
} -body {
    bind .t.f <Key> "lappend x %S"
    event generate .t.f <Key> -subwindow .xyz 
} -cleanup {
    destroy .t.f
} -returnCodes error -result {bad window path name ".xyz"}

test bind-22.106 {HandleEventGenerate: options <Key> -subwindow .t} -setup {
    frame .t.f -class Test -width 150 -height 100
    pack .t.f
    focus -force .t.f
    update
    set x {}
} -body {
    bind .t.f <Key> "lappend x %S"
    event generate .t.f <Key> -subwindow .t 
    expr {[winfo id .t] eq $x}
} -cleanup {
    destroy .t.f
} -result {1}

test bind-22.107 {HandleEventGenerate: options <Key> -subwindow xyz} -setup {
    frame .t.f -class Test -width 150 -height 100
    pack .t.f
    focus -force .t.f
    update
    set x {}
} -body {
    bind .t.f <Key> "lappend x %S"
    event generate .t.f <Key> -subwindow xyz 
} -cleanup {
    destroy .t.f
} -returnCodes error -result {bad window name/identifier "xyz"}

test bind-22.108 {HandleEventGenerate: options <Key> -subwindow [winfo id .t]} -setup {
    frame .t.f -class Test -width 150 -height 100
    pack .t.f
    focus -force .t.f
    update
    set x {}
} -body {
    bind .t.f <Key> "lappend x %S"
    event generate .t.f <Key> -subwindow [winfo id .t] 
    expr {[winfo id .t] eq $x}
} -cleanup {
    destroy .t.f
} -result {1}

test bind-22.109 {HandleEventGenerate: options <Button> -subwindow .t} -setup {
    frame .t.f -class Test -width 150 -height 100
    pack .t.f
    focus -force .t.f
    update
    set x {}
} -body {
    bind .t.f <Button> "lappend x %S"
    event generate .t.f <Button> -subwindow .t 
    expr {[winfo id .t] eq $x}
} -cleanup {
    destroy .t.f
} -result {1}

test bind-22.110 {HandleEventGenerate: options <ButtonRelease> -subwindow .t} -setup {
    frame .t.f -class Test -width 150 -height 100
    pack .t.f
    focus -force .t.f
    update
    set x {}
} -body {
    bind .t.f <ButtonRelease> "lappend x %S"
    event generate .t.f <ButtonRelease> -subwindow .t 
    expr {[winfo id .t] eq $x}
} -cleanup {
    destroy .t.f
} -result {1}

test bind-22.111 {HandleEventGenerate: options <Motion> -subwindow .t} -setup {
    frame .t.f -class Test -width 150 -height 100
    pack .t.f
    focus -force .t.f
    update
    set x {}
} -body {
    bind .t.f <Motion> "lappend x %S"
    event generate .t.f <Motion> -subwindow .t 
    expr {[winfo id .t] eq $x}
} -cleanup {
    destroy .t.f
} -result {1}

test bind-22.112 {HandleEventGenerate: options <<Paste>> -subwindow .t} -setup {
    frame .t.f -class Test -width 150 -height 100
    pack .t.f
    focus -force .t.f
    update
    set x {}
} -body {
    bind .t.f <<Paste>> "lappend x %S"
    event generate .t.f <<Paste>> -subwindow .t 
    expr {[winfo id .t] eq $x}
} -cleanup {
    destroy .t.f
} -result {1}

test bind-22.113 {HandleEventGenerate: options <Enter> -subwindow .t} -setup {
    frame .t.f -class Test -width 150 -height 100
    pack .t.f
    focus -force .t.f
    update
    set x {}
} -body {
    bind .t.f <Enter> "lappend x %S"
    event generate .t.f <Enter> -subwindow .t 
    expr {[winfo id .t] eq $x}
} -cleanup {
    destroy .t.f
} -result {1}

test bind-22.114 {HandleEventGenerate: options <Configure> -subwindow .t} -setup {
    frame .t.f -class Test -width 150 -height 100
    pack .t.f
    focus -force .t.f
    update
    set x {}
} -body {
    bind .t.f <Configure> "lappend x %S"
    event generate .t.f <Configure> -subwindow .t 
} -cleanup {
    destroy .t.f
} -returnCodes error -result {<Configure> event doesn't accept "-subwindow" option}

test bind-22.115 {HandleEventGenerate: options <Key> -time xyz} -setup {
    frame .t.f -class Test -width 150 -height 100
    pack .t.f
    focus -force .t.f
    update
    set x {}
} -body {
    bind .t.f <Key> "lappend x %t"
    event generate .t.f <Key> -time xyz 
} -cleanup {
    destroy .t.f
} -returnCodes error -result {expected integer but got "xyz"}

test bind-22.116 {HandleEventGenerate: options <Key> -time 100} -setup {
    frame .t.f -class Test -width 150 -height 100
    pack .t.f
    focus -force .t.f
    update
    set x {}
} -body {
    bind .t.f <Key> "lappend x %t"
    event generate .t.f <Key> -time 100 
    return $x
} -cleanup {
    destroy .t.f
} -result {100}

test bind-22.117 {HandleEventGenerate: options <Button> -time 100} -setup {
    frame .t.f -class Test -width 150 -height 100
    pack .t.f
    focus -force .t.f
    update
    set x {}
} -body {
    bind .t.f <Button> "lappend x %t"
    event generate .t.f <Button> -time 100 
    return $x
} -cleanup {
    destroy .t.f
} -result {100}

test bind-22.118 {HandleEventGenerate: options <ButtonRelease> -time 100} -setup {
    frame .t.f -class Test -width 150 -height 100
    pack .t.f
    focus -force .t.f
    update
    set x {}
} -body {
    bind .t.f <ButtonRelease> "lappend x %t"
    event generate .t.f <ButtonRelease> -time 100 
    return $x
} -cleanup {
    destroy .t.f
} -result {100}

test bind-22.119 {HandleEventGenerate: options <Motion> -time 100} -setup {
    frame .t.f -class Test -width 150 -height 100
    pack .t.f
    focus -force .t.f
    update
    set x {}
} -body {
    bind .t.f <Motion> "lappend x %t"
    event generate .t.f <Motion> -time 100 
    return $x
} -cleanup {
    destroy .t.f
} -result {100}

test bind-22.120 {HandleEventGenerate: options <<Paste>> -time 100} -setup {
    frame .t.f -class Test -width 150 -height 100
    pack .t.f
    focus -force .t.f
    update
    set x {}
} -body {
    bind .t.f <<Paste>> "lappend x %t"
    event generate .t.f <<Paste>> -time 100 
    return $x
} -cleanup {
    destroy .t.f
} -result {100}

test bind-22.121 {HandleEventGenerate: options <Enter> -time 100} -setup {
    frame .t.f -class Test -width 150 -height 100
    pack .t.f
    focus -force .t.f
    update
    set x {}
} -body {
    bind .t.f <Enter> "lappend x %t"
    event generate .t.f <Enter> -time 100 
    return $x
} -cleanup {
    destroy .t.f
} -result {100}

test bind-22.122 {HandleEventGenerate: options <Property> -time 100} -setup {
    frame .t.f -class Test -width 150 -height 100
    pack .t.f
    focus -force .t.f
    update
    set x {}
} -body {
    bind .t.f <Property> "lappend x %t"
    event generate .t.f <Property> -time 100 
    return $x
} -cleanup {
    destroy .t.f
} -result {100}

test bind-22.123 {HandleEventGenerate: options <Configure> -time 100} -setup {
    frame .t.f -class Test -width 150 -height 100
    pack .t.f
    focus -force .t.f
    update
    set x {}
} -body {
    bind .t.f <Configure> "lappend x %t"
    event generate .t.f <Configure> -time 100 
} -cleanup {
    destroy .t.f
} -returnCodes error -result {<Configure> event doesn't accept "-time" option}

test bind-22.124 {HandleEventGenerate: options <Expose> -width xyz} -setup {
    frame .t.f -class Test -width 150 -height 100
    pack .t.f
    focus -force .t.f
    update
    set x {}
} -body {
    bind .t.f <Expose> "lappend x %w"
    event generate .t.f <Expose> -width xyz 
} -cleanup {
    destroy .t.f
} -returnCodes error -result {bad screen distance "xyz"}

test bind-22.125 {HandleEventGenerate: options <Expose> -width 2i} -setup {
    frame .t.f -class Test -width 150 -height 100
    pack .t.f
    focus -force .t.f
    update
    set x {}
} -body {
    bind .t.f <Expose> "lappend x %w"
    event generate .t.f <Expose> -width 2i 
    expr {[winfo pixels .t.f 2i] eq $x}
} -cleanup {
    destroy .t.f
} -result {1}

test bind-22.126 {HandleEventGenerate: options <Configure> -width 2i} -setup {
    frame .t.f -class Test -width 150 -height 100
    pack .t.f
    focus -force .t.f
    update
    set x {}
} -body {
    bind .t.f <Configure> "lappend x %w"
    event generate .t.f <Configure> -width 2i 
    expr {[winfo pixels .t.f 2i] eq $x}
} -cleanup {
    destroy .t.f
} -result {1}

test bind-22.127 {HandleEventGenerate: options <Key> -width 2i} -setup {
    frame .t.f -class Test -width 150 -height 100
    pack .t.f
    focus -force .t.f
    update
    set x {}
} -body {
    bind .t.f <Key> "lappend x %k"
    event generate .t.f <Key> -width 2i 
} -cleanup {
    destroy .t.f
} -returnCodes error -result {<Key> event doesn't accept "-width" option}

test bind-22.128 {HandleEventGenerate: options <Unmap> -window .xyz} -setup {
    frame .t.f -class Test -width 150 -height 100
    pack .t.f
    focus -force .t.f
    update
    set x {}
} -body {
    bind .t.f <Unmap> "lappend x %W"
    event generate .t.f <Unmap> -window .xyz 
} -cleanup {
    destroy .t.f
} -returnCodes error -result {bad window path name ".xyz"}

test bind-22.129 {HandleEventGenerate: options <Unmap> -window .t.f} -setup {
    frame .t.f -class Test -width 150 -height 100
    pack .t.f
    focus -force .t.f
    update
    set x {}
} -body {
    bind .t.f <Unmap> "lappend x %W"
    event generate .t.f <Unmap> -window .t.f 
    return $x
} -cleanup {
    destroy .t.f
} -result {.t.f}

test bind-22.130 {HandleEventGenerate: options <Unmap> -window xyz} -setup {
    frame .t.f -class Test -width 150 -height 100
    pack .t.f
    focus -force .t.f
    update
    set x {}
} -body {
    bind .t.f <Unmap> "lappend x %W"
    event generate .t.f <Unmap> -window xyz 
} -cleanup {
    destroy .t.f
} -returnCodes error -result {bad window name/identifier "xyz"}

test bind-22.131 {HandleEventGenerate: options <Unmap> -window [winfo id .t.f]} -setup {
    frame .t.f -class Test -width 150 -height 100
    pack .t.f
    focus -force .t.f
    update
    set x {}
} -body {
    bind .t.f <Unmap> "lappend x %W"
    event generate .t.f <Unmap> -window [winfo id .t.f] 
    return $x
} -cleanup {
    destroy .t.f
} -result {.t.f}

test bind-22.132 {HandleEventGenerate: options <Unmap> -window .t.f} -setup {
    frame .t.f -class Test -width 150 -height 100
    pack .t.f
    focus -force .t.f
    update
    set x {}
} -body {
    bind .t.f <Unmap> "lappend x %W"
    event generate .t.f <Unmap> -window .t.f 
    return $x
} -cleanup {
    destroy .t.f
} -result {.t.f}

test bind-22.133 {HandleEventGenerate: options <Map> -window .t.f} -setup {
    frame .t.f -class Test -width 150 -height 100
    pack .t.f
    focus -force .t.f
    update
    set x {}
} -body {
    bind .t.f <Map> "lappend x %W"
    event generate .t.f <Map> -window .t.f 
    return $x
} -cleanup {
    destroy .t.f
} -result {.t.f}

test bind-22.134 {HandleEventGenerate: options <Reparent> -window .t.f} -setup {
    frame .t.f -class Test -width 150 -height 100
    pack .t.f
    focus -force .t.f
    update
    set x {}
} -body {
    bind .t.f <Reparent> "lappend x %W"
    event generate .t.f <Reparent> -window .t.f 
    return $x
} -cleanup {
    destroy .t.f
} -result {.t.f}

test bind-22.135 {HandleEventGenerate: options <Configure> -window .t.f} -setup {
    frame .t.f -class Test -width 150 -height 100
    pack .t.f
    focus -force .t.f
    update
    set x {}
} -body {
    bind .t.f <Configure> "lappend x %W"
    event generate .t.f <Configure> -window .t.f 
    return $x
} -cleanup {
    destroy .t.f
} -result {.t.f}

test bind-22.136 {HandleEventGenerate: options <Gravity> -window .t.f} -setup {
    frame .t.f -class Test -width 150 -height 100
    pack .t.f
    focus -force .t.f
    update
    set x {}
} -body {
    bind .t.f <Gravity> "lappend x %W"
    event generate .t.f <Gravity> -window .t.f 
    return $x
} -cleanup {
    destroy .t.f
} -result {.t.f}

test bind-22.137 {HandleEventGenerate: options <Circulate> -window .t.f} -setup {
    frame .t.f -class Test -width 150 -height 100
    pack .t.f
    focus -force .t.f
    update
    set x {}
} -body {
    bind .t.f <Circulate> "lappend x %W"
    event generate .t.f <Circulate> -window .t.f 
    return $x
} -cleanup {
    destroy .t.f
} -result {.t.f}

test bind-22.138 {HandleEventGenerate: options <Key> -window .t.f} -setup {
    frame .t.f -class Test -width 150 -height 100
    pack .t.f
    focus -force .t.f
    update
    set x {}
} -body {
    bind .t.f <Key> "lappend x %W"
    event generate .t.f <Key> -window .t.f 
} -cleanup {
    destroy .t.f
} -returnCodes error -result {<Key> event doesn't accept "-window" option}

test bind-22.139 {HandleEventGenerate: options <Key> -x xyz} -setup {
    frame .t.f -class Test -width 150 -height 100
    pack .t.f
    focus -force .t.f
    update
    set x {}
} -body {
    bind .t.f <Key> "lappend x %x"
    event generate .t.f <Key> -x xyz 
} -cleanup {
    destroy .t.f
} -returnCodes error -result {bad screen distance "xyz"}

test bind-22.140 {HandleEventGenerate: options <Key> -x 2i} -setup {
    frame .t.f -class Test -width 150 -height 100
    pack .t.f
    focus -force .t.f
    update
    set x {}
} -body {
    bind .t.f <Key> "lappend x %x"
    event generate .t.f <Key> -x 2i 
    expr {[winfo pixels .t.f 2i] eq $x}
} -cleanup {
    destroy .t.f
} -result {1}

test bind-22.141 {HandleEventGenerate: options <Button> -x 2i} -setup {
    frame .t.f -class Test -width 150 -height 100
    pack .t.f
    focus -force .t.f
    update
    set x {}
} -body {
    bind .t.f <Button> "lappend x %x"
    event generate .t.f <Button> -x 2i 
    expr {[winfo pixels .t.f 2i] eq $x}
} -cleanup {
    destroy .t.f
} -result {1}

test bind-22.142 {HandleEventGenerate: options <ButtonRelease> -x 2i} -setup {
    frame .t.f -class Test -width 150 -height 100
    pack .t.f
    focus -force .t.f
    update
    set x {}
} -body {
    bind .t.f <ButtonRelease> "lappend x %x"
    event generate .t.f <ButtonRelease> -x 2i 
    expr {[winfo pixels .t.f 2i] eq $x}
} -cleanup {
    destroy .t.f
} -result {1}

test bind-22.143 {HandleEventGenerate: options <Motion> -x 2i} -setup {
    frame .t.f -class Test -width 150 -height 100
    pack .t.f
    focus -force .t.f
    update
    set x {}
} -body {
    bind .t.f <Motion> "lappend x %x"
    event generate .t.f <Motion> -x 2i 
    expr {[winfo pixels .t.f 2i] eq $x}
} -cleanup {
    destroy .t.f
} -result {1}

test bind-22.144 {HandleEventGenerate: options <<Paste>> -x 2i} -setup {
    frame .t.f -class Test -width 150 -height 100
    pack .t.f
    focus -force .t.f
    update
    set x {}
} -body {
    bind .t.f <<Paste>> "lappend x %x"
    event generate .t.f <<Paste>> -x 2i 
    expr {[winfo pixels .t.f 2i] eq $x}
} -cleanup {
    destroy .t.f
} -result {1}

test bind-22.145 {HandleEventGenerate: options <Enter> -x 2i} -setup {
    frame .t.f -class Test -width 150 -height 100
    pack .t.f
    focus -force .t.f
    update
    set x {}
} -body {
    bind .t.f <Enter> "lappend x %x"
    event generate .t.f <Enter> -x 2i 
    expr {[winfo pixels .t.f 2i] eq $x}
} -cleanup {
    destroy .t.f
} -result {1}

test bind-22.146 {HandleEventGenerate: options <Expose> -x 2i} -setup {
    frame .t.f -class Test -width 150 -height 100
    pack .t.f
    focus -force .t.f
    update
    set x {}
} -body {
    bind .t.f <Expose> "lappend x %x"
    event generate .t.f <Expose> -x 2i 
    expr {[winfo pixels .t.f 2i] eq $x}
} -cleanup {
    destroy .t.f
} -result {1}

test bind-22.147 {HandleEventGenerate: options <Configure> -x 2i} -setup {
    frame .t.f -class Test -width 150 -height 100
    pack .t.f
    focus -force .t.f
    update
    set x {}
} -body {
    bind .t.f <Configure> "lappend x %x"
    event generate .t.f <Configure> -x 2i 
    expr {[winfo pixels .t.f 2i] eq $x}
} -cleanup {
    destroy .t.f
} -result {1}

test bind-22.148 {HandleEventGenerate: options <Gravity> -x 2i} -setup {
    frame .t.f -class Test -width 150 -height 100
    pack .t.f
    focus -force .t.f
    update
    set x {}
} -body {
    bind .t.f <Gravity> "lappend x %x"
    event generate .t.f <Gravity> -x 2i 
    expr {[winfo pixels .t.f 2i] eq $x}
} -cleanup {
    destroy .t.f
} -result {1}

test bind-22.149 {HandleEventGenerate: options <Reparent> -x 2i} -setup {
    frame .t.f -class Test -width 150 -height 100
    pack .t.f
    focus -force .t.f
    update
    set x {}
} -body {
    bind .t.f <Reparent> "lappend x %x"
    event generate .t.f <Reparent> -x 2i 
    expr {[winfo pixels .t.f 2i] eq $x}
} -cleanup {
    destroy .t.f
} -result {1}

test bind-22.150 {HandleEventGenerate: options <Map> -x 2i} -setup {
    frame .t.f -class Test -width 150 -height 100
    pack .t.f
    focus -force .t.f
    update
    set x {}
} -body {
    bind .t.f <Map> "lappend x %x"
    event generate .t.f <Map> -x 2i 
} -cleanup {
    destroy .t.f
} -returnCodes error -result {<Map> event doesn't accept "-x" option}

test bind-22.151 {HandleEventGenerate: options <Key> -y xyz} -setup {
    frame .t.f -class Test -width 150 -height 100
    pack .t.f
    focus -force .t.f
    update
    set x {}
} -body {
    bind .t.f <Key> "lappend x %y"
    event generate .t.f <Key> -y xyz 
} -cleanup {
    destroy .t.f
} -returnCodes error -result {bad screen distance "xyz"}

test bind-22.152 {HandleEventGenerate: options <Key> -y 2i} -setup {
    frame .t.f -class Test -width 150 -height 100
    pack .t.f
    focus -force .t.f
    update
    set x {}
} -body {
    bind .t.f <Key> "lappend x %y"
    event generate .t.f <Key> -y 2i 
    expr {[winfo pixels .t.f 2i] eq $x}
} -cleanup {
    destroy .t.f
} -result {1}

test bind-22.153 {HandleEventGenerate: options <Button> -y 2i} -setup {
    frame .t.f -class Test -width 150 -height 100
    pack .t.f
    focus -force .t.f
    update
    set x {}
} -body {
    bind .t.f <Button> "lappend x %y"
    event generate .t.f <Button> -y 2i 
    expr {[winfo pixels .t.f 2i] eq $x}
} -cleanup {
    destroy .t.f
} -result {1}

test bind-22.154 {HandleEventGenerate: options <ButtonRelease> -y 2i} -setup {
    frame .t.f -class Test -width 150 -height 100
    pack .t.f
    focus -force .t.f
    update
    set x {}
} -body {
    bind .t.f <ButtonRelease> "lappend x %y"
    event generate .t.f <ButtonRelease> -y 2i 
    expr {[winfo pixels .t.f 2i] eq $x}
} -cleanup {
    destroy .t.f
} -result {1}

test bind-22.155 {HandleEventGenerate: options <Motion> -y 2i} -setup {
    frame .t.f -class Test -width 150 -height 100
    pack .t.f
    focus -force .t.f
    update
    set x {}
} -body {
    bind .t.f <Motion> "lappend x %y"
    event generate .t.f <Motion> -y 2i 
    expr {[winfo pixels .t.f 2i] eq $x}
} -cleanup {
    destroy .t.f
} -result {1}

test bind-22.156 {HandleEventGenerate: options <<Paste>> -y 2i} -setup {
    frame .t.f -class Test -width 150 -height 100
    pack .t.f
    focus -force .t.f
    update
    set x {}
} -body {
    bind .t.f <<Paste>> "lappend x %y"
    event generate .t.f <<Paste>> -y 2i 
    expr {[winfo pixels .t.f 2i] eq $x}
} -cleanup {
    destroy .t.f
} -result {1}

test bind-22.157 {HandleEventGenerate: options <Enter> -y 2i} -setup {
    frame .t.f -class Test -width 150 -height 100
    pack .t.f
    focus -force .t.f
    update
    set x {}
} -body {
    bind .t.f <Enter> "lappend x %y"
    event generate .t.f <Enter> -y 2i 
    expr {[winfo pixels .t.f 2i] eq $x}
} -cleanup {
    destroy .t.f
} -result {1}

test bind-22.158 {HandleEventGenerate: options <Expose> -y 2i} -setup {
    frame .t.f -class Test -width 150 -height 100
    pack .t.f
    focus -force .t.f
    update
    set x {}
} -body {
    bind .t.f <Expose> "lappend x %y"
    event generate .t.f <Expose> -y 2i 
    expr {[winfo pixels .t.f 2i] eq $x}
} -cleanup {
    destroy .t.f
} -result {1}

test bind-22.159 {HandleEventGenerate: options <Configure> -y 2i} -setup {
    frame .t.f -class Test -width 150 -height 100
    pack .t.f
    focus -force .t.f
    update
    set x {}
} -body {
    bind .t.f <Configure> "lappend x %y"
    event generate .t.f <Configure> -y 2i 
    expr {[winfo pixels .t.f 2i] eq $x}
} -cleanup {
    destroy .t.f
} -result {1}

test bind-22.160 {HandleEventGenerate: options <Gravity> -y 2i} -setup {
    frame .t.f -class Test -width 150 -height 100
    pack .t.f
    focus -force .t.f
    update
    set x {}
} -body {
    bind .t.f <Gravity> "lappend x %y"
    event generate .t.f <Gravity> -y 2i 
    expr {[winfo pixels .t.f 2i] eq $x}
} -cleanup {
    destroy .t.f
} -result {1}

test bind-22.161 {HandleEventGenerate: options <Reparent> -y 2i} -setup {
    frame .t.f -class Test -width 150 -height 100
    pack .t.f
    focus -force .t.f
    update
    set x {}
} -body {
    bind .t.f <Reparent> "lappend x %y"
    event generate .t.f <Reparent> -y 2i 
    expr {[winfo pixels .t.f 2i] eq $x}
} -cleanup {
    destroy .t.f
} -result {1}

test bind-22.162 {HandleEventGenerate: options <Map> -y 2i} -setup {
    frame .t.f -class Test -width 150 -height 100
    pack .t.f
    focus -force .t.f
    update
    set x {}
} -body {
    bind .t.f <Map> "lappend x %y"
    event generate .t.f <Map> -y 2i 
} -cleanup {
    destroy .t.f
} -returnCodes error -result {<Map> event doesn't accept "-y" option}

test bind-22.163 {HandleEventGenerate: options <Key> -xyz 1} -setup {
    frame .t.f -class Test -width 150 -height 100
    pack .t.f
    focus -force .t.f
    update
    set x {}
} -body {
    bind .t.f <Key> "lappend x %k"
    event generate .t.f <Key> -xyz 1 
} -cleanup {
    destroy .t.f
} -returnCodes error -result {bad option "-xyz": must be -when, -above, -borderwidth, -button, -count, -data, -delta, -detail, -focus, -height, -keycode, -keysym, -mode, -override, -place, -root, -rootx, -rooty, -sendevent, -serial, -state, -subwindow, -time, -warp, -width, -window, -x, or -y}
# Note that the -data option is tested in bind-32.* because it has
# more demanding requirements in memory handling


test bind-23.1 {GetVirtualEventUid procedure} -body {
    event info <<asd
} -returnCodes error -result {virtual event "<<asd" is badly formed}
test bind-23.2 {GetVirtualEventUid procedure} -body {
    event info <<>>
} -returnCodes error -result {virtual event "<<>>" is badly formed}
test bind-23.3 {GetVirtualEventUid procedure} -body {
    event info <<asd>
} -returnCodes error -result {virtual event "<<asd>" is badly formed}
test bind-23.4 {GetVirtualEventUid procedure} -setup {
    event delete <<asd>>
} -body {
    event info <<asd>>
} -result {}


test bind-24.1 {FindSequence procedure: no event} -body {
    bind .t {} test
} -returnCodes error -result {no events specified in binding}
test bind-24.2 {FindSequence procedure: bad event} -body {
    bind .t <xyz> test
} -returnCodes error -result {bad event type or keysym "xyz"}
test bind-24.3 {FindSequence procedure: virtual allowed} -setup {
    frame .t.f -class Test -width 150 -height 100
    pack .t.f
    focus -force .t.f
    update
    set x {}
} -body {
    bind .t.f <<Paste>> test
} -cleanup {
    destroy .t.f
} -result  {}
test bind-24.4 {FindSequence procedure: virtual not allowed} -body {
    event add <<Paste>> <<Alive>>
} -returnCodes error -result {virtual event not allowed in definition of another virtual event}
test bind-24.5 {FindSequence procedure, multiple bindings} -setup {
    frame .t.f -class Test -width 150 -height 100
    pack .t.f
    focus -force .t.f
    update
} -body {
    bind .t.f <1> {lappend x single}
    bind .t.f <Double-1> {lappend x double}
    bind .t.f <Triple-1> {lappend x triple}
    bind .t.f <Quadruple-1> {lappend x quadruple}
    set x press
    event generate .t.f <Button-1>
    event generate .t.f <ButtonRelease-1>
    lappend x press
    event generate .t.f <Button-1>
    event generate .t.f <ButtonRelease-1>
    lappend x press
    event generate .t.f <Button-1>
    event generate .t.f <ButtonRelease-1>
    lappend x press
    event generate .t.f <Button-1>
    event generate .t.f <ButtonRelease-1>
    lappend x press
    event generate .t.f <Button-1>
    event generate .t.f <ButtonRelease-1>
    set x
} -cleanup {
    destroy .t.f
} -result {press single press double press triple press quadruple press quadruple}
test bind-24.6 {FindSequence procedure: virtual composed} -body {
    bind .t <Control-b><<Paste>> "puts hi"
} -returnCodes error -result {virtual events may not be composed}
test bind-24.7 {FindSequence procedure: new pattern sequence} -setup {
    frame .t.f -class Test -width 150 -height 100
    pack .t.f
    focus -force .t.f
    update
    set x {}
} -body {
    bind .t.f <Button-1><Button-2> {lappend x 1-2}
    event generate .t.f <Button-1>
    event generate .t.f <ButtonRelease-1>
    event generate .t.f <Button-2>
    event generate .t.f <ButtonRelease-2>
    set x
} -cleanup {
    destroy .t.f
} -result {1-2}
test bind-24.8 {FindSequence procedure: similar pattern sequence} -setup {
    frame .t.f -class Test -width 150 -height 100
    pack .t.f
    focus -force .t.f
    update
    set x {}
} -body {
    bind .t.f <Button-1><Button-2> {lappend x 1-2}
    bind .t.f <Button-2> {lappend x 2}
    event generate .t.f <Button-3>
    event generate .t.f <Button-2>
    event generate .t.f <ButtonRelease-2>
    event generate .t.f <Button-1>
    event generate .t.f <ButtonRelease-1>
    event generate .t.f <Button-2>
    event generate .t.f <ButtonRelease-2>
    set x
} -cleanup {
    destroy .t.f
} -result {2 1-2}
test bind-24.9 {FindSequence procedure: similar pattern sequence} -setup {
    frame .t.f -class Test -width 150 -height 100
    pack .t.f
    focus -force .t.f
    update
    set x {}
} -body {
    bind .t.f <Button-1><Button-2> {lappend x 1-2}
    bind .t.f <Button-2><Button-2> {lappend x 2-2}
    event generate .t.f <Button-3>
    event generate .t.f <Button-2>
    event generate .t.f <ButtonRelease-2>
    event generate .t.f <Button-2>
    event generate .t.f <ButtonRelease-2>
    event generate .t.f <Button-1>
    event generate .t.f <ButtonRelease-1>
    event generate .t.f <Button-2>
    event generate .t.f <ButtonRelease-2>
    set x
} -cleanup {
    destroy .t.f
} -result {2-2 1-2}
test bind-24.10 {FindSequence procedure: similar pattern sequence} -setup {
    frame .t.f -class Test -width 150 -height 100
    pack .t.f
    focus -force .t.f
    update
    set x {}
} -body {
    bind .t.f <Button-2><Button-2> {lappend x 2-2}
    bind .t.f <Double-Button-2> {lappend x d-2}
    event generate .t.f <Button-3>
    event generate .t.f <Button-2>
    event generate .t.f <ButtonRelease-2>
    event generate .t.f <Button-2>
    event generate .t.f <ButtonRelease-2>
    event generate .t.f <Button-1>
    event generate .t.f <ButtonRelease-1>
    event generate .t.f <Button-2> -x 100
    event generate .t.f <ButtonRelease-2>
    event generate .t.f <Button-2> -x 200
    event generate .t.f <ButtonRelease-2>
    set x
} -cleanup {
    destroy .t.f
} -result {d-2 2-2}
test bind-24.11 {FindSequence procedure: new sequence, don't create} -setup {
    frame .t.f -class Test -width 150 -height 100
    pack .t.f
    focus -force .t.f
    update
} -body {
    bind .t.f <Button-2>
} -cleanup {
    destroy .t.f
} -result {}
test bind-24.12 {FindSequence procedure: not new sequence, don't create} -setup {
    frame .t.f -class Test -width 150 -height 100
    pack .t.f
    focus -force .t.f
    update
} -body {
    bind .t.f <Control-Button-2> "foo"
    bind .t.f <Button-2>
} -cleanup {
    destroy .t.f
} -result {}
test bind-24.13 {FindSequence procedure: no binding} -body {
    frame .t.f -class Test -width 150 -height 100
    bind .t.f <a>
} -cleanup {
    destroy .t.f
} -returnCodes ok
test bind-24.14 {FindSequence procedure: no binding} -body {
    canvas .t.c
    set i [.t.c create rect 10 10 100 100]
    .t.c bind $i <a>
} -cleanup {
    destroy .t.c
} -returnCodes ok

test bind-25.1 {ParseEventDescription procedure} -setup {
    frame .t.f -class Test -width 150 -height 100
    pack .t.f
    focus -force .t.f
    update
} -body {
    bind .t.f a test
    bind .t.f a
} -cleanup {
    destroy .t.f
} -result test
test bind-25.2 {ParseEventDescription procedure: misinterpreted modifier} -setup {
    button .b
} -body {
    bind .b <Control-M> a
    bind .b <M-M> b
    lsort [bind .b]
} -cleanup {
    destroy .b
} -result {<Control-Key-M> <Meta-Key-M>}
test bind-25.3 {ParseEventDescription procedure} -setup {
    frame .t.f -class Test -width 150 -height 100
} -body {
    bind .t.f <a---> {nothing}
    bind .t.f
} -cleanup {
    destroy .t.f
} -result a
test bind-25.4 {ParseEventDescription} -setup {
    frame .t.f -class Test -width 150 -height 100
} -body {
    bind .t.f <<Shift-Paste>> {puts hi}
    bind .t.f
} -cleanup {
    destroy .t.f
} -result {<<Shift-Paste>>}

# Assorted error cases in event sequence parsing
test bind-25.5 {ParseEventDescription procedure error cases} -body {
    bind .t \x7 {puts hi}
} -returnCodes error -result {bad ASCII character 0x7}
test bind-25.6 {ParseEventDescription procedure error cases} -body {
    bind .t \x7f {puts hi}
} -returnCodes error -result {bad ASCII character 0x7f}
test bind-25.7 {ParseEventDescription procedure error cases} -body {
    bind .t \x4 {puts hi}
} -returnCodes error -result {bad ASCII character 0x4}
test bind-25.8 {ParseEventDescription procedure error cases} -body {
    bind .t <<>>  {puts hi}
} -returnCodes error -result {virtual event "<<>>" is badly formed}
test bind-25.9 {ParseEventDescription procedure error cases} -body {
    bind .t <<Paste  {puts hi}
} -returnCodes error -result {missing ">" in virtual binding}
test bind-25.10 {ParseEventDescription procedure error cases} -body {
    bind .t <<Paste>  {puts hi}
} -returnCodes error -result {missing ">" in virtual binding}
test bind-25.11 {ParseEventDescription procedure error cases} -body {
    bind .t <<Paste>>h  {puts hi}
} -returnCodes error -result {virtual events may not be composed}
test bind-25.12 {ParseEventDescription procedure error cases} -body {
    bind .t <>  {puts hi}
} -returnCodes error -result {no event type or button # or keysym}
test bind-25.13 {ParseEventDescription procedure error cases} -body {
    bind .t <a--  {puts hi}
} -returnCodes error -result {missing ">" in binding}
test bind-25.14 {ParseEventDescription procedure error cases} -body {
    bind .t <a-b> {puts hi}
} -returnCodes error -result {extra characters after detail in binding}
test bind-25.15 {ParseEventDescription procedure error cases} -body {
    bind .t <<abc   {puts hi}
} -returnCodes error -result {missing ">" in virtual binding}
test bind-25.16 {ParseEventDescription procedure error cases} -body {
    bind .t <<abc>  {puts hi}
} -returnCodes error -result {missing ">" in virtual binding}
test bind-25.17 {ParseEventDescription} -body {
    event add <<xyz>> <<abc>>
} -returnCodes error -result {virtual event not allowed in definition of another virtual event}

# Modifier canonicalization tests

test bind-25.18 {modifier names} -setup {
    frame .t.f -class Test -width 150 -height 100
} -body {
    bind .t.f {<Control- a>} foo
    bind .t.f
} -cleanup {
    destroy .t.f
} -result <Control-Key-a>

test bind-25.19 {modifier names} -setup {
    frame .t.f -class Test -width 150 -height 100
} -body {
    bind .t.f <Shift-a> foo
    bind .t.f
} -cleanup {
    destroy .t.f
} -result <Shift-Key-a>

test bind-25.20 {modifier names} -setup {
    frame .t.f -class Test -width 150 -height 100
} -body {
    bind .t.f <Lock-a> foo
    bind .t.f
} -cleanup {
    destroy .t.f
} -result <Lock-Key-a>

test bind-25.21 {modifier names} -setup {
    frame .t.f -class Test -width 150 -height 100
} -body {
    bind .t.f <Meta---a> foo
    bind .t.f
} -cleanup {
    destroy .t.f
} -result <Meta-Key-a>

test bind-25.22 {modifier names} -setup {
    frame .t.f -class Test -width 150 -height 100
} -body {
    bind .t.f <M-a> foo
    bind .t.f
} -cleanup {
    destroy .t.f
} -result <Meta-Key-a>

test bind-25.23 {modifier names} -setup {
    frame .t.f -class Test -width 150 -height 100
} -body {
    bind .t.f <Alt-a> foo
    bind .t.f
} -cleanup {
    destroy .t.f
} -result <Alt-Key-a>

test bind-25.24 {modifier names} -setup {
    frame .t.f -class Test -width 150 -height 100
} -body {
    bind .t.f <B1-a> foo
    bind .t.f
} -cleanup {
    destroy .t.f
} -result <B1-Key-a>

test bind-25.25 {modifier names} -setup {
    frame .t.f -class Test -width 150 -height 100
} -body {
    bind .t.f <B2-a> foo
    bind .t.f
} -cleanup {
    destroy .t.f
} -result <B2-Key-a>

test bind-25.26 {modifier names} -setup {
    frame .t.f -class Test -width 150 -height 100
} -body {
    bind .t.f <B3-a> foo
    bind .t.f
} -cleanup {
    destroy .t.f
} -result <B3-Key-a>

test bind-25.27 {modifier names} -setup {
    frame .t.f -class Test -width 150 -height 100
} -body {
    bind .t.f <B4-a> foo
    bind .t.f
} -cleanup {
    destroy .t.f
} -result <B4-Key-a>

test bind-25.28 {modifier names} -setup {
    frame .t.f -class Test -width 150 -height 100
} -body {
    bind .t.f <B5-a> foo
    bind .t.f
} -cleanup {
    destroy .t.f
} -result <B5-Key-a>

test bind-25.29 {modifier names} -setup {
    frame .t.f -class Test -width 150 -height 100
} -body {
    bind .t.f <Button1-a> foo
    bind .t.f
} -cleanup {
    destroy .t.f
} -result <B1-Key-a>

test bind-25.30 {modifier names} -setup {
    frame .t.f -class Test -width 150 -height 100
} -body {
    bind .t.f <Button2-a> foo
    bind .t.f
} -cleanup {
    destroy .t.f
} -result <B2-Key-a>

test bind-25.31 {modifier names} -setup {
    frame .t.f -class Test -width 150 -height 100
} -body {
    bind .t.f <Button3-a> foo
    bind .t.f
} -cleanup {
    destroy .t.f
} -result <B3-Key-a>

test bind-25.32 {modifier names} -setup {
    frame .t.f -class Test -width 150 -height 100
} -body {
    bind .t.f <Button4-a> foo
    bind .t.f
} -cleanup {
    destroy .t.f
} -result <B4-Key-a>

test bind-25.33 {modifier names} -setup {
    frame .t.f -class Test -width 150 -height 100
} -body {
    bind .t.f <Button5-a> foo
    bind .t.f
} -cleanup {
    destroy .t.f
} -result <B5-Key-a>

test bind-25.34 {modifier names} -setup {
    frame .t.f -class Test -width 150 -height 100
} -body {
    bind .t.f <M1-a> foo
    bind .t.f
} -cleanup {
    destroy .t.f
} -result <Mod1-Key-a>

test bind-25.35 {modifier names} -setup {
    frame .t.f -class Test -width 150 -height 100
} -body {
    bind .t.f <M2-a> foo
    bind .t.f
} -cleanup {
    destroy .t.f
} -result <Mod2-Key-a>

test bind-25.36 {modifier names} -setup {
    frame .t.f -class Test -width 150 -height 100
} -body {
    bind .t.f <M3-a> foo
    bind .t.f
} -cleanup {
    destroy .t.f
} -result <Mod3-Key-a>

test bind-25.37 {modifier names} -setup {
    frame .t.f -class Test -width 150 -height 100
} -body {
    bind .t.f <M4-a> foo
    bind .t.f
} -cleanup {
    destroy .t.f
} -result <Mod4-Key-a>

test bind-25.38 {modifier names} -setup {
    frame .t.f -class Test -width 150 -height 100
} -body {
    bind .t.f <M5-a> foo
    bind .t.f
} -cleanup {
    destroy .t.f
} -result <Mod5-Key-a>

test bind-25.39 {modifier names} -setup {
    frame .t.f -class Test -width 150 -height 100
} -body {
    bind .t.f <Mod1-a> foo
    bind .t.f
} -cleanup {
    destroy .t.f
} -result <Mod1-Key-a>

test bind-25.40 {modifier names} -setup {
    frame .t.f -class Test -width 150 -height 100
} -body {
    bind .t.f <Mod2-a> foo
    bind .t.f
} -cleanup {
    destroy .t.f
} -result <Mod2-Key-a>

test bind-25.41 {modifier names} -setup {
    frame .t.f -class Test -width 150 -height 100
} -body {
    bind .t.f <Mod3-a> foo
    bind .t.f
} -cleanup {
    destroy .t.f
} -result <Mod3-Key-a>

test bind-25.42 {modifier names} -setup {
    frame .t.f -class Test -width 150 -height 100
} -body {
    bind .t.f <Mod4-a> foo
    bind .t.f
} -cleanup {
    destroy .t.f
} -result <Mod4-Key-a>

test bind-25.43 {modifier names} -setup {
    frame .t.f -class Test -width 150 -height 100
} -body {
    bind .t.f <Mod5-a> foo
    bind .t.f
} -cleanup {
    destroy .t.f
} -result <Mod5-Key-a>

test bind-25.44 {modifier names} -setup {
    frame .t.f -class Test -width 150 -height 100
} -body {
    bind .t.f <Double-a> foo
    bind .t.f
} -cleanup {
    destroy .t.f
} -result <Double-Key-a>

test bind-25.45 {modifier names} -setup {
    frame .t.f -class Test -width 150 -height 100
} -body {
    bind .t.f <Triple-a> foo
    bind .t.f
} -cleanup {
    destroy .t.f
} -result <Triple-Key-a>

test bind-25.46 {modifier names} -setup {
    frame .t.f -class Test -width 150 -height 100
} -body {
    bind .t.f {<Double 1>} foo
    bind .t.f
} -cleanup {
    destroy .t.f
} -result <Double-Button-1>

test bind-25.47 {modifier names} -setup {
    frame .t.f -class Test -width 150 -height 100
} -body {
    bind .t.f <Triple-1> foo
    bind .t.f
} -cleanup {
    destroy .t.f
} -result <Triple-Button-1>

test bind-25.48 {modifier names} -setup {
    frame .t.f -class Test -width 150 -height 100
} -body {
    bind .t.f {<M1-M2 M3-M4 B1-Control-a>} foo
    bind .t.f
} -cleanup {
    destroy .t.f
} -result <Control-B1-Mod1-Mod2-Mod3-Mod4-Key-a>

test bind-25.49 {modifier names} -setup {
    frame .t.f -class Test -width 150 -height 100
} -body {
    bind .t.f <Extended-Return> foo
    bind .t.f
} -cleanup {
    destroy .t.f
} -result <Extended-Key-Return>



test bind-26.1 {event names} -setup {
    frame .t.f -class Test -width 150 -height 100
} -body {
    bind .t.f <FocusIn> {nothing}
    bind .t.f
} -cleanup {
    destroy .t.f
} -result <FocusIn>
test bind-26.2 {event names} -setup {
    frame .t.f -class Test -width 150 -height 100
} -body {
    bind .t.f <FocusOut> {nothing}
    bind .t.f
} -cleanup {
    destroy .t.f
} -result <FocusOut>
test bind-26.3 {event names} -setup {
    frame .t.f -class Test -width 150 -height 100
    pack .t.f
    focus -force .t.f
    update
} -body {
    bind .t.f <Destroy> {lappend x "destroyed"}
    set x [bind .t.f]
    destroy .t.f
    set x
} -cleanup {
    destroy .t.f
} -result {<Destroy> destroyed}

test bind-26.4 {event names: Motion} -setup {
    frame .t.f -class Test -width 150 -height 100
    pack .t.f
    focus -force .t.f
    update
} -body {
    bind .t.f <Motion> "set x {event Motion}"
    set x xyzzy
    event generate .t.f <Motion>
    list $x [bind .t.f]
} -cleanup {
    destroy .t.f
} -result {{event Motion} <Motion>}

test bind-26.5 {event names: Button} -setup {
    frame .t.f -class Test -width 150 -height 100
    pack .t.f
    focus -force .t.f
    update
} -body {
    bind .t.f <Button> "set x {event Button}"
    set x xyzzy
    event generate .t.f <Button>
    list $x [bind .t.f]
} -cleanup {
    destroy .t.f
} -result {{event Button} <Button>}

test bind-26.6 {event names: ButtonPress} -setup {
    frame .t.f -class Test -width 150 -height 100
    pack .t.f
    focus -force .t.f
    update
} -body {
    bind .t.f <ButtonPress> "set x {event ButtonPress}"
    set x xyzzy
    event generate .t.f <ButtonPress>
    list $x [bind .t.f]
} -cleanup {
    destroy .t.f
} -result {{event ButtonPress} <Button>}

test bind-26.7 {event names: ButtonRelease} -setup {
    frame .t.f -class Test -width 150 -height 100
    pack .t.f
    focus -force .t.f
    update
} -body {
    bind .t.f <ButtonRelease> "set x {event ButtonRelease}"
    set x xyzzy
    event generate .t.f <ButtonRelease>
    list $x [bind .t.f]
} -cleanup {
    destroy .t.f
} -result {{event ButtonRelease} <ButtonRelease>}

test bind-26.8 {event names: Colormap} -setup {
    frame .t.f -class Test -width 150 -height 100
    pack .t.f
    focus -force .t.f
    update
} -body {
    bind .t.f <Colormap> "set x {event Colormap}"
    set x xyzzy
    event generate .t.f <Colormap>
    list $x [bind .t.f]
} -cleanup {
    destroy .t.f
} -result {{event Colormap} <Colormap>}

test bind-26.9 {event names: Enter} -setup {
    frame .t.f -class Test -width 150 -height 100
    pack .t.f
    focus -force .t.f
    update
} -body {
    bind .t.f <Enter> "set x {event Enter}"
    set x xyzzy
    event generate .t.f <Enter>
    list $x [bind .t.f]
} -cleanup {
    destroy .t.f
} -result {{event Enter} <Enter>}

test bind-26.10 {event names: Leave} -setup {
    frame .t.f -class Test -width 150 -height 100
    pack .t.f
    focus -force .t.f
    update
} -body {
    bind .t.f <Leave> "set x {event Leave}"
    set x xyzzy
    event generate .t.f <Leave>
    list $x [bind .t.f]
} -cleanup {
    destroy .t.f
} -result {{event Leave} <Leave>}

test bind-26.11 {event names: Expose} -setup {
    frame .t.f -class Test -width 150 -height 100
    pack .t.f
    focus -force .t.f
    update
} -body {
    bind .t.f <Expose> "set x {event Expose}"
    set x xyzzy
    event generate .t.f <Expose>
    list $x [bind .t.f]
} -cleanup {
    destroy .t.f
} -result {{event Expose} <Expose>}

test bind-26.12 {event names: Key} -setup {
    frame .t.f -class Test -width 150 -height 100
    pack .t.f
    focus -force .t.f
    update
} -body {
    bind .t.f <Key> "set x {event Key}"
    set x xyzzy
    event generate .t.f <Key>
    list $x [bind .t.f]
} -cleanup {
    destroy .t.f
} -result {{event Key} <Key>}

test bind-26.13 {event names: KeyPress} -setup {
    frame .t.f -class Test -width 150 -height 100
    pack .t.f
    focus -force .t.f
    update
} -body {
    bind .t.f <KeyPress> "set x {event KeyPress}"
    set x xyzzy
    event generate .t.f <KeyPress>
    list $x [bind .t.f]
} -cleanup {
    destroy .t.f
} -result {{event KeyPress} <Key>}

test bind-26.14 {event names: KeyRelease} -setup {
    frame .t.f -class Test -width 150 -height 100
    pack .t.f
    focus -force .t.f
    update
} -body {
    bind .t.f <KeyRelease> "set x {event KeyRelease}"
    set x xyzzy
    event generate .t.f <KeyRelease>
    list $x [bind .t.f]
} -cleanup {
    destroy .t.f
} -result {{event KeyRelease} <KeyRelease>}

test bind-26.15 {event names: Property} -setup {
    frame .t.f -class Test -width 150 -height 100
    pack .t.f
    focus -force .t.f
    update
} -body {
    bind .t.f <Property> "set x {event Property}"
    set x xyzzy
    event generate .t.f <Property>
    list $x [bind .t.f]
} -cleanup {
    destroy .t.f
} -result {{event Property} <Property>}

test bind-26.16 {event names: Visibility} -setup {
    frame .t.f -class Test -width 150 -height 100
    pack .t.f
    focus -force .t.f
    update
} -body {
    bind .t.f <Visibility> "set x {event Visibility}"
    set x xyzzy
    event generate .t.f <Visibility>
    list $x [bind .t.f]
} -cleanup {
    destroy .t.f
} -result {{event Visibility} <Visibility>}

test bind-26.17 {event names: Activate} -setup {
    frame .t.f -class Test -width 150 -height 100
    pack .t.f
    focus -force .t.f
    update
} -body {
    bind .t.f <Activate> "set x {event Activate}"
    set x xyzzy
    event generate .t.f <Activate>
    list $x [bind .t.f]
} -cleanup {
    destroy .t.f
} -result {{event Activate} <Activate>}

test bind-26.18 {event names: Deactivate} -setup {
    frame .t.f -class Test -width 150 -height 100
    pack .t.f
    focus -force .t.f
    update
} -body {
    bind .t.f <Deactivate> "set x {event Deactivate}"
    set x xyzzy
    event generate .t.f <Deactivate>
    list $x [bind .t.f]
} -cleanup {
    destroy .t.f
} -result {{event Deactivate} <Deactivate>}


# These events require an extra argument to [event generate]
test bind-26.19 {event names: Circulate} -setup {
    frame .t.f -class Test -width 150 -height 100
    pack .t.f
    focus -force .t.f
    update
} -body {
    bind .t.f <Circulate> "set x {event Circulate}"
    set x xyzzy
    event generate .t.f <Circulate>
    list $x [bind .t.f]
} -cleanup {
    destroy .t.f
} -result {{event Circulate} <Circulate>}

test bind-26.20 {event names: Configure} -setup {
    frame .t.f -class Test -width 150 -height 100
    pack .t.f
    focus -force .t.f
    update
} -body {
    bind .t.f <Configure> "set x {event Configure}"
    set x xyzzy
    event generate .t.f <Configure>
    list $x [bind .t.f]
} -cleanup {
    destroy .t.f
} -result {{event Configure} <Configure>}

test bind-26.21 {event names: Gravity} -setup {
    frame .t.f -class Test -width 150 -height 100
    pack .t.f
    focus -force .t.f
    update
} -body {
    bind .t.f <Gravity> "set x {event Gravity}"
    set x xyzzy
    event generate .t.f <Gravity>
    list $x [bind .t.f]
} -cleanup {
    destroy .t.f
} -result {{event Gravity} <Gravity>}

test bind-26.22 {event names: Map} -setup {
    frame .t.f -class Test -width 150 -height 100
    pack .t.f
    focus -force .t.f
    update
} -body {
    bind .t.f <Map> "set x {event Map}"
    set x xyzzy
    event generate .t.f <Map>
    list $x [bind .t.f]
} -cleanup {
    destroy .t.f
} -result {{event Map} <Map>}

test bind-26.23 {event names: Reparent} -setup {
    frame .t.f -class Test -width 150 -height 100
    pack .t.f
    focus -force .t.f
    update
} -body {
    bind .t.f <Reparent> "set x {event Reparent}"
    set x xyzzy
    event generate .t.f <Reparent>
    list $x [bind .t.f]
} -cleanup {
    destroy .t.f
} -result {{event Reparent} <Reparent>}

test bind-26.24 {event names: Unmap} -setup {
    frame .t.f -class Test -width 150 -height 100
    pack .t.f
    focus -force .t.f
    update
} -body {
    bind .t.f <Unmap> "set x {event Unmap}"
    set x xyzzy
    event generate .t.f <Unmap>
    list $x [bind .t.f]
} -cleanup {
    destroy .t.f
} -result {{event Unmap} <Unmap>}


test bind-27.1 {button names} -body {
    bind .t <Expose-1> foo
} -returnCodes error -result {specified button "1" for non-button event}
test bind-27.2 {button names} -body {
    bind .t <Button-6> foo
} -returnCodes error -result {bad button number "6"}
test bind-27.3 {button names} -setup {
    frame .t.f -class Test -width 150 -height 100
    pack .t.f
    focus -force .t.f
    update
} -body {
    bind .t.f <Button-1> {lappend x "button 1"}
    set x [bind .t.f]
    event generate .t.f <Button-1>
    event generate .t.f <ButtonRelease-1>
    set x
} -cleanup {
    destroy .t.f
} -result {<Button-1> {button 1}}
test bind-27.4 {button names} -setup {
    frame .t.f -class Test -width 150 -height 100
    pack .t.f
    focus -force .t.f
    update
} -body {
    bind .t.f <Button-2> {lappend x "button 2"}
    set x [bind .t.f]
    event generate .t.f <Button-2>
    event generate .t.f <ButtonRelease-2>
    set x
} -cleanup {
    destroy .t.f
} -result {<Button-2> {button 2}}
test bind-27.5 {button names} -setup {
    frame .t.f -class Test -width 150 -height 100
    pack .t.f
    focus -force .t.f
    update
} -body {
    bind .t.f <Button-3> {lappend x "button 3"}
    set x [bind .t.f]
    event generate .t.f <Button-3>
    event generate .t.f <ButtonRelease-3>
    set x
} -cleanup {
    destroy .t.f
} -result {<Button-3> {button 3}}
test bind-27.6 {button names} -setup {
    frame .t.f -class Test -width 150 -height 100
    pack .t.f
    focus -force .t.f
    update
} -body {
    bind .t.f <Button-4> {lappend x "button 4"}
    set x [bind .t.f]
    event generate .t.f <Button-4>
    event generate .t.f <ButtonRelease-4>
    set x
} -cleanup {
    destroy .t.f
} -result {<Button-4> {button 4}}
test bind-27.7 {button names} -setup {
    frame .t.f -class Test -width 150 -height 100
    pack .t.f
    focus -force .t.f
    update
} -body {
    bind .t.f <Button-5> {lappend x "button 5"}
    set x [bind .t.f]
    event generate .t.f <Button-5>
    event generate .t.f <ButtonRelease-5>
    set x
} -cleanup {
    destroy .t.f
} -result {<Button-5> {button 5}}

test bind-28.1 {keysym names} -body {
    bind .t <Expose-a> foo
} -returnCodes error -result {specified keysym "a" for non-key event}
test bind-28.2 {keysym names} -body {
    bind .t <Gorp> foo
} -returnCodes error -result {bad event type or keysym "Gorp"}
test bind-28.3 {keysym names} -body {
    bind .t <Key-Stupid> foo
} -returnCodes error -result {bad event type or keysym "Stupid"}
test bind-28.4 {keysym names} -body {
    frame .t.f -class Test -width 150 -height 100
    bind .t.f <a> foo
    bind .t.f
} -cleanup {
    destroy .t.f
} -result {a}

test bind-28.5 {keysym names} -setup {
    frame .t.f -class Test -width 150 -height 100
    pack .t.f
    focus -force .t.f
    update
} -body {
    bind .t.f <Key-colon> "lappend x \"keysym received\""
    bind .t.f <Key-underscore> "lappend x {bad binding match}"
    set x [lsort [bind .t.f]]
    event generate .t.f <Key-colon> ;# -state 0
    set x
} -cleanup {
    destroy .t.f
} -result {: _ {keysym received}}
test bind-28.6 {keysym names} -setup {
    frame .t.f -class Test -width 150 -height 100
    pack .t.f
    focus -force .t.f
    update
} -body {
    bind .t.f <Key-Return> "lappend x \"keysym Return\""
    bind .t.f <Key-x> "lappend x {bad binding match}"
    set x [lsort [bind .t.f]]
    event generate .t.f <Key-Return> -state 0
    set x
} -cleanup {
    destroy .t.f
} -result {<Key-Return> x {keysym Return}}
test bind-28.7 {keysym names} -setup {
    frame .t.f -class Test -width 150 -height 100
    pack .t.f
    focus -force .t.f
    update
} -body {
    bind .t.f <Key-X> "lappend x \"keysym X\""
    bind .t.f <Key-x> "lappend x {bad binding match}"
    set x [lsort [bind .t.f]]
    event generate .t.f <Key-X> -state 1
    set x
} -cleanup {
    destroy .t.f
} -result {X x {keysym X}}
test bind-28.8 {keysym names} -setup {
    frame .t.f -class Test -width 150 -height 100
    pack .t.f
    focus -force .t.f
    update
} -body {
    bind .t.f <Key-X> "lappend x \"keysym X\""
    bind .t.f <Key-x> "lappend x {bad binding match}"
    set x [lsort [bind .t.f]]
    event generate .t.f <Key-X> -state 1
    set x
} -cleanup {
    destroy .t.f
} -result {X x {keysym X}}


test bind-29.1 {Tcl_BackgroundError procedure} -setup {
    proc bgerror msg {
        global x errorInfo
        set x [list $msg $errorInfo]
    }
    frame .t.f -class Test -width 150 -height 100
    pack .t.f
    focus -force .t.f
    update
} -body {
    bind .t.f <Button> {error "This is a test"}
    set x none
    event generate .t.f <Button>
    event generate .t.f <ButtonRelease>
    update
    set x
} -cleanup {
    destroy .t.f
    rename bgerror {}
} -result {{This is a test} {This is a test
    while executing
"error "This is a test""
    (command bound to event)}}
<<<<<<< HEAD
    
test bind-29.2 {Tk_BackgroundError procedure} -setup {
=======

test bind-29.2 {Tcl_BackgroundError procedure} -setup {
>>>>>>> 7edbe238
    proc do {} {
        event generate .t.f <Button>
        event generate .t.f <ButtonRelease>
    }
    proc bgerror msg {
        global x errorInfo
        set x [list $msg $errorInfo]
    }
    frame .t.f -class Test -width 150 -height 100
    pack .t.f
    focus -force .t.f
    update
} -body {
    bind .t.f <Button> {error Message2}
    set x none
    do
    update
    set x
} -cleanup {
    destroy .t.f
    rename bgerror {}
    rename do {}
} -result {Message2 {Message2
    while executing
"error Message2"
    (command bound to event)}}


test bind-30.1 {MouseWheel events} -setup {
    frame .t.f -class Test -width 150 -height 100
    pack .t.f
    focus -force .t.f
    update
    set x {}
} -body {
    bind .t.f <MouseWheel> {set x Wheel}
    event generate .t.f <MouseWheel>
    set x
} -cleanup {
    destroy .t.f
} -result {Wheel}
test bind-30.2 {MouseWheel events} -setup {
    frame .t.f -class Test -width 150 -height 100
    pack .t.f
    focus -force .t.f
    update
    set x {}
} -body {
    bind .t.f <MouseWheel> {set x %D}
    event generate .t.f <MouseWheel> -delta 120
    set x
} -cleanup {
    destroy .t.f
} -result {120}
test bind-30.3 {MouseWheel events} -setup {
    frame .t.f -class Test -width 150 -height 100
    pack .t.f
    focus -force .t.f
    update
    set x {}
} -body {
    bind .t.f <MouseWheel> {set x "%D %x %y"}
    event generate .t.f <MouseWheel> -delta 240 -x 10 -y 30
    set x
} -cleanup {
    destroy .t.f
} -result {240 10 30}


test bind-31.1 {virtual event user_data field - bad generation} -setup {
    frame .t.f -class Test -width 150 -height 100
    pack .t.f
    focus -force .t.f
    update
} -body {
# Check no confusion, since Focus events use %d for something else
    event generate .t.f <FocusIn> -data foo
} -cleanup {
    destroy .t.f
} -returnCodes error -result {<FocusIn> event doesn't accept "-data" option}
test bind-31.2 {virtual event user_data field - NULL, synch} -setup {
    frame .t.f -class Test -width 150 -height 100
    pack .t.f
    focus -force .t.f
    update
    set x {}
} -body {
    bind .t.f <<TestUserData>> {set x "TestUserData >%d<"}
    event generate .t.f <<TestUserData>>
    set x
} -cleanup {
    destroy .t.f
} -result {TestUserData >{}<}
test bind-31.3 {virtual event user_data field - shared, synch} -setup {
    frame .t.f -class Test -width 150 -height 100
    pack .t.f
    focus -force .t.f
    update
    set x {}
} -body {
    bind .t.f <<TestUserData>> {set x "TestUserData >%d<"}
    event generate .t.f <<TestUserData>> -data "foo bar"
    set x
} -cleanup {
    destroy .t.f
} -result {TestUserData >foo bar<}
test bind-31.4 {virtual event user_data field - unshared, synch} -setup {
    frame .t.f -class Test -width 150 -height 100
    pack .t.f
    focus -force .t.f
    update
    set x {}
} -body {
    bind .t.f <<TestUserData>> {set x "TestUserData >%d<"}
    event generate .t.f <<TestUserData>> -data [string index abc 1]
    set x
} -cleanup {
    destroy .t.f
} -result {TestUserData >b<}
# Note that asynch event handling can only really catch any potential
# extra errors when used in combination with a tool like Purify or
# Valgrind. Such testing is rarely done, but at least any problem with
# reference handling will eventually show up with these tests...
test bind-31.5 {virtual event user_data field - NULL, asynch} -setup {
    frame .t.f -class Test -width 150 -height 100
    pack .t.f
    focus -force .t.f
    update
    set x {}
} -body {
    bind .t.f <<TestUserData>> {set x "TestUserData >%d<"}
    event generate .t.f <<TestUserData>> -when head
    list $x [update] $x
} -cleanup {
    destroy .t.f
} -result {{} {} {TestUserData >{}<}}
test bind-31.6 {virtual event user_data field - shared, asynch} -setup {
    frame .t.f -class Test -width 150 -height 100
    pack .t.f
    focus -force .t.f
    update
    set x {}
} -body {
    bind .t.f <<TestUserData>> {set x "TestUserData >%d<"}
    event generate .t.f <<TestUserData>> -data "foo bar" -when head
    list $x [update] $x
} -cleanup {
    destroy .t.f
} -result {{} {} {TestUserData >foo bar<}}
test bind-31.7 {virtual event user_data field - unshared, asynch} -setup {
    frame .t.f -class Test -width 150 -height 100
    pack .t.f
    focus -force .t.f
    update
    set x {}
} -body {
    bind .t.f <<TestUserData>> {set x "TestUserData >%d<"}
    event generate .t.f <<TestUserData>> -data [string index abc 1] -when head
    list $x [update] $x
} -cleanup {
    destroy .t.f
} -result {{} {} {TestUserData >b<}}

test bind-32.1 {-warp, window was destroyed before the idle callback DoWarp} -setup {
    frame .t.f
    pack .t.f
    focus -force .t.f
    update
} -body {
    event generate .t.f <Button-1> -warp 1
    event generate .t.f <ButtonRelease-1>
    destroy .t.f
    update  ;  # shall simply not crash
} -cleanup {
} -result {}
test bind-32.2 {detection of double click should not fail} -setup {
    pack [frame .t.f]
    focus -force .t.f
    bind .t.f <Double-Button-1> { set x "Double" }
    update
    set x {}
} -body {
    event generate .t.f <ButtonPress-1>
    event generate .t.f <ButtonRelease-1>
    # Simulate a lot of intervening exposure events. The old implementation
    # that used an event ring overflowed, and the double click was not detected.
    # But new implementation should work properly.
    for {set i 0} {$i < 1000} {incr i} {
        event generate .t.f <Expose>
    }
    event generate .t.f <ButtonPress-1>
    event generate .t.f <ButtonRelease-1>
    set x
} -cleanup {
    destroy .t.f
} -result {Double}
test bind-32.3 {should trigger best match of modifier states} -setup {
    pack [frame .t.f]
    focus -force .t.f
    update
    set x {}
} -body {
    bind .t.f <Alt-Control-Key-A> { lappend x "Alt-Control" }
    bind .t.f <Shift-Control-Key-A> { lappend x "Shift-Control" }
    bind .t.f <Shift-Key-A> { lappend x "Shift" }
    event generate .t.f <Alt-Control-Key-A>
    set x
} -cleanup {
    destroy .t.f
} -result {Shift-Control}
test bind-32.4 {should not trigger Double-1} -setup {
    pack [frame .t.f]
    focus -force .t.f
    update
    set x {}
} -body {
    bind .t.f <Double-1> { set x "Double" }
    event generate .t.f <1> -time current
    after 1000
    event generate .t.f <1> -time current
    set x
} -cleanup {
    destroy .t.f
} -result {}
test bind-32.5 {should trigger Quadruple-1} -setup {
    pack [frame .t.f]
    focus -force .t.f
    update
    set x {}
} -body {
    bind .t.f <Quadruple-1> { set x "Quadruple" }
    bind .t.f <Triple-1> { set x "Triple" }
    bind .t.f <Double-1> { set x "Double" }
    bind .t.f <1> { set x "Single" }
    # Old implementation triggered "Double", but new implementation
    # triggers "Quadruple", the latter behavior conforms to other toolkits.
    event generate .t.f <Button-1> -time 0
    event generate .t.f <Button-1> -time 400
    event generate .t.f <Button-1> -time 800
    event generate .t.f <Button-1> -time 1200
    set x
} -cleanup {
    destroy .t.f
} -result {Quadruple}
test bind-32.6 {problem with sendevent} -setup {
    pack [frame .t.f]
    focus -force .t.f
    update
    set x {}
} -body {
    # Old implementation was losing sendevent value
    bind .t.f <FocusIn> { set x "sendevent=%E" }
    event generate .t.f <FocusIn> -sendevent 1
    set x
} -cleanup {
    destroy .t.f
} -result {sendevent=1}
test bind-32.7 {test sequences} -setup {
    pack [frame .t.f]
    focus -force .t.f
    update
    set x {}
} -body {
    bind .t.f <Double-1> { lappend x "Double" }
    bind .t.f <1><1><a> { lappend x "11" }
    event generate .t.f <1>
    event generate .t.f <1>
    event generate .t.f <a>
    set x
} -cleanup {
    destroy .t.f
} -result {Double 11}
test bind-32.8 {test sequences} -setup {
    pack [frame .t.f]
    focus -force .t.f
    update
    set x {}
} -body {
    bind .t.f <a><1><Double-1><1><a> { lappend x "Double" }
    event generate .t.f <a>
    event generate .t.f <1>
    event generate .t.f <1>
    event generate .t.f <1>
    event generate .t.f <1>
    event generate .t.f <a>
    set x
} -cleanup {
    destroy .t.f
} -result {Double}
test bind-32.9 {trigger events for modifier keys} -setup {
    pack [frame .t.f]
    focus -force .t.f
    update
    set x {}
} -body {
    bind .t.f <Any-Key> { set x "Key" }
    event generate .t.f <KeyPress> -keysym Caps_Lock
    set x
} -cleanup {
    destroy .t.f
} -result {Key}
test bind-32.10 {reset key state when destroying window} -setup {
    set x {}
} -body {
    pack [frame .t.f]; update; focus -force .t.f
    bind .t.f <Key-A> { set x "A" }
    event generate .t.f <KeyPress-A>
    event generate .t.f <KeyPress-A>
    destroy .t.f; update
    pack [frame .t.f]; update; focus -force .t.f
    bind .t.f <Key-A> { set x "A" }
    bind .t.f <Double-Key-A> { set x "AA" }
    event generate .t.f <KeyPress-A>
    destroy .t.f
    set x
} -result {A}
test bind-32.11 {match detailed virtual} -setup {
    pack [frame .t.f -class Test]
    focus -force .t.f
    update
    set x {}
} -body {
    event add <<TestControlButton1>> <Control-Button-1>
    bind Test <<TestControlButton1>> { set x "Control-Button-1" }
    bind Test <Button-1> { set x "Button-1" }
    bind .t.f <Button-1> { set x "Button-1" }
    event generate .t.f <Control-ButtonPress-1>
    set x
} -cleanup {
    destroy .t.f
    event delete <<TestControlButton1>>
    bind Test <Button-1> {#}
} -result {Control-Button-1}
test bind-32.12 {don't detect repetition when window has changed} -setup {
    pack [frame .t.f]
    pack [frame .t.g]
    focus -force .t.f
    update
    set x {}
} -body {
    bind .t.f <Button-1> { set x "1" }
    bind .t.f <Double-Button-1> { set x "11" }
    event generate .t.f <ButtonPress-1>
    event generate .t.g <ButtonPress-1>
    event generate .t.f <ButtonPress-1>
    set x
} -cleanup {
    destroy .t.f
    destroy .t.g
} -result {1}
test bind-32.13 {don't detect repetition when window has changed} -setup {
    pack [frame .t.f]
    pack [frame .t.g]
    update
    set x {}
} -body {
    bind .t.f <Key-A> { set x "A" }
    bind .t.f <Double-Key-A> { set x "AA" }
    focus -force .t.f; event generate .t.f <KeyPress-A>
    focus -force .t.g; event generate .t.g <KeyPress-A>
    focus -force .t.f; event generate .t.f <KeyPress-A>
    set x
} -cleanup {
    destroy .t.f
    destroy .t.g
} -result {A}
test bind-32.14 {don't detect repetition when window has changed} -setup {
    pack [frame .t.f]
    pack [frame .t.g]
    update
    set x {}
} -body {
    bind .t.f <ButtonPress-1> { set x "1" }
    bind .t.f <Double-ButtonPress-1> { set x "11" }
    focus -force .t.f; event generate .t.f <ButtonPress-1>
    focus -force .t.g; event generate .t.g <ButtonPress-1>
    focus -force .t.f; event generate .t.f <ButtonPress-1>
    set x
} -cleanup {
    destroy .t.f
    destroy .t.g
} -result {1}
test bind-32.15 {reset button state when destroying window} -setup {
    set x {}
} -body {
    pack [frame .t.f]; update; focus -force .t.f
    bind .t.f <ButtonPress-1> { set x "1" }
    event generate .t.f <ButtonPress-1>
    event generate .t.f <ButtonPress-1>
    destroy .t.f; update
    pack [frame .t.f]; update; focus -force .t.f
    bind .t.f <ButtonPress-1> { set x "1" }
    bind .t.f <Double-ButtonPress-1> { set x "11" }
    event generate .t.f <ButtonPress-1>
    destroy .t.f
    set x
} -result {1}

test bind-33.1 {prefer longest match} -setup {
    pack [frame .t.f]
    focus -force .t.f
    update
    set x {}
} -body {
    bind .t.f <a><1><1> { lappend x "a11" }
    bind .t.f <Double-1> { lappend x "Double" }
    event generate .t.f <a>
    event generate .t.f <1>
    event generate .t.f <1>
    set x
} -cleanup {
    destroy .t.f
} -result {a11}
test bind-33.2 {prefer most specific event} -setup {
    pack [frame .t.f]
    focus -force .t.f
    update
    set x {}
} -body {
    bind .t.f <Double-1> { lappend x "Double" }
    bind .t.f <1><1> { lappend x "11" }
    event generate .t.f <1>
    event generate .t.f <1>
    set x
} -cleanup {
    destroy .t.f
} -result {Double}
test bind-33.3 {prefer most specific event} -setup {
    pack [frame .t.f]
    focus -force .t.f
    update
    set x {}
} -body {
    bind .t.f <a><Double-1><a> { lappend x "Double" }
    bind .t.f <a><1><1><a> { lappend x "11" }
    event generate .t.f <a>
    event generate .t.f <1>
    event generate .t.f <1>
    event generate .t.f <a>
    set x
} -cleanup {
    destroy .t.f
} -result {Double}
test bind-33.4 {prefer most specific event} -setup {
    pack [frame .t.f]
    focus -force .t.f
    update
    set x {}
} -body {
    bind .t.f <1><1> { lappend x "11" }
    bind .t.f <Double-1> { lappend x "Double" }
    event generate .t.f <1> -time 0
    event generate .t.f <1> -time 1000
    set x
} -cleanup {
    destroy .t.f
} -result {11}
test bind-33.5 {prefer most specific event} -setup {
    pack [frame .t.f]
    focus -force .t.f
    update
    set x {}
} -body {
    bind .t.f <1><1> { lappend x "11" }
    bind .t.f <Double-ButtonPress> { lappend x "Double" }
    event generate .t.f <1>
    event generate .t.f <1>
    set x
} -cleanup {
    destroy .t.f
} -result {11}
test bind-33.6 {prefer most specific event} -setup {
    pack [frame .t.f]
    focus -force .t.f
    update
    set x {}
} -body {
    bind .t.f <a><1><1><1><1><a> { lappend x "1111" }
    bind .t.f <a><ButtonPress><Double-ButtonPress><ButtonPress><a> { lappend x "Any-Double-Any" }
    event generate .t.f <a>
    event generate .t.f <1>
    event generate .t.f <1>
    event generate .t.f <1>
    event generate .t.f <1>
    event generate .t.f <a>
    set x
} -cleanup {
    destroy .t.f
} -result {1111}
test bind-33.7 {prefer most specific event} -setup {
    pack [frame .t.f]
    focus -force .t.f
    update
    set x {}
} -body {
    bind .t.f <ButtonPress-1><a> { lappend x "1" }
    bind .t.f <ButtonPress><a> { lappend x "Any" }
    event generate .t.f <1>
    event generate .t.f <a>
    set x
} -cleanup {
    destroy .t.f
} -result {1}
test bind-33.8 {prefer most specific event} -setup {
    pack [frame .t.f]
    focus -force .t.f
    update
    set x {}
} -body {
    bind .t.f <Double-ButtonPress-1><a> { lappend x "1" }
    bind .t.f <ButtonPress><ButtonPress><a> { lappend x "Any" }
    event generate .t.f <1>
    event generate .t.f <1>
    event generate .t.f <a>
    set x
} -cleanup {
    destroy .t.f
} -result {1}
test bind-33.9 {prefer last in case of homogeneous equal patterns} -setup {
    pack [frame .t.f]
    focus -force .t.f
    update
    set x {}
} -body {
    bind .t.f <1><2><2><Double-1> { lappend x "first" }
    bind .t.f <1><Double-2><1><1> { lappend x "last" }
    event generate .t.f <1>
    event generate .t.f <2>
    event generate .t.f <2>
    event generate .t.f <1>
    event generate .t.f <1>
    set x
} -cleanup {
    destroy .t.f
} -result {last}
test bind-33.10 {prefer last in case of homogeneous equal patterns} -setup {
    pack [frame .t.f]
    focus -force .t.f
    update
    set x {}
} -body {
    bind .t.f <1><Double-2><1><1> { lappend x "first" }
    bind .t.f <1><2><2><Double-1> { lappend x "last" }
    event generate .t.f <1>
    event generate .t.f <2>
    event generate .t.f <2>
    event generate .t.f <1>
    event generate .t.f <1>
    set x
} -cleanup {
    destroy .t.f
} -result {last}
test bind-33.11 {should prefer most specific} -setup {
    pack [frame .t.f]
    focus -force .t.f
    update
    set x {}
} -body {
    bind .t.f <2><Double-1><Double-2><Double-1><2><2> { lappend x "first" }
    bind .t.f <2><1><1><2><2><Double-1><Double-2> { lappend x "last" }
    event generate .t.f <2>
    event generate .t.f <1>
    event generate .t.f <1>
    event generate .t.f <2>
    event generate .t.f <2>
    event generate .t.f <1>
    event generate .t.f <1>
    event generate .t.f <2>
    event generate .t.f <2>
    set x
} -cleanup {
    destroy .t.f
} -result {first}
test bind-33.12 {prefer last in case of homogeneous equal patterns} -setup {
    pack [frame .t.f]
    focus -force .t.f
    update
    set x {}
} -body {
    bind .t.f <Control-1><1> { lappend x "first" }
    bind .t.f <1><Control-1> { lappend x "last" }
    event generate .t.f <Control-1>
    event generate .t.f <Control-1>
    set x
} -cleanup {
    destroy .t.f
} -result {last}
test bind-33.13 {prefer last in case of homogeneous equal patterns} -setup {
    pack [frame .t.f]
    focus -force .t.f
    update
    set x {}
} -body {
    bind .t.f <1><Control-1> { lappend x "first" }
    bind .t.f <Control-1><1> { lappend x "last" }
    event generate .t.f <Control-1>
    event generate .t.f <Control-1>
    set x
} -cleanup {
    destroy .t.f
    # Old implementation failed, and returned "first", but this was wrong,
    # because both bindings are homogeneous equal, so the most recently defined
    # must be preferred.
} -result {last}
test bind-33.14 {prefer last in case of homogeneous equal patterns} -setup {
    pack [frame .t.f]
    focus -force .t.f
    update
    set x {}
} -body {
    bind .t.f <1><ButtonPress><1><ButtonPress> { lappend x "first" }
    bind .t.f <ButtonPress><1><ButtonPress><1> { lappend x "last" }
    event generate .t.f <1>
    event generate .t.f <1>
    event generate .t.f <1>
    event generate .t.f <1>
    set x
} -cleanup {
    destroy .t.f
} -result {last}
test bind-33.15 {prefer last in case of homogeneous equal patterns} -setup {
    pack [frame .t.f]
    focus -force .t.f
    update
    set x {}
} -body {
    bind .t.f <ButtonPress><1><ButtonPress><1> { lappend x "first" }
    bind .t.f <1><ButtonPress><1><ButtonPress> { lappend x "last" }
    event generate .t.f <1>
    event generate .t.f <1>
    event generate .t.f <1>
    event generate .t.f <1>
    set x
} -cleanup {
    destroy .t.f
    # Old implementation failed, and returned "first", but this was wrong,
    # because both bindings are homogeneous equal, so the most recently defined
    # must be preferred.
} -result {last}


# cleanup
cleanupTests
return

# vi:set ts=4 sw=4 et:
# Local Variables:
# mode: tcl
# End:<|MERGE_RESOLUTION|>--- conflicted
+++ resolved
@@ -5943,13 +5943,8 @@
     while executing
 "error "This is a test""
     (command bound to event)}}
-<<<<<<< HEAD
     
-test bind-29.2 {Tk_BackgroundError procedure} -setup {
-=======
-
 test bind-29.2 {Tcl_BackgroundError procedure} -setup {
->>>>>>> 7edbe238
     proc do {} {
         event generate .t.f <Button>
         event generate .t.f <ButtonRelease>
