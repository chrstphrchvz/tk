# This file is a Tcl script to test out Tk's "bind" and "bindtags"
# commands plus the procedures in tkBind.c.  It is organized in the
# standard fashion for Tcl tests.
#
# Copyright (c) 1994 The Regents of the University of California.
# Copyright (c) 1994-1995 Sun Microsystems, Inc.
# Copyright (c) 1998-1999 by Scriptics Corporation.
# All rights reserved.

package require tcltest 2.2
namespace import ::tcltest::*
eval tcltest::configure $argv
tcltest::loadTestedCommands
tk useinputmethods 0

toplevel .t -width 100 -height 50
wm geom .t +0+0
update idletasks

foreach p [event info] {event delete $p}
foreach event [bind Test] {
    bind Test $event {}
}
foreach event [bind all] {
    bind all $event {}
}

proc unsetBindings {} {
    bind all <Enter> {}
    bind Test <Enter> {}
    bind Toplevel <Enter> {}
    bind xyz <Enter> {}
    bind {a b} <Enter> {}
    bind .t <Enter> {}
}

# move the mouse pointer away of the testing area
# otherwise some spurious events may pollute the tests
toplevel .top
wm geometry .top 50x50-50-50
update
event generate .top <Button-1> -warp 1
update
destroy .top

test bind-1.1 {bind command} -body {
    bind
} -returnCodes error -result {wrong # args: should be "bind window ?pattern? ?command?"}
test bind-1.2 {bind command} -body {
    bind a b c d
} -returnCodes error -result {wrong # args: should be "bind window ?pattern? ?command?"}
test bind-1.3 {bind command} -body {
    bind .gorp
} -returnCodes error -result {bad window path name ".gorp"}
test bind-1.4 {bind command} -body {
    bind foo
} -returnCodes ok -result {}
test bind-1.5 {bind command} -body {
    bind .t <gorp-> {}
} -returnCodes ok -result {}
test bind-1.6 {bind command} -body {
    frame .t.f
    bind .t.f <Enter> {test script}
    set result [bind .t.f <Enter>]
    bind .t.f <Enter> {}
    list $result [bind .t.f <Enter>]
} -cleanup {
    destroy .t.f
} -result {{test script} {}}
test bind-1.7 {bind command} -body {
    frame .t.f
    bind .t.f <Enter> {test script}
    bind .t.f <Enter> {+more text}
    bind .t.f <Enter>
} -cleanup {
    destroy .t.f
} -result {test script
more text}
test bind-1.8 {bind command} -body {
    bind .t <gorp-> {test script}
} -returnCodes error -result {bad event type or keysym "gorp"}
test bind-1.9 {bind command} -body {
    catch {bind .t <gorp-> {test script}}
    bind .t
} -result {}
test bind-1.10 {bind command} -body {
    bind .t <gorp->
} -returnCodes ok -result {}
test bind-1.11 {bind command} -body {
    frame .t.f
    bind .t.f <Enter> {script 1}
    bind .t.f <Leave> {script 2}
    bind .t.f a {script for a}
    bind .t.f b {script for b}
    lsort [bind .t.f]
} -cleanup {
    destroy .t.f
} -result {<Enter> <Leave> a b}

test bind-2.1 {bindtags command} -body {
    bindtags
} -returnCodes error -result {wrong # args: should be "bindtags window ?taglist?"}
test bind-2.2 {bindtags command} -body {
    bindtags a b c
} -returnCodes error -result {wrong # args: should be "bindtags window ?taglist?"}
test bind-2.3 {bindtags command} -body {
    bindtags .foo
} -returnCodes error -result {bad window path name ".foo"}
test bind-2.4 {bindtags command} -body {
    bindtags .t
} -result {.t Toplevel all}
test bind-2.5 {bindtags command} -body {
    frame .t.f
    bindtags .t.f
} -cleanup {
    destroy .t.f
} -result {.t.f Frame .t all}
test bind-2.6 {bindtags command} -body {
    frame .t.f
    bindtags .t.f {{x y z} b c d}
    bindtags .t.f
} -cleanup {
    destroy .t.f
} -result {{x y z} b c d}
test bind-2.7 {bindtags command} -body {
    frame .t.f
    bindtags .t.f {x y z}
    bindtags .t.f {}
    bindtags .t.f
} -cleanup {
    destroy .t.f
} -result {.t.f Frame .t all}
test bind-2.8 {bindtags command} -body {
    frame .t.f
    bindtags .t.f {x y z}
    bindtags .t.f {a b c d}
    bindtags .t.f
} -cleanup {
    destroy .t.f
} -result {a b c d}
test bind-2.9 {bindtags command} -body {
    frame .t.f
    bindtags .t.f {a b c}
    bindtags .t.f "\{"
} -cleanup {
    destroy .t.f
} -returnCodes error -result {unmatched open brace in list}
test bind-2.10 {bindtags command} -body {
    frame .t.f
    bindtags .t.f {a b c}
    catch {bindtags .t.f "\{"}
    bindtags .t.f
} -cleanup {
    destroy .t.f
} -result {.t.f Frame .t all}
test bind-2.11 {bindtags command} -body {
    frame .t.f
    bindtags .t.f {a b c}
    bindtags .t.f "a .gorp b"
} -cleanup {
    destroy .t.f
} -returnCodes ok
test bind-2.12 {bindtags command} -body {
    frame .t.f
    bindtags .t.f {a b c}
    catch {bindtags .t.f "a .gorp b"}
    bindtags .t.f
} -cleanup {
    destroy .t.f
} -result {a .gorp b}


test bind-3.1 {TkFreeBindingTags procedure} -body {
    frame .t.f
    bindtags .t.f "a b c d"
    destroy .t.f
} -cleanup {
    destroy .t.f
} -result {}
test bind-3.2 {TkFreeBindingTags procedure} -body {
    frame .t.f
    catch {bindtags .t.f "a .gorp b .t.f"}
    destroy .t.f
} -cleanup {
    destroy .t.f
} -result {}


test bind-4.1 {TkBindEventProc procedure} -setup {
    frame .t.f -class Test -width 150 -height 100
    pack .t.f
    update
    set x {}
} -body {
    bind all <Enter> {lappend x "%W enter all"}
    bind Test <Enter> {lappend x "%W enter frame"}
    bind Toplevel <Enter> {lappend x "%W enter toplevel"}
    bind xyz <Enter> {lappend x "%W enter xyz"}
    bind {a b} <Enter> {lappend x "%W enter {a b}"}
    bind .t <Enter>  {lappend x "%W enter .t"}
    bind .t.f <Enter> {lappend x "%W enter .t.f"}

    event generate .t.f <Enter>
    return $x
} -cleanup {
    destroy .t.f
    unsetBindings
} -result {{.t.f enter .t.f} {.t.f enter frame} {.t.f enter .t} {.t.f enter all}}
test bind-4.2 {TkBindEventProc procedure} -setup {
    frame .t.f -class Test -width 150 -height 100
    pack .t.f
    update
    set x {}
} -body {
    bind all <Enter> {lappend x "%W enter all"}
    bind Test <Enter> {lappend x "%W enter frame"}
    bind Toplevel <Enter> {lappend x "%W enter toplevel"}
    bind xyz <Enter> {lappend x "%W enter xyz"}
    bind {a b} <Enter> {lappend x "%W enter {a b}"}
    bind .t <Enter>  {lappend x "%W enter .t"}
    bind .t.f <Enter> {lappend x "%W enter .t.f"}

    bindtags .t.f {.t.f {a b} xyz}
    event generate .t.f <Enter>
    return $x
} -cleanup {
    destroy .t.f
    unsetBindings
} -result {{.t.f enter .t.f} {.t.f enter {a b}} {.t.f enter xyz}}
test bind-4.3 {TkBindEventProc procedure} -body {
    set x {}
    bind all <Enter> {lappend x "%W enter all"}
    bind Test <Enter> {lappend x "%W enter frame"}
    bind Toplevel <Enter> {lappend x "%W enter toplevel"}
    bind xyz <Enter> {lappend x "%W enter xyz"}
    bind {a b} <Enter> {lappend x "%W enter {a b}"}
    bind .t <Enter>  {lappend x "%W enter .t"}

    event generate .t <Enter>
    return $x
} -cleanup {
    unsetBindings
}  -result {{.t enter .t} {.t enter toplevel} {.t enter all}}
test bind-4.4 {TkBindEventProc procedure} -setup {
    frame .t.f -class Test -width 150 -height 100
    pack .t.f
    frame .t.f3 -width 50 -height 50
    pack .t.f3
    update
    set x {}
} -body {
    bind all <Enter> {lappend x "%W enter all"}
    bind Test <Enter> {lappend x "%W enter frame"}
    bind Toplevel <Enter> {lappend x "%W enter toplevel"}
    bind xyz <Enter> {lappend x "%W enter xyz"}
    bind {a b} <Enter> {lappend x "%W enter {a b}"}
    bind .t <Enter>  {lappend x "%W enter .t"}

    bindtags .t.f {.t.f .t.f2 .t.f3}
    bind .t.f <Enter> {lappend x "%W enter .t.f"}
    bind .t.f3 <Enter> {lappend x "%W enter .t.f3"}
    event generate .t.f <Enter>
    return $x
} -cleanup {
    destroy .t.f .t.f3
    unsetBindings
} -result {{.t.f enter .t.f} {.t.f enter .t.f3}}
test bind-4.5 {TkBindEventProc procedure} -setup {
    # This tests memory allocation for objPtr;  it won't serve any useful
    # purpose unless run with some sort of allocation checker turned on.
    frame .t.f -class Test -width 150 -height 100
    pack .t.f
    update
} -body {
    bind all <Enter> {lappend x "%W enter all"}
    bind Test <Enter> {lappend x "%W enter frame"}
    bind Toplevel <Enter> {lappend x "%W enter toplevel"}
    bind xyz <Enter> {lappend x "%W enter xyz"}
    bind {a b} <Enter> {lappend x "%W enter {a b}"}
    bind .t <Enter>  {lappend x "%W enter .t"}
    bindtags .t.f {a b c d e f g h i j k l m n o p q r s t u v w x y z}

    event generate .t.f <Enter>
} -cleanup {
    destroy .t.f
    unsetBindings
} -result {}


test bind-5.1 {Tk_CreateBindingTable procedure} -body {
    canvas .t.c
    .t.c bind foo
} -cleanup {
    destroy .t.c
} -result {}


test bind-6.1 {Tk_DeleteBindTable procedure} -body {
    canvas .t.c
    .t.c bind foo <1> {string 1}
    .t.c create rectangle 0 0 100 100
    .t.c bind 1 <2> {string 2}
    destroy .t.c
} -cleanup {
    destroy .t.c
} -result {}
test bind-7.1 {Tk_CreateBinding procedure: bad binding} -body {
    canvas .t.c
    .t.c bind foo <
} -cleanup {
    destroy .t.c
} -returnCodes error -result {no event type or button # or keysym}
test bind-7.3 {Tk_CreateBinding procedure: append} -body {
    canvas .t.c
    .t.c bind foo <1> "button 1"
    .t.c bind foo <1> "+more button 1"
    .t.c bind foo <1>
} -cleanup {
    destroy .t.c
} -result {button 1
more button 1}
test bind-7.4 {Tk_CreateBinding procedure: append to non-existing} -body {
    canvas .t.c
    .t.c bind foo <1> "+button 1"
    .t.c bind foo <1>
} -cleanup {
    destroy .t.c
} -result {button 1}

test bind-8.1 {Tk_CreateBinding: error} -body {
    bind . <xyz> "xyz"
} -returnCodes error -result {bad event type or keysym "xyz"}

test bind-9.1 {Tk_DeleteBinding procedure} -body {
    frame .t.f -class Test -width 150 -height 100
    bind .t.f <
} -cleanup {
    destroy .t.f
} -returnCodes ok
test bind-9.2 {Tk_DeleteBinding procedure} -setup {
    set result {}
} -body {
    frame .t.f -class Test -width 150 -height 100
    foreach i {a b c d} {
        bind .t.f $i "binding for $i"
    }
    foreach i {b d a c} {
        bind .t.f $i {}
        lappend result [lsort [bind .t.f]]
    }
    return $result
} -cleanup {
    destroy .t.f
} -result {{a c d} {a c} c {}}
test bind-9.3 {Tk_DeleteBinding procedure} -setup {
    set result {}
} -body {
    frame .t.f -class Test -width 150 -height 100
    foreach i {<1> <Meta-1> <Control-1> <Double-Alt-1>} {
        bind .t.f $i "binding for $i"
    }
    foreach i {<Control-1> <Double-Alt-1> <1> <Meta-1>} {
        bind .t.f $i {}
        lappend result [lsort [bind .t.f]]
    }
    return $result
} -cleanup {
    destroy .t.f
} -result {{<Button-1> <Double-Alt-Button-1> <Meta-Button-1>} {<Button-1> <Meta-Button-1>} <Meta-Button-1> {}}

test bind-10.1 {Tk_GetBinding procedure} -body {
    canvas .t.c
    .t.c bind foo <
} -cleanup {
    destroy .t.c
} -returnCodes error -result {no event type or button # or keysym}
test bind-10.2 {Tk_GetBinding procedure} -body {
    canvas .t.c
    .t.c bind foo a Test
    .t.c bind foo a
} -cleanup {
    destroy .t.c
} -result {Test}

test bind-11.1 {Tk_GetAllBindings procedure} -body {
    frame .t.f
    foreach i "! a \\\{ ~ <Delete> <space> <<Paste>> <Tab> <Linefeed> <less> <Meta-a> <Acircumflex>" {
        bind .t.f $i Test
    }
    lsort [bind .t.f]
} -cleanup {
    destroy .t.f
} -result {! <<Paste>> <Key-Acircumflex> <Key-Delete> <Key-Linefeed> <Key-Tab> <Key-less> <Key-space> <Meta-Key-a> a \{ ~}
test bind-11.2 {Tk_GetAllBindings procedure} -body {
    frame .t.f
    foreach i "<Double-1> <Triple-1> <Meta-Control-a> <Double-Alt-Enter> <1>" {
        bind .t.f $i Test
    }
    lsort [bind .t.f]
} -cleanup {
    destroy .t.f
} -result {<Button-1> <Control-Meta-Key-a> <Double-Alt-Enter> <Double-Button-1> <Triple-Button-1>}
test bind-11.3 {Tk_GetAllBindings procedure} -body {
    frame .t.f
    foreach i "<Double-Triple-1> abcd a<Leave>b" {
        bind .t.f $i Test
    }
    lsort [bind .t.f]
} -cleanup {
    destroy .t.f
} -result {<Triple-Button-1> a<Leave>b abcd}


test bind-12.1 {Tk_DeleteAllBindings procedure} -body {
    frame .t.f -class Test -width 150 -height 100
    destroy .t.f
} -result {}
test bind-12.2 {Tk_DeleteAllBindings procedure} -body {
    frame .t.f -class Test -width 150 -height 100
    foreach i "a b c <Meta-1> <Alt-a> <Control-a>" {
        bind .t.f $i x
    }
    destroy .t.f
} -result {}

test bind-13.1 {Tk_BindEvent procedure} -setup {
    frame .t.f -class Test -width 150 -height 100
    pack .t.f
    focus -force .t.f
    update
    set x {}
} -body {
    bind Test <KeyPress> {lappend x "%W %K Test KeyPress"}
    bind all <KeyPress> {lappend x "%W %K all KeyPress"}
    bind Test : {lappend x "%W %K Test :"}
    bind all  _ {lappend x "%W %K all _"}
    bind .t.f : {lappend x "%W %K .t.f :"}

    event generate .t.f <Key-colon>
    event generate .t.f <Key-plus>
    event generate .t.f <Key-underscore>
    return $x
} -cleanup {
    destroy .t.f
    bind all <KeyPress> {}
    bind Test <KeyPress> {}
    bind all _ {}
    bind Test : {}
} -result {{.t.f colon .t.f :} {.t.f colon Test :} {.t.f colon all KeyPress} {.t.f plus Test KeyPress} {.t.f plus all KeyPress} {.t.f underscore Test KeyPress} {.t.f underscore all _}}

test bind-13.2 {Tk_BindEvent procedure} -setup {
    frame .t.f -class Test -width 150 -height 100
    pack .t.f
    focus -force .t.f
    update
    set x {}
} -body {
    bind Test <KeyPress> {lappend x "%W %K Test press any"; break}
    bind all <KeyPress> {continue; lappend x "%W %K all press any"}
    bind .t.f : {lappend x "%W %K .t.f pressed colon"}

    event generate .t.f <Key-colon>
    return $x
} -cleanup {
    destroy .t.f
    bind all <KeyPress> {}
    bind Test <KeyPress> {}
} -result {{.t.f colon .t.f pressed colon} {.t.f colon Test press any}}

test bind-13.3 {Tk_BindEvent procedure} -setup {
    proc bgerror args {}
    frame .t.f -class Test -width 150 -height 100
    pack .t.f
    focus -force .t.f
    update
    set x {}
} -body {
    bind Test <KeyPress> {lappend x "%W %K Test press any"; error Test}
    bind .t.f : {lappend x "%W %K .t.f pressed colon"}
    event generate .t.f <Key-colon>
    update
    list $x $errorInfo
} -cleanup {
    destroy .t.f
    bind Test <KeyPress> {}
    rename bgerror {}
}  -result {{{.t.f colon .t.f pressed colon} {.t.f colon Test press any}} {Test
    while executing
"error Test"
    (command bound to event)}}
test bind-13.4 {Tk_BindEvent procedure} -setup {
    proc foo {} {
        set x 44
        event generate .t.f <Key-colon>
    }
    frame .t.f -class Test -width 150 -height 100
    pack .t.f
    focus -force .t.f
    update
    set x {}
} -body {
    bind Test : {lappend x "%W %K Test"}
    bind .t.f : {lappend x "%W %K .t.f"}
    foo
    return $x
} -cleanup {
    destroy .t.f
    bind Test : {}
} -result {{.t.f colon .t.f} {.t.f colon Test}}

test bind-13.5 {Tk_BindEvent procedure} -body {
    bind all <Destroy> {lappend x "%W destroyed"}
    set x {}
    frame .t.g -gorp foo
} -cleanup {
    bind all <Destroy> {}
} -returnCodes error -result {unknown option "-gorp"}
test bind-13.6 {Tk_BindEvent procedure} -body {
    bind all <Destroy> {lappend x "%W destroyed"}
    set x {}
    catch {frame .t.g -gorp foo}
    return $x
} -cleanup {
    bind all <Destroy> {}
} -result {{.t.g destroyed}}

test bind-13.7 {Tk_BindEvent procedure} -setup {
    frame .t.f -class Test -width 150 -height 100
    pack .t.f
    focus -force .t.f
    update
    set x {}
} -body {
    bind .t.f : {lappend x "%W (.t.f binding)"}
    bind Test : {lappend x "%W (Test binding)"}
    bind all : {bind .t.f : {}; lappend x "%W (all binding)"}
    event generate .t.f <Key-colon>
    return $x
} -cleanup {
    bind Test : {}
    bind all : {}
    destroy .t.f
} -result {{.t.f (.t.f binding)} {.t.f (Test binding)} {.t.f (all binding)}}
test bind-13.8 {Tk_BindEvent procedure} -setup {
    frame .t.f -class Test -width 150 -height 100
    pack .t.f
    focus -force .t.f
    update
    set x {}
} -body {
    bind .t.f : {lappend x "%W (.t.f binding)"}
    bind Test : {lappend x "%W (Test binding)"}
    bind all : {destroy .t.f; lappend x "%W (all binding)"}
    event generate .t.f <Key-colon>
    return $x
} -cleanup {
    bind Test : {}
    bind all : {}
    destroy .t.f
} -result {{.t.f (.t.f binding)} {.t.f (Test binding)} {.t.f (all binding)}}

test bind-13.9 {Tk_BindEvent procedure} -setup {
    frame .t.f -class Test -width 150 -height 100
    pack .t.f
    focus -force .t.f
    update
    set x {}
} -body {
    bind .t.f <1> {lappend x "%W z (.t.f <1> binding)"}
    bind .t.f <ButtonPress> {lappend x "%W z (.t.f <ButtonPress> binding)"}
    event generate .t.f <Button-1>
    event generate .t.f <Button-2>
    return $x
} -cleanup {
    destroy .t.f
} -result {{.t.f z (.t.f <1> binding)} {.t.f z (.t.f <ButtonPress> binding)}}
test bind-13.10 {Tk_BindEvent procedure: ignore NotifyInferior} -setup {
    frame .t.f -class Test -width 150 -height 100
    pack .t.f
    focus -force .t.f
    update
    set x {}
} -body {
    bind .t.f <Enter> "lappend x Enter%#"
    bind .t.f <Leave> "lappend x Leave%#"
    event generate .t.f <Enter> -serial 100 -detail NotifyAncestor
    event generate .t.f <Enter> -serial 101 -detail NotifyInferior
    event generate .t.f <Leave> -serial 102 -detail NotifyAncestor
    event generate .t.f <Leave> -serial 103 -detail NotifyInferior
    return $x
} -cleanup {
    destroy .t.f
} -result {Enter100 Leave102}
test bind-13.11 {Tk_BindEvent procedure: collapse Motions} -setup {
    frame .t.f -class Test -width 150 -height 100
    pack .t.f
    focus -force .t.f
    update
    set x {}
} -body {
    bind .t.f <Motion> "lappend x Motion%#(%x,%y)"
    event generate .t.f <Motion> -serial 100 -x 100 -y 200 -when tail
    update
    event generate .t.f <Motion> -serial 101 -x 200 -y 300 -when tail
    event generate .t.f <Motion> -serial 102 -x 300 -y 400 -when tail
    update
    return $x
} -cleanup {
    destroy .t.f
} -result {Motion100(100,200) Motion102(300,400)}
test bind-13.12 {Tk_BindEvent procedure: collapse repeating modifiers} -setup {
    frame .t.f -class Test -width 150 -height 100
    pack .t.f
    focus -force .t.f
    update
} -body {
    bind .t.f <Key> "lappend x %K%#"
    bind .t.f <KeyRelease> "lappend x %K%#"
    event generate .t.f <Key-Shift_L> -serial 100 -when tail
    event generate .t.f <KeyRelease-Shift_L> -serial 101 -when tail
    event generate .t.f <Key-Shift_L> -serial 102 -when tail
    event generate .t.f <KeyRelease-Shift_L> -serial 103 -when tail
    update
} -cleanup {
    destroy .t.f
} -result {}
test bind-13.13 {Tk_BindEvent procedure: valid key detail} -setup {
    frame .t.f -class Test -width 150 -height 100
    pack .t.f
    focus -force .t.f
    update
    set x {}
} -body {
    bind .t.f <Key> "lappend x Key%K"
    bind .t.f <KeyRelease> "lappend x Release%K"
    event generate .t.f <Key> -keysym colon
    event generate .t.f <KeyRelease> -keysym colon
    return $x
} -cleanup {
    destroy .t.f
} -result {Keycolon Releasecolon}
test bind-13.14 {Tk_BindEvent procedure: invalid key detail} -setup {
    frame .t.f -class Test -width 150 -height 100
    pack .t.f
    focus -force .t.f
    update
    set x {}
} -body {
    bind .t.f <Key> "lappend x Key%K"
    bind .t.f <KeyRelease> "lappend x Release%K"
    event generate .t.f <Key> -keycode -1
    event generate .t.f <KeyRelease> -keycode -1
    return $x
} -cleanup {
    destroy .t.f
} -result {Key?? Release??}
test bind-13.15 {Tk_BindEvent procedure: button detail} -setup {
    frame .t.f -class Test -width 150 -height 100
    pack .t.f
    focus -force .t.f
    update
    set x {}
} -body {
    bind .t.f <Button> "lappend x Button%b"
    bind .t.f <ButtonRelease> "lappend x Release%b"
    event generate .t.f <Button> -button 1
    event generate .t.f <ButtonRelease> -button 3
    set x
} -cleanup {
    destroy .t.f
} -result {Button1 Release3}
test bind-13.16 {Tk_BindEvent procedure: virtual detail} -setup {
    frame .t.f -class Test -width 150 -height 100
    pack .t.f
    focus -force .t.f
    update
    set x {}
} -body {
    bind .t.f <<Paste>> "lappend x Paste"
    event generate .t.f <<Paste>>
    return $x
} -cleanup {
    destroy .t.f
} -result {Paste}
test bind-13.17 {Tk_BindEvent procedure: virtual event in event stream} -setup {
    frame .t.f -class Test -width 150 -height 100
    pack .t.f
    focus -force .t.f
    update
    set x {}
} -body {
    bind .t.f <<Paste>> "lappend x Paste"
    event generate .t.f <<Paste>>
    return $x
} -cleanup {
    destroy .t.f
} -result {Paste}
test bind-13.18 {Tk_BindEvent procedure: match detail physical} -setup {
    frame .t.f -class Test -width 150 -height 100
    pack .t.f
    focus -force .t.f
    update
    set x {}
} -body {
    bind .t.f <Button-2> {set x Button-2}
    event add <<Paste>> <Button-2>
    bind .t.f <<Paste>> {set x Paste}
    event generate .t.f <Button-2>
    return $x
} -cleanup {
    destroy .t.f
    event delete <<Paste>> <Button-2>
} -result {Button-2}

test bind-13.19 {Tk_BindEvent procedure: no match detail physical} -setup {
    frame .t.f -class Test -width 150 -height 100
    pack .t.f
    focus -force .t.f
    update
    set x {}
} -body {
    event add <<Paste>> <Button-2>
    bind .t.f <<Paste>> {set x Paste}
    event generate .t.f <Button-2>
    return $x
} -cleanup {
    destroy .t.f
    event delete <<Paste>> <Button-2>
} -result {Paste}
test bind-13.20 {Tk_BindEvent procedure: match detail virtual} -setup {
    frame .t.f -class Test -width 150 -height 100
    pack .t.f
    focus -force .t.f
    update
    set x {}
} -body {
    event add <<Paste>> <Button-2>
    bind .t.f <<Paste>> "lappend x Paste"
    event generate .t.f <Button-2>
    return $x
} -cleanup {
    destroy .t.f
    event delete <<Paste>> <Button-2>
} -result {Paste}
test bind-13.21 {Tk_BindEvent procedure: no match detail virtual} -setup {
    frame .t.f -class Test -width 150 -height 100
    pack .t.f
    focus -force .t.f
    update
    set x {}
} -body {
    event add <<Paste>> <Button-2>
    bind .t.f <<Paste>> "lappend x Paste"
    event generate .t.f <Button>
    return $x
} -cleanup {
    destroy .t.f
    event delete <<Paste>> <Button-2>
} -result {}
test bind-13.22 {Tk_BindEvent procedure: match no-detail physical} -setup {
    frame .t.f -class Test -width 150 -height 100
    pack .t.f
    focus -force .t.f
    update
    set x {}
} -body {
    bind .t.f <Button> {set x Button}
    event add <<Paste>> <Button>
    bind .t.f <<Paste>> {set x Paste}
    event generate .t.f <Button-2>
    return $x
} -cleanup {
    destroy .t.f
    event delete <<Paste>> <Button>
} -result {Button}
test bind-13.23 {Tk_BindEvent procedure: no match no-detail physical} -setup {
    frame .t.f -class Test -width 150 -height 100
    pack .t.f
    focus -force .t.f
    update
    set x {}
} -body {
    event add <<Paste>> <Button>
    bind .t.f <<Paste>> {set x Paste}
    event generate .t.f <Button-2>
    return $x
} -cleanup {
    destroy .t.f
    event delete <<Paste>> <Button>
} -result {Paste}
test bind-13.24 {Tk_BindEvent procedure: match no-detail virtual} -setup {
    frame .t.f -class Test -width 150 -height 100
    pack .t.f
    focus -force .t.f
    update
    set x {}
} -body {
    event add <<Paste>> <Button>
    bind .t.f <<Paste>> "lappend x Paste"
    event generate .t.f <Button-2>
    return $x
} -cleanup {
    destroy .t.f
    event delete <<Paste>> <Button>
} -result {Paste}
test bind-13.25 {Tk_BindEvent procedure: no match no-detail virtual} -setup {
    frame .t.f -class Test -width 150 -height 100
    pack .t.f
    focus -force .t.f
    update
    set x {}
} -body {
    event add <<Paste>> <Key>
    bind .t.f <<Paste>> "lappend x Paste"
    event generate .t.f <Button>
    return $x
} -cleanup {
    destroy .t.f
    event delete <<Paste>> <Key>
} -result {}
test bind-13.26 {Tk_BindEvent procedure: precedence} -setup {
    frame .t.f -class Test -width 150 -height 100
    pack .t.f
    focus -force .t.f
    update
    set x {}
} -body {
    event add <<Paste>> <Button-2>
    event add <<Copy>> <Button>
    bind .t.f <Button-2> "lappend x Button-2"
    bind .t.f <<Paste>> "lappend x Paste"
    bind .t.f <Button> "lappend x Button"
    bind .t.f <<Copy>> "lappend x Copy"

    event generate .t.f <Button-2>
    bind .t.f <Button-2> {}
    event generate .t.f <Button-2>
    bind .t.f <<Paste>> {}
    event generate .t.f <Button-2>
    bind .t.f <Button> {}
    event generate .t.f <Button-2>
    bind .t.f <<Copy>> {}
    event generate .t.f <Button-2>
    return $x
} -cleanup {
    destroy .t.f
    event delete <<Paste>> <Button-2>
    event delete <<Copy>> <Button>
} -result {Button-2 Paste Button Copy}
test bind-13.27 {Tk_BindEvent procedure: no detail virtual pattern list} -setup {
    frame .t.f -class Test -width 150 -height 100
    pack .t.f
    focus -force .t.f
    update
    set x {}
} -body {
    bind .t.f <Button-2> {set x Button-2}
    event generate .t.f <Button-2>
    return $x
} -cleanup {
    destroy .t.f
} -result {Button-2}
test bind-13.28 {Tk_BindEvent procedure: detail virtual pattern list} -setup {
    frame .t.f -class Test -width 150 -height 100
    pack .t.f
    focus -force .t.f
    update
    set x {}
} -body {
    event add <<Paste>> <Button-2>
    bind .t.f <<Paste>> {set x Paste}
    event generate .t.f <Button-2>
    return $x
} -cleanup {
    destroy .t.f
    event delete <<Paste>> <Button-2>
} -result {Paste}
test bind-13.29 {Tk_BindEvent procedure: no no-detail virtual pattern list} -setup {
    frame .t.f -class Test -width 150 -height 100
    pack .t.f
    focus -force .t.f
    update
    set x {}
} -body {
    bind .t.f <Button> {set x Button}
    event generate .t.f <Button-2>
    return $x
} -cleanup {
    destroy .t.f
} -result {Button}
test bind-13.30 {Tk_BindEvent procedure: no-detail virtual pattern list} -setup {
    frame .t.f -class Test -width 150 -height 100
    pack .t.f
    focus -force .t.f
    update
    set x {}
} -body {
    event add <<Paste>> <Button>
    bind .t.f <<Paste>> {set x Paste}
    event generate .t.f <Button-2>
    return $x
} -cleanup {
    destroy .t.f
    event delete <<Paste>> <Button>
} -result {Paste}
test bind-13.31 {Tk_BindEvent procedure: no match} -setup {
    frame .t.f -class Test -width 150 -height 100
    pack .t.f
    focus -force .t.f
    update
} -body {
    event generate .t.f <Button-2>
} -cleanup {
    destroy .t.f
} -result {}
test bind-13.32 {Tk_BindEvent procedure: match} -setup {
    frame .t.f -class Test -width 150 -height 100
    pack .t.f
    focus -force .t.f
    update
    set x {}
} -body {
    bind .t.f <Button-2> {set x Button-2}
    event generate .t.f <Button-2>
    return $x
} -cleanup {
    destroy .t.f
} -result {Button-2}
test bind-13.33 {Tk_BindEvent procedure: many C bindings cause realloc} -setup {
    # this test might not be useful anymore [#3009998]
    frame .t.f -class Test -width 150 -height 100
    pack .t.f
    focus -force .t.f
    update
    set x {}
} -body {
    bindtags .t.f {a b c d e f g h i j k l m n o p}
    foreach p [bindtags .t.f] {
        bind $p <1> "lappend x $p"
    }
    event generate .t.f <1>
    return $x
} -cleanup {
    foreach p [bindtags .t.f] {bind $p <1> {}}
    destroy .t.f
} -result {a b c d e f g h i j k l m n o p}
test bind-13.34 {Tk_BindEvent procedure: multiple tags} -setup {
    frame .t.f -class Test -width 150 -height 100
    pack .t.f
    focus -force .t.f
    update
    set x {}
} -body {
    bind .t.f <Button-2> {lappend x .t.f}
    bind Test <Button-2> {lappend x Button}
    event generate .t.f <Button-2>
    return $x
} -cleanup {
    destroy .t.f
    bind Test <Button-2> {}
} -result {.t.f Button}
test bind-13.35 {Tk_BindEvent procedure: execute binding} -setup {
    frame .t.f -class Test -width 150 -height 100
    pack .t.f
    focus -force .t.f
    update
    set x {}
} -body {
    bind .t.f <1> {lappend x 1}
    event generate .t.f <1>
    return $x
} -cleanup {
    destroy .t.f
} -result {1}
test bind-13.38 {Tk_BindEvent procedure: binding gets to run} -setup {
    frame .t.f -class Test -width 150 -height 100
    pack .t.f
    focus -force .t.f
    update
    set x {}
} -body {
    bind Test <1> {lappend x Test}
    bind .t.f <1> {lappend x .t.f}
    event generate .t.f <1>
    return $x
} -cleanup {
    destroy .t.f
    bind Test <1> {}
} -result {.t.f Test}
test bind-13.41 {Tk_BindEvent procedure: continue in script} -setup {
    frame .t.f -class Test -width 150 -height 100
    pack .t.f
    focus -force .t.f
    update
    set x {}
} -body {
    bind .t.f <Button-2> {lappend x b1; continue; lappend x b2}
    bind Test <Button-2> {lappend x B1; continue; lappend x B2}
    event generate .t.f <Button-2>
    return $x
} -cleanup {
    destroy .t.f
    bind Test <Button-2> {}
} -result {b1 B1}
test bind-13.43 {Tk_BindEvent procedure: break in script} -setup {
    frame .t.f -class Test -width 150 -height 100
    pack .t.f
    focus -force .t.f
    update
    set x {}
} -body {
    bind .t.f <Button-2> {lappend x b1; break; lappend x b2}
    bind Test <Button-2> {lappend x B1; break; lappend x B2}
    event generate .t.f <Button-2>
    return $x
} -cleanup {
    destroy .t.f
    bind Test <Button-2> {}
} -result  {b1}
test bind-13.45 {Tk_BindEvent procedure: error in script} -setup {
    proc bgerror msg {
        global x
        lappend x $msg
    }
    frame .t.f -class Test -width 150 -height 100
    pack .t.f
    focus -force .t.f
    update
    set x {}
} -body {
    bind .t.f <Button-2> {lappend x b1; blap}
    bind Test <Button-2> {lappend x B1}
    event generate .t.f <Button-2>
    update
    return $x
} -cleanup {
    destroy .t.f
    bind Test <Button-2> {}
    proc bgerror args {}
} -result {b1 {invalid command name "blap"}}

test bind-15.1 {MatchPatterns procedure, ignoring type mismatches} -setup {
    frame .t.f -class Test -width 150 -height 100
    pack .t.f
    focus -force .t.f
    update
} -body {
    bind .t.f 12 {set x 1}
    set x 0
    event generate .t.f <Key-1>
    event generate .t.f <KeyRelease-1>
    event generate .t.f <Key-2>
    event generate .t.f <KeyRelease-2>
    return $x
} -cleanup {
    destroy .t.f
} -result {1}
test bind-15.2 {MatchPatterns procedure, ignoring type mismatches} -setup {
    frame .t.f -class Test -width 150 -height 100
    pack .t.f
    focus -force .t.f
    update
} -body {
    bind .t.f 12 {set x 1}
    set x 0
    event generate .t.f <Key-1>
    event generate .t.f <Enter>
    event generate .t.f <KeyRelease-1>
    event generate .t.f <Leave>
    event generate .t.f <Key-2>
    event generate .t.f <KeyRelease-2>
    return $x
} -cleanup {
    destroy .t.f
} -result {1}
test bind-15.3 {MatchPatterns procedure, ignoring type mismatches} -setup {
    frame .t.f -class Test -width 150 -height 100
    pack .t.f
    focus -force .t.f
    update
} -body {
    bind .t.f 12 {set x 1}
    set x 0
    event generate .t.f <Key-1>
    event generate .t.f <Button-1>
    event generate .t.f <Key-2>
    return $x
} -cleanup {
    destroy .t.f
} -result {0}
test bind-15.4 {MatchPatterns procedure, ignoring type mismatches} -setup {
    frame .t.f -class Test -width 150 -height 100
    pack .t.f
    focus -force .t.f
    update
} -body {
    bind .t.f <Double-1> {set x 1}
    set x 0
    event generate .t.f <Button-1>
    event generate .t.f <ButtonRelease-1>
    event generate .t.f <Button-1>
    event generate .t.f <ButtonRelease-1>
    return $x
} -cleanup {
    destroy .t.f
} -result {1}
test bind-15.5 {MatchPatterns procedure, ignoring type mismatches} -setup {
    frame .t.f -class Test -width 150 -height 100
    pack .t.f
    focus -force .t.f
    update
} -body {
    bind .t.f <Double-ButtonRelease> {set x 1}
    set x 0
    event generate .t.f <Button-1>
    event generate .t.f <ButtonRelease-1>
    event generate .t.f <Button-2>
    event generate .t.f <ButtonRelease-2>
    return $x
} -cleanup {
    destroy .t.f
} -result {1}
test bind-15.6 {MatchPatterns procedure, ignoring type mismatches} -setup {
    frame .t.f -class Test -width 150 -height 100
    pack .t.f
    focus -force .t.f
    update
} -body {
    bind .t.f <Double-1> {set x 1}
    set x 0
    event generate .t.f <Button-1>
    event generate .t.f <Key-a>
    event generate .t.f <ButtonRelease-1>
    event generate .t.f <Button-1>
    event generate .t.f <ButtonRelease-1>
    return $x
} -cleanup {
    destroy .t.f
} -result {0}
test bind-15.7 {MatchPatterns procedure, ignoring type mismatches} -setup {
    frame .t.f -class Test -width 150 -height 100
    pack .t.f
    focus -force .t.f
    update
} -body {
    bind .t.f <Double-1> {set x 1}
    set x 0
    event generate .t.f <Button-1>
    event generate .t.f <Key-Shift_L>
    event generate .t.f <ButtonRelease-1>
    event generate .t.f <Button-1>
    event generate .t.f <ButtonRelease-1>
    return $x
} -cleanup {
    destroy .t.f
} -result {1}
test bind-15.8 {MatchPatterns procedure, ignoring type mismatches} -setup {
    frame .t.f -class Test -width 150 -height 100
    pack .t.f
    focus -force .t.f
    update
} -body {
    bind .t.f ab {set x 1}
    set x 0
    event generate .t.f <Key-a>
    event generate .t.f <Key-c>
    event generate .t.f <Key-b>
    return $x
} -cleanup {
    destroy .t.f
} -result {0}
test bind-15.9 {MatchPatterns procedure, modifier checks} -setup {
    frame .t.f -class Test -width 150 -height 100
    pack .t.f
    focus -force .t.f
    update
} -body {
    bind .t.f <M1-M2-Key> {set x 1}
    set x 0
    event generate .t.f <Key-a> -state 0x18
    return $x
} -cleanup {
    destroy .t.f
} -result {1}
test bind-15.10 {MatchPatterns procedure, modifier checks} -setup {
    frame .t.f -class Test -width 150 -height 100
    pack .t.f
    focus -force .t.f
    update
} -body {
    bind .t.f <M1-M2-Key> {set x 1}
    set x 0
    event generate .t.f <Key-a> -state 0xfc
    return $x
} -cleanup {
    destroy .t.f
} -result {1}
test bind-15.11 {MatchPatterns procedure, modifier checks} -setup {
    frame .t.f -class Test -width 150 -height 100
    pack .t.f
    focus -force .t.f
    update
} -body {
    bind .t.f <M1-M2-Key> {set x 1}
    set x 0
    event generate .t.f <Key-a> -state 0x8
    return $x
} -cleanup {
    destroy .t.f
} -result {0}
test bind-15.12 {MatchPatterns procedure, ignore modifier presses and releases} -constraints {
    nonPortable
} -setup {
    frame .t.f -class Test -width 150 -height 100
    pack .t.f
    focus -force .t.f
    update
} -body {
    # This test is non-portable because the Shift_L keysym may behave
    # differently on some platforms.
    bind .t.f aB {set x 1}
    set x 0
    event generate .t.f <Key-a>
    event generate .t.f <Key-Shift_L>
    event generate .t.f <Key-b> -state 1
    return $x
} -cleanup {
    destroy .t.f
} -result {1}
test bind-15.13 {MatchPatterns procedure, checking detail} -setup {
    frame .t.f -class Test -width 150 -height 100
    pack .t.f
    focus -force .t.f
    update
} -body {
    bind .t.f ab {set x 1}
    set x 0
    event generate .t.f <Key-a>
    event generate .t.f <Key-c>
    return $x
} -cleanup {
    destroy .t.f
} -result {0}
test bind-15.14 {MatchPatterns procedure, checking "nearby"} -setup {
    frame .t.f -class Test -width 150 -height 100
    pack .t.f
    focus -force .t.f
    update
} -body {
    bind .t.f <Double-1> {set x 1}
    set x 0
    event generate .t.f <Button-2>
    event generate .t.f <ButtonRelease-2>
    event generate .t.f <Button-1> -x 30 -y 40
    event generate .t.f <Button-1> -x 31 -y 39
    event generate .t.f <ButtonRelease-1>
    return $x
} -cleanup {
    destroy .t.f
} -result {1}
test bind-15.15 {MatchPatterns procedure, checking "nearby"} -setup {
    frame .t.f -class Test -width 150 -height 100
    pack .t.f
    focus -force .t.f
    update
} -body {
    bind .t.f <Double-1> {set x 1}
    set x 0
    event generate .t.f <Button-2>
    event generate .t.f <ButtonRelease-2>
    event generate .t.f <Button-1> -x 30 -y 40
    event generate .t.f <Button-1> -x 29 -y 41
    event generate .t.f <ButtonRelease-1>
    return $x
} -cleanup {
    destroy .t.f
} -result {1}
test bind-15.16 {MatchPatterns procedure, checking "nearby"} -setup {
    frame .t.f -class Test -width 150 -height 100
    pack .t.f
    focus -force .t.f
    update
} -body {
    bind .t.f <Double-1> {set x 1}
    set x 0
    event generate .t.f <Button-2>
    event generate .t.f <ButtonRelease-2>
    event generate .t.f <Button-1> -x 30 -y 40
    event generate .t.f <Button-1> -x 40 -y 40
    event generate .t.f <ButtonRelease-2>
    return $x
} -cleanup {
    destroy .t.f
} -result {0}
test bind-15.17 {MatchPatterns procedure, checking "nearby"} -setup {
    frame .t.f -class Test -width 150 -height 100
    pack .t.f
    focus -force .t.f
    update
} -body {
    bind .t.f <Double-1> {set x 1}
    set x 0
    event generate .t.f <Button-2>
    event generate .t.f <ButtonRelease-2>
    event generate .t.f <Button-1> -x 30 -y 40
    event generate .t.f <Button-1> -x 20 -y 40
    event generate .t.f <ButtonRelease-1>
    return $x
} -cleanup {
    destroy .t.f
} -result {0}
test bind-15.18 {MatchPatterns procedure, checking "nearby"} -setup {
    frame .t.f -class Test -width 150 -height 100
    pack .t.f
    focus -force .t.f
    update
} -body {
    bind .t.f <Double-1> {set x 1}
    set x 0
    event generate .t.f <Button-2>
    event generate .t.f <ButtonRelease-2>
    event generate .t.f <Button-1> -x 30 -y 40
    event generate .t.f <Button-1> -x 30 -y 30
    event generate .t.f <ButtonRelease-1>
    return $x
} -cleanup {
    destroy .t.f
} -result {0}
test bind-15.19 {MatchPatterns procedure, checking "nearby"} -setup {
    frame .t.f -class Test -width 150 -height 100
    pack .t.f
    focus -force .t.f
    update
} -body {
    bind .t.f <Double-1> {set x 1}
    set x 0
    event generate .t.f <Button-2>
    event generate .t.f <ButtonRelease-2>
    event generate .t.f <Button-1> -x 30 -y 40
    event generate .t.f <Button-1> -x 30 -y 50
    event generate .t.f <ButtonRelease-1>
    return $x
} -cleanup {
    destroy .t.f
} -result {0}
test bind-15.20 {MatchPatterns procedure, checking "nearby"} -setup {
    frame .t.f -class Test -width 150 -height 100
    pack .t.f
    focus -force .t.f
    update
} -body {
    bind .t.f <Double-1> {set x 1}
    set x 0
    event generate .t.f <Button-2>
    event generate .t.f <ButtonRelease-2>
    event generate .t.f <Button-1> -time 300
    event generate .t.f <Button-1> -time 700
    event generate .t.f <ButtonRelease-1>
    return $x
} -cleanup {
    destroy .t.f
} -result {1}
test bind-15.21 {MatchPatterns procedure, checking "nearby"} -setup {
    frame .t.f -class Test -width 150 -height 100
    pack .t.f
    focus -force .t.f
    update
} -body {
    bind .t.f <Double-1> {set x 1}
    set x 0
    event generate .t.f <Button-2>
    event generate .t.f <ButtonRelease-2>
    event generate .t.f <Button-1> -time 300
    event generate .t.f <Button-1> -time 900
    event generate .t.f <ButtonRelease-1>
    return $x
} -cleanup {
    destroy .t.f
} -result {0}
test bind-15.22 {MatchPatterns procedure, time wrap-around} -setup {
    frame .t.f -class Test -width 150 -height 100
    pack .t.f
    focus -force .t.f
    update
} -body {
    bind .t.f <Double-1> {set x 1}
    set x 0
    event generate .t.f <Button-1> -time -100
    event generate .t.f <Button-1> -time 200
    event generate .t.f <ButtonRelease-1>
    return $x
} -cleanup {
    destroy .t.f
} -result {1}
test bind-15.23 {MatchPatterns procedure, time wrap-around} -setup {
    frame .t.f -class Test -width 150 -height 100
    pack .t.f
    focus -force .t.f
    update
} -body {
    bind .t.f <Double-1> {set x 1}
    set x 0
    event generate .t.f <Button-1> -time -100
    event generate .t.f <Button-1> -time 500
    event generate .t.f <ButtonRelease-1>
    return $x
} -cleanup {
    destroy .t.f
} -result {0}
test bind-15.24 {MatchPatterns procedure, virtual event} -setup {
    frame .t.f -class Test -width 150 -height 100
    pack .t.f
    focus -force .t.f
    update
    set x {}
} -body {
    event add <<Paste>> <Button-1>
    bind .t.f <<Paste>> {lappend x paste}
    event generate .t.f <Button-1>
    event generate .t.f <ButtonRelease-1>
    set x
} -cleanup {
    destroy .t.f
    event delete <<Paste>> <Button-1>
} -result {paste}
test bind-15.25 {MatchPatterns procedure, reject a  virtual event} -setup {
    frame .t.f -class Test -width 150 -height 100
    pack .t.f
    focus -force .t.f
    update
    set x {}
} -body {
    event add <<Paste>> <Shift-Button-1>
    bind .t.f <<Paste>> {lappend x paste}
    event generate .t.f <Button-1>
    event generate .t.f <ButtonRelease-1>
    set x
} -cleanup {
    destroy .t.f
    event delete <<Paste>> <Shift-Button-1>
} -result {}
test bind-15.26 {MatchPatterns procedure, reject a virtual event} -setup {
    frame .t.f -class Test -width 150 -height 100
    pack .t.f
    focus -force .t.f
    update
    set x {}
} -body {
    event add <<V1>> <Button>
    event add <<V2>> <Button-1>
    event add <<V3>> <Shift-Button-1>
    bind .t.f <<V2>> "lappend x V2%#"
    event generate .t.f <Button> -serial 101
    event generate .t.f <Button-1> -serial 102
    event generate .t.f <Shift-Button-1> -serial 103
    event generate .t.f <ButtonRelease-1>
    bind .t.f <Shift-Button-1> "lappend x Shift-Button-1"
    event generate .t.f <Button> -serial 104
    event generate .t.f <Button-1> -serial 105
    event generate .t.f <Shift-Button-1> -serial 106
    event generate .t.f <ButtonRelease-1>
    set x
} -cleanup {
    destroy .t.f
    event delete <<V1>> <Button>
    event delete <<V2>> <Button-1>
    event delete <<V3>> <Shift-Button-1>
} -result {V2102 V2103 V2105 Shift-Button-1}
test bind-15.27 {MatchPatterns procedure, conflict resolution} -setup {
    frame .t.f -class Test -width 150 -height 100
    pack .t.f
    focus -force .t.f
    update
} -body {
    bind .t.f <KeyPress> {set x 0}
    bind .t.f 1 {set x 1}
    set x none
    event generate .t.f <Key-1>
    return $x
} -cleanup {
    destroy .t.f
} -result {1}
test bind-15.28 {MatchPatterns procedure, conflict resolution} -setup {
    frame .t.f -class Test -width 150 -height 100
    pack .t.f
    focus -force .t.f
    update
} -body {
    bind .t.f <KeyPress> {set x 0}
    bind .t.f 1 {set x 1}
    set x none
    event generate .t.f <Key-2>
    return $x
} -cleanup {
    destroy .t.f
} -result {0}
test bind-15.29 {MatchPatterns procedure, conflict resolution} -setup {
    frame .t.f -class Test -width 150 -height 100
    pack .t.f
    focus -force .t.f
    update
} -body {
    bind .t.f <KeyPress> {lappend x 0}
    bind .t.f 1 {lappend x 1}
    bind .t.f 21 {lappend x 2}
    set x none
    event generate .t.f <Key-2>
    event generate .t.f <KeyRelease-2>
    event generate .t.f <Key-1>
    set x
} -cleanup {
    destroy .t.f
} -result {none 0 2}
test bind-15.30 {MatchPatterns procedure, conflict resolution} -setup {
    frame .t.f -class Test -width 150 -height 100
    pack .t.f
    focus -force .t.f
    update
} -body {
    bind .t.f <ButtonPress> {set x 0}
    bind .t.f <1> {set x 1}
    set x none
    event generate .t.f <Button-1>
    event generate .t.f <ButtonRelease-1>
    return $x
} -cleanup {
    destroy .t.f
} -result {1}
test bind-15.31 {MatchPatterns procedure, conflict resolution} -setup {
    frame .t.f -class Test -width 150 -height 100
    pack .t.f
    focus -force .t.f
    update
    set x {}
} -body {
    bind .t.f <M1-Key> {set x 0}
    bind .t.f <M2-Key> {set x 1}
    event generate .t.f <Key-a> -state 0x18
    return $x
} -cleanup {
    destroy .t.f
} -result {1}
test bind-15.32 {MatchPatterns procedure, conflict resolution} -setup {
    frame .t.f -class Test -width 150 -height 100
    pack .t.f
    focus -force .t.f
    update
} -body {
    bind .t.f <M2-Key> {set x 0}
    bind .t.f <M1-Key> {set x 1}
    set x none
    event generate .t.f <Key-a> -state 0x18
    return $x
} -cleanup {
    destroy .t.f
} -result {1}
test bind-15.33 {MatchPatterns procedure, conflict resolution} -setup {
    frame .t.f -class Test -width 150 -height 100
    pack .t.f
    focus -force .t.f
    update
    set x {}
} -body {
    bind .t.f <1> {lappend x single}
    bind Test <1> {lappend x single(Test)}
    bind Test <Double-1> {lappend x double(Test)}
    event generate .t.f <Button-1>
    event generate .t.f <Button-1>
    event generate .t.f <Button-1>
    event generate .t.f <ButtonRelease-1>
    set x
} -cleanup {
    destroy .t.f
    bind Test <1> {}
    bind Test <Double-1> {}
} -result {single single(Test) single double(Test) single double(Test)}


test bind-16.1 {ExpandPercents procedure} -setup {
    frame .t.f -class Test -width 150 -height 100
    pack .t.f
    focus -force .t.f
    update
} -body {
    bind .t.f <Enter> {set x abcd}
    set x none
    event generate .t.f <Enter>
    set x
} -cleanup {
    destroy .t.f
} -result {abcd}
test bind-16.2 {ExpandPercents procedure} -setup {
    frame .t.f -class Test -width 150 -height 100
    pack .t.f
    focus -force .t.f
    update
} -body {
    bind .t.f <Enter> {set x %#}
    set x none
    event generate .t.f <Enter> -serial 1234
    set x
} -cleanup {
    destroy .t.f
} -result {1234}
test bind-16.3 {ExpandPercents procedure} -setup {
    frame .t.f -class Test -width 150 -height 100
    pack .t.f
    focus -force .t.f
    update
} -body {
    bind .t.f <Configure> {set x %a}
    set x none
    event generate .t.f <Configure> -above .t -window .t.f
    set x
} -cleanup {
    destroy .t.f
} -result [winfo id .t]
test bind-16.4 {ExpandPercents procedure} -setup {
    frame .t.f -class Test -width 150 -height 100
    pack .t.f
    focus -force .t.f
    update
} -body {
    bind .t.f <Button> {set x %b}
    set x none
    event generate .t.f <Button-3>
    event generate .t.f <ButtonRelease-3>
    set x
} -cleanup {
    destroy .t.f
} -result {3}
test bind-16.5 {ExpandPercents procedure} -setup {
    frame .t.f -class Test -width 150 -height 100
    pack .t.f
    focus -force .t.f
    update
} -body {
    bind .t.f <Expose> {set x %c}
    set x none
    event generate .t.f <Expose> -count 47
    set x
} -cleanup {
    destroy .t.f
} -result {47}
test bind-16.6 {ExpandPercents procedure} -setup {
    frame .t.f -class Test -width 150 -height 100
    pack .t.f
    focus -force .t.f
    update
} -body {
    bind .t.f <Enter> {set x %d}
    set x none
    event generate .t.f <Enter> -detail NotifyAncestor
    set x
} -cleanup {
    destroy .t.f
} -result {NotifyAncestor}
test bind-16.7 {ExpandPercents procedure} -setup {
    frame .t.f -class Test -width 150 -height 100
    pack .t.f
    focus -force .t.f
    update
} -body {
    bind .t.f <Enter> {set x %d}
    set x none
    event generate .t.f <Enter> -detail NotifyVirtual
    set x
} -cleanup {
    destroy .t.f
} -result {NotifyVirtual}
test bind-16.8 {ExpandPercents procedure} -setup {
    frame .t.f -class Test -width 150 -height 100
    pack .t.f
    focus -force .t.f
    update
} -body {
    bind .t.f <Enter> {set x %d}
    set x none
    event generate .t.f <Enter> -detail NotifyNonlinear
    set x
} -cleanup {
    destroy .t.f
} -result {NotifyNonlinear}
test bind-16.9 {ExpandPercents procedure} -setup {
    frame .t.f -class Test -width 150 -height 100
    pack .t.f
    focus -force .t.f
    update
} -body {
    bind .t.f <Enter> {set x %d}
    set x none
    event generate .t.f <Enter> -detail NotifyNonlinearVirtual
    set x
} -cleanup {
    destroy .t.f
} -result {NotifyNonlinearVirtual}
test bind-16.10 {ExpandPercents procedure} -setup {
    frame .t.f -class Test -width 150 -height 100
    pack .t.f
    focus -force .t.f
    update
} -body {
    bind .t.f <Enter> {set x %d}
    set x none
    event generate .t.f <Enter> -detail NotifyPointer
    set x
} -cleanup {
    destroy .t.f
} -result {NotifyPointer}
test bind-16.11 {ExpandPercents procedure} -setup {
    frame .t.f -class Test -width 150 -height 100
    pack .t.f
    focus -force .t.f
    update
} -body {
    bind .t.f <Enter> {set x %d}
    set x none
    event generate .t.f <Enter> -detail NotifyPointerRoot
    set x
} -cleanup {
    destroy .t.f
} -result {NotifyPointerRoot}
test bind-16.12 {ExpandPercents procedure} -setup {
    frame .t.f -class Test -width 150 -height 100
    pack .t.f
    focus -force .t.f
    update
} -body {
    bind .t.f <Enter> {set x %d}
    set x none
    event generate .t.f <Enter> -detail NotifyDetailNone
    set x
} -cleanup {
    destroy .t.f
} -result {NotifyDetailNone}
test bind-16.13 {ExpandPercents procedure} -setup {
    frame .t.f -class Test -width 150 -height 100
    pack .t.f
    focus -force .t.f
    update
} -body {
    bind .t.f <Enter> {set x %f}
    set x none
    event generate .t.f <Enter> -focus 1
    return $x
} -cleanup {
    destroy .t.f
} -result {1}
test bind-16.14 {ExpandPercents procedure} -setup {
    frame .t.f -class Test -width 150 -height 100
    pack .t.f
    focus -force .t.f
    update
} -body {
    bind .t.f <Expose> {set x "%x %y %w %h"}
    set x none
    event generate .t.f <Expose> -x 24 -y 18 -width 147 -height 61
    set x
} -cleanup {
    destroy .t.f
} -result {24 18 147 61}
test bind-16.15 {ExpandPercents procedure} -setup {
    frame .t.f -class Test -width 150 -height 100
    pack .t.f
    focus -force .t.f
    update
} -body {
    bind .t.f <Configure> {set x "%x %y %w %h"}
    set x none
    event generate .t.f <Configure> -x 24 -y 18 -width 147 -height 61 -window .t.f
    set x
} -cleanup {
    destroy .t.f
} -result {24 18 147 61}
test bind-16.16 {ExpandPercents procedure} -setup {
    frame .t.f -class Test -width 150 -height 100
    pack .t.f
    focus -force .t.f
    update
} -body {
    bind .t.f <Key> {set x "%k"}
    set x none
    event generate .t.f <Key> -keycode 146
    set x
} -cleanup {
    destroy .t.f
} -result {146}
test bind-16.17 {ExpandPercents procedure} -setup {
    frame .t.f -class Test -width 150 -height 100
    pack .t.f
    focus -force .t.f
    update
} -body {
    bind .t.f <Enter> {set x "%m"}
    set x none
    event generate .t.f <Enter> -mode NotifyNormal
    set x
} -cleanup {
    destroy .t.f
} -result {NotifyNormal}
test bind-16.18 {ExpandPercents procedure} -setup {
    frame .t.f -class Test -width 150 -height 100
    pack .t.f
    focus -force .t.f
    update
} -body {
    bind .t.f <Enter> {set x "%m"}
    set x none
    event generate .t.f <Enter> -mode NotifyGrab
    set x
} -cleanup {
    destroy .t.f
} -result {NotifyGrab}
test bind-16.19 {ExpandPercents procedure} -setup {
    frame .t.f -class Test -width 150 -height 100
    pack .t.f
    focus -force .t.f
    update
} -body {
    bind .t.f <Enter> {set x "%m"}
    set x none
    event generate .t.f <Enter> -mode NotifyUngrab
    set x
} -cleanup {
    destroy .t.f
} -result {NotifyUngrab}
test bind-16.20 {ExpandPercents procedure} -setup {
    frame .t.f -class Test -width 150 -height 100
    pack .t.f
    focus -force .t.f
    update
    set x {}
} -body {
    bind .t.f <Enter> {set x "%m"}
    set x none
    event generate .t.f <Enter> -mode NotifyWhileGrabbed
    set x
} -cleanup {
    destroy .t.f
} -result {NotifyWhileGrabbed}
test bind-16.21 {ExpandPercents procedure} -setup {
    frame .t.f -class Test -width 150 -height 100
    pack .t.f
    focus -force .t.f
    update
} -body {
    bind .t.f <Map> {set x "%o"}
    set x none
    event generate .t.f <Map> -override 1 -window .t.f
    return $x
} -cleanup {
    destroy .t.f
} -result {1}
test bind-16.22 {ExpandPercents procedure} -setup {
    frame .t.f -class Test -width 150 -height 100
    pack .t.f
    focus -force .t.f
    update
} -body {
    bind .t.f <Reparent> {set x "%o"}
    set x none
    event generate .t.f <Reparent> -override true -window .t.f
    return $x
} -cleanup {
    destroy .t.f
} -result {1}
test bind-16.23 {ExpandPercents procedure} -setup {
    frame .t.f -class Test -width 150 -height 100
    pack .t.f
    focus -force .t.f
    update
} -body {
    bind .t.f <Configure> {set x "%o"}
    set x none
    event generate .t.f <Configure> -override 1 -window .t.f
    return $x
} -cleanup {
    destroy .t.f
} -result {1}
test bind-16.24 {ExpandPercents procedure} -setup {
    frame .t.f -class Test -width 150 -height 100
    pack .t.f
    focus -force .t.f
    update
} -body {
    bind .t.f <Circulate> {set x "%p"}
    set x none
    event generate .t.f <Circulate> -place PlaceOnTop -window .t.f
    set x
} -cleanup {
    destroy .t.f
} -result {PlaceOnTop}
test bind-16.25 {ExpandPercents procedure} -setup {
    frame .t.f -class Test -width 150 -height 100
    pack .t.f
    focus -force .t.f
    update
} -body {
    bind .t.f <Circulate> {set x "%p"}
    set x none
    event generate .t.f <Circulate> -place PlaceOnBottom -window .t.f
    set x
} -cleanup {
    destroy .t.f
} -result {PlaceOnBottom}
test bind-16.26 {ExpandPercents procedure} -setup {
    frame .t.f -class Test -width 150 -height 100
    pack .t.f
    focus -force .t.f
    update
} -body {
    bind .t.f <1> {set x "%s"}
    set x none
    event generate .t.f <Button-1> -state 1402
    event generate .t.f <ButtonRelease-1>
    set x
} -cleanup {
    destroy .t.f
} -result {1402}
test bind-16.27 {ExpandPercents procedure} -setup {
    frame .t.f -class Test -width 150 -height 100
    pack .t.f
    focus -force .t.f
    update
} -body {
    bind .t.f <Enter> {set x "%s"}
    set x none
    event generate .t.f <Enter> -state 0x3ff
    set x
} -cleanup {
    destroy .t.f
} -result {1023}
test bind-16.28 {ExpandPercents procedure} -setup {
    frame .t.f -class Test -width 150 -height 100
    pack .t.f
    focus -force .t.f
    update
} -body {
    bind .t.f <Visibility> {set x "%s"}
    set x none
    event generate .t.f <Visibility> -state VisibilityPartiallyObscured
    set x
} -cleanup {
    destroy .t.f
} -result {VisibilityPartiallyObscured}
test bind-16.29 {ExpandPercents procedure} -setup {
    frame .t.f -class Test -width 150 -height 100
    pack .t.f
    focus -force .t.f
    update
} -body {
    bind .t.f <Visibility> {set x "%s"}
    set x none
    event generate .t.f <Visibility> -state VisibilityUnobscured
    set x
} -cleanup {
    destroy .t.f
} -result {VisibilityUnobscured}
test bind-16.30 {ExpandPercents procedure} -setup {
    frame .t.f -class Test -width 150 -height 100
    pack .t.f
    focus -force .t.f
    update
} -body {
    bind .t.f <Visibility> {set x "%s"}
    set x none
    event generate .t.f <Visibility> -state VisibilityFullyObscured
    set x
} -cleanup {
    destroy .t.f
} -result {VisibilityFullyObscured}
test bind-16.31 {ExpandPercents procedure} -setup {
    frame .t.f -class Test -width 150 -height 100
    pack .t.f
    focus -force .t.f
    update
} -body {
    bind .t.f <Button> {set x "%t"}
    set x none
    event generate .t.f <Button> -time 4294
    event generate .t.f <ButtonRelease>
    set x
} -cleanup {
    destroy .t.f
} -result {4294}
test bind-16.32 {ExpandPercents procedure} -setup {
    frame .t.f -class Test -width 150 -height 100
    pack .t.f
    focus -force .t.f
    update
} -body {
    bind .t.f <Button> {set x "%x %y"}
    set x none
    event generate .t.f <Button> -x 881 -y 432
    event generate .t.f <ButtonRelease>
    set x
} -cleanup {
    destroy .t.f
} -result {881 432}
test bind-16.33 {ExpandPercents procedure} -setup {
    frame .t.f -class Test -width 150 -height 100
    pack .t.f
    focus -force .t.f
    update
} -body {
    bind .t.f <Reparent> {set x "%x %y"}
    set x none
    event generate .t.f <Reparent> -x 882 -y 431 -window .t.f
    set x
} -cleanup {
    destroy .t.f
} -result {882 431}
test bind-16.34 {ExpandPercents procedure} -setup {
    frame .t.f -class Test -width 150 -height 100
    pack .t.f
    focus -force .t.f
    update
} -body {
    bind .t.f <Enter> {set x "%x %y"}
    set x none
    event generate .t.f <Enter> -x 781 -y 632
    set x
} -cleanup {
    destroy .t.f
} -result {781 632}
test bind-16.35 {ExpandPercents procedure} -constraints {
    nonPortable
} -setup {
    frame .t.f -class Test -width 150 -height 100
    pack .t.f
    focus -force .t.f
    update
    set x {}
} -body {
    bind .t.f <Key> {lappend x "%A"}
    event generate .t.f <Key-a>
    event generate .t.f <Key-A> -state 1
    event generate .t.f <Key-Tab>
    event generate .t.f <Key-Return>
    event generate .t.f <Key-F1>
    event generate .t.f <Key-Shift_L>
    event generate .t.f <Key-space>
    event generate .t.f <Key-dollar> -state 1
    event generate .t.f <Key-braceleft> -state 1
    event generate .t.f <Key-Multi_key>
    event generate .t.f <Key-e>
    event generate .t.f <Key-apostrophe>
    set x
} -cleanup {
    destroy .t.f
} -result {a A {	} {\r} {{}} {{}} { } {\$} \\\{ {{}} {{}} \u00e9}
test bind-16.36 {ExpandPercents procedure} -setup {
    frame .t.f -class Test -width 150 -height 100
    pack .t.f
    focus -force .t.f
    update
} -body {
    bind .t.f <Configure> {set x "%B"}
    set x none
    event generate .t.f <Configure> -borderwidth 24 -window .t.f
    set x
} -cleanup {
    destroy .t.f
} -result {24}
test bind-16.37 {ExpandPercents procedure} -setup {
    frame .t.f -class Test -width 150 -height 100
    pack .t.f
    focus -force .t.f
    update
} -body {
    bind .t.f <Enter> {set x "%E"}
    set x none
    event generate .t.f <Enter> -sendevent 1
    return $x
} -cleanup {
    destroy .t.f
} -result {1}
test bind-16.38 {ExpandPercents procedure} -constraints {
    nonPortable
} -setup {
    frame .t.f -class Test -width 150 -height 100
    pack .t.f
    focus -force .t.f
    update
    set x {}
} -body {
    bind .t.f <Key> {lappend x %K}
    event generate .t.f <Key-a>
    event generate .t.f <Key-A> -state 1
    event generate .t.f <Key-Tab>
    event generate .t.f <Key-F1>
    event generate .t.f <Key-Shift_L>
    event generate .t.f <Key-space>
    event generate .t.f <Key-dollar> -state 1
    event generate .t.f <Key-braceleft> -state 1
    set x
} -cleanup {
    destroy .t.f
} -result {a A Tab F1 Shift_L space dollar braceleft}
test bind-16.39 {ExpandPercents procedure} -setup {
    frame .t.f -class Test -width 150 -height 100
    pack .t.f
    focus -force .t.f
    update
} -body {
    bind .t.f <Key> {set x "%N"}
    set x none
    event generate .t.f <Key-space>
    set x
} -cleanup {
    destroy .t.f
} -result {32}
test bind-16.40 {ExpandPercents procedure} -setup {
    frame .t.f -class Test -width 150 -height 100
    pack .t.f
    focus -force .t.f
    update
} -body {
    bind .t.f <Key> {set x "%S"}
    set x none
    event generate .t.f <Key-space> -subwindow .t
    set x
} -cleanup {
    destroy .t.f
} -result [winfo id .t]
test bind-16.41 {ExpandPercents procedure} -setup {
    frame .t.f -class Test -width 150 -height 100
    pack .t.f
    focus -force .t.f
    update
} -body {
    bind .t.f <Key> {set x "%T"}
    set x none
    event generate .t.f <Key>
    set x
} -cleanup {
    destroy .t.f
} -result {2}
test bind-16.42 {ExpandPercents procedure} -setup {
    frame .t.f -class Test -width 150 -height 100
    pack .t.f
    focus -force .t.f
    update
    set x {}
} -body {
    bind .t.f <Key> {set x "%W"}
    set x none
    event generate .t.f <Key>
    set x
} -cleanup {
    destroy .t.f
} -result {.t.f}
test bind-16.43 {ExpandPercents procedure} -setup {
    frame .t.f -class Test -width 150 -height 100
    pack .t.f
    focus -force .t.f
    update
} -body {
    bind .t.f <Button> {set x "%X %Y"}
    set x none
    event generate .t.f <Button> -rootx 422 -rooty 13
    event generate .t.f <ButtonRelease>
    set x
} -cleanup {
    destroy .t.f
} -result {422 13}
test bind-16.44 {ExpandPercents procedure} -setup {
    frame .t.f -class Test -width 150 -height 100
    pack .t.f
    focus -force .t.f
    update
} -body {
    bind .t.f <Gravity> {set x "%R %S"}
    set x none
    event generate .t.f <Gravity>
    set x
} -cleanup {
    destroy .t.f
} -result {?? ??}

test bind-16.45 {ExpandPercents procedure} -setup {
    set savedBind(Entry) [bind Entry <Key>]
    set savedBind(All) [bind all <Key>]
    entry .t.e
    pack .t.e
    focus -force .t.e
    foreach p [event info] {event delete $p}
    update
} -body {
    bind .t.e <Key> {set x "%M"}
    bind Entry <Key> {set y "%M"}
    bind all <Key> {set z "%M"}
    set x none; set y none; set z none
    event gen .t.e <Key-a>
    list $x $y $z
} -cleanup {
    destroy .t.e
    bind all <Key> $savedBind(All)
    bind Entry <Key> $savedBind(Entry)
    unset savedBind
} -result {0 1 2}
test bind-16.46 {ExpandPercents procedure} -setup {
    set savedBind(All) [bind all <Key>]
    set savedBind(Entry) [bind Entry <Key>]
    entry .t.e
    pack .t.e
    focus -force .t.e
    foreach p [event info] {event delete $p}
    update
} -body {
    bind all <Key> {set z "%M"}
    bind Entry <Key> {set y "%M"}
    bind .t.e <Key> {set x "%M"}
    set x none; set y none; set z none
    event gen .t.e <Key-a>
    list $x $y $z
} -cleanup {
    destroy .t.e
    bind Entry <Key> $savedBind(Entry)
    bind all <Key> $savedBind(All)
    unset savedBind
} -result {0 1 2}

test bind-17.1 {event command} -body {
    event
} -returnCodes error -result {wrong # args: should be "event option ?arg?"}
test bind-17.2 {event command} -body {
    event xyz
} -returnCodes error -result {bad option "xyz": must be add, delete, generate, or info}
test bind-17.3 {event command: add} -body {
    event add
} -returnCodes error -result {wrong # args: should be "event add virtual sequence ?sequence ...?"}
test bind-17.4 {event command: add 1} -body {
    event delete <<Paste>>
    event add <<Paste>> <Control-v>
    event info <<Paste>>
} -cleanup {
    event delete <<Paste>> <Control-v>
} -result {<Control-Key-v>}
test bind-17.5 {event command: add 2} -body {
    event delete <<Paste>>
    event add <<Paste>> <Control-v> <Button-2>
    lsort [event info <<Paste>>]
} -cleanup {
    event delete <<Paste>> <Control-v> <Button-2>
} -result {<Button-2> <Control-Key-v>}

test bind-17.6 {event command: add with error} -body {
    event add <<Paste>> <Control-v> <Button-2> abc <xyz> <1>
} -cleanup {
    event delete <<Paste>>
} -returnCodes error -result {bad event type or keysym "xyz"}
test bind-17.7 {event command: add with error} -body {
    event delete <<Paste>>
    catch {event add <<Paste>> <Control-v> <Button-2> abc <xyz> <1>}
    lsort [event info <<Paste>>]
} -cleanup {
    event delete <<Paste>>
} -result {<Button-2> <Control-Key-v> abc}

test bind-17.8 {event command: delete} -body {
    event delete
} -returnCodes error -result {wrong # args: should be "event delete virtual ?sequence ...?"}
test bind-17.9 {event command: delete many} -body {
    event delete <<Paste>>
    event add <<Paste>> <3> <1> <2> t
    event delete <<Paste>> <1> <2>
    lsort [event info <<Paste>>]
} -cleanup {
    event delete <<Paste>>
    event delete <<Paste>> <3> t
} -result {<Button-3> t}
test bind-17.10 {event command: delete all} -body {
    event add <<Paste>> a b
    event delete <<Paste>>
    event info <<Paste>>
} -cleanup {
    event delete <<Paste>> a b
} -result {}
test bind-17.11 {event command: delete 1} -body {
    event delete <<Paste>>
    event add <<Paste>> a b c
    event delete <<Paste>> b
    lsort [event info <<Paste>>]
} -cleanup {
    event delete <<Paste>>
} -result {a c}
test bind-17.12 {event command: info name} -body {
    event delete <<Paste>>
    event add <<Paste>> a b c
    lsort [event info <<Paste>>]
} -cleanup {
    event delete <<Paste>>
} -result {a b c}
test bind-17.13 {event command: info all} -body {
    foreach p [event info] {event delete $p}
    event add <<Paste>> a
    event add <<Alive>> b
    lsort [event info]
} -cleanup {
    event delete <<Paste>>
    event delete <<Alive>>
} -result {<<Alive>> <<Paste>>}

test bind-17.14 {event command: info error} -body {
    event info <<Paste>> <Control-v>
} -returnCodes error -result {wrong # args: should be "event info ?virtual?"}
test bind-17.15 {event command: generate} -body {
    event generate
} -returnCodes error -result {wrong # args: should be "event generate window event ?-option value ...?"}

test bind-17.16 {event command: generate} -setup {
    frame .t.f -class Test -width 150 -height 100
    pack .t.f
    focus -force .t.f
    update
    set x {}
} -body {
    bind .t.f <1> "lappend x 1"
    event generate .t.f <1>
    set x
} -cleanup {
    destroy .t.f
} -result {1}
test bind-17.17 {event command: generate} -setup {
    frame .t.f -class Test -width 150 -height 100
    pack .t.f
    focus -force .t.f
    update
} -body {
    event generate .t.f <xyz>
} -cleanup {
    destroy .t.f
}  -returnCodes error -result {bad event type or keysym "xyz"}
test bind-17.18 {event command} -body {
    event foo
} -returnCodes error -result {bad option "foo": must be add, delete, generate, or info}


test bind-18.1 {CreateVirtualEvent procedure: GetVirtualEventUid} -body {
    event add asd <Ctrl-v>
} -returnCodes error -result {virtual event "asd" is badly formed}
test bind-18.2 {CreateVirtualEvent procedure: FindSequence} -body {
    event add <<asd>> <Ctrl-v>
} -returnCodes error -result {bad event type or keysym "Ctrl"}
test bind-18.3 {CreateVirtualEvent procedure: new physical} -body {
    event delete <<xyz>>
    event add <<xyz>> <Control-v>
    event info <<xyz>>
} -cleanup {
    event delete <<xyz>>
} -result {<Control-Key-v>}
test bind-18.4 {CreateVirtualEvent procedure: duplicate physical} -body {
    event delete <<xyz>>
    event add <<xyz>> <Control-v>
    event add <<xyz>> <Control-v>
    event info <<xyz>>
} -cleanup {
    event delete <<xyz>>
} -result {<Control-Key-v>}
test bind-18.5 {CreateVirtualEvent procedure: existing physical} -body {
    foreach p [event info] {event delete $p}
    event add <<xyz>> <Control-v>
    event add <<abc>> <Control-v>
    list [lsort [event info]] [event info <<xyz>>] [event info <<abc>>]
} -cleanup {
    event delete <<xyz>>
    event delete <<abc>>
} -result {{<<abc>> <<xyz>>} <Control-Key-v> <Control-Key-v>}
test bind-18.6 {CreateVirtualEvent procedure: new virtual} -body {
    foreach p [event info] {event delete $p}
    event add <<xyz>> <Control-v>
    list [event info] [event info <<xyz>>]
} -cleanup {
    event delete <<abc>>
} -result {<<xyz>> <Control-Key-v>}
test bind-18.7 {CreateVirtualEvent procedure: existing virtual} -body {
    foreach p [event info] {event delete $p}
    event add <<xyz>> <Control-v>
    event add <<xyz>> <Button-2>
    list [event info] [lsort [event info <<xyz>>]]
} -cleanup {
    event delete <<xyz>>
} -result {<<xyz>> {<Button-2> <Control-Key-v>}}


test bind-19.1 {DeleteVirtualEvent procedure: GetVirtualEventUid} -body {
    event add xyz {}
} -returnCodes error -result {virtual event "xyz" is badly formed}
test bind-19.2 {DeleteVirtualEvent procedure: non-existent virtual} -setup {
    foreach p [event info] {event delete $p}
} -body {
    event delete <<xyz>>
    event info
} -result {}
test bind-19.3 {DeleteVirtualEvent procedure: delete 1} -setup {
    event delete <<xyz>>
} -body {
    event add <<xyz>> <Control-v>
    event delete <<xyz>> <Control-v>
    event info <<xyz>>
} -result {}
test bind-19.4 {DeleteVirtualEvent procedure: delete 1, not owned} -setup {
    event delete <<xyz>>
} -body {
    event add <<xyz>> <Control-v>
    event delete <<xyz>> <Button-1>
    event info <<xyz>>
} -result {<Control-Key-v>}
test bind-19.5 {DeleteVirtualEvent procedure: delete 1, badly formed} -body {
    event add <<xyz>> <Control-v>
    event delete <<xyz>> <xyz>
} -cleanup {
    event delete <<xyz>>
} -returnCodes error -result {bad event type or keysym "xyz"}
test bind-19.6 {DeleteVirtualEvent procedure: delete 1, badly formed} -body {
    event add <<xyz>> <Control-v>
    event delete <<xyz>> <<Paste>>
} -cleanup {
    event delete <<xyz>>
} -returnCodes error -result {virtual event not allowed in definition of another virtual event}
test bind-19.7 {DeleteVirtualEvent procedure: owns 1, delete all} -body {
    foreach p [event info] {event delete $p}
    event add <<xyz>> <Control-v>
    event delete <<xyz>>
    event info
} -result {}
test bind-19.8 {DeleteVirtualEvent procedure: owns 1, delete 1} -body {
    foreach p [event info] {event delete $p}
    event add <<xyz>> <Control-v>
    event delete <<xyz>> <Control-v>
    event info
} -result {}
test bind-19.9 {DeleteVirtualEvent procedure: owns many, delete all} -body {
    foreach p [event info] {event delete $p}
    event add <<xyz>> <Control-v> <Control-w> <Control-x>
    event delete <<xyz>>
    event info
} -result {}
test bind-19.10 {DeleteVirtualEvent procedure: owns many, delete 1} -body {
    event delete <<xyz>>
    event add <<xyz>> <Control-v> <Control-w> <Control-x>
    event delete <<xyz>> <Control-w>
    lsort [event info <<xyz>>]
} -cleanup {
    event delete <<xyz>>
} -result {<Control-Key-v> <Control-Key-x>}
test bind-19.11 {DeleteVirtualEvent procedure: owned by 1, only} -setup {
    frame .t.f -class Test -width 150 -height 100
    pack .t.f
    focus -force .t.f
    update
    set x {}
    event delete <<xyz>>
} -body {
    event add <<xyz>> <Button-2>
    bind .t.f <<xyz>> {lappend x %#}
    event generate .t.f <Button-2> -serial 101
    event generate .t.f <ButtonRelease-2>
    event delete <<xyz>>
    event generate .t.f <Button-2> -serial 102
    event generate .t.f <ButtonRelease-2>
    set x
} -cleanup {
    destroy .t.f
} -result {101}
test bind-19.12 {DeleteVirtualEvent procedure: owned by 1, first in chain} -setup {
    frame .t.f -class Test -width 150 -height 100
    pack .t.f
    focus -force .t.f
    update
    set x {}
    event delete <<xyz>>
    event delete <<abc>>
} -body {
    event add <<abc>> <Control-Button-2>
    event add <<xyz>> <Button-2>
    bind .t.f <<xyz>> {lappend x xyz}
    bind .t.f <<abc>> {lappend x abc}
    event generate .t.f <Button-2>
    event generate .t.f <ButtonRelease-2>
    event generate .t.f <Control-Button-2>
    event generate .t.f <Control-ButtonRelease-2>
    event delete <<xyz>>
    event generate .t.f <Button-2>
    event generate .t.f <ButtonRelease-2>
    event generate .t.f <Control-Button-2>
    event generate .t.f <Control-ButtonRelease-2>
    list $x [event info <<abc>>]
} -cleanup {
    destroy .t.f
    event delete <<abc>>
} -result {{xyz abc abc} <Control-Button-2>}
test bind-19.13 {DeleteVirtualEvent procedure: owned by 1, second in chain} -setup {
    frame .t.f -class Test -width 150 -height 100
    pack .t.f
    focus -force .t.f
    update
    set x {}
    event delete <<def>>
    event delete <<xyz>>
    event delete <<abc>>
} -body {
    event add <<def>> <Shift-Button-2>
    event add <<xyz>> <Button-2>
    event add <<abc>> <Control-Button-2>
    bind .t.f <<xyz>> {lappend x xyz}
    bind .t.f <<abc>> {lappend x abc}
    bind .t.f <<def>> {lappend x def}
    event generate .t.f <Button-2>
    event generate .t.f <ButtonRelease-2>
    event generate .t.f <Control-Button-2>
    event generate .t.f <Control-ButtonRelease-2>
    event generate .t.f <Shift-Button-2>
    event generate .t.f <Shift-ButtonRelease-2>
    event delete <<xyz>>
    event generate .t.f <Button-2>
    event generate .t.f <Control-Button-2>
    event generate .t.f <Shift-Button-2>
    event generate .t.f <ButtonRelease-2>
    event generate .t.f <Control-ButtonRelease-2>
    event generate .t.f <Shift-ButtonRelease-2>
    list $x [event info <<def>>] [event info <<xyz>>] [event info <<abc>>]
} -cleanup {
    destroy .t.f
    event delete <<abc>>
    event delete <<def>>
} -result {{xyz abc def abc def} <Shift-Button-2> {} <Control-Button-2>}
test bind-19.14 {DeleteVirtualEvent procedure: owned by 1, last in chain} -setup {
    frame .t.f -class Test -width 150 -height 100
    pack .t.f
    focus -force .t.f
    update
    set x {}
    event delete <<def>>
    event delete <<xyz>>
    event delete <<abc>>
} -body {
    event add <<xyz>> <Button-2>
    event add <<abc>> <Control-Button-2>
    event add <<def>> <Shift-Button-2>
    bind .t.f <<xyz>> {lappend x xyz}
    bind .t.f <<abc>> {lappend x abc}
    bind .t.f <<def>> {lappend x def}
    event generate .t.f <Button-2>
    event generate .t.f <ButtonRelease-2>
    event generate .t.f <Control-Button-2>
    event generate .t.f <Control-ButtonRelease-2>
    event generate .t.f <Shift-Button-2>
    event generate .t.f <Shift-ButtonRelease-2>
    event delete <<xyz>>
    event generate .t.f <Button-2>
    event generate .t.f <ButtonRelease-2>
    event generate .t.f <Control-Button-2>
    event generate .t.f <Control-ButtonRelease-2>
    event generate .t.f <Shift-Button-2>
    event generate .t.f <Shift-ButtonRelease-2>
    list $x [event info <<xyz>>] [event info <<abc>>] [event info <<def>>]
} -cleanup {
    destroy .t.f
    event delete <<def>>
    event delete <<abc>>
} -result {{xyz abc def abc def} {} <Control-Button-2> <Shift-Button-2>}
test bind-19.15 {DeleteVirtualEvent procedure: owned by many, first} -setup {
    pack [frame .t.f -class Test -width 150 -height 100]
    pack [frame .t.g -class Test -width 150 -height 100]
    pack [frame .t.h -class Test -width 150 -height 100]
    after 250 ;# we need a bit time to ensure that .t.h is mapped (<TODO>: fix this race condition)
    focus -force .t.f
    update
    set x {}
    event delete <<def>>
    event delete <<xyz>>
    event delete <<abc>>
} -body {
    event add <<xyz>> <Button-2>
    event add <<abc>> <Button-2>
    event add <<def>> <Button-2>
    bind .t.f <<xyz>> {lappend x xyz}
    bind .t.g <<abc>> {lappend x abc}
    bind .t.h <<def>> {lappend x def}
    event generate .t.f <Button-2>
    event generate .t.f <ButtonRelease-2>
    event generate .t.g <Button-2>
    event generate .t.g <ButtonRelease-2>
    event generate .t.h <Button-2>
    event generate .t.h <ButtonRelease-2>
    event delete <<xyz>>
    event generate .t.f <Button-2>
    event generate .t.f <ButtonRelease-2>
    event generate .t.g <Button-2>
    event generate .t.g <ButtonRelease-2>
    event generate .t.h <Button-2>
    event generate .t.h <ButtonRelease-2>
    list $x [event info <<xyz>>] [event info <<abc>>] [event info <<def>>]
} -cleanup {
    destroy .t.f .t.g .t.h
    event delete <<def>>
    event delete <<abc>>
} -result {{xyz abc def abc def} {} <Button-2> <Button-2>}
test bind-19.16 {DeleteVirtualEvent procedure: owned by many, middle} -setup {
    pack [frame .t.f -class Test -width 150 -height 100]
    pack [frame .t.g -class Test -width 150 -height 100]
    pack [frame .t.h -class Test -width 150 -height 100]
    after 250 ;# we need a bit time to ensure that .t.h is mapped (<TODO>: fix this race condition)
    focus -force .t.f
    update
    set x {}
    event delete <<def>>
    event delete <<xyz>>
    event delete <<abc>>
} -body {
    event add <<xyz>> <Button-2>
    event add <<abc>> <Button-2>
    event add <<def>> <Button-2>
    bind .t.f <<xyz>> {lappend x xyz}
    bind .t.g <<abc>> {lappend x abc}
    bind .t.h <<def>> {lappend x def}
    event generate .t.f <Button-2>
    event generate .t.f <ButtonRelease-2>
    event generate .t.g <Button-2>
    event generate .t.g <ButtonRelease-2>
    event generate .t.h <Button-2>
    event generate .t.h <ButtonRelease-2>
    event delete <<abc>>
    event generate .t.f <Button-2>
    event generate .t.f <ButtonRelease-2>
    event generate .t.g <Button-2>
    event generate .t.g <ButtonRelease-2>
    event generate .t.h <Button-2>
    event generate .t.h <ButtonRelease-2>
    list $x [event info <<xyz>>] [event info <<abc>>] [event info <<def>>]
} -cleanup {
    destroy .t.f .t.g .t.h
    event delete <<def>>
    event delete <<xyz>>
} -result {{xyz abc def xyz def} <Button-2> {} <Button-2>}
test bind-19.17 {DeleteVirtualEvent procedure: owned by many, last} -setup {
    pack [frame .t.f -class Test -width 150 -height 100]
    pack [frame .t.g -class Test -width 150 -height 100]
    pack [frame .t.h -class Test -width 150 -height 100]
    after 250 ;# we need a bit time to ensure that .t.h is mapped (<TODO>: fix this race condition)
    focus -force .t.f
    update
    set x {}
    event delete <<def>>
    event delete <<xyz>>
    event delete <<abc>>
} -body {
    event add <<xyz>> <Button-2>
    event add <<abc>> <Button-2>
    event add <<def>> <Button-2>
    bind .t.f <<xyz>> {lappend x xyz}
    bind .t.g <<abc>> {lappend x abc}
    bind .t.h <<def>> {lappend x def}
    event generate .t.f <Button-2>
    event generate .t.f <ButtonRelease-2>
    event generate .t.g <Button-2>
    event generate .t.g <ButtonRelease-2>
    event generate .t.h <Button-2>
    event generate .t.h <ButtonRelease-2>
    event delete <<def>>
    event generate .t.f <Button-2>
    event generate .t.f <ButtonRelease-2>
    event generate .t.g <Button-2>
    event generate .t.g <ButtonRelease-2>
    event generate .t.h <Button-2>
    event generate .t.h <ButtonRelease-2>
    list $x [event info <<xyz>>] [event info <<abc>>] [event info <<def>>]
} -cleanup {
    destroy .t.f .t.g .t.h
    event delete <<xyz>>
    event delete <<abc>>
} -result {{xyz abc def xyz abc} <Button-2> <Button-2> {}}


test bind-20.1 {GetVirtualEvent procedure: GetVirtualEventUid} -body {
    event info asd
} -returnCodes error -result {virtual event "asd" is badly formed}
test bind-20.2 {GetVirtualEvent procedure: non-existent event} -body {
    event delete <<asd>>
    event info <<asd>>
} -result {}
test bind-20.3 {GetVirtualEvent procedure: owns 1} -setup {
    event delete <<xyz>>
} -body {
    event add <<xyz>> <Control-Key-v>
    event info <<xyz>>
} -cleanup {
    event delete <<xyz>>
} -result {<Control-Key-v>}
test bind-20.4 {GetVirtualEvent procedure: owns many} -setup {
    event delete <<xyz>>
} -body {
    event add <<xyz>> <Control-v> <Button-2> spack
    event info <<xyz>>
} -cleanup {
    event delete <<xyz>>
} -result {<Control-Key-v> <Button-2> spack}


test bind-21.1 {GetAllVirtualEvents procedure: no events} -body {
    foreach p [event info] {event delete $p}
    event info
} -result {}
test bind-21.2 {GetAllVirtualEvents procedure: 1 event} -body {
    foreach p [event info] {event delete $p}
    event add <<xyz>> <Control-v>
    event info
} -cleanup {
    event delete <<xyz>>
} -result {<<xyz>>}
test bind-21.3 {GetAllVirtualEvents procedure: many events} -body {
    foreach p [event info] {event delete $p}
    event add <<xyz>> <Control-v>
    event add <<xyz>> <Button-2>
    event add <<abc>> <Control-v>
    event add <<def>> <Key-F6>
    lsort [event info]
} -cleanup {
    event delete <<xyz>>
    event delete <<abc>>
    event delete <<def>>
} -result {<<abc>> <<def>> <<xyz>>}

test bind-22.1 {HandleEventGenerate} -setup {
    destroy .xyz
} -body {
    event generate .xyz <Control-v>
} -returnCodes error -result {bad window path name ".xyz"}
test bind-22.2 {HandleEventGenerate} -body {
    event generate zzz <Control-v>
} -returnCodes error -result {bad window name/identifier "zzz"}
test bind-22.3 {HandleEventGenerate} -body {
    event generate 47 <Control-v>
} -returnCodes error -result {bad window name/identifier "47"}
test bind-22.4 {HandleEventGenerate} -setup {
    frame .t.f -class Test -width 150 -height 100
    pack .t.f
    focus -force .t.f
    update
    set x {}
} -body {
    bind .t.f <Button> {set x "%s %b"}
    event generate [winfo id .t.f] <Control-Button-1> -state 260
    set x
} -cleanup {
    destroy .t.f
} -result {260 1}
test bind-22.5 {HandleEventGenerate} -body {
    event generate . <xyz>
} -returnCodes error -result {bad event type or keysym "xyz"}
test bind-22.6 {HandleEventGenerate} -body {
    event generate . <Double-Button-1>
} -returnCodes error -result {Double, Triple, or Quadruple modifier not allowed}
test bind-22.7 {HandleEventGenerate} -body {
    event generate . xyz
} -returnCodes error -result {only one event specification allowed}
test bind-22.8 {HandleEventGenerate} -body {
    event generate . <Button> -button
} -returnCodes error -result {value for "-button" missing}
test bind-22.9 {HandleEventGenerate} -setup {
    frame .t.f -class Test -width 150 -height 100
    pack .t.f
    focus -force .t.f
    update
    set x {}
} -body {
    bind .t.f <Button> {set x "%s %b"}
    event generate .t.f <ButtonRelease-1>
    event generate .t.f <ButtonRelease-2>
    event generate .t.f <ButtonRelease-3>
    event generate .t.f <Control-Button-1>
    event generate .t.f <Control-ButtonRelease-1>
    set x
} -cleanup {
    destroy .t.f
} -result {4 1}
test bind-22.10 {HandleEventGenerate} -setup {
    frame .t.f -class Test -width 150 -height 100
    pack .t.f
    focus -force .t.f
    update
    set x {}
} -body {
    bind .t.f <Key> {set x "%s %K"}
    event generate .t.f <Control-Key-space>
    set x
} -cleanup {
    destroy .t.f
} -result {4 space}
test bind-22.11 {HandleEventGenerate} -setup {
    frame .t.f -class Test -width 150 -height 100
    pack .t.f
    focus -force .t.f
    update
    set x {}
} -body {
    bind .t.f <<Paste>> {set x "%s"}
    event generate .t.f <<Paste>> -state 1
    set x
} -cleanup {
    destroy .t.f
} -result {1}
test bind-22.12 {HandleEventGenerate} -setup {
    frame .t.f -class Test -width 150 -height 100
    pack .t.f
    focus -force .t.f
    update
    set x {}
} -body {
    bind .t.f <Motion> {set x "%s"}
    event generate .t.f <Control-Motion>
    set x
} -cleanup {
    destroy .t.f
} -result {4}
test bind-22.13 {HandleEventGenerate} -setup {
    frame .t.f -class Test -width 150 -height 100
    pack .t.f
    focus -force .t.f
    update
    set x {}
} -body {
    bind .t.f <Button> {lappend x %#}
    event generate .t.f <Button> -when now -serial 100
    event generate .t.f <ButtonRelease> -when now
    set x
} -cleanup {
    destroy .t.f
} -result {100}
test bind-22.14 {HandleEventGenerate} -setup {
    frame .t.f -class Test -width 150 -height 100
    pack .t.f
    focus -force .t.f
    update
    set x {}
} -body {
    bind .t.f <Button> {lappend x %#}
    event generate .t.f <Button> -when head -serial 100
    event generate .t.f <Button> -when head -serial 101
    event generate .t.f <Button> -when head -serial 102
    event generate .t.f <ButtonRelease> -when tail
    lappend x foo
    update
    set x
} -cleanup {
    destroy .t.f
} -result {foo 102 101 100}
test bind-22.15 {HandleEventGenerate} -setup {
    frame .t.f -class Test -width 150 -height 100
    pack .t.f
    focus -force .t.f
    update
    set x {}
} -body {
    bind .t.f <Button> {lappend x %#}
    event generate .t.f <Button> -when head -serial 99
    event generate .t.f <Button> -when mark -serial 100
    event generate .t.f <Button> -when mark -serial 101
    event generate .t.f <Button> -when mark -serial 102
    event generate .t.f <ButtonRelease> -when tail
    lappend x foo
    update
    set x
} -cleanup {
    destroy .t.f
} -result {foo 100 101 102 99}
test bind-22.16 {HandleEventGenerate} -setup {
    frame .t.f -class Test -width 150 -height 100
    pack .t.f
    focus -force .t.f
    update
    set x {}
} -body {
    bind .t.f <Button> {lappend x %#}
    event generate .t.f <Button> -when head -serial 99
    event generate .t.f <Button> -when tail -serial 100
    event generate .t.f <Button> -when tail -serial 101
    event generate .t.f <Button> -when tail -serial 102
    event generate .t.f <ButtonRelease> -when tail
    lappend x foo
    update
    set x
} -cleanup {
    destroy .t.f
} -result {foo 99 100 101 102}
test bind-22.17 {HandleEventGenerate} -body {
    event generate . <Button> -when xyz
} -returnCodes error -result {bad -when value "xyz": must be now, head, mark, or tail}
test bind-22.18 {HandleEventGenerate} -body {
    # Bug 411307
    event generate . <a> -root 98765
} -returnCodes error -result {bad window name/identifier "98765"}

test bind-22.19 {HandleEventGenerate: options <Configure> -above .xyz} -setup {
    frame .t.f -class Test -width 150 -height 100
    pack .t.f
    focus -force .t.f
    update
    set x {}
} -body {
    bind .t.f <Configure> "lappend x %a"
    event generate .t.f <Configure> -above .xyz
} -cleanup {
    destroy .t.f
} -returnCodes error -result {bad window path name ".xyz"}
test bind-22.20 {HandleEventGenerate: options <Configure> -above .t} -setup {
    frame .t.f -class Test -width 150 -height 100
    pack .t.f
    focus -force .t.f
    update
    set x {}
} -body {
    bind .t.f <Configure> "lappend x %a"
    event generate .t.f <Configure> -above .t
    return $x
} -cleanup {
    destroy .t.f
} -result [winfo id .t]
test bind-22.21 {HandleEventGenerate: options <Configure> -above xyz} -setup {
    frame .t.f -class Test -width 150 -height 100
    pack .t.f
    focus -force .t.f
    update
    set x {}
} -body {
    bind .t.f <Configure> "lappend x %a"
    event generate .t.f <Configure> -above xyz
} -cleanup {
    destroy .t.f
} -returnCodes error -result {bad window name/identifier "xyz"}
test bind-22.22 {HandleEventGenerate: options <Configure> -above [winfo id .t]} -setup {
    frame .t.f -class Test -width 150 -height 100
    pack .t.f
    focus -force .t.f
    update
    set x {}
} -body {
    bind .t.f <Configure> "lappend x %a"
    event generate .t.f <Configure> -above [winfo id .t]
    return $x
} -cleanup {
    destroy .t.f
} -result [winfo id .t]

test bind-22.23 {HandleEventGenerate: options <Key> -above .} -setup {
    frame .t.f -class Test -width 150 -height 100
    pack .t.f
    focus -force .t.f
    update
    set x {}
} -body {
    bind .t.f <Key> "lappend x %b"
    event generate .t.f <Key> -above .
    return $x
} -cleanup {
    destroy .t.f
} -returnCodes error -result {<Key> event doesn't accept "-above" option}

test bind-22.24 {HandleEventGenerate: options <Configure> -borderwidth xyz} -setup {
    frame .t.f -class Test -width 150 -height 100
    pack .t.f
    focus -force .t.f
    update
    set x {}
} -body {
    bind .t.f <Configure> "lappend x %B"
    event generate .t.f <Configure> -borderwidth xyz
    return $x
} -cleanup {
    destroy .t.f
} -returnCodes error -result {bad screen distance "xyz"}

test bind-22.25 {HandleEventGenerate: options <Configure> -borderwidth 2i} -setup {
    frame .t.f -class Test -width 150 -height 100
    pack .t.f
    focus -force .t.f
    update
    set x {}
} -body {
    bind .t.f <Configure> "lappend x %B"
    event generate .t.f <Configure> -borderwidth 2i
    expr {[winfo pixels .t.f 2i] eq $x}
} -cleanup {
    destroy .t.f
} -result {1}

test bind-22.26 {HandleEventGenerate: options <Key> -borderwidth 2i} -setup {
    frame .t.f -class Test -width 150 -height 100
    pack .t.f
    focus -force .t.f
    update
    set x {}
} -body {
    bind .t.f <Key> "lappend x %k"
    event generate .t.f <Key> -borderwidth 2i
} -cleanup {
    destroy .t.f
} -returnCodes error -result {<Key> event doesn't accept "-borderwidth" option}

test bind-22.27 {HandleEventGenerate: options <Button> -button xyz} -setup {
    frame .t.f -class Test -width 150 -height 100
    pack .t.f
    focus -force .t.f
    update
    set x {}
} -body {
    bind .t.f <Button> "lappend x %b"
    event generate .t.f <Button> -button xyz
} -cleanup {
    destroy .t.f
} -returnCodes error -result {expected integer but got "xyz"}

test bind-22.28 {HandleEventGenerate: options <Button> -button 1} -setup {
    frame .t.f -class Test -width 150 -height 100
    pack .t.f
    focus -force .t.f
    update
    set x {}
} -body {
    bind .t.f <Button> "lappend x %b"
    event generate .t.f <Button> -button 1
    return $x
} -cleanup {
    destroy .t.f
} -result 1

test bind-22.29 {HandleEventGenerate: options <ButtonRelease> -button 1} -setup {
    frame .t.f -class Test -width 150 -height 100
    pack .t.f
    focus -force .t.f
    update
    set x {}
} -body {
    bind .t.f <ButtonRelease> "lappend x %b"
    event generate .t.f <ButtonRelease> -button 1
    return $x
} -cleanup {
    destroy .t.f
} -result 1

test bind-22.30 {HandleEventGenerate: options <Key> -button 1} -setup {
    frame .t.f -class Test -width 150 -height 100
    pack .t.f
    focus -force .t.f
    update
    set x {}
} -body {
    bind .t.f <Key> "lappend x %k"
    event generate .t.f <Key> -button 1
} -cleanup {
    destroy .t.f
} -returnCodes error -result {<Key> event doesn't accept "-button" option}

test bind-22.31 {HandleEventGenerate: options <Expose> -count xyz} -setup {
    frame .t.f -class Test -width 150 -height 100
    pack .t.f
    focus -force .t.f
    update
    set x {}
} -body {
    bind .t.f <Expose> "lappend x %c"
    event generate .t.f <Expose> -count xyz
} -cleanup {
    destroy .t.f
} -returnCodes error -result {expected integer but got "xyz"}

test bind-22.32 {HandleEventGenerate: options <Expose> -count 20} -setup {
    frame .t.f -class Test -width 150 -height 100
    pack .t.f
    focus -force .t.f
    update
    set x {}
} -body {
    bind .t.f <Expose> "lappend x %c"
    event generate .t.f <Expose> -count 20
    return $x
} -cleanup {
    destroy .t.f
} -result {20}

test bind-22.33 {HandleEventGenerate: options <Key> -count 20} -setup {
    frame .t.f -class Test -width 150 -height 100
    pack .t.f
    focus -force .t.f
    update
    set x {}
} -body {
    bind .t.f <Key> "lappend x %b"
    event generate .t.f <Key> -count 20
} -cleanup {
    destroy .t.f
} -returnCodes error -result {<Key> event doesn't accept "-count" option}

test bind-22.34 {HandleEventGenerate: options <Enter> -detail xyz} -setup {
    frame .t.f -class Test -width 150 -height 100
    pack .t.f
    focus -force .t.f
    update
    set x {}
} -body {
    bind .t.f <Enter> "lappend x %d"
    event generate .t.f <Enter> -detail xyz
} -cleanup {
    destroy .t.f
} -returnCodes error -result {bad -detail value "xyz": must be NotifyAncestor, NotifyVirtual, NotifyInferior, NotifyNonlinear, NotifyNonlinearVirtual, NotifyPointer, NotifyPointerRoot, or NotifyDetailNone}

test bind-22.35 {HandleEventGenerate: options <FocusIn> -detail NotifyVirtual} -setup {
    frame .t.f -class Test -width 150 -height 100
    pack .t.f
    focus -force .t.f
    update
    set x {}
} -body {
    bind .t.f <FocusIn> "lappend x FocusIn %d"
    event generate .t.f <FocusIn> -detail NotifyVirtual
    return $x
} -cleanup {
    destroy .t.f
} -result {FocusIn NotifyVirtual}

test bind-22.35.1 {HandleEventGenerate: options <FocusOut> -detail NotifyVirtual} -setup {
    frame .t.f -class Test -width 150 -height 100
    pack .t.f
    focus -force .t.f
    update
    set x {}
} -body {
    bind .t.f <FocusOut> "lappend x FocusOut %d"
    event generate .t.f <FocusOut> -detail NotifyVirtual
    return $x
} -cleanup {
    destroy .t.f
} -result {FocusOut NotifyVirtual}

test bind-22.36 {HandleEventGenerate: options <Enter> -detail NotifyVirtual} -setup {
    frame .t.f -class Test -width 150 -height 100
    pack .t.f
    focus -force .t.f
    update
    set x {}
} -body {
    bind .t.f <Enter> "lappend x %d"
    event generate .t.f <Enter> -detail NotifyVirtual
    return $x
} -cleanup {
    destroy .t.f
} -result {NotifyVirtual}

test bind-22.37 {HandleEventGenerate: options <Key> -detail NotifyVirtual} -setup {
    frame .t.f -class Test -width 150 -height 100
    pack .t.f
    focus -force .t.f
    update
    set x {}
} -body {
    bind .t.f <Key> "lappend x %k"
    event generate .t.f <Key> -detail NotifyVirtual
} -cleanup {
    destroy .t.f
} -returnCodes error -result {<Key> event doesn't accept "-detail" option}

test bind-22.38 {HandleEventGenerate: options <Enter> -focus xyz} -setup {
    frame .t.f -class Test -width 150 -height 100
    pack .t.f
    focus -force .t.f
    update
    set x {}
} -body {
    bind .t.f <Enter> "lappend x %f"
    event generate .t.f <Enter> -focus xyz
} -cleanup {
    destroy .t.f
} -returnCodes error -result {expected boolean value but got "xyz"}

test bind-22.39 {HandleEventGenerate: options <Enter> -focus 1} -setup {
    frame .t.f -class Test -width 150 -height 100
    pack .t.f
    focus -force .t.f
    update
    set x {}
} -body {
    bind .t.f <Enter> "lappend x %f"
    event generate .t.f <Enter> -focus 1
    return $x
} -cleanup {
    destroy .t.f
} -result {1}

test bind-22.40 {HandleEventGenerate: options <Key> -focus 1} -setup {
    frame .t.f -class Test -width 150 -height 100
    pack .t.f
    focus -force .t.f
    update
    set x {}
} -body {
    bind .t.f <Key> "lappend x %k"
    event generate .t.f <Key> -focus 1
} -cleanup {
    destroy .t.f
} -returnCodes error -result {<Key> event doesn't accept "-focus" option}

test bind-22.41 {HandleEventGenerate: options <Expose> -height xyz} -setup {
    frame .t.f -class Test -width 150 -height 100
    pack .t.f
    focus -force .t.f
    update
    set x {}
} -body {
    bind .t.f <Expose> "lappend x %h"
    event generate .t.f <Expose> -height xyz
} -cleanup {
    destroy .t.f
} -returnCodes error -result {bad screen distance "xyz"}

test bind-22.42 {HandleEventGenerate: options <Expose> -height 2i} -setup {
    frame .t.f -class Test -width 150 -height 100
    pack .t.f
    focus -force .t.f
    update
    set x {}
} -body {
    bind .t.f <Expose> "lappend x %h"
    event generate .t.f <Expose> -height 2i
    expr {$x eq [winfo pixels .t.f 2i]}
} -cleanup {
    destroy .t.f
} -result {1}

test bind-22.43 {HandleEventGenerate: options <Configure> -height 2i} -setup {
    frame .t.f -class Test -width 150 -height 100
    pack .t.f
    focus -force .t.f
    update
    set x {}
} -body {
    bind .t.f <Configure> "lappend x %h"
    event generate .t.f <Configure> -height 2i
    expr {$x eq [winfo pixels .t.f 2i]}
} -cleanup {
    destroy .t.f
} -result {1}

test bind-22.44 {HandleEventGenerate: options <Key> -height 2i} -setup {
    frame .t.f -class Test -width 150 -height 100
    pack .t.f
    focus -force .t.f
    update
    set x {}
} -body {
    bind .t.f <Key> "lappend x %k"
    event generate .t.f <Key> -height 2i
} -cleanup {
    destroy .t.f
} -returnCodes error -result {<Key> event doesn't accept "-height" option}

test bind-22.45 {HandleEventGenerate: options <Key> -keycode xyz} -setup {
    frame .t.f -class Test -width 150 -height 100
    pack .t.f
    focus -force .t.f
    update
    set x {}
} -body {
    bind .t.f <Key> "lappend x %k"
    event generate .t.f <Key> -keycode xyz
} -cleanup {
    destroy .t.f
} -returnCodes error -result {expected integer but got "xyz"}

test bind-22.46 {HandleEventGenerate: options <Key> -keycode 20} -setup {
    frame .t.f -class Test -width 150 -height 100
    pack .t.f
    focus -force .t.f
    update
    set x {}
} -body {
    bind .t.f <Key> "lappend x %k"
    event generate .t.f <Key> -keycode 20
    return $x
} -cleanup {
    destroy .t.f
} -result {20}

test bind-22.47 {HandleEventGenerate: options <Button> -keycode 20} -setup {
    frame .t.f -class Test -width 150 -height 100
    pack .t.f
    focus -force .t.f
    update
    set x {}
} -body {
    bind .t.f <Button> "lappend x %b"
    event generate .t.f <Button> -keycode 20
} -cleanup {
    destroy .t.f
} -returnCodes error -result {<Button> event doesn't accept "-keycode" option}

test bind-22.48 {HandleEventGenerate: options <Key> -keysym xyz} -setup {
    frame .t.f -class Test -width 150 -height 100
    pack .t.f
    focus -force .t.f
    update
    set x {}
} -body {
    bind .t.f <Key> "lappend x %K"
    event generate .t.f <Key> -keysym xyz
} -cleanup {
    destroy .t.f
} -returnCodes error -result {unknown keysym "xyz"}

test bind-22.49 {HandleEventGenerate: options <Key> -keysym space} -setup {
    frame .t.f -class Test -width 150 -height 100
    pack .t.f
    focus -force .t.f
    update
    set x {}
} -body {
    bind .t.f <Key> "lappend x %K"
    event generate .t.f <Key> -keysym space
    return $x
} -cleanup {
    destroy .t.f
} -result {space}

test bind-22.50 {HandleEventGenerate: options <Button> -keysym space} -setup {
    frame .t.f -class Test -width 150 -height 100
    pack .t.f
    focus -force .t.f
    update
    set x {}
} -body {
    bind .t.f <Button> "lappend x %b"
    event generate .t.f <Button> -keysym space
} -cleanup {
    destroy .t.f
} -returnCodes error -result {<Button> event doesn't accept "-keysym" option}

test bind-22.51 {HandleEventGenerate: options <Enter> -mode xyz} -setup {
    frame .t.f -class Test -width 150 -height 100
    pack .t.f
    focus -force .t.f
    update
    set x {}
} -body {
    bind .t.f <Enter> "lappend x %m"
    event generate .t.f <Enter> -mode xyz
} -cleanup {
    destroy .t.f
} -returnCodes error -result {bad -mode value "xyz": must be NotifyNormal, NotifyGrab, NotifyUngrab, or NotifyWhileGrabbed}

test bind-22.52 {HandleEventGenerate: options <Enter> -mode NotifyNormal} -setup {
    frame .t.f -class Test -width 150 -height 100
    pack .t.f
    focus -force .t.f
    update
    set x {}
} -body {
    bind .t.f <Enter> "lappend x %m"
    event generate .t.f <Enter> -mode NotifyNormal
    return $x
} -cleanup {
    destroy .t.f
} -result {NotifyNormal}

test bind-22.53 {HandleEventGenerate: options <FocusIn> -mode NotifyNormal} -setup {
    frame .t.f -class Test -width 150 -height 100
    pack .t.f
    focus -force .t.f
    update
    set x {}
} -body {
    bind .t.f <FocusIn> "lappend x %m"
    event generate .t.f <FocusIn> -mode NotifyNormal
    return $x
} -cleanup {
    destroy .t.f
} -result {NotifyNormal}

test bind-22.54 {HandleEventGenerate: options <Key> -mode NotifyNormal} -setup {
    frame .t.f -class Test -width 150 -height 100
    pack .t.f
    focus -force .t.f
    update
    set x {}
} -body {
    bind .t.f <Key> "lappend x %k"
    event generate .t.f <Key> -mode NotifyNormal
} -cleanup {
    destroy .t.f
} -returnCodes error -result {<Key> event doesn't accept "-mode" option}
test bind-22.55 {HandleEventGenerate: options <Map> -override xyz} -setup {
    frame .t.f -class Test -width 150 -height 100
    pack .t.f
    focus -force .t.f
    update
    set x {}
} -body {
    bind .t.f <Map> "lappend x %o"
    event generate .t.f <Map> -override xyz
} -cleanup {
    destroy .t.f
} -returnCodes error -result {expected boolean value but got "xyz"}

test bind-22.56 {HandleEventGenerate: options <Map> -override 1} -setup {
    frame .t.f -class Test -width 150 -height 100
    pack .t.f
    focus -force .t.f
    update
    set x {}
} -body {
    bind .t.f <Map> "lappend x %o"
    event generate .t.f <Map> -override 1
    return $x
} -cleanup {
    destroy .t.f
} -result {1}

test bind-22.57 {HandleEventGenerate: options <Reparent> -override 1} -setup {
    frame .t.f -class Test -width 150 -height 100
    pack .t.f
    focus -force .t.f
    update
    set x {}
} -body {
    bind .t.f <Reparent> "lappend x %o"
    event generate .t.f <Reparent> -override 1
    return $x
} -cleanup {
    destroy .t.f
} -result {1}

test bind-22.58 {HandleEventGenerate: options <Configure> -override 1} -setup {
    frame .t.f -class Test -width 150 -height 100
    pack .t.f
    focus -force .t.f
    update
    set x {}
} -body {
    bind .t.f <Configure> "lappend x %o"
    event generate .t.f <Configure> -override 1
    return $x
} -cleanup {
    destroy .t.f
} -result {1}

test bind-22.59 {HandleEventGenerate: options <Key> -override 1} -setup {
    frame .t.f -class Test -width 150 -height 100
    pack .t.f
    focus -force .t.f
    update
    set x {}
} -body {
    bind .t.f <Key> "lappend x %k"
    event generate .t.f <Key> -override 1
} -cleanup {
    destroy .t.f
} -returnCodes error -result {<Key> event doesn't accept "-override" option}

test bind-22.60 {HandleEventGenerate: options <Circulate> -place xyz} -setup {
    frame .t.f -class Test -width 150 -height 100
    pack .t.f
    focus -force .t.f
    update
    set x {}
} -body {
    bind .t.f <Circulate> "lappend x %p"
    event generate .t.f <Circulate> -place xyz
} -cleanup {
    destroy .t.f
} -returnCodes error -result {bad -place value "xyz": must be PlaceOnTop, or PlaceOnBottom}

test bind-22.61 {HandleEventGenerate: options <Circulate> -place PlaceOnTop} -setup {
    frame .t.f -class Test -width 150 -height 100
    pack .t.f
    focus -force .t.f
    update
    set x {}
} -body {
    bind .t.f <Circulate> "lappend x %p"
    event generate .t.f <Circulate> -place PlaceOnTop
    return $x
} -cleanup {
    destroy .t.f
} -result {PlaceOnTop}

test bind-22.62 {HandleEventGenerate: options <Key> -place PlaceOnTop} -setup {
    frame .t.f -class Test -width 150 -height 100
    pack .t.f
    focus -force .t.f
    update
    set x {}
} -body {
    bind .t.f <Key> "lappend x %k"
    event generate .t.f <Key> -place PlaceOnTop
} -cleanup {
    destroy .t.f
} -returnCodes error -result {<Key> event doesn't accept "-place" option}

test bind-22.63 {HandleEventGenerate: options <Key> -root .xyz} -setup {
    frame .t.f -class Test -width 150 -height 100
    pack .t.f
    focus -force .t.f
    update
    set x {}
} -body {
    bind .t.f <Key> "lappend x %R"
    event generate .t.f <Key> -root .xyz
} -cleanup {
    destroy .t.f
} -returnCodes error -result {bad window path name ".xyz"}

test bind-22.64 {HandleEventGenerate: options <Key> -root .t} -setup {
    frame .t.f -class Test -width 150 -height 100
    pack .t.f
    focus -force .t.f
    update
    set x {}
} -body {
    bind .t.f <Key> "lappend x %R"
    event generate .t.f <Key> -root .t
    expr {[winfo id .t] eq $x}
} -cleanup {
    destroy .t.f
} -result {1}

test bind-22.65 {HandleEventGenerate: options <Key> -root xyz} -setup {
    frame .t.f -class Test -width 150 -height 100
    pack .t.f
    focus -force .t.f
    update
    set x {}
} -body {
    bind .t.f <Key> "lappend x %R"
    event generate .t.f <Key> -root xyz
} -cleanup {
    destroy .t.f
} -returnCodes error -result {bad window name/identifier "xyz"}

test bind-22.66 {HandleEventGenerate: options <Key> -root [winfo id .t]} -setup {
    frame .t.f -class Test -width 150 -height 100
    pack .t.f
    focus -force .t.f
    update
    set x {}
} -body {
    bind .t.f <Key> "lappend x %R"
    event generate .t.f <Key> -root [winfo id .t]
    expr {[winfo id .t] eq $x}
} -cleanup {
    destroy .t.f
} -result {1}

test bind-22.67 {HandleEventGenerate: options <Button> -root .t} -setup {
    frame .t.f -class Test -width 150 -height 100
    pack .t.f
    focus -force .t.f
    update
    set x {}
} -body {
    bind .t.f <Button> "lappend x %R"
    event generate .t.f <Button> -root .t
    expr {[winfo id .t] eq $x}
} -cleanup {
    destroy .t.f
} -result {1}

test bind-22.68 {HandleEventGenerate: options <ButtonRelease> -root .t} -setup {
    frame .t.f -class Test -width 150 -height 100
    pack .t.f
    focus -force .t.f
    update
    set x {}
} -body {
    bind .t.f <ButtonRelease> "lappend x %R"
    event generate .t.f <ButtonRelease> -root .t
    expr {[winfo id .t] eq $x}
} -cleanup {
    destroy .t.f
} -result {1}

test bind-22.69 {HandleEventGenerate: options <Motion> -root .t} -setup {
    frame .t.f -class Test -width 150 -height 100
    pack .t.f
    focus -force .t.f
    update
    set x {}
} -body {
    bind .t.f <Motion> "lappend x %R"
    event generate .t.f <Motion> -root .t
    expr {[winfo id .t] eq $x}
} -cleanup {
    destroy .t.f
} -result {1}

test bind-22.70 {HandleEventGenerate: options <<Paste>> -root .t} -setup {
    frame .t.f -class Test -width 150 -height 100
    pack .t.f
    focus -force .t.f
    update
    set x {}
} -body {
    bind .t.f <<Paste>> "lappend x %R"
    event generate .t.f <<Paste>> -root .t
    expr {[winfo id .t] eq $x}
} -cleanup {
    destroy .t.f
} -result {1}

test bind-22.71 {HandleEventGenerate: options <Enter> -root .t} -setup {
    frame .t.f -class Test -width 150 -height 100
    pack .t.f
    focus -force .t.f
    update
    set x {}
} -body {
    bind .t.f <Enter> "lappend x %R"
    event generate .t.f <Enter> -root .t
    expr {[winfo id .t] eq $x}
} -cleanup {
    destroy .t.f
} -result {1}

test bind-22.72 {HandleEventGenerate: options <Configure> -root .t} -setup {
    frame .t.f -class Test -width 150 -height 100
    pack .t.f
    focus -force .t.f
    update
    set x {}
} -body {
    bind .t.f <Configure> "lappend x %R"
    event generate .t.f <Configure> -root .t
} -cleanup {
    destroy .t.f
} -returnCodes error -result {<Configure> event doesn't accept "-root" option}

test bind-22.73 {HandleEventGenerate: options <Key> -rootx xyz} -setup {
    frame .t.f -class Test -width 150 -height 100
    pack .t.f
    focus -force .t.f
    update
    set x {}
} -body {
    bind .t.f <Key> "lappend x %X"
    event generate .t.f <Key> -rootx xyz
} -cleanup {
    destroy .t.f
} -returnCodes error -result {bad screen distance "xyz"}

test bind-22.74 {HandleEventGenerate: options <Key> -rootx 2i} -setup {
    frame .t.f -class Test -width 150 -height 100
    pack .t.f
    focus -force .t.f
    update
    set x {}
} -body {
    bind .t.f <Key> "lappend x %X"
    event generate .t.f <Key> -rootx 2i
    expr {[winfo pixels .t.f 2i] eq $x}
} -cleanup {
    destroy .t.f
} -result {1}

test bind-22.75 {HandleEventGenerate: options <Button> -rootx 2i} -setup {
    frame .t.f -class Test -width 150 -height 100
    pack .t.f
    focus -force .t.f
    update
    set x {}
} -body {
    bind .t.f <Button> "lappend x %X"
    event generate .t.f <Button> -rootx 2i
    expr {[winfo pixels .t.f 2i] eq $x}
} -cleanup {
    destroy .t.f
} -result {1}

test bind-22.76 {HandleEventGenerate: options <ButtonRelease> -rootx 2i} -setup {
    frame .t.f -class Test -width 150 -height 100
    pack .t.f
    focus -force .t.f
    update
    set x {}
} -body {
    bind .t.f <ButtonRelease> "lappend x %X"
    event generate .t.f <ButtonRelease> -rootx 2i
    expr {[winfo pixels .t.f 2i] eq $x}
} -cleanup {
    destroy .t.f
} -result {1}

test bind-22.77 {HandleEventGenerate: options <Motion> -rootx 2i} -setup {
    frame .t.f -class Test -width 150 -height 100
    pack .t.f
    focus -force .t.f
    update
    set x {}
} -body {
    bind .t.f <Motion> "lappend x %X"
    event generate .t.f <Motion> -rootx 2i
    expr {[winfo pixels .t.f 2i] eq $x}
} -cleanup {
    destroy .t.f
} -result {1}

test bind-22.78 {HandleEventGenerate: options <<Paste>> -rootx 2i} -setup {
    frame .t.f -class Test -width 150 -height 100
    pack .t.f
    focus -force .t.f
    update
    set x {}
} -body {
    bind .t.f <<Paste>> "lappend x %X"
    event generate .t.f <<Paste>> -rootx 2i
    expr {[winfo pixels .t.f 2i] eq $x}
} -cleanup {
    destroy .t.f
} -result {1}

test bind-22.79 {HandleEventGenerate: options <Enter> -rootx 2i} -setup {
    frame .t.f -class Test -width 150 -height 100
    pack .t.f
    focus -force .t.f
    update
    set x {}
} -body {
    bind .t.f <Enter> "lappend x %X"
    event generate .t.f <Enter> -rootx 2i
    expr {[winfo pixels .t.f 2i] eq $x}
} -cleanup {
    destroy .t.f
} -result {1}

test bind-22.80 {HandleEventGenerate: options <Configure> -rootx 2i} -setup {
    frame .t.f -class Test -width 150 -height 100
    pack .t.f
    focus -force .t.f
    update
    set x {}
} -body {
    bind .t.f <Configure> "lappend x %X"
    event generate .t.f <Configure> -rootx 2i
} -cleanup {
    destroy .t.f
} -returnCodes error -result {<Configure> event doesn't accept "-rootx" option}

test bind-22.81 {HandleEventGenerate: options <Key> -rooty xyz} -setup {
    frame .t.f -class Test -width 150 -height 100
    pack .t.f
    focus -force .t.f
    update
    set x {}
} -body {
    bind .t.f <Key> "lappend x %Y"
    event generate .t.f <Key> -rooty xyz
} -cleanup {
    destroy .t.f
} -returnCodes error -result {bad screen distance "xyz"}

test bind-22.82 {HandleEventGenerate: options <Key> -rooty 2i} -setup {
    frame .t.f -class Test -width 150 -height 100
    pack .t.f
    focus -force .t.f
    update
    set x {}
} -body {
    bind .t.f <Key> "lappend x %Y"
    event generate .t.f <Key> -rooty 2i
    expr {[winfo pixels .t.f 2i] eq $x}
} -cleanup {
    destroy .t.f
} -result {1}

test bind-22.83 {HandleEventGenerate: options <Button> -rooty 2i} -setup {
    frame .t.f -class Test -width 150 -height 100
    pack .t.f
    focus -force .t.f
    update
    set x {}
} -body {
    bind .t.f <Button> "lappend x %Y"
    event generate .t.f <Button> -rooty 2i
    expr {[winfo pixels .t.f 2i] eq $x}
} -cleanup {
    destroy .t.f
} -result {1}

test bind-22.84 {HandleEventGenerate: options <ButtonRelease> -rooty 2i} -setup {
    frame .t.f -class Test -width 150 -height 100
    pack .t.f
    focus -force .t.f
    update
    set x {}
} -body {
    bind .t.f <ButtonRelease> "lappend x %Y"
    event generate .t.f <ButtonRelease> -rooty 2i
    expr {[winfo pixels .t.f 2i] eq $x}
} -cleanup {
    destroy .t.f
} -result {1}

test bind-22.85 {HandleEventGenerate: options <Motion> -rooty 2i} -setup {
    frame .t.f -class Test -width 150 -height 100
    pack .t.f
    focus -force .t.f
    update
    set x {}
} -body {
    bind .t.f <Motion> "lappend x %Y"
    event generate .t.f <Motion> -rooty 2i
    expr {[winfo pixels .t.f 2i] eq $x}
} -cleanup {
    destroy .t.f
} -result {1}

test bind-22.86 {HandleEventGenerate: options <<Paste>> -rooty 2i} -setup {
    frame .t.f -class Test -width 150 -height 100
    pack .t.f
    focus -force .t.f
    update
    set x {}
} -body {
    bind .t.f <<Paste>> "lappend x %Y"
    event generate .t.f <<Paste>> -rooty 2i
    expr {[winfo pixels .t.f 2i] eq $x}
} -cleanup {
    destroy .t.f
} -result {1}

test bind-22.87 {HandleEventGenerate: options <Enter> -rooty 2i} -setup {
    frame .t.f -class Test -width 150 -height 100
    pack .t.f
    focus -force .t.f
    update
    set x {}
} -body {
    bind .t.f <Enter> "lappend x %Y"
    event generate .t.f <Enter> -rooty 2i
    expr {[winfo pixels .t.f 2i] eq $x}
} -cleanup {
    destroy .t.f
} -result {1}

test bind-22.88 {HandleEventGenerate: options <Configure> -rooty 2i} -setup {
    frame .t.f -class Test -width 150 -height 100
    pack .t.f
    focus -force .t.f
    update
    set x {}
} -body {
    bind .t.f <Configure> "lappend x %Y"
    event generate .t.f <Configure> -rooty 2i
} -cleanup {
    destroy .t.f
} -returnCodes error -result {<Configure> event doesn't accept "-rooty" option}

test bind-22.89 {HandleEventGenerate: options <Key> -sendevent xyz} -setup {
    frame .t.f -class Test -width 150 -height 100
    pack .t.f
    focus -force .t.f
    update
    set x {}
} -body {
    bind .t.f <Key> "lappend x %E"
    event generate .t.f <Key> -sendevent xyz
} -cleanup {
    destroy .t.f
} -returnCodes error -result {expected boolean value but got "xyz"}

test bind-22.90 {HandleEventGenerate: options <Key> -sendevent 1} -setup {
    frame .t.f -class Test -width 150 -height 100
    pack .t.f
    focus -force .t.f
    update
    set x {}
} -body {
    bind .t.f <Key> "lappend x %E"
    event generate .t.f <Key> -sendevent 1
    return $x
} -cleanup {
    destroy .t.f
} -result {1}

test bind-22.91 {HandleEventGenerate: options <Key> -sendevent yes} -setup {
    frame .t.f -class Test -width 150 -height 100
    pack .t.f
    focus -force .t.f
    update
    set x {}
} -body {
    bind .t.f <Key> "lappend x %E"
    event generate .t.f <Key> -sendevent yes
    return $x
} -cleanup {
    destroy .t.f
} -result {1}

test bind-22.92 {HandleEventGenerate: options <Key> -sendevent 43} -setup {
    frame .t.f -class Test -width 150 -height 100
    pack .t.f
    focus -force .t.f
    update
    set x {}
} -body {
    bind .t.f <Key> "lappend x %E"
    event generate .t.f <Key> -sendevent 43
    return $x
} -cleanup {
    destroy .t.f
} -result {1}

test bind-22.93 {HandleEventGenerate: options <Key> -serial xyz} -setup {
    frame .t.f -class Test -width 150 -height 100
    pack .t.f
    focus -force .t.f
    update
    set x {}
} -body {
    bind .t.f <Key> "lappend x %#"
    event generate .t.f <Key> -serial xyz
} -cleanup {
    destroy .t.f
} -returnCodes error -result {expected integer but got "xyz"}

test bind-22.94 {HandleEventGenerate: options <Key> -serial 100} -setup {
    frame .t.f -class Test -width 150 -height 100
    pack .t.f
    focus -force .t.f
    update
    set x {}
} -body {
    bind .t.f <Key> "lappend x %#"
    event generate .t.f <Key> -serial 100
    return $x
} -cleanup {
    destroy .t.f
} -result {100}

test bind-22.95 {HandleEventGenerate: options <Key> -state xyz} -setup {
    frame .t.f -class Test -width 150 -height 100
    pack .t.f
    focus -force .t.f
    update
    set x {}
} -body {
    bind .t.f <Key> "lappend x %s"
    event generate .t.f <Key> -state xyz
} -cleanup {
    destroy .t.f
} -returnCodes error -result {expected integer but got "xyz"}

test bind-22.96 {HandleEventGenerate: options <Key> -state 1} -setup {
    frame .t.f -class Test -width 150 -height 100
    pack .t.f
    focus -force .t.f
    update
    set x {}
} -body {
    bind .t.f <Key> "lappend x %s"
    event generate .t.f <Key> -state 1
    return $x
} -cleanup {
    destroy .t.f
} -result {1}

test bind-22.97 {HandleEventGenerate: options <Button> -state 1025} -setup {
    frame .t.f -class Test -width 150 -height 100
    pack .t.f
    focus -force .t.f
    update
    set x {}
} -body {
    bind .t.f <Button> "lappend x %s"
    event generate .t.f <Button> -state 1025
    return $x
} -cleanup {
    destroy .t.f
} -result {1025}

test bind-22.98 {HandleEventGenerate: options <ButtonRelease> -state 1025} -setup {
    frame .t.f -class Test -width 150 -height 100
    pack .t.f
    focus -force .t.f
    update
    set x {}
} -body {
    bind .t.f <ButtonRelease> "lappend x %s"
    event generate .t.f <ButtonRelease> -state 1025
    return $x
} -cleanup {
    destroy .t.f
} -result {1025}

test bind-22.99 {HandleEventGenerate: options <Motion> -state 1} -setup {
    frame .t.f -class Test -width 150 -height 100
    pack .t.f
    focus -force .t.f
    update
    set x {}
} -body {
    bind .t.f <Motion> "lappend x %s"
    event generate .t.f <Motion> -state 1
    return $x
} -cleanup {
    destroy .t.f
} -result {1}

test bind-22.100 {HandleEventGenerate: options <<Paste>> -state 1} -setup {
    frame .t.f -class Test -width 150 -height 100
    pack .t.f
    focus -force .t.f
    update
    set x {}
} -body {
    bind .t.f <<Paste>> "lappend x %s"
    event generate .t.f <<Paste>> -state 1
    return $x
} -cleanup {
    destroy .t.f
} -result {1}

test bind-22.101 {HandleEventGenerate: options <Enter> -state 1} -setup {
    frame .t.f -class Test -width 150 -height 100
    pack .t.f
    focus -force .t.f
    update
    set x {}
} -body {
    bind .t.f <Enter> "lappend x %s"
    event generate .t.f <Enter> -state 1
    return $x
} -cleanup {
    destroy .t.f
} -result {1}

test bind-22.102 {HandleEventGenerate: options <Visibility> -state xyz} -setup {
    frame .t.f -class Test -width 150 -height 100
    pack .t.f
    focus -force .t.f
    update
    set x {}
} -body {
    bind .t.f <Visibility> "lappend x %s"
    event generate .t.f <Visibility> -state xyz
} -cleanup {
    destroy .t.f
} -returnCodes error -result {bad -state value "xyz": must be VisibilityUnobscured, VisibilityPartiallyObscured, or VisibilityFullyObscured}

test bind-22.103 {HandleEventGenerate: options <Visibility> -state VisibilityUnobscured} -setup {
    frame .t.f -class Test -width 150 -height 100
    pack .t.f
    focus -force .t.f
    update
    set x {}
} -body {
    bind .t.f <Visibility> "lappend x %s"
    event generate .t.f <Visibility> -state VisibilityUnobscured
    return $x
} -cleanup {
    destroy .t.f
} -result {VisibilityUnobscured}

test bind-22.104 {HandleEventGenerate: options <Configure> -state xyz} -setup {
    frame .t.f -class Test -width 150 -height 100
    pack .t.f
    focus -force .t.f
    update
    set x {}
} -body {
    bind .t.f <Configure> "lappend x %s"
    event generate .t.f <Configure> -state xyz
} -cleanup {
    destroy .t.f
} -returnCodes error -result {<Configure> event doesn't accept "-state" option}

test bind-22.105 {HandleEventGenerate: options <Key> -subwindow .xyz} -setup {
    frame .t.f -class Test -width 150 -height 100
    pack .t.f
    focus -force .t.f
    update
    set x {}
} -body {
    bind .t.f <Key> "lappend x %S"
    event generate .t.f <Key> -subwindow .xyz
} -cleanup {
    destroy .t.f
} -returnCodes error -result {bad window path name ".xyz"}

test bind-22.106 {HandleEventGenerate: options <Key> -subwindow .t} -setup {
    frame .t.f -class Test -width 150 -height 100
    pack .t.f
    focus -force .t.f
    update
    set x {}
} -body {
    bind .t.f <Key> "lappend x %S"
    event generate .t.f <Key> -subwindow .t
    expr {[winfo id .t] eq $x}
} -cleanup {
    destroy .t.f
} -result {1}

test bind-22.107 {HandleEventGenerate: options <Key> -subwindow xyz} -setup {
    frame .t.f -class Test -width 150 -height 100
    pack .t.f
    focus -force .t.f
    update
    set x {}
} -body {
    bind .t.f <Key> "lappend x %S"
    event generate .t.f <Key> -subwindow xyz
} -cleanup {
    destroy .t.f
} -returnCodes error -result {bad window name/identifier "xyz"}

test bind-22.108 {HandleEventGenerate: options <Key> -subwindow [winfo id .t]} -setup {
    frame .t.f -class Test -width 150 -height 100
    pack .t.f
    focus -force .t.f
    update
    set x {}
} -body {
    bind .t.f <Key> "lappend x %S"
    event generate .t.f <Key> -subwindow [winfo id .t]
    expr {[winfo id .t] eq $x}
} -cleanup {
    destroy .t.f
} -result {1}

test bind-22.109 {HandleEventGenerate: options <Button> -subwindow .t} -setup {
    frame .t.f -class Test -width 150 -height 100
    pack .t.f
    focus -force .t.f
    update
    set x {}
} -body {
    bind .t.f <Button> "lappend x %S"
    event generate .t.f <Button> -subwindow .t
    expr {[winfo id .t] eq $x}
} -cleanup {
    destroy .t.f
} -result {1}

test bind-22.110 {HandleEventGenerate: options <ButtonRelease> -subwindow .t} -setup {
    frame .t.f -class Test -width 150 -height 100
    pack .t.f
    focus -force .t.f
    update
    set x {}
} -body {
    bind .t.f <ButtonRelease> "lappend x %S"
    event generate .t.f <ButtonRelease> -subwindow .t
    expr {[winfo id .t] eq $x}
} -cleanup {
    destroy .t.f
} -result {1}

test bind-22.111 {HandleEventGenerate: options <Motion> -subwindow .t} -setup {
    frame .t.f -class Test -width 150 -height 100
    pack .t.f
    focus -force .t.f
    update
    set x {}
} -body {
    bind .t.f <Motion> "lappend x %S"
    event generate .t.f <Motion> -subwindow .t
    expr {[winfo id .t] eq $x}
} -cleanup {
    destroy .t.f
} -result {1}

test bind-22.112 {HandleEventGenerate: options <<Paste>> -subwindow .t} -setup {
    frame .t.f -class Test -width 150 -height 100
    pack .t.f
    focus -force .t.f
    update
    set x {}
} -body {
    bind .t.f <<Paste>> "lappend x %S"
    event generate .t.f <<Paste>> -subwindow .t
    expr {[winfo id .t] eq $x}
} -cleanup {
    destroy .t.f
} -result {1}

test bind-22.113 {HandleEventGenerate: options <Enter> -subwindow .t} -setup {
    frame .t.f -class Test -width 150 -height 100
    pack .t.f
    focus -force .t.f
    update
    set x {}
} -body {
    bind .t.f <Enter> "lappend x %S"
    event generate .t.f <Enter> -subwindow .t
    expr {[winfo id .t] eq $x}
} -cleanup {
    destroy .t.f
} -result {1}

test bind-22.114 {HandleEventGenerate: options <Configure> -subwindow .t} -setup {
    frame .t.f -class Test -width 150 -height 100
    pack .t.f
    focus -force .t.f
    update
    set x {}
} -body {
    bind .t.f <Configure> "lappend x %S"
    event generate .t.f <Configure> -subwindow .t
} -cleanup {
    destroy .t.f
} -returnCodes error -result {<Configure> event doesn't accept "-subwindow" option}

test bind-22.115 {HandleEventGenerate: options <Key> -time xyz} -setup {
    frame .t.f -class Test -width 150 -height 100
    pack .t.f
    focus -force .t.f
    update
    set x {}
} -body {
    bind .t.f <Key> "lappend x %t"
    event generate .t.f <Key> -time xyz
} -cleanup {
    destroy .t.f
} -returnCodes error -result {expected integer but got "xyz"}

test bind-22.116 {HandleEventGenerate: options <Key> -time 100} -setup {
    frame .t.f -class Test -width 150 -height 100
    pack .t.f
    focus -force .t.f
    update
    set x {}
} -body {
    bind .t.f <Key> "lappend x %t"
    event generate .t.f <Key> -time 100
    return $x
} -cleanup {
    destroy .t.f
} -result {100}

test bind-22.117 {HandleEventGenerate: options <Button> -time 100} -setup {
    frame .t.f -class Test -width 150 -height 100
    pack .t.f
    focus -force .t.f
    update
    set x {}
} -body {
    bind .t.f <Button> "lappend x %t"
    event generate .t.f <Button> -time 100
    return $x
} -cleanup {
    destroy .t.f
} -result {100}

test bind-22.118 {HandleEventGenerate: options <ButtonRelease> -time 100} -setup {
    frame .t.f -class Test -width 150 -height 100
    pack .t.f
    focus -force .t.f
    update
    set x {}
} -body {
    bind .t.f <ButtonRelease> "lappend x %t"
    event generate .t.f <ButtonRelease> -time 100
    return $x
} -cleanup {
    destroy .t.f
} -result {100}

test bind-22.119 {HandleEventGenerate: options <Motion> -time 100} -setup {
    frame .t.f -class Test -width 150 -height 100
    pack .t.f
    focus -force .t.f
    update
    set x {}
} -body {
    bind .t.f <Motion> "lappend x %t"
    event generate .t.f <Motion> -time 100
    return $x
} -cleanup {
    destroy .t.f
} -result {100}

test bind-22.120 {HandleEventGenerate: options <<Paste>> -time 100} -setup {
    frame .t.f -class Test -width 150 -height 100
    pack .t.f
    focus -force .t.f
    update
    set x {}
} -body {
    bind .t.f <<Paste>> "lappend x %t"
    event generate .t.f <<Paste>> -time 100
    return $x
} -cleanup {
    destroy .t.f
} -result {100}

test bind-22.121 {HandleEventGenerate: options <Enter> -time 100} -setup {
    frame .t.f -class Test -width 150 -height 100
    pack .t.f
    focus -force .t.f
    update
    set x {}
} -body {
    bind .t.f <Enter> "lappend x %t"
    event generate .t.f <Enter> -time 100
    return $x
} -cleanup {
    destroy .t.f
} -result {100}

test bind-22.122 {HandleEventGenerate: options <Property> -time 100} -setup {
    frame .t.f -class Test -width 150 -height 100
    pack .t.f
    focus -force .t.f
    update
    set x {}
} -body {
    bind .t.f <Property> "lappend x %t"
    event generate .t.f <Property> -time 100
    return $x
} -cleanup {
    destroy .t.f
} -result {100}

test bind-22.123 {HandleEventGenerate: options <Configure> -time 100} -setup {
    frame .t.f -class Test -width 150 -height 100
    pack .t.f
    focus -force .t.f
    update
    set x {}
} -body {
    bind .t.f <Configure> "lappend x %t"
    event generate .t.f <Configure> -time 100
} -cleanup {
    destroy .t.f
} -returnCodes error -result {<Configure> event doesn't accept "-time" option}

test bind-22.124 {HandleEventGenerate: options <Expose> -width xyz} -setup {
    frame .t.f -class Test -width 150 -height 100
    pack .t.f
    focus -force .t.f
    update
    set x {}
} -body {
    bind .t.f <Expose> "lappend x %w"
    event generate .t.f <Expose> -width xyz
} -cleanup {
    destroy .t.f
} -returnCodes error -result {bad screen distance "xyz"}

test bind-22.125 {HandleEventGenerate: options <Expose> -width 2i} -setup {
    frame .t.f -class Test -width 150 -height 100
    pack .t.f
    focus -force .t.f
    update
    set x {}
} -body {
    bind .t.f <Expose> "lappend x %w"
    event generate .t.f <Expose> -width 2i
    expr {[winfo pixels .t.f 2i] eq $x}
} -cleanup {
    destroy .t.f
} -result {1}

test bind-22.126 {HandleEventGenerate: options <Configure> -width 2i} -setup {
    frame .t.f -class Test -width 150 -height 100
    pack .t.f
    focus -force .t.f
    update
    set x {}
} -body {
    bind .t.f <Configure> "lappend x %w"
    event generate .t.f <Configure> -width 2i
    expr {[winfo pixels .t.f 2i] eq $x}
} -cleanup {
    destroy .t.f
} -result {1}

test bind-22.127 {HandleEventGenerate: options <Key> -width 2i} -setup {
    frame .t.f -class Test -width 150 -height 100
    pack .t.f
    focus -force .t.f
    update
    set x {}
} -body {
    bind .t.f <Key> "lappend x %k"
    event generate .t.f <Key> -width 2i
} -cleanup {
    destroy .t.f
} -returnCodes error -result {<Key> event doesn't accept "-width" option}

test bind-22.128 {HandleEventGenerate: options <Unmap> -window .xyz} -setup {
    frame .t.f -class Test -width 150 -height 100
    pack .t.f
    focus -force .t.f
    update
    set x {}
} -body {
    bind .t.f <Unmap> "lappend x %W"
    event generate .t.f <Unmap> -window .xyz
} -cleanup {
    destroy .t.f
} -returnCodes error -result {bad window path name ".xyz"}

test bind-22.129 {HandleEventGenerate: options <Unmap> -window .t.f} -setup {
    frame .t.f -class Test -width 150 -height 100
    pack .t.f
    focus -force .t.f
    update
    set x {}
} -body {
    bind .t.f <Unmap> "lappend x %W"
    event generate .t.f <Unmap> -window .t.f
    return $x
} -cleanup {
    destroy .t.f
} -result {.t.f}

test bind-22.130 {HandleEventGenerate: options <Unmap> -window xyz} -setup {
    frame .t.f -class Test -width 150 -height 100
    pack .t.f
    focus -force .t.f
    update
    set x {}
} -body {
    bind .t.f <Unmap> "lappend x %W"
    event generate .t.f <Unmap> -window xyz
} -cleanup {
    destroy .t.f
} -returnCodes error -result {bad window name/identifier "xyz"}

test bind-22.131 {HandleEventGenerate: options <Unmap> -window [winfo id .t.f]} -setup {
    frame .t.f -class Test -width 150 -height 100
    pack .t.f
    focus -force .t.f
    update
    set x {}
} -body {
    bind .t.f <Unmap> "lappend x %W"
    event generate .t.f <Unmap> -window [winfo id .t.f]
    return $x
} -cleanup {
    destroy .t.f
} -result {.t.f}

test bind-22.132 {HandleEventGenerate: options <Unmap> -window .t.f} -setup {
    frame .t.f -class Test -width 150 -height 100
    pack .t.f
    focus -force .t.f
    update
    set x {}
} -body {
    bind .t.f <Unmap> "lappend x %W"
    event generate .t.f <Unmap> -window .t.f
    return $x
} -cleanup {
    destroy .t.f
} -result {.t.f}

test bind-22.133 {HandleEventGenerate: options <Map> -window .t.f} -setup {
    frame .t.f -class Test -width 150 -height 100
    pack .t.f
    focus -force .t.f
    update
    set x {}
} -body {
    bind .t.f <Map> "lappend x %W"
    event generate .t.f <Map> -window .t.f
    return $x
} -cleanup {
    destroy .t.f
} -result {.t.f}

test bind-22.134 {HandleEventGenerate: options <Reparent> -window .t.f} -setup {
    frame .t.f -class Test -width 150 -height 100
    pack .t.f
    focus -force .t.f
    update
    set x {}
} -body {
    bind .t.f <Reparent> "lappend x %W"
    event generate .t.f <Reparent> -window .t.f
    return $x
} -cleanup {
    destroy .t.f
} -result {.t.f}

test bind-22.135 {HandleEventGenerate: options <Configure> -window .t.f} -setup {
    frame .t.f -class Test -width 150 -height 100
    pack .t.f
    focus -force .t.f
    update
    set x {}
} -body {
    bind .t.f <Configure> "lappend x %W"
    event generate .t.f <Configure> -window .t.f
    return $x
} -cleanup {
    destroy .t.f
} -result {.t.f}

test bind-22.136 {HandleEventGenerate: options <Gravity> -window .t.f} -setup {
    frame .t.f -class Test -width 150 -height 100
    pack .t.f
    focus -force .t.f
    update
    set x {}
} -body {
    bind .t.f <Gravity> "lappend x %W"
    event generate .t.f <Gravity> -window .t.f
    return $x
} -cleanup {
    destroy .t.f
} -result {.t.f}

test bind-22.137 {HandleEventGenerate: options <Circulate> -window .t.f} -setup {
    frame .t.f -class Test -width 150 -height 100
    pack .t.f
    focus -force .t.f
    update
    set x {}
} -body {
    bind .t.f <Circulate> "lappend x %W"
    event generate .t.f <Circulate> -window .t.f
    return $x
} -cleanup {
    destroy .t.f
} -result {.t.f}

test bind-22.138 {HandleEventGenerate: options <Key> -window .t.f} -setup {
    frame .t.f -class Test -width 150 -height 100
    pack .t.f
    focus -force .t.f
    update
    set x {}
} -body {
    bind .t.f <Key> "lappend x %W"
    event generate .t.f <Key> -window .t.f
} -cleanup {
    destroy .t.f
} -returnCodes error -result {<Key> event doesn't accept "-window" option}

test bind-22.139 {HandleEventGenerate: options <Key> -x xyz} -setup {
    frame .t.f -class Test -width 150 -height 100
    pack .t.f
    focus -force .t.f
    update
    set x {}
} -body {
    bind .t.f <Key> "lappend x %x"
    event generate .t.f <Key> -x xyz
} -cleanup {
    destroy .t.f
} -returnCodes error -result {bad screen distance "xyz"}

test bind-22.140 {HandleEventGenerate: options <Key> -x 2i} -setup {
    frame .t.f -class Test -width 150 -height 100
    pack .t.f
    focus -force .t.f
    update
    set x {}
} -body {
    bind .t.f <Key> "lappend x %x"
    event generate .t.f <Key> -x 2i
    expr {[winfo pixels .t.f 2i] eq $x}
} -cleanup {
    destroy .t.f
} -result {1}

test bind-22.141 {HandleEventGenerate: options <Button> -x 2i} -setup {
    frame .t.f -class Test -width 150 -height 100
    pack .t.f
    focus -force .t.f
    update
    set x {}
} -body {
    bind .t.f <Button> "lappend x %x"
    event generate .t.f <Button> -x 2i
    expr {[winfo pixels .t.f 2i] eq $x}
} -cleanup {
    destroy .t.f
} -result {1}

test bind-22.142 {HandleEventGenerate: options <ButtonRelease> -x 2i} -setup {
    frame .t.f -class Test -width 150 -height 100
    pack .t.f
    focus -force .t.f
    update
    set x {}
} -body {
    bind .t.f <ButtonRelease> "lappend x %x"
    event generate .t.f <ButtonRelease> -x 2i
    expr {[winfo pixels .t.f 2i] eq $x}
} -cleanup {
    destroy .t.f
} -result {1}

test bind-22.143 {HandleEventGenerate: options <Motion> -x 2i} -setup {
    frame .t.f -class Test -width 150 -height 100
    pack .t.f
    focus -force .t.f
    update
    set x {}
} -body {
    bind .t.f <Motion> "lappend x %x"
    event generate .t.f <Motion> -x 2i
    expr {[winfo pixels .t.f 2i] eq $x}
} -cleanup {
    destroy .t.f
} -result {1}

test bind-22.144 {HandleEventGenerate: options <<Paste>> -x 2i} -setup {
    frame .t.f -class Test -width 150 -height 100
    pack .t.f
    focus -force .t.f
    update
    set x {}
} -body {
    bind .t.f <<Paste>> "lappend x %x"
    event generate .t.f <<Paste>> -x 2i
    expr {[winfo pixels .t.f 2i] eq $x}
} -cleanup {
    destroy .t.f
} -result {1}

test bind-22.145 {HandleEventGenerate: options <Enter> -x 2i} -setup {
    frame .t.f -class Test -width 150 -height 100
    pack .t.f
    focus -force .t.f
    update
    set x {}
} -body {
    bind .t.f <Enter> "lappend x %x"
    event generate .t.f <Enter> -x 2i
    expr {[winfo pixels .t.f 2i] eq $x}
} -cleanup {
    destroy .t.f
} -result {1}

test bind-22.146 {HandleEventGenerate: options <Expose> -x 2i} -setup {
    frame .t.f -class Test -width 150 -height 100
    pack .t.f
    focus -force .t.f
    update
    set x {}
} -body {
    bind .t.f <Expose> "lappend x %x"
    event generate .t.f <Expose> -x 2i
    expr {[winfo pixels .t.f 2i] eq $x}
} -cleanup {
    destroy .t.f
} -result {1}

test bind-22.147 {HandleEventGenerate: options <Configure> -x 2i} -setup {
    frame .t.f -class Test -width 150 -height 100
    pack .t.f
    focus -force .t.f
    update
    set x {}
} -body {
    bind .t.f <Configure> "lappend x %x"
    event generate .t.f <Configure> -x 2i
    expr {[winfo pixels .t.f 2i] eq $x}
} -cleanup {
    destroy .t.f
} -result {1}

test bind-22.148 {HandleEventGenerate: options <Gravity> -x 2i} -setup {
    frame .t.f -class Test -width 150 -height 100
    pack .t.f
    focus -force .t.f
    update
    set x {}
} -body {
    bind .t.f <Gravity> "lappend x %x"
    event generate .t.f <Gravity> -x 2i
    expr {[winfo pixels .t.f 2i] eq $x}
} -cleanup {
    destroy .t.f
} -result {1}

test bind-22.149 {HandleEventGenerate: options <Reparent> -x 2i} -setup {
    frame .t.f -class Test -width 150 -height 100
    pack .t.f
    focus -force .t.f
    update
    set x {}
} -body {
    bind .t.f <Reparent> "lappend x %x"
    event generate .t.f <Reparent> -x 2i
    expr {[winfo pixels .t.f 2i] eq $x}
} -cleanup {
    destroy .t.f
} -result {1}

test bind-22.150 {HandleEventGenerate: options <Map> -x 2i} -setup {
    frame .t.f -class Test -width 150 -height 100
    pack .t.f
    focus -force .t.f
    update
    set x {}
} -body {
    bind .t.f <Map> "lappend x %x"
    event generate .t.f <Map> -x 2i
} -cleanup {
    destroy .t.f
} -returnCodes error -result {<Map> event doesn't accept "-x" option}

test bind-22.151 {HandleEventGenerate: options <Key> -y xyz} -setup {
    frame .t.f -class Test -width 150 -height 100
    pack .t.f
    focus -force .t.f
    update
    set x {}
} -body {
    bind .t.f <Key> "lappend x %y"
    event generate .t.f <Key> -y xyz
} -cleanup {
    destroy .t.f
} -returnCodes error -result {bad screen distance "xyz"}

test bind-22.152 {HandleEventGenerate: options <Key> -y 2i} -setup {
    frame .t.f -class Test -width 150 -height 100
    pack .t.f
    focus -force .t.f
    update
    set x {}
} -body {
    bind .t.f <Key> "lappend x %y"
    event generate .t.f <Key> -y 2i
    expr {[winfo pixels .t.f 2i] eq $x}
} -cleanup {
    destroy .t.f
} -result {1}

test bind-22.153 {HandleEventGenerate: options <Button> -y 2i} -setup {
    frame .t.f -class Test -width 150 -height 100
    pack .t.f
    focus -force .t.f
    update
    set x {}
} -body {
    bind .t.f <Button> "lappend x %y"
    event generate .t.f <Button> -y 2i
    expr {[winfo pixels .t.f 2i] eq $x}
} -cleanup {
    destroy .t.f
} -result {1}

test bind-22.154 {HandleEventGenerate: options <ButtonRelease> -y 2i} -setup {
    frame .t.f -class Test -width 150 -height 100
    pack .t.f
    focus -force .t.f
    update
    set x {}
} -body {
    bind .t.f <ButtonRelease> "lappend x %y"
    event generate .t.f <ButtonRelease> -y 2i
    expr {[winfo pixels .t.f 2i] eq $x}
} -cleanup {
    destroy .t.f
} -result {1}

test bind-22.155 {HandleEventGenerate: options <Motion> -y 2i} -setup {
    frame .t.f -class Test -width 150 -height 100
    pack .t.f
    focus -force .t.f
    update
    set x {}
} -body {
    bind .t.f <Motion> "lappend x %y"
    event generate .t.f <Motion> -y 2i
    expr {[winfo pixels .t.f 2i] eq $x}
} -cleanup {
    destroy .t.f
} -result {1}

test bind-22.156 {HandleEventGenerate: options <<Paste>> -y 2i} -setup {
    frame .t.f -class Test -width 150 -height 100
    pack .t.f
    focus -force .t.f
    update
    set x {}
} -body {
    bind .t.f <<Paste>> "lappend x %y"
    event generate .t.f <<Paste>> -y 2i
    expr {[winfo pixels .t.f 2i] eq $x}
} -cleanup {
    destroy .t.f
} -result {1}

test bind-22.157 {HandleEventGenerate: options <Enter> -y 2i} -setup {
    frame .t.f -class Test -width 150 -height 100
    pack .t.f
    focus -force .t.f
    update
    set x {}
} -body {
    bind .t.f <Enter> "lappend x %y"
    event generate .t.f <Enter> -y 2i
    expr {[winfo pixels .t.f 2i] eq $x}
} -cleanup {
    destroy .t.f
} -result {1}

test bind-22.158 {HandleEventGenerate: options <Expose> -y 2i} -setup {
    frame .t.f -class Test -width 150 -height 100
    pack .t.f
    focus -force .t.f
    update
    set x {}
} -body {
    bind .t.f <Expose> "lappend x %y"
    event generate .t.f <Expose> -y 2i
    expr {[winfo pixels .t.f 2i] eq $x}
} -cleanup {
    destroy .t.f
} -result {1}

test bind-22.159 {HandleEventGenerate: options <Configure> -y 2i} -setup {
    frame .t.f -class Test -width 150 -height 100
    pack .t.f
    focus -force .t.f
    update
    set x {}
} -body {
    bind .t.f <Configure> "lappend x %y"
    event generate .t.f <Configure> -y 2i
    expr {[winfo pixels .t.f 2i] eq $x}
} -cleanup {
    destroy .t.f
} -result {1}

test bind-22.160 {HandleEventGenerate: options <Gravity> -y 2i} -setup {
    frame .t.f -class Test -width 150 -height 100
    pack .t.f
    focus -force .t.f
    update
    set x {}
} -body {
    bind .t.f <Gravity> "lappend x %y"
    event generate .t.f <Gravity> -y 2i
    expr {[winfo pixels .t.f 2i] eq $x}
} -cleanup {
    destroy .t.f
} -result {1}

test bind-22.161 {HandleEventGenerate: options <Reparent> -y 2i} -setup {
    frame .t.f -class Test -width 150 -height 100
    pack .t.f
    focus -force .t.f
    update
    set x {}
} -body {
    bind .t.f <Reparent> "lappend x %y"
    event generate .t.f <Reparent> -y 2i
    expr {[winfo pixels .t.f 2i] eq $x}
} -cleanup {
    destroy .t.f
} -result {1}

test bind-22.162 {HandleEventGenerate: options <Map> -y 2i} -setup {
    frame .t.f -class Test -width 150 -height 100
    pack .t.f
    focus -force .t.f
    update
    set x {}
} -body {
    bind .t.f <Map> "lappend x %y"
    event generate .t.f <Map> -y 2i
} -cleanup {
    destroy .t.f
} -returnCodes error -result {<Map> event doesn't accept "-y" option}

test bind-22.163 {HandleEventGenerate: options <Key> -xyz 1} -setup {
    frame .t.f -class Test -width 150 -height 100
    pack .t.f
    focus -force .t.f
    update
    set x {}
} -body {
    bind .t.f <Key> "lappend x %k"
    event generate .t.f <Key> -xyz 1
} -cleanup {
    destroy .t.f
} -returnCodes error -result {bad option "-xyz": must be -when, -above, -borderwidth, -button, -count, -data, -delta, -detail, -focus, -height, -keycode, -keysym, -mode, -override, -place, -root, -rootx, -rooty, -sendevent, -serial, -state, -subwindow, -time, -warp, -width, -window, -x, or -y}
# Note that the -data option is tested in bind-32.* because it has
# more demanding requirements in memory handling


test bind-23.1 {GetVirtualEventUid procedure} -body {
    event info <<asd
} -returnCodes error -result {virtual event "<<asd" is badly formed}
test bind-23.2 {GetVirtualEventUid procedure} -body {
    event info <<>>
} -returnCodes error -result {virtual event "<<>>" is badly formed}
test bind-23.3 {GetVirtualEventUid procedure} -body {
    event info <<asd>
} -returnCodes error -result {virtual event "<<asd>" is badly formed}
test bind-23.4 {GetVirtualEventUid procedure} -setup {
    event delete <<asd>>
} -body {
    event info <<asd>>
} -result {}


test bind-24.1 {FindSequence procedure: no event} -body {
    bind .t {} test
} -returnCodes error -result {no events specified in binding}
test bind-24.2 {FindSequence procedure: bad event} -body {
    bind .t <xyz> test
} -returnCodes error -result {bad event type or keysym "xyz"}
test bind-24.3 {FindSequence procedure: virtual allowed} -setup {
    frame .t.f -class Test -width 150 -height 100
    pack .t.f
    focus -force .t.f
    update
    set x {}
} -body {
    bind .t.f <<Paste>> test
} -cleanup {
    destroy .t.f
} -result  {}
test bind-24.4 {FindSequence procedure: virtual not allowed} -body {
    event add <<Paste>> <<Alive>>
} -returnCodes error -result {virtual event not allowed in definition of another virtual event}
test bind-24.5 {FindSequence procedure, multiple bindings} -setup {
    frame .t.f -class Test -width 150 -height 100
    pack .t.f
    focus -force .t.f
    update
} -body {
    bind .t.f <1> {lappend x single}
    bind .t.f <Double-1> {lappend x double}
    bind .t.f <Triple-1> {lappend x triple}
    bind .t.f <Quadruple-1> {lappend x quadruple}
    set x press
    event generate .t.f <Button-1>
    event generate .t.f <ButtonRelease-1>
    lappend x press
    event generate .t.f <Button-1>
    event generate .t.f <ButtonRelease-1>
    lappend x press
    event generate .t.f <Button-1>
    event generate .t.f <ButtonRelease-1>
    lappend x press
    event generate .t.f <Button-1>
    event generate .t.f <ButtonRelease-1>
    lappend x press
    event generate .t.f <Button-1>
    event generate .t.f <ButtonRelease-1>
    set x
} -cleanup {
    destroy .t.f
} -result {press single press double press triple press quadruple press quadruple}
test bind-24.6 {FindSequence procedure: virtual composed} -body {
    bind .t <Control-b><<Paste>> "puts hi"
} -returnCodes error -result {virtual events may not be composed}
test bind-24.7 {FindSequence procedure: new pattern sequence} -setup {
    frame .t.f -class Test -width 150 -height 100
    pack .t.f
    focus -force .t.f
    update
    set x {}
} -body {
    bind .t.f <Button-1><Button-2> {lappend x 1-2}
    event generate .t.f <Button-1>
    event generate .t.f <ButtonRelease-1>
    event generate .t.f <Button-2>
    event generate .t.f <ButtonRelease-2>
    set x
} -cleanup {
    destroy .t.f
} -result {1-2}
test bind-24.8 {FindSequence procedure: similar pattern sequence} -setup {
    frame .t.f -class Test -width 150 -height 100
    pack .t.f
    focus -force .t.f
    update
    set x {}
} -body {
    bind .t.f <Button-1><Button-2> {lappend x 1-2}
    bind .t.f <Button-2> {lappend x 2}
    event generate .t.f <Button-3>
    event generate .t.f <Button-2>
    event generate .t.f <ButtonRelease-2>
    event generate .t.f <Button-1>
    event generate .t.f <ButtonRelease-1>
    event generate .t.f <Button-2>
    event generate .t.f <ButtonRelease-2>
    set x
} -cleanup {
    destroy .t.f
} -result {2 1-2}
test bind-24.9 {FindSequence procedure: similar pattern sequence} -setup {
    frame .t.f -class Test -width 150 -height 100
    pack .t.f
    focus -force .t.f
    update
    set x {}
} -body {
    bind .t.f <Button-1><Button-2> {lappend x 1-2}
    bind .t.f <Button-2><Button-2> {lappend x 2-2}
    event generate .t.f <Button-3>
    event generate .t.f <Button-2>
    event generate .t.f <ButtonRelease-2>
    event generate .t.f <Button-2>
    event generate .t.f <ButtonRelease-2>
    event generate .t.f <Button-1>
    event generate .t.f <ButtonRelease-1>
    event generate .t.f <Button-2>
    event generate .t.f <ButtonRelease-2>
    set x
} -cleanup {
    destroy .t.f
} -result {2-2 1-2}
test bind-24.10 {FindSequence procedure: similar pattern sequence} -setup {
    frame .t.f -class Test -width 150 -height 100
    pack .t.f
    focus -force .t.f
    update
    set x {}
} -body {
    bind .t.f <Button-2><Button-2> {lappend x 2-2}
    bind .t.f <Double-Button-2> {lappend x d-2}
    event generate .t.f <Button-3>
    event generate .t.f <Button-2>
    event generate .t.f <ButtonRelease-2>
    event generate .t.f <Button-2>
    event generate .t.f <ButtonRelease-2>
    event generate .t.f <Button-1>
    event generate .t.f <ButtonRelease-1>
    event generate .t.f <Button-2> -x 100
    event generate .t.f <ButtonRelease-2>
    event generate .t.f <Button-2> -x 200
    event generate .t.f <ButtonRelease-2>
    set x
} -cleanup {
    destroy .t.f
} -result {d-2 2-2}
test bind-24.11 {FindSequence procedure: new sequence, don't create} -setup {
    frame .t.f -class Test -width 150 -height 100
    pack .t.f
    focus -force .t.f
    update
} -body {
    bind .t.f <Button-2>
} -cleanup {
    destroy .t.f
} -result {}
test bind-24.12 {FindSequence procedure: not new sequence, don't create} -setup {
    frame .t.f -class Test -width 150 -height 100
    pack .t.f
    focus -force .t.f
    update
} -body {
    bind .t.f <Control-Button-2> "foo"
    bind .t.f <Button-2>
} -cleanup {
    destroy .t.f
} -result {}
test bind-24.13 {FindSequence procedure: no binding} -body {
    frame .t.f -class Test -width 150 -height 100
    bind .t.f <a>
} -cleanup {
    destroy .t.f
} -returnCodes ok
test bind-24.14 {FindSequence procedure: no binding} -body {
    canvas .t.c
    set i [.t.c create rect 10 10 100 100]
    .t.c bind $i <a>
} -cleanup {
    destroy .t.c
} -returnCodes ok

test bind-25.1 {ParseEventDescription procedure} -setup {
    frame .t.f -class Test -width 150 -height 100
    pack .t.f
    focus -force .t.f
    update
} -body {
    bind .t.f a test
    bind .t.f a
} -cleanup {
    destroy .t.f
} -result test
test bind-25.2 {ParseEventDescription procedure: misinterpreted modifier} -setup {
    button .b
} -body {
    bind .b <Control-M> a
    bind .b <M-M> b
    lsort [bind .b]
} -cleanup {
    destroy .b
} -result {<Control-Key-M> <Meta-Key-M>}
test bind-25.3 {ParseEventDescription procedure} -setup {
    frame .t.f -class Test -width 150 -height 100
} -body {
    bind .t.f <a---> {nothing}
    bind .t.f
} -cleanup {
    destroy .t.f
} -result a
test bind-25.4 {ParseEventDescription} -setup {
    frame .t.f -class Test -width 150 -height 100
} -body {
    bind .t.f <<Shift-Paste>> {puts hi}
    bind .t.f
} -cleanup {
    destroy .t.f
} -result {<<Shift-Paste>>}

# Assorted error cases in event sequence parsing
test bind-25.5 {ParseEventDescription procedure error cases} -body {
    bind .t \x7 {puts hi}
} -returnCodes error -result {bad ASCII character 0x7}
test bind-25.6 {ParseEventDescription procedure error cases} -body {
    bind .t \x7f {puts hi}
} -returnCodes error -result {bad ASCII character 0x7f}
test bind-25.7 {ParseEventDescription procedure error cases} -body {
    bind .t \x4 {puts hi}
} -returnCodes error -result {bad ASCII character 0x4}
test bind-25.8 {ParseEventDescription procedure error cases} -body {
    bind .t <<>>  {puts hi}
} -returnCodes error -result {virtual event "<<>>" is badly formed}
test bind-25.9 {ParseEventDescription procedure error cases} -body {
    bind .t <<Paste  {puts hi}
} -returnCodes error -result {missing ">" in virtual binding}
test bind-25.10 {ParseEventDescription procedure error cases} -body {
    bind .t <<Paste>  {puts hi}
} -returnCodes error -result {missing ">" in virtual binding}
test bind-25.11 {ParseEventDescription procedure error cases} -body {
    bind .t <<Paste>>h  {puts hi}
} -returnCodes error -result {virtual events may not be composed}
test bind-25.12 {ParseEventDescription procedure error cases} -body {
    bind .t <>  {puts hi}
} -returnCodes error -result {no event type or button # or keysym}
test bind-25.13 {ParseEventDescription procedure error cases} -body {
    bind .t <a--  {puts hi}
} -returnCodes error -result {missing ">" in binding}
test bind-25.14 {ParseEventDescription procedure error cases} -body {
    bind .t <a-b> {puts hi}
} -returnCodes error -result {extra characters after detail in binding}
test bind-25.15 {ParseEventDescription procedure error cases} -body {
    bind .t <<abc   {puts hi}
} -returnCodes error -result {missing ">" in virtual binding}
test bind-25.16 {ParseEventDescription procedure error cases} -body {
    bind .t <<abc>  {puts hi}
} -returnCodes error -result {missing ">" in virtual binding}
test bind-25.17 {ParseEventDescription} -body {
    event add <<xyz>> <<abc>>
} -returnCodes error -result {virtual event not allowed in definition of another virtual event}

# Modifier canonicalization tests

test bind-25.18 {modifier names} -setup {
    frame .t.f -class Test -width 150 -height 100
} -body {
    bind .t.f {<Control- a>} foo
    bind .t.f
} -cleanup {
    destroy .t.f
} -result <Control-Key-a>

test bind-25.19 {modifier names} -setup {
    frame .t.f -class Test -width 150 -height 100
} -body {
    bind .t.f <Shift-a> foo
    bind .t.f
} -cleanup {
    destroy .t.f
} -result <Shift-Key-a>

test bind-25.20 {modifier names} -setup {
    frame .t.f -class Test -width 150 -height 100
} -body {
    bind .t.f <Lock-a> foo
    bind .t.f
} -cleanup {
    destroy .t.f
} -result <Lock-Key-a>

test bind-25.21 {modifier names} -setup {
    frame .t.f -class Test -width 150 -height 100
} -body {
    bind .t.f <Meta---a> foo
    bind .t.f
} -cleanup {
    destroy .t.f
} -result <Meta-Key-a>

test bind-25.22 {modifier names} -setup {
    frame .t.f -class Test -width 150 -height 100
} -body {
    bind .t.f <M-a> foo
    bind .t.f
} -cleanup {
    destroy .t.f
} -result <Meta-Key-a>

test bind-25.23 {modifier names} -setup {
    frame .t.f -class Test -width 150 -height 100
} -body {
    bind .t.f <Alt-a> foo
    bind .t.f
} -cleanup {
    destroy .t.f
} -result <Alt-Key-a>

test bind-25.24 {modifier names} -setup {
    frame .t.f -class Test -width 150 -height 100
} -body {
    bind .t.f <B1-a> foo
    bind .t.f
} -cleanup {
    destroy .t.f
} -result <B1-Key-a>

test bind-25.25 {modifier names} -setup {
    frame .t.f -class Test -width 150 -height 100
} -body {
    bind .t.f <B2-a> foo
    bind .t.f
} -cleanup {
    destroy .t.f
} -result <B2-Key-a>

test bind-25.26 {modifier names} -setup {
    frame .t.f -class Test -width 150 -height 100
} -body {
    bind .t.f <B3-a> foo
    bind .t.f
} -cleanup {
    destroy .t.f
} -result <B3-Key-a>

test bind-25.27 {modifier names} -setup {
    frame .t.f -class Test -width 150 -height 100
} -body {
    bind .t.f <B4-a> foo
    bind .t.f
} -cleanup {
    destroy .t.f
} -result <B4-Key-a>

test bind-25.28 {modifier names} -setup {
    frame .t.f -class Test -width 150 -height 100
} -body {
    bind .t.f <B5-a> foo
    bind .t.f
} -cleanup {
    destroy .t.f
} -result <B5-Key-a>

test bind-25.29 {modifier names} -setup {
    frame .t.f -class Test -width 150 -height 100
} -body {
    bind .t.f <Button1-a> foo
    bind .t.f
} -cleanup {
    destroy .t.f
} -result <B1-Key-a>

test bind-25.30 {modifier names} -setup {
    frame .t.f -class Test -width 150 -height 100
} -body {
    bind .t.f <Button2-a> foo
    bind .t.f
} -cleanup {
    destroy .t.f
} -result <B2-Key-a>

test bind-25.31 {modifier names} -setup {
    frame .t.f -class Test -width 150 -height 100
} -body {
    bind .t.f <Button3-a> foo
    bind .t.f
} -cleanup {
    destroy .t.f
} -result <B3-Key-a>

test bind-25.32 {modifier names} -setup {
    frame .t.f -class Test -width 150 -height 100
} -body {
    bind .t.f <Button4-a> foo
    bind .t.f
} -cleanup {
    destroy .t.f
} -result <B4-Key-a>

test bind-25.33 {modifier names} -setup {
    frame .t.f -class Test -width 150 -height 100
} -body {
    bind .t.f <Button5-a> foo
    bind .t.f
} -cleanup {
    destroy .t.f
} -result <B5-Key-a>

test bind-25.34 {modifier names} -setup {
    frame .t.f -class Test -width 150 -height 100
} -body {
    bind .t.f <M1-a> foo
    bind .t.f
} -cleanup {
    destroy .t.f
} -result <Mod1-Key-a>

test bind-25.35 {modifier names} -setup {
    frame .t.f -class Test -width 150 -height 100
} -body {
    bind .t.f <M2-a> foo
    bind .t.f
} -cleanup {
    destroy .t.f
} -result <Mod2-Key-a>

test bind-25.36 {modifier names} -setup {
    frame .t.f -class Test -width 150 -height 100
} -body {
    bind .t.f <M3-a> foo
    bind .t.f
} -cleanup {
    destroy .t.f
} -result <Mod3-Key-a>

test bind-25.37 {modifier names} -setup {
    frame .t.f -class Test -width 150 -height 100
} -body {
    bind .t.f <M4-a> foo
    bind .t.f
} -cleanup {
    destroy .t.f
} -result <Mod4-Key-a>

test bind-25.38 {modifier names} -setup {
    frame .t.f -class Test -width 150 -height 100
} -body {
    bind .t.f <M5-a> foo
    bind .t.f
} -cleanup {
    destroy .t.f
} -result <Mod5-Key-a>

test bind-25.39 {modifier names} -setup {
    frame .t.f -class Test -width 150 -height 100
} -body {
    bind .t.f <Mod1-a> foo
    bind .t.f
} -cleanup {
    destroy .t.f
} -result <Mod1-Key-a>

test bind-25.40 {modifier names} -setup {
    frame .t.f -class Test -width 150 -height 100
} -body {
    bind .t.f <Mod2-a> foo
    bind .t.f
} -cleanup {
    destroy .t.f
} -result <Mod2-Key-a>

test bind-25.41 {modifier names} -setup {
    frame .t.f -class Test -width 150 -height 100
} -body {
    bind .t.f <Mod3-a> foo
    bind .t.f
} -cleanup {
    destroy .t.f
} -result <Mod3-Key-a>

test bind-25.42 {modifier names} -setup {
    frame .t.f -class Test -width 150 -height 100
} -body {
    bind .t.f <Mod4-a> foo
    bind .t.f
} -cleanup {
    destroy .t.f
} -result <Mod4-Key-a>

test bind-25.43 {modifier names} -setup {
    frame .t.f -class Test -width 150 -height 100
} -body {
    bind .t.f <Mod5-a> foo
    bind .t.f
} -cleanup {
    destroy .t.f
} -result <Mod5-Key-a>

test bind-25.44 {modifier names} -setup {
    frame .t.f -class Test -width 150 -height 100
} -body {
    bind .t.f <Double-a> foo
    bind .t.f
} -cleanup {
    destroy .t.f
} -result <Double-Key-a>

test bind-25.45 {modifier names} -setup {
    frame .t.f -class Test -width 150 -height 100
} -body {
    bind .t.f <Triple-a> foo
    bind .t.f
} -cleanup {
    destroy .t.f
} -result <Triple-Key-a>

test bind-25.46 {modifier names} -setup {
    frame .t.f -class Test -width 150 -height 100
} -body {
    bind .t.f {<Double 1>} foo
    bind .t.f
} -cleanup {
    destroy .t.f
} -result <Double-Button-1>

test bind-25.47 {modifier names} -setup {
    frame .t.f -class Test -width 150 -height 100
} -body {
    bind .t.f <Triple-1> foo
    bind .t.f
} -cleanup {
    destroy .t.f
} -result <Triple-Button-1>

test bind-25.48 {modifier names} -setup {
    frame .t.f -class Test -width 150 -height 100
} -body {
    bind .t.f {<M1-M2 M3-M4 B1-Control-a>} foo
    bind .t.f
} -cleanup {
    destroy .t.f
} -result <Control-B1-Mod1-Mod2-Mod3-Mod4-Key-a>

test bind-25.49 {modifier names} -setup {
    frame .t.f -class Test -width 150 -height 100
} -body {
    bind .t.f <Extended-Return> foo
    bind .t.f
} -cleanup {
    destroy .t.f
} -result <Extended-Key-Return>



test bind-26.1 {event names} -setup {
    frame .t.f -class Test -width 150 -height 100
} -body {
    bind .t.f <FocusIn> {nothing}
    bind .t.f
} -cleanup {
    destroy .t.f
} -result <FocusIn>
test bind-26.2 {event names} -setup {
    frame .t.f -class Test -width 150 -height 100
} -body {
    bind .t.f <FocusOut> {nothing}
    bind .t.f
} -cleanup {
    destroy .t.f
} -result <FocusOut>
test bind-26.3 {event names} -setup {
    frame .t.f -class Test -width 150 -height 100
    pack .t.f
    focus -force .t.f
    update
} -body {
    bind .t.f <Destroy> {lappend x "destroyed"}
    set x [bind .t.f]
    destroy .t.f
    set x
} -cleanup {
    destroy .t.f
} -result {<Destroy> destroyed}

test bind-26.4 {event names: Motion} -setup {
    frame .t.f -class Test -width 150 -height 100
    pack .t.f
    focus -force .t.f
    update
} -body {
    bind .t.f <Motion> "set x {event Motion}"
    set x xyzzy
    event generate .t.f <Motion>
    list $x [bind .t.f]
} -cleanup {
    destroy .t.f
} -result {{event Motion} <Motion>}

test bind-26.5 {event names: Button} -setup {
    frame .t.f -class Test -width 150 -height 100
    pack .t.f
    focus -force .t.f
    update
} -body {
    bind .t.f <Button> "set x {event Button}"
    set x xyzzy
    event generate .t.f <Button>
    list $x [bind .t.f]
} -cleanup {
    destroy .t.f
} -result {{event Button} <Button>}

test bind-26.6 {event names: ButtonPress} -setup {
    frame .t.f -class Test -width 150 -height 100
    pack .t.f
    focus -force .t.f
    update
} -body {
    bind .t.f <ButtonPress> "set x {event ButtonPress}"
    set x xyzzy
    event generate .t.f <ButtonPress>
    list $x [bind .t.f]
} -cleanup {
    destroy .t.f
} -result {{event ButtonPress} <Button>}

test bind-26.7 {event names: ButtonRelease} -setup {
    frame .t.f -class Test -width 150 -height 100
    pack .t.f
    focus -force .t.f
    update
} -body {
    bind .t.f <ButtonRelease> "set x {event ButtonRelease}"
    set x xyzzy
    event generate .t.f <ButtonRelease>
    list $x [bind .t.f]
} -cleanup {
    destroy .t.f
} -result {{event ButtonRelease} <ButtonRelease>}

test bind-26.8 {event names: Colormap} -setup {
    frame .t.f -class Test -width 150 -height 100
    pack .t.f
    focus -force .t.f
    update
} -body {
    bind .t.f <Colormap> "set x {event Colormap}"
    set x xyzzy
    event generate .t.f <Colormap>
    list $x [bind .t.f]
} -cleanup {
    destroy .t.f
} -result {{event Colormap} <Colormap>}

test bind-26.9 {event names: Enter} -setup {
    frame .t.f -class Test -width 150 -height 100
    pack .t.f
    focus -force .t.f
    update
} -body {
    bind .t.f <Enter> "set x {event Enter}"
    set x xyzzy
    event generate .t.f <Enter>
    list $x [bind .t.f]
} -cleanup {
    destroy .t.f
} -result {{event Enter} <Enter>}

test bind-26.10 {event names: Leave} -setup {
    frame .t.f -class Test -width 150 -height 100
    pack .t.f
    focus -force .t.f
    update
} -body {
    bind .t.f <Leave> "set x {event Leave}"
    set x xyzzy
    event generate .t.f <Leave>
    list $x [bind .t.f]
} -cleanup {
    destroy .t.f
} -result {{event Leave} <Leave>}

test bind-26.11 {event names: Expose} -setup {
    frame .t.f -class Test -width 150 -height 100
    pack .t.f
    focus -force .t.f
    update
} -body {
    bind .t.f <Expose> "set x {event Expose}"
    set x xyzzy
    event generate .t.f <Expose>
    list $x [bind .t.f]
} -cleanup {
    destroy .t.f
} -result {{event Expose} <Expose>}

test bind-26.12 {event names: Key} -setup {
    frame .t.f -class Test -width 150 -height 100
    pack .t.f
    focus -force .t.f
    update
} -body {
    bind .t.f <Key> "set x {event Key}"
    set x xyzzy
    event generate .t.f <Key>
    list $x [bind .t.f]
} -cleanup {
    destroy .t.f
} -result {{event Key} <Key>}

test bind-26.13 {event names: KeyPress} -setup {
    frame .t.f -class Test -width 150 -height 100
    pack .t.f
    focus -force .t.f
    update
} -body {
    bind .t.f <KeyPress> "set x {event KeyPress}"
    set x xyzzy
    event generate .t.f <KeyPress>
    list $x [bind .t.f]
} -cleanup {
    destroy .t.f
} -result {{event KeyPress} <Key>}

test bind-26.14 {event names: KeyRelease} -setup {
    frame .t.f -class Test -width 150 -height 100
    pack .t.f
    focus -force .t.f
    update
} -body {
    bind .t.f <KeyRelease> "set x {event KeyRelease}"
    set x xyzzy
    event generate .t.f <KeyRelease>
    list $x [bind .t.f]
} -cleanup {
    destroy .t.f
} -result {{event KeyRelease} <KeyRelease>}

test bind-26.15 {event names: Property} -setup {
    frame .t.f -class Test -width 150 -height 100
    pack .t.f
    focus -force .t.f
    update
} -body {
    bind .t.f <Property> "set x {event Property}"
    set x xyzzy
    event generate .t.f <Property>
    list $x [bind .t.f]
} -cleanup {
    destroy .t.f
} -result {{event Property} <Property>}

test bind-26.16 {event names: Visibility} -setup {
    frame .t.f -class Test -width 150 -height 100
    pack .t.f
    focus -force .t.f
    update
} -body {
    bind .t.f <Visibility> "set x {event Visibility}"
    set x xyzzy
    event generate .t.f <Visibility>
    list $x [bind .t.f]
} -cleanup {
    destroy .t.f
} -result {{event Visibility} <Visibility>}

test bind-26.17 {event names: Activate} -setup {
    frame .t.f -class Test -width 150 -height 100
    pack .t.f
    focus -force .t.f
    update
} -body {
    bind .t.f <Activate> "set x {event Activate}"
    set x xyzzy
    event generate .t.f <Activate>
    list $x [bind .t.f]
} -cleanup {
    destroy .t.f
} -result {{event Activate} <Activate>}

test bind-26.18 {event names: Deactivate} -setup {
    frame .t.f -class Test -width 150 -height 100
    pack .t.f
    focus -force .t.f
    update
} -body {
    bind .t.f <Deactivate> "set x {event Deactivate}"
    set x xyzzy
    event generate .t.f <Deactivate>
    list $x [bind .t.f]
} -cleanup {
    destroy .t.f
} -result {{event Deactivate} <Deactivate>}


# These events require an extra argument to [event generate]
test bind-26.19 {event names: Circulate} -setup {
    frame .t.f -class Test -width 150 -height 100
    pack .t.f
    focus -force .t.f
    update
} -body {
    bind .t.f <Circulate> "set x {event Circulate}"
    set x xyzzy
    event generate .t.f <Circulate>
    list $x [bind .t.f]
} -cleanup {
    destroy .t.f
} -result {{event Circulate} <Circulate>}

test bind-26.20 {event names: Configure} -setup {
    frame .t.f -class Test -width 150 -height 100
    pack .t.f
    focus -force .t.f
    update
} -body {
    bind .t.f <Configure> "set x {event Configure}"
    set x xyzzy
    event generate .t.f <Configure>
    list $x [bind .t.f]
} -cleanup {
    destroy .t.f
} -result {{event Configure} <Configure>}

test bind-26.21 {event names: Gravity} -setup {
    frame .t.f -class Test -width 150 -height 100
    pack .t.f
    focus -force .t.f
    update
} -body {
    bind .t.f <Gravity> "set x {event Gravity}"
    set x xyzzy
    event generate .t.f <Gravity>
    list $x [bind .t.f]
} -cleanup {
    destroy .t.f
} -result {{event Gravity} <Gravity>}

test bind-26.22 {event names: Map} -setup {
    frame .t.f -class Test -width 150 -height 100
    pack .t.f
    focus -force .t.f
    update
} -body {
    bind .t.f <Map> "set x {event Map}"
    set x xyzzy
    event generate .t.f <Map>
    list $x [bind .t.f]
} -cleanup {
    destroy .t.f
} -result {{event Map} <Map>}

test bind-26.23 {event names: Reparent} -setup {
    frame .t.f -class Test -width 150 -height 100
    pack .t.f
    focus -force .t.f
    update
} -body {
    bind .t.f <Reparent> "set x {event Reparent}"
    set x xyzzy
    event generate .t.f <Reparent>
    list $x [bind .t.f]
} -cleanup {
    destroy .t.f
} -result {{event Reparent} <Reparent>}

test bind-26.24 {event names: Unmap} -setup {
    frame .t.f -class Test -width 150 -height 100
    pack .t.f
    focus -force .t.f
    update
} -body {
    bind .t.f <Unmap> "set x {event Unmap}"
    set x xyzzy
    event generate .t.f <Unmap>
    list $x [bind .t.f]
} -cleanup {
    destroy .t.f
} -result {{event Unmap} <Unmap>}


test bind-27.1 {button names} -body {
    bind .t <Expose-1> foo
} -returnCodes error -result {specified button "1" for non-button event}
test bind-27.2 {button names} -body {
    bind .t <Button-6> foo
} -returnCodes error -result {bad button number "6"}
test bind-27.3 {button names} -setup {
    frame .t.f -class Test -width 150 -height 100
    pack .t.f
    focus -force .t.f
    update
} -body {
    bind .t.f <Button-1> {lappend x "button 1"}
    set x [bind .t.f]
    event generate .t.f <Button-1>
    event generate .t.f <ButtonRelease-1>
    set x
} -cleanup {
    destroy .t.f
} -result {<Button-1> {button 1}}
test bind-27.4 {button names} -setup {
    frame .t.f -class Test -width 150 -height 100
    pack .t.f
    focus -force .t.f
    update
} -body {
    bind .t.f <Button-2> {lappend x "button 2"}
    set x [bind .t.f]
    event generate .t.f <Button-2>
    event generate .t.f <ButtonRelease-2>
    set x
} -cleanup {
    destroy .t.f
} -result {<Button-2> {button 2}}
test bind-27.5 {button names} -setup {
    frame .t.f -class Test -width 150 -height 100
    pack .t.f
    focus -force .t.f
    update
} -body {
    bind .t.f <Button-3> {lappend x "button 3"}
    set x [bind .t.f]
    event generate .t.f <Button-3>
    event generate .t.f <ButtonRelease-3>
    set x
} -cleanup {
    destroy .t.f
} -result {<Button-3> {button 3}}
test bind-27.6 {button names} -setup {
    frame .t.f -class Test -width 150 -height 100
    pack .t.f
    focus -force .t.f
    update
} -body {
    bind .t.f <Button-4> {lappend x "button 4"}
    set x [bind .t.f]
    event generate .t.f <Button-4>
    event generate .t.f <ButtonRelease-4>
    set x
} -cleanup {
    destroy .t.f
} -result {<Button-4> {button 4}}
test bind-27.7 {button names} -setup {
    frame .t.f -class Test -width 150 -height 100
    pack .t.f
    focus -force .t.f
    update
} -body {
    bind .t.f <Button-5> {lappend x "button 5"}
    set x [bind .t.f]
    event generate .t.f <Button-5>
    event generate .t.f <ButtonRelease-5>
    set x
} -cleanup {
    destroy .t.f
} -result {<Button-5> {button 5}}

test bind-28.1 {keysym names} -body {
    bind .t <Expose-a> foo
} -returnCodes error -result {specified keysym "a" for non-key event}
test bind-28.2 {keysym names} -body {
    bind .t <Gorp> foo
} -returnCodes error -result {bad event type or keysym "Gorp"}
test bind-28.3 {keysym names} -body {
    bind .t <Key-Stupid> foo
} -returnCodes error -result {bad event type or keysym "Stupid"}
test bind-28.4 {keysym names} -body {
    frame .t.f -class Test -width 150 -height 100
    bind .t.f <a> foo
    bind .t.f
} -cleanup {
    destroy .t.f
} -result {a}

test bind-28.5 {keysym names} -setup {
    frame .t.f -class Test -width 150 -height 100
    pack .t.f
    focus -force .t.f
    update
} -body {
    bind .t.f <Key-colon> "lappend x \"keysym received\""
    bind .t.f <Key-underscore> "lappend x {bad binding match}"
    set x [lsort [bind .t.f]]
    event generate .t.f <Key-colon> ;# -state 0
    set x
} -cleanup {
    destroy .t.f
} -result {: _ {keysym received}}
test bind-28.6 {keysym names} -setup {
    frame .t.f -class Test -width 150 -height 100
    pack .t.f
    focus -force .t.f
    update
} -body {
    bind .t.f <Key-Return> "lappend x \"keysym Return\""
    bind .t.f <Key-x> "lappend x {bad binding match}"
    set x [lsort [bind .t.f]]
    event generate .t.f <Key-Return> -state 0
    set x
} -cleanup {
    destroy .t.f
} -result {<Key-Return> x {keysym Return}}
test bind-28.7 {keysym names} -setup {
    frame .t.f -class Test -width 150 -height 100
    pack .t.f
    focus -force .t.f
    update
} -body {
    bind .t.f <Key-X> "lappend x \"keysym X\""
    bind .t.f <Key-x> "lappend x {bad binding match}"
    set x [lsort [bind .t.f]]
    event generate .t.f <Key-X> -state 1
    set x
} -cleanup {
    destroy .t.f
} -result {X x {keysym X}}
test bind-28.8 {keysym names} -setup {
    frame .t.f -class Test -width 150 -height 100
    pack .t.f
    focus -force .t.f
    update
} -body {
    bind .t.f <Key-X> "lappend x \"keysym X\""
    bind .t.f <Key-x> "lappend x {bad binding match}"
    set x [lsort [bind .t.f]]
    event generate .t.f <Key-X> -state 1
    set x
} -cleanup {
    destroy .t.f
} -result {X x {keysym X}}
test bind-28.9 {keysym names, Eth -> ETH} -body {
    frame .t.f -class Test -width 150 -height 100
    bind .t.f <Eth> foo
    bind .t.f
} -cleanup {
    destroy .t.f
} -result {<Key-ETH>}
test bind-28.10 {keysym names, Ooblique -> Oslash} -body {
    frame .t.f -class Test -width 150 -height 100
    bind .t.f <Ooblique> foo
    bind .t.f
} -cleanup {
    destroy .t.f
} -result {<Key-Oslash>}
test bind-28.11 {keysym names, gcedilla} -body {
    frame .t.f -class Test -width 150 -height 100
    bind .t.f <gcedilla> foo
    bind .t.f
} -cleanup {
    destroy .t.f
} -result {<Key-gcedilla>}
test bind-28.12 {keysym names, Greek_IOTAdiaeresis -> Greek_IOTAdieresis} -body {
    frame .t.f -class Test -width 150 -height 100
    bind .t.f <Greek_IOTAdiaeresis> foo
    bind .t.f
} -cleanup {
    destroy .t.f
} -result {<Key-Greek_IOTAdieresis>}


test bind-29.1 {Tcl_BackgroundError procedure} -setup {
    proc bgerror msg {
        global x errorInfo
        set x [list $msg $errorInfo]
    }
    frame .t.f -class Test -width 150 -height 100
    pack .t.f
    focus -force .t.f
    update
} -body {
    bind .t.f <Button> {error "This is a test"}
    set x none
    event generate .t.f <Button>
    event generate .t.f <ButtonRelease>
    update
    set x
} -cleanup {
    destroy .t.f
    rename bgerror {}
} -result {{This is a test} {This is a test
    while executing
"error "This is a test""
    (command bound to event)}}

test bind-29.2 {Tcl_BackgroundError procedure} -setup {
    proc do {} {
        event generate .t.f <Button>
        event generate .t.f <ButtonRelease>
    }
    proc bgerror msg {
        global x errorInfo
        set x [list $msg $errorInfo]
    }
    frame .t.f -class Test -width 150 -height 100
    pack .t.f
    focus -force .t.f
    update
} -body {
    bind .t.f <Button> {error Message2}
    set x none
    do
    update
    set x
} -cleanup {
    destroy .t.f
    rename bgerror {}
    rename do {}
} -result {Message2 {Message2
    while executing
"error Message2"
    (command bound to event)}}


test bind-30.1 {MouseWheel events} -setup {
    frame .t.f -class Test -width 150 -height 100
    pack .t.f
    focus -force .t.f
    update
    set x {}
} -body {
    bind .t.f <MouseWheel> {set x Wheel}
    event generate .t.f <MouseWheel>
    set x
} -cleanup {
    destroy .t.f
} -result {Wheel}
test bind-30.2 {MouseWheel events} -setup {
    frame .t.f -class Test -width 150 -height 100
    pack .t.f
    focus -force .t.f
    update
    set x {}
} -body {
    bind .t.f <MouseWheel> {set x %D}
    event generate .t.f <MouseWheel> -delta 120
    set x
} -cleanup {
    destroy .t.f
} -result {120}
test bind-30.3 {MouseWheel events} -setup {
    frame .t.f -class Test -width 150 -height 100
    pack .t.f
    focus -force .t.f
    update
    set x {}
} -body {
    bind .t.f <MouseWheel> {set x "%D %x %y"}
    event generate .t.f <MouseWheel> -delta 240 -x 10 -y 30
    set x
} -cleanup {
    destroy .t.f
} -result {240 10 30}


test bind-31.1 {virtual event user_data field - bad generation} -setup {
    frame .t.f -class Test -width 150 -height 100
    pack .t.f
    focus -force .t.f
    update
} -body {
# Check no confusion, since Focus events use %d for something else
    event generate .t.f <FocusIn> -data foo
} -cleanup {
    destroy .t.f
} -returnCodes error -result {<FocusIn> event doesn't accept "-data" option}
test bind-31.2 {virtual event user_data field - NULL, synch} -setup {
    frame .t.f -class Test -width 150 -height 100
    pack .t.f
    focus -force .t.f
    update
    set x {}
} -body {
    bind .t.f <<TestUserData>> {set x "TestUserData >%d<"}
    event generate .t.f <<TestUserData>>
    set x
} -cleanup {
    destroy .t.f
} -result {TestUserData >{}<}
test bind-31.3 {virtual event user_data field - shared, synch} -setup {
    frame .t.f -class Test -width 150 -height 100
    pack .t.f
    focus -force .t.f
    update
    set x {}
} -body {
    bind .t.f <<TestUserData>> {set x "TestUserData >%d<"}
    event generate .t.f <<TestUserData>> -data "foo bar"
    set x
} -cleanup {
    destroy .t.f
} -result {TestUserData >foo bar<}
test bind-31.4 {virtual event user_data field - unshared, synch} -setup {
    frame .t.f -class Test -width 150 -height 100
    pack .t.f
    focus -force .t.f
    update
    set x {}
} -body {
    bind .t.f <<TestUserData>> {set x "TestUserData >%d<"}
    event generate .t.f <<TestUserData>> -data [string index abc 1]
    set x
} -cleanup {
    destroy .t.f
} -result {TestUserData >b<}
# Note that asynch event handling can only really catch any potential
# extra errors when used in combination with a tool like Purify or
# Valgrind. Such testing is rarely done, but at least any problem with
# reference handling will eventually show up with these tests...
test bind-31.5 {virtual event user_data field - NULL, asynch} -setup {
    frame .t.f -class Test -width 150 -height 100
    pack .t.f
    focus -force .t.f
    update
    set x {}
} -body {
    bind .t.f <<TestUserData>> {set x "TestUserData >%d<"}
    event generate .t.f <<TestUserData>> -when head
    list $x [update] $x
} -cleanup {
    destroy .t.f
} -result {{} {} {TestUserData >{}<}}
test bind-31.6 {virtual event user_data field - shared, asynch} -setup {
    frame .t.f -class Test -width 150 -height 100
    pack .t.f
    focus -force .t.f
    update
    set x {}
} -body {
    bind .t.f <<TestUserData>> {set x "TestUserData >%d<"}
    event generate .t.f <<TestUserData>> -data "foo bar" -when head
    list $x [update] $x
} -cleanup {
    destroy .t.f
} -result {{} {} {TestUserData >foo bar<}}
test bind-31.7 {virtual event user_data field - unshared, asynch} -setup {
    frame .t.f -class Test -width 150 -height 100
    pack .t.f
    focus -force .t.f
    update
    set x {}
} -body {
    bind .t.f <<TestUserData>> {set x "TestUserData >%d<"}
    event generate .t.f <<TestUserData>> -data [string index abc 1] -when head
    list $x [update] $x
} -cleanup {
    destroy .t.f
} -result {{} {} {TestUserData >b<}}

test bind-32.1 {-warp, window was destroyed before the idle callback DoWarp} -setup {
    # note: this test is now essentially useless
    #       since DoWarp no longer exist, not even as an idle callback
    frame .t.f
    pack .t.f
    focus -force .t.f
    update
} -body {
    event generate .t.f <Button-1> -warp 1
    event generate .t.f <ButtonRelease-1>
    destroy .t.f
    update  ;  # shall simply not crash
} -cleanup {
} -result {}
test bind-32.2 {detection of double click should not fail} -setup {
    pack [frame .t.f]
    focus -force .t.f
    bind .t.f <Double-Button-1> { set x "Double" }
    update
    set x {}
} -body {
    event generate .t.f <ButtonPress-1>
    event generate .t.f <ButtonRelease-1>
    # Simulate a lot of intervening exposure events. The old implementation
    # that used an event ring overflowed, and the double click was not detected.
    # But new implementation should work properly.
    for {set i 0} {$i < 1000} {incr i} {
        event generate .t.f <Expose>
    }
    event generate .t.f <ButtonPress-1>
    event generate .t.f <ButtonRelease-1>
    set x
} -cleanup {
    destroy .t.f
} -result {Double}
test bind-32.3 {should trigger best match of modifier states} -setup {
    pack [frame .t.f]
    focus -force .t.f
    update
    set x {}
} -body {
    bind .t.f <Alt-Control-Key-A> { lappend x "Alt-Control" }
    bind .t.f <Shift-Control-Key-A> { lappend x "Shift-Control" }
    bind .t.f <Shift-Key-A> { lappend x "Shift" }
    event generate .t.f <Alt-Control-Key-A>
    set x
} -cleanup {
    destroy .t.f
} -result {Shift-Control}
test bind-32.4 {should not trigger Double-1} -setup {
    pack [frame .t.f]
    focus -force .t.f
    update
    set x {}
} -body {
    bind .t.f <Double-1> { set x "Double" }
    event generate .t.f <1> -time current
    after 1000
    event generate .t.f <1> -time current
    set x
} -cleanup {
    destroy .t.f
} -result {}
test bind-32.5 {should trigger Quadruple-1} -setup {
    pack [frame .t.f]
    focus -force .t.f
    update
    set x {}
} -body {
    bind .t.f <Quadruple-1> { set x "Quadruple" }
    bind .t.f <Triple-1> { set x "Triple" }
    bind .t.f <Double-1> { set x "Double" }
    bind .t.f <1> { set x "Single" }
    # Old implementation triggered "Double", but new implementation
    # triggers "Quadruple", the latter behavior conforms to other toolkits.
    event generate .t.f <Button-1> -time 0
    event generate .t.f <Button-1> -time 400
    event generate .t.f <Button-1> -time 800
    event generate .t.f <Button-1> -time 1200
    set x
} -cleanup {
    destroy .t.f
} -result {Quadruple}
test bind-32.6 {problem with sendevent} -setup {
    pack [frame .t.f]
    focus -force .t.f
    update
    set x {}
} -body {
    # Old implementation was losing sendevent value
    bind .t.f <FocusIn> { set x "sendevent=%E" }
    event generate .t.f <FocusIn> -sendevent 1
    set x
} -cleanup {
    destroy .t.f
} -result {sendevent=1}
test bind-32.7 {test sequences} -setup {
    pack [frame .t.f]
    focus -force .t.f
    update
    set x {}
} -body {
    bind .t.f <Double-1> { lappend x "Double" }
    bind .t.f <1><1><a> { lappend x "11" }
    event generate .t.f <1>
    event generate .t.f <1>
    event generate .t.f <a>
    set x
} -cleanup {
    destroy .t.f
} -result {Double 11}
test bind-32.8 {test sequences} -setup {
    pack [frame .t.f]
    focus -force .t.f
    update
    set x {}
} -body {
    bind .t.f <a><1><Double-1><1><a> { lappend x "Double" }
    event generate .t.f <a>
    event generate .t.f <1>
    event generate .t.f <1>
    event generate .t.f <1>
    event generate .t.f <1>
    event generate .t.f <a>
    set x
} -cleanup {
    destroy .t.f
} -result {Double}
test bind-32.9 {trigger events for modifier keys} -setup {
    pack [frame .t.f]
    focus -force .t.f
    update
    set x {}
} -body {
    bind .t.f <Any-Key> { set x "Key" }
    event generate .t.f <KeyPress> -keysym Caps_Lock
    set x
} -cleanup {
    destroy .t.f
} -result {Key}
test bind-32.10 {reset key state when destroying window} -setup {
    set x {}
} -body {
    pack [frame .t.f]; update; focus -force .t.f
    bind .t.f <Key-A> { set x "A" }
    event generate .t.f <KeyPress-A>
    event generate .t.f <KeyPress-A>
    destroy .t.f; update
    pack [frame .t.f]; update; focus -force .t.f
    bind .t.f <Key-A> { set x "A" }
    bind .t.f <Double-Key-A> { set x "AA" }
    event generate .t.f <KeyPress-A>
    destroy .t.f
    set x
} -result {A}
test bind-32.11 {match detailed virtual} -setup {
    pack [frame .t.f -class Test]
    focus -force .t.f
    update
    set x {}
} -body {
    event add <<TestControlButton1>> <Control-Button-1>
    bind Test <<TestControlButton1>> { set x "Control-Button-1" }
    bind Test <Button-1> { set x "Button-1" }
    bind .t.f <Button-1> { set x "Button-1" }
    event generate .t.f <Control-ButtonPress-1>
    set x
} -cleanup {
    destroy .t.f
    event delete <<TestControlButton1>>
    bind Test <Button-1> {#}
} -result {Control-Button-1}
test bind-32.12 {don't detect repetition when window has changed} -setup {
    pack [frame .t.f]
    pack [frame .t.g]
    focus -force .t.f
    update
    set x {}
} -body {
    bind .t.f <Button-1> { set x "1" }
    bind .t.f <Double-Button-1> { set x "11" }
    event generate .t.f <ButtonPress-1>
    event generate .t.g <ButtonPress-1>
    event generate .t.f <ButtonPress-1>
    set x
} -cleanup {
    destroy .t.f
    destroy .t.g
} -result {1}
test bind-32.13 {don't detect repetition when window has changed} -setup {
    pack [frame .t.f]
    pack [frame .t.g]
    update
    set x {}
} -body {
    bind .t.f <Key-A> { set x "A" }
    bind .t.f <Double-Key-A> { set x "AA" }
    focus -force .t.f; event generate .t.f <KeyPress-A>
    focus -force .t.g; event generate .t.g <KeyPress-A>
    focus -force .t.f; event generate .t.f <KeyPress-A>
    set x
} -cleanup {
    destroy .t.f
    destroy .t.g
} -result {A}
test bind-32.14 {don't detect repetition when window has changed} -setup {
    pack [frame .t.f]
    pack [frame .t.g]
    update
    set x {}
} -body {
    bind .t.f <ButtonPress-1> { set x "1" }
    bind .t.f <Double-ButtonPress-1> { set x "11" }
    focus -force .t.f; event generate .t.f <ButtonPress-1>
    focus -force .t.g; event generate .t.g <ButtonPress-1>
    focus -force .t.f; event generate .t.f <ButtonPress-1>
    set x
} -cleanup {
    destroy .t.f
    destroy .t.g
} -result {1}
test bind-32.15 {reset button state when destroying window} -setup {
    set x {}
} -body {
    pack [frame .t.f]; update; focus -force .t.f
    bind .t.f <ButtonPress-1> { set x "1" }
    event generate .t.f <ButtonPress-1>
    event generate .t.f <ButtonPress-1>
    destroy .t.f; update
    pack [frame .t.f]; update; focus -force .t.f
    bind .t.f <ButtonPress-1> { set x "1" }
    bind .t.f <Double-ButtonPress-1> { set x "11" }
    event generate .t.f <ButtonPress-1>
    destroy .t.f
    set x
} -result {1}

test bind-33.1 {prefer longest match} -setup {
    pack [frame .t.f]
    focus -force .t.f
    update
    set x {}
} -body {
    bind .t.f <a><1><1> { lappend x "a11" }
    bind .t.f <Double-1> { lappend x "Double" }
    event generate .t.f <a>
    event generate .t.f <1>
    event generate .t.f <1>
    set x
} -cleanup {
    destroy .t.f
} -result {a11}
test bind-33.2 {should prefer most specific event} -setup {
    pack [frame .t.f]
    focus -force .t.f
    update
    set x {}
} -body {
    bind .t.f <Double-1> { lappend x "Double" }
    bind .t.f <1><1> { lappend x "11" }
    event generate .t.f <1>
    event generate .t.f <1>
    set x
} -cleanup {
    destroy .t.f
    # This test case shows that old implementation has an issue, because
    # it is expected that <Double-1> is matching, this binding
    # is more specific. But new implementation will be conform to old,
    # and so "11" is the expected result.
} -result {11}
test bind-33.3 {should prefer most specific event} -setup {
    pack [frame .t.f]
    focus -force .t.f
    update
    set x {}
} -body {
    bind .t.f <a><Double-1><a> { lappend x "Double" }
    bind .t.f <a><1><1><a> { lappend x "11" }
    event generate .t.f <a>
    event generate .t.f <1>
    event generate .t.f <1>
    event generate .t.f <a>
    set x
} -cleanup {
    destroy .t.f
    # Also this test case shows that old implementation has an issue, it is
    # expected that <a><Double-1><a> is matching, because <Double-1> is more
    # specific than <1><1>. But new implementation will be conform to old,
    # and so "11" is the expected result.
} -result {11}
test bind-33.4 {prefer most specific event} -setup {
    pack [frame .t.f]
    focus -force .t.f
    update
    set x {}
} -body {
    bind .t.f <1><1> { lappend x "11" }
    bind .t.f <Double-1> { lappend x "Double" }
    event generate .t.f <1> -time 0
    event generate .t.f <1> -time 1000
    set x
} -cleanup {
    destroy .t.f
} -result {11}
test bind-33.5 {prefer most specific event} -setup {
    pack [frame .t.f]
    focus -force .t.f
    update
    set x {}
} -body {
    bind .t.f <1><1> { lappend x "11" }
    bind .t.f <Double-ButtonPress> { lappend x "Double" }
    event generate .t.f <1>
    event generate .t.f <1>
    set x
} -cleanup {
    destroy .t.f
} -result {11}
test bind-33.6 {prefer most specific event} -setup {
    pack [frame .t.f]
    focus -force .t.f
    update
    set x {}
} -body {
    bind .t.f <a><1><1><1><1><a> { lappend x "1111" }
    bind .t.f <a><ButtonPress><Double-ButtonPress><ButtonPress><a> { lappend x "Any-Double-Any" }
    event generate .t.f <a>
    event generate .t.f <1>
    event generate .t.f <1>
    event generate .t.f <1>
    event generate .t.f <1>
    event generate .t.f <a>
    set x
} -cleanup {
    destroy .t.f
} -result {1111}
test bind-33.7 {prefer most specific event} -setup {
    pack [frame .t.f]
    focus -force .t.f
    update
    set x {}
} -body {
    bind .t.f <ButtonPress-1><a> { lappend x "1" }
    bind .t.f <ButtonPress><a> { lappend x "Any" }
    event generate .t.f <1>
    event generate .t.f <a>
    set x
} -cleanup {
    destroy .t.f
} -result {1}
test bind-33.8 {prefer most specific event} -setup {
    pack [frame .t.f]
    focus -force .t.f
    update
    set x {}
} -body {
    bind .t.f <Double-ButtonPress-1><a> { lappend x "1" }
    bind .t.f <ButtonPress><ButtonPress><a> { lappend x "Any" }
    event generate .t.f <1>
    event generate .t.f <1>
    event generate .t.f <a>
    set x
} -cleanup {
    destroy .t.f
} -result {1}
test bind-33.9 {prefer last in case of homogeneous equal patterns} -setup {
    pack [frame .t.f]
    focus -force .t.f
    update
    set x {}
} -body {
    bind .t.f <1><2><2><Double-1> { lappend x "first" }
    bind .t.f <1><Double-2><1><1> { lappend x "last" }
    event generate .t.f <1>
    event generate .t.f <2>
    event generate .t.f <2>
    event generate .t.f <1>
    event generate .t.f <1>
    set x
} -cleanup {
    destroy .t.f
} -result {last}
test bind-33.10 {prefer last in case of homogeneous equal patterns} -setup {
    pack [frame .t.f]
    focus -force .t.f
    update
    set x {}
} -body {
    bind .t.f <1><Double-2><1><1> { lappend x "first" }
    bind .t.f <1><2><2><Double-1> { lappend x "last" }
    event generate .t.f <1>
    event generate .t.f <2>
    event generate .t.f <2>
    event generate .t.f <1>
    event generate .t.f <1>
    set x
} -cleanup {
    destroy .t.f
} -result {last}
test bind-33.11 {should prefer most specific} -setup {
    pack [frame .t.f]
    focus -force .t.f
    update
    set x {}
} -body {
    bind .t.f <2><Double-1><Double-2><Double-1><2><2> { lappend x "first" }
    bind .t.f <2><1><1><2><2><Double-1><Double-2> { lappend x "last" }
    event generate .t.f <2>
    event generate .t.f <1>
    event generate .t.f <1>
    event generate .t.f <2>
    event generate .t.f <2>
    event generate .t.f <1>
    event generate .t.f <1>
    event generate .t.f <2>
    event generate .t.f <2>
    set x
} -cleanup {
    destroy .t.f
    # This test case shows that old implementation has an issue, because
    # it is expected that first one is matching, this binding
    # is more specific. But new implementation will be conform to old,
    # and so "last" is the expected result.
} -result {last}
test bind-33.12 {prefer last in case of homogeneous equal patterns} -setup {
    pack [frame .t.f]
    focus -force .t.f
    update
    set x {}
} -body {
    bind .t.f <Control-1><1> { lappend x "first" }
    bind .t.f <1><Control-1> { lappend x "last" }
    event generate .t.f <Control-1>
    event generate .t.f <Control-1>
    set x
} -cleanup {
    destroy .t.f
} -result {last}
test bind-33.13 {prefer last in case of homogeneous equal patterns} -setup {
    pack [frame .t.f]
    focus -force .t.f
    update
    set x {}
} -body {
    bind .t.f <1><Control-1> { lappend x "first" }
    bind .t.f <Control-1><1> { lappend x "last" }
    event generate .t.f <Control-1>
    event generate .t.f <Control-1>
    set x
} -cleanup {
    destroy .t.f
    # Old implementation failed, and returned "first", but this was wrong,
    # because both bindings are homogeneous equal, so the most recently defined
    # must be preferred.
} -result {last}
test bind-33.14 {prefer last in case of homogeneous equal patterns} -setup {
    pack [frame .t.f]
    focus -force .t.f
    update
    set x {}
} -body {
    bind .t.f <1><ButtonPress><1><ButtonPress> { lappend x "first" }
    bind .t.f <ButtonPress><1><ButtonPress><1> { lappend x "last" }
    event generate .t.f <1>
    event generate .t.f <1>
    event generate .t.f <1>
    event generate .t.f <1>
    set x
} -cleanup {
    destroy .t.f
} -result {last}
test bind-33.15 {prefer last in case of homogeneous equal patterns} -setup {
    pack [frame .t.f]
    focus -force .t.f
    update
    set x {}
} -body {
    bind .t.f <ButtonPress><1><ButtonPress><1> { lappend x "first" }
    bind .t.f <1><ButtonPress><1><ButtonPress> { lappend x "last" }
    event generate .t.f <1>
    event generate .t.f <1>
    event generate .t.f <1>
    event generate .t.f <1>
    set x
} -cleanup {
    destroy .t.f
    # Old implementation failed, and returned "first", but this was wrong,
    # because both bindings are homogeneous equal, so the most recently defined
    # must be preferred.
} -result {last}

test bind-34.1 {-warp works relatively to a window} -setup {
    toplevel .top
    wm geometry .top +100+100
    update
} -body {
    # In order to avoid platform-dependent coordinate results due to
    # decorations and borders, this test warps the pointer twice 
    # relatively to a window that moved in the meantime, and checks
    # how much the pointer moved
    wm geometry .top +200+200
    update
    event generate .top <Motion> -x 20 -y 20 -warp 1
    set pointerPos1 [winfo pointerxy .top]
    wm geometry .top +600+600
    update
    event generate .top <Motion> -x 20 -y 20 -warp 1
    set pointerPos2 [winfo pointerxy .top]
    # from the first warped position to the second one, the mouse
    # pointer should have moved the same amount as the window moved
    set res 1
    foreach pos1 $pointerPos1 pos2 $pointerPos2 {
        if {$pos1 != [expr {$pos2 - 400}]} {
            set res [list $pointerPos1 $pointerPos2]
        }
    }
    set res
} -cleanup {
    destroy .top
} -result {1}
test bind-34.2 {-warp works relatively to the screen} -setup {
} -body {
    # Contrary to bind-34.1, we're directly checking screen coordinates
    event generate {} <Motion> -x 20 -y 20 -warp 1
    set res [winfo pointerxy .]
    event generate {} <Motion> -x 200 -y 200 -warp 1
    lappend res {*}[winfo pointerxy .]
} -cleanup {
} -result {20 20 200 200}
test bind-34.3 {-warp works with null or negative coordinates} -setup {
    # On some OS/WM, at least Linux with KDE, the "Screen edges" feature
    # provides hot spots that can be associated with some action.
    # When activated, the WM will not allow warping to happen on top of
    # a hot spot (which would trigger the corresponding action as an
    # unwanted effect) but will warp the pointer to the hot spot limit only.
    if {[tk windowingsystem] eq "x11"} {
        set halo 1
    } else {
        set halo 0
    }
    set res {}
} -body {
    event generate {} <Motion> -x 0 -y 0 -warp 1
    foreach dim [winfo pointerxy .] {
        if {$dim <= $halo} {
            lappend res ok
        } else {
            lappend res $dim
        }
    }
    event generate {} <Motion> -x 100 -y 100 -warp 1
    event generate {} <Motion> -x -1 -y -1 -warp 1
    foreach dim [winfo pointerxy .] {
        if {$dim <= $halo} {
            lappend res ok
        } else {
            lappend res $dim
        }
    }
    set res
} -cleanup {
} -result {ok ok ok ok}

test bind-35.1 {pointer warp with grab on master, bug [e3888d5820]} -setup {
    event generate {} <Motion> -warp 1 -x 50 -y 50
    toplevel .top
    grab release .top
    wm geometry .top 200x200+300+300
    label .top.l -height 5 -width 20 -highlightthickness 2 \
            -highlightbackground black -bg yellow -text "My label"
    pack .top.l -side bottom
    update
    # On KDE/Plasma _with_the_Aurorae_theme_ (at least), setting up the toplevel
    # and the label will not be finished after the above 'update'. The WM still
    # needs some time before the window is fully ready. For me 50 ms is enough,
    # but let's wait more (it depends on computer performance).
    after 100 ; update
} -body {
    grab .top
    event generate .top.l <Motion> -warp 1 -x 10 -y 10
    foreach {x1 y1} [winfo pointerxy .top.l] {}
    event generate {} <Motion> -warp 1 -x 50 -y 50
    grab release .top
    event generate .top.l <Motion> -warp 1 -x 10 -y 10
    foreach {x2 y2} [winfo pointerxy .top.l] {}
    # success if the coords are the same with or without the grab, and if they
<<<<<<< HEAD
    # are at least at (10,10) inside the window located at (300,300).
    # ">=" instead of "==" to take WM-specific decorations into account.
    expr {$x1==$x2 && $y1==$y2 && $x1>=310 && $y1>=310}
=======
    # are at (10,10) inside the label widget as requested by the warping
    expr {$x1==$x2 && $y1==$y2 && $x1==[winfo rootx .top.l]+10 \
                               && $y1==[winfo rooty .top.l]+10}
>>>>>>> 8dce88c3
} -cleanup {
    destroy .top
    unset x1 y1 x2 y2
} -result {1}

# cleanup
cleanupTests
return

# vi:set ts=4 sw=4 et:
# Local Variables:
# mode: tcl
# End:<|MERGE_RESOLUTION|>--- conflicted
+++ resolved
@@ -6722,15 +6722,9 @@
     event generate .top.l <Motion> -warp 1 -x 10 -y 10
     foreach {x2 y2} [winfo pointerxy .top.l] {}
     # success if the coords are the same with or without the grab, and if they
-<<<<<<< HEAD
-    # are at least at (10,10) inside the window located at (300,300).
-    # ">=" instead of "==" to take WM-specific decorations into account.
-    expr {$x1==$x2 && $y1==$y2 && $x1>=310 && $y1>=310}
-=======
     # are at (10,10) inside the label widget as requested by the warping
     expr {$x1==$x2 && $y1==$y2 && $x1==[winfo rootx .top.l]+10 \
                                && $y1==[winfo rooty .top.l]+10}
->>>>>>> 8dce88c3
 } -cleanup {
     destroy .top
     unset x1 y1 x2 y2
