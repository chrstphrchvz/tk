--- conflicted
+++ resolved
@@ -5743,7 +5743,6 @@
 	destroy .t.f
 } -result {{event Gravity} <Gravity>}
 
-<<<<<<< HEAD
 test bind-26.22 {event names: Map} -setup {
     frame .t.f -class Test -width 150 -height 100
     pack .t.f
@@ -5939,7 +5938,7 @@
 } -result {X x {keysym X}}
 
 
-test bind-29.1 {Tk_BackgroundError procedure} -setup {
+test bind-29.1 {Tcl_BackgroundError procedure} -setup {
     proc bgerror msg {
         global x errorInfo
         set x [list $msg $errorInfo]
@@ -5950,15 +5949,6 @@
     update
 } -body {
     bind .t.f <Button> {error "This is a test"}
-=======
-proc bgerror msg {
-    global x errorInfo
-    set x [list $msg $errorInfo]
-}
-test bind-30.1 {Tcl_BackgroundError procedure} {
-    setup
-    bind .b.f <Button> {error "This is a test"}
->>>>>>> cb998569
     set x none
     event generate .t.f <Button>
     event generate .t.f <ButtonRelease>
@@ -5971,12 +5961,8 @@
     while executing
 "error "This is a test""
     (command bound to event)}}
-<<<<<<< HEAD
     
-test bind-29.2 {Tk_BackgroundError procedure} -setup {
-=======
-test bind-30.2 {Tcl_BackgroundError procedure} {
->>>>>>> cb998569
+test bind-29.2 {Tcl_BackgroundError procedure} -setup {
     proc do {} {
         event generate .t.f <Button>
         event generate .t.f <ButtonRelease>
