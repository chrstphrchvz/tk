--- conflicted
+++ resolved
@@ -6817,23 +6817,11 @@
     wm geometry .top +200+200
     update
     event generate .top <Motion> -x 20 -y 20 -warp 1
-<<<<<<< HEAD
-    update idletasks ; # DoWarp is an idle callback
-    after 50         ; # Win specific - wait for SendInput to be executed
-    set pointerPos1 [winfo pointerxy .t]
-    wm geometry .top +600+600
-    update
-    event generate .top <Motion> -x 20 -y 20 -warp 1
-    update idletasks ; # DoWarp is an idle callback
-    after 50         ; # Win specific - wait for SendInput to be executed
-    set pointerPos2 [winfo pointerxy .t]
-=======
     set pointerPos1 [winfo pointerxy .top]
     wm geometry .top +600+600
     update
     event generate .top <Motion> -x 20 -y 20 -warp 1
     set pointerPos2 [winfo pointerxy .top]
->>>>>>> dc614c2d
     # from the first warped position to the second one, the mouse
     # pointer should have moved the same amount as the window moved
     set res 1
@@ -6889,7 +6877,6 @@
 } -cleanup {
 } -result {ok ok ok ok}
 
-<<<<<<< HEAD
 set keyInfo {}
 set numericKeysym {}
 proc testKey {window event type mods} {
@@ -7020,8 +7007,8 @@
     return pass
 } -cleanup {
 } -result pass
-=======
-test bind-35.1 {pointer warp with grab on master, bug [e3888d5820]} -setup {
+
+test bind-36.1 {pointer warp with grab on master, bug [e3888d5820]} -setup {
     event generate {} <Motion> -warp 1 -x 50 -y 50
     toplevel .top
     grab release .top
@@ -7051,7 +7038,6 @@
     destroy .top
     unset x1 y1 x2 y2
 } -result {1}
->>>>>>> dc614c2d
 
 # cleanup
 cleanupTests
