--- conflicted
+++ resolved
@@ -1,9 +1,5 @@
 README:  Tk
-<<<<<<< HEAD
     This is the Tk 8.7a2 source distribution.
-=======
-    This is the Tk 8.6.9 source distribution.
->>>>>>> b20af515
 	http://sourceforge.net/projects/tcl/files/Tcl/
     You can get any source release of Tk from the URL above.
 
@@ -16,11 +12,7 @@
 For details on features, incompatibilities, and potential problems with
 this release, see the Tcl/Tk 8.7 Web page at
 
-<<<<<<< HEAD
-	http://www.tcl.tk/software/tcltk/8.7.html
-=======
-	http://www.tcl-lang.org/software/tcltk/8.6.html
->>>>>>> b20af515
+	http://www.tcl-lang.org/software/tcltk/8.7.html
 
 or refer to the "changes" file in this directory, which contains a
 historical record of all changes to Tk.
