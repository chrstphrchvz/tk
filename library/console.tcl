# console.tcl --
#
# This code constructs the console window for an application.  It
# can be used by non-unix systems that do not have built-in support
# for shells.
#
# Copyright © 1995-1997 Sun Microsystems, Inc.
# Copyright © 1998-2000 Ajuba Solutions.
# Copyright © 2007-2008 Daniel A. Steffen <das@users.sourceforge.net>
#
# See the file "license.terms" for information on usage and redistribution
# of this file, and for a DISCLAIMER OF ALL WARRANTIES.
#

# TODO: history - remember partially written command

namespace eval ::tk::console {
    variable blinkTime   500 ; # msecs to blink braced range for
    variable blinkRange  1   ; # enable blinking of the entire braced range
    variable magicKeys   1   ; # enable brace matching and proc/var recognition
    variable maxLines    600 ; # maximum # of lines buffered in console
    variable showMatches 1   ; # show multiple expand matches
    variable useFontchooser [llength [info command ::tk::fontchooser]]
    variable inPlugin [info exists embed_args]
    variable defaultPrompt   ; # default prompt if tcl_prompt1 isn't used

    if {$inPlugin} {
	set defaultPrompt {subst {[history nextid] % }}
    } else {
	set defaultPrompt {subst {([file tail [pwd]]) [history nextid] % }}
    }
}

# simple compat function for tkcon code added for this console
interp alias {} EvalAttached {} consoleinterp eval

# ::tk::ConsoleInit --
# This procedure constructs and configures the console windows.
#
# Arguments:
# 	None.

proc ::tk::ConsoleInit {} {
    if {![consoleinterp eval {set tcl_interactive}]} {
	wm withdraw .
    }

    if {[tk windowingsystem] eq "aqua"} {
	set mod "Cmd"
    } else {
	set mod "Ctrl"
    }

    if {[catch {menu .menubar} err]} {
	bgerror "INIT: $err"
    }
    AmpMenuArgs .menubar add cascade -label [mc &File] -menu .menubar.file
    AmpMenuArgs .menubar add cascade -label [mc &Edit] -menu .menubar.edit

    menu .menubar.file -tearoff 0
    AmpMenuArgs .menubar.file add command -label [mc "&Source..."] \
	    -command {tk::ConsoleSource}
    AmpMenuArgs .menubar.file add command -label [mc "&Hide Console"] \
	    -command {wm withdraw .}
    AmpMenuArgs .menubar.file add command -label [mc "&Clear Console"] \
	    -command {.console delete 1.0 "promptEnd linestart"}
    if {[tk windowingsystem] ne "aqua"} {
	AmpMenuArgs .menubar.file add command -label [mc E&xit] -command {exit}
    }

    menu .menubar.edit -tearoff 0
    AmpMenuArgs	.menubar.edit add command -label [mc Cu&t]   -accel "$mod+X"\
	    -command {event generate .console <<Cut>>}
    AmpMenuArgs	.menubar.edit add command -label [mc &Copy]  -accel "$mod+C"\
	    -command {event generate .console <<Copy>>}
    AmpMenuArgs	.menubar.edit add command -label [mc P&aste] -accel "$mod+V"\
	    -command {event generate .console <<Paste>>}

    if {[tk windowingsystem] ne "win32"} {
	AmpMenuArgs .menubar.edit add command -label [mc Cl&ear] \
		-command {event generate .console <<Clear>>}
    } else {
	AmpMenuArgs .menubar.edit add command -label [mc &Delete] \
		-command {event generate .console <<Clear>>} -accel "Del"

	AmpMenuArgs .menubar add cascade -label [mc &Help] -menu .menubar.help
	menu .menubar.help -tearoff 0
	AmpMenuArgs .menubar.help add command -label [mc &About...] \
		-command tk::ConsoleAbout
    }

    AmpMenuArgs .menubar.edit add separator
    if {$::tk::console::useFontchooser} {
        if {[tk windowingsystem] eq "aqua"} {
            .menubar.edit add command -label tk_choose_font_marker
            set index [.menubar.edit index tk_choose_font_marker]
            .menubar.edit entryconfigure $index \
                -label [mc "Show Fonts"]\
                -accelerator "$mod-T"\
                -command [list ::tk::console::FontchooserToggle]
            bind Console <<TkFontchooserVisibility>> \
                [list ::tk::console::FontchooserVisibility $index]
	    ::tk::console::FontchooserVisibility $index
        } else {
            AmpMenuArgs .menubar.edit add command -label [mc "&Font..."] \
                -command [list ::tk::console::FontchooserToggle]
        }
	bind Console <FocusIn>  [list ::tk::console::FontchooserFocus %W 1]
	bind Console <FocusOut> [list ::tk::console::FontchooserFocus %W 0]
    }
    AmpMenuArgs .menubar.edit add command -label [mc "&Increase Font Size"] \
        -accel "$mod++" -command {event generate .console <<Console_FontSizeIncr>>}
    AmpMenuArgs .menubar.edit add command -label [mc "&Decrease Font Size"] \
        -accel "$mod+-" -command {event generate .console <<Console_FontSizeDecr>>}
    AmpMenuArgs .menubar.edit add command -label [mc "Fit To Screen Width"] \
        -command {event generate .console <<Console_FitScreenWidth>>}

    if {[tk windowingsystem] eq "aqua"} {
	.menubar add cascade -label [mc Window] -menu [menu .menubar.window]
	.menubar add cascade -label [mc Help] -menu [menu .menubar.help]
    }

    . configure -menu .menubar

    # See if we can find a better font than the TkFixedFont
    catch {font create TkConsoleFont {*}[font configure TkFixedFont]}
    set families [font families]
    switch -exact -- [tk windowingsystem] {
        aqua { set preferred {Monaco 10} }
        win32 { set preferred {ProFontWindows 8 Consolas 8} }
        default { set preferred {} }
    }
    foreach {family size} $preferred {
        if {$family in $families} {
            font configure TkConsoleFont -family $family -size $size
            break
        }
    }

    # Provide the right border for the text widget (platform dependent).
    ::ttk::style layout ConsoleFrame {
        Entry.field -sticky news -border 1 -children {
            ConsoleFrame.padding -sticky news
        }
    }
    ::ttk::frame .consoleframe -style ConsoleFrame

    set con [text .console -yscrollcommand [list .sb set] -setgrid true \
                 -borderwidth 0 -highlightthickness 0 -font TkConsoleFont]
    if {[tk windowingsystem] eq "aqua"} {
        scrollbar .sb -command [list $con yview]
    } else {
        ::ttk::scrollbar .sb -command [list $con yview]
    }
    pack .sb  -in .consoleframe -fill both -side right -padx 1 -pady 1
    pack $con -in .consoleframe -fill both -expand 1 -side left -padx 1 -pady 1
    pack .consoleframe -fill both -expand 1 -side left

    ConsoleBind $con

    $con tag configure stderr	-foreground red
    $con tag configure stdin	-foreground blue
    $con tag configure prompt	-foreground \#8F4433
    $con tag configure proc	-foreground \#008800
    $con tag configure var	-background \#FFC0D0
    $con tag raise sel
    $con tag configure blink	-background \#FFFF00
    $con tag configure find	-background \#FFFF00

    focus $con

    # Avoid listing this console in [winfo interps]
    if {[info command ::send] eq "::send"} {rename ::send {}}

    wm protocol . WM_DELETE_WINDOW { wm withdraw . }
    wm title . [mc "Console"]
    flush stdout
    $con mark set output [$con index "end - 1 char"]
    tk::TextSetCursor $con end
    $con mark set promptEnd insert
    $con mark gravity promptEnd left

    # A variant of ConsolePrompt to avoid a 'puts' call
    set w $con
    set temp [$w index "end - 1 char"]
    $w mark set output end
    if {![consoleinterp eval "info exists tcl_prompt1"]} {
	set string [EvalAttached $::tk::console::defaultPrompt]
	$w insert output $string stdout
    }
    $w mark set output $temp
    ::tk::TextSetCursor $w end
    $w mark set promptEnd insert
    $w mark gravity promptEnd left

    if {[tk windowingsystem] ne "aqua"} {
	# Subtle work-around to erase the '% ' that tclMain.c prints out
	after idle [subst -nocommand {
	    if {[$con get 1.0 output] eq "% "} { $con delete 1.0 output }
	}]
    }
}

# ::tk::ConsoleSource --
#
# Prompts the user for a file to source in the main interpreter.
#
# Arguments:
# None.

proc ::tk::ConsoleSource {} {
    set filename [tk_getOpenFile -defaultextension .tcl -parent . \
	    -title [mc "Select a file to source"] \
	    -filetypes [list \
	    [list [mc "Tcl Scripts"] .tcl] \
	    [list [mc "All Files"] *]]]
    if {$filename ne ""} {
    	set cmd [list source -encoding utf-8 $filename]
	if {[catch {consoleinterp eval $cmd} result]} {
	    ConsoleOutput stderr "$result\n"
	}
    }
}

# ::tk::ConsoleInvoke --
# Processes the command line input.  If the command is complete it
# is evaled in the main interpreter.  Otherwise, the continuation
# prompt is added and more input may be added.
#
# Arguments:
# None.

proc ::tk::ConsoleInvoke {args} {
    set ranges [.console tag ranges input]
    set cmd ""
    if {[llength $ranges]} {
	set pos 0
	while {[lindex $ranges $pos] ne ""} {
	    set start [lindex $ranges $pos]
	    set end [lindex $ranges [incr pos]]
	    append cmd [.console get $start $end]
	    incr pos
	}
    }
    if {$cmd eq ""} {
	ConsolePrompt
    } elseif {[info complete $cmd]} {
	.console mark set output end
	.console tag delete input
	set result [consoleinterp record $cmd]
	if {$result ne ""} {
	    puts $result
	}
	ConsoleHistory reset
	ConsolePrompt
    } else {
	ConsolePrompt partial
    }
    .console yview -pickplace insert
}

# ::tk::ConsoleHistory --
# This procedure implements command line history for the
# console.  In general is evals the history command in the
# main interpreter to obtain the history.  The variable
# ::tk::HistNum is used to store the current location in the history.
#
# Arguments:
# cmd -	Which action to take: prev, next, reset.

set ::tk::HistNum 1
proc ::tk::ConsoleHistory {cmd} {
    variable HistNum

    switch $cmd {
    	prev {
	    incr HistNum -1
	    if {$HistNum == 0} {
		set cmd {history event [expr {[history nextid] -1}]}
	    } else {
		set cmd "history event $HistNum"
	    }
    	    if {[catch {consoleinterp eval $cmd} cmd]} {
    	    	incr HistNum
    	    	return
    	    }
	    .console delete promptEnd end
    	    .console insert promptEnd $cmd {input stdin}
	    .console see end
    	}
    	next {
	    incr HistNum
	    if {$HistNum == 0} {
		set cmd {history event [expr {[history nextid] -1}]}
	    } elseif {$HistNum > 0} {
		set cmd ""
		set HistNum 1
	    } else {
		set cmd "history event $HistNum"
	    }
	    if {$cmd ne ""} {
		catch {consoleinterp eval $cmd} cmd
	    }
	    .console delete promptEnd end
	    .console insert promptEnd $cmd {input stdin}
	    .console see end
    	}
    	reset {
    	    set HistNum 1
    	}
    }
}

# ::tk::ConsolePrompt --
# This procedure draws the prompt.  If tcl_prompt1 or tcl_prompt2
# exists in the main interpreter it will be called to generate the
# prompt.  Otherwise, a hard coded default prompt is printed.
#
# Arguments:
# partial -	Flag to specify which prompt to print.

proc ::tk::ConsolePrompt {{partial normal}} {
    set w .console
    if {$partial eq "normal"} {
	set temp [$w index "end - 1 char"]
	$w mark set output end
    	if {[consoleinterp eval "info exists tcl_prompt1"]} {
    	    consoleinterp eval "eval \[set tcl_prompt1\]"
    	} else {
    	    puts -nonewline [EvalAttached $::tk::console::defaultPrompt]
    	}
    } else {
	set temp [$w index output]
	$w mark set output end
    	if {[consoleinterp eval "info exists tcl_prompt2"]} {
    	    consoleinterp eval "eval \[set tcl_prompt2\]"
    	} else {
	    puts -nonewline "> "
    	}
    }
    flush stdout
    $w mark set output $temp
    ::tk::TextSetCursor $w end
    $w mark set promptEnd insert
    $w mark gravity promptEnd left
    ::tk::console::ConstrainBuffer $w $::tk::console::maxLines
    $w see end
}

# Copy selected text from the console
proc ::tk::console::Copy {w} {
    if {![catch {set data [$w get sel.first sel.last]}]} {
        clipboard clear -displayof $w
        clipboard append -displayof $w $data
    }
}
# Copies selected text. If the selection is within the current active edit
# region then it will be cut, if not it is only copied.
proc ::tk::console::Cut {w} {
    if {![catch {set data [$w get sel.first sel.last]}]} {
        clipboard clear -displayof $w
        clipboard append -displayof $w $data
        if {[$w compare sel.first >= output]} {
            $w delete sel.first sel.last
	}
    }
}
# Paste text from the clipboard
proc ::tk::console::Paste {w} {
    catch {
        set clip [::tk::GetSelection $w CLIPBOARD]
        set list [split $clip \n\r]
        tk::ConsoleInsert $w [lindex $list 0]
        foreach x [lrange $list 1 end] {
            $w mark set insert {end - 1c}
            tk::ConsoleInsert $w "\n"
            tk::ConsoleInvoke
            tk::ConsoleInsert $w $x
        }
    }
}

# Fit TkConsoleFont to window width
proc ::tk::console::FitScreenWidth {w} {
    set width [winfo screenwidth $w]
    set cwidth [$w cget -width]
    set s -50
    set fit 0
    array set fi [font configure TkConsoleFont]
    while {$s < 0} {
        set fi(-size) $s
        set f [font create {*}[array get fi]]
        set c [font measure $f "eM"]
        font delete $f
        if {$c * $cwidth < 1.667 * $width} {
            font configure TkConsoleFont -size $s
            break
        }
	incr s 2
    }
}

# ::tk::ConsoleBind --
# This procedure first ensures that the default bindings for the Text
# class have been defined.  Then certain bindings are overridden for
# the class.
#
# Arguments:
# None.

proc ::tk::ConsoleBind {w} {
    bindtags $w [list $w Console PostConsole [winfo toplevel $w] all]

    ## Get all Text bindings into Console
    foreach ev [bind Text] {
	bind Console $ev [bind Text $ev]
    }
    ## We really didn't want the newline insertion...
    bind Console <Control-o> {}
    ## ...or any Control-v binding (would block <<Paste>>)
    bind Console <Control-v> {}

    # For the moment, transpose isn't enabled until the console
    # gets and overhaul of how it handles input -- hobbs
    bind Console <Control-t> {}

    # Ignore all Alt, Meta, and Control keypresses unless explicitly bound.
    # Otherwise, if a widget binding for one of these is defined, the
    # <Keypress> class binding will also fire and insert the character
    # which is wrong.

    bind Console <Alt-Key> {# nothing }
    bind Console <Meta-Key> {# nothing}
    bind Console <Control-Key> {# nothing}

    foreach {ev key} {
	<<Console_NextImmediate>>	<Control-n>
	<<Console_PrevImmediate>>	<Control-p>
	<<Console_PrevSearch>>		<Control-r>
	<<Console_NextSearch>>		<Control-s>

	<<Console_Expand>>		<Tab>
	<<Console_Expand>>		<Escape>
	<<Console_ExpandFile>>		<Control-Shift-F>
	<<Console_ExpandProc>>		<Control-Shift-P>
	<<Console_ExpandVar>>		<Control-Shift-V>
	<<Console_Tab>>			<Control-i>
	<<Console_Tab>>			<Meta-i>
	<<Console_Eval>>		<Return>
	<<Console_Eval>>		<KP_Enter>

	<<Console_Clear>>		<Control-l>
	<<Console_KillLine>>		<Control-k>
	<<Console_Transpose>>		<Control-t>
	<<Console_ClearLine>>		<Control-u>
	<<Console_SaveCommand>>		<Control-z>
	<<Console_FontSizeIncr>>	<Control-+>
	<<Console_FontSizeDecr>>	<Control-minus>
	<<Console_FontSizeIncr>>	<Command-+>
	<<Console_FontSizeDecr>>	<Command-minus>
    } {
	event add $ev $key
	bind Console $key {}
    }
<<<<<<< HEAD
    if {[tk windowingsystem] eq "aqua"} {
	foreach {ev key} {
	    <<Console_FontSizeIncr>>	<Command-+>
	    <<Console_FontSizeDecr>>	<Command-minus>
	} {
	    event add $ev $key
	    bind Console $key {}
	}
	if {$::tk::console::useFontchooser} {
	    bind Console <Command-t> [list ::tk::console::FontchooserToggle]
	}
=======
    if {$::tk::console::useFontchooser} {
	bind Console <Command-t> [list ::tk::console::FontchooserToggle]
>>>>>>> a80c366a
    }
    bind Console <<Console_Expand>> {
	if {[%W compare insert > promptEnd]} {
	    ::tk::console::Expand %W
	}
    }
    bind Console <<Console_ExpandFile>> {
	if {[%W compare insert > promptEnd]} {
	    ::tk::console::Expand %W path
	}
    }
    bind Console <<Console_ExpandProc>> {
	if {[%W compare insert > promptEnd]} {
	    ::tk::console::Expand %W proc
	}
    }
    bind Console <<Console_ExpandVar>> {
	if {[%W compare insert > promptEnd]} {
	    ::tk::console::Expand %W var
	}
    }
    bind Console <<Console_Eval>> {
	%W mark set insert {end - 1c}
	tk::ConsoleInsert %W "\n"
	tk::ConsoleInvoke
	break
    }
    bind Console <Delete> {
	if {{} ne [%W tag nextrange sel 1.0 end] \
		&& [%W compare sel.first >= promptEnd]} {
	    %W delete sel.first sel.last
	} elseif {[%W compare insert >= promptEnd]} {
	    %W delete insert
	    %W see insert
	}
    }
    bind Console <BackSpace> {
	if {{} ne [%W tag nextrange sel 1.0 end] \
		&& [%W compare sel.first >= promptEnd]} {
	    %W delete sel.first sel.last
	} elseif {[%W compare insert != 1.0] && \
		[%W compare insert > promptEnd]} {
	    %W delete insert-1c
	    %W see insert
	}
    }
    bind Console <Control-h> [bind Console <BackSpace>]

    bind Console <<LineStart>> {
	if {[%W compare insert < promptEnd]} {
	    tk::TextSetCursor %W {insert linestart}
	} else {
	    tk::TextSetCursor %W promptEnd
	}
    }
    bind Console <<LineEnd>> {
	tk::TextSetCursor %W {insert lineend}
    }
    bind Console <Control-d> {
	if {[%W compare insert < promptEnd]} {
	    break
	}
	%W delete insert
    }
    bind Console <<Console_KillLine>> {
	if {[%W compare insert < promptEnd]} {
	    break
	}
	if {[%W compare insert == {insert lineend}]} {
	    %W delete insert
	} else {
	    %W delete insert {insert lineend}
	}
    }
    bind Console <<Console_Clear>> {
	## Clear console display
	%W delete 1.0 "promptEnd linestart"
    }
    bind Console <<Console_ClearLine>> {
	## Clear command line (Unix shell staple)
	%W delete promptEnd end
    }
    bind Console <Meta-d> {
	if {[%W compare insert >= promptEnd]} {
	    %W delete insert {insert wordend}
	}
    }
    bind Console <Meta-BackSpace> {
	if {[%W compare {insert -1c wordstart} >= promptEnd]} {
	    %W delete {insert -1c wordstart} insert
	}
    }
    bind Console <Meta-d> {
	if {[%W compare insert >= promptEnd]} {
	    %W delete insert {insert wordend}
	}
    }
    bind Console <Meta-BackSpace> {
	if {[%W compare {insert -1c wordstart} >= promptEnd]} {
	    %W delete {insert -1c wordstart} insert
	}
    }
    bind Console <Meta-Delete> {
	if {[%W compare insert >= promptEnd]} {
	    %W delete insert {insert wordend}
	}
    }
    bind Console <<PrevLine>> {
	tk::ConsoleHistory prev
    }
    bind Console <<NextLine>> {
	tk::ConsoleHistory next
    }
    bind Console <Insert> {
	catch {tk::ConsoleInsert %W [::tk::GetSelection %W PRIMARY]}
    }
    bind Console <Key> {
	tk::ConsoleInsert %W %A
    }
    bind Console <F9> {
	eval destroy [winfo child .]
	source -encoding utf-8 [file join $tk_library console.tcl]
    }
    bind Console <Command-q> {
	exit
    }
    bind Console <<Cut>> { ::tk::console::Cut %W }
    bind Console <<Copy>> { ::tk::console::Copy %W }
    bind Console <<Paste>> { ::tk::console::Paste %W }

    bind Console <<Console_FontSizeIncr>> {
        set size [font configure TkConsoleFont -size]
        if {$size < 0} {set sign -1} else {set sign 1}
        set size [expr {(abs($size) + 1) * $sign}]
        font configure TkConsoleFont -size $size
	if {$::tk::console::useFontchooser} {
	    tk fontchooser configure -font TkConsoleFont
	}
    }
    bind Console <<Console_FontSizeDecr>> {
        set size [font configure TkConsoleFont -size]
        if {abs($size) < 2} { return }
        if {$size < 0} {set sign -1} else {set sign 1}
        set size [expr {(abs($size) - 1) * $sign}]
        font configure TkConsoleFont -size $size
	if {$::tk::console::useFontchooser} {
	    tk fontchooser configure -font TkConsoleFont
	}
    }
    bind Console <<Console_FitScreenWidth>> {
	::tk::console::FitScreenWidth %W
    }

    ##
    ## Bindings for doing special things based on certain keys
    ##
    bind PostConsole <parenright> {
	if {"\\" ne [%W get insert-2c]} {
	    ::tk::console::MatchPair %W \( \) promptEnd
	}
    }
    bind PostConsole <bracketright> {
	if {"\\" ne [%W get insert-2c]} {
	    ::tk::console::MatchPair %W \[ \] promptEnd
	}
    }
    bind PostConsole <braceright> {
	if {"\\" ne [%W get insert-2c]} {
	    ::tk::console::MatchPair %W \{ \} promptEnd
	}
    }
    bind PostConsole <quotedbl> {
	if {"\\" ne [%W get insert-2c]} {
	    ::tk::console::MatchQuote %W promptEnd
	}
    }

    bind PostConsole <Key> {
	if {"%A" ne ""} {
	    ::tk::console::TagProc %W
	}
    }
}

# ::tk::ConsoleInsert --
# Insert a string into a text at the point of the insertion cursor.
# If there is a selection in the text, and it covers the point of the
# insertion cursor, then delete the selection before inserting.  Insertion
# is restricted to the prompt area.
#
# Arguments:
# w -		The text window in which to insert the string
# s -		The string to insert (usually just a single character)

proc ::tk::ConsoleInsert {w s} {
    if {$s eq ""} {
	return
    }
    catch {
	if {[$w compare sel.first <= insert] \
		&& [$w compare sel.last >= insert]} {
	    $w tag remove sel sel.first promptEnd
	    $w delete sel.first sel.last
	}
    }
    if {[$w compare insert < promptEnd]} {
	$w mark set insert end
    }
    $w insert insert $s {input stdin}
    $w see insert
}

# ::tk::ConsoleOutput --
#
# This routine is called directly by ConsolePutsCmd to cause a string
# to be displayed in the console.
#
# Arguments:
# dest -	The output tag to be used: either "stderr" or "stdout".
# string -	The string to be displayed.

proc ::tk::ConsoleOutput {dest string} {
    set w .console
    $w insert output $string $dest
    ::tk::console::ConstrainBuffer $w $::tk::console::maxLines
    $w see insert
}

# ::tk::ConsoleExit --
#
# This routine is called by ConsoleEventProc when the main window of
# the application is destroyed.  Don't call exit - that probably already
# happened.  Just delete our window.
#
# Arguments:
# None.

proc ::tk::ConsoleExit {} {
    destroy .
}

# ::tk::ConsoleAbout --
#
# This routine displays an About box to show Tcl/Tk version info.
#
# Arguments:
# None.

proc ::tk::ConsoleAbout {} {
    tk_messageBox -type ok -message "[mc {Tcl for Windows}]

Tcl $::tcl_patchLevel
Tk $::tk_patchLevel"
}

# ::tk::console::Fontchooser* --
# 	Let the user select the console font (TIP 324).

proc ::tk::console::FontchooserToggle {} {
    if {[tk fontchooser configure -visible]} {
	tk fontchooser hide
    } else {
	tk fontchooser show
    }
}
proc ::tk::console::FontchooserVisibility {index} {
    if {[tk fontchooser configure -visible]} {
	.menubar.edit entryconfigure $index -label [::tk::msgcat::mc "Hide Fonts"]
    } else {
	.menubar.edit entryconfigure $index -label [::tk::msgcat::mc "Show Fonts"]
    }
}
proc ::tk::console::FontchooserFocus {w isFocusIn} {
    if {$isFocusIn} {
	tk fontchooser configure -parent $w -font TkConsoleFont \
		-command [namespace code [list FontchooserApply]]
    } else {
	tk fontchooser configure -parent $w -font {} -command {}
    }
}
proc ::tk::console::FontchooserApply {font args} {
    catch {font configure TkConsoleFont {*}[font actual $font]}
}

# ::tk::console::TagProc --
#
# Tags a procedure in the console if it's recognized
# This procedure is not perfect.  However, making it perfect wastes
# too much CPU time...
#
# Arguments:
#	w	- console text widget

proc ::tk::console::TagProc w {
    if {!$::tk::console::magicKeys} {
	return
    }
    set exp "\[^\\\\\]\[\[ \t\n\r\;{}\"\$\]"
    set i [$w search -backwards -regexp $exp insert-1c promptEnd-1c]
    if {$i eq ""} {
	set i promptEnd
    } else {
	append i +2c
    }
    regsub -all "\[\[\\\\\\?\\*\]" [$w get $i "insert-1c wordend"] {\\\0} c
    if {[llength [EvalAttached [list info commands $c]]]} {
	$w tag add proc $i "insert-1c wordend"
    } else {
	$w tag remove proc $i "insert-1c wordend"
    }
    if {[llength [EvalAttached [list info vars $c]]]} {
	$w tag add var $i "insert-1c wordend"
    } else {
	$w tag remove var $i "insert-1c wordend"
    }
}

# ::tk::console::MatchPair --
#
# Blinks a matching pair of characters
# c2 is assumed to be at the text index 'insert'.
# This proc is really loopy and took me an hour to figure out given
# all possible combinations with escaping except for escaped \'s.
# It doesn't take into account possible commenting... Oh well.  If
# anyone has something better, I'd like to see/use it.  This is really
# only efficient for small contexts.
#
# Arguments:
#	w	- console text widget
# 	c1	- first char of pair
# 	c2	- second char of pair
#
# Calls:	::tk::console::Blink

proc ::tk::console::MatchPair {w c1 c2 {lim 1.0}} {
    if {!$::tk::console::magicKeys} {
	return
    }
    if {{} ne [set ix [$w search -back $c1 insert $lim]]} {
	while {
	    [string match {\\} [$w get $ix-1c]] &&
	    [set ix [$w search -back $c1 $ix-1c $lim]] ne {}
	} {}
	set i1 insert-1c
	while {$ix ne {}} {
	    set i0 $ix
	    set j 0
	    while {[set i0 [$w search $c2 $i0 $i1]] ne {}} {
		append i0 +1c
		if {[string match {\\} [$w get $i0-2c]]} {
		    continue
		}
		incr j
	    }
	    if {!$j} {
		break
	    }
	    set i1 $ix
	    while {$j && [set ix [$w search -back $c1 $ix $lim]] ne {}} {
		if {[string match {\\} [$w get $ix-1c]]} {
		    continue
		}
		incr j -1
	    }
	}
	if {[string match {} $ix]} {
	    set ix [$w index $lim]
	}
    } else {
	set ix [$w index $lim]
    }
    if {$::tk::console::blinkRange} {
	Blink $w $ix [$w index insert]
    } else {
	Blink $w $ix $ix+1c [$w index insert-1c] [$w index insert]
    }
}

# ::tk::console::MatchQuote --
#
# Blinks between matching quotes.
# Blinks just the quote if it's unmatched, otherwise blinks quoted string
# The quote to match is assumed to be at the text index 'insert'.
#
# Arguments:
#	w	- console text widget
#
# Calls:	::tk::console::Blink

proc ::tk::console::MatchQuote {w {lim 1.0}} {
    if {!$::tk::console::magicKeys} {
	return
    }
    set i insert-1c
    set j 0
    while {[set i [$w search -back \" $i $lim]] ne {}} {
	if {[string match {\\} [$w get $i-1c]]} {
	    continue
	}
	if {!$j} {
	    set i0 $i
	}
	incr j
    }
    if {$j&1} {
	if {$::tk::console::blinkRange} {
	    Blink $w $i0 [$w index insert]
	} else {
	    Blink $w $i0 $i0+1c [$w index insert-1c] [$w index insert]
	}
    } else {
	Blink $w [$w index insert-1c] [$w index insert]
    }
}

# ::tk::console::Blink --
#
# Blinks between n index pairs for a specified duration.
#
# Arguments:
#	w	- console text widget
# 	i1	- start index to blink region
# 	i2	- end index of blink region
# 	dur	- duration in usecs to blink for
#
# Outputs:
#	blinks selected characters in $w

proc ::tk::console::Blink {w args} {
    eval [list $w tag add blink] $args
    after $::tk::console::blinkTime [list $w] tag remove blink $args
}

# ::tk::console::ConstrainBuffer --
#
# This limits the amount of data in the text widget
# Called by Prompt and ConsoleOutput
#
# Arguments:
#	w	- console text widget
#	size	- # of lines to constrain to
#
# Outputs:
#	may delete data in console widget

proc ::tk::console::ConstrainBuffer {w size} {
    if {[$w index end] > $size} {
	$w delete 1.0 [expr {int([$w index end])-$size}].0
    }
}

# ::tk::console::Expand --
#
# Arguments:
# ARGS:	w	- text widget in which to expand str
# 	type	- type of expansion (path / proc / variable)
#
# Calls:	::tk::console::Expand(Pathname|Procname|Variable)
#
# Outputs:	The string to match is expanded to the longest possible match.
#		If ::tk::console::showMatches is non-zero and the longest match
#		equaled the string to expand, then all possible matches are
#		output to stdout.  Triggers bell if no matches are found.
#
# Returns:	number of matches found

proc ::tk::console::Expand {w {type ""}} {
    set exp "\[^\\\\\]\[\[ \t\n\r\\\{\"\\\\\$\]"
    set tmp [$w search -backwards -regexp $exp insert-1c promptEnd-1c]
    if {$tmp eq ""} {
	set tmp promptEnd
    } else {
	append tmp +2c
    }
    if {[$w compare $tmp >= insert]} {
	return
    }
    set str [$w get $tmp insert]
    switch -glob $type {
	path* {
	    set res [ExpandPathname $str]
	}
	proc* {
	    set res [ExpandProcname $str]
	}
	var* {
	    set res [ExpandVariable $str]
	}
	default {
	    set res {}
	    foreach t {Pathname Procname Variable} {
		if {![catch {Expand$t $str} res] && ($res ne "")} {
		    break
		}
	    }
	}
    }
    set len [llength $res]
    if {$len} {
	set repl [lindex $res 0]
	$w delete $tmp insert
	$w insert $tmp $repl {input stdin}
	if {($len > 1) && ($::tk::console::showMatches) && ($repl eq $str)} {
	    puts stdout [lsort [lreplace $res 0 0]]
	}
    } else {
	bell
    }
    return [incr len -1]
}

# ::tk::console::ExpandPathname --
#
# Expand a file pathname based on $str
# This is based on UNIX file name conventions
#
# Arguments:
#	str	- partial file pathname to expand
#
# Calls:	::tk::console::ExpandBestMatch
#
# Returns:	list containing longest unique match followed by all the
#		possible further matches

proc ::tk::console::ExpandPathname str {
    set pwd [EvalAttached pwd]
    if {[catch {EvalAttached [list cd [file dirname $str]]} err opt]} {
	return -options $opt $err
    }
    set dir [file tail $str]
    ## Check to see if it was known to be a directory and keep the trailing
    ## slash if so (file tail cuts it off)
    if {[string match */ $str]} {
	append dir /
    }
    if {[catch {lsort [EvalAttached [list glob $dir*]]} m]} {
	set match {}
    } else {
	if {[llength $m] > 1} {
	    if { $::tcl_platform(platform) eq "windows" } {
		## Windows is screwy because it's case insensitive
		set tmp [ExpandBestMatch [string tolower $m] \
			[string tolower $dir]]
		## Don't change case if we haven't changed the word
		if {[string length $dir]==[string length $tmp]} {
		    set tmp $dir
		}
	    } else {
		set tmp [ExpandBestMatch $m $dir]
	    }
	    if {[string match ?*/* $str]} {
		set tmp [file dirname $str]/$tmp
	    } elseif {[string match /* $str]} {
		set tmp /$tmp
	    }
	    regsub -all { } $tmp {\\ } tmp
	    set match [linsert $m 0 $tmp]
	} else {
	    ## This may look goofy, but it handles spaces in path names
	    eval append match $m
	    if {[file isdir $match]} {
		append match /
	    }
	    if {[string match ?*/* $str]} {
		set match [file dirname $str]/$match
	    } elseif {[string match /* $str]} {
		set match /$match
	    }
	    regsub -all { } $match {\\ } match
	    ## Why is this one needed and the ones below aren't!!
	    set match [list $match]
	}
    }
    EvalAttached [list cd $pwd]
    return $match
}

# ::tk::console::ExpandProcname --
#
# Expand a tcl proc name based on $str
#
# Arguments:
#	str	- partial proc name to expand
#
# Calls:	::tk::console::ExpandBestMatch
#
# Returns:	list containing longest unique match followed by all the
#		possible further matches

proc ::tk::console::ExpandProcname str {
    set match [EvalAttached [list info commands $str*]]
    if {[llength $match] == 0} {
	set ns [EvalAttached \
		"namespace children \[namespace current\] [list $str*]"]
	if {[llength $ns]==1} {
	    set match [EvalAttached [list info commands ${ns}::*]]
	} else {
	    set match $ns
	}
    }
    if {[llength $match] > 1} {
	regsub -all { } [ExpandBestMatch $match $str] {\\ } str
	set match [linsert $match 0 $str]
    } else {
	regsub -all { } $match {\\ } match
    }
    return $match
}

# ::tk::console::ExpandVariable --
#
# Expand a tcl variable name based on $str
#
# Arguments:
#	str	- partial tcl var name to expand
#
# Calls:	::tk::console::ExpandBestMatch
#
# Returns:	list containing longest unique match followed by all the
#		possible further matches

proc ::tk::console::ExpandVariable str {
    if {[regexp {([^\(]*)\((.*)} $str -> ary str]} {
	## Looks like they're trying to expand an array.
	set match [EvalAttached [list array names $ary $str*]]
	if {[llength $match] > 1} {
	    set vars $ary\([ExpandBestMatch $match $str]
	    foreach var $match {
		lappend vars $ary\($var\)
	    }
	    return $vars
	} elseif {[llength $match] == 1} {
	    set match $ary\($match\)
	}
	## Space transformation avoided for array names.
    } else {
	set match [EvalAttached [list info vars $str*]]
	if {[llength $match] > 1} {
	    regsub -all { } [ExpandBestMatch $match $str] {\\ } str
	    set match [linsert $match 0 $str]
	} else {
	    regsub -all { } $match {\\ } match
	}
    }
    return $match
}

# ::tk::console::ExpandBestMatch --
#
# Finds the best unique match in a list of names.
# The extra $e in this argument allows us to limit the innermost loop a little
# further.  This improves speed as $l becomes large or $e becomes long.
#
# Arguments:
#	l	- list to find best unique match in
# 	e	- currently best known unique match
#
# Returns:	longest unique match in the list

proc ::tk::console::ExpandBestMatch {l {e {}}} {
    set ec [lindex $l 0]
    if {[llength $l]>1} {
	set e [expr {[string length $e] - 1}]
	set ei [expr {[string length $ec] - 1}]
	foreach l $l {
	    while {$ei>=$e && [string first $ec $l]} {
		set ec [string range $ec 0 [incr ei -1]]
	    }
	}
    }
    return $ec
}

# now initialize the console
::tk::ConsoleInit<|MERGE_RESOLUTION|>--- conflicted
+++ resolved
@@ -462,22 +462,8 @@
 	event add $ev $key
 	bind Console $key {}
     }
-<<<<<<< HEAD
-    if {[tk windowingsystem] eq "aqua"} {
-	foreach {ev key} {
-	    <<Console_FontSizeIncr>>	<Command-+>
-	    <<Console_FontSizeDecr>>	<Command-minus>
-	} {
-	    event add $ev $key
-	    bind Console $key {}
-	}
-	if {$::tk::console::useFontchooser} {
-	    bind Console <Command-t> [list ::tk::console::FontchooserToggle]
-	}
-=======
     if {$::tk::console::useFontchooser} {
 	bind Console <Command-t> [list ::tk::console::FontchooserToggle]
->>>>>>> a80c366a
     }
     bind Console <<Console_Expand>> {
 	if {[%W compare insert > promptEnd]} {
