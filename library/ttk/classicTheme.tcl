--- conflicted
+++ resolved
@@ -10,7 +10,6 @@
     array set colors {
 	-frame		"#d9d9d9"
 	-window		"#ffffff"
-	-alternate	"#f0f0f0"
 	-activebg	"#ececec"
 	-troughbg	"#b3b3b3"
 	-selectbg	"#c3c3c3"
@@ -31,7 +30,6 @@
 	    -indicatorcolor	$colors(-frame) \
 	    -highlightcolor	$colors(-frame) \
 	    -highlightthickness	1 \
-	    -selectborderwidth	0 \
 	    -borderwidth	1 \
 	    -insertwidth	2 \
 	    -focuswidth		0
@@ -44,14 +42,13 @@
 	ttk::style map "." -foreground \
 	    [list disabled $colors(-disabledfg)]
 
-	ttk::style map "." -highlightcolor {focus black}
+	ttk::style map "." -highlightcolor [list focus black]
 
 	ttk::style configure TButton \
 	    -anchor center -padding "3m 1m" -relief raised -shiftrelief 1
-	ttk::style map TButton -relief {{!disabled pressed} sunken}
+	ttk::style map TButton -relief [list {!disabled pressed} sunken]
 
-	ttk::style configure TCheckbutton -indicatorrelief raised \
-	    -indicatormargin {0 1.5p 3p 1.5p}
+	ttk::style configure TCheckbutton -indicatorrelief raised
 	ttk::style map TCheckbutton \
 	    -indicatorcolor [list \
 		    pressed $colors(-frame) \
@@ -59,8 +56,7 @@
 		    selected $colors(-indicator)] \
 	    -indicatorrelief {alternate raised  selected sunken  pressed sunken}
 
-	ttk::style configure TRadiobutton -indicatorrelief raised \
-	    -indicatormargin {0 1.5p 3p 1.5p}
+	ttk::style configure TRadiobutton -indicatorrelief raised
 	ttk::style map TRadiobutton \
 	    -indicatorcolor [list \
 		    pressed $colors(-frame) \
@@ -69,18 +65,14 @@
 	    -indicatorrelief {alternate raised  selected sunken  pressed sunken}
 
 	ttk::style configure TMenubutton -relief raised \
-<<<<<<< HEAD
 	    -indicatorborderwidth 2 -padding "3m 1m"
-=======
-	    -indicatormargin {3.75p 0} -padding {3m 1m}
->>>>>>> 1c9cfdb0
 
-	ttk::style configure TEntry -padding 1 -font TkTextFont
+	ttk::style configure TEntry -relief sunken -padding 1 -font TkTextFont
 	ttk::style map TEntry -fieldbackground \
 		[list readonly $colors(-frame) disabled $colors(-frame)]
 
 	ttk::style element create Combobox.downarrow from default
-	ttk::style configure TCombobox -padding 1 -arrowsize 9p
+	ttk::style configure TCombobox -padding 1 -arrowsize 12
 	ttk::style map TCombobox -fieldbackground \
 		[list readonly $colors(-frame) disabled $colors(-frame)]
 	ttk::style configure ComboboxPopdownFrame \
@@ -88,26 +80,19 @@
 
 	ttk::style element create Spinbox.uparrow from default
 	ttk::style element create Spinbox.downarrow from default
-	ttk::style configure TSpinbox -arrowsize 7.5p -padding {1.5p 0 7.5p 0}
+	ttk::style configure TSpinbox -arrowsize 10 -padding {2 0 10 0}
 	ttk::style map TSpinbox -fieldbackground \
 	    [list readonly $colors(-frame) disabled $colors(-frame)]
 
 	ttk::style configure TLabelframe -borderwidth 2 -relief groove
 
-	ttk::style configure TScrollbar -relief raised -arrowsize 9p -width 9p
+	ttk::style configure TScrollbar -relief raised -arrowsize 12 -width 12
 	ttk::style map TScrollbar -relief {{pressed !disabled} sunken}
 
-<<<<<<< HEAD
 	ttk::style configure TScale -sliderrelief raised -sliderborderwidth 2
-=======
-	ttk::style configure TScale -sliderrelief raised \
-	    -sliderlength 22.5p -sliderthickness 11.25p
->>>>>>> 1c9cfdb0
 	ttk::style map TScale -sliderrelief {{pressed !disabled} sunken}
 
-	ttk::style configure TProgressbar -background SteelBlue \
-	    -barsize 22.5p -thickness 11.25p
-
+	ttk::style configure TProgressbar -background SteelBlue
 	ttk::style configure TNotebook.Tab \
 	    -padding {3m 1m} \
 	    -background $colors(-troughbg) \
@@ -116,13 +101,7 @@
 
 	# Treeview:
 	ttk::style configure Heading -font TkHeadingFont -relief raised
-	ttk::style configure Item -indicatorsize 9p \
-	    -indicatormargins {1.5p 1.5p 3p 1.5p}
-	ttk::style configure Treeview -background $colors(-window) \
-	    -stripedbackground $colors(-alternate) -indent 15p
-	ttk::setTreeviewRowHeight
-	ttk::style configure Treeview.Separator \
-	    -background $colors(-alternate)
+	ttk::style configure Treeview -background $colors(-window)
 	ttk::style map Treeview \
 	    -background [list disabled $colors(-frame)\
 				selected $colors(-selectbg)] \
@@ -132,13 +111,10 @@
 	#
 	# Toolbar buttons:
 	#
-	ttk::style configure Toolbutton -padding 1.5p -relief flat -shiftrelief 2
+	ttk::style configure Toolbutton -padding 2 -relief flat -shiftrelief 2
 	ttk::style map Toolbutton -relief \
 	    {disabled flat selected sunken pressed sunken active raised}
 	ttk::style map Toolbutton -background \
 	    [list pressed $colors(-troughbg)  active $colors(-activebg)]
-
-	ttk::style configure Sash \
-	    -sashthickness 4.5p -sashpad 1.5 -handlesize 6p -handlepad 6p
     }
 }