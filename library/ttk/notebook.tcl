#
# Bindings for TNotebook widget
#

namespace eval ttk::notebook {
    variable TLNotebooks ;# See enableTraversal
}

bind TNotebook <Button-1>		{ ttk::notebook::Press %W %x %y }
bind TNotebook <Right>			{ ttk::notebook::CycleTab %W  1; break }
bind TNotebook <Left>			{ ttk::notebook::CycleTab %W -1; break }
bind TNotebook <Control-Tab>		{ ttk::notebook::CycleTab %W  1; break }
bind TNotebook <Control-Shift-Tab>	{ ttk::notebook::CycleTab %W -1; break }
catch {
bind TNotebook <Control-ISO_Left_Tab>	{ ttk::notebook::CycleTab %W -1; break }
}
bind TNotebook <Destroy>		{ ttk::notebook::Cleanup %W }

ttk::bindMouseWheel TNotebook		[list ttk::notebook::CycleTab %W]

# ActivateTab $nb $tab --
#	Select the specified tab and set focus.
#
#  Desired behavior:
#	+ take focus when reselecting the currently-selected tab;
#	+ keep focus if the notebook already has it;
#	+ otherwise set focus to the first traversable widget
#	  in the newly-selected tab;
#	+ do not leave the focus in a deselected tab.
#
proc ttk::notebook::ActivateTab {w tab} {
    set oldtab [$w select]
    $w select $tab
    set newtab [$w select] ;# NOTE: might not be $tab, if $tab is disabled

    if {[focus] eq $w} { return }
    if {$newtab eq $oldtab} { focus $w ; return }

    update idletasks ;# needed so focus logic sees correct mapped states
    if {[set f [ttk::focusFirst $newtab]] ne ""} {
	ttk::traverseTo $f
    } else {
	focus $w
    }
}

# Press $nb $x $y --
#	Button-1 binding for notebook widgets.
#	Activate the tab under the mouse cursor, if any.
#
proc ttk::notebook::Press {w x y} {
    set index [$w index @$x,$y]
    if {$index ne ""} {
	ActivateTab $w $index
    }
}

# CycleTab --
#	Select the next/previous tab in the list.
#
<<<<<<< HEAD
proc ttk::notebook::CycleTab {w dir {factor 1.0}} {
    if {[$w index end] != 0} {
	set current [$w index current]
	set d [expr {$dir/$factor}]
	set d [expr {int($d > 0 ? ceil($d) : floor($d))}]
	set tabCount [$w index end]
	set select [expr {($current + $d) % $tabCount}]
	set step [expr {$d > 0 ? 1 : -1}]
=======
proc ttk::notebook::CycleTab {w dir} {
    set current [$w index current]
    if {$current >= 0} {
	set tabCount [$w index end]
	set select [expr {($current + $dir) % $tabCount}]
	set step [expr {$dir > 0 ? 1 : -1}]
>>>>>>> 866867df
	while {[$w tab $select -state] ne "normal" && ($select != $current)} {
	    set select [expr {($select + $step) % $tabCount}]
	}
	if {$select != $current} {
	    ActivateTab $w $select
	}
    }
}

# MnemonicTab $nb $key --
#	Scan all tabs in the specified notebook for one with the
#	specified mnemonic. If found, returns path name of tab;
#	otherwise returns ""
#
proc ttk::notebook::MnemonicTab {nb key} {
    set key [string toupper $key]
    foreach tab [$nb tabs] {
	set label [$nb tab $tab -text]
	set underline [$nb tab $tab -underline]
	set mnemonic [string toupper [string index $label $underline]]
	if {$mnemonic ne "" && $mnemonic eq $key} {
	    return $tab
	}
    }
    return ""
}

# +++ Toplevel keyboard traversal.
#

# enableTraversal --
#	Enable keyboard traversal for a notebook widget
#	by adding bindings to the containing toplevel window.
#
#	TLNotebooks($top) keeps track of the list of all traversal-enabled
#	notebooks contained in the toplevel
#
proc ttk::notebook::enableTraversal {nb} {
    variable TLNotebooks

    set top [winfo toplevel $nb]

    if {![info exists TLNotebooks($top)]} {
	# Augment $top bindings:
	#
	bind $top <Control-Next>             {+ttk::notebook::TLCycleTab %W  1}
	bind $top <Control-Prior>            {+ttk::notebook::TLCycleTab %W -1}
	bind $top <Control-Tab> 	     {+ttk::notebook::TLCycleTab %W  1}
	bind $top <Control-Shift-Tab>        {+ttk::notebook::TLCycleTab %W -1}
	catch {
	bind $top <Control-ISO_Left_Tab>     {+ttk::notebook::TLCycleTab %W -1}
	}
	bind $top <Option-Key> \
	    +[list ttk::notebook::MnemonicActivation $top %K]
	bind $top <Destroy> {+ttk::notebook::TLCleanup %W}
    }

    lappend TLNotebooks($top) $nb
}

# TLCleanup -- <Destroy> binding for traversal-enabled toplevels
#
proc ttk::notebook::TLCleanup {w} {
    variable TLNotebooks
    if {$w eq [winfo toplevel $w]} {
	unset -nocomplain -please TLNotebooks($w)
    }
}

# Cleanup -- <Destroy> binding for notebooks
#
proc ttk::notebook::Cleanup {nb} {
    variable TLNotebooks
    set top [winfo toplevel $nb]
    if {[info exists TLNotebooks($top)]} {
	set index [lsearch -exact $TLNotebooks($top) $nb]
        set TLNotebooks($top) [lreplace $TLNotebooks($top) $index $index]
    }
}

# EnclosingNotebook $w --
#	Return the nearest traversal-enabled notebook widget
#	that contains $w.
#
# BUGS: this only works properly for tabs that are direct children
#	of the notebook widget.  This routine should follow the
#	geometry manager hierarchy, not window ancestry, but that
#	information is not available in Tk.
#
proc ttk::notebook::EnclosingNotebook {w} {
    variable TLNotebooks

    set top [winfo toplevel $w]
    if {![info exists TLNotebooks($top)]} { return }

    while {$w ne $top  && $w ne ""} {
	if {[lsearch -exact $TLNotebooks($top) $w] >= 0} {
	    return $w
	}
	set w [winfo parent $w]
    }
    return ""
}

# TLCycleTab --
#	toplevel binding procedure for Control-Tab / Control-Shift-Tab
#	Select the next/previous tab in the nearest ancestor notebook.
#
proc ttk::notebook::TLCycleTab {w dir} {
    set nb [EnclosingNotebook $w]
    if {$nb ne ""} {
	CycleTab $nb $dir
	return -code break
    }
}

# MnemonicActivation $nb $key --
#	Alt-Key binding procedure for mnemonic activation.
#	Scan all notebooks in specified toplevel for a tab with the
#	the specified mnemonic.  If found, activate it and return TCL_BREAK.
#
proc ttk::notebook::MnemonicActivation {top key} {
    variable TLNotebooks
    foreach nb $TLNotebooks($top) {
	if {[set tab [MnemonicTab $nb $key]] ne ""} {
	    ActivateTab $nb [$nb index $tab]
	    return -code break
	}
    }
}<|MERGE_RESOLUTION|>--- conflicted
+++ resolved
@@ -58,23 +58,14 @@
 # CycleTab --
 #	Select the next/previous tab in the list.
 #
-<<<<<<< HEAD
 proc ttk::notebook::CycleTab {w dir {factor 1.0}} {
-    if {[$w index end] != 0} {
-	set current [$w index current]
-	set d [expr {$dir/$factor}]
-	set d [expr {int($d > 0 ? ceil($d) : floor($d))}]
-	set tabCount [$w index end]
-	set select [expr {($current + $d) % $tabCount}]
-	set step [expr {$d > 0 ? 1 : -1}]
-=======
-proc ttk::notebook::CycleTab {w dir} {
     set current [$w index current]
     if {$current >= 0} {
 	set tabCount [$w index end]
-	set select [expr {($current + $dir) % $tabCount}]
-	set step [expr {$dir > 0 ? 1 : -1}]
->>>>>>> 866867df
+	set d [expr {$dir/$factor}]
+	set d [expr {int($d > 0 ? ceil($d) : floor($d))}]
+	set select [expr {($current + $d) % $tabCount}]
+	set step [expr {$d > 0 ? 1 : -1}]
 	while {[$w tab $select -state] ne "normal" && ($select != $current)} {
 	    set select [expr {($select + $step) % $tabCount}]
 	}
