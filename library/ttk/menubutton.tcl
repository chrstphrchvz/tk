--- conflicted
+++ resolved
@@ -224,11 +224,7 @@
 # FindMenuEntry --
 #	Hack to support tk_optionMenus.
 #	Returns the index of the menu entry with a matching -label,
-<<<<<<< HEAD
-#	{} if not found.
-=======
 #	"" if not found.
->>>>>>> e9dc305d
 #
 proc ttk::menubutton::FindMenuEntry {menu s} {
     set last [$menu index last]
