#
# Ttk widget set: Alternate theme
#

namespace eval ttk::theme::alt {

    variable colors
    array set colors {
	-frame 		"#d9d9d9"
	-window		"#ffffff"
	-alternate	"#f0f0f0"
	-darker 	"#c3c3c3"
	-border		"#414141"
	-activebg 	"#ececec"
	-disabledfg	"#a3a3a3"
	-selectbg	"#4a6984"
	-selectfg	"#ffffff"
	-altindicator	"#aaaaaa"
    }

    ttk::style theme settings alt {

	ttk::style configure "." \
	    -background 	$colors(-frame) \
	    -foreground 	black \
	    -troughcolor	$colors(-darker) \
	    -bordercolor	$colors(-border) \
	    -selectbackground 	$colors(-selectbg) \
	    -selectforeground 	$colors(-selectfg) \
	    -font 		TkDefaultFont

	ttk::style map "." -background \
	    [list disabled $colors(-frame)  active $colors(-activebg)]
	ttk::style map "." -foreground [list disabled $colors(-disabledfg)]
        ttk::style map "." -embossed [list disabled 1]

	ttk::style configure TButton \
	    -anchor center -width -11 -padding 0.75p \
	    -relief raised -shiftrelief 1 \
	    -highlightthickness 1 -highlightcolor $colors(-frame)
	ttk::style map TButton -relief {
	    {pressed !disabled}	sunken
	    {active !disabled}	raised
	} -highlightcolor {alternate black}

	ttk::style configure TCheckbutton -indicatorcolor "#ffffff" \
	    -indicatormargin {0 1.5p 3p 1.5p} -padding 1.5p
	ttk::style configure TRadiobutton -indicatorcolor "#ffffff" \
	    -indicatormargin {0 1.5p 3p 1.5p} -padding 1.5p
	ttk::style map TCheckbutton -indicatorcolor \
	    [list  pressed $colors(-frame) \
	           alternate $colors(-altindicator) \
	           disabled $colors(-frame)]
	ttk::style map TRadiobutton -indicatorcolor \
	    [list  pressed $colors(-frame) \
	           alternate $colors(-altindicator) \
	           disabled $colors(-frame)]

	ttk::style configure TMenubutton \
	    -width -11 -padding 2.25p -arrowsize 3.75p -relief raised

	ttk::style configure TEntry -padding 1 \
	    -focuswidth 2 -focuscolor $colors(-selectbg)
	ttk::style map TEntry -fieldbackground \
	    [list readonly $colors(-frame) disabled $colors(-frame)]

	ttk::style configure TCombobox -padding 1 -arrowsize 10.5p \
	    -focuswidth 1 -focuscolor $colors(-selectbg)
	ttk::style map TCombobox -fieldbackground \
	    [list readonly $colors(-frame) disabled $colors(-frame)] \
	    -arrowcolor [list disabled $colors(-disabledfg)]
	ttk::style configure ComboboxPopdownFrame -relief solid -borderwidth 1

	ttk::style configure TSpinbox -arrowsize 7.5p -padding {1.5p 0 7.5p 0} \
	    -focuswidth 1 -focuscolor $colors(-selectbg)
	ttk::style map TSpinbox -fieldbackground \
	    [list readonly $colors(-frame) disabled $colors(-frame)] \
	    -arrowcolor [list disabled $colors(-disabledfg)]

	ttk::style configure Toolbutton -relief flat -padding 1.5p
	ttk::style map Toolbutton -relief \
	    {disabled flat selected sunken pressed sunken active raised}
	ttk::style map Toolbutton -background \
	    [list pressed $colors(-darker)  active $colors(-activebg)]

	ttk::style configure TScrollbar -relief raised \
	    -arrowsize 10.5p -width 10.5p

	ttk::style configure TLabelframe -relief groove -borderwidth 2

	ttk::style configure TNotebook -tabmargins {1.5p 1.5p 0.75p 0}
	ttk::style configure TNotebook.Tab -background $colors(-darker) \
	    -padding {3p 1.5p}
	ttk::style map TNotebook.Tab \
	    -background [list selected $colors(-frame)] \
	    -expand {selected {1.5p 1.5p 0.75p 0}}

	# Treeview:
	ttk::style configure Heading -font TkHeadingFont -relief raised
<<<<<<< HEAD
	ttk::style configure Item \
	    -indicatormargins {1.5p 1.5p 3p 1.5p}
	ttk::style configure Treeview -background $colors(-window) \
	    -stripedbackground $colors(-alternate) -indent 15p
	ttk::setTreeviewRowHeight
	ttk::style configure Treeview.Separator \
	    -background $colors(-alternate)
=======
	ttk::style configure Treeview -background $colors(-window) \
	    -focuswidth 1 -focuscolor $colors(-selectbg)
>>>>>>> 87177fb6
	ttk::style map Treeview \
	    -background [list disabled $colors(-frame)\
				selected $colors(-selectbg)] \
	    -foreground [list disabled $colors(-disabledfg) \
				selected $colors(-selectfg)]

	ttk::style configure TScale \
	    -groovewidth 3p -troughrelief sunken \
	    -sliderthickness 11.25p -borderwidth 2

	ttk::style configure TProgressbar \
	    -background $colors(-selectbg) -borderwidth 0 \
	    -barsize 22.5p -thickness 11.25p
    }
}<|MERGE_RESOLUTION|>--- conflicted
+++ resolved
@@ -97,18 +97,14 @@
 
 	# Treeview:
 	ttk::style configure Heading -font TkHeadingFont -relief raised
-<<<<<<< HEAD
 	ttk::style configure Item \
 	    -indicatormargins {1.5p 1.5p 3p 1.5p}
 	ttk::style configure Treeview -background $colors(-window) \
-	    -stripedbackground $colors(-alternate) -indent 15p
+	    -stripedbackground $colors(-alternate) -indent 15p \
+	    -focuswidth 1 -focuscolor $colors(-selectbg)
 	ttk::setTreeviewRowHeight
 	ttk::style configure Treeview.Separator \
 	    -background $colors(-alternate)
-=======
-	ttk::style configure Treeview -background $colors(-window) \
-	    -focuswidth 1 -focuscolor $colors(-selectbg)
->>>>>>> 87177fb6
 	ttk::style map Treeview \
 	    -background [list disabled $colors(-frame)\
 				selected $colors(-selectbg)] \
