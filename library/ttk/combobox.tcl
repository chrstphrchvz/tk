#
# Combobox bindings.
#
# <<NOTE-WM-TRANSIENT>>:
#
#	Need to set [wm transient] just before mapping the popdown
#	instead of when it's created, in case a containing frame
#	has been reparented [#1818441].
#
#	On Windows: setting [wm transient] prevents the parent
#	toplevel from becoming inactive when the popdown is posted
#	(Tk 8.4.8+)
#
#	On X11: WM_TRANSIENT_FOR on override-redirect windows
#	may be used by compositing managers and by EWMH-aware
#	window managers (even though the older ICCCM spec says
#	it's meaningless).
#
#       On OSX: The native combobox uses a popup menu to display the
#       combobox choices.  So this implementation does that as well,
#       rather than construc a Tk listbox.  Since the window manager
#       takes care of scrolling and making sure that the menu can be
#       displayed even when the button is close to the bottom of the
#       screen, this actually simplifies the implementation.  The Post
#       and PopupWindow procs have separate implementations for Aqua
#       and other systems.  The configuration of the menu is handled
#       by a different proc than the one which configures the listbox
#       on other platforms -- ConfigureAquaMenu instead of
#       ConfigureListbox.
#

namespace eval ttk::combobox {
    variable Values	;# Values($cb) is -listvariable of listbox widget
    variable State
    set State(entryPress) 0
}

### Combobox bindings.
#
# Duplicate the Entry bindings, override if needed:
#

ttk::copyBindings TEntry TCombobox

bind TCombobox <Down> 			{ ttk::combobox::Post %W }
bind TCombobox <Escape> 		{ ttk::combobox::Unpost %W }

bind TCombobox <Button-1> 		{ ttk::combobox::Press "" %W %x %y }
bind TCombobox <Shift-Button-1>		{ ttk::combobox::Press "s" %W %x %y }
bind TCombobox <Double-Button-1> 	{ ttk::combobox::Press "2" %W %x %y }
bind TCombobox <Triple-Button-1> 	{ ttk::combobox::Press "3" %W %x %y }
bind TCombobox <B1-Motion>		{ ttk::combobox::Drag %W %x }
bind TCombobox <Motion>			{ ttk::combobox::Motion %W %x %y }

ttk::bindMouseWheel TCombobox		{ ttk::combobox::Scroll %W }
bind TCombobox <Shift-MouseWheel> {
    # Ignore the event
}
<<<<<<< HEAD

=======
bind TCombobox <TouchpadScroll> {
    lassign [tk::PreciseScrollDeltas %D] deltaX deltaY
    # TouchpadScroll events fire about 60 times per second.
    if {$deltaY != 0 && [expr {%# %% 15}] == 0} {
	ttk::combobox::Scroll %W [expr {$deltaY > 0 ? -1 : 1}]
    }
}
>>>>>>> dd849957
bind TCombobox <<TraverseIn>> 		{ ttk::combobox::TraverseIn %W }

### Combobox listbox bindings.
#
bind ComboboxListbox <ButtonRelease-1>	{ ttk::combobox::LBSelected %W }
bind ComboboxListbox <Return>		{ ttk::combobox::LBSelected %W }
bind ComboboxListbox <Escape>		{ ttk::combobox::LBCancel %W }
bind ComboboxListbox <Tab>		{ ttk::combobox::LBTab %W next }
bind ComboboxListbox <<PrevWindow>>	{ ttk::combobox::LBTab %W prev }
bind ComboboxListbox <Destroy>		{ ttk::combobox::LBCleanup %W }
bind ComboboxListbox <Motion>		{ ttk::combobox::LBHover %W %x %y }
bind ComboboxListbox <Map>		{ focus -force %W }

switch -- [tk windowingsystem] {
    win32 {
	# Dismiss listbox when user switches to a different application.
	# NB: *only* do this on Windows (see #1814778)
	bind ComboboxListbox <FocusOut>		{ ttk::combobox::LBCancel %W }
    }
    aqua {
	bind TCombobox <Destroy>		{ ttk::combobox::AquaCleanup %W }
    }
}

### Combobox popdown window bindings.
#
bind ComboboxPopdown	<Map>		{ ttk::combobox::MapPopdown %W }
bind ComboboxPopdown	<Unmap>		{ ttk::combobox::UnmapPopdown %W }
bind ComboboxPopdown	<Button> \
			{ ttk::combobox::Unpost [winfo parent %W] }

### Option database settings.
#

option add *TCombobox*Listbox.font TkTextFont widgetDefault
option add *TCombobox*Listbox.relief flat widgetDefault
option add *TCombobox*Listbox.highlightThickness 0 widgetDefault

## Platform-specific settings.
#
switch -- [tk windowingsystem] {
    x11 {
	option add *TCombobox*Listbox.background white widgetDefault
    }
}

### Binding procedures.
#

## Press $mode $x $y -- Button binding for comboboxes.
#	Either post/unpost the listbox, or perform Entry widget binding,
#	depending on widget state and location of button press.
#
proc ttk::combobox::Press {mode w x y} {
    variable State

    $w instate disabled { return }

    set State(entryPress) [expr {
	   [$w instate !readonly]
	&& [string match *textarea [$w identify element $x $y]]
    }]

    focus $w
    if {$State(entryPress)} {
	switch -- $mode {
	    s 	{ ttk::entry::Shift-Press $w $x 	; # Shift }
	    2	{ ttk::entry::Select $w $x word 	; # Double click}
	    3	{ ttk::entry::Select $w $x line 	; # Triple click }
	    ""	-
	    default { ttk::entry::Press $w $x }
	}
    } else {
	Post $w
    }
}

## Drag -- B1-Motion binding for comboboxes.
#	If the initial Button event was handled by Entry binding,
#	perform Entry widget drag binding; otherwise nothing.
#
proc ttk::combobox::Drag {w x}  {
    variable State
    if {$State(entryPress)} {
	ttk::entry::Drag $w $x
    }
}

## Motion --
#	Set cursor.
#
proc ttk::combobox::Motion {w x y} {
    variable State
    ttk::saveCursor $w State(userConfCursor) [ttk::cursor text]
    if {   [$w identify $x $y] eq "textarea"
        && [$w instate {!readonly !disabled}]
    } {
	ttk::setCursor $w text
    } else {
	ttk::setCursor $w $State(userConfCursor)
    }
}

## TraverseIn -- receive focus due to keyboard navigation
#	For editable comboboxes, set the selection and insert cursor.
#
proc ttk::combobox::TraverseIn {w} {
    $w instate {!readonly !disabled} {
	$w selection range 0 end
	$w icursor end
    }
}

## SelectEntry $cb $index --
#	Set the combobox selection in response to a user action.
#
proc ttk::combobox::SelectEntry {cb index} {
    $cb current $index
    $cb selection range 0 end
    $cb icursor end
    event generate $cb <<ComboboxSelected>> -when mark
}

## Scroll -- Mousewheel binding
#
proc ttk::combobox::Scroll {cb dir {factor 1.0}} {
    $cb instate disabled { return }
    set max [llength [$cb cget -values]]
    set current [$cb current]
    if {$current < 0} {
	set index 0
    } else {
	set d [expr {$dir/$factor}]
	set index [expr {$current + int($d > 0 ? ceil($d) : floor($d))}]
	if {$index >= $max} {set index [expr {$max - 1}]}
	if {$index < 0} {set index 0}
    }
    if {$max != 0 && $index != $current} {
	SelectEntry $cb $index
    }
}

## LBSelected $lb -- Activation binding for listbox
#	Set the combobox value to the currently-selected listbox value
#	and unpost the listbox.
#
proc ttk::combobox::LBSelected {lb} {
    set cb [LBMain $lb]
    LBSelect $lb
    Unpost $cb
    focus $cb
}

## LBCancel --
#	Unpost the listbox.
#
proc ttk::combobox::LBCancel {lb} {
    Unpost [LBMain $lb]
}

## LBTab -- Tab key binding for combobox listbox.
#	Set the selection, and navigate to next/prev widget.
#
proc ttk::combobox::LBTab {lb dir} {
    set cb [LBMain $lb]
    switch -- $dir {
	next	{ set newFocus [tk_focusNext $cb] }
	prev	{ set newFocus [tk_focusPrev $cb] }
    }

    if {$newFocus ne ""} {
	LBSelect $lb
	Unpost $cb
	# The [grab release] call in [Unpost] queues events that later
	# re-set the focus (@@@ NOTE: this might not be true anymore).
	# Set new focus later:
	after 0 [list ttk::traverseTo $newFocus]
    }
}

## LBHover -- <Motion> binding for combobox listbox.
#	Follow selection on mouseover.
#
proc ttk::combobox::LBHover {w x y} {
    $w selection clear 0 end
    $w activate @$x,$y
    $w selection set @$x,$y
}

## MapPopdown -- <Map> binding for ComboboxPopdown
#
proc ttk::combobox::MapPopdown {w} {
    [winfo parent $w] state pressed
    ttk::globalGrab $w
}

## UnmapPopdown -- <Unmap> binding for ComboboxPopdown
#
proc ttk::combobox::UnmapPopdown {w} {
    [winfo parent $w] state !pressed
    ttk::releaseGrab $w
}

## PopdownWindow --
#	Returns the popdown widget associated with a combobox,
#	creating it if necessary.
#

if {[tk windowingsystem] ne "aqua"} {
    proc ttk::combobox::PopdownWindow {cb} {
	if {![winfo exists $cb.popdown]} {
	    set poplevel [PopdownToplevel $cb.popdown]
	    set popdown [ttk::frame $poplevel.f -style ComboboxPopdownFrame]

	    ttk::scrollbar $popdown.sb \
		-orient vertical -command [list $popdown.l yview]
	    listbox $popdown.l \
		-listvariable ttk::combobox::Values($cb) \
		-yscrollcommand [list $popdown.sb set] \
		-exportselection false \
		-selectmode browse \
		-activestyle none \
		;

	    bindtags $popdown.l \
		[list $popdown.l ComboboxListbox Listbox $popdown all]

	    grid $popdown.l -row 0 -column 0 -padx {1 0} -pady 1 -sticky nsew
	    grid $popdown.sb -row 0 -column 1 -padx {0 1} -pady 1 -sticky ns
	    grid columnconfigure $popdown 0 -weight 1
	    grid rowconfigure $popdown 0 -weight 1

	    grid $popdown -sticky news -padx 0 -pady 0
	    grid rowconfigure $poplevel 0 -weight 1
	    grid columnconfigure $poplevel 0 -weight 1
	}
	return $cb.popdown
    }
} else {
    proc ttk::combobox::PopdownWindow {cb} {
	if {![winfo exists $cb.popdown]} {
	    set poplevel [PopdownToplevel $cb.popdown]
	    # The menu should be (at least) the same length as the button.
	    # Since there is no direct way to control the width of a menu
	    # in Tk, we fake it by using an invisible image in a disabled
	    # menu item, adjusting the image size to make the menu be the
	    # correct width.
	    image create nsimage $cb.spacer -source NSStatusNone -as name \
		-alpha 0
	    set menu [menu $cb.popdown.menu -tearoff 0]
	}
	return $cb.popdown
    }
}

## PopdownToplevel -- Create toplevel window for the combobox popdown
#
#	See also <<NOTE-WM-TRANSIENT>>
#
proc ttk::combobox::PopdownToplevel {w} {
    toplevel $w -class ComboboxPopdown
    wm withdraw $w
    switch -- [tk windowingsystem] {
	default -
	x11 {
	    $w configure -relief flat -borderwidth 0
	    wm attributes $w -type combo
	    wm overrideredirect $w true
	}
	win32 {
	    $w configure -relief flat -borderwidth 0
	    wm overrideredirect $w true
	    wm attributes $w -topmost 1
	}
	aqua {
	    wm overrideredirect $w true
	    wm attributes $w -alpha 0
	}
    }
    return $w
}

## ConfigureListbox --
#	Set listbox values, selection, height, and scrollbar visibility
#	from current combobox values.
#
proc ttk::combobox::ConfigureListbox {cb} {
    variable Values

    set popdown [PopdownWindow $cb].f
    set values [$cb cget -values]
    set current [$cb current]
    if {$current < 0} {
	set current 0 		;# no current entry, highlight first one
    }
    set Values($cb) $values
    $popdown.l selection clear 0 end
    $popdown.l selection set $current
    $popdown.l activate $current
    $popdown.l see $current
    set height [llength $values]
    if {$height > [$cb cget -height]} {
	set height [$cb cget -height]
	grid $popdown.sb
        grid configure $popdown.l -padx {1 0}
    } else {
	grid remove $popdown.sb
        grid configure $popdown.l -padx 1
    }
    $popdown.l configure -height $height
}

proc ttk::combobox::ConfigureAquaMenu {cb width} {
    set popdown [PopdownWindow $cb]
    set values [$cb cget -values]
    set current [$cb current]
    if {$current < 0} {
	set current 0 		;# no current entry, highlight first one
    }
    $cb.popdown.menu delete 0 end
    $cb.spacer configure -width [expr {$width - 40}] -height 1
    set i 0
    foreach item $values {
	if {$i == 0} {
	    # Add spaces to the first item to make the menu as long as cb
	    set menufont [$cb cget -font]
	    set stretch $item
	    while {[font measure $menufont $stretch] < [expr {$width - 32}]} {
		set stretch "$stretch "
	    }
	    $cb.popdown.menu add command -label "$stretch" \
		-command "ttk::combobox::SelectEntry $cb $i"
	} else {
	    $cb.popdown.menu add command -label "$item" \
		-command "ttk::combobox::SelectEntry $cb $i"
	}
	incr i
    }
    if { $i == 0 } {
	# There are no items.  To make an empty menu appear add a dummy item
	# containing a transparent image of the right width.
	$cb.popdown.menu add command -label {} -image $cb.spacer -state disabled
    }
}

## PlacePopdown --
#	Set popdown window geometry.
#
# @@@TODO: factor with menubutton::PostPosition
#
proc ttk::combobox::PlacePopdown {cb popdown} {
    set x [winfo rootx $cb]
    set y [winfo rooty $cb]
    set w [winfo width $cb]
    set h [winfo height $cb]
    set style [$cb cget -style]
    if { $style eq {} } {
      set style TCombobox
    }
    set postoffset [ttk::style lookup $style -postoffset {} {0 0 0 0}]
    foreach var {x y w h} delta $postoffset {
	incr $var $delta
    }

    set H [winfo reqheight $popdown]
    if {$y + $h + $H > [winfo screenheight $popdown]} {
	set Y [expr {$y - $H}]
    } else {
	set Y [expr {$y + $h}]
    }
    wm geometry $popdown ${w}x${H}+${x}+${Y}
}

proc ttk::combobox::AquaPlacePopdown {cb popdown} {
    set x [winfo rootx $cb]
    set y [winfo rooty $cb]
    set w [winfo width $cb]
    set h [winfo height $cb]
    set style [$cb cget -style]
    set postoffset [ttk::style lookup $style -postoffset {} {0 0 0 0}]
    foreach var {x y w h} delta $postoffset {
    	incr $var $delta
    }
    wm geometry $popdown ${w}x${h}+${x}+${y}
    return [list $x $y $w $h]
}

## Post $cb --
#	Pop down the associated listbox or menu.
#
if {[tk windowingsystem] ne "aqua"} {
    proc ttk::combobox::Post {cb} {
	# Don't do anything if disabled:
	#
	$cb instate disabled { return }

	# ASSERT: ![$cb instate pressed]

	# Run -postcommand callback:
	#
	uplevel #0 [$cb cget -postcommand]

	set popdown [PopdownWindow $cb]
	ConfigureListbox $cb
	update idletasks	;# needed for geometry propagation.
	PlacePopdown $cb $popdown
	# See <<NOTE-WM-TRANSIENT>>
	switch -- [tk windowingsystem] {
	    x11 - win32 { wm transient $popdown [winfo toplevel $cb] }
	}

	# Post the listbox:
	#
	wm attribute $popdown -topmost 1
	wm deiconify $popdown
	raise $popdown
    }
} else {
    proc ttk::combobox::Post {cb} {
	# Don't do anything if disabled:
	#
	$cb instate disabled { return }

	# ASSERT: ![$cb instate pressed]

	# Run -postcommand callback:
	#
	uplevel #0 [$cb cget -postcommand]

	set popdown [PopdownWindow $cb]

	# Configure the menu

	foreach {x y width height} [AquaPlacePopdown $cb $popdown] { break }
	ConfigureAquaMenu $cb [winfo width $cb]

	# Post the menu.  It will have a disclosure indicator if it is too
	# close to the bottom of the screen, and it may be posted above the
	# button if necessary to be visible.

	$popdown.menu post [expr {$x + 2}] [expr {$y + $height + 2}]
    }
}

## Unpost $cb --
#	Unpost the listbox.
#
proc ttk::combobox::Unpost {cb} {
    if {[winfo exists $cb.popdown]} {
	wm withdraw $cb.popdown
    }
    grab release $cb.popdown ;# in case of stuck or unexpected grab [#1239190]
}

## LBMain $lb --
#	Return the combobox main widget that owns the listbox.
#
proc ttk::combobox::LBMain {lb} {
    winfo parent [winfo parent [winfo parent $lb]]
}

## LBSelect $lb --
#	Transfer listbox selection to combobox value.
#
proc ttk::combobox::LBSelect {lb} {
    set cb [LBMain $lb]
    set selection [$lb curselection]
    if {[llength $selection] == 1} {
	SelectEntry $cb [lindex $selection 0]
    }
}

## LBCleanup $lb --
#	<Destroy> binding for combobox listboxes.
#	Cleans up by unsetting the linked textvariable.
#
#	Note: we can't just use { unset [%W cget -listvariable] }
#	because the widget command is already gone when this binding fires).
#	[winfo parent] still works, fortunately.
#
proc ttk::combobox::LBCleanup {lb} {
    variable Values
    unset Values([LBMain $lb])
}

proc ttk::combobox::AquaCleanup {cb} {
    catch {image delete $cb.spacer}
}

#*EOF*<|MERGE_RESOLUTION|>--- conflicted
+++ resolved
@@ -56,9 +56,6 @@
 bind TCombobox <Shift-MouseWheel> {
     # Ignore the event
 }
-<<<<<<< HEAD
-
-=======
 bind TCombobox <TouchpadScroll> {
     lassign [tk::PreciseScrollDeltas %D] deltaX deltaY
     # TouchpadScroll events fire about 60 times per second.
@@ -66,7 +63,6 @@
 	ttk::combobox::Scroll %W [expr {$deltaY > 0 ? -1 : 1}]
     }
 }
->>>>>>> dd849957
 bind TCombobox <<TraverseIn>> 		{ ttk::combobox::TraverseIn %W }
 
 ### Combobox listbox bindings.
