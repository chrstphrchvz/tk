--- conflicted
+++ resolved
@@ -274,7 +274,9 @@
 ## PrevWord -- Find the previous word position.
 #
 proc ttk::entry::PrevWord {w start} {
-<<<<<<< HEAD
+    if {[$w cget -show] ne ""} {
+	return 0
+    }
     set pos [tk::startOfPreviousWord [$w get] [$w index $start]]
     if {$pos < 0} {
 	return 0
@@ -297,12 +299,6 @@
 #
 proc ttk::entry::PrevChar {w start} {
     set pos [tk::startOfCluster [$w get] [expr {[$w index $start]-1}]]
-=======
-    if {[$w cget -show] ne ""} {
-	return 0
-    }
-    set pos [tcl_startOfPreviousWord [$w get] [$w index $start]]
->>>>>>> ab478b50
     if {$pos < 0} {
 	return 0
     }
