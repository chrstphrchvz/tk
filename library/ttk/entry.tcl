--- conflicted
+++ resolved
@@ -1,9 +1,4 @@
 #
-<<<<<<< HEAD
-# $Id: entry.tcl,v 1.8 2010/03/17 09:27:23 dkf Exp $
-#
-=======
->>>>>>> 39c6a8e5
 # DERIVED FROM: tk/library/entry.tcl r1.22
 #
 # Copyright (c) 1992-1994 The Regents of the University of California.
