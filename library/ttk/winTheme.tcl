#
<<<<<<< HEAD
# $Id: winTheme.tcl,v 1.10 2010/09/02 17:47:06 jenglish Exp $
#
=======
>>>>>>> 5450b6e8
# Settings for 'winnative' theme.
#

namespace eval ttk::theme::winnative {
    ttk::style theme settings winnative {

	ttk::style configure "." \
	    -background SystemButtonFace \
	    -foreground SystemWindowText \
	    -selectforeground SystemHighlightText \
	    -selectbackground SystemHighlight \
	    -troughcolor SystemScrollbar \
	    -font TkDefaultFont \
	    ;

	ttk::style map "." -foreground [list disabled SystemGrayText] ;
        ttk::style map "." -embossed [list disabled 1] ;

	ttk::style configure TButton \
	    -anchor center -width -11 -relief raised -shiftrelief 1
	ttk::style configure TCheckbutton -padding "2 4"
	ttk::style configure TRadiobutton -padding "2 4"
	ttk::style configure TMenubutton \
	    -padding "8 4" -arrowsize 3 -relief raised

	ttk::style map TButton -relief {{!disabled pressed} sunken}

	ttk::style configure TEntry \
	    -padding 2 -selectborderwidth 0 -insertwidth 1
	ttk::style map TEntry \
	    -fieldbackground \
	    	[list readonly SystemButtonFace disabled SystemButtonFace] \
	    -selectbackground [list !focus SystemWindow] \
	    -selectforeground [list !focus SystemWindowText] \
	    ;

	ttk::style configure TCombobox -padding 2
	ttk::style map TCombobox \
	    -selectbackground [list !focus SystemWindow] \
	    -selectforeground [list !focus SystemWindowText] \
	    -fieldbackground [list \
	    	readonly SystemButtonFace \
		disabled SystemButtonFace] \
	    -foreground	[list \
		disabled		SystemGrayText \
	    	{readonly focus}	SystemHighlightText \
	    ] \
	    -focusfill	[list {readonly focus} SystemHighlight] \
	    ;

	ttk::style element create ComboboxPopdownFrame.border from default
	ttk::style configure ComboboxPopdownFrame \
	    -borderwidth 1 -relief solid

        ttk::style configure TSpinbox -padding {2 0 16 0}

	ttk::style configure TLabelframe -borderwidth 2 -relief groove

	ttk::style configure Toolbutton -relief flat -padding {8 4}
	ttk::style map Toolbutton -relief \
	    {disabled flat selected sunken  pressed sunken  active raised}

	ttk::style configure TScale -groovewidth 4

	ttk::style configure TNotebook -tabmargins {2 2 2 0}
	ttk::style configure TNotebook.Tab -padding {3 1} -borderwidth 1
	ttk::style map TNotebook.Tab -expand [list selected {2 2 2 0}]

	# Treeview:
	ttk::style configure Heading -font TkHeadingFont -relief raised
	ttk::style configure Treeview -background SystemWindow
	ttk::style map Treeview \
	    -background [list selected SystemHighlight] \
	    -foreground [list selected SystemHighlightText] ;

        ttk::style configure TProgressbar \
	    -background SystemHighlight -borderwidth 0 ;
    }
}<|MERGE_RESOLUTION|>--- conflicted
+++ resolved
@@ -1,9 +1,4 @@
 #
-<<<<<<< HEAD
-# $Id: winTheme.tcl,v 1.10 2010/09/02 17:47:06 jenglish Exp $
-#
-=======
->>>>>>> 5450b6e8
 # Settings for 'winnative' theme.
 #
 
