--- conflicted
+++ resolved
@@ -96,7 +96,6 @@
 	    }
 	}
 	left {
-<<<<<<< HEAD
             if {$cells} {
                 # This assumes that colAnchor is of the "#N" format.
                 set colNo [string range $colAnchor 1 end]
@@ -106,11 +105,7 @@
                     set colAnchor "#$colNo"
                 }
             } elseif {[$w item $focus -open] && [llength [$w children $focus]]} {
-	    	CloseItem $w $focus
-=======
-	    if {[$w item $focus -open] && [llength [$w children $focus]]} {
 		CloseItem $w $focus
->>>>>>> a269ff1c
 	    } else {
 		set focus [$w parent $focus]
 	    }
@@ -361,15 +356,11 @@
             BrowseTo $w $item $cell
         }
     } else {
-<<<<<<< HEAD
         if {[set anchor [$w focus]] ne ""} {
             $w selection set [between $w $anchor $item]
         } else {
             BrowseTo $w $item $cell
         }
-=======
-	BrowseTo $w $item
->>>>>>> a269ff1c
     }
 }
 
