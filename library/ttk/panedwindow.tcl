#
# Bindings for ttk::panedwindow widget.
#

namespace eval ttk::panedwindow {
    variable State
    array set State {
	pressed 0
	pressX	-
	pressY	-
	sash 	-
	sashPos -
    }
}

## Bindings:
#
bind TPanedwindow <Button-1> 		{ ttk::panedwindow::Press %W %x %y }
bind TPanedwindow <B1-Motion>		{ ttk::panedwindow::Drag %W %x %y }
bind TPanedwindow <ButtonRelease-1> 	{ ttk::panedwindow::Release %W %x %y }

bind TPanedwindow <Motion> 		{ ttk::panedwindow::SetCursor %W %x %y }
bind TPanedwindow <Enter> 		{ ttk::panedwindow::SetCursor %W %x %y }
bind TPanedwindow <Leave> 		{ ttk::panedwindow::ResetCursor %W }
# See <<NOTE-PW-LEAVE-NOTIFYINFERIOR>>
bind TPanedwindow <<EnteredChild>>	{ ttk::panedwindow::ResetCursor %W }

## Sash movement:
#
proc ttk::panedwindow::Press {w x y} {
    variable State

    set sash [$w identify $x $y]
    if {$sash eq ""} {
	set State(pressed) 0
	return
    }
    set State(pressed) 	1
    set State(pressX) 	$x
    set State(pressY) 	$y
    set State(sash) 	$sash
    set State(sashPos)	[$w sashpos $sash]
}

proc ttk::panedwindow::Drag {w x y} {
    variable State
    if {!$State(pressed)} { return }
<<<<<<< HEAD
    switch -- [$w cget -orient] {
	horizontal 	{ set delta [expr {$x - $State(pressX)}] }
	vertical 	{ set delta [expr {$y - $State(pressY)}] }
=======
    switch -glob -- [$w cget -orient] {
    	h*  { set delta [expr {$x - $State(pressX)}] }
    	v*  { set delta [expr {$y - $State(pressY)}] }
>>>>>>> 543e0a6a
    }
    $w sashpos $State(sash) [expr {$State(sashPos) + $delta}]
}

proc ttk::panedwindow::Release {w x y} {
    variable State
    set State(pressed) 0
    SetCursor $w $x $y
}

## Cursor management:
#
proc ttk::panedwindow::ResetCursor {w} {
    variable State

    ttk::saveCursor $w State(userConfCursor) \
            [list [ttk::cursor hresize] [ttk::cursor vresize]]

    if {!$State(pressed)} {
	ttk::setCursor $w $State(userConfCursor)
    }
}

proc ttk::panedwindow::SetCursor {w x y} {
    variable State

    ttk::saveCursor $w State(userConfCursor) \
            [list [ttk::cursor hresize] [ttk::cursor vresize]]

    set cursor $State(userConfCursor)
    if {[llength [$w identify $x $y]]} {
<<<<<<< HEAD
	# Assume we're over a sash.
	switch -- [$w cget -orient] {
	    horizontal 	{ set cursor hresize }
	    vertical 	{ set cursor vresize }
=======
    	# Assume we're over a sash.
	switch -glob -- [$w cget -orient] {
	    h*  { set cursor hresize }
	    v*  { set cursor vresize }
>>>>>>> 543e0a6a
	}
    }
    ttk::setCursor $w $cursor
}

#*EOF*<|MERGE_RESOLUTION|>--- conflicted
+++ resolved
@@ -45,15 +45,9 @@
 proc ttk::panedwindow::Drag {w x y} {
     variable State
     if {!$State(pressed)} { return }
-<<<<<<< HEAD
-    switch -- [$w cget -orient] {
-	horizontal 	{ set delta [expr {$x - $State(pressX)}] }
-	vertical 	{ set delta [expr {$y - $State(pressY)}] }
-=======
     switch -glob -- [$w cget -orient] {
     	h*  { set delta [expr {$x - $State(pressX)}] }
     	v*  { set delta [expr {$y - $State(pressY)}] }
->>>>>>> 543e0a6a
     }
     $w sashpos $State(sash) [expr {$State(sashPos) + $delta}]
 }
@@ -85,17 +79,10 @@
 
     set cursor $State(userConfCursor)
     if {[llength [$w identify $x $y]]} {
-<<<<<<< HEAD
 	# Assume we're over a sash.
-	switch -- [$w cget -orient] {
-	    horizontal 	{ set cursor hresize }
-	    vertical 	{ set cursor vresize }
-=======
-    	# Assume we're over a sash.
 	switch -glob -- [$w cget -orient] {
 	    h*  { set cursor hresize }
 	    v*  { set cursor vresize }
->>>>>>> 543e0a6a
 	}
     }
     ttk::setCursor $w $cursor
