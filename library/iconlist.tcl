# iconlist.tcl
#
#	Implements the icon-list megawidget used in the "Tk" standard file
#	selection dialog boxes.
#
# Copyright (c) 1994-1998 Sun Microsystems, Inc.
# Copyright (c) 2009 Donal K. Fellows
#
# See the file "license.terms" for information on usage and redistribution of
# this file, and for a DISCLAIMER OF ALL WARRANTIES.
#
# API Summary:
#	tk::IconList <path> ?<option> <value>? ...
#	<path> add <imageName> <itemList>
#	<path> cget <option>
#	<path> configure ?<option>? ?<value>? ...
#	<path> deleteall
#	<path> destroy
#	<path> get <itemIndex>
#	<path> index <index>
#	<path> invoke
#	<path> see <index>
#	<path> selection anchor ?<int>?
#	<path> selection clear <first> ?<last>?
#	<path> selection get
#	<path> selection includes <item>
#	<path> selection set <first> ?<last>?

package require Tk

::tk::Megawidget create ::tk::IconList ::tk::FocusableWidget {
    variable w canvas sbar accel accelCB fill font index \
	itemList itemsPerColumn list maxIH maxIW maxTH maxTW noScroll \
	numItems oldX oldY options rect selected selection textList
    constructor args {
	next {*}$args
	set accelCB {}
    }
    destructor {
	my Reset
	next
    }

    method GetSpecs {} {
	concat [next] {
	    {-command "" "" ""}
	    {-font "" "" "TkIconFont"}
	    {-multiple "" "" "0"}
	}
    }

    # ----------------------------------------------------------------------

    method index i {
	if {![info exist list]} {
	    set list {}
	}
	switch -regexp -- $i {
	    "^-?[0-9]+$" {
		if {$i < 0} {
		    set i 0
		}
		if {$i >= [llength $list]} {
		    set i [expr {[llength $list] - 1}]
		}
		return $i
	    }
	    "^anchor$" {
		return $index(anchor)
	    }
	    "^end$" {
		return [llength $list]
	    }
	    "@-?[0-9]+,-?[0-9]+" {
		scan $i "@%d,%d" x y
		set item [$canvas find closest \
			[$canvas canvasx $x] [$canvas canvasy $y]]
		return [lindex [$canvas itemcget $item -tags] 1]
	    }
	}
    }

    method selection {op args} {
	switch -exact -- $op {
	    anchor {
		if {[llength $args] == 1} {
		    set index(anchor) [$w index [lindex $args 0]]
		} else {
		    return $index(anchor)
		}
	    }
	    clear {
		switch [llength $args] {
		    2 {
			lassign $args first last
		    }
		    1 {
			set first [set last [lindex $args 0]]
		    }
		    default {
			return -code error -errorcode {TCL WRONGARGS} \
			    "wrong # args: should be\
			    \"[lrange [info level 0] 0 1] first ?last?\""
		    }
		}

		set first [$w index $first]
		set last [$w index $last]
		if {$first > $last} {
		    set tmp $first
		    set first $last
		    set last $tmp
		}
		set ind 0
		foreach item $selection {
		    if {$item >= $first} {
			set first $ind
			break
		    }
		    incr ind
		}
		set ind [expr {[llength $selection] - 1}]
		for {} {$ind >= 0} {incr ind -1} {
		    set item [lindex $selection $ind]
		    if {$item <= $last} {
			set last $ind
			break
		    }
		}

		if {$first > $last} {
		    return
		}
		set selection [lreplace $selection $first $last]
		event generate $w <<ListboxSelect>>
		my DrawSelection
	    }
	    get {
		return $selection
	    }
	    includes {
		return [expr {[lindex $args 0] in $selection}]
	    }
	    set {
		switch [llength $args] {
		    2 {
			lassign $args first last
		    }
		    1 {
			set first [set last [lindex $args 0]]
		    }
		    default {
			return -code error -errorcode {TCL WRONGARGS} \
			    "wrong # args: should be\
			    \"[lrange [info level 0] 0 1] first ?last?\""
		    }
		}

		set first [$w index $first]
		set last [$w index $last]
		if {$first > $last} {
		    set tmp $first
		    set first $last
		    set last $tmp
		}

		for {set i $first} {$i <= $last} {incr i} {
		    lappend selection $i
		}
		set selection [lsort -integer -unique $selection]
		event generate $w <<ListboxSelect>>
		my DrawSelection
	    }
	}
    }

    method get item {
	set rTag [lindex $list $item 2]
	lassign $itemList($rTag) iTag tTag text serial
	return $text
    }

    #	Deletes all the items inside the canvas subwidget and reset the
    #	iconList's state.
    #
    method deleteall {} {
	$canvas delete all
	unset -nocomplain selected rect list itemList
	set maxIW 1
	set maxIH 1
	set maxTW 1
	set maxTH 1
	set numItems 0
	set noScroll 1
	set selection {}
	set index(anchor) ""
	$sbar set 0.0 1.0
	$canvas xview moveto 0
    }

    #	Adds an icon into the IconList with the designated image and text
    #
    method add {image items} {
	foreach text $items {
	    set iID item$numItems
	    set iTag [$canvas create image 0 0 -image $image -anchor nw \
			  -tags [list icon $numItems $iID]]
	    set tTag [$canvas create text  0 0 -text  $text  -anchor nw \
			  -font $options(-font) -fill $fill \
			  -tags [list text $numItems $iID]]
	    set rTag [$canvas create rect  0 0 0 0 -fill "" -outline "" \
			  -tags [list rect $numItems $iID]]

	    lassign [$canvas bbox $iTag] x1 y1 x2 y2
	    set iW [expr {$x2 - $x1}]
	    set iH [expr {$y2 - $y1}]
	    if {$maxIW < $iW} {
		set maxIW $iW
	    }
	    if {$maxIH < $iH} {
		set maxIH $iH
	    }

	    lassign [$canvas bbox $tTag] x1 y1 x2 y2
	    set tW [expr {$x2 - $x1}]
	    set tH [expr {$y2 - $y1}]
	    if {$maxTW < $tW} {
		set maxTW $tW
	    }
	    if {$maxTH < $tH} {
		set maxTH $tH
	    }

	    lappend list [list $iTag $tTag $rTag $iW $iH $tW $tH $numItems]
	    set itemList($rTag) [list $iTag $tTag $text $numItems]
	    set textList($numItems) [string tolower $text]
	    incr numItems
	}
	my WhenIdle Arrange
	return
    }

    #	Gets called when the user invokes the IconList (usually by
    #	double-clicking or pressing the Return key).
    #
    method invoke {} {
	if {$options(-command) ne "" && [llength $selection]} {
	    uplevel #0 $options(-command)
	}
    }

    #	If the item is not (completely) visible, scroll the canvas so that it
    #	becomes visible.
    #
    method see rTag {
	if {$noScroll} {
	    return
	}
	set sRegion [$canvas cget -scrollregion]
	if {$sRegion eq ""} {
	    return
	}

	if {$rTag < 0 || $rTag >= [llength $list]} {
	    return
	}

	set bbox [$canvas bbox item$rTag]
	set pad [expr {[$canvas cget -highlightthickness]+[$canvas cget -bd]}]

	set x1 [lindex $bbox 0]
	set x2 [lindex $bbox 2]
	incr x1 [expr {$pad * -2}]
	incr x2 [expr {$pad * -1}]

	set cW [expr {[winfo width $canvas] - $pad*2}]

	set scrollW [expr {[lindex $sRegion 2]-[lindex $sRegion 0]+1}]
	set dispX [expr {int([lindex [$canvas xview] 0]*$scrollW)}]
	set oldDispX $dispX

	# check if out of the right edge
	#
	if {($x2 - $dispX) >= $cW} {
	    set dispX [expr {$x2 - $cW}]
	}
	# check if out of the left edge
	#
	if {($x1 - $dispX) < 0} {
	    set dispX $x1
	}

	if {$oldDispX ne $dispX} {
	    set fraction [expr {double($dispX) / double($scrollW)}]
	    $canvas xview moveto $fraction
	}
    }

    # ----------------------------------------------------------------------

    #	Places the icons in a column-major arrangement.
    #
    method Arrange {} {
	if {![info exists list]} {
	    if {[info exists canvas] && [winfo exists $canvas]} {
		set noScroll 1
		$sbar configure -command ""
	    }
	    return
	}

	set W [winfo width  $canvas]
	set H [winfo height $canvas]
	set pad [expr {[$canvas cget -highlightthickness]+[$canvas cget -bd]}]
	if {$pad < 2} {
	    set pad 2
	}

	incr W [expr {$pad*-2}]
	incr H [expr {$pad*-2}]

	set dx [expr {$maxIW + $maxTW + 8}]
	if {$maxTH > $maxIH} {
	    set dy $maxTH
	} else {
	    set dy $maxIH
	}
	incr dy 2
	set shift [expr {$maxIW + 4}]

	set x [expr {$pad * 2}]
	set y [expr {$pad * 1}] ; # Why * 1 ?
	set usedColumn 0
	foreach sublist $list {
	    set usedColumn 1
	    lassign $sublist iTag tTag rTag iW iH tW tH

	    set i_dy [expr {($dy - $iH)/2}]
	    set t_dy [expr {($dy - $tH)/2}]

	    $canvas coords $iTag $x                    [expr {$y + $i_dy}]
	    $canvas coords $tTag [expr {$x + $shift}]  [expr {$y + $t_dy}]
	    $canvas coords $rTag $x $y [expr {$x+$dx}] [expr {$y+$dy}]

	    incr y $dy
	    if {($y + $dy) > $H} {
		set y [expr {$pad * 1}] ; # *1 ?
		incr x $dx
		set usedColumn 0
	    }
	}

	if {$usedColumn} {
	    set sW [expr {$x + $dx}]
	} else {
	    set sW $x
	}

	if {$sW < $W} {
	    $canvas configure -scrollregion [list $pad $pad $sW $H]
	    $sbar configure -command ""
	    $canvas xview moveto 0
	    set noScroll 1
	} else {
	    $canvas configure -scrollregion [list $pad $pad $sW $H]
	    $sbar configure -command [list $canvas xview]
	    set noScroll 0
	}

	set itemsPerColumn [expr {($H-$pad) / $dy}]
	if {$itemsPerColumn < 1} {
	    set itemsPerColumn 1
	}

	my DrawSelection
    }

    method DrawSelection {} {
	$canvas delete selection
	$canvas itemconfigure selectionText -fill black
	$canvas dtag selectionText
	set cbg [ttk::style lookup TEntry -selectbackground focus]
	set cfg [ttk::style lookup TEntry -selectforeground focus]
	foreach item $selection {
	    set rTag [lindex $list $item 2]
	    foreach {iTag tTag text serial} $itemList($rTag) {
		break
	    }

	    set bbox [$canvas bbox $tTag]
	    $canvas create rect $bbox -fill $cbg -outline $cbg \
		-tags selection
	    $canvas itemconfigure $tTag -fill $cfg -tags selectionText
	}
	$canvas lower selection
	return
    }

    #	Creates an IconList widget by assembling a canvas widget and a
    #	scrollbar widget. Sets all the bindings necessary for the IconList's
    #	operations.
    #
    method Create {} {
	variable hull
	set sbar [ttk::scrollbar $hull.sbar -orient horizontal -takefocus 0]
	catch {$sbar configure -highlightthickness 0}
	set canvas [canvas $hull.canvas -highlightthick 0 -takefocus 1 \
			-width 400 -height 120 -background white]
	pack $sbar -side bottom -fill x -padx 2 -pady {0 2}
	pack $canvas -expand yes -fill both -padx 2 -pady {2 0}

	$sbar configure -command [list $canvas xview]
	$canvas configure -xscrollcommand [list $sbar set]

	# Initializes the max icon/text width and height and other variables
	#
	set maxIW 1
	set maxIH 1
	set maxTW 1
	set maxTH 1
	set numItems 0
	set noScroll 1
	set selection {}
	set index(anchor) ""
	set fg [option get $canvas foreground Foreground]
	if {$fg eq ""} {
	    set fill black
	} else {
	    set fill $fg
	}

	# Creates the event bindings.
	#
	bind $canvas <Configure>	[namespace code {my WhenIdle Arrange}]

	bind $canvas <Button-1>		[namespace code {my Btn1 %x %y}]
	bind $canvas <B1-Motion>	[namespace code {my Motion1 %x %y}]
	bind $canvas <B1-Leave>		[namespace code {my Leave1 %x %y}]
	bind $canvas <Control-Button-1>	[namespace code {my CtrlBtn1 %x %y}]
	bind $canvas <Shift-Button-1>	[namespace code {my ShiftBtn1 %x %y}]
	bind $canvas <B1-Enter>		[list tk::CancelRepeat]
	bind $canvas <ButtonRelease-1>	[list tk::CancelRepeat]
	bind $canvas <Double-ButtonRelease-1> \
	    [namespace code {my Double1 %x %y}]

	bind $canvas <Control-B1-Motion> {;}
	bind $canvas <Shift-B1-Motion>	[namespace code {my ShiftMotion1 %x %y}]

	if {[tk windowingsystem] eq "aqua"} {
	    bind $canvas <Shift-MouseWheel>	[namespace code {my MouseWheel [expr {40 * (%D)}]}]
	    bind $canvas <Option-Shift-MouseWheel>	[namespace code {my MouseWheel [expr {400 * (%D)}]}]
	} else {
	    bind $canvas <Shift-MouseWheel>	[namespace code {my MouseWheel %D}]
	}
	if {[tk windowingsystem] eq "x11"} {
	    bind $canvas <Shift-Button-4>	[namespace code {my MouseWheel 120}]
	    bind $canvas <Shift-Button-5>	[namespace code {my MouseWheel -120}]
	    bind $canvas <Button-6>		[namespace code {my MouseWheel 120}]
	    bind $canvas <Button-7>		[namespace code {my MouseWheel -120}]
	}

	bind $canvas <<PrevLine>>	[namespace code {my UpDown -1}]
	bind $canvas <<NextLine>>	[namespace code {my UpDown  1}]
	bind $canvas <<PrevChar>>	[namespace code {my LeftRight -1}]
	bind $canvas <<NextChar>>	[namespace code {my LeftRight  1}]
	bind $canvas <Return>		[namespace code {my ReturnKey}]
	bind $canvas <Key>		[namespace code {my KeyPress %A}]
	bind $canvas <Control-Key> ";"
	bind $canvas <Alt-Key>	";"

	bind $canvas <FocusIn>		[namespace code {my FocusIn}]
	bind $canvas <FocusOut>		[namespace code {my FocusOut}]

	return $w
    }

    #	This procedure is invoked when the mouse leaves an entry window with
    #	button 1 down.  It scrolls the window up, down, left, or right,
    #	depending on where the mouse left the window, and reschedules itself
    #	as an "after" command so that the window continues to scroll until the
    #	mouse moves back into the window or the mouse button is released.
    #
    method AutoScan {} {
	if {![winfo exists $w]} return
	set x $oldX
	set y $oldY
	if {$noScroll} {
	    return
	}
	if {$x >= [winfo width $canvas]} {
	    $canvas xview scroll 1 units
	} elseif {$x < 0} {
	    $canvas xview scroll -1 units
	} elseif {$y >= [winfo height $canvas]} {
	    # do nothing
	} elseif {$y < 0} {
	    # do nothing
	} else {
	    return
	}
	my Motion1 $x $y
	set ::tk::Priv(afterId) [after 50 [namespace code {my AutoScan}]]
    }

    # ----------------------------------------------------------------------

    # Event handlers
    method MouseWheel {amount} {
	if {$noScroll || $::tk_strictMotif} {
	    return
	}
<<<<<<< HEAD
	$canvas xview scroll [expr {$amount/-120.0}] units
=======
	# We must make sure that positive and negative movements are rounded
	# equally to integers, avoiding the problem that
	#     (int)1/120 = 0,
	# but
	#     (int)-1/120 = -1
	# The following code ensure equal +/- behaviour.
	if {$amount > 0} {
	    $canvas xview scroll [expr {(-119-$amount) / 120}] units
	} else {
	    $canvas xview scroll [expr {-($amount / 120)}] units
	}
>>>>>>> 51da8fab
    }
    method Btn1 {x y} {
	focus $canvas
	set i [$w index @$x,$y]
	if {$i eq ""} {
	    return
	}
	$w selection clear 0 end
	$w selection set $i
	$w selection anchor $i
    }
    method CtrlBtn1 {x y} {
	if {$options(-multiple)} {
	    focus $canvas
	    set i [$w index @$x,$y]
	    if {$i eq ""} {
		return
	    }
	    if {[$w selection includes $i]} {
		$w selection clear $i
	    } else {
		$w selection set $i
		$w selection anchor $i
	    }
	}
    }
    method ShiftBtn1 {x y} {
	if {$options(-multiple)} {
	    focus $canvas
	    set i [$w index @$x,$y]
	    if {$i eq ""} {
		return
	    }
	    if {[$w index anchor] eq ""} {
		$w selection anchor $i
	    }
	    $w selection clear 0 end
	    $w selection set anchor $i
	}
    }

    #	Gets called on button-1 motions
    #
    method Motion1 {x y} {
	set oldX $x
	set oldY $y
	set i [$w index @$x,$y]
	if {$i eq ""} {
	    return
	}
	$w selection clear 0 end
	$w selection set $i
    }
    method ShiftMotion1 {x y} {
	set oldX $x
	set oldY $y
	set i [$w index @$x,$y]
	if {$i eq ""} {
	    return
	}
	$w selection clear 0 end
	$w selection set anchor $i
    }
    method Double1 {x y} {
	if {[llength $selection]} {
	    $w invoke
	}
    }
    method ReturnKey {} {
	$w invoke
    }
    method Leave1 {x y} {
	set oldX $x
	set oldY $y
	my AutoScan
    }
    method FocusIn {} {
	$w state focus
	if {![info exists list]} {
	    return
	}
	if {[llength $selection]} {
	    my DrawSelection
	}
    }
    method FocusOut {} {
	$w state !focus
	$w selection clear 0 end
    }

    #	Moves the active element up or down by one element
    #
    # Arguments:
    #	amount -	+1 to move down one item, -1 to move back one item.
    #
    method UpDown amount {
	if {![info exists list]} {
	    return
	}
	set curr [$w selection get]
	if {[llength $curr] == 0} {
	    set i 0
	} else {
	    set i [$w index anchor]
	    if {$i eq ""} {
		return
	    }
	    incr i $amount
	}
	$w selection clear 0 end
	$w selection set $i
	$w selection anchor $i
	$w see $i
    }

    #	Moves the active element left or right by one column
    #
    # Arguments:
    #	amount -	+1 to move right one column, -1 to move left one
    #			column
    #
    method LeftRight amount {
	if {![info exists list]} {
	    return
	}
	set curr [$w selection get]
	if {[llength $curr] == 0} {
	    set i 0
	} else {
	    set i [$w index anchor]
	    if {$i eq ""} {
		return
	    }
	    incr i [expr {$amount * $itemsPerColumn}]
	}
	$w selection clear 0 end
	$w selection set $i
	$w selection anchor $i
	$w see $i
    }

    #	Gets called when user enters an arbitrary key in the listbox.
    #
    method KeyPress key {
	append accel $key
	my Goto $accel
	after cancel $accelCB
	set accelCB [after 500 [namespace code {my Reset}]]
    }

    method Goto text {
	if {![info exists list]} {
	    return
	}
	if {$text eq "" || $numItems == 0} {
	    return
	}

	if {[llength [$w selection get]]} {
	    set start [$w index anchor]
	} else {
	    set start 0
	}
	set theIndex -1
	set less 0
	set len [string length $text]
	set len0 [expr {$len - 1}]
	set i $start

	# Search forward until we find a filename whose prefix is a
	# case-insensitive match with $text
	while {1} {
	    if {[string equal -nocase -length $len0 $textList($i) $text]} {
		set theIndex $i
		break
	    }
	    incr i
	    if {$i == $numItems} {
		set i 0
	    }
	    if {$i == $start} {
		break
	    }
	}

	if {$theIndex >= 0} {
	    $w selection clear 0 end
	    $w selection set $theIndex
	    $w selection anchor $theIndex
	    $w see $theIndex
	}
    }
    method Reset {} {
	unset -nocomplain accel
    }
}

return

# Local Variables:
# mode: tcl
# fill-column: 78
# End:<|MERGE_RESOLUTION|>--- conflicted
+++ resolved
@@ -510,21 +510,7 @@
 	if {$noScroll || $::tk_strictMotif} {
 	    return
 	}
-<<<<<<< HEAD
 	$canvas xview scroll [expr {$amount/-120.0}] units
-=======
-	# We must make sure that positive and negative movements are rounded
-	# equally to integers, avoiding the problem that
-	#     (int)1/120 = 0,
-	# but
-	#     (int)-1/120 = -1
-	# The following code ensure equal +/- behaviour.
-	if {$amount > 0} {
-	    $canvas xview scroll [expr {(-119-$amount) / 120}] units
-	} else {
-	    $canvas xview scroll [expr {-($amount / 120)}] units
-	}
->>>>>>> 51da8fab
     }
     method Btn1 {x y} {
 	focus $canvas
