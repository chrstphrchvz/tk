# comdlg.tcl --
#
#	Some functions needed for the common dialog boxes. Probably need to go
#	in a different file.
#
<<<<<<< HEAD
# RCS: @(#) $Id: comdlg.tcl,v 1.14 2007/05/16 18:10:35 dgp Exp $
#
=======
>>>>>>> 5cad7e12
# Copyright (c) 1996 Sun Microsystems, Inc.
#
# See the file "license.terms" for information on usage and redistribution
# of this file, and for a DISCLAIMER OF ALL WARRANTIES.
#

# tclParseConfigSpec --
#
#	Parses a list of "-option value" pairs. If all options and
#	values are legal, the values are stored in
#	$data($option). Otherwise an error message is returned. When
#	an error happens, the data() array may have been partially
#	modified, but all the modified members of the data(0 array are
#	guaranteed to have valid values. This is different than
#	Tk_ConfigureWidget() which does not modify the value of a
#	widget record if any error occurs.
#
# Arguments:
#
# w = widget record to modify. Must be the pathname of a widget.
#
# specs = {
#    {-commandlineswitch resourceName ResourceClass defaultValue verifier}
#    {....}
# }
#
# flags = currently unused.
#
# argList = The list of  "-option value" pairs.
#
proc tclParseConfigSpec {w specs flags argList} {
    upvar #0 $w data

    # 1: Put the specs in associative arrays for faster access
    #
    foreach spec $specs {
	if {[llength $spec] < 4} {
	    error "\"spec\" should contain 5 or 4 elements"
	}
	set cmdsw [lindex $spec 0]
	set cmd($cmdsw) ""
	set rname($cmdsw)   [lindex $spec 1]
	set rclass($cmdsw)  [lindex $spec 2]
	set def($cmdsw)     [lindex $spec 3]
	set verproc($cmdsw) [lindex $spec 4]
    }

    if {[llength $argList] & 1} {
	set cmdsw [lindex $argList end]
	if {![info exists cmd($cmdsw)]} {
	    error "bad option \"$cmdsw\": must be [tclListValidFlags cmd]"
	}
	error "value for \"$cmdsw\" missing"
    }

    # 2: set the default values
    #
    foreach cmdsw [array names cmd] {
	set data($cmdsw) $def($cmdsw)
    }

    # 3: parse the argument list
    #
    foreach {cmdsw value} $argList {
	if {![info exists cmd($cmdsw)]} {
	    error "bad option \"$cmdsw\": must be [tclListValidFlags cmd]"
	}
	set data($cmdsw) $value
    }

    # Done!
}

proc tclListValidFlags {v} {
    upvar $v cmd

    set len [llength [array names cmd]]
    set i 1
    set separator ""
    set errormsg ""
    foreach cmdsw [lsort [array names cmd]] {
	append errormsg "$separator$cmdsw"
	incr i
	if {$i == $len} {
	    set separator ", or "
	} else {
	    set separator ", "
	}
    }
    return $errormsg
}

#----------------------------------------------------------------------
#
#			Focus Group
#
# Focus groups are used to handle the user's focusing actions inside a
# toplevel.
#
# One example of using focus groups is: when the user focuses on an
# entry, the text in the entry is highlighted and the cursor is put to
# the end of the text. When the user changes focus to another widget,
# the text in the previously focused entry is validated.
#
#----------------------------------------------------------------------


# ::tk::FocusGroup_Create --
#
#	Create a focus group. All the widgets in a focus group must be
#	within the same focus toplevel. Each toplevel can have only
#	one focus group, which is identified by the name of the
#	toplevel widget.
#
proc ::tk::FocusGroup_Create {t} {
    variable ::tk::Priv
    if {[winfo toplevel $t] ne $t} {
	error "$t is not a toplevel window"
    }
    if {![info exists Priv(fg,$t)]} {
	set Priv(fg,$t) 1
	set Priv(focus,$t) ""
	bind $t <FocusIn>  [list tk::FocusGroup_In  $t %W %d]
	bind $t <FocusOut> [list tk::FocusGroup_Out $t %W %d]
	bind $t <Destroy>  [list tk::FocusGroup_Destroy $t %W]
    }
}

# ::tk::FocusGroup_BindIn --
#
# Add a widget into the "FocusIn" list of the focus group. The $cmd will be
# called when the widget is focused on by the user.
#
proc ::tk::FocusGroup_BindIn {t w cmd} {
    variable FocusIn
    variable ::tk::Priv
    if {![info exists Priv(fg,$t)]} {
	error "focus group \"$t\" doesn't exist"
    }
    set FocusIn($t,$w) $cmd
}


# ::tk::FocusGroup_BindOut --
#
#	Add a widget into the "FocusOut" list of the focus group. The
#	$cmd will be called when the widget loses the focus (User
#	types Tab or click on another widget).
#
proc ::tk::FocusGroup_BindOut {t w cmd} {
    variable FocusOut
    variable ::tk::Priv
    if {![info exists Priv(fg,$t)]} {
	error "focus group \"$t\" doesn't exist"
    }
    set FocusOut($t,$w) $cmd
}

# ::tk::FocusGroup_Destroy --
#
#	Cleans up when members of the focus group is deleted, or when the
#	toplevel itself gets deleted.
#
proc ::tk::FocusGroup_Destroy {t w} {
    variable FocusIn
    variable FocusOut
    variable ::tk::Priv

    if {$t eq $w} {
	unset Priv(fg,$t)
	unset Priv(focus,$t) 

	foreach name [array names FocusIn $t,*] {
	    unset FocusIn($name)
	}
	foreach name [array names FocusOut $t,*] {
	    unset FocusOut($name)
	}
    } else {
	if {[info exists Priv(focus,$t)] && ($Priv(focus,$t) eq $w)} {
	    set Priv(focus,$t) ""
	}
	unset -nocomplain FocusIn($t,$w) FocusOut($t,$w)
    }
}

# ::tk::FocusGroup_In --
#
#	Handles the <FocusIn> event. Calls the FocusIn command for the newly
#	focused widget in the focus group.
#
proc ::tk::FocusGroup_In {t w detail} {
    variable FocusIn
    variable ::tk::Priv

    if {$detail ne "NotifyNonlinear" && $detail ne "NotifyNonlinearVirtual"} {
	# This is caused by mouse moving out&in of the window *or*
	# ordinary keypresses some window managers (ie: CDE [Bug: 2960]).
	return
    }
    if {![info exists FocusIn($t,$w)]} {
	set FocusIn($t,$w) ""
	return
    }
    if {![info exists Priv(focus,$t)]} {
	return
    }
    if {$Priv(focus,$t) eq $w} {
	# This is already in focus
	#
	return
    } else {
	set Priv(focus,$t) $w
	eval $FocusIn($t,$w)
    }
}

# ::tk::FocusGroup_Out --
#
#	Handles the <FocusOut> event. Checks if this is really a lose
#	focus event, not one generated by the mouse moving out of the
#	toplevel window.  Calls the FocusOut command for the widget
#	who loses its focus.
#
proc ::tk::FocusGroup_Out {t w detail} {
    variable FocusOut
    variable ::tk::Priv

    if {$detail ne "NotifyNonlinear" && $detail ne "NotifyNonlinearVirtual"} {
	# This is caused by mouse moving out of the window
	return
    }
    if {![info exists Priv(focus,$t)]} {
	return
    }
    if {![info exists FocusOut($t,$w)]} {
	return
    } else {
	eval $FocusOut($t,$w)
	set Priv(focus,$t) ""
    }
}

# ::tk::FDGetFileTypes --
#
#	Process the string given by the -filetypes option of the file
#	dialogs. Similar to the C function TkGetFileFilters() on the Mac
#	and Windows platform.
#
proc ::tk::FDGetFileTypes {string} {
    foreach t $string {
	if {[llength $t] < 2 || [llength $t] > 3} {
	    error "bad file type \"$t\", should be \"typeName {extension ?extensions ...?} ?{macType ?macTypes ...?}?\""
	}
	lappend fileTypes([lindex $t 0]) {*}[lindex $t 1]
    }

    set types {}
    foreach t $string {
	set label [lindex $t 0]
	set exts {}

	if {[info exists hasDoneType($label)]} {
	    continue
	}

	# Validate each macType.  This is to agree with the 
	# behaviour of TkGetFileFilters().  This list may be
	# empty.
	foreach macType [lindex $t 2] {
	    if {[string length $macType] != 4} {
		error "bad Macintosh file type \"$macType\""
	    }
	}
	
	set name "$label \("
	set sep ""
	set doAppend 1
	foreach ext $fileTypes($label) {
	    if {$ext eq ""} {
		continue
	    }
	    regsub {^[.]} $ext "*." ext
	    if {![info exists hasGotExt($label,$ext)]} {
		if {$doAppend} {
		    if {[string length $sep] && [string length $name]>40} {
			set doAppend 0
			append name $sep...
		    } else {
			append name $sep$ext
		    }
		}
		lappend exts $ext
		set hasGotExt($label,$ext) 1
	    }
	    set sep ","
	}
	append name "\)"
	lappend types [list $name $exts]

	set hasDoneType($label) 1
    }

    return $types
}<|MERGE_RESOLUTION|>--- conflicted
+++ resolved
@@ -3,11 +3,6 @@
 #	Some functions needed for the common dialog boxes. Probably need to go
 #	in a different file.
 #
-<<<<<<< HEAD
-# RCS: @(#) $Id: comdlg.tcl,v 1.14 2007/05/16 18:10:35 dgp Exp $
-#
-=======
->>>>>>> 5cad7e12
 # Copyright (c) 1996 Sun Microsystems, Inc.
 #
 # See the file "license.terms" for information on usage and redistribution
