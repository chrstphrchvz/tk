# spinbox.tcl --
#
# This file defines the default bindings for Tk spinbox widgets and provides
# procedures that help in implementing those bindings.  The spinbox builds
# off the entry widget, so it can reuse Entry bindings and procedures.
#
# Copyright © 1992-1994 The Regents of the University of California.
# Copyright © 1994-1997 Sun Microsystems, Inc.
# Copyright © 1999-2000 Jeffrey Hobbs
# Copyright © 2000 Ajuba Solutions
#
# See the file "license.terms" for information on usage and redistribution
# of this file, and for a DISCLAIMER OF ALL WARRANTIES.
#

#-------------------------------------------------------------------------
# Elements of tk::Priv that are used in this file:
#
# afterId -		If non-null, it means that auto-scanning is underway
#			and it gives the "after" id for the next auto-scan
#			command to be executed.
# mouseMoved -		Non-zero means the mouse has moved a significant
#			amount since the button went down (so, for example,
#			start dragging out a selection).
# pressX -		X-coordinate at which the mouse button was pressed.
# selectMode -		The style of selection currently underway:
#			char, word, or line.
# x, y -		Last known mouse coordinates for scanning
#			and auto-scanning.
# data -		Used for Cut and Copy
#-------------------------------------------------------------------------

# Initialize namespace
namespace eval ::tk::spinbox {}

#-------------------------------------------------------------------------
# The code below creates the default class bindings for entries.
#-------------------------------------------------------------------------
bind Spinbox <<Cut>> {
    if {![catch {::tk::spinbox::GetSelection %W} tk::Priv(data)]} {
	clipboard clear -displayof %W
	clipboard append -displayof %W $tk::Priv(data)
	%W delete sel.first sel.last
	unset tk::Priv(data)
    }
}
bind Spinbox <<Copy>> {
    if {![catch {::tk::spinbox::GetSelection %W} tk::Priv(data)]} {
	clipboard clear -displayof %W
	clipboard append -displayof %W $tk::Priv(data)
	unset tk::Priv(data)
    }
}
bind Spinbox <<Paste>> {
    catch {
	if {[tk windowingsystem] ne "x11"} {
	    catch {
		%W delete sel.first sel.last
	    }
	}
	%W insert insert [::tk::GetSelection %W CLIPBOARD]
	::tk::EntrySeeInsert %W
    }
}
bind Spinbox <<Clear>> {
    %W delete sel.first sel.last
}
bind Spinbox <<PasteSelection>> {
    if {$tk_strictMotif || ![info exists tk::Priv(mouseMoved)]
	|| !$tk::Priv(mouseMoved)} {
	::tk::spinbox::Paste %W %x
    }
}

bind Spinbox <<TraverseIn>> {
    %W selection range 0 end
    %W icursor end
}

# Standard Motif bindings:

bind Spinbox <Button-1> {
    ::tk::spinbox::ButtonDown %W %x %y
}
bind Spinbox <B1-Motion> {
    ::tk::spinbox::Motion %W %x %y
}
bind Spinbox <Double-Button-1> {
    ::tk::spinbox::ArrowPress %W %x %y
    set tk::Priv(selectMode) word
    ::tk::spinbox::MouseSelect %W %x sel.first
}
bind Spinbox <Triple-Button-1> {
    ::tk::spinbox::ArrowPress %W %x %y
    set tk::Priv(selectMode) line
    ::tk::spinbox::MouseSelect %W %x 0
}
bind Spinbox <Shift-Button-1> {
    set tk::Priv(selectMode) char
    %W selection adjust @%x
}
bind Spinbox <Double-Shift-Button-1> {
    set tk::Priv(selectMode) word
    ::tk::spinbox::MouseSelect %W %x
}
bind Spinbox <Triple-Shift-Button-1> {
    set tk::Priv(selectMode) line
    ::tk::spinbox::MouseSelect %W %x
}
bind Spinbox <B1-Leave> {
    set tk::Priv(x) %x
    ::tk::spinbox::AutoScan %W
}
bind Spinbox <B1-Enter> {
    tk::CancelRepeat
}
bind Spinbox <ButtonRelease-1> {
    ::tk::spinbox::ButtonUp %W %x %y
}
bind Spinbox <Control-Button-1> {
    %W icursor @%x
}

bind Spinbox <<PrevLine>> {
    %W invoke buttonup
}
bind Spinbox <<NextLine>> {
    %W invoke buttondown
}

bind Spinbox <<PrevChar>> {
    ::tk::EntrySetCursor %W [%W index insert]-1
}
bind Spinbox <<NextChar>> {
    ::tk::EntrySetCursor %W [%W index insert]+1
}
bind Spinbox <<SelectPrevChar>> {
    ::tk::EntryKeySelect %W [%W index insert]-1
    ::tk::EntrySeeInsert %W
}
bind Spinbox <<SelectNextChar>> {
    ::tk::EntryKeySelect %W [%W index insert]+1
    ::tk::EntrySeeInsert %W
}
bind Spinbox <<PrevWord>> {
    ::tk::EntrySetCursor %W [::tk::EntryPreviousWord %W insert]
}
bind Spinbox <<NextWord>> {
    ::tk::EntrySetCursor %W [::tk::EntryNextWord %W insert]
}
bind Spinbox <<SelectPrevWord>> {
    ::tk::EntryKeySelect %W [::tk::EntryPreviousWord %W insert]
    ::tk::EntrySeeInsert %W
}
bind Spinbox <<SelectNextWord>> {
    ::tk::EntryKeySelect %W [::tk::EntryNextWord %W insert]
    ::tk::EntrySeeInsert %W
}
bind Spinbox <<LineStart>> {
    ::tk::EntrySetCursor %W 0
}
bind Spinbox <<SelectLineStart>> {
    ::tk::EntryKeySelect %W 0
    ::tk::EntrySeeInsert %W
}
bind Spinbox <<LineEnd>> {
    ::tk::EntrySetCursor %W end
}
bind Spinbox <<SelectLineEnd>> {
    ::tk::EntryKeySelect %W end
    ::tk::EntrySeeInsert %W
}

bind Spinbox <Delete> {
    if {[%W selection present]} {
	%W delete sel.first sel.last
    } else {
	%W delete insert
    }
}
bind Spinbox <BackSpace> {
    ::tk::EntryBackspace %W
}

bind Spinbox <Control-space> {
    %W selection from insert
}
bind Spinbox <Select> {
    %W selection from insert
}
bind Spinbox <Control-Shift-space> {
    %W selection adjust insert
}
bind Spinbox <Shift-Select> {
    %W selection adjust insert
}
bind Spinbox <<SelectAll>> {
    %W selection range 0 end
}
bind Spinbox <<SelectNone>> {
    %W selection clear
}
bind Spinbox <Key> {
    ::tk::EntryInsert %W %A
}

# Ignore all Alt, Meta, Control, and Mod4 keypresses unless explicitly bound.
# Otherwise, if a widget binding for one of these is defined, the
# <Key> class binding will also fire and insert the character,
# which is wrong.  Ditto for Escape, Return, and Tab.

bind Spinbox <Alt-Key> {# nothing}
bind Spinbox <Meta-Key> {# nothing}
bind Spinbox <Control-Key> {# nothing}
bind Spinbox <Escape> {# nothing}
bind Spinbox <Return> {# nothing}
bind Spinbox <KP_Enter> {# nothing}
bind Spinbox <Tab> {# nothing}
bind Spinbox <Prior> {# nothing}
bind Spinbox <Next> {# nothing}
<<<<<<< HEAD
bind Spinbox <Command-Key> {# nothing}
=======
if {[tk windowingsystem] eq "aqua"} {
    bind Spinbox <Command-Key> {# nothing}
    bind Spinbox <Mod4-Key> {# nothing}
}
>>>>>>> 9519ffb3

# On Windows, paste is done using Shift-Insert.  Shift-Insert already
# generates the <<Paste>> event, so we don't need to do anything here.
if {[tk windowingsystem] ne "win32"} {
    bind Spinbox <Insert> {
	catch {::tk::EntryInsert %W [::tk::GetSelection %W PRIMARY]}
    }
}

# Additional emacs-like bindings:

bind Spinbox <Control-d> {
    if {!$tk_strictMotif} {
	%W delete insert
    }
}
bind Spinbox <Control-h> {
    if {!$tk_strictMotif} {
	::tk::EntryBackspace %W
    }
}
bind Spinbox <Control-k> {
    if {!$tk_strictMotif} {
	%W delete insert end
    }
}
bind Spinbox <Control-t> {
    if {!$tk_strictMotif} {
	::tk::EntryTranspose %W
    }
}
bind Spinbox <Meta-b> {
    if {!$tk_strictMotif} {
	::tk::EntrySetCursor %W [::tk::EntryPreviousWord %W insert]
    }
}
bind Spinbox <Meta-d> {
    if {!$tk_strictMotif} {
	%W delete insert [::tk::EntryNextWord %W insert]
    }
}
bind Spinbox <Meta-f> {
    if {!$tk_strictMotif} {
	::tk::EntrySetCursor %W [::tk::EntryNextWord %W insert]
    }
}
bind Spinbox <Meta-BackSpace> {
    if {!$tk_strictMotif} {
	%W delete [::tk::EntryPreviousWord %W insert] insert
    }
}
bind Spinbox <Meta-Delete> {
    if {!$tk_strictMotif} {
	%W delete [::tk::EntryPreviousWord %W insert] insert
    }
}

# A few additional bindings of my own.

bind Spinbox <Button-2> {
    if {!$tk_strictMotif} {
	::tk::EntryScanMark %W %x
    }
}
bind Spinbox <B2-Motion> {
    if {!$tk_strictMotif} {
	::tk::EntryScanDrag %W %x
    }
}

# ::tk::spinbox::Invoke --
# Invoke an element of the spinbox
#
# Arguments:
# w -		The spinbox window.
# elem -	Element to invoke

proc ::tk::spinbox::Invoke {w elem} {
    variable ::tk::Priv

    if {![winfo exists $w]} {
      return
    }

    if {![info exists Priv(outsideElement)]} {
	$w invoke $elem
	incr Priv(repeated)
    }
    set delay [$w cget -repeatinterval]
    if {$delay > 0} {
	set Priv(afterId) [after $delay \
		[list ::tk::spinbox::Invoke $w $elem]]
    }
}

# ::tk::spinbox::ClosestGap --
# Given x and y coordinates, this procedure finds the closest boundary
# between characters to the given coordinates and returns the index
# of the character just after the boundary.
#
# Arguments:
# w -		The spinbox window.
# x -		X-coordinate within the window.

proc ::tk::spinbox::ClosestGap {w x} {
    set pos [$w index @$x]
    set bbox [$w bbox $pos]
    if {($x - [lindex $bbox 0]) < ([lindex $bbox 2]/2)} {
	return $pos
    }
    incr pos
}

# ::tk::spinbox::ArrowPress --
# This procedure is invoked to handle button-1 presses in buttonup
# or buttondown elements of spinbox widgets.
#
# Arguments:
# w -		The spinbox window in which the button was pressed.
# x -		The x-coordinate of the button press.
# y -		The y-coordinate of the button press.

proc ::tk::spinbox::ArrowPress {w x y} {
    variable ::tk::Priv

    if {[$w cget -state] ne "disabled" && \
            [string match "button*" $Priv(element)]} {
        $w selection element $Priv(element)
        set Priv(repeated) 0
        set Priv(relief) [$w cget -$Priv(element)relief]
        catch {after cancel $Priv(afterId)}
        set delay [$w cget -repeatdelay]
        if {$delay > 0} {
            set Priv(afterId) [after $delay \
                    [list ::tk::spinbox::Invoke $w $Priv(element)]]
        }
        if {[info exists Priv(outsideElement)]} {
            unset Priv(outsideElement)
        }
    }
}

# ::tk::spinbox::ButtonDown --
# This procedure is invoked to handle button-1 presses in spinbox
# widgets.  It moves the insertion cursor, sets the selection anchor,
# and claims the input focus.
#
# Arguments:
# w -		The spinbox window in which the button was pressed.
# x -		The x-coordinate of the button press.
# y -		The y-coordinate of the button press.

proc ::tk::spinbox::ButtonDown {w x y} {
    variable ::tk::Priv

    # Get the element that was clicked in.  If we are not directly over
    # the spinbox, default to entry.  This is necessary for spinbox grabs.
    #
    set Priv(element) [$w identify $x $y]
    if {$Priv(element) eq ""} {
	set Priv(element) "entry"
    }

    switch -exact $Priv(element) {
	"buttonup" - "buttondown" {
	    ::tk::spinbox::ArrowPress $w $x $y
	}
	"entry" {
	    set Priv(selectMode) char
	    set Priv(mouseMoved) 0
	    set Priv(pressX) $x
	    $w icursor [::tk::spinbox::ClosestGap $w $x]
	    $w selection from insert
	    if {"disabled" ne [$w cget -state]} {focus $w}
	    $w selection clear
	}
	default {
	    return -code error -errorcode {TK SPINBOX UNKNOWN_ELEMENT} \
		"unknown spinbox element \"$Priv(element)\""
	}
    }
}

# ::tk::spinbox::ButtonUp --
# This procedure is invoked to handle button-1 releases in spinbox
# widgets.
#
# Arguments:
# w -		The spinbox window in which the button was pressed.
# x -		The x-coordinate of the button press.
# y -		The y-coordinate of the button press.

proc ::tk::spinbox::ButtonUp {w x y} {
    variable ::tk::Priv

    ::tk::CancelRepeat

    # Priv(relief) may not exist if the ButtonUp is not paired with
    # a preceding ButtonDown
    if {[info exists Priv(element)] && [info exists Priv(relief)] && \
	    [string match "button*" $Priv(element)]} {
	if {[info exists Priv(repeated)] && !$Priv(repeated)} {
	    $w invoke $Priv(element)
	}
	$w configure -$Priv(element)relief $Priv(relief)
	$w selection element none
    }
}

# ::tk::spinbox::MouseSelect --
# This procedure is invoked when dragging out a selection with
# the mouse.  Depending on the selection mode (character, word,
# line) it selects in different-sized units.  This procedure
# ignores mouse motions initially until the mouse has moved from
# one character to another or until there have been multiple clicks.
#
# Arguments:
# w -		The spinbox window in which the button was pressed.
# x -		The x-coordinate of the mouse.
# cursor -	optional place to set cursor.

proc ::tk::spinbox::MouseSelect {w x {cursor {}}} {
    variable ::tk::Priv

    if {$Priv(element) ne "entry"} {
	# The ButtonUp command triggered by ButtonRelease-1 handles
	# invoking one of the spinbuttons.
	return
    }
    set cur [::tk::spinbox::ClosestGap $w $x]
    set anchor [$w index anchor]
    if {($cur ne $anchor) || (abs($Priv(pressX) - $x) >= 3)} {
	set Priv(mouseMoved) 1
    }
    switch $Priv(selectMode) {
	char {
	    if {$Priv(mouseMoved)} {
		if {$cur < $anchor} {
		    $w selection range $cur $anchor
		} elseif {$cur > $anchor} {
		    $w selection range $anchor $cur
		} else {
		    $w selection clear
		}
	    }
	}
	word {
	    if {$cur < [$w index anchor]} {
		set before [tcl_wordBreakBefore [$w get] $cur]
		set after [tcl_wordBreakAfter [$w get] $anchor-1]
	    } else {
		set before [tcl_wordBreakBefore [$w get] $anchor]
		set after [tcl_wordBreakAfter [$w get] $cur-1]
	    }
	    if {$before < 0} {
		set before 0
	    }
	    if {$after < 0} {
		set after end
	    }
	    $w selection range $before $after
	}
	line {
	    $w selection range 0 end
	}
    }
    if {$cursor ne {} && $cursor ne "ignore"} {
	catch {$w icursor $cursor}
    }
    update idletasks
}

# ::tk::spinbox::Paste --
# This procedure sets the insertion cursor to the current mouse position,
# pastes the selection there, and sets the focus to the window.
#
# Arguments:
# w -		The spinbox window.
# x -		X position of the mouse.

proc ::tk::spinbox::Paste {w x} {
    $w icursor [::tk::spinbox::ClosestGap $w $x]
    catch {$w insert insert [::tk::GetSelection $w PRIMARY]}
    if {"disabled" eq [$w cget -state]} {
	focus $w
    }
}

# ::tk::spinbox::Motion --
# This procedure is invoked when the mouse moves in a spinbox window
# with button 1 down.
#
# Arguments:
# w -		The spinbox window.
# x -		The x-coordinate of the mouse.
# y -		The y-coordinate of the mouse.

proc ::tk::spinbox::Motion {w x y} {
    variable ::tk::Priv

    if {![info exists Priv(element)]} {
	set Priv(element) [$w identify $x $y]
    }

    set Priv(x) $x
    if {"entry" eq $Priv(element)} {
	::tk::spinbox::MouseSelect $w $x ignore
    } elseif {[$w identify $x $y] ne $Priv(element)} {
	if {![info exists Priv(outsideElement)]} {
	    # We've wandered out of the spin button
	    # setting outside element will cause ::tk::spinbox::Invoke to
	    # loop without doing anything
	    set Priv(outsideElement) ""
	    $w selection element none
	}
    } elseif {[info exists Priv(outsideElement)]} {
	unset Priv(outsideElement)
	$w selection element $Priv(element)
    }
}

# ::tk::spinbox::AutoScan --
# This procedure is invoked when the mouse leaves an spinbox window
# with button 1 down.  It scrolls the window left or right,
# depending on where the mouse is, and reschedules itself as an
# "after" command so that the window continues to scroll until the
# mouse moves back into the window or the mouse button is released.
#
# Arguments:
# w -		The spinbox window.

proc ::tk::spinbox::AutoScan {w} {
    variable ::tk::Priv

    set x $Priv(x)
    if {$x >= [winfo width $w]} {
	$w xview scroll 2 units
	::tk::spinbox::MouseSelect $w $x ignore
    } elseif {$x < 0} {
	$w xview scroll -2 units
	::tk::spinbox::MouseSelect $w $x ignore
    }
    set Priv(afterId) [after 50 [list ::tk::spinbox::AutoScan $w]]
}

# ::tk::spinbox::GetSelection --
#
# Returns the selected text of the spinbox.  Differs from entry in that
# a spinbox has no -show option to obscure contents.
#
# Arguments:
# w -         The spinbox window from which the text to get

proc ::tk::spinbox::GetSelection {w} {
    return [string range [$w get] [$w index sel.first] \
	    [$w index sel.last]-1]
}<|MERGE_RESOLUTION|>--- conflicted
+++ resolved
@@ -204,7 +204,7 @@
     ::tk::EntryInsert %W %A
 }
 
-# Ignore all Alt, Meta, Control, and Mod4 keypresses unless explicitly bound.
+# Ignore all Alt, Meta, and Control keypresses unless explicitly bound.
 # Otherwise, if a widget binding for one of these is defined, the
 # <Key> class binding will also fire and insert the character,
 # which is wrong.  Ditto for Escape, Return, and Tab.
@@ -218,14 +218,8 @@
 bind Spinbox <Tab> {# nothing}
 bind Spinbox <Prior> {# nothing}
 bind Spinbox <Next> {# nothing}
-<<<<<<< HEAD
 bind Spinbox <Command-Key> {# nothing}
-=======
-if {[tk windowingsystem] eq "aqua"} {
-    bind Spinbox <Command-Key> {# nothing}
-    bind Spinbox <Mod4-Key> {# nothing}
-}
->>>>>>> 9519ffb3
+bind Spinbox <Mod4-Key> {# nothing}
 
 # On Windows, paste is done using Shift-Insert.  Shift-Insert already
 # generates the <<Paste>> event, so we don't need to do anything here.
