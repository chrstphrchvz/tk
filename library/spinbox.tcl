# spinbox.tcl --
#
# This file defines the default bindings for Tk spinbox widgets and provides
# procedures that help in implementing those bindings.  The spinbox builds
# off the entry widget, so it can reuse Entry bindings and procedures.
#
# Copyright © 1992-1994 The Regents of the University of California.
# Copyright © 1994-1997 Sun Microsystems, Inc.
# Copyright © 1999-2000 Jeffrey Hobbs
# Copyright © 2000 Ajuba Solutions
#
# See the file "license.terms" for information on usage and redistribution
# of this file, and for a DISCLAIMER OF ALL WARRANTIES.
#

#-------------------------------------------------------------------------
# Elements of tk::Priv that are used in this file:
#
# afterId -		If non-null, it means that auto-scanning is underway
#			and it gives the "after" id for the next auto-scan
#			command to be executed.
# mouseMoved -		Non-zero means the mouse has moved a significant
#			amount since the button went down (so, for example,
#			start dragging out a selection).
# pressX -		X-coordinate at which the mouse button was pressed.
# selectMode -		The style of selection currently underway:
#			char, word, or line.
# x, y -		Last known mouse coordinates for scanning
#			and auto-scanning.
# data -		Used for Cut and Copy
#-------------------------------------------------------------------------

# Initialize namespace
namespace eval ::tk::spinbox {}

#-------------------------------------------------------------------------
# The code below creates the default class bindings for entries.
#-------------------------------------------------------------------------
bind Spinbox <<Cut>> {
    if {![catch {::tk::spinbox::GetSelection %W} tk::Priv(data)]} {
	clipboard clear -displayof %W
	clipboard append -displayof %W $tk::Priv(data)
	%W delete sel.first sel.last
	unset tk::Priv(data)
    }
}
bind Spinbox <<Copy>> {
    if {![catch {::tk::spinbox::GetSelection %W} tk::Priv(data)]} {
	clipboard clear -displayof %W
	clipboard append -displayof %W $tk::Priv(data)
	unset tk::Priv(data)
    }
}
bind Spinbox <<Paste>> {
    catch {
	if {[tk windowingsystem] ne "x11"} {
	    catch {
		%W delete sel.first sel.last
	    }
	}
	%W insert insert [::tk::GetSelection %W CLIPBOARD]
	::tk::EntrySeeInsert %W
    }
}
bind Spinbox <<Clear>> {
    %W delete sel.first sel.last
}
bind Spinbox <<PasteSelection>> {
    if {$tk_strictMotif || ![info exists tk::Priv(mouseMoved)]
	|| !$tk::Priv(mouseMoved)} {
	::tk::spinbox::Paste %W %x
    }
}

bind Spinbox <<TraverseIn>> {
    %W selection range 0 end
    %W icursor end
}

# Standard Motif bindings:

bind Spinbox <Button-1> {
    ::tk::spinbox::ButtonDown %W %x %y
}
bind Spinbox <B1-Motion> {
    ::tk::spinbox::Motion %W %x %y
}
bind Spinbox <Double-Button-1> {
    ::tk::spinbox::ArrowPress %W %x %y
    set tk::Priv(selectMode) word
    ::tk::spinbox::MouseSelect %W %x sel.first
}
bind Spinbox <Triple-Button-1> {
    ::tk::spinbox::ArrowPress %W %x %y
    set tk::Priv(selectMode) line
    ::tk::spinbox::MouseSelect %W %x 0
}
bind Spinbox <Shift-Button-1> {
    set tk::Priv(selectMode) char
    %W selection adjust @%x
}
bind Spinbox <Double-Shift-Button-1> {
    set tk::Priv(selectMode) word
    ::tk::spinbox::MouseSelect %W %x
}
bind Spinbox <Triple-Shift-Button-1> {
    set tk::Priv(selectMode) line
    ::tk::spinbox::MouseSelect %W %x
}
bind Spinbox <B1-Leave> {
    set tk::Priv(x) %x
    ::tk::spinbox::AutoScan %W
}
bind Spinbox <B1-Enter> {
    tk::CancelRepeat
}
bind Spinbox <ButtonRelease-1> {
    ::tk::spinbox::ButtonUp %W %x %y
}
bind Spinbox <Control-Button-1> {
    %W icursor @%x
}

bind Spinbox <<PrevLine>> {
    %W invoke buttonup
}
bind Spinbox <<NextLine>> {
    %W invoke buttondown
}

bind Spinbox <<PrevChar>> {
    ::tk::EntrySetCursor %W [tk::EntryPreviousChar %W insert]
}
bind Spinbox <<NextChar>> {
    ::tk::EntrySetCursor %W [tk::EntryNextChar %W insert]
}
bind Spinbox <<SelectPrevChar>> {
    ::tk::EntryKeySelect %W [tk::EntryPreviousChar %W insert]
    ::tk::EntrySeeInsert %W
}
bind Spinbox <<SelectNextChar>> {
    ::tk::EntryKeySelect %W [tk::EntryNextChar %W insert]
    ::tk::EntrySeeInsert %W
}
bind Spinbox <<PrevWord>> {
    ::tk::EntrySetCursor %W [::tk::EntryPreviousWord %W insert]
}
bind Spinbox <<NextWord>> {
    ::tk::EntrySetCursor %W [::tk::EntryNextWord %W insert]
}
bind Spinbox <<SelectPrevWord>> {
    ::tk::EntryKeySelect %W [::tk::EntryPreviousWord %W insert]
    ::tk::EntrySeeInsert %W
}
bind Spinbox <<SelectNextWord>> {
    ::tk::EntryKeySelect %W [::tk::EntryNextWord %W insert]
    ::tk::EntrySeeInsert %W
}
bind Spinbox <<LineStart>> {
    ::tk::EntrySetCursor %W 0
}
bind Spinbox <<SelectLineStart>> {
    ::tk::EntryKeySelect %W 0
    ::tk::EntrySeeInsert %W
}
bind Spinbox <<LineEnd>> {
    ::tk::EntrySetCursor %W end
}
bind Spinbox <<SelectLineEnd>> {
    ::tk::EntryKeySelect %W end
    ::tk::EntrySeeInsert %W
}

bind Spinbox <Delete> {
    if {[%W selection present]} {
	%W delete sel.first sel.last
    } else {
	%W delete [tk::startOfCluster [%W get] [%W index insert]] \
		[tk::endOfGlyphCluster [%W get] [%W index insert]]
    }
}
bind Spinbox <BackSpace> {
    ::tk::EntryBackspace %W
}

bind Spinbox <Control-space> {
    %W selection from insert
}
bind Spinbox <Select> {
    %W selection from insert
}
bind Spinbox <Control-Shift-space> {
    %W selection adjust insert
}
bind Spinbox <Shift-Select> {
    %W selection adjust insert
}
bind Spinbox <<SelectAll>> {
    %W selection range 0 end
}
bind Spinbox <<SelectNone>> {
    %W selection clear
}
bind Spinbox <Key> {
    ::tk::EntryInsert %W %A
}

# Ignore all Alt, Meta, Control, and Fn keypresses unless explicitly bound.
# Otherwise, if a widget binding for one of these is defined, the
# <Key> class binding will also fire and insert the character,
# which is wrong.  Ditto for Escape, Return, and Tab.

bind Spinbox <Alt-Key> {# nothing}
bind Spinbox <Meta-Key> {# nothing}
bind Spinbox <Control-Key> {# nothing}
bind Spinbox <Escape> {# nothing}
bind Spinbox <Return> {# nothing}
bind Spinbox <KP_Enter> {# nothing}
bind Spinbox <Tab> {# nothing}
bind Spinbox <Prior> {# nothing}
bind Spinbox <Next> {# nothing}
bind Spinbox <Command-Key> {# nothing}
<<<<<<< HEAD
bind Spinbox <Fn-Key> {# nothing}
=======
bind Spinbox <Mod4-Key> {# nothing}
>>>>>>> fdbf6ba6

# On Windows, paste is done using Shift-Insert.  Shift-Insert already
# generates the <<Paste>> event, so we don't need to do anything here.
if {[tk windowingsystem] ne "win32"} {
    bind Spinbox <Insert> {
	catch {::tk::EntryInsert %W [::tk::GetSelection %W PRIMARY]}
    }
}

# Additional emacs-like bindings:

bind Spinbox <Control-d> {
    if {!$tk_strictMotif} {
	%W delete insert
    }
}
bind Spinbox <Control-h> {
    if {!$tk_strictMotif} {
	::tk::EntryBackspace %W
    }
}
bind Spinbox <Control-k> {
    if {!$tk_strictMotif} {
	%W delete insert end
    }
}
bind Spinbox <Control-t> {
    if {!$tk_strictMotif} {
	::tk::EntryTranspose %W
    }
}
bind Spinbox <Meta-b> {
    if {!$tk_strictMotif} {
	::tk::EntrySetCursor %W [::tk::EntryPreviousWord %W insert]
    }
}
bind Spinbox <Meta-d> {
    if {!$tk_strictMotif} {
	%W delete insert [::tk::EntryNextWord %W insert]
    }
}
bind Spinbox <Meta-f> {
    if {!$tk_strictMotif} {
	::tk::EntrySetCursor %W [::tk::EntryNextWord %W insert]
    }
}
bind Spinbox <Meta-BackSpace> {
    if {!$tk_strictMotif} {
	%W delete [::tk::EntryPreviousWord %W insert] insert
    }
}
bind Spinbox <Meta-Delete> {
    if {!$tk_strictMotif} {
	%W delete [::tk::EntryPreviousWord %W insert] insert
    }
}

# A few additional bindings of my own.

bind Spinbox <Button-2> {
    if {!$tk_strictMotif} {
	::tk::EntryScanMark %W %x
    }
}
bind Spinbox <B2-Motion> {
    if {!$tk_strictMotif} {
	::tk::EntryScanDrag %W %x
    }
}

# ::tk::spinbox::Invoke --
# Invoke an element of the spinbox
#
# Arguments:
# w -		The spinbox window.
# elem -	Element to invoke

proc ::tk::spinbox::Invoke {w elem} {
    variable ::tk::Priv

    if {![winfo exists $w]} {
      return
    }

    if {![info exists Priv(outsideElement)]} {
	$w invoke $elem
	incr Priv(repeated)
    }
    set delay [$w cget -repeatinterval]
    if {$delay > 0} {
	set Priv(afterId) [after $delay \
		[list ::tk::spinbox::Invoke $w $elem]]
    }
}

# ::tk::spinbox::ClosestGap --
# Given x and y coordinates, this procedure finds the closest boundary
# between characters to the given coordinates and returns the index
# of the character just after the boundary.
#
# Arguments:
# w -		The spinbox window.
# x -		X-coordinate within the window.

proc ::tk::spinbox::ClosestGap {w x} {
    set pos [$w index @$x]
    set bbox [$w bbox $pos]
    if {($x - [lindex $bbox 0]) < ([lindex $bbox 2]/2)} {
	return $pos
    }
    incr pos
}

# ::tk::spinbox::ArrowPress --
# This procedure is invoked to handle button-1 presses in buttonup
# or buttondown elements of spinbox widgets.
#
# Arguments:
# w -		The spinbox window in which the button was pressed.
# x -		The x-coordinate of the button press.
# y -		The y-coordinate of the button press.

proc ::tk::spinbox::ArrowPress {w x y} {
    variable ::tk::Priv

    if {[$w cget -state] ne "disabled" && \
            [string match "button*" $Priv(element)]} {
        $w selection element $Priv(element)
        set Priv(repeated) 0
        set Priv(relief) [$w cget -$Priv(element)relief]
        catch {after cancel $Priv(afterId)}
        set delay [$w cget -repeatdelay]
        if {$delay > 0} {
            set Priv(afterId) [after $delay \
                    [list ::tk::spinbox::Invoke $w $Priv(element)]]
        }
        if {[info exists Priv(outsideElement)]} {
            unset Priv(outsideElement)
        }
    }
}

# ::tk::spinbox::ButtonDown --
# This procedure is invoked to handle button-1 presses in spinbox
# widgets.  It moves the insertion cursor, sets the selection anchor,
# and claims the input focus.
#
# Arguments:
# w -		The spinbox window in which the button was pressed.
# x -		The x-coordinate of the button press.
# y -		The y-coordinate of the button press.

proc ::tk::spinbox::ButtonDown {w x y} {
    variable ::tk::Priv

    # Get the element that was clicked in.  If we are not directly over
    # the spinbox, default to entry.  This is necessary for spinbox grabs.
    #
    set Priv(element) [$w identify $x $y]
    if {$Priv(element) eq ""} {
	set Priv(element) "entry"
    }

    switch -exact $Priv(element) {
	"buttonup" - "buttondown" {
	    ::tk::spinbox::ArrowPress $w $x $y
	}
	"entry" {
	    set Priv(selectMode) char
	    set Priv(mouseMoved) 0
	    set Priv(pressX) $x
	    $w icursor [::tk::spinbox::ClosestGap $w $x]
	    $w selection from insert
	    if {"disabled" ne [$w cget -state]} {focus $w}
	    $w selection clear
	}
	default {
	    return -code error -errorcode {TK SPINBOX UNKNOWN_ELEMENT} \
		"unknown spinbox element \"$Priv(element)\""
	}
    }
}

# ::tk::spinbox::ButtonUp --
# This procedure is invoked to handle button-1 releases in spinbox
# widgets.
#
# Arguments:
# w -		The spinbox window in which the button was pressed.
# x -		The x-coordinate of the button press.
# y -		The y-coordinate of the button press.

proc ::tk::spinbox::ButtonUp {w x y} {
    variable ::tk::Priv

    ::tk::CancelRepeat

    # Priv(relief) may not exist if the ButtonUp is not paired with
    # a preceding ButtonDown
    if {[info exists Priv(element)] && [info exists Priv(relief)] && \
	    [string match "button*" $Priv(element)]} {
	if {[info exists Priv(repeated)] && !$Priv(repeated)} {
	    $w invoke $Priv(element)
	}
	$w configure -$Priv(element)relief $Priv(relief)
	$w selection element none
    }
}

# ::tk::spinbox::MouseSelect --
# This procedure is invoked when dragging out a selection with
# the mouse.  Depending on the selection mode (character, word,
# line) it selects in different-sized units.  This procedure
# ignores mouse motions initially until the mouse has moved from
# one character to another or until there have been multiple clicks.
#
# Arguments:
# w -		The spinbox window in which the button was pressed.
# x -		The x-coordinate of the mouse.
# cursor -	optional place to set cursor.

proc ::tk::spinbox::MouseSelect {w x {cursor {}}} {
    variable ::tk::Priv

    if {$Priv(element) ne "entry"} {
	# The ButtonUp command triggered by ButtonRelease-1 handles
	# invoking one of the spinbuttons.
	return
    }
    set cur [::tk::spinbox::ClosestGap $w $x]
    set anchor [$w index anchor]
    if {($cur ne $anchor) || (abs($Priv(pressX) - $x) >= 3)} {
	set Priv(mouseMoved) 1
    }
    switch $Priv(selectMode) {
	char {
	    if {$Priv(mouseMoved)} {
		if {$cur < $anchor} {
		    $w selection range $cur $anchor
		} elseif {$cur > $anchor} {
		    $w selection range $anchor $cur
		} else {
		    $w selection clear
		}
	    }
	}
	word {
	    if {$cur < [$w index anchor]} {
		set before [tk::wordBreakBefore [$w get] $cur]
		set after [tk::wordBreakAfter [$w get] $anchor-1]
	    } else {
		set before [tk::wordBreakBefore [$w get] $anchor]
		set after [tk::wordBreakAfter [$w get] $cur-1]
	    }
	    if {$before < 0} {
		set before 0
	    }
	    if {$after < 0} {
		set after end
	    }
	    $w selection range $before $after
	}
	line {
	    $w selection range 0 end
	}
    }
    if {$cursor ne {} && $cursor ne "ignore"} {
	catch {$w icursor $cursor}
    }
    update idletasks
}

# ::tk::spinbox::Paste --
# This procedure sets the insertion cursor to the current mouse position,
# pastes the selection there, and sets the focus to the window.
#
# Arguments:
# w -		The spinbox window.
# x -		X position of the mouse.

proc ::tk::spinbox::Paste {w x} {
    $w icursor [::tk::spinbox::ClosestGap $w $x]
    catch {$w insert insert [::tk::GetSelection $w PRIMARY]}
    if {"disabled" eq [$w cget -state]} {
	focus $w
    }
}

# ::tk::spinbox::Motion --
# This procedure is invoked when the mouse moves in a spinbox window
# with button 1 down.
#
# Arguments:
# w -		The spinbox window.
# x -		The x-coordinate of the mouse.
# y -		The y-coordinate of the mouse.

proc ::tk::spinbox::Motion {w x y} {
    variable ::tk::Priv

    if {![info exists Priv(element)]} {
	set Priv(element) [$w identify $x $y]
    }

    set Priv(x) $x
    if {"entry" eq $Priv(element)} {
	::tk::spinbox::MouseSelect $w $x ignore
    } elseif {[$w identify $x $y] ne $Priv(element)} {
	if {![info exists Priv(outsideElement)]} {
	    # We've wandered out of the spin button
	    # setting outside element will cause ::tk::spinbox::Invoke to
	    # loop without doing anything
	    set Priv(outsideElement) ""
	    $w selection element none
	}
    } elseif {[info exists Priv(outsideElement)]} {
	unset Priv(outsideElement)
	$w selection element $Priv(element)
    }
}

# ::tk::spinbox::AutoScan --
# This procedure is invoked when the mouse leaves an spinbox window
# with button 1 down.  It scrolls the window left or right,
# depending on where the mouse is, and reschedules itself as an
# "after" command so that the window continues to scroll until the
# mouse moves back into the window or the mouse button is released.
#
# Arguments:
# w -		The spinbox window.

proc ::tk::spinbox::AutoScan {w} {
    variable ::tk::Priv

    set x $Priv(x)
    if {$x >= [winfo width $w]} {
	$w xview scroll 2 units
	::tk::spinbox::MouseSelect $w $x ignore
    } elseif {$x < 0} {
	$w xview scroll -2 units
	::tk::spinbox::MouseSelect $w $x ignore
    }
    set Priv(afterId) [after 50 [list ::tk::spinbox::AutoScan $w]]
}

# ::tk::spinbox::GetSelection --
#
# Returns the selected text of the spinbox.  Differs from entry in that
# a spinbox has no -show option to obscure contents.
#
# Arguments:
# w -         The spinbox window from which the text to get

proc ::tk::spinbox::GetSelection {w} {
    return [string range [$w get] [$w index sel.first] \
	    [$w index sel.last]-1]
}<|MERGE_RESOLUTION|>--- conflicted
+++ resolved
@@ -205,7 +205,7 @@
     ::tk::EntryInsert %W %A
 }
 
-# Ignore all Alt, Meta, Control, and Fn keypresses unless explicitly bound.
+# Ignore all Alt, Meta, Control, Command, and Fn keypresses unless explicitly bound.
 # Otherwise, if a widget binding for one of these is defined, the
 # <Key> class binding will also fire and insert the character,
 # which is wrong.  Ditto for Escape, Return, and Tab.
@@ -220,11 +220,7 @@
 bind Spinbox <Prior> {# nothing}
 bind Spinbox <Next> {# nothing}
 bind Spinbox <Command-Key> {# nothing}
-<<<<<<< HEAD
 bind Spinbox <Fn-Key> {# nothing}
-=======
-bind Spinbox <Mod4-Key> {# nothing}
->>>>>>> fdbf6ba6
 
 # On Windows, paste is done using Shift-Insert.  Shift-Insert already
 # generates the <<Paste>> event, so we don't need to do anything here.
