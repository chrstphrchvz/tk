# ttkbut.tcl --
#
# This demonstration script creates a toplevel window containing several
# simple Ttk widgets, such as labels, labelframes, buttons, checkbuttons and
# radiobuttons.
<<<<<<< HEAD
#
# RCS: @(#) $Id: ttkbut.tcl,v 1.5 2008/12/11 18:13:08 jenglish Exp $
=======
>>>>>>> 5450b6e8

if {![info exists widgetDemo]} {
    error "This script should be run from the \"widget\" demo."
}

package require Tk

set w .ttkbut
catch {destroy $w}
toplevel $w
wm title $w "Simple Ttk Widgets"
wm iconname $w "ttkbut"
positionWindow $w

ttk::label $w.msg -font $font -wraplength 4i -justify left -text "Ttk is the new Tk themed widget set. This is a Ttk themed label, and below are three groups of Ttk widgets in Ttk labelframes. The first group are all buttons that set the current application theme when pressed. The second group contains three sets of checkbuttons, with a separator widget between the sets. Note that the \u201cEnabled\u201d button controls whether all the other themed widgets in this toplevel are in the disabled state. The third group has a collection of linked radiobuttons."
pack $w.msg -side top -fill x

## See Code / Dismiss
pack [addSeeDismiss $w.seeDismiss $w {enabled cheese tomato basil oregano happyness}]\
	-side bottom -fill x

## Add buttons for setting the theme
ttk::labelframe $w.buttons -text "Buttons"
foreach theme [ttk::themes] {
    ttk::button $w.buttons.$theme -text $theme \
	    -command [list ttk::setTheme $theme]
    pack $w.buttons.$theme -pady 2
}

## Helper procedure for the top checkbutton
proc setState {rootWidget exceptThese value} {
    if {$rootWidget in $exceptThese} {
	return
    }
    ## Non-Ttk widgets (e.g. the toplevel) will fail, so make it silent
    catch {
	$rootWidget state $value
    }
    ## Recursively invoke on all children of this root that are in the same
    ## toplevel widget
    foreach w [winfo children $rootWidget] {
	if {[winfo toplevel $w] eq [winfo toplevel $rootWidget]} {
	    setState $w $exceptThese $value
	}
    }
}

## Set up the checkbutton group
ttk::labelframe $w.checks -text "Checkbuttons"
ttk::checkbutton $w.checks.e  -text Enabled -variable enabled -command {
    setState .ttkbut .ttkbut.checks.e \
	    [expr {$enabled ? "!disabled" : "disabled"}]
}
set enabled 1
## See ttk_widget(n) for other possible state flags
ttk::separator   $w.checks.sep1
ttk::checkbutton $w.checks.c1 -text Cheese  -variable cheese
ttk::checkbutton $w.checks.c2 -text Tomato  -variable tomato
ttk::separator   $w.checks.sep2
ttk::checkbutton $w.checks.c3 -text Basil   -variable basil
ttk::checkbutton $w.checks.c4 -text Oregano -variable oregano
pack $w.checks.e $w.checks.sep1 $w.checks.c1 $w.checks.c2 $w.checks.sep2 \
	$w.checks.c3 $w.checks.c4   -fill x -pady 2

## Set up the radiobutton group
ttk::labelframe $w.radios -text "Radiobuttons"
ttk::radiobutton $w.radios.r1 -text "Great" -variable happyness -value great
ttk::radiobutton $w.radios.r2 -text "Good" -variable happyness -value good
ttk::radiobutton $w.radios.r3 -text "OK" -variable happyness -value ok
ttk::radiobutton $w.radios.r4 -text "Poor" -variable happyness -value poor
ttk::radiobutton $w.radios.r5 -text "Awful" -variable happyness -value awful
pack $w.radios.r1 $w.radios.r2 $w.radios.r3 $w.radios.r4 $w.radios.r5 \
	-fill x -padx 3 -pady 2

## Arrange things neatly
pack [ttk::frame $w.f] -fill both -expand 1
lower $w.f
grid $w.buttons $w.checks $w.radios -in $w.f -sticky nwe -pady 2 -padx 3
grid columnconfigure $w.f {0 1 2} -weight 1 -uniform yes<|MERGE_RESOLUTION|>--- conflicted
+++ resolved
@@ -3,11 +3,6 @@
 # This demonstration script creates a toplevel window containing several
 # simple Ttk widgets, such as labels, labelframes, buttons, checkbuttons and
 # radiobuttons.
-<<<<<<< HEAD
-#
-# RCS: @(#) $Id: ttkbut.tcl,v 1.5 2008/12/11 18:13:08 jenglish Exp $
-=======
->>>>>>> 5450b6e8
 
 if {![info exists widgetDemo]} {
     error "This script should be run from the \"widget\" demo."
