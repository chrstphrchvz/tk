::msgcat::mcset en "Widget Demonstration"
::msgcat::mcset en "tkWidgetDemo"
::msgcat::mcset en "&File"
::msgcat::mcset en "About..."
::msgcat::mcset en "&About..."
::msgcat::mcset en "<F1>"
::msgcat::mcset en "&Quit"
::msgcat::mcset en "Meta+Q"		;# Displayed hotkey
::msgcat::mcset en "Meta-q"		;# Actual binding sequence
::msgcat::mcset en "Ctrl+Q"		;# Displayed hotkey
::msgcat::mcset en "Control-q"		;# Actual binding sequence
::msgcat::mcset en "Variable values"
::msgcat::mcset en "Variable values:"
::msgcat::mcset en "OK"
::msgcat::mcset en "Run the \"%s\" sample program"
::msgcat::mcset en "Dismiss"
::msgcat::mcset en "Rerun Demo"
::msgcat::mcset en "Demo code: %s"
::msgcat::mcset en "About Widget Demo"
::msgcat::mcset en "Tk widget demonstration application"
<<<<<<< HEAD
::msgcat::mcset en "Copyright \u00a9 %s"
=======
::msgcat::mcset en "Copyright © %s"
>>>>>>> bca98a96
::msgcat::mcset en "
    @@title
    Tk Widget Demonstrations
    @@newline
    @@normal
    @@newline

    This application provides a front end for several short scripts
    that demonstrate what you can do with Tk widgets.  Each of the
    numbered lines below describes a demonstration;  you can click on
    it to invoke the demonstration.  Once the demonstration window
    appears, you can click the
    @@bold
    See Code
    @@normal
    button to see the Tcl/Tk code that created the demonstration.  If
    you wish, you can edit the code and click the
    @@bold
    Rerun Demo
    @@normal
    button in the code window to reinvoke the demonstration with the
    modified code.
    @@newline
"
::msgcat::mcset en "Labels, buttons, checkbuttons, and radiobuttons"
::msgcat::mcset en "Labels (text and bitmaps)"
::msgcat::mcset en "Labels and UNICODE text"
::msgcat::mcset en "Buttons"
::msgcat::mcset en "Check-buttons (select any of a group)"
::msgcat::mcset en "Radio-buttons (select one of a group)"
::msgcat::mcset en "A 15-puzzle game made out of buttons"
::msgcat::mcset en "Iconic buttons that use bitmaps"
::msgcat::mcset en "Two labels displaying images"
::msgcat::mcset en "A simple user interface for viewing images"
::msgcat::mcset en "Labelled frames"
::msgcat::mcset en "Listboxes"
::msgcat::mcset en "The 50 states"
::msgcat::mcset en "Colors: change the color scheme for the application"
::msgcat::mcset en "A collection of famous and infamous sayings"
::msgcat::mcset en "Entries and Spin-boxes"
::msgcat::mcset en "Entries without scrollbars"
::msgcat::mcset en "Entries with scrollbars"
::msgcat::mcset en "Validated entries and password fields"
::msgcat::mcset en "Spin-boxes"
::msgcat::mcset en "Simple Rolodex-like form"
::msgcat::mcset en "Text"
::msgcat::mcset en "Basic editable text"
::msgcat::mcset en "Text display styles"
::msgcat::mcset en "Hypertext (tag bindings)"
::msgcat::mcset en "A text widget with embedded windows"
::msgcat::mcset en "A search tool built with a text widget"
::msgcat::mcset en "Canvases"
::msgcat::mcset en "The canvas item types"
::msgcat::mcset en "A simple 2-D plot"
::msgcat::mcset en "Text items in canvases"
::msgcat::mcset en "An editor for arrowheads on canvas lines"
::msgcat::mcset en "A ruler with adjustable tab stops"
::msgcat::mcset en "A building floor plan"
::msgcat::mcset en "A simple scrollable canvas"
::msgcat::mcset en "Scales"
::msgcat::mcset en "Horizontal scale"
::msgcat::mcset en "Vertical scale"
::msgcat::mcset en "Paned Windows"
::msgcat::mcset en "Horizontal paned window"
::msgcat::mcset en "Vertical paned window"
::msgcat::mcset en "Menus"
::msgcat::mcset en "Menus and cascades (sub-menus)"
::msgcat::mcset en "Menu-buttons"
::msgcat::mcset en "Common Dialogs"
::msgcat::mcset en "Message boxes"
::msgcat::mcset en "File selection dialog"
::msgcat::mcset en "Color picker"
::msgcat::mcset en "Miscellaneous"
::msgcat::mcset en "The built-in bitmaps"
::msgcat::mcset en "A dialog box with a local grab"
::msgcat::mcset en "A dialog box with a global grab"<|MERGE_RESOLUTION|>--- conflicted
+++ resolved
@@ -18,11 +18,7 @@
 ::msgcat::mcset en "Demo code: %s"
 ::msgcat::mcset en "About Widget Demo"
 ::msgcat::mcset en "Tk widget demonstration application"
-<<<<<<< HEAD
-::msgcat::mcset en "Copyright \u00a9 %s"
-=======
 ::msgcat::mcset en "Copyright © %s"
->>>>>>> bca98a96
 ::msgcat::mcset en "
     @@title
     Tk Widget Demonstrations
