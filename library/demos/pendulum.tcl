# pendulum.tcl --
#
# This demonstration illustrates how Tcl/Tk can be used to construct
# simulations of physical systems.
<<<<<<< HEAD
#
# RCS: @(#) $Id: pendulum.tcl,v 1.5 2009/08/08 08:23:40 dkf Exp $
=======
>>>>>>> 5450b6e8

if {![info exists widgetDemo]} {
    error "This script should be run from the \"widget\" demo."
}

package require Tk

set w .pendulum
catch {destroy $w}
toplevel $w
wm title $w "Pendulum Animation Demonstration"
wm iconname $w "pendulum"
positionWindow $w

label $w.msg -font $font -wraplength 4i -justify left -text "This demonstration shows how Tcl/Tk can be used to carry out animations that are linked to simulations of physical systems. In the left canvas is a graphical representation of the physical system itself, a simple pendulum, and in the right canvas is a graph of the phase space of the system, which is a plot of the angle (relative to the vertical) against the angular velocity. The pendulum bob may be repositioned by clicking and dragging anywhere on the left canvas."
pack $w.msg

## See Code / Dismiss buttons
set btns [addSeeDismiss $w.buttons $w]
pack $btns -side bottom -fill x

# Create some structural widgets
pack [panedwindow $w.p] -fill both -expand 1
$w.p add [labelframe $w.p.l1 -text "Pendulum Simulation"]
$w.p add [labelframe $w.p.l2 -text "Phase Space"]

# Create the canvas containing the graphical representation of the
# simulated system.
canvas $w.c -width 320 -height 200 -background white -bd 2 -relief sunken
$w.c create text 5 5 -anchor nw -text "Click to Adjust Bob Start Position"
# Coordinates of these items don't matter; they will be set properly below
$w.c create line 0 25 320 25   -tags plate -fill grey50 -width 2
$w.c create oval 155 20 165 30 -tags pivot -fill grey50 -outline {}
$w.c create line 1 1 1 1       -tags rod   -fill black  -width 3
$w.c create oval 1 1 2 2       -tags bob   -fill yellow -outline black
pack $w.c -in $w.p.l1 -fill both -expand true

# Create the canvas containing the phase space graph; this consists of
# a line that gets gradually paler as it ages, which is an extremely
# effective visual trick.
canvas $w.k -width 320 -height 200 -background white -bd 2 -relief sunken
$w.k create line 160 200 160 0 -fill grey75 -arrow last -tags y_axis
$w.k create line 0 100 320 100 -fill grey75 -arrow last -tags x_axis
for {set i 90} {$i>=0} {incr i -10} {
    # Coordinates of these items don't matter; they will be set properly below
    $w.k create line 0 0 1 1 -smooth true -tags graph$i -fill grey$i
}

$w.k create text 0 0 -anchor ne -text "\u03b8" -tags label_theta
$w.k create text 0 0 -anchor ne -text "\u03b4\u03b8" -tags label_dtheta
pack $w.k -in $w.p.l2 -fill both -expand true

# Initialize some variables
set points {}
set Theta   45.0
set dTheta   0.0
set pi       3.1415926535897933
set length 150
set home   160

# This procedure makes the pendulum appear at the correct place on the
# canvas. If the additional arguments "at $x $y" are passed (the 'at'
# is really just syntactic sugar) instead of computing the position of
# the pendulum from the length of the pendulum rod and its angle, the
# length and angle are computed in reverse from the given location
# (which is taken to be the centre of the pendulum bob.)
proc showPendulum {canvas {at {}} {x {}} {y {}}} {
    global Theta dTheta pi length home
    if {$at eq "at" && ($x!=$home || $y!=25)} {
	set dTheta 0.0
	set x2 [expr {$x - $home}]
	set y2 [expr {$y - 25}]
	set length [expr {hypot($x2, $y2)}]
	set Theta  [expr {atan2($x2, $y2) * 180/$pi}]
    } else {
	set angle [expr {$Theta * $pi/180}]
	set x [expr {$home + $length*sin($angle)}]
	set y [expr {25    + $length*cos($angle)}]
    }
    $canvas coords rod $home 25 $x $y
    $canvas coords bob \
	    [expr {$x-15}] [expr {$y-15}] [expr {$x+15}] [expr {$y+15}]
}
showPendulum $w.c

# Update the phase-space graph according to the current angle and the
# rate at which the angle is changing (the first derivative with
# respect to time.)
proc showPhase {canvas} {
    global Theta dTheta points psw psh
    lappend points [expr {$Theta+$psw}] [expr {-20*$dTheta+$psh}]
    if {[llength $points] > 100} {
    	 set points [lrange $points end-99 end]
    }
    for {set i 0} {$i<100} {incr i 10} {
	set list [lrange $points end-[expr {$i-1}] end-[expr {$i-12}]]
	if {[llength $list] >= 4} {
	    $canvas coords graph$i $list
	}
    }
}

# Set up some bindings on the canvases.  Note that when the user
# clicks we stop the animation until they release the mouse
# button. Also note that both canvases are sensitive to <Configure>
# events, which allows them to find out when they have been resized by
# the user.
bind $w.c <Destroy> {
    after cancel $animationCallbacks(pendulum)
    unset animationCallbacks(pendulum)
}
bind $w.c <1> {
    after cancel $animationCallbacks(pendulum)
    showPendulum %W at %x %y
}
bind $w.c <B1-Motion> {
    showPendulum %W at %x %y
}
bind $w.c <ButtonRelease-1> {
    showPendulum %W at %x %y
    set animationCallbacks(pendulum) [after 15 repeat [winfo toplevel %W]]
}
bind $w.c <Configure> {
    %W coords plate 0 25 %w 25
    set home [expr %w/2]
    %W coords pivot [expr $home-5] 20 [expr $home+5] 30
}
bind $w.k <Configure> {
    set psh [expr %h/2]
    set psw [expr %w/2]
    %W coords x_axis 2 $psh [expr %w-2] $psh
    %W coords y_axis $psw [expr %h-2] $psw 2
    %W coords label_dtheta [expr $psw-4] 6
    %W coords label_theta [expr %w-6] [expr $psh+4]
}

# This procedure is the "business" part of the simulation that does
# simple numerical integration of the formula for a simple rotational
# pendulum.
proc recomputeAngle {} {
    global Theta dTheta pi length
    set scaling [expr {3000.0/$length/$length}]

    # To estimate the integration accurately, we really need to
    # compute the end-point of our time-step.  But to do *that*, we
    # need to estimate the integration accurately!  So we try this
    # technique, which is inaccurate, but better than doing it in a
    # single step.  What we really want is bound up in the
    # differential equation:
    #       ..             - sin theta
    #      theta + theta = -----------
    #                         length
    # But my math skills are not good enough to solve this!

    # first estimate
    set firstDDTheta [expr {-sin($Theta * $pi/180)*$scaling}]
    set midDTheta [expr {$dTheta + $firstDDTheta}]
    set midTheta [expr {$Theta + ($dTheta + $midDTheta)/2}]
    # second estimate
    set midDDTheta [expr {-sin($midTheta * $pi/180)*$scaling}]
    set midDTheta [expr {$dTheta + ($firstDDTheta + $midDDTheta)/2}]
    set midTheta [expr {$Theta + ($dTheta + $midDTheta)/2}]
    # Now we do a double-estimate approach for getting the final value
    # first estimate
    set midDDTheta [expr {-sin($midTheta * $pi/180)*$scaling}]
    set lastDTheta [expr {$midDTheta + $midDDTheta}]
    set lastTheta [expr {$midTheta + ($midDTheta + $lastDTheta)/2}]
    # second estimate
    set lastDDTheta [expr {-sin($lastTheta * $pi/180)*$scaling}]
    set lastDTheta [expr {$midDTheta + ($midDDTheta + $lastDDTheta)/2}]
    set lastTheta [expr {$midTheta + ($midDTheta + $lastDTheta)/2}]
    # Now put the values back in our globals
    set dTheta $lastDTheta
    set Theta $lastTheta
}

# This method ties together the simulation engine and the graphical
# display code that visualizes it.
proc repeat w {
    global animationCallbacks

    # Simulate
    recomputeAngle

    # Update the display
    showPendulum $w.c
    showPhase $w.k

    # Reschedule ourselves
    set animationCallbacks(pendulum) [after 15 [list repeat $w]]
}
# Start the simulation after a short pause
set animationCallbacks(pendulum) [after 500 [list repeat $w]]<|MERGE_RESOLUTION|>--- conflicted
+++ resolved
@@ -2,11 +2,6 @@
 #
 # This demonstration illustrates how Tcl/Tk can be used to construct
 # simulations of physical systems.
-<<<<<<< HEAD
-#
-# RCS: @(#) $Id: pendulum.tcl,v 1.5 2009/08/08 08:23:40 dkf Exp $
-=======
->>>>>>> 5450b6e8
 
 if {![info exists widgetDemo]} {
     error "This script should be run from the \"widget\" demo."
