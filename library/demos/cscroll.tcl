--- conflicted
+++ resolved
@@ -58,20 +58,7 @@
 $c bind all <1> "scrollButton $c"
 bind $c <2> "$c scan mark %x %y"
 bind $c <B2-Motion> "$c scan dragto %x %y"
-<<<<<<< HEAD
-bind $c <MouseWheel> {
-    %W yview scroll [expr {-((%D+60) / 120)}] units
-}
-bind $c <Option-MouseWheel> {
-    %W yview scroll [expr {-((%D+6) / 12)}] units
-}
-bind $c <Shift-MouseWheel> {
-    %W xview scroll [expr {-((%D+60) / 120)}] units
-}
-bind $c <Shift-Option-MouseWheel> {
-    %W xview scroll [expr {-((%D+6) / 12)}] units
-=======
-if {[tk windowingsystem] eq "aqua"} {
+if {[tk windowingsystem] eq "aqua" && ![package vsatisfies [package provide Tk] 8.7-]} {
     bind $c <MouseWheel> {
 	%W yview scroll [expr {-(%D)}] units
     }
@@ -88,12 +75,18 @@
     bind $c <MouseWheel> {
 	%W yview scroll [expr {-(%D / 30)}] units
     }
+    bind $c <Option-MouseWheel> {
+	%W yview scroll [expr {-(%D / 3)}] units
+    }
     bind $c <Shift-MouseWheel> {
 	%W xview scroll [expr {-(%D / 30)}] units
     }
+    bind $c <Shift-Option-MouseWheel> {
+	%W xview scroll [expr {-(%D / 3)}] units
+    }
 }
 
-if {[tk windowingsystem] eq "x11"} {
+if {[tk windowingsystem] eq "x11" && ![package vsatisfies [package provide Tk] 8.7-]} {
     # Support for mousewheels on Linux/Unix commonly comes through mapping
     # the wheel to the extended buttons.  If you have a mousewheel, find
     # Linux configuration info at:
@@ -118,19 +111,6 @@
 	    %W xview scroll 5 units
 	}
     }
-    if {[package vsatisfies [package provide Tk] 8.7]} {
-	bind $c <6> {
-	    if {!$tk_strictMotif} {
-		%W xview scroll -5 units
-	    }
-	}
-	bind $c <7> {
-	    if {!$tk_strictMotif} {
-		%W xview scroll 5 units
-	    }
-	}
-    }
->>>>>>> 3c4e724f
 }
 
 
