--- conflicted
+++ resolved
@@ -5,15 +5,9 @@
 # hello --
 # Simple Tk script to create a button that prints "Hello, world".
 # Click on the button to terminate the program.
-<<<<<<< HEAD
-#
-# RCS: @(#) $Id: hello,v 1.4 2003/09/30 14:54:30 dkf Exp $
 
 package require Tk
 
-=======
-# 
->>>>>>> 4315a9cd
 # The first line below creates the button, and the second line
 # asks the packer to shrink-wrap the application's main window
 # around the button.
