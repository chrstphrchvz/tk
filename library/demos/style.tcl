--- conflicted
+++ resolved
@@ -2,11 +2,6 @@
 #
 # This demonstration script creates a text widget that illustrates the
 # various display styles that may be set for tags.
-<<<<<<< HEAD
-#
-# RCS: @(#) $Id: style.tcl,v 1.6 2007/12/13 15:27:07 dgp Exp $
-=======
->>>>>>> 4315a9cd
 
 if {![info exists widgetDemo]} {
     error "This script should be run from the \"widget\" demo."
