# unicodeout.tcl --
#
# This demonstration script shows how you can produce output (in label
# widgets) using many different alphabets.

if {![info exists widgetDemo]} {
    error "This script should be run from the \"widget\" demo."
}

package require Tk

set w .unicodeout
catch {destroy $w}
toplevel $w
wm title $w "Unicode Label Demonstration"
wm iconname $w "unicodeout"
positionWindow $w

label $w.msg -font $font -wraplength 4i -anchor w -justify left \
	-text "This is a sample of Tk's support for languages that use\
	non-Western character sets.  However, what you will actually see\
	below depends largely on what character sets you have installed,\
	and what you see for characters that are not present varies greatly\
	between platforms as well.  The strings are written in Tcl using\
	UNICODE characters using the \\uXXXX (or \\UXXXXXX) escape so as to\
	do so in a portable fashion."
pack $w.msg -side top

## See Code / Dismiss buttons
set btns [addSeeDismiss $w.buttons $w]
pack $btns -side bottom -fill x

## The frame that will contain the sample texts.
pack [frame $w.f] -side bottom -expand 1 -fill both -padx 2m -pady 1m
grid columnconfigure $w.f 1 -weight 1
set i 0
proc addSample {w language args} {
    global font i
    set sample [join $args ""]
    set j [incr i]
    label $w.f.l$j -font $font -text "${language}:" -anchor nw -pady 0
    label $w.f.s$j -font $font -text $sample -anchor nw -width 30 -pady 0
    grid $w.f.l$j $w.f.s$j -sticky ew -pady 0
    grid configure $w.f.l$j -padx 1m
}

## A helper procedure that determines what form to use to express languages
## that have complex rendering rules...
proc usePresentationFormsFor {language} {
    switch [tk windowingsystem] {
	aqua {
	    # OSX wants natural character order; the renderer knows how to
	    # compose things for display for all languages.
	    return false
	}
	x11 {
	    # The X11 font renderers that Tk supports all know nothing about
	    # composing characters, so we need to use presentation forms.
	    return true
	}
	win32 {
	    # On Windows, we need to determine whether the font system will
	    # render right-to-left text. This varies by language!
	    try {
		package require registry
		set rkey [join {
		    HKEY_LOCAL_MACHINE
		    SOFTWARE
		    Microsoft
		    {Windows NT}
		    CurrentVersion
		    LanguagePack
		} \\]
		return [expr {
		    [string toupper $language] ni [registry values $rkey]
		}]
	    } trap error {} {
		# Cannot work it out, so use presentation forms.
		return true
	    }
	}
	default {
	    # Default to using presentation forms.
	    return true
	}
    }
}

## Processing when some characters are not currently cached by the display
## engine might take a while, so make sure we're displaying something in the
## meantime...
pack [label $w.wait -text "Please wait while loading fonts..." \
	-font {Helvetica 12 italic}]
set oldCursor [$w cget -cursor]
$w conf -cursor watch
update

## Add the samples...
if {[usePresentationFormsFor Arabic]} {
    # Using presentation forms (pre-layouted)
    addSample $w Arabic \
	    "\uFE94\uFEF4\uFE91\uFEAE\uFECC\uFEDF\uFE8D " \
	    "\uFE94\uFEE4\uFEE0\uFEDC\uFEDF\uFE8D"
} else {
    # Using standard text characters
    addSample $w Arabic \
	    "\u0627\u0644\u0643\u0644\u0645\u0629 " \
	    "\u0627\u0644\u0639\u0631\u0628\u064A\u0629"
}
addSample $w "Trad. Chinese"  "\u4E2D\u570B\u7684\u6F22\u5B57"
addSample $w "Simpl. Chinese" "\u6C49\u8BED"
addSample $w French "Langue fran\u00E7aise"
addSample $w Greek \
	 "\u0395\u03BB\u03BB\u03B7\u03BD\u03B9\u03BA\u03AE " \
	 "\u03B3\u03BB\u03CE\u03C3\u03C3\u03B1"
if {[usePresentationFormsFor Hebrew]} {
    # Visual order (pre-layouted)
    addSample $w Hebrew \
	    "\u05EA\u05D9\u05E8\u05D1\u05E2 \u05D1\u05EA\u05DB"
} else {
    # Standard logical order
    addSample $w Hebrew \
	    "\u05DB\u05EA\u05D1 \u05E2\u05D1\u05E8\u05D9\u05EA"
}
addSample $w Hindi \
    "\u0939\u093f\u0928\u094d\u0926\u0940 \u092d\u093e\u0937\u093e"
addSample $w Icelandic "\u00CDslenska"
addSample $w Japanese \
	 "\u65E5\u672C\u8A9E\u306E\u3072\u3089\u304C\u306A, " \
	 "\u6F22\u5B57\u3068\u30AB\u30BF\u30AB\u30CA"
addSample $w Korean "\uB300\uD55C\uBBFC\uAD6D\uC758 \uD55C\uAE00"
addSample $w Russian \
	"\u0420\u0443\u0441\u0441\u043A\u0438\u0439 \u044F\u0437\u044B\u043A"
<<<<<<< HEAD
addSample $w Emoji \
	"\U1F600\U1F4A9\U1F44D\U1F1F3\U1F1F1"
=======
if {[tk windowingsystem] eq "win32"} {
    addSample $w Emoji \
	    "\uD83D\uDE00\uD83D\uDCA9\uD83D\uDC4D\uD83C\uDDF3\uD83C\uDDF1"
}
>>>>>>> f3e045cc

## We're done processing, so change things back to normal running...
destroy $w.wait
$w conf -cursor $oldCursor<|MERGE_RESOLUTION|>--- conflicted
+++ resolved
@@ -131,15 +131,10 @@
 addSample $w Korean "\uB300\uD55C\uBBFC\uAD6D\uC758 \uD55C\uAE00"
 addSample $w Russian \
 	"\u0420\u0443\u0441\u0441\u043A\u0438\u0439 \u044F\u0437\u044B\u043A"
-<<<<<<< HEAD
-addSample $w Emoji \
-	"\U1F600\U1F4A9\U1F44D\U1F1F3\U1F1F1"
-=======
 if {[tk windowingsystem] eq "win32"} {
     addSample $w Emoji \
-	    "\uD83D\uDE00\uD83D\uDCA9\uD83D\uDC4D\uD83C\uDDF3\uD83C\uDDF1"
+	    "\U1F600\U1F4A9\U1F44D\U1F1F3\U1F1F1"
 }
->>>>>>> f3e045cc
 
 ## We're done processing, so change things back to normal running...
 destroy $w.wait
