--- conflicted
+++ resolved
@@ -1,11 +1,6 @@
 # filebox.tcl --
 #
 # This demonstration script prompts the user to select a file.
-<<<<<<< HEAD
-#
-# RCS: @(#) $Id: filebox.tcl,v 1.9.2.1 2009/04/10 16:42:13 das Exp $
-=======
->>>>>>> 4315a9cd
 
 if {![info exists widgetDemo]} {
     error "This script should be run from the \"widget\" demo."
