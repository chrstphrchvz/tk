#!/bin/sh
# the next line restarts using wish \
exec wish "$0" ${1+"$@"}

# rmt --
# This script implements a simple remote-control mechanism for
# Tk applications.  It allows you to select an application and
# then type commands to that application.
<<<<<<< HEAD
#
# RCS: @(#) $Id: rmt,v 1.7 2009/03/25 23:27:14 nijtmans Exp $
=======
>>>>>>> 39c6a8e5

package require Tcl 8.4
package require Tk

wm title . "Tk Remote Controller"
wm iconname . "Tk Remote"
wm minsize . 1 1

# The global variable below keeps track of the remote application
# that we're sending to.  If it's an empty string then we execute
# the commands locally.

set app "local"

# The global variable below keeps track of whether we're in the
# middle of executing a command entered via the text.

set executing 0

# The global variable below keeps track of the last command executed,
# so it can be re-executed in response to !! commands.

set lastCommand ""

# Create menu bar.  Arrange to recreate all the information in the
# applications sub-menu whenever it is cascaded to.

. configure -menu [menu .menu]
menu .menu.file
menu .menu.file.apps  -postcommand fillAppsMenu
.menu add cascade  -label "File"  -underline 0  -menu .menu.file
.menu.file add cascade  -label "Select Application"  -underline 0 \
	-menu .menu.file.apps
.menu.file add command  -label "Quit"  -command "destroy ."  -underline 0

# Create text window and scrollbar.

text .t -yscrollcommand ".s set" -setgrid true
scrollbar .s -command ".t yview"
grid .t .s -sticky nsew
grid rowconfigure . 0 -weight 1
grid columnconfigure . 0 -weight 1

# Create a binding to forward commands to the target application,
# plus modify many of the built-in bindings so that only information
# in the current command can be deleted (can still set the cursor
# earlier in the text and select and insert;  just can't delete).

bindtags .t {.t Text . all}
bind .t <Return> {
    .t mark set insert {end - 1c}
    .t insert insert \n
    invoke
    break
}
bind .t <Delete> {
    catch {.t tag remove sel sel.first promptEnd}
    if {[.t tag nextrange sel 1.0 end] eq ""} {
	if {[.t compare insert < promptEnd]} {
	    break
	}
    }
}
bind .t <BackSpace> {
    catch {.t tag remove sel sel.first promptEnd}
    if {[.t tag nextrange sel 1.0 end] eq ""} {
	if {[.t compare insert <= promptEnd]} {
	    break
	}
    }
}
bind .t <Control-d> {
    if {[.t compare insert < promptEnd]} {
	break
    }
}
bind .t <Control-k> {
    if {[.t compare insert < promptEnd]} {
	.t mark set insert promptEnd
    }
}
bind .t <Control-t> {
    if {[.t compare insert < promptEnd]} {
	break
    }
}
bind .t <Meta-d> {
    if {[.t compare insert < promptEnd]} {
	break
    }
}
bind .t <Meta-BackSpace> {
    if {[.t compare insert <= promptEnd]} {
	break
    }
}
bind .t <Control-h> {
    if {[.t compare insert <= promptEnd]} {
	break
    }
}
### This next bit *isn't* nice - DKF ###
auto_load tk::TextInsert
proc tk::TextInsert {w s} {
    if {$s eq ""} {
	return
    }
    catch {
	if {
	    [$w compare sel.first <= insert] && [$w compare sel.last >= insert]
	} then {
	    $w tag remove sel sel.first promptEnd
	    $w delete sel.first sel.last
	}
    }
    $w insert insert $s
    $w see insert
}

.t configure -font {Courier 12}
.t tag configure bold -font {Courier 12 bold}

# The procedure below is used to print out a prompt at the
# insertion point (which should be at the beginning of a line
# right now).

proc prompt {} {
    global app
    .t insert insert "$app: "
    .t mark set promptEnd {insert}
    .t mark gravity promptEnd left
    .t tag add bold {promptEnd linestart} promptEnd
}

# The procedure below executes a command (it takes everything on the
# current line after the prompt and either sends it to the remote
# application or executes it locally, depending on "app".

proc invoke {} {
    global app executing lastCommand
    set cmd [.t get promptEnd insert]
    incr executing 1
    if {[info complete $cmd]} {
	if {$cmd eq "!!\n"} {
	    set cmd $lastCommand
	} else {
	    set lastCommand $cmd
	}
	if {$app eq "local"} {
	    set result [catch [list uplevel #0 $cmd] msg]
	} else {
	    set result [catch [list send $app $cmd] msg]
	}
	if {$result != 0} {
	    .t insert insert "Error: $msg\n"
	} elseif {$msg ne ""} {
	    .t insert insert $msg\n
	}
	prompt
	.t mark set promptEnd insert
    }
    incr executing -1
    .t yview -pickplace insert
}

# The following procedure is invoked to change the application that
# we're talking to.  It also updates the prompt for the current
# command, unless we're in the middle of executing a command from
# the text item (in which case a new prompt is about to be output
# so there's no need to change the old one).

proc newApp appName {
    global app executing
    set app $appName
    if {!$executing} {
	.t mark gravity promptEnd right
	.t delete "promptEnd linestart" promptEnd
	.t insert promptEnd "$appName: "
	.t tag add bold "promptEnd linestart" promptEnd
	.t mark gravity promptEnd left
    }
    return
}

# The procedure below will fill in the applications sub-menu with a list
# of all the applications that currently exist.

proc fillAppsMenu {} {
    set m .menu.file.apps
    catch {$m delete 0 last}
    foreach i [lsort [winfo interps]] {
	$m add command -label $i -command [list newApp $i]
    }
    $m add command -label local -command {newApp local}
}

set app [winfo name .]
prompt
focus .t

# Local Variables:
# mode: tcl
# End:<|MERGE_RESOLUTION|>--- conflicted
+++ resolved
@@ -6,11 +6,6 @@
 # This script implements a simple remote-control mechanism for
 # Tk applications.  It allows you to select an application and
 # then type commands to that application.
-<<<<<<< HEAD
-#
-# RCS: @(#) $Id: rmt,v 1.7 2009/03/25 23:27:14 nijtmans Exp $
-=======
->>>>>>> 39c6a8e5
 
 package require Tcl 8.4
 package require Tk
