# tk.tcl --
#
# Initialization script normally executed in the interpreter for each Tk-based
# application.  Arranges class bindings for widgets.
#
# Copyright (c) 1992-1994 The Regents of the University of California.
# Copyright (c) 1994-1996 Sun Microsystems, Inc.
# Copyright (c) 1998-2000 Ajuba Solutions.
#
# See the file "license.terms" for information on usage and redistribution of
# this file, and for a DISCLAIMER OF ALL WARRANTIES.

# Verify that we have Tk binary and script components from the same release
package require -exact Tk  8.7a3

# Create a ::tk namespace
namespace eval ::tk {
    # Set up the msgcat commands
    namespace eval msgcat {
	namespace export mc mcmax
        if {[interp issafe] || [catch {package require msgcat}]} {
            # The msgcat package is not available.  Supply our own
            # minimal replacement.
            proc mc {src args} {
                return [format $src {*}$args]
            }
            proc mcmax {args} {
                set max 0
                foreach string $args {
                    set len [string length $string]
                    if {$len>$max} {
                        set max $len
                    }
                }
                return $max
            }
        } else {
            # Get the commands from the msgcat package that Tk uses.
            namespace import ::msgcat::mc
            namespace import ::msgcat::mcmax
            ::msgcat::mcload [file join $::tk_library msgs]
        }
    }
    namespace import ::tk::msgcat::*
}
# and a ::ttk namespace
namespace eval ::ttk {
    if {$::tk_library ne ""} {
	# avoid file join to work in safe interps, but this is also x-plat ok
	variable library $::tk_library/ttk
    }
}

# Add Ttk & Tk's directory to the end of the auto-load search path, if it
# isn't already on the path:

if {[info exists ::auto_path] && ($::tk_library ne "")
    && ($::tk_library ni $::auto_path)
} then {
    lappend ::auto_path $::tk_library $::ttk::library
}

# Turn off strict Motif look and feel as a default.

set ::tk_strictMotif 0

# Turn on useinputmethods (X Input Methods) by default.
# We catch this because safe interpreters may not allow the call.

catch {tk useinputmethods 1}

# ::tk::PlaceWindow --
#   place a toplevel at a particular position
# Arguments:
#   toplevel	name of toplevel window
#   ?placement?	pointer ?center? ; places $w centered on the pointer
#		widget widgetPath ; centers $w over widget_name
#		defaults to placing toplevel in the middle of the screen
#   ?anchor?	center or widgetPath
# Results:
#   Returns nothing
#
proc ::tk::PlaceWindow {w {place ""} {anchor ""}} {
    wm withdraw $w
    update idletasks
    set checkBounds 1
    if {$place eq ""} {
	set x [expr {([winfo screenwidth $w]-[winfo reqwidth $w])/2}]
	set y [expr {([winfo screenheight $w]-[winfo reqheight $w])/2}]
	set checkBounds 0
    } elseif {[string equal -length [string length $place] $place "pointer"]} {
	## place at POINTER (centered if $anchor == center)
	if {[string equal -length [string length $anchor] $anchor "center"]} {
	    set x [expr {[winfo pointerx $w]-[winfo reqwidth $w]/2}]
	    set y [expr {[winfo pointery $w]-[winfo reqheight $w]/2}]
	} else {
	    set x [winfo pointerx $w]
	    set y [winfo pointery $w]
	}
    } elseif {[string equal -length [string length $place] $place "widget"] && \
	    [winfo exists $anchor] && [winfo ismapped $anchor]} {
	## center about WIDGET $anchor, widget must be mapped
	set x [expr {[winfo rootx $anchor] + \
		([winfo width $anchor]-[winfo reqwidth $w])/2}]
	set y [expr {[winfo rooty $anchor] + \
		([winfo height $anchor]-[winfo reqheight $w])/2}]
    } else {
	set x [expr {([winfo screenwidth $w]-[winfo reqwidth $w])/2}]
	set y [expr {([winfo screenheight $w]-[winfo reqheight $w])/2}]
	set checkBounds 0
    }
    if {$checkBounds} {
	if {$x < [winfo vrootx $w]} {
	    set x [winfo vrootx $w]
	} elseif {$x > ([winfo vrootx $w]+[winfo vrootwidth $w]-[winfo reqwidth $w])} {
	    set x [expr {[winfo vrootx $w]+[winfo vrootwidth $w]-[winfo reqwidth $w]}]
	}
	if {$y < [winfo vrooty $w]} {
	    set y [winfo vrooty $w]
	} elseif {$y > ([winfo vrooty $w]+[winfo vrootheight $w]-[winfo reqheight $w])} {
	    set y [expr {[winfo vrooty $w]+[winfo vrootheight $w]-[winfo reqheight $w]}]
	}
	if {[tk windowingsystem] eq "aqua"} {
	    # Avoid the native menu bar which sits on top of everything.
	    if {$y < 22} {
		set y 22
	    }
	}
    }
    wm maxsize $w [winfo vrootwidth $w] [winfo vrootheight $w]
    wm geometry $w +$x+$y
    wm deiconify $w
}

# ::tk::SetFocusGrab --
#   swap out current focus and grab temporarily (for dialogs)
# Arguments:
#   grab	new window to grab
#   focus	window to give focus to
# Results:
#   Returns nothing
#
proc ::tk::SetFocusGrab {grab {focus {}}} {
    set index "$grab,$focus"
    upvar ::tk::FocusGrab($index) data

    lappend data [focus]
    set oldGrab [grab current $grab]
    lappend data $oldGrab
    if {[winfo exists $oldGrab]} {
	lappend data [grab status $oldGrab]
    }
    # The "grab" command will fail if another application
    # already holds the grab.  So catch it.
    catch {grab $grab}
    if {[winfo exists $focus]} {
	focus $focus
    }
}

# ::tk::RestoreFocusGrab --
#   restore old focus and grab (for dialogs)
# Arguments:
#   grab	window that had taken grab
#   focus	window that had taken focus
#   destroy	destroy|withdraw - how to handle the old grabbed window
# Results:
#   Returns nothing
#
proc ::tk::RestoreFocusGrab {grab focus {destroy destroy}} {
    set index "$grab,$focus"
    if {[info exists ::tk::FocusGrab($index)]} {
	foreach {oldFocus oldGrab oldStatus} $::tk::FocusGrab($index) { break }
	unset ::tk::FocusGrab($index)
    } else {
	set oldGrab ""
    }

    catch {focus $oldFocus}
    grab release $grab
    if {$destroy eq "withdraw"} {
	wm withdraw $grab
    } else {
	destroy $grab
    }
    if {[winfo exists $oldGrab] && [winfo ismapped $oldGrab]} {
	if {$oldStatus eq "global"} {
	    grab -global $oldGrab
	} else {
	    grab $oldGrab
	}
    }
}

# ::tk::GetSelection --
#   This tries to obtain the default selection.  On Unix, we first try
#   and get a UTF8_STRING, a type supported by modern Unix apps for
#   passing Unicode data safely.  We fall back on the default STRING
#   type otherwise.  On Windows, only the STRING type is necessary.
# Arguments:
#   w	The widget for which the selection will be retrieved.
#	Important for the -displayof property.
#   sel	The source of the selection (PRIMARY or CLIPBOARD)
# Results:
#   Returns the selection, or an error if none could be found
#
if {[tk windowingsystem] ne "win32"} {
    proc ::tk::GetSelection {w {sel PRIMARY}} {
	if {[catch {
	    selection get -displayof $w -selection $sel -type UTF8_STRING
	} txt] && [catch {
	    selection get -displayof $w -selection $sel
	} txt]} then {
	    return -code error -errorcode {TK SELECTION NONE} \
		"could not find default selection"
	} else {
	    return $txt
	}
    }
} else {
    proc ::tk::GetSelection {w {sel PRIMARY}} {
	if {[catch {
	    selection get -displayof $w -selection $sel
	} txt]} then {
	    return -code error -errorcode {TK SELECTION NONE} \
		"could not find default selection"
	} else {
	    return $txt
	}
    }
}

# ::tk::ScreenChanged --
# This procedure is invoked by the binding mechanism whenever the
# "current" screen is changing.  The procedure does two things.
# First, it uses "upvar" to make variable "::tk::Priv" point at an
# array variable that holds state for the current display.  Second,
# it initializes the array if it didn't already exist.
#
# Arguments:
# screen -		The name of the new screen.

proc ::tk::ScreenChanged screen {
    # Extract the display name.
    set disp [string range $screen 0 [string last . $screen]-1]

    # Ensure that namespace separators never occur in the display name (as
    # they cause problems in variable names). Double-colons exist in some VNC
    # display names. [Bug 2912473]
    set disp [string map {:: _doublecolon_} $disp]

    uplevel #0 [list upvar #0 ::tk::Priv.$disp ::tk::Priv]
    variable ::tk::Priv

    if {[info exists Priv]} {
	set Priv(screen) $screen
	return
    }
    array set Priv {
	activeMenu	{}
	activeItem	{}
	afterId		{}
	buttons		0
	buttonWindow	{}
	dragging	0
	focus		{}
	grab		{}
	initPos		{}
	inMenubutton	{}
	listboxPrev	{}
	menuBar		{}
	mouseMoved	0
	oldGrab		{}
	popup		{}
	postedMb	{}
	pressX		0
	pressY		0
	prevPos		0
	selectMode	char
    }
    set Priv(screen) $screen
    set Priv(tearoff) [string equal [tk windowingsystem] "x11"]
    set Priv(window) {}
}

# Do initial setup for Priv, so that it is always bound to something
# (otherwise, if someone references it, it may get set to a non-upvar-ed
# value, which will cause trouble later).

tk::ScreenChanged [winfo screen .]

# ::tk::EventMotifBindings --
# This procedure is invoked as a trace whenever ::tk_strictMotif is
# changed.  It is used to turn on or turn off the motif virtual
# bindings.
#
# Arguments:
# n1 - the name of the variable being changed ("::tk_strictMotif").

proc ::tk::EventMotifBindings {n1 dummy dummy} {
    upvar $n1 name

    if {$name} {
	set op delete
    } else {
	set op add
    }

    event $op <<Cut>> <Control-w> <Control-Lock-W> <Shift-Delete>
    event $op <<Copy>> <Meta-w> <Meta-Lock-W> <Control-Insert>
    event $op <<Paste>> <Control-y> <Control-Lock-Y> <Shift-Insert>
    event $op <<PrevChar>> <Control-b> <Control-Lock-B>
    event $op <<NextChar>> <Control-f> <Control-Lock-F>
    event $op <<PrevLine>> <Control-p> <Control-Lock-P>
    event $op <<NextLine>> <Control-n> <Control-Lock-N>
    event $op <<LineStart>> <Control-a> <Control-Lock-A>
    event $op <<LineEnd>> <Control-e> <Control-Lock-E>
    event $op <<SelectPrevChar>> <Control-B> <Control-Lock-b>
    event $op <<SelectNextChar>> <Control-F> <Control-Lock-f>
    event $op <<SelectPrevLine>> <Control-P> <Control-Lock-p>
    event $op <<SelectNextLine>> <Control-N> <Control-Lock-n>
    event $op <<SelectLineStart>> <Control-A> <Control-Lock-a>
    event $op <<SelectLineEnd>> <Control-E> <Control-Lock-e>
}

#----------------------------------------------------------------------
# Define common dialogs on platforms where they are not implemented
# using compiled code.
#----------------------------------------------------------------------

if {![llength [info commands tk_chooseColor]]} {
    proc ::tk_chooseColor {args} {
	return [::tk::dialog::color:: {*}$args]
    }
}
if {![llength [info commands tk_getOpenFile]]} {
    proc ::tk_getOpenFile {args} {
	if {$::tk_strictMotif} {
	    return [::tk::MotifFDialog open {*}$args]
	} else {
	    return [::tk::dialog::file:: open {*}$args]
	}
    }
}
if {![llength [info commands tk_getSaveFile]]} {
    proc ::tk_getSaveFile {args} {
	if {$::tk_strictMotif} {
	    return [::tk::MotifFDialog save {*}$args]
	} else {
	    return [::tk::dialog::file:: save {*}$args]
	}
    }
}
if {![llength [info commands tk_messageBox]]} {
    proc ::tk_messageBox {args} {
	return [::tk::MessageBox {*}$args]
    }
}
if {![llength [info command tk_chooseDirectory]]} {
    proc ::tk_chooseDirectory {args} {
	return [::tk::dialog::file::chooseDir:: {*}$args]
    }
}

#----------------------------------------------------------------------
# Define the set of common virtual events.
#----------------------------------------------------------------------

switch -exact -- [tk windowingsystem] {
    "x11" {
	event add <<Cut>>		<Control-x> <F20> <Control-Lock-X>
	event add <<Copy>>		<Control-c> <F16> <Control-Lock-C>
	event add <<Paste>>		<Control-v> <F18> <Control-Lock-V>
	event add <<PasteSelection>>	<ButtonRelease-2>
	event add <<Undo>>		<Control-z> <Control-Lock-Z>
	event add <<Redo>>		<Control-Z> <Control-Lock-z>
	event add <<ContextMenu>>	<Button-3>
	# On Darwin/Aqua, buttons from left to right are 1,3,2.  On Darwin/X11 with recent
	# XQuartz as the X server, they are 1,2,3; other X servers may differ.

<<<<<<< HEAD
	event add <<SelectAll>>		<Control-/>
	event add <<SelectNone>>	<Control-\\>
=======
	event add <<SelectAll>>		<Control-slash>
	event add <<SelectNone>>	<Control-backslash>
>>>>>>> 6b964438
	event add <<NextChar>>		<Right>
	event add <<SelectNextChar>>	<Shift-Right>
	event add <<PrevChar>>		<Left>
	event add <<SelectPrevChar>>	<Shift-Left>
	event add <<NextWord>>		<Control-Right>
	event add <<SelectNextWord>>	<Control-Shift-Right>
	event add <<PrevWord>>		<Control-Left>
	event add <<SelectPrevWord>>	<Control-Shift-Left>
	event add <<LineStart>>		<Home>
	event add <<SelectLineStart>>	<Shift-Home>
	event add <<LineEnd>>		<End>
	event add <<SelectLineEnd>>	<Shift-End>
	event add <<PrevLine>>		<Up>
	event add <<NextLine>>		<Down>
	event add <<SelectPrevLine>>	<Shift-Up>
	event add <<SelectNextLine>>	<Shift-Down>
	event add <<PrevPara>>		<Control-Up>
	event add <<NextPara>>		<Control-Down>
	event add <<SelectPrevPara>>	<Control-Shift-Up>
	event add <<SelectNextPara>>	<Control-Shift-Down>
	event add <<ToggleSelection>>	<Control-Button-1>

	# Some OS's define a goofy (as in, not <Shift-Tab>) keysym that is
	# returned when the user presses <Shift-Tab>. In order for tab
	# traversal to work, we have to add these keysyms to the PrevWindow
	# event. We use catch just in case the keysym isn't recognized.

	# This is needed for XFree86 systems
	catch { event add <<PrevWindow>> <ISO_Left_Tab> }
	# This seems to be correct on *some* HP systems.
	catch { event add <<PrevWindow>> <hpBackTab> }

	trace add variable ::tk_strictMotif write ::tk::EventMotifBindings
	set ::tk_strictMotif $::tk_strictMotif
	# On unix, we want to always display entry/text selection,
	# regardless of which window has focus
	set ::tk::AlwaysShowSelection 1
    }
    "win32" {
	event add <<Cut>>		<Control-x> <Shift-Delete> <Control-Lock-X>
	event add <<Copy>>		<Control-c> <Control-Insert> <Control-Lock-C>
	event add <<Paste>>		<Control-v> <Shift-Insert> <Control-Lock-V>
	event add <<PasteSelection>>	<ButtonRelease-2>
  	event add <<Undo>>		<Control-z> <Control-Lock-Z>
	event add <<Redo>>		<Control-y> <Control-Lock-Y>
	event add <<ContextMenu>>	<Button-3>

<<<<<<< HEAD
	event add <<SelectAll>>		<Control-/> <Control-a> <Control-Lock-A>
	event add <<SelectNone>>	<Control-\\>
=======
	event add <<SelectAll>>		<Control-slash> <Control-a> <Control-Lock-A>
	event add <<SelectNone>>	<Control-backslash>
>>>>>>> 6b964438
	event add <<NextChar>>		<Right>
	event add <<SelectNextChar>>	<Shift-Right>
	event add <<PrevChar>>		<Left>
	event add <<SelectPrevChar>>	<Shift-Left>
	event add <<NextWord>>		<Control-Right>
	event add <<SelectNextWord>>	<Control-Shift-Right>
	event add <<PrevWord>>		<Control-Left>
	event add <<SelectPrevWord>>	<Control-Shift-Left>
	event add <<LineStart>>		<Home>
	event add <<SelectLineStart>>	<Shift-Home>
	event add <<LineEnd>>		<End>
	event add <<SelectLineEnd>>	<Shift-End>
	event add <<PrevLine>>		<Up>
	event add <<NextLine>>		<Down>
	event add <<SelectPrevLine>>	<Shift-Up>
	event add <<SelectNextLine>>	<Shift-Down>
	event add <<PrevPara>>		<Control-Up>
	event add <<NextPara>>		<Control-Down>
	event add <<SelectPrevPara>>	<Control-Shift-Up>
	event add <<SelectNextPara>>	<Control-Shift-Down>
	event add <<ToggleSelection>>	<Control-Button-1>
    }
    "aqua" {
	event add <<Cut>>		<Command-x> <F2> <Command-Lock-X>
	event add <<Copy>>		<Command-c> <F3> <Command-Lock-C>
	event add <<Paste>>		<Command-v> <F4> <Command-Lock-V>
	event add <<PasteSelection>>	<ButtonRelease-3>
	event add <<Clear>>		<Clear>
	event add <<ContextMenu>>	<Button-2>

	# Official bindings
	# See http://support.apple.com/kb/HT1343
	event add <<SelectAll>>		<Command-a>
	#Attach function keys not otherwise assigned to this event so they no-op - workaround for bug 0e6930dfe7
	event add <<SelectNone>>	<Option-Command-a> <F5> <F1> <F5> <F6> <F7> <F8> <F9> <F10> <F11> <F12>
	event add <<Undo>>		<Command-z> <Command-Lock-Z>
	event add <<Redo>>		<Shift-Command-z> <Shift-Command-Lock-z>
	event add <<NextChar>>		<Right> <Control-f> <Control-Lock-F>
	event add <<SelectNextChar>>	<Shift-Right> <Shift-Control-F> <Shift-Control-Lock-F>
	event add <<PrevChar>>		<Left> <Control-b> <Control-Lock-B>
	event add <<SelectPrevChar>>	<Shift-Left> <Shift-Control-B> <Shift-Control-Lock-B>
	event add <<NextWord>>		<Option-Right>
	event add <<SelectNextWord>>	<Shift-Option-Right>
	event add <<PrevWord>>		<Option-Left>
	event add <<SelectPrevWord>>	<Shift-Option-Left>
	event add <<LineStart>>		<Home> <Command-Left> <Control-a> <Control-Lock-A>
	event add <<SelectLineStart>>	<Shift-Home> <Shift-Command-Left> <Shift-Control-A> <Shift-Control-Lock-A>
	event add <<LineEnd>>		<End> <Command-Right> <Control-e> <Control-Lock-E>
	event add <<SelectLineEnd>>	<Shift-End> <Shift-Command-Right> <Shift-Control-E> <Shift-Control-Lock-E>
	event add <<PrevLine>>		<Up> <Control-p> <Control-Lock-P>
	event add <<SelectPrevLine>>	<Shift-Up> <Shift-Control-P> <Shift-Control-Lock-P>
	event add <<NextLine>>		<Down> <Control-n> <Control-Lock-N>
	event add <<SelectNextLine>>	<Shift-Down> <Shift-Control-N> <Shift-Control-Lock-N>
	# Not official, but logical extensions of above. Also derived from
	# bindings present in MS Word on OSX.
	event add <<PrevPara>>		<Option-Up>
	event add <<NextPara>>		<Option-Down>
	event add <<SelectPrevPara>>	<Shift-Option-Up>
	event add <<SelectNextPara>>	<Shift-Option-Down>
	event add <<ToggleSelection>>	<Command-Button-1>
    }
}

# ----------------------------------------------------------------------
# Read in files that define all of the class bindings.
# ----------------------------------------------------------------------

if {$::tk_library ne ""} {
    proc ::tk::SourceLibFile {file} {
        namespace eval :: [list source [file join $::tk_library $file.tcl]]
    }
    namespace eval ::tk {
	SourceLibFile icons
	SourceLibFile button
	SourceLibFile entry
	SourceLibFile listbox
	SourceLibFile menu
	SourceLibFile panedwindow
	SourceLibFile scale
	SourceLibFile scrlbar
	SourceLibFile spinbox
	SourceLibFile text
    }
}

# ----------------------------------------------------------------------
# Default bindings for keyboard traversal.
# ----------------------------------------------------------------------

event add <<PrevWindow>> <Shift-Tab>
event add <<NextWindow>> <Tab>
bind all <<NextWindow>> {tk::TabToWindow [tk_focusNext %W]}
bind all <<PrevWindow>> {tk::TabToWindow [tk_focusPrev %W]}

# ::tk::CancelRepeat --
# This procedure is invoked to cancel an auto-repeat action described
# by ::tk::Priv(afterId).  It's used by several widgets to auto-scroll
# the widget when the mouse is dragged out of the widget with a
# button pressed.
#
# Arguments:
# None.

proc ::tk::CancelRepeat {} {
    variable ::tk::Priv
    after cancel $Priv(afterId)
    set Priv(afterId) {}
}

# ::tk::TabToWindow --
# This procedure moves the focus to the given widget.
# It sends a <<TraverseOut>> virtual event to the previous focus window,
# if any, before changing the focus, and a <<TraverseIn>> event
# to the new focus window afterwards.
#
# Arguments:
# w - Window to which focus should be set.

proc ::tk::TabToWindow {w} {
    set focus [focus]
    if {$focus ne ""} {
	event generate $focus <<TraverseOut>>
    }
    focus $w
    event generate $w <<TraverseIn>>
}

# ::tk::UnderlineAmpersand --
#	This procedure takes some text with ampersand and returns text w/o
#	ampersand and position of the ampersand.  Double ampersands are
#	converted to single ones.  Position returned is -1 when there is no
#	ampersand.
#
proc ::tk::UnderlineAmpersand {text} {
    set s [string map {&& & & \ufeff} $text]
    set idx [string first \ufeff $s]
    return [list [string map {\ufeff {}} $s] $idx]
}

# ::tk::SetAmpText --
#	Given widget path and text with "magic ampersands", sets -text and
#	-underline options for the widget
#
proc ::tk::SetAmpText {widget text} {
    lassign [UnderlineAmpersand $text] newtext under
    $widget configure -text $newtext -underline $under
}

# ::tk::AmpWidget --
#	Creates new widget, turning -text option into -text and -underline
#	options, returned by ::tk::UnderlineAmpersand.
#
proc ::tk::AmpWidget {class path args} {
    set options {}
    foreach {opt val} $args {
	if {$opt eq "-text"} {
	    lassign [UnderlineAmpersand $val] newtext under
	    lappend options -text $newtext -underline $under
	} else {
	    lappend options $opt $val
	}
    }
    set result [$class $path {*}$options]
    if {[string match "*button" $class]} {
	bind $path <<AltUnderlined>> [list $path invoke]
    }
    return $result
}

# ::tk::AmpMenuArgs --
#	Processes arguments for a menu entry, turning -label option into
#	-label and -underline options, returned by ::tk::UnderlineAmpersand.
#      The cmd argument is supposed to be either "add" or "entryconfigure"
#
proc ::tk::AmpMenuArgs {widget cmd type args} {
    set options {}
    foreach {opt val} $args {
	if {$opt eq "-label"} {
	    lassign [UnderlineAmpersand $val] newlabel under
	    lappend options -label $newlabel -underline $under
	} else {
	    lappend options $opt $val
	}
    }
    $widget $cmd $type {*}$options
}

# ::tk::FindAltKeyTarget --
#	Search recursively through the hierarchy of visible widgets to find
#	button or label which has $char as underlined character.
#
proc ::tk::FindAltKeyTarget {path char} {
    set class [winfo class $path]
    if {$class in {
	Button Checkbutton Label Radiobutton
	TButton TCheckbutton TLabel TRadiobutton
    } && [string equal -nocase $char \
	    [string index [$path cget -text] [$path cget -underline]]]} {
	return $path
    }
    set subwins [concat [grid slaves $path] [pack slaves $path] \
	    [place slaves $path]]
    if {$class eq "Canvas"} {
	foreach item [$path find all] {
	    if {[$path type $item] eq "window"} {
		set w [$path itemcget $item -window]
		if {$w ne ""} {lappend subwins $w}
	    }
	}
    } elseif {$class eq "Text"} {
	lappend subwins {*}[$path window names]
    }
    foreach child $subwins {
	set target [FindAltKeyTarget $child $char]
	if {$target ne ""} {
	    return $target
	}
    }
}

# ::tk::AltKeyInDialog --
#	<Alt-Key> event handler for standard dialogs. Sends <<AltUnderlined>>
#	to button or label which has appropriate underlined character.
#
proc ::tk::AltKeyInDialog {path key} {
    set target [FindAltKeyTarget $path $key]
    if {$target ne ""} {
	event generate $target <<AltUnderlined>>
    }
}

# ::tk::mcmaxamp --
#	Replacement for mcmax, used for texts with "magic ampersand" in it.
#

proc ::tk::mcmaxamp {args} {
    set maxlen 0
    foreach arg $args {
	# Should we run [mc] in caller's namespace?
	lassign [UnderlineAmpersand [mc $arg]] msg
	set length [string length $msg]
	if {$length > $maxlen} {
	    set maxlen $length
	}
    }
    return $maxlen
}

# For now, turn off the custom mdef proc for the Mac:

if {[tk windowingsystem] eq "aqua"} {
    namespace eval ::tk::mac {
	set useCustomMDEF 0
    }
}


if {[tk windowingsystem] eq "aqua"} {
    #stub procedures to respond to "do script" Apple Events
    proc ::tk::mac::DoScriptFile {file} {
    	source $file
    }
    proc ::tk::mac::DoScriptText {script} {
    	eval $script
    }
}

# Create a dictionary to store the starting index of the IME marked
# text in an Entry or Text widget.

set ::tk::Priv(IMETextMark) [dict create]

# Run the Ttk themed widget set initialization
if {$::ttk::library ne ""} {
    uplevel \#0 [list source $::ttk::library/ttk.tcl]
}

# Local Variables:
# mode: tcl
# fill-column: 78
# End:<|MERGE_RESOLUTION|>--- conflicted
+++ resolved
@@ -386,13 +386,8 @@
 	# On Darwin/Aqua, buttons from left to right are 1,3,2.  On Darwin/X11 with recent
 	# XQuartz as the X server, they are 1,2,3; other X servers may differ.
 
-<<<<<<< HEAD
 	event add <<SelectAll>>		<Control-/>
 	event add <<SelectNone>>	<Control-\\>
-=======
-	event add <<SelectAll>>		<Control-slash>
-	event add <<SelectNone>>	<Control-backslash>
->>>>>>> 6b964438
 	event add <<NextChar>>		<Right>
 	event add <<SelectNextChar>>	<Shift-Right>
 	event add <<PrevChar>>		<Left>
@@ -440,13 +435,8 @@
 	event add <<Redo>>		<Control-y> <Control-Lock-Y>
 	event add <<ContextMenu>>	<Button-3>
 
-<<<<<<< HEAD
 	event add <<SelectAll>>		<Control-/> <Control-a> <Control-Lock-A>
 	event add <<SelectNone>>	<Control-\\>
-=======
-	event add <<SelectAll>>		<Control-slash> <Control-a> <Control-Lock-A>
-	event add <<SelectNone>>	<Control-backslash>
->>>>>>> 6b964438
 	event add <<NextChar>>		<Right>
 	event add <<SelectNextChar>>	<Shift-Right>
 	event add <<PrevChar>>		<Left>
