--- conflicted
+++ resolved
@@ -469,21 +469,12 @@
     tk::MouseWheel %W x [tk::ScaleNum %D] -1.2 pixels
 }
 bind Text <TouchpadScroll> {
-<<<<<<< HEAD
-    lassign [tk::PreciseScrollDeltas %D] tk::Priv::deltaX tk::Priv::deltaY
-    if {$tk::Priv::deltaX != 0} {
-	%W xview scroll [tk::ScaleNum [expr {-$tk::Priv::deltaX}]] pixels
-    }
-    if {$tk::Priv::deltaY != 0} {
-	%W yview scroll [tk::ScaleNum [expr {-$tk::Priv::deltaY}]] pixels
-=======
     lassign [tk::PreciseScrollDeltas %D] tk::Priv(deltaX) tk::Priv(deltaY)
     if {$tk::Priv(deltaX) != 0} {
 	%W xview scroll [tk::ScaleNum [expr {-$tk::Priv(deltaX)}]] pixels
     }
     if {$tk::Priv(deltaY) != 0} {
 	%W yview scroll [tk::ScaleNum [expr {-$tk::Priv(deltaY)}]] pixels
->>>>>>> 1c7e4150
     }
 }
 
