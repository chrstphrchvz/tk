# text.tcl --
#
# This file defines the default bindings for Tk text widgets and provides
# procedures that help in implementing the bindings.
#
# Copyright © 1992-1994 The Regents of the University of California.
# Copyright © 1994-1997 Sun Microsystems, Inc.
# Copyright © 1998 Scriptics Corporation.
#
# See the file "license.terms" for information on usage and redistribution
# of this file, and for a DISCLAIMER OF ALL WARRANTIES.
#

#-------------------------------------------------------------------------
# Elements of ::tk::Priv that are used in this file:
#
# afterId -		If non-null, it means that auto-scanning is underway
#			and it gives the "after" id for the next auto-scan
#			command to be executed.
# char -		Character position on the line;  kept in order
#			to allow moving up or down past short lines while
#			still remembering the desired position.
# mouseMoved -		Non-zero means the mouse has moved a significant
#			amount since the button went down (so, for example,
#			start dragging out a selection).
# prevPos -		Used when moving up or down lines via the keyboard.
#			Keeps track of the previous insert position, so
#			we can distinguish a series of ups and downs, all
#			in a row, from a new up or down.
# selectMode -		The style of selection currently underway:
#			char, word, or line.
# x, y -		Last known mouse coordinates for scanning
#			and auto-scanning.
#
#-------------------------------------------------------------------------

#-------------------------------------------------------------------------
# The code below creates the default class bindings for text widgets.
#-------------------------------------------------------------------------



# Standard Motif bindings:

bind Text <Button-1> {
    tk::TextButton1 %W %x %y
    %W tag remove sel 0.0 end
}
bind Text <B1-Motion> {
    set tk::Priv(x) %x
    set tk::Priv(y) %y
    tk::TextSelectTo %W %x %y
}
bind Text <Double-Button-1> {
    set tk::Priv(selectMode) word
    tk::TextSelectTo %W %x %y
    catch {%W mark set insert sel.first}
}
bind Text <Triple-Button-1> {
    set tk::Priv(selectMode) line
    tk::TextSelectTo %W %x %y
    catch {%W mark set insert sel.first}
}
bind Text <Shift-Button-1> {
    tk::TextResetAnchor %W @%x,%y
    set tk::Priv(selectMode) char
    tk::TextSelectTo %W %x %y
}
bind Text <Double-Shift-Button-1>	{
    set tk::Priv(selectMode) word
    tk::TextSelectTo %W %x %y 1
}
bind Text <Triple-Shift-Button-1>	{
    set tk::Priv(selectMode) line
    tk::TextSelectTo %W %x %y
}
bind Text <B1-Leave> {
    set tk::Priv(x) %x
    set tk::Priv(y) %y
    tk::TextAutoScan %W
}
bind Text <B1-Enter> {
    tk::CancelRepeat
}
bind Text <ButtonRelease-1> {
    tk::CancelRepeat
}

bind Text <Control-Button-1> {
    %W mark set insert @%x,%y
    # An operation that moves the insert mark without making it
    # one end of the selection must insert an autoseparator
    if {[%W cget -autoseparators]} {
	%W edit separator
    }
}
# stop an accidental double click triggering <Double-Button-1>
bind Text <Double-Control-Button-1> { # nothing }
# stop an accidental movement triggering <B1-Motion>
bind Text <Control-B1-Motion> { # nothing }
bind Text <<PrevChar>> {
    tk::TextSetCursor %W insert-1displayindices
}
bind Text <<NextChar>> {
    tk::TextSetCursor %W insert+1displayindices
}
bind Text <<PrevLine>> {
    tk::TextSetCursor %W [tk::TextUpDownLine %W -1]
}
bind Text <<NextLine>> {
    tk::TextSetCursor %W [tk::TextUpDownLine %W 1]
}
bind Text <<SelectPrevChar>> {
    tk::TextKeySelect %W [%W index {insert - 1displayindices}]
}
bind Text <<SelectNextChar>> {
    tk::TextKeySelect %W [%W index {insert + 1displayindices}]
}
bind Text <<SelectPrevLine>> {
    tk::TextKeySelect %W [tk::TextUpDownLine %W -1]
}
bind Text <<SelectNextLine>> {
    tk::TextKeySelect %W [tk::TextUpDownLine %W 1]
}
bind Text <<PrevWord>> {
    tk::TextSetCursor %W [tk::TextPrevPos %W insert tcl_startOfPreviousWord]
}
bind Text <<NextWord>> {
    tk::TextSetCursor %W [tk::TextNextWord %W insert]
}
bind Text <<PrevPara>> {
    tk::TextSetCursor %W [tk::TextPrevPara %W insert]
}
bind Text <<NextPara>> {
    tk::TextSetCursor %W [tk::TextNextPara %W insert]
}
bind Text <<SelectPrevWord>> {
    tk::TextKeySelect %W [tk::TextPrevPos %W insert tcl_startOfPreviousWord]
}
bind Text <<SelectNextWord>> {
    tk::TextKeySelect %W [tk::TextNextWord %W insert]
}
bind Text <<SelectPrevPara>> {
    tk::TextKeySelect %W [tk::TextPrevPara %W insert]
}
bind Text <<SelectNextPara>> {
    tk::TextKeySelect %W [tk::TextNextPara %W insert]
}
bind Text <Prior> {
    tk::TextSetCursor %W [tk::TextScrollPages %W -1]
}
bind Text <Shift-Prior> {
    tk::TextKeySelect %W [tk::TextScrollPages %W -1]
}
bind Text <Next> {
    tk::TextSetCursor %W [tk::TextScrollPages %W 1]
}
bind Text <Shift-Next> {
    tk::TextKeySelect %W [tk::TextScrollPages %W 1]
}
bind Text <Control-Prior> {
    %W xview scroll -1 page
}
bind Text <Control-Next> {
    %W xview scroll 1 page
}

bind Text <<LineStart>> {
    tk::TextSetCursor %W {insert display linestart}
}
bind Text <<SelectLineStart>> {
    tk::TextKeySelect %W {insert display linestart}
}
bind Text <<LineEnd>> {
    tk::TextSetCursor %W {insert display lineend}
}
bind Text <<SelectLineEnd>> {
    tk::TextKeySelect %W {insert display lineend}
}
bind Text <Control-Home> {
    tk::TextSetCursor %W 1.0
}
bind Text <Control-Shift-Home> {
    tk::TextKeySelect %W 1.0
}
bind Text <Control-End> {
    tk::TextSetCursor %W {end - 1 indices}
}
bind Text <Control-Shift-End> {
    tk::TextKeySelect %W {end - 1 indices}
}

bind Text <Tab> {
    if {[%W cget -state] eq "normal"} {
	tk::TextInsert %W \t
	focus %W
	break
    }
}
bind Text <Shift-Tab> {
    # Needed only to keep <Tab> binding from triggering;  doesn't
    # have to actually do anything.
    break
}
bind Text <Control-Tab> {
    focus [tk_focusNext %W]
}
bind Text <Control-Shift-Tab> {
    focus [tk_focusPrev %W]
}
bind Text <Control-i> {
    tk::TextInsert %W \t
}
bind Text <Return> {
    tk::TextInsert %W \n
    if {[%W cget -autoseparators]} {
	%W edit separator
    }
}
bind Text <Delete> {
    if {[tk::TextCursorInSelection %W]} {
	%W delete sel.first sel.last
    } else {
	if {[%W compare end != insert+1c]} {
	    %W delete insert
	}
	%W see insert
    }
}
bind Text <BackSpace> {
    if {[tk::TextCursorInSelection %W]} {
	%W delete sel.first sel.last
    } else {
	if {[%W compare insert != 1.0]} {
	    %W delete insert-1c
	}
	%W see insert
    }
}

bind Text <Control-space> {
    %W mark set [tk::TextAnchor %W] insert
}
bind Text <Select> {
    %W mark set [tk::TextAnchor %W] insert
}
bind Text <Control-Shift-space> {
    set tk::Priv(selectMode) char
    tk::TextKeyExtend %W insert
}
bind Text <Shift-Select> {
    set tk::Priv(selectMode) char
    tk::TextKeyExtend %W insert
}
bind Text <<SelectAll>> {
    %W tag add sel 1.0 end
}
bind Text <<SelectNone>> {
    %W tag remove sel 1.0 end
    # An operation that clears the selection must insert an autoseparator,
    # because the selection operation may have moved the insert mark
    if {[%W cget -autoseparators]} {
	%W edit separator
    }
}
bind Text <<Cut>> {
    tk_textCut %W
}
bind Text <<Copy>> {
    tk_textCopy %W
}
bind Text <<Paste>> {
    tk_textPaste %W
}
bind Text <<Clear>> {
    # Make <<Clear>> an atomic operation on the Undo stack,
    # i.e. separate it from other delete operations on either side
    if {[%W cget -autoseparators]} {
	%W edit separator
    }
    catch {%W delete sel.first sel.last}
    if {[%W cget -autoseparators]} {
	%W edit separator
    }
}
bind Text <<PasteSelection>> {
    if {$tk_strictMotif || ![info exists tk::Priv(mouseMoved)]
	    || !$tk::Priv(mouseMoved)} {
	tk::TextPasteSelection %W %x %y
    }
}
bind Text <Insert> {
    catch {tk::TextInsert %W [::tk::GetSelection %W PRIMARY]}
}
bind Text <Key> {
    tk::TextInsert %W %A
}

# Ignore all Alt, Meta, and Control keypresses unless explicitly bound.
# Otherwise, if a widget binding for one of these is defined, the
# <Key> class binding will also fire and insert the character,
# which is wrong.  Ditto for <Escape>.

bind Text <Alt-Key> {# nothing }
bind Text <Meta-Key> {# nothing}
bind Text <Control-Key> {# nothing}
bind Text <Escape> {# nothing}
bind Text <KP_Enter> {# nothing}
<<<<<<< HEAD
bind Text <Command-Key> {# nothing}
=======
if {[tk windowingsystem] eq "aqua"} {
    bind Text <Command-Key> {# nothing}
    bind Text <Mod4-Key> {# nothing}
}
>>>>>>> 9519ffb3

# Additional emacs-like bindings:

bind Text <Control-d> {
    if {!$tk_strictMotif && [%W compare end != insert+1c]} {
	%W delete insert
    }
}
bind Text <Control-k> {
    if {!$tk_strictMotif && [%W compare end != insert+1c]} {
	if {[%W compare insert == {insert lineend}]} {
	    %W delete insert
	} else {
	    %W delete insert {insert lineend}
	}
    }
}
bind Text <Control-o> {
    if {!$tk_strictMotif} {
	%W insert insert \n
	%W mark set insert insert-1c
    }
}
bind Text <Control-t> {
    if {!$tk_strictMotif} {
	tk::TextTranspose %W
    }
}

bind Text <<Undo>> {
    # An Undo operation may remove the separator at the top of the Undo stack.
    # Then the item at the top of the stack gets merged with the subsequent changes.
    # Place separators before and after Undo to prevent this.
    if {[%W cget -autoseparators]} {
	%W edit separator
    }
    catch { %W edit undo }
    if {[%W cget -autoseparators]} {
	%W edit separator
    }
}

bind Text <<Redo>> {
    catch { %W edit redo }
}

bind Text <Meta-b> {
    if {!$tk_strictMotif} {
	tk::TextSetCursor %W [tk::TextPrevPos %W insert tcl_startOfPreviousWord]
    }
}
bind Text <Meta-d> {
    if {!$tk_strictMotif && [%W compare end != insert+1c]} {
	%W delete insert [tk::TextNextWord %W insert]
    }
}
bind Text <Meta-f> {
    if {!$tk_strictMotif} {
	tk::TextSetCursor %W [tk::TextNextWord %W insert]
    }
}
bind Text <Meta-less> {
    if {!$tk_strictMotif} {
	tk::TextSetCursor %W 1.0
    }
}
bind Text <Meta-greater> {
    if {!$tk_strictMotif} {
	tk::TextSetCursor %W end-1c
    }
}
bind Text <Meta-BackSpace> {
    if {!$tk_strictMotif} {
	%W delete [tk::TextPrevPos %W insert tcl_startOfPreviousWord] insert
    }
}
bind Text <Meta-Delete> {
    if {!$tk_strictMotif} {
	%W delete [tk::TextPrevPos %W insert tcl_startOfPreviousWord] insert
    }
}

# Bindings for IME text input.

bind Text <<TkStartIMEMarkedText>> {
    dict set ::tk::Priv(IMETextMark) "%W" [%W index insert]
}
bind Text <<TkEndIMEMarkedText>> {
    ::tk::TextEndIMEMarkedText %W
}
bind Text <<TkClearIMEMarkedText>> {
    %W delete IMEmarkedtext.first IMEmarkedtext.last
}
bind Text <<TkAccentBackspace>> {
    %W delete insert-1c
}

# ::tk::TextEndIMEMarkedText --
#
# Handles input method text marking in a text widget.
#
# Arguments:
# w -	The text widget

proc ::tk::TextEndIMEMarkedText {w} {
    variable Priv
    if {[catch {
	set mark [dict get $Priv(IMETextMark) $w]
    }]} {
	bell
	return
    }
    $w tag add IMEmarkedtext $mark insert
    $w tag configure IMEmarkedtext -underline on
}

# Macintosh only bindings:

if {[tk windowingsystem] eq "aqua"} {
bind Text <Control-v> {
    tk::TextScrollPages %W 1
}

# End of Mac only bindings
}

# A few additional bindings of my own.

bind Text <Control-h> {
    if {!$tk_strictMotif && [%W compare insert != 1.0]} {
	%W delete insert-1c
	%W see insert
    }
}
bind Text <Button-2> {
    if {!$tk_strictMotif} {
	tk::TextScanMark %W %x %y
    }
}
bind Text <B2-Motion> {
    if {!$tk_strictMotif} {
	tk::TextScanDrag %W %x %y
    }
}
set ::tk::Priv(prevPos) {}

bind Text <MouseWheel> {
    tk::MouseWheel %W y %D -4.0 pixels
}
bind Text <Option-MouseWheel> {
    tk::MouseWheel %W y %D -1.2 pixels
}
bind Text <Shift-MouseWheel> {
    tk::MouseWheel %W x %D -4.0 pixels
}
bind Text <Shift-Option-MouseWheel> {
    tk::MouseWheel %W x %D -1.2 pixels
}

# ::tk::TextClosestGap --
# Given x and y coordinates, this procedure finds the closest boundary
# between characters to the given coordinates and returns the index
# of the character just after the boundary.
#
# Arguments:
# w -		The text window.
# x -		X-coordinate within the window.
# y -		Y-coordinate within the window.

proc ::tk::TextClosestGap {w x y} {
    set pos [$w index @$x,$y]
    set bbox [$w bbox $pos]
    if {$bbox eq ""} {
	return $pos
    }
    if {($x - [lindex $bbox 0]) < ([lindex $bbox 2]/2)} {
	return $pos
    }
    $w index "$pos + 1 char"
}

# ::tk::TextButton1 --
# This procedure is invoked to handle button-1 presses in text
# widgets.  It moves the insertion cursor, sets the selection anchor,
# and claims the input focus.
#
# Arguments:
# w -		The text window in which the button was pressed.
# x -		The x-coordinate of the button press.
# y -		The x-coordinate of the button press.

proc ::tk::TextButton1 {w x y} {
    variable ::tk::Priv

    set Priv(selectMode) char
    set Priv(mouseMoved) 0
    set Priv(pressX) $x
    set anchorname [tk::TextAnchor $w]
    $w mark set insert [TextClosestGap $w $x $y]
    $w mark set $anchorname insert
    # Set the anchor mark's gravity depending on the click position
    # relative to the gap
    set bbox [$w bbox [$w index $anchorname]]
    if {$x > [lindex $bbox 0]} {
	$w mark gravity $anchorname right
    } else {
	$w mark gravity $anchorname left
    }
    focus $w
    if {[$w cget -autoseparators]} {
	$w edit separator
    }
}

# ::tk::TextSelectTo --
# This procedure is invoked to extend the selection, typically when
# dragging it with the mouse.  Depending on the selection mode (character,
# word, line) it selects in different-sized units.  This procedure
# ignores mouse motions initially until the mouse has moved from
# one character to another or until there have been multiple clicks.
#
# Note that the 'anchor' is implemented programmatically using
# a text widget mark, and uses a name that will be unique for each
# text widget (even when there are multiple peers).  Currently the
# anchor is considered private to Tk, hence the name 'tk::anchor$w'.
#
# Arguments:
# w -		The text window in which the button was pressed.
# x -		Mouse x position.
# y - 		Mouse y position.

set ::tk::Priv(textanchoruid) 0

proc ::tk::TextAnchor {w} {
    variable Priv
    if {![info exists Priv(textanchor,$w)]} {
        set Priv(textanchor,$w) tk::anchor[incr Priv(textanchoruid)]
    }
    return $Priv(textanchor,$w)
}

proc ::tk::TextSelectTo {w x y {extend 0}} {
    variable ::tk::Priv

    set anchorname [tk::TextAnchor $w]
    set cur [TextClosestGap $w $x $y]
    if {[catch {$w index $anchorname}]} {
	$w mark set $anchorname $cur
    }
    set anchor [$w index $anchorname]
    if {[$w compare $cur != $anchor] || (abs($Priv(pressX) - $x) >= 3)} {
	set Priv(mouseMoved) 1
    }
    switch -- $Priv(selectMode) {
	char {
	    if {[$w compare $cur < $anchorname]} {
		set first $cur
		set last $anchorname
	    } else {
		set first $anchorname
		set last $cur
	    }
	}
	word {
	    # Set initial range based only on the anchor (1 char min width)
	    if {[$w mark gravity $anchorname] eq "right"} {
		set first $anchorname
		set last "$anchorname + 1c"
	    } else {
		set first "$anchorname - 1c"
		set last $anchorname
	    }
	    # Extend range (if necessary) based on the current point
	    if {[$w compare $cur < $first]} {
		set first $cur
	    } elseif {[$w compare $cur > $last]} {
		set last $cur
	    }

	    # Now find word boundaries
	    set first [TextPrevPos $w "$first + 1c" tcl_wordBreakBefore]
	    set last [TextNextPos $w "$last - 1c" tcl_wordBreakAfter]
	}
	line {
	    # Set initial range based only on the anchor
	    set first "$anchorname linestart"
	    set last "$anchorname lineend"

	    # Extend range (if necessary) based on the current point
	    if {[$w compare $cur < $first]} {
		set first "$cur linestart"
	    } elseif {[$w compare $cur > $last]} {
		set last "$cur lineend"
	    }
	    set first [$w index $first]
	    set last [$w index "$last + 1c"]
	}
    }
    if {$Priv(mouseMoved) || ($Priv(selectMode) ne "char")} {
	$w tag remove sel 0.0 end
	$w mark set insert $cur
	$w tag add sel $first $last
	$w tag remove sel $last end
	update idletasks
    }
}

# ::tk::TextKeyExtend --
# This procedure handles extending the selection from the keyboard,
# where the point to extend to is really the boundary between two
# characters rather than a particular character.
#
# Arguments:
# w -		The text window.
# index -	The point to which the selection is to be extended.

proc ::tk::TextKeyExtend {w index} {

    set anchorname [tk::TextAnchor $w]
    set cur [$w index $index]
    if {[catch {$w index $anchorname}]} {
	$w mark set $anchorname $cur
    }
    set anchor [$w index $anchorname]
    if {[$w compare $cur < $anchorname]} {
	set first $cur
	set last $anchorname
    } else {
	set first $anchorname
	set last $cur
    }
    $w tag remove sel 0.0 $first
    $w tag add sel $first $last
    $w tag remove sel $last end
}

# ::tk::TextPasteSelection --
# This procedure sets the insertion cursor to the mouse position,
# inserts the selection, and sets the focus to the window.
#
# Arguments:
# w -		The text window.
# x, y - 	Position of the mouse.

proc ::tk::TextPasteSelection {w x y} {
    $w mark set insert [TextClosestGap $w $x $y]
    if {![catch {::tk::GetSelection $w PRIMARY} sel]} {
	set oldSeparator [$w cget -autoseparators]
	if {$oldSeparator} {
	    $w configure -autoseparators 0
	    $w edit separator
	}
	$w insert insert $sel
	if {$oldSeparator} {
	    $w edit separator
	    $w configure -autoseparators 1
	}
    }
    if {[$w cget -state] eq "normal"} {
	focus $w
    }
}

# ::tk::TextAutoScan --
# This procedure is invoked when the mouse leaves a text window
# with button 1 down.  It scrolls the window up, down, left, or right,
# depending on where the mouse is (this information was saved in
# ::tk::Priv(x) and ::tk::Priv(y)), and reschedules itself as an "after"
# command so that the window continues to scroll until the mouse
# moves back into the window or the mouse button is released.
#
# Arguments:
# w -		The text window.

proc ::tk::TextAutoScan {w} {
    variable ::tk::Priv
    if {![winfo exists $w]} {
	return
    }
    if {$Priv(y) >= [winfo height $w]} {
	$w yview scroll [expr {1 + $Priv(y) - [winfo height $w]}] pixels
    } elseif {$Priv(y) < 0} {
	$w yview scroll [expr {-1 + $Priv(y)}] pixels
    } elseif {$Priv(x) >= [winfo width $w]} {
	$w xview scroll 2 units
    } elseif {$Priv(x) < 0} {
	$w xview scroll -2 units
    } else {
	return
    }
    TextSelectTo $w $Priv(x) $Priv(y)
    set Priv(afterId) [after 50 [list tk::TextAutoScan $w]]
}

# ::tk::TextSetCursor
# Move the insertion cursor to a given position in a text.  Also
# clears the selection, if there is one in the text, and makes sure
# that the insertion cursor is visible.  Also, don't let the insertion
# cursor appear on the dummy last line of the text.
#
# Arguments:
# w -		The text window.
# pos -		The desired new position for the cursor in the window.

proc ::tk::TextSetCursor {w pos} {
    if {[$w compare $pos == end]} {
	set pos {end - 1 chars}
    }
    $w mark set insert $pos
    $w tag remove sel 1.0 end
    $w see insert
    if {[$w cget -autoseparators]} {
	$w edit separator
    }
}

# ::tk::TextKeySelect
# This procedure is invoked when stroking out selections using the
# keyboard.  It moves the cursor to a new position, then extends
# the selection to that position.
#
# Arguments:
# w -		The text window.
# new -		A new position for the insertion cursor (the cursor hasn't
#		actually been moved to this position yet).

proc ::tk::TextKeySelect {w new} {
    set anchorname [tk::TextAnchor $w]
    if {[$w tag nextrange sel 1.0 end] eq ""} {
	if {[$w compare $new < insert]} {
	    $w tag add sel $new insert
	} else {
	    $w tag add sel insert $new
	}
	$w mark set $anchorname insert
    } else {
        if {[catch {$w index $anchorname}]} {
            $w mark set $anchorname insert
        }
	if {[$w compare $new < $anchorname]} {
	    set first $new
	    set last $anchorname
	} else {
	    set first $anchorname
	    set last $new
	}
	$w tag remove sel 1.0 $first
	$w tag add sel $first $last
	$w tag remove sel $last end
    }
    $w mark set insert $new
    $w see insert
    update idletasks
}

# ::tk::TextResetAnchor --
# Set the selection anchor to whichever end is farthest from the
# index argument.  One special trick: if the selection has two or
# fewer characters, just leave the anchor where it is.  In this
# case it doesn't matter which point gets chosen for the anchor,
# and for the things like Shift-Left and Shift-Right this produces
# better behavior when the cursor moves back and forth across the
# anchor.
#
# Arguments:
# w -		The text widget.
# index -	Position at which mouse button was pressed, which determines
#		which end of selection should be used as anchor point.

proc ::tk::TextResetAnchor {w index} {
    if {[$w tag ranges sel] eq ""} {
	# Don't move the anchor if there is no selection now; this
	# makes the widget behave "correctly" when the user clicks
	# once, then shift-clicks somewhere -- ie, the area between
	# the two clicks will be selected. [Bug: 5929].
	return
    }
    set anchorname [tk::TextAnchor $w]
    set a [$w index $index]
    set b [$w index sel.first]
    set c [$w index sel.last]
    if {[$w compare $a < $b]} {
	$w mark set $anchorname sel.last
	return
    }
    if {[$w compare $a > $c]} {
	$w mark set $anchorname sel.first
	return
    }
    scan $a "%d.%d" lineA chA
    scan $b "%d.%d" lineB chB
    scan $c "%d.%d" lineC chC
    if {$lineB < $lineC+2} {
	set total [string length [$w get $b $c]]
	if {$total <= 2} {
	    return
	}
	if {[string length [$w get $b $a]] < ($total/2)} {
	    $w mark set $anchorname sel.last
	} else {
	    $w mark set $anchorname sel.first
	}
	return
    }
    if {($lineA-$lineB) < ($lineC-$lineA)} {
	$w mark set $anchorname sel.last
    } else {
	$w mark set $anchorname sel.first
    }
}

# ::tk::TextCursorInSelection --
# Check whether the selection exists and contains the insertion cursor. Note
# that it assumes that the selection is contiguous.
#
# Arguments:
# w -		The text widget whose selection is to be checked

proc ::tk::TextCursorInSelection {w} {
    expr {
	[llength [$w tag ranges sel]]
	&& [$w compare sel.first <= insert]
	&& [$w compare sel.last >= insert]
    }
}

# ::tk::TextInsert --
# Insert a string into a text at the point of the insertion cursor.
# If there is a selection in the text, and it covers the point of the
# insertion cursor, then delete the selection before inserting.
#
# Arguments:
# w -		The text window in which to insert the string
# s -		The string to insert (usually just a single character)

proc ::tk::TextInsert {w s} {
    if {$s eq "" || [$w cget -state] eq "disabled"} {
	return
    }
    set compound 0
    if {[TextCursorInSelection $w]} {
	set oldSeparator [$w cget -autoseparators]
	if {$oldSeparator} {
	    $w configure -autoseparators 0
	    $w edit separator
	    set compound 1
	}
	$w delete sel.first sel.last
    }
    $w insert insert $s
    $w see insert
    if {$compound && $oldSeparator} {
	$w edit separator
	$w configure -autoseparators 1
    }
}

# ::tk::TextUpDownLine --
# Returns the index of the character one display line above or below the
# insertion cursor.  There is a tricky thing here: we want to maintain the
# original x position across repeated operations, even though some lines
# that will get passed through don't have enough characters to cover the
# original column.
#
# Arguments:
# w -		The text window in which the cursor is to move.
# n -		The number of display lines to move: -1 for up one line,
#		+1 for down one line.

proc ::tk::TextUpDownLine {w n} {
    variable ::tk::Priv

    set i [$w index insert]
    if {$Priv(prevPos) ne $i} {
	set Priv(textPosOrig) $i
    }
    set lines [$w count -displaylines $Priv(textPosOrig) $i]
    set new [$w index \
	    "$Priv(textPosOrig) + [expr {$lines + $n}] displaylines"]
    set Priv(prevPos) $new
    if {[$w compare $new == "end display lineend"] \
            || [$w compare $new == "insert display linestart"]} {
        set Priv(textPosOrig) $new
    }
    return $new
}

# ::tk::TextPrevPara --
# Returns the index of the beginning of the paragraph just before a given
# position in the text (the beginning of a paragraph is the first non-blank
# character after a blank line).
#
# Arguments:
# w -		The text window in which the cursor is to move.
# pos -		Position at which to start search.

proc ::tk::TextPrevPara {w pos} {
    set pos [$w index "$pos linestart"]
    while {1} {
	if {([$w get "$pos - 1 line"] eq "\n" && ([$w get $pos] ne "\n")) \
		|| $pos eq "1.0"} {
	    if {[regexp -indices -- {^[ \t]+(.)} \
		    [$w get $pos "$pos lineend"] -> index]} {
		set pos [$w index "$pos + [lindex $index 0] chars"]
	    }
	    if {[$w compare $pos != insert] || [lindex [split $pos .] 0]==1} {
		return $pos
	    }
	}
	set pos [$w index "$pos - 1 line"]
    }
}

# ::tk::TextNextPara --
# Returns the index of the beginning of the paragraph just after a given
# position in the text (the beginning of a paragraph is the first non-blank
# character after a blank line).
#
# Arguments:
# w -		The text window in which the cursor is to move.
# start -	Position at which to start search.

proc ::tk::TextNextPara {w start} {
    set pos [$w index "$start linestart + 1 line"]
    while {[$w get $pos] ne "\n"} {
	if {[$w compare $pos == end]} {
	    return [$w index "end - 1c"]
	}
	set pos [$w index "$pos + 1 line"]
    }
    while {[$w get $pos] eq "\n"} {
	set pos [$w index "$pos + 1 line"]
	if {[$w compare $pos == end]} {
	    return [$w index "end - 1c"]
	}
    }
    if {[regexp -indices -- {^[ \t]+(.)} \
	    [$w get $pos "$pos lineend"] -> index]} {
	return [$w index "$pos + [lindex $index 0] chars"]
    }
    return $pos
}

# ::tk::TextScrollPages --
# This is a utility procedure used in bindings for moving up and down
# pages and possibly extending the selection along the way.  It scrolls
# the view in the widget by the number of pages, and it returns the
# index of the character that is at the same position in the new view
# as the insertion cursor used to be in the old view.
#
# Arguments:
# w -		The text window in which the cursor is to move.
# count -	Number of pages forward to scroll;  may be negative
#		to scroll backwards.

proc ::tk::TextScrollPages {w count} {
    set bbox [$w bbox insert]
    $w yview scroll $count pages
    if {$bbox eq ""} {
	return [$w index @[expr {[winfo height $w]/2}],0]
    }
    return [$w index @[lindex $bbox 0],[lindex $bbox 1]]
}

# ::tk::TextTranspose --
# This procedure implements the "transpose" function for text widgets.
# It tranposes the characters on either side of the insertion cursor,
# unless the cursor is at the end of the line.  In this case it
# transposes the two characters to the left of the cursor.  In either
# case, the cursor ends up to the right of the transposed characters.
#
# Arguments:
# w -		Text window in which to transpose.

proc ::tk::TextTranspose w {
    set pos insert
    if {[$w compare $pos != "$pos lineend"]} {
	set pos [$w index "$pos + 1 char"]
    }
    set new [$w get "$pos - 1 char"][$w get  "$pos - 2 char"]
    if {[$w compare "$pos - 1 char" == 1.0]} {
	return
    }
    # ensure this is seen as an atomic op to undo
    set autosep [$w cget -autoseparators]
    if {$autosep} {
	$w configure -autoseparators 0
	$w edit separator
    }
    $w delete "$pos - 2 char" $pos
    $w insert insert $new
    $w see insert
    if {$autosep} {
	$w edit separator
	$w configure -autoseparators $autosep
    }
}

# ::tk_textCopy --
# This procedure copies the selection from a text widget into the
# clipboard.
#
# Arguments:
# w -		Name of a text widget.

proc ::tk_textCopy w {
    if {![catch {set data [$w get sel.first sel.last]}]} {
	clipboard clear -displayof $w
	clipboard append -displayof $w $data
    }
}

# ::tk_textCut --
# This procedure copies the selection from a text widget into the
# clipboard, then deletes the selection (if it exists in the given
# widget).
#
# Arguments:
# w -		Name of a text widget.

proc ::tk_textCut w {
    if {![catch {set data [$w get sel.first sel.last]}]} {
        # make <<Cut>> an atomic operation on the Undo stack,
        # i.e. separate it from other delete operations on either side
	set oldSeparator [$w cget -autoseparators]
	if {([$w cget -state] eq "normal") && $oldSeparator} {
	    $w edit separator
	}
	clipboard clear -displayof $w
	clipboard append -displayof $w $data
	$w delete sel.first sel.last
	if {([$w cget -state] eq "normal") && $oldSeparator} {
	    $w edit separator
	}
    }
}

# ::tk_textPaste --
# This procedure pastes the contents of the clipboard to the insertion
# point in a text widget.
#
# Arguments:
# w -		Name of a text widget.

proc ::tk_textPaste w {
    if {![catch {::tk::GetSelection $w CLIPBOARD} sel]} {
	set oldSeparator [$w cget -autoseparators]
	if {$oldSeparator} {
	    $w configure -autoseparators 0
	    $w edit separator
	}
	if {[tk windowingsystem] ne "x11"} {
	    catch { $w delete sel.first sel.last }
	}
	$w insert insert $sel
	if {$oldSeparator} {
	    $w edit separator
	    $w configure -autoseparators 1
	}
    }
}

# ::tk::TextNextWord --
# Returns the index of the next word position after a given position in the
# text.  The next word is platform dependent and may be either the next
# end-of-word position or the next start-of-word position after the next
# end-of-word position.
#
# Arguments:
# w -		The text window in which the cursor is to move.
# start -	Position at which to start search.

if {[tk windowingsystem] eq "win32"}  {
    proc ::tk::TextNextWord {w start} {
	TextNextPos $w [TextNextPos $w $start tcl_endOfWord] \
		tcl_startOfNextWord
    }
} else {
    proc ::tk::TextNextWord {w start} {
	TextNextPos $w $start tcl_endOfWord
    }
}

# ::tk::TextNextPos --
# Returns the index of the next position after the given starting
# position in the text as computed by a specified function.
#
# Arguments:
# w -		The text window in which the cursor is to move.
# start -	Position at which to start search.
# op -		Function to use to find next position.

proc ::tk::TextNextPos {w start op} {
    set text ""
    set cur $start
    while {[$w compare $cur < end]} {
	set text $text[$w get -displaychars $cur "$cur lineend + 1c"]
	set pos [$op $text 0]
	if {$pos >= 0} {
	    return [$w index "$start + $pos display chars"]
	}
	set cur [$w index "$cur lineend +1c"]
    }
    return end
}

# ::tk::TextPrevPos --
# Returns the index of the previous position before the given starting
# position in the text as computed by a specified function.
#
# Arguments:
# w -		The text window in which the cursor is to move.
# start -	Position at which to start search.
# op -		Function to use to find next position.

proc ::tk::TextPrevPos {w start op} {
    set text ""
    set cur $start
    while {[$w compare $cur > 0.0]} {
	set text [$w get -displaychars "$cur linestart - 1c" $cur]$text
	set pos [$op $text end]
	if {$pos >= 0} {
	    return [$w index "$cur linestart - 1c + $pos display chars"]
	}
	set cur [$w index "$cur linestart - 1c"]
    }
    return 0.0
}

# ::tk::TextScanMark --
#
# Marks the start of a possible scan drag operation
#
# Arguments:
# w -	The text window from which the text to get
# x -	x location on screen
# y -	y location on screen

proc ::tk::TextScanMark {w x y} {
    variable ::tk::Priv
    $w scan mark $x $y
    set Priv(x) $x
    set Priv(y) $y
    set Priv(mouseMoved) 0
}

# ::tk::TextScanDrag --
#
# Marks the start of a possible scan drag operation
#
# Arguments:
# w -	The text window from which the text to get
# x -	x location on screen
# y -	y location on screen

proc ::tk::TextScanDrag {w x y} {
    variable ::tk::Priv
    # Make sure these exist, as some weird situations can trigger the
    # motion binding without the initial press.  [Bug #220269]
    if {![info exists Priv(x)]} {
	set Priv(x) $x
    }
    if {![info exists Priv(y)]} {
	set Priv(y) $y
    }
    if {($x != $Priv(x)) || ($y != $Priv(y))} {
	set Priv(mouseMoved) 1
    }
    if {[info exists Priv(mouseMoved)] && $Priv(mouseMoved)} {
	$w scan dragto $x $y
    }
}
# ::tk::TextUndoRedoProcessMarks --
#
# This proc is executed after an undo or redo action.
# It processes the list of undo/redo marks temporarily set in the
# text widget to positions delimiting where changes happened, and
# returns a flat list of ranges. The temporary marks are removed
# from the text widget.
#
# Arguments:
# w -	The text widget

proc ::tk::TextUndoRedoProcessMarks {w} {
    set indices {}
    set undoMarks {}

    # only consider the temporary marks set by an undo/redo action
    foreach mark [$w mark names] {
        if {[string range $mark 0 11] eq "tk::undoMark"} {
            lappend undoMarks $mark
        }
    }

    # transform marks into indices
    # the number of undo/redo marks is always even, each right mark
    # completes a left mark to give a range
    # this is true because:
    #   - undo/redo only deals with insertions and deletions of text
    #   - insertions may move marks but not delete them
    #   - when deleting text, marks located inside the deleted range
    #     are not erased but moved to the start of the deletion range
    #         . this is done in TkBTreeDeleteIndexRange ("This segment
    #           refuses to die...")
    #         . because MarkDeleteProc does nothing else than returning
    #           a value indicating that marks are not deleted by this
    #           deleteProc
    #         . mark deletion rather happen through [.text mark unset xxx]
    #           which was not used _up to this point of the code_ (it
    #           is a bit later just before exiting the present proc)
    set nUndoMarks [llength $undoMarks]
    set n [expr {$nUndoMarks / 2}]
    set undoMarks [lsort -dictionary $undoMarks]
    if {$n > 0} {
	set Lmarks [lrange $undoMarks 0 [expr {$n - 1}]]
    } else {
	set Lmarks {}
    }
    set Rmarks [lrange $undoMarks $n [llength $undoMarks]]
    foreach Lmark $Lmarks Rmark $Rmarks {
        lappend indices [$w index $Lmark] [$w index $Rmark]
        $w mark unset $Lmark $Rmark
    }

    # process ranges to:
    #   - remove those already fully included in another range
    #   - merge overlapping ranges
    set ind [lsort -dictionary -stride 2 $indices]
    set indices {}

    for {set i 0} {$i < $nUndoMarks} {incr i 2} {
        set il1 [lindex $ind $i]
        set ir1 [lindex $ind [expr {$i + 1}]]
        lappend indices $il1 $ir1

        for {set j [expr {$i + 2}]} {$j < $nUndoMarks} {incr j 2} {
            set il2 [lindex $ind $j]
            set ir2 [lindex $ind [expr {$j + 1}]]

            if {[$w compare $il2 > $ir1]} {
                # second range starts after the end of first range
                # -> further second ranges do not need to be considered
                #    because ranges were sorted by increasing first index
                set j $nUndoMarks
            } else {
                if {[$w compare $ir2 > $ir1]} {
                    # second range overlaps first range
                    # -> merge them into a single range
                    set indices [lreplace $indices end-1 end]
                    lappend indices $il1 $ir2
                } else {
                    # second range is fully included in first range
                    # -> ignore it
                }
                # in both cases above, the second range shall be
                # trimmed out from the list of ranges
                set ind [lreplace $ind $j [expr {$j + 1}]]
                incr j -2
                incr nUndoMarks -2
            }
        }
    }

    return $indices
}<|MERGE_RESOLUTION|>--- conflicted
+++ resolved
@@ -306,14 +306,8 @@
 bind Text <Control-Key> {# nothing}
 bind Text <Escape> {# nothing}
 bind Text <KP_Enter> {# nothing}
-<<<<<<< HEAD
 bind Text <Command-Key> {# nothing}
-=======
-if {[tk windowingsystem] eq "aqua"} {
-    bind Text <Command-Key> {# nothing}
-    bind Text <Mod4-Key> {# nothing}
-}
->>>>>>> 9519ffb3
+bind Text <Mod4-Key> {# nothing}
 
 # Additional emacs-like bindings:
 
