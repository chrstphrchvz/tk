# entry.tcl --
#
# This file defines the default bindings for Tk entry widgets and provides
# procedures that help in implementing those bindings.
#
# Copyright (c) 1992-1994 The Regents of the University of California.
# Copyright (c) 1994-1997 Sun Microsystems, Inc.
#
# See the file "license.terms" for information on usage and redistribution
# of this file, and for a DISCLAIMER OF ALL WARRANTIES.
#

#-------------------------------------------------------------------------
# Elements of tk::Priv that are used in this file:
#
# afterId -		If non-null, it means that auto-scanning is underway
#			and it gives the "after" id for the next auto-scan
#			command to be executed.
# mouseMoved -		Non-zero means the mouse has moved a significant
#			amount since the button went down (so, for example,
#			start dragging out a selection).
# pressX -		X-coordinate at which the mouse button was pressed.
# selectMode -		The style of selection currently underway:
#			char, word, or line.
# x, y -		Last known mouse coordinates for scanning
#			and auto-scanning.
# data -		Used for Cut and Copy
#-------------------------------------------------------------------------

#-------------------------------------------------------------------------
# The code below creates the default class bindings for entries.
#-------------------------------------------------------------------------
bind Entry <<Cut>> {
    if {![catch {tk::EntryGetSelection %W} tk::Priv(data)]} {
	clipboard clear -displayof %W
	clipboard append -displayof %W $tk::Priv(data)
	%W delete sel.first sel.last
	unset tk::Priv(data)
    }
}
bind Entry <<Copy>> {
    if {![catch {tk::EntryGetSelection %W} tk::Priv(data)]} {
	clipboard clear -displayof %W
	clipboard append -displayof %W $tk::Priv(data)
	unset tk::Priv(data)
    }
}
bind Entry <<Paste>> {
    catch {
	if {[tk windowingsystem] ne "x11"} {
	    catch {
		%W delete sel.first sel.last
	    }
	}
	%W insert insert [::tk::GetSelection %W CLIPBOARD]
	tk::EntrySeeInsert %W
    }
}
bind Entry <<Clear>> {
    # ignore if there is no selection
    catch { %W delete sel.first sel.last }
}
bind Entry <<PasteSelection>> {
    if {$tk_strictMotif || ![info exists tk::Priv(mouseMoved)]
	|| !$tk::Priv(mouseMoved)} {
	tk::EntryPaste %W %x
    }
}

bind Entry <<TraverseIn>> {
    %W selection range 0 end
    %W icursor end
}

# Standard Motif bindings:

bind Entry <Button-1> {
    tk::EntryButton1 %W %x
    %W selection clear
}
bind Entry <B1-Motion> {
    set tk::Priv(x) %x
    tk::EntryMouseSelect %W %x
}
bind Entry <Double-Button-1> {
    set tk::Priv(selectMode) word
    tk::EntryMouseSelect %W %x
    catch {%W icursor sel.last}
}
bind Entry <Triple-Button-1> {
    set tk::Priv(selectMode) line
    tk::EntryMouseSelect %W %x
    catch {%W icursor sel.last}
}
bind Entry <Shift-Button-1> {
    set tk::Priv(selectMode) char
    %W selection adjust @%x
}
bind Entry <Double-Shift-Button-1>	{
    set tk::Priv(selectMode) word
    tk::EntryMouseSelect %W %x
}
bind Entry <Triple-Shift-Button-1>	{
    set tk::Priv(selectMode) line
    tk::EntryMouseSelect %W %x
}
bind Entry <B1-Leave> {
    set tk::Priv(x) %x
    tk::EntryAutoScan %W
}
bind Entry <B1-Enter> {
    tk::CancelRepeat
}
bind Entry <ButtonRelease-1> {
    tk::CancelRepeat
}
bind Entry <Control-Button-1> {
    %W icursor @%x
}

bind Entry <<PrevChar>> {
    tk::EntrySetCursor %W [expr {[%W index insert] - 1}]
}
bind Entry <<NextChar>> {
    tk::EntrySetCursor %W [expr {[%W index insert] + 1}]
}
bind Entry <<SelectPrevChar>> {
    tk::EntryKeySelect %W [expr {[%W index insert] - 1}]
    tk::EntrySeeInsert %W
}
bind Entry <<SelectNextChar>> {
    tk::EntryKeySelect %W [expr {[%W index insert] + 1}]
    tk::EntrySeeInsert %W
}
bind Entry <<PrevWord>> {
    tk::EntrySetCursor %W [tk::EntryPreviousWord %W insert]
}
bind Entry <<NextWord>> {
    tk::EntrySetCursor %W [tk::EntryNextWord %W insert]
}
bind Entry <<SelectPrevWord>> {
    tk::EntryKeySelect %W [tk::EntryPreviousWord %W insert]
    tk::EntrySeeInsert %W
}
bind Entry <<SelectNextWord>> {
    tk::EntryKeySelect %W [tk::EntryNextWord %W insert]
    tk::EntrySeeInsert %W
}
bind Entry <<LineStart>> {
    tk::EntrySetCursor %W 0
}
bind Entry <<SelectLineStart>> {
    tk::EntryKeySelect %W 0
    tk::EntrySeeInsert %W
}
bind Entry <<LineEnd>> {
    tk::EntrySetCursor %W end
}
bind Entry <<SelectLineEnd>> {
    tk::EntryKeySelect %W end
    tk::EntrySeeInsert %W
}

bind Entry <Delete> {
    if {[%W selection present]} {
	%W delete sel.first sel.last
    } else {
	%W delete insert
    }
}
bind Entry <BackSpace> {
    tk::EntryBackspace %W
}

bind Entry <Control-space> {
    %W selection from insert
}
bind Entry <Select> {
    %W selection from insert
}
bind Entry <Control-Shift-space> {
    %W selection adjust insert
}
bind Entry <Shift-Select> {
    %W selection adjust insert
}
bind Entry <<SelectAll>> {
    %W selection range 0 end
}
bind Entry <<SelectNone>> {
    %W selection clear
}
bind Entry <Key> {
    tk::CancelRepeat
    tk::EntryInsert %W %A
}

# Ignore all Alt, Meta, and Control keypresses unless explicitly bound.
# Otherwise, if a widget binding for one of these is defined, the
# <Key> class binding will also fire and insert the character,
# which is wrong.  Ditto for Escape, Return, and Tab.

bind Entry <Alt-Key> {# nothing}
bind Entry <Meta-Key> {# nothing}
bind Entry <Control-Key> {# nothing}
bind Entry <Escape> {# nothing}
bind Entry <Return> {# nothing}
bind Entry <KP_Enter> {# nothing}
bind Entry <Tab> {# nothing}
bind Entry <Prior> {# nothing}
bind Entry <Next> {# nothing}
if {[tk windowingsystem] eq "aqua"} {
    bind Entry <Command-Key> {# nothing}
}
# Tk-on-Cocoa generates characters for these two keys. [Bug 2971663]
bind Entry <<NextLine>> {# nothing}
bind Entry <<PrevLine>> {# nothing}

# On Windows, paste is done using Shift-Insert.  Shift-Insert already
# generates the <<Paste>> event, so we don't need to do anything here.
if {[tk windowingsystem] ne "win32"} {
    bind Entry <Insert> {
	catch {tk::EntryInsert %W [::tk::GetSelection %W PRIMARY]}
    }
}

# Additional emacs-like bindings:

bind Entry <Control-d> {
    if {!$tk_strictMotif} {
	%W delete insert
    }
}
bind Entry <Control-h> {
    if {!$tk_strictMotif} {
	tk::EntryBackspace %W
    }
}
bind Entry <Control-k> {
    if {!$tk_strictMotif} {
	%W delete insert end
    }
}
bind Entry <Control-t> {
    if {!$tk_strictMotif} {
	tk::EntryTranspose %W
    }
}
bind Entry <Meta-b> {
    if {!$tk_strictMotif} {
	tk::EntrySetCursor %W [tk::EntryPreviousWord %W insert]
    }
}
bind Entry <Meta-d> {
    if {!$tk_strictMotif} {
	%W delete insert [tk::EntryNextWord %W insert]
    }
}
bind Entry <Meta-f> {
    if {!$tk_strictMotif} {
	tk::EntrySetCursor %W [tk::EntryNextWord %W insert]
    }
}
bind Entry <Meta-BackSpace> {
    if {!$tk_strictMotif} {
	%W delete [tk::EntryPreviousWord %W insert] insert
    }
}
bind Entry <Meta-Delete> {
    if {!$tk_strictMotif} {
	%W delete [tk::EntryPreviousWord %W insert] insert
    }
}

# Bindings for IME text input and accents.

bind Entry <<TkStartIMEMarkedText>> {
    dict set ::tk::Priv(IMETextMark) "%W" [%W index insert]
}
bind Entry <<TkEndIMEMarkedText>> {
    if { [catch {dict get $::tk::Priv(IMETextMark) "%W"} mark] } {
	bell
    } else {
	%W selection range $mark insert
    }
}
bind Entry <<TkClearIMEMarkedText>> {
    %W delete [dict get $::tk::Priv(IMETextMark) "%W"] [%W index insert]
}
bind Entry <<TkAccentBackspace>> {
    tk::EntryBackspace %W
}

# A few additional bindings of my own.

<<<<<<< HEAD
bind Entry <Button-2> {
    if {!$tk_strictMotif} {
	::tk::EntryScanMark %W %x
=======
if {[tk windowingsystem] ne "aqua"} {
    bind Entry <2> {
        if {!$tk_strictMotif} {
        ::tk::EntryScanMark %W %x
        }
>>>>>>> ef67d7e4
    }
    bind Entry <B2-Motion> {
        if {!$tk_strictMotif} {
        ::tk::EntryScanDrag %W %x
        }
    }
} else {
    bind Entry <3> {
        if {!$tk_strictMotif} {
        ::tk::EntryScanMark %W %x
        }
    }
    bind Entry <B3-Motion> {
        if {!$tk_strictMotif} {
        ::tk::EntryScanDrag %W %x
        }
    }
}

# ::tk::EntryClosestGap --
# Given x and y coordinates, this procedure finds the closest boundary
# between characters to the given coordinates and returns the index
# of the character just after the boundary.
#
# Arguments:
# w -		The entry window.
# x -		X-coordinate within the window.

proc ::tk::EntryClosestGap {w x} {
    set pos [$w index @$x]
    set bbox [$w bbox $pos]
    if {($x - [lindex $bbox 0]) < ([lindex $bbox 2]/2)} {
	return $pos
    }
    incr pos
}

# ::tk::EntryButton1 --
# This procedure is invoked to handle button-1 presses in entry
# widgets.  It moves the insertion cursor, sets the selection anchor,
# and claims the input focus.
#
# Arguments:
# w -		The entry window in which the button was pressed.
# x -		The x-coordinate of the button press.

proc ::tk::EntryButton1 {w x} {
    variable ::tk::Priv

    set Priv(selectMode) char
    set Priv(mouseMoved) 0
    set Priv(pressX) $x
    $w icursor [EntryClosestGap $w $x]
    $w selection from insert
    if {"disabled" ne [$w cget -state]} {
	focus $w
    }
}

# ::tk::EntryMouseSelect --
# This procedure is invoked when dragging out a selection with
# the mouse.  Depending on the selection mode (character, word,
# line) it selects in different-sized units.  This procedure
# ignores mouse motions initially until the mouse has moved from
# one character to another or until there have been multiple clicks.
#
# Arguments:
# w -		The entry window in which the button was pressed.
# x -		The x-coordinate of the mouse.

proc ::tk::EntryMouseSelect {w x} {
    variable ::tk::Priv

    set cur [EntryClosestGap $w $x]
    set anchor [$w index anchor]
    if {($cur != $anchor) || (abs($Priv(pressX) - $x) >= 3)} {
	set Priv(mouseMoved) 1
    }
    switch $Priv(selectMode) {
	char {
	    if {$Priv(mouseMoved)} {
		if {$cur < $anchor} {
		    $w selection range $cur $anchor
		} elseif {$cur > $anchor} {
		    $w selection range $anchor $cur
		} else {
		    $w selection clear
		}
	    }
	}
	word {
	    if {$cur < $anchor} {
		set before [tcl_wordBreakBefore [$w get] $cur]
		set after [tcl_wordBreakAfter [$w get] [expr {$anchor-1}]]
	    } elseif {$cur > $anchor} {
		set before [tcl_wordBreakBefore [$w get] $anchor]
		set after [tcl_wordBreakAfter [$w get] [expr {$cur - 1}]]
	    } else {
		if {[$w index @$Priv(pressX)] < $anchor} {
		      incr anchor -1
		}
		set before [tcl_wordBreakBefore [$w get] $anchor]
		set after [tcl_wordBreakAfter [$w get] $anchor]
	    }
	    if {$before < 0} {
		set before 0
	    }
	    if {$after < 0} {
		set after end
	    }
	    $w selection range $before $after
	}
	line {
	    $w selection range 0 end
	}
    }
    if {$Priv(mouseMoved)} {
        $w icursor $cur
    }
    update idletasks
}

# ::tk::EntryPaste --
# This procedure sets the insertion cursor to the current mouse position,
# pastes the selection there, and sets the focus to the window.
#
# Arguments:
# w -		The entry window.
# x -		X position of the mouse.

proc ::tk::EntryPaste {w x} {
    $w icursor [EntryClosestGap $w $x]
    catch {$w insert insert [::tk::GetSelection $w PRIMARY]}
    if {"disabled" ne [$w cget -state]} {
	focus $w
    }
}

# ::tk::EntryAutoScan --
# This procedure is invoked when the mouse leaves an entry window
# with button 1 down.  It scrolls the window left or right,
# depending on where the mouse is, and reschedules itself as an
# "after" command so that the window continues to scroll until the
# mouse moves back into the window or the mouse button is released.
#
# Arguments:
# w -		The entry window.

proc ::tk::EntryAutoScan {w} {
    variable ::tk::Priv
    set x $Priv(x)
    if {![winfo exists $w]} {
	return
    }
    if {$x >= [winfo width $w]} {
	$w xview scroll 2 units
	EntryMouseSelect $w $x
    } elseif {$x < 0} {
	$w xview scroll -2 units
	EntryMouseSelect $w $x
    }
    set Priv(afterId) [after 50 [list tk::EntryAutoScan $w]]
}

# ::tk::EntryKeySelect --
# This procedure is invoked when stroking out selections using the
# keyboard.  It moves the cursor to a new position, then extends
# the selection to that position.
#
# Arguments:
# w -		The entry window.
# new -		A new position for the insertion cursor (the cursor hasn't
#		actually been moved to this position yet).

proc ::tk::EntryKeySelect {w new} {
    if {![$w selection present]} {
	$w selection from insert
	$w selection to $new
    } else {
	$w selection adjust $new
    }
    $w icursor $new
}

# ::tk::EntryInsert --
# Insert a string into an entry at the point of the insertion cursor.
# If there is a selection in the entry, and it covers the point of the
# insertion cursor, then delete the selection before inserting.
#
# Arguments:
# w -		The entry window in which to insert the string
# s -		The string to insert (usually just a single character)

proc ::tk::EntryInsert {w s} {
    if {$s eq ""} {
	return
    }
    catch {
	set insert [$w index insert]
	if {([$w index sel.first] <= $insert)
		&& ([$w index sel.last] >= $insert)} {
	    $w delete sel.first sel.last
	}
    }
    $w insert insert $s
    EntrySeeInsert $w
}

# ::tk::EntryBackspace --
# Backspace over the character just before the insertion cursor.
# If backspacing would move the cursor off the left edge of the
# window, reposition the cursor at about the middle of the window.
#
# Arguments:
# w -		The entry window in which to backspace.

proc ::tk::EntryBackspace w {
    if {[$w selection present]} {
	$w delete sel.first sel.last
    } else {
	set x [expr {[$w index insert] - 1}]
	if {$x >= 0} {
	    $w delete $x
	}
	if {[$w index @0] >= [$w index insert]} {
	    set range [$w xview]
	    set left [lindex $range 0]
	    set right [lindex $range 1]
	    $w xview moveto [expr {$left - ($right - $left)/2.0}]
	}
    }
}

# ::tk::EntrySeeInsert --
# Make sure that the insertion cursor is visible in the entry window.
# If not, adjust the view so that it is.
#
# Arguments:
# w -		The entry window.

proc ::tk::EntrySeeInsert w {
    set c [$w index insert]
    if {($c < [$w index @0]) || ($c > [$w index @[winfo width $w]])} {
	$w xview $c
    }
}

# ::tk::EntrySetCursor -
# Move the insertion cursor to a given position in an entry.  Also
# clears the selection, if there is one in the entry, and makes sure
# that the insertion cursor is visible.
#
# Arguments:
# w -		The entry window.
# pos -		The desired new position for the cursor in the window.

proc ::tk::EntrySetCursor {w pos} {
    $w icursor $pos
    $w selection clear
    EntrySeeInsert $w
}

# ::tk::EntryTranspose -
# This procedure implements the "transpose" function for entry widgets.
# It tranposes the characters on either side of the insertion cursor,
# unless the cursor is at the end of the line.  In this case it
# transposes the two characters to the left of the cursor.  In either
# case, the cursor ends up to the right of the transposed characters.
#
# Arguments:
# w -		The entry window.

proc ::tk::EntryTranspose w {
    set i [$w index insert]
    if {$i < [$w index end]} {
	incr i
    }
    set first [expr {$i-2}]
    if {$first < 0} {
	return
    }
    set data [$w get]
    set new [string index $data [expr {$i-1}]][string index $data $first]
    $w delete $first $i
    $w insert insert $new
    EntrySeeInsert $w
}

# ::tk::EntryNextWord --
# Returns the index of the next word position after a given position in the
# entry.  The next word is platform dependent and may be either the next
# end-of-word position or the next start-of-word position after the next
# end-of-word position.
#
# Arguments:
# w -		The entry window in which the cursor is to move.
# start -	Position at which to start search.

if {[tk windowingsystem] eq "win32"}  {
    proc ::tk::EntryNextWord {w start} {
	set pos [tcl_endOfWord [$w get] [$w index $start]]
	if {$pos >= 0} {
	    set pos [tcl_startOfNextWord [$w get] $pos]
	}
	if {$pos < 0} {
	    return end
	}
	return $pos
    }
} else {
    proc ::tk::EntryNextWord {w start} {
	set pos [tcl_endOfWord [$w get] [$w index $start]]
	if {$pos < 0} {
	    return end
	}
	return $pos
    }
}

# ::tk::EntryPreviousWord --
#
# Returns the index of the previous word position before a given
# position in the entry.
#
# Arguments:
# w -		The entry window in which the cursor is to move.
# start -	Position at which to start search.

proc ::tk::EntryPreviousWord {w start} {
    set pos [tcl_startOfPreviousWord [$w get] [$w index $start]]
    if {$pos < 0} {
	return 0
    }
    return $pos
}

# ::tk::EntryScanMark --
#
# Marks the start of a possible scan drag operation
#
# Arguments:
# w -	The entry window from which the text to get
# x -	x location on screen

proc ::tk::EntryScanMark {w x} {
    $w scan mark $x
    set ::tk::Priv(x) $x
    set ::tk::Priv(y) 0 ; # not used
    set ::tk::Priv(mouseMoved) 0
}

# ::tk::EntryScanDrag --
#
# Marks the start of a possible scan drag operation
#
# Arguments:
# w -	The entry window from which the text to get
# x -	x location on screen

proc ::tk::EntryScanDrag {w x} {
    # Make sure these exist, as some weird situations can trigger the
    # motion binding without the initial press.  [Bug #220269]
    if {![info exists ::tk::Priv(x)]} { set ::tk::Priv(x) $x }
    # allow for a delta
    if {abs($x-$::tk::Priv(x)) > 2} {
	set ::tk::Priv(mouseMoved) 1
    }
    $w scan dragto $x
}

# ::tk::EntryGetSelection --
#
# Returns the selected text of the entry with respect to the -show option.
#
# Arguments:
# w -         The entry window from which the text to get

proc ::tk::EntryGetSelection {w} {
    set entryString [string range [$w get] [$w index sel.first] \
	    [expr {[$w index sel.last] - 1}]]
    if {[$w cget -show] ne ""} {
	return [string repeat [string index [$w cget -show] 0] \
		[string length $entryString]]
    }
    return $entryString
}








<|MERGE_RESOLUTION|>--- conflicted
+++ resolved
@@ -293,17 +293,11 @@
 
 # A few additional bindings of my own.
 
-<<<<<<< HEAD
-bind Entry <Button-2> {
-    if {!$tk_strictMotif} {
-	::tk::EntryScanMark %W %x
-=======
 if {[tk windowingsystem] ne "aqua"} {
-    bind Entry <2> {
+    bind Entry <Button-2> {
         if {!$tk_strictMotif} {
         ::tk::EntryScanMark %W %x
         }
->>>>>>> ef67d7e4
     }
     bind Entry <B2-Motion> {
         if {!$tk_strictMotif} {
@@ -311,7 +305,7 @@
         }
     }
 } else {
-    bind Entry <3> {
+    bind Entry <Button-3> {
         if {!$tk_strictMotif} {
         ::tk::EntryScanMark %W %x
         }
