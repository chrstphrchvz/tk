--- conflicted
+++ resolved
@@ -15,11 +15,7 @@
 \fB#include <tk.h>\fR
 .sp
 int
-<<<<<<< HEAD
 \fBTk_ConfigureWidget\fR(\fIinterp, tkwin, specs, objc, objv, widgRec, flags\fR)
-=======
-\fBTk_ConfigureWidget\fR(\fIinterp, tkwin, specs, argc, argv, widgRec, flags\fR)
->>>>>>> 7e287951
 .sp
 int
 \fBTk_ConfigureInfo\fR(\fIinterp, tkwin, specs, widgRec, argvName, flags\fR)
@@ -112,7 +108,7 @@
     const char *\fIdbName\fR;
     const char *\fIdbClass\fR;
     const char *\fIdefValue\fR;
-    int \fIoffset\fR;
+    Tcl_Size \fIoffset\fR;
     int \fIspecFlags\fR;
     const Tk_CustomOption *\fIcustomPtr\fR;
 } \fBTk_ConfigSpec\fR;
