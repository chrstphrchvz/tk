'\"
'\" Copyright (c) 1990 The Regents of the University of California.
'\" Copyright (c) 1994-1996 Sun Microsystems, Inc.
'\" Copyright (c) 1998 by Scriptics Corporation.
'\"
'\" See the file "license.terms" for information on usage and redistribution
'\" of this file, and for a DISCLAIMER OF ALL WARRANTIES.
'\" 
<<<<<<< HEAD
'\" RCS: @(#) $Id: bind.n,v 1.32 2009/01/03 00:05:19 ferrieux Exp $
'\" 
=======
>>>>>>> 39c6a8e5
.so man.macros
.TH bind n 8.0 Tk "Tk Built-In Commands"
.BS
'\" Note:  do not modify the .SH NAME line immediately below!
.SH NAME
bind \- Arrange for X events to invoke Tcl scripts
.SH SYNOPSIS
\fBbind\fI tag\fR ?\fIsequence\fR? ?\fB+\fR??\fIscript\fR?
.BE
.SH "INTRODUCTION"
.PP
The \fBbind\fR command associates Tcl scripts with X events.
If all three arguments are specified, \fBbind\fR will
arrange for \fIscript\fR (a Tcl script) to be evaluated whenever
the event(s) given by \fIsequence\fR occur in the window(s)
identified by \fItag\fR.
If \fIscript\fR is prefixed with a
.QW + ,
then it is appended to
any existing binding for \fIsequence\fR;  otherwise \fIscript\fR replaces
any existing binding.
If \fIscript\fR is an empty string then the current binding for
\fIsequence\fR is destroyed, leaving \fIsequence\fR unbound.
In all of the cases where a \fIscript\fR argument is provided,
\fBbind\fR returns an empty string.
.PP
If \fIsequence\fR is specified without a \fIscript\fR, then the
script currently bound to \fIsequence\fR is returned, or
an empty string is returned if there is no binding for \fIsequence\fR.
If neither \fIsequence\fR nor \fIscript\fR is specified, then the
return value is a list whose elements are all the sequences
for which there exist bindings for \fItag\fR.
.PP
The \fItag\fR argument determines which window(s) the binding applies to.
If \fItag\fR begins with a dot, as in \fB.a.b.c\fR, then it must
be the path name for a window; otherwise it may be an arbitrary
string.
Each window has an associated list of tags, and a binding applies
to a particular window if its tag is among those specified for
the window.
Although the \fBbindtags\fR command may be used to assign an
arbitrary set of binding tags to a window, the default binding
tags provide the following behavior:
.IP \(bu 3
If a tag is the name of an internal window the binding applies
to that window.
.IP \(bu 3
If the tag is the name of a toplevel window the binding applies
to the toplevel window and all its internal windows.
.IP \(bu 3
If the tag is the name of a class of widgets, such as \fBButton\fR,
the binding applies to all widgets in that class;
.IP \(bu 3
If \fItag\fR has the value \fBall\fR,
the binding applies to all windows in the application.
.SH "EVENT PATTERNS"
.PP
The \fIsequence\fR argument specifies a sequence of one or more
event patterns, with optional white space between the patterns.  Each
event pattern may
take one of three forms.  In the simplest case it is a single
printing ASCII character, such as \fBa\fR or \fB[\fR.  The character
may not be a space character or the character \fB<\fR.  This form of
pattern matches a \fBKeyPress\fR event for the particular
character.  The second form of pattern is longer but more general.
It has the following syntax:
.CS
\fB<\fImodifier\-modifier\-type\-detail\fB>\fR
.CE
The entire event pattern is surrounded by angle brackets.
Inside the angle brackets are zero or more modifiers, an event
type, and an extra piece of information (\fIdetail\fR) identifying
a particular button or keysym.  Any of the fields may be omitted,
as long as at least one of \fItype\fR and \fIdetail\fR is present.
The fields must be separated by white space or dashes.
.PP
The third form of pattern is used to specify a user-defined, named virtual
event.  It has the following syntax:
.CS
\fB<<\fIname\fB>>\fR
.CE
The entire virtual event pattern is surrounded by double angle brackets.
Inside the angle brackets is the user-defined name of the virtual event.
Modifiers, such as \fBShift\fR or \fBControl\fR, may not be combined with a
virtual event to modify it.  Bindings on a virtual event may be created
before the virtual event is defined, and if the definition of a virtual
event changes dynamically, all windows bound to that virtual event will
respond immediately to the new definition.
.PP
Some widgets (e.g. \fBmenu\fR and \fBtext\fR) issue virtual events
when their internal state is updated in some ways.  Please see the
manual page for each widget for details.
.SS "MODIFIERS"
.PP
Modifiers consist of any of the following values:
.DS
.ta 6c
\fBControl\fR	\fBMod1\fR, \fBM1\fR, \fBCommand\fR
\fBAlt\fR	\fBMod2\fR, \fBM2\fR, \fBOption\fR
\fBShift\fR	\fBMod3\fR, \fBM3\fR
\fBLock\fR	\fBMod4\fR, \fBM4\fR
\fBExtended\fR	\fBMod5\fR, \fBM5\fR
\fBButton1\fR, \fBB1\fR	\fBMeta\fR, \fBM\fR
\fBButton2\fR, \fBB2\fR	\fBDouble\fR
\fBButton3\fR, \fBB3\fR	\fBTriple\fR
\fBButton4\fR, \fBB4\fR	\fBQuadruple\fR
\fBButton5\fR, \fBB5\fR
.DE
Where more than one value is listed, separated by commas, the values
are equivalent.
Most of the modifiers have the obvious X meanings.
For example, \fBButton1\fR requires that
button 1 be depressed when the event occurs.
For a binding to match a given event, the modifiers in the event
must include all of those specified in the event pattern.
An event may also contain additional modifiers not specified in
the binding.
For example, if button 1 is pressed while the shift and control keys
are down, the pattern \fB<Control\-Button\-1>\fR will match
the event, but \fB<Mod1\-Button\-1>\fR will not.
If no modifiers are specified, then any combination of modifiers may
be present in the event.
.PP
\fBMeta\fR and \fBM\fR refer to whichever of the
\fBM1\fR through \fBM5\fR modifiers is associated with the Meta
key(s) on the keyboard (keysyms \fBMeta_R\fR and \fBMeta_L\fR).
If there are no Meta keys, or if they are not associated with any
modifiers, then \fBMeta\fR and \fBM\fR will not match any events.
Similarly, the \fBAlt\fR modifier refers to whichever modifier
is associated with the alt key(s) on the keyboard (keysyms
\fBAlt_L\fR and \fBAlt_R\fR).
.PP
The \fBDouble\fR, \fBTriple\fR and \fBQuadruple\fR modifiers are a
convenience for specifying double mouse clicks and other repeated
events. They cause a particular event pattern to be repeated 2, 3 or 4
times, and also place a time and space requirement on the sequence: for a
sequence of events to match a \fBDouble\fR, \fBTriple\fR or \fBQuadruple\fR
pattern, all of the events must occur close together in time and without
substantial mouse motion in between.  For example, \fB<Double\-Button\-1>\fR
is equivalent to \fB<Button\-1><Button\-1>\fR with the extra time and space
requirement.
.PP
The \fBCommand\fR and \fBOption\fR modifiers are equivalents of \fBMod1\fR
resp. \fBMod2\fR, they correspond to Macintosh-specific modifier keys.
.PP
The \fBExtended\fR modifier is, at present, specific to Windows.  It
appears on events that are associated with the keys on the
.QW "extended keyboard" .
On a US keyboard, the extended keys include the \fBAlt\fR
and \fBControl\fR keys at the right of the keyboard, the cursor keys
in the cluster to the left of the numeric pad, the \fBNumLock\fR key,
the \fBBreak\fR key, the \fBPrintScreen\fR key, and the \fB/\fR and
\fBEnter\fR keys in the numeric keypad.
.SS "EVENT TYPES"
.PP
The \fItype\fR field may be any of the standard X event types, with a
few extra abbreviations.  The \fItype\fR field will also accept a
couple non-standard X event types that were added to better support
the Macintosh and Windows platforms.  Below is a list of all the valid
types; where two names appear together, they are synonyms.
.DS
.ta \w'\fBButtonPress, Button\0\0\0\fR'u +\w'\fBKeyPress, Key\0\0\0\fR'u
\fBActivate\fR	\fBDestroy\fR	\fBMap\fR
\fBButtonPress\fR, \fBButton\fR	\fBEnter\fR	\fBMapRequest\fR
\fBButtonRelease\fR	\fBExpose\fR	\fBMotion\fR
\fBCirculate\fR	\fBFocusIn\fR	\fBMouseWheel\fR
\fBCirculateRequest\fR	\fBFocusOut\fR	\fBProperty\fR
\fBColormap\fR	\fBGravity\fR	\fBReparent\fR
\fBConfigure\fR	\fBKeyPress\fR, \fBKey\fR	\fBResizeRequest\fR
\fBConfigureRequest\fR	\fBKeyRelease\fR	\fBUnmap\fR
\fBCreate\fR	\fBLeave\fR	\fBVisibility\fR
\fBDeactivate\fR
.DE
Most of the above events have the same fields and behaviors as events
in the X Windowing system.  You can find more detailed descriptions of
these events in any X window programming book.  A couple of the events
are extensions to the X event system to support features unique to the
Macintosh and Windows platforms.  We provide a little more detail on
these events here.  These include:
.IP "\fBActivate\fR, \fBDeactivate\fR" 5
These two events are sent to every sub-window of a toplevel when they
change state.  In addition to the focus Window, the Macintosh platform
and Windows platforms have a notion of an active window (which often
has but is not required to have the focus).  On the Macintosh, widgets
in the active window have a different appearance than widgets in
deactive windows.  The \fBActivate\fR event is sent to all the
sub-windows in a toplevel when it changes from being deactive to
active.  Likewise, the \fBDeactive\fR event is sent when the window's
state changes from active to deactive.  There are no useful percent
substitutions you would make when binding to these events.
.IP \fBMouseWheel\fR 5
Many contemporary mice support a mouse wheel, which is used
for scrolling documents without using the scrollbars.  By rolling the
wheel, the system will generate \fBMouseWheel\fR events that the
application can use to scroll.  Like \fBKey\fR events the event is
always routed to the window that currently has focus. When the event
is received you can use the \fB%D\fR substitution to get the
\fIdelta\fR field for the event, which is a integer value describing how
the mouse wheel has moved.  The smallest value for which the
system will report is defined by the OS.  On Windows 95 & 98 machines
this value is at least 120 before it is reported.  However, higher
resolution devices may be available in the future.  The sign of the
value determines which direction your widget should scroll.  Positive
values should scroll up and negative values should scroll down.
.IP "\fBKeyPress\fR, \fBKeyRelease\fR" 5
The \fBKeyPress\fR and \fBKeyRelease\fR events are generated
whenever a key is pressed or released.  \fBKeyPress\fR and \fBKeyRelease\fR
events are sent to the window which currently has the keyboard focus.
.IP "\fBButtonPress\fR, \fBButtonRelease\fR, \fBMotion\fR" 5
The \fBButtonPress\fR and \fBButtonRelease\fR events
are generated when the user presses or releases a mouse button.
\fBMotion\fR events are generated whenever the pointer is moved.
\fBButtonPress\fR, \fBButtonRelease\fR, and \fBMotion\fR events are
normally sent to the window containing the pointer.
.RS
.PP
When a mouse button is pressed, the window containing the pointer
automatically obtains a temporary pointer grab.
Subsequent \fBButtonPress\fR, \fBButtonRelease\fR, and \fBMotion\fR
events will be sent to that window,
regardless of which window contains the pointer,
until all buttons have been released.
.RE
.IP \fBConfigure\fR 5
A \fBConfigure\fR event is sent to a window whenever its
size, position, or border width changes, and sometimes
when it has changed position in the stacking order.
.IP "\fBMap\fR, \fBUnmap\fR" 5
The \fBMap\fR and \fBUnmap\fR events are generated whenever the mapping
state of a window changes.
.RS
.PP
Windows are created in the unmapped state.
Top-level windows become mapped when they transition to the
\fBnormal\fR state, and are unmapped in the \fBwithdrawn\fR
and \fBiconic\fR states.
Other windows become mapped when they are placed under control
of a geometry manager (for example \fBpack\fR or \fBgrid\fR).
.PP
A window is \fIviewable\fR only if it and all of its ancestors are mapped.
Note that geometry managers typically do not map their children until
they have been mapped themselves, and unmap all children
when they become unmapped; hence in Tk \fBMap\fR and \fBUnmap\fR
events indicate whether or not a window is viewable.
.RE
.IP \fBVisibility\fR 5
A window is said to be \fIobscured\fR when another window
above it in the stacking order fully or partially overlaps it.
\fBVisibility\fR events are generated whenever a window's
obscurity state changes; the \fIstate\fR field (\fB%s\fR)
specifies the new state.
.IP \fBExpose\fR 5
An \fBExpose\fR event is generated whenever all or part of a
window should be redrawn (for example, when a window is
first mapped or if it becomes unobscured).
It is normally not necessary for client applications to
handle \fBExpose\fR events, since Tk handles them internally.
.IP \fBDestroy\fR 5
A \fBDestroy\fR event is delivered to a window when
it is destroyed.
.RS
.PP
When the \fBDestroy\fR event is delivered
to a widget, it is in a
.QW half-dead
state: the widget still exists, but most operations on it will fail.
.RE
.IP "\fBFocusIn\fR, \fBFocusOut\fR" 5
The \fBFocusIn\fR and \fBFocusOut\fR events are generated
whenever the keyboard focus changes.
A \fBFocusOut\fR event is sent to the old focus window,
and a \fBFocusIn\fR event is sent to the new one.
.RS
.PP
In addition,
if the old and new focus windows do not share a common parent,
.QW "virtual crossing"
focus events are sent to the intermediate windows in the hierarchy.
Thus a \fBFocusIn\fR event indicates
that the target window or one of its descendants has acquired the focus,
and a \fBFocusOut\fR event indicates that the focus
has been changed to a window outside the target window's hierarchy.
.PP
The keyboard focus may be changed explicitly by a call to \fBfocus\fR,
or implicitly by the window manager.
.RE
.IP "\fBEnter\fR, \fBLeave\fR" 5
An \fBEnter\fR event is sent to a window when the pointer
enters that window, and a \fBLeave\fR event is sent when
the pointer leaves it.
.RS
.PP
If there is a pointer grab in effect, \fBEnter\fR and \fBLeave\fR
events are only delivered to the window owning the grab.
.PP
In addition, when the pointer moves
between two windows, \fBEnter\fR and \fBLeave\fR
.QW "virtual crossing"
events are sent to intermediate windows
in the hierarchy in the same manner as for \fBFocusIn\fR and
\fBFocusOut\fR events.
.RE
.IP \fBProperty\fR
A \fBProperty\fR event is sent to a window whenever an X property
belonging to that window is changed or deleted.
\fBProperty\fR events are not normally delivered to Tk applications as
they are handled by the Tk core.
.IP \fBColormap\fR
A \fBColormap\fR event is generated whenever the colormap
associated with a window has been changed, installed, or uninstalled.
.RS
.PP
Widgets may be assigned a private colormap by
specifying a \fB\-colormap\fR option; the window manager
is responsible for installing and uninstalling colormaps
as necessary.
.PP
Note that Tk provides no useful details for this event type.
.RE
'\" The following events were added in TIP#47
.IP "\fBMapRequest\fR, \fBCirculateRequest\fR, \fBResizeRequest\fR, \fBConfigureRequest\fR, \fBCreate\fR" 5
These events are not normally delivered to Tk applications.
They are included for completeness, to make it possible to
write X11 window managers in Tk.
(These events are only delivered when a client has
selected \fBSubstructureRedirectMask\fR on a window;
the Tk core does not use this mask.)
.IP "\fBGravity\fR, \fBReparent\fR, \fBCirculate\fR" 5
The events \fBGravity\fR and \fBReparent\fR
are not normally delivered to Tk applications.
They are included for completeness.
.RS
.PP
A \fBCirculate\fR event indicates that the window has moved
to the top or to the bottom of the stacking order as
a result of an \fBXCirculateSubwindows\fR protocol request.
Note that the stacking order may be changed for other reasons
which do not generate a \fBCirculate\fR event, and that
Tk does not use \fBXCirculateSubwindows()\fR internally.
This event type is included only for completeness;
there is no reliable way to track changes to a window's
position in the stacking order.
.RE
.SS "EVENT DETAILS"
.PP
The last part of a long event specification is \fIdetail\fR.  In the
case of a \fBButtonPress\fR or \fBButtonRelease\fR event, it is the
number of a button (1\-5).  If a button number is given, then only an
event on that particular button will match;  if no button number is
given, then an event on any button will match.  Note:  giving a
specific button number is different than specifying a button modifier;
in the first case, it refers to a button being pressed or released,
while in the second it refers to some other button that is already
depressed when the matching event occurs.  If a button
number is given then \fItype\fR may be omitted:  if will default
to \fBButtonPress\fR.  For example, the specifier \fB<1>\fR
is equivalent to \fB<ButtonPress\-1>\fR.
.PP
If the event type is \fBKeyPress\fR or \fBKeyRelease\fR, then
\fIdetail\fR may be specified in the form of an X keysym.  Keysyms
are textual specifications for particular keys on the keyboard;
they include all the alphanumeric ASCII characters (e.g.
.QW a
is the keysym for the ASCII character
.QW a ),
plus descriptions for non-alphanumeric characters
.PQ comma "is the keysym for the comma character" ,
plus descriptions for all the non-ASCII keys on the keyboard (e.g.
.QW Shift_L
is the keysym for the left shift key, and
.QW F1
is the keysym for the F1 function key, if it exists).  The
complete list of keysyms is not presented here;  it is
available in other X documentation and may vary from system to
system.
If necessary, you can use the \fB%K\fR notation described below
to print out the keysym name for a particular key.
If a keysym \fIdetail\fR is given, then the
\fItype\fR field may be omitted;  it will default to \fBKeyPress\fR.
For example, \fB<Control\-comma>\fR is equivalent to
\fB<Control\-KeyPress\-comma>\fR.
.SH "BINDING SCRIPTS AND SUBSTITUTIONS"
.PP
The \fIscript\fR argument to \fBbind\fR is a Tcl script,
which will be executed whenever the given event sequence occurs.
\fICommand\fR will be executed in the same interpreter that the
\fBbind\fR command was executed in, and it will run at global
level (only global variables will be accessible).
If \fIscript\fR contains
any \fB%\fR characters, then the script will not be
executed directly.  Instead, a new script will be
generated by replacing each \fB%\fR, and the character following
it, with information from the current event.  The replacement
depends on the character following the \fB%\fR, as defined in the
list below.  Unless otherwise indicated, the
replacement string is the decimal value of the given field from
the current event.
Some of the substitutions are only valid for
certain types of events;  if they are used for other types of events
the value substituted is undefined.
.IP \fB%%\fR 5
Replaced with a single percent.
.IP \fB%#\fR 5
The number of the last client request processed by the server
(the \fIserial\fR field from the event).  Valid for all event
types.
.IP \fB%a\fR 5
The \fIabove\fR field from the event,
formatted as a hexadecimal number.
Valid only for \fBConfigure\fR events.
Indicates the sibling window immediately below the receiving window
in the stacking order, or \fB0\fR if the receiving window is at the
bottom.
.IP \fB%b\fR 5
The number of the button that was pressed or released.  Valid only
for \fBButtonPress\fR and \fBButtonRelease\fR events.
.IP \fB%c\fR 5
The \fIcount\fR field from the event.  Valid only for \fBExpose\fR events.
Indicates that there are \fIcount\fR pending \fBExpose\fR events which have not
yet been delivered to the window.
.IP \fB%d\fR 5
The \fIdetail\fR or \fIuser_data\fR
field from the event.  The \fB%d\fR is replaced by
a string identifying the detail.  For \fBEnter\fR,
\fBLeave\fR, \fBFocusIn\fR, and \fBFocusOut\fR events,
the string will be one of the following:
.RS
.DS
.ta 6c
\fBNotifyAncestor\fR	\fBNotifyNonlinearVirtual\fR
\fBNotifyDetailNone\fR	\fBNotifyPointer\fR
\fBNotifyInferior\fR	\fBNotifyPointerRoot\fR
\fBNotifyNonlinear\fR	\fBNotifyVirtual\fR
.DE
For \fBConfigureRequest\fR events, the string will be one of:
.DS
.ta 6c
\fBAbove\fR	\fBOpposite\fR
\fBBelow\fR	\fBNone\fR
\fBBottomIf\fR	\fBTopIf\fR
.DE
For virtual events, the string will be whatever value is stored in the
\fIuser_data\fR field when the event was created (typically with
\fBevent generate\fR), or the empty string if the field is NULL.
Virtual events corresponding to key sequence presses (see \fBevent
add\fR for details) set the \fIuser_data\fR to NULL.
For events other than these, the substituted string is undefined.
.RE
.IP \fB%f\fR 5
The \fIfocus\fR field from the event (\fB0\fR or \fB1\fR).  Valid only
for \fBEnter\fR and \fBLeave\fR events.  \fB1\fR if the receiving
window is the focus window or a descendant of the focus window,
\fB0\fR otherwise.
.IP \fB%h\fR 5
The \fIheight\fR field from the event.  Valid for the \fBConfigure\fR,
\fBConfigureRequest\fR, \fBCreate\fR, \fBResizeRequest\fR, and
\fBExpose\fR events.
Indicates the new or requested height of the window.
.IP \fB%i\fR 5
The \fIwindow\fR field from the event, represented as a hexadecimal
integer.  Valid for all event types.
.IP \fB%k\fR 5
The \fIkeycode\fR field from the event.  Valid only for \fBKeyPress\fR
and \fBKeyRelease\fR events.
.IP \fB%m\fR 5
The \fImode\fR field from the event.  The substituted string is one of
\fBNotifyNormal\fR, \fBNotifyGrab\fR, \fBNotifyUngrab\fR, or
\fBNotifyWhileGrabbed\fR.  Valid only for \fBEnter\fR,
\fBFocusIn\fR, \fBFocusOut\fR, and \fBLeave\fR events.
.IP \fB%o\fR 5
The \fIoverride_redirect\fR field from the event.  Valid only for
\fBMap\fR, \fBReparent\fR, and \fBConfigure\fR events.
.IP \fB%p\fR 5
The \fIplace\fR field from the event, substituted as one of the
strings \fBPlaceOnTop\fR or \fBPlaceOnBottom\fR.  Valid only
for \fBCirculate\fR and \fBCirculateRequest\fR events.
.IP \fB%s\fR 5
The \fIstate\fR field from the event.  For \fBButtonPress\fR,
\fBButtonRelease\fR, \fBEnter\fR, \fBKeyPress\fR, \fBKeyRelease\fR,
\fBLeave\fR, and \fBMotion\fR events, a decimal string
is substituted.  For \fBVisibility\fR, one of the strings
\fBVisibilityUnobscured\fR, \fBVisibilityPartiallyObscured\fR,
and \fBVisibilityFullyObscured\fR is substituted.
For \fBProperty\fR events, substituted with
either the string \fBNewValue\fR (indicating that the property
has been created or modified) or \fBDelete\fR (indicating that
the property has been removed).
.IP \fB%t\fR 5
The \fItime\fR field from the event.
This is the X server timestamp (typically the time since
the last server reset) in milliseconds, when the event occurred.
Valid for most events.
.IP \fB%w\fR 5
The \fIwidth\fR field from the event.
Indicates the new or requested width of the window.
Valid only for
\fBConfigure\fR, \fBConfigureRequest\fR, \fBCreate\fR,
\fBResizeRequest\fR, and \fBExpose\fR events.
.IP "\fB%x\fR, \fB%y\fR" 5
The \fIx\fR and \fIy\fR fields from the event.
For \fBButtonPress\fR, \fBButtonRelease\fR, \fBMotion\fR,
\fBKeyPress\fR, \fBKeyRelease\fR, and \fBMouseWheel\fR events,
\fB%x\fR and \fB%y\fR indicate the position of the mouse pointer
relative to the receiving window.
For \fBEnter\fR and \fBLeave\fR events, the position where the
mouse pointer crossed the window, relative to the receiving window.
For \fBConfigure\fR and \fBCreate\fR requests, the \fIx\fR and \fIy\fR
coordinates of the window relative to its parent window.
.IP \fB%A\fR 5
Substitutes the UNICODE character corresponding to the event, or
the empty string if the event does not correspond to a UNICODE character
(e.g. the shift key was pressed). \fBXmbLookupString\fR (or
\fBXLookupString\fR when input method support is turned off) does all
the work of translating from the event to a UNICODE character.
Valid only for \fBKeyPress\fR and \fBKeyRelease\fR events.
.IP \fB%B\fR 5
The \fIborder_width\fR field from the event.  Valid only for
\fBConfigure\fR, \fBConfigureRequest\fR, and \fBCreate\fR events.
.IP \fB%D\fR 5
This reports the \fIdelta\fR value of a \fBMouseWheel\fR event.  The
\fIdelta\fR value represents the rotation units the mouse wheel has
been moved.  On Windows 95 & 98 systems the smallest value for the
delta is 120.  Future systems may support higher resolution values for
the delta.  The sign of the value represents the direction the mouse
wheel was scrolled.
.IP \fB%E\fR 5
The \fIsend_event\fR field from the event.  Valid for all event types.
\fB0\fR indicates that this is a
.QW normal
event, \fB1\fR indicates that it is a
.QW synthetic
event generated by \fBSendEvent\fR.
.IP \fB%K\fR 5
The keysym corresponding to the event, substituted as a textual
string.  Valid only for \fBKeyPress\fR and \fBKeyRelease\fR events.
.IP \fB%N\fR 5
The keysym corresponding to the event, substituted as a decimal
number.  Valid only for \fBKeyPress\fR and \fBKeyRelease\fR events.
.IP \fB%P\fR 5
The name of the property being updated or deleted (which
may be converted to an XAtom using \fBwinfo atom\fR.) Valid
only for \fBProperty\fR events.
.IP \fB%R\fR 5
The \fIroot\fR window identifier from the event.  Valid only for
events containing a \fIroot\fR field.
.IP \fB%S\fR 5
The \fIsubwindow\fR window identifier from the event,
formatted as a hexadecimal number.
Valid only for events containing a \fIsubwindow\fR field.
.IP \fB%T\fR 5
The \fItype\fR field from the event.  Valid for all event types.
.IP \fB%W\fR 5
The path name of the window to which the event was reported (the
\fIwindow\fR field from the event).  Valid for all event types.
.IP "\fB%X\fR, \fB%Y\fR" 5
The \fIx_root\fR and  \fIy_root\fR fields from the event.
If a virtual-root window manager is being used then the substituted
values are the corresponding x-coordinate and y-coordinate in the virtual root.
Valid only for
\fBButtonPress\fR, \fBButtonRelease\fR, \fBKeyPress\fR, \fBKeyRelease\fR,
and \fBMotion\fR events.
Same meaning as \fB%x\fR and \fB%y\fR, except relative to the (virtual) root
window.
.LP
The replacement string for a %-replacement is formatted as a proper
Tcl list element.
This means that spaces or special characters such as \fB$\fR and
\fB{\fR may be preceded by backslashes.
This guarantees that the string will be passed through the Tcl
parser when the binding script is evaluated.
Most replacements are numbers or well-defined strings such
as \fBAbove\fR;  for these replacements no special formatting
is ever necessary.
The most common case where reformatting occurs is for the \fB%A\fR
substitution.  For example, if \fIscript\fR is
.CS
\fBinsert\0%A\fR
.CE
and the character typed is an open square bracket, then the script
actually executed will be
.CS
\fBinsert\0\e[\fR
.CE
This will cause the \fBinsert\fR to receive the original replacement
string (open square bracket) as its first argument.
If the extra backslash had not been added, Tcl would not have been
able to parse the script correctly.
.SH "MULTIPLE MATCHES"
.PP
It is possible for several bindings to match a given X event.
If the bindings are associated with different \fItag\fR's,
then each of the bindings will be executed, in order.
By default, a binding for the widget will be executed first, followed
by a class binding, a binding for its toplevel, and
an \fBall\fR binding.
The \fBbindtags\fR command may be used to change this order for
a particular window or to associate additional binding tags with
the window.
.PP
The \fBcontinue\fR and \fBbreak\fR commands may be used inside a
binding script to control the processing of matching scripts.
If \fBcontinue\fR is invoked, then the current binding script
is terminated but Tk will continue processing binding scripts
associated with other \fItag\fR's.
If the \fBbreak\fR command is invoked within a binding script,
then that script terminates and no other scripts will be invoked
for the event.
.PP
If more than one binding matches a particular event and they
have the same \fItag\fR, then the most specific binding
is chosen and its script is evaluated.
The following tests are applied, in order, to determine which of
several matching sequences is more specific:
.RS
.IP (a)
an event pattern that specifies a specific button or key is more specific
than one that does not;
.IP (b)
a longer sequence (in terms of number
of events matched) is more specific than a shorter sequence;
.IP (c)
if the modifiers specified in one pattern are a subset of the
modifiers in another pattern, then the pattern with more modifiers
is more specific.
.IP (d)
a virtual event whose physical pattern matches the sequence is less
specific than the same physical pattern that is not associated with a
virtual event.
.IP (e)
given a sequence that matches two or more virtual events, one
of the virtual events will be chosen, but the order is undefined.
.RE
.PP
If the matching sequences contain more than one event, then tests
(c)\-(e) are applied in order from the most recent event to the least recent
event in the sequences.  If these tests fail to determine a winner, then the
most recently registered sequence is the winner.
.PP
If there are two (or more) virtual events that are both triggered by the
same sequence, and both of those virtual events are bound to the same window
tag, then only one of the virtual events will be triggered, and it will
be picked at random:
.CS
event add <<Paste>> <Control\-y>
event add <<Paste>> <Button\-2>
event add <<Scroll>> <Button\-2>
\fBbind\fR Entry <<Paste>> {puts Paste}
\fBbind\fR Entry <<Scroll>> {puts Scroll}
.CE
If the user types Control\-y, the \fB<<Paste>>\fR binding
will be invoked, but if the user presses button 2 then one of
either the \fB<<Paste>>\fR or the \fB<<Scroll>>\fR bindings will
be invoked, but exactly which one gets invoked is undefined.
.PP
If an X event does not match any of the existing bindings, then the
event is ignored.
An unbound event is not considered to be an error.
.SH "MULTI-EVENT SEQUENCES AND IGNORED EVENTS"
.PP
When a \fIsequence\fR specified in a \fBbind\fR command contains
more than one event pattern, then its script is executed whenever
the recent events (leading up to and including the current event)
match the given sequence.  This means, for example, that if button 1 is
clicked repeatedly the sequence \fB<Double\-ButtonPress\-1>\fR will match
each button press but the first.
If extraneous events that would prevent a match occur in the middle
of an event sequence then the extraneous events are
ignored unless they are \fBKeyPress\fR or \fBButtonPress\fR events.
For example, \fB<Double\-ButtonPress\-1>\fR will match a sequence of
presses of button 1, even though there will be \fBButtonRelease\fR
events (and possibly \fBMotion\fR events) between the
\fBButtonPress\fR events.
Furthermore, a \fBKeyPress\fR event may be preceded by any number
of other \fBKeyPress\fR events for modifier keys without the
modifier keys preventing a match.
For example, the event sequence \fBaB\fR will match a press of the
\fBa\fR key, a release of the \fBa\fR key, a press of the \fBShift\fR
key, and a press of the \fBb\fR key:  the press of \fBShift\fR is
ignored because it is a modifier key.
Finally, if several \fBMotion\fR events occur in a row, only
the last one is used for purposes of matching binding sequences.
.SH "ERRORS"
.PP
If an error occurs in executing the script for a binding then the
\fBbgerror\fR mechanism is used to report the error.
The \fBbgerror\fR command will be executed at global level
(outside the context of any Tcl procedure).
.SH "EXAMPLES"
.PP
Arrange for a string describing the motion of the mouse to be printed
out when the mouse is double-clicked:
.CS
\fBbind\fR . <Double\-1> {
    puts "hi from (%x,%y)"
}
.CE
.PP
A little GUI that displays what the keysym name of the last key
pressed is:
.CS
set keysym "Press any key"
pack [label .l \-textvariable keysym \-padx 2m \-pady 1m]
\fBbind\fR . <Key> {
    set keysym "You pressed %K"
}
.CE
.SH "SEE ALSO"
bgerror(n), bindtags(n), event(n), focus(n), grab(n), keysyms(n)
.SH KEYWORDS
binding, event
'\" Local Variables:
'\" mode: nroff
'\" End:<|MERGE_RESOLUTION|>--- conflicted
+++ resolved
@@ -6,11 +6,6 @@
 '\" See the file "license.terms" for information on usage and redistribution
 '\" of this file, and for a DISCLAIMER OF ALL WARRANTIES.
 '\" 
-<<<<<<< HEAD
-'\" RCS: @(#) $Id: bind.n,v 1.32 2009/01/03 00:05:19 ferrieux Exp $
-'\" 
-=======
->>>>>>> 39c6a8e5
 .so man.macros
 .TH bind n 8.0 Tk "Tk Built-In Commands"
 .BS
