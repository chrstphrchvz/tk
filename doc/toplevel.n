--- conflicted
+++ resolved
@@ -5,11 +5,6 @@
 '\" See the file "license.terms" for information on usage and redistribution
 '\" of this file, and for a DISCLAIMER OF ALL WARRANTIES.
 '\" 
-<<<<<<< HEAD
-'\" RCS: @(#) $Id: toplevel.n,v 1.10 2008/06/30 22:57:03 dkf Exp $
-'\" 
-=======
->>>>>>> 39c6a8e5
 .so man.macros
 .TH toplevel n 8.4 Tk "Tk Built-In Commands"
 .BS
