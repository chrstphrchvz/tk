'\"
'\" Copyright (c) 1990 The Regents of the University of California.
'\" Copyright (c) 1994-1996 Sun Microsystems, Inc.
'\"
'\" See the file "license.terms" for information on usage and redistribution
'\" of this file, and for a DISCLAIMER OF ALL WARRANTIES.
'\" 
<<<<<<< HEAD
'\" RCS: @(#) $Id: SetClass.3,v 1.4 2008/07/08 22:40:51 patthoyts Exp $
'\" 
=======
>>>>>>> 5450b6e8
.so man.macros
.TH Tk_SetClass 3 "" Tk "Tk Library Procedures"
.BS
.SH NAME
Tk_SetClass, Tk_Class \- set or retrieve a window's class
.SH SYNOPSIS
.nf
\fB#include <tk.h>\fR
.sp
\fBTk_SetClass\fR(\fItkwin, class\fR)
.sp
Tk_Uid
\fBTk_Class\fR(\fItkwin\fR)
.SH ARGUMENTS
.AS Tk_Window parent
.AP Tk_Window tkwin in
Token for window.
.AP char *class in
New class name for window.
.BE
.SH DESCRIPTION
.PP
\fBTk_SetClass\fR is called to associate a class with a particular
window.  The \fIclass\fR string identifies the type of the
window;  all windows with the same general class of behavior
(button, menu, etc.) should have the same class.  By
convention all class names start with a capital letter, and
there exists a Tcl command with the same name as
each class (except all in lower-case) which can be used to
create and manipulate windows of that class.
A window's class string is initialized to NULL
when the window is created.
.PP
For main windows, Tk automatically propagates the name and class
to the WM_CLASS property used by window managers.  This happens
either when a main window is actually created (e.g. in
\fBTk_MakeWindowExist\fR), or when \fBTk_SetClass\fR
is called, whichever occurs later.  If a main window has not been
assigned a class then Tk will not set the WM_CLASS property for
the window.
.PP
\fBTk_Class\fR is a macro that returns the
current value of \fItkwin\fR's class.  The value is returned
as a Tk_Uid, which may be used just like a string pointer but also has
the properties of a unique identifier (see the manual entry for
\fBTk_GetUid\fR for details).
If \fItkwin\fR has not yet been given a class, then
\fBTk_Class\fR will return NULL.
.SH KEYWORDS
class, unique identifier, window, window manager<|MERGE_RESOLUTION|>--- conflicted
+++ resolved
@@ -5,11 +5,6 @@
 '\" See the file "license.terms" for information on usage and redistribution
 '\" of this file, and for a DISCLAIMER OF ALL WARRANTIES.
 '\" 
-<<<<<<< HEAD
-'\" RCS: @(#) $Id: SetClass.3,v 1.4 2008/07/08 22:40:51 patthoyts Exp $
-'\" 
-=======
->>>>>>> 5450b6e8
 .so man.macros
 .TH Tk_SetClass 3 "" Tk "Tk Library Procedures"
 .BS
