'\"
'\" Copyright (c) 2004 Joe English
'\"
'\" See the file "license.terms" for information on usage and redistribution
'\" of this file, and for a DISCLAIMER OF ALL WARRANTIES.
'\" 
<<<<<<< HEAD
'\" RCS: @(#) $Id: ttk_notebook.n,v 1.16 2009/11/01 18:12:44 jenglish Exp $
'\" 
=======
>>>>>>> 5450b6e8
.so man.macros
.TH ttk::notebook n 8.5 Tk "Tk Themed Widget"
.BS
.SH NAME
ttk::notebook \- Multi-paned container widget
.SH SYNOPSIS
.nf
\fBttk::notebook\fR \fIpathname \fR?\fIoptions...\fR?
.br
\fIpathname \fBadd\fR \fIwindow\fR ?\fIoptions...\fR?
\fIpathname \fBinsert\fR \fIindex\fR \fIwindow\fR ?\fIoptions...\fR?
.fi
.BE
.SH DESCRIPTION
A \fBttk::notebook\fR widget manages a collection of windows 
and displays a single one at a time.
Each slave window is associated with a \fItab\fR,
which the user may select to change the currently-displayed window.
.SO ttk_widget
\-class	\-cursor	\-takefocus
\-style
.SE
.SH "WIDGET-SPECIFIC OPTIONS"
.OP \-height height Height
If present and greater than zero, 
specifies the desired height of the pane area
(not including internal padding or tabs).
Otherwise, the maximum height of all panes is used.
.OP \-padding padding Padding
Specifies the amount of extra space to add around the outside
of the notebook.
The padding is a list of up to four length specifications 
\fIleft top right bottom\fR.
If fewer than four elements are specified, 
\fIbottom\fR defaults to \fItop\fR,
\fIright\fR defaults to \fIleft\fR, and 
\fItop\fR defaults to \fIleft\fR.
.OP \-width width Width
If present and greater than zero, 
specifies the desired width of the pane area
(not including internal padding).
Otherwise, the maximum width of all panes is used.
.SH "TAB OPTIONS"
The following options may be specified for individual notebook panes:
.OP \-state state State
Either \fBnormal\fR, \fBdisabled\fR or \fBhidden\fR.  
If \fBdisabled\fR, then the tab is not selectable.
If \fBhidden\fR, then the tab is not shown.
.OP \-sticky sticky Sticky
Specifies how the slave window is positioned within the pane area.
Value is a string containing zero or more of the characters
\fBn, s, e,\fR or \fBw\fR.
Each letter refers to a side (north, south, east, or west) 
that the slave window will
.QW stick
to, as per the \fBgrid\fR geometry manager.
.OP \-padding padding Padding
Specifies the amount of extra space to add between the notebook and this pane.
Syntax is the same as for the widget \fB\-padding\fR option.
.OP \-text text Text
Specifies a string to be displayed in the tab.
.OP \-image image Image
Specifies an image to display in the tab.
See \fIttk_widget(n)\fR for details.
.OP \-compound compound Compound
Specifies how to display the image relative to the text,
in the case both \fB\-text\fR and \fB\-image\fR are present.
See \fIlabel(n)\fR for legal values.
.OP \-underline underline Underline
Specifies the integer index (0-based) of a character to underline 
in the text string.
The underlined character is used for mnemonic activation
if \fBttk::notebook::enableTraversal\fR is called.
.SH "TAB IDENTIFIERS"
The \fItabid\fR argument to the following commands may take
any of the following forms:
.IP \(bu
An integer between zero and the number of tabs;
.IP \(bu
The name of a slave window;
.IP \(bu
A positional specification of the form
.QW @\fIx\fR,\fIy\fR ,
which identifies the tab 
.IP \(bu
The literal string
.QW \fBcurrent\fR ,
which identifies the currently-selected tab; or:
.IP \(bu
The literal string
.QW \fBend\fR ,
which returns the number of tabs 
(only valid for
.QW "\fIpathname \fBindex\fR" ).
.SH "WIDGET COMMAND"
.TP
\fIpathname \fBadd\fR \fIwindow\fR ?\fIoptions...\fR?
Adds a new tab to the notebook.
See \fBTAB OPTIONS\fR for the list of available \fIoptions\fR.
If \fIwindow\fR is currently managed by the notebook but hidden,
it is restored to its previous position.
.TP
\fIpathname \fBconfigure\fR ?\fIoptions\fR?
See \fIttk::widget(n)\fR.
.TP
\fIpathname \fBcget\fR \fIoption\fR
See \fIttk::widget(n)\fR.
.TP
\fIpathname \fBforget\fR \fItabid\fR
Removes the tab specified by \fItabid\fR,
unmaps and unmanages the associated window.
.TP
\fIpathname \fBhide\fR \fItabid\fR
Hides the tab specified by \fItabid\fR.
The tab will not be displayed, but the associated window
remains managed by the notebook and its configuration remembered.
Hidden tabs may be restored with the \fBadd\fR command.
.TP
\fIpathname \fBidentify\fR \fIcomponent\fR \fIx\fR \fIy\fR
Returns the name of the element under the point given by \fIx\fR and \fIy\fR,
or the empty string if no component is present at that location.
The following subcommands are supported:
.RS
.TP
\fIpathname \fBidentify\fR \fBelement\fR \fIx\fR \fIy\fR
Returns the name of the element at the specified location.
.TP
\fIpathname \fBidentify\fR \fBtab\fR \fIx\fR \fIy\fR
Returns the index of the tab at the specified location.
.RE
.TP
\fIpathname \fBindex\fR \fItabid\fR
Returns the numeric index of the tab specified by \fItabid\fR,
or the total number of tabs if \fItabid\fR is the string
.QW \fBend\fR .
.TP
\fIpathname \fBinsert\fR \fIpos\fR \fIsubwindow\fR \fIoptions...\fR
Inserts a pane at the specified position.
\fIpos\fR is either the string \fBend\fR, an integer index, 
or the name of a managed subwindow.
If \fIsubwindow\fR is already managed by the notebook, 
moves it to the specified position.
See \fBTAB OPTIONS\fR for the list of available options.
.TP
\fIpathname \fBinstate\fR \fIstatespec \fR?\fIscript...\fR?
See \fIttk::widget(n)\fR.
.TP
\fIpathname \fBselect\fR ?\fItabid\fR?
Selects the specified tab.
The associated slave window will be displayed,
and the previously-selected window (if different) is unmapped.
If \fItabid\fR is omitted, returns the widget name of the
currently selected pane.
.TP
\fIpathname \fBstate\fR ?\fIstatespec\fR?
See \fIttk::widget(n)\fR.
.TP
\fIpathname \fBtab\fR \fItabid\fR ?\fI\-option \fR?\fIvalue ...\fR
Query or modify the options of the specific tab.
If no \fI\-option\fR is specified,
returns a dictionary of the tab option values.
If one \fI\-option\fR is specified,
returns the value of that \fIoption\fR.
Otherwise, sets the \fI\-option\fRs to the corresponding \fIvalue\fRs.
See \fBTAB OPTIONS\fR for the available options.
.TP
\fIpathname \fBtabs\fR
Returns the list of windows managed by the notebook.
.SH "KEYBOARD TRAVERSAL"
To enable keyboard traversal for a toplevel window
containing a notebook widget \fI$nb\fR, call:
.CS
ttk::notebook::enableTraversal $nb
.CE
.PP
This will extend the bindings for the toplevel window
containing the notebook as follows:
.IP \(bu
\fBControl-Tab\fR selects the tab following the currently selected one.
.IP \(bu
\fBShift-Control-Tab\fR selects the tab preceding the currently selected one.
.IP \(bu
\fBAlt-K\fR, where \fBK\fR is the mnemonic (underlined) character
of any tab, will select that tab.
.PP
Multiple notebooks in a single toplevel may be enabled for traversal,
including nested notebooks.  
However, notebook traversal only works properly if all panes
are direct children of the notebook.
.SH "VIRTUAL EVENTS"
The notebook widget generates a \fB<<NotebookTabChanged>>\fR
virtual event after a new tab is selected.
.SH "EXAMPLE"
.CS
pack [\fBttk::notebook\fR .nb]
\.nb add [frame .nb.f1] \-text "First tab"
\.nb add [frame .nb.f2] \-text "Second tab"
\.nb select .nb.f2
ttk::notebook::enableTraversal .nb
.CE
.SH "SEE ALSO"
ttk::widget(n), grid(n)
.SH "KEYWORDS"
pane, tab
'\" Local Variables:
'\" mode: nroff
'\" End:<|MERGE_RESOLUTION|>--- conflicted
+++ resolved
@@ -4,11 +4,6 @@
 '\" See the file "license.terms" for information on usage and redistribution
 '\" of this file, and for a DISCLAIMER OF ALL WARRANTIES.
 '\" 
-<<<<<<< HEAD
-'\" RCS: @(#) $Id: ttk_notebook.n,v 1.16 2009/11/01 18:12:44 jenglish Exp $
-'\" 
-=======
->>>>>>> 5450b6e8
 .so man.macros
 .TH ttk::notebook n 8.5 Tk "Tk Themed Widget"
 .BS
