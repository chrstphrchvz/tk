'\"
'\" Copyright (c) 1996 Sun Microsystems, Inc.
'\"
'\" See the file "license.terms" for information on usage and redistribution
'\" of this file, and for a DISCLAIMER OF ALL WARRANTIES.
'\"
.TH grid n 8.5 Tk "Tk Built-In Commands"
.so man.macros
.BS
'\" Note:  do not modify the .SH NAME line immediately below!
.SH NAME
grid \- Geometry manager that arranges widgets in a grid
.SH SYNOPSIS
\fBgrid \fIoption arg \fR?\fIarg ...\fR?
.BE
.SH DESCRIPTION
.PP
The \fBgrid\fR command is used to communicate with the grid
geometry manager that arranges widgets in rows and columns inside
of another window, called the geometry container (or container window).
The \fBgrid\fR command can have any of several forms, depending
on the \fIoption\fR argument:
.TP
\fBgrid \fIwindow \fR?\fIwindow ...\fR? ?\fIoptions\fR?
.
If the first argument to \fBgrid\fR is suitable as the first window
argument to \fBgrid configure\fR, either a window name (any value
starting with \fB.\fR) or one of the characters \fBx\fR or \fB^\fR
(see the \fBRELATIVE PLACEMENT\fR section below), then the command is
processed in the same way as \fBgrid configure\fR.
.TP
\fBgrid anchor \fIwindow\fR ?\fIanchor\fR?
.
The anchor value controls how to place the grid within the container window
when no row/column has any weight.  See \fBTHE GRID ALGORITHM\fR below
for further details.  The default \fIanchor\fR is \fInw\fR.
.TP
\fBgrid bbox \fIwindow\fR ?\fIcolumn row\fR? ?\fIcolumn2 row2\fR?
.
With no arguments,
the bounding box (in pixels) of the grid is returned.
The return value consists of 4 integers.  The first two are the pixel
offset from the container window (x then y) of the top-left corner of the
grid, and the second two integers are the width and height of the grid,
also in pixels.  If a single \fIcolumn\fR and \fIrow\fR is specified on
the command line, then the bounding box for that cell is returned, where the
top left cell is numbered from zero.  If both \fIcolumn\fR and \fIrow\fR
arguments are specified, then the bounding box spanning the rows and columns
indicated is returned.
.TP
\fBgrid columnconfigure \fIwindow index \fR?\fI\-option value...\fR?
.
Query or set the column properties of the \fIindex\fR column of the
geometry container, \fIwindow\fR.
The valid options are \fB\-minsize\fR, \fB\-weight\fR, \fB\-uniform\fR
and \fB\-pad\fR.
If one or more options are provided, then \fIindex\fR may be given as
a list of column indices to which the configuration options will operate on.
Indices may be integers, window names or the keyword \fIall\fR. For \fIall\fR
the options apply to all columns currently occupied be content windows. For
a window name, that window must be a content of this container and the options
apply to all columns currently occupied be the content.
The \fB\-minsize\fR option sets the minimum size, in screen units,
that will be permitted for this column.
The \fB\-weight\fR option (an integer value)
sets the relative weight for apportioning
any extra spaces among
columns.
A weight of zero (0) indicates the column will not deviate from its requested
size.  A column whose weight is two will grow at twice the rate as a column
of weight one when extra space is allocated to the layout.
The \fB\-uniform\fR option, when a non-empty value is supplied, places
the column in a \fIuniform group\fR with other columns that have the
same value for \fB\-uniform\fR.  The space for columns belonging to a
uniform group is allocated so that their sizes are always in strict
proportion to their \fB\-weight\fR values.  See
\fBTHE GRID ALGORITHM\fR below for further details.
The \fB\-pad\fR option specifies the number of screen units that will be
added to the largest window contained completely in that column when the
grid geometry manager requests a size from the containing window.
If only an option is specified, with no value,
the current value of that option is returned.
If only the container window and index is specified, all the current settings
are returned in a list of
.QW "\-option value"
pairs.
.TP
\fBgrid configure \fIwindow \fR?\fIwindow ...\fR? ?\fIoptions\fR?
.
The arguments consist of the names of one or more content windows
followed by pairs of arguments that specify how
to manage the content.
The characters \fB\-\fR,  \fBx\fR and \fB^\fR,
can be specified instead of a window name to alter the default
location of a \fIwindow\fR, as described in the \fBRELATIVE PLACEMENT\fR
section, below.
The following options are supported:
.RS
.TP
\fB\-column \fIn\fR
.
Insert the window so that it occupies the \fIn\fRth column in the grid.
Column numbers start with 0.  If this option is not supplied, then the
window is arranged just to the right of previous window specified on this
call to \fBgrid\fR, or column
.QW 0
if it is the first window.  For each
\fBx\fR that immediately precedes the \fIwindow\fR, the column position
is incremented by one.  Thus the \fBx\fR represents a blank column
for this row in the grid.
.TP
\fB\-columnspan \fIn\fR
.
Insert the window so that it occupies \fIn\fR columns in the grid.
The default is one column, unless the window name is followed by a
\fB\-\fR, in which case the columnspan is incremented once for each immediately
following \fB\-\fR.
.TP
\fB\-in \fIcontainer\fR
.
Insert the window(s) in the container
window given by \fIcontainer\fR.  The default is the first window's
parent window.
.TP
\fB\-ipadx \fIamount\fR
.
The \fIamount\fR specifies how much horizontal internal padding to
leave on each side of the content.  This is space is added
inside the content border.
The \fIamount\fR must be a valid screen distance, such as \fB2\fR or \fB.5c\fR.
It defaults to 0.
.TP
\fB\-ipady \fIamount\fR
.
The \fIamount\fR specifies how much vertical internal padding to
leave on the top and bottom of the content.
This space is added inside the content border.
The \fIamount\fR  defaults to 0.
.TP
\fB\-padx \fIamount\fR
.
The \fIamount\fR specifies how much horizontal external padding to
leave on each side of the content, in screen units.
\fIAmount\fR may be a list
of two values to specify padding for left and right separately.
The \fIamount\fR defaults to 0.
This space is added outside the content border.
.TP
\fB\-pady \fIamount\fR
.
The \fIamount\fR specifies how much vertical external padding to
leave on the top and bottom of the content, in screen units.
\fIAmount\fR may be a list
of two values to specify padding for top and bottom separately.
The \fIamount\fR defaults to 0.
This space is added outside the content border.
.TP
\fB\-row \fIn\fR
.
Insert the content so that it occupies the \fIn\fRth row in the grid.
Row numbers start with 0.  If this option is not supplied, then the
content is arranged on the same row as the previous content specified on this
call to \fBgrid\fR, or the next row after the highest occupied row
if this is the first content.
.TP
\fB\-rowspan \fIn\fR
.
Insert the content so that it occupies \fIn\fR rows in the grid.
The default is one row.  If the next \fBgrid\fR command contains
\fB^\fR characters instead of \fIcontent\fR that line up with the columns
of this \fIcontent\fR, then the \fBrowspan\fR of this \fIcontent\fR is
extended by one.
.TP
\fB\-sticky \fIstyle\fR
.
If a content's cell is larger than its requested dimensions, this
option may be used to position (or stretch) the content within its cell.
\fIStyle\fR  is a string that contains zero or more of the characters
\fBn\fR, \fBs\fR, \fBe\fR or \fBw\fR.
The string can optionally contain spaces or
commas, but they are ignored.  Each letter refers to a side (north, south,
east, or west) that the content will
.QW stick
to.  If both \fBn\fR and \fBs\fR (or \fBe\fR and \fBw\fR) are
specified, the content will be stretched to fill the entire
height (or width) of its cavity.  The \fB\-sticky\fR option subsumes the
combination of \fB\-anchor\fR and \fB\-fill\fR that is used by \fBpack\fR.
The default is
.QW "" ,
which causes the content to be centered in its cavity, at its requested size.
.LP
If any of the content is already managed by the geometry manager
then any unspecified options for them retain their previous values rather
than receiving default values.
.RE
.TP
\fBgrid forget \fIwindow \fR?\fIwindow ...\fR?
.
Removes each of the \fIwindow\fRs from grid for its
container and unmaps their windows.
The content will no longer be managed by the grid geometry manager.
The configuration options for that window are forgotten, so that if the
window is managed once more by the grid geometry manager, the initial
default settings are used.
.RS
.PP
.VS TIP518
If the last slave of the master becomes unmanaged, this will also send
the virtual event \fB<<NoManagedChild>>\fR to the master; the master
may choose to resize itself (or otherwise respond) to such a change.
.VE TIP518
.RE
.TP
\fBgrid info \fIwindow\fR
.
Returns a list whose elements are the current configuration state of
the content given by \fIwindow\fR in the same option-value form that
might be specified to \fBgrid configure\fR.
The first two elements of the list are
.QW "\fB\-in \fIcontainer\fR"
where \fIcontainer\fR is the windows's container window.
.TP
\fBgrid location \fIwindow x y\fR
.
Given  \fIx\fR and \fIy\fR values in screen units relative to the container window,
the column and row number at that \fIx\fR and \fIy\fR location is returned.
For locations that are above or to the left of the grid, \fB\-1\fR is
returned.
.TP
\fBgrid propagate \fIwindow\fR ?\fIboolean\fR?
.
If \fIboolean\fR has a true boolean value such as \fB1\fR or \fBon\fR
then propagation is enabled for \fIwindow\fR, which must be a window
name (see \fBGEOMETRY PROPAGATION\fR below).
If \fIboolean\fR has a false boolean value then propagation is
disabled for \fIwindow\fR.
In either of these cases an empty string is returned.
If \fIboolean\fR is omitted then the command returns \fB0\fR or
\fB1\fR to indicate whether propagation is currently enabled
for \fIwindow\fR.
Propagation is enabled by default.
.TP
\fBgrid rowconfigure \fIwindow index \fR?\fI\-option value...\fR?
.
Query or set the row properties of the \fIindex\fR row of the
geometry container, \fIwindow\fR.
The valid options are \fB\-minsize\fR, \fB\-weight\fR, \fB\-uniform\fR
and \fB\-pad\fR.
If one or more options are provided, then \fIindex\fR may be given as
a list of row indices to which the configuration options will operate on.
Indices may be integers, window names or the keyword \fIall\fR. For \fIall\fR
the options apply to all rows currently occupied by content windows. For
a window name, that window must be a content window of this container and the options
apply to all rows currently occupied by the container window.
The \fB\-minsize\fR option sets the minimum size, in screen units,
that will be permitted for this row.
The \fB\-weight\fR option (an integer value)
sets the relative weight for apportioning
any extra spaces among
rows.
A weight of zero (0) indicates the row will not deviate from its requested
size.  A row whose weight is two will grow at twice the rate as a row
of weight one when extra space is allocated to the layout.
The \fB\-uniform\fR option, when a non-empty value is supplied, places
the row in a \fIuniform group\fR with other rows that have the
same value for \fB\-uniform\fR.  The space for rows belonging to a
uniform group is allocated so that their sizes are always in strict
proportion to their \fB\-weight\fR values.  See
\fBTHE GRID ALGORITHM\fR below for further details.
The \fB\-pad\fR option specifies the number of screen units that will be
added to the largest window contained completely in that row when the
grid geometry manager requests a size from the containing window.
If only an option is specified, with no value,
the current value of that option is returned.
If only the container window and index is specified, all the current settings
are returned in a list of
.QW "-option value"
pairs.
.TP
\fBgrid remove \fIwindow \fR?\fIwindow ...\fR?
.
Removes each of the \fIwindow\fRs from grid for its
container and unmaps their windows.
The content will no longer be managed by the grid geometry manager.
However, the configuration options for that window are remembered,
so that if the
slave is managed once more by the grid geometry manager, the previous
values are retained.
.RS
.PP
.VS TIP518
If the last slave of the master becomes unmanaged, this will also send
the virtual event \fB<<NoManagedChild>>\fR to the master; the master
may choose to resize itself (or otherwise respond) to such a change.
.VE TIP518
.RE
.TP
<<<<<<< HEAD
\fBgrid size \fIwindow\fR
.
Returns the size of the grid (in columns then rows) for \fIwindow\fR.
The size is determined either by the \fIslave\fR occupying the largest
row or column, or the largest column or row with a \fB\-minsize\fR,
\fB\-weight\fR, or \fB\-pad\fR that is non-zero.
.TP
\fBgrid slaves \fIwindow\fR ?\fI\-option value\fR?
.
If no options are supplied, a list of all of the slaves in \fIwindow\fR
are returned, most recently manages first.
=======
\fBgrid size \fIcontainer\fR
.
Returns the size of the grid (in columns then rows) for \fIcontainer\fR.
The size is determined either by the \fIcontent\fR occupying the largest
row or column, or the largest column or row with a \fB\-minsize\fR,
\fB\-weight\fR, or \fB\-pad\fR that is non-zero.
.TP
\fBgrid slaves \window\fR ?\fI\-option value\fR?
.
If no options are supplied, a list of all of the content in \window\fR
are returned, most recently managed first.
>>>>>>> 7fbdc22e
\fIOption\fR can be either \fB\-row\fR or \fB\-column\fR which
causes only the content in the row (or column) specified by \fIvalue\fR
to be returned.
.TP
.VS "TIP 581"
\fBgrid content \fIwindow\fR ?\fI\-option value\fR?
.
Synonym for . \fBgrid slaves \fIwindow\fR ?\fI\-option value\fR?
.VE "TIP 581"
.SH "RELATIVE PLACEMENT"
.PP
The \fBgrid\fR command contains a limited set of capabilities that
permit layouts to be created without specifying the row and column
information for each content.  This permits content to be rearranged,
added, or removed without the need to explicitly specify row and
column information.
When no column or row information is specified for a \fIcontent\fR,
default values are chosen for
\fB\-column\fR, \fB\-row\fR, \fB\-columnspan\fR and \fB\-rowspan\fR
at the time the \fIcontent\fR is managed. The values are chosen
based upon the current layout of the grid, the position of the \fIcontent\fR
relative to other \fIcontent\fRs in the same grid command, and the presence
of the characters \fB\-\fR, \fBx\fR, and \fB^\fR in \fBgrid\fR
command where \fIcontent\fR names are normally expected.
.RS
.TP
\fB\-\fR
.
This increases the \fB\-columnspan\fR of the \fIcontent\fR to the left.  Several
\fB\-\fR's in a row will successively increase the number of columns spanned. A \fB\-\fR
may not follow a \fB^\fR or a \fBx\fR, nor may it be the first \fIcontent\fR
argument to \fBgrid configure\fR.
.TP
\fBx\fR
.
This leaves an empty column between the \fIcontent\fR on the left and
the \fIcontent\fR on the right.
.TP
\fB^\fR
.
This extends the \fB\-rowspan\fR of the \fIcontent\fR above the \fB^\fR's
in the grid.  The number of \fB^\fR's in a row must match the number of
columns spanned by the \fIcontent\fR above it.
.RE
.SH "THE GRID ALGORITHM"
.PP
The grid geometry manager lays out its content in three steps.
In the first step, the minimum size needed to fit all of the content
is computed, then (if propagation is turned on), a request is made
of the container window to become that size.
In the second step, the requested size is compared against the actual size
of the container.  If the sizes are different, then spaces is added to or taken
away from the layout as needed.
For the final step, each content is positioned in its row(s) and column(s)
based on the setting of its \fIsticky\fR flag.
.PP
To compute the minimum size of a layout, the grid geometry manager
first looks at all content whose \fB\-columnspan\fR and \fB\-rowspan\fR values are one,
and computes the nominal size of each row or column to be either the
\fIminsize\fR for that row or column, or the sum of the \fIpad\fRding
plus the size of the largest content, whichever is greater.  After that
the rows or columns in each uniform group adapt to each other.  Then
the content whose row-spans or column-spans are greater than one are
examined.  If a group of rows or columns need to be increased in size
in order to accommodate these content, then extra space is added to each
row or column in the group according to its \fIweight\fR.  For each
group whose weights are all zero, the additional space is apportioned
equally.
.PP
When multiple rows or columns belong to a uniform group, the space
allocated to them is always in proportion to their weights. (A weight
of zero is considered to be 1.)  In other words, a row or column
configured with \fB\-weight 1 \-uniform a\fR will have exactly the same
size as any other row or column configured with \fB\-weight 1 \-uniform
a\fR.  A row or column configured with \fB\-weight 2 \-uniform b\fR will
be exactly twice as large as one that is configured with \fB\-weight 1
\-uniform b\fR.
.PP
More technically, each row or column in the group will have a size
equal to \fIk*weight\fR for some constant \fIk\fR.  The constant
\fIk\fR is chosen so that no row or column becomes smaller than its
minimum size.  For example, if all rows or columns in a group have the
same weight, then each row or column will have the same size as the
largest row or column in the group.
.PP
For containers whose size is larger than the requested layout, the additional
space is apportioned according to the row and column weights.  If all of
the weights are zero, the layout is placed within its container according to
the \fIanchor\fR value.
For containers whose size is smaller than the requested layout, space is taken
away from columns and rows according to their weights.  However, once a
column or row shrinks to its minsize, its weight is taken to be zero.
If more space needs to be removed from a layout than would be permitted, as
when all the rows or columns are at their minimum sizes, the layout is
placed and clipped according to the \fIanchor\fR value.
.SH "GEOMETRY PROPAGATION"
.PP
The grid geometry manager normally computes how large a container must be to
just exactly meet the needs of its content, and it sets the
requested width and height of the container to these dimensions.
This causes geometry information to propagate up through a
window hierarchy to a top-level window so that the entire
sub-tree sizes itself to fit the needs of the leaf windows.
However, the \fBgrid propagate\fR command may be used to
turn off propagation for one or more containers.
If propagation is disabled then grid will not set
the requested width and height of the container window.
This may be useful if, for example, you wish for a container
window to have a fixed size that you specify.
.SH "RESTRICTIONS ON CONTAINER WINDOWS"
.PP
The container for each content must either be the content's parent
(the default) or a descendant of the content's parent.
This restriction is necessary to guarantee that the
content can be placed over any part of its container that is
visible without danger of the content being clipped by its parent.
In addition, all content in one call to \fBgrid\fR must have the same container.
.SH "STACKING ORDER"
.PP
If the container for a content is not its parent then you must make sure
that the content is higher in the stacking order than the container.
Otherwise the container will obscure the content and it will appear as
if the content has not been managed correctly.
The easiest way to make sure the content is higher than the container is
to create the container window first:  the most recently created window
will be highest in the stacking order.
.SH CREDITS
.PP
The \fBgrid\fR command is based on ideas taken from the \fIGridBag\fR
geometry manager written by Doug. Stein, and the \fBblt_table\fR geometry
manager, written by George Howlett.
.SH EXAMPLES
.PP
A toplevel window containing a text widget and two scrollbars:
.PP
.CS
# Make the widgets
toplevel .t
text .t.txt \-wrap none \-xscroll {.t.h set} \-yscroll {.t.v set}
scrollbar .t.v \-orient vertical   \-command {.t.txt yview}
scrollbar .t.h \-orient horizontal \-command {.t.txt xview}

# Lay them out
\fBgrid\fR .t.txt .t.v \-sticky nsew
\fBgrid\fR .t.h        \-sticky nsew

# Tell the text widget to take all the extra room
\fBgrid rowconfigure\fR    .t .t.txt \-weight 1
\fBgrid columnconfigure\fR .t .t.txt \-weight 1
.CE
.PP
Three widgets of equal width, despite their different
.QW natural
widths:
.PP
.CS
button .b \-text "Foo"
entry .e \-textvariable foo ; set foo "Hello World!"
label .l \-text "This is a fairly long piece of text"

\fBgrid\fR .b .e .l \-sticky ew
\fBgrid columnconfigure\fR . "all" \-uniform allTheSame
.CE
.SH "SEE ALSO"
pack(n), place(n)
.SH KEYWORDS
geometry manager, location, grid, cell, propagation, size, pack
'\" Local Variables:
'\" mode: nroff
'\" End:<|MERGE_RESOLUTION|>--- conflicted
+++ resolved
@@ -204,11 +204,11 @@
 default settings are used.
 .RS
 .PP
-.VS TIP518
-If the last slave of the master becomes unmanaged, this will also send
-the virtual event \fB<<NoManagedChild>>\fR to the master; the master
+.VS "TIP 518"
+If the last content window of the container becomes unmanaged, this will also send
+the virtual event \fB<<NoManagedChild>>\fR to the container; the container
 may choose to resize itself (or otherwise respond) to such a change.
-.VE TIP518
+.VE "TIP 518"
 .RE
 .TP
 \fBgrid info \fIwindow\fR
@@ -284,30 +284,17 @@
 The content will no longer be managed by the grid geometry manager.
 However, the configuration options for that window are remembered,
 so that if the
-slave is managed once more by the grid geometry manager, the previous
+window is managed once more by the grid geometry manager, the previous
 values are retained.
 .RS
 .PP
-.VS TIP518
-If the last slave of the master becomes unmanaged, this will also send
-the virtual event \fB<<NoManagedChild>>\fR to the master; the master
+.VS "TIP 518"
+If the last content window of the container becomes unmanaged, this will also send
+the virtual event \fB<<NoManagedChild>>\fR to the container; the container
 may choose to resize itself (or otherwise respond) to such a change.
-.VE TIP518
+.VE "TIP 518"
 .RE
 .TP
-<<<<<<< HEAD
-\fBgrid size \fIwindow\fR
-.
-Returns the size of the grid (in columns then rows) for \fIwindow\fR.
-The size is determined either by the \fIslave\fR occupying the largest
-row or column, or the largest column or row with a \fB\-minsize\fR,
-\fB\-weight\fR, or \fB\-pad\fR that is non-zero.
-.TP
-\fBgrid slaves \fIwindow\fR ?\fI\-option value\fR?
-.
-If no options are supplied, a list of all of the slaves in \fIwindow\fR
-are returned, most recently manages first.
-=======
 \fBgrid size \fIcontainer\fR
 .
 Returns the size of the grid (in columns then rows) for \fIcontainer\fR.
@@ -315,11 +302,10 @@
 row or column, or the largest column or row with a \fB\-minsize\fR,
 \fB\-weight\fR, or \fB\-pad\fR that is non-zero.
 .TP
-\fBgrid slaves \window\fR ?\fI\-option value\fR?
+\fBgrid slaves fI\window\fR ?\fI\-option value\fR?
 .
 If no options are supplied, a list of all of the content in \window\fR
-are returned, most recently managed first.
->>>>>>> 7fbdc22e
+is returned, most recently managed first.
 \fIOption\fR can be either \fB\-row\fR or \fB\-column\fR which
 causes only the content in the row (or column) specified by \fIvalue\fR
 to be returned.
