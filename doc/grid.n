--- conflicted
+++ resolved
@@ -51,11 +51,7 @@
 \fBgrid columnconfigure \fIwindow index \fR?\fI\-option value...\fR?
 .
 Query or set the column properties of the \fIindex\fR column of the
-<<<<<<< HEAD
-geometry manager, \fIwindow\fR.
-=======
 geometry container, \fIwindow\fR.
->>>>>>> 83284028
 The valid options are \fB\-minsize\fR, \fB\-weight\fR, \fB\-uniform\fR
 and \fB\-pad\fR.
 If one or more options are provided, then \fIindex\fR may be given as
@@ -247,11 +243,7 @@
 \fBgrid rowconfigure \fIwindow index \fR?\fI\-option value...\fR?
 .
 Query or set the row properties of the \fIindex\fR row of the
-<<<<<<< HEAD
-geometry manager, \fIwindow\fR.
-=======
-geometry window, \fIwindow\fR.
->>>>>>> 83284028
+geometry container, \fIwindow\fR.
 The valid options are \fB\-minsize\fR, \fB\-weight\fR, \fB\-uniform\fR
 and \fB\-pad\fR.
 If one or more options are provided, then \fIindex\fR may be given as
