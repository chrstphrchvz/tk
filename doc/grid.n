--- conflicted
+++ resolved
@@ -4,11 +4,6 @@
 '\" See the file "license.terms" for information on usage and redistribution
 '\" of this file, and for a DISCLAIMER OF ALL WARRANTIES.
 '\" 
-<<<<<<< HEAD
-'\" RCS: @(#) $Id: grid.n,v 1.23 2009/07/11 07:25:32 dkf Exp $
-'\" 
-=======
->>>>>>> 39c6a8e5
 .so man.macros
 .TH grid n 8.5 Tk "Tk Built-In Commands"
 .BS
