--- conflicted
+++ resolved
@@ -14,17 +14,10 @@
 .nf
 \fB#include <tk.h>\fR
 .sp
-<<<<<<< HEAD
-\fBTk_ImageChanged\fR(\fIimageModel, x, y, width, height, imageWidth, imageHeight\fR)
+\fBTk_ImageChanged\fR(\fImodel, x, y, width, height, imageWidth, imageHeight\fR)
 .SH ARGUMENTS
 .AS Tk_ImageModel imageHeight
-.AP Tk_ImageModel imageModel in
-=======
-\fBTk_ImageChanged\fR(\fImodel, x, y, width, height, imageWidth, imageHeight\fR)
-.SH ARGUMENTS
-.AS Tk_ImageMaster imageHeight
-.AP Tk_ImageMaster model in
->>>>>>> 3b31d963
+.AP Tk_ImageModel model in
 Token for image, which was passed to image's \fIcreateProc\fR when
 the image was created.
 .AP int x in
@@ -49,11 +42,7 @@
 As a result of calling \fBTk_ImageChanged\fR, any widgets using
 the image are notified so that they can redisplay themselves
 appropriately.
-<<<<<<< HEAD
-The \fIimageModel\fR argument identifies the image, and
-=======
 The \fImodel\fR argument identifies the image, and
->>>>>>> 3b31d963
 \fIx\fR, \fIy\fR, \fIwidth\fR, and \fIheight\fR
 specify a rectangular region within the image that needs to
 be redrawn.
