--- conflicted
+++ resolved
@@ -18,18 +18,12 @@
 The label may be linked to a Tcl variable
 to automatically change the displayed text.
 .SO ttk_widget
-<<<<<<< HEAD
-\-anchor	\-class	\-compound	\-cursor
-\-font	\-foreground
-\-image	\-justify	\-padding	\-state	\-style	\-takefocus
+\-anchor	\-class	\-compound
+\-cursor	\-font	\-foreground
+\-image	\-justify	\-padding
+\-state	\-style	\-takefocus
 \-text	\-textvariable	\-underline
 \-width	\-wraplength
-=======
-\-class	\-compound	\-cursor
-\-image	\-padding	\-state
-\-style	\-takefocus	\-text
-\-textvariable	\-underline	\-width
->>>>>>> b1d27180
 .SE
 .SH "WIDGET-SPECIFIC OPTIONS"
 .OP \-background frameColor FrameColor
