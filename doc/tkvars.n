--- conflicted
+++ resolved
@@ -24,13 +24,9 @@
 file that is normally processed whenever a Tk application starts up,
 plus other files containing procedures that implement default behaviors
 for widgets.
-<<<<<<< HEAD
 .RS
 .PP
-The initial value of \fBtcl_library\fR is set when Tk is added to
-=======
 The initial value of \fBtk_library\fR is set when Tk is added to
->>>>>>> 5ede6b1a
 an interpreter;  this is done by searching several different directories
 until one is found that contains an appropriate Tk startup script.
 If the \fBTK_LIBRARY\fR environment variable exists, then
