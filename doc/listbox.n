'\"
'\" Copyright (c) 1990 The Regents of the University of California.
'\" Copyright (c) 1994-1997 Sun Microsystems, Inc.
'\"
'\" See the file "license.terms" for information on usage and redistribution
'\" of this file, and for a DISCLAIMER OF ALL WARRANTIES.
'\" 
.TH listbox n 8.4 Tk "Tk Built-In Commands"
.so man.macros
.BS
'\" Note:  do not modify the .SH NAME line immediately below!
.SH NAME
listbox \- Create and manipulate 'listbox' item list widgets
.SH SYNOPSIS
\fBlistbox\fR \fIpathName \fR?\fIoptions\fR?
.SO
\-background	\-borderwidth	\-cursor
\-disabledforeground	\-exportselection	\-font
\-foreground	\-highlightbackground	\-highlightcolor
\-highlightthickness	\-relief	\-selectbackground
\-selectborderwidth	\-selectforeground	\-setgrid
\-takefocus	\-xscrollcommand	\-yscrollcommand
.SE
.SH "WIDGET-SPECIFIC OPTIONS"
.OP \-activestyle activeStyle ActiveStyle
Specifies the style in which to draw the active element.  This must be
one of \fBdotbox\fR (show a focus ring around the active element),
\fBnone\fR (no special indication of active element) or
\fBunderline\fR (underline the active element).
The default is \fBunderline\fR on Windows, and \fBdotbox\fR elsewhere.
.OP \-height height Height
Specifies the desired height for the window, in lines.
If zero or less, then the desired height for the window is made just
large enough to hold all the elements in the listbox.
.OP \-listvariable listVariable Variable
Specifies the name of a global variable.  The value of the variable is a list to
be displayed inside the widget; if the variable value changes then the
widget will automatically update itself to reflect the new value.  Attempts
to assign a variable with an invalid list value to \fB\-listvariable\fR
will cause an error.  Attempts to unset a variable in use as a
\fB\-listvariable\fR will fail but will not generate an error.
.OP \-selectmode selectMode SelectMode
Specifies one of several styles for manipulating the selection.
The value of the option may be arbitrary, but the default bindings
expect it to be either \fBsingle\fR, \fBbrowse\fR, \fBmultiple\fR,
or \fBextended\fR;  the default value is \fBbrowse\fR.
.OP \-state state State
Specifies one of two states for the listbox:  \fBnormal\fR or \fBdisabled\fR.
If the listbox is disabled then items may not be inserted or deleted,
items are drawn in the \fB\-disabledforeground\fR color, and selection
cannot be modified and is not shown (though selection information is retained).
.OP \-width width Width
Specifies the desired width for the window in characters.
If the font does not have a uniform width then the width of the character
.QW 0
is used in translating from character units to screen units.
If zero or less, then the desired width for the window is made just
large enough to hold all the elements in the listbox.
.BE
.SH DESCRIPTION
.PP
The \fBlistbox\fR command creates a new window (given by the
\fIpathName\fR argument) and makes it into a listbox widget.
Additional
options, described above, may be specified on the command line
or in the option database
to configure aspects of the listbox such as its colors, font,
text, and relief.  The \fBlistbox\fR command returns its
\fIpathName\fR argument.  At the time this command is invoked,
there must not exist a window named \fIpathName\fR, but
\fIpathName\fR's parent must exist.
.PP
A listbox is a widget that displays a list of strings, one per line.
When first created, a new listbox has no elements.
Elements may be added or deleted using widget commands described
below.  In addition, one or more elements may be selected as described
below.
If a listbox is exporting its selection (see \fB\-exportselection\fR
option), then it will observe the standard X11 protocols
for handling the selection.
Listbox selections are available as type \fBSTRING\fR;
the value of the selection will be the text of the selected elements, with
newlines separating the elements.
.PP
It is not necessary for all the elements to be
displayed in the listbox window at once;  commands described below
may be used to change the view in the window.  Listboxes allow
scrolling in both directions using the standard \fB\-xscrollcommand\fR
and \fB\-yscrollcommand\fR options.
They also support scanning, as described below.
.SH "INDICES"
.PP
Many of the widget commands for listboxes take one or more indices
as arguments.
An index specifies a particular element of the listbox, in any of
the following ways:
.TP 12
\fInumber\fR
.
Specifies the element as a numerical index, where 0 corresponds
to the first element in the listbox.
.TP 12
\fBactive\fR
.
Indicates the element that has the location cursor.  This element
will be displayed as specified by \fB\-activestyle\fR when the listbox
has the keyboard focus, and it is specified with the \fBactivate\fR
widget command.
.TP 12
\fBanchor\fR
.
Indicates the anchor point for the selection, which is set with the
\fBselection anchor\fR widget command.
.TP 12
\fBend\fR
.
Indicates the end of the listbox.
For most commands this refers to the last element in the listbox,
but for a few commands such as \fBindex\fR and \fBinsert\fR
it refers to the element just after the last one.
.TP 12
\fB@\fIx\fB,\fIy\fR
Indicates the element that covers the point in the listbox window
specified by \fIx\fR and \fIy\fR (in pixel coordinates).  If no
element covers that point, then the closest element to that
point is used.
.LP
In the widget command descriptions below, arguments named \fIindex\fR,
\fIfirst\fR, and \fIlast\fR always contain text indices in one of
the above forms.
.SH "WIDGET COMMAND"
.PP
The \fBlistbox\fR command creates a new Tcl command whose
name is \fIpathName\fR.  This
command may be used to invoke various
operations on the widget.  It has the following general form:
.CS
\fIpathName option \fR?\fIarg arg ...\fR?
.CE
\fIOption\fR and the \fIarg\fRs
determine the exact behavior of the command.  The following
commands are possible for listbox widgets:
.TP
\fIpathName \fBactivate\fR \fIindex\fR
.
Sets the active element to the one indicated by \fIindex\fR.
If \fIindex\fR is outside the range of elements in the listbox
then the closest element is activated.
The active element is drawn as specified by \fB\-activestyle\fR when the
widget has the input focus, and its index may be retrieved with the
index \fBactive\fR.
.TP
\fIpathName \fBbbox\fR \fIindex\fR
.
Returns a list of four numbers describing the bounding box of
the text in the element given by \fIindex\fR.
The first two elements of the list give the x and y coordinates
of the upper-left corner of the screen area covered by the text
(specified in pixels relative to the widget) and the last two
elements give the width and height of the area, in pixels.
If no part of the element given by \fIindex\fR is visible on the
screen,
or if \fIindex\fR refers to a non-existent element,
then the result is an empty string;  if the element is
partially visible, the result gives the full area of the element,
including any parts that are not visible.
.TP
\fIpathName \fBcget\fR \fIoption\fR
.
Returns the current value of the configuration option given
by \fIoption\fR.
\fIOption\fR may have any of the values accepted by the \fBlistbox\fR
command.
.TP
\fIpathName \fBconfigure\fR ?\fIoption\fR? ?\fIvalue option value ...\fR?
.
Query or modify the configuration options of the widget.
If no \fIoption\fR is specified, returns a list describing all of
the available options for \fIpathName\fR (see \fBTk_ConfigureInfo\fR for
information on the format of this list).  If \fIoption\fR is specified
with no \fIvalue\fR, then the command returns a list describing the
one named option (this list will be identical to the corresponding
sublist of the value returned if no \fIoption\fR is specified).  If
one or more \fIoption\-value\fR pairs are specified, then the command
modifies the given widget option(s) to have the given value(s);  in
this case the command returns an empty string.
\fIOption\fR may have any of the values accepted by the \fBlistbox\fR
command.
.TP
\fIpathName \fBcurselection\fR
.
Returns a list containing the numerical indices of
all of the elements in the listbox that are currently selected.
If there are no elements selected in the listbox then an empty
string is returned.
.TP
\fIpathName \fBdelete \fIfirst \fR?\fIlast\fR?
.
Deletes one or more elements of the listbox.  \fIFirst\fR and \fIlast\fR
are indices specifying the first and last elements in the range
to delete.  If \fIlast\fR is not specified it defaults to
\fIfirst\fR, i.e. a single element is deleted.
.TP
\fIpathName \fBget \fIfirst\fR ?\fIlast\fR?
.
If \fIlast\fR is omitted, returns the contents of the listbox
element indicated by \fIfirst\fR,
or an empty string if \fIfirst\fR refers to a non-existent element.
If \fIlast\fR is specified, the command returns a list whose elements
are all of the listbox elements between \fIfirst\fR and \fIlast\fR,
inclusive.
Both \fIfirst\fR and \fIlast\fR may have any of the standard
forms for indices.
.TP
\fIpathName \fBindex \fIindex\fR
.
Returns the integer index value that corresponds to \fIindex\fR.
If \fIindex\fR is \fBend\fR the return value is a count of the number
of elements in the listbox (not the index of the last element).
.TP
\fIpathName \fBinsert \fIindex \fR?\fIelement element ...\fR?
.
Inserts zero or more new elements in the list just before the
element given by \fIindex\fR.  If \fIindex\fR is specified as
\fBend\fR then the new elements are added to the end of the
list.  Returns an empty string.
.TP
\fIpathName \fBitemcget \fIindex option\fR
.
Returns the current value of the item configuration option given
by \fIoption\fR. \fIOption\fR may have any of the values accepted 
by the \fBitemconfigure\fR command.
.TP
\fIpathName \fBitemconfigure \fIindex\fR ?\fIoption\fR? ?\fIvalue\fR? ?\fIoption value ...\fR?
.
Query or modify the configuration options of an item in the listbox.
If no \fIoption\fR is specified, returns a list describing all of
the available options for the item (see \fBTk_ConfigureInfo\fR for
information on the format of this list).  If \fIoption\fR is specified
with no \fIvalue\fR, then the command returns a list describing the
one named option (this list will be identical to the corresponding
sublist of the value returned if no \fIoption\fR is specified).  If
one or more \fIoption\-value\fR pairs are specified, then the command
modifies the given widget option(s) to have the given value(s);  in
this case the command returns an empty string. The following options
are currently supported for items:
.RS
.TP
\fB\-background \fIcolor\fR
.
\fIColor\fR specifies the background color to use when displaying the 
item. It may have any of the forms accepted by \fBTk_GetColor\fR.
.TP
\fB\-foreground \fIcolor\fR
.
\fIColor\fR specifies the foreground color to use when displaying the
item. It may have any of the forms accepted by \fBTk_GetColor\fR.
.TP
\fB\-selectbackground \fIcolor\fR
.
\fIcolor\fR specifies the background color to use when displaying the
item while it is selected. It may have any of the forms accepted by
\fBTk_GetColor\fR.
.TP
\fB\-selectforeground \fIcolor\fR
.
\fIcolor\fR specifies the foreground color to use when displaying the
item while it is selected. It may have any of the forms accepted by
\fBTk_GetColor\fR.
.RE
.TP
\fIpathName \fBnearest \fIy\fR
.
Given a y-coordinate within the listbox window, this command returns
the index of the (visible) listbox element nearest to that y-coordinate.
.TP
\fIpathName \fBscan\fR \fIoption args\fR
.
This command is used to implement scanning on listboxes.  It has
two forms, depending on \fIoption\fR:
.RS
.TP
\fIpathName \fBscan mark \fIx y\fR
.
Records \fIx\fR and \fIy\fR and the current view in the listbox
window;  used in conjunction with later \fBscan dragto\fR commands.
Typically this command is associated with a mouse button press in
the widget.  It returns an empty string.
.TP
\fIpathName \fBscan dragto \fIx y\fR.
.
This command computes the difference between its \fIx\fR and \fIy\fR
arguments and the \fIx\fR and \fIy\fR arguments to the last
\fBscan mark\fR command for the widget.
It then adjusts the view by 10 times the
difference in coordinates.  This command is typically associated
with mouse motion events in the widget, to produce the effect of
dragging the list at high speed through the window.  The return
value is an empty string.
.RE
.TP
\fIpathName \fBsee \fIindex\fR
.
Adjust the view in the listbox so that the element given by \fIindex\fR
is visible.
If the element is already visible then the command has no effect;
if the element is near one edge of the window then the listbox
scrolls to bring the element into view at the edge;  otherwise
the listbox scrolls to center the element.
.TP
\fIpathName \fBselection \fIoption arg\fR
.
This command is used to adjust the selection within a listbox.  It
has several forms, depending on \fIoption\fR:
.RS
.TP
\fIpathName \fBselection anchor \fIindex\fR
.
Sets the selection anchor to the element given by \fIindex\fR.
If \fIindex\fR refers to a non-existent element, then the closest
element is used.
The selection anchor is the end of the selection that is fixed
while dragging out a selection with the mouse.
The index \fBanchor\fR may be used to refer to the anchor
element.
.TP
\fIpathName \fBselection clear \fIfirst \fR?\fIlast\fR?
.
If any of the elements between \fIfirst\fR and \fIlast\fR
(inclusive) are selected, they are deselected.
The selection state is not changed for elements outside
this range.
.TP
\fIpathName \fBselection includes \fIindex\fR
.
Returns 1 if the element indicated by \fIindex\fR is currently
selected, 0 if it is not.
.TP
\fIpathName \fBselection set \fIfirst \fR?\fIlast\fR?
.
Selects all of the elements in the range between
\fIfirst\fR and \fIlast\fR, inclusive, without affecting
the selection state of elements outside that range.
.RE
.TP
\fIpathName \fBsize\fR
.
Returns a decimal string indicating the total number of elements
in the listbox.
.TP
\fIpathName \fBxview \fR?\fIargs\fR
.
This command is used to query and change the horizontal position of the
information in the widget's window.  It can take any of the following
forms:
.RS
.TP
\fIpathName \fBxview\fR
.
Returns a list containing two elements.
Each element is a real fraction between 0 and 1;  together they describe
the horizontal span that is visible in the window.
For example, if the first element is .2 and the second element is .6,
20% of the listbox's text is off-screen to the left, the middle 40% is visible
in the window, and 40% of the text is off-screen to the right.
These are the same values passed to scrollbars via the \fB\-xscrollcommand\fR
option.
.TP
\fIpathName \fBxview \fIindex\fR
.
Adjusts the view in the window so that the character position given by
\fIindex\fR is displayed at the left edge of the window.
Character positions are defined by the width of the character \fB0\fR.
.TP
\fIpathName \fBxview moveto\fI fraction\fR
.
Adjusts the view in the window so that \fIfraction\fR of the
total width of the listbox text is off-screen to the left.
\fIfraction\fR must be a fraction between 0 and 1.
.TP
\fIpathName \fBxview scroll \fInumber what\fR
.
This command shifts the view in the window left or right according to
\fInumber\fR and \fIwhat\fR.
\fINumber\fR must be an integer.
\fIWhat\fR must be either \fBunits\fR or \fBpages\fR or an abbreviation
of one of these.
If \fIwhat\fR is \fBunits\fR, the view adjusts left or right by
\fInumber\fR character units (the width of the \fB0\fR character)
on the display;  if it is \fBpages\fR then the view adjusts by
\fInumber\fR screenfuls.
If \fInumber\fR is negative then characters farther to the left
become visible;  if it is positive then characters farther to the right
become visible.
.RE
.TP
\fIpathName \fByview \fR?\fIargs\fR?
.
This command is used to query and change the vertical position of the
text in the widget's window.
It can take any of the following forms:
.RS
.TP
\fIpathName \fByview\fR
Returns a list containing two elements, both of which are real fractions
between 0 and 1.
The first element gives the position of the listbox element at the
top of the window, relative to the listbox as a whole (0.5 means
it is halfway through the listbox, for example).
The second element gives the position of the listbox element just after
the last one in the window, relative to the listbox as a whole.
These are the same values passed to scrollbars via the \fB\-yscrollcommand\fR
option.
.TP
\fIpathName \fByview \fIindex\fR
.
Adjusts the view in the window so that the element given by
\fIindex\fR is displayed at the top of the window.
.TP
\fIpathName \fByview moveto\fI fraction\fR
.
Adjusts the view in the window so that the element given by \fIfraction\fR
appears at the top of the window.
\fIFraction\fR is a fraction between 0 and 1;  0 indicates the first
element in the listbox, 0.33 indicates the element one-third the
way through the listbox, and so on.
.TP
\fIpathName \fByview scroll \fInumber what\fR
.
This command adjusts the view in the window up or down according to
\fInumber\fR and \fIwhat\fR.
\fINumber\fR must be an integer.
\fIWhat\fR must be either \fBunits\fR or \fBpages\fR.
If \fIwhat\fR is \fBunits\fR, the view adjusts up or down by
\fInumber\fR lines;  if it is \fBpages\fR then
the view adjusts by \fInumber\fR screenfuls.
If \fInumber\fR is negative then earlier elements
become visible;  if it is positive then later elements
become visible.
.RE
.SH "DEFAULT BINDINGS"
.PP
Tk automatically creates class bindings for listboxes that give them
Motif-like behavior.  Much of the behavior of a listbox is determined
by its \fB\-selectmode\fR option, which selects one of four ways
of dealing with the selection.
.PP
If the selection mode is \fBsingle\fR or \fBbrowse\fR, at most one
element can be selected in the listbox at once.
In both modes, clicking button 1 on an element selects
it and deselects any other selected item.
In \fBbrowse\fR mode it is also possible to drag the selection
with button 1.
On button 1, the listbox will also take focus if it has a \fBnormal\fR
<<<<<<< HEAD
state and \fB\-takefocus\fR is true.
=======
state.
.VE 8.5
>>>>>>> e3205d6a
.PP
If the selection mode is \fBmultiple\fR or \fBextended\fR,
any number of elements may be selected at once, including discontiguous
ranges.  In \fBmultiple\fR mode, clicking button 1 on an element
toggles its selection state without affecting any other elements.
In \fBextended\fR mode, pressing button 1 on an element selects
it, deselects everything else, and sets the anchor to the element
under the mouse;  dragging the mouse with button 1
down extends the selection to include all the elements between
the anchor and the element under the mouse, inclusive.
.PP
Most people will probably want to use \fBbrowse\fR mode for
single selections and \fBextended\fR mode for multiple selections;
the other modes appear to be useful only in special situations.
.PP
Any time the selection changes in the listbox, the virtual event
\fB<<ListboxSelect>>\fR will be generated.  It is easiest to bind
to this event to be made aware of any changes to listbox selection.
.PP
In addition to the above behavior, the following additional behavior
is defined by the default bindings:
.IP [1]
In \fBextended\fR mode, the selected range can be adjusted by pressing
button 1 with the Shift key down:  this modifies the selection to
consist of the elements between the anchor and the element under
the mouse, inclusive.
The un-anchored end of this new selection can also be dragged with
the button down.
.IP [2]
In \fBextended\fR mode, pressing button 1 with the Control key down
starts a toggle operation: the anchor is set to the element under
the mouse, and its selection state is reversed.  The selection state
of other elements is not changed.
If the mouse is dragged with button 1 down, then the selection state
of all elements between the anchor and the element under the mouse
is set to match that of the anchor element;  the selection state of
all other elements remains what it was before the toggle operation
began.
.IP [3]
If the mouse leaves the listbox window with button 1 down, the window
scrolls away from the mouse, making information visible that used
to be off-screen on the side of the mouse.
The scrolling continues until the mouse re-enters the window, the
button is released, or the end of the listbox is reached.
.IP [4]
Mouse button 2 may be used for scanning.
If it is pressed and dragged over the listbox, the contents of
the listbox drag at high speed in the direction the mouse moves.
.IP [5]
If the Up or Down key is pressed, the location cursor (active
element) moves up or down one element.
If the selection mode is \fBbrowse\fR or \fBextended\fR then the
new active element is also selected and all other elements are
deselected.
In \fBextended\fR mode the new active element becomes the
selection anchor.
.IP [6]
In \fBextended\fR mode, Shift-Up and Shift-Down move the location
cursor (active element) up or down one element and also extend
the selection to that element in a fashion similar to dragging
with mouse button 1.
.IP [7]
The Left and Right keys scroll the listbox view left and right
by the width of the character \fB0\fR.
Control-Left and Control-Right scroll the listbox view left and
right by the width of the window.
Control-Prior and Control-Next also scroll left and right by
the width of the window.
.IP [8]
The Prior and Next keys scroll the listbox view up and down
by one page (the height of the window).
.IP [9]
The Home and End keys scroll the listbox horizontally to
the left and right edges, respectively.
.IP [10]
Control-Home sets the location cursor to the first element in
the listbox, selects that element, and deselects everything else
in the listbox.
.IP [11]
Control-End sets the location cursor to the last element in
the listbox, selects that element, and deselects everything else
in the listbox.
.IP [12]
In \fBextended\fR mode, Control-Shift-Home extends the selection
to the first element in the listbox and Control-Shift-End extends
the selection to the last element.
.IP [13]
In \fBmultiple\fR mode, Control-Shift-Home moves the location cursor
to the first element in the listbox and Control-Shift-End moves
the location cursor to the last element.
.IP [14]
The space and Select keys make a selection at the location cursor
(active element) just as if mouse button 1 had been pressed over
this element.
.IP [15]
In \fBextended\fR mode, Control-Shift-space and Shift-Select
extend the selection to the active element just as if button 1
had been pressed with the Shift key down.
.IP [16]
In \fBextended\fR mode, the Escape key cancels the most recent
selection and restores all the elements in the selected range
to their previous selection state.
.IP [17]
Control-slash selects everything in the widget, except in
\fBsingle\fR and \fBbrowse\fR modes, in which case it selects
the active element and deselects everything else.
.IP [18]
Control-backslash deselects everything in the widget, except in
\fBbrowse\fR mode where it has no effect.
.IP [19]
The F16 key (labelled Copy on many Sun workstations) or Meta-w
copies the selection in the widget to the clipboard, if there is
a selection.
.PP
The behavior of listboxes can be changed by defining new bindings for
individual widgets or by redefining the class bindings.
.SH "SEE ALSO"
ttk::treeview(n)
.SH KEYWORDS
listbox, widget
'\" Local Variables:
'\" mode: nroff
'\" End:<|MERGE_RESOLUTION|>--- conflicted
+++ resolved
@@ -452,12 +452,7 @@
 In \fBbrowse\fR mode it is also possible to drag the selection
 with button 1.
 On button 1, the listbox will also take focus if it has a \fBnormal\fR
-<<<<<<< HEAD
-state and \fB\-takefocus\fR is true.
-=======
 state.
-.VE 8.5
->>>>>>> e3205d6a
 .PP
 If the selection mode is \fBmultiple\fR or \fBextended\fR,
 any number of elements may be selected at once, including discontiguous
