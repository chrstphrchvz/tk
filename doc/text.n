'\"
'\" Copyright (c) 1992 The Regents of the University of California.
'\" Copyright (c) 1994-1996 Sun Microsystems, Inc.
'\"
'\" See the file "license.terms" for information on usage and redistribution
'\" of this file, and for a DISCLAIMER OF ALL WARRANTIES.
'\" 
.TH text n 8.5 Tk "Tk Built-In Commands"
.so man.macros
.BS
'\" Note: do not modify the .SH NAME line immediately below!
.SH NAME
text, tk_textCopy, tk_textCut, tk_textPaste \- Create and manipulate 'text' hypertext editing widgets
.SH SYNOPSIS
.nf
\fBtext\fR \fIpathName \fR?\fIoptions\fR?
\fBtk_textCopy\fR \fIpathName\fR
\fBtk_textCut\fR \fIpathName\fR
\fBtk_textPaste\fR \fIpathName\fR
.SO
\-background	\-highlightthickness	\-relief
\-borderwidth	\-insertbackground	\-selectbackground
\-cursor	\-insertborderwidth	\-selectborderwidth
\-exportselection	\-insertofftime	\-selectforeground
\-font	\-insertontime	\-setgrid
\-foreground	\-insertwidth	\-takefocus
\-highlightbackground	\-padx	\-xscrollcommand
\-highlightcolor	\-pady	\-yscrollcommand
.SE
.SH "WIDGET-SPECIFIC OPTIONS"
.OP \-autoseparators autoSeparators AutoSeparators
Specifies a boolean that says whether separators are automatically inserted in
the undo stack. Only meaningful when the \fB\-undo\fR option is true.
.OP \-blockcursor blockCursor BlockCursor
Specifies a boolean that says whether the blinking insertion cursor should be
drawn as a character-sized rectangular block. If false (the default) a thin
vertical line is used for the insertion cursor.
.OP \-endline endLine EndLine
Specifies an integer line index representing the line of the underlying
textual data store that should be just after the last line contained in
the widget. This allows a text widget to reflect only a portion of a
larger piece of text. Instead of an integer, the empty string can be
provided to this configuration option, which will configure the widget
to end at the very last line in the textual data store.
.OP \-height height Height
Specifies the desired height for the window, in units of characters in the
font given by the \fB\-font\fR option. Must be at least one.
.OP \-inactiveselectbackground inactiveSelectBackground Foreground
Specifies the colour to use for the selection (the \fBsel\fR tag) when the
window does not have the input focus. If empty, \fB{}\fR, then no selection is
shown when the window does not have the focus.
.OP \-insertunfocussed insertUnfocussed InsertUnfocussed
.VS 8.6
Specifies how to display the insertion cursor when the widget does not have
the focus. Must be \fBnone\fR (the default) which means to not display the
cursor, \fBhollow\fR which means to display a hollow box, or \fBsolid\fR which
means to display a solid box. Note that \fBhollow\fR and \fBsolid\fR will
appear very similar when the \fB\-blockcursor\fR option is false.
.VE 8.6
.OP \-maxundo maxUndo MaxUndo
Specifies the maximum number of compound undo actions on the undo stack. A
zero or a negative value imply an unlimited undo stack.
.OP \-spacing1 spacing1 Spacing1
Requests additional space above each text line in the widget, using any of the
standard forms for screen distances. If a line wraps, this option only applies
to the first line on the display. This option may be overridden with
\fB\-spacing1\fR options in tags.
.OP \-spacing2 spacing2 Spacing2
For lines that wrap (so that they cover more than one line on the display)
this option specifies additional space to provide between the display lines
that represent a single line of text. The value may have any of the standard
forms for screen distances. This option may be overridden with
\fB\-spacing2\fR options in tags.
.OP \-spacing3 spacing3 Spacing3
Requests additional space below each text line in the widget, using any of the
standard forms for screen distances. If a line wraps, this option only applies
to the last line on the display. This option may be overridden with
\fB\-spacing3\fR options in tags.
.OP \-startline startLine StartLine
Specifies an integer line index representing the first line of the underlying
textual data store that should be contained in the widget. This allows a text
widget to reflect only a portion of a larger piece of text. Instead of an
integer, the empty string can be provided to this configuration option, which
will configure the widget to start at the very first line in the textual data
store.
.OP \-state state State
Specifies one of two states for the text: \fBnormal\fR or \fBdisabled\fR. If
the text is disabled then characters may not be inserted or deleted and no
insertion cursor will be displayed, even if the input focus is in the widget.
.OP \-tabs tabs Tabs
Specifies a set of tab stops for the window. The option's value consists of a
list of screen distances giving the positions of the tab stops, each of which
is a distance relative to the left edge of the widget (excluding borders,
padding, etc). Each position may optionally be followed in the next list
element by one of the keywords \fBleft\fR, \fBright\fR, \fBcenter\fR, or
\fBnumeric\fR, which specifies how to justify text relative to the tab stop.
\fBLeft\fR is the default; it causes the text following the tab character to
be positioned with its left edge at the tab position. \fBRight\fR means that
the right edge of the text following the tab character is positioned at the
tab position, and \fBcenter\fR means that the text is centered at the tab
position. \fBNumeric\fR means that the decimal point in the text is positioned
at the tab position; if there is no decimal point then the least significant
digit of the number is positioned just to the left of the tab position; if
there is no number in the text then the text is right-justified at the tab
position. For example,
.QW "\fB\-tabs {2c left 4c 6c center}\fR"
creates three tab stops at two-centimeter intervals; the first two use left
justification and the third uses center justification.
.RS
.PP
If the list of tab stops does not have enough elements to cover all of the
tabs in a text line, then Tk extrapolates new tab stops using the spacing and
alignment from the last tab stop in the list. Tab distances must be strictly
positive, and must always increase from one tab stop to the next (if not, an
error is thrown). The value of the \fB\-tabs\fR option may be overridden by
\fB\-tabs\fR options in tags.
.PP
If no \fB\-tabs\fR option is specified, or if it is specified as an empty
list, then Tk uses default tabs spaced every eight (average size) characters.
To achieve a different standard spacing, for example every 4 characters,
simply configure the widget with
.QW "\fB\-tabs \N'34'[expr {4 * [font measure $font 0]}] left\N'34' \-tabstyle wordprocessor\fR" .
.RE
.OP \-tabstyle tabStyle TabStyle
Specifies how to interpret the relationship between tab stops on a line and
tabs in the text of that line. The value must be \fBtabular\fR (the default)
or \fBwordprocessor\fR. Note that tabs are interpreted as they are encountered
in the text. If the tab style is \fBtabular\fR then the \fIn\fR'th tab
character in the line's text will be associated with the \fIn\fR'th tab stop
defined for that line. If the tab character's x coordinate falls to the right
of the \fIn\fR'th tab stop, then a gap of a single space will be inserted as a
fallback. If the tab style is \fBwordprocessor\fR then any tab character being
laid out will use (and be defined by) the first tab stop to the right of the
preceding characters already laid out on that line. The value of the
\fB\-tabstyle\fR option may be overridden by \fB\-tabstyle\fR options in tags.
.OP \-undo undo Undo
Specifies a boolean that says whether the undo mechanism is active or not.
.OP \-width width Width
Specifies the desired width for the window in units of characters in the font
given by the \fB\-font\fR option. If the font does not have a uniform width
then the width of the character
.QW 0
is used in translating from character units to screen units.
.OP \-wrap wrap Wrap
Specifies how to handle lines in the text that are too long to be displayed in
a single line of the text's window. The value must be \fBnone\fR or \fBchar\fR
or \fBword\fR. A wrap mode of \fBnone\fR means that each line of text appears
as exactly one line on the screen; extra characters that do not fit on the
screen are not displayed. In the other modes each line of text will be broken
up into several screen lines if necessary to keep all the characters visible.
In \fBchar\fR mode a screen line break may occur after any character; in
\fBword\fR mode a line break will only be made at word boundaries.
.BE
.SH DESCRIPTION
.PP
The \fBtext\fR command creates a new window (given by the \fIpathName\fR
argument) and makes it into a text widget. Additional options, described
above, may be specified on the command line or in the option database to
configure aspects of the text such as its default background color and relief.
The \fBtext\fR command returns the path name of the new window.
.PP
A text widget displays one or more lines of text and allows that text to be
edited. Text widgets support four different kinds of annotations on the text,
called tags, marks, embedded windows or embedded images. Tags allow different
portions of the text to be displayed with different fonts and colors. In
addition, Tcl commands can be associated with tags so that scripts are invoked
when particular actions such as keystrokes and mouse button presses occur in
particular ranges of the text. See \fBTAGS\fR below for more details.
.PP
The second form of annotation consists of floating markers in the text called
.QW marks .
Marks are used to keep track of various interesting positions in the text as
it is edited. See \fBMARKS\fR below for more details.
.PP
The third form of annotation allows arbitrary windows to be embedded in a text
widget. See \fBEMBEDDED WINDOWS\fR below for more details.
.PP
The fourth form of annotation allows Tk images to be embedded in a text
widget. See \fBEMBEDDED IMAGES\fR below for more details.
.PP
The text widget also has a built-in undo/redo mechanism. See
\fBTHE UNDO MECHANISM\fR below for more details.
.PP
The text widget allows for the creation of peer widgets. These are other text
widgets which share the same underlying data (text, marks, tags, images, etc).
See \fBPEER WIDGETS\fR below for more details.
.SH INDICES
.PP
Many of the widget commands for texts take one or more indices as arguments.
An index is a string used to indicate a particular place within a text, such
as a place to insert characters or one endpoint of a range of characters to
delete. Indices have the syntax
.CS
\fIbase modifier modifier modifier ...\fR
.CE
Where \fIbase\fR gives a starting point and the \fImodifier\fRs adjust the
index from the starting point (e.g. move forward or backward one character).
Every index must contain a \fIbase\fR, but the \fImodifier\fRs are optional.
Most modifiers (as documented below) allow an optional submodifier. Valid
submodifiers are \fBany\fR and \fBdisplay\fR. If the submodifier is
abbreviated, then it must be followed by whitespace, but otherwise there need
be no space between the submodifier and the following \fImodifier\fR.
Typically the \fBdisplay\fR submodifier adjusts the meaning of the following
\fImodifier\fR to make it refer to visual or non-elided units rather than
logical units, but this is explained for each relevant case below. Lastly,
where \fIcount\fR is used as part of a modifier, it can be positive or
negative, so
.QW "\fIbase\fR \- \-3 lines"
is perfectly valid (and equivalent to
.QW "\fIbase\fR +3lines" ).
.PP
The \fIbase\fR for an index must have one of the following forms:
.TP 12
\fIline\fB.\fIchar\fR
.
Indicates \fIchar\fR'th character on line \fIline\fR. Lines are numbered from
1 for consistency with other UNIX programs that use this numbering scheme.
Within a line, characters are numbered from 0. If \fIchar\fR is \fBend\fR then
it refers to the newline character that ends the line.
.TP 12
\fB@\fIx\fB,\fIy\fR
.
Indicates the character that covers the pixel whose x and y coordinates within
the text's window are \fIx\fR and \fIy\fR.
.TP 12
\fBend\fR
.
Indicates the end of the text (the character just after the last newline).
.TP 12
\fImark\fR
.
Indicates the character just after the mark whose name is \fImark\fR.
.TP 12
\fItag\fB.first\fR
.
Indicates the first character in the text that has been tagged with \fItag\fR.
This form generates an error if no characters are currently tagged with
\fItag\fR.
.TP 12
\fItag\fB.last\fR
.
Indicates the character just after the last one in the text that has been
tagged with \fItag\fR. This form generates an error if no characters are
currently tagged with \fItag\fR.
.TP 12
\fIpathName\fR
.
Indicates the position of the embedded window whose name is \fIpathName\fR.
This form generates an error if there is no embedded window by the given name.
.TP 12
\fIimageName\fR
.
Indicates the position of the embedded image whose name is \fIimageName\fR.
This form generates an error if there is no embedded image by the given name.
.PP
If the \fIbase\fR could match more than one of the above forms, such as a
\fImark\fR and \fIimageName\fR both having the same value, then the form
earlier in the above list takes precedence. If modifiers follow the base
index, each one of them must have one of the forms listed below. Keywords such
as \fBchars\fR and \fBwordend\fR may be abbreviated as long as the
abbreviation is unambiguous.
.TP
\fB+ \fIcount\fR ?\fIsubmodifier\fR? \fBchars\fR
.
Adjust the index forward by \fIcount\fR characters, moving to later lines in
the text if necessary. If there are fewer than \fIcount\fR characters in the
text after the current index, then set the index to the last index in the
text. Spaces on either side of \fIcount\fR are optional. If the \fBdisplay\fR
submodifier is given, elided characters are skipped over without being
counted. If \fBany\fR is given, then all characters are counted. For
historical reasons, if neither modifier is given then the count actually takes
place in units of index positions (see \fBINDICES\fR for details). This
behaviour may be changed in a future major release, so if you need an index
count, you are encouraged to use \fBindices\fR instead wherever possible.
.TP
\fB\- \fIcount\fR ?\fIsubmodifier\fR? \fBchars\fR
.
Adjust the index backward by \fIcount\fR characters, moving to earlier lines
in the text if necessary. If there are fewer than \fIcount\fR characters in
the text before the current index, then set the index to the first index in
the text (1.0). Spaces on either side of \fIcount\fR are optional. If the
\fBdisplay\fR submodifier is given, elided characters are skipped over without
being counted. If \fBany\fR is given, then all characters are counted. For
historical reasons, if neither modifier is given then the count actually takes
place in units of index positions (see \fBINDICES\fR for details). This
behavior may be changed in a future major release, so if you need an index
count, you are encouraged to use \fBindices\fR instead wherever possible.
.TP
\fB+ \fIcount\fR ?\fIsubmodifier\fR? \fBindices\fR
.
Adjust the index forward by \fIcount\fR index positions, moving to later lines
in the text if necessary. If there are fewer than \fIcount\fR index positions
in the text after the current index, then set the index to the last index
position in the text. Spaces on either side of \fIcount\fR are optional. Note
that an index position is either a single character or a single embedded image
or embedded window. If the \fBdisplay\fR submodifier is given, elided indices
are skipped over without being counted. If \fBany\fR is given, then all
indices are counted; this is also the default behaviour if no modifier is
given.
.TP
\fB\- \fIcount\fR ?\fIsubmodifier\fR? \fBindices\fR
.
Adjust the index backward by \fIcount\fR index positions, moving to earlier
lines in the text if necessary. If there are fewer than \fIcount\fR index
positions in the text before the current index, then set the index to the
first index position (1.0) in the text. Spaces on either side of \fIcount\fR
are optional. If the \fBdisplay\fR submodifier is given, elided indices are
skipped over without being counted. If \fBany\fR is given, then all indices
are counted; this is also the default behaviour if no modifier is given.
.TP
\fB+ \fIcount\fR ?\fIsubmodifier\fR? \fBlines\fR
.
Adjust the index forward by \fIcount\fR lines, retaining the same character
position within the line. If there are fewer than \fIcount\fR lines after the
line containing the current index, then set the index to refer to the same
character position on the last line of the text. Then, if the line is not long
enough to contain a character at the indicated character position, adjust the
character position to refer to the last character of the line (the newline).
Spaces on either side of \fIcount\fR are optional. If the \fBdisplay\fR
submodifier is given, then each visual display line is counted separately.
Otherwise, if \fBany\fR (or no modifier) is given, then each logical line (no
matter how many times it is visually wrapped) counts just once. If the
relevant lines are not wrapped, then these two methods of counting are
equivalent.
.TP
\fB\- \fIcount\fR ?\fIsubmodifier\fR? \fBlines\fR
.
Adjust the index backward by \fIcount\fR logical lines, retaining the same
character position within the line. If there are fewer than \fIcount\fR lines
before the line containing the current index, then set the index to refer to
the same character position on the first line of the text. Then, if the line
is not long enough to contain a character at the indicated character position,
adjust the character position to refer to the last character of the line (the
newline). Spaces on either side of \fIcount\fR are optional. If the
\fBdisplay\fR submodifier is given, then each visual display line is counted
separately. Otherwise, if \fBany\fR (or no modifier) is given, then each
logical line (no matter how many times it is visually wrapped) counts just
once. If the relevant lines are not wrapped, then these two methods of
counting are equivalent.
.TP
?\fIsubmodifier\fR? \fBlinestart\fR
.
Adjust the index to refer to the first index on the line. If the \fBdisplay\fR
submodifier is given, this is the first index on the display line, otherwise
on the logical line.
.TP
?\fIsubmodifier\fR? \fBlineend\fR
.
Adjust the index to refer to the last index on the line (the newline). If the
\fBdisplay\fR submodifier is given, this is the last index on the display
line, otherwise on the logical line.
.TP
?\fIsubmodifier\fR? \fBwordstart\fR
.
Adjust the index to refer to the first character of the word containing the
current index. A word consists of any number of adjacent characters that are
letters, digits, or underscores, or a single character that is not one of
these. If the \fBdisplay\fR submodifier is given, this only examines
non-elided characters, otherwise all characters (elided or not) are examined.
.TP
?\fIsubmodifier\fR? \fBwordend\fR
.
Adjust the index to refer to the character just after the last one of the word
containing the current index. If the current index refers to the last
character of the text then it is not modified. If the \fBdisplay\fR
submodifier is given, this only examines non-elided characters, otherwise all
characters (elided or not) are examined.
.PP
If more than one modifier is present then they are applied in left-to-right
order. For example, the index
.QW "\fBend \- 1 chars\fR"
refers to the next-to-last character in the text and
.QW "\fBinsert wordstart \- 1 c\fR"
refers to the character just before the first one in the word containing the
insertion cursor. Modifiers are applied one by one in this left to right
order, and after each step the resulting index is constrained to be a valid
index in the text widget. So, for example, the index
.QW "\fB1.0 \-1c +1c\fR"
refers to the index
.QW \fB2.0\fR .
.PP
Where modifiers result in index changes by display lines, display chars or
display indices, and the \fIbase\fR refers to an index inside an elided tag,
that base index is considered to be equivalent to the first following
non-elided index.
.SH TAGS
.PP
The first form of annotation in text widgets is a tag. A tag is a textual
string that is associated with some of the characters in a text. Tags may
contain arbitrary characters, but it is probably best to avoid using the
characters
.QW " "
(space), \fB+\fR, or \fB\-\fR: these characters have special meaning in
indices, so tags containing them cannot be used as indices. There may be any
number of tags associated with characters in a text. Each tag may refer to a
single character, a range of characters, or several ranges of characters. An
individual character may have any number of tags associated with it.
.PP
A priority order is defined among tags, and this order is used in implementing
some of the tag-related functions described below. When a tag is defined (by
associating it with characters or setting its display options or binding
commands to it), it is given a priority higher than any existing tag. The
priority order of tags may be redefined using the
.QW "\fIpathName \fBtag raise\fR"
and
.QW "\fIpathName \fBtag lower\fR"
widget commands.
.PP
Tags serve three purposes in text widgets. First, they control the way
information is displayed on the screen. By default, characters are displayed
as determined by the \fB\-background\fR, \fB\-font\fR, and \fB\-foreground\fR
options for the text widget. However, display options may be associated with
individual tags using the
.QW "\fIpathName \fBtag configure\fR"
widget command. If a character has been tagged, then the display options
associated with the tag override the default display style. The following
options are currently supported for tags:
.TP
\fB\-background \fIcolor\fR
.
\fIColor\fR specifies the background color to use for characters associated
with the tag. It may have any of the forms accepted by \fBTk_GetColor\fR.
.TP
\fB\-bgstipple \fIbitmap\fR
.
\fIBitmap\fR specifies a bitmap that is used as a stipple pattern for the
background. It may have any of the forms accepted by \fBTk_GetBitmap\fR. If
\fIbitmap\fR has not been specified, or if it is specified as an empty string,
then a solid fill will be used for the background.
.TP
\fB\-borderwidth \fIpixels\fR
.
\fIPixels\fR specifies the width of a border to draw around the tag using any
of the forms accepted by \fBTk_GetPixels\fR. This option should be used in
conjunction with the \fB\-relief\fR option to provide the desired border.
.TP
\fB\-elide \fIboolean\fR
.
\fIElide\fR specifies whether the data should be elided. Elided data
(characters, images, embedded windows, etc.) is not displayed and takes no
space on screen, but further on behaves just as normal data.
.TP
\fB\-fgstipple \fIbitmap\fR
.
\fIBitmap\fR specifies a bitmap that is used as a stipple pattern when drawing
text and other foreground information such as underlines. It may have any of
the forms accepted by \fBTk_GetBitmap\fR. If \fIbitmap\fR has not been
specified, or if it is specified as an empty string, then a solid fill will be
used.
.TP
\fB\-font \fIfontName\fR
.
\fIFontName\fR is the name of a font to use for drawing characters. It may
have any of the forms accepted by \fBTk_GetFont\fR.
.TP
\fB\-foreground \fIcolor\fR
.
\fIColor\fR specifies the color to use when drawing text and other foreground
information such as underlines. It may have any of the forms accepted by
\fBTk_GetColor\fR.
.TP
\fB\-justify \fIjustify\fR
.
If the first non-elided character of a display line has a tag for which this
option has been specified, then \fIjustify\fR determines how to justify the
line. It must be one of \fBleft\fR, \fBright\fR, or \fBcenter\fR. If a line
wraps, then the justification for each line on the display is determined by
the first non-elided character of that display line.
.TP
\fB\-lmargin1 \fIpixels\fR
.
If the first non-elided character of a text line has a tag for which this
option has been specified, then \fIpixels\fR specifies how much the line
should be indented from the left edge of the window. \fIPixels\fR may have any
of the standard forms for screen distances. If a line of text wraps, this
option only applies to the first line on the display; the \fB\-lmargin2\fR
option controls the indentation for subsequent lines.
.TP
\fB\-lmargin2 \fIpixels\fR
.
If the first non-elided character of a display line has a tag for which this
option has been specified, and if the display line is not the first for its
text line (i.e., the text line has wrapped), then \fIpixels\fR specifies how
much the line should be indented from the left edge of the window.
\fIPixels\fR may have any of the standard forms for screen distances. This
option is only used when wrapping is enabled, and it only applies to the
second and later display lines for a text line.
.TP
\fB\-lmargincolor \fIcolor\fR
.
\fIColor\fR specifies the background color to use in regions that do not
contain characters because they are indented by \fB\-lmargin1\fR or
\fB\-lmargin2\fR. It may have any of the forms accepted by
\fBTk_GetColor\fR.If \fIcolor\fR has not been specified, or if it is
specified as an empty string, then the color specified by the
\fB-background\fR widget option is used.
.TP
\fB\-offset \fIpixels\fR
.
\fIPixels\fR specifies an amount by which the text's baseline should be offset
vertically from the baseline of the overall line, in pixels. For example, a
positive offset can be used for superscripts and a negative offset can be used
for subscripts. \fIPixels\fR may have any of the standard forms for screen
distances.
.TP
\fB\-overstrike \fIboolean\fR
.
Specifies whether or not to draw a horizontal rule through the middle of
characters. \fIBoolean\fR may have any of the forms accepted by
\fBTcl_GetBoolean\fR.
.TP
\fB\-overstrikefg \fIcolor\fR
.
\fIColor\fR specifies the color to use when displaying the overstrike. It may
have any of the forms accepted by \fBTk_GetColor\fR. If \fIcolor\fR has not
been specified, or if it is specified as an empty string, then the color
specified by the \fB\-foreground\fR tag option is used.
.TP
\fB\-relief \fIrelief\fR
.
\fIRelief\fR specifies the relief style to use for drawing the border, in any
of the forms accepted by \fBTk_GetRelief\fR. This option is used in
conjunction with the \fB\-borderwidth\fR option to enable to the desired
border appearance.
.TP
\fB\-rmargin \fIpixels\fR
.
If the first non-elided character of a display line has a tag for which this
option has been specified, then \fIpixels\fR specifies how wide a margin to
leave between the end of the line and the right edge of the window.
\fIPixels\fR may have any of the standard forms for screen distances. This
option is only used when wrapping is enabled. If a text line wraps, the right
margin for each line on the display is determined by the first non-elided
character of that display line.
.TP
\fB\-rmargincolor \fIcolor\fR
.
\fIColor\fR specifies the background color to use in regions that do not
contain characters because they are indented by \fB\-rmargin1\fR. It may
have any of the forms accepted by \fBTk_GetColor\fR.If \fIcolor\fR has not
been specified, or if it is specified as an empty string, then the color
specified by the \fB-background\fR widget option is used.
.TP
\fB\-selectbackground \fIcolor\fR
\fIColor\fR specifies the background color to use when displaying selected
items. It may have any of the forms accepted by \fBTk_GetColor\fR. If
\fIcolor\fR has not been specified, or if it is specified as an empty
string, then the color specified by the \fB\-background\fR tag option is
used.
.TP
\fB\-selectforeground \fIcolor\fR
\fIColor\fR specifies the foreground color to use when displaying selected
items. It may have any of the forms accepted by \fBTk_GetColor\fR. If
\fIcolor\fR has not been specified, or if it is specified as an empty
string, then the color specified by the \fB\-foreground\fR tag option is
used.
.TP
\fB\-spacing1 \fIpixels\fR
.
\fIPixels\fR specifies how much additional space should be left above each
text line, using any of the standard forms for screen distances. If a line
wraps, this option only applies to the first line on the display.
.TP
\fB\-spacing2 \fIpixels\fR
.
For lines that wrap, this option specifies how much additional space to leave
between the display lines for a single text line. \fIPixels\fR may have any of
the standard forms for screen distances.
.TP
\fB\-spacing3 \fIpixels\fR
.
\fIPixels\fR specifies how much additional space should be left below each
text line, using any of the standard forms for screen distances. If a line
wraps, this option only applies to the last line on the display.
.TP
\fB\-tabs \fItabList\fR
.
\fITabList\fR specifies a set of tab stops in the same form as for the
\fB\-tabs\fR option for the text widget. This option only applies to a display
line if it applies to the first non-elided character on that display line. If
this option is specified as an empty string, it cancels the option, leaving it
unspecified for the tag (the default). If the option is specified as a
non-empty string that is an empty list, such as \fB\-tags\0{\0}\fR, then it
requests default 8-character tabs as described for the \fB\-tags\fR widget
option.
.TP
\fB\-tabstyle \fIstyle\fR
.
\fIStyle\fR specifies either the \fItabular\fR or \fIwordprocessor\fR style of
tabbing to use for the text widget. This option only applies to a display line
if it applies to the first non-elided character on that display line. If this
option is specified as an empty string, it cancels the option, leaving it
unspecified for the tag (the default).
.TP
\fB\-underline \fIboolean\fR
.
\fIBoolean\fR specifies whether or not to draw an underline underneath
characters. It may have any of the forms accepted by \fBTcl_GetBoolean\fR.
.TP
\fB\-underlinefg \fIcolor\fR
.
\fIColor\fR specifies the color to use when displaying the underline. It may
have any of the forms accepted by \fBTk_GetColor\fR. If \fIcolor\fR has not
been specified, or if it is specified as an empty string, then the color
specified by the \fB\-foreground\fR tag option is used.
.TP
\fB\-wrap \fImode\fR
.
\fIMode\fR specifies how to handle lines that are wider than the text's
window. It has the same legal values as the \fB\-wrap\fR option for the text
widget: \fBnone\fR, \fBchar\fR, or \fBword\fR. If this tag option is
specified, it overrides the \fB\-wrap\fR option for the text widget.
.PP
If a character has several tags associated with it, and if their display
options conflict, then the options of the highest priority tag are used. If a
particular display option has not been specified for a particular tag, or if
it is specified as an empty string, then that option will never be used; the
next-highest-priority tag's option will used instead. If no tag specifies a
particular display option, then the default style for the widget will be used.
.PP
The second purpose for tags is event bindings. You can associate bindings with
a tag in much the same way you can associate bindings with a widget class:
whenever particular X events occur on characters with the given tag, a given
Tcl command will be executed. Tag bindings can be used to give behaviors to
ranges of characters; among other things, this allows hypertext-like features
to be implemented. For details, see the description of the
.QW "\fIpathName \fBtag bind\fR"
widget command below. Tag bindings are shared between all peer widgets
(including any bindings for the special \fBsel\fR tag).
.PP
The third use for tags is in managing the selection. See \fBTHE SELECTION\fR
below. With the exception of the special \fBsel\fR tag, all tags are shared
between peer text widgets, and may be manipulated on an equal basis from any
such widget. The \fBsel\fR tag exists separately and independently in each
peer text widget (but any tag bindings to \fBsel\fR are shared).
.SH MARKS
.PP
The second form of annotation in text widgets is a mark. Marks are used for
remembering particular places in a text. They are something like tags, in that
they have names and they refer to places in the file, but a mark is not
associated with particular characters. Instead, a mark is associated with the
gap between two characters. Only a single position may be associated with a
mark at any given time. If the characters around a mark are deleted the mark
will still remain; it will just have new neighbor characters. In contrast, if
the characters containing a tag are deleted then the tag will no longer have
an association with characters in the file. Marks may be manipulated with the
.QW "\fIpathName \fBmark\fR"
widget command, and their current locations may be determined by using the
mark name as an index in widget commands.
.PP
Each mark also has a
.QW gravity ,
which is either \fBleft\fR or \fBright\fR. The gravity for a mark specifies
what happens to the mark when text is inserted at the point of the mark. If a
mark has left gravity, then the mark is treated as if it were attached to the
character on its left, so the mark will remain to the left of any text
inserted at the mark position. If the mark has right gravity, new text
inserted at the mark position will appear to the left of the mark (so that the
mark remains rightmost). The gravity for a mark defaults to \fBright\fR.
.PP
The name space for marks is different from that for tags: the same name may be
used for both a mark and a tag, but they will refer to different things.
.PP
Two marks have special significance. First, the mark \fBinsert\fR is
associated with the insertion cursor, as described under
\fBTHE INSERTION CURSOR\fR
below. Second, the mark \fBcurrent\fR is associated with the
character closest to the mouse and is adjusted automatically to track the
mouse position and any changes to the text in the widget (one exception:
\fBcurrent\fR is not updated in response to mouse motions if a mouse button is
down; the update will be deferred until all mouse buttons have been released).
Neither of these special marks may be deleted. With the exception of these two
special marks, all marks are shared between peer text widgets, and may be
manipulated on an equal basis from any peer.
.SH "EMBEDDED WINDOWS"
.PP
The third form of annotation in text widgets is an embedded window. Each
embedded window annotation causes a window to be displayed at a particular
point in the text. There may be any number of embedded windows in a text
widget, and any widget may be used as an embedded window (subject to the usual
rules for geometry management, which require the text window to be the parent
of the embedded window or a descendant of its parent).
.PP
The embedded window's position on the screen will be updated as the text is
modified or scrolled, and it will be mapped and unmapped as it moves into and
out of the visible area of the text widget. Each embedded window occupies one
unit's worth of index space in the text widget, and it may be referred to
either by the name of its embedded window or by its position in the widget's
index space. If the range of text containing the embedded window is deleted
then the window is destroyed. Similarly if the text widget as a whole is
deleted, then the window is destroyed.
.PP
Eliding an embedded window immediately after scheduling it for creation via
\fIpathName \fBwindow create \fIindex \fB-create\fR will prevent it from being
effectively created. Uneliding an elided embedded window scheduled for creation
via \fIpathName \fBwindow create \fIindex \fB-create\fR will automatically
trigger the associated creation script. After destroying an elided embedded
window, the latter won't get automatically recreated.
.PP
When an embedded window is added to a text widget with the \fIpathName
\fBwindow create\fR widget command, several configuration options may be
associated with it. These options may be modified later with the \fIpathName
\fBwindow configure\fR widget command. The following options are currently
supported:
.TP
\fB\-align \fIwhere\fR
.
If the window is not as tall as the line in which it is displayed, this option
determines where the window is displayed in the line. \fIWhere\fR must have
one of the values \fBtop\fR (align the top of the window with the top of the
line), \fBcenter\fR (center the window within the range of the line),
\fBbottom\fR (align the bottom of the window with the bottom of the line's
area), or \fBbaseline\fR (align the bottom of the window with the baseline of
the line).
.TP
\fB\-create \fIscript\fR
.
Specifies a Tcl script that may be evaluated to create the window for the
annotation. If no \fB\-window\fR option has been specified for the annotation
this script will be evaluated when the annotation is about to be displayed on
the screen. \fIScript\fR must create a window for the annotation and return
the name of that window as its result. Two substitutions will be performed in
\fIscript\fR before evaluation. \fI%W\fR will be substituted by the name of
the parent text widget, and \fI%%\fR will be substituted by a single \fI%\fR.
If the annotation's window should ever be deleted, \fIscript\fR will be
evaluated again the next time the annotation is displayed.
.TP
\fB\-padx \fIpixels\fR
.
\fIPixels\fR specifies the amount of extra space to leave on each side of the
embedded window. It may have any of the usual forms defined for a screen
distance.
.TP
\fB\-pady \fIpixels\fR
.
\fIPixels\fR specifies the amount of extra space to leave on the top and on
the bottom of the embedded window. It may have any of the usual forms defined
for a screen distance.
.TP
\fB\-stretch \fIboolean\fR
.
If the requested height of the embedded window is less than the height of the
line in which it is displayed, this option can be used to specify whether the
window should be stretched vertically to fill its line. If the \fB\-pady\fR
option has been specified as well, then the requested padding will be retained
even if the window is stretched.
.TP
\fB\-window \fIpathName\fR
.
Specifies the name of a window to display in the annotation. Note that if a
\fIpathName\fR has been set, then later configuring a window to the empty
string will not delete the widget corresponding to the old \fIpathName\fR.
Rather it will remove the association between the old \fIpathName\fR and the
text widget. If multiple peer widgets are in use, it is usually simpler to use
the \fB\-create\fR option if embedded windows are desired in each peer.
.SH "EMBEDDED IMAGES"
.PP
The final form of annotation in text widgets is an embedded image. Each
embedded image annotation causes an image to be displayed at a particular
point in the text. There may be any number of embedded images in a text
widget, and a particular image may be embedded in multiple places in the same
text widget.
.PP
The embedded image's position on the screen will be updated as the text is
modified or scrolled. Each embedded image occupies one unit's worth of index
space in the text widget, and it may be referred to either by its position in
the widget's index space, or the name it is assigned when the image is inserted
into the text widget with \fIpathName \fBimage create\fR. If the range of text
containing the embedded image is deleted then that copy of the image is removed
from the screen.
.PP
Eliding an embedded image immediately after scheduling it for creation via
\fIpathName \fBimage create \fIindex \fB-create\fR will prevent it from being
effectively created. Uneliding an elided embedded image scheduled for creation
via \fIpathName \fBimage create \fIindex \fB-create\fR will automatically
trigger the associated creation script. After destroying an elided embedded
image, the latter won't get automatically recreated.
.PP
When an embedded image is added to a text widget with the \fIpathName \fBimage
create\fR widget command, a name unique to this instance of the image is
returned. This name may then be used to refer to this image instance. The name
is taken to be the value of the \fB\-name\fR option (described below). If the
\fB\-name\fR option is not provided, the \fB\-image\fR name is used instead.
If the \fIimageName\fR is already in use in the text widget, then \fB#\fInn\fR
is added to the end of the \fIimageName\fR, where \fInn\fR is an arbitrary
integer. This insures the \fIimageName\fR is unique. Once this name is
assigned to this instance of the image, it does not change, even though the
\fB\-image\fR or \fB\-name\fR values can be changed with \fIpathName \fBimage
configure\fR.
.PP
When an embedded image is added to a text widget with the \fIpathName \fBimage
create\fR widget command, several configuration options may be associated with
it. These options may be modified later with the \fIpathName \fBimage
configure\fR widget command. The following options are currently supported:
.TP
\fB\-align \fIwhere\fR
.
If the image is not as tall as the line in which it is displayed, this option
determines where the image is displayed in the line. \fIWhere\fR must have one
of the values \fBtop\fR (align the top of the image with the top of the line),
\fBcenter\fR (center the image within the range of the line), \fBbottom\fR
(align the bottom of the image with the bottom of the line's area), or
\fBbaseline\fR (align the bottom of the image with the baseline of the line).
.TP
\fB\-image \fIimage\fR
.
Specifies the name of the Tk image to display in the annotation. If
\fIimage\fR is not a valid Tk image, then an error is returned.
.TP
\fB\-name \fIImageName\fR
.
Specifies the name by which this image instance may be referenced in the text
widget. If \fIImageName\fR is not supplied, then the name of the Tk image is
used instead. If the \fIimageName\fR is already in use, \fI#nn\fR is appended
to the end of the name as described above.
.TP
\fB\-padx \fIpixels\fR
.
\fIPixels\fR specifies the amount of extra space to leave on each side of the
embedded image. It may have any of the usual forms defined for a screen
distance.
.TP
\fB\-pady \fIpixels\fR
.
\fIPixels\fR specifies the amount of extra space to leave on the top and on
the bottom of the embedded image. It may have any of the usual forms defined
for a screen distance.
.SH "THE SELECTION"
.PP
Selection support is implemented via tags. If the \fB\-exportselection\fR option
for the text widget is true then the \fBsel\fR tag will be associated with the
selection:
.IP [1]
Whenever characters are tagged with \fBsel\fR the text widget will claim
ownership of the selection.
.IP [2]
Attempts to retrieve the selection will be serviced by the text widget,
returning all the characters with the \fBsel\fR tag.
.IP [3]
If the selection is claimed away by another application or by another window
within this application, then the \fBsel\fR tag will be removed from all
characters in the text.
.IP [4]
Whenever the \fBsel\fR tag range changes a virtual event \fB<<Selection>>\fR
is generated.
.PP
The \fBsel\fR tag is automatically defined when a text widget is created, and
it may not be deleted with the
.QW "\fIpathName \fBtag delete\fR"
widget command. Furthermore, the \fB\-selectbackground\fR,
\fB\-selectborderwidth\fR, and \fB\-selectforeground\fR options for the text
widget are tied to the \fB\-background\fR, \fB\-borderwidth\fR, and
\fB\-foreground\fR options for the \fBsel\fR tag: changes in either will
automatically be reflected in the other. Also the
\fB\-inactiveselectbackground\fR option for the text widget is used instead of
\fB\-selectbackground\fR when the text widget does not have the focus. This
allows programmatic control over the visualization of the \fBsel\fR tag for
foreground and background windows, or to have \fBsel\fR not shown at all (when
\fB\-inactiveselectbackground\fR is empty) for background windows. Each peer
text widget has its own \fBsel\fR tag which can be separately configured and
set.
.SH "THE INSERTION CURSOR"
.PP
The mark named \fBinsert\fR has special significance in text widgets. It is
defined automatically when a text widget is created and it may not be unset
with the
.QW "\fIpathName \fBmark unset\fR"
widget command. The \fBinsert\fR mark represents the position of the insertion
cursor, and the insertion cursor will automatically be drawn at this point
whenever the text widget has the input focus.
.SH "THE MODIFIED FLAG"
.PP
The text widget can keep track of changes to the content of the widget by
means of the modified flag. Inserting or deleting text will set this flag. The
flag can be queried, set and cleared programmatically as well. Whenever the
flag changes state a \fB<<Modified>>\fR virtual event is generated. See the
\fIpathName \fBedit modified\fR widget command for more details.
.SH "THE UNDO MECHANISM"
.PP
The text widget has an unlimited undo and redo mechanism (when the
\fB\-undo\fR widget option is true) which records every insert and delete
action on a stack.
.PP
Boundaries (called
.QW separators )
are inserted between edit actions. The purpose of these separators is to group
inserts, deletes and replaces into one compound edit action. When undoing a
change everything between two separators will be undone. The undone changes
are then moved to the redo stack, so that an undone edit can be redone again.
The redo stack is cleared whenever new edit actions are recorded on the undo
stack. The undo and redo stacks can be cleared to keep their depth under
control.
.PP
Separators are inserted automatically when the \fB\-autoseparators\fR widget
option is true. You can insert separators programmatically as well. If a
separator is already present at the top of the undo stack no other will be
inserted. That means that two separators on the undo stack are always
separated by at least one insert or delete action.
.PP
The undo mechanism is also linked to the modified flag. This means that
undoing or redoing changes can take a modified text widget back to the
unmodified state or vice versa. The modified flag will be set automatically to
the appropriate state. This automatic coupling does not work when the modified
flag has been set by the user, until the flag has been reset again.
.PP
See below for the \fIpathName \fBedit\fR widget command that controls the undo
mechanism.
.SH "PEER WIDGETS"
.PP
The text widget has a separate store of all its data concerning each line's
textual contents, marks, tags, images and windows, and the undo stack.
.PP
While this data store cannot be accessed directly (i.e. without a text widget
as an intermediary), multiple text widgets can be created, each of which
present different views on the same underlying data. Such text widgets are
known as peer text widgets.
.PP
As text is added, deleted, edited and coloured in any one widget, and as
images, marks, tags are adjusted, all such changes will be reflected in all
peers.
.PP
All data and markup is shared, except for a few small details. First, the
\fBsel\fR tag may be set and configured (in its display style) differently for
each peer. Second, each peer has its own \fBinsert\fR and \fBcurrent\fR mark
positions (but all other marks are shared). Third, embedded windows, which are
arbitrary other widgets, cannot be shared between peers. This means the
\fB\-window\fR option of embedded windows is independently set for each peer
(it is advisable to use the \fB\-create\fR script capabilities to allow each
peer to create its own embedded windows as needed). Fourth, all of the
configuration options of each peer (e.g. \fB\-font\fR, etc) can be set
independently, with the exception of \fB\-undo\fR, \fB\-maxundo\fR,
\fB\-autoseparators\fR (i.e. all undo, redo and modified state issues are
shared).
.PP
Finally any single peer need not contain all lines from the underlying data
store. When creating a peer, a contiguous range of lines (e.g. only lines 52
through 125) may be specified. This allows a peer to contain just a small
portion of the overall text. The range of lines will expand and contract as
text is inserted or deleted. The peer will only ever display complete lines of
text (one cannot share just part of a line). If the peer's contents contracts
to nothing (i.e. all complete lines in the peer widget have been deleted from
another widget), then it is impossible for new lines to be inserted. The peer
will simply become an empty shell on which the background can be configured,
but which will never show any content (without manual reconfiguration of the
start and end lines). Note that a peer which does not contain all of the
underlying data store still has indices numbered from
.QW 1.0
to
.QW end .
It is simply that those indices reflect a subset of the total data, and data
outside the contained range is not accessible to the peer. This means that the
command \fIpeerName \fBindex end\fR may return quite different values in
different peers. Similarly, commands like \fIpeerName \fBtag ranges\fR will
not return index ranges outside that which is meaningful to the peer. The
configuration options \fB\-startline\fR and \fB\-endline\fR may be used to
control how much of the underlying data is contained in any given text widget.
.PP
Note that peers are really peers. Deleting the
.QW original
text widget will not cause any other peers to be deleted, or otherwise
affected.
.PP
See below for the \fIpathName \fBpeer\fR widget command that controls the
creation of peer widgets.
.SH "ASYNCHRONOUS UPDATE OF LINE HEIGHTS"
.PP
In order to maintain a responsive user-experience, the text widget calculates
lines metrics (line heights in pixels) asynchronously. Because of this, some
commands of the text widget may return wrong results if the asynchronous
calculations are not finished at the time of calling. This applies to
\fIpathName \fBcount -ypixels\fR and \fIpathName \fByview\fR.
.PP
Again for performance reasons, it would not be appropriate to let these
commands always wait for the end of the update calculation each time they are
called. In most use cases of these commands a more or less inaccurate result
does not really matter compared to execution speed.
.PP
In case accurate result is needed (and if the text widget is managed by a
geometry manager), one can resort to \fIpathName \fBsync\fR and \fIpathName
\fBpendingsync\fR to control the synchronization of the view of text widgets.
.PP
The \fB<<WidgetViewSync>>\fR virtual event fires when the line heights of the
text widget becomes obsolete (due to some editing command or configuration
change), and again when the internal data of the text widget are back in sync
with the widget view. The detail field (%d substitution) is either true (when
the widget is in sync) or false (when it is not).
.PP
\fIpathName \fBsync\fR, \fIpathName \fBpendingsync\fR and
\fB<<WidgetViewSync>>\fR apply to each text widget independently of its peers.
.PP
Examples of use:
.CS
## Example 1:
# immediately complete line metrics at any cost (GUI unresponsive)
$w sync
$w yview moveto $fraction

## Example 2:
# synchronously wait for up-to-date line metrics (GUI responsive)
# before executing the scheduled command, but don't block execution flow
$w sync -command [list $w yview moveto $fraction]

## Example 3:
# init
set yud($w) 0
proc updateaction w {
\&set ::yud($w) 1
\&# any other update action here...
}
# runtime, synchronously wait for up-to-date line metrics (GUI responsive)
$w sync -command [list updateaction $w]
vwait yud($w)
$w yview moveto $fraction

## Example 4:
# init
set todo($w) {}
proc updateaction w {
\&foreach cmd $::todo($w) {uplevel #0 $cmd}
\&set todo($w) {}
}
# runtime
lappend todo($w) [list $w yview moveto $fraction]
$w sync -command [list updateaction $w]

## Example 5:
# init
set todo($w) {}
bind $w <<WidgetViewSync>> {
\&if {%d} {
\&\&foreach cmd $todo(%W) {eval $cmd}
\&\&set todo(%W) {}
\&}
}
# runtime
if {![$w pendingsync]} {
\&$w yview moveto $fraction
} else {
\&lappend todo($w) [list $w yview moveto $fraction]
}
.CE
.SH "WIDGET COMMAND"
.PP
The \fBtext\fR command creates a new Tcl command whose name is the same as the
path name of the text's window. This command may be used to invoke various
operations on the widget. It has the following general form:
.CS
\fIpathName option \fR?\fIarg arg ...\fR?
.CE
\fIPathName\fR is the name of the command, which is the same as the text
widget's path name. \fIOption\fR and the \fIarg\fRs determine the exact
behavior of the command. The following commands are possible for text widgets:
.TP
\fIpathName \fBbbox \fIindex\fR
.
Returns a list of four elements describing the screen area of the character
given by \fIindex\fR. The first two elements of the list give the x and y
coordinates of the upper-left corner of the area occupied by the character,
and the last two elements give the width and height of the area. If the
character is only partially visible on the screen, then the return value
reflects just the visible part. If the character is not visible on the screen
then the return value is an empty list.
.TP
\fIpathName \fBcget\fR \fIoption\fR
.
Returns the current value of the configuration option given by \fIoption\fR.
\fIOption\fR may have any of the values accepted by the \fBtext\fR command.
.TP
\fIpathName \fBcompare\fR \fIindex1 op index2\fR
.
Compares the indices given by \fIindex1\fR and \fIindex2\fR according to the
relational operator given by \fIop\fR, and returns 1 if the relationship is
satisfied and 0 if it is not. \fIOp\fR must be one of the operators <, <=, ==,
>=, >, or !=. If \fIop\fR is == then 1 is returned if the two indices refer to
the same character, if \fIop\fR is < then 1 is returned if \fIindex1\fR refers
to an earlier character in the text than \fIindex2\fR, and so on.
.TP
\fIpathName \fBconfigure\fR ?\fIoption\fR? \fI?value option value ...\fR?
.
Query or modify the configuration options of the widget. If no \fIoption\fR is
specified, returns a list describing all of the available options for
\fIpathName\fR (see \fBTk_ConfigureInfo\fR for information on the format of
this list). If \fIoption\fR is specified with no \fIvalue\fR, then the command
returns a list describing the one named option (this list will be identical to
the corresponding sublist of the value returned if no \fIoption\fR is
specified). If one or more \fIoption\-value\fR pairs are specified, then the
command modifies the given widget option(s) to have the given value(s); in
this case the command returns an empty string. \fIOption\fR may have any of
the values accepted by the \fBtext\fR command.
.TP
\fIpathName \fBcount\fR \fI?options\fR? \fIindex1 index2\fR
.
Counts the number of relevant things between the two indices. If \fIindex1\fR
is after \fIindex2\fR, the result will be a negative number (and this holds
for each of the possible options). The actual items which are counted depend
on the options given. The result is a list of integers, one for the result of
each counting option given. Valid counting options are \fB\-chars\fR,
\fB\-displaychars\fR, \fB\-displayindices\fR, \fB\-displaylines\fR,
\fB\-indices\fR, \fB\-lines\fR, \fB\-xpixels\fR and \fB\-ypixels\fR. The
default value, if no option is specified, is \fB\-indices\fR. There is an
additional possible option \fB\-update\fR which is a modifier. If given (and
if the text widget is managed by a geometry manager), then all subsequent
options ensure that any possible out of date information is recalculated.
This currently only has any effect for the \fB\-ypixels\fR count (which, if
\fB\-update\fR is not given, will use the text widget's current cached value
for each line). This \fB\-update\fR option is obsoleted by \fIpathName
\fBsync\fR, \fIpathName \fBpendingsync\fR and \fB<<WidgetViewSync>>\fR.  The
count options are interpreted as follows:
.RS
.IP \fB\-chars\fR
count all characters, whether elided or not. Do not count embedded windows or
images.
.IP \fB\-displaychars\fR
count all non-elided characters.
.IP \fB\-displayindices\fR
count all non-elided characters, windows and images.
.IP \fB\-displaylines\fR
count all display lines (i.e. counting one for each time a line wraps) from
the line of the first index up to, but not including the display line of the
second index. Therefore if they are both on the same display line, zero will
be returned. By definition displaylines are visible and therefore this only
counts portions of actual visible lines.
.IP \fB\-indices\fR
count all characters and embedded windows or images (i.e. everything which
counts in text-widget index space), whether they are elided or not.
.IP \fB\-lines\fR
count all logical lines (irrespective of wrapping) from the line of the first
index up to, but not including the line of the second index. Therefore if they
are both on the same line, zero will be returned. Logical lines are counted
whether they are currently visible (non-elided) or not.
.IP \fB\-xpixels\fR
count the number of horizontal pixels from the first pixel of the first index
to (but not including) the first pixel of the second index. To count the total
desired width of the text widget (assuming wrapping is not enabled), first
find the longest line and then use
.QW ".text count \-xpixels \N'34'${line}.0\N'34' \N'34'${line}.0 lineend\N'34'" .
.IP \fB\-ypixels\fR
count the number of vertical pixels from the first pixel of the first index to
(but not including) the first pixel of the second index. If both indices are
on the same display line, zero will be returned. To count the total number of
vertical pixels in the text widget, use
.QW ".text count \-ypixels 1.0 end" ,
and to ensure this is up to date, use
.QW ".text count \-update \-ypixels 1.0 end" .
.PP
The command returns a positive or negative integer corresponding to the number
of items counted between the two indices. One such integer is returned for
each counting option given, so a list is returned if more than one option was
supplied. For example
.QW ".text count \-xpixels \-ypixels 1.3 4.5"
is perfectly valid and will return a list of two elements.
.RE
.TP
\fIpathName \fBdebug \fR?\fIboolean\fR?
.
If \fIboolean\fR is specified, then it must have one of the true or false
values accepted by Tcl_GetBoolean. If the value is a true one then internal
consistency checks will be turned on in the B-tree code associated with text
widgets. If \fIboolean\fR has a false value then the debugging checks will be
turned off. In either case the command returns an empty string. If
\fIboolean\fR is not specified then the command returns \fBon\fR or \fBoff\fR
to indicate whether or not debugging is turned on. There is a single debugging
switch shared by all text widgets: turning debugging on or off in any widget
turns it on or off for all widgets. For widgets with large amounts of text,
the consistency checks may cause a noticeable slow-down.
.RS
.PP
When debugging is turned on, the drawing routines of the text widget set the
global variables \fBtk_textRedraw\fR and \fBtk_textRelayout\fR to the lists of
indices that are redrawn. The values of these variables are tested by Tk's
test suite.
.RE
.TP
\fIpathName \fBdelete \fIindex1 \fR?\fIindex2 ...\fR?
<<<<<<< HEAD
.
Delete a range of characters from the text. If both \fIindex1\fR and
\fIindex2\fR are specified, then delete all the characters starting with the
one given by \fIindex1\fR and stopping just before \fIindex2\fR (i.e. the
character at \fIindex2\fR is not deleted). If \fIindex2\fR does not specify a
position later in the text than \fIindex1\fR then no characters are deleted.
If \fIindex2\fR is not specified then the single character at \fIindex1\fR is
deleted. It is not allowable to delete characters in a way that would leave
the text without a newline as the last character. The command returns an empty
string. If more indices are given, multiple ranges of text will be deleted.
All indices are first checked for validity before any deletions are made. They
are sorted and the text is removed from the last range to the first range so
deleted text does not cause an undesired index shifting side-effects. If
multiple ranges with the same start index are given, then the longest range is
used. If overlapping ranges are given, then they will be merged into spans
that do not cause deletion of text outside the given ranges due to text
shifted during deletion.
=======
Delete a range of characters from the text.
If both \fIindex1\fR and \fIindex2\fR are specified, then delete
all the characters starting with the one given by \fIindex1\fR
and stopping just before \fIindex2\fR (i.e. the character at
\fIindex2\fR is not deleted).
If \fIindex2\fR does not specify a position later in the text
than \fIindex1\fR then no characters are deleted.
If \fIindex2\fR is not specified then the single character at
\fIindex1\fR is deleted.
Attempts to delete characters in a way that would leave
the text without a newline as the last character will be tweaked by the
text widget to avoid this. In particular, deletion of complete lines of
text up to the end of the text will also delete the newline character just
before the deleted block so that it is replaced by the new final newline
of the text widget.
The command returns an empty string.
If more indices are given, multiple ranges of text will be deleted.
All indices are first checked for validity before any deletions are made.
They are sorted and the text is removed from the last range to the
first range so deleted text does not cause an undesired index shifting
side-effects.  If multiple ranges with the same start index are given,
then the longest range is used.  If overlapping ranges are given, then
they will be merged into spans that do not cause deletion of text
outside the given ranges due to text shifted during deletion.
>>>>>>> 50c09966
.TP
\fIpathName \fBdlineinfo \fIindex\fR
.
Returns a list with five elements describing the area occupied by the display
line containing \fIindex\fR. The first two elements of the list give the x and
y coordinates of the upper-left corner of the area occupied by the line, the
third and fourth elements give the width and height of the area, and the fifth
element gives the position of the baseline for the line, measured down from
the top of the area. All of this information is measured in pixels. If the
current wrap mode is \fBnone\fR and the line extends beyond the boundaries of
the window, the area returned reflects the entire area of the line, including
the portions that are out of the window. If the line is shorter than the full
width of the window then the area returned reflects just the portion of the
line that is occupied by characters and embedded windows. If the display line
containing \fIindex\fR is not visible on the screen then the return value is
an empty list.
.TP
\fIpathName \fBdump \fR?\fIswitches\fR? \fIindex1 \fR?\fIindex2\fR?
.
Return the contents of the text widget from \fIindex1\fR up to, but not
including \fIindex2\fR, including the text and information about marks, tags,
and embedded windows. If \fIindex2\fR is not specified, then it defaults to
one character past \fIindex1\fR. The information is returned in the following
format:
.RS
.LP
\fIkey1 value1 index1 key2 value2 index2\fR ...
.LP
The possible \fIkey\fR values are \fBtext\fR, \fBmark\fR, \fBtagon\fR,
\fBtagoff\fR, \fBimage\fR, and \fBwindow\fR. The corresponding \fIvalue\fR is
the text, mark name, tag name, image name, or window name. The \fIindex\fR
information is the index of the start of the text, mark, tag transition, image
or window. One or more of the following switches (or abbreviations thereof)
may be specified to control the dump:
.TP
\fB\-all\fR
.
Return information about all elements: text, marks, tags, images and windows.
This is the default.
.TP
\fB\-command \fIcommand\fR
.
Instead of returning the information as the result of the dump operation,
invoke the \fIcommand\fR on each element of the text widget within the range.
The command has three arguments appended to it before it is evaluated: the
\fIkey\fR, \fIvalue\fR, and \fIindex\fR.
.TP
\fB\-image\fR
.
Include information about images in the dump results.
.TP
\fB\-mark\fR
.
Include information about marks in the dump results.
.TP
\fB\-tag\fR
.
Include information about tag transitions in the dump results. Tag information
is returned as \fBtagon\fR and \fBtagoff\fR elements that indicate the begin
and end of each range of each tag, respectively.
.TP
\fB\-text\fR
.
Include information about text in the dump results. The value is the text up
to the next element or the end of range indicated by \fIindex2\fR. A text
element does not span newlines. A multi-line block of text that contains no
marks or tag transitions will still be dumped as a set of text segments that
each end with a newline. The newline is part of the value.
.TP
\fB\-window\fR
.
Include information about embedded windows in the dump results. The value of a
window is its Tk pathname, unless the window has not been created yet. (It
must have a create script.) In this case an empty string is returned, and you
must query the window by its index position to get more information.
.RE
.TP
\fIpathName \fBedit \fIoption \fR?\fIarg arg ...\fR?
.
This command controls the undo mechanism and the modified flag. The exact
behavior of the command depends on the \fIoption\fR argument that follows the
\fBedit\fR argument. The following forms of the command are currently
supported:
.RS
.TP
\fIpathName \fBedit modified \fR?\fIboolean\fR?
.
If \fIboolean\fR is not specified, returns the modified flag of the widget.
The insert, delete, edit undo and edit redo commands or the user can set or
clear the modified flag. If \fIboolean\fR is specified, sets the modified flag
of the widget to \fIboolean\fR.
.TP
\fIpathName \fBedit redo\fR
.
When the \fB\-undo\fR option is true, reapplies the last undone edits provided
no other edits were done since then. Generates an error when the redo stack is
empty. Does nothing when the \fB\-undo\fR option is false.
.TP
\fIpathName \fBedit reset\fR
.
Clears the undo and redo stacks.
.TP
\fIpathName \fBedit separator\fR
.
Inserts a separator (boundary) on the undo stack. Does nothing when the
\fB\-undo\fR option is false.
.TP
\fIpathName \fBedit undo\fR
.
Undoes the last edit action when the \fB\-undo\fR option is true. An edit
action is defined as all the insert and delete commands that are recorded on
the undo stack in between two separators. Generates an error when the undo
stack is empty. Does nothing when the \fB\-undo\fR option is false.
.RE
.TP
\fIpathName \fBget\fR ?\fB\-displaychars\fR? ?\fB\-\-\fR? \fIindex1\fR ?\fIindex2 ...\fR?
.
Return a range of characters from the text. The return value will be all the
characters in the text starting with the one whose index is \fIindex1\fR and
ending just before the one whose index is \fIindex2\fR (the character at
\fIindex2\fR will not be returned). If \fIindex2\fR is omitted then the single
character at \fIindex1\fR is returned. If there are no characters in the
specified range (e.g. \fIindex1\fR is past the end of the file or \fIindex2\fR
is less than or equal to \fIindex1\fR) then an empty string is returned. If
the specified range contains embedded windows, no information about them is
included in the returned string. If multiple index pairs are given, multiple
ranges of text will be returned in a list. Invalid ranges will not be
represented with empty strings in the list. The ranges are returned in the
order passed to \fIpathName \fBget\fR. If the \fB\-displaychars\fR option is
given, then, within each range, only those characters which are not elided
will be returned. This may have the effect that some of the returned ranges
are empty strings.
.TP
\fIpathName \fBimage \fIoption \fR?\fIarg arg ...\fR?
.
This command is used to manipulate embedded images. The behavior of the
command depends on the \fIoption\fR argument that follows the \fBtag\fR
argument. The following forms of the command are currently supported:
.RS
.TP
\fIpathName \fBimage cget \fIindex option\fR
.
Returns the value of a configuration option for an embedded image. \fIIndex\fR
identifies the embedded image, and \fIoption\fR specifies a particular
configuration option, which must be one of the ones listed in the section
\fBEMBEDDED IMAGES\fR.
.TP
\fIpathName \fBimage configure \fIindex\fR ?\fIoption value ...\fR?
.
Query or modify the configuration options for an embedded image. If no
\fIoption\fR is specified, returns a list describing all of the available
options for the embedded image at \fIindex\fR (see \fBTk_ConfigureInfo\fR for
information on the format of this list). If \fIoption\fR is specified with no
\fIvalue\fR, then the command returns a list describing the one named option
(this list will be identical to the corresponding sublist of the value
returned if no \fIoption\fR is specified). If one or more \fIoption\-value\fR
pairs are specified, then the command modifies the given option(s) to have the
given value(s); in this case the command returns an empty string. See
\fBEMBEDDED IMAGES\fR for information on the options that are supported.
.TP
\fIpathName \fBimage create \fIindex\fR ?\fIoption value ...\fR?
.
This command creates a new image annotation, which will appear in the text at
the position given by \fIindex\fR. Any number of \fIoption\-value\fR pairs may
be specified to configure the annotation. Returns a unique identifier that may
be used as an index to refer to this image. See \fBEMBEDDED IMAGES\fR for
information on the options that are supported, and a description of the
identifier returned.
.TP
\fIpathName \fBimage names\fR
.
Returns a list whose elements are the names of all image instances currently
embedded in \fIwindow\fR.
.RE
.TP
\fIpathName \fBindex \fIindex\fR
.
Returns the position corresponding to \fIindex\fR in the form \fIline.char\fR
where \fIline\fR is the line number and \fIchar\fR is the character number.
\fIIndex\fR may have any of the forms described under \fBINDICES\fR above.
.TP
\fIpathName \fBinsert \fIindex chars \fR?\fItagList chars tagList ...\fR?
.
Inserts all of the \fIchars\fR arguments just before the character at
\fIindex\fR. If \fIindex\fR refers to the end of the text (the character after
the last newline) then the new text is inserted just before the last newline
instead. If there is a single \fIchars\fR argument and no \fItagList\fR, then
the new text will receive any tags that are present on both the character
before and the character after the insertion point; if a tag is present on
only one of these characters then it will not be applied to the new text. If
\fItagList\fR is specified then it consists of a list of tag names; the new
characters will receive all of the tags in this list and no others, regardless
of the tags present around the insertion point. If multiple
\fIchars\fR\-\fItagList\fR argument pairs are present, they produce the same
effect as if a separate \fIpathName \fBinsert\fR widget command had been
issued for each pair, in order. The last \fItagList\fR argument may be
omitted.
.TP
\fIpathName \fBmark \fIoption \fR?\fIarg arg ...\fR?
.
This command is used to manipulate marks. The exact behavior of the command
depends on the \fIoption\fR argument that follows the \fBmark\fR argument. The
following forms of the command are currently supported:
.RS
.TP
\fIpathName \fBmark gravity \fImarkName\fR ?\fIdirection\fR?
.
If \fIdirection\fR is not specified, returns \fBleft\fR or \fBright\fR to
indicate which of its adjacent characters \fImarkName\fR is attached to. If
\fIdirection\fR is specified, it must be \fBleft\fR or \fBright\fR; the
gravity of \fImarkName\fR is set to the given value.
.TP
\fIpathName \fBmark names\fR
.
Returns a list whose elements are the names of all the marks that are
currently set.
.TP
\fIpathName \fBmark next \fIindex\fR
.
Returns the name of the next mark at or after \fIindex\fR. If \fIindex\fR is
specified in numerical form, then the search for the next mark begins at that
index. If \fIindex\fR is the name of a mark, then the search for the next mark
begins immediately after that mark. This can still return a mark at the same
position if there are multiple marks at the same index. These semantics mean
that the \fBmark next\fR operation can be used to step through all the marks
in a text widget in the same order as the mark information returned by the
\fIpathName \fBdump\fR operation. If a mark has been set to the special
\fBend\fR index, then it appears to be \fIafter\fR \fBend\fR with respect to
the \fIpathName \fBmark next\fR operation. An empty string is returned if
there are no marks after \fIindex\fR.
.TP
\fIpathName \fBmark previous \fIindex\fR
.
Returns the name of the mark at or before \fIindex\fR. If \fIindex\fR is
specified in numerical form, then the search for the previous mark begins with
the character just before that index. If \fIindex\fR is the name of a mark,
then the search for the next mark begins immediately before that mark. This
can still return a mark at the same position if there are multiple marks at
the same index. These semantics mean that the \fIpathName \fBmark previous\fR
operation can be used to step through all the marks in a text widget in the
reverse order as the mark information returned by the \fIpathName \fBdump\fR
operation. An empty string is returned if there are no marks before
\fIindex\fR.
.TP
\fIpathName \fBmark set \fImarkName index\fR
.
Sets the mark named \fImarkName\fR to a position just before the character at
\fIindex\fR. If \fImarkName\fR already exists, it is moved from its old
position; if it does not exist, a new mark is created. This command returns an
empty string.
.TP
\fIpathName \fBmark unset \fImarkName \fR?\fImarkName markName ...\fR?
.
Remove the mark corresponding to each of the \fImarkName\fR arguments. The
removed marks will not be usable in indices and will not be returned by future
calls to
.QW "\fIpathName \fBmark names\fR" .
This command returns an empty string.
.RE
.TP
\fIpathName \fBpeer \fIoption args\fR
.
This command is used to create and query widget peers. It has two forms,
depending on \fIoption\fR:
.RS
.TP
\fIpathName \fBpeer create \fInewPathName\fR ?\fIoptions\fR?
.
Creates a peer text widget with the given \fInewPathName\fR, and any optional
standard configuration options (as for the \fItext\fR command). By default the
peer will have the same start and end line as the parent widget, but these can
be overridden with the standard configuration options.
.TP
\fIpathName \fBpeer names\fR
.
Returns a list of peers of this widget (this does not include the widget
itself). The order within this list is undefined.
.RE
.TP
\fIpathName \fBpendingsync\fR
Returns 1 if the line heights calculations are not up-to-date, 0 otherwise.
.TP
\fIpathName \fBreplace\fR \fIindex1 index2 chars\fR ?\fItagList chars tagList ...\fR?
Replaces the range of characters between \fIindex1\fR and \fIindex2\fR
with the given characters and tags.  See the section on \fIpathName
\fBinsert\fR for an explanation of the handling of the \fItagList...\fR
arguments, and the section on \fIpathName
\fBdelete\fR for an explanation of the handling of the indices.  If
\fIindex2\fR corresponds to an index earlier in the text than
\fIindex1\fR, an error will be generated.
.RS
.PP
The deletion and insertion are arranged so that no unnecessary scrolling of
the window or movement of insertion cursor occurs. In addition the undo/redo
stack are correctly modified, if undo operations are active in the text
widget. The command returns an empty string.
.RE
.TP
\fIpathName \fBscan \fIoption args\fR
.
This command is used to implement scanning on texts. It has two forms,
depending on \fIoption\fR:
.RS
.TP
\fIpathName \fBscan mark \fIx y\fR
.
Records \fIx\fR and \fIy\fR and the current view in the text window, for use
in conjunction with later \fIpathName \fBscan dragto\fR commands. Typically
this command is associated with a mouse button press in the widget. It returns
an empty string.
.TP
\fIpathName \fBscan dragto \fIx y\fR
.
This command computes the difference between its \fIx\fR and \fIy\fR arguments
and the \fIx\fR and \fIy\fR arguments to the last \fIpathName \fBscan mark\fR
command for the widget. It then adjusts the view by 10 times the difference in
coordinates. This command is typically associated with mouse motion events in
the widget, to produce the effect of dragging the text at high speed through
the window. The return value is an empty string.
.RE
.TP
\fIpathName \fBsearch \fR?\fIswitches\fR? \fIpattern index \fR?\fIstopIndex\fR?
.
Searches the text in \fIpathName\fR starting at \fIindex\fR for a range of
characters that matches \fIpattern\fR. If a match is found, the index of the
first character in the match is returned as result; otherwise an empty string
is returned. One or more of the following switches (or abbreviations thereof)
may be specified to control the search:
.RS
.TP
\fB\-forwards\fR
.
The search will proceed forward through the text, finding the first matching
range starting at or after the position given by \fIindex\fR. This is the
default.
.TP
\fB\-backwards\fR
.
The search will proceed backward through the text, finding the matching range
closest to \fIindex\fR whose first character is before \fIindex\fR (it is not
allowed to be at \fIindex\fR). Note that, for a variety of reasons, backwards
searches can be substantially slower than forwards searches (particularly when
using \fB\-regexp\fR), so it is recommended that performance-critical code use
forward searches.
.TP
\fB\-exact\fR
.
Use exact matching: the characters in the matching range must be identical to
those in \fIpattern\fR. This is the default.
.TP
\fB\-regexp\fR
.
Treat \fIpattern\fR as a regular expression and match it against the text
using the rules for regular expressions (see the \fBregexp\fR command
and the \fBre_syntax\fR page for
details). The default matching automatically passes both the
\fB\-lineanchor\fR and \fB\-linestop\fR options to the regexp engine (unless
\fB\-nolinestop\fR is used), so that \fI^$\fR match beginning and end of line,
and \fI.\fR, \fI[^\fR sequences will never match the newline character
\fI\en\fR.
.TP
\fB\-nolinestop\fR
.
This allows \fI.\fR and \fI[^\fR sequences to match the newline character
\fI\en\fR, which they will otherwise not do (see the \fBregexp\fR command for
details). This option is only meaningful if \fB\-regexp\fR is also given, and
an error will be thrown otherwise. For example, to match the entire text, use
.QW "\fIpathName \fBsearch \-nolinestop \-regexp\fR \N'34'.*\N'34' 1.0" .
.TP
\fB\-nocase\fR
.
Ignore case differences between the pattern and the text.
.TP
\fB\-count\fI varName\fR
.
The argument following \fB\-count\fR gives the name of a variable; if a match
is found, the number of index positions between beginning and end of the
matching range will be stored in the variable. If there are no embedded images
or windows in the matching range (and there are no elided characters if
\fB\-elide\fR is not given), this is equivalent to the number of characters
matched. In either case, the range \fImatchIdx\fR to \fImatchIdx + $count
chars\fR will return the entire matched text.
.TP
\fB\-all\fR
.
Find all matches in the given range and return a list of the indices of the
first character of each match. If a \fB\-count\fI varName\fR switch is given,
then \fIvarName\fR is also set to a list containing one element for each
successful match. Note that, even for exact searches, the elements of this
list may be different, if there are embedded images, windows or hidden text.
Searches with \fB\-all\fR behave very similarly to the Tcl command \fBregexp
\-all\fR, in that overlapping matches are not normally returned. For example,
applying an \fB\-all\fR search of the pattern
.QW \ew+
against
.QW "hello there"
will just match twice, once for each word, and matching
.QW "Z[a\-z]+Z"
against
.QW ZooZooZoo
will just match once.
.TP
\fB\-overlap\fR
.
When performing \fB\-all\fR searches, the normal behaviour is that matches
which overlap an already-found match will not be returned. This switch changes
that behaviour so that all matches which are not totally enclosed within
another match are returned. For example, applying an \fB\-overlap\fR search of
the pattern
.QW \ew+
against
.QW "hello there"
will just match twice (i.e. no different to just \fB\-all\fR), but matching
.QW Z[a\-z]+Z
against
.QW ZooZooZoo
will now match twice. An error will be thrown if this switch is used without
\fB\-all\fR.
.TP
\fB\-strictlimits\fR
.
When performing any search, the normal behaviour is that the start and stop
limits are checked with respect to the start of the matching text. With the
\fB\-strictlimits\fR flag, the entire matching range must lie inside the start
and stop limits specified for the match to be valid.
.TP
\fB\-elide\fR
.
Find elided (hidden) text as well. By default only displayed text is searched.
.TP
\fB\-\|\-\fR
.
This switch has no effect except to terminate the list of switches: the next
argument will be treated as \fIpattern\fR even if it starts with \fB\-\fR.
.PP
The matching range may be within a single line of text, or run across multiple
lines (if parts of the pattern can match a new-line). For regular expression
matching one can use the various newline-matching features such as \fB$\fR to
match the end of a line, \fB^\fR to match the beginning of a line, and to
control whether \fB.\fR is allowed to match a new-line. If \fIstopIndex\fR is
specified, the search stops at that index: for forward searches, no match at
or after \fIstopIndex\fR will be considered; for backward searches, no match
earlier in the text than \fIstopIndex\fR will be considered. If
\fIstopIndex\fR is omitted, the entire text will be searched: when the
beginning or end of the text is reached, the search continues at the other end
until the starting location is reached again; if \fIstopIndex\fR is specified,
no wrap-around will occur. This means that, for example, if the search is
\fB\-forwards\fR but \fIstopIndex\fR is earlier in the text than
\fIstartIndex\fR, nothing will ever be found. See \fBKNOWN BUGS\fR below for a
number of minor limitations of the \fIpathName \fBsearch\fR command.
.RE
.TP
\fIpathName \fBsee \fIindex\fR
.
Adjusts the view in the window so that the character given by \fIindex\fR is
completely visible. If \fIindex\fR is already visible then the command does
nothing. If \fIindex\fR is a short distance out of view, the command adjusts
the view just enough to make \fIindex\fR visible at the edge of the window.
If \fIindex\fR is far out of view, then the command centers \fIindex\fR in the
window.
.TP
\fIpathName \fBsync\fR ?\fB-command \fIcommand\fR?
Controls the synchronization of the view of the text widget.
.RS
.TP
\fIpathName \fBsync\fR
Immediately brings the line metrics up-to-date by forcing computation of any
outdated line heights. The command returns immediately if there is no such
outdated line heights, otherwise it returns only at the end of the computation.
The command returns an empty string.
.TP
\fIpathName \fBsync -command \fIcommand\fR
Schedules \fIcommand\fR to be executed (by the event loop) exactly once as soon
as all line heights are up-to-date. If there are no pending line metrics
calculations, the scheduling is immediate. The command returns the empty
string. \fBbgerror\fR is called on \fIcommand\fR failure.
.RE
.TP
\fIpathName \fBtag \fIoption \fR?\fIarg arg ...\fR?
.
This command is used to manipulate tags. The exact behavior of the command
depends on the \fIoption\fR argument that follows the \fBtag\fR argument. The
following forms of the command are currently supported:
.RS
.TP
\fIpathName \fBtag add \fItagName index1 \fR?\fIindex2 index1 index2 ...\fR?
.
Associate the tag \fItagName\fR with all of the characters starting with
\fIindex1\fR and ending just before \fIindex2\fR (the character at
\fIindex2\fR is not tagged). A single command may contain any number of
\fIindex1\fR\-\fIindex2\fR pairs. If the last \fIindex2\fR is omitted then the
single character at \fIindex1\fR is tagged. If there are no characters in the
specified range (e.g. \fIindex1\fR is past the end of the file or \fIindex2\fR
is less than or equal to \fIindex1\fR) then the command has no effect.
.TP
\fIpathName \fBtag bind \fItagName\fR ?\fIsequence\fR? ?\fIscript\fR?
.
This command associates \fIscript\fR with the tag given by \fItagName\fR.
Whenever the event sequence given by \fIsequence\fR occurs for a character
that has been tagged with \fItagName\fR, the script will be invoked. This
widget command is similar to the \fBbind\fR command except that it operates on
characters in a text rather than entire widgets. See the \fBbind\fR manual
entry for complete details on the syntax of \fIsequence\fR and the
substitutions performed on \fIscript\fR before invoking it. If all arguments
are specified then a new binding is created, replacing any existing binding
for the same \fIsequence\fR and \fItagName\fR (if the first character of
\fIscript\fR is
.QW +
then \fIscript\fR augments an existing binding rather than replacing it). In
this case the return value is an empty string. If \fIscript\fR is omitted then
the command returns the \fIscript\fR associated with \fItagName\fR and
\fIsequence\fR (an error occurs if there is no such binding). If both
\fIscript\fR and \fIsequence\fR are omitted then the command returns a list of
all the sequences for which bindings have been defined for \fItagName\fR.
.RS
.PP
The only events for which bindings may be specified are those related to the
mouse and keyboard (such as \fBEnter\fR, \fBLeave\fR, \fBButtonPress\fR,
\fBMotion\fR, and \fBKeyPress\fR) or virtual events. Event bindings for a text
widget use the \fBcurrent\fR mark described under \fBMARKS\fR above. An
\fBEnter\fR event triggers for a tag when the tag first becomes present on the
current character, and a \fBLeave\fR event triggers for a tag when it ceases
to be present on the current character. \fBEnter\fR and \fBLeave\fR events can
happen either because the \fBcurrent\fR mark moved or because the character at
that position changed. Note that these events are different than \fBEnter\fR
and \fBLeave\fR events for windows. Mouse and keyboard events are directed to
the current character. If a virtual event is used in a binding, that binding
can trigger only if the virtual event is defined by an underlying
mouse-related or keyboard-related event.
.PP
It is possible for the current character to have multiple tags, and for each
of them to have a binding for a particular event sequence. When this occurs,
one binding is invoked for each tag, in order from lowest-priority to highest
priority. If there are multiple matching bindings for a single tag, then the
most specific binding is chosen (see the manual entry for the \fBbind\fR
command for details). \fBcontinue\fR and \fBbreak\fR commands within binding
scripts are processed in the same way as for bindings created with the
\fBbind\fR command.
.PP
If bindings are created for the widget as a whole using the \fBbind\fR
command, then those bindings will supplement the tag bindings. The tag
bindings will be invoked first, followed by bindings for the window as a
whole.
.RE
.TP
\fIpathName \fBtag cget \fItagName option\fR
.
This command returns the current value of the option named \fIoption\fR
associated with the tag given by \fItagName\fR. \fIOption\fR may have any of
the values accepted by the \fIpathName \fBtag configure\fR widget command.
.TP
\fIpathName \fBtag configure \fItagName\fR ?\fIoption\fR? ?\fIvalue\fR? ?\fIoption value ...\fR?
.
This command is similar to the \fIpathName \fBconfigure\fR widget command
except that it modifies options associated with the tag given by \fItagName\fR
instead of modifying options for the overall text widget. If no \fIoption\fR
is specified, the command returns a list describing all of the available
options for \fItagName\fR (see \fBTk_ConfigureInfo\fR for information on the
format of this list). If \fIoption\fR is specified with no \fIvalue\fR, then
the command returns a list describing the one named option (this list will be
identical to the corresponding sublist of the value returned if no
\fIoption\fR is specified). If one or more \fIoption\-value\fR pairs are
specified, then the command modifies the given option(s) to have the given
value(s) in \fItagName\fR; in this case the command returns an empty string.
See \fBTAGS\fR above for details on the options available for tags.
.TP
\fIpathName \fBtag delete \fItagName \fR?\fItagName ...\fR?
.
Deletes all tag information for each of the \fItagName\fR arguments. The
command removes the tags from all characters in the file and also deletes any
other information associated with the tags, such as bindings and display
information. The command returns an empty string.
.TP
\fIpathName\fB tag lower \fItagName \fR?\fIbelowThis\fR?
.
Changes the priority of tag \fItagName\fR so that it is just lower in priority
than the tag whose name is \fIbelowThis\fR. If \fIbelowThis\fR is omitted,
then \fItagName\fR's priority is changed to make it lowest priority of all
tags.
.TP
\fIpathName \fBtag names \fR?\fIindex\fR?
.
Returns a list whose elements are the names of all the tags that are active at
the character position given by \fIindex\fR. If \fIindex\fR is omitted, then
the return value will describe all of the tags that exist for the text (this
includes all tags that have been named in a
.QW "\fIpathName \fBtag\fR"
widget command but have not been deleted by a
.QW "\fIpathName \fBtag delete\fR"
widget command, even if no characters are currently marked with the tag). The
list will be sorted in order from lowest priority to highest priority.
.TP
\fIpathName \fBtag nextrange \fItagName index1 \fR?\fIindex2\fR?
.
This command searches the text for a range of characters tagged with
\fItagName\fR where the first character of the range is no earlier than the
character at \fIindex1\fR and no later than the character just before
\fIindex2\fR (a range starting at \fIindex2\fR will not be considered). If
several matching ranges exist, the first one is chosen. The command's return
value is a list containing two elements, which are the index of the first
character of the range and the index of the character just after the last one
in the range. If no matching range is found then the return value is an empty
string. If \fIindex2\fR is not given then it defaults to the end of the text.
.TP
\fIpathName \fBtag prevrange \fItagName index1 \fR?\fIindex2\fR?
.
This command searches the text for a range of characters tagged with
\fItagName\fR where the first character of the range is before the character
at \fIindex1\fR and no earlier than the character at \fIindex2\fR (a range
starting at \fIindex2\fR will be considered). If several matching ranges
exist, the one closest to \fIindex1\fR is chosen. The command's return value
is a list containing two elements, which are the index of the first character
of the range and the index of the character just after the last one in the
range. If no matching range is found then the return value is an empty string.
If \fIindex2\fR is not given then it defaults to the beginning of the text.
.TP
\fIpathName\fB tag raise \fItagName \fR?\fIaboveThis\fR?
.
Changes the priority of tag \fItagName\fR so that it is just higher in
priority than the tag whose name is \fIaboveThis\fR. If \fIaboveThis\fR is
omitted, then \fItagName\fR's priority is changed to make it highest priority
of all tags.
.TP
\fIpathName \fBtag ranges \fItagName\fR
.
Returns a list describing all of the ranges of text that have been tagged with
\fItagName\fR. The first two elements of the list describe the first tagged
range in the text, the next two elements describe the second range, and so on.
The first element of each pair contains the index of the first character of
the range, and the second element of the pair contains the index of the
character just after the last one in the range. If there are no characters
tagged with \fItag\fR then an empty string is returned.
.TP
\fIpathName \fBtag remove \fItagName index1 \fR?\fIindex2 index1 index2 ...\fR?
.
Remove the tag \fItagName\fR from all of the characters starting at
\fIindex1\fR and ending just before \fIindex2\fR (the character at
\fIindex2\fR is not affected). A single command may contain any number of
\fIindex1\fR\-\fIindex2\fR pairs. If the last \fIindex2\fR is omitted then the
tag is removed from the single character at \fIindex1\fR. If there are no
characters in the specified range (e.g. \fIindex1\fR is past the end of the
file or \fIindex2\fR is less than or equal to \fIindex1\fR) then the command
has no effect. This command returns an empty string.
.RE
.TP
\fIpathName \fBwindow \fIoption \fR?\fIarg arg ...\fR?
.
This command is used to manipulate embedded windows. The behavior of the
command depends on the \fIoption\fR argument that follows the \fBwindow\fR
argument. The following forms of the command are currently supported:
.RS
.TP
\fIpathName \fBwindow cget \fIindex option\fR
.
Returns the value of a configuration option for an embedded window.
\fIIndex\fR identifies the embedded window, and \fIoption\fR specifies a
particular configuration option, which must be one of the ones listed in the
section \fBEMBEDDED WINDOWS\fR.
.TP
\fIpathName \fBwindow configure \fIindex\fR ?\fIoption value ...\fR?
.
Query or modify the configuration options for an embedded window. If no
\fIoption\fR is specified, returns a list describing all of the available
options for the embedded window at \fIindex\fR (see \fBTk_ConfigureInfo\fR for
information on the format of this list). If \fIoption\fR is specified with no
\fIvalue\fR, then the command returns a list describing the one named option
(this list will be identical to the corresponding sublist of the value
returned if no \fIoption\fR is specified). If one or more \fIoption\-value\fR
pairs are specified, then the command modifies the given option(s) to have the
given value(s); in this case the command returns an empty string. See
\fBEMBEDDED WINDOWS\fR for information on the options that are supported.
.TP
\fIpathName \fBwindow create \fIindex\fR ?\fIoption value ...\fR?
.
This command creates a new window annotation, which will appear in the text at
the position given by \fIindex\fR. Any number of \fIoption\-value\fR pairs may
be specified to configure the annotation. See \fBEMBEDDED WINDOWS\fR for
information on the options that are supported. Returns an empty string.
.TP
\fIpathName \fBwindow names\fR
.
Returns a list whose elements are the names of all windows currently embedded
in \fIwindow\fR.
.RE
.TP
\fIpathName \fBxview \fIoption args\fR
.
This command is used to query and change the horizontal position of the text
in the widget's window. It can take any of the following forms:
.RS
.TP
\fIpathName \fBxview\fR
.
Returns a list containing two elements. Each element is a real fraction
between 0 and 1; together they describe the portion of the document's
horizontal span that is visible in the window. For example, if the first
element is .2 and the second element is .6, 20% of the text is off-screen to
the left, the middle 40% is visible in the window, and 40% of the text is
off-screen to the right. The fractions refer only to the lines that are
actually visible in the window: if the lines in the window are all very short,
so that they are entirely visible, the returned fractions will be 0 and 1,
even if there are other lines in the text that are much wider than the window.
These are the same values passed to scrollbars via the \fB\-xscrollcommand\fR
option.
.TP
\fIpathName \fBxview moveto\fI fraction\fR
.
Adjusts the view in the window so that \fIfraction\fR of the horizontal span
of the text is off-screen to the left. \fIFraction\fR is a fraction between 0
and 1.
.TP
\fIpathName \fBxview scroll \fInumber what\fR
.
This command shifts the view in the window left or right according to
\fInumber\fR and \fIwhat\fR. \fIWhat\fR must be \fBunits\fR, \fBpages\fR or
\fBpixels\fR. If \fIwhat\fR is \fBunits\fR or \fBpages\fR then \fInumber\fR
must be an integer, otherwise number may be specified in any of the forms
acceptable to \fBTk_GetPixels\fR, such as
.QW 2.0c
or
.QW 1i
(the result is rounded to the nearest integer value. If no units are given,
pixels are assumed). If \fIwhat\fR is \fBunits\fR, the view adjusts left or
right by \fInumber\fR average-width characters on the display; if it is
\fBpages\fR then the view adjusts by \fInumber\fR screenfuls; if it is
\fBpixels\fR then the view adjusts by \fInumber\fR pixels. If \fInumber\fR is
negative then characters farther to the left become visible; if it is positive
then characters farther to the right become visible.
.RE
.TP
\fIpathName \fByview \fR?\fIargs\fR?
.
This command is used to query and change the vertical position of the text in
the widget's window. It can take any of the following forms:
.RS
.TP
\fIpathName \fByview\fR
.
Returns a list containing two elements, both of which are real fractions
between 0 and 1. The first element gives the position of the first visible
pixel of the first character (or image, etc) in the top line in the window,
relative to the text as a whole (0.5 means it is halfway through the text, for
example). The second element gives the position of the first pixel just after
the last visible one in the bottom line of the window, relative to the text as
a whole. These are the same values passed to scrollbars via the
\fB\-yscrollcommand\fR option.
.TP
\fIpathName \fByview moveto\fI fraction\fR
.
Adjusts the view in the window so that the pixel given by \fIfraction\fR
appears at the top of the top line of the window. \fIFraction\fR is a fraction
between 0 and 1; 0 indicates the first pixel of the first character in the
text, 0.33 indicates the pixel that is one-third the way through the text; and
so on. Values close to 1 will indicate values close to the last pixel in the
text (1 actually refers to one pixel beyond the last pixel), but in such cases
the widget will never scroll beyond the last pixel, and so a value of 1 will
effectively be rounded back to whatever fraction ensures the last pixel is at
the bottom of the window, and some other pixel is at the top.
.TP
\fIpathName \fByview scroll \fInumber what\fR
.
This command adjust the view in the window up or down according to
\fInumber\fR and \fIwhat\fR. \fIWhat\fR must be \fBunits\fR, \fBpages\fR or
\fBpixels\fR. If \fIwhat\fR is \fBunits\fR or \fBpages\fR then \fInumber\fR
must be an integer, otherwise number may be specified in any of the forms
acceptable to \fBTk_GetPixels\fR, such as
.QW 2.0c
or
.QW 1i
(the result is rounded to the nearest integer value. If no units are given,
pixels are assumed). If \fIwhat\fR is \fBunits\fR, the view adjusts up or down
by \fInumber\fR lines on the display; if it is \fBpages\fR then the view
adjusts by \fInumber\fR screenfuls; if it is \fBpixels\fR then the view
adjusts by \fInumber\fR pixels. If \fInumber\fR is negative then earlier
positions in the text become visible; if it is positive then later positions
in the text become visible.
.TP
\fIpathName \fByview \fR?\fB\-pickplace\fR? \fIindex\fR
.
Changes the view in the widget's window to make \fIindex\fR visible. If the
\fB\-pickplace\fR option is not specified then \fIindex\fR will appear at the
top of the window. If \fB\-pickplace\fR is specified then the widget chooses
where \fIindex\fR appears in the window:
.RS
.IP [1]
If \fIindex\fR is already visible somewhere in the window then the command
does nothing.
.IP [2]
If \fIindex\fR is only a few lines off-screen above the window then it will be
positioned at the top of the window.
.IP [3]
If \fIindex\fR is only a few lines off-screen below the window then it will be
positioned at the bottom of the window.
.IP [4]
Otherwise, \fIindex\fR will be centered in the window.
.PP
The \fB\-pickplace\fR option has been obsoleted by the \fIpathName \fBsee\fR
widget command (\fIpathName \fBsee\fR handles both x- and y-motion to make a
location visible, whereas the \fB\-pickplace\fR mode only handles motion in
y).
.RE
.TP
\fIpathName \fByview \fInumber\fR
.
This command makes the first character on the line after the one given by
\fInumber\fR visible at the top of the window. \fINumber\fR must be an
integer. This command used to be used for scrolling, but now it is obsolete.
.RE
.SH BINDINGS
.PP
Tk automatically creates class bindings for texts that give them the following
default behavior. In the descriptions below,
.QW word
is dependent on the value of the \fBtcl_wordchars\fR variable. See
\fBtclvars\fR(n).
.IP [1]
Clicking mouse button 1 positions the insertion cursor just before the
character underneath the mouse cursor, sets the input focus to this widget,
and clears any selection in the widget. Dragging with mouse button 1 strokes
out a selection between the insertion cursor and the character under the
mouse.
.IP [2]
Double-clicking with mouse button 1 selects the word under the mouse and
positions the insertion cursor at the start of the word. Dragging after a
double click will stroke out a selection consisting of whole words.
.IP [3]
Triple-clicking with mouse button 1 selects the line under the mouse and
positions the insertion cursor at the start of the line. Dragging after a
triple click will stroke out a selection consisting of whole lines.
.IP [4]
The ends of the selection can be adjusted by dragging with mouse button 1
while the Shift key is down; this will adjust the end of the selection that
was nearest to the mouse cursor when button 1 was pressed. If the button is
double-clicked before dragging then the selection will be adjusted in units of
whole words; if it is triple-clicked then the selection will be adjusted in
units of whole lines.
.IP [5]
Clicking mouse button 1 with the Control key down will reposition the
insertion cursor without affecting the selection.
.IP [6]
If any normal printing characters are typed, they are inserted at the point of
the insertion cursor.
.IP [7]
The view in the widget can be adjusted by dragging with mouse button 2. If
mouse button 2 is clicked without moving the mouse, the selection is copied
into the text at the position of the mouse cursor. The Insert key also inserts
the selection, but at the position of the insertion cursor.
.IP [8]
If the mouse is dragged out of the widget while button 1 is pressed, the entry
will automatically scroll to make more text visible (if there is more text
off-screen on the side where the mouse left the window).
.IP [9]
The Left and Right keys move the insertion cursor one character to the left or
right; they also clear any selection in the text. If Left or Right is typed
with the Shift key down, then the insertion cursor moves and the selection is
extended to include the new character. Control-Left and Control-Right move the
insertion cursor by words, and Control-Shift-Left and Control-Shift-Right move
the insertion cursor by words and also extend the selection. Control-b and
Control-f behave the same as Left and Right, respectively. Meta-b and Meta-f
behave the same as Control-Left and Control-Right, respectively.
.IP [10]
The Up and Down keys move the insertion cursor one line up or down and clear
any selection in the text. If Up or Right is typed with the Shift key down,
then the insertion cursor moves and the selection is extended to include the
new character. Control-Up and Control-Down move the insertion cursor by
paragraphs (groups of lines separated by blank lines), and Control-Shift-Up
and Control-Shift-Down move the insertion cursor by paragraphs and also extend
the selection. Control-p and Control-n behave the same as Up and Down,
respectively.
.IP [11]
The Next and Prior keys move the insertion cursor forward or backwards by one
screenful and clear any selection in the text. If the Shift key is held down
while Next or Prior is typed, then the selection is extended to include the
new character.
.IP [12]
Control-Next and Control-Prior scroll the view right or left by one page
without moving the insertion cursor or affecting the selection.
.IP [13]
Home and Control-a move the insertion cursor to the beginning of its display
line and clear any selection in the widget. Shift-Home moves the insertion
cursor to the beginning of the display line and also extends the selection to
that point.
.IP [14]
End and Control-e move the insertion cursor to the end of the display line and
clear any selection in the widget. Shift-End moves the cursor to the end of
the display line and extends the selection to that point.
.IP [15]
Control-Home and Meta-< move the insertion cursor to the beginning of the text
and clear any selection in the widget. Control-Shift-Home moves the insertion
cursor to the beginning of the text and also extends the selection to that
point.
.IP [16]
Control-End and Meta-> move the insertion cursor to the end of the text and
clear any selection in the widget. Control-Shift-End moves the cursor to the
end of the text and extends the selection to that point.
.IP [17]
The Select key and Control-Space set the selection anchor to the position of
the insertion cursor. They do not affect the current selection. Shift-Select
and Control-Shift-Space adjust the selection to the current position of the
insertion cursor, selecting from the anchor to the insertion cursor if there
was not any selection previously.
.IP [18]
Control-/ selects the entire contents of the widget.
.IP [19]
Control-\e clears any selection in the widget.
.IP [20]
The F16 key (labelled Copy on many Sun workstations) or Meta-w copies the
selection in the widget to the clipboard, if there is a selection. This
action is carried out by the command \fBtk_textCopy\fR.
.IP [21]
The F20 key (labelled Cut on many Sun workstations) or Control-w copies the
selection in the widget to the clipboard and deletes the selection. This
action is carried out by the command \fBtk_textCut\fR. If there is no
selection in the widget then these keys have no effect.
.IP [22]
The F18 key (labelled Paste on many Sun workstations) or Control-y inserts the
contents of the clipboard at the position of the insertion cursor. This action
is carried out by the command \fBtk_textPaste\fR.
.IP [23]
The Delete key deletes the selection, if there is one in the widget. If there
is no selection, it deletes the character to the right of the insertion
cursor.
.IP [24]
Backspace and Control-h delete the selection, if there is one in the widget.
If there is no selection, they delete the character to the left of the
insertion cursor.
.IP [25]
Control-d deletes the character to the right of the insertion cursor.
.IP [26]
Meta-d deletes the word to the right of the insertion cursor.
.IP [27]
Control-k deletes from the insertion cursor to the end of its line; if the
insertion cursor is already at the end of a line, then Control-k deletes the
newline character.
.IP [28]
Control-o opens a new line by inserting a newline character in front of the
insertion cursor without moving the insertion cursor.
.IP [29]
Meta-backspace and Meta-Delete delete the word to the left of the insertion
cursor.
.IP [30]
Control-x deletes whatever is selected in the text widget after copying it to
the clipboard.
.IP [31]
Control-t reverses the order of the two characters to the right of the
insertion cursor.
.IP [32]
Control-z undoes the last edit action if the \fB\-undo\fR option is true.
Does nothing otherwise.
.IP [33]
Control-Z (or Control-y on Windows) reapplies the last undone edit action if
the \fB\-undo\fR option is true. Does nothing otherwise.
.PP
If the widget is disabled using the \fB\-state\fR option, then its view can
still be adjusted and text can still be selected, but no insertion cursor will
be displayed and no text modifications will take place.
.PP
The behavior of texts can be changed by defining new bindings for individual
widgets or by redefining the class bindings.
.SH "KNOWN ISSUES"
.SS "ISSUES CONCERNING CHARS AND INDICES"
.PP
Before Tk 8.5, the widget used the string
.QW chars
to refer to index positions (which included characters, embedded windows and
embedded images). As of Tk 8.5 the text widget deals separately and correctly
with
.QW chars
and
.QW indices .
For backwards compatibility, however, the index modifiers
.QW "+N chars"
and
.QW "\-N chars"
continue to refer to indices. One must use any of the full forms
.QW "+N any chars"
or
.QW "\-N any chars"
etc. to refer to actual character indices. This confusion may be fixed in a
future release by making the widget correctly interpret
.QW "+N chars"
as a synonym for
.QW "+N any chars" .
.SS "PERFORMANCE ISSUES"
.PP
Text widgets should run efficiently under a variety of conditions. The text
widget uses about 2-3 bytes of main memory for each byte of text, so texts
containing a megabyte or more should be practical on most workstations. Text
is represented internally with a modified B-tree structure that makes
operations relatively efficient even with large texts. Tags are included in
the B-tree structure in a way that allows tags to span large ranges or have
many disjoint smaller ranges without loss of efficiency. Marks are also
implemented in a way that allows large numbers of marks. In most cases it is
fine to have large numbers of unique tags, or a tag that has many distinct
ranges.
.PP
One performance problem can arise if you have hundreds or thousands of
different tags that all have the following characteristics: the first and last
ranges of each tag are near the beginning and end of the text, respectively,
or a single tag range covers most of the text widget. The cost of adding and
deleting tags like this is proportional to the number of other tags with the
same properties. In contrast, there is no problem with having thousands of
distinct tags if their overall ranges are localized and spread uniformly
throughout the text.
.PP
Very long text lines can be expensive, especially if they have many marks and
tags within them.
.PP
The display line with the insert cursor is redrawn each time the cursor
blinks, which causes a steady stream of graphics traffic. Set the
\fB\-insertofftime\fR attribute to 0 avoid this.
.SS "KNOWN BUGS"
.PP
The \fIpathName \fBsearch \-regexp\fR sub-command attempts to perform
sophisticated regexp matching across multiple lines in an efficient fashion
(since Tk 8.5), examining each line individually, and then in small groups of
lines, whether searching forwards or backwards. Under certain conditions the
search result might differ from that obtained by applying the same regexp to
the entire text from the widget in one go. For example, when searching with a
greedy regexp, the widget will continue to attempt to add extra lines to the
match as long as one of two conditions are true: either Tcl's regexp library
returns a code to indicate a longer match is possible (but there are known
bugs in Tcl which mean this code is not always correctly returned); or if each
extra line added results in at least a partial match with the pattern. This
means in the case where the first extra line added results in no match and
Tcl's regexp system returns the incorrect code and adding a second extra line
would actually match, the text widget will return the wrong result. In
practice this is a rare problem, but it can occur, for example:
.CS
pack [\fBtext\fR .t]
\&.t insert 1.0 "aaaa\enbbbb\encccc\enbbbb\enaaaa\en"
\&.t search \-regexp \-\- {(a+|b+\enc+\enb+)+\ena+} 1.0
.CE
will not find a match when one exists of 19 characters starting from the first
.QW b .
.PP
Whenever one possible match is fully enclosed in another, the search command
will attempt to ensure only the larger match is returned. When performing
backwards regexp searches it is possible that Tcl will not always achieve
this, in the case where a match is preceded by one or more short,
non-overlapping matches, all of which are preceded by a large match which
actually encompasses all of them. The search algorithm used by the widget does
not look back arbitrarily far for a possible match which might cover large
portions of the widget. For example:
.CS
pack [\fBtext\fR .t]
\&.t insert 1.0 "aaaa\enbbbb\enbbbb\enbbbb\enbbbb\\n"
\&.t search \-regexp \-backward \-\- {b+\en|a+\en(b+\en)+} end
.CE
matches at
.QW 5.0
when a true greedy match would match at
.QW 1.0 .
Similarly if we add \fB\-all\fR to this case, it matches at all of
.QW 5.0 ,
.QW 4.0 ,
.QW 3.0
and
.QW 1.0 ,
when really it should only match at
.QW 1.0
since that match encloses all the others.
.SH "SEE ALSO"
entry(n), scrollbar(n)
.SH KEYWORDS
text, widget, tkvars
'\" Local Variables:
'\" mode: nroff
'\" End:<|MERGE_RESOLUTION|>--- conflicted
+++ resolved
@@ -1172,25 +1172,7 @@
 .RE
 .TP
 \fIpathName \fBdelete \fIindex1 \fR?\fIindex2 ...\fR?
-<<<<<<< HEAD
-.
-Delete a range of characters from the text. If both \fIindex1\fR and
-\fIindex2\fR are specified, then delete all the characters starting with the
-one given by \fIindex1\fR and stopping just before \fIindex2\fR (i.e. the
-character at \fIindex2\fR is not deleted). If \fIindex2\fR does not specify a
-position later in the text than \fIindex1\fR then no characters are deleted.
-If \fIindex2\fR is not specified then the single character at \fIindex1\fR is
-deleted. It is not allowable to delete characters in a way that would leave
-the text without a newline as the last character. The command returns an empty
-string. If more indices are given, multiple ranges of text will be deleted.
-All indices are first checked for validity before any deletions are made. They
-are sorted and the text is removed from the last range to the first range so
-deleted text does not cause an undesired index shifting side-effects. If
-multiple ranges with the same start index are given, then the longest range is
-used. If overlapping ranges are given, then they will be merged into spans
-that do not cause deletion of text outside the given ranges due to text
-shifted during deletion.
-=======
+.
 Delete a range of characters from the text.
 If both \fIindex1\fR and \fIindex2\fR are specified, then delete
 all the characters starting with the one given by \fIindex1\fR
@@ -1215,7 +1197,6 @@
 then the longest range is used.  If overlapping ranges are given, then
 they will be merged into spans that do not cause deletion of text
 outside the given ranges due to text shifted during deletion.
->>>>>>> 50c09966
 .TP
 \fIpathName \fBdlineinfo \fIindex\fR
 .
