--- conflicted
+++ resolved
@@ -4,13 +4,8 @@
 '\" See the file "license.terms" for information on usage and redistribution
 '\" of this file, and for a DISCLAIMER OF ALL WARRANTIES.
 '\" 
-<<<<<<< HEAD
+.TH ttk::treeview n 8.5 Tk "Tk Themed Widget"
 .so man.macros
-.TH ttk::treeview n 8.5 Tk "Tk Themed Widget"
-=======
-.TH ttk::treeview n 8.5.9 Tk "Tk Themed Widget"
-.so man.macros
->>>>>>> 3e2e7dd9
 .BS
 .SH NAME
 ttk::treeview \- hierarchical multicolumn data display widget
