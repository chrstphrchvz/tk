--- conflicted
+++ resolved
@@ -260,9 +260,7 @@
 existing user-specified geometry for \fIwindow\fR is cancelled, and
 the window will revert to the size requested internally by its
 widgets.
-<<<<<<< HEAD
-.RE
-=======
+.PP
 Note that this is related to \fBwinfo geometry\fR, but not the same. That can
 only query the geometry, and always reflects Tk's current understanding of the
 actual size and location of \fIwindow\fR, whereas \fBwm geometry\fR allows
@@ -271,7 +269,7 @@
 reflect the addition of decorative elements to \fIwindow\fR such as title
 bars, and window managers are not required to precisely follow the requests
 made through this command.
->>>>>>> c3bc1ba5
+.RE
 .TP
 \fBwm grid \fIwindow\fR ?\fIbaseWidth baseHeight widthInc heightInc\fR?
 This command indicates that \fIwindow\fR is to be managed as a
