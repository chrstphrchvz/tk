--- conflicted
+++ resolved
@@ -294,7 +294,6 @@
 	return TCL_ERROR;
     }
 
-<<<<<<< HEAD
 #if 0
     TkpScanWindowId(interp, argv[1], &id);
     if (
@@ -305,10 +304,7 @@
 	return TCL_ERROR;
     }
 #endif
-    hwnd = (HWND) strtol(argv[1], &rest, 0);
-=======
-    hwnd = (HWND) INT2PTR(strtol(argv[1], &rest, 0));
->>>>>>> 668e6945
+    hwnd = INT2PTR(strtol(argv[1], &rest, 0));
     if (rest == argv[1]) {
 	hwnd = FindWindowA(NULL, argv[1]);
 	if (hwnd == NULL) {
@@ -448,14 +444,9 @@
     HWND hwnd,
     LPARAM lParam)
 {
-<<<<<<< HEAD
     Tcl_Obj *listObj = (Tcl_Obj *) lParam;
 
-    Tcl_ListObjAppendElement(NULL, listObj, Tcl_NewLongObj((long) hwnd));
-=======
-    Tcl_Obj *listObj = (Tcl_Obj *)lParam;
     Tcl_ListObjAppendElement(NULL, listObj, Tcl_NewLongObj(PTR2INT(hwnd)));
->>>>>>> 668e6945
     return TRUE;
 }
 
@@ -479,39 +470,12 @@
 
     if (Tcl_GetLongFromObj(interp, objv[1], &hwnd) != TCL_OK)
 	return TCL_ERROR;
-<<<<<<< HEAD
-
-    cch = tkTestWinProcs->getClassName((HWND)hwnd, buf, cchBuf);
-=======
-    
-    if (tkWinProcs->useWide) {
-	cch = GetClassNameW(INT2PTR(hwnd), (LPWSTR)buf, sizeof(buf)/sizeof(WCHAR));
-	classObj = Tcl_NewUnicodeObj((LPWSTR)buf, cch);
-    } else {
-	cch = GetClassNameA(INT2PTR(hwnd), (LPSTR)buf, sizeof(buf));
-	classObj = Tcl_NewStringObj((LPSTR)buf, cch);
-    }
->>>>>>> 668e6945
+
+    cch = tkTestWinProcs->getClassName(INT2PTR(hwnd), buf, cchBuf);
     if (cch == 0) {
     	Tcl_SetResult(interp, "failed to get class name: ", TCL_STATIC);
     	AppendSystemError(interp, GetLastError());
     	return TCL_ERROR;
-<<<<<<< HEAD
-=======
-    }	
-
-    resObj = Tcl_NewListObj(0, NULL);
-    Tcl_ListObjAppendElement(interp, resObj, Tcl_NewStringObj("class", -1));
-    Tcl_ListObjAppendElement(interp, resObj, classObj);
-
-    Tcl_ListObjAppendElement(interp, resObj, Tcl_NewStringObj("id", -1));
-    Tcl_ListObjAppendElement(interp, resObj, 
-	Tcl_NewLongObj(GetWindowLong(INT2PTR(hwnd), GWL_ID)));
-
-    cch = tkWinProcs->getWindowText(INT2PTR(hwnd), (LPTSTR)buf, cchBuf);
-    if (tkWinProcs->useWide) {
-	textObj = Tcl_NewUnicodeObj((LPCWSTR)buf, cch);
->>>>>>> 668e6945
     } else {
 	Tcl_DString ds;
 	Tcl_WinTCharToUtf(buf, -1, &ds);
@@ -519,34 +483,21 @@
 	Tcl_DStringFree(&ds);
     }
 
-<<<<<<< HEAD
     dictObj = Tcl_NewDictObj();
     Tcl_DictObjPut(interp, dictObj, Tcl_NewStringObj("class", 5), classObj);
     Tcl_DictObjPut(interp, dictObj, Tcl_NewStringObj("id", 2),
-	Tcl_NewLongObj(GetWindowLongA((HWND)hwnd, GWL_ID)));
-
-    cch = tkTestWinProcs->getWindowText((HWND)hwnd, (LPTSTR)buf, cchBuf);
+	Tcl_NewLongObj(GetWindowLongA(INT2PTR(hwnd), GWL_ID)));
+
+    cch = tkTestWinProcs->getWindowText(INT2PTR(hwnd), (LPTSTR)buf, cchBuf);
     textObj = Tcl_NewUnicodeObj((LPCWSTR)buf, cch);
 
     Tcl_DictObjPut(interp, dictObj, Tcl_NewStringObj("text", 4), textObj);
     Tcl_DictObjPut(interp, dictObj, Tcl_NewStringObj("parent", 6),
-	Tcl_NewLongObj((long)GetParent((HWND)hwnd)));
-
-    childrenObj = Tcl_NewListObj(0, NULL);
-    EnumChildWindows((HWND)hwnd, EnumChildrenProc, (LPARAM)childrenObj);
-    Tcl_DictObjPut(interp, dictObj, Tcl_NewStringObj("children", -1), childrenObj);
-=======
-    Tcl_ListObjAppendElement(interp, resObj, Tcl_NewStringObj("text", -1));
-    Tcl_ListObjAppendElement(interp, resObj, textObj);
-    Tcl_ListObjAppendElement(interp, resObj, Tcl_NewStringObj("parent", -1));
-    Tcl_ListObjAppendElement(interp, resObj, 
-	Tcl_NewLongObj(PTR2INT(GetParent(INT2PTR(hwnd)))));
+	Tcl_NewLongObj(PTR2INT(GetParent((INT2PTR(hwnd))))));
 
     childrenObj = Tcl_NewListObj(0, NULL);
     EnumChildWindows(INT2PTR(hwnd), EnumChildrenProc, (LPARAM)childrenObj);
-    Tcl_ListObjAppendElement(interp, resObj, Tcl_NewStringObj("children", -1));
-    Tcl_ListObjAppendElement(interp, resObj, childrenObj);
->>>>>>> 668e6945
+    Tcl_DictObjPut(interp, dictObj, Tcl_NewStringObj("children", -1), childrenObj);
 
     Tcl_SetObjResult(interp, dictObj);
     return TCL_OK;
