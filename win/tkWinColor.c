/*
 * tkWinColor.c --
 *
 *	Functions to map color names to system color values.
 *
 * Copyright (c) 1995 Sun Microsystems, Inc.
 * Copyright (c) 1994 Software Research Associates, Inc.
 *
 * See the file "license.terms" for information on usage and redistribution of
 * this file, and for a DISCLAIMER OF ALL WARRANTIES.
 */

#include "tkWinInt.h"
#include "tkColor.h"

/*
 * The following structure is used to keep track of each color that is
 * allocated by this module.
 */

typedef struct WinColor {
    TkColor info;		/* Generic color information. */
    int index;			/* Index for GetSysColor(), -1 if color is not
				 * a "live" system color. */
} WinColor;

/*
 * The sysColors array contains the names and index values for the Windows
 * indirect system color names. In use, all of the names will have the string
 * "System" prepended, but we omit it in the table to save space.
 */

typedef struct {
    const char *name;
    int index;
} SystemColorEntry;

static const SystemColorEntry sysColors[] = {
    {"3dDarkShadow",		COLOR_3DDKSHADOW},
    {"3dLight",			COLOR_3DLIGHT},
    {"ActiveBorder",		COLOR_ACTIVEBORDER},
    {"ActiveCaption",		COLOR_ACTIVECAPTION},
    {"AppWorkspace",		COLOR_APPWORKSPACE},
    {"Background",		COLOR_BACKGROUND},
    {"ButtonFace",		COLOR_BTNFACE},
    {"ButtonHighlight",		COLOR_BTNHIGHLIGHT},
    {"ButtonShadow",		COLOR_BTNSHADOW},
    {"ButtonText",		COLOR_BTNTEXT},
    {"CaptionText",		COLOR_CAPTIONTEXT},
    {"DisabledText",		COLOR_GRAYTEXT},
    {"GrayText",		COLOR_GRAYTEXT},
    {"Highlight",		COLOR_HIGHLIGHT},
    {"HighlightText",		COLOR_HIGHLIGHTTEXT},
    {"InactiveBorder",		COLOR_INACTIVEBORDER},
    {"InactiveCaption",		COLOR_INACTIVECAPTION},
    {"InactiveCaptionText",	COLOR_INACTIVECAPTIONTEXT},
    {"InfoBackground",		COLOR_INFOBK},
    {"InfoText",		COLOR_INFOTEXT},
    {"Menu",			COLOR_MENU},
    {"MenuText",		COLOR_MENUTEXT},
    {"Scrollbar",		COLOR_SCROLLBAR},
    {"Window",			COLOR_WINDOW},
    {"WindowFrame",		COLOR_WINDOWFRAME},
    {"WindowText",		COLOR_WINDOWTEXT}
};

/*
 * Forward declarations for functions defined later in this file.
 */

static int		FindSystemColor(const char *name, XColor *colorPtr,
			    int *indexPtr);

/*
 *----------------------------------------------------------------------
 *
 * FindSystemColor --
 *
 *	This routine finds the color entry that corresponds to the specified
 *	color.
 *
 * Results:
 *	Returns non-zero on success. The RGB values of the XColor will be
 *	initialized to the proper values on success.
 *
 * Side effects:
 *	None.
 *
 *----------------------------------------------------------------------
 */

static int
FindSystemColor(
    const char *name,		/* Color name. */
    XColor *colorPtr,		/* Where to store results. */
    int *indexPtr)		/* Out parameter to store color index. */
{
    int l, u, r, i;
    int index;
	int version = LOBYTE(LOWORD(GetVersion()));

    /*
     * Perform a binary search on the sorted array of colors.
     */

    l = 0;
    u = (sizeof(sysColors) / sizeof(sysColors[0])) - 1;
    while (l <= u) {
	i = (l + u) / 2;
	r = strcasecmp(name, sysColors[i].name);
	if (r == 0) {
	    break;
	} else if (r < 0) {
	    u = i-1;
	} else {
	    l = i+1;
	}
    }
    if (l > u) {
	return 0;
    }

    index = sysColors[i].index;
    if (version < 4) {
	if (index == COLOR_3DDKSHADOW) {
	    index = COLOR_BTNSHADOW;
	} else if (index == COLOR_3DLIGHT) {
	    index = COLOR_BTNHIGHLIGHT;
	}
    }
    *indexPtr = index;
    colorPtr->pixel = GetSysColor(index);

    /*
     * x257 is (value<<8 + value) to get the properly bit shifted and padded
     * value. [Bug: 4919]
     */

    colorPtr->red = GetRValue(colorPtr->pixel) * 257;
    colorPtr->green = GetGValue(colorPtr->pixel) * 257;
    colorPtr->blue = GetBValue(colorPtr->pixel) * 257;
    colorPtr->flags = DoRed|DoGreen|DoBlue;
    colorPtr->pad = 0;
    return 1;
}

/*
 *----------------------------------------------------------------------
 *
 * TkpGetColor --
 *
 *	Allocate a new TkColor for the color with the given name.
 *
 * Results:
 *	Returns a newly allocated TkColor, or NULL on failure.
 *
 * Side effects:
 *	May invalidate the colormap cache associated with tkwin upon
 *	allocating a new colormap entry. Allocates a new TkColor structure.
 *
 *----------------------------------------------------------------------
 */

TkColor *
TkpGetColor(
    Tk_Window tkwin,		/* Window in which color will be used. */
    Tk_Uid name)		/* Name of color to allocated (in form
				 * suitable for passing to XParseColor). */
{
    WinColor *winColPtr;
    XColor color;
    int index = -1;		/* -1 indicates that this is not an indirect
				 * system color. */

    /*
     * Check to see if it is a system color or an X color string. If the color
     * is found, allocate a new WinColor and store the XColor and the system
     * color index.
     */

    if (((strncasecmp(name, "system", 6) == 0)
	    && FindSystemColor(name+6, &color, &index))
	    || TkParseColor(Tk_Display(tkwin), Tk_Colormap(tkwin), name,
		    &color)) {
	winColPtr = ckalloc(sizeof(WinColor));
	winColPtr->info.color = color;
	winColPtr->index = index;

	XAllocColor(Tk_Display(tkwin), Tk_Colormap(tkwin),
		&winColPtr->info.color);
 	return (TkColor *) winColPtr;
    }
    return (TkColor *) NULL;
}

/*
 *----------------------------------------------------------------------
 *
 * TkpGetColorByValue --
 *
 *	Given a desired set of red-green-blue intensities for a color, locate
 *	a pixel value to use to draw that color in a given window.
 *
 * Results:
 *	The return value is a pointer to an TkColor structure that indicates
 *	the closest red, blue, and green intensities available to those
 *	specified in colorPtr, and also specifies a pixel value to use to draw
 *	in that color.
 *
 * Side effects:
 *	May invalidate the colormap cache for the specified window. Allocates
 *	a new TkColor structure.
 *
 *----------------------------------------------------------------------
 */

TkColor *
TkpGetColorByValue(
    Tk_Window tkwin,		/* Window in which color will be used. */
    XColor *colorPtr)		/* Red, green, and blue fields indicate
				 * desired color. */
{
    WinColor *tkColPtr = ckalloc(sizeof(WinColor));

    tkColPtr->info.color.red = colorPtr->red;
    tkColPtr->info.color.green = colorPtr->green;
    tkColPtr->info.color.blue = colorPtr->blue;
    tkColPtr->info.color.pixel = 0;
    tkColPtr->index = -1;
    XAllocColor(Tk_Display(tkwin), Tk_Colormap(tkwin), &tkColPtr->info.color);
    return (TkColor *) tkColPtr;
}

/*
 *----------------------------------------------------------------------
 *
 * TkpFreeColor --
 *
 *	Release the specified color back to the system.
 *
 * Results:
 *	None
 *
 * Side effects:
 *	Invalidates the colormap cache for the colormap associated with the
 *	given color.
 *
 *----------------------------------------------------------------------
 */

void
TkpFreeColor(
    TkColor *tkColPtr)		/* Color to be released. Must have been
				 * allocated by TkpGetColor or
				 * TkpGetColorByValue. */
{
    Screen *screen = tkColPtr->screen;

    XFreeColors(DisplayOfScreen(screen), tkColPtr->colormap,
	    &tkColPtr->color.pixel, 1, 0L);
}

/*
 *----------------------------------------------------------------------
 *
 * TkWinIndexOfColor --
 *
 *	Given a color, return the system color index that was used to create
 *	the color.
 *
 * Results:
 *	If the color was allocated using a system indirect color name, then
 *	the corresponding GetSysColor() index is returned. Otherwise, -1 is
 *	returned.
 *
 * Side effects:
 *	None.
 *
 *----------------------------------------------------------------------
 */

int
TkWinIndexOfColor(
    XColor *colorPtr)
{
    register WinColor *winColPtr = (WinColor *) colorPtr;
    if (winColPtr->info.magic == COLOR_MAGIC) {
	return winColPtr->index;
    }
    return -1;
}

/*
 *----------------------------------------------------------------------
 *
 * XAllocColor --
 *
 *	Find the closest available color to the specified XColor.
 *
 * Results:
 *	Updates the color argument and returns 1 on success. Otherwise returns
 *	0.
 *
 * Side effects:
 *	Allocates a new color in the palette.
 *
 *----------------------------------------------------------------------
 */

int
XAllocColor(
    Display *display,
    Colormap colormap,
    XColor *color)
{
    TkWinColormap *cmap = (TkWinColormap *) colormap;
    PALETTEENTRY entry, closeEntry;
    HDC dc = GetDC(NULL);

    entry.peRed = (color->red) >> 8;
    entry.peGreen = (color->green) >> 8;
    entry.peBlue = (color->blue) >> 8;
    entry.peFlags = 0;

    if (GetDeviceCaps(dc, RASTERCAPS) & RC_PALETTE) {
	unsigned long sizePalette = GetDeviceCaps(dc, SIZEPALETTE);
	UINT newPixel, closePixel;
	int new, refCount;
	Tcl_HashEntry *entryPtr;
	UINT index;

	/*
	 * Find the nearest existing palette entry.
	 */

	newPixel = RGB(entry.peRed, entry.peGreen, entry.peBlue);
	index = GetNearestPaletteIndex(cmap->palette, newPixel);
	GetPaletteEntries(cmap->palette, index, 1, &closeEntry);
	closePixel = RGB(closeEntry.peRed, closeEntry.peGreen,
		closeEntry.peBlue);

	/*
	 * If this is not a duplicate, allocate a new entry. Note that we may
	 * get values for index that are above the current size of the
	 * palette. This happens because we don't shrink the size of the
	 * palette object when we deallocate colors so there may be stale
	 * values that match in the upper slots. We should ignore those values
	 * and just put the new color in as if the colors had not matched.
	 */

	if ((index >= cmap->size) || (newPixel != closePixel)) {
	    if (cmap->size == sizePalette) {
		color->red   = closeEntry.peRed * 257;
		color->green = closeEntry.peGreen * 257;
		color->blue  = closeEntry.peBlue * 257;
		entry = closeEntry;
		if (index >= cmap->size) {
		    OutputDebugStringA("XAllocColor: Colormap is bigger than we thought");
		}
	    } else {
		cmap->size++;
		ResizePalette(cmap->palette, cmap->size);
		SetPaletteEntries(cmap->palette, cmap->size - 1, 1, &entry);
	    }
	}

	color->pixel = PALETTERGB(entry.peRed, entry.peGreen, entry.peBlue);
	entryPtr = Tcl_CreateHashEntry(&cmap->refCounts,
		INT2PTR(color->pixel), &new);
	if (new) {
	    refCount = 1;
	} else {
	    refCount = (PTR2INT(Tcl_GetHashValue(entryPtr))) + 1;
	}
	Tcl_SetHashValue(entryPtr, INT2PTR(refCount));
    } else {
	/*
	 * Determine what color will actually be used on non-colormap systems.
	 */

	color->pixel = GetNearestColor(dc,
		RGB(entry.peRed, entry.peGreen, entry.peBlue));
	color->red    = GetRValue(color->pixel) * 257;
	color->green  = GetGValue(color->pixel) * 257;
	color->blue   = GetBValue(color->pixel) * 257;
    }

    ReleaseDC(NULL, dc);
    return 1;
}

/*
 *----------------------------------------------------------------------
 *
 * XFreeColors --
 *
 *	Deallocate a block of colors.
 *
 * Results:
 *	None.
 *
 * Side effects:
 *	Removes entries for the current palette and compacts the remaining
 *	set.
 *
 *----------------------------------------------------------------------
 */

int
XFreeColors(
    Display *display,
    Colormap colormap,
    unsigned long *pixels,
    int npixels,
    unsigned long planes)
{
    TkWinColormap *cmap = (TkWinColormap *) colormap;
    COLORREF cref;
    UINT count, index, refCount;
    int i;
    PALETTEENTRY entry, *entries;
    Tcl_HashEntry *entryPtr;
    HDC dc = GetDC(NULL);

    /*
     * We don't have to do anything for non-palette devices.
     */

    if (GetDeviceCaps(dc, RASTERCAPS) & RC_PALETTE) {
	/*
	 * This is really slow for large values of npixels.
	 */

	for (i = 0; i < npixels; i++) {
	    entryPtr = Tcl_FindHashEntry(&cmap->refCounts, INT2PTR(pixels[i]));
	    if (!entryPtr) {
		Tcl_Panic("Tried to free a color that isn't allocated");
	    }
	    refCount = PTR2INT(Tcl_GetHashValue(entryPtr)) - 1;
	    if (refCount == 0) {
		cref = pixels[i] & 0x00ffffff;
		index = GetNearestPaletteIndex(cmap->palette, cref);
		GetPaletteEntries(cmap->palette, index, 1, &entry);
		if (cref == RGB(entry.peRed, entry.peGreen, entry.peBlue)) {
		    count = cmap->size - index;
		    entries = ckalloc(sizeof(PALETTEENTRY) * count);
		    GetPaletteEntries(cmap->palette, index+1, count, entries);
		    SetPaletteEntries(cmap->palette, index, count, entries);
		    ckfree(entries);
		    cmap->size--;
		} else {
		    Tcl_Panic("Tried to free a color that isn't allocated");
		}
		Tcl_DeleteHashEntry(entryPtr);
	    } else {
		Tcl_SetHashValue(entryPtr, INT2PTR(refCount));
	    }
	}
    }
    ReleaseDC(NULL, dc);
    return Success;
}

/*
 *----------------------------------------------------------------------
 *
 * XCreateColormap --
 *
 *	Allocate a new colormap.
 *
 * Results:
 *	Returns a newly allocated colormap.
 *
 * Side effects:
 *	Allocates an empty palette and color list.
 *
 *----------------------------------------------------------------------
 */

Colormap
XCreateColormap(
    Display *display,
    Window w,
    Visual *visual,
    int alloc)
{
    char logPalBuf[sizeof(LOGPALETTE) + 256 * sizeof(PALETTEENTRY)];
    LOGPALETTE *logPalettePtr;
    PALETTEENTRY *entryPtr;
    TkWinColormap *cmap;
    Tcl_HashEntry *hashPtr;
    int new;
    UINT i;
    HPALETTE sysPal;

    /*
     * Allocate a starting palette with all of the reserved colors.
     */

    logPalettePtr = (LOGPALETTE *) logPalBuf;
    logPalettePtr->palVersion = 0x300;
    sysPal = (HPALETTE) GetStockObject(DEFAULT_PALETTE);
    logPalettePtr->palNumEntries = GetPaletteEntries(sysPal, 0, 256,
	    logPalettePtr->palPalEntry);

    cmap = ckalloc(sizeof(TkWinColormap));
    cmap->size = logPalettePtr->palNumEntries;
    cmap->stale = 0;
    cmap->palette = CreatePalette(logPalettePtr);

    /*
     * Add hash entries for each of the static colors.
     */

    Tcl_InitHashTable(&cmap->refCounts, TCL_ONE_WORD_KEYS);
    for (i = 0; i < logPalettePtr->palNumEntries; i++) {
	entryPtr = logPalettePtr->palPalEntry + i;
	hashPtr = Tcl_CreateHashEntry(&cmap->refCounts, INT2PTR(PALETTERGB(
		entryPtr->peRed, entryPtr->peGreen, entryPtr->peBlue)), &new);
	Tcl_SetHashValue(hashPtr, INT2PTR(1));
    }

    return (Colormap)cmap;
}

/*
 *----------------------------------------------------------------------
 *
 * XFreeColormap --
 *
 *	Frees the resources associated with the given colormap.
 *
 * Results:
 *	None.
 *
 * Side effects:
 *	Deletes the palette associated with the colormap. Note that the
 *	palette must not be selected into a device context when this occurs.
 *
 *----------------------------------------------------------------------
 */

int
XFreeColormap(
    Display *display,
    Colormap colormap)
{
    TkWinColormap *cmap = (TkWinColormap *) colormap;

    if (!DeleteObject(cmap->palette)) {
	Tcl_Panic("Unable to free colormap, palette is still selected");
    }
    Tcl_DeleteHashTable(&cmap->refCounts);
<<<<<<< HEAD
    ckfree(cmap);
=======
    ckfree((char *) cmap);
    return Success;
>>>>>>> edda8b98
}

/*
 *----------------------------------------------------------------------
 *
 * TkWinSelectPalette --
 *
 *	This function sets up the specified device context with a given
 *	palette. If the palette is stale, it realizes it in the background
 *	unless the palette is the current global palette.
 *
 * Results:
 *	Returns the previous palette selected into the device context.
 *
 * Side effects:
 *	May change the system palette.
 *
 *----------------------------------------------------------------------
 */

HPALETTE
TkWinSelectPalette(
    HDC dc,
    Colormap colormap)
{
    TkWinColormap *cmap = (TkWinColormap *) colormap;
    HPALETTE oldPalette;

    oldPalette = SelectPalette(dc, cmap->palette,
	    (cmap->palette == TkWinGetSystemPalette()) ? FALSE : TRUE);
    RealizePalette(dc);
    return oldPalette;
}

/*
 * Local Variables:
 * mode: c
 * c-basic-offset: 4
 * fill-column: 78
 * End:
 */<|MERGE_RESOLUTION|>--- conflicted
+++ resolved
@@ -560,12 +560,8 @@
 	Tcl_Panic("Unable to free colormap, palette is still selected");
     }
     Tcl_DeleteHashTable(&cmap->refCounts);
-<<<<<<< HEAD
     ckfree(cmap);
-=======
-    ckfree((char *) cmap);
     return Success;
->>>>>>> edda8b98
 }
  
