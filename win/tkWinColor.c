/*
 * tkWinColor.c --
 *
 *	Functions to map color names to system color values.
 *
 * Copyright (c) 1995 Sun Microsystems, Inc.
 * Copyright (c) 1994 Software Research Associates, Inc.
 *
 * See the file "license.terms" for information on usage and redistribution of
 * this file, and for a DISCLAIMER OF ALL WARRANTIES.
 */

#include "tkWinInt.h"
#include "tkColor.h"

/*
 * The following structure is used to keep track of each color that is
 * allocated by this module.
 */

typedef struct WinColor {
    TkColor info;		/* Generic color information. */
    int index;			/* Index for GetSysColor(), -1 if color is not
				 * a "live" system color. */
} WinColor;

/*
 * The sysColors array contains the names and index values for the Windows
 * indirect system color names. In use, all of the names will have the string
 * "System" prepended, but we omit it in the table to save space.
 */

typedef struct {
    char *name;
    int index;
} SystemColorEntry;

static SystemColorEntry sysColors[] = {
    {"3dDarkShadow",		COLOR_3DDKSHADOW},
    {"3dLight",			COLOR_3DLIGHT},
    {"ActiveBorder",		COLOR_ACTIVEBORDER},
    {"ActiveCaption",		COLOR_ACTIVECAPTION},
    {"AppWorkspace",		COLOR_APPWORKSPACE},
    {"Background",		COLOR_BACKGROUND},
    {"ButtonFace",		COLOR_BTNFACE},
    {"ButtonHighlight",		COLOR_BTNHIGHLIGHT},
    {"ButtonShadow",		COLOR_BTNSHADOW},
    {"ButtonText",		COLOR_BTNTEXT},
    {"CaptionText",		COLOR_CAPTIONTEXT},
    {"DisabledText",		COLOR_GRAYTEXT},
    {"GrayText",		COLOR_GRAYTEXT},
    {"Highlight",		COLOR_HIGHLIGHT},
    {"HighlightText",		COLOR_HIGHLIGHTTEXT},
    {"InactiveBorder",		COLOR_INACTIVEBORDER},
    {"InactiveCaption",		COLOR_INACTIVECAPTION},
    {"InactiveCaptionText",	COLOR_INACTIVECAPTIONTEXT},
    {"InfoBackground",		COLOR_INFOBK},
    {"InfoText",		COLOR_INFOTEXT},
    {"Menu",			COLOR_MENU},
    {"MenuText",		COLOR_MENUTEXT},
    {"Scrollbar",		COLOR_SCROLLBAR},
    {"Window",			COLOR_WINDOW},
    {"WindowFrame",		COLOR_WINDOWFRAME},
    {"WindowText",		COLOR_WINDOWTEXT},
    {NULL,			0}
};

typedef struct ThreadSpecificData {
    int ncolors;
} ThreadSpecificData;
static Tcl_ThreadDataKey dataKey;

/*
 * Forward declarations for functions defined later in this file.
 */

static int		FindSystemColor(const char *name, XColor *colorPtr,
			    int *indexPtr);

/*
 *----------------------------------------------------------------------
 *
 * FindSystemColor --
 *
 *	This routine finds the color entry that corresponds to the specified
 *	color.
 *
 * Results:
 *	Returns non-zero on success. The RGB values of the XColor will be
 *	initialized to the proper values on success.
 *
 * Side effects:
 *	None.
 *
 *----------------------------------------------------------------------
 */

static int
FindSystemColor(
    const char *name,		/* Color name. */
    XColor *colorPtr,		/* Where to store results. */
    int *indexPtr)		/* Out parameter to store color index. */
{
    int l, u, r, i;
    ThreadSpecificData *tsdPtr = (ThreadSpecificData *)
<<<<<<< HEAD
	    Tcl_GetThreadData(&dataKey, sizeof(ThreadSpecificData));
=======
            Tcl_GetThreadData(&dataKey, sizeof(ThreadSpecificData));
>>>>>>> 35c7a90f

    /*
     * Count the number of elements in the color array if we haven't done so
     * yet.
     */

    if (tsdPtr->ncolors == 0) {
	SystemColorEntry *ePtr;
	int version;

	version = LOBYTE(LOWORD(GetVersion()));
	for (ePtr = sysColors; ePtr->name != NULL; ePtr++) {
	    if (version < 4) {
		if (ePtr->index == COLOR_3DDKSHADOW) {
		    ePtr->index = COLOR_BTNSHADOW;
		} else if (ePtr->index == COLOR_3DLIGHT) {
		    ePtr->index = COLOR_BTNHIGHLIGHT;
		}
	    }
	    tsdPtr->ncolors++;
	}
    }

    /*
     * Perform a binary search on the sorted array of colors.
     */

    l = 0;
    u = tsdPtr->ncolors - 1;
    while (l <= u) {
	i = (l + u) / 2;
	r = strcasecmp(name, sysColors[i].name);
	if (r == 0) {
	    break;
	} else if (r < 0) {
	    u = i-1;
	} else {
	    l = i+1;
	}
    }
    if (l > u) {
	return 0;
    }

    *indexPtr = sysColors[i].index;
    colorPtr->pixel = GetSysColor(sysColors[i].index);

    /*
     * x257 is (value<<8 + value) to get the properly bit shifted and padded
     * value. [Bug: 4919]
     */

    colorPtr->red = GetRValue(colorPtr->pixel) * 257;
    colorPtr->green = GetGValue(colorPtr->pixel) * 257;
    colorPtr->blue = GetBValue(colorPtr->pixel) * 257;
    colorPtr->flags = DoRed|DoGreen|DoBlue;
    colorPtr->pad = 0;
    return 1;
}

/*
 *----------------------------------------------------------------------
 *
 * TkpGetColor --
 *
 *	Allocate a new TkColor for the color with the given name.
 *
 * Results:
 *	Returns a newly allocated TkColor, or NULL on failure.
 *
 * Side effects:
 *	May invalidate the colormap cache associated with tkwin upon
 *	allocating a new colormap entry. Allocates a new TkColor structure.
 *
 *----------------------------------------------------------------------
 */

TkColor *
TkpGetColor(
    Tk_Window tkwin,		/* Window in which color will be used. */
    Tk_Uid name)		/* Name of color to allocated (in form
				 * suitable for passing to XParseColor). */
{
    WinColor *winColPtr;
    XColor color;
    int index = -1;		/* -1 indicates that this is not an indirect
				 * system color. */

    /*
     * Check to see if it is a system color or an X color string. If the color
     * is found, allocate a new WinColor and store the XColor and the system
     * color index.
     */

    if (((strncasecmp(name, "system", 6) == 0)
	    && FindSystemColor(name+6, &color, &index))
	    || TkParseColor(Tk_Display(tkwin), Tk_Colormap(tkwin), name,
		    &color)) {
	winColPtr = (WinColor *) ckalloc(sizeof(WinColor));
	winColPtr->info.color = color;
	winColPtr->index = index;

	XAllocColor(Tk_Display(tkwin), Tk_Colormap(tkwin),
		&winColPtr->info.color);
 	return (TkColor *) winColPtr;
    }
    return (TkColor *) NULL;
}

/*
 *----------------------------------------------------------------------
 *
 * TkpGetColorByValue --
 *
 *	Given a desired set of red-green-blue intensities for a color, locate
 *	a pixel value to use to draw that color in a given window.
 *
 * Results:
 *	The return value is a pointer to an TkColor structure that indicates
 *	the closest red, blue, and green intensities available to those
 *	specified in colorPtr, and also specifies a pixel value to use to draw
 *	in that color.
 *
 * Side effects:
 *	May invalidate the colormap cache for the specified window. Allocates
 *	a new TkColor structure.
 *
 *----------------------------------------------------------------------
 */

TkColor *
TkpGetColorByValue(
    Tk_Window tkwin,		/* Window in which color will be used. */
    XColor *colorPtr)		/* Red, green, and blue fields indicate
				 * desired color. */
{
    WinColor *tkColPtr = (WinColor *) ckalloc(sizeof(WinColor));

    tkColPtr->info.color.red = colorPtr->red;
    tkColPtr->info.color.green = colorPtr->green;
    tkColPtr->info.color.blue = colorPtr->blue;
    tkColPtr->info.color.pixel = 0;
    tkColPtr->index = -1;
    XAllocColor(Tk_Display(tkwin), Tk_Colormap(tkwin), &tkColPtr->info.color);
    return (TkColor *) tkColPtr;
}

/*
 *----------------------------------------------------------------------
 *
 * TkpFreeColor --
 *
 *	Release the specified color back to the system.
 *
 * Results:
 *	None
 *
 * Side effects:
 *	Invalidates the colormap cache for the colormap associated with the
 *	given color.
 *
 *----------------------------------------------------------------------
 */

void
TkpFreeColor(
    TkColor *tkColPtr)		/* Color to be released. Must have been
				 * allocated by TkpGetColor or
				 * TkpGetColorByValue. */
{
    Screen *screen = tkColPtr->screen;

    XFreeColors(DisplayOfScreen(screen), tkColPtr->colormap,
	    &tkColPtr->color.pixel, 1, 0L);
}

/*
 *----------------------------------------------------------------------
 *
 * TkWinIndexOfColor --
 *
 *	Given a color, return the system color index that was used to create
 *	the color.
 *
 * Results:
 *	If the color was allocated using a system indirect color name, then
 *	the corresponding GetSysColor() index is returned. Otherwise, -1 is
 *	returned.
 *
 * Side effects:
 *	None.
 *
 *----------------------------------------------------------------------
 */

int
TkWinIndexOfColor(
    XColor *colorPtr)
{
    register WinColor *winColPtr = (WinColor *) colorPtr;
    if (winColPtr->info.magic == COLOR_MAGIC) {
	return winColPtr->index;
    }
    return -1;
}

/*
 *----------------------------------------------------------------------
 *
 * XAllocColor --
 *
 *	Find the closest available color to the specified XColor.
 *
 * Results:
 *	Updates the color argument and returns 1 on success. Otherwise returns
 *	0.
 *
 * Side effects:
 *	Allocates a new color in the palette.
 *
 *----------------------------------------------------------------------
 */

int
XAllocColor(
    Display *display,
    Colormap colormap,
    XColor *color)
{
    TkWinColormap *cmap = (TkWinColormap *) colormap;
    PALETTEENTRY entry, closeEntry;
    HDC dc = GetDC(NULL);

    entry.peRed = (color->red) >> 8;
    entry.peGreen = (color->green) >> 8;
    entry.peBlue = (color->blue) >> 8;
    entry.peFlags = 0;

    if (GetDeviceCaps(dc, RASTERCAPS) & RC_PALETTE) {
	unsigned long sizePalette = GetDeviceCaps(dc, SIZEPALETTE);
	UINT newPixel, closePixel;
	int new, refCount;
	Tcl_HashEntry *entryPtr;
	UINT index;

	/*
	 * Find the nearest existing palette entry.
	 */

	newPixel = RGB(entry.peRed, entry.peGreen, entry.peBlue);
	index = GetNearestPaletteIndex(cmap->palette, newPixel);
	GetPaletteEntries(cmap->palette, index, 1, &closeEntry);
	closePixel = RGB(closeEntry.peRed, closeEntry.peGreen,
		closeEntry.peBlue);

	/*
	 * If this is not a duplicate, allocate a new entry. Note that we may
	 * get values for index that are above the current size of the
	 * palette. This happens because we don't shrink the size of the
	 * palette object when we deallocate colors so there may be stale
	 * values that match in the upper slots. We should ignore those values
	 * and just put the new color in as if the colors had not matched.
	 */

	if ((index >= cmap->size) || (newPixel != closePixel)) {
	    if (cmap->size == sizePalette) {
		color->red   = closeEntry.peRed * 257;
		color->green = closeEntry.peGreen * 257;
		color->blue  = closeEntry.peBlue * 257;
		entry = closeEntry;
		if (index >= cmap->size) {
		    OutputDebugString("XAllocColor: Colormap is bigger than we thought");
		}
	    } else {
		cmap->size++;
		ResizePalette(cmap->palette, cmap->size);
		SetPaletteEntries(cmap->palette, cmap->size - 1, 1, &entry);
	    }
	}

	color->pixel = PALETTERGB(entry.peRed, entry.peGreen, entry.peBlue);
	entryPtr = Tcl_CreateHashEntry(&cmap->refCounts,
		INT2PTR(color->pixel), &new);
	if (new) {
	    refCount = 1;
	} else {
	    refCount = (PTR2INT(Tcl_GetHashValue(entryPtr))) + 1;
	}
	Tcl_SetHashValue(entryPtr, INT2PTR(refCount));
    } else {
<<<<<<< HEAD
=======

>>>>>>> 35c7a90f
	/*
	 * Determine what color will actually be used on non-colormap systems.
	 */

	color->pixel = GetNearestColor(dc,
		RGB(entry.peRed, entry.peGreen, entry.peBlue));
	color->red    = GetRValue(color->pixel) * 257;
	color->green  = GetGValue(color->pixel) * 257;
	color->blue   = GetBValue(color->pixel) * 257;
    }

    ReleaseDC(NULL, dc);
    return 1;
}

/*
 *----------------------------------------------------------------------
 *
 * XFreeColors --
 *
 *	Deallocate a block of colors.
 *
 * Results:
 *	None.
 *
 * Side effects:
 *	Removes entries for the current palette and compacts the remaining
 *	set.
 *
 *----------------------------------------------------------------------
 */

<<<<<<< HEAD
void
XFreeColors(
    Display *display,
    Colormap colormap,
    unsigned long *pixels,
    int npixels,
    unsigned long planes)
=======
int
XFreeColors(display, colormap, pixels, npixels, planes)
    Display* display;
    Colormap colormap;
    unsigned long* pixels;
    int npixels;
    unsigned long planes;
>>>>>>> 35c7a90f
{
    TkWinColormap *cmap = (TkWinColormap *) colormap;
    COLORREF cref;
    UINT count, index, refCount;
    int i;
    PALETTEENTRY entry, *entries;
    Tcl_HashEntry *entryPtr;
    HDC dc = GetDC(NULL);

    /*
     * We don't have to do anything for non-palette devices.
     */
<<<<<<< HEAD
=======

    if (GetDeviceCaps(dc, RASTERCAPS) & RC_PALETTE) {
>>>>>>> 35c7a90f

    if (GetDeviceCaps(dc, RASTERCAPS) & RC_PALETTE) {
	/*
	 * This is really slow for large values of npixels.
	 */

	for (i = 0; i < npixels; i++) {
	    entryPtr = Tcl_FindHashEntry(&cmap->refCounts, INT2PTR(pixels[i]));
	    if (!entryPtr) {
		Tcl_Panic("Tried to free a color that isn't allocated.");
	    }
	    refCount = PTR2INT(Tcl_GetHashValue(entryPtr)) - 1;
	    if (refCount == 0) {
		cref = pixels[i] & 0x00ffffff;
		index = GetNearestPaletteIndex(cmap->palette, cref);
		GetPaletteEntries(cmap->palette, index, 1, &entry);
		if (cref == RGB(entry.peRed, entry.peGreen, entry.peBlue)) {
		    count = cmap->size - index;
		    entries = (PALETTEENTRY *)
			    ckalloc(sizeof(PALETTEENTRY) * count);
		    GetPaletteEntries(cmap->palette, index+1, count, entries);
		    SetPaletteEntries(cmap->palette, index, count, entries);
		    ckfree((char *) entries);
		    cmap->size--;
		} else {
		    Tcl_Panic("Tried to free a color that isn't allocated.");
		}
		Tcl_DeleteHashEntry(entryPtr);
	    } else {
		Tcl_SetHashValue(entryPtr, INT2PTR(refCount));
	    }
	}
    }
    ReleaseDC(NULL, dc);
    return Success;
}

/*
 *----------------------------------------------------------------------
 *
 * XCreateColormap --
 *
 *	Allocate a new colormap.
 *
 * Results:
 *	Returns a newly allocated colormap.
 *
 * Side effects:
 *	Allocates an empty palette and color list.
 *
 *----------------------------------------------------------------------
 */

Colormap
XCreateColormap(
    Display *display,
    Window w,
    Visual *visual,
    int alloc)
{
    char logPalBuf[sizeof(LOGPALETTE) + 256 * sizeof(PALETTEENTRY)];
    LOGPALETTE *logPalettePtr;
    PALETTEENTRY *entryPtr;
    TkWinColormap *cmap;
    Tcl_HashEntry *hashPtr;
    int new;
    UINT i;
    HPALETTE sysPal;

    /*
     * Allocate a starting palette with all of the reserved colors.
     */

    logPalettePtr = (LOGPALETTE *) logPalBuf;
    logPalettePtr->palVersion = 0x300;
    sysPal = (HPALETTE) GetStockObject(DEFAULT_PALETTE);
    logPalettePtr->palNumEntries = GetPaletteEntries(sysPal, 0, 256,
	    logPalettePtr->palPalEntry);

    cmap = (TkWinColormap *) ckalloc(sizeof(TkWinColormap));
    cmap->size = logPalettePtr->palNumEntries;
    cmap->stale = 0;
    cmap->palette = CreatePalette(logPalettePtr);

    /*
     * Add hash entries for each of the static colors.
     */

    Tcl_InitHashTable(&cmap->refCounts, TCL_ONE_WORD_KEYS);
    for (i = 0; i < logPalettePtr->palNumEntries; i++) {
	entryPtr = logPalettePtr->palPalEntry + i;
	hashPtr = Tcl_CreateHashEntry(&cmap->refCounts, INT2PTR(PALETTERGB(
		entryPtr->peRed, entryPtr->peGreen, entryPtr->peBlue)), &new);
	Tcl_SetHashValue(hashPtr, INT2PTR(1));
    }

    return (Colormap)cmap;
}

/*
 *----------------------------------------------------------------------
 *
 * XFreeColormap --
 *
 *	Frees the resources associated with the given colormap.
 *
 * Results:
 *	None.
 *
 * Side effects:
 *	Deletes the palette associated with the colormap. Note that the
 *	palette must not be selected into a device context when this occurs.
 *
 *----------------------------------------------------------------------
 */

<<<<<<< HEAD
void
XFreeColormap(
    Display *display,
    Colormap colormap)
=======
int
XFreeColormap(display, colormap)
    Display* display;
    Colormap colormap;
>>>>>>> 35c7a90f
{
    TkWinColormap *cmap = (TkWinColormap *) colormap;

    if (!DeleteObject(cmap->palette)) {
	Tcl_Panic("Unable to free colormap, palette is still selected.");
    }
    Tcl_DeleteHashTable(&cmap->refCounts);
    ckfree((char *) cmap);
    return Success;
}

/*
 *----------------------------------------------------------------------
 *
 * TkWinSelectPalette --
 *
 *	This function sets up the specified device context with a given
 *	palette. If the palette is stale, it realizes it in the background
 *	unless the palette is the current global palette.
 *
 * Results:
 *	Returns the previous palette selected into the device context.
 *
 * Side effects:
 *	May change the system palette.
 *
 *----------------------------------------------------------------------
 */

HPALETTE
TkWinSelectPalette(
    HDC dc,
    Colormap colormap)
{
    TkWinColormap *cmap = (TkWinColormap *) colormap;
    HPALETTE oldPalette;

    oldPalette = SelectPalette(dc, cmap->palette,
	    (cmap->palette == TkWinGetSystemPalette()) ? FALSE : TRUE);
    RealizePalette(dc);
    return oldPalette;
}

/*
 * Local Variables:
 * mode: c
 * c-basic-offset: 4
 * fill-column: 78
 * End:
 */<|MERGE_RESOLUTION|>--- conflicted
+++ resolved
@@ -104,11 +104,7 @@
 {
     int l, u, r, i;
     ThreadSpecificData *tsdPtr = (ThreadSpecificData *)
-<<<<<<< HEAD
 	    Tcl_GetThreadData(&dataKey, sizeof(ThreadSpecificData));
-=======
-            Tcl_GetThreadData(&dataKey, sizeof(ThreadSpecificData));
->>>>>>> 35c7a90f
 
     /*
      * Count the number of elements in the color array if we haven't done so
@@ -404,10 +400,6 @@
 	}
 	Tcl_SetHashValue(entryPtr, INT2PTR(refCount));
     } else {
-<<<<<<< HEAD
-=======
-
->>>>>>> 35c7a90f
 	/*
 	 * Determine what color will actually be used on non-colormap systems.
 	 */
@@ -441,23 +433,13 @@
  *----------------------------------------------------------------------
  */
 
-<<<<<<< HEAD
-void
+int
 XFreeColors(
     Display *display,
     Colormap colormap,
     unsigned long *pixels,
     int npixels,
     unsigned long planes)
-=======
-int
-XFreeColors(display, colormap, pixels, npixels, planes)
-    Display* display;
-    Colormap colormap;
-    unsigned long* pixels;
-    int npixels;
-    unsigned long planes;
->>>>>>> 35c7a90f
 {
     TkWinColormap *cmap = (TkWinColormap *) colormap;
     COLORREF cref;
@@ -470,11 +452,6 @@
     /*
      * We don't have to do anything for non-palette devices.
      */
-<<<<<<< HEAD
-=======
-
-    if (GetDeviceCaps(dc, RASTERCAPS) & RC_PALETTE) {
->>>>>>> 35c7a90f
 
     if (GetDeviceCaps(dc, RASTERCAPS) & RC_PALETTE) {
 	/*
@@ -593,17 +570,10 @@
  *----------------------------------------------------------------------
  */
 
-<<<<<<< HEAD
-void
+int
 XFreeColormap(
     Display *display,
     Colormap colormap)
-=======
-int
-XFreeColormap(display, colormap)
-    Display* display;
-    Colormap colormap;
->>>>>>> 35c7a90f
 {
     TkWinColormap *cmap = (TkWinColormap *) colormap;
 
