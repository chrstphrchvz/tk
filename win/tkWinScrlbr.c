/*
 * tkWinScrollbar.c --
 *
 *	This file implements the Windows specific portion of the scrollbar
 *	widget.
 *
 * Copyright (c) 1996 by Sun Microsystems, Inc.
 *
 * See the file "license.terms" for information on usage and redistribution of
 * this file, and for a DISCLAIMER OF ALL WARRANTIES.
<<<<<<< HEAD
 *
 * RCS: @(#) $Id: tkWinScrlbr.c,v 1.23 2010/11/29 09:07:13 nijtmans Exp $
=======
>>>>>>> 39c6a8e5
 */

#include "tkWinInt.h"
#include "tkScrollbar.h"

/*
 * The following constant is used to specify the maximum scroll position. This
 * value is limited by the Win32 API to either 16-bits or 32-bits, depending
 * on the context. For now we'll just use a value small enough to fit in
 * 16-bits, but which gives us 4-digits of precision.
 */

#define MAX_SCROLL 10000

/*
 * Declaration of Windows specific scrollbar structure.
 */

typedef struct WinScrollbar {
    TkScrollbar info;		/* Generic scrollbar info. */
    WNDPROC oldProc;		/* Old window procedure. */
    int lastVertical;		/* 1 if was vertical at last refresh. */
    HWND hwnd;			/* Current window handle. */
    int winFlags;		/* Various flags; see below. */
} WinScrollbar;

/*
 * Flag bits for native scrollbars:
 *
 * IN_MODAL_LOOP:		Non-zero means this scrollbar is in the middle
 *				of a modal loop.
 * ALREADY_DEAD:		Non-zero means this scrollbar has been
 *				destroyed, but has not been cleaned up.
 */

#define IN_MODAL_LOOP	1
#define ALREADY_DEAD	2

/*
 * Cached system metrics used to determine scrollbar geometry.
 */

static int initialized = 0;
static int hArrowWidth, hThumb; /* Horizontal control metrics. */
static int vArrowHeight, vThumb; /* Vertical control metrics. */

TCL_DECLARE_MUTEX(winScrlbrMutex)

/*
 * Declarations for functions defined in this file.
 */

static Window		CreateProc(Tk_Window tkwin, Window parent,
			    ClientData instanceData);
static void		ModalLoop(WinScrollbar *, XEvent *eventPtr);
static LRESULT CALLBACK	ScrollbarProc(HWND hwnd, UINT message, WPARAM wParam,
			    LPARAM lParam);
static void		UpdateScrollbar(WinScrollbar *scrollPtr);
static void		UpdateScrollbarMetrics(void);

/*
 * The class procedure table for the scrollbar widget.
 */

const Tk_ClassProcs tkpScrollbarProcs = {
    sizeof(Tk_ClassProcs),	/* size */
    NULL,			/* worldChangedProc */
    CreateProc,			/* createProc */
    NULL 			/* modalProc */
};

static void
WinScrollbarEventProc(ClientData clientData, XEvent *eventPtr)
{
    WinScrollbar *scrollPtr = clientData;

    if (eventPtr->type == ButtonPress) {
	ModalLoop(scrollPtr, eventPtr);
    } else {
	TkScrollbarEventProc(clientData, eventPtr);
    }
}


/*
 *----------------------------------------------------------------------
 *
 * TkpCreateScrollbar --
 *
 *	Allocate a new TkScrollbar structure.
 *
 * Results:
 *	Returns a newly allocated TkScrollbar structure.
 *
 * Side effects:
 *	Registers an event handler for the widget.
 *
 *----------------------------------------------------------------------
 */

TkScrollbar *
TkpCreateScrollbar(
    Tk_Window tkwin)
{
    WinScrollbar *scrollPtr;

    if (!initialized) {
	Tcl_MutexLock(&winScrlbrMutex);
	UpdateScrollbarMetrics();
	initialized = 1;
	Tcl_MutexUnlock(&winScrlbrMutex);
    }

    scrollPtr = ckalloc(sizeof(WinScrollbar));
    scrollPtr->winFlags = 0;
    scrollPtr->hwnd = NULL;

    Tk_CreateEventHandler(tkwin,
	    ExposureMask|StructureNotifyMask|FocusChangeMask|ButtonPressMask,
	    WinScrollbarEventProc, scrollPtr);

    return (TkScrollbar *) scrollPtr;
}

/*
 *----------------------------------------------------------------------
 *
 * UpdateScrollbar --
 *
 *	This function updates the position and size of the scrollbar thumb
 *	based on the current settings.
 *
 * Results:
 *	None.
 *
 * Side effects:
 *	Moves the thumb.
 *
 *----------------------------------------------------------------------
 */

static void
UpdateScrollbar(
    WinScrollbar *scrollPtr)
{
    SCROLLINFO scrollInfo;
    double thumbSize;

    /*
     * Update the current scrollbar position and shape.
     */

    scrollInfo.fMask = SIF_PAGE | SIF_POS | SIF_RANGE;
    scrollInfo.cbSize = sizeof(scrollInfo);
    scrollInfo.nMin = 0;
    scrollInfo.nMax = MAX_SCROLL;
    thumbSize = (scrollPtr->info.lastFraction - scrollPtr->info.firstFraction);
    scrollInfo.nPage = ((UINT) (thumbSize * (double) MAX_SCROLL)) + 1;
    if (thumbSize < 1.0) {
	scrollInfo.nPos = (int)
		((scrollPtr->info.firstFraction / (1.0-thumbSize))
		* (MAX_SCROLL - (scrollInfo.nPage - 1)));
    } else {
	scrollInfo.nPos = 0;

	/*
	 * Disable the scrollbar when there is nothing to scroll. This is
	 * standard Windows style (see eg Notepad). Also prevents possible
	 * crash on XP+ systems [Bug #624116].
	 */

	scrollInfo.fMask |= SIF_DISABLENOSCROLL;
    }
    SetScrollInfo(scrollPtr->hwnd, SB_CTL, &scrollInfo, TRUE);
}

/*
 *----------------------------------------------------------------------
 *
 * CreateProc --
 *
 *	This function creates a new Scrollbar control, subclasses the
 *	instance, and generates a new Window object.
 *
 * Results:
 *	Returns the newly allocated Window object, or None on failure.
 *
 * Side effects:
 *	Causes a new Scrollbar control to come into existence.
 *
 *----------------------------------------------------------------------
 */

static Window
CreateProc(
    Tk_Window tkwin,		/* Token for window. */
    Window parentWin,		/* Parent of new window. */
    ClientData instanceData)	/* Scrollbar instance data. */
{
    DWORD style;
    Window window;
    HWND parent;
    TkWindow *winPtr;
    WinScrollbar *scrollPtr = (WinScrollbar *)instanceData;

    parent = Tk_GetHWND(parentWin);

    if (scrollPtr->info.vertical) {
	style = WS_CHILD | WS_VISIBLE | WS_CLIPCHILDREN | WS_CLIPSIBLINGS
		| SBS_VERT | SBS_RIGHTALIGN;
    } else {
	style = WS_CHILD | WS_VISIBLE | WS_CLIPCHILDREN | WS_CLIPSIBLINGS
		| SBS_HORZ | SBS_BOTTOMALIGN;
    }

    scrollPtr->hwnd = CreateWindow(TEXT("SCROLLBAR"), NULL, style,
	    Tk_X(tkwin), Tk_Y(tkwin), Tk_Width(tkwin), Tk_Height(tkwin),
	    parent, NULL, Tk_GetHINSTANCE(), NULL);

    /*
     * Ensure new window is inserted into the stacking order at the correct
     * place.
     */

    SetWindowPos(scrollPtr->hwnd, HWND_TOP, 0, 0, 0, 0,
		    SWP_NOACTIVATE | SWP_NOMOVE | SWP_NOSIZE);

    for (winPtr = ((TkWindow*)tkwin)->nextPtr; winPtr != NULL;
	    winPtr = winPtr->nextPtr) {
	if ((winPtr->window != None) && !(winPtr->flags & TK_TOP_HIERARCHY)) {
	    TkWinSetWindowPos(scrollPtr->hwnd, Tk_GetHWND(winPtr->window),
		    Below);
	    break;
	}
    }

    scrollPtr->lastVertical = scrollPtr->info.vertical;
    scrollPtr->oldProc = (WNDPROC)SetWindowLongPtr(scrollPtr->hwnd,
	    GWLP_WNDPROC, (LONG_PTR) ScrollbarProc);
    window = Tk_AttachHWND(tkwin, scrollPtr->hwnd);

    UpdateScrollbar(scrollPtr);
    return window;
}

/*
 *--------------------------------------------------------------
 *
 * TkpDisplayScrollbar --
 *
 *	This procedure redraws the contents of a scrollbar window. It is
 *	invoked as a do-when-idle handler, so it only runs when there's
 *	nothing else for the application to do.
 *
 * Results:
 *	None.
 *
 * Side effects:
 *	Information appears on the screen.
 *
 *--------------------------------------------------------------
 */

void
TkpDisplayScrollbar(
    ClientData clientData)	/* Information about window. */
{
    WinScrollbar *scrollPtr = (WinScrollbar *) clientData;
    Tk_Window tkwin = scrollPtr->info.tkwin;

    scrollPtr->info.flags &= ~REDRAW_PENDING;
    if ((tkwin == NULL) || !Tk_IsMapped(tkwin)) {
	return;
    }

    /*
     * Destroy and recreate the scrollbar control if the orientation has
     * changed.
     */

    if (scrollPtr->lastVertical != scrollPtr->info.vertical) {
	HWND hwnd = Tk_GetHWND(Tk_WindowId(tkwin));

	SetWindowLongPtr(hwnd, GWLP_WNDPROC, (LONG_PTR) scrollPtr->oldProc);
	DestroyWindow(hwnd);

	CreateProc(tkwin, Tk_WindowId(Tk_Parent(tkwin)),
		(ClientData) scrollPtr);
    } else {
	UpdateScrollbar(scrollPtr);
    }
}

/*
 *----------------------------------------------------------------------
 *
 * TkpDestroyScrollbar --
 *
 *	Free data structures associated with the scrollbar control.
 *
 * Results:
 *	None.
 *
 * Side effects:
 *	Restores the default control state.
 *
 *----------------------------------------------------------------------
 */

void
TkpDestroyScrollbar(
    TkScrollbar *scrollPtr)
{
    WinScrollbar *winScrollPtr = (WinScrollbar *)scrollPtr;
    HWND hwnd = winScrollPtr->hwnd;

    if (hwnd) {
	SetWindowLongPtr(hwnd, GWLP_WNDPROC, (INT_PTR) winScrollPtr->oldProc);
	if (winScrollPtr->winFlags & IN_MODAL_LOOP) {
	    ((TkWindow *)scrollPtr->tkwin)->flags |= TK_DONT_DESTROY_WINDOW;
	    SetParent(hwnd, NULL);
	}
    }
    winScrollPtr->winFlags |= ALREADY_DEAD;
}

/*
 *----------------------------------------------------------------------
 *
 * UpdateScrollbarMetrics --
 *
 *	This function retrieves the current system metrics for a scrollbar.
 *
 * Results:
 *	None.
 *
 * Side effects:
 *	Updates the geometry cache info for all scrollbars.
 *
 *----------------------------------------------------------------------
 */

void
UpdateScrollbarMetrics(void)
{
    int arrowWidth = GetSystemMetrics(SM_CXVSCROLL);

    hArrowWidth = GetSystemMetrics(SM_CXHSCROLL);
    hThumb = GetSystemMetrics(SM_CXHTHUMB);
    vArrowHeight = GetSystemMetrics(SM_CYVSCROLL);
    vThumb = GetSystemMetrics(SM_CYVTHUMB);

    sprintf(tkDefScrollbarWidth, "%d", arrowWidth);
}

/*
 *----------------------------------------------------------------------
 *
 * TkpComputeScrollbarGeometry --
 *
 *	After changes in a scrollbar's size or configuration, this procedure
 *	recomputes various geometry information used in displaying the
 *	scrollbar.
 *
 * Results:
 *	None.
 *
 * Side effects:
 *	The scrollbar will be displayed differently.
 *
 *----------------------------------------------------------------------
 */

void
TkpComputeScrollbarGeometry(
    register TkScrollbar *scrollPtr)
				/* Scrollbar whose geometry may have
				 * changed. */
{
    int fieldLength, minThumbSize;

    /*
     * Windows doesn't use focus rings on scrollbars, but we still perform
     * basic sanity checks to appease backwards compatibility.
     */

    if (scrollPtr->highlightWidth < 0) {
	scrollPtr->highlightWidth = 0;
    }

    if (scrollPtr->vertical) {
	scrollPtr->arrowLength = vArrowHeight;
	fieldLength = Tk_Height(scrollPtr->tkwin);
	minThumbSize = vThumb;
    } else {
	scrollPtr->arrowLength = hArrowWidth;
	fieldLength = Tk_Width(scrollPtr->tkwin);
	minThumbSize = hThumb;
    }
    fieldLength -= 2*scrollPtr->arrowLength;
    if (fieldLength < 0) {
	fieldLength = 0;
    }
    scrollPtr->sliderFirst = (int) ((double)fieldLength
	    * scrollPtr->firstFraction);
    scrollPtr->sliderLast = (int) ((double)fieldLength
	    * scrollPtr->lastFraction);

    /*
     * Adjust the slider so that some piece of it is always displayed in the
     * scrollbar and so that it has at least a minimal width (so it can be
     * grabbed with the mouse).
     */

    if (scrollPtr->sliderFirst > fieldLength) {
	scrollPtr->sliderFirst = fieldLength;
    }
    if (scrollPtr->sliderFirst < 0) {
	scrollPtr->sliderFirst = 0;
    }
    if (scrollPtr->sliderLast < (scrollPtr->sliderFirst
	    + minThumbSize)) {
	scrollPtr->sliderLast = scrollPtr->sliderFirst + minThumbSize;
    }
    if (scrollPtr->sliderLast > fieldLength) {
	scrollPtr->sliderLast = fieldLength;
    }
    scrollPtr->sliderFirst += scrollPtr->arrowLength;
    scrollPtr->sliderLast += scrollPtr->arrowLength;

    /*
     * Register the desired geometry for the window (leave enough space for
     * the two arrows plus a minimum-size slider, plus border around the whole
     * window, if any). Then arrange for the window to be redisplayed.
     */

    if (scrollPtr->vertical) {
	Tk_GeometryRequest(scrollPtr->tkwin,
		scrollPtr->width, 2*scrollPtr->arrowLength + minThumbSize);
    } else {
	Tk_GeometryRequest(scrollPtr->tkwin,
		2*scrollPtr->arrowLength + minThumbSize, scrollPtr->width);
    }
    Tk_SetInternalBorder(scrollPtr->tkwin, 0);
}

/*
 *----------------------------------------------------------------------
 *
 * ScrollbarProc --
 *
 *	This function is call by Windows whenever an event occurs on a
 *	scrollbar control created by Tk.
 *
 * Results:
 *	Standard Windows return value.
 *
 * Side effects:
 *	May generate events.
 *
 *----------------------------------------------------------------------
 */

static LRESULT CALLBACK
ScrollbarProc(
    HWND hwnd,
    UINT message,
    WPARAM wParam,
    LPARAM lParam)
{
    LRESULT result;
    POINT point;
    WinScrollbar *scrollPtr;
    Tk_Window tkwin = Tk_HWNDToWindow(hwnd);

    if (tkwin == NULL) {
	Tcl_Panic("ScrollbarProc called on an invalid HWND");
    }
    scrollPtr = (WinScrollbar *)((TkWindow*)tkwin)->instanceData;

    switch(message) {
    case WM_HSCROLL:
    case WM_VSCROLL: {
	Tcl_Interp *interp;
	Tcl_DString cmdString;
	int command = LOWORD(wParam);
	int code;

	GetCursorPos(&point);
	Tk_TranslateWinEvent(NULL, WM_MOUSEMOVE, 0,
		MAKELPARAM(point.x, point.y), &result);

	if (command == SB_ENDSCROLL) {
	    return 0;
	}

	/*
	 * Bail out immediately if there isn't a command to invoke.
	 */

	if (scrollPtr->info.commandSize == 0) {
	    Tcl_ServiceAll();
	    return 0;
	}

	Tcl_DStringInit(&cmdString);
	Tcl_DStringAppend(&cmdString, scrollPtr->info.command,
		scrollPtr->info.commandSize);

	if (command == SB_LINELEFT || command == SB_LINERIGHT) {
	    Tcl_DStringAppendElement(&cmdString, "scroll");
	    Tcl_DStringAppendElement(&cmdString,
		    (command == SB_LINELEFT ) ? "-1" : "1");
	    Tcl_DStringAppendElement(&cmdString, "units");
	} else if (command == SB_PAGELEFT || command == SB_PAGERIGHT) {
	    Tcl_DStringAppendElement(&cmdString, "scroll");
	    Tcl_DStringAppendElement(&cmdString,
		    (command == SB_PAGELEFT ) ? "-1" : "1");
	    Tcl_DStringAppendElement(&cmdString, "pages");
	} else {
	    char valueString[TCL_DOUBLE_SPACE];
	    double pos = 0.0;

	    switch (command) {
	    case SB_THUMBPOSITION:
		pos = ((double)HIWORD(wParam)) / MAX_SCROLL;
		break;
	    case SB_THUMBTRACK:
		pos = ((double)HIWORD(wParam)) / MAX_SCROLL;
		break;
	    case SB_TOP:
		pos = 0.0;
		break;
	    case SB_BOTTOM:
		pos = 1.0;
		break;
	    }

	    Tcl_PrintDouble(NULL, pos, valueString);
	    Tcl_DStringAppendElement(&cmdString, "moveto");
	    Tcl_DStringAppendElement(&cmdString, valueString);
	}

	interp = scrollPtr->info.interp;
	code = Tcl_GlobalEval(interp, cmdString.string);
	if (code != TCL_OK && code != TCL_CONTINUE && code != TCL_BREAK) {
	    Tcl_AddErrorInfo(interp, "\n    (scrollbar command)");
	    Tcl_BackgroundException(interp, code);
	}
	Tcl_DStringFree(&cmdString);

	Tcl_ServiceAll();
	return 0;
    }

    default:
	if (Tk_TranslateWinEvent(hwnd, message, wParam, lParam, &result)) {
	    return result;
	}
    }
    return CallWindowProc(scrollPtr->oldProc, hwnd, message, wParam, lParam);
}

/*
 *----------------------------------------------------------------------
 *
 * TkpConfigureScrollbar --
 *
 *	This procedure is called after the generic code has finished
 *	processing configuration options, in order to configure platform
 *	specific options.
 *
 * Results:
 *	None.
 *
 * Side effects:
 *	None.
 *
 *----------------------------------------------------------------------
 */

void
TkpConfigureScrollbar(
    register TkScrollbar *scrollPtr)
				/* Information about widget; may or may not
				 * already have values for some fields. */
{
}

/*
 *----------------------------------------------------------------------
 *
 * ModalLoop --
 *
 *	This function is invoked in response to a ButtonPress event.
 *	It resends the event to the Scrollbar window procedure,
 * 	which in turn enters a modal loop.
 *
 *----------------------------------------------------------------------
 */

static void
ModalLoop(
    WinScrollbar *scrollPtr,
    XEvent *eventPtr)
{
    int oldMode;

    if (scrollPtr->hwnd) {
	Tcl_Preserve((ClientData)scrollPtr);
	scrollPtr->winFlags |= IN_MODAL_LOOP;
	oldMode = Tcl_SetServiceMode(TCL_SERVICE_ALL);
	TkWinResendEvent(scrollPtr->oldProc, scrollPtr->hwnd, eventPtr);
	(void) Tcl_SetServiceMode(oldMode);
	scrollPtr->winFlags &= ~IN_MODAL_LOOP;
	if (scrollPtr->hwnd && scrollPtr->winFlags & ALREADY_DEAD) {
	    DestroyWindow(scrollPtr->hwnd);
	}
	Tcl_Release((ClientData)scrollPtr);
    }
}

/*
 *--------------------------------------------------------------
 *
 * TkpScrollbarPosition --
 *
 *	Determine the scrollbar element corresponding to a given position.
 *
 * Results:
 *	One of TOP_ARROW, TOP_GAP, etc., indicating which element of the
 *	scrollbar covers the position given by (x, y). If (x,y) is outside the
 *	scrollbar entirely, then OUTSIDE is returned.
 *
 * Side effects:
 *	None.
 *
 *--------------------------------------------------------------
 */

int
TkpScrollbarPosition(
    register TkScrollbar *scrollPtr,
				/* Scrollbar widget record. */
    int x, int y)		/* Coordinates within scrollPtr's window. */
{
    int length, width, tmp;

    if (scrollPtr->vertical) {
	length = Tk_Height(scrollPtr->tkwin);
	width = Tk_Width(scrollPtr->tkwin);
    } else {
	tmp = x;
	x = y;
	y = tmp;
	length = Tk_Width(scrollPtr->tkwin);
	width = Tk_Height(scrollPtr->tkwin);
    }

    if ((x < scrollPtr->inset) || (x >= (width - scrollPtr->inset))
	    || (y < scrollPtr->inset) || (y >= (length - scrollPtr->inset))) {
	return OUTSIDE;
    }

    /*
     * All of the calculations in this procedure mirror those in
     * TkpDisplayScrollbar. Be sure to keep the two consistent.
     */

    if (y < (scrollPtr->inset + scrollPtr->arrowLength)) {
	return TOP_ARROW;
    }
    if (y < scrollPtr->sliderFirst) {
	return TOP_GAP;
    }
    if (y < scrollPtr->sliderLast) {
	return SLIDER;
    }
    if (y >= (length - (scrollPtr->arrowLength + scrollPtr->inset))) {
	return BOTTOM_ARROW;
    }
    return BOTTOM_GAP;
}

/*
 * Local Variables:
 * mode: c
 * c-basic-offset: 4
 * fill-column: 78
 * End:
 */<|MERGE_RESOLUTION|>--- conflicted
+++ resolved
@@ -8,11 +8,6 @@
  *
  * See the file "license.terms" for information on usage and redistribution of
  * this file, and for a DISCLAIMER OF ALL WARRANTIES.
-<<<<<<< HEAD
- *
- * RCS: @(#) $Id: tkWinScrlbr.c,v 1.23 2010/11/29 09:07:13 nijtmans Exp $
-=======
->>>>>>> 39c6a8e5
  */
 
 #include "tkWinInt.h"
