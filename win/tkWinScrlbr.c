--- conflicted
+++ resolved
@@ -6,15 +6,8 @@
  *
  * Copyright (c) 1996 by Sun Microsystems, Inc.
  *
-<<<<<<< HEAD
  * See the file "license.terms" for information on usage and redistribution of
  * this file, and for a DISCLAIMER OF ALL WARRANTIES.
- *
- * RCS: @(#) $Id: tkWinScrlbr.c,v 1.15.2.1 2008/10/05 11:34:46 dkf Exp $
-=======
- * See the file "license.terms" for information on usage and redistribution
- * of this file, and for a DISCLAIMER OF ALL WARRANTIES.
->>>>>>> 4315a9cd
  */
 
 #include "tkWinInt.h"
