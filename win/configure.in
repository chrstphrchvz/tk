--- conflicted
+++ resolved
@@ -128,7 +128,6 @@
 fi
 
 #--------------------------------------------------------------------
-<<<<<<< HEAD
 # Windows XP theme engine header for Ttk
 #--------------------------------------------------------------------
 
@@ -137,8 +136,6 @@
 	[#include <windows.h>])
 
 #--------------------------------------------------------------------
-=======
->>>>>>> 93cf5012
 # Set the default compiler switches based on the --enable-symbols
 # option.  This macro depends on C flags, and should be called
 # after SC_CONFIG_CFLAGS macro is called.
