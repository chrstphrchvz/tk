#! /bin/bash -norc
# This file is an input file used by the GNU "autoconf" program to
# generate the file "configure", which is run during Tk installation
# to configure the system for the local environment.

AC_INIT([tk],[8.6])
AC_CONFIG_SRCDIR([../generic/tk.h])
AC_PREREQ([2.59])

# The following define is needed when building with Cygwin since newer
# versions of autoconf incorrectly set SHELL to /bin/bash instead of
# /bin/sh. The bash shell seems to suffer from some strange failures.
SHELL=/bin/sh

TK_VERSION=8.6
TK_MAJOR_VERSION=8
TK_MINOR_VERSION=6
TK_PATCH_LEVEL=".11"
VER=$TK_MAJOR_VERSION$TK_MINOR_VERSION

#------------------------------------------------------------------------
# Handle the --prefix=... option
#------------------------------------------------------------------------

if test "${prefix}" = "NONE"; then
    prefix=/usr/local
fi
if test "${exec_prefix}" = "NONE"; then
    exec_prefix=$prefix
fi
# libdir must be a fully qualified path (not ${exec_prefix}/lib)
eval libdir="$libdir"

#------------------------------------------------------------------------
# Standard compiler checks
#------------------------------------------------------------------------

# If the user did not set CFLAGS, set it now to keep
# the AC_PROG_CC macro from adding "-g -O2".
if test "${CFLAGS+set}" != "set" ; then
    CFLAGS=""
fi

AC_PROG_CC
AC_C_INLINE
AC_HEADER_STDC

AC_CHECK_TOOL(AR, ar)
AC_CHECK_TOOL(RANLIB, ranlib)
AC_CHECK_TOOL(RC, windres)

#--------------------------------------------------------------------
# Checks to see if the make program sets the $MAKE variable.
#--------------------------------------------------------------------

AC_PROG_MAKE_SET

#--------------------------------------------------------------------
# Determines the correct binary file extension (.o, .obj, .exe etc.)
#--------------------------------------------------------------------

AC_OBJEXT
AC_EXEEXT

#--------------------------------------------------------------------
# Check whether --enable-threads or --disable-threads was given.
#--------------------------------------------------------------------

SC_ENABLE_THREADS

#--------------------------------------------------------------------
# The statements below define a collection of symbols related to
# building libtk as a shared library instead of a static library.
#--------------------------------------------------------------------

SC_ENABLE_SHARED

#--------------------------------------------------------------------
# Locate and source the tclConfig.sh file.
#--------------------------------------------------------------------

SC_PATH_TCLCONFIG($TK_PATCH_LEVEL)
SC_LOAD_TCLCONFIG

if test "${TCL_MAJOR_VERSION}" != "${TK_MAJOR_VERSION}"; then
    AC_MSG_ERROR([${TCL_BIN_DIR}/tclConfig.sh is for Tcl ${TCL_VERSION}.
Tk ${TK_VERSION}${TK_PATCH_LEVEL} needs Tcl ${TK_VERSION}.
Use --with-tcl= option to indicate location of tclConfig.sh file for Tcl ${TK_VERSION}.])
fi
if test "${TCL_MINOR_VERSION}" -lt "${TK_MINOR_VERSION}"; then
    AC_MSG_ERROR([${TCL_BIN_DIR}/tclConfig.sh is for Tcl ${TCL_VERSION}.
Tk ${TK_VERSION}${TK_PATCH_LEVEL} needs Tcl ${TK_VERSION}.
Use --with-tcl= option to indicate location of tclConfig.sh file for Tcl ${TK_VERSION}.])
fi

#--------------------------------------------------------------------
# The statements below define a collection of compile flags.  This
# macro depends on the value of SHARED_BUILD, and should be called
# after SC_ENABLE_SHARED checks the configure switches.
#--------------------------------------------------------------------

SC_CONFIG_CFLAGS

#--------------------------------------------------------------------
# man2tcl needs this so that it can use errno.h
#--------------------------------------------------------------------

AC_CHECK_HEADER(errno.h, , MAN2TCLFLAGS="-DNO_ERRNO_H")
AC_SUBST(MAN2TCLFLAGS)

#-------------------------------------------
#     Check for _strtoi64
#-------------------------------------------

AC_CACHE_CHECK([availability of _strtoi64], tcl_cv_strtoi64, [
    AC_TRY_LINK([#include <stdlib.h>],
	    [_strtoi64(0,0,0)],
	    tcl_cv_strtoi64=yes, tcl_cv_strtoi64=no)])
if test $tcl_cv_strtoi64 = no; then
    AC_DEFINE(NO_STRTOI64, 1, [Is _strtoi64 function available?])
fi

#--------------------------------------------------------------------
# Windows XP theme engine header for Ttk
#--------------------------------------------------------------------

AC_CHECK_HEADER([uxtheme.h], [AC_DEFINE(HAVE_UXTHEME_H)],
	[AC_MSG_NOTICE([xpnative theme will be unavailable])],
	[#include <windows.h>])
AC_CHECK_HEADER([vssym32.h], [AC_DEFINE(HAVE_VSSYM32_H)], [],
	[#include <windows.h>
#include <uxtheme.h>])

#--------------------------------------------------------------------
# Set the default compiler switches based on the --enable-symbols
# option.  This macro depends on C flags, and should be called
# after SC_CONFIG_CFLAGS macro is called.
#--------------------------------------------------------------------

SC_ENABLE_SYMBOLS

TK_DBGX=${DBGX}

#--------------------------------------------------------------------
# Embed the manifest if we can determine how
#--------------------------------------------------------------------

SC_EMBED_MANIFEST(wish.exe.manifest)

SC_BUILD_TCLSH
SC_PROG_TCLSH

#------------------------------------------------------------------------
# tkConfig.sh refers to this by a different name
#------------------------------------------------------------------------

TK_SHARED_BUILD=${SHARED_BUILD}

#--------------------------------------------------------------------
# Perform final evaluations of variables with possible substitutions.
#--------------------------------------------------------------------

TK_SHARED_LIB_SUFFIX="\${NODOT_VERSION}${DLLSUFFIX}"
TK_UNSHARED_LIB_SUFFIX="\${NODOT_VERSION}${LIBSUFFIX}"
TK_EXPORT_FILE_SUFFIX="\${NODOT_VERSION}${LIBSUFFIX}"

eval "TK_SRC_DIR=\"`cd $srcdir/..; pwd`\""

eval "TK_DLL_FILE=tk$VER${DLLSUFFIX}"
<<<<<<< HEAD
if test ${SHARED_BUILD} = 0 ; then
 eval "TK_LIB_FILE=${LIBPREFIX}tk${VER}${LIBSUFFIX}"
=======
if test ${SHARED_BUILD} = 0 -o "$GCC" != "yes" ; then
 eval "TK_LIB_FILE=\"${LIBPREFIX}tk${VER}${LIBSUFFIX}\""
>>>>>>> 37fa709e
else
 eval "TK_LIB_FILE=${LIBPREFIX}tk${VER}${DLLSUFFIX}.a"
fi

eval "TK_STUB_LIB_FILE=${LIBPREFIX}tkstub${VER}${LIBSUFFIX}"
# FIXME: All of this var junk needs to be done in tcl.m4 !!!!
# I left out the other vars that also need to get defined here.
# we also need to double check about spaces in path names
eval "TK_LIB_FLAG=\"-ltk${VER}${LIBFLAGSUFFIX}\""
TK_LIB_SPEC="-L${libdir} ${TK_LIB_FLAG}"
TK_BUILD_LIB_SPEC="-L`pwd` ${TK_LIB_FLAG}"

eval "TK_STUB_LIB_FLAG=\"-ltkstub${VER}${LIBFLAGSUFFIX}\""
TK_BUILD_STUB_LIB_SPEC="-L`pwd` ${TK_STUB_LIB_FLAG}"

TK_STUB_LIB_SPEC="-L${libdir} ${TK_STUB_LIB_FLAG}"
TK_STUB_LIB_PATH="${libdir}/${TK_STUB_LIB_FILE}"
TK_BUILD_STUB_LIB_PATH="`pwd`/${TK_STUB_LIB_FILE}"

eval "DLLSUFFIX=${DLLSUFFIX}"
eval "LIBPREFIX=${LIBPREFIX}"
eval "LIBSUFFIX=${LIBSUFFIX}"
eval "EXESUFFIX=${EXESUFFIX}"

CFG_TK_SHARED_LIB_SUFFIX=${TK_SHARED_LIB_SUFFIX}
CFG_TK_UNSHARED_LIB_SUFFIX=${TK_UNSHARED_LIB_SUFFIX}
CFG_TK_EXPORT_FILE_SUFFIX=${TK_EXPORT_FILE_SUFFIX}

#--------------------------------------------------------------------
# Adjust the defines for how the resources are built depending
# on symbols and static vs. shared.
#--------------------------------------------------------------------

if test ${SHARED_BUILD} = 0 -o "$TCL_NEEDS_EXP_FILE" = 0; then
    if test "${DBGX}" = "d"; then
        RC_DEFINES="${RC_DEFINE} STATIC_BUILD ${RC_DEFINE} DEBUG"
    else
        RC_DEFINES="${RC_DEFINE} STATIC_BUILD"
    fi
    TK_RES=""
else
    if test "${DBGX}" = "d"; then
        RC_DEFINES="${RC_DEFINE} DEBUG"
    else
        RC_DEFINES=""
    fi
    TK_RES='tk.$(RES)'
fi

# The wish.exe.manifest requires these
# TK_WIN_VERSION is the 4 dotted pair Windows version format which needs
# the release level, and must account for interim release versioning
case "$TK_PATCH_LEVEL" in
     *a*) TK_RELEASE_LEVEL=0 ;;
     *b*) TK_RELEASE_LEVEL=1 ;;
     *)   TK_RELEASE_LEVEL=2 ;;
esac
TK_WIN_VERSION="$TK_VERSION.$TK_RELEASE_LEVEL.`echo $TK_PATCH_LEVEL | tr -d ab.`"
AC_SUBST(TK_WIN_VERSION)
# X86|AMD64|IA64 for manifest
AC_SUBST(MACHINE)

AC_SUBST(TK_VERSION)
AC_SUBST(TK_MAJOR_VERSION)
AC_SUBST(TK_MINOR_VERSION)
AC_SUBST(TK_PATCH_LEVEL)
AC_SUBST(TK_DBGX)
AC_SUBST(TK_LIB_FILE)
AC_SUBST(TK_DLL_FILE)
AC_SUBST(TK_STUB_LIB_FILE)
AC_SUBST(TK_STUB_LIB_FLAG)
AC_SUBST(TK_BUILD_STUB_LIB_SPEC)
AC_SUBST(TK_SRC_DIR)
AC_SUBST(TK_BIN_DIR)

AC_SUBST(TCL_VERSION)
AC_SUBST(TCL_MAJOR_VERSION)
AC_SUBST(TCL_MINOR_VERSION)
AC_SUBST(TCL_PATCH_LEVEL)

AC_SUBST(TCL_SRC_DIR)
AC_SUBST(TCL_BIN_DIR)
AC_SUBST(TCL_DBGX)
AC_SUBST(CFG_TK_SHARED_LIB_SUFFIX)
AC_SUBST(CFG_TK_UNSHARED_LIB_SUFFIX)
AC_SUBST(CFG_TK_EXPORT_FILE_SUFFIX)

AC_SUBST(CFLAGS_DEFAULT)
AC_SUBST(EXTRA_CFLAGS)
AC_SUBST(CYGPATH)
AC_SUBST(DEPARG)
AC_SUBST(CC_OBJNAME)
AC_SUBST(CC_EXENAME)

# win/tcl.m4 doesn't set (LDFLAGS)
AC_SUBST(LDFLAGS_DEFAULT)
AC_SUBST(LDFLAGS_DEBUG)
AC_SUBST(LDFLAGS_OPTIMIZE)
AC_SUBST(LDFLAGS_CONSOLE)
AC_SUBST(LDFLAGS_WINDOW)
AC_SUBST(AR)
AC_SUBST(RANLIB)
AC_SUBST(TK_RES)

AC_SUBST(STLIB_LD)
AC_SUBST(SHLIB_LD)
AC_SUBST(SHLIB_LD_LIBS)
AC_SUBST(SHLIB_CFLAGS)
AC_SUBST(SHLIB_SUFFIX)
AC_SUBST(TK_SHARED_BUILD)

AC_SUBST(LIBS)
AC_SUBST(LIBS_GUI)
AC_SUBST(DLLSUFFIX)
AC_SUBST(LIBPREFIX)
AC_SUBST(LIBSUFFIX)
AC_SUBST(EXESUFFIX)
AC_SUBST(LIBRARIES)
AC_SUBST(MAKE_LIB)
AC_SUBST(MAKE_STUB_LIB)
AC_SUBST(POST_MAKE_LIB)
AC_SUBST(MAKE_DLL)
AC_SUBST(MAKE_EXE)

AC_SUBST(TK_LIB_FLAG)
AC_SUBST(TK_LIB_SPEC)
AC_SUBST(TK_BUILD_LIB_SPEC)
AC_SUBST(TK_STUB_LIB_SPEC)
AC_SUBST(TK_STUB_LIB_PATH)
AC_SUBST(TK_BUILD_STUB_LIB_PATH)

# undefined at this point for win
AC_SUBST(TK_CC_SEARCH_FLAGS)
AC_SUBST(TK_LD_SEARCH_FLAGS)

AC_SUBST(RC)
AC_SUBST(RC_OUT)
AC_SUBST(RC_TYPE)
AC_SUBST(RC_INCLUDE)
AC_SUBST(RC_DEFINE)
AC_SUBST(RC_DEFINES)
AC_SUBST(RES)

AC_OUTPUT(Makefile tkConfig.sh wish.exe.manifest)

dnl Local Variables:
dnl mode: autoconf
dnl End:<|MERGE_RESOLUTION|>--- conflicted
+++ resolved
@@ -167,13 +167,8 @@
 eval "TK_SRC_DIR=\"`cd $srcdir/..; pwd`\""
 
 eval "TK_DLL_FILE=tk$VER${DLLSUFFIX}"
-<<<<<<< HEAD
-if test ${SHARED_BUILD} = 0 ; then
+if test ${SHARED_BUILD} = 0 -o "$GCC" != "yes" ; then
  eval "TK_LIB_FILE=${LIBPREFIX}tk${VER}${LIBSUFFIX}"
-=======
-if test ${SHARED_BUILD} = 0 -o "$GCC" != "yes" ; then
- eval "TK_LIB_FILE=\"${LIBPREFIX}tk${VER}${LIBSUFFIX}\""
->>>>>>> 37fa709e
 else
  eval "TK_LIB_FILE=${LIBPREFIX}tk${VER}${DLLSUFFIX}.a"
 fi
