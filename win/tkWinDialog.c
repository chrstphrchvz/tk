/*
 * tkWinDialog.c --
 *
 *	Contains the Windows implementation of the common dialog boxes.
 *
 * Copyright (c) 1996-1997 Sun Microsystems, Inc.
 *
 * See the file "license.terms" for information on usage and redistribution of
 * this file, and for a DISCLAIMER OF ALL WARRANTIES.
 */

#include "tkWinInt.h"
#include "tkFileFilter.h"
#include "tkFont.h"

#include <commdlg.h>		/* includes common dialog functionality */
#ifdef _MSC_VER
#   pragma comment (lib, "comdlg32.lib")
#endif
#include <dlgs.h>		/* includes common dialog template defines */
#include <cderr.h>		/* includes the common dialog error codes */

#include <shlobj.h>		/* includes SHBrowseForFolder */
#ifdef _MSC_VER
#   pragma comment (lib, "shell32.lib")
#endif

/* These needed for compilation with VC++ 5.2 */
#ifndef BIF_EDITBOX
#define BIF_EDITBOX 0x10
#endif

#ifndef BIF_VALIDATE
#define BIF_VALIDATE 0x0020
#endif

#ifndef BIF_NEWDIALOGSTYLE
#define BIF_NEWDIALOGSTYLE 0x0040
#endif

#ifndef BFFM_VALIDATEFAILED
#ifdef UNICODE
#define BFFM_VALIDATEFAILED 4
#else
#define BFFM_VALIDATEFAILED 3
#endif
#endif /* BFFM_VALIDATEFAILED */

#ifndef OPENFILENAME_SIZE_VERSION_400
#define OPENFILENAME_SIZE_VERSION_400 76
#endif

/*
 * The following structure is used by the new Tk_ChooseDirectoryObjCmd to pass
 * data between it and its callback. Unique to Windows platform.
 */

typedef struct ChooseDirData {
   char utfInitDir[MAX_PATH];	/* Initial folder to use */
   char utfRetDir[MAX_PATH];	/* Returned folder to use */
   Tcl_Interp *interp;
   int mustExist;		/* True if file must exist to return from
				 * callback */
} CHOOSEDIRDATA;

typedef struct ThreadSpecificData {
    int debugFlag;		/* Flags whether we should output debugging
				 * information while displaying a builtin
				 * dialog. */
    Tcl_Interp *debugInterp;	/* Interpreter to used for debugging. */
    UINT WM_LBSELCHANGED;	/* Holds a registered windows event used for
				 * communicating between the Directory Chooser
				 * dialog and its hook proc. */
    HHOOK hMsgBoxHook;		/* Hook proc for tk_messageBox and the */
    HICON hSmallIcon;		/* icons used by a parent to be used in */
    HICON hBigIcon;		/* the message box */
} ThreadSpecificData;
static Tcl_ThreadDataKey dataKey;

/*
 * The following structures are used by Tk_MessageBoxCmd() to parse arguments
 * and return results.
 */

static const TkStateMap iconMap[] = {
    {MB_ICONERROR,		"error"},
    {MB_ICONINFORMATION,	"info"},
    {MB_ICONQUESTION,		"question"},
    {MB_ICONWARNING,		"warning"},
    {-1,			NULL}
};

static const TkStateMap typeMap[] = {
    {MB_ABORTRETRYIGNORE,	"abortretryignore"},
    {MB_OK,			"ok"},
    {MB_OKCANCEL,		"okcancel"},
    {MB_RETRYCANCEL,		"retrycancel"},
    {MB_YESNO,			"yesno"},
    {MB_YESNOCANCEL,		"yesnocancel"},
    {-1,			NULL}
};

static const TkStateMap buttonMap[] = {
    {IDABORT,			"abort"},
    {IDRETRY,			"retry"},
    {IDIGNORE,			"ignore"},
    {IDOK,			"ok"},
    {IDCANCEL,			"cancel"},
    {IDNO,			"no"},
    {IDYES,			"yes"},
    {-1,			NULL}
};

static const int buttonFlagMap[] = {
    MB_DEFBUTTON1, MB_DEFBUTTON2, MB_DEFBUTTON3, MB_DEFBUTTON4
};

static const struct {int type; int btnIds[3];} allowedTypes[] = {
    {MB_ABORTRETRYIGNORE,	{IDABORT, IDRETRY,  IDIGNORE}},
    {MB_OK,			{IDOK,	  -1,	    -1	    }},
    {MB_OKCANCEL,		{IDOK,	  IDCANCEL, -1	    }},
    {MB_RETRYCANCEL,		{IDRETRY, IDCANCEL, -1	    }},
    {MB_YESNO,			{IDYES,	  IDNO,	    -1	    }},
    {MB_YESNOCANCEL,		{IDYES,	  IDNO,	    IDCANCEL}}
};

#define NUM_TYPES (sizeof(allowedTypes) / sizeof(allowedTypes[0]))

/*
 * Abstract trivial differences between Win32 and Win64.
 */

#define TkWinGetHInstance(from) \
	((HINSTANCE) GetWindowLongPtr((from), GWLP_HINSTANCE))
#define TkWinGetUserData(from) \
	GetWindowLongPtr((from), GWLP_USERDATA)
#define TkWinSetUserData(to,what) \
	SetWindowLongPtr((to), GWLP_USERDATA, (LPARAM)(what))

/*
 * The value of TK_MULTI_MAX_PATH dictates how many files can be retrieved
 * with tk_get*File -multiple 1. It must be allocated on the stack, so make it
 * large enough but not too large. - hobbs
 *
 * The data is stored as <dir>\0<file1>\0<file2>\0...<fileN>\0\0. Since
 * MAX_PATH == 260 on Win2K/NT, *40 is ~10Kbytes.
 */

#define TK_MULTI_MAX_PATH	(MAX_PATH*40)

/*
 * The following structure is used to pass information between the directory
 * chooser function, Tk_ChooseDirectoryObjCmd(), and its dialog hook proc.
 */

typedef struct ChooseDir {
    Tcl_Interp *interp;		/* Interp, used only if debug is turned on,
				 * for setting the "tk_dialog" variable. */
    int lastCtrl;		/* Used by hook proc to keep track of last
				 * control that had input focus, so when OK is
				 * pressed we know whether to browse a new
				 * directory or return. */
    int lastIdx;		/* Last item that was selected in directory
				 * browser listbox. */
    char path[MAX_PATH];	/* On return from choose directory dialog,
				 * holds the selected path. Cannot return
				 * selected path in ofnPtr->lpstrFile because
				 * the default dialog proc stores a '\0' in
				 * it, since, of course, no _file_ was
				 * selected. */
    OPENFILENAME *ofnPtr;	/* pointer to the OFN structure */
} ChooseDir;

/*
 * The following structure is used to pass information between GetFileName
 * function and OFN dialog hook procedures. [Bug 2896501, Patch 2898255]
 */

typedef struct OFNData {
    Tcl_Interp *interp;		/* Interp, used only if debug is turned on,
				 * for setting the "tk_dialog" variable. */
    int dynFileBufferSize;	/* Dynamic filename buffer size, stored to
				 * avoid shrinking and expanding the buffer
				 * when selection changes */
    TCHAR *dynFileBuffer;	/* Dynamic filename buffer */
} OFNData;

/*
 * Definitions of functions used only in this file.
 */

static UINT APIENTRY	ChooseDirectoryValidateProc(HWND hdlg, UINT uMsg,
			    LPARAM wParam, LPARAM lParam);
static UINT CALLBACK	ColorDlgHookProc(HWND hDlg, UINT uMsg, WPARAM wParam,
			    LPARAM lParam);
static int 		GetFileName(ClientData clientData,
			    Tcl_Interp *interp, int objc,
			    Tcl_Obj *const objv[], int isOpen);
static int 		MakeFilter(Tcl_Interp *interp, Tcl_Obj *valuePtr,
			    Tcl_DString *dsPtr, Tcl_Obj *initialPtr,
			    int *indexPtr);
static UINT APIENTRY	OFNHookProc(HWND hdlg, UINT uMsg, WPARAM wParam,
			    LPARAM lParam);
static LRESULT CALLBACK MsgBoxCBTProc(int nCode, WPARAM wParam, LPARAM lParam);
static void		SetTkDialog(ClientData clientData);
static char *		ConvertExternalFilename(Tcl_Encoding encoding,
			    char *filename, Tcl_DString *dsPtr);

/*
 *-------------------------------------------------------------------------
 *
 * EatSpuriousMessageBugFix --
 *
 *	In the file open/save dialog, double clicking on a list item causes
 *	the dialog box to close, but an unwanted WM_LBUTTONUP message is sent
 *	to the window underneath. If the window underneath happens to be a
 *	windows control (eg a button) then it will be activated by accident.
 *
 * 	This problem does not occur in dialog boxes, because windows must do
 * 	some special processing to solve the problem. (separate message
 * 	processing functions are used to cope with keyboard navigation of
 * 	controls.)
 *
 * 	Here is one solution. After returning, we poll the message queue for
 * 	1/4s looking for WM_LBUTTON up messages. If we see one it's consumed.
 * 	If we get a WM_LBUTTONDOWN message, then we exit early, since the user
 * 	must be doing something new. This fix only works for the current
 * 	application, so the problem will still occur if the open dialog
 * 	happens to be over another applications button. However this is a
 * 	fairly rare occurrance.
 *
 * Results:
 *	None.
 *
 * Side effects:
 *	Consumes an unwanted BUTTON messages.
 *
 *-------------------------------------------------------------------------
 */

static void
EatSpuriousMessageBugFix(void)
{
    MSG msg;
    DWORD nTime = GetTickCount() + 250;

    while (GetTickCount() < nTime) {
	if (PeekMessageA(&msg, 0, WM_LBUTTONDOWN, WM_LBUTTONDOWN, PM_NOREMOVE)){
	    break;
	}
	PeekMessageA(&msg, 0, WM_LBUTTONUP, WM_LBUTTONUP, PM_REMOVE);
    }
}

/*
 *-------------------------------------------------------------------------
 *
 * TkWinDialogDebug --
 *
 *	Function to turn on/off debugging support for common dialogs under
 *	windows. The variable "tk_debug" is set to the identifier of the
 *	dialog window when the modal dialog window pops up and it is safe to
 *	send messages to the dialog.
 *
 * Results:
 *	None.
 *
 * Side effects:
 *	This variable only makes sense if just one dialog is up at a time.
 *
 *-------------------------------------------------------------------------
 */

void
TkWinDialogDebug(
    int debug)
{
    ThreadSpecificData *tsdPtr =
	    Tcl_GetThreadData(&dataKey, sizeof(ThreadSpecificData));

    tsdPtr->debugFlag = debug;
}

/*
 *-------------------------------------------------------------------------
 *
 * Tk_ChooseColorObjCmd --
 *
 *	This function implements the color dialog box for the Windows
 *	platform. See the user documentation for details on what it does.
 *
 * Results:
 *	See user documentation.
 *
 * Side effects:
 *	A dialog window is created the first time this function is called.
 *	This window is not destroyed and will be reused the next time the
 *	application invokes the "tk_chooseColor" command.
 *
 *-------------------------------------------------------------------------
 */

int
Tk_ChooseColorObjCmd(
    ClientData clientData,	/* Main window associated with interpreter. */
    Tcl_Interp *interp,		/* Current interpreter. */
    int objc,			/* Number of arguments. */
    Tcl_Obj *const objv[])	/* Argument objects. */
{
    Tk_Window tkwin = clientData, parent;
    HWND hWnd;
    int i, oldMode, winCode, result;
    CHOOSECOLOR chooseColor;
    static int inited = 0;
    static COLORREF dwCustColors[16];
    static long oldColor;		/* the color selected last time */
    static const char *const optionStrings[] = {
	"-initialcolor", "-parent", "-title", NULL
    };
    enum options {
	COLOR_INITIAL, COLOR_PARENT, COLOR_TITLE
    };

    result = TCL_OK;
    if (inited == 0) {
	/*
	 * dwCustColors stores the custom color which the user can modify. We
	 * store these colors in a static array so that the next time the
	 * color dialog pops up, the same set of custom colors remain in the
	 * dialog.
	 */

	for (i = 0; i < 16; i++) {
	    dwCustColors[i] = RGB(255-i * 10, i, i * 10);
	}
	oldColor = RGB(0xa0, 0xa0, 0xa0);
	inited = 1;
    }

    parent			= tkwin;
    chooseColor.lStructSize	= sizeof(CHOOSECOLOR);
    chooseColor.hwndOwner	= NULL;
    chooseColor.hInstance	= NULL;
    chooseColor.rgbResult	= oldColor;
    chooseColor.lpCustColors	= dwCustColors;
    chooseColor.Flags		= CC_RGBINIT | CC_FULLOPEN | CC_ENABLEHOOK;
    chooseColor.lCustData	= (LPARAM) NULL;
    chooseColor.lpfnHook	= (LPOFNHOOKPROC) ColorDlgHookProc;
    chooseColor.lpTemplateName	= (LPTSTR) interp;

    for (i = 1; i < objc; i += 2) {
	int index;
	const char *string;
	Tcl_Obj *optionPtr, *valuePtr;

	optionPtr = objv[i];
	valuePtr = objv[i + 1];

	if (Tcl_GetIndexFromObj(interp, optionPtr, optionStrings, "option",
		TCL_EXACT, &index) != TCL_OK) {
	    return TCL_ERROR;
	}
	if (i + 1 == objc) {
	    string = Tcl_GetString(optionPtr);
	    Tcl_AppendResult(interp, "value for \"", string, "\" missing",
		    NULL);
	    return TCL_ERROR;
	}

	string = Tcl_GetString(valuePtr);
	switch ((enum options) index) {
	case COLOR_INITIAL: {
	    XColor *colorPtr;

	    colorPtr = Tk_GetColor(interp, tkwin, string);
	    if (colorPtr == NULL) {
		return TCL_ERROR;
	    }
	    chooseColor.rgbResult = RGB(colorPtr->red / 0x100,
		    colorPtr->green / 0x100, colorPtr->blue / 0x100);
	    break;
	}
	case COLOR_PARENT:
	    parent = Tk_NameToWindow(interp, string, tkwin);
	    if (parent == NULL) {
		return TCL_ERROR;
	    }
	    break;
	case COLOR_TITLE:
	    chooseColor.lCustData = (LPARAM) string;
	    break;
	}
    }

    Tk_MakeWindowExist(parent);
    chooseColor.hwndOwner = NULL;
    hWnd = Tk_GetHWND(Tk_WindowId(parent));
    chooseColor.hwndOwner = hWnd;

    oldMode = Tcl_SetServiceMode(TCL_SERVICE_ALL);
    winCode = ChooseColor(&chooseColor);
    (void) Tcl_SetServiceMode(oldMode);

    /*
     * Ensure that hWnd is enabled, because it can happen that we have updated
     * the wrapper of the parent, which causes us to leave this child disabled
     * (Windows loses sync).
     */

    EnableWindow(hWnd, 1);

    /*
     * Clear the interp result since anything may have happened during the
     * modal loop.
     */

    Tcl_ResetResult(interp);

    /*
     * 3. Process the result of the dialog
     */

    if (winCode) {
	/*
	 * User has selected a color
	 */
	char color[100];

	sprintf(color, "#%02x%02x%02x",
		GetRValue(chooseColor.rgbResult),
		GetGValue(chooseColor.rgbResult),
		GetBValue(chooseColor.rgbResult));
	Tcl_AppendResult(interp, color, NULL);
	oldColor = chooseColor.rgbResult;
	result = TCL_OK;
    }

    return result;
}

/*
 *-------------------------------------------------------------------------
 *
 * ColorDlgHookProc --
 *
 *	Provides special handling of messages for the Color common dialog box.
 *	Used to set the title when the dialog first appears.
 *
 * Results:
 *	The return value is 0 if the default dialog box function should handle
 *	the message, non-zero otherwise.
 *
 * Side effects:
 *	Changes the title of the dialog window.
 *
 *----------------------------------------------------------------------
 */

static UINT CALLBACK
ColorDlgHookProc(
    HWND hDlg,			/* Handle to the color dialog. */
    UINT uMsg,			/* Type of message. */
    WPARAM wParam,		/* First message parameter. */
    LPARAM lParam)		/* Second message parameter. */
{
    ThreadSpecificData *tsdPtr =
	    Tcl_GetThreadData(&dataKey, sizeof(ThreadSpecificData));
    const char *title;
    CHOOSECOLOR *ccPtr;

    if (WM_INITDIALOG == uMsg) {

	/*
	 * Set the title string of the dialog.
	 */

	ccPtr = (CHOOSECOLOR *) lParam;
	title = (const char *) ccPtr->lCustData;

	if ((title != NULL) && (title[0] != '\0')) {
	    Tcl_DString ds;

	    SetWindowText(hDlg, Tcl_WinUtfToTChar(title,-1,&ds));
	    Tcl_DStringFree(&ds);
	}
	if (tsdPtr->debugFlag) {
	    tsdPtr->debugInterp = (Tcl_Interp *) ccPtr->lpTemplateName;
	    Tcl_DoWhenIdle(SetTkDialog, hDlg);
	}
	return TRUE;
    }
    return FALSE;
}

/*
 *----------------------------------------------------------------------
 *
 * Tk_GetOpenFileCmd --
 *
 *	This function implements the "open file" dialog box for the Windows
 *	platform. See the user documentation for details on what it does.
 *
 * Results:
 *	See user documentation.
 *
 * Side effects:
 *	A dialog window is created the first this function is called.
 *
 *----------------------------------------------------------------------
 */

int
Tk_GetOpenFileObjCmd(
    ClientData clientData,	/* Main window associated with interpreter. */
    Tcl_Interp *interp,		/* Current interpreter. */
    int objc,			/* Number of arguments. */
    Tcl_Obj *const objv[])	/* Argument objects. */
{
    return GetFileName(clientData, interp, objc, objv, 1);
}

/*
 *----------------------------------------------------------------------
 *
 * Tk_GetSaveFileCmd --
 *
 *	Same as Tk_GetOpenFileCmd but opens a "save file" dialog box
 *	instead
 *
 * Results:
 *	Same as Tk_GetOpenFileCmd.
 *
 * Side effects:
 *	Same as Tk_GetOpenFileCmd.
 *
 *----------------------------------------------------------------------
 */

int
Tk_GetSaveFileObjCmd(
    ClientData clientData,	/* Main window associated with interpreter. */
    Tcl_Interp *interp,		/* Current interpreter. */
    int objc,			/* Number of arguments. */
    Tcl_Obj *const objv[])	/* Argument objects. */
{
    return GetFileName(clientData, interp, objc, objv, 0);
}

/*
 *----------------------------------------------------------------------
 *
 * GetFileName --
 *
 *	Calls GetOpenFileName() or GetSaveFileName().
 *
 * Results:
 *	See user documentation.
 *
 * Side effects:
 *	See user documentation.
 *
 *----------------------------------------------------------------------
 */

static int
GetFileName(
    ClientData clientData,	/* Main window associated with interpreter. */
    Tcl_Interp *interp,		/* Current interpreter. */
    int objc,			/* Number of arguments. */
    Tcl_Obj *const objv[],	/* Argument objects. */
    int open)			/* 1 to call GetOpenFileName(), 0 to call
				 * GetSaveFileName(). */
{
    OPENFILENAME ofn;
    TCHAR file[TK_MULTI_MAX_PATH];
    OFNData ofnData;
    int cdlgerr;
    int filterIndex = 0, result = TCL_ERROR, winCode, oldMode, i, multi = 0;
<<<<<<< HEAD
    const char *extension = NULL, *title = NULL;
    Tk_Window tkwin = clientData;
=======
    int inValue, confirmOverwrite = 1;
    char *extension = NULL, *title = NULL;
    Tk_Window tkwin = (Tk_Window) clientData;
>>>>>>> 11fa39bc
    HWND hWnd;
    Tcl_Obj *filterObj = NULL, *initialTypeObj = NULL, *typeVariableObj = NULL;
    Tcl_DString utfFilterString, utfDirString, ds;
    Tcl_DString extString, filterString, dirString, titleString;
    Tcl_Encoding unicodeEncoding = TkWinGetUnicodeEncoding();
    ThreadSpecificData *tsdPtr = (ThreadSpecificData *)
	    Tcl_GetThreadData(&dataKey, sizeof(ThreadSpecificData));
    static const char *const saveOptionStrings[] = {
	"-defaultextension", "-filetypes", "-initialdir", "-initialfile",
	"-parent", "-title", "-typevariable",
	"-confirmoverwrite",
	NULL
    };
    static const char *const openOptionStrings[] = {
	"-defaultextension", "-filetypes", "-initialdir", "-initialfile",
	"-parent", "-title", "-typevariable",
	"-multiple",
	NULL
    };
<<<<<<< HEAD
    const char *const *optionStrings;
=======
>>>>>>> 11fa39bc
    enum options {
	FILE_DEFAULT,	FILE_TYPES,	FILE_INITDIR, FILE_INITFILE,
	FILE_PARENT,	FILE_TITLE, FILE_TYPEVARIABLE,
	FILE_MULTIPLE_OR_CONFIRMOW
    };

    file[0] = '\0';
    ZeroMemory(&ofnData, sizeof(OFNData));
    Tcl_DStringInit(&utfFilterString);
    Tcl_DStringInit(&utfDirString);

    for (i = 1; i < objc; i += 2) {
	int index;
	const char *string;
	Tcl_Obj *optionPtr, *valuePtr;

	optionPtr = objv[i];
	valuePtr = objv[i + 1];

	if (Tcl_GetIndexFromObj(interp, optionPtr,
		open ? openOptionStrings : saveOptionStrings,
		"option", 0, &index) != TCL_OK) {
	    goto end;
	}

	if (i + 1 == objc) {
	    string = Tcl_GetString(optionPtr);
	    Tcl_AppendResult(interp, "value for \"", string, "\" missing",
		    NULL);
	    goto end;
	}

	string = Tcl_GetString(valuePtr);
	switch ((enum options) index) {
	case FILE_DEFAULT:
	    if (string[0] == '.') {
		string++;
	    }
	    extension = string;
	    break;
	case FILE_TYPES:
	    filterObj = valuePtr;
	    break;
	case FILE_INITDIR:
	    Tcl_DStringFree(&utfDirString);
	    if (Tcl_TranslateFileName(interp, string,
		    &utfDirString) == NULL) {
		goto end;
	    }
	    break;
	case FILE_INITFILE:
	    if (Tcl_TranslateFileName(interp, string, &ds) == NULL) {
		goto end;
	    }
	    Tcl_UtfToExternal(NULL, unicodeEncoding, Tcl_DStringValue(&ds),
		    Tcl_DStringLength(&ds), 0, NULL, (char *) file,
		    sizeof(file), NULL, NULL, NULL);
	    Tcl_DStringFree(&ds);
	    break;
	case FILE_PARENT:
	    tkwin = Tk_NameToWindow(interp, string, tkwin);
	    if (tkwin == NULL) {
		goto end;
	    }
	    break;
	case FILE_TITLE:
	    title = string;
	    break;
	case FILE_TYPEVARIABLE:
	    typeVariableObj = valuePtr;
	    initialTypeObj = Tcl_ObjGetVar2(interp, typeVariableObj, NULL,
		    TCL_GLOBAL_ONLY);
	    break;
	case FILE_MULTIPLE_OR_CONFIRMOW:
	    if (Tcl_GetBooleanFromObj(interp, valuePtr, &inValue) != TCL_OK) {
		return TCL_ERROR;
	    }
	    if (open) {
		multi = inValue;
	    } else {
		confirmOverwrite = inValue;
	    }
	    break;
	}
    }

    if (MakeFilter(interp, filterObj, &utfFilterString, initialTypeObj,
	    &filterIndex) != TCL_OK) {
	goto end;
    }

    Tk_MakeWindowExist(tkwin);
    hWnd = Tk_GetHWND(Tk_WindowId(tkwin));

    ZeroMemory(&ofn, sizeof(OPENFILENAME));
    if (LOBYTE(LOWORD(GetVersion())) < 5) {
	ofn.lStructSize = OPENFILENAME_SIZE_VERSION_400;
    } else {
	ofn.lStructSize = sizeof(OPENFILENAME);
    }
    ofn.hwndOwner = hWnd;
    ofn.hInstance = TkWinGetHInstance(ofn.hwndOwner);
    ofn.lpstrFile = file;
    ofn.nMaxFile = TK_MULTI_MAX_PATH;
    ofn.Flags = OFN_HIDEREADONLY | OFN_PATHMUSTEXIST | OFN_NOCHANGEDIR
	    | OFN_EXPLORER | OFN_ENABLEHOOK| OFN_ENABLESIZING;
    ofn.lpfnHook = (LPOFNHOOKPROC) OFNHookProc;
    ofn.lCustData = (LPARAM) &ofnData;

    if (open != 0) {
	ofn.Flags |= OFN_FILEMUSTEXIST;
    } else if (confirmOverwrite) {
	ofn.Flags |= OFN_OVERWRITEPROMPT;
    }
    if (tsdPtr->debugFlag != 0) {
	ofnData.interp = interp;
    }
    if (multi != 0) {
	ofn.Flags |= OFN_ALLOWMULTISELECT;

	/*
	 * Starting buffer size. The buffer will be expanded by the OFN dialog
	 * procedure when necessary
	 */

	ofnData.dynFileBufferSize = 512;
	ofnData.dynFileBuffer = ckalloc(512 * sizeof(TCHAR));
    }

    if (extension != NULL) {
	Tcl_UtfToExternalDString(unicodeEncoding, extension, -1, &extString);
	ofn.lpstrDefExt = (TCHAR *) Tcl_DStringValue(&extString);
    }

    Tcl_UtfToExternalDString(unicodeEncoding,
	    Tcl_DStringValue(&utfFilterString),
	    Tcl_DStringLength(&utfFilterString), &filterString);
    ofn.lpstrFilter = (TCHAR *) Tcl_DStringValue(&filterString);
    ofn.nFilterIndex = filterIndex;

    if (Tcl_DStringValue(&utfDirString)[0] != '\0') {
	Tcl_UtfToExternalDString(unicodeEncoding,
		Tcl_DStringValue(&utfDirString),
		Tcl_DStringLength(&utfDirString), &dirString);
    } else {
	/*
	 * NT 5.0 changed the meaning of lpstrInitialDir, so we have to ensure
	 * that we set the [pwd] if the user didn't specify anything else.
	 */

	Tcl_DString cwd;

	Tcl_DStringFree(&utfDirString);
	if ((Tcl_GetCwd(interp, &utfDirString) == NULL) ||
		(Tcl_TranslateFileName(interp,
			Tcl_DStringValue(&utfDirString), &cwd) == NULL)) {
	    Tcl_ResetResult(interp);
	} else {
	    Tcl_UtfToExternalDString(unicodeEncoding, Tcl_DStringValue(&cwd),
		    Tcl_DStringLength(&cwd), &dirString);
	}
	Tcl_DStringFree(&cwd);
    }
    ofn.lpstrInitialDir = (TCHAR *) Tcl_DStringValue(&dirString);

    if (title != NULL) {
	Tcl_UtfToExternalDString(unicodeEncoding, title, -1, &titleString);
	ofn.lpstrTitle = (TCHAR *) Tcl_DStringValue(&titleString);
    }

    /*
     * Popup the dialog.
     */

    oldMode = Tcl_SetServiceMode(TCL_SERVICE_ALL);
    if (open != 0) {
	winCode = GetOpenFileName(&ofn);
    } else {
	winCode = GetSaveFileName(&ofn);
    }
    Tcl_SetServiceMode(oldMode);
    EatSpuriousMessageBugFix();

    /*
     * Ensure that hWnd is enabled, because it can happen that we have updated
     * the wrapper of the parent, which causes us to leave this child disabled
     * (Windows loses sync).
     */

    EnableWindow(hWnd, 1);

    /*
     * Clear the interp result since anything may have happened during the
     * modal loop.
     */

    Tcl_ResetResult(interp);

    /*
     * Process the results.
     *
     * Use the CommDlgExtendedError() function to retrieve the error code.
     * This function can return one of about two dozen codes; most of these
     * indicate some sort of gross system failure (insufficient memory, bad
     * window handles, etc.). Most of the error codes will be ignored; as we
     * find we want more specific error messages for particular errors, we can
     * extend the code as needed.
     */

    cdlgerr = CommDlgExtendedError();

    /*
     * We now allow FNERR_BUFFERTOOSMALL when multiselection is enabled. The
     * filename buffer has been dynamically allocated by the OFN dialog
     * procedure to accomodate all selected files.
     */

    if ((winCode != 0)
	    || ((cdlgerr == FNERR_BUFFERTOOSMALL)
		    && (ofn.Flags & OFN_ALLOWMULTISELECT))) {
	if (ofn.Flags & OFN_ALLOWMULTISELECT) {
	    /*
	     * The result in dynFileBuffer contains many items, separated by
	     * NUL characters. It is terminated with two nulls in a row. The
	     * first element is the directory path.
	     */

	    TCHAR *files = ofnData.dynFileBuffer;
	    Tcl_Obj *returnList = Tcl_NewObj();
	    int count = 0;

	    /*
	     * Get directory.
	     */

	    (void) ConvertExternalFilename(unicodeEncoding, (char *) files,
		    &ds);

	    while (*files != '\0') {
		while (*files != '\0') {
		    files++;
		}
		files++;
		if (*files != '\0') {
		    Tcl_Obj *fullnameObj;
		    Tcl_DString filenameBuf;

		    count++;
		    (void) ConvertExternalFilename(unicodeEncoding,
			    (char *) files, &filenameBuf);

		    fullnameObj = Tcl_NewStringObj(Tcl_DStringValue(&ds),
			    Tcl_DStringLength(&ds));
		    Tcl_AppendToObj(fullnameObj, "/", -1);
		    Tcl_AppendToObj(fullnameObj, Tcl_DStringValue(&filenameBuf),
			    Tcl_DStringLength(&filenameBuf));
		    Tcl_DStringFree(&filenameBuf);
		    Tcl_ListObjAppendElement(NULL, returnList, fullnameObj);
		}
	    }

	    if (count == 0) {
		/*
		 * Only one file was returned.
		 */

		Tcl_ListObjAppendElement(NULL, returnList,
			Tcl_NewStringObj(Tcl_DStringValue(&ds),
				Tcl_DStringLength(&ds)));
	    }
	    Tcl_SetObjResult(interp, returnList);
	    Tcl_DStringFree(&ds);
	} else {
	    Tcl_AppendResult(interp, ConvertExternalFilename(unicodeEncoding,
		    (char *) ofn.lpstrFile, &ds), NULL);
	    Tcl_DStringFree(&ds);
	}
	result = TCL_OK;
	if ((ofn.nFilterIndex > 0) &&
		Tcl_GetCharLength(Tcl_GetObjResult(interp)) > 0 &&
		typeVariableObj && filterObj) {
	    int listObjc, count;
	    Tcl_Obj **listObjv = NULL;
	    Tcl_Obj **typeInfo = NULL;

	    if (Tcl_ListObjGetElements(interp, filterObj,
		    &listObjc, &listObjv) != TCL_OK) {
		result = TCL_ERROR;
	    } else if (Tcl_ListObjGetElements(interp,
		    listObjv[ofn.nFilterIndex - 1], &count,
		    &typeInfo) != TCL_OK) {
		result = TCL_ERROR;
	    } else if (Tcl_ObjSetVar2(interp, typeVariableObj, NULL,
		    typeInfo[0], TCL_GLOBAL_ONLY|TCL_LEAVE_ERR_MSG) == NULL) {
		result = TCL_ERROR;
	    }
	}
    } else if (cdlgerr == FNERR_INVALIDFILENAME) {
	Tcl_SetResult(interp, "invalid filename \"", TCL_STATIC);
	Tcl_AppendResult(interp, ConvertExternalFilename(unicodeEncoding,
		(char *) ofn.lpstrFile, &ds), "\"", NULL);
	Tcl_DStringFree(&ds);
    } else {
	result = TCL_OK;
    }

    if (ofn.lpstrTitle != NULL) {
	Tcl_DStringFree(&titleString);
    }
    if (ofn.lpstrInitialDir != NULL) {
	Tcl_DStringFree(&dirString);
    }
    Tcl_DStringFree(&filterString);
    if (ofn.lpstrDefExt != NULL) {
	Tcl_DStringFree(&extString);
    }

  end:
    Tcl_DStringFree(&utfDirString);
    Tcl_DStringFree(&utfFilterString);
    if (ofnData.dynFileBuffer != NULL) {
	ckfree(ofnData.dynFileBuffer);
	ofnData.dynFileBuffer = NULL;
    }

    return result;
}

/*
 *-------------------------------------------------------------------------
 *
 * OFNHookProc --
 *
 *	Dialog box hook function. This is used to sets the "tk_dialog"
 *	variable for test/debugging when the dialog is ready to receive
 *	messages. When multiple file selection is enabled this function
 *	is used to process the list of names.
 *
 * Results:
 *	Returns 0 to allow default processing of messages to occur.
 *
 * Side effects:
 *	None.
 *
 *-------------------------------------------------------------------------
 */

static UINT APIENTRY
OFNHookProc(
    HWND hdlg,			/* Handle to child dialog window. */
    UINT uMsg,			/* Message identifier */
    WPARAM wParam,		/* Message parameter */
    LPARAM lParam)		/* Message parameter */
{
    ThreadSpecificData *tsdPtr =
	    Tcl_GetThreadData(&dataKey, sizeof(ThreadSpecificData));
    OPENFILENAME *ofnPtr;
    OFNData *ofnData;

    if (uMsg == WM_INITDIALOG) {
	TkWinSetUserData(hdlg, lParam);
    } else if (uMsg == WM_NOTIFY) {
	OFNOTIFY *notifyPtr = (OFNOTIFY *) lParam;

	/*
	 * This is weird... or not. The CDN_FILEOK is NOT sent when the selection
	 * exceeds declared buffer size (the nMaxFile member of the OPENFILENAME
	 * struct passed to GetOpenFileName function). So, we have to rely on
	 * the most recent CDN_SELCHANGE then. Unfortunately this means, that
	 * gathering the selected filenames happens twice when they fit into the
	 * declared buffer. Luckily, it's not frequent operation so it should
	 * not incur any noticeable delay. See [tktoolkit-Bugs-2987995]
	 */
	if (notifyPtr->hdr.code == CDN_FILEOK ||
		notifyPtr->hdr.code == CDN_SELCHANGE) {
	    int dirsize, selsize;
	    TCHAR *buffer;
	    int buffersize;

	    /*
	     * Change of selection. Unscramble the unholy mess that's in the
	     * selection buffer, resizing it if necessary.
	     */

	    ofnPtr = notifyPtr->lpOFN;
	    ofnData = (OFNData *) ofnPtr->lCustData;
	    buffer = ofnData->dynFileBuffer;
	    hdlg = GetParent(hdlg);

	    selsize = SendMessage(hdlg, CDM_GETSPEC, 0, 0);
	    dirsize = SendMessage(hdlg, CDM_GETFOLDERPATH, 0, 0);
	    buffersize = (selsize + dirsize + 1);

	    /*
	     * Just empty the buffer if dirsize indicates an error [Bug 3071836]
	     */
	    if ((selsize > 1) && (dirsize > 0)) {
		if (ofnData->dynFileBufferSize < buffersize) {
		    buffer = ckrealloc(buffer, buffersize * sizeof(TCHAR));
		    ofnData->dynFileBufferSize = buffersize;
		    ofnData->dynFileBuffer = buffer;
		}

		SendMessage(hdlg, CDM_GETFOLDERPATH, dirsize, PTR2INT(buffer));
		buffer += dirsize;

		SendMessage(hdlg, CDM_GETSPEC, selsize, PTR2INT(buffer));

		/*
		 * If there are multiple files, delete the quotes and change
		 * every second quote to NULL terminator
		 */

		if (buffer[0] == '"') {
		    BOOL findquote = TRUE;
		    TCHAR *tmp = buffer;

		    while(*buffer != '\0') {
			if (findquote) {
			    if (*buffer == '"') {
				findquote = FALSE;
			    }
			    buffer++;
			} else {
			    if (*buffer == '"') {
				findquote = TRUE;
				*buffer = '\0';
			    }
			    *tmp++ = *buffer++;
			}
		    }
		    *tmp = '\0';		/* Second NULL terminator. */
		} else {
		    buffer[selsize] = '\0';	/* Second NULL terminator. */

		    /*
		     * Replace directory terminating NULL with a backslash.
		     */

		    buffer--;
		    *buffer = '\\';
		}
	    } else {
		/*
		 * Nothing is selected, so just empty the string.
		 */

		if (buffer != NULL) {
		    *buffer = '\0';
		}
	    }
	}
    } else if (uMsg == WM_WINDOWPOSCHANGED) {
	/*
	 * This message is delivered at the right time to enable Tk to set the
	 * debug information. Unhooks itself so it won't set the debug
	 * information every time it gets a WM_WINDOWPOSCHANGED message.
	 */

	ofnPtr = (OPENFILENAME *) TkWinGetUserData(hdlg);
	if (ofnPtr != NULL) {
	    ofnData = (OFNData *) ofnPtr->lCustData;
	    if (ofnData->interp != NULL) {
		hdlg = GetParent(hdlg);
		tsdPtr->debugInterp = ofnData->interp;
		Tcl_DoWhenIdle(SetTkDialog, hdlg);
	    }
	    TkWinSetUserData(hdlg, NULL);
	}
    }
    return 0;
}

/*
 *----------------------------------------------------------------------
 *
 * MakeFilter --
 *
 *	Allocate a buffer to store the filters in a format understood by
 *	Windows.
 *
 * Results:
 *	A standard TCL return value.
 *
 * Side effects:
 *	ofnPtr->lpstrFilter is modified.
 *
 *----------------------------------------------------------------------
 */

static int
MakeFilter(
    Tcl_Interp *interp,		/* Current interpreter. */
    Tcl_Obj *valuePtr,		/* Value of the -filetypes option */
    Tcl_DString *dsPtr,		/* Filled with windows filter string. */
    Tcl_Obj *initialPtr,	/* Initial type name  */
    int *indexPtr)		/* Index of initial type in filter string */
{
    char *filterStr;
    char *p;
    const char *initial = NULL;
    int pass;
    int ix = 0; /* index counter */
    FileFilterList flist;
    FileFilter *filterPtr;

    if (initialPtr) {
	initial = Tcl_GetStringFromObj(initialPtr, NULL);
    }
    TkInitFileFilters(&flist);
    if (TkGetFileFilters(interp, &flist, valuePtr, 1) != TCL_OK) {
	return TCL_ERROR;
    }

    if (flist.filters == NULL) {
	/*
	 * Use "All Files (*.*) as the default filter if none is specified
	 */
	const char *defaultFilter = "All Files (*.*)";

	p = filterStr = ckalloc(30);

	strcpy(p, defaultFilter);
	p+= strlen(defaultFilter);

	*p++ = '\0';
	*p++ = '*';
	*p++ = '.';
	*p++ = '*';
	*p++ = '\0';
	*p++ = '\0';
	*p = '\0';

    } else {
	int len;

	if (valuePtr == NULL) {
	    len = 0;
	} else {
	    (void) Tcl_GetStringFromObj(valuePtr, &len);
	}

	/*
	 * We format the filetype into a string understood by Windows: {"Text
	 * Documents" {.doc .txt} {TEXT}} becomes "Text Documents
	 * (*.doc,*.txt)\0*.doc;*.txt\0"
	 *
	 * See the Windows OPENFILENAME manual page for details on the filter
	 * string format.
	 */

	/*
	 * Since we may only add asterisks (*) to the filter, we need at most
	 * twice the size of the string to format the filter
	 */

	filterStr = ckalloc(len * 3);

	for (filterPtr = flist.filters, p = filterStr; filterPtr;
		filterPtr = filterPtr->next) {
	    const char *sep;
	    FileFilterClause *clausePtr;

	    /*
	     * Check initial index for match, set *indexPtr. Filter index is 1
	     * based so increment first
	     */

	    ix++;
	    if (indexPtr && initial
		    && (strcmp(initial, filterPtr->name) == 0)) {
		*indexPtr = ix;
	    }

	    /*
	     * First, put in the name of the file type.
	     */

	    strcpy(p, filterPtr->name);
	    p+= strlen(filterPtr->name);
	    *p++ = ' ';
	    *p++ = '(';

	    for (pass = 1; pass <= 2; pass++) {
		/*
		 * In the first pass, we format the extensions in the name
		 * field. In the second pass, we format the extensions in the
		 * filter pattern field
		 */

		sep = "";
		for (clausePtr=filterPtr->clauses;clausePtr;
			clausePtr=clausePtr->next) {
		    GlobPattern *globPtr;

		    for (globPtr = clausePtr->patterns; globPtr;
			    globPtr = globPtr->next) {
			strcpy(p, sep);
			p += strlen(sep);
			strcpy(p, globPtr->pattern);
			p += strlen(globPtr->pattern);

			if (pass == 1) {
			    sep = ",";
			} else {
			    sep = ";";
			}
		    }
		}
		if (pass == 1) {
		    *p ++ = ')';
		}
		*p++ = '\0';
	    }
	}

	/*
	 * Windows requires the filter string to be ended by two NULL
	 * characters.
	 */

	*p++ = '\0';
	*p = '\0';
    }

    Tcl_DStringAppend(dsPtr, filterStr, (int) (p - filterStr));
    ckfree(filterStr);

    TkFreeFileFilters(&flist);
    return TCL_OK;
}

/*
 *----------------------------------------------------------------------
 *
 * Tk_ChooseDirectoryObjCmd --
 *
 *	This function implements the "tk_chooseDirectory" dialog box for the
 *	Windows platform. See the user documentation for details on what it
 *	does. Uses the newer SHBrowseForFolder explorer type interface.
 *
 * Results:
 *	See user documentation.
 *
 * Side effects:
 *	A modal dialog window is created. Tcl_SetServiceMode() is called to
 *	allow background events to be processed
 *
 *----------------------------------------------------------------------
 *
 * The function tk_chooseDirectory pops up a dialog box for the user to select
 * a directory. The following option-value pairs are possible as command line
 * arguments:
 *
 * -initialdir dirname
 *
 * Specifies that the directories in directory should be displayed when the
 * dialog pops up. If this parameter is not specified, then the directories in
 * the current working directory are displayed. If the parameter specifies a
 * relative path, the return value will convert the relative path to an
 * absolute path. This option may not always work on the Macintosh. This is
 * not a bug. Rather, the General Controls control panel on the Mac allows the
 * end user to override the application default directory.
 *
 * -parent window
 *
 * Makes window the logical parent of the dialog. The dialog is displayed on
 * top of its parent window.
 *
 * -title titleString
 *
 * Specifies a string to display as the title of the dialog box. If this
 * option is not specified, then a default title will be displayed.
 *
 * -mustexist boolean
 *
 * Specifies whether the user may specify non-existant directories. If this
 * parameter is true, then the user may only select directories that already
 * exist. The default value is false.
 *
 * New Behaviour:
 *
 * - If mustexist = 0 and a user entered folder does not exist, a prompt will
 *   pop-up asking if the user wants another chance to change it. The old
 *   dialog just returned the bogus entry. On mustexist = 1, the entries MUST
 *   exist before exiting the box with OK.
 *
 *   Bugs:
 *
 * - If valid abs directory name is entered into the entry box and Enter
 *   pressed, the box will close returning the name. This is inconsistent when
 *   entering relative names or names with forward slashes, which are
 *   invalidated then corrected in the callback. After correction, the box is
 *   held open to allow further modification by the user.
 *
 * - Not sure how to implement localization of message prompts.
 *
 * - -title is really -message.
 * ToDo:
 * - Fix bugs.
 * - test to see what platforms this really works on. May require v4.71 of
 *   shell32.dll everywhere (what is standard?).
 *
 *----------------------------------------------------------------------
 */

int
Tk_ChooseDirectoryObjCmd(
    ClientData clientData,	/* Main window associated with interpreter. */
    Tcl_Interp *interp,		/* Current interpreter. */
    int objc,			/* Number of arguments. */
    Tcl_Obj *const objv[])	/* Argument objects. */
{
    char path[MAX_PATH];
    int oldMode, result = TCL_ERROR, i;
    LPCITEMIDLIST pidl;		/* Returned by browser */
    BROWSEINFOA bInfo;		/* Used by browser */
    CHOOSEDIRDATA cdCBData;	/* Structure to pass back and forth */
    LPMALLOC pMalloc;		/* Used by shell */
    Tk_Window tkwin = clientData;
    HWND hWnd;
    const char *utfTitle = NULL;/* Title for window */
    char saveDir[MAX_PATH];
    Tcl_DString titleString;	/* UTF Title */
    Tcl_DString initDirString;	/* Initial directory */
    Tcl_Obj *objPtr;
    static const char *const optionStrings[] = {
	"-initialdir", "-mustexist",  "-parent",  "-title", NULL
    };
    enum options {
	DIR_INITIAL,   DIR_EXIST,  DIR_PARENT, FILE_TITLE
    };

    /*
     * Initialize
     */

    path[0] = '\0';
    ZeroMemory(&cdCBData, sizeof(CHOOSEDIRDATA));
    cdCBData.interp = interp;

    /*
     * Process the command line options
     */

    for (i = 1; i < objc; i += 2) {
	int index;
	const char *string;
	Tcl_Obj *optionPtr, *valuePtr;

	optionPtr = objv[i];
	valuePtr = objv[i + 1];

	if (Tcl_GetIndexFromObj(interp, optionPtr, optionStrings, "option", 0,
		&index) != TCL_OK) {
	    goto cleanup;
	}
	if (i + 1 == objc) {
	    string = Tcl_GetString(optionPtr);
	    Tcl_AppendResult(interp, "value for \"", string, "\" missing",
		    NULL);
	    goto cleanup;
	}

	string = Tcl_GetString(valuePtr);
	switch ((enum options) index) {
	case DIR_INITIAL:
	    if (Tcl_TranslateFileName(interp,string,&initDirString) == NULL) {
		goto cleanup;
	    }
	    string = Tcl_DStringValue(&initDirString);

	    /*
	     * Convert possible relative path to full path to keep dialog
	     * happy.
	     */

	    GetFullPathNameA(string, MAX_PATH, saveDir, NULL);
	    lstrcpynA(cdCBData.utfInitDir, saveDir, MAX_PATH);
	    Tcl_DStringFree(&initDirString);
	    break;
	case DIR_EXIST:
	    if (Tcl_GetBooleanFromObj(interp, valuePtr,
		    &cdCBData.mustExist) != TCL_OK) {
		goto cleanup;
	    }
	    break;
	case DIR_PARENT:
	    tkwin = Tk_NameToWindow(interp, string, tkwin);
	    if (tkwin == NULL) {
		goto cleanup;
	    }
	    break;
	case FILE_TITLE:
	    utfTitle = string;
	    break;
	}
    }

    /*
     * Get ready to call the browser
     */

    Tk_MakeWindowExist(tkwin);
    hWnd = Tk_GetHWND(Tk_WindowId(tkwin));

    /*
     * Setup the parameters used by SHBrowseForFolder
     */

    bInfo.hwndOwner = hWnd;
    bInfo.pszDisplayName = path;
    bInfo.pidlRoot = NULL;
    if (lstrlenA(cdCBData.utfInitDir) == 0) {
	GetCurrentDirectoryA(MAX_PATH, cdCBData.utfInitDir);
    }
    bInfo.lParam = (LPARAM) &cdCBData;

    if (utfTitle != NULL) {
	Tcl_UtfToExternalDString(NULL, utfTitle, -1, &titleString);
	bInfo.lpszTitle = (LPSTR) Tcl_DStringValue(&titleString);
    } else {
	bInfo.lpszTitle = "Please choose a directory, then select OK.";
    }

    /*
     * Set flags to add edit box, status text line and use the new ui. Allow
     * override with magic variable (ignore errors in retrieval). See
     * http://msdn.microsoft.com/en-us/library/bb773205(VS.85).aspx for
     * possible flag values.
     */

    bInfo.ulFlags = BIF_EDITBOX | BIF_STATUSTEXT | BIF_RETURNFSANCESTORS
	| BIF_VALIDATE | BIF_NEWDIALOGSTYLE;
    objPtr = Tcl_GetVar2Ex(interp, "::tk::winChooseDirFlags", NULL,
	    TCL_GLOBAL_ONLY);
    if (objPtr != NULL) {
	int flags;
	Tcl_GetIntFromObj(NULL, objPtr, &flags);
	bInfo.ulFlags = flags;
    }

    /*
     * Callback to handle events
     */

    bInfo.lpfn = (BFFCALLBACK) ChooseDirectoryValidateProc;

    /*
     * Display dialog in background and process result. We look to give the
     * user a chance to change their mind on an invalid folder if mustexist is
     * 0.
     */

    oldMode = Tcl_SetServiceMode(TCL_SERVICE_ALL);
    GetCurrentDirectoryA(MAX_PATH, saveDir);
    if (SHGetMalloc(&pMalloc) == NOERROR) {
	pidl = SHBrowseForFolderA(&bInfo);

	/*
	 * This is a fix for Windows 2000, which seems to modify the folder name
	 * buffer even when the dialog is canceled (in this case the buffer
	 * contains garbage). See [Bug #3002230]
	 */
	path[0] = '\0';

	/*
	 * Null for cancel button or invalid dir, otherwise valid.
	 */

	if (pidl != NULL) {
	    if (!SHGetPathFromIDListA(pidl, path)) {
		Tcl_SetResult(interp, "Error: Not a file system folder\n",
			TCL_VOLATILE);
	    };
	    pMalloc->lpVtbl->Free(pMalloc, (void *) pidl);
	} else if (lstrlenA(cdCBData.utfRetDir) > 0) {
	    lstrcpyA(path, cdCBData.utfRetDir);
	}
	pMalloc->lpVtbl->Release(pMalloc);
    }
    SetCurrentDirectoryA(saveDir);
    Tcl_SetServiceMode(oldMode);

    /*
     * Ensure that hWnd is enabled, because it can happen that we have updated
     * the wrapper of the parent, which causes us to leave this child disabled
     * (Windows loses sync).
     */

    EnableWindow(hWnd, 1);

    /*
     * Change the pathname to the Tcl "normalized" pathname, where back
     * slashes are used instead of forward slashes
     */

    Tcl_ResetResult(interp);
    if (*path) {
	Tcl_DString ds;

	Tcl_AppendResult(interp, ConvertExternalFilename(NULL, (char *) path,
		&ds), NULL);
	Tcl_DStringFree(&ds);
    }

    result = TCL_OK;

    if (utfTitle != NULL) {
	Tcl_DStringFree(&titleString);
    }

  cleanup:
    return result;
}

/*
 *----------------------------------------------------------------------
 *
 * ChooseDirectoryValidateProc --
 *
 *	Hook function called by the explorer ChooseDirectory dialog when
 *	events occur. It is used to validate the text entry the user may have
 *	entered.
 *
 * Results:
 *	Returns 0 to allow default processing of message, or 1 to tell default
 *	dialog function not to close.
 *
 *----------------------------------------------------------------------
 */

static UINT APIENTRY
ChooseDirectoryValidateProc(
    HWND hwnd,
    UINT message,
    LPARAM lParam,
    LPARAM lpData)
{
    char selDir[MAX_PATH];
    CHOOSEDIRDATA *chooseDirSharedData = (CHOOSEDIRDATA *) lpData;
    Tcl_DString initDirString;
    char string[MAX_PATH];
    ThreadSpecificData *tsdPtr =
	    Tcl_GetThreadData(&dataKey, sizeof(ThreadSpecificData));

    if (tsdPtr->debugFlag) {
	tsdPtr->debugInterp = (Tcl_Interp *) chooseDirSharedData->interp;
	Tcl_DoWhenIdle(SetTkDialog, hwnd);
    }
    chooseDirSharedData->utfRetDir[0] = '\0';
    switch (message) {
    case BFFM_VALIDATEFAILED:
	/*
	 * First save and check to see if it is a valid path name, if so then
	 * make that path the one shown in the window. Otherwise, it failed
	 * the check and should be treated as such. Use
	 * Set/GetCurrentDirectoryA which allows relative path names and names
	 * with forward slashes. Use Tcl_TranslateFileName to make sure names
	 * like ~ are converted correctly.
	 */

	if (Tcl_TranslateFileName(chooseDirSharedData->interp,
		(char *) lParam, &initDirString) == NULL) {
	    /*
	     * Should we expose the error (in the interp result) to the user
	     * at this point?
	     */

	    chooseDirSharedData->utfRetDir[0] = '\0';
	    return 1;
	}
	lstrcpynA(string, Tcl_DStringValue(&initDirString), MAX_PATH);
	Tcl_DStringFree(&initDirString);

	if (SetCurrentDirectoryA((char *)string) == 0) {
	    LPSTR lpFilePart[MAX_PATH];

	    /*
	     * Get the full path name to the user entry, at this point it does
	     * not exist so see if it is supposed to. Otherwise just return
	     * it.
	     */

	    GetFullPathNameA(string, MAX_PATH,
		    chooseDirSharedData->utfRetDir, /*unused*/ lpFilePart);
	    if (chooseDirSharedData->mustExist) {
		/*
		 * User HAS to select a valid directory.
		 */

		wsprintfA(selDir, "Directory '%.200s' does not exist,\nplease select or enter an existing directory.", chooseDirSharedData->utfRetDir);
		MessageBoxA(NULL, selDir, NULL, MB_ICONEXCLAMATION|MB_OK);
		chooseDirSharedData->utfRetDir[0] = '\0';
		return 1;
	    }
	} else {
	    /*
	     * Changed to new folder OK, return immediatly with the current
	     * directory in utfRetDir.
	     */

	    GetCurrentDirectoryA(MAX_PATH, chooseDirSharedData->utfRetDir);
	    return 0;
	}
	return 0;

    case BFFM_SELCHANGED:
	/*
	 * Set the status window to the currently selected path and enable the
	 * OK button if a file system folder, otherwise disable the OK button
	 * for things like server names. Perhaps a new switch
	 * -enablenonfolders can be used to allow non folders to be selected.
	 *
	 * Not called when user changes edit box directly.
	 */

	if (SHGetPathFromIDListA((LPITEMIDLIST) lParam, selDir)) {
	    SendMessageA(hwnd, BFFM_SETSTATUSTEXT, 0, (LPARAM) selDir);
	    // enable the OK button
	    SendMessageA(hwnd, BFFM_ENABLEOK, 0, (LPARAM) 1);
	} else {
	    // disable the OK button
	    SendMessageA(hwnd, BFFM_ENABLEOK, 0, (LPARAM) 0);
	}
	UpdateWindow(hwnd);
	return 1;

    case BFFM_INITIALIZED: {
	/*
	 * Directory browser intializing - tell it where to start from, user
	 * specified parameter.
	 */

	char *initDir = chooseDirSharedData->utfInitDir;

	Tcl_DString initDirDStr;
	Tcl_UtfToExternalDString(TkWinGetUnicodeEncoding(), initDir, -1, &initDirDStr);
	SetCurrentDirectoryA(Tcl_DStringValue(&initDirDStr));
	
	if (*initDir == '\\') {
	    /*
	     * BFFM_SETSELECTION only understands UNC paths as pidls, so
	     * convert path to pidl using IShellFolder interface.
	     */

	    LPMALLOC pMalloc;
	    LPSHELLFOLDER psfFolder;

	    if (SUCCEEDED(SHGetMalloc(&pMalloc))) {
		if (SUCCEEDED(SHGetDesktopFolder(&psfFolder))) {
		    LPITEMIDLIST pidlMain;
		    ULONG ulCount, ulAttr;

		    if (SUCCEEDED(psfFolder->lpVtbl->ParseDisplayName(
			    psfFolder, hwnd, NULL, (TCHAR *)
			    Tcl_DStringValue(&initDirDStr), &ulCount,&pidlMain,&ulAttr))
			    && (pidlMain != NULL)) {
			SendMessageA(hwnd, BFFM_SETSELECTION, FALSE,
				(LPARAM) pidlMain);
			pMalloc->lpVtbl->Free(pMalloc, pidlMain);
		    }
		    psfFolder->lpVtbl->Release(psfFolder);
		}
		pMalloc->lpVtbl->Release(pMalloc);
	    }
	} else {
	    SendMessageA(hwnd, BFFM_SETSELECTION, TRUE, (LPARAM) Tcl_DStringValue(&initDirDStr));
	}
	Tcl_DStringFree(&initDirDStr);
	SendMessageA(hwnd, BFFM_ENABLEOK, 0, (LPARAM) 1);
	break;
    }

    }
    return 0;
}

/*
 *----------------------------------------------------------------------
 *
 * Tk_MessageBoxObjCmd --
 *
 *	This function implements the MessageBox window for the Windows
 *	platform. See the user documentation for details on what it does.
 *
 * Results:
 *	See user documentation.
 *
 * Side effects:
 *	None. The MessageBox window will be destroy before this function
 *	returns.
 *
 *----------------------------------------------------------------------
 */

int
Tk_MessageBoxObjCmd(
    ClientData clientData,	/* Main window associated with interpreter. */
    Tcl_Interp *interp,		/* Current interpreter. */
    int objc,			/* Number of arguments. */
    Tcl_Obj *const objv[])	/* Argument objects. */
{
    Tk_Window tkwin = clientData, parent;
    HWND hWnd;
    Tcl_Obj *messageObj, *titleObj, *detailObj, *tmpObj;
    int defaultBtn, icon, type;
    int i, oldMode, winCode;
    UINT flags;
    static const char *const optionStrings[] = {
	"-default",	"-detail",	"-icon",	"-message",
	"-parent",	"-title",	"-type",	NULL
    };
    enum options {
	MSG_DEFAULT,	MSG_DETAIL,	MSG_ICON,	MSG_MESSAGE,
	MSG_PARENT,	MSG_TITLE,	MSG_TYPE
    };
    ThreadSpecificData *tsdPtr =
	    Tcl_GetThreadData(&dataKey, sizeof(ThreadSpecificData));

    (void) TkWinGetUnicodeEncoding();
    defaultBtn = -1;
    detailObj = NULL;
    icon = MB_ICONINFORMATION;
    messageObj = NULL;
    parent = tkwin;
    titleObj = NULL;
    type = MB_OK;

    for (i = 1; i < objc; i += 2) {
	int index;
	const char *string;
	Tcl_Obj *optionPtr, *valuePtr;

	optionPtr = objv[i];
	valuePtr = objv[i + 1];

	if (Tcl_GetIndexFromObj(interp, optionPtr, optionStrings, "option",
		TCL_EXACT, &index) != TCL_OK) {
	    return TCL_ERROR;
	}
	if (i + 1 == objc) {
	    string = Tcl_GetString(optionPtr);
	    Tcl_AppendResult(interp, "value for \"", string, "\" missing",
		    NULL);
	    return TCL_ERROR;
	}

	switch ((enum options) index) {
	case MSG_DEFAULT:
	    defaultBtn = TkFindStateNumObj(interp, optionPtr, buttonMap,
		    valuePtr);
	    if (defaultBtn < 0) {
		return TCL_ERROR;
	    }
	    break;

	case MSG_DETAIL:
	    detailObj = valuePtr;
	    break;

	case MSG_ICON:
	    icon = TkFindStateNumObj(interp, optionPtr, iconMap, valuePtr);
	    if (icon < 0) {
		return TCL_ERROR;
	    }
	    break;

	case MSG_MESSAGE:
	    messageObj = valuePtr;
	    break;

	case MSG_PARENT:
	    parent = Tk_NameToWindow(interp, Tcl_GetString(valuePtr), tkwin);
	    if (parent == NULL) {
		return TCL_ERROR;
	    }
	    break;

	case MSG_TITLE:
	    titleObj = valuePtr;
	    break;

	case MSG_TYPE:
	    type = TkFindStateNumObj(interp, optionPtr, typeMap, valuePtr);
	    if (type < 0) {
		return TCL_ERROR;
	    }
	    break;
	}
    }

    while (!Tk_IsTopLevel(parent)) {
	parent = Tk_Parent(parent);
    }
    Tk_MakeWindowExist(parent);
    hWnd = Tk_GetHWND(Tk_WindowId(parent));

    flags = 0;
    if (defaultBtn >= 0) {
	int defaultBtnIdx = -1;

	for (i = 0; i < (int) NUM_TYPES; i++) {
	    if (type == allowedTypes[i].type) {
		int j;

		for (j = 0; j < 3; j++) {
		    if (allowedTypes[i].btnIds[j] == defaultBtn) {
			defaultBtnIdx = j;
			break;
		    }
		}
		if (defaultBtnIdx < 0) {
		    Tcl_AppendResult(interp, "invalid default button \"",
			    TkFindStateString(buttonMap, defaultBtn),
			    "\"", NULL);
		    return TCL_ERROR;
		}
		break;
	    }
	}
	flags = buttonFlagMap[defaultBtnIdx];
    }

    flags |= icon | type | MB_TASKMODAL | MB_SETFOREGROUND;

    tmpObj = messageObj ? Tcl_DuplicateObj(messageObj)
	    : Tcl_NewUnicodeObj(NULL, 0);
    Tcl_IncrRefCount(tmpObj);
    if (detailObj) {
	Tcl_AppendUnicodeToObj(tmpObj, L"\n\n", 2);
	Tcl_AppendObjToObj(tmpObj, detailObj);
    }

    oldMode = Tcl_SetServiceMode(TCL_SERVICE_ALL);

    /*
     * MessageBoxW exists for all platforms. Use it to allow unicode error
     * message to be displayed correctly where possible by the OS.
     *
     * In order to have the parent window icon reflected in a MessageBox, we
     * have to create a hook that will trigger when the MessageBox is being
     * created.
     */

    tsdPtr->hSmallIcon = TkWinGetIcon(parent, ICON_SMALL);
    tsdPtr->hBigIcon   = TkWinGetIcon(parent, ICON_BIG);
    tsdPtr->hMsgBoxHook = SetWindowsHookEx(WH_CBT, MsgBoxCBTProc, NULL,
	    GetCurrentThreadId());
    winCode = MessageBox(hWnd, Tcl_GetUnicode(tmpObj),
	    titleObj ? Tcl_GetUnicode(titleObj) : L"", flags);
    UnhookWindowsHookEx(tsdPtr->hMsgBoxHook);
    (void) Tcl_SetServiceMode(oldMode);

    /*
     * Ensure that hWnd is enabled, because it can happen that we have updated
     * the wrapper of the parent, which causes us to leave this child disabled
     * (Windows loses sync).
     */

    EnableWindow(hWnd, 1);

    Tcl_DecrRefCount(tmpObj);

    Tcl_SetResult(interp,
	    (char *)TkFindStateString(buttonMap, winCode), TCL_STATIC);
    return TCL_OK;
}

static LRESULT CALLBACK
MsgBoxCBTProc(
    int nCode,
    WPARAM wParam,
    LPARAM lParam)
{
    ThreadSpecificData *tsdPtr =
	    Tcl_GetThreadData(&dataKey, sizeof(ThreadSpecificData));

    if (nCode == HCBT_CREATEWND) {
	/*
	 * Window owned by our task is being created. Since the hook is
	 * installed just before the MessageBox call and removed after the
	 * MessageBox call, the window being created is either the message box
	 * or one of its controls. Check that the class is WC_DIALOG to ensure
	 * that it's the one we want.
	 */

	LPCBT_CREATEWND lpcbtcreate = (LPCBT_CREATEWND) lParam;

	if (WC_DIALOG == lpcbtcreate->lpcs->lpszClass) {
	    HWND hwnd = (HWND) wParam;

	    SendMessageA(hwnd, WM_SETICON, ICON_SMALL,
		    (LPARAM) tsdPtr->hSmallIcon);
	    SendMessageA(hwnd, WM_SETICON, ICON_BIG, (LPARAM) tsdPtr->hBigIcon);
	}
    }

    /*
     * Call the next hook proc, if there is one
     */

    return CallNextHookEx(tsdPtr->hMsgBoxHook, nCode, wParam, lParam);
}

/*
 * ----------------------------------------------------------------------
 *
 * SetTkDialog --
 *
 *	Records the HWND for a native dialog in the 'tk_dialog' variable so
 *	that the test-suite can operate on the correct dialog window. Use of
 *	this is enabled when a test program calls TkWinDialogDebug by calling
 *	the test command 'tkwinevent debug 1'.
 *
 * ----------------------------------------------------------------------
 */

static void
SetTkDialog(
    ClientData clientData)
{
    ThreadSpecificData *tsdPtr =
	    Tcl_GetThreadData(&dataKey, sizeof(ThreadSpecificData));
    char buf[32];

    sprintf(buf, "0x%p", (HWND) clientData);
    Tcl_SetVar(tsdPtr->debugInterp, "tk_dialog", buf, TCL_GLOBAL_ONLY);
}

/*
 * Factored out a common pattern in use in this file.
 */
static char *
ConvertExternalFilename(
    Tcl_Encoding encoding,
    char *filename,
    Tcl_DString *dsPtr)
{
    char *p;

    Tcl_ExternalToUtfDString(encoding, filename, -1, dsPtr);
    for (p = Tcl_DStringValue(dsPtr); *p != '\0'; p++) {
	/*
	 * Change the pathname to the Tcl "normalized" pathname, where back
	 * slashes are used instead of forward slashes
	 */

	if (*p == '\\') {
	    *p = '/';
	}
    }
    return Tcl_DStringValue(dsPtr);
}

/*
 * ----------------------------------------------------------------------
 *
 * GetFontObj --
 *
 *	Convert a windows LOGFONT into a Tk font description.
 *
 * Result:
 *	A list containing a Tk font description.
 *
 * ----------------------------------------------------------------------
 */

static Tcl_Obj *
GetFontObj(HDC hdc, LOGFONT *plf)
{
    Tcl_DString ds;
    Tcl_Obj *resObj;
    int pt = 0;

    resObj = Tcl_NewListObj(0, NULL);
    Tcl_ExternalToUtfDString(TkWinGetUnicodeEncoding(), (char *) plf->lfFaceName, -1, &ds);
    Tcl_ListObjAppendElement(NULL, resObj,
	    Tcl_NewStringObj(Tcl_DStringValue(&ds), -1));
    Tcl_DStringFree(&ds);
    pt = -MulDiv(plf->lfHeight, 72, GetDeviceCaps(hdc, LOGPIXELSY));
    Tcl_ListObjAppendElement(NULL, resObj, Tcl_NewIntObj(pt));
    if (plf->lfWeight >= 700) {
	Tcl_ListObjAppendElement(NULL, resObj, Tcl_NewStringObj("bold", -1));
    }
    if (plf->lfItalic) {
	Tcl_ListObjAppendElement(NULL, resObj,
		Tcl_NewStringObj("italic", -1));
    }
    if (plf->lfUnderline) {
	Tcl_ListObjAppendElement(NULL, resObj,
		Tcl_NewStringObj("underline", -1));
    }
    if (plf->lfStrikeOut) {
	Tcl_ListObjAppendElement(NULL, resObj,
		Tcl_NewStringObj("overstrike", -1));
    }
    return resObj;
}

static void
ApplyLogfont(Tcl_Interp *interp, Tcl_Obj *cmdObj, HDC hdc, LOGFONT *logfontPtr)
{
    int objc;
    Tcl_Obj **objv, **tmpv;

    Tcl_ListObjGetElements(NULL, cmdObj, &objc, &objv);
    tmpv = ckalloc(sizeof(Tcl_Obj *) * (objc + 2));
    memcpy(tmpv, objv, sizeof(Tcl_Obj *) * objc);
    tmpv[objc] = GetFontObj(hdc, logfontPtr);
    TkBackgroundEvalObjv(interp, objc+1, tmpv, TCL_EVAL_GLOBAL);
    ckfree(tmpv);
}

/*
 * ----------------------------------------------------------------------
 *
 * HookProc --
 *
 *	Font selection hook. If the user selects Apply on the dialog, we call
 *	the applyProc script with the currently selected font as arguments.
 *
 * ----------------------------------------------------------------------
 */

typedef struct HookData {
    Tcl_Interp *interp;
    Tcl_Obj *titleObj;
    Tcl_Obj *cmdObj;
    Tcl_Obj *parentObj;
    Tcl_Obj *fontObj;
    HWND hwnd;
    Tk_Window parent;
} HookData;

static UINT_PTR CALLBACK
HookProc(HWND hwndDlg, UINT msg, WPARAM wParam, LPARAM lParam)
{
    CHOOSEFONT *pcf = (CHOOSEFONT *) lParam;
    HWND hwndCtrl;
    static HookData *phd = NULL;
    ThreadSpecificData *tsdPtr =
	    Tcl_GetThreadData(&dataKey, sizeof(ThreadSpecificData));

    if (WM_INITDIALOG == msg && lParam != 0) {
	phd = (HookData *) pcf->lCustData;
	phd->hwnd = hwndDlg;
	if (tsdPtr->debugFlag) {
	    tsdPtr->debugInterp = (Tcl_Interp *) phd->interp;
	    Tcl_DoWhenIdle(SetTkDialog, hwndDlg);
	}
	if (phd->titleObj != NULL) {
	    Tcl_DString title;

	    Tcl_WinUtfToTChar(Tcl_GetString(phd->titleObj), -1, &title);
	    if (Tcl_DStringLength(&title) > 0) {
		SetWindowText(hwndDlg, (LPCTSTR) Tcl_DStringValue(&title));
	    }
	    Tcl_DStringFree(&title);
	}

	/*
	 * Disable the colour combobox (0x473) and its label (0x443).
	 */

	hwndCtrl = GetDlgItem(hwndDlg, 0x443);
	if (IsWindow(hwndCtrl)) {
	    EnableWindow(hwndCtrl, FALSE);
	}
	hwndCtrl = GetDlgItem(hwndDlg, 0x473);
	if (IsWindow(hwndCtrl)) {
	    EnableWindow(hwndCtrl, FALSE);
	}
	TkSendVirtualEvent(phd->parent, "TkFontchooserVisibility");
	return 1; /* we handled the message */
    }

    if (WM_DESTROY == msg) {
	phd->hwnd = NULL;
	TkSendVirtualEvent(phd->parent, "TkFontchooserVisibility");
	return 0;
    }

    /*
     * Handle apply button by calling the provided command script as a
     * background evaluation (ie: errors dont come back here).
     */

    if (WM_COMMAND == msg && LOWORD(wParam) == 1026) {
	LOGFONT lf = {0, 0, 0, 0, 0, 0, 0, 0, 0, 0, 0, 0, 0, {0, 0}};
	HDC hdc = GetDC(hwndDlg);

	SendMessage(hwndDlg, WM_CHOOSEFONT_GETLOGFONT, 0, (LPARAM) &lf);
	if (phd && phd->cmdObj) {
	    ApplyLogfont(phd->interp, phd->cmdObj, hdc, &lf);
	}
	if (phd && phd->parent) {
	    TkSendVirtualEvent(phd->parent, "TkFontchooserFontChanged");
	}
	return 1;
    }
    return 0; /* pass on for default processing */
}

/*
 * Helper for the FontchooserConfigure command to return the current value of
 * any of the options (which may be NULL in the structure)
 */

enum FontchooserOption {
    FontchooserParent, FontchooserTitle, FontchooserFont, FontchooserCmd,
    FontchooserVisible
};

static Tcl_Obj *
FontchooserCget(HookData *hdPtr, int optionIndex)
{
    Tcl_Obj *resObj = NULL;

    switch(optionIndex) {
    case FontchooserParent:
	if (hdPtr->parentObj) {
	    resObj = hdPtr->parentObj;
	} else {
	    resObj = Tcl_NewStringObj(".", 1);
	}
	break;
    case FontchooserTitle:
	if (hdPtr->titleObj) {
	    resObj = hdPtr->titleObj;
	} else {
	    resObj =  Tcl_NewStringObj("", 0);
	}
	break;
    case FontchooserFont:
	if (hdPtr->fontObj) {
	    resObj = hdPtr->fontObj;
	} else {
	    resObj = Tcl_NewStringObj("", 0);
	}
	break;
    case FontchooserCmd:
	if (hdPtr->cmdObj) {
	    resObj = hdPtr->cmdObj;
	} else {
	    resObj = Tcl_NewStringObj("", 0);
	}
	break;
    case FontchooserVisible:
	resObj = Tcl_NewBooleanObj(hdPtr->hwnd && IsWindow(hdPtr->hwnd));
	break;
    default:
	resObj = Tcl_NewStringObj("", 0);
    }
    return resObj;
}

/*
 * ----------------------------------------------------------------------
 *
 * FontchooserConfigureCmd --
 *
 *	Implementation of the 'tk fontchooser configure' ensemble command. See
 *	the user documentation for what it does.
 *
 * Results:
 *	See the user documentation.
 *
 * Side effects:
 *	Per-interp data structure may be modified
 *
 * ----------------------------------------------------------------------
 */

static int
FontchooserConfigureCmd(
    ClientData clientData,	/* Main window */
    Tcl_Interp *interp,
    int objc,
    Tcl_Obj *const objv[])
{
    Tk_Window tkwin = clientData;
    HookData *hdPtr = NULL;
    int i, r = TCL_OK;
    static const char *const optionStrings[] = {
	"-parent", "-title", "-font", "-command", "-visible", NULL
    };

    hdPtr = Tcl_GetAssocData(interp, "::tk::fontchooser", NULL);

    /*
     * With no arguments we return all the options in a dict.
     */

    if (objc == 1) {
	Tcl_Obj *keyObj, *valueObj;
	Tcl_Obj *dictObj = Tcl_NewDictObj();

	for (i = 0; r == TCL_OK && optionStrings[i] != NULL; ++i) {
	    keyObj = Tcl_NewStringObj(optionStrings[i], -1);
	    valueObj = FontchooserCget(hdPtr, i);
	    r = Tcl_DictObjPut(interp, dictObj, keyObj, valueObj);
	}
	if (r == TCL_OK) {
	    Tcl_SetObjResult(interp, dictObj);
	}
	return r;
    }

    for (i = 1; i < objc; i += 2) {
	int optionIndex, len;

	if (Tcl_GetIndexFromObj(interp, objv[i], optionStrings,
		"option", 0, &optionIndex) != TCL_OK) {
	    return TCL_ERROR;
	}
	if (objc == 2) {
	    /*
	     * If one option and no arg - return the current value.
	     */

	    Tcl_SetObjResult(interp, FontchooserCget(hdPtr, optionIndex));
	    return TCL_OK;
	}
	if (i + 1 == objc) {
	    Tcl_AppendResult(interp, "value for \"",
		    Tcl_GetString(objv[i]), "\" missing", NULL);
	    return TCL_ERROR;
	}
	switch (optionIndex) {
	case FontchooserVisible: {
	    const char *msg = "cannot change read-only option "
		    "\"-visible\": use the show or hide command";

	    Tcl_SetObjResult(interp, Tcl_NewStringObj(msg, -1));
	    return TCL_ERROR;
	}
	case FontchooserParent: {
	    Tk_Window parent = Tk_NameToWindow(interp,
		    Tcl_GetString(objv[i+1]), tkwin);

	    if (parent == None) {
		return TCL_ERROR;
	    }
	    if (hdPtr->parentObj) {
		Tcl_DecrRefCount(hdPtr->parentObj);
	    }
	    hdPtr->parentObj = objv[i+1];
	    if (Tcl_IsShared(hdPtr->parentObj)) {
		hdPtr->parentObj = Tcl_DuplicateObj(hdPtr->parentObj);
	    }
	    Tcl_IncrRefCount(hdPtr->parentObj);
	    break;
	}
	case FontchooserTitle:
	    if (hdPtr->titleObj) {
		Tcl_DecrRefCount(hdPtr->titleObj);
	    }
	    hdPtr->titleObj = objv[i+1];
	    if (Tcl_IsShared(hdPtr->titleObj)) {
		hdPtr->titleObj = Tcl_DuplicateObj(hdPtr->titleObj);
	    }
	    Tcl_IncrRefCount(hdPtr->titleObj);
	    break;
	case FontchooserFont:
	    if (hdPtr->fontObj) {
		Tcl_DecrRefCount(hdPtr->fontObj);
	    }
	    Tcl_GetStringFromObj(objv[i+1], &len);
	    if (len) {
		hdPtr->fontObj = objv[i+1];
		if (Tcl_IsShared(hdPtr->fontObj)) {
		    hdPtr->fontObj = Tcl_DuplicateObj(hdPtr->fontObj);
		}
		Tcl_IncrRefCount(hdPtr->fontObj);
	    } else {
		hdPtr->fontObj = NULL;
	    }
	    break;
	case FontchooserCmd:
	    if (hdPtr->cmdObj) {
		Tcl_DecrRefCount(hdPtr->cmdObj);
	    }
	    Tcl_GetStringFromObj(objv[i+1], &len);
	    if (len) {
		hdPtr->cmdObj = objv[i+1];
		if (Tcl_IsShared(hdPtr->cmdObj)) {
		    hdPtr->cmdObj = Tcl_DuplicateObj(hdPtr->cmdObj);
		}
		Tcl_IncrRefCount(hdPtr->cmdObj);
	    } else {
		hdPtr->cmdObj = NULL;
	    }
	    break;
	}
    }
    return TCL_OK;
}

/*
 * ----------------------------------------------------------------------
 *
 * FontchooserShowCmd --
 *
 *	Implements the 'tk fontchooser show' ensemble command. The per-interp
 *	configuration data for the dialog is held in an interp associated
 *	structure.
 *
 *	Calls the Win32 FontChooser API which provides a modal dialog. See
 *	HookProc where we make a few changes to the dialog and set some
 *	additional state.
 *
 * ----------------------------------------------------------------------
 */

static int
FontchooserShowCmd(
    ClientData clientData,	/* Main window */
    Tcl_Interp *interp,
    int objc,
    Tcl_Obj *const objv[])
{
    Tcl_DString ds;
    Tk_Window tkwin = clientData, parent;
    CHOOSEFONT cf;
    LOGFONT lf;
    HDC hdc;
    HookData *hdPtr;
    int r = TCL_OK, oldMode = 0;

    hdPtr = Tcl_GetAssocData(interp, "::tk::fontchooser", NULL);

    parent = tkwin;
    if (hdPtr->parentObj) {
	parent = Tk_NameToWindow(interp, Tcl_GetString(hdPtr->parentObj),
		tkwin);
	if (parent == None) {
	    return TCL_ERROR;
	}
    }

    Tk_MakeWindowExist(parent);

    ZeroMemory(&cf, sizeof(CHOOSEFONT));
    ZeroMemory(&lf, sizeof(LOGFONT));
    lf.lfCharSet = DEFAULT_CHARSET;
    cf.lStructSize = sizeof(CHOOSEFONT);
    cf.hwndOwner = Tk_GetHWND(Tk_WindowId(parent));
    cf.lpLogFont = &lf;
    cf.nFontType = SCREEN_FONTTYPE;
    cf.Flags = CF_SCREENFONTS | CF_EFFECTS | CF_ENABLEHOOK;
    cf.rgbColors = RGB(0,0,0);
    cf.lpfnHook = HookProc;
    cf.lCustData = (INT_PTR) hdPtr;
    hdPtr->interp = interp;
    hdPtr->parent = parent;
    hdc = GetDC(cf.hwndOwner);

    if (hdPtr->fontObj != NULL) {
	TkFont *fontPtr;
	Tk_Font f = Tk_AllocFontFromObj(interp, tkwin, hdPtr->fontObj);

	if (f == NULL) {
	    return TCL_ERROR;
	}
	fontPtr = (TkFont *) f;
	cf.Flags |= CF_INITTOLOGFONTSTRUCT;
    Tcl_UtfToExternalDString(TkWinGetUnicodeEncoding(), fontPtr->fa.family, -1, &ds);
    _tcsncpy(lf.lfFaceName, (TCHAR *)Tcl_DStringValue(&ds), LF_FACESIZE-1);
    Tcl_DStringFree(&ds);
	lf.lfFaceName[LF_FACESIZE-1] = 0;
	lf.lfHeight = -MulDiv(TkFontGetPoints(tkwin, fontPtr->fa.size),
	    GetDeviceCaps(hdc, LOGPIXELSY), 72);
	if (fontPtr->fa.weight == TK_FW_BOLD) {
	    lf.lfWeight = FW_BOLD;
	}
	if (fontPtr->fa.slant != TK_FS_ROMAN) {
	    lf.lfItalic = TRUE;
	}
	if (fontPtr->fa.underline) {
	    lf.lfUnderline = TRUE;
	}
	if (fontPtr->fa.overstrike) {
	    lf.lfStrikeOut = TRUE;
	}
	Tk_FreeFont(f);
    }

    if (TCL_OK == r && hdPtr->cmdObj != NULL) {
	int len = 0;

	r = Tcl_ListObjLength(interp, hdPtr->cmdObj, &len);
	if (len > 0) {
	    cf.Flags |= CF_APPLY;
	}
    }

    if (TCL_OK == r) {
	oldMode = Tcl_SetServiceMode(TCL_SERVICE_ALL);
	if (ChooseFont(&cf)) {
	    if (hdPtr->cmdObj) {
		ApplyLogfont(hdPtr->interp, hdPtr->cmdObj, hdc, &lf);
	    }
	    if (hdPtr->parent) {
		TkSendVirtualEvent(hdPtr->parent, "TkFontchooserFontChanged");
	    }
	}
	Tcl_SetServiceMode(oldMode);
	EnableWindow(cf.hwndOwner, 1);
    }

    ReleaseDC(cf.hwndOwner, hdc);
    return r;
}

/*
 * ----------------------------------------------------------------------
 *
 * FontchooserHideCmd --
 *
 *	Implementation of the 'tk fontchooser hide' ensemble. See the user
 *	documentation for details.
 *	As the Win32 FontChooser function is always modal all we do here is
 *	destroy the dialog
 *
 * ----------------------------------------------------------------------
 */

static int
FontchooserHideCmd(
    ClientData clientData,	/* Main window */
    Tcl_Interp *interp,
    int objc,
    Tcl_Obj *const objv[])
{
    HookData *hdPtr = Tcl_GetAssocData(interp, "::tk::fontchooser", NULL);

    if (hdPtr->hwnd && IsWindow(hdPtr->hwnd)) {
	EndDialog(hdPtr->hwnd, 0);
    }
    return TCL_OK;
}

/*
 * ----------------------------------------------------------------------
 *
 * DeleteHookData --
 *
 *	Clean up the font chooser configuration data when the interp is
 *	destroyed.
 *
 * ----------------------------------------------------------------------
 */

static void
DeleteHookData(ClientData clientData, Tcl_Interp *interp)
{
    HookData *hdPtr = clientData;

    if (hdPtr->parentObj) {
	Tcl_DecrRefCount(hdPtr->parentObj);
    }
    if (hdPtr->fontObj) {
	Tcl_DecrRefCount(hdPtr->fontObj);
    }
    if (hdPtr->titleObj) {
	Tcl_DecrRefCount(hdPtr->titleObj);
    }
    if (hdPtr->cmdObj) {
	Tcl_DecrRefCount(hdPtr->cmdObj);
    }
    ckfree(hdPtr);
}

/*
 * ----------------------------------------------------------------------
 *
 * TkInitFontchooser --
 *
 *	Associate the font chooser configuration data with the Tcl
 *	interpreter. There is one font chooser per interp.
 *
 * ----------------------------------------------------------------------
 */

MODULE_SCOPE const TkEnsemble tkFontchooserEnsemble[];
const TkEnsemble tkFontchooserEnsemble[] = {
    { "configure", FontchooserConfigureCmd, NULL },
    { "show", FontchooserShowCmd, NULL },
    { "hide", FontchooserHideCmd, NULL },
    { NULL, NULL, NULL }
};

int
TkInitFontchooser(Tcl_Interp *interp, ClientData clientData)
{
    HookData *hdPtr = ckalloc(sizeof(HookData));

    memset(hdPtr, 0, sizeof(HookData));
    Tcl_SetAssocData(interp, "::tk::fontchooser", DeleteHookData, hdPtr);
    return TCL_OK;
}

/*
 * Local Variables:
 * mode: c
 * c-basic-offset: 4
 * fill-column: 78
 * End:
 */<|MERGE_RESOLUTION|>--- conflicted
+++ resolved
@@ -583,14 +583,9 @@
     OFNData ofnData;
     int cdlgerr;
     int filterIndex = 0, result = TCL_ERROR, winCode, oldMode, i, multi = 0;
-<<<<<<< HEAD
+    int inValue, confirmOverwrite = 1;
     const char *extension = NULL, *title = NULL;
     Tk_Window tkwin = clientData;
-=======
-    int inValue, confirmOverwrite = 1;
-    char *extension = NULL, *title = NULL;
-    Tk_Window tkwin = (Tk_Window) clientData;
->>>>>>> 11fa39bc
     HWND hWnd;
     Tcl_Obj *filterObj = NULL, *initialTypeObj = NULL, *typeVariableObj = NULL;
     Tcl_DString utfFilterString, utfDirString, ds;
@@ -610,10 +605,6 @@
 	"-multiple",
 	NULL
     };
-<<<<<<< HEAD
-    const char *const *optionStrings;
-=======
->>>>>>> 11fa39bc
     enum options {
 	FILE_DEFAULT,	FILE_TYPES,	FILE_INITDIR, FILE_INITFILE,
 	FILE_PARENT,	FILE_TITLE, FILE_TYPEVARIABLE,
