/*
 * tkWinDialog.c --
 *
 *	Contains the Windows implementation of the common dialog boxes.
 *
 * Copyright (c) 1996-1997 Sun Microsystems, Inc.
 *
 * See the file "license.terms" for information on usage and redistribution of
 * this file, and for a DISCLAIMER OF ALL WARRANTIES.
 */

#include "tkWinInt.h"
#include "tkFileFilter.h"
#include "tkFont.h"

#include <commdlg.h>		/* includes common dialog functionality */
#include <dlgs.h>		/* includes common dialog template defines */
#include <cderr.h>		/* includes the common dialog error codes */

#include <shlobj.h>		/* includes SHBrowseForFolder */

#ifdef _MSC_VER
#   pragma comment (lib, "shell32.lib")
#   pragma comment (lib, "comdlg32.lib")
#   pragma comment (lib, "uuid.lib")
#endif

/* These needed for compilation with VC++ 5.2 */
/* XXX - remove these since need at least VC 6 */
#ifndef BIF_EDITBOX
#define BIF_EDITBOX 0x10
#endif

#ifndef BIF_VALIDATE
#define BIF_VALIDATE 0x0020
#endif

/* This "new" dialog style is now actually the "old" dialog style post-Vista */
#ifndef BIF_NEWDIALOGSTYLE
#define BIF_NEWDIALOGSTYLE 0x0040
#endif

#ifndef BFFM_VALIDATEFAILED
#define BFFM_VALIDATEFAILED 4
#endif /* BFFM_VALIDATEFAILED */

typedef struct {
    int debugFlag;		/* Flags whether we should output debugging
				 * information while displaying a builtin
				 * dialog. */
    Tcl_Interp *debugInterp;	/* Interpreter to used for debugging. */
    UINT WM_LBSELCHANGED;	/* Holds a registered windows event used for
				 * communicating between the Directory Chooser
				 * dialog and its hook proc. */
    HHOOK hMsgBoxHook;		/* Hook proc for tk_messageBox and the */
    HICON hSmallIcon;		/* icons used by a parent to be used in */
    HICON hBigIcon;		/* the message box */
    int   newFileDialogsState;
#define FDLG_STATE_INIT 0       /* Uninitialized */
#define FDLG_STATE_USE_NEW 1    /* Use the new dialogs */
#define FDLG_STATE_USE_OLD 2    /* Use the old dialogs */
} ThreadSpecificData;
static Tcl_ThreadDataKey dataKey;

/*
 * The following structures are used by Tk_MessageBoxCmd() to parse arguments
 * and return results.
 */

static const TkStateMap iconMap[] = {
    {MB_ICONERROR,		"error"},
    {MB_ICONINFORMATION,	"info"},
    {MB_ICONQUESTION,		"question"},
    {MB_ICONWARNING,		"warning"},
    {-1,			NULL}
};

static const TkStateMap typeMap[] = {
    {MB_ABORTRETRYIGNORE,	"abortretryignore"},
    {MB_OK,			"ok"},
    {MB_OKCANCEL,		"okcancel"},
    {MB_RETRYCANCEL,		"retrycancel"},
    {MB_YESNO,			"yesno"},
    {MB_YESNOCANCEL,		"yesnocancel"},
    {-1,			NULL}
};

static const TkStateMap buttonMap[] = {
    {IDABORT,			"abort"},
    {IDRETRY,			"retry"},
    {IDIGNORE,			"ignore"},
    {IDOK,			"ok"},
    {IDCANCEL,			"cancel"},
    {IDNO,			"no"},
    {IDYES,			"yes"},
    {-1,			NULL}
};

static const int buttonFlagMap[] = {
    MB_DEFBUTTON1, MB_DEFBUTTON2, MB_DEFBUTTON3, MB_DEFBUTTON4
};

static const struct {int type; int btnIds[3];} allowedTypes[] = {
    {MB_ABORTRETRYIGNORE,	{IDABORT, IDRETRY,  IDIGNORE}},
    {MB_OK,			{IDOK,	  -1,	    -1	    }},
    {MB_OKCANCEL,		{IDOK,	  IDCANCEL, -1	    }},
    {MB_RETRYCANCEL,		{IDRETRY, IDCANCEL, -1	    }},
    {MB_YESNO,			{IDYES,	  IDNO,	    -1	    }},
    {MB_YESNOCANCEL,		{IDYES,	  IDNO,	    IDCANCEL}}
};

#define NUM_TYPES (sizeof(allowedTypes) / sizeof(allowedTypes[0]))

/*
 * Abstract trivial differences between Win32 and Win64.
 */

#define TkWinGetHInstance(from) \
	((HINSTANCE) GetWindowLongPtr((from), GWLP_HINSTANCE))
#define TkWinGetUserData(from) \
	GetWindowLongPtr((from), GWLP_USERDATA)
#define TkWinSetUserData(to,what) \
	SetWindowLongPtr((to), GWLP_USERDATA, (LPARAM)(what))

/*
 * The value of TK_MULTI_MAX_PATH dictates how many files can be retrieved
 * with tk_get*File -multiple 1. It must be allocated on the stack, so make it
 * large enough but not too large. - hobbs
 *
 * The data is stored as <dir>\0<file1>\0<file2>\0...<fileN>\0\0. Since
 * MAX_PATH == 260 on Win2K/NT, *40 is ~10Kbytes.
 */

#define TK_MULTI_MAX_PATH	(MAX_PATH*40)

/*
 * The following structure is used to pass information between the directory
 * chooser function, Tk_ChooseDirectoryObjCmd(), and its dialog hook proc.
 */

typedef struct {
   WCHAR initDir[MAX_PATH];	/* Initial folder to use */
   WCHAR retDir[MAX_PATH];	/* Returned folder to use */
   Tcl_Interp *interp;
   int mustExist;		/* True if file must exist to return from
				 * callback */
} ChooseDir;

/*
 * The following structure is used to pass information between GetFileName
 * function and OFN dialog hook procedures. [Bug 2896501, Patch 2898255]
 */

typedef struct OFNData {
    Tcl_Interp *interp;		/* Interp, used only if debug is turned on,
				 * for setting the "tk_dialog" variable. */
    int dynFileBufferSize;	/* Dynamic filename buffer size, stored to
				 * avoid shrinking and expanding the buffer
				 * when selection changes */
    WCHAR *dynFileBuffer;	/* Dynamic filename buffer */
} OFNData;

/*
 * The following structure is used to gather options used by various
 * file dialogs
 */
typedef struct OFNOpts {
    Tk_Window tkwin;            /* Owner window for dialog */
    Tcl_Obj *extObj;            /* Default extension */
    Tcl_Obj *titleObj;          /* Title for dialog */
    Tcl_Obj *filterObj;         /* File type filter list */
    Tcl_Obj *typeVariableObj;   /* Variable in which to store type selected */
    Tcl_Obj *initialTypeObj;    /* Initial value of above, or NULL */
    Tcl_DString utfDirString;   /* Initial dir */
    int multi;                  /* Multiple selection enabled */
    int confirmOverwrite;       /* Confirm before overwriting */
    int mustExist;              /* Used only for  */
    int forceXPStyle;          /* XXX - Force XP style even on newer systems */
    WCHAR file[TK_MULTI_MAX_PATH]; /* File name
                                      XXX - fixed size because it was so
                                      historically. Why not malloc'ed ?
                                   */
} OFNOpts;

/* Define the operation for which option parsing is to be done. */
enum OFNOper {
    OFN_FILE_SAVE,              /* tk_getOpenFile */
    OFN_FILE_OPEN,              /* tk_getSaveFile */
    OFN_DIR_CHOOSE              /* tk_chooseDirectory */
};


/*
 * The following definitions are required when using older versions of
 * Visual C++ (like 6.0) and possibly MingW. Those headers do not contain
 * required definitions for interfaces new to Vista that we need for
 * the new file dialogs. Duplicating definitions is OK because they
 * should forever remain unchanged.
 *
 * XXX - is there a better/easier way to use new data definitions with
 * older compilers? Should we prefix definitions with Tcl_ instead
 * of using the same names as in the SDK?
 */
#ifndef __IShellItem_INTERFACE_DEFINED__
#  define __IShellItem_INTERFACE_DEFINED__
#ifdef __MSVCRT__
typedef struct IShellItem IShellItem;

typedef enum __MIDL_IShellItem_0001 {
    SIGDN_NORMALDISPLAY = 0,SIGDN_PARENTRELATIVEPARSING = 0x80018001,SIGDN_PARENTRELATIVEFORADDRESSBAR = 0x8001c001,
    SIGDN_DESKTOPABSOLUTEPARSING = 0x80028000,SIGDN_PARENTRELATIVEEDITING = 0x80031001,SIGDN_DESKTOPABSOLUTEEDITING = 0x8004c000,
    SIGDN_FILESYSPATH = 0x80058000,SIGDN_URL = 0x80068000
} SIGDN;

typedef DWORD SICHINTF;

typedef struct IShellItemVtbl
{
    BEGIN_INTERFACE

    HRESULT (STDMETHODCALLTYPE *QueryInterface)(IShellItem *, REFIID, void **);
    ULONG (STDMETHODCALLTYPE *AddRef)(IShellItem *);
    ULONG (STDMETHODCALLTYPE *Release)(IShellItem *);
    HRESULT (STDMETHODCALLTYPE *BindToHandler)(IShellItem *, IBindCtx *, REFGUID, REFIID, void **);
    HRESULT (STDMETHODCALLTYPE *GetParent)(IShellItem *, IShellItem **);
    HRESULT (STDMETHODCALLTYPE *GetDisplayName)(IShellItem *, SIGDN, LPOLESTR *);
    HRESULT (STDMETHODCALLTYPE *GetAttributes)(IShellItem *, SFGAOF, SFGAOF *);
    HRESULT (STDMETHODCALLTYPE *Compare)(IShellItem *, IShellItem *, SICHINTF, int *);

    END_INTERFACE
} IShellItemVtbl;
struct IShellItem {
    CONST_VTBL struct IShellItemVtbl *lpVtbl;
};
#endif
#endif

#ifndef __IShellItemArray_INTERFACE_DEFINED__
#define __IShellItemArray_INTERFACE_DEFINED__

typedef enum SIATTRIBFLAGS {
    SIATTRIBFLAGS_AND	= 0x1,
    SIATTRIBFLAGS_OR	= 0x2,
    SIATTRIBFLAGS_APPCOMPAT	= 0x3,
    SIATTRIBFLAGS_MASK	= 0x3,
    SIATTRIBFLAGS_ALLITEMS	= 0x4000
} SIATTRIBFLAGS;
#ifdef __MSVCRT__
typedef ULONG SFGAOF;
#endif /* __MSVCRT__ */
typedef struct IShellItemArray IShellItemArray;
typedef struct IShellItemArrayVtbl
{
    BEGIN_INTERFACE

    HRESULT ( STDMETHODCALLTYPE *QueryInterface )(
        IShellItemArray *, REFIID riid,void **ppvObject);
    ULONG ( STDMETHODCALLTYPE *AddRef )(IShellItemArray *);
    ULONG ( STDMETHODCALLTYPE *Release )(IShellItemArray *);
    HRESULT ( STDMETHODCALLTYPE *BindToHandler )(IShellItemArray *,
        IBindCtx *, REFGUID, REFIID, void **);
    /* flags is actually is enum GETPROPERTYSTOREFLAGS */
    HRESULT ( STDMETHODCALLTYPE *GetPropertyStore )(
        IShellItemArray *, int,  REFIID, void **);
    /* keyType actually REFPROPERTYKEY */
    HRESULT ( STDMETHODCALLTYPE *GetPropertyDescriptionList )(
         IShellItemArray *, void *, REFIID, void **);
    HRESULT ( STDMETHODCALLTYPE *GetAttributes )(IShellItemArray *,
        SIATTRIBFLAGS, SFGAOF, SFGAOF *);
    HRESULT ( STDMETHODCALLTYPE *GetCount )(
        IShellItemArray *, DWORD *);
    HRESULT ( STDMETHODCALLTYPE *GetItemAt )(
        IShellItemArray *, DWORD, IShellItem **);
    /* ppenumShellItems actually (IEnumShellItems **) */
    HRESULT ( STDMETHODCALLTYPE *EnumItems )(
        IShellItemArray *, void **);

    END_INTERFACE
} IShellItemArrayVtbl;

struct IShellItemArray {
    CONST_VTBL struct IShellItemArrayVtbl *lpVtbl;
};

#endif /* __IShellItemArray_INTERFACE_DEFINED__ */

/*
 * Older compilers do not define these CLSIDs so we do so here under
 * a slightly different name so as to not clash with the definitions
 * in new compilers
 */
static const CLSID ClsidFileOpenDialog = {
    0xDC1C5A9C, 0xE88A, 0X4DDE, {0xA5, 0xA1, 0x60, 0xF8, 0x2A, 0x20, 0xAE, 0xF7}
};
static const CLSID ClsidFileSaveDialog = {
    0xC0B4E2F3, 0xBA21, 0x4773, {0x8D, 0xBA, 0x33, 0x5E, 0xC9, 0x46, 0xEB, 0x8B}
};
static const IID IIDIFileOpenDialog = {
    0xD57C7288, 0xD4AD, 0x4768, {0xBE, 0x02, 0x9D, 0x96, 0x95, 0x32, 0xD9, 0x60}
};
static const IID IIDIFileSaveDialog = {
    0x84BCCD23, 0x5FDE, 0x4CDB, {0xAE, 0xA4, 0xAF, 0x64, 0xB8, 0x3D, 0x78, 0xAB}
};
static const IID IIDIShellItem = {
	0x43826D1E, 0xE718, 0x42EE, {0xBC, 0x55, 0xA1, 0xE2, 0x61, 0xC3, 0x7B, 0xFE}
};

#ifdef __IFileDialog_INTERFACE_DEFINED__
# define TCLCOMDLG_FILTERSPEC COMDLG_FILTERSPEC
#else

/* Forward declarations for structs that are referenced but not used */
typedef struct IPropertyStore IPropertyStore;
typedef struct IPropertyDescriptionList IPropertyDescriptionList;
typedef struct IFileOperationProgressSink IFileOperationProgressSink;
typedef enum FDAP {
    FDAP_BOTTOM	= 0,
    FDAP_TOP	= 1
} FDAP;

typedef struct {
    LPCWSTR pszName;
    LPCWSTR pszSpec;
} TCLCOMDLG_FILTERSPEC;

enum _FILEOPENDIALOGOPTIONS {
    FOS_OVERWRITEPROMPT	= 0x2,
    FOS_STRICTFILETYPES	= 0x4,
    FOS_NOCHANGEDIR	= 0x8,
    FOS_PICKFOLDERS	= 0x20,
    FOS_FORCEFILESYSTEM	= 0x40,
    FOS_ALLNONSTORAGEITEMS	= 0x80,
    FOS_NOVALIDATE	= 0x100,
    FOS_ALLOWMULTISELECT	= 0x200,
    FOS_PATHMUSTEXIST	= 0x800,
    FOS_FILEMUSTEXIST	= 0x1000,
    FOS_CREATEPROMPT	= 0x2000,
    FOS_SHAREAWARE	= 0x4000,
    FOS_NOREADONLYRETURN	= 0x8000,
    FOS_NOTESTFILECREATE	= 0x10000,
    FOS_HIDEMRUPLACES	= 0x20000,
    FOS_HIDEPINNEDPLACES	= 0x40000,
    FOS_NODEREFERENCELINKS	= 0x100000,
    FOS_DONTADDTORECENT	= 0x2000000,
    FOS_FORCESHOWHIDDEN	= 0x10000000,
    FOS_DEFAULTNOMINIMODE	= 0x20000000,
    FOS_FORCEPREVIEWPANEON	= 0x40000000
} ;
typedef DWORD FILEOPENDIALOGOPTIONS;

typedef struct IFileDialog IFileDialog;
typedef struct IFileDialogVtbl
{
    BEGIN_INTERFACE

    HRESULT ( STDMETHODCALLTYPE *QueryInterface )(
         IFileDialog *, REFIID, void **);
    ULONG ( STDMETHODCALLTYPE *AddRef )( IFileDialog *);
    ULONG ( STDMETHODCALLTYPE *Release )( IFileDialog *);
    HRESULT ( STDMETHODCALLTYPE *Show )( IFileDialog *, HWND);
    HRESULT ( STDMETHODCALLTYPE *SetFileTypes )( IFileDialog *,
        UINT, const TCLCOMDLG_FILTERSPEC *);
    HRESULT ( STDMETHODCALLTYPE *SetFileTypeIndex )(IFileDialog *, UINT);
    HRESULT ( STDMETHODCALLTYPE *GetFileTypeIndex )(IFileDialog *, UINT *);
    /* XXX - Actually pfde is IFileDialogEvents* but we do not use
       this call and do not want to define IFileDialogEvents as that
       pulls in a whole bunch of other stuff. */
    HRESULT ( STDMETHODCALLTYPE *Advise )(
        IFileDialog *, void *, DWORD *);
    HRESULT ( STDMETHODCALLTYPE *Unadvise )(IFileDialog *, DWORD);
    HRESULT ( STDMETHODCALLTYPE *SetOptions )(
        IFileDialog *, FILEOPENDIALOGOPTIONS);
    HRESULT ( STDMETHODCALLTYPE *GetOptions )(
        IFileDialog *, FILEOPENDIALOGOPTIONS *);
    HRESULT ( STDMETHODCALLTYPE *SetDefaultFolder )(
        IFileDialog *, IShellItem *);
    HRESULT ( STDMETHODCALLTYPE *SetFolder )(
        IFileDialog *, IShellItem *);
    HRESULT ( STDMETHODCALLTYPE *GetFolder )(
        IFileDialog *, IShellItem **);
    HRESULT ( STDMETHODCALLTYPE *GetCurrentSelection )(
        IFileDialog *, IShellItem **);
    HRESULT ( STDMETHODCALLTYPE *SetFileName )(
        IFileDialog *,  LPCWSTR);
    HRESULT ( STDMETHODCALLTYPE *GetFileName )(
        IFileDialog *,  LPWSTR *);
    HRESULT ( STDMETHODCALLTYPE *SetTitle )(
        IFileDialog *, LPCWSTR);
    HRESULT ( STDMETHODCALLTYPE *SetOkButtonLabel )(
        IFileDialog *, LPCWSTR);
    HRESULT ( STDMETHODCALLTYPE *SetFileNameLabel )(
        IFileDialog *,  LPCWSTR);
    HRESULT ( STDMETHODCALLTYPE *GetResult )(
        IFileDialog *, IShellItem **);
    HRESULT ( STDMETHODCALLTYPE *AddPlace )(
        IFileDialog *, IShellItem *, FDAP);
    HRESULT ( STDMETHODCALLTYPE *SetDefaultExtension )(
         IFileDialog *, LPCWSTR);
    HRESULT ( STDMETHODCALLTYPE *Close )( IFileDialog *, HRESULT);
    HRESULT ( STDMETHODCALLTYPE *SetClientGuid )(
        IFileDialog *, REFGUID);
    HRESULT ( STDMETHODCALLTYPE *ClearClientData )( IFileDialog *);
    /* pFilter actually IShellItemFilter. But deprecated in Win7 AND we do
       not use it anyways. So define as void* */
    HRESULT ( STDMETHODCALLTYPE *SetFilter )(
         IFileDialog *, void *);

    END_INTERFACE
} IFileDialogVtbl;

struct IFileDialog {
    CONST_VTBL struct IFileDialogVtbl *lpVtbl;
};


typedef struct IFileSaveDialog IFileSaveDialog;
typedef struct IFileSaveDialogVtbl {
    BEGIN_INTERFACE

    HRESULT ( STDMETHODCALLTYPE *QueryInterface )(
        IFileSaveDialog *, REFIID, void **);
    ULONG ( STDMETHODCALLTYPE *AddRef )( IFileSaveDialog *);
    ULONG ( STDMETHODCALLTYPE *Release )( IFileSaveDialog *);
    HRESULT ( STDMETHODCALLTYPE *Show )(
        IFileSaveDialog *, HWND);
    HRESULT ( STDMETHODCALLTYPE *SetFileTypes )( IFileSaveDialog * this,
        UINT, const TCLCOMDLG_FILTERSPEC *);
    HRESULT ( STDMETHODCALLTYPE *SetFileTypeIndex )(
        IFileSaveDialog *, UINT);
    HRESULT ( STDMETHODCALLTYPE *GetFileTypeIndex )(
         IFileSaveDialog *, UINT *);
    /* Actually pfde is IFileSaveDialogEvents* */
    HRESULT ( STDMETHODCALLTYPE *Advise )(
         IFileSaveDialog *, void *, DWORD *);
    HRESULT ( STDMETHODCALLTYPE *Unadvise )( IFileSaveDialog *, DWORD);
    HRESULT ( STDMETHODCALLTYPE *SetOptions )(
         IFileSaveDialog *, FILEOPENDIALOGOPTIONS);
    HRESULT ( STDMETHODCALLTYPE *GetOptions )(
         IFileSaveDialog *, FILEOPENDIALOGOPTIONS *);
    HRESULT ( STDMETHODCALLTYPE *SetDefaultFolder )(
         IFileSaveDialog *, IShellItem *);
    HRESULT ( STDMETHODCALLTYPE *SetFolder )(
        IFileSaveDialog *, IShellItem *);
    HRESULT ( STDMETHODCALLTYPE *GetFolder )(
         IFileSaveDialog *, IShellItem **);
    HRESULT ( STDMETHODCALLTYPE *GetCurrentSelection )(
         IFileSaveDialog *, IShellItem **);
    HRESULT ( STDMETHODCALLTYPE *SetFileName )(
         IFileSaveDialog *,  LPCWSTR);
    HRESULT ( STDMETHODCALLTYPE *GetFileName )(
         IFileSaveDialog *,  LPWSTR *);
    HRESULT ( STDMETHODCALLTYPE *SetTitle )(
         IFileSaveDialog *, LPCWSTR);
    HRESULT ( STDMETHODCALLTYPE *SetOkButtonLabel )(
         IFileSaveDialog *,  LPCWSTR);
    HRESULT ( STDMETHODCALLTYPE *SetFileNameLabel )(
         IFileSaveDialog *,  LPCWSTR);
    HRESULT ( STDMETHODCALLTYPE *GetResult )(
         IFileSaveDialog *, IShellItem **);
    HRESULT ( STDMETHODCALLTYPE *AddPlace )(
         IFileSaveDialog *, IShellItem *, FDAP);
    HRESULT ( STDMETHODCALLTYPE *SetDefaultExtension )(
         IFileSaveDialog *, LPCWSTR);
    HRESULT ( STDMETHODCALLTYPE *Close )( IFileSaveDialog *, HRESULT);
    HRESULT ( STDMETHODCALLTYPE *SetClientGuid )(
        IFileSaveDialog *, REFGUID);
    HRESULT ( STDMETHODCALLTYPE *ClearClientData )( IFileSaveDialog *);
    /* pFilter Actually IShellItemFilter* */
    HRESULT ( STDMETHODCALLTYPE *SetFilter )(
        IFileSaveDialog *, void *);
    HRESULT ( STDMETHODCALLTYPE *SetSaveAsItem )(
        IFileSaveDialog *, IShellItem *);
    HRESULT ( STDMETHODCALLTYPE *SetProperties )(
        IFileSaveDialog *, IPropertyStore *);
    HRESULT ( STDMETHODCALLTYPE *SetCollectedProperties )(
        IFileSaveDialog *, IPropertyDescriptionList *, BOOL);
    HRESULT ( STDMETHODCALLTYPE *GetProperties )(
        IFileSaveDialog *, IPropertyStore **);
    HRESULT ( STDMETHODCALLTYPE *ApplyProperties )(
        IFileSaveDialog *, IShellItem *, IPropertyStore *,
        HWND, IFileOperationProgressSink *);

    END_INTERFACE

} IFileSaveDialogVtbl;

struct IFileSaveDialog {
    CONST_VTBL struct IFileSaveDialogVtbl *lpVtbl;
};

typedef struct IFileOpenDialog IFileOpenDialog;
typedef struct IFileOpenDialogVtbl {
    BEGIN_INTERFACE

    HRESULT ( STDMETHODCALLTYPE *QueryInterface )(
        IFileOpenDialog *, REFIID, void **);
    ULONG ( STDMETHODCALLTYPE *AddRef )( IFileOpenDialog *);
    ULONG ( STDMETHODCALLTYPE *Release )( IFileOpenDialog *);
    HRESULT ( STDMETHODCALLTYPE *Show )( IFileOpenDialog *, HWND);
    HRESULT ( STDMETHODCALLTYPE *SetFileTypes )( IFileOpenDialog *,
        UINT, const TCLCOMDLG_FILTERSPEC *);
    HRESULT ( STDMETHODCALLTYPE *SetFileTypeIndex )(
        IFileOpenDialog *, UINT);
    HRESULT ( STDMETHODCALLTYPE *GetFileTypeIndex )(
        IFileOpenDialog *, UINT *);
    /* Actually pfde is IFileDialogEvents* */
    HRESULT ( STDMETHODCALLTYPE *Advise )(
        IFileOpenDialog *, void *, DWORD *);
    HRESULT ( STDMETHODCALLTYPE *Unadvise )( IFileOpenDialog *, DWORD);
    HRESULT ( STDMETHODCALLTYPE *SetOptions )(
        IFileOpenDialog *, FILEOPENDIALOGOPTIONS);
    HRESULT ( STDMETHODCALLTYPE *GetOptions )(
        IFileOpenDialog *, FILEOPENDIALOGOPTIONS *);
    HRESULT ( STDMETHODCALLTYPE *SetDefaultFolder )(
        IFileOpenDialog *, IShellItem *);
    HRESULT ( STDMETHODCALLTYPE *SetFolder )(
        IFileOpenDialog *, IShellItem *);
    HRESULT ( STDMETHODCALLTYPE *GetFolder )(
        IFileOpenDialog *, IShellItem **);
    HRESULT ( STDMETHODCALLTYPE *GetCurrentSelection )(
        IFileOpenDialog *, IShellItem **);
    HRESULT ( STDMETHODCALLTYPE *SetFileName )(
        IFileOpenDialog *,  LPCWSTR);
    HRESULT ( STDMETHODCALLTYPE *GetFileName )(
        IFileOpenDialog *, LPWSTR *);
    HRESULT ( STDMETHODCALLTYPE *SetTitle )(
        IFileOpenDialog *, LPCWSTR);
    HRESULT ( STDMETHODCALLTYPE *SetOkButtonLabel )(
        IFileOpenDialog *, LPCWSTR);
    HRESULT ( STDMETHODCALLTYPE *SetFileNameLabel )(
        IFileOpenDialog *, LPCWSTR);
    HRESULT ( STDMETHODCALLTYPE *GetResult )(
        IFileOpenDialog *, IShellItem **);
    HRESULT ( STDMETHODCALLTYPE *AddPlace )(
        IFileOpenDialog *, IShellItem *, FDAP);
    HRESULT ( STDMETHODCALLTYPE *SetDefaultExtension )(
        IFileOpenDialog *, LPCWSTR);
    HRESULT ( STDMETHODCALLTYPE *Close )( IFileOpenDialog *, HRESULT);
    HRESULT ( STDMETHODCALLTYPE *SetClientGuid )(
        IFileOpenDialog *, REFGUID);
    HRESULT ( STDMETHODCALLTYPE *ClearClientData )(
        IFileOpenDialog *);
    HRESULT ( STDMETHODCALLTYPE *SetFilter )(
        IFileOpenDialog *,
        /* pFilter is actually IShellItemFilter */
        void *);
    HRESULT ( STDMETHODCALLTYPE *GetResults )(
        IFileOpenDialog *, IShellItemArray **);
    HRESULT ( STDMETHODCALLTYPE *GetSelectedItems )(
        IFileOpenDialog *, IShellItemArray **);

    END_INTERFACE
} IFileOpenDialogVtbl;

struct IFileOpenDialog
{
    CONST_VTBL struct IFileOpenDialogVtbl *lpVtbl;
};

#endif /* __IFileDialog_INTERFACE_DEFINED__ */

/*
 * Definitions of functions used only in this file.
 */

static UINT APIENTRY	ChooseDirectoryValidateProc(HWND hdlg, UINT uMsg,
			    LPARAM wParam, LPARAM lParam);
static UINT CALLBACK	ColorDlgHookProc(HWND hDlg, UINT uMsg, WPARAM wParam,
			    LPARAM lParam);
static void             CleanupOFNOptions(OFNOpts *optsPtr);
static int              ParseOFNOptions(ClientData clientData,
                            Tcl_Interp *interp, int objc,
                            Tcl_Obj *const objv[], enum OFNOper oper, OFNOpts *optsPtr);
static int GetFileNameXP(Tcl_Interp *interp, OFNOpts *optsPtr,
                         enum OFNOper oper);
static int GetFileNameVista(Tcl_Interp *interp, OFNOpts *optsPtr,
                            enum OFNOper oper);
static int 		GetFileName(ClientData clientData,
                                    Tcl_Interp *interp, int objc,
                                    Tcl_Obj *const objv[], enum OFNOper oper);
static int MakeFilterVista(Tcl_Interp *interp, OFNOpts *optsPtr,
               DWORD *countPtr, TCLCOMDLG_FILTERSPEC **dlgFilterPtrPtr,
               DWORD *defaultFilterIndexPtr);
static void FreeFilterVista(DWORD count, TCLCOMDLG_FILTERSPEC *dlgFilterPtr);
static int 		MakeFilter(Tcl_Interp *interp, Tcl_Obj *valuePtr,
			    Tcl_DString *dsPtr, Tcl_Obj *initialPtr,
			    int *indexPtr);
static UINT APIENTRY	OFNHookProc(HWND hdlg, UINT uMsg, WPARAM wParam,
			    LPARAM lParam);
static LRESULT CALLBACK MsgBoxCBTProc(int nCode, WPARAM wParam, LPARAM lParam);
static void		SetTkDialog(ClientData clientData);
static const char *ConvertExternalFilename(WCHAR *filename,
			    Tcl_DString *dsPtr);
static void             LoadShellProcs(void);


/* Definitions of dynamically loaded Win32 calls */
typedef HRESULT (STDAPICALLTYPE SHCreateItemFromParsingNameProc)(
    PCWSTR pszPath, IBindCtx *pbc, REFIID riid, void **ppv);
struct ShellProcPointers {
    SHCreateItemFromParsingNameProc *SHCreateItemFromParsingName;
} ShellProcs;


/*
 *-------------------------------------------------------------------------
 *
 * LoadShellProcs --
 *
 *     Some shell functions are not available on older versions of
 *     Windows. This function dynamically loads them and stores pointers
 *     to them in ShellProcs. Any function that is not available has
 *     the corresponding pointer set to NULL.
 *
 *     Note this call never fails. Unavailability of a function is not
 *     a reason for failure. Caller should check whether a particular
 *     function pointer is NULL or not. Once loaded a function stays
 *     forever loaded.
 *
 *     XXX - we load the function pointers into global memory. This implies
 *     there is a potential (however small) for race conditions between
 *     threads. However, Tk is in any case meant to be loaded in exactly
 *     one thread so this should not be an issue and saves us from
 *     unnecessary bookkeeping.
 *
 * Return value:
 *     None.
 *
 * Side effects:
 *     ShellProcs is populated.
 *-------------------------------------------------------------------------
 */
static void LoadShellProcs()
{
    static HMODULE shell32_handle = NULL;

    if (shell32_handle != NULL)
        return; /* We have already been through here. */

    shell32_handle = GetModuleHandle(L"shell32.dll");
    if (shell32_handle == NULL) /* Should never happen but check anyways. */
        return;

    ShellProcs.SHCreateItemFromParsingName =
        (SHCreateItemFromParsingNameProc*) GetProcAddress(shell32_handle,
                                                         "SHCreateItemFromParsingName");
}


/*
 *-------------------------------------------------------------------------
 *
 * EatSpuriousMessageBugFix --
 *
 *	In the file open/save dialog, double clicking on a list item causes
 *	the dialog box to close, but an unwanted WM_LBUTTONUP message is sent
 *	to the window underneath. If the window underneath happens to be a
 *	windows control (eg a button) then it will be activated by accident.
 *
 * 	This problem does not occur in dialog boxes, because windows must do
 * 	some special processing to solve the problem. (separate message
 * 	processing functions are used to cope with keyboard navigation of
 * 	controls.)
 *
 * 	Here is one solution. After returning, we flush all mouse events
 *      for 1/4 second. In 8.6.5 and earlier, the code used to
 *      poll the message queue consuming WM_LBUTTONUP messages.
 * 	On seeing a WM_LBUTTONDOWN message, it would exit early, since the user
 * 	must be doing something new. However this early exit does not work
 *      on Vista and later because the Windows sends both BUTTONDOWN and
 *      BUTTONUP after the DBLCLICK instead of just BUTTONUP as on XP.
 *      Rather than try and figure out version specific sequences, we
 *      ignore all mouse events in that interval.
 *
 *      This fix only works for the current application, so the problem will
 * 	still occur if the open dialog happens to be over another applications
 * 	button. However this is a fairly rare occurrance.
 *
 * Results:
 *	None.
 *
 * Side effects:
 *	Consumes unwanted mouse related messages.
 *
 *-------------------------------------------------------------------------
 */

static void
EatSpuriousMessageBugFix(void)
{
    MSG msg;
    DWORD nTime = GetTickCount() + 250;

    while (GetTickCount() < nTime) {
	PeekMessage(&msg, 0, WM_MOUSEFIRST, WM_MOUSELAST, PM_REMOVE);
    }
}

/*
 *-------------------------------------------------------------------------
 *
 * TkWinDialogDebug --
 *
 *	Function to turn on/off debugging support for common dialogs under
 *	windows. The variable "tk_debug" is set to the identifier of the
 *	dialog window when the modal dialog window pops up and it is safe to
 *	send messages to the dialog.
 *
 * Results:
 *	None.
 *
 * Side effects:
 *	This variable only makes sense if just one dialog is up at a time.
 *
 *-------------------------------------------------------------------------
 */

void
TkWinDialogDebug(
    int debug)
{
    ThreadSpecificData *tsdPtr =
	    Tcl_GetThreadData(&dataKey, sizeof(ThreadSpecificData));

    tsdPtr->debugFlag = debug;
}

/*
 *-------------------------------------------------------------------------
 *
 * Tk_ChooseColorObjCmd --
 *
 *	This function implements the color dialog box for the Windows
 *	platform. See the user documentation for details on what it does.
 *
 * Results:
 *	See user documentation.
 *
 * Side effects:
 *	A dialog window is created the first time this function is called.
 *	This window is not destroyed and will be reused the next time the
 *	application invokes the "tk_chooseColor" command.
 *
 *-------------------------------------------------------------------------
 */

int
Tk_ChooseColorObjCmd(
    ClientData clientData,	/* Main window associated with interpreter. */
    Tcl_Interp *interp,		/* Current interpreter. */
    int objc,			/* Number of arguments. */
    Tcl_Obj *const objv[])	/* Argument objects. */
{
    Tk_Window tkwin = clientData, parent;
    HWND hWnd;
    int i, oldMode, winCode, result;
    CHOOSECOLOR chooseColor;
    static int inited = 0;
    static COLORREF dwCustColors[16];
    static long oldColor;		/* the color selected last time */
    static const char *const optionStrings[] = {
	"-initialcolor", "-parent", "-title", NULL
    };
    enum options {
	COLOR_INITIAL, COLOR_PARENT, COLOR_TITLE
    };

    result = TCL_OK;
    if (inited == 0) {
	/*
	 * dwCustColors stores the custom color which the user can modify. We
	 * store these colors in a static array so that the next time the
	 * color dialog pops up, the same set of custom colors remain in the
	 * dialog.
	 */

	for (i = 0; i < 16; i++) {
	    dwCustColors[i] = RGB(255-i * 10, i, i * 10);
	}
	oldColor = RGB(0xa0, 0xa0, 0xa0);
	inited = 1;
    }

    parent			= tkwin;
    chooseColor.lStructSize	= sizeof(CHOOSECOLOR);
    chooseColor.hwndOwner	= NULL;
    chooseColor.hInstance	= NULL;
    chooseColor.rgbResult	= oldColor;
    chooseColor.lpCustColors	= dwCustColors;
    chooseColor.Flags		= CC_RGBINIT | CC_FULLOPEN | CC_ENABLEHOOK;
    chooseColor.lCustData	= (LPARAM) NULL;
    chooseColor.lpfnHook	= (LPOFNHOOKPROC) ColorDlgHookProc;
    chooseColor.lpTemplateName	= (LPWSTR) interp;

    for (i = 1; i < objc; i += 2) {
	int index;
	const char *string;
	Tcl_Obj *optionPtr, *valuePtr;

	optionPtr = objv[i];
	valuePtr = objv[i + 1];

	if (Tcl_GetIndexFromObjStruct(interp, optionPtr, optionStrings,
		sizeof(char *), "option", TCL_EXACT, &index) != TCL_OK) {
	    return TCL_ERROR;
	}
	if (i + 1 == objc) {
	    Tcl_SetObjResult(interp, Tcl_ObjPrintf(
		    "value for \"%s\" missing", Tcl_GetString(optionPtr)));
	    Tcl_SetErrorCode(interp, "TK", "COLORDIALOG", "VALUE", NULL);
	    return TCL_ERROR;
	}

	string = Tcl_GetString(valuePtr);
	switch ((enum options) index) {
	case COLOR_INITIAL: {
	    XColor *colorPtr;

	    colorPtr = Tk_GetColor(interp, tkwin, string);
	    if (colorPtr == NULL) {
		return TCL_ERROR;
	    }
	    chooseColor.rgbResult = RGB(colorPtr->red / 0x100,
		    colorPtr->green / 0x100, colorPtr->blue / 0x100);
	    break;
	}
	case COLOR_PARENT:
	    parent = Tk_NameToWindow(interp, string, tkwin);
	    if (parent == NULL) {
		return TCL_ERROR;
	    }
	    break;
	case COLOR_TITLE:
	    chooseColor.lCustData = (LPARAM) string;
	    break;
	}
    }

    Tk_MakeWindowExist(parent);
    chooseColor.hwndOwner = NULL;
    hWnd = Tk_GetHWND(Tk_WindowId(parent));
    chooseColor.hwndOwner = hWnd;

    oldMode = Tcl_SetServiceMode(TCL_SERVICE_ALL);
    winCode = ChooseColor(&chooseColor);
    (void) Tcl_SetServiceMode(oldMode);

    /*
     * Ensure that hWnd is enabled, because it can happen that we have updated
     * the wrapper of the parent, which causes us to leave this child disabled
     * (Windows loses sync).
     */

    EnableWindow(hWnd, 1);

    /*
     * Clear the interp result since anything may have happened during the
     * modal loop.
     */

    Tcl_ResetResult(interp);

    /*
     * 3. Process the result of the dialog
     */

    if (winCode) {
	/*
	 * User has selected a color
	 */

	Tcl_SetObjResult(interp, Tcl_ObjPrintf("#%02x%02x%02x",
		GetRValue(chooseColor.rgbResult),
		GetGValue(chooseColor.rgbResult),
		GetBValue(chooseColor.rgbResult)));
	oldColor = chooseColor.rgbResult;
	result = TCL_OK;
    }

    return result;
}

/*
 *-------------------------------------------------------------------------
 *
 * ColorDlgHookProc --
 *
 *	Provides special handling of messages for the Color common dialog box.
 *	Used to set the title when the dialog first appears.
 *
 * Results:
 *	The return value is 0 if the default dialog box function should handle
 *	the message, non-zero otherwise.
 *
 * Side effects:
 *	Changes the title of the dialog window.
 *
 *----------------------------------------------------------------------
 */

static UINT CALLBACK
ColorDlgHookProc(
    HWND hDlg,			/* Handle to the color dialog. */
    UINT uMsg,			/* Type of message. */
    WPARAM wParam,		/* First message parameter. */
    LPARAM lParam)		/* Second message parameter. */
{
    ThreadSpecificData *tsdPtr =
	    Tcl_GetThreadData(&dataKey, sizeof(ThreadSpecificData));
    const char *title;
    CHOOSECOLOR *ccPtr;

    if (WM_INITDIALOG == uMsg) {

	/*
	 * Set the title string of the dialog.
	 */

	ccPtr = (CHOOSECOLOR *) lParam;
	title = (const char *) ccPtr->lCustData;

	if ((title != NULL) && (title[0] != '\0')) {
	    Tcl_DString ds;

	    Tcl_DStringInit(&ds);
	    SetWindowText(hDlg, Tcl_UtfToUniCharDString(title, -1, &ds));
	    Tcl_DStringFree(&ds);
	}
	if (tsdPtr->debugFlag) {
	    tsdPtr->debugInterp = (Tcl_Interp *) ccPtr->lpTemplateName;
	    Tcl_DoWhenIdle(SetTkDialog, hDlg);
	}
	return TRUE;
    }
    return FALSE;
}

/*
 *----------------------------------------------------------------------
 *
 * Tk_GetOpenFileCmd --
 *
 *	This function implements the "open file" dialog box for the Windows
 *	platform. See the user documentation for details on what it does.
 *
 * Results:
 *	See user documentation.
 *
 * Side effects:
 *	A dialog window is created the first this function is called.
 *
 *----------------------------------------------------------------------
 */

int
Tk_GetOpenFileObjCmd(
    ClientData clientData,	/* Main window associated with interpreter. */
    Tcl_Interp *interp,		/* Current interpreter. */
    int objc,			/* Number of arguments. */
    Tcl_Obj *const objv[])	/* Argument objects. */
{
    return GetFileName(clientData, interp, objc, objv, OFN_FILE_OPEN);
}

/*
 *----------------------------------------------------------------------
 *
 * Tk_GetSaveFileCmd --
 *
 *	Same as Tk_GetOpenFileCmd but opens a "save file" dialog box
 *	instead
 *
 * Results:
 *	Same as Tk_GetOpenFileCmd.
 *
 * Side effects:
 *	Same as Tk_GetOpenFileCmd.
 *
 *----------------------------------------------------------------------
 */

int
Tk_GetSaveFileObjCmd(
    ClientData clientData,	/* Main window associated with interpreter. */
    Tcl_Interp *interp,		/* Current interpreter. */
    int objc,			/* Number of arguments. */
    Tcl_Obj *const objv[])	/* Argument objects. */
{
    return GetFileName(clientData, interp, objc, objv, OFN_FILE_SAVE);
}

/*
 *----------------------------------------------------------------------
 *
 * CleanupOFNOptions --
 *
 *	Cleans up any storage allocated by ParseOFNOptions
 *
 * Results:
 *	None.
 *
 * Side effects:
 *	Releases resources held by *optsPtr
 *----------------------------------------------------------------------
 */
static void CleanupOFNOptions(OFNOpts *optsPtr)
{
    Tcl_DStringFree(&optsPtr->utfDirString);
}



/*
 *----------------------------------------------------------------------
 *
 * ParseOFNOptions --
 *
 *	Option parsing for tk_get{Open,Save}File
 *
 * Results:
 *	TCL_OK on success, TCL_ERROR otherwise
 *
 * Side effects:
 *	Returns option values in *optsPtr. Note these may include string
 *      pointers into objv[]
 *----------------------------------------------------------------------
 */

static int
ParseOFNOptions(
    ClientData clientData,	/* Main window associated with interpreter. */
    Tcl_Interp *interp,		/* Current interpreter. */
    int objc,			/* Number of arguments. */
    Tcl_Obj *const objv[],	/* Argument objects. */
    enum OFNOper oper,			/* 1 for Open, 0 for Save */
    OFNOpts *optsPtr)           /* Output, uninitialized on entry */
{
    int i;
    Tcl_DString ds;
    enum options {
	FILE_DEFAULT, FILE_TYPES, FILE_INITDIR, FILE_INITFILE, FILE_PARENT,
	FILE_TITLE, FILE_TYPEVARIABLE, FILE_MULTIPLE, FILE_CONFIRMOW,
        FILE_MUSTEXIST,
    };
    struct Options {
	const char *name;
	enum options value;
    };
    static const struct Options saveOptions[] = {
	{"-confirmoverwrite",	FILE_CONFIRMOW},
	{"-defaultextension",	FILE_DEFAULT},
	{"-filetypes",		FILE_TYPES},
	{"-initialdir",		FILE_INITDIR},
	{"-initialfile",	FILE_INITFILE},
	{"-parent",		FILE_PARENT},
	{"-title",		FILE_TITLE},
	{"-typevariable",	FILE_TYPEVARIABLE},
	{NULL,			FILE_DEFAULT/*ignored*/ }
    };
    static const struct Options openOptions[] = {
	{"-defaultextension",	FILE_DEFAULT},
	{"-filetypes",		FILE_TYPES},
	{"-initialdir",		FILE_INITDIR},
	{"-initialfile",	FILE_INITFILE},
	{"-multiple",		FILE_MULTIPLE},
	{"-parent",		FILE_PARENT},
	{"-title",		FILE_TITLE},
	{"-typevariable",	FILE_TYPEVARIABLE},
	{NULL,			FILE_DEFAULT/*ignored*/ }
    };
    static const struct Options dirOptions[] = {
	{"-initialdir", FILE_INITDIR},
        {"-mustexist",  FILE_MUSTEXIST},
	{"-parent",	FILE_PARENT},
	{"-title",	FILE_TITLE},
	{NULL,		FILE_DEFAULT/*ignored*/ }
    };

    const struct Options *options = NULL;

    switch (oper) {
    case OFN_FILE_SAVE: options = saveOptions; break;
    case OFN_DIR_CHOOSE: options = dirOptions; break;
    case OFN_FILE_OPEN: options = openOptions; break;
    }

    ZeroMemory(optsPtr, sizeof(*optsPtr));
    // optsPtr->forceXPStyle = 1;
    optsPtr->tkwin = clientData;
    optsPtr->confirmOverwrite = 1; /* By default we ask for confirmation */
    Tcl_DStringInit(&optsPtr->utfDirString);
    optsPtr->file[0] = 0;

    for (i = 1; i < objc; i += 2) {
	int index;
	const char *string;
	Tcl_Obj *valuePtr;

	if (Tcl_GetIndexFromObjStruct(interp, objv[i], options,
		sizeof(struct Options), "option", 0, &index) != TCL_OK) {
            /*
             * XXX -xpstyle is explicitly checked for as it is undocumented
             * and we do not want it to show in option error messages.
             */
            if (strcmp(Tcl_GetString(objv[i]), "-xpstyle"))
                goto error_return;
            if (i + 1 == objc) {
                Tcl_SetObjResult(interp, Tcl_NewStringObj("value for \"-xpstyle\" missing", -1));
                Tcl_SetErrorCode(interp, "TK", "FILEDIALOG", "VALUE", NULL);
                goto error_return;
            }
	    if (Tcl_GetBooleanFromObj(interp, objv[i+1],
                                      &optsPtr->forceXPStyle) != TCL_OK)
                goto error_return;

            continue;

	} else if (i + 1 == objc) {
            Tcl_SetObjResult(interp, Tcl_ObjPrintf(
                                 "value for \"%s\" missing", options[index].name));
            Tcl_SetErrorCode(interp, "TK", "FILEDIALOG", "VALUE", NULL);
            goto error_return;
	}

        valuePtr = objv[i + 1];
	string = Tcl_GetString(valuePtr);
	switch (options[index].value) {
	case FILE_DEFAULT:
	    optsPtr->extObj = valuePtr;
	    break;
	case FILE_TYPES:
	    optsPtr->filterObj = valuePtr;
	    break;
	case FILE_INITDIR:
	    Tcl_DStringFree(&optsPtr->utfDirString);
	    if (Tcl_TranslateFileName(interp, string,
                                      &optsPtr->utfDirString) == NULL)
		goto error_return;
	    break;
	case FILE_INITFILE:
	    if (Tcl_TranslateFileName(interp, string, &ds) == NULL)
		goto error_return;
	    Tcl_UtfToExternal(NULL, TkWinGetUnicodeEncoding(),
                              Tcl_DStringValue(&ds), Tcl_DStringLength(&ds), 0, NULL,
                              (char *) &optsPtr->file[0], sizeof(optsPtr->file),
                              NULL, NULL, NULL);
	    Tcl_DStringFree(&ds);
	    break;
	case FILE_PARENT:
	    optsPtr->tkwin = Tk_NameToWindow(interp, string, clientData);
	    if (optsPtr->tkwin == NULL)
		goto error_return;
	    break;
	case FILE_TITLE:
	    optsPtr->titleObj = valuePtr;
	    break;
	case FILE_TYPEVARIABLE:
	    optsPtr->typeVariableObj = valuePtr;
	    optsPtr->initialTypeObj = Tcl_ObjGetVar2(interp, valuePtr,
                                                     NULL, TCL_GLOBAL_ONLY);
	    break;
	case FILE_MULTIPLE:
	    if (Tcl_GetBooleanFromObj(interp, valuePtr,
                                      &optsPtr->multi) != TCL_OK)
                goto error_return;
	    break;
	case FILE_CONFIRMOW:
	    if (Tcl_GetBooleanFromObj(interp, valuePtr,
                                      &optsPtr->confirmOverwrite) != TCL_OK)
                goto error_return;
	    break;
        case FILE_MUSTEXIST:
	    if (Tcl_GetBooleanFromObj(interp, valuePtr,
                                      &optsPtr->mustExist) != TCL_OK)
                goto error_return;
            break;
	}
    }

    return TCL_OK;

error_return:                   /* interp should already hold error */
    /* On error, we need to clean up anything we might have allocated */
    CleanupOFNOptions(optsPtr);
    return TCL_ERROR;

}


/*
 *----------------------------------------------------------------------
 * VistaFileDialogsAvailable
 *
 *      Checks whether the new (Vista) file dialogs can be used on
 *      the system.
 *
 * Returns:
 *      1 if new dialogs are available, 0 otherwise
 *
 * Side effects:
 *      Loads required procedures dynamically if available.
 *      If new dialogs are available, COM is also initialized.
 *----------------------------------------------------------------------
 */
static int VistaFileDialogsAvailable()
{
    HRESULT hr;
    IFileDialog *fdlgPtr = NULL;
    ThreadSpecificData *tsdPtr =
        Tcl_GetThreadData(&dataKey, sizeof(ThreadSpecificData));

    if (tsdPtr->newFileDialogsState == FDLG_STATE_INIT) {
        tsdPtr->newFileDialogsState = FDLG_STATE_USE_OLD;
        LoadShellProcs();
        if (ShellProcs.SHCreateItemFromParsingName != NULL) {
            hr = CoInitialize(0);
            /* XXX - need we schedule CoUninitialize at thread shutdown ? */

            /* Ensure all COM interfaces we use are available */
            if (SUCCEEDED(hr)) {
                hr = CoCreateInstance(&ClsidFileOpenDialog, NULL,
                                      CLSCTX_INPROC_SERVER, &IIDIFileOpenDialog, (void **) &fdlgPtr);
                if (SUCCEEDED(hr)) {
                    fdlgPtr->lpVtbl->Release(fdlgPtr);
                    hr = CoCreateInstance(&ClsidFileSaveDialog, NULL,
                             CLSCTX_INPROC_SERVER, &IIDIFileSaveDialog,
                                          (void **) &fdlgPtr);
                    if (SUCCEEDED(hr)) {
                        fdlgPtr->lpVtbl->Release(fdlgPtr);

                        /* Looks like we have all we need */
                        tsdPtr->newFileDialogsState = FDLG_STATE_USE_NEW;
                    }
                }
            }
        }
    }

    return (tsdPtr->newFileDialogsState == FDLG_STATE_USE_NEW);
}

/*
 *----------------------------------------------------------------------
 *
 * GetFileNameVista --
 *
 *	Displays the new file dialogs on Vista and later.
 *      This function must generally not be called unless the
 *      tsdPtr->newFileDialogsState is FDLG_STATE_USE_NEW but if
 *      it is, it will just pass the call to the older GetFileNameXP
 *
 * Results:
 *	TCL_OK - dialog was successfully displayed, results returned in interp
 *      TCL_ERROR - error return
 *
 * Side effects:
 *      Dialogs is displayed
 *----------------------------------------------------------------------
 */
static int GetFileNameVista(Tcl_Interp *interp, OFNOpts *optsPtr,
                            enum OFNOper oper)
{
    HRESULT hr;
    HWND hWnd;
    DWORD flags, nfilters, defaultFilterIndex;
    TCLCOMDLG_FILTERSPEC *filterPtr = NULL;
    IFileDialog *fdlgIf = NULL;
    IShellItem *dirIf = NULL;
    LPWSTR wstr;
    Tcl_Obj *resultObj = NULL;
    ThreadSpecificData *tsdPtr =
	    Tcl_GetThreadData(&dataKey, sizeof(ThreadSpecificData));
    int oldMode;

    if (tsdPtr->newFileDialogsState != FDLG_STATE_USE_NEW) {
	Tcl_Panic("Internal error: GetFileNameVista: IFileDialog API not available");
	return TCL_ERROR;
    }

    /*
     * At this point new interfaces are supposed to be available.
     * fdlgIf is actually a IFileOpenDialog or IFileSaveDialog
     * both of which inherit from IFileDialog. We use the common
     * IFileDialog interface for the most part, casting only for
     * type-specific calls.
     */
    Tk_MakeWindowExist(optsPtr->tkwin);
    hWnd = Tk_GetHWND(Tk_WindowId(optsPtr->tkwin));

    /*
     * The only validation we need to do w.r.t caller supplied data
     * is the filter specification so do that before creating
     */
    if (MakeFilterVista(interp, optsPtr, &nfilters, &filterPtr,
                        &defaultFilterIndex) != TCL_OK)
        return TCL_ERROR;

    /*
     * Beyond this point, do not just return on error as there will be
     * resources that need to be released/freed.
     */

    if (oper == OFN_FILE_OPEN || oper == OFN_DIR_CHOOSE)
        hr = CoCreateInstance(&ClsidFileOpenDialog, NULL,
                              CLSCTX_INPROC_SERVER, &IIDIFileOpenDialog, (void **) &fdlgIf);
    else
        hr = CoCreateInstance(&ClsidFileSaveDialog, NULL,
                              CLSCTX_INPROC_SERVER, &IIDIFileSaveDialog, (void **) &fdlgIf);

    if (FAILED(hr))
        goto vamoose;

    /*
     * Get current settings first because we want to preserve existing
     * settings like whether to show hidden files etc. based on the
     * user's existing preference
     */
    hr = fdlgIf->lpVtbl->GetOptions(fdlgIf, &flags);
    if (FAILED(hr))
        goto vamoose;

    if (filterPtr) {
        /*
         * Causes -filetypes {{All *}} -defaultextension ext to return
         * foo.ext.ext when foo is typed into the entry box
         *     flags |= FOS_STRICTFILETYPES;
         */
        hr = fdlgIf->lpVtbl->SetFileTypes(fdlgIf, nfilters, filterPtr);
        if (FAILED(hr))
            goto vamoose;
        hr = fdlgIf->lpVtbl->SetFileTypeIndex(fdlgIf, defaultFilterIndex);
        if (FAILED(hr))
            goto vamoose;
    }

    /* Flags are equivalent to those we used in the older API */

    /*
     * Following flags must be set irrespective of original setting
     * XXX - should FOS_NOVALIDATE be there ? Note FOS_NOVALIDATE has different
     * semantics than OFN_NOVALIDATE in the old API.
     */
    flags |=
        FOS_FORCEFILESYSTEM | /* Only want files, not other shell items */
        FOS_NOVALIDATE |           /* Don't check for access denied etc. */
        FOS_PATHMUSTEXIST;           /* The *directory* path must exist */


    if (oper == OFN_DIR_CHOOSE) {
        flags |= FOS_PICKFOLDERS;
        if (optsPtr->mustExist)
            flags |= FOS_FILEMUSTEXIST; /* XXX - check working */
    } else
        flags &= ~ FOS_PICKFOLDERS;

    if (optsPtr->multi)
        flags |= FOS_ALLOWMULTISELECT;
    else
        flags &= ~FOS_ALLOWMULTISELECT;

    if (optsPtr->confirmOverwrite)
        flags |= FOS_OVERWRITEPROMPT;
    else
        flags &= ~FOS_OVERWRITEPROMPT;

    hr = fdlgIf->lpVtbl->SetOptions(fdlgIf, flags);
    if (FAILED(hr))
        goto vamoose;

    if (optsPtr->extObj != NULL) {
        Tcl_DString ds;
        const char *src;

        src = Tcl_GetString(optsPtr->extObj);
        Tcl_DStringInit(&ds);
        wstr = (LPWSTR) Tcl_UtfToUniCharDString(src, optsPtr->extObj->length, &ds);
        if (wstr[0] == L'.')
            ++wstr;
        hr = fdlgIf->lpVtbl->SetDefaultExtension(fdlgIf, wstr);
        Tcl_DStringFree(&ds);
        if (FAILED(hr))
            goto vamoose;
    }

    if (optsPtr->titleObj != NULL) {
        Tcl_DString ds;
        const char *src;

        src = Tcl_GetString(optsPtr->titleObj);
        Tcl_DStringInit(&ds);
        wstr = (LPWSTR) Tcl_UtfToUniCharDString(src, optsPtr->titleObj->length, &ds);
        hr = fdlgIf->lpVtbl->SetTitle(fdlgIf, wstr);
        Tcl_DStringFree(&ds);
        if (FAILED(hr))
            goto vamoose;
    }

    if (optsPtr->file[0]) {
        hr = fdlgIf->lpVtbl->SetFileName(fdlgIf, optsPtr->file);
        if (FAILED(hr))
            goto vamoose;
    }

    if (Tcl_DStringValue(&optsPtr->utfDirString)[0] != '\0') {
        Tcl_Obj *normPath, *iniDirPath;
        iniDirPath = Tcl_NewStringObj(Tcl_DStringValue(&optsPtr->utfDirString), -1);
        Tcl_IncrRefCount(iniDirPath);
        normPath = Tcl_FSGetNormalizedPath(interp, iniDirPath);
        /* XXX - Note on failures do not raise error, simply ignore ini dir */
        if (normPath) {
            const WCHAR *nativePath;
            Tcl_IncrRefCount(normPath);
            nativePath = Tcl_FSGetNativePath(normPath); /* Points INTO normPath*/
            if (nativePath) {
                hr = ShellProcs.SHCreateItemFromParsingName(
                    nativePath, NULL,
                    &IIDIShellItem, (void **) &dirIf);
                if (SUCCEEDED(hr)) {
                    /* Note we use SetFolder, not SetDefaultFolder - see MSDN */
                    fdlgIf->lpVtbl->SetFolder(fdlgIf, dirIf); /* Ignore errors */
                }
            }
            Tcl_DecrRefCount(normPath); /* ALSO INVALIDATES nativePath !! */
        }
        Tcl_DecrRefCount(iniDirPath);
    }

    oldMode = Tcl_SetServiceMode(TCL_SERVICE_ALL);
    hr = fdlgIf->lpVtbl->Show(fdlgIf, hWnd);
    Tcl_SetServiceMode(oldMode);
    EatSpuriousMessageBugFix();

    /*
     * Ensure that hWnd is enabled, because it can happen that we have updated
     * the wrapper of the parent, which causes us to leave this child disabled
     * (Windows loses sync).
     */

    if (hWnd)
        EnableWindow(hWnd, 1);

    /*
     * Clear interp result since it might have been set during the modal loop.
     * http://core.tcl.tk/tk/tktview/4a0451f5291b3c9168cc560747dae9264e1d2ef6
     */
    Tcl_ResetResult(interp);

    if (SUCCEEDED(hr)) {
        if ((oper == OFN_FILE_OPEN) && optsPtr->multi) {
            IShellItemArray *multiIf;
            DWORD dw, count;
            IFileOpenDialog *fodIf = (IFileOpenDialog *) fdlgIf;
            hr = fodIf->lpVtbl->GetResults(fodIf, &multiIf);
            if (SUCCEEDED(hr)) {
                Tcl_Obj *multiObj;
                hr = multiIf->lpVtbl->GetCount(multiIf, &count);
                multiObj = Tcl_NewListObj(count, NULL);
                if (SUCCEEDED(hr)) {
                    IShellItem *itemIf;
                    for (dw = 0; dw < count; ++dw) {
                        hr = multiIf->lpVtbl->GetItemAt(multiIf, dw, &itemIf);
                        if (FAILED(hr))
                            break;
                        hr = itemIf->lpVtbl->GetDisplayName(itemIf,
                                        SIGDN_FILESYSPATH, &wstr);
                        if (SUCCEEDED(hr)) {
                            Tcl_DString fnds;

                            ConvertExternalFilename(wstr, &fnds);
                            CoTaskMemFree(wstr);
                            Tcl_ListObjAppendElement(
                                interp, multiObj,
                                Tcl_NewStringObj(Tcl_DStringValue(&fnds),
                                                 Tcl_DStringLength(&fnds)));
                            Tcl_DStringFree(&fnds);
                        }
                        itemIf->lpVtbl->Release(itemIf);
                        if (FAILED(hr))
                            break;
                    }
                }
                multiIf->lpVtbl->Release(multiIf);
                if (SUCCEEDED(hr))
                    resultObj = multiObj;
                else
                    Tcl_DecrRefCount(multiObj);
            }
        } else {
            IShellItem *resultIf;
            hr = fdlgIf->lpVtbl->GetResult(fdlgIf, &resultIf);
            if (SUCCEEDED(hr)) {
                hr = resultIf->lpVtbl->GetDisplayName(resultIf, SIGDN_FILESYSPATH,
                                                      &wstr);
                if (SUCCEEDED(hr)) {
                    Tcl_DString fnds;

                    ConvertExternalFilename(wstr, &fnds);
                    resultObj = Tcl_NewStringObj(Tcl_DStringValue(&fnds),
                                                 Tcl_DStringLength(&fnds));
                    CoTaskMemFree(wstr);
                    Tcl_DStringFree(&fnds);
                }
                resultIf->lpVtbl->Release(resultIf);
            }
        }
        if (SUCCEEDED(hr)) {
            if (filterPtr && optsPtr->typeVariableObj) {
                UINT ftix;

                hr = fdlgIf->lpVtbl->GetFileTypeIndex(fdlgIf, &ftix);
                if (SUCCEEDED(hr)) {
                    /* Note ftix is a 1-based index */
                    if (ftix > 0 && ftix <= nfilters) {
                        Tcl_DString ftds;
                        Tcl_Obj *ftobj;

                        Tcl_DStringInit(&ftds);
                        Tcl_UniCharToUtfDString(filterPtr[ftix-1].pszName, wcslen(filterPtr[ftix-1].pszName), &ftds);
                        ftobj = Tcl_NewStringObj(Tcl_DStringValue(&ftds),
                                Tcl_DStringLength(&ftds));
                        Tcl_ObjSetVar2(interp, optsPtr->typeVariableObj, NULL,
                                ftobj, TCL_GLOBAL_ONLY|TCL_LEAVE_ERR_MSG);
                        Tcl_DStringFree(&ftds);
                    }
                }
            }
        }
    } else {
        if (hr == HRESULT_FROM_WIN32(ERROR_CANCELLED))
            hr = 0;             /* User cancelled, return empty string */
    }

vamoose: /* (hr != 0) => error */
    if (dirIf)
        dirIf->lpVtbl->Release(dirIf);
    if (fdlgIf)
        fdlgIf->lpVtbl->Release(fdlgIf);

    if (filterPtr)
        FreeFilterVista(nfilters, filterPtr);

    if (hr == 0) {
        if (resultObj)          /* May be NULL if user cancelled */
            Tcl_SetObjResult(interp, resultObj);
        return TCL_OK;
    } else {
        if (resultObj)
            Tcl_DecrRefCount(resultObj);
        Tcl_SetObjResult(interp, TkWin32ErrorObj(hr));
        return TCL_ERROR;
    }
}


/*
 *----------------------------------------------------------------------
 *
 * GetFileNameXP --
 *
 *	Displays the old pre-Vista file dialogs.
 *
 * Results:
 *	TCL_OK - if dialog was successfully displayed
 *      TCL_ERROR - error return
 *
 * Side effects:
 *      See user documentation.
 *----------------------------------------------------------------------
 */
static int GetFileNameXP(Tcl_Interp *interp, OFNOpts *optsPtr, enum OFNOper oper)
{
    OPENFILENAME ofn;
    OFNData ofnData;
    int cdlgerr;
    int filterIndex = 0, result = TCL_ERROR, winCode, oldMode;
    HWND hWnd;
    Tcl_DString utfFilterString, ds;
    Tcl_DString extString, filterString, dirString, titleString;
    const char *str;
    ThreadSpecificData *tsdPtr =
        Tcl_GetThreadData(&dataKey, sizeof(ThreadSpecificData));

    ZeroMemory(&ofnData, sizeof(OFNData));
    Tcl_DStringInit(&utfFilterString);
    Tcl_DStringInit(&dirString); /* XXX - original code was missing this
                                    leaving dirString uninitialized for
                                    the unlikely code path where cwd failed */

    if (MakeFilter(interp, optsPtr->filterObj, &utfFilterString,
                   optsPtr->initialTypeObj, &filterIndex) != TCL_OK) {
	goto end;
    }

    Tk_MakeWindowExist(optsPtr->tkwin);
    hWnd = Tk_GetHWND(Tk_WindowId(optsPtr->tkwin));

    ZeroMemory(&ofn, sizeof(OPENFILENAME));
    ofn.lStructSize = sizeof(OPENFILENAME);
    ofn.hwndOwner = hWnd;
    ofn.hInstance = TkWinGetHInstance(ofn.hwndOwner);
    ofn.lpstrFile = optsPtr->file;
    ofn.nMaxFile = TK_MULTI_MAX_PATH;
    ofn.Flags = OFN_HIDEREADONLY | OFN_PATHMUSTEXIST | OFN_NOCHANGEDIR
	    | OFN_EXPLORER| OFN_ENABLEHOOK| OFN_ENABLESIZING;
    ofn.lpfnHook = (LPOFNHOOKPROC) OFNHookProc;
    ofn.lCustData = (LPARAM) &ofnData;

    if (oper != OFN_FILE_SAVE) {
	ofn.Flags |= OFN_FILEMUSTEXIST;
    } else if (optsPtr->confirmOverwrite) {
	ofn.Flags |= OFN_OVERWRITEPROMPT;
    }
    if (tsdPtr->debugFlag != 0) {
	ofnData.interp = interp;
    }
    if (optsPtr->multi != 0) {
	ofn.Flags |= OFN_ALLOWMULTISELECT;

	/*
	 * Starting buffer size. The buffer will be expanded by the OFN dialog
	 * procedure when necessary
	 */

	ofnData.dynFileBufferSize = 512;
	ofnData.dynFileBuffer = ckalloc(512 * sizeof(WCHAR));
    }

    if (optsPtr->extObj != NULL) {
	str = Tcl_GetString(optsPtr->extObj);
	if (str[0] == '.')
	    ++str;
	Tcl_DStringInit(&extString);
	Tcl_UtfToUniCharDString(str, -1, &extString);
	ofn.lpstrDefExt = (WCHAR *) Tcl_DStringValue(&extString);
    }

    Tcl_DStringInit(&filterString);
    Tcl_UtfToUniCharDString(Tcl_DStringValue(&utfFilterString),
	    Tcl_DStringLength(&utfFilterString), &filterString);
    ofn.lpstrFilter = (WCHAR *) Tcl_DStringValue(&filterString);
    ofn.nFilterIndex = filterIndex;

    if (Tcl_DStringValue(&optsPtr->utfDirString)[0] != '\0') {
	Tcl_DStringInit(&dirString);
	Tcl_UtfToUniCharDString(Tcl_DStringValue(&optsPtr->utfDirString),
		Tcl_DStringLength(&optsPtr->utfDirString), &dirString);
    } else {
	/*
	 * NT 5.0 changed the meaning of lpstrInitialDir, so we have to ensure
	 * that we set the [pwd] if the user didn't specify anything else.
	 */

	Tcl_DString cwd;

	Tcl_DStringFree(&optsPtr->utfDirString);
	if ((Tcl_GetCwd(interp, &optsPtr->utfDirString) == NULL) ||
		(Tcl_TranslateFileName(interp,
                     Tcl_DStringValue(&optsPtr->utfDirString), &cwd) == NULL)) {
	    Tcl_ResetResult(interp);
	} else {
		Tcl_DStringInit(&dirString);
		Tcl_UtfToUniCharDString(Tcl_DStringValue(&cwd),
		    Tcl_DStringLength(&cwd), &dirString);
	}
	Tcl_DStringFree(&cwd);
    }
    ofn.lpstrInitialDir = (WCHAR *) Tcl_DStringValue(&dirString);

    if (optsPtr->titleObj != NULL) {
	Tcl_DStringInit(&titleString);
	Tcl_UtfToUniCharDString(Tcl_GetString(optsPtr->titleObj), -1, &titleString);
	ofn.lpstrTitle = (WCHAR *) Tcl_DStringValue(&titleString);
    }

    /*
     * Popup the dialog.
     */

    oldMode = Tcl_SetServiceMode(TCL_SERVICE_ALL);
    if (oper != OFN_FILE_SAVE) {
	winCode = GetOpenFileName(&ofn);
    } else {
	winCode = GetSaveFileName(&ofn);
    }
    Tcl_SetServiceMode(oldMode);
    EatSpuriousMessageBugFix();

    /*
     * Ensure that hWnd is enabled, because it can happen that we have updated
     * the wrapper of the parent, which causes us to leave this child disabled
     * (Windows loses sync).
     */

    EnableWindow(hWnd, 1);

    /*
     * Clear the interp result since anything may have happened during the
     * modal loop.
     */

    Tcl_ResetResult(interp);

    /*
     * Process the results.
     *
     * Use the CommDlgExtendedError() function to retrieve the error code.
     * This function can return one of about two dozen codes; most of these
     * indicate some sort of gross system failure (insufficient memory, bad
     * window handles, etc.). Most of the error codes will be ignored; as we
     * find we want more specific error messages for particular errors, we can
     * extend the code as needed.
     */

    cdlgerr = CommDlgExtendedError();

    /*
     * We now allow FNERR_BUFFERTOOSMALL when multiselection is enabled. The
     * filename buffer has been dynamically allocated by the OFN dialog
     * procedure to accommodate all selected files.
     */

    if ((winCode != 0)
	    || ((cdlgerr == FNERR_BUFFERTOOSMALL)
		    && (ofn.Flags & OFN_ALLOWMULTISELECT))) {
	int gotFilename = 0;	/* Flag for tracking whether we have any
				 * filename at all. For details, see
				 * http://stackoverflow.com/q/9227859/301832
				 */

	if (ofn.Flags & OFN_ALLOWMULTISELECT) {
	    /*
	     * The result in dynFileBuffer contains many items, separated by
	     * NUL characters. It is terminated with two nulls in a row. The
	     * first element is the directory path.
	     */

	    WCHAR *files = ofnData.dynFileBuffer;
	    Tcl_Obj *returnList = Tcl_NewObj();
	    int count = 0;

	    /*
	     * Get directory.
	     */

	    ConvertExternalFilename(files, &ds);

	    while (*files != '\0') {
		while (*files != '\0') {
		    files++;
		}
		files++;
		if (*files != '\0') {
		    Tcl_Obj *fullnameObj;
		    Tcl_DString filenameBuf;

		    count++;
		    ConvertExternalFilename(files, &filenameBuf);

		    fullnameObj = Tcl_NewStringObj(Tcl_DStringValue(&ds),
			    Tcl_DStringLength(&ds));
		    Tcl_AppendToObj(fullnameObj, "/", -1);
		    Tcl_AppendToObj(fullnameObj, Tcl_DStringValue(&filenameBuf),
			    Tcl_DStringLength(&filenameBuf));
		    gotFilename = 1;
		    Tcl_DStringFree(&filenameBuf);
		    Tcl_ListObjAppendElement(NULL, returnList, fullnameObj);
		}
	    }

	    if (count == 0) {
		/*
		 * Only one file was returned.
		 */

		Tcl_ListObjAppendElement(NULL, returnList,
			Tcl_NewStringObj(Tcl_DStringValue(&ds),
				Tcl_DStringLength(&ds)));
		gotFilename |= (Tcl_DStringLength(&ds) > 0);
	    }
	    Tcl_SetObjResult(interp, returnList);
	    Tcl_DStringFree(&ds);
	} else {
	    Tcl_SetObjResult(interp, Tcl_NewStringObj(
		    ConvertExternalFilename(ofn.lpstrFile, &ds), -1));
	    gotFilename = (Tcl_DStringLength(&ds) > 0);
	    Tcl_DStringFree(&ds);
	}
	result = TCL_OK;
	if ((ofn.nFilterIndex > 0) && gotFilename && optsPtr->typeVariableObj
		&& optsPtr->filterObj) {
	    int listObjc, count;
	    Tcl_Obj **listObjv = NULL;
	    Tcl_Obj **typeInfo = NULL;

	    if (Tcl_ListObjGetElements(interp, optsPtr->filterObj,
		    &listObjc, &listObjv) != TCL_OK) {
		result = TCL_ERROR;
	    } else if (Tcl_ListObjGetElements(interp,
		    listObjv[ofn.nFilterIndex - 1], &count,
		    &typeInfo) != TCL_OK) {
		result = TCL_ERROR;
	    } else {
                /*
                 * BUGFIX for d43a10ce2fed950e00890049f3c273f2cdd12583
                 * The original code was broken because it passed typeinfo[0]
                 * directly into Tcl_ObjSetVar2. In the case of typeInfo[0]
                 * pointing into a list which is also referenced by
                 * typeVariableObj, TOSV2 shimmers the object into
                 * variable intrep which loses the list representation.
                 * This invalidates typeInfo[0] which is freed but
                 * nevertheless stored as the value of the variable.
                 */
                Tcl_Obj *selFilterObj = typeInfo[0];
                Tcl_IncrRefCount(selFilterObj);
                if (Tcl_ObjSetVar2(interp, optsPtr->typeVariableObj, NULL,
                                   selFilterObj, TCL_GLOBAL_ONLY|TCL_LEAVE_ERR_MSG) == NULL) {
                    result = TCL_ERROR;
                }
                Tcl_DecrRefCount(selFilterObj);
	    }
	}
    } else if (cdlgerr == FNERR_INVALIDFILENAME) {
	Tcl_SetObjResult(interp, Tcl_ObjPrintf(
		"invalid filename \"%s\"",
		ConvertExternalFilename(ofn.lpstrFile, &ds)));
	Tcl_SetErrorCode(interp, "TK", "FILEDIALOG", "INVALID_FILENAME",
		NULL);
	Tcl_DStringFree(&ds);
    } else {
	result = TCL_OK;
    }

    if (ofn.lpstrTitle != NULL) {
	Tcl_DStringFree(&titleString);
    }
    if (ofn.lpstrInitialDir != NULL) {
        /* XXX - huh? lpstrInitialDir is set from Tcl_DStringValue which
           can never return NULL */
	Tcl_DStringFree(&dirString);
    }
    Tcl_DStringFree(&filterString);
    if (ofn.lpstrDefExt != NULL) {
	Tcl_DStringFree(&extString);
    }

end:
    Tcl_DStringFree(&utfFilterString);
    if (ofnData.dynFileBuffer != NULL) {
	ckfree(ofnData.dynFileBuffer);
	ofnData.dynFileBuffer = NULL;
    }

    return result;
}


/*
 *----------------------------------------------------------------------
 *
 * GetFileName --
 *
 *	Calls GetOpenFileName() or GetSaveFileName().
 *
 * Results:
 *	See user documentation.
 *
 * Side effects:
 *	See user documentation.
 *
 *----------------------------------------------------------------------
 */

static int
GetFileName(
    ClientData clientData,	/* Main window associated with interpreter. */
    Tcl_Interp *interp,		/* Current interpreter. */
    int objc,			/* Number of arguments. */
    Tcl_Obj *const objv[],	/* Argument objects. */
    enum OFNOper oper)  	/* 1 to call GetOpenFileName(), 0 to call
				 * GetSaveFileName(). */
{
    OFNOpts ofnOpts;
    int result;

    result = ParseOFNOptions(clientData, interp, objc, objv, oper, &ofnOpts);
    if (result != TCL_OK)
        return result;

    if (VistaFileDialogsAvailable() && ! ofnOpts.forceXPStyle)
        result = GetFileNameVista(interp, &ofnOpts, oper);
    else
        result = GetFileNameXP(interp, &ofnOpts, oper);

    CleanupOFNOptions(&ofnOpts);
    return result;
}


/*
 *-------------------------------------------------------------------------
 *
 * OFNHookProc --
 *
 *	Dialog box hook function. This is used to sets the "tk_dialog"
 *	variable for test/debugging when the dialog is ready to receive
 *	messages. When multiple file selection is enabled this function
 *	is used to process the list of names.
 *
 * Results:
 *	Returns 0 to allow default processing of messages to occur.
 *
 * Side effects:
 *	None.
 *
 *-------------------------------------------------------------------------
 */

static UINT APIENTRY
OFNHookProc(
    HWND hdlg,			/* Handle to child dialog window. */
    UINT uMsg,			/* Message identifier */
    WPARAM wParam,		/* Message parameter */
    LPARAM lParam)		/* Message parameter */
{
    ThreadSpecificData *tsdPtr =
	    Tcl_GetThreadData(&dataKey, sizeof(ThreadSpecificData));
    OPENFILENAME *ofnPtr;
    OFNData *ofnData;

    if (uMsg == WM_INITDIALOG) {
	TkWinSetUserData(hdlg, lParam);
    } else if (uMsg == WM_NOTIFY) {
	OFNOTIFY *notifyPtr = (OFNOTIFY *) lParam;

	/*
	 * This is weird... or not. The CDN_FILEOK is NOT sent when the
	 * selection exceeds declared buffer size (the nMaxFile member of the
	 * OPENFILENAME struct passed to GetOpenFileName function). So, we
	 * have to rely on the most recent CDN_SELCHANGE then. Unfortunately
	 * this means, that gathering the selected filenames happens twice
	 * when they fit into the declared buffer. Luckily, it's not frequent
	 * operation so it should not incur any noticeable delay. See [Bug
	 * 2987995]
	 */

	if (notifyPtr->hdr.code == CDN_FILEOK ||
		notifyPtr->hdr.code == CDN_SELCHANGE) {
	    int dirsize, selsize;
	    WCHAR *buffer;
	    int buffersize;

	    /*
	     * Change of selection. Unscramble the unholy mess that's in the
	     * selection buffer, resizing it if necessary.
	     */

	    ofnPtr = notifyPtr->lpOFN;
	    ofnData = (OFNData *) ofnPtr->lCustData;
	    buffer = ofnData->dynFileBuffer;
	    hdlg = GetParent(hdlg);

	    selsize = (int) SendMessage(hdlg, CDM_GETSPEC, 0, 0);
	    dirsize = (int) SendMessage(hdlg, CDM_GETFOLDERPATH, 0, 0);
	    buffersize = (selsize + dirsize + 1);

	    /*
	     * Just empty the buffer if dirsize indicates an error. [Bug
	     * 3071836]
	     */

	    if ((selsize > 1) && (dirsize > 0)) {
		if (ofnData->dynFileBufferSize < buffersize) {
		    buffer = ckrealloc(buffer, buffersize * sizeof(WCHAR));
		    ofnData->dynFileBufferSize = buffersize;
		    ofnData->dynFileBuffer = buffer;
		}

		SendMessage(hdlg, CDM_GETFOLDERPATH, dirsize, (LPARAM) buffer);
		buffer += dirsize;

		SendMessage(hdlg, CDM_GETSPEC, selsize, (LPARAM) buffer);

		/*
		 * If there are multiple files, delete the quotes and change
		 * every second quote to NULL terminator
		 */

		if (buffer[0] == '"') {
		    BOOL findquote = TRUE;
		    WCHAR *tmp = buffer;

		    while (*buffer != '\0') {
			if (findquote) {
			    if (*buffer == '"') {
				findquote = FALSE;
			    }
			    buffer++;
			} else {
			    if (*buffer == '"') {
				findquote = TRUE;
				*buffer = '\0';
			    }
			    *tmp++ = *buffer++;
			}
		    }
		    *tmp = '\0';		/* Second NULL terminator. */
		} else {

			/*
		     * Replace directory terminating NULL with a with a backslash,
		     * but only if not an absolute path.
		     */

		    Tcl_DString tmpfile;
		    ConvertExternalFilename(buffer, &tmpfile);
		    if (TCL_PATH_ABSOLUTE ==
			    Tcl_GetPathType(Tcl_DStringValue(&tmpfile))) {
			/* re-get the full path to the start of the buffer */
			buffer = (WCHAR *) ofnData->dynFileBuffer;
			SendMessage(hdlg, CDM_GETSPEC, selsize, (LPARAM) buffer);
		    } else {
			*(buffer-1) = '\\';
		    }
		    buffer[selsize] = '\0'; /* Second NULL terminator. */
		    Tcl_DStringFree(&tmpfile);
		}
	    } else {
		/*
		 * Nothing is selected, so just empty the string.
		 */

		if (buffer != NULL) {
		    *buffer = '\0';
		}
	    }
	}
    } else if (uMsg == WM_WINDOWPOSCHANGED) {
	/*
	 * This message is delivered at the right time to enable Tk to set the
	 * debug information. Unhooks itself so it won't set the debug
	 * information every time it gets a WM_WINDOWPOSCHANGED message.
	 */

	ofnPtr = (OPENFILENAME *) TkWinGetUserData(hdlg);
	if (ofnPtr != NULL) {
	    ofnData = (OFNData *) ofnPtr->lCustData;
	    if (ofnData->interp != NULL) {
		hdlg = GetParent(hdlg);
		tsdPtr->debugInterp = ofnData->interp;
		Tcl_DoWhenIdle(SetTkDialog, hdlg);
	    }
	    TkWinSetUserData(hdlg, NULL);
	}
    }
    return 0;
}

/*
 *----------------------------------------------------------------------
 *
 * MakeFilter --
 *
 *	Allocate a buffer to store the filters in a format understood by
 *	Windows.
 *
 * Results:
 *	A standard TCL return value.
 *
 * Side effects:
 *	ofnPtr->lpstrFilter is modified.
 *
 *----------------------------------------------------------------------
 */

static int
MakeFilter(
    Tcl_Interp *interp,		/* Current interpreter. */
    Tcl_Obj *valuePtr,		/* Value of the -filetypes option */
    Tcl_DString *dsPtr,		/* Filled with windows filter string. */
    Tcl_Obj *initialPtr,	/* Initial type name  */
    int *indexPtr)		/* Index of initial type in filter string */
{
    char *filterStr;
    char *p;
    const char *initial = NULL;
    int pass;
    int ix = 0; /* index counter */
    FileFilterList flist;
    FileFilter *filterPtr;

    if (initialPtr) {
	initial = Tcl_GetString(initialPtr);
    }
    TkInitFileFilters(&flist);
    if (TkGetFileFilters(interp, &flist, valuePtr, 1) != TCL_OK) {
	return TCL_ERROR;
    }

    if (flist.filters == NULL) {
	/*
	 * Use "All Files (*.*) as the default filter if none is specified
	 */
	const char *defaultFilter = "All Files (*.*)";

	p = filterStr = ckalloc(30);

	strcpy(p, defaultFilter);
	p+= strlen(defaultFilter);

	*p++ = '\0';
	*p++ = '*';
	*p++ = '.';
	*p++ = '*';
	*p++ = '\0';
	*p++ = '\0';
	*p = '\0';

    } else {
	TkSizeT len;

	if (valuePtr == NULL) {
	    len = 0;
	} else {
	    (void) TkGetStringFromObj(valuePtr, &len);
	}

	/*
	 * We format the filetype into a string understood by Windows: {"Text
	 * Documents" {.doc .txt} {TEXT}} becomes "Text Documents
	 * (*.doc,*.txt)\0*.doc;*.txt\0"
	 *
	 * See the Windows OPENFILENAME manual page for details on the filter
	 * string format.
	 */

	/*
	 * Since we may only add asterisks (*) to the filter, we need at most
	 * twice the size of the string to format the filter
	 */

	filterStr = ckalloc(len * 3);

	for (filterPtr = flist.filters, p = filterStr; filterPtr;
		filterPtr = filterPtr->next) {
	    const char *sep;
	    FileFilterClause *clausePtr;

	    /*
	     * Check initial index for match, set *indexPtr. Filter index is 1
	     * based so increment first
	     */

	    ix++;
	    if (indexPtr && initial
		    && (strcmp(initial, filterPtr->name) == 0)) {
		*indexPtr = ix;
	    }

	    /*
	     * First, put in the name of the file type.
	     */

	    strcpy(p, filterPtr->name);
	    p+= strlen(filterPtr->name);
	    *p++ = ' ';
	    *p++ = '(';

	    for (pass = 1; pass <= 2; pass++) {
		/*
		 * In the first pass, we format the extensions in the name
		 * field. In the second pass, we format the extensions in the
		 * filter pattern field
		 */

		sep = "";
		for (clausePtr=filterPtr->clauses;clausePtr;
			clausePtr=clausePtr->next) {
		    GlobPattern *globPtr;

		    for (globPtr = clausePtr->patterns; globPtr;
			    globPtr = globPtr->next) {
			strcpy(p, sep);
			p += strlen(sep);
			strcpy(p, globPtr->pattern);
			p += strlen(globPtr->pattern);

			if (pass == 1) {
			    sep = ",";
			} else {
			    sep = ";";
			}
		    }
		}
		if (pass == 1) {
		    *p ++ = ')';
		}
		*p++ = '\0';
	    }
	}

	/*
	 * Windows requires the filter string to be ended by two NULL
	 * characters.
	 */

	*p++ = '\0';
	*p = '\0';
    }

    Tcl_DStringAppend(dsPtr, filterStr, (int) (p - filterStr));
    ckfree(filterStr);

    TkFreeFileFilters(&flist);
    return TCL_OK;
}

/*
 *----------------------------------------------------------------------
 *
 * FreeFilterVista
 *
 *      Frees storage previously allocated by MakeFilterVista.
 *      count is the number of elements in dlgFilterPtr[]
 */
static void FreeFilterVista(DWORD count, TCLCOMDLG_FILTERSPEC *dlgFilterPtr)
{
    if (dlgFilterPtr != NULL) {
        DWORD dw;
        for (dw = 0; dw < count; ++dw) {
            if (dlgFilterPtr[dw].pszName != NULL)
                ckfree((char *)dlgFilterPtr[dw].pszName);
            if (dlgFilterPtr[dw].pszSpec != NULL)
                ckfree((char *)dlgFilterPtr[dw].pszSpec);
        }
        ckfree(dlgFilterPtr);
    }
}

/*
 *----------------------------------------------------------------------
 *
 * MakeFilterVista --
 *
 *	Returns file type filters in a format required
 *	by the Vista file dialogs.
 *
 * Results:
 *	A standard TCL return value.
 *
 * Side effects:
 *      Various values are returned through the parameters as
 *      described in the comments below.
 *----------------------------------------------------------------------
 */
static int MakeFilterVista(
    Tcl_Interp *interp,		/* Current interpreter. */
    OFNOpts *optsPtr,           /* Caller specified options */
    DWORD *countPtr,            /* Will hold number of filters */
    TCLCOMDLG_FILTERSPEC **dlgFilterPtrPtr, /* Will hold pointer to filter array.
                                         Set to NULL if no filters specified.
                                         Must be freed by calling
                                         FreeFilterVista */
    DWORD *initialIndexPtr)     /* Will hold index of default type */
{
    TCLCOMDLG_FILTERSPEC *dlgFilterPtr;
    const char *initial = NULL;
    FileFilterList flist;
    FileFilter *filterPtr;
    DWORD initialIndex = 0;
    Tcl_DString ds, patterns;
    int       i;

    if (optsPtr->filterObj == NULL) {
        *dlgFilterPtrPtr = NULL;
        *countPtr = 0;
        return TCL_OK;
    }

    if (optsPtr->initialTypeObj)
	initial = Tcl_GetString(optsPtr->initialTypeObj);

    TkInitFileFilters(&flist);
    if (TkGetFileFilters(interp, &flist, optsPtr->filterObj, 1) != TCL_OK)
	return TCL_ERROR;

    if (flist.filters == NULL) {
        *dlgFilterPtrPtr = NULL;
        *countPtr = 0;
        return TCL_OK;
    }

    Tcl_DStringInit(&ds);
    Tcl_DStringInit(&patterns);
    dlgFilterPtr = ckalloc(flist.numFilters * sizeof(*dlgFilterPtr));

    for (i = 0, filterPtr = flist.filters;
         filterPtr;
         filterPtr = filterPtr->next, ++i) {
        const char *sep;
        FileFilterClause *clausePtr;
        int nbytes;

        /* Check if this entry should be shown as the default */
        if (initial && strcmp(initial, filterPtr->name) == 0)
            initialIndex = i+1; /* Windows filter indices are 1-based */

        /* First stash away the text description of the pattern */
        Tcl_DStringInit(&ds);
        Tcl_UtfToUniCharDString(filterPtr->name, -1, &ds);
        nbytes = Tcl_DStringLength(&ds); /* # bytes, not Unicode chars */
        nbytes += sizeof(WCHAR);         /* Terminating \0 */
        dlgFilterPtr[i].pszName = ckalloc(nbytes);
        memmove((void *) dlgFilterPtr[i].pszName, Tcl_DStringValue(&ds), nbytes);
        Tcl_DStringFree(&ds);

        /*
         * Loop through and join patterns with a ";" Each "clause"
         * corresponds to a single textual description (called typename)
         * in the tk_getOpenFile docs. Each such typename may occur
         * multiple times and all these form a single filter entry
         * with one clause per occurence. Further each clause may specify
         * multiple patterns. Hence the nested loop here.
         */
        sep = "";
        for (clausePtr=filterPtr->clauses ; clausePtr;
             clausePtr=clausePtr->next) {
            GlobPattern *globPtr;
            for (globPtr = clausePtr->patterns; globPtr;
                 globPtr = globPtr->next) {
                Tcl_DStringAppend(&patterns, sep, -1);
                Tcl_DStringAppend(&patterns, globPtr->pattern, -1);
                sep = ";";
            }
        }

        /* Again we need a Unicode form of the string */
        Tcl_DStringInit(&ds);
        Tcl_UtfToUniCharDString(Tcl_DStringValue(&patterns), -1, &ds);
        nbytes = Tcl_DStringLength(&ds); /* # bytes, not Unicode chars */
        nbytes += sizeof(WCHAR);         /* Terminating \0 */
        dlgFilterPtr[i].pszSpec = ckalloc(nbytes);
        memmove((void *)dlgFilterPtr[i].pszSpec, Tcl_DStringValue(&ds), nbytes);
        Tcl_DStringFree(&ds);
        Tcl_DStringFree(&patterns);
    }

    if (initialIndex == 0)
        initialIndex = 1;       /* If no default, show first entry */
    *initialIndexPtr = initialIndex;
    *dlgFilterPtrPtr = dlgFilterPtr;
    *countPtr = flist.numFilters;

    TkFreeFileFilters(&flist);
    return TCL_OK;
}


/*
 *----------------------------------------------------------------------
 *
 * Tk_ChooseDirectoryObjCmd --
 *
 *	This function implements the "tk_chooseDirectory" dialog box for the
 *	Windows platform. See the user documentation for details on what it
 *	does. Uses the newer SHBrowseForFolder explorer type interface.
 *
 * Results:
 *	See user documentation.
 *
 * Side effects:
 *	A modal dialog window is created. Tcl_SetServiceMode() is called to
 *	allow background events to be processed
 *
 *----------------------------------------------------------------------
 *
 * The function tk_chooseDirectory pops up a dialog box for the user to select
 * a directory. The following option-value pairs are possible as command line
 * arguments:
 *
 * -initialdir dirname
 *
 * Specifies that the directories in directory should be displayed when the
 * dialog pops up. If this parameter is not specified, then the directories in
 * the current working directory are displayed. If the parameter specifies a
 * relative path, the return value will convert the relative path to an
 * absolute path. This option may not always work on the Macintosh. This is
 * not a bug. Rather, the General Controls control panel on the Mac allows the
 * end user to override the application default directory.
 *
 * -parent window
 *
 * Makes window the logical parent of the dialog. The dialog is displayed on
 * top of its parent window.
 *
 * -title titleString
 *
 * Specifies a string to display as the title of the dialog box. If this
 * option is not specified, then a default title will be displayed.
 *
 * -mustexist boolean
 *
 * Specifies whether the user may specify non-existant directories. If this
 * parameter is true, then the user may only select directories that already
 * exist. The default value is false.
 *
 * New Behaviour:
 *
 * - If mustexist = 0 and a user entered folder does not exist, a prompt will
 *   pop-up asking if the user wants another chance to change it. The old
 *   dialog just returned the bogus entry. On mustexist = 1, the entries MUST
 *   exist before exiting the box with OK.
 *
 *   Bugs:
 *
 * - If valid abs directory name is entered into the entry box and Enter
 *   pressed, the box will close returning the name. This is inconsistent when
 *   entering relative names or names with forward slashes, which are
 *   invalidated then corrected in the callback. After correction, the box is
 *   held open to allow further modification by the user.
 *
 * - Not sure how to implement localization of message prompts.
 *
 * - -title is really -message.
 *
 *----------------------------------------------------------------------
 */

int
Tk_ChooseDirectoryObjCmd(
    ClientData clientData,	/* Main window associated with interpreter. */
    Tcl_Interp *interp,		/* Current interpreter. */
    int objc,			/* Number of arguments. */
    Tcl_Obj *const objv[])	/* Argument objects. */
{
    WCHAR path[MAX_PATH];
    int oldMode, result;
    LPCITEMIDLIST pidl;		/* Returned by browser */
    BROWSEINFO bInfo;		/* Used by browser */
    ChooseDir cdCBData;	    /* Structure to pass back and forth */
    LPMALLOC pMalloc;		/* Used by shell */
    HWND hWnd;
    WCHAR saveDir[MAX_PATH];
    Tcl_DString titleString;	/* Title */
    Tcl_DString tempString;	/* temporary */
    Tcl_Obj *objPtr;
    OFNOpts ofnOpts;
    const char *utfDir;

    result = ParseOFNOptions(clientData, interp, objc, objv,
                 OFN_DIR_CHOOSE, &ofnOpts);
    if (result != TCL_OK)
        return result;

    /* Use new dialogs if available */
    if (VistaFileDialogsAvailable() && ! ofnOpts.forceXPStyle) {
        result = GetFileNameVista(interp, &ofnOpts, OFN_DIR_CHOOSE);
        CleanupOFNOptions(&ofnOpts);
        return result;
    }

    /* Older dialogs */

    path[0] = '\0';
    ZeroMemory(&cdCBData, sizeof(ChooseDir));
    cdCBData.interp = interp;
    cdCBData.mustExist = ofnOpts.mustExist;

    utfDir = Tcl_DStringValue(&ofnOpts.utfDirString);
    if (utfDir[0] != '\0') {
	const WCHAR *uniStr;

	Tcl_DStringInit(&tempString);
	Tcl_UtfToUniCharDString(Tcl_DStringValue(&ofnOpts.utfDirString), -1,
                          &tempString);
        uniStr = (WCHAR *) Tcl_DStringValue(&tempString);

        /* Convert possible relative path to full path to keep dialog happy. */

        GetFullPathName(uniStr, MAX_PATH, saveDir, NULL);
        wcsncpy(cdCBData.initDir, saveDir, MAX_PATH);
    }

    /* XXX - rest of this (original) code has no error checks at all. */

    /*
     * Get ready to call the browser
     */

    Tk_MakeWindowExist(ofnOpts.tkwin);
    hWnd = Tk_GetHWND(Tk_WindowId(ofnOpts.tkwin));

    /*
     * Setup the parameters used by SHBrowseForFolder
     */

    bInfo.hwndOwner = hWnd;
    bInfo.pszDisplayName = path;
    bInfo.pidlRoot = NULL;
    if (wcslen(cdCBData.initDir) == 0) {
	GetCurrentDirectory(MAX_PATH, cdCBData.initDir);
    }
    bInfo.lParam = (LPARAM) &cdCBData;

    if (ofnOpts.titleObj != NULL) {
<<<<<<< HEAD
	Tcl_DStringInit(&titleString);
	Tcl_UtfToUniCharDString(Tcl_GetString(ofnOpts.titleObj), -1, &titleString);
	bInfo.lpszTitle = (LPTSTR) Tcl_DStringValue(&titleString);
=======
	Tcl_WinUtfToTChar(Tcl_GetString(ofnOpts.titleObj), -1, &titleString);
	bInfo.lpszTitle = (LPWSTR) Tcl_DStringValue(&titleString);
>>>>>>> b50b9471
    } else {
	bInfo.lpszTitle = L"Please choose a directory, then select OK.";
    }

    /*
     * Set flags to add edit box, status text line and use the new ui. Allow
     * override with magic variable (ignore errors in retrieval). See
     * http://msdn.microsoft.com/en-us/library/bb773205(VS.85).aspx for
     * possible flag values.
     */

    bInfo.ulFlags = BIF_EDITBOX | BIF_STATUSTEXT | BIF_RETURNFSANCESTORS
	| BIF_VALIDATE | BIF_NEWDIALOGSTYLE;
    objPtr = Tcl_GetVar2Ex(interp, "::tk::winChooseDirFlags", NULL,
	    TCL_GLOBAL_ONLY);
    if (objPtr != NULL) {
	int flags;
	Tcl_GetIntFromObj(NULL, objPtr, &flags);
	bInfo.ulFlags = flags;
    }

    /*
     * Callback to handle events
     */

    bInfo.lpfn = (BFFCALLBACK) ChooseDirectoryValidateProc;

    /*
     * Display dialog in background and process result. We look to give the
     * user a chance to change their mind on an invalid folder if mustexist is
     * 0.
     */

    oldMode = Tcl_SetServiceMode(TCL_SERVICE_ALL);
    GetCurrentDirectory(MAX_PATH, saveDir);
    if (SHGetMalloc(&pMalloc) == NOERROR) {
        /*
         * XXX - MSDN says CoInitialize must have been called before
         * SHBrowseForFolder can be used but don't see that called anywhere.
         */
	pidl = SHBrowseForFolder(&bInfo);

	/*
	 * This is a fix for Windows 2000, which seems to modify the folder
	 * name buffer even when the dialog is canceled (in this case the
	 * buffer contains garbage). See [Bug #3002230]
	 */

	path[0] = '\0';

	/*
	 * Null for cancel button or invalid dir, otherwise valid.
	 */

	if (pidl != NULL) {
	    if (!SHGetPathFromIDList(pidl, path)) {
		Tcl_SetObjResult(interp, Tcl_NewStringObj(
			"error: not a file system folder", -1));
		Tcl_SetErrorCode(interp, "TK", "DIRDIALOG", "PSEUDO", NULL);
	    }
	    pMalloc->lpVtbl->Free(pMalloc, (void *) pidl);
	} else if (wcslen(cdCBData.retDir) > 0) {
	    wcscpy(path, cdCBData.retDir);
	}
	pMalloc->lpVtbl->Release(pMalloc);
    }
    SetCurrentDirectory(saveDir);
    Tcl_SetServiceMode(oldMode);

    /*
     * Ensure that hWnd is enabled, because it can happen that we have updated
     * the wrapper of the parent, which causes us to leave this child disabled
     * (Windows loses sync).
     */

    EnableWindow(hWnd, 1);

    /*
     * Change the pathname to the Tcl "normalized" pathname, where back
     * slashes are used instead of forward slashes
     */

    Tcl_ResetResult(interp);
    if (*path) {
	Tcl_DString ds;

	Tcl_SetObjResult(interp, Tcl_NewStringObj(
		ConvertExternalFilename(path, &ds), -1));
	Tcl_DStringFree(&ds);
    }

    CleanupOFNOptions(&ofnOpts);
    return TCL_OK;
}

/*
 *----------------------------------------------------------------------
 *
 * ChooseDirectoryValidateProc --
 *
 *	Hook function called by the explorer ChooseDirectory dialog when
 *	events occur. It is used to validate the text entry the user may have
 *	entered.
 *
 * Results:
 *	Returns 0 to allow default processing of message, or 1 to tell default
 *	dialog function not to close.
 *
 *----------------------------------------------------------------------
 */

static UINT APIENTRY
ChooseDirectoryValidateProc(
    HWND hwnd,
    UINT message,
    LPARAM lParam,
    LPARAM lpData)
{
    WCHAR selDir[MAX_PATH];
    ChooseDir *chooseDirSharedData = (ChooseDir *) lpData;
    Tcl_DString tempString;
    Tcl_DString initDirString;
    WCHAR string[MAX_PATH];
    ThreadSpecificData *tsdPtr =
	    Tcl_GetThreadData(&dataKey, sizeof(ThreadSpecificData));

    if (tsdPtr->debugFlag) {
	tsdPtr->debugInterp = (Tcl_Interp *) chooseDirSharedData->interp;
	Tcl_DoWhenIdle(SetTkDialog, hwnd);
    }
    chooseDirSharedData->retDir[0] = '\0';
    switch (message) {
    case BFFM_VALIDATEFAILED:
	/*
	 * First save and check to see if it is a valid path name, if so then
	 * make that path the one shown in the window. Otherwise, it failed
	 * the check and should be treated as such. Use
	 * Set/GetCurrentDirectory which allows relative path names and names
	 * with forward slashes. Use Tcl_TranslateFileName to make sure names
	 * like ~ are converted correctly.
	 */

	Tcl_DStringInit(&initDirString);
	Tcl_UniCharToUtfDString((WCHAR *) lParam, wcslen((WCHAR *) lParam), &initDirString);
	if (Tcl_TranslateFileName(chooseDirSharedData->interp,
		Tcl_DStringValue(&initDirString), &tempString) == NULL) {
	    /*
	     * Should we expose the error (in the interp result) to the user
	     * at this point?
	     */

	    chooseDirSharedData->retDir[0] = '\0';
	    return 1;
	}
	Tcl_DStringFree(&initDirString);
	Tcl_DStringInit(&initDirString);
	Tcl_UtfToUniCharDString(Tcl_DStringValue(&tempString), -1, &initDirString);
	Tcl_DStringFree(&tempString);
	wcsncpy(string, (WCHAR *) Tcl_DStringValue(&initDirString),
		MAX_PATH);
	Tcl_DStringFree(&initDirString);

	if (SetCurrentDirectory(string) == 0) {

	    /*
	     * Get the full path name to the user entry, at this point it does
	     * not exist so see if it is supposed to. Otherwise just return
	     * it.
	     */

	    GetFullPathName(string, MAX_PATH,
		    chooseDirSharedData->retDir, NULL);
	    if (chooseDirSharedData->mustExist) {
		/*
		 * User HAS to select a valid directory.
		 */

		wsprintf(selDir, L"Directory '%s' does not exist,\n"
		        L"please select or enter an existing directory.",
			chooseDirSharedData->retDir);
		MessageBox(NULL, selDir, NULL, MB_ICONEXCLAMATION|MB_OK);
		chooseDirSharedData->retDir[0] = '\0';
		return 1;
	    }
	} else {
	    /*
	     * Changed to new folder OK, return immediatly with the current
	     * directory in utfRetDir.
	     */

	    GetCurrentDirectory(MAX_PATH, chooseDirSharedData->retDir);
	    return 0;
	}
	return 0;

    case BFFM_SELCHANGED:
	/*
	 * Set the status window to the currently selected path and enable the
	 * OK button if a file system folder, otherwise disable the OK button
	 * for things like server names. Perhaps a new switch
	 * -enablenonfolders can be used to allow non folders to be selected.
	 *
	 * Not called when user changes edit box directly.
	 */

	if (SHGetPathFromIDList((LPITEMIDLIST) lParam, selDir)) {
	    SendMessage(hwnd, BFFM_SETSTATUSTEXT, 0, (LPARAM) selDir);
	    // enable the OK button
	    SendMessage(hwnd, BFFM_ENABLEOK, 0, (LPARAM) 1);
	} else {
	    // disable the OK button
	    SendMessage(hwnd, BFFM_ENABLEOK, 0, (LPARAM) 0);
	}
	UpdateWindow(hwnd);
	return 1;

    case BFFM_INITIALIZED: {
	/*
	 * Directory browser initializing - tell it where to start from, user
	 * specified parameter.
	 */

	WCHAR *initDir = chooseDirSharedData->initDir;

	SetCurrentDirectory(initDir);

	if (*initDir == '\\') {
	    /*
	     * BFFM_SETSELECTION only understands UNC paths as pidls, so
	     * convert path to pidl using IShellFolder interface.
	     */

	    LPMALLOC pMalloc;
	    LPSHELLFOLDER psfFolder;

	    if (SUCCEEDED(SHGetMalloc(&pMalloc))) {
		if (SUCCEEDED(SHGetDesktopFolder(&psfFolder))) {
		    LPITEMIDLIST pidlMain;
		    ULONG ulCount, ulAttr;

		    if (SUCCEEDED(psfFolder->lpVtbl->ParseDisplayName(
			    psfFolder, hwnd, NULL, (WCHAR *)
			    initDir, &ulCount,&pidlMain,&ulAttr))
			    && (pidlMain != NULL)) {
			SendMessage(hwnd, BFFM_SETSELECTION, FALSE,
				(LPARAM) pidlMain);
			pMalloc->lpVtbl->Free(pMalloc, pidlMain);
		    }
		    psfFolder->lpVtbl->Release(psfFolder);
		}
		pMalloc->lpVtbl->Release(pMalloc);
	    }
	} else {
	    SendMessage(hwnd, BFFM_SETSELECTION, TRUE, (LPARAM) initDir);
	}
	SendMessage(hwnd, BFFM_ENABLEOK, 0, (LPARAM) 1);
	break;
    }

    }
    return 0;
}

/*
 *----------------------------------------------------------------------
 *
 * Tk_MessageBoxObjCmd --
 *
 *	This function implements the MessageBox window for the Windows
 *	platform. See the user documentation for details on what it does.
 *
 * Results:
 *	See user documentation.
 *
 * Side effects:
 *	None. The MessageBox window will be destroy before this function
 *	returns.
 *
 *----------------------------------------------------------------------
 */

int
Tk_MessageBoxObjCmd(
    ClientData clientData,	/* Main window associated with interpreter. */
    Tcl_Interp *interp,		/* Current interpreter. */
    int objc,			/* Number of arguments. */
    Tcl_Obj *const objv[])	/* Argument objects. */
{
    Tk_Window tkwin = clientData, parent;
    HWND hWnd;
    Tcl_Obj *messageObj, *titleObj, *detailObj, *tmpObj;
    int defaultBtn, icon, type;
    int i, oldMode, winCode;
    UINT flags;
    static const char *const optionStrings[] = {
	"-default",	"-detail",	"-icon",	"-message",
	"-parent",	"-title",	"-type",	NULL
    };
    enum options {
	MSG_DEFAULT,	MSG_DETAIL,	MSG_ICON,	MSG_MESSAGE,
	MSG_PARENT,	MSG_TITLE,	MSG_TYPE
    };
    ThreadSpecificData *tsdPtr =
	    Tcl_GetThreadData(&dataKey, sizeof(ThreadSpecificData));
    Tcl_DString titleBuf, tmpBuf;
    const WCHAR *titlePtr, *tmpPtr;
    const char *src;

    defaultBtn = -1;
    detailObj = NULL;
    icon = MB_ICONINFORMATION;
    messageObj = NULL;
    parent = tkwin;
    titleObj = NULL;
    type = MB_OK;

    for (i = 1; i < objc; i += 2) {
	int index;
	Tcl_Obj *optionPtr, *valuePtr;

	optionPtr = objv[i];
	valuePtr = objv[i + 1];

	if (Tcl_GetIndexFromObjStruct(interp, optionPtr, optionStrings,
		sizeof(char *), "option", TCL_EXACT, &index) != TCL_OK) {
	    return TCL_ERROR;
	}
	if (i + 1 == objc) {
	    Tcl_SetObjResult(interp, Tcl_ObjPrintf(
		    "value for \"%s\" missing", Tcl_GetString(optionPtr)));
	    Tcl_SetErrorCode(interp, "TK", "MSGBOX", "VALUE", NULL);
	    return TCL_ERROR;
	}

	switch ((enum options) index) {
	case MSG_DEFAULT:
	    defaultBtn = TkFindStateNumObj(interp, optionPtr, buttonMap,
		    valuePtr);
	    if (defaultBtn < 0) {
		return TCL_ERROR;
	    }
	    break;

	case MSG_DETAIL:
	    detailObj = valuePtr;
	    break;

	case MSG_ICON:
	    icon = TkFindStateNumObj(interp, optionPtr, iconMap, valuePtr);
	    if (icon < 0) {
		return TCL_ERROR;
	    }
	    break;

	case MSG_MESSAGE:
	    messageObj = valuePtr;
	    break;

	case MSG_PARENT:
	    parent = Tk_NameToWindow(interp, Tcl_GetString(valuePtr), tkwin);
	    if (parent == NULL) {
		return TCL_ERROR;
	    }
	    break;

	case MSG_TITLE:
	    titleObj = valuePtr;
	    break;

	case MSG_TYPE:
	    type = TkFindStateNumObj(interp, optionPtr, typeMap, valuePtr);
	    if (type < 0) {
		return TCL_ERROR;
	    }
	    break;
	}
    }

    while (!Tk_IsTopLevel(parent)) {
	parent = Tk_Parent(parent);
    }
    Tk_MakeWindowExist(parent);
    hWnd = Tk_GetHWND(Tk_WindowId(parent));

    flags = 0;
    if (defaultBtn >= 0) {
	int defaultBtnIdx = -1;

	for (i = 0; i < (int) NUM_TYPES; i++) {
	    if (type == allowedTypes[i].type) {
		int j;

		for (j = 0; j < 3; j++) {
		    if (allowedTypes[i].btnIds[j] == defaultBtn) {
			defaultBtnIdx = j;
			break;
		    }
		}
		if (defaultBtnIdx < 0) {
		    Tcl_SetObjResult(interp, Tcl_ObjPrintf(
			    "invalid default button \"%s\"",
			    TkFindStateString(buttonMap, defaultBtn)));
		    Tcl_SetErrorCode(interp, "TK", "MSGBOX", "DEFAULT", NULL);
		    return TCL_ERROR;
		}
		break;
	    }
	}
	flags = buttonFlagMap[defaultBtnIdx];
    }

    flags |= icon | type | MB_TASKMODAL | MB_SETFOREGROUND;

    tmpObj = messageObj ? Tcl_DuplicateObj(messageObj) : Tcl_NewObj();
    Tcl_IncrRefCount(tmpObj);
    if (detailObj) {
	Tcl_AppendStringsToObj(tmpObj, "\n\n", NULL);
	Tcl_AppendObjToObj(tmpObj, detailObj);
    }

    oldMode = Tcl_SetServiceMode(TCL_SERVICE_ALL);

    /*
     * MessageBoxW exists for all platforms. Use it to allow unicode error
     * message to be displayed correctly where possible by the OS.
     *
     * In order to have the parent window icon reflected in a MessageBox, we
     * have to create a hook that will trigger when the MessageBox is being
     * created.
     */

    tsdPtr->hSmallIcon = TkWinGetIcon(parent, ICON_SMALL);
    tsdPtr->hBigIcon   = TkWinGetIcon(parent, ICON_BIG);
    tsdPtr->hMsgBoxHook = SetWindowsHookEx(WH_CBT, MsgBoxCBTProc, NULL,
	    GetCurrentThreadId());
    src = Tcl_GetString(tmpObj);
    Tcl_DStringInit(&tmpBuf);
    tmpPtr = Tcl_UtfToUniCharDString(src, tmpObj->length, &tmpBuf);
    if (titleObj != NULL) {
	src = Tcl_GetString(titleObj);
	Tcl_DStringInit(&titleBuf);
	titlePtr = Tcl_UtfToUniCharDString(src, titleObj->length, &titleBuf);
    } else {
	titlePtr = L"";
	Tcl_DStringInit(&titleBuf);
    }
    winCode = MessageBox(hWnd, tmpPtr, titlePtr, flags);
    Tcl_DStringFree(&titleBuf);
    Tcl_DStringFree(&tmpBuf);
    UnhookWindowsHookEx(tsdPtr->hMsgBoxHook);
    (void) Tcl_SetServiceMode(oldMode);

    /*
     * Ensure that hWnd is enabled, because it can happen that we have updated
     * the wrapper of the parent, which causes us to leave this child disabled
     * (Windows loses sync).
     */

    EnableWindow(hWnd, 1);

    Tcl_DecrRefCount(tmpObj);
    Tcl_SetObjResult(interp, Tcl_NewStringObj(
	    TkFindStateString(buttonMap, winCode), -1));
    return TCL_OK;
}

static LRESULT CALLBACK
MsgBoxCBTProc(
    int nCode,
    WPARAM wParam,
    LPARAM lParam)
{
    ThreadSpecificData *tsdPtr =
	    Tcl_GetThreadData(&dataKey, sizeof(ThreadSpecificData));

    if (nCode == HCBT_CREATEWND) {
	/*
	 * Window owned by our task is being created. Since the hook is
	 * installed just before the MessageBox call and removed after the
	 * MessageBox call, the window being created is either the message box
	 * or one of its controls. Check that the class is WC_DIALOG to ensure
	 * that it's the one we want.
	 */

	LPCBT_CREATEWND lpcbtcreate = (LPCBT_CREATEWND) lParam;

	if (WC_DIALOG == lpcbtcreate->lpcs->lpszClass) {
	    HWND hwnd = (HWND) wParam;

	    SendMessage(hwnd, WM_SETICON, ICON_SMALL,
		    (LPARAM) tsdPtr->hSmallIcon);
	    SendMessage(hwnd, WM_SETICON, ICON_BIG, (LPARAM) tsdPtr->hBigIcon);
	}
    }

    /*
     * Call the next hook proc, if there is one
     */

    return CallNextHookEx(tsdPtr->hMsgBoxHook, nCode, wParam, lParam);
}

/*
 * ----------------------------------------------------------------------
 *
 * SetTkDialog --
 *
 *	Records the HWND for a native dialog in the 'tk_dialog' variable so
 *	that the test-suite can operate on the correct dialog window. Use of
 *	this is enabled when a test program calls TkWinDialogDebug by calling
 *	the test command 'tkwinevent debug 1'.
 *
 * ----------------------------------------------------------------------
 */

static void
SetTkDialog(
    ClientData clientData)
{
    ThreadSpecificData *tsdPtr =
	    Tcl_GetThreadData(&dataKey, sizeof(ThreadSpecificData));
    char buf[32];

    sprintf(buf, "0x%p", clientData);
    Tcl_SetVar2(tsdPtr->debugInterp, "tk_dialog", NULL, buf, TCL_GLOBAL_ONLY);
}

/*
 * Factored out a common pattern in use in this file.
 */

static const char *
ConvertExternalFilename(
    WCHAR *filename,
    Tcl_DString *dsPtr)
{
    char *p;

    Tcl_DStringInit(dsPtr);
    Tcl_UniCharToUtfDString(filename, wcslen(filename), dsPtr);
    for (p = Tcl_DStringValue(dsPtr); *p != '\0'; p++) {
	/*
	 * Change the pathname to the Tcl "normalized" pathname, where back
	 * slashes are used instead of forward slashes
	 */

	if (*p == '\\') {
	    *p = '/';
	}
    }
    return Tcl_DStringValue(dsPtr);
}

/*
 * ----------------------------------------------------------------------
 *
 * GetFontObj --
 *
 *	Convert a windows LOGFONT into a Tk font description.
 *
 * Result:
 *	A list containing a Tk font description.
 *
 * ----------------------------------------------------------------------
 */

static Tcl_Obj *
GetFontObj(
    HDC hdc,
    LOGFONT *plf)
{
    Tcl_DString ds;
    Tcl_Obj *resObj;
    int pt = 0;

    resObj = Tcl_NewListObj(0, NULL);
    Tcl_DStringInit(&ds);
    Tcl_UniCharToUtfDString(plf->lfFaceName, wcslen(plf->lfFaceName), &ds);
    Tcl_ListObjAppendElement(NULL, resObj,
	    Tcl_NewStringObj(Tcl_DStringValue(&ds), -1));
    Tcl_DStringFree(&ds);
    pt = -MulDiv(plf->lfHeight, 72, GetDeviceCaps(hdc, LOGPIXELSY));
    Tcl_ListObjAppendElement(NULL, resObj, Tcl_NewWideIntObj(pt));
    if (plf->lfWeight >= 700) {
	Tcl_ListObjAppendElement(NULL, resObj, Tcl_NewStringObj("bold", -1));
    }
    if (plf->lfItalic) {
	Tcl_ListObjAppendElement(NULL, resObj,
		Tcl_NewStringObj("italic", -1));
    }
    if (plf->lfUnderline) {
	Tcl_ListObjAppendElement(NULL, resObj,
		Tcl_NewStringObj("underline", -1));
    }
    if (plf->lfStrikeOut) {
	Tcl_ListObjAppendElement(NULL, resObj,
		Tcl_NewStringObj("overstrike", -1));
    }
    return resObj;
}

static void
ApplyLogfont(
    Tcl_Interp *interp,
    Tcl_Obj *cmdObj,
    HDC hdc,
    LOGFONT *logfontPtr)
{
    int objc;
    Tcl_Obj **objv, **tmpv;

    Tcl_ListObjGetElements(NULL, cmdObj, &objc, &objv);
    tmpv = ckalloc(sizeof(Tcl_Obj *) * (objc + 2));
    memcpy(tmpv, objv, sizeof(Tcl_Obj *) * objc);
    tmpv[objc] = GetFontObj(hdc, logfontPtr);
    TkBackgroundEvalObjv(interp, objc+1, tmpv, TCL_EVAL_GLOBAL);
    ckfree(tmpv);
}

/*
 * ----------------------------------------------------------------------
 *
 * HookProc --
 *
 *	Font selection hook. If the user selects Apply on the dialog, we call
 *	the applyProc script with the currently selected font as arguments.
 *
 * ----------------------------------------------------------------------
 */

typedef struct HookData {
    Tcl_Interp *interp;
    Tcl_Obj *titleObj;
    Tcl_Obj *cmdObj;
    Tcl_Obj *parentObj;
    Tcl_Obj *fontObj;
    HWND hwnd;
    Tk_Window parent;
} HookData;

static UINT_PTR CALLBACK
HookProc(
    HWND hwndDlg,
    UINT msg,
    WPARAM wParam,
    LPARAM lParam)
{
    CHOOSEFONT *pcf = (CHOOSEFONT *) lParam;
    HWND hwndCtrl;
    static HookData *phd = NULL;
    ThreadSpecificData *tsdPtr =
	    Tcl_GetThreadData(&dataKey, sizeof(ThreadSpecificData));

    if (WM_INITDIALOG == msg && lParam != 0) {
	phd = (HookData *) pcf->lCustData;
	phd->hwnd = hwndDlg;
	if (tsdPtr->debugFlag) {
	    tsdPtr->debugInterp = phd->interp;
	    Tcl_DoWhenIdle(SetTkDialog, hwndDlg);
	}
	if (phd->titleObj != NULL) {
	    Tcl_DString title;

	    Tcl_DStringInit(&title);
	    Tcl_UtfToUniCharDString(Tcl_GetString(phd->titleObj), -1, &title);
	    if (Tcl_DStringLength(&title) > 0) {
		SetWindowText(hwndDlg, (LPCWSTR) Tcl_DStringValue(&title));
	    }
	    Tcl_DStringFree(&title);
	}

	/*
	 * Disable the colour combobox (0x473) and its label (0x443).
	 */

	hwndCtrl = GetDlgItem(hwndDlg, 0x443);
	if (IsWindow(hwndCtrl)) {
	    EnableWindow(hwndCtrl, FALSE);
	}
	hwndCtrl = GetDlgItem(hwndDlg, 0x473);
	if (IsWindow(hwndCtrl)) {
	    EnableWindow(hwndCtrl, FALSE);
	}
	TkSendVirtualEvent(phd->parent, "TkFontchooserVisibility", NULL);
	return 1; /* we handled the message */
    }

    if (WM_DESTROY == msg) {
	phd->hwnd = NULL;
	TkSendVirtualEvent(phd->parent, "TkFontchooserVisibility", NULL);
	return 0;
    }

    /*
     * Handle apply button by calling the provided command script as a
     * background evaluation (ie: errors dont come back here).
     */

    if (WM_COMMAND == msg && LOWORD(wParam) == 1026) {
	LOGFONT lf = {0, 0, 0, 0, 0, 0, 0, 0, 0, 0, 0, 0, 0, {0, 0}};
	HDC hdc = GetDC(hwndDlg);

	SendMessage(hwndDlg, WM_CHOOSEFONT_GETLOGFONT, 0, (LPARAM) &lf);
	if (phd && phd->cmdObj) {
	    ApplyLogfont(phd->interp, phd->cmdObj, hdc, &lf);
	}
	if (phd && phd->parent) {
	    TkSendVirtualEvent(phd->parent, "TkFontchooserFontChanged", NULL);
	}
	return 1;
    }
    return 0; /* pass on for default processing */
}

/*
 * Helper for the FontchooserConfigure command to return the current value of
 * any of the options (which may be NULL in the structure)
 */

enum FontchooserOption {
    FontchooserParent, FontchooserTitle, FontchooserFont, FontchooserCmd,
    FontchooserVisible
};

static Tcl_Obj *
FontchooserCget(
    HookData *hdPtr,
    int optionIndex)
{
    Tcl_Obj *resObj = NULL;

    switch(optionIndex) {
    case FontchooserParent:
	if (hdPtr->parentObj) {
	    resObj = hdPtr->parentObj;
	} else {
	    resObj = Tcl_NewStringObj(".", 1);
	}
	break;
    case FontchooserTitle:
	if (hdPtr->titleObj) {
	    resObj = hdPtr->titleObj;
	} else {
	    resObj =  Tcl_NewStringObj("", 0);
	}
	break;
    case FontchooserFont:
	if (hdPtr->fontObj) {
	    resObj = hdPtr->fontObj;
	} else {
	    resObj = Tcl_NewStringObj("", 0);
	}
	break;
    case FontchooserCmd:
	if (hdPtr->cmdObj) {
	    resObj = hdPtr->cmdObj;
	} else {
	    resObj = Tcl_NewStringObj("", 0);
	}
	break;
    case FontchooserVisible:
	resObj = Tcl_NewWideIntObj((hdPtr->hwnd != NULL) && IsWindow(hdPtr->hwnd));
	break;
    default:
	resObj = Tcl_NewStringObj("", 0);
    }
    return resObj;
}

/*
 * ----------------------------------------------------------------------
 *
 * FontchooserConfigureCmd --
 *
 *	Implementation of the 'tk fontchooser configure' ensemble command. See
 *	the user documentation for what it does.
 *
 * Results:
 *	See the user documentation.
 *
 * Side effects:
 *	Per-interp data structure may be modified
 *
 * ----------------------------------------------------------------------
 */

static int
FontchooserConfigureCmd(
    ClientData clientData,	/* Main window */
    Tcl_Interp *interp,
    int objc,
    Tcl_Obj *const objv[])
{
    Tk_Window tkwin = clientData;
    HookData *hdPtr = NULL;
    int i, r = TCL_OK;
    static const char *const optionStrings[] = {
	"-parent", "-title", "-font", "-command", "-visible", NULL
    };

    hdPtr = Tcl_GetAssocData(interp, "::tk::fontchooser", NULL);

    /*
     * With no arguments we return all the options in a dict.
     */

    if (objc == 1) {
	Tcl_Obj *keyObj, *valueObj;
	Tcl_Obj *dictObj = Tcl_NewDictObj();

	for (i = 0; r == TCL_OK && optionStrings[i] != NULL; ++i) {
	    keyObj = Tcl_NewStringObj(optionStrings[i], -1);
	    valueObj = FontchooserCget(hdPtr, i);
	    r = Tcl_DictObjPut(interp, dictObj, keyObj, valueObj);
	}
	if (r == TCL_OK) {
	    Tcl_SetObjResult(interp, dictObj);
	}
	return r;
    }

    for (i = 1; i < objc; i += 2) {
	int optionIndex;

	if (Tcl_GetIndexFromObjStruct(interp, objv[i], optionStrings,
		sizeof(char *),  "option", 0, &optionIndex) != TCL_OK) {
	    return TCL_ERROR;
	}
	if (objc == 2) {
	    /*
	     * If one option and no arg - return the current value.
	     */

	    Tcl_SetObjResult(interp, FontchooserCget(hdPtr, optionIndex));
	    return TCL_OK;
	}
	if (i + 1 == objc) {
	    Tcl_SetObjResult(interp, Tcl_ObjPrintf(
		    "value for \"%s\" missing", Tcl_GetString(objv[i])));
	    Tcl_SetErrorCode(interp, "TK", "FONTDIALOG", "VALUE", NULL);
	    return TCL_ERROR;
	}
	switch (optionIndex) {
	case FontchooserVisible: {
	    static const char *msg = "cannot change read-only option "
		    "\"-visible\": use the show or hide command";

	    Tcl_SetObjResult(interp, Tcl_NewStringObj(msg, -1));
	    Tcl_SetErrorCode(interp, "TK", "FONTDIALOG", "READONLY", NULL);
	    return TCL_ERROR;
	}
	case FontchooserParent: {
	    Tk_Window parent = Tk_NameToWindow(interp,
		    Tcl_GetString(objv[i+1]), tkwin);

	    if (parent == NULL) {
		return TCL_ERROR;
	    }
	    if (hdPtr->parentObj) {
		Tcl_DecrRefCount(hdPtr->parentObj);
	    }
	    hdPtr->parentObj = objv[i+1];
	    if (Tcl_IsShared(hdPtr->parentObj)) {
		hdPtr->parentObj = Tcl_DuplicateObj(hdPtr->parentObj);
	    }
	    Tcl_IncrRefCount(hdPtr->parentObj);
	    break;
	}
	case FontchooserTitle:
	    if (hdPtr->titleObj) {
		Tcl_DecrRefCount(hdPtr->titleObj);
	    }
	    hdPtr->titleObj = objv[i+1];
	    if (Tcl_IsShared(hdPtr->titleObj)) {
		hdPtr->titleObj = Tcl_DuplicateObj(hdPtr->titleObj);
	    }
	    Tcl_IncrRefCount(hdPtr->titleObj);
	    break;
	case FontchooserFont:
	    if (hdPtr->fontObj) {
		Tcl_DecrRefCount(hdPtr->fontObj);
	    }
	    Tcl_GetString(objv[i+1]);
	    if (objv[i+1]->length) {
		hdPtr->fontObj = objv[i+1];
		if (Tcl_IsShared(hdPtr->fontObj)) {
		    hdPtr->fontObj = Tcl_DuplicateObj(hdPtr->fontObj);
		}
		Tcl_IncrRefCount(hdPtr->fontObj);
	    } else {
		hdPtr->fontObj = NULL;
	    }
	    break;
	case FontchooserCmd:
	    if (hdPtr->cmdObj) {
		Tcl_DecrRefCount(hdPtr->cmdObj);
	    }
	    Tcl_GetString(objv[i+1]);
	    if (objv[i+1]->length) {
		hdPtr->cmdObj = objv[i+1];
		if (Tcl_IsShared(hdPtr->cmdObj)) {
		    hdPtr->cmdObj = Tcl_DuplicateObj(hdPtr->cmdObj);
		}
		Tcl_IncrRefCount(hdPtr->cmdObj);
	    } else {
		hdPtr->cmdObj = NULL;
	    }
	    break;
	}
    }
    return TCL_OK;
}

/*
 * ----------------------------------------------------------------------
 *
 * FontchooserShowCmd --
 *
 *	Implements the 'tk fontchooser show' ensemble command. The per-interp
 *	configuration data for the dialog is held in an interp associated
 *	structure.
 *
 *	Calls the Win32 FontChooser API which provides a modal dialog. See
 *	HookProc where we make a few changes to the dialog and set some
 *	additional state.
 *
 * ----------------------------------------------------------------------
 */

static int
FontchooserShowCmd(
    ClientData clientData,	/* Main window */
    Tcl_Interp *interp,
    int objc,
    Tcl_Obj *const objv[])
{
    Tcl_DString ds;
    Tk_Window tkwin = clientData, parent;
    CHOOSEFONT cf;
    LOGFONT lf;
    HDC hdc;
    HookData *hdPtr;
    int r = TCL_OK, oldMode = 0;

    hdPtr = Tcl_GetAssocData(interp, "::tk::fontchooser", NULL);

    parent = tkwin;
    if (hdPtr->parentObj) {
	parent = Tk_NameToWindow(interp, Tcl_GetString(hdPtr->parentObj),
		tkwin);
	if (parent == NULL) {
	    return TCL_ERROR;
	}
    }

    Tk_MakeWindowExist(parent);

    ZeroMemory(&cf, sizeof(CHOOSEFONT));
    ZeroMemory(&lf, sizeof(LOGFONT));
    lf.lfCharSet = DEFAULT_CHARSET;
    cf.lStructSize = sizeof(CHOOSEFONT);
    cf.hwndOwner = Tk_GetHWND(Tk_WindowId(parent));
    cf.lpLogFont = &lf;
    cf.nFontType = SCREEN_FONTTYPE;
    cf.Flags = CF_SCREENFONTS | CF_EFFECTS | CF_ENABLEHOOK;
    cf.rgbColors = RGB(0,0,0);
    cf.lpfnHook = HookProc;
    cf.lCustData = (INT_PTR) hdPtr;
    hdPtr->interp = interp;
    hdPtr->parent = parent;
    hdc = GetDC(cf.hwndOwner);

    if (hdPtr->fontObj != NULL) {
	TkFont *fontPtr;
	Tk_Font f = Tk_AllocFontFromObj(interp, tkwin, hdPtr->fontObj);

	if (f == NULL) {
	    return TCL_ERROR;
	}
	fontPtr = (TkFont *) f;
	cf.Flags |= CF_INITTOLOGFONTSTRUCT;
	Tcl_DStringInit(&ds);
	Tcl_UtfToUniCharDString(fontPtr->fa.family, -1, &ds);
	wcsncpy(lf.lfFaceName, (WCHAR *)Tcl_DStringValue(&ds),
		LF_FACESIZE-1);
	Tcl_DStringFree(&ds);
	lf.lfFaceName[LF_FACESIZE-1] = 0;
	lf.lfHeight = -MulDiv((int)(TkFontGetPoints(tkwin, fontPtr->fa.size) + 0.5),
	    GetDeviceCaps(hdc, LOGPIXELSY), 72);
	if (fontPtr->fa.weight == TK_FW_BOLD) {
	    lf.lfWeight = FW_BOLD;
	}
	if (fontPtr->fa.slant != TK_FS_ROMAN) {
	    lf.lfItalic = TRUE;
	}
	if (fontPtr->fa.underline) {
	    lf.lfUnderline = TRUE;
	}
	if (fontPtr->fa.overstrike) {
	    lf.lfStrikeOut = TRUE;
	}
	Tk_FreeFont(f);
    }

    if (TCL_OK == r && hdPtr->cmdObj != NULL) {
	int len = 0;

	r = Tcl_ListObjLength(interp, hdPtr->cmdObj, &len);
	if (len > 0) {
	    cf.Flags |= CF_APPLY;
	}
    }

    if (TCL_OK == r) {
	oldMode = Tcl_SetServiceMode(TCL_SERVICE_ALL);
	if (ChooseFont(&cf)) {
	    if (hdPtr->cmdObj) {
		ApplyLogfont(hdPtr->interp, hdPtr->cmdObj, hdc, &lf);
	    }
	    if (hdPtr->parent) {
		TkSendVirtualEvent(hdPtr->parent, "TkFontchooserFontChanged", NULL);
	    }
	}
	Tcl_SetServiceMode(oldMode);
	EnableWindow(cf.hwndOwner, 1);
    }

    ReleaseDC(cf.hwndOwner, hdc);
    return r;
}

/*
 * ----------------------------------------------------------------------
 *
 * FontchooserHideCmd --
 *
 *	Implementation of the 'tk fontchooser hide' ensemble. See the user
 *	documentation for details.
 *	As the Win32 FontChooser function is always modal all we do here is
 *	destroy the dialog
 *
 * ----------------------------------------------------------------------
 */

static int
FontchooserHideCmd(
    ClientData clientData,	/* Main window */
    Tcl_Interp *interp,
    int objc,
    Tcl_Obj *const objv[])
{
    HookData *hdPtr = Tcl_GetAssocData(interp, "::tk::fontchooser", NULL);

    if (hdPtr->hwnd && IsWindow(hdPtr->hwnd)) {
	EndDialog(hdPtr->hwnd, 0);
    }
    return TCL_OK;
}

/*
 * ----------------------------------------------------------------------
 *
 * DeleteHookData --
 *
 *	Clean up the font chooser configuration data when the interp is
 *	destroyed.
 *
 * ----------------------------------------------------------------------
 */

static void
DeleteHookData(ClientData clientData, Tcl_Interp *interp)
{
    HookData *hdPtr = clientData;

    if (hdPtr->parentObj) {
	Tcl_DecrRefCount(hdPtr->parentObj);
    }
    if (hdPtr->fontObj) {
	Tcl_DecrRefCount(hdPtr->fontObj);
    }
    if (hdPtr->titleObj) {
	Tcl_DecrRefCount(hdPtr->titleObj);
    }
    if (hdPtr->cmdObj) {
	Tcl_DecrRefCount(hdPtr->cmdObj);
    }
    ckfree(hdPtr);
}

/*
 * ----------------------------------------------------------------------
 *
 * TkInitFontchooser --
 *
 *	Associate the font chooser configuration data with the Tcl
 *	interpreter. There is one font chooser per interp.
 *
 * ----------------------------------------------------------------------
 */

MODULE_SCOPE const TkEnsemble tkFontchooserEnsemble[];
const TkEnsemble tkFontchooserEnsemble[] = {
    { "configure", FontchooserConfigureCmd, NULL },
    { "show", FontchooserShowCmd, NULL },
    { "hide", FontchooserHideCmd, NULL },
    { NULL, NULL, NULL }
};

int
TkInitFontchooser(Tcl_Interp *interp, ClientData clientData)
{
    HookData *hdPtr = ckalloc(sizeof(HookData));

    memset(hdPtr, 0, sizeof(HookData));
    Tcl_SetAssocData(interp, "::tk::fontchooser", DeleteHookData, hdPtr);
    return TCL_OK;
}

/*
 * Local Variables:
 * mode: c
 * c-basic-offset: 4
 * fill-column: 78
 * End:
 */<|MERGE_RESOLUTION|>--- conflicted
+++ resolved
@@ -2520,14 +2520,9 @@
     bInfo.lParam = (LPARAM) &cdCBData;
 
     if (ofnOpts.titleObj != NULL) {
-<<<<<<< HEAD
 	Tcl_DStringInit(&titleString);
 	Tcl_UtfToUniCharDString(Tcl_GetString(ofnOpts.titleObj), -1, &titleString);
-	bInfo.lpszTitle = (LPTSTR) Tcl_DStringValue(&titleString);
-=======
-	Tcl_WinUtfToTChar(Tcl_GetString(ofnOpts.titleObj), -1, &titleString);
 	bInfo.lpszTitle = (LPWSTR) Tcl_DStringValue(&titleString);
->>>>>>> b50b9471
     } else {
 	bInfo.lpszTitle = L"Please choose a directory, then select OK.";
     }
