/*
 * tkWinDialog.c --
 *
 *	Contains the Windows implementation of the common dialog boxes.
 *
 * Copyright (c) 1996-1997 Sun Microsystems, Inc.
 *
 * See the file "license.terms" for information on usage and redistribution of
 * this file, and for a DISCLAIMER OF ALL WARRANTIES.
 */

#include "tkWinInt.h"
#include "tkFileFilter.h"
#include "tkFont.h"

#include <commdlg.h>		/* includes common dialog functionality */
#include <dlgs.h>		/* includes common dialog template defines */
#include <cderr.h>		/* includes the common dialog error codes */

#include <shlobj.h>		/* includes SHBrowseForFolder */

#ifdef _MSC_VER
#   pragma comment (lib, "shell32.lib")
#   pragma comment (lib, "comdlg32.lib")
#   pragma comment (lib, "uuid.lib")
#endif

/* These needed for compilation with VC++ 5.2 */
/* XXX - remove these since need at least VC 6 */
#ifndef BIF_EDITBOX
#define BIF_EDITBOX 0x10
#endif

#ifndef BIF_VALIDATE
#define BIF_VALIDATE 0x0020
#endif

/* This "new" dialog style is now actually the "old" dialog style post-Vista */
#ifndef BIF_NEWDIALOGSTYLE
#define BIF_NEWDIALOGSTYLE 0x0040
#endif

#ifndef BFFM_VALIDATEFAILEDW
#define BFFM_VALIDATEFAILEDW 4
#endif /* BFFM_VALIDATEFAILEDW */

typedef struct {
    int debugFlag;		/* Flags whether we should output debugging
				 * information while displaying a builtin
				 * dialog. */
    Tcl_Interp *debugInterp;	/* Interpreter to used for debugging. */
    UINT WM_LBSELCHANGED;	/* Holds a registered windows event used for
				 * communicating between the Directory Chooser
				 * dialog and its hook proc. */
    HHOOK hMsgBoxHook;		/* Hook proc for tk_messageBox and the */
    HICON hSmallIcon;		/* icons used by a parent to be used in */
    HICON hBigIcon;		/* the message box */
    int   newFileDialogsState;
#define FDLG_STATE_INIT 0       /* Uninitialized */
#define FDLG_STATE_USE_NEW 1    /* Use the new dialogs */
#define FDLG_STATE_USE_OLD 2    /* Use the old dialogs */
} ThreadSpecificData;
static Tcl_ThreadDataKey dataKey;

/*
 * The following structures are used by Tk_MessageBoxCmd() to parse arguments
 * and return results.
 */

static const TkStateMap iconMap[] = {
    {MB_ICONERROR,		"error"},
    {MB_ICONINFORMATION,	"info"},
    {MB_ICONQUESTION,		"question"},
    {MB_ICONWARNING,		"warning"},
    {-1,			NULL}
};

static const TkStateMap typeMap[] = {
    {MB_ABORTRETRYIGNORE,	"abortretryignore"},
    {MB_OK,			"ok"},
    {MB_OKCANCEL,		"okcancel"},
    {MB_RETRYCANCEL,		"retrycancel"},
    {MB_YESNO,			"yesno"},
    {MB_YESNOCANCEL,		"yesnocancel"},
    {-1,			NULL}
};

static const TkStateMap buttonMap[] = {
    {IDABORT,			"abort"},
    {IDRETRY,			"retry"},
    {IDIGNORE,			"ignore"},
    {IDOK,			"ok"},
    {IDCANCEL,			"cancel"},
    {IDNO,			"no"},
    {IDYES,			"yes"},
    {-1,			NULL}
};

static const int buttonFlagMap[] = {
    MB_DEFBUTTON1, MB_DEFBUTTON2, MB_DEFBUTTON3, MB_DEFBUTTON4
};

static const struct {int type; int btnIds[3];} allowedTypes[] = {
    {MB_ABORTRETRYIGNORE,	{IDABORT, IDRETRY,  IDIGNORE}},
    {MB_OK,			{IDOK,	  -1,	    -1	    }},
    {MB_OKCANCEL,		{IDOK,	  IDCANCEL, -1	    }},
    {MB_RETRYCANCEL,		{IDRETRY, IDCANCEL, -1	    }},
    {MB_YESNO,			{IDYES,	  IDNO,	    -1	    }},
    {MB_YESNOCANCEL,		{IDYES,	  IDNO,	    IDCANCEL}}
};

#define NUM_TYPES (sizeof(allowedTypes) / sizeof(allowedTypes[0]))

/*
 * Abstract trivial differences between Win32 and Win64.
 */

#define TkWinGetHInstance(from) \
	((HINSTANCE) GetWindowLongPtrW((from), GWLP_HINSTANCE))
#define TkWinGetUserData(from) \
	GetWindowLongPtrW((from), GWLP_USERDATA)
#define TkWinSetUserData(to,what) \
	SetWindowLongPtrW((to), GWLP_USERDATA, (LPARAM)(what))

/*
 * The value of TK_MULTI_MAX_PATH dictates how many files can be retrieved
 * with tk_get*File -multiple 1. It must be allocated on the stack, so make it
 * large enough but not too large. - hobbs
 *
 * The data is stored as <dir>\0<file1>\0<file2>\0...<fileN>\0\0. Since
 * MAX_PATH == 260 on Win2K/NT, *40 is ~10Kbytes.
 */

#define TK_MULTI_MAX_PATH	(MAX_PATH*40)

/*
 * The following structure is used to pass information between the directory
 * chooser function, Tk_ChooseDirectoryObjCmd(), and its dialog hook proc.
 */

typedef struct {
   WCHAR initDir[MAX_PATH];	/* Initial folder to use */
   WCHAR retDir[MAX_PATH];	/* Returned folder to use */
   Tcl_Interp *interp;
   int mustExist;		/* True if file must exist to return from
				 * callback */
} ChooseDir;

/*
 * The following structure is used to pass information between GetFileName
 * function and OFN dialog hook procedures. [Bug 2896501, Patch 2898255]
 */

typedef struct OFNData {
    Tcl_Interp *interp;		/* Interp, used only if debug is turned on,
				 * for setting the "tk_dialog" variable. */
    int dynFileBufferSize;	/* Dynamic filename buffer size, stored to
				 * avoid shrinking and expanding the buffer
				 * when selection changes */
    WCHAR *dynFileBuffer;	/* Dynamic filename buffer */
} OFNData;

/*
 * The following structure is used to gather options used by various
 * file dialogs
 */
typedef struct OFNOpts {
    Tk_Window tkwin;            /* Owner window for dialog */
    Tcl_Obj *extObj;            /* Default extension */
    Tcl_Obj *titleObj;          /* Title for dialog */
    Tcl_Obj *filterObj;         /* File type filter list */
    Tcl_Obj *typeVariableObj;   /* Variable in which to store type selected */
    Tcl_Obj *initialTypeObj;    /* Initial value of above, or NULL */
    Tcl_DString utfDirString;   /* Initial dir */
    int multi;                  /* Multiple selection enabled */
    int confirmOverwrite;       /* Confirm before overwriting */
    int mustExist;              /* Used only for  */
    int forceXPStyle;          /* XXX - Force XP style even on newer systems */
    WCHAR file[TK_MULTI_MAX_PATH]; /* File name
                                      XXX - fixed size because it was so
                                      historically. Why not malloc'ed ?
                                   */
} OFNOpts;

/* Define the operation for which option parsing is to be done. */
enum OFNOper {
    OFN_FILE_SAVE,              /* tk_getOpenFile */
    OFN_FILE_OPEN,              /* tk_getSaveFile */
    OFN_DIR_CHOOSE              /* tk_chooseDirectory */
};


/*
 * The following definitions are required when using older versions of
 * Visual C++ (like 6.0) and possibly MingW. Those headers do not contain
 * required definitions for interfaces new to Vista that we need for
 * the new file dialogs. Duplicating definitions is OK because they
 * should forever remain unchanged.
 *
 * XXX - is there a better/easier way to use new data definitions with
 * older compilers? Should we prefix definitions with Tcl_ instead
 * of using the same names as in the SDK?
 */
#ifndef __IShellItem_INTERFACE_DEFINED__
#  define __IShellItem_INTERFACE_DEFINED__
#ifdef __MSVCRT__
typedef struct IShellItem IShellItem;

typedef enum __MIDL_IShellItem_0001 {
    SIGDN_NORMALDISPLAY = 0,SIGDN_PARENTRELATIVEPARSING = 0x80018001,SIGDN_PARENTRELATIVEFORADDRESSBAR = 0x8001c001,
    SIGDN_DESKTOPABSOLUTEPARSING = 0x80028000,SIGDN_PARENTRELATIVEEDITING = 0x80031001,SIGDN_DESKTOPABSOLUTEEDITING = 0x8004c000,
    SIGDN_FILESYSPATH = 0x80058000,SIGDN_URL = 0x80068000
} SIGDN;

typedef DWORD SICHINTF;

typedef struct IShellItemVtbl
{
    BEGIN_INTERFACE

    HRESULT (STDMETHODCALLTYPE *QueryInterface)(IShellItem *, REFIID, void **);
    ULONG (STDMETHODCALLTYPE *AddRef)(IShellItem *);
    ULONG (STDMETHODCALLTYPE *Release)(IShellItem *);
    HRESULT (STDMETHODCALLTYPE *BindToHandler)(IShellItem *, IBindCtx *, REFGUID, REFIID, void **);
    HRESULT (STDMETHODCALLTYPE *GetParent)(IShellItem *, IShellItem **);
    HRESULT (STDMETHODCALLTYPE *GetDisplayName)(IShellItem *, SIGDN, LPOLESTR *);
    HRESULT (STDMETHODCALLTYPE *GetAttributes)(IShellItem *, SFGAOF, SFGAOF *);
    HRESULT (STDMETHODCALLTYPE *Compare)(IShellItem *, IShellItem *, SICHINTF, int *);

    END_INTERFACE
} IShellItemVtbl;
struct IShellItem {
    CONST_VTBL struct IShellItemVtbl *lpVtbl;
};
#endif
#endif

#ifndef __IShellItemArray_INTERFACE_DEFINED__
#define __IShellItemArray_INTERFACE_DEFINED__

typedef enum SIATTRIBFLAGS {
    SIATTRIBFLAGS_AND	= 0x1,
    SIATTRIBFLAGS_OR	= 0x2,
    SIATTRIBFLAGS_APPCOMPAT	= 0x3,
    SIATTRIBFLAGS_MASK	= 0x3,
    SIATTRIBFLAGS_ALLITEMS	= 0x4000
} SIATTRIBFLAGS;
#ifdef __MSVCRT__
typedef ULONG SFGAOF;
#endif /* __MSVCRT__ */
typedef struct IShellItemArray IShellItemArray;
typedef struct IShellItemArrayVtbl
{
    BEGIN_INTERFACE

    HRESULT ( STDMETHODCALLTYPE *QueryInterface )(
        IShellItemArray *, REFIID riid,void **ppvObject);
    ULONG ( STDMETHODCALLTYPE *AddRef )(IShellItemArray *);
    ULONG ( STDMETHODCALLTYPE *Release )(IShellItemArray *);
    HRESULT ( STDMETHODCALLTYPE *BindToHandler )(IShellItemArray *,
        IBindCtx *, REFGUID, REFIID, void **);
    /* flags is actually is enum GETPROPERTYSTOREFLAGS */
    HRESULT ( STDMETHODCALLTYPE *GetPropertyStore )(
        IShellItemArray *, int,  REFIID, void **);
    /* keyType actually REFPROPERTYKEY */
    HRESULT ( STDMETHODCALLTYPE *GetPropertyDescriptionList )(
         IShellItemArray *, void *, REFIID, void **);
    HRESULT ( STDMETHODCALLTYPE *GetAttributes )(IShellItemArray *,
        SIATTRIBFLAGS, SFGAOF, SFGAOF *);
    HRESULT ( STDMETHODCALLTYPE *GetCount )(
        IShellItemArray *, DWORD *);
    HRESULT ( STDMETHODCALLTYPE *GetItemAt )(
        IShellItemArray *, DWORD, IShellItem **);
    /* ppenumShellItems actually (IEnumShellItems **) */
    HRESULT ( STDMETHODCALLTYPE *EnumItems )(
        IShellItemArray *, void **);

    END_INTERFACE
} IShellItemArrayVtbl;

struct IShellItemArray {
    CONST_VTBL struct IShellItemArrayVtbl *lpVtbl;
};

#endif /* __IShellItemArray_INTERFACE_DEFINED__ */

/*
 * Older compilers do not define these CLSIDs so we do so here under
 * a slightly different name so as to not clash with the definitions
 * in new compilers
 */
static const CLSID ClsidFileOpenDialog = {
    0xDC1C5A9C, 0xE88A, 0X4DDE, {0xA5, 0xA1, 0x60, 0xF8, 0x2A, 0x20, 0xAE, 0xF7}
};
static const CLSID ClsidFileSaveDialog = {
    0xC0B4E2F3, 0xBA21, 0x4773, {0x8D, 0xBA, 0x33, 0x5E, 0xC9, 0x46, 0xEB, 0x8B}
};
static const IID IIDIFileOpenDialog = {
    0xD57C7288, 0xD4AD, 0x4768, {0xBE, 0x02, 0x9D, 0x96, 0x95, 0x32, 0xD9, 0x60}
};
static const IID IIDIFileSaveDialog = {
    0x84BCCD23, 0x5FDE, 0x4CDB, {0xAE, 0xA4, 0xAF, 0x64, 0xB8, 0x3D, 0x78, 0xAB}
};
static const IID IIDIShellItem = {
	0x43826D1E, 0xE718, 0x42EE, {0xBC, 0x55, 0xA1, 0xE2, 0x61, 0xC3, 0x7B, 0xFE}
};

#ifdef __IFileDialog_INTERFACE_DEFINED__
# define TCLCOMDLG_FILTERSPEC COMDLG_FILTERSPEC
#else

/* Forward declarations for structs that are referenced but not used */
typedef struct IPropertyStore IPropertyStore;
typedef struct IPropertyDescriptionList IPropertyDescriptionList;
typedef struct IFileOperationProgressSink IFileOperationProgressSink;
typedef enum FDAP {
    FDAP_BOTTOM	= 0,
    FDAP_TOP	= 1
} FDAP;

typedef struct {
    LPCWSTR pszName;
    LPCWSTR pszSpec;
} TCLCOMDLG_FILTERSPEC;

enum _FILEOPENDIALOGOPTIONS {
    FOS_OVERWRITEPROMPT	= 0x2,
    FOS_STRICTFILETYPES	= 0x4,
    FOS_NOCHANGEDIR	= 0x8,
    FOS_PICKFOLDERS	= 0x20,
    FOS_FORCEFILESYSTEM	= 0x40,
    FOS_ALLNONSTORAGEITEMS	= 0x80,
    FOS_NOVALIDATE	= 0x100,
    FOS_ALLOWMULTISELECT	= 0x200,
    FOS_PATHMUSTEXIST	= 0x800,
    FOS_FILEMUSTEXIST	= 0x1000,
    FOS_CREATEPROMPT	= 0x2000,
    FOS_SHAREAWARE	= 0x4000,
    FOS_NOREADONLYRETURN	= 0x8000,
    FOS_NOTESTFILECREATE	= 0x10000,
    FOS_HIDEMRUPLACES	= 0x20000,
    FOS_HIDEPINNEDPLACES	= 0x40000,
    FOS_NODEREFERENCELINKS	= 0x100000,
    FOS_DONTADDTORECENT	= 0x2000000,
    FOS_FORCESHOWHIDDEN	= 0x10000000,
    FOS_DEFAULTNOMINIMODE	= 0x20000000,
    FOS_FORCEPREVIEWPANEON	= 0x40000000
} ;
typedef DWORD FILEOPENDIALOGOPTIONS;

typedef struct IFileDialog IFileDialog;
typedef struct IFileDialogVtbl
{
    BEGIN_INTERFACE

    HRESULT ( STDMETHODCALLTYPE *QueryInterface )(
         IFileDialog *, REFIID, void **);
    ULONG ( STDMETHODCALLTYPE *AddRef )( IFileDialog *);
    ULONG ( STDMETHODCALLTYPE *Release )( IFileDialog *);
    HRESULT ( STDMETHODCALLTYPE *Show )( IFileDialog *, HWND);
    HRESULT ( STDMETHODCALLTYPE *SetFileTypes )( IFileDialog *,
        UINT, const TCLCOMDLG_FILTERSPEC *);
    HRESULT ( STDMETHODCALLTYPE *SetFileTypeIndex )(IFileDialog *, UINT);
    HRESULT ( STDMETHODCALLTYPE *GetFileTypeIndex )(IFileDialog *, UINT *);
    /* XXX - Actually pfde is IFileDialogEvents* but we do not use
       this call and do not want to define IFileDialogEvents as that
       pulls in a whole bunch of other stuff. */
    HRESULT ( STDMETHODCALLTYPE *Advise )(
        IFileDialog *, void *, DWORD *);
    HRESULT ( STDMETHODCALLTYPE *Unadvise )(IFileDialog *, DWORD);
    HRESULT ( STDMETHODCALLTYPE *SetOptions )(
        IFileDialog *, FILEOPENDIALOGOPTIONS);
    HRESULT ( STDMETHODCALLTYPE *GetOptions )(
        IFileDialog *, FILEOPENDIALOGOPTIONS *);
    HRESULT ( STDMETHODCALLTYPE *SetDefaultFolder )(
        IFileDialog *, IShellItem *);
    HRESULT ( STDMETHODCALLTYPE *SetFolder )(
        IFileDialog *, IShellItem *);
    HRESULT ( STDMETHODCALLTYPE *GetFolder )(
        IFileDialog *, IShellItem **);
    HRESULT ( STDMETHODCALLTYPE *GetCurrentSelection )(
        IFileDialog *, IShellItem **);
    HRESULT ( STDMETHODCALLTYPE *SetFileName )(
        IFileDialog *,  LPCWSTR);
    HRESULT ( STDMETHODCALLTYPE *GetFileName )(
        IFileDialog *,  LPWSTR *);
    HRESULT ( STDMETHODCALLTYPE *SetTitle )(
        IFileDialog *, LPCWSTR);
    HRESULT ( STDMETHODCALLTYPE *SetOkButtonLabel )(
        IFileDialog *, LPCWSTR);
    HRESULT ( STDMETHODCALLTYPE *SetFileNameLabel )(
        IFileDialog *,  LPCWSTR);
    HRESULT ( STDMETHODCALLTYPE *GetResult )(
        IFileDialog *, IShellItem **);
    HRESULT ( STDMETHODCALLTYPE *AddPlace )(
        IFileDialog *, IShellItem *, FDAP);
    HRESULT ( STDMETHODCALLTYPE *SetDefaultExtension )(
         IFileDialog *, LPCWSTR);
    HRESULT ( STDMETHODCALLTYPE *Close )( IFileDialog *, HRESULT);
    HRESULT ( STDMETHODCALLTYPE *SetClientGuid )(
        IFileDialog *, REFGUID);
    HRESULT ( STDMETHODCALLTYPE *ClearClientData )( IFileDialog *);
    /* pFilter actually IShellItemFilter. But deprecated in Win7 AND we do
       not use it anyways. So define as void* */
    HRESULT ( STDMETHODCALLTYPE *SetFilter )(
         IFileDialog *, void *);

    END_INTERFACE
} IFileDialogVtbl;

struct IFileDialog {
    CONST_VTBL struct IFileDialogVtbl *lpVtbl;
};


typedef struct IFileSaveDialog IFileSaveDialog;
typedef struct IFileSaveDialogVtbl {
    BEGIN_INTERFACE

    HRESULT ( STDMETHODCALLTYPE *QueryInterface )(
        IFileSaveDialog *, REFIID, void **);
    ULONG ( STDMETHODCALLTYPE *AddRef )( IFileSaveDialog *);
    ULONG ( STDMETHODCALLTYPE *Release )( IFileSaveDialog *);
    HRESULT ( STDMETHODCALLTYPE *Show )(
        IFileSaveDialog *, HWND);
    HRESULT ( STDMETHODCALLTYPE *SetFileTypes )( IFileSaveDialog * this,
        UINT, const TCLCOMDLG_FILTERSPEC *);
    HRESULT ( STDMETHODCALLTYPE *SetFileTypeIndex )(
        IFileSaveDialog *, UINT);
    HRESULT ( STDMETHODCALLTYPE *GetFileTypeIndex )(
         IFileSaveDialog *, UINT *);
    /* Actually pfde is IFileSaveDialogEvents* */
    HRESULT ( STDMETHODCALLTYPE *Advise )(
         IFileSaveDialog *, void *, DWORD *);
    HRESULT ( STDMETHODCALLTYPE *Unadvise )( IFileSaveDialog *, DWORD);
    HRESULT ( STDMETHODCALLTYPE *SetOptions )(
         IFileSaveDialog *, FILEOPENDIALOGOPTIONS);
    HRESULT ( STDMETHODCALLTYPE *GetOptions )(
         IFileSaveDialog *, FILEOPENDIALOGOPTIONS *);
    HRESULT ( STDMETHODCALLTYPE *SetDefaultFolder )(
         IFileSaveDialog *, IShellItem *);
    HRESULT ( STDMETHODCALLTYPE *SetFolder )(
        IFileSaveDialog *, IShellItem *);
    HRESULT ( STDMETHODCALLTYPE *GetFolder )(
         IFileSaveDialog *, IShellItem **);
    HRESULT ( STDMETHODCALLTYPE *GetCurrentSelection )(
         IFileSaveDialog *, IShellItem **);
    HRESULT ( STDMETHODCALLTYPE *SetFileName )(
         IFileSaveDialog *,  LPCWSTR);
    HRESULT ( STDMETHODCALLTYPE *GetFileName )(
         IFileSaveDialog *,  LPWSTR *);
    HRESULT ( STDMETHODCALLTYPE *SetTitle )(
         IFileSaveDialog *, LPCWSTR);
    HRESULT ( STDMETHODCALLTYPE *SetOkButtonLabel )(
         IFileSaveDialog *,  LPCWSTR);
    HRESULT ( STDMETHODCALLTYPE *SetFileNameLabel )(
         IFileSaveDialog *,  LPCWSTR);
    HRESULT ( STDMETHODCALLTYPE *GetResult )(
         IFileSaveDialog *, IShellItem **);
    HRESULT ( STDMETHODCALLTYPE *AddPlace )(
         IFileSaveDialog *, IShellItem *, FDAP);
    HRESULT ( STDMETHODCALLTYPE *SetDefaultExtension )(
         IFileSaveDialog *, LPCWSTR);
    HRESULT ( STDMETHODCALLTYPE *Close )( IFileSaveDialog *, HRESULT);
    HRESULT ( STDMETHODCALLTYPE *SetClientGuid )(
        IFileSaveDialog *, REFGUID);
    HRESULT ( STDMETHODCALLTYPE *ClearClientData )( IFileSaveDialog *);
    /* pFilter Actually IShellItemFilter* */
    HRESULT ( STDMETHODCALLTYPE *SetFilter )(
        IFileSaveDialog *, void *);
    HRESULT ( STDMETHODCALLTYPE *SetSaveAsItem )(
        IFileSaveDialog *, IShellItem *);
    HRESULT ( STDMETHODCALLTYPE *SetProperties )(
        IFileSaveDialog *, IPropertyStore *);
    HRESULT ( STDMETHODCALLTYPE *SetCollectedProperties )(
        IFileSaveDialog *, IPropertyDescriptionList *, BOOL);
    HRESULT ( STDMETHODCALLTYPE *GetProperties )(
        IFileSaveDialog *, IPropertyStore **);
    HRESULT ( STDMETHODCALLTYPE *ApplyProperties )(
        IFileSaveDialog *, IShellItem *, IPropertyStore *,
        HWND, IFileOperationProgressSink *);

    END_INTERFACE

} IFileSaveDialogVtbl;

struct IFileSaveDialog {
    CONST_VTBL struct IFileSaveDialogVtbl *lpVtbl;
};

typedef struct IFileOpenDialog IFileOpenDialog;
typedef struct IFileOpenDialogVtbl {
    BEGIN_INTERFACE

    HRESULT ( STDMETHODCALLTYPE *QueryInterface )(
        IFileOpenDialog *, REFIID, void **);
    ULONG ( STDMETHODCALLTYPE *AddRef )( IFileOpenDialog *);
    ULONG ( STDMETHODCALLTYPE *Release )( IFileOpenDialog *);
    HRESULT ( STDMETHODCALLTYPE *Show )( IFileOpenDialog *, HWND);
    HRESULT ( STDMETHODCALLTYPE *SetFileTypes )( IFileOpenDialog *,
        UINT, const TCLCOMDLG_FILTERSPEC *);
    HRESULT ( STDMETHODCALLTYPE *SetFileTypeIndex )(
        IFileOpenDialog *, UINT);
    HRESULT ( STDMETHODCALLTYPE *GetFileTypeIndex )(
        IFileOpenDialog *, UINT *);
    /* Actually pfde is IFileDialogEvents* */
    HRESULT ( STDMETHODCALLTYPE *Advise )(
        IFileOpenDialog *, void *, DWORD *);
    HRESULT ( STDMETHODCALLTYPE *Unadvise )( IFileOpenDialog *, DWORD);
    HRESULT ( STDMETHODCALLTYPE *SetOptions )(
        IFileOpenDialog *, FILEOPENDIALOGOPTIONS);
    HRESULT ( STDMETHODCALLTYPE *GetOptions )(
        IFileOpenDialog *, FILEOPENDIALOGOPTIONS *);
    HRESULT ( STDMETHODCALLTYPE *SetDefaultFolder )(
        IFileOpenDialog *, IShellItem *);
    HRESULT ( STDMETHODCALLTYPE *SetFolder )(
        IFileOpenDialog *, IShellItem *);
    HRESULT ( STDMETHODCALLTYPE *GetFolder )(
        IFileOpenDialog *, IShellItem **);
    HRESULT ( STDMETHODCALLTYPE *GetCurrentSelection )(
        IFileOpenDialog *, IShellItem **);
    HRESULT ( STDMETHODCALLTYPE *SetFileName )(
        IFileOpenDialog *,  LPCWSTR);
    HRESULT ( STDMETHODCALLTYPE *GetFileName )(
        IFileOpenDialog *, LPWSTR *);
    HRESULT ( STDMETHODCALLTYPE *SetTitle )(
        IFileOpenDialog *, LPCWSTR);
    HRESULT ( STDMETHODCALLTYPE *SetOkButtonLabel )(
        IFileOpenDialog *, LPCWSTR);
    HRESULT ( STDMETHODCALLTYPE *SetFileNameLabel )(
        IFileOpenDialog *, LPCWSTR);
    HRESULT ( STDMETHODCALLTYPE *GetResult )(
        IFileOpenDialog *, IShellItem **);
    HRESULT ( STDMETHODCALLTYPE *AddPlace )(
        IFileOpenDialog *, IShellItem *, FDAP);
    HRESULT ( STDMETHODCALLTYPE *SetDefaultExtension )(
        IFileOpenDialog *, LPCWSTR);
    HRESULT ( STDMETHODCALLTYPE *Close )( IFileOpenDialog *, HRESULT);
    HRESULT ( STDMETHODCALLTYPE *SetClientGuid )(
        IFileOpenDialog *, REFGUID);
    HRESULT ( STDMETHODCALLTYPE *ClearClientData )(
        IFileOpenDialog *);
    HRESULT ( STDMETHODCALLTYPE *SetFilter )(
        IFileOpenDialog *,
        /* pFilter is actually IShellItemFilter */
        void *);
    HRESULT ( STDMETHODCALLTYPE *GetResults )(
        IFileOpenDialog *, IShellItemArray **);
    HRESULT ( STDMETHODCALLTYPE *GetSelectedItems )(
        IFileOpenDialog *, IShellItemArray **);

    END_INTERFACE
} IFileOpenDialogVtbl;

struct IFileOpenDialog
{
    CONST_VTBL struct IFileOpenDialogVtbl *lpVtbl;
};

#endif /* __IFileDialog_INTERFACE_DEFINED__ */

/*
 * Definitions of functions used only in this file.
 */

static UINT APIENTRY	ChooseDirectoryValidateProc(HWND hdlg, UINT uMsg,
			    LPARAM wParam, LPARAM lParam);
static UINT CALLBACK	ColorDlgHookProc(HWND hDlg, UINT uMsg, WPARAM wParam,
			    LPARAM lParam);
static void             CleanupOFNOptions(OFNOpts *optsPtr);
static int              ParseOFNOptions(ClientData clientData,
                            Tcl_Interp *interp, int objc,
                            Tcl_Obj *const objv[], enum OFNOper oper, OFNOpts *optsPtr);
static int GetFileNameXP(Tcl_Interp *interp, OFNOpts *optsPtr,
                         enum OFNOper oper);
static int GetFileNameVista(Tcl_Interp *interp, OFNOpts *optsPtr,
                            enum OFNOper oper);
static int 		GetFileName(ClientData clientData,
                                    Tcl_Interp *interp, int objc,
                                    Tcl_Obj *const objv[], enum OFNOper oper);
static int MakeFilterVista(Tcl_Interp *interp, OFNOpts *optsPtr,
               DWORD *countPtr, TCLCOMDLG_FILTERSPEC **dlgFilterPtrPtr,
               DWORD *defaultFilterIndexPtr);
static void FreeFilterVista(DWORD count, TCLCOMDLG_FILTERSPEC *dlgFilterPtr);
static int 		MakeFilter(Tcl_Interp *interp, Tcl_Obj *valuePtr,
			    Tcl_DString *dsPtr, Tcl_Obj *initialPtr,
			    int *indexPtr);
static UINT APIENTRY	OFNHookProc(HWND hdlg, UINT uMsg, WPARAM wParam,
			    LPARAM lParam);
static LRESULT CALLBACK MsgBoxCBTProc(int nCode, WPARAM wParam, LPARAM lParam);
static void		SetTkDialog(ClientData clientData);
static const char *ConvertExternalFilename(LPCWSTR, Tcl_DString *);
static void             LoadShellProcs(void);


/* Definitions of dynamically loaded Win32 calls */
typedef HRESULT (STDAPICALLTYPE SHCreateItemFromParsingNameProc)(
    PCWSTR pszPath, IBindCtx *pbc, REFIID riid, void **ppv);
struct ShellProcPointers {
    SHCreateItemFromParsingNameProc *SHCreateItemFromParsingName;
} ShellProcs;


/*
 *-------------------------------------------------------------------------
 *
 * LoadShellProcs --
 *
 *     Some shell functions are not available on older versions of
 *     Windows. This function dynamically loads them and stores pointers
 *     to them in ShellProcs. Any function that is not available has
 *     the corresponding pointer set to NULL.
 *
 *     Note this call never fails. Unavailability of a function is not
 *     a reason for failure. Caller should check whether a particular
 *     function pointer is NULL or not. Once loaded a function stays
 *     forever loaded.
 *
 *     XXX - we load the function pointers into global memory. This implies
 *     there is a potential (however small) for race conditions between
 *     threads. However, Tk is in any case meant to be loaded in exactly
 *     one thread so this should not be an issue and saves us from
 *     unnecessary bookkeeping.
 *
 * Return value:
 *     None.
 *
 * Side effects:
 *     ShellProcs is populated.
 *-------------------------------------------------------------------------
 */
static void LoadShellProcs()
{
    static HMODULE shell32_handle = NULL;

    if (shell32_handle != NULL)
        return; /* We have already been through here. */

    shell32_handle = GetModuleHandleW(L"shell32.dll");
    if (shell32_handle == NULL) /* Should never happen but check anyways. */
        return;

    ShellProcs.SHCreateItemFromParsingName =
        (SHCreateItemFromParsingNameProc*) GetProcAddress(shell32_handle,
                                                         "SHCreateItemFromParsingName");
}


/*
 *-------------------------------------------------------------------------
 *
 * EatSpuriousMessageBugFix --
 *
 *	In the file open/save dialog, double clicking on a list item causes
 *	the dialog box to close, but an unwanted WM_LBUTTONUP message is sent
 *	to the window underneath. If the window underneath happens to be a
 *	windows control (eg a button) then it will be activated by accident.
 *
 * 	This problem does not occur in dialog boxes, because windows must do
 * 	some special processing to solve the problem. (separate message
 * 	processing functions are used to cope with keyboard navigation of
 * 	controls.)
 *
 * 	Here is one solution. After returning, we flush all mouse events
 *      for 1/4 second. In 8.6.5 and earlier, the code used to
 *      poll the message queue consuming WM_LBUTTONUP messages.
 * 	On seeing a WM_LBUTTONDOWN message, it would exit early, since the user
 * 	must be doing something new. However this early exit does not work
 *      on Vista and later because the Windows sends both BUTTONDOWN and
 *      BUTTONUP after the DBLCLICK instead of just BUTTONUP as on XP.
 *      Rather than try and figure out version specific sequences, we
 *      ignore all mouse events in that interval.
 *
 *      This fix only works for the current application, so the problem will
 * 	still occur if the open dialog happens to be over another applications
 * 	button. However this is a fairly rare occurrance.
 *
 * Results:
 *	None.
 *
 * Side effects:
 *	Consumes unwanted mouse related messages.
 *
 *-------------------------------------------------------------------------
 */

static void
EatSpuriousMessageBugFix(void)
{
    MSG msg;
    DWORD nTime = GetTickCount() + 250;

    while (GetTickCount() < nTime) {
	PeekMessageW(&msg, 0, WM_MOUSEFIRST, WM_MOUSELAST, PM_REMOVE);
    }
}

/*
 *-------------------------------------------------------------------------
 *
 * TkWinDialogDebug --
 *
 *	Function to turn on/off debugging support for common dialogs under
 *	windows. The variable "tk_debug" is set to the identifier of the
 *	dialog window when the modal dialog window pops up and it is safe to
 *	send messages to the dialog.
 *
 * Results:
 *	None.
 *
 * Side effects:
 *	This variable only makes sense if just one dialog is up at a time.
 *
 *-------------------------------------------------------------------------
 */

void
TkWinDialogDebug(
    int debug)
{
    ThreadSpecificData *tsdPtr =
	    Tcl_GetThreadData(&dataKey, sizeof(ThreadSpecificData));

    tsdPtr->debugFlag = debug;
}

/*
 *-------------------------------------------------------------------------
 *
 * Tk_ChooseColorObjCmd --
 *
 *	This function implements the color dialog box for the Windows
 *	platform. See the user documentation for details on what it does.
 *
 * Results:
 *	See user documentation.
 *
 * Side effects:
 *	A dialog window is created the first time this function is called.
 *	This window is not destroyed and will be reused the next time the
 *	application invokes the "tk_chooseColor" command.
 *
 *-------------------------------------------------------------------------
 */

int
Tk_ChooseColorObjCmd(
    ClientData clientData,	/* Main window associated with interpreter. */
    Tcl_Interp *interp,		/* Current interpreter. */
    int objc,			/* Number of arguments. */
    Tcl_Obj *const objv[])	/* Argument objects. */
{
    Tk_Window tkwin = clientData, parent;
    HWND hWnd;
    int i, oldMode, winCode, result;
    CHOOSECOLORW chooseColor;
    static int inited = 0;
    static COLORREF dwCustColors[16];
    static long oldColor;		/* the color selected last time */
    static const char *const optionStrings[] = {
	"-initialcolor", "-parent", "-title", NULL
    };
    enum options {
	COLOR_INITIAL, COLOR_PARENT, COLOR_TITLE
    };

    result = TCL_OK;
    if (inited == 0) {
	/*
	 * dwCustColors stores the custom color which the user can modify. We
	 * store these colors in a static array so that the next time the
	 * color dialog pops up, the same set of custom colors remain in the
	 * dialog.
	 */

	for (i = 0; i < 16; i++) {
	    dwCustColors[i] = RGB(255-i * 10, i, i * 10);
	}
	oldColor = RGB(0xa0, 0xa0, 0xa0);
	inited = 1;
    }

    parent			= tkwin;
    chooseColor.lStructSize	= sizeof(CHOOSECOLOR);
    chooseColor.hwndOwner	= NULL;
    chooseColor.hInstance	= NULL;
    chooseColor.rgbResult	= oldColor;
    chooseColor.lpCustColors	= dwCustColors;
    chooseColor.Flags		= CC_RGBINIT | CC_FULLOPEN | CC_ENABLEHOOK;
    chooseColor.lCustData	= (LPARAM) NULL;
    chooseColor.lpfnHook	= (LPOFNHOOKPROC) ColorDlgHookProc;
    chooseColor.lpTemplateName	= (LPWSTR) interp;

    for (i = 1; i < objc; i += 2) {
	int index;
	const char *string;
	Tcl_Obj *optionPtr, *valuePtr;

	optionPtr = objv[i];
	valuePtr = objv[i + 1];

	if (Tcl_GetIndexFromObjStruct(interp, optionPtr, optionStrings,
		sizeof(char *), "option", TCL_EXACT, &index) != TCL_OK) {
	    return TCL_ERROR;
	}
	if (i + 1 == objc) {
	    Tcl_SetObjResult(interp, Tcl_ObjPrintf(
		    "value for \"%s\" missing", Tcl_GetString(optionPtr)));
	    Tcl_SetErrorCode(interp, "TK", "COLORDIALOG", "VALUE", NULL);
	    return TCL_ERROR;
	}

	string = Tcl_GetString(valuePtr);
	switch ((enum options) index) {
	case COLOR_INITIAL: {
	    XColor *colorPtr;

	    colorPtr = Tk_GetColor(interp, tkwin, string);
	    if (colorPtr == NULL) {
		return TCL_ERROR;
	    }
	    chooseColor.rgbResult = RGB(colorPtr->red / 0x100,
		    colorPtr->green / 0x100, colorPtr->blue / 0x100);
	    break;
	}
	case COLOR_PARENT:
	    parent = Tk_NameToWindow(interp, string, tkwin);
	    if (parent == NULL) {
		return TCL_ERROR;
	    }
	    break;
	case COLOR_TITLE:
	    chooseColor.lCustData = (LPARAM) string;
	    break;
	}
    }

    Tk_MakeWindowExist(parent);
    chooseColor.hwndOwner = NULL;
    hWnd = Tk_GetHWND(Tk_WindowId(parent));
    chooseColor.hwndOwner = hWnd;

    oldMode = Tcl_SetServiceMode(TCL_SERVICE_ALL);
    winCode = ChooseColorW(&chooseColor);
    (void) Tcl_SetServiceMode(oldMode);

    /*
     * Ensure that hWnd is enabled, because it can happen that we have updated
     * the wrapper of the parent, which causes us to leave this child disabled
     * (Windows loses sync).
     */

    EnableWindow(hWnd, 1);

    /*
     * Clear the interp result since anything may have happened during the
     * modal loop.
     */

    Tcl_ResetResult(interp);

    /*
     * 3. Process the result of the dialog
     */

    if (winCode) {
	/*
	 * User has selected a color
	 */

	Tcl_SetObjResult(interp, Tcl_ObjPrintf("#%02x%02x%02x",
		GetRValue(chooseColor.rgbResult),
		GetGValue(chooseColor.rgbResult),
		GetBValue(chooseColor.rgbResult)));
	oldColor = chooseColor.rgbResult;
	result = TCL_OK;
    }

    return result;
}

/*
 *-------------------------------------------------------------------------
 *
 * ColorDlgHookProc --
 *
 *	Provides special handling of messages for the Color common dialog box.
 *	Used to set the title when the dialog first appears.
 *
 * Results:
 *	The return value is 0 if the default dialog box function should handle
 *	the message, non-zero otherwise.
 *
 * Side effects:
 *	Changes the title of the dialog window.
 *
 *----------------------------------------------------------------------
 */

static UINT CALLBACK
ColorDlgHookProc(
    HWND hDlg,			/* Handle to the color dialog. */
    UINT uMsg,			/* Type of message. */
    WPARAM wParam,		/* First message parameter. */
    LPARAM lParam)		/* Second message parameter. */
{
    ThreadSpecificData *tsdPtr =
	    Tcl_GetThreadData(&dataKey, sizeof(ThreadSpecificData));
    const char *title;
    CHOOSECOLOR *ccPtr;

    if (WM_INITDIALOG == uMsg) {

	/*
	 * Set the title string of the dialog.
	 */

	ccPtr = (CHOOSECOLOR *) lParam;
	title = (const char *) ccPtr->lCustData;

	if ((title != NULL) && (title[0] != '\0')) {
	    Tcl_DString ds;

	    Tcl_DStringInit(&ds);
	    SetWindowTextW(hDlg, Tcl_UtfToWCharDString(title, -1, &ds));
	    Tcl_DStringFree(&ds);
	}
	if (tsdPtr->debugFlag) {
	    tsdPtr->debugInterp = (Tcl_Interp *) ccPtr->lpTemplateName;
	    Tcl_DoWhenIdle(SetTkDialog, hDlg);
	}
	return TRUE;
    }
    return FALSE;
}

/*
 *----------------------------------------------------------------------
 *
 * Tk_GetOpenFileCmd --
 *
 *	This function implements the "open file" dialog box for the Windows
 *	platform. See the user documentation for details on what it does.
 *
 * Results:
 *	See user documentation.
 *
 * Side effects:
 *	A dialog window is created the first this function is called.
 *
 *----------------------------------------------------------------------
 */

int
Tk_GetOpenFileObjCmd(
    ClientData clientData,	/* Main window associated with interpreter. */
    Tcl_Interp *interp,		/* Current interpreter. */
    int objc,			/* Number of arguments. */
    Tcl_Obj *const objv[])	/* Argument objects. */
{
    return GetFileName(clientData, interp, objc, objv, OFN_FILE_OPEN);
}

/*
 *----------------------------------------------------------------------
 *
 * Tk_GetSaveFileCmd --
 *
 *	Same as Tk_GetOpenFileCmd but opens a "save file" dialog box
 *	instead
 *
 * Results:
 *	Same as Tk_GetOpenFileCmd.
 *
 * Side effects:
 *	Same as Tk_GetOpenFileCmd.
 *
 *----------------------------------------------------------------------
 */

int
Tk_GetSaveFileObjCmd(
    ClientData clientData,	/* Main window associated with interpreter. */
    Tcl_Interp *interp,		/* Current interpreter. */
    int objc,			/* Number of arguments. */
    Tcl_Obj *const objv[])	/* Argument objects. */
{
    return GetFileName(clientData, interp, objc, objv, OFN_FILE_SAVE);
}

/*
 *----------------------------------------------------------------------
 *
 * CleanupOFNOptions --
 *
 *	Cleans up any storage allocated by ParseOFNOptions
 *
 * Results:
 *	None.
 *
 * Side effects:
 *	Releases resources held by *optsPtr
 *----------------------------------------------------------------------
 */
static void CleanupOFNOptions(OFNOpts *optsPtr)
{
    Tcl_DStringFree(&optsPtr->utfDirString);
}



/*
 *----------------------------------------------------------------------
 *
 * ParseOFNOptions --
 *
 *	Option parsing for tk_get{Open,Save}File
 *
 * Results:
 *	TCL_OK on success, TCL_ERROR otherwise
 *
 * Side effects:
 *	Returns option values in *optsPtr. Note these may include string
 *      pointers into objv[]
 *----------------------------------------------------------------------
 */

static int
ParseOFNOptions(
    ClientData clientData,	/* Main window associated with interpreter. */
    Tcl_Interp *interp,		/* Current interpreter. */
    int objc,			/* Number of arguments. */
    Tcl_Obj *const objv[],	/* Argument objects. */
    enum OFNOper oper,			/* 1 for Open, 0 for Save */
    OFNOpts *optsPtr)           /* Output, uninitialized on entry */
{
    int i;
    Tcl_DString ds;
    enum options {
	FILE_DEFAULT, FILE_TYPES, FILE_INITDIR, FILE_INITFILE, FILE_PARENT,
	FILE_TITLE, FILE_TYPEVARIABLE, FILE_MULTIPLE, FILE_CONFIRMOW,
        FILE_MUSTEXIST,
    };
    struct Options {
	const char *name;
	enum options value;
    };
    static const struct Options saveOptions[] = {
	{"-confirmoverwrite",	FILE_CONFIRMOW},
	{"-defaultextension",	FILE_DEFAULT},
	{"-filetypes",		FILE_TYPES},
	{"-initialdir",		FILE_INITDIR},
	{"-initialfile",	FILE_INITFILE},
	{"-parent",		FILE_PARENT},
	{"-title",		FILE_TITLE},
	{"-typevariable",	FILE_TYPEVARIABLE},
	{NULL,			FILE_DEFAULT/*ignored*/ }
    };
    static const struct Options openOptions[] = {
	{"-defaultextension",	FILE_DEFAULT},
	{"-filetypes",		FILE_TYPES},
	{"-initialdir",		FILE_INITDIR},
	{"-initialfile",	FILE_INITFILE},
	{"-multiple",		FILE_MULTIPLE},
	{"-parent",		FILE_PARENT},
	{"-title",		FILE_TITLE},
	{"-typevariable",	FILE_TYPEVARIABLE},
	{NULL,			FILE_DEFAULT/*ignored*/ }
    };
    static const struct Options dirOptions[] = {
	{"-initialdir", FILE_INITDIR},
        {"-mustexist",  FILE_MUSTEXIST},
	{"-parent",	FILE_PARENT},
	{"-title",	FILE_TITLE},
	{NULL,		FILE_DEFAULT/*ignored*/ }
    };

    const struct Options *options = NULL;

    switch (oper) {
    case OFN_FILE_SAVE: options = saveOptions; break;
    case OFN_DIR_CHOOSE: options = dirOptions; break;
    case OFN_FILE_OPEN: options = openOptions; break;
    }

    ZeroMemory(optsPtr, sizeof(*optsPtr));
    // optsPtr->forceXPStyle = 1;
    optsPtr->tkwin = clientData;
    optsPtr->confirmOverwrite = 1; /* By default we ask for confirmation */
    Tcl_DStringInit(&optsPtr->utfDirString);
    optsPtr->file[0] = 0;

    for (i = 1; i < objc; i += 2) {
	int index;
	const char *string;
	Tcl_Obj *valuePtr;

	if (Tcl_GetIndexFromObjStruct(interp, objv[i], options,
		sizeof(struct Options), "option", 0, &index) != TCL_OK) {
            /*
             * XXX -xpstyle is explicitly checked for as it is undocumented
             * and we do not want it to show in option error messages.
             */
            if (strcmp(Tcl_GetString(objv[i]), "-xpstyle"))
                goto error_return;
            if (i + 1 == objc) {
                Tcl_SetObjResult(interp, Tcl_NewStringObj("value for \"-xpstyle\" missing", -1));
                Tcl_SetErrorCode(interp, "TK", "FILEDIALOG", "VALUE", NULL);
                goto error_return;
            }
	    if (Tcl_GetBooleanFromObj(interp, objv[i+1],
                                      &optsPtr->forceXPStyle) != TCL_OK)
                goto error_return;

            continue;

	} else if (i + 1 == objc) {
            Tcl_SetObjResult(interp, Tcl_ObjPrintf(
                                 "value for \"%s\" missing", options[index].name));
            Tcl_SetErrorCode(interp, "TK", "FILEDIALOG", "VALUE", NULL);
            goto error_return;
	}

        valuePtr = objv[i + 1];
	string = Tcl_GetString(valuePtr);
	switch (options[index].value) {
	case FILE_DEFAULT:
	    optsPtr->extObj = valuePtr;
	    break;
	case FILE_TYPES:
	    optsPtr->filterObj = valuePtr;
	    break;
	case FILE_INITDIR:
	    Tcl_DStringFree(&optsPtr->utfDirString);
	    if (Tcl_TranslateFileName(interp, string,
                                      &optsPtr->utfDirString) == NULL)
		goto error_return;
	    break;
	case FILE_INITFILE:
	    if (Tcl_TranslateFileName(interp, string, &ds) == NULL)
		goto error_return;
	    Tcl_UtfToExternal(NULL, TkWinGetUnicodeEncoding(),
                              Tcl_DStringValue(&ds), Tcl_DStringLength(&ds), 0, NULL,
                              (char *) &optsPtr->file[0], sizeof(optsPtr->file),
                              NULL, NULL, NULL);
	    Tcl_DStringFree(&ds);
	    break;
	case FILE_PARENT:
	    optsPtr->tkwin = Tk_NameToWindow(interp, string, clientData);
	    if (optsPtr->tkwin == NULL)
		goto error_return;
	    break;
	case FILE_TITLE:
	    optsPtr->titleObj = valuePtr;
	    break;
	case FILE_TYPEVARIABLE:
	    optsPtr->typeVariableObj = valuePtr;
	    optsPtr->initialTypeObj = Tcl_ObjGetVar2(interp, valuePtr,
                                                     NULL, TCL_GLOBAL_ONLY);
	    break;
	case FILE_MULTIPLE:
	    if (Tcl_GetBooleanFromObj(interp, valuePtr,
                                      &optsPtr->multi) != TCL_OK)
                goto error_return;
	    break;
	case FILE_CONFIRMOW:
	    if (Tcl_GetBooleanFromObj(interp, valuePtr,
                                      &optsPtr->confirmOverwrite) != TCL_OK)
                goto error_return;
	    break;
        case FILE_MUSTEXIST:
	    if (Tcl_GetBooleanFromObj(interp, valuePtr,
                                      &optsPtr->mustExist) != TCL_OK)
                goto error_return;
            break;
	}
    }

    return TCL_OK;

error_return:                   /* interp should already hold error */
    /* On error, we need to clean up anything we might have allocated */
    CleanupOFNOptions(optsPtr);
    return TCL_ERROR;

}


/*
 *----------------------------------------------------------------------
 * VistaFileDialogsAvailable
 *
 *      Checks whether the new (Vista) file dialogs can be used on
 *      the system.
 *
 * Returns:
 *      1 if new dialogs are available, 0 otherwise
 *
 * Side effects:
 *      Loads required procedures dynamically if available.
 *      If new dialogs are available, COM is also initialized.
 *----------------------------------------------------------------------
 */
static int VistaFileDialogsAvailable()
{
    HRESULT hr;
    IFileDialog *fdlgPtr = NULL;
    ThreadSpecificData *tsdPtr =
        Tcl_GetThreadData(&dataKey, sizeof(ThreadSpecificData));

    if (tsdPtr->newFileDialogsState == FDLG_STATE_INIT) {
        tsdPtr->newFileDialogsState = FDLG_STATE_USE_OLD;
        LoadShellProcs();
        if (ShellProcs.SHCreateItemFromParsingName != NULL) {
            hr = CoInitialize(0);
            /* XXX - need we schedule CoUninitialize at thread shutdown ? */

            /* Ensure all COM interfaces we use are available */
            if (SUCCEEDED(hr)) {
                hr = CoCreateInstance(&ClsidFileOpenDialog, NULL,
                                      CLSCTX_INPROC_SERVER, &IIDIFileOpenDialog, (void **) &fdlgPtr);
                if (SUCCEEDED(hr)) {
                    fdlgPtr->lpVtbl->Release(fdlgPtr);
                    hr = CoCreateInstance(&ClsidFileSaveDialog, NULL,
                             CLSCTX_INPROC_SERVER, &IIDIFileSaveDialog,
                                          (void **) &fdlgPtr);
                    if (SUCCEEDED(hr)) {
                        fdlgPtr->lpVtbl->Release(fdlgPtr);

                        /* Looks like we have all we need */
                        tsdPtr->newFileDialogsState = FDLG_STATE_USE_NEW;
                    }
                }
            }
        }
    }

    return (tsdPtr->newFileDialogsState == FDLG_STATE_USE_NEW);
}

/*
 *----------------------------------------------------------------------
 *
 * GetFileNameVista --
 *
 *	Displays the new file dialogs on Vista and later.
 *      This function must generally not be called unless the
 *      tsdPtr->newFileDialogsState is FDLG_STATE_USE_NEW but if
 *      it is, it will just pass the call to the older GetFileNameXP
 *
 * Results:
 *	TCL_OK - dialog was successfully displayed, results returned in interp
 *      TCL_ERROR - error return
 *
 * Side effects:
 *      Dialogs is displayed
 *----------------------------------------------------------------------
 */
static int GetFileNameVista(Tcl_Interp *interp, OFNOpts *optsPtr,
                            enum OFNOper oper)
{
    HRESULT hr;
    HWND hWnd;
    DWORD flags, nfilters, defaultFilterIndex;
    TCLCOMDLG_FILTERSPEC *filterPtr = NULL;
    IFileDialog *fdlgIf = NULL;
    IShellItem *dirIf = NULL;
    LPWSTR wstr;
    Tcl_Obj *resultObj = NULL;
    ThreadSpecificData *tsdPtr =
	    Tcl_GetThreadData(&dataKey, sizeof(ThreadSpecificData));
    int oldMode;

    if (tsdPtr->newFileDialogsState != FDLG_STATE_USE_NEW) {
	Tcl_Panic("Internal error: GetFileNameVista: IFileDialog API not available");
	return TCL_ERROR;
    }

    /*
     * At this point new interfaces are supposed to be available.
     * fdlgIf is actually a IFileOpenDialog or IFileSaveDialog
     * both of which inherit from IFileDialog. We use the common
     * IFileDialog interface for the most part, casting only for
     * type-specific calls.
     */
    Tk_MakeWindowExist(optsPtr->tkwin);
    hWnd = Tk_GetHWND(Tk_WindowId(optsPtr->tkwin));

    /*
     * The only validation we need to do w.r.t caller supplied data
     * is the filter specification so do that before creating
     */
    if (MakeFilterVista(interp, optsPtr, &nfilters, &filterPtr,
                        &defaultFilterIndex) != TCL_OK)
        return TCL_ERROR;

    /*
     * Beyond this point, do not just return on error as there will be
     * resources that need to be released/freed.
     */

    if (oper == OFN_FILE_OPEN || oper == OFN_DIR_CHOOSE)
        hr = CoCreateInstance(&ClsidFileOpenDialog, NULL,
                              CLSCTX_INPROC_SERVER, &IIDIFileOpenDialog, (void **) &fdlgIf);
    else
        hr = CoCreateInstance(&ClsidFileSaveDialog, NULL,
                              CLSCTX_INPROC_SERVER, &IIDIFileSaveDialog, (void **) &fdlgIf);

    if (FAILED(hr))
        goto vamoose;

    /*
     * Get current settings first because we want to preserve existing
     * settings like whether to show hidden files etc. based on the
     * user's existing preference
     */
    hr = fdlgIf->lpVtbl->GetOptions(fdlgIf, &flags);
    if (FAILED(hr))
        goto vamoose;

    if (filterPtr) {
        /*
         * Causes -filetypes {{All *}} -defaultextension ext to return
         * foo.ext.ext when foo is typed into the entry box
         *     flags |= FOS_STRICTFILETYPES;
         */
        hr = fdlgIf->lpVtbl->SetFileTypes(fdlgIf, nfilters, filterPtr);
        if (FAILED(hr))
            goto vamoose;
        hr = fdlgIf->lpVtbl->SetFileTypeIndex(fdlgIf, defaultFilterIndex);
        if (FAILED(hr))
            goto vamoose;
    }

    /* Flags are equivalent to those we used in the older API */

    /*
     * Following flags must be set irrespective of original setting
     * XXX - should FOS_NOVALIDATE be there ? Note FOS_NOVALIDATE has different
     * semantics than OFN_NOVALIDATE in the old API.
     */
    flags |=
        FOS_FORCEFILESYSTEM | /* Only want files, not other shell items */
        FOS_NOVALIDATE |           /* Don't check for access denied etc. */
        FOS_PATHMUSTEXIST;           /* The *directory* path must exist */


    if (oper == OFN_DIR_CHOOSE) {
        flags |= FOS_PICKFOLDERS;
        if (optsPtr->mustExist)
            flags |= FOS_FILEMUSTEXIST; /* XXX - check working */
    } else
        flags &= ~ FOS_PICKFOLDERS;

    if (optsPtr->multi)
        flags |= FOS_ALLOWMULTISELECT;
    else
        flags &= ~FOS_ALLOWMULTISELECT;

    if (optsPtr->confirmOverwrite)
        flags |= FOS_OVERWRITEPROMPT;
    else
        flags &= ~FOS_OVERWRITEPROMPT;

    hr = fdlgIf->lpVtbl->SetOptions(fdlgIf, flags);
    if (FAILED(hr))
        goto vamoose;

    if (optsPtr->extObj != NULL) {
        Tcl_DString ds;
        const char *src;

        src = Tcl_GetString(optsPtr->extObj);
        Tcl_DStringInit(&ds);
        wstr = Tcl_UtfToWCharDString(src, optsPtr->extObj->length, &ds);
        if (wstr[0] == '.')
            ++wstr;
        hr = fdlgIf->lpVtbl->SetDefaultExtension(fdlgIf, wstr);
        Tcl_DStringFree(&ds);
        if (FAILED(hr))
            goto vamoose;
    }

    if (optsPtr->titleObj != NULL) {
        Tcl_DString ds;
        const char *src;

        src = Tcl_GetString(optsPtr->titleObj);
        Tcl_DStringInit(&ds);
        wstr = Tcl_UtfToWCharDString(src, optsPtr->titleObj->length, &ds);
        hr = fdlgIf->lpVtbl->SetTitle(fdlgIf, wstr);
        Tcl_DStringFree(&ds);
        if (FAILED(hr))
            goto vamoose;
    }

    if (optsPtr->file[0]) {
        hr = fdlgIf->lpVtbl->SetFileName(fdlgIf, optsPtr->file);
        if (FAILED(hr))
            goto vamoose;
    }

    if (Tcl_DStringValue(&optsPtr->utfDirString)[0] != '\0') {
        Tcl_Obj *normPath, *iniDirPath;
        iniDirPath = Tcl_NewStringObj(Tcl_DStringValue(&optsPtr->utfDirString), -1);
        Tcl_IncrRefCount(iniDirPath);
        normPath = Tcl_FSGetNormalizedPath(interp, iniDirPath);
        /* XXX - Note on failures do not raise error, simply ignore ini dir */
        if (normPath) {
            LPCWSTR nativePath;
            Tcl_IncrRefCount(normPath);
            nativePath = Tcl_FSGetNativePath(normPath); /* Points INTO normPath*/
            if (nativePath) {
                hr = ShellProcs.SHCreateItemFromParsingName(
                    nativePath, NULL,
                    &IIDIShellItem, (void **) &dirIf);
                if (SUCCEEDED(hr)) {
                    /* Note we use SetFolder, not SetDefaultFolder - see MSDN */
                    fdlgIf->lpVtbl->SetFolder(fdlgIf, dirIf); /* Ignore errors */
                }
            }
            Tcl_DecrRefCount(normPath); /* ALSO INVALIDATES nativePath !! */
        }
        Tcl_DecrRefCount(iniDirPath);
    }

    oldMode = Tcl_SetServiceMode(TCL_SERVICE_ALL);
    hr = fdlgIf->lpVtbl->Show(fdlgIf, hWnd);
    Tcl_SetServiceMode(oldMode);
    EatSpuriousMessageBugFix();

    /*
     * Ensure that hWnd is enabled, because it can happen that we have updated
     * the wrapper of the parent, which causes us to leave this child disabled
     * (Windows loses sync).
     */

    if (hWnd)
        EnableWindow(hWnd, 1);

    /*
     * Clear interp result since it might have been set during the modal loop.
     * http://core.tcl.tk/tk/tktview/4a0451f5291b3c9168cc560747dae9264e1d2ef6
     */
    Tcl_ResetResult(interp);

    if (SUCCEEDED(hr)) {
        if ((oper == OFN_FILE_OPEN) && optsPtr->multi) {
            IShellItemArray *multiIf;
            DWORD dw, count;
            IFileOpenDialog *fodIf = (IFileOpenDialog *) fdlgIf;
            hr = fodIf->lpVtbl->GetResults(fodIf, &multiIf);
            if (SUCCEEDED(hr)) {
                Tcl_Obj *multiObj;
                hr = multiIf->lpVtbl->GetCount(multiIf, &count);
                multiObj = Tcl_NewListObj(count, NULL);
                if (SUCCEEDED(hr)) {
                    IShellItem *itemIf;
                    for (dw = 0; dw < count; ++dw) {
                        hr = multiIf->lpVtbl->GetItemAt(multiIf, dw, &itemIf);
                        if (FAILED(hr))
                            break;
                        hr = itemIf->lpVtbl->GetDisplayName(itemIf,
                                        SIGDN_FILESYSPATH, &wstr);
                        if (SUCCEEDED(hr)) {
                            Tcl_DString fnds;

                            ConvertExternalFilename(wstr, &fnds);
                            CoTaskMemFree(wstr);
                            Tcl_ListObjAppendElement(
                                interp, multiObj,
                                Tcl_NewStringObj(Tcl_DStringValue(&fnds),
                                                 Tcl_DStringLength(&fnds)));
                            Tcl_DStringFree(&fnds);
                        }
                        itemIf->lpVtbl->Release(itemIf);
                        if (FAILED(hr))
                            break;
                    }
                }
                multiIf->lpVtbl->Release(multiIf);
                if (SUCCEEDED(hr))
                    resultObj = multiObj;
                else
                    Tcl_DecrRefCount(multiObj);
            }
        } else {
            IShellItem *resultIf;
            hr = fdlgIf->lpVtbl->GetResult(fdlgIf, &resultIf);
            if (SUCCEEDED(hr)) {
                hr = resultIf->lpVtbl->GetDisplayName(resultIf, SIGDN_FILESYSPATH,
                                                      &wstr);
                if (SUCCEEDED(hr)) {
                    Tcl_DString fnds;

                    ConvertExternalFilename(wstr, &fnds);
                    resultObj = Tcl_NewStringObj(Tcl_DStringValue(&fnds),
                                                 Tcl_DStringLength(&fnds));
                    CoTaskMemFree(wstr);
                    Tcl_DStringFree(&fnds);
                }
                resultIf->lpVtbl->Release(resultIf);
            }
        }
        if (SUCCEEDED(hr)) {
            if (filterPtr && optsPtr->typeVariableObj) {
                UINT ftix;

                hr = fdlgIf->lpVtbl->GetFileTypeIndex(fdlgIf, &ftix);
                if (SUCCEEDED(hr)) {
                    /* Note ftix is a 1-based index */
                    if (ftix > 0 && ftix <= nfilters) {
                        Tcl_DString ftds;
                        Tcl_Obj *ftobj;

                        Tcl_DStringInit(&ftds);
                        Tcl_WCharToUtfDString(filterPtr[ftix-1].pszName, wcslen(filterPtr[ftix-1].pszName), &ftds);
                        ftobj = Tcl_NewStringObj(Tcl_DStringValue(&ftds),
                                Tcl_DStringLength(&ftds));
                        Tcl_ObjSetVar2(interp, optsPtr->typeVariableObj, NULL,
                                ftobj, TCL_GLOBAL_ONLY|TCL_LEAVE_ERR_MSG);
                        Tcl_DStringFree(&ftds);
                    }
                }
            }
        }
    } else {
        if (hr == HRESULT_FROM_WIN32(ERROR_CANCELLED))
            hr = 0;             /* User cancelled, return empty string */
    }

vamoose: /* (hr != 0) => error */
    if (dirIf)
        dirIf->lpVtbl->Release(dirIf);
    if (fdlgIf)
        fdlgIf->lpVtbl->Release(fdlgIf);

    if (filterPtr)
        FreeFilterVista(nfilters, filterPtr);

    if (hr == 0) {
        if (resultObj)          /* May be NULL if user cancelled */
            Tcl_SetObjResult(interp, resultObj);
        return TCL_OK;
    } else {
        if (resultObj)
            Tcl_DecrRefCount(resultObj);
        Tcl_SetObjResult(interp, TkWin32ErrorObj(hr));
        return TCL_ERROR;
    }
}


/*
 *----------------------------------------------------------------------
 *
 * GetFileNameXP --
 *
 *	Displays the old pre-Vista file dialogs.
 *
 * Results:
 *	TCL_OK - if dialog was successfully displayed
 *      TCL_ERROR - error return
 *
 * Side effects:
 *      See user documentation.
 *----------------------------------------------------------------------
 */
static int GetFileNameXP(Tcl_Interp *interp, OFNOpts *optsPtr, enum OFNOper oper)
{
    OPENFILENAMEW ofn;
    OFNData ofnData;
    int cdlgerr;
    int filterIndex = 0, result = TCL_ERROR, winCode, oldMode;
    HWND hWnd;
    Tcl_DString utfFilterString, ds;
    Tcl_DString extString, filterString, dirString, titleString;
    const char *str;
    ThreadSpecificData *tsdPtr =
        Tcl_GetThreadData(&dataKey, sizeof(ThreadSpecificData));

    ZeroMemory(&ofnData, sizeof(OFNData));
    Tcl_DStringInit(&utfFilterString);
    Tcl_DStringInit(&dirString); /* XXX - original code was missing this
                                    leaving dirString uninitialized for
                                    the unlikely code path where cwd failed */

    if (MakeFilter(interp, optsPtr->filterObj, &utfFilterString,
                   optsPtr->initialTypeObj, &filterIndex) != TCL_OK) {
	goto end;
    }

    Tk_MakeWindowExist(optsPtr->tkwin);
    hWnd = Tk_GetHWND(Tk_WindowId(optsPtr->tkwin));

    ZeroMemory(&ofn, sizeof(OPENFILENAME));
    ofn.lStructSize = sizeof(OPENFILENAME);
    ofn.hwndOwner = hWnd;
    ofn.hInstance = TkWinGetHInstance(ofn.hwndOwner);
    ofn.lpstrFile = optsPtr->file;
    ofn.nMaxFile = TK_MULTI_MAX_PATH;
    ofn.Flags = OFN_HIDEREADONLY | OFN_PATHMUSTEXIST | OFN_NOCHANGEDIR
	    | OFN_EXPLORER| OFN_ENABLEHOOK| OFN_ENABLESIZING;
    ofn.lpfnHook = (LPOFNHOOKPROC) OFNHookProc;
    ofn.lCustData = (LPARAM) &ofnData;

    if (oper != OFN_FILE_SAVE) {
	ofn.Flags |= OFN_FILEMUSTEXIST;
    } else if (optsPtr->confirmOverwrite) {
	ofn.Flags |= OFN_OVERWRITEPROMPT;
    }
    if (tsdPtr->debugFlag != 0) {
	ofnData.interp = interp;
    }
    if (optsPtr->multi != 0) {
	ofn.Flags |= OFN_ALLOWMULTISELECT;

	/*
	 * Starting buffer size. The buffer will be expanded by the OFN dialog
	 * procedure when necessary
	 */

	ofnData.dynFileBufferSize = 512;
	ofnData.dynFileBuffer = ckalloc(512 * sizeof(WCHAR));
    }

    if (optsPtr->extObj != NULL) {
	str = Tcl_GetString(optsPtr->extObj);
	if (str[0] == '.') {
	    ++str;
	}
	Tcl_DStringInit(&extString);
	ofn.lpstrDefExt = Tcl_UtfToWCharDString(str, -1, &extString);
    }

    Tcl_DStringInit(&filterString);
    ofn.lpstrFilter = Tcl_UtfToWCharDString(Tcl_DStringValue(&utfFilterString),
	    Tcl_DStringLength(&utfFilterString), &filterString);
    ofn.nFilterIndex = filterIndex;

    if (Tcl_DStringValue(&optsPtr->utfDirString)[0] != '\0') {
	Tcl_DStringInit(&dirString);
	Tcl_UtfToWCharDString(Tcl_DStringValue(&optsPtr->utfDirString),
		Tcl_DStringLength(&optsPtr->utfDirString), &dirString);
    } else {
	/*
	 * NT 5.0 changed the meaning of lpstrInitialDir, so we have to ensure
	 * that we set the [pwd] if the user didn't specify anything else.
	 */

	Tcl_DString cwd;

	Tcl_DStringFree(&optsPtr->utfDirString);
	if ((Tcl_GetCwd(interp, &optsPtr->utfDirString) == NULL) ||
		(Tcl_TranslateFileName(interp,
                     Tcl_DStringValue(&optsPtr->utfDirString), &cwd) == NULL)) {
	    Tcl_ResetResult(interp);
	} else {
		Tcl_DStringInit(&dirString);
		Tcl_UtfToWCharDString(Tcl_DStringValue(&cwd),
		    Tcl_DStringLength(&cwd), &dirString);
	}
	Tcl_DStringFree(&cwd);
    }
    ofn.lpstrInitialDir = (WCHAR *) Tcl_DStringValue(&dirString);

    if (optsPtr->titleObj != NULL) {
	Tcl_DStringInit(&titleString);
	ofn.lpstrTitle = Tcl_UtfToWCharDString(Tcl_GetString(optsPtr->titleObj), -1, &titleString);
    }

    /*
     * Popup the dialog.
     */

    oldMode = Tcl_SetServiceMode(TCL_SERVICE_ALL);
    if (oper != OFN_FILE_SAVE) {
	winCode = GetOpenFileNameW(&ofn);
    } else {
	winCode = GetSaveFileNameW(&ofn);
    }
    Tcl_SetServiceMode(oldMode);
    EatSpuriousMessageBugFix();

    /*
     * Ensure that hWnd is enabled, because it can happen that we have updated
     * the wrapper of the parent, which causes us to leave this child disabled
     * (Windows loses sync).
     */

    EnableWindow(hWnd, 1);

    /*
     * Clear the interp result since anything may have happened during the
     * modal loop.
     */

    Tcl_ResetResult(interp);

    /*
     * Process the results.
     *
     * Use the CommDlgExtendedError() function to retrieve the error code.
     * This function can return one of about two dozen codes; most of these
     * indicate some sort of gross system failure (insufficient memory, bad
     * window handles, etc.). Most of the error codes will be ignored; as we
     * find we want more specific error messages for particular errors, we can
     * extend the code as needed.
     */

    cdlgerr = CommDlgExtendedError();

    /*
     * We now allow FNERR_BUFFERTOOSMALL when multiselection is enabled. The
     * filename buffer has been dynamically allocated by the OFN dialog
     * procedure to accommodate all selected files.
     */

    if ((winCode != 0)
	    || ((cdlgerr == FNERR_BUFFERTOOSMALL)
		    && (ofn.Flags & OFN_ALLOWMULTISELECT))) {
	int gotFilename = 0;	/* Flag for tracking whether we have any
				 * filename at all. For details, see
				 * http://stackoverflow.com/q/9227859/301832
				 */

	if (ofn.Flags & OFN_ALLOWMULTISELECT) {
	    /*
	     * The result in dynFileBuffer contains many items, separated by
	     * NUL characters. It is terminated with two nulls in a row. The
	     * first element is the directory path.
	     */

	    WCHAR *files = ofnData.dynFileBuffer;
	    Tcl_Obj *returnList = Tcl_NewObj();
	    int count = 0;

	    /*
	     * Get directory.
	     */

	    ConvertExternalFilename(files, &ds);

	    while (*files != '\0') {
		while (*files != '\0') {
		    files++;
		}
		files++;
		if (*files != '\0') {
		    Tcl_Obj *fullnameObj;
		    Tcl_DString filenameBuf;

		    count++;
		    ConvertExternalFilename(files, &filenameBuf);

		    fullnameObj = Tcl_NewStringObj(Tcl_DStringValue(&ds),
			    Tcl_DStringLength(&ds));
		    Tcl_AppendToObj(fullnameObj, "/", -1);
		    Tcl_AppendToObj(fullnameObj, Tcl_DStringValue(&filenameBuf),
			    Tcl_DStringLength(&filenameBuf));
		    gotFilename = 1;
		    Tcl_DStringFree(&filenameBuf);
		    Tcl_ListObjAppendElement(NULL, returnList, fullnameObj);
		}
	    }

	    if (count == 0) {
		/*
		 * Only one file was returned.
		 */

		Tcl_ListObjAppendElement(NULL, returnList,
			Tcl_NewStringObj(Tcl_DStringValue(&ds),
				Tcl_DStringLength(&ds)));
		gotFilename |= (Tcl_DStringLength(&ds) > 0);
	    }
	    Tcl_SetObjResult(interp, returnList);
	    Tcl_DStringFree(&ds);
	} else {
	    Tcl_SetObjResult(interp, Tcl_NewStringObj(
		    ConvertExternalFilename(ofn.lpstrFile, &ds), -1));
	    gotFilename = (Tcl_DStringLength(&ds) > 0);
	    Tcl_DStringFree(&ds);
	}
	result = TCL_OK;
	if ((ofn.nFilterIndex > 0) && gotFilename && optsPtr->typeVariableObj
		&& optsPtr->filterObj) {
	    int listObjc, count;
	    Tcl_Obj **listObjv = NULL;
	    Tcl_Obj **typeInfo = NULL;

	    if (Tcl_ListObjGetElements(interp, optsPtr->filterObj,
		    &listObjc, &listObjv) != TCL_OK) {
		result = TCL_ERROR;
	    } else if (Tcl_ListObjGetElements(interp,
		    listObjv[ofn.nFilterIndex - 1], &count,
		    &typeInfo) != TCL_OK) {
		result = TCL_ERROR;
	    } else {
                /*
                 * BUGFIX for d43a10ce2fed950e00890049f3c273f2cdd12583
                 * The original code was broken because it passed typeinfo[0]
                 * directly into Tcl_ObjSetVar2. In the case of typeInfo[0]
                 * pointing into a list which is also referenced by
                 * typeVariableObj, TOSV2 shimmers the object into
                 * variable intrep which loses the list representation.
                 * This invalidates typeInfo[0] which is freed but
                 * nevertheless stored as the value of the variable.
                 */
                Tcl_Obj *selFilterObj = typeInfo[0];
                Tcl_IncrRefCount(selFilterObj);
                if (Tcl_ObjSetVar2(interp, optsPtr->typeVariableObj, NULL,
                                   selFilterObj, TCL_GLOBAL_ONLY|TCL_LEAVE_ERR_MSG) == NULL) {
                    result = TCL_ERROR;
                }
                Tcl_DecrRefCount(selFilterObj);
	    }
	}
    } else if (cdlgerr == FNERR_INVALIDFILENAME) {
	Tcl_SetObjResult(interp, Tcl_ObjPrintf(
		"invalid filename \"%s\"",
		ConvertExternalFilename(ofn.lpstrFile, &ds)));
	Tcl_SetErrorCode(interp, "TK", "FILEDIALOG", "INVALID_FILENAME",
		NULL);
	Tcl_DStringFree(&ds);
    } else {
	result = TCL_OK;
    }

    if (ofn.lpstrTitle != NULL) {
	Tcl_DStringFree(&titleString);
    }
    if (ofn.lpstrInitialDir != NULL) {
        /* XXX - huh? lpstrInitialDir is set from Tcl_DStringValue which
           can never return NULL */
	Tcl_DStringFree(&dirString);
    }
    Tcl_DStringFree(&filterString);
    if (ofn.lpstrDefExt != NULL) {
	Tcl_DStringFree(&extString);
    }

end:
    Tcl_DStringFree(&utfFilterString);
    if (ofnData.dynFileBuffer != NULL) {
	ckfree(ofnData.dynFileBuffer);
	ofnData.dynFileBuffer = NULL;
    }

    return result;
}


/*
 *----------------------------------------------------------------------
 *
 * GetFileName --
 *
 *	Calls GetOpenFileName() or GetSaveFileName().
 *
 * Results:
 *	See user documentation.
 *
 * Side effects:
 *	See user documentation.
 *
 *----------------------------------------------------------------------
 */

static int
GetFileName(
    ClientData clientData,	/* Main window associated with interpreter. */
    Tcl_Interp *interp,		/* Current interpreter. */
    int objc,			/* Number of arguments. */
    Tcl_Obj *const objv[],	/* Argument objects. */
    enum OFNOper oper)  	/* 1 to call GetOpenFileName(), 0 to call
				 * GetSaveFileName(). */
{
    OFNOpts ofnOpts;
    int result;

    result = ParseOFNOptions(clientData, interp, objc, objv, oper, &ofnOpts);
    if (result != TCL_OK)
        return result;

    if (VistaFileDialogsAvailable() && ! ofnOpts.forceXPStyle)
        result = GetFileNameVista(interp, &ofnOpts, oper);
    else
        result = GetFileNameXP(interp, &ofnOpts, oper);

    CleanupOFNOptions(&ofnOpts);
    return result;
}


/*
 *-------------------------------------------------------------------------
 *
 * OFNHookProc --
 *
 *	Dialog box hook function. This is used to sets the "tk_dialog"
 *	variable for test/debugging when the dialog is ready to receive
 *	messages. When multiple file selection is enabled this function
 *	is used to process the list of names.
 *
 * Results:
 *	Returns 0 to allow default processing of messages to occur.
 *
 * Side effects:
 *	None.
 *
 *-------------------------------------------------------------------------
 */

static UINT APIENTRY
OFNHookProc(
    HWND hdlg,			/* Handle to child dialog window. */
    UINT uMsg,			/* Message identifier */
    WPARAM wParam,		/* Message parameter */
    LPARAM lParam)		/* Message parameter */
{
    ThreadSpecificData *tsdPtr =
	    Tcl_GetThreadData(&dataKey, sizeof(ThreadSpecificData));
    OPENFILENAME *ofnPtr;
    OFNData *ofnData;

    if (uMsg == WM_INITDIALOG) {
	TkWinSetUserData(hdlg, lParam);
    } else if (uMsg == WM_NOTIFY) {
	OFNOTIFY *notifyPtr = (OFNOTIFY *) lParam;

	/*
	 * This is weird... or not. The CDN_FILEOK is NOT sent when the
	 * selection exceeds declared buffer size (the nMaxFile member of the
	 * OPENFILENAME struct passed to GetOpenFileName function). So, we
	 * have to rely on the most recent CDN_SELCHANGE then. Unfortunately
	 * this means, that gathering the selected filenames happens twice
	 * when they fit into the declared buffer. Luckily, it's not frequent
	 * operation so it should not incur any noticeable delay. See [Bug
	 * 2987995]
	 */

	if (notifyPtr->hdr.code == CDN_FILEOK ||
		notifyPtr->hdr.code == CDN_SELCHANGE) {
	    int dirsize, selsize;
	    WCHAR *buffer;
	    int buffersize;

	    /*
	     * Change of selection. Unscramble the unholy mess that's in the
	     * selection buffer, resizing it if necessary.
	     */

	    ofnPtr = notifyPtr->lpOFN;
	    ofnData = (OFNData *) ofnPtr->lCustData;
	    buffer = ofnData->dynFileBuffer;
	    hdlg = GetParent(hdlg);

	    selsize = (int) SendMessageW(hdlg, CDM_GETSPEC, 0, 0);
	    dirsize = (int) SendMessageW(hdlg, CDM_GETFOLDERPATH, 0, 0);
	    buffersize = (selsize + dirsize + 1);

	    /*
	     * Just empty the buffer if dirsize indicates an error. [Bug
	     * 3071836]
	     */

	    if ((selsize > 1) && (dirsize > 0)) {
		if (ofnData->dynFileBufferSize < buffersize) {
		    buffer = ckrealloc(buffer, buffersize * sizeof(WCHAR));
		    ofnData->dynFileBufferSize = buffersize;
		    ofnData->dynFileBuffer = buffer;
		}

		SendMessageW(hdlg, CDM_GETFOLDERPATH, dirsize, (LPARAM) buffer);
		buffer += dirsize;

		SendMessageW(hdlg, CDM_GETSPEC, selsize, (LPARAM) buffer);

		/*
		 * If there are multiple files, delete the quotes and change
		 * every second quote to NULL terminator
		 */

		if (buffer[0] == '"') {
		    BOOL findquote = TRUE;
		    WCHAR *tmp = buffer;

		    while (*buffer != '\0') {
			if (findquote) {
			    if (*buffer == '"') {
				findquote = FALSE;
			    }
			    buffer++;
			} else {
			    if (*buffer == '"') {
				findquote = TRUE;
				*buffer = '\0';
			    }
			    *tmp++ = *buffer++;
			}
		    }
		    *tmp = '\0';		/* Second NULL terminator. */
		} else {

			/*
		     * Replace directory terminating NULL with a with a backslash,
		     * but only if not an absolute path.
		     */

		    Tcl_DString tmpfile;
		    ConvertExternalFilename(buffer, &tmpfile);
		    if (TCL_PATH_ABSOLUTE ==
			    Tcl_GetPathType(Tcl_DStringValue(&tmpfile))) {
			/* re-get the full path to the start of the buffer */
			buffer = ofnData->dynFileBuffer;
			SendMessageW(hdlg, CDM_GETSPEC, selsize, (LPARAM) buffer);
		    } else {
			*(buffer-1) = '\\';
		    }
		    buffer[selsize] = '\0'; /* Second NULL terminator. */
		    Tcl_DStringFree(&tmpfile);
		}
	    } else {
		/*
		 * Nothing is selected, so just empty the string.
		 */

		if (buffer != NULL) {
		    *buffer = '\0';
		}
	    }
	}
    } else if (uMsg == WM_WINDOWPOSCHANGED) {
	/*
	 * This message is delivered at the right time to enable Tk to set the
	 * debug information. Unhooks itself so it won't set the debug
	 * information every time it gets a WM_WINDOWPOSCHANGED message.
	 */

	ofnPtr = (OPENFILENAME *) TkWinGetUserData(hdlg);
	if (ofnPtr != NULL) {
	    ofnData = (OFNData *) ofnPtr->lCustData;
	    if (ofnData->interp != NULL) {
		hdlg = GetParent(hdlg);
		tsdPtr->debugInterp = ofnData->interp;
		Tcl_DoWhenIdle(SetTkDialog, hdlg);
	    }
	    TkWinSetUserData(hdlg, NULL);
	}
    }
    return 0;
}

/*
 *----------------------------------------------------------------------
 *
 * MakeFilter --
 *
 *	Allocate a buffer to store the filters in a format understood by
 *	Windows.
 *
 * Results:
 *	A standard TCL return value.
 *
 * Side effects:
 *	ofnPtr->lpstrFilter is modified.
 *
 *----------------------------------------------------------------------
 */

static int
MakeFilter(
    Tcl_Interp *interp,		/* Current interpreter. */
    Tcl_Obj *valuePtr,		/* Value of the -filetypes option */
    Tcl_DString *dsPtr,		/* Filled with windows filter string. */
    Tcl_Obj *initialPtr,	/* Initial type name  */
    int *indexPtr)		/* Index of initial type in filter string */
{
    char *filterStr;
    char *p;
    const char *initial = NULL;
    int pass;
    int ix = 0; /* index counter */
    FileFilterList flist;
    FileFilter *filterPtr;

    if (initialPtr) {
	initial = Tcl_GetString(initialPtr);
    }
    TkInitFileFilters(&flist);
    if (TkGetFileFilters(interp, &flist, valuePtr, 1) != TCL_OK) {
	return TCL_ERROR;
    }

    if (flist.filters == NULL) {
	/*
	 * Use "All Files (*.*) as the default filter if none is specified
	 */
	const char *defaultFilter = "All Files (*.*)";

	p = filterStr = ckalloc(30);

	strcpy(p, defaultFilter);
	p+= strlen(defaultFilter);

	*p++ = '\0';
	*p++ = '*';
	*p++ = '.';
	*p++ = '*';
	*p++ = '\0';
	*p++ = '\0';
	*p = '\0';

    } else {
	TkSizeT len;

	if (valuePtr == NULL) {
	    len = 0;
	} else {
	    (void) TkGetStringFromObj(valuePtr, &len);
	}

	/*
	 * We format the filetype into a string understood by Windows: {"Text
	 * Documents" {.doc .txt} {TEXT}} becomes "Text Documents
	 * (*.doc,*.txt)\0*.doc;*.txt\0"
	 *
	 * See the Windows OPENFILENAME manual page for details on the filter
	 * string format.
	 */

	/*
	 * Since we may only add asterisks (*) to the filter, we need at most
	 * twice the size of the string to format the filter
	 */

	filterStr = ckalloc(len * 3);

	for (filterPtr = flist.filters, p = filterStr; filterPtr;
		filterPtr = filterPtr->next) {
	    const char *sep;
	    FileFilterClause *clausePtr;

	    /*
	     * Check initial index for match, set *indexPtr. Filter index is 1
	     * based so increment first
	     */

	    ix++;
	    if (indexPtr && initial
		    && (strcmp(initial, filterPtr->name) == 0)) {
		*indexPtr = ix;
	    }

	    /*
	     * First, put in the name of the file type.
	     */

	    strcpy(p, filterPtr->name);
	    p+= strlen(filterPtr->name);
	    *p++ = ' ';
	    *p++ = '(';

	    for (pass = 1; pass <= 2; pass++) {
		/*
		 * In the first pass, we format the extensions in the name
		 * field. In the second pass, we format the extensions in the
		 * filter pattern field
		 */

		sep = "";
		for (clausePtr=filterPtr->clauses;clausePtr;
			clausePtr=clausePtr->next) {
		    GlobPattern *globPtr;

		    for (globPtr = clausePtr->patterns; globPtr;
			    globPtr = globPtr->next) {
			strcpy(p, sep);
			p += strlen(sep);
			strcpy(p, globPtr->pattern);
			p += strlen(globPtr->pattern);

			if (pass == 1) {
			    sep = ",";
			} else {
			    sep = ";";
			}
		    }
		}
		if (pass == 1) {
		    *p ++ = ')';
		}
		*p++ = '\0';
	    }
	}

	/*
	 * Windows requires the filter string to be ended by two NULL
	 * characters.
	 */

	*p++ = '\0';
	*p = '\0';
    }

    Tcl_DStringAppend(dsPtr, filterStr, (int) (p - filterStr));
    ckfree(filterStr);

    TkFreeFileFilters(&flist);
    return TCL_OK;
}

/*
 *----------------------------------------------------------------------
 *
 * FreeFilterVista
 *
 *      Frees storage previously allocated by MakeFilterVista.
 *      count is the number of elements in dlgFilterPtr[]
 */
static void FreeFilterVista(DWORD count, TCLCOMDLG_FILTERSPEC *dlgFilterPtr)
{
    if (dlgFilterPtr != NULL) {
        DWORD dw;
        for (dw = 0; dw < count; ++dw) {
            if (dlgFilterPtr[dw].pszName != NULL)
                ckfree((char *)dlgFilterPtr[dw].pszName);
            if (dlgFilterPtr[dw].pszSpec != NULL)
                ckfree((char *)dlgFilterPtr[dw].pszSpec);
        }
        ckfree(dlgFilterPtr);
    }
}

/*
 *----------------------------------------------------------------------
 *
 * MakeFilterVista --
 *
 *	Returns file type filters in a format required
 *	by the Vista file dialogs.
 *
 * Results:
 *	A standard TCL return value.
 *
 * Side effects:
 *      Various values are returned through the parameters as
 *      described in the comments below.
 *----------------------------------------------------------------------
 */
static int MakeFilterVista(
    Tcl_Interp *interp,		/* Current interpreter. */
    OFNOpts *optsPtr,           /* Caller specified options */
    DWORD *countPtr,            /* Will hold number of filters */
    TCLCOMDLG_FILTERSPEC **dlgFilterPtrPtr, /* Will hold pointer to filter array.
                                         Set to NULL if no filters specified.
                                         Must be freed by calling
                                         FreeFilterVista */
    DWORD *initialIndexPtr)     /* Will hold index of default type */
{
    TCLCOMDLG_FILTERSPEC *dlgFilterPtr;
    const char *initial = NULL;
    FileFilterList flist;
    FileFilter *filterPtr;
    DWORD initialIndex = 0;
    Tcl_DString ds, patterns;
    int       i;

    if (optsPtr->filterObj == NULL) {
        *dlgFilterPtrPtr = NULL;
        *countPtr = 0;
        return TCL_OK;
    }

    if (optsPtr->initialTypeObj)
	initial = Tcl_GetString(optsPtr->initialTypeObj);

    TkInitFileFilters(&flist);
    if (TkGetFileFilters(interp, &flist, optsPtr->filterObj, 1) != TCL_OK)
	return TCL_ERROR;

    if (flist.filters == NULL) {
        *dlgFilterPtrPtr = NULL;
        *countPtr = 0;
        return TCL_OK;
    }

    Tcl_DStringInit(&ds);
    Tcl_DStringInit(&patterns);
    dlgFilterPtr = ckalloc(flist.numFilters * sizeof(*dlgFilterPtr));

    for (i = 0, filterPtr = flist.filters;
         filterPtr;
         filterPtr = filterPtr->next, ++i) {
	const char *sep;
	FileFilterClause *clausePtr;
	int nbytes;

	/* Check if this entry should be shown as the default */
	if (initial && strcmp(initial, filterPtr->name) == 0)
            initialIndex = i+1; /* Windows filter indices are 1-based */

	/* First stash away the text description of the pattern */
        Tcl_DStringInit(&ds);
        Tcl_UtfToWCharDString(filterPtr->name, -1, &ds);
	nbytes = Tcl_DStringLength(&ds); /* # bytes, not Unicode chars */
	nbytes += sizeof(WCHAR);         /* Terminating \0 */
	dlgFilterPtr[i].pszName = ckalloc(nbytes);
	memmove((void *) dlgFilterPtr[i].pszName, Tcl_DStringValue(&ds), nbytes);
	Tcl_DStringFree(&ds);

	/*
	 * Loop through and join patterns with a ";" Each "clause"
	 * corresponds to a single textual description (called typename)
	 * in the tk_getOpenFile docs. Each such typename may occur
	 * multiple times and all these form a single filter entry
	 * with one clause per occurence. Further each clause may specify
	 * multiple patterns. Hence the nested loop here.
	 */
	sep = "";
	for (clausePtr=filterPtr->clauses ; clausePtr;
	     clausePtr=clausePtr->next) {
	    GlobPattern *globPtr;
	    for (globPtr = clausePtr->patterns; globPtr;
		    globPtr = globPtr->next) {
		Tcl_DStringAppend(&patterns, sep, -1);
		Tcl_DStringAppend(&patterns, globPtr->pattern, -1);
		sep = ";";
	    }
	}

	/* Again we need a Unicode form of the string */
        Tcl_DStringInit(&ds);
        Tcl_UtfToWCharDString(Tcl_DStringValue(&patterns), -1, &ds);
	nbytes = Tcl_DStringLength(&ds); /* # bytes, not Unicode chars */
	nbytes += sizeof(WCHAR);         /* Terminating \0 */
	dlgFilterPtr[i].pszSpec = ckalloc(nbytes);
	memmove((void *)dlgFilterPtr[i].pszSpec, Tcl_DStringValue(&ds), nbytes);
	Tcl_DStringFree(&ds);
	Tcl_DStringSetLength(&patterns, 0);
    }
    Tcl_DStringFree(&patterns);

    if (initialIndex == 0) {
	initialIndex = 1;       /* If no default, show first entry */
    }
    *initialIndexPtr = initialIndex;
    *dlgFilterPtrPtr = dlgFilterPtr;
    *countPtr = flist.numFilters;

    TkFreeFileFilters(&flist);
    return TCL_OK;
}


/*
 *----------------------------------------------------------------------
 *
 * Tk_ChooseDirectoryObjCmd --
 *
 *	This function implements the "tk_chooseDirectory" dialog box for the
 *	Windows platform. See the user documentation for details on what it
 *	does. Uses the newer SHBrowseForFolder explorer type interface.
 *
 * Results:
 *	See user documentation.
 *
 * Side effects:
 *	A modal dialog window is created. Tcl_SetServiceMode() is called to
 *	allow background events to be processed
 *
 *----------------------------------------------------------------------
 *
 * The function tk_chooseDirectory pops up a dialog box for the user to select
 * a directory. The following option-value pairs are possible as command line
 * arguments:
 *
 * -initialdir dirname
 *
 * Specifies that the directories in directory should be displayed when the
 * dialog pops up. If this parameter is not specified, then the directories in
 * the current working directory are displayed. If the parameter specifies a
 * relative path, the return value will convert the relative path to an
 * absolute path. This option may not always work on the Macintosh. This is
 * not a bug. Rather, the General Controls control panel on the Mac allows the
 * end user to override the application default directory.
 *
 * -parent window
 *
 * Makes window the logical parent of the dialog. The dialog is displayed on
 * top of its parent window.
 *
 * -title titleString
 *
 * Specifies a string to display as the title of the dialog box. If this
 * option is not specified, then a default title will be displayed.
 *
 * -mustexist boolean
 *
 * Specifies whether the user may specify non-existant directories. If this
 * parameter is true, then the user may only select directories that already
 * exist. The default value is false.
 *
 * New Behaviour:
 *
 * - If mustexist = 0 and a user entered folder does not exist, a prompt will
 *   pop-up asking if the user wants another chance to change it. The old
 *   dialog just returned the bogus entry. On mustexist = 1, the entries MUST
 *   exist before exiting the box with OK.
 *
 *   Bugs:
 *
 * - If valid abs directory name is entered into the entry box and Enter
 *   pressed, the box will close returning the name. This is inconsistent when
 *   entering relative names or names with forward slashes, which are
 *   invalidated then corrected in the callback. After correction, the box is
 *   held open to allow further modification by the user.
 *
 * - Not sure how to implement localization of message prompts.
 *
 * - -title is really -message.
 *
 *----------------------------------------------------------------------
 */

int
Tk_ChooseDirectoryObjCmd(
    ClientData clientData,	/* Main window associated with interpreter. */
    Tcl_Interp *interp,		/* Current interpreter. */
    int objc,			/* Number of arguments. */
    Tcl_Obj *const objv[])	/* Argument objects. */
{
    WCHAR path[MAX_PATH];
    int oldMode, result;
    LPCITEMIDLIST pidl;		/* Returned by browser */
    BROWSEINFOW bInfo;		/* Used by browser */
    ChooseDir cdCBData;	    /* Structure to pass back and forth */
    LPMALLOC pMalloc;		/* Used by shell */
    HWND hWnd;
    WCHAR saveDir[MAX_PATH];
    Tcl_DString titleString;	/* Title */
    Tcl_DString tempString;	/* temporary */
    Tcl_Obj *objPtr;
    OFNOpts ofnOpts;
    const char *utfDir;

    result = ParseOFNOptions(clientData, interp, objc, objv,
                 OFN_DIR_CHOOSE, &ofnOpts);
    if (result != TCL_OK)
        return result;

    /* Use new dialogs if available */
    if (VistaFileDialogsAvailable() && ! ofnOpts.forceXPStyle) {
        result = GetFileNameVista(interp, &ofnOpts, OFN_DIR_CHOOSE);
        CleanupOFNOptions(&ofnOpts);
        return result;
    }

    /* Older dialogs */

    path[0] = '\0';
    ZeroMemory(&cdCBData, sizeof(ChooseDir));
    cdCBData.interp = interp;
    cdCBData.mustExist = ofnOpts.mustExist;

    utfDir = Tcl_DStringValue(&ofnOpts.utfDirString);
    if (utfDir[0] != '\0') {
	LPCWSTR uniStr;

	Tcl_DStringInit(&tempString);
	Tcl_UtfToWCharDString(Tcl_DStringValue(&ofnOpts.utfDirString), -1,
                          &tempString);
        uniStr = (WCHAR *) Tcl_DStringValue(&tempString);

        /* Convert possible relative path to full path to keep dialog happy. */

        GetFullPathNameW(uniStr, MAX_PATH, saveDir, NULL);
        wcsncpy(cdCBData.initDir, saveDir, MAX_PATH);
    }

    /* XXX - rest of this (original) code has no error checks at all. */

    /*
     * Get ready to call the browser
     */

    Tk_MakeWindowExist(ofnOpts.tkwin);
    hWnd = Tk_GetHWND(Tk_WindowId(ofnOpts.tkwin));

    /*
     * Setup the parameters used by SHBrowseForFolder
     */

    bInfo.hwndOwner = hWnd;
    bInfo.pszDisplayName = path;
    bInfo.pidlRoot = NULL;
    if (wcslen(cdCBData.initDir) == 0) {
	GetCurrentDirectoryW(MAX_PATH, cdCBData.initDir);
    }
    bInfo.lParam = (LPARAM) &cdCBData;

    if (ofnOpts.titleObj != NULL) {
	Tcl_DStringInit(&titleString);
	bInfo.lpszTitle = Tcl_UtfToWCharDString(Tcl_GetString(ofnOpts.titleObj), -1, &titleString);
    } else {
	bInfo.lpszTitle = L"Please choose a directory, then select OK.";
    }

    /*
     * Set flags to add edit box, status text line and use the new ui. Allow
     * override with magic variable (ignore errors in retrieval). See
     * http://msdn.microsoft.com/en-us/library/bb773205(VS.85).aspx for
     * possible flag values.
     */

    bInfo.ulFlags = BIF_EDITBOX | BIF_STATUSTEXT | BIF_RETURNFSANCESTORS
	| BIF_VALIDATE | BIF_NEWDIALOGSTYLE;
    objPtr = Tcl_GetVar2Ex(interp, "::tk::winChooseDirFlags", NULL,
	    TCL_GLOBAL_ONLY);
    if (objPtr != NULL) {
	int flags;
	Tcl_GetIntFromObj(NULL, objPtr, &flags);
	bInfo.ulFlags = flags;
    }

    /*
     * Callback to handle events
     */

    bInfo.lpfn = (BFFCALLBACK) ChooseDirectoryValidateProc;

    /*
     * Display dialog in background and process result. We look to give the
     * user a chance to change their mind on an invalid folder if mustexist is
     * 0.
     */

    oldMode = Tcl_SetServiceMode(TCL_SERVICE_ALL);
    GetCurrentDirectoryW(MAX_PATH, saveDir);
    if (SHGetMalloc(&pMalloc) == NOERROR) {
        /*
         * XXX - MSDN says CoInitialize must have been called before
         * SHBrowseForFolder can be used but don't see that called anywhere.
         */
	pidl = SHBrowseForFolderW(&bInfo);

	/*
	 * This is a fix for Windows 2000, which seems to modify the folder
	 * name buffer even when the dialog is canceled (in this case the
	 * buffer contains garbage). See [Bug #3002230]
	 */

	path[0] = '\0';

	/*
	 * Null for cancel button or invalid dir, otherwise valid.
	 */

	if (pidl != NULL) {
	    if (!SHGetPathFromIDListW(pidl, path)) {
		Tcl_SetObjResult(interp, Tcl_NewStringObj(
			"error: not a file system folder", -1));
		Tcl_SetErrorCode(interp, "TK", "DIRDIALOG", "PSEUDO", NULL);
	    }
	    pMalloc->lpVtbl->Free(pMalloc, (void *) pidl);
	} else if (wcslen(cdCBData.retDir) > 0) {
	    wcscpy(path, cdCBData.retDir);
	}
	pMalloc->lpVtbl->Release(pMalloc);
    }
    SetCurrentDirectoryW(saveDir);
    Tcl_SetServiceMode(oldMode);

    /*
     * Ensure that hWnd is enabled, because it can happen that we have updated
     * the wrapper of the parent, which causes us to leave this child disabled
     * (Windows loses sync).
     */

    EnableWindow(hWnd, 1);

    /*
     * Change the pathname to the Tcl "normalized" pathname, where back
     * slashes are used instead of forward slashes
     */

    Tcl_ResetResult(interp);
    if (*path) {
	Tcl_DString ds;

	Tcl_SetObjResult(interp, Tcl_NewStringObj(
		ConvertExternalFilename(path, &ds), -1));
	Tcl_DStringFree(&ds);
    }

    CleanupOFNOptions(&ofnOpts);
    return TCL_OK;
}

/*
 *----------------------------------------------------------------------
 *
 * ChooseDirectoryValidateProc --
 *
 *	Hook function called by the explorer ChooseDirectory dialog when
 *	events occur. It is used to validate the text entry the user may have
 *	entered.
 *
 * Results:
 *	Returns 0 to allow default processing of message, or 1 to tell default
 *	dialog function not to close.
 *
 *----------------------------------------------------------------------
 */

static UINT APIENTRY
ChooseDirectoryValidateProc(
    HWND hwnd,
    UINT message,
    LPARAM lParam,
    LPARAM lpData)
{
    WCHAR selDir[MAX_PATH];
    ChooseDir *chooseDirSharedData = (ChooseDir *) lpData;
    Tcl_DString tempString;
    Tcl_DString initDirString;
    WCHAR string[MAX_PATH];
    ThreadSpecificData *tsdPtr =
	    Tcl_GetThreadData(&dataKey, sizeof(ThreadSpecificData));

    if (tsdPtr->debugFlag) {
	tsdPtr->debugInterp = (Tcl_Interp *) chooseDirSharedData->interp;
	Tcl_DoWhenIdle(SetTkDialog, hwnd);
    }
    chooseDirSharedData->retDir[0] = '\0';
    switch (message) {
    case BFFM_VALIDATEFAILEDW:
	/*
	 * First save and check to see if it is a valid path name, if so then
	 * make that path the one shown in the window. Otherwise, it failed
	 * the check and should be treated as such. Use
	 * Set/GetCurrentDirectory which allows relative path names and names
	 * with forward slashes. Use Tcl_TranslateFileName to make sure names
	 * like ~ are converted correctly.
	 */

	Tcl_DStringInit(&initDirString);
	Tcl_WCharToUtfDString((WCHAR *) lParam, wcslen((WCHAR *) lParam), &initDirString);
	if (Tcl_TranslateFileName(chooseDirSharedData->interp,
		Tcl_DStringValue(&initDirString), &tempString) == NULL) {
	    /*
	     * Should we expose the error (in the interp result) to the user
	     * at this point?
	     */

	    chooseDirSharedData->retDir[0] = '\0';
	    return 1;
	}
	Tcl_DStringSetLength(&initDirString, 0);
	wcsncpy(string, Tcl_UtfToWCharDString(Tcl_DStringValue(&tempString), -1, &initDirString),
		MAX_PATH);
	Tcl_DStringFree(&initDirString);
	Tcl_DStringFree(&tempString);

	if (SetCurrentDirectoryW(string) == 0) {

	    /*
	     * Get the full path name to the user entry, at this point it does
	     * not exist so see if it is supposed to. Otherwise just return
	     * it.
	     */

	    GetFullPathNameW(string, MAX_PATH,
		    chooseDirSharedData->retDir, NULL);
	    if (chooseDirSharedData->mustExist) {
		/*
		 * User HAS to select a valid directory.
		 */

		wsprintfW(selDir, L"Directory '%s' does not exist,\n"
		        L"please select or enter an existing directory.",
			chooseDirSharedData->retDir);
		MessageBoxW(NULL, selDir, NULL, MB_ICONEXCLAMATION|MB_OK);
		chooseDirSharedData->retDir[0] = '\0';
		return 1;
	    }
	} else {
	    /*
	     * Changed to new folder OK, return immediatly with the current
	     * directory in utfRetDir.
	     */

	    GetCurrentDirectoryW(MAX_PATH, chooseDirSharedData->retDir);
	    return 0;
	}
	return 0;

    case BFFM_SELCHANGED:
	/*
	 * Set the status window to the currently selected path and enable the
	 * OK button if a file system folder, otherwise disable the OK button
	 * for things like server names. Perhaps a new switch
	 * -enablenonfolders can be used to allow non folders to be selected.
	 *
	 * Not called when user changes edit box directly.
	 */

	if (SHGetPathFromIDListW((LPITEMIDLIST) lParam, selDir)) {
	    SendMessageW(hwnd, BFFM_SETSTATUSTEXTW, 0, (LPARAM) selDir);
	    // enable the OK button
	    SendMessageW(hwnd, BFFM_ENABLEOK, 0, (LPARAM) 1);
	} else {
	    // disable the OK button
	    SendMessageW(hwnd, BFFM_ENABLEOK, 0, (LPARAM) 0);
	}
	UpdateWindow(hwnd);
	return 1;

    case BFFM_INITIALIZED: {
	/*
	 * Directory browser initializing - tell it where to start from, user
	 * specified parameter.
	 */

	WCHAR *initDir = chooseDirSharedData->initDir;

	SetCurrentDirectoryW(initDir);

	if (*initDir == '\\') {
	    /*
	     * BFFM_SETSELECTIONW only understands UNC paths as pidls, so
	     * convert path to pidl using IShellFolder interface.
	     */

	    LPMALLOC pMalloc;
	    LPSHELLFOLDER psfFolder;

	    if (SUCCEEDED(SHGetMalloc(&pMalloc))) {
		if (SUCCEEDED(SHGetDesktopFolder(&psfFolder))) {
		    LPITEMIDLIST pidlMain;
		    ULONG ulCount, ulAttr;

		    if (SUCCEEDED(psfFolder->lpVtbl->ParseDisplayName(
			    psfFolder, hwnd, NULL, initDir,
			    &ulCount,&pidlMain,&ulAttr))
			    && (pidlMain != NULL)) {
			SendMessageW(hwnd, BFFM_SETSELECTIONW, FALSE,
				(LPARAM) pidlMain);
			pMalloc->lpVtbl->Free(pMalloc, pidlMain);
		    }
		    psfFolder->lpVtbl->Release(psfFolder);
		}
		pMalloc->lpVtbl->Release(pMalloc);
	    }
	} else {
	    SendMessageW(hwnd, BFFM_SETSELECTIONW, TRUE, (LPARAM) initDir);
	}
	SendMessageW(hwnd, BFFM_ENABLEOK, 0, (LPARAM) 1);
	break;
    }

    }
    return 0;
}

/*
 *----------------------------------------------------------------------
 *
 * Tk_MessageBoxObjCmd --
 *
 *	This function implements the MessageBox window for the Windows
 *	platform. See the user documentation for details on what it does.
 *
 * Results:
 *	See user documentation.
 *
 * Side effects:
 *	None. The MessageBox window will be destroy before this function
 *	returns.
 *
 *----------------------------------------------------------------------
 */

int
Tk_MessageBoxObjCmd(
    ClientData clientData,	/* Main window associated with interpreter. */
    Tcl_Interp *interp,		/* Current interpreter. */
    int objc,			/* Number of arguments. */
    Tcl_Obj *const objv[])	/* Argument objects. */
{
    Tk_Window tkwin = clientData, parent;
    HWND hWnd;
    Tcl_Obj *messageObj, *titleObj, *detailObj, *tmpObj;
    int defaultBtn, icon, type;
    int i, oldMode, winCode;
    UINT flags;
    static const char *const optionStrings[] = {
	"-default",	"-detail",	"-icon",	"-message",
	"-parent",	"-title",	"-type",	NULL
    };
    enum options {
	MSG_DEFAULT,	MSG_DETAIL,	MSG_ICON,	MSG_MESSAGE,
	MSG_PARENT,	MSG_TITLE,	MSG_TYPE
    };
    ThreadSpecificData *tsdPtr =
	    Tcl_GetThreadData(&dataKey, sizeof(ThreadSpecificData));
    Tcl_DString titleBuf, tmpBuf;
    LPCWSTR titlePtr, tmpPtr;
    const char *src;

    defaultBtn = -1;
    detailObj = NULL;
    icon = MB_ICONINFORMATION;
    messageObj = NULL;
    parent = tkwin;
    titleObj = NULL;
    type = MB_OK;

    for (i = 1; i < objc; i += 2) {
	int index;
	Tcl_Obj *optionPtr, *valuePtr;

	optionPtr = objv[i];
	valuePtr = objv[i + 1];

	if (Tcl_GetIndexFromObjStruct(interp, optionPtr, optionStrings,
		sizeof(char *), "option", TCL_EXACT, &index) != TCL_OK) {
	    return TCL_ERROR;
	}
	if (i + 1 == objc) {
	    Tcl_SetObjResult(interp, Tcl_ObjPrintf(
		    "value for \"%s\" missing", Tcl_GetString(optionPtr)));
	    Tcl_SetErrorCode(interp, "TK", "MSGBOX", "VALUE", NULL);
	    return TCL_ERROR;
	}

	switch ((enum options) index) {
	case MSG_DEFAULT:
	    defaultBtn = TkFindStateNumObj(interp, optionPtr, buttonMap,
		    valuePtr);
	    if (defaultBtn < 0) {
		return TCL_ERROR;
	    }
	    break;

	case MSG_DETAIL:
	    detailObj = valuePtr;
	    break;

	case MSG_ICON:
	    icon = TkFindStateNumObj(interp, optionPtr, iconMap, valuePtr);
	    if (icon < 0) {
		return TCL_ERROR;
	    }
	    break;

	case MSG_MESSAGE:
	    messageObj = valuePtr;
	    break;

	case MSG_PARENT:
	    parent = Tk_NameToWindow(interp, Tcl_GetString(valuePtr), tkwin);
	    if (parent == NULL) {
		return TCL_ERROR;
	    }
	    break;

	case MSG_TITLE:
	    titleObj = valuePtr;
	    break;

	case MSG_TYPE:
	    type = TkFindStateNumObj(interp, optionPtr, typeMap, valuePtr);
	    if (type < 0) {
		return TCL_ERROR;
	    }
	    break;
	}
    }

    while (!Tk_IsTopLevel(parent)) {
	parent = Tk_Parent(parent);
    }
    Tk_MakeWindowExist(parent);
    hWnd = Tk_GetHWND(Tk_WindowId(parent));

    flags = 0;
    if (defaultBtn >= 0) {
	int defaultBtnIdx = -1;

	for (i = 0; i < (int) NUM_TYPES; i++) {
	    if (type == allowedTypes[i].type) {
		int j;

		for (j = 0; j < 3; j++) {
		    if (allowedTypes[i].btnIds[j] == defaultBtn) {
			defaultBtnIdx = j;
			break;
		    }
		}
		if (defaultBtnIdx < 0) {
		    Tcl_SetObjResult(interp, Tcl_ObjPrintf(
			    "invalid default button \"%s\"",
			    TkFindStateString(buttonMap, defaultBtn)));
		    Tcl_SetErrorCode(interp, "TK", "MSGBOX", "DEFAULT", NULL);
		    return TCL_ERROR;
		}
		break;
	    }
	}
	flags = buttonFlagMap[defaultBtnIdx];
    }

    flags |= icon | type | MB_TASKMODAL | MB_SETFOREGROUND;

    tmpObj = messageObj ? Tcl_DuplicateObj(messageObj) : Tcl_NewObj();
    Tcl_IncrRefCount(tmpObj);
    if (detailObj) {
	Tcl_AppendStringsToObj(tmpObj, "\n\n", NULL);
	Tcl_AppendObjToObj(tmpObj, detailObj);
    }

    oldMode = Tcl_SetServiceMode(TCL_SERVICE_ALL);

    /*
     * MessageBoxW exists for all platforms. Use it to allow unicode error
     * message to be displayed correctly where possible by the OS.
     *
     * In order to have the parent window icon reflected in a MessageBox, we
     * have to create a hook that will trigger when the MessageBox is being
     * created.
     */

    tsdPtr->hSmallIcon = TkWinGetIcon(parent, ICON_SMALL);
    tsdPtr->hBigIcon   = TkWinGetIcon(parent, ICON_BIG);
    tsdPtr->hMsgBoxHook = SetWindowsHookExW(WH_CBT, MsgBoxCBTProc, NULL,
	    GetCurrentThreadId());
    src = Tcl_GetString(tmpObj);
    Tcl_DStringInit(&tmpBuf);
    tmpPtr = Tcl_UtfToWCharDString(src, tmpObj->length, &tmpBuf);
    if (titleObj != NULL) {
	src = Tcl_GetString(titleObj);
	Tcl_DStringInit(&titleBuf);
	titlePtr = Tcl_UtfToWCharDString(src, titleObj->length, &titleBuf);
    } else {
	titlePtr = L"";
	Tcl_DStringInit(&titleBuf);
    }
    winCode = MessageBoxW(hWnd, tmpPtr, titlePtr, flags);
    Tcl_DStringFree(&titleBuf);
    Tcl_DStringFree(&tmpBuf);
    UnhookWindowsHookEx(tsdPtr->hMsgBoxHook);
    (void) Tcl_SetServiceMode(oldMode);

    /*
     * Ensure that hWnd is enabled, because it can happen that we have updated
     * the wrapper of the parent, which causes us to leave this child disabled
     * (Windows loses sync).
     */

    EnableWindow(hWnd, 1);

    Tcl_DecrRefCount(tmpObj);
    Tcl_SetObjResult(interp, Tcl_NewStringObj(
	    TkFindStateString(buttonMap, winCode), -1));
    return TCL_OK;
}

static LRESULT CALLBACK
MsgBoxCBTProc(
    int nCode,
    WPARAM wParam,
    LPARAM lParam)
{
    ThreadSpecificData *tsdPtr =
	    Tcl_GetThreadData(&dataKey, sizeof(ThreadSpecificData));

    if (nCode == HCBT_CREATEWND) {
	/*
	 * Window owned by our task is being created. Since the hook is
	 * installed just before the MessageBox call and removed after the
	 * MessageBox call, the window being created is either the message box
	 * or one of its controls. Check that the class is WC_DIALOG to ensure
	 * that it's the one we want.
	 */

	LPCBT_CREATEWND lpcbtcreate = (LPCBT_CREATEWND) lParam;

	if (WC_DIALOG == lpcbtcreate->lpcs->lpszClass) {
	    HWND hwnd = (HWND) wParam;

	    SendMessageW(hwnd, WM_SETICON, ICON_SMALL,
		    (LPARAM) tsdPtr->hSmallIcon);
	    SendMessageW(hwnd, WM_SETICON, ICON_BIG, (LPARAM) tsdPtr->hBigIcon);
	}
    }

    /*
     * Call the next hook proc, if there is one
     */

    return CallNextHookEx(tsdPtr->hMsgBoxHook, nCode, wParam, lParam);
}

/*
 * ----------------------------------------------------------------------
 *
 * SetTkDialog --
 *
 *	Records the HWND for a native dialog in the 'tk_dialog' variable so
 *	that the test-suite can operate on the correct dialog window. Use of
 *	this is enabled when a test program calls TkWinDialogDebug by calling
 *	the test command 'tkwinevent debug 1'.
 *
 * ----------------------------------------------------------------------
 */

static void
SetTkDialog(
    ClientData clientData)
{
    ThreadSpecificData *tsdPtr =
	    Tcl_GetThreadData(&dataKey, sizeof(ThreadSpecificData));
    char buf[32];

<<<<<<< HEAD
    sprintf(buf, "0x%p", clientData);
=======
    sprintf(buf, "0x%" TCL_Z_MODIFIER "x", (size_t)clientData);
>>>>>>> 5b0ab3da
    Tcl_SetVar2(tsdPtr->debugInterp, "tk_dialog", NULL, buf, TCL_GLOBAL_ONLY);
}

/*
 * Factored out a common pattern in use in this file.
 */

static const char *
ConvertExternalFilename(
    LPCWSTR  filename,
    Tcl_DString *dsPtr)
{
    char *p;

    Tcl_DStringInit(dsPtr);
    Tcl_WCharToUtfDString(filename, wcslen(filename), dsPtr);
    for (p = Tcl_DStringValue(dsPtr); *p != '\0'; p++) {
	/*
	 * Change the pathname to the Tcl "normalized" pathname, where back
	 * slashes are used instead of forward slashes
	 */

	if (*p == '\\') {
	    *p = '/';
	}
    }
    return Tcl_DStringValue(dsPtr);
}

/*
 * ----------------------------------------------------------------------
 *
 * GetFontObj --
 *
 *	Convert a windows LOGFONT into a Tk font description.
 *
 * Result:
 *	A list containing a Tk font description.
 *
 * ----------------------------------------------------------------------
 */

static Tcl_Obj *
GetFontObj(
    HDC hdc,
    LOGFONTW *plf)
{
    Tcl_DString ds;
    Tcl_Obj *resObj;
    int pt = 0;

    resObj = Tcl_NewListObj(0, NULL);
    Tcl_DStringInit(&ds);
    Tcl_WCharToUtfDString(plf->lfFaceName, wcslen(plf->lfFaceName), &ds);
    Tcl_ListObjAppendElement(NULL, resObj,
	    Tcl_NewStringObj(Tcl_DStringValue(&ds), -1));
    Tcl_DStringFree(&ds);
    pt = -MulDiv(plf->lfHeight, 72, GetDeviceCaps(hdc, LOGPIXELSY));
    Tcl_ListObjAppendElement(NULL, resObj, Tcl_NewWideIntObj(pt));
    if (plf->lfWeight >= 700) {
	Tcl_ListObjAppendElement(NULL, resObj, Tcl_NewStringObj("bold", -1));
    }
    if (plf->lfItalic) {
	Tcl_ListObjAppendElement(NULL, resObj,
		Tcl_NewStringObj("italic", -1));
    }
    if (plf->lfUnderline) {
	Tcl_ListObjAppendElement(NULL, resObj,
		Tcl_NewStringObj("underline", -1));
    }
    if (plf->lfStrikeOut) {
	Tcl_ListObjAppendElement(NULL, resObj,
		Tcl_NewStringObj("overstrike", -1));
    }
    return resObj;
}

static void
ApplyLogfont(
    Tcl_Interp *interp,
    Tcl_Obj *cmdObj,
    HDC hdc,
    LOGFONTW *logfontPtr)
{
    int objc;
    Tcl_Obj **objv, **tmpv;

    Tcl_ListObjGetElements(NULL, cmdObj, &objc, &objv);
    tmpv = ckalloc(sizeof(Tcl_Obj *) * (objc + 2));
    memcpy(tmpv, objv, sizeof(Tcl_Obj *) * objc);
    tmpv[objc] = GetFontObj(hdc, logfontPtr);
    TkBackgroundEvalObjv(interp, objc+1, tmpv, TCL_EVAL_GLOBAL);
    ckfree(tmpv);
}

/*
 * ----------------------------------------------------------------------
 *
 * HookProc --
 *
 *	Font selection hook. If the user selects Apply on the dialog, we call
 *	the applyProc script with the currently selected font as arguments.
 *
 * ----------------------------------------------------------------------
 */

typedef struct HookData {
    Tcl_Interp *interp;
    Tcl_Obj *titleObj;
    Tcl_Obj *cmdObj;
    Tcl_Obj *parentObj;
    Tcl_Obj *fontObj;
    HWND hwnd;
    Tk_Window parent;
} HookData;

static UINT_PTR CALLBACK
HookProc(
    HWND hwndDlg,
    UINT msg,
    WPARAM wParam,
    LPARAM lParam)
{
    CHOOSEFONT *pcf = (CHOOSEFONT *) lParam;
    HWND hwndCtrl;
    static HookData *phd = NULL;
    ThreadSpecificData *tsdPtr =
	    Tcl_GetThreadData(&dataKey, sizeof(ThreadSpecificData));

    if (WM_INITDIALOG == msg && lParam != 0) {
	phd = (HookData *) pcf->lCustData;
	phd->hwnd = hwndDlg;
	if (tsdPtr->debugFlag) {
	    tsdPtr->debugInterp = phd->interp;
	    Tcl_DoWhenIdle(SetTkDialog, hwndDlg);
	}
	if (phd->titleObj != NULL) {
	    Tcl_DString title;

	    Tcl_DStringInit(&title);
	    Tcl_UtfToWCharDString(Tcl_GetString(phd->titleObj), -1, &title);
	    if (Tcl_DStringLength(&title) > 0) {
		SetWindowTextW(hwndDlg, (LPCWSTR) Tcl_DStringValue(&title));
	    }
	    Tcl_DStringFree(&title);
	}

	/*
	 * Disable the colour combobox (0x473) and its label (0x443).
	 */

	hwndCtrl = GetDlgItem(hwndDlg, 0x443);
	if (IsWindow(hwndCtrl)) {
	    EnableWindow(hwndCtrl, FALSE);
	}
	hwndCtrl = GetDlgItem(hwndDlg, 0x473);
	if (IsWindow(hwndCtrl)) {
	    EnableWindow(hwndCtrl, FALSE);
	}
	TkSendVirtualEvent(phd->parent, "TkFontchooserVisibility", NULL);
	return 1; /* we handled the message */
    }

    if (WM_DESTROY == msg) {
	phd->hwnd = NULL;
	TkSendVirtualEvent(phd->parent, "TkFontchooserVisibility", NULL);
	return 0;
    }

    /*
     * Handle apply button by calling the provided command script as a
     * background evaluation (ie: errors dont come back here).
     */

    if (WM_COMMAND == msg && LOWORD(wParam) == 1026) {
	LOGFONTW lf = {0, 0, 0, 0, 0, 0, 0, 0, 0, 0, 0, 0, 0, {0, 0}};
	HDC hdc = GetDC(hwndDlg);

	SendMessageW(hwndDlg, WM_CHOOSEFONT_GETLOGFONT, 0, (LPARAM) &lf);
	if (phd && phd->cmdObj) {
	    ApplyLogfont(phd->interp, phd->cmdObj, hdc, &lf);
	}
	if (phd && phd->parent) {
	    TkSendVirtualEvent(phd->parent, "TkFontchooserFontChanged", NULL);
	}
	return 1;
    }
    return 0; /* pass on for default processing */
}

/*
 * Helper for the FontchooserConfigure command to return the current value of
 * any of the options (which may be NULL in the structure)
 */

enum FontchooserOption {
    FontchooserParent, FontchooserTitle, FontchooserFont, FontchooserCmd,
    FontchooserVisible
};

static Tcl_Obj *
FontchooserCget(
    HookData *hdPtr,
    int optionIndex)
{
    Tcl_Obj *resObj = NULL;

    switch(optionIndex) {
    case FontchooserParent:
	if (hdPtr->parentObj) {
	    resObj = hdPtr->parentObj;
	} else {
	    resObj = Tcl_NewStringObj(".", 1);
	}
	break;
    case FontchooserTitle:
	if (hdPtr->titleObj) {
	    resObj = hdPtr->titleObj;
	} else {
	    resObj =  Tcl_NewStringObj("", 0);
	}
	break;
    case FontchooserFont:
	if (hdPtr->fontObj) {
	    resObj = hdPtr->fontObj;
	} else {
	    resObj = Tcl_NewStringObj("", 0);
	}
	break;
    case FontchooserCmd:
	if (hdPtr->cmdObj) {
	    resObj = hdPtr->cmdObj;
	} else {
	    resObj = Tcl_NewStringObj("", 0);
	}
	break;
    case FontchooserVisible:
	resObj = Tcl_NewWideIntObj((hdPtr->hwnd != NULL) && IsWindow(hdPtr->hwnd));
	break;
    default:
	resObj = Tcl_NewStringObj("", 0);
    }
    return resObj;
}

/*
 * ----------------------------------------------------------------------
 *
 * FontchooserConfigureCmd --
 *
 *	Implementation of the 'tk fontchooser configure' ensemble command. See
 *	the user documentation for what it does.
 *
 * Results:
 *	See the user documentation.
 *
 * Side effects:
 *	Per-interp data structure may be modified
 *
 * ----------------------------------------------------------------------
 */

static int
FontchooserConfigureCmd(
    ClientData clientData,	/* Main window */
    Tcl_Interp *interp,
    int objc,
    Tcl_Obj *const objv[])
{
    Tk_Window tkwin = clientData;
    HookData *hdPtr = NULL;
    int i, r = TCL_OK;
    static const char *const optionStrings[] = {
	"-parent", "-title", "-font", "-command", "-visible", NULL
    };

    hdPtr = Tcl_GetAssocData(interp, "::tk::fontchooser", NULL);

    /*
     * With no arguments we return all the options in a dict.
     */

    if (objc == 1) {
	Tcl_Obj *keyObj, *valueObj;
	Tcl_Obj *dictObj = Tcl_NewDictObj();

	for (i = 0; r == TCL_OK && optionStrings[i] != NULL; ++i) {
	    keyObj = Tcl_NewStringObj(optionStrings[i], -1);
	    valueObj = FontchooserCget(hdPtr, i);
	    r = Tcl_DictObjPut(interp, dictObj, keyObj, valueObj);
	}
	if (r == TCL_OK) {
	    Tcl_SetObjResult(interp, dictObj);
	}
	return r;
    }

    for (i = 1; i < objc; i += 2) {
	int optionIndex;

	if (Tcl_GetIndexFromObjStruct(interp, objv[i], optionStrings,
		sizeof(char *),  "option", 0, &optionIndex) != TCL_OK) {
	    return TCL_ERROR;
	}
	if (objc == 2) {
	    /*
	     * If one option and no arg - return the current value.
	     */

	    Tcl_SetObjResult(interp, FontchooserCget(hdPtr, optionIndex));
	    return TCL_OK;
	}
	if (i + 1 == objc) {
	    Tcl_SetObjResult(interp, Tcl_ObjPrintf(
		    "value for \"%s\" missing", Tcl_GetString(objv[i])));
	    Tcl_SetErrorCode(interp, "TK", "FONTDIALOG", "VALUE", NULL);
	    return TCL_ERROR;
	}
	switch (optionIndex) {
	case FontchooserVisible: {
	    static const char *msg = "cannot change read-only option "
		    "\"-visible\": use the show or hide command";

	    Tcl_SetObjResult(interp, Tcl_NewStringObj(msg, -1));
	    Tcl_SetErrorCode(interp, "TK", "FONTDIALOG", "READONLY", NULL);
	    return TCL_ERROR;
	}
	case FontchooserParent: {
	    Tk_Window parent = Tk_NameToWindow(interp,
		    Tcl_GetString(objv[i+1]), tkwin);

	    if (parent == NULL) {
		return TCL_ERROR;
	    }
	    if (hdPtr->parentObj) {
		Tcl_DecrRefCount(hdPtr->parentObj);
	    }
	    hdPtr->parentObj = objv[i+1];
	    if (Tcl_IsShared(hdPtr->parentObj)) {
		hdPtr->parentObj = Tcl_DuplicateObj(hdPtr->parentObj);
	    }
	    Tcl_IncrRefCount(hdPtr->parentObj);
	    break;
	}
	case FontchooserTitle:
	    if (hdPtr->titleObj) {
		Tcl_DecrRefCount(hdPtr->titleObj);
	    }
	    hdPtr->titleObj = objv[i+1];
	    if (Tcl_IsShared(hdPtr->titleObj)) {
		hdPtr->titleObj = Tcl_DuplicateObj(hdPtr->titleObj);
	    }
	    Tcl_IncrRefCount(hdPtr->titleObj);
	    break;
	case FontchooserFont:
	    if (hdPtr->fontObj) {
		Tcl_DecrRefCount(hdPtr->fontObj);
	    }
	    Tcl_GetString(objv[i+1]);
	    if (objv[i+1]->length) {
		hdPtr->fontObj = objv[i+1];
		if (Tcl_IsShared(hdPtr->fontObj)) {
		    hdPtr->fontObj = Tcl_DuplicateObj(hdPtr->fontObj);
		}
		Tcl_IncrRefCount(hdPtr->fontObj);
	    } else {
		hdPtr->fontObj = NULL;
	    }
	    break;
	case FontchooserCmd:
	    if (hdPtr->cmdObj) {
		Tcl_DecrRefCount(hdPtr->cmdObj);
	    }
	    Tcl_GetString(objv[i+1]);
	    if (objv[i+1]->length) {
		hdPtr->cmdObj = objv[i+1];
		if (Tcl_IsShared(hdPtr->cmdObj)) {
		    hdPtr->cmdObj = Tcl_DuplicateObj(hdPtr->cmdObj);
		}
		Tcl_IncrRefCount(hdPtr->cmdObj);
	    } else {
		hdPtr->cmdObj = NULL;
	    }
	    break;
	}
    }
    return TCL_OK;
}

/*
 * ----------------------------------------------------------------------
 *
 * FontchooserShowCmd --
 *
 *	Implements the 'tk fontchooser show' ensemble command. The per-interp
 *	configuration data for the dialog is held in an interp associated
 *	structure.
 *
 *	Calls the Win32 FontChooser API which provides a modal dialog. See
 *	HookProc where we make a few changes to the dialog and set some
 *	additional state.
 *
 * ----------------------------------------------------------------------
 */

static int
FontchooserShowCmd(
    ClientData clientData,	/* Main window */
    Tcl_Interp *interp,
    int objc,
    Tcl_Obj *const objv[])
{
    Tcl_DString ds;
    Tk_Window tkwin = clientData, parent;
    CHOOSEFONTW cf;
    LOGFONTW lf;
    HDC hdc;
    HookData *hdPtr;
    int r = TCL_OK, oldMode = 0;

    hdPtr = Tcl_GetAssocData(interp, "::tk::fontchooser", NULL);

    parent = tkwin;
    if (hdPtr->parentObj) {
	parent = Tk_NameToWindow(interp, Tcl_GetString(hdPtr->parentObj),
		tkwin);
	if (parent == NULL) {
	    return TCL_ERROR;
	}
    }

    Tk_MakeWindowExist(parent);

    ZeroMemory(&cf, sizeof(CHOOSEFONT));
    ZeroMemory(&lf, sizeof(LOGFONT));
    lf.lfCharSet = DEFAULT_CHARSET;
    cf.lStructSize = sizeof(CHOOSEFONT);
    cf.hwndOwner = Tk_GetHWND(Tk_WindowId(parent));
    cf.lpLogFont = &lf;
    cf.nFontType = SCREEN_FONTTYPE;
    cf.Flags = CF_SCREENFONTS | CF_EFFECTS | CF_ENABLEHOOK;
    cf.rgbColors = RGB(0,0,0);
    cf.lpfnHook = HookProc;
    cf.lCustData = (INT_PTR) hdPtr;
    hdPtr->interp = interp;
    hdPtr->parent = parent;
    hdc = GetDC(cf.hwndOwner);

    if (hdPtr->fontObj != NULL) {
	TkFont *fontPtr;
	Tk_Font f = Tk_AllocFontFromObj(interp, tkwin, hdPtr->fontObj);

	if (f == NULL) {
	    return TCL_ERROR;
	}
	fontPtr = (TkFont *) f;
	cf.Flags |= CF_INITTOLOGFONTSTRUCT;
	Tcl_DStringInit(&ds);
	wcsncpy(lf.lfFaceName, Tcl_UtfToWCharDString(fontPtr->fa.family, -1, &ds),
		LF_FACESIZE-1);
	Tcl_DStringFree(&ds);
	lf.lfFaceName[LF_FACESIZE-1] = 0;
	lf.lfHeight = -MulDiv((int)(TkFontGetPoints(tkwin, fontPtr->fa.size) + 0.5),
	    GetDeviceCaps(hdc, LOGPIXELSY), 72);
	if (fontPtr->fa.weight == TK_FW_BOLD) {
	    lf.lfWeight = FW_BOLD;
	}
	if (fontPtr->fa.slant != TK_FS_ROMAN) {
	    lf.lfItalic = TRUE;
	}
	if (fontPtr->fa.underline) {
	    lf.lfUnderline = TRUE;
	}
	if (fontPtr->fa.overstrike) {
	    lf.lfStrikeOut = TRUE;
	}
	Tk_FreeFont(f);
    }

    if (TCL_OK == r && hdPtr->cmdObj != NULL) {
	int len = 0;

	r = Tcl_ListObjLength(interp, hdPtr->cmdObj, &len);
	if (len > 0) {
	    cf.Flags |= CF_APPLY;
	}
    }

    if (TCL_OK == r) {
	oldMode = Tcl_SetServiceMode(TCL_SERVICE_ALL);
	if (ChooseFontW(&cf)) {
	    if (hdPtr->cmdObj) {
		ApplyLogfont(hdPtr->interp, hdPtr->cmdObj, hdc, &lf);
	    }
	    if (hdPtr->parent) {
		TkSendVirtualEvent(hdPtr->parent, "TkFontchooserFontChanged", NULL);
	    }
	}
	Tcl_SetServiceMode(oldMode);
	EnableWindow(cf.hwndOwner, 1);
    }

    ReleaseDC(cf.hwndOwner, hdc);
    return r;
}

/*
 * ----------------------------------------------------------------------
 *
 * FontchooserHideCmd --
 *
 *	Implementation of the 'tk fontchooser hide' ensemble. See the user
 *	documentation for details.
 *	As the Win32 FontChooser function is always modal all we do here is
 *	destroy the dialog
 *
 * ----------------------------------------------------------------------
 */

static int
FontchooserHideCmd(
    ClientData clientData,	/* Main window */
    Tcl_Interp *interp,
    int objc,
    Tcl_Obj *const objv[])
{
    HookData *hdPtr = Tcl_GetAssocData(interp, "::tk::fontchooser", NULL);

    if (hdPtr->hwnd && IsWindow(hdPtr->hwnd)) {
	EndDialog(hdPtr->hwnd, 0);
    }
    return TCL_OK;
}

/*
 * ----------------------------------------------------------------------
 *
 * DeleteHookData --
 *
 *	Clean up the font chooser configuration data when the interp is
 *	destroyed.
 *
 * ----------------------------------------------------------------------
 */

static void
DeleteHookData(ClientData clientData, Tcl_Interp *interp)
{
    HookData *hdPtr = clientData;

    if (hdPtr->parentObj) {
	Tcl_DecrRefCount(hdPtr->parentObj);
    }
    if (hdPtr->fontObj) {
	Tcl_DecrRefCount(hdPtr->fontObj);
    }
    if (hdPtr->titleObj) {
	Tcl_DecrRefCount(hdPtr->titleObj);
    }
    if (hdPtr->cmdObj) {
	Tcl_DecrRefCount(hdPtr->cmdObj);
    }
    ckfree(hdPtr);
}

/*
 * ----------------------------------------------------------------------
 *
 * TkInitFontchooser --
 *
 *	Associate the font chooser configuration data with the Tcl
 *	interpreter. There is one font chooser per interp.
 *
 * ----------------------------------------------------------------------
 */

MODULE_SCOPE const TkEnsemble tkFontchooserEnsemble[];
const TkEnsemble tkFontchooserEnsemble[] = {
    { "configure", FontchooserConfigureCmd, NULL },
    { "show", FontchooserShowCmd, NULL },
    { "hide", FontchooserHideCmd, NULL },
    { NULL, NULL, NULL }
};

int
TkInitFontchooser(Tcl_Interp *interp, ClientData clientData)
{
    HookData *hdPtr = ckalloc(sizeof(HookData));

    memset(hdPtr, 0, sizeof(HookData));
    Tcl_SetAssocData(interp, "::tk::fontchooser", DeleteHookData, hdPtr);
    return TCL_OK;
}

/*
 * Local Variables:
 * mode: c
 * c-basic-offset: 4
 * fill-column: 78
 * End:
 */<|MERGE_RESOLUTION|>--- conflicted
+++ resolved
@@ -3046,11 +3046,7 @@
 	    Tcl_GetThreadData(&dataKey, sizeof(ThreadSpecificData));
     char buf[32];
 
-<<<<<<< HEAD
-    sprintf(buf, "0x%p", clientData);
-=======
     sprintf(buf, "0x%" TCL_Z_MODIFIER "x", (size_t)clientData);
->>>>>>> 5b0ab3da
     Tcl_SetVar2(tsdPtr->debugInterp, "tk_dialog", NULL, buf, TCL_GLOBAL_ONLY);
 }
 