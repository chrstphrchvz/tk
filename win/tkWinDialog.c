/*
 * tkWinDialog.c --
 *
 *	Contains the Windows implementation of the common dialog boxes.
 *
 * Copyright © 1996-1997 Sun Microsystems, Inc.
 *
 * See the file "license.terms" for information on usage and redistribution of
 * this file, and for a DISCLAIMER OF ALL WARRANTIES.
 */

#include "tkWinInt.h"
#include "tkFileFilter.h"
#include "tkFont.h"

#include <commdlg.h>		/* includes common dialog functionality */
#include <dlgs.h>		/* includes common dialog template defines */
#include <cderr.h>		/* includes the common dialog error codes */

#include <shlobj.h>		/* includes SHBrowseForFolder */

#ifdef _MSC_VER
#   pragma comment (lib, "shell32.lib")
#   pragma comment (lib, "comdlg32.lib")
#   pragma comment (lib, "uuid.lib")
#endif

/* These needed for compilation with VC++ 5.2 */
/* XXX - remove these since need at least VC 6 */
#ifndef BIF_EDITBOX
#define BIF_EDITBOX 0x10
#endif

#ifndef BIF_VALIDATE
#define BIF_VALIDATE 0x0020
#endif

/* This "new" dialog style is now actually the "old" dialog style post-Vista */
#ifndef BIF_NEWDIALOGSTYLE
#define BIF_NEWDIALOGSTYLE 0x0040
#endif

#ifndef BFFM_VALIDATEFAILEDW
#define BFFM_VALIDATEFAILEDW 4
#endif /* BFFM_VALIDATEFAILEDW */

typedef struct {
    int debugFlag;		/* Flags whether we should output debugging
				 * information while displaying a builtin
				 * dialog. */
    Tcl_Interp *debugInterp;	/* Interpreter to used for debugging. */
    UINT WM_LBSELCHANGED;	/* Holds a registered windows event used for
				 * communicating between the Directory Chooser
				 * dialog and its hook proc. */
    HHOOK hMsgBoxHook;		/* Hook proc for tk_messageBox and the */
    HICON hSmallIcon;		/* icons used by a parent to be used in */
    HICON hBigIcon;		/* the message box */
    int   newFileDialogsState;
#define FDLG_STATE_INIT 0       /* Uninitialized */
#define FDLG_STATE_USE_NEW 1    /* Use the new dialogs */
#define FDLG_STATE_USE_OLD 2    /* Use the old dialogs */
} ThreadSpecificData;
static Tcl_ThreadDataKey dataKey;

/*
 * The following structures are used by Tk_MessageBoxCmd() to parse arguments
 * and return results.
 */

static const TkStateMap iconMap[] = {
    {MB_ICONERROR,		"error"},
    {MB_ICONINFORMATION,	"info"},
    {MB_ICONQUESTION,		"question"},
    {MB_ICONWARNING,		"warning"},
    {-1,			NULL}
};

static const TkStateMap typeMap[] = {
    {MB_ABORTRETRYIGNORE,	"abortretryignore"},
    {MB_OK,			"ok"},
    {MB_OKCANCEL,		"okcancel"},
    {MB_RETRYCANCEL,		"retrycancel"},
    {MB_YESNO,			"yesno"},
    {MB_YESNOCANCEL,		"yesnocancel"},
    {-1,			NULL}
};

static const TkStateMap buttonMap[] = {
    {IDABORT,			"abort"},
    {IDRETRY,			"retry"},
    {IDIGNORE,			"ignore"},
    {IDOK,			"ok"},
    {IDCANCEL,			"cancel"},
    {IDNO,			"no"},
    {IDYES,			"yes"},
    {-1,			NULL}
};

static const int buttonFlagMap[] = {
    MB_DEFBUTTON1, MB_DEFBUTTON2, MB_DEFBUTTON3, MB_DEFBUTTON4
};

static const struct {int type; int btnIds[3];} allowedTypes[] = {
    {MB_ABORTRETRYIGNORE,	{IDABORT, IDRETRY,  IDIGNORE}},
    {MB_OK,			{IDOK,	  -1,	    -1	    }},
    {MB_OKCANCEL,		{IDOK,	  IDCANCEL, -1	    }},
    {MB_RETRYCANCEL,		{IDRETRY, IDCANCEL, -1	    }},
    {MB_YESNO,			{IDYES,	  IDNO,	    -1	    }},
    {MB_YESNOCANCEL,		{IDYES,	  IDNO,	    IDCANCEL}}
};

#define NUM_TYPES (sizeof(allowedTypes) / sizeof(allowedTypes[0]))

/*
 * Abstract trivial differences between Win32 and Win64.
 */

#define TkWinGetHInstance(from) \
	((HINSTANCE) GetWindowLongPtrW((from), GWLP_HINSTANCE))
#define TkWinGetUserData(from) \
	GetWindowLongPtrW((from), GWLP_USERDATA)
#define TkWinSetUserData(to,what) \
	SetWindowLongPtrW((to), GWLP_USERDATA, (LPARAM)(what))

/*
 * The value of TK_MULTI_MAX_PATH dictates how many files can be retrieved
 * with tk_get*File -multiple 1. It must be allocated on the stack, so make it
 * large enough but not too large. - hobbs
 *
 * The data is stored as <dir>\0<file1>\0<file2>\0...<fileN>\0\0. Since
 * MAX_PATH == 260 on Win2K/NT, *40 is ~10Kbytes.
 */

#define TK_MULTI_MAX_PATH	(MAX_PATH*40)

/*
 * The following structure is used to pass information between the directory
 * chooser function, Tk_ChooseDirectoryObjCmd(), and its dialog hook proc.
 */

typedef struct {
   WCHAR initDir[MAX_PATH];	/* Initial folder to use */
   WCHAR retDir[MAX_PATH];	/* Returned folder to use */
   Tcl_Interp *interp;
   int mustExist;		/* True if file must exist to return from
				 * callback */
} ChooseDir;

/*
 * The following structure is used to pass information between GetFileName
 * function and OFN dialog hook procedures. [Bug 2896501, Patch 2898255]
 */

typedef struct OFNData {
    Tcl_Interp *interp;		/* Interp, used only if debug is turned on,
				 * for setting the "tk_dialog" variable. */
    int dynFileBufferSize;	/* Dynamic filename buffer size, stored to
				 * avoid shrinking and expanding the buffer
				 * when selection changes */
    WCHAR *dynFileBuffer;	/* Dynamic filename buffer */
} OFNData;

/*
 * The following structure is used to gather options used by various
 * file dialogs
 */
typedef struct OFNOpts {
    Tk_Window tkwin;            /* Owner window for dialog */
    Tcl_Obj *extObj;            /* Default extension */
    Tcl_Obj *titleObj;          /* Title for dialog */
    Tcl_Obj *filterObj;         /* File type filter list */
    Tcl_Obj *typeVariableObj;   /* Variable in which to store type selected */
    Tcl_Obj *initialTypeObj;    /* Initial value of above, or NULL */
    Tcl_DString utfDirString;   /* Initial dir */
    int multi;                  /* Multiple selection enabled */
    int confirmOverwrite;       /* Confirm before overwriting */
    int mustExist;              /* Used only for  */
    int forceXPStyle;          /* XXX - Force XP style even on newer systems */
    WCHAR file[TK_MULTI_MAX_PATH]; /* File name
				      XXX - fixed size because it was so
				      historically. Why not malloc'ed ?
				   */
} OFNOpts;

/* Define the operation for which option parsing is to be done. */
enum OFNOper {
    OFN_FILE_SAVE,              /* tk_getOpenFile */
    OFN_FILE_OPEN,              /* tk_getSaveFile */
    OFN_DIR_CHOOSE              /* tk_chooseDirectory */
};


/*
 * The following definitions are required when using older versions of
 * Visual C++ (like 6.0) and possibly MingW. Those headers do not contain
 * required definitions for interfaces new to Vista that we need for
 * the new file dialogs. Duplicating definitions is OK because they
 * should forever remain unchanged.
 *
 * XXX - is there a better/easier way to use new data definitions with
 * older compilers? Should we prefix definitions with Tcl_ instead
 * of using the same names as in the SDK?
 */
#ifndef __IShellItem_INTERFACE_DEFINED__
#  define __IShellItem_INTERFACE_DEFINED__
#ifdef __MSVCRT__
typedef struct IShellItem IShellItem;

typedef enum __MIDL_IShellItem_0001 {
    SIGDN_NORMALDISPLAY = 0,SIGDN_PARENTRELATIVEPARSING = 0x80018001,SIGDN_PARENTRELATIVEFORADDRESSBAR = 0x8001c001,
    SIGDN_DESKTOPABSOLUTEPARSING = 0x80028000,SIGDN_PARENTRELATIVEEDITING = 0x80031001,SIGDN_DESKTOPABSOLUTEEDITING = 0x8004c000,
    SIGDN_FILESYSPATH = 0x80058000,SIGDN_URL = 0x80068000
} SIGDN;

typedef DWORD SICHINTF;

typedef struct IShellItemVtbl
{
    BEGIN_INTERFACE

    HRESULT (STDMETHODCALLTYPE *QueryInterface)(IShellItem *, REFIID, void **);
    ULONG (STDMETHODCALLTYPE *AddRef)(IShellItem *);
    ULONG (STDMETHODCALLTYPE *Release)(IShellItem *);
    HRESULT (STDMETHODCALLTYPE *BindToHandler)(IShellItem *, IBindCtx *, REFGUID, REFIID, void **);
    HRESULT (STDMETHODCALLTYPE *GetParent)(IShellItem *, IShellItem **);
    HRESULT (STDMETHODCALLTYPE *GetDisplayName)(IShellItem *, SIGDN, LPOLESTR *);
    HRESULT (STDMETHODCALLTYPE *GetAttributes)(IShellItem *, SFGAOF, SFGAOF *);
    HRESULT (STDMETHODCALLTYPE *Compare)(IShellItem *, IShellItem *, SICHINTF, int *);

    END_INTERFACE
} IShellItemVtbl;
struct IShellItem {
    CONST_VTBL struct IShellItemVtbl *lpVtbl;
};
#endif
#endif

#ifndef __IShellItemArray_INTERFACE_DEFINED__
#define __IShellItemArray_INTERFACE_DEFINED__

typedef enum SIATTRIBFLAGS {
    SIATTRIBFLAGS_AND	= 0x1,
    SIATTRIBFLAGS_OR	= 0x2,
    SIATTRIBFLAGS_APPCOMPAT	= 0x3,
    SIATTRIBFLAGS_MASK	= 0x3,
    SIATTRIBFLAGS_ALLITEMS	= 0x4000
} SIATTRIBFLAGS;
#ifdef __MSVCRT__
typedef ULONG SFGAOF;
#endif /* __MSVCRT__ */
typedef struct IShellItemArray IShellItemArray;
typedef struct IShellItemArrayVtbl
{
    BEGIN_INTERFACE

    HRESULT ( STDMETHODCALLTYPE *QueryInterface )(
	IShellItemArray *, REFIID riid,void **ppvObject);
    ULONG ( STDMETHODCALLTYPE *AddRef )(IShellItemArray *);
    ULONG ( STDMETHODCALLTYPE *Release )(IShellItemArray *);
    HRESULT ( STDMETHODCALLTYPE *BindToHandler )(IShellItemArray *,
	IBindCtx *, REFGUID, REFIID, void **);
    /* flags is actually is enum GETPROPERTYSTOREFLAGS */
    HRESULT ( STDMETHODCALLTYPE *GetPropertyStore )(
	IShellItemArray *, int,  REFIID, void **);
    /* keyType actually REFPROPERTYKEY */
    HRESULT ( STDMETHODCALLTYPE *GetPropertyDescriptionList )(
	 IShellItemArray *, void *, REFIID, void **);
    HRESULT ( STDMETHODCALLTYPE *GetAttributes )(IShellItemArray *,
	SIATTRIBFLAGS, SFGAOF, SFGAOF *);
    HRESULT ( STDMETHODCALLTYPE *GetCount )(
	IShellItemArray *, DWORD *);
    HRESULT ( STDMETHODCALLTYPE *GetItemAt )(
	IShellItemArray *, DWORD, IShellItem **);
    /* ppenumShellItems actually (IEnumShellItems **) */
    HRESULT ( STDMETHODCALLTYPE *EnumItems )(
	IShellItemArray *, void **);

    END_INTERFACE
} IShellItemArrayVtbl;

struct IShellItemArray {
    CONST_VTBL struct IShellItemArrayVtbl *lpVtbl;
};

#endif /* __IShellItemArray_INTERFACE_DEFINED__ */

/*
 * Older compilers do not define these CLSIDs so we do so here under
 * a slightly different name so as to not clash with the definitions
 * in new compilers
 */
static const CLSID ClsidFileOpenDialog = {
    0xDC1C5A9C, 0xE88A, 0X4DDE, {0xA5, 0xA1, 0x60, 0xF8, 0x2A, 0x20, 0xAE, 0xF7}
};
static const CLSID ClsidFileSaveDialog = {
    0xC0B4E2F3, 0xBA21, 0x4773, {0x8D, 0xBA, 0x33, 0x5E, 0xC9, 0x46, 0xEB, 0x8B}
};
static const IID IIDIFileOpenDialog = {
    0xD57C7288, 0xD4AD, 0x4768, {0xBE, 0x02, 0x9D, 0x96, 0x95, 0x32, 0xD9, 0x60}
};
static const IID IIDIFileSaveDialog = {
    0x84BCCD23, 0x5FDE, 0x4CDB, {0xAE, 0xA4, 0xAF, 0x64, 0xB8, 0x3D, 0x78, 0xAB}
};
static const IID IIDIShellItem = {
	0x43826D1E, 0xE718, 0x42EE, {0xBC, 0x55, 0xA1, 0xE2, 0x61, 0xC3, 0x7B, 0xFE}
};

#ifdef __IFileDialog_INTERFACE_DEFINED__
# define TCLCOMDLG_FILTERSPEC COMDLG_FILTERSPEC
#else

/* Forward declarations for structs that are referenced but not used */
typedef struct IPropertyStore IPropertyStore;
typedef struct IPropertyDescriptionList IPropertyDescriptionList;
typedef struct IFileOperationProgressSink IFileOperationProgressSink;
typedef enum FDAP {
    FDAP_BOTTOM	= 0,
    FDAP_TOP	= 1
} FDAP;

typedef struct {
    LPCWSTR pszName;
    LPCWSTR pszSpec;
} TCLCOMDLG_FILTERSPEC;

enum _FILEOPENDIALOGOPTIONS {
    FOS_OVERWRITEPROMPT	= 0x2,
    FOS_STRICTFILETYPES	= 0x4,
    FOS_NOCHANGEDIR	= 0x8,
    FOS_PICKFOLDERS	= 0x20,
    FOS_FORCEFILESYSTEM	= 0x40,
    FOS_ALLNONSTORAGEITEMS	= 0x80,
    FOS_NOVALIDATE	= 0x100,
    FOS_ALLOWMULTISELECT	= 0x200,
    FOS_PATHMUSTEXIST	= 0x800,
    FOS_FILEMUSTEXIST	= 0x1000,
    FOS_CREATEPROMPT	= 0x2000,
    FOS_SHAREAWARE	= 0x4000,
    FOS_NOREADONLYRETURN	= 0x8000,
    FOS_NOTESTFILECREATE	= 0x10000,
    FOS_HIDEMRUPLACES	= 0x20000,
    FOS_HIDEPINNEDPLACES	= 0x40000,
    FOS_NODEREFERENCELINKS	= 0x100000,
    FOS_DONTADDTORECENT	= 0x2000000,
    FOS_FORCESHOWHIDDEN	= 0x10000000,
    FOS_DEFAULTNOMINIMODE	= 0x20000000,
    FOS_FORCEPREVIEWPANEON	= 0x40000000
} ;
typedef DWORD FILEOPENDIALOGOPTIONS;

typedef struct IFileDialog IFileDialog;
typedef struct IFileDialogVtbl
{
    BEGIN_INTERFACE

    HRESULT ( STDMETHODCALLTYPE *QueryInterface )(
	 IFileDialog *, REFIID, void **);
    ULONG ( STDMETHODCALLTYPE *AddRef )( IFileDialog *);
    ULONG ( STDMETHODCALLTYPE *Release )( IFileDialog *);
    HRESULT ( STDMETHODCALLTYPE *Show )( IFileDialog *, HWND);
    HRESULT ( STDMETHODCALLTYPE *SetFileTypes )( IFileDialog *,
	UINT, const TCLCOMDLG_FILTERSPEC *);
    HRESULT ( STDMETHODCALLTYPE *SetFileTypeIndex )(IFileDialog *, UINT);
    HRESULT ( STDMETHODCALLTYPE *GetFileTypeIndex )(IFileDialog *, UINT *);
    /* XXX - Actually pfde is IFileDialogEvents* but we do not use
       this call and do not want to define IFileDialogEvents as that
       pulls in a whole bunch of other stuff. */
    HRESULT ( STDMETHODCALLTYPE *Advise )(
	IFileDialog *, void *, DWORD *);
    HRESULT ( STDMETHODCALLTYPE *Unadvise )(IFileDialog *, DWORD);
    HRESULT ( STDMETHODCALLTYPE *SetOptions )(
	IFileDialog *, FILEOPENDIALOGOPTIONS);
    HRESULT ( STDMETHODCALLTYPE *GetOptions )(
	IFileDialog *, FILEOPENDIALOGOPTIONS *);
    HRESULT ( STDMETHODCALLTYPE *SetDefaultFolder )(
	IFileDialog *, IShellItem *);
    HRESULT ( STDMETHODCALLTYPE *SetFolder )(
	IFileDialog *, IShellItem *);
    HRESULT ( STDMETHODCALLTYPE *GetFolder )(
	IFileDialog *, IShellItem **);
    HRESULT ( STDMETHODCALLTYPE *GetCurrentSelection )(
	IFileDialog *, IShellItem **);
    HRESULT ( STDMETHODCALLTYPE *SetFileName )(
	IFileDialog *,  LPCWSTR);
    HRESULT ( STDMETHODCALLTYPE *GetFileName )(
	IFileDialog *,  LPWSTR *);
    HRESULT ( STDMETHODCALLTYPE *SetTitle )(
	IFileDialog *, LPCWSTR);
    HRESULT ( STDMETHODCALLTYPE *SetOkButtonLabel )(
	IFileDialog *, LPCWSTR);
    HRESULT ( STDMETHODCALLTYPE *SetFileNameLabel )(
	IFileDialog *,  LPCWSTR);
    HRESULT ( STDMETHODCALLTYPE *GetResult )(
	IFileDialog *, IShellItem **);
    HRESULT ( STDMETHODCALLTYPE *AddPlace )(
	IFileDialog *, IShellItem *, FDAP);
    HRESULT ( STDMETHODCALLTYPE *SetDefaultExtension )(
	 IFileDialog *, LPCWSTR);
    HRESULT ( STDMETHODCALLTYPE *Close )( IFileDialog *, HRESULT);
    HRESULT ( STDMETHODCALLTYPE *SetClientGuid )(
	IFileDialog *, REFGUID);
    HRESULT ( STDMETHODCALLTYPE *ClearClientData )( IFileDialog *);
    /* pFilter actually IShellItemFilter. But deprecated in Win7 AND we do
       not use it anyways. So define as void* */
    HRESULT ( STDMETHODCALLTYPE *SetFilter )(
	 IFileDialog *, void *);

    END_INTERFACE
} IFileDialogVtbl;

struct IFileDialog {
    CONST_VTBL struct IFileDialogVtbl *lpVtbl;
};


typedef struct IFileSaveDialog IFileSaveDialog;
typedef struct IFileSaveDialogVtbl {
    BEGIN_INTERFACE

    HRESULT ( STDMETHODCALLTYPE *QueryInterface )(
	IFileSaveDialog *, REFIID, void **);
    ULONG ( STDMETHODCALLTYPE *AddRef )( IFileSaveDialog *);
    ULONG ( STDMETHODCALLTYPE *Release )( IFileSaveDialog *);
    HRESULT ( STDMETHODCALLTYPE *Show )(
	IFileSaveDialog *, HWND);
    HRESULT ( STDMETHODCALLTYPE *SetFileTypes )( IFileSaveDialog *,
	UINT, const TCLCOMDLG_FILTERSPEC *);
    HRESULT ( STDMETHODCALLTYPE *SetFileTypeIndex )(
	IFileSaveDialog *, UINT);
    HRESULT ( STDMETHODCALLTYPE *GetFileTypeIndex )(
	 IFileSaveDialog *, UINT *);
    /* Actually pfde is IFileSaveDialogEvents* */
    HRESULT ( STDMETHODCALLTYPE *Advise )(
	 IFileSaveDialog *, void *, DWORD *);
    HRESULT ( STDMETHODCALLTYPE *Unadvise )( IFileSaveDialog *, DWORD);
    HRESULT ( STDMETHODCALLTYPE *SetOptions )(
	 IFileSaveDialog *, FILEOPENDIALOGOPTIONS);
    HRESULT ( STDMETHODCALLTYPE *GetOptions )(
	 IFileSaveDialog *, FILEOPENDIALOGOPTIONS *);
    HRESULT ( STDMETHODCALLTYPE *SetDefaultFolder )(
	 IFileSaveDialog *, IShellItem *);
    HRESULT ( STDMETHODCALLTYPE *SetFolder )(
	IFileSaveDialog *, IShellItem *);
    HRESULT ( STDMETHODCALLTYPE *GetFolder )(
	 IFileSaveDialog *, IShellItem **);
    HRESULT ( STDMETHODCALLTYPE *GetCurrentSelection )(
	 IFileSaveDialog *, IShellItem **);
    HRESULT ( STDMETHODCALLTYPE *SetFileName )(
	 IFileSaveDialog *,  LPCWSTR);
    HRESULT ( STDMETHODCALLTYPE *GetFileName )(
	 IFileSaveDialog *,  LPWSTR *);
    HRESULT ( STDMETHODCALLTYPE *SetTitle )(
	 IFileSaveDialog *, LPCWSTR);
    HRESULT ( STDMETHODCALLTYPE *SetOkButtonLabel )(
	 IFileSaveDialog *,  LPCWSTR);
    HRESULT ( STDMETHODCALLTYPE *SetFileNameLabel )(
	 IFileSaveDialog *,  LPCWSTR);
    HRESULT ( STDMETHODCALLTYPE *GetResult )(
	 IFileSaveDialog *, IShellItem **);
    HRESULT ( STDMETHODCALLTYPE *AddPlace )(
	 IFileSaveDialog *, IShellItem *, FDAP);
    HRESULT ( STDMETHODCALLTYPE *SetDefaultExtension )(
	 IFileSaveDialog *, LPCWSTR);
    HRESULT ( STDMETHODCALLTYPE *Close )( IFileSaveDialog *, HRESULT);
    HRESULT ( STDMETHODCALLTYPE *SetClientGuid )(
	IFileSaveDialog *, REFGUID);
    HRESULT ( STDMETHODCALLTYPE *ClearClientData )( IFileSaveDialog *);
    /* pFilter Actually IShellItemFilter* */
    HRESULT ( STDMETHODCALLTYPE *SetFilter )(
	IFileSaveDialog *, void *);
    HRESULT ( STDMETHODCALLTYPE *SetSaveAsItem )(
	IFileSaveDialog *, IShellItem *);
    HRESULT ( STDMETHODCALLTYPE *SetProperties )(
	IFileSaveDialog *, IPropertyStore *);
    HRESULT ( STDMETHODCALLTYPE *SetCollectedProperties )(
	IFileSaveDialog *, IPropertyDescriptionList *, BOOL);
    HRESULT ( STDMETHODCALLTYPE *GetProperties )(
	IFileSaveDialog *, IPropertyStore **);
    HRESULT ( STDMETHODCALLTYPE *ApplyProperties )(
	IFileSaveDialog *, IShellItem *, IPropertyStore *,
	HWND, IFileOperationProgressSink *);

    END_INTERFACE

} IFileSaveDialogVtbl;

struct IFileSaveDialog {
    CONST_VTBL struct IFileSaveDialogVtbl *lpVtbl;
};

typedef struct IFileOpenDialog IFileOpenDialog;
typedef struct IFileOpenDialogVtbl {
    BEGIN_INTERFACE

    HRESULT ( STDMETHODCALLTYPE *QueryInterface )(
	IFileOpenDialog *, REFIID, void **);
    ULONG ( STDMETHODCALLTYPE *AddRef )( IFileOpenDialog *);
    ULONG ( STDMETHODCALLTYPE *Release )( IFileOpenDialog *);
    HRESULT ( STDMETHODCALLTYPE *Show )( IFileOpenDialog *, HWND);
    HRESULT ( STDMETHODCALLTYPE *SetFileTypes )( IFileOpenDialog *,
	UINT, const TCLCOMDLG_FILTERSPEC *);
    HRESULT ( STDMETHODCALLTYPE *SetFileTypeIndex )(
	IFileOpenDialog *, UINT);
    HRESULT ( STDMETHODCALLTYPE *GetFileTypeIndex )(
	IFileOpenDialog *, UINT *);
    /* Actually pfde is IFileDialogEvents* */
    HRESULT ( STDMETHODCALLTYPE *Advise )(
	IFileOpenDialog *, void *, DWORD *);
    HRESULT ( STDMETHODCALLTYPE *Unadvise )( IFileOpenDialog *, DWORD);
    HRESULT ( STDMETHODCALLTYPE *SetOptions )(
	IFileOpenDialog *, FILEOPENDIALOGOPTIONS);
    HRESULT ( STDMETHODCALLTYPE *GetOptions )(
	IFileOpenDialog *, FILEOPENDIALOGOPTIONS *);
    HRESULT ( STDMETHODCALLTYPE *SetDefaultFolder )(
	IFileOpenDialog *, IShellItem *);
    HRESULT ( STDMETHODCALLTYPE *SetFolder )(
	IFileOpenDialog *, IShellItem *);
    HRESULT ( STDMETHODCALLTYPE *GetFolder )(
	IFileOpenDialog *, IShellItem **);
    HRESULT ( STDMETHODCALLTYPE *GetCurrentSelection )(
	IFileOpenDialog *, IShellItem **);
    HRESULT ( STDMETHODCALLTYPE *SetFileName )(
	IFileOpenDialog *,  LPCWSTR);
    HRESULT ( STDMETHODCALLTYPE *GetFileName )(
	IFileOpenDialog *, LPWSTR *);
    HRESULT ( STDMETHODCALLTYPE *SetTitle )(
	IFileOpenDialog *, LPCWSTR);
    HRESULT ( STDMETHODCALLTYPE *SetOkButtonLabel )(
	IFileOpenDialog *, LPCWSTR);
    HRESULT ( STDMETHODCALLTYPE *SetFileNameLabel )(
	IFileOpenDialog *, LPCWSTR);
    HRESULT ( STDMETHODCALLTYPE *GetResult )(
	IFileOpenDialog *, IShellItem **);
    HRESULT ( STDMETHODCALLTYPE *AddPlace )(
	IFileOpenDialog *, IShellItem *, FDAP);
    HRESULT ( STDMETHODCALLTYPE *SetDefaultExtension )(
	IFileOpenDialog *, LPCWSTR);
    HRESULT ( STDMETHODCALLTYPE *Close )( IFileOpenDialog *, HRESULT);
    HRESULT ( STDMETHODCALLTYPE *SetClientGuid )(
	IFileOpenDialog *, REFGUID);
    HRESULT ( STDMETHODCALLTYPE *ClearClientData )(
	IFileOpenDialog *);
    HRESULT ( STDMETHODCALLTYPE *SetFilter )(
	IFileOpenDialog *,
	/* pFilter is actually IShellItemFilter */
	void *);
    HRESULT ( STDMETHODCALLTYPE *GetResults )(
	IFileOpenDialog *, IShellItemArray **);
    HRESULT ( STDMETHODCALLTYPE *GetSelectedItems )(
	IFileOpenDialog *, IShellItemArray **);

    END_INTERFACE
} IFileOpenDialogVtbl;

struct IFileOpenDialog
{
    CONST_VTBL struct IFileOpenDialogVtbl *lpVtbl;
};

#endif /* __IFileDialog_INTERFACE_DEFINED__ */

/*
 * Definitions of functions used only in this file.
 */

static UINT APIENTRY	ChooseDirectoryValidateProc(HWND hdlg, UINT uMsg,
			    LPARAM wParam, LPARAM lParam);
static UINT CALLBACK	ColorDlgHookProc(HWND hDlg, UINT uMsg, WPARAM wParam,
			    LPARAM lParam);
static void             CleanupOFNOptions(OFNOpts *optsPtr);
static int              ParseOFNOptions(void *clientData,
			    Tcl_Interp *interp, int objc,
			    Tcl_Obj *const objv[], enum OFNOper oper, OFNOpts *optsPtr);
static int GetFileNameXP(Tcl_Interp *interp, OFNOpts *optsPtr,
			 enum OFNOper oper);
static int GetFileNameVista(Tcl_Interp *interp, OFNOpts *optsPtr,
			    enum OFNOper oper);
static int 		GetFileName(void *clientData,
				    Tcl_Interp *interp, int objc,
				    Tcl_Obj *const objv[], enum OFNOper oper);
static int MakeFilterVista(Tcl_Interp *interp, OFNOpts *optsPtr,
	       DWORD *countPtr, TCLCOMDLG_FILTERSPEC **dlgFilterPtrPtr,
	       DWORD *defaultFilterIndexPtr);
static void FreeFilterVista(DWORD count, TCLCOMDLG_FILTERSPEC *dlgFilterPtr);
static int 		MakeFilter(Tcl_Interp *interp, Tcl_Obj *valuePtr,
			    Tcl_DString *dsPtr, Tcl_Obj *initialPtr,
			    int *indexPtr);
static UINT APIENTRY	OFNHookProc(HWND hdlg, UINT uMsg, WPARAM wParam,
			    LPARAM lParam);
static LRESULT CALLBACK MsgBoxCBTProc(int nCode, WPARAM wParam, LPARAM lParam);
static void		SetTkDialog(void *clientData);
static const char *ConvertExternalFilename(LPCWSTR, Tcl_DString *);

/*
 *-------------------------------------------------------------------------
 *
 * EatSpuriousMessageBugFix --
 *
 *	In the file open/save dialog, double clicking on a list item causes
 *	the dialog box to close, but an unwanted WM_LBUTTONUP message is sent
 *	to the window underneath. If the window underneath happens to be a
 *	windows control (eg a button) then it will be activated by accident.
 *
 * 	This problem does not occur in dialog boxes, because windows must do
 * 	some special processing to solve the problem. (separate message
 * 	processing functions are used to cope with keyboard navigation of
 * 	controls.)
 *
 * 	Here is one solution. After returning, we flush all mouse events
 *      for 1/4 second. In 8.6.5 and earlier, the code used to
 *      poll the message queue consuming WM_LBUTTONUP messages.
 * 	On seeing a WM_LBUTTONDOWN message, it would exit early, since the user
 * 	must be doing something new. However this early exit does not work
 *      on Vista and later because the Windows sends both BUTTONDOWN and
 *      BUTTONUP after the DBLCLICK instead of just BUTTONUP as on XP.
 *      Rather than try and figure out version specific sequences, we
 *      ignore all mouse events in that interval.
 *
 *      This fix only works for the current application, so the problem will
 * 	still occur if the open dialog happens to be over another applications
 * 	button. However this is a fairly rare occurrance.
 *
 * Results:
 *	None.
 *
 * Side effects:
 *	Consumes unwanted mouse related messages.
 *
 *-------------------------------------------------------------------------
 */

static void
EatSpuriousMessageBugFix(void)
{
    MSG msg;
    DWORD nTime = GetTickCount() + 250;

    while (GetTickCount() < nTime) {
	PeekMessageW(&msg, 0, WM_MOUSEFIRST, WM_MOUSELAST, PM_REMOVE);
    }
}

/*
 *-------------------------------------------------------------------------
 *
 * TkWinDialogDebug --
 *
 *	Function to turn on/off debugging support for common dialogs under
 *	windows. The variable "tk_debug" is set to the identifier of the
 *	dialog window when the modal dialog window pops up and it is safe to
 *	send messages to the dialog.
 *
 * Results:
 *	None.
 *
 * Side effects:
 *	This variable only makes sense if just one dialog is up at a time.
 *
 *-------------------------------------------------------------------------
 */

void
TkWinDialogDebug(
    int debug)
{
    ThreadSpecificData *tsdPtr = (ThreadSpecificData *)
	    Tcl_GetThreadData(&dataKey, sizeof(ThreadSpecificData));

    tsdPtr->debugFlag = debug;
}

/*
 *-------------------------------------------------------------------------
 *
 * Tk_ChooseColorObjCmd --
 *
 *	This function implements the color dialog box for the Windows
 *	platform. See the user documentation for details on what it does.
 *
 * Results:
 *	See user documentation.
 *
 * Side effects:
 *	A dialog window is created the first time this function is called.
 *	This window is not destroyed and will be reused the next time the
 *	application invokes the "tk_chooseColor" command.
 *
 *-------------------------------------------------------------------------
 */

int
Tk_ChooseColorObjCmd(
    void *clientData,	/* Main window associated with interpreter. */
    Tcl_Interp *interp,		/* Current interpreter. */
    int objc,			/* Number of arguments. */
    Tcl_Obj *const objv[])	/* Argument objects. */
{
    Tk_Window tkwin = (Tk_Window)clientData, parent;
    HWND hWnd;
    int i, oldMode, winCode, result;
    CHOOSECOLORW chooseColor;
    static int inited = 0;
    static COLORREF dwCustColors[16];
    static long oldColor;		/* the color selected last time */
    static const char *const optionStrings[] = {
	"-initialcolor", "-parent", "-title", NULL
    };
    enum options {
	COLOR_INITIAL, COLOR_PARENT, COLOR_TITLE
    };

    result = TCL_OK;
    if (inited == 0) {
	/*
	 * dwCustColors stores the custom color which the user can modify. We
	 * store these colors in a static array so that the next time the
	 * color dialog pops up, the same set of custom colors remain in the
	 * dialog.
	 */

	for (i = 0; i < 16; i++) {
	    dwCustColors[i] = RGB(255-i * 10, i, i * 10);
	}
	oldColor = RGB(0xa0, 0xa0, 0xa0);
	inited = 1;
    }

    parent			= tkwin;
    chooseColor.lStructSize	= sizeof(CHOOSECOLORW);
    chooseColor.hwndOwner	= NULL;
    chooseColor.hInstance	= NULL;
    chooseColor.rgbResult	= oldColor;
    chooseColor.lpCustColors	= dwCustColors;
    chooseColor.Flags		= CC_RGBINIT | CC_FULLOPEN | CC_ENABLEHOOK;
    chooseColor.lCustData	= (LPARAM) NULL;
    chooseColor.lpfnHook	= (LPOFNHOOKPROC)(void *)ColorDlgHookProc;
    chooseColor.lpTemplateName	= (LPWSTR) interp;

    for (i = 1; i < objc; i += 2) {
	int index;
	const char *string;
	Tcl_Obj *optionPtr, *valuePtr;

	optionPtr = objv[i];
	valuePtr = objv[i + 1];

	if (Tcl_GetIndexFromObj(interp, optionPtr, optionStrings,
		"option", TCL_EXACT, &index) != TCL_OK) {
	    return TCL_ERROR;
	}
	if (i + 1 == objc) {
	    Tcl_SetObjResult(interp, Tcl_ObjPrintf(
		    "value for \"%s\" missing", Tcl_GetString(optionPtr)));
	    Tcl_SetErrorCode(interp, "TK", "COLORDIALOG", "VALUE", NULL);
	    return TCL_ERROR;
	}

	string = Tcl_GetString(valuePtr);
	switch ((enum options) index) {
	case COLOR_INITIAL: {
	    XColor *colorPtr;

	    colorPtr = Tk_GetColor(interp, tkwin, string);
	    if (colorPtr == NULL) {
		return TCL_ERROR;
	    }
	    chooseColor.rgbResult = RGB(colorPtr->red / 0x100,
		    colorPtr->green / 0x100, colorPtr->blue / 0x100);
	    break;
	}
	case COLOR_PARENT:
	    parent = Tk_NameToWindow(interp, string, tkwin);
	    if (parent == NULL) {
		return TCL_ERROR;
	    }
	    break;
	case COLOR_TITLE:
	    chooseColor.lCustData = (LPARAM) string;
	    break;
	}
    }

    Tk_MakeWindowExist(parent);
    chooseColor.hwndOwner = NULL;
    hWnd = Tk_GetHWND(Tk_WindowId(parent));
    chooseColor.hwndOwner = hWnd;

    oldMode = Tcl_SetServiceMode(TCL_SERVICE_ALL);
    winCode = ChooseColorW(&chooseColor);
    (void) Tcl_SetServiceMode(oldMode);

    /*
     * Ensure that hWnd is enabled, because it can happen that we have updated
     * the wrapper of the parent, which causes us to leave this child disabled
     * (Windows loses sync).
     */

    EnableWindow(hWnd, 1);

    /*
     * Clear the interp result since anything may have happened during the
     * modal loop.
     */

    Tcl_ResetResult(interp);

    /*
     * 3. Process the result of the dialog
     */

    if (winCode) {
	/*
	 * User has selected a color
	 */

	Tcl_SetObjResult(interp, Tcl_ObjPrintf("#%02x%02x%02x",
		GetRValue(chooseColor.rgbResult),
		GetGValue(chooseColor.rgbResult),
		GetBValue(chooseColor.rgbResult)));
	oldColor = chooseColor.rgbResult;
	result = TCL_OK;
    }

    return result;
}

/*
 *-------------------------------------------------------------------------
 *
 * ColorDlgHookProc --
 *
 *	Provides special handling of messages for the Color common dialog box.
 *	Used to set the title when the dialog first appears.
 *
 * Results:
 *	The return value is 0 if the default dialog box function should handle
 *	the message, non-zero otherwise.
 *
 * Side effects:
 *	Changes the title of the dialog window.
 *
 *----------------------------------------------------------------------
 */

static UINT CALLBACK
ColorDlgHookProc(
    HWND hDlg,			/* Handle to the color dialog. */
    UINT uMsg,			/* Type of message. */
    TCL_UNUSED(WPARAM),	/* First message parameter. */
    LPARAM lParam)		/* Second message parameter. */
{
    ThreadSpecificData *tsdPtr = (ThreadSpecificData *)
	    Tcl_GetThreadData(&dataKey, sizeof(ThreadSpecificData));
    const char *title;
    CHOOSECOLORW *ccPtr;

    if (WM_INITDIALOG == uMsg) {

	/*
	 * Set the title string of the dialog.
	 */

	ccPtr = (CHOOSECOLORW *) lParam;
	title = (const char *) ccPtr->lCustData;

	if ((title != NULL) && (title[0] != '\0')) {
	    Tcl_DString ds;

	    Tcl_DStringInit(&ds);
	    SetWindowTextW(hDlg, Tcl_UtfToWCharDString(title, TCL_INDEX_NONE, &ds));
	    Tcl_DStringFree(&ds);
	}
	if (tsdPtr->debugFlag) {
	    tsdPtr->debugInterp = (Tcl_Interp *) ccPtr->lpTemplateName;
	    Tcl_DoWhenIdle(SetTkDialog, hDlg);
	}
	return TRUE;
    }
    return FALSE;
}

/*
 *----------------------------------------------------------------------
 *
 * Tk_GetOpenFileObjCmd --
 *
 *	This function implements the "open file" dialog box for the Windows
 *	platform. See the user documentation for details on what it does.
 *
 * Results:
 *	See user documentation.
 *
 * Side effects:
 *	A dialog window is created the first this function is called.
 *
 *----------------------------------------------------------------------
 */

int
Tk_GetOpenFileObjCmd(
    void *clientData,	/* Main window associated with interpreter. */
    Tcl_Interp *interp,		/* Current interpreter. */
    int objc,			/* Number of arguments. */
    Tcl_Obj *const objv[])	/* Argument objects. */
{
    return GetFileName(clientData, interp, objc, objv, OFN_FILE_OPEN);
}

/*
 *----------------------------------------------------------------------
 *
 * Tk_GetSaveFileObjCmd --
 *
 *	Same as Tk_GetOpenFileObjCmd but opens a "save file" dialog box
 *	instead
 *
 * Results:
 *	Same as Tk_GetOpenFileObjCmd.
 *
 * Side effects:
 *	Same as Tk_GetOpenFileObjCmd.
 *
 *----------------------------------------------------------------------
 */

int
Tk_GetSaveFileObjCmd(
    void *clientData,	/* Main window associated with interpreter. */
    Tcl_Interp *interp,		/* Current interpreter. */
    int objc,			/* Number of arguments. */
    Tcl_Obj *const objv[])	/* Argument objects. */
{
    return GetFileName(clientData, interp, objc, objv, OFN_FILE_SAVE);
}

/*
 *----------------------------------------------------------------------
 *
 * CleanupOFNOptions --
 *
 *	Cleans up any storage allocated by ParseOFNOptions
 *
 * Results:
 *	None.
 *
 * Side effects:
 *	Releases resources held by *optsPtr
 *----------------------------------------------------------------------
 */
static void CleanupOFNOptions(OFNOpts *optsPtr)
{
    Tcl_DStringFree(&optsPtr->utfDirString);
}



/*
 *----------------------------------------------------------------------
 *
 * ParseOFNOptions --
 *
 *	Option parsing for tk_get{Open,Save}File
 *
 * Results:
 *	TCL_OK on success, TCL_ERROR otherwise
 *
 * Side effects:
 *	Returns option values in *optsPtr. Note these may include string
 *      pointers into objv[]
 *----------------------------------------------------------------------
 */

static int
ParseOFNOptions(
    void *clientData,	/* Main window associated with interpreter. */
    Tcl_Interp *interp,		/* Current interpreter. */
    int objc,			/* Number of arguments. */
    Tcl_Obj *const objv[],	/* Argument objects. */
    enum OFNOper oper,			/* 1 for Open, 0 for Save */
    OFNOpts *optsPtr)           /* Output, uninitialized on entry */
{
    int i;
    Tcl_DString ds;
    enum options {
	FILE_DEFAULT, FILE_TYPES, FILE_INITDIR, FILE_INITFILE, FILE_PARENT,
	FILE_TITLE, FILE_TYPEVARIABLE, FILE_MULTIPLE, FILE_CONFIRMOW,
	FILE_MUSTEXIST,
    };
    struct Options {
	const char *name;
	enum options value;
    };
    static const struct Options saveOptions[] = {
	{"-confirmoverwrite",	FILE_CONFIRMOW},
	{"-defaultextension",	FILE_DEFAULT},
	{"-filetypes",		FILE_TYPES},
	{"-initialdir",		FILE_INITDIR},
	{"-initialfile",	FILE_INITFILE},
	{"-parent",		FILE_PARENT},
	{"-title",		FILE_TITLE},
	{"-typevariable",	FILE_TYPEVARIABLE},
	{NULL,			FILE_DEFAULT/*ignored*/ }
    };
    static const struct Options openOptions[] = {
	{"-defaultextension",	FILE_DEFAULT},
	{"-filetypes",		FILE_TYPES},
	{"-initialdir",		FILE_INITDIR},
	{"-initialfile",	FILE_INITFILE},
	{"-multiple",		FILE_MULTIPLE},
	{"-parent",		FILE_PARENT},
	{"-title",		FILE_TITLE},
	{"-typevariable",	FILE_TYPEVARIABLE},
	{NULL,			FILE_DEFAULT/*ignored*/ }
    };
    static const struct Options dirOptions[] = {
	{"-initialdir", FILE_INITDIR},
	{"-mustexist",  FILE_MUSTEXIST},
	{"-parent",	FILE_PARENT},
	{"-title",	FILE_TITLE},
	{NULL,		FILE_DEFAULT/*ignored*/ }
    };

    const struct Options *options = NULL;

    switch (oper) {
    case OFN_FILE_SAVE: options = saveOptions; break;
    case OFN_DIR_CHOOSE: options = dirOptions; break;
    case OFN_FILE_OPEN: options = openOptions; break;
    }

    memset(optsPtr, 0, sizeof(*optsPtr));
    /* optsPtr->forceXPStyle = 1; */
    optsPtr->tkwin = (Tk_Window)clientData;
    optsPtr->confirmOverwrite = 1; /* By default we ask for confirmation */
    Tcl_DStringInit(&optsPtr->utfDirString);
    optsPtr->file[0] = 0;

    for (i = 1; i < objc; i += 2) {
	int index;
	const char *string;
	Tcl_Obj *valuePtr;

	if (Tcl_GetIndexFromObjStruct(interp, objv[i], options,
		sizeof(struct Options), "option", 0, &index) != TCL_OK) {
	    /*
	     * XXX -xpstyle is explicitly checked for as it is undocumented
	     * and we do not want it to show in option error messages.
	     */
	    if (strcmp(Tcl_GetString(objv[i]), "-xpstyle"))
		goto error_return;
	    if (i + 1 == objc) {
		Tcl_SetObjResult(interp, Tcl_NewStringObj("value for \"-xpstyle\" missing", TCL_INDEX_NONE));
		Tcl_SetErrorCode(interp, "TK", "FILEDIALOG", "VALUE", NULL);
		goto error_return;
	    }
	    if (Tcl_GetBooleanFromObj(interp, objv[i+1],
				      &optsPtr->forceXPStyle) != TCL_OK)
		goto error_return;

	    continue;

	} else if (i + 1 == objc) {
	    Tcl_SetObjResult(interp, Tcl_ObjPrintf(
				 "value for \"%s\" missing", options[index].name));
	    Tcl_SetErrorCode(interp, "TK", "FILEDIALOG", "VALUE", NULL);
	    goto error_return;
	}

	valuePtr = objv[i + 1];
	string = Tcl_GetString(valuePtr);
	switch (options[index].value) {
	case FILE_DEFAULT:
	    optsPtr->extObj = valuePtr;
	    break;
	case FILE_TYPES:
	    optsPtr->filterObj = valuePtr;
	    break;
	case FILE_INITDIR:
	    Tcl_DStringFree(&optsPtr->utfDirString);
	    if (Tcl_TranslateFileName(interp, string,
				      &optsPtr->utfDirString) == NULL)
		goto error_return;
	    break;
	case FILE_INITFILE:
	    if (Tcl_TranslateFileName(interp, string, &ds) == NULL)
		goto error_return;
	    Tcl_UtfToExternal(NULL, TkWinGetUnicodeEncoding(),
			      Tcl_DStringValue(&ds), Tcl_DStringLength(&ds),
			      TCL_ENCODING_PROFILE_TCL8, NULL, (char *)&optsPtr->file[0],
			      sizeof(optsPtr->file), NULL, NULL, NULL);
	    Tcl_DStringFree(&ds);
	    break;
	case FILE_PARENT:
	    optsPtr->tkwin = Tk_NameToWindow(interp, string, (Tk_Window)clientData);
	    if (optsPtr->tkwin == NULL)
		goto error_return;
	    break;
	case FILE_TITLE:
	    optsPtr->titleObj = valuePtr;
	    break;
	case FILE_TYPEVARIABLE:
	    optsPtr->typeVariableObj = valuePtr;
	    optsPtr->initialTypeObj = Tcl_ObjGetVar2(interp, valuePtr,
						     NULL, TCL_GLOBAL_ONLY);
	    break;
	case FILE_MULTIPLE:
	    if (Tcl_GetBooleanFromObj(interp, valuePtr,
				      &optsPtr->multi) != TCL_OK)
		goto error_return;
	    break;
	case FILE_CONFIRMOW:
	    if (Tcl_GetBooleanFromObj(interp, valuePtr,
				      &optsPtr->confirmOverwrite) != TCL_OK)
		goto error_return;
	    break;
	case FILE_MUSTEXIST:
	    if (Tcl_GetBooleanFromObj(interp, valuePtr,
				      &optsPtr->mustExist) != TCL_OK)
		goto error_return;
	    break;
	}
    }

    return TCL_OK;

error_return:                   /* interp should already hold error */
    /* On error, we need to clean up anything we might have allocated */
    CleanupOFNOptions(optsPtr);
    return TCL_ERROR;

}


/*
 *----------------------------------------------------------------------
 * VistaFileDialogsAvailable
 *
 *      Checks whether the new (Vista) file dialogs can be used on
 *      the system.
 *
 * Returns:
 *      1 if new dialogs are available, 0 otherwise
 *
 * Side effects:
 *      Loads required procedures dynamically if available.
 *      If new dialogs are available, COM is also initialized.
 *----------------------------------------------------------------------
 */
static int VistaFileDialogsAvailable(void)
{
    HRESULT hr;
    IFileDialog *fdlgPtr = NULL;
    ThreadSpecificData *tsdPtr = (ThreadSpecificData *)
	Tcl_GetThreadData(&dataKey, sizeof(ThreadSpecificData));

    if (tsdPtr->newFileDialogsState == FDLG_STATE_INIT) {
	tsdPtr->newFileDialogsState = FDLG_STATE_USE_OLD;
	hr = CoInitialize(0);
	/* XXX - need we schedule CoUninitialize at thread shutdown ? */

	/* Ensure all COM interfaces we use are available */
	if (SUCCEEDED(hr)) {
	    hr = CoCreateInstance(&ClsidFileOpenDialog, NULL,
		    CLSCTX_INPROC_SERVER, &IIDIFileOpenDialog, (void **) &fdlgPtr);
	    if (SUCCEEDED(hr)) {
		fdlgPtr->lpVtbl->Release(fdlgPtr);
		hr = CoCreateInstance(&ClsidFileSaveDialog, NULL,
			CLSCTX_INPROC_SERVER, &IIDIFileSaveDialog, (void **) &fdlgPtr);
		if (SUCCEEDED(hr)) {
		    fdlgPtr->lpVtbl->Release(fdlgPtr);

		    /* Looks like we have all we need */
		    tsdPtr->newFileDialogsState = FDLG_STATE_USE_NEW;
		}
	    }
	}
    }

    return (tsdPtr->newFileDialogsState == FDLG_STATE_USE_NEW);
}

/*
 *----------------------------------------------------------------------
 *
 * GetFileNameVista --
 *
 *	Displays the new file dialogs on Vista and later.
 *      This function must generally not be called unless the
 *      tsdPtr->newFileDialogsState is FDLG_STATE_USE_NEW but if
 *      it is, it will just pass the call to the older GetFileNameXP
 *
 * Results:
 *	TCL_OK - dialog was successfully displayed, results returned in interp
 *      TCL_ERROR - error return
 *
 * Side effects:
 *      Dialogs is displayed
 *----------------------------------------------------------------------
 */
static int GetFileNameVista(Tcl_Interp *interp, OFNOpts *optsPtr,
			    enum OFNOper oper)
{
    HRESULT hr;
    HWND hWnd;
    DWORD flags, nfilters, defaultFilterIndex;
    TCLCOMDLG_FILTERSPEC *filterPtr = NULL;
    IFileDialog *fdlgIf = NULL;
    IShellItem *dirIf = NULL;
    LPWSTR wstr;
    Tcl_Obj *resultObj = NULL;
    ThreadSpecificData *tsdPtr = (ThreadSpecificData *)
	    Tcl_GetThreadData(&dataKey, sizeof(ThreadSpecificData));
    int oldMode;

    if (tsdPtr->newFileDialogsState != FDLG_STATE_USE_NEW) {
	Tcl_Panic("Internal error: GetFileNameVista: IFileDialog API not available");
	return TCL_ERROR;
    }

    /*
     * At this point new interfaces are supposed to be available.
     * fdlgIf is actually a IFileOpenDialog or IFileSaveDialog
     * both of which inherit from IFileDialog. We use the common
     * IFileDialog interface for the most part, casting only for
     * type-specific calls.
     */
    Tk_MakeWindowExist(optsPtr->tkwin);
    hWnd = Tk_GetHWND(Tk_WindowId(optsPtr->tkwin));

    /*
     * The only validation we need to do w.r.t caller supplied data
     * is the filter specification so do that before creating
     */
    if (MakeFilterVista(interp, optsPtr, &nfilters, &filterPtr,
			&defaultFilterIndex) != TCL_OK)
	return TCL_ERROR;

    /*
     * Beyond this point, do not just return on error as there will be
     * resources that need to be released/freed.
     */

    if (oper == OFN_FILE_OPEN || oper == OFN_DIR_CHOOSE)
	hr = CoCreateInstance(&ClsidFileOpenDialog, NULL,
			      CLSCTX_INPROC_SERVER, &IIDIFileOpenDialog, (void **) &fdlgIf);
    else
	hr = CoCreateInstance(&ClsidFileSaveDialog, NULL,
			      CLSCTX_INPROC_SERVER, &IIDIFileSaveDialog, (void **) &fdlgIf);

    if (FAILED(hr))
	goto vamoose;

    /*
     * Get current settings first because we want to preserve existing
     * settings like whether to show hidden files etc. based on the
     * user's existing preference
     */
    hr = fdlgIf->lpVtbl->GetOptions(fdlgIf, &flags);
    if (FAILED(hr))
	goto vamoose;

    if (filterPtr) {
	/*
	 * Causes -filetypes {{All *}} -defaultextension ext to return
	 * foo.ext.ext when foo is typed into the entry box
	 *     flags |= FOS_STRICTFILETYPES;
	 */
	hr = fdlgIf->lpVtbl->SetFileTypes(fdlgIf, nfilters, filterPtr);
	if (FAILED(hr))
	    goto vamoose;
	hr = fdlgIf->lpVtbl->SetFileTypeIndex(fdlgIf, defaultFilterIndex);
	if (FAILED(hr))
	    goto vamoose;
    }

    /* Flags are equivalent to those we used in the older API */

    /*
     * Following flags must be set irrespective of original setting
     * XXX - should FOS_NOVALIDATE be there ? Note FOS_NOVALIDATE has different
     * semantics than OFN_NOVALIDATE in the old API.
     */
    flags |=
	FOS_FORCEFILESYSTEM | /* Only want files, not other shell items */
	FOS_NOVALIDATE |           /* Don't check for access denied etc. */
	FOS_PATHMUSTEXIST;           /* The *directory* path must exist */


    if (oper == OFN_DIR_CHOOSE) {
	flags |= FOS_PICKFOLDERS;
	if (optsPtr->mustExist)
	    flags |= FOS_FILEMUSTEXIST; /* XXX - check working */
    } else
	flags &= ~ FOS_PICKFOLDERS;

    if (optsPtr->multi)
	flags |= FOS_ALLOWMULTISELECT;
    else
	flags &= ~FOS_ALLOWMULTISELECT;

    if (optsPtr->confirmOverwrite)
	flags |= FOS_OVERWRITEPROMPT;
    else
	flags &= ~FOS_OVERWRITEPROMPT;

    hr = fdlgIf->lpVtbl->SetOptions(fdlgIf, flags);
    if (FAILED(hr))
	goto vamoose;

    if (optsPtr->extObj != NULL) {
	Tcl_DString ds;
	const char *src;

	src = Tcl_GetString(optsPtr->extObj);
	Tcl_DStringInit(&ds);
	wstr = Tcl_UtfToWCharDString(src, optsPtr->extObj->length, &ds);
	if (wstr[0] == '.')
	    ++wstr;
	hr = fdlgIf->lpVtbl->SetDefaultExtension(fdlgIf, wstr);
	Tcl_DStringFree(&ds);
	if (FAILED(hr))
	    goto vamoose;
    }

    if (optsPtr->titleObj != NULL) {
	Tcl_DString ds;
	const char *src;

	src = Tcl_GetString(optsPtr->titleObj);
	Tcl_DStringInit(&ds);
	wstr = Tcl_UtfToWCharDString(src, optsPtr->titleObj->length, &ds);
	hr = fdlgIf->lpVtbl->SetTitle(fdlgIf, wstr);
	Tcl_DStringFree(&ds);
	if (FAILED(hr))
	    goto vamoose;
    }

    if (optsPtr->file[0]) {
	hr = fdlgIf->lpVtbl->SetFileName(fdlgIf, optsPtr->file);
	if (FAILED(hr))
	    goto vamoose;
    }

    if (Tcl_DStringValue(&optsPtr->utfDirString)[0] != '\0') {
	Tcl_Obj *normPath, *iniDirPath;
	iniDirPath = Tcl_NewStringObj(Tcl_DStringValue(&optsPtr->utfDirString), TCL_INDEX_NONE);
	Tcl_IncrRefCount(iniDirPath);
	normPath = Tcl_FSGetNormalizedPath(interp, iniDirPath);
	/* XXX - Note on failures do not raise error, simply ignore ini dir */
	if (normPath) {
	    LPCWSTR nativePath;
	    Tcl_IncrRefCount(normPath);
	    nativePath = (LPCWSTR)Tcl_FSGetNativePath(normPath); /* Points INTO normPath*/
	    if (nativePath) {
		hr = SHCreateItemFromParsingName(
		    nativePath, NULL,
		    &IIDIShellItem, (void **) &dirIf);
		if (SUCCEEDED(hr)) {
		    /* Note we use SetFolder, not SetDefaultFolder - see MSDN */
		    fdlgIf->lpVtbl->SetFolder(fdlgIf, dirIf); /* Ignore errors */
		}
	    }
	    Tcl_DecrRefCount(normPath); /* ALSO INVALIDATES nativePath !! */
	}
	Tcl_DecrRefCount(iniDirPath);
    }

    oldMode = Tcl_SetServiceMode(TCL_SERVICE_ALL);
    hr = fdlgIf->lpVtbl->Show(fdlgIf, hWnd);
    Tcl_SetServiceMode(oldMode);
    EatSpuriousMessageBugFix();

    /*
     * Ensure that hWnd is enabled, because it can happen that we have updated
     * the wrapper of the parent, which causes us to leave this child disabled
     * (Windows loses sync).
     */

    if (hWnd)
	EnableWindow(hWnd, 1);

    /*
     * Clear interp result since it might have been set during the modal loop.
     * https://core.tcl-lang.org/tk/tktview/4a0451f5291b3c9168cc560747dae9264e1d2ef6
     */
    Tcl_ResetResult(interp);

    if (SUCCEEDED(hr)) {
	if ((oper == OFN_FILE_OPEN) && optsPtr->multi) {
	    IShellItemArray *multiIf;
	    DWORD dw, count;
	    IFileOpenDialog *fodIf = (IFileOpenDialog *) fdlgIf;
	    hr = fodIf->lpVtbl->GetResults(fodIf, &multiIf);
	    if (SUCCEEDED(hr)) {
		Tcl_Obj *multiObj;
		hr = multiIf->lpVtbl->GetCount(multiIf, &count);
		multiObj = Tcl_NewListObj(count, NULL);
		if (SUCCEEDED(hr)) {
		    IShellItem *itemIf;
		    for (dw = 0; dw < count; ++dw) {
			hr = multiIf->lpVtbl->GetItemAt(multiIf, dw, &itemIf);
			if (FAILED(hr))
			    break;
			hr = itemIf->lpVtbl->GetDisplayName(itemIf,
					SIGDN_FILESYSPATH, &wstr);
			if (SUCCEEDED(hr)) {
			    Tcl_DString fnds;

			    ConvertExternalFilename(wstr, &fnds);
			    CoTaskMemFree(wstr);
			    Tcl_ListObjAppendElement(
				interp, multiObj,
				Tcl_NewStringObj(Tcl_DStringValue(&fnds),
						 Tcl_DStringLength(&fnds)));
			    Tcl_DStringFree(&fnds);
			}
			itemIf->lpVtbl->Release(itemIf);
			if (FAILED(hr))
			    break;
		    }
		}
		multiIf->lpVtbl->Release(multiIf);
		if (SUCCEEDED(hr))
		    resultObj = multiObj;
		else
		    Tcl_DecrRefCount(multiObj);
	    }
	} else {
	    IShellItem *resultIf;
	    hr = fdlgIf->lpVtbl->GetResult(fdlgIf, &resultIf);
	    if (SUCCEEDED(hr)) {
		hr = resultIf->lpVtbl->GetDisplayName(resultIf, SIGDN_FILESYSPATH,
						      &wstr);
		if (SUCCEEDED(hr)) {
		    Tcl_DString fnds;

		    ConvertExternalFilename(wstr, &fnds);
		    resultObj = Tcl_NewStringObj(Tcl_DStringValue(&fnds),
			    Tcl_DStringLength(&fnds));
		    CoTaskMemFree(wstr);
		    Tcl_DStringFree(&fnds);
		}
		resultIf->lpVtbl->Release(resultIf);
	    }
	}
	if (SUCCEEDED(hr)) {
	    if (filterPtr && optsPtr->typeVariableObj) {
		UINT ftix;

		hr = fdlgIf->lpVtbl->GetFileTypeIndex(fdlgIf, &ftix);
		if (SUCCEEDED(hr)) {
		    /* Note ftix is a 1-based index */
		    if (ftix > 0 && ftix <= nfilters) {
			Tcl_DString ftds;
			Tcl_Obj *ftobj;

			Tcl_DStringInit(&ftds);
			Tcl_WCharToUtfDString(filterPtr[ftix-1].pszName, wcslen(filterPtr[ftix-1].pszName), &ftds);
			ftobj = Tcl_NewStringObj(Tcl_DStringValue(&ftds),
				Tcl_DStringLength(&ftds));
			Tcl_ObjSetVar2(interp, optsPtr->typeVariableObj, NULL,
				ftobj, TCL_GLOBAL_ONLY|TCL_LEAVE_ERR_MSG);
			Tcl_DStringFree(&ftds);
		    }
		}
	    }
	}
    } else {
	if (hr == HRESULT_FROM_WIN32(ERROR_CANCELLED))
	    hr = 0;             /* User cancelled, return empty string */
    }

vamoose: /* (hr != 0) => error */
    if (dirIf)
	dirIf->lpVtbl->Release(dirIf);
    if (fdlgIf)
	fdlgIf->lpVtbl->Release(fdlgIf);

    if (filterPtr)
	FreeFilterVista(nfilters, filterPtr);

    if (hr == 0) {
	if (resultObj)          /* May be NULL if user cancelled */
	    Tcl_SetObjResult(interp, resultObj);
	return TCL_OK;
    } else {
	if (resultObj)
	    Tcl_DecrRefCount(resultObj);
	Tcl_SetObjResult(interp, TkWin32ErrorObj(hr));
	return TCL_ERROR;
    }
}


/*
 *----------------------------------------------------------------------
 *
 * GetFileNameXP --
 *
 *	Displays the old pre-Vista file dialogs.
 *
 * Results:
 *	TCL_OK - if dialog was successfully displayed
 *      TCL_ERROR - error return
 *
 * Side effects:
 *      See user documentation.
 *----------------------------------------------------------------------
 */
static int GetFileNameXP(Tcl_Interp *interp, OFNOpts *optsPtr, enum OFNOper oper)
{
    OPENFILENAMEW ofn;
    OFNData ofnData;
    int cdlgerr;
    int filterIndex = 0, result = TCL_ERROR, winCode, oldMode;
    HWND hWnd;
    Tcl_DString utfFilterString, ds;
    Tcl_DString extString, filterString, dirString, titleString;
    const char *str;
    ThreadSpecificData *tsdPtr = (ThreadSpecificData *)
	Tcl_GetThreadData(&dataKey, sizeof(ThreadSpecificData));

    memset(&ofnData, 0, sizeof(OFNData));
    Tcl_DStringInit(&utfFilterString);
    Tcl_DStringInit(&dirString); /* XXX - original code was missing this
				    leaving dirString uninitialized for
				    the unlikely code path where cwd failed */

    if (MakeFilter(interp, optsPtr->filterObj, &utfFilterString,
		   optsPtr->initialTypeObj, &filterIndex) != TCL_OK) {
	goto end;
    }

    Tk_MakeWindowExist(optsPtr->tkwin);
    hWnd = Tk_GetHWND(Tk_WindowId(optsPtr->tkwin));

    memset(&ofn, 0, sizeof(OPENFILENAME));
    ofn.lStructSize = sizeof(OPENFILENAME);
    ofn.hwndOwner = hWnd;
    ofn.hInstance = TkWinGetHInstance(ofn.hwndOwner);
    ofn.lpstrFile = optsPtr->file;
    ofn.nMaxFile = TK_MULTI_MAX_PATH;
    ofn.Flags = OFN_HIDEREADONLY | OFN_PATHMUSTEXIST | OFN_NOCHANGEDIR
	    | OFN_EXPLORER| OFN_ENABLEHOOK| OFN_ENABLESIZING;
    ofn.lpfnHook = (LPOFNHOOKPROC)(void *)OFNHookProc;
    ofn.lCustData = (LPARAM) &ofnData;

    if (oper != OFN_FILE_SAVE) {
	ofn.Flags |= OFN_FILEMUSTEXIST;
    } else if (optsPtr->confirmOverwrite) {
	ofn.Flags |= OFN_OVERWRITEPROMPT;
    }
    if (tsdPtr->debugFlag != 0) {
	ofnData.interp = interp;
    }
    if (optsPtr->multi != 0) {
	ofn.Flags |= OFN_ALLOWMULTISELECT;

	/*
	 * Starting buffer size. The buffer will be expanded by the OFN dialog
	 * procedure when necessary
	 */

	ofnData.dynFileBufferSize = 512;
	ofnData.dynFileBuffer = (WCHAR *)ckalloc(512 * sizeof(WCHAR));
    }

    if (optsPtr->extObj != NULL) {
	str = Tcl_GetString(optsPtr->extObj);
	if (str[0] == '.') {
	    ++str;
	}
	Tcl_DStringInit(&extString);
	ofn.lpstrDefExt = Tcl_UtfToWCharDString(str, TCL_INDEX_NONE, &extString);
    }

    Tcl_DStringInit(&filterString);
    ofn.lpstrFilter = Tcl_UtfToWCharDString(Tcl_DStringValue(&utfFilterString),
	    Tcl_DStringLength(&utfFilterString), &filterString);
    ofn.nFilterIndex = filterIndex;

    if (Tcl_DStringValue(&optsPtr->utfDirString)[0] != '\0') {
	Tcl_DStringInit(&dirString);
	Tcl_UtfToWCharDString(Tcl_DStringValue(&optsPtr->utfDirString),
		Tcl_DStringLength(&optsPtr->utfDirString), &dirString);
    } else {
	/*
	 * NT 5.0 changed the meaning of lpstrInitialDir, so we have to ensure
	 * that we set the [pwd] if the user didn't specify anything else.
	 */

	Tcl_DString cwd;

	Tcl_DStringFree(&optsPtr->utfDirString);
	if ((Tcl_GetCwd(interp, &optsPtr->utfDirString) == NULL) ||
		(Tcl_TranslateFileName(interp,
		     Tcl_DStringValue(&optsPtr->utfDirString), &cwd) == NULL)) {
	    Tcl_ResetResult(interp);
	} else {
		Tcl_DStringInit(&dirString);
		Tcl_UtfToWCharDString(Tcl_DStringValue(&cwd),
		    Tcl_DStringLength(&cwd), &dirString);
	}
	Tcl_DStringFree(&cwd);
    }
    ofn.lpstrInitialDir = (WCHAR *) Tcl_DStringValue(&dirString);

    if (optsPtr->titleObj != NULL) {
	Tcl_DStringInit(&titleString);
	ofn.lpstrTitle = Tcl_UtfToWCharDString(Tcl_GetString(optsPtr->titleObj), TCL_INDEX_NONE, &titleString);
    }

    /*
     * Popup the dialog.
     */

    oldMode = Tcl_SetServiceMode(TCL_SERVICE_ALL);
    if (oper != OFN_FILE_SAVE) {
	winCode = GetOpenFileNameW(&ofn);
    } else {
	winCode = GetSaveFileNameW(&ofn);
    }
    Tcl_SetServiceMode(oldMode);
    EatSpuriousMessageBugFix();

    /*
     * Ensure that hWnd is enabled, because it can happen that we have updated
     * the wrapper of the parent, which causes us to leave this child disabled
     * (Windows loses sync).
     */

    EnableWindow(hWnd, 1);

    /*
     * Clear the interp result since anything may have happened during the
     * modal loop.
     */

    Tcl_ResetResult(interp);

    /*
     * Process the results.
     *
     * Use the CommDlgExtendedError() function to retrieve the error code.
     * This function can return one of about two dozen codes; most of these
     * indicate some sort of gross system failure (insufficient memory, bad
     * window handles, etc.). Most of the error codes will be ignored; as we
     * find we want more specific error messages for particular errors, we can
     * extend the code as needed.
     */

    cdlgerr = CommDlgExtendedError();

    /*
     * We now allow FNERR_BUFFERTOOSMALL when multiselection is enabled. The
     * filename buffer has been dynamically allocated by the OFN dialog
     * procedure to accommodate all selected files.
     */

    if ((winCode != 0)
	    || ((cdlgerr == FNERR_BUFFERTOOSMALL)
		    && (ofn.Flags & OFN_ALLOWMULTISELECT))) {
	int gotFilename = 0;	/* Flag for tracking whether we have any
				 * filename at all. For details, see
				 * http://stackoverflow.com/q/9227859/301832
				 */

	if (ofn.Flags & OFN_ALLOWMULTISELECT) {
	    /*
	     * The result in dynFileBuffer contains many items, separated by
	     * NUL characters. It is terminated with two nulls in a row. The
	     * first element is the directory path.
	     */

	    WCHAR *files = ofnData.dynFileBuffer;
	    Tcl_Obj *returnList = Tcl_NewObj();
	    int count = 0;

	    /*
	     * Get directory.
	     */

	    ConvertExternalFilename(files, &ds);

	    while (*files != '\0') {
		while (*files != '\0') {
		    files++;
		}
		files++;
		if (*files != '\0') {
		    Tcl_Obj *fullnameObj;
		    Tcl_DString filenameBuf;

		    count++;
		    ConvertExternalFilename(files, &filenameBuf);

		    fullnameObj = Tcl_NewStringObj(Tcl_DStringValue(&ds),
			    Tcl_DStringLength(&ds));
		    Tcl_AppendToObj(fullnameObj, "/", TCL_INDEX_NONE);
		    Tcl_AppendToObj(fullnameObj, Tcl_DStringValue(&filenameBuf),
			    Tcl_DStringLength(&filenameBuf));
		    gotFilename = 1;
		    Tcl_DStringFree(&filenameBuf);
		    Tcl_ListObjAppendElement(NULL, returnList, fullnameObj);
		}
	    }

	    if (count == 0) {
		/*
		 * Only one file was returned.
		 */

		Tcl_ListObjAppendElement(NULL, returnList,
			Tcl_NewStringObj(Tcl_DStringValue(&ds),
				Tcl_DStringLength(&ds)));
		gotFilename |= (Tcl_DStringLength(&ds) > 0);
	    }
	    Tcl_SetObjResult(interp, returnList);
	    Tcl_DStringFree(&ds);
	} else {
	    Tcl_SetObjResult(interp, Tcl_NewStringObj(
		    ConvertExternalFilename(ofn.lpstrFile, &ds), TCL_INDEX_NONE));
	    gotFilename = (Tcl_DStringLength(&ds) > 0);
	    Tcl_DStringFree(&ds);
	}
	result = TCL_OK;
	if ((ofn.nFilterIndex > 0) && gotFilename && optsPtr->typeVariableObj
		&& optsPtr->filterObj) {
	    Tcl_Size listObjc, count;
	    Tcl_Obj **listObjv = NULL;
	    Tcl_Obj **typeInfo = NULL;

	    if (Tcl_ListObjGetElements(interp, optsPtr->filterObj,
		    &listObjc, &listObjv) != TCL_OK) {
		result = TCL_ERROR;
	    } else if (Tcl_ListObjGetElements(interp,
		    listObjv[ofn.nFilterIndex - 1], &count,
		    &typeInfo) != TCL_OK) {
		result = TCL_ERROR;
	    } else {
		/*
		 * BUGFIX for d43a10ce2fed950e00890049f3c273f2cdd12583
		 * The original code was broken because it passed typeinfo[0]
		 * directly into Tcl_ObjSetVar2. In the case of typeInfo[0]
		 * pointing into a list which is also referenced by
		 * typeVariableObj, TOSV2 shimmers the object into
		 * variable intrep which loses the list representation.
		 * This invalidates typeInfo[0] which is freed but
		 * nevertheless stored as the value of the variable.
		 */
		Tcl_Obj *selFilterObj = typeInfo[0];
		Tcl_IncrRefCount(selFilterObj);
		if (Tcl_ObjSetVar2(interp, optsPtr->typeVariableObj, NULL,
				   selFilterObj, TCL_GLOBAL_ONLY|TCL_LEAVE_ERR_MSG) == NULL) {
		    result = TCL_ERROR;
		}
		Tcl_DecrRefCount(selFilterObj);
	    }
	}
    } else if (cdlgerr == FNERR_INVALIDFILENAME) {
	Tcl_SetObjResult(interp, Tcl_ObjPrintf(
		"invalid filename \"%s\"",
		ConvertExternalFilename(ofn.lpstrFile, &ds)));
	Tcl_SetErrorCode(interp, "TK", "FILEDIALOG", "INVALID_FILENAME",
		NULL);
	Tcl_DStringFree(&ds);
    } else {
	result = TCL_OK;
    }

    if (ofn.lpstrTitle != NULL) {
	Tcl_DStringFree(&titleString);
    }
    if (ofn.lpstrInitialDir != NULL) {
	/* XXX - huh? lpstrInitialDir is set from Tcl_DStringValue which
	   can never return NULL */
	Tcl_DStringFree(&dirString);
    }
    Tcl_DStringFree(&filterString);
    if (ofn.lpstrDefExt != NULL) {
	Tcl_DStringFree(&extString);
    }

end:
    Tcl_DStringFree(&utfFilterString);
    if (ofnData.dynFileBuffer != NULL) {
	ckfree(ofnData.dynFileBuffer);
	ofnData.dynFileBuffer = NULL;
    }

    return result;
}


/*
 *----------------------------------------------------------------------
 *
 * GetFileName --
 *
 *	Calls GetOpenFileName() or GetSaveFileName().
 *
 * Results:
 *	See user documentation.
 *
 * Side effects:
 *	See user documentation.
 *
 *----------------------------------------------------------------------
 */

static int
GetFileName(
    void *clientData,	/* Main window associated with interpreter. */
    Tcl_Interp *interp,		/* Current interpreter. */
    int objc,			/* Number of arguments. */
    Tcl_Obj *const objv[],	/* Argument objects. */
    enum OFNOper oper)  	/* 1 to call GetOpenFileName(), 0 to call
				 * GetSaveFileName(). */
{
    OFNOpts ofnOpts;
    int result;

    result = ParseOFNOptions(clientData, interp, objc, objv, oper, &ofnOpts);
    if (result != TCL_OK)
	return result;

    if (VistaFileDialogsAvailable() && ! ofnOpts.forceXPStyle)
	result = GetFileNameVista(interp, &ofnOpts, oper);
    else
	result = GetFileNameXP(interp, &ofnOpts, oper);

    CleanupOFNOptions(&ofnOpts);
    return result;
}


/*
 *-------------------------------------------------------------------------
 *
 * OFNHookProc --
 *
 *	Dialog box hook function. This is used to set the "tk_dialog"
 *	variable for test/debugging when the dialog is ready to receive
 *	messages. When multiple file selection is enabled this function
 *	is used to process the list of names.
 *
 * Results:
 *	Returns 0 to allow default processing of messages to occur.
 *
 * Side effects:
 *	None.
 *
 *-------------------------------------------------------------------------
 */

static UINT APIENTRY
OFNHookProc(
    HWND hdlg,			/* Handle to child dialog window. */
    UINT uMsg,			/* Message identifier */
    TCL_UNUSED(WPARAM),	/* Message parameter */
    LPARAM lParam)		/* Message parameter */
{
    ThreadSpecificData *tsdPtr = (ThreadSpecificData *)
	    Tcl_GetThreadData(&dataKey, sizeof(ThreadSpecificData));
    OPENFILENAME *ofnPtr;
    OFNData *ofnData;

    if (uMsg == WM_INITDIALOG) {
	TkWinSetUserData(hdlg, lParam);
    } else if (uMsg == WM_NOTIFY) {
	OFNOTIFY *notifyPtr = (OFNOTIFY *) lParam;

	/*
	 * This is weird... or not. The CDN_FILEOK is NOT sent when the
	 * selection exceeds declared buffer size (the nMaxFile member of the
	 * OPENFILENAME struct passed to GetOpenFileName function). So, we
	 * have to rely on the most recent CDN_SELCHANGE then. Unfortunately
	 * this means, that gathering the selected filenames happens twice
	 * when they fit into the declared buffer. Luckily, it's not frequent
	 * operation so it should not incur any noticeable delay. See [Bug
	 * 2987995]
	 */

	if (notifyPtr->hdr.code == CDN_FILEOK ||
		notifyPtr->hdr.code == CDN_SELCHANGE) {
	    int dirsize, selsize;
	    WCHAR *buffer;
	    int buffersize;

	    /*
	     * Change of selection. Unscramble the unholy mess that's in the
	     * selection buffer, resizing it if necessary.
	     */

	    ofnPtr = notifyPtr->lpOFN;
	    ofnData = (OFNData *) ofnPtr->lCustData;
	    buffer = ofnData->dynFileBuffer;
	    hdlg = GetParent(hdlg);

	    selsize = (int) SendMessageW(hdlg, CDM_GETSPEC, 0, 0);
	    dirsize = (int) SendMessageW(hdlg, CDM_GETFOLDERPATH, 0, 0);
	    buffersize = (selsize + dirsize + 1);

	    /*
	     * Just empty the buffer if dirsize indicates an error. [Bug
	     * 3071836]
	     */

	    if ((selsize > 1) && (dirsize > 0)) {
		if (ofnData->dynFileBufferSize < buffersize) {
		    buffer = (WCHAR *)ckrealloc(buffer, buffersize * sizeof(WCHAR));
		    ofnData->dynFileBufferSize = buffersize;
		    ofnData->dynFileBuffer = buffer;
		}

		SendMessageW(hdlg, CDM_GETFOLDERPATH, dirsize, (LPARAM) buffer);
		buffer += dirsize;

		SendMessageW(hdlg, CDM_GETSPEC, selsize, (LPARAM) buffer);

		/*
		 * If there are multiple files, delete the quotes and change
		 * every second quote to NULL terminator
		 */

		if (buffer[0] == '"') {
		    BOOL findquote = TRUE;
		    WCHAR *tmp = buffer;

		    while (*buffer != '\0') {
			if (findquote) {
			    if (*buffer == '"') {
				findquote = FALSE;
			    }
			    buffer++;
			} else {
			    if (*buffer == '"') {
				findquote = TRUE;
				*buffer = '\0';
			    }
			    *tmp++ = *buffer++;
			}
		    }
		    *tmp = '\0';		/* Second NULL terminator. */
		} else {

			/*
		     * Replace directory terminating NULL with a with a backslash,
		     * but only if not an absolute path.
		     */

		    Tcl_DString tmpfile;
		    ConvertExternalFilename(buffer, &tmpfile);
		    if (TCL_PATH_ABSOLUTE ==
			    Tcl_GetPathType(Tcl_DStringValue(&tmpfile))) {
			/* re-get the full path to the start of the buffer */
			buffer = ofnData->dynFileBuffer;
			SendMessageW(hdlg, CDM_GETSPEC, selsize, (LPARAM) buffer);
		    } else {
			*(buffer-1) = '\\';
		    }
		    buffer[selsize] = '\0'; /* Second NULL terminator. */
		    Tcl_DStringFree(&tmpfile);
		}
	    } else {
		/*
		 * Nothing is selected, so just empty the string.
		 */

		if (buffer != NULL) {
		    *buffer = '\0';
		}
	    }
	}
    } else if (uMsg == WM_WINDOWPOSCHANGED) {
	/*
	 * This message is delivered at the right time to enable Tk to set the
	 * debug information. Unhooks itself so it won't set the debug
	 * information every time it gets a WM_WINDOWPOSCHANGED message.
	 */

	ofnPtr = (OPENFILENAME *) TkWinGetUserData(hdlg);
	if (ofnPtr != NULL) {
	    ofnData = (OFNData *) ofnPtr->lCustData;
	    if (ofnData->interp != NULL) {
		hdlg = GetParent(hdlg);
		tsdPtr->debugInterp = ofnData->interp;
		Tcl_DoWhenIdle(SetTkDialog, hdlg);
	    }
	    TkWinSetUserData(hdlg, NULL);
	}
    }
    return 0;
}

/*
 *----------------------------------------------------------------------
 *
 * MakeFilter --
 *
 *	Allocate a buffer to store the filters in a format understood by
 *	Windows.
 *
 * Results:
 *	A standard TCL return value.
 *
 * Side effects:
 *	ofnPtr->lpstrFilter is modified.
 *
 *----------------------------------------------------------------------
 */

static int
MakeFilter(
    Tcl_Interp *interp,		/* Current interpreter. */
    Tcl_Obj *valuePtr,		/* Value of the -filetypes option */
    Tcl_DString *dsPtr,		/* Filled with windows filter string. */
    Tcl_Obj *initialPtr,	/* Initial type name  */
    int *indexPtr)		/* Index of initial type in filter string */
{
    char *filterStr;
    char *p;
    const char *initial = NULL;
    int pass;
    int ix = 0; /* index counter */
    FileFilterList flist;
    FileFilter *filterPtr;

    if (initialPtr) {
	initial = Tcl_GetString(initialPtr);
    }
    TkInitFileFilters(&flist);
    if (TkGetFileFilters(interp, &flist, valuePtr, 1) != TCL_OK) {
	return TCL_ERROR;
    }

    if (flist.filters == NULL) {
	/*
	 * Use "All Files (*.*) as the default filter if none is specified
	 */
	const char *defaultFilter = "All Files (*.*)";

	p = filterStr = (char *)ckalloc(30);

	strcpy(p, defaultFilter);
	p+= strlen(defaultFilter);

	*p++ = '\0';
	*p++ = '*';
	*p++ = '.';
	*p++ = '*';
	*p++ = '\0';
	*p++ = '\0';
	*p = '\0';

    } else {
	Tcl_Size len;

	if (valuePtr == NULL) {
	    len = 0;
	} else {
	    (void) Tcl_GetStringFromObj(valuePtr, &len);
	}

	/*
	 * We format the filetype into a string understood by Windows: {"Text
	 * Documents" {.doc .txt} {TEXT}} becomes "Text Documents
	 * (*.doc,*.txt)\0*.doc;*.txt\0"
	 *
	 * See the Windows OPENFILENAME manual page for details on the filter
	 * string format.
	 */

	/*
	 * Since we may only add asterisks (*) to the filter, we need at most
	 * twice the size of the string to format the filter
	 */

	filterStr = (char *)ckalloc(len * 3);

	for (filterPtr = flist.filters, p = filterStr; filterPtr;
		filterPtr = filterPtr->next) {
	    const char *sep;
	    FileFilterClause *clausePtr;

	    /*
	     * Check initial index for match, set *indexPtr. Filter index is 1
	     * based so increment first
	     */

	    ix++;
	    if (indexPtr && initial
		    && (strcmp(initial, filterPtr->name) == 0)) {
		*indexPtr = ix;
	    }

	    /*
	     * First, put in the name of the file type.
	     */

	    strcpy(p, filterPtr->name);
	    p+= strlen(filterPtr->name);
	    *p++ = ' ';
	    *p++ = '(';

	    for (pass = 1; pass <= 2; pass++) {
		/*
		 * In the first pass, we format the extensions in the name
		 * field. In the second pass, we format the extensions in the
		 * filter pattern field
		 */

		sep = "";
		for (clausePtr=filterPtr->clauses;clausePtr;
			clausePtr=clausePtr->next) {
		    GlobPattern *globPtr;

		    for (globPtr = clausePtr->patterns; globPtr;
			    globPtr = globPtr->next) {
			strcpy(p, sep);
			p += strlen(sep);
			strcpy(p, globPtr->pattern);
			p += strlen(globPtr->pattern);

			if (pass == 1) {
			    sep = ",";
			} else {
			    sep = ";";
			}
		    }
		}
		if (pass == 1) {
		    *p ++ = ')';
		}
		*p++ = '\0';
	    }
	}

	/*
	 * Windows requires the filter string to be ended by two NULL
	 * characters.
	 */

	*p++ = '\0';
	*p = '\0';
    }

    Tcl_DStringAppend(dsPtr, filterStr, p - filterStr);
    ckfree(filterStr);

    TkFreeFileFilters(&flist);
    return TCL_OK;
}

/*
 *----------------------------------------------------------------------
 *
 * FreeFilterVista
 *
 *      Frees storage previously allocated by MakeFilterVista.
 *      count is the number of elements in dlgFilterPtr[]
 */
static void FreeFilterVista(DWORD count, TCLCOMDLG_FILTERSPEC *dlgFilterPtr)
{
    if (dlgFilterPtr != NULL) {
<<<<<<< HEAD
        DWORD dw;
        for (dw = 0; dw < count; ++dw) {
            if (dlgFilterPtr[dw].pszName != NULL)
                ckfree((void *)dlgFilterPtr[dw].pszName);
            if (dlgFilterPtr[dw].pszSpec != NULL)
                ckfree((void *)dlgFilterPtr[dw].pszSpec);
        }
        ckfree(dlgFilterPtr);
=======
	DWORD dw;
	for (dw = 0; dw < count; ++dw) {
	    if (dlgFilterPtr[dw].pszName != NULL)
		ckfree((char *)dlgFilterPtr[dw].pszName);
	    if (dlgFilterPtr[dw].pszSpec != NULL)
		ckfree((char *)dlgFilterPtr[dw].pszSpec);
	}
	ckfree(dlgFilterPtr);
>>>>>>> 9a98dcfc
    }
}

/*
 *----------------------------------------------------------------------
 *
 * MakeFilterVista --
 *
 *	Returns file type filters in a format required
 *	by the Vista file dialogs.
 *
 * Results:
 *	A standard TCL return value.
 *
 * Side effects:
 *      Various values are returned through the parameters as
 *      described in the comments below.
 *----------------------------------------------------------------------
 */
static int MakeFilterVista(
    Tcl_Interp *interp,		/* Current interpreter. */
    OFNOpts *optsPtr,           /* Caller specified options */
    DWORD *countPtr,            /* Will hold number of filters */
    TCLCOMDLG_FILTERSPEC **dlgFilterPtrPtr, /* Will hold pointer to filter array.
					 Set to NULL if no filters specified.
					 Must be freed by calling
					 FreeFilterVista */
    DWORD *initialIndexPtr)     /* Will hold index of default type */
{
    TCLCOMDLG_FILTERSPEC *dlgFilterPtr;
    const char *initial = NULL;
    FileFilterList flist;
    FileFilter *filterPtr;
    DWORD initialIndex = 0;
    Tcl_DString ds, patterns;
    int       i;

    if (optsPtr->filterObj == NULL) {
	*dlgFilterPtrPtr = NULL;
	*countPtr = 0;
	return TCL_OK;
    }

    if (optsPtr->initialTypeObj)
	initial = Tcl_GetString(optsPtr->initialTypeObj);

    TkInitFileFilters(&flist);
    if (TkGetFileFilters(interp, &flist, optsPtr->filterObj, 1) != TCL_OK)
	return TCL_ERROR;

    if (flist.filters == NULL) {
	*dlgFilterPtrPtr = NULL;
	*countPtr = 0;
	return TCL_OK;
    }

    Tcl_DStringInit(&ds);
    Tcl_DStringInit(&patterns);
    dlgFilterPtr = (TCLCOMDLG_FILTERSPEC *)ckalloc(flist.numFilters * sizeof(*dlgFilterPtr));

    for (i = 0, filterPtr = flist.filters;
	 filterPtr;
	 filterPtr = filterPtr->next, ++i) {
	const char *sep;
	FileFilterClause *clausePtr;
	size_t nbytes;

	/* Check if this entry should be shown as the default */
	if (initial && strcmp(initial, filterPtr->name) == 0)
	    initialIndex = i+1; /* Windows filter indices are 1-based */

	/* First stash away the text description of the pattern */
	Tcl_DStringInit(&ds);
	Tcl_UtfToWCharDString(filterPtr->name, TCL_INDEX_NONE, &ds);
	nbytes = Tcl_DStringLength(&ds); /* # bytes, not Unicode chars */
	nbytes += sizeof(WCHAR);         /* Terminating \0 */
	dlgFilterPtr[i].pszName = (LPCWSTR)ckalloc(nbytes);
	memmove((void *) dlgFilterPtr[i].pszName, Tcl_DStringValue(&ds), nbytes);
	Tcl_DStringFree(&ds);

	/*
	 * Loop through and join patterns with a ";" Each "clause"
	 * corresponds to a single textual description (called typename)
	 * in the tk_getOpenFile docs. Each such typename may occur
	 * multiple times and all these form a single filter entry
	 * with one clause per occurence. Further each clause may specify
	 * multiple patterns. Hence the nested loop here.
	 */
	sep = "";
	for (clausePtr=filterPtr->clauses ; clausePtr;
	     clausePtr=clausePtr->next) {
	    GlobPattern *globPtr;
	    for (globPtr = clausePtr->patterns; globPtr;
		    globPtr = globPtr->next) {
		Tcl_DStringAppend(&patterns, sep, TCL_INDEX_NONE);
		Tcl_DStringAppend(&patterns, globPtr->pattern, TCL_INDEX_NONE);
		sep = ";";
	    }
	}

	/* Again we need a Unicode form of the string */
	Tcl_DStringInit(&ds);
	Tcl_UtfToWCharDString(Tcl_DStringValue(&patterns), TCL_INDEX_NONE, &ds);
	nbytes = Tcl_DStringLength(&ds); /* # bytes, not Unicode chars */
	nbytes += sizeof(WCHAR);         /* Terminating \0 */
	dlgFilterPtr[i].pszSpec = (LPCWSTR)ckalloc(nbytes);
	memmove((void *)dlgFilterPtr[i].pszSpec, Tcl_DStringValue(&ds), nbytes);
	Tcl_DStringFree(&ds);
	Tcl_DStringSetLength(&patterns, 0);
    }
    Tcl_DStringFree(&patterns);

    if (initialIndex == 0) {
	initialIndex = 1;       /* If no default, show first entry */
    }
    *initialIndexPtr = initialIndex;
    *dlgFilterPtrPtr = dlgFilterPtr;
    *countPtr = flist.numFilters;

    TkFreeFileFilters(&flist);
    return TCL_OK;
}


/*
 *----------------------------------------------------------------------
 *
 * Tk_ChooseDirectoryObjCmd --
 *
 *	This function implements the "tk_chooseDirectory" dialog box for the
 *	Windows platform. See the user documentation for details on what it
 *	does. Uses the newer SHBrowseForFolder explorer type interface.
 *
 * Results:
 *	See user documentation.
 *
 * Side effects:
 *	A modal dialog window is created. Tcl_SetServiceMode() is called to
 *	allow background events to be processed
 *
 *----------------------------------------------------------------------
 *
 * The function tk_chooseDirectory pops up a dialog box for the user to select
 * a directory. The following option-value pairs are possible as command line
 * arguments:
 *
 * -initialdir dirname
 *
 * Specifies that the directories in directory should be displayed when the
 * dialog pops up. If this parameter is not specified, then the directories in
 * the current working directory are displayed. If the parameter specifies a
 * relative path, the return value will convert the relative path to an
 * absolute path. This option may not always work on the Macintosh. This is
 * not a bug. Rather, the General Controls control panel on the Mac allows the
 * end user to override the application default directory.
 *
 * -parent window
 *
 * Makes window the logical parent of the dialog. The dialog is displayed on
 * top of its parent window.
 *
 * -title titleString
 *
 * Specifies a string to display as the title of the dialog box. If this
 * option is not specified, then a default title will be displayed.
 *
 * -mustexist boolean
 *
 * Specifies whether the user may specify non-existant directories. If this
 * parameter is true, then the user may only select directories that already
 * exist. The default value is false.
 *
 * New Behaviour:
 *
 * - If mustexist = 0 and a user entered folder does not exist, a prompt will
 *   pop-up asking if the user wants another chance to change it. The old
 *   dialog just returned the bogus entry. On mustexist = 1, the entries MUST
 *   exist before exiting the box with OK.
 *
 *   Bugs:
 *
 * - If valid abs directory name is entered into the entry box and Enter
 *   pressed, the box will close returning the name. This is inconsistent when
 *   entering relative names or names with forward slashes, which are
 *   invalidated then corrected in the callback. After correction, the box is
 *   held open to allow further modification by the user.
 *
 * - Not sure how to implement localization of message prompts.
 *
 * - -title is really -message.
 *
 *----------------------------------------------------------------------
 */

int
Tk_ChooseDirectoryObjCmd(
    void *clientData,	/* Main window associated with interpreter. */
    Tcl_Interp *interp,		/* Current interpreter. */
    int objc,			/* Number of arguments. */
    Tcl_Obj *const objv[])	/* Argument objects. */
{
    WCHAR path[MAX_PATH];
    int oldMode, result;
    LPCITEMIDLIST pidl;		/* Returned by browser */
    BROWSEINFOW bInfo;		/* Used by browser */
    ChooseDir cdCBData;	    /* Structure to pass back and forth */
    LPMALLOC pMalloc;		/* Used by shell */
    HWND hWnd;
    WCHAR saveDir[MAX_PATH];
    Tcl_DString titleString;	/* Title */
    Tcl_DString tempString;	/* temporary */
    Tcl_Obj *objPtr;
    OFNOpts ofnOpts;
    const char *utfDir;

    result = ParseOFNOptions(clientData, interp, objc, objv,
		 OFN_DIR_CHOOSE, &ofnOpts);
    if (result != TCL_OK)
	return result;

    /* Use new dialogs if available */
    if (VistaFileDialogsAvailable() && ! ofnOpts.forceXPStyle) {
	result = GetFileNameVista(interp, &ofnOpts, OFN_DIR_CHOOSE);
	CleanupOFNOptions(&ofnOpts);
	return result;
    }

    /* Older dialogs */

    path[0] = '\0';
    memset(&cdCBData, 0, sizeof(ChooseDir));
    cdCBData.interp = interp;
    cdCBData.mustExist = ofnOpts.mustExist;

    utfDir = Tcl_DStringValue(&ofnOpts.utfDirString);
    if (utfDir[0] != '\0') {
	LPCWSTR uniStr;

	Tcl_DStringInit(&tempString);
	Tcl_UtfToWCharDString(Tcl_DStringValue(&ofnOpts.utfDirString), TCL_INDEX_NONE,
			  &tempString);
	uniStr = (WCHAR *) Tcl_DStringValue(&tempString);

	/* Convert possible relative path to full path to keep dialog happy. */

	GetFullPathNameW(uniStr, MAX_PATH, saveDir, NULL);
	wcsncpy(cdCBData.initDir, saveDir, MAX_PATH);
    }

    /* XXX - rest of this (original) code has no error checks at all. */

    /*
     * Get ready to call the browser
     */

    Tk_MakeWindowExist(ofnOpts.tkwin);
    hWnd = Tk_GetHWND(Tk_WindowId(ofnOpts.tkwin));

    /*
     * Setup the parameters used by SHBrowseForFolder
     */

    bInfo.hwndOwner = hWnd;
    bInfo.pszDisplayName = path;
    bInfo.pidlRoot = NULL;
    if (wcslen(cdCBData.initDir) == 0) {
	GetCurrentDirectoryW(MAX_PATH, cdCBData.initDir);
    }
    bInfo.lParam = (LPARAM) &cdCBData;

    if (ofnOpts.titleObj != NULL) {
	Tcl_DStringInit(&titleString);
	bInfo.lpszTitle = Tcl_UtfToWCharDString(Tcl_GetString(ofnOpts.titleObj), TCL_INDEX_NONE, &titleString);
    } else {
	bInfo.lpszTitle = L"Please choose a directory, then select OK.";
    }

    /*
     * Set flags to add edit box, status text line and use the new ui. Allow
     * override with magic variable (ignore errors in retrieval). See
     * http://msdn.microsoft.com/en-us/library/bb773205(VS.85).aspx for
     * possible flag values.
     */

    bInfo.ulFlags = BIF_EDITBOX | BIF_STATUSTEXT | BIF_RETURNFSANCESTORS
	| BIF_VALIDATE | BIF_NEWDIALOGSTYLE;
    objPtr = Tcl_GetVar2Ex(interp, "::tk::winChooseDirFlags", NULL,
	    TCL_GLOBAL_ONLY);
    if (objPtr != NULL) {
	int flags;
	Tcl_GetIntFromObj(NULL, objPtr, &flags);
	bInfo.ulFlags = flags;
    }

    /*
     * Callback to handle events
     */

    bInfo.lpfn = (BFFCALLBACK) ChooseDirectoryValidateProc;

    /*
     * Display dialog in background and process result. We look to give the
     * user a chance to change their mind on an invalid folder if mustexist is
     * 0.
     */

    oldMode = Tcl_SetServiceMode(TCL_SERVICE_ALL);
    GetCurrentDirectoryW(MAX_PATH, saveDir);
    if (SHGetMalloc(&pMalloc) == NOERROR) {
	/*
	 * XXX - MSDN says CoInitialize must have been called before
	 * SHBrowseForFolder can be used but don't see that called anywhere.
	 */
	pidl = SHBrowseForFolderW(&bInfo);

	/*
	 * This is a fix for Windows 2000, which seems to modify the folder
	 * name buffer even when the dialog is canceled (in this case the
	 * buffer contains garbage). See [Bug #3002230]
	 */

	path[0] = '\0';

	/*
	 * Null for cancel button or invalid dir, otherwise valid.
	 */

	if (pidl != NULL) {
	    if (!SHGetPathFromIDListW(pidl, path)) {
		Tcl_SetObjResult(interp, Tcl_NewStringObj(
			"error: not a file system folder", TCL_INDEX_NONE));
		Tcl_SetErrorCode(interp, "TK", "DIRDIALOG", "PSEUDO", NULL);
	    }
	    pMalloc->lpVtbl->Free(pMalloc, (void *) pidl);
	} else if (wcslen(cdCBData.retDir) > 0) {
	    wcscpy(path, cdCBData.retDir);
	}
	pMalloc->lpVtbl->Release(pMalloc);
    }
    SetCurrentDirectoryW(saveDir);
    Tcl_SetServiceMode(oldMode);

    /*
     * Ensure that hWnd is enabled, because it can happen that we have updated
     * the wrapper of the parent, which causes us to leave this child disabled
     * (Windows loses sync).
     */

    EnableWindow(hWnd, 1);

    /*
     * Change the pathname to the Tcl "normalized" pathname, where back
     * slashes are used instead of forward slashes
     */

    Tcl_ResetResult(interp);
    if (*path) {
	Tcl_DString ds;

	Tcl_SetObjResult(interp, Tcl_NewStringObj(
		ConvertExternalFilename(path, &ds), TCL_INDEX_NONE));
	Tcl_DStringFree(&ds);
    }

    CleanupOFNOptions(&ofnOpts);
    return TCL_OK;
}

/*
 *----------------------------------------------------------------------
 *
 * ChooseDirectoryValidateProc --
 *
 *	Hook function called by the explorer ChooseDirectory dialog when
 *	events occur. It is used to validate the text entry the user may have
 *	entered.
 *
 * Results:
 *	Returns 0 to allow default processing of message, or 1 to tell default
 *	dialog function not to close.
 *
 *----------------------------------------------------------------------
 */

static UINT APIENTRY
ChooseDirectoryValidateProc(
    HWND hwnd,
    UINT message,
    LPARAM lParam,
    LPARAM lpData)
{
    WCHAR selDir[MAX_PATH];
    ChooseDir *chooseDirSharedData = (ChooseDir *) lpData;
    Tcl_DString tempString;
    Tcl_DString initDirString;
    WCHAR string[MAX_PATH];
    ThreadSpecificData *tsdPtr = (ThreadSpecificData *)
	    Tcl_GetThreadData(&dataKey, sizeof(ThreadSpecificData));

    if (tsdPtr->debugFlag) {
	tsdPtr->debugInterp = (Tcl_Interp *) chooseDirSharedData->interp;
	Tcl_DoWhenIdle(SetTkDialog, hwnd);
    }
    chooseDirSharedData->retDir[0] = '\0';
    switch (message) {
    case BFFM_VALIDATEFAILEDW:
	/*
	 * First save and check to see if it is a valid path name, if so then
	 * make that path the one shown in the window. Otherwise, it failed
	 * the check and should be treated as such. Use
	 * Set/GetCurrentDirectory which allows relative path names and names
	 * with forward slashes. Use Tcl_TranslateFileName to make sure names
	 * like ~ are converted correctly.
	 */

	Tcl_DStringInit(&initDirString);
	Tcl_WCharToUtfDString((WCHAR *) lParam, wcslen((WCHAR *) lParam), &initDirString);
	if (Tcl_TranslateFileName(chooseDirSharedData->interp,
		Tcl_DStringValue(&initDirString), &tempString) == NULL) {
	    /*
	     * Should we expose the error (in the interp result) to the user
	     * at this point?
	     */

	    chooseDirSharedData->retDir[0] = '\0';
	    return 1;
	}
	Tcl_DStringSetLength(&initDirString, 0);
	wcsncpy(string, Tcl_UtfToWCharDString(Tcl_DStringValue(&tempString), TCL_INDEX_NONE, &initDirString),
		MAX_PATH);
	Tcl_DStringFree(&initDirString);
	Tcl_DStringFree(&tempString);

	if (SetCurrentDirectoryW(string) == 0) {

	    /*
	     * Get the full path name to the user entry, at this point it does
	     * not exist so see if it is supposed to. Otherwise just return
	     * it.
	     */

	    GetFullPathNameW(string, MAX_PATH,
		    chooseDirSharedData->retDir, NULL);
	    if (chooseDirSharedData->mustExist) {
		/*
		 * User HAS to select a valid directory.
		 */

		wsprintfW(selDir, L"Directory '%s' does not exist,\n"
			L"please select or enter an existing directory.",
			chooseDirSharedData->retDir);
		MessageBoxW(NULL, selDir, NULL, MB_ICONEXCLAMATION|MB_OK);
		chooseDirSharedData->retDir[0] = '\0';
		return 1;
	    }
	} else {
	    /*
	     * Changed to new folder OK, return immediatly with the current
	     * directory in utfRetDir.
	     */

	    GetCurrentDirectoryW(MAX_PATH, chooseDirSharedData->retDir);
	    return 0;
	}
	return 0;

    case BFFM_SELCHANGED:
	/*
	 * Set the status window to the currently selected path and enable the
	 * OK button if a file system folder, otherwise disable the OK button
	 * for things like server names. Perhaps a new switch
	 * -enablenonfolders can be used to allow non folders to be selected.
	 *
	 * Not called when user changes edit box directly.
	 */

	if (SHGetPathFromIDListW((LPITEMIDLIST) lParam, selDir)) {
	    SendMessageW(hwnd, BFFM_SETSTATUSTEXTW, 0, (LPARAM) selDir);
	    /* enable the OK button */
	    SendMessageW(hwnd, BFFM_ENABLEOK, 0, (LPARAM) 1);
	} else {
	    /* disable the OK button */
	    SendMessageW(hwnd, BFFM_ENABLEOK, 0, (LPARAM) 0);
	}
	UpdateWindow(hwnd);
	return 1;

    case BFFM_INITIALIZED: {
	/*
	 * Directory browser initializing - tell it where to start from, user
	 * specified parameter.
	 */

	WCHAR *initDir = chooseDirSharedData->initDir;

	SetCurrentDirectoryW(initDir);

	if (*initDir == '\\') {
	    /*
	     * BFFM_SETSELECTIONW only understands UNC paths as pidls, so
	     * convert path to pidl using IShellFolder interface.
	     */

	    LPMALLOC pMalloc;
	    LPSHELLFOLDER psfFolder;

	    if (SUCCEEDED(SHGetMalloc(&pMalloc))) {
		if (SUCCEEDED(SHGetDesktopFolder(&psfFolder))) {
		    LPITEMIDLIST pidlMain;
		    ULONG ulCount, ulAttr;

		    if (SUCCEEDED(psfFolder->lpVtbl->ParseDisplayName(
			    psfFolder, hwnd, NULL, initDir,
			    &ulCount,&pidlMain,&ulAttr))
			    && (pidlMain != NULL)) {
			SendMessageW(hwnd, BFFM_SETSELECTIONW, FALSE,
				(LPARAM) pidlMain);
			pMalloc->lpVtbl->Free(pMalloc, pidlMain);
		    }
		    psfFolder->lpVtbl->Release(psfFolder);
		}
		pMalloc->lpVtbl->Release(pMalloc);
	    }
	} else {
	    SendMessageW(hwnd, BFFM_SETSELECTIONW, TRUE, (LPARAM) initDir);
	}
	SendMessageW(hwnd, BFFM_ENABLEOK, 0, (LPARAM) 1);
	break;
    }

    }
    return 0;
}

/*
 *----------------------------------------------------------------------
 *
 * Tk_MessageBoxObjCmd --
 *
 *	This function implements the MessageBox window for the Windows
 *	platform. See the user documentation for details on what it does.
 *
 * Results:
 *	See user documentation.
 *
 * Side effects:
 *	None. The MessageBox window will be destroyed before this function
 *	returns.
 *
 *----------------------------------------------------------------------
 */

int
Tk_MessageBoxObjCmd(
    void *clientData,	/* Main window associated with interpreter. */
    Tcl_Interp *interp,		/* Current interpreter. */
    int objc,			/* Number of arguments. */
    Tcl_Obj *const objv[])	/* Argument objects. */
{
    Tk_Window tkwin = (Tk_Window)clientData, parent;
    HWND hWnd;
    Tcl_Obj *messageObj, *titleObj, *detailObj, *tmpObj;
    int defaultBtn, icon, type;
    int i, oldMode, winCode;
    UINT flags;
    static const char *const optionStrings[] = {
	"-default",	"-detail",	"-icon",	"-message",
	"-parent",	"-title",	"-type",	NULL
    };
    enum options {
	MSG_DEFAULT,	MSG_DETAIL,	MSG_ICON,	MSG_MESSAGE,
	MSG_PARENT,	MSG_TITLE,	MSG_TYPE
    };
    ThreadSpecificData *tsdPtr = (ThreadSpecificData *)
	    Tcl_GetThreadData(&dataKey, sizeof(ThreadSpecificData));
    Tcl_DString titleBuf, tmpBuf;
    LPCWSTR titlePtr, tmpPtr;
    const char *src;

    defaultBtn = -1;
    detailObj = NULL;
    icon = MB_ICONINFORMATION;
    messageObj = NULL;
    parent = tkwin;
    titleObj = NULL;
    type = MB_OK;

    for (i = 1; i < objc; i += 2) {
	int index;
	Tcl_Obj *optionPtr, *valuePtr;

	optionPtr = objv[i];
	valuePtr = objv[i + 1];

	if (Tcl_GetIndexFromObj(interp, optionPtr, optionStrings,
		"option", TCL_EXACT, &index) != TCL_OK) {
	    return TCL_ERROR;
	}
	if (i + 1 == objc) {
	    Tcl_SetObjResult(interp, Tcl_ObjPrintf(
		    "value for \"%s\" missing", Tcl_GetString(optionPtr)));
	    Tcl_SetErrorCode(interp, "TK", "MSGBOX", "VALUE", NULL);
	    return TCL_ERROR;
	}

	switch ((enum options) index) {
	case MSG_DEFAULT:
	    defaultBtn = TkFindStateNumObj(interp, optionPtr, buttonMap,
		    valuePtr);
	    if (defaultBtn < 0) {
		return TCL_ERROR;
	    }
	    break;

	case MSG_DETAIL:
	    detailObj = valuePtr;
	    break;

	case MSG_ICON:
	    icon = TkFindStateNumObj(interp, optionPtr, iconMap, valuePtr);
	    if (icon < 0) {
		return TCL_ERROR;
	    }
	    break;

	case MSG_MESSAGE:
	    messageObj = valuePtr;
	    break;

	case MSG_PARENT:
	    parent = Tk_NameToWindow(interp, Tcl_GetString(valuePtr), tkwin);
	    if (parent == NULL) {
		return TCL_ERROR;
	    }
	    break;

	case MSG_TITLE:
	    titleObj = valuePtr;
	    break;

	case MSG_TYPE:
	    type = TkFindStateNumObj(interp, optionPtr, typeMap, valuePtr);
	    if (type < 0) {
		return TCL_ERROR;
	    }
	    break;
	}
    }

    while (!Tk_IsTopLevel(parent)) {
	parent = Tk_Parent(parent);
    }
    Tk_MakeWindowExist(parent);
    hWnd = Tk_GetHWND(Tk_WindowId(parent));

    flags = 0;
    if (defaultBtn >= 0) {
	int defaultBtnIdx = -1;

	for (i = 0; i < (int) NUM_TYPES; i++) {
	    if (type == allowedTypes[i].type) {
		int j;

		for (j = 0; j < 3; j++) {
		    if (allowedTypes[i].btnIds[j] == defaultBtn) {
			defaultBtnIdx = j;
			break;
		    }
		}
		if (defaultBtnIdx < 0) {
		    Tcl_SetObjResult(interp, Tcl_ObjPrintf(
			    "invalid default button \"%s\"",
			    TkFindStateString(buttonMap, defaultBtn)));
		    Tcl_SetErrorCode(interp, "TK", "MSGBOX", "DEFAULT", NULL);
		    return TCL_ERROR;
		}
		break;
	    }
	}
	flags = buttonFlagMap[defaultBtnIdx];
    }

    flags |= icon | type | MB_TASKMODAL | MB_SETFOREGROUND;

    tmpObj = messageObj ? Tcl_DuplicateObj(messageObj) : Tcl_NewObj();
    Tcl_IncrRefCount(tmpObj);
    if (detailObj) {
	Tcl_AppendStringsToObj(tmpObj, "\n\n", NULL);
	Tcl_AppendObjToObj(tmpObj, detailObj);
    }

    oldMode = Tcl_SetServiceMode(TCL_SERVICE_ALL);

    /*
     * MessageBoxW exists for all platforms. Use it to allow unicode error
     * message to be displayed correctly where possible by the OS.
     *
     * In order to have the parent window icon reflected in a MessageBox, we
     * have to create a hook that will trigger when the MessageBox is being
     * created.
     */

    tsdPtr->hSmallIcon = TkWinGetIcon(parent, ICON_SMALL);
    tsdPtr->hBigIcon   = TkWinGetIcon(parent, ICON_BIG);
    tsdPtr->hMsgBoxHook = SetWindowsHookExW(WH_CBT, MsgBoxCBTProc, NULL,
	    GetCurrentThreadId());
    src = Tcl_GetString(tmpObj);
    Tcl_DStringInit(&tmpBuf);
    tmpPtr = Tcl_UtfToWCharDString(src, tmpObj->length, &tmpBuf);
    if (titleObj != NULL) {
	src = Tcl_GetString(titleObj);
	Tcl_DStringInit(&titleBuf);
	titlePtr = Tcl_UtfToWCharDString(src, titleObj->length, &titleBuf);
    } else {
	titlePtr = L"";
	Tcl_DStringInit(&titleBuf);
    }
    winCode = MessageBoxW(hWnd, tmpPtr, titlePtr, flags);
    Tcl_DStringFree(&titleBuf);
    Tcl_DStringFree(&tmpBuf);
    UnhookWindowsHookEx(tsdPtr->hMsgBoxHook);
    (void) Tcl_SetServiceMode(oldMode);

    /*
     * Ensure that hWnd is enabled, because it can happen that we have updated
     * the wrapper of the parent, which causes us to leave this child disabled
     * (Windows loses sync).
     */

    EnableWindow(hWnd, 1);

    Tcl_DecrRefCount(tmpObj);
    Tcl_SetObjResult(interp, Tcl_NewStringObj(
	    TkFindStateString(buttonMap, winCode), TCL_INDEX_NONE));
    return TCL_OK;
}

static LRESULT CALLBACK
MsgBoxCBTProc(
    int nCode,
    WPARAM wParam,
    LPARAM lParam)
{
    ThreadSpecificData *tsdPtr = (ThreadSpecificData *)
	    Tcl_GetThreadData(&dataKey, sizeof(ThreadSpecificData));

    if (nCode == HCBT_CREATEWND) {
	/*
	 * Window owned by our task is being created. Since the hook is
	 * installed just before the MessageBox call and removed after the
	 * MessageBox call, the window being created is either the message box
	 * or one of its controls. Check that the class is WC_DIALOG to ensure
	 * that it's the one we want.
	 */

	LPCBT_CREATEWND lpcbtcreate = (LPCBT_CREATEWND) lParam;

	if (WC_DIALOG == lpcbtcreate->lpcs->lpszClass) {
	    HWND hwnd = (HWND) wParam;

	    SendMessageW(hwnd, WM_SETICON, ICON_SMALL,
		    (LPARAM) tsdPtr->hSmallIcon);
	    SendMessageW(hwnd, WM_SETICON, ICON_BIG, (LPARAM) tsdPtr->hBigIcon);
	}
    }

    /*
     * Call the next hook proc, if there is one
     */

    return CallNextHookEx(tsdPtr->hMsgBoxHook, nCode, wParam, lParam);
}

/*
 * ----------------------------------------------------------------------
 *
 * SetTkDialog --
 *
 *	Records the HWND for a native dialog in the 'tk_dialog' variable so
 *	that the test-suite can operate on the correct dialog window. Use of
 *	this is enabled when a test program calls TkWinDialogDebug by calling
 *	the test command 'tkwinevent debug 1'.
 *
 * ----------------------------------------------------------------------
 */

static void
SetTkDialog(
    void *clientData)
{
    ThreadSpecificData *tsdPtr = (ThreadSpecificData *)
	    Tcl_GetThreadData(&dataKey, sizeof(ThreadSpecificData));
    char buf[32];

    snprintf(buf, sizeof(buf), "0x%" TCL_Z_MODIFIER "x", (size_t)clientData);
    Tcl_SetVar2(tsdPtr->debugInterp, "tk_dialog", NULL, buf, TCL_GLOBAL_ONLY);
}

/*
 * Factored out a common pattern in use in this file.
 */

static const char *
ConvertExternalFilename(
    LPCWSTR  filename,
    Tcl_DString *dsPtr)
{
    char *p;

    Tcl_DStringInit(dsPtr);
    Tcl_WCharToUtfDString(filename, wcslen(filename), dsPtr);
    for (p = Tcl_DStringValue(dsPtr); *p != '\0'; p++) {
	/*
	 * Change the pathname to the Tcl "normalized" pathname, where back
	 * slashes are used instead of forward slashes
	 */

	if (*p == '\\') {
	    *p = '/';
	}
    }
    return Tcl_DStringValue(dsPtr);
}

/*
 * ----------------------------------------------------------------------
 *
 * GetFontObj --
 *
 *	Convert a windows LOGFONT into a Tk font description.
 *
 * Result:
 *	A list containing a Tk font description.
 *
 * ----------------------------------------------------------------------
 */

static Tcl_Obj *
GetFontObj(
    HDC hdc,
    LOGFONTW *plf)
{
    Tcl_DString ds;
    Tcl_Obj *resObj;
    int pt = 0;

    resObj = Tcl_NewListObj(0, NULL);
    Tcl_DStringInit(&ds);
    Tcl_WCharToUtfDString(plf->lfFaceName, wcslen(plf->lfFaceName), &ds);
    Tcl_ListObjAppendElement(NULL, resObj,
	    Tcl_NewStringObj(Tcl_DStringValue(&ds), TCL_INDEX_NONE));
    Tcl_DStringFree(&ds);
    pt = -MulDiv(plf->lfHeight, 72, GetDeviceCaps(hdc, LOGPIXELSY));
    Tcl_ListObjAppendElement(NULL, resObj, Tcl_NewWideIntObj(pt));
    if (plf->lfWeight >= 700) {
	Tcl_ListObjAppendElement(NULL, resObj, Tcl_NewStringObj("bold", TCL_INDEX_NONE));
    }
    if (plf->lfItalic) {
	Tcl_ListObjAppendElement(NULL, resObj,
		Tcl_NewStringObj("italic", TCL_INDEX_NONE));
    }
    if (plf->lfUnderline) {
	Tcl_ListObjAppendElement(NULL, resObj,
		Tcl_NewStringObj("underline", TCL_INDEX_NONE));
    }
    if (plf->lfStrikeOut) {
	Tcl_ListObjAppendElement(NULL, resObj,
		Tcl_NewStringObj("overstrike", TCL_INDEX_NONE));
    }
    return resObj;
}

static void
ApplyLogfont(
    Tcl_Interp *interp,
    Tcl_Obj *cmdObj,
    HDC hdc,
    LOGFONTW *logfontPtr)
{
    Tcl_Size objc;
    Tcl_Obj **objv, **tmpv;

    Tcl_ListObjGetElements(NULL, cmdObj, &objc, &objv);
    tmpv = (Tcl_Obj **)ckalloc(sizeof(Tcl_Obj *) * (objc + 2));
    memcpy(tmpv, objv, sizeof(Tcl_Obj *) * objc);
    tmpv[objc] = GetFontObj(hdc, logfontPtr);
    TkBackgroundEvalObjv(interp, objc+1, tmpv, TCL_EVAL_GLOBAL);
    ckfree(tmpv);
}

/*
 * ----------------------------------------------------------------------
 *
 * HookProc --
 *
 *	Font selection hook. If the user selects Apply on the dialog, we call
 *	the applyProc script with the currently selected font as arguments.
 *
 * ----------------------------------------------------------------------
 */

typedef struct HookData {
    Tcl_Interp *interp;
    Tcl_Obj *titleObj;
    Tcl_Obj *cmdObj;
    Tcl_Obj *parentObj;
    Tcl_Obj *fontObj;
    HWND hwnd;
    Tk_Window parent;
} HookData;

static UINT_PTR CALLBACK
HookProc(
    HWND hwndDlg,
    UINT msg,
    WPARAM wParam,
    LPARAM lParam)
{
    CHOOSEFONTW *pcf = (CHOOSEFONTW *) lParam;
    HWND hwndCtrl;
    static HookData *phd = NULL;
    ThreadSpecificData *tsdPtr = (ThreadSpecificData *)
	    Tcl_GetThreadData(&dataKey, sizeof(ThreadSpecificData));

    if (WM_INITDIALOG == msg && lParam != 0) {
	phd = (HookData *) pcf->lCustData;
	phd->hwnd = hwndDlg;
	if (tsdPtr->debugFlag) {
	    tsdPtr->debugInterp = phd->interp;
	    Tcl_DoWhenIdle(SetTkDialog, hwndDlg);
	}
	if (phd->titleObj != NULL) {
	    Tcl_DString title;

	    Tcl_DStringInit(&title);
	    Tcl_UtfToWCharDString(Tcl_GetString(phd->titleObj), TCL_INDEX_NONE, &title);
	    if (Tcl_DStringLength(&title) > 0) {
		SetWindowTextW(hwndDlg, (LPCWSTR) Tcl_DStringValue(&title));
	    }
	    Tcl_DStringFree(&title);
	}

	/*
	 * Disable the colour combobox (0x473) and its label (0x443).
	 */

	hwndCtrl = GetDlgItem(hwndDlg, 0x443);
	if (IsWindow(hwndCtrl)) {
	    EnableWindow(hwndCtrl, FALSE);
	}
	hwndCtrl = GetDlgItem(hwndDlg, 0x473);
	if (IsWindow(hwndCtrl)) {
	    EnableWindow(hwndCtrl, FALSE);
	}
	Tk_SendVirtualEvent(phd->parent, "TkFontchooserVisibility", NULL);
	return 1; /* we handled the message */
    }

    if (WM_DESTROY == msg) {
	phd->hwnd = NULL;
	Tk_SendVirtualEvent(phd->parent, "TkFontchooserVisibility", NULL);
	return 0;
    }

    /*
     * Handle apply button by calling the provided command script as a
     * background evaluation (ie: errors dont come back here).
     */

    if (WM_COMMAND == msg && LOWORD(wParam) == 1026) {
	LOGFONTW lf = {0, 0, 0, 0, 0, 0, 0, 0, 0, 0, 0, 0, 0, {0, 0}};
	HDC hdc = GetDC(hwndDlg);

	SendMessageW(hwndDlg, WM_CHOOSEFONT_GETLOGFONT, 0, (LPARAM) &lf);
	if (phd && phd->cmdObj) {
	    ApplyLogfont(phd->interp, phd->cmdObj, hdc, &lf);
	}
	if (phd && phd->parent) {
	    Tk_SendVirtualEvent(phd->parent, "TkFontchooserFontChanged", NULL);
	}
	return 1;
    }
    return 0; /* pass on for default processing */
}

/*
 * Helper for the FontchooserConfigure command to return the current value of
 * any of the options (which may be NULL in the structure)
 */

enum FontchooserOption {
    FontchooserCmd, FontchooserFont, FontchooserParent, FontchooserTitle,
    FontchooserVisible
};

static Tcl_Obj *
FontchooserCget(
    HookData *hdPtr,
    int optionIndex)
{
    Tcl_Obj *resObj = NULL;

    switch(optionIndex) {
    case FontchooserParent:
	if (hdPtr->parentObj) {
	    resObj = hdPtr->parentObj;
	} else {
	    resObj = Tcl_NewStringObj(".", 1);
	}
	break;
    case FontchooserTitle:
	if (hdPtr->titleObj) {
	    resObj = hdPtr->titleObj;
	} else {
	    resObj =  Tcl_NewStringObj("", 0);
	}
	break;
    case FontchooserFont:
	if (hdPtr->fontObj) {
	    resObj = hdPtr->fontObj;
	} else {
	    resObj = Tcl_NewStringObj("", 0);
	}
	break;
    case FontchooserCmd:
	if (hdPtr->cmdObj) {
	    resObj = hdPtr->cmdObj;
	} else {
	    resObj = Tcl_NewStringObj("", 0);
	}
	break;
    case FontchooserVisible:
	resObj = Tcl_NewBooleanObj((hdPtr->hwnd != NULL) && IsWindow(hdPtr->hwnd));
	break;
    default:
	resObj = Tcl_NewStringObj("", 0);
    }
    return resObj;
}

/*
 * ----------------------------------------------------------------------
 *
 * FontchooserConfigureCmd --
 *
 *	Implementation of the 'tk fontchooser configure' ensemble command. See
 *	the user documentation for what it does.
 *
 * Results:
 *	See the user documentation.
 *
 * Side effects:
 *	Per-interp data structure may be modified
 *
 * ----------------------------------------------------------------------
 */

static int
FontchooserConfigureCmd(
    void *clientData,	/* Main window */
    Tcl_Interp *interp,
    Tcl_Size objc,
    Tcl_Obj *const objv[])
{
    Tk_Window tkwin = (Tk_Window)clientData;
    HookData *hdPtr = NULL;
    Tcl_Size i;
    int r = TCL_OK;
    static const char *const optionStrings[] = {
	"-command", "-font", "-parent", "-title", "-visible", NULL
    };

    hdPtr = (HookData *)Tcl_GetAssocData(interp, "::tk::fontchooser", NULL);

    /*
     * With no arguments we return all the options in a dict.
     */

    if (objc == 1) {
	Tcl_Obj *keyObj, *valueObj;
	Tcl_Obj *dictObj = Tcl_NewDictObj();

	for (i = 0; r == TCL_OK && optionStrings[i] != NULL; ++i) {
	    keyObj = Tcl_NewStringObj(optionStrings[i], TCL_INDEX_NONE);
	    valueObj = FontchooserCget(hdPtr, i);
	    r = Tcl_DictObjPut(interp, dictObj, keyObj, valueObj);
	}
	if (r == TCL_OK) {
	    Tcl_SetObjResult(interp, dictObj);
	}
	return r;
    }

    for (i = 1; i < objc; i += 2) {
	int optionIndex;

	if (Tcl_GetIndexFromObj(interp, objv[i], optionStrings,
		"option", 0, &optionIndex) != TCL_OK) {
	    return TCL_ERROR;
	}
	if (objc == 2) {
	    /*
	     * If one option and no arg - return the current value.
	     */

	    Tcl_SetObjResult(interp, FontchooserCget(hdPtr, optionIndex));
	    return TCL_OK;
	}
	if (i + 1 == objc) {
	    Tcl_SetObjResult(interp, Tcl_ObjPrintf(
		    "value for \"%s\" missing", Tcl_GetString(objv[i])));
	    Tcl_SetErrorCode(interp, "TK", "FONTDIALOG", "VALUE", NULL);
	    return TCL_ERROR;
	}
	switch (optionIndex) {
	case FontchooserVisible: {
	    static const char *msg = "cannot change read-only option "
		    "\"-visible\": use the show or hide command";

	    Tcl_SetObjResult(interp, Tcl_NewStringObj(msg, TCL_INDEX_NONE));
	    Tcl_SetErrorCode(interp, "TK", "FONTDIALOG", "READONLY", NULL);
	    return TCL_ERROR;
	}
	case FontchooserParent: {
	    Tk_Window parent = Tk_NameToWindow(interp,
		    Tcl_GetString(objv[i+1]), tkwin);

	    if (parent == NULL) {
		return TCL_ERROR;
	    }
	    if (hdPtr->parentObj) {
		Tcl_DecrRefCount(hdPtr->parentObj);
	    }
	    hdPtr->parentObj = objv[i+1];
	    if (Tcl_IsShared(hdPtr->parentObj)) {
		hdPtr->parentObj = Tcl_DuplicateObj(hdPtr->parentObj);
	    }
	    Tcl_IncrRefCount(hdPtr->parentObj);
	    break;
	}
	case FontchooserTitle:
	    if (hdPtr->titleObj) {
		Tcl_DecrRefCount(hdPtr->titleObj);
	    }
	    hdPtr->titleObj = objv[i+1];
	    if (Tcl_IsShared(hdPtr->titleObj)) {
		hdPtr->titleObj = Tcl_DuplicateObj(hdPtr->titleObj);
	    }
	    Tcl_IncrRefCount(hdPtr->titleObj);
	    break;
	case FontchooserFont:
	    if (hdPtr->fontObj) {
		Tcl_DecrRefCount(hdPtr->fontObj);
	    }
	    Tcl_GetString(objv[i+1]);
	    if (objv[i+1]->length) {
		hdPtr->fontObj = objv[i+1];
		if (Tcl_IsShared(hdPtr->fontObj)) {
		    hdPtr->fontObj = Tcl_DuplicateObj(hdPtr->fontObj);
		}
		Tcl_IncrRefCount(hdPtr->fontObj);
	    } else {
		hdPtr->fontObj = NULL;
	    }
	    break;
	case FontchooserCmd:
	    if (hdPtr->cmdObj) {
		Tcl_DecrRefCount(hdPtr->cmdObj);
	    }
	    Tcl_GetString(objv[i+1]);
	    if (objv[i+1]->length) {
		hdPtr->cmdObj = objv[i+1];
		if (Tcl_IsShared(hdPtr->cmdObj)) {
		    hdPtr->cmdObj = Tcl_DuplicateObj(hdPtr->cmdObj);
		}
		Tcl_IncrRefCount(hdPtr->cmdObj);
	    } else {
		hdPtr->cmdObj = NULL;
	    }
	    break;
	}
    }
    return TCL_OK;
}

/*
 * ----------------------------------------------------------------------
 *
 * FontchooserShowCmd --
 *
 *	Implements the 'tk fontchooser show' ensemble command. The per-interp
 *	configuration data for the dialog is held in an interp associated
 *	structure.
 *
 *	Calls the Win32 FontChooser API which provides a modal dialog. See
 *	HookProc where we make a few changes to the dialog and set some
 *	additional state.
 *
 * ----------------------------------------------------------------------
 */

static int
FontchooserShowCmd(
    void *clientData,	/* Main window */
    Tcl_Interp *interp,
    TCL_UNUSED(Tcl_Size),
    TCL_UNUSED(Tcl_Obj *const *))
{
    Tcl_DString ds;
    Tk_Window tkwin = (Tk_Window)clientData, parent;
    CHOOSEFONTW cf;
    LOGFONTW lf;
    HDC hdc;
    HookData *hdPtr;
    int r = TCL_OK, oldMode = 0;

    hdPtr = (HookData *)Tcl_GetAssocData(interp, "::tk::fontchooser", NULL);

    parent = tkwin;
    if (hdPtr->parentObj) {
	parent = Tk_NameToWindow(interp, Tcl_GetString(hdPtr->parentObj),
		tkwin);
	if (parent == NULL) {
	    return TCL_ERROR;
	}
    }

    Tk_MakeWindowExist(parent);

    memset(&cf, 0, sizeof(CHOOSEFONTW));
    memset(&lf, 0, sizeof(LOGFONTW));
    lf.lfCharSet = DEFAULT_CHARSET;
    cf.lStructSize = sizeof(CHOOSEFONTW);
    cf.hwndOwner = Tk_GetHWND(Tk_WindowId(parent));
    cf.lpLogFont = &lf;
    cf.nFontType = SCREEN_FONTTYPE;
    cf.Flags = CF_SCREENFONTS | CF_EFFECTS | CF_ENABLEHOOK;
    cf.rgbColors = RGB(0,0,0);
    cf.lpfnHook = HookProc;
    cf.lCustData = (INT_PTR) hdPtr;
    hdPtr->interp = interp;
    hdPtr->parent = parent;
    hdc = GetDC(cf.hwndOwner);

    if (hdPtr->fontObj != NULL) {
	TkFont *fontPtr;
	Tk_Font f = Tk_AllocFontFromObj(interp, tkwin, hdPtr->fontObj);

	if (f == NULL) {
	    return TCL_ERROR;
	}
	fontPtr = (TkFont *) f;
	cf.Flags |= CF_INITTOLOGFONTSTRUCT;
	Tcl_DStringInit(&ds);
	wcsncpy(lf.lfFaceName, Tcl_UtfToWCharDString(fontPtr->fa.family, TCL_INDEX_NONE, &ds),
		LF_FACESIZE-1);
	Tcl_DStringFree(&ds);
	lf.lfFaceName[LF_FACESIZE-1] = 0;
	lf.lfHeight = -MulDiv((int)(TkFontGetPoints(tkwin, fontPtr->fa.size) + 0.5),
	    GetDeviceCaps(hdc, LOGPIXELSY), 72);
	if (fontPtr->fa.weight == TK_FW_BOLD) {
	    lf.lfWeight = FW_BOLD;
	}
	if (fontPtr->fa.slant != TK_FS_ROMAN) {
	    lf.lfItalic = TRUE;
	}
	if (fontPtr->fa.underline) {
	    lf.lfUnderline = TRUE;
	}
	if (fontPtr->fa.overstrike) {
	    lf.lfStrikeOut = TRUE;
	}
	Tk_FreeFont(f);
    }

    if (TCL_OK == r && hdPtr->cmdObj != NULL) {
	Tcl_Size len = 0;

	r = Tcl_ListObjLength(interp, hdPtr->cmdObj, &len);
	if (len > 0) {
	    cf.Flags |= CF_APPLY;
	}
    }

    if (TCL_OK == r) {
	oldMode = Tcl_SetServiceMode(TCL_SERVICE_ALL);
	if (ChooseFontW(&cf)) {
	    if (hdPtr->cmdObj) {
		ApplyLogfont(hdPtr->interp, hdPtr->cmdObj, hdc, &lf);
	    }
	    if (hdPtr->parent) {
		Tk_SendVirtualEvent(hdPtr->parent, "TkFontchooserFontChanged", NULL);
	    }
	}
	Tcl_SetServiceMode(oldMode);
	EnableWindow(cf.hwndOwner, 1);
    }

    ReleaseDC(cf.hwndOwner, hdc);
    return r;
}

/*
 * ----------------------------------------------------------------------
 *
 * FontchooserHideCmd --
 *
 *	Implementation of the 'tk fontchooser hide' ensemble. See the user
 *	documentation for details.
 *	As the Win32 FontChooser function is always modal all we do here is
 *	destroy the dialog
 *
 * ----------------------------------------------------------------------
 */

static int
FontchooserHideCmd(
    TCL_UNUSED(void *),
    Tcl_Interp *interp,
    TCL_UNUSED(Tcl_Size),
    TCL_UNUSED(Tcl_Obj *const *))
{
    HookData *hdPtr = (HookData *)Tcl_GetAssocData(interp, "::tk::fontchooser", NULL);

    if (hdPtr->hwnd && IsWindow(hdPtr->hwnd)) {
	EndDialog(hdPtr->hwnd, 0);
    }
    return TCL_OK;
}

/*
 * ----------------------------------------------------------------------
 *
 * DeleteHookData --
 *
 *	Clean up the font chooser configuration data when the interp is
 *	destroyed.
 *
 * ----------------------------------------------------------------------
 */

static void
DeleteHookData(
    void *clientData,
    TCL_UNUSED(Tcl_Interp *))
{
    HookData *hdPtr = (HookData *)clientData;

    if (hdPtr->parentObj) {
	Tcl_DecrRefCount(hdPtr->parentObj);
    }
    if (hdPtr->fontObj) {
	Tcl_DecrRefCount(hdPtr->fontObj);
    }
    if (hdPtr->titleObj) {
	Tcl_DecrRefCount(hdPtr->titleObj);
    }
    if (hdPtr->cmdObj) {
	Tcl_DecrRefCount(hdPtr->cmdObj);
    }
    ckfree(hdPtr);
}

/*
 * ----------------------------------------------------------------------
 *
 * TkInitFontchooser --
 *
 *	Associate the font chooser configuration data with the Tcl
 *	interpreter. There is one font chooser per interp.
 *
 * ----------------------------------------------------------------------
 */

MODULE_SCOPE const TkEnsemble tkFontchooserEnsemble[];
const TkEnsemble tkFontchooserEnsemble[] = {
    { "configure", FontchooserConfigureCmd, NULL },
    { "show", FontchooserShowCmd, NULL },
    { "hide", FontchooserHideCmd, NULL },
    { NULL, NULL, NULL }
};

int
TkInitFontchooser(
    Tcl_Interp *interp,
    TCL_UNUSED(void *))
{
    HookData *hdPtr = (HookData *)ckalloc(sizeof(HookData));

    memset(hdPtr, 0, sizeof(HookData));
    Tcl_SetAssocData(interp, "::tk::fontchooser", DeleteHookData, hdPtr);
    return TCL_OK;
}

/*
 * Local Variables:
 * mode: c
 * c-basic-offset: 4
 * fill-column: 78
 * End:
 */<|MERGE_RESOLUTION|>--- conflicted
+++ resolved
@@ -1445,7 +1445,7 @@
 
 		    ConvertExternalFilename(wstr, &fnds);
 		    resultObj = Tcl_NewStringObj(Tcl_DStringValue(&fnds),
-			    Tcl_DStringLength(&fnds));
+						 Tcl_DStringLength(&fnds));
 		    CoTaskMemFree(wstr);
 		    Tcl_DStringFree(&fnds);
 		}
@@ -2177,25 +2177,14 @@
 static void FreeFilterVista(DWORD count, TCLCOMDLG_FILTERSPEC *dlgFilterPtr)
 {
     if (dlgFilterPtr != NULL) {
-<<<<<<< HEAD
-        DWORD dw;
-        for (dw = 0; dw < count; ++dw) {
-            if (dlgFilterPtr[dw].pszName != NULL)
-                ckfree((void *)dlgFilterPtr[dw].pszName);
-            if (dlgFilterPtr[dw].pszSpec != NULL)
-                ckfree((void *)dlgFilterPtr[dw].pszSpec);
-        }
-        ckfree(dlgFilterPtr);
-=======
 	DWORD dw;
 	for (dw = 0; dw < count; ++dw) {
 	    if (dlgFilterPtr[dw].pszName != NULL)
-		ckfree((char *)dlgFilterPtr[dw].pszName);
+		ckfree((void *)dlgFilterPtr[dw].pszName);
 	    if (dlgFilterPtr[dw].pszSpec != NULL)
-		ckfree((char *)dlgFilterPtr[dw].pszSpec);
+		ckfree((void *)dlgFilterPtr[dw].pszSpec);
 	}
 	ckfree(dlgFilterPtr);
->>>>>>> 9a98dcfc
     }
 }
 