--- conflicted
+++ resolved
@@ -1383,14 +1383,9 @@
         const char *src;
 
         src = Tcl_GetString(optsPtr->extObj);
-<<<<<<< HEAD
         Tcl_DStringInit(&ds);
         wstr = (LPWSTR) Tcl_UtfToUniCharDString(src, optsPtr->extObj->length, &ds);
-        if (wstr[0] == L'.')
-=======
-        wstr = (LPWSTR) Tcl_WinUtfToTChar(src, optsPtr->extObj->length, &ds);
         if (wstr[0] == '.')
->>>>>>> 46f8ffc8
             ++wstr;
         hr = fdlgIf->lpVtbl->SetDefaultExtension(fdlgIf, wstr);
         Tcl_DStringFree(&ds);
