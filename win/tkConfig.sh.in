# tkConfig.sh --
# 
# This shell script (for sh) is generated automatically by Tk's
# configure script.  It will create shell variables for most of
# the configuration options discovered by the configure script.
# This script is intended to be included by the configure scripts
# for Tk extensions so that they don't have to figure this all
# out for themselves.  This file does not duplicate information
# already provided by tclConfig.sh, so you may need to use that
# file in addition to this one.
#
# The information in this file is specific to a single platform.
<<<<<<< HEAD
#
# RCS: @(#) $Id: tkConfig.sh.in,v 1.3 2003/03/19 03:21:22 mdejong Exp $

TK_DLL_FILE="@TK_DLL_FILE@"
=======
>>>>>>> 5cad7e12

# Tk's version number.
TK_VERSION='@TK_VERSION@'
TK_MAJOR_VERSION='@TK_MAJOR_VERSION@'
TK_MINOR_VERSION='@TK_MINOR_VERSION@'
TK_PATCH_LEVEL='@TK_PATCH_LEVEL@'

# -D flags for use with the C compiler.
TK_DEFS='@DEFS@'

# Flag, 1: we built a shared lib, 0 we didn't
TK_SHARED_BUILD=@TK_SHARED_BUILD@

# This indicates if Tk was build with debugging symbols
TK_DBGX=@TK_DBGX@

# The name of the Tk library (may be either a .a file or a shared library):
TK_LIB_FILE='@TK_LIB_FILE@'

# Additional libraries to use when linking Tk.
TK_LIBS='@LIBS@ @LIBS_GUI@'

# Top-level directory in which Tcl's platform-independent files are
# installed.
TK_PREFIX='@prefix@'

# Top-level directory in which Tcl's platform-specific files (e.g.
# executables) are installed.
TK_EXEC_PREFIX='@exec_prefix@'

# -l flag to pass to the linker to pick up the Tcl library
TK_LIB_FLAG='@TK_LIB_FLAG@'

# String to pass to linker to pick up the Tk library from its
# build directory.
TK_BUILD_LIB_SPEC='@TK_BUILD_LIB_SPEC@'

# String to pass to linker to pick up the Tk library from its
# installed directory.
TK_LIB_SPEC='@TK_LIB_SPEC@'

# Location of the top-level source directory from which Tk was built.
# This is the directory that contains a README file as well as
# subdirectories such as generic, unix, etc.  If Tk was compiled in a
# different place than the directory containing the source files, this
# points to the location of the sources, not the location where Tk was
# compiled.
TK_SRC_DIR='@TK_SRC_DIR@'

# Needed if you want to make a 'fat' shared library library
# containing tk objects or link a different wish.
TK_CC_SEARCH_FLAGS='@TK_CC_SEARCH_FLAGS@'
TK_LD_SEARCH_FLAGS='@TK_LD_SEARCH_FLAGS@'

# The name of the Tk stub library (.a):
TK_STUB_LIB_FILE='@TK_STUB_LIB_FILE@'

# -l flag to pass to the linker to pick up the Tk stub library
TK_STUB_LIB_FLAG='@TK_STUB_LIB_FLAG@'

# String to pass to linker to pick up the Tk stub library from its
# build directory.
TK_BUILD_STUB_LIB_SPEC='@TK_BUILD_STUB_LIB_SPEC@'

# String to pass to linker to pick up the Tk stub library from its
# installed directory.
TK_STUB_LIB_SPEC='@TK_STUB_LIB_SPEC@'

# Path to the Tk stub library in the build directory.
TK_BUILD_STUB_LIB_PATH='@TK_BUILD_STUB_LIB_PATH@'

# Path to the Tk stub library in the install directory.
TK_STUB_LIB_PATH='@TK_STUB_LIB_PATH@'<|MERGE_RESOLUTION|>--- conflicted
+++ resolved
@@ -10,13 +10,8 @@
 # file in addition to this one.
 #
 # The information in this file is specific to a single platform.
-<<<<<<< HEAD
-#
-# RCS: @(#) $Id: tkConfig.sh.in,v 1.3 2003/03/19 03:21:22 mdejong Exp $
 
 TK_DLL_FILE="@TK_DLL_FILE@"
-=======
->>>>>>> 5cad7e12
 
 # Tk's version number.
 TK_VERSION='@TK_VERSION@'
