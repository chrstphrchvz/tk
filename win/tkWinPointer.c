--- conflicted
+++ resolved
@@ -332,24 +332,15 @@
 Bool
 XQueryPointer(
     Display *display,
-    Window w,
-    Window *root_return,
-    Window *child_return,
+    TCL_UNUSED(Window),
+    TCL_UNUSED(Window *),
+    TCL_UNUSED(Window *),
     int *root_x_return,
     int *root_y_return,
-    int *win_x_return,
-    int *win_y_return,
+    TCL_UNUSED(int *),
+    TCL_UNUSED(int *),
     unsigned int *mask_return)
 {
-<<<<<<< HEAD
-    (void)w;
-    (void)root_return;
-    (void)child_return;
-    (void)win_x_return;
-    (void)win_y_return;
-
-=======
->>>>>>> 55091eb1
     LastKnownRequestProcessed(display)++;
     TkGetPointerCoords(NULL, root_x_return, root_y_return);
     *mask_return = TkWinGetModifierState();
@@ -514,15 +505,9 @@
 XSetInputFocus(
     Display *display,
     Window focus,
-    int revert_to,
-    Time time)
-{
-<<<<<<< HEAD
-    (void)revert_to;
-    (void)time;
-
-=======
->>>>>>> 55091eb1
+    TCL_UNUSED(int),
+    TCL_UNUSED(Time))
+{
     LastKnownRequestProcessed(display)++;
     if (focus != None) {
 	SetFocus(Tk_GetHWND(focus));
