--- conflicted
+++ resolved
@@ -145,11 +145,7 @@
 static int GdiArc(
     TCL_UNUSED(void *),
     Tcl_Interp *interp,
-<<<<<<< HEAD
     Tcl_Size objc,
-=======
-    int objc,
->>>>>>> 3e17a8da
     Tcl_Obj *const *objv)
 {
     static const char usage_message[] =
@@ -376,11 +372,7 @@
 static int GdiPhoto(
     TCL_UNUSED(void *),
     Tcl_Interp *interp,
-<<<<<<< HEAD
     Tcl_Size objc,
-=======
-    int objc,
->>>>>>> 3e17a8da
     Tcl_Obj *const *objv)
 {
     static const char usage_message[] =
@@ -640,11 +632,7 @@
 static int GdiLine(
     TCL_UNUSED(void *),
     Tcl_Interp *interp,
-<<<<<<< HEAD
     Tcl_Size objc,
-=======
-    int objc,
->>>>>>> 3e17a8da
     Tcl_Obj *const *objv)
 {
     static const char usage_message[] =
@@ -701,13 +689,10 @@
     ) {
 	return TCL_ERROR;
     }
-<<<<<<< HEAD
-=======
     polypoints[0].x = floor(p1x+0.5);
     polypoints[0].y = floor(p1y+0.5);
     polypoints[1].x = floor(p2x+0.5);
     polypoints[1].y = floor(p2y+0.5);
->>>>>>> 3e17a8da
     objc -= 6;
     objv += 6;
     npoly = 2;
@@ -954,11 +939,7 @@
 static int GdiOval(
     TCL_UNUSED(void *),
     Tcl_Interp *interp,
-<<<<<<< HEAD
     Tcl_Size objc,
-=======
-    int objc,
->>>>>>> 3e17a8da
     Tcl_Obj *const *objv)
 {
     static const char usage_message[] =
@@ -1078,11 +1059,7 @@
 static int GdiPolygon(
     TCL_UNUSED(void *),
     Tcl_Interp *interp,
-<<<<<<< HEAD
     Tcl_Size objc,
-=======
-    int objc,
->>>>>>> 3e17a8da
     Tcl_Obj *const *objv)
 {
     static const char usage_message[] =
@@ -1129,13 +1106,10 @@
 	    || (Tcl_GetDoubleFromObj(interp, objv[5], &p2y) != TCL_OK)) {
 	return TCL_ERROR;
     }
-<<<<<<< HEAD
-=======
     polypoints[0].x = floor(p1x + 0.5);
     polypoints[0].y = floor(p1y + 0.5);
     polypoints[1].x = floor(p2x + 0.5);
     polypoints[1].y = floor(p2y + 0.5);
->>>>>>> 3e17a8da
     objc -= 6;
     objv += 6;
     npoly = 2;
@@ -1267,11 +1241,7 @@
 static int GdiRectangle(
     TCL_UNUSED(void *),
     Tcl_Interp *interp,
-<<<<<<< HEAD
     Tcl_Size objc,
-=======
-    int objc,
->>>>>>> 3e17a8da
     Tcl_Obj *const *objv)
 {
     static const char usage_message[] =
@@ -1402,11 +1372,7 @@
 static int GdiCharWidths(
     TCL_UNUSED(void *),
     Tcl_Interp *interp,
-<<<<<<< HEAD
     Tcl_Size objc,
-=======
-    int objc,
->>>>>>> 3e17a8da
     Tcl_Obj *const *objv)
 {
     static const char usage_message[] =
@@ -1522,11 +1488,7 @@
 int GdiText(
     TCL_UNUSED(void *),
     Tcl_Interp *interp,
-<<<<<<< HEAD
     Tcl_Size objc,
-=======
-    int objc,
->>>>>>> 3e17a8da
     Tcl_Obj *const *objv)
 {
     static const char usage_message[] =
@@ -1885,11 +1847,7 @@
 static int GdiMap(
     TCL_UNUSED(void *),
     Tcl_Interp *interp,
-<<<<<<< HEAD
     Tcl_Size objc,
-=======
-    int objc,
->>>>>>> 3e17a8da
     Tcl_Obj *const *objv)
 {
     static const char usage_message[] =
@@ -2073,11 +2031,7 @@
 static int GdiCopyBits(
     TCL_UNUSED(void *),
     Tcl_Interp *interp,
-<<<<<<< HEAD
     Tcl_Size objc,
-=======
-    int objc,
->>>>>>> 3e17a8da
     Tcl_Obj *const *objv)
 {
     /* Goal: get the Tk_Window from the top-level
