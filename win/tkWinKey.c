--- conflicted
+++ resolved
@@ -89,13 +89,8 @@
 				 * result. */
 {
     XKeyEvent *keyEv = &eventPtr->xkey;
-<<<<<<< HEAD
-	int len;
-	char buf[6];
-=======
     char buf[6];
     int len;
->>>>>>> c59f6f6e
 
     Tcl_DStringInit(dsPtr);
     if (keyEv->send_event == -1) {
@@ -103,24 +98,6 @@
 	    Tcl_ExternalToUtfDString(TkWinGetKeyInputEncoding(),
 		    keyEv->trans_chars, keyEv->nbytes, dsPtr);
 	}
-<<<<<<< HEAD
-=======
-    } else if (keyEv->send_event == -2) {
-	/*
-	 * Special case for win2000 multi-lingal IME input. xkey.trans_chars[]
-	 * already contains a UNICODE char.
-	 */
-
-	int unichar;
-
-	unichar = keyEv->trans_chars[1] & 0xff;
-	unichar <<= 8;
-	unichar |= keyEv->trans_chars[0] & 0xff;
-
-	len = Tcl_UniCharToUtf((Tcl_UniChar) unichar, buf);
-
-	Tcl_DStringAppend(dsPtr, buf, len);
->>>>>>> c59f6f6e
     } else if (keyEv->send_event == -3) {
 
 	/*
