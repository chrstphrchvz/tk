/*
 * tkWinKey.c --
 *
 *	This file contains X emulation routines for keyboard related
 *	functions.
 *
 * Copyright (c) 1995 Sun Microsystems, Inc.
 *
 * See the file "license.terms" for information on usage and redistribution
 * of this file, and for a DISCLAIMER OF ALL WARRANTIES.
 */

#include "tkWinInt.h"
/*
 * The keymap table holds mappings of Windows keycodes to X keysyms.
 * If Windows ever comes along and changes the value of their keycodes,
 * this will break all kinds of things.  However, this table lookup is much
 * faster than the alternative, in which we walked a list of keycodes looking
 * for a match.  Since this lookup is performed for every Windows keypress
 * event, it seems like a worthwhile improvement to use the table.
 */
#define MAX_KEYCODE 145 /* VK_SCROLL is the last entry in our table below */
static KeySym keymap[] = {
    NoSymbol, NoSymbol, NoSymbol, XK_Cancel, NoSymbol,
	NoSymbol, NoSymbol, NoSymbol, XK_BackSpace, XK_Tab,
	NoSymbol, NoSymbol, XK_Clear, XK_Return, NoSymbol,
	NoSymbol, XK_Shift_L, XK_Control_L, XK_Alt_L, XK_Pause,
	XK_Caps_Lock, NoSymbol, NoSymbol, NoSymbol, NoSymbol,
	NoSymbol, NoSymbol, XK_Escape, NoSymbol, NoSymbol,
	NoSymbol, NoSymbol, XK_space, XK_Prior, XK_Next,
	XK_End, XK_Home, XK_Left, XK_Up, XK_Right,
	XK_Down, XK_Select, XK_Print, XK_Execute, NoSymbol,
	XK_Insert, XK_Delete, XK_Help, NoSymbol, NoSymbol,
	NoSymbol, NoSymbol, NoSymbol, NoSymbol, NoSymbol,
	NoSymbol, NoSymbol, NoSymbol, NoSymbol, NoSymbol,
	NoSymbol, NoSymbol, NoSymbol, NoSymbol, NoSymbol,
	NoSymbol, NoSymbol, NoSymbol, NoSymbol, NoSymbol,
	NoSymbol, NoSymbol, NoSymbol, NoSymbol, NoSymbol,
	NoSymbol, NoSymbol, NoSymbol, NoSymbol, NoSymbol,
	NoSymbol, NoSymbol, NoSymbol, NoSymbol, NoSymbol,
	NoSymbol, NoSymbol, NoSymbol, NoSymbol, NoSymbol,
	NoSymbol, XK_Win_L, XK_Win_R, XK_App, NoSymbol,
	NoSymbol, NoSymbol, NoSymbol, NoSymbol, NoSymbol,
	NoSymbol, NoSymbol, NoSymbol, NoSymbol, NoSymbol,
	NoSymbol, NoSymbol, NoSymbol, NoSymbol, NoSymbol,
	NoSymbol, NoSymbol, XK_F1, XK_F2, XK_F3,
	XK_F4, XK_F5, XK_F6, XK_F7, XK_F8,
	XK_F9, XK_F10, XK_F11, XK_F12, XK_F13,
	XK_F14, XK_F15, XK_F16, XK_F17, XK_F18,
	XK_F19,	XK_F20, XK_F21, XK_F22, XK_F23,
	XK_F24,	NoSymbol, NoSymbol, NoSymbol, NoSymbol,
	NoSymbol, NoSymbol, NoSymbol, NoSymbol, XK_Num_Lock,
	XK_Scroll_Lock
};

/*
 * Prototypes for local procedures defined in this file:
 */

static KeySym		KeycodeToKeysym _ANSI_ARGS_((unsigned int keycode,
			    int state, int noascii));

/*
 *----------------------------------------------------------------------
 *
 * TkpGetString --
 *
 *	Retrieve the UTF string equivalent for the given keyboard event.
 *
 * Results:
 *	Returns the UTF string.
 *
 * Side effects:
 *	None.
 *
 *----------------------------------------------------------------------
 */

char *
TkpGetString(winPtr, eventPtr, dsPtr)
    TkWindow *winPtr;		/* Window where event occurred:  needed to
				 * get input context. */
    XEvent *eventPtr;		/* X keyboard event. */
    Tcl_DString *dsPtr;		/* Uninitialized or empty string to hold
				 * result. */
{
    KeySym keysym;

    Tcl_DStringInit(dsPtr);
    if (eventPtr->xkey.send_event == -1) {
        if (eventPtr->xkey.nbytes > 0) {
	    Tcl_ExternalToUtfDString(TkWinGetKeyInputEncoding(),
                    eventPtr->xkey.trans_chars, eventPtr->xkey.nbytes, dsPtr);
        }
    } else if (eventPtr->xkey.send_event == -2) {
        /*
         * Special case for win2000 multi-lingal IME input.
         * xkey.trans_chars[] already contains a UNICODE char.
         */

        int unichar;
        char buf[TCL_UTF_MAX];
        int len;

        unichar = (eventPtr->xkey.trans_chars[1] & 0xff);
        unichar <<= 8;
        unichar |= (eventPtr->xkey.trans_chars[0] & 0xff);

        len = Tcl_UniCharToUtf((Tcl_UniChar) unichar, buf);

        Tcl_DStringAppend(dsPtr, buf, len);
    } else if (eventPtr->xkey.send_event == -3) {
	/*
	 * Special case for WM_UNICHAR.
	 * xkey.trans_chars[] already contains a UTF-8 char.
	 */
	Tcl_DStringAppend(dsPtr, eventPtr->xkey.trans_chars,
		eventPtr->xkey.nbytes);
    } else  {
	/*
	 * This is an event generated from generic code.  It has no
	 * nchars or trans_chars members.
	 */

	keysym = KeycodeToKeysym(eventPtr->xkey.keycode,
		eventPtr->xkey.state, 0);
	if (((keysym != NoSymbol) && (keysym > 0) && (keysym < 256))
		|| (keysym == XK_Return)
		|| (keysym == XK_Tab)) {
	    char buf[TCL_UTF_MAX];
	    int len = Tcl_UniCharToUtf((Tcl_UniChar) (keysym & 255), buf);
	    Tcl_DStringAppend(dsPtr, buf, len);
	}
    }
    return Tcl_DStringValue(dsPtr);
}

/*
 *----------------------------------------------------------------------
 *
 * XKeycodeToKeysym --
 *
 *	Translate from a system-dependent keycode to a
 *	system-independent keysym.
 *
 * Results:
 *	Returns the translated keysym, or NoSymbol on failure.
 *
 * Side effects:
 *	None.
 *
 *----------------------------------------------------------------------
 */

KeySym
XKeycodeToKeysym(display, keycode, index)
    Display* display;
    unsigned int keycode;
    int index;
{
    int state = 0;

    if (index & 0x01) {
	state |= ShiftMask;
    }
    return KeycodeToKeysym(keycode, state, 0);
}



/*
 *----------------------------------------------------------------------
 *
 * KeycodeToKeysym --
 *
 *	Translate from a system-dependent keycode to a
 *	system-independent keysym.
 *
 * Results:
 *	Returns the translated keysym, or NoSymbol on failure.
 *
 * Side effects:
 *	It may affect the internal state of the keyboard, such as
 *      remembered dead key or lock indicator lamps.
 *
 *----------------------------------------------------------------------
 */

static KeySym
KeycodeToKeysym(keycode, state, noascii)
    unsigned int keycode;
    int state;
    int noascii;
{
    BYTE keys[256];
    int result, deadkey, shift;
    char buf[4];
    unsigned int scancode = MapVirtualKey(keycode, 0);

    /*
     * Do not run keycodes of lock keys through ToAscii().
     * One of ToAscii()'s side effects is to handle the lights
     * on the keyboard, and we don't want to mess that up.
     */

    if (noascii || keycode == VK_CAPITAL || keycode == VK_SCROLL ||
	    keycode == VK_NUMLOCK)
        goto skipToAscii;

    /*
     * Use MapVirtualKey() to detect some dead keys.
     */

    if (MapVirtualKey(keycode, 2) > 0x7fffUL)
        return XK_Multi_key;

    /*
     * Set up a keyboard with correct modifiers
     */

    memset(keys, 0, 256);
    if (state & ShiftMask)
        keys[VK_SHIFT] = 0x80;
    if (state & ControlMask)
	keys[VK_CONTROL] = 0x80;
    if (state & Mod2Mask)
	keys[VK_MENU] = 0x80;

    /*
     * Make sure all lock button info is correct so we don't mess up the
     * lights
     */

    if (state & LockMask)
	keys[VK_CAPITAL] = 1;
    if (state & Mod3Mask)
	keys[VK_SCROLL] = 1;
    if (state & Mod1Mask)
	keys[VK_NUMLOCK] = 1;

    result = ToAscii(keycode, scancode, keys, (LPWORD) buf, 0);

    if (result < 0) {
        /*
         * Win95/98:
         * This was a dead char, which is now remembered by the keyboard.
         * Call ToAscii() again to forget it.
         * WinNT:
         * This was a dead char, overwriting any previously remembered
         * key. Calling ToAscii() again does not affect anything.
         */

        ToAscii(keycode, scancode, keys, (LPWORD) buf, 0);
        return XK_Multi_key;
    }
    if (result == 2) {
        /*
         * This was a dead char, and there were one previously remembered
         * by the keyboard.
         * Call ToAscii() again with proper parameters to restore it.
         */

        /*
	 * Get information about the old char
	 */

        deadkey = VkKeyScan(buf[0]);
        shift = deadkey >> 8;
        deadkey &= 255;
        scancode = MapVirtualKey(deadkey, 0);

        /*
	 * Set up a keyboard with proper modifier keys
	 */

        memset(keys, 0, 256);
        if (shift & 1)
            keys[VK_SHIFT] = 0x80;
        if (shift & 2)
            keys[VK_CONTROL] = 0x80;
        if (shift & 4)
            keys[VK_MENU] = 0x80;
        ToAscii(deadkey, scancode, keys, (LPWORD) buf, 0);
        return XK_Multi_key;
    }

    /*
     * Keycode mapped to a valid Latin-1 character.  Since the keysyms
     * for alphanumeric characters map onto Latin-1, we just return it.
     *
     * We treat 0x7F as a special case mostly for backwards compatibility.
     * In versions of Tk<=8.2, Control-Backspace returned "XK_BackSpace"
     * as the X Keysym.  This was due to the fact that we did not
     * initialize the keys array properly when we passed it to ToAscii, above.
     * We had previously not been setting the state bit for the Control key.
     * When we fixed that, we found that Control-Backspace on Windows is
     * interpreted as ASCII-127 (0x7F), which corresponds to the Delete key.
     *
     * Upon discovering this, we realized we had two choices:  return XK_Delete
     * or return XK_BackSpace.  If we returned XK_Delete, that could be
     * considered "more correct" (although the correctness would be dependant
     * on whether you believe that ToAscii is doing the right thing in that
     * case); however, this would break backwards compatibility, and worse,
     * it would limit application programmers -- they would effectively be
     * unable to bind to <Control-Backspace> on Windows.  We therefore chose
     * instead to return XK_BackSpace (handled here by letting the code
     * "fall-through" to the return statement below, which works because the
     * keycode for this event is VK_BACKSPACE, and the keymap table maps that
     * keycode to XK_BackSpace).
     */

    if (result == 1 && UCHAR(buf[0]) >= 0x20 && UCHAR(buf[0]) != 0x7F) {
	return (KeySym) UCHAR(buf[0]);
    }

    /*
     * Keycode is a non-alphanumeric key, so we have to do the lookup.
     */

    skipToAscii:
    if (keycode < 0 || keycode > MAX_KEYCODE) {
	return NoSymbol;
    }
    switch (keycode) {
	/*
	 * Windows only gives us an undifferentiated VK_CONTROL
	 * code (for example) when either Control key is pressed.
	 * To distinguish between left and right, we have to query the
	 * state of one of the two to determine which was actually
	 * pressed.  So if the keycode indicates Control, Shift, or Menu
	 * (the key that everybody else calls Alt), do this extra test.
	 * If the right-side key was pressed, return the appropriate
	 * keycode.  Otherwise, we fall through and rely on the
	 * keymap table to hold the correct keysym value.
	 */
	case VK_CONTROL: {
	    if (GetKeyState(VK_RCONTROL) & 0x80) {
		return XK_Control_R;
	    }
	    break;
	}
	case VK_SHIFT: {
	    if (GetKeyState(VK_RSHIFT) & 0x80) {
		return XK_Shift_R;
	    }
	    break;
	}
	case VK_MENU: {
	    if (GetKeyState(VK_RMENU) & 0x80) {
		return XK_Alt_R;
	    }
	    break;
	}
    }
    return keymap[keycode];
}


/*
 *----------------------------------------------------------------------
 *
 * TkpGetKeySym --
 *
 *	Given an X KeyPress or KeyRelease event, map the
 *	keycode in the event into a KeySym.
 *
 * Results:
 *	The return value is the KeySym corresponding to
 *	eventPtr, or NoSymbol if no matching Keysym could be
 *	found.
 *
 * Side effects:
 *	In the first call for a given display, keycode-to-
 *	KeySym maps get loaded.
 *
 *----------------------------------------------------------------------
 */

KeySym
TkpGetKeySym(dispPtr, eventPtr)
    TkDisplay *dispPtr;		/* Display in which to map keycode. */
    XEvent *eventPtr;		/* Description of X event. */
{
    KeySym sym;
    int state = eventPtr->xkey.state;

    /*
     * Refresh the mapping information if it's stale
     */

    if (dispPtr->bindInfoStale) {
	TkpInitKeymapInfo(dispPtr);
    }

    sym = KeycodeToKeysym(eventPtr->xkey.keycode, state, 0);

    /*
     * Special handling: if this is a ctrl-alt or shifted key, and there
     * is no keysym defined, try without the modifiers.
     */

    if ((sym == NoSymbol) && ((state & ControlMask) || (state & Mod2Mask))) {
        state &=  ~(ControlMask | Mod2Mask);
        sym = KeycodeToKeysym(eventPtr->xkey.keycode, state, 0);
    }
    if ((sym == NoSymbol) && (state & ShiftMask)) {
        state &=  ~ShiftMask;
        sym = KeycodeToKeysym(eventPtr->xkey.keycode, state, 0);
    }
    return sym;
}

/*
 *--------------------------------------------------------------
 *
 * TkpInitKeymapInfo --
 *
 *	This procedure is invoked to scan keymap information
 *	to recompute stuff that's important for binding, such
 *	as the modifier key (if any) that corresponds to "mode
 *	switch".
 *
 * Results:
 *	None.
 *
 * Side effects:
 *	Keymap-related information in dispPtr is updated.
 *
 *--------------------------------------------------------------
 */

void
TkpInitKeymapInfo(dispPtr)
    TkDisplay *dispPtr;		/* Display for which to recompute keymap
				 * information. */
{
    XModifierKeymap *modMapPtr;
    KeyCode *codePtr;
    KeySym keysym;
    int count, i, j, max, arraySize;
#define KEYCODE_ARRAY_SIZE 20

    dispPtr->bindInfoStale = 0;
    modMapPtr = XGetModifierMapping(dispPtr->display);

    /*
     * Check the keycodes associated with the Lock modifier.  If
     * any of them is associated with the XK_Shift_Lock modifier,
     * then Lock has to be interpreted as Shift Lock, not Caps Lock.
     */

    dispPtr->lockUsage = LU_IGNORE;
    codePtr = modMapPtr->modifiermap + modMapPtr->max_keypermod*LockMapIndex;
    for (count = modMapPtr->max_keypermod; count > 0; count--, codePtr++) {
	if (*codePtr == 0) {
	    continue;
	}
	keysym = KeycodeToKeysym(*codePtr, 0, 1);
	if (keysym == XK_Shift_Lock) {
	    dispPtr->lockUsage = LU_SHIFT;
	    break;
	}
	if (keysym == XK_Caps_Lock) {
	    dispPtr->lockUsage = LU_CAPS;
	    break;
	}
    }

    /*
     * Look through the keycodes associated with modifiers to see if
     * the the "mode switch", "meta", or "alt" keysyms are associated
     * with any modifiers.  If so, remember their modifier mask bits.
     */

    dispPtr->modeModMask = 0;
    dispPtr->metaModMask = 0;
    dispPtr->altModMask = 0;
    codePtr = modMapPtr->modifiermap;
    max = 8*modMapPtr->max_keypermod;
    for (i = 0; i < max; i++, codePtr++) {
	if (*codePtr == 0) {
	    continue;
	}
	keysym = KeycodeToKeysym(*codePtr, 0, 1);
	if (keysym == XK_Mode_switch) {
	    dispPtr->modeModMask |= ShiftMask << (i/modMapPtr->max_keypermod);
	}
	if ((keysym == XK_Meta_L) || (keysym == XK_Meta_R)) {
	    dispPtr->metaModMask |= ShiftMask << (i/modMapPtr->max_keypermod);
	}
	if ((keysym == XK_Alt_L) || (keysym == XK_Alt_R)) {
	    dispPtr->altModMask |= ShiftMask << (i/modMapPtr->max_keypermod);
	}
    }

    /*
     * Create an array of the keycodes for all modifier keys.
     */

    if (dispPtr->modKeyCodes != NULL) {
	ckfree((char *) dispPtr->modKeyCodes);
    }
    dispPtr->numModKeyCodes = 0;
    arraySize = KEYCODE_ARRAY_SIZE;
    dispPtr->modKeyCodes = (KeyCode *) ckalloc((unsigned)
	    (KEYCODE_ARRAY_SIZE * sizeof(KeyCode)));
    for (i = 0, codePtr = modMapPtr->modifiermap; i < max; i++, codePtr++) {
	if (*codePtr == 0) {
	    continue;
	}

	/*
	 * Make sure that the keycode isn't already in the array.
	 */

	for (j = 0; j < dispPtr->numModKeyCodes; j++) {
	    if (dispPtr->modKeyCodes[j] == *codePtr) {
		goto nextModCode;
	    }
	}
	if (dispPtr->numModKeyCodes >= arraySize) {
	    KeyCode *new;

	    /*
	     * Ran out of space in the array;  grow it.
	     */

	    arraySize *= 2;
	    new = (KeyCode *) ckalloc((unsigned)
		    (arraySize * sizeof(KeyCode)));
	    memcpy((VOID *) new, (VOID *) dispPtr->modKeyCodes,
		    (dispPtr->numModKeyCodes * sizeof(KeyCode)));
	    ckfree((char *) dispPtr->modKeyCodes);
	    dispPtr->modKeyCodes = new;
	}
	dispPtr->modKeyCodes[dispPtr->numModKeyCodes] = *codePtr;
	dispPtr->numModKeyCodes++;
	nextModCode: continue;
    }
    XFreeModifiermap(modMapPtr);
}

/*
 * When mapping from a keysym to a keycode, need
 * information about the modifier state that should be used
 * so that when they call XKeycodeToKeysym taking into
 * account the xkey.state, they will get back the original
 * keysym.
 */

void
TkpSetKeycodeAndState(tkwin, keySym, eventPtr)
    Tk_Window tkwin;
    KeySym keySym;
    XEvent *eventPtr;
{
    int i;
    SHORT result;
    int shift;

    eventPtr->xkey.keycode = 0;
    if (keySym == NoSymbol) {
        return;
    }

    /*
     * We check our private map first for a virtual keycode,
     * as VkKeyScan will return values that don't map to X
     * for the "extended" Syms.  This may be due to just casting
     * problems below, but this works.
     */
    for (i = 0; i <= MAX_KEYCODE; i++) {
	if (keymap[i] == keySym) {
            eventPtr->xkey.keycode = i;
            return;
	}
    }
    if (keySym >= 0x20) {
	result = VkKeyScan((char) keySym);
	if (result != -1) {
            shift = result >> 8;
            if (shift & 1)
                eventPtr->xkey.state |= ShiftMask;
            if (shift & 2)
                eventPtr->xkey.state |= ControlMask;
            if (shift & 4)
                eventPtr->xkey.state |= Mod2Mask;
            eventPtr->xkey.keycode = (KeyCode) (result & 0xff);
	}
    }
}

/*
 *----------------------------------------------------------------------
 *
 * XKeysymToKeycode --
 *
 *	Translate a keysym back into a keycode.
 *
 * Results:
 *	Returns the keycode that would generate the specified keysym.
 *
 * Side effects:
 *	None.
 *
 *----------------------------------------------------------------------
 */

KeyCode
XKeysymToKeycode(display, keysym)
    Display* display;
    KeySym keysym;
{
    int i;
    SHORT result;

    /*
     * We check our private map first for a virtual keycode,
     * as VkKeyScan will return values that don't map to X
     * for the "extended" Syms.  This may be due to just casting
     * problems below, but this works.
     */
    if (keysym == NoSymbol) {
	return 0;
    }
    for (i = 0; i <= MAX_KEYCODE; i++) {
	if (keymap[i] == keysym) {
	    return ((KeyCode) i);
	}
    }
    if (keysym >= 0x20) {
	result = VkKeyScan((char) keysym);
	if (result != -1) {
	    return (KeyCode) (result & 0xff);
	}
    }

    return 0;
}

/*
 *----------------------------------------------------------------------
 *
 * XGetModifierMapping --
 *
 *	Fetch the current keycodes used as modifiers.
 *
 * Results:
 *	Returns a new modifier map.
 *
 * Side effects:
 *	Allocates a new modifier map data structure.
 *
 *----------------------------------------------------------------------
 */

XModifierKeymap	*
XGetModifierMapping(display)
    Display* display;
{
    XModifierKeymap *map = (XModifierKeymap *)ckalloc(sizeof(XModifierKeymap));

    map->max_keypermod = 1;
    map->modifiermap = (KeyCode *) ckalloc(sizeof(KeyCode)*8);
    map->modifiermap[ShiftMapIndex] = VK_SHIFT;
    map->modifiermap[LockMapIndex] = VK_CAPITAL;
    map->modifiermap[ControlMapIndex] = VK_CONTROL;
    map->modifiermap[Mod1MapIndex] = VK_NUMLOCK;
    map->modifiermap[Mod2MapIndex] = VK_MENU;
    map->modifiermap[Mod3MapIndex] = VK_SCROLL;
    map->modifiermap[Mod4MapIndex] = 0;
    map->modifiermap[Mod5MapIndex] = 0;
    return map;
}

/*
 *----------------------------------------------------------------------
 *
 * XFreeModifiermap --
 *
 *	Deallocate a modifier map that was created by
 *	XGetModifierMapping.
 *
 * Results:
 *	None.
 *
 * Side effects:
 *	Frees the datastructure referenced by modmap.
 *
 *----------------------------------------------------------------------
 */

int
XFreeModifiermap(modmap)
    XModifierKeymap* modmap;
{
    ckfree((char *) modmap->modifiermap);
    ckfree((char *) modmap);
<<<<<<< HEAD
    return 0;
=======
    return Success;
>>>>>>> 35c7a90f
}

/*
 *----------------------------------------------------------------------
 *
 * XStringToKeysym --
 *
 *	Translate a keysym name to the matching keysym.
 *
 * Results:
 *	Returns the keysym.  Since this is already handled by
 *	Tk's StringToKeysym function, we just return NoSymbol.
 *
 * Side effects:
 *	None.
 *
 *----------------------------------------------------------------------
 */

KeySym
XStringToKeysym(string)
    _Xconst char *string;
{
    return NoSymbol;
}

/*
 *----------------------------------------------------------------------
 *
 * XKeysymToString --
 *
 *	Convert a keysym to character form.
 *
 * Results:
 *	Returns NULL, since Tk will have handled this already.
 *
 * Side effects:
 *	None.
 *
 *----------------------------------------------------------------------
 */

char *
XKeysymToString(keysym)
    KeySym keysym;
{
    return NULL;
}<|MERGE_RESOLUTION|>--- conflicted
+++ resolved
@@ -705,11 +705,7 @@
 {
     ckfree((char *) modmap->modifiermap);
     ckfree((char *) modmap);
-<<<<<<< HEAD
-    return 0;
-=======
     return Success;
->>>>>>> 35c7a90f
 }
  
