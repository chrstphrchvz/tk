--- conflicted
+++ resolved
@@ -100,7 +100,6 @@
     XKeyEvent *keyEv = &eventPtr->xkey;
     int len;
     char buf[6];
-    (void)winPtr;
 
     Tcl_DStringInit(dsPtr);
     if (keyEv->send_event == -1) {
@@ -159,7 +158,6 @@
     int index)
 {
     int state = 0;
-    (void)display;
 
     if (index & 0x01) {
 	state |= ShiftMask;
@@ -581,7 +579,6 @@
     int i;
     SHORT result;
     int shift;
-    (void)tkwin;
 
     eventPtr->xkey.keycode = 0;
     if (keySym == NoSymbol) {
@@ -639,7 +636,6 @@
 {
     int i;
     SHORT result;
-    (void)display;
 
     /*
      * We check our private map first for a virtual keycode, as VkKeyScan will
@@ -687,10 +683,6 @@
     TCL_UNUSED(Display *))
 {
     XModifierKeymap *map = (XModifierKeymap *)ckalloc(sizeof(XModifierKeymap));
-<<<<<<< HEAD
-    (void)display;
-=======
->>>>>>> bbcad39d
 
     map->max_keypermod = 1;
     map->modifiermap = (KeyCode *)ckalloc(sizeof(KeyCode) * 8);
@@ -753,8 +745,6 @@
 XStringToKeysym(
     TCL_UNUSED(_Xconst char *))
 {
-    (void)string;
-
     return NoSymbol;
 }
 @@ -779,8 +769,6 @@
 XKeysymToString(
     TCL_UNUSED(KeySym))
 {
-    (void)keysym;
-
     return NULL;
 }
 