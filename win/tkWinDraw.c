/*
 * tkWinDraw.c --
 *
 *	This file contains the Xlib emulation functions pertaining to actually
 *	drawing objects on a window.
 *
 * Copyright © 1995 Sun Microsystems, Inc.
 * Copyright © 1994 Software Research Associates, Inc.
 *
 * See the file "license.terms" for information on usage and redistribution of
 * this file, and for a DISCLAIMER OF ALL WARRANTIES.
 */

#include "tkWinInt.h"

/*
 * These macros convert between X's bizarre angle units to radians.
 */

#define XAngleToRadians(a) ((double)(a) / 64 * PI / 180);

/*
 * Translation table between X gc functions and Win32 raster op modes.
 */

const int tkpWinRopModes[] = {
    R2_BLACK,			/* GXclear */
    R2_MASKPEN,			/* GXand */
    R2_MASKPENNOT,		/* GXandReverse */
    R2_COPYPEN,			/* GXcopy */
    R2_MASKNOTPEN,		/* GXandInverted */
    R2_NOT,			/* GXnoop */
    R2_XORPEN,			/* GXxor */
    R2_MERGEPEN,		/* GXor */
    R2_NOTMERGEPEN,		/* GXnor */
    R2_NOTXORPEN,		/* GXequiv */
    R2_NOT,			/* GXinvert */
    R2_MERGEPENNOT,		/* GXorReverse */
    R2_NOTCOPYPEN,		/* GXcopyInverted */
    R2_MERGENOTPEN,		/* GXorInverted */
    R2_NOTMASKPEN,		/* GXnand */
    R2_WHITE			/* GXset */
};

/*
 * Translation table between X gc functions and Win32 BitBlt op modes. Some of
 * the operations defined in X don't have names, so we have to construct new
 * opcodes for those functions. This is arcane and probably not all that
 * useful, but at least it's accurate.
 */

#define NOTSRCAND	(DWORD)0x00220326 /* dest = (NOT source) AND dest */
#define NOTSRCINVERT	(DWORD)0x00990066 /* dest = (NOT source) XOR dest */
#define SRCORREVERSE	(DWORD)0x00DD0228 /* dest = source OR (NOT dest) */
#define SRCNAND		(DWORD)0x007700E6 /* dest = NOT (source AND dest) */

const int tkpWinBltModes[] = {
    BLACKNESS,			/* GXclear */
    SRCAND,			/* GXand */
    SRCERASE,			/* GXandReverse */
    SRCCOPY,			/* GXcopy */
    NOTSRCAND,			/* GXandInverted */
    PATCOPY,			/* GXnoop */
    SRCINVERT,			/* GXxor */
    SRCPAINT,			/* GXor */
    NOTSRCERASE,		/* GXnor */
    NOTSRCINVERT,		/* GXequiv */
    DSTINVERT,			/* GXinvert */
    SRCORREVERSE,		/* GXorReverse */
    NOTSRCCOPY,			/* GXcopyInverted */
    MERGEPAINT,			/* GXorInverted */
    SRCNAND,			/* GXnand */
    WHITENESS			/* GXset */
};

/*
 * The following raster op uses the source bitmap as a mask for the pattern.
 * This is used to draw in a foreground color but leave the background color
 * transparent.
 */

#define MASKPAT		0x00E20746 /* dest = (src & pat) | (!src & dst) */

/*
 * The following two raster ops are used to copy the foreground and background
 * bits of a source pattern as defined by a stipple used as the pattern.
 */

#define COPYFG		0x00CA0749 /* dest = (pat & src) | (!pat & dst) */
#define COPYBG		0x00AC0744 /* dest = (!pat & src) | (pat & dst) */

/*
 * Macros used later in the file.
 */
#ifndef MIN
#   define MIN(a,b)	((a>b) ? b : a)
#   define MAX(a,b)	((a<b) ? b : a)
#endif

/*
 * The followng typedef is used to pass Windows GDI drawing functions.
 */

typedef BOOL (CALLBACK *WinDrawFunc)(HDC dc, const POINT *points, int npoints);

typedef struct {
    POINT *winPoints;		/* Array of points that is reused. */
    int nWinPoints;		/* Current size of point array. */
} ThreadSpecificData;
static Tcl_ThreadDataKey dataKey;

/*
 * Forward declarations for functions defined in this file:
 */

static POINT *		ConvertPoints(XPoint *points, int npoints, int mode,
			    RECT *bbox);
static int		DrawOrFillArc(Display *display, Drawable d, GC gc,
			    int x, int y, unsigned int width,
			    unsigned int height, int start, int extent,
			    int fill);
static void		RenderObject(HDC dc, GC gc, XPoint* points,
			    int npoints, int mode, HPEN pen, WinDrawFunc func);
static HPEN		SetUpGraphicsPort(GC gc);

/*
 *----------------------------------------------------------------------
 *
 * TkWinGetDrawableDC --
 *
 *	Retrieve the DC from a drawable.
 *
 * Results:
 *	Returns the window DC for windows. Returns a new memory DC for
 *	pixmaps.
 *
 * Side effects:
 *	Sets up the palette for the device context, and saves the old device
 *	context state in the passed in TkWinDCState structure.
 *
 *----------------------------------------------------------------------
 */

HDC
TkWinGetDrawableDC(
    Display *display,
    Drawable d,
    TkWinDCState *state)
{
    HDC dc;
    TkWinDrawable *twdPtr = (TkWinDrawable *)d;
    Colormap cmap;

    if (twdPtr->type == TWD_WINDOW) {
	TkWindow *winPtr = twdPtr->window.winPtr;

 	dc = GetDC(twdPtr->window.handle);
	if (winPtr == NULL) {
	    cmap = DefaultColormap(display, DefaultScreen(display));
	} else {
	    cmap = winPtr->atts.colormap;
	}
    } else if (twdPtr->type == TWD_WINDC) {
	dc = twdPtr->winDC.hdc;
	cmap = DefaultColormap(display, DefaultScreen(display));
    } else {
	dc = CreateCompatibleDC(NULL);
	SelectObject(dc, twdPtr->bitmap.handle);
	cmap = twdPtr->bitmap.colormap;
    }
    state->palette = TkWinSelectPalette(dc, cmap);
    state->bkmode  = GetBkMode(dc);
    return dc;
}

/*
 *----------------------------------------------------------------------
 *
 * TkWinReleaseDrawableDC --
 *
 *	Frees the resources associated with a drawable's DC.
 *
 * Results:
 *	None.
 *
 * Side effects:
 *	Restores the old bitmap handle to the memory DC for pixmaps.
 *
 *----------------------------------------------------------------------
 */

void
TkWinReleaseDrawableDC(
    Drawable d,
    HDC dc,
    TkWinDCState *state)
{
    TkWinDrawable *twdPtr = (TkWinDrawable *)d;

    SetBkMode(dc, state->bkmode);
    SelectPalette(dc, state->palette, TRUE);
    RealizePalette(dc);
    if (twdPtr->type == TWD_WINDOW) {
	ReleaseDC(TkWinGetHWND(d), dc);
    } else if (twdPtr->type == TWD_BITMAP) {
	DeleteDC(dc);
    }
}

/*
 *----------------------------------------------------------------------
 *
 * ConvertPoints --
 *
 *	Convert an array of X points to an array of Win32 points.
 *
 * Results:
 *	Returns the converted array of POINTs.
 *
 * Side effects:
 *	Allocates a block of memory in thread local storage that should not be
 *	freed.
 *
 *----------------------------------------------------------------------
 */

static POINT *
ConvertPoints(
    XPoint *points,
    int npoints,
    int mode,			/* CoordModeOrigin or CoordModePrevious. */
    RECT *bbox)			/* Bounding box of points. */
{
    ThreadSpecificData *tsdPtr = (ThreadSpecificData *)
	    Tcl_GetThreadData(&dataKey, sizeof(ThreadSpecificData));
    int i;

    /*
     * To avoid paying the cost of a malloc on every drawing routine, we reuse
     * the last array if it is large enough.
     */

    if (npoints > tsdPtr->nWinPoints) {
	if (tsdPtr->winPoints != NULL) {
	    ckfree(tsdPtr->winPoints);
	}
	tsdPtr->winPoints = (POINT *)ckalloc(sizeof(POINT) * (size_t)npoints);
	if (tsdPtr->winPoints == NULL) {
	    tsdPtr->nWinPoints = -1;
	    return NULL;
	}
	tsdPtr->nWinPoints = npoints;
    }

    bbox->left = bbox->right = points[0].x;
    bbox->top = bbox->bottom = points[0].y;

    if (mode == CoordModeOrigin) {
	for (i = 0; i < npoints; i++) {
	    tsdPtr->winPoints[i].x = points[i].x;
	    tsdPtr->winPoints[i].y = points[i].y;
	    bbox->left = MIN(bbox->left, tsdPtr->winPoints[i].x);
	    bbox->right = MAX(bbox->right, tsdPtr->winPoints[i].x);
	    bbox->top = MIN(bbox->top, tsdPtr->winPoints[i].y);
	    bbox->bottom = MAX(bbox->bottom, tsdPtr->winPoints[i].y);
	}
    } else {
	tsdPtr->winPoints[0].x = points[0].x;
	tsdPtr->winPoints[0].y = points[0].y;
	for (i = 1; i < npoints; i++) {
	    tsdPtr->winPoints[i].x = tsdPtr->winPoints[i-1].x + points[i].x;
	    tsdPtr->winPoints[i].y = tsdPtr->winPoints[i-1].y + points[i].y;
	    bbox->left = MIN(bbox->left, tsdPtr->winPoints[i].x);
	    bbox->right = MAX(bbox->right, tsdPtr->winPoints[i].x);
	    bbox->top = MIN(bbox->top, tsdPtr->winPoints[i].y);
	    bbox->bottom = MAX(bbox->bottom, tsdPtr->winPoints[i].y);
	}
    }
    return tsdPtr->winPoints;
}

/*
 *----------------------------------------------------------------------
 *
 * XCopyArea --
 *
 *	Copies data from one drawable to another using block transfer
 *	routines.
 *
 * Results:
 *	None.
 *
 * Side effects:
 *	Data is moved from a window or bitmap to a second window or bitmap.
 *
 *----------------------------------------------------------------------
 */

int
XCopyArea(
    Display *display,
    Drawable src,
    Drawable dest,
    GC gc,
    int src_x, int src_y,
    unsigned int width, unsigned int height,
    int dest_x, int dest_y)
{
    HDC srcDC, destDC;
    TkWinDCState srcState, destState;
    TkpClipMask *clipPtr = (TkpClipMask*)gc->clip_mask;

    srcDC = TkWinGetDrawableDC(display, src, &srcState);

    if (src != dest) {
	destDC = TkWinGetDrawableDC(display, dest, &destState);
    } else {
	destDC = srcDC;
    }

    if (clipPtr && clipPtr->type == TKP_CLIP_REGION) {
	SelectClipRgn(destDC, (HRGN) clipPtr->value.region);
	OffsetClipRgn(destDC, gc->clip_x_origin, gc->clip_y_origin);
    }

    BitBlt(destDC, dest_x, dest_y, (int) width, (int) height, srcDC,
	    src_x, src_y, (DWORD) tkpWinBltModes[gc->function]);

    SelectClipRgn(destDC, NULL);

    if (src != dest) {
	TkWinReleaseDrawableDC(dest, destDC, &destState);
    }
    TkWinReleaseDrawableDC(src, srcDC, &srcState);
    return Success;
}

/*
 *----------------------------------------------------------------------
 *
 * XCopyPlane --
 *
 *	Copies a bitmap from a source drawable to a destination drawable. The
 *	plane argument specifies which bit plane of the source contains the
 *	bitmap. Note that this implementation ignores the gc->function.
 *
 * Results:
 *	None.
 *
 * Side effects:
 *	Changes the destination drawable.
 *
 *----------------------------------------------------------------------
 */

int
XCopyPlane(
    Display *display,
    Drawable src,
    Drawable dest,
    GC gc,
    int src_x, int src_y,
    unsigned int width, unsigned int height,
    int dest_x, int dest_y,
    unsigned long plane)
{
    HDC srcDC, destDC;
    TkWinDCState srcState, destState;
    HBRUSH bgBrush, fgBrush, oldBrush;
    TkpClipMask *clipPtr = (TkpClipMask*)gc->clip_mask;

    LastKnownRequestProcessed(display)++;

    if (plane != 1) {
	Tcl_Panic("Unexpected plane specified for XCopyPlane");
    }

    srcDC = TkWinGetDrawableDC(display, src, &srcState);

    if (src != dest) {
	destDC = TkWinGetDrawableDC(display, dest, &destState);
    } else {
	destDC = srcDC;
    }

    if (clipPtr == NULL || clipPtr->type == TKP_CLIP_REGION) {
	/*
	 * Case 1: opaque bitmaps. Windows handles the conversion from one bit
	 * to multiple bits by setting 0 to the foreground color, and 1 to the
	 * background color (seems backwards, but there you are).
	 */

	if (clipPtr && clipPtr->type == TKP_CLIP_REGION) {
	    SelectClipRgn(destDC, (HRGN) clipPtr->value.region);
	    OffsetClipRgn(destDC, gc->clip_x_origin, gc->clip_y_origin);
	}

	SetBkMode(destDC, OPAQUE);
	SetBkColor(destDC, gc->foreground);
	SetTextColor(destDC, gc->background);
	BitBlt(destDC, dest_x, dest_y, (int) width, (int) height, srcDC,
		src_x, src_y, SRCCOPY);

	SelectClipRgn(destDC, NULL);
    } else if (clipPtr->type == TKP_CLIP_PIXMAP) {
	if (clipPtr->value.pixmap == src) {

	    /*
	     * Case 2: transparent bitmaps are handled by setting the
	     * destination to the foreground color whenever the source pixel
	     * is set.
	     */

	    fgBrush = CreateSolidBrush(gc->foreground);
	    oldBrush = (HBRUSH)SelectObject(destDC, fgBrush);
	    SetBkColor(destDC, RGB(255,255,255));
	    SetTextColor(destDC, RGB(0,0,0));
	    BitBlt(destDC, dest_x, dest_y, (int) width, (int) height, srcDC,
		    src_x, src_y, MASKPAT);
	    SelectObject(destDC, oldBrush);
	    DeleteObject(fgBrush);
	} else {

	    /*
	     * Case 3: two arbitrary bitmaps. Copy the source rectangle into a
	     * color pixmap. Use the result as a brush when copying the clip
	     * mask into the destination.
	     */

	    HDC memDC, maskDC;
	    HBITMAP bitmap;
	    TkWinDCState maskState;

	    fgBrush = CreateSolidBrush(gc->foreground);
	    bgBrush = CreateSolidBrush(gc->background);
	    maskDC = TkWinGetDrawableDC(display, clipPtr->value.pixmap,
		    &maskState);
	    memDC = CreateCompatibleDC(destDC);
	    bitmap = CreateBitmap((int) width, (int) height, 1, 1, NULL);
	    SelectObject(memDC, bitmap);

	    /*
	     * Set foreground bits. We create a new bitmap containing (source
	     * AND mask), then use it to set the foreground color into the
	     * destination.
	     */

	    BitBlt(memDC, 0, 0, (int) width, (int) height, srcDC, src_x, src_y,
		    SRCCOPY);
	    BitBlt(memDC, 0, 0, (int) width, (int) height, maskDC,
		    dest_x - gc->clip_x_origin, dest_y - gc->clip_y_origin,
		    SRCAND);
	    oldBrush = (HBRUSH)SelectObject(destDC, fgBrush);
	    BitBlt(destDC, dest_x, dest_y, (int) width, (int) height, memDC,
		    0, 0, MASKPAT);

	    /*
	     * Set background bits. Same as foreground, except we use ((NOT
	     * source) AND mask) and the background brush.
	     */

	    BitBlt(memDC, 0, 0, (int) width, (int) height, srcDC, src_x, src_y,
		    NOTSRCCOPY);
	    BitBlt(memDC, 0, 0, (int) width, (int) height, maskDC,
		    dest_x - gc->clip_x_origin, dest_y - gc->clip_y_origin,
		    SRCAND);
	    SelectObject(destDC, bgBrush);
	    BitBlt(destDC, dest_x, dest_y, (int) width, (int) height, memDC,
		    0, 0, MASKPAT);

	    TkWinReleaseDrawableDC(clipPtr->value.pixmap, maskDC, &maskState);
	    SelectObject(destDC, oldBrush);
	    DeleteDC(memDC);
	    DeleteObject(bitmap);
	    DeleteObject(fgBrush);
	    DeleteObject(bgBrush);
	}
    }
    if (src != dest) {
	TkWinReleaseDrawableDC(dest, destDC, &destState);
    }
    TkWinReleaseDrawableDC(src, srcDC, &srcState);
    return Success;
}

/*
 *----------------------------------------------------------------------
 *
 * TkPutImage, XPutImage --
 *
 *	Copies a subimage from an in-memory image to a rectangle of the
 *	specified drawable.
 *
 * Results:
 *	None.
 *
 * Side effects:
 *	Draws the image on the specified drawable.
 *
 *----------------------------------------------------------------------
 */

int
TkPutImage(
    unsigned long *colors,	/* Array of pixel values used by this image.
				 * May be NULL. */
    int ncolors,		/* Number of colors used, or 0. */
    Display *display,
    Drawable d,			/* Destination drawable. */
    GC gc,
    XImage *image,		/* Source image. */
    int src_x, int src_y,	/* Offset of subimage. */
    int dest_x, int dest_y,	/* Position of subimage origin in drawable. */
    unsigned int width, unsigned int height)
				/* Dimensions of subimage. */
{
    HDC dc, dcMem;
    TkWinDCState state;
    BITMAPINFO *infoPtr;
    HBITMAP bitmap;
    char *data;

    LastKnownRequestProcessed(display)++;

    dc = TkWinGetDrawableDC(display, d, &state);
    SetROP2(dc, tkpWinRopModes[gc->function]);
    dcMem = CreateCompatibleDC(dc);

    if (image->bits_per_pixel == 1) {
	/*
	 * If the image isn't in the right format, we have to copy it into a
	 * new buffer in MSBFirst and word-aligned format.
	 */

	if ((image->bitmap_bit_order != MSBFirst)
		|| (image->bitmap_pad != sizeof(WORD))) {
	    data = TkAlignImageData(image, sizeof(WORD), MSBFirst);
	    bitmap = CreateBitmap(image->width, image->height, 1, 1, data);
	    ckfree(data);
	} else {
	    bitmap = CreateBitmap(image->width, image->height, 1, 1,
		    image->data);
	}
	SetTextColor(dc, gc->foreground);
	SetBkColor(dc, gc->background);
    } else {
	int i, usePalette;

	/*
	 * Do not use a palette for TrueColor images.
	 */

	usePalette = (image->bits_per_pixel < 16);

	if (usePalette) {
	    infoPtr = (BITMAPINFO *)ckalloc(sizeof(BITMAPINFOHEADER)
		    + sizeof(RGBQUAD)*(size_t)ncolors);
	} else {
	    infoPtr = (BITMAPINFO *)ckalloc(sizeof(BITMAPINFOHEADER));
	}

	infoPtr->bmiHeader.biSize = sizeof(BITMAPINFOHEADER);
	infoPtr->bmiHeader.biWidth = image->width;
	infoPtr->bmiHeader.biHeight = -image->height; /* Top-down order */
	infoPtr->bmiHeader.biPlanes = 1;
	infoPtr->bmiHeader.biBitCount = (WORD)image->bits_per_pixel;
	infoPtr->bmiHeader.biCompression = BI_RGB;
	infoPtr->bmiHeader.biSizeImage = 0;
	infoPtr->bmiHeader.biXPelsPerMeter = 0;
	infoPtr->bmiHeader.biYPelsPerMeter = 0;
	infoPtr->bmiHeader.biClrImportant = 0;

	if (usePalette) {
	    infoPtr->bmiHeader.biClrUsed = (DWORD)ncolors;
	    for (i = 0; i < ncolors; i++) {
		infoPtr->bmiColors[i].rgbBlue = GetBValue(colors[i]);
		infoPtr->bmiColors[i].rgbGreen = GetGValue(colors[i]);
		infoPtr->bmiColors[i].rgbRed = GetRValue(colors[i]);
		infoPtr->bmiColors[i].rgbReserved = 0;
	    }
	} else {
	    infoPtr->bmiHeader.biClrUsed = 0;
	}
	bitmap = CreateDIBitmap(dc, &infoPtr->bmiHeader, CBM_INIT,
		image->data, infoPtr, DIB_RGB_COLORS);
	ckfree(infoPtr);
    }
    if (!bitmap) {
	DeleteDC(dcMem);
	TkWinReleaseDrawableDC(d, dc, &state);
	return BadValue;
    }
    bitmap = (HBITMAP)SelectObject(dcMem, bitmap);
    BitBlt(dc, dest_x, dest_y, (int) width, (int) height, dcMem, src_x, src_y,
	    SRCCOPY);
    DeleteObject(SelectObject(dcMem, bitmap));
    DeleteDC(dcMem);
    TkWinReleaseDrawableDC(d, dc, &state);
    return Success;
}

#undef XPutImage
int
XPutImage(
    Display *display,
    Drawable d,			/* Destination drawable. */
    GC gc,
    XImage *image,		/* Source image. */
    int src_x, int src_y,	/* Offset of subimage. */
    int dest_x, int dest_y,	/* Position of subimage origin in drawable. */
    unsigned int width, unsigned int height)
				/* Dimensions of subimage. */
{
    return TkPutImage(NULL, 0, display, d, gc, image,
		src_x, src_y, dest_x, dest_y, width, height);
}

/*
 *----------------------------------------------------------------------
 *
 * XFillRectangles --
 *
 *	Fill multiple rectangular areas in the given drawable.
 *
 * Results:
 *	None.
 *
 * Side effects:
 *	Draws onto the specified drawable.
 *
 *----------------------------------------------------------------------
 */

int
XFillRectangles(
    Display *display,
    Drawable d,
    GC gc,
    XRectangle *rectangles,
    int nrectangles)
{
    HDC dc;
    RECT rect;
    TkWinDCState state;
    HBRUSH brush, oldBrush;

    if (d == None) {
	return BadDrawable;
    }

    dc = TkWinGetDrawableDC(display, d, &state);
    SetROP2(dc, tkpWinRopModes[gc->function]);
    brush = CreateSolidBrush(gc->foreground);

    if ((gc->fill_style == FillStippled
	    || gc->fill_style == FillOpaqueStippled)
	    && gc->stipple != None) {
	TkWinDrawable *twdPtr = (TkWinDrawable *)gc->stipple;
	HBRUSH stipple;
	HBITMAP oldBitmap, bitmap;
	HDC dcMem;
	HBRUSH bgBrush = CreateSolidBrush(gc->background);

	if (twdPtr->type != TWD_BITMAP) {
	    Tcl_Panic("unexpected drawable type in stipple");
	}

	/*
	 * Select stipple pattern into destination dc.
	 */

	stipple = CreatePatternBrush(twdPtr->bitmap.handle);
	SetBrushOrgEx(dc, gc->ts_x_origin, gc->ts_y_origin, NULL);
	oldBrush = (HBRUSH)SelectObject(dc, stipple);
	dcMem = CreateCompatibleDC(dc);

	/*
	 * For each rectangle, create a drawing surface which is the size of
	 * the rectangle and fill it with the background color. Then merge the
	 * result with the stipple pattern.
	 */

	while (nrectangles-- > 0) {
	    bitmap = CreateCompatibleBitmap(dc, rectangles[0].width,
		    rectangles[0].height);
	    oldBitmap = (HBITMAP)SelectObject(dcMem, bitmap);
	    rect.left = 0;
	    rect.top = 0;
	    rect.right = rectangles[0].width;
	    rect.bottom = rectangles[0].height;
	    FillRect(dcMem, &rect, brush);
	    BitBlt(dc, rectangles[0].x, rectangles[0].y, rectangles[0].width,
		    rectangles[0].height, dcMem, 0, 0, COPYFG);
	    if (gc->fill_style == FillOpaqueStippled) {
		FillRect(dcMem, &rect, bgBrush);
		BitBlt(dc, rectangles[0].x, rectangles[0].y,
			rectangles[0].width, rectangles[0].height, dcMem,
			0, 0, COPYBG);
	    }
	    SelectObject(dcMem, oldBitmap);
	    DeleteObject(bitmap);
	    ++rectangles;
	}

	DeleteDC(dcMem);
	SelectObject(dc, oldBrush);
	DeleteObject(stipple);
	DeleteObject(bgBrush);
    } else {
	if (gc->function == GXcopy) {
	    while (nrectangles-- > 0) {
		rect.left = rectangles[0].x;
		rect.right = rect.left + rectangles[0].width;
		rect.top = rectangles[0].y;
		rect.bottom = rect.top + rectangles[0].height;
		FillRect(dc, &rect, brush);
		++rectangles;
	    }
	} else {
	    HPEN newPen = CreatePen(PS_NULL, 0, gc->foreground);
	    HPEN oldPen = (HPEN)SelectObject(dc, newPen);
	    oldBrush = (HBRUSH)SelectObject(dc, brush);

	    while (nrectangles-- > 0) {
		Rectangle(dc, rectangles[0].x, rectangles[0].y,
		    rectangles[0].x + rectangles[0].width + 1,
		    rectangles[0].y + rectangles[0].height + 1);
		++rectangles;
	    }

	    SelectObject(dc, oldBrush);
	    SelectObject(dc, oldPen);
	    DeleteObject(newPen);
	}
    }
    DeleteObject(brush);
    TkWinReleaseDrawableDC(d, dc, &state);
    return Success;
}

/*
 *----------------------------------------------------------------------
 *
 * MakeAndStrokePath --
 *
 *	This function draws a shape using a list of points, a stipple pattern,
 *	and the specified drawing function. It does it through creation of a
 *	so-called 'path' (see GDI documentation on MSDN).
 *
 * Results:
 *	None.
 *
 * Side effects:
 *	None.
 *
 *----------------------------------------------------------------------
 */
static void
MakeAndStrokePath(
    HDC dc,
    POINT *winPoints,
    int npoints,
    WinDrawFunc func)        /* Name of the Windows GDI drawing function:
				this is either Polyline or Polygon. */
{
    BeginPath(dc);
    func(dc, winPoints, (int)npoints);
    /*
     * In the case of closed polylines, the first and last points
     * are the same. We want miter or bevel join be rendered also
     * at this point, this needs telling the Windows GDI that the
     * path is closed.
     */
    if (func == Polyline) {
	if ((winPoints[0].x == winPoints[npoints-1].x) &&
		(winPoints[0].y == winPoints[npoints-1].y)) {
	    CloseFigure(dc);
	}
	EndPath(dc);
	StrokePath(dc);
    } else {
	EndPath(dc);
	StrokeAndFillPath(dc);
    }
}

/*
 *----------------------------------------------------------------------
 *
 * RenderObject --
 *
 *	This function draws a shape using a list of points, a stipple pattern,
 *	and the specified drawing function.
 *
 * Results:
 *	None.
 *
 * Side effects:
 *	None.
 *
 *----------------------------------------------------------------------
 */

static void
RenderObject(
    HDC dc,
    GC gc,
    XPoint *points,
    int npoints,
    int mode,
    HPEN pen,
    WinDrawFunc func)
{
    RECT rect = {0,0,0,0};
    HPEN oldPen;
    HBRUSH oldBrush;
    POINT *winPoints = ConvertPoints(points, npoints, mode, &rect);

    if ((gc->fill_style == FillStippled
	    || gc->fill_style == FillOpaqueStippled)
	    && gc->stipple != None) {

	TkWinDrawable *twdPtr = (TkWinDrawable *)gc->stipple;
	HDC dcMem;
	LONG width, height;
	HBITMAP oldBitmap;
	int i;
	HBRUSH oldMemBrush;

	if (twdPtr->type != TWD_BITMAP) {
	    Tcl_Panic("unexpected drawable type in stipple");
	}

	/*
	 * Grow the bounding box enough to account for line width.
	 */

	rect.left -= gc->line_width;
	rect.top -= gc->line_width;
	rect.right += gc->line_width;
	rect.bottom += gc->line_width;

	width = rect.right - rect.left;
	height = rect.bottom - rect.top;

	/*
	 * Select stipple pattern into destination dc.
	 */

	SetBrushOrgEx(dc, gc->ts_x_origin, gc->ts_y_origin, NULL);
	oldBrush = (HBRUSH)SelectObject(dc, CreatePatternBrush(twdPtr->bitmap.handle));

	/*
	 * Create temporary drawing surface containing a copy of the
	 * destination equal in size to the bounding box of the object.
	 */

	dcMem = CreateCompatibleDC(dc);
	oldBitmap = (HBITMAP)SelectObject(dcMem, CreateCompatibleBitmap(dc, width,
		height));
	oldPen = (HPEN)SelectObject(dcMem, pen);
	BitBlt(dcMem, 0, 0, width, height, dc, rect.left, rect.top, SRCCOPY);

	/*
	 * Translate the object for rendering in the temporary drawing
	 * surface.
	 */

	for (i = 0; i < npoints; i++) {
	    winPoints[i].x -= rect.left;
	    winPoints[i].y -= rect.top;
	}

	/*
	 * Draw the object in the foreground color and copy it to the
	 * destination wherever the pattern is set.
	 */

	SetPolyFillMode(dcMem, (gc->fill_rule == EvenOddRule) ? ALTERNATE
		: WINDING);
	oldMemBrush = (HBRUSH)SelectObject(dcMem, CreateSolidBrush(gc->foreground));
	MakeAndStrokePath(dcMem, winPoints, npoints, func);
	BitBlt(dc, rect.left, rect.top, width, height, dcMem, 0, 0, COPYFG);

	/*
	 * If we are rendering an opaque stipple, then draw the polygon in the
	 * background color and copy it to the destination wherever the
	 * pattern is clear.
	 */

	if (gc->fill_style == FillOpaqueStippled) {
	    DeleteObject(SelectObject(dcMem,
		    CreateSolidBrush(gc->background)));
	    MakeAndStrokePath(dcMem, winPoints, npoints, func);
	    BitBlt(dc, rect.left, rect.top, width, height, dcMem, 0, 0,
		    COPYBG);
	}

	SelectObject(dcMem, oldPen);
	DeleteObject(SelectObject(dcMem, oldMemBrush));
	DeleteObject(SelectObject(dcMem, oldBitmap));
	DeleteDC(dcMem);
    } else {
	oldPen = (HPEN)SelectObject(dc, pen);
	oldBrush = (HBRUSH)SelectObject(dc, CreateSolidBrush(gc->foreground));
	SetROP2(dc, tkpWinRopModes[gc->function]);

	SetPolyFillMode(dc, (gc->fill_rule == EvenOddRule) ? ALTERNATE
		: WINDING);
	MakeAndStrokePath(dc, winPoints, npoints, func);
	SelectObject(dc, oldPen);
    }
    DeleteObject(SelectObject(dc, oldBrush));
}

/*
 *----------------------------------------------------------------------
 *
 * XDrawLines --
 *
 *	Draw connected lines.
 *
 * Results:
 *	None.
 *
 * Side effects:
 *	Renders a series of connected lines.
 *
 *----------------------------------------------------------------------
 */

int
XDrawLines(
    Display *display,
    Drawable d,
    GC gc,
    XPoint *points,
    int npoints,
    int mode)
{
    HPEN pen;
    TkWinDCState state;
    HDC dc;

    if (d == None) {
	return BadDrawable;
    }

    dc = TkWinGetDrawableDC(display, d, &state);

    pen = SetUpGraphicsPort(gc);
    SetBkMode(dc, TRANSPARENT);
    RenderObject(dc, gc, points, npoints, mode, pen, Polyline);
    DeleteObject(pen);

    TkWinReleaseDrawableDC(d, dc, &state);
    return Success;
}

/*
 *----------------------------------------------------------------------
 *
 * XFillPolygon --
 *
 *	Draws a filled polygon.
 *
 * Results:
 *	None.
 *
 * Side effects:
 *	Draws a filled polygon on the specified drawable.
 *
 *----------------------------------------------------------------------
 */

int
XFillPolygon(
    Display *display,
    Drawable d,
    GC gc,
    XPoint *points,
    int npoints,
    TCL_UNUSED(int),
    int mode)
{
    HPEN pen;
    TkWinDCState state;
    HDC dc;

    if (d == None) {
	return BadDrawable;
    }

    dc = TkWinGetDrawableDC(display, d, &state);

    pen = (HPEN)GetStockObject(NULL_PEN);
    RenderObject(dc, gc, points, npoints, mode, pen, Polygon);

    TkWinReleaseDrawableDC(d, dc, &state);
    return Success;
}

/*
 *----------------------------------------------------------------------
 *
 * XDrawRectangle, XDrawRectangles --
 *
 *	Draws a rectangle.
 *
 * Results:
 *	None.
 *
 * Side effects:
 *	Draws a rectangle on the specified drawable.
 *
 *----------------------------------------------------------------------
 */

int
XDrawRectangle(
    Display *display,
    Drawable d,
    GC gc,
    int x, int y,
    unsigned int width, unsigned int height)
{
    HPEN pen, oldPen;
    TkWinDCState state;
    HBRUSH oldBrush;
    HDC dc;

    if (d == None) {
	return BadDrawable;
    }

    dc = TkWinGetDrawableDC(display, d, &state);

    pen = SetUpGraphicsPort(gc);
    SetBkMode(dc, TRANSPARENT);
    oldPen = (HPEN)SelectObject(dc, pen);
    oldBrush = (HBRUSH)SelectObject(dc, GetStockObject(NULL_BRUSH));
    SetROP2(dc, tkpWinRopModes[gc->function]);

    Rectangle(dc, x, y, x + (int)width + 1, y + (int)height + 1);

    DeleteObject(SelectObject(dc, oldPen));
    SelectObject(dc, oldBrush);
    TkWinReleaseDrawableDC(d, dc, &state);
    return Success;
}

int
XDrawRectangles(
    Display *display,
    Drawable d,
    GC gc,
    XRectangle rects[],
    int nrects)
{
    int ret = Success;

    while (nrects-- > 0) {
	ret = XDrawRectangle(display, d, gc, rects[0].x, rects[0].y,
		    rects[0].width, rects[0].height);
	if (ret != Success) {
	    break;
	}
	++rects;
    }
    return ret;
}

/*
 *----------------------------------------------------------------------
 *
 * XDrawArc, XDrawArcs --
 *
 *	Draw an arc.
 *
 * Results:
 *	None.
 *
 * Side effects:
 *	Draws an arc on the specified drawable.
 *
 *----------------------------------------------------------------------
 */

int
XDrawArc(
    Display *display,
    Drawable d,
    GC gc,
    int x, int y,
    unsigned int width, unsigned int height,
    int start, int extent)
{
    LastKnownRequestProcessed(display)++;

    return DrawOrFillArc(display, d, gc, x, y, width, height, start, extent, 0);
}

int
XDrawArcs(
    Display *display,
    Drawable d,
    GC gc,
    XArc *arcs,
    int narcs)
{
    int ret = Success;

    LastKnownRequestProcessed(display)++;

    while (narcs-- > 0) {
	ret = DrawOrFillArc(display, d, gc, arcs[0].x, arcs[0].y,
		    arcs[0].width, arcs[0].height,
		    arcs[0].angle1, arcs[0].angle2, 0);
	if (ret != Success) {
	    break;
	}
	++arcs;
    }
    return ret;
}

/*
 *----------------------------------------------------------------------
 *
 * XFillArc, XFillArcs --
 *
 *	Draw a filled arc.
 *
 * Results:
 *	None.
 *
 * Side effects:
 *	Draws a filled arc on the specified drawable.
 *
 *----------------------------------------------------------------------
 */

int
XFillArc(
    Display *display,
    Drawable d,
    GC gc,
    int x, int y,
    unsigned int width, unsigned int height,
    int start, int extent)
{
    LastKnownRequestProcessed(display)++;

    return DrawOrFillArc(display, d, gc, x, y, width, height, start, extent, 1);
}

int
XFillArcs(
    Display *display,
    Drawable d,
    GC gc,
    XArc *arcs,
    int narcs)
{
    int ret = Success;

    LastKnownRequestProcessed(display)++;

    while (narcs-- > 0) {
	ret = DrawOrFillArc(display, d, gc, arcs[0].x, arcs[0].y,
		    arcs[0].width, arcs[0].height,
		    arcs[0].angle1, arcs[0].angle2, 1);
	if (ret != Success) {
	    break;
	}
	++arcs;
    }
    return ret;
}

/*
 *----------------------------------------------------------------------
 *
 * DrawOrFillArc --
 *
 *	This function handles the rendering of drawn or filled arcs and
 *	chords.
 *
 * Results:
 *	None.
 *
 * Side effects:
 *	Renders the requested arc.
 *
 *----------------------------------------------------------------------
 */

static int
DrawOrFillArc(
    Display *display,
    Drawable d,
    GC gc,
    int x, int y,		/* left top */
    unsigned int width, unsigned int height,
    int start,			/* start: three-o'clock (deg*64) */
    int extent,			/* extent: relative (deg*64) */
    int fill)			/* ==0 draw, !=0 fill */
{
    HDC dc;
    HBRUSH brush, oldBrush;
    HPEN pen, oldPen;
    TkWinDCState state;
    int clockwise = (extent < 0); /* non-zero if clockwise */
    int xstart, ystart, xend, yend;
    double radian_start, radian_end, xr, yr;

    if (d == None) {
	return BadDrawable;
    }

    dc = TkWinGetDrawableDC(display, d, &state);

    SetROP2(dc, tkpWinRopModes[gc->function]);

    /*
     * Compute the absolute starting and ending angles in normalized radians.
     * Swap the start and end if drawing clockwise.
     */

    start = start % (64*360);
    if (start < 0) {
	start += (64*360);
    }
    extent = (start+extent) % (64*360);
    if (extent < 0) {
	extent += (64*360);
    }
    if (clockwise) {
	int tmp = start;
	start = extent;
	extent = tmp;
    }
    radian_start = XAngleToRadians(start);
    radian_end = XAngleToRadians(extent);

    /*
     * Now compute points on the radial lines that define the starting and
     * ending angles. Be sure to take into account that the y-coordinate
     * system is inverted.
     */

    xr = x + width / 2.0;
    yr = y + height / 2.0;
    xstart = (int)((xr + cos(radian_start)*width/2.0) + 0.5);
    ystart = (int)((yr + sin(-radian_start)*height/2.0) + 0.5);
    xend = (int)((xr + cos(radian_end)*width/2.0) + 0.5);
    yend = (int)((yr + sin(-radian_end)*height/2.0) + 0.5);

    /*
     * Now draw a filled or open figure. Note that we have to increase the
     * size of the bounding box by one to account for the difference in pixel
     * definitions between X and Windows.
     */

    pen = SetUpGraphicsPort(gc);
    oldPen = (HPEN)SelectObject(dc, pen);
    if (!fill) {
	/*
	 * Note that this call will leave a gap of one pixel at the end of the
	 * arc for thin arcs. We can't use ArcTo because it's only supported
	 * under Windows NT.
	 */

	SetBkMode(dc, TRANSPARENT);
	Arc(dc, x, y,  x + (int)width + 1, y + (int)height + 1, xstart, ystart,
		xend, yend);
    } else {
	brush = CreateSolidBrush(gc->foreground);
	oldBrush = (HBRUSH)SelectObject(dc, brush);
	if (gc->arc_mode == ArcChord) {
	    Chord(dc, x, y,  x + (int)width + 1, y + (int)height + 1,
		    xstart, ystart, xend, yend);
	} else if (gc->arc_mode == ArcPieSlice) {
	    Pie(dc, x, y,  x+(int)width+1, y + (int)height + 1,
		    xstart, ystart, xend, yend);
	}
	DeleteObject(SelectObject(dc, oldBrush));
    }
    DeleteObject(SelectObject(dc, oldPen));
    TkWinReleaseDrawableDC(d, dc, &state);
    return Success;
}

/*
 *----------------------------------------------------------------------
 *
 * SetUpGraphicsPort --
 *
 *	Set up the graphics port from the given GC.
 *
 * Results:
 *	None.
 *
 * Side effects:
 *	The current port is adjusted.
 *
 *----------------------------------------------------------------------
 */

static HPEN
SetUpGraphicsPort(
    GC gc)
{
    DWORD style;

    if (gc->line_style == LineOnOffDash) {
	unsigned char *p = (unsigned char *) &(gc->dashes);
				/* pointer to the dash-list */

	/*
	 * Below is a simple translation of serveral dash patterns to valid
	 * windows pen types. Far from complete, but I don't know how to do it
	 * better. Any ideas: <mailto:j.nijtmans@chello.nl>
	 */

	if (p[1] && p[2]) {
	    if (!p[3] || p[4]) {
		style = PS_DASHDOTDOT;		/*	-..	*/
	    } else {
		style = PS_DASHDOT;		/*	-.	*/
	    }
	} else {
	    if (p[0] > (4 * gc->line_width)) {
		style = PS_DASH;		/*	-	*/
	    } else {
		style = PS_DOT;			/*	.	*/
	    }
	}
    } else {
	style = PS_SOLID;
    }
    if (gc->line_width < 2) {
	return CreatePen((int) style, gc->line_width, gc->foreground);
    } else {
	LOGBRUSH lb;

	lb.lbStyle = BS_SOLID;
	lb.lbColor = gc->foreground;
	lb.lbHatch = 0;

	style |= PS_GEOMETRIC;
	switch (gc->cap_style) {
	case CapNotLast:
	case CapButt:
	    style |= PS_ENDCAP_FLAT;
	    break;
	case CapRound:
	    style |= PS_ENDCAP_ROUND;
	    break;
	default:
	    style |= PS_ENDCAP_SQUARE;
	    break;
	}
	switch (gc->join_style) {
	case JoinMiter:
	    style |= PS_JOIN_MITER;
	    break;
	case JoinRound:
	    style |= PS_JOIN_ROUND;
	    break;
	default:
	    style |= PS_JOIN_BEVEL;
	    break;
	}
	return ExtCreatePen(style, (DWORD) gc->line_width, &lb, 0, NULL);
    }
}

/*
 *----------------------------------------------------------------------
 *
 * TkScrollWindow --
 *
 *	Scroll a rectangle of the specified window and accumulate a damage
 *	region.
 *
 * Results:
 *	Returns 0 if the scroll genereated no additional damage. Otherwise,
 *	sets the region that needs to be repainted after scrolling and returns
 *	1.
 *
 * Side effects:
 *	Scrolls the bits in the window.
 *
 *----------------------------------------------------------------------
 */

int
TkScrollWindow(
    Tk_Window tkwin,		/* The window to be scrolled. */
    TCL_UNUSED(GC),			/* GC for window to be scrolled. */
    int x, int y, int width, int height,
				/* Position rectangle to be scrolled. */
    int dx, int dy,		/* Distance rectangle should be moved. */
    Region damageRgn)		/* Region to accumulate damage in. */
{
    HWND hwnd = TkWinGetHWND(Tk_WindowId(tkwin));
    RECT scrollRect;

    scrollRect.left = x;
    scrollRect.top = y;
    scrollRect.right = x + width;
    scrollRect.bottom = y + height;
    return (ScrollWindowEx(hwnd, dx, dy, &scrollRect, NULL, (HRGN) damageRgn,
	    NULL, 0) == NULLREGION) ? 0 : 1;
}

/*
 *----------------------------------------------------------------------
 *
 * TkWinFillRect --
 *
 *	This routine fills a rectangle with the foreground color from the
 *	specified GC ignoring all other GC values. This is the fastest way to
 *	fill a drawable with a solid color.
 *
 * Results:
 *	None.
 *
 * Side effects:
 *	Modifies the contents of the DC drawing surface.
 *
 *----------------------------------------------------------------------
 */

void
TkWinFillRect(
    HDC dc,
    int x, int y, int width, int height,
    int pixel)
{
    RECT rect;
    COLORREF oldColor;

    rect.left = x;
    rect.top = y;
    rect.right = x + width;
    rect.bottom = y + height;
    oldColor = SetBkColor(dc, (COLORREF)pixel);
    SetBkMode(dc, OPAQUE);
    ExtTextOutW(dc, 0, 0, ETO_OPAQUE, &rect, NULL, 0, NULL);
    SetBkColor(dc, oldColor);
}

/*
 *----------------------------------------------------------------------
 *
 * Tk_DrawHighlightBorder --
 *
 *	This function draws a rectangular ring around the outside of a widget
 *	to indicate that it has received the input focus.
 *
 *      On Windows, we just draw the simple inset ring. On other sytems, e.g.
 *      the Mac, the focus ring is a little more complicated, so we need this
 *      abstraction.
 *
 * Results:
 *	None.
 *
 * Side effects:
 *	A rectangle "width" pixels wide is drawn in "drawable", corresponding
 *	to the outer area of "tkwin".
 *
 *----------------------------------------------------------------------
 */

void
Tk_DrawHighlightBorder(
    Tk_Window tkwin,
    GC fgGC,
    TCL_UNUSED(GC),
    int highlightWidth,
    Drawable drawable)
{
    TkDrawInsetFocusHighlight(tkwin, fgGC, highlightWidth, drawable, 0);
}

/*
 *----------------------------------------------------------------------
 *
<<<<<<< HEAD
 * TkpDrawFrameEx --
=======
 * TkWinDrawDottedRect --
 *
 *      This function draws a dotted rectangle, used as focus ring of Ttk
 *      widgets and for rendering the active element of a listbox.
 *
 * Results:
 *      None.
 *
 * Side effects:
 *      A dotted rectangle is drawn in the specified Drawable.
 *
 *----------------------------------------------------------------------
 */

void
TkWinDrawDottedRect(
    Display *disp,		/* Display containing the dotted rectangle. */
    Drawable d,			/* Where to draw the rectangle (typically a
				 * pixmap for double buffering). */
    unsigned long pixel,	/* color to use for drawing the rectangle. */
    int x, int y,		/* Coordinates of the top-left corner. */
    int width, int height)	/* Width & height, _including the border_. */
{
    TkWinDCState state;
    HDC dc;
    LOGBRUSH lb;
    HPEN pen;
    int widthMod2 = width % 2, heightMod2 = height % 2;
    int x2 = x + width - 1, y2 = y + height - 1;

    dc = TkWinGetDrawableDC(disp, d, &state);

    lb.lbStyle = BS_SOLID;
    lb.lbColor = (COLORREF)pixel;
    lb.lbHatch = 0;

    pen = ExtCreatePen(PS_COSMETIC | PS_ALTERNATE, 1, &lb, 0, NULL);
    SelectObject(dc, pen);
    SelectObject(dc, GetStockObject(NULL_BRUSH));

    if (widthMod2 == 0 && heightMod2 == 0) {
	MoveToEx(dc, x+1, y,  NULL);	LineTo(dc, x2, y);	/* N */
	MoveToEx(dc, x+2, y2, NULL);	LineTo(dc, x2, y2+1);	/* S */
	MoveToEx(dc, x,  y+2, NULL);	LineTo(dc, x,  y2+1);	/* W */
	MoveToEx(dc, x2, y+1, NULL);	LineTo(dc, x2, y2);	/* E */
    } else {
	int dx = widthMod2, dy = heightMod2;

	MoveToEx(dc, x+1, y,  NULL);	LineTo(dc, x2+dx, y);	/* N */
	MoveToEx(dc, x+1, y2, NULL);	LineTo(dc, x2+dx, y2);	/* S */
	MoveToEx(dc, x,  y+1, NULL);	LineTo(dc, x,  y2+dy);	/* W */
	MoveToEx(dc, x2, y+1, NULL);	LineTo(dc, x2, y2+dy);	/* E */
    }

    DeleteObject(pen);
    TkWinReleaseDrawableDC(d, dc, &state);
}

/*
 *----------------------------------------------------------------------
 *
 * TkpDrawFrame --
>>>>>>> df38638d
 *
 *	This function draws the rectangular frame area.
 *
 * Results:
 *	None.
 *
 * Side effects:
 *	Draws inside the tkwin area.
 *
 *----------------------------------------------------------------------
 */

void
TkpDrawFrameEx(
    Tk_Window tkwin,
    Drawable drawable,
    Tk_3DBorder border,
    int highlightWidth,
    int borderWidth,
    int relief)
{
    Tk_Fill3DRectangle(tkwin, drawable, border, highlightWidth,
	    highlightWidth, Tk_Width(tkwin) - 2 * highlightWidth,
	    Tk_Height(tkwin) - 2 * highlightWidth, borderWidth, relief);
}

/*
 * Local Variables:
 * mode: c
 * c-basic-offset: 4
 * fill-column: 78
 * End:
 */<|MERGE_RESOLUTION|>--- conflicted
+++ resolved
@@ -1508,9 +1508,6 @@
 /*
  *----------------------------------------------------------------------
  *
-<<<<<<< HEAD
- * TkpDrawFrameEx --
-=======
  * TkWinDrawDottedRect --
  *
  *      This function draws a dotted rectangle, used as focus ring of Ttk
@@ -1573,8 +1570,7 @@
 /*
  *----------------------------------------------------------------------
  *
- * TkpDrawFrame --
->>>>>>> df38638d
+ * TkpDrawFrameEx --
  *
  *	This function draws the rectangular frame area.
  *
