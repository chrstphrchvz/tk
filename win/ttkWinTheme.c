/* winTheme.c - Copyright © 2004 Pat Thoyts <patthoyts@users.sf.net>
 */

#ifdef _MSC_VER
#define WIN32_LEAN_AND_MEAN
#endif

#include "tkWinInt.h"

#ifndef DFCS_HOT	/* Windows 98/Me, Windows 2000/XP only */
#define DFCS_HOT 0
#endif

#include "ttk/ttkTheme.h"

/*
 * BoxToRect --
 * 	Helper routine.  Converts a Ttk_Box to a Win32 RECT.
 */
static RECT BoxToRect(Ttk_Box b)
{
    RECT rc;
    rc.top = b.y;
    rc.left = b.x;
    rc.bottom = b.y + b.height;
    rc.right = b.x + b.width;
    return rc;
}

/*
 * ReliefToEdge --
 * 	Convert a Tk "relief" value into an Windows "edge" value.
 * 	NB: Caller must check for RELIEF_FLAT and RELIEF_SOLID,
 *	which must be handled specially.
 *
 *	Passing the BF_FLAT flag to DrawEdge() yields something similar
 * 	to TK_RELIEF_SOLID. TK_RELIEF_FLAT can be implemented by not
 *	drawing anything.
 */
static unsigned int ReliefToEdge(int relief)
{
    switch (relief) {
	case TK_RELIEF_RAISED: return EDGE_RAISED;
	case TK_RELIEF_SUNKEN: return EDGE_SUNKEN;
	case TK_RELIEF_RIDGE:  return EDGE_BUMP;
	case TK_RELIEF_GROOVE: return EDGE_ETCHED;
	case TK_RELIEF_SOLID:  return BDR_RAISEDOUTER;
	default:
	case TK_RELIEF_FLAT:   return BDR_RAISEDOUTER;
    }
}

/*------------------------------------------------------------------------
 * +++ State tables for FrameControlElements.
 */

static const Ttk_StateTable checkbutton_statemap[] = { /* see also SF#1865898 */
    { DFCS_BUTTON3STATE|DFCS_CHECKED|DFCS_INACTIVE,
    	TTK_STATE_ALTERNATE|TTK_STATE_DISABLED, 0 },
    { DFCS_BUTTON3STATE|DFCS_CHECKED|DFCS_PUSHED,
    	TTK_STATE_ALTERNATE|TTK_STATE_PRESSED, 0 },
    { DFCS_BUTTON3STATE|DFCS_CHECKED|DFCS_HOT,
    	TTK_STATE_ALTERNATE|TTK_STATE_ACTIVE, 0 },
    { DFCS_BUTTON3STATE|DFCS_CHECKED,
    	TTK_STATE_ALTERNATE, 0 },

    { DFCS_CHECKED|DFCS_INACTIVE, TTK_STATE_SELECTED|TTK_STATE_DISABLED, 0 },
    { DFCS_CHECKED|DFCS_PUSHED,   TTK_STATE_SELECTED|TTK_STATE_PRESSED, 0 },
    { DFCS_CHECKED|DFCS_HOT,      TTK_STATE_SELECTED|TTK_STATE_ACTIVE, 0 },
    { DFCS_CHECKED,	          TTK_STATE_SELECTED, 0 },

    { DFCS_INACTIVE, TTK_STATE_DISABLED, 0 },
    { DFCS_PUSHED,   TTK_STATE_PRESSED, 0 },
    { DFCS_HOT,      TTK_STATE_ACTIVE, 0 },
    { 0, 0, 0 },
};

static const Ttk_StateTable pushbutton_statemap[] = {
    { DFCS_INACTIVE,	  TTK_STATE_DISABLED, 0 },
    { DFCS_PUSHED,	  TTK_STATE_PRESSED, 0 },
    { DFCS_HOT,		  TTK_STATE_ACTIVE, 0 },
    { 0, 0, 0 }
};

static const Ttk_StateTable arrow_statemap[] = {
    { DFCS_INACTIVE,            TTK_STATE_DISABLED, 0 },
    { DFCS_PUSHED | DFCS_FLAT,  TTK_STATE_PRESSED,  0 },
    { 0, 0, 0 }
};

/*------------------------------------------------------------------------
 * +++ FrameControlElement --
 * 	General-purpose element for things drawn with DrawFrameControl
 */
typedef struct {
    const char *name;		/* element name */
    int classId;		/* class id for DrawFrameControl */
    int partId;			/* part id for DrawFrameControl  */
    unsigned cxId;		/* system metric ids for width/height... */
    unsigned cyId;		/* ... or size if FIXEDSIZE bit set */
<<<<<<< HEAD
    const Ttk_StateTable *stateMap;	/* map Tk states to Win32 flags */
    Ttk_Padding margins;	/* additional placement padding */
} FrameControlElementData;

#define BASE_DIM    16
=======
    Ttk_StateTable *stateMap;	/* map Tk states to Win32 flags */
    Ttk_Padding margins;	/* additional placement padding */
} FrameControlElementData;

#define BASE_DIM    13
>>>>>>> 78f048f1
#define _FIXEDSIZE  0x80000000UL
#define _HALFMETRIC 0x40000000UL
#define FIXEDSIZE(id) (id|_FIXEDSIZE)
#define HALFMETRIC(id) (id|_HALFMETRIC)
#define GETMETRIC(m) \
    ((m) & _FIXEDSIZE ? (int)((m) & ~_FIXEDSIZE) : GetSystemMetrics((m)&0xFFFFFFF))

static FrameControlElementData FrameControlElements[] = {
    { "Checkbutton.indicator",
	DFC_BUTTON, DFCS_BUTTONCHECK, FIXEDSIZE(BASE_DIM), FIXEDSIZE(BASE_DIM),
	checkbutton_statemap, {0,0,4,0} },
    { "Radiobutton.indicator",
    	DFC_BUTTON, DFCS_BUTTONRADIO, FIXEDSIZE(BASE_DIM), FIXEDSIZE(BASE_DIM),
	checkbutton_statemap, {0,0,4,0} },
    { "uparrow",
    	DFC_SCROLL, DFCS_SCROLLUP, SM_CXVSCROLL, SM_CYVSCROLL,
	arrow_statemap, {0,0,0,0} },
    { "downarrow",
    	DFC_SCROLL, DFCS_SCROLLDOWN, SM_CXVSCROLL, SM_CYVSCROLL,
	arrow_statemap, {0,0,0,0} },
    { "leftarrow",
	DFC_SCROLL, DFCS_SCROLLLEFT, SM_CXHSCROLL, SM_CYHSCROLL,
	arrow_statemap, {0,0,0,0} },
    { "rightarrow",
	DFC_SCROLL, DFCS_SCROLLRIGHT, SM_CXHSCROLL, SM_CYHSCROLL,
	arrow_statemap, {0,0,0,0} },
    { "sizegrip",
    	DFC_SCROLL, DFCS_SCROLLSIZEGRIP, SM_CXVSCROLL, SM_CYHSCROLL,
	arrow_statemap, {0,0,0,0} },
    { "Spinbox.uparrow",
	DFC_SCROLL, DFCS_SCROLLUP, SM_CXVSCROLL, HALFMETRIC(SM_CYVSCROLL),
	arrow_statemap, {0,0,0,0} },
    { "Spinbox.downarrow",
	DFC_SCROLL, DFCS_SCROLLDOWN, SM_CXVSCROLL, HALFMETRIC(SM_CYVSCROLL),
	arrow_statemap, {0,0,0,0} },

    { 0,0,0,0,0,0, {0,0,0,0} }
};

/* ---------------------------------------------------------------------- */

static void FrameControlElementSize(
    void *clientData,
    TCL_UNUSED(void *), /* elementRecord */
    Tk_Window tkwin,
    int *widthPtr,
    int *heightPtr,
    TCL_UNUSED(Ttk_Padding *))
{
    FrameControlElementData *p = (FrameControlElementData *)clientData;
    int cx = GETMETRIC(p->cxId);
    int cy = GETMETRIC(p->cyId);

<<<<<<< HEAD
    if ((p->cxId & _FIXEDSIZE) && cx == BASE_DIM) {
	double scalingLevel = TkScalingLevel(tkwin);
	cx *= scalingLevel;
	cy *= scalingLevel;

	/*
	 * Update the corresponding element of the array FrameControlElements
	 */
	p->cxId = FIXEDSIZE(cx);
	p->cyId = FIXEDSIZE(cy);
    }

=======
>>>>>>> 78f048f1
    if (p->cxId & _HALFMETRIC) cx /= 2;
    if (p->cyId & _HALFMETRIC) cy /= 2;

    *widthPtr = cx + Ttk_PaddingWidth(p->margins);
    *heightPtr = cy + Ttk_PaddingHeight(p->margins);
}

static void FrameControlElementDraw(
    void *clientData,
    TCL_UNUSED(void *), /* elementRecord */
    Tk_Window tkwin,
    Drawable d,
    Ttk_Box b,
    Ttk_State state)
{
    FrameControlElementData *elementData = (FrameControlElementData *)clientData;
    RECT rc = BoxToRect(Ttk_PadBox(b, elementData->margins));
    TkWinDCState dcState;
    HDC hdc = TkWinGetDrawableDC(Tk_Display(tkwin), d, &dcState);

    DrawFrameControl(hdc, &rc,
	elementData->classId,
	elementData->partId|Ttk_StateTableLookup(elementData->stateMap, state));
    TkWinReleaseDrawableDC(d, hdc, &dcState);
}

static const Ttk_ElementSpec FrameControlElementSpec = {
    TK_STYLE_VERSION_2,
    sizeof(NullElement),
    TtkNullElementOptions,
    FrameControlElementSize,
    FrameControlElementDraw
};

/*----------------------------------------------------------------------
 * +++ Border element implementation.
 */

typedef struct {
    Tcl_Obj	*reliefObj;
} BorderElement;

<<<<<<< HEAD
static const Ttk_ElementOptionSpec BorderElementOptions[] = {
    { "-relief",TK_OPTION_RELIEF, offsetof(BorderElement,reliefObj), "flat" },
=======
static Ttk_ElementOptionSpec BorderElementOptions[] = {
    { "-relief", TK_OPTION_RELIEF, Tk_Offset(BorderElement,reliefObj), "flat" },
>>>>>>> 78f048f1
    {NULL, TK_OPTION_BOOLEAN, 0, NULL}
};

static void BorderElementSize(
    TCL_UNUSED(void *), /* clientData */
    TCL_UNUSED(void *), /* elementRecord */
    TCL_UNUSED(Tk_Window),
    TCL_UNUSED(int *), /* widthPtr */
    TCL_UNUSED(int *), /* heightPtr */
    Ttk_Padding *paddingPtr)
{
    paddingPtr->left = paddingPtr->right = GetSystemMetrics(SM_CXEDGE);
    paddingPtr->top = paddingPtr->bottom = GetSystemMetrics(SM_CYEDGE);
}

static void BorderElementDraw(
    TCL_UNUSED(void *), /* clientData */
    void *elementRecord,
    Tk_Window tkwin,
    Drawable d,
    Ttk_Box b,
    TCL_UNUSED(Ttk_State))
{
    BorderElement *border = (BorderElement *)elementRecord;
    RECT rc = BoxToRect(b);
    int relief = TK_RELIEF_FLAT;
    TkWinDCState dcState;
    HDC hdc;

    Tk_GetReliefFromObj(NULL, border->reliefObj, &relief);

    if (relief != TK_RELIEF_FLAT) {
	UINT xFlags = (relief == TK_RELIEF_SOLID) ? BF_FLAT : 0;
	hdc = TkWinGetDrawableDC(Tk_Display(tkwin), d, &dcState);
	DrawEdge(hdc, &rc, ReliefToEdge(relief), BF_RECT | xFlags);
	TkWinReleaseDrawableDC(d, hdc, &dcState);
    }
}

static const Ttk_ElementSpec BorderElementSpec = {
    TK_STYLE_VERSION_2,
    sizeof(BorderElement),
    BorderElementOptions,
    BorderElementSize,
    BorderElementDraw
};

/*
 * Entry field borders:
 * Sunken border; also fill with window color.
 */

typedef struct {
    Tcl_Obj	*backgroundObj;
} FieldElement;

static const Ttk_ElementOptionSpec FieldElementOptions[] = {
    { "-fieldbackground", TK_OPTION_BORDER,
<<<<<<< HEAD
    	offsetof(FieldElement,backgroundObj), "white" },
=======
    	Tk_Offset(FieldElement,backgroundObj), "white" },
>>>>>>> 78f048f1
    { NULL, TK_OPTION_BOOLEAN, 0, NULL }
};

static void FieldElementSize(
    TCL_UNUSED(void *), /* clientData */
    TCL_UNUSED(void *), /* elementRecord */
    TCL_UNUSED(Tk_Window),
    TCL_UNUSED(int *), /* widthPtr */
    TCL_UNUSED(int *), /* heightPtr */
    Ttk_Padding *paddingPtr)
{
    paddingPtr->left = paddingPtr->right = GetSystemMetrics(SM_CXEDGE);
    paddingPtr->top = paddingPtr->bottom = GetSystemMetrics(SM_CYEDGE);
}

static void FieldElementDraw(
    TCL_UNUSED(void *), /* clientData */
    void *elementRecord,
    Tk_Window tkwin,
    Drawable d,
    Ttk_Box b,
    TCL_UNUSED(Ttk_State))
{
    FieldElement *field = (FieldElement *)elementRecord;
    Tk_3DBorder bg = Tk_Get3DBorderFromObj(tkwin, field->backgroundObj);
    RECT rc = BoxToRect(b);
    TkWinDCState dcState;
    HDC hdc;

    Tk_Fill3DRectangle(
	tkwin, d, bg, b.x, b.y, b.width, b.height, 0, TK_RELIEF_FLAT);

    hdc = TkWinGetDrawableDC(Tk_Display(tkwin), d, &dcState);
    DrawEdge(hdc, &rc, EDGE_SUNKEN, BF_RECT);
    TkWinReleaseDrawableDC(d, hdc, &dcState);
}

static const Ttk_ElementSpec FieldElementSpec = {
    TK_STYLE_VERSION_2,
    sizeof(FieldElement),
    FieldElementOptions,
    FieldElementSize,
    FieldElementDraw
};

/*------------------------------------------------------------------------
 * +++ Button borders.
 *	Drawn with DrawFrameControl instead of DrawEdge;
 *	Also draw default indicator and focus ring.
 */
typedef struct {
    Tcl_Obj	*reliefObj;
    Tcl_Obj	*highlightColorObj;
    Tcl_Obj	*defaultStateObj;
} ButtonBorderElement;

static const Ttk_ElementOptionSpec ButtonBorderElementOptions[] = {
    { "-relief",TK_OPTION_RELIEF,
	offsetof(ButtonBorderElement,reliefObj), "flat" },
    { "-highlightcolor",TK_OPTION_COLOR,
	offsetof(ButtonBorderElement,highlightColorObj), "black" },
    { "-default", TK_OPTION_ANY,
<<<<<<< HEAD
	offsetof(ButtonBorderElement,defaultStateObj), "disabled" },
=======
	Tk_Offset(ButtonBorderElement,defaultStateObj), "disabled" },
>>>>>>> 78f048f1
    {NULL, TK_OPTION_BOOLEAN, 0, NULL}
};

static void ButtonBorderElementSize(
    TCL_UNUSED(void *), /* clientData */
    void *elementRecord,
    TCL_UNUSED(Tk_Window),
    TCL_UNUSED(int *), /* widthPtr */
    TCL_UNUSED(int *), /* heightPtr */
    Ttk_Padding *paddingPtr)
{
    ButtonBorderElement *bd = (ButtonBorderElement *)elementRecord;
    int relief = TK_RELIEF_RAISED;
    Ttk_ButtonDefaultState defaultState = TTK_BUTTON_DEFAULT_DISABLED;
    short int cx, cy;

    Tk_GetReliefFromObj(NULL, bd->reliefObj, &relief);
    Ttk_GetButtonDefaultStateFromObj(NULL, bd->defaultStateObj, &defaultState);
    cx = GetSystemMetrics(SM_CXEDGE);
    cy = GetSystemMetrics(SM_CYEDGE);

    /* Space for default indicator:
     */
    if (defaultState != TTK_BUTTON_DEFAULT_DISABLED) {
    	++cx; ++cy;
    }

    /* Space for focus ring:
     */
    cx += 2;
    cy += 2;

    *paddingPtr = Ttk_MakePadding(cx,cy,cx,cy);
}

static void ButtonBorderElementDraw(
    TCL_UNUSED(void *), /* clientData */
    void *elementRecord,
    Tk_Window tkwin,
    Drawable d,
    Ttk_Box b,
    Ttk_State state)
{
    ButtonBorderElement *bd = (ButtonBorderElement *)elementRecord;
    int relief = TK_RELIEF_FLAT;
    Ttk_ButtonDefaultState defaultState = TTK_BUTTON_DEFAULT_DISABLED;
    TkWinDCState dcState;
    HDC hdc;
    RECT rc;

    Tk_GetReliefFromObj(NULL, bd->reliefObj, &relief);
    Ttk_GetButtonDefaultStateFromObj(NULL, bd->defaultStateObj, &defaultState);

    if (defaultState == TTK_BUTTON_DEFAULT_ACTIVE) {
	XColor *highlightColor =
	    Tk_GetColorFromObj(tkwin, bd->highlightColorObj);
	GC gc = Tk_GCForColor(highlightColor, d);
	XDrawRectangle(Tk_Display(tkwin), d, gc, b.x,b.y,b.width-1,b.height-1);
    }
    if (defaultState != TTK_BUTTON_DEFAULT_DISABLED) {
	++b.x; ++b.y; b.width -= 2; b.height -= 2;
    }

    hdc = TkWinGetDrawableDC(Tk_Display(tkwin), d, &dcState);

    rc = BoxToRect(b);
    DrawFrameControl(hdc, &rc,
	DFC_BUTTON,	/* classId */
	DFCS_BUTTONPUSH | Ttk_StateTableLookup(pushbutton_statemap, state));

    /* Draw focus ring:
     */
    if (state & TTK_STATE_FOCUS) {
	short int borderWidth = 3;	/* @@@ Use GetSystemMetrics?*/
	rc = BoxToRect(Ttk_PadBox(b, Ttk_UniformPadding(borderWidth)));
    	DrawFocusRect(hdc, &rc);
    }
    TkWinReleaseDrawableDC(d, hdc, &dcState);
}

static const Ttk_ElementSpec ButtonBorderElementSpec = {
    TK_STYLE_VERSION_2,
    sizeof(ButtonBorderElement),
    ButtonBorderElementOptions,
    ButtonBorderElementSize,
    ButtonBorderElementDraw
};

/*------------------------------------------------------------------------
 * +++ Focus element.
 * 	Draw dashed focus rectangle.
 */

static void FocusElementSize(
    TCL_UNUSED(void *), /* clientData */
    TCL_UNUSED(void *), /* elementRecord */
    TCL_UNUSED(Tk_Window),
    TCL_UNUSED(int *), /* widthPtr */
    TCL_UNUSED(int *), /* heightPtr */
    Ttk_Padding *paddingPtr)
{
    *paddingPtr = Ttk_UniformPadding(1);
}

static void FocusElementDraw(
    TCL_UNUSED(void *), /* clientData */
    TCL_UNUSED(void *), /* elementRecord */
    Tk_Window tkwin,
    Drawable d,
    Ttk_Box b,
    Ttk_State state)
{
    if (state & TTK_STATE_FOCUS) {
	RECT rc = BoxToRect(b);
	TkWinDCState dcState;
	HDC hdc = TkWinGetDrawableDC(Tk_Display(tkwin), d, &dcState);
    	DrawFocusRect(hdc, &rc);
	TkWinReleaseDrawableDC(d, hdc, &dcState);
    }
}

static const Ttk_ElementSpec FocusElementSpec = {
    TK_STYLE_VERSION_2,
    sizeof(NullElement),
    TtkNullElementOptions,
    FocusElementSize,
    FocusElementDraw
};

/* FillFocusElement --
 * 	Draws a focus ring filled with the selection color
 */

typedef struct {
    Tcl_Obj *fillColorObj;
} FillFocusElement;

static const Ttk_ElementOptionSpec FillFocusElementOptions[] = {
    { "-focusfill", TK_OPTION_COLOR,
<<<<<<< HEAD
	offsetof(FillFocusElement,fillColorObj), "white" },
=======
	Tk_Offset(FillFocusElement,fillColorObj), "white" },
>>>>>>> 78f048f1
    {NULL, TK_OPTION_BOOLEAN, 0, NULL}
};

	/* @@@ FIX THIS */
static void FillFocusElementDraw(
    TCL_UNUSED(void *), /* clientData */
    void *elementRecord,
    Tk_Window tkwin,
    Drawable d,
    Ttk_Box b,
    Ttk_State state)
{
    FillFocusElement *focus = (FillFocusElement *)elementRecord;

    if (state & TTK_STATE_FOCUS) {
	RECT rc = BoxToRect(b);
	TkWinDCState dcState;
	XColor *fillColor = Tk_GetColorFromObj(tkwin, focus->fillColorObj);
	GC gc = Tk_GCForColor(fillColor, d);
	HDC hdc;

	XFillRectangle(Tk_Display(tkwin),d,gc, b.x,b.y,b.width,b.height);
	hdc = TkWinGetDrawableDC(Tk_Display(tkwin), d, &dcState);
    	DrawFocusRect(hdc, &rc);
	TkWinReleaseDrawableDC(d, hdc, &dcState);
    }
}

/*
 * ComboboxFocusElement --
 * 	Read-only comboboxes have a filled focus ring, editable ones do not.
 */
static void ComboboxFocusElementDraw(
    void *clientData, void *elementRecord, Tk_Window tkwin,
    Drawable d, Ttk_Box b, Ttk_State state)
{
    if (state & TTK_STATE_READONLY) {
    	FillFocusElementDraw(clientData, elementRecord, tkwin, d, b, state);
    }
}

static const Ttk_ElementSpec ComboboxFocusElementSpec = {
    TK_STYLE_VERSION_2,
    sizeof(FillFocusElement),
    FillFocusElementOptions,
    FocusElementSize,
    ComboboxFocusElementDraw
};

/*----------------------------------------------------------------------
 * +++ Scrollbar trough element.
 *
 * The native windows scrollbar is drawn using a pattern brush giving a
 * stippled appearance when the trough might otherwise be invisible.
 * We can deal with this here.
 */

typedef struct {	/* clientData for Trough element */
    HBRUSH     PatternBrush;
    HBITMAP    PatternBitmap;
} TroughClientData;

static const WORD Pattern[] = {
    0x5555, 0xaaaa, 0x5555, 0xaaaa, 0x5555, 0xaaaa, 0x5555, 0xaaaa
};

static void TroughClientDataDeleteProc(void *clientData)
{
    TroughClientData *cd = (TroughClientData *)clientData;
    DeleteObject(cd->PatternBrush);
    DeleteObject(cd->PatternBitmap);
    ckfree(clientData);
}

static TroughClientData *TroughClientDataInit(Tcl_Interp *interp)
{
    TroughClientData *cd = (TroughClientData *)ckalloc(sizeof(*cd));
    cd->PatternBitmap = CreateBitmap(8, 8, 1, 1, Pattern);
    cd->PatternBrush  = CreatePatternBrush(cd->PatternBitmap);
    Ttk_RegisterCleanup(interp, cd, TroughClientDataDeleteProc);
    return cd;
}

static void TroughElementDraw(
    void *clientData,
    TCL_UNUSED(void *), /* elementRecord */
    Tk_Window tkwin,
    Drawable d,
    Ttk_Box b,
    TCL_UNUSED(Ttk_State))
{
    TroughClientData *cd = (TroughClientData *)clientData;
    TkWinDCState dcState;
    HDC hdc = TkWinGetDrawableDC(Tk_Display(tkwin), d, &dcState);
    HBRUSH hbr;
    COLORREF bk, oldbk, oldtxt;

    hbr = (HBRUSH)SelectObject(hdc, GetSysColorBrush(COLOR_SCROLLBAR));
    bk = GetSysColor(COLOR_3DHIGHLIGHT);
    oldtxt = SetTextColor(hdc, GetSysColor(COLOR_3DFACE));
    oldbk = SetBkColor(hdc, bk);

    /* WAS: if (bk (COLOR_3DHIGHLIGHT) == GetSysColor(COLOR_WINDOW)) ... */
    if (GetSysColor(COLOR_SCROLLBAR) == GetSysColor(COLOR_BTNFACE)) {
	/* Draw using the pattern brush */
	SelectObject(hdc, cd->PatternBrush);
    }

    PatBlt(hdc, b.x, b.y, b.width, b.height, PATCOPY);
    SetBkColor(hdc, oldbk);
    SetTextColor(hdc, oldtxt);
    SelectObject(hdc, hbr);
    TkWinReleaseDrawableDC(d, hdc, &dcState);
}

static const Ttk_ElementSpec TroughElementSpec = {
    TK_STYLE_VERSION_2,
    sizeof(NullElement),
    TtkNullElementOptions,
    TtkNullElementSize,
    TroughElementDraw
};

/*------------------------------------------------------------------------
 * +++ Thumb element.
 */

typedef struct {
    Tcl_Obj *orientObj;
} ThumbElement;

<<<<<<< HEAD
static const Ttk_ElementOptionSpec ThumbElementOptions[] = {
    { "-orient", TK_OPTION_ANY, offsetof(ThumbElement,orientObj),"horizontal"},
=======
static Ttk_ElementOptionSpec ThumbElementOptions[] = {
    { "-orient", TK_OPTION_ANY, Tk_Offset(ThumbElement,orientObj),"horizontal"},
>>>>>>> 78f048f1
    { NULL, TK_OPTION_BOOLEAN, 0, NULL }
};

static void ThumbElementSize(
    TCL_UNUSED(void *), /* clientData */
    void *elementRecord,
    TCL_UNUSED(Tk_Window),
    int *widthPtr,
    int *heightPtr,
    TCL_UNUSED(Ttk_Padding *))
{
    ThumbElement *thumbPtr = (ThumbElement *)elementRecord;
<<<<<<< HEAD
    Ttk_Orient orient;
=======
    int orient;
>>>>>>> 78f048f1

    TtkGetOrientFromObj(NULL, thumbPtr->orientObj, &orient);
    if (orient == TTK_ORIENT_HORIZONTAL) {
	*widthPtr = GetSystemMetrics(SM_CXHTHUMB);
	*heightPtr = GetSystemMetrics(SM_CYHSCROLL);
    } else {
	*widthPtr = GetSystemMetrics(SM_CXVSCROLL);
	*heightPtr = GetSystemMetrics(SM_CYVTHUMB);
    }
}

static void ThumbElementDraw(
    TCL_UNUSED(void *), /* clientData */
    TCL_UNUSED(void *), /* elementRecord */
    Tk_Window tkwin,
    Drawable d,
    Ttk_Box b,
    Ttk_State state)
{
    RECT rc = BoxToRect(b);
    TkWinDCState dcState;
    HDC hdc;

    /* Windows doesn't show a thumb when the scrollbar is disabled */
    if (state & TTK_STATE_DISABLED)
	return;

    hdc = TkWinGetDrawableDC(Tk_Display(tkwin), d, &dcState);
    DrawEdge(hdc, &rc, EDGE_RAISED, BF_RECT | BF_MIDDLE);
    TkWinReleaseDrawableDC(d, hdc, &dcState);
}

static const Ttk_ElementSpec ThumbElementSpec = {
    TK_STYLE_VERSION_2,
    sizeof(ThumbElement),
    ThumbElementOptions,
    ThumbElementSize,
    ThumbElementDraw
};

/* ----------------------------------------------------------------------
 * The slider element is the shaped thumb used in the slider widget.
 * Windows likes to call this a trackbar.
 */

typedef struct {
    Tcl_Obj *orientObj;  /* orientation of the slider widget */
} SliderElement;

static const Ttk_ElementOptionSpec SliderElementOptions[] = {
    { "-orient", TK_OPTION_ANY, offsetof(SliderElement,orientObj),
      "horizontal" },
      { NULL, TK_OPTION_BOOLEAN, 0, NULL }
};

static void SliderElementSize(
    TCL_UNUSED(void *), /* clientData */
    void *elementRecord,
    TCL_UNUSED(Tk_Window),
    int *widthPtr,
    int *heightPtr,
    TCL_UNUSED(Ttk_Padding *))
{
    SliderElement *slider = (SliderElement *)elementRecord;
<<<<<<< HEAD
    Ttk_Orient orient;
=======
    int orient;
>>>>>>> 78f048f1

    TtkGetOrientFromObj(NULL, slider->orientObj, &orient);
    if (orient == TTK_ORIENT_HORIZONTAL) {
	*widthPtr = (GetSystemMetrics(SM_CXHTHUMB) / 2) | 1;
	*heightPtr = GetSystemMetrics(SM_CYHSCROLL);
    } else {
	*widthPtr = GetSystemMetrics(SM_CXVSCROLL);
	*heightPtr = (GetSystemMetrics(SM_CYVTHUMB) / 2) | 1;
    }
}

static void SliderElementDraw(
    TCL_UNUSED(void *), /* clientData */
    TCL_UNUSED(void *), /* elementRecord */
    Tk_Window tkwin,
    Drawable d,
    Ttk_Box b,
    TCL_UNUSED(Ttk_State))
{
    RECT rc = BoxToRect(b);
    TkWinDCState dcState;
    HDC hdc;

    hdc = TkWinGetDrawableDC(Tk_Display(tkwin), d, &dcState);
    DrawEdge(hdc, &rc, EDGE_RAISED, BF_RECT | BF_MIDDLE);
    TkWinReleaseDrawableDC(d, hdc, &dcState);
}

static const Ttk_ElementSpec SliderElementSpec = {
    TK_STYLE_VERSION_2,
    sizeof(SliderElement),
    SliderElementOptions,
    SliderElementSize,
    SliderElementDraw
};

/*------------------------------------------------------------------------
 * +++ Notebook elements.
 */

typedef struct {
    Tcl_Obj *borderWidthObj;
    Tcl_Obj *backgroundObj;
} TabElement;

static const Ttk_ElementOptionSpec TabElementOptions[] = {
    { "-borderwidth", TK_OPTION_PIXELS,
	Tk_Offset(TabElement,borderWidthObj), "1" },
    { "-background", TK_OPTION_BORDER,
	Tk_Offset(TabElement,backgroundObj), DEFAULT_BACKGROUND },
    {0,TK_OPTION_BOOLEAN,0,0}
};

static void TabElementSize(
    TCL_UNUSED(void *), /* clientData */
    void *elementRecord,
    Tk_Window tkwin,
    TCL_UNUSED(int *), /* widthPtr */
    TCL_UNUSED(int *), /* heightPtr */
    Ttk_Padding *paddingPtr)
{
    TabElement *tab = (TabElement *)elementRecord;
    int borderWidth = 1;
    Ttk_PositionSpec nbTabsStickBit = TTK_STICK_S;
    TkMainInfo *mainInfoPtr = ((TkWindow *) tkwin)->mainPtr;

    Tk_GetPixelsFromObj(0, tkwin, tab->borderWidthObj, &borderWidth);
    *paddingPtr = Ttk_UniformPadding((short)borderWidth);

    if (mainInfoPtr != NULL) {
	nbTabsStickBit = (Ttk_PositionSpec) mainInfoPtr->ttkNbTabsStickBit;
    }

    switch (nbTabsStickBit) {
	default:
	case TTK_STICK_S:
	    paddingPtr->bottom = 0;
	    break;
	case TTK_STICK_N:
	    paddingPtr->top = 0;
	    break;
	case TTK_STICK_E:
	    paddingPtr->right = 0;
	    break;
	case TTK_STICK_W:
	    paddingPtr->left = 0;
	    break;
    }
}

static void TabElementDraw(
    TCL_UNUSED(void *), /* clientData */
    void *elementRecord,
    Tk_Window tkwin,
    Drawable d,
    Ttk_Box b,
    Ttk_State state)
{
    Ttk_PositionSpec nbTabsStickBit = TTK_STICK_S;
    TkMainInfo *mainInfoPtr = ((TkWindow *) tkwin)->mainPtr;
    TabElement *tab = (TabElement *)elementRecord;
    Tk_3DBorder border = Tk_Get3DBorderFromObj(tkwin, tab->backgroundObj);
    XPoint pts[6];
    double scalingLevel = TkScalingLevel(tkwin);
    int cut = round(2 * scalingLevel);
    Display *disp = Tk_Display(tkwin);
    int borderWidth = 1;

    if (mainInfoPtr != NULL) {
	nbTabsStickBit = (Ttk_PositionSpec) mainInfoPtr->ttkNbTabsStickBit;
    }

    if (state & TTK_STATE_SELECTED) {
	/*
	 * Draw slightly outside of the allocated parcel,
	 * to overwrite the client area border.
	 */
	switch (nbTabsStickBit) {
	    default:
	    case TTK_STICK_S:
		b.height += 2;
		break;
	    case TTK_STICK_N:
		b.height += 2; b.y -= 2;
		break;
	    case TTK_STICK_E:
		b.width += 2;
		break;
	    case TTK_STICK_W:
		b.width += 2; b.x -= 2;
		break;
	}
    }

    switch (nbTabsStickBit) {
	default:
	case TTK_STICK_S:
	    pts[0].x = b.x;  pts[0].y = b.y + b.height-1;
	    pts[1].x = b.x;  pts[1].y = b.y + cut;
	    pts[2].x = b.x + cut;  pts[2].y = b.y;
	    pts[3].x = b.x + b.width-1 - cut;  pts[3].y = b.y;
	    pts[4].x = b.x + b.width-1;  pts[4].y = b.y + cut;
	    pts[5].x = b.x + b.width-1;  pts[5].y = b.y + b.height;
	    break;
	case TTK_STICK_N:
	    pts[0].x = b.x;  pts[0].y = b.y;
	    pts[1].x = b.x;  pts[1].y = b.y + b.height-1 - cut;
	    pts[2].x = b.x + cut;  pts[2].y = b.y + b.height-1;
	    pts[3].x = b.x + b.width-1 - cut;  pts[3].y = b.y + b.height-1;
	    pts[4].x = b.x + b.width-1;  pts[4].y = b.y + b.height-1 - cut;
	    pts[5].x = b.x + b.width-1;  pts[5].y = b.y-1;
	    break;
	case TTK_STICK_E:
	    pts[0].x = b.x + b.width-1;  pts[0].y = b.y;
	    pts[1].x = b.x + cut;  pts[1].y = b.y;
	    pts[2].x = b.x;  pts[2].y = b.y + cut;
	    pts[3].x = b.x;  pts[3].y = b.y + b.height-1 - cut;
	    pts[4].x = b.x + cut;  pts[4].y = b.y + b.height-1;
	    pts[5].x = b.x + b.width;  pts[5].y = b.y + b.height-1;
	    break;
	case TTK_STICK_W:
	    pts[0].x = b.x;  pts[0].y = b.y;
	    pts[1].x = b.x + b.width-1 - cut;  pts[1].y = b.y;
	    pts[2].x = b.x + b.width-1;  pts[2].y = b.y + cut;
	    pts[3].x = b.x + b.width-1;  pts[3].y = b.y + b.height-1 - cut;
	    pts[4].x = b.x + b.width-1 - cut;  pts[4].y = b.y + b.height-1;
	    pts[5].x = b.x-1;  pts[5].y = b.y + b.height-1;
	    break;
    }

    XFillPolygon(disp, d, Tk_3DBorderGC(tkwin, border, TK_3D_FLAT_GC),
	    pts, 6, Convex, CoordModeOrigin);

    Tk_GetPixelsFromObj(NULL, tkwin, tab->borderWidthObj, &borderWidth);
    while (borderWidth--) {
	XDrawLines(disp, d, Tk_3DBorderGC(tkwin, border, TK_3D_LIGHT_GC),
		pts, 4, CoordModeOrigin);
	XDrawLines(disp, d, Tk_3DBorderGC(tkwin, border, TK_3D_DARK_GC),
		pts+3, 3, CoordModeOrigin);

	switch (nbTabsStickBit) {
	    default:
	    case TTK_STICK_S:
		++pts[0].x;  ++pts[1].x;  ++pts[2].y;
		++pts[3].y;  --pts[4].x;  --pts[5].x;
		break;
	    case TTK_STICK_N:
		++pts[0].x;  ++pts[1].x;  --pts[2].y;
		--pts[3].y;  --pts[4].x;  --pts[5].x;
		break;
	    case TTK_STICK_E:
		++pts[0].y;  ++pts[1].y;  ++pts[2].x;
		++pts[3].x;  --pts[4].y;  --pts[5].y;
		break;
	    case TTK_STICK_W:
		++pts[0].y;  ++pts[1].y;  --pts[2].x;
		--pts[3].x;  --pts[4].y;  --pts[5].y;
		break;
	}
    }
}

static const Ttk_ElementSpec TabElementSpec = {
    TK_STYLE_VERSION_2,
    sizeof(TabElement),
    TabElementOptions,
    TabElementSize,
    TabElementDraw
};

static void ClientElementSize(
    TCL_UNUSED(void *), /* clientData */
    TCL_UNUSED(void *), /* elementRecord */
    TCL_UNUSED(Tk_Window),
    TCL_UNUSED(int *), /* widthPtr */
    TCL_UNUSED(int *), /* heightPtr */
    Ttk_Padding *paddingPtr)
{
    paddingPtr->left = paddingPtr->right = GetSystemMetrics(SM_CXEDGE);
    paddingPtr->top = paddingPtr->bottom = GetSystemMetrics(SM_CYEDGE);
}

static void ClientElementDraw(
    TCL_UNUSED(void *), /* clientData */
    TCL_UNUSED(void *), /* elementRecord */
    Tk_Window tkwin,
    Drawable d,
    Ttk_Box b,
    TCL_UNUSED(Ttk_State))
{
    RECT rc = BoxToRect(b);
    TkWinDCState dcState;
    HDC hdc = TkWinGetDrawableDC(Tk_Display(tkwin), d, &dcState);

    DrawEdge(hdc, &rc, EDGE_RAISED, BF_RECT | BF_SOFT);
    TkWinReleaseDrawableDC(d, hdc, &dcState);
}

static const Ttk_ElementSpec ClientElementSpec = {
    TK_STYLE_VERSION_2,
    sizeof(NullElement),
    TtkNullElementOptions,
    ClientElementSize,
    ClientElementDraw
};

/*------------------------------------------------------------------------
 * +++ Layouts.
 */

TTK_BEGIN_LAYOUT_TABLE(LayoutTable)

TTK_LAYOUT("TButton",
    TTK_GROUP("Button.border", TTK_FILL_BOTH,
	TTK_GROUP("Button.padding", TTK_FILL_BOTH,
	    TTK_NODE("Button.label", TTK_FILL_BOTH))))

TTK_LAYOUT("TCombobox",
    TTK_GROUP("Combobox.field", TTK_FILL_BOTH,
	TTK_NODE("Combobox.downarrow", TTK_PACK_RIGHT|TTK_FILL_Y)
	TTK_GROUP("Combobox.padding", TTK_FILL_BOTH,
	    TTK_GROUP("Combobox.focus", TTK_FILL_BOTH,
		TTK_NODE("Combobox.textarea", TTK_FILL_BOTH)))))

TTK_END_LAYOUT_TABLE

/* ---------------------------------------------------------------------- */

MODULE_SCOPE
int TtkWinTheme_Init(
    Tcl_Interp *interp,
<<<<<<< HEAD
    TCL_UNUSED(HWND));

MODULE_SCOPE
int TtkWinTheme_Init(
    Tcl_Interp *interp,
=======
>>>>>>> 78f048f1
    TCL_UNUSED(HWND))
{
    Ttk_Theme themePtr, parentPtr;
    const FrameControlElementData *fce = FrameControlElements;

    parentPtr = Ttk_GetTheme(interp, "alt");
    themePtr = Ttk_CreateTheme(interp, "winnative", parentPtr);
    if (!themePtr) {
        return TCL_ERROR;
    }

    Ttk_RegisterElementSpec(themePtr, "border", &BorderElementSpec, NULL);
    Ttk_RegisterElementSpec(themePtr, "Button.border",
	&ButtonBorderElementSpec, NULL);
    Ttk_RegisterElementSpec(themePtr, "field", &FieldElementSpec, NULL);
    Ttk_RegisterElementSpec(themePtr, "focus", &FocusElementSpec, NULL);
    Ttk_RegisterElementSpec(themePtr, "Combobox.focus",
    	&ComboboxFocusElementSpec, NULL);
    Ttk_RegisterElementSpec(themePtr, "thumb", &ThumbElementSpec, NULL);
    Ttk_RegisterElementSpec(themePtr, "slider", &SliderElementSpec, NULL);
    Ttk_RegisterElementSpec(themePtr, "Scrollbar.trough", &TroughElementSpec,
    	TroughClientDataInit(interp));

    Ttk_RegisterElementSpec(themePtr, "tab", &TabElementSpec, NULL);
    Ttk_RegisterElementSpec(themePtr, "client", &ClientElementSpec, NULL);

    for (fce = FrameControlElements; fce->name != 0; ++fce) {
	Ttk_RegisterElementSpec(themePtr, fce->name,
		&FrameControlElementSpec, (void *)fce);
    }

    Ttk_RegisterLayouts(themePtr, LayoutTable);

    Tcl_PkgProvide(interp, "ttk::theme::winnative", TTK_VERSION);
    return TCL_OK;
}
<|MERGE_RESOLUTION|>--- conflicted
+++ resolved
@@ -98,19 +98,11 @@
     int partId;			/* part id for DrawFrameControl  */
     unsigned cxId;		/* system metric ids for width/height... */
     unsigned cyId;		/* ... or size if FIXEDSIZE bit set */
-<<<<<<< HEAD
     const Ttk_StateTable *stateMap;	/* map Tk states to Win32 flags */
     Ttk_Padding margins;	/* additional placement padding */
 } FrameControlElementData;
 
 #define BASE_DIM    16
-=======
-    Ttk_StateTable *stateMap;	/* map Tk states to Win32 flags */
-    Ttk_Padding margins;	/* additional placement padding */
-} FrameControlElementData;
-
-#define BASE_DIM    13
->>>>>>> 78f048f1
 #define _FIXEDSIZE  0x80000000UL
 #define _HALFMETRIC 0x40000000UL
 #define FIXEDSIZE(id) (id|_FIXEDSIZE)
@@ -164,7 +156,6 @@
     int cx = GETMETRIC(p->cxId);
     int cy = GETMETRIC(p->cyId);
 
-<<<<<<< HEAD
     if ((p->cxId & _FIXEDSIZE) && cx == BASE_DIM) {
 	double scalingLevel = TkScalingLevel(tkwin);
 	cx *= scalingLevel;
@@ -177,8 +168,6 @@
 	p->cyId = FIXEDSIZE(cy);
     }
 
-=======
->>>>>>> 78f048f1
     if (p->cxId & _HALFMETRIC) cx /= 2;
     if (p->cyId & _HALFMETRIC) cy /= 2;
 
@@ -221,13 +210,8 @@
     Tcl_Obj	*reliefObj;
 } BorderElement;
 
-<<<<<<< HEAD
 static const Ttk_ElementOptionSpec BorderElementOptions[] = {
     { "-relief",TK_OPTION_RELIEF, offsetof(BorderElement,reliefObj), "flat" },
-=======
-static Ttk_ElementOptionSpec BorderElementOptions[] = {
-    { "-relief", TK_OPTION_RELIEF, Tk_Offset(BorderElement,reliefObj), "flat" },
->>>>>>> 78f048f1
     {NULL, TK_OPTION_BOOLEAN, 0, NULL}
 };
 
@@ -286,11 +270,7 @@
 
 static const Ttk_ElementOptionSpec FieldElementOptions[] = {
     { "-fieldbackground", TK_OPTION_BORDER,
-<<<<<<< HEAD
     	offsetof(FieldElement,backgroundObj), "white" },
-=======
-    	Tk_Offset(FieldElement,backgroundObj), "white" },
->>>>>>> 78f048f1
     { NULL, TK_OPTION_BOOLEAN, 0, NULL }
 };
 
@@ -353,11 +333,7 @@
     { "-highlightcolor",TK_OPTION_COLOR,
 	offsetof(ButtonBorderElement,highlightColorObj), "black" },
     { "-default", TK_OPTION_ANY,
-<<<<<<< HEAD
 	offsetof(ButtonBorderElement,defaultStateObj), "disabled" },
-=======
-	Tk_Offset(ButtonBorderElement,defaultStateObj), "disabled" },
->>>>>>> 78f048f1
     {NULL, TK_OPTION_BOOLEAN, 0, NULL}
 };
 
@@ -497,11 +473,7 @@
 
 static const Ttk_ElementOptionSpec FillFocusElementOptions[] = {
     { "-focusfill", TK_OPTION_COLOR,
-<<<<<<< HEAD
 	offsetof(FillFocusElement,fillColorObj), "white" },
-=======
-	Tk_Offset(FillFocusElement,fillColorObj), "white" },
->>>>>>> 78f048f1
     {NULL, TK_OPTION_BOOLEAN, 0, NULL}
 };
 
@@ -633,13 +605,8 @@
     Tcl_Obj *orientObj;
 } ThumbElement;
 
-<<<<<<< HEAD
 static const Ttk_ElementOptionSpec ThumbElementOptions[] = {
     { "-orient", TK_OPTION_ANY, offsetof(ThumbElement,orientObj),"horizontal"},
-=======
-static Ttk_ElementOptionSpec ThumbElementOptions[] = {
-    { "-orient", TK_OPTION_ANY, Tk_Offset(ThumbElement,orientObj),"horizontal"},
->>>>>>> 78f048f1
     { NULL, TK_OPTION_BOOLEAN, 0, NULL }
 };
 
@@ -652,11 +619,7 @@
     TCL_UNUSED(Ttk_Padding *))
 {
     ThumbElement *thumbPtr = (ThumbElement *)elementRecord;
-<<<<<<< HEAD
     Ttk_Orient orient;
-=======
-    int orient;
->>>>>>> 78f048f1
 
     TtkGetOrientFromObj(NULL, thumbPtr->orientObj, &orient);
     if (orient == TTK_ORIENT_HORIZONTAL) {
@@ -721,11 +684,7 @@
     TCL_UNUSED(Ttk_Padding *))
 {
     SliderElement *slider = (SliderElement *)elementRecord;
-<<<<<<< HEAD
     Ttk_Orient orient;
-=======
-    int orient;
->>>>>>> 78f048f1
 
     TtkGetOrientFromObj(NULL, slider->orientObj, &orient);
     if (orient == TTK_ORIENT_HORIZONTAL) {
@@ -773,9 +732,9 @@
 
 static const Ttk_ElementOptionSpec TabElementOptions[] = {
     { "-borderwidth", TK_OPTION_PIXELS,
-	Tk_Offset(TabElement,borderWidthObj), "1" },
+	ofsetof(TabElement,borderWidthObj), "1" },
     { "-background", TK_OPTION_BORDER,
-	Tk_Offset(TabElement,backgroundObj), DEFAULT_BACKGROUND },
+	offsetof(TabElement,backgroundObj), DEFAULT_BACKGROUND },
     {0,TK_OPTION_BOOLEAN,0,0}
 };
 
@@ -994,17 +953,9 @@
 
 /* ---------------------------------------------------------------------- */
 
-MODULE_SCOPE
-int TtkWinTheme_Init(
+MODULE_SCOPE int
+TtkWinTheme_Init(
     Tcl_Interp *interp,
-<<<<<<< HEAD
-    TCL_UNUSED(HWND));
-
-MODULE_SCOPE
-int TtkWinTheme_Init(
-    Tcl_Interp *interp,
-=======
->>>>>>> 78f048f1
     TCL_UNUSED(HWND))
 {
     Ttk_Theme themePtr, parentPtr;
