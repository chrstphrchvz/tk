/*
 * tkWinWm.c --
 *
 *	This module takes care of the interactions between a Tk-based
 *	application and the window manager. Among other things, it implements
 *	the "wm" command and passes geometry information to the window
 *	manager.
 *
 * Copyright (c) 1995-1997 Sun Microsystems, Inc.
 * Copyright (c) 1998-2000 by Scriptics Corporation.
 *
 * See the file "license.terms" for information on usage and redistribution of
 * this file, and for a DISCLAIMER OF ALL WARRANTIES.
<<<<<<< HEAD
 *
 * RCS: @(#) $Id: tkWinWm.c,v 1.147 2010/12/06 10:30:50 nijtmans Exp $
=======
>>>>>>> 5450b6e8
 */

#include "tkWinInt.h"
#include <shellapi.h>

/*
 * These next two defines are only valid on Win2K/XP+.
 */

#ifndef WS_EX_LAYERED
#define WS_EX_LAYERED	0x00080000
#endif
#ifndef LWA_COLORKEY
#define LWA_COLORKEY	0x00000001
#endif
#ifndef LWA_ALPHA
#define LWA_ALPHA	0x00000002
#endif

/*
 * Event structure for synthetic activation events. These events are placed on
 * the event queue whenever a toplevel gets a WM_MOUSEACTIVATE message or
 * a WM_ACTIVATE. If the window is being moved (*flagPtr will be true)
 * then the handling of this event must be delayed until the operation
 * has completed to avoid a premature WM_EXITSIZEMOVE event.
 */

typedef struct ActivateEvent {
    Tcl_Event ev;
    TkWindow *winPtr;
    const int *flagPtr;
    HWND hwnd;
} ActivateEvent;

/*
 * A data structure of the following type holds information for each window
 * manager protocol (such as WM_DELETE_WINDOW) for which a handler (i.e. a Tcl
 * command) has been defined for a particular top-level window.
 */

typedef struct ProtocolHandler {
    Atom protocol;		/* Identifies the protocol. */
    struct ProtocolHandler *nextPtr;
				/* Next in list of protocol handlers for the
				 * same top-level window, or NULL for end of
				 * list. */
    Tcl_Interp *interp;		/* Interpreter in which to invoke command. */
    char command[1];		/* Tcl command to invoke when a client message
				 * for this protocol arrives. The actual size
				 * of the structure varies to accommodate the
				 * needs of the actual command. THIS MUST BE
				 * THE LAST FIELD OF THE STRUCTURE. */
} ProtocolHandler;

#define HANDLER_SIZE(cmdLength) \
    ((unsigned) ((Tk_Offset(ProtocolHandler, command) + 1) + cmdLength))

/*
 * Helper type passed via lParam to TkWmStackorderToplevelEnumProc
 */

typedef struct TkWmStackorderToplevelPair {
    Tcl_HashTable *table;
    TkWindow **window_ptr;
} TkWmStackorderToplevelPair;

/*
 * This structure represents the contents of a icon, in terms of its image.
 * The HICON is an internal Windows format. Most of these icon-specific
 * structures originated with the Winico extension. We stripped out unused
 * parts of that code, and integrated the code more naturally with Tcl.
 */

typedef struct {
    UINT Width, Height, Colors;	/* Width, Height and bpp */
    LPBYTE lpBits;		/* Ptr to DIB bits */
    DWORD dwNumBytes;		/* How many bytes? */
    LPBITMAPINFO lpbi;		/* Ptr to header */
    LPBYTE lpXOR;		/* Ptr to XOR image bits */
    LPBYTE lpAND;		/* Ptr to AND image bits */
    HICON hIcon;		/* DAS ICON */
} ICONIMAGE, *LPICONIMAGE;

/*
 * This structure is how we represent a block of the above items. We will
 * reallocate these structures according to how many images they need to
 * contain.
 */

typedef struct {
    int nNumImages;		/* How many images? */
    ICONIMAGE IconImages[1];	/* Image entries */
} BlockOfIconImages, *BlockOfIconImagesPtr;

/*
 * These two structures are used to read in icons from an 'icon directory'
 * (i.e. the contents of a .icr file, say). We only use these structures
 * temporarily, since we copy the information we want into a
 * BlockOfIconImages.
 */

typedef struct {
    BYTE bWidth;		/* Width of the image */
    BYTE bHeight;		/* Height of the image (times 2) */
    BYTE bColorCount;		/* Number of colors in image (0 if >=8bpp) */
    BYTE bReserved;		/* Reserved */
    WORD wPlanes;		/* Color Planes */
    WORD wBitCount;		/* Bits per pixel */
    DWORD dwBytesInRes;		/* How many bytes in this resource? */
    DWORD dwImageOffset;	/* Where in the file is this image */
} ICONDIRENTRY, *LPICONDIRENTRY;

typedef struct {
    WORD idReserved;		/* Reserved */
    WORD idType;		/* Resource type (1 for icons) */
    WORD idCount;		/* How many images? */
    ICONDIRENTRY idEntries[1];	/* The entries for each image */
} ICONDIR, *LPICONDIR;

/*
 * A pointer to one of these strucutures is associated with each toplevel.
 * This allows us to free up all memory associated with icon resources when a
 * window is deleted or if the window's icon is changed. They are simply
 * reference counted according to:
 *
 * (1) How many WmInfo structures point to this object
 * (2) Whether the ThreadSpecificData defined in this file contains a pointer
 *     to this object.
 *
 * The former count is for windows whose icons are individually set, and the
 * latter is for the global default icon choice.
 *
 * Icons loaded from .icr/.icr use the iconBlock field, icons loaded from
 * .exe/.dll use the hIcon field.
 */

typedef struct WinIconInstance {
    int refCount;		/* Number of instances that share this data
				 * structure. */
    BlockOfIconImagesPtr iconBlock;
				/* Pointer to icon resource data for image */
} WinIconInstance;

typedef struct WinIconInstance *WinIconPtr;

/*
 * A data structure of the following type holds window-manager-related
 * information for each top-level window in an application.
 */

typedef struct TkWmInfo {
    TkWindow *winPtr;		/* Pointer to main Tk information for this
				 * window. */
    HWND wrapper;		/* This is the decorative frame window created
				 * by the window manager to wrap a toplevel
				 * window. This window is a direct child of
				 * the root window. */
    char *title;		/* Title to display in window caption. If
				 * NULL, use name of widget. Malloced. */
    char *iconName;		/* Name to display in icon. Malloced. */
    XWMHints hints;		/* Various pieces of information for window
				 * manager. */
    char *leaderName;		/* Path name of leader of window group
				 * (corresponds to hints.window_group).
				 * Malloc-ed. Note: this field doesn't get
				 * updated if leader is destroyed. */
    TkWindow *masterPtr;	/* Master window for TRANSIENT_FOR property,
				 * or NULL. */
    Tk_Window icon;		/* Window to use as icon for this window, or
				 * NULL. */
    Tk_Window iconFor;		/* Window for which this window is icon, or
				 * NULL if this isn't an icon for anyone. */

    /*
     * Information used to construct an XSizeHints structure for the window
     * manager:
     */

    int defMinWidth, defMinHeight, defMaxWidth, defMaxHeight;
				/* Default resize limits given by system. */
    int sizeHintsFlags;		/* Flags word for XSizeHints structure. If the
				 * PBaseSize flag is set then the window is
				 * gridded; otherwise it isn't gridded. */
    int minWidth, minHeight;	/* Minimum dimensions of window, in pixels or
				 * grid units. */
    int maxWidth, maxHeight;	/* Maximum dimensions of window, in pixels or
				 * grid units. 0 to default. */
    Tk_Window gridWin;		/* Identifies the window that controls
				 * gridding for this top-level, or NULL if the
				 * top-level isn't currently gridded. */
    int widthInc, heightInc;	/* Increments for size changes (# pixels per
				 * step). */
    struct {
	int x;	/* numerator */
	int y;	/* denominator */
    } minAspect, maxAspect;	/* Min/max aspect ratios for window. */
    int reqGridWidth, reqGridHeight;
				/* The dimensions of the window (in grid
				 * units) requested through the geometry
				 * manager. */
    int gravity;		/* Desired window gravity. */

    /*
     * Information used to manage the size and location of a window.
     */

    int width, height;		/* Desired dimensions of window, specified in
				 * pixels or grid units. These values are set
				 * by the "wm geometry" command and by
				 * ConfigureNotify events (for when wm resizes
				 * window). -1 means user hasn't requested
				 * dimensions. */
    int x, y;			/* Desired X and Y coordinates for window.
				 * These values are set by "wm geometry", plus
				 * by ConfigureNotify events (when wm moves
				 * window). These numbers are different than
				 * the numbers stored in winPtr->changes
				 * because (a) they could be measured from the
				 * right or bottom edge of the screen (see
				 * WM_NEGATIVE_X and WM_NEGATIVE_Y flags) and
				 * (b) if the window has been reparented then
				 * they refer to the parent rather than the
				 * window itself. */
    int borderWidth, borderHeight;
				/* Width and height of window dressing, in
				 * pixels for the current style/exStyle. This
				 * includes the border on both sides of the
				 * window. */
    int configX, configY;	/* x,y position of toplevel when window is
				 * switched into fullscreen state, */
    int configWidth, configHeight;
				/* Dimensions passed to last request that we
				 * issued to change geometry of window. Used
				 * to eliminate redundant resize operations */
    HMENU hMenu;		/* the hMenu associated with this menu */
    DWORD style, exStyle;	/* Style flags for the wrapper window. */
    LONG styleConfig;		/* Extra user requested style bits */
    LONG exStyleConfig;		/* Extra user requested extended style bits */
    Tcl_Obj *crefObj;		/* COLORREF object for transparent handling */
    COLORREF colorref;		/* COLORREF for transparent handling */
    double alpha;		/* Alpha transparency level 0.0 (fully
				 * transparent) .. 1.0 (opaque) */

    /*
     * List of children of the toplevel which have private colormaps.
     */

    TkWindow **cmapList;	/* Array of window with private colormaps. */
    int cmapCount;		/* Number of windows in array. */

    /*
     * Miscellaneous information.
     */

    ProtocolHandler *protPtr;	/* First in list of protocol handlers for this
				 * window (NULL means none). */
    int cmdArgc;		/* Number of elements in cmdArgv below. */
    const char **cmdArgv;	/* Array of strings to store in the WM_COMMAND
				 * property. NULL means nothing available. */
    char *clientMachine;	/* String to store in WM_CLIENT_MACHINE
				 * property, or NULL. */
    int flags;			/* Miscellaneous flags, defined below. */
    int numTransients;		/* Number of transients on this window */
    WinIconPtr iconPtr;		/* Pointer to titlebar icon structure for this
				 * window, or NULL. */
    struct TkWmInfo *nextPtr;	/* Next in list of all top-level windows. */
} WmInfo;

/*
 * Flag values for WmInfo structures:
 *
 * WM_NEVER_MAPPED -		Non-zero means window has never been mapped;
 *				need to update all info when window is first
 *				mapped.
 * WM_UPDATE_PENDING -		Non-zero means a call to UpdateGeometryInfo
 *				has already been scheduled for this window;
 *				no need to schedule another one.
 * WM_NEGATIVE_X -		Non-zero means x-coordinate is measured in
 *				pixels from right edge of screen, rather than
 *				from left edge.
 * WM_NEGATIVE_Y -		Non-zero means y-coordinate is measured in
 *				pixels up from bottom of screen, rather than
 *				down from top.
 * WM_UPDATE_SIZE_HINTS -	Non-zero means that new size hints need to be
 *				propagated to window manager. Not used on Win.
 * WM_SYNC_PENDING -		Set to non-zero while waiting for the window
 *				manager to respond to some state change.
 * WM_MOVE_PENDING -		Non-zero means the application has requested a
 *				new position for the window, but it hasn't
 *				been reflected through the window manager yet.
 * WM_COLORMAPS_EXPLICIT -	Non-zero means the colormap windows were set
 *				explicitly via "wm colormapwindows".
 * WM_ADDED_TOPLEVEL_COLORMAP - Non-zero means that when "wm colormapwindows"
 *				was called the top-level itself wasn't
 *				specified, so we added it implicitly at the
 *				end of the list.
 * WM_WIDTH_NOT_RESIZABLE -	Non-zero means that we're not supposed to
 *				allow the user to change the width of the
 *				window (controlled by "wm resizable" command).
 * WM_HEIGHT_NOT_RESIZABLE -	Non-zero means that we're not supposed to
 *				allow the user to change the height of the
 *				window (controlled by "wm resizable" command).
 * WM_WITHDRAWN -		Non-zero means that this window has explicitly
 *				been withdrawn. If it's a transient, it should
 *				not mirror state changes in the master.
 * WM_FULLSCREEN -		Non-zero means that this window has been placed
 *				in the full screen mode. It should be mapped at
 *				0,0 and be the width and height of the screen.
 */

#define WM_NEVER_MAPPED			(1<<0)
#define WM_UPDATE_PENDING		(1<<1)
#define WM_NEGATIVE_X			(1<<2)
#define WM_NEGATIVE_Y			(1<<3)
#define WM_UPDATE_SIZE_HINTS		(1<<4)
#define WM_SYNC_PENDING			(1<<5)
#define WM_CREATE_PENDING		(1<<6)
#define WM_MOVE_PENDING			(1<<7)
#define WM_COLORMAPS_EXPLICIT		(1<<8)
#define WM_ADDED_TOPLEVEL_COLORMAP	(1<<9)
#define WM_WIDTH_NOT_RESIZABLE		(1<<10)
#define WM_HEIGHT_NOT_RESIZABLE		(1<<11)
#define WM_WITHDRAWN			(1<<12)
#define WM_FULLSCREEN			(1<<13)

/*
 * Window styles for various types of toplevel windows.
 */

#define WM_OVERRIDE_STYLE (WS_CLIPCHILDREN|WS_CLIPSIBLINGS|CS_DBLCLKS)
#define EX_OVERRIDE_STYLE (WS_EX_TOOLWINDOW)

#define WM_FULLSCREEN_STYLE (WS_POPUP|WM_OVERRIDE_STYLE)
#define EX_FULLSCREEN_STYLE (WS_EX_APPWINDOW)

#define WM_TOPLEVEL_STYLE (WS_OVERLAPPEDWINDOW|WS_CLIPCHILDREN|CS_DBLCLKS)
#define EX_TOPLEVEL_STYLE (0)

#define WM_TRANSIENT_STYLE \
		(WS_POPUP|WS_CAPTION|WS_SYSMENU|WS_CLIPSIBLINGS|CS_DBLCLKS)
#define EX_TRANSIENT_STYLE (WS_EX_DLGMODALFRAME)

/*
 * The following structure is the official type record for geometry management
 * of top-level windows.
 */

static void		TopLevelReqProc(ClientData dummy, Tk_Window tkwin);
static void		RemapWindows(TkWindow *winPtr, HWND parentHWND);

static const Tk_GeomMgr wmMgrType = {
    "wm",			/* name */
    TopLevelReqProc,		/* requestProc */
    NULL,			/* lostSlaveProc */
};

typedef struct ThreadSpecificData {
    HPALETTE systemPalette;	/* System palette; refers to the currently
				 * installed foreground logical palette. */
    TkWindow *createWindow;	/* Window that is being constructed. This
				 * value is set immediately before a call to
				 * CreateWindowEx, and is used by SetLimits.
				 * This is a gross hack needed to work around
				 * Windows brain damage where it sends the
				 * WM_GETMINMAXINFO message before the
				 * WM_CREATE window. */
    int initialized;		/* Flag indicating whether thread-specific
				 * elements of module have been
				 * initialized. */
    int firstWindow;		/* Flag, cleared when the first window is
				 * mapped in a non-iconic state. */
    WinIconPtr iconPtr;		/* IconPtr being used as default for all
				 * toplevels, or NULL. */
} ThreadSpecificData;
static Tcl_ThreadDataKey dataKey;

/*
 * The following variables cannot be placed in thread local storage because
 * they must be shared across threads.
 */

static int initialized;		/* Flag indicating whether module has been
				 * initialized. */

TCL_DECLARE_MUTEX(winWmMutex)

/*
 * Forward declarations for functions defined in this file:
 */

static int		ActivateWindow(Tcl_Event *evPtr, int flags);
static void		ConfigureTopLevel(WINDOWPOS *pos);
static void		GenerateConfigureNotify(TkWindow *winPtr);
static void		GenerateActivateEvent(TkWindow *winPtr, const int *flagPtr);
static void		GetMaxSize(WmInfo *wmPtr,
			    int *maxWidthPtr, int *maxHeightPtr);
static void		GetMinSize(WmInfo *wmPtr,
			    int *minWidthPtr, int *minHeightPtr);
static TkWindow *	GetTopLevel(HWND hwnd);
static void		InitWm(void);
static int		InstallColormaps(HWND hwnd, int message,
			    int isForemost);
static void		InvalidateSubTree(TkWindow *winPtr, Colormap colormap);
static void		InvalidateSubTreeDepth(TkWindow *winPtr);
static int		ParseGeometry(Tcl_Interp *interp, const char *string,
			    TkWindow *winPtr);
static void		RefreshColormap(Colormap colormap, TkDisplay *dispPtr);
static void		SetLimits(HWND hwnd, MINMAXINFO *info);
static void		TkWmStackorderToplevelWrapperMap(TkWindow *winPtr,
			    Display *display, Tcl_HashTable *table);
static LRESULT CALLBACK	TopLevelProc(HWND hwnd, UINT message,
			    WPARAM wParam, LPARAM lParam);
static void		TopLevelEventProc(ClientData clientData,
			    XEvent *eventPtr);
static void		TopLevelReqProc(ClientData dummy, Tk_Window tkwin);
static void		UpdateGeometryInfo(ClientData clientData);
static void		UpdateWrapper(TkWindow *winPtr);
static LRESULT CALLBACK	WmProc(HWND hwnd, UINT message,
			    WPARAM wParam, LPARAM lParam);
static void		WmWaitVisibilityOrMapProc(ClientData clientData,
			    XEvent *eventPtr);
static BlockOfIconImagesPtr ReadIconOrCursorFromFile(Tcl_Interp *interp,
			    Tcl_Obj* fileName, BOOL isIcon);
static WinIconPtr	ReadIconFromFile(Tcl_Interp *interp,
			    Tcl_Obj *fileName);
static WinIconPtr	GetIconFromPixmap(Display *dsPtr, Pixmap pixmap);
static int		ReadICOHeader(Tcl_Channel channel);
static BOOL		AdjustIconImagePointers(LPICONIMAGE lpImage);
static HICON		MakeIconOrCursorFromResource(LPICONIMAGE lpIcon,
			    BOOL isIcon);
static HICON		GetIcon(WinIconPtr titlebaricon, int icon_size);
static int		WinSetIcon(Tcl_Interp *interp,
			    WinIconPtr titlebaricon, Tk_Window tkw);
static void		FreeIconBlock(BlockOfIconImagesPtr lpIR);
static void		DecrIconRefCount(WinIconPtr titlebaricon);

static int		WmAspectCmd(Tk_Window tkwin,
			    TkWindow *winPtr, Tcl_Interp *interp, int objc,
			    Tcl_Obj *const objv[]);
static int		WmAttributesCmd(Tk_Window tkwin,
			    TkWindow *winPtr, Tcl_Interp *interp, int objc,
			    Tcl_Obj *const objv[]);
static int		WmClientCmd(Tk_Window tkwin,
			    TkWindow *winPtr, Tcl_Interp *interp, int objc,
			    Tcl_Obj *const objv[]);
static int		WmColormapwindowsCmd(Tk_Window tkwin,
			    TkWindow *winPtr, Tcl_Interp *interp, int objc,
			    Tcl_Obj *const objv[]);
static int		WmCommandCmd(Tk_Window tkwin,
			    TkWindow *winPtr, Tcl_Interp *interp, int objc,
			    Tcl_Obj *const objv[]);
static int		WmDeiconifyCmd(Tk_Window tkwin,
			    TkWindow *winPtr, Tcl_Interp *interp, int objc,
			    Tcl_Obj *const objv[]);
static int		WmFocusmodelCmd(Tk_Window tkwin,
			    TkWindow *winPtr, Tcl_Interp *interp, int objc,
			    Tcl_Obj *const objv[]);
static int		WmForgetCmd(Tk_Window tkwin,
			    TkWindow *winPtr, Tcl_Interp *interp, int objc,
			    Tcl_Obj *const objv[]);
static int		WmFrameCmd(Tk_Window tkwin,
			    TkWindow *winPtr, Tcl_Interp *interp, int objc,
			    Tcl_Obj *const objv[]);
static int		WmGeometryCmd(Tk_Window tkwin,
			    TkWindow *winPtr, Tcl_Interp *interp, int objc,
			    Tcl_Obj *const objv[]);
static int		WmGridCmd(Tk_Window tkwin,
			    TkWindow *winPtr, Tcl_Interp *interp, int objc,
			    Tcl_Obj *const objv[]);
static int		WmGroupCmd(Tk_Window tkwin,
			    TkWindow *winPtr, Tcl_Interp *interp, int objc,
			    Tcl_Obj *const objv[]);
static int		WmIconbitmapCmd(Tk_Window tkwin,
			    TkWindow *winPtr, Tcl_Interp *interp, int objc,
			    Tcl_Obj *const objv[]);
static int		WmIconifyCmd(Tk_Window tkwin,
			    TkWindow *winPtr, Tcl_Interp *interp, int objc,
			    Tcl_Obj *const objv[]);
static int		WmIconmaskCmd(Tk_Window tkwin,
			    TkWindow *winPtr, Tcl_Interp *interp, int objc,
			    Tcl_Obj *const objv[]);
static int		WmIconnameCmd(Tk_Window tkwin,
			    TkWindow *winPtr, Tcl_Interp *interp, int objc,
			    Tcl_Obj *const objv[]);
static int		WmIconphotoCmd(Tk_Window tkwin,
			    TkWindow *winPtr, Tcl_Interp *interp, int objc,
			    Tcl_Obj *const objv[]);
static int		WmIconpositionCmd(Tk_Window tkwin,
			    TkWindow *winPtr, Tcl_Interp *interp, int objc,
			    Tcl_Obj *const objv[]);
static int		WmIconwindowCmd(Tk_Window tkwin,
			    TkWindow *winPtr, Tcl_Interp *interp, int objc,
			    Tcl_Obj *const objv[]);
static int		WmManageCmd(Tk_Window tkwin,
			    TkWindow *winPtr, Tcl_Interp *interp, int objc,
			    Tcl_Obj *const objv[]);
static int		WmMaxsizeCmd(Tk_Window tkwin,
			    TkWindow *winPtr, Tcl_Interp *interp, int objc,
			    Tcl_Obj *const objv[]);
static int		WmMinsizeCmd(Tk_Window tkwin,
			    TkWindow *winPtr, Tcl_Interp *interp, int objc,
			    Tcl_Obj *const objv[]);
static int		WmOverrideredirectCmd(Tk_Window tkwin,
			    TkWindow *winPtr, Tcl_Interp *interp, int objc,
			    Tcl_Obj *const objv[]);
static int		WmPositionfromCmd(Tk_Window tkwin,
			    TkWindow *winPtr, Tcl_Interp *interp, int objc,
			    Tcl_Obj *const objv[]);
static int		WmProtocolCmd(Tk_Window tkwin,
			    TkWindow *winPtr, Tcl_Interp *interp, int objc,
			    Tcl_Obj *const objv[]);
static int		WmResizableCmd(Tk_Window tkwin,
			    TkWindow *winPtr, Tcl_Interp *interp, int objc,
			    Tcl_Obj *const objv[]);
static int		WmSizefromCmd(Tk_Window tkwin,
			    TkWindow *winPtr, Tcl_Interp *interp, int objc,
			    Tcl_Obj *const objv[]);
static int		WmStackorderCmd(Tk_Window tkwin,
			    TkWindow *winPtr, Tcl_Interp *interp, int objc,
			    Tcl_Obj *const objv[]);
static int		WmStateCmd(Tk_Window tkwin,
			    TkWindow *winPtr, Tcl_Interp *interp, int objc,
			    Tcl_Obj *const objv[]);
static int		WmTitleCmd(Tk_Window tkwin,
			    TkWindow *winPtr, Tcl_Interp *interp, int objc,
			    Tcl_Obj *const objv[]);
static int		WmTransientCmd(Tk_Window tkwin,
			    TkWindow *winPtr, Tcl_Interp *interp, int objc,
			    Tcl_Obj *const objv[]);
static int		WmWithdrawCmd(Tk_Window tkwin,
			    TkWindow *winPtr, Tcl_Interp *interp, int objc,
			    Tcl_Obj *const objv[]);
static void		WmUpdateGeom(WmInfo *wmPtr, TkWindow *winPtr);

/*
 * Used in BytesPerLine
 */

#define WIDTHBYTES(bits)	((((bits) + 31)>>5)<<2)

/*
 *----------------------------------------------------------------------
 *
 * DIBNumColors --
 *
 *	Calculates the number of entries in the color table, given by LPSTR
 *	lpbi - pointer to the CF_DIB memory block. Used by titlebar icon code.
 *
 * Results:
 *	WORD - Number of entries in the color table.
 *
 *----------------------------------------------------------------------
 */

static WORD
DIBNumColors(
    LPSTR lpbi)
{
    WORD wBitCount;
    DWORD dwClrUsed;

    dwClrUsed = ((LPBITMAPINFOHEADER) lpbi)->biClrUsed;

    if (dwClrUsed) {
	return (WORD) dwClrUsed;
    }

    wBitCount = ((LPBITMAPINFOHEADER) lpbi)->biBitCount;

    switch (wBitCount) {
    case 1:
	return 2;
    case 4:
	return 16;
    case 8:
	return 256;
    default:
	return 0;
    }
}

/*
 *----------------------------------------------------------------------
 *
 * PaletteSize --
 *
 *	Calculates the number of bytes in the color table, as given by LPSTR
 *	lpbi - pointer to the CF_DIB memory block. Used by titlebar icon code.
 *
 * Results:
 *	Number of bytes in the color table
 *
 *----------------------------------------------------------------------
 */
static WORD
PaletteSize(
    LPSTR lpbi)
{
    return (WORD) (DIBNumColors(lpbi) * sizeof(RGBQUAD));
}

/*
 *----------------------------------------------------------------------
 *
 * FindDIBits --
 *
 *	Locate the image bits in a CF_DIB format DIB, as given by LPSTR lpbi -
 *	pointer to the CF_DIB memory block. Used by titlebar icon code.
 *
 * Results:
 *	pointer to the image bits
 *
 * Side effects: None
 *
 *
 *----------------------------------------------------------------------
 */

static LPSTR
FindDIBBits(
    LPSTR lpbi)
{
    return lpbi + *((LPDWORD) lpbi) + PaletteSize(lpbi);
}

/*
 *----------------------------------------------------------------------
 *
 * BytesPerLine --
 *
 *	Calculates the number of bytes in one scan line, as given by
 *	LPBITMAPINFOHEADER lpBMIH - pointer to the BITMAPINFOHEADER that
 *	begins the CF_DIB block. Used by titlebar icon code.
 *
 * Results:
 *	number of bytes in one scan line (DWORD aligned)
 *
 *----------------------------------------------------------------------
 */

static DWORD
BytesPerLine(
    LPBITMAPINFOHEADER lpBMIH)
{
    return WIDTHBYTES(lpBMIH->biWidth * lpBMIH->biPlanes * lpBMIH->biBitCount);
}

/*
 *----------------------------------------------------------------------
 *
 * AdjustIconImagePointers --
 *
 *	Adjusts internal pointers in icon resource struct, as given by
 *	LPICONIMAGE lpImage - the resource to handle. Used by titlebar icon
 *	code.
 *
 * Results:
 *	BOOL - TRUE for success, FALSE for failure
 *
 *----------------------------------------------------------------------
 */

static BOOL
AdjustIconImagePointers(
    LPICONIMAGE lpImage)
{
    /*
     * Sanity check.
     */

    if (lpImage == NULL) {
	return FALSE;
    }

    /*
     * BITMAPINFO is at beginning of bits.
     */

    lpImage->lpbi = (LPBITMAPINFO) lpImage->lpBits;

    /*
     * Width - simple enough.
     */

    lpImage->Width = lpImage->lpbi->bmiHeader.biWidth;

    /*
     * Icons are stored in funky format where height is doubled so account for
     * that.
     */

    lpImage->Height = (lpImage->lpbi->bmiHeader.biHeight)/2;

    /*
     * How many colors?
     */

    lpImage->Colors = lpImage->lpbi->bmiHeader.biPlanes
	    * lpImage->lpbi->bmiHeader.biBitCount;

    /*
     * XOR bits follow the header and color table.
     */

    lpImage->lpXOR = (LPBYTE) FindDIBBits((LPSTR) lpImage->lpbi);

    /*
     * AND bits follow the XOR bits.
     */

    lpImage->lpAND = lpImage->lpXOR +
	    lpImage->Height*BytesPerLine((LPBITMAPINFOHEADER) lpImage->lpbi);
    return TRUE;
}

/*
 *----------------------------------------------------------------------
 *
 * MakeIconOrCursorFromResource --
 *
 *	Construct an actual HICON structure from the information in a
 *	resource.
 *
 * Results:
 *	Icon
 *
 *----------------------------------------------------------------------
 */

static HICON
MakeIconOrCursorFromResource(
    LPICONIMAGE lpIcon,
    BOOL isIcon)
{
    HICON hIcon;

    /*
     * Sanity Check
     */

    if (lpIcon == NULL || lpIcon->lpBits == NULL) {
	return NULL;
    }

    /*
     * Let the OS do the real work :)
     */

    hIcon = (HICON) CreateIconFromResourceEx(lpIcon->lpBits,
	    lpIcon->dwNumBytes, isIcon, 0x00030000,
	    (*(LPBITMAPINFOHEADER) lpIcon->lpBits).biWidth,
	    (*(LPBITMAPINFOHEADER) lpIcon->lpBits).biHeight/2, 0);

    /*
     * It failed, odds are good we're on NT so try the non-Ex way.
     */

    if (hIcon == NULL) {
	/*
	 * We would break on NT if we try with a 16bpp image.
	 */

	if (lpIcon->lpbi->bmiHeader.biBitCount != 16) {
	    hIcon = CreateIconFromResource(lpIcon->lpBits, lpIcon->dwNumBytes,
		    isIcon, 0x00030000);
	}
    }
    return hIcon;
}

/*
 *----------------------------------------------------------------------
 *
 * ReadICOHeader --
 *
 *	Reads the header from an ICO file, as specfied by channel.
 *
 * Results:
 *	UINT - Number of images in file, -1 for failure. If this succeeds,
 *	there is a decent chance this is a valid icon file.
 *
 *----------------------------------------------------------------------
 */

static int
ReadICOHeader(
    Tcl_Channel channel)
{
    union {
	WORD word;
	char bytes[sizeof(WORD)];
    } input;

    /*
     * Read the 'reserved' WORD, which should be a zero word.
     */

    if (Tcl_Read(channel, input.bytes, sizeof(WORD)) != sizeof(WORD)) {
	return -1;
    }
    if (input.word != 0) {
	return -1;
    }

    /*
     * Read the type WORD, which should be of type 1.
     */

    if (Tcl_Read(channel, input.bytes, sizeof(WORD)) != sizeof(WORD)) {
	return -1;
    }
    if (input.word != 1) {
	return -1;
    }

    /*
     * Get and return the count of images.
     */

    if (Tcl_Read(channel, input.bytes, sizeof(WORD)) != sizeof(WORD)) {
	return -1;
    }
    return (int) input.word;
}

/*
 *----------------------------------------------------------------------
 *
 * InitWindowClass --
 *
 *	This routine creates the Wm toplevel decorative frame class.
 *
 * Results:
 *	None.
 *
 * Side effects:
 *	Registers a new window class.
 *
 *----------------------------------------------------------------------
 */

static int
InitWindowClass(
    WinIconPtr titlebaricon)
{
    ThreadSpecificData *tsdPtr =
	    Tcl_GetThreadData(&dataKey, sizeof(ThreadSpecificData));

    if (!tsdPtr->initialized) {
	tsdPtr->initialized = 1;
	tsdPtr->firstWindow = 1;
	tsdPtr->iconPtr = NULL;
    }
    if (!initialized) {
	Tcl_MutexLock(&winWmMutex);
	if (!initialized) {
	    WNDCLASS class;

	    initialized = 1;

	    /*
	     * The only difference between WNDCLASSW and WNDCLASSA are in
	     * pointers, so we can use the generic structure WNDCLASS.
	     */

	    ZeroMemory(&class, sizeof(WNDCLASS));

	    class.style = CS_HREDRAW | CS_VREDRAW;
	    class.hInstance = Tk_GetHINSTANCE();
	    class.lpszClassName = TK_WIN_TOPLEVEL_CLASS_NAME;
	    class.lpfnWndProc = WmProc;
	    if (titlebaricon == NULL) {
		class.hIcon = LoadIcon(Tk_GetHINSTANCE(), TEXT("tk"));
	    } else {
		class.hIcon = GetIcon(titlebaricon, ICON_BIG);
		if (class.hIcon == NULL) {
		    return TCL_ERROR;
		}

		/*
		 * Store pointer to default icon so we know when we need to
		 * free that information
		 */

		tsdPtr->iconPtr = titlebaricon;
	    }
	    class.hCursor = LoadCursor(NULL, IDC_ARROW);

	    if (!RegisterClass(&class)) {
		Tcl_Panic("Unable to register TkTopLevel class");
	    }
	}
	Tcl_MutexUnlock(&winWmMutex);
    }
    return TCL_OK;
}

/*
 *----------------------------------------------------------------------
 *
 * InitWm --
 *
 *	This initialises the window manager
 *
 * Results:
 *	None.
 *
 * Side effects:
 *	Registers a new window class.
 *
 *----------------------------------------------------------------------
 */

static void
InitWm(void)
{
    /* Ignore return result */
    (void) InitWindowClass(NULL);
}

/*
 *----------------------------------------------------------------------
 *
 * WinSetIcon --
 *
 *	Sets either the default toplevel titlebar icon, or the icon for a
 *	specific toplevel (if tkw is given, then only that window is used).
 *
 *	The ref-count of the titlebaricon is NOT changed. If this function
 *	returns successfully, the caller should assume the icon was used (and
 *	therefore the ref-count should be adjusted to reflect that fact). If
 *	the function returned an error, the caller should assume the icon was
 *	not used (and may wish to free the memory associated with it).
 *
 * Results:
 *	A standard Tcl return code.
 *
 * Side effects:
 *	One or all windows may have their icon changed. The Tcl result may be
 *	modified. The window-manager will be initialised if it wasn't already.
 *	The given window will be forced into existence.
 *
 *----------------------------------------------------------------------
 */

static int
WinSetIcon(
    Tcl_Interp *interp,
    WinIconPtr titlebaricon,
    Tk_Window tkw)
{
    WmInfo *wmPtr;
    HWND hwnd;
    int application = 0;

    if (tkw == NULL) {
	tkw = Tk_MainWindow(interp);
	application = 1;
    }

    if (!(Tk_IsTopLevel(tkw))) {
	Tcl_AppendResult(interp, "window \"", Tk_PathName(tkw),
		"\" isn't a top-level window", NULL);
	return TCL_ERROR;
    }
    if (Tk_WindowId(tkw) == None) {
	Tk_MakeWindowExist(tkw);
    }

    /*
     * We must get the window's wrapper, not the window itself.
     */

    wmPtr = ((TkWindow *) tkw)->wmInfoPtr;
    hwnd = wmPtr->wrapper;

    if (application) {
	if (hwnd == NULL) {
	    /*
	     * I don't actually think this is ever the correct thing, unless
	     * perhaps the window doesn't have a wrapper. But I believe all
	     * windows have wrappers.
	     */

	    hwnd = Tk_GetHWND(Tk_WindowId(tkw));
	}

	/*
	 * If we aren't initialised, then just initialise with the user's
	 * icon. Otherwise our icon choice will be ignored moments later when
	 * Tk finishes initialising.
	 */

	if (!initialized) {
	    if (InitWindowClass(titlebaricon) != TCL_OK) {
		Tcl_AppendResult(interp, "Unable to set icon", NULL);
		return TCL_ERROR;
	    }
	} else {
	    ThreadSpecificData *tsdPtr;

	    /*
	     * Don't check return result of SetClassLong() or
	     * SetClassLongPtr() since they return the previously set value
	     * which is zero on the initial call or in an error case. The MSDN
	     * documentation does not indicate that the result needs to be
	     * checked.
	     */

	    SetClassLongPtr(hwnd, GCLP_HICONSM,
		    (LPARAM) GetIcon(titlebaricon, ICON_SMALL));
	    SetClassLongPtr(hwnd, GCLP_HICON,
		    (LPARAM) GetIcon(titlebaricon, ICON_BIG));
	    tsdPtr = (ThreadSpecificData *)
		    Tcl_GetThreadData(&dataKey, sizeof(ThreadSpecificData));
	    if (tsdPtr->iconPtr != NULL) {
		DecrIconRefCount(tsdPtr->iconPtr);
	    }
	    tsdPtr->iconPtr = titlebaricon;
	}
    } else {
	if (!initialized) {
	    /*
	     * Need to initialise the wm otherwise we will fail on code which
	     * tries to set a toplevel's icon before that happens. Ignore
	     * return result.
	     */

	    (void) InitWindowClass(NULL);
	}

	/*
	 * The following code is exercised if you do
	 *
	 *	toplevel .t ; wm titlebaricon .t foo.icr
	 *
	 * i.e. the wm hasn't had time to properly create the '.t' window
	 * before you set the icon.
	 */

	if (hwnd == NULL) {
	    /*
	     * This little snippet is copied from the 'Map' function, and
	     * should probably be placed in one proper location.
	     */

	    UpdateWrapper(wmPtr->winPtr);
	    wmPtr = ((TkWindow *) tkw)->wmInfoPtr;
	    hwnd = wmPtr->wrapper;
	    if (hwnd == NULL) {
		Tcl_AppendResult(interp,
			"Can't set icon; window has no wrapper.", NULL);
		return TCL_ERROR;
	    }
	}
	SendMessage(hwnd, WM_SETICON, ICON_SMALL,
		(LPARAM) GetIcon(titlebaricon, ICON_SMALL));
	SendMessage(hwnd, WM_SETICON, ICON_BIG,
		(LPARAM) GetIcon(titlebaricon, ICON_BIG));

	/*
	 * Update the iconPtr we keep for each WmInfo structure.
	 */

	if (wmPtr->iconPtr != NULL) {
	    /*
	     * Free any old icon ptr which is associated with this window.
	     */

	    DecrIconRefCount(wmPtr->iconPtr);
	}

	/*
	 * We do not need to increment the ref count for the titlebaricon,
	 * because it was already incremented when we retrieved it.
	 */

	wmPtr->iconPtr = titlebaricon;
    }
    return TCL_OK;
}

/*
 *----------------------------------------------------------------------
 *
 * TkWinGetIcon --
 *
 *	Gets either the default toplevel titlebar icon, or the icon for a
 *	specific toplevel (ICON_SMALL or ICON_BIG).
 *
 * Results:
 *	A Windows HICON.
 *
 * Side effects:
 *	The given window will be forced into existence.
 *
 *----------------------------------------------------------------------
 */

HICON
TkWinGetIcon(
    Tk_Window tkwin,
    DWORD iconsize)
{
    WmInfo *wmPtr;
    HICON icon;
    ThreadSpecificData *tsdPtr =
	    Tcl_GetThreadData(&dataKey, sizeof(ThreadSpecificData));

    if (tsdPtr->iconPtr != NULL) {
	/*
	 * return default toplevel icon
	 */

	return GetIcon(tsdPtr->iconPtr, (int) iconsize);
    }

    /*
     * Ensure we operate on the toplevel, that has the icon refs.
     */

    while (!Tk_IsTopLevel(tkwin)) {
	tkwin = Tk_Parent(tkwin);
	if (tkwin == NULL) {
	    return NULL;
	}
    }

    if (Tk_WindowId(tkwin) == None) {
	Tk_MakeWindowExist(tkwin);
    }

    wmPtr = ((TkWindow *) tkwin)->wmInfoPtr;
    if (wmPtr->iconPtr != NULL) {
	/*
	 * return window toplevel icon
	 */

	return GetIcon(wmPtr->iconPtr, (int) iconsize);
    }

    /*
     * Find the icon otherwise associated with the toplevel, or finally with
     * the window class.
     */

    icon = (HICON) SendMessage(wmPtr->wrapper, WM_GETICON, iconsize,
	    (LPARAM) NULL);
    if (icon == (HICON) NULL) {
	icon = (HICON) GetClassLongPtr(wmPtr->wrapper,
		(iconsize == ICON_BIG) ? GCLP_HICON : GCLP_HICONSM);
    }
    return icon;
}

/*
 *----------------------------------------------------------------------
 *
 * ReadIconFromFile --
 *
 *	Read the contents of a file (usually .ico, .icr) and extract an icon
 *	resource, if possible, otherwise check if the shell has an icon
 *	assigned to the given file and use that. If both of those fail, then
 *	NULL is returned, and an error message will already be in the
 *	interpreter.
 *
 * Results:
 *	A WinIconPtr structure containing the icons in the file, with its ref
 *	count already incremented. The calling function should either place
 *	this structure inside a WmInfo structure, or it should pass it on to
 *	DecrIconRefCount() to ensure no memory leaks occur.
 *
 *	If the given fileName did not contain a valid icon structure,
 *	return NULL.
 *
 * Side effects:
 *	Memory is allocated for the returned structure and the icons it
 *	contains. If the structure is not wanted, it should be passed to
 *	DecrIconRefCount, and in any case a valid ref count should be ensured
 *	to avoid memory leaks.
 *
 *	Currently icon resources are not shared, so the ref count of one of
 *	these structures will always be 0 or 1. However all we need do is
 *	implement some sort of lookup function between filenames and
 *	WinIconPtr structures and no other code will need to be changed. The
 *	pseudo-code for this is implemented below in the 'if (0)' branch. It
 *	did not seem necessary to implement this optimisation here, since
 *	moving to icon<->image conversions will probably make it obsolete.
 *
 *----------------------------------------------------------------------
 */

static WinIconPtr
ReadIconFromFile(
    Tcl_Interp *interp,
    Tcl_Obj *fileName)
{
    WinIconPtr titlebaricon = NULL;
    BlockOfIconImagesPtr lpIR;

#if 0 /* TODO: Dead code? */
    if (0 /* If we already have an icon for this filename */) {
	titlebaricon = NULL; /* Get the real value from a lookup */
	titlebaricon->refCount++;
	return titlebaricon;
    }
#endif

    /*
     * First check if it is a .ico file.
     */

    lpIR = ReadIconOrCursorFromFile(interp, fileName, TRUE);

    /*
     * Then see if we can ask the shell for the icon for this file. We
     * want both the regular and small icons so that the Alt-Tab (task-
     * switching) display uses the right icon.
     */

    if (lpIR == NULL) {
	SHFILEINFO sfiSM;
	Tcl_DString ds, ds2;
	DWORD *res;
	const char *file;

	file = Tcl_TranslateFileName(interp, Tcl_GetString(fileName), &ds);
	if (file == NULL) {
	    return NULL;
	}
	Tcl_WinUtfToTChar(file, -1, &ds2);
	Tcl_DStringFree(&ds);
	res = (DWORD *)SHGetFileInfo((TCHAR *)Tcl_DStringValue(&ds2), 0, &sfiSM,
		sizeof(SHFILEINFO), SHGFI_SMALLICON|SHGFI_ICON);

	if (res != 0) {
	    SHFILEINFO sfi;
	    unsigned size;

	    Tcl_ResetResult(interp);
	    res = (DWORD *)SHGetFileInfo((TCHAR *)Tcl_DStringValue(&ds2), 0, &sfi,
		    sizeof(SHFILEINFO), SHGFI_ICON);

	    /*
	     * Account for extra icon, if necessary.
	     */

	    size = sizeof(BlockOfIconImages)
		    + ((res != 0) ? sizeof(ICONIMAGE) : 0);
	    lpIR = ckalloc(size);
	    if (lpIR == NULL) {
		if (res != 0) {
		    DestroyIcon(sfi.hIcon);
		}
		DestroyIcon(sfiSM.hIcon);
		Tcl_DStringFree(&ds2);
		return NULL;
	    }
	    ZeroMemory(lpIR, size);

	    lpIR->nNumImages		= ((res != 0) ? 2 : 1);
	    lpIR->IconImages[0].Width	= 16;
	    lpIR->IconImages[0].Height	= 16;
	    lpIR->IconImages[0].Colors	= 4;
	    lpIR->IconImages[0].hIcon	= sfiSM.hIcon;

	    /*
	     * All other IconImages fields are ignored.
	     */

	    if (res != 0) {
		lpIR->IconImages[1].Width	= 32;
		lpIR->IconImages[1].Height	= 32;
		lpIR->IconImages[1].Colors	= 4;
		lpIR->IconImages[1].hIcon	= sfi.hIcon;
	    }
	}
	Tcl_DStringFree(&ds2);
    }
    if (lpIR != NULL) {
	titlebaricon = ckalloc(sizeof(WinIconInstance));
	titlebaricon->iconBlock = lpIR;
	titlebaricon->refCount = 1;
    }
    return titlebaricon;
}

/*
 *----------------------------------------------------------------------
 *
 * GetIconFromPixmap --
 *
 *	Turn a Tk Pixmap (i.e. a bitmap) into an icon resource, if possible,
 *	otherwise NULL is returned.
 *
 * Results:
 *	A WinIconPtr structure containing a conversion of the given bitmap
 *	into an icon, with its ref count already incremented. The calling
 *	function should either place this structure inside a WmInfo structure,
 *	or it should pass it on to DecrIconRefCount() to ensure no memory
 *	leaks occur.
 *
 *	If the given pixmap did not contain a valid icon structure, return
 *	NULL.
 *
 * Side effects:
 *	Memory is allocated for the returned structure and the icons it
 *	contains. If the structure is not wanted, it should be passed to
 *	DecrIconRefCount, and in any case a valid ref count should be ensured
 *	to avoid memory leaks.
 *
 *	Currently icon resources are not shared, so the ref count of one of
 *	these structures will always be 0 or 1. However all we need do is
 *	implement some sort of lookup function between pixmaps and WinIconPtr
 *	structures and no other code will need to be changed.
 *
 *----------------------------------------------------------------------
 */

static WinIconPtr
GetIconFromPixmap(
    Display *dsPtr,
    Pixmap pixmap)
{
    WinIconPtr titlebaricon = NULL;
    TkWinDrawable *twdPtr = (TkWinDrawable *) pixmap;
    BlockOfIconImagesPtr lpIR;
    ICONINFO icon;
    HICON hIcon;
    int width, height;

    if (twdPtr == NULL) {
	return NULL;
    }

#if 0 /* TODO: Dead code?*/
    if (0 /* If we already have an icon for this pixmap */) {
	titlebaricon = NULL; /* Get the real value from a lookup */
	titlebaricon->refCount++;
	return titlebaricon;
    }
#endif

    Tk_SizeOfBitmap(dsPtr, pixmap, &width, &height);

    icon.fIcon = TRUE;
    icon.xHotspot = 0;
    icon.yHotspot = 0;
    icon.hbmMask = twdPtr->bitmap.handle;
    icon.hbmColor = twdPtr->bitmap.handle;

    hIcon = CreateIconIndirect(&icon);
    if (hIcon == NULL) {
	return NULL;
    }

    lpIR = ckalloc(sizeof(BlockOfIconImages));
    if (lpIR == NULL) {
	DestroyIcon(hIcon);
	return NULL;
    }

    lpIR->nNumImages = 1;
    lpIR->IconImages[0].Width = width;
    lpIR->IconImages[0].Height = height;
    lpIR->IconImages[0].Colors = 1 << twdPtr->bitmap.depth;
    lpIR->IconImages[0].hIcon = hIcon;

    /*
     * These fields are ignored.
     */

    lpIR->IconImages[0].lpBits = 0;
    lpIR->IconImages[0].dwNumBytes = 0;
    lpIR->IconImages[0].lpXOR = 0;
    lpIR->IconImages[0].lpAND = 0;

    titlebaricon = ckalloc(sizeof(WinIconInstance));
    titlebaricon->iconBlock = lpIR;
    titlebaricon->refCount = 1;
    return titlebaricon;
}

/*
 *----------------------------------------------------------------------
 *
 * DecrIconRefCount --
 *
 *	Reduces the reference count.
 *
 * Results:
 *	None.
 *
 * Side effects:
 *	If the ref count falls to zero, free the memory associated with the
 *	icon resource structures. In this case the pointer passed into this
 *	function is no longer valid.
 *
 *----------------------------------------------------------------------
 */

static void
DecrIconRefCount(
    WinIconPtr titlebaricon)
{
    titlebaricon->refCount--;

    if (titlebaricon->refCount <= 0) {
	if (titlebaricon->iconBlock != NULL) {
	    FreeIconBlock(titlebaricon->iconBlock);
	}
	titlebaricon->iconBlock = NULL;

	ckfree(titlebaricon);
    }
}

/*
 *----------------------------------------------------------------------
 *
 * FreeIconBlock --
 *
 *	Frees all memory associated with a previously loaded titlebaricon.
 *	The icon block pointer is no longer valid once this function returns.
 *
 * Results:
 *	None.
 *
 * Side effects:
 *
 *
 *----------------------------------------------------------------------
 */

static void
FreeIconBlock(
    BlockOfIconImagesPtr lpIR)
{
    int i;

    /*
     * Free all the bits.
     */

    for (i=0 ; i<lpIR->nNumImages ; i++) {
	if (lpIR->IconImages[i].lpBits != NULL) {
	    ckfree(lpIR->IconImages[i].lpBits);
	}
	if (lpIR->IconImages[i].hIcon != NULL) {
	    DestroyIcon(lpIR->IconImages[i].hIcon);
	}
    }
    ckfree(lpIR);
}

/*
 *----------------------------------------------------------------------
 *
 * GetIcon --
 *
 *	Extracts an icon of a given size from an icon resource
 *
 * Results:
 *	Returns the icon, if found, else NULL.
 *
 *----------------------------------------------------------------------
 */

static HICON
GetIcon(
    WinIconPtr titlebaricon,
    int icon_size)
{
    BlockOfIconImagesPtr lpIR;
    unsigned int size = (icon_size == 0 ? 16 : 32);
    int i;

    if (titlebaricon == NULL) {
	return NULL;
    }

    lpIR = titlebaricon->iconBlock;
    if (lpIR == NULL) {
	return NULL;
    }

    for (i=0 ; i<lpIR->nNumImages ; i++) {
	/*
	 * Take the first or a 32x32 16 color icon
	 */

	if ((lpIR->IconImages[i].Height == size)
		&& (lpIR->IconImages[i].Width == size)
		&& (lpIR->IconImages[i].Colors >= 4)) {
	    return lpIR->IconImages[i].hIcon;
	}
    }

    /*
     * If we get here, then just return the first one, it will have to do!
     */

    if (lpIR->nNumImages >= 1) {
	return lpIR->IconImages[0].hIcon;
    }
    return NULL;
}

#if 0 /* UNUSED */
static HCURSOR
TclWinReadCursorFromFile(
    Tcl_Interp* interp,
    Tcl_Obj* fileName)
{
    BlockOfIconImagesPtr lpIR;
    HICON res = NULL;

    lpIR = ReadIconOrCursorFromFile(interp, fileName, FALSE);
    if (lpIR == NULL) {
	return NULL;
    }
    if (lpIR->nNumImages >= 1) {
	res = CopyImage(lpIR->IconImages[0].hIcon, IMAGE_CURSOR, 0, 0, 0);
    }
    FreeIconBlock(lpIR);
    return res;
}
#endif

/*
 *----------------------------------------------------------------------
 *
 * ReadIconOrCursorFromFile --
 *
 *	Reads an Icon Resource from an ICO file, as given by char* fileName -
 *	Name of the ICO file. This name should be in Utf format.
 *
 * Results:
 *	Returns an icon resource, if found, else NULL.
 *
 * Side effects:
 *	May leave error messages in the Tcl interpreter.
 *
 *----------------------------------------------------------------------
 */

static BlockOfIconImagesPtr
ReadIconOrCursorFromFile(
    Tcl_Interp *interp,
    Tcl_Obj *fileName,
    BOOL isIcon)
{
    BlockOfIconImagesPtr lpIR;
    Tcl_Channel channel;
    int i;
    DWORD dwBytesRead;
    LPICONDIRENTRY lpIDE;

    /*
     * Open the file.
     */

    channel = Tcl_FSOpenFileChannel(interp, fileName, "r", 0);
    if (channel == NULL) {
	Tcl_AppendResult(interp, "Error opening file \"",
		Tcl_GetString(fileName), "\" for reading", NULL);
	return NULL;
    }
    if (Tcl_SetChannelOption(interp, channel, "-translation", "binary")
	    != TCL_OK) {
	Tcl_Close(NULL, channel);
	return NULL;
    }
    if (Tcl_SetChannelOption(interp, channel, "-encoding", "binary")
	    != TCL_OK) {
	Tcl_Close(NULL, channel);
	return NULL;
    }

    /*
     * Allocate memory for the resource structure
     */

    lpIR = ckalloc(sizeof(BlockOfIconImages));

    /*
     * Read in the header
     */

    lpIR->nNumImages = ReadICOHeader(channel);
    if (lpIR->nNumImages == -1) {
	Tcl_AppendResult(interp, "Invalid file header", NULL);
	Tcl_Close(NULL, channel);
	ckfree(lpIR);
	return NULL;
    }

    /*
     * Adjust the size of the struct to account for the images.
     */

    lpIR = ckrealloc(lpIR, sizeof(BlockOfIconImages)
	    + (lpIR->nNumImages - 1) * sizeof(ICONIMAGE));

    /*
     * Allocate enough memory for the icon directory entries.
     */

    lpIDE = ckalloc(lpIR->nNumImages * sizeof(ICONDIRENTRY));

    /*
     * Read in the icon directory entries.
     */

    dwBytesRead = Tcl_Read(channel, (char *) lpIDE,
	    (int) (lpIR->nNumImages * sizeof(ICONDIRENTRY)));
    if (dwBytesRead != lpIR->nNumImages * sizeof(ICONDIRENTRY)) {
	Tcl_AppendResult(interp, "Error reading file", NULL);
	Tcl_Close(NULL, channel);
	ckfree(lpIDE);
	ckfree(lpIR);
	return NULL;
    }

    /*
     * NULL-out everything to make memory management easier.
     */

    for (i = 0; i < lpIR->nNumImages; i++) {
	lpIR->IconImages[i].lpBits = NULL;
    }

    /*
     * Loop through and read in each image.
     */

    for (i=0 ; i<lpIR->nNumImages ; i++) {
	/*
	 * Allocate memory for the resource.
	 */

	lpIR->IconImages[i].lpBits = ckalloc(lpIDE[i].dwBytesInRes);
	lpIR->IconImages[i].dwNumBytes = lpIDE[i].dwBytesInRes;

	/*
	 * Seek to beginning of this image.
	 */

	if (Tcl_Seek(channel, lpIDE[i].dwImageOffset, FILE_BEGIN) == -1) {
	    Tcl_AppendResult(interp, "Error seeking in file", NULL);
	    goto readError;
	}

	/*
	 * Read it in.
	 */

	dwBytesRead = Tcl_Read(channel, (char *)lpIR->IconImages[i].lpBits,
		(int) lpIDE[i].dwBytesInRes);
	if (dwBytesRead != lpIDE[i].dwBytesInRes) {
	    Tcl_AppendResult(interp, "Error reading file", NULL);
	    goto readError;
	}

	/*
	 * Set the internal pointers appropriately.
	 */

	if (!AdjustIconImagePointers(&lpIR->IconImages[i])) {
	    Tcl_AppendResult(interp, "Error converting to internal format",
		    NULL);
	    goto readError;
	}
	lpIR->IconImages[i].hIcon =
		MakeIconOrCursorFromResource(&lpIR->IconImages[i], isIcon);
    }

    /*
     * Clean up
     */

    ckfree(lpIDE);
    Tcl_Close(NULL, channel);
    if (lpIR == NULL) {
	Tcl_AppendResult(interp, "Reading of ", Tcl_GetString(fileName),
		" failed!", NULL);
	return NULL;
    }
    return lpIR;

  readError:
    Tcl_Close(NULL, channel);
    for (i = 0; i < lpIR->nNumImages; i++) {
	if (lpIR->IconImages[i].lpBits != NULL) {
	    ckfree(lpIR->IconImages[i].lpBits);
	}
    }
    ckfree(lpIDE);
    ckfree(lpIR);
    return NULL;
}

/*
 *----------------------------------------------------------------------
 *
 * GetTopLevel --
 *
 *	This function retrieves the TkWindow associated with the given HWND.
 *
 * Results:
 *	Returns the matching TkWindow.
 *
 * Side effects:
 *	None.
 *
 *----------------------------------------------------------------------
 */

static TkWindow *
GetTopLevel(
    HWND hwnd)
{
    ThreadSpecificData *tsdPtr =
	    Tcl_GetThreadData(&dataKey, sizeof(ThreadSpecificData));

    /*
     * If this function is called before the CreateWindowEx call has
     * completed, then the user data slot will not have been set yet, so we
     * use the global createWindow variable.
     */

    if (tsdPtr->createWindow) {
	return tsdPtr->createWindow;
    }
    return (TkWindow *) GetWindowLongPtr(hwnd, GWLP_USERDATA);
}

/*
 *----------------------------------------------------------------------
 *
 * SetLimits --
 *
 *	Updates the minimum and maximum window size constraints.
 *
 * Results:
 *	None.
 *
 * Side effects:
 *	Changes the values of the info pointer to reflect the current minimum
 *	and maximum size values.
 *
 *----------------------------------------------------------------------
 */

static void
SetLimits(
    HWND hwnd,
    MINMAXINFO *info)
{
    register WmInfo *wmPtr;
    int maxWidth, maxHeight;
    int minWidth, minHeight;
    int base;
    TkWindow *winPtr = GetTopLevel(hwnd);

    if (winPtr == NULL) {
	return;
    }

    wmPtr = winPtr->wmInfoPtr;

    /*
     * Copy latest constraint info.
     */

    wmPtr->defMinWidth = info->ptMinTrackSize.x;
    wmPtr->defMinHeight = info->ptMinTrackSize.y;
    wmPtr->defMaxWidth = info->ptMaxTrackSize.x;
    wmPtr->defMaxHeight = info->ptMaxTrackSize.y;

    GetMaxSize(wmPtr, &maxWidth, &maxHeight);
    GetMinSize(wmPtr, &minWidth, &minHeight);

    if (wmPtr->gridWin != NULL) {
	base = winPtr->reqWidth - (wmPtr->reqGridWidth * wmPtr->widthInc);
	if (base < 0) {
	    base = 0;
	}
	base += wmPtr->borderWidth;
	info->ptMinTrackSize.x = base + (minWidth * wmPtr->widthInc);
	info->ptMaxTrackSize.x = base + (maxWidth * wmPtr->widthInc);

	base = winPtr->reqHeight - (wmPtr->reqGridHeight * wmPtr->heightInc);
	if (base < 0) {
	    base = 0;
	}
	base += wmPtr->borderHeight;
	info->ptMinTrackSize.y = base + (minHeight * wmPtr->heightInc);
	info->ptMaxTrackSize.y = base + (maxHeight * wmPtr->heightInc);
    } else {
	info->ptMaxTrackSize.x = maxWidth + wmPtr->borderWidth;
	info->ptMaxTrackSize.y = maxHeight + wmPtr->borderHeight;
	info->ptMinTrackSize.x = minWidth + wmPtr->borderWidth;
	info->ptMinTrackSize.y = minHeight + wmPtr->borderHeight;
    }

    /*
     * If the window isn't supposed to be resizable, then set the minimum and
     * maximum dimensions to be the same as the current size.
     */

    if (!(wmPtr->flags & WM_SYNC_PENDING)) {
	if (wmPtr->flags & WM_WIDTH_NOT_RESIZABLE) {
	    info->ptMinTrackSize.x = winPtr->changes.width
		+ wmPtr->borderWidth;
	    info->ptMaxTrackSize.x = info->ptMinTrackSize.x;
	}
	if (wmPtr->flags & WM_HEIGHT_NOT_RESIZABLE) {
	    info->ptMinTrackSize.y = winPtr->changes.height
		+ wmPtr->borderHeight;
	    info->ptMaxTrackSize.y = info->ptMinTrackSize.y;
	}
    }
}

/*
 *----------------------------------------------------------------------
 *
 * TkWinWmCleanup --
 *
 *	Unregisters classes registered by the window manager. This is called
 *	from the DLL main entry point when the DLL is unloaded.
 *
 * Results:
 *	None.
 *
 * Side effects:
 *	The window classes are discarded.
 *
 *----------------------------------------------------------------------
 */

void
TkWinWmCleanup(
    HINSTANCE hInstance)
{
    ThreadSpecificData *tsdPtr;

    /*
     * If we're using stubs to access the Tcl library, and they haven't been
     * initialized, we can't call Tcl_GetThreadData.
     */

#ifdef USE_TCL_STUBS
    if (tclStubsPtr == NULL) {
	return;
    }
#endif

    if (!initialized) {
	return;
    }
    initialized = 0;

    tsdPtr = Tcl_GetThreadData(&dataKey, sizeof(ThreadSpecificData));

    if (!tsdPtr->initialized) {
	return;
    }
    tsdPtr->initialized = 0;

    UnregisterClass(TK_WIN_TOPLEVEL_CLASS_NAME, hInstance);
}

/*
 *--------------------------------------------------------------
 *
 * TkWmNewWindow --
 *
 *	This function is invoked whenever a new top-level window is created.
 *	Its job is to initialize the WmInfo structure for the window.
 *
 * Results:
 *	None.
 *
 * Side effects:
 *	A WmInfo structure gets allocated and initialized.
 *
 *--------------------------------------------------------------
 */

void
TkWmNewWindow(
    TkWindow *winPtr)		/* Newly-created top-level window. */
{
    register WmInfo *wmPtr = ckalloc(sizeof(WmInfo));

    /*
     * Initialize full structure, then set what isn't NULL
     */

    ZeroMemory(wmPtr, sizeof(WmInfo));
    winPtr->wmInfoPtr = wmPtr;
    wmPtr->winPtr = winPtr;
    wmPtr->hints.flags = InputHint | StateHint;
    wmPtr->hints.input = True;
    wmPtr->hints.initial_state = NormalState;
    wmPtr->hints.icon_pixmap = None;
    wmPtr->hints.icon_window = None;
    wmPtr->hints.icon_x = wmPtr->hints.icon_y = 0;
    wmPtr->hints.icon_mask = None;
    wmPtr->hints.window_group = None;

    /*
     * Default the maximum dimensions to the size of the display.
     */

    wmPtr->defMinWidth = wmPtr->defMinHeight = 0;
    wmPtr->defMaxWidth = DisplayWidth(winPtr->display, winPtr->screenNum);
    wmPtr->defMaxHeight = DisplayHeight(winPtr->display, winPtr->screenNum);
    wmPtr->minWidth = wmPtr->minHeight = 1;
    wmPtr->maxWidth = wmPtr->maxHeight = 0;
    wmPtr->widthInc = wmPtr->heightInc = 1;
    wmPtr->minAspect.x = wmPtr->minAspect.y = 1;
    wmPtr->maxAspect.x = wmPtr->maxAspect.y = 1;
    wmPtr->reqGridWidth = wmPtr->reqGridHeight = -1;
    wmPtr->gravity = NorthWestGravity;
    wmPtr->width = -1;
    wmPtr->height = -1;
    wmPtr->x = winPtr->changes.x;
    wmPtr->y = winPtr->changes.y;
    wmPtr->crefObj = NULL;
    wmPtr->colorref = (COLORREF) 0;
    wmPtr->alpha = 1.0;

    wmPtr->configWidth = -1;
    wmPtr->configHeight = -1;
    wmPtr->flags = WM_NEVER_MAPPED;
    wmPtr->nextPtr = winPtr->dispPtr->firstWmPtr;
    winPtr->dispPtr->firstWmPtr = wmPtr;

    /*
     * Tk must monitor structure events for top-level windows, in order to
     * detect size and position changes caused by window managers.
     */

    Tk_CreateEventHandler((Tk_Window) winPtr, StructureNotifyMask,
	    TopLevelEventProc, winPtr);

    /*
     * Arrange for geometry requests to be reflected from the window to the
     * window manager.
     */

    Tk_ManageGeometry((Tk_Window) winPtr, &wmMgrType, NULL);
}

/*
 *----------------------------------------------------------------------
 *
 * UpdateWrapper --
 *
 *	This function creates the wrapper window that contains the window
 *	decorations and menus for a toplevel. This function may be called
 *	after a window is mapped to change the window style.
 *
 * Results:
 *	None.
 *
 * Side effects:
 *	Destroys any old wrapper window and replaces it with a newly created
 *	wrapper.
 *
 *----------------------------------------------------------------------
 */

static void
UpdateWrapper(
    TkWindow *winPtr)		/* Top-level window to redecorate. */
{
    register WmInfo *wmPtr = winPtr->wmInfoPtr;
    HWND parentHWND, oldWrapper = wmPtr->wrapper;
    HWND child, nextHWND, focusHWND;
    int x, y, width, height, state;
    WINDOWPLACEMENT place;
    HICON hSmallIcon = NULL;
    HICON hBigIcon = NULL;
    Tcl_DString titleString;
    int *childStateInfo = NULL;
    ThreadSpecificData *tsdPtr =
	    Tcl_GetThreadData(&dataKey, sizeof(ThreadSpecificData));

    if (winPtr->window == None) {
	/*
	 * Ensure existence of the window to update the wrapper for.
	 */

	Tk_MakeWindowExist((Tk_Window) winPtr);
    }

    child = TkWinGetHWND(winPtr->window);
    parentHWND = NULL;

    /*
     * nextHWND will help us maintain Z order. focusHWND will help us maintain
     * focus, if we had it.
     */

    nextHWND = NULL;
    focusHWND = GetFocus();
    if ((oldWrapper == NULL) || (oldWrapper != GetForegroundWindow())) {
	focusHWND = NULL;
    }

    if (winPtr->flags & TK_EMBEDDED) {
	wmPtr->wrapper = (HWND) winPtr->privatePtr;
	if (wmPtr->wrapper == NULL) {
	    Tcl_Panic("UpdateWrapper: Cannot find container window");
	}
	if (!IsWindow(wmPtr->wrapper)) {
	    Tcl_Panic("UpdateWrapper: Container was destroyed");
	}
    } else {
	/*
	 * Pick the decorative frame style. Override redirect windows get
	 * created as undecorated popups if they have no transient parent,
	 * otherwise they are children. This allows splash screens to operate
	 * as an independent window, while having dropdows (like for a
	 * combobox) not grab focus away from their parent. Transient windows
	 * get a modal dialog frame. Neither override, nor transient windows
	 * appear in the Windows taskbar. Note that a transient window does
	 * not resize by default, so we need to explicitly add the
	 * WS_THICKFRAME style if we want it to be resizeable.
	 */

	if (winPtr->atts.override_redirect) {
	    wmPtr->style = WM_OVERRIDE_STYLE;
	    wmPtr->exStyle = EX_OVERRIDE_STYLE;

	    /*
	     * Parent must be desktop even if we have a transient parent.
	     */

	    parentHWND = GetDesktopWindow();
	    if (wmPtr->masterPtr) {
		wmPtr->style |= WS_CHILD;
	    } else {
		wmPtr->style |= WS_POPUP;
	    }
	} else if (wmPtr->flags & WM_FULLSCREEN) {
	    wmPtr->style = WM_FULLSCREEN_STYLE;
	    wmPtr->exStyle = EX_FULLSCREEN_STYLE;
	} else if (wmPtr->masterPtr) {
	    wmPtr->style = WM_TRANSIENT_STYLE;
	    wmPtr->exStyle = EX_TRANSIENT_STYLE;
	    parentHWND = Tk_GetHWND(Tk_WindowId(wmPtr->masterPtr));
	    if (! ((wmPtr->flags & WM_WIDTH_NOT_RESIZABLE)
		    && (wmPtr->flags & WM_HEIGHT_NOT_RESIZABLE))) {
		wmPtr->style |= WS_THICKFRAME;
	    }
	} else {
	    wmPtr->style = WM_TOPLEVEL_STYLE;
	    wmPtr->exStyle = EX_TOPLEVEL_STYLE;
	}

	wmPtr->style |= wmPtr->styleConfig;
	wmPtr->exStyle |= wmPtr->exStyleConfig;

	if ((wmPtr->flags & WM_WIDTH_NOT_RESIZABLE)
		&& (wmPtr->flags & WM_HEIGHT_NOT_RESIZABLE)) {
	    wmPtr->style &= ~ (WS_MAXIMIZEBOX | WS_SIZEBOX);
	}

	/*
	 * Compute the geometry of the parent and child windows.
	 */

	wmPtr->flags |= WM_CREATE_PENDING|WM_MOVE_PENDING;
	UpdateGeometryInfo(winPtr);
	wmPtr->flags &= ~(WM_CREATE_PENDING|WM_MOVE_PENDING);

	width = wmPtr->borderWidth + winPtr->changes.width;
	height = wmPtr->borderHeight + winPtr->changes.height;

	/*
	 * Set the initial position from the user or program specified
	 * location. If nothing has been specified, then let the system pick a
	 * location. In full screen mode the x,y origin is 0,0 and the window
	 * width and height match that of the screen.
	 */

	if (wmPtr->flags & WM_FULLSCREEN) {
	    x = 0;
	    y = 0;
	    width = WidthOfScreen(Tk_Screen(winPtr));
	    height = HeightOfScreen(Tk_Screen(winPtr));
	} else if (!(wmPtr->sizeHintsFlags & (USPosition | PPosition))
		&& (wmPtr->flags & WM_NEVER_MAPPED)) {
	    x = CW_USEDEFAULT;
	    y = CW_USEDEFAULT;
	} else {
	    x = winPtr->changes.x;
	    y = winPtr->changes.y;
	}

	/*
	 * Create the containing window, and set the user data to point to the
	 * TkWindow.
	 */

	tsdPtr->createWindow = winPtr;
	Tcl_WinUtfToTChar(((wmPtr->title != NULL) ?
		wmPtr->title : winPtr->nameUid), -1, &titleString);

	wmPtr->wrapper = CreateWindowEx(wmPtr->exStyle,
		TK_WIN_TOPLEVEL_CLASS_NAME,
		(LPCTSTR) Tcl_DStringValue(&titleString),
		wmPtr->style, x, y, width, height,
		parentHWND, NULL, Tk_GetHINSTANCE(), NULL);
	Tcl_DStringFree(&titleString);
	SetWindowLongPtr(wmPtr->wrapper, GWLP_USERDATA, (LONG_PTR) winPtr);
	tsdPtr->createWindow = NULL;

	if (wmPtr->exStyleConfig & WS_EX_LAYERED) {
	    /*
	     * The user supplies a double from [0..1], but Windows wants an
	     * int (transparent) 0..255 (opaque), so do the translation. Add
	     * the 0.5 to round the value.
	     */

	    SetLayeredWindowAttributes((HWND) wmPtr->wrapper,
		    wmPtr->colorref, (BYTE) (wmPtr->alpha * 255 + 0.5),
		    (unsigned)(LWA_ALPHA | (wmPtr->crefObj?LWA_COLORKEY:0)));
	} else {
	    /*
	     * Layering not used or supported.
	     */

	    wmPtr->alpha = 1.0;
	    if (wmPtr->crefObj) {
		Tcl_DecrRefCount(wmPtr->crefObj);
		wmPtr->crefObj = NULL;
	    }
	}

	place.length = sizeof(WINDOWPLACEMENT);
	GetWindowPlacement(wmPtr->wrapper, &place);
	wmPtr->x = place.rcNormalPosition.left;
	wmPtr->y = place.rcNormalPosition.top;

	if (!(winPtr->flags & TK_ALREADY_DEAD)) {
	    TkInstallFrameMenu((Tk_Window) winPtr);
	}

	if (oldWrapper && (oldWrapper != wmPtr->wrapper)
		&& !(wmPtr->exStyle & WS_EX_TOPMOST)) {
	    /*
	     * We will adjust wrapper to have the same Z order as oldWrapper
	     * if it isn't a TOPMOST window.
	     */

	    nextHWND = GetNextWindow(oldWrapper, GW_HWNDPREV);
	}
    }

    /*
     * Now we need to reparent the contained window and set its style
     * appropriately. Be sure to update the style first so that Windows
     * doesn't try to set the focus to the child window.
     */

    SetWindowLongPtr(child, GWL_STYLE,
	    WS_CHILD | WS_CLIPCHILDREN | WS_CLIPSIBLINGS);

    if (winPtr->flags & TK_EMBEDDED) {
	SetWindowLongPtr(child, GWLP_WNDPROC, (LONG_PTR) TopLevelProc);
    }

    SetParent(child, wmPtr->wrapper);
    if (oldWrapper) {
	hSmallIcon = (HICON)
		SendMessage(oldWrapper, WM_GETICON, ICON_SMALL, (LPARAM)NULL);
	hBigIcon = (HICON)
		SendMessage(oldWrapper, WM_GETICON, ICON_BIG, (LPARAM) NULL);
    }

    if (oldWrapper && (oldWrapper != wmPtr->wrapper)
	    && (oldWrapper != GetDesktopWindow())) {
	SetWindowLongPtr(oldWrapper, GWLP_USERDATA, (LONG_PTR) 0);

	if (wmPtr->numTransients > 0) {
	    /*
	     * Unset the current wrapper as the parent for all transient
	     * children for whom this is the master
	     */

	    WmInfo *wmPtr2;

	    childStateInfo = ckalloc(wmPtr->numTransients * sizeof(int));
	    state = 0;
	    for (wmPtr2 = winPtr->dispPtr->firstWmPtr; wmPtr2 != NULL;
		    wmPtr2 = wmPtr2->nextPtr) {
		if (wmPtr2->masterPtr == winPtr
			&& !(wmPtr2->flags & WM_NEVER_MAPPED)) {
		    childStateInfo[state++] = wmPtr2->hints.initial_state;
		    SetParent(TkWinGetHWND(wmPtr2->winPtr->window), NULL);
		}
	    }
	}

	/*
	 * Remove the menubar before destroying the window so the menubar
	 * isn't destroyed.
	 */

	SetMenu(oldWrapper, NULL);
	DestroyWindow(oldWrapper);
    }

    wmPtr->flags &= ~WM_NEVER_MAPPED;
    if (winPtr->flags & TK_EMBEDDED &&
	    SendMessage(wmPtr->wrapper, TK_ATTACHWINDOW, (WPARAM) child, 0)) {
	SendMessage(wmPtr->wrapper, TK_GEOMETRYREQ,
		Tk_ReqWidth((Tk_Window) winPtr),
		Tk_ReqHeight((Tk_Window) winPtr));
	SendMessage(wmPtr->wrapper, TK_SETMENU, (WPARAM) wmPtr->hMenu,
		(LPARAM) Tk_GetMenuHWND((Tk_Window) winPtr));
    }

    /*
     * Force an initial transition from withdrawn to the real initial state.
     * Set the Z order based on previous wrapper before we set the state.
     */

    state = wmPtr->hints.initial_state;
    wmPtr->hints.initial_state = WithdrawnState;
    if (nextHWND) {
	SetWindowPos(wmPtr->wrapper, nextHWND, 0, 0, 0, 0,
		SWP_NOMOVE|SWP_NOSIZE|SWP_NOACTIVATE|SWP_NOSENDCHANGING
		|SWP_NOOWNERZORDER);
    }
    TkpWmSetState(winPtr, state);
    wmPtr->hints.initial_state = state;

    if (hSmallIcon != NULL) {
	SendMessage(wmPtr->wrapper, WM_SETICON, ICON_SMALL,
		(LPARAM) hSmallIcon);
    }
    if (hBigIcon != NULL) {
	SendMessage(wmPtr->wrapper, WM_SETICON, ICON_BIG, (LPARAM) hBigIcon);
    }

    /*
     * If we are embedded then force a mapping of the window now, because we
     * do not necessarily own the wrapper and may not get another opportunity
     * to map ourselves. We should not be in either iconified or zoomed states
     * when we get here, so it is safe to just check for TK_EMBEDDED without
     * checking what state we are supposed to be in (default to NormalState).
     */

    if (winPtr->flags & TK_EMBEDDED) {
	if (state+1 != SendMessage(wmPtr->wrapper, TK_STATE, state, 0)) {
	    TkpWmSetState(winPtr, NormalState);
	    wmPtr->hints.initial_state = NormalState;
	}
	XMapWindow(winPtr->display, winPtr->window);
    }

    /*
     * Set up menus on the wrapper if required.
     */

    if (wmPtr->hMenu != NULL) {
	wmPtr->flags |= WM_SYNC_PENDING;
	SetMenu(wmPtr->wrapper, wmPtr->hMenu);
	wmPtr->flags &= ~WM_SYNC_PENDING;
    }

    if (childStateInfo) {
	if (wmPtr->numTransients > 0) {
	    /*
	     * Reset all transient children for whom this is the master.
	     */

	    WmInfo *wmPtr2;

	    state = 0;
	    for (wmPtr2 = winPtr->dispPtr->firstWmPtr; wmPtr2 != NULL;
		    wmPtr2 = wmPtr2->nextPtr) {
		if (wmPtr2->masterPtr == winPtr
			&& !(wmPtr2->flags & WM_NEVER_MAPPED)) {
		    UpdateWrapper(wmPtr2->winPtr);
		    TkpWmSetState(wmPtr2->winPtr, childStateInfo[state++]);
		}
	    }
	}

	ckfree(childStateInfo);
    }

    /*
     * If this is the first window created by the application, then we should
     * activate the initial window. Otherwise, if this had the focus, we need
     * to restore that.
     * XXX: Rewrapping generates a <FocusOut> and <FocusIn> that would best be
     * XXX: avoided, if we could safely mask them.
     */

    if (tsdPtr->firstWindow) {
	tsdPtr->firstWindow = 0;
	SetActiveWindow(wmPtr->wrapper);
    } else if (focusHWND) {
	SetFocus(focusHWND);
    }
}

/*
 *--------------------------------------------------------------
 *
 * TkWmMapWindow --
 *
 *	This function is invoked to map a top-level window. This module gets a
 *	chance to update all window-manager-related information in properties
 *	before the window manager sees the map event and checks the
 *	properties. It also gets to decide whether or not to even map the
 *	window after all.
 *
 * Results:
 *	None.
 *
 * Side effects:
 *	Properties of winPtr may get updated to provide up-to-date information
 *	to the window manager. The window may also get mapped, but it may not
 *	be if this function decides that isn't appropriate (e.g. because the
 *	window is withdrawn).
 *
 *--------------------------------------------------------------
 */

void
TkWmMapWindow(
    TkWindow *winPtr)		/* Top-level window that's about to be
				 * mapped. */
{
    register WmInfo *wmPtr = winPtr->wmInfoPtr;
    ThreadSpecificData *tsdPtr =
	    Tcl_GetThreadData(&dataKey, sizeof(ThreadSpecificData));

    if (!tsdPtr->initialized) {
	InitWm();
    }

    if (wmPtr->flags & WM_NEVER_MAPPED) {
	/*
	 * Don't map a transient if the master is not mapped.
	 */

	if (wmPtr->masterPtr != NULL && !Tk_IsMapped(wmPtr->masterPtr)) {
	    wmPtr->hints.initial_state = WithdrawnState;
	    return;
	}
    } else {
	if (wmPtr->hints.initial_state == WithdrawnState) {
	    return;
	}

	/*
	 * Map the window in either the iconified or normal state. Note that
	 * we only send a map event if the window is in the normal state.
	 */

	TkpWmSetState(winPtr, wmPtr->hints.initial_state);
    }

    /*
     * This is the first time this window has ever been mapped. Store all the
     * window-manager-related information for the window.
     */

    UpdateWrapper(winPtr);
}

/*
 *--------------------------------------------------------------
 *
 * TkWmUnmapWindow --
 *
 *	This function is invoked to unmap a top-level window. The only thing
 *	it does special is unmap the decorative frame before unmapping the
 *	toplevel window.
 *
 * Results:
 *	None.
 *
 * Side effects:
 *	Unmaps the decorative frame and the window.
 *
 *--------------------------------------------------------------
 */

void
TkWmUnmapWindow(
    TkWindow *winPtr)		/* Top-level window that's about to be
				 * unmapped. */
{
    TkpWmSetState(winPtr, WithdrawnState);
}

/*
 *----------------------------------------------------------------------
 *
 * TkpWmSetState --
 *
 *	Sets the window manager state for the wrapper window of a given
 *	toplevel window.
 *
 * Results:
 *	None.
 *
 * Side effects:
 *	May maximize, minimize, restore, or withdraw a window.
 *
 *----------------------------------------------------------------------
 */

void
TkpWmSetState(
    TkWindow *winPtr,		/* Toplevel window to operate on. */
    int state)			/* One of IconicState, ZoomState, NormalState,
				 * or WithdrawnState. */
{
    WmInfo *wmPtr = winPtr->wmInfoPtr;
    int cmd;

    if (wmPtr->flags & WM_NEVER_MAPPED) {
	wmPtr->hints.initial_state = state;
	return;
    }

    wmPtr->flags |= WM_SYNC_PENDING;
    if (state == WithdrawnState) {
	cmd = SW_HIDE;
    } else if (state == IconicState) {
	cmd = SW_SHOWMINNOACTIVE;
    } else if (state == NormalState) {
	cmd = SW_SHOWNOACTIVATE;
    } else if (state == ZoomState) {
	cmd = SW_SHOWMAXIMIZED;
    } else {
	return;
    }

    ShowWindow(wmPtr->wrapper, cmd);
    wmPtr->flags &= ~WM_SYNC_PENDING;
}

/*
 *----------------------------------------------------------------------
 *
 * TkpWmSetFullScreen --
 *
 *	Sets the fullscreen state for a toplevel window.
 *
 * Results:
 *	The WM_FULLSCREEN flag is updated.
 *
 * Side effects:
 *	May create a new wrapper window and raise it.
 *
 *----------------------------------------------------------------------
 */

static void
TkpWmSetFullScreen(
    TkWindow *winPtr,		/* Toplevel window to operate on. */
    int full_screen_state)	/* True if window should be full screen */
{
    int changed = 0;
    int full_screen = False;
    WmInfo *wmPtr = winPtr->wmInfoPtr;

    if (full_screen_state) {
	if (! (wmPtr->flags & WM_FULLSCREEN)) {
	    full_screen = True;
	    changed = 1;
	}
    } else {
	if (wmPtr->flags & WM_FULLSCREEN) {
	    full_screen = False;
	    changed = 1;
	}
    }

    if (changed) {
	if (full_screen) {
	    wmPtr->flags |= WM_FULLSCREEN;
	    wmPtr->configX = wmPtr->x;
	    wmPtr->configY = wmPtr->y;
	} else {
	    wmPtr->flags &= ~WM_FULLSCREEN;
	    wmPtr->x = wmPtr->configX;
	    wmPtr->y = wmPtr->configY;
	}

	/*
	 * If the window has been mapped, then we need to update the native
	 * wrapper window, and reset the focus to the widget that had it
	 * before.
	 */

	if (!(wmPtr->flags & (WM_NEVER_MAPPED)
		&& !(winPtr->flags & TK_EMBEDDED))) {
	    TkWindow *focusWinPtr;

	    UpdateWrapper(winPtr);

	    focusWinPtr = TkGetFocusWin(winPtr);
	    if (focusWinPtr) {
		TkSetFocusWin(focusWinPtr, 1);
	    }
	}
    }
}

/*
 *----------------------------------------------------------------------
 *
 * TkpWinGetState --
 *
 *	This function returns state value of a toplevel window.
 *
 * Results:
 *	none
 *
 * Side effects:
 *	May deiconify the toplevel window.
 *
 *----------------------------------------------------------------------
 */

int
TkpWmGetState(
    TkWindow *winPtr)
{
    return winPtr->wmInfoPtr->hints.initial_state;
}

/*
 *--------------------------------------------------------------
 *
 * TkWmDeadWindow --
 *
 *	This function is invoked when a top-level window is about to be
 *	deleted. It cleans up the wm-related data structures for the window.
 *
 * Results:
 *	None.
 *
 * Side effects:
 *	The WmInfo structure for winPtr gets freed up.
 *
 *--------------------------------------------------------------
 */

void
TkWmDeadWindow(
    TkWindow *winPtr)		/* Top-level window that's being deleted. */
{
    register WmInfo *wmPtr = winPtr->wmInfoPtr;
    WmInfo *wmPtr2;

    if (wmPtr == NULL) {
	return;
    }

    /*
     * Clean up event related window info.
     */

    if (winPtr->dispPtr->firstWmPtr == wmPtr) {
	winPtr->dispPtr->firstWmPtr = wmPtr->nextPtr;
    } else {
	register WmInfo *prevPtr;

	for (prevPtr = winPtr->dispPtr->firstWmPtr; ;
		prevPtr = prevPtr->nextPtr) {
	    if (prevPtr == NULL) {
		Tcl_Panic("couldn't unlink window in TkWmDeadWindow");
	    }
	    if (prevPtr->nextPtr == wmPtr) {
		prevPtr->nextPtr = wmPtr->nextPtr;
		break;
	    }
	}
    }

    /*
     * Reset all transient windows whose master is the dead window.
     */

    for (wmPtr2 = winPtr->dispPtr->firstWmPtr; wmPtr2 != NULL;
	 wmPtr2 = wmPtr2->nextPtr) {
	if (wmPtr2->masterPtr == winPtr) {
	    wmPtr->numTransients--;
	    Tk_DeleteEventHandler((Tk_Window) wmPtr2->masterPtr,
		    VisibilityChangeMask|StructureNotifyMask,
		    WmWaitVisibilityOrMapProc, wmPtr2->winPtr);
	    wmPtr2->masterPtr = NULL;
	    if ((wmPtr2->wrapper != None)
		    && !(wmPtr2->flags & (WM_NEVER_MAPPED))) {
		UpdateWrapper(wmPtr2->winPtr);
	    }
	}
    }
    if (wmPtr->numTransients != 0)
	Tcl_Panic("numTransients should be 0");

    if (wmPtr->title != NULL) {
	ckfree(wmPtr->title);
    }
    if (wmPtr->iconName != NULL) {
	ckfree(wmPtr->iconName);
    }
    if (wmPtr->hints.flags & IconPixmapHint) {
	Tk_FreeBitmap(winPtr->display, wmPtr->hints.icon_pixmap);
    }
    if (wmPtr->hints.flags & IconMaskHint) {
	Tk_FreeBitmap(winPtr->display, wmPtr->hints.icon_mask);
    }
    if (wmPtr->leaderName != NULL) {
	ckfree(wmPtr->leaderName);
    }
    if (wmPtr->icon != NULL) {
	wmPtr2 = ((TkWindow *) wmPtr->icon)->wmInfoPtr;
	wmPtr2->iconFor = NULL;
    }
    if (wmPtr->iconFor != NULL) {
	wmPtr2 = ((TkWindow *) wmPtr->iconFor)->wmInfoPtr;
	wmPtr2->icon = NULL;
	wmPtr2->hints.flags &= ~IconWindowHint;
    }
    while (wmPtr->protPtr != NULL) {
	ProtocolHandler *protPtr;

	protPtr = wmPtr->protPtr;
	wmPtr->protPtr = protPtr->nextPtr;
	Tcl_EventuallyFree(protPtr, TCL_DYNAMIC);
    }
    if (wmPtr->cmdArgv != NULL) {
	ckfree(wmPtr->cmdArgv);
    }
    if (wmPtr->clientMachine != NULL) {
	ckfree(wmPtr->clientMachine);
    }
    if (wmPtr->flags & WM_UPDATE_PENDING) {
	Tcl_CancelIdleCall(UpdateGeometryInfo, winPtr);
    }
    if (wmPtr->masterPtr != NULL) {
	wmPtr2 = wmPtr->masterPtr->wmInfoPtr;

	/*
	 * If we had a master, tell them that we aren't tied to them anymore.
	 */

	if (wmPtr2 != NULL) {
	    wmPtr2->numTransients--;
	}
	Tk_DeleteEventHandler((Tk_Window) wmPtr->masterPtr,
		VisibilityChangeMask|StructureNotifyMask,
		WmWaitVisibilityOrMapProc, winPtr);
	wmPtr->masterPtr = NULL;
    }
    if (wmPtr->crefObj != NULL) {
	Tcl_DecrRefCount(wmPtr->crefObj);
	wmPtr->crefObj = NULL;
    }

    /*
     * Destroy the decorative frame window.
     */

    if (!(winPtr->flags & TK_EMBEDDED)) {
	if (wmPtr->wrapper != NULL) {
	    DestroyWindow(wmPtr->wrapper);
	} else if (winPtr->window) {
	    DestroyWindow(Tk_GetHWND(winPtr->window));
	}
    } else {
	if (wmPtr->wrapper != NULL) {
	    SendMessage(wmPtr->wrapper, TK_DETACHWINDOW, 0, 0);
	}
    }
    if (wmPtr->iconPtr != NULL) {
	/*
	 * This may delete the icon resource data. I believe we should do this
	 * after destroying the decorative frame, because the decorative frame
	 * is using this icon.
	 */

	DecrIconRefCount(wmPtr->iconPtr);
    }

    ckfree(wmPtr);
    winPtr->wmInfoPtr = NULL;
}

/*
 *--------------------------------------------------------------
 *
 * TkWmSetClass --
 *
 *	This function is invoked whenever a top-level window's class is
 *	changed. If the window has been mapped then this function updates the
 *	window manager property for the class. If the window hasn't been
 *	mapped, the update is deferred until just before the first mapping.
 *
 * Results:
 *	None.
 *
 * Side effects:
 *	A window property may get updated.
 *
 *--------------------------------------------------------------
 */

void
TkWmSetClass(
    TkWindow *winPtr)		/* Newly-created top-level window. */
{
    /* Do nothing */
    return;
}

/*
 *----------------------------------------------------------------------
 *
 * Tk_WmObjCmd --
 *
 *	This function is invoked to process the "wm" Tcl command. See the user
 *	documentation for details on what it does.
 *
 * Results:
 *	A standard Tcl result.
 *
 * Side effects:
 *	See the user documentation.
 *
 *----------------------------------------------------------------------
 */

	/* ARGSUSED */
int
Tk_WmObjCmd(
    ClientData clientData,	/* Main window associated with interpreter. */
    Tcl_Interp *interp,		/* Current interpreter. */
    int objc,			/* Number of arguments. */
    Tcl_Obj *const objv[])	/* Argument objects. */
{
    Tk_Window tkwin = clientData;
    static const char *const optionStrings[] = {
	"aspect", "attributes", "client", "colormapwindows",
	"command", "deiconify", "focusmodel", "forget", "frame",
	"geometry", "grid", "group", "iconbitmap",
	"iconify", "iconmask", "iconname",
	"iconphoto", "iconposition",
	"iconwindow", "manage", "maxsize", "minsize", "overrideredirect",
	"positionfrom", "protocol", "resizable", "sizefrom",
	"stackorder", "state", "title", "transient",
	"withdraw", NULL
    };
    enum options {
	WMOPT_ASPECT, WMOPT_ATTRIBUTES, WMOPT_CLIENT, WMOPT_COLORMAPWINDOWS,
	WMOPT_COMMAND, WMOPT_DEICONIFY, WMOPT_FOCUSMODEL, WMOPT_FORGET,
	WMOPT_FRAME,
	WMOPT_GEOMETRY, WMOPT_GRID, WMOPT_GROUP, WMOPT_ICONBITMAP,
	WMOPT_ICONIFY, WMOPT_ICONMASK, WMOPT_ICONNAME,
	WMOPT_ICONPHOTO, WMOPT_ICONPOSITION,
	WMOPT_ICONWINDOW, WMOPT_MANAGE, WMOPT_MAXSIZE, WMOPT_MINSIZE,
	WMOPT_OVERRIDEREDIRECT,
	WMOPT_POSITIONFROM, WMOPT_PROTOCOL, WMOPT_RESIZABLE, WMOPT_SIZEFROM,
	WMOPT_STACKORDER, WMOPT_STATE, WMOPT_TITLE, WMOPT_TRANSIENT,
	WMOPT_WITHDRAW
    };
    int index, length;
    const char *argv1;
    TkWindow *winPtr, **winPtrPtr = &winPtr;
    TkDisplay *dispPtr = ((TkWindow *) tkwin)->dispPtr;

    if (objc < 2) {
    wrongNumArgs:
	Tcl_WrongNumArgs(interp, 1, objv, "option window ?arg ...?");
	return TCL_ERROR;
    }

    argv1 = Tcl_GetStringFromObj(objv[1], &length);
    if ((argv1[0] == 't') && !strncmp(argv1, "tracing", (unsigned) length)
	    && (length >= 3)) {
	int wmTracing;

	if ((objc != 2) && (objc != 3)) {
	    Tcl_WrongNumArgs(interp, 2, objv, "?boolean?");
	    return TCL_ERROR;
	}
	if (objc == 2) {
	    Tcl_SetResult(interp,
		    ((dispPtr->flags & TK_DISPLAY_WM_TRACING) ? "on" : "off"),
		    TCL_STATIC);
	    return TCL_OK;
	}
	if (Tcl_GetBooleanFromObj(interp, objv[2], &wmTracing) != TCL_OK) {
	    return TCL_ERROR;
	}
	if (wmTracing) {
	    dispPtr->flags |= TK_DISPLAY_WM_TRACING;
	} else {
	    dispPtr->flags &= ~TK_DISPLAY_WM_TRACING;
	}
	return TCL_OK;
    }

    if (Tcl_GetIndexFromObj(interp, objv[1], optionStrings, "option", 0,
	    &index) != TCL_OK) {
	return TCL_ERROR;
    }

    if (objc < 3) {
	goto wrongNumArgs;
    }

    if (TkGetWindowFromObj(interp, tkwin, objv[2], (Tk_Window *) winPtrPtr)
	    != TCL_OK) {
	return TCL_ERROR;
    }
    if (!Tk_IsTopLevel(winPtr) && (index != WMOPT_MANAGE)
	    && (index != WMOPT_FORGET)) {
	Tcl_AppendResult(interp, "window \"", winPtr->pathName,
		"\" isn't a top-level window", NULL);
	return TCL_ERROR;
    }

    switch ((enum options) index) {
    case WMOPT_ASPECT:
	return WmAspectCmd(tkwin, winPtr, interp, objc, objv);
    case WMOPT_ATTRIBUTES:
	return WmAttributesCmd(tkwin, winPtr, interp, objc, objv);
    case WMOPT_CLIENT:
	return WmClientCmd(tkwin, winPtr, interp, objc, objv);
    case WMOPT_COLORMAPWINDOWS:
	return WmColormapwindowsCmd(tkwin, winPtr, interp, objc, objv);
    case WMOPT_COMMAND:
	return WmCommandCmd(tkwin, winPtr, interp, objc, objv);
    case WMOPT_DEICONIFY:
	return WmDeiconifyCmd(tkwin, winPtr, interp, objc, objv);
    case WMOPT_FOCUSMODEL:
	return WmFocusmodelCmd(tkwin, winPtr, interp, objc, objv);
    case WMOPT_FORGET:
	return WmForgetCmd(tkwin, winPtr, interp, objc, objv);
    case WMOPT_FRAME:
	return WmFrameCmd(tkwin, winPtr, interp, objc, objv);
    case WMOPT_GEOMETRY:
	return WmGeometryCmd(tkwin, winPtr, interp, objc, objv);
    case WMOPT_GRID:
	return WmGridCmd(tkwin, winPtr, interp, objc, objv);
    case WMOPT_GROUP:
	return WmGroupCmd(tkwin, winPtr, interp, objc, objv);
    case WMOPT_ICONBITMAP:
	return WmIconbitmapCmd(tkwin, winPtr, interp, objc, objv);
    case WMOPT_ICONIFY:
	return WmIconifyCmd(tkwin, winPtr, interp, objc, objv);
    case WMOPT_ICONMASK:
	return WmIconmaskCmd(tkwin, winPtr, interp, objc, objv);
    case WMOPT_ICONNAME:
	return WmIconnameCmd(tkwin, winPtr, interp, objc, objv);
    case WMOPT_ICONPHOTO:
	return WmIconphotoCmd(tkwin, winPtr, interp, objc, objv);
    case WMOPT_ICONPOSITION:
	return WmIconpositionCmd(tkwin, winPtr, interp, objc, objv);
    case WMOPT_ICONWINDOW:
	return WmIconwindowCmd(tkwin, winPtr, interp, objc, objv);
    case WMOPT_MANAGE:
	return WmManageCmd(tkwin, winPtr, interp, objc, objv);
    case WMOPT_MAXSIZE:
	return WmMaxsizeCmd(tkwin, winPtr, interp, objc, objv);
    case WMOPT_MINSIZE:
	return WmMinsizeCmd(tkwin, winPtr, interp, objc, objv);
    case WMOPT_OVERRIDEREDIRECT:
	return WmOverrideredirectCmd(tkwin, winPtr, interp, objc, objv);
    case WMOPT_POSITIONFROM:
	return WmPositionfromCmd(tkwin, winPtr, interp, objc, objv);
    case WMOPT_PROTOCOL:
	return WmProtocolCmd(tkwin, winPtr, interp, objc, objv);
    case WMOPT_RESIZABLE:
	return WmResizableCmd(tkwin, winPtr, interp, objc, objv);
    case WMOPT_SIZEFROM:
	return WmSizefromCmd(tkwin, winPtr, interp, objc, objv);
    case WMOPT_STACKORDER:
	return WmStackorderCmd(tkwin, winPtr, interp, objc, objv);
    case WMOPT_STATE:
	return WmStateCmd(tkwin, winPtr, interp, objc, objv);
    case WMOPT_TITLE:
	return WmTitleCmd(tkwin, winPtr, interp, objc, objv);
    case WMOPT_TRANSIENT:
	return WmTransientCmd(tkwin, winPtr, interp, objc, objv);
    case WMOPT_WITHDRAW:
	return WmWithdrawCmd(tkwin, winPtr, interp, objc, objv);
    }

    /* This should not happen */
    return TCL_ERROR;
}

/*
 *----------------------------------------------------------------------
 *
 * WmAspectCmd --
 *
 *	This function is invoked to process the "wm aspect" Tcl command. See
 *	the user documentation for details on what it does.
 *
 * Results:
 *	A standard Tcl result.
 *
 * Side effects:
 *	See the user documentation.
 *
 *----------------------------------------------------------------------
 */

static int
WmAspectCmd(
    Tk_Window tkwin,		/* Main window of the application. */
    TkWindow *winPtr,		/* Toplevel to work with */
    Tcl_Interp *interp,		/* Current interpreter. */
    int objc,			/* Number of arguments. */
    Tcl_Obj *const objv[])	/* Argument objects. */
{
    register WmInfo *wmPtr = winPtr->wmInfoPtr;
    int numer1, denom1, numer2, denom2;

    if ((objc != 3) && (objc != 7)) {
	Tcl_WrongNumArgs(interp, 2, objv,
		"window ?minNumer minDenom maxNumer maxDenom?");
	return TCL_ERROR;
    }
    if (objc == 3) {
	if (wmPtr->sizeHintsFlags & PAspect) {
	    Tcl_SetObjResult(interp, Tcl_ObjPrintf("%d %d %d %d",
		    wmPtr->minAspect.x, wmPtr->minAspect.y,
		    wmPtr->maxAspect.x, wmPtr->maxAspect.y));
	}
	return TCL_OK;
    }
    if (*Tcl_GetString(objv[3]) == '\0') {
	wmPtr->sizeHintsFlags &= ~PAspect;
    } else {
	if ((Tcl_GetIntFromObj(interp, objv[3], &numer1) != TCL_OK)
		|| (Tcl_GetIntFromObj(interp, objv[4], &denom1) != TCL_OK)
		|| (Tcl_GetIntFromObj(interp, objv[5], &numer2) != TCL_OK)
		|| (Tcl_GetIntFromObj(interp, objv[6], &denom2) != TCL_OK)) {
	    return TCL_ERROR;
	}
	if ((numer1 <= 0) || (denom1 <= 0) || (numer2 <= 0) || (denom2 <= 0)) {
	    Tcl_SetResult(interp, "aspect number can't be <= 0", TCL_STATIC);
	    return TCL_ERROR;
	}
	wmPtr->minAspect.x = numer1;
	wmPtr->minAspect.y = denom1;
	wmPtr->maxAspect.x = numer2;
	wmPtr->maxAspect.y = denom2;
	wmPtr->sizeHintsFlags |= PAspect;
    }
    WmUpdateGeom(wmPtr, winPtr);
    return TCL_OK;
}

/*
 *----------------------------------------------------------------------
 *
 * WmAttributesCmd --
 *
 *	This function is invoked to process the "wm attributes" Tcl command.
 *	See the user documentation for details on what it does.
 *
 * Results:
 *	A standard Tcl result.
 *
 * Side effects:
 *	See the user documentation.
 *
 *----------------------------------------------------------------------
 */

static int
WmAttributesCmd(
    Tk_Window tkwin,		/* Main window of the application. */
    TkWindow *winPtr,		/* Toplevel to work with */
    Tcl_Interp *interp,		/* Current interpreter. */
    int objc,			/* Number of arguments. */
    Tcl_Obj *const objv[])	/* Argument objects. */
{
    register WmInfo *wmPtr = winPtr->wmInfoPtr;
    LONG style, exStyle, styleBit, *stylePtr = NULL;
    const char *string;
    int i, boolean, length;
    int config_fullscreen = 0, updatewrapper = 0;
    int fullscreen_attr_changed = 0, fullscreen_attr = 0;

    if ((objc < 3) || ((objc > 5) && ((objc%2) == 0))) {
    configArgs:
	Tcl_WrongNumArgs(interp, 2, objv,
		"window"
		" ?-alpha ?double??"
		" ?-transparentcolor ?color??"
		" ?-disabled ?bool??"
		" ?-fullscreen ?bool??"
		" ?-toolwindow ?bool??"
		" ?-topmost ?bool??");
	return TCL_ERROR;
    }
    exStyle = wmPtr->exStyleConfig;
    style = wmPtr->styleConfig;
    if (objc == 3) {
	Tcl_Obj *objPtr = Tcl_NewObj();
	Tcl_ListObjAppendElement(NULL, objPtr,
		Tcl_NewStringObj("-alpha", -1));
	Tcl_ListObjAppendElement(NULL, objPtr, Tcl_NewDoubleObj(wmPtr->alpha));
	Tcl_ListObjAppendElement(NULL, objPtr,
		Tcl_NewStringObj("-transparentcolor", -1));
	Tcl_ListObjAppendElement(NULL, objPtr,
		wmPtr->crefObj ? wmPtr->crefObj : Tcl_NewObj());
	Tcl_ListObjAppendElement(NULL, objPtr,
		Tcl_NewStringObj("-disabled", -1));
	Tcl_ListObjAppendElement(NULL, objPtr,
		Tcl_NewBooleanObj((style & WS_DISABLED)));
	Tcl_ListObjAppendElement(NULL, objPtr,
		Tcl_NewStringObj("-fullscreen", -1));
	Tcl_ListObjAppendElement(NULL, objPtr,
		Tcl_NewBooleanObj((wmPtr->flags & WM_FULLSCREEN)));
	Tcl_ListObjAppendElement(NULL, objPtr,
		Tcl_NewStringObj("-toolwindow", -1));
	Tcl_ListObjAppendElement(NULL, objPtr,
		Tcl_NewBooleanObj((exStyle & WS_EX_TOOLWINDOW)));
	Tcl_ListObjAppendElement(NULL, objPtr,
		Tcl_NewStringObj("-topmost", -1));
	Tcl_ListObjAppendElement(NULL, objPtr,
		Tcl_NewBooleanObj((exStyle & WS_EX_TOPMOST)));
	Tcl_SetObjResult(interp, objPtr);
	return TCL_OK;
    }
    for (i = 3; i < objc; i += 2) {
	string = Tcl_GetStringFromObj(objv[i], &length);
	if ((length < 2) || (string[0] != '-')) {
	    goto configArgs;
	}
	if (strncmp(string, "-disabled", (unsigned) length) == 0) {
	    stylePtr = &style;
	    styleBit = WS_DISABLED;
	} else if ((strncmp(string, "-alpha", (unsigned) length) == 0)
		|| ((length > 2) && (strncmp(string, "-transparentcolor",
			(unsigned) length) == 0))) {
	    stylePtr = &exStyle;
	    styleBit = WS_EX_LAYERED;
	} else if (strncmp(string, "-fullscreen", (unsigned) length) == 0) {
	    config_fullscreen = 1;
	    styleBit = 0;
	} else if ((length > 3)
		&& (strncmp(string, "-toolwindow", (unsigned) length) == 0)) {
	    stylePtr = &exStyle;
	    styleBit = WS_EX_TOOLWINDOW;
	    if (objc != 4) {
		/*
		 * Changes to toolwindow style require an update
		 */
		updatewrapper = 1;
	    }
	} else if ((length > 3)
		&& (strncmp(string, "-topmost", (unsigned) length) == 0)) {
	    stylePtr = &exStyle;
	    styleBit = WS_EX_TOPMOST;
	    if ((i < objc-1) && (winPtr->flags & TK_EMBEDDED)) {
		Tcl_AppendResult(interp, "can't set topmost flag on ",
			winPtr->pathName, ": it is an embedded window", NULL);
		return TCL_ERROR;
	    }
	} else {
	    goto configArgs;
	}
	if (styleBit == WS_EX_LAYERED) {
	    if (objc == 4) {
		if (string[1] == 'a') {		/* -alpha */
		    Tcl_SetObjResult(interp, Tcl_NewDoubleObj(wmPtr->alpha));
		} else {			/* -transparentcolor */
		    Tcl_SetObjResult(interp,
			    wmPtr->crefObj ? wmPtr->crefObj : Tcl_NewObj());
		}
	    } else {
		if (string[1] == 'a') {		/* -alpha */
		    double dval;

		    if (Tcl_GetDoubleFromObj(interp, objv[i+1], &dval)
			    != TCL_OK) {
			return TCL_ERROR;
		    }

		    /*
		     * The user should give (transparent) 0 .. 1.0 (opaque),
		     * but we ignore the setting of this (it will always be 1)
		     * in the case that the API is not available.
		     */
		    if (dval < 0.0) {
			dval = 0;
		    } else if (dval > 1.0) {
			dval = 1;
		    }
		    wmPtr->alpha = dval;
		} else {			/* -transparentcolor */
		    const char *crefstr = Tcl_GetStringFromObj(objv[i+1], &length);

		    if (length == 0) {
			/* reset to no transparent color */
			if (wmPtr->crefObj) {
			    Tcl_DecrRefCount(wmPtr->crefObj);
			    wmPtr->crefObj = NULL;
			}
		    } else {
			XColor *cPtr =
			    Tk_GetColor(interp, tkwin, Tk_GetUid(crefstr));
			if (cPtr == NULL) {
			    return TCL_ERROR;
			}

			if (wmPtr->crefObj) {
			    Tcl_DecrRefCount(wmPtr->crefObj);
			}
			wmPtr->crefObj = objv[i+1];
			Tcl_IncrRefCount(wmPtr->crefObj);
			wmPtr->colorref = RGB((BYTE) (cPtr->red >> 8),
				(BYTE) (cPtr->green >> 8),
				(BYTE) (cPtr->blue >> 8));
			Tk_FreeColor(cPtr);
		    }
		}

		/*
		 * Only ever add the WS_EX_LAYERED bit, as it can cause
		 * flashing to change this window style. This allows things
		 * like fading tooltips to avoid flash ugliness without
		 * forcing all window to be layered.
		 */

		if ((wmPtr->alpha < 1.0) || (wmPtr->crefObj != NULL)) {
		    *stylePtr |= styleBit;
		}
		if (wmPtr->wrapper != NULL) {
		    /*
		     * Set the window directly regardless of UpdateWrapper.
		     * The user supplies a double from [0..1], but Windows
		     * wants an int (transparent) 0..255 (opaque), so do the
		     * translation. Add the 0.5 to round the value.
		     */

		    if (!(wmPtr->exStyleConfig & WS_EX_LAYERED)) {
			SetWindowLongPtr(wmPtr->wrapper, GWL_EXSTYLE,
				*stylePtr);
		    }
		    SetLayeredWindowAttributes((HWND) wmPtr->wrapper,
			    wmPtr->colorref, (BYTE) (wmPtr->alpha * 255 + 0.5),
			    (unsigned) (LWA_ALPHA |
				    (wmPtr->crefObj ? LWA_COLORKEY : 0)));
		}
	    }
	} else {
	    if ((i < objc-1)
		    && Tcl_GetBooleanFromObj(interp, objv[i+1], &boolean)
			    != TCL_OK) {
		return TCL_ERROR;
	    }
	    if (config_fullscreen) {
		if (objc == 4) {
		    Tcl_SetObjResult(interp, Tcl_NewBooleanObj(
			    wmPtr->flags & WM_FULLSCREEN));
		} else {
		    fullscreen_attr_changed = 1;
		    fullscreen_attr = boolean;
		}
		config_fullscreen = 0;
	    } else if (objc == 4) {
		Tcl_SetObjResult(interp,
			Tcl_NewBooleanObj(*stylePtr & styleBit));
	    } else if (boolean) {
		*stylePtr |= styleBit;
	    } else {
		*stylePtr &= ~styleBit;
	    }
	}
	if ((styleBit == WS_EX_TOPMOST) && (wmPtr->wrapper != NULL)) {
	    /*
	     * Force the topmost position aspect to ensure that switching
	     * between (no)topmost reflects properly when rewrapped.
	     */

	    SetWindowPos(wmPtr->wrapper,
		    ((exStyle & WS_EX_TOPMOST) ?
			    HWND_TOPMOST : HWND_NOTOPMOST), 0, 0, 0, 0,
		    SWP_NOMOVE|SWP_NOSIZE|SWP_NOACTIVATE|SWP_NOSENDCHANGING
		    |SWP_NOOWNERZORDER);
	}
    }
    if (wmPtr->styleConfig != style) {
	/*
	 * Currently this means only WS_DISABLED changed, which we can effect
	 * with EnableWindow.
	 */

	wmPtr->styleConfig = style;
	if ((wmPtr->exStyleConfig == exStyle)
		&& !(wmPtr->flags & WM_NEVER_MAPPED)) {
	    EnableWindow(wmPtr->wrapper, (style & WS_DISABLED) ? 0 : 1);
	}
    }
    if (wmPtr->exStyleConfig != exStyle) {
	wmPtr->exStyleConfig = exStyle;
	if (updatewrapper) {
	    /*
	     * UpdateWrapper ensure that all effects are properly handled,
	     * such as TOOLWINDOW disappearing from the taskbar.
	     */

	    if (!(wmPtr->flags & WM_NEVER_MAPPED)) {
		UpdateWrapper(winPtr);
	    }
	}
    }
    if (fullscreen_attr_changed) {
	if (fullscreen_attr) {
	    if (Tk_Attributes((Tk_Window) winPtr)->override_redirect) {
		Tcl_AppendResult(interp,
			"can't set fullscreen attribute for \"",
			winPtr->pathName, "\": override-redirect flag is set",
			NULL);
		return TCL_ERROR;
	    }

	    /*
	     * Check max width and height if set by the user, don't worry
	     * about the default values since they will likely be smaller than
	     * screen width/height.
	     */

	    if (((wmPtr->maxWidth > 0) &&
		    (WidthOfScreen(Tk_Screen(winPtr)) > wmPtr->maxWidth)) ||
		    ((wmPtr->maxHeight > 0) &&
		    (HeightOfScreen(Tk_Screen(winPtr)) > wmPtr->maxHeight))) {
		Tcl_AppendResult(interp,
			"can't set fullscreen attribute for \"",
			winPtr->pathName, "\": max width/height is too small",
			NULL);
		return TCL_ERROR;
	    }
	}

	TkpWmSetFullScreen(winPtr, fullscreen_attr);
    }

    return TCL_OK;
}

/*
 *----------------------------------------------------------------------
 *
 * WmClientCmd --
 *
 *	This function is invoked to process the "wm client" Tcl command. See
 *	the user documentation for details on what it does.
 *
 * Results:
 *	A standard Tcl result.
 *
 * Side effects:
 *	See the user documentation.
 *
 *----------------------------------------------------------------------
 */

static int
WmClientCmd(
    Tk_Window tkwin,		/* Main window of the application. */
    TkWindow *winPtr,		/* Toplevel to work with */
    Tcl_Interp *interp,		/* Current interpreter. */
    int objc,			/* Number of arguments. */
    Tcl_Obj *const objv[])	/* Argument objects. */
{
    register WmInfo *wmPtr = winPtr->wmInfoPtr;
    const char *argv3;
    int length;

    if ((objc != 3) && (objc != 4)) {
	Tcl_WrongNumArgs(interp, 2, objv, "window ?name?");
	return TCL_ERROR;
    }
    if (objc == 3) {
	if (wmPtr->clientMachine != NULL) {
	    Tcl_SetResult(interp, wmPtr->clientMachine, TCL_STATIC);
	}
	return TCL_OK;
    }
    argv3 = Tcl_GetStringFromObj(objv[3], &length);
    if (argv3[0] == 0) {
	if (wmPtr->clientMachine != NULL) {
	    ckfree(wmPtr->clientMachine);
	    wmPtr->clientMachine = NULL;
	    if (!(wmPtr->flags & WM_NEVER_MAPPED)) {
		XDeleteProperty(winPtr->display, winPtr->window,
			Tk_InternAtom((Tk_Window) winPtr,"WM_CLIENT_MACHINE"));
	    }
	}
	return TCL_OK;
    }
    if (wmPtr->clientMachine != NULL) {
	ckfree(wmPtr->clientMachine);
    }
    wmPtr->clientMachine = ckalloc(length + 1);
    memcpy(wmPtr->clientMachine, argv3, (unsigned) length + 1);
    if (!(wmPtr->flags & WM_NEVER_MAPPED)) {
	XTextProperty textProp;

	if (XStringListToTextProperty(&wmPtr->clientMachine, 1, &textProp)
		!= 0) {
	    XSetWMClientMachine(winPtr->display, winPtr->window,
		    &textProp);
	    XFree((char *) textProp.value);
	}
    }
    return TCL_OK;
}

/*
 *----------------------------------------------------------------------
 *
 * WmColormapwindowsCmd --
 *
 *	This function is invoked to process the "wm colormapwindows" Tcl
 *	command. See the user documentation for details on what it does.
 *
 * Results:
 *	A standard Tcl result.
 *
 * Side effects:
 *	See the user documentation.
 *
 *----------------------------------------------------------------------
 */

static int
WmColormapwindowsCmd(
    Tk_Window tkwin,		/* Main window of the application. */
    TkWindow *winPtr,		/* Toplevel to work with */
    Tcl_Interp *interp,		/* Current interpreter. */
    int objc,			/* Number of arguments. */
    Tcl_Obj *const objv[])	/* Argument objects. */
{
    register WmInfo *wmPtr = winPtr->wmInfoPtr;
    TkWindow **cmapList;
    TkWindow *winPtr2, **winPtr2Ptr = &winPtr2;
    int i, windowObjc, gotToplevel;
    Tcl_Obj **windowObjv;

    if ((objc != 3) && (objc != 4)) {
	Tcl_WrongNumArgs(interp, 2, objv, "window ?windowList?");
	return TCL_ERROR;
    }
    if (objc == 3) {
	Tk_MakeWindowExist((Tk_Window) winPtr);
	for (i = 0; i < wmPtr->cmapCount; i++) {
	    if ((i == (wmPtr->cmapCount-1))
		    && (wmPtr->flags & WM_ADDED_TOPLEVEL_COLORMAP)) {
		break;
	    }
	    Tcl_AppendElement(interp, wmPtr->cmapList[i]->pathName);
	}
	return TCL_OK;
    }
    if (Tcl_ListObjGetElements(interp, objv[3], &windowObjc, &windowObjv)
	    != TCL_OK) {
	return TCL_ERROR;
    }
    cmapList = ckalloc((windowObjc + 1) * sizeof(TkWindow*));
    gotToplevel = 0;
    for (i = 0; i < windowObjc; i++) {
	if (TkGetWindowFromObj(interp, tkwin, windowObjv[i],
		(Tk_Window *) winPtr2Ptr) != TCL_OK) {
	    ckfree(cmapList);
	    return TCL_ERROR;
	}
	if (winPtr2 == winPtr) {
	    gotToplevel = 1;
	}
	if (winPtr2->window == None) {
	    Tk_MakeWindowExist((Tk_Window) winPtr2);
	}
	cmapList[i] = winPtr2;
    }
    if (!gotToplevel) {
	wmPtr->flags |= WM_ADDED_TOPLEVEL_COLORMAP;
	cmapList[windowObjc] = winPtr;
	windowObjc++;
    } else {
	wmPtr->flags &= ~WM_ADDED_TOPLEVEL_COLORMAP;
    }
    wmPtr->flags |= WM_COLORMAPS_EXPLICIT;
    if (wmPtr->cmapList != NULL) {
	ckfree(wmPtr->cmapList);
    }
    wmPtr->cmapList = cmapList;
    wmPtr->cmapCount = windowObjc;

    /*
     * Now we need to force the updated colormaps to be installed.
     */

    if (wmPtr == winPtr->dispPtr->foregroundWmPtr) {
	InstallColormaps(wmPtr->wrapper, WM_QUERYNEWPALETTE, 1);
    } else {
	InstallColormaps(wmPtr->wrapper, WM_PALETTECHANGED, 0);
    }
    return TCL_OK;
}

/*
 *----------------------------------------------------------------------
 *
 * WmCommandCmd --
 *
 *	This function is invoked to process the "wm command" Tcl command. See
 *	the user documentation for details on what it does.
 *
 * Results:
 *	A standard Tcl result.
 *
 * Side effects:
 *	See the user documentation.
 *
 *----------------------------------------------------------------------
 */

static int
WmCommandCmd(
    Tk_Window tkwin,		/* Main window of the application. */
    TkWindow *winPtr,		/* Toplevel to work with */
    Tcl_Interp *interp,		/* Current interpreter. */
    int objc,			/* Number of arguments. */
    Tcl_Obj *const objv[])	/* Argument objects. */
{
    register WmInfo *wmPtr = winPtr->wmInfoPtr;
    const char *argv3;
    int cmdArgc;
    const char **cmdArgv;

    if ((objc != 3) && (objc != 4)) {
	Tcl_WrongNumArgs(interp, 2, objv, "window ?value?");
	return TCL_ERROR;
    }
    if (objc == 3) {
	if (wmPtr->cmdArgv != NULL) {
		char *merged = Tcl_Merge(wmPtr->cmdArgc, wmPtr->cmdArgv);
	    Tcl_SetResult(interp, merged, TCL_DYNAMIC);
	}
	return TCL_OK;
    }
    argv3 = Tcl_GetString(objv[3]);
    if (argv3[0] == 0) {
	if (wmPtr->cmdArgv != NULL) {
	    ckfree(wmPtr->cmdArgv);
	    wmPtr->cmdArgv = NULL;
	    if (!(wmPtr->flags & WM_NEVER_MAPPED)) {
		XDeleteProperty(winPtr->display, winPtr->window,
			Tk_InternAtom((Tk_Window) winPtr, "WM_COMMAND"));
	    }
	}
	return TCL_OK;
    }
    if (Tcl_SplitList(interp, argv3, &cmdArgc, &cmdArgv) != TCL_OK) {
	return TCL_ERROR;
    }
    if (wmPtr->cmdArgv != NULL) {
	ckfree(wmPtr->cmdArgv);
    }
    wmPtr->cmdArgc = cmdArgc;
    wmPtr->cmdArgv = cmdArgv;
    if (!(wmPtr->flags & WM_NEVER_MAPPED)) {
	XSetCommand(winPtr->display, winPtr->window, cmdArgv, cmdArgc);
    }
    return TCL_OK;
}

/*
 *----------------------------------------------------------------------
 *
 * WmDeiconifyCmd --
 *
 *	This function is invoked to process the "wm deiconify" Tcl command.
 *	See the user documentation for details on what it does.
 *
 * Results:
 *	A standard Tcl result.
 *
 * Side effects:
 *	See the user documentation.
 *
 *----------------------------------------------------------------------
 */

static int
WmDeiconifyCmd(
    Tk_Window tkwin,		/* Main window of the application. */
    TkWindow *winPtr,		/* Toplevel to work with */
    Tcl_Interp *interp,		/* Current interpreter. */
    int objc,			/* Number of arguments. */
    Tcl_Obj *const objv[])	/* Argument objects. */
{
    register WmInfo *wmPtr = winPtr->wmInfoPtr;

    if (objc != 3) {
	Tcl_WrongNumArgs(interp, 2, objv, "window");
	return TCL_ERROR;
    }
    if (wmPtr->iconFor != NULL) {
	Tcl_AppendResult(interp, "can't deiconify ", Tcl_GetString(objv[2]),
		": it is an icon for ", Tk_PathName(wmPtr->iconFor), NULL);
	return TCL_ERROR;
    }
    if (winPtr->flags & TK_EMBEDDED) {
	if (!SendMessage(wmPtr->wrapper, TK_DEICONIFY, 0, 0)) {
	    Tcl_AppendResult(interp, "can't deiconify ", winPtr->pathName,
		    ": the container does not support the request", NULL);
	    return TCL_ERROR;
	}
	return TCL_OK;
    }
    TkpWinToplevelDeiconify(winPtr);
    return TCL_OK;
}

/*
 *----------------------------------------------------------------------
 *
 * WmFocusmodelCmd --
 *
 *	This function is invoked to process the "wm focusmodel" Tcl command.
 *	See the user documentation for details on what it does.
 *
 * Results:
 *	A standard Tcl result.
 *
 * Side effects:
 *	See the user documentation.
 *
 *----------------------------------------------------------------------
 */

static int
WmFocusmodelCmd(
    Tk_Window tkwin,		/* Main window of the application. */
    TkWindow *winPtr,		/* Toplevel to work with */
    Tcl_Interp *interp,		/* Current interpreter. */
    int objc,			/* Number of arguments. */
    Tcl_Obj *const objv[])	/* Argument objects. */
{
    register WmInfo *wmPtr = winPtr->wmInfoPtr;
    static const char *const optionStrings[] = {
	"active", "passive", NULL
    };
    enum options {
	OPT_ACTIVE, OPT_PASSIVE
    };
    int index;

    if ((objc != 3) && (objc != 4)) {
	Tcl_WrongNumArgs(interp, 2, objv, "window ?active|passive?");
	return TCL_ERROR;
    }
    if (objc == 3) {
	Tcl_SetResult(interp, (wmPtr->hints.input ? "passive" : "active"),
		TCL_STATIC);
	return TCL_OK;
    }

    if (Tcl_GetIndexFromObj(interp, objv[3], optionStrings, "argument", 0,
	    &index) != TCL_OK) {
	return TCL_ERROR;
    }
    if (index == OPT_ACTIVE) {
	wmPtr->hints.input = False;
    } else { /* OPT_PASSIVE */
	wmPtr->hints.input = True;
    }
    return TCL_OK;
}

/*
 *----------------------------------------------------------------------
 *
 * WmForgetCmd --
 *
 *	This procedure is invoked to process the "wm forget" Tcl command.
 *	See the user documentation for details on what it does.
 *
 * Results:
 *	A standard Tcl result.
 *
 * Side effects:
 *	See the user documentation.
 *
 *----------------------------------------------------------------------
 */

static int
WmForgetCmd(
    Tk_Window tkwin,		/* Main window of the application. */
    TkWindow *winPtr,		/* Toplevel or Frame to work with */
    Tcl_Interp *interp,		/* Current interpreter. */
    int objc,			/* Number of arguments. */
    Tcl_Obj *const objv[])	/* Argument objects. */
{
    register Tk_Window frameWin = (Tk_Window) winPtr;

    if (Tk_IsTopLevel(frameWin)) {
	Tk_UnmapWindow(frameWin);
	winPtr->flags &= ~(TK_TOP_HIERARCHY|TK_TOP_LEVEL|TK_HAS_WRAPPER|TK_WIN_MANAGED);
	Tk_MakeWindowExist((Tk_Window)winPtr->parentPtr);
	RemapWindows(winPtr, Tk_GetHWND(winPtr->parentPtr->window));
	TkWmDeadWindow(winPtr);
	/* flags (above) must be cleared before calling */
	/* TkMapTopFrame (below) */
	TkMapTopFrame(frameWin);
    } else {
	/* Already not managed by wm - ignore it */
    }
    return TCL_OK;
}

/*
 *----------------------------------------------------------------------
 *
 * WmFrameCmd --
 *
 *	This function is invoked to process the "wm frame" Tcl command. See
 *	the user documentation for details on what it does.
 *
 * Results:
 *	A standard Tcl result.
 *
 * Side effects:
 *	See the user documentation.
 *
 *----------------------------------------------------------------------
 */

static int
WmFrameCmd(
    Tk_Window tkwin,		/* Main window of the application. */
    TkWindow *winPtr,		/* Toplevel to work with */
    Tcl_Interp *interp,		/* Current interpreter. */
    int objc,			/* Number of arguments. */
    Tcl_Obj *const objv[])	/* Argument objects. */
{
    register WmInfo *wmPtr = winPtr->wmInfoPtr;
    HWND hwnd;

    if (objc != 3) {
	Tcl_WrongNumArgs(interp, 2, objv, "window");
	return TCL_ERROR;
    }
    if (Tk_WindowId((Tk_Window) winPtr) == None) {
	Tk_MakeWindowExist((Tk_Window) winPtr);
    }
    hwnd = wmPtr->wrapper;
    if (hwnd == NULL) {
	hwnd = Tk_GetHWND(Tk_WindowId((Tk_Window) winPtr));
    }
    Tcl_SetObjResult(interp, Tcl_ObjPrintf("0x%x", (unsigned) hwnd));
    return TCL_OK;
}

/*
 *----------------------------------------------------------------------
 *
 * WmGeometryCmd --
 *
 *	This function is invoked to process the "wm geometry" Tcl command.
 *	See the user documentation for details on what it does.
 *
 * Results:
 *	A standard Tcl result.
 *
 * Side effects:
 *	See the user documentation.
 *
 *----------------------------------------------------------------------
 */

static int
WmGeometryCmd(
    Tk_Window tkwin,		/* Main window of the application. */
    TkWindow *winPtr,		/* Toplevel to work with */
    Tcl_Interp *interp,		/* Current interpreter. */
    int objc,			/* Number of arguments. */
    Tcl_Obj *const objv[])	/* Argument objects. */
{
    register WmInfo *wmPtr = winPtr->wmInfoPtr;
    char xSign, ySign;
    int width, height;
    const char *argv3;

    if ((objc != 3) && (objc != 4)) {
	Tcl_WrongNumArgs(interp, 2, objv, "window ?newGeometry?");
	return TCL_ERROR;
    }

    if (objc == 3) {
	xSign = (wmPtr->flags & WM_NEGATIVE_X) ? '-' : '+';
	ySign = (wmPtr->flags & WM_NEGATIVE_Y) ? '-' : '+';
	if (wmPtr->gridWin != NULL) {
	    width = wmPtr->reqGridWidth + (winPtr->changes.width
		    - winPtr->reqWidth)/wmPtr->widthInc;
	    height = wmPtr->reqGridHeight + (winPtr->changes.height
		    - winPtr->reqHeight)/wmPtr->heightInc;
	} else {
	    width = winPtr->changes.width;
	    height = winPtr->changes.height;
	}
	if (winPtr->flags & TK_EMBEDDED) {
	    int result = SendMessage(wmPtr->wrapper, TK_MOVEWINDOW, -1, -1);

	    wmPtr->x = result >> 16;
	    wmPtr->y = result & 0x0000ffff;
	}
	Tcl_SetObjResult(interp, Tcl_ObjPrintf("%dx%d%c%d%c%d",
		width, height, xSign, wmPtr->x, ySign, wmPtr->y));
	return TCL_OK;
    }

    argv3 = Tcl_GetString(objv[3]);
    if (*argv3 == '\0') {
	wmPtr->width = -1;
	wmPtr->height = -1;
	WmUpdateGeom(wmPtr, winPtr);
	return TCL_OK;
    }
    return ParseGeometry(interp, argv3, winPtr);
}

/*
 *----------------------------------------------------------------------
 *
 * WmGridCmd --
 *
 *	This function is invoked to process the "wm grid" Tcl command. See the
 *	user documentation for details on what it does.
 *
 * Results:
 *	A standard Tcl result.
 *
 * Side effects:
 *	See the user documentation.
 *
 *----------------------------------------------------------------------
 */

static int
WmGridCmd(
    Tk_Window tkwin,		/* Main window of the application. */
    TkWindow *winPtr,		/* Toplevel to work with */
    Tcl_Interp *interp,		/* Current interpreter. */
    int objc,			/* Number of arguments. */
    Tcl_Obj *const objv[])	/* Argument objects. */
{
    register WmInfo *wmPtr = winPtr->wmInfoPtr;
    int reqWidth, reqHeight, widthInc, heightInc;

    if ((objc != 3) && (objc != 7)) {
	Tcl_WrongNumArgs(interp, 2, objv,
		"window ?baseWidth baseHeight widthInc heightInc?");
	return TCL_ERROR;
    }
    if (objc == 3) {
	if (wmPtr->sizeHintsFlags & PBaseSize) {
	    Tcl_SetObjResult(interp, Tcl_ObjPrintf("%d %d %d %d",
		    wmPtr->reqGridWidth, wmPtr->reqGridHeight,
		    wmPtr->widthInc, wmPtr->heightInc));
	}
	return TCL_OK;
    }
    if (*Tcl_GetString(objv[3]) == '\0') {
	/*
	 * Turn off gridding and reset the width and height to make sense as
	 * ungridded numbers.
	 */

	wmPtr->sizeHintsFlags &= ~(PBaseSize|PResizeInc);
	if (wmPtr->width != -1) {
	    wmPtr->width = winPtr->reqWidth + (wmPtr->width
		    - wmPtr->reqGridWidth)*wmPtr->widthInc;
	    wmPtr->height = winPtr->reqHeight + (wmPtr->height
		    - wmPtr->reqGridHeight)*wmPtr->heightInc;
	}
	wmPtr->widthInc = 1;
	wmPtr->heightInc = 1;
    } else {
	if ((Tcl_GetIntFromObj(interp, objv[3], &reqWidth) != TCL_OK)
		|| (Tcl_GetIntFromObj(interp, objv[4], &reqHeight) != TCL_OK)
		|| (Tcl_GetIntFromObj(interp, objv[5], &widthInc) != TCL_OK)
		|| (Tcl_GetIntFromObj(interp, objv[6], &heightInc) != TCL_OK)) {
	    return TCL_ERROR;
	}
	if (reqWidth < 0) {
	    Tcl_SetResult(interp, "baseWidth can't be < 0", TCL_STATIC);
	    return TCL_ERROR;
	}
	if (reqHeight < 0) {
	    Tcl_SetResult(interp, "baseHeight can't be < 0", TCL_STATIC);
	    return TCL_ERROR;
	}
	if (widthInc <= 0) {
	    Tcl_SetResult(interp, "widthInc can't be <= 0", TCL_STATIC);
	    return TCL_ERROR;
	}
	if (heightInc <= 0) {
	    Tcl_SetResult(interp, "heightInc can't be <= 0", TCL_STATIC);
	    return TCL_ERROR;
	}
	Tk_SetGrid((Tk_Window) winPtr, reqWidth, reqHeight, widthInc,
		heightInc);
    }
    WmUpdateGeom(wmPtr, winPtr);
    return TCL_OK;
}

/*
 *----------------------------------------------------------------------
 *
 * WmGroupCmd --
 *
 *	This function is invoked to process the "wm group" Tcl command. See
 *	the user documentation for details on what it does.
 *
 * Results:
 *	A standard Tcl result.
 *
 * Side effects:
 *	See the user documentation.
 *
 *----------------------------------------------------------------------
 */

static int
WmGroupCmd(
    Tk_Window tkwin,		/* Main window of the application. */
    TkWindow *winPtr,		/* Toplevel to work with */
    Tcl_Interp *interp,		/* Current interpreter. */
    int objc,			/* Number of arguments. */
    Tcl_Obj *const objv[])	/* Argument objects. */
{
    register WmInfo *wmPtr = winPtr->wmInfoPtr;
    Tk_Window tkwin2;
    const char *argv3;
    int length;

    if ((objc != 3) && (objc != 4)) {
	Tcl_WrongNumArgs(interp, 2, objv, "window ?pathName?");
	return TCL_ERROR;
    }
    if (objc == 3) {
	if (wmPtr->hints.flags & WindowGroupHint) {
	    Tcl_SetResult(interp, wmPtr->leaderName, TCL_STATIC);
	}
	return TCL_OK;
    }
    argv3 = Tcl_GetStringFromObj(objv[3], &length);
    if (*argv3 == '\0') {
	wmPtr->hints.flags &= ~WindowGroupHint;
	if (wmPtr->leaderName != NULL) {
	    ckfree(wmPtr->leaderName);
	}
	wmPtr->leaderName = NULL;
    } else {
	if (TkGetWindowFromObj(interp, tkwin, objv[3], &tkwin2) != TCL_OK) {
	    return TCL_ERROR;
	}
	Tk_MakeWindowExist(tkwin2);
	if (wmPtr->leaderName != NULL) {
	    ckfree(wmPtr->leaderName);
	}
	wmPtr->hints.window_group = Tk_WindowId(tkwin2);
	wmPtr->hints.flags |= WindowGroupHint;
	wmPtr->leaderName = ckalloc(length + 1);
	memcpy(wmPtr->leaderName, argv3, (unsigned) length + 1);
    }
    return TCL_OK;
}

/*
 *----------------------------------------------------------------------
 *
 * WmIconbitmapCmd --
 *
 *	This function is invoked to process the "wm iconbitmap" Tcl command.
 *	See the user documentation for details on what it does.
 *
 * Results:
 *	A standard Tcl result.
 *
 * Side effects:
 *	See the user documentation.
 *
 *----------------------------------------------------------------------
 */

static int
WmIconbitmapCmd(
    Tk_Window tkwin,		/* Main window of the application. */
    TkWindow *winPtr,		/* Toplevel to work with */
    Tcl_Interp *interp,		/* Current interpreter. */
    int objc,			/* Number of arguments. */
    Tcl_Obj *const objv[])	/* Argument objects. */
{
    register WmInfo *wmPtr = winPtr->wmInfoPtr;
    TkWindow *useWinPtr = winPtr; /* window to apply to (NULL if -default) */
    const char *string;

    if ((objc < 3) || (objc > 5)) {
	Tcl_WrongNumArgs(interp, 2, objv, "window ?-default? ?image?");
	return TCL_ERROR;
    } else if (objc == 5) {
	/*
	 * If we have 5 arguments, we must have a '-default' flag.
	 */

	const char *argv3 = Tcl_GetString(objv[3]);

	if (strcmp(argv3, "-default")) {
	    Tcl_AppendResult(interp, "illegal option \"", argv3,
		    "\" must be \"-default\"", NULL);
	    return TCL_ERROR;
	}
	useWinPtr = NULL;
    } else if (objc == 3) {
	/*
	 * No arguments were given.
	 */

	if (wmPtr->hints.flags & IconPixmapHint) {
	    Tcl_SetResult(interp, (char *)
		    Tk_NameOfBitmap(winPtr->display, wmPtr->hints.icon_pixmap),
		    TCL_STATIC);
	}
	return TCL_OK;
    }

    string = Tcl_GetString(objv[objc-1]);
    if (*string == '\0') {
	if (wmPtr->hints.icon_pixmap != None) {
	    Tk_FreeBitmap(winPtr->display, wmPtr->hints.icon_pixmap);
	    wmPtr->hints.icon_pixmap = None;
	}
	wmPtr->hints.flags &= ~IconPixmapHint;
	if (WinSetIcon(interp, NULL, (Tk_Window) useWinPtr) != TCL_OK) {
	    return TCL_ERROR;
	}
    } else {
	/*
	 * In the future this block of code will use Tk's 'image'
	 * functionality to allow all supported image formats. However, this
	 * will require a change to the way icons are handled. We will need to
	 * add icon<->image conversions routines.
	 *
	 * Until that happens we simply try to find an icon in the given
	 * argument, and if that fails, we use the older bitmap code. We do
	 * things this way round (icon then bitmap), because the bitmap code
	 * actually seems to have no visible effect, so we want to give the
	 * icon code the first try at doing something.
	 */

	/*
	 * Either return NULL, or return a valid titlebaricon with its ref
	 * count already incremented.
	 */

	WinIconPtr titlebaricon = ReadIconFromFile(interp, objv[objc-1]);
	if (titlebaricon != NULL) {
	    /*
	     * Try to set the icon for the window. If it is a '-default' icon,
	     * we must pass in NULL
	     */

	    if (WinSetIcon(interp, titlebaricon, (Tk_Window) useWinPtr)
		    != TCL_OK) {
		/*
		 * We didn't use the titlebaricon after all.
		 */

		DecrIconRefCount(titlebaricon);
		titlebaricon = NULL;
	    }
	}
	if (titlebaricon == NULL) {
	    /*
	     * We didn't manage to handle the argument as a valid icon. Try as
	     * a bitmap. First we must clear the error message which was
	     * placed in the interpreter.
	     */

	    Pixmap pixmap;
	    Tcl_ResetResult(interp);
	    pixmap = Tk_GetBitmap(interp, (Tk_Window) winPtr, string);
	    if (pixmap == None) {
		return TCL_ERROR;
	    }
	    wmPtr->hints.icon_pixmap = pixmap;
	    wmPtr->hints.flags |= IconPixmapHint;
	    titlebaricon = GetIconFromPixmap(Tk_Display(winPtr), pixmap);
	    if (titlebaricon != NULL && WinSetIcon(interp, titlebaricon,
		    (Tk_Window) useWinPtr) != TCL_OK) {
		/*
		 * We didn't use the titlebaricon after all.
		 */

		DecrIconRefCount(titlebaricon);
		titlebaricon = NULL;
	    }
	}
    }
    return TCL_OK;
}

/*
 *----------------------------------------------------------------------
 *
 * WmIconifyCmd --
 *
 *	This function is invoked to process the "wm iconify" Tcl command. See
 *	the user documentation for details on what it does.
 *
 * Results:
 *	A standard Tcl result.
 *
 * Side effects:
 *	See the user documentation.
 *
 *----------------------------------------------------------------------
 */

static int
WmIconifyCmd(
    Tk_Window tkwin,		/* Main window of the application. */
    TkWindow *winPtr,		/* Toplevel to work with */
    Tcl_Interp *interp,		/* Current interpreter. */
    int objc,			/* Number of arguments. */
    Tcl_Obj *const objv[])	/* Argument objects. */
{
    register WmInfo *wmPtr = winPtr->wmInfoPtr;
    if (objc != 3) {
	Tcl_WrongNumArgs(interp, 2, objv, "window");
	return TCL_ERROR;
    }
    if (winPtr->flags & TK_EMBEDDED) {
	if (!SendMessage(wmPtr->wrapper, TK_ICONIFY, 0, 0)) {
	    Tcl_AppendResult(interp, "can't iconify ", winPtr->pathName,
		    ": the container does not support the request", NULL);
	    return TCL_ERROR;
	}
    }
    if (Tk_Attributes((Tk_Window) winPtr)->override_redirect) {
	Tcl_AppendResult(interp, "can't iconify \"", winPtr->pathName,
		"\": override-redirect flag is set", NULL);
	return TCL_ERROR;
    }
    if (wmPtr->masterPtr != NULL) {
	Tcl_AppendResult(interp, "can't iconify \"", winPtr->pathName,
		"\": it is a transient", NULL);
	return TCL_ERROR;
    }
    if (wmPtr->iconFor != NULL) {
	Tcl_AppendResult(interp, "can't iconify ", winPtr->pathName,
		": it is an icon for ", Tk_PathName(wmPtr->iconFor), NULL);
	return TCL_ERROR;
    }
    TkpWmSetState(winPtr, IconicState);
    return TCL_OK;
}

/*
 *----------------------------------------------------------------------
 *
 * WmIconmaskCmd --
 *
 *	This function is invoked to process the "wm iconmask" Tcl command.
 *	See the user documentation for details on what it does.
 *
 * Results:
 *	A standard Tcl result.
 *
 * Side effects:
 *	See the user documentation.
 *
 *----------------------------------------------------------------------
 */

static int
WmIconmaskCmd(
    Tk_Window tkwin,		/* Main window of the application. */
    TkWindow *winPtr,		/* Toplevel to work with */
    Tcl_Interp *interp,		/* Current interpreter. */
    int objc,			/* Number of arguments. */
    Tcl_Obj *const objv[])	/* Argument objects. */
{
    register WmInfo *wmPtr = winPtr->wmInfoPtr;
    Pixmap pixmap;
    const char *argv3;

    if ((objc != 3) && (objc != 4)) {
	Tcl_WrongNumArgs(interp, 2, objv, "window ?bitmap?");
	return TCL_ERROR;
    }
    if (objc == 3) {
	if (wmPtr->hints.flags & IconMaskHint) {
	    Tcl_SetResult(interp, (char *)
		    Tk_NameOfBitmap(winPtr->display, wmPtr->hints.icon_mask),
		    TCL_STATIC);
	}
	return TCL_OK;
    }
    argv3 = Tcl_GetString(objv[3]);
    if (*argv3 == '\0') {
	if (wmPtr->hints.icon_mask != None) {
	    Tk_FreeBitmap(winPtr->display, wmPtr->hints.icon_mask);
	}
	wmPtr->hints.flags &= ~IconMaskHint;
    } else {
	pixmap = Tk_GetBitmap(interp, tkwin, argv3);
	if (pixmap == None) {
	    return TCL_ERROR;
	}
	wmPtr->hints.icon_mask = pixmap;
	wmPtr->hints.flags |= IconMaskHint;
    }
    return TCL_OK;
}

/*
 *----------------------------------------------------------------------
 *
 * WmIconnameCmd --
 *
 *	This function is invoked to process the "wm iconname" Tcl command.
 *	See the user documentation for details on what it does.
 *
 * Results:
 *	A standard Tcl result.
 *
 * Side effects:
 *	See the user documentation.
 *
 *----------------------------------------------------------------------
 */

static int
WmIconnameCmd(
    Tk_Window tkwin,		/* Main window of the application. */
    TkWindow *winPtr,		/* Toplevel to work with */
    Tcl_Interp *interp,		/* Current interpreter. */
    int objc,			/* Number of arguments. */
    Tcl_Obj *const objv[])	/* Argument objects. */
{
    register WmInfo *wmPtr = winPtr->wmInfoPtr;
    const char *argv3;
    int length;

    if (objc > 4) {
	Tcl_WrongNumArgs(interp, 2, objv, "window ?newName?");
	return TCL_ERROR;
    }
    if (objc == 3) {
	Tcl_SetResult(interp,
		((wmPtr->iconName != NULL) ? wmPtr->iconName : ""),
		TCL_STATIC);
	return TCL_OK;
    } else {
	if (wmPtr->iconName != NULL) {
	    ckfree(wmPtr->iconName);
	}
	argv3 = Tcl_GetStringFromObj(objv[3], &length);
	wmPtr->iconName = ckalloc(length + 1);
	memcpy(wmPtr->iconName, argv3, (unsigned) length + 1);
	if (!(wmPtr->flags & WM_NEVER_MAPPED)) {
	    XSetIconName(winPtr->display, winPtr->window, wmPtr->iconName);
	}
    }
    return TCL_OK;
}

/*
 *----------------------------------------------------------------------
 *
 * WmIconphotoCmd --
 *
 *	This function is invoked to process the "wm iconphoto" Tcl command.
 *	See the user documentation for details on what it does.
 *
 * Results:
 *	A standard Tcl result.
 *
 * Side effects:
 *	See the user documentation.
 *
 *----------------------------------------------------------------------
 */

static int
WmIconphotoCmd(
    Tk_Window tkwin,		/* Main window of the application. */
    TkWindow *winPtr,		/* Toplevel to work with */
    Tcl_Interp *interp,		/* Current interpreter. */
    int objc,			/* Number of arguments. */
    Tcl_Obj *const objv[])	/* Argument objects. */
{
    TkWindow *useWinPtr = winPtr; /* window to apply to (NULL if -default) */
    Tk_PhotoHandle photo;
    Tk_PhotoImageBlock block;
    int i, width, height, idx, bufferSize, startObj = 3;
    union {unsigned char *ptr; void *voidPtr;} bgraPixel;
    union {unsigned char *ptr; void *voidPtr;} bgraMask;
    BlockOfIconImagesPtr lpIR;
    WinIconPtr titlebaricon = NULL;
    HICON hIcon;
    unsigned size;
    BITMAPINFO bmInfo;
    ICONINFO iconInfo;

    if (objc < 4) {
	Tcl_WrongNumArgs(interp, 2, objv,
		"window ?-default? image1 ?image2 ...?");
	return TCL_ERROR;
    }

    /*
     * Iterate over all images to validate their existence.
     */

    if (strcmp(Tcl_GetString(objv[3]), "-default") == 0) {
	useWinPtr = NULL;
	startObj = 4;
	if (objc == 4) {
	    Tcl_WrongNumArgs(interp, 2, objv,
		    "window ?-default? image1 ?image2 ...?");
	    return TCL_ERROR;
	}
    }
    for (i = startObj; i < objc; i++) {
	photo = Tk_FindPhoto(interp, Tcl_GetString(objv[i]));
	if (photo == NULL) {
	    Tcl_AppendResult(interp, "can't use \"", Tcl_GetString(objv[i]),
		    "\" as iconphoto: not a photo image", NULL);
	    return TCL_ERROR;
	}
    }

    /*
     * We have calculated the size of the data. Try to allocate the needed
     * memory space.
     */

    size = sizeof(BlockOfIconImages) + (sizeof(ICONIMAGE) * (objc-startObj-1));
    lpIR = attemptckalloc(size);
    if (lpIR == NULL) {
	return TCL_ERROR;
    }
    ZeroMemory(lpIR, size);

    lpIR->nNumImages = objc - startObj;

    for (i = startObj; i < objc; i++) {
	photo = Tk_FindPhoto(interp, Tcl_GetString(objv[i]));
	Tk_PhotoGetSize(photo, &width, &height);
	Tk_PhotoGetImage(photo, &block);

	/*
	 * Don't use CreateIcon to create the icon, as it requires color
	 * bitmap data in device-dependent format. Instead we use
	 * CreateIconIndirect which takes device-independent bitmaps and
	 * converts them as required. Initialise icon info structure.
	 */

	ZeroMemory(&iconInfo, sizeof(iconInfo));
	iconInfo.fIcon = TRUE;

	/*
	 * Create device-independant color bitmap.
	 */

	ZeroMemory(&bmInfo, sizeof bmInfo);
	bmInfo.bmiHeader.biSize = sizeof(BITMAPINFOHEADER);
	bmInfo.bmiHeader.biWidth = width;
	bmInfo.bmiHeader.biHeight = -height;
	bmInfo.bmiHeader.biPlanes = 1;
	bmInfo.bmiHeader.biBitCount = 32;
	bmInfo.bmiHeader.biCompression = BI_RGB;

	iconInfo.hbmColor = CreateDIBSection(NULL, &bmInfo, DIB_RGB_COLORS,
		&bgraPixel.voidPtr, NULL, 0);
	if (!iconInfo.hbmColor) {
	    ckfree(lpIR);
	    Tcl_AppendResult(interp, "failed to create color bitmap for \"",
		    Tcl_GetString(objv[i]), "\"", NULL);
	    return TCL_ERROR;
	}

	/*
	 * Convert the photo image data into BGRA format (RGBQUAD).
	 */

	bufferSize = height * width * 4;
	for (idx = 0 ; idx < bufferSize ; idx += 4) {
	    bgraPixel.ptr[idx] = block.pixelPtr[idx+2];
	    bgraPixel.ptr[idx+1] = block.pixelPtr[idx+1];
	    bgraPixel.ptr[idx+2] = block.pixelPtr[idx+0];
	    bgraPixel.ptr[idx+3] = block.pixelPtr[idx+3];
	}

	/*
	 * Create a dummy mask bitmap. The contents of this don't appear to
	 * matter, as CreateIconIndirect will setup the icon mask based on the
	 * alpha channel in our color bitmap.
	 */

	bmInfo.bmiHeader.biBitCount = 1;

	iconInfo.hbmMask = CreateDIBSection(NULL, &bmInfo, DIB_RGB_COLORS,
		&bgraMask.voidPtr, NULL, 0);
	if (!iconInfo.hbmMask) {
	    DeleteObject(iconInfo.hbmColor);
	    ckfree(lpIR);
	    Tcl_AppendResult(interp, "failed to create mask bitmap for \"",
		    Tcl_GetString(objv[i]), "\"", NULL);
	    return TCL_ERROR;
	}

	ZeroMemory(bgraMask.ptr, width*height/8);

	/*
	 * Create an icon from the bitmaps.
	 */

	hIcon = CreateIconIndirect(&iconInfo);
	DeleteObject(iconInfo.hbmColor);
	DeleteObject(iconInfo.hbmMask);
	if (hIcon == NULL) {
	    /*
	     * XXX should free up created icons.
	     */

	    ckfree(lpIR);
	    Tcl_AppendResult(interp, "failed to create icon for \"",
		    Tcl_GetString(objv[i]), "\"", NULL);
	    return TCL_ERROR;
	}
	lpIR->IconImages[i-startObj].Width = width;
	lpIR->IconImages[i-startObj].Height = height;
	lpIR->IconImages[i-startObj].Colors = 4;
	lpIR->IconImages[i-startObj].hIcon = hIcon;
    }

    titlebaricon = ckalloc(sizeof(WinIconInstance));
    titlebaricon->iconBlock = lpIR;
    titlebaricon->refCount = 1;
    if (WinSetIcon(interp, titlebaricon, (Tk_Window) useWinPtr) != TCL_OK) {
	/*
	 * We didn't use the titlebaricon after all.
	 */

	DecrIconRefCount(titlebaricon);
	return TCL_ERROR;
    }
    return TCL_OK;
}

/*
 *----------------------------------------------------------------------
 *
 * WmIconpositionCmd --
 *
 *	This function is invoked to process the "wm iconposition" Tcl command.
 *	See the user documentation for details on what it does.
 *
 * Results:
 *	A standard Tcl result.
 *
 * Side effects:
 *	See the user documentation.
 *
 *----------------------------------------------------------------------
 */

static int
WmIconpositionCmd(
    Tk_Window tkwin,		/* Main window of the application. */
    TkWindow *winPtr,		/* Toplevel to work with */
    Tcl_Interp *interp,		/* Current interpreter. */
    int objc,			/* Number of arguments. */
    Tcl_Obj *const objv[])	/* Argument objects. */
{
    register WmInfo *wmPtr = winPtr->wmInfoPtr;
    int x, y;

    if ((objc != 3) && (objc != 5)) {
	Tcl_WrongNumArgs(interp, 2, objv, "window ?x y?");
	return TCL_ERROR;
    }
    if (objc == 3) {
	if (wmPtr->hints.flags & IconPositionHint) {
	    Tcl_SetObjResult(interp, Tcl_ObjPrintf("%d %d",
		    wmPtr->hints.icon_x, wmPtr->hints.icon_y));
	}
	return TCL_OK;
    }
    if (*Tcl_GetString(objv[3]) == '\0') {
	wmPtr->hints.flags &= ~IconPositionHint;
    } else {
	if ((Tcl_GetIntFromObj(interp, objv[3], &x) != TCL_OK)
		|| (Tcl_GetIntFromObj(interp, objv[4], &y) != TCL_OK)) {
	    return TCL_ERROR;
	}
	wmPtr->hints.icon_x = x;
	wmPtr->hints.icon_y = y;
	wmPtr->hints.flags |= IconPositionHint;
    }
    return TCL_OK;
}

/*
 *----------------------------------------------------------------------
 *
 * WmIconwindowCmd --
 *
 *	This function is invoked to process the "wm iconwindow" Tcl command.
 *	See the user documentation for details on what it does.
 *
 * Results:
 *	A standard Tcl result.
 *
 * Side effects:
 *	See the user documentation.
 *
 *----------------------------------------------------------------------
 */

static int
WmIconwindowCmd(
    Tk_Window tkwin,		/* Main window of the application. */
    TkWindow *winPtr,		/* Toplevel to work with */
    Tcl_Interp *interp,		/* Current interpreter. */
    int objc,			/* Number of arguments. */
    Tcl_Obj *const objv[])	/* Argument objects. */
{
    register WmInfo *wmPtr = winPtr->wmInfoPtr;
    Tk_Window tkwin2;
    WmInfo *wmPtr2;
    XSetWindowAttributes atts;

    if ((objc != 3) && (objc != 4)) {
	Tcl_WrongNumArgs(interp, 2, objv, "window ?pathName?");
	return TCL_ERROR;
    }
    if (objc == 3) {
	if (wmPtr->icon != NULL) {
	    Tcl_SetResult(interp, Tk_PathName(wmPtr->icon), TCL_STATIC);
	}
	return TCL_OK;
    }
    if (*Tcl_GetString(objv[3]) == '\0') {
	wmPtr->hints.flags &= ~IconWindowHint;
	if (wmPtr->icon != NULL) {
	    /*
	     * Let the window use button events again, then remove it as icon
	     * window.
	     */

	    atts.event_mask = Tk_Attributes(wmPtr->icon)->event_mask
		    | ButtonPressMask;
	    Tk_ChangeWindowAttributes(wmPtr->icon, CWEventMask, &atts);
	    wmPtr2 = ((TkWindow *) wmPtr->icon)->wmInfoPtr;
	    wmPtr2->iconFor = NULL;
	    wmPtr2->hints.initial_state = WithdrawnState;
	}
	wmPtr->icon = NULL;
    } else {
	if (TkGetWindowFromObj(interp, tkwin, objv[3], &tkwin2) != TCL_OK) {
	    return TCL_ERROR;
	}
	if (!Tk_IsTopLevel(tkwin2)) {
	    Tcl_AppendResult(interp, "can't use ", Tcl_GetString(objv[3]),
		    " as icon window: not at top level", NULL);
	    return TCL_ERROR;
	}
	wmPtr2 = ((TkWindow *) tkwin2)->wmInfoPtr;
	if (wmPtr2->iconFor != NULL) {
	    Tcl_AppendResult(interp, Tcl_GetString(objv[3]),
		    " is already an icon for ", Tk_PathName(wmPtr2->iconFor),
		    NULL);
	    return TCL_ERROR;
	}
	if (wmPtr->icon != NULL) {
	    WmInfo *wmPtr3 = ((TkWindow *) wmPtr->icon)->wmInfoPtr;
	    wmPtr3->iconFor = NULL;

	    /*
	     * Let the window use button events again.
	     */

	    atts.event_mask = Tk_Attributes(wmPtr->icon)->event_mask
		    | ButtonPressMask;
	    Tk_ChangeWindowAttributes(wmPtr->icon, CWEventMask, &atts);
	}

	/*
	 * Disable button events in the icon window: some window managers
	 * (like olvwm) want to get the events themselves, but X only allows
	 * one application at a time to receive button events for a window.
	 */

	atts.event_mask = Tk_Attributes(tkwin2)->event_mask
		& ~ButtonPressMask;
	Tk_ChangeWindowAttributes(tkwin2, CWEventMask, &atts);
	Tk_MakeWindowExist(tkwin2);
	wmPtr->hints.icon_window = Tk_WindowId(tkwin2);
	wmPtr->hints.flags |= IconWindowHint;
	wmPtr->icon = tkwin2;
	wmPtr2->iconFor = (Tk_Window) winPtr;
	if (!(wmPtr2->flags & WM_NEVER_MAPPED)) {
	    wmPtr2->flags |= WM_WITHDRAWN;
	    TkpWmSetState(((TkWindow *) tkwin2), WithdrawnState);
	}
    }
    return TCL_OK;
}

/*
 *----------------------------------------------------------------------
 *
 * WmManageCmd --
 *
 *	This procedure is invoked to process the "wm manage" Tcl command.
 *	See the user documentation for details on what it does.
 *
 * Results:
 *	A standard Tcl result.
 *
 * Side effects:
 *	See the user documentation.
 *
 *----------------------------------------------------------------------
 */

static int
WmManageCmd(
    Tk_Window tkwin,		/* Main window of the application. */
    TkWindow *winPtr,		/* Toplevel or Frame to work with */
    Tcl_Interp *interp,		/* Current interpreter. */
    int objc,			/* Number of arguments. */
    Tcl_Obj *const objv[])	/* Argument objects. */
{
    register Tk_Window frameWin = (Tk_Window) winPtr;
    register WmInfo *wmPtr = winPtr->wmInfoPtr;

    if (!Tk_IsTopLevel(frameWin)) {
	if (!Tk_IsManageable(frameWin)) {
	    Tcl_AppendResult(interp, "window \"",
		Tk_PathName(frameWin), "\" is not manageable: must be "
		"a frame, labelframe or toplevel", NULL);
	    return TCL_ERROR;
	}
	TkFocusSplit(winPtr);
	Tk_UnmapWindow(frameWin);
	winPtr->flags |= TK_TOP_HIERARCHY|TK_TOP_LEVEL|TK_HAS_WRAPPER|TK_WIN_MANAGED;
	RemapWindows(winPtr, NULL);
	if (wmPtr == NULL) {
	    TkWmNewWindow(winPtr);
	}
	wmPtr = winPtr->wmInfoPtr;
	winPtr->flags &= ~TK_MAPPED;
	/* flags (above) must be set before calling */
	/* TkMapTopFrame (below) */
	TkMapTopFrame (frameWin);
    } else if (Tk_IsTopLevel(frameWin)) {
	/* Already managed by wm - ignore it */
    }
    return TCL_OK;
}

/*
 *----------------------------------------------------------------------
 *
 * WmMaxsizeCmd --
 *
 *	This function is invoked to process the "wm maxsize" Tcl command. See
 *	the user documentation for details on what it does.
 *
 * Results:
 *	A standard Tcl result.
 *
 * Side effects:
 *	See the user documentation.
 *
 *----------------------------------------------------------------------
 */

static int
WmMaxsizeCmd(
    Tk_Window tkwin,		/* Main window of the application. */
    TkWindow *winPtr,		/* Toplevel to work with */
    Tcl_Interp *interp,		/* Current interpreter. */
    int objc,			/* Number of arguments. */
    Tcl_Obj *const objv[])	/* Argument objects. */
{
    register WmInfo *wmPtr = winPtr->wmInfoPtr;
    int width, height;

    if ((objc != 3) && (objc != 5)) {
	Tcl_WrongNumArgs(interp, 2, objv, "window ?width height?");
	return TCL_ERROR;
    }
    if (objc == 3) {
	GetMaxSize(wmPtr, &width, &height);
	Tcl_SetObjResult(interp, Tcl_ObjPrintf("%d %d", width, height));
	return TCL_OK;
    }
    if ((Tcl_GetIntFromObj(interp, objv[3], &width) != TCL_OK)
	    || (Tcl_GetIntFromObj(interp, objv[4], &height) != TCL_OK)) {
	return TCL_ERROR;
    }
    wmPtr->maxWidth = width;
    wmPtr->maxHeight = height;
    WmUpdateGeom(wmPtr, winPtr);
    return TCL_OK;
}

/*
 *----------------------------------------------------------------------
 *
 * WmMinsizeCmd --
 *
 *	This function is invoked to process the "wm minsize" Tcl command. See
 *	the user documentation for details on what it does.
 *
 * Results:
 *	A standard Tcl result.
 *
 * Side effects:
 *	See the user documentation.
 *
 *----------------------------------------------------------------------
 */

static int
WmMinsizeCmd(
    Tk_Window tkwin,		/* Main window of the application. */
    TkWindow *winPtr,		/* Toplevel to work with */
    Tcl_Interp *interp,		/* Current interpreter. */
    int objc,			/* Number of arguments. */
    Tcl_Obj *const objv[])	/* Argument objects. */
{
    register WmInfo *wmPtr = winPtr->wmInfoPtr;
    int width, height;

    if ((objc != 3) && (objc != 5)) {
	Tcl_WrongNumArgs(interp, 2, objv, "window ?width height?");
	return TCL_ERROR;
    }
    if (objc == 3) {
	GetMinSize(wmPtr, &width, &height);
	Tcl_SetObjResult(interp, Tcl_ObjPrintf("%d %d", width, height));
	return TCL_OK;
    }
    if ((Tcl_GetIntFromObj(interp, objv[3], &width) != TCL_OK)
	    || (Tcl_GetIntFromObj(interp, objv[4], &height) != TCL_OK)) {
	return TCL_ERROR;
    }
    wmPtr->minWidth = width;
    wmPtr->minHeight = height;
    WmUpdateGeom(wmPtr, winPtr);
    return TCL_OK;
}

/*
 *----------------------------------------------------------------------
 *
 * WmOverrideredirectCmd --
 *
 *	This function is invoked to process the "wm overrideredirect" Tcl
 *	command. See the user documentation for details on what it does.
 *
 * Results:
 *	A standard Tcl result.
 *
 * Side effects:
 *	See the user documentation.
 *
 *----------------------------------------------------------------------
 */

static int
WmOverrideredirectCmd(
    Tk_Window tkwin,		/* Main window of the application. */
    TkWindow *winPtr,		/* Toplevel to work with */
    Tcl_Interp *interp,		/* Current interpreter. */
    int objc,			/* Number of arguments. */
    Tcl_Obj *const objv[])	/* Argument objects. */
{
    register WmInfo *wmPtr = winPtr->wmInfoPtr;
    int boolean, curValue;
    XSetWindowAttributes atts;

    if ((objc != 3) && (objc != 4)) {
	Tcl_WrongNumArgs(interp, 2, objv, "window ?boolean?");
	return TCL_ERROR;
    }
    if (winPtr->flags & TK_EMBEDDED) {
	curValue = SendMessage(wmPtr->wrapper, TK_OVERRIDEREDIRECT, -1, -1)-1;
	if (curValue < 0) {
	    Tcl_AppendResult(interp,
		    "Container does not support overrideredirect", NULL);
	    return TCL_ERROR;
	}
    } else {
	curValue = Tk_Attributes((Tk_Window) winPtr)->override_redirect;
    }
    if (objc == 3) {
	Tcl_SetObjResult(interp, Tcl_NewBooleanObj(curValue));
	return TCL_OK;
    }
    if (Tcl_GetBooleanFromObj(interp, objv[3], &boolean) != TCL_OK) {
	return TCL_ERROR;
    }
    if (curValue != boolean) {
	if (winPtr->flags & TK_EMBEDDED) {
	    SendMessage(wmPtr->wrapper, TK_OVERRIDEREDIRECT, boolean, 0);
	} else {
	    /*
	     * Only do this if we are really changing value, because it causes
	     * some funky stuff to occur.
	     */

	    atts.override_redirect = (boolean) ? True : False;
	    Tk_ChangeWindowAttributes((Tk_Window) winPtr, CWOverrideRedirect,
		    &atts);
	    if (!(wmPtr->flags & (WM_NEVER_MAPPED))
		    && !(winPtr->flags & TK_EMBEDDED)) {
		UpdateWrapper(winPtr);
	    }
	}
    }
    return TCL_OK;
}

/*
 *----------------------------------------------------------------------
 *
 * WmPositionfromCmd --
 *
 *	This function is invoked to process the "wm positionfrom" Tcl command.
 *	See the user documentation for details on what it does.
 *
 * Results:
 *	A standard Tcl result.
 *
 * Side effects:
 *	See the user documentation.
 *
 *----------------------------------------------------------------------
 */

static int
WmPositionfromCmd(
    Tk_Window tkwin,		/* Main window of the application. */
    TkWindow *winPtr,		/* Toplevel to work with */
    Tcl_Interp *interp,		/* Current interpreter. */
    int objc,			/* Number of arguments. */
    Tcl_Obj *const objv[])	/* Argument objects. */
{
    register WmInfo *wmPtr = winPtr->wmInfoPtr;
    static const char *const optionStrings[] = {
	"program", "user", NULL
    };
    enum options {
	OPT_PROGRAM, OPT_USER
    };
    int index;

    if ((objc != 3) && (objc != 4)) {
	Tcl_WrongNumArgs(interp, 2, objv, "window ?user/program?");
	return TCL_ERROR;
    }
    if (objc == 3) {
	if (wmPtr->sizeHintsFlags & USPosition) {
	    Tcl_SetResult(interp, "user", TCL_STATIC);
	} else if (wmPtr->sizeHintsFlags & PPosition) {
	    Tcl_SetResult(interp, "program", TCL_STATIC);
	}
	return TCL_OK;
    }
    if (*Tcl_GetString(objv[3]) == '\0') {
	wmPtr->sizeHintsFlags &= ~(USPosition|PPosition);
    } else {
	if (Tcl_GetIndexFromObj(interp, objv[3], optionStrings, "argument", 0,
		&index) != TCL_OK) {
	    return TCL_ERROR;
	}
	if (index == OPT_USER) {
	    wmPtr->sizeHintsFlags &= ~PPosition;
	    wmPtr->sizeHintsFlags |= USPosition;
	} else {
	    wmPtr->sizeHintsFlags &= ~USPosition;
	    wmPtr->sizeHintsFlags |= PPosition;
	}
    }
    WmUpdateGeom(wmPtr, winPtr);
    return TCL_OK;
}

/*
 *----------------------------------------------------------------------
 *
 * WmProtocolCmd --
 *
 *	This function is invoked to process the "wm protocol" Tcl command.
 *	See the user documentation for details on what it does.
 *
 * Results:
 *	A standard Tcl result.
 *
 * Side effects:
 *	See the user documentation.
 *
 *----------------------------------------------------------------------
 */

static int
WmProtocolCmd(
    Tk_Window tkwin,		/* Main window of the application. */
    TkWindow *winPtr,		/* Toplevel to work with */
    Tcl_Interp *interp,		/* Current interpreter. */
    int objc,			/* Number of arguments. */
    Tcl_Obj *const objv[])	/* Argument objects. */
{
    register WmInfo *wmPtr = winPtr->wmInfoPtr;
    register ProtocolHandler *protPtr, *prevPtr;
    Atom protocol;
    const char *cmd;
    int cmdLength;

    if ((objc < 3) || (objc > 5)) {
	Tcl_WrongNumArgs(interp, 2, objv, "window ?name? ?command?");
	return TCL_ERROR;
    }
    if (objc == 3) {
	/*
	 * Return a list of all defined protocols for the window.
	 */

	for (protPtr = wmPtr->protPtr; protPtr != NULL;
		protPtr = protPtr->nextPtr) {
	    Tcl_AppendElement(interp,
		    Tk_GetAtomName((Tk_Window) winPtr, protPtr->protocol));
	}
	return TCL_OK;
    }
    protocol = Tk_InternAtom((Tk_Window) winPtr, Tcl_GetString(objv[3]));
    if (objc == 4) {
	/*
	 * Return the command to handle a given protocol.
	 */

	for (protPtr = wmPtr->protPtr; protPtr != NULL;
		protPtr = protPtr->nextPtr) {
	    if (protPtr->protocol == protocol) {
		Tcl_SetResult(interp, protPtr->command, TCL_STATIC);
		return TCL_OK;
	    }
	}
	return TCL_OK;
    }

    /*
     * Delete any current protocol handler, then create a new one with the
     * specified command, unless the command is empty.
     */

    for (protPtr = wmPtr->protPtr, prevPtr = NULL; protPtr != NULL;
	    prevPtr = protPtr, protPtr = protPtr->nextPtr) {
	if (protPtr->protocol == protocol) {
	    if (prevPtr == NULL) {
		wmPtr->protPtr = protPtr->nextPtr;
	    } else {
		prevPtr->nextPtr = protPtr->nextPtr;
	    }
	    Tcl_EventuallyFree(protPtr, TCL_DYNAMIC);
	    break;
	}
    }
    cmd = Tcl_GetStringFromObj(objv[4], &cmdLength);
    if (cmdLength > 0) {
	protPtr = ckalloc(HANDLER_SIZE(cmdLength));
	protPtr->protocol = protocol;
	protPtr->nextPtr = wmPtr->protPtr;
	wmPtr->protPtr = protPtr;
	protPtr->interp = interp;
	memcpy(protPtr->command, cmd, cmdLength + 1);
    }
    return TCL_OK;
}

/*
 *----------------------------------------------------------------------
 *
 * WmResizableCmd --
 *
 *	This function is invoked to process the "wm resizable" Tcl command.
 *	See the user documentation for details on what it does.
 *
 * Results:
 *	A standard Tcl result.
 *
 * Side effects:
 *	See the user documentation.
 *
 *----------------------------------------------------------------------
 */

static int
WmResizableCmd(
    Tk_Window tkwin,		/* Main window of the application. */
    TkWindow *winPtr,		/* Toplevel to work with */
    Tcl_Interp *interp,		/* Current interpreter. */
    int objc,			/* Number of arguments. */
    Tcl_Obj *const objv[])	/* Argument objects. */
{
    register WmInfo *wmPtr = winPtr->wmInfoPtr;
    int width, height;

    if ((objc != 3) && (objc != 5)) {
	Tcl_WrongNumArgs(interp, 2, objv, "window ?width height?");
	return TCL_ERROR;
    }
    if (objc == 3) {
	Tcl_SetObjResult(interp, Tcl_ObjPrintf("%d %d",
		(wmPtr->flags & WM_WIDTH_NOT_RESIZABLE) ? 0 : 1,
		(wmPtr->flags & WM_HEIGHT_NOT_RESIZABLE) ? 0 : 1));
	return TCL_OK;
    }
    if ((Tcl_GetBooleanFromObj(interp, objv[3], &width) != TCL_OK)
	    || (Tcl_GetBooleanFromObj(interp, objv[4], &height) != TCL_OK)) {
	return TCL_ERROR;
    }
    if (width) {
	wmPtr->flags &= ~WM_WIDTH_NOT_RESIZABLE;
    } else {
	wmPtr->flags |= WM_WIDTH_NOT_RESIZABLE;
    }
    if (height) {
	wmPtr->flags &= ~WM_HEIGHT_NOT_RESIZABLE;
    } else {
	wmPtr->flags |= WM_HEIGHT_NOT_RESIZABLE;
    }
    if (!((wmPtr->flags & WM_NEVER_MAPPED)
	    && !(winPtr->flags & TK_EMBEDDED))) {
	UpdateWrapper(winPtr);
    }
    WmUpdateGeom(wmPtr, winPtr);
    return TCL_OK;
}

/*
 *----------------------------------------------------------------------
 *
 * WmSizefromCmd --
 *
 *	This function is invoked to process the "wm sizefrom" Tcl command.
 *	See the user documentation for details on what it does.
 *
 * Results:
 *	A standard Tcl result.
 *
 * Side effects:
 *	See the user documentation.
 *
 *----------------------------------------------------------------------
 */

static int
WmSizefromCmd(
    Tk_Window tkwin,		/* Main window of the application. */
    TkWindow *winPtr,		/* Toplevel to work with */
    Tcl_Interp *interp,		/* Current interpreter. */
    int objc,			/* Number of arguments. */
    Tcl_Obj *const objv[])	/* Argument objects. */
{
    register WmInfo *wmPtr = winPtr->wmInfoPtr;
    static const char *const optionStrings[] = {
	"program", "user", NULL
    };
    enum options {
	OPT_PROGRAM, OPT_USER
    };
    int index;

    if ((objc != 3) && (objc != 4)) {
	Tcl_WrongNumArgs(interp, 2, objv, "window ?user|program?");
	return TCL_ERROR;
    }
    if (objc == 3) {
	if (wmPtr->sizeHintsFlags & USSize) {
	    Tcl_SetResult(interp, "user", TCL_STATIC);
	} else if (wmPtr->sizeHintsFlags & PSize) {
	    Tcl_SetResult(interp, "program", TCL_STATIC);
	}
	return TCL_OK;
    }

    if (*Tcl_GetString(objv[3]) == '\0') {
	wmPtr->sizeHintsFlags &= ~(USSize|PSize);
    } else {
	if (Tcl_GetIndexFromObj(interp, objv[3], optionStrings, "argument", 0,
		&index) != TCL_OK) {
	    return TCL_ERROR;
	}
	if (index == OPT_USER) {
	    wmPtr->sizeHintsFlags &= ~PSize;
	    wmPtr->sizeHintsFlags |= USSize;
	} else { /* OPT_PROGRAM */
	    wmPtr->sizeHintsFlags &= ~USSize;
	    wmPtr->sizeHintsFlags |= PSize;
	}
    }
    WmUpdateGeom(wmPtr, winPtr);
    return TCL_OK;
}

/*
 *----------------------------------------------------------------------
 *
 * WmStackorderCmd --
 *
 *	This function is invoked to process the "wm stackorder" Tcl command.
 *	See the user documentation for details on what it does.
 *
 * Results:
 *	A standard Tcl result.
 *
 * Side effects:
 *	See the user documentation.
 *
 *----------------------------------------------------------------------
 */

static int
WmStackorderCmd(
    Tk_Window tkwin,		/* Main window of the application. */
    TkWindow *winPtr,		/* Toplevel to work with */
    Tcl_Interp *interp,		/* Current interpreter. */
    int objc,			/* Number of arguments. */
    Tcl_Obj *const objv[])	/* Argument objects. */
{
    TkWindow **windows, **window_ptr;
    static const char *const optionStrings[] = {
	"isabove", "isbelow", NULL
    };
    enum options {
	OPT_ISABOVE, OPT_ISBELOW
    };
    int index;

    if ((objc != 3) && (objc != 5)) {
	Tcl_WrongNumArgs(interp, 2, objv, "window ?isabove|isbelow window?");
	return TCL_ERROR;
    }

    if (objc == 3) {
	windows = TkWmStackorderToplevel(winPtr);
	if (windows == NULL) {
	    Tcl_Panic("TkWmStackorderToplevel failed");
	}
	for (window_ptr = windows; *window_ptr ; window_ptr++) {
	    Tcl_AppendElement(interp, (*window_ptr)->pathName);
	}
	ckfree(windows);
	return TCL_OK;
    } else {
	TkWindow *winPtr2, **winPtr2Ptr = &winPtr2;
	int index1=-1, index2=-1, result;

	if (TkGetWindowFromObj(interp, tkwin, objv[4],
		(Tk_Window *) winPtr2Ptr) != TCL_OK) {
	    return TCL_ERROR;
	}

	if (!Tk_IsTopLevel(winPtr2)) {
	    Tcl_AppendResult(interp, "window \"", winPtr2->pathName,
		    "\" isn't a top-level window", NULL);
	    return TCL_ERROR;
	}

	if (!Tk_IsMapped(winPtr)) {
	    Tcl_AppendResult(interp, "window \"", winPtr->pathName,
		    "\" isn't mapped", NULL);
	    return TCL_ERROR;
	}

	if (!Tk_IsMapped(winPtr2)) {
	    Tcl_AppendResult(interp, "window \"", winPtr2->pathName,
		    "\" isn't mapped", NULL);
	    return TCL_ERROR;
	}

	/*
	 * Lookup stacking order of all toplevels that are children of "." and
	 * find the position of winPtr and winPtr2 in the stacking order.
	 */

	windows = TkWmStackorderToplevel(winPtr->mainPtr->winPtr);
	if (windows == NULL) {
	    Tcl_AppendResult(interp, "TkWmStackorderToplevel failed", NULL);
	    return TCL_ERROR;
	}

	for (window_ptr = windows; *window_ptr ; window_ptr++) {
	    if (*window_ptr == winPtr) {
		index1 = (window_ptr - windows);
	    }
	    if (*window_ptr == winPtr2) {
		index2 = (window_ptr - windows);
	    }
	}
	if (index1 == -1) {
	    Tcl_Panic("winPtr window not found");
	}
	if (index2 == -1) {
	    Tcl_Panic("winPtr2 window not found");
	}

	ckfree(windows);

	if (Tcl_GetIndexFromObj(interp, objv[3], optionStrings, "argument", 0,
		&index) != TCL_OK) {
	    return TCL_ERROR;
	}
	if (index == OPT_ISABOVE) {
	    result = index1 > index2;
	} else { /* OPT_ISBELOW */
	    result = index1 < index2;
	}
	Tcl_SetObjResult(interp, Tcl_NewBooleanObj(result));
	return TCL_OK;
    }
}

/*
 *----------------------------------------------------------------------
 *
 * WmStateCmd --
 *
 *	This function is invoked to process the "wm state" Tcl command. See
 *	the user documentation for details on what it does.
 *
 * Results:
 *	A standard Tcl result.
 *
 * Side effects:
 *	See the user documentation.
 *
 *----------------------------------------------------------------------
 */

static int
WmStateCmd(
    Tk_Window tkwin,		/* Main window of the application. */
    TkWindow *winPtr,		/* Toplevel to work with */
    Tcl_Interp *interp,		/* Current interpreter. */
    int objc,			/* Number of arguments. */
    Tcl_Obj *const objv[])	/* Argument objects. */
{
    register WmInfo *wmPtr = winPtr->wmInfoPtr;
    static const char *const optionStrings[] = {
	"normal", "iconic", "withdrawn", "zoomed", NULL
    };
    enum options {
	OPT_NORMAL, OPT_ICONIC, OPT_WITHDRAWN, OPT_ZOOMED
    };
    int index;

    if ((objc < 3) || (objc > 4)) {
	Tcl_WrongNumArgs(interp, 2, objv, "window ?state?");
	return TCL_ERROR;
    }
    if (objc == 4) {
	if (wmPtr->iconFor != NULL) {
	    Tcl_AppendResult(interp, "can't change state of ",
		    Tcl_GetString(objv[2]), ": it is an icon for ",
		    Tk_PathName(wmPtr->iconFor), NULL);
	    return TCL_ERROR;
	}
	if (Tcl_GetIndexFromObj(interp, objv[3], optionStrings, "argument", 0,
		&index) != TCL_OK) {
	    return TCL_ERROR;
	}

	if (Tcl_GetIndexFromObj(interp, objv[3], optionStrings, "argument", 0,
		&index) != TCL_OK) {
	    return TCL_ERROR;
	}

	if (winPtr->flags & TK_EMBEDDED) {
	    int state = 0;

	    switch (index) {
	    case OPT_NORMAL:
		state = NormalState;
		break;
	    case OPT_ICONIC:
		state = IconicState;
		break;
	    case OPT_WITHDRAWN:
		state = WithdrawnState;
		break;
	    case OPT_ZOOMED:
		state = ZoomState;
		break;
	    default:
		Tcl_Panic("unexpected index");
	    }

	    if (state+1 != SendMessage(wmPtr->wrapper, TK_STATE, state, 0)) {
		Tcl_AppendResult(interp, "can't change state of ",
			winPtr->pathName,
			": the container does not support the request", NULL);
		return TCL_ERROR;
	    }
	    return TCL_OK;
	}

	if (index == OPT_NORMAL) {
	    wmPtr->flags &= ~WM_WITHDRAWN;
	    TkpWmSetState(winPtr, NormalState);

	    /*
	     * This varies from 'wm deiconify' because it does not force the
	     * window to be raised and receive focus.
	     */
	} else if (index == OPT_ICONIC) {
	    if (Tk_Attributes((Tk_Window) winPtr)->override_redirect) {
		Tcl_AppendResult(interp, "can't iconify \"", winPtr->pathName,
			"\": override-redirect flag is set", NULL);
		return TCL_ERROR;
	    }
	    if (wmPtr->masterPtr != NULL) {
		Tcl_AppendResult(interp, "can't iconify \"",
			winPtr->pathName, "\": it is a transient", NULL);
		return TCL_ERROR;
	    }
	    TkpWmSetState(winPtr, IconicState);
	} else if (index == OPT_WITHDRAWN) {
	    wmPtr->flags |= WM_WITHDRAWN;
	    TkpWmSetState(winPtr, WithdrawnState);
	} else if (index == OPT_ZOOMED) {
	    TkpWmSetState(winPtr, ZoomState);
	} else {
	    Tcl_Panic("wm state not matched");
	}
    } else {
	if (wmPtr->iconFor != NULL) {
	    Tcl_SetResult(interp, "icon", TCL_STATIC);
	} else {
	    int state;

	    if (winPtr->flags & TK_EMBEDDED) {
		state = SendMessage(wmPtr->wrapper, TK_STATE, -1, -1)-1;
	    } else {
		state = wmPtr->hints.initial_state;
	    }
	    switch (state) {
	    case NormalState:
		Tcl_SetResult(interp, "normal", TCL_STATIC);
		break;
	    case IconicState:
		Tcl_SetResult(interp, "iconic", TCL_STATIC);
		break;
	    case WithdrawnState:
		Tcl_SetResult(interp, "withdrawn", TCL_STATIC);
		break;
	    case ZoomState:
		Tcl_SetResult(interp, "zoomed", TCL_STATIC);
		break;
	    }
	}
    }
    return TCL_OK;
}

/*
 *----------------------------------------------------------------------
 *
 * WmTitleCmd --
 *
 *	This function is invoked to process the "wm title" Tcl command. See
 *	the user documentation for details on what it does.
 *
 * Results:
 *	A standard Tcl result.
 *
 * Side effects:
 *	See the user documentation.
 *
 *----------------------------------------------------------------------
 */

static int
WmTitleCmd(
    Tk_Window tkwin,		/* Main window of the application. */
    TkWindow *winPtr,		/* Toplevel to work with */
    Tcl_Interp *interp,		/* Current interpreter. */
    int objc,			/* Number of arguments. */
    Tcl_Obj *const objv[])	/* Argument objects. */
{
    register WmInfo *wmPtr = winPtr->wmInfoPtr;
    const char *argv3;
    int length;
    HWND wrapper;

    if (objc > 4) {
	Tcl_WrongNumArgs(interp, 2, objv, "window ?newTitle?");
	return TCL_ERROR;
    }

    if (winPtr->flags & TK_EMBEDDED) {
	wrapper = (HWND) SendMessage(wmPtr->wrapper, TK_GETFRAMEWID, 0, 0);
    } else {
	wrapper = wmPtr->wrapper;
    }
    if (objc == 3) {
	if (wrapper) {
	    TCHAR buf[256];
	    Tcl_DString titleString;
	    int size = 256;

	    GetWindowText(wrapper, buf, size);
	    Tcl_WinTCharToUtf(buf, -1, &titleString);
	    Tcl_SetResult(interp, Tcl_DStringValue(&titleString), TCL_VOLATILE);
	    Tcl_DStringFree(&titleString);
	} else {
	    Tcl_SetResult(interp, (char *)
		    ((wmPtr->title != NULL) ? wmPtr->title : winPtr->nameUid),
		    TCL_STATIC);
	}
    } else {
	if (wmPtr->title != NULL) {
	    ckfree(wmPtr->title);
	}
	argv3 = Tcl_GetStringFromObj(objv[3], &length);
	wmPtr->title = ckalloc(length + 1);
	memcpy(wmPtr->title, argv3, (unsigned) length + 1);

	if (!(wmPtr->flags & WM_NEVER_MAPPED) && wmPtr->wrapper != NULL) {
	    Tcl_DString titleString;

	    Tcl_WinUtfToTChar(wmPtr->title, -1, &titleString);
	    SetWindowText(wrapper, (LPCTSTR) Tcl_DStringValue(&titleString));
	    Tcl_DStringFree(&titleString);
	}
    }
    return TCL_OK;
}

/*
 *----------------------------------------------------------------------
 *
 * WmTransientCmd --
 *
 *	This function is invoked to process the "wm transient" Tcl command.
 *	See the user documentation for details on what it does.
 *
 * Results:
 *	A standard Tcl result.
 *
 * Side effects:
 *	See the user documentation.
 *
 *----------------------------------------------------------------------
 */

static int
WmTransientCmd(
    Tk_Window tkwin,		/* Main window of the application. */
    TkWindow *winPtr,		/* Toplevel to work with */
    Tcl_Interp *interp,		/* Current interpreter. */
    int objc,			/* Number of arguments. */
    Tcl_Obj *const objv[])	/* Argument objects. */
{
    register WmInfo *wmPtr = winPtr->wmInfoPtr;
    TkWindow *masterPtr = wmPtr->masterPtr, **masterPtrPtr = &masterPtr;
    WmInfo *wmPtr2;

    if ((objc != 3) && (objc != 4)) {
	Tcl_WrongNumArgs(interp, 2, objv, "window ?master?");
	return TCL_ERROR;
    }
    if (objc == 3) {
	if (masterPtr != NULL) {
	    Tcl_SetResult(interp, Tk_PathName(masterPtr), TCL_STATIC);
	}
	return TCL_OK;
    }
    if (Tcl_GetString(objv[3])[0] == '\0') {
	if (masterPtr != NULL) {
	    /*
	     * If we had a master, tell them that we aren't tied to them
	     * anymore.
	     */

	    masterPtr->wmInfoPtr->numTransients--;
	    Tk_DeleteEventHandler((Tk_Window) masterPtr,
		    VisibilityChangeMask|StructureNotifyMask,
		    WmWaitVisibilityOrMapProc, winPtr);
	}

	wmPtr->masterPtr = NULL;
    } else {
	if (TkGetWindowFromObj(interp, tkwin, objv[3],
		(Tk_Window *) masterPtrPtr) != TCL_OK) {
	    return TCL_ERROR;
	}
	while (!Tk_TopWinHierarchy(masterPtr)) {
	    /*
	     * Ensure that the master window is actually a Tk toplevel.
	     */

	    masterPtr = masterPtr->parentPtr;
	}
	Tk_MakeWindowExist((Tk_Window) masterPtr);

	if (wmPtr->iconFor != NULL) {
	    Tcl_AppendResult(interp, "can't make \"", Tcl_GetString(objv[2]),
		    "\" a transient: it is an icon for ",
		    Tk_PathName(wmPtr->iconFor), NULL);
	    return TCL_ERROR;
	}

	wmPtr2 = masterPtr->wmInfoPtr;

	if (wmPtr2->iconFor != NULL) {
	    Tcl_AppendResult(interp, "can't make \"", Tcl_GetString(objv[3]),
		    "\" a master: it is an icon for ",
		    Tk_PathName(wmPtr2->iconFor), NULL);
	    return TCL_ERROR;
	}

	if (masterPtr == winPtr) {
	    Tcl_AppendResult(interp, "can't make \"", Tk_PathName(winPtr),
		    "\" its own master", NULL);
	    return TCL_ERROR;
	} else if (masterPtr != wmPtr->masterPtr) {
	    /*
	     * Remove old master map/unmap binding before setting the new
	     * master. The event handler will ensure that transient states
	     * reflect the state of the master.
	     */

	    if (wmPtr->masterPtr != NULL) {
		wmPtr->masterPtr->wmInfoPtr->numTransients--;
		Tk_DeleteEventHandler((Tk_Window) wmPtr->masterPtr,
			VisibilityChangeMask|StructureNotifyMask,
			WmWaitVisibilityOrMapProc, winPtr);
	    }

	    masterPtr->wmInfoPtr->numTransients++;
	    Tk_CreateEventHandler((Tk_Window) masterPtr,
		    VisibilityChangeMask|StructureNotifyMask,
		    WmWaitVisibilityOrMapProc, winPtr);

	    wmPtr->masterPtr = masterPtr;
	}
    }
    if (!((wmPtr->flags & WM_NEVER_MAPPED)
	    && !(winPtr->flags & TK_EMBEDDED))) {
	if (wmPtr->masterPtr != NULL
		&& !Tk_IsMapped(wmPtr->masterPtr)) {
	    TkpWmSetState(winPtr, WithdrawnState);
	} else {
	    UpdateWrapper(winPtr);
	}
    }
    return TCL_OK;
}

/*
 *----------------------------------------------------------------------
 *
 * WmWithdrawCmd --
 *
 *	This function is invoked to process the "wm withdraw" Tcl command.
 *	See the user documentation for details on what it does.
 *
 * Results:
 *	A standard Tcl result.
 *
 * Side effects:
 *	See the user documentation.
 *
 *----------------------------------------------------------------------
 */

static int
WmWithdrawCmd(
    Tk_Window tkwin,		/* Main window of the application. */
    TkWindow *winPtr,		/* Toplevel to work with */
    Tcl_Interp *interp,		/* Current interpreter. */
    int objc,			/* Number of arguments. */
    Tcl_Obj *const objv[])	/* Argument objects. */
{
    register WmInfo *wmPtr = winPtr->wmInfoPtr;

    if (objc != 3) {
	Tcl_WrongNumArgs(interp, 2, objv, "window");
	return TCL_ERROR;
    }
    if (wmPtr->iconFor != NULL) {
	Tcl_AppendResult(interp, "can't withdraw ", Tcl_GetString(objv[2]),
		": it is an icon for ", Tk_PathName(wmPtr->iconFor), NULL);
	return TCL_ERROR;
    }

    if (winPtr->flags & TK_EMBEDDED) {
	if (SendMessage(wmPtr->wrapper, TK_WITHDRAW, 0, 0) < 0) {
	    Tcl_AppendResult(interp, "can't withdraw", Tcl_GetString(objv[2]),
		    ": the container does not support the request", NULL);
	    return TCL_ERROR;
	}
    } else {
	wmPtr->flags |= WM_WITHDRAWN;
	TkpWmSetState(winPtr, WithdrawnState);
    }
    return TCL_OK;
}

/*
 * Invoked by those wm subcommands that affect geometry. Schedules a geometry
 * update.
 */

static void
WmUpdateGeom(
    WmInfo *wmPtr,
    TkWindow *winPtr)
{
    if (!(wmPtr->flags & (WM_UPDATE_PENDING|WM_NEVER_MAPPED))) {
	Tcl_DoWhenIdle(UpdateGeometryInfo, winPtr);
	wmPtr->flags |= WM_UPDATE_PENDING;
    }
}

	/*ARGSUSED*/
static void
WmWaitVisibilityOrMapProc(
    ClientData clientData,	/* Pointer to window. */
    XEvent *eventPtr)		/* Information about event. */
{
    TkWindow *winPtr = clientData;
    TkWindow *masterPtr = winPtr->wmInfoPtr->masterPtr;

    if (masterPtr == NULL)
	return;

    if (eventPtr->type == MapNotify) {
	if (!(winPtr->wmInfoPtr->flags & WM_WITHDRAWN)) {
	    TkpWmSetState(winPtr, NormalState);
	}
    } else if (eventPtr->type == UnmapNotify) {
	TkpWmSetState(winPtr, WithdrawnState);
    }

    if (eventPtr->type == VisibilityNotify) {
	int state = masterPtr->wmInfoPtr->hints.initial_state;

	if ((state == NormalState) || (state == ZoomState)) {
	    state = winPtr->wmInfoPtr->hints.initial_state;
	    if ((state == NormalState) || (state == ZoomState)) {
		UpdateWrapper(winPtr);
	    }
	}
    }
}

/*
 *----------------------------------------------------------------------
 *
 * Tk_SetGrid --
 *
 *	This function is invoked by a widget when it wishes to set a grid
 *	coordinate system that controls the size of a top-level window. It
 *	provides a C interface equivalent to the "wm grid" command and is
 *	usually asscoiated with the -setgrid option.
 *
 * Results:
 *	None.
 *
 * Side effects:
 *	Grid-related information will be passed to the window manager, so that
 *	the top-level window associated with tkwin will resize on even grid
 *	units. If some other window already controls gridding for the
 *	top-level window then this function call has no effect.
 *
 *----------------------------------------------------------------------
 */

void
Tk_SetGrid(
    Tk_Window tkwin,		/* Token for window. New window mgr info will
				 * be posted for the top-level window
				 * associated with this window. */
    int reqWidth,		/* Width (in grid units) corresponding to the
				 * requested geometry for tkwin. */
    int reqHeight,		/* Height (in grid units) corresponding to the
				 * requested geometry for tkwin. */
    int widthInc, int heightInc)/* Pixel increments corresponding to a change
				 * of one grid unit. */
{
    TkWindow *winPtr = (TkWindow *) tkwin;
    register WmInfo *wmPtr;

    /*
     * Ensure widthInc and heightInc are greater than 0
     */

    if (widthInc <= 0) {
	widthInc = 1;
    }
    if (heightInc <= 0) {
	heightInc = 1;
    }

    /*
     * Find the top-level window for tkwin, plus the window manager
     * information.
     */

    while (!(winPtr->flags & TK_TOP_HIERARCHY)) {
	winPtr = winPtr->parentPtr;
    }
    wmPtr = winPtr->wmInfoPtr;
    if (wmPtr == NULL) {
	return;
    }

    if ((wmPtr->gridWin != NULL) && (wmPtr->gridWin != tkwin)) {
	return;
    }

    if ((wmPtr->reqGridWidth == reqWidth)
	    && (wmPtr->reqGridHeight == reqHeight)
	    && (wmPtr->widthInc == widthInc)
	    && (wmPtr->heightInc == heightInc)
	    && ((wmPtr->sizeHintsFlags & (PBaseSize|PResizeInc))
		    == (PBaseSize|PResizeInc))) {
	return;
    }

    /*
     * If gridding was previously off, then forget about any window size
     * requests made by the user or via "wm geometry": these are in pixel
     * units and there's no easy way to translate them to grid units since the
     * new requested size of the top-level window in pixels may not yet have
     * been registered yet (it may filter up the hierarchy in DoWhenIdle
     * handlers). However, if the window has never been mapped yet then just
     * leave the window size alone: assume that it is intended to be in grid
     * units but just happened to have been specified before this function was
     * called.
     */

    if ((wmPtr->gridWin == NULL) && !(wmPtr->flags & WM_NEVER_MAPPED)) {
	wmPtr->width = -1;
	wmPtr->height = -1;
    }

    /*
     * Set the new gridding information, and start the process of passing all
     * of this information to the window manager.
     */

    wmPtr->gridWin = tkwin;
    wmPtr->reqGridWidth = reqWidth;
    wmPtr->reqGridHeight = reqHeight;
    wmPtr->widthInc = widthInc;
    wmPtr->heightInc = heightInc;
    wmPtr->sizeHintsFlags |= PBaseSize|PResizeInc;
    if (!(wmPtr->flags & (WM_UPDATE_PENDING|WM_NEVER_MAPPED))) {
	Tcl_DoWhenIdle(UpdateGeometryInfo, winPtr);
	wmPtr->flags |= WM_UPDATE_PENDING;
    }
}

/*
 *----------------------------------------------------------------------
 *
 * Tk_UnsetGrid --
 *
 *	This function cancels the effect of a previous call to Tk_SetGrid.
 *
 * Results:
 *	None.
 *
 * Side effects:
 *	If tkwin currently controls gridding for its top-level window,
 *	gridding is cancelled for that top-level window; if some other window
 *	controls gridding then this function has no effect.
 *
 *----------------------------------------------------------------------
 */

void
Tk_UnsetGrid(
    Tk_Window tkwin)		/* Token for window that is currently
				 * controlling gridding. */
{
    TkWindow *winPtr = (TkWindow *) tkwin;
    register WmInfo *wmPtr;

    /*
     * Find the top-level window for tkwin, plus the window manager
     * information.
     */

    while (!(winPtr->flags & TK_TOP_HIERARCHY)) {
	winPtr = winPtr->parentPtr;
    }
    wmPtr = winPtr->wmInfoPtr;
    if (wmPtr == NULL) {
	return;
    }

    if (tkwin != wmPtr->gridWin) {
	return;
    }

    wmPtr->gridWin = NULL;
    wmPtr->sizeHintsFlags &= ~(PBaseSize|PResizeInc);
    if (wmPtr->width != -1) {
	wmPtr->width = winPtr->reqWidth + (wmPtr->width
		- wmPtr->reqGridWidth)*wmPtr->widthInc;
	wmPtr->height = winPtr->reqHeight + (wmPtr->height
		- wmPtr->reqGridHeight)*wmPtr->heightInc;
    }
    wmPtr->widthInc = 1;
    wmPtr->heightInc = 1;

    if (!(wmPtr->flags & (WM_UPDATE_PENDING|WM_NEVER_MAPPED))) {
	Tcl_DoWhenIdle(UpdateGeometryInfo, winPtr);
	wmPtr->flags |= WM_UPDATE_PENDING;
    }
}

/*
 *----------------------------------------------------------------------
 *
 * TopLevelEventProc --
 *
 *	This function is invoked when a top-level (or other externally-managed
 *	window) is restructured in any way.
 *
 * Results:
 *	None.
 *
 * Side effects:
 *	Tk's internal data structures for the window get modified to reflect
 *	the structural change.
 *
 *----------------------------------------------------------------------
 */

static void
TopLevelEventProc(
    ClientData clientData,	/* Window for which event occurred. */
    XEvent *eventPtr)		/* Event that just happened. */
{
    register TkWindow *winPtr = clientData;

    if (eventPtr->type == DestroyNotify) {
	Tk_ErrorHandler handler;

	if (!(winPtr->flags & TK_ALREADY_DEAD)) {
	    /*
	     * A top-level window was deleted externally (e.g., by the window
	     * manager). This is probably not a good thing, but cleanup as
	     * best we can. The error handler is needed because
	     * Tk_DestroyWindow will try to destroy the window, but of course
	     * it's already gone.
	     */

	    handler = Tk_CreateErrorHandler(winPtr->display, -1, -1, -1,
		    NULL, NULL);
	    Tk_DestroyWindow((Tk_Window) winPtr);
	    Tk_DeleteErrorHandler(handler);
	}
    }
}

/*
 *----------------------------------------------------------------------
 *
 * TopLevelReqProc --
 *
 *	This function is invoked by the geometry manager whenever the
 *	requested size for a top-level window is changed.
 *
 * Results:
 *	None.
 *
 * Side effects:
 *	Arrange for the window to be resized to satisfy the request (this
 *	happens as a when-idle action).
 *
 *----------------------------------------------------------------------
 */

	/* ARGSUSED */
static void
TopLevelReqProc(
    ClientData dummy,		/* Not used. */
    Tk_Window tkwin)		/* Information about window. */
{
    TkWindow *winPtr = (TkWindow *) tkwin;
    WmInfo *wmPtr;

    wmPtr = winPtr->wmInfoPtr;
    if (wmPtr) {
	if ((winPtr->flags & TK_EMBEDDED) && (wmPtr->wrapper != NULL)) {
	    SendMessage(wmPtr->wrapper, TK_GEOMETRYREQ, Tk_ReqWidth(tkwin),
		Tk_ReqHeight(tkwin));
	}
	if (!(wmPtr->flags & (WM_UPDATE_PENDING|WM_NEVER_MAPPED))) {
	    Tcl_DoWhenIdle(UpdateGeometryInfo, winPtr);
	    wmPtr->flags |= WM_UPDATE_PENDING;
	}
    }
}

/*
 *----------------------------------------------------------------------
 *
 * UpdateGeometryInfo --
 *
 *	This function is invoked when a top-level window is first mapped, and
 *	also as a when-idle function, to bring the geometry and/or position of
 *	a top-level window back into line with what has been requested by the
 *	user and/or widgets. This function doesn't return until the system has
 *	responded to the geometry change.
 *
 * Results:
 *	None.
 *
 * Side effects:
 *	The window's size and location may change, unless the WM prevents that
 *	from happening.
 *
 *----------------------------------------------------------------------
 */

static void
UpdateGeometryInfo(
    ClientData clientData)	/* Pointer to the window's record. */
{
    int x, y;			/* Position of border on desktop. */
    int width, height;		/* Size of client area. */
    int min, max;
    RECT rect;
    register TkWindow *winPtr = clientData;
    register WmInfo *wmPtr = winPtr->wmInfoPtr;

    wmPtr->flags &= ~WM_UPDATE_PENDING;

    /*
     * If the window is minimized or maximized, we should not update our
     * geometry since it will end up with the wrong values. ConfigureToplevel
     * will reschedule UpdateGeometryInfo when the state of the window
     * changes.
     */

    if (wmPtr->wrapper && (IsIconic(wmPtr->wrapper) ||
	    IsZoomed(wmPtr->wrapper) || (wmPtr->flags & WM_FULLSCREEN))) {
	return;
    }

    /*
     * Compute the border size for the current window style. This size will
     * include the resize handles, the title bar and the menubar. Note that
     * this size will not be correct if the menubar spans multiple lines. The
     * height will be off by a multiple of the menubar height. It really only
     * measures the minimum size of the border.
     */

    rect.left = rect.right = rect.top = rect.bottom = 0;
    AdjustWindowRectEx(&rect, wmPtr->style, wmPtr->hMenu != NULL,
	    wmPtr->exStyle);
    wmPtr->borderWidth = rect.right - rect.left;
    wmPtr->borderHeight = rect.bottom - rect.top;

    /*
     * Compute the new size for the top-level window. See the user
     * documentation for details on this, but the size requested depends on
     * (a) the size requested internally by the window's widgets, (b) the size
     * requested by the user in a "wm geometry" command or via wm-based
     * interactive resizing (if any), (c) whether or not the window is
     * gridded, and (d) the current min or max size for the toplevel. Don't
     * permit sizes <= 0 because this upsets the X server.
     */

    if (wmPtr->width == -1) {
	width = winPtr->reqWidth;
    } else if (wmPtr->gridWin != NULL) {
	width = winPtr->reqWidth
		+ (wmPtr->width - wmPtr->reqGridWidth)*wmPtr->widthInc;
    } else {
	width = wmPtr->width;
    }
    if (width <= 0) {
	width = 1;
    }

    /*
     * Account for window max/min width
     */

    if (wmPtr->gridWin != NULL) {
	min = winPtr->reqWidth
		+ (wmPtr->minWidth - wmPtr->reqGridWidth)*wmPtr->widthInc;
	if (wmPtr->maxWidth > 0) {
	    max = winPtr->reqWidth
		    + (wmPtr->maxWidth - wmPtr->reqGridWidth)*wmPtr->widthInc;
	} else {
	    max = 0;
	}
    } else {
	min = wmPtr->minWidth;
	max = wmPtr->maxWidth;
    }
    if (width < min) {
	width = min;
    } else if ((max > 0) && (width > max)) {
	width = max;
    }

    if (wmPtr->height == -1) {
	height = winPtr->reqHeight;
    } else if (wmPtr->gridWin != NULL) {
	height = winPtr->reqHeight
		+ (wmPtr->height - wmPtr->reqGridHeight)*wmPtr->heightInc;
    } else {
	height = wmPtr->height;
    }
    if (height <= 0) {
	height = 1;
    }

    /*
     * Account for window max/min height
     */

    if (wmPtr->gridWin != NULL) {
	min = winPtr->reqHeight
		+ (wmPtr->minHeight - wmPtr->reqGridHeight)*wmPtr->heightInc;
	if (wmPtr->maxHeight > 0) {
	    max = winPtr->reqHeight
		    + (wmPtr->maxHeight-wmPtr->reqGridHeight)*wmPtr->heightInc;
	} else {
	    max = 0;
	}
    } else {
	min = wmPtr->minHeight;
	max = wmPtr->maxHeight;
    }
    if (height < min) {
	height = min;
    } else if ((max > 0) && (height > max)) {
	height = max;
    }

    /*
     * Compute the new position for the upper-left pixel of the window's
     * decorative frame. This is tricky, because we need to include the border
     * widths supplied by a reparented parent in this calculation, but can't
     * use the parent's current overall size since that may change as a result
     * of this code.
     */

    if (wmPtr->flags & WM_NEGATIVE_X) {
	x = DisplayWidth(winPtr->display, winPtr->screenNum) - wmPtr->x
		- (width + wmPtr->borderWidth);
    } else {
	x = wmPtr->x;
    }
    if (wmPtr->flags & WM_NEGATIVE_Y) {
	y = DisplayHeight(winPtr->display, winPtr->screenNum) - wmPtr->y
		- (height + wmPtr->borderHeight);
    } else {
	y = wmPtr->y;
    }

    /*
     * Reconfigure the window if it isn't already configured correctly. Base
     * the size check on what we *asked for* last time, not what we got.
     * Return immediately if there have been no changes in the requested
     * geometry of the toplevel.
     */

    /* TODO: need to add flag for possible menu size change */

    if (!(wmPtr->flags & WM_MOVE_PENDING)
	    && (width == wmPtr->configWidth)
	    && (height == wmPtr->configHeight)) {
	return;
    }
    wmPtr->flags &= ~WM_MOVE_PENDING;

    wmPtr->configWidth = width;
    wmPtr->configHeight = height;

    /*
     * Don't bother moving the window if we are in the process of creating it.
     * Just update the geometry info based on what we asked for.
     */

    if (wmPtr->flags & WM_CREATE_PENDING) {
	winPtr->changes.x = x;
	winPtr->changes.y = y;
	winPtr->changes.width = width;
	winPtr->changes.height = height;
	return;
    }

    wmPtr->flags |= WM_SYNC_PENDING;
    if (winPtr->flags & TK_EMBEDDED) {
	/*
	 * The wrapper window is in a different process, so we need to send it
	 * a geometry request. This protocol assumes that the other process
	 * understands this Tk message, otherwise our requested geometry will
	 * be ignored.
	 */

	SendMessage(wmPtr->wrapper, TK_MOVEWINDOW, x, y);
	SendMessage(wmPtr->wrapper, TK_GEOMETRYREQ, width, height);
    } else {
	int reqHeight, reqWidth;
	RECT windowRect;
	int menuInc = GetSystemMetrics(SM_CYMENU);
	int newHeight;

	/*
	 * We have to keep resizing the window until we get the requested
	 * height in the client area. If the client area has zero height, then
	 * the window rect is too small by definition. Try increasing the
	 * border height and try again. Once we have a positive size, then we
	 * can adjust the height exactly. If the window rect comes back
	 * smaller than we requested, we have hit the maximum constraints that
	 * Windows imposes. Once we find a positive client size, the next size
	 * is the one we try no matter what.
	 */

	reqHeight = height + wmPtr->borderHeight;
	reqWidth = width + wmPtr->borderWidth;

	while (1) {
	    MoveWindow(wmPtr->wrapper, x, y, reqWidth, reqHeight, TRUE);
	    GetWindowRect(wmPtr->wrapper, &windowRect);
	    newHeight = windowRect.bottom - windowRect.top;

	    /*
	     * If the request wasn't satisfied, we have hit an external
	     * constraint and must stop.
	     */

	    if (newHeight < reqHeight) {
		break;
	    }

	    /*
	     * Now check the size of the client area against our ideal.
	     */

	    GetClientRect(wmPtr->wrapper, &windowRect);
	    newHeight = windowRect.bottom - windowRect.top;

	    if (newHeight == height) {
		/*
		 * We're done.
		 */

		break;
	    } else if (newHeight > height) {
		/*
		 * One last resize to get rid of the extra space.
		 */

		menuInc = newHeight - height;
		reqHeight -= menuInc;
		if (wmPtr->flags & WM_NEGATIVE_Y) {
		    y += menuInc;
		}
		MoveWindow(wmPtr->wrapper, x, y, reqWidth, reqHeight, TRUE);
		break;
	    }

	    /*
	     * We didn't get enough space to satisfy our requested height, so
	     * the menu must have wrapped. Increase the size of the window by
	     * one menu height and move the window if it is positioned
	     * relative to the lower right corner of the screen.
	     */

	    reqHeight += menuInc;
	    if (wmPtr->flags & WM_NEGATIVE_Y) {
		y -= menuInc;
	    }
	}
	if (!(wmPtr->flags & WM_NEVER_MAPPED)) {
	    DrawMenuBar(wmPtr->wrapper);
	}
    }
    wmPtr->flags &= ~WM_SYNC_PENDING;
}

/*
 *--------------------------------------------------------------
 *
 * ParseGeometry --
 *
 *	This function parses a geometry string and updates information used to
 *	control the geometry of a top-level window.
 *
 * Results:
 *	A standard Tcl return value, plus an error message in the interp's
 *	result if an error occurs.
 *
 * Side effects:
 *	The size and/or location of winPtr may change.
 *
 *--------------------------------------------------------------
 */

static int
ParseGeometry(
    Tcl_Interp *interp,		/* Used for error reporting. */
    const char *string,		/* String containing new geometry. Has the
				 * standard form "=wxh+x+y". */
    TkWindow *winPtr)		/* Pointer to top-level window whose geometry
				 * is to be changed. */
{
    register WmInfo *wmPtr = winPtr->wmInfoPtr;
    int x, y, width, height, flags;
    char *end;
    register const char *p = string;

    /*
     * The leading "=" is optional.
     */

    if (*p == '=') {
	p++;
    }

    /*
     * Parse the width and height, if they are present. Don't actually update
     * any of the fields of wmPtr until we've successfully parsed the entire
     * geometry string.
     */

    width = wmPtr->width;
    height = wmPtr->height;
    x = wmPtr->x;
    y = wmPtr->y;
    flags = wmPtr->flags;
    if (isdigit(UCHAR(*p))) {
	width = strtoul(p, &end, 10);
	p = end;
	if (*p != 'x') {
	    goto error;
	}
	p++;
	if (!isdigit(UCHAR(*p))) {
	    goto error;
	}
	height = strtoul(p, &end, 10);
	p = end;
    }

    /*
     * Parse the X and Y coordinates, if they are present.
     */

    if (*p != '\0') {
	flags &= ~(WM_NEGATIVE_X | WM_NEGATIVE_Y);
	if (*p == '-') {
	    flags |= WM_NEGATIVE_X;
	} else if (*p != '+') {
	    goto error;
	}
	p++;
	if (!isdigit(UCHAR(*p)) && (*p != '-')) {
	    goto error;
	}
	x = strtol(p, &end, 10);
	p = end;
	if (*p == '-') {
	    flags |= WM_NEGATIVE_Y;
	} else if (*p != '+') {
	    goto error;
	}
	p++;
	if (!isdigit(UCHAR(*p)) && (*p != '-')) {
	    goto error;
	}
	y = strtol(p, &end, 10);
	if (*end != '\0') {
	    goto error;
	}

	/*
	 * Assume that the geometry information came from the user, unless an
	 * explicit source has been specified. Otherwise most window managers
	 * assume that the size hints were program-specified and they ignore
	 * them.
	 */

	if ((wmPtr->sizeHintsFlags & (USPosition|PPosition)) == 0) {
	    wmPtr->sizeHintsFlags |= USPosition;
	}
    }

    /*
     * Everything was parsed OK. Update the fields of *wmPtr and arrange for
     * the appropriate information to be percolated out to the window manager
     * at the next idle moment.
     */

    wmPtr->width = width;
    wmPtr->height = height;
    wmPtr->x = x;
    wmPtr->y = y;
    flags |= WM_MOVE_PENDING;
    wmPtr->flags = flags;

    if (!(wmPtr->flags & (WM_UPDATE_PENDING|WM_NEVER_MAPPED))) {
	Tcl_DoWhenIdle(UpdateGeometryInfo, winPtr);
	wmPtr->flags |= WM_UPDATE_PENDING;
    }
    return TCL_OK;

  error:
    Tcl_AppendResult(interp, "bad geometry specifier \"", string, "\"", NULL);
    return TCL_ERROR;
}

/*
 *----------------------------------------------------------------------
 *
 * Tk_GetRootCoords --
 *
 *	Given a token for a window, this function traces through the window's
 *	lineage to find the (virtual) root-window coordinates corresponding to
 *	point (0,0) in the window.
 *
 * Results:
 *	The locations pointed to by xPtr and yPtr are filled in with the root
 *	coordinates of the (0,0) point in tkwin.
 *
 * Side effects:
 *	None.
 *
 *----------------------------------------------------------------------
 */

void
Tk_GetRootCoords(
    Tk_Window tkwin,		/* Token for window. */
    int *xPtr,			/* Where to store x-displacement of (0,0). */
    int *yPtr)			/* Where to store y-displacement of (0,0). */
{
    register TkWindow *winPtr = (TkWindow *) tkwin;

    /*
     * If the window is mapped, let Windows figure out the translation.
     */

    if (winPtr->window != None) {
	HWND hwnd = Tk_GetHWND(winPtr->window);
	POINT point;

	point.x = 0;
	point.y = 0;

	ClientToScreen(hwnd, &point);

	*xPtr = point.x;
	*yPtr = point.y;
    } else {
	*xPtr = 0;
	*yPtr = 0;
    }
}

/*
 *----------------------------------------------------------------------
 *
 * Tk_CoordsToWindow --
 *
 *	Given the (virtual) root coordinates of a point, this function returns
 *	the token for the top-most window covering that point, if there exists
 *	such a window in this application.
 *
 * Results:
 *	The return result is either a token for the window corresponding to
 *	rootX and rootY, or else NULL to indicate that there is no such
 *	window.
 *
 * Side effects:
 *	None.
 *
 *----------------------------------------------------------------------
 */

Tk_Window
Tk_CoordsToWindow(
    int rootX, int rootY,	/* Coordinates of point in root window. If a
				 * virtual-root window manager is in use,
				 * these coordinates refer to the virtual
				 * root, not the real root. */
    Tk_Window tkwin)		/* Token for any window in application; used
				 * to identify the display. */
{
    POINT pos;
    HWND hwnd;
    TkWindow *winPtr;

    pos.x = rootX;
    pos.y = rootY;
    hwnd = WindowFromPoint(pos);

    winPtr = (TkWindow *) Tk_HWNDToWindow(hwnd);
    if (winPtr && (winPtr->mainPtr == ((TkWindow *) tkwin)->mainPtr)) {
	return (Tk_Window) winPtr;
    }
    return NULL;
}

/*
 *----------------------------------------------------------------------
 *
 * Tk_GetVRootGeometry --
 *
 *	This function returns information about the virtual root window
 *	corresponding to a particular Tk window.
 *
 * Results:
 *	The values at xPtr, yPtr, widthPtr, and heightPtr are set with the
 *	offset and dimensions of the root window corresponding to tkwin. If
 *	tkwin is being managed by a virtual root window manager these values
 *	correspond to the virtual root window being used for tkwin; otherwise
 *	the offsets will be 0 and the dimensions will be those of the screen.
 *
 * Side effects:
 *	Vroot window information is refreshed if it is out of date.
 *
 *----------------------------------------------------------------------
 */

void
Tk_GetVRootGeometry(
    Tk_Window tkwin,		/* Window whose virtual root is to be
				 * queried. */
    int *xPtr, int *yPtr,	/* Store x and y offsets of virtual root
				 * here. */
    int *widthPtr, int *heightPtr)
				/* Store dimensions of virtual root here. */
{
    TkWindow *winPtr = (TkWindow *) tkwin;

    /*
     * XXX: This is not correct for multiple monitors. There may be many
     * changes required to get this right, and it may effect existing
     * applications that don't consider possible <0 vroot. See
     * http://msdn.microsoft.com/library/en-us/gdi/monitor_3lrn.asp for more
     * info.
     */

    *xPtr = 0;
    *yPtr = 0;
    *widthPtr = DisplayWidth(winPtr->display, winPtr->screenNum);
    *heightPtr = DisplayHeight(winPtr->display, winPtr->screenNum);
}

/*
 *----------------------------------------------------------------------
 *
 * Tk_MoveToplevelWindow --
 *
 *	This function is called instead of Tk_MoveWindow to adjust the x-y
 *	location of a top-level window. It delays the actual move to a later
 *	time and keeps window-manager information up-to-date with the move
 *
 * Results:
 *	None.
 *
 * Side effects:
 *	The window is eventually moved so that its upper-left corner
 *	(actually, the upper-left corner of the window's decorative frame, if
 *	there is one) is at (x,y).
 *
 *----------------------------------------------------------------------
 */

void
Tk_MoveToplevelWindow(
    Tk_Window tkwin,		/* Window to move. */
    int x, int y)		/* New location for window (within parent). */
{
    TkWindow *winPtr = (TkWindow *) tkwin;
    register WmInfo *wmPtr = winPtr->wmInfoPtr;

    if (!(winPtr->flags & TK_TOP_LEVEL)) {
	Tcl_Panic("Tk_MoveToplevelWindow called with non-toplevel window");
    }
    wmPtr->x = x;
    wmPtr->y = y;
    wmPtr->flags |= WM_MOVE_PENDING;
    wmPtr->flags &= ~(WM_NEGATIVE_X|WM_NEGATIVE_Y);
    if ((wmPtr->sizeHintsFlags & (USPosition|PPosition)) == 0) {
	wmPtr->sizeHintsFlags |= USPosition;
    }

    /*
     * If the window has already been mapped, must bring its geometry
     * up-to-date immediately, otherwise an event might arrive from the server
     * that would overwrite wmPtr->x and wmPtr->y and lose the new position.
     */

    if (!(wmPtr->flags & WM_NEVER_MAPPED)) {
	if (wmPtr->flags & WM_UPDATE_PENDING) {
	    Tcl_CancelIdleCall(UpdateGeometryInfo, winPtr);
	}
	UpdateGeometryInfo(winPtr);
    }
}

/*
 *----------------------------------------------------------------------
 *
 * TkWmProtocolEventProc --
 *
 *	This function is called by the Tk_HandleEvent whenever a ClientMessage
 *	event arrives whose type is "WM_PROTOCOLS". This function handles the
 *	message from the window manager in an appropriate fashion.
 *
 * Results:
 *	None.
 *
 * Side effects:
 *	Depends on what sort of handler, if any, was set up for the protocol.
 *
 *----------------------------------------------------------------------
 */

void
TkWmProtocolEventProc(
    TkWindow *winPtr,		/* Window to which the event was sent. */
    XEvent *eventPtr)		/* X event. */
{
    WmInfo *wmPtr;
    register ProtocolHandler *protPtr;
    Atom protocol;
    int result;
    Tcl_Interp *interp;

    wmPtr = winPtr->wmInfoPtr;
    if (wmPtr == NULL) {
	return;
    }
    protocol = (Atom) eventPtr->xclient.data.l[0];
    for (protPtr = wmPtr->protPtr; protPtr != NULL;
	    protPtr = protPtr->nextPtr) {
	if (protocol == protPtr->protocol) {
	    /*
	     * Cache atom name, as we might destroy the window as a result of
	     * the eval.
	     */

	    const char *name = Tk_GetAtomName((Tk_Window) winPtr, protocol);

	    Tcl_Preserve(protPtr);
	    interp = protPtr->interp;
	    Tcl_Preserve(interp);
	    result = Tcl_GlobalEval(interp, protPtr->command);
	    if (result != TCL_OK) {
		Tcl_AppendObjToErrorInfo(interp, Tcl_ObjPrintf(
			"\n    (command for \"%s\" window manager protocol)",
			name));
		Tcl_BackgroundException(interp, result);
	    }
	    Tcl_Release(interp);
	    Tcl_Release(protPtr);
	    return;
	}
    }

    /*
     * No handler was present for this protocol. If this is a WM_DELETE_WINDOW
     * message then just destroy the window.
     */

    if (protocol == Tk_InternAtom((Tk_Window) winPtr, "WM_DELETE_WINDOW")) {
	Tk_DestroyWindow((Tk_Window) winPtr);
    }
}

/*
 *----------------------------------------------------------------------
 *
 * TkWmStackorderToplevelEnumProc --
 *
 *	This function is invoked once for each HWND Window on the display as a
 *	result of calling EnumWindows from TkWmStackorderToplevel.
 *
 * Results:
 *	TRUE to request further iteration.
 *
 * Side effects:
 *	Adds entries to the passed array of TkWindows.
 *
 *----------------------------------------------------------------------
 */

BOOL CALLBACK
TkWmStackorderToplevelEnumProc(
    HWND hwnd,			/* Handle to parent window */
    LPARAM lParam)		/* Application-defined value */
{
    Tcl_HashEntry *hPtr;
    TkWindow *childWinPtr;

    TkWmStackorderToplevelPair *pair =
	    (TkWmStackorderToplevelPair *) lParam;

    /*fprintf(stderr, "Looking up HWND %d\n", hwnd);*/

    hPtr = Tcl_FindHashEntry(pair->table, (char *) hwnd);
    if (hPtr != NULL) {
	childWinPtr = Tcl_GetHashValue(hPtr);

	/*
	 * Double check that same HWND does not get passed twice.
	 */

	if (childWinPtr == NULL) {
	    Tcl_Panic("duplicate HWND in TkWmStackorderToplevelEnumProc");
	} else {
	    Tcl_SetHashValue(hPtr, NULL);
	}
	/*
	fprintf(stderr, "Found mapped HWND %d -> %x (%s)\n", hwnd,
		childWinPtr, childWinPtr->pathName);
	*/
	*(pair->window_ptr)-- = childWinPtr;
    }
    return TRUE;
}

/*
 *----------------------------------------------------------------------
 *
 * TkWmStackorderToplevelWrapperMap --
 *
 *	This function will create a table that maps the wrapper HWND id for a
 *	toplevel to the TkWindow structure that is wraps.
 *
 * Results:
 *	None.
 *
 * Side effects:
 *	Adds entries to the passed hashtable.
 *
 *----------------------------------------------------------------------
 */

static void
TkWmStackorderToplevelWrapperMap(
    TkWindow *winPtr,		/* TkWindow to recurse on */
    Display *display,		/* X display of parent window */
    Tcl_HashTable *table)	/* Table to maps HWND to TkWindow */
{
    TkWindow *childPtr;
    Tcl_HashEntry *hPtr;
    HWND wrapper;
    int newEntry;

    if (Tk_IsMapped(winPtr) && Tk_IsTopLevel(winPtr)
	    && !Tk_IsEmbedded(winPtr) && (winPtr->display == display)) {
	wrapper = TkWinGetWrapperWindow((Tk_Window) winPtr);

	/*
	fprintf(stderr, "Mapped HWND %d to %x (%s)\n", wrapper,
		winPtr, winPtr->pathName);
	*/

	hPtr = Tcl_CreateHashEntry(table, (char *) wrapper, &newEntry);
	Tcl_SetHashValue(hPtr, winPtr);
    }

    for (childPtr = winPtr->childList; childPtr != NULL;
	    childPtr = childPtr->nextPtr) {
	TkWmStackorderToplevelWrapperMap(childPtr, display, table);
    }
}
/*
 *----------------------------------------------------------------------
 *
 * TkWmStackorderToplevel --
 *
 *	This function returns the stack order of toplevel windows.
 *
 * Results:
 *	An array of pointers to tk window objects in stacking order or else
 *	NULL if there was an error.
 *
 * Side effects:
 *	None.
 *
 *----------------------------------------------------------------------
 */

TkWindow **
TkWmStackorderToplevel(
    TkWindow *parentPtr)	/* Parent toplevel window. */
{
    TkWmStackorderToplevelPair pair;
    TkWindow **windows;
    Tcl_HashTable table;
    Tcl_HashEntry *hPtr;
    Tcl_HashSearch search;

    /*
     * Map HWND ids to a TkWindow of the wrapped toplevel.
     */

    Tcl_InitHashTable(&table, TCL_ONE_WORD_KEYS);
    TkWmStackorderToplevelWrapperMap(parentPtr, parentPtr->display, &table);

    windows = ckalloc((table.numEntries+1) * sizeof(TkWindow *));

    /*
     * Special cases: If zero or one toplevels were mapped there is no need to
     * call EnumWindows.
     */

    switch (table.numEntries) {
    case 0:
	windows[0] = NULL;
	goto done;
    case 1:
	hPtr = Tcl_FirstHashEntry(&table, &search);
	windows[0] = Tcl_GetHashValue(hPtr);
	windows[1] = NULL;
	goto done;
    }

    /*
     * We will be inserting into the array starting at the end and working our
     * way to the beginning since EnumWindows returns windows in highest to
     * lowest order.
     */

    pair.table = &table;
    pair.window_ptr = windows + table.numEntries;
    *pair.window_ptr-- = NULL;

    if (EnumWindows((WNDENUMPROC) TkWmStackorderToplevelEnumProc,
	    (LPARAM) &pair) == 0) {
	ckfree(windows);
	windows = NULL;
    } else if (pair.window_ptr != (windows-1)) {
	Tcl_Panic("num matched toplevel windows does not equal num children");
    }

  done:
    Tcl_DeleteHashTable(&table);
    return windows;
}

/*
 *----------------------------------------------------------------------
 *
 * TkWmRestackToplevel --
 *
 *	This function restacks a top-level window.
 *
 * Results:
 *	None.
 *
 * Side effects:
 *	WinPtr gets restacked as specified by aboveBelow and otherPtr. This
 *	function doesn't return until the restack has taken effect and the
 *	ConfigureNotify event for it has been received.
 *
 *----------------------------------------------------------------------
 */

void
TkWmRestackToplevel(
    TkWindow *winPtr,		/* Window to restack. */
    int aboveBelow,		/* Gives relative position for restacking;
				 * must be Above or Below. */
    TkWindow *otherPtr)		/* Window relative to which to restack; if
				 * NULL, then winPtr gets restacked above or
				 * below *all* siblings. */
{
    HWND hwnd, insertAfter;

    /*
     * Can't set stacking order properly until the window is on the screen
     * (mapping it may give it a reparent window).
     */

    if (winPtr->window == None) {
	Tk_MakeWindowExist((Tk_Window) winPtr);
    }
    if (winPtr->wmInfoPtr->flags & WM_NEVER_MAPPED) {
	TkWmMapWindow(winPtr);
    }
    hwnd = (winPtr->wmInfoPtr->wrapper != NULL)
	? winPtr->wmInfoPtr->wrapper : Tk_GetHWND(winPtr->window);

    if (otherPtr != NULL) {
	if (otherPtr->window == None) {
	    Tk_MakeWindowExist((Tk_Window) otherPtr);
	}
	if (otherPtr->wmInfoPtr->flags & WM_NEVER_MAPPED) {
	    TkWmMapWindow(otherPtr);
	}
	insertAfter = (otherPtr->wmInfoPtr->wrapper != NULL)
		? otherPtr->wmInfoPtr->wrapper : Tk_GetHWND(otherPtr->window);
    } else {
	insertAfter = NULL;
    }

    if (winPtr->flags & TK_EMBEDDED) {
	SendMessage(winPtr->wmInfoPtr->wrapper, TK_RAISEWINDOW,
		(WPARAM) insertAfter, aboveBelow);
    } else {
	TkWinSetWindowPos(hwnd, insertAfter, aboveBelow);
    }
}

/*
 *----------------------------------------------------------------------
 *
 * TkWmAddToColormapWindows --
 *
 *	This function is called to add a given window to the
 *	WM_COLORMAP_WINDOWS property for its top-level, if it isn't already
 *	there. It is invoked by the Tk code that creates a new colormap, in
 *	order to make sure that colormap information is propagated to the
 *	window manager by default.
 *
 * Results:
 *	None.
 *
 * Side effects:
 *	WinPtr's window gets added to the WM_COLORMAP_WINDOWS property of its
 *	nearest top-level ancestor, unless the colormaps have been set
 *	explicitly with the "wm colormapwindows" command.
 *
 *----------------------------------------------------------------------
 */

void
TkWmAddToColormapWindows(
    TkWindow *winPtr)		/* Window with a non-default colormap. Should
				 * not be a top-level window. */
{
    TkWindow *topPtr;
    TkWindow **oldPtr, **newPtr;
    int count, i;

    if (winPtr->window == None) {
	return;
    }

    for (topPtr = winPtr->parentPtr; ; topPtr = topPtr->parentPtr) {
	if (topPtr == NULL) {
	    /*
	     * Window is being deleted. Skip the whole operation.
	     */

	    return;
	}
	if (topPtr->flags & TK_TOP_HIERARCHY) {
	    break;
	}
    }
    if (topPtr->wmInfoPtr == NULL) {
	return;
    }

    if (topPtr->wmInfoPtr->flags & WM_COLORMAPS_EXPLICIT) {
	return;
    }

    /*
     * Make sure that the window isn't already in the list.
     */

    count = topPtr->wmInfoPtr->cmapCount;
    oldPtr = topPtr->wmInfoPtr->cmapList;

    for (i = 0; i < count; i++) {
	if (oldPtr[i] == winPtr) {
	    return;
	}
    }

    /*
     * Make a new bigger array and use it to reset the property.
     * Automatically add the toplevel itself as the last element of the list.
     */

    newPtr = ckalloc((count+2) * sizeof(TkWindow *));
    if (count > 0) {
	memcpy(newPtr, oldPtr, count * sizeof(TkWindow*));
    }
    if (count == 0) {
	count++;
    }
    newPtr[count-1] = winPtr;
    newPtr[count] = topPtr;
    if (oldPtr != NULL) {
	ckfree(oldPtr);
    }

    topPtr->wmInfoPtr->cmapList = newPtr;
    topPtr->wmInfoPtr->cmapCount = count+1;

    /*
     * Now we need to force the updated colormaps to be installed.
     */

    if (topPtr->wmInfoPtr == winPtr->dispPtr->foregroundWmPtr) {
	InstallColormaps(topPtr->wmInfoPtr->wrapper, WM_QUERYNEWPALETTE, 1);
    } else {
	InstallColormaps(topPtr->wmInfoPtr->wrapper, WM_PALETTECHANGED, 0);
    }
}

/*
 *----------------------------------------------------------------------
 *
 * TkWmRemoveFromColormapWindows --
 *
 *	This function is called to remove a given window from the
 *	WM_COLORMAP_WINDOWS property for its top-level. It is invoked when
 *	windows are deleted.
 *
 * Results:
 *	None.
 *
 * Side effects:
 *	WinPtr's window gets removed from the WM_COLORMAP_WINDOWS property of
 *	its nearest top-level ancestor, unless the top-level itself is being
 *	deleted too.
 *
 *----------------------------------------------------------------------
 */

void
TkWmRemoveFromColormapWindows(
    TkWindow *winPtr)		/* Window that may be present in
				 * WM_COLORMAP_WINDOWS property for its
				 * top-level. Should not be a top-level
				 * window. */
{
    TkWindow *topPtr;
    TkWindow **oldPtr;
    int count, i, j;

    for (topPtr = winPtr->parentPtr; ; topPtr = topPtr->parentPtr) {
	if (topPtr == NULL) {
	    /*
	     * Ancestors have been deleted, so skip the whole operation.
	     * Seems like this can't ever happen?
	     */

	    return;
	}
	if (topPtr->flags & TK_TOP_LEVEL) {
	    break;
	}
    }
    if (topPtr->flags & TK_ALREADY_DEAD) {
	/*
	 * Top-level is being deleted, so there's no need to cleanup the
	 * WM_COLORMAP_WINDOWS property.
	 */

	return;
    }

    if (topPtr->wmInfoPtr == NULL) {
	return;
    }

    /*
     * Find the window and slide the following ones down to cover it up.
     */

    count = topPtr->wmInfoPtr->cmapCount;
    oldPtr = topPtr->wmInfoPtr->cmapList;
    for (i = 0; i < count; i++) {
	if (oldPtr[i] == winPtr) {
	    for (j = i ; j < count-1; j++) {
		oldPtr[j] = oldPtr[j+1];
	    }
	    topPtr->wmInfoPtr->cmapCount = count-1;
	    break;
	}
    }
}

/*
 *----------------------------------------------------------------------
 *
 * TkWinSetMenu--
 *
 *	Associcates a given HMENU to a window.
 *
 * Results:
 *	None.
 *
 * Side effects:
 *	The menu will end up being drawn in the window, and the geometry of
 *	the window will have to be changed.
 *
 *----------------------------------------------------------------------
 */

void
TkWinSetMenu(
    Tk_Window tkwin,		/* the window to put the menu in */
    HMENU hMenu)		/* the menu to set */
{
    TkWindow *winPtr = (TkWindow *) tkwin;
    WmInfo *wmPtr = winPtr->wmInfoPtr;

    /* Could be a Frame (i.e. not a Toplevel) */
    if (wmPtr == NULL)
	return;

    wmPtr->hMenu = hMenu;
    if (!(wmPtr->flags & WM_NEVER_MAPPED)) {
	int syncPending = wmPtr->flags & WM_SYNC_PENDING;

	wmPtr->flags |= WM_SYNC_PENDING;
	SetMenu(wmPtr->wrapper, hMenu);
	if (!syncPending) {
	    wmPtr->flags &= ~WM_SYNC_PENDING;
	}
    }
    if (!(winPtr->flags & TK_EMBEDDED)) {
	if (!(wmPtr->flags & (WM_UPDATE_PENDING|WM_NEVER_MAPPED))) {
	    Tcl_DoWhenIdle(UpdateGeometryInfo, winPtr);
	    wmPtr->flags |= WM_UPDATE_PENDING|WM_MOVE_PENDING;
	}
    } else {
	SendMessage(wmPtr->wrapper, TK_SETMENU, (WPARAM) hMenu,
		(LPARAM) Tk_GetMenuHWND(tkwin));
    }
}

/*
 *----------------------------------------------------------------------
 *
 * ConfigureTopLevel --
 *
 *	Generate a ConfigureNotify event based on the current position
 *	information. This function is called by TopLevelProc.
 *
 * Results:
 *	None.
 *
 * Side effects:
 *	Queues a new event.
 *
 *----------------------------------------------------------------------
 */

static void
ConfigureTopLevel(
    WINDOWPOS *pos)
{
    TkWindow *winPtr = GetTopLevel(pos->hwnd);
    WmInfo *wmPtr;
    int state;			/* Current window state. */
    RECT rect;
    WINDOWPLACEMENT windowPos;

    if (winPtr == NULL) {
	return;
    }

    wmPtr = winPtr->wmInfoPtr;

    /*
     * Determine the current window state.
     */

    if (!IsWindowVisible(wmPtr->wrapper)) {
	state = WithdrawnState;
    } else {
	windowPos.length = sizeof(WINDOWPLACEMENT);
	GetWindowPlacement(wmPtr->wrapper, &windowPos);
	switch (windowPos.showCmd) {
	case SW_SHOWMAXIMIZED:
	    state = ZoomState;
	    break;
	case SW_SHOWMINIMIZED:
	    state = IconicState;
	    break;
	case SW_SHOWNORMAL:
	default:
	    state = NormalState;
	    break;
	}
    }

    /*
     * If the state of the window just changed, be sure to update the
     * child window information.
     */

    if (wmPtr->hints.initial_state != state) {
	wmPtr->hints.initial_state = state;
	switch (state) {
	case WithdrawnState:
	case IconicState:
	    XUnmapWindow(winPtr->display, winPtr->window);
	    break;

	case NormalState:
	    /*
	     * Schedule a geometry update. Since we ignore geometry requests
	     * while in any other state, the geometry info may be stale.
	     */

	    if (!(wmPtr->flags & WM_UPDATE_PENDING)) {
		Tcl_DoWhenIdle(UpdateGeometryInfo, winPtr);
		wmPtr->flags |= WM_UPDATE_PENDING;
	    }
	    /* fall through */
	case ZoomState:
	    XMapWindow(winPtr->display, winPtr->window);
	    pos->flags |= SWP_NOMOVE | SWP_NOSIZE;
	    break;
	}
    }

    /*
     * Don't report geometry changes in the Iconic or Withdrawn states.
     */

    if (state == WithdrawnState || state == IconicState) {
	return;
    }


    /*
     * Compute the current geometry of the client area, reshape the Tk window
     * and generate a ConfigureNotify event.
     */

    GetClientRect(wmPtr->wrapper, &rect);
    winPtr->changes.x = pos->x;
    winPtr->changes.y = pos->y;
    winPtr->changes.width = rect.right - rect.left;
    winPtr->changes.height = rect.bottom - rect.top;
    wmPtr->borderHeight = pos->cy - winPtr->changes.height;
    MoveWindow(Tk_GetHWND(winPtr->window), 0, 0,
	    winPtr->changes.width, winPtr->changes.height, TRUE);
    GenerateConfigureNotify(winPtr);

    /*
     * Update window manager geometry info if needed.
     */

    if (state == NormalState) {

	/*
	 * Update size information from the event. There are a couple of
	 * tricky points here:
	 *
	 * 1. If the user changed the size externally then set wmPtr->width
	 *    and wmPtr->height just as if a "wm geometry" command had been
	 *    invoked with the same information.
	 * 2. However, if the size is changing in response to a request coming
	 *    from us (sync is set), then don't set wmPtr->width or
	 *    wmPtr->height (otherwise the window will stop tracking geometry
	 *    manager requests).
	 */

	if (!(wmPtr->flags & WM_SYNC_PENDING)) {
	    if (!(pos->flags & SWP_NOSIZE)) {
		if ((wmPtr->width == -1)
			&& (winPtr->changes.width == winPtr->reqWidth)) {
		    /*
		     * Don't set external width, since the user didn't change
		     * it from what the widgets asked for.
		     */
		} else {
		    if (wmPtr->gridWin != NULL) {
			wmPtr->width = wmPtr->reqGridWidth
				+ (winPtr->changes.width - winPtr->reqWidth)
				/ wmPtr->widthInc;
			if (wmPtr->width < 0) {
			    wmPtr->width = 0;
			}
		    } else {
			wmPtr->width = winPtr->changes.width;
		    }
		}
		if ((wmPtr->height == -1)
			&& (winPtr->changes.height == winPtr->reqHeight)) {
		    /*
		     * Don't set external height, since the user didn't change
		     * it from what the widgets asked for.
		     */
		} else {
		    if (wmPtr->gridWin != NULL) {
			wmPtr->height = wmPtr->reqGridHeight
				+ (winPtr->changes.height - winPtr->reqHeight)
				/ wmPtr->heightInc;
			if (wmPtr->height < 0) {
			    wmPtr->height = 0;
			}
		    } else {
			wmPtr->height = winPtr->changes.height;
		    }
		}
		wmPtr->configWidth = winPtr->changes.width;
		wmPtr->configHeight = winPtr->changes.height;
	    }

	    /*
	     * If the user moved the window, we should switch back to normal
	     * coordinates.
	     */

	    if (!(pos->flags & SWP_NOMOVE)) {
		wmPtr->flags &= ~(WM_NEGATIVE_X | WM_NEGATIVE_Y);
	    }
	}

	/*
	 * Update the wrapper window location information.
	 */

	if (wmPtr->flags & WM_NEGATIVE_X) {
	    wmPtr->x = DisplayWidth(winPtr->display, winPtr->screenNum)
		    - winPtr->changes.x - (winPtr->changes.width
		    + wmPtr->borderWidth);
	} else {
	    wmPtr->x = winPtr->changes.x;
	}
	if (wmPtr->flags & WM_NEGATIVE_Y) {
	    wmPtr->y = DisplayHeight(winPtr->display, winPtr->screenNum)
		    - winPtr->changes.y - (winPtr->changes.height
		    + wmPtr->borderHeight);
	} else {
	    wmPtr->y = winPtr->changes.y;
	}
    }
}

/*
 *----------------------------------------------------------------------
 *
 * GenerateConfigureNotify --
 *
 *	Generate a ConfigureNotify event from the current geometry information
 *	for the specified toplevel window.
 *
 * Results:
 *	None.
 *
 * Side effects:
 *	Sends an X event.
 *
 *----------------------------------------------------------------------
 */

static void
GenerateConfigureNotify(
    TkWindow *winPtr)
{
    XEvent event;

    /*
     * Generate a ConfigureNotify event.
     */

    event.type = ConfigureNotify;
    event.xconfigure.serial = winPtr->display->request;
    event.xconfigure.send_event = False;
    event.xconfigure.display = winPtr->display;
    event.xconfigure.event = winPtr->window;
    event.xconfigure.window = winPtr->window;
    event.xconfigure.border_width = winPtr->changes.border_width;
    event.xconfigure.override_redirect = winPtr->atts.override_redirect;
    event.xconfigure.x = winPtr->changes.x;
    event.xconfigure.y = winPtr->changes.y;
    event.xconfigure.width = winPtr->changes.width;
    event.xconfigure.height = winPtr->changes.height;
    event.xconfigure.above = None;
    Tk_QueueWindowEvent(&event, TCL_QUEUE_TAIL);
}

/*
 *----------------------------------------------------------------------
 *
 * InstallColormaps --
 *
 *	Installs the colormaps associated with the toplevel which is currently
 *	active.
 *
 * Results:
 *	None.
 *
 * Side effects:
 *	May change the system palette and generate damage.
 *
 *----------------------------------------------------------------------
 */

static int
InstallColormaps(
    HWND hwnd,			/* Toplevel wrapper window whose colormaps
				 * should be installed. */
    int message,		/* Either WM_PALETTECHANGED or
				 * WM_QUERYNEWPALETTE */
    int isForemost)		/* 1 if window is foremost, else 0 */
{
    int i;
    HDC dc;
    HPALETTE oldPalette;
    TkWindow *winPtr = GetTopLevel(hwnd);
    WmInfo *wmPtr;
    ThreadSpecificData *tsdPtr = (ThreadSpecificData *)
	    Tcl_GetThreadData(&dataKey, sizeof(ThreadSpecificData));

    if (winPtr == NULL || (winPtr->flags & TK_ALREADY_DEAD)) {
	return 0;
    }

    wmPtr = winPtr->wmInfoPtr;

    if (message == WM_QUERYNEWPALETTE) {
	/*
	 * Case 1: This window is about to become the foreground window, so we
	 * need to install the primary palette. If the system palette was
	 * updated, then Windows will generate a WM_PALETTECHANGED message.
	 * Otherwise, we have to synthesize one in order to ensure that the
	 * secondary palettes are installed properly.
	 */

	winPtr->dispPtr->foregroundWmPtr = wmPtr;

	if (wmPtr->cmapCount > 0) {
	    winPtr = wmPtr->cmapList[0];
	}

	tsdPtr->systemPalette = TkWinGetPalette(winPtr->atts.colormap);
	dc = GetDC(hwnd);
	oldPalette = SelectPalette(dc, tsdPtr->systemPalette, FALSE);
	if (RealizePalette(dc)) {
	    RefreshColormap(winPtr->atts.colormap, winPtr->dispPtr);
	} else if (wmPtr->cmapCount > 1) {
	    SelectPalette(dc, oldPalette, TRUE);
	    RealizePalette(dc);
	    ReleaseDC(hwnd, dc);
	    SendMessage(hwnd, WM_PALETTECHANGED, (WPARAM) hwnd, (LPARAM) NULL);
	    return TRUE;
	}
    } else {
	/*
	 * Window is being notified of a change in the system palette. If this
	 * window is the foreground window, then we should only install the
	 * secondary palettes, since the primary was installed in response to
	 * the WM_QUERYPALETTE message. Otherwise, install all of the
	 * palettes.
	 */


	if (!isForemost) {
	    if (wmPtr->cmapCount > 0) {
		winPtr = wmPtr->cmapList[0];
	    }
	    i = 1;
	} else {
	    if (wmPtr->cmapCount <= 1) {
		return TRUE;
	    }
	    winPtr = wmPtr->cmapList[1];
	    i = 2;
	}
	dc = GetDC(hwnd);
	oldPalette = SelectPalette(dc,
		TkWinGetPalette(winPtr->atts.colormap), TRUE);
	if (RealizePalette(dc)) {
	    RefreshColormap(winPtr->atts.colormap, winPtr->dispPtr);
	}
	for (; i < wmPtr->cmapCount; i++) {
	    winPtr = wmPtr->cmapList[i];
	    SelectPalette(dc, TkWinGetPalette(winPtr->atts.colormap), TRUE);
	    if (RealizePalette(dc)) {
		RefreshColormap(winPtr->atts.colormap, winPtr->dispPtr);
	    }
	}
    }

    SelectPalette(dc, oldPalette, TRUE);
    RealizePalette(dc);
    ReleaseDC(hwnd, dc);
    return TRUE;
}

/*
 *----------------------------------------------------------------------
 *
 * RefreshColormap --
 *
 *	This function is called to force all of the windows that use a given
 *	colormap to redraw themselves. The quickest way to do this is to
 *	iterate over the toplevels, looking in the cmapList for matches. This
 *	will quickly eliminate subtrees that don't use a given colormap.
 *
 * Results:
 *	None.
 *
 * Side effects:
 *	Causes damage events to be generated.
 *
 *----------------------------------------------------------------------
 */

static void
RefreshColormap(
    Colormap colormap,
    TkDisplay *dispPtr)
{
    WmInfo *wmPtr;
    int i;

    for (wmPtr = dispPtr->firstWmPtr; wmPtr != NULL; wmPtr = wmPtr->nextPtr) {
	if (wmPtr->cmapCount > 0) {
	    for (i = 0; i < wmPtr->cmapCount; i++) {
		if ((wmPtr->cmapList[i]->atts.colormap == colormap)
			&& Tk_IsMapped(wmPtr->cmapList[i])) {
		    InvalidateSubTree(wmPtr->cmapList[i], colormap);
		}
	    }
	} else if ((wmPtr->winPtr->atts.colormap == colormap)
		&& Tk_IsMapped(wmPtr->winPtr)) {
	    InvalidateSubTree(wmPtr->winPtr, colormap);
	}
    }
}

/*
 *----------------------------------------------------------------------
 *
 * InvalidateSubTree --
 *
 *	This function recursively generates damage for a window and all of its
 *	mapped children that belong to the same toplevel and are using the
 *	specified colormap.
 *
 * Results:
 *	None.
 *
 * Side effects:
 *	Generates damage for the specified subtree.
 *
 *----------------------------------------------------------------------
 */

static void
InvalidateSubTree(
    TkWindow *winPtr,
    Colormap colormap)
{
    TkWindow *childPtr;

    /*
     * Generate damage for the current window if it is using the specified
     * colormap.
     */

    if (winPtr->atts.colormap == colormap) {
	InvalidateRect(Tk_GetHWND(winPtr->window), NULL, FALSE);
    }

    for (childPtr = winPtr->childList; childPtr != NULL;
	    childPtr = childPtr->nextPtr) {
	/*
	 * We can stop the descent when we hit an unmapped or toplevel window.
	 */

	if (!Tk_TopWinHierarchy(childPtr) && Tk_IsMapped(childPtr)) {
	    InvalidateSubTree(childPtr, colormap);
	}
    }
}

/*
 *----------------------------------------------------------------------
 *
 * InvalidateSubTreeDepth --
 *
 *	This function recursively updates depth info for a window and all of
 *	its children that belong to the same toplevel.
 *
 * Results:
 *	None.
 *
 * Side effects:
 *	Sets the depth of each window to that of the display.
 *
 *----------------------------------------------------------------------
 */

static void
InvalidateSubTreeDepth(
    TkWindow *winPtr)
{
    Display *display = Tk_Display(winPtr);
    int screenNum = Tk_ScreenNumber(winPtr);
    TkWindow *childPtr;

    winPtr->depth = DefaultDepth(display, screenNum);

#if 0
    /*
     * XXX: What other elements may require changes? Changing just the depth
     * works for standard windows and 16/24/32-bpp changes. I suspect 8-bit
     * (palettized) displays may require colormap and/or visual changes as
     * well.
     */

    if (winPtr->window) {
	InvalidateRect(Tk_GetHWND(winPtr->window), NULL, FALSE);
    }
    winPtr->visual = DefaultVisual(display, screenNum);
    winPtr->atts.colormap = DefaultColormap(display, screenNum);
    winPtr->dirtyAtts |= CWColormap;
#endif

    for (childPtr = winPtr->childList; childPtr != NULL;
	    childPtr = childPtr->nextPtr) {
	/*
	 * We can stop the descent when we hit a non-embedded toplevel window,
	 * as it should get its own message.
	 */

	if (childPtr->flags & TK_EMBEDDED || !Tk_TopWinHierarchy(childPtr)) {
	    InvalidateSubTreeDepth(childPtr);
	}
    }
}

/*
 *----------------------------------------------------------------------
 *
 * TkWinGetSystemPalette --
 *
 *	Retrieves the currently installed foreground palette.
 *
 * Results:
 *	Returns the global foreground palette, if there is one. Otherwise,
 *	returns NULL.
 *
 * Side effects:
 *	None.
 *
 *----------------------------------------------------------------------
 */

HPALETTE
TkWinGetSystemPalette(void)
{
    ThreadSpecificData *tsdPtr = (ThreadSpecificData *)
	    Tcl_GetThreadData(&dataKey, sizeof(ThreadSpecificData));

    return tsdPtr->systemPalette;
}

/*
 *----------------------------------------------------------------------
 *
 * GetMinSize --
 *
 *	This function computes the current minWidth and minHeight values for a
 *	window, taking into account the possibility that they may be
 *	defaulted.
 *
 * Results:
 *	The values at *minWidthPtr and *minHeightPtr are filled in with the
 *	minimum allowable dimensions of wmPtr's window, in grid units. If the
 *	requested minimum is smaller than the system required minimum, then
 *	this function computes the smallest size that will satisfy both the
 *	system and the grid constraints.
 *
 * Side effects:
 *	None.
 *
 *----------------------------------------------------------------------
 */

static void
GetMinSize(
    WmInfo *wmPtr,		/* Window manager information for the
				 * window. */
    int *minWidthPtr,		/* Where to store the current minimum width of
				 * the window. */
    int *minHeightPtr)		/* Where to store the current minimum height
				 * of the window. */
{
    int tmp, base;
    TkWindow *winPtr = wmPtr->winPtr;

    /*
     * Compute the minimum width by taking the default client size and
     * rounding it up to the nearest grid unit. Return the greater of the
     * default minimum and the specified minimum.
     */

    tmp = wmPtr->defMinWidth - wmPtr->borderWidth;
    if (tmp < 0) {
	tmp = 0;
    }
    if (wmPtr->gridWin != NULL) {
	base = winPtr->reqWidth - (wmPtr->reqGridWidth * wmPtr->widthInc);
	if (base < 0) {
	    base = 0;
	}
	tmp = ((tmp - base) + wmPtr->widthInc - 1)/wmPtr->widthInc;
    }
    if (tmp < wmPtr->minWidth) {
	tmp = wmPtr->minWidth;
    }
    *minWidthPtr = tmp;

    /*
     * Compute the minimum height in a similar fashion.
     */

    tmp = wmPtr->defMinHeight - wmPtr->borderHeight;
    if (tmp < 0) {
	tmp = 0;
    }
    if (wmPtr->gridWin != NULL) {
	base = winPtr->reqHeight - (wmPtr->reqGridHeight * wmPtr->heightInc);
	if (base < 0) {
	    base = 0;
	}
	tmp = ((tmp - base) + wmPtr->heightInc - 1)/wmPtr->heightInc;
    }
    if (tmp < wmPtr->minHeight) {
	tmp = wmPtr->minHeight;
    }
    *minHeightPtr = tmp;
}

/*
 *----------------------------------------------------------------------
 *
 * GetMaxSize --
 *
 *	This function computes the current maxWidth and maxHeight values for a
 *	window, taking into account the possibility that they may be
 *	defaulted.
 *
 * Results:
 *	The values at *maxWidthPtr and *maxHeightPtr are filled in with the
 *	maximum allowable dimensions of wmPtr's window, in grid units. If no
 *	maximum has been specified for the window, then this function computes
 *	the largest sizes that will fit on the screen.
 *
 * Side effects:
 *	None.
 *
 *----------------------------------------------------------------------
 */

static void
GetMaxSize(
    WmInfo *wmPtr,		/* Window manager information for the
				 * window. */
    int *maxWidthPtr,		/* Where to store the current maximum width of
				 * the window. */
    int *maxHeightPtr)		/* Where to store the current maximum height
				 * of the window. */
{
    int tmp;

    if (wmPtr->maxWidth > 0) {
	*maxWidthPtr = wmPtr->maxWidth;
    } else {
	/*
	 * Must compute a default width. Fill up the display, leaving a bit of
	 * extra space for the window manager's borders.
	 */

	tmp = wmPtr->defMaxWidth - wmPtr->borderWidth;
	if (wmPtr->gridWin != NULL) {
	    /*
	     * Gridding is turned on; convert from pixels to grid units.
	     */

	    tmp = wmPtr->reqGridWidth
		    + (tmp - wmPtr->winPtr->reqWidth)/wmPtr->widthInc;
	}
	*maxWidthPtr = tmp;
    }
    if (wmPtr->maxHeight > 0) {
	*maxHeightPtr = wmPtr->maxHeight;
    } else {
	tmp = wmPtr->defMaxHeight - wmPtr->borderHeight;
	if (wmPtr->gridWin != NULL) {
	    tmp = wmPtr->reqGridHeight
		    + (tmp - wmPtr->winPtr->reqHeight)/wmPtr->heightInc;
	}
	*maxHeightPtr = tmp;
    }
}

/*
 *----------------------------------------------------------------------
 *
 * TopLevelProc --
 *
 *	Callback from Windows whenever an event occurs on a top level window.
 *
 * Results:
 *	Standard Windows return value.
 *
 * Side effects:
 *	Default window behavior.
 *
 *----------------------------------------------------------------------
 */

static LRESULT CALLBACK
TopLevelProc(
    HWND hwnd,
    UINT message,
    WPARAM wParam,
    LPARAM lParam)
{
    if (message == WM_WINDOWPOSCHANGED || message == WM_WINDOWPOSCHANGING) {
	WINDOWPOS *pos = (WINDOWPOS *) lParam;
	TkWindow *winPtr = (TkWindow *) Tk_HWNDToWindow(pos->hwnd);

	if (winPtr == NULL) {
	    return 0;
	}

	/*
	 * Update the shape of the contained window.
	 */

	if (!(pos->flags & SWP_NOSIZE)) {
	    winPtr->changes.width = pos->cx;
	    winPtr->changes.height = pos->cy;
	}
	if (!(pos->flags & SWP_NOMOVE)) {
	    long result = SendMessage(winPtr->wmInfoPtr->wrapper,
		    TK_MOVEWINDOW, -1, -1);
	    winPtr->wmInfoPtr->x = winPtr->changes.x = result >> 16;
	    winPtr->wmInfoPtr->y = winPtr->changes.y = result & 0xffff;
	}

	GenerateConfigureNotify(winPtr);

	Tcl_ServiceAll();
	return 0;
    }
    return TkWinChildProc(hwnd, message, wParam, lParam);
}

/*
 *----------------------------------------------------------------------
 *
 * WmProc --
 *
 *	Callback from Windows whenever an event occurs on the decorative
 *	frame.
 *
 * Results:
 *	Standard Windows return value.
 *
 * Side effects:
 *	Default window behavior.
 *
 *----------------------------------------------------------------------
 */

static LRESULT CALLBACK
WmProc(
    HWND hwnd,
    UINT message,
    WPARAM wParam,
    LPARAM lParam)
{
    static int inMoveSize = 0;
    static int oldMode;		/* This static is set upon entering move/size
				 * mode and is used to reset the service mode
				 * after leaving move/size mode. Note that
				 * this mechanism assumes move/size is only
				 * one level deep. */
    LRESULT result = 0;
    TkWindow *winPtr = NULL;

    switch (message) {
    case WM_KILLFOCUS:
    case WM_ERASEBKGND:
	result = 0;
	goto done;

    case WM_ENTERSIZEMOVE:
	inMoveSize = 1;

	/*
	 * Cancel any current mouse timer. If the mouse timer fires during the
	 * size/move mouse capture, it will release the capture, which is
	 * wrong.
	 */

	TkWinCancelMouseTimer();

	oldMode = Tcl_SetServiceMode(TCL_SERVICE_ALL);
	break;

    case WM_ACTIVATE:
	if (WA_ACTIVE == LOWORD(wParam)) {
	    winPtr = GetTopLevel(hwnd);
	    if (winPtr && (TkGrabState(winPtr) == TK_GRAB_EXCLUDED)) {
		/*
		 * There is a grab in progress so queue an Activate event
		 */

		GenerateActivateEvent(winPtr, &inMoveSize);
		result = 0;
		goto done;
	    }
	}
	/* fall through */

    case WM_EXITSIZEMOVE:
	if (inMoveSize) {
	    inMoveSize = 0;
	    Tcl_SetServiceMode(oldMode);
	}
	break;

    case WM_GETMINMAXINFO:
	SetLimits(hwnd, (MINMAXINFO *) lParam);
	result = 0;
	goto done;

    case WM_DISPLAYCHANGE:
	/*
	 * Display and/or color resolution changed.
	 */

	winPtr = GetTopLevel(hwnd);
	if (winPtr) {
	    Screen *screen = Tk_Screen(winPtr);
	    if (screen->root_depth != (int) wParam) {
		/*
		 * Color resolution changed, so do extensive rebuild of
		 * display parameters. This will affect the display for all Tk
		 * windows. We will receive this event for each toplevel, but
		 * this check makes us update only once, for the first
		 * toplevel that receives the message.
		 */

		TkWinDisplayChanged(Tk_Display(winPtr));
	    } else {
		HDC dc = GetDC(NULL);

		screen->width = LOWORD(lParam);		/* horizontal res */
		screen->height = HIWORD(lParam);	/* vertical res */
		screen->mwidth = MulDiv(screen->width, 254,
			GetDeviceCaps(dc, LOGPIXELSX) * 10);
		screen->mheight = MulDiv(screen->height, 254,
			GetDeviceCaps(dc, LOGPIXELSY) * 10);
		ReleaseDC(NULL, dc);
	    }
	    if (Tk_Depth(winPtr) != (int) wParam) {
		/*
		 * Defer the window depth check to here so that each toplevel
		 * will properly update depth info.
		 */

		InvalidateSubTreeDepth(winPtr);
	    }
	}
	result = 0;
	goto done;

    case WM_SYSCOLORCHANGE:
	/*
	 * XXX: Called when system color changes. We need to update any
	 * widgets that use a system color.
	 */

	break;

    case WM_PALETTECHANGED:
	result = InstallColormaps(hwnd, WM_PALETTECHANGED,
		hwnd == (HWND) wParam);
	goto done;

    case WM_QUERYNEWPALETTE:
	result = InstallColormaps(hwnd, WM_QUERYNEWPALETTE, TRUE);
	goto done;

    case WM_SETTINGCHANGE:
	if (wParam == SPI_SETNONCLIENTMETRICS) {
	    winPtr = GetTopLevel(hwnd);
	    TkWinSetupSystemFonts(winPtr->mainPtr);
	    result = 0;
	    goto done;
	}
	break;

    case WM_WINDOWPOSCHANGED:
	ConfigureTopLevel((WINDOWPOS *) lParam);
	result = 0;
	goto done;

    case WM_NCHITTEST: {
	winPtr = GetTopLevel(hwnd);
	if (winPtr && (TkGrabState(winPtr) == TK_GRAB_EXCLUDED)) {
	    /*
	     * This window is outside the grab heirarchy, so don't let any of
	     * the normal non-client processing occur. Note that this
	     * implementation is not strictly correct because the grab might
	     * change between now and when the event would have been processed
	     * by Tk, but it's close enough.
	     */

	    result = HTCLIENT;
	    goto done;
	}
	break;
    }

    case WM_MOUSEACTIVATE: {
	winPtr = GetTopLevel((HWND) wParam);
	if (winPtr && (TkGrabState(winPtr) != TK_GRAB_EXCLUDED)) {
	    /*
	     * This allows us to pass the message onto the native menus [Bug:
	     * 2272]
	     */

	    result = DefWindowProc(hwnd, message, wParam, lParam);
	    goto done;
	}

	/*
	 * Don't activate the window yet since there is a grab that takes
	 * precedence. Instead we need to queue an event so we can check the
	 * grab state right before we handle the mouse event.
	 */

	if (winPtr) {
	    GenerateActivateEvent(winPtr, &inMoveSize);
	}
	result = MA_NOACTIVATE;
	goto done;
    }

    case WM_QUERYENDSESSION: {
	XEvent event;

	/*
	 * Synthesize WM_SAVE_YOURSELF wm protocol message on Windows logout
	 * or restart.
	 */
	winPtr = GetTopLevel(hwnd);
	event.xclient.message_type =
	    Tk_InternAtom((Tk_Window) winPtr, "WM_PROTOCOLS");
	event.xclient.data.l[0] =
	    Tk_InternAtom((Tk_Window) winPtr, "WM_SAVE_YOURSELF");
	TkWmProtocolEventProc(winPtr, &event);
	break;
    }

    default:
	break;
    }

    winPtr = GetTopLevel(hwnd);
    switch(message) {
    case WM_SYSCOMMAND:
	/*
	 * If there is a grab in effect then ignore the minimize command
	 * If there is a grab in effect and this window is outside the
	 * grab tree then ignore all system commands. [Bug 1847002]
	 */

	if (winPtr) {
	    int cmd = wParam & 0xfff0;
	    int grab = TkGrabState(winPtr);
	    if (grab != TK_GRAB_NONE && SC_MINIMIZE == cmd)
		goto done;
	    if (grab == TK_GRAB_EXCLUDED
		&& !(SC_MOVE == cmd || SC_SIZE == cmd)) {
		goto done;
	    }
	}
	/* fall through */

    case WM_INITMENU:
    case WM_COMMAND:
    case WM_MENUCHAR:
    case WM_MEASUREITEM:
    case WM_DRAWITEM:
    case WM_MENUSELECT:
    case WM_ENTERIDLE:
    case WM_INITMENUPOPUP:
	if (winPtr) {
	    HWND hMenuHWnd = Tk_GetEmbeddedMenuHWND((Tk_Window) winPtr);

	    if (hMenuHWnd) {
		if (SendMessage(hMenuHWnd, message, wParam, lParam)) {
		    goto done;
		}
	    } else if (TkWinHandleMenuEvent(&hwnd, &message, &wParam, &lParam,
		    &result)) {
		goto done;
	    }
	}
	break;
    }

    if (winPtr && winPtr->window) {
	HWND child = Tk_GetHWND(winPtr->window);

	if (message == WM_SETFOCUS) {
	    SetFocus(child);
	    result = 0;
	} else if (!Tk_TranslateWinEvent(child, message, wParam, lParam,
		&result)) {
	    result = DefWindowProc(hwnd, message, wParam, lParam);
	}
    } else {
	result = DefWindowProc(hwnd, message, wParam, lParam);
    }

  done:
    Tcl_ServiceAll();
    return result;
}

/*
 *----------------------------------------------------------------------
 *
 * TkpMakeMenuWindow --
 *
 *	Configure the window to be either a pull-down (or pop-up) menu, or as
 *	a toplevel (torn-off) menu or palette.
 *
 * Results:
 *	None.
 *
 * Side effects:
 *	Changes the style bit used to create a new toplevel.
 *
 *----------------------------------------------------------------------
 */

void
TkpMakeMenuWindow(
    Tk_Window tkwin,		/* New window. */
    int transient)		/* 1 means menu is only posted briefly as a
				 * popup or pulldown or cascade. 0 means menu
				 * is always visible, e.g. as a torn-off menu.
				 * Determines whether save_under and
				 * override_redirect should be set. */
{
    XSetWindowAttributes atts;

    if (transient) {
	atts.override_redirect = True;
	atts.save_under = True;
    } else {
	atts.override_redirect = False;
	atts.save_under = False;
    }

    if ((atts.override_redirect != Tk_Attributes(tkwin)->override_redirect)
	    || (atts.save_under != Tk_Attributes(tkwin)->save_under)) {
	Tk_ChangeWindowAttributes(tkwin, CWOverrideRedirect|CWSaveUnder,
		&atts);
    }

}

/*
 *----------------------------------------------------------------------
 *
 * TkWinGetWrapperWindow --
 *
 *	Gets the Windows HWND for a given window.
 *
 * Results:
 *	Returns the wrapper window for a Tk window.
 *
 * Side effects:
 *	None.
 *
 *----------------------------------------------------------------------
 */

HWND
TkWinGetWrapperWindow(
    Tk_Window tkwin)		/* The window we need the wrapper from */
{
    TkWindow *winPtr = (TkWindow *) tkwin;

    return winPtr->wmInfoPtr->wrapper;
}

/*
 *----------------------------------------------------------------------
 *
 * TkWmFocusToplevel --
 *
 *	This is a utility function invoked by focus-management code. It exists
 *	because of the extra wrapper windows that exist under Unix; its job is
 *	to map from wrapper windows to the corresponding toplevel windows. On
 *	PCs and Macs there are no wrapper windows so no mapping is necessary;
 *	this function just determines whether a window is a toplevel or not.
 *
 * Results:
 *	If winPtr is a toplevel window, returns the pointer to the window;
 *	otherwise returns NULL.
 *
 * Side effects:
 *	None.
 *
 *----------------------------------------------------------------------
 */

TkWindow *
TkWmFocusToplevel(
    TkWindow *winPtr)		/* Window that received a focus-related
				 * event. */
{
    if (!(winPtr->flags & TK_TOP_HIERARCHY)) {
	return NULL;
    }
    return winPtr;
}

/*
 *----------------------------------------------------------------------
 *
 * TkpGetWrapperWindow --
 *
 *	This is a utility function invoked by focus-management code. It maps
 *	to the wrapper for a top-level, which is just the same as the
 *	top-level on Macs and PCs.
 *
 * Results:
 *	If winPtr is a toplevel window, returns the pointer to the window;
 *	otherwise returns NULL.
 *
 * Side effects:
 *	None.
 *
 *----------------------------------------------------------------------
 */

TkWindow *
TkpGetWrapperWindow(
    TkWindow *winPtr)		/* Window that received a focus-related
				 * event. */
{
    if (!(winPtr->flags & TK_TOP_HIERARCHY)) {
	return NULL;
    }
    return winPtr;
}

/*
 *----------------------------------------------------------------------
 *
 * GenerateActivateEvent --
 *
 *	This function is called to activate a Tk window.
 */

static void
GenerateActivateEvent(TkWindow * winPtr, const int *flagPtr)
{
    ActivateEvent *eventPtr = ckalloc(sizeof(ActivateEvent));

    eventPtr->ev.proc = ActivateWindow;
    eventPtr->winPtr = winPtr;
    eventPtr->flagPtr = flagPtr;
    eventPtr->hwnd = Tk_GetHWND(winPtr->window);
    Tcl_QueueEvent((Tcl_Event *)eventPtr, TCL_QUEUE_TAIL);
}

/*
 *----------------------------------------------------------------------
 *
 * ActivateWindow --
 *
 *	This function is called when an ActivateEvent is processed.
 *
 * Results:
 *	Returns 1 to indicate that the event was handled, else 0.
 *
 * Side effects:
 *	May activate the toplevel window associated with the event.
 *
 *----------------------------------------------------------------------
 */

static int
ActivateWindow(
    Tcl_Event *evPtr,		/* Pointer to ActivateEvent. */
    int flags)			/* Notifier event mask. */
{
    ActivateEvent *eventPtr = (ActivateEvent *)evPtr;
    TkWindow *winPtr = eventPtr->winPtr;

    if (! (flags & TCL_WINDOW_EVENTS)) {
	return 0;
    }

    /*
     * Ensure the window has not been destroyed while we delayed
     * processing the WM_ACTIVATE message [Bug 2899949].
     */

    if (!IsWindow(eventPtr->hwnd)) {
	return 1;
    }

    /*
     * If the toplevel is in the middle of a move or size operation then
     * we must delay handling of this event to avoid stealing the focus
     * while the window manage is in control.
     */

    if (eventPtr->flagPtr && *eventPtr->flagPtr) {
	return 0;
    }

    /*
     * If the window is excluded by a grab, call SetFocus on the grabbed
     * window instead. [Bug 220908]
     */

    if (winPtr) {
	Window window;
	if (TkGrabState(winPtr) != TK_GRAB_EXCLUDED) {
	    window = winPtr->window;
	} else {
	    window = winPtr->dispPtr->grabWinPtr->window;
	}

	/*
	 * Ensure the window was not destroyed while we were postponing
	 * the activation [Bug 2799589]
	 */

	if (window) {
	    SetFocus(Tk_GetHWND(window));
	}
    }

    return 1;
}

/*
 *----------------------------------------------------------------------
 *
 * TkWinSetForegroundWindow --
 *
 *	This function is a wrapper for SetForegroundWindow, calling it on the
 *	wrapper window because it has no affect on child windows.
 *
 * Results:
 *	none
 *
 * Side effects:
 *	May activate the toplevel window.
 *
 *----------------------------------------------------------------------
 */

void
TkWinSetForegroundWindow(
    TkWindow *winPtr)
{
    register WmInfo *wmPtr = winPtr->wmInfoPtr;

    if (wmPtr->wrapper != NULL) {
	SetForegroundWindow(wmPtr->wrapper);
    } else {
	SetForegroundWindow(Tk_GetHWND(winPtr->window));
    }
}

/*
 *----------------------------------------------------------------------
 *
 * TkpWinToplevelWithdraw --
 *
 *	This function is to be used by a window manage to withdraw a toplevel
 *	window.
 *
 * Results:
 *	none
 *
 * Side effects:
 *	May withdraw the toplevel window.
 *
 *----------------------------------------------------------------------
 */

void
TkpWinToplevelWithDraw(
    TkWindow *winPtr)
{
    register WmInfo *wmPtr = winPtr->wmInfoPtr;

    wmPtr->flags |= WM_WITHDRAWN;
    TkpWmSetState(winPtr, WithdrawnState);
}

/*
 *----------------------------------------------------------------------
 *
 * TkpWinToplevelIconify --
 *
 *	This function is to be used by a window manage to iconify a toplevel
 *	window.
 *
 * Results:
 *	none
 *
 * Side effects:
 *	May iconify the toplevel window.
 *
 *----------------------------------------------------------------------
 */

void
TkpWinToplevelIconify(
    TkWindow *winPtr)
{
    TkpWmSetState(winPtr, IconicState);
}

/*
 *----------------------------------------------------------------------
 *
 * TkpWinToplevelDeiconify --
 *
 *	This function is to be used by a window manage to deiconify a toplevel
 *	window.
 *
 * Results:
 *	none
 *
 * Side effects:
 *	May deiconify the toplevel window.
 *
 *----------------------------------------------------------------------
 */

void
TkpWinToplevelDeiconify(
    TkWindow *winPtr)
{
    register WmInfo *wmPtr = winPtr->wmInfoPtr;

    wmPtr->flags &= ~WM_WITHDRAWN;

    /*
     * If WM_UPDATE_PENDING is true, a pending UpdateGeometryInfo may need to
     * be called first to update a withdrawn toplevel's geometry before it is
     * deiconified by TkpWmSetState. Don't bother if we've never been mapped.
     */

    if ((wmPtr->flags & WM_UPDATE_PENDING)
	    && !(wmPtr->flags & WM_NEVER_MAPPED)) {
	Tcl_CancelIdleCall(UpdateGeometryInfo, winPtr);
	UpdateGeometryInfo(winPtr);
    }

    /*
     * If we were in the ZoomState (maximized), 'wm deiconify' should not
     * cause the window to shrink
     */

    if (wmPtr->hints.initial_state == ZoomState) {
	TkpWmSetState(winPtr, ZoomState);
    } else {
	TkpWmSetState(winPtr, NormalState);
    }

    /*
     * An unmapped window will be mapped at idle time by a call to MapFrame.
     * That calls CreateWrapper which sets the focus and raises the window.
     */

    if (wmPtr->flags & WM_NEVER_MAPPED) {
	return;
    }

    /*
     * Follow Windows-like style here, raising the window to the top.
     */

    TkWmRestackToplevel(winPtr, Above, NULL);
    if (!(Tk_Attributes((Tk_Window) winPtr)->override_redirect)) {
	TkSetFocusWin(winPtr, 1);
    }
}

/*
 *----------------------------------------------------------------------
 *
 * TkpWinGeometryIsControlledByWm --
 *
 *	This function is to be used by a window manage to see if wm has
 *	canceled geometry control.
 *
 * Results:
 *	0 - if the window manager has canceled its control
 *	1 - if the window manager controls the geometry
 *
 * Side effects:
 *	None.
 *
 *----------------------------------------------------------------------
 */

long
TkpWinToplevelIsControlledByWm(
    TkWindow *winPtr)
{
    register WmInfo *wmPtr = winPtr->wmInfoPtr;

    if (!wmPtr) {
	return 0;
    }
    return ((wmPtr->width != -1) && (wmPtr->height != -1)) ? 1 : 0;
}

/*
 *----------------------------------------------------------------------
 *
 * TkpWinToplevelMove --
 *
 *	This function is to be used by a container to move an embedded window.
 *
 * Results:
 *	position of the upper left frame in a 32-bit long:
 *		16-MSBits - x; 16-LSBits - y
 *
 * Side effects:
 *	May move the embedded window.
 *
 *----------------------------------------------------------------------
 */

long
TkpWinToplevelMove(
    TkWindow *winPtr,
    int x, int y)
{
    register WmInfo *wmPtr = winPtr->wmInfoPtr;

    if (wmPtr && x >= 0 && y >= 0 && !TkpWinToplevelIsControlledByWm(winPtr)) {
	Tk_MoveToplevelWindow((Tk_Window) winPtr, x, y);
    }
    return ((winPtr->changes.x << 16) & 0xffff0000)
	    | (winPtr->changes.y & 0xffff);
}

/*
 *----------------------------------------------------------------------
 *
 * TkpWinToplevelOverrideRedirect --
 *
 *	This function is to be used by a container to overrideredirect the
 *	contaner's frame window.
 *
 * Results:
 *	The current overrideredirect value
 *
 * Side effects:
 *	May change the overrideredirect value of the container window
 *
 *----------------------------------------------------------------------
 */

long
TkpWinToplevelOverrideRedirect(
    TkWindow *winPtr,
    int reqValue)
{
    int curValue;
    register WmInfo *wmPtr = winPtr->wmInfoPtr;

    curValue = Tk_Attributes((Tk_Window) winPtr)->override_redirect;
    if (reqValue < 0) {
	return curValue;
    }

    if (curValue != reqValue) {
	XSetWindowAttributes atts;

	/*
	 * Only do this if we are really changing value, because it causes
	 * some funky stuff to occur
	 */

	atts.override_redirect = reqValue ? True : False;
	Tk_ChangeWindowAttributes((Tk_Window) winPtr, CWOverrideRedirect,
		&atts);
	if (!(wmPtr->flags & (WM_NEVER_MAPPED))
		&& !(winPtr->flags & TK_EMBEDDED)) {
	    UpdateWrapper(winPtr);
	}
    }
    return reqValue;
}

/*
 *----------------------------------------------------------------------
 *
 * TkpWinToplevelDetachWindow --
 *
 *	This function is to be usd for changing a toplevel's wrapper or
 *	container.
 *
 * Results:
 *	The window's wrapper/container is removed.
 *
 * Side effects:
 *	None.
 *
 *----------------------------------------------------------------------
 */

void
TkpWinToplevelDetachWindow(
    TkWindow *winPtr)
{
    register WmInfo *wmPtr = winPtr->wmInfoPtr;

    if (winPtr->flags & TK_EMBEDDED) {
	int state = SendMessage(wmPtr->wrapper, TK_STATE, -1, -1) - 1;

	SendMessage(wmPtr->wrapper, TK_SETMENU, 0, 0);
	SendMessage(wmPtr->wrapper, TK_DETACHWINDOW, 0, 0);
	winPtr->flags &= ~TK_EMBEDDED;
	winPtr->privatePtr = NULL;
	wmPtr->wrapper = None;
	if (state >= 0 && state <= 3) {
	    wmPtr->hints.initial_state = state;
	}
    }
    if (winPtr->flags & TK_TOP_LEVEL) {
	TkpWinToplevelOverrideRedirect(winPtr, 1);
    }
}

/*
 *----------------------------------------------------------------------
 *
 * RemapWindows
 *
 *	Adjust parent/child relation ships of the given window hierarchy.
 *
 * Results:
 *	none
 *
 * Side effects:
 *	keeps windowing system happy
 *
 *----------------------------------------------------------------------
 */

static void
RemapWindows(
    TkWindow *winPtr,
    HWND parentHWND)
{
    TkWindow *childPtr;
    const char *className = Tk_Class(winPtr);

    /*
     * Skip menus as they are handled differently.
     */

    if (className != NULL && strcmp(className, "Menu") == 0) {
	return;
    }
    if (winPtr->window) {
	SetParent(Tk_GetHWND(winPtr->window), parentHWND);
    }

    /*
     * Repeat for all the children.
     */

    for (childPtr = winPtr->childList; childPtr != NULL;
	    childPtr = childPtr->nextPtr) {
	RemapWindows(childPtr,
		winPtr->window ? Tk_GetHWND(winPtr->window) : NULL);
    }
}

/*
 * Local Variables:
 * mode: c
 * c-basic-offset: 4
 * fill-column: 78
 * End:
 */<|MERGE_RESOLUTION|>--- conflicted
+++ resolved
@@ -11,11 +11,6 @@
  *
  * See the file "license.terms" for information on usage and redistribution of
  * this file, and for a DISCLAIMER OF ALL WARRANTIES.
-<<<<<<< HEAD
- *
- * RCS: @(#) $Id: tkWinWm.c,v 1.147 2010/12/06 10:30:50 nijtmans Exp $
-=======
->>>>>>> 5450b6e8
  */
 
 #include "tkWinInt.h"
