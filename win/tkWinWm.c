--- conflicted
+++ resolved
@@ -6699,13 +6699,7 @@
     TkWmStackorderToplevelPair *pair =
 	    (TkWmStackorderToplevelPair *) lParam;
 
-<<<<<<< HEAD
-    /*fprintf(stderr, "Looking up HWND %d\n", hwnd);*/
-
     hPtr = Tcl_FindHashEntry(pair->table, hwnd);
-=======
-    hPtr = Tcl_FindHashEntry(pair->table, (char *) hwnd);
->>>>>>> 40988973
     if (hPtr != NULL) {
 	childWinPtr = (TkWindow *)Tcl_GetHashValue(hPtr);
 
