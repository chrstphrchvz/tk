--- conflicted
+++ resolved
@@ -43,11 +43,7 @@
             VALUE "FileDescription", "Wish Application\0"
             VALUE "OriginalFilename", "wish" STRINGIFY(TK_MAJOR_VERSION) STRINGIFY(TK_MINOR_VERSION) SUFFIX ".exe\0"
             VALUE "FileVersion", TK_PATCH_LEVEL
-<<<<<<< HEAD
-            VALUE "LegalCopyright", "Copyright \251 2000 ActiveState Corporation, et al\0"
-=======
             VALUE "LegalCopyright", "Copyright \251 1987-2022 Regents of the University of California and other parties\0"
->>>>>>> adc6251c
             VALUE "ProductName", "Tk " TK_VERSION " for Windows\0"
             VALUE "ProductVersion", TK_PATCH_LEVEL
         END
