--- conflicted
+++ resolved
@@ -8,15 +8,8 @@
  *
  * Copyright (c) 1996-1997 Sun Microsystems, Inc.
  *
-<<<<<<< HEAD
  * See the file "license.terms" for information on usage and redistribution of
  * this file, and for a DISCLAIMER OF ALL WARRANTIES.
- *
- * RCS: @(#) $Id: tkWinEmbed.c,v 1.33.2.1 2010/03/12 13:02:36 nijtmans Exp $
-=======
- * See the file "license.terms" for information on usage and redistribution
- * of this file, and for a DISCLAIMER OF ALL WARRANTIES.
->>>>>>> 5cad7e12
  */
 
 #include "tkWinInt.h"
