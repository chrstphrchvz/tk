--- conflicted
+++ resolved
@@ -124,12 +124,6 @@
     WCHAR *msgString; /* points to titleString, just after title, leaving space for ": " */
     int len; /* size of title, including terminating NULL */
 
-<<<<<<< HEAD
-    len = MultiByteToWideChar(CP_UTF8, 0, title, -1, titleString, TK_MAX_WARN_LEN);
-    msgString = &titleString[len + 1];
-    titleString[TK_MAX_WARN_LEN - 1] = L'\0';
-    MultiByteToWideChar(CP_UTF8, 0, msg, -1, msgString, (TK_MAX_WARN_LEN - 1) - len);
-=======
     /* If running on Cygwin and we have a stderr channel, use it. */
 #if !defined(STATIC_BUILD)
 	if (tclStubsPtr->reserved9) {
@@ -144,9 +138,10 @@
     }
 #endif /* !STATIC_BUILD */
 
-    MultiByteToWideChar(CP_UTF8, 0, msg, -1, msgString, TK_MAX_WARN_LEN);
-    MultiByteToWideChar(CP_UTF8, 0, title, -1, titleString, TK_MAX_WARN_LEN);
->>>>>>> f0614753
+    len = MultiByteToWideChar(CP_UTF8, 0, title, -1, titleString, TK_MAX_WARN_LEN);
+    msgString = &titleString[len + 1];
+    titleString[TK_MAX_WARN_LEN - 1] = L'\0';
+    MultiByteToWideChar(CP_UTF8, 0, msg, -1, msgString, (TK_MAX_WARN_LEN - 1) - len);
     /*
      * Truncate MessageBox string if it is too long to not overflow the screen
      * and cause possible oversized window error.
