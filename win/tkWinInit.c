/*
 * tkWinInit.c --
 *
 *	This file contains Windows-specific interpreter initialization
 *	functions.
 *
 * Copyright (c) 1995-1997 Sun Microsystems, Inc.
 *
 * See the file "license.terms" for information on usage and redistribution
 * of this file, and for a DISCLAIMER OF ALL WARRANTIES.
 */

#include "tkWinInt.h"


/*
 *----------------------------------------------------------------------
 *
 * TkpInit --
 *
 *	Performs Windows-specific interpreter initialization related to the
 *      tk_library variable.
 *
 * Results:
 *	A standard Tcl completion code (TCL_OK or TCL_ERROR). Also leaves
 *	information in the interp's result.
 *
 * Side effects:
 *	Sets "tk_library" Tcl variable, runs "tk.tcl" script.
 *
 *----------------------------------------------------------------------
 */

int
TkpInit(
    Tcl_Interp *interp)
{
    /*
     * This is necessary for static initialization, and is ok otherwise
     * because TkWinXInit flips a static bit to do its work just once.
     */

    TkWinXInit(Tk_GetHINSTANCE());
    return TCL_OK;
}

/*
 *----------------------------------------------------------------------
 *
 * TkpGetAppName --
 *
 *	Retrieves the name of the current application from a platform specific
 *	location. For Windows, the application name is the root of the tail of
 *	the path contained in the tcl variable argv0.
 *
 * Results:
 *	Returns the application name in the given Tcl_DString.
 *
 * Side effects:
 *	None.
 *
 *----------------------------------------------------------------------
 */

void
TkpGetAppName(
    Tcl_Interp *interp,
    Tcl_DString *namePtr)	/* A previously initialized Tcl_DString. */
{
    int argc, namelength;
    const char **argv = NULL, *name, *p;

    name = Tcl_GetVar2(interp, "argv0", NULL, TCL_GLOBAL_ONLY);
    namelength = -1;
    if (name != NULL) {
	Tcl_SplitPath(name, &argc, &argv);
	if (argc > 0) {
	    name = argv[argc-1];
	    p = strrchr(name, '.');
	    if (p != NULL) {
		namelength = p - name;
	    }
	} else {
	    name = NULL;
	}
    }
    if ((name == NULL) || (*name == 0)) {
	name = "tk";
	namelength = -1;
    }
    Tcl_DStringAppend(namePtr, name, namelength);
    if (argv != NULL) {
	ckfree(argv);
    }
}

/*
 *----------------------------------------------------------------------
 *
 * TkpDisplayWarning --
 *
 *	This routines is called from Tk_Main to display warning messages that
 *	occur during startup.
 *
 * Results:
 *	None.
 *
 * Side effects:
 *	Displays a message box.
 *
 *----------------------------------------------------------------------
 */

void
TkpDisplayWarning(
    const char *msg,		/* Message to be displayed. */
    const char *title)		/* Title of warning. */
{
#define TK_MAX_WARN_LEN 1024
    WCHAR titleString[TK_MAX_WARN_LEN];
    WCHAR *msgString; /* points to titleString, just after title, leaving space for ": " */
    int len; /* size of title, including terminating NULL */

    /* If running on Cygwin and we have a stderr channel, use it. */
#if !defined(STATIC_BUILD)
	if (tclStubsPtr->reserved9) {
	Tcl_Channel errChannel = Tcl_GetStdChannel(TCL_STDERR);
	if (errChannel) {
	    Tcl_WriteChars(errChannel, title, -1);
	    Tcl_WriteChars(errChannel, ": ", 2);
	    Tcl_WriteChars(errChannel, msg, -1);
	    Tcl_WriteChars(errChannel, "\n", 1);
	    return;
	}
    }
#endif /* !STATIC_BUILD */

    len = MultiByteToWideChar(CP_UTF8, 0, title, -1, titleString, TK_MAX_WARN_LEN);
    msgString = &titleString[len + 1];
    titleString[TK_MAX_WARN_LEN - 1] = L'\0';
    MultiByteToWideChar(CP_UTF8, 0, msg, -1, msgString, (TK_MAX_WARN_LEN - 1) - len);
    /*
     * Truncate MessageBox string if it is too long to not overflow the screen
     * and cause possible oversized window error.
     */
    if (titleString[TK_MAX_WARN_LEN - 1] != L'\0') {
	memcpy(titleString + (TK_MAX_WARN_LEN - 5), L" ...", 5 * sizeof(WCHAR));
    }
    if (IsDebuggerPresent()) {
	titleString[len - 1] = L':';
	titleString[len] = L' ';
	OutputDebugStringW(titleString);
    } else {
	titleString[len - 1] = L'\0';
	MessageBoxW(NULL, msgString, titleString,
		MB_OK | MB_ICONEXCLAMATION | MB_SYSTEMMODAL
		| MB_SETFOREGROUND | MB_TOPMOST);
    }
}

/*
 * ----------------------------------------------------------------------
 *
 * Win32ErrorObj --
 *
 *	Returns a string object containing text from a COM or Win32 error code
 *
 * Results:
 *	A Tcl_Obj containing the Win32 error message.
 *
 * Side effects:
 *	Removed the error message from the COM threads error object.
 *
 * ----------------------------------------------------------------------
 */

Tcl_Obj*
TkWin32ErrorObj(
    HRESULT hrError)
{
    LPTSTR lpBuffer = NULL, p = NULL;
    WCHAR  sBuffer[30];
    Tcl_Obj* errPtr = NULL;
    Tcl_DString ds;

    FormatMessage(FORMAT_MESSAGE_ALLOCATE_BUFFER | FORMAT_MESSAGE_FROM_SYSTEM
	    | FORMAT_MESSAGE_IGNORE_INSERTS, NULL, (DWORD)hrError,
	    LANG_NEUTRAL, (LPTSTR)&lpBuffer, 0, NULL);

    if (lpBuffer == NULL) {
	lpBuffer = sBuffer;
	wsprintf(sBuffer, L"Error Code: %08lX", hrError);
    }

<<<<<<< HEAD
    if ((p = wcsrchr(lpBuffer, L'\r')) != NULL) {
	*p = L'\0';
    }

#ifdef _UNICODE
    Tcl_DStringInit(&ds);
    Tcl_UniCharToUtfDString(lpBuffer, wcslen(lpBuffer), &ds);
=======
    if ((p = wcsrchr(lpBuffer, '\r')) != NULL) {
	*p = '\0';
    }

    Tcl_WinTCharToUtf(lpBuffer, -1, &ds);
>>>>>>> ea636c85
    errPtr = Tcl_NewStringObj(Tcl_DStringValue(&ds), Tcl_DStringLength(&ds));
    Tcl_DStringFree(&ds);

    if (lpBuffer != sBuffer) {
	LocalFree((HLOCAL)lpBuffer);
    }

    return errPtr;
}

/*
 * Local Variables:
 * mode: c
 * c-basic-offset: 4
 * fill-column: 78
 * End:
 */<|MERGE_RESOLUTION|>--- conflicted
+++ resolved
@@ -196,21 +196,12 @@
 	wsprintf(sBuffer, L"Error Code: %08lX", hrError);
     }
 
-<<<<<<< HEAD
-    if ((p = wcsrchr(lpBuffer, L'\r')) != NULL) {
-	*p = L'\0';
-    }
-
-#ifdef _UNICODE
+    if ((p = wcsrchr(lpBuffer, '\r')) != NULL) {
+	*p = '\0';
+    }
+
     Tcl_DStringInit(&ds);
     Tcl_UniCharToUtfDString(lpBuffer, wcslen(lpBuffer), &ds);
-=======
-    if ((p = wcsrchr(lpBuffer, '\r')) != NULL) {
-	*p = '\0';
-    }
-
-    Tcl_WinTCharToUtf(lpBuffer, -1, &ds);
->>>>>>> ea636c85
     errPtr = Tcl_NewStringObj(Tcl_DStringValue(&ds), Tcl_DStringLength(&ds));
     Tcl_DStringFree(&ds);
 
