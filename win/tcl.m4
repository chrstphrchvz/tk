#------------------------------------------------------------------------
# SC_PATH_TCLCONFIG --
#
#	Locate the tclConfig.sh file and perform a sanity check on
#	the Tcl compile flags
#	Currently a no-op for Windows
#
# Arguments:
#	PATCH_LEVEL	The patch level for Tcl if any.
#
# Results:
#
#	Adds the following arguments to configure:
#		--with-tcl=...
#
#	Sets the following vars:
#		TCL_BIN_DIR	Full path to the tclConfig.sh file
#------------------------------------------------------------------------

AC_DEFUN([SC_PATH_TCLCONFIG], [
    AC_MSG_CHECKING([the location of tclConfig.sh])

    if test -d ../../tcl8.6$1/win;  then
	TCL_BIN_DIR_DEFAULT=../../tcl8.6$1/win
    elif test -d ../../tcl8.6/win;  then
	TCL_BIN_DIR_DEFAULT=../../tcl8.6/win
    else
	TCL_BIN_DIR_DEFAULT=../../tcl/win
    fi

    AC_ARG_WITH(tcl, [  --with-tcl=DIR          use Tcl 8.6 binaries from DIR],
	    TCL_BIN_DIR=$withval, TCL_BIN_DIR=`cd $TCL_BIN_DIR_DEFAULT; pwd`)
    if test ! -d $TCL_BIN_DIR; then
	AC_MSG_ERROR(Tcl directory $TCL_BIN_DIR does not exist)
    fi
    if test ! -f $TCL_BIN_DIR/tclConfig.sh; then
	if test ! -f $TCL_BIN_DIR/../unix/tclConfig.sh; then
	    AC_MSG_ERROR(There is no tclConfig.sh in $TCL_BIN_DIR:  perhaps you did not specify the Tcl *build* directory (not the toplevel Tcl directory) or you forgot to configure Tcl?)
	fi
	TCL_BIN_DIR=`cd ${TCL_BIN_DIR}/../unix; pwd`
    fi
    AC_MSG_RESULT($TCL_BIN_DIR/tclConfig.sh)
])

#------------------------------------------------------------------------
# SC_PATH_TKCONFIG --
#
#	Locate the tkConfig.sh file
#	Currently a no-op for Windows
#
# Arguments:
#	none
#
# Results:
#
#	Adds the following arguments to configure:
#		--with-tk=...
#
#	Sets the following vars:
#		TK_BIN_DIR	Full path to the tkConfig.sh file
#------------------------------------------------------------------------

AC_DEFUN([SC_PATH_TKCONFIG], [
    AC_MSG_CHECKING([the location of tkConfig.sh])

    if test -d ../../tk8.6$1/win;  then
	TK_BIN_DIR_DEFAULT=../../tk8.6$1/win
    elif test -d ../../tk8.6/win;  then
	TK_BIN_DIR_DEFAULT=../../tk8.6/win
    else
	TK_BIN_DIR_DEFAULT=../../tk/win
    fi

    AC_ARG_WITH(tk, [  --with-tk=DIR          use Tk 8.6 binaries from DIR],
	    TK_BIN_DIR=$withval, TK_BIN_DIR=`cd $TK_BIN_DIR_DEFAULT; pwd`)
    if test ! -d $TK_BIN_DIR; then
	AC_MSG_ERROR(Tk directory $TK_BIN_DIR does not exist)
    fi
    if test ! -f $TK_BIN_DIR/tkConfig.sh; then
	AC_MSG_ERROR(There is no tkConfig.sh in $TK_BIN_DIR:  perhaps you did not specify the Tk *build* directory (not the toplevel Tk directory) or you forgot to configure Tk?)
    fi

    AC_MSG_RESULT([$TK_BIN_DIR/tkConfig.sh])
])

#------------------------------------------------------------------------
# SC_LOAD_TCLCONFIG --
#
#	Load the tclConfig.sh file.
#
# Arguments:
#
#	Requires the following vars to be set:
#		TCL_BIN_DIR
#
# Results:
#
#	Subst the following vars:
#		TCL_BIN_DIR
#		TCL_SRC_DIR
#		TCL_LIB_FILE
#
#------------------------------------------------------------------------

AC_DEFUN([SC_LOAD_TCLCONFIG], [
    AC_MSG_CHECKING([for existence of $TCL_BIN_DIR/tclConfig.sh])

    if test -f "$TCL_BIN_DIR/tclConfig.sh" ; then
        AC_MSG_RESULT([loading])
	. $TCL_BIN_DIR/tclConfig.sh
    else
        AC_MSG_RESULT([file not found])
    fi

    #
    # If the TCL_BIN_DIR is the build directory (not the install directory),
    # then set the common variable name to the value of the build variables.
    # For example, the variable TCL_LIB_SPEC will be set to the value
    # of TCL_BUILD_LIB_SPEC. An extension should make use of TCL_LIB_SPEC
    # instead of TCL_BUILD_LIB_SPEC since it will work with both an
    # installed and uninstalled version of Tcl.
    #

    if test -f $TCL_BIN_DIR/Makefile ; then
        TCL_LIB_SPEC=${TCL_BUILD_LIB_SPEC}
        TCL_STUB_LIB_SPEC=${TCL_BUILD_STUB_LIB_SPEC}
        TCL_STUB_LIB_PATH=${TCL_BUILD_STUB_LIB_PATH}
    fi

    #
    # eval is required to do the TCL_DBGX substitution
    #

    eval "TCL_LIB_FILE=\"${TCL_LIB_FILE}\""
    eval "TCL_LIB_FLAG=\"${TCL_LIB_FLAG}\""
    eval "TCL_LIB_SPEC=\"${TCL_LIB_SPEC}\""

    eval "TCL_STUB_LIB_FILE=\"${TCL_STUB_LIB_FILE}\""
    eval "TCL_STUB_LIB_FLAG=\"${TCL_STUB_LIB_FLAG}\""
    eval "TCL_STUB_LIB_SPEC=\"${TCL_STUB_LIB_SPEC}\""

    AC_SUBST(TCL_VERSION)
    AC_SUBST(TCL_BIN_DIR)
    AC_SUBST(TCL_SRC_DIR)

    AC_SUBST(TCL_LIB_FILE)
    AC_SUBST(TCL_LIB_FLAG)
    AC_SUBST(TCL_LIB_SPEC)

    AC_SUBST(TCL_STUB_LIB_FILE)
    AC_SUBST(TCL_STUB_LIB_FLAG)
    AC_SUBST(TCL_STUB_LIB_SPEC)

    AC_SUBST(TCL_DEFS)
])

#------------------------------------------------------------------------
# SC_LOAD_TKCONFIG --
#
#	Load the tkConfig.sh file
#	Currently a no-op for Windows
#
# Arguments:
#
#	Requires the following vars to be set:
#		TK_BIN_DIR
#
# Results:
#
#	Sets the following vars that should be in tkConfig.sh:
#		TK_BIN_DIR
#------------------------------------------------------------------------

AC_DEFUN([SC_LOAD_TKCONFIG], [
    AC_MSG_CHECKING([for existence of $TK_BIN_DIR/tkConfig.sh])

    if test -f "$TK_BIN_DIR/tkConfig.sh" ; then
        AC_MSG_RESULT([loading])
	. $TK_BIN_DIR/tkConfig.sh
    else
        AC_MSG_RESULT([could not find $TK_BIN_DIR/tkConfig.sh])
    fi


    AC_SUBST(TK_BIN_DIR)
    AC_SUBST(TK_SRC_DIR)
    AC_SUBST(TK_LIB_FILE)
])

#------------------------------------------------------------------------
# SC_ENABLE_SHARED --
#
#	Allows the building of shared libraries
#
# Arguments:
#	none
#
# Results:
#
#	Adds the following arguments to configure:
#		--enable-shared=yes|no
#
#	Defines the following vars:
#		STATIC_BUILD	Used for building import/export libraries
#				on Windows.
#
#	Sets the following vars:
#		SHARED_BUILD	Value of 1 or 0
#------------------------------------------------------------------------

AC_DEFUN([SC_ENABLE_SHARED], [
    AC_MSG_CHECKING([how to build libraries])
    AC_ARG_ENABLE(shared,
	[  --enable-shared         build and link with shared libraries (default: on)],
    [tcl_ok=$enableval], [tcl_ok=yes])

    if test "${enable_shared+set}" = set; then
	enableval="$enable_shared"
	tcl_ok=$enableval
    else
	tcl_ok=yes
    fi

    if test "$tcl_ok" = "yes" ; then
	AC_MSG_RESULT([shared])
	SHARED_BUILD=1
    else
	AC_MSG_RESULT([static])
	SHARED_BUILD=0
	AC_DEFINE(STATIC_BUILD)
    fi
])

#------------------------------------------------------------------------
# SC_ENABLE_THREADS --
#
#	Specify if thread support should be enabled
#
# Arguments:
#	none
#
# Results:
#
#	Adds the following arguments to configure:
#		--enable-threads=yes|no
#
#	Defines the following vars:
#		TCL_THREADS
#------------------------------------------------------------------------

AC_DEFUN([SC_ENABLE_THREADS], [
    AC_MSG_CHECKING(for building with threads)
<<<<<<< HEAD
    AC_ARG_ENABLE(threads, [  --enable-threads        build with threads],
	[tcl_ok=$enableval], [tcl_ok=yes])
=======
    AC_ARG_ENABLE(threads, [  --enable-threads        build with threads (default: off)],
	[tcl_ok=$enableval], [tcl_ok=no])
>>>>>>> fa856eed

    if test "$tcl_ok" = "yes"; then
	AC_MSG_RESULT(yes)
	TCL_THREADS=1
	AC_DEFINE(TCL_THREADS)
	# USE_THREAD_ALLOC tells us to try the special thread-based
	# allocator that significantly reduces lock contention
	AC_DEFINE(USE_THREAD_ALLOC)
    else
	TCL_THREADS=0
	AC_MSG_RESULT(no)
    fi
    AC_SUBST(TCL_THREADS)
])

#------------------------------------------------------------------------
# SC_ENABLE_SYMBOLS --
#
#	Specify if debugging symbols should be used
#	Memory (TCL_MEM_DEBUG) and compile (TCL_COMPILE_DEBUG) debugging
#	can also be enabled.
#
# Arguments:
#	none
#
#	Requires the following vars to be set in the Makefile:
#		CFLAGS_DEBUG
#		CFLAGS_OPTIMIZE
#
# Results:
#
#	Adds the following arguments to configure:
#		--enable-symbols
#
#	Defines the following vars:
#		CFLAGS_DEFAULT	Sets to $(CFLAGS_DEBUG) if true
#				Sets to $(CFLAGS_OPTIMIZE) if false
#		LDFLAGS_DEFAULT	Sets to $(LDFLAGS_DEBUG) if true
#				Sets to $(LDFLAGS_OPTIMIZE) if false
#		DBGX		Debug library extension
#
#------------------------------------------------------------------------

AC_DEFUN([SC_ENABLE_SYMBOLS], [
    AC_MSG_CHECKING([for build with symbols])
    AC_ARG_ENABLE(symbols, [  --enable-symbols        build with debugging symbols (default: off)],    [tcl_ok=$enableval], [tcl_ok=no])
# FIXME: Currently, LDFLAGS_DEFAULT is not used, it should work like CFLAGS_DEFAULT.
    if test "$tcl_ok" = "no"; then
	CFLAGS_DEFAULT='$(CFLAGS_OPTIMIZE)'
	LDFLAGS_DEFAULT='$(LDFLAGS_OPTIMIZE)'
	DBGX=""
	AC_DEFINE(NDEBUG, 1, [Is no debugging enabled?])
	AC_MSG_RESULT([no])

	AC_DEFINE(TCL_CFG_OPTIMIZED)
    else
	CFLAGS_DEFAULT='$(CFLAGS_DEBUG)'
	LDFLAGS_DEFAULT='$(LDFLAGS_DEBUG)'
	DBGX=g
	if test "$tcl_ok" = "yes"; then
	    AC_MSG_RESULT([yes (standard debugging)])
	fi
    fi
    AC_SUBST(CFLAGS_DEFAULT)
    AC_SUBST(LDFLAGS_DEFAULT)

    if test "$tcl_ok" = "mem" -o "$tcl_ok" = "all"; then
	AC_DEFINE(TCL_MEM_DEBUG, 1, [Is memory debugging enabled?])
    fi

    if test "$tcl_ok" = "compile" -o "$tcl_ok" = "all"; then
	AC_DEFINE(TCL_COMPILE_DEBUG, 1, [Is bytecode debugging enabled?])
	AC_DEFINE(TCL_COMPILE_STATS, 1, [Are bytecode statistics enabled?])
    fi

    if test "$tcl_ok" != "yes" -a "$tcl_ok" != "no"; then
	if test "$tcl_ok" = "all"; then
	    AC_MSG_RESULT([enabled symbols mem compile debugging])
	else
	    AC_MSG_RESULT([enabled $tcl_ok debugging])
	fi
    fi
])

#--------------------------------------------------------------------
# SC_CONFIG_CFLAGS
#
#	Try to determine the proper flags to pass to the compiler
#	for building shared libraries and other such nonsense.
#
#	NOTE: The backslashes in quotes below are substituted twice
#	due to the fact that they are in a macro and then inlined
#	in the final configure script.
#
# Arguments:
#	none
#
# Results:
#
#	Can the following vars:
#		EXTRA_CFLAGS
#		CFLAGS_DEBUG
#		CFLAGS_OPTIMIZE
#		CFLAGS_WARNING
#		LDFLAGS_DEBUG
#		LDFLAGS_OPTIMIZE
#		LDFLAGS_CONSOLE
#		LDFLAGS_WINDOW
#		CC_OBJNAME
#		CC_EXENAME
#		CYGPATH
#		STLIB_LD
#		SHLIB_LD
#		SHLIB_LD_LIBS
#		LIBS
#		AR
#		RC
#		RES
#
#		MAKE_LIB
#		MAKE_EXE
#		MAKE_DLL
#
#		LIBSUFFIX
#		LIBFLAGSUFFIX
#		LIBPREFIX
#		LIBRARIES
#		EXESUFFIX
#		DLLSUFFIX
#
#--------------------------------------------------------------------

AC_DEFUN([SC_CONFIG_CFLAGS], [

    # Step 0: Enable 64 bit support?

    AC_MSG_CHECKING([if 64bit support is requested])
    AC_ARG_ENABLE(64bit,[  --enable-64bit          enable 64bit support (where applicable)], [do64bit=$enableval], [do64bit=no])
    AC_MSG_RESULT($do64bit)

    # Cross-compiling options for Windows/CE builds

    AC_MSG_CHECKING([if Windows/CE build is requested])
    AC_ARG_ENABLE(wince,[  --enable-wince          enable Win/CE support (where applicable)], [doWince=$enableval], [doWince=no])
    AC_MSG_RESULT($doWince)

    AC_MSG_CHECKING([for Windows/CE celib directory])
    AC_ARG_WITH(celib,[  --with-celib=DIR        use Windows/CE support library from DIR],
	    CELIB_DIR=$withval, CELIB_DIR=NO_CELIB)
    AC_MSG_RESULT([$CELIB_DIR])

    # Set some defaults (may get changed below)
    EXTRA_CFLAGS=""
	AC_DEFINE(MODULE_SCOPE, [extern], [No need to mark inidividual symbols as hidden])

    AC_CHECK_PROG(CYGPATH, cygpath, cygpath -w, echo)

    SHLIB_SUFFIX=".dll"

    # MACHINE is IX86 for LINK, but this is used by the manifest,
    # which requires x86|amd64|ia64.
    MACHINE="X86"

    if test "$GCC" = "yes"; then

      AC_CACHE_CHECK(for cross-compile version of gcc,
	ac_cv_cross,
	AC_TRY_COMPILE([
	    #ifndef __WIN32__
		#error cross-compiler
	    #endif
	], [],
	ac_cv_cross=no,
	ac_cv_cross=yes)
      )

      if test "$ac_cv_cross" = "yes"; then
	case "$do64bit" in
	    amd64|x64|yes)
		CC="x86_64-w64-mingw32-gcc"
		LD="x86_64-w64-mingw32-ld"
		AR="x86_64-w64-mingw32-ar"
		RANLIB="x86_64-w64-mingw32-ranlib"
		RC="x86_64-w64-mingw32-windres"
	    ;;
	    *)
		CC="i686-w64-mingw32-gcc"
		LD="i686-w64-mingw32-ld"
		AR="i686-w64-mingw32-ar"
		RANLIB="i686-w64-mingw32-ranlib"
		RC="i686-w64-mingw32-windres"
	    ;;
	esac
      fi
    fi

    # Check for a bug in gcc's windres that causes the
    # compile to fail when a Windows native path is
    # passed into windres. The mingw toolchain requires
    # Windows native paths while Cygwin should work
    # with both. Avoid the bug by passing a POSIX
    # path when using the Cygwin toolchain.

    if test "$GCC" = "yes" && test "$CYGPATH" != "echo" ; then
	conftest=/tmp/conftest.rc
	echo "STRINGTABLE BEGIN" > $conftest
	echo "101 \"name\"" >> $conftest
	echo "END" >> $conftest

	AC_MSG_CHECKING([for Windows native path bug in windres])
	cyg_conftest=`$CYGPATH $conftest`
	if AC_TRY_COMMAND($RC -o conftest.res.o $cyg_conftest) ; then
	    AC_MSG_RESULT([no])
	else
	    AC_MSG_RESULT([yes])
	    CYGPATH=echo
	fi
	conftest=
	cyg_conftest=
    fi

    if test "$CYGPATH" = "echo"; then
        DEPARG='"$<"'
    else
        DEPARG='"$(shell $(CYGPATH) $<)"'
    fi

    # set various compiler flags depending on whether we are using gcc or cl

    if test "${GCC}" = "yes" ; then
	AC_CACHE_CHECK(for mingw32 version of gcc,
	    ac_cv_win32,
	    AC_TRY_COMPILE([
		#ifdef __WIN32__
		    #error win32
		#endif
	    ], [],
	    ac_cv_win32=no,
	    ac_cv_win32=yes)
	)
	if test "$ac_cv_win32" != "yes"; then
	    AC_MSG_ERROR([${CC} cannot produce win32 executables.])
	fi

	hold_cflags=$CFLAGS; CFLAGS="$CFLAGS -mwindows -municode -Dmain=xxmain"
	AC_CACHE_CHECK(for working -municode linker flag,
	    ac_cv_municode,
	AC_TRY_LINK([
	#include <windows.h>
	int APIENTRY wWinMain(HINSTANCE a, HINSTANCE b, LPWSTR c, int d) {return 0;}
	],
	[],
	    ac_cv_municode=yes,
	    ac_cv_municode=no)
	)
	CFLAGS=$hold_cflags
	if test "$ac_cv_municode" = "yes" ; then
	    extra_ldflags="$extra_ldflags -municode"
	else
	    extra_cflags="$extra_cflags -DTCL_BROKEN_MAINARGS"
	fi
    fi

    AC_MSG_CHECKING([compiler flags])
    if test "${GCC}" = "yes" ; then
	SHLIB_LD=""
	SHLIB_LD_LIBS='${LIBS}'
	LIBS="-lnetapi32 -lkernel32 -luser32 -ladvapi32 -lws2_32"
	# mingw needs to link ole32 and oleaut32 for [send], but MSVC doesn't
	LIBS_GUI="-lgdi32 -lcomdlg32 -limm32 -lcomctl32 -lshell32 -luuid -lole32 -loleaut32"
	STLIB_LD='${AR} cr'
	RC_OUT=-o
	RC_TYPE=
	RC_INCLUDE=--include
	RC_DEFINE=--define
	RES=res.o
	MAKE_LIB="\${STLIB_LD} \[$]@"
	POST_MAKE_LIB="\${RANLIB} \[$]@"
	MAKE_EXE="\${CC} -o \[$]@"
	LIBPREFIX="lib"

	extra_ldflags="$extra_ldflags -pipe"
	extra_cflags="$extra_cflags -pipe"

	if test "${SHARED_BUILD}" = "0" ; then
	    # static
            AC_MSG_RESULT([using static flags])
	    runtime=
	    LIBRARIES="\${STATIC_LIBRARIES}"
	    EXESUFFIX="s\${DBGX}.exe"
	else
	    # dynamic
            AC_MSG_RESULT([using shared flags])

	    # ad-hoc check to see if CC supports -shared.
	    if "${CC}" -shared 2>&1 | egrep ': -shared not supported' >/dev/null; then
		AC_MSG_ERROR([${CC} does not support the -shared option.
                You will need to upgrade to a newer version of the toolchain.])
	    fi

	    runtime=
	    # Add SHLIB_LD_LIBS to the Make rule, not here.

	    EXESUFFIX="\${DBGX}.exe"
	    LIBRARIES="\${SHARED_LIBRARIES}"
	fi
	# Link with gcc since ld does not link to default libs like
	# -luser32 and -lmsvcrt by default. Make sure CFLAGS is
	# included so -mno-cygwin passed the correct libs to the linker.
	SHLIB_LD='${CC} -shared ${CFLAGS}'
	SHLIB_LD_LIBS='${LIBS}'
	MAKE_DLL="\${SHLIB_LD} \$(LDFLAGS) -o \[$]@ ${extra_ldflags} \
	    -Wl,--out-implib,\$(patsubst %.dll,lib%.a,\[$]@)"
	# DLLSUFFIX is separate because it is the building block for
	# users of tclConfig.sh that may build shared or static.
	DLLSUFFIX="\${DBGX}.dll"
	LIBSUFFIX="\${DBGX}.a"
	LIBFLAGSUFFIX="\${DBGX}"
	SHLIB_SUFFIX=.dll

	EXTRA_CFLAGS="${extra_cflags}"

	CFLAGS_DEBUG=-g
	CFLAGS_OPTIMIZE="-O2 -fomit-frame-pointer"
	CFLAGS_WARNING="-Wall -Wdeclaration-after-statement"
	LDFLAGS_DEBUG=
	LDFLAGS_OPTIMIZE=

	# Specify the CC output file names based on the target name
	CC_OBJNAME="-o \[$]@"
	CC_EXENAME="-o \[$]@"

	# Specify linker flags depending on the type of app being
	# built -- Console vs. Window.
	#
	# ORIGINAL COMMENT:
	# We need to pass -e _WinMain@16 so that ld will use
	# WinMain() instead of main() as the entry point. We can't
	# use autoconf to check for this case since it would need
	# to run an executable and that does not work when
	# cross compiling. Remove this -e workaround once we
	# require a gcc that does not have this bug.
	#
	# MK NOTE: Tk should use a different mechanism. This causes
	# interesting problems, such as wish dying at startup.
	#LDFLAGS_WINDOW="-mwindows -e _WinMain@16 ${extra_ldflags}"
	LDFLAGS_CONSOLE="-mconsole ${extra_ldflags}"
	LDFLAGS_WINDOW="-mwindows ${extra_ldflags}"

	case "$do64bit" in
	    amd64|x64|yes)
		MACHINE="AMD64" ; # assume AMD64 as default 64-bit build
		AC_MSG_RESULT([   Using 64-bit $MACHINE mode])
		;;
	    ia64)
		MACHINE="IA64"
		AC_MSG_RESULT([   Using 64-bit $MACHINE mode])
		;;
	    *)
		AC_TRY_COMPILE([
		    #ifndef _WIN64
			#error 32-bit
		    #endif
		], [],
			tcl_win_64bit=yes,
			tcl_win_64bit=no
		)
		if test "$tcl_win_64bit" = "yes" ; then
			do64bit=amd64
			MACHINE="AMD64"
			AC_MSG_RESULT([   Using 64-bit $MACHINE mode])
		fi
		;;
	esac
    else
	if test "${SHARED_BUILD}" = "0" ; then
	    # static
            AC_MSG_RESULT([using static flags])
	    runtime=-MT
	    LIBRARIES="\${STATIC_LIBRARIES}"
	    EXESUFFIX="s\${DBGX}.exe"
	else
	    # dynamic
            AC_MSG_RESULT([using shared flags])
	    runtime=-MD
	    # Add SHLIB_LD_LIBS to the Make rule, not here.
	    LIBRARIES="\${SHARED_LIBRARIES}"
	    EXESUFFIX="\${DBGX}.exe"
	fi
	MAKE_DLL="\${SHLIB_LD} \$(LDFLAGS) -out:\[$]@"
	# DLLSUFFIX is separate because it is the building block for
	# users of tclConfig.sh that may build shared or static.
	DLLSUFFIX="\${DBGX}.dll"
	LIBSUFFIX="\${DBGX}.lib"
	LIBFLAGSUFFIX="\${DBGX}"

	# This is a 2-stage check to make sure we have the 64-bit SDK
	# We have to know where the SDK is installed.
	# This magic is based on MS Platform SDK for Win2003 SP1 - hobbs
	if test "$do64bit" != "no" ; then
	    if test "x${MSSDK}x" = "xx" ; then
		MSSDK="C:/Progra~1/Microsoft Platform SDK"
	    fi
	    MSSDK=`echo "$MSSDK" | sed -e 's!\\\!/!g'`
	    PATH64=""
	    case "$do64bit" in
		amd64|x64|yes)
		    MACHINE="AMD64" ; # assume AMD64 as default 64-bit build
		    PATH64="${MSSDK}/Bin/Win64/x86/AMD64"
		    ;;
		ia64)
		    MACHINE="IA64"
		    PATH64="${MSSDK}/Bin/Win64"
		    ;;
	    esac
	    if test ! -d "${PATH64}" ; then
		AC_MSG_WARN([Could not find 64-bit $MACHINE SDK to enable 64bit mode])
		AC_MSG_WARN([Ensure latest Platform SDK is installed])
		do64bit="no"
	    else
		AC_MSG_RESULT([   Using 64-bit $MACHINE mode])
	    fi
	fi

	LIBS="netapi32.lib kernel32.lib user32.lib advapi32.lib ws2_32.lib"
	if test "$do64bit" != "no" ; then
	    # The space-based-path will work for the Makefile, but will
	    # not work if AC_TRY_COMPILE is called.  TEA has the
	    # TEA_PATH_NOSPACE to avoid this issue.
	    # Check if _WIN64 is already recognized, and if so we don't
	    # need to modify CC.
	    AC_CHECK_DECL([_WIN64], [],
			  [CC="\"${PATH64}/cl.exe\" -I\"${MSSDK}/Include\" \
			 -I\"${MSSDK}/Include/crt\" \
			 -I\"${MSSDK}/Include/crt/sys\""])
	    RC="\"${MSSDK}/bin/rc.exe\""
	    CFLAGS_DEBUG="-nologo -Zi -Od ${runtime}d"
	    # Do not use -O2 for Win64 - this has proved buggy in code gen.
	    CFLAGS_OPTIMIZE="-nologo -O1 ${runtime}"
	    lflags="-nologo -MACHINE:${MACHINE} -LIBPATH:\"${MSSDK}/Lib/${MACHINE}\""
	    LINKBIN="\"${PATH64}/link.exe\""
	    # Avoid 'unresolved external symbol __security_cookie' errors.
	    # c.f. http://support.microsoft.com/?id=894573
	    LIBS="$LIBS bufferoverflowU.lib"
	else
	    RC="rc"
	    # -Od - no optimization
	    # -WX - warnings as errors
	    CFLAGS_DEBUG="-nologo -Z7 -Od -WX ${runtime}d"
	    # -O2 - create fast code (/Og /Oi /Ot /Oy /Ob2 /Gs /GF /Gy)
	    CFLAGS_OPTIMIZE="-nologo -O2 ${runtime}"
	    lflags="-nologo"
	    LINKBIN="link"
	fi

	if test "$doWince" != "no" ; then
	    # Set defaults for common evc4/PPC2003 setup
	    # Currently Tcl requires 300+, possibly 420+ for sockets
	    CEVERSION=420; 		# could be 211 300 301 400 420 ...
	    TARGETCPU=ARMV4;	# could be ARMV4 ARM MIPS SH3 X86 ...
	    ARCH=ARM;		# could be ARM MIPS X86EM ...
	    PLATFORM="Pocket PC 2003"; # or "Pocket PC 2002"
	    if test "$doWince" != "yes"; then
		# If !yes then the user specified something
		# Reset ARCH to allow user to skip specifying it
		ARCH=
		eval `echo $doWince | awk -F "," '{ \
	if (length([$]1)) { printf "CEVERSION=\"%s\"\n", [$]1; \
	if ([$]1 < 400)	  { printf "PLATFORM=\"Pocket PC 2002\"\n" } }; \
	if (length([$]2)) { printf "TARGETCPU=\"%s\"\n", toupper([$]2) }; \
	if (length([$]3)) { printf "ARCH=\"%s\"\n", toupper([$]3) }; \
	if (length([$]4)) { printf "PLATFORM=\"%s\"\n", [$]4 }; \
		}'`
		if test "x${ARCH}" = "x" ; then
		    ARCH=$TARGETCPU;
		fi
	    fi
	    OSVERSION=WCE$CEVERSION;
	    if test "x${WCEROOT}" = "x" ; then
		WCEROOT="C:/Program Files/Microsoft eMbedded C++ 4.0"
		if test ! -d "${WCEROOT}" ; then
		    WCEROOT="C:/Program Files/Microsoft eMbedded Tools"
		fi
	    fi
	    if test "x${SDKROOT}" = "x" ; then
		SDKROOT="C:/Program Files/Windows CE Tools"
		if test ! -d "${SDKROOT}" ; then
		    SDKROOT="C:/Windows CE Tools"
		fi
	    fi
	    # The space-based-path will work for the Makefile, but will
	    # not work if AC_TRY_COMPILE is called.
	    WCEROOT=`echo "$WCEROOT" | sed -e 's!\\\!/!g'`
	    SDKROOT=`echo "$SDKROOT" | sed -e 's!\\\!/!g'`
	    CELIB_DIR=`echo "$CELIB_DIR" | sed -e 's!\\\!/!g'`
	    if test ! -d "${CELIB_DIR}/inc"; then
		AC_MSG_ERROR([Invalid celib directory "${CELIB_DIR}"])
	    fi
	    if test ! -d "${SDKROOT}/${OSVERSION}/${PLATFORM}/Lib/${TARGETCPU}"\
		-o ! -d "${WCEROOT}/EVC/${OSVERSION}/bin"; then
		AC_MSG_ERROR([could not find PocketPC SDK or target compiler to enable WinCE mode [$CEVERSION,$TARGETCPU,$ARCH,$PLATFORM]])
	    else
		CEINCLUDE="${SDKROOT}/${OSVERSION}/${PLATFORM}/include"
		if test -d "${CEINCLUDE}/${TARGETCPU}" ; then
		    CEINCLUDE="${CEINCLUDE}/${TARGETCPU}"
		fi
		CELIBPATH="${SDKROOT}/${OSVERSION}/${PLATFORM}/Lib/${TARGETCPU}"
	    fi
	fi

	if test "$doWince" != "no" ; then
	    CEBINROOT="${WCEROOT}/EVC/${OSVERSION}/bin"
	    if test "${TARGETCPU}" = "X86"; then
		CC="${CEBINROOT}/cl.exe"
	    else
		CC="${CEBINROOT}/cl${ARCH}.exe"
	    fi
	    CC="\"${CC}\" -I\"${CELIB_DIR}/inc\" -I\"${CEINCLUDE}\""
	    RC="\"${WCEROOT}/Common/EVC/bin/rc.exe\""
	    arch=`echo ${ARCH} | awk '{print tolower([$]0)}'`
	    defs="${ARCH} _${ARCH}_ ${arch} PALM_SIZE _MT _DLL _WINDOWS"
	    for i in $defs ; do
		AC_DEFINE_UNQUOTED($i)
	    done
#	    if test "${ARCH}" = "X86EM"; then
#		AC_DEFINE_UNQUOTED(_WIN32_WCE_EMULATION)
#	    fi
	    AC_DEFINE_UNQUOTED(_WIN32_WCE, $CEVERSION)
	    AC_DEFINE_UNQUOTED(UNDER_CE, $CEVERSION)
	    CFLAGS_DEBUG="-nologo -Zi -Od"
	    CFLAGS_OPTIMIZE="-nologo -O2"
	    lversion=`echo ${CEVERSION} | sed -e 's/\(.\)\(..\)/\1\.\2/'`
	    lflags="-nodefaultlib -MACHINE:${ARCH} -LIBPATH:\"${CELIBPATH}\" -subsystem:windowsce,${lversion} -nologo"
	    LINKBIN="\"${CEBINROOT}/link.exe\""
	    AC_SUBST(CELIB_DIR)
	    if test "${CEVERSION}" -lt 400 ; then
		LIBS="coredll.lib corelibc.lib winsock.lib"
	    else
		LIBS="coredll.lib corelibc.lib ws2.lib"
	    fi
	    # celib currently stuck at wce300 status
	    #LIBS="$LIBS \${CELIB_DIR}/wince-${ARCH}-pocket-${OSVERSION}-release/celib.lib"
	    LIBS="$LIBS \"\${CELIB_DIR}/wince-${ARCH}-pocket-wce300-release/celib.lib\""
	    LIBS_GUI="commctrl.lib commdlg.lib"
	else
	    LIBS_GUI="gdi32.lib comdlg32.lib imm32.lib comctl32.lib shell32.lib uuid.lib"
	fi

	SHLIB_LD="${LINKBIN} -dll -incremental:no ${lflags}"
	SHLIB_LD_LIBS='${LIBS}'
	# link -lib only works when -lib is the first arg
	STLIB_LD="${LINKBIN} -lib ${lflags}"
	RC_OUT=-fo
	RC_TYPE=-r
	RC_INCLUDE=-i
	RC_DEFINE=-d
	RES=res
	MAKE_LIB="\${STLIB_LD} -out:\[$]@"
	POST_MAKE_LIB=
	MAKE_EXE="\${CC} -Fe\[$]@"
	LIBPREFIX=""

	CFLAGS_DEBUG="${CFLAGS_DEBUG} -D_CRT_SECURE_NO_DEPRECATE -D_CRT_NONSTDC_NO_DEPRECATE"
	CFLAGS_OPTIMIZE="${CFLAGS_OPTIMIZE} -D_CRT_SECURE_NO_DEPRECATE -D_CRT_NONSTDC_NO_DEPRECATE"

	EXTRA_CFLAGS=""
	CFLAGS_WARNING="-W3"
	LDFLAGS_DEBUG="-debug"
	LDFLAGS_OPTIMIZE="-release"

	# Specify the CC output file names based on the target name
	CC_OBJNAME="-Fo\[$]@"
	CC_EXENAME="-Fe\"\$(shell \$(CYGPATH) '\[$]@')\""

	# Specify linker flags depending on the type of app being
	# built -- Console vs. Window.
	if test "$doWince" != "no" -a "${TARGETCPU}" != "X86"; then
	    LDFLAGS_CONSOLE="-link ${lflags}"
	    LDFLAGS_WINDOW=${LDFLAGS_CONSOLE}
	else
	    LDFLAGS_CONSOLE="-link -subsystem:console ${lflags}"
	    LDFLAGS_WINDOW="-link -subsystem:windows ${lflags}"
	fi
    fi

    if test "$do64bit" != "no" ; then
	AC_DEFINE(TCL_CFG_DO64BIT)
    fi

    if test "${GCC}" = "yes" ; then
	AC_CACHE_CHECK(for SEH support in compiler,
	    tcl_cv_seh,
	AC_TRY_RUN([
	    #define WIN32_LEAN_AND_MEAN
	    #include <windows.h>
	    #undef WIN32_LEAN_AND_MEAN

	    int main(int argc, char** argv) {
		int a, b = 0;
		__try {
		    a = 666 / b;
		}
		__except (EXCEPTION_EXECUTE_HANDLER) {
		    return 0;
		}
		return 1;
	    }
	],
	    tcl_cv_seh=yes,
	    tcl_cv_seh=no,
	    tcl_cv_seh=no)
	)
	if test "$tcl_cv_seh" = "no" ; then
	    AC_DEFINE(HAVE_NO_SEH, 1,
		    [Defined when mingw does not support SEH])
	fi

	#
	# Check to see if the excpt.h include file provided contains the
	# definition for EXCEPTION_DISPOSITION; if not, which is the case
	# with Cygwin's version as of 2002-04-10, define it to be int,
	# sufficient for getting the current code to work.
	#
	AC_CACHE_CHECK(for EXCEPTION_DISPOSITION support in include files,
	    tcl_cv_eh_disposition,
	    AC_TRY_COMPILE([
#	    define WIN32_LEAN_AND_MEAN
#	    include <windows.h>
#	    undef WIN32_LEAN_AND_MEAN
	    ],[
		EXCEPTION_DISPOSITION x;
	    ],
		tcl_cv_eh_disposition=yes,
		tcl_cv_eh_disposition=no)
	)
	if test "$tcl_cv_eh_disposition" = "no" ; then
	AC_DEFINE(EXCEPTION_DISPOSITION, int,
		[Defined when cygwin/mingw does not support EXCEPTION DISPOSITION])
	fi

	# Check to see if winnt.h defines CHAR, SHORT, and LONG
	# even if VOID has already been #defined. The win32api
	# used by mingw and cygwin is known to do this.

	AC_CACHE_CHECK(for winnt.h that ignores VOID define,
	    tcl_cv_winnt_ignore_void,
	    AC_TRY_COMPILE([
		#define VOID void
		#define WIN32_LEAN_AND_MEAN
		#include <windows.h>
		#undef WIN32_LEAN_AND_MEAN
	    ], [
		CHAR c;
		SHORT s;
		LONG l;
	    ],
        tcl_cv_winnt_ignore_void=yes,
        tcl_cv_winnt_ignore_void=no)
	)
	if test "$tcl_cv_winnt_ignore_void" = "yes" ; then
	    AC_DEFINE(HAVE_WINNT_IGNORE_VOID, 1,
		    [Defined when cygwin/mingw ignores VOID define in winnt.h])
	fi

	# See if the compiler supports casting to a union type.
	# This is used to stop gcc from printing a compiler
	# warning when initializing a union member.

	AC_CACHE_CHECK(for cast to union support,
	    tcl_cv_cast_to_union,
	    AC_TRY_COMPILE([],
	    [
		  union foo { int i; double d; };
		  union foo f = (union foo) (int) 0;
	    ],
	    tcl_cv_cast_to_union=yes,
	    tcl_cv_cast_to_union=no)
	)
	if test "$tcl_cv_cast_to_union" = "yes"; then
	    AC_DEFINE(HAVE_CAST_TO_UNION, 1,
		    [Defined when compiler supports casting to union type.])
	fi
    fi

    # DL_LIBS is empty, but then we match the Unix version
    AC_SUBST(DL_LIBS)
    AC_SUBST(CFLAGS_DEBUG)
    AC_SUBST(CFLAGS_OPTIMIZE)
    AC_SUBST(CFLAGS_WARNING)
])

#------------------------------------------------------------------------
# SC_WITH_TCL --
#
#	Location of the Tcl build directory.
#
# Arguments:
#	none
#
# Results:
#
#	Adds the following arguments to configure:
#		--with-tcl=...
#
#	Defines the following vars:
#		TCL_BIN_DIR	Full path to the tcl build dir.
#------------------------------------------------------------------------

AC_DEFUN([SC_WITH_TCL], [
    if test -d ../../tcl8.6$1/win;  then
	TCL_BIN_DEFAULT=../../tcl8.6$1/win
    else
	TCL_BIN_DEFAULT=../../tcl8.6/win
    fi

    AC_ARG_WITH(tcl, [  --with-tcl=DIR          use Tcl 8.6 binaries from DIR],
	    TCL_BIN_DIR=$withval, TCL_BIN_DIR=`cd $TCL_BIN_DEFAULT; pwd`)
    if test ! -d $TCL_BIN_DIR; then
	AC_MSG_ERROR(Tcl directory $TCL_BIN_DIR does not exist)
    fi
    if test ! -f $TCL_BIN_DIR/Makefile; then
	AC_MSG_ERROR(There is no Makefile in $TCL_BIN_DIR:  perhaps you did not specify the Tcl *build* directory (not the toplevel Tcl directory) or you forgot to configure Tcl?)
    else
	echo "building against Tcl binaries in: $TCL_BIN_DIR"
    fi
    AC_SUBST(TCL_BIN_DIR)
])

#------------------------------------------------------------------------
# SC_PROG_TCLSH
#	Locate a tclsh shell installed on the system path. This macro
#	will only find a Tcl shell that already exists on the system.
#	It will not find a Tcl shell in the Tcl build directory or
#	a Tcl shell that has been installed from the Tcl build directory.
#	If a Tcl shell can't be located on the PATH, then TCLSH_PROG will
#	be set to "". Extensions should take care not to create Makefile
#	rules that are run by default and depend on TCLSH_PROG. An
#	extension can't assume that an executable Tcl shell exists at
#	build time.
#
# Arguments
#	none
#
# Results
#	Subst's the following values:
#		TCLSH_PROG
#------------------------------------------------------------------------

AC_DEFUN([SC_PROG_TCLSH], [
    AC_MSG_CHECKING([for tclsh])

    AC_CACHE_VAL(ac_cv_path_tclsh, [
	search_path=`echo ${PATH} | sed -e 's/:/ /g'`
	for dir in $search_path ; do
	    for j in `ls -r $dir/tclsh[[8-9]]*.exe 2> /dev/null` \
		    `ls -r $dir/tclsh* 2> /dev/null` ; do
		if test x"$ac_cv_path_tclsh" = x ; then
		    if test -f "$j" ; then
			ac_cv_path_tclsh=$j
			break
		    fi
		fi
	    done
	done
    ])

    if test -f "$ac_cv_path_tclsh" ; then
	TCLSH_PROG="$ac_cv_path_tclsh"
	AC_MSG_RESULT($TCLSH_PROG)
    else
	# It is not an error if an installed version of Tcl can't be located.
	TCLSH_PROG=""
	AC_MSG_RESULT([No tclsh found on PATH])
    fi
    AC_SUBST(TCLSH_PROG)
])

#------------------------------------------------------------------------
# SC_BUILD_TCLSH
#	Determine the fully qualified path name of the tclsh executable
#	in the Tcl build directory. This macro will correctly determine
#	the name of the tclsh executable even if tclsh has not yet
#	been built in the build directory. The build tclsh must be used
#	when running tests from an extension build directory. It is not
#	correct to use the TCLSH_PROG in cases like this.
#
# Arguments
#	none
#
# Results
#	Subst's the following values:
#		BUILD_TCLSH
#------------------------------------------------------------------------

AC_DEFUN([SC_BUILD_TCLSH], [
    AC_MSG_CHECKING([for tclsh in Tcl build directory])
    BUILD_TCLSH=${TCL_BIN_DIR}/tclsh${TCL_MAJOR_VERSION}${TCL_MINOR_VERSION}${TCL_DBGX}${EXEEXT}
    AC_MSG_RESULT($BUILD_TCLSH)
    AC_SUBST(BUILD_TCLSH)
])

#--------------------------------------------------------------------
# SC_TCL_CFG_ENCODING	TIP #59
#
#	Declare the encoding to use for embedded configuration information.
#
# Arguments:
#	None.
#
# Results:
#	Might append to the following vars:
#		DEFS	(implicit)
#
#	Will define the following vars:
#		TCL_CFGVAL_ENCODING
#
#--------------------------------------------------------------------

AC_DEFUN([SC_TCL_CFG_ENCODING], [
    AC_ARG_WITH(encoding, [  --with-encoding         encoding for configuration values], with_tcencoding=${withval})

    if test x"${with_tcencoding}" != x ; then
	AC_DEFINE_UNQUOTED(TCL_CFGVAL_ENCODING,"${with_tcencoding}")
    else
	# Default encoding on windows is not "iso8859-1"
	AC_DEFINE(TCL_CFGVAL_ENCODING,"cp1252")
    fi
])

#--------------------------------------------------------------------
# SC_EMBED_MANIFEST
#
#	Figure out if we can embed the manifest where necessary
#
# Arguments:
#	An optional manifest to merge into DLL/EXE.
#
# Results:
#	Will define the following vars:
#		VC_MANIFEST_EMBED_DLL
#		VC_MANIFEST_EMBED_EXE
#
#--------------------------------------------------------------------

AC_DEFUN([SC_EMBED_MANIFEST], [
    AC_MSG_CHECKING(whether to embed manifest)
    AC_ARG_ENABLE(embedded-manifest,
	AC_HELP_STRING([--enable-embedded-manifest],
		[embed manifest if possible (default: yes)]),
	[embed_ok=$enableval], [embed_ok=yes])

    VC_MANIFEST_EMBED_DLL=
    VC_MANIFEST_EMBED_EXE=
    result=no
    if test "$embed_ok" = "yes" -a "${SHARED_BUILD}" = "1" \
       -a "$GCC" != "yes" ; then
	# Add the magic to embed the manifest into the dll/exe
	AC_EGREP_CPP([manifest needed], [
#if defined(_MSC_VER) && _MSC_VER >= 1400
print("manifest needed")
#endif
	], [
	# Could do a CHECK_PROG for mt, but should always be with MSVC8+
	# Could add 'if test -f' check, but manifest should be created
	# in this compiler case
	# Add in a manifest argument that may be specified
	# XXX Needs improvement so that the test for existence accounts
	# XXX for a provided (known) manifest
	VC_MANIFEST_EMBED_DLL="if test -f \[$]@.manifest ; then mt.exe -nologo -manifest \[$]@.manifest $1 -outputresource:\[$]@\;2 ; fi"
	VC_MANIFEST_EMBED_EXE="if test -f \[$]@.manifest ; then mt.exe -nologo -manifest \[$]@.manifest $1 -outputresource:\[$]@\;1 ; fi"
	result=yes
	if test "x$1" != x ; then
	    result="yes ($1)"
	fi
	])
    fi
    AC_MSG_RESULT([$result])
    AC_SUBST(VC_MANIFEST_EMBED_DLL)
    AC_SUBST(VC_MANIFEST_EMBED_EXE)
])<|MERGE_RESOLUTION|>--- conflicted
+++ resolved
@@ -250,16 +250,11 @@
 
 AC_DEFUN([SC_ENABLE_THREADS], [
     AC_MSG_CHECKING(for building with threads)
-<<<<<<< HEAD
-    AC_ARG_ENABLE(threads, [  --enable-threads        build with threads],
+    AC_ARG_ENABLE(threads, [  --enable-threads        build with threads (default: on)],
 	[tcl_ok=$enableval], [tcl_ok=yes])
-=======
-    AC_ARG_ENABLE(threads, [  --enable-threads        build with threads (default: off)],
-	[tcl_ok=$enableval], [tcl_ok=no])
->>>>>>> fa856eed
 
     if test "$tcl_ok" = "yes"; then
-	AC_MSG_RESULT(yes)
+	AC_MSG_RESULT([yes (default)])
 	TCL_THREADS=1
 	AC_DEFINE(TCL_THREADS)
 	# USE_THREAD_ALLOC tells us to try the special thread-based
@@ -538,8 +533,8 @@
 	MAKE_EXE="\${CC} -o \[$]@"
 	LIBPREFIX="lib"
 
+	extra_cflags="$extra_cflags -pipe"
 	extra_ldflags="$extra_ldflags -pipe"
-	extra_cflags="$extra_cflags -pipe"
 
 	if test "${SHARED_BUILD}" = "0" ; then
 	    # static
