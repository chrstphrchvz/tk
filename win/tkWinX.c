/*
 * tkWinX.c --
 *
 *	This file contains Windows emulation procedures for X routines.
 *
 * Copyright (c) 1995-1996 Sun Microsystems, Inc.
 * Copyright (c) 1994 Software Research Associates, Inc.
 * Copyright (c) 1998-2000 by Scriptics Corporation.
 *
 * See the file "license.terms" for information on usage and redistribution of
 * this file, and for a DISCLAIMER OF ALL WARRANTIES.
 */

#include "tkWinInt.h"

/*
 * The w32api 1.1 package (included in Mingw 1.1) does not define _WIN32_IE by
 * default. Define it here to gain access to the InitCommonControlsEx API in
 * commctrl.h.
 */

#ifndef _WIN32_IE
#define _WIN32_IE 0x0550 /* IE 5.5 */
#endif

#include <commctrl.h>
#ifdef _MSC_VER
#   pragma comment (lib, "comctl32.lib")
#   pragma comment (lib, "advapi32.lib")
#endif

/*
 * The zmouse.h file includes the definition for WM_MOUSEWHEEL.
 */

#include <zmouse.h>

/*
 * imm.h is needed by HandleIMEComposition
 */

#include <imm.h>
#ifdef _MSC_VER
#   pragma comment (lib, "imm32.lib")
#endif

/*
 * WM_UNICHAR is a message for Unicode input on all windows systems.
 * Perhaps this definition should be moved in another file.
 */
#ifndef WM_UNICHAR
#define WM_UNICHAR     0x0109
#define UNICODE_NOCHAR 0xFFFF
#endif

/*
 * Declarations of static variables used in this file.
 */

static const char winScreenName[] = ":0"; /* Default name of windows display. */
static HINSTANCE tkInstance = NULL;	/* Application instance handle. */
static int childClassInitialized;	/* Registered child class? */
static WNDCLASS childClass;		/* Window class for child windows. */
static int tkPlatformId = 0;		/* version of Windows platform */
static int tkWinTheme = 0;		/* See TkWinGetPlatformTheme */
static Tcl_Encoding keyInputEncoding = NULL;
					/* The current character encoding for
					 * keyboard input */
static int keyInputCharset = -1;	/* The Win32 CHARSET for the keyboard
					 * encoding */
static Tcl_Encoding unicodeEncoding = NULL;
					/* The UNICODE encoding */

/*
 * Thread local storage. Notice that now each thread must have its own
 * TkDisplay structure, since this structure contains most of the thread-
 * specific date for threads.
 */

typedef struct ThreadSpecificData {
    TkDisplay *winDisplay;	/* TkDisplay structure that represents Windows
				 * screen. */
    int updatingClipboard;	/* If 1, we are updating the clipboard. */
    int surrogateBuffer;	/* Buffer for first of surrogate pair. */
} ThreadSpecificData;
static Tcl_ThreadDataKey dataKey;

/*
 * Forward declarations of functions used in this file.
 */

static void		GenerateXEvent(HWND hwnd, UINT message,
			    WPARAM wParam, LPARAM lParam);
static unsigned int	GetState(UINT message, WPARAM wParam, LPARAM lParam);
static void 		GetTranslatedKey(XKeyEvent *xkey, UINT type);
static void		UpdateInputLanguage(int charset);
static int		HandleIMEComposition(HWND hwnd, LPARAM lParam);

/*
 *----------------------------------------------------------------------
 *
 * TkGetServerInfo --
 *
 *	Given a window, this function returns information about the window
 *	server for that window. This function provides the guts of the "winfo
 *	server" command.
 *
 * Results:
 *	None.
 *
 * Side effects:
 *	None.
 *
 *----------------------------------------------------------------------
 */

void
TkGetServerInfo(
    Tcl_Interp *interp,		/* The server information is returned in this
				 * interpreter's result. */
    Tk_Window tkwin)		/* Token for window; this selects a particular
				 * display and server. */
{
    static char buffer[32]; /* Empty string means not initialized yet. */
    OSVERSIONINFOW os;

    if (!buffer[0]) {
	HANDLE handle = LoadLibraryW(L"NTDLL");
	int(__stdcall *getversion)(void *) =
		(int(__stdcall *)(void *))GetProcAddress(handle, "RtlGetVersion");
	os.dwOSVersionInfoSize = sizeof(OSVERSIONINFOW);
	if (!getversion || getversion(&os)) {
	    GetVersionExW(&os);
	}
	if (handle) {
	    FreeLibrary(handle);
	}
	/* Write the first character last, preventing multi-thread issues. */
	sprintf(buffer+1, "indows %d.%d %d %s", (int)os.dwMajorVersion,
		(int)os.dwMinorVersion, (int)os.dwBuildNumber,
#ifdef _WIN64
		"Win64"
#else
		"Win32"
#endif
	);
	buffer[0] = 'W';
    }
    Tcl_AppendResult(interp, buffer, NULL);
}

/*
 *----------------------------------------------------------------------
 *
 * Tk_GetHINSTANCE --
 *
 *	Retrieves the global instance handle used by the Tk library.
 *
 * Results:
 *	Returns the global instance handle.
 *
 * Side effects:
 *	None.
 *
 *----------------------------------------------------------------------
 */

HINSTANCE
Tk_GetHINSTANCE(void)
{
    if (tkInstance == NULL) {
	tkInstance = GetModuleHandle(NULL);
    }
    return tkInstance;
}

/*
 *----------------------------------------------------------------------
 *
 * TkWinSetHINSTANCE --
 *
 *	Sets the global instance handle used by the Tk library. This should be
 *	called by DllMain.
 *
 * Results:
 *	None.
 *
 * Side effects:
 *	None.
 *
 *----------------------------------------------------------------------
 */

void
TkWinSetHINSTANCE(
    HINSTANCE hInstance)
{
    tkInstance = hInstance;
}

/*
 *----------------------------------------------------------------------
 *
 * TkWinXInit --
 *
 *	Initialize Xlib emulation layer.
 *
 * Results:
 *	None.
 *
 * Side effects:
 *	Sets up various data structures.
 *
 *----------------------------------------------------------------------
 */

void
TkWinXInit(
    HINSTANCE hInstance)
{
    INITCOMMONCONTROLSEX comctl;
    CHARSETINFO lpCs;
    DWORD lpCP;

    if (childClassInitialized != 0) {
	return;
    }
    childClassInitialized = 1;

    comctl.dwSize = sizeof(INITCOMMONCONTROLSEX);
    comctl.dwICC = ICC_WIN95_CLASSES;
    if (!InitCommonControlsEx(&comctl)) {
	Tcl_Panic("Unable to load common controls?!");
    }

    childClass.style = CS_HREDRAW | CS_VREDRAW;
    childClass.cbClsExtra = 0;
    childClass.cbWndExtra = 0;
    childClass.hInstance = hInstance;
    childClass.hbrBackground = NULL;
    childClass.lpszMenuName = NULL;

    /*
     * Register the Child window class.
     */

    childClass.lpszClassName = TK_WIN_CHILD_CLASS_NAME;
    childClass.lpfnWndProc = TkWinChildProc;
    childClass.hIcon = NULL;
    childClass.hCursor = NULL;

    if (!RegisterClass(&childClass)) {
	Tcl_Panic("Unable to register TkChild class");
    }

    /*
     * Initialize input language info
     */

    if (GetLocaleInfo(LANGIDFROMLCID(PTR2INT(GetKeyboardLayout(0))),
	       LOCALE_IDEFAULTANSICODEPAGE | LOCALE_RETURN_NUMBER,
	       (LPTSTR) &lpCP, sizeof(lpCP)/sizeof(TCHAR))
	    && TranslateCharsetInfo(INT2PTR(lpCP), &lpCs, TCI_SRCCODEPAGE)) {
	UpdateInputLanguage((int) lpCs.ciCharset);
    }

    /*
     * Make sure we cleanup on finalize.
     */

    TkCreateExitHandler(TkWinXCleanup, (ClientData) hInstance);
}

/*
 *----------------------------------------------------------------------
 *
 * TkWinXCleanup --
 *
 *	Removes the registered classes for Tk.
 *
 * Results:
 *	None.
 *
 * Side effects:
 *	Removes window classes from the system.
 *
 *----------------------------------------------------------------------
 */

void
TkWinXCleanup(
    ClientData clientData)
{
    HINSTANCE hInstance = (HINSTANCE) clientData;

    /*
     * Clean up our own class.
     */

    if (childClassInitialized) {
	childClassInitialized = 0;
	UnregisterClass(TK_WIN_CHILD_CLASS_NAME, hInstance);
    }

    if (unicodeEncoding != NULL) {
	Tcl_FreeEncoding(unicodeEncoding);
	unicodeEncoding = NULL;
    }

    /*
     * And let the window manager clean up its own class(es).
     */

    TkWinWmCleanup(hInstance);
    TkWinCleanupContainerList();
}

/*
 *----------------------------------------------------------------------
 *
 * TkWinGetPlatformId --
 *
 *	Determines whether running under NT, 95, or Win32s, to allow runtime
 *	conditional code. Win32s is no longer supported.
 *
 * Results:
 *	The return value is one of:
 *		VER_PLATFORM_WIN32s	   Win32s on Windows 3.1 (not supported)
 *		VER_PLATFORM_WIN32_WINDOWS Win32 on Windows 95, 98, ME (not supported)
 *		VER_PLATFORM_WIN32_NT	Win32 on Windows XP, Vista, Windows 7, Windows 8
 *		VER_PLATFORM_WIN32_CE	Win32 on Windows CE
 *
 * Side effects:
 *	None.
 *
 *----------------------------------------------------------------------
 */

int
TkWinGetPlatformId(void)
{
    if (tkPlatformId == 0) {
	OSVERSIONINFOW os;

	os.dwOSVersionInfoSize = sizeof(OSVERSIONINFOW);
	GetVersionExW(&os);
	tkPlatformId = os.dwPlatformId;

	/*
	 * Set tkWinTheme to be TK_THEME_WIN_XP or TK_THEME_WIN_CLASSIC. The
	 * TK_THEME_WIN_CLASSIC could be set even when running under XP if the
	 * windows classic theme was selected.
	 */

	if ((os.dwPlatformId == VER_PLATFORM_WIN32_NT) &&
		(os.dwMajorVersion == 5 && os.dwMinorVersion == 1)) {
	    HKEY hKey;
	    LPCTSTR szSubKey = TEXT("Control Panel\\Appearance");
	    LPCTSTR szCurrent = TEXT("Current");
	    DWORD dwSize = 200;
	    char pBuffer[200];

	    memset(pBuffer, 0, dwSize);
	    if (RegOpenKeyEx(HKEY_CURRENT_USER, szSubKey, 0L,
		    KEY_READ, &hKey) != ERROR_SUCCESS) {
		tkWinTheme = TK_THEME_WIN_XP;
	    } else {
		RegQueryValueEx(hKey, szCurrent, NULL, NULL, (LPBYTE) pBuffer, &dwSize);
		RegCloseKey(hKey);
		if (strcmp(pBuffer, "Windows Standard") == 0) {
		    tkWinTheme = TK_THEME_WIN_CLASSIC;
		} else {
		    tkWinTheme = TK_THEME_WIN_XP;
		}
	    }
	} else {
	    tkWinTheme = TK_THEME_WIN_CLASSIC;
	}
    }
    return tkPlatformId;
}

/*
 *----------------------------------------------------------------------
 *
 * TkWinGetPlatformTheme --
 *
 *	Return the Windows drawing style we should be using.
 *
 * Results:
 *	The return value is one of:
 *	    TK_THEME_WIN_CLASSIC	95/98/NT or XP in classic mode
 *	    TK_THEME_WIN_XP		XP not in classic mode
 *
 * Side effects:
 *	Could invoke TkWinGetPlatformId.
 *
 *----------------------------------------------------------------------
 */

int
TkWinGetPlatformTheme(void)
{
    if (tkPlatformId == 0) {
	TkWinGetPlatformId();
    }
    return tkWinTheme;
}

/*
 *----------------------------------------------------------------------
 *
 * TkGetDefaultScreenName --
 *
 *	Returns the name of the screen that Tk should use during
 *	initialization.
 *
 * Results:
 *	Returns a statically allocated string.
 *
 * Side effects:
 *	None.
 *
 *----------------------------------------------------------------------
 */

const char *
TkGetDefaultScreenName(
    Tcl_Interp *interp,		/* Not used. */
    const char *screenName)	/* If NULL, use default string. */
{
    if ((screenName == NULL) || (screenName[0] == '\0')) {
	screenName = winScreenName;
    }
    return screenName;
}

/*
 *----------------------------------------------------------------------
 *
 * TkWinDisplayChanged --
 *
 *	Called to set up initial screen info or when an event indicated
 *	display (screen) change.
 *
 * Results:
 *	None.
 *
 * Side effects:
 *	May change info regarding the screen.
 *
 *----------------------------------------------------------------------
 */

void
TkWinDisplayChanged(
    Display *display)
{
    HDC dc;
    Screen *screen;

    if (display == NULL || display->screens == NULL) {
	return;
    }
    screen = display->screens;

    dc = GetDC(NULL);
    screen->width = GetDeviceCaps(dc, HORZRES);
    screen->height = GetDeviceCaps(dc, VERTRES);
    screen->mwidth = MulDiv(screen->width, 254,
	    GetDeviceCaps(dc, LOGPIXELSX) * 10);
    screen->mheight = MulDiv(screen->height, 254,
	    GetDeviceCaps(dc, LOGPIXELSY) * 10);

    /*
     * On windows, when creating a color bitmap, need two pieces of
     * information: the number of color planes and the number of pixels per
     * plane. Need to remember both quantities so that when constructing an
     * HBITMAP for offscreen rendering, we can specify the correct value for
     * the number of planes. Otherwise the HBITMAP won't be compatible with
     * the HWND and we'll just get blank spots copied onto the screen.
     */

    screen->ext_data = INT2PTR(GetDeviceCaps(dc, PLANES));
    screen->root_depth = GetDeviceCaps(dc, BITSPIXEL) * PTR2INT(screen->ext_data);

    if (screen->root_visual != NULL) {
	ckfree(screen->root_visual);
    }
    screen->root_visual = ckalloc(sizeof(Visual));
    screen->root_visual->visualid = 0;
    if (GetDeviceCaps(dc, RASTERCAPS) & RC_PALETTE) {
	screen->root_visual->map_entries = GetDeviceCaps(dc, SIZEPALETTE);
	screen->root_visual->class = PseudoColor;
	screen->root_visual->red_mask = 0x0;
	screen->root_visual->green_mask = 0x0;
	screen->root_visual->blue_mask = 0x0;
    } else if (screen->root_depth == 4) {
	screen->root_visual->class = StaticColor;
	screen->root_visual->map_entries = 16;
    } else if (screen->root_depth == 8) {
	screen->root_visual->class = StaticColor;
	screen->root_visual->map_entries = 256;
    } else if (screen->root_depth == 12) {
	screen->root_visual->class = TrueColor;
	screen->root_visual->map_entries = 32;
	screen->root_visual->red_mask = 0xf0;
	screen->root_visual->green_mask = 0xf000;
	screen->root_visual->blue_mask = 0xf00000;
    } else if (screen->root_depth == 16) {
	screen->root_visual->class = TrueColor;
	screen->root_visual->map_entries = 64;
	screen->root_visual->red_mask = 0xf8;
	screen->root_visual->green_mask = 0xfc00;
	screen->root_visual->blue_mask = 0xf80000;
    } else if (screen->root_depth >= 24) {
	screen->root_visual->class = TrueColor;
	screen->root_visual->map_entries = 256;
	screen->root_visual->red_mask = 0xff;
	screen->root_visual->green_mask = 0xff00;
	screen->root_visual->blue_mask = 0xff0000;
    }
    screen->root_visual->bits_per_rgb = screen->root_depth;
    ReleaseDC(NULL, dc);

    if (screen->cmap != None) {
	XFreeColormap(display, screen->cmap);
    }
    screen->cmap = XCreateColormap(display, None, screen->root_visual,
	    AllocNone);
}

/*
 *----------------------------------------------------------------------
 *
 * TkpOpenDisplay --
 *
 *	Create the Display structure and fill it with device specific
 *	information.
 *
 * Results:
 *	Returns a TkDisplay structure on success or NULL on failure.
 *
 * Side effects:
 *	Allocates a new TkDisplay structure.
 *
 *----------------------------------------------------------------------
 */

TkDisplay *
TkpOpenDisplay(
    const char *display_name)
{
    Screen *screen;
    TkWinDrawable *twdPtr;
    Display *display;
    ThreadSpecificData *tsdPtr =
	    Tcl_GetThreadData(&dataKey, sizeof(ThreadSpecificData));

    if (tsdPtr->winDisplay != NULL) {
	if (!strcmp(tsdPtr->winDisplay->display->display_name, display_name)) {
	    return tsdPtr->winDisplay;
	} else {
	    return NULL;
	}
    }

    display = ckalloc(sizeof(Display));
    ZeroMemory(display, sizeof(Display));

    display->display_name = ckalloc(strlen(display_name) + 1);
    strcpy(display->display_name, display_name);

    display->cursor_font = 1;
    display->nscreens = 1;
    display->request = 1;
    display->qlen = 0;

    screen = ckalloc(sizeof(Screen));
    ZeroMemory(screen, sizeof(Screen));
    screen->display = display;

    /*
     * Set up the root window.
     */

    twdPtr = ckalloc(sizeof(TkWinDrawable));
    if (twdPtr == NULL) {
	return None;
    }
    twdPtr->type = TWD_WINDOW;
    twdPtr->window.winPtr = NULL;
    twdPtr->window.handle = NULL;
    screen->root = (Window)twdPtr;

    /*
     * Note that these pixel values are not palette relative.
     */

    screen->white_pixel = RGB(255, 255, 255);
    screen->black_pixel = RGB(0, 0, 0);
    screen->cmap = None;

    display->screens		= screen;
    display->nscreens		= 1;
    display->default_screen	= 0;

    TkWinDisplayChanged(display);

    tsdPtr->winDisplay = ckalloc(sizeof(TkDisplay));
    ZeroMemory(tsdPtr->winDisplay, sizeof(TkDisplay));
    tsdPtr->winDisplay->display = display;
    tsdPtr->updatingClipboard = FALSE;

    return tsdPtr->winDisplay;
}

/*
 *----------------------------------------------------------------------
 *
 * TkpCloseDisplay --
 *
 *	Closes and deallocates a Display structure created with the
 *	TkpOpenDisplay function.
 *
 * Results:
 *	None.
 *
 * Side effects:
 *	Frees up memory.
 *
 *----------------------------------------------------------------------
 */

void
TkpCloseDisplay(
    TkDisplay *dispPtr)
{
    Display *display = dispPtr->display;
    ThreadSpecificData *tsdPtr = (ThreadSpecificData *)
	    Tcl_GetThreadData(&dataKey, sizeof(ThreadSpecificData));

    if (dispPtr != tsdPtr->winDisplay) {
	Tcl_Panic("TkpCloseDisplay: tried to call TkpCloseDisplay on another display");
	return; /* not reached */
    }

    tsdPtr->winDisplay = NULL;

    if (display->display_name != NULL) {
	ckfree(display->display_name);
    }
    if (display->screens != NULL) {
	if (display->screens->root_visual != NULL) {
	    ckfree(display->screens->root_visual);
	}
	if (display->screens->root != None) {
	    ckfree(display->screens->root);
	}
	if (display->screens->cmap != None) {
	    XFreeColormap(display, display->screens->cmap);
	}
	ckfree(display->screens);
    }
    ckfree(display);
}

/*
 *----------------------------------------------------------------------
 *
 * TkClipCleanup --
 *
 *	This function is called to cleanup resources associated with claiming
 *	clipboard ownership and for receiving selection get results. This
 *	function is called in tkWindow.c. This has to be called by the display
 *	cleanup function because we still need the access display elements.
 *
 * Results:
 *	None.
 *
 * Side effects:
 *	Resources are freed - the clipboard may no longer be used.
 *
 *----------------------------------------------------------------------
 */

void
TkClipCleanup(
    TkDisplay *dispPtr)		/* Display associated with clipboard. */
{
    if (dispPtr->clipWindow != NULL) {
	/*
	 * Force the clipboard to be rendered if we are the clipboard owner.
	 */

	HWND hwnd = Tk_GetHWND(Tk_WindowId(dispPtr->clipWindow));

	if (GetClipboardOwner() == hwnd) {
	    OpenClipboard(hwnd);
	    EmptyClipboard();
	    TkWinClipboardRender(dispPtr, CF_TEXT);
	    CloseClipboard();
	}

	Tk_DeleteSelHandler(dispPtr->clipWindow, dispPtr->clipboardAtom,
		dispPtr->applicationAtom);
	Tk_DeleteSelHandler(dispPtr->clipWindow, dispPtr->clipboardAtom,
		dispPtr->windowAtom);

	Tk_DestroyWindow(dispPtr->clipWindow);
	Tcl_Release((ClientData) dispPtr->clipWindow);
	dispPtr->clipWindow = NULL;
    }
}

/*
 *----------------------------------------------------------------------
 *
 * XBell --
 *
 *	Generate a beep.
 *
 * Results:
 *	None.
 *
 * Side effects:
 *	Plays a sounds out the system speakers.
 *
 *----------------------------------------------------------------------
 */

int
XBell(
    Display *display,
    int percent)
{
    MessageBeep(MB_OK);
    return Success;
}

/*
 *----------------------------------------------------------------------
 *
 * TkWinChildProc --
 *
 *	Callback from Windows whenever an event occurs on a child window.
 *
 * Results:
 *	Standard Windows return value.
 *
 * Side effects:
 *	May process events off the Tk event queue.
 *
 *----------------------------------------------------------------------
 */

LRESULT CALLBACK
TkWinChildProc(
    HWND hwnd,
    UINT message,
    WPARAM wParam,
    LPARAM lParam)
{
    LRESULT result;

    switch (message) {
    case WM_INPUTLANGCHANGE:
	UpdateInputLanguage((int) wParam);
	result = 1;
	break;

    case WM_IME_COMPOSITION:
	result = 0;
	if (HandleIMEComposition(hwnd, lParam) == 0) {
	    result = DefWindowProc(hwnd, message, wParam, lParam);
	}
	break;

    case WM_SETCURSOR:
	/*
	 * Short circuit the WM_SETCURSOR message since we set the cursor
	 * elsewhere.
	 */

	result = TRUE;
	break;

    case WM_CREATE:
    case WM_ERASEBKGND:
	result = 0;
	break;

    case WM_PAINT:
	GenerateXEvent(hwnd, message, wParam, lParam);
	result = DefWindowProc(hwnd, message, wParam, lParam);
	break;

    case TK_CLAIMFOCUS:
    case TK_GEOMETRYREQ:
    case TK_ATTACHWINDOW:
    case TK_DETACHWINDOW:
    case TK_ICONIFY:
    case TK_DEICONIFY:
    case TK_MOVEWINDOW:
    case TK_WITHDRAW:
    case TK_RAISEWINDOW:
    case TK_GETFRAMEWID:
    case TK_OVERRIDEREDIRECT:
    case TK_SETMENU:
    case TK_STATE:
    case TK_INFO:
	result = TkWinEmbeddedEventProc(hwnd, message, wParam, lParam);
	break;

    case WM_UNICHAR:
        if (wParam == UNICODE_NOCHAR) {
	    /* If wParam is UNICODE_NOCHAR and the application processes
	     * this message, then return TRUE. */
	    result = 1;
	} else {
	    /* If the event was translated, we must return 0 */
            if (Tk_TranslateWinEvent(hwnd, message, wParam, lParam, &result)) {
                result = 0;
	    } else {
	        result = 1;
	    }
	}
	break;

    default:
	if (!Tk_TranslateWinEvent(hwnd, message, wParam, lParam, &result)) {
	    result = DefWindowProc(hwnd, message, wParam, lParam);
	}
	break;
    }

    /*
     * Handle any newly queued events before returning control to Windows.
     */

    Tcl_ServiceAll();
    return result;
}

/*
 *----------------------------------------------------------------------
 *
 * Tk_TranslateWinEvent --
 *
 *	This function is called by widget window functions to handle the
 *	translation from Win32 events to Tk events.
 *
 * Results:
 *	Returns 1 if the event was handled, else 0.
 *
 * Side effects:
 *	Depends on the event.
 *
 *----------------------------------------------------------------------
 */

int
Tk_TranslateWinEvent(
    HWND hwnd,
    UINT message,
    WPARAM wParam,
    LPARAM lParam,
    LRESULT *resultPtr)
{
    *resultPtr = 0;
    switch (message) {
    case WM_RENDERFORMAT: {
	TkWindow *winPtr = (TkWindow *) Tk_HWNDToWindow(hwnd);

	if (winPtr) {
	    TkWinClipboardRender(winPtr->dispPtr, wParam);
	}
	return 1;
    }

    case WM_COMMAND:
    case WM_NOTIFY:
    case WM_VSCROLL:
    case WM_HSCROLL: {
	/*
	 * Reflect these messages back to the sender so that they can be
	 * handled by the window proc for the control. Note that we need to be
	 * careful not to reflect a message that is targeted to this window,
	 * or we will loop.
	 */

	HWND target = (message == WM_NOTIFY)
		? ((NMHDR*)lParam)->hwndFrom : (HWND) lParam;

	if (target && target != hwnd) {
	    *resultPtr = SendMessage(target, message, wParam, lParam);
	    return 1;
	}
	break;
    }

    case WM_LBUTTONDOWN:
    case WM_LBUTTONDBLCLK:
    case WM_MBUTTONDOWN:
    case WM_MBUTTONDBLCLK:
    case WM_RBUTTONDOWN:
    case WM_RBUTTONDBLCLK:
    case WM_LBUTTONUP:
    case WM_MBUTTONUP:
    case WM_RBUTTONUP:
    case WM_MOUSEMOVE:
	Tk_PointerEvent(hwnd, (short) LOWORD(lParam), (short) HIWORD(lParam));
	return 1;

    case WM_SYSKEYDOWN:
    case WM_KEYDOWN:
	if (wParam == VK_PACKET) {
	    /*
	     * This will trigger WM_CHAR event(s) with unicode data.
	     */
	    *resultPtr =
		PostMessageW(hwnd, message, HIWORD(lParam), LOWORD(lParam));
	    return 1;
	}
	/* else fall through */
    case WM_CLOSE:
    case WM_SETFOCUS:
    case WM_KILLFOCUS:
    case WM_DESTROYCLIPBOARD:
    case WM_UNICHAR:
    case WM_CHAR:
    case WM_SYSKEYUP:
    case WM_KEYUP:
    case WM_MOUSEWHEEL:
	GenerateXEvent(hwnd, message, wParam, lParam);
	return 1;
    case WM_MENUCHAR:
	GenerateXEvent(hwnd, message, wParam, lParam);

	/*
	 * MNC_CLOSE is the only one that looks right. This is a hack.
	 */

	*resultPtr = MAKELONG (0, MNC_CLOSE);
	return 1;
    }
    return 0;
}

/*
 *----------------------------------------------------------------------
 *
 * GenerateXEvent --
 *
 *	This routine generates an X event from the corresponding Windows
 *	event.
 *
 * Results:
 *	None.
 *
 * Side effects:
 *	Queues one or more X events.
 *
 *----------------------------------------------------------------------
 */

static void
GenerateXEvent(
    HWND hwnd,
    UINT message,
    WPARAM wParam,
    LPARAM lParam)
{
    XEvent event;
    TkWindow *winPtr;
    ThreadSpecificData *tsdPtr = (ThreadSpecificData *)
	    Tcl_GetThreadData(&dataKey, sizeof(ThreadSpecificData));

    if (message == WM_MOUSEWHEEL) {
	union {LPARAM lParam; POINTS point;} root;
	POINT pos;
	root.lParam = lParam;

	/*
	 * Redirect mousewheel events to the window containing the cursor.
	 * That feels much less strange to users, and is how all the other
	 * platforms work.
	 */

	pos.x = root.point.x;
	pos.y = root.point.y;
	hwnd = WindowFromPoint(pos);
    }

    winPtr = (TkWindow *) Tk_HWNDToWindow(hwnd);
    if (!winPtr || winPtr->window == None) {
	return;
    }

    memset(&event, 0, sizeof(XEvent));
    event.xany.serial = winPtr->display->request++;
    event.xany.send_event = False;
    event.xany.display = winPtr->display;
    event.xany.window = winPtr->window;

    switch (message) {
    case WM_PAINT: {
	PAINTSTRUCT ps;

	event.type = Expose;
	BeginPaint(hwnd, &ps);
	event.xexpose.x = ps.rcPaint.left;
	event.xexpose.y = ps.rcPaint.top;
	event.xexpose.width = ps.rcPaint.right - ps.rcPaint.left;
	event.xexpose.height = ps.rcPaint.bottom - ps.rcPaint.top;
	EndPaint(hwnd, &ps);
	event.xexpose.count = 0;
	break;
    }

    case WM_CLOSE:
	event.type = ClientMessage;
	event.xclient.message_type =
		Tk_InternAtom((Tk_Window) winPtr, "WM_PROTOCOLS");
	event.xclient.format = 32;
	event.xclient.data.l[0] =
		Tk_InternAtom((Tk_Window) winPtr, "WM_DELETE_WINDOW");
	break;

    case WM_SETFOCUS:
    case WM_KILLFOCUS: {
	TkWindow *otherWinPtr = (TkWindow *) Tk_HWNDToWindow((HWND) wParam);

	/*
	 * Compare toplevel windows to avoid reporting focus changes within
	 * the same toplevel.
	 */

	while (!(winPtr->flags & TK_TOP_LEVEL)) {
	    winPtr = winPtr->parentPtr;
	    if (winPtr == NULL) {
		return;
	    }
	}
	while (otherWinPtr && !(otherWinPtr->flags & TK_TOP_LEVEL)) {
	    otherWinPtr = otherWinPtr->parentPtr;
	}

	/*
	 * Do a catch-all Tk_SetCaretPos here to make sure that the window
	 * receiving focus sets the caret at least once.
	 */

	if (message == WM_SETFOCUS) {
	    Tk_SetCaretPos((Tk_Window) winPtr, 0, 0, 0);
	}

	if (otherWinPtr == winPtr) {
	    return;
	}

	event.xany.window = winPtr->window;
	event.type = (message == WM_SETFOCUS) ? FocusIn : FocusOut;
	event.xfocus.mode = NotifyNormal;
	event.xfocus.detail = NotifyNonlinear;

	/*
	 * Destroy the caret if we own it. If we are moving to another Tk
	 * window, it will reclaim and reposition it with Tk_SetCaretPos.
	 */

	if (message == WM_KILLFOCUS) {
	    DestroyCaret();
	}
	break;
    }

    case WM_DESTROYCLIPBOARD:
	if (tsdPtr->updatingClipboard == TRUE) {
	    /*
	     * We want to avoid this event if we are the ones that caused this
	     * event.
	     */

	    return;
	}
	event.type = SelectionClear;
	event.xselectionclear.selection =
		Tk_InternAtom((Tk_Window)winPtr, "CLIPBOARD");
	event.xselectionclear.time = TkpGetMS();
	break;

    case WM_MOUSEWHEEL:
    case WM_CHAR:
    case WM_UNICHAR:
    case WM_SYSKEYDOWN:
    case WM_SYSKEYUP:
    case WM_KEYDOWN:
    case WM_KEYUP: {
	unsigned int state = GetState(message, wParam, lParam);
	Time time = TkpGetMS();
	POINT clientPoint;
	union {DWORD msgpos; POINTS point;} root;	/* Note: POINT and POINTS are different */

	/*
	 * Compute the screen and window coordinates of the event.
	 */

	root.msgpos = GetMessagePos();
	clientPoint.x = root.point.x;
	clientPoint.y = root.point.y;
	ScreenToClient(hwnd, &clientPoint);

	/*
	 * Set up the common event fields.
	 */

	event.xbutton.root = RootWindow(winPtr->display, winPtr->screenNum);
	event.xbutton.subwindow = None;
	event.xbutton.x = clientPoint.x;
	event.xbutton.y = clientPoint.y;
	event.xbutton.x_root = root.point.x;
	event.xbutton.y_root = root.point.y;
	event.xbutton.state = state;
	event.xbutton.time = time;
	event.xbutton.same_screen = True;

	/*
	 * Now set up event specific fields.
	 */

	switch (message) {
	case WM_MOUSEWHEEL:
	    /*
	     * We have invented a new X event type to handle this event. It
	     * still uses the KeyPress struct. However, the keycode field has
	     * been overloaded to hold the zDelta of the wheel. Set nbytes to
	     * 0 to prevent conversion of the keycode to a keysym in
	     * TkpGetString. [Bug 1118340].
	     */

	    event.type = MouseWheelEvent;
	    event.xany.send_event = -1;
	    event.xkey.nbytes = 0;
	    event.xkey.keycode = (short) HIWORD(wParam);
	    break;
	case WM_SYSKEYDOWN:
	case WM_KEYDOWN:
	    /*
	     * Check for translated characters in the event queue. Setting
	     * xany.send_event to -1 indicates to the Windows implementation
	     * of TkpGetString() that this event was generated by windows and
	     * that the Windows extension xkey.trans_chars is filled with the
	     * MBCS characters that came from the TranslateMessage call.
	     */

	    event.type = KeyPress;
	    event.xany.send_event = -1;
	    event.xkey.keycode = wParam;
	    GetTranslatedKey(&event.xkey, (message == WM_KEYDOWN) ? WM_CHAR :
	            WM_SYSCHAR);
	    break;

	case WM_SYSKEYUP:
	case WM_KEYUP:
	    /*
	     * We don't check for translated characters on keyup because Tk
	     * won't know what to do with them. Instead, we wait for the
	     * WM_CHAR messages which will follow.
	     */

	    event.type = KeyRelease;
	    event.xkey.keycode = wParam;
	    event.xkey.nbytes = 0;
	    break;

	case WM_CHAR:
	    /*
	     * Synthesize both a KeyPress and a KeyRelease. Strings generated
	     * by Input Method Editor are handled in the following manner:
	     * 1. A series of WM_KEYDOWN & WM_KEYUP messages that cause
	     *    GetTranslatedKey() to be called and return immediately
	     *    because the WM_KEYDOWNs have no associated WM_CHAR messages
	     *    -- the IME window is accumulating the characters and
	     *    translating them itself. In the "bind" command, you get an
	     *    event with a mystery keysym and %A == "" for each WM_KEYDOWN
	     *    that actually was meant for the IME.
	     * 2. A WM_KEYDOWN corresponding to the "confirm typing"
	     *    character. This causes GetTranslatedKey() to be called.
	     * 3. A WM_IME_NOTIFY message saying that the IME is done. A side
	     *	  effect of this message is that GetTranslatedKey() thinks
	     *	  this means that there are no WM_CHAR messages and returns
	     *	  immediately. In the "bind" command, you get an another event
	     *	  with a mystery keysym and %A == "".
	     * 4. A sequence of WM_CHAR messages that correspond to the
	     *	  characters in the IME window. A bunch of simulated
	     *	  KeyPress/KeyRelease events will be generated, one for each
	     *	  character. Adjacent WM_CHAR messages may actually specify
	     *	  the high and low bytes of a multi-byte character -- in that
	     *	  case the two WM_CHAR messages will be combined into one
	     *	  event. It is the event-consumer's responsibility to convert
	     *	  the string returned from XLookupString from system encoding
	     *	  to UTF-8.
	     * 5. And finally we get the WM_KEYUP for the "confirm typing"
	     *    character.
	     */

	    event.type = KeyPress;
	    event.xany.send_event = -1;
	    event.xkey.keycode = 0;
	    if ((int)wParam & 0xff00) {
		int ch1 = wParam & 0xffff;

		if ((ch1 & 0xfc00) == 0xd800) {
		    tsdPtr->surrogateBuffer = ch1;
		    return;
		}
		if ((ch1 & 0xfc00) == 0xdc00) {
		    ch1 = ((tsdPtr->surrogateBuffer & 0x3ff) << 10) |
			    (ch1 & 0x3ff) | 0x10000;
		    tsdPtr->surrogateBuffer = 0;
		}
		event.xany.send_event = -3;
		event.xkey.nbytes = 0;
		event.xkey.keycode = ch1;
	    } else {
		event.xkey.nbytes = 1;
		event.xkey.trans_chars[0] = (char) wParam;

		if (IsDBCSLeadByte((BYTE) wParam)) {
		    MSG msg;

		    if ((PeekMessage(&msg, NULL, WM_CHAR, WM_CHAR,
		            PM_NOREMOVE) != 0)
			    && (msg.message == WM_CHAR)) {
			GetMessage(&msg, NULL, WM_CHAR, WM_CHAR);
			event.xkey.nbytes = 2;
			event.xkey.trans_chars[1] = (char) msg.wParam;
		   }
		}
	    }
	    Tk_QueueWindowEvent(&event, TCL_QUEUE_TAIL);
	    event.type = KeyRelease;
	    break;

	case WM_UNICHAR: {
	    event.type = KeyPress;
	    event.xany.send_event = -3;
	    event.xkey.keycode = wParam;
	    event.xkey.nbytes = 0;
	    Tk_QueueWindowEvent(&event, TCL_QUEUE_TAIL);
	    event.type = KeyRelease;
	    break;
	}

	}
	break;
    }

    default:
	/*
	 * Don't know how to translate this event, so ignore it. (It probably
	 * should not have got here, but ignoring it should be harmless.)
	 */

	return;
    }

    /*
     * Post the translated event to the main Tk event queue.
     */

    Tk_QueueWindowEvent(&event, TCL_QUEUE_TAIL);
}

/*
 *----------------------------------------------------------------------
 *
 * GetState --
 *
 *	This function constructs a state mask for the mouse buttons and
 *	modifier keys as they were before the event occured.
 *
 * Results:
 *	Returns a composite value of all the modifier and button state flags
 *	that were set at the time the event occurred.
 *
 * Side effects:
 *	None.
 *
 *----------------------------------------------------------------------
 */

static unsigned int
GetState(
    UINT message,		/* Win32 message type */
    WPARAM wParam,		/* wParam of message, used if key message */
    LPARAM lParam)		/* lParam of message, used if key message */
{
    int mask;
    int prevState;		/* 1 if key was previously down */
    unsigned int state = TkWinGetModifierState();

    /*
     * If the event is a key press or release, we check for modifier keys so
     * we can report the state of the world before the event.
     */

    if (message == WM_SYSKEYDOWN || message == WM_KEYDOWN
	    || message == WM_SYSKEYUP || message == WM_KEYUP) {
	mask = 0;
	prevState = HIWORD(lParam) & KF_REPEAT;
	switch(wParam) {
	case VK_SHIFT:
	    mask = ShiftMask;
	    break;
	case VK_CONTROL:
	    mask = ControlMask;
	    break;
	case VK_MENU:
	    mask = ALT_MASK;
	    break;
	case VK_CAPITAL:
	    if (message == WM_SYSKEYDOWN || message == WM_KEYDOWN) {
		mask = LockMask;
		prevState = ((state & mask) ^ prevState) ? 0 : 1;
	    }
	    break;
	case VK_NUMLOCK:
	    if (message == WM_SYSKEYDOWN || message == WM_KEYDOWN) {
		mask = Mod1Mask;
		prevState = ((state & mask) ^ prevState) ? 0 : 1;
	    }
	    break;
	case VK_SCROLL:
	    if (message == WM_SYSKEYDOWN || message == WM_KEYDOWN) {
		mask = Mod3Mask;
		prevState = ((state & mask) ^ prevState) ? 0 : 1;
	    }
	    break;
	}
	if (prevState) {
	    state |= mask;
	} else {
	    state &= ~mask;
	}
	if (HIWORD(lParam) & KF_EXTENDED) {
	    state |= EXTENDED_MASK;
	}
    }
    return state;
}

/*
 *----------------------------------------------------------------------
 *
 * GetTranslatedKey --
 *
 *	Retrieves WM_CHAR messages that are placed on the system queue by the
 *	TranslateMessage system call and places them in the given KeyPress
 *	event.
 *
 * Results:
 *	Sets the trans_chars and nbytes member of the key event.
 *
 * Side effects:
 *	Removes any WM_CHAR messages waiting on the top of the system event
 *	queue.
 *
 *----------------------------------------------------------------------
 */

static void
GetTranslatedKey(
    XKeyEvent *xkey,
    UINT type)
{
    MSG msg;

    xkey->nbytes = 0;

    while ((xkey->nbytes < XMaxTransChars)
	    && (PeekMessageA(&msg, NULL, type, type, PM_NOREMOVE) != 0)) {
	if (msg.message != type) {
	    break;
	}

	GetMessageA(&msg, NULL, type, type);

	/*
	 * If this is a normal character message, we may need to strip off the
	 * Alt modifier (e.g. Alt-digits). Note that we don't want to do this
	 * for system messages, because those were presumably generated as an
	 * Alt-char sequence (e.g. accelerator keys).
	 */

	if ((msg.message == WM_CHAR) && (msg.lParam & 0x20000000)) {
	    xkey->state = 0;
	}
	xkey->trans_chars[xkey->nbytes] = (char) msg.wParam;
	xkey->nbytes++;

	if (((unsigned short) msg.wParam) > ((unsigned short) 0xff)) {
	    /*
	     * Some "addon" input devices, such as the popular PenPower
	     * Chinese writing pad, generate 16 bit values in WM_CHAR messages
	     * (instead of passing them in two separate WM_CHAR messages
	     * containing two 8-bit values.
	     */

	    xkey->trans_chars[xkey->nbytes] = (char) (msg.wParam >> 8);
	    xkey->nbytes ++;
	}
    }
}

/*
 *----------------------------------------------------------------------
 *
 * UpdateInputLanguage --
 *
 *	Gets called when a WM_INPUTLANGCHANGE message is received by the Tk
 *	child window function. This message is sent by the Input Method Editor
 *	system when the user chooses a different input method. All subsequent
 *	WM_CHAR messages will contain characters in the new encoding. We
 *	record the new encoding so that TkpGetString() knows how to correctly
 *	translate the WM_CHAR into unicode.
 *
 * Results:
 *	Records the new encoding in keyInputEncoding.
 *
 * Side effects:
 *	Old value of keyInputEncoding is freed.
 *
 *----------------------------------------------------------------------
 */

static void
UpdateInputLanguage(
    int charset)
{
    CHARSETINFO charsetInfo;
    Tcl_Encoding encoding;
    char codepage[4 + TCL_INTEGER_SPACE];

    if (keyInputCharset == charset) {
	return;
    }
    if (TranslateCharsetInfo(INT2PTR(charset), &charsetInfo,
	    TCI_SRCCHARSET) == 0) {
	/*
	 * Some mysterious failure.
	 */

	return;
    }

    wsprintfA(codepage, "cp%d", charsetInfo.ciACP);

    if ((encoding = Tcl_GetEncoding(NULL, codepage)) == NULL) {
	/*
	 * The encoding is not supported by Tcl.
	 */

	return;
    }

    if (keyInputEncoding != NULL) {
	Tcl_FreeEncoding(keyInputEncoding);
    }

    keyInputEncoding = encoding;
    keyInputCharset = charset;
}

/*
 *----------------------------------------------------------------------
 *
 * TkWinGetKeyInputEncoding --
 *
 *	Returns the current keyboard input encoding selected by the user (with
 *	WM_INPUTLANGCHANGE events).
 *
 * Results:
 *	The current keyboard input encoding.
 *
 * Side effects:
 *	None.
 *
 *----------------------------------------------------------------------
 */

Tcl_Encoding
TkWinGetKeyInputEncoding(void)
{
    return keyInputEncoding;
}

/*
 *----------------------------------------------------------------------
 *
 * TkWinGetUnicodeEncoding --
 *
 *	Returns the cached unicode encoding.
 *
 * Results:
 *	The unicode encoding.
 *
 * Side effects:
 *	None.
 *
 *----------------------------------------------------------------------
 */

Tcl_Encoding
TkWinGetUnicodeEncoding(void)
{
    if (unicodeEncoding == NULL) {
	unicodeEncoding = Tcl_GetEncoding(NULL, "unicode");
    }
    return unicodeEncoding;
}

/*
 *----------------------------------------------------------------------
 *
 * HandleIMEComposition --
 *
 *	This function works around a definciency in some versions of Windows
 *	2000 to make it possible to entry multi-lingual characters under all
 *	versions of Windows 2000.
 *
 *	When an Input Method Editor (IME) is ready to send input characters to
 *	an application, it sends a WM_IME_COMPOSITION message with the
 *	GCS_RESULTSTR. However, The DefWindowProc() on English Windows 2000
 *	arbitrarily converts all non-Latin-1 characters in the composition to
 *	"?".
 *
 *	This function correctly processes the composition data and sends the
 *	UNICODE values of the composed characters to TK's event queue.
 *
 * Results:
 *	If this function has processed the composition data, returns 1.
 *	Otherwise returns 0.
 *
 * Side effects:
 *	Key events are put into the TK event queue.
 *
 *----------------------------------------------------------------------
 */

static int
HandleIMEComposition(
    HWND hwnd,			/* Window receiving the message. */
    LPARAM lParam)		/* Flags for the WM_IME_COMPOSITION message */
{
    HIMC hIMC;
    int n;

    if ((lParam & GCS_RESULTSTR) == 0) {
	/*
	 * Composition is not finished yet.
	 */

	return 0;
    }

    hIMC = ImmGetContext(hwnd);
    if (!hIMC) {
	return 0;
    }

    n = ImmGetCompositionString(hIMC, GCS_RESULTSTR, NULL, 0);

    if (n > 0) {
	WCHAR *buff = (WCHAR *) ckalloc(n);
	TkWindow *winPtr;
	XEvent event;
	int i;

	n = ImmGetCompositionString(hIMC, GCS_RESULTSTR, buff, (unsigned) n) / 2;

	/*
	 * Set up the fields pertinent to key event.
	 *
	 * We set send_event to the special value of -3, so that TkpGetString
	 * in tkWinKey.c knows that keycode already contains a UNICODE
	 * char and there's no need to do encoding conversion.
	 *
	 * Note that the event *must* be zeroed out first; Tk plays cunning
	 * games with the overalls structure. [Bug 2992129]
	 */

	winPtr = (TkWindow *) Tk_HWNDToWindow(hwnd);

	memset(&event, 0, sizeof(XEvent));
	event.xkey.serial = winPtr->display->request++;
	event.xkey.send_event = -3;
	event.xkey.display = winPtr->display;
	event.xkey.window = winPtr->window;
	event.xkey.root = RootWindow(winPtr->display, winPtr->screenNum);
	event.xkey.subwindow = None;
	event.xkey.state = TkWinGetModifierState();
	event.xkey.time = TkpGetMS();
	event.xkey.same_screen = True;
<<<<<<< HEAD
	event.xkey.nbytes = 0;
=======
>>>>>>> 4ccb0ad3

	for (i=0; i<n; ) {
	    /*
	     * Simulate a pair of KeyPress and KeyRelease events for each
	     * UNICODE character in the composition.
	     */

<<<<<<< HEAD
	    event.xkey.keycode = ((unsigned char) buff[i++]) << 8;
	    event.xkey.keycode += (unsigned char) buff[i++];
=======
	    event.xkey.keycode = buff[i++];
>>>>>>> 4ccb0ad3

	    event.type = KeyPress;
	    Tk_QueueWindowEvent(&event, TCL_QUEUE_TAIL);

	    event.type = KeyRelease;
	    Tk_QueueWindowEvent(&event, TCL_QUEUE_TAIL);
	}

	ckfree(buff);
    }
    ImmReleaseContext(hwnd, hIMC);
    return 1;
}

/*
 *----------------------------------------------------------------------
 *
 * Tk_FreeXId --
 *
 *	This interface is not needed under Windows.
 *
 * Results:
 *	None.
 *
 * Side effects:
 *	None.
 *
 *----------------------------------------------------------------------
 */

void
Tk_FreeXId(
    Display *display,
    XID xid)
{
    /* Do nothing */
}

/*
 *----------------------------------------------------------------------
 *
 * TkWinResendEvent --
 *
 *	This function converts an X event into a Windows event and invokes the
 *	specified windo function.
 *
 * Results:
 *	A standard Windows result.
 *
 * Side effects:
 *	Invokes the window function
 *
 *----------------------------------------------------------------------
 */

LRESULT
TkWinResendEvent(
    WNDPROC wndproc,
    HWND hwnd,
    XEvent *eventPtr)
{
    UINT msg;
    WPARAM wparam;
    LPARAM lparam;

    if (eventPtr->type != ButtonPress) {
	return 0;
    }

    switch (eventPtr->xbutton.button) {
    case Button1:
	msg = WM_LBUTTONDOWN;
	wparam = MK_LBUTTON;
	break;
    case Button2:
	msg = WM_MBUTTONDOWN;
	wparam = MK_MBUTTON;
	break;
    case Button3:
	msg = WM_RBUTTONDOWN;
	wparam = MK_RBUTTON;
	break;
    default:
	return 0;
    }

    if (eventPtr->xbutton.state & Button1Mask) {
	wparam |= MK_LBUTTON;
    }
    if (eventPtr->xbutton.state & Button2Mask) {
	wparam |= MK_MBUTTON;
    }
    if (eventPtr->xbutton.state & Button3Mask) {
	wparam |= MK_RBUTTON;
    }
    if (eventPtr->xbutton.state & ShiftMask) {
	wparam |= MK_SHIFT;
    }
    if (eventPtr->xbutton.state & ControlMask) {
	wparam |= MK_CONTROL;
    }
    lparam = MAKELPARAM((short) eventPtr->xbutton.x,
	    (short) eventPtr->xbutton.y);
    return CallWindowProc(wndproc, hwnd, msg, wparam, lparam);
}

/*
 *----------------------------------------------------------------------
 *
 * TkpGetMS --
 *
 *	Return a relative time in milliseconds. It doesn't matter when the
 *	epoch was.
 *
 * Results:
 *	Number of milliseconds.
 *
 * Side effects:
 *	None.
 *
 *----------------------------------------------------------------------
 */

unsigned long
TkpGetMS(void)
{
    return GetTickCount();
}

/*
 *----------------------------------------------------------------------
 *
 * TkWinUpdatingClipboard --
 *
 *
 * Results:
 *	Number of milliseconds.
 *
 * Side effects:
 *	None.
 *
 *----------------------------------------------------------------------
 */

void
TkWinUpdatingClipboard(
    int mode)
{
    ThreadSpecificData *tsdPtr = (ThreadSpecificData *)
	    Tcl_GetThreadData(&dataKey, sizeof(ThreadSpecificData));

    tsdPtr->updatingClipboard = mode;
}

/*
 *----------------------------------------------------------------------
 *
 * Tk_SetCaretPos --
 *
 *	This enables correct movement of focus in the MS Magnifier, as well as
 *	allowing us to correctly position the IME Window. The following Win32
 *	APIs are used to work with MS caret:
 *
 *	CreateCaret	DestroyCaret	SetCaretPos	GetCaretPos
 *
 *	Only one instance of caret can be active at any time (e.g.
 *	DestroyCaret API does not take any argument such as handle). Since
 *	do-it-right approach requires to track the create/destroy caret status
 *	all the time in a global scope among windows (or widgets), we just
 *	implement this minimal setup to get the job done.
 *
 * Results:
 *	None
 *
 * Side effects:
 *	Sets the global Windows caret position.
 *
 *----------------------------------------------------------------------
 */

void
Tk_SetCaretPos(
    Tk_Window tkwin,
    int x, int y,
    int height)
{
    static HWND caretHWND = NULL;
    TkCaret *caretPtr = &(((TkWindow *) tkwin)->dispPtr->caret);
    Window win;

    /*
     * Prevent processing anything if the values haven't changed. Windows only
     * has one display, so we can do this with statics.
     */

    if ((caretPtr->winPtr == ((TkWindow *) tkwin))
	    && (caretPtr->x == x) && (caretPtr->y == y)) {
	return;
    }

    caretPtr->winPtr = ((TkWindow *) tkwin);
    caretPtr->x = x;
    caretPtr->y = y;
    caretPtr->height = height;

    /*
     * We adjust to the toplevel to get the coords right, as setting the IME
     * composition window is based on the toplevel hwnd, so ignore height.
     */

    while (!Tk_IsTopLevel(tkwin)) {
	x += Tk_X(tkwin);
	y += Tk_Y(tkwin);
	tkwin = Tk_Parent(tkwin);
	if (tkwin == NULL) {
	    return;
	}
    }

    win = Tk_WindowId(tkwin);
    if (win) {
	HIMC hIMC;
	HWND hwnd = Tk_GetHWND(win);

	if (hwnd != caretHWND) {
	    DestroyCaret();
	    if (CreateCaret(hwnd, NULL, 0, 0)) {
		caretHWND = hwnd;
	    }
	}

	if (!SetCaretPos(x, y) && CreateCaret(hwnd, NULL, 0, 0)) {
	    caretHWND = hwnd;
	    SetCaretPos(x, y);
	}

	/*
	 * The IME composition window should be updated whenever the caret
	 * position is changed because a clause of the composition string may
	 * be converted to the final characters and the other clauses still
	 * stay on the composition window. -- yamamoto
	 */

	hIMC = ImmGetContext(hwnd);
	if (hIMC) {
	    COMPOSITIONFORM cform;

	    cform.dwStyle = CFS_POINT;
	    cform.ptCurrentPos.x = x;
	    cform.ptCurrentPos.y = y;
	    ImmSetCompositionWindow(hIMC, &cform);
	    ImmReleaseContext(hwnd, hIMC);
	}
    }
}

/*
 *----------------------------------------------------------------------
 *
 * Tk_GetUserInactiveTime --
 *
 *	Return the number of milliseconds the user was inactive.
 *
 * Results:
 *	Milliseconds of user inactive time or -1 if the user32.dll doesn't
 *	have the symbol GetLastInputInfo or GetLastInputInfo returns an error.
 *
 * Side effects:
 *	None.
 *
 *----------------------------------------------------------------------
 */

long
Tk_GetUserInactiveTime(
     Display *dpy)		/* Ignored on Windows */
{
    LASTINPUTINFO li;

    li.cbSize = sizeof(li);
    if (!(BOOL)GetLastInputInfo(&li)) {
	return -1;
    }

    /*
     * Last input info is in milliseconds, since restart time.
     */

    return (GetTickCount()-li.dwTime);
}

/*
 *----------------------------------------------------------------------
 *
 * Tk_ResetUserInactiveTime --
 *
 *	Reset the user inactivity timer
 *
 * Results:
 *	none
 *
 * Side effects:
 *	The user inactivity timer of the underlaying windowing system is reset
 *	to zero.
 *
 *----------------------------------------------------------------------
 */

void
Tk_ResetUserInactiveTime(
    Display *dpy)
{
    INPUT inp;

    inp.type = INPUT_MOUSE;
    inp.mi.dx = 0;
    inp.mi.dy = 0;
    inp.mi.mouseData = 0;
    inp.mi.dwFlags = MOUSEEVENTF_MOVE;
    inp.mi.time = 0;
    inp.mi.dwExtraInfo = (DWORD) 0;

    SendInput(1, &inp, sizeof(inp));
}

/*
 * Local Variables:
 * mode: c
 * c-basic-offset: 4
 * fill-column: 78
 * End:
 */<|MERGE_RESOLUTION|>--- conflicted
+++ resolved
@@ -1548,7 +1548,7 @@
  *
  * HandleIMEComposition --
  *
- *	This function works around a definciency in some versions of Windows
+ *	This function works around a deficiency in some versions of Windows
  *	2000 to make it possible to entry multi-lingual characters under all
  *	versions of Windows 2000.
  *
@@ -1578,6 +1578,7 @@
 {
     HIMC hIMC;
     int n;
+    int high = 0;
 
     if ((lParam & GCS_RESULTSTR) == 0) {
 	/*
@@ -1625,10 +1626,6 @@
 	event.xkey.state = TkWinGetModifierState();
 	event.xkey.time = TkpGetMS();
 	event.xkey.same_screen = True;
-<<<<<<< HEAD
-	event.xkey.nbytes = 0;
-=======
->>>>>>> 4ccb0ad3
 
 	for (i=0; i<n; ) {
 	    /*
@@ -1636,13 +1633,16 @@
 	     * UNICODE character in the composition.
 	     */
 
-<<<<<<< HEAD
-	    event.xkey.keycode = ((unsigned char) buff[i++]) << 8;
-	    event.xkey.keycode += (unsigned char) buff[i++];
-=======
 	    event.xkey.keycode = buff[i++];
->>>>>>> 4ccb0ad3
-
+
+	    if ((event.xkey.keycode & 0xfc00) == 0xd800) {
+		high = ((event.xkey.keycode & 0x3ff) << 10) + 0x10000;
+		break;
+	    } else if (high && (event.xkey.keycode & 0xfc00) == 0xdc00) {
+		event.xkey.keycode &= 0x3ff;
+		event.xkey.keycode += high;
+		high = 0;
+	    }
 	    event.type = KeyPress;
 	    Tk_QueueWindowEvent(&event, TCL_QUEUE_TAIL);
 
