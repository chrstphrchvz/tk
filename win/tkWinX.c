--- conflicted
+++ resolved
@@ -778,11 +778,7 @@
     int percent;
 {
     MessageBeep(MB_OK);
-<<<<<<< HEAD
-    return 0;
-=======
     return Success;
->>>>>>> 4d934afd
 }
  
