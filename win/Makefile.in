#
# This file is a Makefile for Tk.  If it has the name "Makefile.in" then it
# is a template for a Makefile; to generate the actual Makefile, run
# "./configure", which is a configuration script generated by the "autoconf"
# program (constructs like "@foo@" will get replaced in the actual Makefile.

TCLVERSION		= @TCL_VERSION@
TCLPATCHL		= @TCL_PATCH_LEVEL@
VERSION			= @TK_VERSION@
PATCH_LEVEL		= @TK_PATCH_LEVEL@

#--------------------------------------------------------------------------
# Things you can change to personalize the Makefile for your own site (you can
# make these changes in either Makefile.in or Makefile, but changes to
# Makefile will get lost if you re-run the configuration script).
#--------------------------------------------------------------------------

# Default top-level directories in which to install architecture-specific
# files (exec_prefix) and machine-independent files such as scripts (prefix).
# The values specified here may be overridden at configure-time with the
# --exec-prefix and --prefix options to the "configure" script.

prefix			= @prefix@
exec_prefix		= @exec_prefix@
bindir			= @bindir@
libdir			= @libdir@
includedir		= @includedir@
datarootdir		= @datarootdir@
runstatedir		= @runstatedir@
mandir			= @mandir@

# The following definition can be set to non-null for special systems like AFS
# with replication. It allows the pathnames used for installation to be
# different than those used for actually reference files at run-time.
# INSTALL_ROOT is prepended to $prefix and $exec_prefix when installing files.
INSTALL_ROOT	=

# Directory from which applications will reference the library of Tk scripts
# (note: you can set the TK_LIBRARY environment variable at run-time to
# override this value):
TK_LIBRARY	= $(prefix)/lib/tk$(VERSION)

# Path to use at runtime to refer to LIB_INSTALL_DIR:
LIB_RUNTIME_DIR		= $(libdir)

# Directory in which to install the program wish:
BIN_INSTALL_DIR		= $(INSTALL_ROOT)$(bindir)

# Directory in which to install the .a or .so binary for the Tk library:
LIB_INSTALL_DIR		= $(INSTALL_ROOT)$(libdir)

# Path name to use when installing library scripts:
SCRIPT_INSTALL_DIR	= $(INSTALL_ROOT)$(TK_LIBRARY)

# Directory in which to install the include file tk.h:
INCLUDE_INSTALL_DIR	= $(INSTALL_ROOT)$(includedir)

# Directory in which to (optionally) install the private tk headers:
PRIVATE_INCLUDE_INSTALL_DIR = $(INSTALL_ROOT)$(includedir)

# Top-level directory in which to install manual entries:
MAN_INSTALL_DIR		= $(INSTALL_ROOT)$(mandir)

# Directory in which to install manual entry for wish:
MAN1_INSTALL_DIR = $(MAN_INSTALL_DIR)/man1

# Directory in which to install manual entries for Tk's C library
# procedures:
MAN3_INSTALL_DIR = $(MAN_INSTALL_DIR)/man3

# Directory in which to install manual entries for the built-in Tk commands:
MANN_INSTALL_DIR = $(MAN_INSTALL_DIR)/mann

# Directory in which to install the pkgIndex.tcl file for loadable Tk
PKG_INSTALL_DIR		= $(LIB_INSTALL_DIR)/tk$(VERSION)

# Package index file for loadable Tk
PKG_INDEX		= $(PKG_INSTALL_DIR)/pkgIndex.tcl

# The directory containing the Tcl source and header files.
TCL_SRC_DIR		= @TCL_SRC_DIR@

# The directory containing the Tcl library archive file appropriate
# for this version of Tk:
TCL_BIN_DIR		= @TCL_BIN_DIR@

# The directory containing the Tcl sources and headers appropriate
# for this version of Tk ("srcdir" will be replaced or has already
# been replaced by the configure script):
TCL_GENERIC_DIR		= @TCL_SRC_DIR@/generic

# The directory containing the platform specific Tcl sources and headers
# appropriate for this version of Tk:
TCL_PLATFORM_DIR	= @TCL_SRC_DIR@/win

TCL_TOOL_DIR		= @TCL_SRC_DIR@/tools

SRC_DIR			= @srcdir@
ROOT_DIR		= @srcdir@/..
TOP_DIR			= $(shell cd @srcdir@/..; pwd -W 2>/dev/null || pwd -P)
WIN_DIR			= $(TOP_DIR)/win
UNIX_DIR		= $(TOP_DIR)/unix
GENERIC_DIR		= $(TOP_DIR)/generic
TTK_DIR			= $(GENERIC_DIR)/ttk
BITMAP_DIR		= $(TOP_DIR)/bitmaps
XLIB_DIR		= $(TOP_DIR)/xlib
RC_DIR			= $(WIN_DIR)/rc

# Converts a POSIX path to a Windows native path.
CYGPATH			= @CYGPATH@

# The name of the Tcl library.
TCL_LIB_FILE	  = "$(shell $(CYGPATH) '@TCL_BIN_DIR@/@TCL_LIB_FILE@')"
TCL_STUB_LIB_FILE = "$(shell $(CYGPATH) '@TCL_BIN_DIR@/@TCL_STUB_LIB_FILE@')"

ROOT_DIR_NATIVE		= $(shell $(CYGPATH) '$(ROOT_DIR)')
WIN_DIR_NATIVE		= $(shell $(CYGPATH) '$(WIN_DIR)')
GENERIC_DIR_NATIVE	= $(shell $(CYGPATH) '$(GENERIC_DIR)')
BITMAP_DIR_NATIVE	= $(shell $(CYGPATH) '$(ROOT_DIR)/bitmaps')
XLIB_DIR_NATIVE	= $(shell $(CYGPATH) '$(ROOT_DIR)/xlib')
RC_DIR_NATIVE	= $(shell $(CYGPATH) '$(ROOT_DIR)/rc')
TCL_GENERIC_NATIVE		= $(shell $(CYGPATH) '$(TCL_GENERIC_DIR)')
TCL_PLATFORM_NATIVE		= $(shell $(CYGPATH) '$(TCL_PLATFORM_DIR)')
TCL_SRC_DIR_NATIVE		= $(shell $(CYGPATH) '$(TCL_SRC_DIR)')

DLLSUFFIX		= @DLLSUFFIX@
LIBSUFFIX		= @LIBSUFFIX@
EXESUFFIX		= @EXESUFFIX@
TCLVER			= @TCL_MAJOR_VERSION@@TCL_MINOR_VERSION@
VER			= @TK_MAJOR_VERSION@@TK_MINOR_VERSION@
DOTVER			= @TK_MAJOR_VERSION@.@TK_MINOR_VERSION@

TK_ZIP_FILE		= @TK_ZIP_FILE@
TK_VFS_PATH		= libtk.vfs/tk_library
TK_VFS_ROOT		= libtk.vfs

TK_STUB_LIB_FILE	= @TK_STUB_LIB_FILE@
TK_LIB_FILE		= @TK_LIB_FILE@
TK_DLL_FILE		= @TK_DLL_FILE@
TK_DLL_FILE_TCL8	= @TK_DLL_FILE_TCL8@
TK_DLL_FILE_TCL9	= @TK_DLL_FILE_TCL9@
TEST_DLL_FILE		= tktest$(VER)${DLLSUFFIX}
TEST_LIB_FILE		= @LIBPREFIX@tktest$(VER)${DLLSUFFIX}${LIBSUFFIX}

SHARED_LIBRARIES 	= $(TK_DLL_FILE) $(TK_STUB_LIB_FILE)
STATIC_LIBRARIES	= $(TK_LIB_FILE)

WISH			= wish$(VER)${EXESUFFIX}
TKTEST			= tktest${EXESUFFIX}
CAT32			= cat32${EXESUFFIX}
MAN2TCL			= man2tcl${EXESUFFIX}

@SET_MAKE@

# Setting the VPATH variable to a list of paths will cause the
# makefile to look into these paths when resolving .c to .obj
# dependencies.

VPATH = $(GENERIC_DIR):$(TTK_DIR):$(WIN_DIR):$(XLIB_DIR):$(RC_DIR)

# warning flags
CFLAGS_WARNING	= @CFLAGS_WARNING@

# The default switches for optimization or debugging
CFLAGS_DEBUG    = @CFLAGS_DEBUG@
CFLAGS_OPTIMIZE	= @CFLAGS_OPTIMIZE@

# The default switches for optimization or debugging
LDFLAGS_DEBUG    = @LDFLAGS_DEBUG@
LDFLAGS_OPTIMIZE = @LDFLAGS_OPTIMIZE@

# To change the compiler switches, for example to change from optimization to
# debugging symbols, change the following line:
#CFLAGS		= $(CFLAGS_DEBUG)
#CFLAGS		= $(CFLAGS_OPTIMIZE)
#CFLAGS		= $(CFLAGS_DEBUG) $(CFLAGS_OPTIMIZE)
CFLAGS		= @CFLAGS@ @CFLAGS_DEFAULT@ -D_ATL_XP_TARGETING=1 -D__USE_MINGW_ANSI_STDIO=0

# Special compiler flags to use when building man2tcl on Windows.
MAN2TCLFLAGS	= @MAN2TCLFLAGS@

AR		= @AR@
RANLIB		= @RANLIB@
CC		= @CC@
RC		= @RC@
RES		= @RES@
TK_RES		= @TK_RES@
AC_FLAGS	= @EXTRA_CFLAGS@ @DEFS@
CPPFLAGS	= @CPPFLAGS@
LDFLAGS		= @LDFLAGS@ @LDFLAGS_DEFAULT@
LDFLAGS_CONSOLE	= @LDFLAGS_CONSOLE@
LDFLAGS_WINDOW	= @LDFLAGS_WINDOW@
OBJEXT		= @OBJEXT@
STLIB_LD	= @STLIB_LD@
SHLIB_LD	= @SHLIB_LD@
SHLIB_LD_LIBS	= @SHLIB_LD_LIBS@
SHLIB_CFLAGS	= @SHLIB_CFLAGS@
SHLIB_SUFFIX	= @SHLIB_SUFFIX@
LIBS		= $(TCL_STUB_LIB_FILE) @LIBS@ @LIBS_GUI@
RMDIR		= rm -rf
MKDIR		= mkdir -p
SHELL		= @SHELL@
RM		= rm -f
COPY		= cp
LN		= ln

# Tk does not used deprecated Tcl constructs so it should
# compile fine with -DTCL_NO_DEPRECATED. To remove its own
# set of deprecated code uncomment the second line.
NO_DEPRECATED_FLAGS	= -DTCL_NO_DEPRECATED
#NO_DEPRECATED_FLAGS	= -DTCL_NO_DEPRECATED -DTK_NO_DEPRECATED

# TCL_EXE is the name of a tclsh executable that is available *BEFORE*
# running make for the first time. Certain build targets (make genstubs)
# need it to be available on the PATH. This executable should *NOT* be
# required just to do a normal build although it can be required to run
# make dist.
TCL_EXE			= @TCLSH_PROG@
WINE    		= @WINE@

###
# Tip 430 - ZipFS Modifications
###

TK_ZIP_FILE		= @TK_ZIP_FILE@
TK_VFS_PATH		= libtk.vfs/tk_library
TK_VFS_ROOT		= libtk.vfs

HOST_CC		        = @CC_FOR_BUILD@
HOST_EXEEXT             = @EXEEXT_FOR_BUILD@
HOST_OBJEXT             = @OBJEXT_FOR_BUILD@
ZIPFS_BUILD	        = @ZIPFS_BUILD@
NATIVE_ZIP		= @ZIP_PROG@
ZIP_PROG_OPTIONS		= @ZIP_PROG_OPTIONS@
ZIP_PROG_VFSSEARCH  = @ZIP_PROG_VFSSEARCH@
SHARED_BUILD		= @SHARED_BUILD@
INSTALL_MSGS            = @INSTALL_MSGS@
INSTALL_LIBRARIES       = @INSTALL_LIBRARIES@

# Minizip
MINIZIP_OBJS = \
        adler32.$(HOST_OBJEXT) \
        compress.$(HOST_OBJEXT) \
        crc32.$(HOST_OBJEXT) \
        deflate.$(HOST_OBJEXT) \
        infback.$(HOST_OBJEXT) \
        inffast.$(HOST_OBJEXT) \
        inflate.$(HOST_OBJEXT) \
        inftrees.$(HOST_OBJEXT) \
        ioapi.$(HOST_OBJEXT) \
        iowin32.$(HOST_OBJEXT)  \
        trees.$(HOST_OBJEXT) \
        uncompr.$(HOST_OBJEXT) \
        zip.$(HOST_OBJEXT) \
        zutil.$(HOST_OBJEXT) \
        minizip.$(HOST_OBJEXT)

ZIP_INSTALL_OBJS =  @ZIP_INSTALL_OBJS@

CC_SWITCHES = ${CFLAGS} ${CFLAGS_WARNING} ${SHLIB_CFLAGS} \
-I"${GENERIC_DIR_NATIVE}" -I"${WIN_DIR_NATIVE}" \
-I"${XLIB_DIR_NATIVE}" -I"${BITMAP_DIR_NATIVE}" \
-I"${TCL_GENERIC_NATIVE}" -I"${TCL_PLATFORM_NATIVE}" \
${AC_FLAGS} $(NO_DEPRECATED_FLAGS) -DUSE_TCL_STUBS

CC_OBJNAME = @CC_OBJNAME@
CC_EXENAME = @CC_EXENAME@

# Tk used to let the configure script choose which program to use
# for installing, but there are just too many different versions of
# "install" around;  better to use the install-sh script that comes
# with the distribution, which is slower but guaranteed to work.

INSTALL		= cp
INSTALL_PROGRAM = ${INSTALL}
INSTALL_DATA	= ${INSTALL}

WISH_OBJS = \
	winMain.$(OBJEXT)

TKTEST_OBJS = \
	tkSquare.$(OBJEXT) \
	tkTest.$(OBJEXT) \
	tkOldTest.$(OBJEXT) \
	tkWinTest.$(OBJEXT)

XLIB_OBJS = \
	xcolors.$(OBJEXT) \
	xdraw.$(OBJEXT) \
	xgc.$(OBJEXT) \
	ximage.$(OBJEXT) \
	xutil.$(OBJEXT)

TK_OBJS = \
	tkConsole.$(OBJEXT) \
	tkUnixMenubu.$(OBJEXT) \
	tkUnixScale.$(OBJEXT) \
	$(XLIB_OBJS) \
	tkWin3d.$(OBJEXT) \
	tkWin32Dll.$(OBJEXT) \
	tkWinButton.$(OBJEXT) \
	tkWinClipboard.$(OBJEXT) \
	tkWinColor.$(OBJEXT) \
	tkWinConfig.$(OBJEXT) \
	tkWinCursor.$(OBJEXT) \
	tkWinDialog.$(OBJEXT) \
	tkWinDraw.$(OBJEXT) \
	tkWinEmbed.$(OBJEXT) \
	tkWinFont.$(OBJEXT) \
	tkWinGDI.$(OBJEXT) \
	tkWinIco.$(OBJEXT) \
	tkWinImage.$(OBJEXT) \
	tkWinInit.$(OBJEXT) \
	tkWinKey.$(OBJEXT) \
	tkWinMenu.$(OBJEXT) \
	tkWinPixmap.$(OBJEXT) \
	tkWinPointer.$(OBJEXT) \
	tkWinRegion.$(OBJEXT) \
	tkWinScrlbr.$(OBJEXT) \
	tkWinSend.$(OBJEXT) \
	tkWinSendCom.$(OBJEXT) \
	tkWinSysTray.$(OBJEXT) \
	tkWinWindow.$(OBJEXT) \
	tkWinWm.$(OBJEXT) \
	tkWinX.$(OBJEXT) \
	stubs.$(OBJEXT) \
	tk3d.$(OBJEXT) \
	tkArgv.$(OBJEXT) \
	tkAtom.$(OBJEXT) \
	tkBind.$(OBJEXT) \
	tkBitmap.$(OBJEXT) \
	tkBusy.$(OBJEXT) \
	tkButton.$(OBJEXT) \
	tkCanvArc.$(OBJEXT) \
	tkCanvBmap.$(OBJEXT) \
	tkCanvImg.$(OBJEXT) \
	tkCanvLine.$(OBJEXT) \
	tkCanvPoly.$(OBJEXT) \
	tkCanvPs.$(OBJEXT) \
	tkCanvText.$(OBJEXT) \
	tkCanvUtil.$(OBJEXT) \
	tkCanvWind.$(OBJEXT) \
	tkCanvas.$(OBJEXT) \
	tkClipboard.$(OBJEXT) \
	tkCmds.$(OBJEXT) \
	tkColor.$(OBJEXT) \
	tkConfig.$(OBJEXT) \
	tkCursor.$(OBJEXT) \
	tkEntry.$(OBJEXT) \
	tkError.$(OBJEXT) \
	tkEvent.$(OBJEXT) \
	tkFileFilter.$(OBJEXT) \
	tkFocus.$(OBJEXT) \
	tkFont.$(OBJEXT) \
	tkFrame.$(OBJEXT) \
	tkGC.$(OBJEXT) \
	tkGeometry.$(OBJEXT) \
	tkGet.$(OBJEXT) \
	tkGrab.$(OBJEXT) \
	tkGrid.$(OBJEXT) \
	tkImage.$(OBJEXT) \
	tkImgBmap.$(OBJEXT) \
	tkImgListFormat.$(OBJEXT) \
	tkImgGIF.$(OBJEXT) \
	tkImgPNG.$(OBJEXT) \
	tkImgPPM.$(OBJEXT) \
	tkImgSVGnano.$(OBJEXT) \
	tkImgPhoto.$(OBJEXT) \
	tkImgPhInstance.$(OBJEXT) \
	tkImgUtil.$(OBJEXT) \
	tkListbox.$(OBJEXT) \
	tkMacWinMenu.$(OBJEXT) \
	tkMain.$(OBJEXT) \
	tkMain2.$(OBJEXT) \
	tkMenu.$(OBJEXT) \
	tkMenubutton.$(OBJEXT) \
	tkMenuDraw.$(OBJEXT) \
	tkMessage.$(OBJEXT) \
	tkPanedWindow.$(OBJEXT) \
	tkObj.$(OBJEXT) \
	tkOldConfig.$(OBJEXT) \
	tkOption.$(OBJEXT) \
	tkPack.$(OBJEXT) \
	tkPkgConfig.$(OBJEXT) \
	tkPlace.$(OBJEXT) \
	tkPointer.$(OBJEXT) \
	tkRectOval.$(OBJEXT) \
	tkScale.$(OBJEXT) \
	tkScrollbar.$(OBJEXT) \
	tkSelect.$(OBJEXT) \
	tkStyle.$(OBJEXT) \
	tkText.$(OBJEXT) \
	tkTextBTree.$(OBJEXT) \
	tkTextDisp.$(OBJEXT) \
	tkTextImage.$(OBJEXT) \
	tkTextIndex.$(OBJEXT) \
	tkTextMark.$(OBJEXT) \
	tkTextTag.$(OBJEXT) \
	tkTextWind.$(OBJEXT) \
	tkTrig.$(OBJEXT) \
	tkUndo.$(OBJEXT) \
	tkUtil.$(OBJEXT) \
	tkVisual.$(OBJEXT) \
	tkStubInit.$(OBJEXT) \
	tkWindow.$(OBJEXT) \
	$(TTK_OBJS)

TTK_OBJS = \
	ttkWinMonitor.$(OBJEXT) \
	ttkWinTheme.$(OBJEXT) \
	ttkWinXPTheme.$(OBJEXT) \
	ttkBlink.$(OBJEXT) \
	ttkButton.$(OBJEXT) \
	ttkCache.$(OBJEXT) \
	ttkClamTheme.$(OBJEXT) \
	ttkClassicTheme.$(OBJEXT) \
	ttkDefaultTheme.$(OBJEXT) \
	ttkElements.$(OBJEXT) \
	ttkEntry.$(OBJEXT) \
	ttkFrame.$(OBJEXT) \
	ttkImage.$(OBJEXT) \
	ttkInit.$(OBJEXT) \
	ttkLabel.$(OBJEXT) \
	ttkLayout.$(OBJEXT) \
	ttkManager.$(OBJEXT) \
	ttkNotebook.$(OBJEXT) \
	ttkPanedwindow.$(OBJEXT) \
	ttkProgress.$(OBJEXT) \
	ttkScale.$(OBJEXT) \
	ttkScrollbar.$(OBJEXT) \
	ttkScroll.$(OBJEXT) \
	ttkSeparator.$(OBJEXT) \
	ttkSquare.$(OBJEXT) \
	ttkState.$(OBJEXT) \
	ttkTagSet.$(OBJEXT) \
	ttkTheme.$(OBJEXT) \
	ttkTrace.$(OBJEXT) \
	ttkTrack.$(OBJEXT) \
	ttkTreeview.$(OBJEXT) \
	ttkWidget.$(OBJEXT) \
	ttkStubInit.$(OBJEXT)

STUB_OBJS = \
	tkStubLib.$(OBJEXT) \
	ttkStubLib.$(OBJEXT)

TCL_DOCS = "$(TCL_SRC_DIR_NATIVE)/doc/*.[13n]"
TK_DOCS = "$(ROOT_DIR_NATIVE)/doc/*.[13n]"
CORE_DOCS = $(TCL_DOCS) $(TK_DOCS)

DEMOPROGS = browse hello ixset rmt rolodex square tcolor timer widget

SHELL_ENV = \
	@TCL_LIBRARY="$(TCL_SRC_DIR_NATIVE)/library"; export TCL_LIBRARY; \
	TK_LIBRARY="$(ROOT_DIR_NATIVE)/library"; export TK_LIBRARY; \
	PATH="$(TCL_BIN_DIR):$(PATH)"; export PATH;

# Main targets.  The default target -- all -- builds the binaries,
# performs any post processing on libraries or documents.

all: binaries libraries doc

binaries: @LIBRARIES@ $(WISH)

libraries:

$(ROOT_DIR)/doc/man.macros:
	$(INSTALL_DATA) "$(TCL_SRC_DIR)/doc/man.macros" "$(ROOT_DIR)/doc/man.macros"

doc: $(ROOT_DIR)/doc/man.macros

winhelp: $(TCL_SRC_DIR)/tools/man2help.tcl $(MAN2TCL)
	$(TCL_EXE) "$(TCL_SRC_DIR_NATIVE)/tools/man2help.tcl" tcl "$(VER)" $(CORE_DOCS)
	$(COPY) "$(TCL_BIN_DIR)/tcl.hpj" ./
	hcw /c /e tcl.hpj
	$(COPY) ./tcl$(VER).cnt ./TCL$(VER).HLP "$(TCL_SRC_DIR_NATIVE)/tools/"

$(MAN2TCL): $(TCL_SRC_DIR)/tools/man2tcl.c
	$(CC) $(CFLAGS_OPTIMIZE) $(MAN2TCLFLAGS) -o $(MAN2TCL) "$(TCL_SRC_DIR_NATIVE)/tools/man2tcl.c"

# Specifying TESTFLAGS on the command line is the standard way to pass
# args to tcltest, ie:
#	% make test TESTFLAGS="-verbose bps -file fileName.test"

test: test-classic test-ttk

test-classic: binaries $(TKTEST) $(TEST_DLL_FILE) $(CAT32)
	$(SHELL_ENV) $(WINE) ./$(TKTEST) "$(ROOT_DIR_NATIVE)/tests/all.tcl" \
	$(TESTFLAGS) | $(WINE) ./$(CAT32)

test-ttk: binaries $(TKTEST) $(TEST_DLL_FILE) $(CAT32)
	$(SHELL_ENV) $(WINE) ./$(TKTEST) "$(ROOT_DIR_NATIVE)/tests/ttk/all.tcl" \
	$(TESTFLAGS) | $(WINE) ./$(CAT32)

runtest: binaries $(TKTEST) $(TEST_DLL_FILE)
	$(SHELL_ENV) $(WINE) ./$(TKTEST) $(TESTFLAGS) $(SCRIPT)

# This target can be used to run wish from the build directory
# via `make shell` or `make shell SCRIPT=foo.tcl`
shell: binaries
	$(SHELL_ENV) $(WINE) ./$(WISH) $(SCRIPT)

demo: $(WISH)
	$(SHELL_ENV) $(WINE) ./$(WISH) $(ROOT_DIR)/library/demos/widget

# This target can be used to run wish inside either gdb or insight
gdb: binaries
	@echo "set env TCL_LIBRARY=$(TCL_SRC_DIR_NATIVE)/library" > gdb.run
	@echo "set env TK_LIBRARY=$(ROOT_DIR_NATIVE)/library" >> gdb.run
	PATH="$(TCL_BIN_DIR):$(PATH)"; export PATH; \
	gdb ./$(WISH) --command=gdb.run
	@$(RM) gdb.run

install: all install-binaries install-libraries install-doc install-demos

install-binaries: binaries
	@for i in $(LIB_INSTALL_DIR) $(BIN_INSTALL_DIR) $(PKG_INSTALL_DIR); \
	    do \
	    if [ ! -d $$i ] ; then \
		echo "Making directory $$i"; \
		$(MKDIR) $$i; \
		chmod 755 $$i; \
		else true; \
		fi; \
	    done;
	@for i in $(TK_DLL_FILE) $(WISH); \
	    do \
	    if [ -f $$i ]; then \
		echo "Installing $$i to $(BIN_INSTALL_DIR)/"; \
		$(COPY) $$i "$(BIN_INSTALL_DIR)"; \
	    fi; \
	    done
	@echo "Creating package index $(PKG_INDEX)";
	@$(RM) $(PKG_INDEX);
	@(\
	echo "if {![package vsatisfies [package provide Tcl] 8.6-]} return";\
	echo "if {(\$$::tcl_platform(platform) eq \"unix\") && ([info exists ::env(DISPLAY)]";\
	echo "	|| ([info exists ::argv] && (\"-display\" in \$$::argv)))} {";\
	echo "    if {[package vsatisfies [package provide Tcl] 9.0]} {";\
	echo "	package ifneeded tk $(VERSION)$(PATCH_LEVEL) [list load [file normalize [file join \$$dir .. .. bin libtcl9tk$(VERSION).dll]]]";\
	echo "    } else {";\
	echo "	package ifneeded tk $(VERSION)$(PATCH_LEVEL) [list load [file normalize [file join \$$dir .. .. bin libtk$(VERSION).dll]]]";\
	echo "    }";\
	echo "} else {";\
	echo "    if {[package vsatisfies [package provide Tcl] 9.0]} {";\
	echo "	package ifneeded tk $(VERSION)$(PATCH_LEVEL) [list load [file normalize [file join \$$dir .. .. bin $(TK_DLL_FILE_TCL9)]]]";\
	echo "    } else {";\
	echo "	package ifneeded tk $(VERSION)$(PATCH_LEVEL) [list load [file normalize [file join \$$dir .. .. bin $(TK_DLL_FILE_TCL8)]]]";\
	echo "    }";\
	echo "}";\
	echo "package ifneeded Tk $(VERSION)$(PATCH_LEVEL) [list package require -exact tk $(VERSION)$(PATCH_LEVEL)]";\
	) > $(PKG_INDEX);
	@for i in tkConfig.sh $(TK_LIB_FILE) $(TK_STUB_LIB_FILE); \
	    do \
	    if [ -f $$i ]; then \
		echo "Installing $$i to $(LIB_INSTALL_DIR)/"; \
		$(COPY) $$i "$(LIB_INSTALL_DIR)"; \
	    fi; \
	    done

install-libraries: libraries
	@for i in "$$($(CYGPATH) $(prefix)/lib)" \
		"$(INCLUDE_INSTALL_DIR)" "$(INCLUDE_INSTALL_DIR)/X11" \
		"$(SCRIPT_INSTALL_DIR)" "$(SCRIPT_INSTALL_DIR)/images" \
		"$(SCRIPT_INSTALL_DIR)/msgs" "$(SCRIPT_INSTALL_DIR)/ttk"; \
	    do \
	    if [ ! -d $$i ] ; then \
		echo "Making directory $$i"; \
		$(MKDIR) $$i; \
		chmod 755 $$i; \
		else true; \
		fi; \
	    done;
	@echo "Installing header files to $(INCLUDE_INSTALL_DIR)/";
	@for i in "$(GENERIC_DIR)/tk.h" "$(GENERIC_DIR)/tkPlatDecls.h" \
		"$(GENERIC_DIR)/tkIntXlibDecls.h" "$(GENERIC_DIR)/tkDecls.h" ; \
	    do \
	    $(INSTALL_DATA) $$i $(INCLUDE_INSTALL_DIR); \
	    done;
	@for i in $(XLIB_DIR)/X11/*.h; \
	    do \
	    $(INSTALL_DATA) $$i $(INCLUDE_INSTALL_DIR)/X11; \
	    done;
	@echo "Installing library files to $(SCRIPT_INSTALL_DIR)";
	@for i in $(ROOT_DIR)/library/*.tcl $(ROOT_DIR)/library/tclIndex \
		$(UNIX_DIR)/tkAppInit.c; \
	    do \
	    $(INSTALL_DATA) $$i $(SCRIPT_INSTALL_DIR); \
	    done;
	@echo "Installing library ttk directory";
	@for i in $(ROOT_DIR)/library/ttk/*.tcl; \
	    do \
	    if [ -f $$i ] ; then \
		$(INSTALL_DATA) $$i $(SCRIPT_INSTALL_DIR)/ttk; \
	    fi; \
	    done;
	@echo "Installing library images directory";
	@for i in $(ROOT_DIR)/library/images/*; \
	    do \
	    if [ -f $$i ] ; then \
		$(INSTALL_DATA) $$i $(SCRIPT_INSTALL_DIR)/images; \
	    fi; \
	    done;
	@echo "Installing translation directory";
	@for i in $(ROOT_DIR)/library/msgs/*.msg; \
	    do \
	    if [ -f $$i ] ; then \
		$(INSTALL_DATA) $$i $(SCRIPT_INSTALL_DIR)/msgs; \
	    fi; \
	    done;

install-demos:
	@for i in $(INSTALL_ROOT)$(prefix)/lib $(SCRIPT_INSTALL_DIR) \
		$(SCRIPT_INSTALL_DIR)/demos \
		$(SCRIPT_INSTALL_DIR)/demos/images ; \
	    do \
	    if [ ! -d $$i ] ; then \
		echo "Making directory $$i"; \
		$(MKDIR) $$i; \
		chmod 755 $$i; \
		else true; \
		fi; \
	    done;
	@echo "Installing demos to $(SCRIPT_INSTALL_DIR)/demos/";
	@for i in $(ROOT_DIR)/library/demos/*; \
	    do \
	    if [ -f $$i ] ; then \
		sed -e '3 s|exec wish|exec wish$(VER)|' \
			$$i > $(SCRIPT_INSTALL_DIR)/demos/`basename $$i`; \
	    fi; \
	    done;
	@for i in $(DEMOPROGS); \
	    do \
	    if test $$i = "square"; then \
	    rm -f  $(SCRIPT_INSTALL_DIR)/demos/$$i; \
	    else \
	    chmod 755 $(SCRIPT_INSTALL_DIR)/demos/$$i; \
	    fi; \
	    done;
	@echo "Installing demo images";
	@for i in $(ROOT_DIR)/library/demos/images/*; \
	    do \
	    if [ -f $$i ] ; then \
		$(INSTALL_DATA) $$i $(SCRIPT_INSTALL_DIR)/demos/images; \
		fi; \
	    done;

install-doc: doc

# Optional target to install private headers
install-private-headers: libraries
	@for i in $(PRIVATE_INCLUDE_INSTALL_DIR); \
	    do \
	    if [ ! -d $$i ] ; then \
		echo "Making directory $$i"; \
		$(MKDIR) $$i; \
		chmod 755 $$i; \
		else true; \
		fi; \
	    done;
	@echo "Installing private header files to $(PRIVATE_INCLUDE_INSTALL_DIR)/";
	@for i in "$(GENERIC_DIR)/tkInt.h" "$(GENERIC_DIR)/tkIntDecls.h" \
		"$(GENERIC_DIR)/tkIntPlatDecls.h" "$(GENERIC_DIR)/tkPort.h" \
		"$(WIN_DIR)/tkWinPort.h" "$(WIN_DIR)/tkWinInt.h" "$(WIN_DIR)/tkWin.h"; \
	    do \
	    $(INSTALL_DATA) $$i $(PRIVATE_INCLUDE_INSTALL_DIR); \
	    done;

$(WISH): $(WISH_OBJS) @LIBRARIES@ $(TK_STUB_LIB_FILE) wish.$(RES) ${TK_ZIP_FILE}
	$(CC) $(CFLAGS) $(WISH_OBJS) $(TK_LIB_FILE) \
	$(TK_STUB_LIB_FILE) $(TCL_LIB_FILE) $(LIBS) \
	wish.$(RES) $(CC_EXENAME) $(LDFLAGS_WINDOW)
	@VC_MANIFEST_EMBED_EXE@
	@if test "${ZIPFS_BUILD}" = "2" ; then \
		cat ${TK_ZIP_FILE} >> ${WISH}; \
		${NATIVE_ZIP} -A ${WISH} \
		  || echo 'ignore zip-error by adjust sfx process (not executable?)'; \
	fi

tktest: $(TKTEST)

$(TKTEST): testMain.$(OBJEXT) $(TEST_DLL_FILE) @LIBRARIES@ $(TK_STUB_LIB_FILE) wish.$(RES)
	$(CC) $(CFLAGS) testMain.$(OBJEXT) $(TEST_LIB_FILE) $(TK_LIB_FILE) \
	$(TK_STUB_LIB_FILE) $(TCL_LIB_FILE) $(LIBS) \
	wish.$(RES) $(CC_EXENAME) $(LDFLAGS_WINDOW)
	@VC_MANIFEST_EMBED_EXE@

${TEST_DLL_FILE}: ${TKTEST_OBJS} ${TK_STUB_LIB_FILE}
	@MAKE_DLL@ ${TKTEST_OBJS} $(TK_STUB_LIB_FILE) $(SHLIB_LD_LIBS)

$(TOP_DIR)/manifest.uuid:
	printf "git-" >$(TOP_DIR)/manifest.uuid
	(cd $(TOP_DIR); git rev-parse HEAD >>$(TOP_DIR)/manifest.uuid || printf "unknown" >$(TOP_DIR)/manifest.uuid)

tkUuid.h:	$(TOP_DIR)/manifest.uuid
	echo "#define TK_VERSION_UUID \\" >$@
	cat $(TOP_DIR)/manifest.uuid >>$@
	echo "" >>$@

# Msys make requires this next rule for some reason.
$(TCL_SRC_DIR)/win/cat.c:

cat32.${OBJEXT}: $(TCL_SRC_DIR)/win/cat.c
	$(CC) -c $(CC_SWITCHES) -DUNICODE -D_UNICODE "$(TCL_SRC_DIR)/win/cat.c" $(CC_OBJNAME)

$(CAT32): cat32.${OBJEXT}
	$(CC) $(CFLAGS) cat32.$(OBJEXT) $(CC_EXENAME) $(LIBS) $(LDFLAGS_CONSOLE)

tkzipfile: ${TK_ZIP_FILE}

${TK_ZIP_FILE}:  ${ZIP_INSTALL_OBJS}
	@$(RMDIR) ${TK_VFS_ROOT}
	@mkdir -p ${TK_VFS_PATH}
	@echo "creating ${TK_VFS_PATH} (prepare compression)"
	@( \
	  $(COPY) -a $(TOP_DIR)/library/* ${TK_VFS_PATH}; \
	)
	@$(RMDIR) $(TK_VFS_PATH)/demos
	-@if test "${ZIPFS_BUILD}" = "2" ; then \
	    cp ${TCL_BIN_DIR}/tclsh${TCLVER}s.exe ${TK_VFS_ROOT}/../${TK_ZIP_FILE} || cp ${TCL_BIN_DIR}/../bin/tclsh${TCLVER}s.exe ${TK_VFS_ROOT}/../${TK_ZIP_FILE}; \
	    (zip=`(realpath '${NATIVE_ZIP}' || readlink -m '${NATIVE_ZIP}') 2>/dev/null || \
		(echo '${NATIVE_ZIP}' | sed "s?^\./?$$(pwd)/?")`; \
		cd ${TK_VFS_ROOT} && $$zip -J ../${TK_ZIP_FILE}) \
	fi
	(zip=`(realpath '${NATIVE_ZIP}' || readlink -m '${NATIVE_ZIP}') 2>/dev/null || \
	  (echo '${NATIVE_ZIP}' | sed "s?^\./?$$(pwd)/?")`; \
	  cd ${TK_VFS_ROOT} && \
	  $$zip ${ZIP_PROG_OPTIONS} ../${TK_ZIP_FILE} ${ZIP_PROG_VFSSEARCH} >/dev/null && \
	  echo "${TK_ZIP_FILE} successful created with $$zip" && \
	  cd ..)


# The following targets are configured by autoconf to generate either
# a shared library or static library

${TK_STUB_LIB_FILE}: ${STUB_OBJS}
	@$(RM) ${TK_STUB_LIB_FILE}
	@MAKE_STUB_LIB@ ${STUB_OBJS}
	@POST_MAKE_LIB@

${TK_DLL_FILE}: ${TK_OBJS} $(TK_RES) ${TK_ZIP_FILE}
	@$(RM) ${TK_DLL_FILE}
	@MAKE_DLL@ ${TK_OBJS} $(TK_RES) $(SHLIB_LD_LIBS)
	@VC_MANIFEST_EMBED_DLL@
	@if test "${ZIPFS_BUILD}" = "1" ; then \
		cat ${TK_ZIP_FILE} >> ${TK_DLL_FILE}; \
		${NATIVE_ZIP} -A ${TK_DLL_FILE} \
		  || echo 'ignore zip-error by adjust sfx process (not executable?)'; \
	fi

${TK_LIB_FILE}: ${TK_OBJS}
	@$(RM) ${TK_LIB_FILE}
	@MAKE_LIB@ ${TK_OBJS}
	@POST_MAKE_LIB@

# Special case object file targets

winMain.$(OBJEXT): winMain.c
	$(CC) -c $(CC_SWITCHES) -DUNICODE=1 -D_UNICODE=1 @DEPARG@ $(CC_OBJNAME)

testMain.$(OBJEXT): winMain.c
	$(CC) -c $(CC_SWITCHES) -DTK_TEST -DUNICODE=1 -D_UNICODE=1 @DEPARG@ $(CC_OBJNAME)

tkTest.$(OBJEXT): tkTest.c
	$(CC) -c $(CC_SWITCHES) @DEPARG@ $(CC_OBJNAME)

tkOldTest.$(OBJEXT): tkOldTest.c
	$(CC) -c $(CC_SWITCHES) @DEPARG@ $(CC_OBJNAME)

tkWinTest.$(OBJEXT): tkWinTest.c
	$(CC) -c $(CC_SWITCHES) @DEPARG@ $(CC_OBJNAME)

tkSquare.$(OBJEXT): tkSquare.c
	$(CC) -c $(CC_SWITCHES) @DEPARG@ $(CC_OBJNAME)

tkStubLib.$(OBJEXT): tkStubLib.c
	$(CC) -c $(CC_SWITCHES) @CFLAGS_NOLTO@ @DEPARG@ $(CC_OBJNAME)

ttkStubLib.$(OBJEXT): ${TTK_DIR}/ttkStubLib.c
	$(CC) -c $(CC_SWITCHES) @CFLAGS_NOLTO@ @DEPARG@ $(CC_OBJNAME)

tkMain2.$(OBJEXT): tkMain.c
	$(CC) -c $(CC_SWITCHES) -DBUILD_tk -DUNICODE=1 -D_UNICODE=1 @DEPARG@ $(CC_OBJNAME)

tkUnixMenubu.$(OBJEXT): ${UNIX_DIR}/tkUnixMenubu.c
	$(CC) -c $(CC_SWITCHES) -DBUILD_tk -DBUILD_ttk @DEPARG@ $(CC_OBJNAME)

tkUnixScale.$(OBJEXT): ${UNIX_DIR}/tkUnixScale.c
	$(CC) -c $(CC_SWITCHES) -DBUILD_tk -DBUILD_ttk @DEPARG@ $(CC_OBJNAME)

<<<<<<< HEAD
tkPkgConfig.$(OBJEXT): $(GENERIC_DIR)/tkPkgConfig.c
	$(CC) -c $(CC_SWITCHES)	 -DBUILD_tk -DBUILD_ttk		\
		-DCFG_RUNTIME_DLLFILE="\"$(TK_DLL_FILE)\"" \
		@DEPARG@ $(CC_OBJNAME)

=======
tkWindow.$(OBJEXT): ${GENERIC_DIR}/tkWindow.c configure Makefile tkUuid.h
	$(CC) -c $(CC_SWITCHES) -I. -DBUILD_tk @DEPARG@ $(CC_OBJNAME)
>>>>>>> 2b4c855d

# Extra dependency info
tkConsole.$(OBJEXT): configure Makefile
tkMain.$(OBJEXT): configure Makefile
tkMain2.$(OBJEXT): configure Makefile

# Add the object extension to the implicit rules.  By default .obj is not
# automatically added.

.SUFFIXES: .${OBJEXT}
.SUFFIXES: .$(RES)
.SUFFIXES: .rc

# Implicit rule for all object files that will end up in the Tk library

%.$(OBJEXT): %.c
	$(CC) -c $(CC_SWITCHES) -DBUILD_tk -DBUILD_ttk @DEPARG@ $(CC_OBJNAME)

.rc.$(RES):
	$(RC) @RC_OUT@ $@ @RC_TYPE@ @RC_DEFINES@ @RC_INCLUDE@ "$(GENERIC_DIR_NATIVE)" @RC_INCLUDE@ "$(TCL_GENERIC_NATIVE)" @RC_INCLUDE@ "$(RC_DIR_NATIVE)" @DEPARG@

depend:

cleanhelp:
	$(RM) *.hlp *.cnt *.hpj *.GID *.rtf man2tcl.exe

clean: cleanhelp
	$(RM) *.lib *.a *.exp *.dll *.res *.${OBJEXT} *~ \#* TAGS a.out
	$(RM) $(WISH) $(TKTEST) $(CAT32)
	$(RM) *.pch *.ilk *.pdb *.zip
	$(RMDIR) *.vfs

distclean: clean
	$(RM) Makefile config.status config.cache config.log tkConfig.sh \
		wish.exe.manifest

Makefile: $(SRC_DIR)/Makefile.in
	./config.status

#
# Regenerate the stubs files.
#

$(GENERIC_DIR)/tkStubInit.c: $(GENERIC_DIR)/tk.decls \
		$(GENERIC_DIR)/tkInt.decls
	@echo "Warning: tkStubInit.c may be out of date."
	@echo "Developers may want to run \"make genstubs\" to regenerate."
	@echo "This warning can be safely ignored, do not report as a bug!"

genstubs:
	$(TCL_EXE) "$(TCL_TOOL_DIR)/genStubs.tcl" \
	    "$(GENERIC_DIR_NATIVE)" \
	    "$(GENERIC_DIR_NATIVE)/tk.decls" \
	    "$(GENERIC_DIR_NATIVE)/tkInt.decls"
	$(TCL_EXE) "$(TCL_TOOL_DIR)/genStubs.tcl" \
	    "$(TTK_DIR)" \
	    "$(TTK_DIR)/ttk.decls"

#
# The list of all the targets that do not correspond to real files. This stops
# 'make' from getting confused when someone makes an error in a rule.
#

.PHONY: all binaries libraries doc tkLibObjs objs tktest-real test test-classic
.PHONY: test-ttk testlang runtest shell demo gdb install install-strip
.PHONY: install-binaries install-libraries install-demos install-doc
.PHONY: install-private-headers clean distclean depend genstubs checkstubs
.PHONY: checkuchar checkexports rpm dist alldist allpatch html html-tcl html-tk

# DO NOT DELETE THIS LINE -- make depend depends on it.<|MERGE_RESOLUTION|>--- conflicted
+++ resolved
@@ -788,16 +788,14 @@
 tkUnixScale.$(OBJEXT): ${UNIX_DIR}/tkUnixScale.c
 	$(CC) -c $(CC_SWITCHES) -DBUILD_tk -DBUILD_ttk @DEPARG@ $(CC_OBJNAME)
 
-<<<<<<< HEAD
 tkPkgConfig.$(OBJEXT): $(GENERIC_DIR)/tkPkgConfig.c
 	$(CC) -c $(CC_SWITCHES)	 -DBUILD_tk -DBUILD_ttk		\
 		-DCFG_RUNTIME_DLLFILE="\"$(TK_DLL_FILE)\"" \
 		@DEPARG@ $(CC_OBJNAME)
 
-=======
+
 tkWindow.$(OBJEXT): ${GENERIC_DIR}/tkWindow.c configure Makefile tkUuid.h
 	$(CC) -c $(CC_SWITCHES) -I. -DBUILD_tk @DEPARG@ $(CC_OBJNAME)
->>>>>>> 2b4c855d
 
 # Extra dependency info
 tkConsole.$(OBJEXT): configure Makefile
