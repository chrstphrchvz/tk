/*
 * tkWin32Dll.c --
 *
 *	This file contains a stub dll entry point.
 *
 * Copyright (c) 1995 Sun Microsystems, Inc.
 *
 * See the file "license.terms" for information on usage and redistribution of
 * this file, and for a DISCLAIMER OF ALL WARRANTIES.
 *
 * RCS: @(#) $Id: tkWin32Dll.c,v 1.12.4.1 2010/12/13 21:23:59 nijtmans Exp $
 */

#include "tkWinInt.h"
#ifndef STATIC_BUILD

#ifdef HAVE_NO_SEH

/*
 * Unlike Borland and Microsoft, we don't register exception handlers by
 * pushing registration records onto the runtime stack. Instead, we register
 * them by creating an EXCEPTION_REGISTRATION within the activation record.
 */

typedef struct EXCEPTION_REGISTRATION {
    struct EXCEPTION_REGISTRATION *link;
    EXCEPTION_DISPOSITION (*handler)(
	    struct _EXCEPTION_RECORD*, void*, struct _CONTEXT*, void*);
    void *ebp;
    void *esp;
    int status;
} EXCEPTION_REGISTRATION;

/*
 * Need to add noinline flag to DllMain declaration so that gcc -O3 does not
 * inline asm code into DllEntryPoint and cause a compile time error because
 * of redefined local labels.
 */

BOOL APIENTRY		DllMain(HINSTANCE hInst, DWORD reason,
			    LPVOID reserved) __attribute__ ((noinline));

#else /* !HAVE_NO_SEH */

/*
 * The following declaration is for the VC++ DLL entry point.
 */

BOOL APIENTRY		DllMain(HINSTANCE hInst, DWORD reason,
			    LPVOID reserved);
#endif /* HAVE_NO_SEH */

/*
 *----------------------------------------------------------------------
 *
 * DllEntryPoint --
 *
 *	This wrapper function is used by Borland to invoke the initialization
 *	code for Tk. It simply calls the DllMain routine.
 *
 * Results:
 *	See DllMain.
 *
 * Side effects:
 *	See DllMain.
 *
 *----------------------------------------------------------------------
 */

BOOL APIENTRY
<<<<<<< HEAD
DllEntryPoint(
    HINSTANCE hInst,		/* Library instance handle. */
    DWORD reason,		/* Reason this function is being called. */
    LPVOID reserved)		/* Not used. */
=======
DllEntryPoint(hInst, reason, reserved)
    HINSTANCE hInst;		/* Library instance handle. */
    DWORD reason;		/* Reason this function is being called. */
    LPVOID reserved;		/* Not used. */
>>>>>>> 7831f361
{
    return DllMain(hInst, reason, reserved);
}

/*
 *----------------------------------------------------------------------
 *
 * DllMain --
 *
 *	DLL entry point. It is only necessary to specify our dll here so that
 *	resources are found correctly. Otherwise Tk will initialize and clean
 *	up after itself through other methods, in order to be consistent
 *	whether the build is static or dynamic.
 *
 * Results:
 *	Always TRUE.
 *
 * Side effects:
 *	This might call some synchronization functions, but MSDN documentation
 *	states: "Waiting on synchronization objects in DllMain can cause a
 *	deadlock."
 *
 *----------------------------------------------------------------------
 */

#if defined(HAVE_NO_SEH) && defined(_WIN64)
/* A little trick to make the assembler code below
 * compile on Win64 with gcc: It appears that Win64
 * does not decorate compiled functions with "_"
 */
static void _TkFinalize(ClientData clientData) __attribute__((used));
static void _TkFinalize(ClientData clientData) {TkFinalize(clientData);}
#endif

BOOL APIENTRY
DllMain(
    HINSTANCE hInstance,
    DWORD reason,
    LPVOID reserved)
{
#ifdef HAVE_NO_SEH
    EXCEPTION_REGISTRATION registration;
#endif

    /*
     * If we are attaching to the DLL from a new process, tell Tk about the
     * hInstance to use.
     */

    switch (reason) {
    case DLL_PROCESS_ATTACH:
	DisableThreadLibraryCalls(hInstance);
	TkWinSetHINSTANCE(hInstance);
	break;

    case DLL_PROCESS_DETACH:
	/*
	 * Protect the call to TkFinalize in an SEH block. We can't be
	 * guarenteed Tk is always being unloaded from a stable condition.
	 */

#ifdef HAVE_NO_SEH
#   ifdef __WIN64
	__asm__ __volatile__ (

	    /*
	     * Construct an EXCEPTION_REGISTRATION to protect the call to
	     * TkFinalize
	     */

	    "leaq	%[registration], %%rdx"		"\n\t"
	    "movq	%%gs:0,		%%rax"		"\n\t"
	    "movq	%%rax,		0x0(%%edx)"	"\n\t" /* link */
	    "leaq	1f,		%%rax"		"\n\t"
	    "movq	%%rax,		0x8(%%rdx)"	"\n\t" /* handler */
	    "movq	%%rbp,		0x10(%%rdx)"	"\n\t" /* ebp */
	    "movq	%%rsp,		0x18(%%rdx)"	"\n\t" /* esp */
	    "movl	%[error],	0x20(%%rdx)"	"\n\t" /* status */

	    /*
	     * Link the EXCEPTION_REGISTRATION on the chain
	     */

	    "movq	%%rdx,		%%gs:0"		"\n\t"

	    /*
	     * Call TkFinalize
	     */

<<<<<<< HEAD
	    "movq	$0x0,		0x0(%%esp)"		"\n\t"
	    "call	_TkFinalize"			"\n\t"
=======
	    "movq	$0x0,		%%rcx"		"\n\t"
	    "call	TkFinalize"			"\n\t"
>>>>>>> 7831f361

	    /*
	     * Come here on a normal exit. Recover the EXCEPTION_REGISTRATION
	     * and store a TCL_OK status
	     */

	    "movq	%%gs:0,		%%rdx"		"\n\t"
	    "movl	%[ok],		%%eax"		"\n\t"
	    "movl	%%eax,		0x20(%%rdx)"	"\n\t"
	    "jmp	2f"				"\n"

	    /*
	     * Come here on an exception. Get the EXCEPTION_REGISTRATION that
	     * we previously put on the chain.
	     */

	    "1:"					"\t"
	    "movq	%%gs:0,		%%rdx"		"\n\t"
	    "movq	0x10(%%rdx),	%%rdx"		"\n\t"

	    /*
	     * Come here however we exited. Restore context from the
	     * EXCEPTION_REGISTRATION in case the stack is unbalanced.
	     */

	    "2:"					"\t"
	    "movq	0x18(%%rdx),	%%rsp"		"\n\t"
	    "movq	0x10(%%rdx),	%%rbp"		"\n\t"
	    "movq	0x0(%%rdx),	%%rax"		"\n\t"
	    "movq	%%rax,		%%gs:0"		"\n\t"

	    :
	    /* No outputs */
	    :
	    [registration]	"m"	(registration),
	    [ok]		"i"	(TCL_OK),
	    [error]		"i"	(TCL_ERROR)
	    :
	    "%rax", "%rbx", "%rcx", "%rdx", "%rsi", "%rdi", "memory"
	);

#   else
	__asm__ __volatile__ (

	    /*
	     * Construct an EXCEPTION_REGISTRATION to protect the call to
	     * TkFinalize
	     */

	    "leal	%[registration], %%edx"		"\n\t"
	    "movl	%%fs:0,		%%eax"		"\n\t"
	    "movl	%%eax,		0x0(%%edx)"	"\n\t" /* link */
	    "leal	1f,		%%eax"		"\n\t"
	    "movl	%%eax,		0x4(%%edx)"	"\n\t" /* handler */
	    "movl	%%ebp,		0x8(%%edx)"	"\n\t" /* ebp */
	    "movl	%%esp,		0xc(%%edx)"	"\n\t" /* esp */
	    "movl	%[error],	0x10(%%edx)"	"\n\t" /* status */

	    /*
	     * Link the EXCEPTION_REGISTRATION on the chain
	     */

	    "movl	%%edx,		%%fs:0"		"\n\t"

	    /*
	     * Call TkFinalize
	     */

	    "movl	$0x0,		0x0(%%esp)"		"\n\t"
	    "call	_TkFinalize"			"\n\t"

	    /*
	     * Come here on a normal exit. Recover the EXCEPTION_REGISTRATION
	     * and store a TCL_OK status
	     */

	    "movl	%%fs:0,		%%edx"		"\n\t"
	    "movl	%[ok],		%%eax"		"\n\t"
	    "movl	%%eax,		0x10(%%edx)"	"\n\t"
	    "jmp	2f"				"\n"

	    /*
	     * Come here on an exception. Get the EXCEPTION_REGISTRATION that
	     * we previously put on the chain.
	     */

	    "1:"					"\t"
	    "movl	%%fs:0,		%%edx"		"\n\t"
	    "movl	0x8(%%edx),	%%edx"		"\n"


	    /*
	     * Come here however we exited. Restore context from the
	     * EXCEPTION_REGISTRATION in case the stack is unbalanced.
	     */

	    "2:"					"\t"
	    "movl	0xc(%%edx),	%%esp"		"\n\t"
	    "movl	0x8(%%edx),	%%ebp"		"\n\t"
	    "movl	0x0(%%edx),	%%eax"		"\n\t"
	    "movl	%%eax,		%%fs:0"		"\n\t"

	    :
	    /* No outputs */
	    :
	    [registration]	"m"	(registration),
	    [ok]		"i"	(TCL_OK),
	    [error]		"i"	(TCL_ERROR)
	    :
	    "%eax", "%ebx", "%ecx", "%edx", "%esi", "%edi", "memory"
	);

#   endif
#else /* HAVE_NO_SEH */
	__try {
	    /*
	     * Run and remove our exit handlers, if they haven't already been
	     * run. Just in case we are being unloaded prior to Tcl (it can
	     * happen), we won't leave any dangling pointers hanging around
	     * for when Tcl gets unloaded later.
	     */

	    TkFinalize(NULL);
	} __except (EXCEPTION_EXECUTE_HANDLER) {
	    /* empty handler body. */
	}
#endif

	break;
    }
    return TRUE;
}

#endif /* !STATIC_BUILD */

/*
 * Local Variables:
 * mode: c
 * c-basic-offset: 4
 * fill-column: 78
 * End:
 */<|MERGE_RESOLUTION|>--- conflicted
+++ resolved
@@ -69,17 +69,10 @@
  */
 
 BOOL APIENTRY
-<<<<<<< HEAD
 DllEntryPoint(
     HINSTANCE hInst,		/* Library instance handle. */
     DWORD reason,		/* Reason this function is being called. */
     LPVOID reserved)		/* Not used. */
-=======
-DllEntryPoint(hInst, reason, reserved)
-    HINSTANCE hInst;		/* Library instance handle. */
-    DWORD reason;		/* Reason this function is being called. */
-    LPVOID reserved;		/* Not used. */
->>>>>>> 7831f361
 {
     return DllMain(hInst, reason, reserved);
 }
@@ -105,15 +98,6 @@
  *
  *----------------------------------------------------------------------
  */
-
-#if defined(HAVE_NO_SEH) && defined(_WIN64)
-/* A little trick to make the assembler code below
- * compile on Win64 with gcc: It appears that Win64
- * does not decorate compiled functions with "_"
- */
-static void _TkFinalize(ClientData clientData) __attribute__((used));
-static void _TkFinalize(ClientData clientData) {TkFinalize(clientData);}
-#endif
 
 BOOL APIENTRY
 DllMain(
@@ -170,13 +154,8 @@
 	     * Call TkFinalize
 	     */
 
-<<<<<<< HEAD
 	    "movq	$0x0,		0x0(%%esp)"		"\n\t"
 	    "call	_TkFinalize"			"\n\t"
-=======
-	    "movq	$0x0,		%%rcx"		"\n\t"
-	    "call	TkFinalize"			"\n\t"
->>>>>>> 7831f361
 
 	    /*
 	     * Come here on a normal exit. Recover the EXCEPTION_REGISTRATION
