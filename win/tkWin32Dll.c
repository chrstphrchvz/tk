/*
 * tkWin32Dll.c --
 *
 *	This file contains a stub dll entry point.
 *
 * Copyright (c) 1995 Sun Microsystems, Inc.
 *
<<<<<<< HEAD
 * See the file "license.terms" for information on usage and redistribution of
 * this file, and for a DISCLAIMER OF ALL WARRANTIES.
 *
 * RCS: @(#) $Id: tkWin32Dll.c,v 1.12.4.1 2010/12/13 21:23:59 nijtmans Exp $
=======
 * See the file "license.terms" for information on usage and redistribution
 * of this file, and for a DISCLAIMER OF ALL WARRANTIES.
>>>>>>> 4315a9cd
 */

#include "tkWinInt.h"
#ifndef STATIC_BUILD

#ifdef HAVE_NO_SEH

/*
 * Unlike Borland and Microsoft, we don't register exception handlers by
 * pushing registration records onto the runtime stack. Instead, we register
 * them by creating an EXCEPTION_REGISTRATION within the activation record.
 */

typedef struct EXCEPTION_REGISTRATION {
    struct EXCEPTION_REGISTRATION *link;
    EXCEPTION_DISPOSITION (*handler)(
	    struct _EXCEPTION_RECORD*, void*, struct _CONTEXT*, void*);
    void *ebp;
    void *esp;
    int status;
} EXCEPTION_REGISTRATION;

/*
 * Need to add noinline flag to DllMain declaration so that gcc -O3 does not
 * inline asm code into DllEntryPoint and cause a compile time error because
 * of redefined local labels.
 */

BOOL APIENTRY		DllMain(HINSTANCE hInst, DWORD reason,
			    LPVOID reserved) __attribute__ ((noinline));

#else /* !HAVE_NO_SEH */

/*
 * The following declaration is for the VC++ DLL entry point.
 */

BOOL APIENTRY		DllMain(HINSTANCE hInst, DWORD reason,
			    LPVOID reserved);
#endif /* HAVE_NO_SEH */

/*
 *----------------------------------------------------------------------
 *
 * DllEntryPoint --
 *
 *	This wrapper function is used by Borland to invoke the initialization
 *	code for Tk. It simply calls the DllMain routine.
 *
 * Results:
 *	See DllMain.
 *
 * Side effects:
 *	See DllMain.
 *
 *----------------------------------------------------------------------
 */

BOOL APIENTRY
DllEntryPoint(
    HINSTANCE hInst,		/* Library instance handle. */
    DWORD reason,		/* Reason this function is being called. */
    LPVOID reserved)		/* Not used. */
{
    return DllMain(hInst, reason, reserved);
}

/*
 *----------------------------------------------------------------------
 *
 * DllMain --
 *
 *	DLL entry point. It is only necessary to specify our dll here so that
 *	resources are found correctly. Otherwise Tk will initialize and clean
 *	up after itself through other methods, in order to be consistent
 *	whether the build is static or dynamic.
 *
 * Results:
 *	Always TRUE.
 *
 * Side effects:
 *	This might call some synchronization functions, but MSDN documentation
 *	states: "Waiting on synchronization objects in DllMain can cause a
 *	deadlock."
 *
 *----------------------------------------------------------------------
 */

BOOL APIENTRY
DllMain(
    HINSTANCE hInstance,
    DWORD reason,
    LPVOID reserved)
{
#ifdef HAVE_NO_SEH
    EXCEPTION_REGISTRATION registration;
#endif

    /*
     * If we are attaching to the DLL from a new process, tell Tk about the
     * hInstance to use.
     */

    switch (reason) {
    case DLL_PROCESS_ATTACH:
	DisableThreadLibraryCalls(hInstance);
	TkWinSetHINSTANCE(hInstance);
	break;

    case DLL_PROCESS_DETACH:
	/*
	 * Protect the call to TkFinalize in an SEH block. We can't be
	 * guarenteed Tk is always being unloaded from a stable condition.
	 */

#ifdef HAVE_NO_SEH
#   ifdef __WIN64
	__asm__ __volatile__ (

	    /*
	     * Construct an EXCEPTION_REGISTRATION to protect the call to
	     * TkFinalize
	     */

	    "leaq	%[registration], %%rdx"		"\n\t"
	    "movq	%%gs:0,		%%rax"		"\n\t"
	    "movq	%%rax,		0x0(%%edx)"	"\n\t" /* link */
	    "leaq	1f,		%%rax"		"\n\t"
	    "movq	%%rax,		0x8(%%rdx)"	"\n\t" /* handler */
	    "movq	%%rbp,		0x10(%%rdx)"	"\n\t" /* ebp */
	    "movq	%%rsp,		0x18(%%rdx)"	"\n\t" /* esp */
	    "movl	%[error],	0x20(%%rdx)"	"\n\t" /* status */

	    /*
	     * Link the EXCEPTION_REGISTRATION on the chain
	     */

	    "movq	%%rdx,		%%gs:0"		"\n\t"

	    /*
	     * Call TkFinalize
	     */

	    "movq	$0x0,		0x0(%%esp)"		"\n\t"
	    "call	TkFinalize"			"\n\t"

	    /*
	     * Come here on a normal exit. Recover the EXCEPTION_REGISTRATION
	     * and store a TCL_OK status
	     */

	    "movq	%%gs:0,		%%rdx"		"\n\t"
	    "movl	%[ok],		%%eax"		"\n\t"
	    "movl	%%eax,		0x20(%%rdx)"	"\n\t"
	    "jmp	2f"				"\n"

	    /*
	     * Come here on an exception. Get the EXCEPTION_REGISTRATION that
	     * we previously put on the chain.
	     */

	    "1:"					"\t"
	    "movq	%%gs:0,		%%rdx"		"\n\t"
	    "movq	0x10(%%rdx),	%%rdx"		"\n\t"

	    /*
	     * Come here however we exited. Restore context from the
	     * EXCEPTION_REGISTRATION in case the stack is unbalanced.
	     */

	    "2:"					"\t"
	    "movq	0x18(%%rdx),	%%rsp"		"\n\t"
	    "movq	0x10(%%rdx),	%%rbp"		"\n\t"
	    "movq	0x0(%%rdx),	%%rax"		"\n\t"
	    "movq	%%rax,		%%gs:0"		"\n\t"

	    :
	    /* No outputs */
	    :
	    [registration]	"m"	(registration),
	    [ok]		"i"	(TCL_OK),
	    [error]		"i"	(TCL_ERROR)
	    :
	    "%rax", "%rbx", "%rcx", "%rdx", "%rsi", "%rdi", "memory"
	);

#   else
	__asm__ __volatile__ (

	    /*
	     * Construct an EXCEPTION_REGISTRATION to protect the call to
	     * TkFinalize
	     */

	    "leal	%[registration], %%edx"		"\n\t"
	    "movl	%%fs:0,		%%eax"		"\n\t"
	    "movl	%%eax,		0x0(%%edx)"	"\n\t" /* link */
	    "leal	1f,		%%eax"		"\n\t"
	    "movl	%%eax,		0x4(%%edx)"	"\n\t" /* handler */
	    "movl	%%ebp,		0x8(%%edx)"	"\n\t" /* ebp */
	    "movl	%%esp,		0xc(%%edx)"	"\n\t" /* esp */
	    "movl	%[error],	0x10(%%edx)"	"\n\t" /* status */

	    /*
	     * Link the EXCEPTION_REGISTRATION on the chain
	     */

	    "movl	%%edx,		%%fs:0"		"\n\t"

	    /*
	     * Call TkFinalize
	     */

	    "movl	$0x0,		0x0(%%esp)"		"\n\t"
	    "call	_TkFinalize"			"\n\t"

	    /*
	     * Come here on a normal exit. Recover the EXCEPTION_REGISTRATION
	     * and store a TCL_OK status
	     */

	    "movl	%%fs:0,		%%edx"		"\n\t"
	    "movl	%[ok],		%%eax"		"\n\t"
	    "movl	%%eax,		0x10(%%edx)"	"\n\t"
	    "jmp	2f"				"\n"

	    /*
	     * Come here on an exception. Get the EXCEPTION_REGISTRATION that
	     * we previously put on the chain.
	     */

	    "1:"					"\t"
	    "movl	%%fs:0,		%%edx"		"\n\t"
	    "movl	0x8(%%edx),	%%edx"		"\n"


	    /*
	     * Come here however we exited. Restore context from the
	     * EXCEPTION_REGISTRATION in case the stack is unbalanced.
	     */

	    "2:"					"\t"
	    "movl	0xc(%%edx),	%%esp"		"\n\t"
	    "movl	0x8(%%edx),	%%ebp"		"\n\t"
	    "movl	0x0(%%edx),	%%eax"		"\n\t"
	    "movl	%%eax,		%%fs:0"		"\n\t"

	    :
	    /* No outputs */
	    :
	    [registration]	"m"	(registration),
	    [ok]		"i"	(TCL_OK),
	    [error]		"i"	(TCL_ERROR)
	    :
	    "%eax", "%ebx", "%ecx", "%edx", "%esi", "%edi", "memory"
	);

#   endif
#else /* HAVE_NO_SEH */
	__try {
	    /*
	     * Run and remove our exit handlers, if they haven't already been
	     * run. Just in case we are being unloaded prior to Tcl (it can
	     * happen), we won't leave any dangling pointers hanging around
	     * for when Tcl gets unloaded later.
	     */

	    TkFinalize(NULL);
	} __except (EXCEPTION_EXECUTE_HANDLER) {
	    /* empty handler body. */
	}
#endif

	break;
    }
    return TRUE;
}

#endif /* !STATIC_BUILD */

/*
 * Local Variables:
 * mode: c
 * c-basic-offset: 4
 * fill-column: 78
 * End:
 */<|MERGE_RESOLUTION|>--- conflicted
+++ resolved
@@ -5,15 +5,8 @@
  *
  * Copyright (c) 1995 Sun Microsystems, Inc.
  *
-<<<<<<< HEAD
  * See the file "license.terms" for information on usage and redistribution of
  * this file, and for a DISCLAIMER OF ALL WARRANTIES.
- *
- * RCS: @(#) $Id: tkWin32Dll.c,v 1.12.4.1 2010/12/13 21:23:59 nijtmans Exp $
-=======
- * See the file "license.terms" for information on usage and redistribution
- * of this file, and for a DISCLAIMER OF ALL WARRANTIES.
->>>>>>> 4315a9cd
  */
 
 #include "tkWinInt.h"
