#include "tk.h"

/*
 * Undocumented Xlib internal function
 */

int
_XInitImageFuncPtrs(
    XImage *image)
{
    return 0;
}

/*
 * From Xutil.h
 */

void
XSetWMClientMachine(
    Display *display,
    Window w,
    XTextProperty *text_prop)
{
}

Status
XStringListToTextProperty(
    char **list,
    int count,
    XTextProperty *text_prop_return)
{
    return (Status) 0;
}

/*
 * From Xlib.h
 */

void
XChangeProperty(
    Display *display,
    Window w,
    Atom property,
    Atom type,
    int format,
    int mode,
    _Xconst unsigned char *data,
    int nelements)
{
}

Cursor
XCreateGlyphCursor(
    Display *display,
    Font source_font,
    Font mask_font,
    unsigned int source_char,
    unsigned int mask_char,
    XColor *foreground_color,
    XColor *background_color)
{
    return 1;
}

XIC
XCreateIC(void)
{
    return NULL;
}

Cursor
XCreatePixmapCursor(
    Display *display,
    Pixmap source,
    Pixmap mask,
    XColor *foreground_color,
    XColor *background_color,
    unsigned int x,
    unsigned int y)
{
    return (Cursor) NULL;
}

void
XDeleteProperty(
    Display *display,
    Window w,
    Atom property)
{
}

void
XDestroyIC(
    XIC ic)
{
}

Bool
XFilterEvent(
    XEvent *event,
    Window window)
{
    return 0;
}

void
XForceScreenSaver(
    Display *display,
    int mode)
{
}

void
XFreeCursor(
    Display *display,
    Cursor cursor)
{
}

GContext
XGContextFromGC(
    GC gc)
{
    return (GContext) NULL;
}

char *
XGetAtomName(
    Display *display,
    Atom atom)
{
    return NULL;
}

int
XGetWindowAttributes(
    Display *display,
    Window w,
    XWindowAttributes *window_attributes_return)
{
    return 0;
}

Status
XGetWMColormapWindows(
    Display *display,
    Window w,
    Window **windows_return,
    int *count_return)
{
    return (Status) 0;
}

int
XIconifyWindow(
    Display *display,
    Window w,
    int screen_number)
{
    return 0;
}

XHostAddress *
XListHosts(
    Display *display,
    int *nhosts_return,
    Bool *state_return)
{
    return NULL;
}

int
XLookupColor(
    Display *display,
    Colormap colormap,
    _Xconst char *color_name,
    XColor *exact_def_return,
    XColor *screen_def_return)
{
    return 0;
}

void
XNextEvent(
    Display *display,
    XEvent *event_return)
{
}

void
XPutBackEvent(
    Display *display,
    XEvent *event)
{
}

void
XQueryColors(
    Display *display,
    Colormap colormap,
    XColor *defs_in_out,
    int ncolors)
{
}

int
XQueryTree(
    Display *display,
    Window w,
    Window *root_return,
    Window *parent_return,
    Window **children_return,
    unsigned int *nchildren_return)
{
    return 0;
}

void
XRefreshKeyboardMapping(
    XMappingEvent *event_map)
{
}

Window
XRootWindow(
    Display *display,
    int screen_number)
{
    return (Window) NULL;
}

void
XSelectInput(
    Display *display,
    Window w,
    long event_mask)
{
}

int
XSendEvent(
    Display *display,
    Window w,
    Bool propagate,
    long event_mask,
    XEvent *event_send)
{
    return 0;
}

void
<<<<<<< HEAD
XSetCommand(
    Display *display,
    Window w,
    CONST char **argv,
    int argc)
=======
XSetCommand(display, w, argv, argc)
    Display* display;
    Window w;
    char** argv;
    int argc;
>>>>>>> 5228f180
{
}

XErrorHandler
XSetErrorHandler(
    XErrorHandler handler)
{
    return NULL;
}

void
XSetIconName(
    Display *display,
    Window w,
    _Xconst char *icon_name)
{
}

void
XSetWindowBackground(
    Display *display,
    Window w,
    unsigned long background_pixel)
{
}

void
XSetWindowBackgroundPixmap(
    Display *display,
    Window w,
    Pixmap background_pixmap)
{
}

void
XSetWindowBorder(
    Display *display,
    Window w,
    unsigned long border_pixel)
{
}

void
XSetWindowBorderPixmap(
    Display *display,
    Window w,
    Pixmap border_pixmap)
{
}

void
XSetWindowBorderWidth(
    Display *display,
    Window w,
    unsigned int width)
{
}

void
XSetWindowColormap(
    Display *display,
    Window w,
    Colormap colormap)
{
}

Bool
XTranslateCoordinates(
    Display *display,
    Window src_w,
    Window dest_w,
    int src_x,
    int src_y,
    int *dest_x_return,
    int *dest_y_return,
    Window *child_return)
{
    return 0;
}

void
XWindowEvent(
    Display *display,
    Window w,
    long event_mask,
    XEvent *event_return)
{
}

int
XWithdrawWindow(
    Display *display,
    Window w,
    int screen_number)
{
    return 0;
}

int
XmbLookupString(
    XIC ic,
    XKeyPressedEvent *event,
    char *buffer_return,
    int bytes_buffer,
    KeySym *keysym_return,
    Status *status_return)
{
    return 0;
}

int
XGetWindowProperty(
    Display *display,
    Window w,
    Atom property,
    long long_offset,
    long long_length,
    Bool delete,
    Atom req_type,
    Atom *actual_type_return,
    int *actual_format_return,
    unsigned long *nitems_return,
    unsigned long *bytes_after_return,
    unsigned char **prop_return)
{
    *actual_type_return = None;
    *actual_format_return = 0;
    *nitems_return = 0;
    *bytes_after_return = 0;
    *prop_return = NULL;
    return BadValue;
}<|MERGE_RESOLUTION|>--- conflicted
+++ resolved
@@ -249,19 +249,11 @@
 }
 
 void
-<<<<<<< HEAD
 XSetCommand(
     Display *display,
     Window w,
-    CONST char **argv,
+    char **argv,
     int argc)
-=======
-XSetCommand(display, w, argv, argc)
-    Display* display;
-    Window w;
-    char** argv;
-    int argc;
->>>>>>> 5228f180
 {
 }
 
