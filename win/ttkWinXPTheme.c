/*
 * Tk theme engine which uses the Windows XP "Visual Styles" API
 * Adapted from Georgios Petasis' XP theme patch.
 *
 * Copyright (c) 2003 by Georgios Petasis, petasis@iit.demokritos.gr.
 * Copyright (c) 2003 by Joe English
 * Copyright (c) 2003 by Pat Thoyts
 *
 * See the file "license.terms" for information on usage and redistribution
 * of this file, and for a DISCLAIMER OF ALL WARRANTIES.
 *
 * See also:
 *
 * <URL: http://msdn.microsoft.com/library/en-us/
 *  	shellcc/platform/commctls/userex/refentry.asp >
 */

<<<<<<< HEAD
=======
#define WINVER 0x0501	/* Requires Windows XP APIs */

>>>>>>> a4a25a7e
#include <tkWinInt.h>
#ifndef HAVE_UXTHEME_H
/* Stub for platforms that lack the XP theme API headers: */
int TtkXPTheme_Init(Tcl_Interp *interp, HWND hwnd) { return TCL_OK; }
#else

#include <windows.h>
#include <uxtheme.h>
#if defined(HAVE_VSSYM32_H) || _MSC_VER > 1500
#   include <vssym32.h>
#else
#   include <tmschema.h>
#endif

#include "ttk/ttkTheme.h"

typedef HTHEME  (STDAPICALLTYPE OpenThemeDataProc)(HWND hwnd,
		 LPCWSTR pszClassList);
typedef HRESULT (STDAPICALLTYPE CloseThemeDataProc)(HTHEME hTheme);
typedef HRESULT (STDAPICALLTYPE DrawThemeBackgroundProc)(HTHEME hTheme,
                 HDC hdc, int iPartId, int iStateId, const RECT *pRect,
                 OPTIONAL const RECT *pClipRect);
typedef HRESULT	(STDAPICALLTYPE GetThemePartSizeProc)(HTHEME,HDC,
		 int iPartId, int iStateId,
		 RECT *prc, enum THEMESIZE eSize, SIZE *psz);
typedef int     (STDAPICALLTYPE GetThemeSysSizeProc)(HTHEME,int);
/* GetThemeTextExtent and DrawThemeText only used with BROKEN_TEXT_ELEMENT */
typedef HRESULT (STDAPICALLTYPE GetThemeTextExtentProc)(HTHEME hTheme, HDC hdc,
		 int iPartId, int iStateId, LPCWSTR pszText, int iCharCount,
		 DWORD dwTextFlags, const RECT *pBoundingRect, RECT *pExtent);
typedef HRESULT (STDAPICALLTYPE DrawThemeTextProc)(HTHEME hTheme, HDC hdc,
		 int iPartId, int iStateId, LPCWSTR pszText, int iCharCount,
		 DWORD dwTextFlags, DWORD dwTextFlags2, const RECT *pRect);
typedef BOOL    (STDAPICALLTYPE IsThemeActiveProc)(void);
typedef BOOL    (STDAPICALLTYPE IsAppThemedProc)(void);

typedef struct
{
    OpenThemeDataProc			*OpenThemeData;
    CloseThemeDataProc			*CloseThemeData;
    GetThemePartSizeProc		*GetThemePartSize;
    GetThemeSysSizeProc			*GetThemeSysSize;
    DrawThemeBackgroundProc		*DrawThemeBackground;
    DrawThemeTextProc		        *DrawThemeText;
    GetThemeTextExtentProc		*GetThemeTextExtent;
    IsThemeActiveProc			*IsThemeActive;
    IsAppThemedProc			*IsAppThemed;

    HWND                                stubWindow;
} XPThemeProcs;

typedef struct
{
    HINSTANCE hlibrary;
    XPThemeProcs *procs;
} XPThemeData;

/*
 *----------------------------------------------------------------------
 *
 * LoadXPThemeProcs --
 *	Initialize XP theming support.
 *
 *	XP theme support is included in UXTHEME.DLL
 *	We dynamically load this DLL at runtime instead of linking
 *	to it at build-time.
 *
 * Returns:
 *	A pointer to an XPThemeProcs table if successful, NULL otherwise.
 */

static XPThemeProcs *
LoadXPThemeProcs(HINSTANCE *phlib)
{
    /*
     * Load the library "uxtheme.dll", where the native widget
     * drawing routines are implemented.  This will only succeed
     * if we are running at least on Windows XP.
     */
    HINSTANCE handle;
    *phlib = handle = LoadLibraryW(L"uxtheme.dll");
    if (handle != 0)
    {
	/*
	 * We have successfully loaded the library. Proceed in storing the
	 * addresses of the functions we want to use.
	 */
	XPThemeProcs *procs = (XPThemeProcs *)ckalloc(sizeof(XPThemeProcs));
#define LOADPROC(name) \
	(0 != (procs->name = (name ## Proc *)(void *)GetProcAddress(handle, #name) ))

	if (   LOADPROC(OpenThemeData)
	    && LOADPROC(CloseThemeData)
	    && LOADPROC(GetThemePartSize)
	    && LOADPROC(GetThemeSysSize)
	    && LOADPROC(DrawThemeBackground)
	    && LOADPROC(GetThemeTextExtent)
	    && LOADPROC(DrawThemeText)
	    && LOADPROC(IsThemeActive)
	    && LOADPROC(IsAppThemed)
	)
	{
	    return procs;
	}
#undef LOADPROC
	ckfree(procs);
    }
    return 0;
}

/*
 * XPThemeDeleteProc --
 *
 *      Release any theme allocated resources.
 */

static void
XPThemeDeleteProc(void *clientData)
{
    XPThemeData *themeData = (XPThemeData *)clientData;
    FreeLibrary(themeData->hlibrary);
    ckfree(clientData);
}

static int
XPThemeEnabled(Ttk_Theme theme, void *clientData)
{
    XPThemeData *themeData = (XPThemeData *)clientData;
    int active = themeData->procs->IsThemeActive();
    int themed = themeData->procs->IsAppThemed();
    (void)theme;

    return (active && themed);
}

/*
 * BoxToRect --
 * 	Helper routine.  Returns a RECT data structure.
 */
static RECT
BoxToRect(Ttk_Box b)
{
    RECT rc;
    rc.top = b.y;
    rc.left = b.x;
    rc.bottom = b.y + b.height;
    rc.right = b.x + b.width;
    return rc;
}

/*
 * Map Tk state bitmaps to XP style enumerated values.
 */
static const Ttk_StateTable null_statemap[] = { {0,0,0} };

/*
 * Pushbuttons (Tk: "Button")
 */
static const Ttk_StateTable pushbutton_statemap[] =
{
    { PBS_DISABLED, 	TTK_STATE_DISABLED, 0 },
    { PBS_PRESSED, 	TTK_STATE_PRESSED, 0 },
    { PBS_HOT,		TTK_STATE_ACTIVE, 0 },
    { PBS_DEFAULTED,	TTK_STATE_ALTERNATE, 0 },
    { PBS_NORMAL, 	0, 0 }
};

/*
 * Checkboxes (Tk: "Checkbutton")
 */
static const Ttk_StateTable checkbox_statemap[] =
{
{CBS_MIXEDDISABLED, 	TTK_STATE_ALTERNATE|TTK_STATE_DISABLED, 0},
{CBS_MIXEDPRESSED, 	TTK_STATE_ALTERNATE|TTK_STATE_PRESSED, 0},
{CBS_MIXEDHOT,  	TTK_STATE_ALTERNATE|TTK_STATE_ACTIVE, 0},
{CBS_MIXEDNORMAL, 	TTK_STATE_ALTERNATE, 0},
{CBS_CHECKEDDISABLED,	TTK_STATE_SELECTED|TTK_STATE_DISABLED, 0},
{CBS_CHECKEDPRESSED,	TTK_STATE_SELECTED|TTK_STATE_PRESSED, 0},
{CBS_CHECKEDHOT,	TTK_STATE_SELECTED|TTK_STATE_ACTIVE, 0},
{CBS_CHECKEDNORMAL,	TTK_STATE_SELECTED, 0},
{CBS_UNCHECKEDDISABLED,	TTK_STATE_DISABLED, 0},
{CBS_UNCHECKEDPRESSED,	TTK_STATE_PRESSED, 0},
{CBS_UNCHECKEDHOT,	TTK_STATE_ACTIVE, 0},
{CBS_UNCHECKEDNORMAL,	0,0 }
};

/*
 * Radiobuttons:
 */
static const Ttk_StateTable radiobutton_statemap[] =
{
{RBS_UNCHECKEDDISABLED,	TTK_STATE_ALTERNATE|TTK_STATE_DISABLED, 0},
{RBS_UNCHECKEDNORMAL,	TTK_STATE_ALTERNATE, 0},
{RBS_CHECKEDDISABLED,	TTK_STATE_SELECTED|TTK_STATE_DISABLED, 0},
{RBS_CHECKEDPRESSED,	TTK_STATE_SELECTED|TTK_STATE_PRESSED, 0},
{RBS_CHECKEDHOT,	TTK_STATE_SELECTED|TTK_STATE_ACTIVE, 0},
{RBS_CHECKEDNORMAL,	TTK_STATE_SELECTED, 0},
{RBS_UNCHECKEDDISABLED,	TTK_STATE_DISABLED, 0},
{RBS_UNCHECKEDPRESSED,	TTK_STATE_PRESSED, 0},
{RBS_UNCHECKEDHOT,	TTK_STATE_ACTIVE, 0},
{RBS_UNCHECKEDNORMAL,	0,0 }
};

/*
 * Groupboxes (tk: "frame")
 */
static const Ttk_StateTable groupbox_statemap[] =
{
{GBS_DISABLED,	TTK_STATE_DISABLED, 0},
{GBS_NORMAL,	0,0 }
};

/*
 * Edit fields (tk: "entry")
 */
static const Ttk_StateTable edittext_statemap[] =
{
    { ETS_DISABLED,	TTK_STATE_DISABLED, 0 },
    { ETS_READONLY,	TTK_STATE_READONLY, 0 },
    { ETS_FOCUSED,	TTK_STATE_FOCUS, 0 },
    { ETS_HOT,		TTK_STATE_ACTIVE, 0 },
    { ETS_NORMAL,	0, 0 }
/* NOT USED: ETS_ASSIST, ETS_SELECTED */
};

/*
 * Combobox text field statemap:
 * Same as edittext_statemap, but doesn't use ETS_READONLY
 * (fixes: #1032409)
 */
static const Ttk_StateTable combotext_statemap[] =
{
    { ETS_DISABLED,	TTK_STATE_DISABLED, 0 },
    { ETS_FOCUSED,	TTK_STATE_FOCUS, 0 },
    { ETS_HOT,		TTK_STATE_ACTIVE, 0 },
    { ETS_NORMAL,	0, 0 }
};

/*
 * Combobox button: (CBP_DROPDOWNBUTTON)
 */
static const Ttk_StateTable combobox_statemap[] = {
    { CBXS_DISABLED,	TTK_STATE_DISABLED, 0 },
    { CBXS_PRESSED, 	TTK_STATE_PRESSED, 0 },
    { CBXS_HOT, 	TTK_STATE_ACTIVE, 0 },
    { CBXS_HOT, 	TTK_STATE_HOVER, 0 },
    { CBXS_NORMAL, 	0, 0 }
};

/*
 * Toolbar buttons (TP_BUTTON):
 */
static const Ttk_StateTable toolbutton_statemap[] =  {
    { TS_DISABLED, 	TTK_STATE_DISABLED, 0 },
    { TS_PRESSED,	TTK_STATE_PRESSED, 0 },
    { TS_HOTCHECKED,	TTK_STATE_SELECTED|TTK_STATE_ACTIVE, 0 },
    { TS_CHECKED, 	TTK_STATE_SELECTED, 0 },
    { TS_HOT,  		TTK_STATE_ACTIVE, 0 },
    { TS_NORMAL, 	0,0 }
};

/*
 * Scrollbars (Tk: "Scrollbar.thumb")
 */
static const Ttk_StateTable scrollbar_statemap[] =
{
    { SCRBS_DISABLED, 	TTK_STATE_DISABLED, 0 },
    { SCRBS_PRESSED, 	TTK_STATE_PRESSED, 0 },
    { SCRBS_HOT,	TTK_STATE_ACTIVE, 0 },
    { SCRBS_NORMAL, 	0, 0 }
};

static const Ttk_StateTable uparrow_statemap[] =
{
    { ABS_UPDISABLED,	TTK_STATE_DISABLED, 0 },
    { ABS_UPPRESSED, 	TTK_STATE_PRESSED, 0 },
    { ABS_UPHOT,	TTK_STATE_ACTIVE, 0 },
    { ABS_UPNORMAL, 	0, 0 }
};

static const Ttk_StateTable downarrow_statemap[] =
{
    { ABS_DOWNDISABLED,	TTK_STATE_DISABLED, 0 },
    { ABS_DOWNPRESSED, 	TTK_STATE_PRESSED, 0 },
    { ABS_DOWNHOT,	TTK_STATE_ACTIVE, 0 },
    { ABS_DOWNNORMAL, 	0, 0 }
};

static const Ttk_StateTable leftarrow_statemap[] =
{
    { ABS_LEFTDISABLED,	TTK_STATE_DISABLED, 0 },
    { ABS_LEFTPRESSED, 	TTK_STATE_PRESSED, 0 },
    { ABS_LEFTHOT,	TTK_STATE_ACTIVE, 0 },
    { ABS_LEFTNORMAL, 	0, 0 }
};

static const Ttk_StateTable rightarrow_statemap[] =
{
    { ABS_RIGHTDISABLED,TTK_STATE_DISABLED, 0 },
    { ABS_RIGHTPRESSED, TTK_STATE_PRESSED, 0 },
    { ABS_RIGHTHOT,	TTK_STATE_ACTIVE, 0 },
    { ABS_RIGHTNORMAL, 	0, 0 }
};

static const Ttk_StateTable spinbutton_statemap[] =
{
    { DNS_DISABLED,	TTK_STATE_DISABLED, 0 },
    { DNS_PRESSED,	TTK_STATE_PRESSED,  0 },
    { DNS_HOT,		TTK_STATE_ACTIVE,   0 },
    { DNS_NORMAL,	0,		    0 },
};

/*
 * Trackbar thumb: (Tk: "scale slider")
 */
static const Ttk_StateTable scale_statemap[] =
{
    { TUS_DISABLED, 	TTK_STATE_DISABLED, 0 },
    { TUS_PRESSED, 	TTK_STATE_PRESSED, 0 },
    { TUS_FOCUSED, 	TTK_STATE_FOCUS, 0 },
    { TUS_HOT,		TTK_STATE_ACTIVE, 0 },
    { TUS_NORMAL, 	0, 0 }
};

static const Ttk_StateTable tabitem_statemap[] =
{
    { TIS_DISABLED,     TTK_STATE_DISABLED, 0 },
    { TIS_SELECTED,     TTK_STATE_SELECTED, 0 },
    { TIS_HOT,          TTK_STATE_ACTIVE,   0 },
    { TIS_FOCUSED,      TTK_STATE_FOCUS,    0 },
    { TIS_NORMAL,       0,                  0 },
};


/*
 *----------------------------------------------------------------------
 * +++ Element data:
 *
 * The following structure is passed as the 'clientData' pointer
 * to most elements in this theme.  It contains data relevant
 * to a single XP Theme "part".
 *
 * <<NOTE-GetThemeMargins>>:
 *	In theory, we should be call GetThemeMargins(...TMT_CONTENTRECT...)
 *	to calculate the internal padding.  In practice, this routine
 *	only seems to work properly for BP_PUSHBUTTON.  So we hardcode
 *	the required padding at element registration time instead.
 *
 *	The PAD_MARGINS flag bit determines whether the padding
 *	should be added on the inside (0) or outside (1) of the element.
 *
 * <<NOTE-GetThemePartSize>>:
 *	This gives bogus metrics for some parts (in particular,
 *	BP_PUSHBUTTONS).  Set the IGNORE_THEMESIZE flag to skip this call.
 */

typedef struct 	/* XP element specifications */
{
    const char	*elementName;	/* Tk theme engine element name */
    const Ttk_ElementSpec *elementSpec;
    				/* Element spec (usually GenericElementSpec) */
    LPCWSTR	className;	/* Windows window class name */
    int 	partId;		/* BP_PUSHBUTTON, BP_CHECKBUTTON, etc. */
    const Ttk_StateTable *statemap;	/* Map Tk states to XP states */
    Ttk_Padding	padding;	/* See NOTE-GetThemeMargins */
    unsigned  	flags;
#   define 	IGNORE_THEMESIZE 0x80000000U /* See NOTE-GetThemePartSize */
#   define 	PAD_MARGINS	 0x40000000U /* See NOTE-GetThemeMargins */
#   define 	HEAP_ELEMENT	 0x20000000U /* ElementInfo is on heap */
#   define 	HALF_HEIGHT	 0x10000000U /* Used by GenericSizedElements */
#   define 	HALF_WIDTH	 0x08000000U /* Used by GenericSizedElements */
} ElementInfo;

typedef struct
{
    /*
     * Static data, initialized when element is registered:
     */
    const ElementInfo	*info;
    XPThemeProcs *procs;	/* Pointer to theme procedure table */

    /*
     * Dynamic data, allocated by InitElementData:
     */
    HTHEME	hTheme;
    HDC		hDC;
    HWND	hwnd;

    /* For TkWinDrawableReleaseDC: */
    Drawable	drawable;
    TkWinDCState dcState;
} ElementData;

static ElementData *
NewElementData(XPThemeProcs *procs, const ElementInfo *info)
{
    ElementData *elementData = (ElementData *)ckalloc(sizeof(ElementData));

    elementData->procs = procs;
    elementData->info = info;
    elementData->hTheme = elementData->hDC = 0;

    return elementData;
}

/*
 * Destroy elements. If the element was created by the element factory
 * then the info member is dynamically allocated. Otherwise it was
 * static data from the C object and only the ElementData needs freeing.
 */
static void DestroyElementData(void *clientData)
{
    ElementData *elementData = (ElementData *)clientData;
    if (elementData->info->flags & HEAP_ELEMENT) {
	ckfree((char *)elementData->info->statemap);
	ckfree((char *)elementData->info->className);
	ckfree((char *)elementData->info->elementName);
	ckfree((char *)elementData->info);
    }
    ckfree(clientData);
}

/*
 * InitElementData --
 * 	Looks up theme handle.  If Drawable argument is non-NULL,
 * 	also initializes DC.
 *
 * Returns:
 * 	1 on success, 0 on error.
 * 	Caller must later call FreeElementData() so this element
 * 	can be reused.
 */

static int
InitElementData(ElementData *elementData, Tk_Window tkwin, Drawable d)
{
    Window win = Tk_WindowId(tkwin);

    if (win) {
	elementData->hwnd = Tk_GetHWND(win);
    } else  {
	elementData->hwnd = elementData->procs->stubWindow;
    }

    elementData->hTheme = elementData->procs->OpenThemeData(
	elementData->hwnd, elementData->info->className);

    if (!elementData->hTheme)
	return 0;

    elementData->drawable = d;
    if (d != 0) {
	elementData->hDC = TkWinGetDrawableDC(Tk_Display(tkwin), d,
	    &elementData->dcState);
    }

    return 1;
}

static void
FreeElementData(ElementData *elementData)
{
    elementData->procs->CloseThemeData(elementData->hTheme);
    if (elementData->drawable != 0) {
	TkWinReleaseDrawableDC(
	    elementData->drawable, elementData->hDC, &elementData->dcState);
    }
}

/*----------------------------------------------------------------------
 * +++ Generic element implementation.
 *
 * Used for elements which are handled entirely by the XP Theme API,
 * such as radiobutton and checkbutton indicators, scrollbar arrows, etc.
 */

static void GenericElementSize(
    void *clientData, void *elementRecord, Tk_Window tkwin,
    int *widthPtr, int *heightPtr, Ttk_Padding *paddingPtr)
{
    ElementData *elementData = (ElementData *)clientData;
    HRESULT result;
    SIZE size;
    (void)elementRecord;

    if (!InitElementData(elementData, tkwin, 0))
	return;

    if (!(elementData->info->flags & IGNORE_THEMESIZE)) {
	result = elementData->procs->GetThemePartSize(
	    elementData->hTheme,
	    NULL,
	    elementData->info->partId,
	    Ttk_StateTableLookup(elementData->info->statemap, 0),
	    NULL /*RECT *prc*/,
	    TS_TRUE,
	    &size);

	if (SUCCEEDED(result)) {
	    *widthPtr = size.cx;
	    *heightPtr = size.cy;
	}
    }

    /* See NOTE-GetThemeMargins
     */
    *paddingPtr = elementData->info->padding;
    if (elementData->info->flags & PAD_MARGINS) {
	*widthPtr += Ttk_PaddingWidth(elementData->info->padding);
	*heightPtr += Ttk_PaddingHeight(elementData->info->padding);
    }
}

static void GenericElementDraw(
    void *clientData, void *elementRecord, Tk_Window tkwin,
    Drawable d, Ttk_Box b, unsigned int state)
{
    ElementData *elementData = (ElementData *)clientData;
    RECT rc;
    (void)elementRecord;

    if (!InitElementData(elementData, tkwin, d)) {
	return;
    }

    if (elementData->info->flags & PAD_MARGINS) {
    	b = Ttk_PadBox(b, elementData->info->padding);
    }
    rc = BoxToRect(b);

    elementData->procs->DrawThemeBackground(
	elementData->hTheme,
	elementData->hDC,
	elementData->info->partId,
	Ttk_StateTableLookup(elementData->info->statemap, state),
	&rc,
	NULL/*pContentRect*/);

    FreeElementData(elementData);
}

static const Ttk_ElementSpec GenericElementSpec =
{
    TK_STYLE_VERSION_2,
    sizeof(NullElement),
    TtkNullElementOptions,
    GenericElementSize,
    GenericElementDraw
};

/*----------------------------------------------------------------------
 * +++ Sized element implementation.
 *
 * Used for elements which are handled entirely by the XP Theme API,
 * but that require a fixed size adjustment.
 * Note that GetThemeSysSize calls through to GetSystemMetrics
 */

static void
GenericSizedElementSize(
    void *clientData, void *elementRecord, Tk_Window tkwin,
    int *widthPtr, int *heightPtr, Ttk_Padding *paddingPtr)
{
    ElementData *elementData = (ElementData *)clientData;

    if (!InitElementData(elementData, tkwin, 0))
	return;

    GenericElementSize(clientData, elementRecord, tkwin,
	widthPtr, heightPtr, paddingPtr);

    *widthPtr = elementData->procs->GetThemeSysSize(NULL,
	(elementData->info->flags >> 8) & 0xff);
    *heightPtr = elementData->procs->GetThemeSysSize(NULL,
	elementData->info->flags & 0xff);
    if (elementData->info->flags & HALF_HEIGHT)
	*heightPtr /= 2;
    if (elementData->info->flags & HALF_WIDTH)
	*widthPtr /= 2;
}

static const Ttk_ElementSpec GenericSizedElementSpec = {
    TK_STYLE_VERSION_2,
    sizeof(NullElement),
    TtkNullElementOptions,
    GenericSizedElementSize,
    GenericElementDraw
};

/*----------------------------------------------------------------------
 * +++ Spinbox arrow element.
 *     These are half-height scrollbar buttons.
 */

static void
SpinboxArrowElementSize(
    void *clientData, void *elementRecord, Tk_Window tkwin,
    int *widthPtr, int *heightPtr, Ttk_Padding *paddingPtr)
{
    ElementData *elementData = (ElementData *)clientData;

    if (!InitElementData(elementData, tkwin, 0))
	return;

    GenericSizedElementSize(clientData, elementRecord, tkwin,
	widthPtr, heightPtr, paddingPtr);

    /* force the arrow button height to half size */
    *heightPtr /= 2;
}

static const Ttk_ElementSpec SpinboxArrowElementSpec = {
    TK_STYLE_VERSION_2,
    sizeof(NullElement),
    TtkNullElementOptions,
    SpinboxArrowElementSize,
    GenericElementDraw
};

/*----------------------------------------------------------------------
 * +++ Scrollbar thumb element.
 *     Same as a GenericElement, but don't draw in the disabled state.
 */

static void ThumbElementDraw(
    void *clientData, void *elementRecord, Tk_Window tkwin,
    Drawable d, Ttk_Box b, unsigned int state)
{
    ElementData *elementData = (ElementData *)clientData;
    unsigned stateId = Ttk_StateTableLookup(elementData->info->statemap, state);
    RECT rc = BoxToRect(b);
    (void)elementRecord;

    /*
     * Don't draw the thumb if we are disabled.
     */
    if (state & TTK_STATE_DISABLED)
	return;

    if (!InitElementData(elementData, tkwin, d))
	return;

    elementData->procs->DrawThemeBackground(elementData->hTheme,
	elementData->hDC, elementData->info->partId, stateId,
	&rc, NULL);

    FreeElementData(elementData);
}

static const Ttk_ElementSpec ThumbElementSpec =
{
    TK_STYLE_VERSION_2,
    sizeof(NullElement),
    TtkNullElementOptions,
    GenericElementSize,
    ThumbElementDraw
};

/*----------------------------------------------------------------------
 * +++ Progress bar element.
 *	Increases the requested length of PP_CHUNK and PP_CHUNKVERT parts
 *	so that indeterminate progress bars show 3 bars instead of 1.
 */

static void PbarElementSize(
    void *clientData, void *elementRecord, Tk_Window tkwin,
    int *widthPtr, int *heightPtr, Ttk_Padding *paddingPtr)
{
    ElementData *elementData = (ElementData *)clientData;
    int nBars = 3;

    GenericElementSize(clientData, elementRecord, tkwin,
    	widthPtr, heightPtr, paddingPtr);

    if (elementData->info->partId == PP_CHUNK) {
    	*widthPtr *= nBars;
    } else if (elementData->info->partId == PP_CHUNKVERT) {
    	*heightPtr *= nBars;
    }
}

static const Ttk_ElementSpec PbarElementSpec =
{
    TK_STYLE_VERSION_2,
    sizeof(NullElement),
    TtkNullElementOptions,
    PbarElementSize,
    GenericElementDraw
};

/*----------------------------------------------------------------------
 * +++  Notebook tab element.
 *	Same as generic element, with additional logic to select
 *	proper iPartID for the leftmost tab.
 *
 *	Notes: TABP_TABITEMRIGHTEDGE (or TABP_TOPTABITEMRIGHTEDGE,
 * 	which appears to be identical) should be used if the
 *	tab is exactly at the right edge of the notebook, but
 *	not if it's simply the rightmost tab.  This information
 * 	is not available.
 *
 *	The TIS_* and TILES_* definitions are identical, so
 * 	we can use the same statemap no matter what the partId.
 */
static void TabElementDraw(
    void *clientData, void *elementRecord, Tk_Window tkwin,
    Drawable d, Ttk_Box b, unsigned int state)
{
    ElementData *elementData = (ElementData *)clientData;
    int partId = elementData->info->partId;
    RECT rc = BoxToRect(b);
    (void)elementRecord;

    if (!InitElementData(elementData, tkwin, d))
	return;
    if (state & TTK_STATE_USER1)
	partId = TABP_TABITEMLEFTEDGE;
    elementData->procs->DrawThemeBackground(
	elementData->hTheme, elementData->hDC, partId,
	Ttk_StateTableLookup(elementData->info->statemap, state), &rc, NULL);
    FreeElementData(elementData);
}

static const Ttk_ElementSpec TabElementSpec =
{
    TK_STYLE_VERSION_2,
    sizeof(NullElement),
    TtkNullElementOptions,
    GenericElementSize,
    TabElementDraw
};

/*----------------------------------------------------------------------
 * +++  Tree indicator element.
 *
 *	Generic element, but don't display at all if TTK_STATE_LEAF (=USER2) set
 */

#define TTK_STATE_OPEN TTK_STATE_USER1
#define TTK_STATE_LEAF TTK_STATE_USER2

static const Ttk_StateTable header_statemap[] =
{
    { HIS_PRESSED, 	TTK_STATE_PRESSED, 0 },
    { HIS_HOT,  	TTK_STATE_ACTIVE, 0 },
    { HIS_NORMAL, 	0,0 },
};

static const Ttk_StateTable treeview_statemap[] =
{
    { TREIS_DISABLED, 	TTK_STATE_DISABLED, 0 },
    { TREIS_SELECTED,	TTK_STATE_SELECTED, 0},
    { TREIS_HOT, 	TTK_STATE_ACTIVE, 0 },
    { TREIS_NORMAL, 	0,0 },
};

static const Ttk_StateTable tvpglyph_statemap[] =
{
    { GLPS_OPENED, 	TTK_STATE_OPEN, 0 },
    { GLPS_CLOSED, 	0,0 },
};

static void TreeIndicatorElementDraw(
    void *clientData, void *elementRecord, Tk_Window tkwin,
    Drawable d, Ttk_Box b, unsigned int state)
{
    if (!(state & TTK_STATE_LEAF)) {
        GenericElementDraw(clientData,elementRecord,tkwin,d,b,state);
    }
}

static const Ttk_ElementSpec TreeIndicatorElementSpec =
{
    TK_STYLE_VERSION_2,
    sizeof(NullElement),
    TtkNullElementOptions,
    GenericElementSize,
    TreeIndicatorElementDraw
};

#ifdef BROKEN_TEXT_ELEMENT

/*
 *----------------------------------------------------------------------
 * Text element (does not work yet).
 *
 * According to "Using Windows XP Visual Styles",  we need to select
 * a font into the DC before calling DrawThemeText().
 * There's just no easy way to get an HFONT out of a Tk_Font.
 * Maybe GetThemeFont() would work?
 *
 */

typedef struct
{
    Tcl_Obj *textObj;
    Tcl_Obj *fontObj;
} TextElement;

static const Ttk_ElementOptionSpec TextElementOptions[] =
{
    { "-text", TK_OPTION_STRING,
	offsetof(TextElement,textObj), "" },
    { "-font", TK_OPTION_FONT,
	offsetof(TextElement,fontObj), DEFAULT_FONT },
    { NULL }
};

static void TextElementSize(
    void *clientData, void *elementRecord, Tk_Window tkwin,
    int *widthPtr, int *heightPtr, Ttk_Padding *paddingPtr)
{
    TextElement *element = elementRecord;
    ElementData *elementData = clientData;
    RECT rc = {0, 0};
    HRESULT hr = S_OK;
    const char *src;
    TkSizeT len;
    Tcl_DString ds;

    if (!InitElementData(elementData, tkwin, 0))
	return;

    src = TkGetStringFromObj(element->textObj, &len);
    Tcl_DStringInit(&ds);
    hr = elementData->procs->GetThemeTextExtent(
	    elementData->hTheme,
	    elementData->hDC,
	    elementData->info->partId,
	    Ttk_StateTableLookup(elementData->info->statemap, 0),
	    Tcl_UtfToWCharDString(src, len, &ds),
	    -1,
	    DT_LEFT,// | DT_BOTTOM | DT_NOPREFIX,
	    NULL,
	    &rc);

    if (SUCCEEDED(hr)) {
	*widthPtr = rc.right - rc.left;
	*heightPtr = rc.bottom - rc.top;
    }
    if (*widthPtr < 80) *widthPtr = 80;
    if (*heightPtr < 20) *heightPtr = 20;

    Tcl_DStringFree(&ds);
    FreeElementData(elementData);
}

static void TextElementDraw(
    ClientData clientData, void *elementRecord, Tk_Window tkwin,
    Drawable d, Ttk_Box b, unsigned int state)
{
    TextElement *element = elementRecord;
    ElementData *elementData = clientData;
    RECT rc = BoxToRect(b);
    HRESULT hr = S_OK;
    const char *src;
    TkSizeT len;
    Tcl_DString ds;

    if (!InitElementData(elementData, tkwin, d))
	return;

    src = TkGetStringFromObj(element->textObj, &len);
    Tcl_DStringInit(&ds);
    hr = elementData->procs->DrawThemeText(
	    elementData->hTheme,
	    elementData->hDC,
	    elementData->info->partId,
	    Ttk_StateTableLookup(elementData->info->statemap, state),
	    Tcl_UtfToWCharDString(src, len, &ds),
	    -1,
	    DT_LEFT,// | DT_BOTTOM | DT_NOPREFIX,
	    (state & TTK_STATE_DISABLED) ? DTT_GRAYED : 0,
	    &rc);

    Tcl_DStringFree(&ds);
    FreeElementData(elementData);
}

static const Ttk_ElementSpec TextElementSpec =
{
    TK_STYLE_VERSION_2,
    sizeof(TextElement),
    TextElementOptions,
    TextElementSize,
    TextElementDraw
};

#endif	/* BROKEN_TEXT_ELEMENT */

/*----------------------------------------------------------------------
 * +++ Widget layouts:
 */

TTK_BEGIN_LAYOUT_TABLE(LayoutTable)

TTK_LAYOUT("TButton",
    TTK_GROUP("Button.button", TTK_FILL_BOTH,
	TTK_GROUP("Button.focus", TTK_FILL_BOTH,
	    TTK_GROUP("Button.padding", TTK_FILL_BOTH,
		TTK_NODE("Button.label", TTK_FILL_BOTH)))))

TTK_LAYOUT("TMenubutton",
    TTK_NODE("Menubutton.dropdown", TTK_PACK_RIGHT|TTK_FILL_Y)
    TTK_GROUP("Menubutton.button", TTK_FILL_BOTH,
	    TTK_GROUP("Menubutton.padding", TTK_FILL_X,
	        TTK_NODE("Menubutton.label", 0))))

TTK_LAYOUT("Horizontal.TScrollbar",
    TTK_GROUP("Horizontal.Scrollbar.trough", TTK_FILL_X,
	TTK_NODE("Horizontal.Scrollbar.leftarrow", TTK_PACK_LEFT)
	TTK_NODE("Horizontal.Scrollbar.rightarrow", TTK_PACK_RIGHT)
	TTK_GROUP("Horizontal.Scrollbar.thumb", TTK_FILL_BOTH|TTK_UNIT,
	    TTK_NODE("Horizontal.Scrollbar.grip", 0))))

TTK_LAYOUT("Vertical.TScrollbar",
    TTK_GROUP("Vertical.Scrollbar.trough", TTK_FILL_Y,
	TTK_NODE("Vertical.Scrollbar.uparrow", TTK_PACK_TOP)
	TTK_NODE("Vertical.Scrollbar.downarrow", TTK_PACK_BOTTOM)
	TTK_GROUP("Vertical.Scrollbar.thumb", TTK_FILL_BOTH|TTK_UNIT,
	    TTK_NODE("Vertical.Scrollbar.grip", 0))))

TTK_LAYOUT("Horizontal.TScale",
    TTK_GROUP("Scale.focus", TTK_FILL_BOTH,
	TTK_GROUP("Horizontal.Scale.trough", TTK_FILL_BOTH,
	    TTK_NODE("Horizontal.Scale.track", TTK_FILL_X)
	    TTK_NODE("Horizontal.Scale.slider", TTK_PACK_LEFT) )))

TTK_LAYOUT("Vertical.TScale",
    TTK_GROUP("Scale.focus", TTK_FILL_BOTH,
	TTK_GROUP("Vertical.Scale.trough", TTK_FILL_BOTH,
	    TTK_NODE("Vertical.Scale.track", TTK_FILL_Y)
	    TTK_NODE("Vertical.Scale.slider", TTK_PACK_TOP) )))

TTK_END_LAYOUT_TABLE

/*----------------------------------------------------------------------
 * +++ XP element info table:
 */

#define PAD(l,t,r,b) {l,t,r,b}
#define NOPAD {0,0,0,0}

/* name spec className partId statemap padding flags */

static const ElementInfo ElementInfoTable[] = {
    { "Checkbutton.indicator", &GenericElementSpec, L"BUTTON",
    	BP_CHECKBOX, checkbox_statemap, PAD(0, 0, 4, 0), PAD_MARGINS },
    { "Radiobutton.indicator", &GenericElementSpec, L"BUTTON",
    	BP_RADIOBUTTON, radiobutton_statemap, PAD(0, 0, 4, 0), PAD_MARGINS },
    { "Button.button", &GenericElementSpec, L"BUTTON",
    	BP_PUSHBUTTON, pushbutton_statemap, PAD(3, 3, 3, 3), IGNORE_THEMESIZE },
    { "Labelframe.border", &GenericElementSpec, L"BUTTON",
    	BP_GROUPBOX, groupbox_statemap, PAD(2, 2, 2, 2), 0 },
    { "Entry.field", &GenericElementSpec, L"EDIT", EP_EDITTEXT,
    	edittext_statemap, PAD(1, 1, 1, 1), 0 },
    { "Combobox.field", &GenericElementSpec, L"EDIT",
	EP_EDITTEXT, combotext_statemap, PAD(1, 1, 1, 1), 0 },
    { "Combobox.downarrow", &GenericSizedElementSpec, L"COMBOBOX",
	CP_DROPDOWNBUTTON, combobox_statemap, NOPAD,
	(SM_CXVSCROLL << 8) | SM_CYVSCROLL },
    { "Vertical.Scrollbar.trough", &GenericElementSpec, L"SCROLLBAR",
    	SBP_UPPERTRACKVERT, scrollbar_statemap, NOPAD, 0 },
    { "Vertical.Scrollbar.thumb", &ThumbElementSpec, L"SCROLLBAR",
    	SBP_THUMBBTNVERT, scrollbar_statemap, NOPAD, 0 },
    { "Vertical.Scrollbar.grip", &GenericElementSpec, L"SCROLLBAR",
    	SBP_GRIPPERVERT, scrollbar_statemap, NOPAD, 0 },
    { "Horizontal.Scrollbar.trough", &GenericElementSpec, L"SCROLLBAR",
    	SBP_UPPERTRACKHORZ, scrollbar_statemap, NOPAD, 0 },
    { "Horizontal.Scrollbar.thumb", &ThumbElementSpec, L"SCROLLBAR",
   	SBP_THUMBBTNHORZ, scrollbar_statemap, NOPAD, 0 },
    { "Horizontal.Scrollbar.grip", &GenericElementSpec, L"SCROLLBAR",
    	SBP_GRIPPERHORZ, scrollbar_statemap, NOPAD, 0 },
    { "Scrollbar.uparrow", &GenericSizedElementSpec, L"SCROLLBAR",
    	SBP_ARROWBTN, uparrow_statemap, NOPAD,
	(SM_CXVSCROLL << 8) | SM_CYVSCROLL },
    { "Scrollbar.downarrow", &GenericSizedElementSpec, L"SCROLLBAR",
    	SBP_ARROWBTN, downarrow_statemap, NOPAD,
	(SM_CXVSCROLL << 8) | SM_CYVSCROLL },
    { "Scrollbar.leftarrow", &GenericSizedElementSpec, L"SCROLLBAR",
    	SBP_ARROWBTN, leftarrow_statemap, NOPAD,
	(SM_CXHSCROLL << 8) | SM_CYHSCROLL },
    { "Scrollbar.rightarrow", &GenericSizedElementSpec, L"SCROLLBAR",
    	SBP_ARROWBTN, rightarrow_statemap, NOPAD,
	(SM_CXHSCROLL << 8) | SM_CYHSCROLL },
    { "Horizontal.Scale.slider", &GenericElementSpec, L"TRACKBAR",
    	TKP_THUMB, scale_statemap, NOPAD, 0 },
    { "Vertical.Scale.slider", &GenericElementSpec, L"TRACKBAR",
    	TKP_THUMBVERT, scale_statemap, NOPAD, 0 },
    { "Horizontal.Scale.track", &GenericElementSpec, L"TRACKBAR",
    	TKP_TRACK, scale_statemap, NOPAD, 0 },
    { "Vertical.Scale.track", &GenericElementSpec, L"TRACKBAR",
    	TKP_TRACKVERT, scale_statemap, NOPAD, 0 },
    /* ttk::progressbar elements */
    { "Horizontal.Progressbar.pbar", &PbarElementSpec, L"PROGRESS",
    	PP_CHUNK, null_statemap, NOPAD, 0 },
    { "Vertical.Progressbar.pbar", &PbarElementSpec, L"PROGRESS",
    	PP_CHUNKVERT, null_statemap, NOPAD, 0 },
    { "Horizontal.Progressbar.trough", &GenericElementSpec, L"PROGRESS",
    	PP_BAR, null_statemap, PAD(3,3,3,3), IGNORE_THEMESIZE },
    { "Vertical.Progressbar.trough", &GenericElementSpec, L"PROGRESS",
    	PP_BARVERT, null_statemap, PAD(3,3,3,3), IGNORE_THEMESIZE },
    /* ttk::notebook */
    { "tab", &TabElementSpec, L"TAB",
    	TABP_TABITEM, tabitem_statemap, PAD(3,3,3,0), 0 },
    { "client", &GenericElementSpec, L"TAB",
    	TABP_PANE, null_statemap, PAD(1,1,3,3), 0 },
    { "NotebookPane.background", &GenericElementSpec, L"TAB",
    	TABP_BODY, null_statemap, NOPAD, 0 },
    { "Toolbutton.border", &GenericElementSpec, L"TOOLBAR",
    	TP_BUTTON, toolbutton_statemap, NOPAD,0 },
    { "Menubutton.button", &GenericElementSpec, L"TOOLBAR",
    	TP_SPLITBUTTON,toolbutton_statemap, NOPAD,0 },
    { "Menubutton.dropdown", &GenericElementSpec, L"TOOLBAR",
    	TP_SPLITBUTTONDROPDOWN,toolbutton_statemap, NOPAD,0 },
    { "Treeview.field", &GenericElementSpec, L"TREEVIEW",
	TVP_TREEITEM, treeview_statemap, PAD(1, 1, 1, 1), IGNORE_THEMESIZE },
    { "Treeitem.indicator", &TreeIndicatorElementSpec, L"TREEVIEW",
    	TVP_GLYPH, tvpglyph_statemap, PAD(1,1,6,0), PAD_MARGINS },
    { "Treeheading.border", &GenericElementSpec, L"HEADER",
    	HP_HEADERITEM, header_statemap, PAD(4,0,4,0),0 },
    { "sizegrip", &GenericElementSpec, L"STATUS",
    	SP_GRIPPER, null_statemap, NOPAD,0 },
    { "Spinbox.field", &GenericElementSpec, L"EDIT",
	EP_EDITTEXT, edittext_statemap, PAD(1, 1, 1, 1), 0 },
    { "Spinbox.uparrow", &SpinboxArrowElementSpec, L"SPIN",
	SPNP_UP, spinbutton_statemap, NOPAD,
	PAD_MARGINS | ((SM_CXVSCROLL << 8) | SM_CYVSCROLL) },
    { "Spinbox.downarrow", &SpinboxArrowElementSpec, L"SPIN",
	SPNP_DOWN, spinbutton_statemap, NOPAD,
	PAD_MARGINS | ((SM_CXVSCROLL << 8) | SM_CYVSCROLL) },
#ifdef BROKEN_TEXT_ELEMENT
    { "Labelframe.text", &TextElementSpec, L"BUTTON",
    	BP_GROUPBOX, groupbox_statemap, NOPAD,0 },
#endif
    { 0,0,0,0,0,NOPAD,0 }
};
#undef PAD


static int
GetSysFlagFromObj(Tcl_Interp *interp, Tcl_Obj *objPtr, int *resultPtr)
{
    static const char *const names[] = {
	"SM_CXBORDER", "SM_CYBORDER", "SM_CXVSCROLL", "SM_CYVSCROLL",
	"SM_CXHSCROLL", "SM_CYHSCROLL", "SM_CXMENUCHECK", "SM_CYMENUCHECK",
	"SM_CXMENUSIZE", "SM_CYMENUSIZE", "SM_CXSIZE", "SM_CYSIZE", "SM_CXSMSIZE",
	"SM_CYSMSIZE", NULL
    };
    int flags[] = {
	SM_CXBORDER, SM_CYBORDER, SM_CXVSCROLL, SM_CYVSCROLL,
	SM_CXHSCROLL, SM_CYHSCROLL, SM_CXMENUCHECK, SM_CYMENUCHECK,
	SM_CXMENUSIZE, SM_CYMENUSIZE, SM_CXSIZE, SM_CYSIZE, SM_CXSMSIZE,
	SM_CYSMSIZE
    };

    Tcl_Obj **objv;
    int i, objc;

    if (Tcl_ListObjGetElements(interp, objPtr, &objc, &objv) != TCL_OK)
	return TCL_ERROR;
    if (objc != 2) {
	Tcl_SetObjResult(interp, Tcl_NewStringObj("wrong # args", -1));
	Tcl_SetErrorCode(interp, "TCL", "WRONGARGS", NULL);
	return TCL_ERROR;
    }
    for (i = 0; i < objc; ++i) {
	int option;
	if (Tcl_GetIndexFromObjStruct(interp, objv[i], names,
		sizeof(char *), "system constant", 0, &option) != TCL_OK)
	    return TCL_ERROR;
	*resultPtr |= (flags[option] << (8 * (1 - i)));
    }
    return TCL_OK;
}

/*----------------------------------------------------------------------
 * Windows Visual Styles API Element Factory
 *
 * The Vista release has shown that the Windows Visual Styles can be
 * extended with additional elements. This element factory can permit
 * the programmer to create elements for use with script-defined layouts
 *
 * eg: to create the small close button:
 * style element create smallclose vsapi \
 *    WINDOW 19 {disabled 4 pressed 3 active 2 {} 1}
 */

static int
Ttk_CreateVsapiElement(
    Tcl_Interp *interp,
    void *clientData,
    Ttk_Theme theme,
    const char *elementName,
    int objc,
    Tcl_Obj *const objv[])
{
    XPThemeData *themeData = (XPThemeData *)clientData;
    ElementInfo *elementPtr = NULL;
    ClientData elementData;
    LPCWSTR className;
    int partId = 0;
    Ttk_StateTable *stateTable;
    Ttk_Padding pad = {0, 0, 0, 0};
    int flags = 0;
    TkSizeT length = 0;
    char *name;
    LPWSTR wname;
    const Ttk_ElementSpec *elementSpec = &GenericElementSpec;
    Tcl_DString classBuf;

    static const char *const optionStrings[] =
	{ "-padding","-width","-height","-margins", "-syssize",
	  "-halfheight", "-halfwidth", NULL };
    enum { O_PADDING, O_WIDTH, O_HEIGHT, O_MARGINS, O_SYSSIZE,
	   O_HALFHEIGHT, O_HALFWIDTH };

    if (objc < 2) {
	Tcl_SetObjResult(interp, Tcl_NewStringObj(
	    "missing required arguments 'class' and/or 'partId'", -1));
	Tcl_SetErrorCode(interp, "TTK", "VSAPI", "REQUIRED", NULL);
	return TCL_ERROR;
    }

    if (Tcl_GetIntFromObj(interp, objv[1], &partId) != TCL_OK) {
	return TCL_ERROR;
    }
    name = TkGetStringFromObj(objv[0], &length);
    Tcl_DStringInit(&classBuf);
    className = Tcl_UtfToWCharDString(name, length, &classBuf);

    /* flags or padding */
    if (objc > 3) {
	int i = 3, option = 0;
	for (i = 3; i < objc; i += 2) {
	    int tmp = 0;
	    if (i == objc -1) {
		Tcl_SetObjResult(interp, Tcl_ObjPrintf(
			"Missing value for \"%s\".",
			Tcl_GetString(objv[i])));
		Tcl_SetErrorCode(interp, "TTK", "VSAPI", "MISSING", NULL);
		goto retErr;
	    }
	    if (Tcl_GetIndexFromObjStruct(interp, objv[i], optionStrings,
		    sizeof(char *), "option", 0, &option) != TCL_OK)
		goto retErr;
	    switch (option) {
	    case O_PADDING:
		if (Ttk_GetBorderFromObj(interp, objv[i+1], &pad) != TCL_OK) {
		    goto retErr;
		}
		break;
	    case O_MARGINS:
		if (Ttk_GetBorderFromObj(interp, objv[i+1], &pad) != TCL_OK) {
		    goto retErr;
		}
		flags |= PAD_MARGINS;
		break;
	    case O_WIDTH:
		if (Tcl_GetIntFromObj(interp, objv[i+1], &tmp) != TCL_OK) {
		    goto retErr;
		}
		pad.left = pad.right = tmp;
		flags |= IGNORE_THEMESIZE;
		break;
	    case O_HEIGHT:
		if (Tcl_GetIntFromObj(interp, objv[i+1], &tmp) != TCL_OK) {
		    goto retErr;
		}
		pad.top = pad.bottom = tmp;
		flags |= IGNORE_THEMESIZE;
		break;
	    case O_SYSSIZE:
		if (GetSysFlagFromObj(interp, objv[i+1], &tmp) != TCL_OK) {
		    goto retErr;
		}
		elementSpec = &GenericSizedElementSpec;
		flags |= (tmp & 0xFFFF);
		break;
	    case O_HALFHEIGHT:
		if (Tcl_GetBooleanFromObj(interp, objv[i+1], &tmp) != TCL_OK) {
		    goto retErr;
		}
		if (tmp)
		    flags |= HALF_HEIGHT;
		break;
	    case O_HALFWIDTH:
		if (Tcl_GetBooleanFromObj(interp, objv[i+1], &tmp) != TCL_OK) {
		    goto retErr;
		}
		if (tmp)
		    flags |= HALF_WIDTH;
		break;
	    }
	}
    }

    /* convert a statemap into a state table */
    if (objc > 2) {
	Tcl_Obj **specs;
	int n,j,count, status = TCL_OK;
	if (Tcl_ListObjGetElements(interp, objv[2], &count, &specs) != TCL_OK)
	    goto retErr;
	/* we over-allocate to ensure there is a terminating entry */
	stateTable = (Ttk_StateTable *)ckalloc(sizeof(Ttk_StateTable) * (count + 1));
	memset(stateTable, 0, sizeof(Ttk_StateTable) * (count + 1));
	for (n = 0, j = 0; status == TCL_OK && n < count; n += 2, ++j) {
	    Ttk_StateSpec spec = {0,0};
	    status = Ttk_GetStateSpecFromObj(interp, specs[n], &spec);
	    if (status == TCL_OK) {
		stateTable[j].onBits = spec.onbits;
		stateTable[j].offBits = spec.offbits;
		status = Tcl_GetIntFromObj(interp, specs[n+1],
			&stateTable[j].index);
	    }
	}
	if (status != TCL_OK) {
	    ckfree(stateTable);
	    Tcl_DStringFree(&classBuf);
	    return status;
	}
    } else {
	stateTable = (Ttk_StateTable *)ckalloc(sizeof(Ttk_StateTable));
	memset(stateTable, 0, sizeof(Ttk_StateTable));
    }

    elementPtr = (ElementInfo *)ckalloc(sizeof(ElementInfo));
    elementPtr->elementSpec = elementSpec;
    elementPtr->partId = partId;
    elementPtr->statemap = stateTable;
    elementPtr->padding = pad;
    elementPtr->flags = HEAP_ELEMENT | flags;

    /* set the element name to an allocated copy */
    name = (char *)ckalloc(strlen(elementName) + 1);
    strcpy(name, elementName);
    elementPtr->elementName = name;

    /* set the class name to an allocated copy */
    wname = (LPWSTR)ckalloc(Tcl_DStringLength(&classBuf) + sizeof(WCHAR));
    wcscpy(wname, className);
    elementPtr->className = wname;

    elementData = NewElementData(themeData->procs, elementPtr);
    Ttk_RegisterElementSpec(
	theme, elementName, elementPtr->elementSpec, elementData);

    Ttk_RegisterCleanup(interp, elementData, DestroyElementData);
    Tcl_SetObjResult(interp, Tcl_NewStringObj(elementName, -1));
    Tcl_DStringFree(&classBuf);
    return TCL_OK;

retErr:
    Tcl_DStringFree(&classBuf);
    return TCL_ERROR;
}

/*----------------------------------------------------------------------
 * +++ Initialization routine:
 */

MODULE_SCOPE int TtkXPTheme_Init(Tcl_Interp *interp, HWND hwnd)
{
    XPThemeData *themeData;
    XPThemeProcs *procs;
    HINSTANCE hlibrary;
    Ttk_Theme themePtr, parentPtr, vistaPtr;
    const ElementInfo *infoPtr;

    procs = LoadXPThemeProcs(&hlibrary);
    if (!procs)
	return TCL_ERROR;
    procs->stubWindow = hwnd;

    /*
     * Create the new style engine.
     */
    parentPtr = Ttk_GetTheme(interp, "winnative");
    themePtr = Ttk_CreateTheme(interp, "xpnative", parentPtr);

    if (!themePtr)
        return TCL_ERROR;

    /*
     * Set theme data and cleanup proc
     */

    themeData = (XPThemeData *)ckalloc(sizeof(XPThemeData));
    themeData->procs = procs;
    themeData->hlibrary = hlibrary;

    Ttk_SetThemeEnabledProc(themePtr, XPThemeEnabled, themeData);
    Ttk_RegisterCleanup(interp, themeData, XPThemeDeleteProc);
    Ttk_RegisterElementFactory(interp, "vsapi", Ttk_CreateVsapiElement, themeData);

    /*
     * Create the vista theme on suitable platform versions and set the theme
     * enable function. The theme itself is defined in script.
     */

    if (TkWinGetPlatformTheme() == TK_THEME_WIN_VISTA) {
	vistaPtr = Ttk_CreateTheme(interp, "vista", themePtr);
	if (vistaPtr) {
	    Ttk_SetThemeEnabledProc(vistaPtr, XPThemeEnabled, themeData);
	}
    }

    /*
     * New elements:
     */
    for (infoPtr = ElementInfoTable; infoPtr->elementName != 0; ++infoPtr) {
	ClientData clientData = NewElementData(procs, infoPtr);
	Ttk_RegisterElementSpec(
	    themePtr, infoPtr->elementName, infoPtr->elementSpec, clientData);
	Ttk_RegisterCleanup(interp, clientData, DestroyElementData);
    }

    Ttk_RegisterElementSpec(themePtr, "Scale.trough", &ttkNullElementSpec, 0);

    /*
     * Layouts:
     */
    Ttk_RegisterLayouts(themePtr, LayoutTable);

    Tcl_PkgProvide(interp, "ttk::theme::xpnative", TTK_VERSION);

    return TCL_OK;
}

#endif /* HAVE_UXTHEME_H */<|MERGE_RESOLUTION|>--- conflicted
+++ resolved
@@ -15,11 +15,6 @@
  *  	shellcc/platform/commctls/userex/refentry.asp >
  */
 
-<<<<<<< HEAD
-=======
-#define WINVER 0x0501	/* Requires Windows XP APIs */
-
->>>>>>> a4a25a7e
 #include <tkWinInt.h>
 #ifndef HAVE_UXTHEME_H
 /* Stub for platforms that lack the XP theme API headers: */
