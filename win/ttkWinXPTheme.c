/*
 * Tk theme engine which uses the Windows XP "Visual Styles" API
 * Adapted from Georgios Petasis' XP theme patch.
 *
 * Copyright © 2003 Georgios Petasis, petasis@iit.demokritos.gr.
 * Copyright © 2003 Joe English
 * Copyright © 2003 Pat Thoyts
 *
 * See the file "license.terms" for information on usage and redistribution
 * of this file, and for a DISCLAIMER OF ALL WARRANTIES.
 *
 * See also:
 *
 * <URL: http://msdn.microsoft.com/library/en-us/
 *  	shellcc/platform/commctls/userex/refentry.asp >
 */

<<<<<<< HEAD
#include "tkWinInt.h"
=======
#define WINVER 0x0501	/* Requires Windows XP APIs */

#include "tkWinInt.h"
#ifndef HAVE_UXTHEME_H
/* Stub for platforms that lack the XP theme API headers: */
int TtkXPTheme_Init(Tcl_Interp *interp, HWND hwnd) { return TCL_OK; }
#else

>>>>>>> 78f048f1
#include <windows.h>
#include <uxtheme.h>
#include <vssym32.h>
#include "ttk/ttkTheme.h"

typedef HTHEME  (STDAPICALLTYPE OpenThemeDataProc)(HWND hwnd,
		 LPCWSTR pszClassList);
typedef HRESULT (STDAPICALLTYPE CloseThemeDataProc)(HTHEME hTheme);
typedef HRESULT (STDAPICALLTYPE DrawThemeBackgroundProc)(HTHEME hTheme,
                 HDC hdc, int iPartId, int iStateId, const RECT *pRect,
                 OPTIONAL const RECT *pClipRect);
typedef HRESULT (STDAPICALLTYPE DrawThemeEdgeProc)(HTHEME hTheme,
		 HDC hdc, int iPartId, int iStateId, const RECT *pDestRect,
		 unsigned int uEdge, unsigned int uFlags,
		 OPTIONAL RECT *pContentRect);
typedef HRESULT	(STDAPICALLTYPE GetThemePartSizeProc)(HTHEME,HDC,
		 int iPartId, int iStateId,
		 RECT *prc, enum THEMESIZE eSize, SIZE *psz);
typedef int     (STDAPICALLTYPE GetThemeSysSizeProc)(HTHEME,int);
/* GetThemeTextExtent and DrawThemeText only used with BROKEN_TEXT_ELEMENT */
typedef HRESULT (STDAPICALLTYPE GetThemeTextExtentProc)(HTHEME hTheme, HDC hdc,
		 int iPartId, int iStateId, LPCWSTR pszText, int iCharCount,
		 DWORD dwTextFlags, const RECT *pBoundingRect, RECT *pExtent);
typedef HRESULT (STDAPICALLTYPE DrawThemeTextProc)(HTHEME hTheme, HDC hdc,
		 int iPartId, int iStateId, LPCWSTR pszText, int iCharCount,
		 DWORD dwTextFlags, DWORD dwTextFlags2, const RECT *pRect);
typedef BOOL    (STDAPICALLTYPE IsThemeActiveProc)(void);
typedef BOOL    (STDAPICALLTYPE IsAppThemedProc)(void);

typedef struct
{
    OpenThemeDataProc			*OpenThemeData;
    CloseThemeDataProc			*CloseThemeData;
    GetThemePartSizeProc		*GetThemePartSize;
    GetThemeSysSizeProc			*GetThemeSysSize;
    DrawThemeBackgroundProc		*DrawThemeBackground;
    DrawThemeEdgeProc			*DrawThemeEdge;
    DrawThemeTextProc		        *DrawThemeText;
    GetThemeTextExtentProc		*GetThemeTextExtent;
    IsThemeActiveProc			*IsThemeActive;
    IsAppThemedProc			*IsAppThemed;

    HWND                                stubWindow;
} XPThemeProcs;

typedef struct
{
    HINSTANCE hlibrary;
    XPThemeProcs *procs;
} XPThemeData;

/*
 *----------------------------------------------------------------------
 *
 * LoadXPThemeProcs --
 *	Initialize XP theming support.
 *
 *	XP theme support is included in UXTHEME.DLL
 *	We dynamically load this DLL at runtime instead of linking
 *	to it at build-time.
 *
 * Returns:
 *	A pointer to an XPThemeProcs table if successful, NULL otherwise.
 */

static XPThemeProcs *
LoadXPThemeProcs(HINSTANCE *phlib)
{
    /*
     * Load the library "uxtheme.dll", where the native widget
     * drawing routines are implemented.  This will only succeed
     * if we are running at least on Windows XP.
     */
    HINSTANCE handle;
    *phlib = handle = LoadLibraryW(L"uxtheme.dll");
    if (handle != 0)
    {
	/*
	 * We have successfully loaded the library. Proceed in storing the
	 * addresses of the functions we want to use.
	 */
	XPThemeProcs *procs = (XPThemeProcs *)ckalloc(sizeof(XPThemeProcs));
#define LOADPROC(name) \
	(0 != (procs->name = (name ## Proc *)(void *)GetProcAddress(handle, #name) ))

	if (   LOADPROC(OpenThemeData)
	    && LOADPROC(CloseThemeData)
	    && LOADPROC(GetThemePartSize)
	    && LOADPROC(GetThemeSysSize)
	    && LOADPROC(DrawThemeBackground)
	    && LOADPROC(DrawThemeEdge)
	    && LOADPROC(GetThemeTextExtent)
	    && LOADPROC(DrawThemeText)
	    && LOADPROC(IsThemeActive)
	    && LOADPROC(IsAppThemed)
	)
	{
	    return procs;
	}
#undef LOADPROC
	ckfree(procs);
    }
    return 0;
}

/*
 * XPThemeDeleteProc --
 *
 *      Release any theme allocated resources.
 */

static void
XPThemeDeleteProc(void *clientData)
{
    XPThemeData *themeData = (XPThemeData *)clientData;
    FreeLibrary(themeData->hlibrary);
    ckfree(clientData);
}

static int
XPThemeEnabled(
    TCL_UNUSED(Ttk_Theme),
    void *clientData)
{
    XPThemeData *themeData = (XPThemeData *)clientData;
    int active = themeData->procs->IsThemeActive();
    int themed = themeData->procs->IsAppThemed();

    return (active && themed);
}

/*
 * BoxToRect --
 * 	Helper routine.  Returns a RECT data structure.
 */
static RECT
BoxToRect(Ttk_Box b)
{
    RECT rc;
    rc.top = b.y;
    rc.left = b.x;
    rc.bottom = b.y + b.height;
    rc.right = b.x + b.width;
    return rc;
}

/*
 * Map Tk state bitmaps to XP style enumerated values.
 */
static const Ttk_StateTable null_statemap[] = { {0,0,0} };

/*
 * Pushbuttons (Tk: "Button")
 */
static const Ttk_StateTable pushbutton_statemap[] =
{
    { PBS_DISABLED, 	TTK_STATE_DISABLED, 0 },
    { PBS_PRESSED, 	TTK_STATE_PRESSED, 0 },
    { PBS_HOT,		TTK_STATE_ACTIVE, 0 },
    { PBS_DEFAULTED,	TTK_STATE_ALTERNATE, 0 },
    { PBS_NORMAL, 	0, 0 }
};

/*
 * Checkboxes (Tk: "Checkbutton")
 */
static const Ttk_StateTable checkbox_statemap[] =
{
{CBS_MIXEDDISABLED, 	TTK_STATE_ALTERNATE|TTK_STATE_DISABLED, 0},
{CBS_MIXEDPRESSED, 	TTK_STATE_ALTERNATE|TTK_STATE_PRESSED, 0},
{CBS_MIXEDHOT,  	TTK_STATE_ALTERNATE|TTK_STATE_ACTIVE, 0},
{CBS_MIXEDNORMAL, 	TTK_STATE_ALTERNATE, 0},
{CBS_CHECKEDDISABLED,	TTK_STATE_SELECTED|TTK_STATE_DISABLED, 0},
{CBS_CHECKEDPRESSED,	TTK_STATE_SELECTED|TTK_STATE_PRESSED, 0},
{CBS_CHECKEDHOT,	TTK_STATE_SELECTED|TTK_STATE_ACTIVE, 0},
{CBS_CHECKEDNORMAL,	TTK_STATE_SELECTED, 0},
{CBS_UNCHECKEDDISABLED,	TTK_STATE_DISABLED, 0},
{CBS_UNCHECKEDPRESSED,	TTK_STATE_PRESSED, 0},
{CBS_UNCHECKEDHOT,	TTK_STATE_ACTIVE, 0},
{CBS_UNCHECKEDNORMAL,	0,0 }
};

/*
 * Radiobuttons:
 */
static const Ttk_StateTable radiobutton_statemap[] =
{
{RBS_UNCHECKEDDISABLED,	TTK_STATE_ALTERNATE|TTK_STATE_DISABLED, 0},
{RBS_UNCHECKEDNORMAL,	TTK_STATE_ALTERNATE, 0},
{RBS_CHECKEDDISABLED,	TTK_STATE_SELECTED|TTK_STATE_DISABLED, 0},
{RBS_CHECKEDPRESSED,	TTK_STATE_SELECTED|TTK_STATE_PRESSED, 0},
{RBS_CHECKEDHOT,	TTK_STATE_SELECTED|TTK_STATE_ACTIVE, 0},
{RBS_CHECKEDNORMAL,	TTK_STATE_SELECTED, 0},
{RBS_UNCHECKEDDISABLED,	TTK_STATE_DISABLED, 0},
{RBS_UNCHECKEDPRESSED,	TTK_STATE_PRESSED, 0},
{RBS_UNCHECKEDHOT,	TTK_STATE_ACTIVE, 0},
{RBS_UNCHECKEDNORMAL,	0,0 }
};

/*
 * Groupboxes (tk: "frame")
 */
static const Ttk_StateTable groupbox_statemap[] =
{
{GBS_DISABLED,	TTK_STATE_DISABLED, 0},
{GBS_NORMAL,	0,0 }
};

/*
 * Edit fields (tk: "entry")
 */
static const Ttk_StateTable edittext_statemap[] =
{
    { ETS_DISABLED,	TTK_STATE_DISABLED, 0 },
    { ETS_READONLY,	TTK_STATE_READONLY, 0 },
    { ETS_FOCUSED,	TTK_STATE_FOCUS, 0 },
    { ETS_HOT,		TTK_STATE_ACTIVE, 0 },
    { ETS_NORMAL,	0, 0 }
/* NOT USED: ETS_ASSIST, ETS_SELECTED */
};

/*
 * Combobox text field statemap:
 * Same as edittext_statemap, but doesn't use ETS_READONLY
 * (fixes: #1032409)
 */
static const Ttk_StateTable combotext_statemap[] =
{
    { ETS_DISABLED,	TTK_STATE_DISABLED, 0 },
    { ETS_FOCUSED,	TTK_STATE_FOCUS, 0 },
    { ETS_HOT,		TTK_STATE_ACTIVE, 0 },
    { ETS_NORMAL,	0, 0 }
};

/*
 * Combobox button: (CBP_DROPDOWNBUTTON)
 */
static const Ttk_StateTable combobox_statemap[] = {
    { CBXS_DISABLED,	TTK_STATE_DISABLED, 0 },
    { CBXS_PRESSED, 	TTK_STATE_PRESSED, 0 },
    { CBXS_HOT, 	TTK_STATE_ACTIVE, 0 },
    { CBXS_HOT, 	TTK_STATE_HOVER, 0 },
    { CBXS_NORMAL, 	0, 0 }
};

/*
 * Toolbar buttons (TP_BUTTON):
 */
static const Ttk_StateTable toolbutton_statemap[] =  {
    { TS_DISABLED, 	TTK_STATE_DISABLED, 0 },
    { TS_PRESSED,	TTK_STATE_PRESSED, 0 },
    { TS_HOTCHECKED,	TTK_STATE_SELECTED|TTK_STATE_ACTIVE, 0 },
    { TS_CHECKED, 	TTK_STATE_SELECTED, 0 },
    { TS_HOT,  		TTK_STATE_ACTIVE, 0 },
    { TS_NORMAL, 	0,0 }
};

/*
 * Scrollbars (Tk: "Scrollbar.thumb")
 */
static const Ttk_StateTable scrollbar_statemap[] =
{
    { SCRBS_DISABLED, 	TTK_STATE_DISABLED, 0 },
    { SCRBS_PRESSED, 	TTK_STATE_PRESSED, 0 },
    { SCRBS_HOT,	TTK_STATE_ACTIVE, 0 },
    { SCRBS_NORMAL, 	0, 0 }
};

static const Ttk_StateTable uparrow_statemap[] =
{
    { ABS_UPDISABLED,	TTK_STATE_DISABLED, 0 },
    { ABS_UPPRESSED, 	TTK_STATE_PRESSED, 0 },
    { ABS_UPHOT,	TTK_STATE_ACTIVE, 0 },
    { ABS_UPNORMAL, 	0, 0 }
};

static const Ttk_StateTable downarrow_statemap[] =
{
    { ABS_DOWNDISABLED,	TTK_STATE_DISABLED, 0 },
    { ABS_DOWNPRESSED, 	TTK_STATE_PRESSED, 0 },
    { ABS_DOWNHOT,	TTK_STATE_ACTIVE, 0 },
    { ABS_DOWNNORMAL, 	0, 0 }
};

static const Ttk_StateTable leftarrow_statemap[] =
{
    { ABS_LEFTDISABLED,	TTK_STATE_DISABLED, 0 },
    { ABS_LEFTPRESSED, 	TTK_STATE_PRESSED, 0 },
    { ABS_LEFTHOT,	TTK_STATE_ACTIVE, 0 },
    { ABS_LEFTNORMAL, 	0, 0 }
};

static const Ttk_StateTable rightarrow_statemap[] =
{
    { ABS_RIGHTDISABLED,TTK_STATE_DISABLED, 0 },
    { ABS_RIGHTPRESSED, TTK_STATE_PRESSED, 0 },
    { ABS_RIGHTHOT,	TTK_STATE_ACTIVE, 0 },
    { ABS_RIGHTNORMAL, 	0, 0 }
};

static const Ttk_StateTable spinbutton_statemap[] =
{
    { DNS_DISABLED,	TTK_STATE_DISABLED, 0 },
    { DNS_PRESSED,	TTK_STATE_PRESSED,  0 },
    { DNS_HOT,		TTK_STATE_ACTIVE,   0 },
    { DNS_NORMAL,	0,		    0 },
};

/*
 * Trackbar thumb: (Tk: "scale slider")
 */
static const Ttk_StateTable scale_statemap[] =
{
    { TUS_DISABLED, 	TTK_STATE_DISABLED, 0 },
    { TUS_PRESSED, 	TTK_STATE_PRESSED, 0 },
    { TUS_FOCUSED, 	TTK_STATE_FOCUS, 0 },
    { TUS_HOT,		TTK_STATE_ACTIVE, 0 },
    { TUS_NORMAL, 	0, 0 }
};

static const Ttk_StateTable tabitem_statemap[] =
{
    { TIS_DISABLED,     TTK_STATE_DISABLED, 0 },
    { TIS_SELECTED,     TTK_STATE_SELECTED, 0 },
    { TIS_HOT,          TTK_STATE_ACTIVE,   0 },
    { TIS_FOCUSED,      TTK_STATE_FOCUS,    0 },
    { TIS_NORMAL,       0,                  0 },
};


/*
 *----------------------------------------------------------------------
 * +++ Element data:
 *
 * The following structure is passed as the 'clientData' pointer
 * to most elements in this theme.  It contains data relevant
 * to a single XP Theme "part".
 *
 * <<NOTE-GetThemeMargins>>:
 *	In theory, we should be call GetThemeMargins(...TMT_CONTENTRECT...)
 *	to calculate the internal padding.  In practice, this routine
 *	only seems to work properly for BP_PUSHBUTTON.  So we hardcode
 *	the required padding at element registration time instead.
 *
 *	The PAD_MARGINS flag bit determines whether the padding
 *	should be added on the inside (0) or outside (1) of the element.
 *
 * <<NOTE-GetThemePartSize>>:
 *	This gives bogus metrics for some parts (in particular,
 *	BP_PUSHBUTTONS).  Set the IGNORE_THEMESIZE flag to skip this call.
 */

typedef struct 	/* XP element specifications */
{
    const char	*elementName;	/* Tk theme engine element name */
    const Ttk_ElementSpec *elementSpec;
    				/* Element spec (usually GenericElementSpec) */
    LPCWSTR	className;	/* Windows window class name */
    int 	partId;		/* BP_PUSHBUTTON, BP_CHECKBUTTON, etc. */
    const Ttk_StateTable *statemap;	/* Map Tk states to XP states */
    Ttk_Padding	padding;	/* See NOTE-GetThemeMargins */
    unsigned  	flags;
#   define 	IGNORE_THEMESIZE 0x80000000U /* See NOTE-GetThemePartSize */
#   define 	PAD_MARGINS	 0x40000000U /* See NOTE-GetThemeMargins */
#   define 	HEAP_ELEMENT	 0x20000000U /* ElementInfo is on heap */
#   define 	HALF_HEIGHT	 0x10000000U /* Used by GenericSizedElements */
#   define 	HALF_WIDTH	 0x08000000U /* Used by GenericSizedElements */
} ElementInfo;

typedef struct
{
    /*
     * Static data, initialized when element is registered:
     */
    const ElementInfo	*info;
    XPThemeProcs *procs;	/* Pointer to theme procedure table */

    /*
     * Dynamic data, allocated by InitElementData:
     */
    HTHEME	hTheme;
    HDC		hDC;
    HWND	hwnd;

    /* For TkWinDrawableReleaseDC: */
    Drawable	drawable;
    TkWinDCState dcState;
} ElementData;

static ElementData *
NewElementData(XPThemeProcs *procs, const ElementInfo *info)
{
    ElementData *elementData = (ElementData *)ckalloc(sizeof(ElementData));

    elementData->procs = procs;
    elementData->info = info;
    elementData->hTheme = elementData->hDC = 0;

    return elementData;
}

/*
 * Destroy elements. If the element was created by the element factory
 * then the info member is dynamically allocated. Otherwise it was
 * static data from the C object and only the ElementData needs freeing.
 */
static void DestroyElementData(void *clientData)
{
    ElementData *elementData = (ElementData *)clientData;
    if (elementData->info->flags & HEAP_ELEMENT) {
	ckfree((char *)elementData->info->statemap);
	ckfree((char *)elementData->info->className);
	ckfree((char *)elementData->info->elementName);
	ckfree((char *)elementData->info);
    }
    ckfree(clientData);
}

/*
 * InitElementData --
 * 	Looks up theme handle.  If Drawable argument is non-NULL,
 * 	also initializes DC.
 *
 * Returns:
 * 	1 on success, 0 on error.
 * 	Caller must later call FreeElementData() so this element
 * 	can be reused.
 */

static int
InitElementData(ElementData *elementData, Tk_Window tkwin, Drawable d)
{
    Window win = Tk_WindowId(tkwin);

    if (win) {
	elementData->hwnd = Tk_GetHWND(win);
    } else  {
	elementData->hwnd = elementData->procs->stubWindow;
    }

    elementData->hTheme = elementData->procs->OpenThemeData(
	elementData->hwnd, elementData->info->className);

    if (!elementData->hTheme)
	return 0;

    elementData->drawable = d;
    if (d != 0) {
	elementData->hDC = TkWinGetDrawableDC(Tk_Display(tkwin), d,
	    &elementData->dcState);
    }

    return 1;
}

static void
FreeElementData(ElementData *elementData)
{
    elementData->procs->CloseThemeData(elementData->hTheme);
    if (elementData->drawable != 0) {
	TkWinReleaseDrawableDC(
	    elementData->drawable, elementData->hDC, &elementData->dcState);
    }
}

/*----------------------------------------------------------------------
 * +++ Generic element implementation.
 *
 * Used for elements which are handled entirely by the XP Theme API,
 * such as radiobutton and checkbutton indicators, scrollbar arrows, etc.
 */

static void GenericElementSize(
    void *clientData,
    TCL_UNUSED(void *), /* elementRecord */
    Tk_Window tkwin,
    int *widthPtr,
    int *heightPtr,
    Ttk_Padding *paddingPtr)
{
    ElementData *elementData = (ElementData *)clientData;
    HRESULT result;
    SIZE size;

    if (!InitElementData(elementData, tkwin, 0))
	return;

    if (!(elementData->info->flags & IGNORE_THEMESIZE)) {
	result = elementData->procs->GetThemePartSize(
	    elementData->hTheme,
	    NULL,
	    elementData->info->partId,
	    Ttk_StateTableLookup(elementData->info->statemap, 0),
	    NULL /*RECT *prc*/,
	    TS_TRUE,
	    &size);

	if (SUCCEEDED(result)) {
	    *widthPtr = size.cx;
	    *heightPtr = size.cy;
	}
    }

    /* See NOTE-GetThemeMargins
     */
    *paddingPtr = elementData->info->padding;
    if (elementData->info->flags & PAD_MARGINS) {
	*widthPtr += Ttk_PaddingWidth(elementData->info->padding);
	*heightPtr += Ttk_PaddingHeight(elementData->info->padding);
    }
}

static void GenericElementDraw(
    void *clientData,
    TCL_UNUSED(void *), /* elementRecord */
    Tk_Window tkwin,
    Drawable d,
    Ttk_Box b,
    Ttk_State state)
{
    ElementData *elementData = (ElementData *)clientData;
    RECT rc;

    if (!InitElementData(elementData, tkwin, d)) {
	return;
    }

    if (elementData->info->flags & PAD_MARGINS) {
    	b = Ttk_PadBox(b, elementData->info->padding);
    }
    rc = BoxToRect(b);

    elementData->procs->DrawThemeBackground(
	elementData->hTheme,
	elementData->hDC,
	elementData->info->partId,
	Ttk_StateTableLookup(elementData->info->statemap, state),
	&rc,
	NULL/*pContentRect*/);

    FreeElementData(elementData);
}

static const Ttk_ElementSpec GenericElementSpec =
{
    TK_STYLE_VERSION_2,
    sizeof(NullElement),
    TtkNullElementOptions,
    GenericElementSize,
    GenericElementDraw
};

/*----------------------------------------------------------------------
 * +++ Sized element implementation.
 *
 * Used for elements which are handled entirely by the XP Theme API,
 * but that require a fixed size adjustment.
 * Note that GetThemeSysSize calls through to GetSystemMetrics
 */

static void
GenericSizedElementSize(
    void *clientData, void *elementRecord, Tk_Window tkwin,
    int *widthPtr, int *heightPtr, Ttk_Padding *paddingPtr)
{
    ElementData *elementData = (ElementData *)clientData;

    if (!InitElementData(elementData, tkwin, 0))
	return;

    GenericElementSize(clientData, elementRecord, tkwin,
	widthPtr, heightPtr, paddingPtr);

    *widthPtr = elementData->procs->GetThemeSysSize(NULL,
	(elementData->info->flags >> 8) & 0xff);
    *heightPtr = elementData->procs->GetThemeSysSize(NULL,
	elementData->info->flags & 0xff);
    if (elementData->info->flags & HALF_HEIGHT)
	*heightPtr /= 2;
    if (elementData->info->flags & HALF_WIDTH)
	*widthPtr /= 2;
}

static const Ttk_ElementSpec GenericSizedElementSpec = {
    TK_STYLE_VERSION_2,
    sizeof(NullElement),
    TtkNullElementOptions,
    GenericSizedElementSize,
    GenericElementDraw
};

/*----------------------------------------------------------------------
 * +++ Spinbox arrow element.
 *     These are half-height scrollbar buttons.
 */

static void
SpinboxArrowElementSize(
    void *clientData, void *elementRecord, Tk_Window tkwin,
    int *widthPtr, int *heightPtr, Ttk_Padding *paddingPtr)
{
    ElementData *elementData = (ElementData *)clientData;

    if (!InitElementData(elementData, tkwin, 0))
	return;

    GenericSizedElementSize(clientData, elementRecord, tkwin,
	widthPtr, heightPtr, paddingPtr);

    /* force the arrow button height to half size */
    *heightPtr /= 2;
}

static const Ttk_ElementSpec SpinboxArrowElementSpec = {
    TK_STYLE_VERSION_2,
    sizeof(NullElement),
    TtkNullElementOptions,
    SpinboxArrowElementSize,
    GenericElementDraw
};

/*----------------------------------------------------------------------
 * +++ Scrollbar thumb element.
 *     Same as a GenericElement, but don't draw in the disabled state.
 */

static void ThumbElementDraw(
    void *clientData,
    TCL_UNUSED(void *), /* elementRecord */
    Tk_Window tkwin,
    Drawable d,
    Ttk_Box b,
    Ttk_State state)
{
    ElementData *elementData = (ElementData *)clientData;
    unsigned stateId = Ttk_StateTableLookup(elementData->info->statemap, state);
    RECT rc = BoxToRect(b);

    /*
     * Don't draw the thumb if we are disabled.
     */
    if (state & TTK_STATE_DISABLED)
	return;

    if (!InitElementData(elementData, tkwin, d))
	return;

    elementData->procs->DrawThemeBackground(elementData->hTheme,
	elementData->hDC, elementData->info->partId, stateId,
	&rc, NULL);

    FreeElementData(elementData);
}

static const Ttk_ElementSpec ThumbElementSpec =
{
    TK_STYLE_VERSION_2,
    sizeof(NullElement),
    TtkNullElementOptions,
    GenericElementSize,
    ThumbElementDraw
};

/*----------------------------------------------------------------------
 * +++ Progress bar element.
 *	Increases the requested length of PP_CHUNK and PP_CHUNKVERT parts
 *	so that indeterminate progress bars show 3 bars instead of 1.
 */

static void PbarElementSize(
    void *clientData, void *elementRecord, Tk_Window tkwin,
    int *widthPtr, int *heightPtr, Ttk_Padding *paddingPtr)
{
    ElementData *elementData = (ElementData *)clientData;
    int nBars = 3;

    GenericElementSize(clientData, elementRecord, tkwin,
    	widthPtr, heightPtr, paddingPtr);

    if (elementData->info->partId == PP_CHUNK) {
    	*widthPtr *= nBars;
    } else if (elementData->info->partId == PP_CHUNKVERT) {
    	*heightPtr *= nBars;
    }
}

static const Ttk_ElementSpec PbarElementSpec =
{
    TK_STYLE_VERSION_2,
    sizeof(NullElement),
    TtkNullElementOptions,
    PbarElementSize,
    GenericElementDraw
};

/*----------------------------------------------------------------------
 * +++  Notebook tab element.
 *	Same as generic element, with additional logic to select
 *	proper iPartID for the leftmost tab.
 *
 *	Notes: TABP_TABITEMRIGHTEDGE (or TABP_TOPTABITEMRIGHTEDGE,
 * 	which appears to be identical) should be used if the
 *	tab is exactly at the right edge of the notebook, but
 *	not if it's simply the rightmost tab.  This information
 * 	is not available.
 *
 *	The TIS_* and TILES_* definitions are identical, so
 * 	we can use the same statemap no matter what the partId.
 */

static void TabElementSize(
    void *clientData,
    void *elementRecord,
    Tk_Window tkwin,
    int *widthPtr,
    int *heightPtr,
    Ttk_Padding *paddingPtr)
{
    Ttk_PositionSpec nbTabsStickBit = TTK_STICK_S;
    TkMainInfo *mainInfoPtr = ((TkWindow *) tkwin)->mainPtr;

    if (mainInfoPtr != NULL) {
	nbTabsStickBit = (Ttk_PositionSpec) mainInfoPtr->ttkNbTabsStickBit;
    }

    GenericElementSize(clientData, elementRecord, tkwin,
    	widthPtr, heightPtr, paddingPtr);

    *paddingPtr = Ttk_UniformPadding(3);
    switch (nbTabsStickBit) {
	default:
	case TTK_STICK_S:
	    paddingPtr->bottom = 0;
	    break;
	case TTK_STICK_N:
	    paddingPtr->top = 0;
	    break;
	case TTK_STICK_E:
	    paddingPtr->right = 0;
	    break;
	case TTK_STICK_W:
	    paddingPtr->left = 0;
	    break;
    }
}

static void TabElementDraw(
    void *clientData,
    TCL_UNUSED(void *), /* elementRecord */
    Tk_Window tkwin,
    Drawable d,
    Ttk_Box b,
    Ttk_State state)
{
    Ttk_PositionSpec nbTabsStickBit = TTK_STICK_S;
    TkMainInfo *mainInfoPtr = ((TkWindow *) tkwin)->mainPtr;
    ElementData *elementData = (ElementData *)clientData;
    int partId = elementData->info->partId;
    int isSelected = (state & TTK_STATE_SELECTED);
    int stateId = Ttk_StateTableLookup(elementData->info->statemap, state);

    if (mainInfoPtr != NULL) {
	nbTabsStickBit = (Ttk_PositionSpec) mainInfoPtr->ttkNbTabsStickBit;
    }

    /*
     * Correct the members of b if needed
     */
    switch (nbTabsStickBit) {
	default:
	case TTK_STICK_S:
	    break;
	case TTK_STICK_N:
	    b.y -= isSelected ? 0 : 1; b.height -= isSelected ? 1 : 0;
	    break;
	case TTK_STICK_E:
	    b.width -= isSelected ? 1 : 0;
	    break;
	case TTK_STICK_W:
	    b.x -= isSelected ? 1 : 2; b.width -= isSelected ? 1 : 0;
	    break;
    }

    RECT rc = BoxToRect(b);

    if (!InitElementData(elementData, tkwin, d))
	return;

    if (nbTabsStickBit == TTK_STICK_S) {
	if (state & TTK_STATE_USER1) {
	    partId = TABP_TABITEMLEFTEDGE;
	}

	/*
	 * Draw the border and fill into rc
	 */
	elementData->procs->DrawThemeBackground(
	    elementData->hTheme, elementData->hDC, partId, stateId, &rc, NULL);
    } else {
	/*
	 * Draw the fill but no border into rc
	 */
	RECT rc2 = rc;
	--rc2.top; --rc2.left; ++rc2.bottom; ++rc2.right;
	elementData->procs->DrawThemeBackground(
	    elementData->hTheme, elementData->hDC, partId, stateId, &rc2, &rc);
    }

    /*
     * Draw a flat border at 3 edges
     */
    switch (nbTabsStickBit) {
	default:
	case TTK_STICK_S:
	    break;
	case TTK_STICK_N:
	    elementData->procs->DrawThemeEdge(
		elementData->hTheme, elementData->hDC, partId, stateId, &rc,
		BDR_RAISEDINNER, BF_FLAT|BF_LEFT|BF_RIGHT|BF_BOTTOM, NULL);
	    break;
	case TTK_STICK_E:
	    elementData->procs->DrawThemeEdge(
		elementData->hTheme, elementData->hDC, partId, stateId, &rc,
		BDR_RAISEDINNER, BF_FLAT|BF_LEFT|BF_TOP|BF_BOTTOM, NULL);
	    break;
	case TTK_STICK_W:
	    elementData->procs->DrawThemeEdge(
		elementData->hTheme, elementData->hDC, partId, stateId, &rc,
		BDR_RAISEDINNER, BF_FLAT|BF_TOP|BF_RIGHT|BF_BOTTOM, NULL);
	    break;
    }

    FreeElementData(elementData);
}

static const Ttk_ElementSpec TabElementSpec =
{
    TK_STYLE_VERSION_2,
    sizeof(NullElement),
    TtkNullElementOptions,
    TabElementSize,
    TabElementDraw
};

/*----------------------------------------------------------------------
 * +++  Tree indicator element.
 *
 *	Generic element, but don't display at all if TTK_STATE_LEAF (=USER2) set
 */

#define TTK_STATE_OPEN TTK_STATE_USER1
#define TTK_STATE_LEAF TTK_STATE_USER2

static const Ttk_StateTable header_statemap[] =
{
    { HIS_PRESSED, 	TTK_STATE_PRESSED, 0 },
    { HIS_HOT,  	TTK_STATE_ACTIVE, 0 },
    { HIS_NORMAL, 	0,0 },
};

static const Ttk_StateTable treeview_statemap[] =
{
    { TREIS_DISABLED, 	TTK_STATE_DISABLED, 0 },
    { TREIS_SELECTED,	TTK_STATE_SELECTED, 0},
    { TREIS_HOT, 	TTK_STATE_ACTIVE, 0 },
    { TREIS_NORMAL, 	0,0 },
};

static const Ttk_StateTable tvpglyph_statemap[] =
{
    { GLPS_OPENED, 	TTK_STATE_OPEN, 0 },
    { GLPS_CLOSED, 	0,0 },
};

static void TreeIndicatorElementDraw(
    void *clientData, void *elementRecord, Tk_Window tkwin,
    Drawable d, Ttk_Box b, Ttk_State state)
{
    if (!(state & TTK_STATE_LEAF)) {
        GenericElementDraw(clientData,elementRecord,tkwin,d,b,state);
    }
}

static const Ttk_ElementSpec TreeIndicatorElementSpec =
{
    TK_STYLE_VERSION_2,
    sizeof(NullElement),
    TtkNullElementOptions,
    GenericElementSize,
    TreeIndicatorElementDraw
};

#ifdef BROKEN_TEXT_ELEMENT

/*
 *----------------------------------------------------------------------
 * Text element (does not work yet).
 *
 * According to "Using Windows XP Visual Styles",  we need to select
 * a font into the DC before calling DrawThemeText().
 * There's just no easy way to get an HFONT out of a Tk_Font.
 * Maybe GetThemeFont() would work?
 *
 */

typedef struct
{
    Tcl_Obj *textObj;
    Tcl_Obj *fontObj;
} TextElement;

static const Ttk_ElementOptionSpec TextElementOptions[] =
{
    { "-text", TK_OPTION_STRING,
	offsetof(TextElement,textObj), "" },
    { "-font", TK_OPTION_FONT,
	offsetof(TextElement,fontObj), DEFAULT_FONT },
    { NULL }
};

static void TextElementSize(
    void *clientData, void *elementRecord, Tk_Window tkwin,
    int *widthPtr, int *heightPtr, Ttk_Padding *paddingPtr)
{
    TextElement *element = elementRecord;
    ElementData *elementData = clientData;
    RECT rc = {0, 0};
    HRESULT hr = S_OK;
    const char *src;
    Tcl_Size len;
    Tcl_DString ds;

    if (!InitElementData(elementData, tkwin, 0))
	return;

    src = Tcl_GetStringFromObj(element->textObj, &len);
    Tcl_DStringInit(&ds);
    hr = elementData->procs->GetThemeTextExtent(
	    elementData->hTheme,
	    elementData->hDC,
	    elementData->info->partId,
	    Ttk_StateTableLookup(elementData->info->statemap, 0),
	    Tcl_UtfToWCharDString(src, len, &ds),
	    -1,
	    DT_LEFT /* | DT_BOTTOM | DT_NOPREFIX */,
	    NULL,
	    &rc);

    if (SUCCEEDED(hr)) {
	*widthPtr = rc.right - rc.left;
	*heightPtr = rc.bottom - rc.top;
    }
    if (*widthPtr < 80) *widthPtr = 80;
    if (*heightPtr < 20) *heightPtr = 20;

    Tcl_DStringFree(&ds);
    FreeElementData(elementData);
}

static void TextElementDraw(
    void *clientData, void *elementRecord, Tk_Window tkwin,
    Drawable d, Ttk_Box b, Ttk_State state)
{
    TextElement *element = elementRecord;
    ElementData *elementData = clientData;
    RECT rc = BoxToRect(b);
    HRESULT hr = S_OK;
    const char *src;
    Tcl_Size len;
    Tcl_DString ds;

    if (!InitElementData(elementData, tkwin, d))
	return;

    src = Tcl_GetStringFromObj(element->textObj, &len);
    Tcl_DStringInit(&ds);
    hr = elementData->procs->DrawThemeText(
	    elementData->hTheme,
	    elementData->hDC,
	    elementData->info->partId,
	    Ttk_StateTableLookup(elementData->info->statemap, state),
	    Tcl_UtfToWCharDString(src, len, &ds),
	    -1,
	    DT_LEFT /* | DT_BOTTOM | DT_NOPREFIX */,
	    (state & TTK_STATE_DISABLED) ? DTT_GRAYED : 0,
	    &rc);

    Tcl_DStringFree(&ds);
    FreeElementData(elementData);
}

static const Ttk_ElementSpec TextElementSpec =
{
    TK_STYLE_VERSION_2,
    sizeof(TextElement),
    TextElementOptions,
    TextElementSize,
    TextElementDraw
};

#endif	/* BROKEN_TEXT_ELEMENT */

/*----------------------------------------------------------------------
 * +++ Widget layouts:
 */

TTK_BEGIN_LAYOUT_TABLE(LayoutTable)

TTK_LAYOUT("TButton",
    TTK_GROUP("Button.button", TTK_FILL_BOTH,
	TTK_GROUP("Button.focus", TTK_FILL_BOTH,
	    TTK_GROUP("Button.padding", TTK_FILL_BOTH,
		TTK_NODE("Button.label", TTK_FILL_BOTH)))))

TTK_LAYOUT("TMenubutton",
    TTK_NODE("Menubutton.dropdown", TTK_PACK_RIGHT|TTK_FILL_Y)
    TTK_GROUP("Menubutton.button", TTK_FILL_BOTH,
	    TTK_GROUP("Menubutton.padding", TTK_FILL_X,
	        TTK_NODE("Menubutton.label", 0))))

TTK_LAYOUT("Horizontal.TScrollbar",
    TTK_GROUP("Horizontal.Scrollbar.trough", TTK_FILL_X,
	TTK_NODE("Horizontal.Scrollbar.leftarrow", TTK_PACK_LEFT)
	TTK_NODE("Horizontal.Scrollbar.rightarrow", TTK_PACK_RIGHT)
	TTK_GROUP("Horizontal.Scrollbar.thumb", TTK_FILL_BOTH|TTK_UNIT,
	    TTK_NODE("Horizontal.Scrollbar.grip", 0))))

TTK_LAYOUT("Vertical.TScrollbar",
    TTK_GROUP("Vertical.Scrollbar.trough", TTK_FILL_Y,
	TTK_NODE("Vertical.Scrollbar.uparrow", TTK_PACK_TOP)
	TTK_NODE("Vertical.Scrollbar.downarrow", TTK_PACK_BOTTOM)
	TTK_GROUP("Vertical.Scrollbar.thumb", TTK_FILL_BOTH|TTK_UNIT,
	    TTK_NODE("Vertical.Scrollbar.grip", 0))))

TTK_LAYOUT("Horizontal.TScale",
    TTK_GROUP("Scale.focus", TTK_FILL_BOTH,
	TTK_GROUP("Horizontal.Scale.trough", TTK_FILL_BOTH,
	    TTK_NODE("Horizontal.Scale.track", TTK_FILL_X)
	    TTK_NODE("Horizontal.Scale.slider", TTK_PACK_LEFT) )))

TTK_LAYOUT("Vertical.TScale",
    TTK_GROUP("Scale.focus", TTK_FILL_BOTH,
	TTK_GROUP("Vertical.Scale.trough", TTK_FILL_BOTH,
	    TTK_NODE("Vertical.Scale.track", TTK_FILL_Y)
	    TTK_NODE("Vertical.Scale.slider", TTK_PACK_TOP) )))

TTK_END_LAYOUT_TABLE

/*----------------------------------------------------------------------
 * +++ XP element info table:
 */

#define PAD(l,t,r,b) {l,t,r,b}
#define NOPAD {0,0,0,0}

/* name spec className partId statemap padding flags */

static const ElementInfo ElementInfoTable[] = {
    { "Checkbutton.indicator", &GenericElementSpec, L"BUTTON",
    	BP_CHECKBOX, checkbox_statemap, PAD(0, 0, 4, 0), PAD_MARGINS },
    { "Radiobutton.indicator", &GenericElementSpec, L"BUTTON",
    	BP_RADIOBUTTON, radiobutton_statemap, PAD(0, 0, 4, 0), PAD_MARGINS },
    { "Button.button", &GenericElementSpec, L"BUTTON",
    	BP_PUSHBUTTON, pushbutton_statemap, PAD(3, 3, 3, 3), IGNORE_THEMESIZE },
    { "Labelframe.border", &GenericElementSpec, L"BUTTON",
    	BP_GROUPBOX, groupbox_statemap, PAD(2, 2, 2, 2), 0 },
    { "Entry.field", &GenericElementSpec, L"EDIT", EP_EDITTEXT,
    	edittext_statemap, PAD(1, 1, 1, 1), 0 },
    { "Combobox.field", &GenericElementSpec, L"EDIT",
	EP_EDITTEXT, combotext_statemap, PAD(1, 1, 1, 1), 0 },
    { "Combobox.downarrow", &GenericSizedElementSpec, L"COMBOBOX",
	CP_DROPDOWNBUTTON, combobox_statemap, NOPAD,
	(SM_CXVSCROLL << 8) | SM_CYVSCROLL },
    { "Vertical.Scrollbar.trough", &GenericElementSpec, L"SCROLLBAR",
    	SBP_UPPERTRACKVERT, scrollbar_statemap, NOPAD, 0 },
    { "Vertical.Scrollbar.thumb", &ThumbElementSpec, L"SCROLLBAR",
    	SBP_THUMBBTNVERT, scrollbar_statemap, NOPAD, 0 },
    { "Vertical.Scrollbar.grip", &GenericElementSpec, L"SCROLLBAR",
    	SBP_GRIPPERVERT, scrollbar_statemap, NOPAD, 0 },
    { "Horizontal.Scrollbar.trough", &GenericElementSpec, L"SCROLLBAR",
    	SBP_UPPERTRACKHORZ, scrollbar_statemap, NOPAD, 0 },
    { "Horizontal.Scrollbar.thumb", &ThumbElementSpec, L"SCROLLBAR",
   	SBP_THUMBBTNHORZ, scrollbar_statemap, NOPAD, 0 },
    { "Horizontal.Scrollbar.grip", &GenericElementSpec, L"SCROLLBAR",
    	SBP_GRIPPERHORZ, scrollbar_statemap, NOPAD, 0 },
    { "Scrollbar.uparrow", &GenericSizedElementSpec, L"SCROLLBAR",
    	SBP_ARROWBTN, uparrow_statemap, NOPAD,
	(SM_CXVSCROLL << 8) | SM_CYVSCROLL },
    { "Scrollbar.downarrow", &GenericSizedElementSpec, L"SCROLLBAR",
    	SBP_ARROWBTN, downarrow_statemap, NOPAD,
	(SM_CXVSCROLL << 8) | SM_CYVSCROLL },
    { "Scrollbar.leftarrow", &GenericSizedElementSpec, L"SCROLLBAR",
    	SBP_ARROWBTN, leftarrow_statemap, NOPAD,
	(SM_CXHSCROLL << 8) | SM_CYHSCROLL },
    { "Scrollbar.rightarrow", &GenericSizedElementSpec, L"SCROLLBAR",
    	SBP_ARROWBTN, rightarrow_statemap, NOPAD,
	(SM_CXHSCROLL << 8) | SM_CYHSCROLL },
    { "Horizontal.Scale.slider", &GenericElementSpec, L"TRACKBAR",
    	TKP_THUMB, scale_statemap, NOPAD, 0 },
    { "Vertical.Scale.slider", &GenericElementSpec, L"TRACKBAR",
    	TKP_THUMBVERT, scale_statemap, NOPAD, 0 },
    { "Horizontal.Scale.track", &GenericElementSpec, L"TRACKBAR",
    	TKP_TRACK, scale_statemap, NOPAD, 0 },
    { "Vertical.Scale.track", &GenericElementSpec, L"TRACKBAR",
    	TKP_TRACKVERT, scale_statemap, NOPAD, 0 },
    /* ttk::progressbar elements */
    { "Horizontal.Progressbar.pbar", &PbarElementSpec, L"PROGRESS",
    	PP_CHUNK, null_statemap, NOPAD, 0 },
    { "Vertical.Progressbar.pbar", &PbarElementSpec, L"PROGRESS",
    	PP_CHUNKVERT, null_statemap, NOPAD, 0 },
    { "Horizontal.Progressbar.trough", &GenericElementSpec, L"PROGRESS",
    	PP_BAR, null_statemap, PAD(3,3,3,3), IGNORE_THEMESIZE },
    { "Vertical.Progressbar.trough", &GenericElementSpec, L"PROGRESS",
    	PP_BARVERT, null_statemap, PAD(3,3,3,3), IGNORE_THEMESIZE },
    /* ttk::notebook */
    { "tab", &TabElementSpec, L"TAB",
    	TABP_TABITEM, tabitem_statemap, PAD(3,3,3,0), 0 },
    { "client", &GenericElementSpec, L"TAB",
    	TABP_PANE, null_statemap, PAD(1,1,3,3), 0 },
    { "NotebookPane.background", &GenericElementSpec, L"TAB",
    	TABP_BODY, null_statemap, NOPAD, 0 },
    { "Toolbutton.border", &GenericElementSpec, L"TOOLBAR",
    	TP_BUTTON, toolbutton_statemap, NOPAD,0 },
    { "Menubutton.button", &GenericElementSpec, L"TOOLBAR",
    	TP_SPLITBUTTON,toolbutton_statemap, NOPAD,0 },
    { "Menubutton.dropdown", &GenericElementSpec, L"TOOLBAR",
    	TP_SPLITBUTTONDROPDOWN,toolbutton_statemap, NOPAD,0 },
    { "Treeview.field", &GenericElementSpec, L"TREEVIEW",
	TVP_TREEITEM, treeview_statemap, PAD(1, 1, 1, 1), IGNORE_THEMESIZE },
    { "Treeitem.indicator", &TreeIndicatorElementSpec, L"TREEVIEW",
    	TVP_GLYPH, tvpglyph_statemap, PAD(1,1,6,0), PAD_MARGINS },
    { "Treeheading.border", &GenericElementSpec, L"HEADER",
    	HP_HEADERITEM, header_statemap, PAD(4,0,4,0),0 },
    { "sizegrip", &GenericElementSpec, L"STATUS",
    	SP_GRIPPER, null_statemap, NOPAD,0 },
    { "Spinbox.field", &GenericElementSpec, L"EDIT",
	EP_EDITTEXT, edittext_statemap, PAD(1, 1, 1, 1), 0 },
    { "Spinbox.uparrow", &SpinboxArrowElementSpec, L"SPIN",
	SPNP_UP, spinbutton_statemap, NOPAD,
	PAD_MARGINS | ((SM_CXVSCROLL << 8) | SM_CYVSCROLL) },
    { "Spinbox.downarrow", &SpinboxArrowElementSpec, L"SPIN",
	SPNP_DOWN, spinbutton_statemap, NOPAD,
	PAD_MARGINS | ((SM_CXVSCROLL << 8) | SM_CYVSCROLL) },
#ifdef BROKEN_TEXT_ELEMENT
    { "Labelframe.text", &TextElementSpec, L"BUTTON",
    	BP_GROUPBOX, groupbox_statemap, NOPAD,0 },
#endif
    { 0,0,0,0,0,NOPAD,0 }
};
#undef PAD


static int
GetSysFlagFromObj(Tcl_Interp *interp, Tcl_Obj *objPtr, int *resultPtr)
{
    static const char *const names[] = {
	"SM_CXBORDER", "SM_CYBORDER", "SM_CXVSCROLL", "SM_CYVSCROLL",
	"SM_CXHSCROLL", "SM_CYHSCROLL", "SM_CXMENUCHECK", "SM_CYMENUCHECK",
	"SM_CXMENUSIZE", "SM_CYMENUSIZE", "SM_CXSIZE", "SM_CYSIZE", "SM_CXSMSIZE",
	"SM_CYSMSIZE", NULL
    };
    int flags[] = {
	SM_CXBORDER, SM_CYBORDER, SM_CXVSCROLL, SM_CYVSCROLL,
	SM_CXHSCROLL, SM_CYHSCROLL, SM_CXMENUCHECK, SM_CYMENUCHECK,
	SM_CXMENUSIZE, SM_CYMENUSIZE, SM_CXSIZE, SM_CYSIZE, SM_CXSMSIZE,
	SM_CYSMSIZE
    };

    Tcl_Obj **objv;
    Tcl_Size i, objc;

    if (Tcl_ListObjGetElements(interp, objPtr, &objc, &objv) != TCL_OK)
	return TCL_ERROR;
    if (objc != 2) {
	Tcl_SetObjResult(interp, Tcl_NewStringObj("wrong # args", TCL_INDEX_NONE));
	Tcl_SetErrorCode(interp, "TCL", "WRONGARGS", NULL);
	return TCL_ERROR;
    }
    for (i = 0; i < objc; ++i) {
	int option;
	if (Tcl_GetIndexFromObjStruct(interp, objv[i], names,
		sizeof(char *), "system constant", 0, &option) != TCL_OK)
	    return TCL_ERROR;
	*resultPtr |= (flags[option] << (8 * (1 - i)));
    }
    return TCL_OK;
}

/*----------------------------------------------------------------------
 * Windows Visual Styles API Element Factory
 *
 * The Vista release has shown that the Windows Visual Styles can be
 * extended with additional elements. This element factory can permit
 * the programmer to create elements for use with script-defined layouts
 *
 * eg: to create the small close button:
 * style element create smallclose vsapi \
 *    WINDOW 19 {disabled 4 pressed 3 active 2 {} 1}
 */

static int
Ttk_CreateVsapiElement(
    Tcl_Interp *interp,
    void *clientData,
    Ttk_Theme theme,
    const char *elementName,
    Tcl_Size objc,
    Tcl_Obj *const objv[])
{
    XPThemeData *themeData = (XPThemeData *)clientData;
    ElementInfo *elementPtr = NULL;
    void *elementData;
    LPCWSTR className;
    int partId = 0;
    Ttk_StateTable *stateTable;
    Ttk_Padding pad = {0, 0, 0, 0};
    int flags = 0;
    Tcl_Size length = 0;
    char *name;
    LPWSTR wname;
    const Ttk_ElementSpec *elementSpec = &GenericElementSpec;
    Tcl_DString classBuf;

    static const char *const optionStrings[] =
	{ "-halfheight", "-halfwidth", "-height", "-margins", "-padding",
	  "-syssize", "-width", NULL };
    enum { O_HALFHEIGHT, O_HALFWIDTH, O_HEIGHT, O_MARGINS, O_PADDING,
	   O_SYSSIZE, O_WIDTH };

    if (objc < 2) {
	Tcl_SetObjResult(interp, Tcl_NewStringObj(
	    "missing required arguments 'class' and/or 'partId'", TCL_INDEX_NONE));
	Tcl_SetErrorCode(interp, "TTK", "VSAPI", "REQUIRED", NULL);
	return TCL_ERROR;
    }

    if (Tcl_GetIntFromObj(interp, objv[1], &partId) != TCL_OK) {
	return TCL_ERROR;
    }
    name = Tcl_GetStringFromObj(objv[0], &length);
    Tcl_DStringInit(&classBuf);
    className = Tcl_UtfToWCharDString(name, length, &classBuf);

    /* flags or padding */
    if (objc > 3) {
<<<<<<< HEAD
	Tcl_Size i = 3;
=======
	int i = 3;
>>>>>>> 78f048f1
	int option = 0;
	for (i = 3; i < objc; i += 2) {
	    int tmp = 0;
	    if (i == objc -1) {
		Tcl_SetObjResult(interp, Tcl_ObjPrintf(
			"Missing value for \"%s\".",
			Tcl_GetString(objv[i])));
		Tcl_SetErrorCode(interp, "TTK", "VSAPI", "MISSING", NULL);
		goto retErr;
	    }
	    if (Tcl_GetIndexFromObj(interp, objv[i], optionStrings,
		    "option", 0, &option) != TCL_OK)
		goto retErr;
	    switch (option) {
	    case O_PADDING:
		if (Ttk_GetBorderFromObj(interp, objv[i+1], &pad) != TCL_OK) {
		    goto retErr;
		}
		break;
	    case O_MARGINS:
		if (Ttk_GetBorderFromObj(interp, objv[i+1], &pad) != TCL_OK) {
		    goto retErr;
		}
		flags |= PAD_MARGINS;
		break;
	    case O_WIDTH:
		if (Tcl_GetIntFromObj(interp, objv[i+1], &tmp) != TCL_OK) {
		    goto retErr;
		}
		pad.left = pad.right = tmp;
		flags |= IGNORE_THEMESIZE;
		break;
	    case O_HEIGHT:
		if (Tcl_GetIntFromObj(interp, objv[i+1], &tmp) != TCL_OK) {
		    goto retErr;
		}
		pad.top = pad.bottom = tmp;
		flags |= IGNORE_THEMESIZE;
		break;
	    case O_SYSSIZE:
		if (GetSysFlagFromObj(interp, objv[i+1], &tmp) != TCL_OK) {
		    goto retErr;
		}
		elementSpec = &GenericSizedElementSpec;
		flags |= (tmp & 0xFFFF);
		break;
	    case O_HALFHEIGHT:
		if (Tcl_GetBooleanFromObj(interp, objv[i+1], &tmp) != TCL_OK) {
		    goto retErr;
		}
		if (tmp)
		    flags |= HALF_HEIGHT;
		break;
	    case O_HALFWIDTH:
		if (Tcl_GetBooleanFromObj(interp, objv[i+1], &tmp) != TCL_OK) {
		    goto retErr;
		}
		if (tmp)
		    flags |= HALF_WIDTH;
		break;
	    }
	}
    }

    /* convert a statemap into a state table */
    if (objc > 2) {
	Tcl_Obj **specs;
<<<<<<< HEAD
	Tcl_Size n, j, count;
=======
	int n, j, count;
>>>>>>> 78f048f1
	int status = TCL_OK;
	if (Tcl_ListObjGetElements(interp, objv[2], &count, &specs) != TCL_OK)
	    goto retErr;
	/* we over-allocate to ensure there is a terminating entry */
	stateTable = (Ttk_StateTable *)ckalloc(sizeof(Ttk_StateTable) * (count + 1));
	memset(stateTable, 0, sizeof(Ttk_StateTable) * (count + 1));
	for (n = 0, j = 0; status == TCL_OK && n < count; n += 2, ++j) {
	    Ttk_StateSpec spec = {0,0};
	    status = Ttk_GetStateSpecFromObj(interp, specs[n], &spec);
	    if (status == TCL_OK) {
		stateTable[j].onBits = spec.onbits;
		stateTable[j].offBits = spec.offbits;
		status = Tcl_GetIntFromObj(interp, specs[n+1],
			&stateTable[j].index);
	    }
	}
	if (status != TCL_OK) {
	    ckfree(stateTable);
	    Tcl_DStringFree(&classBuf);
	    return status;
	}
    } else {
	stateTable = (Ttk_StateTable *)ckalloc(sizeof(Ttk_StateTable));
	memset(stateTable, 0, sizeof(Ttk_StateTable));
    }

    elementPtr = (ElementInfo *)ckalloc(sizeof(ElementInfo));
    elementPtr->elementSpec = elementSpec;
    elementPtr->partId = partId;
    elementPtr->statemap = stateTable;
    elementPtr->padding = pad;
    elementPtr->flags = HEAP_ELEMENT | flags;

    /* set the element name to an allocated copy */
    name = (char *)ckalloc(strlen(elementName) + 1);
    strcpy(name, elementName);
    elementPtr->elementName = name;

    /* set the class name to an allocated copy */
    wname = (LPWSTR)ckalloc(Tcl_DStringLength(&classBuf) + sizeof(WCHAR));
    wcscpy(wname, className);
    elementPtr->className = wname;

    elementData = NewElementData(themeData->procs, elementPtr);
    Ttk_RegisterElementSpec(
	theme, elementName, elementPtr->elementSpec, elementData);

    Ttk_RegisterCleanup(interp, elementData, DestroyElementData);
    Tcl_SetObjResult(interp, Tcl_NewStringObj(elementName, TCL_INDEX_NONE));
    Tcl_DStringFree(&classBuf);
    return TCL_OK;

retErr:
    Tcl_DStringFree(&classBuf);
    return TCL_ERROR;
}

/*----------------------------------------------------------------------
 * +++ Initialization routine:
 */

MODULE_SCOPE int TtkXPTheme_Init(Tcl_Interp *interp, HWND hwnd);

MODULE_SCOPE int TtkXPTheme_Init(Tcl_Interp *interp, HWND hwnd)
{
    XPThemeData *themeData;
    XPThemeProcs *procs;
    HINSTANCE hlibrary;
    Ttk_Theme themePtr, parentPtr, vistaPtr;
    const ElementInfo *infoPtr;

    procs = LoadXPThemeProcs(&hlibrary);
    if (!procs)
	return TCL_ERROR;
    procs->stubWindow = hwnd;

    /*
     * Create the new style engine.
     */
    parentPtr = Ttk_GetTheme(interp, "winnative");
    themePtr = Ttk_CreateTheme(interp, "xpnative", parentPtr);

    if (!themePtr)
        return TCL_ERROR;

    /*
     * Set theme data and cleanup proc
     */

    themeData = (XPThemeData *)ckalloc(sizeof(XPThemeData));
    themeData->procs = procs;
    themeData->hlibrary = hlibrary;

    Ttk_SetThemeEnabledProc(themePtr, XPThemeEnabled, themeData);
    Ttk_RegisterCleanup(interp, themeData, XPThemeDeleteProc);
    Ttk_RegisterElementFactory(interp, "vsapi", Ttk_CreateVsapiElement, themeData);

    /*
     * Create the vista theme on suitable platform versions and set the theme
     * enable function. The theme itself is defined in script.
     */

    if (TkWinGetPlatformTheme() == TK_THEME_WIN_VISTA) {
	vistaPtr = Ttk_CreateTheme(interp, "vista", themePtr);
	if (vistaPtr) {
	    Ttk_SetThemeEnabledProc(vistaPtr, XPThemeEnabled, themeData);
	}
    }

    /*
     * New elements:
     */
    for (infoPtr = ElementInfoTable; infoPtr->elementName != 0; ++infoPtr) {
	void *clientData = NewElementData(procs, infoPtr);
	Ttk_RegisterElementSpec(
	    themePtr, infoPtr->elementName, infoPtr->elementSpec, clientData);
	Ttk_RegisterCleanup(interp, clientData, DestroyElementData);
    }

    Ttk_RegisterElementSpec(themePtr, "Scale.trough", &ttkNullElementSpec, 0);

    /*
     * Layouts:
     */
    Ttk_RegisterLayouts(themePtr, LayoutTable);

    Tcl_PkgProvide(interp, "ttk::theme::xpnative", TTK_VERSION);

    return TCL_OK;
}<|MERGE_RESOLUTION|>--- conflicted
+++ resolved
@@ -15,18 +15,7 @@
  *  	shellcc/platform/commctls/userex/refentry.asp >
  */
 
-<<<<<<< HEAD
 #include "tkWinInt.h"
-=======
-#define WINVER 0x0501	/* Requires Windows XP APIs */
-
-#include "tkWinInt.h"
-#ifndef HAVE_UXTHEME_H
-/* Stub for platforms that lack the XP theme API headers: */
-int TtkXPTheme_Init(Tcl_Interp *interp, HWND hwnd) { return TCL_OK; }
-#else
-
->>>>>>> 78f048f1
 #include <windows.h>
 #include <uxtheme.h>
 #include <vssym32.h>
@@ -1272,11 +1261,7 @@
 
     /* flags or padding */
     if (objc > 3) {
-<<<<<<< HEAD
 	Tcl_Size i = 3;
-=======
-	int i = 3;
->>>>>>> 78f048f1
 	int option = 0;
 	for (i = 3; i < objc; i += 2) {
 	    int tmp = 0;
@@ -1344,11 +1329,7 @@
     /* convert a statemap into a state table */
     if (objc > 2) {
 	Tcl_Obj **specs;
-<<<<<<< HEAD
 	Tcl_Size n, j, count;
-=======
-	int n, j, count;
->>>>>>> 78f048f1
 	int status = TCL_OK;
 	if (Tcl_ListObjGetElements(interp, objv[2], &count, &specs) != TCL_OK)
 	    goto retErr;
@@ -1410,8 +1391,6 @@
  * +++ Initialization routine:
  */
 
-MODULE_SCOPE int TtkXPTheme_Init(Tcl_Interp *interp, HWND hwnd);
-
 MODULE_SCOPE int TtkXPTheme_Init(Tcl_Interp *interp, HWND hwnd)
 {
     XPThemeData *themeData;
