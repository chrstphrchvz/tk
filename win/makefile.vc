--- conflicted
+++ resolved
@@ -9,14 +9,7 @@
 # Copyright (c) 1995-1996 Sun Microsystems, Inc.
 # Copyright (c) 1998-2000 Ajuba Solutions.
 # Copyright (c) 2001-2005 ActiveState Corporation.
-<<<<<<< HEAD
 # Copyright (c) 2001-2004 David Gravereaux.
-#
-#------------------------------------------------------------------------------
-# RCS: @(#) $Id: makefile.vc,v 1.117.2.2 2009/10/15 17:48:50 dgp Exp $
-=======
-# Copyright (c) 2001-2002 David Gravereaux.
->>>>>>> 4315a9cd
 #------------------------------------------------------------------------------
 
 # Check to see we are configured to build with MSVC (MSDEVDIR or MSVCDIR)
