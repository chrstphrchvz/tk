/*
 * tkWinInt.h --
 *
 *	This file contains declarations that are shared among the
 *	Windows-specific parts of Tk, but aren't used by the rest of Tk.
 *
 * Copyright (c) 1995-1997 Sun Microsystems, Inc.
 * Copyright (c) 1998-2000 by Scriptics Corporation.
 *
 * See the file "license.terms" for information on usage and redistribution of
 * this file, and for a DISCLAIMER OF ALL WARRANTIES.
 */

#ifndef _TKWININT
#define _TKWININT

#ifndef _TKINT
#include "tkInt.h"
#endif

/*
 * Include platform specific public interfaces.
 */

#ifndef _TKWIN
#include "tkWin.h"
#endif

/*
 * Define constants missing from older Win32 SDK header files.
 */

#ifndef WS_EX_TOOLWINDOW
#define WS_EX_TOOLWINDOW	0x00000080L
#endif
#ifndef SPI_SETKEYBOARDCUES
#define SPI_SETKEYBOARDCUES 0x100B
#endif

/*
 * The TkWinDCState is used to save the state of a device context so that it
 * can be restored later.
 */

typedef struct TkWinDCState {
    HPALETTE palette;
    int bkmode;
} TkWinDCState;

/*
 * The TkWinDrawable is the internal implementation of an X Drawable (either a
 * Window or a Pixmap). The following constants define the valid Drawable
 * types.
 */

#define TWD_BITMAP	1
#define TWD_WINDOW	2
#define TWD_WINDC	3

typedef struct {
    int type;
    HWND handle;
    TkWindow *winPtr;
} TkWinWindow;

typedef struct {
    int type;
    HBITMAP handle;
    Colormap colormap;
    int depth;
} TkWinBitmap;

typedef struct {
    int type;
    HDC hdc;
}TkWinDC;

typedef union {
    int type;
    TkWinWindow window;
    TkWinBitmap bitmap;
    TkWinDC winDC;
} TkWinDrawable;

/*
 * The following macros are used to retrieve internal values from a Drawable.
 */

#define TkWinGetHWND(w)		(((TkWinDrawable *) w)->window.handle)
#define TkWinGetWinPtr(w)	(((TkWinDrawable *) w)->window.winPtr)
#define TkWinGetHBITMAP(w)	(((TkWinDrawable *) w)->bitmap.handle)
#define TkWinGetColormap(w)	(((TkWinDrawable *) w)->bitmap.colormap)
#define TkWinGetHDC(w)		(((TkWinDrawable *) w)->winDC.hdc)

/*
 * The following structure is used to encapsulate palette information.
 */

typedef struct {
    HPALETTE palette;		/* Palette handle used when drawing. */
    UINT size;			/* Number of entries in the palette. */
    int stale;			/* 1 if palette needs to be realized,
				 * otherwise 0. If the palette is stale, then
				 * an idle handler is scheduled to realize the
				 * palette. */
    Tcl_HashTable refCounts;	/* Hash table of palette entry reference
				 * counts indexed by pixel value. */
} TkWinColormap;

/*
 * The following macro retrieves the Win32 palette from a colormap.
 */

#define TkWinGetPalette(colormap) (((TkWinColormap *) colormap)->palette)

/*
 * The following macros define the class names for Tk Window types.
 */

#define TK_WIN_TOPLEVEL_CLASS_NAME L"TkTopLevel"
#define TK_WIN_CHILD_CLASS_NAME L"TkChild"

/*
 * The following variable is a translation table between X gc functions and
 * Win32 raster and BitBlt op modes.
 */

MODULE_SCOPE const int tkpWinRopModes[];
MODULE_SCOPE const int tkpWinBltModes[];

/*
 * The following defines are used with TkWinGetBorderPixels to get the extra 2
 * border colors from a Tk_3DBorder.
 */

#define TK_3D_LIGHT2 TK_3D_DARK_GC+1
#define TK_3D_DARK2 TK_3D_DARK_GC+2

/*
 * Internal functions used by more than one source file.
 */

#include "tkIntPlatDecls.h"

/*
 * Special proc needed as tsd accessor function between
 * tkWinX.c:GenerateXEvent and tkWinClipboard.c:UpdateClipboard
 */

MODULE_SCOPE void TkWinUpdatingClipboard(int mode);

/*
 * Used by tkWinDialog.c to associate the right icon with tk_messageBox
 */

MODULE_SCOPE HICON TkWinGetIcon(Tk_Window tkw, DWORD iconsize);

/*
 * Used by tkWinX.c on for certain system display change messages and cleanup
 * up containers
 */

MODULE_SCOPE void TkWinDisplayChanged(Display *display);
MODULE_SCOPE void TkWinCleanupContainerList(void);

/*
 * Used by tkWinWm.c for embedded menu handling. May become public.
 */

MODULE_SCOPE HWND Tk_GetMenuHWND(Tk_Window tkwin);
MODULE_SCOPE HWND Tk_GetEmbeddedMenuHWND(Tk_Window tkwin);

/*
 * The following allows us to cache these encoding for multiple functions.
 */


MODULE_SCOPE Tcl_Encoding	TkWinGetKeyInputEncoding(void);
MODULE_SCOPE Tcl_Encoding	TkWinGetUnicodeEncoding(void);
MODULE_SCOPE void		TkWinSetupSystemFonts(TkMainInfo *mainPtr);

/*
 * Values returned by TkWinGetPlatformTheme.
 */

#define TK_THEME_WIN_CLASSIC    1
#define TK_THEME_WIN_XP         2

/*
 * The following is implemented in tkWinWm and used by tkWinEmbed.c
 */

MODULE_SCOPE void		TkpWinToplevelWithDraw(TkWindow *winPtr);
MODULE_SCOPE void		TkpWinToplevelIconify(TkWindow *winPtr);
MODULE_SCOPE void		TkpWinToplevelDeiconify(TkWindow *winPtr);
MODULE_SCOPE long		TkpWinToplevelIsControlledByWm(TkWindow *winPtr);
MODULE_SCOPE long		TkpWinToplevelMove(TkWindow *winPtr, int x, int y);
MODULE_SCOPE long		TkpWinToplevelOverrideRedirect(TkWindow *winPtr,
			    int reqValue);
MODULE_SCOPE void		TkpWinToplevelDetachWindow(TkWindow *winPtr);
MODULE_SCOPE int		TkpWmGetState(TkWindow *winPtr);

/*
 * The following is implemented in tkWinPointer.c and also used in tkWinWindow.c
 */

MODULE_SCOPE void		TkSetCursorPos(int x, int y);

/*
 * Common routines used in Windows implementation
 */
MODULE_SCOPE Tcl_Obj *	        TkWin32ErrorObj(HRESULT hrError);


/*
 * The following functions are not present in old versions of Windows
 * API headers but are used in the Tk source to ensure 64bit
 * compatibility.
 */

#ifndef GetClassLongPtr
#   define GetClassLongPtrW	GetClassLongW
#   define SetClassLongPtrW	SetClassLongW
<<<<<<< HEAD
#	define GetClassLongPtr	GetClassLongPtrW
#	define SetClassLongPtr	SetClassLongPtrW
=======
>>>>>>> 797299a2
#endif /* !GetClassLongPtr */
#ifndef GCLP_HICON
#   define GCLP_HICON		GCL_HICON
#endif /* !GCLP_HICON */
#ifndef GCLP_HICONSM
#   define GCLP_HICONSM		(-34)
#endif /* !GCLP_HICONSM */

#ifndef GetWindowLongPtr
#   define GetWindowLongPtrW	GetWindowLongW
#   define SetWindowLongPtrW	SetWindowLongW
<<<<<<< HEAD
#	define GetWindowLongPtr	GetWindowLongPtrW
#	define SetWindowLongPtr	SetWindowLongPtrW
=======
>>>>>>> 797299a2
#endif /* !GetWindowLongPtr */
#ifndef GWLP_WNDPROC
#define GWLP_WNDPROC		GWL_WNDPROC
#define GWLP_HINSTANCE		GWL_HINSTANCE
#define GWLP_HWNDPARENT		GWL_HWNDPARENT
#define GWLP_USERDATA		GWL_USERDATA
#define GWLP_ID			GWL_ID
#endif /* !GWLP_WNDPROC */

#endif /* _TKWININT */<|MERGE_RESOLUTION|>--- conflicted
+++ resolved
@@ -221,11 +221,6 @@
 #ifndef GetClassLongPtr
 #   define GetClassLongPtrW	GetClassLongW
 #   define SetClassLongPtrW	SetClassLongW
-<<<<<<< HEAD
-#	define GetClassLongPtr	GetClassLongPtrW
-#	define SetClassLongPtr	SetClassLongPtrW
-=======
->>>>>>> 797299a2
 #endif /* !GetClassLongPtr */
 #ifndef GCLP_HICON
 #   define GCLP_HICON		GCL_HICON
@@ -237,11 +232,6 @@
 #ifndef GetWindowLongPtr
 #   define GetWindowLongPtrW	GetWindowLongW
 #   define SetWindowLongPtrW	SetWindowLongW
-<<<<<<< HEAD
-#	define GetWindowLongPtr	GetWindowLongPtrW
-#	define SetWindowLongPtr	SetWindowLongPtrW
-=======
->>>>>>> 797299a2
 #endif /* !GetWindowLongPtr */
 #ifndef GWLP_WNDPROC
 #define GWLP_WNDPROC		GWL_WNDPROC
