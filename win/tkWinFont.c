/*
 * tkWinFont.c --
 *
 *	Contains the Windows implementation of the platform-independent font
 *	package interface.
 *
 * Copyright (c) 1994 Software Research Associates, Inc.
 * Copyright (c) 1995-1997 Sun Microsystems, Inc.
 * Copyright (c) 1998-1999 by Scriptics Corporation.
 *
 * See the file "license.terms" for information on usage and redistribution of
 * this file, and for a DISCLAIMER OF ALL WARRANTIES.
 */

#include "tkWinInt.h"
#include "tkFont.h"

/*
 * The following structure represents a font family. It is assumed that all
 * screen fonts constructed from the same "font family" share certain
 * properties; all screen fonts with the same "font family" point to a shared
 * instance of this structure. The most important shared property is the
 * character existence metrics, used to determine if a screen font can display
 * a given Unicode character.
 *
 * Under Windows, a "font family" is uniquely identified by its face name.
 */

#define FONTMAP_SHIFT	    12

<<<<<<< HEAD
#define FONTMAP_PAGES	    	(1 << (21 - FONTMAP_SHIFT))
=======
>>>>>>> 862f1a27
#define FONTMAP_BITSPERPAGE	(1 << FONTMAP_SHIFT)
#define FONTMAP_PAGES		(0x30000 / FONTMAP_BITSPERPAGE)

typedef struct FontFamily {
    struct FontFamily *nextPtr;	/* Next in list of all known font families. */
    size_t refCount;		/* How many SubFonts are referring to this
				 * FontFamily. When the refCount drops to
				 * zero, this FontFamily may be freed. */
    /*
     * Key.
     */

    Tk_Uid faceName;		/* Face name key for this FontFamily. */

    /*
     * Derived properties.
     */

    Tcl_Encoding encoding;	/* Encoding for this font family. */
    int isSymbolFont;		/* Non-zero if this is a symbol font. */
    int isWideFont;		/* 1 if this is a double-byte font, 0
				 * otherwise. */
    BOOL (WINAPI *textOutProc)(HDC hdc, int x, int y, WCHAR *str, int len);
				/* The procedure to use to draw text after it
				 * has been converted from UTF-8 to the
				 * encoding of this font. */
    BOOL (WINAPI *getTextExtentPoint32Proc)(HDC, WCHAR *, int, LPSIZE);
				/* The procedure to use to measure text after
				 * it has been converted from UTF-8 to the
				 * encoding of this font. */

    char *fontMap[FONTMAP_PAGES];
				/* Two-level sparse table used to determine
				 * quickly if the specified character exists.
				 * As characters are encountered, more pages
				 * in this table are dynamically added. The
				 * contents of each page is a bitmask
				 * consisting of FONTMAP_BITSPERPAGE bits,
				 * representing whether this font can be used
				 * to display the given character at the
				 * corresponding bit position. The high bits
				 * of the character are used to pick which
				 * page of the table is used. */

    /*
     * Cached Truetype font info.
     */

    int segCount;		/* The length of the following arrays. */
    USHORT *startCount;		/* Truetype information about the font, */
    USHORT *endCount;		/* indicating which characters this font can
				 * display (malloced). The format of this
				 * information is (relatively) compact, but
				 * would take longer to search than indexing
				 * into the fontMap[][] table. */
} FontFamily;

/*
 * The following structure encapsulates an individual screen font. A font
 * object is made up of however many SubFonts are necessary to display a
 * stream of multilingual characters.
 */

typedef struct SubFont {
    char **fontMap;		/* Pointer to font map from the FontFamily,
				 * cached here to save a dereference. */
    HFONT hFont0;		/* The specific screen font that will be used
				 * when displaying/measuring chars belonging
				 * to the FontFamily. */
    FontFamily *familyPtr;	/* The FontFamily for this SubFont. */
    HFONT hFontAngled;
    double angle;
} SubFont;

/*
 * The following structure represents Windows' implementation of a font
 * object.
 */

#define SUBFONT_SPACE		3
#define BASE_CHARS		128

typedef struct WinFont {
    TkFont font;		/* Stuff used by generic font package. Must be
				 * first in structure. */
    SubFont staticSubFonts[SUBFONT_SPACE];
				/* Builtin space for a limited number of
				 * SubFonts. */
    int numSubFonts;		/* Length of following array. */
    SubFont *subFontArray;	/* Array of SubFonts that have been loaded in
				 * order to draw/measure all the characters
				 * encountered by this font so far. All fonts
				 * start off with one SubFont initialized by
				 * AllocFont() from the original set of font
				 * attributes. Usually points to
				 * staticSubFonts, but may point to malloced
				 * space if there are lots of SubFonts. */
    HWND hwnd;			/* Toplevel window of application that owns
				 * this font, used for getting HDC for
				 * offscreen measurements. */
    int pixelSize;		/* Original pixel size used when font was
				 * constructed. */
    int widths[BASE_CHARS];	/* Widths of first 128 chars in the base font,
				 * for handling common case. The base font is
				 * always used to draw characters between
				 * 0x0000 and 0x007f. */
} WinFont;

/*
 * The following structure is passed as the LPARAM when calling the font
 * enumeration procedure to determine if a font can support the given
 * character.
 */

typedef struct CanUse {
    HDC hdc;
    WinFont *fontPtr;
    Tcl_DString *nameTriedPtr;
    int ch;
    SubFont *subFontPtr;
    SubFont **subFontPtrPtr;
} CanUse;

/*
 * The following structure is used to map between the Tcl strings that
 * represent the system fonts and the numbers used by Windows.
 */

static const TkStateMap systemMap[] = {
    {ANSI_FIXED_FONT,	    "ansifixed"},
    {ANSI_FIXED_FONT,	    "fixed"},
    {ANSI_VAR_FONT,	    "ansi"},
    {DEVICE_DEFAULT_FONT,   "device"},
    {DEFAULT_GUI_FONT,	    "defaultgui"},
    {OEM_FIXED_FONT,	    "oemfixed"},
    {SYSTEM_FIXED_FONT,	    "systemfixed"},
    {SYSTEM_FONT,	    "system"},
    {-1,		    NULL}
};

typedef struct {
    FontFamily *fontFamilyList; /* The list of font families that are
				 * currently loaded. As screen fonts are
				 * loaded, this list grows to hold information
				 * about what characters exist in each font
				 * family. */
    Tcl_HashTable uidTable;
} ThreadSpecificData;
static Tcl_ThreadDataKey dataKey;

/*
 * Information cached about the system at startup time.
 */

static Tcl_Encoding systemEncoding;

/*
 * Procedures used only in this file.
 */

static FontFamily *	AllocFontFamily(HDC hdc, HFONT hFont, int base);
static SubFont *	CanUseFallback(HDC hdc, WinFont *fontPtr,
			    const char *fallbackName, int ch,
			    SubFont **subFontPtrPtr);
static SubFont *	CanUseFallbackWithAliases(HDC hdc, WinFont *fontPtr,
			    const char *faceName, int ch,
			    Tcl_DString *nameTriedPtr,
			    SubFont **subFontPtrPtr);
static int		FamilyExists(HDC hdc, const char *faceName);
static const char *	FamilyOrAliasExists(HDC hdc, const char *faceName);
static SubFont *	FindSubFontForChar(WinFont *fontPtr, int ch,
			    SubFont **subFontPtrPtr);
static void		FontMapInsert(SubFont *subFontPtr, int ch);
static void		FontMapLoadPage(SubFont *subFontPtr, int row);
static int		FontMapLookup(SubFont *subFontPtr, int ch);
static void		FreeFontFamily(FontFamily *familyPtr);
static HFONT		GetScreenFont(const TkFontAttributes *faPtr,
			    const char *faceName, int pixelSize,
			    double angle);
static void		InitFont(Tk_Window tkwin, HFONT hFont,
			    int overstrike, WinFont *tkFontPtr);
static inline void	InitSubFont(HDC hdc, HFONT hFont, int base,
			    SubFont *subFontPtr);
static int		CreateNamedSystemLogFont(Tcl_Interp *interp,
			    Tk_Window tkwin, const char* name,
			    LOGFONT* logFontPtr);
static int		CreateNamedSystemFont(Tcl_Interp *interp,
			    Tk_Window tkwin, const char* name, HFONT hFont);
static int		LoadFontRanges(HDC hdc, HFONT hFont,
			    USHORT **startCount, USHORT **endCount,
			    int *symbolPtr);
static void		MultiFontTextOut(HDC hdc, WinFont *fontPtr,
			    const char *source, int numBytes, int x, int y,
			    double angle);
static void		ReleaseFont(WinFont *fontPtr);
static inline void	ReleaseSubFont(SubFont *subFontPtr);
static int		SeenName(const char *name, Tcl_DString *dsPtr);
static inline HFONT	SelectFont(HDC hdc, WinFont *fontPtr,
			    SubFont *subFontPtr, double angle);
static inline void	SwapLong(PULONG p);
static inline void	SwapShort(USHORT *p);
static int CALLBACK	WinFontCanUseProc(ENUMLOGFONT *lfPtr,
			    NEWTEXTMETRIC *tmPtr, int fontType,
			    LPARAM lParam);
static int CALLBACK	WinFontExistProc(ENUMLOGFONT *lfPtr,
			    NEWTEXTMETRIC *tmPtr, int fontType,
			    LPARAM lParam);
static int CALLBACK	WinFontFamilyEnumProc(ENUMLOGFONT *lfPtr,
			    NEWTEXTMETRIC *tmPtr, int fontType,
			    LPARAM lParam);

/*
 *-------------------------------------------------------------------------
 *
 * TkpFontPkgInit --
 *
 *	This procedure is called when an application is created. It
 *	initializes all the structures that are used by the platform-dependent
 *	code on a per application basis.
 *
 * Results:
 *	None.
 *
 * Side effects:
 *
 *	None.
 *
 *-------------------------------------------------------------------------
 */

void
TkpFontPkgInit(
    TkMainInfo *mainPtr)	/* The application being created. */
{
    systemEncoding = TkWinGetUnicodeEncoding();
    TkWinSetupSystemFonts(mainPtr);
}

/*
 *---------------------------------------------------------------------------
 *
 * TkpGetNativeFont --
 *
 *	Map a platform-specific native font name to a TkFont.
 *
 * Results:
 *	The return value is a pointer to a TkFont that represents the native
 *	font. If a native font by the given name could not be found, the
 *	return value is NULL.
 *
 *	Every call to this procedure returns a new TkFont structure, even if
 *	the name has already been seen before. The caller should call
 *	TkpDeleteFont() when the font is no longer needed.
 *
 *	The caller is responsible for initializing the memory associated with
 *	the generic TkFont when this function returns and releasing the
 *	contents of the generic TkFont before calling TkpDeleteFont().
 *
 * Side effects:
 *	Memory allocated.
 *
 *---------------------------------------------------------------------------
 */

TkFont *
TkpGetNativeFont(
    Tk_Window tkwin,		/* For display where font will be used. */
    const char *name)		/* Platform-specific font name. */
{
    int object;
    WinFont *fontPtr;

    object = TkFindStateNum(NULL, NULL, systemMap, name);
    if (object < 0) {
	return NULL;
    }

    tkwin = (Tk_Window) ((TkWindow *) tkwin)->mainPtr->winPtr;
    fontPtr = ckalloc(sizeof(WinFont));
    InitFont(tkwin, GetStockObject(object), 0, fontPtr);

    return (TkFont *) fontPtr;
}

/*
 *---------------------------------------------------------------------------
 *
 * CreateNamedSystemFont --
 *
 *	This function registers a Windows logical font description with the Tk
 *	named font mechanism.
 *
 * Side effects:
 *	A new named font is added to the Tk font registry.
 *
 *---------------------------------------------------------------------------
 */

static int
CreateNamedSystemLogFont(
    Tcl_Interp *interp,
    Tk_Window tkwin,
    const char* name,
    LOGFONT* logFontPtr)
{
    HFONT hFont;
    int r;

    hFont = CreateFontIndirect(logFontPtr);
    r = CreateNamedSystemFont(interp, tkwin, name, hFont);
    DeleteObject((HGDIOBJ)hFont);
    return r;
}

/*
 *---------------------------------------------------------------------------
 *
 * CreateNamedSystemFont --
 *
 *	This function registers a Windows font with the Tk named font
 *	mechanism.
 *
 * Side effects:
 *	A new named font is added to the Tk font registry.
 *
 *---------------------------------------------------------------------------
 */

static int
CreateNamedSystemFont(
    Tcl_Interp *interp,
    Tk_Window tkwin,
    const char* name,
    HFONT hFont)
{
    WinFont winfont;
    int r;

    TkDeleteNamedFont(NULL, tkwin, name);
    InitFont(tkwin, hFont, 0, &winfont);
    r = TkCreateNamedFont(interp, tkwin, name, &winfont.font.fa);
    TkpDeleteFont((TkFont *)&winfont);
    return r;
}

/*
 *---------------------------------------------------------------------------
 *
 * TkWinSystemFonts --
 *
 *	Create some platform specific named fonts that to give access to the
 *	system fonts. These are all defined for the Windows desktop
 *	parameters.
 *
 *---------------------------------------------------------------------------
 */

void
TkWinSetupSystemFonts(
    TkMainInfo *mainPtr)
{
    Tcl_Interp *interp;
    Tk_Window tkwin;
    const TkStateMap *mapPtr;
    NONCLIENTMETRICS ncMetrics;
    ICONMETRICS iconMetrics;
    HFONT hFont;

    interp = (Tcl_Interp *) mainPtr->interp;
    tkwin = (Tk_Window) mainPtr->winPtr;

    /* force this for now */
    if (((TkWindow *) tkwin)->mainPtr == NULL) {
	((TkWindow *) tkwin)->mainPtr = mainPtr;
    }

    /*
     * If this API call fails then we will fallback to setting these named
     * fonts from script in ttk/fonts.tcl. So far I've only seen it fail when
     * WINVER has been defined for a higher platform than we are running on.
     * (i.e. WINVER=0x0600 and running on XP).
     */

    ZeroMemory(&ncMetrics, sizeof(ncMetrics));
    ncMetrics.cbSize = sizeof(ncMetrics);
    if (SystemParametersInfo(SPI_GETNONCLIENTMETRICS,
	    sizeof(ncMetrics), &ncMetrics, 0)) {
	CreateNamedSystemLogFont(interp, tkwin, "TkDefaultFont",
		&ncMetrics.lfMessageFont);
	CreateNamedSystemLogFont(interp, tkwin, "TkHeadingFont",
		&ncMetrics.lfMessageFont);
	CreateNamedSystemLogFont(interp, tkwin, "TkTextFont",
		&ncMetrics.lfMessageFont);
	CreateNamedSystemLogFont(interp, tkwin, "TkMenuFont",
		&ncMetrics.lfMenuFont);
	CreateNamedSystemLogFont(interp, tkwin, "TkTooltipFont",
		&ncMetrics.lfStatusFont);
	CreateNamedSystemLogFont(interp, tkwin, "TkCaptionFont",
		&ncMetrics.lfCaptionFont);
	CreateNamedSystemLogFont(interp, tkwin, "TkSmallCaptionFont",
		&ncMetrics.lfSmCaptionFont);
    }

    iconMetrics.cbSize = sizeof(iconMetrics);
    if (SystemParametersInfo(SPI_GETICONMETRICS, sizeof(iconMetrics),
	    &iconMetrics, 0)) {
	CreateNamedSystemLogFont(interp, tkwin, "TkIconFont",
		&iconMetrics.lfFont);
    }

    /*
     * Identify an available fixed font. Equivalent to ANSI_FIXED_FONT but
     * more reliable on Russian Windows.
     */

    {
	LOGFONT lfFixed = {
	    0, 0, 0, 0, FW_NORMAL, FALSE, FALSE, FALSE, DEFAULT_CHARSET,
	    0, 0, DEFAULT_QUALITY, FIXED_PITCH | FF_MODERN, L""
	};
	long pointSize, dpi;
	HDC hdc = GetDC(NULL);
	dpi = GetDeviceCaps(hdc, LOGPIXELSY);
	pointSize = -MulDiv(ncMetrics.lfMessageFont.lfHeight, 72, dpi);
	lfFixed.lfHeight = -MulDiv(pointSize+1, dpi, 72);
	ReleaseDC(NULL, hdc);
	CreateNamedSystemLogFont(interp, tkwin, "TkFixedFont", &lfFixed);
    }

    /*
     * Setup the remaining standard Tk font names as named fonts.
     */

    for (mapPtr = systemMap; mapPtr->strKey != NULL; mapPtr++) {
	hFont = (HFONT) GetStockObject(mapPtr->numKey);
	CreateNamedSystemFont(interp, tkwin, mapPtr->strKey, hFont);
    }
}

/*
 *---------------------------------------------------------------------------
 *
 * TkpGetFontFromAttributes --
 *
 *	Given a desired set of attributes for a font, find a font with the
 *	closest matching attributes.
 *
 * Results:
 *	The return value is a pointer to a TkFont that represents the font
 *	with the desired attributes. If a font with the desired attributes
 *	could not be constructed, some other font will be substituted
 *	automatically. NULL is never returned.
 *
 *	Every call to this procedure returns a new TkFont structure, even if
 *	the specified attributes have already been seen before. The caller
 *	should call TkpDeleteFont() to free the platform- specific data when
 *	the font is no longer needed.
 *
 *	The caller is responsible for initializing the memory associated with
 *	the generic TkFont when this function returns and releasing the
 *	contents of the generic TkFont before calling TkpDeleteFont().
 *
 * Side effects:
 *	Memory allocated.
 *
 *---------------------------------------------------------------------------
 */

TkFont *
TkpGetFontFromAttributes(
    TkFont *tkFontPtr,		/* If non-NULL, store the information in this
				 * existing TkFont structure, rather than
				 * allocating a new structure to hold the
				 * font; the existing contents of the font
				 * will be released. If NULL, a new TkFont
				 * structure is allocated. */
    Tk_Window tkwin,		/* For display where font will be used. */
    const TkFontAttributes *faPtr)
				/* Set of attributes to match. */
{
    int i, j;
    HDC hdc;
    HWND hwnd;
    HFONT hFont;
    Window window;
    WinFont *fontPtr;
    const char *const *const *fontFallbacks;
    Tk_Uid faceName, fallback, actualName;

    tkwin = (Tk_Window) ((TkWindow *) tkwin)->mainPtr->winPtr;
    window = Tk_WindowId(tkwin);
    hwnd = (window == None) ? NULL : TkWinGetHWND(window);
    hdc = GetDC(hwnd);

    /*
     * Algorithm to get the closest font name to the one requested.
     *
     * try fontname
     * try all aliases for fontname
     * foreach fallback for fontname
     *	    try the fallback
     *	    try all aliases for the fallback
     */

    faceName = faPtr->family;
    if (faceName != NULL) {
	actualName = FamilyOrAliasExists(hdc, faceName);
	if (actualName != NULL) {
	    faceName = actualName;
	    goto found;
	}
	fontFallbacks = TkFontGetFallbacks();
	for (i = 0; fontFallbacks[i] != NULL; i++) {
	    for (j = 0; (fallback = fontFallbacks[i][j]) != NULL; j++) {
		if (strcasecmp(faceName, fallback) == 0) {
		    break;
		}
	    }
	    if (fallback != NULL) {
		for (j = 0; (fallback = fontFallbacks[i][j]) != NULL; j++) {
		    actualName = FamilyOrAliasExists(hdc, fallback);
		    if (actualName != NULL) {
			faceName = actualName;
			goto found;
		    }
		}
	    }
	}
    }

  found:
    ReleaseDC(hwnd, hdc);

    hFont = GetScreenFont(faPtr, faceName,
	    (int)(TkFontGetPixels(tkwin, faPtr->size) + 0.5), 0.0);
    if (tkFontPtr == NULL) {
	fontPtr = ckalloc(sizeof(WinFont));
    } else {
	fontPtr = (WinFont *) tkFontPtr;
	ReleaseFont(fontPtr);
    }
    InitFont(tkwin, hFont, faPtr->overstrike, fontPtr);

    return (TkFont *) fontPtr;
}

/*
 *---------------------------------------------------------------------------
 *
 * TkpDeleteFont --
 *
 *	Called to release a font allocated by TkpGetNativeFont() or
 *	TkpGetFontFromAttributes(). The caller should have already released
 *	the fields of the TkFont that are used exclusively by the generic
 *	TkFont code.
 *
 * Results:
 *	None.
 *
 * Side effects:
 *	TkFont is deallocated.
 *
 *---------------------------------------------------------------------------
 */

void
TkpDeleteFont(
    TkFont *tkFontPtr)		/* Token of font to be deleted. */
{
    WinFont *fontPtr;

    fontPtr = (WinFont *) tkFontPtr;
    ReleaseFont(fontPtr);
}

/*
 *---------------------------------------------------------------------------
 *
 * TkpGetFontFamilies, WinFontFamilyEnumProc --
 *
 *	Return information about the font families that are available on the
 *	display of the given window.
 *
 * Results:
 *	Modifies interp's result object to hold a list of all the available
 *	font families.
 *
 * Side effects:
 *	None.
 *
 *---------------------------------------------------------------------------
 */

void
TkpGetFontFamilies(
    Tcl_Interp *interp,		/* Interp to hold result. */
    Tk_Window tkwin)		/* For display to query. */
{
    HDC hdc;
    HWND hwnd;
    Window window;
    Tcl_Obj *resultObj;

    window = Tk_WindowId(tkwin);
    hwnd = (window == None) ? NULL : TkWinGetHWND(window);
    hdc = GetDC(hwnd);
    resultObj = Tcl_NewObj();

    /*
     * On any version NT, there may fonts with international names. Use the
     * NT-only Unicode version of EnumFontFamilies to get the font names. If
     * we used the ANSI version on a non-internationalized version of NT, we
     * would get font names with '?' replacing all the international
     * characters.
     *
     * On a non-internationalized verson of 95, fonts with international names
     * are not allowed, so the ANSI version of EnumFontFamilies will work. On
     * an internationalized version of 95, there may be fonts with
     * international names; the ANSI version will work, fetching the name in
     * the system code page. Can't use the Unicode version of EnumFontFamilies
     * because it only exists under NT.
     */

    EnumFontFamilies(hdc, NULL, (FONTENUMPROC) WinFontFamilyEnumProc,
	    (LPARAM) resultObj);
    ReleaseDC(hwnd, hdc);
    Tcl_SetObjResult(interp, resultObj);
}

static int CALLBACK
WinFontFamilyEnumProc(
    ENUMLOGFONT *lfPtr,		/* Logical-font data. */
    NEWTEXTMETRIC *tmPtr,	/* Physical-font data (not used). */
    int fontType,		/* Type of font (not used). */
    LPARAM lParam)		/* Result object to hold result. */
{
    char *faceName = (char *) lfPtr->elfLogFont.lfFaceName;
    Tcl_Obj *resultObj = (Tcl_Obj *) lParam;
    Tcl_DString faceString;

    Tcl_ExternalToUtfDString(systemEncoding, faceName, -1, &faceString);
    Tcl_ListObjAppendElement(NULL, resultObj, Tcl_NewStringObj(
	    Tcl_DStringValue(&faceString), Tcl_DStringLength(&faceString)));
    Tcl_DStringFree(&faceString);
    return 1;
}

/*
 *-------------------------------------------------------------------------
 *
 * TkpGetSubFonts --
 *
 *	A function used by the testing package for querying the actual screen
 *	fonts that make up a font object.
 *
 * Results:
 *	Modifies interp's result object to hold a list containing the names of
 *	the screen fonts that make up the given font object.
 *
 * Side effects:
 *	None.
 *
 *-------------------------------------------------------------------------
 */

void
TkpGetSubFonts(
    Tcl_Interp *interp,		/* Interp to hold result. */
    Tk_Font tkfont)		/* Font object to query. */
{
    int i;
    WinFont *fontPtr;
    FontFamily *familyPtr;
    Tcl_Obj *resultPtr, *strPtr;

    resultPtr = Tcl_NewObj();
    fontPtr = (WinFont *) tkfont;
    for (i = 0; i < fontPtr->numSubFonts; i++) {
	familyPtr = fontPtr->subFontArray[i].familyPtr;
	strPtr = Tcl_NewStringObj(familyPtr->faceName, -1);
	Tcl_ListObjAppendElement(NULL, resultPtr, strPtr);
    }
    Tcl_SetObjResult(interp, resultPtr);
}

/*
 *----------------------------------------------------------------------
 *
 * TkpGetFontAttrsForChar --
 *
 *	Retrieve the font attributes of the actual font used to render a given
 *	character.
 *
 * Results:
 *	None.
 *
 * Side effects:
 *	The font attributes are stored in *faPtr.
 *
 *----------------------------------------------------------------------
 */

void
TkpGetFontAttrsForChar(
    Tk_Window tkwin,		/* Window on the font's display */
    Tk_Font tkfont,		/* Font to query */
    int c,         		/* Character of interest */
    TkFontAttributes *faPtr)	/* Output: Font attributes */
{
    WinFont *fontPtr = (WinFont *) tkfont;
				/* Structure describing the logical font */
    HDC hdc = GetDC(fontPtr->hwnd);
				/* GDI device context */
    SubFont *lastSubFontPtr = &fontPtr->subFontArray[0];
				/* Pointer to subfont array in case
				 * FindSubFontForChar needs to fix up the
				 * memory allocation */
    SubFont *thisSubFontPtr =
	    FindSubFontForChar(fontPtr, c, &lastSubFontPtr);
				/* Pointer to the subfont to use for the given
				 * character */
    FontFamily *familyPtr = thisSubFontPtr->familyPtr;
    HFONT oldfont;		/* Saved font from the device context */
    TEXTMETRIC tm;		/* Font metrics of the selected subfont */

    /*
     * Get the font attributes.
     */

    oldfont = SelectObject(hdc, thisSubFontPtr->hFont0);
    GetTextMetrics(hdc, &tm);
    SelectObject(hdc, oldfont);
    ReleaseDC(fontPtr->hwnd, hdc);
    faPtr->family = familyPtr->faceName;
    faPtr->size = TkFontGetPoints(tkwin,
	    (double)(tm.tmInternalLeading - tm.tmHeight));
    faPtr->weight = (tm.tmWeight > FW_MEDIUM) ? TK_FW_BOLD : TK_FW_NORMAL;
    faPtr->slant = tm.tmItalic ? TK_FS_ITALIC : TK_FS_ROMAN;
    faPtr->underline = (tm.tmUnderlined != 0);
    faPtr->overstrike = fontPtr->font.fa.overstrike;
}

/*
 *---------------------------------------------------------------------------
 *
 * Tk_MeasureChars --
 *
 *	Determine the number of bytes from the string that will fit in the
 *	given horizontal span. The measurement is done under the assumption
 *	that Tk_DrawChars() will be used to actually display the characters.
 *
 * Results:
 *	The return value is the number of bytes from source that fit into the
 *	span that extends from 0 to maxLength. *lengthPtr is filled with the
 *	x-coordinate of the right edge of the last character that did fit.
 *
 * Side effects:
 *	None.
 *
 *---------------------------------------------------------------------------
 */

int
Tk_MeasureChars(
    Tk_Font tkfont,		/* Font in which characters will be drawn. */
    const char *source,		/* UTF-8 string to be displayed. Need not be
				 * '\0' terminated. */
    int numBytes,		/* Maximum number of bytes to consider from
				 * source string. */
    int maxLength,		/* If >= 0, maxLength specifies the longest
				 * permissible line length in pixels; don't
				 * consider any character that would cross
				 * this x-position. If < 0, then line length
				 * is unbounded and the flags argument is
				 * ignored. */
    int flags,			/* Various flag bits OR-ed together:
				 * TK_PARTIAL_OK means include the last char
				 * which only partially fits on this line.
				 * TK_WHOLE_WORDS means stop on a word
				 * boundary, if possible. TK_AT_LEAST_ONE
				 * means return at least one character (or at
				 * least the first partial word in case
				 * TK_WHOLE_WORDS is also set) even if no
				 * characters (words) fit. */
    int *lengthPtr)		/* Filled with x-location just after the
				 * terminating character. */
{
    HDC hdc;
    HFONT oldFont;
    WinFont *fontPtr;
    int curX, moretomeasure;
    int ch;
    SIZE size;
    FontFamily *familyPtr;
    Tcl_DString runString;
    SubFont *thisSubFontPtr, *lastSubFontPtr;
    const char *p, *end, *next = NULL, *start;

    if (numBytes == 0) {
	*lengthPtr = 0;
	return 0;
    }

    fontPtr = (WinFont *) tkfont;

    hdc = GetDC(fontPtr->hwnd);
    lastSubFontPtr = &fontPtr->subFontArray[0];
    oldFont = SelectObject(hdc, lastSubFontPtr->hFont0);

    /*
     * A three step process:
     * 1. Find a contiguous range of characters that can all be represented by
     *    a single screen font.
     * 2. Convert those chars to the encoding of that font.
     * 3. Measure converted chars.
     */

    moretomeasure = 0;
    curX = 0;
    start = source;
    end = start + numBytes;
    for (p = start; p < end; ) {
	next = p + TkUtfToUniChar(p, &ch);
	thisSubFontPtr = FindSubFontForChar(fontPtr, ch, &lastSubFontPtr);
	if (thisSubFontPtr != lastSubFontPtr) {
	    familyPtr = lastSubFontPtr->familyPtr;
	    Tcl_UtfToExternalDString(familyPtr->encoding, start,
		    (int) (p - start), &runString);
	    size.cx = 0;
	    familyPtr->getTextExtentPoint32Proc(hdc,
		    (WCHAR *)Tcl_DStringValue(&runString),
		    Tcl_DStringLength(&runString) >> familyPtr->isWideFont,
		    &size);
	    Tcl_DStringFree(&runString);
	    if (maxLength >= 0 && (curX+size.cx) > maxLength) {
		moretomeasure = 1;
		break;
	    }
	    curX += size.cx;
	    lastSubFontPtr = thisSubFontPtr;
	    start = p;

	    SelectObject(hdc, lastSubFontPtr->hFont0);
	}
	p = next;
    }

    if (!moretomeasure) {
	/*
	 * We get here if the previous loop was just finished normally,
	 * without a break. Just measure the last run and that's it.
	 */

	familyPtr = lastSubFontPtr->familyPtr;
	Tcl_UtfToExternalDString(familyPtr->encoding, start,
		(int) (p - start), &runString);
	size.cx = 0;
	familyPtr->getTextExtentPoint32Proc(hdc, (WCHAR *) Tcl_DStringValue(&runString),
		Tcl_DStringLength(&runString) >> familyPtr->isWideFont,
		&size);
	Tcl_DStringFree(&runString);
	if (maxLength >= 0 && (curX+size.cx) > maxLength) {
	    moretomeasure = 1;
	} else {
	    curX += size.cx;
	    p = end;
	}
    }

    if (moretomeasure) {
	/*
	 * We get here if the measurement of the last run was over the
	 * maxLength limit. We need to restart this run and do it char by
	 * char, but always in context with the previous text to account for
	 * kerning (especially italics).
	 */

	char buf[16];
	int dstWrote;
	int lastSize = 0;

	familyPtr = lastSubFontPtr->familyPtr;
	Tcl_DStringInit(&runString);
	for (p = start; p < end; ) {
	    next = p + TkUtfToUniChar(p, &ch);
	    Tcl_UtfToExternal(NULL, familyPtr->encoding, p,
		    (int) (next - p), 0, NULL, buf, sizeof(buf), NULL,
		    &dstWrote, NULL);
	    Tcl_DStringAppend(&runString,buf,dstWrote);
	    size.cx = 0;
	    familyPtr->getTextExtentPoint32Proc(hdc,
		    (WCHAR *) Tcl_DStringValue(&runString),
		    Tcl_DStringLength(&runString) >> familyPtr->isWideFont,
		    &size);
	    if ((curX+size.cx) > maxLength) {
		break;
	    }
	    lastSize = size.cx;
	    p = next;
	}
	Tcl_DStringFree(&runString);

	/*
	 * "p" points to the first character that doesn't fit in the desired
	 * span. Look at the flags to figure out whether to include this next
	 * character.
	 */

	if ((p < end) && (((flags & TK_PARTIAL_OK) && (curX != maxLength))
		|| ((p==source) && (flags&TK_AT_LEAST_ONE) && (curX==0)))) {
	    /*
	     * Include the first character that didn't quite fit in the
	     * desired span. The width returned will include the width of that
	     * extra character.
	     */

	    p = next;
	    curX += size.cx;
	} else {
	    curX += lastSize;
	}
    }

    SelectObject(hdc, oldFont);
    ReleaseDC(fontPtr->hwnd, hdc);

    if ((flags & TK_WHOLE_WORDS) && (p < end)) {
	/*
	 * Scan the string for the last word break and than repeat the whole
	 * procedure without the maxLength limit or any flags.
	 */

	const char *lastWordBreak = NULL;
	int ch2;

	end = p;
	p = source;
	ch = ' ';
	while (p < end) {
	    next = p + TkUtfToUniChar(p, &ch2);
	    if ((ch != ' ') && (ch2 == ' ')) {
		lastWordBreak = p;
	    }
	    p = next;
	    ch = ch2;
	}

	if (lastWordBreak != NULL) {
	    return Tk_MeasureChars(tkfont, source, lastWordBreak-source,
		    -1, 0, lengthPtr);
	}
	if (flags & TK_AT_LEAST_ONE) {
	    p = end;
	} else {
	    p = source;
	    curX = 0;
	}
    }

    *lengthPtr = curX;
    return (int)(p - source);
}

/*
 *---------------------------------------------------------------------------
 *
 * TkpMeasureCharsInContext --
 *
 *	Determine the number of bytes from the string that will fit in the
 *	given horizontal span. The measurement is done under the assumption
 *	that TkpDrawCharsInContext() will be used to actually display the
 *	characters.
 *
 *	This one is almost the same as Tk_MeasureChars(), but with access to
 *	all the characters on the line for context. On Windows this context
 *	isn't consulted, so we just call Tk_MeasureChars().
 *
 * Results:
 *	The return value is the number of bytes from source that fit into the
 *	span that extends from 0 to maxLength. *lengthPtr is filled with the
 *	x-coordinate of the right edge of the last character that did fit.
 *
 * Side effects:
 *	None.
 *
 *---------------------------------------------------------------------------
 */

int
TkpMeasureCharsInContext(
    Tk_Font tkfont,		/* Font in which characters will be drawn. */
    const char *source,		/* UTF-8 string to be displayed. Need not be
				 * '\0' terminated. */
    int numBytes,		/* Maximum number of bytes to consider from
				 * source string in all. */
    int rangeStart,		/* Index of first byte to measure. */
    int rangeLength,		/* Length of range to measure in bytes. */
    int maxLength,		/* If >= 0, maxLength specifies the longest
				 * permissible line length; don't consider any
				 * character that would cross this x-position.
				 * If < 0, then line length is unbounded and
				 * the flags argument is ignored. */
    int flags,			/* Various flag bits OR-ed together:
				 * TK_PARTIAL_OK means include the last char
				 * which only partially fit on this line.
				 * TK_WHOLE_WORDS means stop on a word
				 * boundary, if possible. TK_AT_LEAST_ONE
				 * means return at least one character even if
				 * no characters fit. TK_ISOLATE_END means
				 * that the last character should not be
				 * considered in context with the rest of the
				 * string (used for breaking lines). */
    int *lengthPtr)		/* Filled with x-location just after the
				 * terminating character. */
{
    (void) numBytes; /*unused*/
    return Tk_MeasureChars(tkfont, source + rangeStart, rangeLength,
	    maxLength, flags, lengthPtr);
}

/*
 *---------------------------------------------------------------------------
 *
 * Tk_DrawChars --
 *
 *	Draw a string of characters on the screen.
 *
 * Results:
 *	None.
 *
 * Side effects:
 *	Information gets drawn on the screen.
 *
 *---------------------------------------------------------------------------
 */

void
Tk_DrawChars(
    Display *display,		/* Display on which to draw. */
    Drawable drawable,		/* Window or pixmap in which to draw. */
    GC gc,			/* Graphics context for drawing characters. */
    Tk_Font tkfont,		/* Font in which characters will be drawn;
				 * must be the same as font used in GC. */
    const char *source,		/* UTF-8 string to be displayed. Need not be
				 * '\0' terminated. All Tk meta-characters
				 * (tabs, control characters, and newlines)
				 * should be stripped out of the string that
				 * is passed to this function. If they are not
				 * stripped out, they will be displayed as
				 * regular printing characters. */
    int numBytes,		/* Number of bytes in string. */
    int x, int y)		/* Coordinates at which to place origin of
				 * string when drawing. */
{
    HDC dc;
    WinFont *fontPtr;
    TkWinDCState state;

    fontPtr = (WinFont *) gc->font;
    display->request++;

    if (drawable == None) {
	return;
    }

    dc = TkWinGetDrawableDC(display, drawable, &state);

    SetROP2(dc, tkpWinRopModes[gc->function]);

    if ((gc->clip_mask != None) &&
	    ((TkpClipMask *) gc->clip_mask)->type == TKP_CLIP_REGION) {
	SelectClipRgn(dc, (HRGN)((TkpClipMask *)gc->clip_mask)->value.region);
    }

    if ((gc->fill_style == FillStippled
	    || gc->fill_style == FillOpaqueStippled)
	    && gc->stipple != None) {
	TkWinDrawable *twdPtr = (TkWinDrawable *) gc->stipple;
	HBRUSH oldBrush, stipple;
	HBITMAP oldBitmap, bitmap;
	HDC dcMem;
	TEXTMETRIC tm;
	SIZE size;

	if (twdPtr->type != TWD_BITMAP) {
	    Tcl_Panic("unexpected drawable type in stipple");
	}

	/*
	 * Select stipple pattern into destination dc.
	 */

	dcMem = CreateCompatibleDC(dc);

	stipple = CreatePatternBrush(twdPtr->bitmap.handle);
	SetBrushOrgEx(dc, gc->ts_x_origin, gc->ts_y_origin, NULL);
	oldBrush = SelectObject(dc, stipple);

	SetTextAlign(dcMem, TA_LEFT | TA_BASELINE);
	SetTextColor(dcMem, gc->foreground);
	SetBkMode(dcMem, TRANSPARENT);
	SetBkColor(dcMem, RGB(0, 0, 0));

	/*
	 * Compute the bounding box and create a compatible bitmap.
	 */

	GetTextExtentPointA(dcMem, source, numBytes, &size);
	GetTextMetrics(dcMem, &tm);
	size.cx -= tm.tmOverhang;
	bitmap = CreateCompatibleBitmap(dc, size.cx, size.cy);
	oldBitmap = SelectObject(dcMem, bitmap);

	/*
	 * The following code is tricky because fonts are rendered in multiple
	 * colors. First we draw onto a black background and copy the white
	 * bits. Then we draw onto a white background and copy the black bits.
	 * Both the foreground and background bits of the font are ANDed with
	 * the stipple pattern as they are copied.
	 */

	PatBlt(dcMem, 0, 0, size.cx, size.cy, BLACKNESS);
	MultiFontTextOut(dc, fontPtr, source, numBytes, x, y, 0.0);
	BitBlt(dc, x, y - tm.tmAscent, size.cx, size.cy, dcMem,
		0, 0, 0xEA02E9);
	PatBlt(dcMem, 0, 0, size.cx, size.cy, WHITENESS);
	MultiFontTextOut(dc, fontPtr, source, numBytes, x, y, 0.0);
	BitBlt(dc, x, y - tm.tmAscent, size.cx, size.cy, dcMem,
		0, 0, 0x8A0E06);

	/*
	 * Destroy the temporary bitmap and restore the device context.
	 */

	SelectObject(dcMem, oldBitmap);
	DeleteObject(bitmap);
	DeleteDC(dcMem);
	SelectObject(dc, oldBrush);
	DeleteObject(stipple);
    } else if (gc->function == GXcopy) {
	SetTextAlign(dc, TA_LEFT | TA_BASELINE);
	SetTextColor(dc, gc->foreground);
	SetBkMode(dc, TRANSPARENT);
	MultiFontTextOut(dc, fontPtr, source, numBytes, x, y, 0.0);
    } else {
	HBITMAP oldBitmap, bitmap;
	HDC dcMem;
	TEXTMETRIC tm;
	SIZE size;

	dcMem = CreateCompatibleDC(dc);

	SetTextAlign(dcMem, TA_LEFT | TA_BASELINE);
	SetTextColor(dcMem, gc->foreground);
	SetBkMode(dcMem, TRANSPARENT);
	SetBkColor(dcMem, RGB(0, 0, 0));

	/*
	 * Compute the bounding box and create a compatible bitmap.
	 */

	GetTextExtentPointA(dcMem, source, numBytes, &size);
	GetTextMetrics(dcMem, &tm);
	size.cx -= tm.tmOverhang;
	bitmap = CreateCompatibleBitmap(dc, size.cx, size.cy);
	oldBitmap = SelectObject(dcMem, bitmap);

	MultiFontTextOut(dcMem, fontPtr, source, numBytes, 0, tm.tmAscent,
		0.0);
	BitBlt(dc, x, y - tm.tmAscent, size.cx, size.cy, dcMem,
		0, 0, (DWORD) tkpWinBltModes[gc->function]);

	/*
	 * Destroy the temporary bitmap and restore the device context.
	 */

	SelectObject(dcMem, oldBitmap);
	DeleteObject(bitmap);
	DeleteDC(dcMem);
    }
    TkWinReleaseDrawableDC(drawable, dc, &state);
}

void
TkDrawAngledChars(
    Display *display,		/* Display on which to draw. */
    Drawable drawable,		/* Window or pixmap in which to draw. */
    GC gc,			/* Graphics context for drawing characters. */
    Tk_Font tkfont,		/* Font in which characters will be drawn;
				 * must be the same as font used in GC. */
    const char *source,		/* UTF-8 string to be displayed. Need not be
				 * '\0' terminated. All Tk meta-characters
				 * (tabs, control characters, and newlines)
				 * should be stripped out of the string that
				 * is passed to this function. If they are not
				 * stripped out, they will be displayed as
				 * regular printing characters. */
    int numBytes,		/* Number of bytes in string. */
    double x, double y,		/* Coordinates at which to place origin of
				 * string when drawing. */
    double angle)
{
    HDC dc;
    WinFont *fontPtr;
    TkWinDCState state;

    fontPtr = (WinFont *) gc->font;
    display->request++;

    if (drawable == None) {
	return;
    }

    dc = TkWinGetDrawableDC(display, drawable, &state);

    SetROP2(dc, tkpWinRopModes[gc->function]);

    if ((gc->clip_mask != None) &&
	    ((TkpClipMask *) gc->clip_mask)->type == TKP_CLIP_REGION) {
	SelectClipRgn(dc, (HRGN)((TkpClipMask *)gc->clip_mask)->value.region);
    }

    if ((gc->fill_style == FillStippled
	    || gc->fill_style == FillOpaqueStippled)
	    && gc->stipple != None) {
	TkWinDrawable *twdPtr = (TkWinDrawable *)gc->stipple;
	HBRUSH oldBrush, stipple;
	HBITMAP oldBitmap, bitmap;
	HDC dcMem;
	TEXTMETRIC tm;
	SIZE size;

	if (twdPtr->type != TWD_BITMAP) {
	    Tcl_Panic("unexpected drawable type in stipple");
	}

	/*
	 * Select stipple pattern into destination dc.
	 */

	dcMem = CreateCompatibleDC(dc);

	stipple = CreatePatternBrush(twdPtr->bitmap.handle);
	SetBrushOrgEx(dc, gc->ts_x_origin, gc->ts_y_origin, NULL);
	oldBrush = SelectObject(dc, stipple);

	SetTextAlign(dcMem, TA_LEFT | TA_BASELINE);
	SetTextColor(dcMem, gc->foreground);
	SetBkMode(dcMem, TRANSPARENT);
	SetBkColor(dcMem, RGB(0, 0, 0));

	/*
	 * Compute the bounding box and create a compatible bitmap.
	 */

	GetTextExtentPointA(dcMem, source, numBytes, &size);
	GetTextMetrics(dcMem, &tm);
	size.cx -= tm.tmOverhang;
	bitmap = CreateCompatibleBitmap(dc, size.cx, size.cy);
	oldBitmap = SelectObject(dcMem, bitmap);

	/*
	 * The following code is tricky because fonts are rendered in multiple
	 * colors. First we draw onto a black background and copy the white
	 * bits. Then we draw onto a white background and copy the black bits.
	 * Both the foreground and background bits of the font are ANDed with
	 * the stipple pattern as they are copied.
	 */

	PatBlt(dcMem, 0, 0, size.cx, size.cy, BLACKNESS);
	MultiFontTextOut(dc, fontPtr, source, numBytes, (int)x, (int)y, angle);
	BitBlt(dc, (int)x, (int)y - tm.tmAscent, size.cx, size.cy, dcMem,
		0, 0, 0xEA02E9);
	PatBlt(dcMem, 0, 0, size.cx, size.cy, WHITENESS);
	MultiFontTextOut(dc, fontPtr, source, numBytes, (int)x, (int)y, angle);
	BitBlt(dc, (int)x, (int)y - tm.tmAscent, size.cx, size.cy, dcMem,
		0, 0, 0x8A0E06);

	/*
	 * Destroy the temporary bitmap and restore the device context.
	 */

	SelectObject(dcMem, oldBitmap);
	DeleteObject(bitmap);
	DeleteDC(dcMem);
	SelectObject(dc, oldBrush);
	DeleteObject(stipple);
    } else if (gc->function == GXcopy) {
	SetTextAlign(dc, TA_LEFT | TA_BASELINE);
	SetTextColor(dc, gc->foreground);
	SetBkMode(dc, TRANSPARENT);
	MultiFontTextOut(dc, fontPtr, source, numBytes, (int)x, (int)y, angle);
    } else {
	HBITMAP oldBitmap, bitmap;
	HDC dcMem;
	TEXTMETRIC tm;
	SIZE size;

	dcMem = CreateCompatibleDC(dc);

	SetTextAlign(dcMem, TA_LEFT | TA_BASELINE);
	SetTextColor(dcMem, gc->foreground);
	SetBkMode(dcMem, TRANSPARENT);
	SetBkColor(dcMem, RGB(0, 0, 0));

	/*
	 * Compute the bounding box and create a compatible bitmap.
	 */

	GetTextExtentPointA(dcMem, source, numBytes, &size);
	GetTextMetrics(dcMem, &tm);
	size.cx -= tm.tmOverhang;
	bitmap = CreateCompatibleBitmap(dc, size.cx, size.cy);
	oldBitmap = SelectObject(dcMem, bitmap);

	MultiFontTextOut(dcMem, fontPtr, source, numBytes, 0, tm.tmAscent,
		angle);
	BitBlt(dc, (int)x, (int)y - tm.tmAscent, size.cx, size.cy, dcMem,
		0, 0, (DWORD) tkpWinBltModes[gc->function]);

	/*
	 * Destroy the temporary bitmap and restore the device context.
	 */

	SelectObject(dcMem, oldBitmap);
	DeleteObject(bitmap);
	DeleteDC(dcMem);
    }
    TkWinReleaseDrawableDC(drawable, dc, &state);
}

/*
 *---------------------------------------------------------------------------
 *
 * TkpDrawCharsInContext --
 *
 *	Draw a string of characters on the screen like Tk_DrawChars(), but
 *	with access to all the characters on the line for context. On Windows
 *	this context isn't consulted, so we just call Tk_DrawChars().
 *
 * Results:
 *	None.
 *
 * Side effects:
 *	Information gets drawn on the screen.
 *
 *---------------------------------------------------------------------------
 */

void
TkpDrawCharsInContext(
    Display *display,		/* Display on which to draw. */
    Drawable drawable,		/* Window or pixmap in which to draw. */
    GC gc,			/* Graphics context for drawing characters. */
    Tk_Font tkfont,		/* Font in which characters will be drawn;
				 * must be the same as font used in GC. */
    const char *source,		/* UTF-8 string to be displayed. Need not be
				 * '\0' terminated. All Tk meta-characters
				 * (tabs, control characters, and newlines)
				 * should be stripped out of the string that
				 * is passed to this function. If they are not
				 * stripped out, they will be displayed as
				 * regular printing characters. */
    int numBytes,		/* Number of bytes in string. */
    int rangeStart,		/* Index of first byte to draw. */
    int rangeLength,		/* Length of range to draw in bytes. */
    int x, int y)		/* Coordinates at which to place origin of the
				 * whole (not just the range) string when
				 * drawing. */
{
    int widthUntilStart;

    (void) numBytes; /*unused*/

    Tk_MeasureChars(tkfont, source, rangeStart, -1, 0, &widthUntilStart);
    Tk_DrawChars(display, drawable, gc, tkfont, source + rangeStart,
	    rangeLength, x+widthUntilStart, y);
}

/*
 *-------------------------------------------------------------------------
 *
 * MultiFontTextOut --
 *
 *	Helper function for Tk_DrawChars. Draws characters, using the various
 *	screen fonts in fontPtr to draw multilingual characters. Note: No
 *	bidirectional support.
 *
 * Results:
 *	None.
 *
 * Side effects:
 *	Information gets drawn on the screen. Contents of fontPtr may be
 *	modified if more subfonts were loaded in order to draw all the
 *	multilingual characters in the given string.
 *
 *-------------------------------------------------------------------------
 */

static void
MultiFontTextOut(
    HDC hdc,			/* HDC to draw into. */
    WinFont *fontPtr,		/* Contains set of fonts to use when drawing
				 * following string. */
    const char *source,		/* Potentially multilingual UTF-8 string. */
    int numBytes,		/* Length of string in bytes. */
    int x, int y,		/* Coordinates at which to place origin of
				 * string when drawing. */
    double angle)
{
    int ch;
    SIZE size;
    HFONT oldFont;
    FontFamily *familyPtr;
    Tcl_DString runString;
    const char *p, *end, *next;
    SubFont *lastSubFontPtr, *thisSubFontPtr;
    TEXTMETRIC tm;

    lastSubFontPtr = &fontPtr->subFontArray[0];
    oldFont = SelectFont(hdc, fontPtr, lastSubFontPtr, angle);
    GetTextMetrics(hdc, &tm);

    end = source + numBytes;
    for (p = source; p < end; ) {
	next = p + TkUtfToUniChar(p, &ch);
	thisSubFontPtr = FindSubFontForChar(fontPtr, ch, &lastSubFontPtr);

	/*
	 * The drawing API has a limit of 32767 pixels in one go.
	 * To avoid spending time on a rare case we do not measure each char,
	 * instead we limit to drawing chunks of 200 bytes since that works
	 * well in practice.
	 */

	if ((thisSubFontPtr != lastSubFontPtr) || (p-source > 200)) {
	    if (p > source) {
		familyPtr = lastSubFontPtr->familyPtr;
 		Tcl_UtfToExternalDString(familyPtr->encoding, source,
			(int) (p - source), &runString);
		familyPtr->textOutProc(hdc, x-(tm.tmOverhang/2), y,
			(WCHAR *)Tcl_DStringValue(&runString),
			Tcl_DStringLength(&runString)>>familyPtr->isWideFont);
		familyPtr->getTextExtentPoint32Proc(hdc,
			(WCHAR *)Tcl_DStringValue(&runString),
			Tcl_DStringLength(&runString) >> familyPtr->isWideFont,
			&size);
		x += size.cx;
		Tcl_DStringFree(&runString);
	    }
	    lastSubFontPtr = thisSubFontPtr;
	    source = p;
	    SelectFont(hdc, fontPtr, lastSubFontPtr, angle);
	    GetTextMetrics(hdc, &tm);
	}
	p = next;
    }
    if (p > source) {
	familyPtr = lastSubFontPtr->familyPtr;
 	Tcl_UtfToExternalDString(familyPtr->encoding, source,
		(int) (p - source), &runString);
	familyPtr->textOutProc(hdc, x-(tm.tmOverhang/2), y,
		(WCHAR *)Tcl_DStringValue(&runString),
		Tcl_DStringLength(&runString) >> familyPtr->isWideFont);
	Tcl_DStringFree(&runString);
    }
    SelectObject(hdc, oldFont);
}

static inline HFONT
SelectFont(
    HDC hdc,
    WinFont *fontPtr,
    SubFont *subFontPtr,
    double angle)
{
    if (angle == 0.0) {
	return SelectObject(hdc, subFontPtr->hFont0);
    } else if (angle == subFontPtr->angle) {
	return SelectObject(hdc, subFontPtr->hFontAngled);
    } else {
	if (subFontPtr->hFontAngled) {
	    DeleteObject(subFontPtr->hFontAngled);
	}
	subFontPtr->hFontAngled = GetScreenFont(&fontPtr->font.fa,
		subFontPtr->familyPtr->faceName, fontPtr->pixelSize, angle);
	if (subFontPtr->hFontAngled == NULL) {
	    return SelectObject(hdc, subFontPtr->hFont0);
	}
	subFontPtr->angle = angle;
	return SelectObject(hdc, subFontPtr->hFontAngled);
    }
}

/*
 *---------------------------------------------------------------------------
 *
 * InitFont --
 *
 *	Helper for TkpGetNativeFont() and TkpGetFontFromAttributes().
 *	Initializes the memory for a new WinFont that wraps the
 *	platform-specific data.
 *
 *	The caller is responsible for initializing the fields of the WinFont
 *	that are used exclusively by the generic TkFont code, and for
 *	releasing those fields before calling TkpDeleteFont().
 *
 * Results:
 *	Fills the WinFont structure.
 *
 * Side effects:
 *	Memory allocated.
 *
 *---------------------------------------------------------------------------
 */

static void
InitFont(
    Tk_Window tkwin,		/* Main window of interp in which font will be
				 * used, for getting HDC. */
    HFONT hFont,		/* Windows token for font. */
    int overstrike,		/* The overstrike attribute of logfont used to
				 * allocate this font. For some reason, the
				 * TEXTMETRICs may contain incorrect info in
				 * the tmStruckOut field. */
    WinFont *fontPtr)		/* Filled with information constructed from
				 * the above arguments. */
{
    HDC hdc;
    HWND hwnd;
    HFONT oldFont;
    TEXTMETRIC tm;
    Window window;
    TkFontMetrics *fmPtr;
    Tcl_Encoding encoding;
    Tcl_DString faceString;
    TkFontAttributes *faPtr;
    WCHAR buf[LF_FACESIZE];

    window = Tk_WindowId(tkwin);
    hwnd = (window == None) ? NULL : TkWinGetHWND(window);
    hdc = GetDC(hwnd);
    oldFont = SelectObject(hdc, hFont);

    GetTextMetrics(hdc, &tm);

    /*
     * On any version NT, there may fonts with international names. Use the
     * NT-only Unicode version of GetTextFace to get the font's name. If we
     * used the ANSI version on a non-internationalized version of NT, we
     * would get a font name with '?' replacing all the international
     * characters.
     *
     * On a non-internationalized verson of 95, fonts with international names
     * are not allowed, so the ANSI version of GetTextFace will work. On an
     * internationalized version of 95, there may be fonts with international
     * names; the ANSI version will work, fetching the name in the
     * international system code page. Can't use the Unicode version of
     * GetTextFace because it only exists under NT.
     */

    GetTextFace(hdc, LF_FACESIZE, buf);
    Tcl_ExternalToUtfDString(systemEncoding, (char *) buf, -1, &faceString);

    fontPtr->font.fid	= (Font) fontPtr;
    fontPtr->hwnd	= hwnd;
    fontPtr->pixelSize	= tm.tmHeight - tm.tmInternalLeading;

    faPtr		= &fontPtr->font.fa;
    faPtr->family	= Tk_GetUid(Tcl_DStringValue(&faceString));

    faPtr->size =
	TkFontGetPoints(tkwin,  (double)-(fontPtr->pixelSize));
    faPtr->weight =
	    (tm.tmWeight > FW_MEDIUM) ? TK_FW_BOLD : TK_FW_NORMAL;
    faPtr->slant	= (tm.tmItalic != 0) ? TK_FS_ITALIC : TK_FS_ROMAN;
    faPtr->underline	= (tm.tmUnderlined != 0) ? 1 : 0;
    faPtr->overstrike	= overstrike;

    fmPtr		= &fontPtr->font.fm;
    fmPtr->ascent	= tm.tmAscent;
    fmPtr->descent	= tm.tmDescent;
    fmPtr->maxWidth	= tm.tmMaxCharWidth;
    fmPtr->fixed	= !(tm.tmPitchAndFamily & TMPF_FIXED_PITCH);

    fontPtr->numSubFonts 	= 1;
    fontPtr->subFontArray	= fontPtr->staticSubFonts;
    InitSubFont(hdc, hFont, 1, &fontPtr->subFontArray[0]);

    encoding = fontPtr->subFontArray[0].familyPtr->encoding;
    if (encoding == TkWinGetUnicodeEncoding()) {
	GetCharWidth(hdc, 0, BASE_CHARS - 1, fontPtr->widths);
    } else {
	GetCharWidthA(hdc, 0, BASE_CHARS - 1, fontPtr->widths);
    }
    Tcl_DStringFree(&faceString);

    SelectObject(hdc, oldFont);
    ReleaseDC(hwnd, hdc);
}

/*
 *-------------------------------------------------------------------------
 *
 * ReleaseFont --
 *
 *	Called to release the windows-specific contents of a TkFont. The
 *	caller is responsible for freeing the memory used by the font itself.
 *
 * Results:
 *	None.
 *
 * Side effects:
 *	Memory is freed.
 *
 *---------------------------------------------------------------------------
 */

static void
ReleaseFont(
    WinFont *fontPtr)		/* The font to delete. */
{
    int i;

    for (i = 0; i < fontPtr->numSubFonts; i++) {
	ReleaseSubFont(&fontPtr->subFontArray[i]);
    }
    if (fontPtr->subFontArray != fontPtr->staticSubFonts) {
	ckfree(fontPtr->subFontArray);
    }
}

/*
 *-------------------------------------------------------------------------
 *
 * InitSubFont --
 *
 *	Wrap a screen font and load the FontFamily that represents it. Used to
 *	prepare a SubFont so that characters can be mapped from UTF-8 to the
 *	charset of the font.
 *
 * Results:
 *	The subFontPtr is filled with information about the font.
 *
 * Side effects:
 *	None.
 *
 *-------------------------------------------------------------------------
 */

static inline void
InitSubFont(
    HDC hdc,			/* HDC in which font can be selected. */
    HFONT hFont,		/* The screen font. */
    int base,			/* Non-zero if this SubFont is being used as
				 * the base font for a font object. */
    SubFont *subFontPtr)	/* Filled with SubFont constructed from above
    				 * attributes. */
{
    subFontPtr->hFont0	    = hFont;
    subFontPtr->familyPtr   = AllocFontFamily(hdc, hFont, base);
    subFontPtr->fontMap	    = subFontPtr->familyPtr->fontMap;
    subFontPtr->hFontAngled = NULL;
    subFontPtr->angle	    = 0.0;
}

/*
 *-------------------------------------------------------------------------
 *
 * ReleaseSubFont --
 *
 *	Called to release the contents of a SubFont. The caller is responsible
 *	for freeing the memory used by the SubFont itself.
 *
 * Results:
 *	None.
 *
 * Side effects:
 *	Memory and resources are freed.
 *
 *---------------------------------------------------------------------------
 */

static inline void
ReleaseSubFont(
    SubFont *subFontPtr)	/* The SubFont to delete. */
{
    DeleteObject(subFontPtr->hFont0);
    if (subFontPtr->hFontAngled) {
	DeleteObject(subFontPtr->hFontAngled);
    }
    FreeFontFamily(subFontPtr->familyPtr);
}

/*
 *-------------------------------------------------------------------------
 *
 * AllocFontFamily --
 *
 *	Find the FontFamily structure associated with the given font name. The
 *	information should be stored by the caller in a SubFont and used when
 *	determining if that SubFont supports a character.
 *
 *	Cannot use the string name used to construct the font as the key,
 *	because the capitalization may not be canonical. Therefore use the
 *	face name actually retrieved from the font metrics as the key.
 *
 * Results:
 *	A pointer to a FontFamily. The reference count in the FontFamily is
 *	automatically incremented. When the SubFont is released, the reference
 *	count is decremented. When no SubFont is using this FontFamily, it may
 *	be deleted.
 *
 * Side effects:
 *	A new FontFamily structure will be allocated if this font family has
 *	not been seen. TrueType character existence metrics are loaded into
 *	the FontFamily structure.
 *
 *-------------------------------------------------------------------------
 */

static FontFamily *
AllocFontFamily(
    HDC hdc,			/* HDC in which font can be selected. */
    HFONT hFont,		/* Screen font whose FontFamily is to be
				 * returned. */
    int base)			/* Non-zero if this font family is to be used
				 * in the base font of a font object. */
{
    Tk_Uid faceName;
    FontFamily *familyPtr;
    Tcl_DString faceString;
    Tcl_Encoding encoding;
    WCHAR buf[LF_FACESIZE];
    ThreadSpecificData *tsdPtr =
	    Tcl_GetThreadData(&dataKey, sizeof(ThreadSpecificData));

    hFont = SelectObject(hdc, hFont);
    GetTextFace(hdc, LF_FACESIZE, buf);
    Tcl_ExternalToUtfDString(systemEncoding, (char *) buf, -1, &faceString);
    faceName = Tk_GetUid(Tcl_DStringValue(&faceString));
    Tcl_DStringFree(&faceString);
    hFont = SelectObject(hdc, hFont);

    familyPtr = tsdPtr->fontFamilyList;
    for ( ; familyPtr != NULL; familyPtr = familyPtr->nextPtr) {
	if (familyPtr->faceName == faceName) {
	    familyPtr->refCount++;
	    return familyPtr;
	}
    }

    familyPtr = ckalloc(sizeof(FontFamily));
    memset(familyPtr, 0, sizeof(FontFamily));
    familyPtr->nextPtr = tsdPtr->fontFamilyList;
    tsdPtr->fontFamilyList = familyPtr;

    /*
     * Set key for this FontFamily.
     */

    familyPtr->faceName = faceName;

    /*
     * An initial refCount of 2 means that FontFamily information will persist
     * even when the SubFont that loaded the FontFamily is released. Change it
     * to 1 to cause FontFamilies to be unloaded when not in use.
     */

    familyPtr->refCount = 2;

    familyPtr->segCount = LoadFontRanges(hdc, hFont, &familyPtr->startCount,
	    &familyPtr->endCount, &familyPtr->isSymbolFont);

    encoding = NULL;
    if (familyPtr->isSymbolFont != 0) {
	/*
	 * Symbol fonts are handled specially. For instance, Unicode 0393
	 * (GREEK CAPITAL GAMMA) must be mapped to Symbol character 0047
	 * (GREEK CAPITAL GAMMA), because the Symbol font doesn't have a GREEK
	 * CAPITAL GAMMA at location 0393. If Tk interpreted the Symbol font
	 * using the Unicode encoding, it would decide that the Symbol font
	 * has no GREEK CAPITAL GAMMA, because the Symbol encoding (of course)
	 * reports that character 0393 doesn't exist.
	 *
	 * With non-symbol Windows fonts, such as Times New Roman, if the font
	 * has a GREEK CAPITAL GAMMA, it will be found in the correct Unicode
	 * location (0393); the GREEK CAPITAL GAMMA will not be off hiding at
	 * some other location.
	 */

	encoding = Tcl_GetEncoding(NULL, faceName);
    }

    if (encoding == NULL) {
	encoding = TkWinGetUnicodeEncoding();
	familyPtr->textOutProc =
	    (BOOL (WINAPI *)(HDC, int, int, WCHAR *, int)) TextOutW;
	familyPtr->getTextExtentPoint32Proc =
	    (BOOL (WINAPI *)(HDC, WCHAR *, int, LPSIZE)) GetTextExtentPoint32W;
	familyPtr->isWideFont = 1;
    } else {
	familyPtr->textOutProc =
	    (BOOL (WINAPI *)(HDC, int, int, WCHAR *, int)) TextOutA;
	familyPtr->getTextExtentPoint32Proc =
	    (BOOL (WINAPI *)(HDC, WCHAR *, int, LPSIZE)) GetTextExtentPoint32A;
	familyPtr->isWideFont = 0;
    }

    familyPtr->encoding = encoding;

    return familyPtr;
}

/*
 *-------------------------------------------------------------------------
 *
 * FreeFontFamily --
 *
 *	Called to free a FontFamily when the SubFont is finished using it.
 *	Frees the contents of the FontFamily and the memory used by the
 *	FontFamily itself.
 *
 * Results:
 *	None.
 *
 * Side effects:
 *	None.
 *
 *-------------------------------------------------------------------------
 */

static void
FreeFontFamily(
    FontFamily *familyPtr)	/* The FontFamily to delete. */
{
    int i;
    FontFamily **familyPtrPtr;
    ThreadSpecificData *tsdPtr =
	    Tcl_GetThreadData(&dataKey, sizeof(ThreadSpecificData));

    if (familyPtr == NULL) {
	return;
    }
    if (familyPtr->refCount-- > 1) {
    	return;
    }
    for (i = 0; i < FONTMAP_PAGES; i++) {
	if (familyPtr->fontMap[i] != NULL) {
	    ckfree(familyPtr->fontMap[i]);
	}
    }
    if (familyPtr->startCount != NULL) {
	ckfree(familyPtr->startCount);
    }
    if (familyPtr->endCount != NULL) {
	ckfree(familyPtr->endCount);
    }
    if (familyPtr->encoding != TkWinGetUnicodeEncoding()) {
	Tcl_FreeEncoding(familyPtr->encoding);
    }

    /*
     * Delete from list.
     */

    for (familyPtrPtr = &tsdPtr->fontFamilyList; ; ) {
	if (*familyPtrPtr == familyPtr) {
	    *familyPtrPtr = familyPtr->nextPtr;
	    break;
	}
	familyPtrPtr = &(*familyPtrPtr)->nextPtr;
    }

    ckfree(familyPtr);
}

/*
 *-------------------------------------------------------------------------
 *
 * FindSubFontForChar --
 *
 *	Determine which screen font is necessary to use to display the given
 *	character. If the font object does not have a screen font that can
 *	display the character, another screen font may be loaded into the font
 *	object, following a set of preferred fallback rules.
 *
 * Results:
 *	The return value is the SubFont to use to display the given character.
 *
 * Side effects:
 *	The contents of fontPtr are modified to cache the results of the
 *	lookup and remember any SubFonts that were dynamically loaded.
 *
 *-------------------------------------------------------------------------
 */

static SubFont *
FindSubFontForChar(
    WinFont *fontPtr,		/* The font object with which the character
				 * will be displayed. */
    int ch,			/* The Unicode character to be displayed. */
    SubFont **subFontPtrPtr)	/* Pointer to var to be fixed up if we
				 * reallocate the subfont table. */
{
    HDC hdc;
    int i, j, k;
    CanUse canUse;
    const char *const *aliases;
    const char *const *anyFallbacks;
    const char *const *const *fontFallbacks;
    const char *fallbackName;
    SubFont *subFontPtr;
    Tcl_DString ds;

<<<<<<< HEAD
    if (ch < BASE_CHARS) {
=======
    if ((ch < BASE_CHARS) || (ch >= 0x30000)) {
>>>>>>> 862f1a27
	return &fontPtr->subFontArray[0];
    }

    for (i = 0; i < fontPtr->numSubFonts; i++) {
	if (FontMapLookup(&fontPtr->subFontArray[i], ch)) {
	    return &fontPtr->subFontArray[i];
	}
    }

    /*
     * Keep track of all face names that we check, so we don't check some name
     * multiple times if it can be reached by multiple paths.
     */

    Tcl_DStringInit(&ds);
    hdc = GetDC(fontPtr->hwnd);

    aliases = TkFontGetAliasList(fontPtr->font.fa.family);

    fontFallbacks = TkFontGetFallbacks();
    for (i = 0; fontFallbacks[i] != NULL; i++) {
	for (j = 0; fontFallbacks[i][j] != NULL; j++) {
	    fallbackName = fontFallbacks[i][j];
	    if (strcasecmp(fallbackName, fontPtr->font.fa.family) == 0) {
		/*
		 * If the base font has a fallback...
		 */

		goto tryfallbacks;
	    } else if (aliases != NULL) {
		/*
		 * Or if an alias for the base font has a fallback...
		 */

		for (k = 0; aliases[k] != NULL; k++) {
		    if (strcasecmp(aliases[k], fallbackName) == 0) {
			goto tryfallbacks;
		    }
		}
	    }
	}
	continue;

	/*
	 * ...then see if we can use one of the fallbacks, or an alias for one
	 * of the fallbacks.
	 */

    tryfallbacks:
	for (j = 0; fontFallbacks[i][j] != NULL; j++) {
	    fallbackName = fontFallbacks[i][j];
	    subFontPtr = CanUseFallbackWithAliases(hdc, fontPtr, fallbackName,
		    ch, &ds, subFontPtrPtr);
	    if (subFontPtr != NULL) {
		goto end;
	    }
	}
    }

    /*
     * See if we can use something from the global fallback list.
     */

    anyFallbacks = TkFontGetGlobalClass();
    for (i = 0; anyFallbacks[i] != NULL; i++) {
	fallbackName = anyFallbacks[i];
	subFontPtr = CanUseFallbackWithAliases(hdc, fontPtr, fallbackName,
		ch, &ds, subFontPtrPtr);
	if (subFontPtr != NULL) {
	    goto end;
	}
    }

    /*
     * Try all face names available in the whole system until we find one that
     * can be used.
     */

    canUse.hdc = hdc;
    canUse.fontPtr = fontPtr;
    canUse.nameTriedPtr = &ds;
    canUse.ch = ch;
    canUse.subFontPtr = NULL;
    canUse.subFontPtrPtr = subFontPtrPtr;
    EnumFontFamilies(hdc, NULL, (FONTENUMPROC) WinFontCanUseProc,
	    (LPARAM) &canUse);
    subFontPtr = canUse.subFontPtr;

  end:
    Tcl_DStringFree(&ds);

    if (subFontPtr == NULL) {
	/*
	 * No font can display this character. We will use the base font and
	 * have it display the "unknown" character.
	 */

	subFontPtr = &fontPtr->subFontArray[0];
	FontMapInsert(subFontPtr, ch);
    }
    ReleaseDC(fontPtr->hwnd, hdc);
    return subFontPtr;
}

static int CALLBACK
WinFontCanUseProc(
    ENUMLOGFONT *lfPtr,		/* Logical-font data. */
    NEWTEXTMETRIC *tmPtr,	/* Physical-font data (not used). */
    int fontType,		/* Type of font (not used). */
    LPARAM lParam)		/* Result object to hold result. */
{
    int ch;
    HDC hdc;
    WinFont *fontPtr;
    CanUse *canUsePtr;
    char *fallbackName;
    SubFont *subFontPtr;
    Tcl_DString faceString;
    Tcl_DString *nameTriedPtr;

    canUsePtr	    = (CanUse *) lParam;
    ch		    = canUsePtr->ch;
    hdc		    = canUsePtr->hdc;
    fontPtr	    = canUsePtr->fontPtr;
    nameTriedPtr    = canUsePtr->nameTriedPtr;

    fallbackName = (char *) lfPtr->elfLogFont.lfFaceName;
    Tcl_ExternalToUtfDString(systemEncoding, fallbackName, -1, &faceString);
    fallbackName = Tcl_DStringValue(&faceString);

    if (SeenName(fallbackName, nameTriedPtr) == 0) {
	subFontPtr = CanUseFallback(hdc, fontPtr, fallbackName, ch,
		canUsePtr->subFontPtrPtr);
	if (subFontPtr != NULL) {
	    canUsePtr->subFontPtr = subFontPtr;
	    Tcl_DStringFree(&faceString);
	    return 0;
	}
    }
    Tcl_DStringFree(&faceString);
    return 1;
}

/*
 *-------------------------------------------------------------------------
 *
 * FontMapLookup --
 *
 *	See if the screen font can display the given character.
 *
 * Results:
 *	The return value is 0 if the screen font cannot display the character,
 *	non-zero otherwise.
 *
 * Side effects:
 *	New pages are added to the font mapping cache whenever the character
 *	belongs to a page that hasn't been seen before. When a page is loaded,
 *	information about all the characters on that page is stored, not just
 *	for the single character in question.
 *
 *-------------------------------------------------------------------------
 */

static int
FontMapLookup(
    SubFont *subFontPtr,	/* Contains font mapping cache to be queried
				 * and possibly updated. */
    int ch)			/* Character to be tested. */
{
    int row, bitOffset;

    if (ch < 0 || ch >= 0x30000) {
	return 0;
    }

    row = ch >> FONTMAP_SHIFT;
    if (subFontPtr->fontMap[row] == NULL) {
	FontMapLoadPage(subFontPtr, row);
    }
    bitOffset = ch & (FONTMAP_BITSPERPAGE - 1);
    return (subFontPtr->fontMap[row][bitOffset >> 3] >> (bitOffset & 7)) & 1;
}

/*
 *-------------------------------------------------------------------------
 *
 * FontMapInsert --
 *
 *	Tell the font mapping cache that the given screen font should be used
 *	to display the specified character. This is called when no font on the
 *	system can be be found that can display that character; we lie to the
 *	font and tell it that it can display the character, otherwise we would
 *	end up re-searching the entire fallback hierarchy every time that
 *	character was seen.
 *
 * Results:
 *	None.
 *
 * Side effects:
 *	New pages are added to the font mapping cache whenever the character
 *	belongs to a page that hasn't been seen before. When a page is loaded,
 *	information about all the characters on that page is stored, not just
 *	for the single character in question.
 *
 *-------------------------------------------------------------------------
 */

static void
FontMapInsert(
    SubFont *subFontPtr,	/* Contains font mapping cache to be
				 * updated. */
    int ch)			/* Character to be added to cache. */
{
    int row, bitOffset;

    if (ch >= 0 && ch < 0x30000) {
	row = ch >> FONTMAP_SHIFT;
	if (subFontPtr->fontMap[row] == NULL) {
	    FontMapLoadPage(subFontPtr, row);
	}
	bitOffset = ch & (FONTMAP_BITSPERPAGE - 1);
	subFontPtr->fontMap[row][bitOffset >> 3] |= 1 << (bitOffset & 7);
    }
}

/*
 *-------------------------------------------------------------------------
 *
 * FontMapLoadPage --
 *
 *	Load information about all the characters on a given page. This
 *	information consists of one bit per character that indicates whether
 *	the associated HFONT can (1) or cannot (0) display the characters on
 *	the page.
 *
 * Results:
 *	None.
 *
 * Side effects:
 *	Memory allocated.
 *
 *-------------------------------------------------------------------------
 */

static void
FontMapLoadPage(
    SubFont *subFontPtr,	/* Contains font mapping cache to be
				 * updated. */
    int row)			/* Index of the page to be loaded into the
				 * cache. */
{
    FontFamily *familyPtr;
    Tcl_Encoding encoding;
    char src[XMaxTransChars], buf[16];
    USHORT *startCount, *endCount;
    int i, j, bitOffset, end, segCount;

    subFontPtr->fontMap[row] = ckalloc(FONTMAP_BITSPERPAGE / 8);
    memset(subFontPtr->fontMap[row], 0, FONTMAP_BITSPERPAGE / 8);

    familyPtr = subFontPtr->familyPtr;
    encoding = familyPtr->encoding;

    if (familyPtr->encoding == TkWinGetUnicodeEncoding()) {
	/*
	 * Font is Unicode. Few fonts are going to have all characters, so
	 * examine the TrueType character existence metrics to determine what
	 * characters actually exist in this font.
	 */

	segCount    = familyPtr->segCount;
	startCount  = familyPtr->startCount;
	endCount    = familyPtr->endCount;

	j = 0;
	end = (row + 1) << FONTMAP_SHIFT;
	for (i = row << FONTMAP_SHIFT; i < end; i++) {
	    for ( ; j < segCount; j++) {
		if (endCount[j] >= i) {
		    if (startCount[j] <= i) {
			bitOffset = i & (FONTMAP_BITSPERPAGE - 1);
			subFontPtr->fontMap[row][bitOffset >> 3] |=
				1 << (bitOffset & 7);
		    }
		    break;
		}
	    }
	}
    } else if (familyPtr->isSymbolFont) {
	/*
	 * Assume that a symbol font with a known encoding has all the
	 * characters that its encoding claims it supports.
	 *
	 * The test for "encoding == unicodeEncoding" must occur before this
	 * case, to catch all symbol fonts (such as {Comic Sans MS} or
	 * Wingdings) for which we don't have encoding information; those
	 * symbol fonts are treated as if they were in the Unicode encoding
	 * and their symbolic character existence metrics are treated as if
	 * they were Unicode character existence metrics. This way, although
	 * we don't know the proper Unicode -> symbol font mapping, we can
	 * install the symbol font as the base font and access its glyphs.
	 */

	end = (row + 1) << FONTMAP_SHIFT;
	for (i = row << FONTMAP_SHIFT; i < end; i++) {
	    if (Tcl_UtfToExternal(NULL, encoding, src,
		    Tcl_UniCharToUtf(i, src), TCL_ENCODING_STOPONERROR, NULL,
		    buf, sizeof(buf), NULL, NULL, NULL) != TCL_OK) {
		continue;
	    }
	    bitOffset = i & (FONTMAP_BITSPERPAGE - 1);
	    subFontPtr->fontMap[row][bitOffset >> 3] |= 1 << (bitOffset & 7);
	}
    }
}

/*
 *---------------------------------------------------------------------------
 *
 * CanUseFallbackWithAliases --
 *
 *	Helper function for FindSubFontForChar. Determine if the specified
 *	face name (or an alias of the specified face name) can be used to
 *	construct a screen font that can display the given character.
 *
 * Results:
 *	See CanUseFallback().
 *
 * Side effects:
 *	If the name and/or one of its aliases was rejected, the rejected
 *	string is recorded in nameTriedPtr so that it won't be tried again.
 *
 *---------------------------------------------------------------------------
 */

static SubFont *
CanUseFallbackWithAliases(
    HDC hdc,			/* HDC in which font can be selected. */
    WinFont *fontPtr,		/* The font object that will own the new
				 * screen font. */
    const char *faceName,	/* Desired face name for new screen font. */
    int ch,			/* The Unicode character that the new screen
				 * font must be able to display. */
    Tcl_DString *nameTriedPtr,	/* Records face names that have already been
				 * tried. It is possible for the same face
				 * name to be queried multiple times when
				 * trying to find a suitable screen font. */
    SubFont **subFontPtrPtr)	/* Variable to fixup if we reallocate the
				 * array of subfonts. */
{
    int i;
    const char *const *aliases;
    SubFont *subFontPtr;

    if (SeenName(faceName, nameTriedPtr) == 0) {
	subFontPtr = CanUseFallback(hdc, fontPtr, faceName, ch, subFontPtrPtr);
	if (subFontPtr != NULL) {
	    return subFontPtr;
	}
    }
    aliases = TkFontGetAliasList(faceName);
    if (aliases != NULL) {
	for (i = 0; aliases[i] != NULL; i++) {
	    if (SeenName(aliases[i], nameTriedPtr) == 0) {
		subFontPtr = CanUseFallback(hdc, fontPtr, aliases[i], ch,
			subFontPtrPtr);
		if (subFontPtr != NULL) {
		    return subFontPtr;
		}
	    }
	}
    }
    return NULL;
}

/*
 *---------------------------------------------------------------------------
 *
 * SeenName --
 *
 *	Used to determine we have already tried and rejected the given face
 *	name when looking for a screen font that can support some Unicode
 *	character.
 *
 * Results:
 *	The return value is 0 if this face name has not already been seen,
 *	non-zero otherwise.
 *
 * Side effects:
 *	None.
 *
 *---------------------------------------------------------------------------
 */

static int
SeenName(
    const char *name,		/* The name to check. */
    Tcl_DString *dsPtr)		/* Contains names that have already been
				 * seen. */
{
    const char *seen, *end;

    seen = Tcl_DStringValue(dsPtr);
    end = seen + Tcl_DStringLength(dsPtr);
    while (seen < end) {
	if (strcasecmp(seen, name) == 0) {
	    return 1;
	}
	seen += strlen(seen) + 1;
    }
    Tcl_DStringAppend(dsPtr, name, (int) (strlen(name) + 1));
    return 0;
}

/*
 *-------------------------------------------------------------------------
 *
 * CanUseFallback --
 *
 *	If the specified screen font has not already been loaded into the font
 *	object, determine if it can display the given character.
 *
 * Results:
 *	The return value is a pointer to a newly allocated SubFont, owned by
 *	the font object. This SubFont can be used to display the given
 *	character. The SubFont represents the screen font with the base set of
 *	font attributes from the font object, but using the specified font
 *	name. NULL is returned if the font object already holds a reference to
 *	the specified physical font or if the specified physical font cannot
 *	display the given character.
 *
 * Side effects:
 *	The font object's subFontArray is updated to contain a reference to
 *	the newly allocated SubFont.
 *
 *-------------------------------------------------------------------------
 */

static SubFont *
CanUseFallback(
    HDC hdc,			/* HDC in which font can be selected. */
    WinFont *fontPtr,		/* The font object that will own the new
				 * screen font. */
    const char *faceName,	/* Desired face name for new screen font. */
    int ch,			/* The Unicode character that the new screen
				 * font must be able to display. */
    SubFont **subFontPtrPtr)	/* Variable to fix-up if we realloc the array
				 * of subfonts. */
{
    int i;
    HFONT hFont;
    SubFont subFont;

    if (FamilyExists(hdc, faceName) == 0) {
	return NULL;
    }

    /*
     * Skip all fonts we've already used.
     */

    for (i = 0; i < fontPtr->numSubFonts; i++) {
	if (faceName == fontPtr->subFontArray[i].familyPtr->faceName) {
	    return NULL;
	}
    }

    /*
     * Load this font and see if it has the desired character.
     */

    hFont = GetScreenFont(&fontPtr->font.fa, faceName, fontPtr->pixelSize,
	    0.0);
    InitSubFont(hdc, hFont, 0, &subFont);
    if (((ch < 256) && (subFont.familyPtr->isSymbolFont))
	    || (FontMapLookup(&subFont, ch) == 0)) {
	/*
	 * Don't use a symbol font as a fallback font for characters below
	 * 256.
	 */

	ReleaseSubFont(&subFont);
	return NULL;
    }

    if (fontPtr->numSubFonts >= SUBFONT_SPACE) {
	SubFont *newPtr;

    	newPtr = ckalloc(sizeof(SubFont) * (fontPtr->numSubFonts + 1));
	memcpy(newPtr, fontPtr->subFontArray,
		fontPtr->numSubFonts * sizeof(SubFont));
	if (fontPtr->subFontArray != fontPtr->staticSubFonts) {
	    ckfree(fontPtr->subFontArray);
	}

	/*
	 * Fix up the variable pointed to by subFontPtrPtr so it still points
	 * into the live array. [Bug 618872]
	 */

	*subFontPtrPtr = newPtr + (*subFontPtrPtr - fontPtr->subFontArray);
	fontPtr->subFontArray = newPtr;
    }
    fontPtr->subFontArray[fontPtr->numSubFonts] = subFont;
    fontPtr->numSubFonts++;
    return &fontPtr->subFontArray[fontPtr->numSubFonts - 1];
}

/*
 *---------------------------------------------------------------------------
 *
 * GetScreenFont --
 *
 *	Given the name and other attributes, construct an HFONT. This is where
 *	all the alias and fallback substitution bottoms out.
 *
 * Results:
 *	The screen font that corresponds to the attributes.
 *
 * Side effects:
 *	None.
 *
 *---------------------------------------------------------------------------
 */

static HFONT
GetScreenFont(
    const TkFontAttributes *faPtr,
				/* Desired font attributes for new HFONT. */
    const char *faceName,	/* Overrides font family specified in font
				 * attributes. */
    int pixelSize,		/* Overrides size specified in font
				 * attributes. */
    double angle)		/* What is the desired orientation of the
				 * font. */
{
    Tcl_DString ds;
    HFONT hFont;
    LOGFONT lf;

    memset(&lf, 0, sizeof(lf));
    lf.lfHeight		= -pixelSize;
    lf.lfWidth		= 0;
    lf.lfEscapement	= ROUND16(angle * 10);
    lf.lfOrientation	= ROUND16(angle * 10);
    lf.lfWeight = (faPtr->weight == TK_FW_NORMAL) ? FW_NORMAL : FW_BOLD;
    lf.lfItalic		= faPtr->slant;
    lf.lfUnderline	= faPtr->underline;
    lf.lfStrikeOut	= faPtr->overstrike;
    lf.lfCharSet	= DEFAULT_CHARSET;
    lf.lfOutPrecision	= OUT_TT_PRECIS;
    lf.lfClipPrecision	= CLIP_DEFAULT_PRECIS;
    lf.lfQuality	= DEFAULT_QUALITY;
    lf.lfPitchAndFamily = DEFAULT_PITCH | FF_DONTCARE;

    Tcl_UtfToExternalDString(systemEncoding, faceName, -1, &ds);
    wcsncpy(lf.lfFaceName, (WCHAR *)Tcl_DStringValue(&ds), LF_FACESIZE-1);
    Tcl_DStringFree(&ds);
    lf.lfFaceName[LF_FACESIZE-1] = 0;
    hFont = CreateFontIndirect(&lf);
    return hFont;
}

/*
 *-------------------------------------------------------------------------
 *
 * FamilyExists, FamilyOrAliasExists, WinFontExistsProc --
 *
 *	Determines if any physical screen font exists on the system with the
 *	given family name. If the family exists, then it should be possible to
 *	construct some physical screen font with that family name.
 *
 * Results:
 *	The return value is 0 if the specified font family does not exist,
 *	non-zero otherwise.
 *
 * Side effects:
 *	None.
 *
 *-------------------------------------------------------------------------
 */

static int
FamilyExists(
    HDC hdc,			/* HDC in which font family will be used. */
    const char *faceName)	/* Font family to query. */
{
    int result;
    Tcl_DString faceString;

    Tcl_UtfToExternalDString(systemEncoding, faceName, -1, &faceString);

    /*
     * If the family exists, WinFontExistProc() will be called and
     * EnumFontFamilies() will return whatever WinFontExistProc() returns. If
     * the family doesn't exist, EnumFontFamilies() will just return a
     * non-zero value.
     */

    result = EnumFontFamilies(hdc, (WCHAR*) Tcl_DStringValue(&faceString),
	    (FONTENUMPROC) WinFontExistProc, 0);
    Tcl_DStringFree(&faceString);
    return (result == 0);
}

static const char *
FamilyOrAliasExists(
    HDC hdc,
    const char *faceName)
{
    const char *const *aliases;
    int i;

    if (FamilyExists(hdc, faceName) != 0) {
	return faceName;
    }
    aliases = TkFontGetAliasList(faceName);
    if (aliases != NULL) {
	for (i = 0; aliases[i] != NULL; i++) {
	    if (FamilyExists(hdc, aliases[i]) != 0) {
		return aliases[i];
	    }
	}
    }
    return NULL;
}

static int CALLBACK
WinFontExistProc(
    ENUMLOGFONT *lfPtr,		/* Logical-font data. */
    NEWTEXTMETRIC *tmPtr,	/* Physical-font data (not used). */
    int fontType,		/* Type of font (not used). */
    LPARAM lParam)		/* EnumFontData to hold result. */
{
    return 0;
}

/*
 * The following data structures are used when querying a TrueType font file
 * to determine which characters the font supports.
 */

#pragma pack(1)			/* Structures are byte aligned in file. */

#define CMAPHEX 0x636d6170	/* Key for character map resource. */

typedef struct CMAPTABLE {
    USHORT version;		/* Table version number (0). */
    USHORT numTables;		/* Number of encoding tables following. */
} CMAPTABLE;

typedef struct ENCODINGTABLE {
    USHORT platform;		/* Platform for which data is targeted. 3
				 * means data is for Windows. */
    USHORT encoding;		/* How characters in font are encoded. 1 means
				 * that the following subtable is keyed based
				 * on Unicode. */
    ULONG offset;		/* Byte offset from beginning of CMAPTABLE to
				 * the subtable for this encoding. */
} ENCODINGTABLE;

typedef struct ANYTABLE {
    USHORT format;		/* Format number. */
    USHORT length;		/* The actual length in bytes of this
				 * subtable. */
    USHORT version;		/* Version number (starts at 0). */
} ANYTABLE;

typedef struct BYTETABLE {
    USHORT format;		/* Format number is set to 0. */
    USHORT length;		/* The actual length in bytes of this
				 * subtable. */
    USHORT version;		/* Version number (starts at 0). */
    BYTE glyphIdArray[256];	/* Array that maps up to 256 single-byte char
				 * codes to glyph indices. */
} BYTETABLE;

typedef struct SUBHEADER {
    USHORT firstCode;		/* First valid low byte for subHeader. */
    USHORT entryCount;		/* Number valid low bytes for subHeader. */
    SHORT idDelta;		/* Constant adder to get base glyph index. */
    USHORT idRangeOffset;	/* Byte offset from here to appropriate
				 * glyphIndexArray. */
} SUBHEADER;

typedef struct HIBYTETABLE {
    USHORT format;		/* Format number is set to 2. */
    USHORT length;		/* The actual length in bytes of this
				 * subtable. */
    USHORT version;		/* Version number (starts at 0). */
    USHORT subHeaderKeys[256];	/* Maps high bytes to subHeaders: value is
				 * subHeader index * 8. */
#if 0
    SUBHEADER subHeaders[];	/* Variable-length array of SUBHEADERs. */
    USHORT glyphIndexArray[];	/* Variable-length array containing subarrays
				 * used for mapping the low byte of 2-byte
				 * characters. */
#endif
} HIBYTETABLE;

typedef struct SEGMENTTABLE {
    USHORT format;		/* Format number is set to 4. */
    USHORT length;		/* The actual length in bytes of this
				 * subtable. */
    USHORT version;		/* Version number (starts at 0). */
    USHORT segCountX2;		/* 2 x segCount. */
    USHORT searchRange;		/* 2 x (2**floor(log2(segCount))). */
    USHORT entrySelector;	/* log2(searchRange/2). */
    USHORT rangeShift;		/* 2 x segCount - searchRange. */
#if 0
    USHORT endCount[segCount]	/* End characterCode for each segment. */
    USHORT reservedPad;		/* Set to 0. */
    USHORT startCount[segCount];/* Start character code for each segment. */
    USHORT idDelta[segCount];	/* Delta for all character in segment. */
    USHORT idRangeOffset[segCount]; /* Offsets into glyphIdArray or 0. */
    USHORT glyphIdArray[]	/* Glyph index array. */
#endif
} SEGMENTTABLE;

typedef struct TRIMMEDTABLE {
    USHORT format;		/* Format number is set to 6. */
    USHORT length;		/* The actual length in bytes of this
				 * subtable. */
    USHORT version;		/* Version number (starts at 0). */
    USHORT firstCode;		/* First character code of subrange. */
    USHORT entryCount;		/* Number of character codes in subrange. */
#if 0
    USHORT glyphIdArray[];	/* Array of glyph index values for
				 * character codes in the range. */
#endif
} TRIMMEDTABLE;

typedef union SUBTABLE {
    ANYTABLE any;
    BYTETABLE byte;
    HIBYTETABLE hiByte;
    SEGMENTTABLE segment;
    TRIMMEDTABLE trimmed;
} SUBTABLE;

#pragma pack()

/*
 *-------------------------------------------------------------------------
 *
 * LoadFontRanges --
 *
 *	Given an HFONT, get the information about the characters that this
 *	font can display.
 *
 * Results:
 *	If the font has no Unicode character information, the return value is
 *	0 and *startCountPtr and *endCountPtr are filled with NULL. Otherwise,
 *	*startCountPtr and *endCountPtr are set to pointers to arrays of
 *	TrueType character existence information and the return value is the
 *	length of the arrays (the two arrays are always the same length as
 *	each other).
 *
 * Side effects:
 *	None.
 *
 *-------------------------------------------------------------------------
 */

static int
LoadFontRanges(
    HDC hdc,			/* HDC into which font can be selected. */
    HFONT hFont,		/* HFONT to query. */
    USHORT **startCountPtr,	/* Filled with malloced pointer to character
				 * range information. */
    USHORT **endCountPtr,	/* Filled with malloced pointer to character
				 * range information. */
    int *symbolPtr)
 {
    int n, i, swapped, offset, cbData, segCount;
    DWORD cmapKey;
    USHORT *startCount, *endCount;
    CMAPTABLE cmapTable;
    ENCODINGTABLE encTable;
    SUBTABLE subTable;
    char *s;

    segCount = 0;
    startCount = NULL;
    endCount = NULL;
    *symbolPtr = 0;

    hFont = SelectObject(hdc, hFont);

    i = 0;
    s = (char *) &i;
    *s = '\1';
    swapped = 0;

    if (i == 1) {
	swapped = 1;
    }

    cmapKey = CMAPHEX;
    if (swapped) {
	SwapLong(&cmapKey);
    }

    n = GetFontData(hdc, cmapKey, 0, &cmapTable, sizeof(cmapTable));
    if (n != (int) GDI_ERROR) {
	if (swapped) {
	    SwapShort(&cmapTable.numTables);
	}
	for (i = 0; i < cmapTable.numTables; i++) {
	    offset = sizeof(cmapTable) + i * sizeof(encTable);
	    GetFontData(hdc, cmapKey, (DWORD) offset, &encTable,
		    sizeof(encTable));
	    if (swapped) {
		SwapShort(&encTable.platform);
		SwapShort(&encTable.encoding);
		SwapLong(&encTable.offset);
	    }
	    if (encTable.platform != 3) {
		/*
		 * Not Microsoft encoding.
		 */

		continue;
	    }
	    if (encTable.encoding == 0) {
		*symbolPtr = 1;
	    } else if (encTable.encoding != 1) {
		continue;
	    }

	    GetFontData(hdc, cmapKey, (DWORD) encTable.offset, &subTable,
		    sizeof(subTable));
	    if (swapped) {
		SwapShort(&subTable.any.format);
	    }
	    if (subTable.any.format == 4) {
		if (swapped) {
		    SwapShort(&subTable.segment.segCountX2);
		}
		segCount = subTable.segment.segCountX2 / 2;
		cbData = segCount * sizeof(USHORT);

		startCount = ckalloc(cbData);
		endCount = ckalloc(cbData);

		offset = encTable.offset + sizeof(subTable.segment);
		GetFontData(hdc, cmapKey, (DWORD) offset, endCount, cbData);
		offset += cbData + sizeof(USHORT);
		GetFontData(hdc, cmapKey, (DWORD) offset, startCount, cbData);
		if (swapped) {
		    for (i = 0; i < segCount; i++) {
			SwapShort(&endCount[i]);
			SwapShort(&startCount[i]);
		    }
		}
		if (*symbolPtr != 0) {
		    /*
		     * Empirically determined: When a symbol font is loaded,
		     * the character existence metrics obtained from the
		     * system are mildly wrong. If the real range of the
		     * symbol font is from 0020 to 00FE, then the metrics are
		     * reported as F020 to F0FE. When we load a symbol font,
		     * we must fix the character existence metrics.
		     *
		     * Symbol fonts should only use the symbol encoding for
		     * 8-bit characters [note Bug: 2406]
		     */

		    for (i = 0; i < segCount; i++) {
			if (((startCount[i] & 0xff00) == 0xf000)
				&& ((endCount[i] & 0xff00) == 0xf000)) {
			    startCount[i] &= 0xff;
			    endCount[i] &= 0xff;
			}
		    }
		}
	    }
	}
    } else if (GetTextCharset(hdc) == ANSI_CHARSET) {
	/*
	 * Bitmap font. We should also support ranges for the other *_CHARSET
	 * values.
	 */

	segCount = 1;
	cbData = segCount * sizeof(USHORT);
	startCount = ckalloc(cbData);
	endCount = ckalloc(cbData);
	startCount[0] = 0x0000;
	endCount[0] = 0x00ff;
    }
    SelectObject(hdc, hFont);

    *startCountPtr = startCount;
    *endCountPtr = endCount;
    return segCount;
}

/*
 *-------------------------------------------------------------------------
 *
 * SwapShort, SwapLong --
 *
 *	Helper functions to convert the data loaded from TrueType font files
 *	to Intel byte ordering.
 *
 * Results:
 *	Bytes of input value are swapped and stored back in argument.
 *
 * Side effects:
 *	None.
 *
 *-------------------------------------------------------------------------
 */

static inline void
SwapShort(
    PUSHORT p)
{
    *p = (SHORT)(HIBYTE(*p) + (LOBYTE(*p) << 8));
}

static inline void
SwapLong(
    PULONG p)
{
    ULONG temp;

    temp = (LONG) ((BYTE) *p);
    temp <<= 8;
    *p >>=8;

    temp += (LONG) ((BYTE) *p);
    temp <<= 8;
    *p >>=8;

    temp += (LONG) ((BYTE) *p);
    temp <<= 8;
    *p >>=8;

    temp += (LONG) ((BYTE) *p);
    *p = temp;
}

/*
 * Local Variables:
 * mode: c
 * c-basic-offset: 4
 * fill-column: 78
 * End:
 */<|MERGE_RESOLUTION|>--- conflicted
+++ resolved
@@ -26,12 +26,8 @@
  * Under Windows, a "font family" is uniquely identified by its face name.
  */
 
-#define FONTMAP_SHIFT	    12
-
-<<<<<<< HEAD
-#define FONTMAP_PAGES	    	(1 << (21 - FONTMAP_SHIFT))
-=======
->>>>>>> 862f1a27
+#define FONTMAP_SHIFT	    10
+
 #define FONTMAP_BITSPERPAGE	(1 << FONTMAP_SHIFT)
 #define FONTMAP_PAGES		(0x30000 / FONTMAP_BITSPERPAGE)
 
@@ -1971,11 +1967,7 @@
     SubFont *subFontPtr;
     Tcl_DString ds;
 
-<<<<<<< HEAD
-    if (ch < BASE_CHARS) {
-=======
     if ((ch < BASE_CHARS) || (ch >= 0x30000)) {
->>>>>>> 862f1a27
 	return &fontPtr->subFontArray[0];
     }
 
@@ -2574,6 +2566,22 @@
 {
     int result;
     Tcl_DString faceString;
+
+    /*
+     * Just immediately rule out the following fonts, because they look so
+     * ugly on windows. The caller's fallback mechanism will cause the
+     * corresponding appropriate TrueType fonts to be selected.
+     */
+
+    if (strcasecmp(faceName, "Courier") == 0) {
+	return 0;
+    }
+    if (strcasecmp(faceName, "Times") == 0) {
+	return 0;
+    }
+    if (strcasecmp(faceName, "Helvetica") == 0) {
+	return 0;
+    }
 
     Tcl_UtfToExternalDString(systemEncoding, faceName, -1, &faceString);
 
