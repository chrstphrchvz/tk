--- conflicted
+++ resolved
@@ -1593,29 +1593,9 @@
 
     GetTextMetrics(hdc, &tm);
 
-<<<<<<< HEAD
-    /*
-     * On any version NT, there may fonts with international names. Use the
-     * NT-only Unicode version of GetTextFace to get the font's name. If we
-     * used the ANSI version on a non-internationalized version of NT, we
-     * would get a font name with '?' replacing all the international
-     * characters.
-     *
-     * On a non-internationalized verson of 95, fonts with international names
-     * are not allowed, so the ANSI version of GetTextFace will work. On an
-     * internationalized version of 95, there may be fonts with international
-     * names; the ANSI version will work, fetching the name in the
-     * international system code page. Can't use the Unicode version of
-     * GetTextFace because it only exists under NT.
-     */
-
-    GetTextFace(hdc, LF_FACESIZE, buf);
+    GetTextFaceW(hdc, LF_FACESIZE, buf);
     Tcl_DStringInit(&faceString);
     Tcl_WCharToUtfDString(buf, wcslen(buf), &faceString);
-=======
-    GetTextFaceW(hdc, LF_FACESIZE, buf);
-    Tcl_ExternalToUtfDString(systemEncoding, (char *) buf, -1, &faceString);
->>>>>>> 8d11cc8e
 
     fontPtr->font.fid	= (Font) fontPtr;
     fontPtr->hwnd	= hwnd;
@@ -1795,14 +1775,9 @@
 	    Tcl_GetThreadData(&dataKey, sizeof(ThreadSpecificData));
 
     hFont = SelectObject(hdc, hFont);
-<<<<<<< HEAD
-    GetTextFace(hdc, LF_FACESIZE, buf);
+    GetTextFaceW(hdc, LF_FACESIZE, buf);
     Tcl_DStringInit(&faceString);
     Tcl_WCharToUtfDString(buf, wcslen(buf), &faceString);
-=======
-    GetTextFaceW(hdc, LF_FACESIZE, buf);
-    Tcl_ExternalToUtfDString(systemEncoding, (char *) buf, -1, &faceString);
->>>>>>> 8d11cc8e
     faceName = Tk_GetUid(Tcl_DStringValue(&faceString));
     Tcl_DStringFree(&faceString);
     hFont = SelectObject(hdc, hFont);
