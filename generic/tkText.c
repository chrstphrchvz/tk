/*
 * tkText.c --
 *
 *	This module provides a big chunk of the implementation of multi-line
 *	editable text widgets for Tk. Among other things, it provides the Tcl
 *	command interfaces to text widgets. The B-tree representation of text
 *	and its actual display are implemented elsewhere.
 *
 * Copyright (c) 1992-1994 The Regents of the University of California.
 * Copyright (c) 1994-1996 Sun Microsystems, Inc.
 * Copyright (c) 1999 by Scriptics Corporation.
 *
<<<<<<< HEAD
 * See the file "license.terms" for information on usage and redistribution of
 * this file, and for a DISCLAIMER OF ALL WARRANTIES.
 *
 * RCS: @(#) $Id: tkText.c,v 1.79.2.8 2010/08/27 00:32:28 hobbs Exp $
=======
 * See the file "license.terms" for information on usage and redistribution
 * of this file, and for a DISCLAIMER OF ALL WARRANTIES.
>>>>>>> 5cad7e12
 */

#include "default.h"
#include "tkInt.h"
#include "tkUndo.h"

#if defined(MAC_OSX_TK)
#define Style TkStyle
#define DInfo TkDInfo
#endif

/*
 * For compatibility with Tk 4.0 through 8.4.x, we allow tabs to be
 * mis-specified with non-increasing values. These are converted into tabs
 * which are the equivalent of at least a character width apart.
 */

#if (TK_MAJOR_VERSION < 9)
#define _TK_ALLOW_DECREASING_TABS
#endif

#include "tkText.h"

/*
 * Used to avoid having to allocate and deallocate arrays on the fly for
 * commonly used functions. Must be > 0.
 */

#define PIXEL_CLIENTS 5

/*
 * The 'TkTextState' enum in tkText.h is used to define a type for the -state
 * option of the Text widget. These values are used as indices into the string
 * table below.
 */

static char *stateStrings[] = {
    "disabled", "normal", NULL
};

/*
 * The 'TkWrapMode' enum in tkText.h is used to define a type for the -wrap
 * option of the Text widget. These values are used as indices into the string
 * table below.
 */

static char *wrapStrings[] = {
    "char", "none", "word", NULL
};

/*
 * The 'TkTextTabStyle' enum in tkText.h is used to define a type for the
 * -tabstyle option of the Text widget. These values are used as indices into
 * the string table below.
 */

static char *tabStyleStrings[] = {
    "tabular", "wordprocessor", NULL
};

/*
 * The following functions and custom option type are used to define the
 * "line" option type, and thereby handle the text widget '-startline',
 * '-endline' configuration options which are of that type.
 *
 * We do not need a 'freeProc' because all changes to these two options are
 * handled through the TK_TEXT_LINE_RANGE flag in the optionSpecs list, and
 * the internal storage is just a pointer, which therefore doesn't need
 * freeing.
 */

static int		SetLineStartEnd(ClientData clientData,
			    Tcl_Interp *interp, Tk_Window tkwin,
			    Tcl_Obj **value, char *recordPtr,
			    int internalOffset, char *oldInternalPtr,
			    int flags);
static Tcl_Obj *	GetLineStartEnd(ClientData clientData,
			    Tk_Window tkwin, char *recordPtr,
			    int internalOffset);
static void		RestoreLineStartEnd(ClientData clientData,
			    Tk_Window tkwin, char *internalPtr,
			    char *oldInternalPtr);
static int		ObjectIsEmpty(Tcl_Obj *objPtr);

static Tk_ObjCustomOption lineOption = {
    "line",			/* name */
    SetLineStartEnd,		/* setProc */
    GetLineStartEnd,		/* getProc */
    RestoreLineStartEnd,	/* restoreProc */
    NULL,			/* freeProc */
    0
};

/*
 * Information used to parse text configuration options:
 */

static const Tk_OptionSpec optionSpecs[] = {
    {TK_OPTION_BOOLEAN, "-autoseparators", "autoSeparators",
	"AutoSeparators", DEF_TEXT_AUTO_SEPARATORS, -1,
	Tk_Offset(TkText, autoSeparators), 0, 0, 0},
    {TK_OPTION_BORDER, "-background", "background", "Background",
	DEF_TEXT_BG_COLOR, -1, Tk_Offset(TkText, border),
	0, (ClientData) DEF_TEXT_BG_MONO, 0},
    {TK_OPTION_SYNONYM, "-bd", NULL, NULL,
	NULL, 0, -1, 0, (ClientData) "-borderwidth",
	TK_TEXT_LINE_GEOMETRY},
    {TK_OPTION_SYNONYM, "-bg", NULL, NULL,
	NULL, 0, -1, 0, (ClientData) "-background", 0},
    {TK_OPTION_BOOLEAN, "-blockcursor", "blockCursor",
	"BlockCursor", DEF_TEXT_BLOCK_CURSOR, -1,
	Tk_Offset(TkText, insertCursorType), 0, 0, 0},
    {TK_OPTION_PIXELS, "-borderwidth", "borderWidth", "BorderWidth",
	DEF_TEXT_BORDER_WIDTH, -1, Tk_Offset(TkText, borderWidth),
	0, 0, TK_TEXT_LINE_GEOMETRY},
    {TK_OPTION_CURSOR, "-cursor", "cursor", "Cursor",
	DEF_TEXT_CURSOR, -1, Tk_Offset(TkText, cursor),
	TK_OPTION_NULL_OK, 0, 0},
    {TK_OPTION_CUSTOM, "-endline", NULL, NULL,
	 NULL, -1, Tk_Offset(TkText, end), TK_OPTION_NULL_OK,
	 (ClientData) &lineOption, TK_TEXT_LINE_RANGE},
    {TK_OPTION_BOOLEAN, "-exportselection", "exportSelection",
	"ExportSelection", DEF_TEXT_EXPORT_SELECTION, -1,
	Tk_Offset(TkText, exportSelection), 0, 0, 0},
    {TK_OPTION_SYNONYM, "-fg", "foreground", NULL,
	NULL, 0, -1, 0, (ClientData) "-foreground", 0},
    {TK_OPTION_FONT, "-font", "font", "Font",
	DEF_TEXT_FONT, -1, Tk_Offset(TkText, tkfont), 0, 0,
	TK_TEXT_LINE_GEOMETRY},
    {TK_OPTION_COLOR, "-foreground", "foreground", "Foreground",
	DEF_TEXT_FG, -1, Tk_Offset(TkText, fgColor), 0,
	0, 0},
    {TK_OPTION_PIXELS, "-height", "height", "Height",
	DEF_TEXT_HEIGHT, -1, Tk_Offset(TkText, height), 0, 0, 0},
    {TK_OPTION_COLOR, "-highlightbackground", "highlightBackground",
	"HighlightBackground", DEF_TEXT_HIGHLIGHT_BG,
	-1, Tk_Offset(TkText, highlightBgColorPtr),
	0, 0, 0},
    {TK_OPTION_COLOR, "-highlightcolor", "highlightColor", "HighlightColor",
	DEF_TEXT_HIGHLIGHT, -1, Tk_Offset(TkText, highlightColorPtr),
	0, 0, 0},
    {TK_OPTION_PIXELS, "-highlightthickness", "highlightThickness",
	"HighlightThickness", DEF_TEXT_HIGHLIGHT_WIDTH, -1,
	Tk_Offset(TkText, highlightWidth), 0, 0, TK_TEXT_LINE_GEOMETRY},
    {TK_OPTION_BORDER, "-inactiveselectbackground","inactiveSelectBackground",
	"Foreground",
	DEF_TEXT_INACTIVE_SELECT_COLOR,
	-1, Tk_Offset(TkText, inactiveSelBorder),
	TK_OPTION_NULL_OK, (ClientData) DEF_TEXT_SELECT_MONO, 0},
    {TK_OPTION_BORDER, "-insertbackground", "insertBackground", "Foreground",
	DEF_TEXT_INSERT_BG,
	-1, Tk_Offset(TkText, insertBorder),
	0, 0, 0},
    {TK_OPTION_PIXELS, "-insertborderwidth", "insertBorderWidth",
	"BorderWidth", DEF_TEXT_INSERT_BD_COLOR, -1,
	Tk_Offset(TkText, insertBorderWidth), 0,
	(ClientData) DEF_TEXT_INSERT_BD_MONO, 0},
    {TK_OPTION_INT, "-insertofftime", "insertOffTime", "OffTime",
	DEF_TEXT_INSERT_OFF_TIME, -1, Tk_Offset(TkText, insertOffTime),
	0, 0, 0},
    {TK_OPTION_INT, "-insertontime", "insertOnTime", "OnTime",
	DEF_TEXT_INSERT_ON_TIME, -1, Tk_Offset(TkText, insertOnTime),
	0, 0, 0},
    {TK_OPTION_PIXELS, "-insertwidth", "insertWidth", "InsertWidth",
	DEF_TEXT_INSERT_WIDTH, -1, Tk_Offset(TkText, insertWidth),
	0, 0, 0},
    {TK_OPTION_INT, "-maxundo", "maxUndo", "MaxUndo",
	DEF_TEXT_MAX_UNDO, -1, Tk_Offset(TkText, maxUndo), 0, 0, 0},
    {TK_OPTION_PIXELS, "-padx", "padX", "Pad",
	DEF_TEXT_PADX, -1, Tk_Offset(TkText, padX), 0, 0,
	TK_TEXT_LINE_GEOMETRY},
    {TK_OPTION_PIXELS, "-pady", "padY", "Pad",
	DEF_TEXT_PADY, -1, Tk_Offset(TkText, padY), 0, 0, 0},
    {TK_OPTION_RELIEF, "-relief", "relief", "Relief",
	DEF_TEXT_RELIEF, -1, Tk_Offset(TkText, relief), 0, 0, 0},
    {TK_OPTION_BORDER, "-selectbackground", "selectBackground", "Foreground",
	DEF_TEXT_SELECT_COLOR, -1, Tk_Offset(TkText, selBorder),
	0, (ClientData) DEF_TEXT_SELECT_MONO, 0},
    {TK_OPTION_PIXELS, "-selectborderwidth", "selectBorderWidth",
	"BorderWidth", DEF_TEXT_SELECT_BD_COLOR,
	Tk_Offset(TkText, selBorderWidthPtr),
	Tk_Offset(TkText, selBorderWidth),
	TK_OPTION_NULL_OK, (ClientData) DEF_TEXT_SELECT_BD_MONO, 0},
    {TK_OPTION_COLOR, "-selectforeground", "selectForeground", "Background",
	DEF_TEXT_SELECT_FG_COLOR, -1, Tk_Offset(TkText, selFgColorPtr),
	TK_CONFIG_NULL_OK, (ClientData) DEF_TEXT_SELECT_FG_MONO, 0},
    {TK_OPTION_BOOLEAN, "-setgrid", "setGrid", "SetGrid",
	DEF_TEXT_SET_GRID, -1, Tk_Offset(TkText, setGrid), 0, 0, 0},
    {TK_OPTION_PIXELS, "-spacing1", "spacing1", "Spacing",
	DEF_TEXT_SPACING1, -1, Tk_Offset(TkText, spacing1),
	TK_OPTION_DONT_SET_DEFAULT, 0 , TK_TEXT_LINE_GEOMETRY },
    {TK_OPTION_PIXELS, "-spacing2", "spacing2", "Spacing",
	DEF_TEXT_SPACING2, -1, Tk_Offset(TkText, spacing2),
	TK_OPTION_DONT_SET_DEFAULT, 0 , TK_TEXT_LINE_GEOMETRY },
    {TK_OPTION_PIXELS, "-spacing3", "spacing3", "Spacing",
	DEF_TEXT_SPACING3, -1, Tk_Offset(TkText, spacing3),
	TK_OPTION_DONT_SET_DEFAULT, 0 , TK_TEXT_LINE_GEOMETRY },
    {TK_OPTION_CUSTOM, "-startline", NULL, NULL,
	 NULL, -1, Tk_Offset(TkText, start), TK_OPTION_NULL_OK,
	 (ClientData) &lineOption, TK_TEXT_LINE_RANGE},
    {TK_OPTION_STRING_TABLE, "-state", "state", "State",
	DEF_TEXT_STATE, -1, Tk_Offset(TkText, state),
	0, (ClientData) stateStrings, 0},
    {TK_OPTION_STRING, "-tabs", "tabs", "Tabs",
	DEF_TEXT_TABS, Tk_Offset(TkText, tabOptionPtr), -1,
	TK_OPTION_NULL_OK, 0, TK_TEXT_LINE_GEOMETRY},
    {TK_OPTION_STRING_TABLE, "-tabstyle", "tabStyle", "TabStyle",
	DEF_TEXT_TABSTYLE, -1, Tk_Offset(TkText, tabStyle),
	0, (ClientData) tabStyleStrings, TK_TEXT_LINE_GEOMETRY},
    {TK_OPTION_STRING, "-takefocus", "takeFocus", "TakeFocus",
	DEF_TEXT_TAKE_FOCUS, -1, Tk_Offset(TkText, takeFocus),
	TK_OPTION_NULL_OK, 0, 0},
    {TK_OPTION_BOOLEAN, "-undo", "undo", "Undo",
	DEF_TEXT_UNDO, -1, Tk_Offset(TkText, undo), 0, 0 , 0},
    {TK_OPTION_INT, "-width", "width", "Width",
	DEF_TEXT_WIDTH, -1, Tk_Offset(TkText, width), 0, 0,
	TK_TEXT_LINE_GEOMETRY},
    {TK_OPTION_STRING_TABLE, "-wrap", "wrap", "Wrap",
	DEF_TEXT_WRAP, -1, Tk_Offset(TkText, wrapMode),
	0, (ClientData) wrapStrings, TK_TEXT_LINE_GEOMETRY},
    {TK_OPTION_STRING, "-xscrollcommand", "xScrollCommand", "ScrollCommand",
	DEF_TEXT_XSCROLL_COMMAND, -1, Tk_Offset(TkText, xScrollCmd),
	TK_OPTION_NULL_OK, 0, 0},
    {TK_OPTION_STRING, "-yscrollcommand", "yScrollCommand", "ScrollCommand",
	DEF_TEXT_YSCROLL_COMMAND, -1, Tk_Offset(TkText, yScrollCmd),
	TK_OPTION_NULL_OK, 0, 0},
    {TK_OPTION_END, NULL, NULL, NULL, 0, 0, 0, 0, 0, 0}
};

/*
 * These three typedefs, the structure and the SearchPerform, SearchCore
 * functions below are used for line-based searches of the text widget, and,
 * in particular, to handle multi-line matching even though the text widget is
 * a single-line based data structure. They are completely abstracted away
 * from the Text widget internals, however, so could easily be re-used with
 * any line-based entity to provide multi-line matching.
 *
 * We have abstracted this code away from the text widget to try to keep Tk as
 * modular as possible.
 */

struct SearchSpec;	/* Forward declaration. */

typedef ClientData	SearchAddLineProc(int lineNum,
			    struct SearchSpec *searchSpecPtr,
			    Tcl_Obj *theLine, int *lenPtr,
			    int *extraLinesPtr);
typedef int		SearchMatchProc(int lineNum,
			    struct SearchSpec *searchSpecPtr,
			    ClientData clientData, Tcl_Obj *theLine,
			    int matchOffset, int matchLength);
typedef int		SearchLineIndexProc(Tcl_Interp *interp,
			    Tcl_Obj *objPtr, struct SearchSpec *searchSpecPtr,
			    int *linePosPtr, int *offsetPosPtr);

typedef struct SearchSpec {
    int exact;			/* Whether search is exact or regexp. */
    int noCase;			/* Case-insenstivive? */
    int noLineStop;		/* If not set, a regexp search will use the
				 * TCL_REG_NLSTOP flag. */
    int overlap;		/* If set, results from multiple searches
				 * (-all) are allowed to overlap each
				 * other. */
    int strictLimits;		/* If set, matches must be completely inside
				 * the from,to range. Otherwise the limits
				 * only apply to the start of each match. */
    int all;			/* Whether all or the first match should be
				 * reported. */
    int startLine;		/* First line to examine. */
    int startOffset;		/* Index in first line to start at. */
    int stopLine;		/* Last line to examine, or -1 when we search
				 * all available text. */
    int stopOffset;		/* Index to stop at, provided stopLine is not
				 * -1. */
    int numLines;		/* Total lines which are available. */
    int backwards;		/* Searching forwards or backwards. */
    Tcl_Obj *varPtr;		/* If non-NULL, store length(s) of match(es)
				 * in this variable. */
    Tcl_Obj *countPtr;		/* Keeps track of currently found lengths. */
    Tcl_Obj *resPtr;		/* Keeps track of currently found locations */
    int searchElide;		/* Search in hidden text as well. */
    SearchAddLineProc *addLineProc;
				/* Function to call when we need to add
				 * another line to the search string so far */
    SearchMatchProc *foundMatchProc;
				/* Function to call when we have found a
				 * match. */
    SearchLineIndexProc *lineIndexProc;
				/* Function to call when we have found a
				 * match. */
    ClientData clientData;	/* Information about structure being searched,
				 * in this case a text widget. */
} SearchSpec;

/*
 * The text-widget-independent functions which actually perform the search,
 * handling both regexp and exact searches.
 */

static int		SearchCore(Tcl_Interp *interp,
			    SearchSpec *searchSpecPtr, Tcl_Obj *patObj);
static int		SearchPerform(Tcl_Interp *interp,
			    SearchSpec *searchSpecPtr, Tcl_Obj *patObj,
			    Tcl_Obj *fromPtr, Tcl_Obj *toPtr);

/*
 * Boolean variable indicating whether or not special debugging code should be
 * executed.
 */

int tkTextDebug = 0;

/*
 * Forward declarations for functions defined later in this file:
 */

static int		ConfigureText(Tcl_Interp *interp,
			    TkText *textPtr, int objc, Tcl_Obj *CONST objv[]);
static int		DeleteIndexRange(TkSharedText *sharedPtr,
			    TkText *textPtr, CONST TkTextIndex *indexPtr1,
			    CONST TkTextIndex *indexPtr2, int viewUpdate);
static int		CountIndices(CONST TkText *textPtr,
			    CONST TkTextIndex *indexPtr1,
			    CONST TkTextIndex *indexPtr2,
			    TkTextCountType type);
static void		DestroyText(TkText *textPtr);
static int		InsertChars(TkSharedText *sharedTextPtr,
			    TkText *textPtr, TkTextIndex *indexPtr,
			    Tcl_Obj *stringPtr, int viewUpdate);
static void		TextBlinkProc(ClientData clientData);
static void		TextCmdDeletedProc(ClientData clientData);
static int		CreateWidget(TkSharedText *sharedPtr, Tk_Window tkwin,
			    Tcl_Interp *interp, CONST TkText *parent,
			    int objc, Tcl_Obj *CONST objv[]);
static void		TextEventProc(ClientData clientData,
			    XEvent *eventPtr);
static int		TextFetchSelection(ClientData clientData, int offset,
			    char *buffer, int maxBytes);
static int		TextIndexSortProc(CONST void *first,
			    CONST void *second);
static int		TextInsertCmd(TkSharedText *sharedTextPtr,
			    TkText *textPtr, Tcl_Interp *interp,
			    int objc, Tcl_Obj *CONST objv[],
			    CONST TkTextIndex *indexPtr, int viewUpdate);
static int		TextReplaceCmd(TkText *textPtr, Tcl_Interp *interp,
			    CONST TkTextIndex *indexFromPtr,
			    CONST TkTextIndex *indexToPtr,
			    int objc, Tcl_Obj *CONST objv[], int viewUpdate);
static int		TextSearchCmd(TkText *textPtr, Tcl_Interp *interp,
			    int objc, Tcl_Obj *CONST objv[]);
static int		TextEditCmd(TkText *textPtr, Tcl_Interp *interp,
			    int objc, Tcl_Obj *CONST objv[]);
static int		TextWidgetObjCmd(ClientData clientData,
			    Tcl_Interp *interp,
			    int objc, Tcl_Obj *CONST objv[]);
static int		SharedTextObjCmd(ClientData clientData,
			    Tcl_Interp *interp,
			    int objc, Tcl_Obj *CONST objv[]);
static void		TextWorldChangedCallback(ClientData instanceData);
static void		TextWorldChanged(TkText *textPtr, int mask);
static int		TextDumpCmd(TkText *textPtr, Tcl_Interp *interp,
			    int objc, Tcl_Obj *CONST objv[]);
static int		DumpLine(Tcl_Interp *interp, TkText *textPtr,
			    int what, TkTextLine *linePtr, int start, int end,
			    int lineno, Tcl_Obj *command);
static int		DumpSegment(TkText *textPtr, Tcl_Interp *interp,
			    CONST char *key, CONST char *value,
			    Tcl_Obj *command, CONST TkTextIndex *index,
			    int what);
static int		TextEditUndo(TkText *textPtr);
static int		TextEditRedo(TkText *textPtr);
static Tcl_Obj *	TextGetText(CONST TkText *textPtr,
			    CONST TkTextIndex *index1,
			    CONST TkTextIndex *index2, int visibleOnly);
static void		GenerateModifiedEvent(TkText *textPtr);
static void		UpdateDirtyFlag(TkSharedText *sharedPtr);
static void		TextPushUndoAction(TkText *textPtr,
			    Tcl_Obj *undoString, int insert,
			    CONST TkTextIndex *index1Ptr,
			    CONST TkTextIndex *index2Ptr);
static int		TextSearchIndexInLine(CONST SearchSpec *searchSpecPtr,
			    TkTextLine *linePtr, int byteIndex);
static int		TextPeerCmd(TkText *textPtr, Tcl_Interp *interp,
			    int objc, Tcl_Obj *CONST objv[]);
static TkUndoProc	TextUndoRedoCallback;

/*
 * Declarations of the three search procs required by the multi-line search
 * routines.
 */

static SearchMatchProc		TextSearchFoundMatch;
static SearchAddLineProc	TextSearchAddNextLine;
static SearchLineIndexProc	TextSearchGetLineIndex;

/*
 * The structure below defines text class behavior by means of functions that
 * can be invoked from generic window code.
 */

static Tk_ClassProcs textClass = {
    sizeof(Tk_ClassProcs),	/* size */
    TextWorldChangedCallback,	/* worldChangedProc */
    NULL,					/* createProc */
    NULL					/* modalProc */
};

/*
 *--------------------------------------------------------------
 *
 * Tk_TextObjCmd --
 *
 *	This function is invoked to process the "text" Tcl command. See the
 *	user documentation for details on what it does.
 *
 * Results:
 *	A standard Tcl result.
 *
 * Side effects:
 *	See the user documentation.
 *
 *--------------------------------------------------------------
 */

int
Tk_TextObjCmd(
    ClientData clientData,	/* Main window associated with interpreter. */
    Tcl_Interp *interp,		/* Current interpreter. */
    int objc,			/* Number of arguments. */
    Tcl_Obj *CONST objv[])	/* Argument objects. */
{
    Tk_Window tkwin = (Tk_Window) clientData;

    if (objc < 2) {
	Tcl_WrongNumArgs(interp, 1, objv, "pathName ?options?");
	return TCL_ERROR;
    }

    return CreateWidget(NULL, tkwin, interp, NULL, objc, objv);
}

/*
 *--------------------------------------------------------------
 *
 * CreateWidget --
 *
 *	This function is invoked to process the "text" Tcl command, (when
 *	called by Tk_TextObjCmd) and the "$text peer create" text widget
 *	sub-command (called from TextPeerCmd).
 *
 *	See the user documentation for details on what it does.
 *
 * Results:
 *	A standard Tcl result, places the name of the widget created into the
 *	interp's result.
 *
 * Side effects:
 *	See the user documentation.
 *
 *--------------------------------------------------------------
 */

static int
CreateWidget(
    TkSharedText *sharedPtr,	/* Shared widget info, or NULL. */
    Tk_Window tkwin,		/* Main window associated with interpreter. */
    Tcl_Interp *interp,		/* Current interpreter. */
    CONST TkText *parent,	/* If non-NULL then take default start, end
				 * from this parent. */
    int objc,			/* Number of arguments. */
    Tcl_Obj *CONST objv[])	/* Argument objects. */
{
    register TkText *textPtr;
    Tk_OptionTable optionTable;
    TkTextIndex startIndex;
    Tk_Window newWin;

    /*
     * Create the window.
     */

    newWin = Tk_CreateWindowFromPath(interp, tkwin, Tcl_GetString(objv[1]),
	    NULL);
    if (newWin == NULL) {
	return TCL_ERROR;
    }

    /*
     * Create the text widget and initialize everything to zero, then set the
     * necessary initial (non-NULL) values. It is important that the 'set' tag
     * and 'insert', 'current' mark pointers are all NULL to start.
     */

    textPtr = (TkText *) ckalloc(sizeof(TkText));
    memset(textPtr, 0, sizeof(TkText));

    textPtr->tkwin = newWin;
    textPtr->display = Tk_Display(newWin);
    textPtr->interp = interp;
    textPtr->widgetCmd = Tcl_CreateObjCommand(interp,
	    Tk_PathName(textPtr->tkwin), TextWidgetObjCmd,
	    (ClientData) textPtr, TextCmdDeletedProc);

    if (sharedPtr == NULL) {
	sharedPtr = (TkSharedText *) ckalloc(sizeof(TkSharedText));
	memset(sharedPtr, 0, sizeof(TkSharedText));

	sharedPtr->refCount = 0;
	sharedPtr->peers = NULL;
	sharedPtr->tree = TkBTreeCreate(sharedPtr);

	Tcl_InitHashTable(&sharedPtr->tagTable, TCL_STRING_KEYS);
	Tcl_InitHashTable(&sharedPtr->markTable, TCL_STRING_KEYS);
	Tcl_InitHashTable(&sharedPtr->windowTable, TCL_STRING_KEYS);
	Tcl_InitHashTable(&sharedPtr->imageTable, TCL_STRING_KEYS);
	sharedPtr->undoStack = TkUndoInitStack(interp,0);
	sharedPtr->undo = 1;
	sharedPtr->isDirty = 0;
	sharedPtr->dirtyMode = TK_TEXT_DIRTY_NORMAL;
	sharedPtr->autoSeparators = 1;
	sharedPtr->lastEditMode = TK_TEXT_EDIT_OTHER;
	sharedPtr->stateEpoch = 0;
    }

    /*
     * Add the new widget to the shared list.
     */

    textPtr->sharedTextPtr = sharedPtr;
    sharedPtr->refCount++;
    textPtr->next = sharedPtr->peers;
    sharedPtr->peers = textPtr;

    /*
     * This refCount will be held until DestroyText is called. Note also that
     * the later call to 'TkTextCreateDInfo' will add more refCounts.
     */

    textPtr->refCount = 1;

    /*
     * Specify start and end lines in the B-tree. The default is the same as
     * the parent, but this can be adjusted to display more or less if the
     * start, end where given as configuration options.
     */

    if (parent != NULL) {
	textPtr->start = parent->start;
	textPtr->end = parent->end;
    } else {
	textPtr->start = NULL;
	textPtr->end = NULL;
    }

    /*
     * Register with the B-tree. In some sense it would be best if we could do
     * this later (after configuration options), so that any changes to
     * start,end do not require a total recalculation.
     */

    TkBTreeAddClient(sharedPtr->tree, textPtr, textPtr->charHeight);

    textPtr->state = TK_TEXT_STATE_NORMAL;
    textPtr->relief = TK_RELIEF_FLAT;
    textPtr->cursor = None;
    textPtr->charWidth = 1;
    textPtr->charHeight = 10;
    textPtr->wrapMode = TEXT_WRAPMODE_CHAR;
    textPtr->prevWidth = Tk_Width(newWin);
    textPtr->prevHeight = Tk_Height(newWin);

    /*
     * This will add refCounts to textPtr.
     */

    TkTextCreateDInfo(textPtr);
    TkTextMakeByteIndex(textPtr->sharedTextPtr->tree, textPtr, 0, 0,
	    &startIndex);
    TkTextSetYView(textPtr, &startIndex, 0);
    textPtr->exportSelection = 1;
    textPtr->pickEvent.type = LeaveNotify;
    textPtr->undo = textPtr->sharedTextPtr->undo;
    textPtr->maxUndo = textPtr->sharedTextPtr->maxUndo;
    textPtr->autoSeparators = textPtr->sharedTextPtr->autoSeparators;
    textPtr->tabOptionPtr = NULL;

    /*
     * Create the "sel" tag and the "current" and "insert" marks.
     */

    textPtr->selBorder = NULL;
    textPtr->inactiveSelBorder = NULL;
    textPtr->selBorderWidth = 0;
    textPtr->selBorderWidthPtr = NULL;
    textPtr->selFgColorPtr = NULL;

    /*
     * Note: it is important that textPtr->selTagPtr is NULL before this
     * initial call.
     */

    textPtr->selTagPtr = TkTextCreateTag(textPtr, "sel", NULL);
    textPtr->selTagPtr->reliefString = (char *)
	    ckalloc(sizeof(DEF_TEXT_SELECT_RELIEF));
    strcpy(textPtr->selTagPtr->reliefString, DEF_TEXT_SELECT_RELIEF);
    Tk_GetRelief(interp, DEF_TEXT_SELECT_RELIEF, &textPtr->selTagPtr->relief);
    textPtr->currentMarkPtr = TkTextSetMark(textPtr, "current", &startIndex);
    textPtr->insertMarkPtr = TkTextSetMark(textPtr, "insert", &startIndex);

    /*
     * Create the option table for this widget class. If it has already been
     * created, the cached pointer will be returned.
     */

    optionTable = Tk_CreateOptionTable(interp, optionSpecs);

    Tk_SetClass(textPtr->tkwin, "Text");
    Tk_SetClassProcs(textPtr->tkwin, &textClass, (ClientData) textPtr);
    textPtr->optionTable = optionTable;

    Tk_CreateEventHandler(textPtr->tkwin,
	    ExposureMask|StructureNotifyMask|FocusChangeMask,
	    TextEventProc, (ClientData) textPtr);
    Tk_CreateEventHandler(textPtr->tkwin, KeyPressMask|KeyReleaseMask
	    |ButtonPressMask|ButtonReleaseMask|EnterWindowMask
	    |LeaveWindowMask|PointerMotionMask|VirtualEventMask,
	    TkTextBindProc, (ClientData) textPtr);
    Tk_CreateSelHandler(textPtr->tkwin, XA_PRIMARY, XA_STRING,
	    TextFetchSelection, (ClientData) textPtr, XA_STRING);

    if (Tk_InitOptions(interp, (char *) textPtr, optionTable, textPtr->tkwin)
	    != TCL_OK) {
	Tk_DestroyWindow(textPtr->tkwin);
	return TCL_ERROR;
    }
    if (ConfigureText(interp, textPtr, objc-2, objv+2) != TCL_OK) {
	Tk_DestroyWindow(textPtr->tkwin);
	return TCL_ERROR;
    }

    Tcl_SetObjResult(interp,
	    Tcl_NewStringObj(Tk_PathName(textPtr->tkwin),-1));
    return TCL_OK;
}

/*
 *--------------------------------------------------------------
 *
 * TextWidgetObjCmd --
 *
 *	This function is invoked to process the Tcl command that corresponds
 *	to a text widget. See the user documentation for details on what it
 *	does.
 *
 * Results:
 *	A standard Tcl result.
 *
 * Side effects:
 *	See the user documentation.
 *
 *--------------------------------------------------------------
 */

static int
TextWidgetObjCmd(
    ClientData clientData,	/* Information about text widget. */
    Tcl_Interp *interp,		/* Current interpreter. */
    int objc,			/* Number of arguments. */
    Tcl_Obj *CONST objv[])	/* Argument objects. */
{
    register TkText *textPtr = (TkText *) clientData;
    int result = TCL_OK;
    int index;

    static CONST char *optionStrings[] = {
	"bbox", "cget", "compare", "configure", "count", "debug", "delete",
	"dlineinfo", "dump", "edit", "get", "image", "index", "insert",
	"mark", "peer", "replace", "scan", "search", "see", "tag", "window",
	"xview", "yview", NULL
    };
    enum options {
	TEXT_BBOX, TEXT_CGET, TEXT_COMPARE, TEXT_CONFIGURE, TEXT_COUNT,
	TEXT_DEBUG, TEXT_DELETE, TEXT_DLINEINFO, TEXT_DUMP, TEXT_EDIT,
	TEXT_GET, TEXT_IMAGE, TEXT_INDEX, TEXT_INSERT, TEXT_MARK,
	TEXT_PEER, TEXT_REPLACE, TEXT_SCAN, TEXT_SEARCH, TEXT_SEE,
	TEXT_TAG, TEXT_WINDOW, TEXT_XVIEW, TEXT_YVIEW
    };

    if (objc < 2) {
	Tcl_WrongNumArgs(interp, 1, objv, "option ?arg arg ...?");
	return TCL_ERROR;
    }

    if (Tcl_GetIndexFromObj(interp, objv[1], optionStrings, "option", 0,
	    &index) != TCL_OK) {
	return TCL_ERROR;
    }
    textPtr->refCount++;

    switch ((enum options) index) {
    case TEXT_BBOX: {
	int x, y, width, height;
	CONST TkTextIndex *indexPtr;

	if (objc != 3) {
	    Tcl_WrongNumArgs(interp, 2, objv, "index");
	    result = TCL_ERROR;
	    goto done;
	}
	indexPtr = TkTextGetIndexFromObj(interp, textPtr, objv[2]);
	if (indexPtr == NULL) {
	    result = TCL_ERROR;
	    goto done;
	}
	if (TkTextIndexBbox(textPtr, indexPtr, &x, &y, &width, &height,
		NULL) == 0) {
	    Tcl_Obj *listObj = Tcl_NewListObj(0, NULL);

	    Tcl_ListObjAppendElement(interp, listObj, Tcl_NewIntObj(x));
	    Tcl_ListObjAppendElement(interp, listObj, Tcl_NewIntObj(y));
	    Tcl_ListObjAppendElement(interp, listObj, Tcl_NewIntObj(width));
	    Tcl_ListObjAppendElement(interp, listObj, Tcl_NewIntObj(height));

	    Tcl_SetObjResult(interp, listObj);
	}
	break;
    }
    case TEXT_CGET:
	if (objc != 3) {
	    Tcl_WrongNumArgs(interp, 2, objv, "option");
	    result = TCL_ERROR;
	    goto done;
	} else {
	    Tcl_Obj *objPtr = Tk_GetOptionValue(interp, (char *) textPtr,
		    textPtr->optionTable, objv[2], textPtr->tkwin);
	    if (objPtr == NULL) {
		result = TCL_ERROR;
		goto done;
	    } else {
		Tcl_SetObjResult(interp, objPtr);
		result = TCL_OK;
	    }
	}
	break;
    case TEXT_COMPARE: {
	int relation, value;
	CONST char *p;
	CONST TkTextIndex *index1Ptr, *index2Ptr;

	if (objc != 5) {
	    Tcl_WrongNumArgs(interp, 2, objv, "index1 op index2");
	    result = TCL_ERROR;
	    goto done;
	}
	index1Ptr = TkTextGetIndexFromObj(interp, textPtr, objv[2]);
	index2Ptr = TkTextGetIndexFromObj(interp, textPtr, objv[4]);
	if (index1Ptr == NULL || index2Ptr == NULL) {
	    result = TCL_ERROR;
	    goto done;
	}
	relation = TkTextIndexCmp(index1Ptr, index2Ptr);
	p = Tcl_GetString(objv[3]);
	if (p[0] == '<') {
	    value = (relation < 0);
	    if ((p[1] == '=') && (p[2] == 0)) {
		value = (relation <= 0);
	    } else if (p[1] != 0) {
	    compareError:
		Tcl_AppendResult(interp, "bad comparison operator \"",
			Tcl_GetString(objv[3]),
			"\": must be <, <=, ==, >=, >, or !=", NULL);
		result = TCL_ERROR;
		goto done;
	    }
	} else if (p[0] == '>') {
	    value = (relation > 0);
	    if ((p[1] == '=') && (p[2] == 0)) {
		value = (relation >= 0);
	    } else if (p[1] != 0) {
		goto compareError;
	    }
	} else if ((p[0] == '=') && (p[1] == '=') && (p[2] == 0)) {
	    value = (relation == 0);
	} else if ((p[0] == '!') && (p[1] == '=') && (p[2] == 0)) {
	    value = (relation != 0);
	} else {
	    goto compareError;
	}
	Tcl_SetObjResult(interp, Tcl_NewBooleanObj(value));
	break;
    }
    case TEXT_CONFIGURE:
	if (objc <= 3) {
	    Tcl_Obj *objPtr = Tk_GetOptionInfo(interp, (char *) textPtr,
		    textPtr->optionTable, ((objc == 3) ? objv[2] : NULL),
		    textPtr->tkwin);
	    if (objPtr == NULL) {
		result = TCL_ERROR;
		goto done;
	    } else {
		Tcl_SetObjResult(interp, objPtr);
	    }
	} else {
	    result = ConfigureText(interp, textPtr, objc-2, objv+2);
	}
	break;
    case TEXT_COUNT: {
	CONST TkTextIndex *indexFromPtr, *indexToPtr;
	int i, found = 0, update = 0;
	Tcl_Obj *objPtr = NULL;

	if (objc < 4) {
	    Tcl_WrongNumArgs(interp, 2, objv, "?options? index1 index2");
	    result = TCL_ERROR;
	    goto done;
	}

	indexFromPtr = TkTextGetIndexFromObj(interp, textPtr, objv[objc-2]);
	if (indexFromPtr == NULL) {
	    result = TCL_ERROR;
	    goto done;
	}
	indexToPtr = TkTextGetIndexFromObj(interp, textPtr, objv[objc-1]);
	if (indexToPtr == NULL) {
	    result = TCL_ERROR;
	    goto done;
	}

	for (i = 2; i < objc-2; i++) {
	    int value, length;
	    CONST char *option = Tcl_GetStringFromObj(objv[i], &length);
	    char c;

	    if (length < 2 || option[0] != '-') {
	    badOption:
		Tcl_ResetResult(interp);
		Tcl_AppendResult(interp, "bad option \"",
			Tcl_GetString(objv[i]),
			"\" must be -chars, -displaychars, -displayindices, ",
			"-displaylines, -indices, -lines, -update, ",
			"-xpixels, or -ypixels", NULL);
		result = TCL_ERROR;
		goto done;
	    }
	    c = option[1];
	    if (c == 'c' && !strncmp("-chars", option, (unsigned) length)) {
		value = CountIndices(textPtr, indexFromPtr, indexToPtr,
			COUNT_CHARS);
	    } else if (c == 'd' && (length > 8)
		    && !strncmp("-displaychars", option, (unsigned) length)) {
		value = CountIndices(textPtr, indexFromPtr, indexToPtr,
			COUNT_DISPLAY_CHARS);
	    } else if (c == 'd' && (length > 8)
		    && !strncmp("-displayindices", option,(unsigned)length)) {
		value = CountIndices(textPtr, indexFromPtr, indexToPtr,
			COUNT_DISPLAY_INDICES);
	    } else if (c == 'd' && (length > 8)
		    && !strncmp("-displaylines", option, (unsigned) length)) {
		TkTextLine *fromPtr, *lastPtr;
		TkTextIndex index;

		int compare = TkTextIndexCmp(indexFromPtr, indexToPtr);
		value = 0;

		if (compare == 0) {
		    goto countDone;
		}

		if (compare > 0) {
		    CONST TkTextIndex *tmpPtr = indexFromPtr;

		    indexFromPtr = indexToPtr;
		    indexToPtr = tmpPtr;
		}

		lastPtr = TkBTreeFindLine(textPtr->sharedTextPtr->tree,
			textPtr,
			TkBTreeNumLines(textPtr->sharedTextPtr->tree,textPtr));
		fromPtr = indexFromPtr->linePtr;
		if (fromPtr == lastPtr) {
		    goto countDone;
		}

		/*
		 * Caution: we must NEVER call TkTextUpdateOneLine with the
		 * last artificial line in the widget.
		 */

		index = *indexFromPtr;
		index.byteIndex = 0;

		/*
		 * We're going to count up all display lines in the logical
		 * line of 'indexFromPtr' up to, but not including the logical
		 * line of 'indexToPtr', and then subtract off what we didn't
		 * what from 'from' and add on what we didn't count from 'to.
		 */

		while (index.linePtr != indexToPtr->linePtr) {
		    value += TkTextUpdateOneLine(textPtr, fromPtr,0,&index,0);

		    /*
		     * We might have skipped past indexToPtr, if we have
		     * multiple logical lines in a single display line.
		     * Therefore we iterate through each intermediate logical
		     * line, just to check. Another approach would be just to
		     * use TkTextIndexCmp on every while() iteration, but that
		     * would be less efficient.
		     */

		    while (fromPtr != index.linePtr) {
			fromPtr = TkBTreeNextLine(textPtr, fromPtr);
			if (fromPtr == indexToPtr->linePtr) {
			    break;
			}
		    }
		}

		/*
		 * Now we need to adjust the count to add on the number of
		 * display lines in the last logical line, and subtract off
		 * the number of display lines overcounted in the first
		 * logical line. This logic is still ok if both indices are in
		 * the same logical line.
		 */

		index.linePtr = indexFromPtr->linePtr;
		index.byteIndex = 0;
		while (1) {
		    TkTextFindDisplayLineEnd(textPtr, &index, 1, NULL);
		    if (index.byteIndex >= indexFromPtr->byteIndex) {
			break;
		    }
		    TkTextIndexForwBytes(textPtr, &index, 1, &index);
		    value--;

		}
		if (indexToPtr->linePtr != lastPtr) {
		    index.linePtr = indexToPtr->linePtr;
		    index.byteIndex = 0;
		    while (1) {
			TkTextFindDisplayLineEnd(textPtr, &index, 1, NULL);
			if (index.byteIndex >= indexToPtr->byteIndex) {
			    break;
			}
			TkTextIndexForwBytes(textPtr, &index, 1, &index);
			value++;
		    }
		}

		if (compare > 0) {
		    value = -value;
		}
	    } else if (c == 'i'
		    && !strncmp("-indices", option, (unsigned) length)) {
		value = CountIndices(textPtr, indexFromPtr, indexToPtr,
			COUNT_INDICES);
	    } else if (c == 'l'
		    && !strncmp("-lines", option, (unsigned) length)) {
		value = TkBTreeLinesTo(textPtr, indexToPtr->linePtr)
			- TkBTreeLinesTo(textPtr, indexFromPtr->linePtr);
	    } else if (c == 'u'
		    && !strncmp("-update", option, (unsigned) length)) {
		update = 1;
		continue;
	    } else if (c == 'x'
		    && !strncmp("-xpixels", option, (unsigned) length)) {
		int x1, x2;
		TkTextIndex index;

		index = *indexFromPtr;
		TkTextFindDisplayLineEnd(textPtr, &index, 0, &x1);
		index = *indexToPtr;
		TkTextFindDisplayLineEnd(textPtr, &index, 0, &x2);
		value = x2 - x1;
	    } else if (c == 'y'
		    && !strncmp("-ypixels", option, (unsigned) length)) {
		if (update) {
		    TkTextUpdateLineMetrics(textPtr,
			    TkBTreeLinesTo(textPtr, indexFromPtr->linePtr),
			    TkBTreeLinesTo(textPtr, indexToPtr->linePtr), -1);
		}
		value = TkTextIndexYPixels(textPtr, indexToPtr)
			- TkTextIndexYPixels(textPtr, indexFromPtr);
	    } else {
		goto badOption;
	    }

	countDone:
	    found++;
	    if (found == 1) {
		Tcl_SetObjResult(interp, Tcl_NewIntObj(value));
	    } else {
		if (found == 2) {
		    /*
		     * Move the first item we put into the result into the
		     * first element of the list object.
		     */

		    objPtr = Tcl_NewObj();
		    Tcl_ListObjAppendElement(NULL, objPtr,
			    Tcl_GetObjResult(interp));
		}
		Tcl_ListObjAppendElement(NULL, objPtr, Tcl_NewIntObj(value));
	    }
	}

	if (found == 0) {
	    /*
	     * Use the default '-indices'.
	     */

	    int value = CountIndices(textPtr, indexFromPtr, indexToPtr,
		    COUNT_INDICES);

	    Tcl_SetObjResult(interp, Tcl_NewIntObj(value));
	} else if (found > 1) {
	    Tcl_SetObjResult(interp, objPtr);
	}
	break;
    }
    case TEXT_DEBUG:
	if (objc > 3) {
	    Tcl_WrongNumArgs(interp, 2, objv, "boolean");
	    result = TCL_ERROR;
	    goto done;
	}
	if (objc == 2) {
	    Tcl_SetObjResult(interp, Tcl_NewBooleanObj(tkBTreeDebug));
	} else {
	    if (Tcl_GetBooleanFromObj(interp, objv[2],
		    &tkBTreeDebug) != TCL_OK) {
		result = TCL_ERROR;
		goto done;
	    }
	    tkTextDebug = tkBTreeDebug;
	}
	break;
    case TEXT_DELETE:
	if (objc < 3) {
	    Tcl_WrongNumArgs(interp, 2, objv, "index1 ?index2 ...?");
	    result = TCL_ERROR;
	    goto done;
	}
	if (textPtr->state == TK_TEXT_STATE_NORMAL) {
	    if (objc < 5) {
		/*
		 * Simple case requires no predetermination of indices.
		 */

		CONST TkTextIndex *indexPtr1, *indexPtr2;

		/*
		 * Parse the starting and stopping indices.
		 */

		indexPtr1 = TkTextGetIndexFromObj(textPtr->interp, textPtr,
			objv[2]);
		if (indexPtr1 == NULL) {
		    result = TCL_ERROR;
		    goto done;
		}
		if (objc == 4) {
		    indexPtr2 = TkTextGetIndexFromObj(textPtr->interp,
			    textPtr, objv[3]);
		    if (indexPtr2 == NULL) {
			result = TCL_ERROR;
			goto done;
		    }
		} else {
		    indexPtr2 = NULL;
		}
		DeleteIndexRange(NULL, textPtr, indexPtr1, indexPtr2, 1);
	    } else {
		/*
		 * Multi-index pair case requires that we prevalidate the
		 * indices and sort from last to first so that deletes occur
		 * in the exact (unshifted) text. It also needs to handle
		 * partial and fully overlapping ranges. We have to do this
		 * with multiple passes.
		 */

		TkTextIndex *indices, *ixStart, *ixEnd, *lastStart;
		char *useIdx;
		int i;

		objc -= 2;
		objv += 2;
		indices = (TkTextIndex *)
			ckalloc((objc + 1) * sizeof(TkTextIndex));

		/*
		 * First pass verifies that all indices are valid.
		 */

		for (i = 0; i < objc; i++) {
		    CONST TkTextIndex *indexPtr =
			    TkTextGetIndexFromObj(interp, textPtr, objv[i]);

		    if (indexPtr == NULL) {
			result = TCL_ERROR;
			ckfree((char *) indices);
			goto done;
		    }
		    indices[i] = *indexPtr;
		}

		/*
		 * Pad out the pairs evenly to make later code easier.
		 */

		if (objc & 1) {
		    indices[i] = indices[i-1];
		    TkTextIndexForwChars(NULL, &indices[i], 1, &indices[i],
			    COUNT_INDICES);
		    objc++;
		}
		useIdx = (char *) ckalloc((unsigned) objc);
		memset(useIdx, 0, (unsigned) objc);

		/*
		 * Do a decreasing order sort so that we delete the end ranges
		 * first to maintain index consistency.
		 */

		qsort(indices, (unsigned) objc / 2,
			2 * sizeof(TkTextIndex), TextIndexSortProc);
		lastStart = NULL;

		/*
		 * Second pass will handle bogus ranges (end < start) and
		 * overlapping ranges.
		 */

		for (i = 0; i < objc; i += 2) {
		    ixStart = &indices[i];
		    ixEnd = &indices[i+1];
		    if (TkTextIndexCmp(ixEnd, ixStart) <= 0) {
			continue;
		    }
		    if (lastStart) {
			if (TkTextIndexCmp(ixStart, lastStart) == 0) {
			    /*
			     * Start indices were equal, and the sort placed
			     * the longest range first, so skip this one.
			     */

			    continue;
			} else if (TkTextIndexCmp(lastStart, ixEnd) < 0) {
			    /*
			     * The next pair has a start range before the end
			     * point of the last range. Constrain the delete
			     * range, but use the pointer values.
			     */

			    *ixEnd = *lastStart;
			    if (TkTextIndexCmp(ixEnd, ixStart) <= 0) {
				continue;
			    }
			}
		    }
		    lastStart = ixStart;
		    useIdx[i] = 1;
		}

		/*
		 * Final pass take the input from the previous and deletes the
		 * ranges which are flagged to be deleted.
		 */

		for (i = 0; i < objc; i += 2) {
		    if (useIdx[i]) {
			/*
			 * We don't need to check the return value because all
			 * indices are preparsed above.
			 */

			DeleteIndexRange(NULL, textPtr, &indices[i],
				&indices[i+1], 1);
		    }
		}
		ckfree((char *) indices);
	    }
	}
	break;
    case TEXT_DLINEINFO: {
	int x, y, width, height, base;
	CONST TkTextIndex *indexPtr;

	if (objc != 3) {
	    Tcl_WrongNumArgs(interp, 2, objv, "index");
	    result = TCL_ERROR;
	    goto done;
	}
	indexPtr = TkTextGetIndexFromObj(interp, textPtr, objv[2]);
	if (indexPtr == NULL) {
	    result = TCL_ERROR;
	    goto done;
	}
	if (TkTextDLineInfo(textPtr, indexPtr, &x, &y, &width, &height,
		&base) == 0) {
	    Tcl_Obj *listObj = Tcl_NewListObj(0, NULL);

	    Tcl_ListObjAppendElement(interp, listObj, Tcl_NewIntObj(x));
	    Tcl_ListObjAppendElement(interp, listObj, Tcl_NewIntObj(y));
	    Tcl_ListObjAppendElement(interp, listObj, Tcl_NewIntObj(width));
	    Tcl_ListObjAppendElement(interp, listObj, Tcl_NewIntObj(height));
	    Tcl_ListObjAppendElement(interp, listObj, Tcl_NewIntObj(base));

	    Tcl_SetObjResult(interp, listObj);
	}
	break;
    }
    case TEXT_DUMP:
	result = TextDumpCmd(textPtr, interp, objc, objv);
	break;
    case TEXT_EDIT:
	result = TextEditCmd(textPtr, interp, objc, objv);
	break;
    case TEXT_GET: {
	Tcl_Obj *objPtr = NULL;
	int i, found = 0, visible = 0;
	CONST char *name;
	int length;

	if (objc < 3) {
	    Tcl_WrongNumArgs(interp, 2, objv,
		    "?-displaychars? ?--? index1 ?index2 ...?");
	    result = TCL_ERROR;
	    goto done;
	}

	/*
	 * Simple, restrictive argument parsing. The only options are -- and
	 * -displaychars (or any unique prefix).
	 */

	i = 2;
	if (objc > 3) {
	    name = Tcl_GetStringFromObj(objv[i], &length);
	    if (length > 1 && name[0] == '-') {
		if (strncmp("-displaychars", name, (unsigned)length)==0) {
		    i++;
		    visible = 1;
		    name = Tcl_GetStringFromObj(objv[i], &length);
		}
		if ((i < objc-1) && (length == 2) && !strcmp("--", name)) {
		    i++;
		}
	    }
	}

	for (; i < objc; i += 2) {
	    CONST TkTextIndex *index1Ptr, *index2Ptr;
	    TkTextIndex index2;

	    index1Ptr = TkTextGetIndexFromObj(interp, textPtr, objv[i]);
	    if (index1Ptr == NULL) {
		if (objPtr) {
		    Tcl_DecrRefCount(objPtr);
		}
		result = TCL_ERROR;
		goto done;
	    }

	    if (i+1 == objc) {
		TkTextIndexForwChars(NULL, index1Ptr, 1, &index2,
			COUNT_INDICES);
		index2Ptr = &index2;
	    } else {
		index2Ptr = TkTextGetIndexFromObj(interp, textPtr, objv[i+1]);
		if (index2Ptr == NULL) {
		    if (objPtr) {
			Tcl_DecrRefCount(objPtr);
		    }
		    result = TCL_ERROR;
		    goto done;
		}
	    }

	    if (TkTextIndexCmp(index1Ptr, index2Ptr) < 0) {
		/*
		 * We want to move the text we get from the window into the
		 * result, but since this could in principle be a megabyte or
		 * more, we want to do it efficiently!
		 */

		Tcl_Obj *get = TextGetText(textPtr, index1Ptr, index2Ptr,
			visible);

		found++;
		if (found == 1) {
		    Tcl_SetObjResult(interp, get);
		} else {
		    if (found == 2) {
			/*
			 * Move the first item we put into the result into the
			 * first element of the list object.
			 */

			objPtr = Tcl_NewObj();
			Tcl_ListObjAppendElement(NULL, objPtr,
				Tcl_GetObjResult(interp));
		    }
		    Tcl_ListObjAppendElement(NULL, objPtr, get);
		}
	    }
	}
	if (found > 1) {
	    Tcl_SetObjResult(interp, objPtr);
	}
	break;
    }
    case TEXT_IMAGE:
	result = TkTextImageCmd(textPtr, interp, objc, objv);
	break;
    case TEXT_INDEX: {
	CONST TkTextIndex *indexPtr;

	if (objc != 3) {
	    Tcl_WrongNumArgs(interp, 2, objv, "index");
	    result = TCL_ERROR;
	    goto done;
	}

	indexPtr = TkTextGetIndexFromObj(interp, textPtr, objv[2]);
	if (indexPtr == NULL) {
	    result = TCL_ERROR;
	    goto done;
	}
	Tcl_SetObjResult(interp, TkTextNewIndexObj(textPtr, indexPtr));
	break;
    }
    case TEXT_INSERT: {
	CONST TkTextIndex *indexPtr;

	if (objc < 4) {
	    Tcl_WrongNumArgs(interp, 2, objv,
		    "index chars ?tagList chars tagList ...?");
	    result = TCL_ERROR;
	    goto done;
	}
	indexPtr = TkTextGetIndexFromObj(interp, textPtr, objv[2]);
	if (indexPtr == NULL) {
	    result = TCL_ERROR;
	    goto done;
	}
	if (textPtr->state == TK_TEXT_STATE_NORMAL) {
	    result = TextInsertCmd(NULL, textPtr, interp, objc-3, objv+3,
		    indexPtr, 1);
	}
	break;
    }
    case TEXT_MARK:
	result = TkTextMarkCmd(textPtr, interp, objc, objv);
	break;
    case TEXT_PEER:
	result = TextPeerCmd(textPtr, interp, objc, objv);
	break;
    case TEXT_REPLACE: {
	CONST TkTextIndex *indexFromPtr, *indexToPtr;

	if (objc < 5) {
	    Tcl_WrongNumArgs(interp, 2, objv,
		    "index1 index2 chars ?tagList chars tagList ...?");
	    result = TCL_ERROR;
	    goto done;
	}
	indexFromPtr = TkTextGetIndexFromObj(interp, textPtr, objv[2]);
	if (indexFromPtr == NULL) {
	    result = TCL_ERROR;
	    goto done;
	}
	indexToPtr = TkTextGetIndexFromObj(interp, textPtr, objv[3]);
	if (indexToPtr == NULL) {
	    result = TCL_ERROR;
	    goto done;
	}
	if (TkTextIndexCmp(indexFromPtr, indexToPtr) > 0) {
	    Tcl_AppendResult(interp, "Index \"", Tcl_GetString(objv[3]),
		    "\" before \"", Tcl_GetString(objv[2]),
		    "\" in the text", NULL);
	    result = TCL_ERROR;
	    goto done;
	}
	if (textPtr->state == TK_TEXT_STATE_NORMAL) {
	    int lineNum, byteIndex;
	    TkTextIndex index;

	    /*
	     * The 'replace' operation is quite complex to do correctly,
	     * because we want a number of criteria to hold:
	     *
	     * 1.  The insertion point shouldn't move, unless it is within the
	     *	   deleted range. In this case it should end up after the new
	     *	   text.
	     *
	     * 2.  The window should not change the text it shows - should not
	     *	   scroll vertically - unless the result of the replace is
	     *	   that the insertion position which used to be on-screen is
	     *	   now off-screen.
	     */

	    byteIndex = textPtr->topIndex.byteIndex;
	    lineNum = TkBTreeLinesTo(textPtr, textPtr->topIndex.linePtr);

	    TkTextMarkSegToIndex(textPtr, textPtr->insertMarkPtr, &index);
	    if ((TkTextIndexCmp(indexFromPtr, &index) < 0)
		    && (TkTextIndexCmp(indexToPtr, &index) > 0)) {
		/*
		 * The insertion point is inside the range to be replaced, so
		 * we have to do some calculations to ensure it doesn't move
		 * unnecessarily.
		 */

		int deleteInsertOffset, insertLength, j;

		insertLength = 0;
		for (j = 4; j < objc; j += 2) {
		    insertLength += Tcl_GetCharLength(objv[j]);
		}

		/*
		 * Calculate 'deleteInsertOffset' as an offset we will apply
		 * to the insertion point after this operation.
		 */

		deleteInsertOffset = CountIndices(textPtr, indexFromPtr,
			&index, COUNT_CHARS);
		if (deleteInsertOffset > insertLength) {
		    deleteInsertOffset = insertLength;
		}

		result = TextReplaceCmd(textPtr, interp, indexFromPtr,
			indexToPtr, objc, objv, 0);

		if (result == TCL_OK) {
		    /*
		     * Move the insertion position to the correct place.
		     */

		    TkTextIndexForwChars(NULL, indexFromPtr,
			    deleteInsertOffset, &index, COUNT_INDICES);
		    TkBTreeUnlinkSegment(textPtr->insertMarkPtr,
			    textPtr->insertMarkPtr->body.mark.linePtr);
		    TkBTreeLinkSegment(textPtr->insertMarkPtr, &index);
		}
	    } else {
		result = TextReplaceCmd(textPtr, interp, indexFromPtr,
			indexToPtr, objc, objv, 1);
	    }
	    if (result == TCL_OK) {
		/*
		 * Now ensure the top-line is in the right place.
		 */

		TkTextMakeByteIndex(textPtr->sharedTextPtr->tree, textPtr,
			lineNum, byteIndex, &index);
		TkTextSetYView(textPtr, &index, TK_TEXT_NOPIXELADJUST);
	    }
	}
	break;
    }
    case TEXT_SCAN:
	result = TkTextScanCmd(textPtr, interp, objc, objv);
	break;
    case TEXT_SEARCH:
	result = TextSearchCmd(textPtr, interp, objc, objv);
	break;
    case TEXT_SEE:
	result = TkTextSeeCmd(textPtr, interp, objc, objv);
	break;
    case TEXT_TAG:
	result = TkTextTagCmd(textPtr, interp, objc, objv);
	break;
    case TEXT_WINDOW:
	result = TkTextWindowCmd(textPtr, interp, objc, objv);
	break;
    case TEXT_XVIEW:
	result = TkTextXviewCmd(textPtr, interp, objc, objv);
	break;
    case TEXT_YVIEW:
	result = TkTextYviewCmd(textPtr, interp, objc, objv);
	break;
    }

  done:
    textPtr->refCount--;
    if (textPtr->refCount == 0) {
	ckfree((char *) textPtr);
    }
    return result;
}

/*
 *--------------------------------------------------------------
 *
 * SharedTextObjCmd --
 *
 *	This function is invoked to process commands on the shared portion of
 *	a text widget. Currently it is not actually exported as a Tcl command,
 *	and is only used internally to process parts of undo/redo scripts.
 *	See the user documentation for 'text' for details on what it does -
 *	the only subcommands it currently supports are 'insert' and 'delete'.
 *
 * Results:
 *	A standard Tcl result.
 *
 * Side effects:
 *	See the user documentation for "text".
 *
 *--------------------------------------------------------------
 */

static int
SharedTextObjCmd(
    ClientData clientData,	/* Information about shared test B-tree. */
    Tcl_Interp *interp,		/* Current interpreter. */
    int objc,			/* Number of arguments. */
    Tcl_Obj *CONST objv[])	/* Argument objects. */
{
    register TkSharedText *sharedPtr = (TkSharedText *) clientData;
    int result = TCL_OK;
    int index;

    static CONST char *optionStrings[] = {
	"delete", "insert", NULL
    };
    enum options {
	TEXT_DELETE, TEXT_INSERT
    };

    if (objc < 2) {
	Tcl_WrongNumArgs(interp, 1, objv, "option ?arg arg ...?");
	return TCL_ERROR;
    }

    if (Tcl_GetIndexFromObj(interp, objv[1], optionStrings, "option", 0,
	    &index) != TCL_OK) {
	return TCL_ERROR;
    }

    switch ((enum options) index) {
    case TEXT_DELETE:
	if (objc < 3) {
	    Tcl_WrongNumArgs(interp, 2, objv, "index1 ?index2 ...?");
	    return TCL_ERROR;
	}
	if (objc < 5) {
	    /*
	     * Simple case requires no predetermination of indices.
	     */

	    TkTextIndex index1;

	    /*
	     * Parse the starting and stopping indices.
	     */

	    result = TkTextSharedGetObjIndex(interp, sharedPtr, objv[2],
		    &index1);
	    if (result != TCL_OK) {
		return result;
	    }
	    if (objc == 4) {
		TkTextIndex index2;

		result = TkTextSharedGetObjIndex(interp, sharedPtr, objv[3],
			&index2);
		if (result != TCL_OK) {
		    return result;
		}
		DeleteIndexRange(sharedPtr, NULL, &index1, &index2, 1);
	    } else {
		DeleteIndexRange(sharedPtr, NULL, &index1, NULL, 1);
	    }
	    return TCL_OK;
	} else {
	    /* Too many arguments */
	    return TCL_ERROR;
	}
	break;
    case TEXT_INSERT: {
	TkTextIndex index1;

	if (objc < 4) {
	    Tcl_WrongNumArgs(interp, 2, objv,
		    "index chars ?tagList chars tagList ...?");
	    return TCL_ERROR;
	}
	result = TkTextSharedGetObjIndex(interp, sharedPtr, objv[2],
		&index1);
	if (result != TCL_OK) {
	    return result;
	}
	return TextInsertCmd(sharedPtr, NULL, interp, objc-3, objv+3, &index1,
		1);
    }
    default:
	return TCL_OK;
    }
}

/*
 *--------------------------------------------------------------
 *
 * TextPeerCmd --
 *
 *	This function is invoked to process the "text peer" Tcl command. See
 *	the user documentation for details on what it does.
 *
 * Results:
 *	A standard Tcl result.
 *
 * Side effects:
 *	See the user documentation.
 *
 *--------------------------------------------------------------
 */

static int
TextPeerCmd(
    TkText *textPtr,		/* Information about text widget. */
    Tcl_Interp *interp,		/* Current interpreter. */
    int objc,			/* Number of arguments. */
    Tcl_Obj *CONST objv[])	/* Argument objects. */
{
    Tk_Window tkwin = textPtr->tkwin;
    int index;

    static CONST char *peerOptionStrings[] = {
	"create", "names", NULL
    };
    enum peerOptions {
	PEER_CREATE, PEER_NAMES
    };

    if (objc < 3) {
	Tcl_WrongNumArgs(interp, 2, objv, "option ?arg arg ...?");
	return TCL_ERROR;
    }

    if (Tcl_GetIndexFromObj(interp, objv[2], peerOptionStrings,
	    "peer option", 0, &index) != TCL_OK) {
	return TCL_ERROR;
    }

    switch ((enum peerOptions)index) {
    case PEER_CREATE:
	if (objc < 4) {
	    Tcl_WrongNumArgs(interp, 3, objv, "pathName ?options?");
	    return TCL_ERROR;
	}
	return CreateWidget(textPtr->sharedTextPtr, tkwin, interp, textPtr,
		objc-2, objv+2);
    case PEER_NAMES: {
	TkText *tPtr = textPtr->sharedTextPtr->peers;

	if (objc > 3) {
	    Tcl_WrongNumArgs(interp, 3, objv, NULL);
	    return TCL_ERROR;
	}
	while (tPtr != NULL) {
	    if (tPtr != textPtr) {
		Tcl_AppendElement(interp, Tk_PathName(tPtr->tkwin));
	    }
	    tPtr = tPtr->next;
	}
    }
    }

    return TCL_OK;
}

/*
 *----------------------------------------------------------------------
 *
 * TextReplaceCmd --
 *
 *	This function is invoked to process part of the "replace" widget
 *	command for text widgets.
 *
 * Results:
 *	A standard Tcl result.
 *
 * Side effects:
 *	See the user documentation.
 *
 *	If 'viewUpdate' is false, then textPtr->topIndex may no longer be a
 *	valid index after this function returns. The caller is responsible for
 *	ensuring a correct index is in place.
 *
 *----------------------------------------------------------------------
 */

static int
TextReplaceCmd(
    TkText *textPtr,		/* Information about text widget. */
    Tcl_Interp *interp,		/* Current interpreter. */
    CONST TkTextIndex *indexFromPtr,
				/* Index from which to replace. */
    CONST TkTextIndex *indexToPtr,
				/* Index to which to replace. */
    int objc,			/* Number of arguments. */
    Tcl_Obj *CONST objv[],	/* Argument objects. */
    int viewUpdate)		/* Update vertical view if set. */
{
    /*
     * Perform the deletion and insertion, but ensure no undo-separator is
     * placed between the two operations. Since we are using the helper
     * functions 'DeleteIndexRange' and 'TextInsertCmd' we have to pretend
     * that the autoSeparators setting is off, so that we don't get an
     * undo-separator between the delete and insert.
     */

    int origAutoSep = textPtr->sharedTextPtr->autoSeparators;
    int result, lineNumber;
    TkTextIndex indexTmp;

    if (textPtr->sharedTextPtr->undo) {
	textPtr->sharedTextPtr->autoSeparators = 0;
	if (origAutoSep &&
		textPtr->sharedTextPtr->lastEditMode!=TK_TEXT_EDIT_REPLACE) {
	    TkUndoInsertUndoSeparator(textPtr->sharedTextPtr->undoStack);
	}
    }

    /*
     * Must save and restore line in indexFromPtr based on line number; can't
     * keep the line itself as that might be eliminated/invalidated when
     * deleting the range. [Bug 1602537]
     */

    indexTmp = *indexFromPtr;
    lineNumber = TkBTreeLinesTo(textPtr, indexFromPtr->linePtr);
    DeleteIndexRange(NULL, textPtr, indexFromPtr, indexToPtr, viewUpdate);
    indexTmp.linePtr = TkBTreeFindLine(indexTmp.tree, textPtr, lineNumber);
    result = TextInsertCmd(NULL, textPtr, interp, objc-4, objv+4,
	    &indexTmp, viewUpdate);

    if (textPtr->sharedTextPtr->undo) {
	textPtr->sharedTextPtr->lastEditMode = TK_TEXT_EDIT_REPLACE;
	textPtr->sharedTextPtr->autoSeparators = origAutoSep;
    }

    return result;
}

/*
 *----------------------------------------------------------------------
 *
 * TextIndexSortProc --
 *
 *	This function is called by qsort when sorting an array of indices in
 *	*decreasing* order (last to first).
 *
 * Results:
 *	The return value is -1 if the first argument should be before the
 *	second element, 0 if it's equivalent, and 1 if it should be after the
 *	second element.
 *
 * Side effects:
 *	None.
 *
 *----------------------------------------------------------------------
 */

static int
TextIndexSortProc(
    CONST void *first,		/* Elements to be compared. */
    CONST void *second)
{
    TkTextIndex *pair1 = (TkTextIndex *) first;
    TkTextIndex *pair2 = (TkTextIndex *) second;
    int cmp = TkTextIndexCmp(&pair1[1], &pair2[1]);

    if (cmp == 0) {
	/*
	 * If the first indices were equal, we want the second index of the
	 * pair also to be the greater. Use pointer magic to access the second
	 * index pair.
	 */

	cmp = TkTextIndexCmp(&pair1[0], &pair2[0]);
    }
    if (cmp > 0) {
	return -1;
    } else if (cmp < 0) {
	return 1;
    }
    return 0;
}

/*
 *----------------------------------------------------------------------
 *
 * DestroyText --
 *
 *	This function is invoked when we receive a destroy event to clean up
 *	the internal structure of a text widget. We will free up most of the
 *	internal structure and delete the associated Tcl command. If there are
 *	no outstanding references to the widget, we also free up the textPtr
 *	itself.
 *
 *	The widget has already been flagged as deleted.
 *
 * Results:
 *	None.
 *
 * Side effects:
 *	Either everything or almost everything associated with the text is
 *	freed up.
 *
 *----------------------------------------------------------------------
 */

static void
DestroyText(
    TkText *textPtr)		/* Info about text widget. */
{
    Tcl_HashSearch search;
    Tcl_HashEntry *hPtr;
    TkTextTag *tagPtr;
    TkSharedText *sharedTextPtr = textPtr->sharedTextPtr;

    /*
     * Free up all the stuff that requires special handling. We have already
     * called let Tk_FreeConfigOptions to handle all the standard
     * option-related stuff (and so none of that exists when we are called).
     * Special note: free up display-related information before deleting the
     * B-tree, since display-related stuff may refer to stuff in the B-tree.
     */

    TkTextFreeDInfo(textPtr);
    textPtr->dInfoPtr = NULL;

    /*
     * Remove ourselves from the peer list.
     */

    if (sharedTextPtr->peers == textPtr) {
	sharedTextPtr->peers = textPtr->next;
    } else {
	TkText *nextPtr = sharedTextPtr->peers;
	while (nextPtr != NULL) {
	    if (nextPtr->next == textPtr) {
		nextPtr->next = textPtr->next;
		break;
	    }
	    nextPtr = nextPtr->next;
	}
    }

    /*
     * Always clean up the widget-specific tags first. Common tags (i.e. most)
     * will only be cleaned up when the shared structure is cleaned up.
     *
     * We also need to clean up widget-specific marks ('insert', 'current'),
     * since otherwise marks will never disappear from the B-tree.
     */

    TkTextDeleteTag(textPtr, textPtr->selTagPtr);
    TkBTreeUnlinkSegment(textPtr->insertMarkPtr,
	    textPtr->insertMarkPtr->body.mark.linePtr);
    ckfree((char *) textPtr->insertMarkPtr);
    TkBTreeUnlinkSegment(textPtr->currentMarkPtr,
	    textPtr->currentMarkPtr->body.mark.linePtr);
    ckfree((char *) textPtr->currentMarkPtr);

    /*
     * Now we've cleaned up everything of relevance to us in the B-tree, so we
     * disassociate outselves from it.
     *
     * When the refCount reaches zero, it's time to clean up the shared
     * portion of the text widget.
     */

    sharedTextPtr->refCount--;

    if (sharedTextPtr->refCount > 0) {
	TkBTreeRemoveClient(sharedTextPtr->tree, textPtr);

	/*
	 * Free up any embedded windows which belong to this widget.
	 */

	for (hPtr = Tcl_FirstHashEntry(&sharedTextPtr->windowTable, &search);
		hPtr != NULL; hPtr = Tcl_NextHashEntry(&search)) {
	    TkTextEmbWindowClient *loop;
	    TkTextSegment *ewPtr = (TkTextSegment *) Tcl_GetHashValue(hPtr);

	    loop = ewPtr->body.ew.clients;
	    if (loop->textPtr == textPtr) {
		ewPtr->body.ew.clients = loop->next;
		TkTextWinFreeClient(hPtr, loop);
	    } else {
		TkTextEmbWindowClient *client = ewPtr->body.ew.clients;

		client = loop->next;
		while (client != NULL) {
		    if (client->textPtr == textPtr) {
			loop->next = client->next;
			TkTextWinFreeClient(hPtr, client);
			break;
		    } else {
			loop = loop->next;
		    }
		    client = loop->next;
		}
	    }
	}
    } else {
	/*
	 * No need to call 'TkBTreeRemoveClient' first, since this will do
	 * everything in one go, more quickly.
	 */

	TkBTreeDestroy(sharedTextPtr->tree);

	for (hPtr = Tcl_FirstHashEntry(&sharedTextPtr->tagTable, &search);
		hPtr != NULL; hPtr = Tcl_NextHashEntry(&search)) {
	    tagPtr = (TkTextTag *) Tcl_GetHashValue(hPtr);

	    /*
	     * No need to use 'TkTextDeleteTag' since we've already removed
	     * the B-tree completely.
	     */

	    TkTextFreeTag(textPtr, tagPtr);
	}
	Tcl_DeleteHashTable(&sharedTextPtr->tagTable);
	for (hPtr = Tcl_FirstHashEntry(&sharedTextPtr->markTable, &search);
	     hPtr != NULL; hPtr = Tcl_NextHashEntry(&search)) {
	    ckfree((char *) Tcl_GetHashValue(hPtr));
	}
	Tcl_DeleteHashTable(&sharedTextPtr->markTable);
	TkUndoFreeStack(sharedTextPtr->undoStack);

	Tcl_DeleteHashTable(&sharedTextPtr->windowTable);
	Tcl_DeleteHashTable(&sharedTextPtr->imageTable);

	if (sharedTextPtr->bindingTable != NULL) {
	    Tk_DeleteBindingTable(sharedTextPtr->bindingTable);
	}
	ckfree((char *) sharedTextPtr);
    }

    if (textPtr->tabArrayPtr != NULL) {
	ckfree((char *) textPtr->tabArrayPtr);
    }
    if (textPtr->insertBlinkHandler != NULL) {
	Tcl_DeleteTimerHandler(textPtr->insertBlinkHandler);
    }

    textPtr->tkwin = NULL;
    textPtr->refCount--;
    Tcl_DeleteCommandFromToken(textPtr->interp, textPtr->widgetCmd);
    if (textPtr->refCount == 0) {
	ckfree((char *) textPtr);
    }
}

/*
 *----------------------------------------------------------------------
 *
 * ConfigureText --
 *
 *	This function is called to process an objv/objc list, plus the Tk
 *	option database, in order to configure (or reconfigure) a text widget.
 *
 * Results:
 *	The return value is a standard Tcl result. If TCL_ERROR is returned,
 *	then the interp's result contains an error message.
 *
 * Side effects:
 *	Configuration information, such as text string, colors, font, etc. get
 *	set for textPtr; old resources get freed, if there were any.
 *
 *----------------------------------------------------------------------
 */

static int
ConfigureText(
    Tcl_Interp *interp,		/* Used for error reporting. */
    register TkText *textPtr,	/* Information about widget; may or may not
				 * already have values for some fields. */
    int objc,			/* Number of arguments. */
    Tcl_Obj *CONST objv[])	/* Argument objects. */
{
    Tk_SavedOptions savedOptions;
    int oldExport = textPtr->exportSelection;
    int mask = 0;

    if (Tk_SetOptions(interp, (char *) textPtr, textPtr->optionTable,
	    objc, objv, textPtr->tkwin, &savedOptions, &mask) != TCL_OK) {
	return TCL_ERROR;
    }

    /*
     * Copy down shared flags.
     */

    textPtr->sharedTextPtr->undo = textPtr->undo;
    textPtr->sharedTextPtr->maxUndo = textPtr->maxUndo;
    textPtr->sharedTextPtr->autoSeparators = textPtr->autoSeparators;

    TkUndoSetDepth(textPtr->sharedTextPtr->undoStack,
	    textPtr->sharedTextPtr->maxUndo);

    /*
     * A few other options also need special processing, such as parsing the
     * geometry and setting the background from a 3-D border.
     */

    Tk_SetBackgroundFromBorder(textPtr->tkwin, textPtr->border);

    if (mask & TK_TEXT_LINE_RANGE) {
	int start, end, current;

	/*
	 * Line start and/or end have been adjusted. We need to validate the
	 * first displayed line and arrange for re-layout.
	 */

	TkBTreeClientRangeChanged(textPtr, textPtr->charHeight);

	if (textPtr->start != NULL) {
	    start = TkBTreeLinesTo(NULL, textPtr->start);
	} else {
	    start = 0;
	}
	if (textPtr->end != NULL) {
	    end = TkBTreeLinesTo(NULL, textPtr->end);
	} else {
	    end = TkBTreeNumLines(textPtr->sharedTextPtr->tree, NULL);
	}
	if (start > end) {
	    Tcl_AppendResult(interp,
		    "-startline must be less than or equal to -endline",
		    NULL);
	    Tk_RestoreSavedOptions(&savedOptions);
	    return TCL_ERROR;
	}
	current = TkBTreeLinesTo(NULL, textPtr->topIndex.linePtr);
	if (current < start || current > end) {
	    TkTextSearch search;
	    TkTextIndex index1, first, last;
	    int selChanged = 0;

	    TkTextMakeByteIndex(textPtr->sharedTextPtr->tree, NULL, start, 0,
		    &index1);
	    TkTextSetYView(textPtr, &index1, 0);

	    /*
	     * We may need to adjust the selection. So we have to check
	     * whether the "sel" tag was applied to anything outside the
	     * current start,end.
	     */

	    TkTextMakeByteIndex(textPtr->sharedTextPtr->tree, NULL, 0, 0,
		    &first);
	    TkTextMakeByteIndex(textPtr->sharedTextPtr->tree, NULL,
		    TkBTreeNumLines(textPtr->sharedTextPtr->tree, NULL),
		    0, &last);
	    TkBTreeStartSearch(&first, &last, textPtr->selTagPtr, &search);
	    if (!TkBTreeCharTagged(&first, textPtr->selTagPtr)
		    && !TkBTreeNextTag(&search)) {
		/* Nothing tagged with "sel" */
	    } else {
		int line = TkBTreeLinesTo(NULL, search.curIndex.linePtr);
		if (line < start) {
		    selChanged = 1;
		} else {
		    TkTextLine *linePtr = search.curIndex.linePtr;

		    while (TkBTreeNextTag(&search)) {
			linePtr = search.curIndex.linePtr;
		    }
		    line = TkBTreeLinesTo(NULL, linePtr);
		    if (line >= end) {
			selChanged = 1;
		    }
		}
	    }
	    if (selChanged) {
		/*
		 * Send an event that the selection has changed, and abort any
		 * partial-selections in progress.
		 */

		TkTextSelectionEvent(textPtr);
		textPtr->abortSelections = 1;
	    }
	}
    }

    /*
     * Don't allow negative spacings.
     */

    if (textPtr->spacing1 < 0) {
	textPtr->spacing1 = 0;
    }
    if (textPtr->spacing2 < 0) {
	textPtr->spacing2 = 0;
    }
    if (textPtr->spacing3 < 0) {
	textPtr->spacing3 = 0;
    }

    /*
     * Parse tab stops.
     */

    if (textPtr->tabArrayPtr != NULL) {
	ckfree((char *) textPtr->tabArrayPtr);
	textPtr->tabArrayPtr = NULL;
    }
    if (textPtr->tabOptionPtr != NULL) {
	textPtr->tabArrayPtr = TkTextGetTabs(interp, textPtr,
		textPtr->tabOptionPtr);
	if (textPtr->tabArrayPtr == NULL) {
	    Tcl_AddErrorInfo(interp,"\n    (while processing -tabs option)");
	    Tk_RestoreSavedOptions(&savedOptions);
	    return TCL_ERROR;
	}
    }

    /*
     * Make sure that configuration options are properly mirrored between the
     * widget record and the "sel" tags. NOTE: we don't have to free up
     * information during the mirroring; old information was freed when it was
     * replaced in the widget record.
     */

    textPtr->selTagPtr->border = textPtr->selBorder;
    if (textPtr->selTagPtr->borderWidthPtr != textPtr->selBorderWidthPtr) {
	textPtr->selTagPtr->borderWidthPtr = textPtr->selBorderWidthPtr;
	textPtr->selTagPtr->borderWidth = textPtr->selBorderWidth;
    }
    textPtr->selTagPtr->fgColor = textPtr->selFgColorPtr;
    textPtr->selTagPtr->affectsDisplay = 0;
    textPtr->selTagPtr->affectsDisplayGeometry = 0;
    if ((textPtr->selTagPtr->elideString != NULL)
	    || (textPtr->selTagPtr->tkfont != None)
	    || (textPtr->selTagPtr->justifyString != NULL)
	    || (textPtr->selTagPtr->lMargin1String != NULL)
	    || (textPtr->selTagPtr->lMargin2String != NULL)
	    || (textPtr->selTagPtr->offsetString != NULL)
	    || (textPtr->selTagPtr->rMarginString != NULL)
	    || (textPtr->selTagPtr->spacing1String != NULL)
	    || (textPtr->selTagPtr->spacing2String != NULL)
	    || (textPtr->selTagPtr->spacing3String != NULL)
	    || (textPtr->selTagPtr->tabStringPtr != NULL)
	    || (textPtr->selTagPtr->wrapMode != TEXT_WRAPMODE_NULL)) {
	textPtr->selTagPtr->affectsDisplay = 1;
	textPtr->selTagPtr->affectsDisplayGeometry = 1;
    }
    if ((textPtr->selTagPtr->border != NULL)
	    || (textPtr->selTagPtr->reliefString != NULL)
	    || (textPtr->selTagPtr->bgStipple != None)
	    || (textPtr->selTagPtr->fgColor != NULL)
	    || (textPtr->selTagPtr->fgStipple != None)
	    || (textPtr->selTagPtr->overstrikeString != NULL)
	    || (textPtr->selTagPtr->underlineString != NULL)) {
	textPtr->selTagPtr->affectsDisplay = 1;
    }
    TkTextRedrawTag(NULL, textPtr, NULL, NULL, textPtr->selTagPtr, 1);

    /*
     * Claim the selection if we've suddenly started exporting it and there
     * are tagged characters.
     */

    if (textPtr->exportSelection && (!oldExport)) {
	TkTextSearch search;
	TkTextIndex first, last;

	TkTextMakeByteIndex(textPtr->sharedTextPtr->tree, textPtr, 0, 0,
		&first);
	TkTextMakeByteIndex(textPtr->sharedTextPtr->tree, textPtr,
		TkBTreeNumLines(textPtr->sharedTextPtr->tree, textPtr),
		0, &last);
	TkBTreeStartSearch(&first, &last, textPtr->selTagPtr, &search);
	if (TkBTreeCharTagged(&first, textPtr->selTagPtr)
		|| TkBTreeNextTag(&search)) {
	    Tk_OwnSelection(textPtr->tkwin, XA_PRIMARY, TkTextLostSelection,
		    (ClientData) textPtr);
	    textPtr->flags |= GOT_SELECTION;
	}
    }

    /*
     * Account for state changes that would reenable blinking cursor state.
     */

    if (textPtr->flags & GOT_FOCUS) {
	Tcl_DeleteTimerHandler(textPtr->insertBlinkHandler);
	textPtr->insertBlinkHandler = (Tcl_TimerToken) NULL;
	TextBlinkProc((ClientData) textPtr);
    }

    /*
     * Register the desired geometry for the window, and arrange for the
     * window to be redisplayed.
     */

    if (textPtr->width <= 0) {
	textPtr->width = 1;
    }
    if (textPtr->height <= 0) {
	textPtr->height = 1;
    }
    Tk_FreeSavedOptions(&savedOptions);
    TextWorldChanged(textPtr, mask);
    return TCL_OK;
}

/*
 *---------------------------------------------------------------------------
 *
 * TextWorldChangedCallback --
 *
 *	This function is called when the world has changed in some way and the
 *	widget needs to recompute all its graphics contexts and determine its
 *	new geometry.
 *
 * Results:
 *	None.
 *
 * Side effects:
 *	Configures all tags in the Text with a empty objc/objv, for the side
 *	effect of causing all the items to recompute their geometry and to be
 *	redisplayed.
 *
 *---------------------------------------------------------------------------
 */

static void
TextWorldChangedCallback(
    ClientData instanceData)	/* Information about widget. */
{
    TkText *textPtr;

    textPtr = (TkText *) instanceData;
    TextWorldChanged(textPtr, TK_TEXT_LINE_GEOMETRY);
}

/*
 *---------------------------------------------------------------------------
 *
 * TextWorldChanged --
 *
 *	This function is called when the world has changed in some way and the
 *	widget needs to recompute all its graphics contexts and determine its
 *	new geometry.
 *
 * Results:
 *	None.
 *
 * Side effects:
 *	Configures all tags in the Text with a empty objc/objv, for the side
 *	effect of causing all the items to recompute their geometry and to be
 *	redisplayed.
 *
 *---------------------------------------------------------------------------
 */

static void
TextWorldChanged(
    TkText *textPtr,		/* Information about widget. */
    int mask)			/* OR'd collection of bits showing what has
				 * changed. */
{
    Tk_FontMetrics fm;
    int border;

    textPtr->charWidth = Tk_TextWidth(textPtr->tkfont, "0", 1);
    if (textPtr->charWidth <= 0) {
	textPtr->charWidth = 1;
    }
    Tk_GetFontMetrics(textPtr->tkfont, &fm);

    textPtr->charHeight = fm.linespace;
    if (textPtr->charHeight <= 0) {
	textPtr->charHeight = 1;
    }
    border = textPtr->borderWidth + textPtr->highlightWidth;
    Tk_GeometryRequest(textPtr->tkwin,
	    textPtr->width * textPtr->charWidth + 2*textPtr->padX + 2*border,
	    textPtr->height*(fm.linespace+textPtr->spacing1+textPtr->spacing3)
		    + 2*textPtr->padY + 2*border);

    Tk_SetInternalBorderEx(textPtr->tkwin,
	    border + textPtr->padX, border + textPtr->padX,
	    border + textPtr->padY, border + textPtr->padY);
    if (textPtr->setGrid) {
	Tk_SetGrid(textPtr->tkwin, textPtr->width, textPtr->height,
		textPtr->charWidth, textPtr->charHeight);
    } else {
	Tk_UnsetGrid(textPtr->tkwin);
    }

    TkTextRelayoutWindow(textPtr, mask);
}

/*
 *--------------------------------------------------------------
 *
 * TextEventProc --
 *
 *	This function is invoked by the Tk dispatcher on structure changes to
 *	a text. For texts with 3D borders, this function is also invoked for
 *	exposures.
 *
 * Results:
 *	None.
 *
 * Side effects:
 *	When the window gets deleted, internal structures get cleaned up.
 *	When it gets exposed, it is redisplayed.
 *
 *--------------------------------------------------------------
 */

static void
TextEventProc(
    ClientData clientData,	/* Information about window. */
    register XEvent *eventPtr)	/* Information about event. */
{
    register TkText *textPtr = (TkText *) clientData;
    TkTextIndex index, index2;

    if (eventPtr->type == Expose) {
	TkTextRedrawRegion(textPtr, eventPtr->xexpose.x,
		eventPtr->xexpose.y, eventPtr->xexpose.width,
		eventPtr->xexpose.height);
    } else if (eventPtr->type == ConfigureNotify) {
	if ((textPtr->prevWidth != Tk_Width(textPtr->tkwin))
		|| (textPtr->prevHeight != Tk_Height(textPtr->tkwin))) {
	    int mask = 0;

	    if (textPtr->prevWidth != Tk_Width(textPtr->tkwin)) {
		mask = TK_TEXT_LINE_GEOMETRY;
	    }
	    TkTextRelayoutWindow(textPtr, mask);
	    textPtr->prevWidth = Tk_Width(textPtr->tkwin);
	    textPtr->prevHeight = Tk_Height(textPtr->tkwin);
	}
    } else if (eventPtr->type == DestroyNotify) {
	/*
	 * NOTE: we must zero out selBorder, selBorderWidthPtr and
	 * selFgColorPtr: they are duplicates of information in the "sel" tag,
	 * which will be freed up when we delete all tags. Hence we don't want
	 * the automatic config options freeing process to delete them as
	 * well.
	 */

	textPtr->selBorder = NULL;
	textPtr->selBorderWidthPtr = NULL;
	textPtr->selBorderWidth = 0;
	textPtr->selFgColorPtr = NULL;
	if (textPtr->setGrid) {
	    Tk_UnsetGrid(textPtr->tkwin);
	    textPtr->setGrid = 0;
	}
	if (!(textPtr->flags & OPTIONS_FREED)) {
	    Tk_FreeConfigOptions((char *) textPtr, textPtr->optionTable,
		    textPtr->tkwin);
	    textPtr->flags |= OPTIONS_FREED;
	}
	textPtr->flags |= DESTROYED;

	/*
	 * Call 'DestroyTest' to handle the deletion for us. The actual
	 * textPtr may still exist after this, if there are some outstanding
	 * references. But we have flagged it as DESTROYED just above, so
	 * nothing will try to make use of it very extensively.
	 */

	DestroyText(textPtr);
    } else if ((eventPtr->type == FocusIn) || (eventPtr->type == FocusOut)) {
	if (eventPtr->xfocus.detail == NotifyInferior
		|| eventPtr->xfocus.detail == NotifyAncestor
		|| eventPtr->xfocus.detail == NotifyNonlinear) {
	    Tcl_DeleteTimerHandler(textPtr->insertBlinkHandler);
	    if (eventPtr->type == FocusIn) {
		textPtr->flags |= GOT_FOCUS | INSERT_ON;
		if (textPtr->insertOffTime != 0) {
		    textPtr->insertBlinkHandler = Tcl_CreateTimerHandler(
			    textPtr->insertOnTime, TextBlinkProc,
			    (ClientData) textPtr);
		}
	    } else {
		textPtr->flags &= ~(GOT_FOCUS | INSERT_ON);
		textPtr->insertBlinkHandler = (Tcl_TimerToken) NULL;
	    }
	    if (textPtr->inactiveSelBorder != textPtr->selBorder) {
		TkTextRedrawTag(NULL, textPtr, NULL, NULL, textPtr->selTagPtr,
			1);
	    }
	    TkTextMarkSegToIndex(textPtr, textPtr->insertMarkPtr, &index);
	    TkTextIndexForwChars(NULL, &index, 1, &index2, COUNT_INDICES);

	    /*
	     * While we wish to redisplay, no heights have changed, so no need
	     * to call TkTextInvalidateLineMetrics.
	     */

	    TkTextChanged(NULL, textPtr, &index, &index2);
	    if (textPtr->highlightWidth > 0) {
		TkTextRedrawRegion(textPtr, 0, 0, textPtr->highlightWidth,
			textPtr->highlightWidth);
	    }
	}
    }
}

/*
 *----------------------------------------------------------------------
 *
 * TextCmdDeletedProc --
 *
 *	This function is invoked when a widget command is deleted. If the
 *	widget isn't already in the process of being destroyed, this command
 *	destroys it.
 *
 * Results:
 *	None.
 *
 * Side effects:
 *	The widget is destroyed.
 *
 *----------------------------------------------------------------------
 */

static void
TextCmdDeletedProc(
    ClientData clientData)	/* Pointer to widget record for widget. */
{
    TkText *textPtr = (TkText *) clientData;
    Tk_Window tkwin = textPtr->tkwin;

    /*
     * This function could be invoked either because the window was destroyed
     * and the command was then deleted (in which this flag is already set) or
     * because the command was deleted, and then this function destroys the
     * widget.
     */

    if (!(textPtr->flags & DESTROYED)) {
	if (textPtr->setGrid) {
	    Tk_UnsetGrid(textPtr->tkwin);
	    textPtr->setGrid = 0;
	}
	textPtr->flags |= DESTROYED;
	Tk_DestroyWindow(tkwin);
    }
}

/*
 *----------------------------------------------------------------------
 *
 * InsertChars --
 *
 *	This function implements most of the functionality of the "insert"
 *	widget command.
 *
 * Results:
 *	The length of the inserted string.
 *
 * Side effects:
 *	The characters in "stringPtr" get added to the text just before the
 *	character indicated by "indexPtr".
 *
 *	If 'viewUpdate' is true, we may adjust the window contents'
 *	y-position, and scrollbar setting.
 *
 *----------------------------------------------------------------------
 */

static int
InsertChars(
    TkSharedText *sharedTextPtr,
    TkText *textPtr,		/* Overall information about text widget. */
    TkTextIndex *indexPtr,	/* Where to insert new characters. May be
				 * modified if the index is not valid for
				 * insertion (e.g. if at "end"). */
    Tcl_Obj *stringPtr,		/* Null-terminated string containing new
				 * information to add to text. */
    int viewUpdate)		/* Update the view if set. */
{
    int lineIndex, length;
    TkText *tPtr;
    int *lineAndByteIndex;
    int resetViewCount;
    int pixels[2*PIXEL_CLIENTS];

    CONST char *string = Tcl_GetStringFromObj(stringPtr, &length);

    if (sharedTextPtr == NULL) {
	sharedTextPtr = textPtr->sharedTextPtr;
    }

    /*
     * Don't allow insertions on the last (dummy) line of the text. This is
     * the only place in this function where the indexPtr is modified.
     */

    lineIndex = TkBTreeLinesTo(textPtr, indexPtr->linePtr);
    if (lineIndex == TkBTreeNumLines(sharedTextPtr->tree, textPtr)) {
	lineIndex--;
	TkTextMakeByteIndex(sharedTextPtr->tree, textPtr, lineIndex, 1000000,
		indexPtr);
    }

    /*
     * Notify the display module that lines are about to change, then do the
     * insertion. If the insertion occurs on the top line of the widget
     * (textPtr->topIndex), then we have to recompute topIndex after the
     * insertion, since the insertion could invalidate it.
     */

    resetViewCount = 0;
    if (sharedTextPtr->refCount > PIXEL_CLIENTS) {
	lineAndByteIndex = (int *)
		ckalloc(sizeof(int) * 2 * sharedTextPtr->refCount);
    } else {
	lineAndByteIndex = pixels;
    }
    for (tPtr = sharedTextPtr->peers; tPtr != NULL ; tPtr = tPtr->next) {
	lineAndByteIndex[resetViewCount] = -1;
	if (indexPtr->linePtr == tPtr->topIndex.linePtr) {
	    lineAndByteIndex[resetViewCount] =
		    TkBTreeLinesTo(tPtr, indexPtr->linePtr);
	    lineAndByteIndex[resetViewCount+1] = tPtr->topIndex.byteIndex;
	    if (lineAndByteIndex[resetViewCount+1] > indexPtr->byteIndex) {
		lineAndByteIndex[resetViewCount+1] += length;
	    }
	}
	resetViewCount += 2;
    }

    TkTextChanged(sharedTextPtr, NULL, indexPtr, indexPtr);

    sharedTextPtr->stateEpoch++;

    TkBTreeInsertChars(sharedTextPtr->tree, indexPtr, string);

    /*
     * Push the insertion on the undo stack, and update the modified status of
     * the widget.
     */

    if (length > 0) {
	if (sharedTextPtr->undo) {
	    TkTextIndex toIndex;

	    if (sharedTextPtr->autoSeparators &&
		sharedTextPtr->lastEditMode != TK_TEXT_EDIT_INSERT) {
		TkUndoInsertUndoSeparator(sharedTextPtr->undoStack);
	    }

	    sharedTextPtr->lastEditMode = TK_TEXT_EDIT_INSERT;

	    TkTextIndexForwBytes(textPtr, indexPtr, length, &toIndex);
	    TextPushUndoAction(textPtr, stringPtr, 1, indexPtr, &toIndex);
	}

	UpdateDirtyFlag(sharedTextPtr);
    }

    resetViewCount = 0;
    for (tPtr = sharedTextPtr->peers; tPtr != NULL ; tPtr = tPtr->next) {
	if (lineAndByteIndex[resetViewCount] != -1) {
	    if ((tPtr != textPtr) || viewUpdate) {
		TkTextIndex newTop;

		TkTextMakeByteIndex(sharedTextPtr->tree, tPtr,
			lineAndByteIndex[resetViewCount], 0, &newTop);
		TkTextIndexForwBytes(tPtr, &newTop,
			lineAndByteIndex[resetViewCount+1], &newTop);
		TkTextSetYView(tPtr, &newTop, 0);
	    }
	}
	resetViewCount += 2;
    }
    if (sharedTextPtr->refCount > PIXEL_CLIENTS) {
	ckfree((char *) lineAndByteIndex);
    }

    /*
     * Invalidate any selection retrievals in progress.
     */

    for (tPtr = sharedTextPtr->peers; tPtr != NULL ; tPtr = tPtr->next) {
	tPtr->abortSelections = 1;
    }

    /*
     * For convenience, return the length of the string.
     */

    return length;
}

/*
 *----------------------------------------------------------------------
 *
 * TextPushUndoAction --
 *
 *	Shared by insert and delete actions. Stores the appropriate scripts
 *	into our undo stack. We will add a single refCount to the 'undoString'
 *	object, so, if it previously had a refCount of zero, the caller should
 *	not free it.
 *
 * Results:
 *	None.
 *
 * Side effects:
 *	Items pushed onto stack.
 *
 *----------------------------------------------------------------------
 */

static void
TextPushUndoAction(
    TkText *textPtr,		/* Overall information about text widget. */
    Tcl_Obj *undoString,	/* New text. */
    int insert,			/* 1 if insert, else delete. */
    CONST TkTextIndex *index1Ptr,
				/* Index describing first location. */
    CONST TkTextIndex *index2Ptr)
				/* Index describing second location. */
{
    TkUndoSubAtom *iAtom, *dAtom;

    /*
     * Create the helpers.
     */

    Tcl_Obj *seeInsertObj = Tcl_NewObj();
    Tcl_Obj *markSet1InsertObj = Tcl_NewObj();
    Tcl_Obj *markSet2InsertObj = NULL;
    Tcl_Obj *insertCmdObj = Tcl_NewObj();
    Tcl_Obj *deleteCmdObj = Tcl_NewObj();

    /*
     * Get the index positions.
     */

    Tcl_Obj *index1Obj = TkTextNewIndexObj(NULL, index1Ptr);
    Tcl_Obj *index2Obj = TkTextNewIndexObj(NULL, index2Ptr);

    /*
     * These need refCounts, because they are used more than once below.
     */

    Tcl_IncrRefCount(seeInsertObj);
    Tcl_IncrRefCount(index1Obj);
    Tcl_IncrRefCount(index2Obj);

    Tcl_ListObjAppendElement(NULL, seeInsertObj,
	    Tcl_NewStringObj(Tk_PathName(textPtr->tkwin), -1));
    Tcl_ListObjAppendElement(NULL, seeInsertObj, Tcl_NewStringObj("see", 3));
    Tcl_ListObjAppendElement(NULL, seeInsertObj,
	    Tcl_NewStringObj("insert", 6));

    Tcl_ListObjAppendElement(NULL, markSet1InsertObj,
	    Tcl_NewStringObj(Tk_PathName(textPtr->tkwin), -1));
    Tcl_ListObjAppendElement(NULL, markSet1InsertObj,
	    Tcl_NewStringObj("mark", 4));
    Tcl_ListObjAppendElement(NULL, markSet1InsertObj,
	    Tcl_NewStringObj("set", 3));
    Tcl_ListObjAppendElement(NULL, markSet1InsertObj,
	    Tcl_NewStringObj("insert", 6));
    markSet2InsertObj = Tcl_DuplicateObj(markSet1InsertObj);
    Tcl_ListObjAppendElement(NULL, markSet1InsertObj, index1Obj);
    Tcl_ListObjAppendElement(NULL, markSet2InsertObj, index2Obj);

    Tcl_ListObjAppendElement(NULL, insertCmdObj,
	    Tcl_NewStringObj("insert", 6));
    Tcl_ListObjAppendElement(NULL, insertCmdObj, index1Obj);

    /*
     * Only use of 'undoString' is here.
     */

    Tcl_ListObjAppendElement(NULL, insertCmdObj, undoString);

    Tcl_ListObjAppendElement(NULL, deleteCmdObj,
	    Tcl_NewStringObj("delete", 6));
    Tcl_ListObjAppendElement(NULL, deleteCmdObj, index1Obj);
    Tcl_ListObjAppendElement(NULL, deleteCmdObj, index2Obj);

    /*
     * Note: we don't wish to use textPtr->widgetCmd in these callbacks
     * because if we delete the textPtr, but peers still exist, we will then
     * have references to a non-existent Tcl_Command in the undo stack, which
     * will lead to crashes later. Also, the behaviour of the widget w.r.t.
     * bindings (%W substitutions) always uses the widget path name, so there
     * is no good reason the undo stack should do otherwise.
     *
     * For the 'insert' and 'delete' actions, we have to register a functional
     * callback, because these actions are defined to operate on the
     * underlying data shared by all peers.
     */

    iAtom = TkUndoMakeSubAtom(&TextUndoRedoCallback,
	    (ClientData)textPtr->sharedTextPtr, insertCmdObj, NULL);
    TkUndoMakeCmdSubAtom(NULL, markSet2InsertObj, iAtom);
    TkUndoMakeCmdSubAtom(NULL, seeInsertObj, iAtom);

    dAtom = TkUndoMakeSubAtom(&TextUndoRedoCallback,
	    (ClientData)textPtr->sharedTextPtr, deleteCmdObj, NULL);
    TkUndoMakeCmdSubAtom(NULL, markSet1InsertObj, dAtom);
    TkUndoMakeCmdSubAtom(NULL, seeInsertObj, dAtom);

    Tcl_DecrRefCount(seeInsertObj);
    Tcl_DecrRefCount(index1Obj);
    Tcl_DecrRefCount(index2Obj);

    /*
     * Depending whether the action is to insert or delete, we provide the
     * appropriate second and third arguments to TkUndoPushAction. (The first
     * is the 'actionCommand', and the second the 'revertCommand').
     */

    if (insert) {
	TkUndoPushAction(textPtr->sharedTextPtr->undoStack, iAtom, dAtom);
    } else {
	TkUndoPushAction(textPtr->sharedTextPtr->undoStack, dAtom, iAtom);
    }
}

/*
 *----------------------------------------------------------------------
 *
 * TextUndoRedoCallback --
 *
 *	This function is registered with the generic undo/redo code to handle
 *	'insert' and 'delete' actions on all text widgets. We cannot perform
 *	those actions on any particular text widget, because that text widget
 *	might have been deleted by the time we get here.
 *
 * Results:
 *	A standard Tcl result.
 *
 * Side effects:
 *	Will insert or delete text, depending on the first word contained in
 *	objPtr.
 *
 *----------------------------------------------------------------------
 */

int
TextUndoRedoCallback(
    Tcl_Interp *interp,		/* Current interpreter. */
    ClientData clientData,	/* Passed from undo code, but contains our
				 * shared text data structure. */
    Tcl_Obj *objPtr)		/* Arguments of a command to be handled by the
				 * shared text data structure. */
{
    TkSharedText *sharedPtr = (TkSharedText *) clientData;
    int res, objc;
    Tcl_Obj **objv;
    TkText *textPtr;

    res = Tcl_ListObjGetElements(interp, objPtr, &objc, &objv);
    if (res != TCL_OK) {
	return res;
    }

    /*
     * If possible, use a real text widget to perform the undo/redo action
     * (i.e. insertion or deletion of text). This provides maximum
     * compatibility with older versions of Tk, in which the user may rename
     * the text widget to allow capture of undo or redo actions.
     *
     * In particular, this sorting of capture is useful in text editors based
     * on the Tk text widget, which need to know which new text needs
     * re-coloring.
     *
     * It would be better if the text widget provided some other mechanism to
     * allow capture of this information ("What has just changed in the text
     * widget?"). What we have here is not entirely satisfactory under all
     * circumstances.
     */

    textPtr = sharedPtr->peers;
    while (textPtr != NULL) {
	if (textPtr->start == NULL && textPtr->end == NULL) {
	    Tcl_Obj *cmdNameObj, *evalObj;

	    evalObj = Tcl_NewObj();
	    Tcl_IncrRefCount(evalObj);

	    /*
	     * We might wish to use the real, current command-name for the
	     * widget, but this will break any code that has over-ridden the
	     * widget, and is expecting to observe the insert/delete actions
	     * which are caused by undo/redo operations.
	     *
	     * cmdNameObj = Tcl_NewObj();
	     * Tcl_GetCommandFullName(interp, textPtr->widgetCmd, cmdNameObj);
	     *
	     * While such interception is not explicitly documented as
	     * supported, it does occur, and so until we can provide some
	     * alternative mechanism for such code to do what it needs, we
	     * allow it to take place here.
	     */

	    cmdNameObj = Tcl_NewStringObj(Tk_PathName(textPtr->tkwin), -1);
	    Tcl_ListObjAppendElement(NULL, evalObj, cmdNameObj);
	    Tcl_ListObjAppendList(NULL, evalObj, objPtr);
	    res = Tcl_EvalObjEx(interp, evalObj, TCL_EVAL_GLOBAL);
	    Tcl_DecrRefCount(evalObj);
	    return res;
	}
	textPtr = textPtr->next;
    }

    /*
     * If there's no current text widget which shows everything, then we fall
     * back on acting directly. This means there is no way to intercept from
     * the Tcl level.
     */

    return SharedTextObjCmd((ClientData)sharedPtr, interp, objc+1, objv-1);
}

/*
 *----------------------------------------------------------------------
 *
 * CountIndices --
 *
 *	This function implements most of the functionality of the "count"
 *	widget command.
 *
 *	Note that 'textPtr' is only used if we need to check for elided
 *	attributes, i.e. if type is COUNT_DISPLAY_INDICES or
 *	COUNT_DISPLAY_CHARS
 *
 * Results:
 *	Returns the number of characters in the range.
 *
 * Side effects:
 *	None.
 *
 *----------------------------------------------------------------------
 */

static int
CountIndices(
    CONST TkText *textPtr,	/* Overall information about text widget. */
    CONST TkTextIndex *indexPtr1,
				/* Index describing location of first
				 * character to delete. */
    CONST TkTextIndex *indexPtr2,
				/* Index describing location of last character
				 * to delete. NULL means just delete the one
				 * character given by indexPtr1. */
    TkTextCountType type)	/* The kind of indices to count. */
{
    /*
     * Order the starting and stopping indices.
     */

    int compare = TkTextIndexCmp(indexPtr1, indexPtr2);

    if (compare == 0) {
	return 0;
    } else if (compare > 0) {
	return -TkTextIndexCount(textPtr, indexPtr2, indexPtr1, type);
    } else {
	return TkTextIndexCount(textPtr, indexPtr1, indexPtr2, type);
    }
}

/*
 *----------------------------------------------------------------------
 *
 * DeleteIndexRange --
 *
 *	This function implements most of the functionality of the "delete"
 *	widget command.
 *
 * Results:
 *	Returns a standard Tcl result, currently always TCL_OK.
 *
 * Side effects:
 *	Characters and other entities (windows, images) get deleted from the
 *	text.
 *
 *	If 'viewUpdate' is true, we may adjust the window contents'
 *	y-position, and scrollbar setting.
 *
 *	If 'viewUpdate' is false, true we can guarantee that textPtr->topIndex
 *	points to a valid TkTextLine after this function returns. However, if
 *	'viewUpdate' is false, then there is no such guarantee (since
 *	topIndex.linePtr can be garbage). The caller is expected to take
 *	actions to ensure the topIndex is validated before laying out the
 *	window again.
 *
 *----------------------------------------------------------------------
 */

static int
DeleteIndexRange(
    TkSharedText *sharedTextPtr,/* Shared portion of peer widgets. */
    TkText *textPtr,		/* Overall information about text widget. */
    CONST TkTextIndex *indexPtr1,
				/* Index describing location of first
				 * character (or other entity) to delete. */
    CONST TkTextIndex *indexPtr2,
				/* Index describing location of last
				 * character (or other entity) to delete.
				 * NULL means just delete the one character
				 * given by indexPtr1. */
    int viewUpdate)		/* Update vertical view if set. */
{
    int line1, line2;
    TkTextIndex index1, index2;
    TkText *tPtr;
    int *lineAndByteIndex;
    int resetViewCount;
    int pixels[2*PIXEL_CLIENTS];

    if (sharedTextPtr == NULL) {
	sharedTextPtr = textPtr->sharedTextPtr;
    }

    /*
     * Prepare the starting and stopping indices.
     */

    index1 = *indexPtr1;
    if (indexPtr2 != NULL) {
	index2 = *indexPtr2;
    } else {
	index2 = index1;
	TkTextIndexForwChars(NULL, &index2, 1, &index2, COUNT_INDICES);
    }

    /*
     * Make sure there's really something to delete.
     */

    if (TkTextIndexCmp(&index1, &index2) >= 0) {
	return TCL_OK;
    }

    /*
     * The code below is ugly, but it's needed to make sure there is always a
     * dummy empty line at the end of the text. If the final newline of the
     * file (just before the dummy line) is being deleted, then back up index
     * to just before the newline. If there is a newline just before the first
     * character being deleted, then back up the first index too, so that an
     * even number of lines gets deleted. Furthermore, remove any tags that
     * are present on the newline that isn't going to be deleted after all
     * (this simulates deleting the newline and then adding a "clean" one back
     * again). Note that index1 and index2 might now be equal again which
     * means that no text will be deleted but tags might be removed.
     */

    line1 = TkBTreeLinesTo(textPtr, index1.linePtr);
    line2 = TkBTreeLinesTo(textPtr, index2.linePtr);
    if (line2 == TkBTreeNumLines(sharedTextPtr->tree, textPtr)) {
	TkTextTag **arrayPtr;
	int arraySize, i;
	TkTextIndex oldIndex2;

	oldIndex2 = index2;
	TkTextIndexBackChars(NULL, &oldIndex2, 1, &index2, COUNT_INDICES);
	line2--;
	if ((index1.byteIndex == 0) && (line1 != 0)) {
	    TkTextIndexBackChars(NULL, &index1, 1, &index1, COUNT_INDICES);
	    line1--;
	}
	arrayPtr = TkBTreeGetTags(&index2, NULL, &arraySize);
	if (arrayPtr != NULL) {
	    for (i = 0; i < arraySize; i++) {
		TkBTreeTag(&index2, &oldIndex2, arrayPtr[i], 0);
	    }
	    ckfree((char *) arrayPtr);
	}
    }

    if (line1 < line2) {
	/*
	 * We are deleting more than one line. For speed, we remove all tags
	 * from the range first. If we don't do this, the code below can (when
	 * there are many tags) grow non-linearly in execution time.
	 */

	Tcl_HashSearch search;
	Tcl_HashEntry *hPtr;
	int i;

	for (i=0, hPtr=Tcl_FirstHashEntry(&sharedTextPtr->tagTable, &search);
		hPtr != NULL; i++, hPtr = Tcl_NextHashEntry(&search)) {
	    TkTextTag *tagPtr = (TkTextTag *) Tcl_GetHashValue(hPtr);

	    TkBTreeTag(&index1, &index2, tagPtr, 0);
	}

	/*
	 * Special case for the sel tag which is not in the hash table. We
	 * need to do this once for each peer text widget.
	 */

	for (tPtr = sharedTextPtr->peers; tPtr != NULL ;
		tPtr = tPtr->next) {
	    if (TkBTreeTag(&index1, &index2, tPtr->selTagPtr, 0)) {
		/*
		 * Send an event that the selection changed. This is
		 * equivalent to:
		 *	event generate $textWidget <<Selection>>
		 */

		TkTextSelectionEvent(textPtr);
		tPtr->abortSelections = 1;
	    }
	}
    }

    /*
     * Tell the display what's about to happen so it can discard obsolete
     * display information, then do the deletion. Also, if the deletion
     * involves the top line on the screen, then we have to reset the view
     * (the deletion will invalidate textPtr->topIndex). Compute what the new
     * first character will be, then do the deletion, then reset the view.
     */

    TkTextChanged(sharedTextPtr, NULL, &index1, &index2);

    resetViewCount = 0;
    if (sharedTextPtr->refCount > PIXEL_CLIENTS) {
	lineAndByteIndex = (int *)
		ckalloc(sizeof(int) * 2 * sharedTextPtr->refCount);
    } else {
	lineAndByteIndex = pixels;
    }
    for (tPtr = sharedTextPtr->peers; tPtr != NULL ; tPtr = tPtr->next) {
	int line = 0;
	int byteIndex = 0;
	int resetView = 0;

	if (TkTextIndexCmp(&index2, &tPtr->topIndex) >= 0) {
	    if (TkTextIndexCmp(&index1, &tPtr->topIndex) <= 0) {
		/*
		 * Deletion range straddles topIndex: use the beginning of the
		 * range as the new topIndex.
		 */

		resetView = 1;
		line = line1;
		byteIndex = index1.byteIndex;
	    } else if (index1.linePtr == tPtr->topIndex.linePtr) {
		/*
		 * Deletion range starts on top line but after topIndex. Use
		 * the current topIndex as the new one.
		 */

		resetView = 1;
		line = line1;
		byteIndex = tPtr->topIndex.byteIndex;
	    }
	} else if (index2.linePtr == tPtr->topIndex.linePtr) {
	    /*
	     * Deletion range ends on top line but before topIndex. Figure out
	     * what will be the new character index for the character
	     * currently pointed to by topIndex.
	     */

	    resetView = 1;
	    line = line2;
	    byteIndex = tPtr->topIndex.byteIndex;
	    if (index1.linePtr != index2.linePtr) {
		byteIndex -= index2.byteIndex;
	    } else {
		byteIndex -= (index2.byteIndex - index1.byteIndex);
	    }
	}
	if (resetView) {
	    lineAndByteIndex[resetViewCount] = line;
	    lineAndByteIndex[resetViewCount+1] = byteIndex;
	} else {
	    lineAndByteIndex[resetViewCount] = -1;
	}
	resetViewCount+=2;
    }

    /*
     * Push the deletion on the undo stack if something was actually deleted.
     */

    if (TkTextIndexCmp(&index1, &index2) < 0) {
	if (sharedTextPtr->undo) {
	    Tcl_Obj *get;

	    if (sharedTextPtr->autoSeparators
		    && (sharedTextPtr->lastEditMode != TK_TEXT_EDIT_DELETE)) {
		TkUndoInsertUndoSeparator(sharedTextPtr->undoStack);
	    }

	    sharedTextPtr->lastEditMode = TK_TEXT_EDIT_DELETE;

	    get = TextGetText(textPtr, &index1, &index2, 0);
	    TextPushUndoAction(textPtr, get, 0, &index1, &index2);
	}
	sharedTextPtr->stateEpoch++;

	TkBTreeDeleteIndexRange(sharedTextPtr->tree, &index1, &index2);

    	UpdateDirtyFlag(sharedTextPtr);
    }

    resetViewCount = 0;
    for (tPtr = sharedTextPtr->peers; tPtr != NULL ; tPtr = tPtr->next) {
	int line = lineAndByteIndex[resetViewCount];

	if (line != -1) {
	    int byteIndex = lineAndByteIndex[resetViewCount+1];
	    TkTextIndex indexTmp;

	    if (tPtr == textPtr) {
		if (viewUpdate) {
		    TkTextMakeByteIndex(sharedTextPtr->tree, textPtr, line,
			    byteIndex, &indexTmp);
		    TkTextSetYView(tPtr, &indexTmp, 0);
		}
	    } else {
		TkTextMakeByteIndex(sharedTextPtr->tree, NULL, line,
			byteIndex, &indexTmp);
		TkTextSetYView(tPtr, &indexTmp, 0);
	    }
	}
	resetViewCount += 2;
    }
    if (sharedTextPtr->refCount > PIXEL_CLIENTS) {
	ckfree((char *) lineAndByteIndex);
    }

    if (line1 >= line2) {
	/*
	 * Invalidate any selection retrievals in progress, assuming we didn't
	 * check for this case above.
	 */

	for (tPtr = sharedTextPtr->peers; tPtr != NULL ; tPtr = tPtr->next) {
	    tPtr->abortSelections = 1;
	}
    }

    return TCL_OK;
}

/*
 *----------------------------------------------------------------------
 *
 * TextFetchSelection --
 *
 *	This function is called back by Tk when the selection is requested by
 *	someone. It returns part or all of the selection in a buffer provided
 *	by the caller.
 *
 * Results:
 *	The return value is the number of non-NULL bytes stored at buffer.
 *	Buffer is filled (or partially filled) with a NULL-terminated string
 *	containing part or all of the selection, as given by offset and
 *	maxBytes.
 *
 * Side effects:
 *	None.
 *
 *----------------------------------------------------------------------
 */

static int
TextFetchSelection(
    ClientData clientData,	/* Information about text widget. */
    int offset,			/* Offset within selection of first character
				 * to be returned. */
    char *buffer,		/* Location in which to place selection. */
    int maxBytes)		/* Maximum number of bytes to place at buffer,
				 * not including terminating NULL
				 * character. */
{
    register TkText *textPtr = (TkText *) clientData;
    TkTextIndex eof;
    int count, chunkSize, offsetInSeg;
    TkTextSearch search;
    TkTextSegment *segPtr;

    if (!textPtr->exportSelection) {
	return -1;
    }

    /*
     * Find the beginning of the next range of selected text. Note: if the
     * selection is being retrieved in multiple pieces (offset != 0) and some
     * modification has been made to the text that affects the selection then
     * reject the selection request (make 'em start over again).
     */

    if (offset == 0) {
	TkTextMakeByteIndex(textPtr->sharedTextPtr->tree, textPtr, 0, 0,
		&textPtr->selIndex);
	textPtr->abortSelections = 0;
    } else if (textPtr->abortSelections) {
	return 0;
    }
    TkTextMakeByteIndex(textPtr->sharedTextPtr->tree, textPtr,
	    TkBTreeNumLines(textPtr->sharedTextPtr->tree, textPtr), 0, &eof);
    TkBTreeStartSearch(&textPtr->selIndex, &eof, textPtr->selTagPtr, &search);
    if (!TkBTreeCharTagged(&textPtr->selIndex, textPtr->selTagPtr)) {
	if (!TkBTreeNextTag(&search)) {
	    if (offset == 0) {
		return -1;
	    } else {
		return 0;
	    }
	}
	textPtr->selIndex = search.curIndex;
    }

    /*
     * Each iteration through the outer loop below scans one selected range.
     * Each iteration through the inner loop scans one segment in the selected
     * range.
     */

    count = 0;
    while (1) {
	/*
	 * Find the end of the current range of selected text.
	 */

	if (!TkBTreeNextTag(&search)) {
	    Tcl_Panic("TextFetchSelection couldn't find end of range");
	}

	/*
	 * Copy information from character segments into the buffer until
	 * either we run out of space in the buffer or we get to the end of
	 * this range of text.
	 */

	while (1) {
	    if (maxBytes == 0) {
		goto fetchDone;
	    }
	    segPtr = TkTextIndexToSeg(&textPtr->selIndex, &offsetInSeg);
	    chunkSize = segPtr->size - offsetInSeg;
	    if (chunkSize > maxBytes) {
		chunkSize = maxBytes;
	    }
	    if (textPtr->selIndex.linePtr == search.curIndex.linePtr) {
		int leftInRange;

		leftInRange = search.curIndex.byteIndex
			- textPtr->selIndex.byteIndex;
		if (leftInRange < chunkSize) {
		    chunkSize = leftInRange;
		    if (chunkSize <= 0) {
			break;
		    }
		}
	    }
	    if ((segPtr->typePtr == &tkTextCharType)
		    && !TkTextIsElided(textPtr, &textPtr->selIndex, NULL)) {
		memcpy(buffer, segPtr->body.chars + offsetInSeg,
			(size_t) chunkSize);
		buffer += chunkSize;
		maxBytes -= chunkSize;
		count += chunkSize;
	    }
	    TkTextIndexForwBytes(textPtr, &textPtr->selIndex, chunkSize,
		    &textPtr->selIndex);
	}

	/*
	 * Find the beginning of the next range of selected text.
	 */

	if (!TkBTreeNextTag(&search)) {
	    break;
	}
	textPtr->selIndex = search.curIndex;
    }

  fetchDone:
    *buffer = 0;
    return count;
}

/*
 *----------------------------------------------------------------------
 *
 * TkTextLostSelection --
 *
 *	This function is called back by Tk when the selection is grabbed away
 *	from a text widget. On Windows and Mac systems, we want to remember
 *	the selection for the next time the focus enters the window. On Unix,
 *	just remove the "sel" tag from everything in the widget.
 *
 * Results:
 *	None.
 *
 * Side effects:
 *	The "sel" tag is cleared from the window.
 *
 *----------------------------------------------------------------------
 */

void
TkTextLostSelection(
    ClientData clientData)	/* Information about text widget. */
{
    register TkText *textPtr = (TkText *) clientData;

    if (TkpAlwaysShowSelection(textPtr->tkwin)) {
	TkTextIndex start, end;

	if (!textPtr->exportSelection) {
	    return;
	}

	/*
	 * On Windows and Mac systems, we want to remember the selection for
	 * the next time the focus enters the window. On Unix, just remove the
	 * "sel" tag from everything in the widget.
	 */

	TkTextMakeByteIndex(textPtr->sharedTextPtr->tree, textPtr,
		0, 0, &start);
	TkTextMakeByteIndex(textPtr->sharedTextPtr->tree, textPtr,
		TkBTreeNumLines(textPtr->sharedTextPtr->tree, textPtr),
		0, &end);
	TkTextRedrawTag(NULL, textPtr, &start, &end, textPtr->selTagPtr, 1);
	TkBTreeTag(&start, &end, textPtr->selTagPtr, 0);
    }

    /*
     * Send an event that the selection changed. This is equivalent to:
     *	   event generate $textWidget <<Selection>>
     */

    TkTextSelectionEvent(textPtr);

    textPtr->flags &= ~GOT_SELECTION;
}

/*
 *----------------------------------------------------------------------
 *
 * TkTextSelectionEvent --
 *
 *	When anything relevant to the "sel" tag has been changed, call this
 *	function to generate a <<Selection>> event.
 *
 * Results:
 *	None.
 *
 * Side effects:
 *	If <<Selection>> bindings are present, they will trigger.
 *
 *----------------------------------------------------------------------
 */

void
TkTextSelectionEvent(
    TkText *textPtr)
{
    /*
     * Send an event that the selection changed. This is equivalent to:
     *     event generate $textWidget <<Selection>>
     */

    union {XEvent general; XVirtualEvent virtual;} event;

    memset(&event, 0, sizeof(event));
    event.general.xany.type = VirtualEvent;
    event.general.xany.serial = NextRequest(Tk_Display(textPtr->tkwin));
    event.general.xany.send_event = False;
    event.general.xany.window = Tk_WindowId(textPtr->tkwin);
    event.general.xany.display = Tk_Display(textPtr->tkwin);
    event.virtual.name = Tk_GetUid("Selection");
    Tk_HandleEvent(&event.general);
}

/*
 *----------------------------------------------------------------------
 *
 * TextBlinkProc --
 *
 *	This function is called as a timer handler to blink the insertion
 *	cursor off and on.
 *
 * Results:
 *	None.
 *
 * Side effects:
 *	The cursor gets turned on or off, redisplay gets invoked, and this
 *	function reschedules itself.
 *
 *----------------------------------------------------------------------
 */

static void
TextBlinkProc(
    ClientData clientData)	/* Pointer to record describing text. */
{
    register TkText *textPtr = (TkText *) clientData;
    TkTextIndex index;
    int x, y, w, h, charWidth;

    if ((textPtr->state == TK_TEXT_STATE_DISABLED) ||
	    !(textPtr->flags & GOT_FOCUS) || (textPtr->insertOffTime == 0)) {
	if ((textPtr->insertOffTime == 0) && !(textPtr->flags & INSERT_ON)) {
	    /*
	     * The widget was configured to have zero offtime while the
	     * insertion point was not displayed. We have to display it once.
	     */

	    textPtr->flags |= INSERT_ON;
	    goto redrawInsert;
	}
	return;
    }
    if (textPtr->flags & INSERT_ON) {
	textPtr->flags &= ~INSERT_ON;
	textPtr->insertBlinkHandler = Tcl_CreateTimerHandler(
		textPtr->insertOffTime, TextBlinkProc, (ClientData) textPtr);
    } else {
	textPtr->flags |= INSERT_ON;
	textPtr->insertBlinkHandler = Tcl_CreateTimerHandler(
		textPtr->insertOnTime, TextBlinkProc, (ClientData) textPtr);
    }
  redrawInsert:
    TkTextMarkSegToIndex(textPtr, textPtr->insertMarkPtr, &index);
    if (TkTextIndexBbox(textPtr, &index, &x, &y, &w, &h, &charWidth) == 0) {
	if (textPtr->insertCursorType) {
	    /* Block cursor */
	    TkTextRedrawRegion(textPtr, x - textPtr->width / 2, y,
		    charWidth + textPtr->insertWidth / 2, h);
	} else {
	    /* I-beam cursor */
	    TkTextRedrawRegion(textPtr, x - textPtr->insertWidth / 2, y,
		    textPtr->insertWidth, h);
	}
    }
}

/*
 *----------------------------------------------------------------------
 *
 * TextInsertCmd --
 *
 *	This function is invoked to process the "insert" and "replace" widget
 *	commands for text widgets.
 *
 * Results:
 *	A standard Tcl result.
 *
 * Side effects:
 *	See the user documentation.
 *
 *	If 'viewUpdate' is true, we may adjust the window contents'
 *	y-position, and scrollbar setting.
 *
 *----------------------------------------------------------------------
 */

static int
TextInsertCmd(
    TkSharedText *sharedTextPtr,/* Shared portion of peer widgets. */
    TkText *textPtr,		/* Information about text widget. */
    Tcl_Interp *interp,		/* Current interpreter. */
    int objc,			/* Number of arguments. */
    Tcl_Obj *CONST objv[],	/* Argument objects. */
    CONST TkTextIndex *indexPtr,/* Index at which to insert. */
    int viewUpdate)		/* Update the view if set. */
{
    TkTextIndex index1, index2;
    int j;

    if (sharedTextPtr == NULL) {
	sharedTextPtr = textPtr->sharedTextPtr;
    }

    index1 = *indexPtr;
    for (j = 0; j < objc; j += 2) {
	/*
	 * Here we rely on this call to modify index1 if it is outside the
	 * acceptable range. In particular, if index1 is "end", it must be set
	 * to the last allowable index for insertion, otherwise subsequent tag
	 * insertions will fail.
	 */

	int length = InsertChars(sharedTextPtr, textPtr, &index1, objv[j],
		viewUpdate);

	if (objc > (j+1)) {
	    Tcl_Obj **tagNamePtrs;
	    TkTextTag **oldTagArrayPtr;
	    int numTags;

	    TkTextIndexForwBytes(textPtr, &index1, length, &index2);
	    oldTagArrayPtr = TkBTreeGetTags(&index1, NULL, &numTags);
	    if (oldTagArrayPtr != NULL) {
		int i;

		for (i = 0; i < numTags; i++) {
		    TkBTreeTag(&index1, &index2, oldTagArrayPtr[i], 0);
		}
		ckfree((char *) oldTagArrayPtr);
	    }
	    if (Tcl_ListObjGetElements(interp, objv[j+1], &numTags,
		    &tagNamePtrs) != TCL_OK) {
		return TCL_ERROR;
	    } else {
		int i;

		for (i = 0; i < numTags; i++) {
		    CONST char *strTag = Tcl_GetString(tagNamePtrs[i]);

		    TkBTreeTag(&index1, &index2,
			    TkTextCreateTag(textPtr, strTag, NULL), 1);
		}
		index1 = index2;
	    }
	}
    }
    return TCL_OK;
}

/*
 *----------------------------------------------------------------------
 *
 * TextSearchCmd --
 *
 *	This function is invoked to process the "search" widget command for
 *	text widgets. See the user documentation for details on what it does.
 *
 * Results:
 *	A standard Tcl result.
 *
 * Side effects:
 *	See the user documentation.
 *
 *----------------------------------------------------------------------
 */

static int
TextSearchCmd(
    TkText *textPtr,		/* Information about text widget. */
    Tcl_Interp *interp,		/* Current interpreter. */
    int objc,			/* Number of arguments. */
    Tcl_Obj *CONST objv[])	/* Argument objects. */
{
    int i, argsLeft, code;
    SearchSpec searchSpec;

    static CONST char *switchStrings[] = {
	"--", "-all", "-backwards", "-count", "-elide", "-exact", "-forwards",
	"-hidden", "-nocase", "-nolinestop", "-overlap", "-regexp",
	"-strictlimits", NULL
    };
    enum SearchSwitches {
	SEARCH_END, SEARCH_ALL, SEARCH_BACK, SEARCH_COUNT, SEARCH_ELIDE,
	SEARCH_EXACT, SEARCH_FWD, SEARCH_HIDDEN, SEARCH_NOCASE,
	SEARCH_NOLINESTOP, SEARCH_OVERLAP, SEARCH_REGEXP, SEARCH_STRICTLIMITS
    };

    /*
     * Set up the search specification, including the last 4 fields which are
     * text widget specific.
     */

    searchSpec.exact = 1;
    searchSpec.noCase = 0;
    searchSpec.all = 0;
    searchSpec.backwards = 0;
    searchSpec.varPtr = NULL;
    searchSpec.countPtr = NULL;
    searchSpec.resPtr = NULL;
    searchSpec.searchElide = 0;
    searchSpec.noLineStop = 0;
    searchSpec.overlap = 0;
    searchSpec.strictLimits = 0;
    searchSpec.numLines =
	    TkBTreeNumLines(textPtr->sharedTextPtr->tree, textPtr);
    searchSpec.clientData = (ClientData)textPtr;
    searchSpec.addLineProc = &TextSearchAddNextLine;
    searchSpec.foundMatchProc = &TextSearchFoundMatch;
    searchSpec.lineIndexProc = &TextSearchGetLineIndex;

    /*
     * Parse switches and other arguments.
     */

    for (i=2 ; i<objc ; i++) {
	int index;
	if (Tcl_GetString(objv[i])[0] != '-') {
	    break;
	}

	if (Tcl_GetIndexFromObj(interp, objv[i], switchStrings, "switch", 0,
		&index) != TCL_OK) {
	    /*
	     * Hide the -hidden option.
	     */

	    Tcl_ResetResult(interp);
	    Tcl_AppendResult(interp, "bad switch \"", Tcl_GetString(objv[i]),
		    "\": must be --, -all, -backward, -count, -elide, ",
		    "-exact, -forward, -nocase, -nolinestop, -overlap, ",
		    "-regexp, or -strictlimits", NULL);
	    return TCL_ERROR;
	}

	switch ((enum SearchSwitches) index) {
	case SEARCH_END:
	    i++;
	    goto endOfSwitchProcessing;
	case SEARCH_ALL:
	    searchSpec.all = 1;
	    break;
	case SEARCH_BACK:
	    searchSpec.backwards = 1;
	    break;
	case SEARCH_COUNT:
	    if (i >= objc-1) {
		Tcl_SetResult(interp, "no value given for \"-count\" option",
			TCL_STATIC);
		return TCL_ERROR;
	    }
	    i++;

	    /*
	     * Assumption objv[i] isn't going to disappear on us during this
	     * function, which is fair.
	     */

	    searchSpec.varPtr = objv[i];
	    break;
	case SEARCH_ELIDE:
	case SEARCH_HIDDEN:
	    searchSpec.searchElide = 1;
	    break;
	case SEARCH_EXACT:
	    searchSpec.exact = 1;
	    break;
	case SEARCH_FWD:
	    searchSpec.backwards = 0;
	    break;
	case SEARCH_NOCASE:
	    searchSpec.noCase = 1;
	    break;
	case SEARCH_NOLINESTOP:
	    searchSpec.noLineStop = 1;
	    break;
	case SEARCH_OVERLAP:
	    searchSpec.overlap = 1;
	    break;
	case SEARCH_STRICTLIMITS:
	    searchSpec.strictLimits = 1;
	    break;
	case SEARCH_REGEXP:
	    searchSpec.exact = 0;
	    break;
	default:
	    Tcl_Panic("unexpected switch fallthrough");
	}
    }
  endOfSwitchProcessing:

    argsLeft = objc - (i+2);
    if ((argsLeft != 0) && (argsLeft != 1)) {
	Tcl_WrongNumArgs(interp, 2, objv,
		"?switches? pattern index ?stopIndex?");
	return TCL_ERROR;
    }

    if (searchSpec.noLineStop && searchSpec.exact) {
	Tcl_SetResult(interp, "the \"-nolinestop\" option requires the "
		"\"-regexp\" option to be present", TCL_STATIC);
	return TCL_ERROR;
    }

    if (searchSpec.overlap && !searchSpec.all) {
	Tcl_SetResult(interp, "the \"-overlap\" option requires the "
		"\"-all\" option to be present", TCL_STATIC);
	return TCL_ERROR;
    }

    /*
     * Scan through all of the lines of the text circularly, starting at the
     * given index. 'objv[i]' is the pattern which may be an exact string or a
     * regexp pattern depending on the flags set above.
     */

    code = SearchPerform(interp, &searchSpec, objv[i], objv[i+1],
	    (argsLeft == 1 ? objv[i+2] : NULL));
    if (code != TCL_OK) {
	goto cleanup;
    }

    /*
     * Set the '-count' variable, if given.
     */

    if (searchSpec.varPtr != NULL && searchSpec.countPtr != NULL) {
	Tcl_IncrRefCount(searchSpec.countPtr);
	if (Tcl_ObjSetVar2(interp, searchSpec.varPtr, NULL,
		searchSpec.countPtr, TCL_LEAVE_ERR_MSG) == NULL) {
	    code = TCL_ERROR;
	    goto cleanup;
	}
    }

    /*
     * Set the result.
     */

    if (searchSpec.resPtr != NULL) {
	Tcl_SetObjResult(interp, searchSpec.resPtr);
	searchSpec.resPtr = NULL;
    }

  cleanup:
    if (searchSpec.countPtr != NULL) {
	Tcl_DecrRefCount(searchSpec.countPtr);
    }
    if (searchSpec.resPtr != NULL) {
	Tcl_DecrRefCount(searchSpec.resPtr);
    }
    return code;
}

/*
 *----------------------------------------------------------------------
 *
 * TextSearchGetLineIndex --
 *
 *	Extract a row, text offset index position from an objPtr
 *
 *	This means we ignore any embedded windows/images and elidden text
 *	(unless we are searching that).
 *
 * Results:
 *	Standard Tcl error code (with a message in the interpreter on error
 *	conditions).
 *
 *	The offset placed in offsetPosPtr is a utf-8 char* byte index for
 *	exact searches, and a Unicode character index for regexp searches.
 *
 *	The line number should start at zero (searches which wrap around
 *	assume the first line is numbered 0).
 *
 * Side effects:
 *	None.
 *
 *----------------------------------------------------------------------
 */

static int
TextSearchGetLineIndex(
    Tcl_Interp *interp,		/* For error messages. */
    Tcl_Obj *objPtr,		/* Contains a textual index like "1.2" */
    SearchSpec *searchSpecPtr,	/* Contains other search parameters. */
    int *linePosPtr,		/* For returning the line number. */
    int *offsetPosPtr)		/* For returning the text offset in the
				 * line. */
{
    CONST TkTextIndex *indexPtr;
    int line;
    TkText *textPtr = (TkText *) searchSpecPtr->clientData;

    indexPtr = TkTextGetIndexFromObj(interp, textPtr, objPtr);
    if (indexPtr == NULL) {
	return TCL_ERROR;
    }

    line = TkBTreeLinesTo(textPtr, indexPtr->linePtr);
    if (line >= searchSpecPtr->numLines) {
	TkTextLine *linePtr;
	int count = 0;
	TkTextSegment *segPtr;

	line = searchSpecPtr->numLines-1;
	linePtr = TkBTreeFindLine(textPtr->sharedTextPtr->tree, textPtr, line);

	/*
	 * Count the number of bytes in this line.
	 */

	for (segPtr=linePtr->segPtr ; segPtr!=NULL ; segPtr=segPtr->nextPtr) {
	    count += segPtr->size;
	}
	*offsetPosPtr = TextSearchIndexInLine(searchSpecPtr, linePtr, count);
    } else {
	*offsetPosPtr = TextSearchIndexInLine(searchSpecPtr,
		indexPtr->linePtr, indexPtr->byteIndex);
    }

    *linePosPtr = line;

    return TCL_OK;
}

/*
 *----------------------------------------------------------------------
 *
 * TextSearchIndexInLine --
 *
 *	Find textual index of 'byteIndex' in the searchable characters of
 *	'linePtr'.
 *
 *	This means we ignore any embedded windows/images and elidden text
 *	(unless we are searching that).
 *
 * Results:
 *	The returned index is a utf-8 char* byte index for exact searches, and
 *	a Unicode character index for regexp searches.
 *
 * Side effects:
 *	None.
 *
 *----------------------------------------------------------------------
 */

static int
TextSearchIndexInLine(
    CONST SearchSpec *searchSpecPtr,
				/* Search parameters. */
    TkTextLine *linePtr,	/* The line we're looking at. */
    int byteIndex)		/* Index into the line. */
{
    TkTextSegment *segPtr;
    TkTextIndex curIndex;
    int index, leftToScan;
    TkText *textPtr = (TkText *) searchSpecPtr->clientData;

    index = 0;
    curIndex.tree = textPtr->sharedTextPtr->tree;
    curIndex.linePtr = linePtr; curIndex.byteIndex = 0;
    for (segPtr = linePtr->segPtr, leftToScan = byteIndex;
	    leftToScan > 0;
	    curIndex.byteIndex += segPtr->size, segPtr = segPtr->nextPtr) {
	if ((segPtr->typePtr == &tkTextCharType) &&
		(searchSpecPtr->searchElide
		|| !TkTextIsElided(textPtr, &curIndex, NULL))) {
	    if (leftToScan < segPtr->size) {
		if (searchSpecPtr->exact) {
		    index += leftToScan;
		} else {
		    index += Tcl_NumUtfChars(segPtr->body.chars, leftToScan);
		}
	    } else if (searchSpecPtr->exact) {
		index += segPtr->size;
	    } else {
		index += Tcl_NumUtfChars(segPtr->body.chars, -1);
	    }
	}
	leftToScan -= segPtr->size;
    }
    return index;
}

/*
 *----------------------------------------------------------------------
 *
 * TextSearchAddNextLine --
 *
 *	Adds a line from the text widget to the object 'theLine'.
 *
 * Results:
 *	A pointer to the TkTextLine corresponding to the given line, or NULL
 *	if there was no available line.
 *
 *	Also 'lenPtr' (if non-NULL) is filled in with the total length of
 *	'theLine' (not just what we added to it, but the length including what
 *	was already in there). This is in bytes for an exact search and in
 *	chars for a regexp search.
 *
 *	Also 'extraLinesPtr' (if non-NULL) will have its value incremented by
 *	1 for each additional logical line we have added because a newline is
 *	elided (this will only ever happen if we have chosen not to search
 *	elided text, of course).
 *
 * Side effects:
 *	Memory may be allocated or re-allocated for theLine's string
 *	representation.
 *
 *----------------------------------------------------------------------
 */

static ClientData
TextSearchAddNextLine(
    int lineNum,		/* Line we must add. */
    SearchSpec *searchSpecPtr,	/* Search parameters. */
    Tcl_Obj *theLine,		/* Object to append to. */
    int *lenPtr,		/* For returning the total length. */
    int *extraLinesPtr)		/* If non-NULL, will have its value
				 * incremented by the number of additional
				 * logical lines which are merged into this
				 * one by newlines being elided. */
{
    TkTextLine *linePtr, *thisLinePtr;
    TkTextIndex curIndex;
    TkTextSegment *segPtr;
    TkText *textPtr = (TkText *) searchSpecPtr->clientData;
    int nothingYet = 1;

    /*
     * Extract the text from the line.
     */

    linePtr = TkBTreeFindLine(textPtr->sharedTextPtr->tree, textPtr, lineNum);
    if (linePtr == NULL) {
	return NULL;
    }
    curIndex.tree = textPtr->sharedTextPtr->tree;
    thisLinePtr = linePtr;

    while (thisLinePtr != NULL) {
	int elideWraps = 0;

	curIndex.linePtr = thisLinePtr;
	curIndex.byteIndex = 0;
	for (segPtr = thisLinePtr->segPtr; segPtr != NULL;
		curIndex.byteIndex += segPtr->size, segPtr = segPtr->nextPtr) {
	    if (!searchSpecPtr->searchElide
		    && TkTextIsElided(textPtr, &curIndex, NULL)) {
		/*
		 * If we reach the end of the logical line, and if we have at
		 * least one character in the string, then we continue
		 * wrapping to the next logical line. If there are no
		 * characters yet, then the entire line of characters is
		 * elided and there's no need to complicate matters by
		 * wrapping - we'll look at the next line in due course.
		 */

		if (segPtr->nextPtr == NULL && !nothingYet) {
		    elideWraps = 1;
		}
		continue;
	    }
	    if (segPtr->typePtr != &tkTextCharType) {
		continue;
	    }
	    Tcl_AppendToObj(theLine, segPtr->body.chars, segPtr->size);
	    nothingYet = 0;
	}
	if (!elideWraps) {
	    break;
	}
	lineNum++;
	if (lineNum >= searchSpecPtr->numLines) {
	    break;
	}
	thisLinePtr = TkBTreeNextLine(textPtr, thisLinePtr);
	if (thisLinePtr != NULL && extraLinesPtr != NULL) {
	    /*
	     * Tell our caller we have an extra line merged in.
	     */

	    *extraLinesPtr = (*extraLinesPtr) + 1;
	}
    }

    /*
     * If we're ignoring case, convert the line to lower case. There is no
     * need to do this for regexp searches, since they handle a flag for this
     * purpose.
     */

    if (searchSpecPtr->exact && searchSpecPtr->noCase) {
	Tcl_SetObjLength(theLine, Tcl_UtfToLower(Tcl_GetString(theLine)));
    }

    if (lenPtr != NULL) {
	if (searchSpecPtr->exact) {
	    Tcl_GetStringFromObj(theLine, lenPtr);
	} else {
	    *lenPtr = Tcl_GetCharLength(theLine);
	}
    }
    return (ClientData)linePtr;
}

/*
 *----------------------------------------------------------------------
 *
 * TextSearchFoundMatch --
 *
 *	Stores information from a successful search.
 *
 * Results:
 *	1 if the information was stored, 0 if the position at which the match
 *	was found actually falls outside the allowable search region (and
 *	therefore the search is actually complete).
 *
 * Side effects:
 *	Memory may be allocated in the 'countPtr' and 'resPtr' fields of
 *	'searchSpecPtr'. Each of those objects will have refCount zero and
 *	must eventually be freed or stored elsewhere as appropriate.
 *
 *----------------------------------------------------------------------
 */

static int
TextSearchFoundMatch(
    int lineNum,		/* Line on which match was found. */
    SearchSpec *searchSpecPtr,	/* Search parameters. */
    ClientData clientData,	/* Token returned by the 'addNextLineProc',
				 * TextSearchAddNextLine. May be NULL, in
				 * which we case we must generate it (from
				 * lineNum). */
    Tcl_Obj *theLine,		/* Text from current line, only accessed for
				 * exact searches, and is allowed to be NULL
				 * for regexp searches. */
    int matchOffset,		/* Offset of found item in utf-8 bytes for
				 * exact search, Unicode chars for regexp. */
    int matchLength)		/* Length also in bytes/chars as per search
				 * type. */
{
    int numChars;
    int leftToScan;
    TkTextIndex curIndex, foundIndex;
    TkTextSegment *segPtr;
    TkTextLine *linePtr;
    TkText *textPtr = (TkText *) searchSpecPtr->clientData;

    if (lineNum == searchSpecPtr->stopLine) {
	/*
	 * If the current index is on the wrong side of the stopIndex, then
	 * the item we just found is actually outside the acceptable range,
	 * and the search is over.
	 */

	if (searchSpecPtr->backwards ^
		(matchOffset >= searchSpecPtr->stopOffset)) {
	    return 0;
	}
    }

    /*
     * Calculate the character count, which may need augmenting if there are
     * embedded windows or elidden text.
     */

    if (searchSpecPtr->exact) {
	CONST char *startOfLine = Tcl_GetString(theLine);

	numChars = Tcl_NumUtfChars(startOfLine + matchOffset, matchLength);
    } else {
	numChars = matchLength;
    }

    /*
     * If we're using strict limits checking, ensure that the match with its
     * full length fits inside the given range.
     */

    if (searchSpecPtr->strictLimits && lineNum == searchSpecPtr->stopLine) {
	if (searchSpecPtr->backwards ^
		((matchOffset + numChars) > searchSpecPtr->stopOffset)) {
	    return 0;
	}
    }

    /*
     * The index information returned by the regular expression parser only
     * considers textual information: it doesn't account for embedded windows,
     * elided text (when we are not searching elided text) or any other
     * non-textual info. Scan through the line's segments again to adjust both
     * matchChar and matchCount.
     *
     * We will walk through the segments of this line until we have either
     * reached the end of the match or we have reached the end of the line.
     */

    linePtr = (TkTextLine *)clientData;
    if (linePtr == NULL) {
	linePtr = TkBTreeFindLine(textPtr->sharedTextPtr->tree, textPtr,
		lineNum);
    }

    curIndex.tree = textPtr->sharedTextPtr->tree;

    /*
     * Find the starting point.
     */

    leftToScan = matchOffset;
    while (1) {
	curIndex.linePtr = linePtr;
	curIndex.byteIndex = 0;

	/*
	 * Note that we allow leftToScan to be zero because we want to skip
	 * over any preceding non-textual items.
	 */

	for (segPtr = linePtr->segPtr; leftToScan >= 0 && segPtr;
		segPtr = segPtr->nextPtr) {
	    if (segPtr->typePtr != &tkTextCharType) {
		matchOffset += segPtr->size;
	    } else if (!searchSpecPtr->searchElide
		    && TkTextIsElided(textPtr, &curIndex, NULL)) {
		if (searchSpecPtr->exact) {
		    matchOffset += segPtr->size;
		} else {
		    matchOffset += Tcl_NumUtfChars(segPtr->body.chars, -1);
		}
	    } else {
		leftToScan -= segPtr->size;
	    }
	    curIndex.byteIndex += segPtr->size;
	}
	if (segPtr == NULL && leftToScan >= 0) {
	    /*
	     * This will only happen if we are eliding newlines.
	     */

	    linePtr = TkBTreeNextLine(textPtr, linePtr);
	    if (linePtr == NULL) {
		/*
		 * If we reach the end of the text, we have a serious problem,
		 * unless there's actually nothing left to look for.
		 */

		if (leftToScan == 0) {
		    break;
		} else {
		    Tcl_Panic("Reached end of text in a match");
		}
	    }

	    /*
	     * We've wrapped to the beginning of the next logical line, which
	     * has been merged with the previous one whose newline was elided.
	     */

	    lineNum++;
	    matchOffset = 0;
	} else {
	    break;
	}
    }

    /*
     * Calculate and store the found index in the result.
     */

    if (searchSpecPtr->exact) {
	TkTextMakeByteIndex(textPtr->sharedTextPtr->tree, textPtr, lineNum,
		matchOffset, &foundIndex);
    } else {
	TkTextMakeCharIndex(textPtr->sharedTextPtr->tree, textPtr, lineNum,
		matchOffset, &foundIndex);
    }

    if (searchSpecPtr->all) {
	if (searchSpecPtr->resPtr == NULL) {
	    searchSpecPtr->resPtr = Tcl_NewObj();
	}
	Tcl_ListObjAppendElement(NULL, searchSpecPtr->resPtr,
		TkTextNewIndexObj(textPtr, &foundIndex));
    } else {
	searchSpecPtr->resPtr = TkTextNewIndexObj(textPtr, &foundIndex);
    }

    /*
     * Find the end point. Here 'leftToScan' could be negative already as a
     * result of the above loop if the segment we reached spanned the start of
     * the string. When we add matchLength it will become non-negative.
     */

    for (leftToScan += matchLength; leftToScan > 0;
	    curIndex.byteIndex += segPtr->size, segPtr = segPtr->nextPtr) {
	if (segPtr == NULL) {
	    /*
	     * We are on the next line - this of course should only ever
	     * happen with searches which have matched across multiple lines.
	     */

	    linePtr = TkBTreeNextLine(textPtr, linePtr);
	    segPtr = linePtr->segPtr;
	    curIndex.linePtr = linePtr; curIndex.byteIndex = 0;
	}
	if (segPtr->typePtr != &tkTextCharType) {
	    /*
	     * Anything we didn't count in the search needs adding.
	     */

	    numChars += segPtr->size;
	    continue;
	} else if (!searchSpecPtr->searchElide
		&& TkTextIsElided(textPtr, &curIndex, NULL)) {
	    numChars += Tcl_NumUtfChars(segPtr->body.chars, -1);
	    continue;
	}
	if (searchSpecPtr->exact) {
	    leftToScan -= segPtr->size;
	} else {
	    leftToScan -= Tcl_NumUtfChars(segPtr->body.chars, -1);
	}
    }

    /*
     * Now store the count result, if it is wanted.
     */

    if (searchSpecPtr->varPtr != NULL) {
	Tcl_Obj *tmpPtr = Tcl_NewIntObj(numChars);
	if (searchSpecPtr->all) {
	    if (searchSpecPtr->countPtr == NULL) {
		searchSpecPtr->countPtr = Tcl_NewObj();
	    }
	    Tcl_ListObjAppendElement(NULL, searchSpecPtr->countPtr, tmpPtr);
	} else {
	    searchSpecPtr->countPtr = tmpPtr;
	}
    }
    return 1;
}

/*
 *----------------------------------------------------------------------
 *
 * TkTextGetTabs --
 *
 *	Parses a string description of a set of tab stops.
 *
 * Results:
 *	The return value is a pointer to a malloc'ed structure holding parsed
 *	information about the tab stops. If an error occurred then the return
 *	value is NULL and an error message is left in the interp's result.
 *
 * Side effects:
 *	Memory is allocated for the structure that is returned. It is up to
 *	the caller to free this structure when it is no longer needed.
 *
 *----------------------------------------------------------------------
 */

TkTextTabArray *
TkTextGetTabs(
    Tcl_Interp *interp,		/* Used for error reporting. */
    TkText *textPtr,		/* Information about the text widget. */
    Tcl_Obj *stringPtr)		/* Description of the tab stops. See the text
				 * manual entry for details. */
{
    int objc, i, count;
    Tcl_Obj **objv;
    TkTextTabArray *tabArrayPtr;
    TkTextTab *tabPtr;
    Tcl_UniChar ch;
    double prevStop, lastStop;
    /*
     * Map these strings to TkTextTabAlign values.
     */
    static CONST char *tabOptionStrings[] = {
	"left", "right", "center", "numeric", NULL
    };

    if (Tcl_ListObjGetElements(interp, stringPtr, &objc, &objv) != TCL_OK) {
	return NULL;
    }

    /*
     * First find out how many entries we need to allocate in the tab array.
     */

    count = 0;
    for (i = 0; i < objc; i++) {
	char c = Tcl_GetString(objv[i])[0];
	if ((c != 'l') && (c != 'r') && (c != 'c') && (c != 'n')) {
	    count++;
	}
    }

    /*
     * Parse the elements of the list one at a time to fill in the array.
     */

    tabArrayPtr = (TkTextTabArray *) ckalloc((unsigned)
	    (sizeof(TkTextTabArray) + (count-1)*sizeof(TkTextTab)));
    tabArrayPtr->numTabs = 0;
    prevStop = 0.0;
    lastStop = 0.0;
    for (i = 0, tabPtr = &tabArrayPtr->tabs[0]; i < objc; i++, tabPtr++) {
	int index;

	/*
	 * This will round fractional pixels above 0.5 upwards, and otherwise
	 * downwards, to find the right integer pixel position.
	 */

	if (Tk_GetPixelsFromObj(interp, textPtr->tkwin, objv[i],
		&tabPtr->location) != TCL_OK) {
	    goto error;
	}

	if (tabPtr->location <= 0) {
	    Tcl_AppendResult(interp, "tab stop \"", Tcl_GetString(objv[i]),
		    "\" is not at a positive distance", NULL);
	    goto error;
	}

	prevStop = lastStop;
	if (Tk_GetDoublePixelsFromObj (interp, textPtr->tkwin, objv[i],
				       &lastStop) != TCL_OK) {
	    goto error;
	}

	if (i > 0 && (tabPtr->location <= (tabPtr-1)->location)) {
	    /*
	     * This tab is actually to the left of the previous one, which is
	     * illegal.
	     */

#ifdef _TK_ALLOW_DECREASING_TABS
	    /*
	     * Force the tab to be a typical character width to the right of
	     * the previous one, and update the 'lastStop' with the changed
	     * position.
	     */

	    if (textPtr->charWidth > 0) {
		tabPtr->location = (tabPtr-1)->location + textPtr->charWidth;
	    } else {
		tabPtr->location = (tabPtr-1)->location + 8;
	    }
	    lastStop = tabPtr->location;
#else
	    Tcl_AppendResult(interp,
		    "tabs must be monotonically increasing, but \"",
		    Tcl_GetString(objv[i]),
		    "\" is smaller than or equal to the previous tab",
		    NULL);
	    goto error;
#endif /* _TK_ALLOW_DECREASING_TABS */
	}

	tabArrayPtr->numTabs++;

	/*
	 * See if there is an explicit alignment in the next list element.
	 * Otherwise just use "left".
	 */

	tabPtr->alignment = LEFT;
	if ((i+1) == objc) {
	    continue;
	}

	/*
	 * There may be a more efficient way of getting this.
	 */

	Tcl_UtfToUniChar(Tcl_GetString(objv[i+1]), &ch);
	if (!Tcl_UniCharIsAlpha(ch)) {
	    continue;
	}
	i += 1;

	if (Tcl_GetIndexFromObj(interp, objv[i], tabOptionStrings,
		"tab alignment", 0, &index) != TCL_OK) {
	    goto error;
	}
	tabPtr->alignment = ((TkTextTabAlign)index);
    }

    /*
     * For when we need to interpolate tab stops, store these two so we know
     * the tab stop size to very high precision. With the above checks, we can
     * guarantee that tabIncrement is strictly positive here.
     */

    tabArrayPtr->lastTab = lastStop;
    tabArrayPtr->tabIncrement = lastStop - prevStop;

    return tabArrayPtr;

  error:
    ckfree((char *) tabArrayPtr);
    return NULL;
}

/*
 *----------------------------------------------------------------------
 *
 * TextDumpCmd --
 *
 *	Return information about the text, tags, marks, and embedded windows
 *	and images in a text widget. See the man page for the description of
 *	the text dump operation for all the details.
 *
 * Results:
 *	A standard Tcl result.
 *
 * Side effects:
 *	Memory is allocated for the result, if needed (standard Tcl result
 *	side effects).
 *
 *----------------------------------------------------------------------
 */

static int
TextDumpCmd(
    register TkText *textPtr,	/* Information about text widget. */
    Tcl_Interp *interp,		/* Current interpreter. */
    int objc,			/* Number of arguments. */
    Tcl_Obj *CONST objv[])	/* Argument objects. Someone else has already
				 * parsed this command enough to know that
				 * objv[1] is "dump". */
{
    TkTextIndex index1, index2;
    int arg;
    int lineno;			/* Current line number. */
    int what = 0;		/* bitfield to select segment types. */
    int atEnd;			/* True if dumping up to logical end. */
    TkTextLine *linePtr;
    Tcl_Obj *command = NULL;	/* Script callback to apply to segments. */
#define TK_DUMP_TEXT	0x1
#define TK_DUMP_MARK	0x2
#define TK_DUMP_TAG	0x4
#define TK_DUMP_WIN	0x8
#define TK_DUMP_IMG	0x10
#define TK_DUMP_ALL	(TK_DUMP_TEXT|TK_DUMP_MARK|TK_DUMP_TAG| \
	TK_DUMP_WIN|TK_DUMP_IMG)
    static CONST char *optStrings[] = {
	"-all", "-command", "-image", "-mark", "-tag", "-text", "-window",
	NULL
    };
    enum opts {
	DUMP_ALL, DUMP_CMD, DUMP_IMG, DUMP_MARK, DUMP_TAG, DUMP_TXT, DUMP_WIN
    };

    for (arg=2 ; arg < objc ; arg++) {
	int index;
	if (Tcl_GetString(objv[arg])[0] != '-') {
	    break;
	}
	if (Tcl_GetIndexFromObj(interp, objv[arg], optStrings, "option", 0,
		&index) != TCL_OK) {
	    return TCL_ERROR;
	}
	switch ((enum opts) index) {
	case DUMP_ALL:
	    what = TK_DUMP_ALL;
	    break;
	case DUMP_TXT:
	    what |= TK_DUMP_TEXT;
	    break;
	case DUMP_TAG:
	    what |= TK_DUMP_TAG;
	    break;
	case DUMP_MARK:
	    what |= TK_DUMP_MARK;
	    break;
	case DUMP_IMG:
	    what |= TK_DUMP_IMG;
	    break;
	case DUMP_WIN:
	    what |= TK_DUMP_WIN;
	    break;
	case DUMP_CMD:
	    arg++;
	    if (arg >= objc) {
		Tcl_AppendResult(interp, "Usage: ", Tcl_GetString(objv[0]),
			" dump ?-all -image -text -mark -tag -window? ",
			"?-command script? index ?index2?", NULL);
		return TCL_ERROR;
	    }
	    command = objv[arg];
	    break;
	default:
	    Tcl_Panic("unexpected switch fallthrough");
	}
    }
    if (arg >= objc || arg+2 < objc) {
	Tcl_AppendResult(interp, "Usage: ", Tcl_GetString(objv[0]),
		" dump ?-all -image -text -mark -tag -window? ",
		"?-command script? index ?index2?", NULL);
	return TCL_ERROR;
    }
    if (what == 0) {
	what = TK_DUMP_ALL;
    }
    if (TkTextGetObjIndex(interp, textPtr, objv[arg], &index1) != TCL_OK) {
	return TCL_ERROR;
    }
    arg++;
    atEnd = 0;
    if (objc == arg) {
	TkTextIndexForwChars(NULL, &index1, 1, &index2, COUNT_INDICES);
    } else {
	int length;
	char *str;

	if (TkTextGetObjIndex(interp, textPtr, objv[arg], &index2) != TCL_OK) {
	    return TCL_ERROR;
	}
	str = Tcl_GetStringFromObj(objv[arg], &length);
	if (strncmp(str, "end", (unsigned)length) == 0) {
	    atEnd = 1;
	}
    }
    if (TkTextIndexCmp(&index1, &index2) >= 0) {
	return TCL_OK;
    }
    lineno = TkBTreeLinesTo(textPtr, index1.linePtr);
    if (index1.linePtr == index2.linePtr) {
	DumpLine(interp, textPtr, what, index1.linePtr,
		index1.byteIndex, index2.byteIndex, lineno, command);
    } else {
	int textChanged;
	int lineend = TkBTreeLinesTo(textPtr, index2.linePtr);
	int endByteIndex = index2.byteIndex;

	textChanged = DumpLine(interp, textPtr, what, index1.linePtr,
		index1.byteIndex, 32000000, lineno, command);
	if (textChanged) {
	    if (textPtr->flags & DESTROYED) {
		return TCL_OK;
	    }
	    linePtr = TkBTreeFindLine(textPtr->sharedTextPtr->tree,
		    textPtr, lineno);
	    textChanged = 0;
	} else {
	    linePtr = index1.linePtr;
	}
	while ((linePtr = TkBTreeNextLine(textPtr, linePtr)) != NULL) {
	    lineno++;
	    if (lineno == lineend) {
		break;
	    }
	    textChanged = DumpLine(interp, textPtr, what, linePtr, 0, 32000000,
		    lineno, command);
	    if (textChanged) {
		if (textPtr->flags & DESTROYED) {
		    return TCL_OK;
		}
		linePtr = TkBTreeFindLine(textPtr->sharedTextPtr->tree,
			textPtr, lineno);
		textChanged = 0;
	    }
	}
	if (linePtr != NULL) {
	    DumpLine(interp, textPtr, what, linePtr, 0, endByteIndex, lineno,
		    command);
	    if (textPtr->flags & DESTROYED) {
		return TCL_OK;
	    }
	}
    }

    /*
     * Special case to get the leftovers hiding at the end mark.
     */

    if (atEnd) {
	if (textPtr->flags & DESTROYED) {
	    return TCL_OK;
	}

	/*
	 * Re-get the end index, in case it has changed.
	 */

	if (TkTextGetObjIndex(interp, textPtr, objv[arg], &index2) != TCL_OK) {
	    return TCL_ERROR;
	}
	DumpLine(interp, textPtr, what & ~TK_DUMP_TEXT, index2.linePtr,
		0, 1, lineno, command);
    }
    return TCL_OK;
}

/*
 *----------------------------------------------------------------------
 *
 * DumpLine
 *
 *	Return information about a given text line from character position
 *	"start" up to, but not including, "end".
 *
 * Results:
 *	Returns 1 if the command callback made any changes to the text widget
 *	which will have invalidated internal structures such as TkTextSegment,
 *	TkTextIndex, pointers. Our caller can then take action to recompute
 *	such entities. Returns 0 otherwise.
 *
 * Side effects:
 *	None, but see DumpSegment which can have arbitrary side-effects
 *
 *----------------------------------------------------------------------
 */

static int
DumpLine(
    Tcl_Interp *interp,
    TkText *textPtr,
    int what,			/* Bit flags to select segment types. */
    TkTextLine *linePtr,	/* The current line. */
    int startByte, int endByte,	/* Byte range to dump. */
    int lineno,			/* Line number for indices dump. */
    Tcl_Obj *command)		/* Script to apply to the segment. */
{
    TkTextSegment *segPtr;
    TkTextIndex index;
    int offset = 0, textChanged = 0;

    /*
     * Must loop through line looking at its segments.
     * character
     * toggleOn, toggleOff
     * mark
     * image
     * window
     */

    segPtr = linePtr->segPtr;
    while ((offset < endByte) && (segPtr != NULL)) {
	int lineChanged = 0;
	int currentSize = segPtr->size;

	if ((what & TK_DUMP_TEXT) && (segPtr->typePtr == &tkTextCharType) &&
		(offset + currentSize > startByte)) {
	    int last = currentSize;	/* Index of last char in seg. */
	    int first = 0;		/* Index of first char in seg. */

	    if (offset + currentSize > endByte) {
		last = endByte - offset;
	    }
	    if (startByte > offset) {
		first = startByte - offset;
	    }
	    if (last != currentSize) {
		/*
		 * To avoid modifying the string in place we copy over just
		 * the segment that we want. Since DumpSegment can modify the
		 * text, we could not confidently revert the modification
		 * here.
		 */

		int length = last - first;
		char *range = ckalloc((length + 1) * sizeof(char));

		memcpy(range, segPtr->body.chars + first,
			length * sizeof(char));
		range[length] = '\0';

		TkTextMakeByteIndex(textPtr->sharedTextPtr->tree, textPtr,
			lineno, offset + first, &index);
		lineChanged = DumpSegment(textPtr, interp, "text", range,
			command, &index, what);
		ckfree(range);
	    } else {
		TkTextMakeByteIndex(textPtr->sharedTextPtr->tree, textPtr,
			lineno, offset + first, &index);
		lineChanged = DumpSegment(textPtr, interp, "text",
			segPtr->body.chars + first, command, &index, what);
	    }
	} else if ((offset >= startByte)) {
	    if ((what & TK_DUMP_MARK) && (segPtr->typePtr->name[0] == 'm')) {
		char *name;
		TkTextMark *markPtr = (TkTextMark *) &segPtr->body;

		if (segPtr == textPtr->insertMarkPtr) {
		    name = "insert";
		} else if (segPtr == textPtr->currentMarkPtr) {
		    name = "current";
		} else if (markPtr->hPtr == NULL) {
		    name = NULL;
		    lineChanged = 0;
		} else {
		    name = Tcl_GetHashKey(&textPtr->sharedTextPtr->markTable,
			    markPtr->hPtr);
		}
		if (name != NULL) {
		    TkTextMakeByteIndex(textPtr->sharedTextPtr->tree, textPtr,
			    lineno, offset, &index);
		    lineChanged = DumpSegment(textPtr, interp, "mark", name,
			    command, &index, what);
		}
	    } else if ((what & TK_DUMP_TAG) &&
		    (segPtr->typePtr == &tkTextToggleOnType)) {
		TkTextMakeByteIndex(textPtr->sharedTextPtr->tree, textPtr,
			lineno, offset, &index);
		lineChanged = DumpSegment(textPtr, interp, "tagon",
			segPtr->body.toggle.tagPtr->name, command, &index,
			what);
	    } else if ((what & TK_DUMP_TAG) &&
		    (segPtr->typePtr == &tkTextToggleOffType)) {
		TkTextMakeByteIndex(textPtr->sharedTextPtr->tree, textPtr,
			lineno, offset, &index);
		lineChanged = DumpSegment(textPtr, interp, "tagoff",
			segPtr->body.toggle.tagPtr->name, command, &index,
			what);
	    } else if ((what & TK_DUMP_IMG) &&
		    (segPtr->typePtr->name[0] == 'i')) {
		TkTextEmbImage *eiPtr = (TkTextEmbImage *)&segPtr->body;
		char *name = (eiPtr->name == NULL) ? "" : eiPtr->name;

		TkTextMakeByteIndex(textPtr->sharedTextPtr->tree, textPtr,
			lineno, offset, &index);
		lineChanged = DumpSegment(textPtr, interp, "image", name,
			command, &index, what);
	    } else if ((what & TK_DUMP_WIN) &&
		    (segPtr->typePtr->name[0] == 'w')) {
		TkTextEmbWindow *ewPtr = (TkTextEmbWindow *)&segPtr->body;
		char *pathname;

		if (ewPtr->tkwin == (Tk_Window) NULL) {
		    pathname = "";
		} else {
		    pathname = Tk_PathName(ewPtr->tkwin);
		}
		TkTextMakeByteIndex(textPtr->sharedTextPtr->tree, textPtr,
			lineno, offset, &index);
		lineChanged = DumpSegment(textPtr, interp, "window", pathname,
			command, &index, what);
	    }
	}
	offset += currentSize;
	if (lineChanged) {
	    TkTextSegment *newSegPtr;
	    int newOffset = 0;

	    textChanged = 1;

	    /*
	     * Our indices are no longer valid.
	     */

	    if (textPtr->flags & DESTROYED) {
		return textChanged;
	    }
	    linePtr = TkBTreeFindLine(textPtr->sharedTextPtr->tree,
		    textPtr, lineno);
	    newSegPtr = linePtr->segPtr;
	    if (segPtr == newSegPtr) {
		segPtr = segPtr->nextPtr;
	    } else {
		while ((newOffset < endByte) && (newOffset < offset)
			&& (newSegPtr != NULL)) {
		    newOffset += currentSize;
		    newSegPtr = newSegPtr->nextPtr;
		    if (segPtr == newSegPtr) {
			break;
		    }
		}
		if (segPtr != newSegPtr && newOffset == offset
			&& currentSize == 0) {
		    TkTextSegment *searchPtr = newSegPtr;

		    while (searchPtr != NULL && searchPtr->size == 0) {
			if (searchPtr == segPtr) {
			    newSegPtr = searchPtr;
			    break;
			}
			searchPtr = searchPtr->nextPtr;
		    }
		}
		segPtr = newSegPtr;
		if (segPtr != NULL) {
		    segPtr = segPtr->nextPtr;
		}
	    }
	} else {
	    segPtr = segPtr->nextPtr;
	}
    }
    return textChanged;
}

/*
 *----------------------------------------------------------------------
 *
 * DumpSegment
 *
 *	Either append information about the current segment to the result, or
 *	make a script callback with that information as arguments.
 *
 * Results:
 *	Returns 1 if the command callback made any changes to the text widget
 *	which will have invalidated internal structures such as TkTextSegment,
 *	TkTextIndex, pointers. Our caller can then take action to recompute
 *	such entities. Returns 0 otherwise.
 *
 * Side effects:
 *	Either evals the callback or appends elements to the result string.
 *	The callback can have arbitrary side-effects.
 *
 *----------------------------------------------------------------------
 */

static int
DumpSegment(
    TkText *textPtr,
    Tcl_Interp *interp,
    CONST char *key,		/* Segment type key. */
    CONST char *value,		/* Segment value. */
    Tcl_Obj *command,		/* Script callback. */
    CONST TkTextIndex *index,	/* index with line/byte position info. */
    int what)			/* Look for TK_DUMP_INDEX bit. */
{
    char buffer[TK_POS_CHARS];

    TkTextPrintIndex(textPtr, index, buffer);
    if (command == NULL) {
	Tcl_AppendElement(interp, key);
	Tcl_AppendElement(interp, value);
	Tcl_AppendElement(interp, buffer);
	return 0;
    } else {
	CONST char *argv[4];
	char *list;
	int oldStateEpoch = TkBTreeEpoch(textPtr->sharedTextPtr->tree);

	argv[0] = key;
	argv[1] = value;
	argv[2] = buffer;
	argv[3] = NULL;
	list = Tcl_Merge(3, argv);
	Tcl_VarEval(interp, Tcl_GetString(command), " ", list, NULL);
	ckfree(list);
	if ((textPtr->flags & DESTROYED) ||
		TkBTreeEpoch(textPtr->sharedTextPtr->tree) != oldStateEpoch) {
	    return 1;
	} else {
	    return 0;
	}
    }
}

/*
 *----------------------------------------------------------------------
 *
 * TextEditUndo --
 *
 *	Undo the last change.
 *
 * Results:
 *	None.
 *
 * Side effects:
 *	Apart from manipulating the undo and redo stacks, the state of the
 *	rest of the widget may also change (due to whatever is being undone).
 *
 *----------------------------------------------------------------------
 */

static int
TextEditUndo(
    TkText *textPtr)		/* Overall information about text widget. */
{
    int status;

    if (!textPtr->sharedTextPtr->undo) {
	return TCL_OK;
    }

    /*
     * Turn off the undo feature while we revert a compound action, setting
     * the dirty handling mode to undo for the duration (unless it is
     * 'fixed').
     */

    textPtr->sharedTextPtr->undo = 0;
    if (textPtr->sharedTextPtr->dirtyMode != TK_TEXT_DIRTY_FIXED) {
	textPtr->sharedTextPtr->dirtyMode = TK_TEXT_DIRTY_UNDO;
    }

    status = TkUndoRevert(textPtr->sharedTextPtr->undoStack);

    if (textPtr->sharedTextPtr->dirtyMode != TK_TEXT_DIRTY_FIXED) {
	textPtr->sharedTextPtr->dirtyMode = TK_TEXT_DIRTY_NORMAL;
    }
    textPtr->sharedTextPtr->undo = 1;

    return status;
}

/*
 *----------------------------------------------------------------------
 *
 * TextEditRedo --
 *
 *	Redo the last undone change.
 *
 * Results:
 *	None.
 *
 * Side effects:
 *	Apart from manipulating the undo and redo stacks, the state of the
 *	rest of the widget may also change (due to whatever is being redone).
 *
 *----------------------------------------------------------------------
 */

static int
TextEditRedo(
    TkText *textPtr)		/* Overall information about text widget. */
{
    int status;

    if (!textPtr->sharedTextPtr->undo) {
	return TCL_OK;
    }

    /*
     * Turn off the undo feature temporarily while we revert a previously
     * undone compound action, setting the dirty handling mode to redo for the
     * duration (unless it is 'fixed').
     */

    textPtr->sharedTextPtr->undo = 0;
    if (textPtr->sharedTextPtr->dirtyMode != TK_TEXT_DIRTY_FIXED) {
	textPtr->sharedTextPtr->dirtyMode = TK_TEXT_DIRTY_REDO;
    }

    status = TkUndoApply(textPtr->sharedTextPtr->undoStack);

    if (textPtr->sharedTextPtr->dirtyMode != TK_TEXT_DIRTY_FIXED) {
	textPtr->sharedTextPtr->dirtyMode = TK_TEXT_DIRTY_NORMAL;
    }
    textPtr->sharedTextPtr->undo = 1;
    return status;
}

/*
 *----------------------------------------------------------------------
 *
 * TextEditCmd --
 *
 *	Handle the subcommands to "$text edit ...". See documentation for
 *	details.
 *
 * Results:
 *	None
 *
 * Side effects:
 *	None.
 *
 *----------------------------------------------------------------------
 */

static int
TextEditCmd(
    TkText *textPtr,		/* Information about text widget. */
    Tcl_Interp *interp,		/* Current interpreter. */
    int objc,			/* Number of arguments. */
    Tcl_Obj *CONST objv[])	/* Argument objects. */
{
    int index;

    static CONST char *editOptionStrings[] = {
	"modified", "redo", "reset", "separator", "undo", NULL
    };
    enum editOptions {
	EDIT_MODIFIED, EDIT_REDO, EDIT_RESET, EDIT_SEPARATOR, EDIT_UNDO
    };

    if (objc < 3) {
	Tcl_WrongNumArgs(interp, 2, objv, "option ?arg arg ...?");
	return TCL_ERROR;
    }

    if (Tcl_GetIndexFromObj(interp, objv[2], editOptionStrings,
	    "edit option", 0, &index) != TCL_OK) {
	return TCL_ERROR;
    }

    switch ((enum editOptions) index) {
    case EDIT_MODIFIED:
	if (objc == 3) {
	    Tcl_SetObjResult(interp,
		    Tcl_NewBooleanObj(textPtr->sharedTextPtr->isDirty));
	} else if (objc != 4) {
	    Tcl_WrongNumArgs(interp, 3, objv, "?boolean?");
	    return TCL_ERROR;
	} else {
	    int setModified, oldModified;

	    if (Tcl_GetBooleanFromObj(interp, objv[3],
		    &setModified) != TCL_OK) {
		return TCL_ERROR;
	    }

	    /*
	     * Set or reset the dirty info, and trigger a Modified event.
	     */

	    setModified = setModified ? 1 : 0;

	    oldModified = textPtr->sharedTextPtr->isDirty;
	    textPtr->sharedTextPtr->isDirty = setModified;
	    if (setModified) {
		textPtr->sharedTextPtr->dirtyMode = TK_TEXT_DIRTY_FIXED;
	    } else {
		textPtr->sharedTextPtr->dirtyMode = TK_TEXT_DIRTY_NORMAL;
	    }

	    /*
	     * Only issue the <<Modified>> event if the flag actually changed.
	     * However, degree of modified-ness doesn't matter. [Bug 1799782]
	     */

	    if ((!oldModified) != (!setModified)) {
		GenerateModifiedEvent(textPtr);
	    }
	}
	break;
    case EDIT_REDO:
	if (objc != 3) {
	    Tcl_WrongNumArgs(interp, 3, objv, NULL);
	    return TCL_ERROR;
	}
	if (TextEditRedo(textPtr)) {
	    Tcl_AppendResult(interp, "nothing to redo", NULL);
	    return TCL_ERROR;
	}
	break;
    case EDIT_RESET:
	if (objc != 3) {
	    Tcl_WrongNumArgs(interp, 3, objv, NULL);
	    return TCL_ERROR;
	}
	TkUndoClearStacks(textPtr->sharedTextPtr->undoStack);
	break;
    case EDIT_SEPARATOR:
	if (objc != 3) {
	    Tcl_WrongNumArgs(interp, 3, objv, NULL);
	    return TCL_ERROR;
	}
	TkUndoInsertUndoSeparator(textPtr->sharedTextPtr->undoStack);
	break;
    case EDIT_UNDO:
	if (objc != 3) {
	    Tcl_WrongNumArgs(interp, 3, objv, NULL);
	    return TCL_ERROR;
	}
	if (TextEditUndo(textPtr)) {
	    Tcl_AppendResult(interp, "nothing to undo", NULL);
	    return TCL_ERROR;
	}
	break;
    }
    return TCL_OK;
}

/*
 *----------------------------------------------------------------------
 *
 * TextGetText --
 *
 *	Returns the text from indexPtr1 to indexPtr2, placing that text in a
 *	string object which is returned with a refCount of zero.
 *
 *	Since the amount of text may potentially be several megabytes (e.g.
 *	in text editors built on the text widget), efficiency is very
 *	important. We may want to investigate the efficiency of the
 *	Tcl_AppendToObj more carefully (e.g. if we know we are going to be
 *	appending several thousand lines, we could attempt to pre-allocate a
 *	larger space).
 *
 *	Also the result is built up as a utf-8 string, but, if we knew we
 *	wanted it as Unicode, we could potentially save a huge conversion by
 *	building it up as Unicode directly. This could be as simple as
 *	replacing Tcl_NewObj by Tcl_NewUnicodeObj.
 *
 * Results:
 *	Tcl_Obj of string type containing the specified text. If the
 *	visibleOnly flag is set to 1, then only those characters which are not
 *	elided will be returned. Otherwise (flag is 0) all characters in the
 *	given range are returned.
 *
 * Side effects:
 *	Memory will be allocated for the new object. Remember to free it if it
 *	isn't going to be stored appropriately.
 *
 *----------------------------------------------------------------------
 */

static Tcl_Obj *
TextGetText(
    CONST TkText *textPtr,	/* Information about text widget. */
    CONST TkTextIndex *indexPtr1,
				/* Get text from this index... */
    CONST TkTextIndex *indexPtr2,
				/* ...to this index. */
    int visibleOnly)		/* If non-zero, then only return non-elided
				 * characters. */
{
    TkTextIndex tmpIndex;
    Tcl_Obj *resultPtr = Tcl_NewObj();

    TkTextMakeByteIndex(indexPtr1->tree, textPtr,
	    TkBTreeLinesTo(textPtr, indexPtr1->linePtr),
	    indexPtr1->byteIndex, &tmpIndex);

    if (TkTextIndexCmp(indexPtr1, indexPtr2) < 0) {
	while (1) {
	    int offset, last;
	    TkTextSegment *segPtr;

	    segPtr = TkTextIndexToSeg(&tmpIndex, &offset);
	    last = segPtr->size;
	    if (tmpIndex.linePtr == indexPtr2->linePtr) {
		/*
		 * The last line that was requested must be handled carefully,
		 * because we may need to break out of this loop in the middle
		 * of the line.
		 */

		if (indexPtr2->byteIndex == tmpIndex.byteIndex) {
		    break;
		} else {
		    int last2 = indexPtr2->byteIndex - tmpIndex.byteIndex
			    + offset;

		    if (last2 < last) {
			last = last2;
		    }
		}
	    }
	    if (segPtr->typePtr == &tkTextCharType) {
		if (!visibleOnly || !TkTextIsElided(textPtr,&tmpIndex,NULL)) {
		    Tcl_AppendToObj(resultPtr, segPtr->body.chars + offset,
			    last - offset);
		}
	    }
	    TkTextIndexForwBytes(textPtr, &tmpIndex, last-offset, &tmpIndex);
	}
    }
    return resultPtr;
}

/*
 *----------------------------------------------------------------------
 *
 * GenerateModifiedEvent --
 *
 *	Send an event that the text was modified. This is equivalent to
 *	   event generate $textWidget <<Modified>>
 *
 * Results:
 *	None
 *
 * Side effects:
 *	May force the text window into existence.
 *
 *----------------------------------------------------------------------
 */

static void
GenerateModifiedEvent(
    TkText *textPtr)	/* Information about text widget. */
{
    union {XEvent general; XVirtualEvent virtual;} event;

    Tk_MakeWindowExist(textPtr->tkwin);

    memset(&event, 0, sizeof(event));
    event.general.xany.type = VirtualEvent;
    event.general.xany.serial = NextRequest(Tk_Display(textPtr->tkwin));
    event.general.xany.send_event = False;
    event.general.xany.window = Tk_WindowId(textPtr->tkwin);
    event.general.xany.display = Tk_Display(textPtr->tkwin);
    event.virtual.name = Tk_GetUid("Modified");
    Tk_HandleEvent(&event.general);
}

/*
 *----------------------------------------------------------------------
 *
 * UpdateDirtyFlag --
 *
 *	Updates the dirtyness of the text widget
 *
 * Results:
 *	None
 *
 * Side effects:
 *	None.
 *
 *----------------------------------------------------------------------
 */

static void
UpdateDirtyFlag(
    TkSharedText *sharedTextPtr)/* Information about text widget. */
{
    int oldDirtyFlag;
    TkText *textPtr;

    /*
     * If we've been forced to be dirty, we stay dirty (until explicitly
     * reset, of course).
     */

    if (sharedTextPtr->dirtyMode == TK_TEXT_DIRTY_FIXED) {
	return;
    }

    if (sharedTextPtr->isDirty < 0
	    && sharedTextPtr->dirtyMode == TK_TEXT_DIRTY_NORMAL) {
	/*
	 * If dirty flag is negative, only redo operations can make it zero
	 * again. If we do a normal operation, it can never become zero any
	 * more (other than by explicit reset).
	 */

	sharedTextPtr->dirtyMode = TK_TEXT_DIRTY_FIXED;
	return;
    }

    oldDirtyFlag = sharedTextPtr->isDirty;
    if (sharedTextPtr->dirtyMode == TK_TEXT_DIRTY_UNDO) {
	sharedTextPtr->isDirty--;
    } else {
	sharedTextPtr->isDirty++;
    }

    if (sharedTextPtr->isDirty == 0 || oldDirtyFlag == 0) {
	for (textPtr = sharedTextPtr->peers; textPtr != NULL;
		textPtr = textPtr->next) {
	    GenerateModifiedEvent(textPtr);
	}
    }
}

/*
 *----------------------------------------------------------------------
 *
 * SearchPerform --
 *
 *	Overall control of search process. Is given a pattern, a starting
 *	index and an ending index, and attempts to perform a search. This
 *	function is actually completely independent of Tk, and could in the
 *	future be split off.
 *
 * Results:
 *	Standard Tcl result code. In particular, if fromPtr or toPtr are not
 *	considered valid by the 'lineIndexProc', an error will be thrown and
 *	no search performed.
 *
 * Side effects:
 *	See 'SearchCore'.
 *
 *----------------------------------------------------------------------
 */

static int
SearchPerform(
    Tcl_Interp *interp,		/* For error messages. */
    SearchSpec *searchSpecPtr,	/* Search parameters. */
    Tcl_Obj *patObj,		/* Contains an exact string or a regexp
				 * pattern. Must have a refCount > 0. */
    Tcl_Obj *fromPtr,		/* Contains information describing the first
				 * index. */
    Tcl_Obj *toPtr)		/* NULL or information describing the last
				 * index. */
{
    /*
     * Find the starting line and starting offset (measured in Unicode chars
     * for regexp search, utf-8 bytes for exact search).
     */

    if ((*searchSpecPtr->lineIndexProc)(interp, fromPtr, searchSpecPtr,
	    &searchSpecPtr->startLine,
	    &searchSpecPtr->startOffset) != TCL_OK) {
	return TCL_ERROR;
    }

    /*
     * Find the optional end location, similarly.
     */

    if (toPtr != NULL) {
	CONST TkTextIndex *indexToPtr, *indexFromPtr;
	TkText *textPtr = (TkText *) searchSpecPtr->clientData;

	indexToPtr = TkTextGetIndexFromObj(interp, textPtr, toPtr);
	if (indexToPtr == NULL) {
	    return TCL_ERROR;
	}
	indexFromPtr = TkTextGetIndexFromObj(interp, textPtr, fromPtr);

	/*
	 * Check for any empty search range here. It might be better in the
	 * future to embed that in SearchCore (whose default behaviour is to
	 * wrap when given a negative search range).
	 */

	if (searchSpecPtr->backwards) {
	    if (TkTextIndexCmp(indexFromPtr, indexToPtr) == -1) {
		return TCL_OK;
	    }
	} else {
	    if (TkTextIndexCmp(indexFromPtr, indexToPtr) == 1) {
		return TCL_OK;
	    }
	}

	if ((*searchSpecPtr->lineIndexProc)(interp, toPtr, searchSpecPtr,
		&searchSpecPtr->stopLine,
		&searchSpecPtr->stopOffset) != TCL_OK) {
	    return TCL_ERROR;
	}
    } else {
	searchSpecPtr->stopLine = -1;
    }

    /*
     * Scan through all of the lines of the text circularly, starting at the
     * given index. 'patObj' is the pattern which may be an exact string or a
     * regexp pattern depending on the flags in searchSpecPtr.
     */

    return SearchCore(interp, searchSpecPtr, patObj);
}

/*
 *----------------------------------------------------------------------
 *
 * SearchCore --
 *
 *	The core of the search function. This function is actually completely
 *	independent of Tk, and could in the future be split off.
 *
 *	The function assumes regexp-based searches operate on Unicode strings,
 *	and exact searches on utf-8 strings. Therefore the 'foundMatchProc'
 *	and 'addLineProc' need to be aware of this distinction.
 *
 * Results:
 *	Standard Tcl result code.
 *
 * Side effects:
 *	Only those of the 'searchSpecPtr->foundMatchProc' which is called
 *	whenever a match is found.
 *
 *	Note that the way matching across multiple lines is implemented, we
 *	start afresh with each line we have available, even though we may
 *	already have examined the contents of that line (and further ones) if
 *	we were attempting a multi-line match using the previous line. This
 *	means there may be ways to speed this up a lot by not throwing away
 *	all the multi-line information one has accumulated. Profiling should
 *	be done to see where the bottlenecks lie before attempting this,
 *	however. We would also need to be very careful such optimisation keep
 *	within the specified search bounds.
 *
 *----------------------------------------------------------------------
 */

static int
SearchCore(
    Tcl_Interp *interp,		/* For error messages. */
    SearchSpec *searchSpecPtr,	/* Search parameters. */
    Tcl_Obj *patObj)		/* Contains an exact string or a regexp
				 * pattern. Must have a refCount > 0. */
{
    /*
     * For exact searches these are utf-8 char* offsets, for regexp searches
     * they are Unicode char offsets.
     */

    int firstOffset, lastOffset, matchOffset, matchLength;
    int passes;
    int lineNum = searchSpecPtr->startLine;
    int code = TCL_OK;
    Tcl_Obj *theLine;
    int alreadySearchOffset = -1;

    CONST char *pattern = NULL;	/* For exact searches only. */
    int firstNewLine = -1; 	/* For exact searches only. */
    Tcl_RegExp regexp = NULL;	/* For regexp searches only. */

    /*
     * These items are for backward regexp searches only. They are for two
     * purposes: to allow us to report backwards matches in the correct order,
     * even though the implementation uses repeated forward searches; and to
     * provide for overlap checking between backwards matches on different
     * text lines.
     */

#define LOTS_OF_MATCHES 20
    int matchNum = LOTS_OF_MATCHES;
    int smArray[2 * LOTS_OF_MATCHES];
    int *storeMatch = smArray;
    int *storeLength = smArray + LOTS_OF_MATCHES;
    int lastBackwardsLineMatch = -1;
    int lastBackwardsMatchOffset = -1;

    if (searchSpecPtr->exact) {
	/*
	 * Convert the pattern to lower-case if we're supposed to ignore case.
	 */

	if (searchSpecPtr->noCase) {
	    patObj = Tcl_DuplicateObj(patObj);

	    /*
	     * This can change the length of the string behind the object's
	     * back, so ensure it is correctly synchronised.
	     */

	    Tcl_SetObjLength(patObj, Tcl_UtfToLower(Tcl_GetString(patObj)));
	}
    } else {
	/*
	 * Compile the regular expression. We want '^$' to match after and
	 * before \n respectively, so use the TCL_REG_NLANCH flag.
	 */

	regexp = Tcl_GetRegExpFromObj(interp, patObj,
		(searchSpecPtr->noCase ? TCL_REG_NOCASE : 0)
		| (searchSpecPtr->noLineStop ? 0 : TCL_REG_NLSTOP)
		| TCL_REG_ADVANCED | TCL_REG_CANMATCH | TCL_REG_NLANCH);
	if (regexp == NULL) {
	    return TCL_ERROR;
	}
    }

    /*
     * For exact strings, we want to know where the first newline is, and we
     * will also use this as a flag to test whether it is even possible to
     * match the pattern on a single line. If not we will have to search
     * across multiple lines.
     */

    if (searchSpecPtr->exact) {
	CONST char *nl;

	/*
	 * We only need to set the matchLength once for exact searches, and we
	 * do it here. It is also used below as the actual pattern length, so
	 * it has dual purpose.
	 */

	pattern = Tcl_GetStringFromObj(patObj, &matchLength);
	nl = strchr(pattern, '\n');

	/*
	 * If there is no newline, or it is the very end of the string, then
	 * we don't need any special treatment, since single-line matching
	 * will work fine.
	 */

	if (nl != NULL && nl[1] != '\0') {
	    firstNewLine = (nl - pattern);
	}
    } else {
	matchLength = 0;	/* Only needed to prevent compiler warnings. */
    }

    /*
     * Keep a reference here, so that we can be sure the object doesn't
     * disappear behind our backs and invalidate its contents which we are
     * using.
     */

    Tcl_IncrRefCount(patObj);

    /*
     * For building up the current line being checked.
     */

    theLine = Tcl_NewObj();
    Tcl_IncrRefCount(theLine);

    for (passes = 0; passes < 2; ) {
	ClientData lineInfo;
	int linesSearched = 1;
	int extraLinesSearched = 0;

	if (lineNum >= searchSpecPtr->numLines) {
	    /*
	     * Don't search the dummy last line of the text.
	     */

	    goto nextLine;
	}

	/*
	 * Extract the text from the line, storing its length in 'lastOffset'
	 * (in bytes if exact, chars if regexp), since obviously the length is
	 * the maximum offset at which it is possible to find something on
	 * this line, which is what 'lastOffset' represents.
	 */

	lineInfo = (*searchSpecPtr->addLineProc)(lineNum, searchSpecPtr,
		theLine, &lastOffset, &linesSearched);

	if (lineInfo == NULL) {
	    /*
	     * This should not happen, since 'lineNum' should be valid in the
	     * call above. However, let's try to be flexible and not cause a
	     * crash below.
	     */

	    goto nextLine;
	}

	if (lineNum == searchSpecPtr->stopLine && searchSpecPtr->backwards) {
	    firstOffset = searchSpecPtr->stopOffset;
	} else {
	    firstOffset = 0;
	}

	if (alreadySearchOffset != -1) {
	    if (searchSpecPtr->backwards) {
		if (alreadySearchOffset < lastOffset) {
		    lastOffset = alreadySearchOffset;
		}
	    } else {
		if (alreadySearchOffset > firstOffset) {
		    firstOffset = alreadySearchOffset;
		}
	    }
	    alreadySearchOffset = -1;
	}

	if (lineNum == searchSpecPtr->startLine) {
	    /*
	     * The starting line is tricky: the first time we see it we check
	     * one part of the line, and the second pass through we check the
	     * other part of the line.
	     */

	    passes++;
	    if ((passes == 1) ^ searchSpecPtr->backwards) {
		/*
		 * Forward search and first pass, or backward search and
		 * second pass.
		 *
		 * Only use the last part of the line.
		 */

		if (searchSpecPtr->startOffset > firstOffset) {
		    firstOffset = searchSpecPtr->startOffset;
		}
		if ((firstOffset >= lastOffset)
		    && ((lastOffset != 0) || searchSpecPtr->exact)) {
		    goto nextLine;
		}
	    } else {
		/*
		 * Use only the first part of the line.
		 */

		if (searchSpecPtr->startOffset < lastOffset) {
		    lastOffset = searchSpecPtr->startOffset;
		}
	    }
	}

	/*
	 * Check for matches within the current line 'lineNum'. If so, and if
	 * we're searching backwards or for all matches, repeat the search
	 * until we find the last match in the line. The 'lastOffset' is one
	 * beyond the last position in the line at which a match is allowed to
	 * begin.
	 */

	matchOffset = -1;

	if (searchSpecPtr->exact) {
	    int maxExtraLines = 0;
	    CONST char *startOfLine = Tcl_GetString(theLine);

	    do {
		Tcl_UniChar ch;
		CONST char *p;
		int lastFullLine = lastOffset;

		if (firstNewLine == -1) {
		    if (searchSpecPtr->strictLimits
			    && (firstOffset + matchLength > lastOffset)) {
			/*
			 * Not enough characters to match.
			 */

			break;
		    }

		    /*
		     * Single line matching. We want to scan forwards or
		     * backwards as appropriate.
		     */

		    if (searchSpecPtr->backwards) {
			/*
			 * Search back either from the previous match or from
			 * 'startOfLine + lastOffset - 1' until we find a
			 * match.
			 */

			CONST char c = pattern[0];

			if (alreadySearchOffset != -1) {
			    p = startOfLine + alreadySearchOffset;
			    alreadySearchOffset = -1;
			} else {
			    p = startOfLine + lastOffset -1;
			}
			while (p >= startOfLine + firstOffset) {
			    if (p[0] == c && !strncmp(p, pattern,
				    (unsigned)matchLength)) {
				goto backwardsMatch;
			    }
			    p--;
			}
			break;
		    } else {
			p = strstr(startOfLine + firstOffset, pattern);
		    }
		    if (p == NULL) {
			/*
			 * Single line match failed.
			 */

			break;
		    }
		} else if (firstNewLine >= (lastOffset - firstOffset)) {
		    /*
		     * Multi-line match, but not enough characters to match.
		     */

		    break;
		} else {
		    /*
		     * Multi-line match has only one possible match position,
		     * because we know where the '\n' is.
		     */

		    p = startOfLine + lastOffset - firstNewLine - 1;
		    if (strncmp(p, pattern, (unsigned)(firstNewLine + 1))) {
			/*
			 * No match.
			 */

			break;
		    } else {
			int extraLines = 1;

			/*
			 * If we find a match that overlaps more than one
			 * line, we will use this value to determine the first
			 * allowed starting offset for the following search
			 * (to avoid overlapping results).
			 */

			int lastTotal = lastOffset;
			int skipFirst = lastOffset - firstNewLine -1;

			/*
			 * We may be able to match if given more text. The
			 * following 'while' block handles multi-line exact
			 * searches.
			 */

			while (1) {
			    lastFullLine = lastTotal;

			    if (lineNum+extraLines>=searchSpecPtr->numLines) {
				p = NULL;
				break;
			    }

			    /*
			     * Only add the line if we haven't already done so
			     * already.
			     */

			    if (extraLines > maxExtraLines) {
				if ((*searchSpecPtr->addLineProc)(lineNum
					+ extraLines, searchSpecPtr, theLine,
					&lastTotal, &extraLines) == NULL) {
				    p = NULL;
				    if (!searchSpecPtr->backwards) {
					extraLinesSearched = extraLines;
				    }
				    break;
				}
				maxExtraLines = extraLines;
			    }

			    startOfLine = Tcl_GetString(theLine);
			    p = startOfLine + skipFirst;

			    /*
			     * Use the fact that 'matchLength = patLength' for
			     * exact searches.
			     */

			    if ((lastTotal - skipFirst) >= matchLength) {
				/*
				 * We now have enough text to match, so we
				 * make a final test and break whatever the
				 * result.
				 */

				if (strncmp(p,pattern,(unsigned)matchLength)) {
				    p = NULL;
				}
				break;
			    } else {
				/*
				 * Not enough text yet, but check the prefix.
				 */

				if (strncmp(p, pattern,
					(unsigned)(lastTotal - skipFirst))) {
				    p = NULL;
				    break;
				}

				/*
				 * The prefix matches, so keep looking.
				 */
			    }
			    extraLines++;
			}
			/*
			 * If we reach here, with p != NULL, we've found a
			 * multi-line match, else we started a multi-match but
			 * didn't finish it off, so we go to the next line.
			 */

			if (p == NULL) {
			    break;
			}

			/*
			 * We've found a multi-line match.
			 */

			if (extraLines > 0) {
			    extraLinesSearched = extraLines - 1;
			}
		    }
		}

	    backwardsMatch:
		if ((p - startOfLine) >= lastOffset) {
		    break;
		}

		/*
		 * Remember the match.
		 */

		matchOffset = p - startOfLine;

		if (searchSpecPtr->all &&
			!(*searchSpecPtr->foundMatchProc)(lineNum,
			searchSpecPtr, lineInfo, theLine, matchOffset,
			matchLength)) {
		    /*
		     * We reached the end of the search.
		     */

		    goto searchDone;
		}

		if (!searchSpecPtr->overlap) {
		    if (searchSpecPtr->backwards) {
			alreadySearchOffset = p - startOfLine;
			if (firstNewLine != -1) {
			    break;
			} else {
			    alreadySearchOffset -= matchLength;
			}
		    } else {
			firstOffset = p - startOfLine + matchLength;
			if (firstOffset >= lastOffset) {
			    /*
			     * Now, we have to be careful not to find
			     * overlapping matches either on the same or
			     * following lines. Assume that if we did find
			     * something, it goes until the last extra line we
			     * added.
			     *
			     * We can break out of the loop, since we know no
			     * more will be found.
			     */

			    if (!searchSpecPtr->backwards) {
				alreadySearchOffset =
					firstOffset - lastFullLine;
				break;
			    }
			}
		    }
		} else {
		    if (searchSpecPtr->backwards) {
			alreadySearchOffset = p - startOfLine - 1;
			if (alreadySearchOffset < 0) {
			    break;
			}
		    } else {
			firstOffset = p - startOfLine +
				Tcl_UtfToUniChar(startOfLine+matchOffset,&ch);
		    }
		}
	    } while (searchSpecPtr->all);
	} else {
	    int maxExtraLines = 0;
	    int matches = 0;
	    int lastNonOverlap = -1;

	    do {
		Tcl_RegExpInfo info;
		int match;
		int lastFullLine = lastOffset;

		match = Tcl_RegExpExecObj(interp, regexp, theLine,
			firstOffset, 1, (firstOffset>0 ? TCL_REG_NOTBOL : 0));
		if (match < 0) {
		    code = TCL_ERROR;
		    goto searchDone;
		}
		Tcl_RegExpGetInfo(regexp, &info);

		/*
		 * If we don't have a match, or if we do, but it extends to
		 * the end of the line, we must try to add more lines to get a
		 * full greedy match.
		 */

		if (!match ||
			((info.extendStart == info.matches[0].start)
			&& (info.matches[0].end == lastOffset-firstOffset))) {
		    int extraLines = 0;
		    int prevFullLine;

		    /*
		     * If we find a match that overlaps more than one line, we
		     * will use this value to determine the first allowed
		     * starting offset for the following search (to avoid
		     * overlapping results).
		     */

		    int lastTotal = lastOffset;

		    if ((lastBackwardsLineMatch != -1)
			    && (lastBackwardsLineMatch == (lineNum + 1))) {
			lastNonOverlap = lastTotal;
		    }

		    if (info.extendStart < 0) {
			/*
			 * No multi-line match is possible.
			 */

			break;
		    }

		    /*
		     * We may be able to match if given more text. The
		     * following 'while' block handles multi-line regexp
		     * searches.
		     */

		    while (1) {
			prevFullLine = lastTotal;

			/*
			 * Move firstOffset to first possible start.
			 */

			if (!match) {
			    firstOffset += info.extendStart;
			}
			if (firstOffset >= lastOffset) {
			    /*
			     * We're being told that the only possible new
			     * match is starting after the end of the line.
			     * But, that is the next line which we will handle
			     * when we look at that line.
			     */

			    if (!match && !searchSpecPtr->backwards
				    && (firstOffset == 0)) {
				extraLinesSearched = extraLines;
			    }
			    break;
			}

			if (lineNum + extraLines >= searchSpecPtr->numLines) {
			    break;
			}

			/*
			 * Add next line, provided we haven't already done so.
			 */

			if (extraLines > maxExtraLines) {
			    if ((*searchSpecPtr->addLineProc)(lineNum
				    + extraLines, searchSpecPtr, theLine,
				    &lastTotal, &extraLines) == NULL) {
				/*
				 * There are no more acceptable lines, so we
				 * can say we have searched all of these.
				 */

				if (!match && !searchSpecPtr->backwards) {
				    extraLinesSearched = extraLines;
				}
				break;
			    }

			    maxExtraLines = extraLines;
			    if ((lastBackwardsLineMatch != -1)
				    && (lastBackwardsLineMatch
				    == (lineNum + extraLines + 1))) {
				lastNonOverlap = lastTotal;
			    }
			}

			match = Tcl_RegExpExecObj(interp, regexp, theLine,
				firstOffset, 1,
				((firstOffset > 0) ? TCL_REG_NOTBOL : 0));
			if (match < 0) {
			    code = TCL_ERROR;
			    goto searchDone;
			}
			Tcl_RegExpGetInfo(regexp, &info);

			/*
			 * Unfortunately there are bugs in Tcl's regexp
			 * library, which tells us that info.extendStart is
			 * zero when it should not be (should be -1), which
			 * makes our task a bit more complicated here. We
			 * check if there was a match, and the end of the
			 * match leaves an entire extra line unmatched, then
			 * we stop searching. Clearly it still might sometimes
			 * be possible to add more text and match again, but
			 * Tcl's regexp library doesn't tell us that.
			 *
			 * This means we often add and search one more line
			 * than might be necessary if Tcl were able to give us
			 * a correct value of info.extendStart under all
			 * circumstances.
			 */

			if ((match &&
				firstOffset+info.matches[0].end != lastTotal &&
				firstOffset+info.matches[0].end < prevFullLine)
				|| info.extendStart < 0) {
			    break;
			}

			/*
			 * If there is a match, but that match starts after
			 * the end of the first line, then we'll handle that
			 * next time around, when we're actually looking at
			 * that line.
			 */

			if (match && (info.matches[0].start >= lastOffset)) {
			    break;
			}
			if (match && ((firstOffset + info.matches[0].end)
				>= prevFullLine)) {
			    if (extraLines > 0) {
				extraLinesSearched = extraLines - 1;
			    }
			    lastFullLine = prevFullLine;
			}

			/*
			 * The prefix matches, so keep looking.
			 */

			extraLines++;
		    }

		    /*
		     * If we reach here with 'match == 1', we've found a
		     * multi-line match, which we will record in the code
		     * which follows directly else we started a multi-line
		     * match but didn't finish it off, so we go to the next
		     * line.
		     */

		    if (!match) {
			/*
			 * Here is where we could perform an optimisation,
			 * since we have already retrieved the contents of the
			 * next line (perhaps many more), so we shouldn't
			 * really throw it all away and start again. This
			 * could be particularly important for complex regexp
			 * searches.
			 *
			 * This 'break' will take us to just before the
			 * 'nextLine:' below.
			 */

			break;
		    }

		    if (lastBackwardsLineMatch != -1) {
			if ((lineNum + linesSearched + extraLinesSearched)
				== lastBackwardsLineMatch) {
			    /*
			     * Possible overlap or inclusion.
			     */

			    int thisOffset = firstOffset + info.matches[0].end
				    - info.matches[0].start;

			    if (lastNonOverlap != -1) {
				/*
				 * Possible overlap or enclosure.
				 */

				if (thisOffset-lastNonOverlap >=
					lastBackwardsMatchOffset+matchLength){
				    /*
				     * Totally encloses previous match, so
				     * forget the previous match.
				     */

				    lastBackwardsLineMatch = -1;
				} else if ((thisOffset - lastNonOverlap)
					> lastBackwardsMatchOffset) {
				    /*
				     * Overlap. Previous match is ok, and the
				     * current match is only ok if we are
				     * searching with -overlap.
				     */

				    if (searchSpecPtr->overlap) {
					goto recordBackwardsMatch;
				    } else {
					match = 0;
					break;
				    }
				} else {
				    /*
				     * No overlap, although the same line was
				     * reached.
				     */

				    goto recordBackwardsMatch;
				}
			    } else {
				/*
				 * No overlap.
				 */

				goto recordBackwardsMatch;
			    }
			} else if (lineNum+linesSearched+extraLinesSearched
				< lastBackwardsLineMatch) {
			    /*
			     * No overlap.
			     */

			    goto recordBackwardsMatch;
			} else {
			    /*
			     * Totally enclosed.
			     */

			    lastBackwardsLineMatch = -1;
			}
		    }

		} else {
		    /*
		     * Matched in a single line.
		     */

		    if (lastBackwardsLineMatch != -1) {
		    recordBackwardsMatch:
			(*searchSpecPtr->foundMatchProc)(
				lastBackwardsLineMatch, searchSpecPtr, NULL,
				NULL, lastBackwardsMatchOffset, matchLength);
			lastBackwardsLineMatch = -1;
			if (!searchSpecPtr->all) {
			    goto searchDone;
			}
		    }
		}

		firstOffset += info.matches[0].start;
		if (firstOffset >= lastOffset) {
		    break;
		}

		/*
		 * Update our local variables with the match, if we haven't
		 * yet found anything, or if we're doing '-all' or
		 * '-backwards' _and_ this match isn't fully enclosed in the
		 * previous match.
		 */

		if (matchOffset == -1 ||
			((searchSpecPtr->all || searchSpecPtr->backwards)
			&& ((firstOffset < matchOffset)
			|| ((firstOffset + info.matches[0].end
				- info.matches[0].start)
				> (matchOffset + matchLength))))) {

		    matchOffset = firstOffset;
		    matchLength = info.matches[0].end - info.matches[0].start;

		    if (searchSpecPtr->backwards) {
			/*
			 * To get backwards searches in the correct order, we
			 * must store them away here.
			 */

			if (matches == matchNum) {
			    /*
			     * We've run out of space in our normal store, so
			     * we must allocate space for these backwards
			     * matches on the heap.
			     */

			    int *newArray = (int *)
				    ckalloc(4 * matchNum * sizeof(int));
			    memcpy(newArray, storeMatch, matchNum*sizeof(int));
			    memcpy(newArray + 2*matchNum, storeLength,
				    matchNum * sizeof(int));
			    if (storeMatch != smArray) {
				ckfree((char *) storeMatch);
			    }
			    matchNum *= 2;
			    storeMatch = newArray;
			    storeLength = newArray + matchNum;
			}
			storeMatch[matches] = matchOffset;
			storeLength[matches] = matchLength;
			matches++;
		    } else {
			/*
			 * Now actually record the match, but only if we are
			 * doing an '-all' search.
			 */

			if (searchSpecPtr->all &&
				!(*searchSpecPtr->foundMatchProc)(lineNum,
				searchSpecPtr, lineInfo, theLine, matchOffset,
				matchLength)) {
			    /*
			     * We reached the end of the search.
			     */

			    goto searchDone;
			}
		    }

		    /*
		     * For forward matches, unless we allow overlaps, we move
		     * this on by the length of the current match so that we
		     * explicitly disallow overlapping matches.
		     */

		    if (matchLength > 0 && !searchSpecPtr->overlap
			    && !searchSpecPtr->backwards) {
			firstOffset += matchLength;
			if (firstOffset >= lastOffset) {
			    /*
			     * Now, we have to be careful not to find
			     * overlapping matches either on the same or
			     * following lines. Assume that if we did find
			     * something, it goes until the last extra line we
			     * added.
			     *
			     * We can break out of the loop, since we know no
			     * more will be found.
			     */

			    alreadySearchOffset = firstOffset - lastFullLine;
			    break;
			}

			/*
			 * We'll add this on again just below.
			 */

			firstOffset --;
		    }
		}

		/*
		 * Move the starting point on, in case we are doing repeated
		 * or backwards searches (for the latter, we actually do
		 * repeated forward searches).
		 */

		firstOffset++;
	    } while (searchSpecPtr->backwards || searchSpecPtr->all);

	    if (matches > 0) {
		/*
		 * Now we have all the matches in our array, but not stored
		 * with 'foundMatchProc' yet.
		 */

		matches--;
		matchOffset = storeMatch[matches];
		matchLength = storeLength[matches];
		while (--matches >= 0) {
		    if (lineNum == searchSpecPtr->stopLine) {
			/*
			 * It appears as if a condition like:
			 *
			 * if (storeMatch[matches]<searchSpecPtr->stopOffset)
			 *	break;
			 *
			 * might be needed here, but no test case has been
			 * found which would exercise such a problem.
			 */
		    }
		    if (storeMatch[matches] + storeLength[matches]
			    >= matchOffset + matchLength) {
			/*
			 * The new match totally encloses the previous one, so
			 * we overwrite the previous one.
			 */

			matchOffset = storeMatch[matches];
			matchLength = storeLength[matches];
			continue;
		    }
		    if (!searchSpecPtr->overlap) {
			if (storeMatch[matches] + storeLength[matches]
				> matchOffset) {
			    continue;
			}
		    }
		    (*searchSpecPtr->foundMatchProc)(lineNum, searchSpecPtr,
			    lineInfo, theLine, matchOffset, matchLength);
		    if (!searchSpecPtr->all) {
			goto searchDone;
		    }
		    matchOffset = storeMatch[matches];
		    matchLength = storeLength[matches];
		}
		if (searchSpecPtr->all && matches > 0) {
		    /*
		     * We only need to do this for the '-all' case, because
		     * just below we will call the foundMatchProc for the
		     * non-all case.
		     */

		    (*searchSpecPtr->foundMatchProc)(lineNum, searchSpecPtr,
			    lineInfo, theLine, matchOffset, matchLength);
		} else {
		    lastBackwardsLineMatch = lineNum;
		    lastBackwardsMatchOffset = matchOffset;
		}
	    }
	}

	/*
	 * If the 'all' flag is set, we will already have stored all matches,
	 * so we just proceed to the next line.
	 *
	 * If not, and there is a match we need to store that information and
	 * we are done.
	 */

	if ((lastBackwardsLineMatch == -1) && (matchOffset >= 0)
		&& !searchSpecPtr->all) {
	    (*searchSpecPtr->foundMatchProc)(lineNum, searchSpecPtr, lineInfo,
		    theLine, matchOffset, matchLength);
	    goto searchDone;
	}

	/*
	 * Go to the next (or previous) line;
	 */

    nextLine:
	linesSearched += extraLinesSearched;

	while (linesSearched-- > 0) {
	    /*
	     * If we have just completed the 'stopLine', we are done.
	     */

	    if (lineNum == searchSpecPtr->stopLine) {
		goto searchDone;
	    }

	    if (searchSpecPtr->backwards) {
		lineNum--;

		if (lastBackwardsLineMatch != -1
			&& ((lineNum < 0)
			|| (lineNum + 2 < lastBackwardsLineMatch))) {
		    (*searchSpecPtr->foundMatchProc)(lastBackwardsLineMatch,
			    searchSpecPtr, NULL, NULL,
			    lastBackwardsMatchOffset, matchLength);
		    lastBackwardsLineMatch = -1;
		    if (!searchSpecPtr->all) {
			goto searchDone;
		    }
		}

		if (lineNum < 0) {
		    lineNum = searchSpecPtr->numLines-1;
		}
		if (!searchSpecPtr->exact) {
		    /*
		     * The 'exact' search loops above are designed to give us
		     * an accurate picture of the number of lines which we can
		     * skip here. For 'regexp' searches, on the other hand,
		     * which can match potentially variable lengths, we cannot
		     * skip multiple lines when searching backwards. Therefore
		     * we only allow one line to be skipped here.
		     */

		    break;
		}
	    } else {
		lineNum++;
		if (lineNum >= searchSpecPtr->numLines) {
		    lineNum = 0;
		}
	    }
	    if (lineNum == searchSpecPtr->startLine && linesSearched > 0) {
		/*
		 * We've just searched all the way round and have gone right
		 * through the start line without finding anything in the last
		 * attempt.
		 */

		break;
	    }
	}

	Tcl_SetObjLength(theLine, 0);
    }
  searchDone:

    if (lastBackwardsLineMatch != -1) {
	(*searchSpecPtr->foundMatchProc)(lastBackwardsLineMatch, searchSpecPtr,
		NULL, NULL, lastBackwardsMatchOffset, matchLength);
    }

    /*
     * Free up the cached line and pattern.
     */

    Tcl_DecrRefCount(theLine);
    Tcl_DecrRefCount(patObj);

    /*
     * Free up any extra space we allocated.
     */

    if (storeMatch != smArray) {
	ckfree((char *) storeMatch);
    }

    return code;
}

/*
 *----------------------------------------------------------------------
 *
 * GetLineStartEnd -
 *
 *	Converts an internal TkTextLine ptr into a Tcl string obj containing
 *	the line number. (Handler for the 'line' configuration option type.)
 *
 * Results:
 *	Tcl_Obj containing the string representation of the line value.
 *
 * Side effects:
 *	Creates a new Tcl_Obj.
 *
 *----------------------------------------------------------------------
 */

static Tcl_Obj *
GetLineStartEnd(
    ClientData clientData,
    Tk_Window tkwin,
    char *recordPtr,		/* Pointer to widget record. */
    int internalOffset)		/* Offset within *recordPtr containing the
				 * line value. */
{
    TkTextLine *linePtr = *(TkTextLine **)(recordPtr + internalOffset);

    if (linePtr == NULL) {
	return Tcl_NewObj();
    } else {
	return Tcl_NewIntObj(1+TkBTreeLinesTo(NULL, linePtr));
    }
}

/*
 *----------------------------------------------------------------------
 *
 * SetLineStartEnd --
 *
 *	Converts a Tcl_Obj representing a widget's (start or end) line into a
 *	TkTextLine* value. (Handler for the 'line' configuration option type.)
 *
 * Results:
 *	Standard Tcl result.
 *
 * Side effects:
 *	May store the TkTextLine* value into the internal representation
 *	pointer. May change the pointer to the Tcl_Obj to NULL to indicate
 *	that the specified string was empty and that is acceptable.
 *
 *----------------------------------------------------------------------
 */

static int
SetLineStartEnd(
    ClientData clientData,
    Tcl_Interp *interp,		/* Current interp; may be used for errors. */
    Tk_Window tkwin,		/* Window for which option is being set. */
    Tcl_Obj **value,		/* Pointer to the pointer to the value object.
				 * We use a pointer to the pointer because we
				 * may need to return a value (NULL). */
    char *recordPtr,		/* Pointer to storage for the widget record. */
    int internalOffset,		/* Offset within *recordPtr at which the
				 * internal value is to be stored. */
    char *oldInternalPtr,	/* Pointer to storage for the old value. */
    int flags)			/* Flags for the option, set Tk_SetOptions. */
{
    TkTextLine *linePtr = NULL;
    char *internalPtr;
    TkText *textPtr = (TkText *) recordPtr;

    if (internalOffset >= 0) {
	internalPtr = recordPtr + internalOffset;
    } else {
	internalPtr = NULL;
    }

    if (flags & TK_OPTION_NULL_OK && ObjectIsEmpty(*value)) {
	*value = NULL;
    } else {
	int line;

	if (Tcl_GetIntFromObj(interp, *value, &line) != TCL_OK) {
	    return TCL_ERROR;
	}
	linePtr = TkBTreeFindLine(textPtr->sharedTextPtr->tree, NULL, line-1);
    }

    if (internalPtr != NULL) {
	*((TkTextLine **) oldInternalPtr) = *((TkTextLine **) internalPtr);
	*((TkTextLine **) internalPtr) = linePtr;
    }
    return TCL_OK;
}

/*
 *----------------------------------------------------------------------
 *
 * RestoreLineStartEnd --
 *
 *	Restore a line option value from a saved value. (Handler for the
 *	'line' configuration option type.)
 *
 * Results:
 *	None.
 *
 * Side effects:
 *	Restores the old value.
 *
 *----------------------------------------------------------------------
 */

static void
RestoreLineStartEnd(
    ClientData clientData,
    Tk_Window tkwin,
    char *internalPtr,		/* Pointer to storage for value. */
    char *oldInternalPtr)	/* Pointer to old value. */
{
    *(TkTextLine **)internalPtr = *(TkTextLine **)oldInternalPtr;
}

/*
 *----------------------------------------------------------------------
 *
 * ObjectIsEmpty --
 *
 *	This function tests whether the string value of an object is empty.
 *
 * Results:
 *	The return value is 1 if the string value of objPtr has length zero,
 *	and 0 otherwise.
 *
 * Side effects:
 *	May cause object shimmering, since this function can force a
 *	conversion to a string object.
 *
 *----------------------------------------------------------------------
 */

static int
ObjectIsEmpty(
    Tcl_Obj *objPtr)		/* Object to test. May be NULL. */
{
    int length;

    if (objPtr == NULL) {
	return 1;
    }
    if (objPtr->bytes != NULL) {
	return (objPtr->length == 0);
    }
    Tcl_GetStringFromObj(objPtr, &length);
    return (length == 0);
}

/*
 *----------------------------------------------------------------------
 *
 * TkpTesttextCmd --
 *
 *	This function implements the "testtext" command. It provides a set of
 *	functions for testing text widgets and the associated functions in
 *	tkText*.c.
 *
 * Results:
 *	A standard Tcl result.
 *
 * Side effects:
 *	Depends on option; see below.
 *
 *----------------------------------------------------------------------
 */

int
TkpTesttextCmd(
    ClientData clientData,	/* Main window for application. */
    Tcl_Interp *interp,		/* Current interpreter. */
    int argc,			/* Number of arguments. */
    CONST char **argv)		/* Argument strings. */
{
    TkText *textPtr;
    size_t len;
    int lineIndex, byteIndex, byteOffset;
    TkTextIndex index;
    char buf[64];
    Tcl_CmdInfo info;

    if (argc < 3) {
	return TCL_ERROR;
    }

    if (Tcl_GetCommandInfo(interp, argv[1], &info) == 0) {
	return TCL_ERROR;
    }
    if (info.isNativeObjectProc) {
	textPtr = (TkText *) info.objClientData;
    } else {
	textPtr = (TkText *) info.clientData;
    }
    len = strlen(argv[2]);
    if (strncmp(argv[2], "byteindex", len) == 0) {
	if (argc != 5) {
	    return TCL_ERROR;
	}
	lineIndex = atoi(argv[3]) - 1;
	byteIndex = atoi(argv[4]);

	TkTextMakeByteIndex(textPtr->sharedTextPtr->tree, textPtr, lineIndex,
		byteIndex, &index);
    } else if (strncmp(argv[2], "forwbytes", len) == 0) {
	if (argc != 5) {
	    return TCL_ERROR;
	}
	if (TkTextGetIndex(interp, textPtr, argv[3], &index) != TCL_OK) {
	    return TCL_ERROR;
	}
	byteOffset = atoi(argv[4]);
	TkTextIndexForwBytes(textPtr, &index, byteOffset, &index);
    } else if (strncmp(argv[2], "backbytes", len) == 0) {
	if (argc != 5) {
	    return TCL_ERROR;
	}
	if (TkTextGetIndex(interp, textPtr, argv[3], &index) != TCL_OK) {
	    return TCL_ERROR;
	}
	byteOffset = atoi(argv[4]);
	TkTextIndexBackBytes(textPtr, &index, byteOffset, &index);
    } else {
	return TCL_ERROR;
    }

    TkTextSetMark(textPtr, "insert", &index);
    TkTextPrintIndex(textPtr, &index, buf);
    sprintf(buf + strlen(buf), " %d", index.byteIndex);
    Tcl_AppendResult(interp, buf, NULL);

    return TCL_OK;
}

/*
 * Local Variables:
 * mode: c
 * c-basic-offset: 4
 * fill-column: 78
 * End:
 */<|MERGE_RESOLUTION|>--- conflicted
+++ resolved
@@ -10,15 +10,8 @@
  * Copyright (c) 1994-1996 Sun Microsystems, Inc.
  * Copyright (c) 1999 by Scriptics Corporation.
  *
-<<<<<<< HEAD
  * See the file "license.terms" for information on usage and redistribution of
  * this file, and for a DISCLAIMER OF ALL WARRANTIES.
- *
- * RCS: @(#) $Id: tkText.c,v 1.79.2.8 2010/08/27 00:32:28 hobbs Exp $
-=======
- * See the file "license.terms" for information on usage and redistribution
- * of this file, and for a DISCLAIMER OF ALL WARRANTIES.
->>>>>>> 5cad7e12
  */
 
 #include "default.h"
