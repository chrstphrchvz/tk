--- conflicted
+++ resolved
@@ -2210,61 +2210,19 @@
     }
 
     /*
-<<<<<<< HEAD
-=======
      * Don't allow negative spacings.
      */
 
     Tk_GetPixelsFromObj(NULL, textPtr->tkwin, textPtr->spacing1Obj, &spacing1);
-    if (spacing1 < 0) {
-	spacing1 = 0;
-	Tcl_DecrRefCount(textPtr->spacing1Obj);
-	textPtr->spacing1Obj = Tcl_NewIntObj(0);
-	Tcl_IncrRefCount(textPtr->spacing1Obj);
-    }
     Tk_GetPixelsFromObj(NULL, textPtr->tkwin, textPtr->spacing2Obj, &spacing2);
-    if (spacing2 < 0) {
-	spacing2 = 0;
-	Tcl_DecrRefCount(textPtr->spacing2Obj);
-	textPtr->spacing2Obj = Tcl_NewIntObj(0);
-	Tcl_IncrRefCount(textPtr->spacing2Obj);
-    }
     Tk_GetPixelsFromObj(NULL, textPtr->tkwin, textPtr->spacing3Obj, &spacing3);
-    if (spacing3 < 0) {
-	spacing3 = 0;
-	Tcl_DecrRefCount(textPtr->spacing3Obj);
-	textPtr->spacing3Obj = Tcl_NewIntObj(0);
-	Tcl_IncrRefCount(textPtr->spacing3Obj);
-    }
     Tk_GetPixelsFromObj(NULL, textPtr->tkwin, textPtr->insertBorderWidthObj, &insertBorderWidth);
-    if (insertBorderWidth < 0) {
-	insertBorderWidth = 0;
-	Tcl_DecrRefCount(textPtr->insertBorderWidthObj);
-	textPtr->insertBorderWidthObj = Tcl_NewIntObj(0);
-	Tcl_IncrRefCount(textPtr->insertBorderWidthObj);
-    }
     Tk_GetPixelsFromObj(NULL, textPtr->tkwin, textPtr->insertWidthObj, &insertWidth);
-    if (insertWidth < 0) {
-	insertWidth = 0;
-	Tcl_DecrRefCount(textPtr->insertWidthObj);
-	textPtr->insertWidthObj = Tcl_NewIntObj(0);
-	Tcl_IncrRefCount(textPtr->insertWidthObj);
-    }
     if (textPtr->selBorderWidthObj) {
 	Tk_GetPixelsFromObj(NULL, textPtr->tkwin, textPtr->selBorderWidthObj, &selBorderWidth);
     }
-    if (selBorderWidth < 0) {
-	selBorderWidth = 0;
-	if (textPtr->selBorderWidthObj) {
-	    Tcl_DecrRefCount(textPtr->selBorderWidthObj);
-	}
-	textPtr->selBorderWidthObj = Tcl_NewIntObj(0);
-	Tcl_IncrRefCount(textPtr->selBorderWidthObj);
-    }
-
-
-    /*
->>>>>>> 4b4fb1fb
+
+    /*
      * Parse tab stops.
      */
 
