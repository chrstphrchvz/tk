/*
 * tkText.c --
 *
 *	This module provides a big chunk of the implementation of multi-line
 *	editable text widgets for Tk. Among other things, it provides the Tcl
 *	command interfaces to text widgets. The B-tree representation of text
 *	and its actual display are implemented elsewhere.
 *
 * Copyright (c) 1992-1994 The Regents of the University of California.
 * Copyright (c) 1994-1996 Sun Microsystems, Inc.
 * Copyright (c) 1999 by Scriptics Corporation.
 *
 * See the file "license.terms" for information on usage and redistribution of
 * this file, and for a DISCLAIMER OF ALL WARRANTIES.
 */

#include "default.h"
#include "tkInt.h"
#include "tkUndo.h"

#if defined(MAC_OSX_TK)
#define Style TkStyle
#define DInfo TkDInfo
#endif

/*
 * For compatibility with Tk 4.0 through 8.4.x, we allow tabs to be
 * mis-specified with non-increasing values. These are converted into tabs
 * which are the equivalent of at least a character width apart.
 */

#if (TK_MAJOR_VERSION < 9)
#define _TK_ALLOW_DECREASING_TABS
#endif

#include "tkText.h"

/*
 * Used to avoid having to allocate and deallocate arrays on the fly for
 * commonly used functions. Must be > 0.
 */

#define PIXEL_CLIENTS 5

/*
 * The 'TkTextState' enum in tkText.h is used to define a type for the -state
 * option of the Text widget. These values are used as indices into the string
 * table below.
 */

static char *stateStrings[] = {
    "disabled", "normal", NULL
};

/*
 * The 'TkWrapMode' enum in tkText.h is used to define a type for the -wrap
 * option of the Text widget. These values are used as indices into the string
 * table below.
 */

static char *wrapStrings[] = {
    "char", "none", "word", NULL
};

/*
 * The 'TkTextTabStyle' enum in tkText.h is used to define a type for the
 * -tabstyle option of the Text widget. These values are used as indices into
 * the string table below.
 */

static char *tabStyleStrings[] = {
    "tabular", "wordprocessor", NULL
};

/*
 * The following functions and custom option type are used to define the
 * "line" option type, and thereby handle the text widget '-startline',
 * '-endline' configuration options which are of that type.
 *
 * We do not need a 'freeProc' because all changes to these two options are
 * handled through the TK_TEXT_LINE_RANGE flag in the optionSpecs list, and
 * the internal storage is just a pointer, which therefore doesn't need
 * freeing.
 */

static int		SetLineStartEnd(ClientData clientData,
			    Tcl_Interp *interp, Tk_Window tkwin,
			    Tcl_Obj **value, char *recordPtr,
			    int internalOffset, char *oldInternalPtr,
			    int flags);
static Tcl_Obj *	GetLineStartEnd(ClientData clientData,
			    Tk_Window tkwin, char *recordPtr,
			    int internalOffset);
static void		RestoreLineStartEnd(ClientData clientData,
			    Tk_Window tkwin, char *internalPtr,
			    char *oldInternalPtr);
static int		ObjectIsEmpty(Tcl_Obj *objPtr);

static Tk_ObjCustomOption lineOption = {
    "line",			/* name */
    SetLineStartEnd,		/* setProc */
    GetLineStartEnd,		/* getProc */
    RestoreLineStartEnd,	/* restoreProc */
    NULL,			/* freeProc */
    0
};

/*
 * Information used to parse text configuration options:
 */

static const Tk_OptionSpec optionSpecs[] = {
    {TK_OPTION_BOOLEAN, "-autoseparators", "autoSeparators",
	"AutoSeparators", DEF_TEXT_AUTO_SEPARATORS, -1,
	Tk_Offset(TkText, autoSeparators), 0, 0, 0},
    {TK_OPTION_BORDER, "-background", "background", "Background",
	DEF_TEXT_BG_COLOR, -1, Tk_Offset(TkText, border),
	0, (ClientData) DEF_TEXT_BG_MONO, 0},
    {TK_OPTION_SYNONYM, "-bd", NULL, NULL,
	NULL, 0, -1, 0, (ClientData) "-borderwidth",
	TK_TEXT_LINE_GEOMETRY},
    {TK_OPTION_SYNONYM, "-bg", NULL, NULL,
	NULL, 0, -1, 0, (ClientData) "-background", 0},
    {TK_OPTION_BOOLEAN, "-blockcursor", "blockCursor",
	"BlockCursor", DEF_TEXT_BLOCK_CURSOR, -1,
	Tk_Offset(TkText, insertCursorType), 0, 0, 0},
    {TK_OPTION_PIXELS, "-borderwidth", "borderWidth", "BorderWidth",
	DEF_TEXT_BORDER_WIDTH, -1, Tk_Offset(TkText, borderWidth),
	0, 0, TK_TEXT_LINE_GEOMETRY},
    {TK_OPTION_CURSOR, "-cursor", "cursor", "Cursor",
	DEF_TEXT_CURSOR, -1, Tk_Offset(TkText, cursor),
	TK_OPTION_NULL_OK, 0, 0},
    {TK_OPTION_CUSTOM, "-endline", NULL, NULL,
	 NULL, -1, Tk_Offset(TkText, end), TK_OPTION_NULL_OK,
	 (ClientData) &lineOption, TK_TEXT_LINE_RANGE},
    {TK_OPTION_BOOLEAN, "-exportselection", "exportSelection",
	"ExportSelection", DEF_TEXT_EXPORT_SELECTION, -1,
	Tk_Offset(TkText, exportSelection), 0, 0, 0},
    {TK_OPTION_SYNONYM, "-fg", "foreground", NULL,
	NULL, 0, -1, 0, (ClientData) "-foreground", 0},
    {TK_OPTION_FONT, "-font", "font", "Font",
	DEF_TEXT_FONT, -1, Tk_Offset(TkText, tkfont), 0, 0,
	TK_TEXT_LINE_GEOMETRY},
    {TK_OPTION_COLOR, "-foreground", "foreground", "Foreground",
	DEF_TEXT_FG, -1, Tk_Offset(TkText, fgColor), 0,
	0, 0},
    {TK_OPTION_PIXELS, "-height", "height", "Height",
	DEF_TEXT_HEIGHT, -1, Tk_Offset(TkText, height), 0, 0, 0},
    {TK_OPTION_COLOR, "-highlightbackground", "highlightBackground",
	"HighlightBackground", DEF_TEXT_HIGHLIGHT_BG,
	-1, Tk_Offset(TkText, highlightBgColorPtr),
	0, 0, 0},
    {TK_OPTION_COLOR, "-highlightcolor", "highlightColor", "HighlightColor",
	DEF_TEXT_HIGHLIGHT, -1, Tk_Offset(TkText, highlightColorPtr),
	0, 0, 0},
    {TK_OPTION_PIXELS, "-highlightthickness", "highlightThickness",
	"HighlightThickness", DEF_TEXT_HIGHLIGHT_WIDTH, -1,
	Tk_Offset(TkText, highlightWidth), 0, 0, TK_TEXT_LINE_GEOMETRY},
    {TK_OPTION_BORDER, "-inactiveselectbackground","inactiveSelectBackground",
	"Foreground",
	DEF_TEXT_INACTIVE_SELECT_COLOR,
	-1, Tk_Offset(TkText, inactiveSelBorder),
	TK_OPTION_NULL_OK, (ClientData) DEF_TEXT_SELECT_MONO, 0},
    {TK_OPTION_BORDER, "-insertbackground", "insertBackground", "Foreground",
	DEF_TEXT_INSERT_BG,
	-1, Tk_Offset(TkText, insertBorder),
	0, 0, 0},
    {TK_OPTION_PIXELS, "-insertborderwidth", "insertBorderWidth",
	"BorderWidth", DEF_TEXT_INSERT_BD_COLOR, -1,
	Tk_Offset(TkText, insertBorderWidth), 0,
	(ClientData) DEF_TEXT_INSERT_BD_MONO, 0},
    {TK_OPTION_INT, "-insertofftime", "insertOffTime", "OffTime",
	DEF_TEXT_INSERT_OFF_TIME, -1, Tk_Offset(TkText, insertOffTime),
	0, 0, 0},
    {TK_OPTION_INT, "-insertontime", "insertOnTime", "OnTime",
	DEF_TEXT_INSERT_ON_TIME, -1, Tk_Offset(TkText, insertOnTime),
	0, 0, 0},
    {TK_OPTION_PIXELS, "-insertwidth", "insertWidth", "InsertWidth",
	DEF_TEXT_INSERT_WIDTH, -1, Tk_Offset(TkText, insertWidth),
	0, 0, 0},
    {TK_OPTION_INT, "-maxundo", "maxUndo", "MaxUndo",
	DEF_TEXT_MAX_UNDO, -1, Tk_Offset(TkText, maxUndo), 0, 0, 0},
    {TK_OPTION_PIXELS, "-padx", "padX", "Pad",
	DEF_TEXT_PADX, -1, Tk_Offset(TkText, padX), 0, 0,
	TK_TEXT_LINE_GEOMETRY},
    {TK_OPTION_PIXELS, "-pady", "padY", "Pad",
	DEF_TEXT_PADY, -1, Tk_Offset(TkText, padY), 0, 0, 0},
    {TK_OPTION_RELIEF, "-relief", "relief", "Relief",
	DEF_TEXT_RELIEF, -1, Tk_Offset(TkText, relief), 0, 0, 0},
    {TK_OPTION_BORDER, "-selectbackground", "selectBackground", "Foreground",
	DEF_TEXT_SELECT_COLOR, -1, Tk_Offset(TkText, selBorder),
	0, (ClientData) DEF_TEXT_SELECT_MONO, 0},
    {TK_OPTION_PIXELS, "-selectborderwidth", "selectBorderWidth",
	"BorderWidth", DEF_TEXT_SELECT_BD_COLOR,
	Tk_Offset(TkText, selBorderWidthPtr),
	Tk_Offset(TkText, selBorderWidth),
	TK_OPTION_NULL_OK, (ClientData) DEF_TEXT_SELECT_BD_MONO, 0},
    {TK_OPTION_COLOR, "-selectforeground", "selectForeground", "Background",
	DEF_TEXT_SELECT_FG_COLOR, -1, Tk_Offset(TkText, selFgColorPtr),
	TK_CONFIG_NULL_OK, (ClientData) DEF_TEXT_SELECT_FG_MONO, 0},
    {TK_OPTION_BOOLEAN, "-setgrid", "setGrid", "SetGrid",
	DEF_TEXT_SET_GRID, -1, Tk_Offset(TkText, setGrid), 0, 0, 0},
    {TK_OPTION_PIXELS, "-spacing1", "spacing1", "Spacing",
	DEF_TEXT_SPACING1, -1, Tk_Offset(TkText, spacing1),
	TK_OPTION_DONT_SET_DEFAULT, 0 , TK_TEXT_LINE_GEOMETRY },
    {TK_OPTION_PIXELS, "-spacing2", "spacing2", "Spacing",
	DEF_TEXT_SPACING2, -1, Tk_Offset(TkText, spacing2),
	TK_OPTION_DONT_SET_DEFAULT, 0 , TK_TEXT_LINE_GEOMETRY },
    {TK_OPTION_PIXELS, "-spacing3", "spacing3", "Spacing",
	DEF_TEXT_SPACING3, -1, Tk_Offset(TkText, spacing3),
	TK_OPTION_DONT_SET_DEFAULT, 0 , TK_TEXT_LINE_GEOMETRY },
    {TK_OPTION_CUSTOM, "-startline", NULL, NULL,
	 NULL, -1, Tk_Offset(TkText, start), TK_OPTION_NULL_OK,
	 (ClientData) &lineOption, TK_TEXT_LINE_RANGE},
    {TK_OPTION_STRING_TABLE, "-state", "state", "State",
	DEF_TEXT_STATE, -1, Tk_Offset(TkText, state),
	0, (ClientData) stateStrings, 0},
    {TK_OPTION_STRING, "-tabs", "tabs", "Tabs",
	DEF_TEXT_TABS, Tk_Offset(TkText, tabOptionPtr), -1,
	TK_OPTION_NULL_OK, 0, TK_TEXT_LINE_GEOMETRY},
    {TK_OPTION_STRING_TABLE, "-tabstyle", "tabStyle", "TabStyle",
	DEF_TEXT_TABSTYLE, -1, Tk_Offset(TkText, tabStyle),
	0, (ClientData) tabStyleStrings, TK_TEXT_LINE_GEOMETRY},
    {TK_OPTION_STRING, "-takefocus", "takeFocus", "TakeFocus",
	DEF_TEXT_TAKE_FOCUS, -1, Tk_Offset(TkText, takeFocus),
	TK_OPTION_NULL_OK, 0, 0},
    {TK_OPTION_BOOLEAN, "-undo", "undo", "Undo",
	DEF_TEXT_UNDO, -1, Tk_Offset(TkText, undo), 0, 0 , 0},
    {TK_OPTION_INT, "-width", "width", "Width",
	DEF_TEXT_WIDTH, -1, Tk_Offset(TkText, width), 0, 0,
	TK_TEXT_LINE_GEOMETRY},
    {TK_OPTION_STRING_TABLE, "-wrap", "wrap", "Wrap",
	DEF_TEXT_WRAP, -1, Tk_Offset(TkText, wrapMode),
	0, (ClientData) wrapStrings, TK_TEXT_LINE_GEOMETRY},
    {TK_OPTION_STRING, "-xscrollcommand", "xScrollCommand", "ScrollCommand",
	DEF_TEXT_XSCROLL_COMMAND, -1, Tk_Offset(TkText, xScrollCmd),
	TK_OPTION_NULL_OK, 0, 0},
    {TK_OPTION_STRING, "-yscrollcommand", "yScrollCommand", "ScrollCommand",
	DEF_TEXT_YSCROLL_COMMAND, -1, Tk_Offset(TkText, yScrollCmd),
	TK_OPTION_NULL_OK, 0, 0},
    {TK_OPTION_END, NULL, NULL, NULL, 0, 0, 0, 0, 0, 0}
};

/*
 * These three typedefs, the structure and the SearchPerform, SearchCore
 * functions below are used for line-based searches of the text widget, and,
 * in particular, to handle multi-line matching even though the text widget is
 * a single-line based data structure. They are completely abstracted away
 * from the Text widget internals, however, so could easily be re-used with
 * any line-based entity to provide multi-line matching.
 *
 * We have abstracted this code away from the text widget to try to keep Tk as
 * modular as possible.
 */

struct SearchSpec;	/* Forward declaration. */

typedef ClientData	SearchAddLineProc(int lineNum,
			    struct SearchSpec *searchSpecPtr,
			    Tcl_Obj *theLine, int *lenPtr,
			    int *extraLinesPtr);
typedef int		SearchMatchProc(int lineNum,
			    struct SearchSpec *searchSpecPtr,
			    ClientData clientData, Tcl_Obj *theLine,
			    int matchOffset, int matchLength);
typedef int		SearchLineIndexProc(Tcl_Interp *interp,
			    Tcl_Obj *objPtr, struct SearchSpec *searchSpecPtr,
			    int *linePosPtr, int *offsetPosPtr);

typedef struct SearchSpec {
    int exact;			/* Whether search is exact or regexp. */
    int noCase;			/* Case-insenstivive? */
    int noLineStop;		/* If not set, a regexp search will use the
				 * TCL_REG_NLSTOP flag. */
    int overlap;		/* If set, results from multiple searches
				 * (-all) are allowed to overlap each
				 * other. */
    int strictLimits;		/* If set, matches must be completely inside
				 * the from,to range. Otherwise the limits
				 * only apply to the start of each match. */
    int all;			/* Whether all or the first match should be
				 * reported. */
    int startLine;		/* First line to examine. */
    int startOffset;		/* Index in first line to start at. */
    int stopLine;		/* Last line to examine, or -1 when we search
				 * all available text. */
    int stopOffset;		/* Index to stop at, provided stopLine is not
				 * -1. */
    int numLines;		/* Total lines which are available. */
    int backwards;		/* Searching forwards or backwards. */
    Tcl_Obj *varPtr;		/* If non-NULL, store length(s) of match(es)
				 * in this variable. */
    Tcl_Obj *countPtr;		/* Keeps track of currently found lengths. */
    Tcl_Obj *resPtr;		/* Keeps track of currently found locations */
    int searchElide;		/* Search in hidden text as well. */
    SearchAddLineProc *addLineProc;
				/* Function to call when we need to add
				 * another line to the search string so far */
    SearchMatchProc *foundMatchProc;
				/* Function to call when we have found a
				 * match. */
    SearchLineIndexProc *lineIndexProc;
				/* Function to call when we have found a
				 * match. */
    ClientData clientData;	/* Information about structure being searched,
				 * in this case a text widget. */
} SearchSpec;

/*
 * The text-widget-independent functions which actually perform the search,
 * handling both regexp and exact searches.
 */

static int		SearchCore(Tcl_Interp *interp,
			    SearchSpec *searchSpecPtr, Tcl_Obj *patObj);
static int		SearchPerform(Tcl_Interp *interp,
			    SearchSpec *searchSpecPtr, Tcl_Obj *patObj,
			    Tcl_Obj *fromPtr, Tcl_Obj *toPtr);

/*
 * Boolean variable indicating whether or not special debugging code should be
 * executed.
 */

int tkTextDebug = 0;

/*
 * Forward declarations for functions defined later in this file:
 */

static int		ConfigureText(Tcl_Interp *interp,
			    TkText *textPtr, int objc, Tcl_Obj *CONST objv[]);
static int		DeleteIndexRange(TkSharedText *sharedPtr,
			    TkText *textPtr, CONST TkTextIndex *indexPtr1,
			    CONST TkTextIndex *indexPtr2, int viewUpdate);
static int		CountIndices(CONST TkText *textPtr,
			    CONST TkTextIndex *indexPtr1,
			    CONST TkTextIndex *indexPtr2,
			    TkTextCountType type);
static void		DestroyText(TkText *textPtr);
static int		InsertChars(TkSharedText *sharedTextPtr,
			    TkText *textPtr, TkTextIndex *indexPtr,
			    Tcl_Obj *stringPtr, int viewUpdate);
static void		TextBlinkProc(ClientData clientData);
static void		TextCmdDeletedProc(ClientData clientData);
static int		CreateWidget(TkSharedText *sharedPtr, Tk_Window tkwin,
			    Tcl_Interp *interp, CONST TkText *parent,
			    int objc, Tcl_Obj *CONST objv[]);
static void		TextEventProc(ClientData clientData,
			    XEvent *eventPtr);
static int		TextFetchSelection(ClientData clientData, int offset,
			    char *buffer, int maxBytes);
static int		TextIndexSortProc(CONST void *first,
			    CONST void *second);
static int		TextInsertCmd(TkSharedText *sharedTextPtr,
			    TkText *textPtr, Tcl_Interp *interp,
			    int objc, Tcl_Obj *CONST objv[],
			    CONST TkTextIndex *indexPtr, int viewUpdate);
static int		TextReplaceCmd(TkText *textPtr, Tcl_Interp *interp,
			    CONST TkTextIndex *indexFromPtr,
			    CONST TkTextIndex *indexToPtr,
			    int objc, Tcl_Obj *CONST objv[], int viewUpdate);
static int		TextSearchCmd(TkText *textPtr, Tcl_Interp *interp,
			    int objc, Tcl_Obj *CONST objv[]);
static int		TextEditCmd(TkText *textPtr, Tcl_Interp *interp,
			    int objc, Tcl_Obj *CONST objv[]);
static int		TextWidgetObjCmd(ClientData clientData,
			    Tcl_Interp *interp,
			    int objc, Tcl_Obj *CONST objv[]);
static int		SharedTextObjCmd(ClientData clientData,
			    Tcl_Interp *interp,
			    int objc, Tcl_Obj *CONST objv[]);
static void		TextWorldChangedCallback(ClientData instanceData);
static void		TextWorldChanged(TkText *textPtr, int mask);
static int		TextDumpCmd(TkText *textPtr, Tcl_Interp *interp,
			    int objc, Tcl_Obj *CONST objv[]);
static int		DumpLine(Tcl_Interp *interp, TkText *textPtr,
			    int what, TkTextLine *linePtr, int start, int end,
			    int lineno, Tcl_Obj *command);
static int		DumpSegment(TkText *textPtr, Tcl_Interp *interp,
			    CONST char *key, CONST char *value,
			    Tcl_Obj *command, CONST TkTextIndex *index,
			    int what);
static int		TextEditUndo(TkText *textPtr);
static int		TextEditRedo(TkText *textPtr);
static Tcl_Obj *	TextGetText(CONST TkText *textPtr,
			    CONST TkTextIndex *index1,
			    CONST TkTextIndex *index2, int visibleOnly);
static void		GenerateModifiedEvent(TkText *textPtr);
static void		UpdateDirtyFlag(TkSharedText *sharedPtr);
static void		TextPushUndoAction(TkText *textPtr,
			    Tcl_Obj *undoString, int insert,
			    CONST TkTextIndex *index1Ptr,
			    CONST TkTextIndex *index2Ptr);
static int		TextSearchIndexInLine(CONST SearchSpec *searchSpecPtr,
			    TkTextLine *linePtr, int byteIndex);
static int		TextPeerCmd(TkText *textPtr, Tcl_Interp *interp,
			    int objc, Tcl_Obj *CONST objv[]);
static TkUndoProc	TextUndoRedoCallback;

/*
 * Declarations of the three search procs required by the multi-line search
 * routines.
 */

static SearchMatchProc		TextSearchFoundMatch;
static SearchAddLineProc	TextSearchAddNextLine;
static SearchLineIndexProc	TextSearchGetLineIndex;

/*
 * The structure below defines text class behavior by means of functions that
 * can be invoked from generic window code.
 */

static Tk_ClassProcs textClass = {
    sizeof(Tk_ClassProcs),	/* size */
    TextWorldChangedCallback,	/* worldChangedProc */
    NULL,					/* createProc */
    NULL					/* modalProc */
};

/*
 *--------------------------------------------------------------
 *
 * Tk_TextObjCmd --
 *
 *	This function is invoked to process the "text" Tcl command. See the
 *	user documentation for details on what it does.
 *
 * Results:
 *	A standard Tcl result.
 *
 * Side effects:
 *	See the user documentation.
 *
 *--------------------------------------------------------------
 */

int
Tk_TextObjCmd(
    ClientData clientData,	/* Main window associated with interpreter. */
    Tcl_Interp *interp,		/* Current interpreter. */
    int objc,			/* Number of arguments. */
    Tcl_Obj *CONST objv[])	/* Argument objects. */
{
    Tk_Window tkwin = (Tk_Window) clientData;

    if (objc < 2) {
	Tcl_WrongNumArgs(interp, 1, objv, "pathName ?options?");
	return TCL_ERROR;
    }

    return CreateWidget(NULL, tkwin, interp, NULL, objc, objv);
}

/*
 *--------------------------------------------------------------
 *
 * CreateWidget --
 *
 *	This function is invoked to process the "text" Tcl command, (when
 *	called by Tk_TextObjCmd) and the "$text peer create" text widget
 *	sub-command (called from TextPeerCmd).
 *
 *	See the user documentation for details on what it does.
 *
 * Results:
 *	A standard Tcl result, places the name of the widget created into the
 *	interp's result.
 *
 * Side effects:
 *	See the user documentation.
 *
 *--------------------------------------------------------------
 */

static int
CreateWidget(
    TkSharedText *sharedPtr,	/* Shared widget info, or NULL. */
    Tk_Window tkwin,		/* Main window associated with interpreter. */
    Tcl_Interp *interp,		/* Current interpreter. */
    CONST TkText *parent,	/* If non-NULL then take default start, end
				 * from this parent. */
    int objc,			/* Number of arguments. */
    Tcl_Obj *CONST objv[])	/* Argument objects. */
{
    register TkText *textPtr;
    Tk_OptionTable optionTable;
    TkTextIndex startIndex;
    Tk_Window newWin;

    /*
     * Create the window.
     */

    newWin = Tk_CreateWindowFromPath(interp, tkwin, Tcl_GetString(objv[1]),
	    NULL);
    if (newWin == NULL) {
	return TCL_ERROR;
    }

    /*
     * Create the text widget and initialize everything to zero, then set the
     * necessary initial (non-NULL) values. It is important that the 'set' tag
     * and 'insert', 'current' mark pointers are all NULL to start.
     */

    textPtr = (TkText *) ckalloc(sizeof(TkText));
    memset(textPtr, 0, sizeof(TkText));

    textPtr->tkwin = newWin;
    textPtr->display = Tk_Display(newWin);
    textPtr->interp = interp;
    textPtr->widgetCmd = Tcl_CreateObjCommand(interp,
	    Tk_PathName(textPtr->tkwin), TextWidgetObjCmd,
	    (ClientData) textPtr, TextCmdDeletedProc);

    if (sharedPtr == NULL) {
	sharedPtr = (TkSharedText *) ckalloc(sizeof(TkSharedText));
	memset(sharedPtr, 0, sizeof(TkSharedText));

	sharedPtr->refCount = 0;
	sharedPtr->peers = NULL;
	sharedPtr->tree = TkBTreeCreate(sharedPtr);

	Tcl_InitHashTable(&sharedPtr->tagTable, TCL_STRING_KEYS);
	Tcl_InitHashTable(&sharedPtr->markTable, TCL_STRING_KEYS);
	Tcl_InitHashTable(&sharedPtr->windowTable, TCL_STRING_KEYS);
	Tcl_InitHashTable(&sharedPtr->imageTable, TCL_STRING_KEYS);
	sharedPtr->undoStack = TkUndoInitStack(interp,0);
	sharedPtr->undo = 1;
	sharedPtr->isDirty = 0;
	sharedPtr->dirtyMode = TK_TEXT_DIRTY_NORMAL;
	sharedPtr->autoSeparators = 1;
	sharedPtr->lastEditMode = TK_TEXT_EDIT_OTHER;
	sharedPtr->stateEpoch = 0;
    }

    /*
     * Add the new widget to the shared list.
     */

    textPtr->sharedTextPtr = sharedPtr;
    sharedPtr->refCount++;
    textPtr->next = sharedPtr->peers;
    sharedPtr->peers = textPtr;

    /*
     * This refCount will be held until DestroyText is called. Note also that
     * the later call to 'TkTextCreateDInfo' will add more refCounts.
     */

    textPtr->refCount = 1;

    /*
     * Specify start and end lines in the B-tree. The default is the same as
     * the parent, but this can be adjusted to display more or less if the
     * start, end where given as configuration options.
     */

    if (parent != NULL) {
	textPtr->start = parent->start;
	textPtr->end = parent->end;
    } else {
	textPtr->start = NULL;
	textPtr->end = NULL;
    }

    /*
     * Register with the B-tree. In some sense it would be best if we could do
     * this later (after configuration options), so that any changes to
     * start,end do not require a total recalculation.
     */

    TkBTreeAddClient(sharedPtr->tree, textPtr, textPtr->charHeight);

    textPtr->state = TK_TEXT_STATE_NORMAL;
    textPtr->relief = TK_RELIEF_FLAT;
    textPtr->cursor = None;
    textPtr->charWidth = 1;
    textPtr->charHeight = 10;
    textPtr->wrapMode = TEXT_WRAPMODE_CHAR;
    textPtr->prevWidth = Tk_Width(newWin);
    textPtr->prevHeight = Tk_Height(newWin);

    /*
     * This will add refCounts to textPtr.
     */

    TkTextCreateDInfo(textPtr);
    TkTextMakeByteIndex(textPtr->sharedTextPtr->tree, textPtr, 0, 0,
	    &startIndex);
    TkTextSetYView(textPtr, &startIndex, 0);
    textPtr->exportSelection = 1;
    textPtr->pickEvent.type = LeaveNotify;
    textPtr->undo = textPtr->sharedTextPtr->undo;
    textPtr->maxUndo = textPtr->sharedTextPtr->maxUndo;
    textPtr->autoSeparators = textPtr->sharedTextPtr->autoSeparators;
    textPtr->tabOptionPtr = NULL;

    /*
     * Create the "sel" tag and the "current" and "insert" marks.
     */

    textPtr->selBorder = NULL;
    textPtr->inactiveSelBorder = NULL;
    textPtr->selBorderWidth = 0;
    textPtr->selBorderWidthPtr = NULL;
    textPtr->selFgColorPtr = NULL;

    /*
     * Note: it is important that textPtr->selTagPtr is NULL before this
     * initial call.
     */

    textPtr->selTagPtr = TkTextCreateTag(textPtr, "sel", NULL);
    textPtr->selTagPtr->reliefString = (char *)
	    ckalloc(sizeof(DEF_TEXT_SELECT_RELIEF));
    strcpy(textPtr->selTagPtr->reliefString, DEF_TEXT_SELECT_RELIEF);
    Tk_GetRelief(interp, DEF_TEXT_SELECT_RELIEF, &textPtr->selTagPtr->relief);
    textPtr->currentMarkPtr = TkTextSetMark(textPtr, "current", &startIndex);
    textPtr->insertMarkPtr = TkTextSetMark(textPtr, "insert", &startIndex);

    /*
     * Create the option table for this widget class. If it has already been
     * created, the cached pointer will be returned.
     */

    optionTable = Tk_CreateOptionTable(interp, optionSpecs);

    Tk_SetClass(textPtr->tkwin, "Text");
    Tk_SetClassProcs(textPtr->tkwin, &textClass, (ClientData) textPtr);
    textPtr->optionTable = optionTable;

    Tk_CreateEventHandler(textPtr->tkwin,
	    ExposureMask|StructureNotifyMask|FocusChangeMask,
	    TextEventProc, (ClientData) textPtr);
    Tk_CreateEventHandler(textPtr->tkwin, KeyPressMask|KeyReleaseMask
	    |ButtonPressMask|ButtonReleaseMask|EnterWindowMask
	    |LeaveWindowMask|PointerMotionMask|VirtualEventMask,
	    TkTextBindProc, (ClientData) textPtr);
    Tk_CreateSelHandler(textPtr->tkwin, XA_PRIMARY, XA_STRING,
	    TextFetchSelection, (ClientData) textPtr, XA_STRING);

    if (Tk_InitOptions(interp, (char *) textPtr, optionTable, textPtr->tkwin)
	    != TCL_OK) {
	Tk_DestroyWindow(textPtr->tkwin);
	return TCL_ERROR;
    }
    if (ConfigureText(interp, textPtr, objc-2, objv+2) != TCL_OK) {
	Tk_DestroyWindow(textPtr->tkwin);
	return TCL_ERROR;
    }

    Tcl_SetObjResult(interp,
	    Tcl_NewStringObj(Tk_PathName(textPtr->tkwin),-1));
    return TCL_OK;
}

/*
 *--------------------------------------------------------------
 *
 * TextWidgetObjCmd --
 *
 *	This function is invoked to process the Tcl command that corresponds
 *	to a text widget. See the user documentation for details on what it
 *	does.
 *
 * Results:
 *	A standard Tcl result.
 *
 * Side effects:
 *	See the user documentation.
 *
 *--------------------------------------------------------------
 */

static int
TextWidgetObjCmd(
    ClientData clientData,	/* Information about text widget. */
    Tcl_Interp *interp,		/* Current interpreter. */
    int objc,			/* Number of arguments. */
    Tcl_Obj *CONST objv[])	/* Argument objects. */
{
    register TkText *textPtr = (TkText *) clientData;
    int result = TCL_OK;
    int index;

    static CONST char *optionStrings[] = {
	"bbox", "cget", "compare", "configure", "count", "debug", "delete",
	"dlineinfo", "dump", "edit", "get", "image", "index", "insert",
	"mark", "peer", "replace", "scan", "search", "see", "tag", "window",
	"xview", "yview", NULL
    };
    enum options {
	TEXT_BBOX, TEXT_CGET, TEXT_COMPARE, TEXT_CONFIGURE, TEXT_COUNT,
	TEXT_DEBUG, TEXT_DELETE, TEXT_DLINEINFO, TEXT_DUMP, TEXT_EDIT,
	TEXT_GET, TEXT_IMAGE, TEXT_INDEX, TEXT_INSERT, TEXT_MARK,
	TEXT_PEER, TEXT_REPLACE, TEXT_SCAN, TEXT_SEARCH, TEXT_SEE,
	TEXT_TAG, TEXT_WINDOW, TEXT_XVIEW, TEXT_YVIEW
    };

    if (objc < 2) {
	Tcl_WrongNumArgs(interp, 1, objv, "option ?arg arg ...?");
	return TCL_ERROR;
    }

    if (Tcl_GetIndexFromObj(interp, objv[1], optionStrings, "option", 0,
	    &index) != TCL_OK) {
	return TCL_ERROR;
    }
    textPtr->refCount++;

    switch ((enum options) index) {
    case TEXT_BBOX: {
	int x, y, width, height;
	CONST TkTextIndex *indexPtr;

	if (objc != 3) {
	    Tcl_WrongNumArgs(interp, 2, objv, "index");
	    result = TCL_ERROR;
	    goto done;
	}
	indexPtr = TkTextGetIndexFromObj(interp, textPtr, objv[2]);
	if (indexPtr == NULL) {
	    result = TCL_ERROR;
	    goto done;
	}
	if (TkTextIndexBbox(textPtr, indexPtr, &x, &y, &width, &height,
		NULL) == 0) {
	    Tcl_Obj *listObj = Tcl_NewListObj(0, NULL);

	    Tcl_ListObjAppendElement(interp, listObj, Tcl_NewIntObj(x));
	    Tcl_ListObjAppendElement(interp, listObj, Tcl_NewIntObj(y));
	    Tcl_ListObjAppendElement(interp, listObj, Tcl_NewIntObj(width));
	    Tcl_ListObjAppendElement(interp, listObj, Tcl_NewIntObj(height));

	    Tcl_SetObjResult(interp, listObj);
	}
	break;
    }
    case TEXT_CGET:
	if (objc != 3) {
	    Tcl_WrongNumArgs(interp, 2, objv, "option");
	    result = TCL_ERROR;
	    goto done;
	} else {
	    Tcl_Obj *objPtr = Tk_GetOptionValue(interp, (char *) textPtr,
		    textPtr->optionTable, objv[2], textPtr->tkwin);
	    if (objPtr == NULL) {
		result = TCL_ERROR;
		goto done;
	    } else {
		Tcl_SetObjResult(interp, objPtr);
		result = TCL_OK;
	    }
	}
	break;
    case TEXT_COMPARE: {
	int relation, value;
	CONST char *p;
	CONST TkTextIndex *index1Ptr, *index2Ptr;

	if (objc != 5) {
	    Tcl_WrongNumArgs(interp, 2, objv, "index1 op index2");
	    result = TCL_ERROR;
	    goto done;
	}
	index1Ptr = TkTextGetIndexFromObj(interp, textPtr, objv[2]);
	index2Ptr = TkTextGetIndexFromObj(interp, textPtr, objv[4]);
	if (index1Ptr == NULL || index2Ptr == NULL) {
	    result = TCL_ERROR;
	    goto done;
	}
	relation = TkTextIndexCmp(index1Ptr, index2Ptr);
	p = Tcl_GetString(objv[3]);
	if (p[0] == '<') {
	    value = (relation < 0);
	    if ((p[1] == '=') && (p[2] == 0)) {
		value = (relation <= 0);
	    } else if (p[1] != 0) {
	    compareError:
		Tcl_AppendResult(interp, "bad comparison operator \"",
			Tcl_GetString(objv[3]),
			"\": must be <, <=, ==, >=, >, or !=", NULL);
		result = TCL_ERROR;
		goto done;
	    }
	} else if (p[0] == '>') {
	    value = (relation > 0);
	    if ((p[1] == '=') && (p[2] == 0)) {
		value = (relation >= 0);
	    } else if (p[1] != 0) {
		goto compareError;
	    }
	} else if ((p[0] == '=') && (p[1] == '=') && (p[2] == 0)) {
	    value = (relation == 0);
	} else if ((p[0] == '!') && (p[1] == '=') && (p[2] == 0)) {
	    value = (relation != 0);
	} else {
	    goto compareError;
	}
	Tcl_SetObjResult(interp, Tcl_NewBooleanObj(value));
	break;
    }
    case TEXT_CONFIGURE:
	if (objc <= 3) {
	    Tcl_Obj *objPtr = Tk_GetOptionInfo(interp, (char *) textPtr,
		    textPtr->optionTable, ((objc == 3) ? objv[2] : NULL),
		    textPtr->tkwin);
	    if (objPtr == NULL) {
		result = TCL_ERROR;
		goto done;
	    } else {
		Tcl_SetObjResult(interp, objPtr);
	    }
	} else {
	    result = ConfigureText(interp, textPtr, objc-2, objv+2);
	}
	break;
    case TEXT_COUNT: {
	CONST TkTextIndex *indexFromPtr, *indexToPtr;
	int i, found = 0, update = 0;
	Tcl_Obj *objPtr = NULL;

	if (objc < 4) {
	    Tcl_WrongNumArgs(interp, 2, objv, "?options? index1 index2");
	    result = TCL_ERROR;
	    goto done;
	}

	indexFromPtr = TkTextGetIndexFromObj(interp, textPtr, objv[objc-2]);
	if (indexFromPtr == NULL) {
	    result = TCL_ERROR;
	    goto done;
	}
	indexToPtr = TkTextGetIndexFromObj(interp, textPtr, objv[objc-1]);
	if (indexToPtr == NULL) {
	    result = TCL_ERROR;
	    goto done;
	}

	for (i = 2; i < objc-2; i++) {
	    int value, length;
	    CONST char *option = Tcl_GetStringFromObj(objv[i], &length);
	    char c;

	    if (length < 2 || option[0] != '-') {
	    badOption:
		Tcl_ResetResult(interp);
		Tcl_AppendResult(interp, "bad option \"",
			Tcl_GetString(objv[i]),
			"\" must be -chars, -displaychars, -displayindices, ",
			"-displaylines, -indices, -lines, -update, ",
			"-xpixels, or -ypixels", NULL);
		result = TCL_ERROR;
		goto done;
	    }
	    c = option[1];
	    if (c == 'c' && !strncmp("-chars", option, (unsigned) length)) {
		value = CountIndices(textPtr, indexFromPtr, indexToPtr,
			COUNT_CHARS);
	    } else if (c == 'd' && (length > 8)
		    && !strncmp("-displaychars", option, (unsigned) length)) {
		value = CountIndices(textPtr, indexFromPtr, indexToPtr,
			COUNT_DISPLAY_CHARS);
	    } else if (c == 'd' && (length > 8)
		    && !strncmp("-displayindices", option,(unsigned)length)) {
		value = CountIndices(textPtr, indexFromPtr, indexToPtr,
			COUNT_DISPLAY_INDICES);
	    } else if (c == 'd' && (length > 8)
		    && !strncmp("-displaylines", option, (unsigned) length)) {
		TkTextLine *fromPtr, *lastPtr;
		TkTextIndex index;

		int compare = TkTextIndexCmp(indexFromPtr, indexToPtr);
		value = 0;

		if (compare == 0) {
		    goto countDone;
		}

		if (compare > 0) {
		    CONST TkTextIndex *tmpPtr = indexFromPtr;

		    indexFromPtr = indexToPtr;
		    indexToPtr = tmpPtr;
		}

		lastPtr = TkBTreeFindLine(textPtr->sharedTextPtr->tree,
			textPtr,
			TkBTreeNumLines(textPtr->sharedTextPtr->tree,textPtr));
		fromPtr = indexFromPtr->linePtr;
		if (fromPtr == lastPtr) {
		    goto countDone;
		}

		/*
		 * Caution: we must NEVER call TkTextUpdateOneLine with the
		 * last artificial line in the widget.
		 */

		index = *indexFromPtr;
		index.byteIndex = 0;

		/*
		 * We're going to count up all display lines in the logical
		 * line of 'indexFromPtr' up to, but not including the logical
		 * line of 'indexToPtr', and then subtract off what we didn't
		 * want from 'from' and add on what we didn't count from 'to.
		 */

		while (index.linePtr != indexToPtr->linePtr) {
		    value += TkTextUpdateOneLine(textPtr, fromPtr,0,&index,0);

		    /*
		     * We might have skipped past indexToPtr, if we have
		     * multiple logical lines in a single display line.
		     */
		    if (TkTextIndexCmp(&index,indexToPtr) > 0) {
			break;
		    }
		}

		/*
		 * Now we need to adjust the count to add on the number of
		 * display lines in the last logical line, and subtract off
		 * the number of display lines overcounted in the first
		 * logical line. This logic is still ok if both indices are in
		 * the same logical line.
		 */

		index.linePtr = indexFromPtr->linePtr;
		index.byteIndex = 0;
		while (1) {
		    TkTextFindDisplayLineEnd(textPtr, &index, 1, NULL);
		    if (index.byteIndex >= indexFromPtr->byteIndex) {
			break;
		    }
		    TkTextIndexForwBytes(textPtr, &index, 1, &index);
		    value--;

		}
		if (indexToPtr->linePtr != lastPtr) {
		    index.linePtr = indexToPtr->linePtr;
		    index.byteIndex = 0;
		    while (1) {
			TkTextFindDisplayLineEnd(textPtr, &index, 1, NULL);
			if (index.byteIndex >= indexToPtr->byteIndex) {
			    break;
			}
			TkTextIndexForwBytes(textPtr, &index, 1, &index);
			value++;
		    }
		}

		if (compare > 0) {
		    value = -value;
		}
	    } else if (c == 'i'
		    && !strncmp("-indices", option, (unsigned) length)) {
		value = CountIndices(textPtr, indexFromPtr, indexToPtr,
			COUNT_INDICES);
	    } else if (c == 'l'
		    && !strncmp("-lines", option, (unsigned) length)) {
		value = TkBTreeLinesTo(textPtr, indexToPtr->linePtr)
			- TkBTreeLinesTo(textPtr, indexFromPtr->linePtr);
	    } else if (c == 'u'
		    && !strncmp("-update", option, (unsigned) length)) {
		update = 1;
		continue;
	    } else if (c == 'x'
		    && !strncmp("-xpixels", option, (unsigned) length)) {
		int x1, x2;
		TkTextIndex index;

		index = *indexFromPtr;
		TkTextFindDisplayLineEnd(textPtr, &index, 0, &x1);
		index = *indexToPtr;
		TkTextFindDisplayLineEnd(textPtr, &index, 0, &x2);
		value = x2 - x1;
	    } else if (c == 'y'
		    && !strncmp("-ypixels", option, (unsigned) length)) {
		if (update) {
		    TkTextUpdateLineMetrics(textPtr,
			    TkBTreeLinesTo(textPtr, indexFromPtr->linePtr),
			    TkBTreeLinesTo(textPtr, indexToPtr->linePtr), -1);
		}
		value = TkTextIndexYPixels(textPtr, indexToPtr)
			- TkTextIndexYPixels(textPtr, indexFromPtr);
	    } else {
		goto badOption;
	    }

	countDone:
	    found++;
	    if (found == 1) {
		Tcl_SetObjResult(interp, Tcl_NewIntObj(value));
	    } else {
		if (found == 2) {
		    /*
		     * Move the first item we put into the result into the
		     * first element of the list object.
		     */

		    objPtr = Tcl_NewObj();
		    Tcl_ListObjAppendElement(NULL, objPtr,
			    Tcl_GetObjResult(interp));
		}
		Tcl_ListObjAppendElement(NULL, objPtr, Tcl_NewIntObj(value));
	    }
	}

	if (found == 0) {
	    /*
	     * Use the default '-indices'.
	     */

	    int value = CountIndices(textPtr, indexFromPtr, indexToPtr,
		    COUNT_INDICES);

	    Tcl_SetObjResult(interp, Tcl_NewIntObj(value));
	} else if (found > 1) {
	    Tcl_SetObjResult(interp, objPtr);
	}
	break;
    }
    case TEXT_DEBUG:
	if (objc > 3) {
	    Tcl_WrongNumArgs(interp, 2, objv, "boolean");
	    result = TCL_ERROR;
	    goto done;
	}
	if (objc == 2) {
	    Tcl_SetObjResult(interp, Tcl_NewBooleanObj(tkBTreeDebug));
	} else {
	    if (Tcl_GetBooleanFromObj(interp, objv[2],
		    &tkBTreeDebug) != TCL_OK) {
		result = TCL_ERROR;
		goto done;
	    }
	    tkTextDebug = tkBTreeDebug;
	}
	break;
    case TEXT_DELETE:
	if (objc < 3) {
	    Tcl_WrongNumArgs(interp, 2, objv, "index1 ?index2 ...?");
	    result = TCL_ERROR;
	    goto done;
	}
	if (textPtr->state == TK_TEXT_STATE_NORMAL) {
	    if (objc < 5) {
		/*
		 * Simple case requires no predetermination of indices.
		 */

		CONST TkTextIndex *indexPtr1, *indexPtr2;

		/*
		 * Parse the starting and stopping indices.
		 */

		indexPtr1 = TkTextGetIndexFromObj(textPtr->interp, textPtr,
			objv[2]);
		if (indexPtr1 == NULL) {
		    result = TCL_ERROR;
		    goto done;
		}
		if (objc == 4) {
		    indexPtr2 = TkTextGetIndexFromObj(textPtr->interp,
			    textPtr, objv[3]);
		    if (indexPtr2 == NULL) {
			result = TCL_ERROR;
			goto done;
		    }
		} else {
		    indexPtr2 = NULL;
		}
		DeleteIndexRange(NULL, textPtr, indexPtr1, indexPtr2, 1);
	    } else {
		/*
		 * Multi-index pair case requires that we prevalidate the
		 * indices and sort from last to first so that deletes occur
		 * in the exact (unshifted) text. It also needs to handle
		 * partial and fully overlapping ranges. We have to do this
		 * with multiple passes.
		 */

		TkTextIndex *indices, *ixStart, *ixEnd, *lastStart;
		char *useIdx;
		int i;

		objc -= 2;
		objv += 2;
		indices = (TkTextIndex *)
			ckalloc((objc + 1) * sizeof(TkTextIndex));

		/*
		 * First pass verifies that all indices are valid.
		 */

		for (i = 0; i < objc; i++) {
		    CONST TkTextIndex *indexPtr =
			    TkTextGetIndexFromObj(interp, textPtr, objv[i]);

		    if (indexPtr == NULL) {
			result = TCL_ERROR;
			ckfree((char *) indices);
			goto done;
		    }
		    indices[i] = *indexPtr;
		}

		/*
		 * Pad out the pairs evenly to make later code easier.
		 */

		if (objc & 1) {
		    indices[i] = indices[i-1];
		    TkTextIndexForwChars(NULL, &indices[i], 1, &indices[i],
			    COUNT_INDICES);
		    objc++;
		}
		useIdx = (char *) ckalloc((unsigned) objc);
		memset(useIdx, 0, (unsigned) objc);

		/*
		 * Do a decreasing order sort so that we delete the end ranges
		 * first to maintain index consistency.
		 */

		qsort(indices, (unsigned) objc / 2,
			2 * sizeof(TkTextIndex), TextIndexSortProc);
		lastStart = NULL;

		/*
		 * Second pass will handle bogus ranges (end < start) and
		 * overlapping ranges.
		 */

		for (i = 0; i < objc; i += 2) {
		    ixStart = &indices[i];
		    ixEnd = &indices[i+1];
		    if (TkTextIndexCmp(ixEnd, ixStart) <= 0) {
			continue;
		    }
		    if (lastStart) {
			if (TkTextIndexCmp(ixStart, lastStart) == 0) {
			    /*
			     * Start indices were equal, and the sort placed
			     * the longest range first, so skip this one.
			     */

			    continue;
			} else if (TkTextIndexCmp(lastStart, ixEnd) < 0) {
			    /*
			     * The next pair has a start range before the end
			     * point of the last range. Constrain the delete
			     * range, but use the pointer values.
			     */

			    *ixEnd = *lastStart;
			    if (TkTextIndexCmp(ixEnd, ixStart) <= 0) {
				continue;
			    }
			}
		    }
		    lastStart = ixStart;
		    useIdx[i] = 1;
		}

		/*
		 * Final pass take the input from the previous and deletes the
		 * ranges which are flagged to be deleted.
		 */

		for (i = 0; i < objc; i += 2) {
		    if (useIdx[i]) {
			/*
			 * We don't need to check the return value because all
			 * indices are preparsed above.
			 */

			DeleteIndexRange(NULL, textPtr, &indices[i],
				&indices[i+1], 1);
		    }
		}
		ckfree((char *) indices);
	    }
	}
	break;
    case TEXT_DLINEINFO: {
	int x, y, width, height, base;
	CONST TkTextIndex *indexPtr;

	if (objc != 3) {
	    Tcl_WrongNumArgs(interp, 2, objv, "index");
	    result = TCL_ERROR;
	    goto done;
	}
	indexPtr = TkTextGetIndexFromObj(interp, textPtr, objv[2]);
	if (indexPtr == NULL) {
	    result = TCL_ERROR;
	    goto done;
	}
	if (TkTextDLineInfo(textPtr, indexPtr, &x, &y, &width, &height,
		&base) == 0) {
	    Tcl_Obj *listObj = Tcl_NewListObj(0, NULL);

	    Tcl_ListObjAppendElement(interp, listObj, Tcl_NewIntObj(x));
	    Tcl_ListObjAppendElement(interp, listObj, Tcl_NewIntObj(y));
	    Tcl_ListObjAppendElement(interp, listObj, Tcl_NewIntObj(width));
	    Tcl_ListObjAppendElement(interp, listObj, Tcl_NewIntObj(height));
	    Tcl_ListObjAppendElement(interp, listObj, Tcl_NewIntObj(base));

	    Tcl_SetObjResult(interp, listObj);
	}
	break;
    }
    case TEXT_DUMP:
	result = TextDumpCmd(textPtr, interp, objc, objv);
	break;
    case TEXT_EDIT:
	result = TextEditCmd(textPtr, interp, objc, objv);
	break;
    case TEXT_GET: {
	Tcl_Obj *objPtr = NULL;
	int i, found = 0, visible = 0;
	CONST char *name;
	int length;

	if (objc < 3) {
	    Tcl_WrongNumArgs(interp, 2, objv,
		    "?-displaychars? ?--? index1 ?index2 ...?");
	    result = TCL_ERROR;
	    goto done;
	}

	/*
	 * Simple, restrictive argument parsing. The only options are -- and
	 * -displaychars (or any unique prefix).
	 */

	i = 2;
	if (objc > 3) {
	    name = Tcl_GetStringFromObj(objv[i], &length);
	    if (length > 1 && name[0] == '-') {
		if (strncmp("-displaychars", name, (unsigned)length)==0) {
		    i++;
		    visible = 1;
		    name = Tcl_GetStringFromObj(objv[i], &length);
		}
		if ((i < objc-1) && (length == 2) && !strcmp("--", name)) {
		    i++;
		}
	    }
	}

	for (; i < objc; i += 2) {
	    CONST TkTextIndex *index1Ptr, *index2Ptr;
	    TkTextIndex index2;

	    index1Ptr = TkTextGetIndexFromObj(interp, textPtr, objv[i]);
	    if (index1Ptr == NULL) {
		if (objPtr) {
		    Tcl_DecrRefCount(objPtr);
		}
		result = TCL_ERROR;
		goto done;
	    }

	    if (i+1 == objc) {
		TkTextIndexForwChars(NULL, index1Ptr, 1, &index2,
			COUNT_INDICES);
		index2Ptr = &index2;
	    } else {
		index2Ptr = TkTextGetIndexFromObj(interp, textPtr, objv[i+1]);
		if (index2Ptr == NULL) {
		    if (objPtr) {
			Tcl_DecrRefCount(objPtr);
		    }
		    result = TCL_ERROR;
		    goto done;
		}
	    }

	    if (TkTextIndexCmp(index1Ptr, index2Ptr) < 0) {
		/*
		 * We want to move the text we get from the window into the
		 * result, but since this could in principle be a megabyte or
		 * more, we want to do it efficiently!
		 */

		Tcl_Obj *get = TextGetText(textPtr, index1Ptr, index2Ptr,
			visible);

		found++;
		if (found == 1) {
		    Tcl_SetObjResult(interp, get);
		} else {
		    if (found == 2) {
			/*
			 * Move the first item we put into the result into the
			 * first element of the list object.
			 */

			objPtr = Tcl_NewObj();
			Tcl_ListObjAppendElement(NULL, objPtr,
				Tcl_GetObjResult(interp));
		    }
		    Tcl_ListObjAppendElement(NULL, objPtr, get);
		}
	    }
	}
	if (found > 1) {
	    Tcl_SetObjResult(interp, objPtr);
	}
	break;
    }
    case TEXT_IMAGE:
	result = TkTextImageCmd(textPtr, interp, objc, objv);
	break;
    case TEXT_INDEX: {
	CONST TkTextIndex *indexPtr;

	if (objc != 3) {
	    Tcl_WrongNumArgs(interp, 2, objv, "index");
	    result = TCL_ERROR;
	    goto done;
	}

	indexPtr = TkTextGetIndexFromObj(interp, textPtr, objv[2]);
	if (indexPtr == NULL) {
	    result = TCL_ERROR;
	    goto done;
	}
	Tcl_SetObjResult(interp, TkTextNewIndexObj(textPtr, indexPtr));
	break;
    }
    case TEXT_INSERT: {
	CONST TkTextIndex *indexPtr;

	if (objc < 4) {
	    Tcl_WrongNumArgs(interp, 2, objv,
		    "index chars ?tagList chars tagList ...?");
	    result = TCL_ERROR;
	    goto done;
	}
	indexPtr = TkTextGetIndexFromObj(interp, textPtr, objv[2]);
	if (indexPtr == NULL) {
	    result = TCL_ERROR;
	    goto done;
	}
	if (textPtr->state == TK_TEXT_STATE_NORMAL) {
	    result = TextInsertCmd(NULL, textPtr, interp, objc-3, objv+3,
		    indexPtr, 1);
	}
	break;
    }
    case TEXT_MARK:
	result = TkTextMarkCmd(textPtr, interp, objc, objv);
	break;
    case TEXT_PEER:
	result = TextPeerCmd(textPtr, interp, objc, objv);
	break;
    case TEXT_REPLACE: {
	CONST TkTextIndex *indexFromPtr, *indexToPtr;

	if (objc < 5) {
	    Tcl_WrongNumArgs(interp, 2, objv,
		    "index1 index2 chars ?tagList chars tagList ...?");
	    result = TCL_ERROR;
	    goto done;
	}
	indexFromPtr = TkTextGetIndexFromObj(interp, textPtr, objv[2]);
	if (indexFromPtr == NULL) {
	    result = TCL_ERROR;
	    goto done;
	}
	indexToPtr = TkTextGetIndexFromObj(interp, textPtr, objv[3]);
	if (indexToPtr == NULL) {
	    result = TCL_ERROR;
	    goto done;
	}
	if (TkTextIndexCmp(indexFromPtr, indexToPtr) > 0) {
	    Tcl_AppendResult(interp, "Index \"", Tcl_GetString(objv[3]),
		    "\" before \"", Tcl_GetString(objv[2]),
		    "\" in the text", NULL);
	    result = TCL_ERROR;
	    goto done;
	}
	if (textPtr->state == TK_TEXT_STATE_NORMAL) {
	    int lineNum, byteIndex;
	    TkTextIndex index;

	    /*
	     * The 'replace' operation is quite complex to do correctly,
	     * because we want a number of criteria to hold:
	     *
	     * 1.  The insertion point shouldn't move, unless it is within the
	     *	   deleted range. In this case it should end up after the new
	     *	   text.
	     *
	     * 2.  The window should not change the text it shows - should not
	     *	   scroll vertically - unless the result of the replace is
	     *	   that the insertion position which used to be on-screen is
	     *	   now off-screen.
	     */

	    byteIndex = textPtr->topIndex.byteIndex;
	    lineNum = TkBTreeLinesTo(textPtr, textPtr->topIndex.linePtr);

	    TkTextMarkSegToIndex(textPtr, textPtr->insertMarkPtr, &index);
	    if ((TkTextIndexCmp(indexFromPtr, &index) < 0)
		    && (TkTextIndexCmp(indexToPtr, &index) > 0)) {
		/*
		 * The insertion point is inside the range to be replaced, so
		 * we have to do some calculations to ensure it doesn't move
		 * unnecessarily.
		 */

		int deleteInsertOffset, insertLength, j;

		insertLength = 0;
		for (j = 4; j < objc; j += 2) {
		    insertLength += Tcl_GetCharLength(objv[j]);
		}

		/*
		 * Calculate 'deleteInsertOffset' as an offset we will apply
		 * to the insertion point after this operation.
		 */

		deleteInsertOffset = CountIndices(textPtr, indexFromPtr,
			&index, COUNT_CHARS);
		if (deleteInsertOffset > insertLength) {
		    deleteInsertOffset = insertLength;
		}

		result = TextReplaceCmd(textPtr, interp, indexFromPtr,
			indexToPtr, objc, objv, 0);

		if (result == TCL_OK) {
		    /*
		     * Move the insertion position to the correct place.
		     */

		    TkTextIndexForwChars(NULL, indexFromPtr,
			    deleteInsertOffset, &index, COUNT_INDICES);
		    TkBTreeUnlinkSegment(textPtr->insertMarkPtr,
			    textPtr->insertMarkPtr->body.mark.linePtr);
		    TkBTreeLinkSegment(textPtr->insertMarkPtr, &index);
		}
	    } else {
		result = TextReplaceCmd(textPtr, interp, indexFromPtr,
			indexToPtr, objc, objv, 1);
	    }
	    if (result == TCL_OK) {
		/*
		 * Now ensure the top-line is in the right place.
		 */

		TkTextMakeByteIndex(textPtr->sharedTextPtr->tree, textPtr,
			lineNum, byteIndex, &index);
		TkTextSetYView(textPtr, &index, TK_TEXT_NOPIXELADJUST);
	    }
	}
	break;
    }
    case TEXT_SCAN:
	result = TkTextScanCmd(textPtr, interp, objc, objv);
	break;
    case TEXT_SEARCH:
	result = TextSearchCmd(textPtr, interp, objc, objv);
	break;
    case TEXT_SEE:
	result = TkTextSeeCmd(textPtr, interp, objc, objv);
	break;
    case TEXT_TAG:
	result = TkTextTagCmd(textPtr, interp, objc, objv);
	break;
    case TEXT_WINDOW:
	result = TkTextWindowCmd(textPtr, interp, objc, objv);
	break;
    case TEXT_XVIEW:
	result = TkTextXviewCmd(textPtr, interp, objc, objv);
	break;
    case TEXT_YVIEW:
	result = TkTextYviewCmd(textPtr, interp, objc, objv);
	break;
    }

  done:
    textPtr->refCount--;
    if (textPtr->refCount == 0) {
	ckfree((char *) textPtr);
    }
    return result;
}

/*
 *--------------------------------------------------------------
 *
 * SharedTextObjCmd --
 *
 *	This function is invoked to process commands on the shared portion of
 *	a text widget. Currently it is not actually exported as a Tcl command,
 *	and is only used internally to process parts of undo/redo scripts.
 *	See the user documentation for 'text' for details on what it does -
 *	the only subcommands it currently supports are 'insert' and 'delete'.
 *
 * Results:
 *	A standard Tcl result.
 *
 * Side effects:
 *	See the user documentation for "text".
 *
 *--------------------------------------------------------------
 */

static int
SharedTextObjCmd(
    ClientData clientData,	/* Information about shared test B-tree. */
    Tcl_Interp *interp,		/* Current interpreter. */
    int objc,			/* Number of arguments. */
    Tcl_Obj *CONST objv[])	/* Argument objects. */
{
    register TkSharedText *sharedPtr = (TkSharedText *) clientData;
    int result = TCL_OK;
    int index;

    static CONST char *optionStrings[] = {
	"delete", "insert", NULL
    };
    enum options {
	TEXT_DELETE, TEXT_INSERT
    };

    if (objc < 2) {
	Tcl_WrongNumArgs(interp, 1, objv, "option ?arg arg ...?");
	return TCL_ERROR;
    }

    if (Tcl_GetIndexFromObj(interp, objv[1], optionStrings, "option", 0,
	    &index) != TCL_OK) {
	return TCL_ERROR;
    }

    switch ((enum options) index) {
    case TEXT_DELETE:
	if (objc < 3) {
	    Tcl_WrongNumArgs(interp, 2, objv, "index1 ?index2 ...?");
	    return TCL_ERROR;
	}
	if (objc < 5) {
	    /*
	     * Simple case requires no predetermination of indices.
	     */

	    TkTextIndex index1;

	    /*
	     * Parse the starting and stopping indices.
	     */

	    result = TkTextSharedGetObjIndex(interp, sharedPtr, objv[2],
		    &index1);
	    if (result != TCL_OK) {
		return result;
	    }
	    if (objc == 4) {
		TkTextIndex index2;

		result = TkTextSharedGetObjIndex(interp, sharedPtr, objv[3],
			&index2);
		if (result != TCL_OK) {
		    return result;
		}
		DeleteIndexRange(sharedPtr, NULL, &index1, &index2, 1);
	    } else {
		DeleteIndexRange(sharedPtr, NULL, &index1, NULL, 1);
	    }
	    return TCL_OK;
	} else {
	    /* Too many arguments */
	    return TCL_ERROR;
	}
	break;
    case TEXT_INSERT: {
	TkTextIndex index1;

	if (objc < 4) {
	    Tcl_WrongNumArgs(interp, 2, objv,
		    "index chars ?tagList chars tagList ...?");
	    return TCL_ERROR;
	}
	result = TkTextSharedGetObjIndex(interp, sharedPtr, objv[2],
		&index1);
	if (result != TCL_OK) {
	    return result;
	}
	return TextInsertCmd(sharedPtr, NULL, interp, objc-3, objv+3, &index1,
		1);
    }
    default:
	return TCL_OK;
    }
}

/*
 *--------------------------------------------------------------
 *
 * TextPeerCmd --
 *
 *	This function is invoked to process the "text peer" Tcl command. See
 *	the user documentation for details on what it does.
 *
 * Results:
 *	A standard Tcl result.
 *
 * Side effects:
 *	See the user documentation.
 *
 *--------------------------------------------------------------
 */

static int
TextPeerCmd(
    TkText *textPtr,		/* Information about text widget. */
    Tcl_Interp *interp,		/* Current interpreter. */
    int objc,			/* Number of arguments. */
    Tcl_Obj *CONST objv[])	/* Argument objects. */
{
    Tk_Window tkwin = textPtr->tkwin;
    int index;

    static CONST char *peerOptionStrings[] = {
	"create", "names", NULL
    };
    enum peerOptions {
	PEER_CREATE, PEER_NAMES
    };

    if (objc < 3) {
	Tcl_WrongNumArgs(interp, 2, objv, "option ?arg arg ...?");
	return TCL_ERROR;
    }

    if (Tcl_GetIndexFromObj(interp, objv[2], peerOptionStrings,
	    "peer option", 0, &index) != TCL_OK) {
	return TCL_ERROR;
    }

    switch ((enum peerOptions)index) {
    case PEER_CREATE:
	if (objc < 4) {
	    Tcl_WrongNumArgs(interp, 3, objv, "pathName ?options?");
	    return TCL_ERROR;
	}
	return CreateWidget(textPtr->sharedTextPtr, tkwin, interp, textPtr,
		objc-2, objv+2);
    case PEER_NAMES: {
	TkText *tPtr = textPtr->sharedTextPtr->peers;

	if (objc > 3) {
	    Tcl_WrongNumArgs(interp, 3, objv, NULL);
	    return TCL_ERROR;
	}
	while (tPtr != NULL) {
	    if (tPtr != textPtr) {
		Tcl_AppendElement(interp, Tk_PathName(tPtr->tkwin));
	    }
	    tPtr = tPtr->next;
	}
    }
    }

    return TCL_OK;
}

/*
 *----------------------------------------------------------------------
 *
 * TextReplaceCmd --
 *
 *	This function is invoked to process part of the "replace" widget
 *	command for text widgets.
 *
 * Results:
 *	A standard Tcl result.
 *
 * Side effects:
 *	See the user documentation.
 *
 *	If 'viewUpdate' is false, then textPtr->topIndex may no longer be a
 *	valid index after this function returns. The caller is responsible for
 *	ensuring a correct index is in place.
 *
 *----------------------------------------------------------------------
 */

static int
TextReplaceCmd(
    TkText *textPtr,		/* Information about text widget. */
    Tcl_Interp *interp,		/* Current interpreter. */
    CONST TkTextIndex *indexFromPtr,
				/* Index from which to replace. */
    CONST TkTextIndex *indexToPtr,
				/* Index to which to replace. */
    int objc,			/* Number of arguments. */
    Tcl_Obj *CONST objv[],	/* Argument objects. */
    int viewUpdate)		/* Update vertical view if set. */
{
    /*
     * Perform the deletion and insertion, but ensure no undo-separator is
     * placed between the two operations. Since we are using the helper
     * functions 'DeleteIndexRange' and 'TextInsertCmd' we have to pretend
     * that the autoSeparators setting is off, so that we don't get an
     * undo-separator between the delete and insert.
     */

    int origAutoSep = textPtr->sharedTextPtr->autoSeparators;
    int result, lineNumber;
    TkTextIndex indexTmp;

    if (textPtr->sharedTextPtr->undo) {
	textPtr->sharedTextPtr->autoSeparators = 0;
	if (origAutoSep &&
		textPtr->sharedTextPtr->lastEditMode!=TK_TEXT_EDIT_REPLACE) {
	    TkUndoInsertUndoSeparator(textPtr->sharedTextPtr->undoStack);
	}
    }

    /*
     * Must save and restore line in indexFromPtr based on line number; can't
     * keep the line itself as that might be eliminated/invalidated when
     * deleting the range. [Bug 1602537]
     */

    indexTmp = *indexFromPtr;
    lineNumber = TkBTreeLinesTo(textPtr, indexFromPtr->linePtr);
    DeleteIndexRange(NULL, textPtr, indexFromPtr, indexToPtr, viewUpdate);
    indexTmp.linePtr = TkBTreeFindLine(indexTmp.tree, textPtr, lineNumber);
    result = TextInsertCmd(NULL, textPtr, interp, objc-4, objv+4,
	    &indexTmp, viewUpdate);

    if (textPtr->sharedTextPtr->undo) {
	textPtr->sharedTextPtr->lastEditMode = TK_TEXT_EDIT_REPLACE;
	textPtr->sharedTextPtr->autoSeparators = origAutoSep;
    }

    return result;
}

/*
 *----------------------------------------------------------------------
 *
 * TextIndexSortProc --
 *
 *	This function is called by qsort when sorting an array of indices in
 *	*decreasing* order (last to first).
 *
 * Results:
 *	The return value is -1 if the first argument should be before the
 *	second element, 0 if it's equivalent, and 1 if it should be after the
 *	second element.
 *
 * Side effects:
 *	None.
 *
 *----------------------------------------------------------------------
 */

static int
TextIndexSortProc(
    CONST void *first,		/* Elements to be compared. */
    CONST void *second)
{
    TkTextIndex *pair1 = (TkTextIndex *) first;
    TkTextIndex *pair2 = (TkTextIndex *) second;
    int cmp = TkTextIndexCmp(&pair1[1], &pair2[1]);

    if (cmp == 0) {
	/*
	 * If the first indices were equal, we want the second index of the
	 * pair also to be the greater. Use pointer magic to access the second
	 * index pair.
	 */

	cmp = TkTextIndexCmp(&pair1[0], &pair2[0]);
    }
    if (cmp > 0) {
	return -1;
    } else if (cmp < 0) {
	return 1;
    }
    return 0;
}

/*
 *----------------------------------------------------------------------
 *
 * DestroyText --
 *
 *	This function is invoked when we receive a destroy event to clean up
 *	the internal structure of a text widget. We will free up most of the
 *	internal structure and delete the associated Tcl command. If there are
 *	no outstanding references to the widget, we also free up the textPtr
 *	itself.
 *
 *	The widget has already been flagged as deleted.
 *
 * Results:
 *	None.
 *
 * Side effects:
 *	Either everything or almost everything associated with the text is
 *	freed up.
 *
 *----------------------------------------------------------------------
 */

static void
DestroyText(
    TkText *textPtr)		/* Info about text widget. */
{
    Tcl_HashSearch search;
    Tcl_HashEntry *hPtr;
    TkTextTag *tagPtr;
    TkSharedText *sharedTextPtr = textPtr->sharedTextPtr;

    /*
     * Free up all the stuff that requires special handling. We have already
     * called let Tk_FreeConfigOptions to handle all the standard
     * option-related stuff (and so none of that exists when we are called).
     * Special note: free up display-related information before deleting the
     * B-tree, since display-related stuff may refer to stuff in the B-tree.
     */

    TkTextFreeDInfo(textPtr);
    textPtr->dInfoPtr = NULL;

    /*
     * Remove ourselves from the peer list.
     */

    if (sharedTextPtr->peers == textPtr) {
	sharedTextPtr->peers = textPtr->next;
    } else {
	TkText *nextPtr = sharedTextPtr->peers;
	while (nextPtr != NULL) {
	    if (nextPtr->next == textPtr) {
		nextPtr->next = textPtr->next;
		break;
	    }
	    nextPtr = nextPtr->next;
	}
    }

    /*
     * Always clean up the widget-specific tags first. Common tags (i.e. most)
     * will only be cleaned up when the shared structure is cleaned up.
     *
     * We also need to clean up widget-specific marks ('insert', 'current'),
     * since otherwise marks will never disappear from the B-tree.
     */

    TkTextDeleteTag(textPtr, textPtr->selTagPtr);
    TkBTreeUnlinkSegment(textPtr->insertMarkPtr,
	    textPtr->insertMarkPtr->body.mark.linePtr);
    ckfree((char *) textPtr->insertMarkPtr);
    TkBTreeUnlinkSegment(textPtr->currentMarkPtr,
	    textPtr->currentMarkPtr->body.mark.linePtr);
    ckfree((char *) textPtr->currentMarkPtr);

    /*
     * Now we've cleaned up everything of relevance to us in the B-tree, so we
     * disassociate outselves from it.
     *
     * When the refCount reaches zero, it's time to clean up the shared
     * portion of the text widget.
     */

    sharedTextPtr->refCount--;

    if (sharedTextPtr->refCount > 0) {
	TkBTreeRemoveClient(sharedTextPtr->tree, textPtr);

	/*
	 * Free up any embedded windows which belong to this widget.
	 */

	for (hPtr = Tcl_FirstHashEntry(&sharedTextPtr->windowTable, &search);
		hPtr != NULL; hPtr = Tcl_NextHashEntry(&search)) {
	    TkTextEmbWindowClient *loop;
	    TkTextSegment *ewPtr = (TkTextSegment *) Tcl_GetHashValue(hPtr);

	    loop = ewPtr->body.ew.clients;
	    if (loop->textPtr == textPtr) {
		ewPtr->body.ew.clients = loop->next;
		TkTextWinFreeClient(hPtr, loop);
	    } else {
		TkTextEmbWindowClient *client = ewPtr->body.ew.clients;

		client = loop->next;
		while (client != NULL) {
		    if (client->textPtr == textPtr) {
			loop->next = client->next;
			TkTextWinFreeClient(hPtr, client);
			break;
		    } else {
			loop = loop->next;
		    }
		    client = loop->next;
		}
	    }
	}
    } else {
	/*
	 * No need to call 'TkBTreeRemoveClient' first, since this will do
	 * everything in one go, more quickly.
	 */

	TkBTreeDestroy(sharedTextPtr->tree);

	for (hPtr = Tcl_FirstHashEntry(&sharedTextPtr->tagTable, &search);
		hPtr != NULL; hPtr = Tcl_NextHashEntry(&search)) {
	    tagPtr = (TkTextTag *) Tcl_GetHashValue(hPtr);

	    /*
	     * No need to use 'TkTextDeleteTag' since we've already removed
	     * the B-tree completely.
	     */

	    TkTextFreeTag(textPtr, tagPtr);
	}
	Tcl_DeleteHashTable(&sharedTextPtr->tagTable);
	for (hPtr = Tcl_FirstHashEntry(&sharedTextPtr->markTable, &search);
	     hPtr != NULL; hPtr = Tcl_NextHashEntry(&search)) {
	    ckfree((char *) Tcl_GetHashValue(hPtr));
	}
	Tcl_DeleteHashTable(&sharedTextPtr->markTable);
	TkUndoFreeStack(sharedTextPtr->undoStack);

	Tcl_DeleteHashTable(&sharedTextPtr->windowTable);
	Tcl_DeleteHashTable(&sharedTextPtr->imageTable);

	if (sharedTextPtr->bindingTable != NULL) {
	    Tk_DeleteBindingTable(sharedTextPtr->bindingTable);
	}
	ckfree((char *) sharedTextPtr);
    }

    if (textPtr->tabArrayPtr != NULL) {
	ckfree((char *) textPtr->tabArrayPtr);
    }
    if (textPtr->insertBlinkHandler != NULL) {
	Tcl_DeleteTimerHandler(textPtr->insertBlinkHandler);
    }

    textPtr->tkwin = NULL;
    textPtr->refCount--;
    Tcl_DeleteCommandFromToken(textPtr->interp, textPtr->widgetCmd);
    if (textPtr->refCount == 0) {
	ckfree((char *) textPtr);
    }
}

/*
 *----------------------------------------------------------------------
 *
 * ConfigureText --
 *
 *	This function is called to process an objv/objc list, plus the Tk
 *	option database, in order to configure (or reconfigure) a text widget.
 *
 * Results:
 *	The return value is a standard Tcl result. If TCL_ERROR is returned,
 *	then the interp's result contains an error message.
 *
 * Side effects:
 *	Configuration information, such as text string, colors, font, etc. get
 *	set for textPtr; old resources get freed, if there were any.
 *
 *----------------------------------------------------------------------
 */

static int
ConfigureText(
    Tcl_Interp *interp,		/* Used for error reporting. */
    register TkText *textPtr,	/* Information about widget; may or may not
				 * already have values for some fields. */
    int objc,			/* Number of arguments. */
    Tcl_Obj *CONST objv[])	/* Argument objects. */
{
    Tk_SavedOptions savedOptions;
    int oldExport = textPtr->exportSelection;
    int mask = 0;

    if (Tk_SetOptions(interp, (char *) textPtr, textPtr->optionTable,
	    objc, objv, textPtr->tkwin, &savedOptions, &mask) != TCL_OK) {
	return TCL_ERROR;
    }

    /*
     * Copy down shared flags.
     */

    textPtr->sharedTextPtr->undo = textPtr->undo;
    textPtr->sharedTextPtr->maxUndo = textPtr->maxUndo;
    textPtr->sharedTextPtr->autoSeparators = textPtr->autoSeparators;

    TkUndoSetDepth(textPtr->sharedTextPtr->undoStack,
	    textPtr->sharedTextPtr->maxUndo);

    /*
     * A few other options also need special processing, such as parsing the
     * geometry and setting the background from a 3-D border.
     */

    Tk_SetBackgroundFromBorder(textPtr->tkwin, textPtr->border);

    if (mask & TK_TEXT_LINE_RANGE) {
	int start, end, current;
	TkTextIndex index1, index2, index3;

	/*
	 * Line start and/or end have been adjusted. We need to validate the
	 * first displayed line and arrange for re-layout.
	 */

	TkBTreeClientRangeChanged(textPtr, textPtr->charHeight);

	if (textPtr->start != NULL) {
	    start = TkBTreeLinesTo(NULL, textPtr->start);
	} else {
	    start = 0;
	}
	if (textPtr->end != NULL) {
	    end = TkBTreeLinesTo(NULL, textPtr->end);
	} else {
	    end = TkBTreeNumLines(textPtr->sharedTextPtr->tree, NULL);
	}
	if (start > end) {
	    Tcl_AppendResult(interp,
		    "-startline must be less than or equal to -endline",
		    NULL);
	    Tk_RestoreSavedOptions(&savedOptions);
	    return TCL_ERROR;
	}
	current = TkBTreeLinesTo(NULL, textPtr->topIndex.linePtr);
	TkTextMakeByteIndex(textPtr->sharedTextPtr->tree, NULL, start, 0,
		    &index1);
	TkTextMakeByteIndex(textPtr->sharedTextPtr->tree, NULL, end, 0,
		    &index2);
	if (current < start || current > end) {
	    TkTextSearch search;
	    TkTextIndex first, last;
	    int selChanged = 0;

	    TkTextSetYView(textPtr, &index1, 0);

	    /*
	     * We may need to adjust the selection. So we have to check
	     * whether the "sel" tag was applied to anything outside the
	     * current start,end.
	     */

	    TkTextMakeByteIndex(textPtr->sharedTextPtr->tree, NULL, 0, 0,
		    &first);
	    TkTextMakeByteIndex(textPtr->sharedTextPtr->tree, NULL,
		    TkBTreeNumLines(textPtr->sharedTextPtr->tree, NULL),
		    0, &last);
	    TkBTreeStartSearch(&first, &last, textPtr->selTagPtr, &search);
	    if (!TkBTreeCharTagged(&first, textPtr->selTagPtr)
		    && !TkBTreeNextTag(&search)) {
		/* Nothing tagged with "sel" */
	    } else {
		int line = TkBTreeLinesTo(NULL, search.curIndex.linePtr);
		if (line < start) {
		    selChanged = 1;
		} else {
		    TkTextLine *linePtr = search.curIndex.linePtr;

		    while (TkBTreeNextTag(&search)) {
			linePtr = search.curIndex.linePtr;
		    }
		    line = TkBTreeLinesTo(NULL, linePtr);
		    if (line >= end) {
			selChanged = 1;
		    }
		}
	    }
	    if (selChanged) {
		/*
		 * Send an event that the selection has changed, and abort any
		 * partial-selections in progress.
		 */

		TkTextSelectionEvent(textPtr);
		textPtr->abortSelections = 1;
	    }
	}
<<<<<<< HEAD
        textPtr->sharedTextPtr->stateEpoch++;
=======

	/* Indices are potentially obsolete after changing -startline and/or
	 * -endline, therefore increase the epoch.
	 * Also, clamp the insert and current (unshared) marks to the new
	 * -startline/-endline range limits of the widget. All other (shared)
	 * marks are unchanged.
	 */

	textPtr->sharedTextPtr->stateEpoch++;
	TkTextMarkNameToIndex(textPtr, "insert", &index3);
	if (TkTextIndexCmp(&index3, &index1) < 0) {
	    textPtr->insertMarkPtr = TkTextSetMark(textPtr, "insert", &index1);
	}
	if (TkTextIndexCmp(&index3, &index2) > 0) {
	    textPtr->insertMarkPtr = TkTextSetMark(textPtr, "insert", &index2);
	}
	TkTextMarkNameToIndex(textPtr, "current", &index3);
	if (TkTextIndexCmp(&index3, &index1) < 0) {
	    textPtr->currentMarkPtr = TkTextSetMark(textPtr, "current", &index1);
	}
	if (TkTextIndexCmp(&index3, &index2) > 0) {
	    textPtr->currentMarkPtr = TkTextSetMark(textPtr, "current", &index2);
	}
>>>>>>> 3a5fb2b8
    }

    /*
     * Don't allow negative spacings.
     */

    if (textPtr->spacing1 < 0) {
	textPtr->spacing1 = 0;
    }
    if (textPtr->spacing2 < 0) {
	textPtr->spacing2 = 0;
    }
    if (textPtr->spacing3 < 0) {
	textPtr->spacing3 = 0;
    }

    /*
     * Parse tab stops.
     */

    if (textPtr->tabArrayPtr != NULL) {
	ckfree((char *) textPtr->tabArrayPtr);
	textPtr->tabArrayPtr = NULL;
    }
    if (textPtr->tabOptionPtr != NULL) {
	textPtr->tabArrayPtr = TkTextGetTabs(interp, textPtr,
		textPtr->tabOptionPtr);
	if (textPtr->tabArrayPtr == NULL) {
	    Tcl_AddErrorInfo(interp,"\n    (while processing -tabs option)");
	    Tk_RestoreSavedOptions(&savedOptions);
	    return TCL_ERROR;
	}
    }

    /*
     * Make sure that configuration options are properly mirrored between the
     * widget record and the "sel" tags. NOTE: we don't have to free up
     * information during the mirroring; old information was freed when it was
     * replaced in the widget record.
     */

    textPtr->selTagPtr->border = textPtr->selBorder;
    if (textPtr->selTagPtr->borderWidthPtr != textPtr->selBorderWidthPtr) {
	textPtr->selTagPtr->borderWidthPtr = textPtr->selBorderWidthPtr;
	textPtr->selTagPtr->borderWidth = textPtr->selBorderWidth;
    }
    textPtr->selTagPtr->fgColor = textPtr->selFgColorPtr;
    textPtr->selTagPtr->affectsDisplay = 0;
    textPtr->selTagPtr->affectsDisplayGeometry = 0;
    if ((textPtr->selTagPtr->elideString != NULL)
	    || (textPtr->selTagPtr->tkfont != None)
	    || (textPtr->selTagPtr->justifyString != NULL)
	    || (textPtr->selTagPtr->lMargin1String != NULL)
	    || (textPtr->selTagPtr->lMargin2String != NULL)
	    || (textPtr->selTagPtr->offsetString != NULL)
	    || (textPtr->selTagPtr->rMarginString != NULL)
	    || (textPtr->selTagPtr->spacing1String != NULL)
	    || (textPtr->selTagPtr->spacing2String != NULL)
	    || (textPtr->selTagPtr->spacing3String != NULL)
	    || (textPtr->selTagPtr->tabStringPtr != NULL)
	    || (textPtr->selTagPtr->wrapMode != TEXT_WRAPMODE_NULL)) {
	textPtr->selTagPtr->affectsDisplay = 1;
	textPtr->selTagPtr->affectsDisplayGeometry = 1;
    }
    if ((textPtr->selTagPtr->border != NULL)
	    || (textPtr->selTagPtr->reliefString != NULL)
	    || (textPtr->selTagPtr->bgStipple != None)
	    || (textPtr->selTagPtr->fgColor != NULL)
	    || (textPtr->selTagPtr->fgStipple != None)
	    || (textPtr->selTagPtr->overstrikeString != NULL)
	    || (textPtr->selTagPtr->underlineString != NULL)) {
	textPtr->selTagPtr->affectsDisplay = 1;
    }
    TkTextRedrawTag(NULL, textPtr, NULL, NULL, textPtr->selTagPtr, 1);

    /*
     * Claim the selection if we've suddenly started exporting it and there
     * are tagged characters.
     */

    if (textPtr->exportSelection && (!oldExport)) {
	TkTextSearch search;
	TkTextIndex first, last;

	TkTextMakeByteIndex(textPtr->sharedTextPtr->tree, textPtr, 0, 0,
		&first);
	TkTextMakeByteIndex(textPtr->sharedTextPtr->tree, textPtr,
		TkBTreeNumLines(textPtr->sharedTextPtr->tree, textPtr),
		0, &last);
	TkBTreeStartSearch(&first, &last, textPtr->selTagPtr, &search);
	if (TkBTreeCharTagged(&first, textPtr->selTagPtr)
		|| TkBTreeNextTag(&search)) {
	    Tk_OwnSelection(textPtr->tkwin, XA_PRIMARY, TkTextLostSelection,
		    (ClientData) textPtr);
	    textPtr->flags |= GOT_SELECTION;
	}
    }

    /*
     * Account for state changes that would reenable blinking cursor state.
     */

    if (textPtr->flags & GOT_FOCUS) {
	Tcl_DeleteTimerHandler(textPtr->insertBlinkHandler);
	textPtr->insertBlinkHandler = (Tcl_TimerToken) NULL;
	TextBlinkProc((ClientData) textPtr);
    }

    /*
     * Register the desired geometry for the window, and arrange for the
     * window to be redisplayed.
     */

    if (textPtr->width <= 0) {
	textPtr->width = 1;
    }
    if (textPtr->height <= 0) {
	textPtr->height = 1;
    }
    Tk_FreeSavedOptions(&savedOptions);
    TextWorldChanged(textPtr, mask);
    return TCL_OK;
}

/*
 *---------------------------------------------------------------------------
 *
 * TextWorldChangedCallback --
 *
 *	This function is called when the world has changed in some way and the
 *	widget needs to recompute all its graphics contexts and determine its
 *	new geometry.
 *
 * Results:
 *	None.
 *
 * Side effects:
 *	Configures all tags in the Text with a empty objc/objv, for the side
 *	effect of causing all the items to recompute their geometry and to be
 *	redisplayed.
 *
 *---------------------------------------------------------------------------
 */

static void
TextWorldChangedCallback(
    ClientData instanceData)	/* Information about widget. */
{
    TkText *textPtr;

    textPtr = (TkText *) instanceData;
    TextWorldChanged(textPtr, TK_TEXT_LINE_GEOMETRY);
}

/*
 *---------------------------------------------------------------------------
 *
 * TextWorldChanged --
 *
 *	This function is called when the world has changed in some way and the
 *	widget needs to recompute all its graphics contexts and determine its
 *	new geometry.
 *
 * Results:
 *	None.
 *
 * Side effects:
 *	Configures all tags in the Text with a empty objc/objv, for the side
 *	effect of causing all the items to recompute their geometry and to be
 *	redisplayed.
 *
 *---------------------------------------------------------------------------
 */

static void
TextWorldChanged(
    TkText *textPtr,		/* Information about widget. */
    int mask)			/* OR'd collection of bits showing what has
				 * changed. */
{
    Tk_FontMetrics fm;
    int border;

    textPtr->charWidth = Tk_TextWidth(textPtr->tkfont, "0", 1);
    if (textPtr->charWidth <= 0) {
	textPtr->charWidth = 1;
    }
    Tk_GetFontMetrics(textPtr->tkfont, &fm);

    textPtr->charHeight = fm.linespace;
    if (textPtr->charHeight <= 0) {
	textPtr->charHeight = 1;
    }
    border = textPtr->borderWidth + textPtr->highlightWidth;
    Tk_GeometryRequest(textPtr->tkwin,
	    textPtr->width * textPtr->charWidth + 2*textPtr->padX + 2*border,
	    textPtr->height*(fm.linespace+textPtr->spacing1+textPtr->spacing3)
		    + 2*textPtr->padY + 2*border);

    Tk_SetInternalBorderEx(textPtr->tkwin,
	    border + textPtr->padX, border + textPtr->padX,
	    border + textPtr->padY, border + textPtr->padY);
    if (textPtr->setGrid) {
	Tk_SetGrid(textPtr->tkwin, textPtr->width, textPtr->height,
		textPtr->charWidth, textPtr->charHeight);
    } else {
	Tk_UnsetGrid(textPtr->tkwin);
    }

    TkTextRelayoutWindow(textPtr, mask);
}

/*
 *--------------------------------------------------------------
 *
 * TextEventProc --
 *
 *	This function is invoked by the Tk dispatcher on structure changes to
 *	a text. For texts with 3D borders, this function is also invoked for
 *	exposures.
 *
 * Results:
 *	None.
 *
 * Side effects:
 *	When the window gets deleted, internal structures get cleaned up.
 *	When it gets exposed, it is redisplayed.
 *
 *--------------------------------------------------------------
 */

static void
TextEventProc(
    ClientData clientData,	/* Information about window. */
    register XEvent *eventPtr)	/* Information about event. */
{
    register TkText *textPtr = (TkText *) clientData;
    TkTextIndex index, index2;

    if (eventPtr->type == Expose) {
	TkTextRedrawRegion(textPtr, eventPtr->xexpose.x,
		eventPtr->xexpose.y, eventPtr->xexpose.width,
		eventPtr->xexpose.height);
    } else if (eventPtr->type == ConfigureNotify) {
	if ((textPtr->prevWidth != Tk_Width(textPtr->tkwin))
		|| (textPtr->prevHeight != Tk_Height(textPtr->tkwin))) {
	    int mask = 0;

	    if (textPtr->prevWidth != Tk_Width(textPtr->tkwin)) {
		mask = TK_TEXT_LINE_GEOMETRY;
	    }
	    TkTextRelayoutWindow(textPtr, mask);
	    textPtr->prevWidth = Tk_Width(textPtr->tkwin);
	    textPtr->prevHeight = Tk_Height(textPtr->tkwin);
	}
    } else if (eventPtr->type == DestroyNotify) {
	/*
	 * NOTE: we must zero out selBorder, selBorderWidthPtr and
	 * selFgColorPtr: they are duplicates of information in the "sel" tag,
	 * which will be freed up when we delete all tags. Hence we don't want
	 * the automatic config options freeing process to delete them as
	 * well.
	 */

	textPtr->selBorder = NULL;
	textPtr->selBorderWidthPtr = NULL;
	textPtr->selBorderWidth = 0;
	textPtr->selFgColorPtr = NULL;
	if (textPtr->setGrid) {
	    Tk_UnsetGrid(textPtr->tkwin);
	    textPtr->setGrid = 0;
	}
	if (!(textPtr->flags & OPTIONS_FREED)) {
	    Tk_FreeConfigOptions((char *) textPtr, textPtr->optionTable,
		    textPtr->tkwin);
	    textPtr->flags |= OPTIONS_FREED;
	}
	textPtr->flags |= DESTROYED;

	/*
	 * Call 'DestroyTest' to handle the deletion for us. The actual
	 * textPtr may still exist after this, if there are some outstanding
	 * references. But we have flagged it as DESTROYED just above, so
	 * nothing will try to make use of it very extensively.
	 */

	DestroyText(textPtr);
    } else if ((eventPtr->type == FocusIn) || (eventPtr->type == FocusOut)) {
	if (eventPtr->xfocus.detail == NotifyInferior
		|| eventPtr->xfocus.detail == NotifyAncestor
		|| eventPtr->xfocus.detail == NotifyNonlinear) {
	    Tcl_DeleteTimerHandler(textPtr->insertBlinkHandler);
	    if (eventPtr->type == FocusIn) {
		textPtr->flags |= GOT_FOCUS | INSERT_ON;
		if (textPtr->insertOffTime != 0) {
		    textPtr->insertBlinkHandler = Tcl_CreateTimerHandler(
			    textPtr->insertOnTime, TextBlinkProc,
			    (ClientData) textPtr);
		}
	    } else {
		textPtr->flags &= ~(GOT_FOCUS | INSERT_ON);
		textPtr->insertBlinkHandler = (Tcl_TimerToken) NULL;
	    }
	    if (textPtr->inactiveSelBorder != textPtr->selBorder) {
		TkTextRedrawTag(NULL, textPtr, NULL, NULL, textPtr->selTagPtr,
			1);
	    }
	    TkTextMarkSegToIndex(textPtr, textPtr->insertMarkPtr, &index);
	    TkTextIndexForwChars(NULL, &index, 1, &index2, COUNT_INDICES);

	    /*
	     * While we wish to redisplay, no heights have changed, so no need
	     * to call TkTextInvalidateLineMetrics.
	     */

	    TkTextChanged(NULL, textPtr, &index, &index2);
	    if (textPtr->highlightWidth > 0) {
		TkTextRedrawRegion(textPtr, 0, 0, textPtr->highlightWidth,
			textPtr->highlightWidth);
	    }
	}
    }
}

/*
 *----------------------------------------------------------------------
 *
 * TextCmdDeletedProc --
 *
 *	This function is invoked when a widget command is deleted. If the
 *	widget isn't already in the process of being destroyed, this command
 *	destroys it.
 *
 * Results:
 *	None.
 *
 * Side effects:
 *	The widget is destroyed.
 *
 *----------------------------------------------------------------------
 */

static void
TextCmdDeletedProc(
    ClientData clientData)	/* Pointer to widget record for widget. */
{
    TkText *textPtr = (TkText *) clientData;
    Tk_Window tkwin = textPtr->tkwin;

    /*
     * This function could be invoked either because the window was destroyed
     * and the command was then deleted (in which this flag is already set) or
     * because the command was deleted, and then this function destroys the
     * widget.
     */

    if (!(textPtr->flags & DESTROYED)) {
	if (textPtr->setGrid) {
	    Tk_UnsetGrid(textPtr->tkwin);
	    textPtr->setGrid = 0;
	}
	textPtr->flags |= DESTROYED;
	Tk_DestroyWindow(tkwin);
    }
}

/*
 *----------------------------------------------------------------------
 *
 * InsertChars --
 *
 *	This function implements most of the functionality of the "insert"
 *	widget command.
 *
 * Results:
 *	The length of the inserted string.
 *
 * Side effects:
 *	The characters in "stringPtr" get added to the text just before the
 *	character indicated by "indexPtr".
 *
 *	If 'viewUpdate' is true, we may adjust the window contents'
 *	y-position, and scrollbar setting.
 *
 *----------------------------------------------------------------------
 */

static int
InsertChars(
    TkSharedText *sharedTextPtr,
    TkText *textPtr,		/* Overall information about text widget. */
    TkTextIndex *indexPtr,	/* Where to insert new characters. May be
				 * modified if the index is not valid for
				 * insertion (e.g. if at "end"). */
    Tcl_Obj *stringPtr,		/* Null-terminated string containing new
				 * information to add to text. */
    int viewUpdate)		/* Update the view if set. */
{
    int lineIndex, length;
    TkText *tPtr;
    int *lineAndByteIndex;
    int resetViewCount;
    int pixels[2*PIXEL_CLIENTS];

    CONST char *string = Tcl_GetStringFromObj(stringPtr, &length);

    if (sharedTextPtr == NULL) {
	sharedTextPtr = textPtr->sharedTextPtr;
    }

    /*
     * Don't allow insertions on the last (dummy) line of the text. This is
     * the only place in this function where the indexPtr is modified.
     */

    lineIndex = TkBTreeLinesTo(textPtr, indexPtr->linePtr);
    if (lineIndex == TkBTreeNumLines(sharedTextPtr->tree, textPtr)) {
	lineIndex--;
	TkTextMakeByteIndex(sharedTextPtr->tree, textPtr, lineIndex, 1000000,
		indexPtr);
    }

    /*
     * Notify the display module that lines are about to change, then do the
     * insertion. If the insertion occurs on the top line of the widget
     * (textPtr->topIndex), then we have to recompute topIndex after the
     * insertion, since the insertion could invalidate it.
     */

    resetViewCount = 0;
    if (sharedTextPtr->refCount > PIXEL_CLIENTS) {
	lineAndByteIndex = (int *)
		ckalloc(sizeof(int) * 2 * sharedTextPtr->refCount);
    } else {
	lineAndByteIndex = pixels;
    }
    for (tPtr = sharedTextPtr->peers; tPtr != NULL ; tPtr = tPtr->next) {
	lineAndByteIndex[resetViewCount] = -1;
	if (indexPtr->linePtr == tPtr->topIndex.linePtr) {
	    lineAndByteIndex[resetViewCount] =
		    TkBTreeLinesTo(tPtr, indexPtr->linePtr);
	    lineAndByteIndex[resetViewCount+1] = tPtr->topIndex.byteIndex;
	    if (lineAndByteIndex[resetViewCount+1] > indexPtr->byteIndex) {
		lineAndByteIndex[resetViewCount+1] += length;
	    }
	}
	resetViewCount += 2;
    }

    TkTextChanged(sharedTextPtr, NULL, indexPtr, indexPtr);

    sharedTextPtr->stateEpoch++;

    TkBTreeInsertChars(sharedTextPtr->tree, indexPtr, string);

    /*
     * Push the insertion on the undo stack, and update the modified status of
     * the widget.
     */

    if (length > 0) {
	if (sharedTextPtr->undo) {
	    TkTextIndex toIndex;

	    if (sharedTextPtr->autoSeparators &&
		sharedTextPtr->lastEditMode != TK_TEXT_EDIT_INSERT) {
		TkUndoInsertUndoSeparator(sharedTextPtr->undoStack);
	    }

	    sharedTextPtr->lastEditMode = TK_TEXT_EDIT_INSERT;

	    TkTextIndexForwBytes(textPtr, indexPtr, length, &toIndex);
	    TextPushUndoAction(textPtr, stringPtr, 1, indexPtr, &toIndex);
	}

	UpdateDirtyFlag(sharedTextPtr);
    }

    resetViewCount = 0;
    for (tPtr = sharedTextPtr->peers; tPtr != NULL ; tPtr = tPtr->next) {
	if (lineAndByteIndex[resetViewCount] != -1) {
	    if ((tPtr != textPtr) || viewUpdate) {
		TkTextIndex newTop;

		TkTextMakeByteIndex(sharedTextPtr->tree, tPtr,
			lineAndByteIndex[resetViewCount], 0, &newTop);
		TkTextIndexForwBytes(tPtr, &newTop,
			lineAndByteIndex[resetViewCount+1], &newTop);
		TkTextSetYView(tPtr, &newTop, 0);
	    }
	}
	resetViewCount += 2;
    }
    if (sharedTextPtr->refCount > PIXEL_CLIENTS) {
	ckfree((char *) lineAndByteIndex);
    }

    /*
     * Invalidate any selection retrievals in progress.
     */

    for (tPtr = sharedTextPtr->peers; tPtr != NULL ; tPtr = tPtr->next) {
	tPtr->abortSelections = 1;
    }

    /*
     * For convenience, return the length of the string.
     */

    return length;
}

/*
 *----------------------------------------------------------------------
 *
 * TextPushUndoAction --
 *
 *	Shared by insert and delete actions. Stores the appropriate scripts
 *	into our undo stack. We will add a single refCount to the 'undoString'
 *	object, so, if it previously had a refCount of zero, the caller should
 *	not free it.
 *
 * Results:
 *	None.
 *
 * Side effects:
 *	Items pushed onto stack.
 *
 *----------------------------------------------------------------------
 */

static void
TextPushUndoAction(
    TkText *textPtr,		/* Overall information about text widget. */
    Tcl_Obj *undoString,	/* New text. */
    int insert,			/* 1 if insert, else delete. */
    CONST TkTextIndex *index1Ptr,
				/* Index describing first location. */
    CONST TkTextIndex *index2Ptr)
				/* Index describing second location. */
{
    TkUndoSubAtom *iAtom, *dAtom;

    /*
     * Create the helpers.
     */

    Tcl_Obj *seeInsertObj = Tcl_NewObj();
    Tcl_Obj *markSet1InsertObj = Tcl_NewObj();
    Tcl_Obj *markSet2InsertObj = NULL;
    Tcl_Obj *insertCmdObj = Tcl_NewObj();
    Tcl_Obj *deleteCmdObj = Tcl_NewObj();

    /*
     * Get the index positions.
     */

    Tcl_Obj *index1Obj = TkTextNewIndexObj(NULL, index1Ptr);
    Tcl_Obj *index2Obj = TkTextNewIndexObj(NULL, index2Ptr);

    /*
     * These need refCounts, because they are used more than once below.
     */

    Tcl_IncrRefCount(seeInsertObj);
    Tcl_IncrRefCount(index1Obj);
    Tcl_IncrRefCount(index2Obj);

    Tcl_ListObjAppendElement(NULL, seeInsertObj,
	    Tcl_NewStringObj(Tk_PathName(textPtr->tkwin), -1));
    Tcl_ListObjAppendElement(NULL, seeInsertObj, Tcl_NewStringObj("see", 3));
    Tcl_ListObjAppendElement(NULL, seeInsertObj,
	    Tcl_NewStringObj("insert", 6));

    Tcl_ListObjAppendElement(NULL, markSet1InsertObj,
	    Tcl_NewStringObj(Tk_PathName(textPtr->tkwin), -1));
    Tcl_ListObjAppendElement(NULL, markSet1InsertObj,
	    Tcl_NewStringObj("mark", 4));
    Tcl_ListObjAppendElement(NULL, markSet1InsertObj,
	    Tcl_NewStringObj("set", 3));
    Tcl_ListObjAppendElement(NULL, markSet1InsertObj,
	    Tcl_NewStringObj("insert", 6));
    markSet2InsertObj = Tcl_DuplicateObj(markSet1InsertObj);
    Tcl_ListObjAppendElement(NULL, markSet1InsertObj, index1Obj);
    Tcl_ListObjAppendElement(NULL, markSet2InsertObj, index2Obj);

    Tcl_ListObjAppendElement(NULL, insertCmdObj,
	    Tcl_NewStringObj("insert", 6));
    Tcl_ListObjAppendElement(NULL, insertCmdObj, index1Obj);

    /*
     * Only use of 'undoString' is here.
     */

    Tcl_ListObjAppendElement(NULL, insertCmdObj, undoString);

    Tcl_ListObjAppendElement(NULL, deleteCmdObj,
	    Tcl_NewStringObj("delete", 6));
    Tcl_ListObjAppendElement(NULL, deleteCmdObj, index1Obj);
    Tcl_ListObjAppendElement(NULL, deleteCmdObj, index2Obj);

    /*
     * Note: we don't wish to use textPtr->widgetCmd in these callbacks
     * because if we delete the textPtr, but peers still exist, we will then
     * have references to a non-existent Tcl_Command in the undo stack, which
     * will lead to crashes later. Also, the behaviour of the widget w.r.t.
     * bindings (%W substitutions) always uses the widget path name, so there
     * is no good reason the undo stack should do otherwise.
     *
     * For the 'insert' and 'delete' actions, we have to register a functional
     * callback, because these actions are defined to operate on the
     * underlying data shared by all peers.
     */

    iAtom = TkUndoMakeSubAtom(&TextUndoRedoCallback,
	    (ClientData)textPtr->sharedTextPtr, insertCmdObj, NULL);
    TkUndoMakeCmdSubAtom(NULL, markSet2InsertObj, iAtom);
    TkUndoMakeCmdSubAtom(NULL, seeInsertObj, iAtom);

    dAtom = TkUndoMakeSubAtom(&TextUndoRedoCallback,
	    (ClientData)textPtr->sharedTextPtr, deleteCmdObj, NULL);
    TkUndoMakeCmdSubAtom(NULL, markSet1InsertObj, dAtom);
    TkUndoMakeCmdSubAtom(NULL, seeInsertObj, dAtom);

    Tcl_DecrRefCount(seeInsertObj);
    Tcl_DecrRefCount(index1Obj);
    Tcl_DecrRefCount(index2Obj);

    /*
     * Depending whether the action is to insert or delete, we provide the
     * appropriate second and third arguments to TkUndoPushAction. (The first
     * is the 'actionCommand', and the second the 'revertCommand').
     */

    if (insert) {
	TkUndoPushAction(textPtr->sharedTextPtr->undoStack, iAtom, dAtom);
    } else {
	TkUndoPushAction(textPtr->sharedTextPtr->undoStack, dAtom, iAtom);
    }
}

/*
 *----------------------------------------------------------------------
 *
 * TextUndoRedoCallback --
 *
 *	This function is registered with the generic undo/redo code to handle
 *	'insert' and 'delete' actions on all text widgets. We cannot perform
 *	those actions on any particular text widget, because that text widget
 *	might have been deleted by the time we get here.
 *
 * Results:
 *	A standard Tcl result.
 *
 * Side effects:
 *	Will insert or delete text, depending on the first word contained in
 *	objPtr.
 *
 *----------------------------------------------------------------------
 */

int
TextUndoRedoCallback(
    Tcl_Interp *interp,		/* Current interpreter. */
    ClientData clientData,	/* Passed from undo code, but contains our
				 * shared text data structure. */
    Tcl_Obj *objPtr)		/* Arguments of a command to be handled by the
				 * shared text data structure. */
{
    TkSharedText *sharedPtr = (TkSharedText *) clientData;
    int res, objc;
    Tcl_Obj **objv;
    TkText *textPtr;

    res = Tcl_ListObjGetElements(interp, objPtr, &objc, &objv);
    if (res != TCL_OK) {
	return res;
    }

    /*
     * If possible, use a real text widget to perform the undo/redo action
     * (i.e. insertion or deletion of text). This provides maximum
     * compatibility with older versions of Tk, in which the user may rename
     * the text widget to allow capture of undo or redo actions.
     *
     * In particular, this sorting of capture is useful in text editors based
     * on the Tk text widget, which need to know which new text needs
     * re-coloring.
     *
     * It would be better if the text widget provided some other mechanism to
     * allow capture of this information ("What has just changed in the text
     * widget?"). What we have here is not entirely satisfactory under all
     * circumstances.
     */

    textPtr = sharedPtr->peers;
    while (textPtr != NULL) {
	if (textPtr->start == NULL && textPtr->end == NULL) {
	    Tcl_Obj *cmdNameObj, *evalObj;

	    evalObj = Tcl_NewObj();
	    Tcl_IncrRefCount(evalObj);

	    /*
	     * We might wish to use the real, current command-name for the
	     * widget, but this will break any code that has over-ridden the
	     * widget, and is expecting to observe the insert/delete actions
	     * which are caused by undo/redo operations.
	     *
	     * cmdNameObj = Tcl_NewObj();
	     * Tcl_GetCommandFullName(interp, textPtr->widgetCmd, cmdNameObj);
	     *
	     * While such interception is not explicitly documented as
	     * supported, it does occur, and so until we can provide some
	     * alternative mechanism for such code to do what it needs, we
	     * allow it to take place here.
	     */

	    cmdNameObj = Tcl_NewStringObj(Tk_PathName(textPtr->tkwin), -1);
	    Tcl_ListObjAppendElement(NULL, evalObj, cmdNameObj);
	    Tcl_ListObjAppendList(NULL, evalObj, objPtr);
	    res = Tcl_EvalObjEx(interp, evalObj, TCL_EVAL_GLOBAL);
	    Tcl_DecrRefCount(evalObj);
	    return res;
	}
	textPtr = textPtr->next;
    }

    /*
     * If there's no current text widget which shows everything, then we fall
     * back on acting directly. This means there is no way to intercept from
     * the Tcl level.
     */

    return SharedTextObjCmd((ClientData)sharedPtr, interp, objc+1, objv-1);
}

/*
 *----------------------------------------------------------------------
 *
 * CountIndices --
 *
 *	This function implements most of the functionality of the "count"
 *	widget command.
 *
 *	Note that 'textPtr' is only used if we need to check for elided
 *	attributes, i.e. if type is COUNT_DISPLAY_INDICES or
 *	COUNT_DISPLAY_CHARS
 *
 * Results:
 *	Returns the number of characters in the range.
 *
 * Side effects:
 *	None.
 *
 *----------------------------------------------------------------------
 */

static int
CountIndices(
    CONST TkText *textPtr,	/* Overall information about text widget. */
    CONST TkTextIndex *indexPtr1,
				/* Index describing location of first
				 * character to delete. */
    CONST TkTextIndex *indexPtr2,
				/* Index describing location of last character
				 * to delete. NULL means just delete the one
				 * character given by indexPtr1. */
    TkTextCountType type)	/* The kind of indices to count. */
{
    /*
     * Order the starting and stopping indices.
     */

    int compare = TkTextIndexCmp(indexPtr1, indexPtr2);

    if (compare == 0) {
	return 0;
    } else if (compare > 0) {
	return -TkTextIndexCount(textPtr, indexPtr2, indexPtr1, type);
    } else {
	return TkTextIndexCount(textPtr, indexPtr1, indexPtr2, type);
    }
}

/*
 *----------------------------------------------------------------------
 *
 * DeleteIndexRange --
 *
 *	This function implements most of the functionality of the "delete"
 *	widget command.
 *
 * Results:
 *	Returns a standard Tcl result, currently always TCL_OK.
 *
 * Side effects:
 *	Characters and other entities (windows, images) get deleted from the
 *	text.
 *
 *	If 'viewUpdate' is true, we may adjust the window contents'
 *	y-position, and scrollbar setting.
 *
 *	If 'viewUpdate' is false, true we can guarantee that textPtr->topIndex
 *	points to a valid TkTextLine after this function returns. However, if
 *	'viewUpdate' is false, then there is no such guarantee (since
 *	topIndex.linePtr can be garbage). The caller is expected to take
 *	actions to ensure the topIndex is validated before laying out the
 *	window again.
 *
 *----------------------------------------------------------------------
 */

static int
DeleteIndexRange(
    TkSharedText *sharedTextPtr,/* Shared portion of peer widgets. */
    TkText *textPtr,		/* Overall information about text widget. */
    CONST TkTextIndex *indexPtr1,
				/* Index describing location of first
				 * character (or other entity) to delete. */
    CONST TkTextIndex *indexPtr2,
				/* Index describing location of last
				 * character (or other entity) to delete.
				 * NULL means just delete the one character
				 * given by indexPtr1. */
    int viewUpdate)		/* Update vertical view if set. */
{
    int line1, line2;
    TkTextIndex index1, index2;
    TkText *tPtr;
    int *lineAndByteIndex;
    int resetViewCount;
    int pixels[2*PIXEL_CLIENTS];

    if (sharedTextPtr == NULL) {
	sharedTextPtr = textPtr->sharedTextPtr;
    }

    /*
     * Prepare the starting and stopping indices.
     */

    index1 = *indexPtr1;
    if (indexPtr2 != NULL) {
	index2 = *indexPtr2;
    } else {
	index2 = index1;
	TkTextIndexForwChars(NULL, &index2, 1, &index2, COUNT_INDICES);
    }

    /*
     * Make sure there's really something to delete.
     */

    if (TkTextIndexCmp(&index1, &index2) >= 0) {
	return TCL_OK;
    }

    /*
     * The code below is ugly, but it's needed to make sure there is always a
     * dummy empty line at the end of the text. If the final newline of the
     * file (just before the dummy line) is being deleted, then back up index
     * to just before the newline. If there is a newline just before the first
     * character being deleted, then back up the first index too, so that an
     * even number of lines gets deleted. Furthermore, remove any tags that
     * are present on the newline that isn't going to be deleted after all
     * (this simulates deleting the newline and then adding a "clean" one back
     * again). Note that index1 and index2 might now be equal again which
     * means that no text will be deleted but tags might be removed.
     */

    line1 = TkBTreeLinesTo(textPtr, index1.linePtr);
    line2 = TkBTreeLinesTo(textPtr, index2.linePtr);
    if (line2 == TkBTreeNumLines(sharedTextPtr->tree, textPtr)) {
	TkTextTag **arrayPtr;
	int arraySize, i;
	TkTextIndex oldIndex2;

	oldIndex2 = index2;
	TkTextIndexBackChars(NULL, &oldIndex2, 1, &index2, COUNT_INDICES);
	line2--;
	if ((index1.byteIndex == 0) && (line1 != 0)) {
	    TkTextIndexBackChars(NULL, &index1, 1, &index1, COUNT_INDICES);
	    line1--;
	}
	arrayPtr = TkBTreeGetTags(&index2, NULL, &arraySize);
	if (arrayPtr != NULL) {
	    for (i = 0; i < arraySize; i++) {
		TkBTreeTag(&index2, &oldIndex2, arrayPtr[i], 0);
	    }
	    ckfree((char *) arrayPtr);
	}
    }

    if (line1 < line2) {
	/*
	 * We are deleting more than one line. For speed, we remove all tags
	 * from the range first. If we don't do this, the code below can (when
	 * there are many tags) grow non-linearly in execution time.
	 */

	Tcl_HashSearch search;
	Tcl_HashEntry *hPtr;
	int i;

	for (i=0, hPtr=Tcl_FirstHashEntry(&sharedTextPtr->tagTable, &search);
		hPtr != NULL; i++, hPtr = Tcl_NextHashEntry(&search)) {
	    TkTextTag *tagPtr = (TkTextTag *) Tcl_GetHashValue(hPtr);

	    TkBTreeTag(&index1, &index2, tagPtr, 0);
	}

	/*
	 * Special case for the sel tag which is not in the hash table. We
	 * need to do this once for each peer text widget.
	 */

	for (tPtr = sharedTextPtr->peers; tPtr != NULL ;
		tPtr = tPtr->next) {
	    if (TkBTreeTag(&index1, &index2, tPtr->selTagPtr, 0)) {
		/*
		 * Send an event that the selection changed. This is
		 * equivalent to:
		 *	event generate $textWidget <<Selection>>
		 */

		TkTextSelectionEvent(textPtr);
		tPtr->abortSelections = 1;
	    }
	}
    }

    /*
     * Tell the display what's about to happen so it can discard obsolete
     * display information, then do the deletion. Also, if the deletion
     * involves the top line on the screen, then we have to reset the view
     * (the deletion will invalidate textPtr->topIndex). Compute what the new
     * first character will be, then do the deletion, then reset the view.
     */

    TkTextChanged(sharedTextPtr, NULL, &index1, &index2);

    resetViewCount = 0;
    if (sharedTextPtr->refCount > PIXEL_CLIENTS) {
	lineAndByteIndex = (int *)
		ckalloc(sizeof(int) * 2 * sharedTextPtr->refCount);
    } else {
	lineAndByteIndex = pixels;
    }
    for (tPtr = sharedTextPtr->peers; tPtr != NULL ; tPtr = tPtr->next) {
	int line = 0;
	int byteIndex = 0;
	int resetView = 0;

	if (TkTextIndexCmp(&index2, &tPtr->topIndex) >= 0) {
	    if (TkTextIndexCmp(&index1, &tPtr->topIndex) <= 0) {
		/*
		 * Deletion range straddles topIndex: use the beginning of the
		 * range as the new topIndex.
		 */

		resetView = 1;
		line = line1;
		byteIndex = index1.byteIndex;
	    } else if (index1.linePtr == tPtr->topIndex.linePtr) {
		/*
		 * Deletion range starts on top line but after topIndex. Use
		 * the current topIndex as the new one.
		 */

		resetView = 1;
		line = line1;
		byteIndex = tPtr->topIndex.byteIndex;
	    }
	} else if (index2.linePtr == tPtr->topIndex.linePtr) {
	    /*
	     * Deletion range ends on top line but before topIndex. Figure out
	     * what will be the new character index for the character
	     * currently pointed to by topIndex.
	     */

	    resetView = 1;
	    line = line2;
	    byteIndex = tPtr->topIndex.byteIndex;
	    if (index1.linePtr != index2.linePtr) {
		byteIndex -= index2.byteIndex;
	    } else {
		byteIndex -= (index2.byteIndex - index1.byteIndex);
	    }
	}
	if (resetView) {
	    lineAndByteIndex[resetViewCount] = line;
	    lineAndByteIndex[resetViewCount+1] = byteIndex;
	} else {
	    lineAndByteIndex[resetViewCount] = -1;
	}
	resetViewCount+=2;
    }

    /*
     * Push the deletion on the undo stack if something was actually deleted.
     */

    if (TkTextIndexCmp(&index1, &index2) < 0) {
	if (sharedTextPtr->undo) {
	    Tcl_Obj *get;

	    if (sharedTextPtr->autoSeparators
		    && (sharedTextPtr->lastEditMode != TK_TEXT_EDIT_DELETE)) {
		TkUndoInsertUndoSeparator(sharedTextPtr->undoStack);
	    }

	    sharedTextPtr->lastEditMode = TK_TEXT_EDIT_DELETE;

	    get = TextGetText(textPtr, &index1, &index2, 0);
	    TextPushUndoAction(textPtr, get, 0, &index1, &index2);
	}
	sharedTextPtr->stateEpoch++;

	TkBTreeDeleteIndexRange(sharedTextPtr->tree, &index1, &index2);

    	UpdateDirtyFlag(sharedTextPtr);
    }

    resetViewCount = 0;
    for (tPtr = sharedTextPtr->peers; tPtr != NULL ; tPtr = tPtr->next) {
	int line = lineAndByteIndex[resetViewCount];

	if (line != -1) {
	    int byteIndex = lineAndByteIndex[resetViewCount+1];
	    TkTextIndex indexTmp;

	    if (tPtr == textPtr) {
		if (viewUpdate) {
		    TkTextMakeByteIndex(sharedTextPtr->tree, textPtr, line,
			    byteIndex, &indexTmp);
		    TkTextSetYView(tPtr, &indexTmp, 0);
		}
	    } else {
		TkTextMakeByteIndex(sharedTextPtr->tree, NULL, line,
			byteIndex, &indexTmp);
		TkTextSetYView(tPtr, &indexTmp, 0);
	    }
	}
	resetViewCount += 2;
    }
    if (sharedTextPtr->refCount > PIXEL_CLIENTS) {
	ckfree((char *) lineAndByteIndex);
    }

    if (line1 >= line2) {
	/*
	 * Invalidate any selection retrievals in progress, assuming we didn't
	 * check for this case above.
	 */

	for (tPtr = sharedTextPtr->peers; tPtr != NULL ; tPtr = tPtr->next) {
	    tPtr->abortSelections = 1;
	}
    }

    return TCL_OK;
}

/*
 *----------------------------------------------------------------------
 *
 * TextFetchSelection --
 *
 *	This function is called back by Tk when the selection is requested by
 *	someone. It returns part or all of the selection in a buffer provided
 *	by the caller.
 *
 * Results:
 *	The return value is the number of non-NULL bytes stored at buffer.
 *	Buffer is filled (or partially filled) with a NULL-terminated string
 *	containing part or all of the selection, as given by offset and
 *	maxBytes.
 *
 * Side effects:
 *	None.
 *
 *----------------------------------------------------------------------
 */

static int
TextFetchSelection(
    ClientData clientData,	/* Information about text widget. */
    int offset,			/* Offset within selection of first character
				 * to be returned. */
    char *buffer,		/* Location in which to place selection. */
    int maxBytes)		/* Maximum number of bytes to place at buffer,
				 * not including terminating NULL
				 * character. */
{
    register TkText *textPtr = (TkText *) clientData;
    TkTextIndex eof;
    int count, chunkSize, offsetInSeg;
    TkTextSearch search;
    TkTextSegment *segPtr;

    if (!textPtr->exportSelection) {
	return -1;
    }

    /*
     * Find the beginning of the next range of selected text. Note: if the
     * selection is being retrieved in multiple pieces (offset != 0) and some
     * modification has been made to the text that affects the selection then
     * reject the selection request (make 'em start over again).
     */

    if (offset == 0) {
	TkTextMakeByteIndex(textPtr->sharedTextPtr->tree, textPtr, 0, 0,
		&textPtr->selIndex);
	textPtr->abortSelections = 0;
    } else if (textPtr->abortSelections) {
	return 0;
    }
    TkTextMakeByteIndex(textPtr->sharedTextPtr->tree, textPtr,
	    TkBTreeNumLines(textPtr->sharedTextPtr->tree, textPtr), 0, &eof);
    TkBTreeStartSearch(&textPtr->selIndex, &eof, textPtr->selTagPtr, &search);
    if (!TkBTreeCharTagged(&textPtr->selIndex, textPtr->selTagPtr)) {
	if (!TkBTreeNextTag(&search)) {
	    if (offset == 0) {
		return -1;
	    } else {
		return 0;
	    }
	}
	textPtr->selIndex = search.curIndex;
    }

    /*
     * Each iteration through the outer loop below scans one selected range.
     * Each iteration through the inner loop scans one segment in the selected
     * range.
     */

    count = 0;
    while (1) {
	/*
	 * Find the end of the current range of selected text.
	 */

	if (!TkBTreeNextTag(&search)) {
	    Tcl_Panic("TextFetchSelection couldn't find end of range");
	}

	/*
	 * Copy information from character segments into the buffer until
	 * either we run out of space in the buffer or we get to the end of
	 * this range of text.
	 */

	while (1) {
	    if (maxBytes == 0) {
		goto fetchDone;
	    }
	    segPtr = TkTextIndexToSeg(&textPtr->selIndex, &offsetInSeg);
	    chunkSize = segPtr->size - offsetInSeg;
	    if (chunkSize > maxBytes) {
		chunkSize = maxBytes;
	    }
	    if (textPtr->selIndex.linePtr == search.curIndex.linePtr) {
		int leftInRange;

		leftInRange = search.curIndex.byteIndex
			- textPtr->selIndex.byteIndex;
		if (leftInRange < chunkSize) {
		    chunkSize = leftInRange;
		    if (chunkSize <= 0) {
			break;
		    }
		}
	    }
	    if ((segPtr->typePtr == &tkTextCharType)
		    && !TkTextIsElided(textPtr, &textPtr->selIndex, NULL)) {
		memcpy(buffer, segPtr->body.chars + offsetInSeg,
			(size_t) chunkSize);
		buffer += chunkSize;
		maxBytes -= chunkSize;
		count += chunkSize;
	    }
	    TkTextIndexForwBytes(textPtr, &textPtr->selIndex, chunkSize,
		    &textPtr->selIndex);
	}

	/*
	 * Find the beginning of the next range of selected text.
	 */

	if (!TkBTreeNextTag(&search)) {
	    break;
	}
	textPtr->selIndex = search.curIndex;
    }

  fetchDone:
    *buffer = 0;
    return count;
}

/*
 *----------------------------------------------------------------------
 *
 * TkTextLostSelection --
 *
 *	This function is called back by Tk when the selection is grabbed away
 *	from a text widget. On Windows and Mac systems, we want to remember
 *	the selection for the next time the focus enters the window. On Unix,
 *	just remove the "sel" tag from everything in the widget.
 *
 * Results:
 *	None.
 *
 * Side effects:
 *	The "sel" tag is cleared from the window.
 *
 *----------------------------------------------------------------------
 */

void
TkTextLostSelection(
    ClientData clientData)	/* Information about text widget. */
{
    register TkText *textPtr = (TkText *) clientData;

    if (TkpAlwaysShowSelection(textPtr->tkwin)) {
	TkTextIndex start, end;

	if (!textPtr->exportSelection) {
	    return;
	}

	/*
	 * On Windows and Mac systems, we want to remember the selection for
	 * the next time the focus enters the window. On Unix, just remove the
	 * "sel" tag from everything in the widget.
	 */

	TkTextMakeByteIndex(textPtr->sharedTextPtr->tree, textPtr,
		0, 0, &start);
	TkTextMakeByteIndex(textPtr->sharedTextPtr->tree, textPtr,
		TkBTreeNumLines(textPtr->sharedTextPtr->tree, textPtr),
		0, &end);
	TkTextRedrawTag(NULL, textPtr, &start, &end, textPtr->selTagPtr, 1);
	TkBTreeTag(&start, &end, textPtr->selTagPtr, 0);
    }

    /*
     * Send an event that the selection changed. This is equivalent to:
     *	   event generate $textWidget <<Selection>>
     */

    TkTextSelectionEvent(textPtr);

    textPtr->flags &= ~GOT_SELECTION;
}

/*
 *----------------------------------------------------------------------
 *
 * TkTextSelectionEvent --
 *
 *	When anything relevant to the "sel" tag has been changed, call this
 *	function to generate a <<Selection>> event.
 *
 * Results:
 *	None.
 *
 * Side effects:
 *	If <<Selection>> bindings are present, they will trigger.
 *
 *----------------------------------------------------------------------
 */

void
TkTextSelectionEvent(
    TkText *textPtr)
{
    /*
     * Send an event that the selection changed. This is equivalent to:
     *     event generate $textWidget <<Selection>>
     */

    union {XEvent general; XVirtualEvent virtual;} event;

    memset(&event, 0, sizeof(event));
    event.general.xany.type = VirtualEvent;
    event.general.xany.serial = NextRequest(Tk_Display(textPtr->tkwin));
    event.general.xany.send_event = False;
    event.general.xany.window = Tk_WindowId(textPtr->tkwin);
    event.general.xany.display = Tk_Display(textPtr->tkwin);
    event.virtual.name = Tk_GetUid("Selection");
    Tk_HandleEvent(&event.general);
}

/*
 *----------------------------------------------------------------------
 *
 * TextBlinkProc --
 *
 *	This function is called as a timer handler to blink the insertion
 *	cursor off and on.
 *
 * Results:
 *	None.
 *
 * Side effects:
 *	The cursor gets turned on or off, redisplay gets invoked, and this
 *	function reschedules itself.
 *
 *----------------------------------------------------------------------
 */

static void
TextBlinkProc(
    ClientData clientData)	/* Pointer to record describing text. */
{
    register TkText *textPtr = (TkText *) clientData;
    TkTextIndex index;
    int x, y, w, h, charWidth;

    if ((textPtr->state == TK_TEXT_STATE_DISABLED) ||
	    !(textPtr->flags & GOT_FOCUS) || (textPtr->insertOffTime == 0)) {
	if ((textPtr->insertOffTime == 0) && !(textPtr->flags & INSERT_ON)) {
	    /*
	     * The widget was configured to have zero offtime while the
	     * insertion point was not displayed. We have to display it once.
	     */

	    textPtr->flags |= INSERT_ON;
	    goto redrawInsert;
	}
	return;
    }
    if (textPtr->flags & INSERT_ON) {
	textPtr->flags &= ~INSERT_ON;
	textPtr->insertBlinkHandler = Tcl_CreateTimerHandler(
		textPtr->insertOffTime, TextBlinkProc, (ClientData) textPtr);
    } else {
	textPtr->flags |= INSERT_ON;
	textPtr->insertBlinkHandler = Tcl_CreateTimerHandler(
		textPtr->insertOnTime, TextBlinkProc, (ClientData) textPtr);
    }
  redrawInsert:
    TkTextMarkSegToIndex(textPtr, textPtr->insertMarkPtr, &index);
    if (TkTextIndexBbox(textPtr, &index, &x, &y, &w, &h, &charWidth) == 0) {
	if (textPtr->insertCursorType) {
	    /* Block cursor */
	    TkTextRedrawRegion(textPtr, x - textPtr->width / 2, y,
		    charWidth + textPtr->insertWidth / 2, h);
	} else {
	    /* I-beam cursor */
	    TkTextRedrawRegion(textPtr, x - textPtr->insertWidth / 2, y,
		    textPtr->insertWidth, h);
	}
    }
}

/*
 *----------------------------------------------------------------------
 *
 * TextInsertCmd --
 *
 *	This function is invoked to process the "insert" and "replace" widget
 *	commands for text widgets.
 *
 * Results:
 *	A standard Tcl result.
 *
 * Side effects:
 *	See the user documentation.
 *
 *	If 'viewUpdate' is true, we may adjust the window contents'
 *	y-position, and scrollbar setting.
 *
 *----------------------------------------------------------------------
 */

static int
TextInsertCmd(
    TkSharedText *sharedTextPtr,/* Shared portion of peer widgets. */
    TkText *textPtr,		/* Information about text widget. */
    Tcl_Interp *interp,		/* Current interpreter. */
    int objc,			/* Number of arguments. */
    Tcl_Obj *CONST objv[],	/* Argument objects. */
    CONST TkTextIndex *indexPtr,/* Index at which to insert. */
    int viewUpdate)		/* Update the view if set. */
{
    TkTextIndex index1, index2;
    int j;

    if (sharedTextPtr == NULL) {
	sharedTextPtr = textPtr->sharedTextPtr;
    }

    index1 = *indexPtr;
    for (j = 0; j < objc; j += 2) {
	/*
	 * Here we rely on this call to modify index1 if it is outside the
	 * acceptable range. In particular, if index1 is "end", it must be set
	 * to the last allowable index for insertion, otherwise subsequent tag
	 * insertions will fail.
	 */

	int length = InsertChars(sharedTextPtr, textPtr, &index1, objv[j],
		viewUpdate);

	if (objc > (j+1)) {
	    Tcl_Obj **tagNamePtrs;
	    TkTextTag **oldTagArrayPtr;
	    int numTags;

	    TkTextIndexForwBytes(textPtr, &index1, length, &index2);
	    oldTagArrayPtr = TkBTreeGetTags(&index1, NULL, &numTags);
	    if (oldTagArrayPtr != NULL) {
		int i;

		for (i = 0; i < numTags; i++) {
		    TkBTreeTag(&index1, &index2, oldTagArrayPtr[i], 0);
		}
		ckfree((char *) oldTagArrayPtr);
	    }
	    if (Tcl_ListObjGetElements(interp, objv[j+1], &numTags,
		    &tagNamePtrs) != TCL_OK) {
		return TCL_ERROR;
	    } else {
		int i;

		for (i = 0; i < numTags; i++) {
		    CONST char *strTag = Tcl_GetString(tagNamePtrs[i]);

		    TkBTreeTag(&index1, &index2,
			    TkTextCreateTag(textPtr, strTag, NULL), 1);
		}
		index1 = index2;
	    }
	}
    }
    return TCL_OK;
}

/*
 *----------------------------------------------------------------------
 *
 * TextSearchCmd --
 *
 *	This function is invoked to process the "search" widget command for
 *	text widgets. See the user documentation for details on what it does.
 *
 * Results:
 *	A standard Tcl result.
 *
 * Side effects:
 *	See the user documentation.
 *
 *----------------------------------------------------------------------
 */

static int
TextSearchCmd(
    TkText *textPtr,		/* Information about text widget. */
    Tcl_Interp *interp,		/* Current interpreter. */
    int objc,			/* Number of arguments. */
    Tcl_Obj *CONST objv[])	/* Argument objects. */
{
    int i, argsLeft, code;
    SearchSpec searchSpec;

    static CONST char *switchStrings[] = {
	"--", "-all", "-backwards", "-count", "-elide", "-exact", "-forwards",
	"-hidden", "-nocase", "-nolinestop", "-overlap", "-regexp",
	"-strictlimits", NULL
    };
    enum SearchSwitches {
	SEARCH_END, SEARCH_ALL, SEARCH_BACK, SEARCH_COUNT, SEARCH_ELIDE,
	SEARCH_EXACT, SEARCH_FWD, SEARCH_HIDDEN, SEARCH_NOCASE,
	SEARCH_NOLINESTOP, SEARCH_OVERLAP, SEARCH_REGEXP, SEARCH_STRICTLIMITS
    };

    /*
     * Set up the search specification, including the last 4 fields which are
     * text widget specific.
     */

    searchSpec.exact = 1;
    searchSpec.noCase = 0;
    searchSpec.all = 0;
    searchSpec.backwards = 0;
    searchSpec.varPtr = NULL;
    searchSpec.countPtr = NULL;
    searchSpec.resPtr = NULL;
    searchSpec.searchElide = 0;
    searchSpec.noLineStop = 0;
    searchSpec.overlap = 0;
    searchSpec.strictLimits = 0;
    searchSpec.numLines =
	    TkBTreeNumLines(textPtr->sharedTextPtr->tree, textPtr);
    searchSpec.clientData = (ClientData)textPtr;
    searchSpec.addLineProc = &TextSearchAddNextLine;
    searchSpec.foundMatchProc = &TextSearchFoundMatch;
    searchSpec.lineIndexProc = &TextSearchGetLineIndex;

    /*
     * Parse switches and other arguments.
     */

    for (i=2 ; i<objc ; i++) {
	int index;
	if (Tcl_GetString(objv[i])[0] != '-') {
	    break;
	}

	if (Tcl_GetIndexFromObj(interp, objv[i], switchStrings, "switch", 0,
		&index) != TCL_OK) {
	    /*
	     * Hide the -hidden option.
	     */

	    Tcl_ResetResult(interp);
	    Tcl_AppendResult(interp, "bad switch \"", Tcl_GetString(objv[i]),
		    "\": must be --, -all, -backward, -count, -elide, ",
		    "-exact, -forward, -nocase, -nolinestop, -overlap, ",
		    "-regexp, or -strictlimits", NULL);
	    return TCL_ERROR;
	}

	switch ((enum SearchSwitches) index) {
	case SEARCH_END:
	    i++;
	    goto endOfSwitchProcessing;
	case SEARCH_ALL:
	    searchSpec.all = 1;
	    break;
	case SEARCH_BACK:
	    searchSpec.backwards = 1;
	    break;
	case SEARCH_COUNT:
	    if (i >= objc-1) {
		Tcl_SetResult(interp, "no value given for \"-count\" option",
			TCL_STATIC);
		return TCL_ERROR;
	    }
	    i++;

	    /*
	     * Assumption objv[i] isn't going to disappear on us during this
	     * function, which is fair.
	     */

	    searchSpec.varPtr = objv[i];
	    break;
	case SEARCH_ELIDE:
	case SEARCH_HIDDEN:
	    searchSpec.searchElide = 1;
	    break;
	case SEARCH_EXACT:
	    searchSpec.exact = 1;
	    break;
	case SEARCH_FWD:
	    searchSpec.backwards = 0;
	    break;
	case SEARCH_NOCASE:
	    searchSpec.noCase = 1;
	    break;
	case SEARCH_NOLINESTOP:
	    searchSpec.noLineStop = 1;
	    break;
	case SEARCH_OVERLAP:
	    searchSpec.overlap = 1;
	    break;
	case SEARCH_STRICTLIMITS:
	    searchSpec.strictLimits = 1;
	    break;
	case SEARCH_REGEXP:
	    searchSpec.exact = 0;
	    break;
	default:
	    Tcl_Panic("unexpected switch fallthrough");
	}
    }
  endOfSwitchProcessing:

    argsLeft = objc - (i+2);
    if ((argsLeft != 0) && (argsLeft != 1)) {
	Tcl_WrongNumArgs(interp, 2, objv,
		"?switches? pattern index ?stopIndex?");
	return TCL_ERROR;
    }

    if (searchSpec.noLineStop && searchSpec.exact) {
	Tcl_SetResult(interp, "the \"-nolinestop\" option requires the "
		"\"-regexp\" option to be present", TCL_STATIC);
	return TCL_ERROR;
    }

    if (searchSpec.overlap && !searchSpec.all) {
	Tcl_SetResult(interp, "the \"-overlap\" option requires the "
		"\"-all\" option to be present", TCL_STATIC);
	return TCL_ERROR;
    }

    /*
     * Scan through all of the lines of the text circularly, starting at the
     * given index. 'objv[i]' is the pattern which may be an exact string or a
     * regexp pattern depending on the flags set above.
     */

    code = SearchPerform(interp, &searchSpec, objv[i], objv[i+1],
	    (argsLeft == 1 ? objv[i+2] : NULL));
    if (code != TCL_OK) {
	goto cleanup;
    }

    /*
     * Set the '-count' variable, if given.
     */

    if (searchSpec.varPtr != NULL && searchSpec.countPtr != NULL) {
	Tcl_IncrRefCount(searchSpec.countPtr);
	if (Tcl_ObjSetVar2(interp, searchSpec.varPtr, NULL,
		searchSpec.countPtr, TCL_LEAVE_ERR_MSG) == NULL) {
	    code = TCL_ERROR;
	    goto cleanup;
	}
    }

    /*
     * Set the result.
     */

    if (searchSpec.resPtr != NULL) {
	Tcl_SetObjResult(interp, searchSpec.resPtr);
	searchSpec.resPtr = NULL;
    }

  cleanup:
    if (searchSpec.countPtr != NULL) {
	Tcl_DecrRefCount(searchSpec.countPtr);
    }
    if (searchSpec.resPtr != NULL) {
	Tcl_DecrRefCount(searchSpec.resPtr);
    }
    return code;
}

/*
 *----------------------------------------------------------------------
 *
 * TextSearchGetLineIndex --
 *
 *	Extract a row, text offset index position from an objPtr
 *
 *	This means we ignore any embedded windows/images and elidden text
 *	(unless we are searching that).
 *
 * Results:
 *	Standard Tcl error code (with a message in the interpreter on error
 *	conditions).
 *
 *	The offset placed in offsetPosPtr is a utf-8 char* byte index for
 *	exact searches, and a Unicode character index for regexp searches.
 *
 *	The line number should start at zero (searches which wrap around
 *	assume the first line is numbered 0).
 *
 * Side effects:
 *	None.
 *
 *----------------------------------------------------------------------
 */

static int
TextSearchGetLineIndex(
    Tcl_Interp *interp,		/* For error messages. */
    Tcl_Obj *objPtr,		/* Contains a textual index like "1.2" */
    SearchSpec *searchSpecPtr,	/* Contains other search parameters. */
    int *linePosPtr,		/* For returning the line number. */
    int *offsetPosPtr)		/* For returning the text offset in the
				 * line. */
{
    CONST TkTextIndex *indexPtr;
    int line;
    TkText *textPtr = (TkText *) searchSpecPtr->clientData;

    indexPtr = TkTextGetIndexFromObj(interp, textPtr, objPtr);
    if (indexPtr == NULL) {
	return TCL_ERROR;
    }

    line = TkBTreeLinesTo(textPtr, indexPtr->linePtr);
    if (line >= searchSpecPtr->numLines) {
	TkTextLine *linePtr;
	int count = 0;
	TkTextSegment *segPtr;

	line = searchSpecPtr->numLines-1;
	linePtr = TkBTreeFindLine(textPtr->sharedTextPtr->tree, textPtr, line);

	/*
	 * Count the number of bytes in this line.
	 */

	for (segPtr=linePtr->segPtr ; segPtr!=NULL ; segPtr=segPtr->nextPtr) {
	    count += segPtr->size;
	}
	*offsetPosPtr = TextSearchIndexInLine(searchSpecPtr, linePtr, count);
    } else {
	*offsetPosPtr = TextSearchIndexInLine(searchSpecPtr,
		indexPtr->linePtr, indexPtr->byteIndex);
    }

    *linePosPtr = line;

    return TCL_OK;
}

/*
 *----------------------------------------------------------------------
 *
 * TextSearchIndexInLine --
 *
 *	Find textual index of 'byteIndex' in the searchable characters of
 *	'linePtr'.
 *
 *	This means we ignore any embedded windows/images and elidden text
 *	(unless we are searching that).
 *
 * Results:
 *	The returned index is a utf-8 char* byte index for exact searches, and
 *	a Unicode character index for regexp searches.
 *
 * Side effects:
 *	None.
 *
 *----------------------------------------------------------------------
 */

static int
TextSearchIndexInLine(
    CONST SearchSpec *searchSpecPtr,
				/* Search parameters. */
    TkTextLine *linePtr,	/* The line we're looking at. */
    int byteIndex)		/* Index into the line. */
{
    TkTextSegment *segPtr;
    TkTextIndex curIndex;
    int index, leftToScan;
    TkText *textPtr = (TkText *) searchSpecPtr->clientData;

    index = 0;
    curIndex.tree = textPtr->sharedTextPtr->tree;
    curIndex.linePtr = linePtr; curIndex.byteIndex = 0;
    for (segPtr = linePtr->segPtr, leftToScan = byteIndex;
	    leftToScan > 0;
	    curIndex.byteIndex += segPtr->size, segPtr = segPtr->nextPtr) {
	if ((segPtr->typePtr == &tkTextCharType) &&
		(searchSpecPtr->searchElide
		|| !TkTextIsElided(textPtr, &curIndex, NULL))) {
	    if (leftToScan < segPtr->size) {
		if (searchSpecPtr->exact) {
		    index += leftToScan;
		} else {
		    index += Tcl_NumUtfChars(segPtr->body.chars, leftToScan);
		}
	    } else if (searchSpecPtr->exact) {
		index += segPtr->size;
	    } else {
		index += Tcl_NumUtfChars(segPtr->body.chars, -1);
	    }
	}
	leftToScan -= segPtr->size;
    }
    return index;
}

/*
 *----------------------------------------------------------------------
 *
 * TextSearchAddNextLine --
 *
 *	Adds a line from the text widget to the object 'theLine'.
 *
 * Results:
 *	A pointer to the TkTextLine corresponding to the given line, or NULL
 *	if there was no available line.
 *
 *	Also 'lenPtr' (if non-NULL) is filled in with the total length of
 *	'theLine' (not just what we added to it, but the length including what
 *	was already in there). This is in bytes for an exact search and in
 *	chars for a regexp search.
 *
 *	Also 'extraLinesPtr' (if non-NULL) will have its value incremented by
 *	1 for each additional logical line we have added because a newline is
 *	elided (this will only ever happen if we have chosen not to search
 *	elided text, of course).
 *
 * Side effects:
 *	Memory may be allocated or re-allocated for theLine's string
 *	representation.
 *
 *----------------------------------------------------------------------
 */

static ClientData
TextSearchAddNextLine(
    int lineNum,		/* Line we must add. */
    SearchSpec *searchSpecPtr,	/* Search parameters. */
    Tcl_Obj *theLine,		/* Object to append to. */
    int *lenPtr,		/* For returning the total length. */
    int *extraLinesPtr)		/* If non-NULL, will have its value
				 * incremented by the number of additional
				 * logical lines which are merged into this
				 * one by newlines being elided. */
{
    TkTextLine *linePtr, *thisLinePtr;
    TkTextIndex curIndex;
    TkTextSegment *segPtr;
    TkText *textPtr = (TkText *) searchSpecPtr->clientData;
    int nothingYet = 1;

    /*
     * Extract the text from the line.
     */

    linePtr = TkBTreeFindLine(textPtr->sharedTextPtr->tree, textPtr, lineNum);
    if (linePtr == NULL) {
	return NULL;
    }
    curIndex.tree = textPtr->sharedTextPtr->tree;
    thisLinePtr = linePtr;

    while (thisLinePtr != NULL) {
	int elideWraps = 0;

	curIndex.linePtr = thisLinePtr;
	curIndex.byteIndex = 0;
	for (segPtr = thisLinePtr->segPtr; segPtr != NULL;
		curIndex.byteIndex += segPtr->size, segPtr = segPtr->nextPtr) {
	    if (!searchSpecPtr->searchElide
		    && TkTextIsElided(textPtr, &curIndex, NULL)) {
		/*
		 * If we reach the end of the logical line, and if we have at
		 * least one character in the string, then we continue
		 * wrapping to the next logical line. If there are no
		 * characters yet, then the entire line of characters is
		 * elided and there's no need to complicate matters by
		 * wrapping - we'll look at the next line in due course.
		 */

		if (segPtr->nextPtr == NULL && !nothingYet) {
		    elideWraps = 1;
		}
		continue;
	    }
	    if (segPtr->typePtr != &tkTextCharType) {
		continue;
	    }
	    Tcl_AppendToObj(theLine, segPtr->body.chars, segPtr->size);
	    nothingYet = 0;
	}
	if (!elideWraps) {
	    break;
	}
	lineNum++;
	if (lineNum >= searchSpecPtr->numLines) {
	    break;
	}
	thisLinePtr = TkBTreeNextLine(textPtr, thisLinePtr);
	if (thisLinePtr != NULL && extraLinesPtr != NULL) {
	    /*
	     * Tell our caller we have an extra line merged in.
	     */

	    *extraLinesPtr = (*extraLinesPtr) + 1;
	}
    }

    /*
     * If we're ignoring case, convert the line to lower case. There is no
     * need to do this for regexp searches, since they handle a flag for this
     * purpose.
     */

    if (searchSpecPtr->exact && searchSpecPtr->noCase) {
	Tcl_SetObjLength(theLine, Tcl_UtfToLower(Tcl_GetString(theLine)));
    }

    if (lenPtr != NULL) {
	if (searchSpecPtr->exact) {
	    Tcl_GetStringFromObj(theLine, lenPtr);
	} else {
	    *lenPtr = Tcl_GetCharLength(theLine);
	}
    }
    return (ClientData)linePtr;
}

/*
 *----------------------------------------------------------------------
 *
 * TextSearchFoundMatch --
 *
 *	Stores information from a successful search.
 *
 * Results:
 *	1 if the information was stored, 0 if the position at which the match
 *	was found actually falls outside the allowable search region (and
 *	therefore the search is actually complete).
 *
 * Side effects:
 *	Memory may be allocated in the 'countPtr' and 'resPtr' fields of
 *	'searchSpecPtr'. Each of those objects will have refCount zero and
 *	must eventually be freed or stored elsewhere as appropriate.
 *
 *----------------------------------------------------------------------
 */

static int
TextSearchFoundMatch(
    int lineNum,		/* Line on which match was found. */
    SearchSpec *searchSpecPtr,	/* Search parameters. */
    ClientData clientData,	/* Token returned by the 'addNextLineProc',
				 * TextSearchAddNextLine. May be NULL, in
				 * which we case we must generate it (from
				 * lineNum). */
    Tcl_Obj *theLine,		/* Text from current line, only accessed for
				 * exact searches, and is allowed to be NULL
				 * for regexp searches. */
    int matchOffset,		/* Offset of found item in utf-8 bytes for
				 * exact search, Unicode chars for regexp. */
    int matchLength)		/* Length also in bytes/chars as per search
				 * type. */
{
    int numChars;
    int leftToScan;
    TkTextIndex curIndex, foundIndex;
    TkTextSegment *segPtr;
    TkTextLine *linePtr;
    TkText *textPtr = (TkText *) searchSpecPtr->clientData;

    if (lineNum == searchSpecPtr->stopLine) {
	/*
	 * If the current index is on the wrong side of the stopIndex, then
	 * the item we just found is actually outside the acceptable range,
	 * and the search is over.
	 */

	if (searchSpecPtr->backwards ^
		(matchOffset >= searchSpecPtr->stopOffset)) {
	    return 0;
	}
    }

    /*
     * Calculate the character count, which may need augmenting if there are
     * embedded windows or elidden text.
     */

    if (searchSpecPtr->exact) {
	CONST char *startOfLine = Tcl_GetString(theLine);

	numChars = Tcl_NumUtfChars(startOfLine + matchOffset, matchLength);
    } else {
	numChars = matchLength;
    }

    /*
     * If we're using strict limits checking, ensure that the match with its
     * full length fits inside the given range.
     */

    if (searchSpecPtr->strictLimits && lineNum == searchSpecPtr->stopLine) {
	if (searchSpecPtr->backwards ^
		((matchOffset + numChars) > searchSpecPtr->stopOffset)) {
	    return 0;
	}
    }

    /*
     * The index information returned by the regular expression parser only
     * considers textual information: it doesn't account for embedded windows,
     * elided text (when we are not searching elided text) or any other
     * non-textual info. Scan through the line's segments again to adjust both
     * matchChar and matchCount.
     *
     * We will walk through the segments of this line until we have either
     * reached the end of the match or we have reached the end of the line.
     */

    linePtr = (TkTextLine *)clientData;
    if (linePtr == NULL) {
	linePtr = TkBTreeFindLine(textPtr->sharedTextPtr->tree, textPtr,
		lineNum);
    }

    curIndex.tree = textPtr->sharedTextPtr->tree;

    /*
     * Find the starting point.
     */

    leftToScan = matchOffset;
    while (1) {
	curIndex.linePtr = linePtr;
	curIndex.byteIndex = 0;

	/*
	 * Note that we allow leftToScan to be zero because we want to skip
	 * over any preceding non-textual items.
	 */

	for (segPtr = linePtr->segPtr; leftToScan >= 0 && segPtr;
		segPtr = segPtr->nextPtr) {
	    if (segPtr->typePtr != &tkTextCharType) {
		matchOffset += segPtr->size;
	    } else if (!searchSpecPtr->searchElide
		    && TkTextIsElided(textPtr, &curIndex, NULL)) {
		if (searchSpecPtr->exact) {
		    matchOffset += segPtr->size;
		} else {
		    matchOffset += Tcl_NumUtfChars(segPtr->body.chars, -1);
		}
	    } else {
		leftToScan -= segPtr->size;
	    }
	    curIndex.byteIndex += segPtr->size;
	}
	if (segPtr == NULL && leftToScan >= 0) {
	    /*
	     * This will only happen if we are eliding newlines.
	     */

	    linePtr = TkBTreeNextLine(textPtr, linePtr);
	    if (linePtr == NULL) {
		/*
		 * If we reach the end of the text, we have a serious problem,
		 * unless there's actually nothing left to look for.
		 */

		if (leftToScan == 0) {
		    break;
		} else {
		    Tcl_Panic("Reached end of text in a match");
		}
	    }

	    /*
	     * We've wrapped to the beginning of the next logical line, which
	     * has been merged with the previous one whose newline was elided.
	     */

	    lineNum++;
	    matchOffset = 0;
	} else {
	    break;
	}
    }

    /*
     * Calculate and store the found index in the result.
     */

    if (searchSpecPtr->exact) {
	TkTextMakeByteIndex(textPtr->sharedTextPtr->tree, textPtr, lineNum,
		matchOffset, &foundIndex);
    } else {
	TkTextMakeCharIndex(textPtr->sharedTextPtr->tree, textPtr, lineNum,
		matchOffset, &foundIndex);
    }

    if (searchSpecPtr->all) {
	if (searchSpecPtr->resPtr == NULL) {
	    searchSpecPtr->resPtr = Tcl_NewObj();
	}
	Tcl_ListObjAppendElement(NULL, searchSpecPtr->resPtr,
		TkTextNewIndexObj(textPtr, &foundIndex));
    } else {
	searchSpecPtr->resPtr = TkTextNewIndexObj(textPtr, &foundIndex);
    }

    /*
     * Find the end point. Here 'leftToScan' could be negative already as a
     * result of the above loop if the segment we reached spanned the start of
     * the string. When we add matchLength it will become non-negative.
     */

    for (leftToScan += matchLength; leftToScan > 0;
	    curIndex.byteIndex += segPtr->size, segPtr = segPtr->nextPtr) {
	if (segPtr == NULL) {
	    /*
	     * We are on the next line - this of course should only ever
	     * happen with searches which have matched across multiple lines.
	     */

	    linePtr = TkBTreeNextLine(textPtr, linePtr);
	    segPtr = linePtr->segPtr;
	    curIndex.linePtr = linePtr; curIndex.byteIndex = 0;
	}
	if (segPtr->typePtr != &tkTextCharType) {
	    /*
	     * Anything we didn't count in the search needs adding.
	     */

	    numChars += segPtr->size;
	    continue;
	} else if (!searchSpecPtr->searchElide
		&& TkTextIsElided(textPtr, &curIndex, NULL)) {
	    numChars += Tcl_NumUtfChars(segPtr->body.chars, -1);
	    continue;
	}
	if (searchSpecPtr->exact) {
	    leftToScan -= segPtr->size;
	} else {
	    leftToScan -= Tcl_NumUtfChars(segPtr->body.chars, -1);
	}
    }

    /*
     * Now store the count result, if it is wanted.
     */

    if (searchSpecPtr->varPtr != NULL) {
	Tcl_Obj *tmpPtr = Tcl_NewIntObj(numChars);
	if (searchSpecPtr->all) {
	    if (searchSpecPtr->countPtr == NULL) {
		searchSpecPtr->countPtr = Tcl_NewObj();
	    }
	    Tcl_ListObjAppendElement(NULL, searchSpecPtr->countPtr, tmpPtr);
	} else {
	    searchSpecPtr->countPtr = tmpPtr;
	}
    }
    return 1;
}

/*
 *----------------------------------------------------------------------
 *
 * TkTextGetTabs --
 *
 *	Parses a string description of a set of tab stops.
 *
 * Results:
 *	The return value is a pointer to a malloc'ed structure holding parsed
 *	information about the tab stops. If an error occurred then the return
 *	value is NULL and an error message is left in the interp's result.
 *
 * Side effects:
 *	Memory is allocated for the structure that is returned. It is up to
 *	the caller to free this structure when it is no longer needed.
 *
 *----------------------------------------------------------------------
 */

TkTextTabArray *
TkTextGetTabs(
    Tcl_Interp *interp,		/* Used for error reporting. */
    TkText *textPtr,		/* Information about the text widget. */
    Tcl_Obj *stringPtr)		/* Description of the tab stops. See the text
				 * manual entry for details. */
{
    int objc, i, count;
    Tcl_Obj **objv;
    TkTextTabArray *tabArrayPtr;
    TkTextTab *tabPtr;
    Tcl_UniChar ch;
    double prevStop, lastStop;
    /*
     * Map these strings to TkTextTabAlign values.
     */
    static CONST char *tabOptionStrings[] = {
	"left", "right", "center", "numeric", NULL
    };

    if (Tcl_ListObjGetElements(interp, stringPtr, &objc, &objv) != TCL_OK) {
	return NULL;
    }

    /*
     * First find out how many entries we need to allocate in the tab array.
     */

    count = 0;
    for (i = 0; i < objc; i++) {
	char c = Tcl_GetString(objv[i])[0];
	if ((c != 'l') && (c != 'r') && (c != 'c') && (c != 'n')) {
	    count++;
	}
    }

    /*
     * Parse the elements of the list one at a time to fill in the array.
     */

    tabArrayPtr = (TkTextTabArray *) ckalloc((unsigned)
	    (sizeof(TkTextTabArray) + (count-1)*sizeof(TkTextTab)));
    tabArrayPtr->numTabs = 0;
    prevStop = 0.0;
    lastStop = 0.0;
    for (i = 0, tabPtr = &tabArrayPtr->tabs[0]; i < objc; i++, tabPtr++) {
	int index;

	/*
	 * This will round fractional pixels above 0.5 upwards, and otherwise
	 * downwards, to find the right integer pixel position.
	 */

	if (Tk_GetPixelsFromObj(interp, textPtr->tkwin, objv[i],
		&tabPtr->location) != TCL_OK) {
	    goto error;
	}

	if (tabPtr->location <= 0) {
	    Tcl_AppendResult(interp, "tab stop \"", Tcl_GetString(objv[i]),
		    "\" is not at a positive distance", NULL);
	    goto error;
	}

	prevStop = lastStop;
	if (Tk_GetDoublePixelsFromObj (interp, textPtr->tkwin, objv[i],
				       &lastStop) != TCL_OK) {
	    goto error;
	}

	if (i > 0 && (tabPtr->location <= (tabPtr-1)->location)) {
	    /*
	     * This tab is actually to the left of the previous one, which is
	     * illegal.
	     */

#ifdef _TK_ALLOW_DECREASING_TABS
	    /*
	     * Force the tab to be a typical character width to the right of
	     * the previous one, and update the 'lastStop' with the changed
	     * position.
	     */

	    if (textPtr->charWidth > 0) {
		tabPtr->location = (tabPtr-1)->location + textPtr->charWidth;
	    } else {
		tabPtr->location = (tabPtr-1)->location + 8;
	    }
	    lastStop = tabPtr->location;
#else
	    Tcl_AppendResult(interp,
		    "tabs must be monotonically increasing, but \"",
		    Tcl_GetString(objv[i]),
		    "\" is smaller than or equal to the previous tab",
		    NULL);
	    goto error;
#endif /* _TK_ALLOW_DECREASING_TABS */
	}

	tabArrayPtr->numTabs++;

	/*
	 * See if there is an explicit alignment in the next list element.
	 * Otherwise just use "left".
	 */

	tabPtr->alignment = LEFT;
	if ((i+1) == objc) {
	    continue;
	}

	/*
	 * There may be a more efficient way of getting this.
	 */

	Tcl_UtfToUniChar(Tcl_GetString(objv[i+1]), &ch);
	if (!Tcl_UniCharIsAlpha(ch)) {
	    continue;
	}
	i += 1;

	if (Tcl_GetIndexFromObj(interp, objv[i], tabOptionStrings,
		"tab alignment", 0, &index) != TCL_OK) {
	    goto error;
	}
	tabPtr->alignment = ((TkTextTabAlign)index);
    }

    /*
     * For when we need to interpolate tab stops, store these two so we know
     * the tab stop size to very high precision. With the above checks, we can
     * guarantee that tabIncrement is strictly positive here.
     */

    tabArrayPtr->lastTab = lastStop;
    tabArrayPtr->tabIncrement = lastStop - prevStop;

    return tabArrayPtr;

  error:
    ckfree((char *) tabArrayPtr);
    return NULL;
}

/*
 *----------------------------------------------------------------------
 *
 * TextDumpCmd --
 *
 *	Return information about the text, tags, marks, and embedded windows
 *	and images in a text widget. See the man page for the description of
 *	the text dump operation for all the details.
 *
 * Results:
 *	A standard Tcl result.
 *
 * Side effects:
 *	Memory is allocated for the result, if needed (standard Tcl result
 *	side effects).
 *
 *----------------------------------------------------------------------
 */

static int
TextDumpCmd(
    register TkText *textPtr,	/* Information about text widget. */
    Tcl_Interp *interp,		/* Current interpreter. */
    int objc,			/* Number of arguments. */
    Tcl_Obj *CONST objv[])	/* Argument objects. Someone else has already
				 * parsed this command enough to know that
				 * objv[1] is "dump". */
{
    TkTextIndex index1, index2;
    int arg;
    int lineno;			/* Current line number. */
    int what = 0;		/* bitfield to select segment types. */
    int atEnd;			/* True if dumping up to logical end. */
    TkTextLine *linePtr;
    Tcl_Obj *command = NULL;	/* Script callback to apply to segments. */
#define TK_DUMP_TEXT	0x1
#define TK_DUMP_MARK	0x2
#define TK_DUMP_TAG	0x4
#define TK_DUMP_WIN	0x8
#define TK_DUMP_IMG	0x10
#define TK_DUMP_ALL	(TK_DUMP_TEXT|TK_DUMP_MARK|TK_DUMP_TAG| \
	TK_DUMP_WIN|TK_DUMP_IMG)
    static CONST char *optStrings[] = {
	"-all", "-command", "-image", "-mark", "-tag", "-text", "-window",
	NULL
    };
    enum opts {
	DUMP_ALL, DUMP_CMD, DUMP_IMG, DUMP_MARK, DUMP_TAG, DUMP_TXT, DUMP_WIN
    };

    for (arg=2 ; arg < objc ; arg++) {
	int index;
	if (Tcl_GetString(objv[arg])[0] != '-') {
	    break;
	}
	if (Tcl_GetIndexFromObj(interp, objv[arg], optStrings, "option", 0,
		&index) != TCL_OK) {
	    return TCL_ERROR;
	}
	switch ((enum opts) index) {
	case DUMP_ALL:
	    what = TK_DUMP_ALL;
	    break;
	case DUMP_TXT:
	    what |= TK_DUMP_TEXT;
	    break;
	case DUMP_TAG:
	    what |= TK_DUMP_TAG;
	    break;
	case DUMP_MARK:
	    what |= TK_DUMP_MARK;
	    break;
	case DUMP_IMG:
	    what |= TK_DUMP_IMG;
	    break;
	case DUMP_WIN:
	    what |= TK_DUMP_WIN;
	    break;
	case DUMP_CMD:
	    arg++;
	    if (arg >= objc) {
		Tcl_AppendResult(interp, "Usage: ", Tcl_GetString(objv[0]),
			" dump ?-all -image -text -mark -tag -window? ",
			"?-command script? index ?index2?", NULL);
		return TCL_ERROR;
	    }
	    command = objv[arg];
	    break;
	default:
	    Tcl_Panic("unexpected switch fallthrough");
	}
    }
    if (arg >= objc || arg+2 < objc) {
	Tcl_AppendResult(interp, "Usage: ", Tcl_GetString(objv[0]),
		" dump ?-all -image -text -mark -tag -window? ",
		"?-command script? index ?index2?", NULL);
	return TCL_ERROR;
    }
    if (what == 0) {
	what = TK_DUMP_ALL;
    }
    if (TkTextGetObjIndex(interp, textPtr, objv[arg], &index1) != TCL_OK) {
	return TCL_ERROR;
    }
    arg++;
    atEnd = 0;
    if (objc == arg) {
	TkTextIndexForwChars(NULL, &index1, 1, &index2, COUNT_INDICES);
    } else {
	int length;
	char *str;

	if (TkTextGetObjIndex(interp, textPtr, objv[arg], &index2) != TCL_OK) {
	    return TCL_ERROR;
	}
	str = Tcl_GetStringFromObj(objv[arg], &length);
	if (strncmp(str, "end", (unsigned)length) == 0) {
	    atEnd = 1;
	}
    }
    if (TkTextIndexCmp(&index1, &index2) >= 0) {
	return TCL_OK;
    }
    lineno = TkBTreeLinesTo(textPtr, index1.linePtr);
    if (index1.linePtr == index2.linePtr) {
	DumpLine(interp, textPtr, what, index1.linePtr,
		index1.byteIndex, index2.byteIndex, lineno, command);
    } else {
	int textChanged;
	int lineend = TkBTreeLinesTo(textPtr, index2.linePtr);
	int endByteIndex = index2.byteIndex;

	textChanged = DumpLine(interp, textPtr, what, index1.linePtr,
		index1.byteIndex, 32000000, lineno, command);
	if (textChanged) {
	    if (textPtr->flags & DESTROYED) {
		return TCL_OK;
	    }
	    linePtr = TkBTreeFindLine(textPtr->sharedTextPtr->tree,
		    textPtr, lineno);
	    textChanged = 0;
	} else {
	    linePtr = index1.linePtr;
	}
	while ((linePtr = TkBTreeNextLine(textPtr, linePtr)) != NULL) {
	    lineno++;
	    if (lineno == lineend) {
		break;
	    }
	    textChanged = DumpLine(interp, textPtr, what, linePtr, 0, 32000000,
		    lineno, command);
	    if (textChanged) {
		if (textPtr->flags & DESTROYED) {
		    return TCL_OK;
		}
		linePtr = TkBTreeFindLine(textPtr->sharedTextPtr->tree,
			textPtr, lineno);
		textChanged = 0;
	    }
	}
	if (linePtr != NULL) {
	    DumpLine(interp, textPtr, what, linePtr, 0, endByteIndex, lineno,
		    command);
	    if (textPtr->flags & DESTROYED) {
		return TCL_OK;
	    }
	}
    }

    /*
     * Special case to get the leftovers hiding at the end mark.
     */

    if (atEnd) {
	if (textPtr->flags & DESTROYED) {
	    return TCL_OK;
	}

	/*
	 * Re-get the end index, in case it has changed.
	 */

	if (TkTextGetObjIndex(interp, textPtr, objv[arg], &index2) != TCL_OK) {
	    return TCL_ERROR;
	}
	DumpLine(interp, textPtr, what & ~TK_DUMP_TEXT, index2.linePtr,
		0, 1, lineno, command);
    }
    return TCL_OK;
}

/*
 *----------------------------------------------------------------------
 *
 * DumpLine
 *
 *	Return information about a given text line from character position
 *	"start" up to, but not including, "end".
 *
 * Results:
 *	Returns 1 if the command callback made any changes to the text widget
 *	which will have invalidated internal structures such as TkTextSegment,
 *	TkTextIndex, pointers. Our caller can then take action to recompute
 *	such entities. Returns 0 otherwise.
 *
 * Side effects:
 *	None, but see DumpSegment which can have arbitrary side-effects
 *
 *----------------------------------------------------------------------
 */

static int
DumpLine(
    Tcl_Interp *interp,
    TkText *textPtr,
    int what,			/* Bit flags to select segment types. */
    TkTextLine *linePtr,	/* The current line. */
    int startByte, int endByte,	/* Byte range to dump. */
    int lineno,			/* Line number for indices dump. */
    Tcl_Obj *command)		/* Script to apply to the segment. */
{
    TkTextSegment *segPtr;
    TkTextIndex index;
    int offset = 0, textChanged = 0;

    /*
     * Must loop through line looking at its segments.
     * character
     * toggleOn, toggleOff
     * mark
     * image
     * window
     */

    segPtr = linePtr->segPtr;
    while ((offset < endByte) && (segPtr != NULL)) {
	int lineChanged = 0;
	int currentSize = segPtr->size;

	if ((what & TK_DUMP_TEXT) && (segPtr->typePtr == &tkTextCharType) &&
		(offset + currentSize > startByte)) {
	    int last = currentSize;	/* Index of last char in seg. */
	    int first = 0;		/* Index of first char in seg. */

	    if (offset + currentSize > endByte) {
		last = endByte - offset;
	    }
	    if (startByte > offset) {
		first = startByte - offset;
	    }
	    if (last != currentSize) {
		/*
		 * To avoid modifying the string in place we copy over just
		 * the segment that we want. Since DumpSegment can modify the
		 * text, we could not confidently revert the modification
		 * here.
		 */

		int length = last - first;
		char *range = ckalloc((length + 1) * sizeof(char));

		memcpy(range, segPtr->body.chars + first,
			length * sizeof(char));
		range[length] = '\0';

		TkTextMakeByteIndex(textPtr->sharedTextPtr->tree, textPtr,
			lineno, offset + first, &index);
		lineChanged = DumpSegment(textPtr, interp, "text", range,
			command, &index, what);
		ckfree(range);
	    } else {
		TkTextMakeByteIndex(textPtr->sharedTextPtr->tree, textPtr,
			lineno, offset + first, &index);
		lineChanged = DumpSegment(textPtr, interp, "text",
			segPtr->body.chars + first, command, &index, what);
	    }
	} else if ((offset >= startByte)) {
	    if ((what & TK_DUMP_MARK) && (segPtr->typePtr->name[0] == 'm')) {
		char *name;
		TkTextMark *markPtr = (TkTextMark *) &segPtr->body;

		if (segPtr == textPtr->insertMarkPtr) {
		    name = "insert";
		} else if (segPtr == textPtr->currentMarkPtr) {
		    name = "current";
		} else if (markPtr->hPtr == NULL) {
		    name = NULL;
		    lineChanged = 0;
		} else {
		    name = Tcl_GetHashKey(&textPtr->sharedTextPtr->markTable,
			    markPtr->hPtr);
		}
		if (name != NULL) {
		    TkTextMakeByteIndex(textPtr->sharedTextPtr->tree, textPtr,
			    lineno, offset, &index);
		    lineChanged = DumpSegment(textPtr, interp, "mark", name,
			    command, &index, what);
		}
	    } else if ((what & TK_DUMP_TAG) &&
		    (segPtr->typePtr == &tkTextToggleOnType)) {
		TkTextMakeByteIndex(textPtr->sharedTextPtr->tree, textPtr,
			lineno, offset, &index);
		lineChanged = DumpSegment(textPtr, interp, "tagon",
			segPtr->body.toggle.tagPtr->name, command, &index,
			what);
	    } else if ((what & TK_DUMP_TAG) &&
		    (segPtr->typePtr == &tkTextToggleOffType)) {
		TkTextMakeByteIndex(textPtr->sharedTextPtr->tree, textPtr,
			lineno, offset, &index);
		lineChanged = DumpSegment(textPtr, interp, "tagoff",
			segPtr->body.toggle.tagPtr->name, command, &index,
			what);
	    } else if ((what & TK_DUMP_IMG) &&
		    (segPtr->typePtr->name[0] == 'i')) {
		TkTextEmbImage *eiPtr = (TkTextEmbImage *)&segPtr->body;
		char *name = (eiPtr->name == NULL) ? "" : eiPtr->name;

		TkTextMakeByteIndex(textPtr->sharedTextPtr->tree, textPtr,
			lineno, offset, &index);
		lineChanged = DumpSegment(textPtr, interp, "image", name,
			command, &index, what);
	    } else if ((what & TK_DUMP_WIN) &&
		    (segPtr->typePtr->name[0] == 'w')) {
		TkTextEmbWindow *ewPtr = (TkTextEmbWindow *)&segPtr->body;
		char *pathname;

		if (ewPtr->tkwin == (Tk_Window) NULL) {
		    pathname = "";
		} else {
		    pathname = Tk_PathName(ewPtr->tkwin);
		}
		TkTextMakeByteIndex(textPtr->sharedTextPtr->tree, textPtr,
			lineno, offset, &index);
		lineChanged = DumpSegment(textPtr, interp, "window", pathname,
			command, &index, what);
	    }
	}
	offset += currentSize;
	if (lineChanged) {
	    TkTextSegment *newSegPtr;
	    int newOffset = 0;

	    textChanged = 1;

	    /*
	     * Our indices are no longer valid.
	     */

	    if (textPtr->flags & DESTROYED) {
		return textChanged;
	    }
	    linePtr = TkBTreeFindLine(textPtr->sharedTextPtr->tree,
		    textPtr, lineno);
	    newSegPtr = linePtr->segPtr;
	    if (segPtr == newSegPtr) {
		segPtr = segPtr->nextPtr;
	    } else {
		while ((newOffset < endByte) && (newOffset < offset)
			&& (newSegPtr != NULL)) {
		    newOffset += currentSize;
		    newSegPtr = newSegPtr->nextPtr;
		    if (segPtr == newSegPtr) {
			break;
		    }
		}
		if (segPtr != newSegPtr && newOffset == offset
			&& currentSize == 0) {
		    TkTextSegment *searchPtr = newSegPtr;

		    while (searchPtr != NULL && searchPtr->size == 0) {
			if (searchPtr == segPtr) {
			    newSegPtr = searchPtr;
			    break;
			}
			searchPtr = searchPtr->nextPtr;
		    }
		}
		segPtr = newSegPtr;
		if (segPtr != NULL) {
		    segPtr = segPtr->nextPtr;
		}
	    }
	} else {
	    segPtr = segPtr->nextPtr;
	}
    }
    return textChanged;
}

/*
 *----------------------------------------------------------------------
 *
 * DumpSegment
 *
 *	Either append information about the current segment to the result, or
 *	make a script callback with that information as arguments.
 *
 * Results:
 *	Returns 1 if the command callback made any changes to the text widget
 *	which will have invalidated internal structures such as TkTextSegment,
 *	TkTextIndex, pointers. Our caller can then take action to recompute
 *	such entities. Returns 0 otherwise.
 *
 * Side effects:
 *	Either evals the callback or appends elements to the result string.
 *	The callback can have arbitrary side-effects.
 *
 *----------------------------------------------------------------------
 */

static int
DumpSegment(
    TkText *textPtr,
    Tcl_Interp *interp,
    CONST char *key,		/* Segment type key. */
    CONST char *value,		/* Segment value. */
    Tcl_Obj *command,		/* Script callback. */
    CONST TkTextIndex *index,	/* index with line/byte position info. */
    int what)			/* Look for TK_DUMP_INDEX bit. */
{
    char buffer[TK_POS_CHARS];

    TkTextPrintIndex(textPtr, index, buffer);
    if (command == NULL) {
	Tcl_AppendElement(interp, key);
	Tcl_AppendElement(interp, value);
	Tcl_AppendElement(interp, buffer);
	return 0;
    } else {
	CONST char *argv[4];
	char *list;
	int oldStateEpoch = TkBTreeEpoch(textPtr->sharedTextPtr->tree);

	argv[0] = key;
	argv[1] = value;
	argv[2] = buffer;
	argv[3] = NULL;
	list = Tcl_Merge(3, argv);
	Tcl_VarEval(interp, Tcl_GetString(command), " ", list, NULL);
	ckfree(list);
	if ((textPtr->flags & DESTROYED) ||
		TkBTreeEpoch(textPtr->sharedTextPtr->tree) != oldStateEpoch) {
	    return 1;
	} else {
	    return 0;
	}
    }
}

/*
 *----------------------------------------------------------------------
 *
 * TextEditUndo --
 *
 *	Undo the last change.
 *
 * Results:
 *	None.
 *
 * Side effects:
 *	Apart from manipulating the undo and redo stacks, the state of the
 *	rest of the widget may also change (due to whatever is being undone).
 *
 *----------------------------------------------------------------------
 */

static int
TextEditUndo(
    TkText *textPtr)		/* Overall information about text widget. */
{
    int status;

    if (!textPtr->sharedTextPtr->undo) {
	return TCL_OK;
    }

    /*
     * Turn off the undo feature while we revert a compound action, setting
     * the dirty handling mode to undo for the duration (unless it is
     * 'fixed').
     */

    textPtr->sharedTextPtr->undo = 0;
    if (textPtr->sharedTextPtr->dirtyMode != TK_TEXT_DIRTY_FIXED) {
	textPtr->sharedTextPtr->dirtyMode = TK_TEXT_DIRTY_UNDO;
    }

    status = TkUndoRevert(textPtr->sharedTextPtr->undoStack);

    if (textPtr->sharedTextPtr->dirtyMode != TK_TEXT_DIRTY_FIXED) {
	textPtr->sharedTextPtr->dirtyMode = TK_TEXT_DIRTY_NORMAL;
    }
    textPtr->sharedTextPtr->undo = 1;

    return status;
}

/*
 *----------------------------------------------------------------------
 *
 * TextEditRedo --
 *
 *	Redo the last undone change.
 *
 * Results:
 *	None.
 *
 * Side effects:
 *	Apart from manipulating the undo and redo stacks, the state of the
 *	rest of the widget may also change (due to whatever is being redone).
 *
 *----------------------------------------------------------------------
 */

static int
TextEditRedo(
    TkText *textPtr)		/* Overall information about text widget. */
{
    int status;

    if (!textPtr->sharedTextPtr->undo) {
	return TCL_OK;
    }

    /*
     * Turn off the undo feature temporarily while we revert a previously
     * undone compound action, setting the dirty handling mode to redo for the
     * duration (unless it is 'fixed').
     */

    textPtr->sharedTextPtr->undo = 0;
    if (textPtr->sharedTextPtr->dirtyMode != TK_TEXT_DIRTY_FIXED) {
	textPtr->sharedTextPtr->dirtyMode = TK_TEXT_DIRTY_REDO;
    }

    status = TkUndoApply(textPtr->sharedTextPtr->undoStack);

    if (textPtr->sharedTextPtr->dirtyMode != TK_TEXT_DIRTY_FIXED) {
	textPtr->sharedTextPtr->dirtyMode = TK_TEXT_DIRTY_NORMAL;
    }
    textPtr->sharedTextPtr->undo = 1;
    return status;
}

/*
 *----------------------------------------------------------------------
 *
 * TextEditCmd --
 *
 *	Handle the subcommands to "$text edit ...". See documentation for
 *	details.
 *
 * Results:
 *	None
 *
 * Side effects:
 *	None.
 *
 *----------------------------------------------------------------------
 */

static int
TextEditCmd(
    TkText *textPtr,		/* Information about text widget. */
    Tcl_Interp *interp,		/* Current interpreter. */
    int objc,			/* Number of arguments. */
    Tcl_Obj *CONST objv[])	/* Argument objects. */
{
    int index;

    static CONST char *editOptionStrings[] = {
	"modified", "redo", "reset", "separator", "undo", NULL
    };
    enum editOptions {
	EDIT_MODIFIED, EDIT_REDO, EDIT_RESET, EDIT_SEPARATOR, EDIT_UNDO
    };

    if (objc < 3) {
	Tcl_WrongNumArgs(interp, 2, objv, "option ?arg arg ...?");
	return TCL_ERROR;
    }

    if (Tcl_GetIndexFromObj(interp, objv[2], editOptionStrings,
	    "edit option", 0, &index) != TCL_OK) {
	return TCL_ERROR;
    }

    switch ((enum editOptions) index) {
    case EDIT_MODIFIED:
	if (objc == 3) {
	    Tcl_SetObjResult(interp,
		    Tcl_NewBooleanObj(textPtr->sharedTextPtr->isDirty));
	} else if (objc != 4) {
	    Tcl_WrongNumArgs(interp, 3, objv, "?boolean?");
	    return TCL_ERROR;
	} else {
	    int setModified, oldModified;

	    if (Tcl_GetBooleanFromObj(interp, objv[3],
		    &setModified) != TCL_OK) {
		return TCL_ERROR;
	    }

	    /*
	     * Set or reset the dirty info, and trigger a Modified event.
	     */

	    setModified = setModified ? 1 : 0;

	    oldModified = textPtr->sharedTextPtr->isDirty;
	    textPtr->sharedTextPtr->isDirty = setModified;
	    if (setModified) {
		textPtr->sharedTextPtr->dirtyMode = TK_TEXT_DIRTY_FIXED;
	    } else {
		textPtr->sharedTextPtr->dirtyMode = TK_TEXT_DIRTY_NORMAL;
	    }

	    /*
	     * Only issue the <<Modified>> event if the flag actually changed.
	     * However, degree of modified-ness doesn't matter. [Bug 1799782]
	     */

	    if ((!oldModified) != (!setModified)) {
		GenerateModifiedEvent(textPtr);
	    }
	}
	break;
    case EDIT_REDO:
	if (objc != 3) {
	    Tcl_WrongNumArgs(interp, 3, objv, NULL);
	    return TCL_ERROR;
	}
	if (TextEditRedo(textPtr)) {
	    Tcl_AppendResult(interp, "nothing to redo", NULL);
	    return TCL_ERROR;
	}
	break;
    case EDIT_RESET:
	if (objc != 3) {
	    Tcl_WrongNumArgs(interp, 3, objv, NULL);
	    return TCL_ERROR;
	}
	TkUndoClearStacks(textPtr->sharedTextPtr->undoStack);
	break;
    case EDIT_SEPARATOR:
	if (objc != 3) {
	    Tcl_WrongNumArgs(interp, 3, objv, NULL);
	    return TCL_ERROR;
	}
	TkUndoInsertUndoSeparator(textPtr->sharedTextPtr->undoStack);
	break;
    case EDIT_UNDO:
	if (objc != 3) {
	    Tcl_WrongNumArgs(interp, 3, objv, NULL);
	    return TCL_ERROR;
	}
	if (TextEditUndo(textPtr)) {
	    Tcl_AppendResult(interp, "nothing to undo", NULL);
	    return TCL_ERROR;
	}
	break;
    }
    return TCL_OK;
}

/*
 *----------------------------------------------------------------------
 *
 * TextGetText --
 *
 *	Returns the text from indexPtr1 to indexPtr2, placing that text in a
 *	string object which is returned with a refCount of zero.
 *
 *	Since the amount of text may potentially be several megabytes (e.g.
 *	in text editors built on the text widget), efficiency is very
 *	important. We may want to investigate the efficiency of the
 *	Tcl_AppendToObj more carefully (e.g. if we know we are going to be
 *	appending several thousand lines, we could attempt to pre-allocate a
 *	larger space).
 *
 *	Also the result is built up as a utf-8 string, but, if we knew we
 *	wanted it as Unicode, we could potentially save a huge conversion by
 *	building it up as Unicode directly. This could be as simple as
 *	replacing Tcl_NewObj by Tcl_NewUnicodeObj.
 *
 * Results:
 *	Tcl_Obj of string type containing the specified text. If the
 *	visibleOnly flag is set to 1, then only those characters which are not
 *	elided will be returned. Otherwise (flag is 0) all characters in the
 *	given range are returned.
 *
 * Side effects:
 *	Memory will be allocated for the new object. Remember to free it if it
 *	isn't going to be stored appropriately.
 *
 *----------------------------------------------------------------------
 */

static Tcl_Obj *
TextGetText(
    CONST TkText *textPtr,	/* Information about text widget. */
    CONST TkTextIndex *indexPtr1,
				/* Get text from this index... */
    CONST TkTextIndex *indexPtr2,
				/* ...to this index. */
    int visibleOnly)		/* If non-zero, then only return non-elided
				 * characters. */
{
    TkTextIndex tmpIndex;
    Tcl_Obj *resultPtr = Tcl_NewObj();

    TkTextMakeByteIndex(indexPtr1->tree, textPtr,
	    TkBTreeLinesTo(textPtr, indexPtr1->linePtr),
	    indexPtr1->byteIndex, &tmpIndex);

    if (TkTextIndexCmp(indexPtr1, indexPtr2) < 0) {
	while (1) {
	    int offset, last;
	    TkTextSegment *segPtr;

	    segPtr = TkTextIndexToSeg(&tmpIndex, &offset);
	    last = segPtr->size;
	    if (tmpIndex.linePtr == indexPtr2->linePtr) {
		/*
		 * The last line that was requested must be handled carefully,
		 * because we may need to break out of this loop in the middle
		 * of the line.
		 */

		if (indexPtr2->byteIndex == tmpIndex.byteIndex) {
		    break;
		} else {
		    int last2 = indexPtr2->byteIndex - tmpIndex.byteIndex
			    + offset;

		    if (last2 < last) {
			last = last2;
		    }
		}
	    }
	    if (segPtr->typePtr == &tkTextCharType) {
		if (!visibleOnly || !TkTextIsElided(textPtr,&tmpIndex,NULL)) {
		    Tcl_AppendToObj(resultPtr, segPtr->body.chars + offset,
			    last - offset);
		}
	    }
	    TkTextIndexForwBytes(textPtr, &tmpIndex, last-offset, &tmpIndex);
	}
    }
    return resultPtr;
}

/*
 *----------------------------------------------------------------------
 *
 * GenerateModifiedEvent --
 *
 *	Send an event that the text was modified. This is equivalent to
 *	   event generate $textWidget <<Modified>>
 *
 * Results:
 *	None
 *
 * Side effects:
 *	May force the text window into existence.
 *
 *----------------------------------------------------------------------
 */

static void
GenerateModifiedEvent(
    TkText *textPtr)	/* Information about text widget. */
{
    union {XEvent general; XVirtualEvent virtual;} event;

    Tk_MakeWindowExist(textPtr->tkwin);

    memset(&event, 0, sizeof(event));
    event.general.xany.type = VirtualEvent;
    event.general.xany.serial = NextRequest(Tk_Display(textPtr->tkwin));
    event.general.xany.send_event = False;
    event.general.xany.window = Tk_WindowId(textPtr->tkwin);
    event.general.xany.display = Tk_Display(textPtr->tkwin);
    event.virtual.name = Tk_GetUid("Modified");
    Tk_HandleEvent(&event.general);
}

/*
 *----------------------------------------------------------------------
 *
 * UpdateDirtyFlag --
 *
 *	Updates the dirtyness of the text widget
 *
 * Results:
 *	None
 *
 * Side effects:
 *	None.
 *
 *----------------------------------------------------------------------
 */

static void
UpdateDirtyFlag(
    TkSharedText *sharedTextPtr)/* Information about text widget. */
{
    int oldDirtyFlag;
    TkText *textPtr;

    /*
     * If we've been forced to be dirty, we stay dirty (until explicitly
     * reset, of course).
     */

    if (sharedTextPtr->dirtyMode == TK_TEXT_DIRTY_FIXED) {
	return;
    }

    if (sharedTextPtr->isDirty < 0
	    && sharedTextPtr->dirtyMode == TK_TEXT_DIRTY_NORMAL) {
	/*
	 * If dirty flag is negative, only redo operations can make it zero
	 * again. If we do a normal operation, it can never become zero any
	 * more (other than by explicit reset).
	 */

	sharedTextPtr->dirtyMode = TK_TEXT_DIRTY_FIXED;
	return;
    }

    oldDirtyFlag = sharedTextPtr->isDirty;
    if (sharedTextPtr->dirtyMode == TK_TEXT_DIRTY_UNDO) {
	sharedTextPtr->isDirty--;
    } else {
	sharedTextPtr->isDirty++;
    }

    if (sharedTextPtr->isDirty == 0 || oldDirtyFlag == 0) {
	for (textPtr = sharedTextPtr->peers; textPtr != NULL;
		textPtr = textPtr->next) {
	    GenerateModifiedEvent(textPtr);
	}
    }
}

/*
 *----------------------------------------------------------------------
 *
 * SearchPerform --
 *
 *	Overall control of search process. Is given a pattern, a starting
 *	index and an ending index, and attempts to perform a search. This
 *	function is actually completely independent of Tk, and could in the
 *	future be split off.
 *
 * Results:
 *	Standard Tcl result code. In particular, if fromPtr or toPtr are not
 *	considered valid by the 'lineIndexProc', an error will be thrown and
 *	no search performed.
 *
 * Side effects:
 *	See 'SearchCore'.
 *
 *----------------------------------------------------------------------
 */

static int
SearchPerform(
    Tcl_Interp *interp,		/* For error messages. */
    SearchSpec *searchSpecPtr,	/* Search parameters. */
    Tcl_Obj *patObj,		/* Contains an exact string or a regexp
				 * pattern. Must have a refCount > 0. */
    Tcl_Obj *fromPtr,		/* Contains information describing the first
				 * index. */
    Tcl_Obj *toPtr)		/* NULL or information describing the last
				 * index. */
{
    /*
     * Find the starting line and starting offset (measured in Unicode chars
     * for regexp search, utf-8 bytes for exact search).
     */

    if ((*searchSpecPtr->lineIndexProc)(interp, fromPtr, searchSpecPtr,
	    &searchSpecPtr->startLine,
	    &searchSpecPtr->startOffset) != TCL_OK) {
	return TCL_ERROR;
    }

    /*
     * Find the optional end location, similarly.
     */

    if (toPtr != NULL) {
	CONST TkTextIndex *indexToPtr, *indexFromPtr;
	TkText *textPtr = (TkText *) searchSpecPtr->clientData;

	indexToPtr = TkTextGetIndexFromObj(interp, textPtr, toPtr);
	if (indexToPtr == NULL) {
	    return TCL_ERROR;
	}
	indexFromPtr = TkTextGetIndexFromObj(interp, textPtr, fromPtr);

	/*
	 * Check for any empty search range here. It might be better in the
	 * future to embed that in SearchCore (whose default behaviour is to
	 * wrap when given a negative search range).
	 */

	if (searchSpecPtr->backwards) {
	    if (TkTextIndexCmp(indexFromPtr, indexToPtr) == -1) {
		return TCL_OK;
	    }
	} else {
	    if (TkTextIndexCmp(indexFromPtr, indexToPtr) == 1) {
		return TCL_OK;
	    }
	}

	if ((*searchSpecPtr->lineIndexProc)(interp, toPtr, searchSpecPtr,
		&searchSpecPtr->stopLine,
		&searchSpecPtr->stopOffset) != TCL_OK) {
	    return TCL_ERROR;
	}
    } else {
	searchSpecPtr->stopLine = -1;
    }

    /*
     * Scan through all of the lines of the text circularly, starting at the
     * given index. 'patObj' is the pattern which may be an exact string or a
     * regexp pattern depending on the flags in searchSpecPtr.
     */

    return SearchCore(interp, searchSpecPtr, patObj);
}

/*
 *----------------------------------------------------------------------
 *
 * SearchCore --
 *
 *	The core of the search function. This function is actually completely
 *	independent of Tk, and could in the future be split off.
 *
 *	The function assumes regexp-based searches operate on Unicode strings,
 *	and exact searches on utf-8 strings. Therefore the 'foundMatchProc'
 *	and 'addLineProc' need to be aware of this distinction.
 *
 * Results:
 *	Standard Tcl result code.
 *
 * Side effects:
 *	Only those of the 'searchSpecPtr->foundMatchProc' which is called
 *	whenever a match is found.
 *
 *	Note that the way matching across multiple lines is implemented, we
 *	start afresh with each line we have available, even though we may
 *	already have examined the contents of that line (and further ones) if
 *	we were attempting a multi-line match using the previous line. This
 *	means there may be ways to speed this up a lot by not throwing away
 *	all the multi-line information one has accumulated. Profiling should
 *	be done to see where the bottlenecks lie before attempting this,
 *	however. We would also need to be very careful such optimisation keep
 *	within the specified search bounds.
 *
 *----------------------------------------------------------------------
 */

static int
SearchCore(
    Tcl_Interp *interp,		/* For error messages. */
    SearchSpec *searchSpecPtr,	/* Search parameters. */
    Tcl_Obj *patObj)		/* Contains an exact string or a regexp
				 * pattern. Must have a refCount > 0. */
{
    /*
     * For exact searches these are utf-8 char* offsets, for regexp searches
     * they are Unicode char offsets.
     */

    int firstOffset, lastOffset, matchOffset, matchLength;
    int passes;
    int lineNum = searchSpecPtr->startLine;
    int code = TCL_OK;
    Tcl_Obj *theLine;
    int alreadySearchOffset = -1;

    CONST char *pattern = NULL;	/* For exact searches only. */
    int firstNewLine = -1; 	/* For exact searches only. */
    Tcl_RegExp regexp = NULL;	/* For regexp searches only. */

    /*
     * These items are for backward regexp searches only. They are for two
     * purposes: to allow us to report backwards matches in the correct order,
     * even though the implementation uses repeated forward searches; and to
     * provide for overlap checking between backwards matches on different
     * text lines.
     */

#define LOTS_OF_MATCHES 20
    int matchNum = LOTS_OF_MATCHES;
    int smArray[2 * LOTS_OF_MATCHES];
    int *storeMatch = smArray;
    int *storeLength = smArray + LOTS_OF_MATCHES;
    int lastBackwardsLineMatch = -1;
    int lastBackwardsMatchOffset = -1;

    if (searchSpecPtr->exact) {
	/*
	 * Convert the pattern to lower-case if we're supposed to ignore case.
	 */

	if (searchSpecPtr->noCase) {
	    patObj = Tcl_DuplicateObj(patObj);

	    /*
	     * This can change the length of the string behind the object's
	     * back, so ensure it is correctly synchronised.
	     */

	    Tcl_SetObjLength(patObj, Tcl_UtfToLower(Tcl_GetString(patObj)));
	}
    } else {
	/*
	 * Compile the regular expression. We want '^$' to match after and
	 * before \n respectively, so use the TCL_REG_NLANCH flag.
	 */

	regexp = Tcl_GetRegExpFromObj(interp, patObj,
		(searchSpecPtr->noCase ? TCL_REG_NOCASE : 0)
		| (searchSpecPtr->noLineStop ? 0 : TCL_REG_NLSTOP)
		| TCL_REG_ADVANCED | TCL_REG_CANMATCH | TCL_REG_NLANCH);
	if (regexp == NULL) {
	    return TCL_ERROR;
	}
    }

    /*
     * For exact strings, we want to know where the first newline is, and we
     * will also use this as a flag to test whether it is even possible to
     * match the pattern on a single line. If not we will have to search
     * across multiple lines.
     */

    if (searchSpecPtr->exact) {
	CONST char *nl;

	/*
	 * We only need to set the matchLength once for exact searches, and we
	 * do it here. It is also used below as the actual pattern length, so
	 * it has dual purpose.
	 */

	pattern = Tcl_GetStringFromObj(patObj, &matchLength);
	nl = strchr(pattern, '\n');

	/*
	 * If there is no newline, or it is the very end of the string, then
	 * we don't need any special treatment, since single-line matching
	 * will work fine.
	 */

	if (nl != NULL && nl[1] != '\0') {
	    firstNewLine = (nl - pattern);
	}
    } else {
	matchLength = 0;	/* Only needed to prevent compiler warnings. */
    }

    /*
     * Keep a reference here, so that we can be sure the object doesn't
     * disappear behind our backs and invalidate its contents which we are
     * using.
     */

    Tcl_IncrRefCount(patObj);

    /*
     * For building up the current line being checked.
     */

    theLine = Tcl_NewObj();
    Tcl_IncrRefCount(theLine);

    for (passes = 0; passes < 2; ) {
	ClientData lineInfo;
	int linesSearched = 1;
	int extraLinesSearched = 0;

	if (lineNum >= searchSpecPtr->numLines) {
	    /*
	     * Don't search the dummy last line of the text.
	     */

	    goto nextLine;
	}

	/*
	 * Extract the text from the line, storing its length in 'lastOffset'
	 * (in bytes if exact, chars if regexp), since obviously the length is
	 * the maximum offset at which it is possible to find something on
	 * this line, which is what 'lastOffset' represents.
	 */

	lineInfo = (*searchSpecPtr->addLineProc)(lineNum, searchSpecPtr,
		theLine, &lastOffset, &linesSearched);

	if (lineInfo == NULL) {
	    /*
	     * This should not happen, since 'lineNum' should be valid in the
	     * call above. However, let's try to be flexible and not cause a
	     * crash below.
	     */

	    goto nextLine;
	}

	if (lineNum == searchSpecPtr->stopLine && searchSpecPtr->backwards) {
	    firstOffset = searchSpecPtr->stopOffset;
	} else {
	    firstOffset = 0;
	}

	if (alreadySearchOffset != -1) {
	    if (searchSpecPtr->backwards) {
		if (alreadySearchOffset < lastOffset) {
		    lastOffset = alreadySearchOffset;
		}
	    } else {
		if (alreadySearchOffset > firstOffset) {
		    firstOffset = alreadySearchOffset;
		}
	    }
	    alreadySearchOffset = -1;
	}

	if (lineNum == searchSpecPtr->startLine) {
	    /*
	     * The starting line is tricky: the first time we see it we check
	     * one part of the line, and the second pass through we check the
	     * other part of the line.
	     */

	    passes++;
	    if ((passes == 1) ^ searchSpecPtr->backwards) {
		/*
		 * Forward search and first pass, or backward search and
		 * second pass.
		 *
		 * Only use the last part of the line.
		 */

		if (searchSpecPtr->startOffset > firstOffset) {
		    firstOffset = searchSpecPtr->startOffset;
		}
		if ((firstOffset >= lastOffset)
		    && ((lastOffset != 0) || searchSpecPtr->exact)) {
		    goto nextLine;
		}
	    } else {
		/*
		 * Use only the first part of the line.
		 */

		if (searchSpecPtr->startOffset < lastOffset) {
		    lastOffset = searchSpecPtr->startOffset;
		}
	    }
	}

	/*
	 * Check for matches within the current line 'lineNum'. If so, and if
	 * we're searching backwards or for all matches, repeat the search
	 * until we find the last match in the line. The 'lastOffset' is one
	 * beyond the last position in the line at which a match is allowed to
	 * begin.
	 */

	matchOffset = -1;

	if (searchSpecPtr->exact) {
	    int maxExtraLines = 0;
	    CONST char *startOfLine = Tcl_GetString(theLine);

	    do {
		Tcl_UniChar ch;
		CONST char *p;
		int lastFullLine = lastOffset;

		if (firstNewLine == -1) {
		    if (searchSpecPtr->strictLimits
			    && (firstOffset + matchLength > lastOffset)) {
			/*
			 * Not enough characters to match.
			 */

			break;
		    }

		    /*
		     * Single line matching. We want to scan forwards or
		     * backwards as appropriate.
		     */

		    if (searchSpecPtr->backwards) {
			/*
			 * Search back either from the previous match or from
			 * 'startOfLine + lastOffset - 1' until we find a
			 * match.
			 */

			CONST char c = pattern[0];

			if (alreadySearchOffset != -1) {
			    p = startOfLine + alreadySearchOffset;
			    alreadySearchOffset = -1;
			} else {
			    p = startOfLine + lastOffset -1;
			}
			while (p >= startOfLine + firstOffset) {
			    if (p[0] == c && !strncmp(p, pattern,
				    (unsigned)matchLength)) {
				goto backwardsMatch;
			    }
			    p--;
			}
			break;
		    } else {
			p = strstr(startOfLine + firstOffset, pattern);
		    }
		    if (p == NULL) {
			/*
			 * Single line match failed.
			 */

			break;
		    }
		} else if (firstNewLine >= (lastOffset - firstOffset)) {
		    /*
		     * Multi-line match, but not enough characters to match.
		     */

		    break;
		} else {
		    /*
		     * Multi-line match has only one possible match position,
		     * because we know where the '\n' is.
		     */

		    p = startOfLine + lastOffset - firstNewLine - 1;
		    if (strncmp(p, pattern, (unsigned)(firstNewLine + 1))) {
			/*
			 * No match.
			 */

			break;
		    } else {
			int extraLines = 1;

			/*
			 * If we find a match that overlaps more than one
			 * line, we will use this value to determine the first
			 * allowed starting offset for the following search
			 * (to avoid overlapping results).
			 */

			int lastTotal = lastOffset;
			int skipFirst = lastOffset - firstNewLine -1;

			/*
			 * We may be able to match if given more text. The
			 * following 'while' block handles multi-line exact
			 * searches.
			 */

			while (1) {
			    lastFullLine = lastTotal;

			    if (lineNum+extraLines>=searchSpecPtr->numLines) {
				p = NULL;
				break;
			    }

			    /*
			     * Only add the line if we haven't already done so
			     * already.
			     */

			    if (extraLines > maxExtraLines) {
				if ((*searchSpecPtr->addLineProc)(lineNum
					+ extraLines, searchSpecPtr, theLine,
					&lastTotal, &extraLines) == NULL) {
				    p = NULL;
				    if (!searchSpecPtr->backwards) {
					extraLinesSearched = extraLines;
				    }
				    break;
				}
				maxExtraLines = extraLines;
			    }

			    startOfLine = Tcl_GetString(theLine);
			    p = startOfLine + skipFirst;

			    /*
			     * Use the fact that 'matchLength = patLength' for
			     * exact searches.
			     */

			    if ((lastTotal - skipFirst) >= matchLength) {
				/*
				 * We now have enough text to match, so we
				 * make a final test and break whatever the
				 * result.
				 */

				if (strncmp(p,pattern,(unsigned)matchLength)) {
				    p = NULL;
				}
				break;
			    } else {
				/*
				 * Not enough text yet, but check the prefix.
				 */

				if (strncmp(p, pattern,
					(unsigned)(lastTotal - skipFirst))) {
				    p = NULL;
				    break;
				}

				/*
				 * The prefix matches, so keep looking.
				 */
			    }
			    extraLines++;
			}
			/*
			 * If we reach here, with p != NULL, we've found a
			 * multi-line match, else we started a multi-match but
			 * didn't finish it off, so we go to the next line.
			 */

			if (p == NULL) {
			    break;
			}

			/*
			 * We've found a multi-line match.
			 */

			if (extraLines > 0) {
			    extraLinesSearched = extraLines - 1;
			}
		    }
		}

	    backwardsMatch:
		if ((p - startOfLine) >= lastOffset) {
		    break;
		}

		/*
		 * Remember the match.
		 */

		matchOffset = p - startOfLine;

		if (searchSpecPtr->all &&
			!(*searchSpecPtr->foundMatchProc)(lineNum,
			searchSpecPtr, lineInfo, theLine, matchOffset,
			matchLength)) {
		    /*
		     * We reached the end of the search.
		     */

		    goto searchDone;
		}

		if (!searchSpecPtr->overlap) {
		    if (searchSpecPtr->backwards) {
			alreadySearchOffset = p - startOfLine;
			if (firstNewLine != -1) {
			    break;
			} else {
			    alreadySearchOffset -= matchLength;
			}
		    } else {
			firstOffset = p - startOfLine + matchLength;
			if (firstOffset >= lastOffset) {
			    /*
			     * Now, we have to be careful not to find
			     * overlapping matches either on the same or
			     * following lines. Assume that if we did find
			     * something, it goes until the last extra line we
			     * added.
			     *
			     * We can break out of the loop, since we know no
			     * more will be found.
			     */

			    if (!searchSpecPtr->backwards) {
				alreadySearchOffset =
					firstOffset - lastFullLine;
				break;
			    }
			}
		    }
		} else {
		    if (searchSpecPtr->backwards) {
			alreadySearchOffset = p - startOfLine - 1;
			if (alreadySearchOffset < 0) {
			    break;
			}
		    } else {
			firstOffset = p - startOfLine +
				Tcl_UtfToUniChar(startOfLine+matchOffset,&ch);
		    }
		}
	    } while (searchSpecPtr->all);
	} else {
	    int maxExtraLines = 0;
	    int matches = 0;
	    int lastNonOverlap = -1;

	    do {
		Tcl_RegExpInfo info;
		int match;
		int lastFullLine = lastOffset;

		match = Tcl_RegExpExecObj(interp, regexp, theLine,
			firstOffset, 1, (firstOffset>0 ? TCL_REG_NOTBOL : 0));
		if (match < 0) {
		    code = TCL_ERROR;
		    goto searchDone;
		}
		Tcl_RegExpGetInfo(regexp, &info);

		/*
		 * If we don't have a match, or if we do, but it extends to
		 * the end of the line, we must try to add more lines to get a
		 * full greedy match.
		 */

		if (!match ||
			((info.extendStart == info.matches[0].start)
			&& (info.matches[0].end == lastOffset-firstOffset))) {
		    int extraLines = 0;
		    int prevFullLine;

		    /*
		     * If we find a match that overlaps more than one line, we
		     * will use this value to determine the first allowed
		     * starting offset for the following search (to avoid
		     * overlapping results).
		     */

		    int lastTotal = lastOffset;

		    if ((lastBackwardsLineMatch != -1)
			    && (lastBackwardsLineMatch == (lineNum + 1))) {
			lastNonOverlap = lastTotal;
		    }

		    if (info.extendStart < 0) {
			/*
			 * No multi-line match is possible.
			 */

			break;
		    }

		    /*
		     * We may be able to match if given more text. The
		     * following 'while' block handles multi-line regexp
		     * searches.
		     */

		    while (1) {
			prevFullLine = lastTotal;

			/*
			 * Move firstOffset to first possible start.
			 */

			if (!match) {
			    firstOffset += info.extendStart;
			}
			if (firstOffset >= lastOffset) {
			    /*
			     * We're being told that the only possible new
			     * match is starting after the end of the line.
			     * But, that is the next line which we will handle
			     * when we look at that line.
			     */

			    if (!match && !searchSpecPtr->backwards
				    && (firstOffset == 0)) {
				extraLinesSearched = extraLines;
			    }
			    break;
			}

			if (lineNum + extraLines >= searchSpecPtr->numLines) {
			    break;
			}

			/*
			 * Add next line, provided we haven't already done so.
			 */

			if (extraLines > maxExtraLines) {
			    if ((*searchSpecPtr->addLineProc)(lineNum
				    + extraLines, searchSpecPtr, theLine,
				    &lastTotal, &extraLines) == NULL) {
				/*
				 * There are no more acceptable lines, so we
				 * can say we have searched all of these.
				 */

				if (!match && !searchSpecPtr->backwards) {
				    extraLinesSearched = extraLines;
				}
				break;
			    }

			    maxExtraLines = extraLines;
			    if ((lastBackwardsLineMatch != -1)
				    && (lastBackwardsLineMatch
				    == (lineNum + extraLines + 1))) {
				lastNonOverlap = lastTotal;
			    }
			}

			match = Tcl_RegExpExecObj(interp, regexp, theLine,
				firstOffset, 1,
				((firstOffset > 0) ? TCL_REG_NOTBOL : 0));
			if (match < 0) {
			    code = TCL_ERROR;
			    goto searchDone;
			}
			Tcl_RegExpGetInfo(regexp, &info);

			/*
			 * Unfortunately there are bugs in Tcl's regexp
			 * library, which tells us that info.extendStart is
			 * zero when it should not be (should be -1), which
			 * makes our task a bit more complicated here. We
			 * check if there was a match, and the end of the
			 * match leaves an entire extra line unmatched, then
			 * we stop searching. Clearly it still might sometimes
			 * be possible to add more text and match again, but
			 * Tcl's regexp library doesn't tell us that.
			 *
			 * This means we often add and search one more line
			 * than might be necessary if Tcl were able to give us
			 * a correct value of info.extendStart under all
			 * circumstances.
			 */

			if ((match &&
				firstOffset+info.matches[0].end != lastTotal &&
				firstOffset+info.matches[0].end < prevFullLine)
				|| info.extendStart < 0) {
			    break;
			}

			/*
			 * If there is a match, but that match starts after
			 * the end of the first line, then we'll handle that
			 * next time around, when we're actually looking at
			 * that line.
			 */

			if (match && (info.matches[0].start >= lastOffset)) {
			    break;
			}
			if (match && ((firstOffset + info.matches[0].end)
				>= prevFullLine)) {
			    if (extraLines > 0) {
				extraLinesSearched = extraLines - 1;
			    }
			    lastFullLine = prevFullLine;
			}

			/*
			 * The prefix matches, so keep looking.
			 */

			extraLines++;
		    }

		    /*
		     * If we reach here with 'match == 1', we've found a
		     * multi-line match, which we will record in the code
		     * which follows directly else we started a multi-line
		     * match but didn't finish it off, so we go to the next
		     * line.
		     */

		    if (!match) {
			/*
			 * Here is where we could perform an optimisation,
			 * since we have already retrieved the contents of the
			 * next line (perhaps many more), so we shouldn't
			 * really throw it all away and start again. This
			 * could be particularly important for complex regexp
			 * searches.
			 *
			 * This 'break' will take us to just before the
			 * 'nextLine:' below.
			 */

			break;
		    }

		    if (lastBackwardsLineMatch != -1) {
			if ((lineNum + linesSearched + extraLinesSearched)
				== lastBackwardsLineMatch) {
			    /*
			     * Possible overlap or inclusion.
			     */

			    int thisOffset = firstOffset + info.matches[0].end
				    - info.matches[0].start;

			    if (lastNonOverlap != -1) {
				/*
				 * Possible overlap or enclosure.
				 */

				if (thisOffset-lastNonOverlap >=
					lastBackwardsMatchOffset+matchLength){
				    /*
				     * Totally encloses previous match, so
				     * forget the previous match.
				     */

				    lastBackwardsLineMatch = -1;
				} else if ((thisOffset - lastNonOverlap)
					> lastBackwardsMatchOffset) {
				    /*
				     * Overlap. Previous match is ok, and the
				     * current match is only ok if we are
				     * searching with -overlap.
				     */

				    if (searchSpecPtr->overlap) {
					goto recordBackwardsMatch;
				    } else {
					match = 0;
					break;
				    }
				} else {
				    /*
				     * No overlap, although the same line was
				     * reached.
				     */

				    goto recordBackwardsMatch;
				}
			    } else {
				/*
				 * No overlap.
				 */

				goto recordBackwardsMatch;
			    }
			} else if (lineNum+linesSearched+extraLinesSearched
				< lastBackwardsLineMatch) {
			    /*
			     * No overlap.
			     */

			    goto recordBackwardsMatch;
			} else {
			    /*
			     * Totally enclosed.
			     */

			    lastBackwardsLineMatch = -1;
			}
		    }

		} else {
		    /*
		     * Matched in a single line.
		     */

		    if (lastBackwardsLineMatch != -1) {
		    recordBackwardsMatch:
			(*searchSpecPtr->foundMatchProc)(
				lastBackwardsLineMatch, searchSpecPtr, NULL,
				NULL, lastBackwardsMatchOffset, matchLength);
			lastBackwardsLineMatch = -1;
			if (!searchSpecPtr->all) {
			    goto searchDone;
			}
		    }
		}

		firstOffset += info.matches[0].start;
		if (firstOffset >= lastOffset) {
		    break;
		}

		/*
		 * Update our local variables with the match, if we haven't
		 * yet found anything, or if we're doing '-all' or
		 * '-backwards' _and_ this match isn't fully enclosed in the
		 * previous match.
		 */

		if (matchOffset == -1 ||
			((searchSpecPtr->all || searchSpecPtr->backwards)
			&& ((firstOffset < matchOffset)
			|| ((firstOffset + info.matches[0].end
				- info.matches[0].start)
				> (matchOffset + matchLength))))) {

		    matchOffset = firstOffset;
		    matchLength = info.matches[0].end - info.matches[0].start;

		    if (searchSpecPtr->backwards) {
			/*
			 * To get backwards searches in the correct order, we
			 * must store them away here.
			 */

			if (matches == matchNum) {
			    /*
			     * We've run out of space in our normal store, so
			     * we must allocate space for these backwards
			     * matches on the heap.
			     */

			    int *newArray = (int *)
				    ckalloc(4 * matchNum * sizeof(int));
			    memcpy(newArray, storeMatch, matchNum*sizeof(int));
			    memcpy(newArray + 2*matchNum, storeLength,
				    matchNum * sizeof(int));
			    if (storeMatch != smArray) {
				ckfree((char *) storeMatch);
			    }
			    matchNum *= 2;
			    storeMatch = newArray;
			    storeLength = newArray + matchNum;
			}
			storeMatch[matches] = matchOffset;
			storeLength[matches] = matchLength;
			matches++;
		    } else {
			/*
			 * Now actually record the match, but only if we are
			 * doing an '-all' search.
			 */

			if (searchSpecPtr->all &&
				!(*searchSpecPtr->foundMatchProc)(lineNum,
				searchSpecPtr, lineInfo, theLine, matchOffset,
				matchLength)) {
			    /*
			     * We reached the end of the search.
			     */

			    goto searchDone;
			}
		    }

		    /*
		     * For forward matches, unless we allow overlaps, we move
		     * this on by the length of the current match so that we
		     * explicitly disallow overlapping matches.
		     */

		    if (matchLength > 0 && !searchSpecPtr->overlap
			    && !searchSpecPtr->backwards) {
			firstOffset += matchLength;
			if (firstOffset >= lastOffset) {
			    /*
			     * Now, we have to be careful not to find
			     * overlapping matches either on the same or
			     * following lines. Assume that if we did find
			     * something, it goes until the last extra line we
			     * added.
			     *
			     * We can break out of the loop, since we know no
			     * more will be found.
			     */

			    alreadySearchOffset = firstOffset - lastFullLine;
			    break;
			}

			/*
			 * We'll add this on again just below.
			 */

			firstOffset --;
		    }
		}

		/*
		 * Move the starting point on, in case we are doing repeated
		 * or backwards searches (for the latter, we actually do
		 * repeated forward searches).
		 */

		firstOffset++;
	    } while (searchSpecPtr->backwards || searchSpecPtr->all);

	    if (matches > 0) {
		/*
		 * Now we have all the matches in our array, but not stored
		 * with 'foundMatchProc' yet.
		 */

		matches--;
		matchOffset = storeMatch[matches];
		matchLength = storeLength[matches];
		while (--matches >= 0) {
		    if (lineNum == searchSpecPtr->stopLine) {
			/*
			 * It appears as if a condition like:
			 *
			 * if (storeMatch[matches]<searchSpecPtr->stopOffset)
			 *	break;
			 *
			 * might be needed here, but no test case has been
			 * found which would exercise such a problem.
			 */
		    }
		    if (storeMatch[matches] + storeLength[matches]
			    >= matchOffset + matchLength) {
			/*
			 * The new match totally encloses the previous one, so
			 * we overwrite the previous one.
			 */

			matchOffset = storeMatch[matches];
			matchLength = storeLength[matches];
			continue;
		    }
		    if (!searchSpecPtr->overlap) {
			if (storeMatch[matches] + storeLength[matches]
				> matchOffset) {
			    continue;
			}
		    }
		    (*searchSpecPtr->foundMatchProc)(lineNum, searchSpecPtr,
			    lineInfo, theLine, matchOffset, matchLength);
		    if (!searchSpecPtr->all) {
			goto searchDone;
		    }
		    matchOffset = storeMatch[matches];
		    matchLength = storeLength[matches];
		}
		if (searchSpecPtr->all && matches > 0) {
		    /*
		     * We only need to do this for the '-all' case, because
		     * just below we will call the foundMatchProc for the
		     * non-all case.
		     */

		    (*searchSpecPtr->foundMatchProc)(lineNum, searchSpecPtr,
			    lineInfo, theLine, matchOffset, matchLength);
		} else {
		    lastBackwardsLineMatch = lineNum;
		    lastBackwardsMatchOffset = matchOffset;
		}
	    }
	}

	/*
	 * If the 'all' flag is set, we will already have stored all matches,
	 * so we just proceed to the next line.
	 *
	 * If not, and there is a match we need to store that information and
	 * we are done.
	 */

	if ((lastBackwardsLineMatch == -1) && (matchOffset >= 0)
		&& !searchSpecPtr->all) {
	    (*searchSpecPtr->foundMatchProc)(lineNum, searchSpecPtr, lineInfo,
		    theLine, matchOffset, matchLength);
	    goto searchDone;
	}

	/*
	 * Go to the next (or previous) line;
	 */

    nextLine:
	linesSearched += extraLinesSearched;

	while (linesSearched-- > 0) {
	    /*
	     * If we have just completed the 'stopLine', we are done.
	     */

	    if (lineNum == searchSpecPtr->stopLine) {
		goto searchDone;
	    }

	    if (searchSpecPtr->backwards) {
		lineNum--;

		if (lastBackwardsLineMatch != -1
			&& ((lineNum < 0)
			|| (lineNum + 2 < lastBackwardsLineMatch))) {
		    (*searchSpecPtr->foundMatchProc)(lastBackwardsLineMatch,
			    searchSpecPtr, NULL, NULL,
			    lastBackwardsMatchOffset, matchLength);
		    lastBackwardsLineMatch = -1;
		    if (!searchSpecPtr->all) {
			goto searchDone;
		    }
		}

		if (lineNum < 0) {
		    lineNum = searchSpecPtr->numLines-1;
		}
		if (!searchSpecPtr->exact) {
		    /*
		     * The 'exact' search loops above are designed to give us
		     * an accurate picture of the number of lines which we can
		     * skip here. For 'regexp' searches, on the other hand,
		     * which can match potentially variable lengths, we cannot
		     * skip multiple lines when searching backwards. Therefore
		     * we only allow one line to be skipped here.
		     */

		    break;
		}
	    } else {
		lineNum++;
		if (lineNum >= searchSpecPtr->numLines) {
		    lineNum = 0;
		}
	    }
	    if (lineNum == searchSpecPtr->startLine && linesSearched > 0) {
		/*
		 * We've just searched all the way round and have gone right
		 * through the start line without finding anything in the last
		 * attempt.
		 */

		break;
	    }
	}

	Tcl_SetObjLength(theLine, 0);
    }
  searchDone:

    if (lastBackwardsLineMatch != -1) {
	(*searchSpecPtr->foundMatchProc)(lastBackwardsLineMatch, searchSpecPtr,
		NULL, NULL, lastBackwardsMatchOffset, matchLength);
    }

    /*
     * Free up the cached line and pattern.
     */

    Tcl_DecrRefCount(theLine);
    Tcl_DecrRefCount(patObj);

    /*
     * Free up any extra space we allocated.
     */

    if (storeMatch != smArray) {
	ckfree((char *) storeMatch);
    }

    return code;
}

/*
 *----------------------------------------------------------------------
 *
 * GetLineStartEnd -
 *
 *	Converts an internal TkTextLine ptr into a Tcl string obj containing
 *	the line number. (Handler for the 'line' configuration option type.)
 *
 * Results:
 *	Tcl_Obj containing the string representation of the line value.
 *
 * Side effects:
 *	Creates a new Tcl_Obj.
 *
 *----------------------------------------------------------------------
 */

static Tcl_Obj *
GetLineStartEnd(
    ClientData clientData,
    Tk_Window tkwin,
    char *recordPtr,		/* Pointer to widget record. */
    int internalOffset)		/* Offset within *recordPtr containing the
				 * line value. */
{
    TkTextLine *linePtr = *(TkTextLine **)(recordPtr + internalOffset);

    if (linePtr == NULL) {
	return Tcl_NewObj();
    } else {
	return Tcl_NewIntObj(1+TkBTreeLinesTo(NULL, linePtr));
    }
}

/*
 *----------------------------------------------------------------------
 *
 * SetLineStartEnd --
 *
 *	Converts a Tcl_Obj representing a widget's (start or end) line into a
 *	TkTextLine* value. (Handler for the 'line' configuration option type.)
 *
 * Results:
 *	Standard Tcl result.
 *
 * Side effects:
 *	May store the TkTextLine* value into the internal representation
 *	pointer. May change the pointer to the Tcl_Obj to NULL to indicate
 *	that the specified string was empty and that is acceptable.
 *
 *----------------------------------------------------------------------
 */

static int
SetLineStartEnd(
    ClientData clientData,
    Tcl_Interp *interp,		/* Current interp; may be used for errors. */
    Tk_Window tkwin,		/* Window for which option is being set. */
    Tcl_Obj **value,		/* Pointer to the pointer to the value object.
				 * We use a pointer to the pointer because we
				 * may need to return a value (NULL). */
    char *recordPtr,		/* Pointer to storage for the widget record. */
    int internalOffset,		/* Offset within *recordPtr at which the
				 * internal value is to be stored. */
    char *oldInternalPtr,	/* Pointer to storage for the old value. */
    int flags)			/* Flags for the option, set Tk_SetOptions. */
{
    TkTextLine *linePtr = NULL;
    char *internalPtr;
    TkText *textPtr = (TkText *) recordPtr;

    if (internalOffset >= 0) {
	internalPtr = recordPtr + internalOffset;
    } else {
	internalPtr = NULL;
    }

    if (flags & TK_OPTION_NULL_OK && ObjectIsEmpty(*value)) {
	*value = NULL;
    } else {
	int line;

	if (Tcl_GetIntFromObj(interp, *value, &line) != TCL_OK) {
	    return TCL_ERROR;
	}
	linePtr = TkBTreeFindLine(textPtr->sharedTextPtr->tree, NULL, line-1);
    }

    if (internalPtr != NULL) {
	*((TkTextLine **) oldInternalPtr) = *((TkTextLine **) internalPtr);
	*((TkTextLine **) internalPtr) = linePtr;
    }
    return TCL_OK;
}

/*
 *----------------------------------------------------------------------
 *
 * RestoreLineStartEnd --
 *
 *	Restore a line option value from a saved value. (Handler for the
 *	'line' configuration option type.)
 *
 * Results:
 *	None.
 *
 * Side effects:
 *	Restores the old value.
 *
 *----------------------------------------------------------------------
 */

static void
RestoreLineStartEnd(
    ClientData clientData,
    Tk_Window tkwin,
    char *internalPtr,		/* Pointer to storage for value. */
    char *oldInternalPtr)	/* Pointer to old value. */
{
    *(TkTextLine **)internalPtr = *(TkTextLine **)oldInternalPtr;
}

/*
 *----------------------------------------------------------------------
 *
 * ObjectIsEmpty --
 *
 *	This function tests whether the string value of an object is empty.
 *
 * Results:
 *	The return value is 1 if the string value of objPtr has length zero,
 *	and 0 otherwise.
 *
 * Side effects:
 *	May cause object shimmering, since this function can force a
 *	conversion to a string object.
 *
 *----------------------------------------------------------------------
 */

static int
ObjectIsEmpty(
    Tcl_Obj *objPtr)		/* Object to test. May be NULL. */
{
    int length;

    if (objPtr == NULL) {
	return 1;
    }
    if (objPtr->bytes != NULL) {
	return (objPtr->length == 0);
    }
    Tcl_GetStringFromObj(objPtr, &length);
    return (length == 0);
}

/*
 *----------------------------------------------------------------------
 *
 * TkpTesttextCmd --
 *
 *	This function implements the "testtext" command. It provides a set of
 *	functions for testing text widgets and the associated functions in
 *	tkText*.c.
 *
 * Results:
 *	A standard Tcl result.
 *
 * Side effects:
 *	Depends on option; see below.
 *
 *----------------------------------------------------------------------
 */

int
TkpTesttextCmd(
    ClientData clientData,	/* Main window for application. */
    Tcl_Interp *interp,		/* Current interpreter. */
    int argc,			/* Number of arguments. */
    CONST char **argv)		/* Argument strings. */
{
    TkText *textPtr;
    size_t len;
    int lineIndex, byteIndex, byteOffset;
    TkTextIndex index;
    char buf[64];
    Tcl_CmdInfo info;

    if (argc < 3) {
	return TCL_ERROR;
    }

    if (Tcl_GetCommandInfo(interp, argv[1], &info) == 0) {
	return TCL_ERROR;
    }
    if (info.isNativeObjectProc) {
	textPtr = (TkText *) info.objClientData;
    } else {
	textPtr = (TkText *) info.clientData;
    }
    len = strlen(argv[2]);
    if (strncmp(argv[2], "byteindex", len) == 0) {
	if (argc != 5) {
	    return TCL_ERROR;
	}
	lineIndex = atoi(argv[3]) - 1;
	byteIndex = atoi(argv[4]);

	TkTextMakeByteIndex(textPtr->sharedTextPtr->tree, textPtr, lineIndex,
		byteIndex, &index);
    } else if (strncmp(argv[2], "forwbytes", len) == 0) {
	if (argc != 5) {
	    return TCL_ERROR;
	}
	if (TkTextGetIndex(interp, textPtr, argv[3], &index) != TCL_OK) {
	    return TCL_ERROR;
	}
	byteOffset = atoi(argv[4]);
	TkTextIndexForwBytes(textPtr, &index, byteOffset, &index);
    } else if (strncmp(argv[2], "backbytes", len) == 0) {
	if (argc != 5) {
	    return TCL_ERROR;
	}
	if (TkTextGetIndex(interp, textPtr, argv[3], &index) != TCL_OK) {
	    return TCL_ERROR;
	}
	byteOffset = atoi(argv[4]);
	TkTextIndexBackBytes(textPtr, &index, byteOffset, &index);
    } else {
	return TCL_ERROR;
    }

    TkTextSetMark(textPtr, "insert", &index);
    TkTextPrintIndex(textPtr, &index, buf);
    sprintf(buf + strlen(buf), " %d", index.byteIndex);
    Tcl_AppendResult(interp, buf, NULL);

    return TCL_OK;
}

/*
 * Local Variables:
 * mode: c
 * c-basic-offset: 4
 * fill-column: 78
 * End:
 */<|MERGE_RESOLUTION|>--- conflicted
+++ resolved
@@ -2110,9 +2110,6 @@
 		textPtr->abortSelections = 1;
 	    }
 	}
-<<<<<<< HEAD
-        textPtr->sharedTextPtr->stateEpoch++;
-=======
 
 	/* Indices are potentially obsolete after changing -startline and/or
 	 * -endline, therefore increase the epoch.
@@ -2136,7 +2133,7 @@
 	if (TkTextIndexCmp(&index3, &index2) > 0) {
 	    textPtr->currentMarkPtr = TkTextSetMark(textPtr, "current", &index2);
 	}
->>>>>>> 3a5fb2b8
+        textPtr->sharedTextPtr->stateEpoch++;
     }
 
     /*
