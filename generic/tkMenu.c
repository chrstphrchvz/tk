/*
 * tkMenu.c --
 *
 * This file contains most of the code for implementing menus in Tk. It takes
 * care of all of the generic (platform-independent) parts of menus, and is
 * supplemented by platform-specific files. The geometry calculation and
 * drawing code for menus is in the file tkMenuDraw.c
 *
 * Copyright (c) 1990-1994 The Regents of the University of California.
 * Copyright (c) 1994-1998 Sun Microsystems, Inc.
 *
<<<<<<< HEAD
 * See the file "license.terms" for information on usage and redistribution of
 * this file, and for a DISCLAIMER OF ALL WARRANTIES.
 *
 * RCS: @(#) $Id: tkMenu.c,v 1.41.2.5 2010/02/17 20:58:01 jenglish Exp $
=======
 * See the file "license.terms" for information on usage and redistribution
 * of this file, and for a DISCLAIMER OF ALL WARRANTIES.
>>>>>>> 4315a9cd
 */

/*
 * Notes on implementation of menus:
 *
 * Menus can be used in three ways:
 * - as a popup menu, either as part of a menubutton or standalone.
 * - as a menubar. The menu's cascade items are arranged according to the
 *   specific platform to provide the user access to the menus at all times
 * - as a tearoff palette. This is a window with the menu's items in it.
 *
 * The goal is to provide the Tk developer with a way to use a common set of
 * menus for all of these tasks.
 *
 * In order to make the bindings for cascade menus work properly under Unix,
 * the cascade menus' pathnames must be proper children of the menu that they
 * are cascade from. So if there is a menu .m, and it has two cascades
 * labelled "File" and "Edit", the cascade menus might have the pathnames
 * .m.file and .m.edit. Another constraint is that the menus used for menubars
 * must be children of the toplevel widget that they are attached to. And on
 * the Macintosh, the platform specific menu handle for cascades attached to a
 * menu bar must have a title that matches the label for the cascade menu.
 *
 * To handle all of the constraints, Tk menubars and tearoff menus are
 * implemented using menu clones. Menu clones are full menus in their own
 * right; they have a Tk window and pathname associated with them; they have a
 * TkMenu structure and array of entries. However, they are linked with the
 * original menu that they were cloned from. The reflect the attributes of the
 * original, or "master", menu. So if an item is added to a menu, and that
 * menu has clones, then the item must be added to all of its clones also.
 * Menus are cloned when a menu is torn-off or when a menu is assigned as a
 * menubar using the "-menu" option of the toplevel's pathname configure
 * subcommand. When a clone is destroyed, only the clone is destroyed, but
 * when the master menu is destroyed, all clones are also destroyed. This
 * allows the developer to just deal with one set of menus when creating and
 * destroying.
 *
 * Clones are rather tricky when a menu with cascade entries is cloned (such
 * as a menubar). Not only does the menu have to be cloned, but each cascade
 * entry's corresponding menu must also be cloned. This maintains the pathname
 * parent-child hierarchy necessary for menubars and toplevels to work. This
 * leads to several special cases:
 *
 * 1. When a new menu is created, and it is pointed to by cascade entries in
 * cloned menus, the new menu has to be cloned to parallel the cascade
 * structure.
 * 2. When a cascade item is added to a menu that has been cloned, and the
 * menu that the cascade item points to exists, that menu has to be cloned.
 * 3. When the menu that a cascade entry points to is changed, the old cloned
 * cascade menu has to be discarded, and the new one has to be cloned.
 */

#if 0

/*
 * used only to test for old config code
 */

#define __NO_OLD_CONFIG
#endif

#include "tkInt.h"
#include "tkMenu.h"

#define MENU_HASH_KEY "tkMenus"

typedef struct ThreadSpecificData {
    int menusInitialized;	/* Flag indicates whether thread-specific
				 * elements of the Windows Menu module have
				 * been initialized. */
} ThreadSpecificData;
static Tcl_ThreadDataKey dataKey;

/*
 * The following flag indicates whether the process-wide state for the Menu
 * module has been intialized. The Mutex protects access to that flag.
 */

static int menusInitialized;
TCL_DECLARE_MUTEX(menuMutex)

/*
 * Configuration specs for individual menu entries. If this changes, be sure
 * to update code in TkpMenuInit that changes the font string entry.
 */

char *tkMenuStateStrings[] = {"active", "normal", "disabled", NULL};

static CONST char *menuEntryTypeStrings[] = {
    "cascade", "checkbutton", "command", "radiobutton", "separator", NULL
};

/*
 * The following table defines the legal values for the -compound option. It
 * is used with the "enum compound" declaration in tkMenu.h
 */

static char *compoundStrings[] = {
    "bottom", "center", "left", "none", "right", "top", NULL
};

static const Tk_OptionSpec tkBasicMenuEntryConfigSpecs[] = {
    {TK_OPTION_BORDER, "-activebackground", NULL, NULL,
	DEF_MENU_ENTRY_ACTIVE_BG, Tk_Offset(TkMenuEntry, activeBorderPtr), -1,
	TK_OPTION_NULL_OK},
    {TK_OPTION_COLOR, "-activeforeground", NULL, NULL,
	DEF_MENU_ENTRY_ACTIVE_FG,
	Tk_Offset(TkMenuEntry, activeFgPtr), -1, TK_OPTION_NULL_OK},
    {TK_OPTION_STRING, "-accelerator", NULL, NULL,
	DEF_MENU_ENTRY_ACCELERATOR,
	Tk_Offset(TkMenuEntry, accelPtr), -1, TK_OPTION_NULL_OK},
    {TK_OPTION_BORDER, "-background", NULL, NULL,
	DEF_MENU_ENTRY_BG,
	Tk_Offset(TkMenuEntry, borderPtr), -1, TK_OPTION_NULL_OK},
    {TK_OPTION_BITMAP, "-bitmap", NULL, NULL,
	DEF_MENU_ENTRY_BITMAP,
	Tk_Offset(TkMenuEntry, bitmapPtr), -1, TK_OPTION_NULL_OK},
    {TK_OPTION_BOOLEAN, "-columnbreak", NULL, NULL,
	DEF_MENU_ENTRY_COLUMN_BREAK,
	-1, Tk_Offset(TkMenuEntry, columnBreak)},
    {TK_OPTION_STRING, "-command", NULL, NULL,
	DEF_MENU_ENTRY_COMMAND,
	Tk_Offset(TkMenuEntry, commandPtr), -1, TK_OPTION_NULL_OK},
    {TK_OPTION_STRING_TABLE, "-compound", "compound", "Compound",
	DEF_MENU_ENTRY_COMPOUND, -1, Tk_Offset(TkMenuEntry, compound), 0,
	(ClientData) compoundStrings, 0},
    {TK_OPTION_FONT, "-font", NULL, NULL,
	DEF_MENU_ENTRY_FONT,
	Tk_Offset(TkMenuEntry, fontPtr), -1, TK_OPTION_NULL_OK},
    {TK_OPTION_COLOR, "-foreground", NULL, NULL,
	DEF_MENU_ENTRY_FG,
	Tk_Offset(TkMenuEntry, fgPtr), -1, TK_OPTION_NULL_OK},
    {TK_OPTION_BOOLEAN, "-hidemargin", NULL, NULL,
	DEF_MENU_ENTRY_HIDE_MARGIN,
	-1, Tk_Offset(TkMenuEntry, hideMargin)},
    {TK_OPTION_STRING, "-image", NULL, NULL,
	DEF_MENU_ENTRY_IMAGE,
	Tk_Offset(TkMenuEntry, imagePtr), -1, TK_OPTION_NULL_OK},
    {TK_OPTION_STRING, "-label", NULL, NULL,
	DEF_MENU_ENTRY_LABEL,
	Tk_Offset(TkMenuEntry, labelPtr), -1, 0},
    {TK_OPTION_STRING_TABLE, "-state", NULL, NULL,
	DEF_MENU_ENTRY_STATE,
	-1, Tk_Offset(TkMenuEntry, state), 0,
	(ClientData) tkMenuStateStrings},
    {TK_OPTION_INT, "-underline", NULL, NULL,
	DEF_MENU_ENTRY_UNDERLINE, -1, Tk_Offset(TkMenuEntry, underline)},
    {TK_OPTION_END}
};

static const Tk_OptionSpec tkSeparatorEntryConfigSpecs[] = {
    {TK_OPTION_BORDER, "-background", NULL, NULL,
	DEF_MENU_ENTRY_BG,
	Tk_Offset(TkMenuEntry, borderPtr), -1, TK_OPTION_NULL_OK},
    {TK_OPTION_END}
};

static const Tk_OptionSpec tkCheckButtonEntryConfigSpecs[] = {
    {TK_OPTION_BOOLEAN, "-indicatoron", NULL, NULL,
	DEF_MENU_ENTRY_INDICATOR,
	-1, Tk_Offset(TkMenuEntry, indicatorOn)},
    {TK_OPTION_STRING, "-offvalue", NULL, NULL,
	DEF_MENU_ENTRY_OFF_VALUE,
	Tk_Offset(TkMenuEntry, offValuePtr), -1},
    {TK_OPTION_STRING, "-onvalue", NULL, NULL,
	DEF_MENU_ENTRY_ON_VALUE,
	Tk_Offset(TkMenuEntry, onValuePtr), -1},
    {TK_OPTION_COLOR, "-selectcolor", NULL, NULL,
	DEF_MENU_ENTRY_SELECT,
	Tk_Offset(TkMenuEntry, indicatorFgPtr), -1, TK_OPTION_NULL_OK},
    {TK_OPTION_STRING, "-selectimage", NULL, NULL,
	DEF_MENU_ENTRY_SELECT_IMAGE,
	Tk_Offset(TkMenuEntry, selectImagePtr), -1, TK_OPTION_NULL_OK},
    {TK_OPTION_STRING, "-variable", NULL, NULL,
	DEF_MENU_ENTRY_CHECK_VARIABLE,
	Tk_Offset(TkMenuEntry, namePtr), -1, TK_OPTION_NULL_OK},
    {TK_OPTION_END, NULL, NULL, NULL,
	NULL, 0, -1, 0, (ClientData) tkBasicMenuEntryConfigSpecs}
};

static const Tk_OptionSpec tkRadioButtonEntryConfigSpecs[] = {
    {TK_OPTION_BOOLEAN, "-indicatoron", NULL, NULL,
	DEF_MENU_ENTRY_INDICATOR,
	-1, Tk_Offset(TkMenuEntry, indicatorOn)},
    {TK_OPTION_COLOR, "-selectcolor", NULL, NULL,
	DEF_MENU_ENTRY_SELECT,
	Tk_Offset(TkMenuEntry, indicatorFgPtr), -1, TK_OPTION_NULL_OK},
    {TK_OPTION_STRING, "-selectimage", NULL, NULL,
	DEF_MENU_ENTRY_SELECT_IMAGE,
	Tk_Offset(TkMenuEntry, selectImagePtr), -1, TK_OPTION_NULL_OK},
    {TK_OPTION_STRING, "-value", NULL, NULL,
	DEF_MENU_ENTRY_VALUE,
	Tk_Offset(TkMenuEntry, onValuePtr), -1, TK_OPTION_NULL_OK},
    {TK_OPTION_STRING, "-variable", NULL, NULL,
	DEF_MENU_ENTRY_RADIO_VARIABLE,
	Tk_Offset(TkMenuEntry, namePtr), -1, 0},
    {TK_OPTION_END, NULL, NULL, NULL,
	NULL, 0, -1, 0, (ClientData) tkBasicMenuEntryConfigSpecs}
};

static const Tk_OptionSpec tkCascadeEntryConfigSpecs[] = {
    {TK_OPTION_STRING, "-menu", NULL, NULL,
	DEF_MENU_ENTRY_MENU,
	Tk_Offset(TkMenuEntry, namePtr), -1, TK_OPTION_NULL_OK},
    {TK_OPTION_END, NULL, NULL, NULL,
	NULL, 0, -1, 0, (ClientData) tkBasicMenuEntryConfigSpecs}
};

static const Tk_OptionSpec tkTearoffEntryConfigSpecs[] = {
    {TK_OPTION_BORDER, "-background", NULL, NULL,
	DEF_MENU_ENTRY_BG,
	Tk_Offset(TkMenuEntry, borderPtr), -1, TK_OPTION_NULL_OK},
    {TK_OPTION_STRING_TABLE, "-state", NULL, NULL,
	DEF_MENU_ENTRY_STATE, -1, Tk_Offset(TkMenuEntry, state), 0,
	(ClientData) tkMenuStateStrings},
    {TK_OPTION_END}
};

static const Tk_OptionSpec *specsArray[] = {
    tkCascadeEntryConfigSpecs, tkCheckButtonEntryConfigSpecs,
    tkBasicMenuEntryConfigSpecs, tkRadioButtonEntryConfigSpecs,
    tkSeparatorEntryConfigSpecs, tkTearoffEntryConfigSpecs
};

/*
 * Menu type strings for use with Tcl_GetIndexFromObj.
 */

static const char *menuTypeStrings[] = {
    "normal", "tearoff", "menubar", NULL
};

static const Tk_OptionSpec tkMenuConfigSpecs[] = {
    {TK_OPTION_BORDER, "-activebackground", "activeBackground",
	"Foreground", DEF_MENU_ACTIVE_BG_COLOR,
	Tk_Offset(TkMenu, activeBorderPtr), -1, 0,
	(ClientData) DEF_MENU_ACTIVE_BG_MONO},
    {TK_OPTION_PIXELS, "-activeborderwidth", "activeBorderWidth",
	"BorderWidth", DEF_MENU_ACTIVE_BORDER_WIDTH,
	Tk_Offset(TkMenu, activeBorderWidthPtr), -1},
    {TK_OPTION_COLOR, "-activeforeground", "activeForeground",
	"Background", DEF_MENU_ACTIVE_FG_COLOR,
	Tk_Offset(TkMenu, activeFgPtr), -1, 0,
	(ClientData) DEF_MENU_ACTIVE_FG_MONO},
    {TK_OPTION_BORDER, "-background", "background", "Background",
	DEF_MENU_BG_COLOR, Tk_Offset(TkMenu, borderPtr), -1, 0,
	(ClientData) DEF_MENU_BG_MONO},
    {TK_OPTION_SYNONYM, "-bd", NULL, NULL,
	NULL, 0, -1, 0, (ClientData) "-borderwidth"},
    {TK_OPTION_SYNONYM, "-bg", NULL, NULL,
	NULL, 0, -1, 0, (ClientData) "-background"},
    {TK_OPTION_PIXELS, "-borderwidth", "borderWidth", "BorderWidth",
	DEF_MENU_BORDER_WIDTH,
	Tk_Offset(TkMenu, borderWidthPtr), -1, 0},
    {TK_OPTION_CURSOR, "-cursor", "cursor", "Cursor",
	DEF_MENU_CURSOR,
	Tk_Offset(TkMenu, cursorPtr), -1, TK_OPTION_NULL_OK},
    {TK_OPTION_COLOR, "-disabledforeground", "disabledForeground",
	"DisabledForeground", DEF_MENU_DISABLED_FG_COLOR,
	Tk_Offset(TkMenu, disabledFgPtr), -1, TK_OPTION_NULL_OK,
	(ClientData) DEF_MENU_DISABLED_FG_MONO},
    {TK_OPTION_SYNONYM, "-fg", NULL, NULL,
	NULL, 0, -1, 0, (ClientData) "-foreground"},
    {TK_OPTION_FONT, "-font", "font", "Font",
	DEF_MENU_FONT, Tk_Offset(TkMenu, fontPtr), -1},
    {TK_OPTION_COLOR, "-foreground", "foreground", "Foreground",
	DEF_MENU_FG, Tk_Offset(TkMenu, fgPtr), -1},
    {TK_OPTION_STRING, "-postcommand", "postCommand", "Command",
	DEF_MENU_POST_COMMAND,
	Tk_Offset(TkMenu, postCommandPtr), -1, TK_OPTION_NULL_OK},
    {TK_OPTION_RELIEF, "-relief", "relief", "Relief",
	DEF_MENU_RELIEF, Tk_Offset(TkMenu, reliefPtr), -1},
    {TK_OPTION_COLOR, "-selectcolor", "selectColor", "Background",
	DEF_MENU_SELECT_COLOR, Tk_Offset(TkMenu, indicatorFgPtr), -1, 0,
	(ClientData) DEF_MENU_SELECT_MONO},
    {TK_OPTION_STRING, "-takefocus", "takeFocus", "TakeFocus",
	DEF_MENU_TAKE_FOCUS,
	Tk_Offset(TkMenu, takeFocusPtr), -1, TK_OPTION_NULL_OK},
    {TK_OPTION_BOOLEAN, "-tearoff", "tearOff", "TearOff",
	DEF_MENU_TEAROFF, -1, Tk_Offset(TkMenu, tearoff)},
    {TK_OPTION_STRING, "-tearoffcommand", "tearOffCommand",
	"TearOffCommand", DEF_MENU_TEAROFF_CMD,
	Tk_Offset(TkMenu, tearoffCommandPtr), -1, TK_OPTION_NULL_OK},
    {TK_OPTION_STRING, "-title", "title", "Title",
	DEF_MENU_TITLE,	 Tk_Offset(TkMenu, titlePtr), -1,
	TK_OPTION_NULL_OK},
    {TK_OPTION_STRING_TABLE, "-type", "type", "Type",
	DEF_MENU_TYPE, Tk_Offset(TkMenu, menuTypePtr), -1, TK_OPTION_NULL_OK,
	(ClientData) menuTypeStrings},
    {TK_OPTION_END}
};

/*
 * Command line options. Put here because MenuCmd has to look at them along
 * with MenuWidgetObjCmd.
 */

static CONST char *menuOptions[] = {
    "activate", "add", "cget", "clone", "configure", "delete", "entrycget",
    "entryconfigure", "index", "insert", "invoke", "post", "postcascade",
    "type", "unpost", "xposition", "yposition", NULL
};
enum options {
    MENU_ACTIVATE, MENU_ADD, MENU_CGET, MENU_CLONE, MENU_CONFIGURE,
    MENU_DELETE, MENU_ENTRYCGET, MENU_ENTRYCONFIGURE, MENU_INDEX,
    MENU_INSERT, MENU_INVOKE, MENU_POST, MENU_POSTCASCADE, MENU_TYPE,
    MENU_UNPOST, MENU_XPOSITION, MENU_YPOSITION
};

/*
 * Prototypes for static functions in this file:
 */

static int		CloneMenu(TkMenu *menuPtr, Tcl_Obj *newMenuName,
			    Tcl_Obj *newMenuTypeString);
static int		ConfigureMenu(Tcl_Interp *interp, TkMenu *menuPtr,
			    int objc, Tcl_Obj *CONST objv[]);
static int		ConfigureMenuCloneEntries(Tcl_Interp *interp,
			    TkMenu *menuPtr, int index,
			    int objc, Tcl_Obj *CONST objv[]);
static int		ConfigureMenuEntry(TkMenuEntry *mePtr,
			    int objc, Tcl_Obj *CONST objv[]);
static void		DeleteMenuCloneEntries(TkMenu *menuPtr,
			    int first, int last);
static void		DestroyMenuHashTable(ClientData clientData,
			    Tcl_Interp *interp);
static void		DestroyMenuInstance(TkMenu *menuPtr);
static void		DestroyMenuEntry(char *memPtr);
static int		GetIndexFromCoords(Tcl_Interp *interp, TkMenu *menuPtr,
			    char *string, int *indexPtr);
static int		MenuDoYPosition(Tcl_Interp *interp,
			    TkMenu *menuPtr, Tcl_Obj *objPtr);
static int		MenuDoXPosition(Tcl_Interp *interp,
			    TkMenu *menuPtr, Tcl_Obj *objPtr);
static int		MenuAddOrInsert(Tcl_Interp *interp,
			    TkMenu *menuPtr, Tcl_Obj *indexPtr, int objc,
			    Tcl_Obj *CONST objv[]);
static int		MenuCmd(ClientData clientData, Tcl_Interp *interp,
			    int objc, Tcl_Obj *CONST objv[]);
static void		MenuCmdDeletedProc(ClientData clientData);
static TkMenuEntry *	MenuNewEntry(TkMenu *menuPtr, int index, int type);
static char *		MenuVarProc(ClientData clientData,
			    Tcl_Interp *interp, CONST char *name1,
			    CONST char *name2, int flags);
static int		MenuWidgetObjCmd(ClientData clientData,
			    Tcl_Interp *interp, int objc,
			    Tcl_Obj *CONST objv[]);
static void		MenuWorldChanged(ClientData instanceData);
static int		PostProcessEntry(TkMenuEntry *mePtr);
static void		RecursivelyDeleteMenu(TkMenu *menuPtr);
static void		UnhookCascadeEntry(TkMenuEntry *mePtr);
static void		TkMenuCleanup(ClientData unused);

/*
 * The structure below is a list of procs that respond to certain window
 * manager events. One of these includes a font change, which forces the
 * geometry proc to be called.
 */

static Tk_ClassProcs menuClass = {
    sizeof(Tk_ClassProcs),	/* size */
    MenuWorldChanged		/* worldChangedProc */
};

/*
 *--------------------------------------------------------------
 *
 * TkCreateMenuCmd --
 *
 *	Called by Tk at initialization time to create the menu command.
 *
 * Results:
 *	A standard Tcl result.
 *
 * Side effects:
 *	See the user documentation.
 *
 *--------------------------------------------------------------
 */

static void
FreeOptionTables(
    ClientData clientData,
    Tcl_Interp *interp)
{
    ckfree(clientData);
}

int
TkCreateMenuCmd(
    Tcl_Interp *interp)		/* Interpreter we are creating the command
				 * in. */
{
    TkMenuOptionTables *optionTablesPtr =
	    (TkMenuOptionTables *) ckalloc(sizeof(TkMenuOptionTables));

    optionTablesPtr->menuOptionTable =
	    Tk_CreateOptionTable(interp, tkMenuConfigSpecs);
    optionTablesPtr->entryOptionTables[TEAROFF_ENTRY] =
	    Tk_CreateOptionTable(interp, specsArray[TEAROFF_ENTRY]);
    optionTablesPtr->entryOptionTables[COMMAND_ENTRY] =
	    Tk_CreateOptionTable(interp, specsArray[COMMAND_ENTRY]);
    optionTablesPtr->entryOptionTables[CASCADE_ENTRY] =
	    Tk_CreateOptionTable(interp, specsArray[CASCADE_ENTRY]);
    optionTablesPtr->entryOptionTables[SEPARATOR_ENTRY] =
	    Tk_CreateOptionTable(interp, specsArray[SEPARATOR_ENTRY]);
    optionTablesPtr->entryOptionTables[RADIO_BUTTON_ENTRY] =
	    Tk_CreateOptionTable(interp, specsArray[RADIO_BUTTON_ENTRY]);
    optionTablesPtr->entryOptionTables[CHECK_BUTTON_ENTRY] =
	    Tk_CreateOptionTable(interp, specsArray[CHECK_BUTTON_ENTRY]);

    Tcl_CreateObjCommand(interp, "menu", MenuCmd, optionTablesPtr, 0);
    Tcl_CallWhenDeleted(interp, FreeOptionTables, optionTablesPtr);

    if (Tcl_IsSafe(interp)) {
	Tcl_HideCommand(interp, "menu", "menu");
    }

    return TCL_OK;
}

/*
 *--------------------------------------------------------------
 *
 * MenuCmd --
 *
 *	This function is invoked to process the "menu" Tcl command. See the
 *	user documentation for details on what it does.
 *
 * Results:
 *	A standard Tcl result.
 *
 * Side effects:
 *	See the user documentation.
 *
 *--------------------------------------------------------------
 */

static int
MenuCmd(
    ClientData clientData,	/* Main window associated with interpreter. */
    Tcl_Interp *interp,		/* Current interpreter. */
    int objc,			/* Number of arguments. */
    Tcl_Obj *CONST objv[])	/* Argument strings. */
{
    Tk_Window tkwin = Tk_MainWindow(interp);
    Tk_Window newWin;
    register TkMenu *menuPtr;
    TkMenuReferences *menuRefPtr;
    int i, index, toplevel;
    char *windowName;
    static CONST char *typeStringList[] = {"-type", NULL};
    TkMenuOptionTables *optionTablesPtr = (TkMenuOptionTables *) clientData;

    if (objc < 2) {
	Tcl_WrongNumArgs(interp, 1, objv, "pathName ?options?");
	return TCL_ERROR;
    }

    TkMenuInit();

    toplevel = 1;
    for (i = 2; i < (objc - 1); i++) {
	if (Tcl_GetIndexFromObj(NULL, objv[i], typeStringList, NULL, 0, &index)
		!= TCL_ERROR) {
	    if ((Tcl_GetIndexFromObj(NULL, objv[i + 1], menuTypeStrings, NULL,
		    0, &index) == TCL_OK) && (index == MENUBAR)) {
		toplevel = 0;
	    }
	    break;
	}
    }

    windowName = Tcl_GetString(objv[1]);
    newWin = Tk_CreateWindowFromPath(interp, tkwin, windowName,
	    toplevel ? "" : NULL);
    if (newWin == NULL) {
	return TCL_ERROR;
    }

    /*
     * Initialize the data structure for the menu. Note that the menuPtr is
     * eventually freed in 'TkMenuEventProc' in tkMenuDraw.c, when
     * Tcl_EventuallyFree is called.
     */

    menuPtr = (TkMenu *) ckalloc(sizeof(TkMenu));
    memset(menuPtr, 0, sizeof(TkMenu));
    menuPtr->tkwin = newWin;
    menuPtr->display = Tk_Display(newWin);
    menuPtr->interp = interp;
    menuPtr->widgetCmd = Tcl_CreateObjCommand(interp,
	    Tk_PathName(menuPtr->tkwin), MenuWidgetObjCmd,
	    (ClientData) menuPtr, MenuCmdDeletedProc);
    menuPtr->active = -1;
    menuPtr->cursorPtr = None;
    menuPtr->masterMenuPtr = menuPtr;
    menuPtr->menuType = UNKNOWN_TYPE;
    menuPtr->optionTablesPtr = optionTablesPtr;
    TkMenuInitializeDrawingFields(menuPtr);

    Tk_SetClass(menuPtr->tkwin, "Menu");
    Tk_SetClassProcs(menuPtr->tkwin, &menuClass, (ClientData) menuPtr);
    Tk_CreateEventHandler(newWin,
	    ExposureMask|StructureNotifyMask|ActivateMask,
	    TkMenuEventProc, (ClientData) menuPtr);
    if (Tk_InitOptions(interp, (char *) menuPtr,
	    menuPtr->optionTablesPtr->menuOptionTable, menuPtr->tkwin)
	    != TCL_OK) {
    	Tk_DestroyWindow(menuPtr->tkwin);
    	return TCL_ERROR;
    }


    menuRefPtr = TkCreateMenuReferences(menuPtr->interp,
	    Tk_PathName(menuPtr->tkwin));
    menuRefPtr->menuPtr = menuPtr;
    menuPtr->menuRefPtr = menuRefPtr;
    if (TCL_OK != TkpNewMenu(menuPtr)) {
    	Tk_DestroyWindow(menuPtr->tkwin);
    	return TCL_ERROR;
    }

    if (ConfigureMenu(interp, menuPtr, objc - 2, objv + 2) != TCL_OK) {
    	Tk_DestroyWindow(menuPtr->tkwin);
    	return TCL_ERROR;
    }

    /*
     * If a menu has a parent menu pointing to it as a cascade entry, the
     * parent menu needs to be told that this menu now exists so that the
     * platform-part of the menu is correctly updated.
     *
     * If a menu has an instance and has cascade entries, then each cascade
     * menu must also have a parallel instance. This is especially true on the
     * Mac, where each menu has to have a separate title everytime it is in a
     * menubar. For instance, say you have a menu .m1 with a cascade entry for
     * .m2, where .m2 does not exist yet. You then put .m1 into a menubar.
     * This creates a menubar instance for .m1, but since .m2 is not there,
     * nothing else happens. When we go to create .m2, we hook it up properly
     * with .m1. However, we now need to clone .m2 and assign the clone of .m2
     * to be the cascade entry for the clone of .m1. This is special case #1
     * listed in the introductory comment.
     */

    if (menuRefPtr->parentEntryPtr != NULL) {
	TkMenuEntry *cascadeListPtr = menuRefPtr->parentEntryPtr;
	TkMenuEntry *nextCascadePtr;
	Tcl_Obj *newMenuName, *newObjv[2];

	while (cascadeListPtr != NULL) {
	    nextCascadePtr = cascadeListPtr->nextCascadePtr;

     	    /*
	     * If we have a new master menu, and an existing cloned menu
	     * points to this menu in a cascade entry, we have to clone the
	     * new menu and point the entry to the clone instead of the menu
	     * we are creating. Otherwise, ConfigureMenuEntry will hook up the
	     * platform-specific cascade linkages now that the menu we are
	     * creating exists.
     	     */

     	    if ((menuPtr->masterMenuPtr != menuPtr)
     	    	    || ((menuPtr->masterMenuPtr == menuPtr)
     	    	    && ((cascadeListPtr->menuPtr->masterMenuPtr
		    == cascadeListPtr->menuPtr)))) {
		newObjv[0] = Tcl_NewStringObj("-menu", -1);
		newObjv[1] = Tcl_NewStringObj(Tk_PathName(menuPtr->tkwin), -1);
		Tcl_IncrRefCount(newObjv[0]);
		Tcl_IncrRefCount(newObjv[1]);
     	    	ConfigureMenuEntry(cascadeListPtr, 2, newObjv);
		Tcl_DecrRefCount(newObjv[0]);
		Tcl_DecrRefCount(newObjv[1]);
     	    } else {
		Tcl_Obj *normalPtr = Tcl_NewStringObj("normal", -1);
		Tcl_Obj *windowNamePtr = Tcl_NewStringObj(
			Tk_PathName(cascadeListPtr->menuPtr->tkwin), -1);

		Tcl_IncrRefCount(normalPtr);
		Tcl_IncrRefCount(windowNamePtr);
		newMenuName = TkNewMenuName(menuPtr->interp,
     	    		windowNamePtr, menuPtr);
		Tcl_IncrRefCount(newMenuName);
		CloneMenu(menuPtr, newMenuName, normalPtr);

		/*
		 * Now we can set the new menu instance to be the cascade
		 * entry of the parent's instance.
		 */

		newObjv[0] = Tcl_NewStringObj("-menu", -1);
		newObjv[1] = newMenuName;
		Tcl_IncrRefCount(newObjv[0]);
		ConfigureMenuEntry(cascadeListPtr, 2, newObjv);
		Tcl_DecrRefCount(normalPtr);
		Tcl_DecrRefCount(newObjv[0]);
		Tcl_DecrRefCount(newObjv[1]);
		Tcl_DecrRefCount(windowNamePtr);
	    }
	    cascadeListPtr = nextCascadePtr;
	}
    }

    /*
     * If there already exist toplevel widgets that refer to this menu, find
     * them and notify them so that they can reconfigure their geometry to
     * reflect the menu.
     */

    if (menuRefPtr->topLevelListPtr != NULL) {
    	TkMenuTopLevelList *topLevelListPtr = menuRefPtr->topLevelListPtr;
    	TkMenuTopLevelList *nextPtr;
    	Tk_Window listtkwin;

	while (topLevelListPtr != NULL) {
    	    /*
    	     * Need to get the next pointer first. TkSetWindowMenuBar changes
    	     * the list, so that the next pointer is different after calling
    	     * it.
    	     */

    	    nextPtr = topLevelListPtr->nextPtr;
    	    listtkwin = topLevelListPtr->tkwin;
    	    TkSetWindowMenuBar(menuPtr->interp, listtkwin,
    	    	    Tk_PathName(menuPtr->tkwin), Tk_PathName(menuPtr->tkwin));
    	    topLevelListPtr = nextPtr;
    	}
    }

    Tcl_SetResult(interp, Tk_PathName(menuPtr->tkwin), TCL_STATIC);
    return TCL_OK;
}

/*
 *--------------------------------------------------------------
 *
 * MenuWidgetObjCmd --
 *
 *	This function is invoked to process the Tcl command that corresponds
 *	to a widget managed by this module. See the user documentation for
 *	details on what it does.
 *
 * Results:
 *	A standard Tcl result.
 *
 * Side effects:
 *	See the user documentation.
 *
 *--------------------------------------------------------------
 */

static int
MenuWidgetObjCmd(
    ClientData clientData,	/* Information about menu widget. */
    Tcl_Interp *interp,		/* Current interpreter. */
    int objc,			/* Number of arguments. */
    Tcl_Obj *CONST objv[])	/* Argument strings. */
{
    register TkMenu *menuPtr = (TkMenu *) clientData;
    register TkMenuEntry *mePtr;
    int result = TCL_OK;
    int option;

    if (objc < 2) {
	Tcl_WrongNumArgs(interp, 1, objv, "option ?arg arg ...?");
	return TCL_ERROR;
    }
    if (Tcl_GetIndexFromObj(interp, objv[1], menuOptions, "option", 0,
	    &option) != TCL_OK) {
	return TCL_ERROR;
    }
    Tcl_Preserve((ClientData) menuPtr);

    switch ((enum options) option) {
    case MENU_ACTIVATE: {
	int index;

	if (objc != 3) {
	    Tcl_WrongNumArgs(interp, 2, objv, "index");
	    goto error;
	}
	if (TkGetMenuIndex(interp, menuPtr, objv[2], 0, &index) != TCL_OK) {
	    goto error;
	}
	if (menuPtr->active == index) {
	    goto done;
	}
	if ((index >= 0) && ((menuPtr->entries[index]->type==SEPARATOR_ENTRY)
		|| (menuPtr->entries[index]->state == ENTRY_DISABLED))) {
	    index = -1;
	}
	result = TkActivateMenuEntry(menuPtr, index);
	break;
    }
    case MENU_ADD:
	if (objc < 3) {
	    Tcl_WrongNumArgs(interp, 2, objv, "type ?options?");
	    goto error;
	}

	if (MenuAddOrInsert(interp, menuPtr, NULL, objc-2, objv+2) != TCL_OK) {
	    goto error;
	}
	break;
    case MENU_CGET: {
	Tcl_Obj *resultPtr;

	if (objc != 3) {
	    Tcl_WrongNumArgs(interp, 2, objv, "option");
	    goto error;
	}
	resultPtr = Tk_GetOptionValue(interp, (char *) menuPtr,
		menuPtr->optionTablesPtr->menuOptionTable, objv[2],
		menuPtr->tkwin);
	if (resultPtr == NULL) {
	    goto error;
	}
	Tcl_SetObjResult(interp, resultPtr);
	break;
    }
    case MENU_CLONE:
	if ((objc < 3) || (objc > 4)) {
	    Tcl_WrongNumArgs(interp, 2, objv, "newMenuName ?menuType?");
	    goto error;
	}
	result = CloneMenu(menuPtr, objv[2], (objc == 3) ? NULL : objv[3]);
	break;
    case MENU_CONFIGURE: {
	Tcl_Obj *resultPtr;

	if (objc == 2) {
	    resultPtr = Tk_GetOptionInfo(interp, (char *) menuPtr,
		    menuPtr->optionTablesPtr->menuOptionTable, NULL,
		    menuPtr->tkwin);
	    if (resultPtr == NULL) {
		result = TCL_ERROR;
	    } else {
		result = TCL_OK;
		Tcl_SetObjResult(interp, resultPtr);
	    }
	} else if (objc == 3) {
	    resultPtr = Tk_GetOptionInfo(interp, (char *) menuPtr,
		    menuPtr->optionTablesPtr->menuOptionTable, objv[2],
		    menuPtr->tkwin);
	    if (resultPtr == NULL) {
		result = TCL_ERROR;
	    } else {
		result = TCL_OK;
		Tcl_SetObjResult(interp, resultPtr);
	    }
	} else {
	    result = ConfigureMenu(interp, menuPtr, objc - 2, objv + 2);
	}
	if (result != TCL_OK) {
	    goto error;
	}
	break;
    }
    case MENU_DELETE: {
	int first, last;

	if ((objc != 3) && (objc != 4)) {
	    Tcl_WrongNumArgs(interp, 2, objv, "first ?last?");
	    goto error;
	}

	/*
	 * If 'first' explicitly refers to past the end of the menu, we don't
	 * do anything. [Bug 220950]
	 */

	if (isdigit(UCHAR(Tcl_GetString(objv[2])[0]))
		&& Tcl_GetIntFromObj(NULL, objv[2], &first) == TCL_OK) {
	    if (first >= menuPtr->numEntries) {
		goto done;
	    }
	} else if (TkGetMenuIndex(interp,menuPtr,objv[2],0,&first) != TCL_OK){
	    goto error;
	}
	if (objc == 3) {
	    last = first;
	} else if (TkGetMenuIndex(interp,menuPtr,objv[3],0,&last) != TCL_OK) {
	    goto error;
	}

	if (menuPtr->tearoff && (first == 0)) {
	    /*
	     * Sorry, can't delete the tearoff entry; must reconfigure the
	     * menu.
	     */

	    first = 1;
	}
	if ((first < 0) || (last < first)) {
	    goto done;
	}
	DeleteMenuCloneEntries(menuPtr, first, last);
	break;
    }
    case MENU_ENTRYCGET: {
	int index;
	Tcl_Obj *resultPtr;

	if (objc != 4) {
	    Tcl_WrongNumArgs(interp, 2, objv, "index option");
	    goto error;
	}
	if (TkGetMenuIndex(interp, menuPtr, objv[2], 0, &index) != TCL_OK) {
	    goto error;
	}
	if (index < 0) {
	    goto done;
	}
	mePtr = menuPtr->entries[index];
	Tcl_Preserve((ClientData) mePtr);
	resultPtr = Tk_GetOptionValue(interp, (char *) mePtr,
		mePtr->optionTable, objv[3], menuPtr->tkwin);
	Tcl_Release((ClientData) mePtr);
	if (resultPtr == NULL) {
	    goto error;
	}
	Tcl_SetObjResult(interp, resultPtr);
	break;
    }
    case MENU_ENTRYCONFIGURE: {
	int index;
	Tcl_Obj *resultPtr;

	if (objc < 3) {
	    Tcl_WrongNumArgs(interp, 2, objv, "index ?option value ...?");
	    goto error;
	}
	if (TkGetMenuIndex(interp, menuPtr, objv[2], 0, &index) != TCL_OK) {
	    goto error;
	}
	if (index < 0) {
	    goto done;
	}
	mePtr = menuPtr->entries[index];
	Tcl_Preserve((ClientData) mePtr);
	if (objc == 3) {
	    resultPtr = Tk_GetOptionInfo(interp, (char *) mePtr,
		    mePtr->optionTable, NULL, menuPtr->tkwin);
	    if (resultPtr == NULL) {
		result = TCL_ERROR;
	    } else {
		result = TCL_OK;
		Tcl_SetObjResult(interp, resultPtr);
	    }
	} else if (objc == 4) {
	    resultPtr = Tk_GetOptionInfo(interp, (char *) mePtr,
		    mePtr->optionTable, objv[3], menuPtr->tkwin);
	    if (resultPtr == NULL) {
		result = TCL_ERROR;
	    } else {
		result = TCL_OK;
		Tcl_SetObjResult(interp, resultPtr);
	    }
	} else {
	    result = ConfigureMenuCloneEntries(interp, menuPtr, index,
		    objc-3, objv+3);
	}
	Tcl_Release((ClientData) mePtr);
	break;
    }
    case MENU_INDEX: {
	int index;

	if (objc != 3) {
	    Tcl_WrongNumArgs(interp, 2, objv, "string");
	    goto error;
	}
	if (TkGetMenuIndex(interp, menuPtr, objv[2], 0, &index) != TCL_OK) {
	    goto error;
	}
	if (index < 0) {
	    Tcl_SetResult(interp, "none", TCL_STATIC);
	} else {
	    Tcl_SetIntObj(Tcl_GetObjResult(interp), index);
	}
	break;
    }
    case MENU_INSERT:
	if (objc < 4) {
	    Tcl_WrongNumArgs(interp, 2, objv, "index type ?options?");
	    goto error;
	}
	if (MenuAddOrInsert(interp,menuPtr,objv[2],objc-3,objv+3) != TCL_OK) {
	    goto error;
	}
	break;
    case MENU_INVOKE: {
	int index;

	if (objc != 3) {
	    Tcl_WrongNumArgs(interp, 2, objv, "index");
	    goto error;
	}
	if (TkGetMenuIndex(interp, menuPtr, objv[2], 0, &index) != TCL_OK) {
	    goto error;
	}
	if (index < 0) {
	    goto done;
	}
	result = TkInvokeMenu(interp, menuPtr, index);
	break;
    }
    case MENU_POST: {
	int x, y;

	if (objc != 4) {
	    Tcl_WrongNumArgs(interp, 2, objv, "x y");
	    goto error;
	}
	if ((Tcl_GetIntFromObj(interp, objv[2], &x) != TCL_OK)
		|| (Tcl_GetIntFromObj(interp, objv[3], &y) != TCL_OK)) {
	    goto error;
	}

	/*
	 * Tearoff menus are posted differently on Mac and Windows than
	 * non-tearoffs. TkpPostMenu does not actually map the menu's window
	 * on those platforms, and popup menus have to be handled specially.
	 */

	if (menuPtr->menuType != TEAROFF_MENU) {
	    result = TkpPostMenu(interp, menuPtr, x, y);
	} else {
	    result = TkPostTearoffMenu(interp, menuPtr, x, y);
	}
	break;
    }
    case MENU_POSTCASCADE: {
	int index;

	if (objc != 3) {
	    Tcl_WrongNumArgs(interp, 2, objv, "index");
	    goto error;
	}

	if (TkGetMenuIndex(interp, menuPtr, objv[2], 0, &index) != TCL_OK) {
	    goto error;
	}
	if ((index < 0) || (menuPtr->entries[index]->type != CASCADE_ENTRY)) {
	    result = TkPostSubmenu(interp, menuPtr, NULL);
	} else {
	    result = TkPostSubmenu(interp, menuPtr, menuPtr->entries[index]);
	}
	break;
    }
    case MENU_TYPE: {
	int index;

	if (objc != 3) {
	    Tcl_WrongNumArgs(interp, 2, objv, "index");
	    goto error;
	}
	if (TkGetMenuIndex(interp, menuPtr, objv[2], 0, &index) != TCL_OK) {
	    goto error;
	}
	if (index < 0) {
	    goto done;
	}
	if (menuPtr->entries[index]->type == TEAROFF_ENTRY) {
	    Tcl_SetResult(interp, "tearoff", TCL_STATIC);
	} else {
	    Tcl_SetStringObj(Tcl_GetObjResult(interp),
		    menuEntryTypeStrings[menuPtr->entries[index]->type], -1);
	}
	break;
    }
    case MENU_UNPOST:
	if (objc != 2) {
	    Tcl_WrongNumArgs(interp, 2, objv, NULL);
	    goto error;
	}
	Tk_UnmapWindow(menuPtr->tkwin);
	result = TkPostSubmenu(interp, menuPtr, NULL);
	break;
    case MENU_XPOSITION:
	if (objc != 3) {
	    Tcl_WrongNumArgs(interp, 2, objv, "index");
	    goto error;
	}
	result = MenuDoXPosition(interp, menuPtr, objv[2]);
	break;
    case MENU_YPOSITION:
	if (objc != 3) {
	    Tcl_WrongNumArgs(interp, 2, objv, "index");
	    goto error;
	}
	result = MenuDoYPosition(interp, menuPtr, objv[2]);
	break;
    }
  done:
    Tcl_Release((ClientData) menuPtr);
    return result;

  error:
    Tcl_Release((ClientData) menuPtr);
    return TCL_ERROR;
}

/*
 *----------------------------------------------------------------------
 *
 * TkInvokeMenu --
 *
 *	Given a menu and an index, takes the appropriate action for the entry
 *	associated with that index.
 *
 * Results:
 *	Standard Tcl result.
 *
 * Side effects:
 *	Commands may get excecuted; variables may get set; sub-menus may get
 *	posted.
 *
 *----------------------------------------------------------------------
 */

int
TkInvokeMenu(
    Tcl_Interp *interp,		/* The interp that the menu lives in. */
    TkMenu *menuPtr,		/* The menu we are invoking. */
    int index)			/* The zero based index of the item we are
    				 * invoking. */
{
    int result = TCL_OK;
    TkMenuEntry *mePtr;

    if (index < 0) {
    	goto done;
    }
    mePtr = menuPtr->entries[index];
    if (mePtr->state == ENTRY_DISABLED) {
	goto done;
    }
    Tcl_Preserve((ClientData) mePtr);
    if (mePtr->type == TEAROFF_ENTRY) {
	Tcl_DString ds;
	Tcl_DStringInit(&ds);
	Tcl_DStringAppend(&ds, "tk::TearOffMenu ", -1);
	Tcl_DStringAppend(&ds, Tk_PathName(menuPtr->tkwin), -1);
	result = Tcl_Eval(interp, Tcl_DStringValue(&ds));
	Tcl_DStringFree(&ds);
    } else if ((mePtr->type == CHECK_BUTTON_ENTRY)
	    && (mePtr->namePtr != NULL)) {
	Tcl_Obj *valuePtr;

	if (mePtr->entryFlags & ENTRY_SELECTED) {
	    valuePtr = mePtr->offValuePtr;
	} else {
	    valuePtr = mePtr->onValuePtr;
	}
	if (valuePtr == NULL) {
	    valuePtr = Tcl_NewObj();
	}
	Tcl_IncrRefCount(valuePtr);
	if (Tcl_ObjSetVar2(interp, mePtr->namePtr, NULL, valuePtr,
		TCL_GLOBAL_ONLY|TCL_LEAVE_ERR_MSG) == NULL) {
	    result = TCL_ERROR;
	}
	Tcl_DecrRefCount(valuePtr);
    } else if ((mePtr->type == RADIO_BUTTON_ENTRY)
	    && (mePtr->namePtr != NULL)) {
	Tcl_Obj *valuePtr = mePtr->onValuePtr;

	if (valuePtr == NULL) {
	    valuePtr = Tcl_NewObj();
	}
	Tcl_IncrRefCount(valuePtr);
	if (Tcl_ObjSetVar2(interp, mePtr->namePtr, NULL, valuePtr,
		TCL_GLOBAL_ONLY|TCL_LEAVE_ERR_MSG) == NULL) {
	    result = TCL_ERROR;
	}
	Tcl_DecrRefCount(valuePtr);
    }

    /*
     * We check numEntries in addition to whether the menu entry has a command
     * because that goes to zero if the menu gets deleted (e.g., during
     * command evaluation).
     */

    if ((menuPtr->numEntries != 0) && (result == TCL_OK)
	    && (mePtr->commandPtr != NULL)) {
	Tcl_Obj *commandPtr = mePtr->commandPtr;

	Tcl_IncrRefCount(commandPtr);
	result = Tcl_EvalObjEx(interp, commandPtr, TCL_EVAL_GLOBAL);
	Tcl_DecrRefCount(commandPtr);
    }
    Tcl_Release((ClientData) mePtr);
  done:
    return result;
}

/*
 *----------------------------------------------------------------------
 *
 * DestroyMenuInstance --
 *
 *	This function is invoked by TkDestroyMenu to clean up the internal
 *	structure of a menu at a safe time (when no-one is using it anymore).
 *	Only takes care of one instance of the menu.
 *
 * Results:
 *	None.
 *
 * Side effects:
 *	Everything associated with the menu is freed up.
 *
 *----------------------------------------------------------------------
 */

static void
DestroyMenuInstance(
    TkMenu *menuPtr)		/* Info about menu widget. */
{
    int i;
    TkMenu *menuInstancePtr;
    TkMenuEntry *cascadePtr, *nextCascadePtr;
    Tcl_Obj *newObjv[2];
    TkMenu *parentMasterMenuPtr;
    TkMenuEntry *parentMasterEntryPtr;

    /*
     * If the menu has any cascade menu entries pointing to it, the cascade
     * entries need to be told that the menu is going away. We need to clear
     * the menu ptr field in the menu reference at this point in the code so
     * that everything else can forget about this menu properly. We also need
     * to reset -menu field of all entries that are not master menus back to
     * this entry name if this is a master menu pointed to by another master
     * menu. If there is a clone menu that points to this menu, then this menu
     * is itself a clone, so when this menu goes away, the -menu field of the
     * pointing entry must be set back to this menu's master menu name so that
     * later if another menu is created the cascade hierarchy can be
     * maintained.
     */

    TkpDestroyMenu(menuPtr);
    if (menuPtr->menuRefPtr == NULL) {
	return;
    }
    cascadePtr = menuPtr->menuRefPtr->parentEntryPtr;
    menuPtr->menuRefPtr->menuPtr = NULL;
    if (TkFreeMenuReferences(menuPtr->menuRefPtr)) {
	menuPtr->menuRefPtr = NULL;
    }

    for (; cascadePtr != NULL; cascadePtr = nextCascadePtr) {
    	nextCascadePtr = cascadePtr->nextCascadePtr;

    	if (menuPtr->masterMenuPtr != menuPtr) {
	    Tcl_Obj *menuNamePtr = Tcl_NewStringObj("-menu", -1);

	    parentMasterMenuPtr = cascadePtr->menuPtr->masterMenuPtr;
	    parentMasterEntryPtr =
		    parentMasterMenuPtr->entries[cascadePtr->index];
	    newObjv[0] = menuNamePtr;
	    newObjv[1] = parentMasterEntryPtr->namePtr;

	    /*
	     * It is possible that the menu info is out of sync, and these
	     * things point to NULL, so verify existence [Bug: 3402]
	     */

	    if (newObjv[0] && newObjv[1]) {
		Tcl_IncrRefCount(newObjv[0]);
		Tcl_IncrRefCount(newObjv[1]);
		ConfigureMenuEntry(cascadePtr, 2, newObjv);
		Tcl_DecrRefCount(newObjv[0]);
		Tcl_DecrRefCount(newObjv[1]);
	    }
    	} else {
    	    ConfigureMenuEntry(cascadePtr, 0, NULL);
    	}
    }

    if (menuPtr->masterMenuPtr != menuPtr) {
	for (menuInstancePtr = menuPtr->masterMenuPtr;
		menuInstancePtr != NULL;
		menuInstancePtr = menuInstancePtr->nextInstancePtr) {
	    if (menuInstancePtr->nextInstancePtr == menuPtr) {
		menuInstancePtr->nextInstancePtr =
			menuInstancePtr->nextInstancePtr->nextInstancePtr;
		break;
	    }
	}
    } else if (menuPtr->nextInstancePtr != NULL) {
	Tcl_Panic("Attempting to delete master menu when there are still clones.");
    }

    /*
     * Free up all the stuff that requires special handling, then let
     * Tk_FreeConfigOptions handle all the standard option-related stuff.
     */

    for (i = menuPtr->numEntries; --i >= 0; ) {
	/*
	 * As each menu entry is deleted from the end of the array of entries,
	 * decrement menuPtr->numEntries. Otherwise, the act of deleting menu
	 * entry i will dereference freed memory attempting to queue a redraw
	 * for menu entries (i+1)...numEntries.
	 */

	DestroyMenuEntry((char *) menuPtr->entries[i]);
	menuPtr->numEntries = i;
    }
    if (menuPtr->entries != NULL) {
	ckfree((char *) menuPtr->entries);
    }
    TkMenuFreeDrawOptions(menuPtr);
    Tk_FreeConfigOptions((char *) menuPtr,
	    menuPtr->optionTablesPtr->menuOptionTable, menuPtr->tkwin);
    if (menuPtr->tkwin != NULL) {
	Tk_Window tkwin = menuPtr->tkwin;
	menuPtr->tkwin = NULL;
	Tk_DestroyWindow(tkwin);
    }
}

/*
 *----------------------------------------------------------------------
 *
 * TkDestroyMenu --
 *
 *	This function is invoked by Tcl_EventuallyFree or Tcl_Release to clean
 *	up the internal structure of a menu at a safe time (when no-one is
 *	using it anymore). If called on a master instance, destroys all of the
 *	slave instances. If called on a non-master instance, just destroys
 *	that instance.
 *
 * Results:
 *	None.
 *
 * Side effects:
 *	Everything associated with the menu is freed up.
 *
 *----------------------------------------------------------------------
 */

void
TkDestroyMenu(
    TkMenu *menuPtr)		/* Info about menu widget. */
{
    TkMenu *menuInstancePtr;
    TkMenuTopLevelList *topLevelListPtr, *nextTopLevelPtr;

    if (menuPtr->menuFlags & MENU_DELETION_PENDING) {
    	return;
    }

    Tcl_Preserve(menuPtr);

    /*
     * Now destroy all non-tearoff instances of this menu if this is a parent
     * menu. Is this loop safe enough? Are there going to be destroy bindings
     * on child menus which kill the parent? If not, we have to do a slightly
     * more complex scheme.
     */

    menuPtr->menuFlags |= MENU_DELETION_PENDING;
    if (menuPtr->menuRefPtr != NULL) {
	/*
	 * If any toplevel widgets have this menu as their menubar, the
	 * geometry of the window may have to be recalculated.
	 */

	topLevelListPtr = menuPtr->menuRefPtr->topLevelListPtr;
	while (topLevelListPtr != NULL) {
	    nextTopLevelPtr = topLevelListPtr->nextPtr;
	    TkpSetWindowMenuBar(topLevelListPtr->tkwin, NULL);
	    topLevelListPtr = nextTopLevelPtr;
	}
    }
    if (menuPtr->masterMenuPtr == menuPtr) {
	while (menuPtr->nextInstancePtr != NULL) {
	    menuInstancePtr = menuPtr->nextInstancePtr;
	    menuPtr->nextInstancePtr = menuInstancePtr->nextInstancePtr;
    	    if (menuInstancePtr->tkwin != NULL) {
		Tk_Window tkwin = menuInstancePtr->tkwin;

		/*
		 * Note: it may be desirable to NULL out the tkwin field of
		 * menuInstancePtr here:
		 * menuInstancePtr->tkwin = NULL;
		 */

	     	Tk_DestroyWindow(tkwin);
	    }
	}
    }

    DestroyMenuInstance(menuPtr);

    Tcl_Release(menuPtr);
}

/*
 *----------------------------------------------------------------------
 *
 * UnhookCascadeEntry --
 *
 *	This entry is removed from the list of entries that point to the
 *	cascade menu. This is done in preparation for changing the menu that
 *	this entry points to.
 *
 *	At the end of this function, the menu entry no longer contains a
 *	reference to a 'TkMenuReferences' structure, and therefore no such
 *	structure contains a reference to this menu entry either.
 *
 * Results:
 *	None
 *
 * Side effects:
 *	The appropriate lists are modified.
 *
 *----------------------------------------------------------------------
 */

static void
UnhookCascadeEntry(
    TkMenuEntry *mePtr)		/* The cascade entry we are removing from the
				 * cascade list. */
{
    TkMenuEntry *cascadeEntryPtr;
    TkMenuEntry *prevCascadePtr;
    TkMenuReferences *menuRefPtr;

    menuRefPtr = mePtr->childMenuRefPtr;
    if (menuRefPtr == NULL) {
	return;
    }

    cascadeEntryPtr = menuRefPtr->parentEntryPtr;
    if (cascadeEntryPtr == NULL) {
	TkFreeMenuReferences(menuRefPtr);
	mePtr->childMenuRefPtr = NULL;
    	return;
    }

    /*
     * Singularly linked list deletion. The two special cases are 1. one
     * element; 2. The first element is the one we want.
     */

    if (cascadeEntryPtr == mePtr) {
    	if (cascadeEntryPtr->nextCascadePtr == NULL) {
	    /*
	     * This is the last menu entry which points to this menu, so we
	     * need to clear out the list pointer in the cascade itself.
	     */

	    menuRefPtr->parentEntryPtr = NULL;

	    /*
	     * The original field is set to zero below, after it is freed.
	     */

	    TkFreeMenuReferences(menuRefPtr);
    	} else {
    	    menuRefPtr->parentEntryPtr = cascadeEntryPtr->nextCascadePtr;
    	}
    	mePtr->nextCascadePtr = NULL;
    } else {
	for (prevCascadePtr = cascadeEntryPtr,
		cascadeEntryPtr = cascadeEntryPtr->nextCascadePtr;
		cascadeEntryPtr != NULL;
		prevCascadePtr = cascadeEntryPtr,
		cascadeEntryPtr = cascadeEntryPtr->nextCascadePtr) {
    	    if (cascadeEntryPtr == mePtr){
    	    	prevCascadePtr->nextCascadePtr =
			cascadeEntryPtr->nextCascadePtr;
    	    	cascadeEntryPtr->nextCascadePtr = NULL;
    	    	break;
    	    }
	}
	mePtr->nextCascadePtr = NULL;
    }
    mePtr->childMenuRefPtr = NULL;
}

/*
 *----------------------------------------------------------------------
 *
 * DestroyMenuEntry --
 *
 *	This function is invoked by Tcl_EventuallyFree or Tcl_Release to clean
 *	up the internal structure of a menu entry at a safe time (when no-one
 *	is using it anymore).
 *
 * Results:
 *	None.
 *
 * Side effects:
 *	Everything associated with the menu entry is freed.
 *
 *----------------------------------------------------------------------
 */

static void
DestroyMenuEntry(
    char *memPtr)		/* Pointer to entry to be freed. */
{
    register TkMenuEntry *mePtr = (TkMenuEntry *) memPtr;
    TkMenu *menuPtr = mePtr->menuPtr;

    if (menuPtr->postedCascade == mePtr) {
    	/*
	 * Ignore errors while unposting the menu, since it's possible that
	 * the menu has already been deleted and the unpost will generate an
	 * error.
	 */

	TkPostSubmenu(menuPtr->interp, menuPtr, NULL);
    }

    /*
     * Free up all the stuff that requires special handling, then let
     * Tk_FreeConfigOptions handle all the standard option-related stuff.
     */

    if (mePtr->type == CASCADE_ENTRY) {
	if (menuPtr->masterMenuPtr != menuPtr) {
	    TkMenu *destroyThis = NULL;
	    /*
	     * The menu as a whole is a clone. We must delete the clone of the
	     * cascaded menu for the particular entry we are destroying.
	     */

	    TkMenuReferences *menuRefPtr = mePtr->childMenuRefPtr;

	    if (menuRefPtr != NULL) {
		destroyThis = menuRefPtr->menuPtr;

		/*
		 * But only if it is a clone. What can happen is that we are
		 * in the middle of deleting a menu and this menu pointer has
		 * already been reset to point to the original menu. In that
		 * case we have nothing special to do.
		 */

		if ((destroyThis != NULL)
			&& (destroyThis->masterMenuPtr == destroyThis)) {
		    destroyThis = NULL;
		}
	    }
	    UnhookCascadeEntry(mePtr);
	    if (menuRefPtr != NULL) {
		if (menuRefPtr->menuPtr == destroyThis) {
		    menuRefPtr->menuPtr = NULL;
		}
		if (destroyThis != NULL) {
		    TkDestroyMenu(destroyThis);
		}
	    }
	} else {
	    UnhookCascadeEntry(mePtr);
	}
    }
    if (mePtr->image != NULL) {
	Tk_FreeImage(mePtr->image);
    }
    if (mePtr->selectImage != NULL) {
	Tk_FreeImage(mePtr->selectImage);
    }
    if (((mePtr->type == CHECK_BUTTON_ENTRY)
	    || (mePtr->type == RADIO_BUTTON_ENTRY))
	    && (mePtr->namePtr != NULL)) {
	char *varName = Tcl_GetString(mePtr->namePtr);

	Tcl_UntraceVar(menuPtr->interp, varName,
		TCL_GLOBAL_ONLY|TCL_TRACE_WRITES|TCL_TRACE_UNSETS,
		MenuVarProc, (ClientData) mePtr);
    }
    TkpDestroyMenuEntry(mePtr);
    TkMenuEntryFreeDrawOptions(mePtr);
    Tk_FreeConfigOptions((char *) mePtr, mePtr->optionTable, menuPtr->tkwin);
    ckfree((char *) mePtr);
}

/*
 *---------------------------------------------------------------------------
 *
 * MenuWorldChanged --
 *
 *	This function is called when the world has changed in some way (such
 *	as the fonts in the system changing) and the widget needs to recompute
 *	all its graphics contexts and determine its new geometry.
 *
 * Results:
 *	None.
 *
 * Side effects:
 *	Menu will be relayed out and redisplayed.
 *
 *---------------------------------------------------------------------------
 */

static void
MenuWorldChanged(
    ClientData instanceData)	/* Information about widget. */
{
    TkMenu *menuPtr = (TkMenu *) instanceData;
    int i;

    TkMenuConfigureDrawOptions(menuPtr);
    for (i = 0; i < menuPtr->numEntries; i++) {
    	TkMenuConfigureEntryDrawOptions(menuPtr->entries[i],
		menuPtr->entries[i]->index);
	TkpConfigureMenuEntry(menuPtr->entries[i]);
    }
    TkEventuallyRecomputeMenu(menuPtr);
}

/*
 *----------------------------------------------------------------------
 *
 * ConfigureMenu --
 *
 *	This function is called to process an argv/argc list, plus the Tk
 *	option database, in order to configure (or reconfigure) a menu widget.
 *
 * Results:
 *	The return value is a standard Tcl result. If TCL_ERROR is returned,
 *	then the interp's result contains an error message.
 *
 * Side effects:
 *	Configuration information, such as colors, font, etc. get set for
 *	menuPtr; old resources get freed, if there were any.
 *
 *----------------------------------------------------------------------
 */

static int
ConfigureMenu(
    Tcl_Interp *interp,		/* Used for error reporting. */
    register TkMenu *menuPtr,	/* Information about widget; may or may not
				 * already have values for some fields. */
    int objc,			/* Number of valid entries in argv. */
    Tcl_Obj *CONST objv[])	/* Arguments. */
{
    int i;
    TkMenu *menuListPtr, *cleanupPtr;
    int result;

    for (menuListPtr = menuPtr->masterMenuPtr; menuListPtr != NULL;
	    menuListPtr = menuListPtr->nextInstancePtr) {
	menuListPtr->errorStructPtr = (Tk_SavedOptions *)
		ckalloc(sizeof(Tk_SavedOptions));
	result = Tk_SetOptions(interp, (char *) menuListPtr,
		menuListPtr->optionTablesPtr->menuOptionTable, objc, objv,
		menuListPtr->tkwin, menuListPtr->errorStructPtr, NULL);
	if (result != TCL_OK) {
	    for (cleanupPtr = menuPtr->masterMenuPtr;
		    cleanupPtr != menuListPtr;
		    cleanupPtr = cleanupPtr->nextInstancePtr) {
		Tk_RestoreSavedOptions(cleanupPtr->errorStructPtr);
		ckfree((char *) cleanupPtr->errorStructPtr);
		cleanupPtr->errorStructPtr = NULL;
	    }
	    if (menuListPtr->errorStructPtr != NULL) {
		Tk_RestoreSavedOptions(menuListPtr->errorStructPtr);
		ckfree((char *) menuListPtr->errorStructPtr);
		menuListPtr->errorStructPtr = NULL;
	    }
	    return TCL_ERROR;
	}

	/*
	 * When a menu is created, the type is in all of the arguments to the
	 * menu command. Let Tk_ConfigureWidget take care of parsing them, and
	 * then set the type after we can look at the type string. Once set, a
	 * menu's type cannot be changed
	 */

	if (menuListPtr->menuType == UNKNOWN_TYPE) {
	    Tcl_GetIndexFromObj(NULL, menuListPtr->menuTypePtr,
		    menuTypeStrings, NULL, 0, &menuListPtr->menuType);

	    /*
	     * Configure the new window to be either a pop-up menu or a
	     * tear-off menu. We don't do this for menubars since they are not
	     * toplevel windows. Also, since this gets called before CloneMenu
	     * has a chance to set the menuType field, we have to look at the
	     * menuTypeName field to tell that this is a menu bar.
	     */

	    if (menuListPtr->menuType == MASTER_MENU) {
		TkpMakeMenuWindow(menuListPtr->tkwin, 1);
	    } else if (menuListPtr->menuType == TEAROFF_MENU) {
		TkpMakeMenuWindow(menuListPtr->tkwin, 0);
	    }
	}


	/*
	 * Depending on the -tearOff option, make sure that there is or isn't
	 * an initial tear-off entry at the beginning of the menu.
	 */

	if (menuListPtr->tearoff) {
	    if ((menuListPtr->numEntries == 0)
		    || (menuListPtr->entries[0]->type != TEAROFF_ENTRY)) {
		if (MenuNewEntry(menuListPtr, 0, TEAROFF_ENTRY) == NULL) {
		    for (cleanupPtr = menuPtr->masterMenuPtr;
			 cleanupPtr != menuListPtr;
			 cleanupPtr = cleanupPtr->nextInstancePtr) {
			Tk_RestoreSavedOptions(cleanupPtr->errorStructPtr);
			ckfree((char *) cleanupPtr->errorStructPtr);
			cleanupPtr->errorStructPtr = NULL;
		    }
		    if (menuListPtr->errorStructPtr != NULL) {
			Tk_RestoreSavedOptions(menuListPtr->errorStructPtr);
			ckfree((char *) menuListPtr->errorStructPtr);
			menuListPtr->errorStructPtr = NULL;
		    }
		    return TCL_ERROR;
		}
	    }
	} else if ((menuListPtr->numEntries > 0)
		&& (menuListPtr->entries[0]->type == TEAROFF_ENTRY)) {
	    int i;

	    Tcl_EventuallyFree((ClientData) menuListPtr->entries[0],
	    	    DestroyMenuEntry);

	    for (i = 0; i < menuListPtr->numEntries - 1; i++) {
		menuListPtr->entries[i] = menuListPtr->entries[i + 1];
		menuListPtr->entries[i]->index = i;
	    }
	    menuListPtr->numEntries--;
	    if (menuListPtr->numEntries == 0) {
		ckfree((char *) menuListPtr->entries);
		menuListPtr->entries = NULL;
	    }
	}

	TkMenuConfigureDrawOptions(menuListPtr);

	/*
	 * After reconfiguring a menu, we need to reconfigure all of the
	 * entries in the menu, since some of the things in the children (such
	 * as graphics contexts) may have to change to reflect changes in the
	 * parent.
	 */

	for (i = 0; i < menuListPtr->numEntries; i++) {
	    TkMenuEntry *mePtr;

	    mePtr = menuListPtr->entries[i];
	    ConfigureMenuEntry(mePtr, 0, NULL);
	}

	TkEventuallyRecomputeMenu(menuListPtr);
    }

    for (cleanupPtr = menuPtr->masterMenuPtr; cleanupPtr != NULL;
	    cleanupPtr = cleanupPtr->nextInstancePtr) {
	Tk_FreeSavedOptions(cleanupPtr->errorStructPtr);
	ckfree((char *) cleanupPtr->errorStructPtr);
	cleanupPtr->errorStructPtr = NULL;
    }

    return TCL_OK;
}

/*
 *----------------------------------------------------------------------
 *
 * PostProcessEntry --
 *
 *	This is called by ConfigureMenuEntry to do all of the configuration
 *	after Tk_SetOptions is called. This is separate so that error handling
 *	is easier.
 *
 * Results:
 *	The return value is a standard Tcl result. If TCL_ERROR is returned,
 *	then the interp's result contains an error message.
 *
 * Side effects:
 *	Configuration information such as label and accelerator get set for
 *	mePtr; old resources get freed, if there were any.
 *
 *----------------------------------------------------------------------
 */

static int
PostProcessEntry(
    TkMenuEntry *mePtr)			/* The entry we are configuring. */
{
    TkMenu *menuPtr = mePtr->menuPtr;
    int index = mePtr->index;
    char *name;
    Tk_Image image;

    /*
     * The code below handles special configuration stuff not taken care of by
     * Tk_ConfigureWidget, such as special processing for defaults, sizing
     * strings, graphics contexts, etc.
     */

    if (mePtr->labelPtr == NULL) {
	mePtr->labelLength = 0;
    } else {
	Tcl_GetStringFromObj(mePtr->labelPtr, &mePtr->labelLength);
    }
    if (mePtr->accelPtr == NULL) {
	mePtr->accelLength = 0;
    } else {
	Tcl_GetStringFromObj(mePtr->accelPtr, &mePtr->accelLength);
    }

    /*
     * If this is a cascade entry, the platform-specific data of the child
     * menu has to be updated. Also, the links that point to parents and
     * cascades have to be updated.
     */

    if ((mePtr->type == CASCADE_ENTRY) && (mePtr->namePtr != NULL)) {
 	TkMenuEntry *cascadeEntryPtr;
	int alreadyThere;
	TkMenuReferences *menuRefPtr;
	char *oldHashKey = NULL;	/* Initialization only needed to
					 * prevent compiler warning. */

	/*
	 * This is a cascade entry. If the menu that the cascade entry is
	 * pointing to has changed, we need to remove this entry from the list
	 * of entries pointing to the old menu, and add a cascade reference to
	 * the list of entries pointing to the new menu.
	 *
	 * BUG: We are not recloning for special case #3 yet.
	 */

	name = Tcl_GetString(mePtr->namePtr);
	if (mePtr->childMenuRefPtr != NULL) {
	    oldHashKey = Tcl_GetHashKey(TkGetMenuHashTable(menuPtr->interp),
		    mePtr->childMenuRefPtr->hashEntryPtr);
	    if (strcmp(oldHashKey, name) != 0) {
		UnhookCascadeEntry(mePtr);
	    }
	}

	if ((mePtr->childMenuRefPtr == NULL)
		|| (strcmp(oldHashKey, name) != 0)) {
	    menuRefPtr = TkCreateMenuReferences(menuPtr->interp, name);
	    mePtr->childMenuRefPtr = menuRefPtr;

	    if (menuRefPtr->parentEntryPtr == NULL) {
		menuRefPtr->parentEntryPtr = mePtr;
	    } else {
		alreadyThere = 0;
		for (cascadeEntryPtr = menuRefPtr->parentEntryPtr;
			cascadeEntryPtr != NULL;
			cascadeEntryPtr =
			cascadeEntryPtr->nextCascadePtr) {
		    if (cascadeEntryPtr == mePtr) {
			alreadyThere = 1;
			break;
		    }
		}

		/*
		 * Put the item at the front of the list.
		 */

		if (!alreadyThere) {
		    mePtr->nextCascadePtr = menuRefPtr->parentEntryPtr;
		    menuRefPtr->parentEntryPtr = mePtr;
		}
	    }
	}
    }

    if (TkMenuConfigureEntryDrawOptions(mePtr, index) != TCL_OK) {
    	return TCL_ERROR;
    }

    /*
     * Get the images for the entry, if there are any. Allocate the new images
     * before freeing the old ones, so that the reference counts don't go to
     * zero and cause image data to be discarded.
     */

    if (mePtr->imagePtr != NULL) {
	char *imageString = Tcl_GetString(mePtr->imagePtr);

	image = Tk_GetImage(menuPtr->interp, menuPtr->tkwin, imageString,
		TkMenuImageProc, (ClientData) mePtr);
	if (image == NULL) {
	    return TCL_ERROR;
	}
    } else {
	image = NULL;
    }
    if (mePtr->image != NULL) {
	Tk_FreeImage(mePtr->image);
    }
    mePtr->image = image;
    if (mePtr->selectImagePtr != NULL) {
	char *selectImageString = Tcl_GetString(mePtr->selectImagePtr);

	image = Tk_GetImage(menuPtr->interp, menuPtr->tkwin, selectImageString,
		TkMenuSelectImageProc, (ClientData) mePtr);
	if (image == NULL) {
	    return TCL_ERROR;
	}
    } else {
	image = NULL;
    }
    if (mePtr->selectImage != NULL) {
	Tk_FreeImage(mePtr->selectImage);
    }
    mePtr->selectImage = image;

    if ((mePtr->type == CHECK_BUTTON_ENTRY)
	    || (mePtr->type == RADIO_BUTTON_ENTRY)) {
	Tcl_Obj *valuePtr;
	char *name;

	if (mePtr->namePtr == NULL) {
	    if (mePtr->labelPtr == NULL) {
		mePtr->namePtr = NULL;
	    } else {
		mePtr->namePtr = Tcl_DuplicateObj(mePtr->labelPtr);
		Tcl_IncrRefCount(mePtr->namePtr);
	    }
	}
	if (mePtr->onValuePtr == NULL) {
	    if (mePtr->labelPtr == NULL) {
		mePtr->onValuePtr = NULL;
	    } else {
		mePtr->onValuePtr = Tcl_DuplicateObj(mePtr->labelPtr);
		Tcl_IncrRefCount(mePtr->onValuePtr);
	    }
	}

	/*
	 * Select the entry if the associated variable has the appropriate
	 * value, initialize the variable if it doesn't exist, then set a
	 * trace on the variable to monitor future changes to its value.
	 */

	if (mePtr->namePtr != NULL) {
	    valuePtr = Tcl_ObjGetVar2(menuPtr->interp, mePtr->namePtr, NULL,
		    TCL_GLOBAL_ONLY);
	} else {
	    valuePtr = NULL;
	}
	mePtr->entryFlags &= ~ENTRY_SELECTED;
	if (valuePtr != NULL) {
	    if (mePtr->onValuePtr != NULL) {
		char *value = Tcl_GetString(valuePtr);
		char *onValue = Tcl_GetString(mePtr->onValuePtr);

		if (strcmp(value, onValue) == 0) {
		    mePtr->entryFlags |= ENTRY_SELECTED;
		}
	    }
	} else {
	    if (mePtr->namePtr != NULL) {
		Tcl_ObjSetVar2(menuPtr->interp, mePtr->namePtr, NULL,
			(mePtr->type == CHECK_BUTTON_ENTRY)
			? mePtr->offValuePtr : Tcl_NewObj(), TCL_GLOBAL_ONLY);
	    }
	}
	if (mePtr->namePtr != NULL) {
	    name = Tcl_GetString(mePtr->namePtr);
	    Tcl_TraceVar(menuPtr->interp, name,
		    TCL_GLOBAL_ONLY|TCL_TRACE_WRITES|TCL_TRACE_UNSETS,
		    MenuVarProc, (ClientData) mePtr);
	}
    }

    if (TkpConfigureMenuEntry(mePtr) != TCL_OK) {
	return TCL_ERROR;
    }

    return TCL_OK;
}

/*
 *----------------------------------------------------------------------
 *
 * ConfigureMenuEntry --
 *
 *	This function is called to process an argv/argc list in order to
 *	configure (or reconfigure) one entry in a menu.
 *
 * Results:
 *	The return value is a standard Tcl result. If TCL_ERROR is returned,
 *	then the interp's result contains an error message.
 *
 * Side effects:
 *	Configuration information such as label and accelerator get set for
 *	mePtr; old resources get freed, if there were any.
 *
 *----------------------------------------------------------------------
 */

static int
ConfigureMenuEntry(
    register TkMenuEntry *mePtr,/* Information about menu entry; may or may
				 * not already have values for some fields. */
    int objc,			/* Number of valid entries in argv. */
    Tcl_Obj *CONST objv[])	/* Arguments. */
{
    TkMenu *menuPtr = mePtr->menuPtr;
    Tk_SavedOptions errorStruct;
    int result;

    /*
     * If this entry is a check button or radio button, then remove its old
     * trace function.
     */

    if ((mePtr->namePtr != NULL)
    	    && ((mePtr->type == CHECK_BUTTON_ENTRY)
	    || (mePtr->type == RADIO_BUTTON_ENTRY))) {
	char *name = Tcl_GetString(mePtr->namePtr);

	Tcl_UntraceVar(menuPtr->interp, name,
		TCL_GLOBAL_ONLY|TCL_TRACE_WRITES|TCL_TRACE_UNSETS,
		MenuVarProc, (ClientData) mePtr);
    }

    result = TCL_OK;
    if (menuPtr->tkwin != NULL) {
	if (Tk_SetOptions(menuPtr->interp, (char *) mePtr,
		mePtr->optionTable, objc, objv, menuPtr->tkwin,
		&errorStruct, NULL) != TCL_OK) {
	    return TCL_ERROR;
	}
	result = PostProcessEntry(mePtr);
	if (result != TCL_OK) {
	    Tk_RestoreSavedOptions(&errorStruct);
	    PostProcessEntry(mePtr);
	}
	Tk_FreeSavedOptions(&errorStruct);
    }

    TkEventuallyRecomputeMenu(menuPtr);

    return result;
}

/*
 *----------------------------------------------------------------------
 *
 * ConfigureMenuCloneEntries --
 *
 *	Calls ConfigureMenuEntry for each menu in the clone chain.
 *
 * Results:
 *	The return value is a standard Tcl result. If TCL_ERROR is returned,
 *	then the interp's result contains an error message.
 *
 * Side effects:
 *	Configuration information such as label and accelerator get set for
 *	mePtr; old resources get freed, if there were any.
 *
 *----------------------------------------------------------------------
 */

static int
ConfigureMenuCloneEntries(
    Tcl_Interp *interp,		/* Used for error reporting. */
    TkMenu *menuPtr,		/* Information about whole menu. */
    int index,			/* Index of mePtr within menuPtr's entries. */
    int objc,			/* Number of valid entries in argv. */
    Tcl_Obj *CONST objv[])	/* Arguments. */
{
    TkMenuEntry *mePtr;
    TkMenu *menuListPtr;
    int cascadeEntryChanged = 0;
    TkMenuReferences *oldCascadeMenuRefPtr, *cascadeMenuRefPtr = NULL;
    Tcl_Obj *oldCascadePtr = NULL;
    char *newCascadeName;

    /*
     * Cascades are kind of tricky here. This is special case #3 in the
     * comment at the top of this file. Basically, if a menu is the master
     * menu of a clone chain, and has an entry with a cascade menu, the clones
     * of the menu will point to clones of the cascade menu. We have to
     * destroy the clones of the cascades, clone the new cascade menu, and
     * configure the entry to point to the new clone.
     */

    mePtr = menuPtr->masterMenuPtr->entries[index];
    if (mePtr->type == CASCADE_ENTRY) {
	oldCascadePtr = mePtr->namePtr;
	if (oldCascadePtr != NULL) {
	    Tcl_IncrRefCount(oldCascadePtr);
	}
    }

    if (ConfigureMenuEntry(mePtr, objc, objv) != TCL_OK) {
	return TCL_ERROR;
    }

    if (mePtr->type == CASCADE_ENTRY) {
	char *oldCascadeName;

	if (mePtr->namePtr != NULL) {
	    newCascadeName = Tcl_GetString(mePtr->namePtr);
	} else {
	    newCascadeName = NULL;
	}

	if ((oldCascadePtr == NULL) && (mePtr->namePtr == NULL)) {
	    cascadeEntryChanged = 0;
	} else if (((oldCascadePtr == NULL) && (mePtr->namePtr != NULL))
		|| ((oldCascadePtr != NULL)
		&& (mePtr->namePtr == NULL))) {
	    cascadeEntryChanged = 1;
	} else {
	    oldCascadeName = Tcl_GetString(oldCascadePtr);
	    cascadeEntryChanged = (strcmp(oldCascadeName, newCascadeName)
		    != 0);
	}
	if (oldCascadePtr != NULL) {
	    Tcl_DecrRefCount(oldCascadePtr);
	}
    }

    if (cascadeEntryChanged) {
	if (mePtr->namePtr != NULL) {
	    newCascadeName = Tcl_GetString(mePtr->namePtr);
	    cascadeMenuRefPtr = TkFindMenuReferences(menuPtr->interp,
		    newCascadeName);
	}
    }

    for (menuListPtr = menuPtr->masterMenuPtr->nextInstancePtr;
    	    menuListPtr != NULL;
	    menuListPtr = menuListPtr->nextInstancePtr) {

    	mePtr = menuListPtr->entries[index];

	if (cascadeEntryChanged && (mePtr->namePtr != NULL)) {
	    oldCascadeMenuRefPtr = TkFindMenuReferencesObj(menuPtr->interp,
		    mePtr->namePtr);

	    if ((oldCascadeMenuRefPtr != NULL)
		    && (oldCascadeMenuRefPtr->menuPtr != NULL)) {
		RecursivelyDeleteMenu(oldCascadeMenuRefPtr->menuPtr);
	    }
	}

    	if (ConfigureMenuEntry(mePtr, objc, objv) != TCL_OK) {
    	    return TCL_ERROR;
    	}

	if (cascadeEntryChanged && (mePtr->namePtr != NULL)) {
	    if (cascadeMenuRefPtr->menuPtr != NULL) {
		Tcl_Obj *newObjv[2];
		Tcl_Obj *newCloneNamePtr;
		Tcl_Obj *pathNamePtr = Tcl_NewStringObj(
			Tk_PathName(menuListPtr->tkwin), -1);
		Tcl_Obj *normalPtr = Tcl_NewStringObj("normal", -1);
		Tcl_Obj *menuObjPtr = Tcl_NewStringObj("-menu", -1);

		Tcl_IncrRefCount(pathNamePtr);
		newCloneNamePtr = TkNewMenuName(menuPtr->interp,
			pathNamePtr,
			cascadeMenuRefPtr->menuPtr);
		Tcl_IncrRefCount(newCloneNamePtr);
		Tcl_IncrRefCount(normalPtr);
		CloneMenu(cascadeMenuRefPtr->menuPtr, newCloneNamePtr,
			normalPtr);

		newObjv[0] = menuObjPtr;
		newObjv[1] = newCloneNamePtr;
		Tcl_IncrRefCount(menuObjPtr);
		ConfigureMenuEntry(mePtr, 2, newObjv);
		Tcl_DecrRefCount(newCloneNamePtr);
		Tcl_DecrRefCount(pathNamePtr);
		Tcl_DecrRefCount(normalPtr);
		Tcl_DecrRefCount(menuObjPtr);
	    }
	}
    }
    return TCL_OK;
}

/*
 *--------------------------------------------------------------
 *
 * TkGetMenuIndex --
 *
 *	Parse a textual index into a menu and return the numerical index of
 *	the indicated entry.
 *
 * Results:
 *	A standard Tcl result. If all went well, then *indexPtr is filled in
 *	with the entry index corresponding to string (ranges from -1 to the
 *	number of entries in the menu minus one). Otherwise an error message
 *	is left in the interp's result.
 *
 * Side effects:
 *	None.
 *
 *--------------------------------------------------------------
 */

int
TkGetMenuIndex(
    Tcl_Interp *interp,		/* For error messages. */
    TkMenu *menuPtr,		/* Menu for which the index is being
				 * specified. */
    Tcl_Obj *objPtr,		/* Specification of an entry in menu. See
				 * manual entry for valid .*/
    int lastOK,			/* Non-zero means its OK to return index just
				 * *after* last entry. */
    int *indexPtr)		/* Where to store converted index. */
{
    int i;
    char *string = Tcl_GetString(objPtr);

    if ((string[0] == 'a') && (strcmp(string, "active") == 0)) {
	*indexPtr = menuPtr->active;
	goto success;
    }

    if (((string[0] == 'l') && (strcmp(string, "last") == 0))
	    || ((string[0] == 'e') && (strcmp(string, "end") == 0))) {
	*indexPtr = menuPtr->numEntries - ((lastOK) ? 0 : 1);
	goto success;
    }

    if ((string[0] == 'n') && (strcmp(string, "none") == 0)) {
	*indexPtr = -1;
	goto success;
    }

    if (string[0] == '@') {
	if (GetIndexFromCoords(interp, menuPtr, string, indexPtr)
		== TCL_OK) {
	    goto success;
	}
    }

    if (isdigit(UCHAR(string[0]))) {
	if (Tcl_GetInt(interp, string, &i) == TCL_OK) {
	    if (i >= menuPtr->numEntries) {
		if (lastOK) {
		    i = menuPtr->numEntries;
		} else {
		    i = menuPtr->numEntries-1;
		}
	    } else if (i < 0) {
		i = -1;
	    }
	    *indexPtr = i;
	    goto success;
	}
	Tcl_SetResult(interp, NULL, TCL_STATIC);
    }

    for (i = 0; i < menuPtr->numEntries; i++) {
	Tcl_Obj *labelPtr = menuPtr->entries[i]->labelPtr;
	char *label = (labelPtr == NULL) ? NULL : Tcl_GetString(labelPtr);

	if ((label != NULL) && (Tcl_StringMatch(label, string))) {
	    *indexPtr = i;
	    goto success;
	}
    }

    Tcl_AppendResult(interp, "bad menu entry index \"", string, "\"", NULL);
    return TCL_ERROR;

  success:
    return TCL_OK;
}

/*
 *----------------------------------------------------------------------
 *
 * MenuCmdDeletedProc --
 *
 *	This function is invoked when a widget command is deleted. If the
 *	widget isn't already in the process of being destroyed, this command
 *	destroys it.
 *
 * Results:
 *	None.
 *
 * Side effects:
 *	The widget is destroyed.
 *
 *----------------------------------------------------------------------
 */

static void
MenuCmdDeletedProc(
    ClientData clientData)	/* Pointer to widget record for widget. */
{
    TkMenu *menuPtr = (TkMenu *) clientData;
    Tk_Window tkwin = menuPtr->tkwin;

    /*
     * This function could be invoked either because the window was destroyed
     * and the command was then deleted (in which case tkwin is NULL) or
     * because the command was deleted, and then this function destroys the
     * widget.
     */

    if (tkwin != NULL) {
	/*
	 * Note: it may be desirable to NULL out the tkwin field of menuPtr
	 * here:
	 * menuPtr->tkwin = NULL;
	 */

	Tk_DestroyWindow(tkwin);
    }
}

/*
 *----------------------------------------------------------------------
 *
 * MenuNewEntry --
 *
 *	This function allocates and initializes a new menu entry.
 *
 * Results:
 *	The return value is a pointer to a new menu entry structure, which has
 *	been malloc-ed, initialized, and entered into the entry array for the
 *	menu.
 *
 * Side effects:
 *	Storage gets allocated.
 *
 *----------------------------------------------------------------------
 */

static TkMenuEntry *
MenuNewEntry(
    TkMenu *menuPtr,		/* Menu that will hold the new entry. */
    int index,			/* Where in the menu the new entry is to
				 * go. */
    int type)			/* The type of the new entry. */
{
    TkMenuEntry *mePtr;
    TkMenuEntry **newEntries;
    int i;

    /*
     * Create a new array of entries with an empty slot for the new entry.
     */

    newEntries = (TkMenuEntry **) ckalloc((unsigned)
	    ((menuPtr->numEntries+1)*sizeof(TkMenuEntry *)));
    for (i = 0; i < index; i++) {
	newEntries[i] = menuPtr->entries[i];
    }
    for (; i < menuPtr->numEntries; i++) {
	newEntries[i+1] = menuPtr->entries[i];
	newEntries[i+1]->index = i + 1;
    }
    if (menuPtr->numEntries != 0) {
	ckfree((char *) menuPtr->entries);
    }
    menuPtr->entries = newEntries;
    menuPtr->numEntries++;
    mePtr = (TkMenuEntry *) ckalloc(sizeof(TkMenuEntry));
    menuPtr->entries[index] = mePtr;
    mePtr->type = type;
    mePtr->optionTable = menuPtr->optionTablesPtr->entryOptionTables[type];
    mePtr->menuPtr = menuPtr;
    mePtr->labelPtr = NULL;
    mePtr->labelLength = 0;
    mePtr->underline = -1;
    mePtr->bitmapPtr = NULL;
    mePtr->imagePtr = NULL;
    mePtr->image = NULL;
    mePtr->selectImagePtr = NULL;
    mePtr->selectImage = NULL;
    mePtr->accelPtr = NULL;
    mePtr->accelLength = 0;
    mePtr->state = ENTRY_DISABLED;
    mePtr->borderPtr = NULL;
    mePtr->fgPtr = NULL;
    mePtr->activeBorderPtr = NULL;
    mePtr->activeFgPtr = NULL;
    mePtr->fontPtr = NULL;
    mePtr->indicatorOn = 0;
    mePtr->indicatorFgPtr = NULL;
    mePtr->columnBreak = 0;
    mePtr->hideMargin = 0;
    mePtr->commandPtr = NULL;
    mePtr->namePtr = NULL;
    mePtr->childMenuRefPtr = NULL;
    mePtr->onValuePtr = NULL;
    mePtr->offValuePtr = NULL;
    mePtr->entryFlags = 0;
    mePtr->index = index;
    mePtr->nextCascadePtr = NULL;
    if (Tk_InitOptions(menuPtr->interp, (char *) mePtr,
	    mePtr->optionTable, menuPtr->tkwin) != TCL_OK) {
	ckfree((char *) mePtr);
	return NULL;
    }
    TkMenuInitializeEntryDrawingFields(mePtr);
    if (TkpMenuNewEntry(mePtr) != TCL_OK) {
	Tk_FreeConfigOptions((char *) mePtr, mePtr->optionTable,
		menuPtr->tkwin);
    	ckfree((char *) mePtr);
    	return NULL;
    }

    return mePtr;
}

/*
 *----------------------------------------------------------------------
 *
 * MenuAddOrInsert --
 *
 *	This function does all of the work of the "add" and "insert" widget
 *	commands, allowing the code for these to be shared.
 *
 * Results:
 *	A standard Tcl return value.
 *
 * Side effects:
 *	A new menu entry is created in menuPtr.
 *
 *----------------------------------------------------------------------
 */

static int
MenuAddOrInsert(
    Tcl_Interp *interp,		/* Used for error reporting. */
    TkMenu *menuPtr,		/* Widget in which to create new entry. */
    Tcl_Obj *indexPtr,		/* Object describing index at which to insert.
				 * NULL means insert at end. */
    int objc,			/* Number of elements in objv. */
    Tcl_Obj *CONST objv[])	/* Arguments to command: first arg is type of
				 * entry, others are config options. */
{
    int type, index;
    TkMenuEntry *mePtr;
    TkMenu *menuListPtr;

    if (indexPtr != NULL) {
	if (TkGetMenuIndex(interp, menuPtr, indexPtr, 1, &index) != TCL_OK) {
	    return TCL_ERROR;
	}
    } else {
	index = menuPtr->numEntries;
    }
    if (index < 0) {
	char *indexString = Tcl_GetString(indexPtr);
	Tcl_AppendResult(interp, "bad index \"", indexString, "\"", NULL);
	return TCL_ERROR;
    }
    if (menuPtr->tearoff && (index == 0)) {
	index = 1;
    }

    /*
     * Figure out the type of the new entry.
     */

    if (Tcl_GetIndexFromObj(interp, objv[0], menuEntryTypeStrings,
	    "menu entry type", 0, &type) != TCL_OK) {
	return TCL_ERROR;
    }

    /*
     * Now we have to add an entry for every instance related to this menu.
     */

    for (menuListPtr = menuPtr->masterMenuPtr; menuListPtr != NULL;
    	    menuListPtr = menuListPtr->nextInstancePtr) {

    	mePtr = MenuNewEntry(menuListPtr, index, type);
    	if (mePtr == NULL) {
    	    return TCL_ERROR;
    	}
    	if (ConfigureMenuEntry(mePtr, objc - 1, objv + 1) != TCL_OK) {
	    TkMenu *errorMenuPtr;
	    int i;

	    for (errorMenuPtr = menuPtr->masterMenuPtr;
		    errorMenuPtr != NULL;
		    errorMenuPtr = errorMenuPtr->nextInstancePtr) {
    		Tcl_EventuallyFree((ClientData) errorMenuPtr->entries[index],
    	    		DestroyMenuEntry);
		for (i = index; i < errorMenuPtr->numEntries - 1; i++) {
		    errorMenuPtr->entries[i] = errorMenuPtr->entries[i + 1];
		    errorMenuPtr->entries[i]->index = i;
		}
		errorMenuPtr->numEntries--;
		if (errorMenuPtr->numEntries == 0) {
		    ckfree((char *) errorMenuPtr->entries);
		    errorMenuPtr->entries = NULL;
		}
		if (errorMenuPtr == menuListPtr) {
		    break;
		}
	    }
    	    return TCL_ERROR;
    	}

    	/*
	 * If a menu has cascades, then every instance of the menu has to have
	 * its own parallel cascade structure. So adding an entry to a menu
	 * with clones means that the menu that the entry points to has to be
	 * cloned for every clone the master menu has. This is special case #2
	 * in the comment at the top of this file.
    	 */

    	if ((menuPtr != menuListPtr) && (type == CASCADE_ENTRY)) {
    	    if ((mePtr->namePtr != NULL)
		    && (mePtr->childMenuRefPtr != NULL)
    	    	    && (mePtr->childMenuRefPtr->menuPtr != NULL)) {
		TkMenu *cascadeMenuPtr =
			mePtr->childMenuRefPtr->menuPtr->masterMenuPtr;
		Tcl_Obj *newCascadePtr, *newObjv[2];
		Tcl_Obj *menuNamePtr = Tcl_NewStringObj("-menu", -1);
		Tcl_Obj *windowNamePtr =
			Tcl_NewStringObj(Tk_PathName(menuListPtr->tkwin), -1);
		Tcl_Obj *normalPtr = Tcl_NewStringObj("normal", -1);
		TkMenuReferences *menuRefPtr;

		Tcl_IncrRefCount(windowNamePtr);
		newCascadePtr = TkNewMenuName(menuListPtr->interp,
			windowNamePtr, cascadeMenuPtr);
		Tcl_IncrRefCount(newCascadePtr);
		Tcl_IncrRefCount(normalPtr);
		CloneMenu(cascadeMenuPtr, newCascadePtr, normalPtr);

		menuRefPtr = TkFindMenuReferencesObj(menuListPtr->interp,
			newCascadePtr);
		if (menuRefPtr == NULL) {
		    Tcl_Panic("CloneMenu failed inside of MenuAddOrInsert.");
		}
		newObjv[0] = menuNamePtr;
		newObjv[1] = newCascadePtr;
		Tcl_IncrRefCount(menuNamePtr);
		Tcl_IncrRefCount(newCascadePtr);
		ConfigureMenuEntry(mePtr, 2, newObjv);
		Tcl_DecrRefCount(newCascadePtr);
		Tcl_DecrRefCount(menuNamePtr);
		Tcl_DecrRefCount(windowNamePtr);
		Tcl_DecrRefCount(normalPtr);
    	    }
    	}
    }
    return TCL_OK;
}

/*
 *--------------------------------------------------------------
 *
 * MenuVarProc --
 *
 *	This function is invoked when someone changes the state variable
 *	associated with a radiobutton or checkbutton menu entry. The entry's
 *	selected state is set to match the value of the variable.
 *
 * Results:
 *	NULL is always returned.
 *
 * Side effects:
 *	The menu entry may become selected or deselected.
 *
 *--------------------------------------------------------------
 */

static char *
MenuVarProc(
    ClientData clientData,	/* Information about menu entry. */
    Tcl_Interp *interp,		/* Interpreter containing variable. */
    CONST char *name1,		/* First part of variable's name. */
    CONST char *name2,		/* Second part of variable's name. */
    int flags)			/* Describes what just happened. */
{
    TkMenuEntry *mePtr = (TkMenuEntry *) clientData;
    TkMenu *menuPtr;
    CONST char *value;
    char *name;
    char *onValue;

    if (flags & TCL_INTERP_DESTROYED) {
	/*
	 * Do nothing if the interpreter is going away.
	 */

    	return NULL;
    }

    menuPtr = mePtr->menuPtr;
    name = Tcl_GetString(mePtr->namePtr);

    /*
     * If the variable is being unset, then re-establish the trace.
     */

    if (flags & TCL_TRACE_UNSETS) {
	mePtr->entryFlags &= ~ENTRY_SELECTED;
	if (flags & TCL_TRACE_DESTROYED) {
	    Tcl_TraceVar(interp, name,
		    TCL_GLOBAL_ONLY|TCL_TRACE_WRITES|TCL_TRACE_UNSETS,
		    MenuVarProc, clientData);
	}
	TkpConfigureMenuEntry(mePtr);
	TkEventuallyRedrawMenu(menuPtr, NULL);
	return NULL;
    }

    /*
     * Use the value of the variable to update the selected status of the menu
     * entry.
     */

    value = Tcl_GetVar(interp, name, TCL_GLOBAL_ONLY);
    if (value == NULL) {
	value = "";
    }
    if (mePtr->onValuePtr != NULL) {
	onValue = Tcl_GetString(mePtr->onValuePtr);
	if (strcmp(value, onValue) == 0) {
	    if (mePtr->entryFlags & ENTRY_SELECTED) {
		return NULL;
	    }
	    mePtr->entryFlags |= ENTRY_SELECTED;
	} else if (mePtr->entryFlags & ENTRY_SELECTED) {
	    mePtr->entryFlags &= ~ENTRY_SELECTED;
	} else {
	    return NULL;
	}
    } else {
	return NULL;
    }
    TkpConfigureMenuEntry(mePtr);
    TkEventuallyRedrawMenu(menuPtr, mePtr);
    return NULL;
}

/*
 *----------------------------------------------------------------------
 *
 * TkActivateMenuEntry --
 *
 *	This function is invoked to make a particular menu entry the active
 *	one, deactivating any other entry that might currently be active.
 *
 * Results:
 *	The return value is a standard Tcl result (errors can occur while
 *	posting and unposting submenus).
 *
 * Side effects:
 *	Menu entries get redisplayed, and the active entry changes. Submenus
 *	may get posted and unposted.
 *
 *----------------------------------------------------------------------
 */

int
TkActivateMenuEntry(
    register TkMenu *menuPtr,	/* Menu in which to activate. */
    int index)			/* Index of entry to activate, or -1 to
				 * deactivate all entries. */
{
    register TkMenuEntry *mePtr;
    int result = TCL_OK;

    if (menuPtr->active >= 0) {
	mePtr = menuPtr->entries[menuPtr->active];

	/*
	 * Don't change the state unless it's currently active (state might
	 * already have been changed to disabled).
	 */

	if (mePtr->state == ENTRY_ACTIVE) {
	    mePtr->state = ENTRY_NORMAL;
	}
	TkEventuallyRedrawMenu(menuPtr, menuPtr->entries[menuPtr->active]);
    }
    menuPtr->active = index;
    if (index >= 0) {
	mePtr = menuPtr->entries[index];
	mePtr->state = ENTRY_ACTIVE;
	TkEventuallyRedrawMenu(menuPtr, mePtr);
    }
    return result;
}

/*
 *----------------------------------------------------------------------
 *
 * TkPostCommand --
 *
 *	Execute the postcommand for the given menu.
 *
 * Results:
 *	The return value is a standard Tcl result (errors can occur while the
 *	postcommands are being processed).
 *
 * Side effects:
 *	Since commands can get executed while this routine is being executed,
 *	the entire world can change.
 *
 *----------------------------------------------------------------------
 */

int
TkPostCommand(
    TkMenu *menuPtr)
{
    int result;

    /*
     * If there is a command for the menu, execute it. This may change the
     * size of the menu, so be sure to recompute the menu's geometry if
     * needed.
     */

    if (menuPtr->postCommandPtr != NULL) {
	Tcl_Obj *postCommandPtr = menuPtr->postCommandPtr;

	Tcl_IncrRefCount(postCommandPtr);
	result = Tcl_EvalObjEx(menuPtr->interp, postCommandPtr,
		TCL_EVAL_GLOBAL);
	Tcl_DecrRefCount(postCommandPtr);
	if (result != TCL_OK) {
	    return result;
	}
	TkRecomputeMenu(menuPtr);
    }
    return TCL_OK;
}

/*
 *--------------------------------------------------------------
 *
 * CloneMenu --
 *
 *	Creates a child copy of the menu. It will be inserted into the menu's
 *	instance chain. All attributes and entry attributes will be
 *	duplicated.
 *
 * Results:
 *	A standard Tcl result.
 *
 * Side effects:
 *	Allocates storage. After the menu is created, any configuration done
 *	with this menu or any related one will be reflected in all of them.
 *
 *--------------------------------------------------------------
 */

static int
CloneMenu(
    TkMenu *menuPtr,		/* The menu we are going to clone. */
    Tcl_Obj *newMenuNamePtr,	/* The name to give the new menu. */
    Tcl_Obj *newMenuTypePtr)	/* What kind of menu is this, a normal menu a
    				 * menubar, or a tearoff? */
{
    int returnResult;
    int menuType, i;
    TkMenuReferences *menuRefPtr;
    Tcl_Obj *menuDupCommandArray[4];

    if (newMenuTypePtr == NULL) {
	menuType = MASTER_MENU;
    } else {
	if (Tcl_GetIndexFromObj(menuPtr->interp, newMenuTypePtr,
		menuTypeStrings, "menu type", 0, &menuType) != TCL_OK) {
	    return TCL_ERROR;
	}
    }

    menuDupCommandArray[0] = Tcl_NewStringObj("tk::MenuDup", -1);
    menuDupCommandArray[1] = Tcl_NewStringObj(Tk_PathName(menuPtr->tkwin), -1);
    menuDupCommandArray[2] = newMenuNamePtr;
    if (newMenuTypePtr == NULL) {
	menuDupCommandArray[3] = Tcl_NewStringObj("normal", -1);
    } else {
	menuDupCommandArray[3] = newMenuTypePtr;
    }
    for (i = 0; i < 4; i++) {
	Tcl_IncrRefCount(menuDupCommandArray[i]);
    }
    Tcl_Preserve((ClientData) menuPtr);
    returnResult = Tcl_EvalObjv(menuPtr->interp, 4, menuDupCommandArray, 0);
    for (i = 0; i < 4; i++) {
	Tcl_DecrRefCount(menuDupCommandArray[i]);
    }

    /*
     * Make sure the tcl command actually created the clone.
     */

    if ((returnResult == TCL_OK) &&
	    ((menuRefPtr = TkFindMenuReferencesObj(menuPtr->interp,
	    newMenuNamePtr)) != NULL)
	    && (menuPtr->numEntries == menuRefPtr->menuPtr->numEntries)) {
	TkMenu *newMenuPtr = menuRefPtr->menuPtr;
	Tcl_Obj *newObjv[3];
	int i, numElements;

	/*
	 * Now put this newly created menu into the parent menu's instance
	 * chain.
	 */

	if (menuPtr->nextInstancePtr == NULL) {
	    menuPtr->nextInstancePtr = newMenuPtr;
	    newMenuPtr->masterMenuPtr = menuPtr->masterMenuPtr;
	} else {
	    TkMenu *masterMenuPtr;

	    masterMenuPtr = menuPtr->masterMenuPtr;
	    newMenuPtr->nextInstancePtr = masterMenuPtr->nextInstancePtr;
	    masterMenuPtr->nextInstancePtr = newMenuPtr;
	    newMenuPtr->masterMenuPtr = masterMenuPtr;
	}

	/*
	 * Add the master menu's window to the bind tags for this window after
	 * this window's tag. This is so the user can bind to either this
	 * clone (which may not be easy to do) or the entire menu clone
	 * structure.
	 */

	newObjv[0] = Tcl_NewStringObj("bindtags", -1);
	newObjv[1] = Tcl_NewStringObj(Tk_PathName(newMenuPtr->tkwin), -1);
	Tcl_IncrRefCount(newObjv[0]);
	Tcl_IncrRefCount(newObjv[1]);
	if (Tk_BindtagsObjCmd((ClientData)newMenuPtr->tkwin,
		newMenuPtr->interp, 2, newObjv) == TCL_OK) {
	    char *windowName;
	    Tcl_Obj *bindingsPtr =
		    Tcl_DuplicateObj(Tcl_GetObjResult(newMenuPtr->interp));
	    Tcl_Obj *elementPtr;

	    Tcl_IncrRefCount(bindingsPtr);
	    Tcl_ListObjLength(newMenuPtr->interp, bindingsPtr, &numElements);
	    for (i = 0; i < numElements; i++) {
		Tcl_ListObjIndex(newMenuPtr->interp, bindingsPtr, i,
			&elementPtr);
		windowName = Tcl_GetString(elementPtr);
		if (strcmp(windowName, Tk_PathName(newMenuPtr->tkwin))
			== 0) {
		    Tcl_Obj *newElementPtr = Tcl_NewStringObj(
			    Tk_PathName(newMenuPtr->masterMenuPtr->tkwin), -1);

		    /*
		     * The newElementPtr will have its refCount incremented
		     * here, so we don't need to worry about it any more.
		     */

		    Tcl_ListObjReplace(menuPtr->interp, bindingsPtr,
			    i + 1, 0, 1, &newElementPtr);
		    newObjv[2] = bindingsPtr;
		    Tk_BindtagsObjCmd((ClientData)newMenuPtr->tkwin,
			    menuPtr->interp, 3, newObjv);
		    break;
		}
	    }
	    Tcl_DecrRefCount(bindingsPtr);
	}
	Tcl_DecrRefCount(newObjv[0]);
	Tcl_DecrRefCount(newObjv[1]);
	Tcl_ResetResult(menuPtr->interp);

	/*
	 * Clone all of the cascade menus that this menu points to.
	 */

	for (i = 0; i < menuPtr->numEntries; i++) {
	    TkMenuReferences *cascadeRefPtr;
	    TkMenu *oldCascadePtr;

	    if ((menuPtr->entries[i]->type == CASCADE_ENTRY)
		&& (menuPtr->entries[i]->namePtr != NULL)) {
		cascadeRefPtr =
			TkFindMenuReferencesObj(menuPtr->interp,
			menuPtr->entries[i]->namePtr);
		if ((cascadeRefPtr != NULL) && (cascadeRefPtr->menuPtr)) {
		    Tcl_Obj *windowNamePtr =
			    Tcl_NewStringObj(Tk_PathName(newMenuPtr->tkwin),
			    -1);
		    Tcl_Obj *newCascadePtr;

		    oldCascadePtr = cascadeRefPtr->menuPtr;

		    Tcl_IncrRefCount(windowNamePtr);
		    newCascadePtr = TkNewMenuName(menuPtr->interp,
			    windowNamePtr, oldCascadePtr);
		    Tcl_IncrRefCount(newCascadePtr);
		    CloneMenu(oldCascadePtr, newCascadePtr, NULL);

		    newObjv[0] = Tcl_NewStringObj("-menu", -1);
		    newObjv[1] = newCascadePtr;
		    Tcl_IncrRefCount(newObjv[0]);
		    ConfigureMenuEntry(newMenuPtr->entries[i], 2, newObjv);
		    Tcl_DecrRefCount(newObjv[0]);
		    Tcl_DecrRefCount(newCascadePtr);
		    Tcl_DecrRefCount(windowNamePtr);
		}
	    }
	}

	returnResult = TCL_OK;
    } else {
	returnResult = TCL_ERROR;
    }
    Tcl_Release((ClientData) menuPtr);
    return returnResult;
}

/*
 *----------------------------------------------------------------------
 *
 * MenuDoXPosition --
 *
 *	Given arguments from an option command line, returns the X position.
 *
 * Results:
 *	Returns TCL_OK or TCL_Error
 *
 * Side effects:
 *	xPosition is set to the X-position of the menu entry.
 *
 *----------------------------------------------------------------------
 */

static int
MenuDoXPosition(
    Tcl_Interp *interp,
    TkMenu *menuPtr,
    Tcl_Obj *objPtr)
{
    int index;

    TkRecomputeMenu(menuPtr);
    if (TkGetMenuIndex(interp, menuPtr, objPtr, 0, &index) != TCL_OK) {
	return TCL_ERROR;
    }
    Tcl_ResetResult(interp);
    if (index < 0) {
	Tcl_SetObjResult(interp, Tcl_NewIntObj(0));
    } else {
	Tcl_SetObjResult(interp, Tcl_NewIntObj(menuPtr->entries[index]->x));
    }
    return TCL_OK;
}

/*
 *----------------------------------------------------------------------
 *
 * MenuDoYPosition --
 *
 *	Given arguments from an option command line, returns the Y position.
 *
 * Results:
 *	Returns TCL_OK or TCL_Error
 *
 * Side effects:
 *	yPosition is set to the Y-position of the menu entry.
 *
 *----------------------------------------------------------------------
 */

static int
MenuDoYPosition(
    Tcl_Interp *interp,
    TkMenu *menuPtr,
    Tcl_Obj *objPtr)
{
    int index;

    TkRecomputeMenu(menuPtr);
    if (TkGetMenuIndex(interp, menuPtr, objPtr, 0, &index) != TCL_OK) {
	goto error;
    }
    Tcl_ResetResult(interp);
    if (index < 0) {
	Tcl_SetObjResult(interp, Tcl_NewIntObj(0));
    } else {
	Tcl_SetObjResult(interp, Tcl_NewIntObj(menuPtr->entries[index]->y));
    }

    return TCL_OK;

  error:
    return TCL_ERROR;
}

/*
 *----------------------------------------------------------------------
 *
 * GetIndexFromCoords --
 *
 *	Given a string of the form "@integer", return the menu item
 *	corresponding to the provided y-coordinate in the menu window.
 *
 * Results:
 *	If int is a valid number, *indexPtr will be the number of the
 *	menuentry that is the correct height. If int is invalid, *indexPtr
 *	will be unchanged. Returns appropriate Tcl error number.
 *
 * Side effects:
 *	If int is invalid, interp's result will be set to NULL.
 *
 *----------------------------------------------------------------------
 */

static int
GetIndexFromCoords(
    Tcl_Interp *interp,		/* Interpreter of menu. */
    TkMenu *menuPtr,		/* The menu we are searching. */
    char *string,		/* The @string we are parsing. */
    int *indexPtr)		/* The index of the item that matches. */
{
    int x, y, i;
    char *p, *end;
    int x2, borderwidth, max;

    TkRecomputeMenu(menuPtr);
    p = string + 1;
    y = strtol(p, &end, 0);
    if (end == p) {
	goto error;
    }
    Tk_GetPixelsFromObj(interp, menuPtr->tkwin,
	menuPtr->borderWidthPtr, &borderwidth);
    if (*end == ',') {
	x = y;
	p = end + 1;
	y = strtol(p, &end, 0);
	if (end == p) {
	    goto error;
	}
    } else {
	x = borderwidth;
    }

    *indexPtr = -1;

    /* set the width of the final column to the remainder of the window 
     * being aware of windows that may not be mapped yet.
     */
    max = Tk_IsMapped(menuPtr->tkwin) 
      ? Tk_Width(menuPtr->tkwin) : Tk_ReqWidth(menuPtr->tkwin);
    max -= borderwidth;

    for (i = 0; i < menuPtr->numEntries; i++) {
	if (menuPtr->entries[i]->entryFlags & ENTRY_LAST_COLUMN) {
	    x2 = max;
	} else {
	    x2 = menuPtr->entries[i]->x + menuPtr->entries[i]->width;
	}
	if ((x >= menuPtr->entries[i]->x) && (y >= menuPtr->entries[i]->y)
		&& (x < x2)
		&& (y < (menuPtr->entries[i]->y
		+ menuPtr->entries[i]->height))) {
	    *indexPtr = i;
	    break;
	}
    }
    return TCL_OK;

  error:
    Tcl_SetResult(interp, NULL, TCL_STATIC);
    return TCL_ERROR;
}

/*
 *----------------------------------------------------------------------
 *
 * RecursivelyDeleteMenu --
 *
 *	Deletes a menu and any cascades underneath it. Used for deleting
 *	instances when a menu is no longer being used as a menubar, for
 *	instance.
 *
 * Results:
 *	None.
 *
 * Side effects:
 *	Destroys the menu and all cascade menus underneath it.
 *
 *----------------------------------------------------------------------
 */

static void
RecursivelyDeleteMenu(
    TkMenu *menuPtr)		/* The menubar instance we are deleting. */
{
    int i;
    TkMenuEntry *mePtr;

    /*
     * It is not 100% clear that this preserve/release pair is required, but
     * we have added them for safety in this very complex code.
     */

    Tcl_Preserve(menuPtr);

    for (i = 0; i < menuPtr->numEntries; i++) {
    	mePtr = menuPtr->entries[i];
    	if ((mePtr->type == CASCADE_ENTRY)
    		&& (mePtr->childMenuRefPtr != NULL)
    		&& (mePtr->childMenuRefPtr->menuPtr != NULL)) {
    	    RecursivelyDeleteMenu(mePtr->childMenuRefPtr->menuPtr);
    	}
    }
    if (menuPtr->tkwin != NULL) {
	Tk_DestroyWindow(menuPtr->tkwin);
    }

    Tcl_Release(menuPtr);
}

/*
 *----------------------------------------------------------------------
 *
 * TkNewMenuName --
 *
 *	Makes a new unique name for a cloned menu. Will be a child of oldName.
 *
 * Results:
 *	Returns a char * which has been allocated; caller must free.
 *
 * Side effects:
 *	Memory is allocated.
 *
 *----------------------------------------------------------------------
 */

Tcl_Obj *
TkNewMenuName(
    Tcl_Interp *interp,		/* The interp the new name has to live in.*/
    Tcl_Obj *parentPtr,		/* The prefix path of the new name. */
    TkMenu *menuPtr)		/* The menu we are cloning. */
{
    Tcl_Obj *resultPtr = NULL;	/* Initialization needed only to prevent
				 * compiler warning. */
    Tcl_Obj *childPtr;
    char *destString;
    int i;
    int doDot;
    Tcl_CmdInfo cmdInfo;
    Tcl_HashTable *nameTablePtr = NULL;
    TkWindow *winPtr = (TkWindow *) menuPtr->tkwin;
    char *parentName = Tcl_GetString(parentPtr);

    if (winPtr->mainPtr != NULL) {
	nameTablePtr = &(winPtr->mainPtr->nameTable);
    }

    doDot = parentName[strlen(parentName) - 1] != '.';

    childPtr = Tcl_NewStringObj(Tk_PathName(menuPtr->tkwin), -1);
    for (destString = Tcl_GetString(childPtr);
    	    *destString != '\0'; destString++) {
    	if (*destString == '.') {
    	    *destString = '#';
    	}
    }

    for (i = 0; ; i++) {
    	if (i == 0) {
	    resultPtr = Tcl_DuplicateObj(parentPtr);
    	    if (doDot) {
		Tcl_AppendToObj(resultPtr, ".", -1);
    	    }
	    Tcl_AppendObjToObj(resultPtr, childPtr);
    	} else {
	    Tcl_Obj *intPtr;

	    Tcl_DecrRefCount(resultPtr);
	    resultPtr = Tcl_DuplicateObj(parentPtr);
	    if (doDot) {
		Tcl_AppendToObj(resultPtr, ".", -1);
	    }
	    Tcl_AppendObjToObj(resultPtr, childPtr);
	    intPtr = Tcl_NewIntObj(i);
	    Tcl_AppendObjToObj(resultPtr, intPtr);
	    Tcl_DecrRefCount(intPtr);
    	}
	destString = Tcl_GetString(resultPtr);
    	if ((Tcl_GetCommandInfo(interp, destString, &cmdInfo) == 0)
		&& ((nameTablePtr == NULL)
		|| (Tcl_FindHashEntry(nameTablePtr, destString) == NULL))) {
    	    break;
    	}
    }
    Tcl_DecrRefCount(childPtr);
    return resultPtr;
}

/*
 *----------------------------------------------------------------------
 *
 * TkSetWindowMenuBar --
 *
 *	Associates a menu with a window. Called by ConfigureFrame in in
 *	response to a "-menu .foo" configuration option for a top level.
 *
 * Results:
 *	None.
 *
 * Side effects:
 *	The old menu clones for the menubar are thrown away, and a handler is
 *	set up to allocate the new ones.
 *
 *----------------------------------------------------------------------
 */

void
TkSetWindowMenuBar(
    Tcl_Interp *interp,		/* The interpreter the toplevel lives in. */
    Tk_Window tkwin,		/* The toplevel window. */
    char *oldMenuName,		/* The name of the menubar previously set in
    				 * this toplevel. NULL means no menu was set
    				 * previously. */
    char *menuName)		/* The name of the new menubar that the
				 * toplevel needs to be set to. NULL means
				 * that their is no menu now. */
{
    TkMenuTopLevelList *topLevelListPtr, *prevTopLevelPtr;
    TkMenu *menuPtr;
    TkMenuReferences *menuRefPtr;

    /*
     * Destroy the menubar instances of the old menu. Take this window out of
     * the old menu's top level reference list.
     */

    if (oldMenuName != NULL) {
	menuRefPtr = TkFindMenuReferences(interp, oldMenuName);
	if (menuRefPtr != NULL) {
	    /*
	     * Find the menubar instance that is to be removed. Destroy it and
	     * all of the cascades underneath it.
	     */

	    if (menuRefPtr->menuPtr != NULL) {
		TkMenu *instancePtr;

		menuPtr = menuRefPtr->menuPtr;

		for (instancePtr = menuPtr->masterMenuPtr;
			instancePtr != NULL;
			instancePtr = instancePtr->nextInstancePtr) {
		    if (instancePtr->menuType == MENUBAR
			    && instancePtr->parentTopLevelPtr == tkwin) {
			RecursivelyDeleteMenu(instancePtr);
			break;
		    }
		}
	    }

	    /*
	     * Now we need to remove this toplevel from the list of toplevels
	     * that reference this menu.
	     */

	    topLevelListPtr = menuRefPtr->topLevelListPtr;
	    prevTopLevelPtr = NULL;

	    while ((topLevelListPtr != NULL)
		    && (topLevelListPtr->tkwin != tkwin)) {
		prevTopLevelPtr = topLevelListPtr;
		topLevelListPtr = topLevelListPtr->nextPtr;
	    }

	    /*
	     * Now we have found the toplevel reference that matches the
	     * tkwin; remove this reference from the list.
	     */

	    if (topLevelListPtr != NULL) {
		if (prevTopLevelPtr == NULL) {
		    menuRefPtr->topLevelListPtr =
			    menuRefPtr->topLevelListPtr->nextPtr;
		} else {
		    prevTopLevelPtr->nextPtr = topLevelListPtr->nextPtr;
		}
		ckfree((char *) topLevelListPtr);
		TkFreeMenuReferences(menuRefPtr);
	    }
	}
    }

    /*
     * Now, add the clone references for the new menu.
     */

    if (menuName != NULL && menuName[0] != 0) {
	TkMenu *menuBarPtr = NULL;

	menuRefPtr = TkCreateMenuReferences(interp, menuName);

	menuPtr = menuRefPtr->menuPtr;
	if (menuPtr != NULL) {
	    Tcl_Obj *cloneMenuPtr;
	    TkMenuReferences *cloneMenuRefPtr;
	    Tcl_Obj *newObjv[4];
	    Tcl_Obj *windowNamePtr = Tcl_NewStringObj(Tk_PathName(tkwin),
		    -1);
	    Tcl_Obj *menubarPtr = Tcl_NewStringObj("menubar", -1);

	    /*
	     * Clone the menu and all of the cascades underneath it.
	     */

	    Tcl_IncrRefCount(windowNamePtr);
	    cloneMenuPtr = TkNewMenuName(interp, windowNamePtr,
		    menuPtr);
	    Tcl_IncrRefCount(cloneMenuPtr);
	    Tcl_IncrRefCount(menubarPtr);
	    CloneMenu(menuPtr, cloneMenuPtr, menubarPtr);

	    cloneMenuRefPtr = TkFindMenuReferencesObj(interp, cloneMenuPtr);
	    if ((cloneMenuRefPtr != NULL)
		    && (cloneMenuRefPtr->menuPtr != NULL)) {
		Tcl_Obj *cursorPtr = Tcl_NewStringObj("-cursor", -1);
		Tcl_Obj *nullPtr = Tcl_NewObj();
		cloneMenuRefPtr->menuPtr->parentTopLevelPtr = tkwin;
		menuBarPtr = cloneMenuRefPtr->menuPtr;
		newObjv[0] = cursorPtr;
		newObjv[1] = nullPtr;
		Tcl_IncrRefCount(cursorPtr);
		Tcl_IncrRefCount(nullPtr);
		ConfigureMenu(menuPtr->interp, cloneMenuRefPtr->menuPtr,
			2, newObjv);
		Tcl_DecrRefCount(cursorPtr);
		Tcl_DecrRefCount(nullPtr);
	    }

	    TkpSetWindowMenuBar(tkwin, menuBarPtr);
	    Tcl_DecrRefCount(cloneMenuPtr);
	    Tcl_DecrRefCount(menubarPtr);
	    Tcl_DecrRefCount(windowNamePtr);
	} else {
	    TkpSetWindowMenuBar(tkwin, NULL);
	}

	/*
	 * Add this window to the menu's list of windows that refer to this
	 * menu.
	 */

	topLevelListPtr = (TkMenuTopLevelList *)
		ckalloc(sizeof(TkMenuTopLevelList));
	topLevelListPtr->tkwin = tkwin;
	topLevelListPtr->nextPtr = menuRefPtr->topLevelListPtr;
	menuRefPtr->topLevelListPtr = topLevelListPtr;
    } else {
	TkpSetWindowMenuBar(tkwin, NULL);
    }
    TkpSetMainMenubar(interp, tkwin, menuName);
}

/*
 *----------------------------------------------------------------------
 *
 * DestroyMenuHashTable --
 *
 *	Called when an interp is deleted and a menu hash table has been set in
 *	it.
 *
 * Results:
 *	None.
 *
 * Side effects:
 *	The hash table is destroyed.
 *
 *----------------------------------------------------------------------
 */

static void
DestroyMenuHashTable(
    ClientData clientData,	/* The menu hash table we are destroying. */
    Tcl_Interp *interp)		/* The interpreter we are destroying. */
{
    Tcl_DeleteHashTable((Tcl_HashTable *) clientData);
    ckfree((char *) clientData);
}

/*
 *----------------------------------------------------------------------
 *
 * TkGetMenuHashTable --
 *
 *	For a given interp, give back the menu hash table that goes with it.
 *	If the hash table does not exist, it is created.
 *
 * Results:
 *	Returns a hash table pointer.
 *
 * Side effects:
 *	A new hash table is created if there were no table in the interp
 *	originally.
 *
 *----------------------------------------------------------------------
 */

Tcl_HashTable *
TkGetMenuHashTable(
    Tcl_Interp *interp)		/* The interp we need the hash table in.*/
{
    Tcl_HashTable *menuTablePtr;

    menuTablePtr = (Tcl_HashTable *)
	    Tcl_GetAssocData(interp, MENU_HASH_KEY, NULL);
    if (menuTablePtr == NULL) {
	menuTablePtr = (Tcl_HashTable *) ckalloc(sizeof(Tcl_HashTable));
	Tcl_InitHashTable(menuTablePtr, TCL_STRING_KEYS);
	Tcl_SetAssocData(interp, MENU_HASH_KEY, DestroyMenuHashTable,
		(ClientData) menuTablePtr);
    }
    return menuTablePtr;
}

/*
 *----------------------------------------------------------------------
 *
 * TkCreateMenuReferences --
 *
 *	Given a pathname, gives back a pointer to a TkMenuReferences
 *	structure. If a reference is not already in the hash table, one is
 *	created.
 *
 * Results:
 *	Returns a pointer to a menu reference structure. Should not be freed
 *	by calller; when a field of the reference is cleared,
 *	TkFreeMenuReferences should be called.
 *
 * Side effects:
 *	A new hash table entry is created if there were no references to the
 *	menu originally.
 *
 *----------------------------------------------------------------------
 */

TkMenuReferences *
TkCreateMenuReferences(
    Tcl_Interp *interp,
    char *pathName)		/* The path of the menu widget. */
{
    Tcl_HashEntry *hashEntryPtr;
    TkMenuReferences *menuRefPtr;
    int newEntry;
    Tcl_HashTable *menuTablePtr = TkGetMenuHashTable(interp);

    hashEntryPtr = Tcl_CreateHashEntry(menuTablePtr, pathName, &newEntry);
    if (newEntry) {
    	menuRefPtr = (TkMenuReferences *) ckalloc(sizeof(TkMenuReferences));
    	menuRefPtr->menuPtr = NULL;
    	menuRefPtr->topLevelListPtr = NULL;
    	menuRefPtr->parentEntryPtr = NULL;
    	menuRefPtr->hashEntryPtr = hashEntryPtr;
    	Tcl_SetHashValue(hashEntryPtr, (char *) menuRefPtr);
    } else {
    	menuRefPtr = (TkMenuReferences *) Tcl_GetHashValue(hashEntryPtr);
    }
    return menuRefPtr;
}

/*
 *----------------------------------------------------------------------
 *
 * TkFindMenuReferences --
 *
 *	Given a pathname, gives back a pointer to the TkMenuReferences
 *	structure.
 *
 * Results:
 *	Returns a pointer to a menu reference structure. Should not be freed
 *	by calller; when a field of the reference is cleared,
 *	TkFreeMenuReferences should be called. Returns NULL if no reference
 *	with this pathname exists.
 *
 * Side effects:
 *	None.
 *
 *----------------------------------------------------------------------
 */

TkMenuReferences *
TkFindMenuReferences(
    Tcl_Interp *interp,		/* The interp the menu is living in. */
    char *pathName)		/* The path of the menu widget. */
{
    Tcl_HashEntry *hashEntryPtr;
    TkMenuReferences *menuRefPtr = NULL;
    Tcl_HashTable *menuTablePtr;

    menuTablePtr = TkGetMenuHashTable(interp);
    hashEntryPtr = Tcl_FindHashEntry(menuTablePtr, pathName);
    if (hashEntryPtr != NULL) {
    	menuRefPtr = (TkMenuReferences *) Tcl_GetHashValue(hashEntryPtr);
    }
    return menuRefPtr;
}

/*
 *----------------------------------------------------------------------
 *
 * TkFindMenuReferencesObj --
 *
 *	Given a pathname, gives back a pointer to the TkMenuReferences
 *	structure.
 *
 * Results:
 *	Returns a pointer to a menu reference structure. Should not be freed
 *	by calller; when a field of the reference is cleared,
 *	TkFreeMenuReferences should be called. Returns NULL if no reference
 *	with this pathname exists.
 *
 * Side effects:
 *	None.
 *
 *----------------------------------------------------------------------
 */

TkMenuReferences *
TkFindMenuReferencesObj(
    Tcl_Interp *interp,		/* The interp the menu is living in. */
    Tcl_Obj *objPtr)		/* The path of the menu widget. */
{
    char *pathName = Tcl_GetString(objPtr);
    return TkFindMenuReferences(interp, pathName);
}

/*
 *----------------------------------------------------------------------
 *
 * TkFreeMenuReferences --
 *
 *	This is called after one of the fields in a menu reference is cleared.
 *	It cleans up the ref if it is now empty.
 *
 * Results:
 *	Returns 1 if the references structure was freed, and 0 otherwise.
 *
 * Side effects:
 *	If this is the last field to be cleared, the menu ref is taken out of
 *	the hash table.
 *
 *----------------------------------------------------------------------
 */

int
TkFreeMenuReferences(
    TkMenuReferences *menuRefPtr)
				/* The menu reference to free. */
{
    if ((menuRefPtr->menuPtr == NULL)
    	    && (menuRefPtr->parentEntryPtr == NULL)
    	    && (menuRefPtr->topLevelListPtr == NULL)) {
    	Tcl_DeleteHashEntry(menuRefPtr->hashEntryPtr);
    	ckfree((char *) menuRefPtr);
	return 1;
    }
    return 0;
}

/*
 *----------------------------------------------------------------------
 *
 * DeleteMenuCloneEntries --
 *
 *	For every clone in this clone chain, delete the menu entries given by
 *	the parameters.
 *
 * Results:
 *	None.
 *
 * Side effects:
 *	The appropriate entries are deleted from all clones of this menu.
 *
 *----------------------------------------------------------------------
 */

static void
DeleteMenuCloneEntries(
    TkMenu *menuPtr,		/* The menu the command was issued with. */
    int	first,			/* The zero-based first entry in the set of
				 * entries to delete. */
    int last)			/* The zero-based last entry. */
{
    TkMenu *menuListPtr;
    int numDeleted, i, j;

    numDeleted = last + 1 - first;
    for (menuListPtr = menuPtr->masterMenuPtr; menuListPtr != NULL;
	    menuListPtr = menuListPtr->nextInstancePtr) {
	for (i = last; i >= first; i--) {
	    Tcl_EventuallyFree((ClientData) menuListPtr->entries[i],
		    DestroyMenuEntry);
	}
	for (i = last + 1; i < menuListPtr->numEntries; i++) {
	    j = i - numDeleted;
	    menuListPtr->entries[j] = menuListPtr->entries[i];
	    menuListPtr->entries[j]->index = j;
	}
	menuListPtr->numEntries -= numDeleted;
	if (menuListPtr->numEntries == 0) {
	    ckfree((char *) menuListPtr->entries);
	    menuListPtr->entries = NULL;
	}
	if ((menuListPtr->active >= first)
		&& (menuListPtr->active <= last)) {
	    menuListPtr->active = -1;
	} else if (menuListPtr->active > last) {
	    menuListPtr->active -= numDeleted;
	}
	TkEventuallyRecomputeMenu(menuListPtr);
    }
}

/*
 *----------------------------------------------------------------------
 *
 * TkMenuCleanup --
 *
 *	Resets menusInitialized to allow Tk to be finalized and reused without
 *	the DLL being unloaded.
 *
 * Results:
 *	None.
 *
 * Side effects:
 *	None.
 *
 *----------------------------------------------------------------------
 */

static void
TkMenuCleanup(
    ClientData unused)
{
    menusInitialized = 0;
}

/*
 *----------------------------------------------------------------------
 *
 * TkMenuInit --
 *
 *	Sets up the hash tables and the variables used by the menu package.
 *
 * Results:
 *	None.
 *
 * Side effects:
 *	lastMenuID gets initialized, and the parent hash and the command hash
 *	are allocated.
 *
 *----------------------------------------------------------------------
 */

void
TkMenuInit(void)
{
    ThreadSpecificData *tsdPtr = (ThreadSpecificData *)
	    Tcl_GetThreadData(&dataKey, sizeof(ThreadSpecificData));

    if (!menusInitialized) {
	Tcl_MutexLock(&menuMutex);
	if (!menusInitialized) {
	    TkpMenuInit();
	    menusInitialized = 1;
	}

	/*
	 * Make sure we cleanup on finalize.
	 */

	TkCreateExitHandler((Tcl_ExitProc *) TkMenuCleanup, NULL);
	Tcl_MutexUnlock(&menuMutex);
    }
    if (!tsdPtr->menusInitialized) {
	TkpMenuThreadInit();
	tsdPtr->menusInitialized = 1;
    }
}

/*
 * Local Variables:
 * mode: c
 * c-basic-offset: 4
 * fill-column: 78
 * End:
 */<|MERGE_RESOLUTION|>--- conflicted
+++ resolved
@@ -9,15 +9,8 @@
  * Copyright (c) 1990-1994 The Regents of the University of California.
  * Copyright (c) 1994-1998 Sun Microsystems, Inc.
  *
-<<<<<<< HEAD
  * See the file "license.terms" for information on usage and redistribution of
  * this file, and for a DISCLAIMER OF ALL WARRANTIES.
- *
- * RCS: @(#) $Id: tkMenu.c,v 1.41.2.5 2010/02/17 20:58:01 jenglish Exp $
-=======
- * See the file "license.terms" for information on usage and redistribution
- * of this file, and for a DISCLAIMER OF ALL WARRANTIES.
->>>>>>> 4315a9cd
  */
 
 /*
