--- conflicted
+++ resolved
@@ -147,17 +147,10 @@
 	offsetof(TkMenuEntry, labelPtr), TCL_INDEX_NONE, 0, NULL, 0},
     {TK_OPTION_STRING_TABLE, "-state", NULL, NULL,
 	DEF_MENU_ENTRY_STATE,
-<<<<<<< HEAD
-	TCL_INDEX_NONE, offsetof(TkMenuEntry, state), 0,
-	tkStateStrings, 0},
+	TCL_INDEX_NONE, offsetof(TkMenuEntry, state),
+	0, tkStateStrings, 0},
     {TK_OPTION_INDEX, "-underline", NULL, NULL,
 	TK_OPTION_UNDERLINE_DEF(TkMenuEntry, underline), 0},
-=======
-	-1, Tk_Offset(TkMenuEntry, state),
-	0, menuStateStrings, 0},
-    {TK_OPTION_INT, "-underline", NULL, NULL,
-	DEF_MENU_ENTRY_UNDERLINE, -1, Tk_Offset(TkMenuEntry, underline), 0, NULL, 0},
->>>>>>> 2469ec79
     {TK_OPTION_END, NULL, NULL, NULL, 0, 0, 0, 0, NULL, 0}
 };
 
@@ -224,13 +217,8 @@
 	DEF_MENU_ENTRY_BG,
 	offsetof(TkMenuEntry, borderPtr), TCL_INDEX_NONE, TK_OPTION_NULL_OK, NULL, 0},
     {TK_OPTION_STRING_TABLE, "-state", NULL, NULL,
-<<<<<<< HEAD
-	DEF_MENU_ENTRY_STATE, TCL_INDEX_NONE, offsetof(TkMenuEntry, state), 0,
-	tkStateStrings, 0},
-=======
-	DEF_MENU_ENTRY_STATE, -1, Tk_Offset(TkMenuEntry, state),
-	0, menuStateStrings, 0},
->>>>>>> 2469ec79
+	DEF_MENU_ENTRY_STATE, TCL_INDEX_NONE, offsetof(TkMenuEntry, state),
+	0, tkStateStrings, 0},
     {TK_OPTION_END, NULL, NULL, NULL, 0, 0, 0, 0, NULL, 0}
 };
 
@@ -306,13 +294,8 @@
 	DEF_MENU_TITLE,	 offsetof(TkMenu, titlePtr), TCL_INDEX_NONE,
 	TK_OPTION_NULL_OK, NULL, 0},
     {TK_OPTION_STRING_TABLE, "-type", "type", "Type",
-<<<<<<< HEAD
-	DEF_MENU_TYPE, offsetof(TkMenu, menuTypePtr), TCL_INDEX_NONE, 0,
-	(ClientData) menuTypeStrings, 0},
-=======
-	DEF_MENU_TYPE, Tk_Offset(TkMenu, menuTypePtr), -1,
+	DEF_MENU_TYPE, offsetof(TkMenu, menuTypePtr), TCL_INDEX_NONE,
 	0, menuTypeStrings, 0},
->>>>>>> 2469ec79
     {TK_OPTION_END, NULL, NULL, NULL, 0, 0, 0, 0, NULL, 0}
 };
 
