--- conflicted
+++ resolved
@@ -1024,16 +1024,12 @@
 TkInvokeMenu(
     Tcl_Interp *interp,		/* The interp that the menu lives in. */
     TkMenu *menuPtr,		/* The menu we are invoking. */
-<<<<<<< HEAD
-    Tcl_Size index)			/* The zero based index of the item we are
-=======
 				/* Must be protected by Tcl_Preserve
 				 * against freeing by the caller.
 				 * Tk Bug [2d3a81c0].
 				 */
-    int index)			/* The zero based index of the item we are
->>>>>>> 48af6c99
-    				 * invoking. */
+    Tcl_Size index)		/* The zero based index of the item we are
+				 * invoking. */
 {
     int result = TCL_OK;
     TkMenuEntry *mePtr;
