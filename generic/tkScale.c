/*
 * tkScale.c --
 *
 *	This module implements a scale widgets for the Tk toolkit. A scale
 *	displays a slider that can be adjusted to change a value; it also
 *	displays numeric labels and a textual label, if desired.
 *
 *	The modifications to use floating-point values are based on an
 *	implementation by Paul Mackerras. The -variable option is due to
 *	Henning Schulzrinne. All of these are used with permission.
 *
 * Copyright © 1990-1994 The Regents of the University of California.
 * Copyright © 1994-1997 Sun Microsystems, Inc.
 * Copyright © 1998-2000 Scriptics Corporation.
 *
 * See the file "license.terms" for information on usage and redistribution of
 * this file, and for a DISCLAIMER OF ALL WARRANTIES.
 */

#include "tkInt.h"
#include "tkScale.h"
#include "default.h"

#ifdef _WIN32
#include "tkWinInt.h"
#endif

/*
 * The following table defines the legal values for the -orient option. It is
 * used together with the "enum orient" declaration in tkScale.h.
 */

static const char *const orientStrings[] = {
    "horizontal", "vertical", NULL
};

static const Tk_OptionSpec optionSpecs[] = {
    {TK_OPTION_BORDER, "-activebackground", "activeBackground", "Foreground",
	DEF_SCALE_ACTIVE_BG_COLOR, TCL_INDEX_NONE, offsetof(TkScale, activeBorder),
	0, DEF_SCALE_ACTIVE_BG_MONO, 0},
    {TK_OPTION_BORDER, "-background", "background", "Background",
	DEF_SCALE_BG_COLOR, TCL_INDEX_NONE, offsetof(TkScale, bgBorder),
	0, DEF_SCALE_BG_MONO, 0},
    {TK_OPTION_DOUBLE, "-bigincrement", "bigIncrement", "BigIncrement",
	DEF_SCALE_BIG_INCREMENT, TCL_INDEX_NONE, offsetof(TkScale, bigIncrement),
	0, 0, 0},
    {TK_OPTION_SYNONYM, "-bd", NULL, NULL,
	NULL, 0, TCL_INDEX_NONE, 0, "-borderwidth", 0},
    {TK_OPTION_SYNONYM, "-bg", NULL, NULL,
	NULL, 0, TCL_INDEX_NONE, 0, "-background", 0},
    {TK_OPTION_PIXELS, "-borderwidth", "borderWidth", "BorderWidth",
	DEF_SCALE_BORDER_WIDTH, offsetof(TkScale, borderWidthObj), TCL_INDEX_NONE,
	0, 0, 0},
    {TK_OPTION_STRING, "-command", "command", "Command",
	DEF_SCALE_COMMAND, offsetof(TkScale, commandObj), TCL_INDEX_NONE,
	TK_OPTION_NULL_OK, 0, 0},
    {TK_OPTION_CURSOR, "-cursor", "cursor", "Cursor",
	DEF_SCALE_CURSOR, TCL_INDEX_NONE, offsetof(TkScale, cursor),
	TK_OPTION_NULL_OK, 0, 0},
    {TK_OPTION_INT, "-digits", "digits", "Digits",
	DEF_SCALE_DIGITS, TCL_INDEX_NONE, offsetof(TkScale, digits),
	0, 0, 0},
    {TK_OPTION_SYNONYM, "-fg", "foreground", NULL,
	NULL, 0, TCL_INDEX_NONE, 0, "-foreground", 0},
    {TK_OPTION_FONT, "-font", "font", "Font",
	DEF_SCALE_FONT, TCL_INDEX_NONE, offsetof(TkScale, tkfont), 0, 0, 0},
    {TK_OPTION_COLOR, "-foreground", "foreground", "Foreground",
	DEF_SCALE_FG_COLOR, TCL_INDEX_NONE, offsetof(TkScale, textColorPtr), 0,
	DEF_SCALE_FG_MONO, 0},
    {TK_OPTION_DOUBLE, "-from", "from", "From", DEF_SCALE_FROM, TCL_INDEX_NONE,
	offsetof(TkScale, fromValue), 0, 0, 0},
    {TK_OPTION_BORDER, "-highlightbackground", "highlightBackground",
	"HighlightBackground", DEF_SCALE_HIGHLIGHT_BG_COLOR,
	TCL_INDEX_NONE, offsetof(TkScale, highlightBorder),
	0, DEF_SCALE_HIGHLIGHT_BG_MONO, 0},
    {TK_OPTION_COLOR, "-highlightcolor", "highlightColor", "HighlightColor",
	DEF_SCALE_HIGHLIGHT, TCL_INDEX_NONE, offsetof(TkScale, highlightColorPtr),
	0, 0, 0},
    {TK_OPTION_PIXELS, "-highlightthickness", "highlightThickness",
	"HighlightThickness", DEF_SCALE_HIGHLIGHT_WIDTH, offsetof(TkScale, highlightWidthObj),
	TCL_INDEX_NONE, 0, 0, 0},
    {TK_OPTION_STRING, "-label", "label", "Label",
	DEF_SCALE_LABEL, offsetof(TkScale, labelObj), TCL_INDEX_NONE,
	TK_OPTION_NULL_OK, 0, 0},
    {TK_OPTION_PIXELS, "-length", "length", "Length",
	DEF_SCALE_LENGTH, offsetof(TkScale, lengthObj), TCL_INDEX_NONE, 0, 0, 0},
    {TK_OPTION_STRING_TABLE, "-orient", "orient", "Orient",
	DEF_SCALE_ORIENT, TCL_INDEX_NONE, offsetof(TkScale, orient),
	TK_OPTION_ENUM_VAR, orientStrings, 0},
    {TK_OPTION_RELIEF, "-relief", "relief", "Relief",
	DEF_SCALE_RELIEF, TCL_INDEX_NONE, offsetof(TkScale, relief), 0, 0, 0},
    {TK_OPTION_INT, "-repeatdelay", "repeatDelay", "RepeatDelay",
	DEF_SCALE_REPEAT_DELAY, TCL_INDEX_NONE, offsetof(TkScale, repeatDelay),
	0, 0, 0},
    {TK_OPTION_INT, "-repeatinterval", "repeatInterval", "RepeatInterval",
	DEF_SCALE_REPEAT_INTERVAL, TCL_INDEX_NONE, offsetof(TkScale, repeatInterval),
	0, 0, 0},
    {TK_OPTION_DOUBLE, "-resolution", "resolution", "Resolution",
	DEF_SCALE_RESOLUTION, TCL_INDEX_NONE, offsetof(TkScale, resolution),
	0, 0, 0},
    {TK_OPTION_BOOLEAN, "-showvalue", "showValue", "ShowValue",
	DEF_SCALE_SHOW_VALUE, TCL_INDEX_NONE, offsetof(TkScale, showValue),
	0, 0, 0},
    {TK_OPTION_PIXELS, "-sliderlength", "sliderLength", "SliderLength",
	DEF_SCALE_SLIDER_LENGTH, offsetof(TkScale, sliderLengthObj), TCL_INDEX_NONE,
	0, 0, 0},
    {TK_OPTION_RELIEF, "-sliderrelief", "sliderRelief", "SliderRelief",
	DEF_SCALE_SLIDER_RELIEF, TCL_INDEX_NONE, offsetof(TkScale, sliderRelief),
	0, 0, 0},
    {TK_OPTION_STRING_TABLE, "-state", "state", "State",
	DEF_SCALE_STATE, TCL_INDEX_NONE, offsetof(TkScale, state),
	TK_OPTION_ENUM_VAR, tkStateStrings, 0},
    {TK_OPTION_STRING, "-takefocus", "takeFocus", "TakeFocus",
	DEF_SCALE_TAKE_FOCUS, offsetof(TkScale, takeFocusPtr), TCL_INDEX_NONE,
	TK_OPTION_NULL_OK, 0, 0},
    {TK_OPTION_DOUBLE, "-tickinterval", "tickInterval", "TickInterval",
	DEF_SCALE_TICK_INTERVAL, TCL_INDEX_NONE, offsetof(TkScale, tickInterval),
	0, 0, 0},
    {TK_OPTION_DOUBLE, "-to", "to", "To",
	DEF_SCALE_TO, TCL_INDEX_NONE, offsetof(TkScale, toValue), 0, 0, 0},
    {TK_OPTION_COLOR, "-troughcolor", "troughColor", "Background",
	DEF_SCALE_TROUGH_COLOR, TCL_INDEX_NONE, offsetof(TkScale, troughColorPtr),
	0, DEF_SCALE_TROUGH_MONO, 0},
    {TK_OPTION_STRING, "-variable", "variable", "Variable",
	DEF_SCALE_VARIABLE, offsetof(TkScale, varNamePtr), TCL_INDEX_NONE,
	TK_OPTION_NULL_OK, 0, 0},
    {TK_OPTION_PIXELS, "-width", "width", "Width",
	DEF_SCALE_WIDTH, offsetof(TkScale, widthObj), TCL_INDEX_NONE, 0, 0, 0},
    {TK_OPTION_END, NULL, NULL, NULL, NULL, 0, TCL_INDEX_NONE, 0, 0, 0}
};

/*
 * The following tables define the scale widget commands and map the indexes
 * into the string tables into a single enumerated type used to dispatch the
 * scale widget command.
 */

static const char *const commandNames[] = {
    "cget", "configure", "coords", "get", "identify", "set", NULL
};

enum command {
    COMMAND_CGET, COMMAND_CONFIGURE, COMMAND_COORDS, COMMAND_GET,
    COMMAND_IDENTIFY, COMMAND_SET
};

/*
 * Forward declarations for procedures defined later in this file:
 */

static void		ComputeFormat(TkScale *scalePtr, int forTicks);
static void		ComputeScaleGeometry(TkScale *scalePtr);
static int		ConfigureScale(Tcl_Interp *interp, TkScale *scalePtr,
			    int objc, Tcl_Obj *const objv[]);
static void		DestroyScale(void *memPtr);
static double		MaxTickRoundingError(TkScale *scalePtr,
			    double tickResolution);
static void		ScaleCmdDeletedProc(void *clientData);
static void		ScaleEventProc(void *clientData,
			    XEvent *eventPtr);
static char *		ScaleVarProc(void *clientData,
			    Tcl_Interp *interp, const char *name1,
			    const char *name2, int flags);
static Tcl_ObjCmdProc ScaleWidgetObjCmd;
static void		ScaleWorldChanged(void *instanceData);
static void		ScaleSetVariable(TkScale *scalePtr);

/*
 * The structure below defines scale class behavior by means of procedures
 * that can be invoked from generic window code.
 */

static const Tk_ClassProcs scaleClass = {
    sizeof(Tk_ClassProcs),	/* size */
    ScaleWorldChanged,		/* worldChangedProc */
    NULL,			/* createProc */
    NULL			/* modalProc */
};

/*
 *--------------------------------------------------------------
 *
 * ScaleDigit, ScaleMax, ScaleMin, ScaleRound --
 *
 *	Simple math helper functions, designed to be automatically inlined by
 *	the compiler most of the time.
 *
 *--------------------------------------------------------------
 */

static inline int
ScaleDigit(
    double value)
{
    return (int) floor(log10(fabs(value)));
}

static inline double
ScaleMax(
    double a,
    double b)
{
    return (a > b) ? a : b;
}

static inline double
ScaleMin(
    double a,
    double b)
{
    return (a < b) ? a : b;
}

static inline int
ScaleRound(
    double value)
{
    return (int) floor(value + 0.5);
}

/*
 *--------------------------------------------------------------
 *
 * Tk_ScaleObjCmd --
 *
 *	This procedure is invoked to process the "scale" Tcl command. See the
 *	user documentation for details on what it does.
 *
 * Results:
 *	A standard Tcl result.
 *
 * Side effects:
 *	See the user documentation.
 *
 *--------------------------------------------------------------
 */

int
Tk_ScaleObjCmd(
    TCL_UNUSED(void *),
    Tcl_Interp *interp,		/* Current interpreter. */
    int objc,			/* Number of arguments. */
    Tcl_Obj *const objv[])	/* Argument values. */
{
    TkScale *scalePtr;
    Tk_OptionTable optionTable;
    Tk_Window tkwin;

    if (objc < 2) {
	Tcl_WrongNumArgs(interp, 1, objv, "pathName ?-option value ...?");
	return TCL_ERROR;
    }

    tkwin = Tk_CreateWindowFromPath(interp, Tk_MainWindow(interp),
	    Tcl_GetString(objv[1]), NULL);
    if (tkwin == NULL) {
	return TCL_ERROR;
    }

    /*
     * Create the option table for this widget class. If it has already been
     * created, the cached pointer will be returned.
     */

    optionTable = Tk_CreateOptionTable(interp, optionSpecs);

    Tk_SetClass(tkwin, "Scale");
    scalePtr = TkpCreateScale(tkwin);

    /*
     * Initialize fields that won't be initialized by ConfigureScale, or which
     * ConfigureScale expects to have reasonable values (e.g. resource
     * pointers).
     */

    scalePtr->tkwin		= tkwin;
    scalePtr->display		= Tk_Display(tkwin);
    scalePtr->interp		= interp;
    scalePtr->widgetCmd		= Tcl_CreateObjCommand(interp,
	    Tk_PathName(scalePtr->tkwin), ScaleWidgetObjCmd,
	    scalePtr, ScaleCmdDeletedProc);
    scalePtr->optionTable	= optionTable;
    scalePtr->orient		= ORIENT_VERTICAL;
    scalePtr->widthObj		= NULL;
    scalePtr->lengthObj		= NULL;
    scalePtr->value		= 0.0;
    scalePtr->varNamePtr	= NULL;
    scalePtr->fromValue		= 0.0;
    scalePtr->toValue		= 0.0;
    scalePtr->tickInterval	= 0.0;
    scalePtr->resolution	= 1.0;
    scalePtr->digits		= 0;
    scalePtr->bigIncrement	= 0.0;
    scalePtr->commandObj	= NULL;
    scalePtr->repeatDelay	= 0;
    scalePtr->repeatInterval	= 0;
    scalePtr->labelObj		= NULL;
    scalePtr->state		= STATE_NORMAL;
    scalePtr->borderWidthObj	= NULL;
    scalePtr->bgBorder		= NULL;
    scalePtr->activeBorder	= NULL;
    scalePtr->sliderRelief	= TK_RELIEF_RAISED;
    scalePtr->troughColorPtr	= NULL;
    scalePtr->troughGC		= NULL;
    scalePtr->copyGC		= NULL;
    scalePtr->tkfont		= NULL;
    scalePtr->textColorPtr	= NULL;
    scalePtr->textGC		= NULL;
    scalePtr->relief		= TK_RELIEF_FLAT;
    scalePtr->highlightWidthObj	= NULL;
    scalePtr->highlightBorder	= NULL;
    scalePtr->highlightColorPtr	= NULL;
    scalePtr->inset		= 0;
    scalePtr->sliderLengthObj	= NULL;
    scalePtr->showValue		= 0;
    scalePtr->horizLabelY	= 0;
    scalePtr->horizValueY	= 0;
    scalePtr->horizTroughY	= 0;
    scalePtr->horizTickY	= 0;
    scalePtr->vertTickRightX	= 0;
    scalePtr->vertValueRightX	= 0;
    scalePtr->vertTroughX	= 0;
    scalePtr->vertLabelX	= 0;
    scalePtr->fontHeight	= 0;
    scalePtr->cursor		= NULL;
    scalePtr->takeFocusPtr	= NULL;
    scalePtr->flags		= NEVER_SET;



    Tk_SetClassProcs(scalePtr->tkwin, &scaleClass, scalePtr);
    Tk_CreateEventHandler(scalePtr->tkwin,
	    ExposureMask|StructureNotifyMask|FocusChangeMask,
	    ScaleEventProc, scalePtr);

    if ((Tk_InitOptions(interp, scalePtr, optionTable, tkwin)
	    != TCL_OK) ||
	    (ConfigureScale(interp, scalePtr, objc - 2, objv + 2) != TCL_OK)) {
	Tk_DestroyWindow(scalePtr->tkwin);
	return TCL_ERROR;
    }

    /*
     * The widget was just created, no command callback must be invoked.
     */

    scalePtr->flags &= ~INVOKE_COMMAND;

    Tcl_SetObjResult(interp, Tk_NewWindowObj(scalePtr->tkwin));
    return TCL_OK;
}

/*
 *--------------------------------------------------------------
 *
 * ScaleWidgetObjCmd --
 *
 *	This procedure is invoked to process the Tcl command that corresponds
 *	to a widget managed by this module. See the user documentation for
 *	details on what it does.
 *
 * Results:
 *	A standard Tcl result.
 *
 * Side effects:
 *	See the user documentation.
 *
 *--------------------------------------------------------------
 */

static int
ScaleWidgetObjCmd(
    void *clientData,	/* Information about scale widget. */
    Tcl_Interp *interp,		/* Current interpreter. */
    int objc,			/* Number of arguments. */
    Tcl_Obj *const objv[])	/* Argument strings. */
{
    TkScale *scalePtr = (TkScale *)clientData;
    Tcl_Obj *objPtr;
    int index, result;

    if (objc < 2) {
	Tcl_WrongNumArgs(interp, 1, objv, "option ?arg ...?");
	return TCL_ERROR;
    }
    result = Tcl_GetIndexFromObjStruct(interp, objv[1], commandNames,
	    sizeof(char *), "option", 0, &index);
    if (result != TCL_OK) {
	return result;
    }
    Tcl_Preserve(scalePtr);

    switch (index) {
    case COMMAND_CGET:
	if (objc != 3) {
	    Tcl_WrongNumArgs(interp, 1, objv, "cget option");
	    goto error;
	}
	objPtr = Tk_GetOptionValue(interp, scalePtr,
		scalePtr->optionTable, objv[2], scalePtr->tkwin);
	if (objPtr == NULL) {
	    goto error;
	}
	Tcl_SetObjResult(interp, objPtr);
	break;
    case COMMAND_CONFIGURE:
	if (objc <= 3) {
	    objPtr = Tk_GetOptionInfo(interp, scalePtr,
		    scalePtr->optionTable,
		    (objc == 3) ? objv[2] : NULL, scalePtr->tkwin);
	    if (objPtr == NULL) {
		goto error;
	    }
	    Tcl_SetObjResult(interp, objPtr);
	} else {
	    result = ConfigureScale(interp, scalePtr, objc-2, objv+2);
	}
	break;
    case COMMAND_COORDS: {
	int x, y, width, borderWidth;
	double value;
	Tcl_Obj *coords[2];

	if ((objc != 2) && (objc != 3)) {
	    Tcl_WrongNumArgs(interp, 1, objv, "coords ?value?");
	    goto error;
	}
	if (objc == 3) {
	    if (Tcl_GetDoubleFromObj(interp, objv[2], &value) != TCL_OK) {
		goto error;
	    }
	} else {
	    value = scalePtr->value;
	}
	Tk_GetPixelsFromObj(NULL, scalePtr->tkwin, scalePtr->widthObj, &width);
	Tk_GetPixelsFromObj(NULL, scalePtr->tkwin, scalePtr->borderWidthObj, &borderWidth);
	if (scalePtr->orient == ORIENT_VERTICAL) {
	    x = scalePtr->vertTroughX + width/2
		    + borderWidth;
	    y = TkScaleValueToPixel(scalePtr, value);
	} else {
	    x = TkScaleValueToPixel(scalePtr, value);
	    y = scalePtr->horizTroughY + width/2
		    + borderWidth;
	}
	coords[0] = Tcl_NewWideIntObj(x);
	coords[1] = Tcl_NewWideIntObj(y);
	Tcl_SetObjResult(interp, Tcl_NewListObj(2, coords));
	break;
    }
    case COMMAND_GET: {
	double value;
	int x, y;

	if ((objc != 2) && (objc != 4)) {
	    Tcl_WrongNumArgs(interp, 1, objv, "get ?x y?");
	    goto error;
	}
	if (objc == 2) {
	    value = scalePtr->value;
	} else {
	    if ((Tcl_GetIntFromObj(interp, objv[2], &x) != TCL_OK) ||
		    (Tcl_GetIntFromObj(interp, objv[3], &y) != TCL_OK)) {
		goto error;
	    }
	    value = TkScalePixelToValue(scalePtr, x, y);
	}
	Tcl_SetObjResult(interp, Tcl_ObjPrintf(scalePtr->valueFormat, value));
	break;
    }
    case COMMAND_IDENTIFY: {
	int x, y;
	const char *zone = "";

	if (objc != 4) {
	    Tcl_WrongNumArgs(interp, 1, objv, "identify x y");
	    goto error;
	}
	if ((Tcl_GetIntFromObj(interp, objv[2], &x) != TCL_OK)
		|| (Tcl_GetIntFromObj(interp, objv[3], &y) != TCL_OK)) {
	    goto error;
	}
	switch (TkpScaleElement(scalePtr, x, y)) {
	case TROUGH1:	zone = "trough1"; break;
	case SLIDER:	zone = "slider";  break;
	case TROUGH2:	zone = "trough2"; break;
	}
	Tcl_SetObjResult(interp, Tcl_NewStringObj(zone, TCL_INDEX_NONE));
	break;
    }
    case COMMAND_SET: {
	double value;

	if (objc != 3) {
	    Tcl_WrongNumArgs(interp, 1, objv, "set value");
	    goto error;
	}
	if (Tcl_GetDoubleFromObj(interp, objv[2], &value) != TCL_OK) {
	    goto error;
	}
	if (scalePtr->state != STATE_DISABLED) {
	    TkScaleSetValue(scalePtr, value, 1, 1);
	}
	break;
    }
    }
    Tcl_Release(scalePtr);
    return result;

  error:
    Tcl_Release(scalePtr);
    return TCL_ERROR;
}

/*
 *----------------------------------------------------------------------
 *
 * DestroyScale --
 *
 *	This procedure is invoked by Tcl_EventuallyFree or Tcl_Release to
 *	clean up the internal structure of a button at a safe time (when
 *	no-one is using it anymore).
 *
 * Results:
 *	None.
 *
 * Side effects:
 *	Everything associated with the scale is freed up.
 *
 *----------------------------------------------------------------------
 */

static void
DestroyScale(
    void *memPtr)	/* Info about scale widget. */
{
    TkScale *scalePtr = (TkScale *) memPtr;

    scalePtr->flags |= SCALE_DELETED;

    Tcl_DeleteCommandFromToken(scalePtr->interp, scalePtr->widgetCmd);
    if (scalePtr->flags & REDRAW_PENDING) {
	Tcl_CancelIdleCall(TkpDisplayScale, scalePtr);
    }

    /*
     * Free up all the stuff that requires special handling, then let
     * Tk_FreeOptions handle all the standard option-related stuff.
     */

    if (scalePtr->varNamePtr != NULL) {
	Tcl_UntraceVar2(scalePtr->interp, Tcl_GetString(scalePtr->varNamePtr),
		NULL, TCL_GLOBAL_ONLY|TCL_TRACE_WRITES|TCL_TRACE_UNSETS,
		ScaleVarProc, scalePtr);
    }
    if (scalePtr->troughGC != NULL) {
	Tk_FreeGC(scalePtr->display, scalePtr->troughGC);
    }
    if (scalePtr->copyGC != NULL) {
	Tk_FreeGC(scalePtr->display, scalePtr->copyGC);
    }
    if (scalePtr->textGC != NULL) {
	Tk_FreeGC(scalePtr->display, scalePtr->textGC);
    }
    Tk_FreeConfigOptions(scalePtr, scalePtr->optionTable,
	    scalePtr->tkwin);
    scalePtr->tkwin = NULL;
    TkpDestroyScale(scalePtr);
}

/*
 *----------------------------------------------------------------------
 *
 * ConfigureScale --
 *
 *	This procedure is called to process an argv/argc list, plus the Tk
 *	option database, in order to configure (or reconfigure) a scale
 *	widget.
 *
 * Results:
 *	The return value is a standard Tcl result. If TCL_ERROR is returned,
 *	then the interp's result contains an error message.
 *
 * Side effects:
 *	Configuration information, such as colors, border width, etc. get set
 *	for scalePtr; old resources get freed, if there were any.
 *
 *----------------------------------------------------------------------
 */

static int
ConfigureScale(
    Tcl_Interp *interp,		/* Used for error reporting. */
    TkScale *scalePtr,	/* Information about widget; may or may not
				 * already have values for some fields. */
    int objc,			/* Number of valid entries in objv. */
    Tcl_Obj *const objv[])	/* Argument values. */
{
    Tk_SavedOptions savedOptions;
    Tcl_Obj *errorResult = NULL;
    int error, highlightWidth, borderWidth;
    double varValue;

    /*
     * Eliminate any existing trace on a variable monitored by the scale.
     */

    if (scalePtr->varNamePtr != NULL) {
	Tcl_UntraceVar2(interp, Tcl_GetString(scalePtr->varNamePtr),
		NULL, TCL_GLOBAL_ONLY|TCL_TRACE_WRITES|TCL_TRACE_UNSETS,
		ScaleVarProc, scalePtr);
    }

    for (error = 0; error <= 1; error++) {
	if (!error) {
	    /*
	     * First pass: set options to new values.
	     */

	    if (Tk_SetOptions(interp, scalePtr,
		    scalePtr->optionTable, objc, objv, scalePtr->tkwin,
		    &savedOptions, NULL) != TCL_OK) {
		continue;
	    }
	} else {
	    /*
	     * Second pass: restore options to old values.
	     */

	    errorResult = Tcl_GetObjResult(interp);
	    Tcl_IncrRefCount(errorResult);
	    Tk_RestoreSavedOptions(&savedOptions);
	}

	/*
	 * If the scale is tied to the value of a variable, then set the
	 * scale's value from the value of the variable, if it exists and it
	 * holds a valid double value.
	 */

	if (scalePtr->varNamePtr != NULL) {
	    double value;
	    Tcl_Obj *valuePtr;

	    valuePtr = Tcl_ObjGetVar2(interp, scalePtr->varNamePtr, NULL,
		    TCL_GLOBAL_ONLY);
	    if ((valuePtr != NULL) &&
		    (Tcl_GetDoubleFromObj(NULL, valuePtr, &value) == TCL_OK)) {
		scalePtr->value = TkRoundValueToResolution(scalePtr, value);
	    }
	}

	/*
	 * The fromValue shall not be rounded to the resolution, but the
	 * toValue and tickInterval do.
	 */

	scalePtr->toValue = TkRoundValueToResolution(scalePtr, scalePtr->toValue);
	scalePtr->tickInterval = TkRoundIntervalToResolution(scalePtr,
		scalePtr->tickInterval);

	/*
	 * Make sure that the tick interval has the right sign so that
	 * addition moves from fromValue to toValue.
	 */

	if ((scalePtr->tickInterval < 0)
		^ ((scalePtr->toValue - scalePtr->fromValue) < 0)) {
	    scalePtr->tickInterval = -scalePtr->tickInterval;
	}

	ComputeFormat(scalePtr, 0);
	ComputeFormat(scalePtr, 1);

	Tk_SetBackgroundFromBorder(scalePtr->tkwin, scalePtr->bgBorder);

	Tk_GetPixelsFromObj(NULL, scalePtr->tkwin, scalePtr->highlightWidthObj, &highlightWidth);
	if (highlightWidth < 0) {
	    highlightWidth = 0;
		if (scalePtr->highlightWidthObj) {
		    Tcl_DecrRefCount(scalePtr->highlightWidthObj);
		}
		scalePtr->highlightWidthObj = Tcl_NewIntObj(0);
		Tcl_IncrRefCount(scalePtr->highlightWidthObj);
	}
	Tk_GetPixelsFromObj(NULL, scalePtr->tkwin, scalePtr->borderWidthObj, &borderWidth);
	scalePtr->inset = highlightWidth + borderWidth;
	break;
    }
    if (!error) {
	Tk_FreeSavedOptions(&savedOptions);
    }

    /*
     * Set the scale value to itself; all this does is to make sure that the
     * scale's value is within the new acceptable range for the scale. We
     * don't set the var here because we need to make special checks for
     * possibly changed varNamePtr.
     */

    TkScaleSetValue(scalePtr, scalePtr->value, 0, 1);

    /*
     * Reestablish the variable trace, if it is needed.
     */

    if (scalePtr->varNamePtr != NULL) {
	Tcl_Obj *valuePtr;

	/*
	 * Set the associated variable only when the new value differs from
	 * the current value, or the variable doesn't yet exist.
	 */

	valuePtr = Tcl_ObjGetVar2(interp, scalePtr->varNamePtr, NULL,
		TCL_GLOBAL_ONLY);
	if ((valuePtr == NULL) || (Tcl_GetDoubleFromObj(NULL,
		valuePtr, &varValue) != TCL_OK)) {
	    ScaleSetVariable(scalePtr);
	} else {
	    char varString[TCL_DOUBLE_SPACE], scaleString[TCL_DOUBLE_SPACE];

	    Tcl_PrintDouble(NULL, varValue, varString);
	    Tcl_PrintDouble(NULL, scalePtr->value, scaleString);
	    if (strcmp(varString, scaleString)) {
		ScaleSetVariable(scalePtr);
	    }
	}
	Tcl_TraceVar2(interp, Tcl_GetString(scalePtr->varNamePtr),
		NULL, TCL_GLOBAL_ONLY|TCL_TRACE_WRITES|TCL_TRACE_UNSETS,
		ScaleVarProc, scalePtr);
    }

    ScaleWorldChanged(scalePtr);
    if (error) {
	Tcl_SetObjResult(interp, errorResult);
	Tcl_DecrRefCount(errorResult);
	return TCL_ERROR;
    }
    return TCL_OK;
}

/*
 *---------------------------------------------------------------------------
 *
 * ScaleWorldChanged --
 *
 *	This procedure is called when the world has changed in some way and
 *	the widget needs to recompute all its graphics contexts and determine
 *	its new geometry.
 *
 * Results:
 *	None.
 *
 * Side effects:
 *	Scale will be relayed out and redisplayed.
 *
 *---------------------------------------------------------------------------
 */

static void
ScaleWorldChanged(
    void *instanceData)	/* Information about widget. */
{
    XGCValues gcValues;
    GC gc;
    TkScale *scalePtr = (TkScale *)instanceData;
    int highlightWidth, borderWidth;

    gcValues.foreground = scalePtr->troughColorPtr->pixel;
    gc = Tk_GetGC(scalePtr->tkwin, GCForeground, &gcValues);
    if (scalePtr->troughGC != NULL) {
	Tk_FreeGC(scalePtr->display, scalePtr->troughGC);
    }
    scalePtr->troughGC = gc;

    gcValues.font = Tk_FontId(scalePtr->tkfont);
    gcValues.foreground = scalePtr->textColorPtr->pixel;
    gc = Tk_GetGC(scalePtr->tkwin, GCForeground | GCFont, &gcValues);
    if (scalePtr->textGC != NULL) {
	Tk_FreeGC(scalePtr->display, scalePtr->textGC);
    }
    scalePtr->textGC = gc;

    if (scalePtr->copyGC == NULL) {
	gcValues.graphics_exposures = False;
	scalePtr->copyGC = Tk_GetGC(scalePtr->tkwin, GCGraphicsExposures,
		&gcValues);
    }
    Tk_GetPixelsFromObj(NULL, scalePtr->tkwin, scalePtr->highlightWidthObj, &highlightWidth);
    Tk_GetPixelsFromObj(NULL, scalePtr->tkwin, scalePtr->borderWidthObj, &borderWidth);
    scalePtr->inset = highlightWidth + borderWidth;

    /*
     * Recompute display-related information, and let the geometry manager
     * know how much space is needed now.
     */

    ComputeScaleGeometry(scalePtr);

    TkEventuallyRedrawScale(scalePtr, REDRAW_ALL);
}

 /*
  *----------------------------------------------------------------------
  *
  * MaxTickRoundingError --
  *
  *      Given the separation between values that can be displayed on ticks,
  *      this calculates the maximum magnitude of error for the displayed
  *      value. Tries to be clever by working out the increment in error
  *      between ticks rather than testing all of them, so may overestimate
  *      error if it is greater than 0.25 x the value separation.
  *
  * Results:
  *      Maximum error magnitude of tick numbers.
  *
  * Side effects:
  *      None.
  *
  *----------------------------------------------------------------------
  */

static double
MaxTickRoundingError(
    TkScale *scalePtr,		/* Information about scale widget. */
    double tickResolution)      /* Separation between displayable values. */
{
    double tickPosn, firstTickError, lastTickError, intervalError;
    int tickCount;

    /*
     * Compute the error for each tick-related measure.
     */

    tickPosn = scalePtr->fromValue / tickResolution;
    firstTickError = tickPosn - ScaleRound(tickPosn);

    tickPosn = scalePtr->tickInterval / tickResolution;
    intervalError = tickPosn - ScaleRound(tickPosn);

    tickCount = (int) ((scalePtr->toValue - scalePtr->fromValue) /
	    scalePtr->tickInterval);	/* not including first */
    lastTickError = ScaleMin(0.5,
	    fabs(firstTickError + tickCount * intervalError));

    /*
     * Compute the maximum cumulative rounding error.
     */

    return ScaleMax(fabs(firstTickError), lastTickError) * tickResolution;
}

/*
 *----------------------------------------------------------------------
 *
 * ComputeFormat --
 *
 *	This procedure is invoked to recompute the "valueFormat" or
 *	"tickFormat" field of a scale's widget record, which determines how
 *	the value of the scale or one of its ticks is converted to a string.
 *
 * Results:
 *	None.
 *
 * Side effects: The valueFormat or tickFormat field of scalePtr is modified.
 *
 *----------------------------------------------------------------------
 */

static void
ComputeFormat(
    TkScale *scalePtr,		/* Information about scale widget. */
    int forTicks)               /* Do for ticks rather than value */
{
    double maxValue, x;
    int mostSigDigit, numDigits, leastSigDigit, afterDecimal;
    int eDigits, fDigits;

    /*
     * Compute the displacement from the decimal of the most significant digit
     * required for any number in the scale's range.
     */

    maxValue = fabs(scalePtr->fromValue);
    x = fabs(scalePtr->toValue);
    if (x > maxValue) {
	maxValue = x;
    }
    if (maxValue == 0) {
	maxValue = 1;
    }
    mostSigDigit = ScaleDigit(maxValue);

    if (forTicks) {
	/*
	 * Display only enough digits to ensure adjacent ticks have different
	 * values.
	 */

	if (scalePtr->tickInterval != 0) {
	    leastSigDigit = ScaleDigit(scalePtr->tickInterval);

	    /*
	     * Now add more digits until max error is less than
	     * TICK_VALUES_DISPLAY_ACCURACY intervals
	     */

	    while (MaxTickRoundingError(scalePtr, pow(10, leastSigDigit))
		    > fabs(TICK_VALUES_DISPLAY_ACCURACY * scalePtr->tickInterval)) {
		--leastSigDigit;
	    }
	    numDigits = 1 + mostSigDigit - leastSigDigit;
	} else {
	    numDigits = 1;
	}
    } else {
	/*
	 * If the number of significant digits wasn't specified explicitly,
	 * compute it. It's the difference between the most significant digit
	 * needed to represent any number on the scale and the most
	 * significant digit of the smallest difference between numbers on the
	 * scale. In other words, display enough digits so that at least one
	 * digit will be different between any two adjacent positions of the
	 * scale.
	 */

	numDigits = scalePtr->digits;
	if (numDigits > TCL_MAX_PREC) {
	    numDigits = 0;
	}
	if (numDigits <= 0) {
	    if (scalePtr->resolution > 0) {
		/*
		 * A resolution was specified for the scale, so just use it.
		 */

		leastSigDigit = ScaleDigit(scalePtr->resolution);
	    } else {
		/*
		 * No resolution was specified, so compute the difference in
		 * value between adjacent pixels and use it for the least
		 * significant digit.
		 */
		int length;

		x = fabs(scalePtr->fromValue - scalePtr->toValue);
	    Tk_GetPixelsFromObj(NULL, scalePtr->tkwin, scalePtr->lengthObj, &length);
		if (length > 0) {
		    x /= length;
		}
		if (x > 0) {
		    leastSigDigit = ScaleDigit(x);
		} else {
		    leastSigDigit = 0;
		}
	    }
	    numDigits = mostSigDigit - leastSigDigit + 1;
	    if (numDigits < 1) {
		numDigits = 1;
	    }
	}
    }

    /*
     * Compute the number of characters required using "e" format and "f"
     * format, and then choose whichever one takes fewer characters.
     */

    eDigits = numDigits + 4;
    if (numDigits > 1) {
	eDigits++;			/* Decimal point. */
    }
    afterDecimal = numDigits - mostSigDigit - 1;
    if (afterDecimal < 0) {
	afterDecimal = 0;
    }
    fDigits = (mostSigDigit >= 0) ? mostSigDigit + afterDecimal : afterDecimal;
    if (afterDecimal > 0) {
	fDigits++;			/* Decimal point. */
    }
    if (mostSigDigit < 0) {
	fDigits++;			/* Zero to left of decimal point. */
    }

    if (forTicks) {
	if (fDigits <= eDigits) {
	    snprintf(scalePtr->tickFormat, sizeof(scalePtr->tickFormat), "%%.%df", afterDecimal);
	} else {
	    snprintf(scalePtr->tickFormat, sizeof(scalePtr->tickFormat), "%%.%de", numDigits - 1);
	}
    } else {
	if (fDigits <= eDigits) {
	    snprintf(scalePtr->valueFormat, sizeof(scalePtr->valueFormat), "%%.%df", afterDecimal);
	} else {
	    snprintf(scalePtr->valueFormat, sizeof(scalePtr->valueFormat), "%%.%de", numDigits - 1);
	}
    }
}

/*
 *----------------------------------------------------------------------
 *
 * ComputeScaleGeometry --
 *
 *	This procedure is called to compute various geometrical information
 *	for a scale, such as where various things get displayed. It's called
 *	when the window is reconfigured.
 *
 * Results:
 *	None.
 *
 * Side effects:
 *	Display-related numbers get changed in *scalePtr. The geometry manager
 *	gets told about the window's preferred size.
 *
 *----------------------------------------------------------------------
 */

static void
ComputeScaleGeometry(
    TkScale *scalePtr)	/* Information about widget. */
{
    char valueString[TCL_DOUBLE_SPACE];
    int tmp, valuePixels, tickPixels, x, y, extraSpace;
    Tk_FontMetrics fm;
    int length, width, borderWidth;

    Tk_GetFontMetrics(scalePtr->tkfont, &fm);
    scalePtr->fontHeight = fm.linespace + SPACING;

    /*
     * Horizontal scales are simpler than vertical ones because all sizes are
     * the same (the height of a line of text); handle them first and then
     * quit.
     */

    if (scalePtr->orient == ORIENT_HORIZONTAL) {
	y = scalePtr->inset;
	extraSpace = 0;
	if (scalePtr->labelObj != NULL) {
	    scalePtr->horizLabelY = y + SPACING;
	    y += scalePtr->fontHeight;
	    extraSpace = SPACING;
	}
	if (scalePtr->showValue) {
	    scalePtr->horizValueY = y + SPACING;
	    y += scalePtr->fontHeight;
	    extraSpace = SPACING;
	} else {
	    scalePtr->horizValueY = y;
	}
	y += extraSpace;
	scalePtr->horizTroughY = y;
	Tk_GetPixelsFromObj(NULL, scalePtr->tkwin, scalePtr->lengthObj, &length);
	Tk_GetPixelsFromObj(NULL, scalePtr->tkwin, scalePtr->widthObj, &width);
	Tk_GetPixelsFromObj(NULL, scalePtr->tkwin, scalePtr->borderWidthObj, &borderWidth);
	y += width + 2 * borderWidth;
	if (scalePtr->tickInterval != 0) {
	    scalePtr->horizTickY = y + SPACING;
	    y += scalePtr->fontHeight + SPACING;
	}
	Tk_GeometryRequest(scalePtr->tkwin,
		length + 2*scalePtr->inset, y + scalePtr->inset);
	Tk_SetInternalBorder(scalePtr->tkwin, scalePtr->inset);
	return;
    }

    /*
     * Vertical scale: compute the amount of space needed to display the
     * scales value by formatting strings for the two end points; use
     * whichever length is longer.
     */

    if (snprintf(valueString, TCL_DOUBLE_SPACE, scalePtr->valueFormat,
	    scalePtr->fromValue) < 0) {
	valueString[TCL_DOUBLE_SPACE - 1] = '\0';
    }
    valuePixels = Tk_TextWidth(scalePtr->tkfont, valueString, -1);

    if (snprintf(valueString, TCL_DOUBLE_SPACE, scalePtr->valueFormat,
	    scalePtr->toValue) < 0) {
	valueString[TCL_DOUBLE_SPACE - 1] = '\0';
    }
    tmp = Tk_TextWidth(scalePtr->tkfont, valueString, -1);
    if (valuePixels < tmp) {
	valuePixels = tmp;
    }

    /*
     * Now do the same thing for the tick values
     */

    if (snprintf(valueString, TCL_DOUBLE_SPACE, scalePtr->tickFormat,
	    scalePtr->fromValue) < 0) {
	valueString[TCL_DOUBLE_SPACE - 1] = '\0';
    }
    tickPixels = Tk_TextWidth(scalePtr->tkfont, valueString, -1);

    if (snprintf(valueString, TCL_DOUBLE_SPACE, scalePtr->tickFormat,
	    scalePtr->toValue) < 0) {
	valueString[TCL_DOUBLE_SPACE - 1] = '\0';
    }
    tmp = Tk_TextWidth(scalePtr->tkfont, valueString, -1);
    if (tickPixels < tmp) {
	tickPixels = tmp;
    }

    /*
     * Assign x-locations to the elements of the scale, working from left to
     * right.
     */

    x = scalePtr->inset;
    if ((scalePtr->tickInterval != 0) && (scalePtr->showValue)) {
	scalePtr->vertTickRightX = x + SPACING + tickPixels;
	scalePtr->vertValueRightX = scalePtr->vertTickRightX + valuePixels
		+ fm.ascent/2;
	x = scalePtr->vertValueRightX + SPACING;
    } else if (scalePtr->tickInterval != 0) {
	scalePtr->vertTickRightX = x + SPACING + tickPixels;
	scalePtr->vertValueRightX = scalePtr->vertTickRightX;
	x = scalePtr->vertTickRightX + SPACING;
    } else if (scalePtr->showValue) {
	scalePtr->vertTickRightX = x;
	scalePtr->vertValueRightX = x + SPACING + valuePixels;
	x = scalePtr->vertValueRightX + SPACING;
    } else {
	scalePtr->vertTickRightX = x;
	scalePtr->vertValueRightX = x;
    }
    scalePtr->vertTroughX = x;
<<<<<<< HEAD
    Tk_GetPixelsFromObj(NULL, scalePtr->tkwin, scalePtr->borderWidthObj, &borderWidth);
    Tk_GetPixelsFromObj(NULL, scalePtr->tkwin, scalePtr->widthObj, &width);
    x += 2 * borderWidth + width;
    if (scalePtr->labelLength == 0) {
=======
    x += 2*scalePtr->borderWidth + scalePtr->width;
    if (scalePtr->labelObj == NULL) {
>>>>>>> def68266
	scalePtr->vertLabelX = 0;
    } else {
	Tcl_Size labelLength;
	const char *label= Tcl_GetStringFromObj(scalePtr->labelObj, &labelLength);
	scalePtr->vertLabelX = x + fm.ascent/2;
	x = scalePtr->vertLabelX + fm.ascent/2
	    + Tk_TextWidth(scalePtr->tkfont, label, labelLength);
    }
    Tk_GetPixelsFromObj(NULL, scalePtr->tkwin, scalePtr->lengthObj, &length);
    Tk_GeometryRequest(scalePtr->tkwin, x + scalePtr->inset,
	    length + 2*scalePtr->inset);
    Tk_SetInternalBorder(scalePtr->tkwin, scalePtr->inset);
}

/*
 *--------------------------------------------------------------
 *
 * ScaleEventProc --
 *
 *	This procedure is invoked by the Tk dispatcher for various events on
 *	scales.
 *
 * Results:
 *	None.
 *
 * Side effects:
 *	When the window gets deleted, internal structures get cleaned up.
 *	When it gets exposed, it is redisplayed.
 *
 *--------------------------------------------------------------
 */

static void
ScaleEventProc(
    void *clientData,	/* Information about window. */
    XEvent *eventPtr)		/* Information about event. */
{
    TkScale *scalePtr = (TkScale *)clientData;
    int highlightWidth;

    if ((eventPtr->type == Expose) && (eventPtr->xexpose.count == 0)) {
	TkEventuallyRedrawScale(scalePtr, REDRAW_ALL);
    } else if (eventPtr->type == DestroyNotify) {
	DestroyScale(clientData);
    } else if (eventPtr->type == ConfigureNotify) {
	ComputeScaleGeometry(scalePtr);
	TkEventuallyRedrawScale(scalePtr, REDRAW_ALL);
    } else if (eventPtr->type == FocusIn) {
	if (eventPtr->xfocus.detail != NotifyInferior) {
	    scalePtr->flags |= GOT_FOCUS;
	    Tk_GetPixelsFromObj(NULL, scalePtr->tkwin, scalePtr->highlightWidthObj, &highlightWidth);
	    if (highlightWidth > 0) {
		TkEventuallyRedrawScale(scalePtr, REDRAW_ALL);
	    }
	}
    } else if (eventPtr->type == FocusOut) {
	if (eventPtr->xfocus.detail != NotifyInferior) {
	    scalePtr->flags &= ~GOT_FOCUS;
	    Tk_GetPixelsFromObj(NULL, scalePtr->tkwin, scalePtr->highlightWidthObj, &highlightWidth);
	    if (highlightWidth > 0) {
		TkEventuallyRedrawScale(scalePtr, REDRAW_ALL);
	    }
	}
    }
}

/*
 *----------------------------------------------------------------------
 *
 * ScaleCmdDeletedProc --
 *
 *	This procedure is invoked when a widget command is deleted. If the
 *	widget isn't already in the process of being destroyed, this command
 *	destroys it.
 *
 * Results:
 *	None.
 *
 * Side effects:
 *	The widget is destroyed.
 *
 *----------------------------------------------------------------------
 */

static void
ScaleCmdDeletedProc(
    void *clientData)	/* Pointer to widget record for widget. */
{
    TkScale *scalePtr = (TkScale *)clientData;
    Tk_Window tkwin = scalePtr->tkwin;

    /*
     * This procedure could be invoked either because the window was destroyed
     * and the command was then deleted (in which case tkwin is NULL) or
     * because the command was deleted, and then this procedure destroys the
     * widget.
     */

    if (!(scalePtr->flags & SCALE_DELETED)) {
	scalePtr->flags |= SCALE_DELETED;
	Tk_DestroyWindow(tkwin);
    }
}

/*
 *--------------------------------------------------------------
 *
 * TkEventuallyRedrawScale --
 *
 *	Arrange for part or all of a scale widget to redrawn at the next
 *	convenient time in the future.
 *
 * Results:
 *	None.
 *
 * Side effects:
 *	If "what" is REDRAW_SLIDER then just the slider and the value readout
 *	will be redrawn; if "what" is REDRAW_ALL then the entire widget will
 *	be redrawn.
 *
 *--------------------------------------------------------------
 */

void
TkEventuallyRedrawScale(
    TkScale *scalePtr,	/* Information about widget. */
    int what)			/* What to redraw: REDRAW_SLIDER or
				 * REDRAW_ALL. */
{
    if ((what == 0) || (scalePtr->tkwin == NULL)
	    || !Tk_IsMapped(scalePtr->tkwin)) {
	return;
    }
    if (!(scalePtr->flags & REDRAW_PENDING)) {
	scalePtr->flags |= REDRAW_PENDING;
	Tcl_DoWhenIdle(TkpDisplayScale, scalePtr);
    }
    scalePtr->flags |= what;
}

/*
 *--------------------------------------------------------------
 *
 * TkRoundValueToResolution, TkRoundIntervalToResolution --
 *
 *	Round a given floating-point value to the nearest multiple of the
 *	scale's resolution.
 *	TkRoundValueToResolution rounds an absolute value based on the from
 *	value as a reference.
 *	TkRoundIntervalToResolution rounds a relative value without
 *	reference, i.e.	it rounds an interval.
 *
 * Results:
 *	The return value is the rounded result.
 *
 * Side effects:
 *	None.
 *
 *--------------------------------------------------------------
 */

double
TkRoundValueToResolution(
    TkScale *scalePtr,		/* Information about scale widget. */
    double value)		/* Value to round. */
{
    return TkRoundIntervalToResolution(scalePtr, value - scalePtr->fromValue)
	    + scalePtr->fromValue;
}

double
TkRoundIntervalToResolution(
    TkScale *scalePtr,		/* Information about scale widget. */
    double value)		/* Value to round. */
{
    double rem, rounded, tick;

    if (scalePtr->resolution <= 0) {
	return value;
    }
    tick = floor(value/scalePtr->resolution);
    rounded = scalePtr->resolution * tick;
    rem = value - rounded;
    if (rem < 0) {
	if (rem <= -scalePtr->resolution/2) {
	    rounded = (tick - 1.0) * scalePtr->resolution;
	}
    } else {
	if (rem >= scalePtr->resolution/2) {
	    rounded = (tick + 1.0) * scalePtr->resolution;
	}
    }
    return rounded;
}

/*
 *----------------------------------------------------------------------
 *
 * ScaleVarProc --
 *
 *	This procedure is invoked by Tcl whenever someone modifies a variable
 *	associated with a scale widget.
 *
 * Results:
 *	NULL is always returned.
 *
 * Side effects:
 *	The value displayed in the scale will change to match the variable's
 *	new value. If the variable has a bogus value then it is reset to the
 *	value of the scale.
 *
 *----------------------------------------------------------------------
 */

static char *
ScaleVarProc(
    void *clientData,	/* Information about button. */
    Tcl_Interp *interp,		/* Interpreter containing variable. */
    TCL_UNUSED(const char *),	/* Name of variable. */
    TCL_UNUSED(const char *),	/* Second part of variable name. */
    int flags)			/* Information about what happened. */
{
    TkScale *scalePtr = (TkScale *)clientData;
    const char *resultStr;
    double value;
    Tcl_Obj *valuePtr;
    int result;

    /*
     * If the variable is unset, then immediately recreate it unless the whole
     * interpreter is going away.
     */

    if (flags & TCL_TRACE_UNSETS) {
	if (!Tcl_InterpDeleted(interp) && scalePtr->varNamePtr) {
	    void *probe = NULL;

	    do {
		probe = Tcl_VarTraceInfo(interp,
			Tcl_GetString(scalePtr->varNamePtr),
			TCL_GLOBAL_ONLY|TCL_TRACE_WRITES|TCL_TRACE_UNSETS,
			ScaleVarProc, probe);
		if (probe == (void *)scalePtr) {
		    break;
		}
	    } while (probe);
	    if (probe) {
		/*
		 * We were able to fetch the unset trace for our
		 * varNamePtr, which means it is not unset and not
		 * the cause of this unset trace. Instead some outdated
		 * former variable must be, and we should ignore it.
		 */
		return NULL;
	    }
	    Tcl_TraceVar2(interp, Tcl_GetString(scalePtr->varNamePtr),
		    NULL, TCL_GLOBAL_ONLY|TCL_TRACE_WRITES|TCL_TRACE_UNSETS,
		    ScaleVarProc, clientData);
	    scalePtr->flags |= NEVER_SET;
	    TkScaleSetValue(scalePtr, scalePtr->value, 1, 0);
	}
	return NULL;
    }

    /*
     * If we came here because we updated the variable (in TkScaleSetValue),
     * then ignore the trace. Otherwise update the scale with the value of the
     * variable.
     */

    if (scalePtr->flags & SETTING_VAR) {
	return NULL;
    }
    resultStr = NULL;
    valuePtr = Tcl_ObjGetVar2(interp, scalePtr->varNamePtr, NULL,
	    TCL_GLOBAL_ONLY);
    result = Tcl_GetDoubleFromObj(interp, valuePtr, &value);
    if (result != TCL_OK) {
	resultStr = "cannot assign a non-numeric value to a scale variable";
	ScaleSetVariable(scalePtr);
    } else {
	scalePtr->value = TkRoundValueToResolution(scalePtr, value);

	/*
	 * This code is a bit tricky because it sets the scale's value before
	 * calling TkScaleSetValue. This way, TkScaleSetValue won't bother to
	 * set the variable again or to invoke the -command. However, it also
	 * won't redisplay the scale, so we have to ask for that explicitly.
	 */

	TkScaleSetValue(scalePtr, scalePtr->value, 1, 0);
    }
    TkEventuallyRedrawScale(scalePtr, REDRAW_SLIDER);

    return (char *) resultStr;
}

/*
 *--------------------------------------------------------------
 *
 * TkScaleSetValue --
 *
 *	This procedure changes the value of a scale and invokes a Tcl command
 *	to reflect the current position of a scale
 *
 * Results:
 *	None.
 *
 * Side effects:
 *	A Tcl command is invoked, and an additional error-processing command
 *	may also be invoked. The scale's slider is redrawn.
 *
 *--------------------------------------------------------------
 */

void
TkScaleSetValue(
    TkScale *scalePtr,	/* Info about widget. */
    double value,		/* New value for scale. Gets adjusted if it's
				 * off the scale. */
    int setVar,			/* Non-zero means reflect new value through to
				 * associated variable, if any. */
    int invokeCommand)		/* Non-zero means invoked -command option to
				 * notify of new value, 0 means don't. */
{
    value = TkRoundValueToResolution(scalePtr, value);
    if ((value < scalePtr->fromValue)
	    ^ (scalePtr->toValue < scalePtr->fromValue)) {
	value = scalePtr->fromValue;
    }
    if ((value > scalePtr->toValue)
	    ^ (scalePtr->toValue < scalePtr->fromValue)) {
	value = scalePtr->toValue;
    }
    if (scalePtr->flags & NEVER_SET) {
	scalePtr->flags &= ~NEVER_SET;
    } else if (scalePtr->value == value) {
	return;
    }
    scalePtr->value = value;

    /*
     * Schedule command callback invocation only if there is such a command
     * already registered, otherwise the callback would trigger later when
     * configuring the widget -command option even if the value did not change.
     */

    if ((invokeCommand) && (scalePtr->commandObj != NULL)) {
	scalePtr->flags |= INVOKE_COMMAND;
    }
    TkEventuallyRedrawScale(scalePtr, REDRAW_SLIDER);

    if (setVar && scalePtr->varNamePtr) {
	ScaleSetVariable(scalePtr);
    }
}

/*
 *--------------------------------------------------------------
 *
 * ScaleSetVariable --
 *
 *	This procedure sets the variable associated with a scale, if any.
 *
 * Results:
 *	None.
 *
 * Side effects:
 *	Other write traces on the variable will trigger.
 *
 *--------------------------------------------------------------
 */

static void
ScaleSetVariable(
    TkScale *scalePtr)	/* Info about widget. */
{
    if (scalePtr->varNamePtr != NULL) {
	char string[TCL_DOUBLE_SPACE];

	if (snprintf(string, TCL_DOUBLE_SPACE, scalePtr->valueFormat,
		scalePtr->value) < 0) {
	    string[TCL_DOUBLE_SPACE - 1] = '\0';
	}
	scalePtr->flags |= SETTING_VAR;
	Tcl_ObjSetVar2(scalePtr->interp, scalePtr->varNamePtr, NULL,
		Tcl_NewStringObj(string, TCL_INDEX_NONE), TCL_GLOBAL_ONLY);
	scalePtr->flags &= ~SETTING_VAR;
    }
}

/*
 *----------------------------------------------------------------------
 *
 * TkScalePixelToValue --
 *
 *	Given a pixel within a scale window, return the scale reading
 *	corresponding to that pixel.
 *
 * Results:
 *	A double-precision scale reading. If the value is outside the legal
 *	range for the scale then it's rounded to the nearest end of the scale.
 *
 * Side effects:
 *	None.
 *
 *----------------------------------------------------------------------
 */

double
TkScalePixelToValue(
    TkScale *scalePtr,	/* Information about widget. */
    int x, int y)		/* Coordinates of point within window. */
{
    double value, pixelRange;
    int borderWidth, sliderLength;

    Tk_GetPixelsFromObj(NULL, scalePtr->tkwin, scalePtr->borderWidthObj, &borderWidth);
    Tk_GetPixelsFromObj(NULL, scalePtr->tkwin, scalePtr->sliderLengthObj, &sliderLength);
    if (scalePtr->orient == ORIENT_VERTICAL) {
	pixelRange = Tk_Height(scalePtr->tkwin) - sliderLength
		- 2 * scalePtr->inset - 2 * borderWidth;
	value = y;
    } else {
	pixelRange = Tk_Width(scalePtr->tkwin) - sliderLength
		- 2 * scalePtr->inset - 2 * borderWidth;
	value = x;
    }

    if (pixelRange <= 0) {
	/*
	 * Not enough room for the slider to actually slide: just return the
	 * scale's current value.
	 */

	return scalePtr->value;
    }
    value -= sliderLength/2 + scalePtr->inset
	    + borderWidth;
    value /= pixelRange;
    if (value < 0) {
	value = 0;
    }
    if (value > 1) {
	value = 1;
    }
    value = scalePtr->fromValue +
		value * (scalePtr->toValue - scalePtr->fromValue);
    return TkRoundValueToResolution(scalePtr, value);
}

/*
 *----------------------------------------------------------------------
 *
 * TkScaleValueToPixel --
 *
 *	Given a reading of the scale, return the x-coordinate or y-coordinate
 *	corresponding to that reading, depending on whether the scale is
 *	vertical or horizontal, respectively.
 *
 * Results:
 *	An integer value giving the pixel location corresponding to reading.
 *	The value is restricted to lie within the defined range for the scale.
 *
 * Side effects:
 *	None.
 *
 *----------------------------------------------------------------------
 */

int
TkScaleValueToPixel(
    TkScale *scalePtr,	/* Information about widget. */
    double value)		/* Reading of the widget. */
{
    int y, pixelRange;
    double valueRange;
    int borderWidth, sliderLength;

    Tk_GetPixelsFromObj(NULL, scalePtr->tkwin, scalePtr->borderWidthObj, &borderWidth);
    Tk_GetPixelsFromObj(NULL, scalePtr->tkwin, scalePtr->sliderLengthObj, &sliderLength);
    valueRange = scalePtr->toValue - scalePtr->fromValue;
    pixelRange = ((scalePtr->orient == ORIENT_VERTICAL)
	    ? Tk_Height(scalePtr->tkwin) : Tk_Width(scalePtr->tkwin))
	- sliderLength - 2 * scalePtr->inset - 2 * borderWidth;
    if (valueRange == 0) {
	y = 0;
    } else {
	y = ScaleRound((value - scalePtr->fromValue) * pixelRange
		/ valueRange);
	if (y < 0) {
	    y = 0;
	} else if (y > pixelRange) {
	    y = pixelRange;
	}
    }
    y += sliderLength / 2 + scalePtr->inset + borderWidth;
    return y;
}

/*
 * Local Variables:
 * mode: c
 * c-basic-offset: 4
 * fill-column: 78
 * End:
 */<|MERGE_RESOLUTION|>--- conflicted
+++ resolved
@@ -1139,15 +1139,10 @@
 	scalePtr->vertValueRightX = x;
     }
     scalePtr->vertTroughX = x;
-<<<<<<< HEAD
     Tk_GetPixelsFromObj(NULL, scalePtr->tkwin, scalePtr->borderWidthObj, &borderWidth);
     Tk_GetPixelsFromObj(NULL, scalePtr->tkwin, scalePtr->widthObj, &width);
     x += 2 * borderWidth + width;
-    if (scalePtr->labelLength == 0) {
-=======
-    x += 2*scalePtr->borderWidth + scalePtr->width;
     if (scalePtr->labelObj == NULL) {
->>>>>>> def68266
 	scalePtr->vertLabelX = 0;
     } else {
 	Tcl_Size labelLength;
