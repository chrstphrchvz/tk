--- conflicted
+++ resolved
@@ -108,13 +108,8 @@
 	DEF_SCALE_SLIDER_RELIEF, TCL_INDEX_NONE, offsetof(TkScale, sliderRelief),
 	0, 0, 0},
     {TK_OPTION_STRING_TABLE, "-state", "state", "State",
-<<<<<<< HEAD
 	DEF_SCALE_STATE, TCL_INDEX_NONE, offsetof(TkScale, state),
-	0, stateStrings, 0},
-=======
-	DEF_SCALE_STATE, -1, Tk_Offset(TkScale, state),
 	0, tkStateStrings, 0},
->>>>>>> e5491193
     {TK_OPTION_STRING, "-takefocus", "takeFocus", "TakeFocus",
 	DEF_SCALE_TAKE_FOCUS, offsetof(TkScale, takeFocusPtr), TCL_INDEX_NONE,
 	TK_OPTION_NULL_OK, 0, 0},
