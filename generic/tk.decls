--- conflicted
+++ resolved
@@ -1002,29 +1002,10 @@
     Tcl_Interp *Tk_Interp(Tk_Window tkwin)
 }
 
-<<<<<<< HEAD
-=======
-# Now that the Tk 8.2 -> 8.3 transition is long past, use more conventional
-# means to continue support for extensions using the USE_OLD_IMAGE to
-# continue use of their string-based Tcl_ImageTypes and Tcl_PhotoImageFormats.
-#
-# Note that this restores the usual rules for stub compatibility.  Stub-enabled
-# extensions compiled against 8.5 headers and linked to the 8.5 stub library
-# will produce a file [load]able into an interp with Tk 8.X, for X >= 5.
-# It will *not* be [load]able into interps with Tk 8.4 (or Tk 8.2!).
-# Developers who need to produce a file [load]able into legacy interps must
-# build against legacy sources.
-declare 272 {
-    void Tk_CreateOldImageType(const Tk_ImageType *typePtr)
-}
-declare 273 {
-    void Tk_CreateOldPhotoImageFormat(const Tk_PhotoImageFormat *formatPtr)
-}
 
 # ----- BASELINE -- FOR -- 8.6.0 ----- #
 
 
->>>>>>> b8d76b87
 # TIP#580
 declare 274 {
     int Tk_AlwaysShowSelection(Tk_Window tkwin)
@@ -1090,28 +1071,6 @@
     Window Tk_MakeWindow(Tk_Window tkwin, Window parent)
 }
 
-<<<<<<< HEAD
-# TIP#706
-declare 291 {
-    void Tk_UnderlineCharsInContext(Display *display,
-           Drawable drawable, GC gc, Tk_Font tkfont,
-           const char *string, Tcl_Size numBytes, int x, int y,
-           Tcl_Size firstByte, Tcl_Size lastByte)
-}
-declare 292 {
-    void Tk_DrawCharsInContext(Display * display,
-           Drawable drawable, GC gc, Tk_Font tkfont,
-           const char *string, Tcl_Size numBytes, Tcl_Size rangeStart,
-           Tcl_Size rangeLength, int x, int y)
-}
-declare 293 {
-    int Tk_MeasureCharsInContext(Tk_Font tkfont,
-           const char *string, Tcl_Size numBytes, Tcl_Size rangeStart,
-           Tcl_Size rangeLength, int maxPixels, int flags,
-           int *lengthPtr)
-}
-
-=======
 # ----- BASELINE -- FOR -- 9.0.0 ----- #
 
 # TIP#706
@@ -1139,7 +1098,6 @@
 declare 294 {
     void TkUnusedStubEntry(void)
 }
->>>>>>> b8d76b87
 
 # Define the platform specific public Tk interface.  These functions are
 # only available on the designated platform.
