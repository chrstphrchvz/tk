/*
 * tkGrid.c --
 *
 *	Grid based geometry manager.
 *
 * Copyright (c) 1996-1997 by Sun Microsystems, Inc.
 *
 * See the file "license.terms" for information on usage and redistribution of
 * this file, and for a DISCLAIMER OF ALL WARRANTIES.
 */

#include "tkInt.h"

/*
 * Convenience Macros
 */

#ifdef MAX
#   undef MAX
#endif
#define MAX(x,y)	((x) > (y) ? (x) : (y))

#define COLUMN		(1)	/* Working on column offsets. */
#define ROW		(2)	/* Working on row offsets. */

#define CHECK_ONLY	(1)	/* Check max slot constraint. */
#define CHECK_SPACE	(2)	/* Alloc more space, don't change max. */

/*
 * Pre-allocate enough row and column slots for "typical" sized tables this
 * value should be chosen so by the time the extra malloc's are required, the
 * layout calculations overwehlm them. [A "slot" contains information for
 * either a row or column, depending upon the context.]
 */

#define TYPICAL_SIZE	25	/* (Arbitrary guess) */
#define PREALLOC	10	/* Extra slots to allocate. */

/*
 * Pre-allocate room for uniform groups during layout.
 */

#define UNIFORM_PREALLOC 10

/*
 * Data structures are allocated dynamically to support arbitrary sized
 * tables. However, the space is proportional to the highest numbered slot
 * with some non-default property. This limit is used to head off mistakes and
 * denial of service attacks by limiting the amount of storage required.
 */

#define MAX_ELEMENT	10000

/*
 * Special characters to support relative layouts.
 */

#define REL_SKIP	'x'	/* Skip this column. */
#define REL_HORIZ	'-'	/* Extend previous widget horizontally. */
#define REL_VERT	'^'	/* Extend widget from row above. */

/*
 * Default value for 'grid anchor'.
 */

#define GRID_DEFAULT_ANCHOR TK_ANCHOR_NW

/*
 * Structure to hold information for grid containers. A slot is either a row or
 * column.
 */

typedef struct SlotInfo {
    int minSize;		/* The minimum size of this slot (in pixels).
				 * It is set via the rowconfigure or
				 * columnconfigure commands. */
    int weight;			/* The resize weight of this slot. (0) means
				 * this slot doesn't resize. Extra space in
				 * the layout is given distributed among slots
				 * inproportion to their weights. */
    int pad;			/* Extra padding, in pixels, required for this
				 * slot. This amount is "added" to the largest
				 * slave in the slot. */
    Tk_Uid uniform;		/* Value of -uniform option. It is used to
				 * group slots that should have the same
				 * size. */
    int offset;			/* This is a cached value used for
				 * introspection. It is the pixel offset of
				 * the right or bottom edge of this slot from
				 * the beginning of the layout. */
    int temp;			/* This is a temporary value used for
				 * calculating adjusted weights when shrinking
				 * the layout below its nominal size. */
} SlotInfo;

/*
 * Structure to hold information during layout calculations. There is one of
 * these for each slot, an array for each of the rows or columns.
 */

typedef struct GridLayout {
    struct Gridder *binNextPtr;	/* The next slave window in this bin. Each bin
    				 * contains a list of all slaves whose spans
    				 * are >1 and whose right edges fall in this
    				 * slot. */
    int minSize;		/* Minimum size needed for this slot, in
    				 * pixels. This is the space required to hold
    				 * any slaves contained entirely in this slot,
    				 * adjusted for any slot constrants, such as
    				 * size or padding. */
    int pad;			/* Padding needed for this slot */
    int weight;			/* Slot weight, controls resizing. */
    Tk_Uid uniform;		/* Value of -uniform option. It is used to
				 * group slots that should have the same
				 * size. */
    int minOffset;		/* The minimum offset, in pixels, from the
    				 * beginning of the layout to the bottom/right
    				 * edge of the slot calculated from top/left
    				 * to bottom/right. */
    int maxOffset;		/* The maximum offset, in pixels, from the
    				 * beginning of the layout to the bottom/right
    				 * edge of the slot calculated from
    				 * bottom/right to top/left. */
} GridLayout;

/*
 * Keep one of these for each geometry container.
 */

typedef struct {
    SlotInfo *columnPtr;	/* Pointer to array of column constraints. */
    SlotInfo *rowPtr;		/* Pointer to array of row constraints. */
    int columnEnd;		/* The last column occupied by any slave. */
    int columnMax;		/* The number of columns with constraints. */
    int columnSpace;		/* The number of slots currently allocated for
    				 * column constraints. */
    int rowEnd;			/* The last row occupied by any slave. */
    int rowMax;			/* The number of rows with constraints. */
    int rowSpace;		/* The number of slots currently allocated for
    				 * row constraints. */
    int startX;			/* Pixel offset of this layout within its
    				 * container. */
    int startY;			/* Pixel offset of this layout within its
    				 * container. */
    Tk_Anchor anchor;		/* Value of anchor option: specifies where a
				 * grid without weight should be placed. */
} GridMaster;

/*
 * For each window that the grid cares about (either because the window is
 * managed by the grid or because the window has slaves that are managed by
 * the grid), there is a structure of the following type:
 */

typedef struct Gridder {
    Tk_Window tkwin;		/* Tk token for window. NULL means that the
				 * window has been deleted, but the gridder
				 * hasn't had a chance to clean up yet because
				 * the structure is still in use. */
    struct Gridder *containerPtr;	/* Master window within which this window is
				 * managed (NULL means this window isn't
				 * managed by the gridder). */
    struct Gridder *nextPtr;	/* Next window managed within same container.
				 * List order doesn't matter. */
    struct Gridder *slavePtr;	/* First in list of slaves managed inside this
				 * window (NULL means no grid slaves). */
    GridMaster *containerDataPtr;	/* Additional data for geometry container. */
    Tcl_Obj *in;                /* Store container name when removed. */
    int column, row;		/* Location in the grid (starting from
				 * zero). */
    int numCols, numRows;	/* Number of columns or rows this slave spans.
				 * Should be at least 1. */
    int padX, padY;		/* Total additional pixels to leave around the
				 * window. Some is of this space is on each
				 * side. This is space *outside* the window:
				 * we'll allocate extra space in frame but
				 * won't enlarge window). */
    int padLeft, padTop;	/* The part of padX or padY to use on the left
				 * or top of the widget, respectively. By
				 * default, this is half of padX or padY. */
    int iPadX, iPadY;		/* Total extra pixels to allocate inside the
				 * window (half this amount will appear on
				 * each side). */
    int sticky;			/* which sides of its cavity this window
				 * sticks to. See below for definitions */
    int doubleBw;		/* Twice the window's last known border width.
				 * If this changes, the window must be
				 * re-arranged within its container. */
    int *abortPtr;		/* If non-NULL, it means that there is a
				 * nested call to ArrangeGrid already working
				 * on this window. *abortPtr may be set to 1
				 * to abort that nested call. This happens,
				 * for example, if tkwin or any of its slaves
				 * is deleted. */
    int flags;			/* Miscellaneous flags; see below for
				 * definitions. */

    /*
     * These fields are used temporarily for layout calculations only.
     */

    struct Gridder *binNextPtr;	/* Link to next span>1 slave in this bin. */
    int size;			/* Nominal size (width or height) in pixels of
    				 * the slave. This includes the padding. */
} Gridder;

/*
 * Flag values for "sticky"ness. The 16 combinations subsume the packer's
 * notion of anchor and fill.
 *
 * STICK_NORTH			This window sticks to the top of its cavity.
 * STICK_EAST			This window sticks to the right edge of its
 *				cavity.
 * STICK_SOUTH			This window sticks to the bottom of its cavity.
 * STICK_WEST			This window sticks to the left edge of its
 *				cavity.
 */

#define STICK_NORTH		1
#define STICK_EAST		2
#define STICK_SOUTH		4
#define STICK_WEST		8


/*
 * Structure to gather information about uniform groups during layout.
 */

typedef struct UniformGroup {
    Tk_Uid group;
    int minSize;
} UniformGroup;

/*
 * Flag values for Grid structures:
 *
 * REQUESTED_RELAYOUT		1 means a Tcl_DoWhenIdle request has already
 *				been made to re-arrange all the slaves of this
 *				window.
 * DONT_PROPAGATE		1 means don't set this window's requested
 *				size. 0 means if this window is a container then
 *				Tk will set its requested size to fit the
 *				needs of its slaves.
 * ALLOCED_CONTAINER		1 means that Grid has allocated itself as
 *				geometry container for this window.
 */

#define REQUESTED_RELAYOUT	1
#define DONT_PROPAGATE		2
#define ALLOCED_CONTAINER	4

/*
 * Prototypes for procedures used only in this file:
 */

static void		AdjustForSticky(Gridder *slavePtr, int *xPtr,
			    int *yPtr, int *widthPtr, int *heightPtr);
static int		AdjustOffsets(int width, int elements,
			    SlotInfo *slotPtr);
static void		ArrangeGrid(ClientData clientData);
static int		CheckSlotData(Gridder *containerPtr, int slot,
			    int slotType, int checkOnly);
static int		ConfigureSlaves(Tcl_Interp *interp, Tk_Window tkwin,
			    int objc, Tcl_Obj *const objv[]);
static void		DestroyGrid(void *memPtr);
static Gridder *	GetGrid(Tk_Window tkwin);
static int		GridAnchorCommand(Tk_Window tkwin, Tcl_Interp *interp,
			    int objc, Tcl_Obj *const objv[]);
static int		GridBboxCommand(Tk_Window tkwin, Tcl_Interp *interp,
			    int objc, Tcl_Obj *const objv[]);
static int		GridForgetRemoveCommand(Tk_Window tkwin,
			    Tcl_Interp *interp, int objc,
			    Tcl_Obj *const objv[]);
static int		GridInfoCommand(Tk_Window tkwin, Tcl_Interp *interp,
			    int objc, Tcl_Obj *const objv[]);
static int		GridLocationCommand(Tk_Window tkwin,
			    Tcl_Interp *interp, int objc,
			    Tcl_Obj *const objv[]);
static int		GridPropagateCommand(Tk_Window tkwin,
			    Tcl_Interp *interp, int objc,
			    Tcl_Obj *const objv[]);
static int		GridRowColumnConfigureCommand(Tk_Window tkwin,
			    Tcl_Interp *interp, int objc,
			    Tcl_Obj *const objv[]);
static int		GridSizeCommand(Tk_Window tkwin, Tcl_Interp *interp,
			    int objc, Tcl_Obj *const objv[]);
static int		GridSlavesCommand(Tk_Window tkwin, Tcl_Interp *interp,
			    int objc, Tcl_Obj *const objv[]);
static void		GridStructureProc(ClientData clientData,
			    XEvent *eventPtr);
static void		GridLostSlaveProc(ClientData clientData,
			    Tk_Window tkwin);
static void		GridReqProc(ClientData clientData, Tk_Window tkwin);
<<<<<<< HEAD
static void		InitMasterData(Gridder *masterPtr);
static Tcl_Obj *	NewPairObj(Tcl_WideInt, Tcl_WideInt);
static Tcl_Obj *	NewQuadObj(Tcl_WideInt, Tcl_WideInt, Tcl_WideInt, Tcl_WideInt);
=======
static void		InitMasterData(Gridder *containerPtr);
static Tcl_Obj *	NewPairObj(int, int);
static Tcl_Obj *	NewQuadObj(int, int, int, int);
>>>>>>> 1d475e6a
static int		ResolveConstraints(Gridder *gridPtr, int rowOrColumn,
			    int maxOffset);
static void		SetGridSize(Gridder *gridPtr);
static int		SetSlaveColumn(Tcl_Interp *interp, Gridder *slavePtr,
			    int column, int numCols);
static int		SetSlaveRow(Tcl_Interp *interp, Gridder *slavePtr,
			    int row, int numRows);
static Tcl_Obj *	StickyToObj(int flags);
static int		StringToSticky(const char *string);
static void		Unlink(Gridder *gridPtr);

static const Tk_GeomMgr gridMgrType = {
    "grid",			/* name */
    GridReqProc,		/* requestProc */
    GridLostSlaveProc,		/* lostSlaveProc */
};

/*
 *----------------------------------------------------------------------
 *
 * Tk_GridCmd --
 *
 *	This procedure is invoked to process the "grid" Tcl command. See the
 *	user documentation for details on what it does.
 *
 * Results:
 *	A standard Tcl result.
 *
 * Side effects:
 *	See the user documentation.
 *
 *----------------------------------------------------------------------
 */

int
Tk_GridObjCmd(
    ClientData clientData,	/* Main window associated with interpreter. */
    Tcl_Interp *interp,		/* Current interpreter. */
    int objc,			/* Number of arguments. */
    Tcl_Obj *const objv[])	/* Argument objects. */
{
    Tk_Window tkwin = (Tk_Window)clientData;
    static const char *const optionStrings[] = {
	"anchor", "bbox", "columnconfigure", "configure",
	"content", "forget", "info", "location", "propagate",
	"remove", "rowconfigure", "size",	"slaves", NULL
    };
    enum options {
	GRID_ANCHOR, GRID_BBOX, GRID_COLUMNCONFIGURE, GRID_CONFIGURE,
	GRID_CONTENT, GRID_FORGET, GRID_INFO, GRID_LOCATION, GRID_PROPAGATE,
	GRID_REMOVE, GRID_ROWCONFIGURE, GRID_SIZE, GRID_SLAVES
    };
    int index;

    if (objc >= 2) {
	const char *argv1 = Tcl_GetString(objv[1]);

	if ((argv1[0] == '.') || (argv1[0] == REL_SKIP) ||
    		(argv1[0] == REL_VERT)) {
	    return ConfigureSlaves(interp, tkwin, objc-1, objv+1);
	}
    }
    if (objc < 3) {
	Tcl_WrongNumArgs(interp, 1, objv, "option arg ?arg ...?");
	return TCL_ERROR;
    }

    if (Tcl_GetIndexFromObjStruct(interp, objv[1], optionStrings,
	    sizeof(char *), "option", 0, &index) != TCL_OK) {
	return TCL_ERROR;
    }

    switch ((enum options) index) {
    case GRID_ANCHOR:
	return GridAnchorCommand(tkwin, interp, objc, objv);
    case GRID_BBOX:
	return GridBboxCommand(tkwin, interp, objc, objv);
    case GRID_CONFIGURE:
	return ConfigureSlaves(interp, tkwin, objc-2, objv+2);
    case GRID_FORGET:
    case GRID_REMOVE:
	return GridForgetRemoveCommand(tkwin, interp, objc, objv);
    case GRID_INFO:
	return GridInfoCommand(tkwin, interp, objc, objv);
    case GRID_LOCATION:
	return GridLocationCommand(tkwin, interp, objc, objv);
    case GRID_PROPAGATE:
	return GridPropagateCommand(tkwin, interp, objc, objv);
    case GRID_SIZE:
	return GridSizeCommand(tkwin, interp, objc, objv);
    case GRID_CONTENT:
    case GRID_SLAVES:
	return GridSlavesCommand(tkwin, interp, objc, objv);

    /*
     * Sample argument combinations:
     *  grid columnconfigure <container> <index> -option
     *  grid columnconfigure <container> <index> -option value -option value
     *  grid rowconfigure <container> <index>
     *  grid rowconfigure <container> <index> -option
     *  grid rowconfigure <container> <index> -option value -option value.
     */

    case GRID_COLUMNCONFIGURE:
    case GRID_ROWCONFIGURE:
	return GridRowColumnConfigureCommand(tkwin, interp, objc, objv);
    }

    /* This should not happen */
    Tcl_SetObjResult(interp, Tcl_NewStringObj("internal error in grid", -1));
    Tcl_SetErrorCode(interp, "TK", "API_ABUSE", NULL);
    return TCL_ERROR;
}

/*
 *----------------------------------------------------------------------
 *
 * GridAnchorCommand --
 *
 *	Implementation of the [grid anchor] subcommand. See the user
 *	documentation for details on what it does.
 *
 * Results:
 *	Standard Tcl result.
 *
 * Side effects:
 *	May recompute grid geometry.
 *
 *----------------------------------------------------------------------
 */

static int
GridAnchorCommand(
    Tk_Window tkwin,		/* Main window of the application. */
    Tcl_Interp *interp,		/* Current interpreter. */
    int objc,			/* Number of arguments. */
    Tcl_Obj *const objv[])	/* Argument objects. */
{
    Tk_Window container;
    Gridder *containerPtr;
    GridMaster *gridPtr;
    Tk_Anchor old;

    if (objc > 4) {
	Tcl_WrongNumArgs(interp, 2, objv, "window ?anchor?");
	return TCL_ERROR;
    }

    if (TkGetWindowFromObj(interp, tkwin, objv[2], &container) != TCL_OK) {
	return TCL_ERROR;
    }
    containerPtr = GetGrid(container);

    if (objc == 3) {
	gridPtr = containerPtr->containerDataPtr;
	Tcl_SetObjResult(interp, Tcl_NewStringObj(
		Tk_NameOfAnchor(gridPtr?gridPtr->anchor:GRID_DEFAULT_ANCHOR),
		-1));
	return TCL_OK;
    }

    InitMasterData(containerPtr);
    gridPtr = containerPtr->containerDataPtr;
    old = gridPtr->anchor;
    if (Tk_GetAnchorFromObj(interp, objv[3], &gridPtr->anchor) != TCL_OK) {
	return TCL_ERROR;
    }

    /*
     * Only request a relayout if the anchor changes.
     */

    if (old != gridPtr->anchor) {
	if (containerPtr->abortPtr != NULL) {
	    *containerPtr->abortPtr = 1;
	}
	if (!(containerPtr->flags & REQUESTED_RELAYOUT)) {
	    containerPtr->flags |= REQUESTED_RELAYOUT;
	    Tcl_DoWhenIdle(ArrangeGrid, containerPtr);
	}
    }
    return TCL_OK;
}

/*
 *----------------------------------------------------------------------
 *
 * GridBboxCommand --
 *
 *	Implementation of the [grid bbox] subcommand.
 *
 * Results:
 *	Standard Tcl result.
 *
 * Side effects:
 *	Places bounding box information in the interp's result field.
 *
 *----------------------------------------------------------------------
 */

static int
GridBboxCommand(
    Tk_Window tkwin,		/* Main window of the application. */
    Tcl_Interp *interp,		/* Current interpreter. */
    int objc,			/* Number of arguments. */
    Tcl_Obj *const objv[])	/* Argument objects. */
{
    Tk_Window container;
    Gridder *containerPtr;		/* container grid record */
    GridMaster *gridPtr;	/* pointer to grid data */
    int row, column;		/* origin for bounding box */
    int row2, column2;		/* end of bounding box */
    int endX, endY;		/* last column/row in the layout */
    int x=0, y=0;		/* starting pixels for this bounding box */
    int width, height;		/* size of the bounding box */

    if (objc!=3 && objc != 5 && objc != 7) {
	Tcl_WrongNumArgs(interp, 2, objv, "master ?column row ?column row??");
	return TCL_ERROR;
    }

    if (TkGetWindowFromObj(interp, tkwin, objv[2], &container) != TCL_OK) {
	return TCL_ERROR;
    }
    containerPtr = GetGrid(container);

    if (objc >= 5) {
	if (Tcl_GetIntFromObj(interp, objv[3], &column) != TCL_OK) {
	    return TCL_ERROR;
	}
	if (Tcl_GetIntFromObj(interp, objv[4], &row) != TCL_OK) {
	    return TCL_ERROR;
	}
	column2 = column;
	row2 = row;
    }

    if (objc == 7) {
	if (Tcl_GetIntFromObj(interp, objv[5], &column2) != TCL_OK) {
	    return TCL_ERROR;
	}
	if (Tcl_GetIntFromObj(interp, objv[6], &row2) != TCL_OK) {
	    return TCL_ERROR;
	}
    }

    gridPtr = containerPtr->containerDataPtr;
    if (gridPtr == NULL) {
	Tcl_SetObjResult(interp, NewQuadObj(0, 0, 0, 0));
	return TCL_OK;
    }

    SetGridSize(containerPtr);
    endX = MAX(gridPtr->columnEnd, gridPtr->columnMax);
    endY = MAX(gridPtr->rowEnd, gridPtr->rowMax);

    if ((endX == 0) || (endY == 0)) {
	Tcl_SetObjResult(interp, NewQuadObj(0, 0, 0, 0));
	return TCL_OK;
    }
    if (objc == 3) {
	row = 0;
	column = 0;
	row2 = endY;
	column2 = endX;
    }

    if (column > column2) {
	int temp = column;

	column = column2;
	column2 = temp;
    }
    if (row > row2) {
	int temp = row;

	row = row2;
	row2 = temp;
    }

    if (column > 0 && column < endX) {
	x = gridPtr->columnPtr[column-1].offset;
    } else if (column > 0) {
	x = gridPtr->columnPtr[endX-1].offset;
    }

    if (row > 0 && row < endY) {
	y = gridPtr->rowPtr[row-1].offset;
    } else if (row > 0) {
	y = gridPtr->rowPtr[endY-1].offset;
    }

    if (column2 < 0) {
	width = 0;
    } else if (column2 >= endX) {
	width = gridPtr->columnPtr[endX-1].offset - x;
    } else {
	width = gridPtr->columnPtr[column2].offset - x;
    }

    if (row2 < 0) {
	height = 0;
    } else if (row2 >= endY) {
	height = gridPtr->rowPtr[endY-1].offset - y;
    } else {
	height = gridPtr->rowPtr[row2].offset - y;
    }

    Tcl_SetObjResult(interp, NewQuadObj(
	    x + gridPtr->startX, y + gridPtr->startY, width, height));
    return TCL_OK;
}

/*
 *----------------------------------------------------------------------
 *
 * GridForgetRemoveCommand --
 *
 *	Implementation of the [grid forget]/[grid remove] subcommands. See the
 *	user documentation for details on what these do.
 *
 * Results:
 *	Standard Tcl result.
 *
 * Side effects:
 *	Removes a window from a grid layout.
 *
 *----------------------------------------------------------------------
 */

static int
GridForgetRemoveCommand(
    Tk_Window tkwin,		/* Main window of the application. */
    Tcl_Interp *interp,		/* Current interpreter. */
    int objc,			/* Number of arguments. */
    Tcl_Obj *const objv[])	/* Argument objects. */
{
    Tk_Window slave;
    Gridder *slavePtr;
    int i;
    const char *string = Tcl_GetString(objv[1]);
    char c = string[0];

    for (i = 2; i < objc; i++) {
	if (TkGetWindowFromObj(interp, tkwin, objv[i], &slave) != TCL_OK) {
	    return TCL_ERROR;
	}

	slavePtr = GetGrid(slave);
	if (slavePtr->containerPtr != NULL) {
	    /*
	     * For "forget", reset all the settings to their defaults
	     */

	    if (c == 'f') {
		slavePtr->column = -1;
		slavePtr->row = -1;
		slavePtr->numCols = 1;
		slavePtr->numRows = 1;
		slavePtr->padX = 0;
		slavePtr->padY = 0;
		slavePtr->padLeft = 0;
		slavePtr->padTop = 0;
		slavePtr->iPadX = 0;
		slavePtr->iPadY = 0;
		if (slavePtr->in != NULL) {
		    Tcl_DecrRefCount(slavePtr->in);
		    slavePtr->in = NULL;
		}
		slavePtr->doubleBw = 2*Tk_Changes(tkwin)->border_width;
		if (slavePtr->flags & REQUESTED_RELAYOUT) {
		    Tcl_CancelIdleCall(ArrangeGrid, slavePtr);
		}
		slavePtr->flags = 0;
		slavePtr->sticky = 0;
	    } else {
		/*
		 * When removing, store name of container to be able to
		 * restore it later, even if the container is recreated.
		 */

		if (slavePtr->in != NULL) {
		    Tcl_DecrRefCount(slavePtr->in);
		    slavePtr->in = NULL;
		}
		if (slavePtr->containerPtr != NULL) {
		    slavePtr->in = Tcl_NewStringObj(
			    Tk_PathName(slavePtr->containerPtr->tkwin), -1);
		    Tcl_IncrRefCount(slavePtr->in);
		}
	    }
	    Tk_ManageGeometry(slave, NULL, NULL);
	    if (slavePtr->containerPtr->tkwin != Tk_Parent(slavePtr->tkwin)) {
		Tk_UnmaintainGeometry(slavePtr->tkwin,
			slavePtr->containerPtr->tkwin);
	    }
	    Unlink(slavePtr);
	    Tk_UnmapWindow(slavePtr->tkwin);
	}
    }
    return TCL_OK;
}

/*
 *----------------------------------------------------------------------
 *
 * GridInfoCommand --
 *
 *	Implementation of the [grid info] subcommand. See the user
 *	documentation for details on what it does.
 *
 * Results:
 *	Standard Tcl result.
 *
 * Side effects:
 *	Puts gridding information in the interpreter's result.
 *
 *----------------------------------------------------------------------
 */

static int
GridInfoCommand(
    Tk_Window tkwin,		/* Main window of the application. */
    Tcl_Interp *interp,		/* Current interpreter. */
    int objc,			/* Number of arguments. */
    Tcl_Obj *const objv[])	/* Argument objects. */
{
    Gridder *slavePtr;
    Tk_Window slave;
    Tcl_Obj *infoObj;

    if (objc != 3) {
	Tcl_WrongNumArgs(interp, 2, objv, "window");
	return TCL_ERROR;
    }
    if (TkGetWindowFromObj(interp, tkwin, objv[2], &slave) != TCL_OK) {
	return TCL_ERROR;
    }
    slavePtr = GetGrid(slave);
    if (slavePtr->containerPtr == NULL) {
	Tcl_ResetResult(interp);
	return TCL_OK;
    }

    infoObj = Tcl_NewObj();
    Tcl_DictObjPut(NULL, infoObj, Tcl_NewStringObj("-in", -1),
<<<<<<< HEAD
	    Tk_NewWindowObj(slavePtr->masterPtr->tkwin));
=======
	    TkNewWindowObj(slavePtr->containerPtr->tkwin));
>>>>>>> 1d475e6a
    Tcl_DictObjPut(NULL, infoObj, Tcl_NewStringObj("-column", -1),
	    Tcl_NewWideIntObj(slavePtr->column));
    Tcl_DictObjPut(NULL, infoObj, Tcl_NewStringObj("-row", -1),
	    Tcl_NewWideIntObj(slavePtr->row));
    Tcl_DictObjPut(NULL, infoObj, Tcl_NewStringObj("-columnspan", -1),
	    Tcl_NewWideIntObj(slavePtr->numCols));
    Tcl_DictObjPut(NULL, infoObj, Tcl_NewStringObj("-rowspan", -1),
	    Tcl_NewWideIntObj(slavePtr->numRows));
    TkAppendPadAmount(infoObj, "-ipadx", slavePtr->iPadX/2, slavePtr->iPadX);
    TkAppendPadAmount(infoObj, "-ipady", slavePtr->iPadY/2, slavePtr->iPadY);
    TkAppendPadAmount(infoObj, "-padx", slavePtr->padLeft, slavePtr->padX);
    TkAppendPadAmount(infoObj, "-pady", slavePtr->padTop, slavePtr->padY);
    Tcl_DictObjPut(NULL, infoObj, Tcl_NewStringObj("-sticky", -1),
	    StickyToObj(slavePtr->sticky));
    Tcl_SetObjResult(interp, infoObj);
    return TCL_OK;
}

/*
 *----------------------------------------------------------------------
 *
 * GridLocationCommand --
 *
 *	Implementation of the [grid location] subcommand. See the user
 *	documentation for details on what it does.
 *
 * Results:
 *	Standard Tcl result.
 *
 * Side effects:
 *	Puts location information in the interpreter's result field.
 *
 *----------------------------------------------------------------------
 */

static int
GridLocationCommand(
    Tk_Window tkwin,		/* Main window of the application. */
    Tcl_Interp *interp,		/* Current interpreter. */
    int objc,			/* Number of arguments. */
    Tcl_Obj *const objv[])	/* Argument objects. */
{
    Tk_Window container;
    Gridder *containerPtr;		/* Master grid record. */
    GridMaster *gridPtr;	/* Pointer to grid data. */
<<<<<<< HEAD
    SlotInfo *slotPtr;
    int x, y;			/* Offset in pixels, from edge of master. */
=======
    register SlotInfo *slotPtr;
    int x, y;			/* Offset in pixels, from edge of container. */
>>>>>>> 1d475e6a
    int i, j;			/* Corresponding column and row indeces. */
    int endX, endY;		/* End of grid. */

    if (objc != 5) {
	Tcl_WrongNumArgs(interp, 2, objv, "master x y");
	return TCL_ERROR;
    }

    if (TkGetWindowFromObj(interp, tkwin, objv[2], &container) != TCL_OK) {
	return TCL_ERROR;
    }

    if (Tk_GetPixelsFromObj(interp, container, objv[3], &x) != TCL_OK) {
	return TCL_ERROR;
    }
    if (Tk_GetPixelsFromObj(interp, container, objv[4], &y) != TCL_OK) {
	return TCL_ERROR;
    }

    containerPtr = GetGrid(container);
    if (containerPtr->containerDataPtr == NULL) {
	Tcl_SetObjResult(interp, NewPairObj(-1, -1));
	return TCL_OK;
    }
    gridPtr = containerPtr->containerDataPtr;

    /*
     * Update any pending requests. This is not always the steady state value,
     * as more configure events could be in the pipeline, but its as close as
     * its easy to get.
     */

    while (containerPtr->flags & REQUESTED_RELAYOUT) {
	Tcl_CancelIdleCall(ArrangeGrid, containerPtr);
	ArrangeGrid(containerPtr);
    }
    SetGridSize(containerPtr);
    endX = MAX(gridPtr->columnEnd, gridPtr->columnMax);
    endY = MAX(gridPtr->rowEnd, gridPtr->rowMax);

    slotPtr = containerPtr->containerDataPtr->columnPtr;
    if (x < containerPtr->containerDataPtr->startX) {
	i = -1;
    } else {
	x -= containerPtr->containerDataPtr->startX;
	for (i = 0; slotPtr[i].offset < x && i < endX; i++) {
	    /* null body */
	}
    }

    slotPtr = containerPtr->containerDataPtr->rowPtr;
    if (y < containerPtr->containerDataPtr->startY) {
	j = -1;
    } else {
	y -= containerPtr->containerDataPtr->startY;
	for (j = 0; slotPtr[j].offset < y && j < endY; j++) {
	    /* null body */
	}
    }

    Tcl_SetObjResult(interp, NewPairObj(i, j));
    return TCL_OK;
}

/*
 *----------------------------------------------------------------------
 *
 * GridPropagateCommand --
 *
 *	Implementation of the [grid propagate] subcommand. See the user
 *	documentation for details on what it does.
 *
 * Results:
 *	Standard Tcl result.
 *
 * Side effects:
 *	May alter geometry propagation for a widget.
 *
 *----------------------------------------------------------------------
 */

static int
GridPropagateCommand(
    Tk_Window tkwin,		/* Main window of the application. */
    Tcl_Interp *interp,		/* Current interpreter. */
    int objc,			/* Number of arguments. */
    Tcl_Obj *const objv[])	/* Argument objects. */
{
    Tk_Window container;
    Gridder *containerPtr;
    int propagate, old;

    if (objc > 4) {
	Tcl_WrongNumArgs(interp, 2, objv, "window ?boolean?");
	return TCL_ERROR;
    }

    if (TkGetWindowFromObj(interp, tkwin, objv[2], &container) != TCL_OK) {
	return TCL_ERROR;
    }
    containerPtr = GetGrid(container);
    if (objc == 3) {
	Tcl_SetObjResult(interp,
		Tcl_NewBooleanObj(!(containerPtr->flags & DONT_PROPAGATE)));
	return TCL_OK;
    }
    if (Tcl_GetBooleanFromObj(interp, objv[3], &propagate) != TCL_OK) {
	return TCL_ERROR;
    }

    /*
     * Only request a relayout if the propagation bit changes.
     */

    old = !(containerPtr->flags & DONT_PROPAGATE);
    if (propagate != old) {
	if (propagate) {
	    /*
	     * If we have slaves, we need to register as geometry container.
	     */

	    if (containerPtr->slavePtr != NULL) {
		if (TkSetGeometryMaster(interp, container, "grid")	!= TCL_OK) {
		    return TCL_ERROR;
		}
		containerPtr->flags |= ALLOCED_CONTAINER;
	    }
	    containerPtr->flags &= ~DONT_PROPAGATE;
	} else {
	    if (containerPtr->flags & ALLOCED_CONTAINER) {
		TkFreeGeometryMaster(container, "grid");
		containerPtr->flags &= ~ALLOCED_CONTAINER;
	    }
	    containerPtr->flags |= DONT_PROPAGATE;
	}

	/*
	 * Re-arrange the container to allow new geometry information to
	 * propagate upwards to the container's container.
	 */

	if (containerPtr->abortPtr != NULL) {
	    *containerPtr->abortPtr = 1;
	}
	if (!(containerPtr->flags & REQUESTED_RELAYOUT)) {
	    containerPtr->flags |= REQUESTED_RELAYOUT;
	    Tcl_DoWhenIdle(ArrangeGrid, containerPtr);
	}
    }
    return TCL_OK;
}

/*
 *----------------------------------------------------------------------
 *
 * GridRowColumnConfigureCommand --
 *
 *	Implementation of the [grid rowconfigure] and [grid columnconfigure]
 *	subcommands. See the user documentation for details on what these do.
 *
 * Results:
 *	Standard Tcl result.
 *
 * Side effects:
 *	Depends on arguments; see user documentation.
 *
 *----------------------------------------------------------------------
 */

static int
GridRowColumnConfigureCommand(
    Tk_Window tkwin,		/* Main window of the application. */
    Tcl_Interp *interp,		/* Current interpreter. */
    int objc,			/* Number of arguments. */
    Tcl_Obj *const objv[])	/* Argument objects. */
{
    Tk_Window container, slave;
    Gridder *containerPtr, *slavePtr;
    SlotInfo *slotPtr = NULL;
    int slot;			/* the column or row number */
    int slotType;		/* COLUMN or ROW */
    int size;			/* the configuration value */
    int lObjc;			/* Number of items in index list */
    Tcl_Obj **lObjv;		/* array of indices */
    int ok;			/* temporary TCL result code */
    int i, j, first, last;
    const char *string;
    static const char *const optionStrings[] = {
	"-minsize", "-pad", "-uniform", "-weight", NULL
    };
    enum options {
	ROWCOL_MINSIZE, ROWCOL_PAD, ROWCOL_UNIFORM, ROWCOL_WEIGHT
    };
    int index;
    Tcl_Obj *listCopy;

    if (((objc % 2 != 0) && (objc > 6)) || (objc < 4)) {
	Tcl_WrongNumArgs(interp, 2, objv, "master index ?-option value ...?");
	return TCL_ERROR;
    }

    if (TkGetWindowFromObj(interp, tkwin, objv[2], &container) != TCL_OK) {
	return TCL_ERROR;
    }

    listCopy = Tcl_DuplicateObj(objv[3]);
    Tcl_IncrRefCount(listCopy);
    if (Tcl_ListObjGetElements(interp, listCopy, &lObjc, &lObjv) != TCL_OK) {
	Tcl_DecrRefCount(listCopy);
	return TCL_ERROR;
    }

    string = Tcl_GetString(objv[1]);
    slotType = (*string == 'c') ? COLUMN : ROW;
    if (lObjc == 0) {
	Tcl_SetObjResult(interp, Tcl_ObjPrintf("no %s indices specified",
		(slotType == COLUMN) ? "column" : "row"));
	Tcl_SetErrorCode(interp, "TK", "GRID", "NO_INDEX", NULL);
	Tcl_DecrRefCount(listCopy);
	return TCL_ERROR;
    }

<<<<<<< HEAD
    masterPtr = GetGrid(master);
    first = 0;
    last = 0;
=======
    containerPtr = GetGrid(container);
    first = 0; /* lint */
    last = 0; /* lint */
>>>>>>> 1d475e6a

    if ((objc == 4) || (objc == 5)) {
	if (lObjc != 1) {
	    Tcl_SetObjResult(interp, Tcl_NewStringObj(
		    "must specify a single element on retrieval", -1));
	    Tcl_SetErrorCode(interp, "TK", "GRID", "USAGE", NULL);
	    Tcl_DecrRefCount(listCopy);
	    return TCL_ERROR;
	}
	if (Tcl_GetIntFromObj(interp, lObjv[0], &slot) != TCL_OK) {
	    Tcl_AppendResult(interp,
		    " (when retrieving options only integer indices are "
		    "allowed)", NULL);
	    Tcl_SetErrorCode(interp, "TK", "GRID", "INDEX_FORMAT", NULL);
	    Tcl_DecrRefCount(listCopy);
	    return TCL_ERROR;
	}
	ok = CheckSlotData(containerPtr, slot, slotType, /* checkOnly */ 1);
	if (ok == TCL_OK) {
	    slotPtr = (slotType == COLUMN) ?
		    containerPtr->containerDataPtr->columnPtr :
		    containerPtr->containerDataPtr->rowPtr;
	}

	/*
	 * Return all of the options for this row or column. If the request is
	 * out of range, return all 0's.
	 */

	if (objc == 4) {
	    int minsize = 0, pad = 0, weight = 0;
	    Tk_Uid uniform = NULL;
	    Tcl_Obj *res = Tcl_NewListObj(0, NULL);

	    if (ok == TCL_OK) {
		minsize = slotPtr[slot].minSize;
		pad     = slotPtr[slot].pad;
		weight  = slotPtr[slot].weight;
		uniform = slotPtr[slot].uniform;
	    }

	    Tcl_ListObjAppendElement(interp, res,
		    Tcl_NewStringObj("-minsize", -1));
	    Tcl_ListObjAppendElement(interp, res, Tcl_NewWideIntObj(minsize));
	    Tcl_ListObjAppendElement(interp, res,
		    Tcl_NewStringObj("-pad", -1));
	    Tcl_ListObjAppendElement(interp, res, Tcl_NewWideIntObj(pad));
	    Tcl_ListObjAppendElement(interp, res,
		    Tcl_NewStringObj("-uniform", -1));
	    Tcl_ListObjAppendElement(interp, res,
		    Tcl_NewStringObj(uniform == NULL ? "" : uniform, -1));
	    Tcl_ListObjAppendElement(interp, res,
		    Tcl_NewStringObj("-weight", -1));
	    Tcl_ListObjAppendElement(interp, res, Tcl_NewWideIntObj(weight));
	    Tcl_SetObjResult(interp, res);
	    Tcl_DecrRefCount(listCopy);
	    return TCL_OK;
	}

	/*
	 * If only one option is given, with no value, the current value is
	 * returned.
	 */

	if (Tcl_GetIndexFromObjStruct(interp, objv[4], optionStrings,
		sizeof(char *), "option", 0, &index) != TCL_OK) {
	    Tcl_DecrRefCount(listCopy);
	    return TCL_ERROR;
	}
	if (index == ROWCOL_MINSIZE) {
	    Tcl_SetObjResult(interp, Tcl_NewWideIntObj(
		    (ok == TCL_OK) ? slotPtr[slot].minSize : 0));
	} else if (index == ROWCOL_WEIGHT) {
	    Tcl_SetObjResult(interp, Tcl_NewWideIntObj(
		    (ok == TCL_OK) ? slotPtr[slot].weight : 0));
	} else if (index == ROWCOL_UNIFORM) {
	    Tk_Uid value = (ok == TCL_OK) ? slotPtr[slot].uniform : "";

	    Tcl_SetObjResult(interp, Tcl_NewStringObj(
		    (value == NULL) ? "" : value, -1));
	} else if (index == ROWCOL_PAD) {
	    Tcl_SetObjResult(interp, Tcl_NewWideIntObj(
		    (ok == TCL_OK) ? slotPtr[slot].pad : 0));
	}
	Tcl_DecrRefCount(listCopy);
	return TCL_OK;
    }

    for (j = 0; j < lObjc; j++) {
	int allSlaves = 0;

	if (Tcl_GetIntFromObj(NULL, lObjv[j], &slot) == TCL_OK) {
	    first = slot;
	    last = slot;
	    slavePtr = NULL;
	} else if (strcmp(Tcl_GetString(lObjv[j]), "all") == 0) {
	    /*
	     * Make sure container is initialised.
	     */

	    InitMasterData(containerPtr);

	    slavePtr = containerPtr->slavePtr;
	    if (slavePtr == NULL) {
		continue;
	    }
	    allSlaves = 1;
	} else if (TkGetWindowFromObj(NULL, tkwin, lObjv[j], &slave)
		== TCL_OK) {
	    /*
	     * Is it gridded in this container?
	     */

	    slavePtr = GetGrid(slave);
	    if (slavePtr->containerPtr != containerPtr) {
		Tcl_SetObjResult(interp, Tcl_ObjPrintf(
			"the window \"%s\" is not managed by \"%s\"",
			Tcl_GetString(lObjv[j]), Tcl_GetString(objv[2])));
		Tcl_SetErrorCode(interp, "TK", "GRID", "NOT_MASTER", NULL);
		Tcl_DecrRefCount(listCopy);
		return TCL_ERROR;
	    }
	} else {
	    Tcl_SetObjResult(interp, Tcl_ObjPrintf(
		    "illegal index \"%s\"", Tcl_GetString(lObjv[j])));
	    Tcl_SetErrorCode(interp, "TK", "VALUE", "GRID_INDEX", NULL);
	    Tcl_DecrRefCount(listCopy);
	    return TCL_ERROR;
	}

	/*
	 * The outer loop is only to handle "all".
	 */

	do {
	    if (slavePtr != NULL) {
		first = (slotType == COLUMN) ?
			slavePtr->column : slavePtr->row;
		last = first - 1 + ((slotType == COLUMN) ?
			slavePtr->numCols : slavePtr->numRows);
	    }

	    for (slot = first; slot <= last; slot++) {
		ok = CheckSlotData(containerPtr, slot, slotType, /*checkOnly*/ 0);
		if (ok != TCL_OK) {
		    Tcl_SetObjResult(interp, Tcl_ObjPrintf(
			    "\"%s\" is out of range",
			    Tcl_GetString(lObjv[j])));
		    Tcl_SetErrorCode(interp, "TK", "GRID", "INDEX_RANGE",
			    NULL);
		    Tcl_DecrRefCount(listCopy);
		    return TCL_ERROR;
		}
		slotPtr = (slotType == COLUMN) ?
			containerPtr->containerDataPtr->columnPtr :
			containerPtr->containerDataPtr->rowPtr;

		/*
		 * Loop through each option value pair, setting the values as
		 * required.
		 */

		for (i = 4; i < objc; i += 2) {
		    if (Tcl_GetIndexFromObjStruct(interp, objv[i], optionStrings,
			    sizeof(char *), "option", 0, &index) != TCL_OK) {
			Tcl_DecrRefCount(listCopy);
			return TCL_ERROR;
		    }
		    if (index == ROWCOL_MINSIZE) {
			if (Tk_GetPixelsFromObj(interp, container, objv[i+1],
				&size) != TCL_OK) {
			    Tcl_DecrRefCount(listCopy);
			    return TCL_ERROR;
			} else {
			    slotPtr[slot].minSize = size;
			}
		    } else if (index == ROWCOL_WEIGHT) {
			int wt;

			if (Tcl_GetIntFromObj(interp,objv[i+1],&wt)!=TCL_OK) {
			    Tcl_DecrRefCount(listCopy);
			    return TCL_ERROR;
			} else if (wt < 0) {
			    Tcl_DecrRefCount(listCopy);
			    goto negativeIndex;
			} else {
			    slotPtr[slot].weight = wt;
			}
		    } else if (index == ROWCOL_UNIFORM) {
			slotPtr[slot].uniform =
				Tk_GetUid(Tcl_GetString(objv[i+1]));
			if (slotPtr[slot].uniform != NULL &&
				slotPtr[slot].uniform[0] == 0) {
			    slotPtr[slot].uniform = NULL;
			}
		    } else if (index == ROWCOL_PAD) {
			if (Tk_GetPixelsFromObj(interp, container, objv[i+1],
				&size) != TCL_OK) {
			    Tcl_DecrRefCount(listCopy);
			    return TCL_ERROR;
			} else if (size < 0) {
			    Tcl_DecrRefCount(listCopy);
			    goto negativeIndex;
			} else {
			    slotPtr[slot].pad = size;
			}
		    }
		}
	    }
	    if (slavePtr != NULL) {
		slavePtr = slavePtr->nextPtr;
	    }
	} while ((allSlaves == 1) && (slavePtr != NULL));
    }
    Tcl_DecrRefCount(listCopy);

    /*
     * We changed a property, re-arrange the table, and check for constraint
     * shrinkage. A null slotPtr will occur for 'all' checks.
     */

    if (slotPtr != NULL) {
	if (slotType == ROW) {
	    int last = containerPtr->containerDataPtr->rowMax - 1;

	    while ((last >= 0) && (slotPtr[last].weight == 0)
		    && (slotPtr[last].pad == 0) && (slotPtr[last].minSize == 0)
		    && (slotPtr[last].uniform == NULL)) {
		last--;
	    }
	    containerPtr->containerDataPtr->rowMax = last+1;
	} else {
	    int last = containerPtr->containerDataPtr->columnMax - 1;

	    while ((last >= 0) && (slotPtr[last].weight == 0)
		    && (slotPtr[last].pad == 0) && (slotPtr[last].minSize == 0)
		    && (slotPtr[last].uniform == NULL)) {
		last--;
	    }
	    containerPtr->containerDataPtr->columnMax = last + 1;
	}
    }

    if (containerPtr->abortPtr != NULL) {
	*containerPtr->abortPtr = 1;
    }
    if (!(containerPtr->flags & REQUESTED_RELAYOUT)) {
	containerPtr->flags |= REQUESTED_RELAYOUT;
	Tcl_DoWhenIdle(ArrangeGrid, containerPtr);
    }
    return TCL_OK;

  negativeIndex:
    Tcl_SetObjResult(interp, Tcl_ObjPrintf(
	    "invalid arg \"%s\": should be non-negative",
	    Tcl_GetString(objv[i])));
    Tcl_SetErrorCode(interp, "TK", "GRID", "NEG_INDEX", NULL);
    return TCL_ERROR;
}

/*
 *----------------------------------------------------------------------
 *
 * GridSizeCommand --
 *
 *	Implementation of the [grid size] subcommand. See the user
 *	documentation for details on what it does.
 *
 * Results:
 *	Standard Tcl result.
 *
 * Side effects:
 *	Puts grid size information in the interpreter's result.
 *
 *----------------------------------------------------------------------
 */

static int
GridSizeCommand(
    Tk_Window tkwin,		/* Main window of the application. */
    Tcl_Interp *interp,		/* Current interpreter. */
    int objc,			/* Number of arguments. */
    Tcl_Obj *const objv[])	/* Argument objects. */
{
    Tk_Window container;
    Gridder *containerPtr;
    GridMaster *gridPtr;	/* pointer to grid data */

    if (objc != 3) {
	Tcl_WrongNumArgs(interp, 2, objv, "window");
	return TCL_ERROR;
    }

    if (TkGetWindowFromObj(interp, tkwin, objv[2], &container) != TCL_OK) {
	return TCL_ERROR;
    }
    containerPtr = GetGrid(container);

    if (containerPtr->containerDataPtr != NULL) {
	SetGridSize(containerPtr);
	gridPtr = containerPtr->containerDataPtr;
	Tcl_SetObjResult(interp, NewPairObj(
		MAX(gridPtr->columnEnd, gridPtr->columnMax),
		MAX(gridPtr->rowEnd, gridPtr->rowMax)));
    } else {
	Tcl_SetObjResult(interp, NewPairObj(0, 0));
    }
    return TCL_OK;
}

/*
 *----------------------------------------------------------------------
 *
 * GridSlavesCommand --
 *
 *	Implementation of the [grid slaves] subcommand. See the user
 *	documentation for details on what it does.
 *
 * Results:
 *	Standard Tcl result.
 *
 * Side effects:
 *	Places a list of slaves of the specified window in the interpreter's
 *	result field.
 *
 *----------------------------------------------------------------------
 */

static int
GridSlavesCommand(
    Tk_Window tkwin,		/* Main window of the application. */
    Tcl_Interp *interp,		/* Current interpreter. */
    int objc,			/* Number of arguments. */
    Tcl_Obj *const objv[])	/* Argument objects. */
{
    Tk_Window container;
    Gridder *containerPtr;		/* container grid record */
    Gridder *slavePtr;
    int i, value, index;
    int row = -1, column = -1;
    static const char *const optionStrings[] = {
	"-column", "-row", NULL
    };
    enum options { SLAVES_COLUMN, SLAVES_ROW };
    Tcl_Obj *res;

    if ((objc < 3) || ((objc % 2) == 0)) {
	Tcl_WrongNumArgs(interp, 2, objv, "window ?-option value ...?");
	return TCL_ERROR;
    }

    for (i = 3; i < objc; i += 2) {
	if (Tcl_GetIndexFromObjStruct(interp, objv[i], optionStrings,
		sizeof(char *), "option", 0, &index) != TCL_OK) {
	    return TCL_ERROR;
	}
	if (Tcl_GetIntFromObj(interp, objv[i+1], &value) != TCL_OK) {
	    return TCL_ERROR;
	}
	if (value < 0) {
	    Tcl_SetObjResult(interp, Tcl_ObjPrintf(
		    "%d is an invalid value: should NOT be < 0", value));
	    Tcl_SetErrorCode(interp, "TK", "GRID", "NEG_INDEX", NULL);
	    return TCL_ERROR;
	}
	if (index == SLAVES_COLUMN) {
	    column = value;
	} else {
	    row = value;
	}
    }

    if (TkGetWindowFromObj(interp, tkwin, objv[2], &container) != TCL_OK) {
	return TCL_ERROR;
    }
    containerPtr = GetGrid(container);

    res = Tcl_NewListObj(0, NULL);
    for (slavePtr = containerPtr->slavePtr; slavePtr != NULL;
	    slavePtr = slavePtr->nextPtr) {
	if ((column >= 0) && (slavePtr->column > column
		|| slavePtr->column+slavePtr->numCols-1 < column)) {
	    continue;
	}
	if ((row >= 0) && (slavePtr->row > row ||
		slavePtr->row+slavePtr->numRows-1 < row)) {
	    continue;
	}
	Tcl_ListObjAppendElement(interp,res, Tk_NewWindowObj(slavePtr->tkwin));
    }
    Tcl_SetObjResult(interp, res);
    return TCL_OK;
}

/*
 *----------------------------------------------------------------------
 *
 * GridReqProc --
 *
 *	This procedure is invoked by Tk_GeometryRequest for windows managed by
 *	the grid.
 *
 * Results:
 *	None.
 *
 * Side effects:
 *	Arranges for tkwin, and all its managed siblings, to be re-arranged at
 *	the next idle point.
 *
 *----------------------------------------------------------------------
 */

static void
GridReqProc(
    ClientData clientData,	/* Grid's information about window that got
				 * new preferred geometry. */
    Tk_Window tkwin)		/* Other Tk-related information about the
				 * window. */
{
    Gridder *gridPtr = (Gridder *)clientData;
    (void)tkwin;

    gridPtr = gridPtr->containerPtr;
    if (gridPtr && !(gridPtr->flags & REQUESTED_RELAYOUT)) {
	gridPtr->flags |= REQUESTED_RELAYOUT;
	Tcl_DoWhenIdle(ArrangeGrid, gridPtr);
    }
}

/*
 *----------------------------------------------------------------------
 *
 * GridLostSlaveProc --
 *
 *	This procedure is invoked by Tk whenever some other geometry claims
 *	control over a slave that used to be managed by us.
 *
 * Results:
 *	None.
 *
 * Side effects:
 *	Forgets all grid-related information about the slave.
 *
 *----------------------------------------------------------------------
 */

static void
GridLostSlaveProc(
    ClientData clientData,	/* Grid structure for slave window that was
				 * stolen away. */
    Tk_Window tkwin)		/* Tk's handle for the slave window. */
{
    Gridder *slavePtr = (Gridder *)clientData;
    (void)tkwin;

    if (slavePtr->containerPtr->tkwin != Tk_Parent(slavePtr->tkwin)) {
	Tk_UnmaintainGeometry(slavePtr->tkwin, slavePtr->containerPtr->tkwin);
    }
    Unlink(slavePtr);
    Tk_UnmapWindow(slavePtr->tkwin);
}

/*
 *----------------------------------------------------------------------
 *
 * AdjustOffsets --
 *
 *	This procedure adjusts the size of the layout to fit in the space
 *	provided. If it needs more space, the extra is added according to the
 *	weights. If it needs less, the space is removed according to the
 *	weights, but at no time does the size drop below the minsize specified
 *	for that slot.
 *
 * Results:
 *	The size used by the layout.
 *
 * Side effects:
 *	The slot offsets are modified to shrink the layout.
 *
 *----------------------------------------------------------------------
 */

static int
AdjustOffsets(
    int size,			/* The total layout size (in pixels). */
    int slots,			/* Number of slots. */
    SlotInfo *slotPtr)	/* Pointer to slot array. */
{
    int slot;		/* Current slot. */
    int diff;			/* Extra pixels needed to add to the layout. */
    int totalWeight;		/* Sum of the weights for all the slots. */
    int weight;			/* Sum of the weights so far. */
    int minSize;		/* Minimum possible layout size. */
    int newDiff;		/* The most pixels that can be added on the
    				 * current pass. */

    diff = size - slotPtr[slots-1].offset;

    /*
     * The layout is already the correct size; all done.
     */

    if (diff == 0) {
	return size;
    }

    /*
     * If all the weights are zero, there is nothing more to do.
     */

    totalWeight = 0;
    for (slot = 0; slot < slots; slot++) {
	totalWeight += slotPtr[slot].weight;
    }

    if (totalWeight == 0) {
	return slotPtr[slots-1].offset;
    }

    /*
     * Add extra space according to the slot weights. This is done
     * cumulatively to prevent round-off error accumulation.
     */

    if (diff > 0) {
	weight = 0;
	for (slot = 0; slot < slots; slot++) {
	    weight += slotPtr[slot].weight;
	    slotPtr[slot].offset += diff * weight / totalWeight;
	}
	return size;
    }

    /*
     * The layout must shrink below its requested size. Compute the minimum
     * possible size by looking at the slot minSizes. Store each slot's
     * minimum size in temp.
     */

    minSize = 0;
    for (slot = 0; slot < slots; slot++) {
    	if (slotPtr[slot].weight > 0) {
	    slotPtr[slot].temp = slotPtr[slot].minSize;
	} else if (slot > 0) {
	    slotPtr[slot].temp = slotPtr[slot].offset - slotPtr[slot-1].offset;
	} else {
	    slotPtr[slot].temp = slotPtr[slot].offset;
	}
	minSize += slotPtr[slot].temp;
    }

    /*
     * If the requested size is less than the minimum required size, set the
     * slot sizes to their minimum values.
     */

    if (size <= minSize) {
    	int offset = 0;

	for (slot = 0; slot < slots; slot++) {
	    offset += slotPtr[slot].temp;
	    slotPtr[slot].offset = offset;
	}
	return minSize;
    }

    /*
     * Remove space from slots according to their weights. The weights get
     * renormalized anytime a slot shrinks to its minimum size.
     */

    while (diff < 0) {
	/*
	 * Find the total weight for the shrinkable slots.
	 */

	totalWeight = 0;
	for (slot = 0; slot < slots; slot++) {
	    int current = (slot == 0) ? slotPtr[slot].offset :
		    slotPtr[slot].offset - slotPtr[slot-1].offset;

	    if (current > slotPtr[slot].minSize) {
		totalWeight += slotPtr[slot].weight;
		slotPtr[slot].temp = slotPtr[slot].weight;
	    } else {
		slotPtr[slot].temp = 0;
	    }
	}
	if (totalWeight == 0) {
	    break;
	}

	/*
	 * Find the maximum amount of space we can distribute this pass.
	 */

	newDiff = diff;
	for (slot = 0; slot < slots; slot++) {
	    int current;	/* Current size of this slot. */
	    int maxDiff;	/* Maximum diff that would cause this slot to
	    			 * equal its minsize. */

	    if (slotPtr[slot].temp == 0) {
	    	continue;
	    }
	    current = (slot == 0) ? slotPtr[slot].offset :
		    slotPtr[slot].offset - slotPtr[slot-1].offset;
	    maxDiff = totalWeight * (slotPtr[slot].minSize - current)
		    / slotPtr[slot].temp;
	    if (maxDiff > newDiff) {
	    	newDiff = maxDiff;
	    }
	}

	/*
	 * Now distribute the space.
	 */

	weight = 0;
	for (slot = 0; slot < slots; slot++) {
	    weight += slotPtr[slot].temp;
	    slotPtr[slot].offset += newDiff * weight / totalWeight;
	}
    	diff -= newDiff;
    }
    return size;
}

/*
 *----------------------------------------------------------------------
 *
 * AdjustForSticky --
 *
 *	This procedure adjusts the size of a slave in its cavity based on its
 *	"sticky" flags.
 *
 * Results:
 *	The input x, y, width, and height are changed to represent the desired
 *	coordinates of the slave.
 *
 * Side effects:
 *	None.
 *
 *----------------------------------------------------------------------
 */

static void
AdjustForSticky(
    Gridder *slavePtr,	/* Slave window to arrange in its cavity. */
    int *xPtr,		/* Pixel location of the left edge of the cavity. */
    int *yPtr,		/* Pixel location of the top edge of the cavity. */
    int *widthPtr,	/* Width of the cavity (in pixels). */
    int *heightPtr)	/* Height of the cavity (in pixels). */
{
    int diffx = 0;	/* Cavity width - slave width. */
    int diffy = 0;	/* Cavity hight - slave height. */
    int sticky = slavePtr->sticky;

    *xPtr += slavePtr->padLeft;
    *widthPtr -= slavePtr->padX;
    *yPtr += slavePtr->padTop;
    *heightPtr -= slavePtr->padY;

    if (*widthPtr > (Tk_ReqWidth(slavePtr->tkwin) + slavePtr->iPadX)) {
	diffx = *widthPtr - (Tk_ReqWidth(slavePtr->tkwin) + slavePtr->iPadX);
	*widthPtr = Tk_ReqWidth(slavePtr->tkwin) + slavePtr->iPadX;
    }

    if (*heightPtr > (Tk_ReqHeight(slavePtr->tkwin) + slavePtr->iPadY)) {
	diffy = *heightPtr - (Tk_ReqHeight(slavePtr->tkwin) + slavePtr->iPadY);
	*heightPtr = Tk_ReqHeight(slavePtr->tkwin) + slavePtr->iPadY;
    }

    if (sticky&STICK_EAST && sticky&STICK_WEST) {
	*widthPtr += diffx;
    }
    if (sticky&STICK_NORTH && sticky&STICK_SOUTH) {
	*heightPtr += diffy;
    }
    if (!(sticky&STICK_WEST)) {
    	*xPtr += (sticky&STICK_EAST) ? diffx : diffx/2;
    }
    if (!(sticky&STICK_NORTH)) {
    	*yPtr += (sticky&STICK_SOUTH) ? diffy : diffy/2;
    }
}

/*
 *----------------------------------------------------------------------
 *
 * ArrangeGrid --
 *
 *	This procedure is invoked (using the Tcl_DoWhenIdle mechanism) to
 *	re-layout a set of windows managed by the grid. It is invoked at idle
 *	time so that a series of grid requests can be merged into a single
 *	layout operation.
 *
 * Results:
 *	None.
 *
 * Side effects:
 *	The slaves of containerPtr may get resized or moved.
 *
 *----------------------------------------------------------------------
 */

static void
ArrangeGrid(
    ClientData clientData)	/* Structure describing container whose slaves
				 * are to be re-layed out. */
{
<<<<<<< HEAD
    Gridder *masterPtr = (Gridder *)clientData;
    Gridder *slavePtr;
    GridMaster *slotPtr = masterPtr->masterDataPtr;
=======
    register Gridder *containerPtr = clientData;
    register Gridder *slavePtr;
    GridMaster *slotPtr = containerPtr->containerDataPtr;
>>>>>>> 1d475e6a
    int abort;
    int width, height;		/* Requested size of layout, in pixels. */
    int realWidth, realHeight;	/* Actual size layout should take-up. */
    int usedX, usedY;

    containerPtr->flags &= ~REQUESTED_RELAYOUT;

    /*
<<<<<<< HEAD
     * If the master has no slaves anymore, then don't change the master size.
     * Otherwise there is no way to "relinquish" control over the master
     * so another geometry manager can take over.
=======
     * If the container has no slaves anymore, then don't do anything at all:
     * just leave the container's size as-is. Otherwise there is no way to
     * "relinquish" control over the container so another geometry manager can
     * take over.
>>>>>>> 1d475e6a
     */

    if (containerPtr->slavePtr == NULL) {
	return;
    }

    if (containerPtr->containerDataPtr == NULL) {
	return;
    }

    /*
     * Abort any nested call to ArrangeGrid for this window, since we'll do
     * everything necessary here, and set up so this call can be aborted if
     * necessary.
     */

    if (containerPtr->abortPtr != NULL) {
	*containerPtr->abortPtr = 1;
    }
    containerPtr->abortPtr = &abort;
    abort = 0;
    Tcl_Preserve(containerPtr);

    /*
     * Call the constraint engine to fill in the row and column offsets.
     */

    SetGridSize(containerPtr);
    width = ResolveConstraints(containerPtr, COLUMN, 0);
    height = ResolveConstraints(containerPtr, ROW, 0);
    width += Tk_InternalBorderLeft(containerPtr->tkwin) +
	    Tk_InternalBorderRight(containerPtr->tkwin);
    height += Tk_InternalBorderTop(containerPtr->tkwin) +
	    Tk_InternalBorderBottom(containerPtr->tkwin);

    if (width < Tk_MinReqWidth(containerPtr->tkwin)) {
	width = Tk_MinReqWidth(containerPtr->tkwin);
    }
    if (height < Tk_MinReqHeight(containerPtr->tkwin)) {
	height = Tk_MinReqHeight(containerPtr->tkwin);
    }

    if (((width != Tk_ReqWidth(containerPtr->tkwin))
	    || (height != Tk_ReqHeight(containerPtr->tkwin)))
	    && !(containerPtr->flags & DONT_PROPAGATE)) {
	Tk_GeometryRequest(containerPtr->tkwin, width, height);
	if (width>1 && height>1) {
	    containerPtr->flags |= REQUESTED_RELAYOUT;
	    Tcl_DoWhenIdle(ArrangeGrid, containerPtr);
	}
	containerPtr->abortPtr = NULL;
	Tcl_Release(containerPtr);
	return;
    }

    /*
     * If the currently requested layout size doesn't match the container's
     * window size, then adjust the slot offsets according to the weights. If
     * all of the weights are zero, place the layout according to the anchor
     * value.
     */

    realWidth = Tk_Width(containerPtr->tkwin) -
	    Tk_InternalBorderLeft(containerPtr->tkwin) -
	    Tk_InternalBorderRight(containerPtr->tkwin);
    realHeight = Tk_Height(containerPtr->tkwin) -
	    Tk_InternalBorderTop(containerPtr->tkwin) -
	    Tk_InternalBorderBottom(containerPtr->tkwin);
    usedX = AdjustOffsets(realWidth,
	    MAX(slotPtr->columnEnd, slotPtr->columnMax), slotPtr->columnPtr);
    usedY = AdjustOffsets(realHeight, MAX(slotPtr->rowEnd, slotPtr->rowMax),
	    slotPtr->rowPtr);
    TkComputeAnchor(containerPtr->containerDataPtr->anchor, containerPtr->tkwin,
	    0, 0, usedX, usedY, &slotPtr->startX, &slotPtr->startY);

    /*
     * Now adjust the actual size of the slave to its cavity by computing the
     * cavity size, and adjusting the widget according to its stickyness.
     */

    for (slavePtr = containerPtr->slavePtr; slavePtr != NULL && !abort;
	    slavePtr = slavePtr->nextPtr) {
	int x, y;			/* Top left coordinate */
	int width, height;		/* Slot or slave size */
	int col = slavePtr->column;
	int row = slavePtr->row;

	x = (col>0) ? slotPtr->columnPtr[col-1].offset : 0;
	y = (row>0) ? slotPtr->rowPtr[row-1].offset : 0;

	width = slotPtr->columnPtr[slavePtr->numCols+col-1].offset - x;
	height = slotPtr->rowPtr[slavePtr->numRows+row-1].offset - y;

	x += slotPtr->startX;
	y += slotPtr->startY;

	AdjustForSticky(slavePtr, &x, &y, &width, &height);

	/*
	 * Now put the window in the proper spot. (This was taken directly
	 * from tkPack.c.) If the slave is a child of the container, then do this
	 * here. Otherwise let Tk_MaintainGeometry do the work.
	 */

	if (containerPtr->tkwin == Tk_Parent(slavePtr->tkwin)) {
	    if ((width <= 0) || (height <= 0)) {
		Tk_UnmapWindow(slavePtr->tkwin);
	    } else {
		if ((x != Tk_X(slavePtr->tkwin))
			|| (y != Tk_Y(slavePtr->tkwin))
			|| (width != Tk_Width(slavePtr->tkwin))
			|| (height != Tk_Height(slavePtr->tkwin))) {
		    Tk_MoveResizeWindow(slavePtr->tkwin, x, y, width, height);
		}
		if (abort) {
		    break;
		}

		/*
		 * Don't map the slave if the container isn't mapped: wait until
		 * the container gets mapped later.
		 */

		if (Tk_IsMapped(containerPtr->tkwin)) {
		    Tk_MapWindow(slavePtr->tkwin);
		}
	    }
	} else if ((width <= 0) || (height <= 0)) {
	    Tk_UnmaintainGeometry(slavePtr->tkwin, containerPtr->tkwin);
	    Tk_UnmapWindow(slavePtr->tkwin);
	} else {
	    Tk_MaintainGeometry(slavePtr->tkwin, containerPtr->tkwin, x, y,
		    width, height);
	}
    }

    containerPtr->abortPtr = NULL;
    Tcl_Release(containerPtr);
}

/*
 *----------------------------------------------------------------------
 *
 * ResolveConstraints --
 *
 *	Resolve all of the column and row boundaries. Most of the calculations
 *	are identical for rows and columns, so this procedure is called twice,
 *	once for rows, and again for columns.
 *
 * Results:
 *	The offset (in pixels) from the left/top edge of this layout is
 *	returned.
 *
 * Side effects:
 *	The slot offsets are copied into the SlotInfo structure for the
 *	geometry container.
 *
 *----------------------------------------------------------------------
 */

static int
ResolveConstraints(
    Gridder *containerPtr,		/* The geometry container for this grid. */
    int slotType,		/* Either ROW or COLUMN. */
    int maxOffset)		/* The actual maximum size of this layout in
				 * pixels, or 0 (not currently used). */
{
    SlotInfo *slotPtr;	/* Pointer to row/col constraints. */
    Gridder *slavePtr;	/* List of slave windows in this grid. */
    int constraintCount;	/* Count of rows or columns that have
				 * constraints. */
    int slotCount;		/* Last occupied row or column. */
    int gridCount;		/* The larger of slotCount and
				 * constraintCount. */
    GridLayout *layoutPtr;	/* Temporary layout structure. */
    int requiredSize;		/* The natural size of the grid (pixels).
				 * This is the minimum size needed to
				 * accommodate all of the slaves at their
				 * requested sizes. */
    int offset;			/* The pixel offset of the right edge of the
				 * current slot from the beginning of the
				 * layout. */
    int slot;			/* The current slot. */
    int start;			/* The first slot of a contiguous set whose
				 * constraints are not yet fully resolved. */
    int end;			/* The Last slot of a contiguous set whose
				 * constraints are not yet fully resolved. */
    UniformGroup uniformPre[UNIFORM_PREALLOC];
				/* Pre-allocated space for uniform groups. */
    UniformGroup *uniformGroupPtr;
				/* Uniform groups data. */
    int uniformGroups;		/* Number of currently used uniform groups. */
    int uniformGroupsAlloced;	/* Size of allocated space for uniform
				 * groups. */
    int weight, minSize;
    int prevGrow, accWeight, grow;

    /*
     * For typical sized tables, we'll use stack space for the layout data to
     * avoid the overhead of a malloc and free for every layout.
     */

    GridLayout layoutData[TYPICAL_SIZE + 1];

    if (slotType == COLUMN) {
	constraintCount = containerPtr->containerDataPtr->columnMax;
	slotCount = containerPtr->containerDataPtr->columnEnd;
	slotPtr = containerPtr->containerDataPtr->columnPtr;
    } else {
	constraintCount = containerPtr->containerDataPtr->rowMax;
	slotCount = containerPtr->containerDataPtr->rowEnd;
	slotPtr = containerPtr->containerDataPtr->rowPtr;
    }

    /*
     * Make sure there is enough memory for the layout.
     */

    gridCount = MAX(constraintCount, slotCount);
    if (gridCount >= TYPICAL_SIZE) {
	layoutPtr = (GridLayout *)ckalloc(sizeof(GridLayout) * (1+gridCount));
    } else {
	layoutPtr = layoutData;
    }

    /*
     * Allocate an extra layout slot to represent the left/top edge of the 0th
     * slot to make it easier to calculate slot widths from offsets without
     * special case code.
     *
     * Initialize the "dummy" slot to the left/top of the table. This slot
     * avoids special casing the first slot.
     */

    layoutPtr->minOffset = 0;
    layoutPtr->maxOffset = 0;
    layoutPtr++;

    /*
     * Step 1.
     * Copy the slot constraints into the layout structure, and initialize the
     * rest of the fields.
     */

    for (slot=0; slot < constraintCount; slot++) {
	layoutPtr[slot].minSize = slotPtr[slot].minSize;
	layoutPtr[slot].weight = slotPtr[slot].weight;
	layoutPtr[slot].uniform = slotPtr[slot].uniform;
	layoutPtr[slot].pad = slotPtr[slot].pad;
	layoutPtr[slot].binNextPtr = NULL;
    }
    for (; slot<gridCount; slot++) {
	layoutPtr[slot].minSize = 0;
	layoutPtr[slot].weight = 0;
	layoutPtr[slot].uniform = NULL;
	layoutPtr[slot].pad = 0;
	layoutPtr[slot].binNextPtr = NULL;
    }

    /*
     * Step 2.
     * Slaves with a span of 1 are used to determine the minimum size of each
     * slot. Slaves whose span is two or more slots don't contribute to the
     * minimum size of each slot directly, but can cause slots to grow if
     * their size exceeds the the sizes of the slots they span.
     *
     * Bin all slaves whose spans are > 1 by their right edges. This allows
     * the computation on minimum and maximum possible layout sizes at each
     * slot boundary, without the need to re-sort the slaves.
     */

    switch (slotType) {
    case COLUMN:
	for (slavePtr = containerPtr->slavePtr; slavePtr != NULL;
		slavePtr = slavePtr->nextPtr) {
	    int rightEdge = slavePtr->column + slavePtr->numCols - 1;

	    slavePtr->size = Tk_ReqWidth(slavePtr->tkwin) + slavePtr->padX
		    + slavePtr->iPadX + slavePtr->doubleBw;
	    if (slavePtr->numCols > 1) {
		slavePtr->binNextPtr = layoutPtr[rightEdge].binNextPtr;
		layoutPtr[rightEdge].binNextPtr = slavePtr;
	    } else if (rightEdge >= 0) {
		int size = slavePtr->size + layoutPtr[rightEdge].pad;

		if (size > layoutPtr[rightEdge].minSize) {
		    layoutPtr[rightEdge].minSize = size;
		}
	    }
	}
	break;
    case ROW:
	for (slavePtr = containerPtr->slavePtr; slavePtr != NULL;
		slavePtr = slavePtr->nextPtr) {
	    int rightEdge = slavePtr->row + slavePtr->numRows - 1;

	    slavePtr->size = Tk_ReqHeight(slavePtr->tkwin) + slavePtr->padY
		    + slavePtr->iPadY + slavePtr->doubleBw;
	    if (slavePtr->numRows > 1) {
		slavePtr->binNextPtr = layoutPtr[rightEdge].binNextPtr;
		layoutPtr[rightEdge].binNextPtr = slavePtr;
	    } else if (rightEdge >= 0) {
		int size = slavePtr->size + layoutPtr[rightEdge].pad;

		if (size > layoutPtr[rightEdge].minSize) {
		    layoutPtr[rightEdge].minSize = size;
		}
	    }
	}
	break;
    }

    /*
     * Step 2b.
     * Consider demands on uniform sizes.
     */

    uniformGroupPtr = uniformPre;
    uniformGroupsAlloced = UNIFORM_PREALLOC;
    uniformGroups = 0;

    for (slot = 0; slot < gridCount; slot++) {
	if (layoutPtr[slot].uniform != NULL) {
	    for (start = 0; start < uniformGroups; start++) {
		if (uniformGroupPtr[start].group == layoutPtr[slot].uniform) {
		    break;
		}
	    }
	    if (start >= uniformGroups) {
		/*
		 * Have not seen that group before, set up data for it.
		 */

		if (uniformGroups >= uniformGroupsAlloced) {
		    /*
		     * We need to allocate more space.
		     */

		    size_t oldSize = uniformGroupsAlloced
			    * sizeof(UniformGroup);
		    size_t newSize = (uniformGroupsAlloced + UNIFORM_PREALLOC)
			    * sizeof(UniformGroup);
		    UniformGroup *newUG = (UniformGroup *)ckalloc(newSize);
		    UniformGroup *oldUG = uniformGroupPtr;

		    memcpy(newUG, oldUG, oldSize);
		    if (oldUG != uniformPre) {
			ckfree(oldUG);
		    }
		    uniformGroupPtr = newUG;
		    uniformGroupsAlloced += UNIFORM_PREALLOC;
		}
		uniformGroups++;
		uniformGroupPtr[start].group = layoutPtr[slot].uniform;
		uniformGroupPtr[start].minSize = 0;
	    }
	    weight = layoutPtr[slot].weight;
	    weight = weight > 0 ? weight : 1;
	    minSize = (layoutPtr[slot].minSize + weight - 1) / weight;
	    if (minSize > uniformGroupPtr[start].minSize) {
		uniformGroupPtr[start].minSize = minSize;
	    }
	}
    }

    /*
     * Data has been gathered about uniform groups. Now relayout accordingly.
     */

    if (uniformGroups > 0) {
	for (slot = 0; slot < gridCount; slot++) {
	    if (layoutPtr[slot].uniform != NULL) {
		for (start = 0; start < uniformGroups; start++) {
		    if (uniformGroupPtr[start].group ==
			    layoutPtr[slot].uniform) {
			weight = layoutPtr[slot].weight;
			weight = weight > 0 ? weight : 1;
			layoutPtr[slot].minSize =
				uniformGroupPtr[start].minSize * weight;
			break;
		    }
		}
	    }
	}
    }

    if (uniformGroupPtr != uniformPre) {
	ckfree(uniformGroupPtr);
    }

    /*
     * Step 3.
     * Determine the minimum slot offsets going from left to right that would
     * fit all of the slaves. This determines the minimum
     */

    for (offset=0,slot=0; slot < gridCount; slot++) {
	layoutPtr[slot].minOffset = layoutPtr[slot].minSize + offset;
	for (slavePtr = layoutPtr[slot].binNextPtr; slavePtr != NULL;
		slavePtr = slavePtr->binNextPtr) {
	    int span = (slotType == COLUMN) ?
		    slavePtr->numCols : slavePtr->numRows;
	    int required = slavePtr->size + layoutPtr[slot - span].minOffset;

	    if (required > layoutPtr[slot].minOffset) {
		layoutPtr[slot].minOffset = required;
	    }
	}
	offset = layoutPtr[slot].minOffset;
    }

    /*
     * At this point, we know the minimum required size of the entire layout.
     * It might be prudent to stop here if our "container" will resize itself to
     * this size.
     */

    requiredSize = offset;
    if (maxOffset > offset) {
	offset=maxOffset;
    }

    /*
     * Step 4.
     * Determine the minimum slot offsets going from right to left, bounding
     * the pixel range of each slot boundary. Pre-fill all of the right
     * offsets with the actual size of the table; they will be reduced as
     * required.
     */

    for (slot=0; slot < gridCount; slot++) {
	layoutPtr[slot].maxOffset = offset;
    }
    for (slot=gridCount-1; slot > 0;) {
	for (slavePtr = layoutPtr[slot].binNextPtr; slavePtr != NULL;
		slavePtr = slavePtr->binNextPtr) {
	    int span = (slotType == COLUMN) ?
		    slavePtr->numCols : slavePtr->numRows;
	    int require = offset - slavePtr->size;
	    int startSlot = slot - span;

	    if (startSlot >=0 && require < layoutPtr[startSlot].maxOffset) {
		layoutPtr[startSlot].maxOffset = require;
	    }
	}
	offset -= layoutPtr[slot].minSize;
	slot--;
	if (layoutPtr[slot].maxOffset < offset) {
	    offset = layoutPtr[slot].maxOffset;
	} else {
	    layoutPtr[slot].maxOffset = offset;
	}
    }

    /*
     * Step 5.
     * At this point, each slot boundary has a range of values that will
     * satisfy the overall layout size. Make repeated passes over the layout
     * structure looking for spans of slot boundaries where the minOffsets are
     * less than the maxOffsets, and adjust the offsets according to the slot
     * weights. At each pass, at least one slot boundary will have its range
     * of possible values fixed at a single value.
     */

    for (start = 0; start < gridCount;) {
	int totalWeight = 0;	/* Sum of the weights for all of the slots in
				 * this span. */
	int need = 0;		/* The minimum space needed to layout this
				 * span. */
	int have;		/* The actual amount of space that will be
				 * taken up by this span. */
	int weight;		/* Cumulative weights of the columns in this
				 * span. */
	int noWeights = 0;	/* True if the span has no weights. */

	/*
	 * Find a span by identifying ranges of slots whose edges are already
	 * constrained at fixed offsets, but whose internal slot boundaries
	 * have a range of possible positions.
	 */

	if (layoutPtr[start].minOffset == layoutPtr[start].maxOffset) {
	    start++;
	    continue;
	}

	for (end = start + 1; end < gridCount; end++) {
	    if (layoutPtr[end].minOffset == layoutPtr[end].maxOffset) {
		break;
	    }
	}

	/*
	 * We found a span. Compute the total weight, minumum space required,
	 * for this span, and the actual amount of space the span should use.
	 */

	for (slot = start; slot <= end; slot++) {
	    totalWeight += layoutPtr[slot].weight;
	    need += layoutPtr[slot].minSize;
	}
	have = layoutPtr[end].maxOffset - layoutPtr[start-1].minOffset;

	/*
	 * If all the weights in the span are zero, then distribute the extra
	 * space evenly.
	 */

	if (totalWeight == 0) {
	    noWeights++;
	    totalWeight = end - start + 1;
	}

	/*
	 * It might not be possible to give the span all of the space
	 * available on this pass without violating the size constraints of
	 * one or more of the internal slot boundaries. Try to determine the
	 * maximum amount of space that when added to the entire span, would
	 * cause a slot boundary to have its possible range reduced to one
	 * value, and reduce the amount of extra space allocated on this pass
	 * accordingly.
	 *
	 * The calculation is done cumulatively to avoid accumulating roundoff
	 * errors.
	 */

	do {
	    int prevMinOffset = layoutPtr[start - 1].minOffset;

	    prevGrow = 0;
	    accWeight = 0;
	    for (slot = start; slot <= end; slot++) {
		weight = noWeights ? 1 : layoutPtr[slot].weight;
		accWeight += weight;
		grow = (have - need) * accWeight / totalWeight - prevGrow;
		prevGrow += grow;

		if ((weight > 0) &&
			((prevMinOffset + layoutPtr[slot].minSize + grow)
			> layoutPtr[slot].maxOffset)) {
		    int newHave;

		    /*
		     * There is not enough room to grow that much. Calculate
		     * how much this slot can grow and how much "have" that
		     * corresponds to.
		     */

		    grow = layoutPtr[slot].maxOffset -
			    layoutPtr[slot].minSize - prevMinOffset;
		    newHave = grow * totalWeight / weight;
		    if (newHave > totalWeight) {
			/*
			 * By distributing multiples of totalWeight we
			 * minimize rounding errors since they will only
			 * happen in the last loop(s).
			 */

			newHave = newHave / totalWeight * totalWeight;
		    }
		    if (newHave <= 0) {
			/*
			 * We can end up with a "have" of 0 here if the
			 * previous slots have taken all the space. In that
			 * case we cannot guess an appropriate "have" so we
			 * just try some lower "have" that is >= 1, to make
			 * sure this terminates.
			 */

			newHave = (have - need) - 1;
			if (newHave > (3 * totalWeight)) {
			    /*
			     * Go down 25% for large values.
			     */
			    newHave = newHave * 3 / 4;
			}

			if (newHave > totalWeight) {
			    /*
			     * Round down to a multiple of totalWeight.
			     */
			    newHave = newHave / totalWeight * totalWeight;
			}

			if (newHave <= 0) {
			    newHave = 1;
			}
		    }
		    have = newHave + need;

		    /*
		     * Restart loop to check if the new "have" will fit.
		     */

		    break;
		}
		prevMinOffset += layoutPtr[slot].minSize + grow;
		if (prevMinOffset < layoutPtr[slot].minOffset) {
		    prevMinOffset = layoutPtr[slot].minOffset;
		}
	    }

	    /*
	     * Quit the outer loop if the inner loop ran all the way.
	     */
	} while (slot <= end);

	/*
	 * Now distribute the extra space among the slots by adjusting the
	 * minSizes and minOffsets.
	 */

	prevGrow = 0;
	accWeight = 0;
	for (slot = start; slot <= end; slot++) {
	    accWeight += noWeights ? 1 : layoutPtr[slot].weight;
	    grow = (have - need) * accWeight / totalWeight - prevGrow;
	    prevGrow += grow;
	    layoutPtr[slot].minSize += grow;
	    if ((layoutPtr[slot-1].minOffset + layoutPtr[slot].minSize)
		    > layoutPtr[slot].minOffset) {
		layoutPtr[slot].minOffset = layoutPtr[slot-1].minOffset +
			layoutPtr[slot].minSize;
	    }
	}

	/*
	 * Having pushed the top/left boundaries of the slots to take up extra
	 * space, the bottom/right space is recalculated to propagate the new
	 * space allocation.
	 */

	for (slot = end; slot > start; slot--) {
	    /*
	     * maxOffset may not go up.
	     */

	    if ((layoutPtr[slot].maxOffset-layoutPtr[slot].minSize)
		    < layoutPtr[slot-1].maxOffset) {
		layoutPtr[slot-1].maxOffset =
			layoutPtr[slot].maxOffset-layoutPtr[slot].minSize;
	    }
	}
    }

    /*
     * Step 6.
     * All of the space has been apportioned; copy the layout information back
     * into the container.
     */

    for (slot=0; slot < gridCount; slot++) {
	slotPtr[slot].offset = layoutPtr[slot].minOffset;
    }

    --layoutPtr;
    if (layoutPtr != layoutData) {
	ckfree(layoutPtr);
    }
    return requiredSize;
}

/*
 *----------------------------------------------------------------------
 *
 * GetGrid --
 *
 *	This internal procedure is used to locate a Grid structure for a given
 *	window, creating one if one doesn't exist already.
 *
 * Results:
 *	The return value is a pointer to the Grid structure corresponding to
 *	tkwin.
 *
 * Side effects:
 *	A new grid structure may be created. If so, then a callback is set up
 *	to clean things up when the window is deleted.
 *
 *----------------------------------------------------------------------
 */

static Gridder *
GetGrid(
    Tk_Window tkwin)		/* Token for window for which grid structure
				 * is desired. */
{
    Gridder *gridPtr;
    Tcl_HashEntry *hPtr;
    int isNew;
    TkDisplay *dispPtr = ((TkWindow *) tkwin)->dispPtr;

    if (!dispPtr->gridInit) {
	Tcl_InitHashTable(&dispPtr->gridHashTable, TCL_ONE_WORD_KEYS);
	dispPtr->gridInit = 1;
    }

    /*
     * See if there's already grid for this window. If not, then create a new
     * one.
     */

    hPtr = Tcl_CreateHashEntry(&dispPtr->gridHashTable, (char*) tkwin, &isNew);
    if (!isNew) {
	return (Gridder *)Tcl_GetHashValue(hPtr);
    }
    gridPtr = (Gridder *)ckalloc(sizeof(Gridder));
    gridPtr->tkwin = tkwin;
    gridPtr->containerPtr = NULL;
    gridPtr->containerDataPtr = NULL;
    gridPtr->nextPtr = NULL;
    gridPtr->slavePtr = NULL;
    gridPtr->binNextPtr = NULL;

    gridPtr->column = -1;
    gridPtr->row = -1;
    gridPtr->numCols = 1;
    gridPtr->numRows = 1;

    gridPtr->padX = 0;
    gridPtr->padY = 0;
    gridPtr->padLeft = 0;
    gridPtr->padTop = 0;
    gridPtr->iPadX = 0;
    gridPtr->iPadY = 0;
    gridPtr->doubleBw = 2 * Tk_Changes(tkwin)->border_width;
    gridPtr->abortPtr = NULL;
    gridPtr->flags = 0;
    gridPtr->sticky = 0;
    gridPtr->size = 0;
    gridPtr->in = NULL;
    gridPtr->containerDataPtr = NULL;
    Tcl_SetHashValue(hPtr, gridPtr);
    Tk_CreateEventHandler(tkwin, StructureNotifyMask,
	    GridStructureProc, gridPtr);
    return gridPtr;
}

/*
 *----------------------------------------------------------------------
 *
 * SetGridSize --
 *
 *	This internal procedure sets the size of the grid occupied by slaves.
 *
 * Results:
 *	None
 *
 * Side effects:
 *	The width and height arguments are filled in the container data
 *	structure. Additional space is allocated for the constraints to
 *	accommodate the offsets.
 *
 *----------------------------------------------------------------------
 */

static void
SetGridSize(
    Gridder *containerPtr)		/* The geometry container for this grid. */
{
    Gridder *slavePtr;	/* Current slave window. */
    int maxX = 0, maxY = 0;

    for (slavePtr = containerPtr->slavePtr; slavePtr != NULL;
	    slavePtr = slavePtr->nextPtr) {
	maxX = MAX(maxX, slavePtr->numCols + slavePtr->column);
	maxY = MAX(maxY, slavePtr->numRows + slavePtr->row);
    }
    containerPtr->containerDataPtr->columnEnd = maxX;
    containerPtr->containerDataPtr->rowEnd = maxY;
    CheckSlotData(containerPtr, maxX, COLUMN, CHECK_SPACE);
    CheckSlotData(containerPtr, maxY, ROW, CHECK_SPACE);
}

/*
 *----------------------------------------------------------------------
 *
 * SetSlaveColumn --
 *
 *	Update column data for a slave, checking that MAX_ELEMENT bound
 *      is not passed.
 *
 * Results:
 *	TCL_ERROR if out of bounds, TCL_OK otherwise
 *
 * Side effects:
 *	Slave fields are updated.
 *
 *----------------------------------------------------------------------
 */

static int
SetSlaveColumn(
    Tcl_Interp *interp,		/* Interp for error message. */
    Gridder *slavePtr,		/* Slave to be updated. */
    int column,			/* New column or -1 to be unchanged. */
    int numCols)		/* New columnspan or -1 to be unchanged. */
{
    int newColumn, newNumCols, lastCol;

    newColumn = (column >= 0) ? column : slavePtr->column;
    newNumCols = (numCols >= 1) ? numCols : slavePtr->numCols;

    lastCol = ((newColumn >= 0) ? newColumn : 0) + newNumCols;
    if (lastCol >= MAX_ELEMENT) {
	Tcl_SetObjResult(interp, Tcl_NewStringObj("column out of bounds",-1));
	Tcl_SetErrorCode(interp, "TK", "GRID", "BAD_COLUMN", NULL);
	return TCL_ERROR;
    }

    slavePtr->column = newColumn;
    slavePtr->numCols = newNumCols;
    return TCL_OK;
}

/*
 *----------------------------------------------------------------------
 *
 * SetSlaveRow --
 *
 *	Update row data for a slave, checking that MAX_ELEMENT bound
 *      is not passed.
 *
 * Results:
 *	TCL_ERROR if out of bounds, TCL_OK otherwise
 *
 * Side effects:
 *	Slave fields are updated.
 *
 *----------------------------------------------------------------------
 */

static int
SetSlaveRow(
    Tcl_Interp *interp,		/* Interp for error message. */
    Gridder *slavePtr,		/* Slave to be updated. */
    int row,			/* New row or -1 to be unchanged. */
    int numRows)		/* New rowspan or -1 to be unchanged. */
{
    int newRow, newNumRows, lastRow;

    newRow = (row >= 0) ? row : slavePtr->row;
    newNumRows = (numRows >= 1) ? numRows : slavePtr->numRows;

    lastRow = ((newRow >= 0) ? newRow : 0) + newNumRows;
    if (lastRow >= MAX_ELEMENT) {
	Tcl_SetObjResult(interp, Tcl_NewStringObj("row out of bounds", -1));
	Tcl_SetErrorCode(interp, "TK", "GRID", "BAD_ROW", NULL);
	return TCL_ERROR;
    }

    slavePtr->row = newRow;
    slavePtr->numRows = newNumRows;
    return TCL_OK;
}

/*
 *----------------------------------------------------------------------
 *
 * CheckSlotData --
 *
 *	This internal procedure is used to manage the storage for row and
 *	column (slot) constraints.
 *
 * Results:
 *	TRUE if the index is OK, False otherwise.
 *
 * Side effects:
 *	A new container grid structure may be created. If so, then it is
 *	initialized. In addition, additional storage for a row or column
 *	constraints may be allocated, and the constraint maximums are
 *	adjusted.
 *
 *----------------------------------------------------------------------
 */

static int
CheckSlotData(
    Gridder *containerPtr,		/* The geometry container for this grid. */
    int slot,			/* Which slot to look at. */
    int slotType,		/* ROW or COLUMN. */
    int checkOnly)		/* Don't allocate new space if true. */
{
    int numSlot;		/* Number of slots already allocated (Space) */
    int end;			/* Last used constraint. */

    /*
     * If slot is out of bounds, return immediately.
     */

    if (slot < 0 || slot >= MAX_ELEMENT) {
	return TCL_ERROR;
    }

    if ((checkOnly == CHECK_ONLY) && (containerPtr->containerDataPtr == NULL)) {
	return TCL_ERROR;
    }

    /*
     * If we need to allocate more space, allocate a little extra to avoid
     * repeated re-alloc's for large tables. We need enough space to hold all
     * of the offsets as well.
     */

    InitMasterData(containerPtr);
    end = (slotType == ROW) ? containerPtr->containerDataPtr->rowMax :
	    containerPtr->containerDataPtr->columnMax;
    if (checkOnly == CHECK_ONLY) {
    	return ((end < slot) ? TCL_ERROR : TCL_OK);
    } else {
    	numSlot = (slotType == ROW) ? containerPtr->containerDataPtr->rowSpace
		: containerPtr->containerDataPtr->columnSpace;
    	if (slot >= numSlot) {
	    int newNumSlot = slot + PREALLOC;
	    size_t oldSize = numSlot * sizeof(SlotInfo);
	    size_t newSize = newNumSlot * sizeof(SlotInfo);
	    SlotInfo *newSI = (SlotInfo *)ckalloc(newSize);
	    SlotInfo *oldSI = (slotType == ROW)
		    ? containerPtr->containerDataPtr->rowPtr
		    : containerPtr->containerDataPtr->columnPtr;

	    memcpy(newSI, oldSI, oldSize);
	    memset(newSI+numSlot, 0, newSize - oldSize);
	    ckfree(oldSI);
	    if (slotType == ROW) {
	 	containerPtr->containerDataPtr->rowPtr = newSI;
	    	containerPtr->containerDataPtr->rowSpace = newNumSlot;
	    } else {
	    	containerPtr->containerDataPtr->columnPtr = newSI;
	    	containerPtr->containerDataPtr->columnSpace = newNumSlot;
	    }
	}
	if (slot >= end && checkOnly != CHECK_SPACE) {
	    if (slotType == ROW) {
		containerPtr->containerDataPtr->rowMax = slot+1;
	    } else {
		containerPtr->containerDataPtr->columnMax = slot+1;
	    }
	}
    	return TCL_OK;
    }
}

/*
 *----------------------------------------------------------------------
 *
 * InitMasterData --
 *
 *	This internal procedure is used to allocate and initialize the data
 *	for a geometry container, if the data doesn't exist already.
 *
 * Results:
 *	none
 *
 * Side effects:
 *	A new container grid structure may be created. If so, then it is
 *	initialized.
 *
 *----------------------------------------------------------------------
 */

static void
InitMasterData(
    Gridder *containerPtr)
{
<<<<<<< HEAD
    if (masterPtr->masterDataPtr == NULL) {
	GridMaster *gridPtr = masterPtr->masterDataPtr = (GridMaster *)
=======
    if (containerPtr->containerDataPtr == NULL) {
	GridMaster *gridPtr = containerPtr->containerDataPtr =
>>>>>>> 1d475e6a
		ckalloc(sizeof(GridMaster));
	size_t size = sizeof(SlotInfo) * TYPICAL_SIZE;

	gridPtr->columnEnd = 0;
	gridPtr->columnMax = 0;
	gridPtr->columnPtr = (SlotInfo *)ckalloc(size);
	gridPtr->columnSpace = TYPICAL_SIZE;
	gridPtr->rowEnd = 0;
	gridPtr->rowMax = 0;
	gridPtr->rowPtr = (SlotInfo *)ckalloc(size);
	gridPtr->rowSpace = TYPICAL_SIZE;
	gridPtr->startX = 0;
	gridPtr->startY = 0;
	gridPtr->anchor = GRID_DEFAULT_ANCHOR;

	memset(gridPtr->columnPtr, 0, size);
	memset(gridPtr->rowPtr, 0, size);
    }
}

/*
 *----------------------------------------------------------------------
 *
 * Unlink --
 *
 *	Remove a grid from its container's list of slaves.
 *
 * Results:
 *	None.
 *
 * Side effects:
 *	The container will be scheduled for re-arranging, and the size of the
 *	grid will be adjusted accordingly
 *
 *----------------------------------------------------------------------
 */

static void
Unlink(
    Gridder *slavePtr)	/* Window to unlink. */
{
<<<<<<< HEAD
    Gridder *masterPtr, *slavePtr2;
=======
    register Gridder *containerPtr, *slavePtr2;
>>>>>>> 1d475e6a

    containerPtr = slavePtr->containerPtr;
    if (containerPtr == NULL) {
	return;
    }

    if (containerPtr->slavePtr == slavePtr) {
	containerPtr->slavePtr = slavePtr->nextPtr;
    } else {
	for (slavePtr2=containerPtr->slavePtr ; ; slavePtr2=slavePtr2->nextPtr) {
	    if (slavePtr2 == NULL) {
		Tcl_Panic("Unlink couldn't find previous window");
	    }
	    if (slavePtr2->nextPtr == slavePtr) {
		slavePtr2->nextPtr = slavePtr->nextPtr;
		break;
	    }
	}
    }
    if (!(containerPtr->flags & REQUESTED_RELAYOUT)) {
	containerPtr->flags |= REQUESTED_RELAYOUT;
	Tcl_DoWhenIdle(ArrangeGrid, containerPtr);
    }
    if (containerPtr->abortPtr != NULL) {
	*containerPtr->abortPtr = 1;
    }

    SetGridSize(slavePtr->containerPtr);
    slavePtr->containerPtr = NULL;

    /*
     * If we have emptied this container from slaves it means we are no longer
     * handling it and should mark it as free.
     *
     * Send the event "NoManagedChild" to the master to inform it about there
     * being no managed children inside it.
     */

<<<<<<< HEAD
    if ((masterPtr->slavePtr == NULL) && (masterPtr->flags & ALLOCED_MASTER)) {
	TkFreeGeometryMaster(masterPtr->tkwin, "grid");
	masterPtr->flags &= ~ALLOCED_MASTER;
	Tk_SendVirtualEvent(masterPtr->tkwin, "NoManagedChild", NULL);
=======
    if ((containerPtr->slavePtr == NULL) && (containerPtr->flags & ALLOCED_CONTAINER)) {
	TkFreeGeometryMaster(containerPtr->tkwin, "grid");
	containerPtr->flags &= ~ALLOCED_CONTAINER;
>>>>>>> 1d475e6a
    }
}

/*
 *----------------------------------------------------------------------
 *
 * DestroyGrid --
 *
 *	This procedure is invoked by Tcl_EventuallyFree or Tcl_Release to
 *	clean up the internal structure of a grid at a safe time (when no-one
 *	is using it anymore). Cleaning up the grid involves freeing the main
 *	structure for all windows and the container structure for geometry
 *	managers.
 *
 * Results:
 *	None.
 *
 * Side effects:
 *	Everything associated with the grid is freed up.
 *
 *----------------------------------------------------------------------
 */

static void
DestroyGrid(
    void *memPtr)		/* Info about window that is now dead. */
{
    Gridder *gridPtr = (Gridder *)memPtr;

    if (gridPtr->containerDataPtr != NULL) {
	if (gridPtr->containerDataPtr->rowPtr != NULL) {
	    ckfree(gridPtr->containerDataPtr -> rowPtr);
	}
	if (gridPtr->containerDataPtr->columnPtr != NULL) {
	    ckfree(gridPtr->containerDataPtr -> columnPtr);
	}
	ckfree(gridPtr->containerDataPtr);
    }
    if (gridPtr->in != NULL) {
	Tcl_DecrRefCount(gridPtr->in);
    }
    ckfree(gridPtr);
}

/*
 *----------------------------------------------------------------------
 *
 * GridStructureProc --
 *
 *	This procedure is invoked by the Tk event dispatcher in response to
 *	StructureNotify events.
 *
 * Results:
 *	None.
 *
 * Side effects:
 *	If a window was just deleted, clean up all its grid-related
 *	information. If it was just resized, re-configure its slaves, if any.
 *
 *----------------------------------------------------------------------
 */

static void
GridStructureProc(
    ClientData clientData,	/* Our information about window referred to by
				 * eventPtr. */
    XEvent *eventPtr)		/* Describes what just happened. */
{
    Gridder *gridPtr = (Gridder *)clientData;
    TkDisplay *dispPtr = ((TkWindow *) gridPtr->tkwin)->dispPtr;

    if (eventPtr->type == ConfigureNotify) {
	if ((gridPtr->slavePtr != NULL)
		&& !(gridPtr->flags & REQUESTED_RELAYOUT)) {
	    gridPtr->flags |= REQUESTED_RELAYOUT;
	    Tcl_DoWhenIdle(ArrangeGrid, gridPtr);
	}
	if ((gridPtr->containerPtr != NULL) &&
		(gridPtr->doubleBw != 2*Tk_Changes(gridPtr->tkwin)->border_width)) {
	    if (!(gridPtr->containerPtr->flags & REQUESTED_RELAYOUT)) {
		gridPtr->doubleBw = 2*Tk_Changes(gridPtr->tkwin)->border_width;
		gridPtr->containerPtr->flags |= REQUESTED_RELAYOUT;
		Tcl_DoWhenIdle(ArrangeGrid, gridPtr->containerPtr);
	    }
	}
    } else if (eventPtr->type == DestroyNotify) {
	Gridder *slavePtr, *nextPtr;

	if (gridPtr->containerPtr != NULL) {
	    Unlink(gridPtr);
	}
	for (slavePtr = gridPtr->slavePtr; slavePtr != NULL;
		slavePtr = nextPtr) {
	    Tk_ManageGeometry(slavePtr->tkwin, NULL, NULL);
	    Tk_UnmapWindow(slavePtr->tkwin);
	    slavePtr->containerPtr = NULL;
	    nextPtr = slavePtr->nextPtr;
	    slavePtr->nextPtr = NULL;
	}
	Tcl_DeleteHashEntry(Tcl_FindHashEntry(&dispPtr->gridHashTable,
		gridPtr->tkwin));
	if (gridPtr->flags & REQUESTED_RELAYOUT) {
	    Tcl_CancelIdleCall(ArrangeGrid, gridPtr);
	}
	gridPtr->tkwin = NULL;
	Tcl_EventuallyFree(gridPtr, (Tcl_FreeProc *)DestroyGrid);
    } else if (eventPtr->type == MapNotify) {
	if ((gridPtr->slavePtr != NULL)
		&& !(gridPtr->flags & REQUESTED_RELAYOUT)) {
	    gridPtr->flags |= REQUESTED_RELAYOUT;
	    Tcl_DoWhenIdle(ArrangeGrid, gridPtr);
	}
    } else if (eventPtr->type == UnmapNotify) {
	Gridder *slavePtr;

	for (slavePtr = gridPtr->slavePtr; slavePtr != NULL;
		slavePtr = slavePtr->nextPtr) {
	    Tk_UnmapWindow(slavePtr->tkwin);
	}
    }
}

/*
 *----------------------------------------------------------------------
 *
 * ConfigureSlaves --
 *
 *	This implements the guts of the "grid configure" command. Given a list
 *	of slaves and configuration options, it arranges for the grid to
 *	manage the slaves and sets the specified options. Arguments consist
 *	of windows or window shortcuts followed by "-option value" pairs.
 *
 * Results:
 *	TCL_OK is returned if all went well. Otherwise, TCL_ERROR is returned
 *	and the interp's result is set to contain an error message.
 *
 * Side effects:
 *	Slave windows get taken over by the grid.
 *
 *----------------------------------------------------------------------
 */

static int
ConfigureSlaves(
    Tcl_Interp *interp,		/* Interpreter for error reporting. */
    Tk_Window tkwin,		/* Any window in application containing
				 * slaves. Used to look up slave names. */
    int objc,			/* Number of elements in argv. */
    Tcl_Obj *const objv[])	/* Argument objects: contains one or more
				 * window names followed by any number of
				 * "option value" pairs. Caller must make sure
				 * that there is at least one window name. */
{
    Gridder *containerPtr = NULL;
    Gridder *slavePtr;
    Tk_Window other, slave, parent, ancestor;
    TkWindow *container;
    int i, j, tmp;
    int numWindows;
    int width;
    int defaultRow = -1;
    int defaultColumn = 0;	/* Default column number */
    int defaultColumnSpan = 1;	/* Default number of columns */
    const char *lastWindow;	/* Use this window to base current row/col
				 * on */
    int numSkip;		/* Number of 'x' found */
    static const char *const optionStrings[] = {
	"-column", "-columnspan", "-in", "-ipadx", "-ipady",
	"-padx", "-pady", "-row", "-rowspan", "-sticky", NULL
    };
    enum options {
	CONF_COLUMN, CONF_COLUMNSPAN, CONF_IN, CONF_IPADX, CONF_IPADY,
	CONF_PADX, CONF_PADY, CONF_ROW, CONF_ROWSPAN, CONF_STICKY };
    int index;
    const char *string;
    char firstChar;
    int positionGiven;

    /*
     * Count the number of windows, or window short-cuts.
     */

    firstChar = 0;
    for (numWindows=0, i=0; i < objc; i++) {
	TkSizeT length;
	char prevChar = firstChar;

	string = TkGetStringFromObj(objv[i], &length);
    	firstChar = string[0];

	if (firstChar == '.') {
	    /*
	     * Check that windows are valid, and locate the first slave's
	     * parent window (default for -in).
	     */

	    if (TkGetWindowFromObj(interp, tkwin, objv[i], &slave) != TCL_OK) {
		return TCL_ERROR;
	    }
	    if (containerPtr == NULL) {
		/*
		 * Is there any saved -in from a removed slave?
		 * If there is, it becomes default for -in.
		 * If the stored container does not exist, just ignore it.
		 */

		struct Gridder *slavePtr = GetGrid(slave);
		if (slavePtr->in != NULL) {
		    if (TkGetWindowFromObj(interp, slave, slavePtr->in, &parent)
			    == TCL_OK) {
			containerPtr = GetGrid(parent);
			InitMasterData(containerPtr);
		    }
		}
	    }
	    if (containerPtr == NULL) {
		parent = Tk_Parent(slave);
		if (parent != NULL) {
		    containerPtr = GetGrid(parent);
		    InitMasterData(containerPtr);
		}
	    }
	    numWindows++;
	    continue;
    	}
	if (length > 1 && i == 0) {
	    Tcl_SetObjResult(interp, Tcl_ObjPrintf(
		    "bad argument \"%s\": must be name of window", string));
	    Tcl_SetErrorCode(interp, "TK", "GRID", "BAD_PARAMETER", NULL);
	    return TCL_ERROR;
	}
    	if (length > 1 && firstChar == '-') {
	    break;
	}
	if (length > 1) {
	    Tcl_SetObjResult(interp, Tcl_ObjPrintf(
		    "unexpected parameter \"%s\" in configure list:"
		    " should be window name or option", string));
	    Tcl_SetErrorCode(interp, "TK", "GRID", "BAD_PARAMETER", NULL);
	    return TCL_ERROR;
	}

	if ((firstChar == REL_HORIZ) && ((numWindows == 0) ||
		(prevChar == REL_SKIP) || (prevChar == REL_VERT))) {
	    Tcl_SetObjResult(interp, Tcl_NewStringObj(
		    "must specify window before shortcut '-'", -1));
	    Tcl_SetErrorCode(interp, "TK", "GRID", "SHORTCUT_USAGE", NULL);
	    return TCL_ERROR;
	}

	if ((firstChar == REL_VERT) || (firstChar == REL_SKIP)
		|| (firstChar == REL_HORIZ)) {
	    continue;
	}

	Tcl_SetObjResult(interp, Tcl_ObjPrintf(
		"invalid window shortcut, \"%s\" should be '-', 'x', or '^'",
		string));
	Tcl_SetErrorCode(interp, "TK", "GRID", "SHORTCUT_USAGE", NULL);
	return TCL_ERROR;
    }
    numWindows = i;

    if ((objc - numWindows) & 1) {
	Tcl_SetObjResult(interp, Tcl_NewStringObj(
		"extra option or option with no value", -1));
	Tcl_SetErrorCode(interp, "TK", "GRID", "BAD_PARAMETER", NULL);
	return TCL_ERROR;
    }

    /*
     * Go through all options looking for -in and -row, which are needed to be
     * found first to handle the special case where ^ is used on a row without
     * windows names, but with an -in option. Since all options are checked
     * here, we do not need to handle the error case again later.
     */

    for (i = numWindows; i < objc; i += 2) {
	if (Tcl_GetIndexFromObjStruct(interp, objv[i], optionStrings,
		sizeof(char *), "option", 0, &index) != TCL_OK) {
	    return TCL_ERROR;
	}
	if (index == CONF_IN) {
	    if (TkGetWindowFromObj(interp, tkwin, objv[i+1], &other) !=
		    TCL_OK) {
		return TCL_ERROR;
	    }
	    containerPtr = GetGrid(other);
	    InitMasterData(containerPtr);
	} else if (index == CONF_ROW) {
	    if (Tcl_GetIntFromObj(interp, objv[i+1], &tmp) != TCL_OK
		    || tmp < 0) {
		Tcl_SetObjResult(interp, Tcl_ObjPrintf(
			"bad row value \"%s\": must be a non-negative integer",
			Tcl_GetString(objv[i+1])));
		Tcl_SetErrorCode(interp, "TK", "VALUE", "POSITIVE_INT", NULL);
		return TCL_ERROR;
	    }
	    defaultRow = tmp;
	}
    }

    /*
     * If no -row is given, use the next row after the highest occupied row
     * of the container.
     */

    if (defaultRow < 0) {
	if (containerPtr != NULL && containerPtr->containerDataPtr != NULL) {
	    SetGridSize(containerPtr);
	    defaultRow = containerPtr->containerDataPtr->rowEnd;
	} else {
	    defaultRow = 0;
	}
    }

    /*
     * Iterate over all of the slave windows and short-cuts, parsing options
     * for each slave. It's a bit wasteful to re-parse the options for each
     * slave, but things get too messy if we try to parse the arguments just
     * once at the beginning. For example, if a slave already is managed we
     * want to just change a few existing values without resetting everything.
     * If there are multiple windows, the -in option only gets processed for
     * the first window.
     */

    positionGiven = 0;
    for (j = 0; j < numWindows; j++) {
	string = Tcl_GetString(objv[j]);
    	firstChar = string[0];

	/*
	 * '^' and 'x' cause us to skip a column. '-' is processed as part of
	 * its preceeding slave.
	 */

	if ((firstChar == REL_VERT) || (firstChar == REL_SKIP)) {
	    defaultColumn++;
	    continue;
	}
	if (firstChar == REL_HORIZ) {
	    continue;
	}

	for (defaultColumnSpan = 1; j + defaultColumnSpan < numWindows;
		defaultColumnSpan++) {
	    const char *string = Tcl_GetString(objv[j + defaultColumnSpan]);

	    if (*string != REL_HORIZ) {
		break;
	    }
	}

	if (TkGetWindowFromObj(interp, tkwin, objv[j], &slave) != TCL_OK) {
	    return TCL_ERROR;
	}

	if (Tk_TopWinHierarchy(slave)) {
	    Tcl_SetObjResult(interp, Tcl_ObjPrintf(
		    "can't manage \"%s\": it's a top-level window",
		    Tcl_GetString(objv[j])));
	    Tcl_SetErrorCode(interp, "TK", "GEOMETRY", "TOPLEVEL", NULL);
	    return TCL_ERROR;
	}
	slavePtr = GetGrid(slave);

	/*
	 * The following statement is taken from tkPack.c:
	 *
	 * "If the slave isn't currently managed, reset all of its
	 * configuration information to default values (there could be old
	 * values left from a previous packer)."
	 *
	 * I [D.S.] disagree with this statement. If a slave is disabled
	 * (using "forget") and then re-enabled, I submit that 90% of the time
	 * the programmer will want it to retain its old configuration
	 * information. If the programmer doesn't want this behavior, then the
	 * defaults can be reestablished by hand, without having to worry
	 * about keeping track of the old state.
	 */

	for (i = numWindows; i < objc; i += 2) {
	    Tcl_GetIndexFromObjStruct(interp, objv[i], optionStrings,
		    sizeof(char *), "option", 0, &index);
	    switch ((enum options) index) {
	    case CONF_COLUMN:
		if (Tcl_GetIntFromObj(NULL, objv[i+1], &tmp) != TCL_OK
			|| tmp < 0) {
		    Tcl_SetObjResult(interp, Tcl_ObjPrintf(
			    "bad column value \"%s\": must be a non-negative integer",
			    Tcl_GetString(objv[i+1])));
		    Tcl_SetErrorCode(interp, "TK", "VALUE", "COLUMN", NULL);
		    return TCL_ERROR;
		}
		if (SetSlaveColumn(interp, slavePtr, tmp, -1) != TCL_OK) {
		    return TCL_ERROR;
		}
		break;
	    case CONF_COLUMNSPAN:
		if (Tcl_GetIntFromObj(NULL, objv[i+1], &tmp) != TCL_OK
			|| tmp <= 0) {
		    Tcl_SetObjResult(interp, Tcl_ObjPrintf(
			    "bad columnspan value \"%s\": must be a positive integer",
			    Tcl_GetString(objv[i+1])));
		    Tcl_SetErrorCode(interp, "TK", "VALUE", "SPAN", NULL);
		    return TCL_ERROR;
		}
		if (SetSlaveColumn(interp, slavePtr, -1, tmp) != TCL_OK) {
		    return TCL_ERROR;
		}
		break;
	    case CONF_IN:
		if (TkGetWindowFromObj(interp, tkwin, objv[i+1],
			&other) != TCL_OK) {
		    return TCL_ERROR;
		}
		if (other == slave) {
		    Tcl_SetObjResult(interp, Tcl_NewStringObj(
			    "window can't be managed in itself", -1));
		    Tcl_SetErrorCode(interp, "TK", "GEOMETRY", "SELF", NULL);
		    return TCL_ERROR;
		}
		positionGiven = 1;
		containerPtr = GetGrid(other);
		InitMasterData(containerPtr);
		break;
	    case CONF_STICKY: {
		int sticky = StringToSticky(Tcl_GetString(objv[i+1]));

		if (sticky == -1) {
		    Tcl_SetObjResult(interp, Tcl_ObjPrintf(
			    "bad stickyness value \"%s\": must be"
			    " a string containing n, e, s, and/or w",
			    Tcl_GetString(objv[i+1])));
		    Tcl_SetErrorCode(interp, "TK", "VALUE", "STICKY", NULL);
		    return TCL_ERROR;
		}
		slavePtr->sticky = sticky;
		break;
	    }
	    case CONF_IPADX:
		if ((Tk_GetPixelsFromObj(NULL, slave, objv[i+1],
			&tmp) != TCL_OK) || (tmp < 0)) {
		    Tcl_SetObjResult(interp, Tcl_ObjPrintf(
			    "bad ipadx value \"%s\": must be positive screen distance",
			    Tcl_GetString(objv[i+1])));
		    Tcl_SetErrorCode(interp, "TK", "VALUE", "INT_PAD", NULL);
		    return TCL_ERROR;
		}
		slavePtr->iPadX = tmp * 2;
		break;
	    case CONF_IPADY:
		if ((Tk_GetPixelsFromObj(NULL, slave, objv[i+1],
			&tmp) != TCL_OK) || (tmp < 0)) {
		    Tcl_SetObjResult(interp, Tcl_ObjPrintf(
			    "bad ipady value \"%s\": must be positive screen distance",
			    Tcl_GetString(objv[i+1])));
		    Tcl_SetErrorCode(interp, "TK", "VALUE", "INT_PAD", NULL);
		    return TCL_ERROR;
		}
		slavePtr->iPadY = tmp * 2;
		break;
	    case CONF_PADX:
		if (TkParsePadAmount(interp, tkwin, objv[i+1],
			&slavePtr->padLeft, &slavePtr->padX) != TCL_OK) {
		    return TCL_ERROR;
		}
		break;
	    case CONF_PADY:
		if (TkParsePadAmount(interp, tkwin, objv[i+1],
			&slavePtr->padTop, &slavePtr->padY) != TCL_OK) {
		    return TCL_ERROR;
		}
		break;
	    case CONF_ROW:
		if (Tcl_GetIntFromObj(NULL, objv[i+1], &tmp) != TCL_OK
			|| tmp < 0) {
		    Tcl_SetObjResult(interp, Tcl_ObjPrintf(
			    "bad row value \"%s\": must be a non-negative integer",
			    Tcl_GetString(objv[i+1])));
		    Tcl_SetErrorCode(interp, "TK", "VALUE", "COLUMN", NULL);
		    return TCL_ERROR;
		}
		if (SetSlaveRow(interp, slavePtr, tmp, -1) != TCL_OK) {
		    return TCL_ERROR;
		}
		break;
	    case CONF_ROWSPAN:
		if ((Tcl_GetIntFromObj(NULL, objv[i+1], &tmp) != TCL_OK)
			|| tmp <= 0) {
		    Tcl_SetObjResult(interp, Tcl_ObjPrintf(
			    "bad rowspan value \"%s\": must be a positive integer",
			    Tcl_GetString(objv[i+1])));
		    Tcl_SetErrorCode(interp, "TK", "VALUE", "SPAN", NULL);
		    return TCL_ERROR;
		}
		if (SetSlaveRow(interp, slavePtr, -1, tmp) != TCL_OK) {
		    return TCL_ERROR;
		}
		break;
	    }
	}

	/*
	 * If no position was specified via -in and the slave is already
	 * packed, then leave it in its current location.
	 */

    	if (!positionGiven && (slavePtr->containerPtr != NULL)) {
	    containerPtr = slavePtr->containerPtr;
	    goto scheduleLayout;
    	}

	/*
	 * If the same -in window is passed in again, then just leave it in
	 * its current location.
	 */

	if (positionGiven && (containerPtr == slavePtr->containerPtr)) {
	    goto scheduleLayout;
	}

	/*
	 * Make sure we have a geometry container. We look at:
	 *  1)   the -in flag
	 *  2)   the parent of the first slave.
	 */

	parent = Tk_Parent(slave);
    	if (containerPtr == NULL) {
	    containerPtr = GetGrid(parent);
	    InitMasterData(containerPtr);
    	}

	if (slavePtr->containerPtr != NULL && slavePtr->containerPtr != containerPtr) {
            if (slavePtr->containerPtr->tkwin != Tk_Parent(slavePtr->tkwin)) {
                Tk_UnmaintainGeometry(slavePtr->tkwin, slavePtr->containerPtr->tkwin);
            }
	    Unlink(slavePtr);
	    slavePtr->containerPtr = NULL;
	}

	if (slavePtr->containerPtr == NULL) {
	    Gridder *tempPtr = containerPtr->slavePtr;

	    slavePtr->containerPtr = containerPtr;
	    containerPtr->slavePtr = slavePtr;
	    slavePtr->nextPtr = tempPtr;
	}

	/*
	 * Make sure that the slave's parent is either the container or an
	 * ancestor of the container, and that the container and slave aren't the
	 * same.
	 */

	for (ancestor = containerPtr->tkwin; ; ancestor = Tk_Parent(ancestor)) {
	    if (ancestor == parent) {
		break;
	    }
	    if (Tk_TopWinHierarchy(ancestor)) {
		Tcl_SetObjResult(interp, Tcl_ObjPrintf(
			"can't put %s inside %s", Tcl_GetString(objv[j]),
			Tk_PathName(containerPtr->tkwin)));
		Tcl_SetErrorCode(interp, "TK", "GEOMETRY", "HIERARCHY", NULL);
		Unlink(slavePtr);
		return TCL_ERROR;
	    }
	}

	/*
	 * Check for management loops.
	 */

	for (container = (TkWindow *)containerPtr->tkwin; container != NULL;
	     container = (TkWindow *)TkGetGeomMaster(container)) {
	    if (container == (TkWindow *)slave) {
		Tcl_SetObjResult(interp, Tcl_ObjPrintf(
		    "can't put %s inside %s, would cause management loop",
	            Tcl_GetString(objv[j]), Tk_PathName(containerPtr->tkwin)));
		Tcl_SetErrorCode(interp, "TK", "GEOMETRY", "LOOP", NULL);
		Unlink(slavePtr);
		return TCL_ERROR;
	    }
	}
	if (containerPtr->tkwin != Tk_Parent(slave)) {
	    ((TkWindow *)slave)->maintainerPtr = (TkWindow *)containerPtr->tkwin;
	}

	Tk_ManageGeometry(slave, &gridMgrType, slavePtr);

	if (!(containerPtr->flags & DONT_PROPAGATE)) {
	    if (TkSetGeometryMaster(interp, containerPtr->tkwin, "grid")
		    != TCL_OK) {
		Tk_ManageGeometry(slave, NULL, NULL);
		Unlink(slavePtr);
		return TCL_ERROR;
	    }
	    containerPtr->flags |= ALLOCED_CONTAINER;
	}

	/*
	 * Assign default position information.
	 */

	if (slavePtr->column == -1) {
	    if (SetSlaveColumn(interp, slavePtr, defaultColumn,-1) != TCL_OK){
		return TCL_ERROR;
	    }
	}
	if (SetSlaveColumn(interp, slavePtr, -1,
		slavePtr->numCols + defaultColumnSpan - 1) != TCL_OK) {
	    return TCL_ERROR;
	}
	if (slavePtr->row == -1) {
	    if (SetSlaveRow(interp, slavePtr, defaultRow, -1) != TCL_OK) {
		return TCL_ERROR;
	    }
	}
	defaultColumn += slavePtr->numCols;
	defaultColumnSpan = 1;

	/*
	 * Arrange for the container to be re-arranged at the first idle moment.
	 */

    scheduleLayout:
	if (containerPtr->abortPtr != NULL) {
	    *containerPtr->abortPtr = 1;
	}
	if (!(containerPtr->flags & REQUESTED_RELAYOUT)) {
	    containerPtr->flags |= REQUESTED_RELAYOUT;
	    Tcl_DoWhenIdle(ArrangeGrid, containerPtr);
	}
    }

    /*
     * Now look for all the "^"'s.
     */

    lastWindow = NULL;
    numSkip = 0;
    for (j = 0; j < numWindows; j++) {
	struct Gridder *otherPtr;
	int match;			/* Found a match for the ^ */
	int lastRow, lastColumn;	/* Implied end of table. */

	string = Tcl_GetString(objv[j]);
    	firstChar = string[0];

    	if (firstChar == '.') {
	    lastWindow = string;
	    numSkip = 0;
	}
	if (firstChar == REL_SKIP) {
	    numSkip++;
	}
	if (firstChar != REL_VERT) {
	    continue;
	}

	if (containerPtr == NULL) {
	    Tcl_SetObjResult(interp, Tcl_NewStringObj(
		    "can't use '^', cant find master", -1));
	    Tcl_SetErrorCode(interp, "TK", "GRID", "SHORTCUT_USAGE", NULL);
	    return TCL_ERROR;
	}

	/*
	 * Count the number of consecutive ^'s starting from this position.
	 */

	for (width = 1; width + j < numWindows; width++) {
	    const char *string = Tcl_GetString(objv[j+width]);

	    if (*string != REL_VERT) {
		break;
	    }
	}

	/*
	 * Find the implied grid location of the ^
	 */

	if (lastWindow == NULL) {
	    lastRow = defaultRow - 1;
	    lastColumn = 0;
	} else {
	    other = Tk_NameToWindow(interp, lastWindow, tkwin);
	    otherPtr = GetGrid(other);
	    lastRow = otherPtr->row + otherPtr->numRows - 2;
	    lastColumn = otherPtr->column + otherPtr->numCols;
	}

	lastColumn += numSkip;

	match = 0;
	for (slavePtr = containerPtr->slavePtr; slavePtr != NULL;
		slavePtr = slavePtr->nextPtr) {

	    if (slavePtr->column == lastColumn
		    && slavePtr->row + slavePtr->numRows - 1 == lastRow) {
		if (slavePtr->numCols <= width) {
		    if (SetSlaveRow(interp, slavePtr, -1,
			    slavePtr->numRows + 1) != TCL_OK) {
			return TCL_ERROR;
		    }
		    match++;
		    j += slavePtr->numCols - 1;
		    lastWindow = Tk_PathName(slavePtr->tkwin);
		    numSkip = 0;
		    break;
		}
	    }
	}
	if (!match) {
	    Tcl_SetObjResult(interp, Tcl_NewStringObj(
		    "can't find slave to extend with \"^\"", -1));
	    Tcl_SetErrorCode(interp, "TK", "GRID", "SHORTCUT_USAGE", NULL);
	    return TCL_ERROR;
	}
    }

    if (containerPtr == NULL) {
	Tcl_SetObjResult(interp, Tcl_NewStringObj(
		"can't determine master window", -1));
	Tcl_SetErrorCode(interp, "TK", "GRID", "SHORTCUT_USAGE", NULL);
	return TCL_ERROR;
    }
    SetGridSize(containerPtr);

    /*
     * If we have emptied this container from slaves it means we are no longer
     * handling it and should mark it as free.
     *
     * Send the event "NoManagedChild" to the master to inform it about there
     * being no managed children inside it.
     */

<<<<<<< HEAD
    if (masterPtr->slavePtr == NULL && masterPtr->flags & ALLOCED_MASTER) {
	TkFreeGeometryMaster(masterPtr->tkwin, "grid");
	masterPtr->flags &= ~ALLOCED_MASTER;
	Tk_SendVirtualEvent(masterPtr->tkwin, "NoManagedChild", NULL);
=======
    if (containerPtr->slavePtr == NULL && containerPtr->flags & ALLOCED_CONTAINER) {
	TkFreeGeometryMaster(containerPtr->tkwin, "grid");
	containerPtr->flags &= ~ALLOCED_CONTAINER;
>>>>>>> 1d475e6a
    }

    return TCL_OK;
}

/*
 *----------------------------------------------------------------------
 *
 * StickyToObj
 *
 *	Converts the internal boolean combination of "sticky" bits onto a Tcl
 *	list element containing zero or more of n, s, e, or w.
 *
 * Results:
 *	A new object is returned that holds the sticky representation.
 *
 * Side effects:
 *	none.
 *
 *----------------------------------------------------------------------
 */

static Tcl_Obj *
StickyToObj(
    int flags)			/* The sticky flags. */
{
    int count = 0;
    char buffer[4];

    if (flags & STICK_NORTH) {
    	buffer[count++] = 'n';
    }
    if (flags & STICK_EAST) {
    	buffer[count++] = 'e';
    }
    if (flags & STICK_SOUTH) {
    	buffer[count++] = 's';
    }
    if (flags & STICK_WEST) {
    	buffer[count++] = 'w';
    }
    return Tcl_NewStringObj(buffer, count);
}

/*
 *----------------------------------------------------------------------
 *
 * StringToSticky --
 *
 *	Converts an ascii string representing a widgets stickyness into the
 *	boolean result.
 *
 * Results:
 *	The boolean combination of the "sticky" bits is retuned. If an error
 *	occurs, such as an invalid character, -1 is returned instead.
 *
 * Side effects:
 *	none
 *
 *----------------------------------------------------------------------
 */

static int
StringToSticky(
    const char *string)
{
    int sticky = 0;
    char c;

    while ((c = *string++) != '\0') {
	switch (c) {
	case 'n': case 'N':
	    sticky |= STICK_NORTH;
	    break;
	case 'e': case 'E':
	    sticky |= STICK_EAST;
	    break;
	case 's': case 'S':
	    sticky |= STICK_SOUTH;
	    break;
	case 'w': case 'W':
	    sticky |= STICK_WEST;
	    break;
	case ' ': case ',': case '\t': case '\r': case '\n':
	    break;
	default:
	    return -1;
	}
    }
    return sticky;
}

/*
 *----------------------------------------------------------------------
 *
 * NewPairObj --
 *
 *	Creates a new list object and fills it with two integer objects.
 *
 * Results:
 *	The newly created list object is returned.
 *
 * Side effects:
 *	None.
 *
 *----------------------------------------------------------------------
 */

static Tcl_Obj *
NewPairObj(
    Tcl_WideInt val1, Tcl_WideInt val2)
{
    Tcl_Obj *ary[2];

    ary[0] = Tcl_NewWideIntObj(val1);
    ary[1] = Tcl_NewWideIntObj(val2);
    return Tcl_NewListObj(2, ary);
}

/*
 *----------------------------------------------------------------------
 *
 * NewQuadObj --
 *
 *	Creates a new list object and fills it with four integer objects.
 *
 * Results:
 *	The newly created list object is returned.
 *
 * Side effects:
 *	None.
 *
 *----------------------------------------------------------------------
 */

static Tcl_Obj *
NewQuadObj(
    Tcl_WideInt val1, Tcl_WideInt val2, Tcl_WideInt val3, Tcl_WideInt val4)
{
    Tcl_Obj *ary[4];

    ary[0] = Tcl_NewWideIntObj(val1);
    ary[1] = Tcl_NewWideIntObj(val2);
    ary[2] = Tcl_NewWideIntObj(val3);
    ary[3] = Tcl_NewWideIntObj(val4);
    return Tcl_NewListObj(4, ary);
}

/*
 * Local Variables:
 * mode: c
 * c-basic-offset: 4
 * fill-column: 78
 * End:
 */<|MERGE_RESOLUTION|>--- conflicted
+++ resolved
@@ -284,22 +284,16 @@
 			    Tcl_Obj *const objv[]);
 static int		GridSizeCommand(Tk_Window tkwin, Tcl_Interp *interp,
 			    int objc, Tcl_Obj *const objv[]);
-static int		GridSlavesCommand(Tk_Window tkwin, Tcl_Interp *interp,
+static int		GridContentCommand(Tk_Window tkwin, Tcl_Interp *interp,
 			    int objc, Tcl_Obj *const objv[]);
 static void		GridStructureProc(ClientData clientData,
 			    XEvent *eventPtr);
 static void		GridLostSlaveProc(ClientData clientData,
 			    Tk_Window tkwin);
 static void		GridReqProc(ClientData clientData, Tk_Window tkwin);
-<<<<<<< HEAD
-static void		InitMasterData(Gridder *masterPtr);
+static void		InitMasterData(Gridder *containerPtr);
 static Tcl_Obj *	NewPairObj(Tcl_WideInt, Tcl_WideInt);
 static Tcl_Obj *	NewQuadObj(Tcl_WideInt, Tcl_WideInt, Tcl_WideInt, Tcl_WideInt);
-=======
-static void		InitMasterData(Gridder *containerPtr);
-static Tcl_Obj *	NewPairObj(int, int);
-static Tcl_Obj *	NewQuadObj(int, int, int, int);
->>>>>>> 1d475e6a
 static int		ResolveConstraints(Gridder *gridPtr, int rowOrColumn,
 			    int maxOffset);
 static void		SetGridSize(Gridder *gridPtr);
@@ -393,7 +387,7 @@
 	return GridSizeCommand(tkwin, interp, objc, objv);
     case GRID_CONTENT:
     case GRID_SLAVES:
-	return GridSlavesCommand(tkwin, interp, objc, objv);
+	return GridContentCommand(tkwin, interp, objc, objv);
 
     /*
      * Sample argument combinations:
@@ -520,7 +514,7 @@
     int width, height;		/* size of the bounding box */
 
     if (objc!=3 && objc != 5 && objc != 7) {
-	Tcl_WrongNumArgs(interp, 2, objv, "master ?column row ?column row??");
+	Tcl_WrongNumArgs(interp, 2, objv, "window ?column row ?column row??");
 	return TCL_ERROR;
     }
 
@@ -751,11 +745,7 @@
 
     infoObj = Tcl_NewObj();
     Tcl_DictObjPut(NULL, infoObj, Tcl_NewStringObj("-in", -1),
-<<<<<<< HEAD
-	    Tk_NewWindowObj(slavePtr->masterPtr->tkwin));
-=======
-	    TkNewWindowObj(slavePtr->containerPtr->tkwin));
->>>>>>> 1d475e6a
+	    Tk_NewWindowObj(slavePtr->containerPtr->tkwin));
     Tcl_DictObjPut(NULL, infoObj, Tcl_NewStringObj("-column", -1),
 	    Tcl_NewWideIntObj(slavePtr->column));
     Tcl_DictObjPut(NULL, infoObj, Tcl_NewStringObj("-row", -1),
@@ -802,18 +792,13 @@
     Tk_Window container;
     Gridder *containerPtr;		/* Master grid record. */
     GridMaster *gridPtr;	/* Pointer to grid data. */
-<<<<<<< HEAD
     SlotInfo *slotPtr;
-    int x, y;			/* Offset in pixels, from edge of master. */
-=======
-    register SlotInfo *slotPtr;
     int x, y;			/* Offset in pixels, from edge of container. */
->>>>>>> 1d475e6a
     int i, j;			/* Corresponding column and row indeces. */
     int endX, endY;		/* End of grid. */
 
     if (objc != 5) {
-	Tcl_WrongNumArgs(interp, 2, objv, "master x y");
+	Tcl_WrongNumArgs(interp, 2, objv, "window x y");
 	return TCL_ERROR;
     }
 
@@ -1008,7 +993,7 @@
     Tcl_Obj *listCopy;
 
     if (((objc % 2 != 0) && (objc > 6)) || (objc < 4)) {
-	Tcl_WrongNumArgs(interp, 2, objv, "master index ?-option value ...?");
+	Tcl_WrongNumArgs(interp, 2, objv, "window index ?-option value ...?");
 	return TCL_ERROR;
     }
 
@@ -1033,15 +1018,9 @@
 	return TCL_ERROR;
     }
 
-<<<<<<< HEAD
-    masterPtr = GetGrid(master);
+    containerPtr = GetGrid(container);
     first = 0;
     last = 0;
-=======
-    containerPtr = GetGrid(container);
-    first = 0; /* lint */
-    last = 0; /* lint */
->>>>>>> 1d475e6a
 
     if ((objc == 4) || (objc == 5)) {
 	if (lObjc != 1) {
@@ -1160,7 +1139,7 @@
 		Tcl_SetObjResult(interp, Tcl_ObjPrintf(
 			"the window \"%s\" is not managed by \"%s\"",
 			Tcl_GetString(lObjv[j]), Tcl_GetString(objv[2])));
-		Tcl_SetErrorCode(interp, "TK", "GRID", "NOT_MASTER", NULL);
+		Tcl_SetErrorCode(interp, "TK", "GRID", "NOT_MANAGED", NULL);
 		Tcl_DecrRefCount(listCopy);
 		return TCL_ERROR;
 	    }
@@ -1357,23 +1336,23 @@
 /*
  *----------------------------------------------------------------------
  *
- * GridSlavesCommand --
- *
- *	Implementation of the [grid slaves] subcommand. See the user
+ * GridContentCommand --
+ *
+ *	Implementation of the [grid content] subcommand. See the user
  *	documentation for details on what it does.
  *
  * Results:
  *	Standard Tcl result.
  *
  * Side effects:
- *	Places a list of slaves of the specified window in the interpreter's
- *	result field.
+ *	Places a list of content windows of the specified window in the
+ *	interpreter's result field.
  *
  *----------------------------------------------------------------------
  */
 
 static int
-GridSlavesCommand(
+GridContentCommand(
     Tk_Window tkwin,		/* Main window of the application. */
     Tcl_Interp *interp,		/* Current interpreter. */
     int objc,			/* Number of arguments. */
@@ -1387,7 +1366,7 @@
     static const char *const optionStrings[] = {
 	"-column", "-row", NULL
     };
-    enum options { SLAVES_COLUMN, SLAVES_ROW };
+    enum options { CONTENT_COLUMN, CONTENT_ROW };
     Tcl_Obj *res;
 
     if ((objc < 3) || ((objc % 2) == 0)) {
@@ -1409,7 +1388,7 @@
 	    Tcl_SetErrorCode(interp, "TK", "GRID", "NEG_INDEX", NULL);
 	    return TCL_ERROR;
 	}
-	if (index == SLAVES_COLUMN) {
+	if (index == CONTENT_COLUMN) {
 	    column = value;
 	} else {
 	    row = value;
@@ -1760,15 +1739,9 @@
     ClientData clientData)	/* Structure describing container whose slaves
 				 * are to be re-layed out. */
 {
-<<<<<<< HEAD
-    Gridder *masterPtr = (Gridder *)clientData;
+    Gridder *containerPtr = (Gridder *)clientData;
     Gridder *slavePtr;
-    GridMaster *slotPtr = masterPtr->masterDataPtr;
-=======
-    register Gridder *containerPtr = clientData;
-    register Gridder *slavePtr;
     GridMaster *slotPtr = containerPtr->containerDataPtr;
->>>>>>> 1d475e6a
     int abort;
     int width, height;		/* Requested size of layout, in pixels. */
     int realWidth, realHeight;	/* Actual size layout should take-up. */
@@ -1777,16 +1750,9 @@
     containerPtr->flags &= ~REQUESTED_RELAYOUT;
 
     /*
-<<<<<<< HEAD
      * If the master has no slaves anymore, then don't change the master size.
      * Otherwise there is no way to "relinquish" control over the master
      * so another geometry manager can take over.
-=======
-     * If the container has no slaves anymore, then don't do anything at all:
-     * just leave the container's size as-is. Otherwise there is no way to
-     * "relinquish" control over the container so another geometry manager can
-     * take over.
->>>>>>> 1d475e6a
      */
 
     if (containerPtr->slavePtr == NULL) {
@@ -2758,13 +2724,8 @@
 InitMasterData(
     Gridder *containerPtr)
 {
-<<<<<<< HEAD
-    if (masterPtr->masterDataPtr == NULL) {
-	GridMaster *gridPtr = masterPtr->masterDataPtr = (GridMaster *)
-=======
     if (containerPtr->containerDataPtr == NULL) {
-	GridMaster *gridPtr = containerPtr->containerDataPtr =
->>>>>>> 1d475e6a
+	GridMaster *gridPtr = containerPtr->containerDataPtr = (GridMaster *)
 		ckalloc(sizeof(GridMaster));
 	size_t size = sizeof(SlotInfo) * TYPICAL_SIZE;
 
@@ -2807,11 +2768,7 @@
 Unlink(
     Gridder *slavePtr)	/* Window to unlink. */
 {
-<<<<<<< HEAD
-    Gridder *masterPtr, *slavePtr2;
-=======
-    register Gridder *containerPtr, *slavePtr2;
->>>>>>> 1d475e6a
+    Gridder *containerPtr, *slavePtr2;
 
     containerPtr = slavePtr->containerPtr;
     if (containerPtr == NULL) {
@@ -2850,16 +2807,10 @@
      * being no managed children inside it.
      */
 
-<<<<<<< HEAD
-    if ((masterPtr->slavePtr == NULL) && (masterPtr->flags & ALLOCED_MASTER)) {
-	TkFreeGeometryMaster(masterPtr->tkwin, "grid");
-	masterPtr->flags &= ~ALLOCED_MASTER;
-	Tk_SendVirtualEvent(masterPtr->tkwin, "NoManagedChild", NULL);
-=======
     if ((containerPtr->slavePtr == NULL) && (containerPtr->flags & ALLOCED_CONTAINER)) {
 	TkFreeGeometryMaster(containerPtr->tkwin, "grid");
 	containerPtr->flags &= ~ALLOCED_CONTAINER;
->>>>>>> 1d475e6a
+	Tk_SendVirtualEvent(containerPtr->tkwin, "NoManagedChild", NULL);
     }
 }
 @@ -3602,16 +3553,10 @@
      * being no managed children inside it.
      */
 
-<<<<<<< HEAD
-    if (masterPtr->slavePtr == NULL && masterPtr->flags & ALLOCED_MASTER) {
-	TkFreeGeometryMaster(masterPtr->tkwin, "grid");
-	masterPtr->flags &= ~ALLOCED_MASTER;
-	Tk_SendVirtualEvent(masterPtr->tkwin, "NoManagedChild", NULL);
-=======
     if (containerPtr->slavePtr == NULL && containerPtr->flags & ALLOCED_CONTAINER) {
 	TkFreeGeometryMaster(containerPtr->tkwin, "grid");
 	containerPtr->flags &= ~ALLOCED_CONTAINER;
->>>>>>> 1d475e6a
+	Tk_SendVirtualEvent(containerPtr->tkwin, "NoManagedChild", NULL);
     }
 
     return TCL_OK;
