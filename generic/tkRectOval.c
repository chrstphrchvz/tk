--- conflicted
+++ resolved
@@ -93,15 +93,9 @@
 	NULL, offsetof(RectOvalItem, outline.disabledStipple),
 	TK_CONFIG_NULL_OK, NULL},
     {TK_CONFIG_BITMAP, "-disabledstipple", NULL, NULL,
-<<<<<<< HEAD
 	NULL, offsetof(RectOvalItem, disabledFillStipple), TK_CONFIG_NULL_OK, NULL},
-    {TK_CONFIG_PIXELS, "-disabledwidth", NULL, NULL,
+    {TK_CONFIG_CUSTOM, "-disabledwidth", NULL, NULL,
 	"0.0", offsetof(RectOvalItem, outline.disabledWidth),
-=======
-	NULL, Tk_Offset(RectOvalItem, disabledFillStipple), TK_CONFIG_NULL_OK, NULL},
-    {TK_CONFIG_CUSTOM, "-disabledwidth", NULL, NULL,
-	"0.0", Tk_Offset(RectOvalItem, outline.disabledWidth),
->>>>>>> 89e13092
 	TK_CONFIG_DONT_SET_DEFAULT, &pixelOption},
     {TK_CONFIG_COLOR, "-fill", NULL, NULL,
 	NULL, offsetof(RectOvalItem, fillColor), TK_CONFIG_NULL_OK, NULL},
