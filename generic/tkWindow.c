--- conflicted
+++ resolved
@@ -16,11 +16,7 @@
 
 #ifdef __WIN32__
 #include "tkWinInt.h"
-<<<<<<< HEAD
-#elif !(defined(__WIN32__) || defined(__CYGWIN__) || defined(MAC_OSX_TK))
-=======
 #elif !defined(MAC_OSX_TK)
->>>>>>> 45883b03
 #include "tkUnixInt.h"
 #endif
 
@@ -3254,13 +3250,6 @@
 
     Tcl_SetMainLoop(Tk_MainLoop);
 
-<<<<<<< HEAD
-=======
-#undef Tk_InitStubs
-
-    Tk_InitStubs(interp, TK_VERSION, 1);
-
->>>>>>> 45883b03
     /*
      * Initialized the themed widget set
      */
