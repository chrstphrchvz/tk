/*
 * tkWindow.c --
 *
 *	This file provides basic window-manipulation functions, which are
 *	equivalent to functions in Xlib (and even invoke them) but also
 *	maintain the local Tk_Window structure.
 *
 * Copyright (c) 1989-1994 The Regents of the University of California.
 * Copyright (c) 1994-1997 Sun Microsystems, Inc.
 *
 * See the file "license.terms" for information on usage and redistribution of
 * this file, and for a DISCLAIMER OF ALL WARRANTIES.
 */

#include "tkInt.h"

#ifdef __WIN32__
#include "tkWinInt.h"
#elif !defined(MAC_OSX_TK)
#include "tkUnixInt.h"
#endif

/*
 * Type used to keep track of Window objects that were only partially
 * deallocated by Tk_DestroyWindow.
 */

#define HD_CLEANUP		1
#define HD_FOCUS		2
#define HD_MAIN_WIN		4
#define HD_DESTROY_COUNT	8
#define HD_DESTROY_EVENT	0x10

typedef struct TkHalfdeadWindow {
    int flags;
    struct TkWindow *winPtr;
    struct TkHalfdeadWindow *nextPtr;
} TkHalfdeadWindow;

typedef struct ThreadSpecificData {
    int numMainWindows;		/* Count of numver of main windows currently
				 * open in this thread. */
    TkMainInfo *mainWindowList;
				/* First in list of all main windows managed
				 * by this thread. */
    TkHalfdeadWindow *halfdeadWindowList;
				/* First in list of partially deallocated
				 * windows. */
    TkDisplay *displayList;	/* List of all displays currently in use by
				 * the current thread. */
    int initialized;		/* 0 means the structures above need
				 * initializing. */
} ThreadSpecificData;
static Tcl_ThreadDataKey dataKey;

/*
 * The Mutex below is used to lock access to the Tk_Uid structs above.
 */

TCL_DECLARE_MUTEX(windowMutex)

/*
 * Default values for "changes" and "atts" fields of TkWindows. Note that Tk
 * always requests all events for all windows, except StructureNotify events
 * on internal windows: these events are generated internally.
 */

static const XWindowChanges defChanges = {
    0, 0, 1, 1, 0, 0, Above
};
#define ALL_EVENTS_MASK \
    KeyPressMask|KeyReleaseMask|ButtonPressMask|ButtonReleaseMask| \
    EnterWindowMask|LeaveWindowMask|PointerMotionMask|ExposureMask| \
    VisibilityChangeMask|PropertyChangeMask|ColormapChangeMask
static const XSetWindowAttributes defAtts= {
    None,			/* background_pixmap */
    0,				/* background_pixel */
    CopyFromParent,		/* border_pixmap */
    0,				/* border_pixel */
    NorthWestGravity,		/* bit_gravity */
    NorthWestGravity,		/* win_gravity */
    NotUseful,			/* backing_store */
    (unsigned) ~0,		/* backing_planes */
    0,				/* backing_pixel */
    False,			/* save_under */
    ALL_EVENTS_MASK,		/* event_mask */
    0,				/* do_not_propagate_mask */
    False,			/* override_redirect */
    CopyFromParent,		/* colormap */
    None			/* cursor */
};

/*
 * The following structure defines all of the commands supported by Tk, and
 * the C functions that execute them.
 */

#define ISSAFE 1
#define PASSMAINWINDOW 2
#define NOOBJPROC 4
#define WINMACONLY 8
#define USEINITPROC 16

typedef int (TkInitProc)(Tcl_Interp *interp, ClientData clientData);
typedef struct {
    const char *name;		/* Name of command. */
    Tcl_ObjCmdProc *objProc;	/* Command's object- (or string-) based
				 * function, or initProc. */
    int flags;
} TkCmd;

static const TkCmd commands[] = {
    /*
     * Commands that are part of the intrinsics:
     */

    {"bell",		Tk_BellObjCmd,		PASSMAINWINDOW},
    {"bind",		Tk_BindObjCmd,		PASSMAINWINDOW|ISSAFE},
    {"bindtags",	Tk_BindtagsObjCmd,	PASSMAINWINDOW|ISSAFE},
    {"clipboard",	Tk_ClipboardObjCmd,	PASSMAINWINDOW},
    {"destroy",		Tk_DestroyObjCmd,	PASSMAINWINDOW|ISSAFE},
    {"event",		Tk_EventObjCmd,		PASSMAINWINDOW|ISSAFE},
    {"focus",		Tk_FocusObjCmd,		PASSMAINWINDOW|ISSAFE},
    {"font",		Tk_FontObjCmd,		PASSMAINWINDOW|ISSAFE},
    {"grab",		Tk_GrabObjCmd,		PASSMAINWINDOW},
    {"grid",		Tk_GridObjCmd,		PASSMAINWINDOW|ISSAFE},
    {"image",		Tk_ImageObjCmd,		PASSMAINWINDOW|ISSAFE},
    {"lower",		Tk_LowerObjCmd,		PASSMAINWINDOW|ISSAFE},
    {"option",		Tk_OptionObjCmd,	PASSMAINWINDOW|ISSAFE},
    {"pack",		Tk_PackObjCmd,		PASSMAINWINDOW|ISSAFE},
    {"place",		Tk_PlaceObjCmd,		PASSMAINWINDOW|ISSAFE},
    {"raise",		Tk_RaiseObjCmd,		PASSMAINWINDOW|ISSAFE},
    {"selection",	Tk_SelectionObjCmd,	PASSMAINWINDOW},
    {"tk",		(Tcl_ObjCmdProc *) TkInitTkCmd,  USEINITPROC|PASSMAINWINDOW|ISSAFE},
    {"tkwait",		Tk_TkwaitObjCmd,	PASSMAINWINDOW|ISSAFE},
    {"update",		Tk_UpdateObjCmd,	PASSMAINWINDOW|ISSAFE},
    {"winfo",		Tk_WinfoObjCmd,		PASSMAINWINDOW|ISSAFE},
    {"wm",		Tk_WmObjCmd,		PASSMAINWINDOW},

    /*
     * Default widget class commands.
     */

    {"button",		Tk_ButtonObjCmd,	ISSAFE},
    {"canvas",		Tk_CanvasObjCmd,	PASSMAINWINDOW|ISSAFE},
    {"checkbutton",	Tk_CheckbuttonObjCmd,	ISSAFE},
    {"entry",		Tk_EntryObjCmd,		ISSAFE},
    {"frame",		Tk_FrameObjCmd,		ISSAFE},
    {"label",		Tk_LabelObjCmd,		ISSAFE},
    {"labelframe",	Tk_LabelframeObjCmd,	ISSAFE},
    {"listbox",		Tk_ListboxObjCmd,	ISSAFE},
    {"menubutton",	Tk_MenubuttonObjCmd,	ISSAFE},
    {"message",		Tk_MessageObjCmd,	ISSAFE},
    {"panedwindow",	Tk_PanedWindowObjCmd,	ISSAFE},
    {"radiobutton",	Tk_RadiobuttonObjCmd,	ISSAFE},
    {"scale",		Tk_ScaleObjCmd,		ISSAFE},
    {"scrollbar",	(Tcl_ObjCmdProc *) Tk_ScrollbarCmd,
					NOOBJPROC|PASSMAINWINDOW|ISSAFE},
    {"spinbox",		Tk_SpinboxObjCmd,	ISSAFE},
    {"text",		Tk_TextObjCmd,		PASSMAINWINDOW|ISSAFE},
    {"toplevel",	Tk_ToplevelObjCmd,	0},

    /*
     * Classic widget class commands.
     */

    {"::tk::button",	Tk_ButtonObjCmd,	ISSAFE},
    {"::tk::canvas",	Tk_CanvasObjCmd,	PASSMAINWINDOW|ISSAFE},
    {"::tk::checkbutton",Tk_CheckbuttonObjCmd,	ISSAFE},
    {"::tk::entry",	Tk_EntryObjCmd,		ISSAFE},
    {"::tk::frame",	Tk_FrameObjCmd,		ISSAFE},
    {"::tk::label",	Tk_LabelObjCmd,		ISSAFE},
    {"::tk::labelframe",Tk_LabelframeObjCmd,	ISSAFE},
    {"::tk::listbox",	Tk_ListboxObjCmd,	ISSAFE},
    {"::tk::menubutton",Tk_MenubuttonObjCmd,	ISSAFE},
    {"::tk::message",	Tk_MessageObjCmd,	ISSAFE},
    {"::tk::panedwindow",Tk_PanedWindowObjCmd,	ISSAFE},
    {"::tk::radiobutton",Tk_RadiobuttonObjCmd,	ISSAFE},
    {"::tk::scale",	Tk_ScaleObjCmd,		ISSAFE},
    {"::tk::scrollbar",	(Tcl_ObjCmdProc *) Tk_ScrollbarCmd,
					NOOBJPROC|PASSMAINWINDOW|ISSAFE},
    {"::tk::spinbox",	Tk_SpinboxObjCmd,	ISSAFE},
    {"::tk::text",	Tk_TextObjCmd,		PASSMAINWINDOW|ISSAFE},
    {"::tk::toplevel",	Tk_ToplevelObjCmd,	0},

    /*
     * Standard dialog support. Note that the Unix/X11 platform implements
     * these commands differently (via the script library).
     */

#if defined(__WIN32__) || defined(MAC_OSX_TK)
    {"tk_chooseColor",	Tk_ChooseColorObjCmd,	PASSMAINWINDOW},
    {"tk_chooseDirectory", Tk_ChooseDirectoryObjCmd,WINMACONLY|PASSMAINWINDOW},
    {"tk_getOpenFile",	Tk_GetOpenFileObjCmd,	WINMACONLY|PASSMAINWINDOW},
    {"tk_getSaveFile",	Tk_GetSaveFileObjCmd,	WINMACONLY|PASSMAINWINDOW},
    {"tk_messageBox",	Tk_MessageBoxObjCmd,	PASSMAINWINDOW},
#endif

    /*
     * Misc.
     */

#ifdef MAC_OSX_TK
    {"::tk::unsupported::MacWindowStyle",
			TkUnsupported1ObjCmd,	PASSMAINWINDOW|ISSAFE},
#endif
    {NULL,		NULL,			0}
};

/*
 * The variables and table below are used to parse arguments from the "argv"
 * variable in Tk_Init.
 */

static int synchronize = 0;
static char *name = NULL;
static char *display = NULL;
static char *geometry = NULL;
static char *colormap = NULL;
static char *use = NULL;
static char *visual = NULL;
static int rest = 0;

static const Tk_ArgvInfo argTable[] = {
    {"-colormap", TK_ARGV_STRING, NULL, (char *) &colormap,
	"Colormap for main window"},
    {"-display", TK_ARGV_STRING, NULL, (char *) &display,
	"Display to use"},
    {"-geometry", TK_ARGV_STRING, NULL, (char *) &geometry,
	"Initial geometry for window"},
    {"-name", TK_ARGV_STRING, NULL, (char *) &name,
	"Name to use for application"},
    {"-sync", TK_ARGV_CONSTANT, (char *) 1, (char *) &synchronize,
	"Use synchronous mode for display server"},
    {"-visual", TK_ARGV_STRING, NULL, (char *) &visual,
	"Visual for main window"},
    {"-use", TK_ARGV_STRING, NULL, (char *) &use,
	"Id of window in which to embed application"},
    {"--", TK_ARGV_REST, (char *) 1, (char *) &rest,
	"Pass all remaining arguments through to script"},
    {NULL, TK_ARGV_END, NULL, NULL, NULL}
};

/*
 * Forward declarations to functions defined later in this file:
 */

static Tk_Window	CreateTopLevelWindow(Tcl_Interp *interp,
			    Tk_Window parent, const char *name,
			    const char *screenName, unsigned int flags);
static void		DeleteWindowsExitProc(ClientData clientData);
static TkDisplay *	GetScreen(Tcl_Interp *interp, const char *screenName,
			    int *screenPtr);
static int		Initialize(Tcl_Interp *interp);
static int		NameWindow(Tcl_Interp *interp, TkWindow *winPtr,
			    TkWindow *parentPtr, const char *name);
static void		UnlinkWindow(TkWindow *winPtr);

/*
 *----------------------------------------------------------------------
 *
 * TkCloseDisplay --
 *
 *	Closing the display can lead to order of deletion problems. We defer
 *	it until exit handling for Mac/Win, but since Unix can use many
 *	displays, try and clean it up as best as possible.
 *
 * Results:
 *	None.
 *
 * Side effects:
 *	Resources associated with the display will be free. The display may
 *	not be referenced at all after this.
 *
 *----------------------------------------------------------------------
 */

static void
TkCloseDisplay(
    TkDisplay *dispPtr)
{
    TkClipCleanup(dispPtr);

    if (dispPtr->name != NULL) {
	ckfree(dispPtr->name);
    }

    if (dispPtr->atomInit) {
	Tcl_DeleteHashTable(&dispPtr->nameTable);
	Tcl_DeleteHashTable(&dispPtr->atomTable);
	dispPtr->atomInit = 0;
    }

    if (dispPtr->errorPtr != NULL) {
	TkErrorHandler *errorPtr;

	for (errorPtr = dispPtr->errorPtr;
		errorPtr != NULL;
		errorPtr = dispPtr->errorPtr) {
	    dispPtr->errorPtr = errorPtr->nextPtr;
	    ckfree(errorPtr);
	}
    }

    TkGCCleanup(dispPtr);

    TkpCloseDisplay(dispPtr);

    /*
     * Delete winTable after TkpCloseDisplay since special windows may need
     * call Tk_DestroyWindow and it checks the winTable.
     */

    Tcl_DeleteHashTable(&dispPtr->winTable);

    ckfree(dispPtr);

    /*
     * There is more to clean up, we leave it at this for the time being.
     */
}

/*
 *----------------------------------------------------------------------
 *
 * CreateTopLevelWindow --
 *
 *	Make a new window that will be at top-level (its parent will be the
 *	root window of a screen).
 *
 * Results:
 *	The return value is a token for the new window, or NULL if an error
 *	prevented the new window from being created. If NULL is returned, an
 *	error message will be left in the interp's result.
 *
 * Side effects:
 *	A new window structure is allocated locally. An X window is NOT
 *	initially created, but will be created the first time the window is
 *	mapped.
 *
 *----------------------------------------------------------------------
 */

static Tk_Window
CreateTopLevelWindow(
    Tcl_Interp *interp,		/* Interpreter to use for error reporting. */
    Tk_Window parent,		/* Token for logical parent of new window
				 * (used for naming, options, etc.). May be
				 * NULL. */
    const char *name,		/* Name for new window; if parent is non-NULL,
				 * must be unique among parent's children. */
    const char *screenName,	/* Name of screen on which to create window.
				 * NULL means use DISPLAY environment variable
				 * to determine. Empty string means use
				 * parent's screen, or DISPLAY if no
				 * parent. */
    unsigned int flags)		/* Additional flags to set on the window. */
{
    register TkWindow *winPtr;
    register TkDisplay *dispPtr;
    int screenId;
    ThreadSpecificData *tsdPtr =
	    Tcl_GetThreadData(&dataKey, sizeof(ThreadSpecificData));

    if (!tsdPtr->initialized) {
	tsdPtr->initialized = 1;

	/*
	 * Create built-in image types.
	 */

	Tk_CreateImageType(&tkBitmapImageType);
	Tk_CreateImageType(&tkPhotoImageType);

	/*
	 * Create built-in photo image formats.
	 */

	Tk_CreatePhotoImageFormat(&tkImgFmtGIF);
	Tk_CreatePhotoImageFormat(&tkImgFmtPNG);
	Tk_CreatePhotoImageFormat(&tkImgFmtPPM);
    }

    if ((parent != NULL) && (screenName != NULL) && (screenName[0] == '\0')) {
	dispPtr = ((TkWindow *) parent)->dispPtr;
	screenId = Tk_ScreenNumber(parent);
    } else {
	dispPtr = GetScreen(interp, screenName, &screenId);
	if (dispPtr == NULL) {
	    return NULL;
	}
    }

    winPtr = TkAllocWindow(dispPtr, screenId, (TkWindow *) parent);

    /*
     * Set the flags specified in the call.
     */

    winPtr->flags |= flags;

    /*
     * Force the window to use a border pixel instead of border pixmap. This
     * is needed for the case where the window doesn't use the default visual.
     * In this case, the default border is a pixmap inherited from the root
     * window, which won't work because it will have the wrong visual.
     */

    winPtr->dirtyAtts |= CWBorderPixel;

    /*
     * (Need to set the TK_TOP_HIERARCHY flag immediately here; otherwise
     * Tk_DestroyWindow will core dump if it is called before the flag has
     * been set.)
     */

    winPtr->flags |=
	    TK_TOP_HIERARCHY|TK_TOP_LEVEL|TK_HAS_WRAPPER|TK_WIN_MANAGED;

    if (parent != NULL) {
	if (NameWindow(interp, winPtr, (TkWindow *) parent, name) != TCL_OK) {
	    Tk_DestroyWindow((Tk_Window) winPtr);
	    return NULL;
	}
    }
    TkWmNewWindow(winPtr);

    return (Tk_Window) winPtr;
}

/*
 *----------------------------------------------------------------------
 *
 * GetScreen --
 *
 *	Given a string name for a display-plus-screen, find the TkDisplay
 *	structure for the display and return the screen number too.
 *
 * Results:
 *	The return value is a pointer to information about the display, or
 *	NULL if the display couldn't be opened. In this case, an error message
 *	is left in the interp's result. The location at *screenPtr is
 *	overwritten with the screen number parsed from screenName.
 *
 * Side effects:
 *	A new connection is opened to the display if there is no connection
 *	already. A new TkDisplay data structure is also setup, if necessary.
 *
 *----------------------------------------------------------------------
 */

static TkDisplay *
GetScreen(
    Tcl_Interp *interp,		/* Place to leave error message. */
    const char *screenName,	/* Name for screen. NULL or empty means use
				 * DISPLAY envariable. */
    int *screenPtr)		/* Where to store screen number. */
{
    register TkDisplay *dispPtr;
    const char *p;
    int screenId;
    size_t length;
    ThreadSpecificData *tsdPtr =
	    Tcl_GetThreadData(&dataKey, sizeof(ThreadSpecificData));

    /*
     * Separate the screen number from the rest of the display name.
     * ScreenName is assumed to have the syntax <display>.<screen> with the
     * dot and the screen being optional.
     */

    screenName = TkGetDefaultScreenName(interp, screenName);
    if (screenName == NULL) {
	Tcl_SetObjResult(interp, Tcl_NewStringObj(
		"no display name and no $DISPLAY environment variable", -1));
	Tcl_SetErrorCode(interp, "TK", "NO_DISPLAY", NULL);
	return NULL;
    }
    length = strlen(screenName);
    screenId = 0;
    p = screenName+length-1;
    while (isdigit(UCHAR(*p)) && (p != screenName)) {
	p--;
    }
    if ((*p == '.') && (p[1] != '\0')) {
	length = p - screenName;
	screenId = strtoul(p+1, NULL, 10);
    }

    /*
     * See if we already have a connection to this display. If not, then open
     * a new connection.
     */

    for (dispPtr = tsdPtr->displayList; ; dispPtr = dispPtr->nextPtr) {
	if (dispPtr == NULL) {
	    /*
	     * The private function zeros out dispPtr when it is created, so
	     * we only need to initialize the non-zero items.
	     */

	    dispPtr = TkpOpenDisplay(screenName);
	    if (dispPtr == NULL) {
		Tcl_SetObjResult(interp, Tcl_ObjPrintf(
			"couldn't connect to display \"%s\"", screenName));
		Tcl_SetErrorCode(interp, "TK", "DISPLAY", "CONNECT", NULL);
		return NULL;
	    }
	    dispPtr->nextPtr = tsdPtr->displayList; /* TkGetDisplayList(); */
	    tsdPtr->displayList = dispPtr;

	    dispPtr->lastEventTime = CurrentTime;
	    dispPtr->bindInfoStale = 1;
	    dispPtr->cursorFont = None;
	    dispPtr->warpWindow = NULL;
	    dispPtr->multipleAtom = None;

	    /*
	     * By default we do want to collapse motion events in
	     * Tk_QueueWindowEvent.
	     */

	    dispPtr->flags |= TK_DISPLAY_COLLAPSE_MOTION_EVENTS;

	    Tcl_InitHashTable(&dispPtr->winTable, TCL_ONE_WORD_KEYS);

	    dispPtr->name = ckalloc(length + 1);
	    strncpy(dispPtr->name, screenName, length);
	    dispPtr->name[length] = '\0';
	    break;
	}
	if ((strncmp(dispPtr->name, screenName, length) == 0)
		&& (dispPtr->name[length] == '\0')) {
	    break;
	}
    }
    if (screenId >= ScreenCount(dispPtr->display)) {
	Tcl_SetObjResult(interp, Tcl_ObjPrintf(
		"bad screen number \"%d\"", screenId));
	Tcl_SetErrorCode(interp, "TK", "DISPLAY", "SCREEN_NUMBER", NULL);
	return NULL;
    }
    *screenPtr = screenId;
    return dispPtr;
}

/*
 *----------------------------------------------------------------------
 *
 * TkGetDisplay --
 *
 *	Given an X display, TkGetDisplay returns the TkDisplay structure for
 *	the display.
 *
 * Results:
 *	The return value is a pointer to information about the display, or
 *	NULL if the display did not have a TkDisplay structure.
 *
 * Side effects:
 *	None.
 *
 *----------------------------------------------------------------------
 */

TkDisplay *
TkGetDisplay(
    Display *display)		/* X's display pointer */
{
    TkDisplay *dispPtr;
    ThreadSpecificData *tsdPtr =
	    Tcl_GetThreadData(&dataKey, sizeof(ThreadSpecificData));

    for (dispPtr = tsdPtr->displayList; dispPtr != NULL;
	    dispPtr = dispPtr->nextPtr) {
	if (dispPtr->display == display) {
	    break;
	}
    }
    return dispPtr;
}

/*
 *--------------------------------------------------------------
 *
 * TkGetDisplayList --
 *
 *	This function returns a pointer to the thread-local list of TkDisplays
 *	corresponding to the open displays.
 *
 * Results:
 *	The return value is a pointer to the first TkDisplay structure in
 *	thread-local-storage.
 *
 * Side effects:
 *	None.
 *
 *--------------------------------------------------------------
 */

TkDisplay *
TkGetDisplayList(void)
{
    ThreadSpecificData *tsdPtr =
	    Tcl_GetThreadData(&dataKey, sizeof(ThreadSpecificData));

    return tsdPtr->displayList;
}

/*
 *--------------------------------------------------------------
 *
 * TkGetMainInfoList --
 *
 *	This function returns a pointer to the list of structures containing
 *	information about all main windows for the current thread.
 *
 * Results:
 *	The return value is a pointer to the first TkMainInfo structure in
 *	thread local storage.
 *
 * Side effects:
 *	None.
 *
 *--------------------------------------------------------------
 */

TkMainInfo *
TkGetMainInfoList(void)
{
    ThreadSpecificData *tsdPtr =
	    Tcl_GetThreadData(&dataKey, sizeof(ThreadSpecificData));

    return tsdPtr->mainWindowList;
}
/*
 *--------------------------------------------------------------
 *
 * TkAllocWindow --
 *
 *	This function creates and initializes a TkWindow structure.
 *
 * Results:
 *	The return value is a pointer to the new window.
 *
 * Side effects:
 *	A new window structure is allocated and all its fields are
 *	initialized.
 *
 *--------------------------------------------------------------
 */

TkWindow *
TkAllocWindow(
    TkDisplay *dispPtr,		/* Display associated with new window. */
    int screenNum,		/* Index of screen for new window. */
    TkWindow *parentPtr)	/* Parent from which this window should
				 * inherit visual information. NULL means use
				 * screen defaults instead of inheriting. */
{
    register TkWindow *winPtr = ckalloc(sizeof(TkWindow));

    winPtr->display = dispPtr->display;
    winPtr->dispPtr = dispPtr;
    winPtr->screenNum = screenNum;
    if ((parentPtr != NULL) && (parentPtr->display == winPtr->display)
	    && (parentPtr->screenNum == winPtr->screenNum)) {
	winPtr->visual = parentPtr->visual;
	winPtr->depth = parentPtr->depth;
    } else {
	winPtr->visual = DefaultVisual(dispPtr->display, screenNum);
	winPtr->depth = DefaultDepth(dispPtr->display, screenNum);
    }
    winPtr->window = None;
    winPtr->childList = NULL;
    winPtr->lastChildPtr = NULL;
    winPtr->parentPtr = NULL;
    winPtr->nextPtr = NULL;
    winPtr->mainPtr = NULL;
    winPtr->pathName = NULL;
    winPtr->nameUid = NULL;
    winPtr->classUid = NULL;
    winPtr->changes = defChanges;
    winPtr->dirtyChanges = CWX|CWY|CWWidth|CWHeight|CWBorderWidth;
    winPtr->atts = defAtts;
    if ((parentPtr != NULL) && (parentPtr->display == winPtr->display)
	    && (parentPtr->screenNum == winPtr->screenNum)) {
	winPtr->atts.colormap = parentPtr->atts.colormap;
    } else {
	winPtr->atts.colormap = DefaultColormap(dispPtr->display, screenNum);
    }
    winPtr->dirtyAtts = CWEventMask|CWColormap|CWBitGravity;
    winPtr->flags = 0;
    winPtr->handlerList = NULL;
#ifdef TK_USE_INPUT_METHODS
    winPtr->inputContext = NULL;
#endif /* TK_USE_INPUT_METHODS */
    winPtr->tagPtr = NULL;
    winPtr->numTags = 0;
    winPtr->optionLevel = -1;
    winPtr->selHandlerList = NULL;
    winPtr->geomMgrPtr = NULL;
    winPtr->geomData = NULL;
    winPtr->reqWidth = winPtr->reqHeight = 1;
    winPtr->internalBorderLeft = 0;
    winPtr->wmInfoPtr = NULL;
    winPtr->classProcsPtr = NULL;
    winPtr->instanceData = NULL;
    winPtr->privatePtr = NULL;
    winPtr->internalBorderRight = 0;
    winPtr->internalBorderTop = 0;
    winPtr->internalBorderBottom = 0;
    winPtr->minReqWidth = 0;
    winPtr->minReqHeight = 0;
    winPtr->geometryMaster = NULL;

    return winPtr;
}

/*
 *----------------------------------------------------------------------
 *
 * NameWindow --
 *
 *	This function is invoked to give a window a name and insert the window
 *	into the hierarchy associated with a particular application.
 *
 * Results:
 *	A standard Tcl return value.
 *
 * Side effects:
 *	See above.
 *
 *----------------------------------------------------------------------
 */

static int
NameWindow(
    Tcl_Interp *interp,		/* Interpreter to use for error reporting. */
    register TkWindow *winPtr,	/* Window that is to be named and inserted. */
    TkWindow *parentPtr,	/* Pointer to logical parent for winPtr (used
				 * for naming, options, etc.). */
    const char *name)		/* Name for winPtr; must be unique among
				 * parentPtr's children. */
{
#define FIXED_SIZE 200
    char staticSpace[FIXED_SIZE];
    char *pathName;
    int isNew;
    Tcl_HashEntry *hPtr;
    size_t length1, length2;

    /*
     * Setup all the stuff except name right away, then do the name stuff
     * last. This is so that if the name stuff fails, everything else will be
     * properly initialized (needed to destroy the window cleanly after the
     * naming failure).
     */

    winPtr->parentPtr = parentPtr;
    winPtr->nextPtr = NULL;
    if (parentPtr->childList == NULL) {
	parentPtr->childList = winPtr;
    } else {
	parentPtr->lastChildPtr->nextPtr = winPtr;
    }
    parentPtr->lastChildPtr = winPtr;
    winPtr->mainPtr = parentPtr->mainPtr;
    winPtr->mainPtr->refCount++;

    /*
     * If this is an anonymous window (ie, it has no name), just return OK
     * now.
     */

    if (winPtr->flags & TK_ANONYMOUS_WINDOW) {
	return TCL_OK;
    }

    /*
     * Don't permit names that start with an upper-case letter: this will just
     * cause confusion with class names in the option database.
     */

    if (isupper(UCHAR(name[0]))) {
	Tcl_SetObjResult(interp, Tcl_ObjPrintf(
		"window name starts with an upper-case letter: \"%s\"",
		name));
	Tcl_SetErrorCode(interp, "TK", "VALUE", "WINDOW", "NOTCLASS", NULL);
	return TCL_ERROR;
    }

    /*
     * For non-anonymous windows, set up the window name.
     */

    winPtr->nameUid = Tk_GetUid(name);

    /*
     * To permit names of arbitrary length, must be prepared to malloc a
     * buffer to hold the new path name. To run fast in the common case where
     * names are short, use a fixed-size buffer on the stack.
     */

    length1 = strlen(parentPtr->pathName);
    length2 = strlen(name);
    if ((length1 + length2 + 2) <= FIXED_SIZE) {
	pathName = staticSpace;
    } else {
	pathName = ckalloc(length1 + length2 + 2);
    }
    if (length1 == 1) {
	pathName[0] = '.';
	strcpy(pathName+1, name);
    } else {
	strcpy(pathName, parentPtr->pathName);
	pathName[length1] = '.';
	strcpy(pathName+length1+1, name);
    }
    hPtr = Tcl_CreateHashEntry(&parentPtr->mainPtr->nameTable, pathName,
	    &isNew);
    if (pathName != staticSpace) {
	ckfree(pathName);
    }
    if (!isNew) {
	Tcl_SetObjResult(interp, Tcl_ObjPrintf(
		"window name \"%s\" already exists in parent", name));
	Tcl_SetErrorCode(interp, "TK", "VALUE", "WINDOW", "EXISTS", NULL);
	return TCL_ERROR;
    }
    Tcl_SetHashValue(hPtr, winPtr);
    winPtr->pathName = Tcl_GetHashKey(&parentPtr->mainPtr->nameTable, hPtr);
    return TCL_OK;
}

/*
 *----------------------------------------------------------------------
 *
 * TkCreateMainWindow --
 *
 *	Make a new main window. A main window is a special kind of top-level
 *	window used as the outermost window in an application.
 *
 * Results:
 *	The return value is a token for the new window, or NULL if an error
 *	prevented the new window from being created. If NULL is returned, an
 *	error message will be left in the interp's result.
 *
 * Side effects:
 *	A new window structure is allocated locally; "interp" is associated
 *	with the window and registered for "send" commands under "baseName".
 *	BaseName may be extended with an instance number in the form "#2" if
 *	necessary to make it globally unique. Tk-related commands are bound
 *	into interp.
 *
 *----------------------------------------------------------------------
 */

Tk_Window
TkCreateMainWindow(
    Tcl_Interp *interp,		/* Interpreter to use for error reporting. */
    const char *screenName,	/* Name of screen on which to create window.
				 * Empty or NULL string means use DISPLAY
				 * environment variable. */
    const char *baseName)	/* Base name for application; usually of the
				 * form "prog instance". */
{
    Tk_Window tkwin;
    int dummy, isSafe;
    Tcl_HashEntry *hPtr;
    register TkMainInfo *mainPtr;
    register TkWindow *winPtr;
    register const TkCmd *cmdPtr;
    ClientData clientData;
    ThreadSpecificData *tsdPtr =
	    Tcl_GetThreadData(&dataKey, sizeof(ThreadSpecificData));

    /*
     * Panic if someone updated the TkWindow structure without also updating
     * the Tk_FakeWin structure (or vice versa).
     */

    if (sizeof(TkWindow) != sizeof(Tk_FakeWin)) {
	Tcl_Panic("TkWindow and Tk_FakeWin are not the same size");
    }

    /*
     * Create the basic TkWindow structure.
     */

    tkwin = CreateTopLevelWindow(interp, (Tk_Window) NULL, baseName,
	    screenName, /* flags */ 0);
    if (tkwin == NULL) {
	return NULL;
    }

    /*
     * Create the TkMainInfo structure for this application, and set up
     * name-related information for the new window.
     */

    winPtr = (TkWindow *) tkwin;
    mainPtr = ckalloc(sizeof(TkMainInfo));
    mainPtr->winPtr = winPtr;
    mainPtr->refCount = 1;
    mainPtr->interp = interp;
    Tcl_InitHashTable(&mainPtr->nameTable, TCL_STRING_KEYS);
    mainPtr->deletionEpoch = 0l;
    TkEventInit();
    TkBindInit(mainPtr);
    TkFontPkgInit(mainPtr);
    TkStylePkgInit(mainPtr);
    mainPtr->tlFocusPtr = NULL;
    mainPtr->displayFocusPtr = NULL;
    mainPtr->optionRootPtr = NULL;
    Tcl_InitHashTable(&mainPtr->imageTable, TCL_STRING_KEYS);
    mainPtr->strictMotif = 0;
    mainPtr->alwaysShowSelection = 0;
    if (Tcl_LinkVar(interp, "tk_strictMotif", (char *) &mainPtr->strictMotif,
	    TCL_LINK_BOOLEAN) != TCL_OK) {
	Tcl_ResetResult(interp);
    }
    if (Tcl_CreateNamespace(interp, "::tk", NULL, NULL) == NULL) {
	Tcl_ResetResult(interp);
    }
    if (Tcl_LinkVar(interp, "::tk::AlwaysShowSelection",
	    (char *) &mainPtr->alwaysShowSelection,
	    TCL_LINK_BOOLEAN) != TCL_OK) {
	Tcl_ResetResult(interp);
    }
    mainPtr->nextPtr = tsdPtr->mainWindowList;
    tsdPtr->mainWindowList = mainPtr;
    winPtr->mainPtr = mainPtr;
    hPtr = Tcl_CreateHashEntry(&mainPtr->nameTable, ".", &dummy);
    Tcl_SetHashValue(hPtr, winPtr);
    winPtr->pathName = Tcl_GetHashKey(&mainPtr->nameTable, hPtr);
    Tcl_InitHashTable(&mainPtr->busyTable, TCL_ONE_WORD_KEYS);

    /*
     * We have just created another Tk application; increment the refcount on
     * the display pointer.
     */

    winPtr->dispPtr->refCount++;

    /*
     * Register the interpreter for "send" purposes.
     */

    winPtr->nameUid = Tk_GetUid(Tk_SetAppName(tkwin, baseName));

    /*
     * Bind in Tk's commands.
     */

    isSafe = Tcl_IsSafe(interp);
    for (cmdPtr = commands; cmdPtr->name != NULL; cmdPtr++) {
	if (cmdPtr->objProc == NULL) {
	    Tcl_Panic("TkCreateMainWindow: builtin command with NULL string and object procs");
	}

#if defined(__WIN32__) && !defined(STATIC_BUILD)
	if ((cmdPtr->flags & WINMACONLY) && tclStubsPtr->reserved9) {
	    /*
	     * We are running on Cygwin, so don't use the win32 dialogs.
	     */

	    continue;
	}
#endif /* __WIN32__ && !STATIC_BUILD */

	if (cmdPtr->flags & PASSMAINWINDOW) {
	    clientData = tkwin;
	} else {
	    clientData = NULL;
	}
	if (cmdPtr->flags & USEINITPROC) {
	    ((TkInitProc *) cmdPtr->objProc)(interp, clientData);
	} else if (cmdPtr->flags & NOOBJPROC) {
	    Tcl_CreateCommand(interp, cmdPtr->name,
		    (Tcl_CmdProc *) cmdPtr->objProc, clientData, NULL);
	} else {
	    Tcl_CreateObjCommand(interp, cmdPtr->name, cmdPtr->objProc,
		    clientData, NULL);
	}
	if (isSafe && !(cmdPtr->flags & ISSAFE)) {
	    Tcl_HideCommand(interp, cmdPtr->name, cmdPtr->name);
	}
    }

    TkCreateMenuCmd(interp);

    /*
     * Set variables for the intepreter.
     */

    Tcl_SetVar2(interp, "tk_patchLevel", NULL, TK_PATCH_LEVEL, TCL_GLOBAL_ONLY);
    Tcl_SetVar2(interp, "tk_version",    NULL, TK_VERSION,     TCL_GLOBAL_ONLY);

    tsdPtr->numMainWindows++;
    return tkwin;
}

/*
 *--------------------------------------------------------------
 *
 * Tk_CreateWindow --
 *
 *	Create a new internal or top-level window as a child of an existing
 *	window.
 *
 * Results:
 *	The return value is a token for the new window. This is not the same
 *	as X's token for the window. If an error occurred in creating the
 *	window (e.g. no such display or screen), then an error message is left
 *	in the interp's result and NULL is returned.
 *
 * Side effects:
 *	A new window structure is allocated locally. An X window is not
 *	initially created, but will be created the first time the window is
 *	mapped.
 *
 *--------------------------------------------------------------
 */

Tk_Window
Tk_CreateWindow(
    Tcl_Interp *interp,		/* Interpreter to use for error reporting.
				 * the interp's result is assumed to be
				 * initialized by the caller. */
    Tk_Window parent,		/* Token for parent of new window. */
    const char *name,		/* Name for new window. Must be unique among
				 * parent's children. */
    const char *screenName)	/* If NULL, new window will be internal on
				 * same screen as its parent. If non-NULL,
				 * gives name of screen on which to create new
				 * window; window will be a top-level
				 * window. */
{
    TkWindow *parentPtr = (TkWindow *) parent;

    if (parentPtr) {
	if (parentPtr->flags & TK_ALREADY_DEAD) {
	    Tcl_SetObjResult(interp, Tcl_NewStringObj(
		    "can't create window: parent has been destroyed", -1));
	    Tcl_SetErrorCode(interp, "TK", "CREATE", "DEAD_PARENT", NULL);
	    return NULL;
	} else if (parentPtr->flags & TK_CONTAINER) {
	    Tcl_SetObjResult(interp, Tcl_NewStringObj(
		    "can't create window: its parent has -container = yes",
		    -1));
	    Tcl_SetErrorCode(interp, "TK", "CREATE", "CONTAINER", NULL);
	    return NULL;
	} else if (screenName == NULL) {
	    TkWindow *winPtr = TkAllocWindow(parentPtr->dispPtr,
		    parentPtr->screenNum, parentPtr);

	    if (NameWindow(interp, winPtr, parentPtr, name) != TCL_OK) {
		Tk_DestroyWindow((Tk_Window) winPtr);
		return NULL;
	    }
	    return (Tk_Window) winPtr;
	}
    }
    return CreateTopLevelWindow(interp, parent, name, screenName,
	    /* flags */ 0);
}

/*
 *--------------------------------------------------------------
 *
 * Tk_CreateAnonymousWindow --
 *
 *	Create a new internal or top-level window as a child of an existing
 *	window; this window will be anonymous (unnamed), so it will not be
 *	visible at the Tcl level.
 *
 * Results:
 *	The return value is a token for the new window. This is not the same
 *	as X's token for the window. If an error occurred in creating the
 *	window (e.g. no such display or screen), then an error message is left
 *	in the interp's result and NULL is returned.
 *
 * Side effects:
 *	A new window structure is allocated locally. An X window is not
 *	initially created, but will be created the first time the window is
 *	mapped.
 *
 *--------------------------------------------------------------
 */

Tk_Window
Tk_CreateAnonymousWindow(
    Tcl_Interp *interp,		/* Interpreter to use for error reporting.
				 * the interp's result is assumed to be
				 * initialized by the caller. */
    Tk_Window parent,		/* Token for parent of new window. */
    const char *screenName)	/* If NULL, new window will be internal on
				 * same screen as its parent. If non-NULL,
				 * gives name of screen on which to create new
				 * window; window will be a top-level
				 * window. */
{
    TkWindow *parentPtr = (TkWindow *) parent;

    if (parentPtr) {
	if (parentPtr->flags & TK_ALREADY_DEAD) {
	    Tcl_SetObjResult(interp, Tcl_NewStringObj(
		    "can't create window: parent has been destroyed", -1));
	    Tcl_SetErrorCode(interp, "TK", "CREATE", "DEAD_PARENT", NULL);
	    return NULL;
	} else if (parentPtr->flags & TK_CONTAINER) {
	    Tcl_SetObjResult(interp, Tcl_NewStringObj(
		    "can't create window: its parent has -container = yes",
		    -1));
	    Tcl_SetErrorCode(interp, "TK", "CREATE", "CONTAINER", NULL);
	    return NULL;
	} else if (screenName == NULL) {
	    TkWindow *winPtr = TkAllocWindow(parentPtr->dispPtr,
		    parentPtr->screenNum, parentPtr);
	    /*
	     * Add the anonymous window flag now, so that NameWindow will
	     * behave correctly.
	     */

	    winPtr->flags |= TK_ANONYMOUS_WINDOW;
	    if (NameWindow(interp, winPtr, parentPtr, NULL) != TCL_OK) {
		Tk_DestroyWindow((Tk_Window) winPtr);
		return NULL;
	    }
	    return (Tk_Window) winPtr;
	}
    }
    return CreateTopLevelWindow(interp, parent, NULL, screenName,
	    TK_ANONYMOUS_WINDOW);
}

/*
 *----------------------------------------------------------------------
 *
 * Tk_CreateWindowFromPath --
 *
 *	This function is similar to Tk_CreateWindow except that it uses a path
 *	name to create the window, rather than a parent and a child name.
 *
 * Results:
 *	The return value is a token for the new window. This is not the same
 *	as X's token for the window. If an error occurred in creating the
 *	window (e.g. no such display or screen), then an error message is left
 *	in the interp's result and NULL is returned.
 *
 * Side effects:
 *	A new window structure is allocated locally. An X window is not
 *	initially created, but will be created the first time the window is
 *	mapped.
 *
 *----------------------------------------------------------------------
 */

Tk_Window
Tk_CreateWindowFromPath(
    Tcl_Interp *interp,		/* Interpreter to use for error reporting.
				 * the interp's result is assumed to be
				 * initialized by the caller. */
    Tk_Window tkwin,		/* Token for any window in application that is
				 * to contain new window. */
    const char *pathName,	/* Path name for new window within the
				 * application of tkwin. The parent of this
				 * window must already exist, but the window
				 * itself must not exist. */
    const char *screenName)	/* If NULL, new window will be on same screen
				 * as its parent. If non-NULL, gives name of
				 * screen on which to create new window;
				 * window will be a top-level window. */
{
#define FIXED_SPACE 5
    char fixedSpace[FIXED_SPACE+1];
    char *p;
    Tk_Window parent;
    int numChars;

    /*
     * Strip the parent's name out of pathName (it's everything up to the last
     * dot). There are two tricky parts: (a) must copy the parent's name
     * somewhere else to avoid modifying the pathName string (for large names,
     * space for the copy will have to be malloc'ed); (b) must special-case
     * the situation where the parent is ".".
     */

    p = strrchr(pathName, '.');
    if (p == NULL) {
	Tcl_SetObjResult(interp, Tcl_ObjPrintf(
		"bad window path name \"%s\"", pathName));
	Tcl_SetErrorCode(interp, "TK", "VALUE", "WINDOW_PATH", NULL);
	return NULL;
    }
    numChars = (int) (p-pathName);
    if (numChars > FIXED_SPACE) {
	p = ckalloc(numChars + 1);
    } else {
	p = fixedSpace;
    }
    if (numChars == 0) {
	*p = '.';
	p[1] = '\0';
    } else {
	strncpy(p, pathName, (size_t) numChars);
	p[numChars] = '\0';
    }

    /*
     * Find the parent window.
     */

    parent = Tk_NameToWindow(interp, p, tkwin);
    if (p != fixedSpace) {
	ckfree(p);
    }
    if (parent == NULL) {
	return NULL;
    }
    if (((TkWindow *) parent)->flags & TK_ALREADY_DEAD) {
	Tcl_SetObjResult(interp, Tcl_NewStringObj(
		"can't create window: parent has been destroyed", -1));
	Tcl_SetErrorCode(interp, "TK", "CREATE", "DEAD_PARENT", NULL);
	return NULL;
    } else if (((TkWindow *) parent)->flags & TK_CONTAINER) {
	Tcl_SetObjResult(interp, Tcl_NewStringObj(
		"can't create window: its parent has -container = yes", -1));
	Tcl_SetErrorCode(interp, "TK", "CREATE", "CONTAINER", NULL);
	return NULL;
    }

    /*
     * Create the window.
     */

    if (screenName == NULL) {
	TkWindow *parentPtr = (TkWindow *) parent;
	TkWindow *winPtr;

	winPtr = TkAllocWindow(parentPtr->dispPtr, parentPtr->screenNum,
		parentPtr);
	if (NameWindow(interp, winPtr, parentPtr, pathName+numChars+1)
		!= TCL_OK) {
	    Tk_DestroyWindow((Tk_Window) winPtr);
	    return NULL;
	}
	return (Tk_Window) winPtr;
    }

    return CreateTopLevelWindow(interp, parent, pathName+numChars+1,
	    screenName, /* flags */ 0);
}

/*
 *--------------------------------------------------------------
 *
 * Tk_DestroyWindow --
 *
 *	Destroy an existing window. After this call, the caller should never
 *	again use the token. Note that this function can be reentered to
 *	destroy a window that was only partially destroyed before a call to
 *	exit.
 *
 * Results:
 *	None.
 *
 * Side effects:
 *	The window is deleted, along with all of its children. Relevant
 *	callback functions are invoked.
 *
 *--------------------------------------------------------------
 */

void
Tk_DestroyWindow(
    Tk_Window tkwin)		/* Window to destroy. */
{
    TkWindow *winPtr = (TkWindow *) tkwin;
    TkDisplay *dispPtr = winPtr->dispPtr;
    XEvent event;
    TkHalfdeadWindow *halfdeadPtr, *prev_halfdeadPtr;
    ThreadSpecificData *tsdPtr =
	    Tcl_GetThreadData(&dataKey, sizeof(ThreadSpecificData));

    if (winPtr->flags & TK_ALREADY_DEAD) {
	/*
	 * A destroy event binding caused the window to be destroyed again.
	 * Ignore the request.
	 */

	return;
    }
    winPtr->flags |= TK_ALREADY_DEAD;

    /*
     * Unless we are cleaning up a half dead window from
     * DeleteWindowsExitProc, add this window to the half dead list.
     */

    if (tsdPtr->halfdeadWindowList &&
	    (tsdPtr->halfdeadWindowList->flags & HD_CLEANUP) &&
	    (tsdPtr->halfdeadWindowList->winPtr == winPtr)) {
	halfdeadPtr = tsdPtr->halfdeadWindowList;
    } else {
	halfdeadPtr = ckalloc(sizeof(TkHalfdeadWindow));
	halfdeadPtr->flags = 0;
	halfdeadPtr->winPtr = winPtr;
	halfdeadPtr->nextPtr = tsdPtr->halfdeadWindowList;
	tsdPtr->halfdeadWindowList = halfdeadPtr;
    }

    /*
     * Some cleanup needs to be done immediately, rather than later, because
     * it needs information that will be destoyed before we get to the main
     * cleanup point. For example, TkFocusDeadWindow needs to access the
     * parentPtr field from a window, but if a Destroy event handler deletes
     * the window's parent this field will be NULL before the main cleanup
     * point is reached.
     */

    if (!(halfdeadPtr->flags & HD_FOCUS)) {
	halfdeadPtr->flags |= HD_FOCUS;
	TkFocusDeadWindow(winPtr);
    }

    /*
     * If this is a main window, remove it from the list of main windows.
     * This needs to be done now (rather than later with all the other main
     * window cleanup) to handle situations where a destroy binding for a
     * window calls "exit". In this case the child window cleanup isn't
     * complete when exit is called. This situation is dealt with using the
     * half dead window list. Windows that are half dead gets cleaned up
     * during exit.
     *
     * Also decrement the display refcount so that if this is the last Tk
     * application in this process on this display, the display can be closed
     * and its data structures deleted.
     */

    if (!(halfdeadPtr->flags & HD_MAIN_WIN) &&
	    winPtr->mainPtr != NULL && winPtr->mainPtr->winPtr == winPtr) {
	halfdeadPtr->flags |= HD_MAIN_WIN;
	dispPtr->refCount--;
	if (tsdPtr->mainWindowList == winPtr->mainPtr) {
	    tsdPtr->mainWindowList = winPtr->mainPtr->nextPtr;
	} else {
	    TkMainInfo *prevPtr;

	    for (prevPtr = tsdPtr->mainWindowList;
		    prevPtr->nextPtr != winPtr->mainPtr;
		    prevPtr = prevPtr->nextPtr) {
		/* Empty loop body. */
	    }
	    prevPtr->nextPtr = winPtr->mainPtr->nextPtr;
	}
	tsdPtr->numMainWindows--;
    }

    /*
     * Recursively destroy children. Note that this child window block may
     * need to be run multiple times in the case where a child window has a
     * Destroy binding that calls exit.
     */

    if (!(halfdeadPtr->flags & HD_DESTROY_COUNT)) {
	halfdeadPtr->flags |= HD_DESTROY_COUNT;
    }

    while (winPtr->childList != NULL) {
	TkWindow *childPtr = winPtr->childList;

	childPtr->flags |= TK_DONT_DESTROY_WINDOW;
	Tk_DestroyWindow((Tk_Window) childPtr);
	if (winPtr->childList == childPtr) {
	    /*
	     * The child didn't remove itself from the child list, so let's
	     * remove it here. This can happen in some strange conditions,
	     * such as when a Destroy event handler for a window destroys the
	     * window's parent.
	     */

	    winPtr->childList = childPtr->nextPtr;
	    childPtr->parentPtr = NULL;
	}
    }
    if ((winPtr->flags & (TK_CONTAINER|TK_BOTH_HALVES))
	    == (TK_CONTAINER|TK_BOTH_HALVES)) {
	/*
	 * This is the container for an embedded application, and the embedded
	 * application is also in this process. Delete the embedded window
	 * in-line here, for the same reasons we delete children in-line
	 * (otherwise, for example, the Tk window may appear to exist even
	 * though its X window is gone; this could cause errors). Special
	 * note: it's possible that the embedded window has already been
	 * deleted, in which case TkpGetOtherWindow will return NULL.
	 */

	TkWindow *childPtr = TkpGetOtherWindow(winPtr);

	if (childPtr != NULL) {
	    childPtr->flags |= TK_DONT_DESTROY_WINDOW;
	    Tk_DestroyWindow((Tk_Window) childPtr);
	}
    }

    /*
     * Generate a DestroyNotify event. In order for the DestroyNotify event to
     * be processed correctly, need to make sure the window exists. This is a
     * bit of a kludge, and may be unnecessarily expensive, but without it no
     * event handlers will get called for windows that don't exist yet.
     *
     * Note: if the window's pathName is NULL and the window is not an
     * anonymous window, it means that the window was not successfully
     * initialized in the first place, so we should not make the window exist
     * or generate the event.
     */

    if (!(halfdeadPtr->flags & HD_DESTROY_EVENT) &&
	    winPtr->pathName != NULL &&
	    !(winPtr->flags & TK_ANONYMOUS_WINDOW)) {
	halfdeadPtr->flags |= HD_DESTROY_EVENT;
	if (winPtr->window == None) {
	    Tk_MakeWindowExist(tkwin);
	}
	event.type = DestroyNotify;
	event.xdestroywindow.serial =
		LastKnownRequestProcessed(winPtr->display);
	event.xdestroywindow.send_event = False;
	event.xdestroywindow.display = winPtr->display;
	event.xdestroywindow.event = winPtr->window;
	event.xdestroywindow.window = winPtr->window;
	Tk_HandleEvent(&event);
    }

    /*
     * No additional bindings that could call exit should be invoked from this
     * point on, so it is safe to remove this window from the half dead list.
     */

    for (prev_halfdeadPtr = NULL,
	    halfdeadPtr = tsdPtr->halfdeadWindowList;
	    halfdeadPtr != NULL; ) {
	if (halfdeadPtr->winPtr == winPtr) {
	    if (prev_halfdeadPtr == NULL) {
		tsdPtr->halfdeadWindowList = halfdeadPtr->nextPtr;
	    } else {
		prev_halfdeadPtr->nextPtr = halfdeadPtr->nextPtr;
	    }
	    ckfree(halfdeadPtr);
	    break;
	}
	prev_halfdeadPtr = halfdeadPtr;
	halfdeadPtr = halfdeadPtr->nextPtr;
    }
    if (halfdeadPtr == NULL) {
	Tcl_Panic("window not found on half dead list");
    }

    /*
     * Cleanup the data structures associated with this window.
     */

    if (winPtr->flags & TK_WIN_MANAGED) {
	TkWmDeadWindow(winPtr);
    } else if (winPtr->flags & TK_WM_COLORMAP_WINDOW) {
	TkWmRemoveFromColormapWindows(winPtr);
    }
    if (winPtr->window != None) {
#if defined(MAC_OSX_TK) || defined(__WIN32__)
	XDestroyWindow(winPtr->display, winPtr->window);
#else
	if ((winPtr->flags & TK_TOP_HIERARCHY)
		|| !(winPtr->flags & TK_DONT_DESTROY_WINDOW)) {
	    /*
	     * The parent has already been destroyed and this isn't a
	     * top-level window, so this window will be destroyed implicitly
	     * when the parent's X window is destroyed; it's much faster not
	     * to do an explicit destroy of this X window.
	     */

	    XDestroyWindow(winPtr->display, winPtr->window);
	}
#endif
	Tcl_DeleteHashEntry(Tcl_FindHashEntry(&dispPtr->winTable,
		(char *) winPtr->window));
	winPtr->window = None;
    }
    UnlinkWindow(winPtr);
    TkEventDeadWindow(winPtr);
#ifdef TK_USE_INPUT_METHODS
    if (winPtr->inputContext != NULL) {
	XDestroyIC(winPtr->inputContext);
	winPtr->inputContext = NULL;
    }
#endif /* TK_USE_INPUT_METHODS */
    if (winPtr->tagPtr != NULL) {
	TkFreeBindingTags(winPtr);
    }
    TkOptionDeadWindow(winPtr);
    TkSelDeadWindow(winPtr);
    TkGrabDeadWindow(winPtr);
    if (winPtr->geometryMaster != NULL) {
	ckfree(winPtr->geometryMaster);
	winPtr->geometryMaster = NULL;
    }
    if (winPtr->mainPtr != NULL) {
	if (winPtr->pathName != NULL) {
	    Tk_DeleteAllBindings(winPtr->mainPtr->bindingTable,
		    winPtr->pathName);
	    Tcl_DeleteHashEntry(Tcl_FindHashEntry(&winPtr->mainPtr->nameTable,
		    winPtr->pathName));

	    /*
	     * The memory pointed to by pathName has been deallocated. Keep
	     * users from accessing it after the window has been destroyed by
	     * setting it to NULL.
	     */

	    winPtr->pathName = NULL;

	    /*
	     * Invalidate all objects referring to windows with the same main
	     * window.
	     */

	    winPtr->mainPtr->deletionEpoch++;
	}
	winPtr->mainPtr->refCount--;
	if (winPtr->mainPtr->refCount == 0) {
	    register const TkCmd *cmdPtr;

	    /*
	     * We just deleted the last window in the application. Delete the
	     * TkMainInfo structure too and replace all of Tk's commands with
	     * dummy commands that return errors. Also delete the "send"
	     * command to unregister the interpreter.
	     *
	     * NOTE: Only replace the commands it if the interpreter is not
	     * being deleted. If it *is*, the interpreter cleanup will do all
	     * the needed work.
	     */

	    if ((winPtr->mainPtr->interp != NULL) &&
		    !Tcl_InterpDeleted(winPtr->mainPtr->interp)) {
		for (cmdPtr = commands; cmdPtr->name != NULL; cmdPtr++) {
		    Tcl_CreateCommand(winPtr->mainPtr->interp, cmdPtr->name,
			    TkDeadAppCmd, NULL, NULL);
		}
		Tcl_CreateCommand(winPtr->mainPtr->interp, "send",
			TkDeadAppCmd, NULL, NULL);
		Tcl_UnlinkVar(winPtr->mainPtr->interp, "tk_strictMotif");
		Tcl_UnlinkVar(winPtr->mainPtr->interp,
			"::tk::AlwaysShowSelection");
	    }

	    Tcl_DeleteHashTable(&winPtr->mainPtr->busyTable);
	    Tcl_DeleteHashTable(&winPtr->mainPtr->nameTable);
	    TkBindFree(winPtr->mainPtr);
	    TkDeleteAllImages(winPtr->mainPtr);
	    TkFontPkgFree(winPtr->mainPtr);
	    TkFocusFree(winPtr->mainPtr);
	    TkStylePkgFree(winPtr->mainPtr);

	    /*
	     * When embedding Tk into other applications, make sure that all
	     * destroy events reach the server. Otherwise the embedding
	     * application may also attempt to destroy the windows, resulting
	     * in an X error
	     */

	    if (winPtr->flags & TK_EMBEDDED) {
		XSync(winPtr->display, False);
	    }
	    ckfree(winPtr->mainPtr);

	    /*
	     * If no other applications are using the display, close the
	     * display now and relinquish its data structures.
	     */

#if !defined(WIN32) && defined(NOT_YET)
	    if (dispPtr->refCount <= 0) {
		/*
		 * I have disabled this code because on Windows there are
		 * still order dependencies in close-down. All displays and
		 * resources will get closed down properly anyway at exit,
		 * through the exit handler. -- jyl
		 *
		 * Ideally this should be enabled, as unix Tk can use multiple
		 * displays. However, there are order issues still, as well as
		 * the handling of queued events and such that must be
		 * addressed before this can be enabled. The current cleanup
		 * works except for send event issues. -- hobbs 04/2002
		 */

		TkDisplay *theDispPtr, *backDispPtr;

		/*
		 * Splice this display out of the list of displays.
		 */

		for (theDispPtr = tsdPtr->displayList, backDispPtr = NULL;
			(theDispPtr!=winPtr->dispPtr) && (theDispPtr!=NULL);
			theDispPtr = theDispPtr->nextPtr) {
		    backDispPtr = theDispPtr;
		}
		if (theDispPtr == NULL) {
		    Tcl_Panic("could not find display to close!");
		}
		if (backDispPtr == NULL) {
		    tsdPtr->displayList = theDispPtr->nextPtr;
		} else {
		    backDispPtr->nextPtr = theDispPtr->nextPtr;
		}

		/*
		 * Calling XSync creates X server traffic, but addresses a
		 * focus issue on close (but not the send issue). -- hobbs
		 *
		 *	XSync(dispPtr->display, True);
		 */

		/*
		 * Found and spliced it out, now actually do the cleanup.
		 */

		TkCloseDisplay(dispPtr);
	    }
#endif /* !WIN32 && NOT_YET */
	}
    }
    Tcl_EventuallyFree(winPtr, TCL_DYNAMIC);
}

/*
 *--------------------------------------------------------------
 *
 * Tk_MapWindow --
 *
 *	Map a window within its parent. This may require the window and/or its
 *	parents to actually be created.
 *
 * Results:
 *	None.
 *
 * Side effects:
 *	The given window will be mapped. Windows may also be created.
 *
 *--------------------------------------------------------------
 */

void
Tk_MapWindow(
    Tk_Window tkwin)		/* Token for window to map. */
{
    TkWindow *winPtr = (TkWindow *) tkwin;
    XEvent event;

    if (winPtr->flags & TK_MAPPED) {
	return;
    }
    if (winPtr->window == None) {
	Tk_MakeWindowExist(tkwin);
    }
    /*
     * [Bug 2645457]: the previous call permits events to be processed and can
     * lead to the destruction of the window under some conditions.
     */
    if (winPtr->flags & TK_ALREADY_DEAD) {
	return;
    }
    if (winPtr->flags & TK_WIN_MANAGED) {
	/*
	 * Lots of special processing has to be done for top-level windows.
	 * Let tkWm.c handle everything itself.
	 */

	TkWmMapWindow(winPtr);
	return;
    }
    winPtr->flags |= TK_MAPPED;
    XMapWindow(winPtr->display, winPtr->window);
    event.type = MapNotify;
    event.xmap.serial = LastKnownRequestProcessed(winPtr->display);
    event.xmap.send_event = False;
    event.xmap.display = winPtr->display;
    event.xmap.event = winPtr->window;
    event.xmap.window = winPtr->window;
    event.xmap.override_redirect = winPtr->atts.override_redirect;
    Tk_HandleEvent(&event);
}

/*
 *--------------------------------------------------------------
 *
 * Tk_MakeWindowExist --
 *
 *	Ensure that a particular window actually exists. This function should
 *	not normally need to be invoked from outside the Tk package, but may
 *	be needed if someone wants to manipulate a window before mapping it.
 *
 * Results:
 *	None.
 *
 * Side effects:
 *	When the function returns, the X window associated with tkwin is
 *	guaranteed to exist. This may require the window's ancestors to be
 *	created also.
 *
 *--------------------------------------------------------------
 */

void
Tk_MakeWindowExist(
    Tk_Window tkwin)		/* Token for window. */
{
    register TkWindow *winPtr = (TkWindow *) tkwin;
    TkWindow *winPtr2;
    Window parent;
    Tcl_HashEntry *hPtr;
    Tk_ClassCreateProc *createProc;
    int isNew;

    if (winPtr->window != None) {
	return;
    }

    if ((winPtr->parentPtr == NULL) || (winPtr->flags & TK_TOP_HIERARCHY)) {
	parent = XRootWindow(winPtr->display, winPtr->screenNum);
    } else {
	if (winPtr->parentPtr->window == None) {
	    Tk_MakeWindowExist((Tk_Window) winPtr->parentPtr);
	}
	parent = winPtr->parentPtr->window;
    }

    createProc = Tk_GetClassProc(winPtr->classProcsPtr, createProc);
    if (createProc != NULL && parent != None) {
	winPtr->window = createProc(tkwin, parent, winPtr->instanceData);
    } else {
	winPtr->window = TkpMakeWindow(winPtr, parent);
    }

    hPtr = Tcl_CreateHashEntry(&winPtr->dispPtr->winTable,
	    (char *) winPtr->window, &isNew);
    Tcl_SetHashValue(hPtr, winPtr);
    winPtr->dirtyAtts = 0;
    winPtr->dirtyChanges = 0;

    if (!(winPtr->flags & TK_TOP_HIERARCHY)) {
	/*
	 * If any siblings higher up in the stacking order have already been
	 * created then move this window to its rightful position in the
	 * stacking order.
	 *
	 * NOTE: this code ignores any changes anyone might have made to the
	 * sibling and stack_mode field of the window's attributes, so it
	 * really isn't safe for these to be manipulated except by calling
	 * Tk_RestackWindow.
	 */

	for (winPtr2 = winPtr->nextPtr; winPtr2 != NULL;
		winPtr2 = winPtr2->nextPtr) {
	    if ((winPtr2->window != None)
		    && !(winPtr2->flags & (TK_TOP_HIERARCHY|TK_REPARENTED))) {
		XWindowChanges changes;

		changes.sibling = winPtr2->window;
		changes.stack_mode = Below;
		XConfigureWindow(winPtr->display, winPtr->window,
			CWSibling|CWStackMode, &changes);
		break;
	    }
	}

	/*
	 * If this window has a different colormap than its parent, add the
	 * window to the WM_COLORMAP_WINDOWS property for its top-level.
	 */

	if ((winPtr->parentPtr != NULL) &&
		(winPtr->atts.colormap != winPtr->parentPtr->atts.colormap)) {
	    TkWmAddToColormapWindows(winPtr);
	    winPtr->flags |= TK_WM_COLORMAP_WINDOW;
	}
    }

    /*
     * Issue a ConfigureNotify event if there were deferred configuration
     * changes (but skip it if the window is being deleted; the
     * ConfigureNotify event could cause problems if we're being called from
     * Tk_DestroyWindow under some conditions).
     */

    if ((winPtr->flags & TK_NEED_CONFIG_NOTIFY)
	    && !(winPtr->flags & TK_ALREADY_DEAD)) {
	winPtr->flags &= ~TK_NEED_CONFIG_NOTIFY;
	TkDoConfigureNotify(winPtr);
    }
}

/*
 *--------------------------------------------------------------
 *
 * Tk_UnmapWindow, etc. --
 *
 *	There are several functions under here, each of which mirrors an
 *	existing X function. In addition to performing the functions of the
 *	corresponding function, each function also updates the local window
 *	structure and synthesizes an X event (if the window's structure is
 *	being managed internally).
 *
 * Results:
 *	See the manual entries.
 *
 * Side effects:
 *	See the manual entries.
 *
 *--------------------------------------------------------------
 */

void
Tk_UnmapWindow(
    Tk_Window tkwin)		/* Token for window to unmap. */
{
    register TkWindow *winPtr = (TkWindow *) tkwin;

    if (!(winPtr->flags & TK_MAPPED) || (winPtr->flags & TK_ALREADY_DEAD)) {
	return;
    }
    if (winPtr->flags & TK_WIN_MANAGED) {
	/*
	 * Special processing has to be done for top-level windows. Let tkWm.c
	 * handle everything itself.
	 */

	TkWmUnmapWindow(winPtr);
	return;
    }
    winPtr->flags &= ~TK_MAPPED;
    XUnmapWindow(winPtr->display, winPtr->window);
    if (!(winPtr->flags & TK_TOP_HIERARCHY)) {
	XEvent event;

	event.type = UnmapNotify;
	event.xunmap.serial = LastKnownRequestProcessed(winPtr->display);
	event.xunmap.send_event = False;
	event.xunmap.display = winPtr->display;
	event.xunmap.event = winPtr->window;
	event.xunmap.window = winPtr->window;
	event.xunmap.from_configure = False;
	Tk_HandleEvent(&event);
    }
}

void
Tk_ConfigureWindow(
    Tk_Window tkwin,		/* Window to re-configure. */
    unsigned int valueMask,	/* Mask indicating which parts of *valuePtr
				 * are to be used. */
    XWindowChanges *valuePtr)	/* New values. */
{
    register TkWindow *winPtr = (TkWindow *) tkwin;

    if (valueMask & CWX) {
	winPtr->changes.x = valuePtr->x;
    }
    if (valueMask & CWY) {
	winPtr->changes.y = valuePtr->y;
    }
    if (valueMask & CWWidth) {
	winPtr->changes.width = valuePtr->width;
    }
    if (valueMask & CWHeight) {
	winPtr->changes.height = valuePtr->height;
    }
    if (valueMask & CWBorderWidth) {
	winPtr->changes.border_width = valuePtr->border_width;
    }
    if (valueMask & (CWSibling|CWStackMode)) {
	Tcl_Panic("Can't set sibling or stack mode from Tk_ConfigureWindow");
    }

    if (winPtr->window != None) {
	XConfigureWindow(winPtr->display, winPtr->window,
		valueMask, valuePtr);
	TkDoConfigureNotify(winPtr);
    } else {
	winPtr->dirtyChanges |= valueMask;
	winPtr->flags |= TK_NEED_CONFIG_NOTIFY;
    }
}

void
Tk_MoveWindow(
    Tk_Window tkwin,		/* Window to move. */
    int x, int y)		/* New location for window (within parent). */
{
    register TkWindow *winPtr = (TkWindow *) tkwin;

    winPtr->changes.x = x;
    winPtr->changes.y = y;
    if (winPtr->window != None) {
	XMoveWindow(winPtr->display, winPtr->window, x, y);
	TkDoConfigureNotify(winPtr);
    } else {
	winPtr->dirtyChanges |= CWX|CWY;
	winPtr->flags |= TK_NEED_CONFIG_NOTIFY;
    }
}

void
Tk_ResizeWindow(
    Tk_Window tkwin,		/* Window to resize. */
    int width, int height)	/* New dimensions for window. */
{
    register TkWindow *winPtr = (TkWindow *) tkwin;

    winPtr->changes.width = (unsigned) width;
    winPtr->changes.height = (unsigned) height;
    if (winPtr->window != None) {
	XResizeWindow(winPtr->display, winPtr->window, (unsigned) width,
		(unsigned) height);
	TkDoConfigureNotify(winPtr);
    } else {
	winPtr->dirtyChanges |= CWWidth|CWHeight;
	winPtr->flags |= TK_NEED_CONFIG_NOTIFY;
    }
}

void
Tk_MoveResizeWindow(
    Tk_Window tkwin,		/* Window to move and resize. */
    int x, int y,		/* New location for window (within parent). */
    int width, int height)	/* New dimensions for window. */
{
    register TkWindow *winPtr = (TkWindow *) tkwin;

    winPtr->changes.x = x;
    winPtr->changes.y = y;
    winPtr->changes.width = (unsigned) width;
    winPtr->changes.height = (unsigned) height;
    if (winPtr->window != None) {
	XMoveResizeWindow(winPtr->display, winPtr->window, x, y,
		(unsigned) width, (unsigned) height);
	TkDoConfigureNotify(winPtr);
    } else {
	winPtr->dirtyChanges |= CWX|CWY|CWWidth|CWHeight;
	winPtr->flags |= TK_NEED_CONFIG_NOTIFY;
    }
}

void
Tk_SetWindowBorderWidth(
    Tk_Window tkwin,		/* Window to modify. */
    int width)			/* New border width for window. */
{
    register TkWindow *winPtr = (TkWindow *) tkwin;

    winPtr->changes.border_width = width;
    if (winPtr->window != None) {
	XSetWindowBorderWidth(winPtr->display, winPtr->window,
		(unsigned) width);
	TkDoConfigureNotify(winPtr);
    } else {
	winPtr->dirtyChanges |= CWBorderWidth;
	winPtr->flags |= TK_NEED_CONFIG_NOTIFY;
    }
}

void
Tk_ChangeWindowAttributes(
    Tk_Window tkwin,		/* Window to manipulate. */
    unsigned long valueMask,	/* OR'ed combination of bits, indicating which
				 * fields of *attsPtr are to be used. */
    register XSetWindowAttributes *attsPtr)
				/* New values for some attributes. */
{
    register TkWindow *winPtr = (TkWindow *) tkwin;

    if (valueMask & CWBackPixmap) {
	winPtr->atts.background_pixmap = attsPtr->background_pixmap;
    }
    if (valueMask & CWBackPixel) {
	winPtr->atts.background_pixel = attsPtr->background_pixel;
    }
    if (valueMask & CWBorderPixmap) {
	winPtr->atts.border_pixmap = attsPtr->border_pixmap;
    }
    if (valueMask & CWBorderPixel) {
	winPtr->atts.border_pixel = attsPtr->border_pixel;
    }
    if (valueMask & CWBitGravity) {
	winPtr->atts.bit_gravity = attsPtr->bit_gravity;
    }
    if (valueMask & CWWinGravity) {
	winPtr->atts.win_gravity = attsPtr->win_gravity;
    }
    if (valueMask & CWBackingStore) {
	winPtr->atts.backing_store = attsPtr->backing_store;
    }
    if (valueMask & CWBackingPlanes) {
	winPtr->atts.backing_planes = attsPtr->backing_planes;
    }
    if (valueMask & CWBackingPixel) {
	winPtr->atts.backing_pixel = attsPtr->backing_pixel;
    }
    if (valueMask & CWOverrideRedirect) {
	winPtr->atts.override_redirect = attsPtr->override_redirect;
    }
    if (valueMask & CWSaveUnder) {
	winPtr->atts.save_under = attsPtr->save_under;
    }
    if (valueMask & CWEventMask) {
	winPtr->atts.event_mask = attsPtr->event_mask;
    }
    if (valueMask & CWDontPropagate) {
	winPtr->atts.do_not_propagate_mask
		= attsPtr->do_not_propagate_mask;
    }
    if (valueMask & CWColormap) {
	winPtr->atts.colormap = attsPtr->colormap;
    }
    if (valueMask & CWCursor) {
	winPtr->atts.cursor = attsPtr->cursor;
    }

    if (winPtr->window != None) {
	XChangeWindowAttributes(winPtr->display, winPtr->window,
		valueMask, attsPtr);
    } else {
	winPtr->dirtyAtts |= valueMask;
    }
}

void
Tk_SetWindowBackground(
    Tk_Window tkwin,		/* Window to manipulate. */
    unsigned long pixel)	/* Pixel value to use for window's
				 * background. */
{
    register TkWindow *winPtr = (TkWindow *) tkwin;

    winPtr->atts.background_pixel = pixel;

    if (winPtr->window != None) {
	XSetWindowBackground(winPtr->display, winPtr->window, pixel);
    } else {
	winPtr->dirtyAtts = (winPtr->dirtyAtts & (unsigned) ~CWBackPixmap)
		| CWBackPixel;
    }
}

void
Tk_SetWindowBackgroundPixmap(
    Tk_Window tkwin,		/* Window to manipulate. */
    Pixmap pixmap)		/* Pixmap to use for window's background. */
{
    register TkWindow *winPtr = (TkWindow *) tkwin;

    winPtr->atts.background_pixmap = pixmap;

    if (winPtr->window != None) {
	XSetWindowBackgroundPixmap(winPtr->display,
		winPtr->window, pixmap);
    } else {
	winPtr->dirtyAtts = (winPtr->dirtyAtts & (unsigned) ~CWBackPixel)
		| CWBackPixmap;
    }
}

void
Tk_SetWindowBorder(
    Tk_Window tkwin,		/* Window to manipulate. */
    unsigned long pixel)	/* Pixel value to use for window's border. */
{
    register TkWindow *winPtr = (TkWindow *) tkwin;

    winPtr->atts.border_pixel = pixel;

    if (winPtr->window != None) {
	XSetWindowBorder(winPtr->display, winPtr->window, pixel);
    } else {
	winPtr->dirtyAtts = (winPtr->dirtyAtts & (unsigned) ~CWBorderPixmap)
		| CWBorderPixel;
    }
}

void
Tk_SetWindowBorderPixmap(
    Tk_Window tkwin,		/* Window to manipulate. */
    Pixmap pixmap)		/* Pixmap to use for window's border. */
{
    register TkWindow *winPtr = (TkWindow *) tkwin;

    winPtr->atts.border_pixmap = pixmap;

    if (winPtr->window != None) {
	XSetWindowBorderPixmap(winPtr->display,
		winPtr->window, pixmap);
    } else {
	winPtr->dirtyAtts = (winPtr->dirtyAtts & (unsigned) ~CWBorderPixel)
		| CWBorderPixmap;
    }
}

void
Tk_DefineCursor(
    Tk_Window tkwin,		/* Window to manipulate. */
    Tk_Cursor cursor)		/* Cursor to use for window (may be None). */
{
    register TkWindow *winPtr = (TkWindow *) tkwin;

#if defined(MAC_OSX_TK)
    winPtr->atts.cursor = (XCursor) cursor;
#else
    winPtr->atts.cursor = (Cursor) cursor;
#endif

    if (winPtr->window != None) {
	XDefineCursor(winPtr->display, winPtr->window, winPtr->atts.cursor);
    } else {
	winPtr->dirtyAtts = winPtr->dirtyAtts | CWCursor;
    }
}

void
Tk_UndefineCursor(
    Tk_Window tkwin)		/* Window to manipulate. */
{
    Tk_DefineCursor(tkwin, None);
}

void
Tk_SetWindowColormap(
    Tk_Window tkwin,		/* Window to manipulate. */
    Colormap colormap)		/* Colormap to use for window. */
{
    register TkWindow *winPtr = (TkWindow *) tkwin;

    winPtr->atts.colormap = colormap;

    if (winPtr->window != None) {
	XSetWindowColormap(winPtr->display, winPtr->window, colormap);
	if (!(winPtr->flags & TK_WIN_MANAGED)) {
	    TkWmAddToColormapWindows(winPtr);
	    winPtr->flags |= TK_WM_COLORMAP_WINDOW;
	}
    } else {
	winPtr->dirtyAtts |= CWColormap;
    }
}

/*
 *----------------------------------------------------------------------
 *
 * Tk_SetWindowVisual --
 *
 *	This function is called to specify a visual to be used for a Tk window
 *	when it is created. This function, if called at all, must be called
 *	before the X window is created (i.e. before Tk_MakeWindowExist is
 *	called).
 *
 * Results:
 *	The return value is 1 if successful, or 0 if the X window has been
 *	already created.
 *
 * Side effects:
 *	The information given is stored for when the window is created.
 *
 *----------------------------------------------------------------------
 */

int
Tk_SetWindowVisual(
    Tk_Window tkwin,		/* Window to manipulate. */
    Visual *visual,		/* New visual for window. */
    int depth,			/* New depth for window. */
    Colormap colormap)		/* An appropriate colormap for the visual. */
{
    register TkWindow *winPtr = (TkWindow *) tkwin;

    if (winPtr->window != None) {
	/* Too late! */
	return 0;
    }

    winPtr->visual = visual;
    winPtr->depth = depth;
    winPtr->atts.colormap = colormap;
    winPtr->dirtyAtts |= CWColormap;

    /*
     * The following code is needed to make sure that the window doesn't
     * inherit the parent's border pixmap, which would result in a BadMatch
     * error.
     */

    if (!(winPtr->dirtyAtts & CWBorderPixmap)) {
	winPtr->dirtyAtts |= CWBorderPixel;
    }
    return 1;
}

/*
 *----------------------------------------------------------------------
 *
 * TkDoConfigureNotify --
 *
 *	Generate a ConfigureNotify event describing the current configuration
 *	of a window.
 *
 * Results:
 *	None.
 *
 * Side effects:
 *	An event is generated and processed by Tk_HandleEvent.
 *
 *----------------------------------------------------------------------
 */

void
TkDoConfigureNotify(
    register TkWindow *winPtr)	/* Window whose configuration was just
				 * changed. */
{
    XEvent event;

    event.type = ConfigureNotify;
    event.xconfigure.serial = LastKnownRequestProcessed(winPtr->display);
    event.xconfigure.send_event = False;
    event.xconfigure.display = winPtr->display;
    event.xconfigure.event = winPtr->window;
    event.xconfigure.window = winPtr->window;
    event.xconfigure.x = winPtr->changes.x;
    event.xconfigure.y = winPtr->changes.y;
    event.xconfigure.width = winPtr->changes.width;
    event.xconfigure.height = winPtr->changes.height;
    event.xconfigure.border_width = winPtr->changes.border_width;
    if (winPtr->changes.stack_mode == Above) {
	event.xconfigure.above = winPtr->changes.sibling;
    } else {
	event.xconfigure.above = None;
    }
    event.xconfigure.override_redirect = winPtr->atts.override_redirect;
    Tk_HandleEvent(&event);
}

/*
 *----------------------------------------------------------------------
 *
 * Tk_SetClass --
 *
 *	This function is used to give a window a class.
 *
 * Results:
 *	None.
 *
 * Side effects:
 *	A new class is stored for tkwin, replacing any existing class for it.
 *
 *----------------------------------------------------------------------
 */

void
Tk_SetClass(
    Tk_Window tkwin,		/* Token for window to assign class. */
    const char *className)	/* New class for tkwin. */
{
    register TkWindow *winPtr = (TkWindow *) tkwin;

    winPtr->classUid = Tk_GetUid(className);
    if (winPtr->flags & TK_WIN_MANAGED) {
	TkWmSetClass(winPtr);
    }
    TkOptionClassChanged(winPtr);
}

/*
 *----------------------------------------------------------------------
 *
 * Tk_SetClassProcs --
 *
 *	This function is used to set the class functions and instance data for
 *	a window.
 *
 * Results:
 *	None.
 *
 * Side effects:
 *	A new set of class functions and instance data is stored for tkwin,
 *	replacing any existing values.
 *
 *----------------------------------------------------------------------
 */

void
Tk_SetClassProcs(
    Tk_Window tkwin,		/* Token for window to modify. */
    const Tk_ClassProcs *procs,	/* Class procs structure. */
    ClientData instanceData)	/* Data to be passed to class functions. */
{
    register TkWindow *winPtr = (TkWindow *) tkwin;

    winPtr->classProcsPtr = procs;
    winPtr->instanceData = instanceData;
}

/*
 *----------------------------------------------------------------------
 *
 * Tk_NameToWindow --
 *
 *	Given a string name for a window, this function returns the token for
 *	the window, if there exists a window corresponding to the given name.
 *
 * Results:
 *	The return result is either a token for the window corresponding to
 *	"name", or else NULL to indicate that there is no such window. In this
 *	case, an error message is left in the interp's result, unless interp
 *      is NULL.
 *
 * Side effects:
 *	None.
 *
 *----------------------------------------------------------------------
 */

Tk_Window
Tk_NameToWindow(
    Tcl_Interp *interp,		/* Where to report errors. */
    const char *pathName,	/* Path name of window. */
    Tk_Window tkwin)		/* Token for window: name is assumed to belong
				 * to the same main window as tkwin. */
{
    Tcl_HashEntry *hPtr;

    if (tkwin == NULL) {
	/*
	 * Either we're not really in Tk, or the main window was destroyed and
	 * we're on our way out of the application.
	 */

	if (interp != NULL) {
	    Tcl_SetObjResult(interp, Tcl_NewStringObj("NULL main window",-1));
	    Tcl_SetErrorCode(interp, "TK", "NO_MAIN_WINDOW", NULL);
	}
	return NULL;
    }

    hPtr = Tcl_FindHashEntry(&((TkWindow *) tkwin)->mainPtr->nameTable,
	    pathName);
    if (hPtr == NULL) {
	if (interp != NULL) {
	    Tcl_SetObjResult(interp, Tcl_ObjPrintf(
		    "bad window path name \"%s\"", pathName));
	    Tcl_SetErrorCode(interp, "TK", "LOOKUP", "WINDOW", pathName,
		    NULL);
	}
	return NULL;
    }
    return Tcl_GetHashValue(hPtr);
}

/*
 *----------------------------------------------------------------------
 *
 * Tk_IdToWindow --
 *
 *	Given an X display and window ID, this function returns the Tk token
 *	for the window, if there exists a Tk window corresponding to the given
 *	ID.
 *
 * Results:
 *	The return result is either a token for the window corresponding to
 *	the given X id, or else NULL to indicate that there is no such window.
 *
 * Side effects:
 *	None.
 *
 *----------------------------------------------------------------------
 */

Tk_Window
Tk_IdToWindow(
    Display *display,		/* X display containing the window. */
    Window window)		/* X window window id. */
{
    TkDisplay *dispPtr;
    Tcl_HashEntry *hPtr;

    for (dispPtr = TkGetDisplayList(); ; dispPtr = dispPtr->nextPtr) {
	if (dispPtr == NULL) {
	    return NULL;
	}
	if (dispPtr->display == display) {
	    break;
	}
    }

    hPtr = Tcl_FindHashEntry(&dispPtr->winTable, (char *) window);
    if (hPtr == NULL) {
	return NULL;
    }
    return Tcl_GetHashValue(hPtr);
}

/*
 *----------------------------------------------------------------------
 *
 * Tk_DisplayName --
 *
 *	Return the textual name of a window's display.
 *
 * Results:
 *	The return value is the string name of the display associated with
 *	tkwin.
 *
 * Side effects:
 *	None.
 *
 *----------------------------------------------------------------------
 */

const char *
Tk_DisplayName(
    Tk_Window tkwin)		/* Window whose display name is desired. */
{
    return ((TkWindow *) tkwin)->dispPtr->name;
}

/*
 *----------------------------------------------------------------------
 *
 * Tk_Interp --
 *
 *	Get the Tcl interpreter from a Tk window.
 *
 * Results:
 *	A pointer to the interpreter or NULL.
 *
 * Side effects:
 *	None.
 *
 *----------------------------------------------------------------------
 */

Tcl_Interp *
Tk_Interp(
    Tk_Window tkwin)
{
    if (tkwin != NULL && ((TkWindow *) tkwin)->mainPtr != NULL) {
	return ((TkWindow *) tkwin)->mainPtr->interp;
    }
    return NULL;
}

/*
 *----------------------------------------------------------------------
 *
 * UnlinkWindow --
 *
 *	This function removes a window from the childList of its parent.
 *
 * Results:
 *	None.
 *
 * Side effects:
 *	The window is unlinked from its childList.
 *
 *----------------------------------------------------------------------
 */

static void
UnlinkWindow(
    TkWindow *winPtr)		/* Child window to be unlinked. */
{
    TkWindow *prevPtr;

    if (winPtr->parentPtr == NULL) {
	return;
    }
    prevPtr = winPtr->parentPtr->childList;
    if (prevPtr == winPtr) {
	winPtr->parentPtr->childList = winPtr->nextPtr;
	if (winPtr->nextPtr == NULL) {
	    winPtr->parentPtr->lastChildPtr = NULL;
	}
    } else {
	while (prevPtr->nextPtr != winPtr) {
	    prevPtr = prevPtr->nextPtr;
	    if (prevPtr == NULL) {
		Tcl_Panic("UnlinkWindow couldn't find child in parent");
	    }
	}
	prevPtr->nextPtr = winPtr->nextPtr;
	if (winPtr->nextPtr == NULL) {
	    winPtr->parentPtr->lastChildPtr = prevPtr;
	}
    }
}

/*
 *----------------------------------------------------------------------
 *
 * Tk_RestackWindow --
 *
 *	Change a window's position in the stacking order.
 *
 * Results:
 *	TCL_OK is normally returned. If other is not a descendant of tkwin's
 *	parent then TCL_ERROR is returned and tkwin is not repositioned.
 *
 * Side effects:
 *	Tkwin is repositioned in the stacking order.
 *
 *----------------------------------------------------------------------
 */

int
Tk_RestackWindow(
    Tk_Window tkwin,		/* Token for window whose position in the
				 * stacking order is to change. */
    int aboveBelow,		/* Indicates new position of tkwin relative to
				 * other; must be Above or Below. */
    Tk_Window other)		/* Tkwin will be moved to a position that puts
				 * it just above or below this window. If NULL
				 * then tkwin goes above or below all windows
				 * in the same parent. */
{
    TkWindow *winPtr = (TkWindow *) tkwin;
    TkWindow *otherPtr = (TkWindow *) other;

    /*
     * Special case: if winPtr is a top-level window then just find the
     * top-level ancestor of otherPtr and restack winPtr above otherPtr
     * without changing any of Tk's childLists.
     */

    if (winPtr->flags & TK_WIN_MANAGED) {
	while ((otherPtr != NULL) && !(otherPtr->flags & TK_TOP_HIERARCHY)) {
	    otherPtr = otherPtr->parentPtr;
	}
	TkWmRestackToplevel(winPtr, aboveBelow, otherPtr);
	return TCL_OK;
    }

    /*
     * Find an ancestor of otherPtr that is a sibling of winPtr.
     */

    if (winPtr->parentPtr == NULL) {
	/*
	 * Window is going to be deleted shortly; don't do anything.
	 */

	return TCL_OK;
    }
    if (otherPtr == NULL) {
	if (aboveBelow == Above) {
	    otherPtr = winPtr->parentPtr->lastChildPtr;
	} else {
	    otherPtr = winPtr->parentPtr->childList;
	}
    } else {
	while (winPtr->parentPtr != otherPtr->parentPtr) {
	    if ((otherPtr == NULL) || (otherPtr->flags & TK_TOP_HIERARCHY)) {
		return TCL_ERROR;
	    }
	    otherPtr = otherPtr->parentPtr;
	}
    }
    if (otherPtr == winPtr) {
	return TCL_OK;
    }

    /*
     * Reposition winPtr in the stacking order.
     */

    UnlinkWindow(winPtr);
    if (aboveBelow == Above) {
	winPtr->nextPtr = otherPtr->nextPtr;
	if (winPtr->nextPtr == NULL) {
	    winPtr->parentPtr->lastChildPtr = winPtr;
	}
	otherPtr->nextPtr = winPtr;
    } else {
	TkWindow *prevPtr;

	prevPtr = winPtr->parentPtr->childList;
	if (prevPtr == otherPtr) {
	    winPtr->parentPtr->childList = winPtr;
	} else {
	    while (prevPtr->nextPtr != otherPtr) {
		prevPtr = prevPtr->nextPtr;
	    }
	    prevPtr->nextPtr = winPtr;
	}
	winPtr->nextPtr = otherPtr;
    }

    /*
     * Notify the X server of the change. If winPtr hasn't yet been created
     * then there's no need to tell the X server now, since the stacking order
     * will be handled properly when the window is finally created.
     */

    if (winPtr->window != None) {
	XWindowChanges changes;
	unsigned int mask = CWStackMode;

	changes.stack_mode = Above;
	for (otherPtr = winPtr->nextPtr; otherPtr != NULL;
		otherPtr = otherPtr->nextPtr) {
	    if ((otherPtr->window != None)
		    && !(otherPtr->flags & (TK_TOP_HIERARCHY|TK_REPARENTED))){
		changes.sibling = otherPtr->window;
		changes.stack_mode = Below;
		mask = CWStackMode|CWSibling;
		break;
	    }
	}
	XConfigureWindow(winPtr->display, winPtr->window, mask, &changes);
    }
    return TCL_OK;
}

/*
 *----------------------------------------------------------------------
 *
 * Tk_MainWindow --
 *
 *	Returns the main window for an application.
 *
 * Results:
 *	If interp has a Tk application associated with it, the main window for
 *	the application is returned. Otherwise NULL is returned and an error
 *	message is left in the interp's result.
 *
 * Side effects:
 *	None.
 *
 *----------------------------------------------------------------------
 */

Tk_Window
Tk_MainWindow(
    Tcl_Interp *interp)		/* Interpreter that embodies the application.
				 * Used for error reporting also. */
{
    TkMainInfo *mainPtr;
    ThreadSpecificData *tsdPtr;

    if (interp == NULL) {
	return NULL;
    }
#ifdef USE_TCL_STUBS
    if (tclStubsPtr == NULL) {
	return NULL;
    }
#endif
    tsdPtr = Tcl_GetThreadData(&dataKey, sizeof(ThreadSpecificData));

    for (mainPtr = tsdPtr->mainWindowList; mainPtr != NULL;
	    mainPtr = mainPtr->nextPtr) {
	if (mainPtr->interp == interp) {
	    return (Tk_Window) mainPtr->winPtr;
	}
    }
    Tcl_SetObjResult(interp, Tcl_NewStringObj(
	    "this isn't a Tk application", -1));
    Tcl_SetErrorCode(interp, "TK", "NO_MAIN_WINDOW", NULL);
    return NULL;
}

/*
 *----------------------------------------------------------------------
 *
 * Tk_StrictMotif --
 *
 *	Indicates whether strict Motif compliance has been specified for the
 *	given window.
 *
 * Results:
 *	The return value is 1 if strict Motif compliance has been requested
 *	for tkwin's application by setting the tk_strictMotif variable in its
 *	interpreter to a true value. 0 is returned if tk_strictMotif has a
 *	false value.
 *
 * Side effects:
 *	None.
 *
 *----------------------------------------------------------------------
 */

int
Tk_StrictMotif(
    Tk_Window tkwin)		/* Window whose application is to be
				 * checked. */
{
    return ((TkWindow *) tkwin)->mainPtr->strictMotif;
}

/*
 *----------------------------------------------------------------------
 *
 * Tk_GetNumMainWindows --
 *
 *	This function returns the number of main windows currently open in
 *	this process.
 *
 * Results:
 *	The number of main windows open in this process.
 *
 * Side effects:
 *	None.
 *
 *----------------------------------------------------------------------
 */

int
Tk_GetNumMainWindows(void)
{
    ThreadSpecificData *tsdPtr;

#ifdef USE_TCL_STUBS
    if (tclStubsPtr == NULL) {
	return 0;
    }
#endif

    tsdPtr = Tcl_GetThreadData(&dataKey, sizeof(ThreadSpecificData));

    return tsdPtr->numMainWindows;
}

/*
 *----------------------------------------------------------------------
 *
 * TkpAlwaysShowSelection --
 *
 *	Indicates whether text/entry widgets should always display
 *	their selection, regardless of window focus.
 *
 * Results:
 *	The return value is 1 if always showing the selection has been
 *	requested for tkwin's application by setting the
 *	::tk::AlwaysShowSelection variable in its interpreter to a true value.
 *	0 is returned if it has a false value.
 *
 * Side effects:
 *	None.
 *
 *----------------------------------------------------------------------
 */

int
TkpAlwaysShowSelection(
    Tk_Window tkwin)		/* Window whose application is to be
				 * checked. */
{
    return ((TkWindow *) tkwin)->mainPtr->alwaysShowSelection;
}

/*
 *----------------------------------------------------------------------
 *
 * DeleteWindowsExitProc --
 *
 *	This function is invoked as an exit handler. It deletes all of the
 *	main windows in the current thread. We really should be using a thread
 *	local exit handler to delete windows and a process exit handler to
 *	close the display but Tcl does not provide support for this usage.
 *
 * Results:
 *	None.
 *
 * Side effects:
 *	None.
 *
 *----------------------------------------------------------------------
 */

static void
DeleteWindowsExitProc(
    ClientData clientData)	/* tsdPtr when handler was created. */
{
    TkDisplay *dispPtr, *nextPtr;
    Tcl_Interp *interp;
    ThreadSpecificData *tsdPtr = clientData;

    if (tsdPtr == NULL) {
	return;
    }

    /*
     * Finish destroying any windows that are in a half-dead state. We must
     * protect the interpreter while destroying the window, because of
     * <Destroy> bindings which could destroy the interpreter while the window
     * is being deleted. This would leave frames on the call stack pointing at
     * deleted memory, causing core dumps.
     */

    while (tsdPtr->halfdeadWindowList != NULL) {
	interp = tsdPtr->halfdeadWindowList->winPtr->mainPtr->interp;
	Tcl_Preserve(interp);
	tsdPtr->halfdeadWindowList->flags |= HD_CLEANUP;
	tsdPtr->halfdeadWindowList->winPtr->flags &= ~TK_ALREADY_DEAD;
	Tk_DestroyWindow((Tk_Window) tsdPtr->halfdeadWindowList->winPtr);
	Tcl_Release(interp);
    }

    /*
     * Destroy any remaining main windows.
     */

    while (tsdPtr->mainWindowList != NULL) {
	interp = tsdPtr->mainWindowList->interp;
	Tcl_Preserve(interp);
	Tk_DestroyWindow((Tk_Window) tsdPtr->mainWindowList->winPtr);
	Tcl_Release(interp);
    }

    /*
     * Iterate destroying the displays until no more displays remain. It is
     * possible for displays to get recreated during exit by any code that
     * calls GetScreen, so we must destroy these new displays as well as the
     * old ones.
     */

    for (dispPtr = tsdPtr->displayList; dispPtr != NULL;
	    dispPtr = tsdPtr->displayList) {
	/*
	 * Now iterate over the current list of open displays, and first set
	 * the global pointer to NULL so we will be able to notice if any new
	 * displays got created during deletion of the current set. We must
	 * also do this to ensure that Tk_IdToWindow does not find the old
	 * display as it is being destroyed, when it wants to see if it needs
	 * to dispatch a message.
	 */

	for (tsdPtr->displayList = NULL; dispPtr != NULL; dispPtr = nextPtr) {
	    nextPtr = dispPtr->nextPtr;
	    TkCloseDisplay(dispPtr);
	}
    }

    tsdPtr->numMainWindows = 0;
    tsdPtr->mainWindowList = NULL;
    tsdPtr->initialized = 0;
}

#if defined(__WIN32__) && !defined(__WIN64__)

static HMODULE tkcygwindll = NULL;

/*
 * Run Tk_MainEx from libtk8.?.dll
 *
 * This function is only ever called from wish8.4.exe, the cygwin port of Tcl.
 * This means that the system encoding is utf-8, so we don't have to do any
 * encoding conversions.
 */

int
TkCygwinMainEx(
    int argc,			/* Number of arguments. */
    char **argv,		/* Array of argument strings. */
    Tcl_AppInitProc *appInitProc,
				/* Application-specific initialization
				 * procedure to call after most initialization
				 * but before starting to execute commands. */
    Tcl_Interp *interp)
{
    TCHAR name[MAX_PATH];
    int len;
    void (*tkmainex)(int, char **, Tcl_AppInitProc *, Tcl_Interp *);

    /* construct "<path>/libtk8.?.dll", from "<path>/tk8?.dll" */
    len = GetModuleFileNameW(Tk_GetHINSTANCE(), name, MAX_PATH);
    name[len-2] = TEXT('.');
    name[len-1] = name[len-5];
    _tcscpy(name+len, TEXT(".dll"));
    memcpy(name+len-8, TEXT("libtk8"), 6 * sizeof(TCHAR));

    tkcygwindll = LoadLibrary(name);
    if (!tkcygwindll) {
	/* dll is not present */
	return 0;
    }
    tkmainex = (void (*)(int, char **, Tcl_AppInitProc *, Tcl_Interp *))
	    GetProcAddress(tkcygwindll, "Tk_MainEx");
    if (!tkmainex) {
	return 0;
    }
    tkmainex(argc, argv, appInitProc, interp);
    return 1;
}
#endif /* __WIN32__ && !__WIN64__ */

/*
 *----------------------------------------------------------------------
 *
 * Tk_Init --
 *
 *	This function is invoked to add Tk to an interpreter. It incorporates
 *	all of Tk's commands into the interpreter and creates the main window
 *	for a new Tk application. If the interpreter contains a variable
 *	"argv", this function extracts several arguments from that variable,
 *	uses them to configure the main window, and modifies argv to exclude
 *	the arguments (see the "wish" documentation for a list of the
 *	arguments that are extracted).
 *
 * Results:
 *	Returns a standard Tcl completion code and sets the interp's result if
 *	there is an error.
 *
 * Side effects:
 *	Depends on various initialization scripts that get invoked.
 *
 *----------------------------------------------------------------------
 */

int
Tk_Init(
    Tcl_Interp *interp)		/* Interpreter to initialize. */
{
#if defined(__WIN32__) && !defined(__WIN64__)
    if (tkcygwindll) {
	int (*tkinit)(Tcl_Interp *);

	tkinit = (int(*)(Tcl_Interp *)) GetProcAddress(tkcygwindll,"Tk_Init");
	if (tkinit) {
	    return tkinit(interp);
	}
    }
#endif /* __WIN32__ && !__WIN64__ */
    return Initialize(interp);
}

/*
 *----------------------------------------------------------------------
 *
 * Tk_SafeInit --
 *
 *	This function is invoked to add Tk to a safe interpreter. It invokes
 *	the internal function that does the real work.
 *
 * Results:
 *	Returns a standard Tcl completion code and sets the interp's result if
 *	there is an error.
 *
 * Side effects:
 *	Depends on various initialization scripts that are invoked.
 *
 *----------------------------------------------------------------------
 */

int
Tk_SafeInit(
    Tcl_Interp *interp)		/* Interpreter to initialize. */
{
    /*
     * Initialize the interpreter with Tk, safely. This removes all the Tk
     * commands that are unsafe.
     *
     * Rationale:
     *
     * - Toplevel and menu are unsafe because they can be used to cover the
     *   entire screen and to steal input from the user.
     * - Continuous ringing of the bell is a nuisance.
     * - Cannot allow access to the clipboard because a malicious script can
     *   replace the contents with the string "rm -r *" and lead to surprises
     *   when the contents of the clipboard are pasted. Similarly, the
     *   selection command is blocked.
     * - Cannot allow send because it can be used to cause unsafe interpreters
     *   to execute commands. The tk command recreates the send command, so
     *   that too must be hidden.
     * - Focus can be used to grab the focus away from another window, in
     *   effect stealing user input. Cannot allow that.
     *   NOTE: We currently do *not* hide focus as it would make it impossible
     *   to provide keyboard input to Tk in a safe interpreter.
     * - Grab can be used to block the user from using any other apps on the
     *   screen.
     * - Tkwait can block the containing process forever. Use bindings,
     *   fileevents and split the protocol into before-the-wait and
     *   after-the-wait parts. More work but necessary.
     * - Wm is unsafe because (if toplevels are allowed, in the future) it can
     *   be used to remove decorations, move windows around, cover the entire
     *   screen etc etc.
     *
     * Current risks:
     *
     * - No CPU time limit, no memory allocation limits, no color limits.
     *   CPU time limits can be imposed by an unsafe master interpreter.
     *
     * The actual code called is the same as Tk_Init but Tcl_IsSafe() is
     * checked at several places to differentiate the two initialisations.
     */

#if defined(__WIN32__) && !defined(__WIN64__)
    if (tkcygwindll) {
	int (*tksafeinit)(Tcl_Interp *);

	tksafeinit = (int (*)(Tcl_Interp *))
		GetProcAddress(tkcygwindll, "Tk_SafeInit");
	if (tksafeinit) {
	    return tksafeinit(interp);
	}
    }
#endif /* __WIN32__ && !__WIN64__ */
    return Initialize(interp);
}

MODULE_SCOPE const TkStubs tkStubs;

/*
 *----------------------------------------------------------------------
 *
 * Initialize --
 *
 *	The core of the initialization code for Tk, called from Tk_Init and
 *	Tk_SafeInit.
 *
 * Results:
 *	A standard Tcl result. Also leaves an error message in the interp's
 *	result if there was an error.
 *
 * Side effects:
 *	Depends on the initialization scripts that are invoked.
 *
 *----------------------------------------------------------------------
 */

static int
Initialize(
    Tcl_Interp *interp)		/* Interpreter to initialize. */
{
    char *p;
    int argc, code;
    const char **argv;
    const char *args[20];
    const char *argString = NULL;
    Tcl_DString class;
    ThreadSpecificData *tsdPtr;

    /*
<<<<<<< HEAD
     * Ensure that we are getting a compatible version of Tcl. This is really
     * only an issue when Tk is loaded dynamically.
     */

    if (Tcl_InitStubs(interp, "8.6", 0) == NULL) {
=======
     * Ensure that we are getting the matching version of Tcl.
     */

    if (Tcl_InitStubs(interp, "8.5.0", 0) == NULL) {
>>>>>>> 155911ad
	return TCL_ERROR;
    }

    /*
     * Ensure that our obj-types are registered with the Tcl runtime.
     */

    TkRegisterObjTypes();

    tsdPtr = Tcl_GetThreadData(&dataKey, sizeof(ThreadSpecificData));

    /*
     * Start by initializing all the static variables to default acceptable
     * values so that no information is leaked from a previous run of this
     * code.
     */

    Tcl_MutexLock(&windowMutex);
    synchronize = 0;
    name = NULL;
    display = NULL;
    geometry = NULL;
    colormap = NULL;
    use = NULL;
    visual = NULL;
    rest = 0;
    argv = NULL;

    /*
     * We start by resetting the result because it might not be clean.
     */

    Tcl_ResetResult(interp);

    if (Tcl_IsSafe(interp)) {
	/*
	 * Get the clearance to start Tk and the "argv" parameters from the
	 * master.
	 */

	Tcl_DString ds;

	/*
	 * Step 1 : find the master and construct the interp name (could be a
	 * function if new APIs were ok). We could also construct the path
	 * while walking, but there is no API to get the name of an interp
	 * either.
	 */

	Tcl_Interp *master = interp;

	while (1) {
	    master = Tcl_GetMaster(master);
	    if (master == NULL) {
		Tcl_SetObjResult(interp, Tcl_NewStringObj(
			"no controlling master interpreter", -1));
		Tcl_SetErrorCode(interp, "TK", "SAFE", "NO_MASTER", NULL);
		code = TCL_ERROR;
		goto done;
	    }
	    if (!Tcl_IsSafe(master)) {
		/* Found the trusted master. */
		break;
	    }
	}

	/*
	 * Construct the name (rewalk...)
	 */

	code = Tcl_GetInterpPath(master, interp);
	if (code != TCL_OK) {
	    Tcl_SetObjResult(interp, Tcl_NewStringObj(
		    "error in Tcl_GetInterpPath", -1));
	    Tcl_SetErrorCode(interp, "TK", "SAFE", "FAILED", NULL);
	    goto done;
	}

	/*
	 * Build the string to eval.
	 */

	Tcl_DStringInit(&ds);
	Tcl_DStringAppendElement(&ds, "::safe::TkInit");
	Tcl_DStringAppendElement(&ds, Tcl_GetStringResult(master));

	/*
	 * Step 2 : Eval in the master. The argument is the *reversed* interp
	 * path of the slave.
	 */

	code = Tcl_Eval(master, Tcl_DStringValue(&ds));
	if (code != TCL_OK) {
	    /*
	     * We might want to transfer the error message or not. We don't.
	     * (No API to do it and maybe security reasons).
	     */

	    Tcl_DStringFree(&ds);
	    Tcl_SetObjResult(interp, Tcl_NewStringObj(
		    "not allowed to start Tk by master's safe::TkInit", -1));
	    Tcl_SetErrorCode(interp, "TK", "SAFE", "FAILED", NULL);
	    goto done;
	}
	Tcl_DStringFree(&ds);

	/*
	 * Use the master's result as argv. Note: We don't use the Obj
	 * interfaces to avoid dealing with cross interp refcounting and
	 * changing the code below.
	 */

	argString = Tcl_GetStringResult(master);
    } else {
	/*
	 * If there is an "argv" variable, get its value, extract out relevant
	 * arguments from it, and rewrite the variable without the arguments
	 * that we used.
	 */

	argString = Tcl_GetVar2(interp, "argv", NULL, TCL_GLOBAL_ONLY);
    }
    if (argString != NULL) {
	char buffer[TCL_INTEGER_SPACE];

	if (Tcl_SplitList(interp, argString, &argc, &argv) != TCL_OK) {
	argError:
	    Tcl_AddErrorInfo(interp,
		    "\n    (processing arguments in argv variable)");
	    code = TCL_ERROR;
	    goto done;
	}
	if (Tk_ParseArgv(interp, (Tk_Window) NULL, &argc, argv,
		argTable, TK_ARGV_DONT_SKIP_FIRST_ARG|TK_ARGV_NO_DEFAULTS)
		!= TCL_OK) {
	    goto argError;
	}
	p = Tcl_Merge(argc, argv);
	Tcl_SetVar2(interp, "argv", NULL, p, TCL_GLOBAL_ONLY);
	sprintf(buffer, "%d", argc);
	Tcl_SetVar2(interp, "argc", NULL, buffer, TCL_GLOBAL_ONLY);
	ckfree(p);
    }

    /*
     * Figure out the application's name and class.
     */

    Tcl_DStringInit(&class);
    if (name == NULL) {
	int offset;

	TkpGetAppName(interp, &class);
	offset = Tcl_DStringLength(&class)+1;
	Tcl_DStringSetLength(&class, offset);
	Tcl_DStringAppend(&class, Tcl_DStringValue(&class), offset-1);
	name = Tcl_DStringValue(&class) + offset;
    } else {
	Tcl_DStringAppend(&class, name, -1);
    }

    p = Tcl_DStringValue(&class);
    if (*p) {
	Tcl_UtfToTitle(p);
    }

    /*
     * Create an argument list for creating the top-level window, using the
     * information parsed from argv, if any.
     */

    args[0] = "toplevel";
    args[1] = ".";
    args[2] = "-class";
    args[3] = Tcl_DStringValue(&class);
    argc = 4;
    if (display != NULL) {
	args[argc] = "-screen";
	args[argc+1] = display;
	argc += 2;

	/*
	 * If this is the first application for this process, save the display
	 * name in the DISPLAY environment variable so that it will be
	 * available to subprocesses created by us.
	 */

	if (tsdPtr->numMainWindows == 0) {
	    Tcl_SetVar2(interp, "env", "DISPLAY", display, TCL_GLOBAL_ONLY);
	}
    }
    if (colormap != NULL) {
	args[argc] = "-colormap";
	args[argc+1] = colormap;
	argc += 2;
	colormap = NULL;
    }
    if (use != NULL) {
	args[argc] = "-use";
	args[argc+1] = use;
	argc += 2;
	use = NULL;
    }
    if (visual != NULL) {
	args[argc] = "-visual";
	args[argc+1] = visual;
	argc += 2;
	visual = NULL;
    }
    args[argc] = NULL;
    code = TkCreateFrame(NULL, interp, argc, args, 1, name);

    Tcl_DStringFree(&class);
    if (code != TCL_OK) {
	goto done;
    }
    Tcl_ResetResult(interp);
    if (synchronize) {
	XSynchronize(Tk_Display(Tk_MainWindow(interp)), True);
    }

    /*
     * Set the geometry of the main window, if requested. Put the requested
     * geometry into the "geometry" variable.
     */

    if (geometry != NULL) {
	Tcl_SetVar2(interp, "geometry", NULL, geometry, TCL_GLOBAL_ONLY);
	code = Tcl_VarEval(interp, "wm geometry . ", geometry, NULL);
	if (code != TCL_OK) {
	    goto done;
	}
	geometry = NULL;
    }

<<<<<<< HEAD
    if (Tcl_PkgRequire(interp, "Tcl", "8.6", 0) == NULL) {
	code = TCL_ERROR;
	goto done;
    }

=======
>>>>>>> 155911ad
    /*
     * Provide Tk and its stub table.
     */

    code = Tcl_PkgProvideEx(interp, "Tk", TK_PATCH_LEVEL,
	    (ClientData) &tkStubs);
    if (code != TCL_OK) {
	goto done;
    }

    /*
     * If we were able to provide ourselves as a package, then set the main
     * loop function in Tcl to our main loop proc. This will cause tclsh to be
     * event-aware when Tk is dynamically loaded. This will have no effect in
     * wish, which already is prepared to run the event loop.
     */

    Tcl_SetMainLoop(Tk_MainLoop);

    /*
     * Initialized the themed widget set
     */

    code = Ttk_Init(interp);
    if (code != TCL_OK) {
	goto done;
    }

    /*
     * Invoke platform-specific initialization. Unlock mutex before entering
     * TkpInit, as that may run through the Tk_Init routine again for the
     * console window interpreter.
     */

    Tcl_MutexUnlock(&windowMutex);
    if (argv != NULL) {
	ckfree(argv);
    }
    code = TkpInit(interp);
    if (code == TCL_OK) {

	/*
	 * In order to find tk.tcl during initialization, we evaluate the
	 * following script.  It calls on the Tcl command [tcl_findLibrary]
	 * to perform the search.  See the docs for that command for details
	 * on where it looks.
	 *
	 * Note that this entire search mechanism can be bypassed by defining
	 * an alternate [tkInit] command before calling Tk_Init().
	 */

	code = Tcl_Eval(interp,
"if {[namespace which -command tkInit] eq \"\"} {\n\
  proc tkInit {} {\n\
    global tk_library tk_version tk_patchLevel\n\
      rename tkInit {}\n\
    tcl_findLibrary tk $tk_version $tk_patchLevel tk.tcl TK_LIBRARY tk_library\n\
  }\n\
}\n\
tkInit");
    }
    if (code == TCL_OK) {
	/*
	 * Create exit handlers to delete all windows when the application or
	 * thread exits. The handler need to be invoked before other platform
	 * specific cleanups take place to avoid panics in finalization.
	 */

	TkCreateThreadExitHandler(DeleteWindowsExitProc, tsdPtr);
    }
    return code;

  done:
    Tcl_MutexUnlock(&windowMutex);
    if (argv != NULL) {
	ckfree(argv);
    }
    return code;
}

/*
 *----------------------------------------------------------------------
 *
 * Tk_PkgInitStubsCheck --
 *
 *	This is a replacement routine for Tk_InitStubs() that is called
 *	from code where -DUSE_TK_STUBS has not been enabled.
 *
 * Results:
 *	Returns the version of a conforming Tk stubs table, or NULL, if
 *	the table version doesn't satisfy the requested requirements,
 *	according to historical practice.
 *
 * Side effects:
 *	None.
 *
 *----------------------------------------------------------------------
 */

const char *
Tk_PkgInitStubsCheck(
    Tcl_Interp *interp,
    const char * version,
    int exact)
{
    const char *actualVersion = Tcl_PkgRequire(interp, "Tk", version, 0);

    if (exact && actualVersion) {
	const char *p = version;
	int count = 0;

	while (*p) {
	    count += !isdigit(UCHAR(*p++));
	}
	if (count == 1) {
	    if (0 != strncmp(version, actualVersion, strlen(version))) {
		/* Construct error message */
		Tcl_PkgPresent(interp, "Tk", version, 1);
		return NULL;
	    }
	} else {
	    return Tcl_PkgPresent(interp, "Tk", version, 1);
	}
    }
    return actualVersion;
}

/*
 * Local Variables:
 * mode: c
 * c-basic-offset: 4
 * fill-column: 78
 * End:
 */<|MERGE_RESOLUTION|>--- conflicted
+++ resolved
@@ -3081,18 +3081,10 @@
     ThreadSpecificData *tsdPtr;
 
     /*
-<<<<<<< HEAD
-     * Ensure that we are getting a compatible version of Tcl. This is really
-     * only an issue when Tk is loaded dynamically.
-     */
-
-    if (Tcl_InitStubs(interp, "8.6", 0) == NULL) {
-=======
      * Ensure that we are getting the matching version of Tcl.
      */
 
-    if (Tcl_InitStubs(interp, "8.5.0", 0) == NULL) {
->>>>>>> 155911ad
+    if (Tcl_InitStubs(interp, "8.6.0", 0) == NULL) {
 	return TCL_ERROR;
     }
 
@@ -3328,14 +3320,6 @@
 	geometry = NULL;
     }
 
-<<<<<<< HEAD
-    if (Tcl_PkgRequire(interp, "Tcl", "8.6", 0) == NULL) {
-	code = TCL_ERROR;
-	goto done;
-    }
-
-=======
->>>>>>> 155911ad
     /*
      * Provide Tk and its stub table.
      */
