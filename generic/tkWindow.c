/*
 * tkWindow.c --
 *
 *	This file provides basic window-manipulation functions, which are
 *	equivalent to functions in Xlib (and even invoke them) but also
 *	maintain the local Tk_Window structure.
 *
 * Copyright © 1989-1994 The Regents of the University of California.
 * Copyright © 1994-1997 Sun Microsystems, Inc.
 *
 * See the file "license.terms" for information on usage and redistribution of
 * this file, and for a DISCLAIMER OF ALL WARRANTIES.
 */

#include "tkInt.h"
#include "tkPort.h"
#ifdef _WIN32
#include "tkWinInt.h"
#elif !defined(MAC_OSX_TK)
#include "tkUnixInt.h"
#endif
#include "tkUuid.h"

/*
 * Type used to keep track of Window objects that were only partially
 * deallocated by Tk_DestroyWindow.
 */

#define HD_CLEANUP		1
#define HD_FOCUS		2
#define HD_MAIN_WIN		4
#define HD_DESTROY_COUNT	8
#define HD_DESTROY_EVENT	0x10

typedef struct TkHalfdeadWindow {
    int flags;
    struct TkWindow *winPtr;
    struct TkHalfdeadWindow *nextPtr;
} TkHalfdeadWindow;

typedef struct {
    int numMainWindows;		/* Count of numver of main windows currently
				 * open in this thread. */
    TkMainInfo *mainWindowList;
				/* First in list of all main windows managed
				 * by this thread. */
    TkHalfdeadWindow *halfdeadWindowList;
				/* First in list of partially deallocated
				 * windows. */
    TkDisplay *displayList;	/* List of all displays currently in use by
				 * the current thread. */
    int initialized;		/* 0 means the structures above need
				 * initializing. */
} ThreadSpecificData;
static Tcl_ThreadDataKey dataKey;

/*
 * Default values for "changes" and "atts" fields of TkWindows. Note that Tk
 * always requests all events for all windows, except StructureNotify events
 * on internal windows: these events are generated internally.
 */

static const XWindowChanges defChanges = {
    0, 0, 1, 1, 0, 0, Above
};
#define ALL_EVENTS_MASK \
    KeyPressMask|KeyReleaseMask|ButtonPressMask|ButtonReleaseMask| \
    EnterWindowMask|LeaveWindowMask|PointerMotionMask|ExposureMask| \
    VisibilityChangeMask|PropertyChangeMask|ColormapChangeMask
static const XSetWindowAttributes defAtts= {
    None,			/* background_pixmap */
    0,				/* background_pixel */
    CopyFromParent,		/* border_pixmap */
    0,				/* border_pixel */
    NorthWestGravity,		/* bit_gravity */
    NorthWestGravity,		/* win_gravity */
    NotUseful,			/* backing_store */
    (unsigned) ~0,		/* backing_planes */
    0,				/* backing_pixel */
    False,			/* save_under */
    ALL_EVENTS_MASK,		/* event_mask */
    0,				/* do_not_propagate_mask */
    False,			/* override_redirect */
    CopyFromParent,		/* colormap */
    None			/* cursor */
};

/*
 * The following structure defines all of the commands supported by Tk, and
 * the C functions that execute them.
 */

#define ISSAFE 1
#define PASSMAINWINDOW 2
#define WINMACONLY 4
#define USEINITPROC 8
#define SAVEUPDATECMD 16 /* better only be one of these! */

typedef int (TkInitProc)(Tcl_Interp *interp, void *clientData);
typedef struct {
    const char *name;		/* Name of command. */
    Tcl_ObjCmdProc *objProc;	/* Command's object- (or string-) based
				 * function, or initProc. */
    int flags;
} TkCmd;

static const TkCmd commands[] = {
    /*
     * Commands that are part of the intrinsics:
     */

    {"bell",		Tk_BellObjCmd,		PASSMAINWINDOW},
    {"bind",		Tk_BindObjCmd,		PASSMAINWINDOW|ISSAFE},
    {"bindtags",	Tk_BindtagsObjCmd,	PASSMAINWINDOW|ISSAFE},
    {"clipboard",	Tk_ClipboardObjCmd,	PASSMAINWINDOW},
    {"destroy",		Tk_DestroyObjCmd,	PASSMAINWINDOW|ISSAFE},
    {"event",		Tk_EventObjCmd,		PASSMAINWINDOW|ISSAFE},
    {"focus",		Tk_FocusObjCmd,		PASSMAINWINDOW|ISSAFE},
    {"font",		Tk_FontObjCmd,		PASSMAINWINDOW|ISSAFE},
    {"grab",		Tk_GrabObjCmd,		PASSMAINWINDOW},
    {"grid",		Tk_GridObjCmd,		PASSMAINWINDOW|ISSAFE},
    {"image",		Tk_ImageObjCmd,		PASSMAINWINDOW|ISSAFE},
    {"lower",		Tk_LowerObjCmd,		PASSMAINWINDOW|ISSAFE},
    {"option",		Tk_OptionObjCmd,	PASSMAINWINDOW|ISSAFE},
    {"pack",		Tk_PackObjCmd,		PASSMAINWINDOW|ISSAFE},
    {"place",		Tk_PlaceObjCmd,		PASSMAINWINDOW|ISSAFE},
    {"raise",		Tk_RaiseObjCmd,		PASSMAINWINDOW|ISSAFE},
    {"selection",	Tk_SelectionObjCmd,	PASSMAINWINDOW},
    {"tk",		(Tcl_ObjCmdProc *)(void *)TkInitTkCmd,  USEINITPROC|PASSMAINWINDOW|ISSAFE},
    {"tkwait",		Tk_TkwaitObjCmd,	PASSMAINWINDOW|ISSAFE},
    {"update",		Tk_UpdateObjCmd,	PASSMAINWINDOW|ISSAFE|SAVEUPDATECMD},
    {"winfo",		Tk_WinfoObjCmd,		PASSMAINWINDOW|ISSAFE},
    {"wm",		Tk_WmObjCmd,		PASSMAINWINDOW},

    /*
     * Default widget class commands.
     */

    {"button",		Tk_ButtonObjCmd,	ISSAFE},
    {"canvas",		Tk_CanvasObjCmd,	PASSMAINWINDOW|ISSAFE},
    {"checkbutton",	Tk_CheckbuttonObjCmd,	ISSAFE},
    {"entry",		Tk_EntryObjCmd,		ISSAFE},
    {"frame",		Tk_FrameObjCmd,		ISSAFE},
    {"label",		Tk_LabelObjCmd,		ISSAFE},
    {"labelframe",	Tk_LabelframeObjCmd,	ISSAFE},
    {"listbox",		Tk_ListboxObjCmd,	ISSAFE},
    {"menu",		Tk_MenuObjCmd,	PASSMAINWINDOW},
    {"menubutton",	Tk_MenubuttonObjCmd,	ISSAFE},
    {"message",		Tk_MessageObjCmd,	ISSAFE},
    {"panedwindow",	Tk_PanedWindowObjCmd,	ISSAFE},
    {"radiobutton",	Tk_RadiobuttonObjCmd,	ISSAFE},
    {"scale",		Tk_ScaleObjCmd,		ISSAFE},
    {"scrollbar",	Tk_ScrollbarObjCmd, PASSMAINWINDOW|ISSAFE},
    {"spinbox",		Tk_SpinboxObjCmd,	ISSAFE},
    {"text",		Tk_TextObjCmd,		PASSMAINWINDOW|ISSAFE},
    {"toplevel",	Tk_ToplevelObjCmd,	0},

    /*
     * Classic widget class commands.
     */

    {"::tk::button",	Tk_ButtonObjCmd,	ISSAFE},
    {"::tk::canvas",	Tk_CanvasObjCmd,	PASSMAINWINDOW|ISSAFE},
    {"::tk::checkbutton",Tk_CheckbuttonObjCmd,	ISSAFE},
    {"::tk::entry",	Tk_EntryObjCmd,		ISSAFE},
    {"::tk::frame",	Tk_FrameObjCmd,		ISSAFE},
    {"::tk::label",	Tk_LabelObjCmd,		ISSAFE},
    {"::tk::labelframe",Tk_LabelframeObjCmd,	ISSAFE},
    {"::tk::listbox",	Tk_ListboxObjCmd,	ISSAFE},
    {"::tk::menubutton",Tk_MenubuttonObjCmd,	ISSAFE},
    {"::tk::message",	Tk_MessageObjCmd,	ISSAFE},
    {"::tk::panedwindow",Tk_PanedWindowObjCmd,	ISSAFE},
    {"::tk::radiobutton",Tk_RadiobuttonObjCmd,	ISSAFE},
    {"::tk::scale",	Tk_ScaleObjCmd,		ISSAFE},
    {"::tk::scrollbar",	Tk_ScrollbarObjCmd, PASSMAINWINDOW|ISSAFE},
    {"::tk::spinbox",	Tk_SpinboxObjCmd,	ISSAFE},
    {"::tk::text",	Tk_TextObjCmd,		PASSMAINWINDOW|ISSAFE},
    {"::tk::toplevel",	Tk_ToplevelObjCmd,	0},

    /*
     * Standard dialog support. Note that the Unix/X11 platform implements
     * these commands differently (via the script library).
     */

#if defined(_WIN32) || defined(MAC_OSX_TK)
    {"tk_chooseColor",	Tk_ChooseColorObjCmd,	PASSMAINWINDOW},
    {"tk_chooseDirectory", Tk_ChooseDirectoryObjCmd,WINMACONLY|PASSMAINWINDOW},
    {"tk_getOpenFile",	Tk_GetOpenFileObjCmd,	WINMACONLY|PASSMAINWINDOW},
    {"tk_getSaveFile",	Tk_GetSaveFileObjCmd,	WINMACONLY|PASSMAINWINDOW},
    {"tk_messageBox",	Tk_MessageBoxObjCmd,	PASSMAINWINDOW},
#endif

    /*
     * Misc.
     */

#ifdef MAC_OSX_TK
    {"::tk::unsupported::MacWindowStyle",
			TkUnsupported1ObjCmd,	PASSMAINWINDOW|ISSAFE},
#endif
    {NULL,		NULL,			0}
};

/*
 * Forward declarations to functions defined later in this file:
 */

static Tk_Window	CreateTopLevelWindow(Tcl_Interp *interp,
			    Tk_Window parent, const char *name,
			    const char *screenName, unsigned int flags);
static void		DeleteWindowsExitProc(void *clientData);
static TkDisplay *	GetScreen(Tcl_Interp *interp, const char *screenName,
			    int *screenPtr);
static int		Initialize(Tcl_Interp *interp);
static int		NameWindow(Tcl_Interp *interp, TkWindow *winPtr,
			    TkWindow *parentPtr, const char *name);
static void		UnlinkWindow(TkWindow *winPtr);

/*
 *----------------------------------------------------------------------
 *
 * TkCloseDisplay --
 *
 *	Closing the display can lead to order of deletion problems. We defer
 *	it until exit handling for Mac/Win, but since Unix can use many
 *	displays, try and clean it up as best as possible.
 *
 * Results:
 *	None.
 *
 * Side effects:
 *	Resources associated with the display will be free. The display may
 *	not be referenced at all after this.
 *
 *----------------------------------------------------------------------
 */

static void
TkCloseDisplay(
    TkDisplay *dispPtr)
{
    TkClipCleanup(dispPtr);

    if (dispPtr->name != NULL) {
	ckfree(dispPtr->name);
    }

    if (dispPtr->atomInit) {
	Tcl_DeleteHashTable(&dispPtr->nameTable);
	Tcl_DeleteHashTable(&dispPtr->atomTable);
	dispPtr->atomInit = 0;
    }

    if (dispPtr->errorPtr != NULL) {
	TkErrorHandler *errorPtr;

	for (errorPtr = dispPtr->errorPtr;
		errorPtr != NULL;
		errorPtr = dispPtr->errorPtr) {
	    dispPtr->errorPtr = errorPtr->nextPtr;
	    ckfree(errorPtr);
	}
    }

    TkGCCleanup(dispPtr);

    TkpCloseDisplay(dispPtr);

    /*
     * Delete winTable after TkpCloseDisplay since special windows may need
     * call Tk_DestroyWindow and it checks the winTable.
     */

    Tcl_DeleteHashTable(&dispPtr->winTable);

    ckfree(dispPtr);

    /*
     * There is more to clean up, we leave it at this for the time being.
     */
}

/*
 *----------------------------------------------------------------------
 *
 * CreateTopLevelWindow --
 *
 *	Make a new window that will be at top-level (its parent will be the
 *	root window of a screen).
 *
 * Results:
 *	The return value is a token for the new window, or NULL if an error
 *	prevented the new window from being created. If NULL is returned, an
 *	error message will be left in the interp's result.
 *
 * Side effects:
 *	A new window structure is allocated locally. An X window is NOT
 *	initially created, but will be created the first time the window is
 *	mapped.
 *
 *----------------------------------------------------------------------
 */

static Tk_Window
CreateTopLevelWindow(
    Tcl_Interp *interp,		/* Interpreter to use for error reporting. */
    Tk_Window parent,		/* Token for logical parent of new window
				 * (used for naming, options, etc.). May be
				 * NULL. */
    const char *name,		/* Name for new window; if parent is non-NULL,
				 * must be unique among parent's children. */
    const char *screenName,	/* Name of screen on which to create window.
				 * NULL means use DISPLAY environment variable
				 * to determine. Empty string means use
				 * parent's screen, or DISPLAY if no
				 * parent. */
    unsigned int flags)		/* Additional flags to set on the window. */
{
    TkWindow *winPtr;
    TkDisplay *dispPtr;
    int screenId;
    ThreadSpecificData *tsdPtr = (ThreadSpecificData *)
	    Tcl_GetThreadData(&dataKey, sizeof(ThreadSpecificData));

    if (!tsdPtr->initialized) {
	tsdPtr->initialized = 1;

	/*
	 * Create built-in image types.
	 */

	Tk_CreateImageType(&tkBitmapImageType);
	Tk_CreateImageType(&tkPhotoImageType);

	/*
	 * Create built-in photo image formats.
	 */

	Tk_CreatePhotoImageFormat(&tkImgFmtDefault);
	Tk_CreatePhotoImageFormatVersion3(&tkImgFmtGIF);
	Tk_CreatePhotoImageFormatVersion3(&tkImgFmtPNG);
	Tk_CreatePhotoImageFormat(&tkImgFmtPPM);
	Tk_CreatePhotoImageFormat(&tkImgFmtSVGnano);
    }

    if ((parent != NULL) && (screenName != NULL) && (screenName[0] == '\0')) {
	dispPtr = ((TkWindow *) parent)->dispPtr;
	screenId = Tk_ScreenNumber(parent);
    } else {
	dispPtr = GetScreen(interp, screenName, &screenId);
	if (dispPtr == NULL) {
	    return NULL;
	}
    }

    winPtr = TkAllocWindow(dispPtr, screenId, (TkWindow *) parent);

    /*
     * Set the flags specified in the call.
     */

    winPtr->ximGeneration = 0;
    winPtr->flags |= flags;

    /*
     * Force the window to use a border pixel instead of border pixmap. This
     * is needed for the case where the window doesn't use the default visual.
     * In this case, the default border is a pixmap inherited from the root
     * window, which won't work because it will have the wrong visual.
     */

    winPtr->dirtyAtts |= CWBorderPixel;

    /*
     * (Need to set the TK_TOP_HIERARCHY flag immediately here; otherwise
     * Tk_DestroyWindow will core dump if it is called before the flag has
     * been set.)
     */

    winPtr->flags |=
	    TK_TOP_HIERARCHY|TK_TOP_LEVEL|TK_HAS_WRAPPER|TK_WIN_MANAGED;

    if (parent != NULL) {
	if (NameWindow(interp, winPtr, (TkWindow *) parent, name) != TCL_OK) {
	    Tk_DestroyWindow((Tk_Window) winPtr);
	    return NULL;
	}
    }
    TkWmNewWindow(winPtr);

    return (Tk_Window) winPtr;
}

/*
 *----------------------------------------------------------------------
 *
 * GetScreen --
 *
 *	Given a string name for a display-plus-screen, find the TkDisplay
 *	structure for the display and return the screen number too.
 *
 * Results:
 *	The return value is a pointer to information about the display, or
 *	NULL if the display couldn't be opened. In this case, an error message
 *	is left in the interp's result. The location at *screenPtr is
 *	overwritten with the screen number parsed from screenName.
 *
 * Side effects:
 *	A new connection is opened to the display if there is no connection
 *	already. A new TkDisplay data structure is also setup, if necessary.
 *
 *----------------------------------------------------------------------
 */

static TkDisplay *
GetScreen(
    Tcl_Interp *interp,		/* Place to leave error message. */
    const char *screenName,	/* Name for screen. NULL or empty means use
				 * DISPLAY envariable. */
    int *screenPtr)		/* Where to store screen number. */
{
    TkDisplay *dispPtr;
    const char *p;
    int screenId;
    size_t length;
    ThreadSpecificData *tsdPtr = (ThreadSpecificData *)
	    Tcl_GetThreadData(&dataKey, sizeof(ThreadSpecificData));

    /*
     * Separate the screen number from the rest of the display name.
     * ScreenName is assumed to have the syntax <display>.<screen> with the
     * dot and the screen being optional.
     */

    screenName = TkGetDefaultScreenName(interp, screenName);
    if (screenName == NULL) {
	Tcl_SetObjResult(interp, Tcl_NewStringObj(
		"no display name and no $DISPLAY environment variable", TCL_INDEX_NONE));
	Tcl_SetErrorCode(interp, "TK", "NO_DISPLAY", NULL);
	return NULL;
    }
    length = strlen(screenName);
    screenId = 0;
    p = screenName+length-1;
    while (isdigit(UCHAR(*p)) && (p != screenName)) {
	p--;
    }
    if ((*p == '.') && (p[1] != '\0')) {
	length = (size_t)(p - screenName);
	screenId = (int)strtoul(p+1, NULL, 10);
    }

    /*
     * See if we already have a connection to this display. If not, then open
     * a new connection.
     */

    for (dispPtr = tsdPtr->displayList; ; dispPtr = dispPtr->nextPtr) {
	if (dispPtr == NULL) {
	    /*
	     * The private function zeros out dispPtr when it is created, so
	     * we only need to initialize the non-zero items.
	     */

	    dispPtr = TkpOpenDisplay(screenName);
	    if (dispPtr == NULL) {
		Tcl_SetObjResult(interp, Tcl_ObjPrintf(
			"couldn't connect to display \"%s\"", screenName));
		Tcl_SetErrorCode(interp, "TK", "DISPLAY", "CONNECT", NULL);
		return NULL;
	    }
	    dispPtr->nextPtr = tsdPtr->displayList; /* TkGetDisplayList(); */
	    tsdPtr->displayList = dispPtr;

	    dispPtr->lastEventTime = CurrentTime;
	    dispPtr->bindInfoStale = 1;
	    dispPtr->cursorFont = None;
	    dispPtr->warpWindow = NULL;
	    dispPtr->multipleAtom = None;

	    /*
	     * By default we do want to collapse motion events in
	     * Tk_QueueWindowEvent.
	     */

	    dispPtr->flags |= TK_DISPLAY_COLLAPSE_MOTION_EVENTS;

	    Tcl_InitHashTable(&dispPtr->winTable, TCL_ONE_WORD_KEYS);

	    dispPtr->name = (char *)ckalloc(length + 1);
	    strncpy(dispPtr->name, screenName, length);
	    dispPtr->name[length] = '\0';
	    break;
	}
	if ((strncmp(dispPtr->name, screenName, length) == 0)
		&& (dispPtr->name[length] == '\0')) {
	    break;
	}
    }
    if (screenId >= ScreenCount(dispPtr->display)) {
	Tcl_SetObjResult(interp, Tcl_ObjPrintf(
		"bad screen number \"%d\"", screenId));
	Tcl_SetErrorCode(interp, "TK", "DISPLAY", "SCREEN_NUMBER", NULL);
	return NULL;
    }
    *screenPtr = screenId;
    return dispPtr;
}

/*
 *----------------------------------------------------------------------
 *
 * TkGetDisplay --
 *
 *	Given an X display, TkGetDisplay returns the TkDisplay structure for
 *	the display.
 *
 * Results:
 *	The return value is a pointer to information about the display, or
 *	NULL if the display did not have a TkDisplay structure.
 *
 * Side effects:
 *	None.
 *
 *----------------------------------------------------------------------
 */

TkDisplay *
TkGetDisplay(
    Display *display)		/* X's display pointer */
{
    TkDisplay *dispPtr;
    ThreadSpecificData *tsdPtr = (ThreadSpecificData *)
	    Tcl_GetThreadData(&dataKey, sizeof(ThreadSpecificData));

    for (dispPtr = tsdPtr->displayList; dispPtr != NULL;
	    dispPtr = dispPtr->nextPtr) {
	if (dispPtr->display == display) {
	    break;
	}
    }
    return dispPtr;
}

/*
 *--------------------------------------------------------------
 *
 * TkGetDisplayList --
 *
 *	This function returns a pointer to the thread-local list of TkDisplays
 *	corresponding to the open displays.
 *
 * Results:
 *	The return value is a pointer to the first TkDisplay structure in
 *	thread-local-storage.
 *
 * Side effects:
 *	None.
 *
 *--------------------------------------------------------------
 */

TkDisplay *
TkGetDisplayList(void)
{
    ThreadSpecificData *tsdPtr = (ThreadSpecificData *)
	    Tcl_GetThreadData(&dataKey, sizeof(ThreadSpecificData));

    return tsdPtr->displayList;
}

/*
 *--------------------------------------------------------------
 *
 * TkGetMainInfoList --
 *
 *	This function returns a pointer to the list of structures containing
 *	information about all main windows for the current thread.
 *
 * Results:
 *	The return value is a pointer to the first TkMainInfo structure in
 *	thread local storage.
 *
 * Side effects:
 *	None.
 *
 *--------------------------------------------------------------
 */

TkMainInfo *
TkGetMainInfoList(void)
{
    ThreadSpecificData *tsdPtr = (ThreadSpecificData *)
	    Tcl_GetThreadData(&dataKey, sizeof(ThreadSpecificData));

    return tsdPtr->mainWindowList;
}
/*
 *--------------------------------------------------------------
 *
 * TkAllocWindow --
 *
 *	This function creates and initializes a TkWindow structure.
 *
 * Results:
 *	The return value is a pointer to the new window.
 *
 * Side effects:
 *	A new window structure is allocated and all its fields are
 *	initialized.
 *
 *--------------------------------------------------------------
 */

TkWindow *
TkAllocWindow(
    TkDisplay *dispPtr,		/* Display associated with new window. */
    int screenNum,		/* Index of screen for new window. */
    TkWindow *parentPtr)	/* Parent from which this window should
				 * inherit visual information. NULL means use
				 * screen defaults instead of inheriting. */
{
    TkWindow *winPtr = (TkWindow *)ckalloc(sizeof(TkWindow));

    winPtr->display = dispPtr->display;
    winPtr->dispPtr = dispPtr;
    winPtr->screenNum = screenNum;
    if ((parentPtr != NULL) && (parentPtr->display == winPtr->display)
	    && (parentPtr->screenNum == winPtr->screenNum)) {
	winPtr->visual = parentPtr->visual;
	winPtr->depth = parentPtr->depth;
    } else {
	winPtr->visual = DefaultVisual(dispPtr->display, screenNum);
	winPtr->depth = DefaultDepth(dispPtr->display, screenNum);
    }
    winPtr->window = None;
    winPtr->childList = NULL;
    winPtr->lastChildPtr = NULL;
    winPtr->parentPtr = NULL;
    winPtr->nextPtr = NULL;
    winPtr->mainPtr = NULL;
    winPtr->pathName = NULL;
    winPtr->nameUid = NULL;
    winPtr->classUid = NULL;
    winPtr->changes = defChanges;
    winPtr->dirtyChanges = CWX|CWY|CWWidth|CWHeight|CWBorderWidth;
    winPtr->atts = defAtts;
    if ((parentPtr != NULL) && (parentPtr->display == winPtr->display)
	    && (parentPtr->screenNum == winPtr->screenNum)) {
	winPtr->atts.colormap = parentPtr->atts.colormap;
    } else {
	winPtr->atts.colormap = DefaultColormap(dispPtr->display, screenNum);
    }
    winPtr->dirtyAtts = CWEventMask|CWColormap|CWBitGravity;
    winPtr->flags = 0;
    winPtr->handlerList = NULL;
    winPtr->ximGeneration = 0;
    winPtr->inputContext = NULL;
    winPtr->tagPtr = NULL;
    winPtr->numTags = 0;
    winPtr->optionLevel = TCL_INDEX_NONE;
    winPtr->selHandlerList = NULL;
    winPtr->geomMgrPtr = NULL;
    winPtr->geomData = NULL;
    winPtr->geomMgrName = NULL;
    winPtr->maintainerPtr = NULL;
    winPtr->reqWidth = winPtr->reqHeight = 1;
    winPtr->internalBorderLeft = 0;
    winPtr->wmInfoPtr = NULL;
    winPtr->classProcsPtr = NULL;
    winPtr->instanceData = NULL;
    winPtr->privatePtr = NULL;
    winPtr->internalBorderRight = 0;
    winPtr->internalBorderTop = 0;
    winPtr->internalBorderBottom = 0;
    winPtr->minReqWidth = 0;
    winPtr->minReqHeight = 0;

    return winPtr;
}

/*
 *----------------------------------------------------------------------
 *
 * NameWindow --
 *
 *	This function is invoked to give a window a name and insert the window
 *	into the hierarchy associated with a particular application.
 *
 * Results:
 *	A standard Tcl return value.
 *
 * Side effects:
 *	See above.
 *
 *----------------------------------------------------------------------
 */

static int
NameWindow(
    Tcl_Interp *interp,		/* Interpreter to use for error reporting. */
    TkWindow *winPtr,	/* Window that is to be named and inserted. */
    TkWindow *parentPtr,	/* Pointer to logical parent for winPtr (used
				 * for naming, options, etc.). */
    const char *name)		/* Name for winPtr; must be unique among
				 * parentPtr's children. */
{
#define FIXED_SIZE 200
    char staticSpace[FIXED_SIZE];
    char *pathName;
    int isNew;
    Tcl_HashEntry *hPtr;
    size_t length1, length2;

    /*
     * Setup all the stuff except name right away, then do the name stuff
     * last. This is so that if the name stuff fails, everything else will be
     * properly initialized (needed to destroy the window cleanly after the
     * naming failure).
     */

    winPtr->parentPtr = parentPtr;
    winPtr->nextPtr = NULL;
    if (parentPtr->childList == NULL) {
	parentPtr->childList = winPtr;
    } else {
	parentPtr->lastChildPtr->nextPtr = winPtr;
    }
    parentPtr->lastChildPtr = winPtr;
    winPtr->mainPtr = parentPtr->mainPtr;
    winPtr->mainPtr->refCount++;

    /*
     * If this is an anonymous window (ie, it has no name), just return OK
     * now.
     */

    if (winPtr->flags & TK_ANONYMOUS_WINDOW) {
	return TCL_OK;
    }

    /*
     * Don't permit names that start with an upper-case letter: this will just
     * cause confusion with class names in the option database.
     */

    if (isupper(UCHAR(name[0]))) {
	Tcl_SetObjResult(interp, Tcl_ObjPrintf(
		"window name starts with an upper-case letter: \"%s\"",
		name));
	Tcl_SetErrorCode(interp, "TK", "VALUE", "WINDOW", "NOTCLASS", NULL);
	return TCL_ERROR;
    }

    /*
     * For non-anonymous windows, set up the window name.
     */

    winPtr->nameUid = Tk_GetUid(name);

    /*
     * To permit names of arbitrary length, must be prepared to malloc a
     * buffer to hold the new path name. To run fast in the common case where
     * names are short, use a fixed-size buffer on the stack.
     */

    length1 = strlen(parentPtr->pathName);
    length2 = strlen(name);
    if ((length1 + length2 + 2) <= FIXED_SIZE) {
	pathName = staticSpace;
    } else {
	pathName = (char *)ckalloc(length1 + length2 + 2);
    }
    if (length1 == 1) {
	pathName[0] = '.';
	strcpy(pathName+1, name);
    } else {
	strcpy(pathName, parentPtr->pathName);
	pathName[length1] = '.';
	strcpy(pathName+length1+1, name);
    }
    hPtr = Tcl_CreateHashEntry(&parentPtr->mainPtr->nameTable, pathName,
	    &isNew);
    if (pathName != staticSpace) {
	ckfree(pathName);
    }
    if (!isNew) {
	Tcl_SetObjResult(interp, Tcl_ObjPrintf(
		"window name \"%s\" already exists in parent", name));
	Tcl_SetErrorCode(interp, "TK", "VALUE", "WINDOW", "EXISTS", NULL);
	return TCL_ERROR;
    }
    Tcl_SetHashValue(hPtr, winPtr);
    winPtr->pathName = (char *)Tcl_GetHashKey(&parentPtr->mainPtr->nameTable, hPtr);
    return TCL_OK;
}

/*
 *----------------------------------------------------------------------
 *
 * TkCreateMainWindow --
 *
 *	Make a new main window. A main window is a special kind of top-level
 *	window used as the outermost window in an application.
 *
 * Results:
 *	The return value is a token for the new window, or NULL if an error
 *	prevented the new window from being created. If NULL is returned, an
 *	error message will be left in the interp's result.
 *
 * Side effects:
 *	A new window structure is allocated locally; "interp" is associated
 *	with the window and registered for "send" commands under "baseName".
 *	BaseName may be extended with an instance number in the form "#2" if
 *	necessary to make it globally unique. Tk-related commands are bound
 *	into interp.
 *
 *----------------------------------------------------------------------
 */

#ifndef STRINGIFY
#  define STRINGIFY(x) STRINGIFY1(x)
#  define STRINGIFY1(x) #x
#endif

Tk_Window
TkCreateMainWindow(
    Tcl_Interp *interp,		/* Interpreter to use for error reporting. */
    const char *screenName,	/* Name of screen on which to create window.
				 * Empty or NULL string means use DISPLAY
				 * environment variable. */
    const char *baseName)	/* Base name for application; usually of the
				 * form "prog instance". */
{
    Tk_Window tkwin;
    int dummy, isSafe;
    Tcl_HashEntry *hPtr;
    TkMainInfo *mainPtr;
    TkWindow *winPtr;
    const TkCmd *cmdPtr;
    void *clientData;
    Tcl_CmdInfo info;
    ThreadSpecificData *tsdPtr = (ThreadSpecificData *)
	    Tcl_GetThreadData(&dataKey, sizeof(ThreadSpecificData));

    /*
     * Panic if someone updated the TkWindow structure without also updating
     * the Tk_FakeWin structure (or vice versa).
     */

    if (sizeof(TkWindow) != sizeof(Tk_FakeWin)) {
	Tcl_Panic("TkWindow and Tk_FakeWin are not the same size");
    }

    /*
     * Create the basic TkWindow structure.
     */

    tkwin = CreateTopLevelWindow(interp, NULL, baseName,
	    screenName, /* flags */ 0);
    if (tkwin == NULL) {
	return NULL;
    }

    /*
     * Create the TkMainInfo structure for this application, and set up
     * name-related information for the new window.
     */

    winPtr = (TkWindow *) tkwin;
    mainPtr = (TkMainInfo *)ckalloc(sizeof(TkMainInfo));
    mainPtr->winPtr = winPtr;
    mainPtr->refCount = 1;
    mainPtr->interp = interp;
    Tcl_InitHashTable(&mainPtr->nameTable, TCL_STRING_KEYS);
    mainPtr->deletionEpoch = 0l;
    TkEventInit();
    TkBindInit(mainPtr);
    TkFontPkgInit(mainPtr);
    TkStylePkgInit(mainPtr);
    mainPtr->tlFocusPtr = NULL;
    mainPtr->displayFocusPtr = NULL;
    mainPtr->optionRootPtr = NULL;
    Tcl_InitHashTable(&mainPtr->imageTable, TCL_STRING_KEYS);
    mainPtr->strictMotif = 0;
    mainPtr->alwaysShowSelection = 0;
    mainPtr->tclUpdateObjProc = NULL;
#if TCL_MAJOR_VERSION > 8
    mainPtr->tclUpdateObjProc2 = NULL;
#endif
    if (Tcl_LinkVar(interp, "tk_strictMotif", (char *) &mainPtr->strictMotif,
	    TCL_LINK_BOOLEAN) != TCL_OK) {
	Tcl_ResetResult(interp);
    }
    if (Tcl_CreateNamespace(interp, "::tk", NULL, NULL) == NULL) {
	Tcl_ResetResult(interp);
    }
    if (Tcl_LinkVar(interp, "::tk::AlwaysShowSelection",
	    (char *) &mainPtr->alwaysShowSelection,
	    TCL_LINK_BOOLEAN) != TCL_OK) {
	Tcl_ResetResult(interp);
    }
    mainPtr->nextPtr = tsdPtr->mainWindowList;
    tsdPtr->mainWindowList = mainPtr;
    winPtr->mainPtr = mainPtr;
    hPtr = Tcl_CreateHashEntry(&mainPtr->nameTable, ".", &dummy);
    Tcl_SetHashValue(hPtr, winPtr);
    winPtr->pathName = (char *)Tcl_GetHashKey(&mainPtr->nameTable, hPtr);
    Tcl_InitHashTable(&mainPtr->busyTable, TCL_ONE_WORD_KEYS);

    /*
     * We have just created another Tk application; increment the refcount on
     * the display pointer.
     */

    winPtr->dispPtr->refCount++;

    /*
     * Register the interpreter for "send" purposes.
     */

    winPtr->nameUid = Tk_GetUid(Tk_SetAppName(tkwin, baseName));

    /*
     * Bind in Tk's commands.
     */

    isSafe = Tcl_IsSafe(interp);
    for (cmdPtr = commands; cmdPtr->name != NULL; cmdPtr++) {
	Tcl_CmdInfo cmdInfo;

	if (cmdPtr->objProc == NULL) {
	    Tcl_Panic("TkCreateMainWindow: builtin command with NULL string and object procs");
	}

#if defined(_WIN32) && !defined(STATIC_BUILD)
	if ((cmdPtr->flags & WINMACONLY) && tclStubsPtr->tcl_CreateFileHandler) {
	    /*
	     * We are running on Cygwin, so don't use the win32 dialogs.
	     */

	    continue;
	}
#endif /* _WIN32 && !STATIC_BUILD */

	if (cmdPtr->flags & PASSMAINWINDOW) {
	    clientData = tkwin;
	} else {
	    clientData = NULL;
	}
	if ((cmdPtr->flags & SAVEUPDATECMD) &&
	    Tcl_GetCommandInfo(interp, cmdPtr->name, &cmdInfo) &&
	    cmdInfo.isNativeObjectProc && !cmdInfo.deleteProc) {
#if TCL_MAJOR_VERSION > 8
	    if ((cmdInfo.isNativeObjectProc == 2) && !cmdInfo.objClientData2) {
		mainPtr->tclUpdateObjProc2 = cmdInfo.objProc2;
	    } else
#endif
	    if (!cmdInfo.objClientData) {
		mainPtr->tclUpdateObjProc = cmdInfo.objProc;
	    }
	}
	if (cmdPtr->flags & USEINITPROC) {
	    ((TkInitProc *)(void *)cmdPtr->objProc)(interp, clientData);
	} else {
	    Tcl_CreateObjCommand(interp, cmdPtr->name, cmdPtr->objProc,
		    clientData, NULL);
	}
	if (isSafe && !(cmdPtr->flags & ISSAFE)) {
	    Tcl_HideCommand(interp, cmdPtr->name, cmdPtr->name);
	}
    }
    if (Tcl_GetCommandInfo(interp, "::tcl::build-info", &info)) {
	static const char version[] = TK_PATCH_LEVEL "+" STRINGIFY(TK_VERSION_UUID)
#if defined(MAC_OSX_TK)
		".aqua"
#endif
#if defined(__clang__) && defined(__clang_major__)
		".clang-" STRINGIFY(__clang_major__)
#if __clang_minor__ < 10
		"0"
#endif
		STRINGIFY(__clang_minor__)
#endif
#if defined(__cplusplus) && !defined(__OBJC__)
		".cplusplus"
#endif
#ifndef NDEBUG
		".debug"
#endif
#if !defined(__clang__) && !defined(__INTEL_COMPILER) && defined(__GNUC__)
		".gcc-" STRINGIFY(__GNUC__)
#if __GNUC_MINOR__ < 10
		"0"
#endif
		STRINGIFY(__GNUC_MINOR__)
#endif
#ifdef __INTEL_COMPILER
		".icc-" STRINGIFY(__INTEL_COMPILER)
#endif
#ifdef TCL_MEM_DEBUG
		".memdebug"
#endif
#if defined(_MSC_VER)
		".msvc-" STRINGIFY(_MSC_VER)
#endif
#ifdef USE_NMAKE
		".nmake"
#endif
#ifdef TK_NO_DEPRECATED
		".no-deprecate"
#endif
#ifndef TCL_CFG_OPTIMIZED
		".no-optimize"
#endif
#ifdef __OBJC__
		".objective-c"
#if defined(__cplusplus)
		"plusplus"
#endif
#endif
#ifdef TCL_CFG_PROFILED
		".profile"
#endif
#ifdef PURIFY
		".purify"
#endif
#ifdef STATIC_BUILD
		".static"
#endif
#if defined(_WIN32)
		".win32"
#endif
#if !defined(_WIN32) && !defined(MAC_OSX_TK)
		".x11"
#if !defined(HAVE_XFT)
		".no-xft"
#endif
#endif
		;
#if TCL_MAJOR_VERSION > 8
	if (info.isNativeObjectProc == 2) {
	    Tcl_CreateObjCommand2(interp, "::tk::build-info",
		    info.objProc2, (void *)
		    version, NULL);

	} else
#endif
	Tcl_CreateObjCommand(interp, "::tk::build-info",
		info.objProc, (void *)
		version, NULL);
    }

    /*
     * Set variables for the interpreter.
     */

    Tcl_SetVar2(interp, "tk_patchLevel", NULL, TK_PATCH_LEVEL, TCL_GLOBAL_ONLY);
    Tcl_SetVar2(interp, "tk_version",    NULL, TK_VERSION,     TCL_GLOBAL_ONLY);

    tsdPtr->numMainWindows++;
    return tkwin;
}

/*
 *--------------------------------------------------------------
 *
 * Tk_CreateWindow --
 *
 *	Create a new internal or top-level window as a child of an existing
 *	window.
 *
 * Results:
 *	The return value is a token for the new window. This is not the same
 *	as X's token for the window. If an error occurred in creating the
 *	window (e.g. no such display or screen), then an error message is left
 *	in the interp's result and NULL is returned.
 *
 * Side effects:
 *	A new window structure is allocated locally. An X window is not
 *	initially created, but will be created the first time the window is
 *	mapped.
 *
 *--------------------------------------------------------------
 */

Tk_Window
Tk_CreateWindow(
    Tcl_Interp *interp,		/* Interpreter to use for error reporting.
				 * the interp's result is assumed to be
				 * initialized by the caller. */
    Tk_Window parent,		/* Token for parent of new window. */
    const char *name,		/* Name for new window. Must be unique among
				 * parent's children. */
    const char *screenName)	/* If NULL, new window will be internal on
				 * same screen as its parent. If non-NULL,
				 * gives name of screen on which to create new
				 * window; window will be a top-level
				 * window. */
{
    TkWindow *parentPtr = (TkWindow *) parent;

    if (parentPtr) {
	if (parentPtr->flags & TK_ALREADY_DEAD) {
	    Tcl_SetObjResult(interp, Tcl_NewStringObj(
		    "can't create window: parent has been destroyed", TCL_INDEX_NONE));
	    Tcl_SetErrorCode(interp, "TK", "CREATE", "DEAD_PARENT", NULL);
	    return NULL;
	} else if (parentPtr->flags & TK_CONTAINER) {
	    Tcl_SetObjResult(interp, Tcl_NewStringObj(
		    "can't create window: its parent has -container = yes",
		    TCL_INDEX_NONE));
	    Tcl_SetErrorCode(interp, "TK", "CREATE", "CONTAINER", NULL);
	    return NULL;
	} else if (screenName == NULL) {
	    TkWindow *winPtr = TkAllocWindow(parentPtr->dispPtr,
		    parentPtr->screenNum, parentPtr);

	    if (NameWindow(interp, winPtr, parentPtr, name) != TCL_OK) {
		Tk_DestroyWindow((Tk_Window) winPtr);
		return NULL;
	    }
	    return (Tk_Window) winPtr;
	}
    }
    return CreateTopLevelWindow(interp, parent, name, screenName,
	    /* flags */ 0);
}

/*
 *--------------------------------------------------------------
 *
 * Tk_CreateAnonymousWindow --
 *
 *	Create a new internal or top-level window as a child of an existing
 *	window; this window will be anonymous (unnamed), so it will not be
 *	visible at the Tcl level.
 *
 * Results:
 *	The return value is a token for the new window. This is not the same
 *	as X's token for the window. If an error occurred in creating the
 *	window (e.g. no such display or screen), then an error message is left
 *	in the interp's result and NULL is returned.
 *
 * Side effects:
 *	A new window structure is allocated locally. An X window is not
 *	initially created, but will be created the first time the window is
 *	mapped.
 *
 *--------------------------------------------------------------
 */

Tk_Window
Tk_CreateAnonymousWindow(
    Tcl_Interp *interp,		/* Interpreter to use for error reporting.
				 * the interp's result is assumed to be
				 * initialized by the caller. */
    Tk_Window parent,		/* Token for parent of new window. */
    const char *screenName)	/* If NULL, new window will be internal on
				 * same screen as its parent. If non-NULL,
				 * gives name of screen on which to create new
				 * window; window will be a top-level
				 * window. */
{
    TkWindow *parentPtr = (TkWindow *) parent;

    if (parentPtr) {
	if (parentPtr->flags & TK_ALREADY_DEAD) {
	    Tcl_SetObjResult(interp, Tcl_NewStringObj(
		    "can't create window: parent has been destroyed", TCL_INDEX_NONE));
	    Tcl_SetErrorCode(interp, "TK", "CREATE", "DEAD_PARENT", NULL);
	    return NULL;
	} else if (parentPtr->flags & TK_CONTAINER) {
	    Tcl_SetObjResult(interp, Tcl_NewStringObj(
		    "can't create window: its parent has -container = yes",
		    TCL_INDEX_NONE));
	    Tcl_SetErrorCode(interp, "TK", "CREATE", "CONTAINER", NULL);
	    return NULL;
	} else if (screenName == NULL) {
	    TkWindow *winPtr = TkAllocWindow(parentPtr->dispPtr,
		    parentPtr->screenNum, parentPtr);
	    /*
	     * Add the anonymous window flag now, so that NameWindow will
	     * behave correctly.
	     */

	    winPtr->flags |= TK_ANONYMOUS_WINDOW;
	    if (NameWindow(interp, winPtr, parentPtr, NULL) != TCL_OK) {
		Tk_DestroyWindow((Tk_Window) winPtr);
		return NULL;
	    }
	    return (Tk_Window) winPtr;
	}
    }
    return CreateTopLevelWindow(interp, parent, NULL, screenName,
	    TK_ANONYMOUS_WINDOW);
}

/*
 *----------------------------------------------------------------------
 *
 * Tk_CreateWindowFromPath --
 *
 *	This function is similar to Tk_CreateWindow except that it uses a path
 *	name to create the window, rather than a parent and a child name.
 *
 * Results:
 *	The return value is a token for the new window. This is not the same
 *	as X's token for the window. If an error occurred in creating the
 *	window (e.g. no such display or screen), then an error message is left
 *	in the interp's result and NULL is returned.
 *
 * Side effects:
 *	A new window structure is allocated locally. An X window is not
 *	initially created, but will be created the first time the window is
 *	mapped.
 *
 *----------------------------------------------------------------------
 */

Tk_Window
Tk_CreateWindowFromPath(
    Tcl_Interp *interp,		/* Interpreter to use for error reporting.
				 * the interp's result is assumed to be
				 * initialized by the caller. */
    Tk_Window tkwin,		/* Token for any window in application that is
				 * to contain new window. */
    const char *pathName,	/* Path name for new window within the
				 * application of tkwin. The parent of this
				 * window must already exist, but the window
				 * itself must not exist. */
    const char *screenName)	/* If NULL, new window will be on same screen
				 * as its parent. If non-NULL, gives name of
				 * screen on which to create new window;
				 * window will be a top-level window. */
{
#define FIXED_SPACE 5
    char fixedSpace[FIXED_SPACE+1];
    char *p;
    Tk_Window parent;
    size_t numChars;

    /*
     * Strip the parent's name out of pathName (it's everything up to the last
     * dot). There are two tricky parts: (a) must copy the parent's name
     * somewhere else to avoid modifying the pathName string (for large names,
     * space for the copy will have to be malloc'ed); (b) must special-case
     * the situation where the parent is ".".
     */

    p = (char *)strrchr(pathName, '.');
    if (p == NULL) {
	Tcl_SetObjResult(interp, Tcl_ObjPrintf(
		"bad window path name \"%s\"", pathName));
	Tcl_SetErrorCode(interp, "TK", "VALUE", "WINDOW_PATH", NULL);
	return NULL;
    }
    numChars = (size_t)(p - pathName);
    if (numChars > FIXED_SPACE) {
	p = (char *)ckalloc(numChars + 1);
    } else {
	p = fixedSpace;
    }
    if (numChars == 0) {
	*p = '.';
	p[1] = '\0';
    } else {
	strncpy(p, pathName, numChars);
	p[numChars] = '\0';
    }

    /*
     * Find the parent window.
     */

    parent = Tk_NameToWindow(interp, p, tkwin);
    if (p != fixedSpace) {
	ckfree(p);
    }
    if (parent == NULL) {
	return NULL;
    }
    if (((TkWindow *) parent)->flags & TK_ALREADY_DEAD) {
	Tcl_SetObjResult(interp, Tcl_NewStringObj(
		"can't create window: parent has been destroyed", TCL_INDEX_NONE));
	Tcl_SetErrorCode(interp, "TK", "CREATE", "DEAD_PARENT", NULL);
	return NULL;
    } else if (((TkWindow *) parent)->flags & TK_CONTAINER) {
	Tcl_SetObjResult(interp, Tcl_NewStringObj(
		"can't create window: its parent has -container = yes", TCL_INDEX_NONE));
	Tcl_SetErrorCode(interp, "TK", "CREATE", "CONTAINER", NULL);
	return NULL;
    }

    /*
     * Create the window.
     */

    if (screenName == NULL) {
	TkWindow *parentPtr = (TkWindow *) parent;
	TkWindow *winPtr;

	winPtr = TkAllocWindow(parentPtr->dispPtr, parentPtr->screenNum,
		parentPtr);
	if (NameWindow(interp, winPtr, parentPtr, pathName+numChars+1)
		!= TCL_OK) {
	    Tk_DestroyWindow((Tk_Window) winPtr);
	    return NULL;
	}
	return (Tk_Window) winPtr;
    }

    return CreateTopLevelWindow(interp, parent, pathName+numChars+1,
	    screenName, /* flags */ 0);
}

/*
 *--------------------------------------------------------------
 *
 * Tk_DestroyWindow --
 *
 *	Destroy an existing window. After this call, the caller should never
 *	again use the token. Note that this function can be reentered to
 *	destroy a window that was only partially destroyed before a call to
 *	exit.
 *
 * Results:
 *	None.
 *
 * Side effects:
 *	The window is deleted, along with all of its children. Relevant
 *	callback functions are invoked.
 *
 *--------------------------------------------------------------
 */

void
Tk_DestroyWindow(
    Tk_Window tkwin)		/* Window to destroy. */
{
    TkWindow *winPtr = (TkWindow *)tkwin;
    TkDisplay *dispPtr = winPtr->dispPtr;
    XEvent event;
    TkHalfdeadWindow *halfdeadPtr, *prev_halfdeadPtr;
    ThreadSpecificData *tsdPtr = (ThreadSpecificData *)
	    Tcl_GetThreadData(&dataKey, sizeof(ThreadSpecificData));

    if (winPtr->flags & TK_ALREADY_DEAD) {
	/*
	 * A destroy event binding caused the window to be destroyed again.
	 * Ignore the request.
	 */

	return;
    }
    winPtr->flags |= TK_ALREADY_DEAD;

    /*
     * Unless we are cleaning up a half dead window from
     * DeleteWindowsExitProc, add this window to the half dead list.
     */

    if (tsdPtr->halfdeadWindowList &&
	    (tsdPtr->halfdeadWindowList->flags & HD_CLEANUP) &&
	    (tsdPtr->halfdeadWindowList->winPtr == winPtr)) {
	halfdeadPtr = tsdPtr->halfdeadWindowList;
    } else {
	halfdeadPtr = (TkHalfdeadWindow *)ckalloc(sizeof(TkHalfdeadWindow));
	halfdeadPtr->flags = 0;
	halfdeadPtr->winPtr = winPtr;
	halfdeadPtr->nextPtr = tsdPtr->halfdeadWindowList;
	tsdPtr->halfdeadWindowList = halfdeadPtr;
    }

    /*
     * Some cleanup needs to be done immediately, rather than later, because
     * it needs information that will be destroyed before we get to the main
     * cleanup point. For example, TkFocusDeadWindow needs to access the
     * parentPtr field from a window, but if a Destroy event handler deletes
     * the window's parent this field will be NULL before the main cleanup
     * point is reached.
     */

    if (!(halfdeadPtr->flags & HD_FOCUS)) {
	halfdeadPtr->flags |= HD_FOCUS;
	TkFocusDeadWindow(winPtr);
    }

    /*
     * If this is a main window, remove it from the list of main windows.
     * This needs to be done now (rather than later with all the other main
     * window cleanup) to handle situations where a destroy binding for a
     * window calls "exit". In this case the child window cleanup isn't
     * complete when exit is called. This situation is dealt with using the
     * half dead window list. Windows that are half dead gets cleaned up
     * during exit.
     *
     * Also decrement the display refcount so that if this is the last Tk
     * application in this process on this display, the display can be closed
     * and its data structures deleted.
     */

    if (!(halfdeadPtr->flags & HD_MAIN_WIN) &&
	    winPtr->mainPtr != NULL && winPtr->mainPtr->winPtr == winPtr) {
	halfdeadPtr->flags |= HD_MAIN_WIN;
	dispPtr->refCount--;
	if (tsdPtr->mainWindowList == winPtr->mainPtr) {
	    tsdPtr->mainWindowList = winPtr->mainPtr->nextPtr;
	} else {
	    TkMainInfo *prevPtr;

	    for (prevPtr = tsdPtr->mainWindowList;
		    prevPtr->nextPtr != winPtr->mainPtr;
		    prevPtr = prevPtr->nextPtr) {
		/* Empty loop body. */
	    }
	    prevPtr->nextPtr = winPtr->mainPtr->nextPtr;
	}
	tsdPtr->numMainWindows--;
    }

    /*
     * Recursively destroy children. Note that this child window block may
     * need to be run multiple times in the case where a child window has a
     * Destroy binding that calls exit.
     */

    if (!(halfdeadPtr->flags & HD_DESTROY_COUNT)) {
	halfdeadPtr->flags |= HD_DESTROY_COUNT;
    }

    while (winPtr->childList != NULL) {
	TkWindow *childPtr = winPtr->childList;

	childPtr->flags |= TK_DONT_DESTROY_WINDOW;
	Tk_DestroyWindow((Tk_Window) childPtr);
	if (winPtr->childList == childPtr) {
	    /*
	     * The child didn't remove itself from the child list, so let's
	     * remove it here. This can happen in some strange conditions,
	     * such as when a Destroy event handler for a window destroys the
	     * window's parent.
	     */

	    winPtr->childList = childPtr->nextPtr;
	    childPtr->parentPtr = NULL;
	}
    }
    if ((winPtr->flags & (TK_CONTAINER|TK_BOTH_HALVES))
	    == (TK_CONTAINER|TK_BOTH_HALVES)) {
	/*
	 * This is the container for an embedded application, and the embedded
	 * application is also in this process. Delete the embedded window
	 * in-line here, for the same reasons we delete children in-line
	 * (otherwise, for example, the Tk window may appear to exist even
	 * though its X window is gone; this could cause errors). Special
	 * note: it's possible that the embedded window has already been
	 * deleted, in which case Tk_GetOtherWindow will return NULL.
	 */

	TkWindow *childPtr = (TkWindow *)Tk_GetOtherWindow(tkwin);

	if (childPtr != NULL) {
	    childPtr->flags |= TK_DONT_DESTROY_WINDOW;
	    Tk_DestroyWindow((Tk_Window) childPtr);
	}
    }

    /*
     * Generate a DestroyNotify event. In order for the DestroyNotify event to
     * be processed correctly, need to make sure the window exists. This is a
     * bit of a kludge, and may be unnecessarily expensive, but without it no
     * event handlers will get called for windows that don't exist yet.
     *
     * Note: if the window's pathName is NULL and the window is not an
     * anonymous window, it means that the window was not successfully
     * initialized in the first place, so we should not make the window exist
     * or generate the event.
     */

    if (!(halfdeadPtr->flags & HD_DESTROY_EVENT) &&
	    winPtr->pathName != NULL &&
	    !(winPtr->flags & TK_ANONYMOUS_WINDOW)) {
	halfdeadPtr->flags |= HD_DESTROY_EVENT;
	if (winPtr->window == None) {
	    Tk_MakeWindowExist(tkwin);
	}
	event.type = DestroyNotify;
	event.xdestroywindow.serial =
		LastKnownRequestProcessed(winPtr->display);
	event.xdestroywindow.send_event = False;
	event.xdestroywindow.display = winPtr->display;
	event.xdestroywindow.event = winPtr->window;
	event.xdestroywindow.window = winPtr->window;
	Tk_HandleEvent(&event);
    }

    /*
     * No additional bindings that could call exit should be invoked from this
     * point on, so it is safe to remove this window from the half dead list.
     */

    for (prev_halfdeadPtr = NULL,
	    halfdeadPtr = tsdPtr->halfdeadWindowList;
	    halfdeadPtr != NULL; ) {
	if (halfdeadPtr->winPtr == winPtr) {
	    if (prev_halfdeadPtr == NULL) {
		tsdPtr->halfdeadWindowList = halfdeadPtr->nextPtr;
	    } else {
		prev_halfdeadPtr->nextPtr = halfdeadPtr->nextPtr;
	    }
	    ckfree(halfdeadPtr);
	    break;
	}
	prev_halfdeadPtr = halfdeadPtr;
	halfdeadPtr = halfdeadPtr->nextPtr;
    }
    if (halfdeadPtr == NULL) {
	Tcl_Panic("window not found on half dead list");
    }

    /*
     * Cleanup the data structures associated with this window.
     */

    if (winPtr->flags & TK_WIN_MANAGED) {
	TkWmDeadWindow(winPtr);
    } else if (winPtr->flags & TK_WM_COLORMAP_WINDOW) {
	TkWmRemoveFromColormapWindows(winPtr);
    }
    if (winPtr->window != None) {
#if defined(MAC_OSX_TK) || defined(_WIN32)
	XDestroyWindow(winPtr->display, winPtr->window);
#else
	if ((winPtr->flags & TK_TOP_HIERARCHY)
		|| !(winPtr->flags & TK_DONT_DESTROY_WINDOW)) {
	    /*
	     * The parent has already been destroyed and this isn't a
	     * top-level window, so this window will be destroyed implicitly
	     * when the parent's X window is destroyed; it's much faster not
	     * to do an explicit destroy of this X window.
	     */

	    XDestroyWindow(winPtr->display, winPtr->window);
	}
#endif
	Tcl_DeleteHashEntry(Tcl_FindHashEntry(&dispPtr->winTable,
		winPtr->window));
	winPtr->window = None;
    }
    UnlinkWindow(winPtr);
    TkEventDeadWindow(winPtr);
    if (winPtr->inputContext != NULL &&
	winPtr->ximGeneration == winPtr->dispPtr->ximGeneration) {
	XDestroyIC(winPtr->inputContext);
    }
    winPtr->inputContext = NULL;
    if (winPtr->tagPtr != NULL) {
	TkFreeBindingTags(winPtr);
    }
    TkOptionDeadWindow(winPtr);
    TkSelDeadWindow(winPtr);
    TkGrabDeadWindow(winPtr);
    if (winPtr->geomMgrName != NULL) {
	ckfree(winPtr->geomMgrName);
	winPtr->geomMgrName = NULL;
    }
    if (winPtr->mainPtr != NULL) {
	if (winPtr->pathName != NULL) {
	    Tk_DeleteAllBindings(winPtr->mainPtr->bindingTable,
		    winPtr->pathName);
	    Tcl_DeleteHashEntry(Tcl_FindHashEntry(&winPtr->mainPtr->nameTable,
		    winPtr->pathName));

	    /*
	     * The memory pointed to by pathName has been deallocated. Keep
	     * users from accessing it after the window has been destroyed by
	     * setting it to NULL.
	     */

	    winPtr->pathName = NULL;

	    /*
	     * Invalidate all objects referring to windows with the same main
	     * window.
	     */

	    winPtr->mainPtr->deletionEpoch++;
	}
	if (winPtr->mainPtr->refCount-- <= 1) {
	    const TkCmd *cmdPtr;

	    /*
	     * We just deleted the last window in the application. Delete the
	     * TkMainInfo structure too and replace all of Tk's commands with
	     * dummy commands that return errors. Also delete the "send"
	     * command to unregister the interpreter.
	     *
	     * NOTE: Only replace the commands it if the interpreter is not
	     * being deleted. If it *is*, the interpreter cleanup will do all
	     * the needed work.
	     */

	    if ((winPtr->mainPtr->interp != NULL) &&
		!Tcl_InterpDeleted(winPtr->mainPtr->interp)) {
		for (cmdPtr = commands; cmdPtr->name != NULL; cmdPtr++) {
		    if (cmdPtr->flags & SAVEUPDATECMD) {
			/* Restore Tcl's version of [update] */
#if TCL_MAJOR_VERSION > 8
			if (winPtr->mainPtr->tclUpdateObjProc2 != NULL) {
			    Tcl_CreateObjCommand2(winPtr->mainPtr->interp,
				    cmdPtr->name,
				    winPtr->mainPtr->tclUpdateObjProc2,
				    NULL, NULL);
			} else
#endif
			if (winPtr->mainPtr->tclUpdateObjProc != NULL) {
			    Tcl_CreateObjCommand(winPtr->mainPtr->interp,
				    cmdPtr->name,
				    winPtr->mainPtr->tclUpdateObjProc,
				    NULL, NULL);
			}
		    } else {
			Tcl_CreateObjCommand(winPtr->mainPtr->interp,
					     cmdPtr->name, TkDeadAppObjCmd,
					     NULL, NULL);
		    }
		}
		Tcl_CreateObjCommand(winPtr->mainPtr->interp, "send",
			TkDeadAppObjCmd, NULL, NULL);
		Tcl_UnlinkVar(winPtr->mainPtr->interp, "tk_strictMotif");
		Tcl_UnlinkVar(winPtr->mainPtr->interp,
			"::tk::AlwaysShowSelection");
	    }

	    Tcl_DeleteHashTable(&winPtr->mainPtr->busyTable);
	    Tcl_DeleteHashTable(&winPtr->mainPtr->nameTable);
	    TkBindFree(winPtr->mainPtr);
	    TkDeleteAllImages(winPtr->mainPtr);
	    TkFontPkgFree(winPtr->mainPtr);
	    TkFocusFree(winPtr->mainPtr);
	    TkStylePkgFree(winPtr->mainPtr);
	    Ttk_TkDestroyedHandler(winPtr->mainPtr->interp);

	    /*
	     * When embedding Tk into other applications, make sure that all
	     * destroy events reach the server. Otherwise the embedding
	     * application may also attempt to destroy the windows, resulting
	     * in an X error
	     */

	    if (winPtr->flags & TK_EMBEDDED) {
		XSync(winPtr->display, False);
	    }
	    ckfree(winPtr->mainPtr);

	    /*
	     * If no other applications are using the display, close the
	     * display now and relinquish its data structures.
	     */

#if !defined(_WIN32) && defined(NOT_YET)
	    if (dispPtr->refCount <= 0) {
		/*
		 * I have disabled this code because on Windows there are
		 * still order dependencies in close-down. All displays and
		 * resources will get closed down properly anyway at exit,
		 * through the exit handler. -- jyl
		 *
		 * Ideally this should be enabled, as unix Tk can use multiple
		 * displays. However, there are order issues still, as well as
		 * the handling of queued events and such that must be
		 * addressed before this can be enabled. The current cleanup
		 * works except for send event issues. -- hobbs 04/2002
		 */

		TkDisplay *theDispPtr, *backDispPtr;

		/*
		 * Splice this display out of the list of displays.
		 */

		for (theDispPtr = tsdPtr->displayList, backDispPtr = NULL;
			(theDispPtr!=winPtr->dispPtr) && (theDispPtr!=NULL);
			theDispPtr = theDispPtr->nextPtr) {
		    backDispPtr = theDispPtr;
		}
		if (theDispPtr == NULL) {
		    Tcl_Panic("could not find display to close!");
		}
		if (backDispPtr == NULL) {
		    tsdPtr->displayList = theDispPtr->nextPtr;
		} else {
		    backDispPtr->nextPtr = theDispPtr->nextPtr;
		}

		/*
		 * Calling XSync creates X server traffic, but addresses a
		 * focus issue on close (but not the send issue). -- hobbs
		 *
		 *	XSync(dispPtr->display, True);
		 */

		/*
		 * Found and spliced it out, now actually do the cleanup.
		 */

		TkCloseDisplay(dispPtr);
	    }
#endif /* !_WIN32 && NOT_YET */
	}
    }
    Tcl_EventuallyFree(winPtr, TCL_DYNAMIC);
}

/*
 *--------------------------------------------------------------
 *
 * Tk_MapWindow --
 *
 *	Map a window within its parent. This may require the window and/or its
 *	parents to actually be created.
 *
 * Results:
 *	None.
 *
 * Side effects:
 *	The given window will be mapped. Windows may also be created.
 *
 *--------------------------------------------------------------
 */

void
Tk_MapWindow(
    Tk_Window tkwin)		/* Token for window to map. */
{
    TkWindow *winPtr = (TkWindow *) tkwin;
    XEvent event;

    if (winPtr->flags & TK_MAPPED) {
	return;
    }
    if (winPtr->window == None) {
	Tk_MakeWindowExist(tkwin);
    }
    /*
     * [Bug 2645457]: the previous call permits events to be processed and can
     * lead to the destruction of the window under some conditions.
     */
    if (winPtr->flags & TK_ALREADY_DEAD) {
	return;
    }
    if (winPtr->flags & TK_WIN_MANAGED) {
	/*
	 * Lots of special processing has to be done for top-level windows.
	 * Let tkWm.c handle everything itself.
	 */

	TkWmMapWindow(winPtr);
	return;
    }
    winPtr->flags |= TK_MAPPED;
    XMapWindow(winPtr->display, winPtr->window);
    event.type = MapNotify;
    event.xmap.serial = LastKnownRequestProcessed(winPtr->display);
    event.xmap.send_event = False;
    event.xmap.display = winPtr->display;
    event.xmap.event = winPtr->window;
    event.xmap.window = winPtr->window;
    event.xmap.override_redirect = winPtr->atts.override_redirect;
    Tk_HandleEvent(&event);
}

/*
 *--------------------------------------------------------------
 *
 * Tk_MakeWindowExist --
 *
 *	Ensure that a particular window actually exists. This function should
 *	not normally need to be invoked from outside the Tk package, but may
 *	be needed if someone wants to manipulate a window before mapping it.
 *
 * Results:
 *	None.
 *
 * Side effects:
 *	When the function returns, the X window associated with tkwin is
 *	guaranteed to exist. This may require the window's ancestors to be
 *	created also.
 *
 *--------------------------------------------------------------
 */

void
Tk_MakeWindowExist(
    Tk_Window tkwin)		/* Token for window. */
{
    TkWindow *winPtr = (TkWindow *) tkwin;
    TkWindow *winPtr2;
    Window parent;
    Tcl_HashEntry *hPtr;
    Tk_ClassCreateProc *createProc;
    int isNew;

    if (winPtr->window != None) {
	return;
    }

    if ((winPtr->parentPtr == NULL) || (winPtr->flags & TK_TOP_HIERARCHY)) {
	parent = XRootWindow(winPtr->display, winPtr->screenNum);
    } else {
	if (winPtr->parentPtr->window == None) {
	    Tk_MakeWindowExist((Tk_Window) winPtr->parentPtr);
	}
	parent = winPtr->parentPtr->window;
    }

    createProc = Tk_GetClassProc(winPtr->classProcsPtr, createProc);
    if (createProc != NULL && parent != None) {
	winPtr->window = createProc(tkwin, parent, winPtr->instanceData);
    } else {
	winPtr->window = Tk_MakeWindow(tkwin, parent);
    }

    hPtr = Tcl_CreateHashEntry(&winPtr->dispPtr->winTable,
	    (char *) winPtr->window, &isNew);
    Tcl_SetHashValue(hPtr, winPtr);
    winPtr->dirtyAtts = 0;
    winPtr->dirtyChanges = 0;

    if (!(winPtr->flags & TK_TOP_HIERARCHY)) {
	/*
	 * If any siblings higher up in the stacking order have already been
	 * created then move this window to its rightful position in the
	 * stacking order.
	 *
	 * NOTE: this code ignores any changes anyone might have made to the
	 * sibling and stack_mode field of the window's attributes, so it
	 * really isn't safe for these to be manipulated except by calling
	 * Tk_RestackWindow.
	 */

	for (winPtr2 = winPtr->nextPtr; winPtr2 != NULL;
		winPtr2 = winPtr2->nextPtr) {
	    if ((winPtr2->window != None)
		    && !(winPtr2->flags & (TK_TOP_HIERARCHY|TK_REPARENTED))) {
		XWindowChanges changes;

		changes.sibling = winPtr2->window;
		changes.stack_mode = Below;
		XConfigureWindow(winPtr->display, winPtr->window,
			CWSibling|CWStackMode, &changes);
		break;
	    }
	}

	/*
	 * If this window has a different colormap than its parent, add the
	 * window to the WM_COLORMAP_WINDOWS property for its top-level.
	 */

	if ((winPtr->parentPtr != NULL) &&
		(winPtr->atts.colormap != winPtr->parentPtr->atts.colormap)) {
	    TkWmAddToColormapWindows(winPtr);
	    winPtr->flags |= TK_WM_COLORMAP_WINDOW;
	}
    }

    /*
     * Issue a ConfigureNotify event if there were deferred configuration
     * changes (but skip it if the window is being deleted; the
     * ConfigureNotify event could cause problems if we're being called from
     * Tk_DestroyWindow under some conditions).
     */

    if ((winPtr->flags & TK_NEED_CONFIG_NOTIFY)
	    && !(winPtr->flags & TK_ALREADY_DEAD)) {
	winPtr->flags &= ~TK_NEED_CONFIG_NOTIFY;
	TkDoConfigureNotify(winPtr);
    }
}

/*
 *--------------------------------------------------------------
 *
 * Tk_UnmapWindow, etc. --
 *
 *	There are several functions under here, each of which mirrors an
 *	existing X function. In addition to performing the functions of the
 *	corresponding function, each function also updates the local window
 *	structure and synthesizes an X event (if the window's structure is
 *	being managed internally).
 *
 * Results:
 *	See the manual entries.
 *
 * Side effects:
 *	See the manual entries.
 *
 *--------------------------------------------------------------
 */

void
Tk_UnmapWindow(
    Tk_Window tkwin)		/* Token for window to unmap. */
{
    TkWindow *winPtr = (TkWindow *) tkwin;

    if (!(winPtr->flags & TK_MAPPED) || (winPtr->flags & TK_ALREADY_DEAD)) {
	return;
    }
    if (winPtr->flags & TK_WIN_MANAGED) {
	/*
	 * Special processing has to be done for top-level windows. Let tkWm.c
	 * handle everything itself.
	 */

	TkWmUnmapWindow(winPtr);
	return;
    }
    winPtr->flags &= ~TK_MAPPED;
    XUnmapWindow(winPtr->display, winPtr->window);
    if (!(winPtr->flags & TK_TOP_HIERARCHY)) {
	XEvent event;

	event.type = UnmapNotify;
	event.xunmap.serial = LastKnownRequestProcessed(winPtr->display);
	event.xunmap.send_event = False;
	event.xunmap.display = winPtr->display;
	event.xunmap.event = winPtr->window;
	event.xunmap.window = winPtr->window;
	event.xunmap.from_configure = False;
	Tk_HandleEvent(&event);
    }
}

void
Tk_ConfigureWindow(
    Tk_Window tkwin,		/* Window to re-configure. */
    unsigned int valueMask,	/* Mask indicating which parts of *valuePtr
				 * are to be used. */
    XWindowChanges *valuePtr)	/* New values. */
{
    TkWindow *winPtr = (TkWindow *) tkwin;

    if (valueMask & CWX) {
	winPtr->changes.x = valuePtr->x;
    }
    if (valueMask & CWY) {
	winPtr->changes.y = valuePtr->y;
    }
    if (valueMask & CWWidth) {
	winPtr->changes.width = valuePtr->width;
    }
    if (valueMask & CWHeight) {
	winPtr->changes.height = valuePtr->height;
    }
    if (valueMask & CWBorderWidth) {
	winPtr->changes.border_width = valuePtr->border_width;
    }
    if (valueMask & (CWSibling|CWStackMode)) {
	Tcl_Panic("Can't set sibling or stack mode from Tk_ConfigureWindow");
    }

    if (winPtr->window != None) {
	XConfigureWindow(winPtr->display, winPtr->window,
		valueMask, valuePtr);
	TkDoConfigureNotify(winPtr);
    } else {
	winPtr->dirtyChanges |= valueMask;
	winPtr->flags |= TK_NEED_CONFIG_NOTIFY;
    }
}

void
Tk_MoveWindow(
    Tk_Window tkwin,		/* Window to move. */
    int x, int y)		/* New location for window (within parent). */
{
    TkWindow *winPtr = (TkWindow *) tkwin;

    winPtr->changes.x = x;
    winPtr->changes.y = y;
    if (winPtr->window != None) {
	XMoveWindow(winPtr->display, winPtr->window, x, y);
	TkDoConfigureNotify(winPtr);
    } else {
	winPtr->dirtyChanges |= CWX|CWY;
	winPtr->flags |= TK_NEED_CONFIG_NOTIFY;
    }
}

void
Tk_ResizeWindow(
    Tk_Window tkwin,		/* Window to resize. */
    int width, int height)	/* New dimensions for window. */
{
    TkWindow *winPtr = (TkWindow *) tkwin;

    winPtr->changes.width = width;
    winPtr->changes.height = height;
    if (winPtr->window != None) {
	XResizeWindow(winPtr->display, winPtr->window, (unsigned) width,
		(unsigned) height);
	TkDoConfigureNotify(winPtr);
    } else {
	winPtr->dirtyChanges |= CWWidth|CWHeight;
	winPtr->flags |= TK_NEED_CONFIG_NOTIFY;
    }
}

void
Tk_MoveResizeWindow(
    Tk_Window tkwin,		/* Window to move and resize. */
    int x, int y,		/* New location for window (within parent). */
    int width, int height)	/* New dimensions for window. */
{
    TkWindow *winPtr = (TkWindow *) tkwin;

    winPtr->changes.x = x;
    winPtr->changes.y = y;
    winPtr->changes.width = width;
    winPtr->changes.height = height;
    if (winPtr->window != None) {
	XMoveResizeWindow(winPtr->display, winPtr->window, x, y,
		(unsigned) width, (unsigned) height);
	TkDoConfigureNotify(winPtr);
    } else {
	winPtr->dirtyChanges |= CWX|CWY|CWWidth|CWHeight;
	winPtr->flags |= TK_NEED_CONFIG_NOTIFY;
    }
}

void
Tk_SetWindowBorderWidth(
    Tk_Window tkwin,		/* Window to modify. */
    int width)			/* New border width for window. */
{
    TkWindow *winPtr = (TkWindow *) tkwin;

    winPtr->changes.border_width = width;
    if (winPtr->window != None) {
	XSetWindowBorderWidth(winPtr->display, winPtr->window,
		(unsigned) width);
	TkDoConfigureNotify(winPtr);
    } else {
	winPtr->dirtyChanges |= CWBorderWidth;
	winPtr->flags |= TK_NEED_CONFIG_NOTIFY;
    }
}

void
Tk_ChangeWindowAttributes(
    Tk_Window tkwin,		/* Window to manipulate. */
    unsigned long valueMask,	/* OR'ed combination of bits, indicating which
				 * fields of *attsPtr are to be used. */
    XSetWindowAttributes *attsPtr)
				/* New values for some attributes. */
{
    TkWindow *winPtr = (TkWindow *) tkwin;

    if (valueMask & CWBackPixmap) {
	winPtr->atts.background_pixmap = attsPtr->background_pixmap;
    }
    if (valueMask & CWBackPixel) {
	winPtr->atts.background_pixel = attsPtr->background_pixel;
    }
    if (valueMask & CWBorderPixmap) {
	winPtr->atts.border_pixmap = attsPtr->border_pixmap;
    }
    if (valueMask & CWBorderPixel) {
	winPtr->atts.border_pixel = attsPtr->border_pixel;
    }
    if (valueMask & CWBitGravity) {
	winPtr->atts.bit_gravity = attsPtr->bit_gravity;
    }
    if (valueMask & CWWinGravity) {
	winPtr->atts.win_gravity = attsPtr->win_gravity;
    }
    if (valueMask & CWBackingStore) {
	winPtr->atts.backing_store = attsPtr->backing_store;
    }
    if (valueMask & CWBackingPlanes) {
	winPtr->atts.backing_planes = attsPtr->backing_planes;
    }
    if (valueMask & CWBackingPixel) {
	winPtr->atts.backing_pixel = attsPtr->backing_pixel;
    }
    if (valueMask & CWOverrideRedirect) {
	winPtr->atts.override_redirect = attsPtr->override_redirect;
    }
    if (valueMask & CWSaveUnder) {
	winPtr->atts.save_under = attsPtr->save_under;
    }
    if (valueMask & CWEventMask) {
	winPtr->atts.event_mask = attsPtr->event_mask;
    }
    if (valueMask & CWDontPropagate) {
	winPtr->atts.do_not_propagate_mask
		= attsPtr->do_not_propagate_mask;
    }
    if (valueMask & CWColormap) {
	winPtr->atts.colormap = attsPtr->colormap;
    }
    if (valueMask & CWCursor) {
	winPtr->atts.cursor = attsPtr->cursor;
    }

    if (winPtr->window != None) {
	XChangeWindowAttributes(winPtr->display, winPtr->window,
		valueMask, attsPtr);
    } else {
	winPtr->dirtyAtts |= valueMask;
    }
}

void
Tk_SetWindowBackground(
    Tk_Window tkwin,		/* Window to manipulate. */
    unsigned long pixel)	/* Pixel value to use for window's
				 * background. */
{
    TkWindow *winPtr = (TkWindow *) tkwin;

    winPtr->atts.background_pixel = pixel;

    if (winPtr->window != None) {
	XSetWindowBackground(winPtr->display, winPtr->window, pixel);
    } else {
	winPtr->dirtyAtts = (winPtr->dirtyAtts & (unsigned) ~CWBackPixmap)
		| CWBackPixel;
    }
}

void
Tk_SetWindowBackgroundPixmap(
    Tk_Window tkwin,		/* Window to manipulate. */
    Pixmap pixmap)		/* Pixmap to use for window's background. */
{
    TkWindow *winPtr = (TkWindow *) tkwin;

    winPtr->atts.background_pixmap = pixmap;

    if (winPtr->window != None) {
	XSetWindowBackgroundPixmap(winPtr->display,
		winPtr->window, pixmap);
    } else {
	winPtr->dirtyAtts = (winPtr->dirtyAtts & (unsigned) ~CWBackPixel)
		| CWBackPixmap;
    }
}

void
Tk_SetWindowBorder(
    Tk_Window tkwin,		/* Window to manipulate. */
    unsigned long pixel)	/* Pixel value to use for window's border. */
{
    TkWindow *winPtr = (TkWindow *) tkwin;

    winPtr->atts.border_pixel = pixel;

    if (winPtr->window != None) {
	XSetWindowBorder(winPtr->display, winPtr->window, pixel);
    } else {
	winPtr->dirtyAtts = (winPtr->dirtyAtts & (unsigned) ~CWBorderPixmap)
		| CWBorderPixel;
    }
}

void
Tk_SetWindowBorderPixmap(
    Tk_Window tkwin,		/* Window to manipulate. */
    Pixmap pixmap)		/* Pixmap to use for window's border. */
{
    TkWindow *winPtr = (TkWindow *) tkwin;

    winPtr->atts.border_pixmap = pixmap;

    if (winPtr->window != None) {
	XSetWindowBorderPixmap(winPtr->display,
		winPtr->window, pixmap);
    } else {
	winPtr->dirtyAtts = (winPtr->dirtyAtts & (unsigned) ~CWBorderPixel)
		| CWBorderPixmap;
    }
}

void
Tk_DefineCursor(
    Tk_Window tkwin,		/* Window to manipulate. */
    Tk_Cursor cursor)		/* Cursor to use for window (may be None). */
{
    TkWindow *winPtr = (TkWindow *) tkwin;

    winPtr->atts.cursor = (Cursor) cursor;

    if (winPtr->window != None) {
	XDefineCursor(winPtr->display, winPtr->window, winPtr->atts.cursor);
    } else {
	winPtr->dirtyAtts = winPtr->dirtyAtts | CWCursor;
    }
}

void
Tk_UndefineCursor(
    Tk_Window tkwin)		/* Window to manipulate. */
{
    Tk_DefineCursor(tkwin, NULL);
}

void
Tk_SetWindowColormap(
    Tk_Window tkwin,		/* Window to manipulate. */
    Colormap colormap)		/* Colormap to use for window. */
{
    TkWindow *winPtr = (TkWindow *) tkwin;

    winPtr->atts.colormap = colormap;

    if (winPtr->window != None) {
	XSetWindowColormap(winPtr->display, winPtr->window, colormap);
	if (!(winPtr->flags & TK_WIN_MANAGED)) {
	    TkWmAddToColormapWindows(winPtr);
	    winPtr->flags |= TK_WM_COLORMAP_WINDOW;
	}
    } else {
	winPtr->dirtyAtts |= CWColormap;
    }
}

/*
 *----------------------------------------------------------------------
 *
 * Tk_SetWindowVisual --
 *
 *	This function is called to specify a visual to be used for a Tk window
 *	when it is created. This function, if called at all, must be called
 *	before the X window is created (i.e. before Tk_MakeWindowExist is
 *	called).
 *
 * Results:
 *	The return value is 1 if successful, or 0 if the X window has been
 *	already created.
 *
 * Side effects:
 *	The information given is stored for when the window is created.
 *
 *----------------------------------------------------------------------
 */

int
Tk_SetWindowVisual(
    Tk_Window tkwin,		/* Window to manipulate. */
    Visual *visual,		/* New visual for window. */
    int depth,			/* New depth for window. */
    Colormap colormap)		/* An appropriate colormap for the visual. */
{
    TkWindow *winPtr = (TkWindow *) tkwin;

    if (winPtr->window != None) {
	/* Too late! */
	return 0;
    }

    winPtr->visual = visual;
    winPtr->depth = depth;
    winPtr->atts.colormap = colormap;
    winPtr->dirtyAtts |= CWColormap;

    /*
     * The following code is needed to make sure that the window doesn't
     * inherit the parent's border pixmap, which would result in a BadMatch
     * error.
     */

    if (!(winPtr->dirtyAtts & CWBorderPixmap)) {
	winPtr->dirtyAtts |= CWBorderPixel;
    }
    return 1;
}

/*
 *----------------------------------------------------------------------
 *
 * TkDoConfigureNotify --
 *
 *	Generate a ConfigureNotify event describing the current configuration
 *	of a window.
 *
 * Results:
 *	None.
 *
 * Side effects:
 *	An event is generated and processed by Tk_HandleEvent.
 *
 *----------------------------------------------------------------------
 */

void
TkDoConfigureNotify(
    TkWindow *winPtr)	/* Window whose configuration was just
				 * changed. */
{
    XEvent event;

    event.type = ConfigureNotify;
    event.xconfigure.serial = LastKnownRequestProcessed(winPtr->display);
    event.xconfigure.send_event = False;
    event.xconfigure.display = winPtr->display;
    event.xconfigure.event = winPtr->window;
    event.xconfigure.window = winPtr->window;
    event.xconfigure.x = winPtr->changes.x;
    event.xconfigure.y = winPtr->changes.y;
    event.xconfigure.width = winPtr->changes.width;
    event.xconfigure.height = winPtr->changes.height;
    event.xconfigure.border_width = winPtr->changes.border_width;
    if (winPtr->changes.stack_mode == Above) {
	event.xconfigure.above = winPtr->changes.sibling;
    } else {
	event.xconfigure.above = None;
    }
    event.xconfigure.override_redirect = winPtr->atts.override_redirect;
    Tk_HandleEvent(&event);
}

/*
 *----------------------------------------------------------------------
 *
 * Tk_SetClass --
 *
 *	This function is used to give a window a class.
 *
 * Results:
 *	None.
 *
 * Side effects:
 *	A new class is stored for tkwin, replacing any existing class for it.
 *
 *----------------------------------------------------------------------
 */

void
Tk_SetClass(
    Tk_Window tkwin,		/* Token for window to assign class. */
    const char *className)	/* New class for tkwin. */
{
    TkWindow *winPtr = (TkWindow *) tkwin;

    winPtr->classUid = Tk_GetUid(className);
    if (winPtr->flags & TK_WIN_MANAGED) {
	TkWmSetClass(winPtr);
    }
    TkOptionClassChanged(winPtr);
}

/*
 *----------------------------------------------------------------------
 *
 * Tk_SetClassProcs --
 *
 *	This function is used to set the class functions and instance data for
 *	a window.
 *
 * Results:
 *	None.
 *
 * Side effects:
 *	A new set of class functions and instance data is stored for tkwin,
 *	replacing any existing values.
 *
 *----------------------------------------------------------------------
 */

void
Tk_SetClassProcs(
    Tk_Window tkwin,		/* Token for window to modify. */
    const Tk_ClassProcs *procs,	/* Class procs structure. */
    void *instanceData)	/* Data to be passed to class functions. */
{
    TkWindow *winPtr = (TkWindow *) tkwin;

    winPtr->classProcsPtr = procs;
    winPtr->instanceData = instanceData;
}

/*
 *----------------------------------------------------------------------
 *
 * Tk_NameToWindow --
 *
 *	Given a string name for a window, this function returns the token for
 *	the window, if there exists a window corresponding to the given name.
 *
 * Results:
 *	The return result is either a token for the window corresponding to
 *	"name", or else NULL to indicate that there is no such window. In this
 *	case, an error message is left in the interp's result, unless interp
 *      is NULL.
 *
 * Side effects:
 *	None.
 *
 *----------------------------------------------------------------------
 */

Tk_Window
Tk_NameToWindow(
    Tcl_Interp *interp,		/* Where to report errors. */
    const char *pathName,	/* Path name of window. */
    Tk_Window tkwin)		/* Token for window: name is assumed to belong
				 * to the same main window as tkwin. */
{
    Tcl_HashEntry *hPtr;

    if (tkwin == NULL) {
	/*
	 * Either we're not really in Tk, or the main window was destroyed and
	 * we're on our way out of the application.
	 */

	if (interp != NULL) {
	    Tcl_SetObjResult(interp, Tcl_NewStringObj("NULL main window",TCL_INDEX_NONE));
	    Tcl_SetErrorCode(interp, "TK", "NO_MAIN_WINDOW", NULL);
	}
	return NULL;
    }

    hPtr = Tcl_FindHashEntry(&((TkWindow *) tkwin)->mainPtr->nameTable,
	    pathName);
    if (hPtr == NULL) {
	if (interp != NULL) {
	    Tcl_SetObjResult(interp, Tcl_ObjPrintf(
		    "bad window path name \"%s\"", pathName));
	    Tcl_SetErrorCode(interp, "TK", "LOOKUP", "WINDOW", pathName,
		    NULL);
	}
	return NULL;
    }
    return (Tk_Window)Tcl_GetHashValue(hPtr);
}

/*
 *----------------------------------------------------------------------
 *
 * Tk_IdToWindow --
 *
 *	Given an X display and window ID, this function returns the Tk token
 *	for the window, if there exists a Tk window corresponding to the given
 *	ID.
 *
 * Results:
 *	The return result is either a token for the window corresponding to
 *	the given X id, or else NULL to indicate that there is no such window.
 *
 * Side effects:
 *	None.
 *
 *----------------------------------------------------------------------
 */

Tk_Window
Tk_IdToWindow(
    Display *display,		/* X display containing the window. */
    Window window)		/* X window window id. */
{
    TkDisplay *dispPtr;
    Tcl_HashEntry *hPtr;

    for (dispPtr = TkGetDisplayList(); ; dispPtr = dispPtr->nextPtr) {
	if (dispPtr == NULL) {
	    return NULL;
	}
	if (dispPtr->display == display) {
	    break;
	}
    }
    if (window == None) {
	return NULL;
    }

    hPtr = Tcl_FindHashEntry(&dispPtr->winTable, window);
    if (hPtr == NULL) {
	return NULL;
    }
    return (Tk_Window)Tcl_GetHashValue(hPtr);
}

/*
 *----------------------------------------------------------------------
 *
 * Tk_DisplayName --
 *
 *	Return the textual name of a window's display.
 *
 * Results:
 *	The return value is the string name of the display associated with
 *	tkwin.
 *
 * Side effects:
 *	None.
 *
 *----------------------------------------------------------------------
 */

const char *
Tk_DisplayName(
    Tk_Window tkwin)		/* Window whose display name is desired. */
{
    return ((TkWindow *) tkwin)->dispPtr->name;
}

/*
 *----------------------------------------------------------------------
 *
 * Tk_Interp --
 *
 *	Get the Tcl interpreter from a Tk window.
 *
 * Results:
 *	A pointer to the interpreter or NULL.
 *
 * Side effects:
 *	None.
 *
 *----------------------------------------------------------------------
 */

Tcl_Interp *
Tk_Interp(
    Tk_Window tkwin)
{
    if (tkwin != NULL && ((TkWindow *) tkwin)->mainPtr != NULL) {
	return ((TkWindow *) tkwin)->mainPtr->interp;
    }
    return NULL;
}

/*
 *----------------------------------------------------------------------
 *
 * UnlinkWindow --
 *
 *	This function removes a window from the childList of its parent.
 *
 * Results:
 *	None.
 *
 * Side effects:
 *	The window is unlinked from its childList.
 *
 *----------------------------------------------------------------------
 */

static void
UnlinkWindow(
    TkWindow *winPtr)		/* Child window to be unlinked. */
{
    TkWindow *prevPtr;

    if (winPtr->parentPtr == NULL) {
	return;
    }
    prevPtr = winPtr->parentPtr->childList;
    if (prevPtr == winPtr) {
	winPtr->parentPtr->childList = winPtr->nextPtr;
	if (winPtr->nextPtr == NULL) {
	    winPtr->parentPtr->lastChildPtr = NULL;
	}
    } else {
	while (prevPtr->nextPtr != winPtr) {
	    prevPtr = prevPtr->nextPtr;
	    if (prevPtr == NULL) {
		Tcl_Panic("UnlinkWindow couldn't find child in parent");
	    }
	}
	prevPtr->nextPtr = winPtr->nextPtr;
	if (winPtr->nextPtr == NULL) {
	    winPtr->parentPtr->lastChildPtr = prevPtr;
	}
    }
}

/*
 *----------------------------------------------------------------------
 *
 * Tk_RestackWindow --
 *
 *	Change a window's position in the stacking order.
 *
 * Results:
 *	TCL_OK is normally returned. If other is not a descendant of tkwin's
 *	parent then TCL_ERROR is returned and tkwin is not repositioned.
 *
 * Side effects:
 *	Tkwin is repositioned in the stacking order.
 *
 *----------------------------------------------------------------------
 */

int
Tk_RestackWindow(
    Tk_Window tkwin,		/* Token for window whose position in the
				 * stacking order is to change. */
    int aboveBelow,		/* Indicates new position of tkwin relative to
				 * other; must be Above or Below. */
    Tk_Window other)		/* Tkwin will be moved to a position that puts
				 * it just above or below this window. If NULL
				 * then tkwin goes above or below all windows
				 * in the same parent. */
{
    TkWindow *winPtr = (TkWindow *) tkwin;
    TkWindow *otherPtr = (TkWindow *) other;

    /*
     * Special case: if winPtr is a top-level window then just find the
     * top-level ancestor of otherPtr and restack winPtr above otherPtr
     * without changing any of Tk's childLists.
     */

    if (winPtr->flags & TK_WIN_MANAGED) {
	while ((otherPtr != NULL) && !(otherPtr->flags & TK_TOP_HIERARCHY)) {
	    otherPtr = otherPtr->parentPtr;
	}
	TkWmRestackToplevel(winPtr, aboveBelow, otherPtr);
	return TCL_OK;
    }

    /*
     * Find an ancestor of otherPtr that is a sibling of winPtr.
     */

    if (winPtr->parentPtr == NULL) {
	/*
	 * Window is going to be deleted shortly; don't do anything.
	 */

	return TCL_OK;
    }
    if (otherPtr == NULL) {
	if (aboveBelow == Above) {
	    otherPtr = winPtr->parentPtr->lastChildPtr;
	} else {
	    otherPtr = winPtr->parentPtr->childList;
	}
    } else {
	while (winPtr->parentPtr != otherPtr->parentPtr) {
	    if ((otherPtr == NULL) || (otherPtr->flags & TK_TOP_HIERARCHY)) {
		return TCL_ERROR;
	    }
	    otherPtr = otherPtr->parentPtr;
	}
    }
    if (otherPtr == winPtr) {
	return TCL_OK;
    }

    /*
     * Reposition winPtr in the stacking order.
     */

    UnlinkWindow(winPtr);
    if (aboveBelow == Above) {
	winPtr->nextPtr = otherPtr->nextPtr;
	if (winPtr->nextPtr == NULL) {
	    winPtr->parentPtr->lastChildPtr = winPtr;
	}
	otherPtr->nextPtr = winPtr;
    } else {
	TkWindow *prevPtr;

	prevPtr = winPtr->parentPtr->childList;
	if (prevPtr == otherPtr) {
	    winPtr->parentPtr->childList = winPtr;
	} else {
	    while (prevPtr->nextPtr != otherPtr) {
		prevPtr = prevPtr->nextPtr;
	    }
	    prevPtr->nextPtr = winPtr;
	}
	winPtr->nextPtr = otherPtr;
    }

    /*
     * Notify the X server of the change. If winPtr hasn't yet been created
     * then there's no need to tell the X server now, since the stacking order
     * will be handled properly when the window is finally created.
     */

    if (winPtr->window != None) {
	XWindowChanges changes;
	unsigned int mask = CWStackMode;

	changes.stack_mode = Above;
	for (otherPtr = winPtr->nextPtr; otherPtr != NULL;
		otherPtr = otherPtr->nextPtr) {
	    if ((otherPtr->window != None)
		    && !(otherPtr->flags & (TK_TOP_HIERARCHY|TK_REPARENTED))){
		changes.sibling = otherPtr->window;
		changes.stack_mode = Below;
		mask = CWStackMode|CWSibling;
		break;
	    }
	}
	XConfigureWindow(winPtr->display, winPtr->window, mask, &changes);
    }
    return TCL_OK;
}

/*
 *----------------------------------------------------------------------
 *
 * Tk_MainWindow --
 *
 *	Returns the main window for an application.
 *
 * Results:
 *	If interp has a Tk application associated with it, the main window for
 *	the application is returned. Otherwise NULL is returned and an error
 *	message is left in the interp's result.
 *
 * Side effects:
 *	None.
 *
 *----------------------------------------------------------------------
 */

Tk_Window
Tk_MainWindow(
    Tcl_Interp *interp)		/* Interpreter that embodies the application.
				 * Used for error reporting also. */
{
    TkMainInfo *mainPtr;
    ThreadSpecificData *tsdPtr;

    if (interp == NULL) {
	return NULL;
    }
#ifdef USE_TCL_STUBS
    if (tclStubsPtr == NULL) {
	return NULL;
    }
#endif
    tsdPtr = (ThreadSpecificData *)Tcl_GetThreadData(&dataKey, sizeof(ThreadSpecificData));

    for (mainPtr = tsdPtr->mainWindowList; mainPtr != NULL;
	    mainPtr = mainPtr->nextPtr) {
	if (mainPtr->interp == interp) {
	    return (Tk_Window) mainPtr->winPtr;
	}
    }
    Tcl_SetObjResult(interp, Tcl_NewStringObj(
	    "this isn't a Tk application", TCL_INDEX_NONE));
    Tcl_SetErrorCode(interp, "TK", "NO_MAIN_WINDOW", NULL);
    return NULL;
}

/*
 *----------------------------------------------------------------------
 *
 * Tk_StrictMotif --
 *
 *	Indicates whether strict Motif compliance has been specified for the
 *	given window.
 *
 * Results:
 *	The return value is 1 if strict Motif compliance has been requested
 *	for tkwin's application by setting the tk_strictMotif variable in its
 *	interpreter to a true value. 0 is returned if tk_strictMotif has a
 *	false value.
 *
 * Side effects:
 *	None.
 *
 *----------------------------------------------------------------------
 */

int
Tk_StrictMotif(
    Tk_Window tkwin)		/* Window whose application is to be
				 * checked. */
{
    return ((TkWindow *) tkwin)->mainPtr->strictMotif;
}

/*
 *----------------------------------------------------------------------
 *
 * Tk_GetNumMainWindows --
 *
 *	This function returns the number of main windows currently open in
 *	this process.
 *
 * Results:
 *	The number of main windows open in this process.
 *
 * Side effects:
 *	None.
 *
 *----------------------------------------------------------------------
 */

int
Tk_GetNumMainWindows(void)
{
    ThreadSpecificData *tsdPtr;

#ifdef USE_TCL_STUBS
    if (tclStubsPtr == NULL) {
	return 0;
    }
#endif

    tsdPtr = (ThreadSpecificData *)Tcl_GetThreadData(&dataKey, sizeof(ThreadSpecificData));

    return tsdPtr->numMainWindows;
}

/*
 *----------------------------------------------------------------------
 *
 * Tk_AlwaysShowSelection --
 *
 *	Indicates whether text/entry widgets should always display
 *	their selection, regardless of window focus.
 *
 * Results:
 *	The return value is 1 if always showing the selection has been
 *	requested for tkwin's application by setting the
 *	::tk::AlwaysShowSelection variable in its interpreter to a true value.
 *	0 is returned if it has a false value.
 *
 * Side effects:
 *	None.
 *
 *----------------------------------------------------------------------
 */

int
Tk_AlwaysShowSelection(
    Tk_Window tkwin)		/* Window whose application is to be
				 * checked. */
{
    return ((TkWindow *) tkwin)->mainPtr->alwaysShowSelection;
}

/*
 *----------------------------------------------------------------------
 *
 * DeleteWindowsExitProc --
 *
 *	This function is invoked as an exit handler. It deletes all of the
 *	main windows in the current thread. We really should be using a thread
 *	local exit handler to delete windows and a process exit handler to
 *	close the display but Tcl does not provide support for this usage.
 *
 * Results:
 *	None.
 *
 * Side effects:
 *	None.
 *
 *----------------------------------------------------------------------
 */

static void
DeleteWindowsExitProc(
    void *clientData)	/* tsdPtr when handler was created. */
{
    TkDisplay *dispPtr, *nextPtr;
    Tcl_Interp *interp;
    ThreadSpecificData *tsdPtr = (ThreadSpecificData *)clientData;

    if (tsdPtr == NULL) {
	return;
    }

    /*
     * Finish destroying any windows that are in a half-dead state. We must
     * protect the interpreter while destroying the window, because of
     * <Destroy> bindings which could destroy the interpreter while the window
     * is being deleted. This would leave frames on the call stack pointing at
     * deleted memory, causing core dumps.
     */

    while (tsdPtr->halfdeadWindowList != NULL) {
	interp = tsdPtr->halfdeadWindowList->winPtr->mainPtr->interp;
	Tcl_Preserve(interp);
	tsdPtr->halfdeadWindowList->flags |= HD_CLEANUP;
	tsdPtr->halfdeadWindowList->winPtr->flags &= ~TK_ALREADY_DEAD;
	Tk_DestroyWindow((Tk_Window) tsdPtr->halfdeadWindowList->winPtr);
	Tcl_Release(interp);
    }

    /*
     * Destroy any remaining main windows.
     */

    while (tsdPtr->mainWindowList != NULL) {
	interp = tsdPtr->mainWindowList->interp;
	Tcl_Preserve(interp);
	Tk_DestroyWindow((Tk_Window) tsdPtr->mainWindowList->winPtr);
	Tcl_Release(interp);
    }

    /*
     * Let error handlers catch up before actual close of displays.
     * Must be done before tsdPtr->displayList is cleared, otherwise
     * ErrorProc() in tkError.c cannot associate the pending X errors
     * to the remaining error handlers.
     */

    for (dispPtr = tsdPtr->displayList; dispPtr != NULL;
           dispPtr = dispPtr->nextPtr) {
       XSync(dispPtr->display, False);
    }

    /*
     * Iterate destroying the displays until no more displays remain. It is
     * possible for displays to get recreated during exit by any code that
     * calls GetScreen, so we must destroy these new displays as well as the
     * old ones.
     */

    for (dispPtr = tsdPtr->displayList; dispPtr != NULL;
	    dispPtr = tsdPtr->displayList) {
	/*
	 * Now iterate over the current list of open displays, and first set
	 * the global pointer to NULL so we will be able to notice if any new
	 * displays got created during deletion of the current set. We must
	 * also do this to ensure that Tk_IdToWindow does not find the old
	 * display as it is being destroyed, when it wants to see if it needs
	 * to dispatch a message.
	 */

	for (tsdPtr->displayList = NULL; dispPtr != NULL; dispPtr = nextPtr) {
	    nextPtr = dispPtr->nextPtr;
	    TkCloseDisplay(dispPtr);
	}
    }

    tsdPtr->numMainWindows = 0;
    tsdPtr->mainWindowList = NULL;
    tsdPtr->initialized = 0;
}

#if defined(_WIN32) && !defined(STATIC_BUILD)

static HMODULE tkcygwindll = NULL;

/*
 * Run Tk_MainEx from libtk8.?.dll
 *
 * This function is only ever called from wish8.?.exe, the cygwin port of Tcl.
 * This means that the system encoding is utf-8, so we don't have to do any
 * encoding conversions.
 */

MODULE_SCOPE void
TkCygwinMainEx(
    Tcl_Size argc,			/* Number of arguments. */
    char **argv,		/* Array of argument strings. */
    Tcl_AppInitProc *appInitProc,
				/* Application-specific initialization
				 * procedure to call after most initialization
				 * but before starting to execute commands. */
    Tcl_Interp *interp)
{
    WCHAR name[MAX_PATH];
    size_t len;
    void (*tkmainex)(Tcl_Size, char **, Tcl_AppInitProc *, Tcl_Interp *);

    /* construct "<path>/libtk8.?.dll", from "<path>/tk8?.dll" */
    len = GetModuleFileNameW((HINSTANCE)Tk_GetHINSTANCE(), name, MAX_PATH);
    name[len-2] = '.';
    name[len-1] = name[len-5];
    wcscpy(name+len, L".dll");
#if TCL_MAJOR_VERSION > 8
    memcpy(name+len-12, L"libtcl9tk8", 10 * sizeof(WCHAR));
#else
    memcpy(name+len-8, L"libtk8", 6 * sizeof(WCHAR));
#endif

    tkcygwindll = LoadLibraryW(name);
    if (tkcygwindll) {
<<<<<<< HEAD
	tkmainex = (void (*)(Tcl_Size, char **, Tcl_AppInitProc *, Tcl_Interp *))
=======
	tkmainex = (void (*)(int, char **, Tcl_AppInitProc *, Tcl_Interp *))
>>>>>>> 47b49f47
		(void *)GetProcAddress(tkcygwindll, "Tk_MainEx");
	if (tkmainex) {
	    tkmainex(argc, argv, appInitProc, interp);
	}
    }
}
#endif /* _WIN32 */

/*
 *----------------------------------------------------------------------
 *
 * Tk_Init --
 *
 *	This function is invoked to add Tk to an interpreter. It incorporates
 *	all of Tk's commands into the interpreter and creates the main window
 *	for a new Tk application. If the interpreter contains a variable
 *	"argv", this function extracts several arguments from that variable,
 *	uses them to configure the main window, and modifies argv to exclude
 *	the arguments (see the "wish" documentation for a list of the
 *	arguments that are extracted).
 *
 * Results:
 *	Returns a standard Tcl completion code and sets the interp's result if
 *	there is an error.
 *
 * Side effects:
 *	Depends on various initialization scripts that get invoked.
 *
 *----------------------------------------------------------------------
 */

int
Tk_Init(
    Tcl_Interp *interp)		/* Interpreter to initialize. */
{
#if defined(_WIN32) && !defined(STATIC_BUILD)
    if (tkcygwindll) {
	int (*tkinit)(Tcl_Interp *);

	tkinit = (int(*)(Tcl_Interp *))(void *)GetProcAddress(tkcygwindll,"Tk_Init");
	if (tkinit) {
	    return tkinit(interp);
	}
    }
#endif /* _WIN32 */
    return Initialize(interp);
}

/*
 *----------------------------------------------------------------------
 *
 * Tk_SafeInit --
 *
 *	This function is invoked to add Tk to a safe interpreter. It invokes
 *	the internal function that does the real work.
 *
 * Results:
 *	Returns a standard Tcl completion code and sets the interp's result if
 *	there is an error.
 *
 * Side effects:
 *	Depends on various initialization scripts that are invoked.
 *
 *----------------------------------------------------------------------
 */

int
Tk_SafeInit(
    Tcl_Interp *interp)		/* Interpreter to initialize. */
{
    /*
     * Initialize the interpreter with Tk, safely. This removes all the Tk
     * commands that are unsafe.
     *
     * Rationale:
     *
     * - Toplevel and menu are unsafe because they can be used to cover the
     *   entire screen and to steal input from the user.
     * - Continuous ringing of the bell is a nuisance.
     * - Cannot allow access to the clipboard because a malicious script can
     *   replace the contents with the string "rm -r *" and lead to surprises
     *   when the contents of the clipboard are pasted. Similarly, the
     *   selection command is blocked.
     * - Cannot allow send because it can be used to cause unsafe interpreters
     *   to execute commands. The tk command recreates the send command, so
     *   that too must be hidden.
     * - Focus can be used to grab the focus away from another window, in
     *   effect stealing user input. Cannot allow that.
     *   NOTE: We currently do *not* hide focus as it would make it impossible
     *   to provide keyboard input to Tk in a safe interpreter.
     * - Grab can be used to block the user from using any other apps on the
     *   screen.
     * - Tkwait can block the containing process forever. Use bindings,
     *   fileevents and split the protocol into before-the-wait and
     *   after-the-wait parts. More work but necessary.
     * - Wm is unsafe because (if toplevels are allowed, in the future) it can
     *   be used to remove decorations, move windows around, cover the entire
     *   screen etc etc.
     *
     * Current risks:
     *
     * - No CPU time limit, no memory allocation limits, no color limits.
     *   CPU time limits can be imposed by an unsafe parent interpreter.
     *
     * The actual code called is the same as Tk_Init but Tcl_IsSafe() is
     * checked at several places to differentiate the two initialisations.
     */

#if defined(_WIN32) && !defined(STATIC_BUILD)
    if (tkcygwindll) {
	int (*tksafeinit)(Tcl_Interp *);

	tksafeinit = (int (*)(Tcl_Interp *))
		(void *)GetProcAddress(tkcygwindll, "Tk_SafeInit");
	if (tksafeinit) {
	    return tksafeinit(interp);
	}
    }
#endif /* _WIN32 */
    return Initialize(interp);
}

MODULE_SCOPE const TkStubs tkStubs;

/*
 *----------------------------------------------------------------------
 *
 * Initialize --
 *
 *	The core of the initialization code for Tk, called from Tk_Init and
 *	Tk_SafeInit.
 *
 * Results:
 *	A standard Tcl result. Also leaves an error message in the interp's
 *	result if there was an error.
 *
 * Side effects:
 *	Depends on the initialization scripts that are invoked.
 *
 *----------------------------------------------------------------------
 */

static int
CopyValue(
    TCL_UNUSED(void *),
    Tcl_Obj *objPtr,
    void *dstPtr)
{
    *(Tcl_Obj **)dstPtr = objPtr;
    return 1;
}

static int
Initialize(
    Tcl_Interp *interp)		/* Interpreter to initialize. */
{
    int code = TCL_OK;
    ThreadSpecificData *tsdPtr;
    Tcl_Obj *value = NULL;
    Tcl_Obj *cmd;

    Tcl_Obj *nameObj = NULL;
    Tcl_Obj* appNameObj = NULL;
    Tcl_Obj *classObj = NULL;
    Tcl_Obj *displayObj = NULL;
    Tcl_Obj *colorMapObj = NULL;
    Tcl_Obj *useObj = NULL;
    Tcl_Obj *visualObj = NULL;
    Tcl_Obj *geometryObj = NULL;

    int sync = 0;

    const Tcl_ArgvInfo table[] = {
	{TCL_ARGV_CONSTANT, "-sync", INT2PTR(1), &sync,
		"Use synchronous mode for display server", NULL},
	{TCL_ARGV_FUNC, "-colormap", (void *)CopyValue, &colorMapObj,
		"Colormap for main window", NULL},
	{TCL_ARGV_FUNC, "-display", (void *)CopyValue, &displayObj,
		"Display to use", NULL},
	{TCL_ARGV_FUNC, "-geometry", (void *)CopyValue, &geometryObj,
		"Initial geometry for window", NULL},
	{TCL_ARGV_FUNC, "-name", (void *)CopyValue, &nameObj,
		"Name to use for application", NULL},
	{TCL_ARGV_FUNC, "-visual", (void *)CopyValue, &visualObj,
		"Visual for main window", NULL},
	{TCL_ARGV_FUNC, "-use", (void *)CopyValue, &useObj,
		"Id of window in which to embed application", NULL},
	TCL_ARGV_AUTO_REST, TCL_ARGV_AUTO_HELP, TCL_ARGV_TABLE_END
    };

    /*
     * Ensure that we are getting a compatible version of Tcl.
     */

    if (Tcl_InitStubs(interp, "8.6-", 0) == NULL) {
	return TCL_ERROR;
    }

    /*
     * TIP #59: Make embedded configuration information available.
     */

    TkInitEmbeddedConfigurationInformation(interp);

    /*
     * Ensure that our obj-types are registered with the Tcl runtime.
     */

    TkRegisterObjTypes();

    tsdPtr = (ThreadSpecificData *)Tcl_GetThreadData(&dataKey, sizeof(ThreadSpecificData));

    /*
     * We start by resetting the result because it might not be clean.
     */

    Tcl_ResetResult(interp);

    if (Tcl_IsSafe(interp)) {
	/*
	 * Get the clearance to start Tk and the "argv" parameters from the
	 * parent.
	 */

	/*
	 * Step 1 : find the parent and construct the interp name (could be a
	 * function if new APIs were ok). We could also construct the path
	 * while walking, but there is no API to get the name of an interp
	 * either.
	 */

	Tcl_Interp *parent = interp;

	while (Tcl_IsSafe(parent)) {
	    parent = Tcl_GetParent(parent);
	    if (parent == NULL) {
		Tcl_SetObjResult(interp, Tcl_NewStringObj(
			"no controlling parent interpreter", TCL_INDEX_NONE));
		Tcl_SetErrorCode(interp, "TK", "SAFE", "NO_PARENT", NULL);
		return TCL_ERROR;
	    }
	}

	/*
	 * Construct the name (rewalk...)
	 */

	code = Tcl_GetInterpPath(parent, interp);
	if (code != TCL_OK) {
	    Tcl_Panic("Tcl_GetInterpPath broken!");
	}

	/*
	 * Build the command to eval in trusted parent.
	 */

	cmd = Tcl_NewListObj(2, NULL);
	Tcl_ListObjAppendElement(NULL, cmd,
		Tcl_NewStringObj("::safe::TkInit", TCL_INDEX_NONE));
	Tcl_ListObjAppendElement(NULL, cmd, Tcl_GetObjResult(parent));

	/*
	 * Step 2 : Eval in the parent. The argument is the *reversed* interp
	 * path of the child.
	 */

	Tcl_IncrRefCount(cmd);
	code = Tcl_EvalObjEx(parent, cmd, 0);
	Tcl_DecrRefCount(cmd);
	Tcl_TransferResult(parent, code, interp);
	if (code != TCL_OK) {
	    return code;
	}

	/*
	 * Use the parent's result as argv. Note: We don't use the Obj
	 * interfaces to avoid dealing with cross interp refcounting and
	 * changing the code below.
	 */

	value = Tcl_GetObjResult(interp);
    } else {
	/*
	 * If there is an "argv" variable, get its value, extract out relevant
	 * arguments from it, and rewrite the variable without the arguments
	 * that we used.
	 */

	value = Tcl_GetVar2Ex(interp, "argv", NULL, TCL_GLOBAL_ONLY);
    }

    if (value) {
	Tcl_Size objc;
	Tcl_Obj **objv, **rest;
	Tcl_Obj *parseList = Tcl_NewListObj(1, NULL);

	Tcl_ListObjAppendElement(NULL, parseList, Tcl_NewObj());

	Tcl_IncrRefCount(value);
	if (TCL_OK != Tcl_ListObjAppendList(interp, parseList, value) ||
	    TCL_OK != Tcl_ListObjGetElements(NULL, parseList, &objc, &objv) ||
	    TCL_OK != Tcl_ParseArgsObjv(interp, table, &objc, objv, &rest)) {
	    Tcl_AddErrorInfo(interp,
		    "\n    (processing arguments in argv variable)");
	    code = TCL_ERROR;
	}
	if (code == TCL_OK) {
	    Tcl_SetVar2Ex(interp, "argv", NULL,
		    Tcl_NewListObj(objc-1, rest+1), TCL_GLOBAL_ONLY);
	    Tcl_SetVar2Ex(interp, "argc", NULL,
		    Tcl_NewWideIntObj((Tcl_WideInt)objc-1), TCL_GLOBAL_ONLY);
	    ckfree(rest);
	}
	Tcl_DecrRefCount(parseList);
	if (code != TCL_OK) {
	    goto done;
	}
    }

    /*
     * Figure out the application's name and class.
     */

    /*
     * If we got no -name argument, fetch from TkpGetAppName().
     */

    if (nameObj == NULL) {
	Tcl_DString nameDS;

	Tcl_DStringInit(&nameDS);
	TkpGetAppName(interp, &nameDS);
	nameObj = Tcl_NewStringObj(Tcl_DStringValue(&nameDS),
		Tcl_DStringLength(&nameDS));
	appNameObj = nameObj;
	Tcl_IncrRefCount(appNameObj);
	Tcl_DStringFree(&nameDS);
    }

    /*
     * The -class argument is always the ToTitle of the -name
     */

    {
	Tcl_Size numBytes;
	const char *bytes = Tcl_GetStringFromObj(nameObj, &numBytes);

	classObj = Tcl_NewStringObj(bytes, numBytes);

	numBytes = Tcl_UtfToTitle(Tcl_GetString(classObj));
	Tcl_SetObjLength(classObj, numBytes);
    }

    /*
     * Create an argument list for creating the top-level window, using the
     * information parsed from argv, if any.
     */

    cmd = Tcl_NewStringObj("toplevel . -class", TCL_INDEX_NONE);

    Tcl_ListObjAppendElement(NULL, cmd, classObj);
    classObj = NULL;

    if (displayObj) {
	Tcl_ListObjAppendElement(NULL, cmd, Tcl_NewStringObj("-screen", TCL_INDEX_NONE));
	Tcl_ListObjAppendElement(NULL, cmd, displayObj);

	/*
	 * If this is the first application for this process, save the display
	 * name in the DISPLAY environment variable so that it will be
	 * available to subprocesses created by us.
	 */

	if (tsdPtr->numMainWindows == 0) {
	    Tcl_SetVar2Ex(interp, "env", "DISPLAY", displayObj, TCL_GLOBAL_ONLY);
	}
	displayObj = NULL;
    }
    if (colorMapObj) {
	Tcl_ListObjAppendElement(NULL, cmd, Tcl_NewStringObj("-colormap", TCL_INDEX_NONE));
	Tcl_ListObjAppendElement(NULL, cmd, colorMapObj);
	colorMapObj = NULL;
    }
    if (useObj) {
	Tcl_ListObjAppendElement(NULL, cmd, Tcl_NewStringObj("-use", TCL_INDEX_NONE));
	Tcl_ListObjAppendElement(NULL, cmd, useObj);
	useObj = NULL;
    }
    if (visualObj) {
	Tcl_ListObjAppendElement(NULL, cmd, Tcl_NewStringObj("-visual", TCL_INDEX_NONE));
	Tcl_ListObjAppendElement(NULL, cmd, visualObj);
	visualObj = NULL;
    }

    code = TkListCreateFrame(NULL, interp, cmd, 1, nameObj);

    Tcl_DecrRefCount(cmd);

    if (code != TCL_OK) {
	goto done;
    }
    Tcl_ResetResult(interp);
    if (sync) {
	(void)XSynchronize(Tk_Display(Tk_MainWindow(interp)), True);
    }

    /*
     * Set the geometry of the main window, if requested. Put the requested
     * geometry into the "geometry" variable.
     */

    if (geometryObj) {

	Tcl_SetVar2Ex(interp, "geometry", NULL, geometryObj, TCL_GLOBAL_ONLY);

	cmd = Tcl_NewStringObj("wm geometry .", TCL_INDEX_NONE);
	Tcl_ListObjAppendElement(NULL, cmd, geometryObj);
	Tcl_IncrRefCount(cmd);
	code = Tcl_EvalObjEx(interp, cmd, 0);
	Tcl_DecrRefCount(cmd);
	geometryObj = NULL;
	if (code != TCL_OK) {
	    goto done;
	}
    }

    /*
     * Provide "tk" and its stub table.
     */

#ifndef TK_NO_DEPRECATED
    Tcl_PkgProvideEx(interp, "Tk", TK_PATCH_LEVEL,
	    (void *)&tkStubs);
#endif
    code = Tcl_PkgProvideEx(interp, "tk", TK_PATCH_LEVEL,
	    (void *)&tkStubs);
    if (code != TCL_OK) {
	goto done;
    }

    /*
     * If we were able to provide ourselves as a package, then set the main
     * loop function in Tcl to our main loop proc. This will cause tclsh to be
     * event-aware when Tk is dynamically loaded. This will have no effect in
     * wish, which already is prepared to run the event loop.
     */

    Tcl_SetMainLoop(Tk_MainLoop);

    /*
     * Initialized the themed widget set
     */

    code = Ttk_Init(interp);
    if (code != TCL_OK) {
	goto done;
    }

    /*
     * Invoke platform-specific initialization. Unlock mutex before entering
     * TkpInit, as that may run through the Tk_Init routine again for the
     * console window interpreter.
     */

    code = TkpInit(interp);
    if (code == TCL_OK) {

	/*
	 * In order to find tk.tcl during initialization, we evaluate the
	 * following script.  It calls on the Tcl command [tcl_findLibrary]
	 * to perform the search.  See the docs for that command for details
	 * on where it looks.
	 *
	 * Note that this entire search mechanism can be bypassed by defining
	 * an alternate [tkInit] command before calling Tk_Init().
	 */

	code = Tcl_EvalEx(interp,
"if {[namespace which -command tkInit] eq \"\"} {\n\
  proc tkInit {} {\n\
    global tk_library tk_version tk_patchLevel\n\
      rename tkInit {}\n\
    tcl_findLibrary tk $tk_version $tk_patchLevel tk.tcl TK_LIBRARY tk_library\n\
  }\n\
}\n\
tkInit", TCL_INDEX_NONE, TCL_EVAL_GLOBAL);
    }
    if (code == TCL_OK) {
	/*
	 * Create exit handlers to delete all windows when the application or
	 * thread exits. The handler need to be invoked before other platform
	 * specific cleanups take place to avoid panics in finalization.
	 */

	TkCreateThreadExitHandler(DeleteWindowsExitProc, tsdPtr);
    }
  done:
    if (value) {
	Tcl_DecrRefCount(value);
	value = NULL;
    }
    if (appNameObj) {
	Tcl_DecrRefCount(appNameObj);
	appNameObj = NULL;
    }
    return code;
}

/*
 *----------------------------------------------------------------------
 *
 * Tk_PkgInitStubsCheck --
 *
 *	This is a replacement routine for Tk_InitStubs() that is called
 *	from code where -DUSE_TK_STUBS has not been enabled.
 *
 * Results:
 *	Returns the version of a conforming Tk stubs table, or NULL, if
 *	the table version doesn't satisfy the requested requirements,
 *	according to historical practice.
 *
 * Side effects:
 *	None.
 *
 *----------------------------------------------------------------------
 */

const char *
Tk_PkgInitStubsCheck(
    Tcl_Interp *interp,
    const char * version,
    int exact)
{
    const char *actualVersion = Tcl_PkgRequireEx(interp, "tk", version, 0, NULL);

    if (exact && actualVersion) {
	const char *p = version;
	int count = 0;

	while (*p) {
	    count += !isdigit(UCHAR(*p++));
	}
	if (count == 1) {
	    if (0 != strncmp(version, actualVersion, strlen(version))) {
		/* Construct error message */
		Tcl_PkgPresentEx(interp, "tk", version, 1, NULL);
		return NULL;
	    }
	} else {
	    return Tcl_PkgPresentEx(interp, "tk", version, 1, NULL);
	}
    }
    return actualVersion;
}

/*
 * Local Variables:
 * mode: c
 * c-basic-offset: 4
 * fill-column: 78
 * End:
 */<|MERGE_RESOLUTION|>--- conflicted
+++ resolved
@@ -3013,11 +3013,7 @@
 
     tkcygwindll = LoadLibraryW(name);
     if (tkcygwindll) {
-<<<<<<< HEAD
 	tkmainex = (void (*)(Tcl_Size, char **, Tcl_AppInitProc *, Tcl_Interp *))
-=======
-	tkmainex = (void (*)(int, char **, Tcl_AppInitProc *, Tcl_Interp *))
->>>>>>> 47b49f47
 		(void *)GetProcAddress(tkcygwindll, "Tk_MainEx");
 	if (tkmainex) {
 	    tkmainex(argc, argv, appInitProc, interp);
