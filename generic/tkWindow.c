--- conflicted
+++ resolved
@@ -896,11 +896,7 @@
 #if TCL_MAJOR_VERSION > 8
     mainPtr->tclUpdateObjProc2 = NULL;
 #endif
-<<<<<<< HEAD
     if (Tcl_LinkVar(interp, "tk_strictMotif", &mainPtr->strictMotif,
-=======
-    if (Tcl_LinkVar(interp, "tk_strictMotif", (char *)&mainPtr->strictMotif,
->>>>>>> b7cb07ae
 	    TCL_LINK_BOOLEAN) != TCL_OK) {
 	Tcl_ResetResult(interp);
     }
@@ -908,11 +904,7 @@
 	Tcl_ResetResult(interp);
     }
     if (Tcl_LinkVar(interp, "::tk::AlwaysShowSelection",
-<<<<<<< HEAD
 	    &mainPtr->alwaysShowSelection,
-=======
-	    (char *)&mainPtr->alwaysShowSelection,
->>>>>>> b7cb07ae
 	    TCL_LINK_BOOLEAN) != TCL_OK) {
 	Tcl_ResetResult(interp);
     }
