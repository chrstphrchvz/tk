--- conflicted
+++ resolved
@@ -1070,14 +1070,8 @@
     register TextStyle *stylePtr)
 				/* Information about style to free. */
 {
-<<<<<<< HEAD
     if (stylePtr->refCount-- <= 1) {
-	if (stylePtr->bgGC) {
-=======
-    stylePtr->refCount--;
-    if (stylePtr->refCount == 0) {
 	if (stylePtr->bgGC != None) {
->>>>>>> 4224e395
 	    Tk_FreeGC(textPtr->display, stylePtr->bgGC);
 	}
 	if (stylePtr->fgGC != None) {
