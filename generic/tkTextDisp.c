--- conflicted
+++ resolved
@@ -6217,11 +6217,7 @@
     pickPlace = 0;
     if (Tcl_GetString(objv[2])[0] == '-') {
 	const char *switchStr =
-<<<<<<< HEAD
 		TkGetStringFromObj(objv[2], &switchLength);
-=======
-		Tcl_GetStringFromObj(objv[2], &switchLength);
->>>>>>> 0e5885d7
 
 	if ((switchLength >= 2) && (strncmp(switchStr, "-pickplace",
 		(unsigned) switchLength) == 0)) {
@@ -7613,10 +7609,6 @@
     int *heightPtr)		/* Gets filled in with height of character, in
 				 * pixels. */
 {
-    (void)textPtr;
-    (void)index;
-    (void)lineHeight;
-    (void)baseline;
 
     *xPtr = chunkPtr->x;
     *yPtr = y;
@@ -7634,9 +7626,6 @@
     TCL_UNUSED(int))		/* X-coordinate, in same coordinate system as
 				 * chunkPtr->x. */
 {
-    (void)chunkPtr;
-    (void)x;
-
     return 0 /*chunkPtr->numBytes - 1*/;
 }
 @@ -7697,8 +7686,6 @@
     BaseCharInfo *bciPtr;
     Tcl_DString *baseString;
 #endif
-    (void)textPtr;
-    (void)indexPtr;
 
     /*
      * Figure out how many characters will fit in the space we've got. Include
@@ -7833,11 +7820,7 @@
     chunkPtr->breakIndex = -1;
 
 #if !TK_LAYOUT_WITH_BASE_CHUNKS
-<<<<<<< HEAD
     ciPtr = (CharInfo *)ckalloc(offsetof(CharInfo, chars) + 1 + bytesThatFit);
-=======
-    ciPtr = (CharInfo *)ckalloc((Tk_Offset(CharInfo, chars) + 1) + bytesThatFit);
->>>>>>> 0e5885d7
     chunkPtr->clientData = ciPtr;
     memcpy(ciPtr->chars, p, bytesThatFit);
 #endif /* TK_LAYOUT_WITH_BASE_CHUNKS */
@@ -8049,9 +8032,6 @@
 #if TK_DRAW_IN_CONTEXT
     BaseCharInfo *bciPtr;
 #endif /* TK_DRAW_IN_CONTEXT */
-    (void)textPtr;
-    (void)height;
-    (void)screenY;
 
     if ((x + chunkPtr->width) <= 0) {
 	/*
@@ -8197,10 +8177,6 @@
     TkTextDispChunk *chunkPtr)	/* Chunk that is about to be freed. */
 {
     CharInfo *ciPtr = (CharInfo *)chunkPtr->clientData;
-<<<<<<< HEAD
-    (void)textPtr;
-=======
->>>>>>> 0e5885d7
 
     if (ciPtr) {
 #if TK_LAYOUT_WITH_BASE_CHUNKS
@@ -8307,8 +8283,6 @@
 {
     CharInfo *ciPtr = (CharInfo *)chunkPtr->clientData;
     int maxX;
-    (void)textPtr;
-    (void)lineHeight;
 
     maxX = chunkPtr->width + chunkPtr->x;
     CharChunkMeasureChars(chunkPtr, NULL, 0, 0, byteIndex,
