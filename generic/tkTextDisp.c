/*
 * tkTextDisp.c --
 *
 *	This module provides facilities to display text widgets. It is the
 *	only place where information is kept about the screen layout of text
 *	widgets. (Well, strictly, each TkTextLine and B-tree node caches its
 *	last observed pixel height, but that information originates here).
 *
 * Copyright (c) 1992-1994 The Regents of the University of California.
 * Copyright (c) 1994-1997 Sun Microsystems, Inc.
 *
 * See the file "license.terms" for information on usage and redistribution of
 * this file, and for a DISCLAIMER OF ALL WARRANTIES.
 */

#include "tkInt.h"
#include "tkText.h"

#ifdef _WIN32
#include "tkWinInt.h"
#elif defined(__CYGWIN__)
#include "tkUnixInt.h"
#endif

#ifdef MAC_OSX_TK
#include "tkMacOSXInt.h"
#define OK_TO_LOG (!TkpAppIsDrawing())
#define FORCE_DISPLAY(winPtr) TkpDisplayWindow(winPtr)
#else
#define OK_TO_LOG 1
#define FORCE_DISPLAY(winPtr)
#endif

/*
 * "Calculations of line pixel heights and the size of the vertical
 * scrollbar."
 *
 * Given that tag, font and elide changes can happen to large numbers of
 * diverse chunks in a text widget containing megabytes of text, it is not
 * possible to recalculate all affected height information immediately any
 * such change takes place and maintain a responsive user-experience. Yet, for
 * an accurate vertical scrollbar to be drawn, we must know the total number
 * of vertical pixels shown on display versus the number available to be
 * displayed.
 *
 * The way the text widget solves this problem is by maintaining cached line
 * pixel heights (in the BTree for each logical line), and having asynchronous
 * timer callbacks (i) to iterate through the logical lines recalculating
 * their heights, and (ii) to recalculate the vertical scrollbar's position
 * and size.
 *
 * Typically this works well but there are some situations where the overall
 * functional design of this file causes some problems. These problems can
 * only arise because the calculations used to display lines on screen are not
 * connected to those in the iterating-line- recalculation-process.
 *
 * The reason for this disconnect is that the display calculations operate in
 * display lines, and the iteration and cache operates in logical lines.
 * Given that the display calculations both need not contain complete logical
 * lines (at top or bottom of display), and that they do not actually keep
 * track of logical lines (for simplicity of code and historical design), this
 * means a line may be known and drawn with a different pixel height to that
 * which is cached in the BTree, and this might cause some temporary
 * undesirable mismatch between display and the vertical scrollbar.
 *
 * All such mismatches should be temporary, however, since the asynchronous
 * height calculations will always catch up eventually.
 *
 * For further details see the comments before and within the following
 * functions below: LayoutDLine, AsyncUpdateLineMetrics, GetYView,
 * GetYPixelCount, TkTextUpdateOneLine, TkTextUpdateLineMetrics.
 *
 * For details of the way in which the BTree keeps track of pixel heights, see
 * tkTextBTree.c. Basically the BTree maintains two pieces of information: the
 * logical line indices and the pixel height cache.
 */

/*
 * TK_LAYOUT_WITH_BASE_CHUNKS:
 *
 *	With this macro set, collect all char chunks that have no holes
 *	between them, that are on the same line and use the same font and font
 *	size. Allocate the chars of all these chunks, the so-called "stretch",
 *	in a DString in the first chunk, the so-called "base chunk". Use the
 *	base chunk string for measuring and drawing, so that these actions are
 *	always performed with maximum context.
 *
 *	This is necessary for text rendering engines that provide ligatures
 *	and sub-pixel layout, like ATSU on Mac. If we don't do this, the
 *	measuring will change all the time, leading to an ugly "tremble and
 *	shiver" effect. This is because of the continuous splitting and
 *	re-merging of chunks that goes on in a text widget, when the cursor or
 *	the selection move.
 *
 * Side effects:
 *
 *	Memory management changes. Instead of attaching the character data to
 *	the clientData structures of the char chunks, an additional DString is
 *	used. The collection process will even lead to resizing this DString
 *	for large stretches (> TCL_DSTRING_STATIC_SIZE == 200). We could
 *	reduce the overall memory footprint by copying the result to a plain
 *	char array after the line breaking process, but that would complicate
 *	the code and make performance even worse speedwise. See also TODOs.
 *
 * TODOs:
 *
 *    -	Move the character collection process from the LayoutProc into
 *	LayoutDLine(), so that the collection can be done before actual
 *	layout. In this way measuring can look at the following text, too,
 *	right from the beginning. Memory handling can also be improved with
 *	this. Problem: We don't easily know which chunks are adjacent until
 *	all the other chunks have calculated their width. Apparently marks
 *	would return width==0. A separate char collection loop would have to
 *	know these things.
 *
 *    -	Use a new context parameter to pass the context from LayoutDLine() to
 *	the LayoutProc instead of using a global variable like now. Not
 *	pressing until the previous point gets implemented.
 */

/*
 * The following structure describes how to display a range of characters.
 * The information is generated by scanning all of the tags associated with
 * the characters and combining that with default information for the overall
 * widget. These structures form the hash keys for dInfoPtr->styleTable.
 */

typedef struct StyleValues {
    Tk_3DBorder border;		/* Used for drawing background under text.
				 * NULL means use widget background. */
    int borderWidth;		/* Width of 3-D border for background. */
    int relief;			/* 3-D relief for background. */
    Pixmap bgStipple;		/* Stipple bitmap for background. None means
				 * draw solid. */
    XColor *fgColor;		/* Foreground color for text. */
    Tk_Font tkfont;		/* Font for displaying text. */
    Pixmap fgStipple;		/* Stipple bitmap for text and other
				 * foreground stuff. None means draw solid.*/
    int justify;		/* Justification style for text. */
    int lMargin1;		/* Left margin, in pixels, for first display
				 * line of each text line. */
    int lMargin2;		/* Left margin, in pixels, for second and
				 * later display lines of each text line. */
    Tk_3DBorder lMarginColor;	/* Color of left margins (1 and 2). */
    int offset;			/* Offset in pixels of baseline, relative to
				 * baseline of line. */
    int overstrike;		/* Non-zero means draw overstrike through
				 * text. */
    XColor *overstrikeColor;	/* Foreground color for overstrike through
                                 * text. */
    int rMargin;		/* Right margin, in pixels. */
    Tk_3DBorder rMarginColor;	/* Color of right margin. */
    int spacing1;		/* Spacing above first dline in text line. */
    int spacing2;		/* Spacing between lines of dline. */
    int spacing3;		/* Spacing below last dline in text line. */
    TkTextTabArray *tabArrayPtr;/* Locations and types of tab stops (may be
				 * NULL). */
    int tabStyle;		/* One of TABULAR or WORDPROCESSOR. */
    int underline;		/* Non-zero means draw underline underneath
				 * text. */
    XColor *underlineColor;	/* Foreground color for underline underneath
                                 * text. */
    int elide;			/* Zero means draw text, otherwise not. */
    TkWrapMode wrapMode;	/* How to handle wrap-around for this tag.
				 * One of TEXT_WRAPMODE_CHAR,
				 * TEXT_WRAPMODE_NONE or TEXT_WRAPMODE_WORD.*/
} StyleValues;

/*
 * The following structure extends the StyleValues structure above with
 * graphics contexts used to actually draw the characters. The entries in
 * dInfoPtr->styleTable point to structures of this type.
 */

typedef struct TextStyle {
    int refCount;		/* Number of times this structure is
				 * referenced in Chunks. */
    GC bgGC;			/* Graphics context for background. None means
				 * use widget background. */
    GC fgGC;			/* Graphics context for foreground. */
    GC ulGC;			/* Graphics context for underline. */
    GC ovGC;			/* Graphics context for overstrike. */
    StyleValues *sValuePtr;	/* Raw information from which GCs were
				 * derived. */
    Tcl_HashEntry *hPtr;	/* Pointer to entry in styleTable. Used to
				 * delete entry. */
} TextStyle;

/*
 * The following macro determines whether two styles have the same background
 * so that, for example, no beveled border should be drawn between them.
 */

#define SAME_BACKGROUND(s1, s2) \
    (((s1)->sValuePtr->border == (s2)->sValuePtr->border) \
	&& ((s1)->sValuePtr->borderWidth == (s2)->sValuePtr->borderWidth) \
	&& ((s1)->sValuePtr->relief == (s2)->sValuePtr->relief) \
	&& ((s1)->sValuePtr->bgStipple == (s2)->sValuePtr->bgStipple))

/*
 * The following macro is used to compare two floating-point numbers to within
 * a certain degree of scale. Direct comparison fails on processors where the
 * processor and memory representations of FP numbers of a particular
 * precision is different (e.g. Intel)
 */

#define FP_EQUAL_SCALE(double1, double2, scaleFactor) \
    (fabs((double1)-(double2))*((scaleFactor)+1.0) < 0.3)

/*
 * Macros to make debugging/testing logging a little easier.
 *
 * On OSX 10.14 Drawing procedures are sometimes run because the system has
 * decided to redraw the window.  This can corrupt the data that a test is
 * trying to collect.  So we don't write to the logging variables when the
 * drawing procedure is being run that way.  Other systems can always log.
 */

#define LOG(toVar,what)							\
    if (OK_TO_LOG)							\
        Tcl_SetVar2(textPtr->interp, toVar, NULL, (what),		\
		    TCL_GLOBAL_ONLY|TCL_APPEND_VALUE|TCL_LIST_ELEMENT)
#define CLEAR(var)							\
    if (OK_TO_LOG)							\
	Tcl_SetVar2(interp, var, NULL, "", TCL_GLOBAL_ONLY)

/*
 * The following structure describes one line of the display, which may be
 * either part or all of one line of the text.
 */

typedef struct DLine {
    TkTextIndex index;		/* Identifies first character in text that is
				 * displayed on this line. */
    int byteCount;		/* Number of bytes accounted for by this
				 * display line, including a trailing space or
				 * newline that isn't actually displayed. */
    int logicalLinesMerged;	/* Number of extra logical lines merged into
				 * this one due to elided newlines. */
    int y;			/* Y-position at which line is supposed to be
				 * drawn (topmost pixel of rectangular area
				 * occupied by line). */
    int oldY;			/* Y-position at which line currently appears
				 * on display. This is used to move lines by
				 * scrolling rather than re-drawing. If
				 * 'flags' have the OLD_Y_INVALID bit set,
				 * then we will never examine this field
				 * (which means line isn't currently visible
				 * on display and must be redrawn). */
    int height;			/* Height of line, in pixels. */
    int baseline;		/* Offset of text baseline from y, in
				 * pixels. */
    int spaceAbove;		/* How much extra space was added to the top
				 * of the line because of spacing options.
				 * This is included in height and baseline. */
    int spaceBelow;		/* How much extra space was added to the
				 * bottom of the line because of spacing
				 * options. This is included in height. */
    Tk_3DBorder lMarginColor;	/* Background color of the area corresponding
				 * to the left margin of the display line. */
    int lMarginWidth;           /* Pixel width of the area corresponding to
                                 * the left margin. */
    Tk_3DBorder rMarginColor;	/* Background color of the area corresponding
				 * to the right margin of the display line. */
    int rMarginWidth;           /* Pixel width of the area corresponding to
                                 * the right margin. */
    int length;			/* Total length of line, in pixels. */
    TkTextDispChunk *chunkPtr;	/* Pointer to first chunk in list of all of
				 * those that are displayed on this line of
				 * the screen. */
    struct DLine *nextPtr;	/* Next in list of all display lines for this
				 * window. The list is sorted in order from
				 * top to bottom. Note: the next DLine doesn't
				 * always correspond to the next line of text:
				 * (a) can have multiple DLines for one text
				 * line (wrapping), (b) can have elided newlines,
				 * and (c) can have gaps where DLine's
				 * have been deleted because they're out of
				 * date. */
    int flags;			/* Various flag bits: see below for values. */
} DLine;

/*
 * Flag bits for DLine structures:
 *
 * HAS_3D_BORDER -		Non-zero means that at least one of the chunks
 *				in this line has a 3D border, so it
 *				potentially interacts with 3D borders in
 *				neighboring lines (see DisplayLineBackground).
 * NEW_LAYOUT -			Non-zero means that the line has been
 *				re-layed out since the last time the display
 *				was updated.
 * TOP_LINE -			Non-zero means that this was the top line in
 *				in the window the last time that the window
 *				was laid out. This is important because a line
 *				may be displayed differently if its at the top
 *				or bottom than if it's in the middle
 *				(e.g. beveled edges aren't displayed for
 *				middle lines if the adjacent line has a
 *				similar background).
 * BOTTOM_LINE -		Non-zero means that this was the bottom line
 *				in the window the last time that the window
 *				was laid out.
 * OLD_Y_INVALID -		The value of oldY in the structure is not
 *				valid or useful and should not be examined.
 *				'oldY' is only useful when the DLine is
 *				currently displayed at a different position
 *				and we wish to re-display it via scrolling, so
 *				this means the DLine needs redrawing.
 */

#define HAS_3D_BORDER	1
#define NEW_LAYOUT	2
#define TOP_LINE	4
#define BOTTOM_LINE	8
#define OLD_Y_INVALID  16

/*
 * Overall display information for a text widget:
 */

typedef struct TextDInfo {
    Tcl_HashTable styleTable;	/* Hash table that maps from StyleValues to
				 * TextStyles for this widget. */
    DLine *dLinePtr;		/* First in list of all display lines for this
				 * widget, in order from top to bottom. */
    int topPixelOffset;		/* Identifies first pixel in top display line
				 * to display in window. */
    int newTopPixelOffset;	/* Desired first pixel in top display line to
				 * display in window. */
    GC copyGC;			/* Graphics context for copying from off-
				 * screen pixmaps onto screen. */
    GC scrollGC;		/* Graphics context for copying from one place
				 * in the window to another (scrolling):
				 * differs from copyGC in that we need to get
				 * GraphicsExpose events. */
    int x;			/* First x-coordinate that may be used for
				 * actually displaying line information.
				 * Leaves space for border, etc. */
    int y;			/* First y-coordinate that may be used for
				 * actually displaying line information.
				 * Leaves space for border, etc. */
    int maxX;			/* First x-coordinate to right of available
				 * space for displaying lines. */
    int maxY;			/* First y-coordinate below available space
				 * for displaying lines. */
    int topOfEof;		/* Top-most pixel (lowest y-value) that has
				 * been drawn in the appropriate fashion for
				 * the portion of the window after the last
				 * line of the text. This field is used to
				 * figure out when to redraw part or all of
				 * the eof field. */

    /*
     * Information used for scrolling:
     */

    int newXPixelOffset;	/* Desired x scroll position, measured as the
				 * number of pixels off-screen to the left for
				 * a line with no left margin. */
    int curXPixelOffset;	/* Actual x scroll position, measured as the
				 * number of pixels off-screen to the left. */
    int maxLength;		/* Length in pixels of longest line that's
				 * visible in window (length may exceed window
				 * size). If there's no wrapping, this will be
				 * zero. */
    double xScrollFirst, xScrollLast;
				/* Most recent values reported to horizontal
				 * scrollbar; used to eliminate unnecessary
				 * reports. */
    double yScrollFirst, yScrollLast;
				/* Most recent values reported to vertical
				 * scrollbar; used to eliminate unnecessary
				 * reports. */

    /*
     * The following information is used to implement scanning:
     */

    int scanMarkXPixel;		/* Pixel index of left edge of the window when
				 * the scan started. */
    int scanMarkX;		/* X-position of mouse at time scan started. */
    int scanTotalYScroll;	/* Total scrolling (in screen pixels) that has
				 * occurred since scanMarkY was set. */
    int scanMarkY;		/* Y-position of mouse at time scan started. */

    /*
     * Miscellaneous information:
     */

    int dLinesInvalidated;	/* This value is set to 1 whenever something
				 * happens that invalidates information in
				 * DLine structures; if a redisplay is in
				 * progress, it will see this and abort the
				 * redisplay. This is needed because, for
				 * example, an embedded window could change
				 * its size when it is first displayed,
				 * invalidating the DLine that is currently
				 * being displayed. If redisplay continues, it
				 * will use freed memory and could dump
				 * core. */
    int flags;			/* Various flag values: see below for
				 * definitions. */
    /*
     * Information used to handle the asynchronous updating of the y-scrollbar
     * and the vertical height calculations:
     */

    int lineMetricUpdateEpoch;	/* Stores a number which is incremented each
				 * time the text widget changes in a
				 * significant way (e.g. resizing or
				 * geometry-influencing tag changes). */
    int currentMetricUpdateLine;/* Stores a counter which is used to iterate
				 * over the logical lines contained in the
				 * widget and update their geometry
				 * calculations, if they are out of date. */
    TkTextIndex metricIndex;	/* If the current metric update line wraps
				 * into very many display lines, then this is
				 * used to keep track of what index we've got
				 * to so far... */
    int metricPixelHeight;	/* ...and this is for the height calculation
				 * so far...*/
    int metricEpoch;		/* ...and this for the epoch of the partial
				 * calculation so it can be cancelled if
				 * things change once more. This field will be
				 * -1 if there is no long-line calculation in
				 * progress, and take a non-negative value if
				 * there is such a calculation in progress. */
    int lastMetricUpdateLine;	/* When the current update line reaches this
				 * line, we are done and should stop the
				 * asychronous callback mechanism. */
    Tcl_TimerToken lineUpdateTimer;
				/* A token pointing to the current line metric
				 * update callback. */
    Tcl_TimerToken scrollbarTimer;
				/* A token pointing to the current scrollbar
				 * update callback. */
} TextDInfo;

/*
 * In TkTextDispChunk structures for character segments, the clientData field
 * points to one of the following structures:
 */

#if !TK_LAYOUT_WITH_BASE_CHUNKS

typedef struct CharInfo {
    int numBytes;		/* Number of bytes to display. */
    char chars[1];		/* UTF characters to display. Actual size will
				 * be numBytes, not 1. THIS MUST BE THE LAST
				 * FIELD IN THE STRUCTURE. */
} CharInfo;

#else /* TK_LAYOUT_WITH_BASE_CHUNKS */

typedef struct CharInfo {
    TkTextDispChunk *baseChunkPtr;
    int baseOffset;		/* Starting offset in base chunk
				 * baseChars. */
    int numBytes;		/* Number of bytes that belong to this
				 * chunk. */
    const char *chars;		/* UTF characters to display. Actually points
				 * into the baseChars of the base chunk. Only
				 * valid after FinalizeBaseChunk(). */
} CharInfo;

/*
 * The BaseCharInfo is a CharInfo with some additional data added.
 */

typedef struct BaseCharInfo {
    CharInfo ci;
    Tcl_DString baseChars;	/* Actual characters for the stretch of text
				 * represented by this base chunk. */
    int width;			/* Width in pixels of the whole string, if
				 * known, else -1. Valid during
				 * LayoutDLine(). */
} BaseCharInfo;

/* TODO: Thread safety */
static TkTextDispChunk *baseCharChunkPtr = NULL;

#endif /* TK_LAYOUT_WITH_BASE_CHUNKS */

/*
 * Flag values for TextDInfo structures:
 *
 * DINFO_OUT_OF_DATE:		Non-zero means that the DLine structures for
 *				this window are partially or completely out of
 *				date and need to be recomputed.
 * REDRAW_PENDING:		Means that a when-idle handler has been
 *				scheduled to update the display.
 * REDRAW_BORDERS:		Means window border or pad area has
 *				potentially been damaged and must be redrawn.
 * REPICK_NEEDED:		1 means that the widget has been modified in a
 *				way that could change the current character (a
 *				different character might be under the mouse
 *				cursor now). Need to recompute the current
 *				character before the next redisplay.
 */

#define DINFO_OUT_OF_DATE	1
#define REDRAW_PENDING		2
#define REDRAW_BORDERS		4
#define REPICK_NEEDED		8

/*
 * Action values for FreeDLines:
 *
 * DLINE_FREE:		Free the lines, but no need to unlink them from the
 *			current list of actual display lines.
 * DLINE_UNLINK:	Free and unlink from current display.
 * DLINE_FREE_TEMP:	Free, but don't unlink, and also don't set
 *			'dLinesInvalidated'.
 */

#define DLINE_FREE	  0
#define DLINE_UNLINK	  1
#define DLINE_FREE_TEMP	  2

/*
 * The following counters keep statistics about redisplay that can be checked
 * to see how clever this code is at reducing redisplays.
 */

static int numRedisplays;	/* Number of calls to DisplayText. */
static int linesRedrawn;	/* Number of calls to DisplayDLine. */
static int numCopies;		/* Number of calls to XCopyArea to copy part
				 * of the screen. */
static int lineHeightsRecalculated;
				/* Number of line layouts purely for height
				 * calculation purposes.*/
/*
 * Forward declarations for functions defined later in this file:
 */

static void		AdjustForTab(TkText *textPtr,
			    TkTextTabArray *tabArrayPtr, int index,
			    TkTextDispChunk *chunkPtr);
static void		CharBboxProc(TkText *textPtr,
			    TkTextDispChunk *chunkPtr, int index, int y,
			    int lineHeight, int baseline, int *xPtr,
			    int *yPtr, int *widthPtr, int *heightPtr);
static int		CharChunkMeasureChars(TkTextDispChunk *chunkPtr,
			    const char *chars, int charsLen,
			    int start, int end, int startX, int maxX,
			    int flags, int *nextX);
static void		CharDisplayProc(TkText *textPtr,
			    TkTextDispChunk *chunkPtr, int x, int y,
			    int height, int baseline, Display *display,
			    Drawable dst, int screenY);
static int		CharMeasureProc(TkTextDispChunk *chunkPtr, int x);
static void		CharUndisplayProc(TkText *textPtr,
			    TkTextDispChunk *chunkPtr);
#if TK_LAYOUT_WITH_BASE_CHUNKS
static void		FinalizeBaseChunk(TkTextDispChunk *additionalChunkPtr);
static void		FreeBaseChunk(TkTextDispChunk *baseChunkPtr);
static int		IsSameFGStyle(TextStyle *style1, TextStyle *style2);
static void		RemoveFromBaseChunk(TkTextDispChunk *chunkPtr);
#endif
/*
 * Definitions of elided procs. Compiler can't inline these since we use
 * pointers to these functions. ElideDisplayProc and ElideUndisplayProc are
 * special-cased for speed, as potentially many elided DLine chunks if large,
 * tag toggle-filled elided region.
 */
static void		ElideBboxProc(TkText *textPtr,
			    TkTextDispChunk *chunkPtr, int index, int y,
			    int lineHeight, int baseline, int *xPtr,
			    int *yPtr, int *widthPtr, int *heightPtr);
static int		ElideMeasureProc(TkTextDispChunk *chunkPtr, int x);
static void		DisplayDLine(TkText *textPtr, DLine *dlPtr,
			    DLine *prevPtr, Pixmap pixmap);
static void		DisplayLineBackground(TkText *textPtr, DLine *dlPtr,
			    DLine *prevPtr, Pixmap pixmap);
static void		DisplayText(ClientData clientData);
static DLine *		FindDLine(TkText *textPtr, DLine *dlPtr,
                            const TkTextIndex *indexPtr);
static void		FreeDLines(TkText *textPtr, DLine *firstPtr,
			    DLine *lastPtr, int action);
static void		FreeStyle(TkText *textPtr, TextStyle *stylePtr);
static TextStyle *	GetStyle(TkText *textPtr, const TkTextIndex *indexPtr);
static void		GetXView(Tcl_Interp *interp, TkText *textPtr,
			    int report);
static void		GetYView(Tcl_Interp *interp, TkText *textPtr,
			    int report);
static int		GetYPixelCount(TkText *textPtr, DLine *dlPtr);
static DLine *		LayoutDLine(TkText *textPtr,
			    const TkTextIndex *indexPtr);
static int		MeasureChars(Tk_Font tkfont, const char *source,
			    int maxBytes, int rangeStart, int rangeLength,
			    int startX, int maxX, int flags, int *nextXPtr);
static void		MeasureUp(TkText *textPtr,
			    const TkTextIndex *srcPtr, int distance,
			    TkTextIndex *dstPtr, int *overlap);
static int		NextTabStop(Tk_Font tkfont, int x, int tabOrigin);
static void		UpdateDisplayInfo(TkText *textPtr);
static void		YScrollByLines(TkText *textPtr, int offset);
static void		YScrollByPixels(TkText *textPtr, int offset);
static int		SizeOfTab(TkText *textPtr, int tabStyle,
			    TkTextTabArray *tabArrayPtr, int *indexPtr, int x,
			    int maxX);
static void		TextChanged(TkText *textPtr,
			    const TkTextIndex *index1Ptr,
			    const TkTextIndex *index2Ptr);
static void		TextInvalidateRegion(TkText *textPtr, TkRegion region);
static void		TextRedrawTag(TkText *textPtr,
			    TkTextIndex *index1Ptr, TkTextIndex *index2Ptr,
			    TkTextTag *tagPtr, int withTag);
static void		TextInvalidateLineMetrics(TkText *textPtr,
			    TkTextLine *linePtr, int lineCount, int action);
static int		CalculateDisplayLineHeight(TkText *textPtr,
			    const TkTextIndex *indexPtr, int *byteCountPtr,
			    int *mergedLinePtr);
static void		DlineIndexOfX(TkText *textPtr,
			    DLine *dlPtr, int x, TkTextIndex *indexPtr);
static int		DlineXOfIndex(TkText *textPtr,
			    DLine *dlPtr, int byteIndex);
static int		TextGetScrollInfoObj(Tcl_Interp *interp,
			    TkText *textPtr, int objc,
			    Tcl_Obj *const objv[], double *dblPtr,
			    int *intPtr);
static void		AsyncUpdateLineMetrics(ClientData clientData);
static void		GenerateWidgetViewSyncEvent(TkText *textPtr, Bool InSync);
static void		AsyncUpdateYScrollbar(ClientData clientData);
static int              IsStartOfNotMergedLine(TkText *textPtr,
                            CONST TkTextIndex *indexPtr);

/*
 * Result values returned by TextGetScrollInfoObj:
 */

#define TKTEXT_SCROLL_MOVETO	1
#define TKTEXT_SCROLL_PAGES	2
#define TKTEXT_SCROLL_UNITS	3
#define TKTEXT_SCROLL_ERROR	4
#define TKTEXT_SCROLL_PIXELS	5

/*
 *----------------------------------------------------------------------
 *
 * TkTextCreateDInfo --
 *
 *	This function is called when a new text widget is created. Its job is
 *	to set up display-related information for the widget.
 *
 * Results:
 *	None.
 *
 * Side effects:
 *	A TextDInfo data structure is allocated and initialized and attached
 *	to textPtr.
 *
 *----------------------------------------------------------------------
 */

void
TkTextCreateDInfo(
    TkText *textPtr)		/* Overall information for text widget. */
{
    register TextDInfo *dInfoPtr;
    XGCValues gcValues;

    dInfoPtr = ckalloc(sizeof(TextDInfo));
    Tcl_InitHashTable(&dInfoPtr->styleTable, sizeof(StyleValues)/sizeof(int));
    dInfoPtr->dLinePtr = NULL;
    dInfoPtr->copyGC = 0;
    gcValues.graphics_exposures = True;
    dInfoPtr->scrollGC = Tk_GetGC(textPtr->tkwin, GCGraphicsExposures,
	    &gcValues);
    dInfoPtr->topOfEof = 0;
    dInfoPtr->newXPixelOffset = 0;
    dInfoPtr->curXPixelOffset = 0;
    dInfoPtr->maxLength = 0;
    dInfoPtr->xScrollFirst = -1;
    dInfoPtr->xScrollLast = -1;
    dInfoPtr->yScrollFirst = -1;
    dInfoPtr->yScrollLast = -1;
    dInfoPtr->scanMarkXPixel = 0;
    dInfoPtr->scanMarkX = 0;
    dInfoPtr->scanTotalYScroll = 0;
    dInfoPtr->scanMarkY = 0;
    dInfoPtr->dLinesInvalidated = 0;
    dInfoPtr->flags = DINFO_OUT_OF_DATE;
    dInfoPtr->topPixelOffset = 0;
    dInfoPtr->newTopPixelOffset = 0;
    dInfoPtr->currentMetricUpdateLine = -1;
    dInfoPtr->lastMetricUpdateLine = -1;
    dInfoPtr->lineMetricUpdateEpoch = 1;
    dInfoPtr->metricEpoch = -1;
    dInfoPtr->metricIndex.textPtr = NULL;
    dInfoPtr->metricIndex.linePtr = NULL;
    dInfoPtr->lineUpdateTimer = NULL;
    dInfoPtr->scrollbarTimer = NULL;

    textPtr->dInfoPtr = dInfoPtr;
}

/*
 *----------------------------------------------------------------------
 *
 * TkTextFreeDInfo --
 *
 *	This function is called to free up all of the private display
 *	information kept by this file for a text widget.
 *
 * Results:
 *	None.
 *
 * Side effects:
 *	Lots of resources get freed.
 *
 *----------------------------------------------------------------------
 */

void
TkTextFreeDInfo(
    TkText *textPtr)		/* Overall information for text widget. */
{
    register TextDInfo *dInfoPtr = textPtr->dInfoPtr;

    /*
     * Be careful to free up styleTable *after* freeing up all the DLines, so
     * that the hash table is still intact to free up the style-related
     * information from the lines. Once the lines are all free then styleTable
     * will be empty.
     */

    FreeDLines(textPtr, dInfoPtr->dLinePtr, NULL, DLINE_UNLINK);
    Tcl_DeleteHashTable(&dInfoPtr->styleTable);
    if (dInfoPtr->copyGC) {
	Tk_FreeGC(textPtr->display, dInfoPtr->copyGC);
    }
    Tk_FreeGC(textPtr->display, dInfoPtr->scrollGC);
    if (dInfoPtr->flags & REDRAW_PENDING) {
	Tcl_CancelIdleCall(DisplayText, textPtr);
    }
    if (dInfoPtr->lineUpdateTimer) {
	Tcl_DeleteTimerHandler(dInfoPtr->lineUpdateTimer);
	textPtr->refCount--;
	dInfoPtr->lineUpdateTimer = NULL;
    }
    if (dInfoPtr->scrollbarTimer) {
	Tcl_DeleteTimerHandler(dInfoPtr->scrollbarTimer);
	textPtr->refCount--;
	dInfoPtr->scrollbarTimer = NULL;
    }
    ckfree(dInfoPtr);
}

/*
 *----------------------------------------------------------------------
 *
 * GetStyle --
 *
 *	This function creates all the information needed to display text at a
 *	particular location.
 *
 * Results:
 *	The return value is a pointer to a TextStyle structure that
 *	corresponds to *sValuePtr.
 *
 * Side effects:
 *	A new entry may be created in the style table for the widget.
 *
 *----------------------------------------------------------------------
 */

static TextStyle *
GetStyle(
    TkText *textPtr,		/* Overall information about text widget. */
    const TkTextIndex *indexPtr)/* The character in the text for which display
				 * information is wanted. */
{
    TkTextTag **tagPtrs;
    register TkTextTag *tagPtr;
    StyleValues styleValues;
    TextStyle *stylePtr;
    Tcl_HashEntry *hPtr;
    int numTags, isNew, i;
    int isSelected;
    XGCValues gcValues;
    unsigned long mask;
    /*
     * The variables below keep track of the highest-priority specification
     * that has occurred for each of the various fields of the StyleValues.
     */
    int borderPrio, borderWidthPrio, reliefPrio, bgStipplePrio;
    int fgPrio, fontPrio, fgStipplePrio;
    int underlinePrio, elidePrio, justifyPrio, offsetPrio;
    int lMargin1Prio, lMargin2Prio, rMarginPrio;
    int lMarginColorPrio, rMarginColorPrio;
    int spacing1Prio, spacing2Prio, spacing3Prio;
    int overstrikePrio, tabPrio, tabStylePrio, wrapPrio;

    /*
     * Find out what tags are present for the character, then compute a
     * StyleValues structure corresponding to those tags (scan through all of
     * the tags, saving information for the highest-priority tag).
     */

    tagPtrs = TkBTreeGetTags(indexPtr, textPtr, &numTags);
    borderPrio = borderWidthPrio = reliefPrio = bgStipplePrio = -1;
    fgPrio = fontPrio = fgStipplePrio = -1;
    underlinePrio = elidePrio = justifyPrio = offsetPrio = -1;
    lMargin1Prio = lMargin2Prio = rMarginPrio = -1;
    lMarginColorPrio = rMarginColorPrio = -1;
    spacing1Prio = spacing2Prio = spacing3Prio = -1;
    overstrikePrio = tabPrio = tabStylePrio = wrapPrio = -1;
    memset(&styleValues, 0, sizeof(StyleValues));
    styleValues.relief = TK_RELIEF_FLAT;
    styleValues.fgColor = textPtr->fgColor;
    styleValues.underlineColor = textPtr->fgColor;
    styleValues.overstrikeColor = textPtr->fgColor;
    styleValues.tkfont = textPtr->tkfont;
    styleValues.justify = TK_JUSTIFY_LEFT;
    styleValues.spacing1 = textPtr->spacing1;
    styleValues.spacing2 = textPtr->spacing2;
    styleValues.spacing3 = textPtr->spacing3;
    styleValues.tabArrayPtr = textPtr->tabArrayPtr;
    styleValues.tabStyle = textPtr->tabStyle;
    styleValues.wrapMode = textPtr->wrapMode;
    styleValues.elide = 0;
    isSelected = 0;

    for (i = 0 ; i < numTags; i++) {
        if (textPtr->selTagPtr == tagPtrs[i]) {
            isSelected = 1;
            break;
        }
    }

    for (i = 0 ; i < numTags; i++) {
	Tk_3DBorder border;
        XColor *fgColor;

	tagPtr = tagPtrs[i];
	border = tagPtr->border;
        fgColor = tagPtr->fgColor;

	/*
	 * If this is the selection tag, and inactiveSelBorder is NULL (the
	 * default on Windows), then we need to skip it if we don't have the
	 * focus.
	 */

	if ((tagPtr == textPtr->selTagPtr) && !(textPtr->flags & GOT_FOCUS)) {
	    if (textPtr->inactiveSelBorder == NULL
#ifdef MAC_OSX_TK
		    /* Don't show inactive selection in disabled widgets. */
		    || textPtr->state == TK_TEXT_STATE_DISABLED
#endif
	    ) {
		continue;
	    }
	    border = textPtr->inactiveSelBorder;
	}

        if ((tagPtr->selBorder != NULL) && (isSelected)) {
            border = tagPtr->selBorder;
        }

        if ((tagPtr->selFgColor != None) && (isSelected)) {
            fgColor = tagPtr->selFgColor;
        }

	if ((border != NULL) && (tagPtr->priority > borderPrio)) {
	    styleValues.border = border;
	    borderPrio = tagPtr->priority;
	}
	if ((tagPtr->borderWidthPtr != NULL)
		&& (Tcl_GetString(tagPtr->borderWidthPtr)[0] != '\0')
		&& (tagPtr->priority > borderWidthPrio)) {
	    styleValues.borderWidth = tagPtr->borderWidth;
	    borderWidthPrio = tagPtr->priority;
	}
	if ((tagPtr->reliefString != NULL)
		&& (tagPtr->priority > reliefPrio)) {
	    if (styleValues.border == NULL) {
		styleValues.border = textPtr->border;
	    }
	    styleValues.relief = tagPtr->relief;
	    reliefPrio = tagPtr->priority;
	}
	if ((tagPtr->bgStipple)
		&& (tagPtr->priority > bgStipplePrio)) {
	    styleValues.bgStipple = tagPtr->bgStipple;
	    bgStipplePrio = tagPtr->priority;
	}
<<<<<<< HEAD
	if ((fgColor != None) && (tagPtr->priority > fgPrio)) {
	    styleValues.fgColor = fgColor;
=======
	if ((tagPtr->fgColor) && (tagPtr->priority > fgPrio)) {
	    styleValues.fgColor = tagPtr->fgColor;
>>>>>>> 7aacdee1
	    fgPrio = tagPtr->priority;
	}
	if ((tagPtr->tkfont) && (tagPtr->priority > fontPrio)) {
	    styleValues.tkfont = tagPtr->tkfont;
	    fontPrio = tagPtr->priority;
	}
	if ((tagPtr->fgStipple)
		&& (tagPtr->priority > fgStipplePrio)) {
	    styleValues.fgStipple = tagPtr->fgStipple;
	    fgStipplePrio = tagPtr->priority;
	}
	if ((tagPtr->justifyString)
		&& (tagPtr->priority > justifyPrio)) {
	    styleValues.justify = tagPtr->justify;
	    justifyPrio = tagPtr->priority;
	}
	if ((tagPtr->lMargin1String)
		&& (tagPtr->priority > lMargin1Prio)) {
	    styleValues.lMargin1 = tagPtr->lMargin1;
	    lMargin1Prio = tagPtr->priority;
	}
	if ((tagPtr->lMargin2String)
		&& (tagPtr->priority > lMargin2Prio)) {
	    styleValues.lMargin2 = tagPtr->lMargin2;
	    lMargin2Prio = tagPtr->priority;
	}
<<<<<<< HEAD
	if ((tagPtr->lMarginColor != NULL)
		&& (tagPtr->priority > lMarginColorPrio)) {
	    styleValues.lMarginColor = tagPtr->lMarginColor;
	    lMarginColorPrio = tagPtr->priority;
	}
	if ((tagPtr->offsetString != NULL)
=======
	if ((tagPtr->offsetString)
>>>>>>> 7aacdee1
		&& (tagPtr->priority > offsetPrio)) {
	    styleValues.offset = tagPtr->offset;
	    offsetPrio = tagPtr->priority;
	}
	if ((tagPtr->overstrikeString)
		&& (tagPtr->priority > overstrikePrio)) {
	    styleValues.overstrike = tagPtr->overstrike;
	    overstrikePrio = tagPtr->priority;
            if (tagPtr->overstrikeColor != None) {
                 styleValues.overstrikeColor = tagPtr->overstrikeColor;
            } else if (fgColor != None) {
                 styleValues.overstrikeColor = fgColor;
            }
	}
	if ((tagPtr->rMarginString)
		&& (tagPtr->priority > rMarginPrio)) {
	    styleValues.rMargin = tagPtr->rMargin;
	    rMarginPrio = tagPtr->priority;
	}
<<<<<<< HEAD
	if ((tagPtr->rMarginColor != NULL)
		&& (tagPtr->priority > rMarginColorPrio)) {
	    styleValues.rMarginColor = tagPtr->rMarginColor;
	    rMarginColorPrio = tagPtr->priority;
	}
	if ((tagPtr->spacing1String != NULL)
=======
	if ((tagPtr->spacing1String)
>>>>>>> 7aacdee1
		&& (tagPtr->priority > spacing1Prio)) {
	    styleValues.spacing1 = tagPtr->spacing1;
	    spacing1Prio = tagPtr->priority;
	}
	if ((tagPtr->spacing2String)
		&& (tagPtr->priority > spacing2Prio)) {
	    styleValues.spacing2 = tagPtr->spacing2;
	    spacing2Prio = tagPtr->priority;
	}
	if ((tagPtr->spacing3String)
		&& (tagPtr->priority > spacing3Prio)) {
	    styleValues.spacing3 = tagPtr->spacing3;
	    spacing3Prio = tagPtr->priority;
	}
	if ((tagPtr->tabStringPtr)
		&& (tagPtr->priority > tabPrio)) {
	    styleValues.tabArrayPtr = tagPtr->tabArrayPtr;
	    tabPrio = tagPtr->priority;
	}
	if ((tagPtr->tabStyle != TK_TEXT_TABSTYLE_NONE)
		&& (tagPtr->priority > tabStylePrio)) {
	    styleValues.tabStyle = tagPtr->tabStyle;
	    tabStylePrio = tagPtr->priority;
	}
	if ((tagPtr->underlineString)
		&& (tagPtr->priority > underlinePrio)) {
	    styleValues.underline = tagPtr->underline;
	    underlinePrio = tagPtr->priority;
            if (tagPtr->underlineColor != None) {
                 styleValues.underlineColor = tagPtr->underlineColor;
            } else if (fgColor != None) {
                 styleValues.underlineColor = fgColor;
            }
	}
	if ((tagPtr->elideString)
		&& (tagPtr->priority > elidePrio)) {
	    styleValues.elide = tagPtr->elide;
	    elidePrio = tagPtr->priority;
	}
	if ((tagPtr->wrapMode != TEXT_WRAPMODE_NULL)
		&& (tagPtr->priority > wrapPrio)) {
	    styleValues.wrapMode = tagPtr->wrapMode;
	    wrapPrio = tagPtr->priority;
	}
    }
<<<<<<< HEAD
    if (tagPtrs != NULL) {
	ckfree(tagPtrs);
=======
    if (tagPtrs) {
	ckfree((char *) tagPtrs);
>>>>>>> 7aacdee1
    }

    /*
     * Use an existing style if there's one around that matches.
     */

    hPtr = Tcl_CreateHashEntry(&textPtr->dInfoPtr->styleTable,
	    (char *) &styleValues, &isNew);
    if (!isNew) {
	stylePtr = Tcl_GetHashValue(hPtr);
	stylePtr->refCount++;
	return stylePtr;
    }

    /*
     * No existing style matched. Make a new one.
     */

    stylePtr = ckalloc(sizeof(TextStyle));
    stylePtr->refCount = 1;
    if (styleValues.border != NULL) {
	gcValues.foreground = Tk_3DBorderColor(styleValues.border)->pixel;
	mask = GCForeground;
	if (styleValues.bgStipple) {
	    gcValues.stipple = styleValues.bgStipple;
	    gcValues.fill_style = FillStippled;
	    mask |= GCStipple|GCFillStyle;
	}
	stylePtr->bgGC = Tk_GetGC(textPtr->tkwin, mask, &gcValues);
    } else {
	stylePtr->bgGC = 0;
    }
    mask = GCFont;
    gcValues.font = Tk_FontId(styleValues.tkfont);
    mask |= GCForeground;
    gcValues.foreground = styleValues.fgColor->pixel;
    if (styleValues.fgStipple) {
	gcValues.stipple = styleValues.fgStipple;
	gcValues.fill_style = FillStippled;
	mask |= GCStipple|GCFillStyle;
    }
    stylePtr->fgGC = Tk_GetGC(textPtr->tkwin, mask, &gcValues);
    mask = GCForeground;
    gcValues.foreground = styleValues.underlineColor->pixel;
    stylePtr->ulGC = Tk_GetGC(textPtr->tkwin, mask, &gcValues);
    gcValues.foreground = styleValues.overstrikeColor->pixel;
    stylePtr->ovGC = Tk_GetGC(textPtr->tkwin, mask, &gcValues);
    stylePtr->sValuePtr = (StyleValues *)
	    Tcl_GetHashKey(&textPtr->dInfoPtr->styleTable, hPtr);
    stylePtr->hPtr = hPtr;
    Tcl_SetHashValue(hPtr, stylePtr);
    return stylePtr;
}

/*
 *----------------------------------------------------------------------
 *
 * FreeStyle --
 *
 *	This function is called when a TextStyle structure is no longer
 *	needed. It decrements the reference count and frees up the space for
 *	the style structure if the reference count is 0.
 *
 * Results:
 *	None.
 *
 * Side effects:
 *	The storage and other resources associated with the style are freed up
 *	if no-one's still using it.
 *
 *----------------------------------------------------------------------
 */

static void
FreeStyle(
    TkText *textPtr,		/* Information about overall widget. */
    register TextStyle *stylePtr)
				/* Information about style to free. */
{
    stylePtr->refCount--;
    if (stylePtr->refCount == 0) {
	if (stylePtr->bgGC) {
	    Tk_FreeGC(textPtr->display, stylePtr->bgGC);
	}
	if (stylePtr->fgGC) {
	    Tk_FreeGC(textPtr->display, stylePtr->fgGC);
	}
	if (stylePtr->ulGC != None) {
	    Tk_FreeGC(textPtr->display, stylePtr->ulGC);
	}
	if (stylePtr->ovGC != None) {
	    Tk_FreeGC(textPtr->display, stylePtr->ovGC);
	}
	Tcl_DeleteHashEntry(stylePtr->hPtr);
	ckfree(stylePtr);
    }
}

/*
 *----------------------------------------------------------------------
 *
 * LayoutDLine --
 *
 *	This function generates a single DLine structure for a display line
 *	whose leftmost character is given by indexPtr.
 *
 * Results:
 *	The return value is a pointer to a DLine structure describing the
 *	display line. All fields are filled in and correct except for y and
 *	nextPtr.
 *
 * Side effects:
 *	Storage is allocated for the new DLine.
 *
 *	See the comments in 'GetYView' for some thoughts on what the side-
 *	effects of this call (or its callers) should be; the synchronisation
 *	of TkTextLine->pixelHeight with the sum of the results of this
 *	function operating on all display lines within each logical line.
 *	Ideally the code should be refactored to ensure the cached pixel
 *	height is never behind what is known when this function is called
 *	elsewhere.
 *
 *	Unfortunately, this function is currently called from many different
 *	places, not just to layout a display line for actual display, but also
 *	simply to calculate some metric or other of one or more display lines
 *	(typically the height). It would be a good idea to do some profiling
 *	of typical text widget usage and the way in which this is called and
 *	see if some optimization could or should be done.
 *
 *----------------------------------------------------------------------
 */

static DLine *
LayoutDLine(
    TkText *textPtr,		/* Overall information about text widget. */
    const TkTextIndex *indexPtr)/* Beginning of display line. May not
				 * necessarily point to a character
				 * segment. */
{
    register DLine *dlPtr;	/* New display line. */
    TkTextSegment *segPtr;	/* Current segment in text. */
    TkTextDispChunk *lastChunkPtr;
				/* Last chunk allocated so far for line. */
    TkTextDispChunk *chunkPtr;	/* Current chunk. */
    TkTextIndex curIndex;
    TkTextDispChunk *breakChunkPtr;
				/* Chunk containing best word break point, if
				 * any. */
    TkTextIndex breakIndex;	/* Index of first character in
				 * breakChunkPtr. */
    int breakByteOffset;	/* Byte offset of character within
				 * breakChunkPtr just to right of best break
				 * point. */
    int noCharsYet;		/* Non-zero means that no characters have been
				 * placed on the line yet. */
    int paragraphStart;		/* Non-zero means that we are on the first
				 * line of a paragraph (used to choose between
				 * lmargin1, lmargin2). */
    int justify;		/* How to justify line: taken from style for
				 * the first character in line. */
    int jIndent;		/* Additional indentation (beyond margins) due
				 * to justification. */
    int rMargin;		/* Right margin width for line. */
    TkWrapMode wrapMode;	/* Wrap mode to use for this line. */
    int x = 0, maxX = 0;	/* Initializations needed only to stop
				 * compiler warnings. */
    int wholeLine;		/* Non-zero means this display line runs to
				 * the end of the text line. */
    int tabIndex;		/* Index of the current tab stop. */
    int gotTab;			/* Non-zero means the current chunk contains a
				 * tab. */
    TkTextDispChunk *tabChunkPtr;
				/* Pointer to the chunk containing the
				 * previous tab stop. */
    int maxBytes;		/* Maximum number of bytes to include in this
				 * chunk. */
    TkTextTabArray *tabArrayPtr;/* Tab stops for line; taken from style for
				 * the first character on line. */
    int tabStyle;		/* One of TABULAR or WORDPROCESSOR. */
    int tabSize;		/* Number of pixels consumed by current tab
				 * stop. */
    TkTextDispChunk *lastCharChunkPtr;
				/* Pointer to last chunk in display lines with
				 * numBytes > 0. Used to drop 0-sized chunks
				 * from the end of the line. */
    int byteOffset, ascent, descent, code, elide, elidesize;
    StyleValues *sValuePtr;
    TkTextElideInfo info;	/* Keep track of elide state. */

    /*
     * Create and initialize a new DLine structure.
     */

    dlPtr = ckalloc(sizeof(DLine));
    dlPtr->index = *indexPtr;
    dlPtr->byteCount = 0;
    dlPtr->y = 0;
    dlPtr->oldY = 0;		/* Only set to avoid compiler warnings. */
    dlPtr->height = 0;
    dlPtr->baseline = 0;
    dlPtr->chunkPtr = NULL;
    dlPtr->nextPtr = NULL;
    dlPtr->flags = NEW_LAYOUT | OLD_Y_INVALID;
    dlPtr->logicalLinesMerged = 0;
    dlPtr->lMarginColor = NULL;
    dlPtr->lMarginWidth = 0;
    dlPtr->rMarginColor = NULL;
    dlPtr->rMarginWidth = 0;

    /*
     * This is not necessarily totally correct, where we have merged logical
     * lines. Fixing this would require a quite significant overhaul, though,
     * so currently we make do with this.
     */

    paragraphStart = (indexPtr->byteIndex == 0);

    /*
     * Special case entirely elide line as there may be 1000s or more.
     */

    elide = TkTextIsElided(textPtr, indexPtr, &info);
    if (elide && indexPtr->byteIndex == 0) {
	maxBytes = 0;
	for (segPtr = info.segPtr; segPtr != NULL; segPtr = segPtr->nextPtr) {
	    if (segPtr->size > 0) {
		if (elide == 0) {
		    /*
		     * We toggled a tag and the elide state changed to
		     * visible, and we have something of non-zero size.
		     * Therefore we must bail out.
		     */

		    break;
		}
		maxBytes += segPtr->size;

		/*
		 * Reset tag elide priority, since we're on a new character.
		 */

	    } else if ((segPtr->typePtr == &tkTextToggleOffType)
		    || (segPtr->typePtr == &tkTextToggleOnType)) {
		TkTextTag *tagPtr = segPtr->body.toggle.tagPtr;

		/*
		 * The elide state only changes if this tag is either the
		 * current highest priority tag (and is therefore being
		 * toggled off), or it's a new tag with higher priority.
		 */

		if (tagPtr->elideString != NULL) {
		    info.tagCnts[tagPtr->priority]++;
		    if (info.tagCnts[tagPtr->priority] & 1) {
			info.tagPtrs[tagPtr->priority] = tagPtr;
		    }
		    if (tagPtr->priority >= info.elidePriority) {
			if (segPtr->typePtr == &tkTextToggleOffType) {
			    /*
			     * If it is being toggled off, and it has an elide
			     * string, it must actually be the current highest
			     * priority tag, so this check is redundant:
			     */

			    if (tagPtr->priority != info.elidePriority) {
				Tcl_Panic("Bad tag priority being toggled off");
			    }

			    /*
			     * Find previous elide tag, if any (if not then
			     * elide will be zero, of course).
			     */

			    elide = 0;
			    while (--info.elidePriority > 0) {
				if (info.tagCnts[info.elidePriority] & 1) {
				    elide = info.tagPtrs[info.elidePriority]
					    ->elide;
				    break;
				}
			    }
			} else {
			    elide = tagPtr->elide;
			    info.elidePriority = tagPtr->priority;
			}
		    }
		}
	    }
	}

	if (elide) {
	    dlPtr->byteCount = maxBytes;
	    dlPtr->spaceAbove = dlPtr->spaceBelow = dlPtr->length = 0;
	    if (dlPtr->index.byteIndex == 0) {
		/*
		 * Elided state goes from beginning to end of an entire
		 * logical line. This means we can update the line's pixel
		 * height, and bring its pixel calculation up to date.
		 */

		TkBTreeLinePixelEpoch(textPtr, dlPtr->index.linePtr)
			= textPtr->dInfoPtr->lineMetricUpdateEpoch;

		if (TkBTreeLinePixelCount(textPtr,dlPtr->index.linePtr) != 0) {
		    TkBTreeAdjustPixelHeight(textPtr,
			    dlPtr->index.linePtr, 0, 0);
		}
	    }
	    TkTextFreeElideInfo(&info);
	    return dlPtr;
	}
    }
    TkTextFreeElideInfo(&info);

    /*
     * Each iteration of the loop below creates one TkTextDispChunk for the
     * new display line. The line will always have at least one chunk (for the
     * newline character at the end, if there's nothing else available).
     */

    curIndex = *indexPtr;
    lastChunkPtr = NULL;
    chunkPtr = NULL;
    noCharsYet = 1;
    elide = 0;
    breakChunkPtr = NULL;
    breakByteOffset = 0;
    justify = TK_JUSTIFY_LEFT;
    tabIndex = -1;
    tabChunkPtr = NULL;
    tabArrayPtr = NULL;
    tabStyle = TK_TEXT_TABSTYLE_TABULAR;
    rMargin = 0;
    wrapMode = TEXT_WRAPMODE_CHAR;
    tabSize = 0;
    lastCharChunkPtr = NULL;

    /*
     * Find the first segment to consider for the line. Can't call
     * TkTextIndexToSeg for this because it won't return a segment with zero
     * size (such as the insertion cursor's mark).
     */

  connectNextLogicalLine:
    byteOffset = curIndex.byteIndex;
    segPtr = curIndex.linePtr->segPtr;
    while ((byteOffset > 0) && (byteOffset >= segPtr->size)) {
	byteOffset -= segPtr->size;
	segPtr = segPtr->nextPtr;

	if (segPtr == NULL) {
	    /*
	     * Two logical lines merged into one display line through eliding
	     * of a newline.
	     */

	    TkTextLine *linePtr = TkBTreeNextLine(NULL, curIndex.linePtr);
	    if (linePtr == NULL) {
		break;
	    }

	    dlPtr->logicalLinesMerged++;
	    curIndex.byteIndex = 0;
	    curIndex.linePtr = linePtr;
	    segPtr = curIndex.linePtr->segPtr;
	}
    }

    while (segPtr != NULL) {
	/*
	 * Every logical line still gets at least one chunk due to
	 * expectations in the rest of the code, but we are able to skip
	 * elided portions of the line quickly.
	 *
	 * If current chunk is elided and last chunk was too, coalese.
	 *
	 * This also means that each logical line which is entirely elided
	 * still gets laid out into a DLine, but with zero height. This isn't
	 * particularly a problem, but it does seem somewhat unnecessary. We
	 * may wish to redesign the code to remove these zero height DLines in
	 * the future.
	 */

	if (elide && (lastChunkPtr != NULL)
		&& (lastChunkPtr->displayProc == NULL /*ElideDisplayProc*/)) {
	    elidesize = segPtr->size - byteOffset;
	    if (elidesize > 0) {
		curIndex.byteIndex += elidesize;
		lastChunkPtr->numBytes += elidesize;
		breakByteOffset = lastChunkPtr->breakIndex
			= lastChunkPtr->numBytes;

		/*
		 * If have we have a tag toggle, there is a chance that
		 * invisibility state changed, so bail out.
		 */
	    } else if ((segPtr->typePtr == &tkTextToggleOffType)
		    || (segPtr->typePtr == &tkTextToggleOnType)) {
		if (segPtr->body.toggle.tagPtr->elideString != NULL) {
		    elide = (segPtr->typePtr == &tkTextToggleOffType)
			    ^ segPtr->body.toggle.tagPtr->elide;
		}
	    }

	    byteOffset = 0;
	    segPtr = segPtr->nextPtr;

	    if (segPtr == NULL) {
		/*
		 * Two logical lines merged into one display line through
		 * eliding of a newline.
		 */

		TkTextLine *linePtr = TkBTreeNextLine(NULL, curIndex.linePtr);

		if (linePtr != NULL) {
		    dlPtr->logicalLinesMerged++;
		    curIndex.byteIndex = 0;
		    curIndex.linePtr = linePtr;
		    goto connectNextLogicalLine;
		}
	    }

	    /*
	     * Code no longer needed, now that we allow logical lines to merge
	     * into a single display line.
	     *
	    if (segPtr == NULL && chunkPtr != NULL) {
		ckfree(chunkPtr);
		chunkPtr = NULL;
	    }
	     */

	    continue;
	}

	if (segPtr->typePtr->layoutProc == NULL) {
	    segPtr = segPtr->nextPtr;
	    byteOffset = 0;
	    continue;
	}
	if (chunkPtr == NULL) {
	    chunkPtr = ckalloc(sizeof(TkTextDispChunk));
	    chunkPtr->nextPtr = NULL;
	    chunkPtr->clientData = NULL;
	}
	chunkPtr->stylePtr = GetStyle(textPtr, &curIndex);
	elide = chunkPtr->stylePtr->sValuePtr->elide;

	/*
	 * Save style information such as justification and indentation, up
	 * until the first character is encountered, then retain that
	 * information for the rest of the line.
	 */

	if (!elide && noCharsYet) {
	    tabArrayPtr = chunkPtr->stylePtr->sValuePtr->tabArrayPtr;
	    tabStyle = chunkPtr->stylePtr->sValuePtr->tabStyle;
	    justify = chunkPtr->stylePtr->sValuePtr->justify;
	    rMargin = chunkPtr->stylePtr->sValuePtr->rMargin;
	    wrapMode = chunkPtr->stylePtr->sValuePtr->wrapMode;

	    /*
	     * See above - this test may not be entirely correct where we have
	     * partially elided lines (and therefore merged logical lines).
	     * In such a case a byteIndex of zero doesn't necessarily mean the
	     * beginning of a logical line.
	     */

	    if (paragraphStart) {
		/*
		 * Beginning of logical line.
		 */

		x = chunkPtr->stylePtr->sValuePtr->lMargin1;
	    } else {
		/*
		 * Beginning of display line.
		 */

		x = chunkPtr->stylePtr->sValuePtr->lMargin2;
	    }
            dlPtr->lMarginWidth = x;
	    if (wrapMode == TEXT_WRAPMODE_NONE) {
		maxX = -1;
	    } else {
		maxX = textPtr->dInfoPtr->maxX - textPtr->dInfoPtr->x
			- rMargin;
		if (maxX < x) {
		    maxX = x;
		}
	    }
	}

	gotTab = 0;
	maxBytes = segPtr->size - byteOffset;
	if (segPtr->typePtr == &tkTextCharType) {

	    /*
	     * See if there is a tab in the current chunk; if so, only layout
	     * characters up to (and including) the tab.
	     */

	    if (!elide && justify == TK_JUSTIFY_LEFT) {
		char *p;

		for (p = segPtr->body.chars + byteOffset; *p != 0; p++) {
		    if (*p == '\t') {
			maxBytes = (p + 1 - segPtr->body.chars) - byteOffset;
			gotTab = 1;
			break;
		    }
		}
	    }

#if TK_LAYOUT_WITH_BASE_CHUNKS
	    if (baseCharChunkPtr != NULL) {
		int expectedX =
			((BaseCharInfo *) baseCharChunkPtr->clientData)->width
			+ baseCharChunkPtr->x;

		if ((expectedX != x) || !IsSameFGStyle(
			baseCharChunkPtr->stylePtr, chunkPtr->stylePtr)) {
		    FinalizeBaseChunk(NULL);
		}
	    }
#endif /* TK_LAYOUT_WITH_BASE_CHUNKS */
	}
	chunkPtr->x = x;
	if (elide /*&& maxBytes*/) {
	    /*
	     * Don't free style here, as other code expects to be able to do
	     * that.
	     */

	    /* breakByteOffset =*/
	    chunkPtr->breakIndex = chunkPtr->numBytes = maxBytes;
	    chunkPtr->width = 0;
	    chunkPtr->minAscent = chunkPtr->minDescent
		    = chunkPtr->minHeight = 0;

	    /*
	     * Would just like to point to canonical empty chunk.
	     */

	    chunkPtr->displayProc = NULL;
	    chunkPtr->undisplayProc = NULL;
	    chunkPtr->measureProc = ElideMeasureProc;
	    chunkPtr->bboxProc = ElideBboxProc;

	    code = 1;
	} else {
	    code = segPtr->typePtr->layoutProc(textPtr, &curIndex, segPtr,
		    byteOffset, maxX-tabSize, maxBytes, noCharsYet, wrapMode,
		    chunkPtr);
	}
	if (code <= 0) {
	    FreeStyle(textPtr, chunkPtr->stylePtr);
	    if (code < 0) {
		/*
		 * This segment doesn't wish to display itself (e.g. most
		 * marks).
		 */

		segPtr = segPtr->nextPtr;
		byteOffset = 0;
		continue;
	    }

	    /*
	     * No characters from this segment fit in the window: this means
	     * we're at the end of the display line.
	     */

	    if (chunkPtr != NULL) {
		ckfree(chunkPtr);
	    }
	    break;
	}

	/*
	 * We currently say we have some characters (and therefore something
	 * from which to examine tag values for the first character of the
	 * line) even if those characters are actually elided. This behaviour
	 * is not well documented, and it might be more consistent to
	 * completely ignore such elided characters and their tags. To do so
	 * change this to:
	 *
	 * if (!elide && chunkPtr->numBytes > 0).
	 */

	if (!elide && chunkPtr->numBytes > 0) {
	    noCharsYet = 0;
	    lastCharChunkPtr = chunkPtr;
	}
	if (lastChunkPtr == NULL) {
	    dlPtr->chunkPtr = chunkPtr;
	} else {
	    lastChunkPtr->nextPtr = chunkPtr;
	}
	lastChunkPtr = chunkPtr;
	x += chunkPtr->width;
	if (chunkPtr->breakIndex > 0) {
	    breakByteOffset = chunkPtr->breakIndex;
	    breakIndex = curIndex;
	    breakChunkPtr = chunkPtr;
	}
	if (chunkPtr->numBytes != maxBytes) {
	    break;
	}

	/*
	 * If we're at a new tab, adjust the layout for all the chunks
	 * pertaining to the previous tab. Also adjust the amount of space
	 * left in the line to account for space that will be eaten up by the
	 * tab.
	 */

	if (gotTab) {
	    if (tabIndex >= 0) {
		AdjustForTab(textPtr, tabArrayPtr, tabIndex, tabChunkPtr);
		x = chunkPtr->x + chunkPtr->width;
	    }
	    tabChunkPtr = chunkPtr;
	    tabSize = SizeOfTab(textPtr, tabStyle, tabArrayPtr, &tabIndex, x,
		    maxX);
	    if ((maxX >= 0) && (tabSize >= maxX - x)) {
		break;
	    }
	}
	curIndex.byteIndex += chunkPtr->numBytes;
	byteOffset += chunkPtr->numBytes;
	if (byteOffset >= segPtr->size) {
	    byteOffset = 0;
	    segPtr = segPtr->nextPtr;
	    if (elide && segPtr == NULL) {
		/*
		 * An elided section started on this line, and carries on
		 * until the newline. Hence the newline is actually elided,
		 * and we want to merge the display of the next logical line
		 * with this one.
		 */

		TkTextLine *linePtr = TkBTreeNextLine(NULL, curIndex.linePtr);

		if (linePtr != NULL) {
		    dlPtr->logicalLinesMerged++;
		    curIndex.byteIndex = 0;
		    curIndex.linePtr = linePtr;
		    chunkPtr = NULL;
		    goto connectNextLogicalLine;
		}
	    }
	}

	chunkPtr = NULL;
    }
#if TK_LAYOUT_WITH_BASE_CHUNKS
    FinalizeBaseChunk(NULL);
#endif /* TK_LAYOUT_WITH_BASE_CHUNKS */
    if (noCharsYet) {
	dlPtr->spaceAbove = 0;
	dlPtr->spaceBelow = 0;
	dlPtr->length = 0;

	/*
	 * We used to Tcl_Panic here, saying that LayoutDLine couldn't place
	 * any characters on a line, but I believe a more appropriate response
	 * is to return a DLine with zero height. With elided lines, tag
	 * transitions and asynchronous line height calculations, it is hard
	 * to avoid this situation ever arising with the current code design.
	 */

	return dlPtr;
    }
    wholeLine = (segPtr == NULL);

    /*
     * We're at the end of the display line. Throw away everything after the
     * most recent word break, if there is one; this may potentially require
     * the last chunk to be layed out again.
     */

    if (breakChunkPtr == NULL) {
	/*
	 * This code makes sure that we don't accidentally display chunks with
	 * no characters at the end of the line (such as the insertion
	 * cursor). These chunks belong on the next line. So, throw away
	 * everything after the last chunk that has characters in it.
	 */

	breakChunkPtr = lastCharChunkPtr;
	breakByteOffset = breakChunkPtr->numBytes;
    }
    if ((breakChunkPtr != NULL) && ((lastChunkPtr != breakChunkPtr)
	    || (breakByteOffset != lastChunkPtr->numBytes))) {
	while (1) {
	    chunkPtr = breakChunkPtr->nextPtr;
	    if (chunkPtr == NULL) {
		break;
	    }
	    FreeStyle(textPtr, chunkPtr->stylePtr);
	    breakChunkPtr->nextPtr = chunkPtr->nextPtr;
	    if (chunkPtr->undisplayProc != NULL) {
		chunkPtr->undisplayProc(textPtr, chunkPtr);
	    }
	    ckfree(chunkPtr);
	}
	if (breakByteOffset != breakChunkPtr->numBytes) {
	    if (breakChunkPtr->undisplayProc != NULL) {
		breakChunkPtr->undisplayProc(textPtr, breakChunkPtr);
	    }
	    segPtr = TkTextIndexToSeg(&breakIndex, &byteOffset);
	    segPtr->typePtr->layoutProc(textPtr, &breakIndex, segPtr,
		    byteOffset, maxX, breakByteOffset, 0, wrapMode,
		    breakChunkPtr);
#if TK_LAYOUT_WITH_BASE_CHUNKS
	    FinalizeBaseChunk(NULL);
#endif /* TK_LAYOUT_WITH_BASE_CHUNKS */
	}
	lastChunkPtr = breakChunkPtr;
	wholeLine = 0;
    }

    /*
     * Make tab adjustments for the last tab stop, if there is one.
     */

    if ((tabIndex >= 0) && (tabChunkPtr != NULL)) {
	AdjustForTab(textPtr, tabArrayPtr, tabIndex, tabChunkPtr);
    }

    /*
     * Make one more pass over the line to recompute various things like its
     * height, length, and total number of bytes. Also modify the x-locations
     * of chunks to reflect justification. If we're not wrapping, I'm not sure
     * what is the best way to handle right and center justification: should
     * the total length, for purposes of justification, be (a) the window
     * width, (b) the length of the longest line in the window, or (c) the
     * length of the longest line in the text? (c) isn't available, (b) seems
     * weird, since it can change with vertical scrolling, so (a) is what is
     * implemented below.
     */

    if (wrapMode == TEXT_WRAPMODE_NONE) {
	maxX = textPtr->dInfoPtr->maxX - textPtr->dInfoPtr->x - rMargin;
    }
    dlPtr->length = lastChunkPtr->x + lastChunkPtr->width;
    if (justify == TK_JUSTIFY_LEFT) {
	jIndent = 0;
    } else if (justify == TK_JUSTIFY_RIGHT) {
	jIndent = maxX - dlPtr->length;
    } else {
	jIndent = (maxX - dlPtr->length)/2;
    }
    ascent = descent = 0;
    for (chunkPtr = dlPtr->chunkPtr; chunkPtr != NULL;
	    chunkPtr = chunkPtr->nextPtr) {
	chunkPtr->x += jIndent;
	dlPtr->byteCount += chunkPtr->numBytes;
	if (chunkPtr->minAscent > ascent) {
	    ascent = chunkPtr->minAscent;
	}
	if (chunkPtr->minDescent > descent) {
	    descent = chunkPtr->minDescent;
	}
	if (chunkPtr->minHeight > dlPtr->height) {
	    dlPtr->height = chunkPtr->minHeight;
	}
	sValuePtr = chunkPtr->stylePtr->sValuePtr;
	if ((sValuePtr->borderWidth > 0)
		&& (sValuePtr->relief != TK_RELIEF_FLAT)) {
	    dlPtr->flags |= HAS_3D_BORDER;
	}
    }
    if (dlPtr->height < (ascent + descent)) {
	dlPtr->height = ascent + descent;
	dlPtr->baseline = ascent;
    } else {
	dlPtr->baseline = ascent + (dlPtr->height - ascent - descent)/2;
    }
    sValuePtr = dlPtr->chunkPtr->stylePtr->sValuePtr;
    if (dlPtr->index.byteIndex == 0) {
	dlPtr->spaceAbove = sValuePtr->spacing1;
    } else {
	dlPtr->spaceAbove = sValuePtr->spacing2 - sValuePtr->spacing2/2;
    }
    if (wholeLine) {
	dlPtr->spaceBelow = sValuePtr->spacing3;
    } else {
	dlPtr->spaceBelow = sValuePtr->spacing2/2;
    }
    dlPtr->height += dlPtr->spaceAbove + dlPtr->spaceBelow;
    dlPtr->baseline += dlPtr->spaceAbove;
    dlPtr->lMarginColor = sValuePtr->lMarginColor;
    dlPtr->rMarginColor = sValuePtr->rMarginColor;
    if (wrapMode != TEXT_WRAPMODE_NONE) {
        dlPtr->rMarginWidth = rMargin;
    }

    /*
     * Recompute line length: may have changed because of justification.
     */

    dlPtr->length = lastChunkPtr->x + lastChunkPtr->width;

    return dlPtr;
}

/*
 *----------------------------------------------------------------------
 *
 * UpdateDisplayInfo --
 *
 *	This function is invoked to recompute some or all of the DLine
 *	structures for a text widget. At the time it is called the DLine
 *	structures still left in the widget are guaranteed to be correct
 *	except that (a) the y-coordinates aren't necessarily correct, (b)
 *	there may be missing structures (the DLine structures get removed as
 *	soon as they are potentially out-of-date), and (c) DLine structures
 *	that don't start at the beginning of a line may be incorrect if
 *	previous information in the same line changed size in a way that moved
 *	a line boundary (DLines for any info that changed will have been
 *	deleted, but not DLines for unchanged info in the same text line).
 *
 * Results:
 *	None.
 *
 * Side effects:
 *	Upon return, the DLine information for textPtr correctly reflects the
 *	positions where characters will be displayed. However, this function
 *	doesn't actually bring the display up-to-date.
 *
 *----------------------------------------------------------------------
 */

static void
UpdateDisplayInfo(
    TkText *textPtr)		/* Text widget to update. */
{
    register TextDInfo *dInfoPtr = textPtr->dInfoPtr;
    register DLine *dlPtr, *prevPtr;
    TkTextIndex index;
    TkTextLine *lastLinePtr;
    int y, maxY, xPixelOffset, maxOffset, lineHeight;

    if (!(dInfoPtr->flags & DINFO_OUT_OF_DATE)) {
	return;
    }
    dInfoPtr->flags &= ~DINFO_OUT_OF_DATE;

    /*
     * Delete any DLines that are now above the top of the window.
     */

    index = textPtr->topIndex;
    dlPtr = FindDLine(textPtr, dInfoPtr->dLinePtr, &index);
    if ((dlPtr != NULL) && (dlPtr != dInfoPtr->dLinePtr)) {
	FreeDLines(textPtr, dInfoPtr->dLinePtr, dlPtr, DLINE_UNLINK);
    }
    if (index.byteIndex == 0) {
	lineHeight = 0;
    } else {
	lineHeight = -1;
    }

    /*
     * Scan through the contents of the window from top to bottom, recomputing
     * information for lines that are missing.
     */

    lastLinePtr = TkBTreeFindLine(textPtr->sharedTextPtr->tree, textPtr,
	    TkBTreeNumLines(textPtr->sharedTextPtr->tree, textPtr));
    dlPtr = dInfoPtr->dLinePtr;
    prevPtr = NULL;
    y = dInfoPtr->y - dInfoPtr->newTopPixelOffset;
    maxY = dInfoPtr->maxY;
    while (1) {
	register DLine *newPtr;

	if (index.linePtr == lastLinePtr) {
	    break;
	}

	/*
	 * There are three possibilities right now:
	 * (a) the next DLine (dlPtr) corresponds exactly to the next
	 *     information we want to display: just use it as-is.
	 * (b) the next DLine corresponds to a different line, or to a segment
	 *     that will be coming later in the same line: leave this DLine
	 *     alone in the hopes that we'll be able to use it later, then
	 *     create a new DLine in front of it.
	 * (c) the next DLine corresponds to a segment in the line we want,
	 *     but it's a segment that has already been processed or will
	 *     never be processed. Delete the DLine and try again.
	 *
	 * One other twist on all this. It's possible for 3D borders to
	 * interact between lines (see DisplayLineBackground) so if a line is
	 * relayed out and has styles with 3D borders, its neighbors have to
	 * be redrawn if they have 3D borders too, since the interactions
	 * could have changed (the neighbors don't have to be relayed out,
	 * just redrawn).
	 */

	if ((dlPtr == NULL) || (dlPtr->index.linePtr != index.linePtr)) {
	    /*
	     * Case (b) -- must make new DLine.
	     */

	makeNewDLine:
	    if (tkTextDebug) {
		char string[TK_POS_CHARS];

		/*
		 * Debugging is enabled, so keep a log of all the lines that
		 * were re-layed out. The test suite uses this information.
		 */

		TkTextPrintIndex(textPtr, &index, string);
		LOG("tk_textRelayout", string);
	    }
	    newPtr = LayoutDLine(textPtr, &index);
	    if (prevPtr == NULL) {
		dInfoPtr->dLinePtr = newPtr;
	    } else {
		prevPtr->nextPtr = newPtr;
		if (prevPtr->flags & HAS_3D_BORDER) {
		    prevPtr->flags |= OLD_Y_INVALID;
		}
	    }
	    newPtr->nextPtr = dlPtr;
	    dlPtr = newPtr;
	} else {
	    /*
	     * DlPtr refers to the line we want. Next check the index within
	     * the line.
	     */

	    if (index.byteIndex == dlPtr->index.byteIndex) {
		/*
		 * Case (a) - can use existing display line as-is.
		 */

		if ((dlPtr->flags & HAS_3D_BORDER) && (prevPtr != NULL)
			&& (prevPtr->flags & (NEW_LAYOUT))) {
		    dlPtr->flags |= OLD_Y_INVALID;
		}
		goto lineOK;
	    }
	    if (index.byteIndex < dlPtr->index.byteIndex) {
		goto makeNewDLine;
	    }

	    /*
	     * Case (c) - dlPtr is useless. Discard it and start again with
	     * the next display line.
	     */

	    newPtr = dlPtr->nextPtr;
	    FreeDLines(textPtr, dlPtr, newPtr, DLINE_FREE);
	    dlPtr = newPtr;
	    if (prevPtr != NULL) {
		prevPtr->nextPtr = newPtr;
	    } else {
		dInfoPtr->dLinePtr = newPtr;
	    }
	    continue;
	}

	/*
	 * Advance to the start of the next line.
	 */

    lineOK:
	dlPtr->y = y;
	y += dlPtr->height;
	if (lineHeight != -1) {
	    lineHeight += dlPtr->height;
	}
	TkTextIndexForwBytes(textPtr, &index, dlPtr->byteCount, &index);
	prevPtr = dlPtr;
	dlPtr = dlPtr->nextPtr;

	/*
	 * If we switched text lines, delete any DLines left for the old text
	 * line.
	 */

	if (index.linePtr != prevPtr->index.linePtr) {
	    register DLine *nextPtr;

	    nextPtr = dlPtr;
	    while ((nextPtr != NULL)
		    && (nextPtr->index.linePtr == prevPtr->index.linePtr)) {
		nextPtr = nextPtr->nextPtr;
	    }
	    if (nextPtr != dlPtr) {
		FreeDLines(textPtr, dlPtr, nextPtr, DLINE_FREE);
		prevPtr->nextPtr = nextPtr;
		dlPtr = nextPtr;
	    }

	    if ((lineHeight != -1) && (TkBTreeLinePixelCount(textPtr,
		    prevPtr->index.linePtr) != lineHeight)) {
		/*
		 * The logical line height we just calculated is actually
		 * different to the currently cached height of the text line.
		 * That is fine (the text line heights are only calculated
		 * asynchronously), but we must update the cached height so
		 * that any counts made with DLine pointers are the same as
		 * counts made through the BTree. This helps to ensure that
		 * the scrollbar size corresponds accurately to that displayed
		 * contents, even as the window is re-sized.
		 */

		TkBTreeAdjustPixelHeight(textPtr, prevPtr->index.linePtr,
			lineHeight, 0);

		/*
		 * I believe we can be 100% sure that we started at the
		 * beginning of the logical line, so we can also adjust the
		 * 'pixelCalculationEpoch' to mark it as being up to date.
		 * There is a slight concern that we might not have got this
		 * right for the first line in the re-display.
		 */

		TkBTreeLinePixelEpoch(textPtr, prevPtr->index.linePtr) =
			dInfoPtr->lineMetricUpdateEpoch;
	    }
	    lineHeight = 0;
	}

	/*
	 * It's important to have the following check here rather than in the
	 * while statement for the loop, so that there's always at least one
	 * DLine generated, regardless of how small the window is. This keeps
	 * a lot of other code from breaking.
	 */

	if (y >= maxY) {
	    break;
	}
    }

    /*
     * Delete any DLine structures that don't fit on the screen.
     */

    FreeDLines(textPtr, dlPtr, NULL, DLINE_UNLINK);

    /*
     * If there is extra space at the bottom of the window (because we've hit
     * the end of the text), then bring in more lines at the top of the
     * window, if there are any, to fill in the view.
     *
     * Since the top line may only be partially visible, we try first to
     * simply show more pixels from that line (newTopPixelOffset). If that
     * isn't enough, we have to layout more lines.
     */

    if (y < maxY) {
	/*
	 * This counts how many vertical pixels we have left to fill by
	 * pulling in more display pixels either from the first currently
	 * displayed, or the lines above it.
	 */

	int spaceLeft = maxY - y;

	if (spaceLeft <= dInfoPtr->newTopPixelOffset) {
	    /*
	     * We can fill up all the needed space just by showing more of the
	     * current top line.
	     */

	    dInfoPtr->newTopPixelOffset -= spaceLeft;
	    y += spaceLeft;
	    spaceLeft = 0;
	} else {
	    int lineNum, bytesToCount;
	    DLine *lowestPtr;

	    /*
	     * Add in all of the current top line, which won't be enough to
	     * bring y up to maxY (if it was we would be in the 'if' block
	     * above).
	     */

	    y += dInfoPtr->newTopPixelOffset;
	    dInfoPtr->newTopPixelOffset = 0;

	    /*
	     * Layout an entire text line (potentially > 1 display line), then
	     * link in as many display lines as fit without moving the bottom
	     * line out of the window. Repeat this until all the extra space
	     * has been used up or we've reached the beginning of the text.
	     */

	    spaceLeft = maxY - y;
	    if (dInfoPtr->dLinePtr == NULL) {
		/*
		 * No lines have been laid out. This must be an empty peer
		 * widget.
		 */

                lineNum = TkBTreeNumLines(textPtr->sharedTextPtr->tree,
                        textPtr) - 1;
                bytesToCount = INT_MAX;
	    } else {
		lineNum = TkBTreeLinesTo(textPtr,
			dInfoPtr->dLinePtr->index.linePtr);
		bytesToCount = dInfoPtr->dLinePtr->index.byteIndex;
		if (bytesToCount == 0) {
		    bytesToCount = INT_MAX;
		    lineNum--;
		}
	    }
	    for ( ; (lineNum >= 0) && (spaceLeft > 0); lineNum--) {
		int pixelHeight = 0;

		index.linePtr = TkBTreeFindLine(textPtr->sharedTextPtr->tree,
			textPtr, lineNum);
		index.byteIndex = 0;
		lowestPtr = NULL;

		do {
		    dlPtr = LayoutDLine(textPtr, &index);
		    pixelHeight += dlPtr->height;
		    dlPtr->nextPtr = lowestPtr;
		    lowestPtr = dlPtr;
		    if (dlPtr->length == 0 && dlPtr->height == 0) {
			bytesToCount--;
			break;
		    }	/* elide */
		    TkTextIndexForwBytes(textPtr, &index, dlPtr->byteCount,
			    &index);
		    bytesToCount -= dlPtr->byteCount;
		} while ((bytesToCount > 0)
			&& (index.linePtr == lowestPtr->index.linePtr));

		/*
		 * We may not have examined the entire line (depending on the
		 * value of 'bytesToCount', so we only want to set this if it
		 * is genuinely bigger).
		 */

		if (pixelHeight > TkBTreeLinePixelCount(textPtr,
			lowestPtr->index.linePtr)) {
		    TkBTreeAdjustPixelHeight(textPtr,
			    lowestPtr->index.linePtr, pixelHeight, 0);
		    if (index.linePtr != lowestPtr->index.linePtr) {
			/*
			 * We examined the entire line, so can update the
			 * epoch.
			 */

			TkBTreeLinePixelEpoch(textPtr,
				lowestPtr->index.linePtr) =
				dInfoPtr->lineMetricUpdateEpoch;
		    }
		}

		/*
		 * Scan through the display lines from the bottom one up to
		 * the top one.
		 */

		while (lowestPtr != NULL) {
		    dlPtr = lowestPtr;
		    spaceLeft -= dlPtr->height;
		    lowestPtr = dlPtr->nextPtr;
		    dlPtr->nextPtr = dInfoPtr->dLinePtr;
		    dInfoPtr->dLinePtr = dlPtr;
		    if (tkTextDebug) {
			char string[TK_POS_CHARS];

			TkTextPrintIndex(textPtr, &dlPtr->index, string);
			LOG("tk_textRelayout", string);
		    }
		    if (spaceLeft <= 0) {
			break;
		    }
		}
		FreeDLines(textPtr, lowestPtr, NULL, DLINE_FREE);
		bytesToCount = INT_MAX;
	    }

	    /*
	     * We've either filled in the space we wanted to or we've run out
	     * of display lines at the top of the text. Note that we already
	     * set dInfoPtr->newTopPixelOffset to zero above.
	     */

	    if (spaceLeft < 0) {
		/*
		 * We've laid out a few too many vertical pixels at or above
		 * the first line. Therefore we only want to show part of the
		 * first displayed line, so that the last displayed line just
		 * fits in the window.
		 */

		dInfoPtr->newTopPixelOffset = -spaceLeft;
		if (dInfoPtr->newTopPixelOffset>=dInfoPtr->dLinePtr->height) {
		    /*
		     * Somehow the entire first line we laid out is shorter
		     * than the new offset. This should not occur and would
		     * indicate a bad problem in the logic above.
		     */

		    Tcl_Panic("Error in pixel height consistency while filling in spacesLeft");
		}
	    }
	}

	/*
	 * Now we're all done except that the y-coordinates in all the DLines
	 * are wrong and the top index for the text is wrong. Update them.
	 */

	if (dInfoPtr->dLinePtr != NULL) {
	    textPtr->topIndex = dInfoPtr->dLinePtr->index;
	    y = dInfoPtr->y - dInfoPtr->newTopPixelOffset;
	    for (dlPtr = dInfoPtr->dLinePtr; dlPtr != NULL;
		    dlPtr = dlPtr->nextPtr) {
		if (y > dInfoPtr->maxY) {
		    Tcl_Panic("Added too many new lines in UpdateDisplayInfo");
		}
		dlPtr->y = y;
		y += dlPtr->height;
	    }
	}
    }

    /*
     * If the old top or bottom line has scrolled elsewhere on the screen, we
     * may not be able to re-use its old contents by copying bits (e.g., a
     * beveled edge that was drawn when it was at the top or bottom won't be
     * drawn when the line is in the middle and its neighbor has a matching
     * background). Similarly, if the new top or bottom line came from
     * somewhere else on the screen, we may not be able to copy the old bits.
     */

    dlPtr = dInfoPtr->dLinePtr;
    if (dlPtr != NULL) {
	if ((dlPtr->flags & HAS_3D_BORDER) && !(dlPtr->flags & TOP_LINE)) {
	    dlPtr->flags |= OLD_Y_INVALID;
	}
	while (1) {
	    if ((dlPtr->flags & TOP_LINE) && (dlPtr != dInfoPtr->dLinePtr)
		    && (dlPtr->flags & HAS_3D_BORDER)) {
		dlPtr->flags |= OLD_Y_INVALID;
	    }

	    /*
	     * If the old top-line was not completely showing (i.e. the
	     * pixelOffset is non-zero) and is no longer the top-line, then we
	     * must re-draw it.
	     */

	    if ((dlPtr->flags & TOP_LINE) &&
		    dInfoPtr->topPixelOffset!=0 && dlPtr!=dInfoPtr->dLinePtr) {
		dlPtr->flags |= OLD_Y_INVALID;
	    }
	    if ((dlPtr->flags & BOTTOM_LINE) && (dlPtr->nextPtr != NULL)
		    && (dlPtr->flags & HAS_3D_BORDER)) {
		dlPtr->flags |= OLD_Y_INVALID;
	    }
	    if (dlPtr->nextPtr == NULL) {
		if ((dlPtr->flags & HAS_3D_BORDER)
			&& !(dlPtr->flags & BOTTOM_LINE)) {
		    dlPtr->flags |= OLD_Y_INVALID;
		}
		dlPtr->flags &= ~TOP_LINE;
		dlPtr->flags |= BOTTOM_LINE;
		break;
	    }
	    dlPtr->flags &= ~(TOP_LINE|BOTTOM_LINE);
	    dlPtr = dlPtr->nextPtr;
	}
	dInfoPtr->dLinePtr->flags |= TOP_LINE;
	dInfoPtr->topPixelOffset = dInfoPtr->newTopPixelOffset;
    }

    /*
     * Arrange for scrollbars to be updated.
     */

    textPtr->flags |= UPDATE_SCROLLBARS;

    /*
     * Deal with horizontal scrolling:
     * 1. If there's empty space to the right of the longest line, shift the
     *	  screen to the right to fill in the empty space.
     * 2. If the desired horizontal scroll position has changed, force a full
     *	  redisplay of all the lines in the widget.
     * 3. If the wrap mode isn't "none" then re-scroll to the base position.
     */

    dInfoPtr->maxLength = 0;
    for (dlPtr = dInfoPtr->dLinePtr; dlPtr != NULL;
	    dlPtr = dlPtr->nextPtr) {
	if (dlPtr->length > dInfoPtr->maxLength) {
	    dInfoPtr->maxLength = dlPtr->length;
	}
    }
    maxOffset = dInfoPtr->maxLength - (dInfoPtr->maxX - dInfoPtr->x);

    xPixelOffset = dInfoPtr->newXPixelOffset;
    if (xPixelOffset > maxOffset) {
	xPixelOffset = maxOffset;
    }
    if (xPixelOffset < 0) {
	xPixelOffset = 0;
    }

    /*
     * Here's a problem: see the tests textDisp-29.2.1-4
     *
     * If the widget is being created, but has not yet been configured it will
     * have a maxY of 1 above, and we won't have examined all the lines
     * (just the first line, in fact), and so maxOffset will not be a true
     * reflection of the widget's lines. Therefore we must not overwrite the
     * original newXPixelOffset in this case.
     */

    if (!(((Tk_FakeWin *) (textPtr->tkwin))->flags & TK_NEED_CONFIG_NOTIFY)) {
	dInfoPtr->newXPixelOffset = xPixelOffset;
    }

    if (xPixelOffset != dInfoPtr->curXPixelOffset) {
	dInfoPtr->curXPixelOffset = xPixelOffset;
	for (dlPtr = dInfoPtr->dLinePtr; dlPtr != NULL;
		dlPtr = dlPtr->nextPtr) {
	    dlPtr->flags |= OLD_Y_INVALID;
	}
    }
}

/*
 *----------------------------------------------------------------------
 *
 * FreeDLines --
 *
 *	This function is called to free up all of the resources associated
 *	with one or more DLine structures.
 *
 * Results:
 *	None.
 *
 * Side effects:
 *	Memory gets freed and various other resources are released.
 *
 *----------------------------------------------------------------------
 */

static void
FreeDLines(
    TkText *textPtr,		/* Information about overall text widget. */
    register DLine *firstPtr,	/* Pointer to first DLine to free up. */
    DLine *lastPtr,		/* Pointer to DLine just after last one to
				 * free (NULL means everything starting with
				 * firstPtr). */
    int action)			/* DLINE_UNLINK means DLines are currently
				 * linked into the list rooted at
				 * textPtr->dInfoPtr->dLinePtr and they have
				 * to be unlinked. DLINE_FREE means just free
				 * without unlinking. DLINE_FREE_TEMP means
				 * the DLine given is just a temporary one and
				 * we shouldn't invalidate anything for the
				 * overall widget. */
{
    register TkTextDispChunk *chunkPtr, *nextChunkPtr;
    register DLine *nextDLinePtr;

    if (action == DLINE_FREE_TEMP) {
	lineHeightsRecalculated++;
	if (tkTextDebug) {
	    char string[TK_POS_CHARS];

	    /*
	     * Debugging is enabled, so keep a log of all the lines whose
	     * height was recalculated. The test suite uses this information.
	     */

	    TkTextPrintIndex(textPtr, &firstPtr->index, string);
	    LOG("tk_textHeightCalc", string);
	}
    } else if (action == DLINE_UNLINK) {
	if (textPtr->dInfoPtr->dLinePtr == firstPtr) {
	    textPtr->dInfoPtr->dLinePtr = lastPtr;
	} else {
	    register DLine *prevPtr;

	    for (prevPtr = textPtr->dInfoPtr->dLinePtr;
		    prevPtr->nextPtr != firstPtr; prevPtr = prevPtr->nextPtr) {
		/* Empty loop body. */
	    }
	    prevPtr->nextPtr = lastPtr;
	}
    }
    while (firstPtr != lastPtr) {
	nextDLinePtr = firstPtr->nextPtr;
	for (chunkPtr = firstPtr->chunkPtr; chunkPtr != NULL;
		chunkPtr = nextChunkPtr) {
	    if (chunkPtr->undisplayProc != NULL) {
		chunkPtr->undisplayProc(textPtr, chunkPtr);
	    }
	    FreeStyle(textPtr, chunkPtr->stylePtr);
	    nextChunkPtr = chunkPtr->nextPtr;
	    ckfree(chunkPtr);
	}
	ckfree(firstPtr);
	firstPtr = nextDLinePtr;
    }
    if (action != DLINE_FREE_TEMP) {
	textPtr->dInfoPtr->dLinesInvalidated = 1;
    }
}

/*
 *----------------------------------------------------------------------
 *
 * DisplayDLine --
 *
 *	This function is invoked to draw a single line on the screen.
 *
 * Results:
 *	None.
 *
 * Side effects:
 *	The line given by dlPtr is drawn at its correct position in textPtr's
 *	window. Note that this is one *display* line, not one *text* line.
 *
 *----------------------------------------------------------------------
 */

static void
DisplayDLine(
    TkText *textPtr,		/* Text widget in which to draw line. */
    register DLine *dlPtr,	/* Information about line to draw. */
    DLine *prevPtr,		/* Line just before one to draw, or NULL if
				 * dlPtr is the top line. */
    Pixmap pixmap)		/* Pixmap to use for double-buffering. Caller
				 * must make sure it's large enough to hold
				 * line. */
{
    register TkTextDispChunk *chunkPtr;
    TextDInfo *dInfoPtr = textPtr->dInfoPtr;
    Display *display;
    int height, y_off;
#ifndef TK_NO_DOUBLE_BUFFERING
    const int y = 0;
#else
    const int y = dlPtr->y;
#endif /* TK_NO_DOUBLE_BUFFERING */

    if (dlPtr->chunkPtr == NULL) return;

    display = Tk_Display(textPtr->tkwin);

    height = dlPtr->height;
    if ((height + dlPtr->y) > dInfoPtr->maxY) {
	height = dInfoPtr->maxY - dlPtr->y;
    }
    if (dlPtr->y < dInfoPtr->y) {
	y_off = dInfoPtr->y - dlPtr->y;
	height -= y_off;
    } else {
	y_off = 0;
    }

#ifdef TK_NO_DOUBLE_BUFFERING
    TkpClipDrawableToRect(display, pixmap, dInfoPtr->x, y + y_off,
	    dInfoPtr->maxX - dInfoPtr->x, height);
#endif /* TK_NO_DOUBLE_BUFFERING */

    /*
     * First, clear the area of the line to the background color for the text
     * widget.
     */

    Tk_Fill3DRectangle(textPtr->tkwin, pixmap, textPtr->border, 0, y,
	    Tk_Width(textPtr->tkwin), dlPtr->height, 0, TK_RELIEF_FLAT);

    /*
     * Second, draw background information for the whole line.
     */

    DisplayLineBackground(textPtr, dlPtr, prevPtr, pixmap);

    /*
     * Third, draw the background color of the left and right margins.
     */
    if (dlPtr->lMarginColor != NULL) {
        Tk_Fill3DRectangle(textPtr->tkwin, pixmap, dlPtr->lMarginColor, 0, y,
                dlPtr->lMarginWidth + dInfoPtr->x - dInfoPtr->curXPixelOffset,
                dlPtr->height, 0, TK_RELIEF_FLAT);
    }
    if (dlPtr->rMarginColor != NULL) {
        Tk_Fill3DRectangle(textPtr->tkwin, pixmap, dlPtr->rMarginColor,
                dInfoPtr->maxX - dlPtr->rMarginWidth + dInfoPtr->curXPixelOffset,
                y, dlPtr->rMarginWidth, dlPtr->height, 0, TK_RELIEF_FLAT);
    }

    /*
     * Make another pass through all of the chunks to redraw the insertion
     * cursor, if it is visible on this line. Must do it here rather than in
     * the foreground pass below because otherwise a wide insertion cursor
     * will obscure the character to its left.
     */

    if (textPtr->state == TK_TEXT_STATE_NORMAL) {
	for (chunkPtr = dlPtr->chunkPtr; (chunkPtr != NULL);
		chunkPtr = chunkPtr->nextPtr) {
	    if (chunkPtr->displayProc == TkTextInsertDisplayProc) {
		int x = chunkPtr->x + dInfoPtr->x - dInfoPtr->curXPixelOffset;

		chunkPtr->displayProc(textPtr, chunkPtr, x,
			y + dlPtr->spaceAbove,
			dlPtr->height - dlPtr->spaceAbove - dlPtr->spaceBelow,
			dlPtr->baseline - dlPtr->spaceAbove, display, pixmap,
			dlPtr->y + dlPtr->spaceAbove);
	    }
	}
    }

    /*
     * Make yet another pass through all of the chunks to redraw all of
     * foreground information. Note: we have to call the displayProc even for
     * chunks that are off-screen. This is needed, for example, so that
     * embedded windows can be unmapped in this case.
     */

    for (chunkPtr = dlPtr->chunkPtr; (chunkPtr != NULL);
	    chunkPtr = chunkPtr->nextPtr) {
	if (chunkPtr->displayProc == TkTextInsertDisplayProc) {
	    /*
	     * Already displayed the insertion cursor above. Don't do it again
	     * here.
	     */

	    continue;
	}

	/*
	 * Don't call if elide. This tax OK since not very many visible DLines
	 * in an area, but potentially many elide ones.
	 */

	if (chunkPtr->displayProc != NULL) {
	    int x = chunkPtr->x + dInfoPtr->x - dInfoPtr->curXPixelOffset;

	    if ((x + chunkPtr->width <= 0) || (x >= dInfoPtr->maxX)) {
		/*
		 * Note: we have to call the displayProc even for chunks that
		 * are off-screen. This is needed, for example, so that
		 * embedded windows can be unmapped in this case. Display the
		 * chunk at a coordinate that can be clearly identified by the
		 * displayProc as being off-screen to the left (the
		 * displayProc may not be able to tell if something is off to
		 * the right).
		 */

		x = -chunkPtr->width;
	    }
	    chunkPtr->displayProc(textPtr, chunkPtr, x,
		    y + dlPtr->spaceAbove, dlPtr->height - dlPtr->spaceAbove -
		    dlPtr->spaceBelow, dlPtr->baseline - dlPtr->spaceAbove,
		    display, pixmap, dlPtr->y + dlPtr->spaceAbove);
	}

	if (dInfoPtr->dLinesInvalidated) {
	    return;
	}
    }

#ifndef TK_NO_DOUBLE_BUFFERING
    /*
     * Copy the pixmap onto the screen. If this is the first or last line on
     * the screen then copy a piece of the line, so that it doesn't overflow
     * into the border area. Another special trick: copy the padding area to
     * the left of the line; this is because the insertion cursor sometimes
     * overflows onto that area and we want to get as much of the cursor as
     * possible.
     */

    XCopyArea(display, pixmap, Tk_WindowId(textPtr->tkwin), dInfoPtr->copyGC,
	    dInfoPtr->x, y + y_off, (unsigned) (dInfoPtr->maxX - dInfoPtr->x),
	    (unsigned) height, dInfoPtr->x, dlPtr->y + y_off);
#else
    TkpClipDrawableToRect(display, pixmap, 0, 0, -1, -1);
#endif /* TK_NO_DOUBLE_BUFFERING */
    linesRedrawn++;
}

/*
 *--------------------------------------------------------------
 *
 * DisplayLineBackground --
 *
 *	This function is called to fill in the background for a display line.
 *	It draws 3D borders cleverly so that adjacent chunks with the same
 *	style (whether on the same line or different lines) have a single 3D
 *	border around the whole region.
 *
 * Results:
 *	There is no return value. Pixmap is filled in with background
 *	information for dlPtr.
 *
 * Side effects:
 *	None.
 *
 *--------------------------------------------------------------
 */

static void
DisplayLineBackground(
    TkText *textPtr,		/* Text widget containing line. */
    register DLine *dlPtr,	/* Information about line to draw. */
    DLine *prevPtr,		/* Line just above dlPtr, or NULL if dlPtr is
				 * the top-most line in the window. */
    Pixmap pixmap)		/* Pixmap to use for double-buffering. Caller
				 * must make sure it's large enough to hold
				 * line. Caller must also have filled it with
				 * the background color for the widget. */
{
    TextDInfo *dInfoPtr = textPtr->dInfoPtr;
    TkTextDispChunk *chunkPtr;	/* Pointer to chunk in the current line. */
    TkTextDispChunk *chunkPtr2;	/* Pointer to chunk in the line above or below
				 * the current one. NULL if we're to the left
				 * of or to the right of the chunks in the
				 * line. */
    TkTextDispChunk *nextPtr2;	/* Next chunk after chunkPtr2 (it's not the
				 * same as chunkPtr2->nextPtr in the case
				 * where chunkPtr2 is NULL because the line is
				 * indented). */
    int leftX;			/* The left edge of the region we're currently
				 * working on. */
    int leftXIn;		/* 1 means beveled edge at leftX slopes right
				 * as it goes down, 0 means it slopes left as
				 * it goes down. */
    int rightX;			/* Right edge of chunkPtr. */
    int rightX2;		/* Right edge of chunkPtr2. */
    int matchLeft;		/* Does the style of this line match that of
				 * its neighbor just to the left of the
				 * current x coordinate? */
    int matchRight;		/* Does line's style match its neighbor just
				 * to the right of the current x-coord? */
    int minX, maxX, xOffset, bw;
    StyleValues *sValuePtr;
    Display *display;
#ifndef TK_NO_DOUBLE_BUFFERING
    const int y = 0;
#else
    const int y = dlPtr->y;
#endif /* TK_NO_DOUBLE_BUFFERING */

    /*
     * Pass 1: scan through dlPtr from left to right. For each range of chunks
     * with the same style, draw the main background for the style plus the
     * vertical parts of the 3D borders (the left and right edges).
     */

    display = Tk_Display(textPtr->tkwin);
    minX = dInfoPtr->curXPixelOffset;
    xOffset = dInfoPtr->x - minX;
    maxX = minX + dInfoPtr->maxX - dInfoPtr->x;
    chunkPtr = dlPtr->chunkPtr;

    /*
     * Note A: in the following statement, and a few others later in this file
     * marked with "See Note A above", the right side of the assignment was
     * replaced with 0 on 6/18/97. This has the effect of highlighting the
     * empty space to the left of a line whenever the leftmost character of
     * the line is highlighted. This way, multi-line highlights always line up
     * along their left edges. However, this may look funny in the case where
     * a single word is highlighted. To undo the change, replace "leftX = 0"
     * with "leftX = chunkPtr->x" and "rightX2 = 0" with "rightX2 =
     * nextPtr2->x" here and at all the marked points below. This restores the
     * old behavior where empty space to the left of a line is not
     * highlighted, leaving a ragged left edge for multi-line highlights.
     */

    leftX = 0;
    for (; leftX < maxX; chunkPtr = chunkPtr->nextPtr) {
	if ((chunkPtr->nextPtr != NULL)
		&& SAME_BACKGROUND(chunkPtr->nextPtr->stylePtr,
		chunkPtr->stylePtr)) {
	    continue;
	}
	sValuePtr = chunkPtr->stylePtr->sValuePtr;
	rightX = chunkPtr->x + chunkPtr->width;
	if ((chunkPtr->nextPtr == NULL) && (rightX < maxX)) {
	    rightX = maxX;
	}
	if (chunkPtr->stylePtr->bgGC) {
	    /*
	     * Not visible - bail out now.
	     */

	    if (rightX + xOffset <= 0) {
		leftX = rightX;
		continue;
	    }

	    /*
	     * Trim the start position for drawing to be no further away than
	     * -borderWidth. The reason is that on many X servers drawing from
	     * -32768 (or less) to +something simply does not display
	     * correctly. [Patch #541999]
	     */

	    if ((leftX + xOffset) < -(sValuePtr->borderWidth)) {
		leftX = -sValuePtr->borderWidth - xOffset;
	    }
	    if ((rightX - leftX) > 32767) {
		rightX = leftX + 32767;
	    }

            /*
             * Prevent the borders from leaking on adjacent characters,
             * which would happen for too large border width.
             */

            bw = sValuePtr->borderWidth;
            if (leftX + sValuePtr->borderWidth > rightX) {
                bw = rightX - leftX;
            }

	    XFillRectangle(display, pixmap, chunkPtr->stylePtr->bgGC,
		    leftX + xOffset, y, (unsigned int) (rightX - leftX),
		    (unsigned int) dlPtr->height);
	    if (sValuePtr->relief != TK_RELIEF_FLAT) {
		Tk_3DVerticalBevel(textPtr->tkwin, pixmap, sValuePtr->border,
			leftX + xOffset, y, bw, dlPtr->height, 1,
			sValuePtr->relief);
		Tk_3DVerticalBevel(textPtr->tkwin, pixmap, sValuePtr->border,
			rightX - bw + xOffset, y, bw, dlPtr->height, 0,
			sValuePtr->relief);
	    }
	}
	leftX = rightX;
    }

    /*
     * Pass 2: draw the horizontal bevels along the top of the line. To do
     * this, scan through dlPtr from left to right while simultaneously
     * scanning through the line just above dlPtr. ChunkPtr2 and nextPtr2
     * refer to two adjacent chunks in the line above.
     */

    chunkPtr = dlPtr->chunkPtr;
    leftX = 0;				/* See Note A above. */
    leftXIn = 1;
    rightX = chunkPtr->x + chunkPtr->width;
    if ((chunkPtr->nextPtr == NULL) && (rightX < maxX)) {
	rightX = maxX;
    }
    chunkPtr2 = NULL;
    if (prevPtr != NULL && prevPtr->chunkPtr != NULL) {
	/*
	 * Find the chunk in the previous line that covers leftX.
	 */

	nextPtr2 = prevPtr->chunkPtr;
	rightX2 = 0;			/* See Note A above. */
	while (rightX2 <= leftX) {
	    chunkPtr2 = nextPtr2;
	    if (chunkPtr2 == NULL) {
		break;
	    }
	    nextPtr2 = chunkPtr2->nextPtr;
	    rightX2 = chunkPtr2->x + chunkPtr2->width;
	    if (nextPtr2 == NULL) {
		rightX2 = INT_MAX;
	    }
	}
    } else {
	nextPtr2 = NULL;
	rightX2 = INT_MAX;
    }

    while (leftX < maxX) {
	matchLeft = (chunkPtr2 != NULL)
		&& SAME_BACKGROUND(chunkPtr2->stylePtr, chunkPtr->stylePtr);
	sValuePtr = chunkPtr->stylePtr->sValuePtr;
	if (rightX <= rightX2) {
	    /*
	     * The chunk in our line is about to end. If its style changes
	     * then draw the bevel for the current style.
	     */

	    if ((chunkPtr->nextPtr == NULL)
		    || !SAME_BACKGROUND(chunkPtr->stylePtr,
		    chunkPtr->nextPtr->stylePtr)) {
		if (!matchLeft && (sValuePtr->relief != TK_RELIEF_FLAT)) {
		    Tk_3DHorizontalBevel(textPtr->tkwin, pixmap,
			    sValuePtr->border, leftX + xOffset, y,
			    rightX - leftX, sValuePtr->borderWidth, leftXIn,
			    1, 1, sValuePtr->relief);
		}
		leftX = rightX;
		leftXIn = 1;

		/*
		 * If the chunk in the line above is also ending at the same
		 * point then advance to the next chunk in that line.
		 */

		if ((rightX == rightX2) && (chunkPtr2 != NULL)) {
		    goto nextChunk2;
		}
	    }
	    chunkPtr = chunkPtr->nextPtr;
	    if (chunkPtr == NULL) {
		break;
	    }
	    rightX = chunkPtr->x + chunkPtr->width;
	    if ((chunkPtr->nextPtr == NULL) && (rightX < maxX)) {
		rightX = maxX;
	    }
	    continue;
	}

	/*
	 * The chunk in the line above is ending at an x-position where there
	 * is no change in the style of the current line. If the style above
	 * matches the current line on one side of the change but not on the
	 * other, we have to draw an L-shaped piece of bevel.
	 */

	matchRight = (nextPtr2 != NULL)
		&& SAME_BACKGROUND(nextPtr2->stylePtr, chunkPtr->stylePtr);
	if (matchLeft && !matchRight) {
            bw = sValuePtr->borderWidth;
            if (rightX2 - sValuePtr->borderWidth < leftX) {
                bw = rightX2 - leftX;
            }
	    if (sValuePtr->relief != TK_RELIEF_FLAT) {
		Tk_3DVerticalBevel(textPtr->tkwin, pixmap, sValuePtr->border,
			rightX2 - bw + xOffset, y, bw,
			sValuePtr->borderWidth, 0, sValuePtr->relief);
	    }
            leftX = rightX2 - bw;
	    leftXIn = 0;
	} else if (!matchLeft && matchRight
		&& (sValuePtr->relief != TK_RELIEF_FLAT)) {
            bw = sValuePtr->borderWidth;
            if (rightX2 + sValuePtr->borderWidth > rightX) {
                bw = rightX - rightX2;
            }
	    Tk_3DVerticalBevel(textPtr->tkwin, pixmap, sValuePtr->border,
		    rightX2 + xOffset, y, bw, sValuePtr->borderWidth,
		    1, sValuePtr->relief);
	    Tk_3DHorizontalBevel(textPtr->tkwin, pixmap, sValuePtr->border,
		    leftX + xOffset, y, rightX2 + bw - leftX,
		    sValuePtr->borderWidth, leftXIn, 0, 1,
		    sValuePtr->relief);
	}

    nextChunk2:
	chunkPtr2 = nextPtr2;
	if (chunkPtr2 == NULL) {
	    rightX2 = INT_MAX;
	} else {
	    nextPtr2 = chunkPtr2->nextPtr;
	    rightX2 = chunkPtr2->x + chunkPtr2->width;
	    if (nextPtr2 == NULL) {
		rightX2 = INT_MAX;
	    }
	}
    }

    /*
     * Pass 3: draw the horizontal bevels along the bottom of the line. This
     * uses the same approach as pass 2.
     */

    chunkPtr = dlPtr->chunkPtr;
    leftX = 0;				/* See Note A above. */
    leftXIn = 0;
    rightX = chunkPtr->x + chunkPtr->width;
    if ((chunkPtr->nextPtr == NULL) && (rightX < maxX)) {
	rightX = maxX;
    }
    chunkPtr2 = NULL;
    if (dlPtr->nextPtr != NULL && dlPtr->nextPtr->chunkPtr != NULL) {
	/*
	 * Find the chunk in the next line that covers leftX.
	 */

	nextPtr2 = dlPtr->nextPtr->chunkPtr;
	rightX2 = 0;			/* See Note A above. */
	while (rightX2 <= leftX) {
	    chunkPtr2 = nextPtr2;
	    if (chunkPtr2 == NULL) {
		break;
	    }
	    nextPtr2 = chunkPtr2->nextPtr;
	    rightX2 = chunkPtr2->x + chunkPtr2->width;
	    if (nextPtr2 == NULL) {
		rightX2 = INT_MAX;
	    }
	}
    } else {
	nextPtr2 = NULL;
	rightX2 = INT_MAX;
    }

    while (leftX < maxX) {
	matchLeft = (chunkPtr2 != NULL)
		&& SAME_BACKGROUND(chunkPtr2->stylePtr, chunkPtr->stylePtr);
	sValuePtr = chunkPtr->stylePtr->sValuePtr;
	if (rightX <= rightX2) {
	    if ((chunkPtr->nextPtr == NULL)
		    || !SAME_BACKGROUND(chunkPtr->stylePtr,
		    chunkPtr->nextPtr->stylePtr)) {
		if (!matchLeft && (sValuePtr->relief != TK_RELIEF_FLAT)) {
		    Tk_3DHorizontalBevel(textPtr->tkwin, pixmap,
			    sValuePtr->border, leftX + xOffset,
			    y + dlPtr->height - sValuePtr->borderWidth,
			    rightX - leftX, sValuePtr->borderWidth, leftXIn,
			    0, 0, sValuePtr->relief);
		}
		leftX = rightX;
		leftXIn = 0;
		if ((rightX == rightX2) && (chunkPtr2 != NULL)) {
		    goto nextChunk2b;
		}
	    }
	    chunkPtr = chunkPtr->nextPtr;
	    if (chunkPtr == NULL) {
		break;
	    }
	    rightX = chunkPtr->x + chunkPtr->width;
	    if ((chunkPtr->nextPtr == NULL) && (rightX < maxX)) {
		rightX = maxX;
	    }
	    continue;
	}

	matchRight = (nextPtr2 != NULL)
		&& SAME_BACKGROUND(nextPtr2->stylePtr, chunkPtr->stylePtr);
	if (matchLeft && !matchRight) {
            bw = sValuePtr->borderWidth;
            if (rightX2 - sValuePtr->borderWidth < leftX) {
                bw = rightX2 - leftX;
            }
	    if (sValuePtr->relief != TK_RELIEF_FLAT) {
		Tk_3DVerticalBevel(textPtr->tkwin, pixmap, sValuePtr->border,
			rightX2 - bw + xOffset,
			y + dlPtr->height - sValuePtr->borderWidth,
			bw, sValuePtr->borderWidth, 0, sValuePtr->relief);
	    }
	    leftX = rightX2 - bw;
	    leftXIn = 1;
	} else if (!matchLeft && matchRight
		&& (sValuePtr->relief != TK_RELIEF_FLAT)) {
            bw = sValuePtr->borderWidth;
            if (rightX2 + sValuePtr->borderWidth > rightX) {
                bw = rightX - rightX2;
            }
	    Tk_3DVerticalBevel(textPtr->tkwin, pixmap, sValuePtr->border,
		    rightX2 + xOffset,
		    y + dlPtr->height - sValuePtr->borderWidth, bw,
		    sValuePtr->borderWidth, 1, sValuePtr->relief);
	    Tk_3DHorizontalBevel(textPtr->tkwin, pixmap, sValuePtr->border,
		    leftX + xOffset,
		    y + dlPtr->height - sValuePtr->borderWidth,
		    rightX2 + bw - leftX, sValuePtr->borderWidth, leftXIn,
		    1, 0, sValuePtr->relief);
	}

    nextChunk2b:
	chunkPtr2 = nextPtr2;
	if (chunkPtr2 == NULL) {
	    rightX2 = INT_MAX;
	} else {
	    nextPtr2 = chunkPtr2->nextPtr;
	    rightX2 = chunkPtr2->x + chunkPtr2->width;
	    if (nextPtr2 == NULL) {
		rightX2 = INT_MAX;
	    }
	}
    }
}

/*
 *----------------------------------------------------------------------
 *
 * AsyncUpdateLineMetrics --
 *
 *	This function is invoked as a background handler to update the pixel-
 *	height calculations of individual lines in an asychronous manner.
 *
 *	Currently a timer-handler is used for this purpose, which continuously
 *	reschedules itself. It may well be better to use some other approach
 *	(e.g., a background thread). We can't use an idle-callback because of
 *	a known bug in Tcl/Tk in which idle callbacks are not allowed to
 *	re-schedule themselves. This just causes an effective infinite loop.
 *
 * Results:
 *	None.
 *
 * Side effects:
 *	Line heights may be recalculated.
 *
 *----------------------------------------------------------------------
 */

static void
AsyncUpdateLineMetrics(
    ClientData clientData)	/* Information about widget. */
{
    register TkText *textPtr = clientData;
    TextDInfo *dInfoPtr = textPtr->dInfoPtr;
    int lineNum;

    dInfoPtr->lineUpdateTimer = NULL;

    if ((textPtr->tkwin == NULL) || (textPtr->flags & DESTROYED)
            || !Tk_IsMapped(textPtr->tkwin)) {
	/*
	 * The widget has been deleted, or is not mapped. Don't do anything.
	 */

	if (textPtr->refCount-- <= 1) {
	    ckfree(textPtr);
	}
	return;
    }

    if (dInfoPtr->flags & REDRAW_PENDING) {
	dInfoPtr->lineUpdateTimer = Tcl_CreateTimerHandler(1,
		AsyncUpdateLineMetrics, clientData);
	return;
    }

    /*
     * Reify where we end or all hell breaks loose with the calculations when
     * we try to update. [Bug 2677890]
     */

    lineNum = dInfoPtr->currentMetricUpdateLine;
    if (dInfoPtr->lastMetricUpdateLine == -1) {
	dInfoPtr->lastMetricUpdateLine =
		TkBTreeNumLines(textPtr->sharedTextPtr->tree, textPtr);
    }

    /*
     * Update the lines in blocks of about 24 recalculations, or 250+ lines
     * examined, so we pass in 256 for 'doThisMuch'.
     */

    lineNum = TkTextUpdateLineMetrics(textPtr, lineNum,
	    dInfoPtr->lastMetricUpdateLine, 256);

    dInfoPtr->currentMetricUpdateLine = lineNum;

    if (tkTextDebug) {
	char buffer[2 * TCL_INTEGER_SPACE + 1];

	sprintf(buffer, "%d %d", lineNum, dInfoPtr->lastMetricUpdateLine);
	LOG("tk_textInvalidateLine", buffer);
    }

    /*
     * If we're not in the middle of a long-line calculation (metricEpoch==-1)
     * and we've reached the last line, then we're done.
     */

    if (dInfoPtr->metricEpoch == -1
	    && lineNum == dInfoPtr->lastMetricUpdateLine) {
	/*
	 * We have looped over all lines, so we're done. We must release our
	 * refCount on the widget (the timer token was already set to NULL
	 * above). If there is a registered aftersync command, run that first.
	 */

        if (textPtr->afterSyncCmd) {
            int code;
            Tcl_Preserve((ClientData) textPtr->interp);
            code = Tcl_EvalObjEx(textPtr->interp, textPtr->afterSyncCmd,
                    TCL_EVAL_GLOBAL);
	    if (code == TCL_ERROR) {
                Tcl_AddErrorInfo(textPtr->interp, "\n    (text sync)");
                Tcl_BackgroundError(textPtr->interp);
	    }
            Tcl_Release((ClientData) textPtr->interp);
            Tcl_DecrRefCount(textPtr->afterSyncCmd);
            textPtr->afterSyncCmd = NULL;
	}

        /*
         * Fire the <<WidgetViewSync>> event since the widget view is in sync
         * with its internal data (actually it will be after the next trip
         * through the event loop, because the widget redraws at idle-time).
         */

        GenerateWidgetViewSyncEvent(textPtr, 1);

	if (textPtr->refCount-- <= 1) {
	    ckfree(textPtr);
	}
	return;
    }

    /*
     * Re-arm the timer. We already have a refCount on the text widget so no
     * need to adjust that.
     */

    dInfoPtr->lineUpdateTimer = Tcl_CreateTimerHandler(1,
	    AsyncUpdateLineMetrics, textPtr);
}

/*
 *----------------------------------------------------------------------
 *
 * GenerateWidgetViewSyncEvent --
 *
 *      Send the <<WidgetViewSync>> event related to the text widget
 *      line metrics asynchronous update.
 *      This is equivalent to:
 *         event generate $textWidget <<WidgetViewSync>> -data $s
 *      where $s is the sync status: true (when the widget view is in
 *      sync with its internal data) or false (when it is not).
 *
 * Results:
 *      None
 *
 * Side effects:
 *      If corresponding bindings are present, they will trigger.
 *
 *----------------------------------------------------------------------
 */

static void
GenerateWidgetViewSyncEvent(
    TkText *textPtr,		/* Information about text widget. */
    Bool InSync)                /* true if in sync, false otherwise */
{
    /*
     * OSX 10.14 needs to be told to display the window when the Text Widget
     * is in sync.  (That is, to run DisplayText inside of the drawRect
     * method.)  Otherwise the screen might not get updated until an event
     * like a mouse click is received.  But that extra drawing corrupts the
     * data that the test suite is trying to collect.
     */

    if (!tkTextDebug) {
	FORCE_DISPLAY(textPtr->tkwin);
    }

    TkSendVirtualEvent(textPtr->tkwin, "WidgetViewSync",
        Tcl_NewBooleanObj(InSync));
}

/*
 *----------------------------------------------------------------------
 *
 * TkTextUpdateLineMetrics --
 *
 *	This function updates the pixel height calculations of a range of
 *	lines in the widget. The range is from lineNum to endLine, but, if
 *	doThisMuch is positive, then the function may return earlier, once a
 *	certain number of lines has been examined. The line counts are from 0.
 *
 *	If doThisMuch is -1, then all lines in the range will be updated. This
 *	will potentially take quite some time for a large text widget.
 *
 *	Note: with bad input for lineNum and endLine, this function can loop
 *	indefinitely.
 *
 * Results:
 *	The index of the last line examined (or -1 if we are about to wrap
 *	around from end to beginning of the widget, and the next line will be
 *	the first line).
 *
 * Side effects:
 *	Line heights may be recalculated.
 *
 *----------------------------------------------------------------------
 */

int
TkTextUpdateLineMetrics(
    TkText *textPtr,		/* Information about widget. */
    int lineNum,		/* Start at this line. */
    int endLine,		/* Go no further than this line. */
    int doThisMuch)		/* How many lines to check, or how many 10s of
				 * lines to recalculate. If '-1' then do
				 * everything in the range (which may take a
				 * while). */
{
    TkTextLine *linePtr = NULL;
    int count = 0;
    int totalLines = TkBTreeNumLines(textPtr->sharedTextPtr->tree, textPtr);

    if (totalLines == 0) {
	/*
	 * Empty peer widget.
	 */

	return endLine;
    }

    while (1) {
	/*
	 * Get a suitable line.
	 */

	if (lineNum == -1 && linePtr == NULL) {
	    lineNum = 0;
	    linePtr = TkBTreeFindLine(textPtr->sharedTextPtr->tree, textPtr,
		    lineNum);
	} else {
	    if (lineNum == -1 || linePtr == NULL) {
		if (lineNum == -1) {
		    lineNum = 0;
		}
		linePtr = TkBTreeFindLine(textPtr->sharedTextPtr->tree,
			textPtr, lineNum);
	    } else {
		lineNum++;
		linePtr = TkBTreeNextLine(textPtr, linePtr);
	    }

	    /*
	     * If we're in the middle of a partial-line height calculation,
	     * then we can't be done.
	     */

	    if (textPtr->dInfoPtr->metricEpoch == -1 && lineNum == endLine) {
		/*
		 * We have looped over all lines, so we're done.
		 */

		break;
	    }
	}

	if (lineNum < totalLines) {
	    if (tkTextDebug) {
		char buffer[4 * TCL_INTEGER_SPACE + 3];

		sprintf(buffer, "%d %d %d %d",
			lineNum, endLine, totalLines, count);
		LOG("tk_textInvalidateLine", buffer);
	    }

	    /*
	     * Now update the line's metrics if necessary.
	     */

	    if (TkBTreeLinePixelEpoch(textPtr, linePtr)
		    == textPtr->dInfoPtr->lineMetricUpdateEpoch) {
		/*
		 * This line is already up to date. That means there's nothing
		 * to do here.
		 */
	    } else if (doThisMuch == -1) {
		count += 8 * TkTextUpdateOneLine(textPtr, linePtr, 0,NULL,0);
	    } else {
		TkTextIndex index;
		TkTextIndex *indexPtr;
		int pixelHeight;

		/*
		 * If the metric epoch is the same as the widget's epoch, then
		 * we know that indexPtrs are still valid, and if the cached
		 * metricIndex (if any) is for the same line as we wish to
		 * examine, then we are looking at a long line wrapped many
		 * times, which we will examine in pieces.
		 */

		if (textPtr->dInfoPtr->metricEpoch ==
			textPtr->sharedTextPtr->stateEpoch &&
			textPtr->dInfoPtr->metricIndex.linePtr==linePtr) {
		    indexPtr = &textPtr->dInfoPtr->metricIndex;
		    pixelHeight = textPtr->dInfoPtr->metricPixelHeight;
		} else {
		    /*
		     * We must reset the partial line height calculation data
		     * here, so we don't use it when it is out of date.
		     */

		    textPtr->dInfoPtr->metricEpoch = -1;
		    index.tree = textPtr->sharedTextPtr->tree;
		    index.linePtr = linePtr;
		    index.byteIndex = 0;
		    index.textPtr = NULL;
		    indexPtr = &index;
		    pixelHeight = 0;
		}

		/*
		 * Update the line and update the counter, counting 8 for each
		 * display line we actually re-layout.
		 */

		count += 8 * TkTextUpdateOneLine(textPtr, linePtr,
			pixelHeight, indexPtr, 1);

		if (indexPtr->linePtr == linePtr) {
		    /*
		     * We didn't complete the logical line, because it
		     * produced very many display lines, which must be because
		     * it must be a long line wrapped many times. So we must
		     * cache as far as we got for next time around.
		     */

		    if (pixelHeight == 0) {
			/*
			 * These have already been stored, unless we just
			 * started the new line.
			 */

			textPtr->dInfoPtr->metricIndex = index;
			textPtr->dInfoPtr->metricEpoch =
				textPtr->sharedTextPtr->stateEpoch;
		    }
		    textPtr->dInfoPtr->metricPixelHeight =
			    TkBTreeLinePixelCount(textPtr, linePtr);
		    break;
		}

		/*
		 * We're done with this long line.
		 */

		textPtr->dInfoPtr->metricEpoch = -1;
	    }
	} else {
	    /*
	     * We must never recalculate the height of the last artificial
	     * line. It must stay at zero, and if we recalculate it, it will
	     * change.
	     */

	    if (endLine >= totalLines) {
		lineNum = endLine;
		break;
	    }

	    /*
	     * Set things up for the next loop through.
	     */

	    lineNum = -1;
	}
	count++;

	if (doThisMuch != -1 && count >= doThisMuch) {
	    break;
	}
    }
    if (doThisMuch == -1) {
	/*
	 * If we were requested to provide a full update, then also update the
	 * scrollbar.
	 */

	GetYView(textPtr->interp, textPtr, 1);
    }
    return lineNum;
}

/*
 *----------------------------------------------------------------------
 *
 * TkTextInvalidateLineMetrics, TextInvalidateLineMetrics --
 *
 *	Mark a number of text lines as having invalid line metric
 *	calculations. Never call this with linePtr as the last (artificial)
 *	line in the text. Depending on 'action' which indicates whether the
 *	given lines are simply invalid or have been inserted or deleted, the
 *	pre-existing asynchronous line update range may need to be adjusted.
 *
 *	If linePtr is NULL then 'lineCount' and 'action' are ignored and all
 *	lines are invalidated.
 *
 * Results:
 *	None.
 *
 * Side effects:
 *	May schedule an asychronous callback.
 *
 *----------------------------------------------------------------------
 */

void
TkTextInvalidateLineMetrics(
    TkSharedText *sharedTextPtr,/* Shared widget section for all peers, or
				 * NULL. */
    TkText *textPtr,		/* Widget record for text widget. */
    TkTextLine *linePtr,	/* Invalidation starts from this line. */
    int lineCount,		/* And includes this many following lines. */
    int action)			/* Indicates what type of invalidation
				 * occurred (insert, delete, or simple). */
{
    if (sharedTextPtr == NULL) {
	TextInvalidateLineMetrics(textPtr, linePtr, lineCount, action);
    } else {
	textPtr = sharedTextPtr->peers;
	while (textPtr != NULL) {
	    TextInvalidateLineMetrics(textPtr, linePtr, lineCount, action);
	    textPtr = textPtr->next;
	}
    }
}

static void
TextInvalidateLineMetrics(
    TkText *textPtr,		/* Widget record for text widget. */
    TkTextLine *linePtr,	/* Invalidation starts from this line. */
    int lineCount,		/* And includes this many following lines. */
    int action)			/* Indicates what type of invalidation
				 * occurred (insert, delete, or simple). */
{
    int fromLine;
    TextDInfo *dInfoPtr = textPtr->dInfoPtr;

    if (linePtr != NULL) {
	int counter = lineCount;

	fromLine = TkBTreeLinesTo(textPtr, linePtr);

	/*
	 * Invalidate the height calculations of each line in the given range.
	 */

	TkBTreeLinePixelEpoch(textPtr, linePtr) = 0;
	while (counter > 0 && linePtr != NULL) {
	    linePtr = TkBTreeNextLine(textPtr, linePtr);
	    if (linePtr != NULL) {
		TkBTreeLinePixelEpoch(textPtr, linePtr) = 0;
	    }
	    counter--;
	}

	/*
	 * Now schedule an examination of each line in the union of the old
	 * and new update ranges, including the (possibly empty) range in
	 * between. If that between range is not-empty, then we are examining
	 * more lines than is strictly necessary (but the examination of the
	 * extra lines should be quick, since their pixelCalculationEpoch will
	 * be up to date). However, to keep track of that would require more
	 * complex record-keeping than what we have.
	 */

	if (dInfoPtr->lineUpdateTimer == NULL) {
	    dInfoPtr->currentMetricUpdateLine = fromLine;
	    if (action == TK_TEXT_INVALIDATE_DELETE) {
		lineCount = 0;
	    }
	    dInfoPtr->lastMetricUpdateLine = fromLine + lineCount + 1;
	} else {
	    int toLine = fromLine + lineCount + 1;

	    if (action == TK_TEXT_INVALIDATE_DELETE) {
		if (toLine <= dInfoPtr->currentMetricUpdateLine) {
		    dInfoPtr->currentMetricUpdateLine = fromLine;
		    if (dInfoPtr->lastMetricUpdateLine != -1) {
			dInfoPtr->lastMetricUpdateLine -= lineCount;
		    }
		} else if (fromLine <= dInfoPtr->currentMetricUpdateLine) {
		    dInfoPtr->currentMetricUpdateLine = fromLine;
		    if (toLine <= dInfoPtr->lastMetricUpdateLine) {
			dInfoPtr->lastMetricUpdateLine -= lineCount;
		    }
		} else {
		    if (dInfoPtr->lastMetricUpdateLine != -1) {
			dInfoPtr->lastMetricUpdateLine = toLine;
		    }
		}
	    } else if (action == TK_TEXT_INVALIDATE_INSERT) {
		if (toLine <= dInfoPtr->currentMetricUpdateLine) {
		    dInfoPtr->currentMetricUpdateLine = fromLine;
		    if (dInfoPtr->lastMetricUpdateLine != -1) {
			dInfoPtr->lastMetricUpdateLine += lineCount;
		    }
		} else if (fromLine <= dInfoPtr->currentMetricUpdateLine) {
		    dInfoPtr->currentMetricUpdateLine = fromLine;
		    if (toLine <= dInfoPtr->lastMetricUpdateLine) {
			dInfoPtr->lastMetricUpdateLine += lineCount;
		    }
		    if (toLine > dInfoPtr->lastMetricUpdateLine) {
			dInfoPtr->lastMetricUpdateLine = toLine;
		    }
		} else {
		    if (dInfoPtr->lastMetricUpdateLine != -1) {
			dInfoPtr->lastMetricUpdateLine = toLine;
		    }
		}
	    } else {
		if (fromLine < dInfoPtr->currentMetricUpdateLine) {
		    dInfoPtr->currentMetricUpdateLine = fromLine;
		}
		if (dInfoPtr->lastMetricUpdateLine != -1
			&& toLine > dInfoPtr->lastMetricUpdateLine) {
		    dInfoPtr->lastMetricUpdateLine = toLine;
		}
	    }
	}
    } else {
	/*
	 * This invalidates the height of all lines in the widget.
	 */

	if ((++dInfoPtr->lineMetricUpdateEpoch) == 0) {
	    dInfoPtr->lineMetricUpdateEpoch++;
	}

	/*
	 * This has the effect of forcing an entire new loop of update checks
	 * on all lines in the widget.
	 */

	if (dInfoPtr->lineUpdateTimer == NULL) {
	    dInfoPtr->currentMetricUpdateLine = -1;
	}
	dInfoPtr->lastMetricUpdateLine = dInfoPtr->currentMetricUpdateLine;
    }

    /*
     * Now re-set the current update calculations.
     */

    if (dInfoPtr->lineUpdateTimer == NULL) {
	textPtr->refCount++;
	dInfoPtr->lineUpdateTimer = Tcl_CreateTimerHandler(1,
		AsyncUpdateLineMetrics, textPtr);
        GenerateWidgetViewSyncEvent(textPtr, 0);
    }
}

/*
 *----------------------------------------------------------------------
 *
 * TkTextFindDisplayLineEnd --
 *
 *	This function is invoked to find the index of the beginning or end of
 *	the particular display line on which the given index sits, whether
 *	that line is displayed or not.
 *
 *	If 'end' is zero, we look for the start, and if 'end' is one we look
 *	for the end.
 *
 *	If the beginning of the current display line is elided, and we are
 *	looking for the start of the line, then the returned index will be the
 *	first elided index on the display line.
 *
 *	Similarly if the end of the current display line is elided and we are
 *	looking for the end, then the returned index will be the last elided
 *	index on the display line.
 *
 * Results:
 *	Modifies indexPtr to point to the given end.
 *
 *	If xOffset is non-NULL, it is set to the x-pixel offset of the given
 *	original index within the given display line.
 *
 * Side effects:
 *	The combination of 'LayoutDLine' and 'FreeDLines' seems like a rather
 *	time-consuming way of gathering the information we need, so this would
 *	be a good place to look to speed up the calculations. In particular
 *	these calls will map and unmap embedded windows respectively, which I
 *	would hope isn't exactly necessary!
 *
 *----------------------------------------------------------------------
 */

void
TkTextFindDisplayLineEnd(
    TkText *textPtr,		/* Widget record for text widget. */
    TkTextIndex *indexPtr,	/* Index we will adjust to the display line
				 * start or end. */
    int end,			/* 0 = start, 1 = end. */
    int *xOffset)		/* NULL, or used to store the x-pixel offset
				 * of the original index within its display
				 * line. */
{
    TkTextIndex index;

    if (!end && IsStartOfNotMergedLine(textPtr, indexPtr)) {
	/*
	 * Nothing to do.
	 */

	if (xOffset != NULL) {
	    *xOffset = 0;
	}
	return;
    }

    index = *indexPtr;
    index.byteIndex = 0;
    index.textPtr = NULL;

    while (1) {
	TkTextIndex endOfLastLine;

	if (TkTextIndexBackBytes(textPtr, &index, 1, &endOfLastLine)) {
	    /*
	     * Reached beginning of text.
	     */

	    break;
	}

	if (!TkTextIsElided(textPtr, &endOfLastLine, NULL)) {
	    /*
	     * The eol is not elided, so 'index' points to the start of a
	     * display line (as well as logical line).
	     */

	    break;
	}

	/*
	 * indexPtr's logical line is actually merged with the previous
	 * logical line whose eol is elided. Continue searching back to get a
	 * real line start.
	 */

	index = endOfLastLine;
	index.byteIndex = 0;
    }

    while (1) {
	DLine *dlPtr;
	int byteCount;
	TkTextIndex nextLineStart;

	dlPtr = LayoutDLine(textPtr, &index);
	byteCount = dlPtr->byteCount;

	TkTextIndexForwBytes(textPtr, &index, byteCount, &nextLineStart);

	/*
	 * 'byteCount' goes up to the beginning of the next display line, so
	 * equality here says we need one more line. We try to perform a quick
	 * comparison which is valid for the case where the logical line is
	 * the same, but otherwise fall back on a full TkTextIndexCmp.
	 */

	if (((index.linePtr == indexPtr->linePtr)
		&& (index.byteIndex + byteCount > indexPtr->byteIndex))
		|| (dlPtr->logicalLinesMerged > 0
		&& TkTextIndexCmp(&nextLineStart, indexPtr) > 0)) {
	    /*
	     * It's on this display line.
	     */

	    if (xOffset != NULL) {
		/*
		 * This call takes a byte index relative to the start of the
		 * current _display_ line, not logical line. We are about to
		 * overwrite indexPtr->byteIndex, so we must do this now.
		 */

		*xOffset = DlineXOfIndex(textPtr, dlPtr,
			TkTextIndexCountBytes(textPtr, &dlPtr->index,
			indexPtr));
	    }
	    if (end) {
		/*
		 * The index we want is one less than the number of bytes in
		 * the display line.
		 */

		TkTextIndexBackBytes(textPtr, &nextLineStart, 1, indexPtr);
	    } else {
		*indexPtr = index;
	    }
	    FreeDLines(textPtr, dlPtr, NULL, DLINE_FREE_TEMP);
	    return;
	}

	FreeDLines(textPtr, dlPtr, NULL, DLINE_FREE_TEMP);
	index = nextLineStart;
    }
}

/*
 *----------------------------------------------------------------------
 *
 * CalculateDisplayLineHeight --
 *
 *	This function is invoked to recalculate the height of the particular
 *	display line which starts with the given index, whether that line is
 *	displayed or not.
 *
 *	This function does not, in itself, update any cached information about
 *	line heights. That should be done, where necessary, by its callers.
 *
 *	The behaviour of this function is _undefined_ if indexPtr is not
 *	currently at the beginning of a display line.
 *
 * Results:
 *	The number of vertical pixels used by the display line.
 *
 *	If 'byteCountPtr' is non-NULL, then returns in that pointer the number
 *	of byte indices on the given display line (which can be used to update
 *	indexPtr in a loop).
 *
 *	If 'mergedLinePtr' is non-NULL, then returns in that pointer the
 *	number of extra logical lines merged into the given display line.
 *
 * Side effects:
 *	The combination of 'LayoutDLine' and 'FreeDLines' seems like a rather
 *	time-consuming way of gathering the information we need, so this would
 *	be a good place to look to speed up the calculations. In particular
 *	these calls will map and unmap embedded windows respectively, which I
 *	would hope isn't exactly necessary!
 *
 *----------------------------------------------------------------------
 */

static int
CalculateDisplayLineHeight(
    TkText *textPtr,		/* Widget record for text widget. */
    const TkTextIndex *indexPtr,/* The index at the beginning of the display
				 * line of interest. */
    int *byteCountPtr,		/* NULL or used to return the number of byte
				 * indices on the given display line. */
    int *mergedLinePtr)		/* NULL or used to return if the given display
				 * line merges with a following logical line
				 * (because the eol is elided). */
{
    DLine *dlPtr;
    int pixelHeight;

    if (tkTextDebug) {
        int oldtkTextDebug = tkTextDebug;
        /*
         * Check that the indexPtr we are given really is at the start of a
         * display line. The gymnastics with tkTextDebug is to prevent
         * failure of a test suite test, that checks that lines are rendered
         * exactly once. TkTextFindDisplayLineEnd is used here for checking
         * indexPtr but it calls LayoutDLine/FreeDLine which makes the
         * counting wrong. The debug mode shall therefore be switched off
         * when calling TkTextFindDisplayLineEnd.
         */

        TkTextIndex indexPtr2 = *indexPtr;
        tkTextDebug = 0;
        TkTextFindDisplayLineEnd(textPtr, &indexPtr2, 0, NULL);
        tkTextDebug = oldtkTextDebug;
        if (TkTextIndexCmp(&indexPtr2,indexPtr) != 0) {
            Tcl_Panic("CalculateDisplayLineHeight called with bad indexPtr");
        }
    }

    /*
     * Special case for artificial last line. May be better to move this
     * inside LayoutDLine.
     */

    if (indexPtr->byteIndex == 0
	    && TkBTreeNextLine(textPtr, indexPtr->linePtr) == NULL) {
	if (byteCountPtr != NULL) {
	    *byteCountPtr = 0;
	}
	if (mergedLinePtr != NULL) {
	    *mergedLinePtr = 0;
	}
	return 0;
    }

    /*
     * Layout, find the information we need and then free the display-line we
     * laid-out. We must use 'FreeDLines' because it will actually call the
     * relevant code to unmap any embedded windows which were mapped in the
     * LayoutDLine call!
     */

    dlPtr = LayoutDLine(textPtr, indexPtr);
    pixelHeight = dlPtr->height;
    if (byteCountPtr != NULL) {
	*byteCountPtr = dlPtr->byteCount;
    }
    if (mergedLinePtr != NULL) {
	*mergedLinePtr = dlPtr->logicalLinesMerged;
    }
    FreeDLines(textPtr, dlPtr, NULL, DLINE_FREE_TEMP);

    return pixelHeight;
}

/*
 *----------------------------------------------------------------------
 *
 * TkTextIndexYPixels --
 *
 *	This function is invoked to calculate the number of vertical pixels
 *	between the first index of the text widget and the given index. The
 *	range from first logical line to given logical line is determined
 *	using the cached values, and the range inside the given logical line
 *	is calculated on the fly.
 *
 * Results:
 *	The pixel distance between first pixel in the widget and the
 *	top of the index's current display line (could be zero).
 *
 * Side effects:
 *	Just those of 'CalculateDisplayLineHeight'.
 *
 *----------------------------------------------------------------------
 */

int
TkTextIndexYPixels(
    TkText *textPtr,		/* Widget record for text widget. */
    const TkTextIndex *indexPtr)/* The index of which we want the pixel
				 * distance from top of logical line to top of
				 * index. */
{
    int pixelHeight;
    TkTextIndex index;
    int alreadyStartOfLine = 1;

    /*
     * Find the index denoting the closest position being at the same time
     * the start of a logical line above indexPtr and the start of a display
     * line.
     */

    index = *indexPtr;
    while (1) {
        TkTextFindDisplayLineEnd(textPtr, &index, 0, NULL);
        if (index.byteIndex == 0) {
            break;
        }
        TkTextIndexBackBytes(textPtr, &index, 1, &index);
        alreadyStartOfLine = 0;
    }

    pixelHeight = TkBTreePixelsTo(textPtr, index.linePtr);

    /*
     * Shortcut to avoid layout of a superfluous display line. We know there
     * is nothing more to add up to the height if the index we were given was
     * already on the first display line of a logical line.
     */

    if (alreadyStartOfLine) {
        return pixelHeight;
    }

    /*
     * Iterate through display lines, starting at the logical line belonging
     * to index, adding up the pixel height of each such display line as we
     * go along, until we go past 'indexPtr'.
     */

    while (1) {
	int bytes, height, compare;

	/*
	 * Currently this call doesn't have many side-effects. However, if in
	 * the future we change the code so there are side-effects (such as
	 * adjusting linePtr->pixelHeight), then the code might not quite work
	 * as intended, specifically the 'linePtr->pixelHeight == pixelHeight'
	 * test below this while loop.
	 */

	height = CalculateDisplayLineHeight(textPtr, &index, &bytes, NULL);

        TkTextIndexForwBytes(textPtr, &index, bytes, &index);

        compare = TkTextIndexCmp(&index,indexPtr);
        if (compare > 0) {
	    return pixelHeight;
	}

	if (height > 0) {
	    pixelHeight += height;
	}

        if (compare == 0) {
	    return pixelHeight;
	}
    }
}

/*
 *----------------------------------------------------------------------
 *
 * TkTextUpdateOneLine --
 *
 *	This function is invoked to recalculate the height of a particular
 *	logical line, whether that line is displayed or not.
 *
 *	It must NEVER be called for the artificial last TkTextLine which is
 *	used internally for administrative purposes only. That line must
 *	retain its initial height of 0 otherwise the pixel height calculation
 *	maintained by the B-tree will be wrong.
 *
 * Results:
 *	The number of display lines in the logical line. This could be zero if
 *	the line is totally elided.
 *
 * Side effects:
 *	Line heights may be recalculated, and a timer to update the scrollbar
 *	may be installed. Also see the called function
 *	CalculateDisplayLineHeight for its side effects.
 *
 *----------------------------------------------------------------------
 */

int
TkTextUpdateOneLine(
    TkText *textPtr,		/* Widget record for text widget. */
    TkTextLine *linePtr,	/* The line of which to calculate the
				 * height. */
    int pixelHeight,		/* If indexPtr is non-NULL, then this is the
				 * number of pixels in the logical line
				 * linePtr, up to the index which has been
				 * given. */
    TkTextIndex *indexPtr,	/* Either NULL or an index at the start of a
				 * display line belonging to linePtr, at which
				 * we wish to start (e.g. up to which we have
				 * already calculated). On return this will be
				 * set to the first index on the next line. */
    int partialCalc)		/* Set to 1 if we are allowed to do partial
				 * height calculations of long-lines. In this
				 * case we'll only return what we know so
				 * far. */
{
    TkTextIndex index;
    int displayLines;
    int mergedLines;

    if (indexPtr == NULL) {
	index.tree = textPtr->sharedTextPtr->tree;
	index.linePtr = linePtr;
	index.byteIndex = 0;
	index.textPtr = NULL;
	indexPtr = &index;
	pixelHeight = 0;
    }

    /*
     * CalculateDisplayLineHeight _must_ be called (below) with an index at
     * the beginning of a display line. Force this to happen. This is needed
     * when TkTextUpdateOneLine is called with a line that is merged with its
     * previous line: the number of merged logical lines in a display line is
     * calculated correctly only when CalculateDisplayLineHeight receives
     * an index at the beginning of a display line. In turn this causes the
     * merged lines to receive their correct zero pixel height in
     * TkBTreeAdjustPixelHeight.
     */

    TkTextFindDisplayLineEnd(textPtr, indexPtr, 0, NULL);
    linePtr = indexPtr->linePtr;

    /*
     * Iterate through all display-lines corresponding to the single logical
     * line 'linePtr' (and lines merged into this line due to eol elision),
     * adding up the pixel height of each such display line as we go along.
     * The final total is, therefore, the total height of all display lines
     * made up by the logical line 'linePtr' and subsequent logical lines
     * merged into this line.
     */

    displayLines = 0;
    mergedLines = 0;

    while (1) {
	int bytes, height, logicalLines;

	/*
	 * Currently this call doesn't have many side-effects. However, if in
	 * the future we change the code so there are side-effects (such as
	 * adjusting linePtr->pixelHeight), then the code might not quite work
	 * as intended, specifically the 'linePtr->pixelHeight == pixelHeight'
	 * test below this while loop.
	 */

        height = CalculateDisplayLineHeight(textPtr, indexPtr, &bytes,
		&logicalLines);

	if (height > 0) {
	    pixelHeight += height;
	    displayLines++;
	}

	mergedLines += logicalLines;

	if (TkTextIndexForwBytes(textPtr, indexPtr, bytes, indexPtr)) {
	    break;
	}

        if (mergedLines == 0) {
            if (indexPtr->linePtr != linePtr) {
                /*
                 * If we reached the end of the logical line, then either way
                 * we don't have a partial calculation.
                 */

                partialCalc = 0;
                break;
            }
        } else {
            if (IsStartOfNotMergedLine(textPtr, indexPtr)) {
                /*
                 * We've ended a logical line.
                 */

                partialCalc = 0;
                break;
            }

            /*
             * We must still be on the same wrapped line, on a new logical
             * line merged with the logical line 'linePtr'.
             */
        }
	if (partialCalc && displayLines > 50 && mergedLines == 0) {
	    /*
	     * Only calculate 50 display lines at a time, to avoid huge
	     * delays. In any case it is very rare that a single line wraps 50
	     * times!
	     *
	     * If we have any merged lines, we must complete the full logical
	     * line layout here and now, because the partial-calculation code
	     * isn't designed to handle merged logical lines. Hence the
	     * 'mergedLines == 0' check.
	     */

	    break;
	}
    }

    if (!partialCalc) {
	int changed = 0;

	/*
	 * Cancel any partial line height calculation state.
	 */

	textPtr->dInfoPtr->metricEpoch = -1;

	/*
	 * Mark the logical line as being up to date (caution: it isn't yet up
	 * to date, that will happen in TkBTreeAdjustPixelHeight just below).
	 */

	TkBTreeLinePixelEpoch(textPtr, linePtr)
		= textPtr->dInfoPtr->lineMetricUpdateEpoch;
	if (TkBTreeLinePixelCount(textPtr, linePtr) != pixelHeight) {
	    changed = 1;
	}

	if (mergedLines > 0) {
	    int i = mergedLines;
	    TkTextLine *mergedLinePtr;

	    /*
	     * Loop over all merged logical lines, marking them up to date
	     * (again, the pixel count setting will actually happen in
	     * TkBTreeAdjustPixelHeight).
	     */

	    mergedLinePtr = linePtr;
	    while (i-- > 0) {
		mergedLinePtr = TkBTreeNextLine(textPtr, mergedLinePtr);
		TkBTreeLinePixelEpoch(textPtr, mergedLinePtr)
			= textPtr->dInfoPtr->lineMetricUpdateEpoch;
		if (TkBTreeLinePixelCount(textPtr, mergedLinePtr) != 0) {
		    changed = 1;
		}
	    }
	}

	if (!changed) {
	    /*
	     * If there's nothing to change, then we can already return.
	     */

	    return displayLines;
	}
    }

    /*
     * We set the line's height, but the return value is now the height of the
     * entire widget, which may be used just below for reporting/debugging
     * purposes.
     */

    pixelHeight = TkBTreeAdjustPixelHeight(textPtr, linePtr, pixelHeight,
	    mergedLines);

    if (tkTextDebug) {
	char buffer[2 * TCL_INTEGER_SPACE + 1];

	if (TkBTreeNextLine(textPtr, linePtr) == NULL) {
	    Tcl_Panic("Mustn't ever update line height of last artificial line");
	}

	sprintf(buffer, "%d %d", TkBTreeLinesTo(textPtr,linePtr), pixelHeight);
	LOG("tk_textNumPixels", buffer);
    }
    if (textPtr->dInfoPtr->scrollbarTimer == NULL) {
	textPtr->refCount++;
	textPtr->dInfoPtr->scrollbarTimer = Tcl_CreateTimerHandler(200,
		AsyncUpdateYScrollbar, textPtr);
    }
    return displayLines;
}

/*
 *----------------------------------------------------------------------
 *
 * DisplayText --
 *
 *	This function is invoked as a when-idle handler to update the display.
 *	It only redisplays the parts of the text widget that are out of date.
 *
 * Results:
 *	None.
 *
 * Side effects:
 *	Information is redrawn on the screen.
 *
 *----------------------------------------------------------------------
 */

static void
DisplayText(
    ClientData clientData)	/* Information about widget. */
{
    register TkText *textPtr = clientData;
    TextDInfo *dInfoPtr = textPtr->dInfoPtr;
    register DLine *dlPtr;
    DLine *prevPtr;
    Pixmap pixmap;
    int maxHeight, borders;
    int bottomY = 0;		/* Initialization needed only to stop compiler
				 * warnings. */
    Tcl_Interp *interp;

#ifdef MAC_OSX_TK
    /*
     * If drawing is disabled, all we need to do is
     * clear the REDRAW_PENDING flag.
     */
    TkWindow *winPtr = (TkWindow *)(textPtr->tkwin);
    MacDrawable *macWin = winPtr->privatePtr;
    if (macWin && (macWin->flags & TK_DO_NOT_DRAW)){
	dInfoPtr->flags &= ~REDRAW_PENDING;
    	return;
     }
#endif

    if ((textPtr->tkwin == NULL) || (textPtr->flags & DESTROYED)) {
	/*
	 * The widget has been deleted.	 Don't do anything.
	 */

	return;
    }

    interp = textPtr->interp;
    Tcl_Preserve(interp);

    if (tkTextDebug) {
	CLEAR("tk_textRelayout");
    }

    if (!Tk_IsMapped(textPtr->tkwin) || (dInfoPtr->maxX <= dInfoPtr->x)
	    || (dInfoPtr->maxY <= dInfoPtr->y)) {
	UpdateDisplayInfo(textPtr);
	dInfoPtr->flags &= ~REDRAW_PENDING;
	goto doScrollbars;
    }
    numRedisplays++;
    if (tkTextDebug) {
	CLEAR("tk_textRedraw");
    }

    /*
     * Choose a new current item if that is needed (this could cause event
     * handlers to be invoked, hence the preserve/release calls and the loop,
     * since the handlers could conceivably necessitate yet another current
     * item calculation). The tkwin check is because the whole window could go
     * away in the Tcl_Release call.
     */

    while (dInfoPtr->flags & REPICK_NEEDED) {
	textPtr->refCount++;
	dInfoPtr->flags &= ~REPICK_NEEDED;
	TkTextPickCurrent(textPtr, &textPtr->pickEvent);
	if (textPtr->refCount-- <= 1) {
	    ckfree(textPtr);
	    goto end;
	}
	if ((textPtr->tkwin == NULL) || (textPtr->flags & DESTROYED)) {
	    goto end;
	}
    }

    /*
     * First recompute what's supposed to be displayed.
     */

    UpdateDisplayInfo(textPtr);
    dInfoPtr->dLinesInvalidated = 0;

    /*
     * See if it's possible to bring some parts of the screen up-to-date by
     * scrolling (copying from other parts of the screen). We have to be
     * particularly careful with the top and bottom lines of the display,
     * since these may only be partially visible and therefore not helpful for
     * some scrolling purposes.
     */

    for (dlPtr = dInfoPtr->dLinePtr; dlPtr != NULL; dlPtr = dlPtr->nextPtr) {
	register DLine *dlPtr2;
	int offset, height, y, oldY;
	TkRegion damageRgn;

	/*
	 * These tests are, in order:
	 *
	 * 1. If the line is already marked as invalid
	 * 2. If the line hasn't moved
	 * 3. If the line overlaps the bottom of the window and we are
	 *    scrolling up.
	 * 4. If the line overlaps the top of the window and we are scrolling
	 *    down.
	 *
	 * If any of these tests are true, then we can't scroll this line's
	 * part of the display.
	 *
	 * Note that even if tests 3 or 4 aren't true, we may be able to
	 * scroll the line, but we still need to be sure to call embedded
	 * window display procs on top and bottom lines if they have any
	 * portion non-visible (see below).
	 */

	if ((dlPtr->flags & OLD_Y_INVALID)
		|| (dlPtr->y == dlPtr->oldY)
		|| (((dlPtr->oldY + dlPtr->height) > dInfoPtr->maxY)
		    && (dlPtr->y < dlPtr->oldY))
		|| ((dlPtr->oldY < dInfoPtr->y) && (dlPtr->y > dlPtr->oldY))) {
	    continue;
	}

	/*
	 * This line is already drawn somewhere in the window so it only needs
	 * to be copied to its new location. See if there's a group of lines
	 * that can all be copied together.
	 */

	offset = dlPtr->y - dlPtr->oldY;
	height = dlPtr->height;
	y = dlPtr->y;
	for (dlPtr2 = dlPtr->nextPtr; dlPtr2 != NULL;
		dlPtr2 = dlPtr2->nextPtr) {
	    if ((dlPtr2->flags & OLD_Y_INVALID)
		    || ((dlPtr2->oldY + offset) != dlPtr2->y)
		    || ((dlPtr2->oldY + dlPtr2->height) > dInfoPtr->maxY)) {
		break;
	    }
	    height += dlPtr2->height;
	}

	/*
	 * Reduce the height of the area being copied if necessary to avoid
	 * overwriting the border area.
	 */

	if ((y + height) > dInfoPtr->maxY) {
	    height = dInfoPtr->maxY - y;
	}
	oldY = dlPtr->oldY;
	if (y < dInfoPtr->y) {
	    /*
	     * Adjust if the area being copied is going to overwrite the top
	     * border of the window (so the top line is only half onscreen).
	     */

	    int y_off = dInfoPtr->y - dlPtr->y;
	    height -= y_off;
	    oldY += y_off;
	    y = dInfoPtr->y;
	}

	/*
	 * Update the lines we are going to scroll to show that they have been
	 * copied.
	 */

	while (1) {
	    /*
	     * The DLine already has OLD_Y_INVALID cleared.
	     */

	    dlPtr->oldY = dlPtr->y;
	    if (dlPtr->nextPtr == dlPtr2) {
		break;
	    }
	    dlPtr = dlPtr->nextPtr;
	}
	/*
	 * Scan through the lines following the copied ones to see if we are
	 * going to overwrite them with the copy operation. If so, mark them
	 * for redisplay.
	 */

	for ( ; dlPtr2 != NULL; dlPtr2 = dlPtr2->nextPtr) {
	    if ((!(dlPtr2->flags & OLD_Y_INVALID))
		    && ((dlPtr2->oldY + dlPtr2->height) > y)
		    && (dlPtr2->oldY < (y + height))) {
		dlPtr2->flags |= OLD_Y_INVALID;
	    }
	}

	/*
	 * Now scroll the lines. This may generate damage which we handle by
	 * calling TextInvalidateRegion to mark the display blocks as stale.
	 */

	damageRgn = TkCreateRegion();
	if (TkScrollWindow(textPtr->tkwin, dInfoPtr->scrollGC, dInfoPtr->x,
		oldY, dInfoPtr->maxX-dInfoPtr->x, height, 0, y-oldY,
		damageRgn)) {
	    TextInvalidateRegion(textPtr, damageRgn);
	}
	numCopies++;
	TkDestroyRegion(damageRgn);
    }

    /*
     * Clear the REDRAW_PENDING flag here. This is actually pretty tricky. We
     * want to wait until *after* doing the scrolling, since that could
     * generate more areas to redraw and don't want to reschedule a redisplay
     * for them. On the other hand, we can't wait until after all the
     * redisplaying, because the act of redisplaying could actually generate
     * more redisplays (e.g. in the case of a nested window with event
     * bindings triggered by redisplay).
     */

    dInfoPtr->flags &= ~REDRAW_PENDING;

    /*
     * Redraw the borders if that's needed.
     */

    if (dInfoPtr->flags & REDRAW_BORDERS) {
	if (tkTextDebug) {
	    LOG("tk_textRedraw", "borders");
	}

	if (textPtr->tkwin == NULL) {
	    /*
	     * The widget has been deleted. Don't do anything.
	     */

	    goto end;
	}

	Tk_Draw3DRectangle(textPtr->tkwin, Tk_WindowId(textPtr->tkwin),
		textPtr->border, textPtr->highlightWidth,
		textPtr->highlightWidth,
		Tk_Width(textPtr->tkwin) - 2*textPtr->highlightWidth,
		Tk_Height(textPtr->tkwin) - 2*textPtr->highlightWidth,
		textPtr->borderWidth, textPtr->relief);
	if (textPtr->highlightWidth != 0) {
	    GC fgGC, bgGC;

	    bgGC = Tk_GCForColor(textPtr->highlightBgColorPtr,
		    Tk_WindowId(textPtr->tkwin));
	    if (textPtr->flags & GOT_FOCUS) {
		fgGC = Tk_GCForColor(textPtr->highlightColorPtr,
			Tk_WindowId(textPtr->tkwin));
		TkpDrawHighlightBorder(textPtr->tkwin, fgGC, bgGC,
			textPtr->highlightWidth, Tk_WindowId(textPtr->tkwin));
	    } else {
		TkpDrawHighlightBorder(textPtr->tkwin, bgGC, bgGC,
			textPtr->highlightWidth, Tk_WindowId(textPtr->tkwin));
	    }
	}
	borders = textPtr->borderWidth + textPtr->highlightWidth;
	if (textPtr->padY > 0) {
	    Tk_Fill3DRectangle(textPtr->tkwin, Tk_WindowId(textPtr->tkwin),
		    textPtr->border, borders, borders,
		    Tk_Width(textPtr->tkwin) - 2*borders, textPtr->padY,
		    0, TK_RELIEF_FLAT);
	    Tk_Fill3DRectangle(textPtr->tkwin, Tk_WindowId(textPtr->tkwin),
		    textPtr->border, borders,
		    Tk_Height(textPtr->tkwin) - borders - textPtr->padY,
		    Tk_Width(textPtr->tkwin) - 2*borders,
		    textPtr->padY, 0, TK_RELIEF_FLAT);
	}
	if (textPtr->padX > 0) {
	    Tk_Fill3DRectangle(textPtr->tkwin, Tk_WindowId(textPtr->tkwin),
		    textPtr->border, borders, borders + textPtr->padY,
		    textPtr->padX,
		    Tk_Height(textPtr->tkwin) - 2*borders -2*textPtr->padY,
		    0, TK_RELIEF_FLAT);
	    Tk_Fill3DRectangle(textPtr->tkwin, Tk_WindowId(textPtr->tkwin),
		    textPtr->border,
		    Tk_Width(textPtr->tkwin) - borders - textPtr->padX,
		    borders + textPtr->padY, textPtr->padX,
		    Tk_Height(textPtr->tkwin) - 2*borders -2*textPtr->padY,
		    0, TK_RELIEF_FLAT);
	}
	dInfoPtr->flags &= ~REDRAW_BORDERS;
    }

    /*
     * Now we have to redraw the lines that couldn't be updated by scrolling.
     * First, compute the height of the largest line and allocate an off-
     * screen pixmap to use for double-buffered displays.
     */

    maxHeight = -1;
    for (dlPtr = dInfoPtr->dLinePtr; dlPtr != NULL;
	    dlPtr = dlPtr->nextPtr) {
	if ((dlPtr->height > maxHeight) &&
		((dlPtr->flags&OLD_Y_INVALID) || (dlPtr->oldY != dlPtr->y))) {
	    maxHeight = dlPtr->height;
	}
	bottomY = dlPtr->y + dlPtr->height;
    }

    /*
     * There used to be a line here which restricted 'maxHeight' to be no
     * larger than 'dInfoPtr->maxY', but this is incorrect for the case where
     * individual lines may be taller than the widget _and_ we have smooth
     * scrolling. What we can do is restrict maxHeight to be no larger than
     * 'dInfoPtr->maxY + dInfoPtr->topPixelOffset'.
     */

    if (maxHeight > (dInfoPtr->maxY + dInfoPtr->topPixelOffset)) {
	maxHeight = (dInfoPtr->maxY + dInfoPtr->topPixelOffset);
    }

    if (maxHeight > 0) {
#ifndef TK_NO_DOUBLE_BUFFERING
	pixmap = Tk_GetPixmap(Tk_Display(textPtr->tkwin),
		Tk_WindowId(textPtr->tkwin), Tk_Width(textPtr->tkwin),
		maxHeight, Tk_Depth(textPtr->tkwin));
#else
	pixmap = Tk_WindowId(textPtr->tkwin);
#endif /* TK_NO_DOUBLE_BUFFERING */
	for (prevPtr = NULL, dlPtr = textPtr->dInfoPtr->dLinePtr;
		(dlPtr != NULL) && (dlPtr->y < dInfoPtr->maxY);
		prevPtr = dlPtr, dlPtr = dlPtr->nextPtr) {
	    if (dlPtr->chunkPtr == NULL) {
		continue;
	    }
	    if ((dlPtr->flags & OLD_Y_INVALID) || dlPtr->oldY != dlPtr->y) {
		if (tkTextDebug) {
		    char string[TK_POS_CHARS];

		    TkTextPrintIndex(textPtr, &dlPtr->index, string);
		    LOG("tk_textRedraw", string);
		}
		DisplayDLine(textPtr, dlPtr, prevPtr, pixmap);
		if (dInfoPtr->dLinesInvalidated) {
#ifndef TK_NO_DOUBLE_BUFFERING
		    Tk_FreePixmap(Tk_Display(textPtr->tkwin), pixmap);
#endif /* TK_NO_DOUBLE_BUFFERING */
		    return;
		}
		dlPtr->oldY = dlPtr->y;
		dlPtr->flags &= ~(NEW_LAYOUT | OLD_Y_INVALID);
#ifdef MAC_OSX_TK
	    } else if (dlPtr->chunkPtr != NULL) {
		/*
		 * On macOS we need to redisplay all embedded windows which
		 * were moved by the call to TkScrollWindows above.  This is
		 * not necessary on Unix or Windows because XScrollWindow will
		 * have included the bounding rectangles of all of these
		 * windows in the damage region.  The macosx implementation of
		 * TkScrollWindow does not do this.  It simply generates a
		 * damage region which is the scroll source rectangle minus
		 * the scroll destination rectangle.  This is because there is
		 * no efficient process available for iterating through the
		 * subwindows which meet the scrolled area.  (On Unix this is
		 * handled by GraphicsExpose events generated by XCopyArea and
		 * on Windows by ScrollWindowEx.  On macOS the low level
		 * scrolling is accomplished by calling [view scrollRect:by:].
		 * This method does not provide any damage information and, in
		 * any case, could not be aware of Tk windows which were not
		 * based on NSView objects.
		 *
		 * On the other hand, this loop is already iterating through
		 * all embedded windows which could possibly have been moved
		 * by the scrolling.  So it is as efficient to redisplay them
		 * here as it would have been if they had been redisplayed by
		 * the call to TextInvalidateRegion above.
		 */
#else
	    } else if (dlPtr->chunkPtr != NULL && ((dlPtr->y < 0)
		    || (dlPtr->y + dlPtr->height > dInfoPtr->maxY))) {
		/*
		 * On platforms other than the Mac:
		 *
		 * It's the first or last DLine which are also overlapping the
		 * top or bottom of the window, but we decided above it wasn't
		 * necessary to display them (we were able to update them by
		 * scrolling). This is fine, except that if the lines contain
		 * any embedded windows, we must still call the display proc
		 * on them because they might need to be unmapped or they
		 * might need to be moved to reflect their new position.
		 * Otherwise, everything else moves, but the embedded window
		 * doesn't!
		 *
		 * So, we loop through all the chunks, calling the display
		 * proc of embedded windows only.
		 */
#endif
		register TkTextDispChunk *chunkPtr;

		for (chunkPtr = dlPtr->chunkPtr; (chunkPtr != NULL);
			chunkPtr = chunkPtr->nextPtr) {
		    int x;
		    if (chunkPtr->displayProc != TkTextEmbWinDisplayProc) {
			continue;
		    }
		    x = chunkPtr->x + dInfoPtr->x - dInfoPtr->curXPixelOffset;
		    if ((x + chunkPtr->width <= 0) || (x >= dInfoPtr->maxX)) {
			/*
			 * Note: we have to call the displayProc even for
			 * chunks that are off-screen. This is needed, for
			 * example, so that embedded windows can be unmapped
			 * in this case. Display the chunk at a coordinate
			 * that can be clearly identified by the displayProc
			 * as being off-screen to the left (the displayProc
			 * may not be able to tell if something is off to the
			 * right).
			 */

			x = -chunkPtr->width;
		    }
		    if (tkTextDebug) {
			char string[TK_POS_CHARS];

			TkTextPrintIndex(textPtr, &dlPtr->index, string);
			LOG("tk_textEmbWinDisplay", string);
		    }
		    TkTextEmbWinDisplayProc(textPtr, chunkPtr, x,
			    dlPtr->spaceAbove,
			    dlPtr->height-dlPtr->spaceAbove-dlPtr->spaceBelow,
			    dlPtr->baseline - dlPtr->spaceAbove, NULL,
			    0, dlPtr->y + dlPtr->spaceAbove);
		}
	    }
	}
#ifndef TK_NO_DOUBLE_BUFFERING
	Tk_FreePixmap(Tk_Display(textPtr->tkwin), pixmap);
#endif /* TK_NO_DOUBLE_BUFFERING */
    }

    /*
     * See if we need to refresh the part of the window below the last line of
     * text (if there is any such area). Refresh the padding area on the left
     * too, since the insertion cursor might have been displayed there
     * previously).
     */

    if (dInfoPtr->topOfEof > dInfoPtr->maxY) {
	dInfoPtr->topOfEof = dInfoPtr->maxY;
    }
    if (bottomY < dInfoPtr->topOfEof) {
	if (tkTextDebug) {
	    LOG("tk_textRedraw", "eof");
	}

	if ((textPtr->tkwin == NULL) || (textPtr->flags & DESTROYED)) {
	    /*
	     * The widget has been deleted. Don't do anything.
	     */

	    goto end;
	}

	Tk_Fill3DRectangle(textPtr->tkwin, Tk_WindowId(textPtr->tkwin),
		textPtr->border, dInfoPtr->x - textPtr->padX, bottomY,
		dInfoPtr->maxX - (dInfoPtr->x - textPtr->padX),
		dInfoPtr->topOfEof-bottomY, 0, TK_RELIEF_FLAT);
    }
    dInfoPtr->topOfEof = bottomY;

    /*
     * Update the vertical scrollbar, if there is one. Note: it's important to
     * clear REDRAW_PENDING here, just in case the scroll function does
     * something that requires redisplay.
     */

  doScrollbars:
    if (textPtr->flags & UPDATE_SCROLLBARS) {
	textPtr->flags &= ~UPDATE_SCROLLBARS;
	if (textPtr->yScrollCmd != NULL) {
	    GetYView(textPtr->interp, textPtr, 1);
	}

	if ((textPtr->tkwin == NULL) || (textPtr->flags & DESTROYED)) {
	    /*
	     * The widget has been deleted. Don't do anything.
	     */

	    goto end;
	}

	/*
	 * Update the horizontal scrollbar, if any.
	 */

	if (textPtr->xScrollCmd != NULL) {
	    GetXView(textPtr->interp, textPtr, 1);
	}
    }

  end:
    Tcl_Release(interp);
}

/*
 *----------------------------------------------------------------------
 *
 * TkTextEventuallyRepick --
 *
 *	This function is invoked whenever something happens that could change
 *	the current character or the tags associated with it.
 *
 * Results:
 *	None.
 *
 * Side effects:
 *	A repick is scheduled as an idle handler.
 *
 *----------------------------------------------------------------------
 */

void
TkTextEventuallyRepick(
    TkText *textPtr)		/* Widget record for text widget. */
{
    TextDInfo *dInfoPtr = textPtr->dInfoPtr;

    dInfoPtr->flags |= REPICK_NEEDED;
    if (!(dInfoPtr->flags & REDRAW_PENDING)) {
	dInfoPtr->flags |= REDRAW_PENDING;
	Tcl_DoWhenIdle(DisplayText, textPtr);
    }
}

/*
 *----------------------------------------------------------------------
 *
 * TkTextRedrawRegion --
 *
 *	This function is invoked to schedule a redisplay for a given region of
 *	a text widget. The redisplay itself may not occur immediately: it's
 *	scheduled as a when-idle handler.
 *
 * Results:
 *	None.
 *
 * Side effects:
 *	Information will eventually be redrawn on the screen.
 *
 *----------------------------------------------------------------------
 */

void
TkTextRedrawRegion(
    TkText *textPtr,		/* Widget record for text widget. */
    int x, int y,		/* Coordinates of upper-left corner of area to
				 * be redrawn, in pixels relative to textPtr's
				 * window. */
    int width, int height)	/* Width and height of area to be redrawn. */
{
    TextDInfo *dInfoPtr = textPtr->dInfoPtr;
    TkRegion damageRgn = TkCreateRegion();
    XRectangle rect;

    rect.x = x;
    rect.y = y;
    rect.width = width;
    rect.height = height;
    TkUnionRectWithRegion(&rect, damageRgn, damageRgn);

    TextInvalidateRegion(textPtr, damageRgn);

    if (!(dInfoPtr->flags & REDRAW_PENDING)) {
	dInfoPtr->flags |= REDRAW_PENDING;
	Tcl_DoWhenIdle(DisplayText, textPtr);
    }
    TkDestroyRegion(damageRgn);
}

/*
 *----------------------------------------------------------------------
 *
 * TextInvalidateRegion --
 *
 *	Mark a region of text as invalid.
 *
 * Results:
 *	None.
 *
 * Side effects:
 *	Updates the display information for the text widget.
 *
 *----------------------------------------------------------------------
 */

static void
TextInvalidateRegion(
    TkText *textPtr,		/* Widget record for text widget. */
    TkRegion region)		/* Region of area to redraw. */
{
    register DLine *dlPtr;
    TextDInfo *dInfoPtr = textPtr->dInfoPtr;
    int maxY, inset;
    XRectangle rect;

    /*
     * Find all lines that overlap the given region and mark them for
     * redisplay.
     */

    TkClipBox(region, &rect);
    maxY = rect.y + rect.height;
    for (dlPtr = dInfoPtr->dLinePtr; dlPtr != NULL;
	    dlPtr = dlPtr->nextPtr) {
	if ((!(dlPtr->flags & OLD_Y_INVALID))
		&& (TkRectInRegion(region, rect.x, dlPtr->y,
		rect.width, (unsigned int) dlPtr->height) != RectangleOut)) {
	    dlPtr->flags |= OLD_Y_INVALID;
	}
    }
    if (dInfoPtr->topOfEof < maxY) {
	dInfoPtr->topOfEof = maxY;
    }

    /*
     * Schedule the redisplay operation if there isn't one already scheduled.
     */

    inset = textPtr->borderWidth + textPtr->highlightWidth;
    if ((rect.x < (inset + textPtr->padX))
	    || (rect.y < (inset + textPtr->padY))
	    || ((int) (rect.x + rect.width) > (Tk_Width(textPtr->tkwin)
		    - inset - textPtr->padX))
	    || (maxY > (Tk_Height(textPtr->tkwin) - inset - textPtr->padY))) {
	dInfoPtr->flags |= REDRAW_BORDERS;
    }
}

/*
 *----------------------------------------------------------------------
 *
 * TkTextChanged, TextChanged --
 *
 *	This function is invoked when info in a text widget is about to be
 *	modified in a way that changes how it is displayed (e.g. characters
 *	were inserted or deleted, or tag information was changed). This
 *	function must be called *before* a change is made, so that indexes in
 *	the display information are still valid.
 *
 *	Note: if the range of indices may change geometry as well as simply
 *	requiring redisplay, then the caller should also call
 *	TkTextInvalidateLineMetrics.
 *
 * Results:
 *	None.
 *
 * Side effects:
 *	The range of character between index1Ptr (inclusive) and index2Ptr
 *	(exclusive) will be redisplayed at some point in the future (the
 *	actual redisplay is scheduled as a when-idle handler).
 *
 *----------------------------------------------------------------------
 */

void
TkTextChanged(
    TkSharedText *sharedTextPtr,/* Shared widget section, or NULL. */
    TkText *textPtr,		/* Widget record for text widget, or NULL. */
    const TkTextIndex*index1Ptr,/* Index of first character to redisplay. */
    const TkTextIndex*index2Ptr)/* Index of character just after last one to
				 * redisplay. */
{
    if (sharedTextPtr == NULL) {
	TextChanged(textPtr, index1Ptr, index2Ptr);
    } else {
	textPtr = sharedTextPtr->peers;
	while (textPtr != NULL) {
	    TextChanged(textPtr, index1Ptr, index2Ptr);
	    textPtr = textPtr->next;
	}
    }
}

static void
TextChanged(
    TkText *textPtr,		/* Widget record for text widget, or NULL. */
    const TkTextIndex*index1Ptr,/* Index of first character to redisplay. */
    const TkTextIndex*index2Ptr)/* Index of character just after last one to
				 * redisplay. */
{
    TextDInfo *dInfoPtr = textPtr->dInfoPtr;
    DLine *firstPtr, *lastPtr;
    TkTextIndex rounded;
    TkTextLine *linePtr;
    int notBegin;

    /*
     * Schedule both a redisplay and a recomputation of display information.
     * It's done here rather than the end of the function for two reasons:
     *
     * 1. If there are no display lines to update we'll want to return
     *	  immediately, well before the end of the function.
     * 2. It's important to arrange for the redisplay BEFORE calling
     *	  FreeDLines. The reason for this is subtle and has to do with
     *	  embedded windows. The chunk delete function for an embedded window
     *	  will schedule an idle handler to unmap the window. However, we want
     *	  the idle handler for redisplay to be called first, so that it can
     *	  put the embedded window back on the screen again (if appropriate).
     *	  This will prevent the window from ever being unmapped, and thereby
     *	  avoid flashing.
     */

    if (!(dInfoPtr->flags & REDRAW_PENDING)) {
	Tcl_DoWhenIdle(DisplayText, textPtr);
    }
    dInfoPtr->flags |= REDRAW_PENDING|DINFO_OUT_OF_DATE|REPICK_NEEDED;

    /*
     * Find the DLines corresponding to index1Ptr and index2Ptr. There is one
     * tricky thing here, which is that we have to relayout in units of whole
     * text lines: This is necessary because the indices stored in the display
     * lines will no longer be valid. It's also needed because any edit could
     * change the way lines wrap.
     * To relayout in units of whole text (logical) lines, round index1Ptr
     * back to the beginning of its text line (or, if this line start is
     * elided, to the beginning of the text line that starts the display line
     * it is included in), and include all the display lines after index2Ptr,
     * up to the end of its text line (or, if this line end is elided, up to
     * the end of the first non elided text line after this line end).
     */

    rounded = *index1Ptr;
    rounded.byteIndex = 0;
    notBegin = 0;
    while (!IsStartOfNotMergedLine(textPtr, &rounded) && notBegin) {
        notBegin = !TkTextIndexBackBytes(textPtr, &rounded, 1, &rounded);
        rounded.byteIndex = 0;
    }

    /*
     * 'rounded' now points to the start of a display line as well as the
     * real (non elided) start of a logical line, and this index is the
     * closest before index1Ptr.
     */

    firstPtr = FindDLine(textPtr, dInfoPtr->dLinePtr, &rounded);

    if (firstPtr == NULL) {
        /*
         * index1Ptr pertains to no display line, i.e this index is after
         * the last display line. Since index2Ptr is after index1Ptr, there
         * is no display line to free/redisplay and we can return early.
         */

	return;
    }

    rounded = *index2Ptr;
    linePtr = index2Ptr->linePtr;
    do {
        linePtr = TkBTreeNextLine(textPtr, linePtr);
        if (linePtr == NULL) {
            break;
        }
        rounded.linePtr = linePtr;
        rounded.byteIndex = 0;
    } while (!IsStartOfNotMergedLine(textPtr, &rounded));

    if (linePtr == NULL) {
        lastPtr = NULL;
    } else {
        /*
         * 'rounded' now points to the start of a display line as well as the
         * start of a logical line not merged with its previous line, and
         * this index is the closest after index2Ptr.
         */

        lastPtr = FindDLine(textPtr, dInfoPtr->dLinePtr, &rounded);

        /*
         * At least one display line is supposed to change. This makes the
         * redisplay OK in case the display line we expect to get here was
         * unlinked by a previous call to TkTextChanged and the text widget
         * did not update before reaching this point. This happens for
         * instance when moving the cursor up one line.
         * Note that lastPtr != NULL here, otherwise we would have returned
         * earlier when we tested for firstPtr being NULL.
         */

        if (lastPtr == firstPtr) {
            lastPtr = lastPtr->nextPtr;
        }
    }

    /*
     * Delete all the DLines from firstPtr up to but not including lastPtr.
     */

    FreeDLines(textPtr, firstPtr, lastPtr, DLINE_UNLINK);
}

/*
 *----------------------------------------------------------------------
 *
 * TkTextRedrawTag, TextRedrawTag --
 *
 *	This function is invoked to request a redraw of all characters in a
 *	given range that have a particular tag on or off. It's called, for
 *	example, when tag options change.
 *
 * Results:
 *	None.
 *
 * Side effects:
 *	Information on the screen may be redrawn, and the layout of the screen
 *	may change.
 *
 *----------------------------------------------------------------------
 */

void
TkTextRedrawTag(
    TkSharedText *sharedTextPtr,/* Shared widget section, or NULL. */
    TkText *textPtr,		/* Widget record for text widget. */
    TkTextIndex *index1Ptr,	/* First character in range to consider for
				 * redisplay. NULL means start at beginning of
				 * text. */
    TkTextIndex *index2Ptr,	/* Character just after last one to consider
				 * for redisplay. NULL means process all the
				 * characters in the text. */
    TkTextTag *tagPtr,		/* Information about tag. */
    int withTag)		/* 1 means redraw characters that have the
				 * tag, 0 means redraw those without. */
{
    if (sharedTextPtr == NULL) {
	TextRedrawTag(textPtr, index1Ptr, index2Ptr, tagPtr, withTag);
    } else {
	textPtr = sharedTextPtr->peers;
	while (textPtr != NULL) {
	    TextRedrawTag(textPtr, index1Ptr, index2Ptr, tagPtr, withTag);
	    textPtr = textPtr->next;
	}
    }
}

static void
TextRedrawTag(
    TkText *textPtr,		/* Widget record for text widget. */
    TkTextIndex *index1Ptr,	/* First character in range to consider for
				 * redisplay. NULL means start at beginning of
				 * text. */
    TkTextIndex *index2Ptr,	/* Character just after last one to consider
				 * for redisplay. NULL means process all the
				 * characters in the text. */
    TkTextTag *tagPtr,		/* Information about tag. */
    int withTag)		/* 1 means redraw characters that have the
				 * tag, 0 means redraw those without. */
{
    register DLine *dlPtr;
    DLine *endPtr;
    int tagOn;
    TkTextSearch search;
    TextDInfo *dInfoPtr = textPtr->dInfoPtr;
    TkTextIndex *curIndexPtr;
    TkTextIndex endOfText, *endIndexPtr;

    /*
     * Invalidate the pixel calculation of all lines in the given range. This
     * may be a bit over-aggressive, so we could consider more subtle
     * techniques here in the future. In particular, when we create a tag for
     * the first time with '.t tag configure foo -font "Arial 20"', say, even
     * though that obviously can't apply to anything at all (the tag didn't
     * exist a moment ago), we invalidate every single line in the widget.
     */

    if (tagPtr->affectsDisplayGeometry) {
	TkTextLine *startLine, *endLine;
	int lineCount;

	if (index2Ptr == NULL) {
	    endLine = NULL;
	    lineCount = TkBTreeNumLines(textPtr->sharedTextPtr->tree, textPtr);
	} else {
	    endLine = index2Ptr->linePtr;
	    lineCount = TkBTreeLinesTo(textPtr, endLine);
	}
	if (index1Ptr == NULL) {
	    startLine = NULL;
	} else {
	    startLine = index1Ptr->linePtr;
	    lineCount -= TkBTreeLinesTo(textPtr, startLine);
	}
	TkTextInvalidateLineMetrics(NULL, textPtr, startLine, lineCount,
		TK_TEXT_INVALIDATE_ONLY);
    }

    /*
     * Round up the starting position if it's before the first line visible on
     * the screen (we only care about what's on the screen).
     */

    dlPtr = dInfoPtr->dLinePtr;
    if (dlPtr == NULL) {
	return;
    }
    if ((index1Ptr == NULL) || (TkTextIndexCmp(&dlPtr->index, index1Ptr)>0)) {
	index1Ptr = &dlPtr->index;
    }

    /*
     * Set the stopping position if it wasn't specified.
     */

    if (index2Ptr == NULL) {
	int lastLine = TkBTreeNumLines(textPtr->sharedTextPtr->tree, textPtr);

	index2Ptr = TkTextMakeByteIndex(textPtr->sharedTextPtr->tree, textPtr,
		lastLine, 0, &endOfText);
    }

    /*
     * Initialize a search through all transitions on the tag, starting with
     * the first transition where the tag's current state is different from
     * what it will eventually be.
     */

    TkBTreeStartSearch(index1Ptr, index2Ptr, tagPtr, &search);

    /*
     * Make our own curIndex because at this point search.curIndex may not
     * equal index1Ptr->curIndex in the case the first tag toggle comes after
     * index1Ptr (See the use of FindTagStart in TkBTreeStartSearch).
     */

    curIndexPtr = index1Ptr;
    tagOn = TkBTreeCharTagged(index1Ptr, tagPtr);
    if (tagOn != withTag) {
	if (!TkBTreeNextTag(&search)) {
	    return;
	}
	curIndexPtr = &search.curIndex;
    }

    /*
     * Schedule a redisplay and layout recalculation if they aren't already
     * pending. This has to be done before calling FreeDLines, for the reason
     * given in TkTextChanged.
     */

    if (!(dInfoPtr->flags & REDRAW_PENDING)) {
	Tcl_DoWhenIdle(DisplayText, textPtr);
    }
    dInfoPtr->flags |= REDRAW_PENDING|DINFO_OUT_OF_DATE|REPICK_NEEDED;

    /*
     * Each loop through the loop below is for one range of characters where
     * the tag's current state is different than its eventual state. At the
     * top of the loop, search contains information about the first character
     * in the range.
     */

    while (1) {
	/*
	 * Find the first DLine structure in the range. Note: if the desired
	 * character isn't the first in its text line, then look for the
	 * character just before it instead. This is needed to handle the case
	 * where the first character of a wrapped display line just got
	 * smaller, so that it now fits on the line before: need to relayout
	 * the line containing the previous character.
	 */

	if (IsStartOfNotMergedLine(textPtr, curIndexPtr)) {
	    dlPtr = FindDLine(textPtr, dlPtr, curIndexPtr);
	} else {
	    TkTextIndex tmp = *curIndexPtr;

            TkTextIndexBackBytes(textPtr, &tmp, 1, &tmp);
	    dlPtr = FindDLine(textPtr, dlPtr, &tmp);
	}
	if (dlPtr == NULL) {
	    break;
	}

	/*
	 * Find the first DLine structure that's past the end of the range.
	 */

	if (!TkBTreeNextTag(&search)) {
	    endIndexPtr = index2Ptr;
	} else {
	    curIndexPtr = &search.curIndex;
	    endIndexPtr = curIndexPtr;
	}
	endPtr = FindDLine(textPtr, dlPtr, endIndexPtr);
	if ((endPtr != NULL)
                && (TkTextIndexCmp(&endPtr->index,endIndexPtr) < 0)) {
	    endPtr = endPtr->nextPtr;
	}

	/*
	 * Delete all of the display lines in the range, so that they'll be
	 * re-layed out and redrawn.
	 */

	FreeDLines(textPtr, dlPtr, endPtr, DLINE_UNLINK);
	dlPtr = endPtr;

	/*
	 * Find the first text line in the next range.
	 */

	if (!TkBTreeNextTag(&search)) {
	    break;
	}
    }
}

/*
 *----------------------------------------------------------------------
 *
 * TkTextRelayoutWindow --
 *
 *	This function is called when something has happened that invalidates
 *	the whole layout of characters on the screen, such as a change in a
 *	configuration option for the overall text widget or a change in the
 *	window size. It causes all display information to be recomputed and
 *	the window to be redrawn.
 *
 * Results:
 *	None.
 *
 * Side effects:
 *	All the display information will be recomputed for the window and the
 *	window will be redrawn.
 *
 *----------------------------------------------------------------------
 */

void
TkTextRelayoutWindow(
    TkText *textPtr,		/* Widget record for text widget. */
    int mask)			/* OR'd collection of bits showing what has
				 * changed. */
{
    TextDInfo *dInfoPtr = textPtr->dInfoPtr;
    GC newGC;
    XGCValues gcValues;
    Bool inSync = 1;

    /*
     * Schedule the window redisplay. See TkTextChanged for the reason why
     * this has to be done before any calls to FreeDLines.
     */

    if (!(dInfoPtr->flags & REDRAW_PENDING)) {
	Tcl_DoWhenIdle(DisplayText, textPtr);
	inSync = 0;
    }
    dInfoPtr->flags |= REDRAW_PENDING|REDRAW_BORDERS|DINFO_OUT_OF_DATE
	    |REPICK_NEEDED;

    /*
     * (Re-)create the graphics context for drawing the traversal highlight.
     */

    gcValues.graphics_exposures = False;
    newGC = Tk_GetGC(textPtr->tkwin, GCGraphicsExposures, &gcValues);
    if (dInfoPtr->copyGC) {
	Tk_FreeGC(textPtr->display, dInfoPtr->copyGC);
    }
    dInfoPtr->copyGC = newGC;

    /*
     * Throw away all the current layout information.
     */

    FreeDLines(textPtr, dInfoPtr->dLinePtr, NULL, DLINE_UNLINK);
    dInfoPtr->dLinePtr = NULL;

    /*
     * Recompute some overall things for the layout. Even if the window gets
     * very small, pretend that there's at least one pixel of drawing space in
     * it.
     */

    if (textPtr->highlightWidth < 0) {
	textPtr->highlightWidth = 0;
    }
    dInfoPtr->x = textPtr->highlightWidth + textPtr->borderWidth
	    + textPtr->padX;
    dInfoPtr->y = textPtr->highlightWidth + textPtr->borderWidth
	    + textPtr->padY;
    dInfoPtr->maxX = Tk_Width(textPtr->tkwin) - textPtr->highlightWidth
	    - textPtr->borderWidth - textPtr->padX;
    if (dInfoPtr->maxX <= dInfoPtr->x) {
	dInfoPtr->maxX = dInfoPtr->x + 1;
    }

    /*
     * This is the only place where dInfoPtr->maxY is set.
     */

    dInfoPtr->maxY = Tk_Height(textPtr->tkwin) - textPtr->highlightWidth
	    - textPtr->borderWidth - textPtr->padY;
    if (dInfoPtr->maxY <= dInfoPtr->y) {
	dInfoPtr->maxY = dInfoPtr->y + 1;
    }
    dInfoPtr->topOfEof = dInfoPtr->maxY;

    /*
     * If the upper-left character isn't the first in a line, recompute it.
     * This is necessary because a change in the window's size or options
     * could change the way lines wrap.
     */

    if (!IsStartOfNotMergedLine(textPtr, &textPtr->topIndex)) {
	TkTextFindDisplayLineEnd(textPtr, &textPtr->topIndex, 0, NULL);
    }

    /*
     * Invalidate cached scrollbar positions, so that scrollbars sliders will
     * be udpated.
     */

    dInfoPtr->xScrollFirst = dInfoPtr->xScrollLast = -1;
    dInfoPtr->yScrollFirst = dInfoPtr->yScrollLast = -1;

    if (mask & TK_TEXT_LINE_GEOMETRY) {

	/*
	 * Set up line metric recalculation.
	 *
	 * Avoid the special zero value, since that is used to mark individual
	 * lines as being out of date.
	 */

	if ((++dInfoPtr->lineMetricUpdateEpoch) == 0) {
	    dInfoPtr->lineMetricUpdateEpoch++;
	}

	dInfoPtr->currentMetricUpdateLine = -1;

	/*
	 * Also cancel any partial line-height calculations (for long-wrapped
	 * lines) in progress.
	 */

	dInfoPtr->metricEpoch = -1;

	if (dInfoPtr->lineUpdateTimer == NULL) {
	    textPtr->refCount++;
	    dInfoPtr->lineUpdateTimer = Tcl_CreateTimerHandler(1,
		    AsyncUpdateLineMetrics, textPtr);
	    inSync = 0;
	}

	if (!inSync) {
	    GenerateWidgetViewSyncEvent(textPtr, 0);
	}
    }
}

/*
 *----------------------------------------------------------------------
 *
 * TkTextSetYView --
 *
 *	This function is called to specify what lines are to be displayed in a
 *	text widget.
 *
 * Results:
 *	None.
 *
 * Side effects:
 *	The display will (eventually) be updated so that the position given by
 *	"indexPtr" is visible on the screen at the position determined by
 *	"pickPlace".
 *
 *----------------------------------------------------------------------
 */

void
TkTextSetYView(
    TkText *textPtr,		/* Widget record for text widget. */
    TkTextIndex *indexPtr,	/* Position that is to appear somewhere in the
				 * view. */
    int pickPlace)		/* 0 means the given index must appear exactly
				 * at the top of the screen. TK_TEXT_PICKPLACE
				 * (-1) means we get to pick where it appears:
				 * minimize screen motion or else display line
				 * at center of screen. TK_TEXT_NOPIXELADJUST
				 * (-2) indicates to make the given index the
				 * top line, but if it is already the top
				 * line, don't nudge it up or down by a few
				 * pixels just to make sure it is entirely
				 * displayed. Positive numbers indicate the
				 * number of pixels of the index's line which
				 * are to be off the top of the screen. */
{
    TextDInfo *dInfoPtr = textPtr->dInfoPtr;
    register DLine *dlPtr;
    int bottomY, close, lineIndex;
    TkTextIndex tmpIndex, rounded;
    int lineHeight;

    /*
     * If the specified position is the extra line at the end of the text,
     * round it back to the last real line.
     */

    lineIndex = TkBTreeLinesTo(textPtr, indexPtr->linePtr);
    if (lineIndex == TkBTreeNumLines(indexPtr->tree, textPtr)) {
	TkTextIndexBackChars(textPtr, indexPtr, 1, &rounded, COUNT_INDICES);
	indexPtr = &rounded;
    }

    if (pickPlace == TK_TEXT_NOPIXELADJUST) {
	if (textPtr->topIndex.linePtr == indexPtr->linePtr
		&& textPtr->topIndex.byteIndex == indexPtr->byteIndex) {
	    pickPlace = dInfoPtr->topPixelOffset;
	} else {
	    pickPlace = 0;
	}
    }

    if (pickPlace != TK_TEXT_PICKPLACE) {
	/*
	 * The specified position must go at the top of the screen. Just leave
	 * all the DLine's alone: we may be able to reuse some of the
	 * information that's currently on the screen without redisplaying it
	 * all.
	 */

	textPtr->topIndex = *indexPtr;
        if (!IsStartOfNotMergedLine(textPtr, indexPtr)) {
            TkTextFindDisplayLineEnd(textPtr, &textPtr->topIndex, 0, NULL);
        }
	dInfoPtr->newTopPixelOffset = pickPlace;
	goto scheduleUpdate;
    }

    /*
     * We have to pick where to display the index. First, bring the display
     * information up to date and see if the index will be completely visible
     * in the current screen configuration. If so then there's nothing to do.
     */

    if (dInfoPtr->flags & DINFO_OUT_OF_DATE) {
	UpdateDisplayInfo(textPtr);
    }
    dlPtr = FindDLine(textPtr, dInfoPtr->dLinePtr, indexPtr);
    if (dlPtr != NULL) {
	if ((dlPtr->y + dlPtr->height) > dInfoPtr->maxY) {
	    /*
	     * Part of the line hangs off the bottom of the screen; pretend
	     * the whole line is off-screen.
	     */

	    dlPtr = NULL;
        } else {
            if (TkTextIndexCmp(&dlPtr->index, indexPtr) <= 0) {
                if (dInfoPtr->dLinePtr == dlPtr && dInfoPtr->topPixelOffset != 0) {
                    /*
                     * It is on the top line, but that line is hanging off the top
                     * of the screen. Change the top overlap to zero and update.
                     */

                    dInfoPtr->newTopPixelOffset = 0;
                    goto scheduleUpdate;
                }
                /*
                 * The line is already on screen, with no need to scroll.
                 */
                return;
            }
        }
    }

    /*
     * The desired line isn't already on-screen. Figure out what it means to
     * be "close" to the top or bottom of the screen. Close means within 1/3
     * of the screen height or within three lines, whichever is greater.
     *
     * If the line is not close, place it in the center of the window.
     */

    tmpIndex = *indexPtr;
    TkTextFindDisplayLineEnd(textPtr, &tmpIndex, 0, NULL);
    lineHeight = CalculateDisplayLineHeight(textPtr, &tmpIndex, NULL, NULL);

    /*
     * It would be better if 'bottomY' were calculated using the actual height
     * of the given line, not 'textPtr->charHeight'.
     */

    bottomY = (dInfoPtr->y + dInfoPtr->maxY + lineHeight)/2;
    close = (dInfoPtr->maxY - dInfoPtr->y)/3;
    if (close < 3*textPtr->charHeight) {
	close = 3*textPtr->charHeight;
    }
    if (dlPtr != NULL) {
	int overlap;

	/*
	 * The desired line is above the top of screen. If it is "close" to
	 * the top of the window then make it the top line on the screen.
	 * MeasureUp counts from the bottom of the given index upwards, so we
	 * add an extra half line to be sure we count far enough.
	 */

	MeasureUp(textPtr, &textPtr->topIndex, close + textPtr->charHeight/2,
		&tmpIndex, &overlap);
	if (TkTextIndexCmp(&tmpIndex, indexPtr) <= 0) {
	    textPtr->topIndex = *indexPtr;
	    TkTextFindDisplayLineEnd(textPtr, &textPtr->topIndex, 0, NULL);
	    dInfoPtr->newTopPixelOffset = 0;
	    goto scheduleUpdate;
	}
    } else {
	int overlap;

	/*
	 * The desired line is below the bottom of the screen. If it is
	 * "close" to the bottom of the screen then position it at the bottom
	 * of the screen.
	 */

	MeasureUp(textPtr, indexPtr, close + lineHeight
		- textPtr->charHeight/2, &tmpIndex, &overlap);
	if (FindDLine(textPtr, dInfoPtr->dLinePtr, &tmpIndex) != NULL) {
	    bottomY = dInfoPtr->maxY - dInfoPtr->y;
	}
    }

    /*
     * If the window height is smaller than the line height, prefer to make
     * the top of the line visible.
     */

    if (dInfoPtr->maxY - dInfoPtr->y < lineHeight) {
        bottomY = lineHeight;
    }

    /*
     * Our job now is to arrange the display so that indexPtr appears as low
     * on the screen as possible but with its bottom no lower than bottomY.
     * BottomY is the bottom of the window if the desired line is just below
     * the current screen, otherwise it is a half-line lower than the center
     * of the window.
     */

    MeasureUp(textPtr, indexPtr, bottomY, &textPtr->topIndex,
	    &dInfoPtr->newTopPixelOffset);

  scheduleUpdate:
    if (!(dInfoPtr->flags & REDRAW_PENDING)) {
	Tcl_DoWhenIdle(DisplayText, textPtr);
    }
    dInfoPtr->flags |= REDRAW_PENDING|DINFO_OUT_OF_DATE|REPICK_NEEDED;
}

/*
 *--------------------------------------------------------------
 *
 * TkTextMeasureDown --
 *
 *	Given one index, find the index of the first character on the highest
 *	display line that would be displayed no more than "distance" pixels
 *	below the top of the given index.
 *
 * Results:
 *	The srcPtr is manipulated in place to reflect the new position. We
 *	return the number of pixels by which 'distance' overlaps the srcPtr.
 *
 * Side effects:
 *	None.
 *
 *--------------------------------------------------------------
 */

int
TkTextMeasureDown(
    TkText *textPtr,		/* Text widget in which to measure. */
    TkTextIndex *srcPtr,	/* Index of character from which to start
				 * measuring. */
    int distance)		/* Vertical distance in pixels measured from
				 * the top pixel in srcPtr's logical line. */
{
    TkTextLine *lastLinePtr;
    DLine *dlPtr;
    TkTextIndex loop;

    lastLinePtr = TkBTreeFindLine(textPtr->sharedTextPtr->tree, textPtr,
	    TkBTreeNumLines(textPtr->sharedTextPtr->tree, textPtr));

    do {
	dlPtr = LayoutDLine(textPtr, srcPtr);
	dlPtr->nextPtr = NULL;

	if (distance < dlPtr->height) {
	    FreeDLines(textPtr, dlPtr, NULL, DLINE_FREE_TEMP);
	    break;
	}
	distance -= dlPtr->height;
	TkTextIndexForwBytes(textPtr, srcPtr, dlPtr->byteCount, &loop);
	FreeDLines(textPtr, dlPtr, NULL, DLINE_FREE_TEMP);
	if (loop.linePtr == lastLinePtr) {
	    break;
	}
	*srcPtr = loop;
    } while (distance > 0);

    return distance;
}

/*
 *--------------------------------------------------------------
 *
 * MeasureUp --
 *
 *	Given one index, find the index of the first character on the highest
 *	display line that would be displayed no more than "distance" pixels
 *	above the given index.
 *
 *	If this function is called with distance=0, it simply finds the first
 *	index on the same display line as srcPtr. However, there is a another
 *	function TkTextFindDisplayLineEnd designed just for that task which is
 *	probably better to use.
 *
 * Results:
 *	*dstPtr is filled in with the index of the first character on a
 *	display line. The display line is found by measuring up "distance"
 *	pixels above the pixel just below an imaginary display line that
 *	contains srcPtr. If the display line that covers this coordinate
 *	actually extends above the coordinate, then return any excess pixels
 *	in *overlap, if that is non-NULL.
 *
 * Side effects:
 *	None.
 *
 *--------------------------------------------------------------
 */

static void
MeasureUp(
    TkText *textPtr,		/* Text widget in which to measure. */
    const TkTextIndex *srcPtr,	/* Index of character from which to start
				 * measuring. */
    int distance,		/* Vertical distance in pixels measured from
				 * the pixel just below the lowest one in
				 * srcPtr's line. */
    TkTextIndex *dstPtr,	/* Index to fill in with result. */
    int *overlap)		/* Used to store how much of the final index
				 * returned was not covered by 'distance'. */
{
    int lineNum;		/* Number of current line. */
    int bytesToCount;		/* Maximum number of bytes to measure in
				 * current line. */
    TkTextIndex index;
    DLine *dlPtr, *lowestPtr;

    bytesToCount = srcPtr->byteIndex + 1;
    index.tree = srcPtr->tree;
    for (lineNum = TkBTreeLinesTo(textPtr, srcPtr->linePtr); lineNum >= 0;
	    lineNum--) {
	/*
	 * Layout an entire text line (potentially > 1 display line).
	 *
	 * For the first line, which contains srcPtr, only layout the part up
	 * through srcPtr (bytesToCount is non-infinite to accomplish this).
	 * Make a list of all the display lines in backwards order (the lowest
	 * DLine on the screen is first in the list).
	 */

	index.linePtr = TkBTreeFindLine(srcPtr->tree, textPtr, lineNum);
	index.byteIndex = 0;
        TkTextFindDisplayLineEnd(textPtr, &index, 0, NULL);
        lineNum = TkBTreeLinesTo(textPtr, index.linePtr);
	lowestPtr = NULL;
	do {
	    dlPtr = LayoutDLine(textPtr, &index);
	    dlPtr->nextPtr = lowestPtr;
	    lowestPtr = dlPtr;
	    TkTextIndexForwBytes(textPtr, &index, dlPtr->byteCount, &index);
	    bytesToCount -= dlPtr->byteCount;
	} while (bytesToCount>0 && index.linePtr==dlPtr->index.linePtr);

	/*
	 * Scan through the display lines to see if we've covered enough
	 * vertical distance. If so, save the starting index for the line at
	 * the desired location. If distance was zero to start with then we
	 * simply get the first index on the same display line as the original
	 * index.
	 */

	for (dlPtr = lowestPtr; dlPtr != NULL; dlPtr = dlPtr->nextPtr) {
	    distance -= dlPtr->height;
	    if (distance <= 0) {
                *dstPtr = dlPtr->index;

                /*
                 * dstPtr is the start of a display line that is or is not
                 * the start of a logical line. If it is the start of a
                 * logical line, we must check whether this line is merged
                 * with the previous logical line, and if so we must adjust
                 * dstPtr to the start of the display line since a display
                 * line start needs to be returned.
                 */
                if (!IsStartOfNotMergedLine(textPtr, dstPtr)) {
                    TkTextFindDisplayLineEnd(textPtr, dstPtr, 0, NULL);
                }

                if (overlap != NULL) {
		    *overlap = -distance;
		}
		break;
	    }
	}

	/*
	 * Discard the display lines, then either return or prepare for the
	 * next display line to lay out.
	 */

	FreeDLines(textPtr, lowestPtr, NULL, DLINE_FREE);
	if (distance <= 0) {
	    return;
	}
	bytesToCount = INT_MAX;		/* Consider all chars. in next line. */
    }

    /*
     * Ran off the beginning of the text. Return the first character in the
     * text.
     */

    TkTextMakeByteIndex(textPtr->sharedTextPtr->tree, textPtr, 0, 0, dstPtr);
    if (overlap != NULL) {
	*overlap = 0;
    }
}

/*
 *--------------------------------------------------------------
 *
 * TkTextSeeCmd --
 *
 *	This function is invoked to process the "see" option for the widget
 *	command for text widgets. See the user documentation for details on
 *	what it does.
 *
 * Results:
 *	A standard Tcl result.
 *
 * Side effects:
 *	See the user documentation.
 *
 *--------------------------------------------------------------
 */

int
TkTextSeeCmd(
    TkText *textPtr,		/* Information about text widget. */
    Tcl_Interp *interp,		/* Current interpreter. */
    int objc,			/* Number of arguments. */
    Tcl_Obj *const objv[])	/* Argument objects. Someone else has already
				 * parsed this command enough to know that
				 * objv[1] is "see". */
{
    TextDInfo *dInfoPtr = textPtr->dInfoPtr;
    TkTextIndex index;
    int x, y, width, height, lineWidth, byteCount, oneThird, delta;
    DLine *dlPtr;
    TkTextDispChunk *chunkPtr;

    if (objc != 3) {
	Tcl_WrongNumArgs(interp, 2, objv, "index");
	return TCL_ERROR;
    }
    if (TkTextGetObjIndex(interp, textPtr, objv[2], &index) != TCL_OK) {
	return TCL_ERROR;
    }

    /*
     * If the specified position is the extra line at the end of the text,
     * round it back to the last real line.
     */

    if (TkBTreeLinesTo(textPtr, index.linePtr)
	    == TkBTreeNumLines(index.tree, textPtr)) {
	TkTextIndexBackChars(textPtr, &index, 1, &index, COUNT_INDICES);
    }

    /*
     * First get the desired position into the vertical range of the window.
     */

    TkTextSetYView(textPtr, &index, TK_TEXT_PICKPLACE);

    /*
     * Now make sure that the character is in view horizontally.
     */

    if (dInfoPtr->flags & DINFO_OUT_OF_DATE) {
	UpdateDisplayInfo(textPtr);
    }
    lineWidth = dInfoPtr->maxX - dInfoPtr->x;
    if (dInfoPtr->maxLength < lineWidth) {
	return TCL_OK;
    }

    /*
     * Find the display line containing the desired index. dlPtr may be NULL
     * if the widget is not mapped. [Bug #641778]
     */

    dlPtr = FindDLine(textPtr, dInfoPtr->dLinePtr, &index);
    if (dlPtr == NULL) {
	return TCL_OK;
    }

    /*
     * Find the chunk within the display line that contains the desired
     * index. The chunks making the display line are skipped up to but not
     * including the one crossing index. Skipping is done based on a
     * byteCount offset possibly spanning several logical lines in case
     * they are elided.
     */

    byteCount = TkTextIndexCountBytes(textPtr, &dlPtr->index, &index);
    for (chunkPtr = dlPtr->chunkPtr; chunkPtr != NULL ;
	    chunkPtr = chunkPtr->nextPtr) {
	if (byteCount < chunkPtr->numBytes) {
	    break;
	}
	byteCount -= chunkPtr->numBytes;
    }

    /*
     * Call a chunk-specific function to find the horizontal range of the
     * character within the chunk. chunkPtr is NULL if trying to see in elided
     * region.
     */

    if (chunkPtr != NULL) {
        chunkPtr->bboxProc(textPtr, chunkPtr, byteCount,
                dlPtr->y + dlPtr->spaceAbove,
                dlPtr->height - dlPtr->spaceAbove - dlPtr->spaceBelow,
                dlPtr->baseline - dlPtr->spaceAbove, &x, &y, &width,
                &height);
        delta = x - dInfoPtr->curXPixelOffset;
        oneThird = lineWidth/3;
        if (delta < 0) {
            if (delta < -oneThird) {
                dInfoPtr->newXPixelOffset = x - lineWidth/2;
            } else {
                dInfoPtr->newXPixelOffset += delta;
            }
        } else {
            delta -= lineWidth - width;
            if (delta <= 0) {
                return TCL_OK;
            }
            if (delta > oneThird) {
                dInfoPtr->newXPixelOffset = x - lineWidth/2;
            } else {
                dInfoPtr->newXPixelOffset += delta;
            }
        }
    }
    dInfoPtr->flags |= DINFO_OUT_OF_DATE;
    if (!(dInfoPtr->flags & REDRAW_PENDING)) {
	dInfoPtr->flags |= REDRAW_PENDING;
	Tcl_DoWhenIdle(DisplayText, textPtr);
    }
    return TCL_OK;
}

/*
 *--------------------------------------------------------------
 *
 * TkTextXviewCmd --
 *
 *	This function is invoked to process the "xview" option for the widget
 *	command for text widgets. See the user documentation for details on
 *	what it does.
 *
 * Results:
 *	A standard Tcl result.
 *
 * Side effects:
 *	See the user documentation.
 *
 *--------------------------------------------------------------
 */

int
TkTextXviewCmd(
    TkText *textPtr,		/* Information about text widget. */
    Tcl_Interp *interp,		/* Current interpreter. */
    int objc,			/* Number of arguments. */
    Tcl_Obj *const objv[])	/* Argument objects. Someone else has already
				 * parsed this command enough to know that
				 * objv[1] is "xview". */
{
    TextDInfo *dInfoPtr = textPtr->dInfoPtr;
    int type, count;
    double fraction;

    if (dInfoPtr->flags & DINFO_OUT_OF_DATE) {
	UpdateDisplayInfo(textPtr);
    }

    if (objc == 2) {
	GetXView(interp, textPtr, 0);
	return TCL_OK;
    }

    type = TextGetScrollInfoObj(interp, textPtr, objc, objv,
	    &fraction, &count);
    switch (type) {
    case TKTEXT_SCROLL_ERROR:
	return TCL_ERROR;
    case TKTEXT_SCROLL_MOVETO:
	if (fraction > 1.0) {
	    fraction = 1.0;
	}
	if (fraction < 0) {
	    fraction = 0;
	}
	dInfoPtr->newXPixelOffset = (int)
		(fraction * dInfoPtr->maxLength + 0.5);
	break;
    case TKTEXT_SCROLL_PAGES: {
	int pixelsPerPage;

	pixelsPerPage = (dInfoPtr->maxX-dInfoPtr->x) - 2*textPtr->charWidth;
	if (pixelsPerPage < 1) {
	    pixelsPerPage = 1;
	}
	dInfoPtr->newXPixelOffset += pixelsPerPage * count;
	break;
    }
    case TKTEXT_SCROLL_UNITS:
	dInfoPtr->newXPixelOffset += count * textPtr->charWidth;
	break;
    case TKTEXT_SCROLL_PIXELS:
	dInfoPtr->newXPixelOffset += count;
	break;
    }

    dInfoPtr->flags |= DINFO_OUT_OF_DATE;
    if (!(dInfoPtr->flags & REDRAW_PENDING)) {
	dInfoPtr->flags |= REDRAW_PENDING;
	Tcl_DoWhenIdle(DisplayText, textPtr);
    }
    return TCL_OK;
}

/*
 *----------------------------------------------------------------------
 *
 * YScrollByPixels --
 *
 *	This function is called to scroll a text widget up or down by a given
 *	number of pixels.
 *
 * Results:
 *	None.
 *
 * Side effects:
 *	The view in textPtr's window changes to reflect the value of "offset".
 *
 *----------------------------------------------------------------------
 */

static void
YScrollByPixels(
    TkText *textPtr,		/* Widget to scroll. */
    int offset)			/* Amount by which to scroll, in pixels.
				 * Positive means that information later in
				 * text becomes visible, negative means that
				 * information earlier in the text becomes
				 * visible. */
{
    TextDInfo *dInfoPtr = textPtr->dInfoPtr;

    if (offset < 0) {
	/*
	 * Now we want to measure up this number of pixels from the top of the
	 * screen. But the top line may not be totally visible. Note that
	 * 'count' is negative here.
	 */

	offset -= CalculateDisplayLineHeight(textPtr,
		&textPtr->topIndex, NULL, NULL) - dInfoPtr->topPixelOffset;
	MeasureUp(textPtr, &textPtr->topIndex, -offset,
		&textPtr->topIndex, &dInfoPtr->newTopPixelOffset);
    } else if (offset > 0) {
	DLine *dlPtr;
	TkTextLine *lastLinePtr;
	TkTextIndex newIdx;

	/*
	 * Scrolling down by pixels. Layout lines starting at the top index
	 * and count through the desired vertical distance.
	 */

	lastLinePtr = TkBTreeFindLine(textPtr->sharedTextPtr->tree, textPtr,
		TkBTreeNumLines(textPtr->sharedTextPtr->tree, textPtr));
	offset += dInfoPtr->topPixelOffset;
	dInfoPtr->newTopPixelOffset = 0;
	while (offset > 0) {
	    dlPtr = LayoutDLine(textPtr, &textPtr->topIndex);
	    dlPtr->nextPtr = NULL;
	    TkTextIndexForwBytes(textPtr, &textPtr->topIndex,
		    dlPtr->byteCount, &newIdx);
	    if (offset <= dlPtr->height) {
		/*
		 * Adjust the top overlap accordingly.
		 */

		dInfoPtr->newTopPixelOffset = offset;
	    }
	    offset -= dlPtr->height;
	    FreeDLines(textPtr, dlPtr, NULL, DLINE_FREE_TEMP);
	    if (newIdx.linePtr == lastLinePtr || offset <= 0) {
		break;
	    }
	    textPtr->topIndex = newIdx;
	}
    } else {
	/*
	 * offset = 0, so no scrolling required.
	 */

	return;
    }
    if (!(dInfoPtr->flags & REDRAW_PENDING)) {
	Tcl_DoWhenIdle(DisplayText, textPtr);
    }
    dInfoPtr->flags |= REDRAW_PENDING|DINFO_OUT_OF_DATE|REPICK_NEEDED;
}

/*
 *----------------------------------------------------------------------
 *
 * YScrollByLines --
 *
 *	This function is called to scroll a text widget up or down by a given
 *	number of lines.
 *
 * Results:
 *	None.
 *
 * Side effects:
 *	The view in textPtr's window changes to reflect the value of "offset".
 *
 *----------------------------------------------------------------------
 */

static void
YScrollByLines(
    TkText *textPtr,		/* Widget to scroll. */
    int offset)			/* Amount by which to scroll, in display
				 * lines. Positive means that information
				 * later in text becomes visible, negative
				 * means that information earlier in the text
				 * becomes visible. */
{
    int i, bytesToCount, lineNum;
    TkTextIndex newIdx, index;
    TkTextLine *lastLinePtr;
    TextDInfo *dInfoPtr = textPtr->dInfoPtr;
    DLine *dlPtr, *lowestPtr;

    if (offset < 0) {
	/*
	 * Must scroll up (to show earlier information in the text). The code
	 * below is similar to that in MeasureUp, except that it counts lines
	 * instead of pixels.
	 */

	bytesToCount = textPtr->topIndex.byteIndex + 1;
	index.tree = textPtr->sharedTextPtr->tree;
	offset--;		/* Skip line containing topIndex. */
	for (lineNum = TkBTreeLinesTo(textPtr, textPtr->topIndex.linePtr);
		lineNum >= 0; lineNum--) {
	    index.linePtr = TkBTreeFindLine(textPtr->sharedTextPtr->tree,
		    textPtr, lineNum);
	    index.byteIndex = 0;
	    lowestPtr = NULL;
	    do {
		dlPtr = LayoutDLine(textPtr, &index);
		dlPtr->nextPtr = lowestPtr;
		lowestPtr = dlPtr;
		TkTextIndexForwBytes(textPtr, &index, dlPtr->byteCount,&index);
		bytesToCount -= dlPtr->byteCount;
	    } while ((bytesToCount > 0)
		    && (index.linePtr == dlPtr->index.linePtr));

	    for (dlPtr = lowestPtr; dlPtr != NULL; dlPtr = dlPtr->nextPtr) {
		offset++;
		if (offset == 0) {
		    textPtr->topIndex = dlPtr->index;

                    /*
                     * topIndex is the start of a logical line. However, if
                     * the eol of the previous logical line is elided, then
                     * topIndex may be elsewhere than the first character of
                     * a display line, which is unwanted. Adjust to the start
                     * of the display line, if needed.
                     * topIndex is the start of a display line that is or is
                     * not the start of a logical line. If it is the start of
                     * a logical line, we must check whether this line is
                     * merged with the previous logical line, and if so we
                     * must adjust topIndex to the start of the display line.
                     */
                    if (!IsStartOfNotMergedLine(textPtr, &textPtr->topIndex)) {
                        TkTextFindDisplayLineEnd(textPtr, &textPtr->topIndex,
                                0, NULL);
                    }

                    break;
		}
	    }

	    /*
	     * Discard the display lines, then either return or prepare for
	     * the next display line to lay out.
	     */

	    FreeDLines(textPtr, lowestPtr, NULL, DLINE_FREE);
	    if (offset >= 0) {
		goto scheduleUpdate;
	    }
	    bytesToCount = INT_MAX;
	}

	/*
	 * Ran off the beginning of the text. Return the first character in
	 * the text, and make sure we haven't left anything overlapping the
	 * top window border.
	 */

	TkTextMakeByteIndex(textPtr->sharedTextPtr->tree, textPtr, 0, 0,
		&textPtr->topIndex);
	dInfoPtr->newTopPixelOffset = 0;
    } else {
	/*
	 * Scrolling down, to show later information in the text. Just count
	 * lines from the current top of the window.
	 */

	lastLinePtr = TkBTreeFindLine(textPtr->sharedTextPtr->tree, textPtr,
		TkBTreeNumLines(textPtr->sharedTextPtr->tree, textPtr));
	for (i = 0; i < offset; i++) {
	    dlPtr = LayoutDLine(textPtr, &textPtr->topIndex);
	    if (dlPtr->length == 0 && dlPtr->height == 0) {
		offset++;
	    }
	    dlPtr->nextPtr = NULL;
	    TkTextIndexForwBytes(textPtr, &textPtr->topIndex,
		    dlPtr->byteCount, &newIdx);
	    FreeDLines(textPtr, dlPtr, NULL, DLINE_FREE);
	    if (newIdx.linePtr == lastLinePtr) {
		break;
	    }
	    textPtr->topIndex = newIdx;
	}
    }

  scheduleUpdate:
    if (!(dInfoPtr->flags & REDRAW_PENDING)) {
	Tcl_DoWhenIdle(DisplayText, textPtr);
    }
    dInfoPtr->flags |= REDRAW_PENDING|DINFO_OUT_OF_DATE|REPICK_NEEDED;
}

/*
 *--------------------------------------------------------------
 *
 * TkTextYviewCmd --
 *
 *	This function is invoked to process the "yview" option for the widget
 *	command for text widgets. See the user documentation for details on
 *	what it does.
 *
 * Results:
 *	A standard Tcl result.
 *
 * Side effects:
 *	See the user documentation.
 *
 *--------------------------------------------------------------
 */

int
TkTextYviewCmd(
    TkText *textPtr,		/* Information about text widget. */
    Tcl_Interp *interp,		/* Current interpreter. */
    int objc,			/* Number of arguments. */
    Tcl_Obj *const objv[])	/* Argument objects. Someone else has already
				 * parsed this command enough to know that
				 * objv[1] is "yview". */
{
    TextDInfo *dInfoPtr = textPtr->dInfoPtr;
    int pickPlace, type;
    int pixels, count;
    int switchLength;
    double fraction;
    TkTextIndex index;

    if (dInfoPtr->flags & DINFO_OUT_OF_DATE) {
	UpdateDisplayInfo(textPtr);
    }

    if (objc == 2) {
	GetYView(interp, textPtr, 0);
	return TCL_OK;
    }

    /*
     * Next, handle the old syntax: "pathName yview ?-pickplace? where"
     */

    pickPlace = 0;
    if (Tcl_GetString(objv[2])[0] == '-') {
	register const char *switchStr =
		Tcl_GetStringFromObj(objv[2], &switchLength);

	if ((switchLength >= 2) && (strncmp(switchStr, "-pickplace",
		(unsigned) switchLength) == 0)) {
	    pickPlace = 1;
	    if (objc != 4) {
		Tcl_WrongNumArgs(interp, 3, objv, "lineNum|index");
		return TCL_ERROR;
	    }
	}
    }
    if ((objc == 3) || pickPlace) {
	int lineNum;

	if (Tcl_GetIntFromObj(interp, objv[2+pickPlace], &lineNum) == TCL_OK) {
	    TkTextMakeByteIndex(textPtr->sharedTextPtr->tree, textPtr,
		    lineNum, 0, &index);
	    TkTextSetYView(textPtr, &index, 0);
	    return TCL_OK;
	}

	/*
	 * The argument must be a regular text index.
	 */

	Tcl_ResetResult(interp);
	if (TkTextGetObjIndex(interp, textPtr, objv[2+pickPlace],
		&index) != TCL_OK) {
	    return TCL_ERROR;
	}
	TkTextSetYView(textPtr, &index, (pickPlace ? TK_TEXT_PICKPLACE : 0));
	return TCL_OK;
    }

    /*
     * New syntax: dispatch based on objv[2].
     */

    type = TextGetScrollInfoObj(interp, textPtr, objc,objv, &fraction, &count);
    switch (type) {
    case TKTEXT_SCROLL_ERROR:
	return TCL_ERROR;
    case TKTEXT_SCROLL_MOVETO: {
	int numPixels = TkBTreeNumPixels(textPtr->sharedTextPtr->tree,
		textPtr);
	int topMostPixel;

	if (numPixels == 0) {
	    /*
	     * If the window is totally empty no scrolling is needed, and the
	     * TkTextMakePixelIndex call below will fail.
	     */

	    break;
	}
	if (fraction > 1.0) {
	    fraction = 1.0;
	}
	if (fraction < 0) {
	    fraction = 0;
	}

	/*
	 * Calculate the pixel count for the new topmost pixel in the topmost
	 * line of the window. Note that the interpretation of 'fraction' is
	 * that it counts from 0 (top pixel in buffer) to 1.0 (one pixel past
	 * the last pixel in buffer).
	 */

	topMostPixel = (int) (0.5 + fraction * numPixels);
	if (topMostPixel >= numPixels) {
	    topMostPixel = numPixels -1;
	}

	/*
	 * This function returns the number of pixels by which the given line
	 * should overlap the top of the visible screen.
	 *
	 * This is then used to provide smooth scrolling.
	 */

	pixels = TkTextMakePixelIndex(textPtr, topMostPixel, &index);
	TkTextSetYView(textPtr, &index, pixels);
	break;
    }
    case TKTEXT_SCROLL_PAGES: {
	/*
	 * Scroll up or down by screenfuls. Actually, use the window height
	 * minus two lines, so that there's some overlap between adjacent
	 * pages.
	 */

	int height = dInfoPtr->maxY - dInfoPtr->y;

	if (textPtr->charHeight * 4 >= height) {
	    /*
	     * A single line is more than a quarter of the display. We choose
	     * to scroll by 3/4 of the height instead.
	     */

	    pixels = 3*height/4;
	    if (pixels < textPtr->charHeight) {
		/*
		 * But, if 3/4 of the height is actually less than a single
		 * typical character height, then scroll by the minimum of the
		 * linespace or the total height.
		 */

		if (textPtr->charHeight < height) {
		    pixels = textPtr->charHeight;
		} else {
		    pixels = height;
		}
	    }
	    pixels *= count;
	} else {
	    pixels = (height - 2*textPtr->charHeight)*count;
	}
	YScrollByPixels(textPtr, pixels);
	break;
    }
    case TKTEXT_SCROLL_PIXELS:
	YScrollByPixels(textPtr, count);
	break;
    case TKTEXT_SCROLL_UNITS:
	YScrollByLines(textPtr, count);
	break;
    }
    return TCL_OK;
}

/*
 *--------------------------------------------------------------
 *
 * TkTextPendingsync --
 *
 *	This function checks if any line heights are not up-to-date.
 *
 * Results:
 *	Returns a boolean true if it is the case, or false if all line
 *      heights are up-to-date.
 *
 * Side effects:
 *	None.
 *
 *--------------------------------------------------------------
 */

Bool
TkTextPendingsync(
    TkText *textPtr)		/* Information about text widget. */
{
    TextDInfo *dInfoPtr = textPtr->dInfoPtr;

    return (
        (!(dInfoPtr->flags & REDRAW_PENDING) &&
	 (dInfoPtr->metricEpoch == -1) &&
         (dInfoPtr->lastMetricUpdateLine == dInfoPtr->currentMetricUpdateLine)) ?
        0 : 1);
}

/*
 *--------------------------------------------------------------
 *
 * TkTextScanCmd --
 *
 *	This function is invoked to process the "scan" option for the widget
 *	command for text widgets. See the user documentation for details on
 *	what it does.
 *
 * Results:
 *	A standard Tcl result.
 *
 * Side effects:
 *	See the user documentation.
 *
 *--------------------------------------------------------------
 */

int
TkTextScanCmd(
    register TkText *textPtr,	/* Information about text widget. */
    Tcl_Interp *interp,		/* Current interpreter. */
    int objc,			/* Number of arguments. */
    Tcl_Obj *const objv[])	/* Argument objects. Someone else has already
				 * parsed this command enough to know that
				 * objv[1] is "scan". */
{
    TextDInfo *dInfoPtr = textPtr->dInfoPtr;
    TkTextIndex index;
    int c, x, y, totalScroll, gain=10;
    size_t length;

    if ((objc != 5) && (objc != 6)) {
	Tcl_WrongNumArgs(interp, 2, objv, "mark x y");
	Tcl_AppendResult(interp, " or \"", Tcl_GetString(objv[0]),
		" scan dragto x y ?gain?\"", NULL);
	/*
	 * Ought to be:
	 * Tcl_WrongNumArgs(interp, 2, objc, "dragto x y ?gain?");
	 */
	return TCL_ERROR;
    }
    if (Tcl_GetIntFromObj(interp, objv[3], &x) != TCL_OK) {
	return TCL_ERROR;
    }
    if (Tcl_GetIntFromObj(interp, objv[4], &y) != TCL_OK) {
	return TCL_ERROR;
    }
    if ((objc == 6) && (Tcl_GetIntFromObj(interp, objv[5], &gain) != TCL_OK)) {
	return TCL_ERROR;
    }
    c = Tcl_GetString(objv[2])[0];
    length = strlen(Tcl_GetString(objv[2]));
    if (c=='d' && strncmp(Tcl_GetString(objv[2]), "dragto", length)==0) {
	int newX, maxX;

	/*
	 * Amplify the difference between the current position and the mark
	 * position to compute how much the view should shift, then update the
	 * mark position to correspond to the new view. If we run off the edge
	 * of the text, reset the mark point so that the current position
	 * continues to correspond to the edge of the window. This means that
	 * the picture will start dragging as soon as the mouse reverses
	 * direction (without this reset, might have to slide mouse a long
	 * ways back before the picture starts moving again).
	 */

	newX = dInfoPtr->scanMarkXPixel + gain*(dInfoPtr->scanMarkX - x);
	maxX = 1 + dInfoPtr->maxLength - (dInfoPtr->maxX - dInfoPtr->x);
	if (newX < 0) {
	    newX = 0;
	    dInfoPtr->scanMarkXPixel = 0;
	    dInfoPtr->scanMarkX = x;
	} else if (newX > maxX) {
	    newX = maxX;
	    dInfoPtr->scanMarkXPixel = maxX;
	    dInfoPtr->scanMarkX = x;
	}
	dInfoPtr->newXPixelOffset = newX;

	totalScroll = gain*(dInfoPtr->scanMarkY - y);
	if (totalScroll != dInfoPtr->scanTotalYScroll) {
	    index = textPtr->topIndex;
	    YScrollByPixels(textPtr, totalScroll-dInfoPtr->scanTotalYScroll);
	    dInfoPtr->scanTotalYScroll = totalScroll;
	    if ((index.linePtr == textPtr->topIndex.linePtr) &&
		    (index.byteIndex == textPtr->topIndex.byteIndex)) {
		dInfoPtr->scanTotalYScroll = 0;
		dInfoPtr->scanMarkY = y;
	    }
	}
	dInfoPtr->flags |= DINFO_OUT_OF_DATE;
	if (!(dInfoPtr->flags & REDRAW_PENDING)) {
	    dInfoPtr->flags |= REDRAW_PENDING;
	    Tcl_DoWhenIdle(DisplayText, textPtr);
	}
    } else if (c=='m' && strncmp(Tcl_GetString(objv[2]), "mark", length)==0) {
	dInfoPtr->scanMarkXPixel = dInfoPtr->newXPixelOffset;
	dInfoPtr->scanMarkX = x;
	dInfoPtr->scanTotalYScroll = 0;
	dInfoPtr->scanMarkY = y;
    } else {
	Tcl_SetObjResult(interp, Tcl_ObjPrintf(
		"bad scan option \"%s\": must be mark or dragto",
		Tcl_GetString(objv[2])));
	Tcl_SetErrorCode(interp, "TCL", "LOOKUP", "INDEX", "scan option",
		Tcl_GetString(objv[2]), NULL);
	return TCL_ERROR;
    }
    return TCL_OK;
}

/*
 *----------------------------------------------------------------------
 *
 * GetXView --
 *
 *	This function computes the fractions that indicate what's visible in a
 *	text window and, optionally, evaluates a Tcl script to report them to
 *	the text's associated scrollbar.
 *
 * Results:
 *	If report is zero, then the interp's result is filled in with two real
 *	numbers separated by a space, giving the position of the left and
 *	right edges of the window as fractions from 0 to 1, where 0 means the
 *	left edge of the text and 1 means the right edge. If report is
 *	non-zero, then the interp's result isn't modified directly, but
 *	instead a script is evaluated in interp to report the new horizontal
 *	scroll position to the scrollbar (if the scroll position hasn't
 *	changed then no script is invoked).
 *
 * Side effects:
 *	None.
 *
 *----------------------------------------------------------------------
 */

static void
GetXView(
    Tcl_Interp *interp,		/* If "report" is FALSE, string describing
				 * visible range gets stored in the interp's
				 * result. */
    TkText *textPtr,		/* Information about text widget. */
    int report)			/* Non-zero means report info to scrollbar if
				 * it has changed. */
{
    TextDInfo *dInfoPtr = textPtr->dInfoPtr;
    double first, last;
    int code;
    Tcl_Obj *listObj;

    if (dInfoPtr->maxLength > 0) {
	first = ((double) dInfoPtr->curXPixelOffset)
		/ dInfoPtr->maxLength;
	last = ((double) (dInfoPtr->curXPixelOffset + dInfoPtr->maxX
		- dInfoPtr->x))/dInfoPtr->maxLength;
	if (last > 1.0) {
	    last = 1.0;
	}
    } else {
	first = 0;
	last = 1.0;
    }
    if (!report) {
	listObj = Tcl_NewListObj(0, NULL);
	Tcl_ListObjAppendElement(interp, listObj, Tcl_NewDoubleObj(first));
	Tcl_ListObjAppendElement(interp, listObj, Tcl_NewDoubleObj(last));
	Tcl_SetObjResult(interp, listObj);
	return;
    }
    if (FP_EQUAL_SCALE(first, dInfoPtr->xScrollFirst, dInfoPtr->maxLength) &&
	    FP_EQUAL_SCALE(last, dInfoPtr->xScrollLast, dInfoPtr->maxLength)) {
	return;
    }
    dInfoPtr->xScrollFirst = first;
    dInfoPtr->xScrollLast = last;
    if (textPtr->xScrollCmd != NULL) {
	char buf1[TCL_DOUBLE_SPACE+1];
	char buf2[TCL_DOUBLE_SPACE+1];
	Tcl_DString buf;

	buf1[0] = ' ';
	buf2[0] = ' ';
	Tcl_PrintDouble(NULL, first, buf1+1);
	Tcl_PrintDouble(NULL, last, buf2+1);
	Tcl_DStringInit(&buf);
	Tcl_DStringAppend(&buf, textPtr->xScrollCmd, -1);
	Tcl_DStringAppend(&buf, buf1, -1);
	Tcl_DStringAppend(&buf, buf2, -1);
	code = Tcl_EvalEx(interp, Tcl_DStringValue(&buf), -1, 0);
	Tcl_DStringFree(&buf);
	if (code != TCL_OK) {
	    Tcl_AddErrorInfo(interp,
		    "\n    (horizontal scrolling command executed by text)");
	    Tcl_BackgroundException(interp, code);
	}
    }
}

/*
 *----------------------------------------------------------------------
 *
 * GetYPixelCount --
 *
 *	How many pixels are there between the absolute top of the widget and
 *	the top of the given DLine.
 *
 *	While this function will work for any valid DLine, it is only ever
 *	called when dlPtr is the first display line in the widget (by
 *	'GetYView'). This means that usually this function is a very quick
 *	calculation, since it can use the pre-calculated linked-list of DLines
 *	for height information.
 *
 *	The only situation where this breaks down is if dlPtr's logical line
 *	wraps enough times to fill the text widget's current view - in this
 *	case we won't have enough dlPtrs in the linked list to be able to
 *	subtract off what we want.
 *
 * Results:
 *	The number of pixels.
 *
 *	This value has a valid range between '0' (the very top of the widget)
 *	and the number of pixels in the total widget minus the pixel-height of
 *	the last line.
 *
 * Side effects:
 *	None.
 *
 *----------------------------------------------------------------------
 */

static int
GetYPixelCount(
    TkText *textPtr,		/* Information about text widget. */
    DLine *dlPtr)		/* Information about the layout of a given
				 * index. */
{
    TkTextLine *linePtr = dlPtr->index.linePtr;
    int count;

    /*
     * Get the pixel count to the top of dlPtr's logical line. The rest of the
     * function is then concerned with updating 'count' for any difference
     * between the top of the logical line and the display line.
     */

    count = TkBTreePixelsTo(textPtr, linePtr);

    /*
     * For the common case where this dlPtr is also the start of the logical
     * line, we can return right away.
     */

    if (IsStartOfNotMergedLine(textPtr, &dlPtr->index)) {
	return count;
    }

    /*
     * Add on the logical line's height to reach one pixel beyond the bottom
     * of the logical line. And then subtract off the heights of all the
     * display lines from dlPtr to the end of its logical line.
     *
     * A different approach would be to lay things out from the start of the
     * logical line until we reach dlPtr, but since none of those are
     * pre-calculated, it'll usually take a lot longer. (But there are cases
     * where it would be more efficient: say if we're on the second of 1000
     * wrapped lines all from a single logical line - but that sort of
     * optimization is left for the future).
     */

    count += TkBTreeLinePixelCount(textPtr, linePtr);

    do {
	count -= dlPtr->height;
	if (dlPtr->nextPtr == NULL) {
	    /*
	     * We've run out of pre-calculated display lines, so we have to
	     * lay them out ourselves until the end of the logical line. Here
	     * is where we could be clever and ask: what's faster, to layout
	     * all lines from here to line-end, or all lines from the original
	     * dlPtr to the line-start? We just assume the former.
	     */

	    TkTextIndex index;
	    int notFirst = 0;

	    while (1) {
		TkTextIndexForwBytes(textPtr, &dlPtr->index,
			dlPtr->byteCount, &index);
		if (notFirst) {
		    FreeDLines(textPtr, dlPtr, NULL, DLINE_FREE_TEMP);
		}
		if (index.linePtr != linePtr) {
		    break;
		}
		dlPtr = LayoutDLine(textPtr, &index);

		if (tkTextDebug) {
		    char string[TK_POS_CHARS];

		    /*
		     * Debugging is enabled, so keep a log of all the lines
		     * whose height was recalculated. The test suite uses this
		     * information.
		     */

		    TkTextPrintIndex(textPtr, &index, string);
		    LOG("tk_textHeightCalc", string);
		}
		count -= dlPtr->height;
		notFirst = 1;
	    }
	    break;
	}
	dlPtr = dlPtr->nextPtr;
    } while (dlPtr->index.linePtr == linePtr);

    return count;
}

/*
 *----------------------------------------------------------------------
 *
 * GetYView --
 *
 *	This function computes the fractions that indicate what's visible in a
 *	text window and, optionally, evaluates a Tcl script to report them to
 *	the text's associated scrollbar.
 *
 * Results:
 *	If report is zero, then the interp's result is filled in with two real
 *	numbers separated by a space, giving the position of the top and
 *	bottom of the window as fractions from 0 to 1, where 0 means the
 *	beginning of the text and 1 means the end. If report is non-zero, then
 *	the interp's result isn't modified directly, but a script is evaluated
 *	in interp to report the new scroll position to the scrollbar (if the
 *	scroll position hasn't changed then no script is invoked).
 *
 * Side effects:
 *	None.
 *
 *----------------------------------------------------------------------
 */

static void
GetYView(
    Tcl_Interp *interp,		/* If "report" is FALSE, string describing
				 * visible range gets stored in the interp's
				 * result. */
    TkText *textPtr,		/* Information about text widget. */
    int report)			/* Non-zero means report info to scrollbar if
				 * it has changed. */
{
    TextDInfo *dInfoPtr = textPtr->dInfoPtr;
    double first, last;
    DLine *dlPtr;
    int totalPixels, code, count;
    Tcl_Obj *listObj;

    dlPtr = dInfoPtr->dLinePtr;

    if (dlPtr == NULL) {
	return;
    }

    totalPixels = TkBTreeNumPixels(textPtr->sharedTextPtr->tree, textPtr);

    if (totalPixels == 0) {
	first = 0.0;
	last = 1.0;
    } else {
	/*
	 * Get the pixel count for the first visible pixel of the first
	 * visible line. If the first visible line is only partially visible,
	 * then we use 'topPixelOffset' to get the difference.
	 */

	count = GetYPixelCount(textPtr, dlPtr);
	first = (count + dInfoPtr->topPixelOffset) / (double) totalPixels;

	/*
	 * Add on the total number of visible pixels to get the count to one
	 * pixel _past_ the last visible pixel. This is how the 'yview'
	 * command is documented, and also explains why we are dividing by
	 * 'totalPixels' and not 'totalPixels-1'.
	 */

	while (1) {
	    int extra;

	    count += dlPtr->height;
	    extra = dlPtr->y + dlPtr->height - dInfoPtr->maxY;
	    if (extra > 0) {
		/*
		 * This much of the last line is not visible, so don't count
		 * these pixels. Since we've reached the bottom of the window,
		 * we break out of the loop.
		 */

		count -= extra;
		break;
	    }
	    if (dlPtr->nextPtr == NULL) {
		break;
	    }
	    dlPtr = dlPtr->nextPtr;
	}

	if (count > totalPixels) {
	    /*
	     * It can be possible, if we do not update each line's pixelHeight
	     * cache when we lay out individual DLines that the count
	     * generated here is more up-to-date than that maintained by the
	     * BTree. In such a case, the best we can do here is to fix up
	     * 'count' and continue, which might result in small, temporary
	     * perturbations to the size of the scrollbar. This is basically
	     * harmless, but in a perfect world we would not have this
	     * problem.
	     *
	     * For debugging purposes, if anyone wishes to improve the text
	     * widget further, the following 'panic' can be activated. In
	     * principle it should be possible to ensure the BTree is always
	     * at least as up to date as the display, so in the future we
	     * might be able to leave the 'panic' in permanently when we
	     * believe we have resolved the cache synchronisation issue.
	     *
	     * However, to achieve that goal would, I think, require a fairly
	     * substantial refactorisation of the code in this file so that
	     * there is much more obvious and explicit coordination between
	     * calls to LayoutDLine and updating of each TkTextLine's
	     * pixelHeight. The complicated bit is that LayoutDLine deals with
	     * individual display lines, but pixelHeight is for a logical
	     * line.
	     */

#if 0
	    Tcl_Panic("Counted more pixels (%d) than expected (%d) total "
		    "pixels in text widget scroll bar calculation.", count,
		    totalPixels);
#endif
	    count = totalPixels;
	}

	last = ((double) count)/((double)totalPixels);
    }

    if (!report) {
	listObj = Tcl_NewListObj(0,NULL);
	Tcl_ListObjAppendElement(interp, listObj, Tcl_NewDoubleObj(first));
	Tcl_ListObjAppendElement(interp, listObj, Tcl_NewDoubleObj(last));
	Tcl_SetObjResult(interp, listObj);
	return;
    }

    if (FP_EQUAL_SCALE(first, dInfoPtr->yScrollFirst, totalPixels) &&
	    FP_EQUAL_SCALE(last, dInfoPtr->yScrollLast, totalPixels)) {
	return;
    }

    dInfoPtr->yScrollFirst = first;
    dInfoPtr->yScrollLast = last;
    if (textPtr->yScrollCmd != NULL) {
	char buf1[TCL_DOUBLE_SPACE+1];
	char buf2[TCL_DOUBLE_SPACE+1];
	Tcl_DString buf;

	buf1[0] = ' ';
	buf2[0] = ' ';
	Tcl_PrintDouble(NULL, first, buf1+1);
	Tcl_PrintDouble(NULL, last, buf2+1);
	Tcl_DStringInit(&buf);
	Tcl_DStringAppend(&buf, textPtr->yScrollCmd, -1);
	Tcl_DStringAppend(&buf, buf1, -1);
	Tcl_DStringAppend(&buf, buf2, -1);
	code = Tcl_EvalEx(interp, Tcl_DStringValue(&buf), -1, 0);
	Tcl_DStringFree(&buf);
	if (code != TCL_OK) {
	    Tcl_AddErrorInfo(interp,
		    "\n    (vertical scrolling command executed by text)");
	    Tcl_BackgroundException(interp, code);
	}
    }
}

/*
 *----------------------------------------------------------------------
 *
 * AsyncUpdateYScrollbar --
 *
 *	This function is called to update the vertical scrollbar asychronously
 *	as the pixel height calculations progress for lines in the widget.
 *
 * Results:
 *	None.
 *
 * Side effects:
 *	See 'GetYView'. In particular the scrollbar position and size may be
 *	changed.
 *
 *----------------------------------------------------------------------
 */

static void
AsyncUpdateYScrollbar(
    ClientData clientData)	/* Information about widget. */
{
    register TkText *textPtr = clientData;

    textPtr->dInfoPtr->scrollbarTimer = NULL;

    if (!(textPtr->flags & DESTROYED)) {
	GetYView(textPtr->interp, textPtr, 1);
    }

    if (textPtr->refCount-- <= 1) {
	ckfree(textPtr);
    }
}

/*
 *----------------------------------------------------------------------
 *
 * FindDLine --
 *
 *	This function is called to find the DLine corresponding to a given
 *	text index.
 *
 * Results:
 *	The return value is a pointer to the first DLine found in the list
 *	headed by dlPtr that displays information at or after the specified
 *	position. If there is no such line in the list then NULL is returned.
 *
 * Side effects:
 *	None.
 *
 *----------------------------------------------------------------------
 */

static DLine *
FindDLine(
    TkText *textPtr,		/* Widget record for text widget. */
    register DLine *dlPtr,	/* Pointer to first in list of DLines to
				 * search. */
    const TkTextIndex *indexPtr)/* Index of desired character. */
{
    DLine *dlPtrPrev;
    TkTextIndex indexPtr2;

    if (dlPtr == NULL) {
	return NULL;
    }
    if (TkBTreeLinesTo(NULL, indexPtr->linePtr)
	    < TkBTreeLinesTo(NULL, dlPtr->index.linePtr)) {
	/*
	 * The first display line is already past the desired line.
	 */

	return dlPtr;
    }

    /*
     * The display line containing the desired index is such that the index
     * of the first character of this display line is at or before the
     * desired index, and the index of the first character of the next
     * display line is after the desired index.
     */

    while (TkTextIndexCmp(&dlPtr->index,indexPtr) < 0) {
        dlPtrPrev = dlPtr;
        dlPtr = dlPtr->nextPtr;
        if (dlPtr == NULL) {
            /*
             * We're past the last display line, either because the desired
             * index lies past the visible text, or because the desired index
             * is on the last display line.
             */
            indexPtr2 = dlPtrPrev->index;
            TkTextIndexForwBytes(textPtr, &indexPtr2, dlPtrPrev->byteCount,
                    &indexPtr2);
            if (TkTextIndexCmp(&indexPtr2,indexPtr) > 0) {
                /*
                 * The desired index is on the last display line.
                 * --> return this display line.
                 */
                dlPtr = dlPtrPrev;
            } else {
                /*
                 * The desired index is past the visible text. There is no
                 * display line displaying something at the desired index.
                 * --> return NULL.
                 */
            }
            break;
        }
        if (TkTextIndexCmp(&dlPtr->index,indexPtr) > 0) {
            /*
             * If we're here then we would normally expect that:
             *   dlPtrPrev->index  <=  indexPtr  <  dlPtr->index
             * i.e. we have found the searched display line being dlPtr.
             * However it is possible that some DLines were unlinked
             * previously, leading to a situation where going through
             * the list of display lines skips display lines that did
             * exist just a moment ago.
             */
            indexPtr2 = dlPtrPrev->index;
            TkTextIndexForwBytes(textPtr, &indexPtr2, dlPtrPrev->byteCount,
                    &indexPtr2);
            if (TkTextIndexCmp(&indexPtr2,indexPtr) > 0) {
                /*
                 * Confirmed:
                 *   dlPtrPrev->index  <=  indexPtr  <  dlPtr->index
                 * --> return dlPtrPrev.
                 */
                dlPtr = dlPtrPrev;
            } else {
                /*
                 * The last (rightmost) index shown by dlPtrPrev is still
                 * before the desired index. This may be because there was
                 * previously a display line between dlPtrPrev and dlPtr
                 * and this display line has been unlinked.
                 * --> return dlPtr.
                 */
            }
            break;
        }
    }

    return dlPtr;
}

/*
 *----------------------------------------------------------------------
 *
 * IsStartOfNotMergedLine --
 *
 *	This function checks whether the given index is the start of a
 *      logical line that is not merged with the previous logical line
 *      (due to elision of the eol of the previous line).
 *
 * Results:
 *	Returns whether the given index denotes the first index of a
*       logical line not merged with its previous line.
 *
 * Side effects:
 *	None.
 *
 *----------------------------------------------------------------------
 */

static int
IsStartOfNotMergedLine(
      TkText *textPtr,              /* Widget record for text widget. */
      CONST TkTextIndex *indexPtr)  /* Index to check. */
{
    TkTextIndex indexPtr2;

    if (indexPtr->byteIndex != 0) {
        /*
         * Not the start of a logical line.
         */
        return 0;
    }

    if (TkTextIndexBackBytes(textPtr, indexPtr, 1, &indexPtr2)) {
        /*
         * indexPtr is the first index of the text widget.
         */
        return 1;
    }

    if (!TkTextIsElided(textPtr, &indexPtr2, NULL)) {
        /*
         * The eol of the line just before indexPtr is elided.
         */
        return 1;
    }

    return 0;
}

/*
 *----------------------------------------------------------------------
 *
 * TkTextPixelIndex --
 *
 *	Given an (x,y) coordinate on the screen, find the location of the
 *	character closest to that location.
 *
 * Results:
 *	The index at *indexPtr is modified to refer to the character on the
 *	display that is closest to (x,y).
 *
 * Side effects:
 *	None.
 *
 *----------------------------------------------------------------------
 */

void
TkTextPixelIndex(
    TkText *textPtr,		/* Widget record for text widget. */
    int x, int y,		/* Pixel coordinates of point in widget's
				 * window. */
    TkTextIndex *indexPtr,	/* This index gets filled in with the index of
				 * the character nearest to (x,y). */
    int *nearest)		/* If non-NULL then gets set to 0 if (x,y) is
				 * actually over the returned index, and 1 if
				 * it is just nearby (e.g. if x,y is on the
				 * border of the widget). */
{
    TextDInfo *dInfoPtr = textPtr->dInfoPtr;
    register DLine *dlPtr, *validDlPtr;
    int nearby = 0;

    /*
     * Make sure that all of the layout information about what's displayed
     * where on the screen is up-to-date.
     */

    if (dInfoPtr->flags & DINFO_OUT_OF_DATE) {
	UpdateDisplayInfo(textPtr);
    }

    /*
     * If the coordinates are above the top of the window, then adjust them to
     * refer to the upper-right corner of the window. If they're off to one
     * side or the other, then adjust to the closest side.
     */

    if (y < dInfoPtr->y) {
	y = dInfoPtr->y;
	x = dInfoPtr->x;
	nearby = 1;
    }
    if (x >= dInfoPtr->maxX) {
	x = dInfoPtr->maxX - 1;
	nearby = 1;
    }
    if (x < dInfoPtr->x) {
	x = dInfoPtr->x;
	nearby = 1;
    }

    /*
     * Find the display line containing the desired y-coordinate.
     */

    if (dInfoPtr->dLinePtr == NULL) {
	if (nearest != NULL) {
	    *nearest = 1;
	}
	*indexPtr = textPtr->topIndex;
	return;
    }
    for (dlPtr = validDlPtr = dInfoPtr->dLinePtr;
	    y >= (dlPtr->y + dlPtr->height);
	    dlPtr = dlPtr->nextPtr) {
	if (dlPtr->chunkPtr != NULL) {
	    validDlPtr = dlPtr;
	}
	if (dlPtr->nextPtr == NULL) {
	    /*
	     * Y-coordinate is off the bottom of the displayed text. Use the
	     * last character on the last line.
	     */

	    x = dInfoPtr->maxX - 1;
	    nearby = 1;
	    break;
	}
    }
    if (dlPtr->chunkPtr == NULL) {
	dlPtr = validDlPtr;
    }

    if (nearest != NULL) {
	*nearest = nearby;
    }

    DlineIndexOfX(textPtr, dlPtr, x, indexPtr);
}

/*
 *----------------------------------------------------------------------
 *
 * DlineIndexOfX --
 *
 *	Given an x coordinate in a display line, find the index of the
 *	character closest to that location.
 *
 *	This is effectively the opposite of DlineXOfIndex.
 *
 * Results:
 *	The index at *indexPtr is modified to refer to the character on the
 *	display line that is closest to x.
 *
 * Side effects:
 *	None.
 *
 *----------------------------------------------------------------------
 */

static void
DlineIndexOfX(
    TkText *textPtr,		/* Widget record for text widget. */
    DLine *dlPtr,		/* Display information for this display
				 * line. */
    int x,			/* Pixel x coordinate of point in widget's
				 * window. */
    TkTextIndex *indexPtr)	/* This index gets filled in with the index of
				 * the character nearest to x. */
{
    TextDInfo *dInfoPtr = textPtr->dInfoPtr;
    register TkTextDispChunk *chunkPtr;

    /*
     * Scan through the line's chunks to find the one that contains the
     * desired x-coordinate. Before doing this, translate the x-coordinate
     * from the coordinate system of the window to the coordinate system of
     * the line (to take account of x-scrolling).
     */

    *indexPtr = dlPtr->index;
    x = x - dInfoPtr->x + dInfoPtr->curXPixelOffset;
    chunkPtr = dlPtr->chunkPtr;

    if (chunkPtr == NULL || x == 0) {
	/*
	 * This may occur if everything is elided, or if we're simply already
	 * at the beginning of the line.
	 */

	return;
    }

    while (x >= (chunkPtr->x + chunkPtr->width)) {
	/*
	 * Note that this forward then backward movement of the index can be
	 * problematic at the end of the buffer (we can't move forward, and
	 * then when we move backward, we do, leading to the wrong position).
	 * Hence when x == 0 we take special action above.
	 */

	if (TkTextIndexForwBytes(NULL,indexPtr,chunkPtr->numBytes,indexPtr)) {
	    /*
	     * We've reached the end of the text.
	     */

            TkTextIndexBackChars(NULL, indexPtr, 1, indexPtr, COUNT_INDICES);
	    return;
	}
	if (chunkPtr->nextPtr == NULL) {
	    /*
	     * We've reached the end of the display line.
	     */

            TkTextIndexBackChars(NULL, indexPtr, 1, indexPtr, COUNT_INDICES);
	    return;
	}
	chunkPtr = chunkPtr->nextPtr;
    }

    /*
     * If the chunk has more than one byte in it, ask it which character is at
     * the desired location. In this case we can manipulate
     * 'indexPtr->byteIndex' directly, because we know we're staying inside a
     * single logical line.
     */

    if (chunkPtr->numBytes > 1) {
	indexPtr->byteIndex += chunkPtr->measureProc(chunkPtr, x);
    }
}

/*
 *----------------------------------------------------------------------
 *
 * TkTextIndexOfX --
 *
 *	Given a logical x coordinate (i.e. distance in pixels from the
 *	beginning of the display line, not taking into account any information
 *	about the window, scrolling etc.) on the display line starting with
 *	the given index, adjust that index to refer to the object under the x
 *	coordinate.
 *
 * Results:
 *	None.
 *
 * Side effects:
 *	None.
 *
 *----------------------------------------------------------------------
 */

void
TkTextIndexOfX(
    TkText *textPtr,		/* Widget record for text widget. */
    int x,			/* The x coordinate for which we want the
				 * index. */
    TkTextIndex *indexPtr)	/* Index of display line start, which will be
				 * adjusted to the index under the given x
				 * coordinate. */
{
    DLine *dlPtr = LayoutDLine(textPtr, indexPtr);
    DlineIndexOfX(textPtr, dlPtr, x + textPtr->dInfoPtr->x
		- textPtr->dInfoPtr->curXPixelOffset, indexPtr);
    FreeDLines(textPtr, dlPtr, NULL, DLINE_FREE_TEMP);
}

/*
 *----------------------------------------------------------------------
 *
 * DlineXOfIndex --
 *
 *	Given a relative byte index on a given display line (i.e. the number
 *	of byte indices from the beginning of the given display line), find
 *	the x coordinate of that index within the abstract display line,
 *	without adjusting for the x-scroll state of the line.
 *
 *	This is effectively the opposite of DlineIndexOfX.
 *
 *	NB. The 'byteIndex' is relative to the display line, NOT the logical
 *	line.
 *
 * Results:
 *	The x coordinate.
 *
 * Side effects:
 *	None.
 *
 *----------------------------------------------------------------------
 */

static int
DlineXOfIndex(
    TkText *textPtr,		/* Widget record for text widget. */
    DLine *dlPtr,		/* Display information for this display
				 * line. */
    int byteIndex)		/* The byte index for which we want the
				 * coordinate. */
{
    register TkTextDispChunk *chunkPtr = dlPtr->chunkPtr;
    int x = 0;

    if (byteIndex == 0 || chunkPtr == NULL) {
	return x;
    }

    /*
     * Scan through the line's chunks to find the one that contains the
     * desired byte index.
     */

    chunkPtr = dlPtr->chunkPtr;
    while (byteIndex > 0) {
	if (byteIndex < chunkPtr->numBytes) {
	    int y, width, height;

	    chunkPtr->bboxProc(textPtr, chunkPtr, byteIndex,
		    dlPtr->y + dlPtr->spaceAbove,
		    dlPtr->height - dlPtr->spaceAbove - dlPtr->spaceBelow,
		    dlPtr->baseline - dlPtr->spaceAbove, &x, &y, &width,
		    &height);
	    break;
	}
	byteIndex -= chunkPtr->numBytes;
	if (chunkPtr->nextPtr == NULL || byteIndex == 0) {
	    x = chunkPtr->x + chunkPtr->width;
	    break;
	}
	chunkPtr = chunkPtr->nextPtr;
    }

    return x;
}

/*
 *----------------------------------------------------------------------
 *
 * TkTextIndexBbox --
 *
 *	Given an index, find the bounding box of the screen area occupied by
 *	the entity (character, window, image) at that index.
 *
 * Results:
 *	Zero is returned if the index is on the screen. -1 means the index is
 *	not on the screen. If the return value is 0, then the bounding box of
 *	the part of the index that's visible on the screen is returned to
 *	*xPtr, *yPtr, *widthPtr, and *heightPtr.
 *
 * Side effects:
 *	None.
 *
 *----------------------------------------------------------------------
 */

int
TkTextIndexBbox(
    TkText *textPtr,		/* Widget record for text widget. */
    const TkTextIndex *indexPtr,/* Index whose bounding box is desired. */
    int *xPtr, int *yPtr,	/* Filled with index's upper-left
				 * coordinate. */
    int *widthPtr, int *heightPtr,
				/* Filled in with index's dimensions. */
    int *charWidthPtr)		/* If the 'index' is at the end of a display
				 * line and therefore takes up a very large
				 * width, this is used to return the smaller
				 * width actually desired by the index. */
{
    TextDInfo *dInfoPtr = textPtr->dInfoPtr;
    DLine *dlPtr;
    register TkTextDispChunk *chunkPtr;
    int byteCount;

    /*
     * Make sure that all of the screen layout information is up to date.
     */

    if (dInfoPtr->flags & DINFO_OUT_OF_DATE) {
	UpdateDisplayInfo(textPtr);
    }

    /*
     * Find the display line containing the desired index.
     */

    dlPtr = FindDLine(textPtr, dInfoPtr->dLinePtr, indexPtr);

    /*
     * Two cases shall be trapped here because the logic later really
     * needs dlPtr to be the display line containing indexPtr:
     *   1. if no display line contains the desired index (NULL dlPtr)
     *   2. if indexPtr is before the first display line, in which case
     *      dlPtr currently points to the first display line
     */

    if ((dlPtr == NULL) || (TkTextIndexCmp(&dlPtr->index, indexPtr) > 0)) {
	return -1;
    }

    /*
     * Find the chunk within the display line that contains the desired
     * index. The chunks making the display line are skipped up to but not
     * including the one crossing indexPtr. Skipping is done based on
     * a byteCount offset possibly spanning several logical lines in case
     * they are elided.
     */

    byteCount = TkTextIndexCountBytes(textPtr, &dlPtr->index, indexPtr);
    for (chunkPtr = dlPtr->chunkPtr; ; chunkPtr = chunkPtr->nextPtr) {
	if (chunkPtr == NULL) {
	    return -1;
	}
	if (byteCount < chunkPtr->numBytes) {
	    break;
	}
	byteCount -= chunkPtr->numBytes;
    }

    /*
     * Call a chunk-specific function to find the horizontal range of the
     * character within the chunk, then fill in the vertical range. The
     * x-coordinate returned by bboxProc is a coordinate within a line, not a
     * coordinate on the screen. Translate it to reflect horizontal scrolling.
     */

    chunkPtr->bboxProc(textPtr, chunkPtr, byteCount,
	    dlPtr->y + dlPtr->spaceAbove,
	    dlPtr->height - dlPtr->spaceAbove - dlPtr->spaceBelow,
	    dlPtr->baseline - dlPtr->spaceAbove, xPtr, yPtr, widthPtr,
	    heightPtr);
    *xPtr = *xPtr + dInfoPtr->x - dInfoPtr->curXPixelOffset;
    if ((byteCount == chunkPtr->numBytes-1) && (chunkPtr->nextPtr == NULL)) {
	/*
	 * Last character in display line. Give it all the space up to the
	 * line.
	 */

	if (charWidthPtr != NULL) {
	    *charWidthPtr = dInfoPtr->maxX - *xPtr;
            if (*charWidthPtr > textPtr->charWidth) {
                *charWidthPtr = textPtr->charWidth;
            }
	}
	if (*xPtr > dInfoPtr->maxX) {
	    *xPtr = dInfoPtr->maxX;
	}
	*widthPtr = dInfoPtr->maxX - *xPtr;
    } else {
	if (charWidthPtr != NULL) {
	    *charWidthPtr = *widthPtr;
	}
    }
    if (*widthPtr == 0) {
	/*
	 * With zero width (e.g. elided text) we just need to make sure it is
	 * onscreen, where the '=' case here is ok.
	 */

	if (*xPtr < dInfoPtr->x) {
	    return -1;
	}
    } else {
	if ((*xPtr + *widthPtr) <= dInfoPtr->x) {
	    return -1;
	}
    }
    if ((*xPtr + *widthPtr) > dInfoPtr->maxX) {
	*widthPtr = dInfoPtr->maxX - *xPtr;
	if (*widthPtr <= 0) {
	    return -1;
	}
    }
    if ((*yPtr + *heightPtr) > dInfoPtr->maxY) {
	*heightPtr = dInfoPtr->maxY - *yPtr;
	if (*heightPtr <= 0) {
	    return -1;
	}
    }
    return 0;
}

/*
 *----------------------------------------------------------------------
 *
 * TkTextDLineInfo --
 *
 *	Given an index, return information about the display line containing
 *	that character.
 *
 * Results:
 *	Zero is returned if the character is on the screen. -1 means the
 *	character isn't on the screen. If the return value is 0, then
 *	information is returned in the variables pointed to by xPtr, yPtr,
 *	widthPtr, heightPtr, and basePtr.
 *
 * Side effects:
 *	None.
 *
 *----------------------------------------------------------------------
 */

int
TkTextDLineInfo(
    TkText *textPtr,		/* Widget record for text widget. */
    const TkTextIndex *indexPtr,/* Index of character whose bounding box is
				 * desired. */
    int *xPtr, int *yPtr,	/* Filled with line's upper-left
				 * coordinate. */
    int *widthPtr, int *heightPtr,
				/* Filled in with line's dimensions. */
    int *basePtr)		/* Filled in with the baseline position,
				 * measured as an offset down from *yPtr. */
{
    TextDInfo *dInfoPtr = textPtr->dInfoPtr;
    DLine *dlPtr;
    int dlx;

    /*
     * Make sure that all of the screen layout information is up to date.
     */

    if (dInfoPtr->flags & DINFO_OUT_OF_DATE) {
	UpdateDisplayInfo(textPtr);
    }

    /*
     * Find the display line containing the desired index.
     */

    dlPtr = FindDLine(textPtr, dInfoPtr->dLinePtr, indexPtr);

    /*
     * Two cases shall be trapped here because the logic later really
     * needs dlPtr to be the display line containing indexPtr:
     *   1. if no display line contains the desired index (NULL dlPtr)
     *   2. if indexPtr is before the first display line, in which case
     *      dlPtr currently points to the first display line
     */

    if ((dlPtr == NULL) || (TkTextIndexCmp(&dlPtr->index, indexPtr) > 0)) {
	return -1;
    }

    dlx = (dlPtr->chunkPtr != NULL? dlPtr->chunkPtr->x: 0);
    *xPtr = dInfoPtr->x - dInfoPtr->curXPixelOffset + dlx;
    *widthPtr = dlPtr->length - dlx;
    *yPtr = dlPtr->y;
    if ((dlPtr->y + dlPtr->height) > dInfoPtr->maxY) {
	*heightPtr = dInfoPtr->maxY - dlPtr->y;
    } else {
	*heightPtr = dlPtr->height;
    }
    *basePtr = dlPtr->baseline;
    return 0;
}

/*
 * Get bounding-box information about an elided chunk.
 */

static void
ElideBboxProc(
    TkText *textPtr,
    TkTextDispChunk *chunkPtr,	/* Chunk containing desired char. */
    int index,			/* Index of desired character within the
				 * chunk. */
    int y,			/* Topmost pixel in area allocated for this
				 * line. */
    int lineHeight,		/* Height of line, in pixels. */
    int baseline,		/* Location of line's baseline, in pixels
				 * measured down from y. */
    int *xPtr, int *yPtr,	/* Gets filled in with coords of character's
				 * upper-left pixel. X-coord is in same
				 * coordinate system as chunkPtr->x. */
    int *widthPtr,		/* Gets filled in with width of character, in
				 * pixels. */
    int *heightPtr)		/* Gets filled in with height of character, in
				 * pixels. */
{
    *xPtr = chunkPtr->x;
    *yPtr = y;
    *widthPtr = *heightPtr = 0;
}

/*
 * Measure an elided chunk.
 */

static int
ElideMeasureProc(
    TkTextDispChunk *chunkPtr,	/* Chunk containing desired coord. */
    int x)			/* X-coordinate, in same coordinate system as
				 * chunkPtr->x. */
{
    return 0 /*chunkPtr->numBytes - 1*/;
}

/*
 *--------------------------------------------------------------
 *
 * TkTextCharLayoutProc --
 *
 *	This function is the "layoutProc" for character segments.
 *
 * Results:
 *	If there is something to display for the chunk then a non-zero value
 *	is returned and the fields of chunkPtr will be filled in (see the
 *	declaration of TkTextDispChunk in tkText.h for details). If zero is
 *	returned it means that no characters from this chunk fit in the
 *	window. If -1 is returned it means that this segment just doesn't need
 *	to be displayed (never happens for text).
 *
 * Side effects:
 *	Memory is allocated to hold additional information about the chunk.
 *
 *--------------------------------------------------------------
 */

int
TkTextCharLayoutProc(
    TkText *textPtr,		/* Text widget being layed out. */
    TkTextIndex *indexPtr,	/* Index of first character to lay out
				 * (corresponds to segPtr and offset). */
    TkTextSegment *segPtr,	/* Segment being layed out. */
    int byteOffset,		/* Byte offset within segment of first
				 * character to consider. */
    int maxX,			/* Chunk must not occupy pixels at this
				 * position or higher. */
    int maxBytes,		/* Chunk must not include more than this many
				 * characters. */
    int noCharsYet,		/* Non-zero means no characters have been
				 * assigned to this display line yet. */
    TkWrapMode wrapMode,	/* How to handle line wrapping:
				 * TEXT_WRAPMODE_CHAR, TEXT_WRAPMODE_NONE, or
				 * TEXT_WRAPMODE_WORD. */
    register TkTextDispChunk *chunkPtr)
				/* Structure to fill in with information about
				 * this chunk. The x field has already been
				 * set by the caller. */
{
    Tk_Font tkfont;
    int nextX, bytesThatFit, count;
    CharInfo *ciPtr;
    char *p;
    TkTextSegment *nextPtr;
    Tk_FontMetrics fm;
#if TK_LAYOUT_WITH_BASE_CHUNKS
    const char *line;
    int lineOffset;
    BaseCharInfo *bciPtr;
    Tcl_DString *baseString;
#endif

    /*
     * Figure out how many characters will fit in the space we've got. Include
     * the next character, even though it won't fit completely, if any of the
     * following is true:
     *	 (a) the chunk contains no characters and the display line contains no
     *	     characters yet (i.e. the line isn't wide enough to hold even a
     *	     single character).
     *	 (b) at least one pixel of the character is visible, we have not
     *	     already exceeded the character limit, and the next character is a
     *	     white space character.
     * In the specific case of 'word' wrapping mode however, include all space
     * characters following the characters that fit in the space we've got,
     * even if no pixel of them is visible.
     */

    p = segPtr->body.chars + byteOffset;
    tkfont = chunkPtr->stylePtr->sValuePtr->tkfont;

#if TK_LAYOUT_WITH_BASE_CHUNKS
    if (baseCharChunkPtr == NULL) {
	baseCharChunkPtr = chunkPtr;
	bciPtr = ckalloc(sizeof(BaseCharInfo));
	baseString = &bciPtr->baseChars;
	Tcl_DStringInit(baseString);
	bciPtr->width = 0;

	ciPtr = &bciPtr->ci;
    } else {
	bciPtr = baseCharChunkPtr->clientData;
	ciPtr = ckalloc(sizeof(CharInfo));
	baseString = &bciPtr->baseChars;
    }

    lineOffset = Tcl_DStringLength(baseString);
    line = Tcl_DStringAppend(baseString,p,maxBytes);

    chunkPtr->clientData = ciPtr;
    ciPtr->baseChunkPtr = baseCharChunkPtr;
    ciPtr->baseOffset = lineOffset;
    ciPtr->chars = NULL;
    ciPtr->numBytes = 0;

    bytesThatFit = CharChunkMeasureChars(chunkPtr, line,
	    lineOffset + maxBytes, lineOffset, -1, chunkPtr->x, maxX,
	    TK_ISOLATE_END, &nextX);
#else /* !TK_LAYOUT_WITH_BASE_CHUNKS */
    bytesThatFit = CharChunkMeasureChars(chunkPtr, p, maxBytes, 0, -1,
	    chunkPtr->x, maxX, TK_ISOLATE_END, &nextX);
#endif /* TK_LAYOUT_WITH_BASE_CHUNKS */

    if (bytesThatFit < maxBytes) {
	if ((bytesThatFit == 0) && noCharsYet) {
	    int ch;
	    int chLen = TkUtfToUniChar(p, &ch);

#if TK_LAYOUT_WITH_BASE_CHUNKS
	    bytesThatFit = CharChunkMeasureChars(chunkPtr, line,
		    lineOffset+chLen, lineOffset, -1, chunkPtr->x, -1, 0,
		    &nextX);
#else /* !TK_LAYOUT_WITH_BASE_CHUNKS */
	    bytesThatFit = CharChunkMeasureChars(chunkPtr, p, chLen, 0, -1,
		    chunkPtr->x, -1, 0, &nextX);
#endif /* TK_LAYOUT_WITH_BASE_CHUNKS */
	}
	if ((nextX < maxX) && ((p[bytesThatFit] == ' ')
		|| (p[bytesThatFit] == '\t'))) {
	    /*
	     * Space characters are funny, in that they are considered to fit
	     * if there is at least one pixel of space left on the line. Just
	     * give the space character whatever space is left.
	     */

	    nextX = maxX;
	    bytesThatFit++;
	}
        if (wrapMode == TEXT_WRAPMODE_WORD) {
            while (p[bytesThatFit] == ' ') {
                /*
                 * Space characters that would go at the beginning of the
                 * next line are allocated to the current line. This gives
                 * the effect of trimming white spaces that would otherwise
                 * be seen at the beginning of wrapped lines.
                 * Note that testing for '\t' is useless here because the
                 * chunk always includes at most one trailing \t, see
                 * LayoutDLine.
                 */

                bytesThatFit++;
            }
        }
	if (p[bytesThatFit] == '\n') {
	    /*
	     * A newline character takes up no space, so if the previous
	     * character fits then so does the newline.
	     */

	    bytesThatFit++;
	}
	if (bytesThatFit == 0) {
#if TK_LAYOUT_WITH_BASE_CHUNKS
	    chunkPtr->clientData = NULL;
	    if (chunkPtr == baseCharChunkPtr) {
		baseCharChunkPtr = NULL;
		Tcl_DStringFree(baseString);
	    } else {
		Tcl_DStringSetLength(baseString,lineOffset);
	    }
	    ckfree(ciPtr);
#endif /* TK_LAYOUT_WITH_BASE_CHUNKS */
	    return 0;
	}
    }

    Tk_GetFontMetrics(tkfont, &fm);

    /*
     * Fill in the chunk structure and allocate and initialize a CharInfo
     * structure. If the last character is a newline then don't bother to
     * display it.
     */

    chunkPtr->displayProc = CharDisplayProc;
    chunkPtr->undisplayProc = CharUndisplayProc;
    chunkPtr->measureProc = CharMeasureProc;
    chunkPtr->bboxProc = CharBboxProc;
    chunkPtr->numBytes = bytesThatFit;
    chunkPtr->minAscent = fm.ascent + chunkPtr->stylePtr->sValuePtr->offset;
    chunkPtr->minDescent = fm.descent - chunkPtr->stylePtr->sValuePtr->offset;
    chunkPtr->minHeight = 0;
    chunkPtr->width = nextX - chunkPtr->x;
    chunkPtr->breakIndex = -1;

#if !TK_LAYOUT_WITH_BASE_CHUNKS
    ciPtr = ckalloc((Tk_Offset(CharInfo, chars) + 1) + bytesThatFit);
    chunkPtr->clientData = ciPtr;
    memcpy(ciPtr->chars, p, (unsigned) bytesThatFit);
#endif /* TK_LAYOUT_WITH_BASE_CHUNKS */

    ciPtr->numBytes = bytesThatFit;
    if (p[bytesThatFit - 1] == '\n') {
	ciPtr->numBytes--;
    }

#if TK_LAYOUT_WITH_BASE_CHUNKS
    /*
     * Final update for the current base chunk data.
     */

    Tcl_DStringSetLength(baseString,lineOffset+ciPtr->numBytes);
    bciPtr->width = nextX - baseCharChunkPtr->x;

    /*
     * Finalize the base chunk if this chunk ends in a tab, which definitly
     * breaks the context and needs to be handled on a higher level.
     */

    if (ciPtr->numBytes > 0 && p[ciPtr->numBytes - 1] == '\t') {
	FinalizeBaseChunk(chunkPtr);
    }
#endif /* TK_LAYOUT_WITH_BASE_CHUNKS */

    /*
     * Compute a break location. If we're in word wrap mode, a break can occur
     * after any space character, or at the end of the chunk if the next
     * segment (ignoring those with zero size) is not a character segment.
     */

    if (wrapMode != TEXT_WRAPMODE_WORD) {
	chunkPtr->breakIndex = chunkPtr->numBytes;
    } else {
	for (count = bytesThatFit, p += bytesThatFit - 1; count > 0;
		count--, p--) {
	    /*
	     * Don't use isspace(); effects are unpredictable and can lead to
	     * odd word-wrapping problems on some platforms. Also don't use
	     * Tcl_UniCharIsSpace here either, as it identifies non-breaking
	     * spaces as places to break. What we actually want is only the
	     * ASCII space characters, so use them explicitly...
	     */

	    switch (*p) {
	    case '\t': case '\n': case '\v': case '\f': case '\r': case ' ':
		chunkPtr->breakIndex = count;
		goto checkForNextChunk;
	    }
	}
    checkForNextChunk:
	if ((bytesThatFit + byteOffset) == segPtr->size) {
	    for (nextPtr = segPtr->nextPtr; nextPtr != NULL;
		    nextPtr = nextPtr->nextPtr) {
		if (nextPtr->size != 0) {
		    if (nextPtr->typePtr != &tkTextCharType) {
			chunkPtr->breakIndex = chunkPtr->numBytes;
		    }
		    break;
		}
	    }
	}
    }
    return 1;
}

/*
 *---------------------------------------------------------------------------
 *
 * CharChunkMeasureChars --
 *
 *	Determine the number of characters from a char chunk that will fit in
 *	the given horizontal span.
 *
 *	This is the same as MeasureChars (which see), but in the context of a
 *	char chunk, i.e. on a higher level of abstraction. Use this function
 *	whereever possible instead of plain MeasureChars, so that the right
 *	context is used automatically.
 *
 * Results:
 *	The return value is the number of bytes from the range of start to end
 *	in source that fit in the span given by startX and maxX. *nextXPtr is
 *	filled in with the x-coordinate at which the first character that
 *	didn't fit would be drawn, if it were to be drawn.
 *
 * Side effects:
 *	None.
 *--------------------------------------------------------------
 */

static int
CharChunkMeasureChars(
    TkTextDispChunk *chunkPtr,	/* Chunk from which to measure. */
    const char *chars,		/* Chars to use, instead of the chunk's own.
				 * Used by the layoutproc during chunk setup.
				 * All other callers use NULL. Not
				 * NUL-terminated. */
    int charsLen,		/* Length of the "chars" parameter. */
    int start, int end,		/* The range of chars to measure inside the
				 * chunk (or inside the additional chars). */
    int startX,			/* Starting x coordinate where the measured
				 * span will begin. */
    int maxX,			/* Maximum pixel width of the span. May be -1
				 * for unlimited. */
    int flags,			/* Flags to pass to MeasureChars. */
    int *nextXPtr)		/* The function puts the newly calculated
				 * right border x-position of the span
				 * here. */
{
    Tk_Font tkfont = chunkPtr->stylePtr->sValuePtr->tkfont;
    CharInfo *ciPtr = chunkPtr->clientData;

#if !TK_LAYOUT_WITH_BASE_CHUNKS
    if (chars == NULL) {
	chars = ciPtr->chars;
	charsLen = ciPtr->numBytes;
    }
    if (end == -1) {
	end = charsLen;
    }

    return MeasureChars(tkfont, chars, charsLen, start, end-start,
	    startX, maxX, flags, nextXPtr);
#else /* TK_LAYOUT_WITH_BASE_CHUNKS */
    {
	int xDisplacement;
	int fit, bstart = start, bend = end;

	if (chars == NULL) {
	    Tcl_DString *baseChars = &((BaseCharInfo *)
		    ciPtr->baseChunkPtr->clientData)->baseChars;

	    chars = Tcl_DStringValue(baseChars);
	    charsLen = Tcl_DStringLength(baseChars);
	    bstart += ciPtr->baseOffset;
	    if (bend == -1) {
		bend = ciPtr->baseOffset + ciPtr->numBytes;
	    } else {
		bend += ciPtr->baseOffset;
	    }
	} else if (bend == -1) {
	    bend = charsLen;
	}

	if (bstart == ciPtr->baseOffset) {
	    xDisplacement = startX - chunkPtr->x;
	} else {
	    int widthUntilStart = 0;

	    MeasureChars(tkfont, chars, charsLen, 0, bstart,
		    0, -1, 0, &widthUntilStart);
	    xDisplacement = startX - widthUntilStart - ciPtr->baseChunkPtr->x;
	}

	fit = MeasureChars(tkfont, chars, charsLen, 0, bend,
		ciPtr->baseChunkPtr->x + xDisplacement, maxX, flags, nextXPtr);

	if (fit < bstart) {
	    return 0;
	} else {
	    return fit - bstart;
	}
    }
#endif /* TK_LAYOUT_WITH_BASE_CHUNKS */
}

/*
 *--------------------------------------------------------------
 *
 * CharDisplayProc --
 *
 *	This function is called to display a character chunk on the screen or
 *	in an off-screen pixmap.
 *
 * Results:
 *	None.
 *
 * Side effects:
 *	Graphics are drawn.
 *
 *--------------------------------------------------------------
 */

static void
CharDisplayProc(
    TkText *textPtr,
    TkTextDispChunk *chunkPtr,	/* Chunk that is to be drawn. */
    int x,			/* X-position in dst at which to draw this
				 * chunk (may differ from the x-position in
				 * the chunk because of scrolling). */
    int y,			/* Y-position at which to draw this chunk in
				 * dst. */
    int height,			/* Total height of line. */
    int baseline,		/* Offset of baseline from y. */
    Display *display,		/* Display to use for drawing. */
    Drawable dst,		/* Pixmap or window in which to draw chunk. */
    int screenY)		/* Y-coordinate in text window that
				 * corresponds to y. */
{
    CharInfo *ciPtr = chunkPtr->clientData;
    const char *string;
    TextStyle *stylePtr;
    StyleValues *sValuePtr;
    int numBytes, offsetBytes, offsetX;
#if TK_DRAW_IN_CONTEXT
    BaseCharInfo *bciPtr;
#endif /* TK_DRAW_IN_CONTEXT */

    if ((x + chunkPtr->width) <= 0) {
	/*
	 * The chunk is off-screen.
	 */

	return;
    }

#if TK_DRAW_IN_CONTEXT
    bciPtr = ciPtr->baseChunkPtr->clientData;
    numBytes = Tcl_DStringLength(&bciPtr->baseChars);
    string = Tcl_DStringValue(&bciPtr->baseChars);

#elif TK_LAYOUT_WITH_BASE_CHUNKS
    if (ciPtr->baseChunkPtr != chunkPtr) {
	/*
	 * Without context drawing only base chunks display their foreground.
	 */

	return;
    }

    numBytes = Tcl_DStringLength(&((BaseCharInfo *) ciPtr)->baseChars);
    string = ciPtr->chars;

#else /* !TK_LAYOUT_WITH_BASE_CHUNKS */
    numBytes = ciPtr->numBytes;
    string = ciPtr->chars;
#endif /* TK_LAYOUT_WITH_BASE_CHUNKS */

    stylePtr = chunkPtr->stylePtr;
    sValuePtr = stylePtr->sValuePtr;

    /*
     * If the text sticks out way to the left of the window, skip over the
     * characters that aren't in the visible part of the window. This is
     * essential if x is very negative (such as less than 32K); otherwise
     * overflow problems will occur in servers that use 16-bit arithmetic,
     * like X.
     */

    offsetX = x;
    offsetBytes = 0;
    if (x < 0) {
	offsetBytes = CharChunkMeasureChars(chunkPtr, NULL, 0, 0, -1,
		x, 0, 0, &offsetX);
    }

    /*
     * Draw the text, underline, and overstrike for this chunk.
     */

    if (!sValuePtr->elide && (numBytes > offsetBytes)
	    && stylePtr->fgGC) {
#if TK_DRAW_IN_CONTEXT
	int start = ciPtr->baseOffset + offsetBytes;
	int len = ciPtr->numBytes - offsetBytes;
	int xDisplacement = x - chunkPtr->x;

	if ((len > 0) && (string[start + len - 1] == '\t')) {
	    len--;
	}
	if (len <= 0) {
	    return;
	}

	TkpDrawCharsInContext(display, dst, stylePtr->fgGC, sValuePtr->tkfont,
		string, numBytes, start, len,
		ciPtr->baseChunkPtr->x + xDisplacement,
		y + baseline - sValuePtr->offset);

	if (sValuePtr->underline) {
	    TkUnderlineCharsInContext(display, dst, stylePtr->ulGC,
		    sValuePtr->tkfont, string, numBytes,
		    ciPtr->baseChunkPtr->x + xDisplacement,
		    y + baseline - sValuePtr->offset,
		    start, start+len);
	}
	if (sValuePtr->overstrike) {
	    Tk_FontMetrics fm;

	    Tk_GetFontMetrics(sValuePtr->tkfont, &fm);
	    TkUnderlineCharsInContext(display, dst, stylePtr->ovGC,
		    sValuePtr->tkfont, string, numBytes,
		    ciPtr->baseChunkPtr->x + xDisplacement,
		    y + baseline - sValuePtr->offset
			    - fm.descent - (fm.ascent * 3) / 10,
		    start, start+len);
	}
#else /* !TK_DRAW_IN_CONTEXT */
	string += offsetBytes;
	numBytes -= offsetBytes;

	if ((numBytes > 0) && (string[numBytes - 1] == '\t')) {
	    numBytes--;
	}
	Tk_DrawChars(display, dst, stylePtr->fgGC, sValuePtr->tkfont, string,
		numBytes, offsetX, y + baseline - sValuePtr->offset);
	if (sValuePtr->underline) {
	    Tk_UnderlineChars(display, dst, stylePtr->ulGC, sValuePtr->tkfont,
		    string, offsetX,
		    y + baseline - sValuePtr->offset,
		    0, numBytes);

	}
	if (sValuePtr->overstrike) {
	    Tk_FontMetrics fm;

	    Tk_GetFontMetrics(sValuePtr->tkfont, &fm);
	    Tk_UnderlineChars(display, dst, stylePtr->ovGC, sValuePtr->tkfont,
		    string, offsetX,
		    y + baseline - sValuePtr->offset
			    - fm.descent - (fm.ascent * 3) / 10,
		    0, numBytes);
	}
#endif /* TK_DRAW_IN_CONTEXT */
    }
}

/*
 *--------------------------------------------------------------
 *
 * CharUndisplayProc --
 *
 *	This function is called when a character chunk is no longer going to
 *	be displayed. It frees up resources that were allocated to display the
 *	chunk.
 *
 * Results:
 *	None.
 *
 * Side effects:
 *	Memory and other resources get freed.
 *
 *--------------------------------------------------------------
 */

static void
CharUndisplayProc(
    TkText *textPtr,		/* Overall information about text widget. */
    TkTextDispChunk *chunkPtr)	/* Chunk that is about to be freed. */
{
    CharInfo *ciPtr = chunkPtr->clientData;

    if (ciPtr) {
#if TK_LAYOUT_WITH_BASE_CHUNKS
	if (chunkPtr == ciPtr->baseChunkPtr) {
	    /*
	     * Basechunks are undisplayed first, when DLines are freed or
	     * partially freed, so this makes sure we don't access their data
	     * any more.
	     */

	    FreeBaseChunk(chunkPtr);
	} else if (ciPtr->baseChunkPtr != NULL) {
	    /*
	     * When other char chunks are undisplayed, drop their characters
	     * from the base chunk. This usually happens, when they are last
	     * in a line and need to be re-layed out.
	     */

	    RemoveFromBaseChunk(chunkPtr);
	}

	ciPtr->baseChunkPtr = NULL;
	ciPtr->chars = NULL;
	ciPtr->numBytes = 0;
#endif /* TK_LAYOUT_WITH_BASE_CHUNKS */

	ckfree(ciPtr);
	chunkPtr->clientData = NULL;
    }
}

/*
 *--------------------------------------------------------------
 *
 * CharMeasureProc --
 *
 *	This function is called to determine which character in a character
 *	chunk lies over a given x-coordinate.
 *
 * Results:
 *	The return value is the index *within the chunk* of the character that
 *	covers the position given by "x".
 *
 * Side effects:
 *	None.
 *
 *--------------------------------------------------------------
 */

static int
CharMeasureProc(
    TkTextDispChunk *chunkPtr,	/* Chunk containing desired coord. */
    int x)			/* X-coordinate, in same coordinate system as
				 * chunkPtr->x. */
{
    int endX;

    return CharChunkMeasureChars(chunkPtr, NULL, 0, 0, chunkPtr->numBytes-1,
	    chunkPtr->x, x, 0, &endX); /* CHAR OFFSET */
}

/*
 *--------------------------------------------------------------
 *
 * CharBboxProc --
 *
 *	This function is called to compute the bounding box of the area
 *	occupied by a single character.
 *
 * Results:
 *	There is no return value. *xPtr and *yPtr are filled in with the
 *	coordinates of the upper left corner of the character, and *widthPtr
 *	and *heightPtr are filled in with the dimensions of the character in
 *	pixels. Note: not all of the returned bbox is necessarily visible on
 *	the screen (the rightmost part might be off-screen to the right, and
 *	the bottommost part might be off-screen to the bottom).
 *
 * Side effects:
 *	None.
 *
 *--------------------------------------------------------------
 */

static void
CharBboxProc(
    TkText *textPtr,
    TkTextDispChunk *chunkPtr,	/* Chunk containing desired char. */
    int byteIndex,		/* Byte offset of desired character within the
				 * chunk. */
    int y,			/* Topmost pixel in area allocated for this
				 * line. */
    int lineHeight,		/* Height of line, in pixels. */
    int baseline,		/* Location of line's baseline, in pixels
				 * measured down from y. */
    int *xPtr, int *yPtr,	/* Gets filled in with coords of character's
				 * upper-left pixel. X-coord is in same
				 * coordinate system as chunkPtr->x. */
    int *widthPtr,		/* Gets filled in with width of character, in
				 * pixels. */
    int *heightPtr)		/* Gets filled in with height of character, in
				 * pixels. */
{
    CharInfo *ciPtr = chunkPtr->clientData;
    int maxX;

    maxX = chunkPtr->width + chunkPtr->x;
    CharChunkMeasureChars(chunkPtr, NULL, 0, 0, byteIndex,
	    chunkPtr->x, -1, 0, xPtr);

    if (byteIndex == ciPtr->numBytes) {
	/*
	 * This situation only happens if the last character in a line is a
	 * space character, in which case it absorbs all of the extra space in
	 * the line (see TkTextCharLayoutProc).
	 */

	*widthPtr = maxX - *xPtr;
    } else if ((ciPtr->chars[byteIndex] == '\t')
	    && (byteIndex == ciPtr->numBytes - 1)) {
	/*
	 * The desired character is a tab character that terminates a chunk;
	 * give it all the space left in the chunk.
	 */

	*widthPtr = maxX - *xPtr;
    } else {
	CharChunkMeasureChars(chunkPtr, NULL, 0, byteIndex, byteIndex+1,
		*xPtr, -1, 0, widthPtr);
	if (*widthPtr > maxX) {
	    *widthPtr = maxX - *xPtr;
	} else {
	    *widthPtr -= *xPtr;
	}
    }
    *yPtr = y + baseline - chunkPtr->minAscent;
    *heightPtr = chunkPtr->minAscent + chunkPtr->minDescent;
}

/*
 *----------------------------------------------------------------------
 *
 * AdjustForTab --
 *
 *	This function is called to move a series of chunks right in order to
 *	align them with a tab stop.
 *
 * Results:
 *	None.
 *
 * Side effects:
 *	The width of chunkPtr gets adjusted so that it absorbs the extra space
 *	due to the tab. The x locations in all the chunks after chunkPtr are
 *	adjusted rightward to align with the tab stop given by tabArrayPtr and
 *	index.
 *
 *----------------------------------------------------------------------
 */

static void
AdjustForTab(
    TkText *textPtr,		/* Information about the text widget as a
				 * whole. */
    TkTextTabArray *tabArrayPtr,/* Information about the tab stops that apply
				 * to this line. May be NULL to indicate
				 * default tabbing (every 8 chars). */
    int index,			/* Index of current tab stop. */
    TkTextDispChunk *chunkPtr)	/* Chunk whose last character is the tab; the
				 * following chunks contain information to be
				 * shifted right. */
{
    int x, desired, delta, width, decimal, i, gotDigit;
    TkTextDispChunk *chunkPtr2, *decimalChunkPtr;
    CharInfo *ciPtr;
    int tabX, spaceWidth;
    const char *p;
    TkTextTabAlign alignment;

    if (chunkPtr->nextPtr == NULL) {
	/*
	 * Nothing after the actual tab; just return.
	 */

	return;
    }

    x = chunkPtr->nextPtr->x;

    /*
     * If no tab information has been given, assuming tab stops are at 8
     * average-sized characters. Still ensure we respect the tabular versus
     * wordprocessor tab style.
     */

    if ((tabArrayPtr == NULL) || (tabArrayPtr->numTabs == 0)) {
	/*
	 * No tab information has been given, so use the default
	 * interpretation of tabs.
	 */

	if (textPtr->tabStyle == TK_TEXT_TABSTYLE_TABULAR) {
	    int tabWidth = Tk_TextWidth(textPtr->tkfont, "0", 1) * 8;
	    if (tabWidth == 0) {
		tabWidth = 1;
	    }

	    desired = tabWidth * (index + 1);
	} else {
	    desired = NextTabStop(textPtr->tkfont, x, 0);
	}

	goto update;
    }

    if (index < tabArrayPtr->numTabs) {
	alignment = tabArrayPtr->tabs[index].alignment;
	tabX = tabArrayPtr->tabs[index].location;
    } else {
	/*
	 * Ran out of tab stops; compute a tab position by extrapolating from
	 * the last two tab positions.
	 */

	tabX = (int) (tabArrayPtr->lastTab +
		(index + 1 - tabArrayPtr->numTabs)*tabArrayPtr->tabIncrement +
		0.5);
	alignment = tabArrayPtr->tabs[tabArrayPtr->numTabs-1].alignment;
    }

    if (alignment == LEFT) {
	desired = tabX;
	goto update;
    }

    if ((alignment == CENTER) || (alignment == RIGHT)) {
	/*
	 * Compute the width of all the information in the tab group, then use
	 * it to pick a desired location.
	 */

	width = 0;
	for (chunkPtr2 = chunkPtr->nextPtr; chunkPtr2 != NULL;
		chunkPtr2 = chunkPtr2->nextPtr) {
	    width += chunkPtr2->width;
	}
	if (alignment == CENTER) {
	    desired = tabX - width/2;
	} else {
	    desired = tabX - width;
	}
	goto update;
    }

    /*
     * Must be numeric alignment. Search through the text to be tabbed,
     * looking for the last , or . before the first character that isn't a
     * number, comma, period, or sign.
     */

    decimalChunkPtr = NULL;
    decimal = gotDigit = 0;
    for (chunkPtr2 = chunkPtr->nextPtr; chunkPtr2 != NULL;
	    chunkPtr2 = chunkPtr2->nextPtr) {
	if (chunkPtr2->displayProc != CharDisplayProc) {
	    continue;
	}
	ciPtr = chunkPtr2->clientData;
	for (p = ciPtr->chars, i = 0; i < ciPtr->numBytes; p++, i++) {
	    if (isdigit(UCHAR(*p))) {
		gotDigit = 1;
	    } else if ((*p == '.') || (*p == ',')) {
		decimal = p-ciPtr->chars;
		decimalChunkPtr = chunkPtr2;
	    } else if (gotDigit) {
		if (decimalChunkPtr == NULL) {
		    decimal = p-ciPtr->chars;
		    decimalChunkPtr = chunkPtr2;
		}
		goto endOfNumber;
	    }
	}
    }

  endOfNumber:
    if (decimalChunkPtr != NULL) {
	int curX;

	ciPtr = decimalChunkPtr->clientData;
	CharChunkMeasureChars(decimalChunkPtr, NULL, 0, 0, decimal,
		decimalChunkPtr->x, -1, 0, &curX);
	desired = tabX - (curX - x);
	goto update;
    }

    /*
     * There wasn't a decimal point. Right justify the text.
     */

    width = 0;
    for (chunkPtr2 = chunkPtr->nextPtr; chunkPtr2 != NULL;
	    chunkPtr2 = chunkPtr2->nextPtr) {
	width += chunkPtr2->width;
    }
    desired = tabX - width;

    /*
     * Shift all of the chunks to the right so that the left edge is at the
     * desired location, then expand the chunk containing the tab. Be sure
     * that the tab occupies at least the width of a space character.
     */

  update:
    delta = desired - x;
    MeasureChars(textPtr->tkfont, " ", 1, 0, 1, 0, -1, 0, &spaceWidth);
    if (delta < spaceWidth) {
	delta = spaceWidth;
    }
    for (chunkPtr2 = chunkPtr->nextPtr; chunkPtr2 != NULL;
	    chunkPtr2 = chunkPtr2->nextPtr) {
	chunkPtr2->x += delta;
    }
    chunkPtr->width += delta;
}

/*
 *----------------------------------------------------------------------
 *
 * SizeOfTab --
 *
 *	This returns an estimate of the amount of white space that will be
 *	consumed by a tab.
 *
 * Results:
 *	The return value is the minimum number of pixels that will be occupied
 *	by the next tab of tabArrayPtr, assuming that the current position on
 *	the line is x and the end of the line is maxX. The 'next tab' is
 *	determined by a combination of the current position (x) which it must
 *	be equal to or beyond, and the tab count in indexPtr.
 *
 *	For numeric tabs, this is a conservative estimate. The return value is
 *	always >= 0.
 *
 * Side effects:
 *	None.
 *
 *----------------------------------------------------------------------
 */

static int
SizeOfTab(
    TkText *textPtr,		/* Information about the text widget as a
				 * whole. */
    int tabStyle,		/* One of TK_TEXT_TABSTYLE_TABULAR
				 * or TK_TEXT_TABSTYLE_WORDPROCESSOR. */
    TkTextTabArray *tabArrayPtr,/* Information about the tab stops that apply
				 * to this line. NULL means use default
				 * tabbing (every 8 chars.) */
    int *indexPtr,		/* Contains index of previous tab stop, will
				 * be updated to reflect the number of stops
				 * used. */
    int x,			/* Current x-location in line. */
    int maxX)			/* X-location of pixel just past the right
				 * edge of the line. */
{
    int tabX, result, index, spaceWidth, tabWidth;
    TkTextTabAlign alignment;

    index = *indexPtr;

    if ((tabArrayPtr == NULL) || (tabArrayPtr->numTabs == 0)) {
	/*
	 * We're using a default tab spacing of 8 characters.
	 */

	tabWidth = Tk_TextWidth(textPtr->tkfont, "0", 1) * 8;
	if (tabWidth == 0) {
	    tabWidth = 1;
	}
    } else {
	tabWidth = 0;		/* Avoid compiler error. */
    }

    do {
	/*
	 * We were given the count before this tab, so increment it first.
	 */

	index++;

	if ((tabArrayPtr == NULL) || (tabArrayPtr->numTabs == 0)) {
	    /*
	     * We're using a default tab spacing calculated above.
	     */

	    tabX = tabWidth * (index + 1);
	    alignment = LEFT;
	} else if (index < tabArrayPtr->numTabs) {
	    tabX = tabArrayPtr->tabs[index].location;
	    alignment = tabArrayPtr->tabs[index].alignment;
	} else {
	    /*
	     * Ran out of tab stops; compute a tab position by extrapolating.
	     */

	    tabX = (int) (tabArrayPtr->lastTab
		    + (index + 1 - tabArrayPtr->numTabs)
		    * tabArrayPtr->tabIncrement + 0.5);
	    alignment = tabArrayPtr->tabs[tabArrayPtr->numTabs-1].alignment;
	}

	/*
	 * If this tab stop is before the current x position, then we have two
	 * cases:
	 *
	 * With 'wordprocessor' style tabs, we must obviously continue until
	 * we reach the text tab stop.
	 *
	 * With 'tabular' style tabs, we always use the index'th tab stop.
	 */
    } while (tabX <= x && (tabStyle == TK_TEXT_TABSTYLE_WORDPROCESSOR));

    /*
     * Inform our caller of how many tab stops we've used up.
     */

    *indexPtr = index;

    if (alignment == CENTER) {
	/*
	 * Be very careful in the arithmetic below, because maxX may be the
	 * largest positive number: watch out for integer overflow.
	 */

	if ((maxX-tabX) < (tabX - x)) {
	    result = (maxX - x) - 2*(maxX - tabX);
	} else {
	    result = 0;
	}
	goto done;
    }
    if (alignment == RIGHT) {
	result = 0;
	goto done;
    }

    /*
     * Note: this treats NUMERIC alignment the same as LEFT alignment, which
     * is somewhat conservative. However, it's pretty tricky at this point to
     * figure out exactly where the damn decimal point will be.
     */

    if (tabX > x) {
	result = tabX - x;
    } else {
	result = 0;
    }

  done:
    MeasureChars(textPtr->tkfont, " ", 1, 0, 1, 0, -1, 0, &spaceWidth);
    if (result < spaceWidth) {
	result = spaceWidth;
    }
    return result;
}

/*
 *---------------------------------------------------------------------------
 *
 * NextTabStop --
 *
 *	Given the current position, determine where the next default tab stop
 *	would be located. This function is called when the current chunk in
 *	the text has no tabs defined and so the default tab spacing for the
 *	font should be used, provided we are using wordprocessor style tabs.
 *
 * Results:
 *	The location in pixels of the next tab stop.
 *
 * Side effects:
 *	None.
 *
 *---------------------------------------------------------------------------
 */

static int
NextTabStop(
    Tk_Font tkfont,		/* Font in which chunk that contains tab stop
				 * will be drawn. */
    int x,			/* X-position in pixels where last character
				 * was drawn. The next tab stop occurs
				 * somewhere after this location. */
    int tabOrigin)		/* The origin for tab stops. May be non-zero
				 * if text has been scrolled. */
{
    int tabWidth, rem;

    tabWidth = Tk_TextWidth(tkfont, "0", 1) * 8;
    if (tabWidth == 0) {
	tabWidth = 1;
    }

    x += tabWidth;
    rem = (x - tabOrigin) % tabWidth;
    if (rem < 0) {
	rem += tabWidth;
    }
    x -= rem;
    return x;
}

/*
 *---------------------------------------------------------------------------
 *
 * MeasureChars --
 *
 *	Determine the number of characters from the string that will fit in
 *	the given horizontal span. The measurement is done under the
 *	assumption that Tk_DrawChars will be used to actually display the
 *	characters.
 *
 *	If tabs are encountered in the string, they will be ignored (they
 *	should only occur as last character of the string anyway).
 *
 *	If a newline is encountered in the string, the line will be broken at
 *	that point.
 *
 * Results:
 *	The return value is the number of bytes from the range of start to end
 *	in source that fit in the span given by startX and maxX. *nextXPtr is
 *	filled in with the x-coordinate at which the first character that
 *	didn't fit would be drawn, if it were to be drawn.
 *
 * Side effects:
 *	None.
 *
 *--------------------------------------------------------------
 */

static int
MeasureChars(
    Tk_Font tkfont,		/* Font in which to draw characters. */
    const char *source,		/* Characters to be displayed. Need not be
				 * NULL-terminated. */
    int maxBytes,		/* Maximum # of bytes to consider from
				 * source. */
    int rangeStart, int rangeLength,
				/* Range of bytes to consider in source.*/
    int startX,			/* X-position at which first character will be
				 * drawn. */
    int maxX,			/* Don't consider any character that would
				 * cross this x-position. */
    int flags,			/* Flags to pass to Tk_MeasureChars. */
    int *nextXPtr)		/* Return x-position of terminating character
				 * here. */
{
    int curX, width, ch;
    const char *special, *end, *start;

    ch = 0;			/* lint. */
    curX = startX;
    start = source + rangeStart;
    end = start + rangeLength;
    special = start;
    while (start < end) {
	if (start >= special) {
	    /*
	     * Find the next special character in the string.
	     */

	    for (special = start; special < end; special++) {
		ch = *special;
		if ((ch == '\t') || (ch == '\n')) {
		    break;
		}
	    }
	}

	/*
	 * Special points at the next special character (or the end of the
	 * string). Process characters between start and special.
	 */

	if ((maxX >= 0) && (curX >= maxX)) {
	    break;
	}
#if TK_DRAW_IN_CONTEXT
	start += TkpMeasureCharsInContext(tkfont, source, maxBytes,
		start - source, special - start,
		maxX >= 0 ? maxX - curX : -1, flags, &width);
#else
	(void) maxBytes;
	start += Tk_MeasureChars(tkfont, start, special - start,
		maxX >= 0 ? maxX - curX : -1, flags, &width);
#endif /* TK_DRAW_IN_CONTEXT */
	curX += width;
	if (start < special) {
	    /*
	     * No more chars fit in line.
	     */

	    break;
	}
	if (special < end) {
	    if (ch != '\t') {
		break;
	    }
	    start++;
	}
    }

    *nextXPtr = curX;
    return start - (source+rangeStart);
}

/*
 *----------------------------------------------------------------------
 *
 * TextGetScrollInfoObj --
 *
 *	This function is invoked to parse "xview" and "yview" scrolling
 *	commands for text widgets using the new scrolling command syntax
 *	("moveto" or "scroll" options). It extends the public
 *	Tk_GetScrollInfoObj function with the addition of "pixels" as a valid
 *	unit alongside "pages" and "units". It is a shame the core API isn't
 *	more flexible in this regard.
 *
 * Results:
 *	The return value is either TKTEXT_SCROLL_MOVETO, TKTEXT_SCROLL_PAGES,
 *	TKTEXT_SCROLL_UNITS, TKTEXT_SCROLL_PIXELS or TKTEXT_SCROLL_ERROR. This
 *	indicates whether the command was successfully parsed and what form
 *	the command took. If TKTEXT_SCROLL_MOVETO, *dblPtr is filled in with
 *	the desired position; if TKTEXT_SCROLL_PAGES, TKTEXT_SCROLL_PIXELS or
 *	TKTEXT_SCROLL_UNITS, *intPtr is filled in with the number of
 *	pages/pixels/lines to move (may be negative); if TKTEXT_SCROLL_ERROR,
 *	the interp's result contains an error message.
 *
 * Side effects:
 *	None.
 *
 *----------------------------------------------------------------------
 */

static int
TextGetScrollInfoObj(
    Tcl_Interp *interp,		/* Used for error reporting. */
    TkText *textPtr,		/* Information about the text widget. */
    int objc,			/* # arguments for command. */
    Tcl_Obj *const objv[],	/* Arguments for command. */
    double *dblPtr,		/* Filled in with argument "moveto" option, if
				 * any. */
    int *intPtr)		/* Filled in with number of pages or lines or
				 * pixels to scroll, if any. */
{
    static const char *const subcommands[] = {
	"moveto", "scroll", NULL
    };
    enum viewSubcmds {
	VIEW_MOVETO, VIEW_SCROLL
    };
    static const char *const units[] = {
	"units", "pages", "pixels", NULL
    };
    enum viewUnits {
	VIEW_SCROLL_UNITS, VIEW_SCROLL_PAGES, VIEW_SCROLL_PIXELS
    };
    int index;

    if (Tcl_GetIndexFromObjStruct(interp, objv[2], subcommands,
	    sizeof(char *), "option", 0, &index) != TCL_OK) {
	return TKTEXT_SCROLL_ERROR;
    }

    switch ((enum viewSubcmds) index) {
    case VIEW_MOVETO:
	if (objc != 4) {
	    Tcl_WrongNumArgs(interp, 3, objv, "fraction");
	    return TKTEXT_SCROLL_ERROR;
	}
	if (Tcl_GetDoubleFromObj(interp, objv[3], dblPtr) != TCL_OK) {
	    return TKTEXT_SCROLL_ERROR;
	}
	return TKTEXT_SCROLL_MOVETO;
    case VIEW_SCROLL:
	if (objc != 5) {
	    Tcl_WrongNumArgs(interp, 3, objv, "number units|pages|pixels");
	    return TKTEXT_SCROLL_ERROR;
	}
	if (Tcl_GetIndexFromObjStruct(interp, objv[4], units,
		sizeof(char *), "argument", 0, &index) != TCL_OK) {
	    return TKTEXT_SCROLL_ERROR;
	}
	switch ((enum viewUnits) index) {
	case VIEW_SCROLL_PAGES:
	    if (Tcl_GetIntFromObj(interp, objv[3], intPtr) != TCL_OK) {
		return TKTEXT_SCROLL_ERROR;
	    }
	    return TKTEXT_SCROLL_PAGES;
	case VIEW_SCROLL_PIXELS:
	    if (Tk_GetPixelsFromObj(interp, textPtr->tkwin, objv[3],
		    intPtr) != TCL_OK) {
		return TKTEXT_SCROLL_ERROR;
	    }
	    return TKTEXT_SCROLL_PIXELS;
	case VIEW_SCROLL_UNITS:
	    if (Tcl_GetIntFromObj(interp, objv[3], intPtr) != TCL_OK) {
		return TKTEXT_SCROLL_ERROR;
	    }
	    return TKTEXT_SCROLL_UNITS;
	}
    }
    Tcl_Panic("unexpected switch fallthrough");
    return TKTEXT_SCROLL_ERROR;
}

#if TK_LAYOUT_WITH_BASE_CHUNKS
/*
 *----------------------------------------------------------------------
 *
 * FinalizeBaseChunk --
 *
 *	This procedure makes sure that all the chunks of the stretch are
 *	up-to-date. It is invoked when the LayoutProc has been called for all
 *	chunks and the base chunk is stable.
 *
 * Results:
 *	None.
 *
 * Side effects:
 *	The CharInfo.chars of all dependent chunks point into
 *	BaseCharInfo.baseChars for easy access (and compatibility).
 *
 *----------------------------------------------------------------------
 */

static void
FinalizeBaseChunk(
    TkTextDispChunk *addChunkPtr)
				/* An additional chunk to add to the stretch,
				 * even though it may not be in the linked
				 * list yet. Used by the LayoutProc, otherwise
				 * NULL. */
{
    const char *baseChars;
    TkTextDispChunk *chunkPtr;
    CharInfo *ciPtr;
#if TK_DRAW_IN_CONTEXT
    int widthAdjust = 0;
    int newwidth;
#endif /* TK_DRAW_IN_CONTEXT */

    if (baseCharChunkPtr == NULL) {
	return;
    }

    baseChars = Tcl_DStringValue(
	    &((BaseCharInfo *) baseCharChunkPtr->clientData)->baseChars);

    for (chunkPtr = baseCharChunkPtr; chunkPtr != NULL;
	    chunkPtr = chunkPtr->nextPtr) {
#if TK_DRAW_IN_CONTEXT
	chunkPtr->x += widthAdjust;
#endif /* TK_DRAW_IN_CONTEXT */

	if (chunkPtr->displayProc != CharDisplayProc) {
	    continue;
	}
	ciPtr = chunkPtr->clientData;
	if (ciPtr->baseChunkPtr != baseCharChunkPtr) {
	    break;
	}
	ciPtr->chars = baseChars + ciPtr->baseOffset;

#if TK_DRAW_IN_CONTEXT
	newwidth = 0;
	CharChunkMeasureChars(chunkPtr, NULL, 0, 0, -1, 0, -1, 0, &newwidth);
	if (newwidth < chunkPtr->width) {
	    widthAdjust += newwidth - chunkPtr->width;
	    chunkPtr->width = newwidth;
	}
#endif /* TK_DRAW_IN_CONTEXT */
    }

    if (addChunkPtr != NULL) {
	ciPtr = addChunkPtr->clientData;
	ciPtr->chars = baseChars + ciPtr->baseOffset;

#if TK_DRAW_IN_CONTEXT
	addChunkPtr->x += widthAdjust;
	CharChunkMeasureChars(addChunkPtr, NULL, 0, 0, -1, 0, -1, 0,
		&addChunkPtr->width);
#endif /* TK_DRAW_IN_CONTEXT */
    }

    baseCharChunkPtr = NULL;
}

/*
 *----------------------------------------------------------------------
 *
 * FreeBaseChunk --
 *
 *	This procedure makes sure that all the chunks of the stretch are
 *	disconnected from the base chunk and the base chunk specific data is
 *	freed. It is invoked from the UndisplayProc. The procedure doesn't
 *	ckfree the base chunk clientData itself, that's up to the main
 *	UndisplayProc.
 *
 * Results:
 *	None.
 *
 * Side effects:
 *	The CharInfo.chars of all dependent chunks are set to NULL. Memory
 *	that belongs specifically to the base chunk is freed.
 *
 *----------------------------------------------------------------------
 */

static void
FreeBaseChunk(
    TkTextDispChunk *baseChunkPtr)
				/* The base chunk of the stretch and head of
				 * the linked list. */
{
    TkTextDispChunk *chunkPtr;
    CharInfo *ciPtr;

    if (baseCharChunkPtr == baseChunkPtr) {
	baseCharChunkPtr = NULL;
    }

    for (chunkPtr=baseChunkPtr; chunkPtr!=NULL; chunkPtr=chunkPtr->nextPtr) {
	if (chunkPtr->undisplayProc != CharUndisplayProc) {
	    continue;
	}
	ciPtr = chunkPtr->clientData;
	if (ciPtr->baseChunkPtr != baseChunkPtr) {
	    break;
	}

	ciPtr->baseChunkPtr = NULL;
	ciPtr->chars = NULL;
    }

    if (baseChunkPtr) {
	Tcl_DStringFree(&((BaseCharInfo *) baseChunkPtr->clientData)->baseChars);
    }
}

/*
 *----------------------------------------------------------------------
 *
 * IsSameFGStyle --
 *
 *	Compare the foreground attributes of two styles. Specifically must
 *	consider: foreground color, font, font style and font decorations,
 *	elide, "offset" and foreground stipple. Do *not* consider: background
 *	color, border, relief or background stipple.
 *
 *	If we use TkpDrawCharsInContext(), we also don't need to check
 *	foreground color, font decorations, elide, offset and foreground
 *	stipple, so all that is left is font (including font size and font
 *	style) and "offset".
 *
 * Results:
 *	1 if the two styles match, 0 otherwise.
 *
 * Side effects:
 *	None.
 *
 *----------------------------------------------------------------------
 */

static int
IsSameFGStyle(
    TextStyle *style1,
    TextStyle *style2)
{
    StyleValues *sv1;
    StyleValues *sv2;

    if (style1 == style2) {
	return 1;
    }

#if !TK_DRAW_IN_CONTEXT
    if (
#ifdef MAC_OSX_TK
	    !TkMacOSXCompareColors(style1->fgGC->foreground,
		    style2->fgGC->foreground)
#else
	    style1->fgGC->foreground != style2->fgGC->foreground
#endif
	    ) {
	return 0;
    }
#endif /* !TK_DRAW_IN_CONTEXT */

    sv1 = style1->sValuePtr;
    sv2 = style2->sValuePtr;

#if TK_DRAW_IN_CONTEXT
    return sv1->tkfont == sv2->tkfont && sv1->offset == sv2->offset;
#else
    return sv1->tkfont == sv2->tkfont
	    && sv1->underline == sv2->underline
	    && sv1->overstrike == sv2->overstrike
	    && sv1->elide == sv2->elide
	    && sv1->offset == sv2->offset
	    && sv1->fgStipple == sv1->fgStipple;
#endif /* TK_DRAW_IN_CONTEXT */
}

/*
 *----------------------------------------------------------------------
 *
 * RemoveFromBaseChunk --
 *
 *	This procedure removes a chunk from the stretch as a result of
 *	UndisplayProc. The chunk in question should be the last in a stretch.
 *	This happens during re-layouting of the break position.
 *
 * Results:
 *	None.
 *
 * Side effects:
 *	The characters that belong to this chunk are removed from the base
 *	chunk. It is assumed that LayoutProc and FinalizeBaseChunk are called
 *	next to repair any damage that this causes to the integrity of the
 *	stretch and the other chunks. For that reason the base chunk is also
 *	put into baseCharChunkPtr automatically, so that LayoutProc can resume
 *	correctly.
 *
 *----------------------------------------------------------------------
 */

static void
RemoveFromBaseChunk(
    TkTextDispChunk *chunkPtr)	/* The chunk to remove from the end of the
				 * stretch. */
{
    CharInfo *ciPtr;
    BaseCharInfo *bciPtr;

    if (chunkPtr->displayProc != CharDisplayProc) {
#ifdef DEBUG_LAYOUT_WITH_BASE_CHUNKS
	fprintf(stderr,"RemoveFromBaseChunk called with wrong chunk type\n");
#endif
	return;
    }

    /*
     * Reinstitute this base chunk for re-layout.
     */

    ciPtr = chunkPtr->clientData;
    baseCharChunkPtr = ciPtr->baseChunkPtr;

    /*
     * Remove the chunk data from the base chunk data.
     */

    bciPtr = baseCharChunkPtr->clientData;

#ifdef DEBUG_LAYOUT_WITH_BASE_CHUNKS
    if ((ciPtr->baseOffset + ciPtr->numBytes)
	    != Tcl_DStringLength(&bciPtr->baseChars)) {
	fprintf(stderr,"RemoveFromBaseChunk called with wrong chunk "
		"(not last)\n");
    }
#endif

    Tcl_DStringSetLength(&bciPtr->baseChars, ciPtr->baseOffset);

    /*
     * Invalidate the stored pixel width of the base chunk.
     */

    bciPtr->width = -1;
}
#endif /* TK_LAYOUT_WITH_BASE_CHUNKS */

/*
 * Local Variables:
 * mode: c
 * c-basic-offset: 4
 * fill-column: 78
 * End:
 */<|MERGE_RESOLUTION|>--- conflicted
+++ resolved
@@ -863,7 +863,7 @@
             border = tagPtr->selBorder;
         }
 
-        if ((tagPtr->selFgColor != None) && (isSelected)) {
+        if ((tagPtr->selFgColor) && (isSelected)) {
             fgColor = tagPtr->selFgColor;
         }
 
@@ -890,13 +890,8 @@
 	    styleValues.bgStipple = tagPtr->bgStipple;
 	    bgStipplePrio = tagPtr->priority;
 	}
-<<<<<<< HEAD
-	if ((fgColor != None) && (tagPtr->priority > fgPrio)) {
+	if (fgColor && (tagPtr->priority > fgPrio)) {
 	    styleValues.fgColor = fgColor;
-=======
-	if ((tagPtr->fgColor) && (tagPtr->priority > fgPrio)) {
-	    styleValues.fgColor = tagPtr->fgColor;
->>>>>>> 7aacdee1
 	    fgPrio = tagPtr->priority;
 	}
 	if ((tagPtr->tkfont) && (tagPtr->priority > fontPrio)) {
@@ -923,16 +918,12 @@
 	    styleValues.lMargin2 = tagPtr->lMargin2;
 	    lMargin2Prio = tagPtr->priority;
 	}
-<<<<<<< HEAD
 	if ((tagPtr->lMarginColor != NULL)
 		&& (tagPtr->priority > lMarginColorPrio)) {
 	    styleValues.lMarginColor = tagPtr->lMarginColor;
 	    lMarginColorPrio = tagPtr->priority;
 	}
 	if ((tagPtr->offsetString != NULL)
-=======
-	if ((tagPtr->offsetString)
->>>>>>> 7aacdee1
 		&& (tagPtr->priority > offsetPrio)) {
 	    styleValues.offset = tagPtr->offset;
 	    offsetPrio = tagPtr->priority;
@@ -941,9 +932,9 @@
 		&& (tagPtr->priority > overstrikePrio)) {
 	    styleValues.overstrike = tagPtr->overstrike;
 	    overstrikePrio = tagPtr->priority;
-            if (tagPtr->overstrikeColor != None) {
+            if (tagPtr->overstrikeColor) {
                  styleValues.overstrikeColor = tagPtr->overstrikeColor;
-            } else if (fgColor != None) {
+            } else if (fgColor) {
                  styleValues.overstrikeColor = fgColor;
             }
 	}
@@ -952,16 +943,12 @@
 	    styleValues.rMargin = tagPtr->rMargin;
 	    rMarginPrio = tagPtr->priority;
 	}
-<<<<<<< HEAD
 	if ((tagPtr->rMarginColor != NULL)
 		&& (tagPtr->priority > rMarginColorPrio)) {
 	    styleValues.rMarginColor = tagPtr->rMarginColor;
 	    rMarginColorPrio = tagPtr->priority;
 	}
 	if ((tagPtr->spacing1String != NULL)
-=======
-	if ((tagPtr->spacing1String)
->>>>>>> 7aacdee1
 		&& (tagPtr->priority > spacing1Prio)) {
 	    styleValues.spacing1 = tagPtr->spacing1;
 	    spacing1Prio = tagPtr->priority;
@@ -990,9 +977,9 @@
 		&& (tagPtr->priority > underlinePrio)) {
 	    styleValues.underline = tagPtr->underline;
 	    underlinePrio = tagPtr->priority;
-            if (tagPtr->underlineColor != None) {
+            if (tagPtr->underlineColor) {
                  styleValues.underlineColor = tagPtr->underlineColor;
-            } else if (fgColor != None) {
+            } else if (fgColor) {
                  styleValues.underlineColor = fgColor;
             }
 	}
@@ -1007,13 +994,8 @@
 	    wrapPrio = tagPtr->priority;
 	}
     }
-<<<<<<< HEAD
-    if (tagPtrs != NULL) {
+    if (tagPtrs) {
 	ckfree(tagPtrs);
-=======
-    if (tagPtrs) {
-	ckfree((char *) tagPtrs);
->>>>>>> 7aacdee1
     }
 
     /*
@@ -1102,10 +1084,10 @@
 	if (stylePtr->fgGC) {
 	    Tk_FreeGC(textPtr->display, stylePtr->fgGC);
 	}
-	if (stylePtr->ulGC != None) {
+	if (stylePtr->ulGC) {
 	    Tk_FreeGC(textPtr->display, stylePtr->ulGC);
 	}
-	if (stylePtr->ovGC != None) {
+	if (stylePtr->ovGC) {
 	    Tk_FreeGC(textPtr->display, stylePtr->ovGC);
 	}
 	Tcl_DeleteHashEntry(stylePtr->hPtr);
