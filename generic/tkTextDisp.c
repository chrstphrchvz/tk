--- conflicted
+++ resolved
@@ -5273,29 +5273,14 @@
      * it.
      */
 
-<<<<<<< HEAD
-    dInfoPtr->x = textPtr->highlightWidth + textPtr->borderWidth
-	    + textPtr->padX;
-    dInfoPtr->y = textPtr->highlightWidth + textPtr->borderWidth
-	    + textPtr->padY;
-    dInfoPtr->maxX = Tk_Width(textPtr->tkwin) - textPtr->highlightWidth
-	    - textPtr->borderWidth - textPtr->padX;
-=======
     Tk_GetPixelsFromObj(NULL, textPtr->tkwin, textPtr->padXObj, &padX);
     Tk_GetPixelsFromObj(NULL, textPtr->tkwin, textPtr->padYObj, &padY);
 	Tk_GetPixelsFromObj(NULL, textPtr->tkwin, textPtr->borderWidthObj, &borderWidth);
 	Tk_GetPixelsFromObj(NULL, textPtr->tkwin, textPtr->highlightWidthObj, &highlightWidth);
-    if (highlightWidth < 0) {
-	highlightWidth = 0;
-	Tcl_DecrRefCount(textPtr->highlightWidthObj);
-	textPtr->highlightWidthObj = Tcl_NewIntObj(0);
-	Tcl_IncrRefCount(textPtr->highlightWidthObj);
-    }
     dInfoPtr->x = highlightWidth + borderWidth + padX;
     dInfoPtr->y = highlightWidth + borderWidth + padY;
     dInfoPtr->maxX = Tk_Width(textPtr->tkwin) - highlightWidth
 	    - borderWidth - padX;
->>>>>>> 4b4fb1fb
     if (dInfoPtr->maxX <= dInfoPtr->x) {
 	dInfoPtr->maxX = dInfoPtr->x + 1;
     }
