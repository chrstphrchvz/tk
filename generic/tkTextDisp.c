--- conflicted
+++ resolved
@@ -16,13 +16,6 @@
 #include "tkInt.h"
 #include "tkText.h"
 
-<<<<<<< HEAD
-#ifdef MAC_OSX_TK
-#include "tkMacOSXInt.h"
-#define OK_TO_LOG (!TkpAppIsDrawing())
-#define FORCE_DISPLAY(winPtr) TkpDisplayWindow(winPtr)
-#else
-=======
 #ifdef _WIN32
 #include "tkWinInt.h"
 #elif defined(__CYGWIN__)
@@ -33,7 +26,6 @@
 #endif
 
 #if !defined(MAC_OSX_TK)
->>>>>>> 9ba4c746
 #define OK_TO_LOG 1
 #endif
 
