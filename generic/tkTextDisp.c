--- conflicted
+++ resolved
@@ -6,8 +6,8 @@
  *	widgets. (Well, strictly, each TkTextLine and B-tree node caches its
  *	last observed pixel height, but that information originates here).
  *
- * Copyright  © 1992-1994 The Regents of the University of California.
- * Copyright  © 1994-1997 Sun Microsystems, Inc.
+ * Copyright © 1992-1994 The Regents of the University of California.
+ * Copyright © 1994-1997 Sun Microsystems, Inc.
  *
  * See the file "license.terms" for information on usage and redistribution of
  * this file, and for a DISCLAIMER OF ALL WARRANTIES.
@@ -440,11 +440,7 @@
  * points to one of the following structures:
  */
 
-<<<<<<< HEAD
-#if !defined(TK_LAYOUT_WITH_BASE_CHUNKS)
-=======
 #ifndef TK_LAYOUT_WITH_BASE_CHUNKS
->>>>>>> 8b6266dc
 
 typedef struct CharInfo {
     int numBytes;		/* Number of bytes to display. */
@@ -7826,13 +7822,8 @@
     chunkPtr->width = nextX - chunkPtr->x;
     chunkPtr->breakIndex = -1;
 
-<<<<<<< HEAD
-#if !defined(TK_LAYOUT_WITH_BASE_CHUNKS)
+#ifndef TK_LAYOUT_WITH_BASE_CHUNKS
     ciPtr = (CharInfo *)ckalloc(offsetof(CharInfo, chars) + 1 + bytesThatFit);
-=======
-#ifndef TK_LAYOUT_WITH_BASE_CHUNKS
-    ciPtr = (CharInfo *)ckalloc((Tk_Offset(CharInfo, chars) + 1) + bytesThatFit);
->>>>>>> 8b6266dc
     chunkPtr->clientData = ciPtr;
     memcpy(ciPtr->chars, p, bytesThatFit);
 #endif /* TK_LAYOUT_WITH_BASE_CHUNKS */
@@ -7948,11 +7939,7 @@
     Tk_Font tkfont = chunkPtr->stylePtr->sValuePtr->tkfont;
     CharInfo *ciPtr = (CharInfo *)chunkPtr->clientData;
 
-<<<<<<< HEAD
-#if !defined(TK_LAYOUT_WITH_BASE_CHUNKS)
-=======
 #ifndef TK_LAYOUT_WITH_BASE_CHUNKS
->>>>>>> 8b6266dc
     if (chars == NULL) {
 	chars = ciPtr->chars;
 	charsLen = ciPtr->numBytes;
@@ -9098,11 +9085,7 @@
 	return 1;
     }
 
-<<<<<<< HEAD
-#if !defined(TK_DRAW_IN_CONTEXT)
-=======
 #ifndef TK_DRAW_IN_CONTEXT
->>>>>>> 8b6266dc
     if (
 #ifdef MAC_OSX_TK
 	    !TkMacOSXCompareColors(style1->fgGC->foreground,
