/*
 * tkMain.c --
 *
 *	This file contains a generic main program for Tk-based applications.
 *	It can be used as-is for many applications, just by supplying a
 *	different appInitProc function for each specific application. Or, it
 *	can be used as a template for creating new main programs for Tk
 *	applications.
 *
 * Copyright (c) 1990-1994 The Regents of the University of California.
 * Copyright (c) 1994-1997 Sun Microsystems, Inc.
 *
 * See the file "license.terms" for information on usage and redistribution of
 * this file, and for a DISCLAIMER OF ALL WARRANTIES.
 */

#include "tkInt.h"

extern int TkCygwinMainEx(int, char **, Tcl_AppInitProc *, Tcl_Interp *);

/*
 * The default prompt used when the user has not overridden it.
 */

static const char DEFAULT_PRIMARY_PROMPT[] = "% ";

/*
 * This file can be compiled on Windows in UNICODE mode, as well as
 * on all other platforms using the native encoding. This is done
 * by using the normal Windows functions like _tcscmp, but on
 * platforms which don't have <tchar.h> we have to translate that
 * to strcmp here.
 */
#ifdef _WIN32
#ifdef __cplusplus
extern "C" {
#endif
/*  Little hack to eliminate the need for "tclInt.h" here:
    Just copy a small portion of TclIntPlatStubs, just
    enough to make it work. See [600b72bfbc] */
typedef struct TclIntPlatStubs {
    int magic;
    void *hooks;
    void (*dummy[16]) (void); /* dummy entries 0-15, not used */
    int (*tclpIsAtty) (int fd); /* 16 */
} TclIntPlatStubs;
extern const TclIntPlatStubs *tclIntPlatStubsPtr;
#ifdef __cplusplus
}
#endif
#   include "tkWinInt.h"
#else
#   define TCHAR char
#   define TEXT(arg) arg
#   define _tcscmp strcmp
#   define _tcslen strlen
#   define _tcsncmp strncmp
#endif

#ifdef MAC_OSX_TK
#include "tkMacOSXInt.h"
#endif

static inline Tcl_Obj *
NewNativeObj(
    TCHAR *string)
{
    Tcl_Obj *obj;
    Tcl_DString ds;

#ifdef UNICODE
    Tcl_DStringInit(&ds);
    Tcl_WCharToUtfDString(string, wcslen(string), &ds);
#else
    Tcl_ExternalToUtfDString(NULL, (char *) string, -1, &ds);
#endif
    obj = Tcl_NewStringObj(Tcl_DStringValue(&ds), Tcl_DStringLength(&ds));
    Tcl_DStringFree(&ds);
    return obj;
}

/*
 * Declarations for various library functions and variables (don't want to
 * include tkInt.h or tkPort.h here, because people might copy this file out
 * of the Tk source directory to make their own modified versions). Note: do
 * not declare "exit" here even though a declaration is really needed, because
 * it will conflict with a declaration elsewhere on some systems.
 */

#if defined(_WIN32)
#define isatty WinIsTty
static int WinIsTty(int fd) {
    HANDLE handle;

    /*
     * For now, under Windows, we assume we are not running as a console mode
     * app, so we need to use the GUI console. In order to enable this, we
     * always claim to be running on a tty. This probably isn't the right way
     * to do it.
     */

#if !defined(STATIC_BUILD)
	if (tclStubsPtr->reserved9 && tclIntPlatStubsPtr->tclpIsAtty) {
	    /* We are running on Cygwin */
	    return tclIntPlatStubsPtr->tclpIsAtty(fd);
	}
#endif
    handle = GetStdHandle(STD_INPUT_HANDLE + fd);
	/*
	 * If it's a bad or closed handle, then it's been connected to a wish
	 * console window. A character file handle is a tty by definition.
	 */
    return (handle == INVALID_HANDLE_VALUE) || (handle == 0)
	     || (GetFileType(handle) == FILE_TYPE_UNKNOWN)
	     || (GetFileType(handle) == FILE_TYPE_CHAR);
}
#else
extern int		isatty(int fd);
#endif

typedef struct InteractiveState {
    Tcl_Channel input;		/* The standard input channel from which lines
				 * are read. */
    int tty;			/* Non-zero means standard input is a
				 * terminal-like device. Zero means it's a
				 * file. */
    Tcl_DString command;	/* Used to assemble lines of terminal input
				 * into Tcl commands. */
    Tcl_DString line;		/* Used to read the next line from the
				 * terminal input. */
    int gotPartial;
    Tcl_Interp *interp;		/* Interpreter that evaluates interactive
				 * commands. */
} InteractiveState;

/*
 * Forward declarations for functions defined later in this file.
 */

static void		Prompt(Tcl_Interp *interp, InteractiveState *isPtr);
static void		StdinProc(ClientData clientData, int mask);

/*
 *----------------------------------------------------------------------
 *
 * Tk_MainEx --
 *
 *	Main program for Wish and most other Tk-based applications.
 *
 * Results:
 *	None. This function never returns (it exits the process when it's
 *	done).
 *
 * Side effects:
 *	This function initializes the Tk world and then starts interpreting
 *	commands; almost anything could happen, depending on the script being
 *	interpreted.
 *
 *----------------------------------------------------------------------
 */

void
Tk_MainEx(
    int argc,			/* Number of arguments. */
    TCHAR **argv,		/* Array of argument strings. */
    Tcl_AppInitProc *appInitProc,
				/* Application-specific initialization
				 * function to call after most initialization
				 * but before starting to execute commands. */
    Tcl_Interp *interp)
{
    Tcl_Obj *path, *argvPtr, *appName;
    const char *encodingName;
    int code, nullStdin = 0;
    Tcl_Channel chan;
    InteractiveState is;

    /*
     * Ensure that we are getting a compatible version of Tcl.
     */

    if (Tcl_InitStubs(interp, "8.6-", 0) == NULL) {
	if (Tcl_InitStubs(interp, "8.1", 0) == NULL) {
	    abort();
	} else {
	    Tcl_Panic("%s", Tcl_GetString(Tcl_GetObjResult(interp)));
	}
    }

#if defined(_WIN32) && !defined(UNICODE) && !defined(STATIC_BUILD)

    if (tclStubsPtr->reserved9) {
	/* We are running win32 Tk under Cygwin, so let's check
	 * whether the env("DISPLAY") variable or the -display
	 * argument is set. If so, we really want to run the
	 * Tk_MainEx function of libtk8.?.dll, not this one. */
	if (Tcl_GetVar2(interp, "env", "DISPLAY", TCL_GLOBAL_ONLY)) {
	loadCygwinTk:
	    if (TkCygwinMainEx(argc, argv, appInitProc, interp)) {
		/* Should never reach here. */
		return;
	    }
	} else {
	    int i;

	    for (i = 1; i < argc; ++i) {
		if (!_tcscmp(argv[i], TEXT("-display"))) {
		    goto loadCygwinTk;
		}
	    }
	}
    }
#endif

    Tcl_InitMemory(interp);

    is.interp = interp;
    is.gotPartial = 0;
    Tcl_Preserve(interp);

#if defined(_WIN32)
#if !defined(STATIC_BUILD)
    /* If compiled for Win32 but running on Cygwin, don't use console */
    if (!tclStubsPtr->reserved9)
#endif
    Tk_InitConsoleChannels(interp);
#endif

#ifdef MAC_OSX_TK
    if (Tcl_GetStartupScript(NULL) == NULL) {
	TkMacOSXDefaultStartupScript();
    }
#endif

    /*
     * If the application has not already set a startup script, parse the
     * first few command line arguments to determine the script path and
     * encoding.
     */

    if (NULL == Tcl_GetStartupScript(NULL)) {
	size_t length;

	/*
	 * Check whether first 3 args (argv[1] - argv[3]) look like
	 *  -encoding ENCODING FILENAME
	 * or like
	 *  FILENAME
	 * or like
	 *  -file FILENAME		(ancient history support only)
	 */

	if ((argc > 3) && (0 == _tcscmp(TEXT("-encoding"), argv[1]))
		&& (TEXT('-') != argv[3][0])) {
	    Tcl_Obj *value = NewNativeObj(argv[2]);
	    Tcl_SetStartupScript(NewNativeObj(argv[3]), Tcl_GetString(value));
	    Tcl_DecrRefCount(value);
	    argc -= 3;
	    argv += 3;
	} else if ((argc > 1) && (TEXT('-') != argv[1][0])) {
	    Tcl_SetStartupScript(NewNativeObj(argv[1]), NULL);
	    argc--;
	    argv++;
	} else if ((argc > 2) && (length = _tcslen(argv[1]))
		&& (length > 1) && (0 == _tcsncmp(TEXT("-file"), argv[1], length))
		&& (TEXT('-') != argv[2][0])) {
	    Tcl_SetStartupScript(NewNativeObj(argv[2]), NULL);
	    argc -= 2;
	    argv += 2;
	}
    }

    path = Tcl_GetStartupScript(&encodingName);
    if (path == NULL) {
	appName = NewNativeObj(argv[0]);
    } else {
	appName = path;
    }
    Tcl_SetVar2Ex(interp, "argv0", NULL, appName, TCL_GLOBAL_ONLY);
    argc--;
    argv++;

    Tcl_SetVar2Ex(interp, "argc", NULL, Tcl_NewWideIntObj(argc), TCL_GLOBAL_ONLY);

    argvPtr = Tcl_NewListObj(0, NULL);
    while (argc--) {
	Tcl_ListObjAppendElement(NULL, argvPtr, NewNativeObj(*argv++));
    }
    Tcl_SetVar2Ex(interp, "argv", NULL, argvPtr, TCL_GLOBAL_ONLY);

    /*
     * Set the "tcl_interactive" variable.
     */

    is.tty = isatty(0);
#if defined(MAC_OSX_TK)
    /*
     * On TkAqua, if we don't have a TTY and stdin is a special character file
     * of length 0, (e.g. /dev/null, which is what Finder sets when double
     * clicking Wish) then use the GUI console.
     */

    if (!is.tty) {
	struct stat st;

	nullStdin = fstat(0, &st) || (S_ISCHR(st.st_mode) && !st.st_blocks);
    }
#endif
    Tcl_SetVar2Ex(interp, "tcl_interactive", NULL,
	    Tcl_NewWideIntObj(!path && (is.tty || nullStdin)), TCL_GLOBAL_ONLY);

    /*
     * Invoke application-specific initialization.
     */

    if (appInitProc(interp) != TCL_OK) {
	TkpDisplayWarning(Tcl_GetString(Tcl_GetObjResult(interp)),
		"application-specific initialization failed");
    }

    /*
     * Invoke the script specified on the command line, if any. Must fetch it
     * again, as the appInitProc might have reset it.
     */

    path = Tcl_GetStartupScript(&encodingName);
    if (path != NULL) {
	Tcl_ResetResult(interp);
	code = Tcl_FSEvalFileEx(interp, path, encodingName);
	if (code != TCL_OK) {
	    /*
	     * The following statement guarantees that the errorInfo variable
	     * is set properly.
	     */

	    Tcl_AddErrorInfo(interp, "");
	    TkpDisplayWarning(Tcl_GetVar2(interp, "errorInfo", NULL,
		    TCL_GLOBAL_ONLY), "Error in startup script");
	    Tcl_DeleteInterp(interp);
	    Tcl_Exit(1);
	}
	is.tty = 0;
    } else {

	/*
	 * Evaluate the .rc file, if one has been specified.
	 */

	Tcl_SourceRCFile(interp);

	/*
	 * Establish a channel handler for stdin.
	 */

	is.input = Tcl_GetStdChannel(TCL_STDIN);
	if (is.input) {
	    Tcl_CreateChannelHandler(is.input, TCL_READABLE, StdinProc, &is);
	}
	if (is.tty) {
	    Prompt(interp, &is);
	}
    }

    chan = Tcl_GetStdChannel(TCL_STDOUT);
    if (chan) {
	Tcl_Flush(chan);
    }
    Tcl_DStringInit(&is.command);
    Tcl_DStringInit(&is.line);
    Tcl_ResetResult(interp);

    /*
     * Loop infinitely, waiting for commands to execute. When there are no
     * windows left, Tk_MainLoop returns and we exit.
     */

    Tk_MainLoop();
    Tcl_DeleteInterp(interp);
    Tcl_Release(interp);
    Tcl_SetStartupScript(NULL, NULL);
    Tcl_Exit(0);
}

/*
 *----------------------------------------------------------------------
 *
 * StdinProc --
 *
 *	This function is invoked by the event dispatcher whenever standard
 *	input becomes readable. It grabs the next line of input characters,
 *	adds them to a command being assembled, and executes the command if
 *	it's complete.
 *
 * Results:
 *	None.
 *
 * Side effects:
 *	Could be almost arbitrary, depending on the command that's typed.
 *
 *----------------------------------------------------------------------
 */

static void
StdinProc(
    ClientData clientData,	/* The state of interactive cmd line */
    int mask)			/* Not used. */
{
    char *cmd;
    int code;
    size_t count;
    InteractiveState *isPtr = (InteractiveState *)clientData;
    Tcl_Channel chan = isPtr->input;
    Tcl_Interp *interp = isPtr->interp;
    (void)mask;

    count = (size_t)Tcl_Gets(chan, &isPtr->line);

<<<<<<< HEAD
    if (count == (size_t)-1 && !isPtr->gotPartial) {
=======
    if ((count == -1) && !isPtr->gotPartial) {
>>>>>>> ad861a04
	if (isPtr->tty) {
	    Tcl_Exit(0);
	} else {
	    Tcl_DeleteChannelHandler(chan, StdinProc, isPtr);
	}
	return;
    }

    Tcl_DStringAppend(&isPtr->command, Tcl_DStringValue(&isPtr->line), -1);
    cmd = Tcl_DStringAppend(&isPtr->command, "\n", -1);
    Tcl_DStringFree(&isPtr->line);
    if (!Tcl_CommandComplete(cmd)) {
	isPtr->gotPartial = 1;
	goto prompt;
    }
    isPtr->gotPartial = 0;

    /*
     * Disable the stdin channel handler while evaluating the command;
     * otherwise if the command re-enters the event loop we might process
     * commands from stdin before the current command is finished. Among other
     * things, this will trash the text of the command being evaluated.
     */

    Tcl_CreateChannelHandler(chan, 0, StdinProc, isPtr);
    code = Tcl_RecordAndEval(interp, cmd, TCL_EVAL_GLOBAL);

    isPtr->input = Tcl_GetStdChannel(TCL_STDIN);
    if (isPtr->input) {
	Tcl_CreateChannelHandler(isPtr->input, TCL_READABLE, StdinProc, isPtr);
    }
    Tcl_DStringFree(&isPtr->command);
    if (Tcl_GetString(Tcl_GetObjResult(interp))[0] != '\0') {
	if ((code != TCL_OK) || (isPtr->tty)) {
	    chan = Tcl_GetStdChannel((code != TCL_OK) ? TCL_STDERR : TCL_STDOUT);
	    if (chan) {
		Tcl_WriteObj(chan, Tcl_GetObjResult(interp));
		Tcl_WriteChars(chan, "\n", 1);
	    }
	}
    }

    /*
     * If a tty stdin is still around, output a prompt.
     */

  prompt:
    if (isPtr->tty && (isPtr->input != NULL)) {
	Prompt(interp, isPtr);
    }
    Tcl_ResetResult(interp);
}

/*
 *----------------------------------------------------------------------
 *
 * Prompt --
 *
 *	Issue a prompt on standard output, or invoke a script to issue the
 *	prompt.
 *
 * Results:
 *	None.
 *
 * Side effects:
 *	A prompt gets output, and a Tcl script may be evaluated in interp.
 *
 *----------------------------------------------------------------------
 */

static void
Prompt(
    Tcl_Interp *interp,		/* Interpreter to use for prompting. */
    InteractiveState *isPtr) /* InteractiveState. */
{
    Tcl_Obj *promptCmdPtr;
    int code;
    Tcl_Channel chan;

    promptCmdPtr = Tcl_GetVar2Ex(interp,
	isPtr->gotPartial ? "tcl_prompt2" : "tcl_prompt1", NULL, TCL_GLOBAL_ONLY);
    if (promptCmdPtr == NULL) {
    defaultPrompt:
	if (!isPtr->gotPartial) {
	    chan = Tcl_GetStdChannel(TCL_STDOUT);
	    if (chan != NULL) {
		Tcl_WriteChars(chan, DEFAULT_PRIMARY_PROMPT,
			sizeof(DEFAULT_PRIMARY_PROMPT) - 1);
	    }
	}
    } else {
	code = Tcl_EvalObjEx(interp, promptCmdPtr, TCL_EVAL_GLOBAL);
	if (code != TCL_OK) {
	    Tcl_AddErrorInfo(interp,
		    "\n    (script that generates prompt)");
	    if (Tcl_GetString(Tcl_GetObjResult(interp))[0] != '\0') {
		chan = Tcl_GetStdChannel(TCL_STDERR);
		if (chan != NULL) {
		    Tcl_WriteObj(chan, Tcl_GetObjResult(interp));
		    Tcl_WriteChars(chan, "\n", 1);
		}
	    }
	    goto defaultPrompt;
	}
    }

    chan = Tcl_GetStdChannel(TCL_STDOUT);
    if (chan != NULL) {
	Tcl_Flush(chan);
    }
}

/*
 * Local Variables:
 * mode: c
 * c-basic-offset: 4
 * fill-column: 78
 * End:
 */<|MERGE_RESOLUTION|>--- conflicted
+++ resolved
@@ -409,19 +409,15 @@
 {
     char *cmd;
     int code;
-    size_t count;
+    TkSizeT count;
     InteractiveState *isPtr = (InteractiveState *)clientData;
     Tcl_Channel chan = isPtr->input;
     Tcl_Interp *interp = isPtr->interp;
     (void)mask;
 
-    count = (size_t)Tcl_Gets(chan, &isPtr->line);
-
-<<<<<<< HEAD
-    if (count == (size_t)-1 && !isPtr->gotPartial) {
-=======
-    if ((count == -1) && !isPtr->gotPartial) {
->>>>>>> ad861a04
+    count = Tcl_Gets(chan, &isPtr->line);
+
+    if ((count == TCL_IO_FAILURE) && !isPtr->gotPartial) {
 	if (isPtr->tty) {
 	    Tcl_Exit(0);
 	} else {
