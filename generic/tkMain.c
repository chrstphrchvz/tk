/*
 * tkMain.c --
 *
 *	This file contains a generic main program for Tk-based applications.
 *	It can be used as-is for many applications, just by supplying a
 *	different appInitProc function for each specific application. Or, it
 *	can be used as a template for creating new main programs for Tk
 *	applications.
 *
 * Copyright (c) 1990-1994 The Regents of the University of California.
 * Copyright (c) 1994-1997 Sun Microsystems, Inc.
 *
 * See the file "license.terms" for information on usage and redistribution of
 * this file, and for a DISCLAIMER OF ALL WARRANTIES.
 */

#include "tclInt.h"
#include "tkInt.h"
#ifdef __WIN32__
#include "tkWinInt.h"
#endif
#ifdef MAC_OSX_TK
#include "tkMacOSXInt.h"
#endif


typedef struct ThreadSpecificData {
    Tcl_Interp *interp;		/* Interpreter for this thread. */
    Tcl_DString command;	/* Used to assemble lines of terminal input
				 * into Tcl commands. */
    Tcl_DString line;		/* Used to read the next line from the
				 * terminal input. */
    int tty;			/* Non-zero means standard input is a
				 * terminal-like device. Zero means it's a
				 * file. */
} ThreadSpecificData;
static Tcl_ThreadDataKey dataKey;

/*
 * Declarations for various library functions and variables (don't want to
 * include tkInt.h or tkPort.h here, because people might copy this file out
 * of the Tk source directory to make their own modified versions). Note: do
 * not declare "exit" here even though a declaration is really needed, because
 * it will conflict with a declaration elsewhere on some systems.
 */

#if !defined(__WIN32__) && !defined(_WIN32)
extern int		isatty(int fd);
extern char *		strrchr(CONST char *string, int c);
#endif

/*
 * Forward declarations for functions defined later in this file.
 */

static void		Prompt(Tcl_Interp *interp, int partial);
static void		StdinProc(ClientData clientData, int mask);

/*
 *----------------------------------------------------------------------
 *
 * Tk_MainEx --
 *
 *	Main program for Wish and most other Tk-based applications.
 *
 * Results:
 *	None. This function never returns (it exits the process when it's
 *	done.
 *
 * Side effects:
 *	This function initializes the Tk world and then starts interpreting
 *	commands; almost anything could happen, depending on the script being
 *	interpreted.
 *
 *----------------------------------------------------------------------
 */

void
Tk_MainEx(
    int argc,			/* Number of arguments. */
    char **argv,		/* Array of argument strings. */
    Tcl_AppInitProc *appInitProc,
				/* Application-specific initialization
				 * function to call after most initialization
				 * but before starting to execute commands. */
    Tcl_Interp *interp)
{
    Tcl_Obj *path, *argvPtr;
    CONST char *encodingName;
    int code, nullStdin = 0;
    Tcl_Channel inChannel, outChannel;
    ThreadSpecificData *tsdPtr;
#ifdef __WIN32__
    HANDLE handle;
#endif
    Tcl_DString appName;

    /*
     * Ensure that we are getting the matching version of Tcl. This is really
     * only an issue when Tk is loaded dynamically.
     */

    if (Tcl_InitStubs(interp, TCL_VERSION, 0) == NULL) {
	abort();
    }

    tsdPtr = (ThreadSpecificData *)
	    Tcl_GetThreadData(&dataKey, sizeof(ThreadSpecificData));

    Tcl_FindExecutable(argv[0]);
    tsdPtr->interp = interp;
    Tcl_Preserve((ClientData) interp);

<<<<<<< HEAD
#if defined(__WIN32__)
=======
#if ((defined(__WIN32__) && !defined(__CYGWIN__)) || defined(MAC_TCL))
>>>>>>> ef6aefbf
    Tk_InitConsoleChannels(interp);
#endif

#ifdef MAC_OSX_TK
    if (Tcl_GetStartupScript(NULL) == NULL) {
	TkMacOSXDefaultStartupScript();
    }
#endif

#ifdef TCL_MEM_DEBUG
    Tcl_InitMemory(interp);
#endif

    /*
     * If the application has not already set a startup script, parse the
     * first few command line arguments to determine the script path and
     * encoding.
     */

    if (NULL == Tcl_GetStartupScript(NULL)) {
	size_t length;

	/*
	 * Check whether first 3 args (argv[1] - argv[3]) look like
	 * 	-encoding ENCODING FILENAME
	 * or like
	 * 	FILENAME
	 * or like
	 *	-file FILENAME		(ancient history support only)
	 */

	if ((argc > 3) && (0 == strcmp("-encoding", argv[1]))
		&& ('-' != argv[3][0])) {
	    Tcl_SetStartupScript(Tcl_NewStringObj(argv[3], -1), argv[2]);
	    argc -= 3;
	    argv += 3;
	} else if ((argc > 1) && ('-' != argv[1][0])) {
	    Tcl_SetStartupScript(Tcl_NewStringObj(argv[1], -1), NULL);
	    argc--;
	    argv++;
	} else if ((argc > 2) && (length = strlen(argv[1]))
		&& (length > 1) && (0 == strncmp("-file", argv[1], length))
		&& ('-' != argv[2][0])) {
	    Tcl_SetStartupScript(Tcl_NewStringObj(argv[2], -1), NULL);
	    argc -= 2;
	    argv += 2;
	}
    }

    path = Tcl_GetStartupScript(&encodingName);
    if (NULL == path) {
	Tcl_ExternalToUtfDString(NULL, argv[0], -1, &appName);
    } else {
	int numBytes;
	CONST char *pathName = Tcl_GetStringFromObj(path, &numBytes);

	Tcl_ExternalToUtfDString(NULL, pathName, numBytes, &appName);
	path = Tcl_NewStringObj(Tcl_DStringValue(&appName), -1);
	Tcl_SetStartupScript(path, encodingName);
    }
    Tcl_SetVar(interp, "argv0", Tcl_DStringValue(&appName), TCL_GLOBAL_ONLY);
    Tcl_DStringFree(&appName);
    argc--;
    argv++;

    Tcl_SetVar2Ex(interp, "argc", NULL, Tcl_NewIntObj(argc), TCL_GLOBAL_ONLY);

    argvPtr = Tcl_NewListObj(0, NULL);
    while (argc--) {
	Tcl_DString ds;

	Tcl_ExternalToUtfDString(NULL, *argv++, -1, &ds);
	Tcl_ListObjAppendElement(NULL, argvPtr, Tcl_NewStringObj(
		Tcl_DStringValue(&ds), Tcl_DStringLength(&ds)));
	Tcl_DStringFree(&ds);
    }
    Tcl_SetVar2Ex(interp, "argv", NULL, argvPtr, TCL_GLOBAL_ONLY);

    /*
     * Set the "tcl_interactive" variable.
     */

#ifdef __WIN32__
    /*
     * For now, under Windows, we assume we are not running as a console mode
     * app, so we need to use the GUI console. In order to enable this, we
     * always claim to be running on a tty. This probably isn't the right way
     * to do it.
     */

    handle = GetStdHandle(STD_INPUT_HANDLE);

    if ((handle == INVALID_HANDLE_VALUE) || (handle == 0)
	     || (GetFileType(handle) == FILE_TYPE_UNKNOWN)) {
	/*
	 * If it's a bad or closed handle, then it's been connected to a wish
	 * console window.
	 */

	tsdPtr->tty = 1;
    } else if (GetFileType(handle) == FILE_TYPE_CHAR) {
	/*
	 * A character file handle is a tty by definition.
	 */

	tsdPtr->tty = 1;
    } else {
	tsdPtr->tty = 0;
    }

#else
    tsdPtr->tty = isatty(0);
#endif
#if defined(MAC_OSX_TK)
    /*
     * On TkAqua, if we don't have a TTY and stdin is a special character file
     * of length 0, (e.g. /dev/null, which is what Finder sets when double
     * clicking Wish) then use the GUI console.
     */
    
    if (!tsdPtr->tty) {
	struct stat st;

	nullStdin = fstat(0, &st) || (S_ISCHR(st.st_mode) && !st.st_blocks);
    }
#endif
    Tcl_SetVar(interp, "tcl_interactive",
	    ((path == NULL) && (tsdPtr->tty || nullStdin)) ? "1" : "0",
	    TCL_GLOBAL_ONLY);

    /*
     * Invoke application-specific initialization.
     */

    if ((*appInitProc)(interp) != TCL_OK) {
	TkpDisplayWarning(Tcl_GetStringResult(interp),
		"Application initialization failed");
    }

    /*
     * Invoke the script specified on the command line, if any. Must fetch it
     * again, as the appInitProc might have reset it.
     */

    path = Tcl_GetStartupScript(&encodingName);
    if (path != NULL) {
	Tcl_ResetResult(interp);
	code = Tcl_FSEvalFileEx(interp, path, encodingName);
	if (code != TCL_OK) {
	    /*
	     * The following statement guarantees that the errorInfo variable
	     * is set properly.
	     */

	    Tcl_AddErrorInfo(interp, "");
	    TkpDisplayWarning(Tcl_GetVar(interp, "errorInfo",
		    TCL_GLOBAL_ONLY), "Error in startup script");
	    Tcl_DeleteInterp(interp);
	    Tcl_Exit(1);
	}
	tsdPtr->tty = 0;
    } else {

	/*
	 * Evaluate the .rc file, if one has been specified.
	 */

	Tcl_SourceRCFile(interp);

	/*
	 * Establish a channel handler for stdin.
	 */

	inChannel = Tcl_GetStdChannel(TCL_STDIN);
	if (inChannel) {
	    Tcl_CreateChannelHandler(inChannel, TCL_READABLE, StdinProc,
		    (ClientData) inChannel);
	}
	if (tsdPtr->tty) {
	    Prompt(interp, 0);
	}
    }

    outChannel = Tcl_GetStdChannel(TCL_STDOUT);
    if (outChannel) {
	Tcl_Flush(outChannel);
    }
    Tcl_DStringInit(&tsdPtr->command);
    Tcl_DStringInit(&tsdPtr->line);
    Tcl_ResetResult(interp);

    /*
     * Loop infinitely, waiting for commands to execute. When there are no
     * windows left, Tk_MainLoop returns and we exit.
     */

    Tk_MainLoop();
    Tcl_DeleteInterp(interp);
    Tcl_Release((ClientData) interp);
    Tcl_SetStartupScript(NULL, NULL);
    Tcl_Exit(0);
}

/*
 *----------------------------------------------------------------------
 *
 * StdinProc --
 *
 *	This function is invoked by the event dispatcher whenever standard
 *	input becomes readable. It grabs the next line of input characters,
 *	adds them to a command being assembled, and executes the command if
 *	it's complete.
 *
 * Results:
 *	None.
 *
 * Side effects:
 *	Could be almost arbitrary, depending on the command that's typed.
 *
 *----------------------------------------------------------------------
 */

    /* ARGSUSED */
static void
StdinProc(
    ClientData clientData,	/* Not used. */
    int mask)			/* Not used. */
{
    static int gotPartial = 0;
    char *cmd;
    int code, count;
    Tcl_Channel chan = (Tcl_Channel) clientData;
    ThreadSpecificData *tsdPtr = (ThreadSpecificData *)
	    Tcl_GetThreadData(&dataKey, sizeof(ThreadSpecificData));
    Tcl_Interp *interp = tsdPtr->interp;

    count = Tcl_Gets(chan, &tsdPtr->line);

    if (count < 0 && !gotPartial) {
	if (tsdPtr->tty) {
	    Tcl_Exit(0);
	} else {
	    Tcl_DeleteChannelHandler(chan, StdinProc, (ClientData) chan);
	}
	return;
    }

    (void) Tcl_DStringAppend(&tsdPtr->command, Tcl_DStringValue(
	    &tsdPtr->line), -1);
    cmd = Tcl_DStringAppend(&tsdPtr->command, "\n", -1);
    Tcl_DStringFree(&tsdPtr->line);
    if (!Tcl_CommandComplete(cmd)) {
	gotPartial = 1;
	goto prompt;
    }
    gotPartial = 0;

    /*
     * Disable the stdin channel handler while evaluating the command;
     * otherwise if the command re-enters the event loop we might process
     * commands from stdin before the current command is finished. Among other
     * things, this will trash the text of the command being evaluated.
     */

    Tcl_CreateChannelHandler(chan, 0, StdinProc, (ClientData) chan);
    code = Tcl_RecordAndEval(interp, cmd, TCL_EVAL_GLOBAL);

    chan = Tcl_GetStdChannel(TCL_STDIN);
    if (chan) {
	Tcl_CreateChannelHandler(chan, TCL_READABLE, StdinProc,
		(ClientData) chan);
    }
    Tcl_DStringFree(&tsdPtr->command);
    if (Tcl_GetStringResult(interp)[0] != '\0') {
	if ((code != TCL_OK) || (tsdPtr->tty)) {
	    chan = Tcl_GetStdChannel(TCL_STDOUT);
	    if (chan) {
		Tcl_WriteObj(chan, Tcl_GetObjResult(interp));
		Tcl_WriteChars(chan, "\n", 1);
	    }
	}
    }

    /*
     * Output a prompt.
     */

  prompt:
    if (tsdPtr->tty) {
	Prompt(interp, gotPartial);
    }
    Tcl_ResetResult(interp);
}

/*
 *----------------------------------------------------------------------
 *
 * Prompt --
 *
 *	Issue a prompt on standard output, or invoke a script to issue the
 *	prompt.
 *
 * Results:
 *	None.
 *
 * Side effects:
 *	A prompt gets output, and a Tcl script may be evaluated in interp.
 *
 *----------------------------------------------------------------------
 */

static void
Prompt(
    Tcl_Interp *interp,		/* Interpreter to use for prompting. */
    int partial)		/* Non-zero means there already exists a
				 * partial command, so use the secondary
				 * prompt. */
{
    Tcl_Obj *promptCmd;
    int code;
    Tcl_Channel outChannel, errChannel;

    promptCmd = Tcl_GetVar2Ex(interp,
	partial ? "tcl_prompt2" : "tcl_prompt1", NULL, TCL_GLOBAL_ONLY);
    if (promptCmd == NULL) {
    defaultPrompt:
	if (!partial) {
	    /*
	     * We must check that outChannel is a real channel - it is
	     * possible that someone has transferred stdout out of this
	     * interpreter with "interp transfer".
	     */

	    outChannel = Tcl_GetChannel(interp, "stdout", NULL);
	    if (outChannel != (Tcl_Channel) NULL) {
		Tcl_WriteChars(outChannel, "% ", 2);
	    }
	}
    } else {
	code = Tcl_EvalObjEx(interp, promptCmd, TCL_EVAL_GLOBAL);
	if (code != TCL_OK) {
	    Tcl_AddErrorInfo(interp,
		    "\n    (script that generates prompt)");

	    /*
	     * We must check that errChannel is a real channel - it is
	     * possible that someone has transferred stderr out of this
	     * interpreter with "interp transfer".
	     */

	    errChannel = Tcl_GetChannel(interp, "stderr", NULL);
	    if (errChannel != (Tcl_Channel) NULL) {
		Tcl_WriteObj(errChannel, Tcl_GetObjResult(interp));
		Tcl_WriteChars(errChannel, "\n", 1);
	    }
	    goto defaultPrompt;
	}
    }
    outChannel = Tcl_GetChannel(interp, "stdout", NULL);
    if (outChannel != (Tcl_Channel) NULL) {
	Tcl_Flush(outChannel);
    }
}

/*
 * Local Variables:
 * mode: c
 * c-basic-offset: 4
 * fill-column: 78
 * End:
 */<|MERGE_RESOLUTION|>--- conflicted
+++ resolved
@@ -112,11 +112,7 @@
     tsdPtr->interp = interp;
     Tcl_Preserve((ClientData) interp);
 
-<<<<<<< HEAD
-#if defined(__WIN32__)
-=======
-#if ((defined(__WIN32__) && !defined(__CYGWIN__)) || defined(MAC_TCL))
->>>>>>> ef6aefbf
+#if defined(__WIN32__) && !defined(__CYGWIN__)
     Tk_InitConsoleChannels(interp);
 #endif
 
