/*
 * tkUtil.c --
 *
 *	This file contains miscellaneous utility functions that are used by
 *	the rest of Tk, such as a function for drawing a focus highlight.
 *
 * Copyright (c) 1994 The Regents of the University of California.
 * Copyright (c) 1994-1997 Sun Microsystems, Inc.
 *
 * See the file "license.terms" for information on usage and redistribution of
 * this file, and for a DISCLAIMER OF ALL WARRANTIES.
 */

#include "tkInt.h"

/*
 * The structure below defines the implementation of the "statekey" Tcl
 * object, used for quickly finding a mapping in a TkStateMap.
 */

const Tcl_ObjType tkStateKeyObjType = {
    "statekey",			/* name */
    NULL,			/* freeIntRepProc */
    NULL,			/* dupIntRepProc */
    NULL,			/* updateStringProc */
    NULL			/* setFromAnyProc */
};

/*
 *--------------------------------------------------------------
 *
 * TkStateParseProc --
 *
 *	This function is invoked during option processing to handle the
 *	"-state" and "-default" options.
 *
 * Results:
 *	A standard Tcl return value.
 *
 * Side effects:
 *	The state for a given item gets replaced by the state indicated in the
 *	value argument.
 *
 *--------------------------------------------------------------
 */

int
TkStateParseProc(
    ClientData clientData,	/* some flags.*/
    Tcl_Interp *interp,		/* Used for reporting errors. */
    Tk_Window tkwin,		/* Window containing canvas widget. */
    const char *value,		/* Value of option. */
    char *widgRec,		/* Pointer to record for item. */
    int offset)			/* Offset into item. */
{
    int c;
    int flags = PTR2INT(clientData);
    size_t length;
    Tcl_Obj *msgObj;

    register Tk_State *statePtr = (Tk_State *) (widgRec + offset);

    if (value == NULL || *value == 0) {
	*statePtr = TK_STATE_NULL;
	return TCL_OK;
    }

    c = value[0];
    length = strlen(value);

    if ((c == 'n') && (strncmp(value, "normal", length) == 0)) {
	*statePtr = TK_STATE_NORMAL;
	return TCL_OK;
    }
    if ((c == 'd') && (strncmp(value, "disabled", length) == 0)) {
	*statePtr = TK_STATE_DISABLED;
	return TCL_OK;
    }
    if ((c == 'a') && (flags&1) && (strncmp(value, "active", length) == 0)) {
	*statePtr = TK_STATE_ACTIVE;
	return TCL_OK;
    }
    if ((c == 'h') && (flags&2) && (strncmp(value, "hidden", length) == 0)) {
	*statePtr = TK_STATE_HIDDEN;
	return TCL_OK;
    }

    msgObj = Tcl_ObjPrintf("bad %s value \"%s\": must be normal",
	    ((flags & 4) ? "-default" : "state"), value);
    if (flags & 1) {
	Tcl_AppendToObj(msgObj, ", active", -1);
    }
    if (flags & 2) {
	Tcl_AppendToObj(msgObj, ", hidden", -1);
    }
    if (flags & 3) {
	Tcl_AppendToObj(msgObj, ",", -1);
    }
    Tcl_AppendToObj(msgObj, " or disabled", -1);
    Tcl_SetObjResult(interp, msgObj);
    Tcl_SetErrorCode(interp, "TK", "VALUE", "STATE", NULL);
    *statePtr = TK_STATE_NORMAL;
    return TCL_ERROR;
}

/*
 *--------------------------------------------------------------
 *
 * TkStatePrintProc --
 *
 *	This function is invoked by the Tk configuration code to produce a
 *	printable string for the "-state" configuration option.
 *
 * Results:
 *	The return value is a string describing the state for the item
 *	referred to by "widgRec". In addition, *freeProcPtr is filled in with
 *	the address of a function to call to free the result string when it's
 *	no longer needed (or NULL to indicate that the string doesn't need to
 *	be freed).
 *
 * Side effects:
 *	None.
 *
 *--------------------------------------------------------------
 */

const char *
TkStatePrintProc(
    ClientData clientData,	/* Ignored. */
    Tk_Window tkwin,		/* Window containing canvas widget. */
    char *widgRec,		/* Pointer to record for item. */
    int offset,			/* Offset into item. */
    Tcl_FreeProc **freeProcPtr)	/* Pointer to variable to fill in with
				 * information about how to reclaim storage
				 * for return string. */
{
    register Tk_State *statePtr = (Tk_State *) (widgRec + offset);

    switch (*statePtr) {
    case TK_STATE_NORMAL:
	return "normal";
    case TK_STATE_DISABLED:
	return "disabled";
    case TK_STATE_HIDDEN:
	return "hidden";
    case TK_STATE_ACTIVE:
	return "active";
    default:
	return "";
    }
}

/*
 *--------------------------------------------------------------
 *
 * TkOrientParseProc --
 *
 *	This function is invoked during option processing to handle the
 *	"-orient" option.
 *
 * Results:
 *	A standard Tcl return value.
 *
 * Side effects:
 *	The orientation for a given item gets replaced by the orientation
 *	indicated in the value argument.
 *
 *--------------------------------------------------------------
 */

int
TkOrientParseProc(
    ClientData clientData,	/* some flags.*/
    Tcl_Interp *interp,		/* Used for reporting errors. */
    Tk_Window tkwin,		/* Window containing canvas widget. */
    const char *value,		/* Value of option. */
    char *widgRec,		/* Pointer to record for item. */
    int offset)			/* Offset into item. */
{
    int c;
    size_t length;

    register int *orientPtr = (int *) (widgRec + offset);

    if (value == NULL || *value == 0) {
	*orientPtr = 0;
	return TCL_OK;
    }

    c = value[0];
    length = strlen(value);

    if ((c == 'h') && (strncmp(value, "horizontal", length) == 0)) {
	*orientPtr = 0;
	return TCL_OK;
    }
    if ((c == 'v') && (strncmp(value, "vertical", length) == 0)) {
	*orientPtr = 1;
	return TCL_OK;
    }
    Tcl_SetObjResult(interp, Tcl_ObjPrintf(
	    "bad orientation \"%s\": must be vertical or horizontal",
	    value));
    Tcl_SetErrorCode(interp, "TK", "VALUE", "ORIENTATION", NULL);
    *orientPtr = 0;
    return TCL_ERROR;
}

/*
 *--------------------------------------------------------------
 *
 * TkOrientPrintProc --
 *
 *	This function is invoked by the Tk configuration code to produce a
 *	printable string for the "-orient" configuration option.
 *
 * Results:
 *	The return value is a string describing the orientation for the item
 *	referred to by "widgRec". In addition, *freeProcPtr is filled in with
 *	the address of a function to call to free the result string when it's
 *	no longer needed (or NULL to indicate that the string doesn't need to
 *	be freed).
 *
 * Side effects:
 *	None.
 *
 *--------------------------------------------------------------
 */

const char *
TkOrientPrintProc(
    ClientData clientData,	/* Ignored. */
    Tk_Window tkwin,		/* Window containing canvas widget. */
    char *widgRec,		/* Pointer to record for item. */
    int offset,			/* Offset into item. */
    Tcl_FreeProc **freeProcPtr)	/* Pointer to variable to fill in with
				 * information about how to reclaim storage
				 * for return string. */
{
    register int *statePtr = (int *) (widgRec + offset);

    if (*statePtr) {
	return "vertical";
    } else {
	return "horizontal";
    }
}

/*
 *----------------------------------------------------------------------
 *
 * TkOffsetParseProc --
 *
 *	Converts the offset of a stipple or tile into the Tk_TSOffset
 *	structure.
 *
 *----------------------------------------------------------------------
 */

int
TkOffsetParseProc(
    ClientData clientData,	/* not used */
    Tcl_Interp *interp,		/* Interpreter to send results back to */
    Tk_Window tkwin,		/* Window on same display as tile */
    const char *value,		/* Name of image */
    char *widgRec,		/* Widget structure record */
    int offset)			/* Offset of tile in record */
{
    Tk_TSOffset *offsetPtr = (Tk_TSOffset *) (widgRec + offset);
    Tk_TSOffset tsoffset;
    const char *q, *p;
    int result;
    Tcl_Obj *msgObj;

    if ((value == NULL) || (*value == 0)) {
	tsoffset.flags = TK_OFFSET_CENTER|TK_OFFSET_MIDDLE;
	goto goodTSOffset;
    }
    tsoffset.flags = 0;
    p = value;

    switch (value[0]) {
    case '#':
	if (PTR2INT(clientData) & TK_OFFSET_RELATIVE) {
	    tsoffset.flags = TK_OFFSET_RELATIVE;
	    p++;
	    break;
	}
	goto badTSOffset;
    case 'e':
	switch(value[1]) {
	case '\0':
	    tsoffset.flags = TK_OFFSET_RIGHT|TK_OFFSET_MIDDLE;
	    goto goodTSOffset;
	case 'n':
	    if (value[2]!='d' || value[3]!='\0') {
		goto badTSOffset;
	    }
	    tsoffset.flags = INT_MAX;
	    goto goodTSOffset;
	}
    case 'w':
	if (value[1] != '\0') {goto badTSOffset;}
	tsoffset.flags = TK_OFFSET_LEFT|TK_OFFSET_MIDDLE;
	goto goodTSOffset;
    case 'n':
	if ((value[1] != '\0') && (value[2] != '\0')) {
	    goto badTSOffset;
	}
	switch(value[1]) {
	case '\0':
	    tsoffset.flags = TK_OFFSET_CENTER|TK_OFFSET_TOP;
	    goto goodTSOffset;
	case 'w':
	    tsoffset.flags = TK_OFFSET_LEFT|TK_OFFSET_TOP;
	    goto goodTSOffset;
	case 'e':
	    tsoffset.flags = TK_OFFSET_RIGHT|TK_OFFSET_TOP;
	    goto goodTSOffset;
	}
	goto badTSOffset;
    case 's':
	if ((value[1] != '\0') && (value[2] != '\0')) {
	    goto badTSOffset;
	}
	switch(value[1]) {
	case '\0':
	    tsoffset.flags = TK_OFFSET_CENTER|TK_OFFSET_BOTTOM;
	    goto goodTSOffset;
	case 'w':
	    tsoffset.flags = TK_OFFSET_LEFT|TK_OFFSET_BOTTOM;
	    goto goodTSOffset;
	case 'e':
	    tsoffset.flags = TK_OFFSET_RIGHT|TK_OFFSET_BOTTOM;
	    goto goodTSOffset;
	}
	goto badTSOffset;
    case 'c':
	if (strncmp(value, "center", strlen(value)) != 0) {
	    goto badTSOffset;
	}
	tsoffset.flags = TK_OFFSET_CENTER|TK_OFFSET_MIDDLE;
	goto goodTSOffset;
    }

    /*
     * Check for an extra offset.
     */

    q = strchr(p, ',');
    if (q == NULL) {
	if (PTR2INT(clientData) & TK_OFFSET_INDEX) {
	    if (Tcl_GetInt(interp, (char *) p, &tsoffset.flags) != TCL_OK) {
		Tcl_ResetResult(interp);
		goto badTSOffset;
	    }
	    tsoffset.flags |= TK_OFFSET_INDEX;
	    goto goodTSOffset;
	}
	goto badTSOffset;
    }

    *((char *) q) = 0;
    result = Tk_GetPixels(interp, tkwin, (char *) p, &tsoffset.xoffset);
    *((char *) q) = ',';
    if (result != TCL_OK) {
	return TCL_ERROR;
    }
    if (Tk_GetPixels(interp, tkwin, (char*)q+1, &tsoffset.yoffset) != TCL_OK) {
	return TCL_ERROR;
    }

    /*
     * Below is a hack to allow the stipple/tile offset to be stored in the
     * internal tile structure. Most of the times, offsetPtr is a pointer to
     * an already existing tile structure. However if this structure is not
     * already created, we must do it with Tk_GetTile()!!!!
     */

  goodTSOffset:
    memcpy(offsetPtr, &tsoffset, sizeof(Tk_TSOffset));
    return TCL_OK;

  badTSOffset:
    msgObj = Tcl_ObjPrintf("bad offset \"%s\": expected \"x,y\"", value);
    if (PTR2INT(clientData) & TK_OFFSET_RELATIVE) {
	Tcl_AppendToObj(msgObj, ", \"#x,y\"", -1);
    }
    if (PTR2INT(clientData) & TK_OFFSET_INDEX) {
	Tcl_AppendToObj(msgObj, ", <index>", -1);
    }
    Tcl_AppendToObj(msgObj, ", n, ne, e, se, s, sw, w, nw, or center", -1);
    Tcl_SetObjResult(interp, msgObj);
    Tcl_SetErrorCode(interp, "TK", "VALUE", "OFFSET", NULL);
    return TCL_ERROR;
}

/*
 *----------------------------------------------------------------------
 *
 * TkOffsetPrintProc --
 *
 *	Returns the offset of the tile.
 *
 * Results:
 *	The offset of the tile is returned.
 *
 *----------------------------------------------------------------------
 */

const char *
TkOffsetPrintProc(
    ClientData clientData,	/* not used */
    Tk_Window tkwin,		/* not used */
    char *widgRec,		/* Widget structure record */
    int offset,			/* Offset of tile in record */
    Tcl_FreeProc **freeProcPtr)	/* not used */
{
    Tk_TSOffset *offsetPtr = (Tk_TSOffset *) (widgRec + offset);
    char *p, *q;

    if (offsetPtr->flags & TK_OFFSET_INDEX) {
	if (offsetPtr->flags >= INT_MAX) {
	    return "end";
	}
	p = ckalloc(32);
	sprintf(p, "%d", offsetPtr->flags & ~TK_OFFSET_INDEX);
	*freeProcPtr = TCL_DYNAMIC;
	return p;
    }
    if (offsetPtr->flags & TK_OFFSET_TOP) {
	if (offsetPtr->flags & TK_OFFSET_LEFT) {
	    return "nw";
	} else if (offsetPtr->flags & TK_OFFSET_CENTER) {
	    return "n";
	} else if (offsetPtr->flags & TK_OFFSET_RIGHT) {
	    return "ne";
	}
    } else if (offsetPtr->flags & TK_OFFSET_MIDDLE) {
	if (offsetPtr->flags & TK_OFFSET_LEFT) {
	    return "w";
	} else if (offsetPtr->flags & TK_OFFSET_CENTER) {
	    return "center";
	} else if (offsetPtr->flags & TK_OFFSET_RIGHT) {
	    return "e";
	}
    } else if (offsetPtr->flags & TK_OFFSET_BOTTOM) {
	if (offsetPtr->flags & TK_OFFSET_LEFT) {
	    return "sw";
	} else if (offsetPtr->flags & TK_OFFSET_CENTER) {
	    return "s";
	} else if (offsetPtr->flags & TK_OFFSET_RIGHT) {
	    return "se";
	}
    }
    q = p = ckalloc(32);
    if (offsetPtr->flags & TK_OFFSET_RELATIVE) {
	*q++ = '#';
    }
    sprintf(q, "%d,%d", offsetPtr->xoffset, offsetPtr->yoffset);
    *freeProcPtr = TCL_DYNAMIC;
    return p;
}

/*
 *----------------------------------------------------------------------
 *
 * TkPixelParseProc --
 *
 *	Converts the name of an image into a tile.
 *
 *----------------------------------------------------------------------
 */

int
TkPixelParseProc(
    ClientData clientData,	/* If non-NULL, negative values are allowed as
				 * well. */
    Tcl_Interp *interp,		/* Interpreter to send results back to */
    Tk_Window tkwin,		/* Window on same display as tile */
    const char *value,		/* Name of image */
    char *widgRec,		/* Widget structure record */
    int offset)			/* Offset of tile in record */
{
    double *doublePtr = (double *) (widgRec + offset);
    int result;

    result = TkGetDoublePixels(interp, tkwin, value, doublePtr);

    if ((result == TCL_OK) && (clientData == NULL) && (*doublePtr < 0.0)) {
	Tcl_SetObjResult(interp, Tcl_ObjPrintf(
		"bad screen distance \"%s\"", value));
	Tcl_SetErrorCode(interp, "TK", "VALUE", "PIXELS", NULL);
	return TCL_ERROR;
    }
    return result;
}

/*
 *----------------------------------------------------------------------
 *
 * TkPixelPrintProc --
 *
 *	Returns the name of the tile.
 *
 * Results:
 *	The name of the tile is returned.
 *
 *----------------------------------------------------------------------
 */

const char *
TkPixelPrintProc(
    ClientData clientData,	/* not used */
    Tk_Window tkwin,		/* not used */
    char *widgRec,		/* Widget structure record */
    int offset,			/* Offset of tile in record */
    Tcl_FreeProc **freeProcPtr)	/* not used */
{
    double *doublePtr = (double *) (widgRec + offset);
    char *p = ckalloc(24);

    Tcl_PrintDouble(NULL, *doublePtr, p);
    *freeProcPtr = TCL_DYNAMIC;
    return p;
}

/*
 *----------------------------------------------------------------------
 *
 * TkDrawInsetFocusHighlight --
 *
 *	This function draws a rectangular ring around the outside of a widget
 *	to indicate that it has received the input focus. It takes an
 *	additional padding argument that specifies how much padding is present
 *	outside the widget.
 *
 * Results:
 *	None.
 *
 * Side effects:
 *	A rectangle "width" pixels wide is drawn in "drawable", corresponding
 *	to the outer area of "tkwin".
 *
 *----------------------------------------------------------------------
 */

void
TkDrawInsetFocusHighlight(
    Tk_Window tkwin,		/* Window whose focus highlight ring is to be
				 * drawn. */
    GC gc,			/* Graphics context to use for drawing the
				 * highlight ring. */
    int width,			/* Width of the highlight ring, in pixels. */
    Drawable drawable,		/* Where to draw the ring (typically a pixmap
				 * for double buffering). */
    int padding)		/* Width of padding outside of widget. */
{
    XRectangle rects[4];

    rects[0].x = padding;
    rects[0].y = padding;
    rects[0].width = Tk_Width(tkwin) - (2 * padding);
    rects[0].height = width;
    rects[1].x = padding;
    rects[1].y = Tk_Height(tkwin) - width - padding;
    rects[1].width = Tk_Width(tkwin) - (2 * padding);
    rects[1].height = width;
    rects[2].x = padding;
    rects[2].y = width + padding;
    rects[2].width = width;
    rects[2].height = Tk_Height(tkwin) - 2*width - 2*padding;
    rects[3].x = Tk_Width(tkwin) - width - padding;
    rects[3].y = rects[2].y;
    rects[3].width = width;
    rects[3].height = rects[2].height;
    XFillRectangles(Tk_Display(tkwin), drawable, gc, rects, 4);
}

/*
 *----------------------------------------------------------------------
 *
 * Tk_DrawFocusHighlight --
 *
 *	This function draws a rectangular ring around the outside of a widget
 *	to indicate that it has received the input focus.
 *
 *	This function is now deprecated. Use TkpDrawHighlightBorder instead,
 *	since this function does not handle drawing the Focus ring properly on
 *	the Macintosh - you need to know the background GC as well as the
 *	foreground since the Mac focus ring separated from the widget by a 1
 *	pixel border.
 *
 * Results:
 *	None.
 *
 * Side effects:
 *	A rectangle "width" pixels wide is drawn in "drawable", corresponding
 *	to the outer area of "tkwin".
 *
 *----------------------------------------------------------------------
 */

void
Tk_DrawFocusHighlight(
    Tk_Window tkwin,		/* Window whose focus highlight ring is to be
				 * drawn. */
    GC gc,			/* Graphics context to use for drawing the
				 * highlight ring. */
    int width,			/* Width of the highlight ring, in pixels. */
    Drawable drawable)		/* Where to draw the ring (typically a pixmap
				 * for double buffering). */
{
    TkDrawInsetFocusHighlight(tkwin, gc, width, drawable, 0);
}

/*
 *----------------------------------------------------------------------
 *
 * Tk_GetScrollInfo --
 *
 *	This function is invoked to parse "xview" and "yview" scrolling
 *	commands for widgets using the new scrolling command syntax ("moveto"
 *	or "scroll" options).
 *
 * Results:
 *	The return value is either TK_SCROLL_MOVETO, TK_SCROLL_PAGES,
 *	TK_SCROLL_UNITS, or TK_SCROLL_ERROR. This indicates whether the
 *	command was successfully parsed and what form the command took. If
 *	TK_SCROLL_MOVETO, *dblPtr is filled in with the desired position; if
 *	TK_SCROLL_PAGES or TK_SCROLL_UNITS, *intPtr is filled in with the
 *	number of lines to move (may be negative); if TK_SCROLL_ERROR, the
 *	interp's result contains an error message.
 *
 * Side effects:
 *	None.
 *
 *----------------------------------------------------------------------
 */

int
Tk_GetScrollInfo(
    Tcl_Interp *interp,		/* Used for error reporting. */
    int argc,			/* # arguments for command. */
    const char **argv,		/* Arguments for command. */
    double *dblPtr,		/* Filled in with argument "moveto" option, if
				 * any. */
    int *intPtr)		/* Filled in with number of pages or lines to
				 * scroll, if any. */
{
    int c = argv[2][0];
    size_t length = strlen(argv[2]);

    if ((c == 'm') && (strncmp(argv[2], "moveto", length) == 0)) {
	if (argc != 4) {
	    Tcl_SetObjResult(interp, Tcl_ObjPrintf(
		    "wrong # args: should be \"%s %s %s\"",
		    argv[0], argv[1], "moveto fraction"));
	    Tcl_SetErrorCode(interp, "TCL", "WRONGARGS", NULL);
	    return TK_SCROLL_ERROR;
	}
	if (Tcl_GetDouble(interp, argv[3], dblPtr) != TCL_OK) {
	    return TK_SCROLL_ERROR;
	}
	return TK_SCROLL_MOVETO;
    } else if ((c == 's')
	    && (strncmp(argv[2], "scroll", length) == 0)) {
	if (argc != 5) {
	    Tcl_SetObjResult(interp, Tcl_ObjPrintf(
		    "wrong # args: should be \"%s %s %s\"",
		    argv[0], argv[1], "scroll number pages|units"));
	    Tcl_SetErrorCode(interp, "TCL", "WRONGARGS", NULL);
	    return TK_SCROLL_ERROR;
	}
	if (Tcl_GetInt(interp, argv[3], intPtr) != TCL_OK) {
	    return TK_SCROLL_ERROR;
	}
	length = strlen(argv[4]);
	c = argv[4][0];
	if ((c == 'p') && (strncmp(argv[4], "pages", length) == 0)) {
	    return TK_SCROLL_PAGES;
	} else if ((c == 'u') && (strncmp(argv[4], "units", length) == 0)) {
	    return TK_SCROLL_UNITS;
	}

	Tcl_SetObjResult(interp, Tcl_ObjPrintf(
		"bad argument \"%s\": must be pages or units", argv[4]));
	Tcl_SetErrorCode(interp, "TK", "VALUE", "SCROLL_UNITS", NULL);
	return TK_SCROLL_ERROR;
    }
    Tcl_SetObjResult(interp, Tcl_ObjPrintf(
	    "unknown option \"%s\": must be moveto or scroll", argv[2]));
    Tcl_SetErrorCode(interp, "TCL", "LOOKUP", "INDEX", "option", argv[2],
	    NULL);
    return TK_SCROLL_ERROR;
}

/*
 *----------------------------------------------------------------------
 *
 * Tk_GetScrollInfoObj --
 *
 *	This function is invoked to parse "xview" and "yview" scrolling
 *	commands for widgets using the new scrolling command syntax ("moveto"
 *	or "scroll" options).
 *
 * Results:
 *	The return value is either TK_SCROLL_MOVETO, TK_SCROLL_PAGES,
 *	TK_SCROLL_UNITS, or TK_SCROLL_ERROR. This indicates whether the
 *	command was successfully parsed and what form the command took. If
 *	TK_SCROLL_MOVETO, *dblPtr is filled in with the desired position; if
 *	TK_SCROLL_PAGES or TK_SCROLL_UNITS, *intPtr is filled in with the
 *	number of lines to move (may be negative); if TK_SCROLL_ERROR, the
 *	interp's result contains an error message.
 *
 * Side effects:
 *	None.
 *
 *----------------------------------------------------------------------
 */

int
Tk_GetScrollInfoObj(
    Tcl_Interp *interp,		/* Used for error reporting. */
    int objc,			/* # arguments for command. */
    Tcl_Obj *const objv[],	/* Arguments for command. */
    double *dblPtr,		/* Filled in with argument "moveto" option, if
				 * any. */
    int *intPtr)		/* Filled in with number of pages or lines to
				 * scroll, if any. */
{
    TkSizeT length;
    const char *arg = TkGetStringFromObj(objv[2], &length);

#define ArgPfxEq(str) \
	((arg[0] == str[0]) && !strncmp(arg, str, length))

    if (ArgPfxEq("moveto")) {
	if (objc != 4) {
	    Tcl_WrongNumArgs(interp, 2, objv, "moveto fraction");
	    return TK_SCROLL_ERROR;
	}
	if (Tcl_GetDoubleFromObj(interp, objv[3], dblPtr) != TCL_OK) {
	    return TK_SCROLL_ERROR;
	}
	return TK_SCROLL_MOVETO;
    } else if (ArgPfxEq("scroll")) {
	if (objc != 5) {
	    Tcl_WrongNumArgs(interp, 2, objv, "scroll number pages|units");
	    return TK_SCROLL_ERROR;
	}
	if (Tcl_GetIntFromObj(interp, objv[3], intPtr) != TCL_OK) {
	    return TK_SCROLL_ERROR;
	}

	arg = TkGetStringFromObj(objv[4], &length);
	if (ArgPfxEq("pages")) {
	    return TK_SCROLL_PAGES;
	} else if (ArgPfxEq("units")) {
	    return TK_SCROLL_UNITS;
	}

	Tcl_SetObjResult(interp, Tcl_ObjPrintf(
		"bad argument \"%s\": must be pages or units", arg));
	Tcl_SetErrorCode(interp, "TK", "VALUE", "SCROLL_UNITS", NULL);
	return TK_SCROLL_ERROR;
    }
    Tcl_SetObjResult(interp, Tcl_ObjPrintf(
	    "unknown option \"%s\": must be moveto or scroll", arg));
    Tcl_SetErrorCode(interp, "TCL", "LOOKUP", "INDEX", "option", arg, NULL);
    return TK_SCROLL_ERROR;
}

/*
 *---------------------------------------------------------------------------
 *
 * TkComputeAnchor --
 *
 *	Determine where to place a rectangle so that it will be properly
 *	anchored with respect to the given window. Used by widgets to align a
 *	box of text inside a window. When anchoring with respect to one of the
 *	sides, the rectangle be placed inside of the internal border of the
 *	window.
 *
 * Results:
 *	*xPtr and *yPtr set to the upper-left corner of the rectangle anchored
 *	in the window.
 *
 * Side effects:
 *	None.
 *
 *---------------------------------------------------------------------------
 */

void
TkComputeAnchor(
    Tk_Anchor anchor,		/* Desired anchor. */
    Tk_Window tkwin,		/* Anchored with respect to this window. */
    int padX, int padY,		/* Use this extra padding inside window, in
				 * addition to the internal border. */
    int innerWidth, int innerHeight,
				/* Size of rectangle to anchor in window. */
    int *xPtr, int *yPtr)	/* Returns upper-left corner of anchored
				 * rectangle. */
{
    /*
     * Handle the horizontal parts.
     */

    switch (anchor) {
    case TK_ANCHOR_NW:
    case TK_ANCHOR_W:
    case TK_ANCHOR_SW:
	*xPtr = Tk_InternalBorderLeft(tkwin) + padX;
	break;

    case TK_ANCHOR_N:
    case TK_ANCHOR_CENTER:
    case TK_ANCHOR_S:
	*xPtr = (Tk_Width(tkwin) - innerWidth - Tk_InternalBorderLeft(tkwin) -
		Tk_InternalBorderRight(tkwin)) / 2 +
		Tk_InternalBorderLeft(tkwin);
	break;

    default:
	*xPtr = Tk_Width(tkwin) - Tk_InternalBorderRight(tkwin) - padX
		- innerWidth;
	break;
    }

    /*
     * Handle the vertical parts.
     */

    switch (anchor) {
    case TK_ANCHOR_NW:
    case TK_ANCHOR_N:
    case TK_ANCHOR_NE:
	*yPtr = Tk_InternalBorderTop(tkwin) + padY;
	break;

    case TK_ANCHOR_W:
    case TK_ANCHOR_CENTER:
    case TK_ANCHOR_E:
	*yPtr = (Tk_Height(tkwin) - innerHeight- Tk_InternalBorderTop(tkwin) -
		Tk_InternalBorderBottom(tkwin)) / 2 +
		Tk_InternalBorderTop(tkwin);
	break;

    default:
	*yPtr = Tk_Height(tkwin) - Tk_InternalBorderBottom(tkwin) - padY
		- innerHeight;
	break;
    }
}

/*
 *---------------------------------------------------------------------------
 *
 * TkFindStateString --
 *
 *	Given a lookup table, map a number to a string in the table.
 *
 * Results:
 *	If numKey was equal to the numeric key of one of the elements in the
 *	table, returns the string key of that element. Returns NULL if numKey
 *	was not equal to any of the numeric keys in the table.
 *
 * Side effects.
 *	None.
 *
 *---------------------------------------------------------------------------
 */

const char *
TkFindStateString(
    const TkStateMap *mapPtr,	/* The state table. */
    int numKey)			/* The key to try to find in the table. */
{
    for (; mapPtr->strKey!=NULL ; mapPtr++) {
	if (numKey == mapPtr->numKey) {
	    return mapPtr->strKey;
	}
    }
    return NULL;
}

/*
 *---------------------------------------------------------------------------
 *
 * TkFindStateNum, TkFindStateNumObj --
 *
 *	Given a lookup table, map a string to a number in the table.
 *
 * Results:
 *	If strKey was equal to the string keys of one of the elements in the
 *	table, returns the numeric key of that element. Returns the numKey
 *	associated with the last element (the NULL string one) in the table if
 *	strKey was not equal to any of the string keys in the table. In that
 *	case, an error message is also left in the interp's result (if interp
 *	is not NULL).
 *
 * Side effects.
 *	None.
 *
 *---------------------------------------------------------------------------
 */

int
TkFindStateNum(
    Tcl_Interp *interp,		/* Interp for error reporting. */
    const char *option,		/* String to use when constructing error. */
    const TkStateMap *mapPtr,	/* Lookup table. */
    const char *strKey)		/* String to try to find in lookup table. */
{
    const TkStateMap *mPtr;

    /*
     * See if the value is in the state map.
     */

    for (mPtr = mapPtr; mPtr->strKey != NULL; mPtr++) {
	if (strcmp(strKey, mPtr->strKey) == 0) {
	    return mPtr->numKey;
	}
    }

    /*
     * Not there. Generate an error message (if we can) and return the
     * default.
     */

    if (interp != NULL) {
	Tcl_Obj *msgObj;

	mPtr = mapPtr;
	msgObj = Tcl_ObjPrintf("bad %s value \"%s\": must be %s",
		option, strKey, mPtr->strKey);
	for (mPtr++; mPtr->strKey != NULL; mPtr++) {
	    Tcl_AppendPrintfToObj(msgObj, ",%s %s",
		    ((mPtr[1].strKey != NULL) ? "" : "or "), mPtr->strKey);
	}
	Tcl_SetObjResult(interp, msgObj);
	Tcl_SetErrorCode(interp, "TK", "LOOKUP", option, strKey, NULL);
    }
    return mPtr->numKey;
}

int
TkFindStateNumObj(
    Tcl_Interp *interp,		/* Interp for error reporting. */
    Tcl_Obj *optionPtr,		/* String to use when constructing error. */
    const TkStateMap *mapPtr,	/* Lookup table. */
    Tcl_Obj *keyPtr)		/* String key to find in lookup table. */
{
    const TkStateMap *mPtr;
    const char *key;
    const Tcl_ObjType *typePtr;

    /*
     * See if the value is in the object cache.
     */

    if ((keyPtr->typePtr == &tkStateKeyObjType)
	    && (keyPtr->internalRep.twoPtrValue.ptr1 == mapPtr)) {
	return PTR2INT(keyPtr->internalRep.twoPtrValue.ptr2);
    }

    /*
     * Not there. Look in the state map.
     */

    key = Tcl_GetString(keyPtr);
    for (mPtr = mapPtr; mPtr->strKey != NULL; mPtr++) {
	if (strcmp(key, mPtr->strKey) == 0) {
	    typePtr = keyPtr->typePtr;
	    if ((typePtr != NULL) && (typePtr->freeIntRepProc != NULL)) {
		typePtr->freeIntRepProc(keyPtr);
	    }
	    keyPtr->internalRep.twoPtrValue.ptr1 = (void *) mapPtr;
	    keyPtr->internalRep.twoPtrValue.ptr2 = INT2PTR(mPtr->numKey);
	    keyPtr->typePtr = &tkStateKeyObjType;
	    return mPtr->numKey;
	}
    }

    /*
     * Not there either. Generate an error message (if we can) and return the
     * default.
     */

    if (interp != NULL) {
	Tcl_Obj *msgObj;

	mPtr = mapPtr;
	msgObj = Tcl_ObjPrintf(
		"bad %s value \"%s\": must be %s",
		Tcl_GetString(optionPtr), key, mPtr->strKey);
	for (mPtr++; mPtr->strKey != NULL; mPtr++) {
	    Tcl_AppendPrintfToObj(msgObj, ",%s %s",
		    ((mPtr[1].strKey != NULL) ? "" : " or"), mPtr->strKey);
	}
	Tcl_SetObjResult(interp, msgObj);
	Tcl_SetErrorCode(interp, "TK", "LOOKUP", Tcl_GetString(optionPtr),
		key, NULL);
    }
    return mPtr->numKey;
}

/*
 * ----------------------------------------------------------------------
 *
 * TkBackgroundEvalObjv --
 *
 *	Evaluate a command while ensuring that we do not affect the
 *	interpreters state. This is important when evaluating script
 *	during background tasks.
 *
 * Results:
 *	A standard Tcl result code.
 *
 * Side Effects:
 *	The interpreters variables and code may be modified by the script
 *	but the result will not be modified.
 *
 * ----------------------------------------------------------------------
 */

int
TkBackgroundEvalObjv(
    Tcl_Interp *interp,
    int objc,
    Tcl_Obj *const *objv,
    int flags)
{
    Tcl_InterpState state;
    int n, r = TCL_OK;

    /*
     * Record the state of the interpreter.
     */

    Tcl_Preserve(interp);
    state = Tcl_SaveInterpState(interp, TCL_OK);

    /*
     * Evaluate the command and handle any error.
     */

    for (n = 0; n < objc; ++n) {
	Tcl_IncrRefCount(objv[n]);
    }
    r = Tcl_EvalObjv(interp, objc, objv, flags);
    for (n = 0; n < objc; ++n) {
	Tcl_DecrRefCount(objv[n]);
    }
    if (r == TCL_ERROR) {
	Tcl_AddErrorInfo(interp, "\n    (background event handler)");
	Tcl_BackgroundException(interp, r);
    }

    /*
     * Restore the state of the interpreter.
     */

    (void) Tcl_RestoreInterpState(interp, state);
    Tcl_Release(interp);

    return r;
}

/*
 *----------------------------------------------------------------------
 *
 * TkMakeEnsemble --
 *
 *	Create an ensemble from a table of implementation commands. This may
 *	be called recursively to create sub-ensembles.
 *
 * Results:
 *	Handle for the ensemble, or NULL if creation of it fails.
 *
 *----------------------------------------------------------------------
 */

Tcl_Command
TkMakeEnsemble(
    Tcl_Interp *interp,
    const char *namespace,
    const char *name,
    ClientData clientData,
    const TkEnsemble map[])
{
    Tcl_Namespace *namespacePtr = NULL;
    Tcl_Command ensemble = NULL;
    Tcl_Obj *dictObj = NULL, *nameObj;
    Tcl_DString ds;
    int i;

    if (map == NULL) {
	return NULL;
    }

    Tcl_DStringInit(&ds);

    namespacePtr = Tcl_FindNamespace(interp, namespace, NULL, 0);
    if (namespacePtr == NULL) {
	namespacePtr = Tcl_CreateNamespace(interp, namespace, NULL, NULL);
	if (namespacePtr == NULL) {
	    Tcl_Panic("failed to create namespace \"%s\"", namespace);
	}
    }

    nameObj = Tcl_NewStringObj(name, -1);
    ensemble = Tcl_FindEnsemble(interp, nameObj, 0);
    Tcl_DecrRefCount(nameObj);
    if (ensemble == NULL) {
	ensemble = Tcl_CreateEnsemble(interp, name, namespacePtr,
		TCL_ENSEMBLE_PREFIX);
	if (ensemble == NULL) {
	    Tcl_Panic("failed to create ensemble \"%s\"", name);
	}
    }

    Tcl_DStringSetLength(&ds, 0);
    Tcl_DStringAppend(&ds, namespace, -1);
    if (!(strlen(namespace) == 2 && namespace[1] == ':')) {
	Tcl_DStringAppend(&ds, "::", -1);
    }
    Tcl_DStringAppend(&ds, name, -1);

    dictObj = Tcl_NewObj();
    for (i = 0; map[i].name != NULL ; ++i) {
	Tcl_Obj *nameObj, *fqdnObj;

	nameObj = Tcl_NewStringObj(map[i].name, -1);
	fqdnObj = Tcl_NewStringObj(Tcl_DStringValue(&ds),
		Tcl_DStringLength(&ds));
	Tcl_AppendStringsToObj(fqdnObj, "::", map[i].name, NULL);
	Tcl_DictObjPut(NULL, dictObj, nameObj, fqdnObj);
	if (map[i].proc) {
	    Tcl_CreateObjCommand(interp, Tcl_GetString(fqdnObj),
		    map[i].proc, clientData, NULL);
	} else if (map[i].subensemble) {
	    TkMakeEnsemble(interp, Tcl_DStringValue(&ds),
		    map[i].name, clientData, map[i].subensemble);
	}
    }

    if (ensemble) {
	Tcl_SetEnsembleMappingDict(interp, ensemble, dictObj);
    }

    Tcl_DStringFree(&ds);
    return ensemble;
}

/*
 *----------------------------------------------------------------------
 *
 * TkSendVirtualEvent --
 *
 * 	Send a virtual event notification to the specified target window.
 * 	Equivalent to:
 * 	    "event generate $target <<$eventName>> -data $detail"
 *
 * 	Note that we use Tk_QueueWindowEvent, not Tk_HandleEvent, so this
 * 	routine does not reenter the interpreter.
 *
 *----------------------------------------------------------------------
 */

void
TkSendVirtualEvent(
    Tk_Window target,
    const char *eventName,
    Tcl_Obj *detail)
{
    union {XEvent general; XVirtualEvent virtual;} event;

    memset(&event, 0, sizeof(event));
    event.general.xany.type = VirtualEvent;
    event.general.xany.serial = NextRequest(Tk_Display(target));
    event.general.xany.send_event = False;
    event.general.xany.window = Tk_WindowId(target);
    event.general.xany.display = Tk_Display(target);
    event.virtual.name = Tk_GetUid(eventName);
    if (detail != NULL) {
	event.virtual.user_data = detail;
    }

    Tk_QueueWindowEvent(&event.general, TCL_QUEUE_TAIL);
}

#if TCL_UTF_MAX <= 4
/*
 *---------------------------------------------------------------------------
 *
 * TkUtfToUniChar --
 *
 *	Almost the same as Tcl_UtfToUniChar but using int instead of Tcl_UniChar.
 *	This function is capable of collapsing a upper/lower surrogate pair to a
 *	single unicode character. So, up to 6 bytes might be consumed.
 *
 * Results:
 *	*chPtr is filled with the Tcl_UniChar, and the return value is the
 *	number of bytes from the UTF-8 string that were consumed.
 *
 * Side effects:
 *	None.
 *
 *---------------------------------------------------------------------------
 */

size_t
TkUtfToUniChar(
    const char *src,	/* The UTF-8 string. */
    int *chPtr)		/* Filled with the Unicode value represented by
			 * the UTF-8 string. */
{
    Tcl_UniChar uniChar = 0;

<<<<<<< HEAD
    size_t len = Tcl_UtfToUniChar(src, &uniChar);
    if ((uniChar & 0xFC00) == 0xD800) {
=======
    int len = Tcl_UtfToUniChar(src, &uniChar);
    if ((sizeof(Tcl_UniChar) == 2) && ((uniChar & 0xFC00) == 0xD800)) {
>>>>>>> 2156b8f2
	Tcl_UniChar low = uniChar;
	/* This can only happen if Tcl is compiled with TCL_UTF_MAX=4,
	 * or when a high surrogate character is detected in UTF-8 form */
	size_t len2 = Tcl_UtfToUniChar(src+len, &low);
	if ((low & 0xFC00) == 0xDC00) {
	    *chPtr = (((uniChar & 0x3FF) << 10) | (low & 0x3FF)) + 0x10000;
	    return len + len2;
	}
    }
    *chPtr = uniChar;
    return len;
}

/*
 *---------------------------------------------------------------------------
 *
 * TkUniCharToUtf --
 *
 *	Almost the same as Tcl_UniCharToUtf but producing 4-byte UTF-8
 *	sequences even when TCL_UTF_MAX==3. So, up to 4 bytes might be produced.
 *
 * Results:
 *	*buf is filled with the UTF-8 string, and the return value is the
 *	number of bytes produced.
 *
 * Side effects:
 *	None.
 *
 *---------------------------------------------------------------------------
 */

size_t TkUniCharToUtf(int ch, char *buf)
{
    if (((unsigned)(ch - 0x10000) <= 0xFFFFF)) {
	/* Spit out a 4-byte UTF-8 character */
	*buf++ = (char) ((ch >> 18) | 0xF0);
	*buf++ = (char) (((ch >> 12) | 0x80) & 0xBF);
	*buf++ = (char) (((ch >> 6) | 0x80) & 0xBF);
	*buf = (char) ((ch | 0x80) & 0xBF);
	return 4;
    } else {
	return Tcl_UniCharToUtf(ch, buf);
    }
}


#endif

#if TCL_MAJOR_VERSION > 8
unsigned char *
TkGetByteArrayFromObj(
	Tcl_Obj *objPtr,
	size_t *lengthPtr
) {
    unsigned char *result = Tcl_GetByteArrayFromObj(objPtr, NULL);
    *lengthPtr = *(size_t *) objPtr->internalRep.twoPtrValue.ptr1;
    return result;
}
#endif /* TCL_MAJOR_VERSION > 8 */

/*
 * Local Variables:
 * mode: c
 * c-basic-offset: 4
 * fill-column: 78
 * End:
 */<|MERGE_RESOLUTION|>--- conflicted
+++ resolved
@@ -1239,13 +1239,13 @@
 {
     Tcl_UniChar uniChar = 0;
 
-<<<<<<< HEAD
     size_t len = Tcl_UtfToUniChar(src, &uniChar);
-    if ((uniChar & 0xFC00) == 0xD800) {
-=======
-    int len = Tcl_UtfToUniChar(src, &uniChar);
-    if ((sizeof(Tcl_UniChar) == 2) && ((uniChar & 0xFC00) == 0xD800)) {
->>>>>>> 2156b8f2
+    if ((sizeof(Tcl_UniChar) == 2)
+	    && ((uniChar & 0xFC00) == 0xD800)
+#if TCL_MAJOR_VERSION > 8
+	    && len == 1;
+#endif
+	) {
 	Tcl_UniChar low = uniChar;
 	/* This can only happen if Tcl is compiled with TCL_UTF_MAX=4,
 	 * or when a high surrogate character is detected in UTF-8 form */
