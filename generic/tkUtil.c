/*
 * tkUtil.c --
 *
 *	This file contains miscellaneous utility functions that are used by
 *	the rest of Tk, such as a function for drawing a focus highlight.
 *
 * Copyright (c) 1994 The Regents of the University of California.
 * Copyright (c) 1994-1997 Sun Microsystems, Inc.
 *
 * See the file "license.terms" for information on usage and redistribution of
 * this file, and for a DISCLAIMER OF ALL WARRANTIES.
 */

#include "tkInt.h"

/*
 * The structure below defines the implementation of the "statekey" Tcl
 * object, used for quickly finding a mapping in a TkStateMap.
 */

const Tcl_ObjType tkStateKeyObjType = {
    "statekey",			/* name */
    NULL,			/* freeIntRepProc */
    NULL,			/* dupIntRepProc */
    NULL,			/* updateStringProc */
    NULL			/* setFromAnyProc */
};

/*
 *--------------------------------------------------------------
 *
 * TkStateParseProc --
 *
 *	This function is invoked during option processing to handle the
 *	"-state" and "-default" options.
 *
 * Results:
 *	A standard Tcl return value.
 *
 * Side effects:
 *	The state for a given item gets replaced by the state indicated in the
 *	value argument.
 *
 *--------------------------------------------------------------
 */

int
TkStateParseProc(
    ClientData clientData,	/* some flags.*/
    Tcl_Interp *interp,		/* Used for reporting errors. */
    Tk_Window tkwin,		/* Window containing canvas widget. */
    const char *value,		/* Value of option. */
    char *widgRec,		/* Pointer to record for item. */
    int offset)			/* Offset into item. */
{
    int c;
    int flags = PTR2INT(clientData);
    size_t length;
    Tcl_Obj *msgObj;
    Tk_State *statePtr = (Tk_State *) (widgRec + offset);
    (void)tkwin;

    if (value == NULL || *value == 0) {
	*statePtr = TK_STATE_NULL;
	return TCL_OK;
    }

    c = value[0];
    length = strlen(value);

    if ((c == 'n') && (strncmp(value, "normal", length) == 0)) {
	*statePtr = TK_STATE_NORMAL;
	return TCL_OK;
    }
    if ((c == 'd') && (strncmp(value, "disabled", length) == 0)) {
	*statePtr = TK_STATE_DISABLED;
	return TCL_OK;
    }
    if ((c == 'a') && (flags&1) && (strncmp(value, "active", length) == 0)) {
	*statePtr = TK_STATE_ACTIVE;
	return TCL_OK;
    }
    if ((c == 'h') && (flags&2) && (strncmp(value, "hidden", length) == 0)) {
	*statePtr = TK_STATE_HIDDEN;
	return TCL_OK;
    }

    msgObj = Tcl_ObjPrintf("bad %s value \"%s\": must be normal",
	    ((flags & 4) ? "-default" : "state"), value);
    if (flags & 1) {
	Tcl_AppendToObj(msgObj, ", active", -1);
    }
    if (flags & 2) {
	Tcl_AppendToObj(msgObj, ", hidden", -1);
    }
    if (flags & 3) {
	Tcl_AppendToObj(msgObj, ",", -1);
    }
    Tcl_AppendToObj(msgObj, " or disabled", -1);
    Tcl_SetObjResult(interp, msgObj);
    Tcl_SetErrorCode(interp, "TK", "VALUE", "STATE", NULL);
    *statePtr = TK_STATE_NORMAL;
    return TCL_ERROR;
}

/*
 *--------------------------------------------------------------
 *
 * TkStatePrintProc --
 *
 *	This function is invoked by the Tk configuration code to produce a
 *	printable string for the "-state" configuration option.
 *
 * Results:
 *	The return value is a string describing the state for the item
 *	referred to by "widgRec". In addition, *freeProcPtr is filled in with
 *	the address of a function to call to free the result string when it's
 *	no longer needed (or NULL to indicate that the string doesn't need to
 *	be freed).
 *
 * Side effects:
 *	None.
 *
 *--------------------------------------------------------------
 */

const char *
TkStatePrintProc(
    ClientData dummy,	/* Ignored. */
    Tk_Window tkwin,		/* Window containing canvas widget. */
    char *widgRec,		/* Pointer to record for item. */
    int offset,			/* Offset into item. */
    Tcl_FreeProc **freeProcPtr)	/* Pointer to variable to fill in with
				 * information about how to reclaim storage
				 * for return string. */
{
    Tk_State *statePtr = (Tk_State *) (widgRec + offset);
    (void)dummy;
    (void)tkwin;
    (void)freeProcPtr;

    switch (*statePtr) {
    case TK_STATE_NORMAL:
	return "normal";
    case TK_STATE_DISABLED:
	return "disabled";
    case TK_STATE_HIDDEN:
	return "hidden";
    case TK_STATE_ACTIVE:
	return "active";
    default:
	return "";
    }
}

/*
 *--------------------------------------------------------------
 *
 * TkOrientParseProc --
 *
 *	This function is invoked during option processing to handle the
 *	"-orient" option.
 *
 * Results:
 *	A standard Tcl return value.
 *
 * Side effects:
 *	The orientation for a given item gets replaced by the orientation
 *	indicated in the value argument.
 *
 *--------------------------------------------------------------
 */

int
TkOrientParseProc(
    ClientData dummy,	/* some flags.*/
    Tcl_Interp *interp,		/* Used for reporting errors. */
    Tk_Window tkwin,		/* Window containing canvas widget. */
    const char *value,		/* Value of option. */
    char *widgRec,		/* Pointer to record for item. */
    int offset)			/* Offset into item. */
{
    int c;
    size_t length;
    int *orientPtr = (int *) (widgRec + offset);
    (void)dummy;
    (void)tkwin;

    if (value == NULL || *value == 0) {
	*orientPtr = 0;
	return TCL_OK;
    }

    c = value[0];
    length = strlen(value);

    if ((c == 'h') && (strncmp(value, "horizontal", length) == 0)) {
	*orientPtr = 0;
	return TCL_OK;
    }
    if ((c == 'v') && (strncmp(value, "vertical", length) == 0)) {
	*orientPtr = 1;
	return TCL_OK;
    }
    Tcl_SetObjResult(interp, Tcl_ObjPrintf(
	    "bad orientation \"%s\": must be vertical or horizontal",
	    value));
    Tcl_SetErrorCode(interp, "TK", "VALUE", "ORIENTATION", NULL);
    *orientPtr = 0;
    return TCL_ERROR;
}

/*
 *--------------------------------------------------------------
 *
 * TkOrientPrintProc --
 *
 *	This function is invoked by the Tk configuration code to produce a
 *	printable string for the "-orient" configuration option.
 *
 * Results:
 *	The return value is a string describing the orientation for the item
 *	referred to by "widgRec". In addition, *freeProcPtr is filled in with
 *	the address of a function to call to free the result string when it's
 *	no longer needed (or NULL to indicate that the string doesn't need to
 *	be freed).
 *
 * Side effects:
 *	None.
 *
 *--------------------------------------------------------------
 */

const char *
TkOrientPrintProc(
    ClientData dummy,	/* Ignored. */
    Tk_Window tkwin,		/* Window containing canvas widget. */
    char *widgRec,		/* Pointer to record for item. */
    int offset,			/* Offset into item. */
    Tcl_FreeProc **freeProcPtr)	/* Pointer to variable to fill in with
				 * information about how to reclaim storage
				 * for return string. */
{
    int *statePtr = (int *) (widgRec + offset);
    (void)dummy;
    (void)tkwin;
    (void)freeProcPtr;

    if (*statePtr) {
	return "vertical";
    } else {
	return "horizontal";
    }
}

/*
 *----------------------------------------------------------------------
 *
 * TkOffsetParseProc --
 *
 *	Converts the offset of a stipple or tile into the Tk_TSOffset
 *	structure.
 *
 *----------------------------------------------------------------------
 */

int
TkOffsetParseProc(
    ClientData clientData,	/* not used */
    Tcl_Interp *interp,		/* Interpreter to send results back to */
    Tk_Window tkwin,		/* Window on same display as tile */
    const char *value,		/* Name of image */
    char *widgRec,		/* Widget structure record */
    int offset)			/* Offset of tile in record */
{
    Tk_TSOffset *offsetPtr = (Tk_TSOffset *) (widgRec + offset);
    Tk_TSOffset tsoffset;
    const char *q, *p;
    int result;
    Tcl_Obj *msgObj;

    if ((value == NULL) || (*value == 0)) {
	tsoffset.flags = TK_OFFSET_CENTER|TK_OFFSET_MIDDLE;
	goto goodTSOffset;
    }
    tsoffset.flags = 0;
    p = value;

    switch (value[0]) {
    case '#':
	if (PTR2INT(clientData) & TK_OFFSET_RELATIVE) {
	    tsoffset.flags = TK_OFFSET_RELATIVE;
	    p++;
	    break;
	}
	goto badTSOffset;
    case 'e':
	switch(value[1]) {
	case '\0':
	    tsoffset.flags = TK_OFFSET_RIGHT|TK_OFFSET_MIDDLE;
	    goto goodTSOffset;
	case 'n':
	    if (value[2]!='d' || value[3]!='\0') {
		goto badTSOffset;
	    }
	    tsoffset.flags = INT_MAX;
	    goto goodTSOffset;
	}
    case 'w':
	if (value[1] != '\0') {goto badTSOffset;}
	tsoffset.flags = TK_OFFSET_LEFT|TK_OFFSET_MIDDLE;
	goto goodTSOffset;
    case 'n':
	if ((value[1] != '\0') && (value[2] != '\0')) {
	    goto badTSOffset;
	}
	switch(value[1]) {
	case '\0':
	    tsoffset.flags = TK_OFFSET_CENTER|TK_OFFSET_TOP;
	    goto goodTSOffset;
	case 'w':
	    tsoffset.flags = TK_OFFSET_LEFT|TK_OFFSET_TOP;
	    goto goodTSOffset;
	case 'e':
	    tsoffset.flags = TK_OFFSET_RIGHT|TK_OFFSET_TOP;
	    goto goodTSOffset;
	}
	goto badTSOffset;
    case 's':
	if ((value[1] != '\0') && (value[2] != '\0')) {
	    goto badTSOffset;
	}
	switch(value[1]) {
	case '\0':
	    tsoffset.flags = TK_OFFSET_CENTER|TK_OFFSET_BOTTOM;
	    goto goodTSOffset;
	case 'w':
	    tsoffset.flags = TK_OFFSET_LEFT|TK_OFFSET_BOTTOM;
	    goto goodTSOffset;
	case 'e':
	    tsoffset.flags = TK_OFFSET_RIGHT|TK_OFFSET_BOTTOM;
	    goto goodTSOffset;
	}
	goto badTSOffset;
    case 'c':
	if (strncmp(value, "center", strlen(value)) != 0) {
	    goto badTSOffset;
	}
	tsoffset.flags = TK_OFFSET_CENTER|TK_OFFSET_MIDDLE;
	goto goodTSOffset;
    }

    /*
     * Check for an extra offset.
     */

    q = strchr(p, ',');
    if (q == NULL) {
	if (PTR2INT(clientData) & TK_OFFSET_INDEX) {
	    if (Tcl_GetInt(interp, (char *) p, &tsoffset.flags) != TCL_OK) {
		Tcl_ResetResult(interp);
		goto badTSOffset;
	    }
	    tsoffset.flags |= TK_OFFSET_INDEX;
	    goto goodTSOffset;
	}
	goto badTSOffset;
    }

    *((char *) q) = 0;
    result = Tk_GetPixels(interp, tkwin, (char *) p, &tsoffset.xoffset);
    *((char *) q) = ',';
    if (result != TCL_OK) {
	return TCL_ERROR;
    }
    if (Tk_GetPixels(interp, tkwin, (char*)q+1, &tsoffset.yoffset) != TCL_OK) {
	return TCL_ERROR;
    }

    /*
     * Below is a hack to allow the stipple/tile offset to be stored in the
     * internal tile structure. Most of the times, offsetPtr is a pointer to
     * an already existing tile structure. However if this structure is not
     * already created, we must do it with Tk_GetTile()!!!!
     */

  goodTSOffset:
    memcpy(offsetPtr, &tsoffset, sizeof(Tk_TSOffset));
    return TCL_OK;

  badTSOffset:
    msgObj = Tcl_ObjPrintf("bad offset \"%s\": expected \"x,y\"", value);
    if (PTR2INT(clientData) & TK_OFFSET_RELATIVE) {
	Tcl_AppendToObj(msgObj, ", \"#x,y\"", -1);
    }
    if (PTR2INT(clientData) & TK_OFFSET_INDEX) {
	Tcl_AppendToObj(msgObj, ", <index>", -1);
    }
    Tcl_AppendToObj(msgObj, ", n, ne, e, se, s, sw, w, nw, or center", -1);
    Tcl_SetObjResult(interp, msgObj);
    Tcl_SetErrorCode(interp, "TK", "VALUE", "OFFSET", NULL);
    return TCL_ERROR;
}

/*
 *----------------------------------------------------------------------
 *
 * TkOffsetPrintProc --
 *
 *	Returns the offset of the tile.
 *
 * Results:
 *	The offset of the tile is returned.
 *
 *----------------------------------------------------------------------
 */

const char *
TkOffsetPrintProc(
    ClientData dummy,	/* not used */
    Tk_Window tkwin,		/* not used */
    char *widgRec,		/* Widget structure record */
    int offset,			/* Offset of tile in record */
    Tcl_FreeProc **freeProcPtr)	/* not used */
{
    Tk_TSOffset *offsetPtr = (Tk_TSOffset *) (widgRec + offset);
    char *p, *q;
    (void)dummy;
    (void)tkwin;

    if (offsetPtr->flags & TK_OFFSET_INDEX) {
	if (offsetPtr->flags >= INT_MAX) {
	    return "end";
	}
	p = (char *)ckalloc(32);
	sprintf(p, "%d", offsetPtr->flags & ~TK_OFFSET_INDEX);
	*freeProcPtr = TCL_DYNAMIC;
	return p;
    }
    if (offsetPtr->flags & TK_OFFSET_TOP) {
	if (offsetPtr->flags & TK_OFFSET_LEFT) {
	    return "nw";
	} else if (offsetPtr->flags & TK_OFFSET_CENTER) {
	    return "n";
	} else if (offsetPtr->flags & TK_OFFSET_RIGHT) {
	    return "ne";
	}
    } else if (offsetPtr->flags & TK_OFFSET_MIDDLE) {
	if (offsetPtr->flags & TK_OFFSET_LEFT) {
	    return "w";
	} else if (offsetPtr->flags & TK_OFFSET_CENTER) {
	    return "center";
	} else if (offsetPtr->flags & TK_OFFSET_RIGHT) {
	    return "e";
	}
    } else if (offsetPtr->flags & TK_OFFSET_BOTTOM) {
	if (offsetPtr->flags & TK_OFFSET_LEFT) {
	    return "sw";
	} else if (offsetPtr->flags & TK_OFFSET_CENTER) {
	    return "s";
	} else if (offsetPtr->flags & TK_OFFSET_RIGHT) {
	    return "se";
	}
    }
    q = p = (char *)ckalloc(32);
    if (offsetPtr->flags & TK_OFFSET_RELATIVE) {
	*q++ = '#';
    }
    sprintf(q, "%d,%d", offsetPtr->xoffset, offsetPtr->yoffset);
    *freeProcPtr = TCL_DYNAMIC;
    return p;
}

/*
 *----------------------------------------------------------------------
 *
 * TkPixelParseProc --
 *
 *	Converts the name of an image into a tile.
 *
 *----------------------------------------------------------------------
 */

int
TkPixelParseProc(
    ClientData clientData,	/* If non-NULL, negative values are allowed as
				 * well. */
    Tcl_Interp *interp,		/* Interpreter to send results back to */
    Tk_Window tkwin,		/* Window on same display as tile */
    const char *value,		/* Name of image */
    char *widgRec,		/* Widget structure record */
    int offset)			/* Offset of tile in record */
{
    double *doublePtr = (double *) (widgRec + offset);
    int result;

    result = TkGetDoublePixels(interp, tkwin, value, doublePtr);

    if ((result == TCL_OK) && (clientData == NULL) && (*doublePtr < 0.0)) {
	Tcl_SetObjResult(interp, Tcl_ObjPrintf(
		"bad screen distance \"%s\"", value));
	Tcl_SetErrorCode(interp, "TK", "VALUE", "PIXELS", NULL);
	return TCL_ERROR;
    }
    return result;
}

/*
 *----------------------------------------------------------------------
 *
 * TkPixelPrintProc --
 *
 *	Returns the name of the tile.
 *
 * Results:
 *	The name of the tile is returned.
 *
 *----------------------------------------------------------------------
 */

const char *
TkPixelPrintProc(
    ClientData dummy,	/* not used */
    Tk_Window tkwin,		/* not used */
    char *widgRec,		/* Widget structure record */
    int offset,			/* Offset of tile in record */
    Tcl_FreeProc **freeProcPtr)	/* not used */
{
    double *doublePtr = (double *) (widgRec + offset);
    char *p = (char *)ckalloc(24);
    (void)dummy;
    (void)tkwin;

    Tcl_PrintDouble(NULL, *doublePtr, p);
    *freeProcPtr = TCL_DYNAMIC;
    return p;
}

/*
 *----------------------------------------------------------------------
 *
 * TkDrawInsetFocusHighlight --
 *
 *	This function draws a rectangular ring around the outside of a widget
 *	to indicate that it has received the input focus. It takes an
 *	additional padding argument that specifies how much padding is present
 *	outside the widget.
 *
 * Results:
 *	None.
 *
 * Side effects:
 *	A rectangle "width" pixels wide is drawn in "drawable", corresponding
 *	to the outer area of "tkwin".
 *
 *----------------------------------------------------------------------
 */

void
TkDrawInsetFocusHighlight(
    Tk_Window tkwin,		/* Window whose focus highlight ring is to be
				 * drawn. */
    GC gc,			/* Graphics context to use for drawing the
				 * highlight ring. */
    int width,			/* Width of the highlight ring, in pixels. */
    Drawable drawable,		/* Where to draw the ring (typically a pixmap
				 * for double buffering). */
    int padding)		/* Width of padding outside of widget. */
{
    XRectangle rects[4];

    rects[0].x = padding;
    rects[0].y = padding;
    rects[0].width = Tk_Width(tkwin) - (2 * padding);
    rects[0].height = width;
    rects[1].x = padding;
    rects[1].y = Tk_Height(tkwin) - width - padding;
    rects[1].width = Tk_Width(tkwin) - (2 * padding);
    rects[1].height = width;
    rects[2].x = padding;
    rects[2].y = width + padding;
    rects[2].width = width;
    rects[2].height = Tk_Height(tkwin) - 2*width - 2*padding;
    rects[3].x = Tk_Width(tkwin) - width - padding;
    rects[3].y = rects[2].y;
    rects[3].width = width;
    rects[3].height = rects[2].height;
    XFillRectangles(Tk_Display(tkwin), drawable, gc, rects, 4);
}

/*
 *----------------------------------------------------------------------
 *
 * Tk_DrawFocusHighlight --
 *
 *	This function draws a rectangular ring around the outside of a widget
 *	to indicate that it has received the input focus.
 *
 *	This function is now deprecated. Use TkpDrawHighlightBorder instead,
 *	since this function does not handle drawing the Focus ring properly on
 *	the Macintosh - you need to know the background GC as well as the
 *	foreground since the Mac focus ring separated from the widget by a 1
 *	pixel border.
 *
 * Results:
 *	None.
 *
 * Side effects:
 *	A rectangle "width" pixels wide is drawn in "drawable", corresponding
 *	to the outer area of "tkwin".
 *
 *----------------------------------------------------------------------
 */

void
Tk_DrawFocusHighlight(
    Tk_Window tkwin,		/* Window whose focus highlight ring is to be
				 * drawn. */
    GC gc,			/* Graphics context to use for drawing the
				 * highlight ring. */
    int width,			/* Width of the highlight ring, in pixels. */
    Drawable drawable)		/* Where to draw the ring (typically a pixmap
				 * for double buffering). */
{
    TkDrawInsetFocusHighlight(tkwin, gc, width, drawable, 0);
}

/*
 *----------------------------------------------------------------------
 *
 * Tk_GetScrollInfo --
 *
 *	This function is invoked to parse "xview" and "yview" scrolling
 *	commands for widgets using the new scrolling command syntax ("moveto"
 *	or "scroll" options).
 *
 * Results:
 *	The return value is either TK_SCROLL_MOVETO, TK_SCROLL_PAGES,
 *	TK_SCROLL_UNITS, or TK_SCROLL_ERROR. This indicates whether the
 *	command was successfully parsed and what form the command took. If
 *	TK_SCROLL_MOVETO, *dblPtr is filled in with the desired position; if
 *	TK_SCROLL_PAGES or TK_SCROLL_UNITS, *intPtr is filled in with the
 *	number of lines to move (may be negative); if TK_SCROLL_ERROR, the
 *	interp's result contains an error message.
 *
 * Side effects:
 *	None.
 *
 *----------------------------------------------------------------------
 */

int
Tk_GetScrollInfo(
    Tcl_Interp *interp,		/* Used for error reporting. */
    int argc,			/* # arguments for command. */
    const char **argv,		/* Arguments for command. */
    double *dblPtr,		/* Filled in with argument "moveto" option, if
				 * any. */
    int *intPtr)		/* Filled in with number of pages or lines to
				 * scroll, if any. */
{
    int c = argv[2][0];
    size_t length = strlen(argv[2]);

    if ((c == 'm') && (strncmp(argv[2], "moveto", length) == 0)) {
	if (argc != 4) {
	    Tcl_SetObjResult(interp, Tcl_ObjPrintf(
		    "wrong # args: should be \"%s %s %s\"",
		    argv[0], argv[1], "moveto fraction"));
	    Tcl_SetErrorCode(interp, "TCL", "WRONGARGS", NULL);
	    return TK_SCROLL_ERROR;
	}
	if (Tcl_GetDouble(interp, argv[3], dblPtr) != TCL_OK) {
	    return TK_SCROLL_ERROR;
	}
	return TK_SCROLL_MOVETO;
    } else if ((c == 's')
	    && (strncmp(argv[2], "scroll", length) == 0)) {
	if (argc != 5) {
	    Tcl_SetObjResult(interp, Tcl_ObjPrintf(
		    "wrong # args: should be \"%s %s %s\"",
		    argv[0], argv[1], "scroll number pages|units"));
	    Tcl_SetErrorCode(interp, "TCL", "WRONGARGS", NULL);
	    return TK_SCROLL_ERROR;
	}
	if (Tcl_GetInt(interp, argv[3], intPtr) != TCL_OK) {
	    return TK_SCROLL_ERROR;
	}
	length = strlen(argv[4]);
	c = argv[4][0];
	if ((c == 'p') && (strncmp(argv[4], "pages", length) == 0)) {
	    return TK_SCROLL_PAGES;
	} else if ((c == 'u') && (strncmp(argv[4], "units", length) == 0)) {
	    return TK_SCROLL_UNITS;
	}

	Tcl_SetObjResult(interp, Tcl_ObjPrintf(
		"bad argument \"%s\": must be pages or units", argv[4]));
	Tcl_SetErrorCode(interp, "TK", "VALUE", "SCROLL_UNITS", NULL);
	return TK_SCROLL_ERROR;
    }
    Tcl_SetObjResult(interp, Tcl_ObjPrintf(
	    "unknown option \"%s\": must be moveto or scroll", argv[2]));
    Tcl_SetErrorCode(interp, "TCL", "LOOKUP", "INDEX", "option", argv[2],
	    NULL);
    return TK_SCROLL_ERROR;
}

/*
 *----------------------------------------------------------------------
 *
 * Tk_GetScrollInfoObj --
 *
 *	This function is invoked to parse "xview" and "yview" scrolling
 *	commands for widgets using the new scrolling command syntax ("moveto"
 *	or "scroll" options).
 *
 * Results:
 *	The return value is either TK_SCROLL_MOVETO, TK_SCROLL_PAGES,
 *	TK_SCROLL_UNITS, or TK_SCROLL_ERROR. This indicates whether the
 *	command was successfully parsed and what form the command took. If
 *	TK_SCROLL_MOVETO, *dblPtr is filled in with the desired position; if
 *	TK_SCROLL_PAGES or TK_SCROLL_UNITS, *intPtr is filled in with the
 *	number of lines to move (may be negative); if TK_SCROLL_ERROR, the
 *	interp's result contains an error message.
 *
 * Side effects:
 *	None.
 *
 *----------------------------------------------------------------------
 */

int
Tk_GetScrollInfoObj(
    Tcl_Interp *interp,		/* Used for error reporting. */
    int objc,			/* # arguments for command. */
    Tcl_Obj *const objv[],	/* Arguments for command. */
    double *dblPtr,		/* Filled in with argument "moveto" option, if
				 * any. */
    int *intPtr)		/* Filled in with number of pages or lines to
				 * scroll, if any. */
{
    TkSizeT length;
    const char *arg = TkGetStringFromObj(objv[2], &length);

#define ArgPfxEq(str) \
	((arg[0] == str[0]) && !strncmp(arg, str, length))

    if (ArgPfxEq("moveto")) {
	if (objc != 4) {
	    Tcl_WrongNumArgs(interp, 2, objv, "moveto fraction");
	    return TK_SCROLL_ERROR;
	}
	if (Tcl_GetDoubleFromObj(interp, objv[3], dblPtr) != TCL_OK) {
	    return TK_SCROLL_ERROR;
	}
	return TK_SCROLL_MOVETO;
    } else if (ArgPfxEq("scroll")) {
	if (objc != 5) {
	    Tcl_WrongNumArgs(interp, 2, objv, "scroll number pages|units");
	    return TK_SCROLL_ERROR;
	}
	if (Tcl_GetIntFromObj(interp, objv[3], intPtr) != TCL_OK) {
	    return TK_SCROLL_ERROR;
	}

	arg = TkGetStringFromObj(objv[4], &length);
	if (ArgPfxEq("pages")) {
	    return TK_SCROLL_PAGES;
	} else if (ArgPfxEq("units")) {
	    return TK_SCROLL_UNITS;
	}

	Tcl_SetObjResult(interp, Tcl_ObjPrintf(
		"bad argument \"%s\": must be pages or units", arg));
	Tcl_SetErrorCode(interp, "TK", "VALUE", "SCROLL_UNITS", NULL);
	return TK_SCROLL_ERROR;
    }
    Tcl_SetObjResult(interp, Tcl_ObjPrintf(
	    "unknown option \"%s\": must be moveto or scroll", arg));
    Tcl_SetErrorCode(interp, "TCL", "LOOKUP", "INDEX", "option", arg, NULL);
    return TK_SCROLL_ERROR;
}

/*
 *---------------------------------------------------------------------------
 *
 * TkComputeAnchor --
 *
 *	Determine where to place a rectangle so that it will be properly
 *	anchored with respect to the given window. Used by widgets to align a
 *	box of text inside a window. When anchoring with respect to one of the
 *	sides, the rectangle be placed inside of the internal border of the
 *	window.
 *
 * Results:
 *	*xPtr and *yPtr set to the upper-left corner of the rectangle anchored
 *	in the window.
 *
 * Side effects:
 *	None.
 *
 *---------------------------------------------------------------------------
 */

void
TkComputeAnchor(
    Tk_Anchor anchor,		/* Desired anchor. */
    Tk_Window tkwin,		/* Anchored with respect to this window. */
    int padX, int padY,		/* Use this extra padding inside window, in
				 * addition to the internal border. */
    int innerWidth, int innerHeight,
				/* Size of rectangle to anchor in window. */
    int *xPtr, int *yPtr)	/* Returns upper-left corner of anchored
				 * rectangle. */
{
    /*
     * Handle the horizontal parts.
     */

    switch (anchor) {
    case TK_ANCHOR_NW:
    case TK_ANCHOR_W:
    case TK_ANCHOR_SW:
	*xPtr = Tk_InternalBorderLeft(tkwin) + padX;
	break;

    case TK_ANCHOR_N:
    case TK_ANCHOR_CENTER:
    case TK_ANCHOR_S:
	*xPtr = (Tk_Width(tkwin) - innerWidth - Tk_InternalBorderLeft(tkwin) -
		Tk_InternalBorderRight(tkwin)) / 2 +
		Tk_InternalBorderLeft(tkwin);
	break;

    default:
	*xPtr = Tk_Width(tkwin) - Tk_InternalBorderRight(tkwin) - padX
		- innerWidth;
	break;
    }

    /*
     * Handle the vertical parts.
     */

    switch (anchor) {
    case TK_ANCHOR_NW:
    case TK_ANCHOR_N:
    case TK_ANCHOR_NE:
	*yPtr = Tk_InternalBorderTop(tkwin) + padY;
	break;

    case TK_ANCHOR_W:
    case TK_ANCHOR_CENTER:
    case TK_ANCHOR_E:
	*yPtr = (Tk_Height(tkwin) - innerHeight- Tk_InternalBorderTop(tkwin) -
		Tk_InternalBorderBottom(tkwin)) / 2 +
		Tk_InternalBorderTop(tkwin);
	break;

    default:
	*yPtr = Tk_Height(tkwin) - Tk_InternalBorderBottom(tkwin) - padY
		- innerHeight;
	break;
    }
}

/*
 *---------------------------------------------------------------------------
 *
 * TkFindStateString --
 *
 *	Given a lookup table, map a number to a string in the table.
 *
 * Results:
 *	If numKey was equal to the numeric key of one of the elements in the
 *	table, returns the string key of that element. Returns NULL if numKey
 *	was not equal to any of the numeric keys in the table.
 *
 * Side effects.
 *	None.
 *
 *---------------------------------------------------------------------------
 */

const char *
TkFindStateString(
    const TkStateMap *mapPtr,	/* The state table. */
    int numKey)			/* The key to try to find in the table. */
{
    for (; mapPtr->strKey!=NULL ; mapPtr++) {
	if (numKey == mapPtr->numKey) {
	    return mapPtr->strKey;
	}
    }
    return NULL;
}

/*
 *---------------------------------------------------------------------------
 *
 * TkFindStateNum, TkFindStateNumObj --
 *
 *	Given a lookup table, map a string to a number in the table.
 *
 * Results:
 *	If strKey was equal to the string keys of one of the elements in the
 *	table, returns the numeric key of that element. Returns the numKey
 *	associated with the last element (the NULL string one) in the table if
 *	strKey was not equal to any of the string keys in the table. In that
 *	case, an error message is also left in the interp's result (if interp
 *	is not NULL).
 *
 * Side effects.
 *	None.
 *
 *---------------------------------------------------------------------------
 */

int
TkFindStateNum(
    Tcl_Interp *interp,		/* Interp for error reporting. */
    const char *option,		/* String to use when constructing error. */
    const TkStateMap *mapPtr,	/* Lookup table. */
    const char *strKey)		/* String to try to find in lookup table. */
{
    const TkStateMap *mPtr;

    /*
     * See if the value is in the state map.
     */

    for (mPtr = mapPtr; mPtr->strKey != NULL; mPtr++) {
	if (strcmp(strKey, mPtr->strKey) == 0) {
	    return mPtr->numKey;
	}
    }

    /*
     * Not there. Generate an error message (if we can) and return the
     * default.
     */

    if (interp != NULL) {
	Tcl_Obj *msgObj;

	mPtr = mapPtr;
	msgObj = Tcl_ObjPrintf("bad %s value \"%s\": must be %s",
		option, strKey, mPtr->strKey);
	for (mPtr++; mPtr->strKey != NULL; mPtr++) {
	    Tcl_AppendPrintfToObj(msgObj, ",%s %s",
		    ((mPtr[1].strKey != NULL) ? "" : "or "), mPtr->strKey);
	}
	Tcl_SetObjResult(interp, msgObj);
	Tcl_SetErrorCode(interp, "TK", "LOOKUP", option, strKey, NULL);
    }
    return mPtr->numKey;
}

int
TkFindStateNumObj(
    Tcl_Interp *interp,		/* Interp for error reporting. */
    Tcl_Obj *optionPtr,		/* String to use when constructing error. */
    const TkStateMap *mapPtr,	/* Lookup table. */
    Tcl_Obj *keyPtr)		/* String key to find in lookup table. */
{
    const TkStateMap *mPtr;
    const char *key;
    const Tcl_ObjType *typePtr;

    /*
     * See if the value is in the object cache.
     */

    if ((keyPtr->typePtr == &tkStateKeyObjType)
	    && (keyPtr->internalRep.twoPtrValue.ptr1 == mapPtr)) {
	return PTR2INT(keyPtr->internalRep.twoPtrValue.ptr2);
    }

    /*
     * Not there. Look in the state map.
     */

    key = Tcl_GetString(keyPtr);
    for (mPtr = mapPtr; mPtr->strKey != NULL; mPtr++) {
	if (strcmp(key, mPtr->strKey) == 0) {
	    typePtr = keyPtr->typePtr;
	    if ((typePtr != NULL) && (typePtr->freeIntRepProc != NULL)) {
		typePtr->freeIntRepProc(keyPtr);
	    }
	    keyPtr->internalRep.twoPtrValue.ptr1 = (void *) mapPtr;
	    keyPtr->internalRep.twoPtrValue.ptr2 = INT2PTR(mPtr->numKey);
	    keyPtr->typePtr = &tkStateKeyObjType;
	    return mPtr->numKey;
	}
    }

    /*
     * Not there either. Generate an error message (if we can) and return the
     * default.
     */

    if (interp != NULL) {
	Tcl_Obj *msgObj;

	mPtr = mapPtr;
	msgObj = Tcl_ObjPrintf(
		"bad %s value \"%s\": must be %s",
		Tcl_GetString(optionPtr), key, mPtr->strKey);
	for (mPtr++; mPtr->strKey != NULL; mPtr++) {
	    Tcl_AppendPrintfToObj(msgObj, ",%s %s",
		    ((mPtr[1].strKey != NULL) ? "" : " or"), mPtr->strKey);
	}
	Tcl_SetObjResult(interp, msgObj);
	Tcl_SetErrorCode(interp, "TK", "LOOKUP", Tcl_GetString(optionPtr),
		key, NULL);
    }
    return mPtr->numKey;
}

/*
 * ----------------------------------------------------------------------
 *
 * TkBackgroundEvalObjv --
 *
 *	Evaluate a command while ensuring that we do not affect the
 *	interpreters state. This is important when evaluating script
 *	during background tasks.
 *
 * Results:
 *	A standard Tcl result code.
 *
 * Side Effects:
 *	The interpreters variables and code may be modified by the script
 *	but the result will not be modified.
 *
 * ----------------------------------------------------------------------
 */

int
TkBackgroundEvalObjv(
    Tcl_Interp *interp,
    int objc,
    Tcl_Obj *const *objv,
    int flags)
{
    Tcl_InterpState state;
    int n, r = TCL_OK;

    /*
     * Record the state of the interpreter.
     */

    Tcl_Preserve(interp);
    state = Tcl_SaveInterpState(interp, TCL_OK);

    /*
     * Evaluate the command and handle any error.
     */

    for (n = 0; n < objc; ++n) {
	Tcl_IncrRefCount(objv[n]);
    }
    r = Tcl_EvalObjv(interp, objc, objv, flags);
    for (n = 0; n < objc; ++n) {
	Tcl_DecrRefCount(objv[n]);
    }
    if (r == TCL_ERROR) {
	Tcl_AddErrorInfo(interp, "\n    (background event handler)");
	Tcl_BackgroundException(interp, r);
    }

    /*
     * Restore the state of the interpreter.
     */

    (void) Tcl_RestoreInterpState(interp, state);
    Tcl_Release(interp);

    return r;
}

/*
 *----------------------------------------------------------------------
 *
 * TkMakeEnsemble --
 *
 *	Create an ensemble from a table of implementation commands. This may
 *	be called recursively to create sub-ensembles.
 *
 * Results:
 *	Handle for the ensemble, or NULL if creation of it fails.
 *
 *----------------------------------------------------------------------
 */

Tcl_Command
TkMakeEnsemble(
    Tcl_Interp *interp,
    const char *namesp,
    const char *name,
    ClientData clientData,
    const TkEnsemble map[])
{
    Tcl_Namespace *namespacePtr = NULL;
    Tcl_Command ensemble = NULL;
    Tcl_Obj *dictObj = NULL, *nameObj;
    Tcl_DString ds;
    int i;

    if (map == NULL) {
	return NULL;
    }

    Tcl_DStringInit(&ds);

    namespacePtr = Tcl_FindNamespace(interp, namesp, NULL, 0);
    if (namespacePtr == NULL) {
	namespacePtr = Tcl_CreateNamespace(interp, namesp, NULL, NULL);
	if (namespacePtr == NULL) {
	    Tcl_Panic("failed to create namespace \"%s\"", namesp);
	}
    }

    nameObj = Tcl_NewStringObj(name, -1);
    ensemble = Tcl_FindEnsemble(interp, nameObj, 0);
    Tcl_DecrRefCount(nameObj);
    if (ensemble == NULL) {
	ensemble = Tcl_CreateEnsemble(interp, name, namespacePtr,
		TCL_ENSEMBLE_PREFIX);
	if (ensemble == NULL) {
	    Tcl_Panic("failed to create ensemble \"%s\"", name);
	}
    }

    Tcl_DStringSetLength(&ds, 0);
    Tcl_DStringAppend(&ds, namesp, -1);
    if (!(strlen(namesp) == 2 && namesp[1] == ':')) {
	Tcl_DStringAppend(&ds, "::", -1);
    }
    Tcl_DStringAppend(&ds, name, -1);

    dictObj = Tcl_NewObj();
    for (i = 0; map[i].name != NULL ; ++i) {
	Tcl_Obj *nameObj, *fqdnObj;

	nameObj = Tcl_NewStringObj(map[i].name, -1);
	fqdnObj = Tcl_NewStringObj(Tcl_DStringValue(&ds),
		Tcl_DStringLength(&ds));
	Tcl_AppendStringsToObj(fqdnObj, "::", map[i].name, NULL);
	Tcl_DictObjPut(NULL, dictObj, nameObj, fqdnObj);
	if (map[i].proc) {
	    Tcl_CreateObjCommand(interp, Tcl_GetString(fqdnObj),
		    map[i].proc, clientData, NULL);
	} else if (map[i].subensemble) {
	    TkMakeEnsemble(interp, Tcl_DStringValue(&ds),
		    map[i].name, clientData, map[i].subensemble);
	}
    }

    if (ensemble) {
	Tcl_SetEnsembleMappingDict(interp, ensemble, dictObj);
    }

    Tcl_DStringFree(&ds);
    return ensemble;
}

/*
 *----------------------------------------------------------------------
 *
 * TkSendVirtualEvent --
 *
 * 	Send a virtual event notification to the specified target window.
 * 	Equivalent to:
 * 	    "event generate $target <<$eventName>> -data $detail"
 *
 * 	Note that we use Tk_QueueWindowEvent, not Tk_HandleEvent, so this
 * 	routine does not reenter the interpreter.
 *
 *----------------------------------------------------------------------
 */

void
TkSendVirtualEvent(
    Tk_Window target,
    const char *eventName,
    Tcl_Obj *detail)
{
    union {XEvent general; XVirtualEvent virt;} event;

    memset(&event, 0, sizeof(event));
    event.general.xany.type = VirtualEvent;
    event.general.xany.serial = NextRequest(Tk_Display(target));
    event.general.xany.send_event = False;
    event.general.xany.window = Tk_WindowId(target);
    event.general.xany.display = Tk_Display(target);
    event.virt.name = Tk_GetUid(eventName);
<<<<<<< HEAD
    if (detail != NULL) {
	event.virt.user_data = detail;
    }
=======
    event.virt.user_data = detail;
>>>>>>> 9905c8d8

    Tk_QueueWindowEvent(&event.general, TCL_QUEUE_TAIL);
}

#if TCL_UTF_MAX <= 4
/*
 *---------------------------------------------------------------------------
 *
 * TkUtfToUniChar --
 *
 *	Almost the same as Tcl_UtfToUniChar but using int instead of Tcl_UniChar.
 *	This function is capable of collapsing a upper/lower surrogate pair to a
 *	single unicode character. So, up to 6 bytes might be consumed.
 *
 * Results:
 *	*chPtr is filled with the Tcl_UniChar, and the return value is the
 *	number of bytes from the UTF-8 string that were consumed.
 *
 * Side effects:
 *	None.
 *
 *---------------------------------------------------------------------------
 */

size_t
TkUtfToUniChar(
    const char *src,	/* The UTF-8 string. */
    int *chPtr)		/* Filled with the Unicode value represented by
			 * the UTF-8 string. */
{
    Tcl_UniChar uniChar = 0;

    size_t len = Tcl_UtfToUniChar(src, &uniChar);
    if ((sizeof(Tcl_UniChar) == 2)
	    && ((uniChar & 0xFC00) == 0xD800)
#if TCL_MAJOR_VERSION > 8
	    && (len == 1)
#endif
	) {
	Tcl_UniChar low = uniChar;
	/* This can only happen if Tcl is compiled with TCL_UTF_MAX=4,
	 * or when a high surrogate character is detected in UTF-8 form */
	size_t len2 = Tcl_UtfToUniChar(src+len, &low);
	if ((low & 0xFC00) == 0xDC00) {
	    *chPtr = (((uniChar & 0x3FF) << 10) | (low & 0x3FF)) + 0x10000;
	    return len + len2;
	}
    }
    *chPtr = uniChar;
    return len;
}

/*
 *---------------------------------------------------------------------------
 *
 * TkUniCharToUtf --
 *
 *	Almost the same as Tcl_UniCharToUtf but producing 4-byte UTF-8
 *	sequences even when TCL_UTF_MAX==3. So, up to 4 bytes might be produced.
 *
 * Results:
 *	*buf is filled with the UTF-8 string, and the return value is the
 *	number of bytes produced.
 *
 * Side effects:
 *	None.
 *
 *---------------------------------------------------------------------------
 */

size_t TkUniCharToUtf(int ch, char *buf)
{
    if (((unsigned)(ch - 0x10000) <= 0xFFFFF)) {
	/* Spit out a 4-byte UTF-8 character */
	*buf++ = (char) ((ch >> 18) | 0xF0);
	*buf++ = (char) (((ch >> 12) | 0x80) & 0xBF);
	*buf++ = (char) (((ch >> 6) | 0x80) & 0xBF);
	*buf = (char) ((ch | 0x80) & 0xBF);
	return 4;
    } else {
	return Tcl_UniCharToUtf(ch, buf);
    }
}


#endif

#if TCL_MAJOR_VERSION > 8
unsigned char *
TkGetByteArrayFromObj(
	Tcl_Obj *objPtr,
	size_t *lengthPtr
) {
    unsigned char *result = Tcl_GetByteArrayFromObj(objPtr, NULL);
    *lengthPtr = *(size_t *) objPtr->internalRep.twoPtrValue.ptr1;
    return result;
}
#endif /* TCL_MAJOR_VERSION > 8 */

/*
 * Local Variables:
 * mode: c
 * c-basic-offset: 4
 * fill-column: 78
 * End:
 */<|MERGE_RESOLUTION|>--- conflicted
+++ resolved
@@ -1214,13 +1214,7 @@
     event.general.xany.window = Tk_WindowId(target);
     event.general.xany.display = Tk_Display(target);
     event.virt.name = Tk_GetUid(eventName);
-<<<<<<< HEAD
-    if (detail != NULL) {
-	event.virt.user_data = detail;
-    }
-=======
     event.virt.user_data = detail;
->>>>>>> 9905c8d8
 
     Tk_QueueWindowEvent(&event.general, TCL_QUEUE_TAIL);
 }
