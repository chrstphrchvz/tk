/*
 * tkUtil.c --
 *
 *	This file contains miscellaneous utility functions that are used by
 *	the rest of Tk, such as a function for drawing a focus highlight.
 *
 * Copyright (c) 1994 The Regents of the University of California.
 * Copyright (c) 1994-1997 Sun Microsystems, Inc.
 *
 * See the file "license.terms" for information on usage and redistribution of
 * this file, and for a DISCLAIMER OF ALL WARRANTIES.
 */

#include "tkInt.h"

/*
 * The structure below defines the implementation of the "statekey" Tcl
 * object, used for quickly finding a mapping in a TkStateMap.
 */

const Tcl_ObjType tkStateKeyObjType = {
    "statekey",			/* name */
    NULL,			/* freeIntRepProc */
    NULL,			/* dupIntRepProc */
    NULL,			/* updateStringProc */
    NULL			/* setFromAnyProc */
};

/*
 *--------------------------------------------------------------
 *
 * TkStateParseProc --
 *
 *	This function is invoked during option processing to handle the
 *	"-state" and "-default" options.
 *
 * Results:
 *	A standard Tcl return value.
 *
 * Side effects:
 *	The state for a given item gets replaced by the state indicated in the
 *	value argument.
 *
 *--------------------------------------------------------------
 */

int
TkStateParseProc(
    ClientData clientData,	/* some flags.*/
    Tcl_Interp *interp,		/* Used for reporting errors. */
    Tk_Window tkwin,		/* Window containing canvas widget. */
    const char *value,		/* Value of option. */
    char *widgRec,		/* Pointer to record for item. */
    int offset)			/* Offset into item. */
{
    int c;
    int flags = PTR2INT(clientData);
    size_t length;
    Tcl_Obj *msgObj;

    register Tk_State *statePtr = (Tk_State *) (widgRec + offset);

    if (value == NULL || *value == 0) {
	*statePtr = TK_STATE_NULL;
	return TCL_OK;
    }

    c = value[0];
    length = strlen(value);

    if ((c == 'n') && (strncmp(value, "normal", length) == 0)) {
	*statePtr = TK_STATE_NORMAL;
	return TCL_OK;
    }
    if ((c == 'd') && (strncmp(value, "disabled", length) == 0)) {
	*statePtr = TK_STATE_DISABLED;
	return TCL_OK;
    }
    if ((c == 'a') && (flags&1) && (strncmp(value, "active", length) == 0)) {
	*statePtr = TK_STATE_ACTIVE;
	return TCL_OK;
    }
    if ((c == 'h') && (flags&2) && (strncmp(value, "hidden", length) == 0)) {
	*statePtr = TK_STATE_HIDDEN;
	return TCL_OK;
    }

    msgObj = Tcl_ObjPrintf("bad %s value \"%s\": must be normal",
	    ((flags & 4) ? "-default" : "state"), value);
    if (flags & 1) {
	Tcl_AppendToObj(msgObj, ", active", -1);
    }
    if (flags & 2) {
	Tcl_AppendToObj(msgObj, ", hidden", -1);
    }
    if (flags & 3) {
	Tcl_AppendToObj(msgObj, ",", -1);
    }
    Tcl_AppendToObj(msgObj, " or disabled", -1);
    Tcl_SetObjResult(interp, msgObj);
    Tcl_SetErrorCode(interp, "TK", "VALUE", "STATE", NULL);
    *statePtr = TK_STATE_NORMAL;
    return TCL_ERROR;
}

/*
 *--------------------------------------------------------------
 *
 * TkStatePrintProc --
 *
 *	This function is invoked by the Tk configuration code to produce a
 *	printable string for the "-state" configuration option.
 *
 * Results:
 *	The return value is a string describing the state for the item
 *	referred to by "widgRec". In addition, *freeProcPtr is filled in with
 *	the address of a function to call to free the result string when it's
 *	no longer needed (or NULL to indicate that the string doesn't need to
 *	be freed).
 *
 * Side effects:
 *	None.
 *
 *--------------------------------------------------------------
 */

const char *
TkStatePrintProc(
    ClientData clientData,	/* Ignored. */
    Tk_Window tkwin,		/* Window containing canvas widget. */
    char *widgRec,		/* Pointer to record for item. */
    int offset,			/* Offset into item. */
    Tcl_FreeProc **freeProcPtr)	/* Pointer to variable to fill in with
				 * information about how to reclaim storage
				 * for return string. */
{
    register Tk_State *statePtr = (Tk_State *) (widgRec + offset);

    switch (*statePtr) {
    case TK_STATE_NORMAL:
	return "normal";
    case TK_STATE_DISABLED:
	return "disabled";
    case TK_STATE_HIDDEN:
	return "hidden";
    case TK_STATE_ACTIVE:
	return "active";
    default:
	return "";
    }
}

/*
 *--------------------------------------------------------------
 *
 * TkOrientParseProc --
 *
 *	This function is invoked during option processing to handle the
 *	"-orient" option.
 *
 * Results:
 *	A standard Tcl return value.
 *
 * Side effects:
 *	The orientation for a given item gets replaced by the orientation
 *	indicated in the value argument.
 *
 *--------------------------------------------------------------
 */

int
TkOrientParseProc(
    ClientData clientData,	/* some flags.*/
    Tcl_Interp *interp,		/* Used for reporting errors. */
    Tk_Window tkwin,		/* Window containing canvas widget. */
    const char *value,		/* Value of option. */
    char *widgRec,		/* Pointer to record for item. */
    int offset)			/* Offset into item. */
{
    int c;
    size_t length;

    register int *orientPtr = (int *) (widgRec + offset);

    if (value == NULL || *value == 0) {
	*orientPtr = 0;
	return TCL_OK;
    }

    c = value[0];
    length = strlen(value);

    if ((c == 'h') && (strncmp(value, "horizontal", length) == 0)) {
	*orientPtr = 0;
	return TCL_OK;
    }
    if ((c == 'v') && (strncmp(value, "vertical", length) == 0)) {
	*orientPtr = 1;
	return TCL_OK;
    }
    Tcl_SetObjResult(interp, Tcl_ObjPrintf(
	    "bad orientation \"%s\": must be vertical or horizontal",
	    value));
    Tcl_SetErrorCode(interp, "TK", "VALUE", "ORIENTATION", NULL);
    *orientPtr = 0;
    return TCL_ERROR;
}

/*
 *--------------------------------------------------------------
 *
 * TkOrientPrintProc --
 *
 *	This function is invoked by the Tk configuration code to produce a
 *	printable string for the "-orient" configuration option.
 *
 * Results:
 *	The return value is a string describing the orientation for the item
 *	referred to by "widgRec". In addition, *freeProcPtr is filled in with
 *	the address of a function to call to free the result string when it's
 *	no longer needed (or NULL to indicate that the string doesn't need to
 *	be freed).
 *
 * Side effects:
 *	None.
 *
 *--------------------------------------------------------------
 */

const char *
TkOrientPrintProc(
    ClientData clientData,	/* Ignored. */
    Tk_Window tkwin,		/* Window containing canvas widget. */
    char *widgRec,		/* Pointer to record for item. */
    int offset,			/* Offset into item. */
    Tcl_FreeProc **freeProcPtr)	/* Pointer to variable to fill in with
				 * information about how to reclaim storage
				 * for return string. */
{
    register int *statePtr = (int *) (widgRec + offset);

    if (*statePtr) {
	return "vertical";
    } else {
	return "horizontal";
    }
}

/*
 *----------------------------------------------------------------------
 *
 * TkOffsetParseProc --
 *
 *	Converts the offset of a stipple or tile into the Tk_TSOffset
 *	structure.
 *
 *----------------------------------------------------------------------
 */

int
TkOffsetParseProc(
    ClientData clientData,	/* not used */
    Tcl_Interp *interp,		/* Interpreter to send results back to */
    Tk_Window tkwin,		/* Window on same display as tile */
    const char *value,		/* Name of image */
    char *widgRec,		/* Widget structure record */
    int offset)			/* Offset of tile in record */
{
    Tk_TSOffset *offsetPtr = (Tk_TSOffset *) (widgRec + offset);
    Tk_TSOffset tsoffset;
    const char *q, *p;
    int result;
    Tcl_Obj *msgObj;

    if ((value == NULL) || (*value == 0)) {
	tsoffset.flags = TK_OFFSET_CENTER|TK_OFFSET_MIDDLE;
	goto goodTSOffset;
    }
    tsoffset.flags = 0;
    p = value;

    switch (value[0]) {
    case '#':
	if (PTR2INT(clientData) & TK_OFFSET_RELATIVE) {
	    tsoffset.flags = TK_OFFSET_RELATIVE;
	    p++;
	    break;
	}
	goto badTSOffset;
    case 'e':
	switch(value[1]) {
	case '\0':
	    tsoffset.flags = TK_OFFSET_RIGHT|TK_OFFSET_MIDDLE;
	    goto goodTSOffset;
	case 'n':
	    if (value[2]!='d' || value[3]!='\0') {
		goto badTSOffset;
	    }
	    tsoffset.flags = INT_MAX;
	    goto goodTSOffset;
	}
    case 'w':
	if (value[1] != '\0') {goto badTSOffset;}
	tsoffset.flags = TK_OFFSET_LEFT|TK_OFFSET_MIDDLE;
	goto goodTSOffset;
    case 'n':
	if ((value[1] != '\0') && (value[2] != '\0')) {
	    goto badTSOffset;
	}
	switch(value[1]) {
	case '\0':
	    tsoffset.flags = TK_OFFSET_CENTER|TK_OFFSET_TOP;
	    goto goodTSOffset;
	case 'w':
	    tsoffset.flags = TK_OFFSET_LEFT|TK_OFFSET_TOP;
	    goto goodTSOffset;
	case 'e':
	    tsoffset.flags = TK_OFFSET_RIGHT|TK_OFFSET_TOP;
	    goto goodTSOffset;
	}
	goto badTSOffset;
    case 's':
	if ((value[1] != '\0') && (value[2] != '\0')) {
	    goto badTSOffset;
	}
	switch(value[1]) {
	case '\0':
	    tsoffset.flags = TK_OFFSET_CENTER|TK_OFFSET_BOTTOM;
	    goto goodTSOffset;
	case 'w':
	    tsoffset.flags = TK_OFFSET_LEFT|TK_OFFSET_BOTTOM;
	    goto goodTSOffset;
	case 'e':
	    tsoffset.flags = TK_OFFSET_RIGHT|TK_OFFSET_BOTTOM;
	    goto goodTSOffset;
	}
	goto badTSOffset;
    case 'c':
	if (strncmp(value, "center", strlen(value)) != 0) {
	    goto badTSOffset;
	}
	tsoffset.flags = TK_OFFSET_CENTER|TK_OFFSET_MIDDLE;
	goto goodTSOffset;
    }

    /*
     * Check for an extra offset.
     */

    q = strchr(p, ',');
    if (q == NULL) {
	if (PTR2INT(clientData) & TK_OFFSET_INDEX) {
	    if (Tcl_GetInt(interp, (char *) p, &tsoffset.flags) != TCL_OK) {
		Tcl_ResetResult(interp);
		goto badTSOffset;
	    }
	    tsoffset.flags |= TK_OFFSET_INDEX;
	    goto goodTSOffset;
	}
	goto badTSOffset;
    }

    *((char *) q) = 0;
    result = Tk_GetPixels(interp, tkwin, (char *) p, &tsoffset.xoffset);
    *((char *) q) = ',';
    if (result != TCL_OK) {
	return TCL_ERROR;
    }
    if (Tk_GetPixels(interp, tkwin, (char*)q+1, &tsoffset.yoffset) != TCL_OK) {
	return TCL_ERROR;
    }

    /*
     * Below is a hack to allow the stipple/tile offset to be stored in the
     * internal tile structure. Most of the times, offsetPtr is a pointer to
     * an already existing tile structure. However if this structure is not
     * already created, we must do it with Tk_GetTile()!!!!
     */

  goodTSOffset:
    memcpy(offsetPtr, &tsoffset, sizeof(Tk_TSOffset));
    return TCL_OK;

  badTSOffset:
    msgObj = Tcl_ObjPrintf("bad offset \"%s\": expected \"x,y\"", value);
    if (PTR2INT(clientData) & TK_OFFSET_RELATIVE) {
	Tcl_AppendToObj(msgObj, ", \"#x,y\"", -1);
    }
    if (PTR2INT(clientData) & TK_OFFSET_INDEX) {
	Tcl_AppendToObj(msgObj, ", <index>", -1);
    }
    Tcl_AppendToObj(msgObj, ", n, ne, e, se, s, sw, w, nw, or center", -1);
    Tcl_SetObjResult(interp, msgObj);
    Tcl_SetErrorCode(interp, "TK", "VALUE", "OFFSET", NULL);
    return TCL_ERROR;
}

/*
 *----------------------------------------------------------------------
 *
 * TkOffsetPrintProc --
 *
 *	Returns the offset of the tile.
 *
 * Results:
 *	The offset of the tile is returned.
 *
 *----------------------------------------------------------------------
 */

const char *
TkOffsetPrintProc(
    ClientData clientData,	/* not used */
    Tk_Window tkwin,		/* not used */
    char *widgRec,		/* Widget structure record */
    int offset,			/* Offset of tile in record */
    Tcl_FreeProc **freeProcPtr)	/* not used */
{
    Tk_TSOffset *offsetPtr = (Tk_TSOffset *) (widgRec + offset);
    char *p, *q;

    if (offsetPtr->flags & TK_OFFSET_INDEX) {
	if (offsetPtr->flags >= INT_MAX) {
	    return "end";
	}
	p = ckalloc(32);
	sprintf(p, "%d", offsetPtr->flags & ~TK_OFFSET_INDEX);
	*freeProcPtr = TCL_DYNAMIC;
	return p;
    }
    if (offsetPtr->flags & TK_OFFSET_TOP) {
	if (offsetPtr->flags & TK_OFFSET_LEFT) {
	    return "nw";
	} else if (offsetPtr->flags & TK_OFFSET_CENTER) {
	    return "n";
	} else if (offsetPtr->flags & TK_OFFSET_RIGHT) {
	    return "ne";
	}
    } else if (offsetPtr->flags & TK_OFFSET_MIDDLE) {
	if (offsetPtr->flags & TK_OFFSET_LEFT) {
	    return "w";
	} else if (offsetPtr->flags & TK_OFFSET_CENTER) {
	    return "center";
	} else if (offsetPtr->flags & TK_OFFSET_RIGHT) {
	    return "e";
	}
    } else if (offsetPtr->flags & TK_OFFSET_BOTTOM) {
	if (offsetPtr->flags & TK_OFFSET_LEFT) {
	    return "sw";
	} else if (offsetPtr->flags & TK_OFFSET_CENTER) {
	    return "s";
	} else if (offsetPtr->flags & TK_OFFSET_RIGHT) {
	    return "se";
	}
    }
    q = p = ckalloc(32);
    if (offsetPtr->flags & TK_OFFSET_RELATIVE) {
	*q++ = '#';
    }
    sprintf(q, "%d,%d", offsetPtr->xoffset, offsetPtr->yoffset);
    *freeProcPtr = TCL_DYNAMIC;
    return p;
}

/*
 *----------------------------------------------------------------------
 *
 * TkPixelParseProc --
 *
 *	Converts the name of an image into a tile.
 *
 *----------------------------------------------------------------------
 */

int
TkPixelParseProc(
    ClientData clientData,	/* If non-NULL, negative values are allowed as
				 * well. */
    Tcl_Interp *interp,		/* Interpreter to send results back to */
    Tk_Window tkwin,		/* Window on same display as tile */
    const char *value,		/* Name of image */
    char *widgRec,		/* Widget structure record */
    int offset)			/* Offset of tile in record */
{
    double *doublePtr = (double *) (widgRec + offset);
    int result;

    result = TkGetDoublePixels(interp, tkwin, value, doublePtr);

    if ((result == TCL_OK) && (clientData == NULL) && (*doublePtr < 0.0)) {
	Tcl_SetObjResult(interp, Tcl_ObjPrintf(
		"bad screen distance \"%s\"", value));
	Tcl_SetErrorCode(interp, "TK", "VALUE", "PIXELS", NULL);
	return TCL_ERROR;
    }
    return result;
}

/*
 *----------------------------------------------------------------------
 *
 * TkPixelPrintProc --
 *
 *	Returns the name of the tile.
 *
 * Results:
 *	The name of the tile is returned.
 *
 *----------------------------------------------------------------------
 */

const char *
TkPixelPrintProc(
    ClientData clientData,	/* not used */
    Tk_Window tkwin,		/* not used */
    char *widgRec,		/* Widget structure record */
    int offset,			/* Offset of tile in record */
    Tcl_FreeProc **freeProcPtr)	/* not used */
{
    double *doublePtr = (double *) (widgRec + offset);
    char *p = ckalloc(24);

    Tcl_PrintDouble(NULL, *doublePtr, p);
    *freeProcPtr = TCL_DYNAMIC;
    return p;
}

/*
 *----------------------------------------------------------------------
 *
 * TkDrawInsetFocusHighlight --
 *
 *	This function draws a rectangular ring around the outside of a widget
 *	to indicate that it has received the input focus. It takes an
 *	additional padding argument that specifies how much padding is present
 *	outside the widget.
 *
 * Results:
 *	None.
 *
 * Side effects:
 *	A rectangle "width" pixels wide is drawn in "drawable", corresponding
 *	to the outer area of "tkwin".
 *
 *----------------------------------------------------------------------
 */

void
TkDrawInsetFocusHighlight(
    Tk_Window tkwin,		/* Window whose focus highlight ring is to be
				 * drawn. */
    GC gc,			/* Graphics context to use for drawing the
				 * highlight ring. */
    int width,			/* Width of the highlight ring, in pixels. */
    Drawable drawable,		/* Where to draw the ring (typically a pixmap
				 * for double buffering). */
    int padding)		/* Width of padding outside of widget. */
{
    XRectangle rects[4];

    rects[0].x = padding;
    rects[0].y = padding;
    rects[0].width = Tk_Width(tkwin) - (2 * padding);
    rects[0].height = width;
    rects[1].x = padding;
    rects[1].y = Tk_Height(tkwin) - width - padding;
    rects[1].width = Tk_Width(tkwin) - (2 * padding);
    rects[1].height = width;
    rects[2].x = padding;
    rects[2].y = width + padding;
    rects[2].width = width;
    rects[2].height = Tk_Height(tkwin) - 2*width - 2*padding;
    rects[3].x = Tk_Width(tkwin) - width - padding;
    rects[3].y = rects[2].y;
    rects[3].width = width;
    rects[3].height = rects[2].height;
    XFillRectangles(Tk_Display(tkwin), drawable, gc, rects, 4);
}

/*
 *----------------------------------------------------------------------
 *
 * Tk_DrawFocusHighlight --
 *
 *	This function draws a rectangular ring around the outside of a widget
 *	to indicate that it has received the input focus.
 *
 *	This function is now deprecated. Use TkpDrawHighlightBorder instead,
 *	since this function does not handle drawing the Focus ring properly on
 *	the Macintosh - you need to know the background GC as well as the
 *	foreground since the Mac focus ring separated from the widget by a 1
 *	pixel border.
 *
 * Results:
 *	None.
 *
 * Side effects:
 *	A rectangle "width" pixels wide is drawn in "drawable", corresponding
 *	to the outer area of "tkwin".
 *
 *----------------------------------------------------------------------
 */

void
Tk_DrawFocusHighlight(
    Tk_Window tkwin,		/* Window whose focus highlight ring is to be
				 * drawn. */
    GC gc,			/* Graphics context to use for drawing the
				 * highlight ring. */
    int width,			/* Width of the highlight ring, in pixels. */
    Drawable drawable)		/* Where to draw the ring (typically a pixmap
				 * for double buffering). */
{
    TkDrawInsetFocusHighlight(tkwin, gc, width, drawable, 0);
}

/*
 *----------------------------------------------------------------------
 *
 * Tk_GetScrollInfo --
 *
 *	This function is invoked to parse "xview" and "yview" scrolling
 *	commands for widgets using the new scrolling command syntax ("moveto"
 *	or "scroll" options).
 *
 * Results:
 *	The return value is either TK_SCROLL_MOVETO, TK_SCROLL_PAGES,
 *	TK_SCROLL_UNITS, or TK_SCROLL_ERROR. This indicates whether the
 *	command was successfully parsed and what form the command took. If
 *	TK_SCROLL_MOVETO, *dblPtr is filled in with the desired position; if
 *	TK_SCROLL_PAGES or TK_SCROLL_UNITS, *intPtr is filled in with the
 *	number of lines to move (may be negative); if TK_SCROLL_ERROR, the
 *	interp's result contains an error message.
 *
 * Side effects:
 *	None.
 *
 *----------------------------------------------------------------------
 */

int
Tk_GetScrollInfo(
    Tcl_Interp *interp,		/* Used for error reporting. */
    int argc,			/* # arguments for command. */
    const char **argv,		/* Arguments for command. */
    double *dblPtr,		/* Filled in with argument "moveto" option, if
				 * any. */
    int *intPtr)		/* Filled in with number of pages or lines to
				 * scroll, if any. */
{
    int c = argv[2][0];
    size_t length = strlen(argv[2]);

    if ((c == 'm') && (strncmp(argv[2], "moveto", length) == 0)) {
	if (argc != 4) {
	    Tcl_SetObjResult(interp, Tcl_ObjPrintf(
		    "wrong # args: should be \"%s %s %s\"",
		    argv[0], argv[1], "moveto fraction"));
	    Tcl_SetErrorCode(interp, "TCL", "WRONGARGS", NULL);
	    return TK_SCROLL_ERROR;
	}
	if (Tcl_GetDouble(interp, argv[3], dblPtr) != TCL_OK) {
	    return TK_SCROLL_ERROR;
	}
	return TK_SCROLL_MOVETO;
    } else if ((c == 's')
	    && (strncmp(argv[2], "scroll", length) == 0)) {
	if (argc != 5) {
	    Tcl_SetObjResult(interp, Tcl_ObjPrintf(
		    "wrong # args: should be \"%s %s %s\"",
		    argv[0], argv[1], "scroll number units|pages"));
	    Tcl_SetErrorCode(interp, "TCL", "WRONGARGS", NULL);
	    return TK_SCROLL_ERROR;
	}
	if (Tcl_GetInt(interp, argv[3], intPtr) != TCL_OK) {
	    return TK_SCROLL_ERROR;
	}
	length = strlen(argv[4]);
	c = argv[4][0];
	if ((c == 'p') && (strncmp(argv[4], "pages", length) == 0)) {
	    return TK_SCROLL_PAGES;
	} else if ((c == 'u') && (strncmp(argv[4], "units", length) == 0)) {
	    return TK_SCROLL_UNITS;
	}

	Tcl_SetObjResult(interp, Tcl_ObjPrintf(
		"bad argument \"%s\": must be units or pages", argv[4]));
	Tcl_SetErrorCode(interp, "TK", "VALUE", "SCROLL_UNITS", NULL);
	return TK_SCROLL_ERROR;
    }
    Tcl_SetObjResult(interp, Tcl_ObjPrintf(
	    "unknown option \"%s\": must be moveto or scroll", argv[2]));
    Tcl_SetErrorCode(interp, "TCL", "LOOKUP", "INDEX", "option", argv[2],
	    NULL);
    return TK_SCROLL_ERROR;
}

/*
 *----------------------------------------------------------------------
 *
 * Tk_GetScrollInfoObj --
 *
 *	This function is invoked to parse "xview" and "yview" scrolling
 *	commands for widgets using the new scrolling command syntax ("moveto"
 *	or "scroll" options).
 *
 * Results:
 *	The return value is either TK_SCROLL_MOVETO, TK_SCROLL_PAGES,
 *	TK_SCROLL_UNITS, or TK_SCROLL_ERROR. This indicates whether the
 *	command was successfully parsed and what form the command took. If
 *	TK_SCROLL_MOVETO, *dblPtr is filled in with the desired position; if
 *	TK_SCROLL_PAGES or TK_SCROLL_UNITS, *intPtr is filled in with the
 *	number of lines to move (may be negative); if TK_SCROLL_ERROR, the
 *	interp's result contains an error message.
 *
 * Side effects:
 *	None.
 *
 *----------------------------------------------------------------------
 */

int
Tk_GetScrollInfoObj(
    Tcl_Interp *interp,		/* Used for error reporting. */
    int objc,			/* # arguments for command. */
    Tcl_Obj *const objv[],	/* Arguments for command. */
    double *dblPtr,		/* Filled in with argument "moveto" option, if
				 * any. */
    int *intPtr)		/* Filled in with number of pages or lines to
				 * scroll, if any. */
{
    const char *arg = Tcl_GetString(objv[2]);
    size_t length = objv[2]->length;

#define ArgPfxEq(str) \
	((arg[0] == str[0]) && !strncmp(arg, str, (unsigned)length))

    if (ArgPfxEq("moveto")) {
	if (objc != 4) {
	    Tcl_WrongNumArgs(interp, 2, objv, "moveto fraction");
	    return TK_SCROLL_ERROR;
	}
	if (Tcl_GetDoubleFromObj(interp, objv[3], dblPtr) != TCL_OK) {
	    return TK_SCROLL_ERROR;
	}
	return TK_SCROLL_MOVETO;
    } else if (ArgPfxEq("scroll")) {
	if (objc != 5) {
	    Tcl_WrongNumArgs(interp, 2, objv, "scroll number units|pages");
	    return TK_SCROLL_ERROR;
	}
	if (Tcl_GetIntFromObj(interp, objv[3], intPtr) != TCL_OK) {
	    return TK_SCROLL_ERROR;
	}

	arg = Tcl_GetString(objv[4]);
	length = objv[4]->length;
	if (ArgPfxEq("pages")) {
	    return TK_SCROLL_PAGES;
	} else if (ArgPfxEq("units")) {
	    return TK_SCROLL_UNITS;
	}

	Tcl_SetObjResult(interp, Tcl_ObjPrintf(
		"bad argument \"%s\": must be units or pages", arg));
	Tcl_SetErrorCode(interp, "TK", "VALUE", "SCROLL_UNITS", NULL);
	return TK_SCROLL_ERROR;
    }
    Tcl_SetObjResult(interp, Tcl_ObjPrintf(
	    "unknown option \"%s\": must be moveto or scroll", arg));
    Tcl_SetErrorCode(interp, "TCL", "LOOKUP", "INDEX", "option", arg, NULL);
    return TK_SCROLL_ERROR;
}

/*
 *---------------------------------------------------------------------------
 *
 * TkComputeAnchor --
 *
 *	Determine where to place a rectangle so that it will be properly
 *	anchored with respect to the given window. Used by widgets to align a
 *	box of text inside a window. When anchoring with respect to one of the
 *	sides, the rectangle be placed inside of the internal border of the
 *	window.
 *
 * Results:
 *	*xPtr and *yPtr set to the upper-left corner of the rectangle anchored
 *	in the window.
 *
 * Side effects:
 *	None.
 *
 *---------------------------------------------------------------------------
 */

void
TkComputeAnchor(
    Tk_Anchor anchor,		/* Desired anchor. */
    Tk_Window tkwin,		/* Anchored with respect to this window. */
    int padX, int padY,		/* Use this extra padding inside window, in
				 * addition to the internal border. */
    int innerWidth, int innerHeight,
				/* Size of rectangle to anchor in window. */
    int *xPtr, int *yPtr)	/* Returns upper-left corner of anchored
				 * rectangle. */
{
    /*
     * Handle the horizontal parts.
     */

    switch (anchor) {
    case TK_ANCHOR_NW:
    case TK_ANCHOR_W:
    case TK_ANCHOR_SW:
	*xPtr = Tk_InternalBorderLeft(tkwin) + padX;
	break;

    case TK_ANCHOR_N:
    case TK_ANCHOR_CENTER:
    case TK_ANCHOR_S:
	*xPtr = (Tk_Width(tkwin) - innerWidth - Tk_InternalBorderLeft(tkwin) -
		Tk_InternalBorderRight(tkwin)) / 2 +
		Tk_InternalBorderLeft(tkwin);
	break;

    default:
	*xPtr = Tk_Width(tkwin) - Tk_InternalBorderRight(tkwin) - padX
		- innerWidth;
	break;
    }

    /*
     * Handle the vertical parts.
     */

    switch (anchor) {
    case TK_ANCHOR_NW:
    case TK_ANCHOR_N:
    case TK_ANCHOR_NE:
	*yPtr = Tk_InternalBorderTop(tkwin) + padY;
	break;

    case TK_ANCHOR_W:
    case TK_ANCHOR_CENTER:
    case TK_ANCHOR_E:
	*yPtr = (Tk_Height(tkwin) - innerHeight- Tk_InternalBorderTop(tkwin) -
		Tk_InternalBorderBottom(tkwin)) / 2 +
		Tk_InternalBorderTop(tkwin);
	break;

    default:
	*yPtr = Tk_Height(tkwin) - Tk_InternalBorderBottom(tkwin) - padY
		- innerHeight;
	break;
    }
}

/*
 *---------------------------------------------------------------------------
 *
 * TkFindStateString --
 *
 *	Given a lookup table, map a number to a string in the table.
 *
 * Results:
 *	If numKey was equal to the numeric key of one of the elements in the
 *	table, returns the string key of that element. Returns NULL if numKey
 *	was not equal to any of the numeric keys in the table.
 *
 * Side effects.
 *	None.
 *
 *---------------------------------------------------------------------------
 */

const char *
TkFindStateString(
    const TkStateMap *mapPtr,	/* The state table. */
    int numKey)			/* The key to try to find in the table. */
{
    for (; mapPtr->strKey!=NULL ; mapPtr++) {
	if (numKey == mapPtr->numKey) {
	    return mapPtr->strKey;
	}
    }
    return NULL;
}

/*
 *---------------------------------------------------------------------------
 *
 * TkFindStateNum, TkFindStateNumObj --
 *
 *	Given a lookup table, map a string to a number in the table.
 *
 * Results:
 *	If strKey was equal to the string keys of one of the elements in the
 *	table, returns the numeric key of that element. Returns the numKey
 *	associated with the last element (the NULL string one) in the table if
 *	strKey was not equal to any of the string keys in the table. In that
 *	case, an error message is also left in the interp's result (if interp
 *	is not NULL).
 *
 * Side effects.
 *	None.
 *
 *---------------------------------------------------------------------------
 */

int
TkFindStateNum(
    Tcl_Interp *interp,		/* Interp for error reporting. */
    const char *option,		/* String to use when constructing error. */
    const TkStateMap *mapPtr,	/* Lookup table. */
    const char *strKey)		/* String to try to find in lookup table. */
{
    const TkStateMap *mPtr;

    /*
     * See if the value is in the state map.
     */

    for (mPtr = mapPtr; mPtr->strKey != NULL; mPtr++) {
	if (strcmp(strKey, mPtr->strKey) == 0) {
	    return mPtr->numKey;
	}
    }

    /*
     * Not there. Generate an error message (if we can) and return the
     * default.
     */

    if (interp != NULL) {
	Tcl_Obj *msgObj;

	mPtr = mapPtr;
	msgObj = Tcl_ObjPrintf("bad %s value \"%s\": must be %s",
		option, strKey, mPtr->strKey);
	for (mPtr++; mPtr->strKey != NULL; mPtr++) {
	    Tcl_AppendPrintfToObj(msgObj, ",%s %s",
		    ((mPtr[1].strKey != NULL) ? "" : "or "), mPtr->strKey);
	}
	Tcl_SetObjResult(interp, msgObj);
	Tcl_SetErrorCode(interp, "TK", "LOOKUP", option, strKey, NULL);
    }
    return mPtr->numKey;
}

int
TkFindStateNumObj(
    Tcl_Interp *interp,		/* Interp for error reporting. */
    Tcl_Obj *optionPtr,		/* String to use when constructing error. */
    const TkStateMap *mapPtr,	/* Lookup table. */
    Tcl_Obj *keyPtr)		/* String key to find in lookup table. */
{
    const TkStateMap *mPtr;
    const char *key;
    const Tcl_ObjType *typePtr;

    /*
     * See if the value is in the object cache.
     */

    if ((keyPtr->typePtr == &tkStateKeyObjType)
	    && (keyPtr->internalRep.twoPtrValue.ptr1 == mapPtr)) {
	return PTR2INT(keyPtr->internalRep.twoPtrValue.ptr2);
    }

    /*
     * Not there. Look in the state map.
     */

    key = Tcl_GetString(keyPtr);
    for (mPtr = mapPtr; mPtr->strKey != NULL; mPtr++) {
	if (strcmp(key, mPtr->strKey) == 0) {
	    typePtr = keyPtr->typePtr;
	    if ((typePtr != NULL) && (typePtr->freeIntRepProc != NULL)) {
		typePtr->freeIntRepProc(keyPtr);
	    }
	    keyPtr->internalRep.twoPtrValue.ptr1 = (void *) mapPtr;
	    keyPtr->internalRep.twoPtrValue.ptr2 = INT2PTR(mPtr->numKey);
	    keyPtr->typePtr = &tkStateKeyObjType;
	    return mPtr->numKey;
	}
    }

    /*
     * Not there either. Generate an error message (if we can) and return the
     * default.
     */

    if (interp != NULL) {
	Tcl_Obj *msgObj;

	mPtr = mapPtr;
	msgObj = Tcl_ObjPrintf(
		"bad %s value \"%s\": must be %s",
		Tcl_GetString(optionPtr), key, mPtr->strKey);
	for (mPtr++; mPtr->strKey != NULL; mPtr++) {
	    Tcl_AppendPrintfToObj(msgObj, ",%s %s",
		    ((mPtr[1].strKey != NULL) ? "" : " or"), mPtr->strKey);
	}
	Tcl_SetObjResult(interp, msgObj);
	Tcl_SetErrorCode(interp, "TK", "LOOKUP", Tcl_GetString(optionPtr),
		key, NULL);
    }
    return mPtr->numKey;
}

/*
 * ----------------------------------------------------------------------
 *
 * TkBackgroundEvalObjv --
 *
 *	Evaluate a command while ensuring that we do not affect the
 *	interpreters state. This is important when evaluating script
 *	during background tasks.
 *
 * Results:
 *	A standard Tcl result code.
 *
 * Side Effects:
 *	The interpreters variables and code may be modified by the script
 *	but the result will not be modified.
 *
 * ----------------------------------------------------------------------
 */

int
TkBackgroundEvalObjv(
    Tcl_Interp *interp,
    int objc,
    Tcl_Obj *const *objv,
    int flags)
{
    Tcl_InterpState state;
    int n, r = TCL_OK;

    /*
     * Record the state of the interpreter.
     */

    Tcl_Preserve(interp);
    state = Tcl_SaveInterpState(interp, TCL_OK);

    /*
     * Evaluate the command and handle any error.
     */

    for (n = 0; n < objc; ++n) {
	Tcl_IncrRefCount(objv[n]);
    }
    r = Tcl_EvalObjv(interp, objc, objv, flags);
    for (n = 0; n < objc; ++n) {
	Tcl_DecrRefCount(objv[n]);
    }
    if (r == TCL_ERROR) {
	Tcl_AddErrorInfo(interp, "\n    (background event handler)");
	Tcl_BackgroundException(interp, r);
    }

    /*
     * Restore the state of the interpreter.
     */

    (void) Tcl_RestoreInterpState(interp, state);
    Tcl_Release(interp);

    return r;
}

/*
 *----------------------------------------------------------------------
 *
 * TkMakeEnsemble --
 *
 *	Create an ensemble from a table of implementation commands. This may
 *	be called recursively to create sub-ensembles.
 *
 * Results:
 *	Handle for the ensemble, or NULL if creation of it fails.
 *
 *----------------------------------------------------------------------
 */

Tcl_Command
TkMakeEnsemble(
    Tcl_Interp *interp,
    const char *namespace,
    const char *name,
    ClientData clientData,
    const TkEnsemble map[])
{
    Tcl_Namespace *namespacePtr = NULL;
    Tcl_Command ensemble = NULL;
    Tcl_Obj *dictObj = NULL, *nameObj;
    Tcl_DString ds;
    int i;

    if (map == NULL) {
	return NULL;
    }

    Tcl_DStringInit(&ds);

    namespacePtr = Tcl_FindNamespace(interp, namespace, NULL, 0);
    if (namespacePtr == NULL) {
	namespacePtr = Tcl_CreateNamespace(interp, namespace, NULL, NULL);
	if (namespacePtr == NULL) {
	    Tcl_Panic("failed to create namespace \"%s\"", namespace);
	}
    }

    nameObj = Tcl_NewStringObj(name, -1);
    ensemble = Tcl_FindEnsemble(interp, nameObj, 0);
    Tcl_DecrRefCount(nameObj);
    if (ensemble == NULL) {
	ensemble = Tcl_CreateEnsemble(interp, name, namespacePtr,
		TCL_ENSEMBLE_PREFIX);
	if (ensemble == NULL) {
	    Tcl_Panic("failed to create ensemble \"%s\"", name);
	}
    }

    Tcl_DStringSetLength(&ds, 0);
    Tcl_DStringAppend(&ds, namespace, -1);
    if (!(strlen(namespace) == 2 && namespace[1] == ':')) {
	Tcl_DStringAppend(&ds, "::", -1);
    }
    Tcl_DStringAppend(&ds, name, -1);

    dictObj = Tcl_NewObj();
    for (i = 0; map[i].name != NULL ; ++i) {
	Tcl_Obj *nameObj, *fqdnObj;

	nameObj = Tcl_NewStringObj(map[i].name, -1);
	fqdnObj = Tcl_NewStringObj(Tcl_DStringValue(&ds),
		Tcl_DStringLength(&ds));
	Tcl_AppendStringsToObj(fqdnObj, "::", map[i].name, NULL);
	Tcl_DictObjPut(NULL, dictObj, nameObj, fqdnObj);
	if (map[i].proc) {
	    Tcl_CreateObjCommand(interp, Tcl_GetString(fqdnObj),
		    map[i].proc, clientData, NULL);
	} else if (map[i].subensemble) {
	    TkMakeEnsemble(interp, Tcl_DStringValue(&ds),
		    map[i].name, clientData, map[i].subensemble);
	}
    }

    if (ensemble) {
	Tcl_SetEnsembleMappingDict(interp, ensemble, dictObj);
    }

    Tcl_DStringFree(&ds);
    return ensemble;
}

/*
 *----------------------------------------------------------------------
 *
 * TkSendVirtualEvent --
 *
 * 	Send a virtual event notification to the specified target window.
 * 	Equivalent to:
 * 	    "event generate $target <<$eventName>> -data $detail"
 *
 * 	Note that we use Tk_QueueWindowEvent, not Tk_HandleEvent, so this
 * 	routine does not reenter the interpreter.
 *
 *----------------------------------------------------------------------
 */

void
TkSendVirtualEvent(
    Tk_Window target,
    const char *eventName,
    Tcl_Obj *detail)
{
    union {XEvent general; XVirtualEvent virtual;} event;

    memset(&event, 0, sizeof(event));
    event.general.xany.type = VirtualEvent;
    event.general.xany.serial = NextRequest(Tk_Display(target));
    event.general.xany.send_event = False;
    event.general.xany.window = Tk_WindowId(target);
    event.general.xany.display = Tk_Display(target);
    event.virtual.name = Tk_GetUid(eventName);
    if (detail != NULL) {
        event.virtual.user_data = detail;
    }

    Tk_QueueWindowEvent(&event.general, TCL_QUEUE_TAIL);
}

#if TCL_UTF_MAX <= 4
/*
 *---------------------------------------------------------------------------
 *
 * TkUtfToUniChar --
 *
 *	Almost the same as Tcl_UtfToUniChar but using int instead of Tcl_UniChar.
<<<<<<< HEAD
 *	This function is capable of collapsing a upper/lower pair to a single
 *	unicode character. So, up to 6 bytes (two UTF-8 characters) might be read.
=======
 *	This function is capable of collapsing a upper/lower surrogate pair to a
 *	single unicode character. So, up to 6 bytes might be consumed.
>>>>>>> c59f6f6e
 *
 * Results:
 *	*chPtr is filled with the Tcl_UniChar, and the return value is the
 *	number of bytes from the UTF-8 string that were consumed.
 *
 * Side effects:
 *	None.
 *
 *---------------------------------------------------------------------------
 */

int
TkUtfToUniChar(
    const char *src,	/* The UTF-8 string. */
    int *chPtr)		/* Filled with the Tcl_UniChar represented by
			 * the UTF-8 string. */
{
    Tcl_UniChar uniChar = 0;

    int len = Tcl_UtfToUniChar(src, &uniChar);
    if ((uniChar & 0xfc00) == 0xd800) {
	Tcl_UniChar high = uniChar;
<<<<<<< HEAD
	/* This can only happen when Tcl is compiled with TCL_UTF_MAX=4,
	 * or when a high surrogate character is detected */
	int len2 = Tcl_UtfToUniChar(src+len, &uniChar);
	if ((uniChar & 0xfc00) == 0xdc00) {
	    *chPtr = ((high & 0x3ff) << 10) | (uniChar & 0x3ff) | 0x10000;
=======
	/* This can only happen if Tcl is compiled with TCL_UTF_MAX=4,
	 * or when a high surrogate character is detected in UTF-8 form */
	int len2 = Tcl_UtfToUniChar(src+len, &uniChar);
	if ((uniChar & 0xfc00) == 0xdc00) {
	    *chPtr = (((high & 0x3ff) << 10) | (uniChar & 0x3ff)) + 0x10000;
>>>>>>> c59f6f6e
	    len += len2;
	} else {
	    *chPtr = high;
	}
    } else {
	*chPtr = uniChar;
    }
    return len;
}

/*
 *---------------------------------------------------------------------------
 *
 * TkUniCharToUtf --
 *
 *	Almost the same as Tcl_UniCharToUtf but producing surrogates if
<<<<<<< HEAD
 *	TCL_UTF_MAX==3.
=======
 *	TCL_UTF_MAX==3. So, up to 6 bytes might be produced.
>>>>>>> c59f6f6e
 *
 * Results:
 *	*buf is filled with the UTF-8 string, and the return value is the
 *	number of bytes produced.
 *
 * Side effects:
 *	None.
 *
 *---------------------------------------------------------------------------
 */

int TkUniCharToUtf(int ch, char *buf)
{
    int size = Tcl_UniCharToUtf(ch, buf);
<<<<<<< HEAD
    if ((ch > 0xffff) && (size < 4)) {
=======
    if ((ch > 0xffff) && (ch <= 0x10ffff) && (size < 4)) {
>>>>>>> c59f6f6e
	/* Hey, this is wrong, we must be running TCL_UTF_MAX==3
	 * The best thing we can do is spit out 2 surrogates */
	ch -= 0x10000;
	size = Tcl_UniCharToUtf(((ch >> 10) | 0xd800), buf);
	size += Tcl_UniCharToUtf(((ch & 0x3ff) | 0xdc00), buf+size);
    }
    return size;
}


#endif
/*
 * Local Variables:
 * mode: c
 * c-basic-offset: 4
 * fill-column: 78
 * End:
 */<|MERGE_RESOLUTION|>--- conflicted
+++ resolved
@@ -1219,13 +1219,8 @@
  * TkUtfToUniChar --
  *
  *	Almost the same as Tcl_UtfToUniChar but using int instead of Tcl_UniChar.
-<<<<<<< HEAD
- *	This function is capable of collapsing a upper/lower pair to a single
- *	unicode character. So, up to 6 bytes (two UTF-8 characters) might be read.
-=======
  *	This function is capable of collapsing a upper/lower surrogate pair to a
  *	single unicode character. So, up to 6 bytes might be consumed.
->>>>>>> c59f6f6e
  *
  * Results:
  *	*chPtr is filled with the Tcl_UniChar, and the return value is the
@@ -1248,19 +1243,11 @@
     int len = Tcl_UtfToUniChar(src, &uniChar);
     if ((uniChar & 0xfc00) == 0xd800) {
 	Tcl_UniChar high = uniChar;
-<<<<<<< HEAD
-	/* This can only happen when Tcl is compiled with TCL_UTF_MAX=4,
-	 * or when a high surrogate character is detected */
-	int len2 = Tcl_UtfToUniChar(src+len, &uniChar);
-	if ((uniChar & 0xfc00) == 0xdc00) {
-	    *chPtr = ((high & 0x3ff) << 10) | (uniChar & 0x3ff) | 0x10000;
-=======
 	/* This can only happen if Tcl is compiled with TCL_UTF_MAX=4,
 	 * or when a high surrogate character is detected in UTF-8 form */
 	int len2 = Tcl_UtfToUniChar(src+len, &uniChar);
 	if ((uniChar & 0xfc00) == 0xdc00) {
 	    *chPtr = (((high & 0x3ff) << 10) | (uniChar & 0x3ff)) + 0x10000;
->>>>>>> c59f6f6e
 	    len += len2;
 	} else {
 	    *chPtr = high;
@@ -1277,11 +1264,7 @@
  * TkUniCharToUtf --
  *
  *	Almost the same as Tcl_UniCharToUtf but producing surrogates if
-<<<<<<< HEAD
- *	TCL_UTF_MAX==3.
-=======
  *	TCL_UTF_MAX==3. So, up to 6 bytes might be produced.
->>>>>>> c59f6f6e
  *
  * Results:
  *	*buf is filled with the UTF-8 string, and the return value is the
@@ -1296,11 +1279,7 @@
 int TkUniCharToUtf(int ch, char *buf)
 {
     int size = Tcl_UniCharToUtf(ch, buf);
-<<<<<<< HEAD
-    if ((ch > 0xffff) && (size < 4)) {
-=======
     if ((ch > 0xffff) && (ch <= 0x10ffff) && (size < 4)) {
->>>>>>> c59f6f6e
 	/* Hey, this is wrong, we must be running TCL_UTF_MAX==3
 	 * The best thing we can do is spit out 2 surrogates */
 	ch -= 0x10000;
