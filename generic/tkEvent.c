--- conflicted
+++ resolved
@@ -536,15 +536,9 @@
  *----------------------------------------------------------------------
  */
 
-<<<<<<< HEAD
-static const unsigned long buttonMasks[] = {
+static const unsigned buttonMasks[] = {
     0, Button1Mask, Button2Mask, Button3Mask, 0, 0, 0, 0, Button4Mask, \
 	    Button5Mask, Button6Mask, Button7Mask, Button8Mask, Button9Mask
-=======
-static const unsigned buttonMasks[] = {
-    0, Button1Mask, Button2Mask, Button3Mask, Button4Mask, Button5Mask,
-    Button6Mask, Button7Mask, Button8Mask, Button9Mask
->>>>>>> 51da8fab
 };
 
 unsigned
