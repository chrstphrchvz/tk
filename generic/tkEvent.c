/*
 * tkEvent.c --
 *
 *	This file provides basic low-level facilities for managing X events in
 *	Tk.
 *
 * Copyright (c) 1990-1994 The Regents of the University of California.
 * Copyright (c) 1994-1995 Sun Microsystems, Inc.
 * Copyright (c) 1998-2000 Ajuba Solutions.
 * Copyright (c) 2004 George Peter Staplin
 *
 * See the file "license.terms" for information on usage and redistribution of
 * this file, and for a DISCLAIMER OF ALL WARRANTIES.
 */

#include "tkInt.h"

/*
 * There's a potential problem if a handler is deleted while it's current
 * (i.e. its function is executing), since Tk_HandleEvent will need to read
 * the handler's "nextPtr" field when the function returns. To handle this
 * problem, structures of the type below indicate the next handler to be
 * processed for any (recursively nested) dispatches in progress. The
 * nextHandler fields get updated if the handlers pointed to are deleted.
 * Tk_HandleEvent also needs to know if the entire window gets deleted; the
 * winPtr field is set to zero if that particular window gets deleted.
 */

typedef struct InProgress {
    XEvent *eventPtr;		/* Event currently being handled. */
    TkWindow *winPtr;		/* Window for event. Gets set to None if
				 * window is deleted while event is being
				 * handled. */
    TkEventHandler *nextHandler;/* Next handler in search. */
    struct InProgress *nextPtr;	/* Next higher nested search. */
} InProgress;

/*
 * For each call to Tk_CreateGenericHandler or Tk_CreateClientMessageHandler,
 * an instance of the following structure will be created. All of the active
 * handlers are linked into a list.
 */

typedef struct GenericHandler {
    Tk_GenericProc *proc;	/* Function to dispatch on all X events. */
    ClientData clientData;	/* Client data to pass to function. */
    int deleteFlag;		/* Flag to set when this handler is
				 * deleted. */
    struct GenericHandler *nextPtr;
				/* Next handler in list of all generic
				 * handlers, or NULL for end of list. */
} GenericHandler;

/*
 * There's a potential problem if Tk_HandleEvent is entered recursively. A
 * handler cannot be deleted physically until we have returned from calling
 * it. Otherwise, we're looking at unallocated memory in advancing to its
 * `next' entry. We deal with the problem by using the `delete flag' and
 * deleting handlers only when it's known that there's no handler active.
 */

/*
 * The following structure is used for queueing X-style events on the Tcl
 * event queue.
 */

typedef struct TkWindowEvent {
    Tcl_Event header;		/* Standard information for all events. */
    XEvent event;		/* The X event. */
} TkWindowEvent;

/*
 * Array of event masks corresponding to each X event:
 */

static const unsigned long realEventMasks[MappingNotify+1] = {
    0,
    0,
    KeyPressMask,			/* KeyPress */
    KeyReleaseMask,			/* KeyRelease */
    ButtonPressMask,			/* ButtonPress */
    ButtonReleaseMask,			/* ButtonRelease */
    PointerMotionMask|PointerMotionHintMask|ButtonMotionMask
	    |Button1MotionMask|Button2MotionMask|Button3MotionMask
	    |Button4MotionMask|Button5MotionMask,
					/* MotionNotify */
    EnterWindowMask,			/* EnterNotify */
    LeaveWindowMask,			/* LeaveNotify */
    FocusChangeMask,			/* FocusIn */
    FocusChangeMask,			/* FocusOut */
    KeymapStateMask,			/* KeymapNotify */
    ExposureMask,			/* Expose */
    ExposureMask,			/* GraphicsExpose */
    ExposureMask,			/* NoExpose */
    VisibilityChangeMask,		/* VisibilityNotify */
    SubstructureNotifyMask,		/* CreateNotify */
    StructureNotifyMask,		/* DestroyNotify */
    StructureNotifyMask,		/* UnmapNotify */
    StructureNotifyMask,		/* MapNotify */
    SubstructureRedirectMask,		/* MapRequest */
    StructureNotifyMask,		/* ReparentNotify */
    StructureNotifyMask,		/* ConfigureNotify */
    SubstructureRedirectMask,		/* ConfigureRequest */
    StructureNotifyMask,		/* GravityNotify */
    ResizeRedirectMask,			/* ResizeRequest */
    StructureNotifyMask,		/* CirculateNotify */
    SubstructureRedirectMask,		/* CirculateRequest */
    PropertyChangeMask,			/* PropertyNotify */
    0,					/* SelectionClear */
    0,					/* SelectionRequest */
    0,					/* SelectionNotify */
    ColormapChangeMask,			/* ColormapNotify */
    0,					/* ClientMessage */
    0					/* Mapping Notify */
};

static const unsigned long virtualEventMasks[TK_LASTEVENT-VirtualEvent] = {
    VirtualEventMask,			/* VirtualEvents */
    ActivateMask,			/* ActivateNotify */
    ActivateMask,			/* DeactivateNotify */
    MouseWheelMask			/* MouseWheelEvent */
};

/*
 * For each exit handler created with a call to TkCreateExitHandler or
 * TkCreateThreadExitHandler there is a structure of the following type:
 */

typedef struct ExitHandler {
    Tcl_ExitProc *proc;		/* Function to call when process exits. */
    ClientData clientData;	/* One word of information to pass to proc. */
    struct ExitHandler *nextPtr;/* Next in list of all exit handlers for this
				 * application, or NULL for end of list. */
} ExitHandler;

/*
 * The structure below is used to store Data for the Event module that must be
 * kept thread-local. The "dataKey" is used to fetch the thread-specific
 * storage for the current thread.
 */

typedef struct ThreadSpecificData {
    int handlersActive;		/* The following variable has a non-zero value
				 * when a handler is active. */
    InProgress *pendingPtr;	/* Topmost search in progress, or NULL if
				 * none. */

    /*
     * List of generic handler records.
     */

    GenericHandler *genericList;/* First handler in the list, or NULL. */
    GenericHandler *lastGenericPtr;
				/* Last handler in list. */

    /*
     * List of client message handler records.
     */

    GenericHandler *cmList;	/* First handler in the list, or NULL. */
    GenericHandler *lastCmPtr;	/* Last handler in list. */

    /*
     * If someone has called Tk_RestrictEvents, the information below keeps
     * track of it.
     */

    Tk_RestrictProc *restrictProc;
				/* Function to call. NULL means no
				 * restrictProc is currently in effect. */
    ClientData restrictArg;	/* Argument to pass to restrictProc. */
    ExitHandler *firstExitPtr;	/* First in list of all exit handlers for this
				 * thread. */
    int inExit;			/* True when this thread is exiting. This is
				 * used as a hack to decide to close the
				 * standard channels. */
} ThreadSpecificData;
static Tcl_ThreadDataKey dataKey;

/*
 * There are both per-process and per-thread exit handlers. The first list is
 * controlled by a mutex. The other is in thread local storage.
 */

static ExitHandler *firstExitPtr = NULL;
				/* First in list of all exit handlers for
				 * application. */
TCL_DECLARE_MUTEX(exitMutex)

/*
 * Prototypes for functions that are only referenced locally within this file.
 */

static void		CleanUpTkEvent(XEvent *eventPtr);
static void		DelayedMotionProc(ClientData clientData);
static int		GetButtonMask(unsigned int Button);
static unsigned long    GetEventMaskFromXEvent(XEvent *eventPtr);
static TkWindow *	GetTkWindowFromXEvent(XEvent *eventPtr);
static void		InvokeClientMessageHandlers(ThreadSpecificData *tsdPtr,
			    Tk_Window tkwin, XEvent *eventPtr);
static int		InvokeFocusHandlers(TkWindow **winPtrPtr,
			    unsigned long mask, XEvent *eventPtr);
static int		InvokeGenericHandlers(ThreadSpecificData *tsdPtr,
			    XEvent *eventPtr);
static int		InvokeMouseHandlers(TkWindow *winPtr,
			    unsigned long mask, XEvent *eventPtr);
static Window		ParentXId(Display *display, Window w);
static int		RefreshKeyboardMappingIfNeeded(XEvent *eventPtr);
static int		TkXErrorHandler(ClientData clientData,
			    XErrorEvent *errEventPtr);
static void		UpdateButtonEventState(XEvent *eventPtr);
static int		WindowEventProc(Tcl_Event *evPtr, int flags);
#ifdef TK_USE_INPUT_METHODS
static void		CreateXIC(TkWindow *winPtr);
#endif /* TK_USE_INPUT_METHODS */

/*
 *----------------------------------------------------------------------
 *
 * InvokeFocusHandlers --
 *
 *	Call focus-related code to look at FocusIn, FocusOut, Enter, and Leave
 *	events; depending on its return value, ignore the event.
 *
 * Results:
 *	0 further processing can be done on the event.
 *	1 we are done with the event passed.
 *
 * Side effects:
 *	The *winPtrPtr in the caller may be changed to the TkWindow for the
 *	window with focus.
 *
 *----------------------------------------------------------------------
 */

static int
InvokeFocusHandlers(
    TkWindow **winPtrPtr,
    unsigned long mask,
    XEvent *eventPtr)
{
    if ((mask & (FocusChangeMask|EnterWindowMask|LeaveWindowMask))
	    && (TkFocusFilterEvent(*winPtrPtr, eventPtr) == 0)) {
	return 1;
    }

    /*
     * Only key-related events are directed according to the focus.
     */

    if (mask & (KeyPressMask|KeyReleaseMask)) {
	(*winPtrPtr)->dispPtr->lastEventTime = eventPtr->xkey.time;
	*winPtrPtr = TkFocusKeyEvent(*winPtrPtr, eventPtr);
	if (*winPtrPtr == NULL) {
	    return 1;
	}
    }

    return 0;
}

/*
 *----------------------------------------------------------------------
 *
 * InvokeMouseHandlers --
 *
 *	Call a grab-related function to do special processing on pointer
 *	events.
 *
 * Results:
 *	0 further processing can be done on the event.
 *	1 we are done with the event passed.
 *
 * Side effects:
 *	New events may be queued from TkPointerEvent and grabs may be added
 *	and/or removed. The eventPtr may be changed by TkPointerEvent in some
 *	cases.
 *
 *----------------------------------------------------------------------
 */

static int
InvokeMouseHandlers(
    TkWindow *winPtr,
    unsigned long mask,
    XEvent *eventPtr)
{
    if (mask & (ButtonPressMask|ButtonReleaseMask|PointerMotionMask
	    |EnterWindowMask|LeaveWindowMask)) {

	if (mask & (ButtonPressMask|ButtonReleaseMask)) {
	    winPtr->dispPtr->lastEventTime = eventPtr->xbutton.time;
	} else if (mask & PointerMotionMask) {
	    winPtr->dispPtr->lastEventTime = eventPtr->xmotion.time;
	} else {
	    winPtr->dispPtr->lastEventTime = eventPtr->xcrossing.time;
	}

	if (TkPointerEvent(eventPtr, winPtr) == 0) {
	    /*
	     * The event should be ignored to make grab work correctly (as the
	     * comment for TkPointerEvent states).
	     */

	    return 1;
	}
    }

    return 0;
}

/*
 *----------------------------------------------------------------------
 *
 * CreateXIC --
 *
 *	Create the X input context for our winPtr.
 *	XIM is only ever enabled on Unix.
 *
 *----------------------------------------------------------------------
 */

#ifdef TK_USE_INPUT_METHODS
static void
CreateXIC(
    TkWindow *winPtr)
{
    TkDisplay *dispPtr = winPtr->dispPtr;
    long im_event_mask = 0L;
    const char *preedit_attname = NULL;
    XVaNestedList preedit_attlist = NULL;

    if (dispPtr->inputStyle & XIMPreeditPosition) {
	XPoint spot = {0, 0};

	preedit_attname = XNPreeditAttributes;
	preedit_attlist = XVaCreateNestedList(0,
		XNSpotLocation, &spot,
		XNFontSet, dispPtr->inputXfs,
		NULL);
    }

    winPtr->inputContext = XCreateIC(dispPtr->inputMethod,
	    XNInputStyle, dispPtr->inputStyle,
	    XNClientWindow, winPtr->window,
	    XNFocusWindow, winPtr->window,
	    preedit_attname, preedit_attlist,
	    NULL);

    if (preedit_attlist) {
	XFree(preedit_attlist);
    }


    if (winPtr->inputContext == NULL) {
	/* XCreateIC failed. */
	return;
    }
    winPtr->ximGeneration = dispPtr->ximGeneration;

    /*
     * Adjust the window's event mask if the IM requires it.
     */
    XGetICValues(winPtr->inputContext, XNFilterEvents, &im_event_mask, NULL);
    if ((winPtr->atts.event_mask & im_event_mask) != im_event_mask) {
	winPtr->atts.event_mask |= im_event_mask;
	XSelectInput(winPtr->display, winPtr->window, winPtr->atts.event_mask);
    }
}
#endif

/*
 *----------------------------------------------------------------------
 *
 * GetTkWindowFromXEvent --
 *
 *	Attempt to find which TkWindow is associated with an event. If it
 *	fails we attempt to get the TkWindow from the parent for a property
 *	notification.
 *
 * Results:
 *	The TkWindow associated with the event or NULL.
 *
 * Side effects:
 *	TkSelPropProc may influence selection on windows not known to Tk.
 *
 *----------------------------------------------------------------------
 */

static TkWindow *
GetTkWindowFromXEvent(
    XEvent *eventPtr)
{
    TkWindow *winPtr;
    Window parentXId, handlerWindow = eventPtr->xany.window;

    if ((eventPtr->xany.type == StructureNotifyMask)
	    && (eventPtr->xmap.event != eventPtr->xmap.window)) {
	handlerWindow = eventPtr->xmap.event;
    }

    winPtr = (TkWindow *) Tk_IdToWindow(eventPtr->xany.display, handlerWindow);

    if (winPtr == NULL) {
	/*
	 * There isn't a TkWindow structure for this window. However, if the
	 * event is a PropertyNotify event then call the selection manager (it
	 * deals beneath-the-table with certain properties). Also, if the
	 * window's parent is a Tk window that has the TK_PROP_PROPCHANGE flag
	 * set, then we must propagate the PropertyNotify event up to the
	 * parent.
	 */

	if (eventPtr->type != PropertyNotify) {
	    return NULL;
	}
	TkSelPropProc(eventPtr);
	parentXId = ParentXId(eventPtr->xany.display, handlerWindow);
	if (parentXId == None) {
	    return NULL;
	}
	winPtr = (TkWindow *) Tk_IdToWindow(eventPtr->xany.display, parentXId);
	if (winPtr == NULL) {
	    return NULL;
	}
	if (!(winPtr->flags & TK_PROP_PROPCHANGE)) {
	    return NULL;
	}
    }
    return winPtr;
}

/*
 *----------------------------------------------------------------------
 *
 * GetEventMaskFromXEvent --
 *
 *	The event type is looked up in our eventMasks tables, and may be
 *	changed to a different mask depending on the state of the event and
 *	window members.
 *
 * Results:
 *	The mask for the event.
 *
 * Side effects:
 *	None.
 *
 *----------------------------------------------------------------------
 */

static unsigned long
GetEventMaskFromXEvent(
    XEvent *eventPtr)
{
    unsigned long mask;

    /*
     * Get the event mask from the correct table. Note that there are two
     * tables here because that means we no longer need this code to rely on
     * the exact value of VirtualEvent, which has caused us problems in the
     * past when X11 changed the value of LASTEvent. [Bug ???]
     */

    if (eventPtr->xany.type <= MappingNotify) {
	mask = realEventMasks[eventPtr->xany.type];
    } else if (eventPtr->xany.type >= VirtualEvent
	    && eventPtr->xany.type<TK_LASTEVENT) {
	mask = virtualEventMasks[eventPtr->xany.type - VirtualEvent];
    } else {
	mask = 0;
    }

    /*
     * Events selected by StructureNotify require special handling. They look
     * the same as those selected by SubstructureNotify. The only difference
     * is whether the "event" and "window" fields are the same. Compare the
     * two fields and convert StructureNotify to SubstructureNotify if
     * necessary.
     */

    if (mask == StructureNotifyMask) {
	if (eventPtr->xmap.event != eventPtr->xmap.window) {
	    mask = SubstructureNotifyMask;
	}
    }
    return mask;
}

/*
 *----------------------------------------------------------------------
 *
 * RefreshKeyboardMappingIfNeeded --
 *
 *	If the event is a MappingNotify event, find its display and refresh
 *	the keyboard mapping information for the display.
 *
 * Results:
 *	0 if the event was not a MappingNotify event
 *	1 if the event was a MappingNotify event
 *
 * Side effects:
 *	None.
 *
 *----------------------------------------------------------------------
 */

static int
RefreshKeyboardMappingIfNeeded(
    XEvent *eventPtr)
{
    TkDisplay *dispPtr;

    if (eventPtr->type == MappingNotify) {
	dispPtr = TkGetDisplay(eventPtr->xmapping.display);
	if (dispPtr != NULL) {
	    XRefreshKeyboardMapping(&eventPtr->xmapping);
	    dispPtr->bindInfoStale = 1;
	}
	return 1;
    }
    return 0;
}

/*
 *----------------------------------------------------------------------
 *
 * GetButtonMask --
 *
 *	Return the proper Button${n}Mask for the button.
 *
 * Results:
 *	A button mask.
 *
 * Side effects:
 *	None.
 *
 *----------------------------------------------------------------------
 */

static int
GetButtonMask(
    unsigned int button)
{
    switch (button) {
    case 1:
	return Button1Mask;
    case 2:
	return Button2Mask;
    case 3:
	return Button3Mask;
    case 4:
	return Button4Mask;
    case 5:
	return Button5Mask;
    }
    return 0;
}

/*
 *----------------------------------------------------------------------
 *
 * UpdateButtonEventState --
 *
 *	Update the button event state in our TkDisplay using the XEvent
 *	passed. We also may modify the the XEvent passed to fit some aspects
 *	of our TkDisplay.
 *
 * Results:
 *	None.
 *
 * Side effects:
 *	The TkDisplay's private button state may be modified. The eventPtr's
 *	state may be updated to reflect masks stored in our TkDisplay that the
 *	event doesn't contain. The eventPtr may also be modified to not
 *	contain a button state for the window in which it was not pressed in.
 *
 *----------------------------------------------------------------------
 */

static void
UpdateButtonEventState(
    XEvent *eventPtr)
{
    TkDisplay *dispPtr;
    int allButtonsMask = Button1Mask | Button2Mask | Button3Mask
	    | Button4Mask | Button5Mask;

    switch (eventPtr->type) {
    case ButtonPress:
	dispPtr = TkGetDisplay(eventPtr->xbutton.display);
	dispPtr->mouseButtonWindow = eventPtr->xbutton.window;
	eventPtr->xbutton.state |= dispPtr->mouseButtonState;

	dispPtr->mouseButtonState |= GetButtonMask(eventPtr->xbutton.button);
	break;

    case ButtonRelease:
	dispPtr = TkGetDisplay(eventPtr->xbutton.display);
	dispPtr->mouseButtonWindow = None;
	dispPtr->mouseButtonState &= ~GetButtonMask(eventPtr->xbutton.button);
	eventPtr->xbutton.state |= dispPtr->mouseButtonState;
	break;

    case MotionNotify:
	dispPtr = TkGetDisplay(eventPtr->xmotion.display);
	if (dispPtr->mouseButtonState & allButtonsMask) {
	    if (eventPtr->xbutton.window != dispPtr->mouseButtonWindow) {
		/*
		 * This motion event should not be interpreted as a button
		 * press + motion event since this is not the same window the
		 * button was pressed down in.
		 */

		dispPtr->mouseButtonState &= ~allButtonsMask;
		dispPtr->mouseButtonWindow = None;
	    } else {
		eventPtr->xmotion.state |= dispPtr->mouseButtonState;
	    }
	}
	break;
    }
}

/*
 *----------------------------------------------------------------------
 *
 * InvokeClientMessageHandlers --
 *
 *	Iterate the list of handlers and invoke the function pointer for each.
 *
 * Results:
 *	None.
 *
 * Side effects:
 *	Handlers may be deleted and events may be sent to handlers.
 *
 *----------------------------------------------------------------------
 */

static void
InvokeClientMessageHandlers(
    ThreadSpecificData *tsdPtr,
    Tk_Window tkwin,
    XEvent *eventPtr)
{
    GenericHandler *prevPtr, *tmpPtr, *curPtr = tsdPtr->cmList;

    for (prevPtr = NULL; curPtr != NULL; ) {
	if (curPtr->deleteFlag) {
	    if (!tsdPtr->handlersActive) {
		/*
		 * This handler needs to be deleted and there are no calls
		 * pending through any handlers, so now is a safe time to
		 * delete it.
		 */

		tmpPtr = curPtr->nextPtr;
		if (prevPtr == NULL) {
		    tsdPtr->cmList = tmpPtr;
		} else {
		    prevPtr->nextPtr = tmpPtr;
		}
		if (tmpPtr == NULL) {
		    tsdPtr->lastCmPtr = prevPtr;
		}
		ckfree(curPtr);
		curPtr = tmpPtr;
		continue;
	    }
	} else {
	    int done;

	    tsdPtr->handlersActive++;
	    done = (*(Tk_ClientMessageProc *)curPtr->proc)(tkwin, eventPtr);
	    tsdPtr->handlersActive--;
	    if (done) {
		break;
	    }
	}
	prevPtr = curPtr;
	curPtr = curPtr->nextPtr;
    }
}

/*
 *----------------------------------------------------------------------
 *
 * InvokeGenericHandlers --
 *
 *	Iterate the list of handlers and invoke the function pointer for each.
 *	If the handler invoked returns a non-zero value then we are done.
 *
 * Results:
 *	0 when the event wasn't handled by a handler. Non-zero when it was
 *	processed and handled by a handler.
 *
 * Side effects:
 *	Handlers may be deleted and events may be sent to handlers.
 *
 *----------------------------------------------------------------------
 */

static int
InvokeGenericHandlers(
    ThreadSpecificData *tsdPtr,
    XEvent *eventPtr)
{
    GenericHandler *prevPtr, *tmpPtr, *curPtr = tsdPtr->genericList;

    for (prevPtr = NULL; curPtr != NULL; ) {
	if (curPtr->deleteFlag) {
	    if (!tsdPtr->handlersActive) {
		/*
		 * This handler needs to be deleted and there are no calls
		 * pending through the handler, so now is a safe time to
		 * delete it.
		 */

		tmpPtr = curPtr->nextPtr;
		if (prevPtr == NULL) {
		    tsdPtr->genericList = tmpPtr;
		} else {
		    prevPtr->nextPtr = tmpPtr;
		}
		if (tmpPtr == NULL) {
		    tsdPtr->lastGenericPtr = prevPtr;
		}
		ckfree(curPtr);
		curPtr = tmpPtr;
		continue;
	    }
	} else {
	    int done;

	    tsdPtr->handlersActive++;
	    done = curPtr->proc(curPtr->clientData, eventPtr);
	    tsdPtr->handlersActive--;
	    if (done) {
		return done;
	    }
	}
	prevPtr = curPtr;
	curPtr = curPtr->nextPtr;
    }
    return 0;
}

/*
 *----------------------------------------------------------------------
 *
 * Tk_CreateEventHandler --
 *
 *	Arrange for a given function to be invoked whenever events from a
 *	given class occur in a given window.
 *
 * Results:
 *	None.
 *
 * Side effects:
 *	From now on, whenever an event of the type given by mask occurs for
 *	token and is processed by Tk_HandleEvent, proc will be called. See the
 *	manual entry for details of the calling sequence and return value for
 *	proc.
 *
 *----------------------------------------------------------------------
 */

void
Tk_CreateEventHandler(
    Tk_Window token,		/* Token for window in which to create
				 * handler. */
    unsigned long mask,		/* Events for which proc should be called. */
    Tk_EventProc *proc,		/* Function to call for each selected event */
    ClientData clientData)	/* Arbitrary data to pass to proc. */
{
    register TkEventHandler *handlerPtr;
    register TkWindow *winPtr = (TkWindow *) token;

    /*
     * Skim through the list of existing handlers to (a) compute the overall
     * event mask for the window (so we can pass this new value to the X
     * system) and (b) see if there's already a handler declared with the same
     * callback and clientData (if so, just change the mask). If no existing
     * handler matches, then create a new handler.
     */

    if (winPtr->handlerList == NULL) {
	/*
	 * No event handlers defined at all, so must create.
	 */

	handlerPtr = ckalloc(sizeof(TkEventHandler));
	winPtr->handlerList = handlerPtr;
    } else {
	int found = 0;

	for (handlerPtr = winPtr->handlerList; ;
		handlerPtr = handlerPtr->nextPtr) {
	    if ((handlerPtr->proc == proc)
		    && (handlerPtr->clientData == clientData)) {
		handlerPtr->mask = mask;
		found = 1;
	    }
	    if (handlerPtr->nextPtr == NULL) {
		break;
	    }
	}

	/*
	 * If we found anything, we're done because we do not need to use
	 * XSelectInput; Tk always selects on all events anyway in order to
	 * support binding on classes, 'all' and other bind-tags.
	 */

	if (found) {
	    return;
	}

	/*
	 * No event handler matched, so create a new one.
	 */

	handlerPtr->nextPtr = ckalloc(sizeof(TkEventHandler));
	handlerPtr = handlerPtr->nextPtr;
    }

    /*
     * Initialize the new event handler.
     */

    handlerPtr->mask = mask;
    handlerPtr->proc = proc;
    handlerPtr->clientData = clientData;
    handlerPtr->nextPtr = NULL;

    /*
     * No need to call XSelectInput: Tk always selects on all events for all
     * windows (needed to support bindings on classes and "all").
     */
}

/*
 *----------------------------------------------------------------------
 *
 * Tk_DeleteEventHandler --
 *
 *	Delete a previously-created handler.
 *
 * Results:
 *	None.
 *
 * Side effects:
 *	If there existed a handler as described by the parameters, the handler
 *	is deleted so that proc will not be invoked again.
 *
 *----------------------------------------------------------------------
 */

void
Tk_DeleteEventHandler(
    Tk_Window token,		/* Same as corresponding arguments passed */
    unsigned long mask,		/* previously to Tk_CreateEventHandler. */
    Tk_EventProc *proc,
    ClientData clientData)
{
    register TkEventHandler *handlerPtr;
    register InProgress *ipPtr;
    TkEventHandler *prevPtr;
    register TkWindow *winPtr = (TkWindow *) token;
    ThreadSpecificData *tsdPtr =
	    Tcl_GetThreadData(&dataKey, sizeof(ThreadSpecificData));

    /*
     * Find the event handler to be deleted, or return immediately if it
     * doesn't exist.
     */

    for (handlerPtr = winPtr->handlerList, prevPtr = NULL; ;
	    prevPtr = handlerPtr, handlerPtr = handlerPtr->nextPtr) {
	if (handlerPtr == NULL) {
	    return;
	}
	if ((handlerPtr->mask == mask) && (handlerPtr->proc == proc)
		&& (handlerPtr->clientData == clientData)) {
	    break;
	}
    }

    /*
     * If Tk_HandleEvent is about to process this handler, tell it to process
     * the next one instead.
     */

    for (ipPtr = tsdPtr->pendingPtr; ipPtr != NULL; ipPtr = ipPtr->nextPtr) {
	if (ipPtr->nextHandler == handlerPtr) {
	    ipPtr->nextHandler = handlerPtr->nextPtr;
	}
    }

    /*
     * Free resources associated with the handler.
     */

    if (prevPtr == NULL) {
	winPtr->handlerList = handlerPtr->nextPtr;
    } else {
	prevPtr->nextPtr = handlerPtr->nextPtr;
    }
    ckfree(handlerPtr);

    /*
     * No need to call XSelectInput: Tk always selects on all events for all
     * windows (needed to support bindings on classes and "all").
     */
}

/*----------------------------------------------------------------------
 *
 * Tk_CreateGenericHandler --
 *
 *	Register a function to be called on each X event, regardless of
 *	display or window. Generic handlers are useful for capturing events
 *	that aren't associated with windows, or events for windows not managed
 *	by Tk.
 *
 * Results:
 *	None.
 *
 * Side Effects:
 *	From now on, whenever an X event is given to Tk_HandleEvent, invoke
 *	proc, giving it clientData and the event as arguments.
 *
 *----------------------------------------------------------------------
 */

void
Tk_CreateGenericHandler(
    Tk_GenericProc *proc,	/* Function to call on every event. */
    ClientData clientData)	/* One-word value to pass to proc. */
{
    GenericHandler *handlerPtr;
    ThreadSpecificData *tsdPtr =
	    Tcl_GetThreadData(&dataKey, sizeof(ThreadSpecificData));

    handlerPtr = ckalloc(sizeof(GenericHandler));

    handlerPtr->proc		= proc;
    handlerPtr->clientData	= clientData;
    handlerPtr->deleteFlag	= 0;
    handlerPtr->nextPtr		= NULL;
    if (tsdPtr->genericList == NULL) {
	tsdPtr->genericList	= handlerPtr;
    } else {
	tsdPtr->lastGenericPtr->nextPtr = handlerPtr;
    }
    tsdPtr->lastGenericPtr	= handlerPtr;
}

/*
 *----------------------------------------------------------------------
 *
 * Tk_DeleteGenericHandler --
 *
 *	Delete a previously-created generic handler.
 *
 * Results:
 *	None.
 *
 * Side Effects:
 *	If there existed a handler as described by the parameters, that
 *	handler is logically deleted so that proc will not be invoked again.
 *	The physical deletion happens in the event loop in Tk_HandleEvent.
 *
 *----------------------------------------------------------------------
 */

void
Tk_DeleteGenericHandler(
    Tk_GenericProc *proc,
    ClientData clientData)
{
    GenericHandler * handler;
    ThreadSpecificData *tsdPtr =
	    Tcl_GetThreadData(&dataKey, sizeof(ThreadSpecificData));

    for (handler=tsdPtr->genericList ; handler ; handler=handler->nextPtr) {
	if ((handler->proc == proc) && (handler->clientData == clientData)) {
	    handler->deleteFlag = 1;
	}
    }
}

/*----------------------------------------------------------------------
 *
 * Tk_CreateClientMessageHandler --
 *
 *	Register a function to be called on each ClientMessage event.
 *	ClientMessage handlers are useful for Drag&Drop extensions.
 *
 * Results:
 *	None.
 *
 * Side Effects:
 *	From now on, whenever a ClientMessage event is received that isn't a
 *	WM_PROTOCOL event or SelectionEvent, invoke proc, giving it tkwin and
 *	the event as arguments.
 *
 *----------------------------------------------------------------------
 */

void
Tk_CreateClientMessageHandler(
    Tk_ClientMessageProc *proc)	/* Function to call on event. */
{
    GenericHandler *handlerPtr;
    ThreadSpecificData *tsdPtr =
	    Tcl_GetThreadData(&dataKey, sizeof(ThreadSpecificData));

    /*
     * We use a GenericHandler struct, because it's basically the same, except
     * with an extra clientData field we'll never use.
     */

    handlerPtr = ckalloc(sizeof(GenericHandler));

    handlerPtr->proc = (Tk_GenericProc *) proc;
    handlerPtr->clientData = NULL;	/* never used */
    handlerPtr->deleteFlag = 0;
    handlerPtr->nextPtr = NULL;
    if (tsdPtr->cmList == NULL) {
	tsdPtr->cmList = handlerPtr;
    } else {
	tsdPtr->lastCmPtr->nextPtr = handlerPtr;
    }
    tsdPtr->lastCmPtr = handlerPtr;
}

/*
 *----------------------------------------------------------------------
 *
 * Tk_DeleteClientMessageHandler --
 *
 *	Delete a previously-created ClientMessage handler.
 *
 * Results:
 *	None.
 *
 * Side Effects:
 *	If there existed a handler as described by the parameters, that
 *	handler is logically deleted so that proc will not be invoked again.
 *	The physical deletion happens in the event loop in
 *	TkClientMessageEventProc.
 *
 *----------------------------------------------------------------------
 */

void
Tk_DeleteClientMessageHandler(
    Tk_ClientMessageProc *proc)
{
    GenericHandler * handler;
    ThreadSpecificData *tsdPtr =
	    Tcl_GetThreadData(&dataKey, sizeof(ThreadSpecificData));

    for (handler=tsdPtr->cmList ; handler!=NULL ; handler=handler->nextPtr) {
	if (handler->proc == (Tk_GenericProc *) proc) {
	    handler->deleteFlag = 1;
	}
    }
}

/*
 *----------------------------------------------------------------------
 *
 * TkEventInit --
 *
 *	This functions initializes all the event module structures used by the
 *	current thread. It must be called before any other function in this
 *	file is called.
 *
 * Results:
 *	None.
 *
 * Side Effects:
 *	None.
 *
 *----------------------------------------------------------------------
 */

void
TkEventInit(void)
{
    ThreadSpecificData *tsdPtr =
	    Tcl_GetThreadData(&dataKey, sizeof(ThreadSpecificData));

    tsdPtr->handlersActive	= 0;
    tsdPtr->pendingPtr		= NULL;
    tsdPtr->genericList		= NULL;
    tsdPtr->lastGenericPtr	= NULL;
    tsdPtr->cmList		= NULL;
    tsdPtr->lastCmPtr		= NULL;
    tsdPtr->restrictProc	= NULL;
    tsdPtr->restrictArg		= NULL;
}

/*
 *----------------------------------------------------------------------
 *
 * TkXErrorHandler --
 *
 *	TkXErrorHandler is an error handler, to be installed via
 *	Tk_CreateErrorHandler, that will set a flag if an X error occurred.
 *
 * Results:
 *	Always returns 0, indicating that the X error was handled.
 *
 * Side effects:
 *	None.
 *
 *----------------------------------------------------------------------
 */

static int
TkXErrorHandler(
    ClientData clientData,	/* Pointer to flag we set. */
    XErrorEvent *errEventPtr)	/* X error info. */
{
    int *error = clientData;

    *error = 1;
    return 0;
}

/*
 *----------------------------------------------------------------------
 *
 * ParentXId --
 *
 *	Returns the parent of the given window, or "None" if the window
 *	doesn't exist.
 *
 * Results:
 *	Returns an X window ID.
 *
 * Side effects:
 *	None.
 *
 *----------------------------------------------------------------------
 */

static Window
ParentXId(
    Display *display,
    Window w)
{
    Tk_ErrorHandler handler;
    int gotXError;
    Status status;
    Window parent;
    Window root;
    Window *childList;
    unsigned int nChildren;

    /*
     * Handle errors ourselves.
     */

    gotXError = 0;
    handler = Tk_CreateErrorHandler(display, -1, -1, -1,
	    TkXErrorHandler, &gotXError);

    /*
     * Get the parent window.
     */

    status = XQueryTree(display, w, &root, &parent, &childList, &nChildren);

    /*
     * Do some cleanup; gotta return "None" if we got an error.
     */

    Tk_DeleteErrorHandler(handler);
    XSync(display, False);
    if (status != 0 && childList != NULL) {
	XFree(childList);
    }
    if (status == 0) {
	parent = None;
    }

    return parent;
}

/*
 *----------------------------------------------------------------------
 *
 * Tk_HandleEvent --
 *
 *	Given an event, invoke all the handlers that have been registered for
 *	the event.
 *
 * Results:
 *	None.
 *
 * Side effects:
 *	Depends on the handlers.
 *
 *----------------------------------------------------------------------
 */

void
Tk_HandleEvent(
    XEvent *eventPtr)	/* Event to dispatch. */
{
    register TkEventHandler *handlerPtr;
    TkWindow *winPtr;
    unsigned long mask;
    InProgress ip;
    Tcl_Interp *interp = NULL;
    ThreadSpecificData *tsdPtr =
	    Tcl_GetThreadData(&dataKey, sizeof(ThreadSpecificData));

    UpdateButtonEventState(eventPtr);

    /*
     * If the generic handler processed this event we are done and can return.
     */

    if (InvokeGenericHandlers(tsdPtr, eventPtr)) {
	goto releaseEventResources;
    }

    if (RefreshKeyboardMappingIfNeeded(eventPtr)) {
	/*
	 * We are done with a MappingNotify event.
	 */

	goto releaseEventResources;
    }

    mask = GetEventMaskFromXEvent(eventPtr);
    winPtr = GetTkWindowFromXEvent(eventPtr);

    if (winPtr == NULL) {
	goto releaseEventResources;
    }

    /*
     * Once a window has started getting deleted, don't process any more
     * events for it except for the DestroyNotify event. This check is needed
     * because a DestroyNotify handler could re-invoke the event loop, causing
     * other pending events to be handled for the window (the window doesn't
     * get totally expunged from our tables until after the DestroyNotify
     * event has been completely handled).
     */

    if ((winPtr->flags & TK_ALREADY_DEAD)
	    && (eventPtr->type != DestroyNotify)) {
	goto releaseEventResources;
    }

    if (winPtr->mainPtr != NULL) {
	int result;

	interp = winPtr->mainPtr->interp;

	/*
	 * Protect interpreter for this window from possible deletion while we
	 * are dealing with the event for this window. Thus, widget writers do
	 * not have to worry about protecting the interpreter in their own
	 * code.
	 */

	Tcl_Preserve(interp);

	result = ((InvokeFocusHandlers(&winPtr, mask, eventPtr))
		|| (InvokeMouseHandlers(winPtr, mask, eventPtr)));

	if (result) {
	    goto releaseInterpreter;
	}
    }

    /*
     * Create the input context for the window if it hasn't already been done
     * (XFilterEvent needs this context). When the event is a FocusIn event,
     * set the input context focus to the receiving window. This code is only
     * ever active for X11.
     */

#ifdef TK_USE_INPUT_METHODS
    /*
     * If the XIC has been invalidated, it must be recreated.
     */
    if (winPtr->dispPtr->ximGeneration != winPtr->ximGeneration) {
	winPtr->flags &= ~TK_CHECKED_IC;
	winPtr->inputContext = NULL;
    }

    if ((winPtr->dispPtr->flags & TK_DISPLAY_USE_IM)) {
	if (!(winPtr->flags & (TK_CHECKED_IC|TK_ALREADY_DEAD))) {
	    winPtr->flags |= TK_CHECKED_IC;
	    if (winPtr->dispPtr->inputMethod != NULL) {
		CreateXIC(winPtr);
	    }
	}
	if ((eventPtr->type == FocusIn) &&
		(winPtr->dispPtr->inputMethod != NULL) &&
		(winPtr->inputContext != NULL)) {
	    XSetICFocus(winPtr->inputContext);
	}
    }
#endif /*TK_USE_INPUT_METHODS*/

    /*
     * For events where it hasn't already been done, update the current time
     * in the display.
     */

    if (eventPtr->type == PropertyNotify) {
	winPtr->dispPtr->lastEventTime = eventPtr->xproperty.time;
    }

    /*
     * There's a potential interaction here with Tk_DeleteEventHandler. Read
     * the documentation for pendingPtr.
     */

    ip.eventPtr = eventPtr;
    ip.winPtr = winPtr;
    ip.nextHandler = NULL;
    ip.nextPtr = tsdPtr->pendingPtr;
    tsdPtr->pendingPtr = &ip;
    if (mask == 0) {
	if ((eventPtr->type == SelectionClear)
		|| (eventPtr->type == SelectionRequest)
		|| (eventPtr->type == SelectionNotify)) {
	    TkSelEventProc((Tk_Window) winPtr, eventPtr);
	} else if (eventPtr->type == ClientMessage) {
	    if (eventPtr->xclient.message_type ==
		    Tk_InternAtom((Tk_Window) winPtr, "WM_PROTOCOLS")) {
		TkWmProtocolEventProc(winPtr, eventPtr);
	    } else {
		InvokeClientMessageHandlers(tsdPtr, (Tk_Window) winPtr,
			eventPtr);
	    }
	}
    } else {
	for (handlerPtr = winPtr->handlerList; handlerPtr != NULL; ) {
	    if (handlerPtr->mask & mask) {
		ip.nextHandler = handlerPtr->nextPtr;
		handlerPtr->proc(handlerPtr->clientData, eventPtr);
		handlerPtr = ip.nextHandler;
	    } else {
		handlerPtr = handlerPtr->nextPtr;
	    }
	}

	/*
	 * Pass the event to the "bind" command mechanism. But, don't do this
	 * for SubstructureNotify events. The "bind" command doesn't support
	 * them anyway, and it's easier to filter out these events here than
	 * in the lower-level functions.
	 */

	/*
	 * ...well, except when we use the tkwm patches, in which case we DO
	 * handle CreateNotify events, so we gotta pass 'em through.
	 */

	if ((ip.winPtr != None)
		&& ((mask != SubstructureNotifyMask)
		|| (eventPtr->type == CreateNotify))) {
	    TkBindEventProc(winPtr, eventPtr);
	}
    }
    tsdPtr->pendingPtr = ip.nextPtr;

    /*
     * Release the interpreter for this window so that it can be potentially
     * deleted if requested.
     */

  releaseInterpreter:
<<<<<<< HEAD
    if (interp) {
	Tcl_Release(interp);
=======
    if (interp != NULL) {
	Tcl_Release((ClientData) interp);
>>>>>>> f2b5a87d
    }

    /*
     * Release the user_data from the event (if it is a virtual event and the
     * field was non-NULL in the first place.) Note that this is done using a
     * Tcl_Obj interface, and we set the field back to NULL afterwards out of
     * paranoia. Also clean up any cached %A substitutions from key events.
     */

  releaseEventResources:
    CleanUpTkEvent(eventPtr);
}

/*
 *----------------------------------------------------------------------
 *
 * TkEventDeadWindow --
 *
 *	This function is invoked when it is determined that a window is dead.
 *	It cleans up event-related information about the window.
 *
 * Results:
 *	None.
 *
 * Side effects:
 *	Various things get cleaned up and recycled.
 *
 *----------------------------------------------------------------------
 */

void
TkEventDeadWindow(
    TkWindow *winPtr)		/* Information about the window that is being
				 * deleted. */
{
    register TkEventHandler *handlerPtr;
    register InProgress *ipPtr;
    ThreadSpecificData *tsdPtr =
	    Tcl_GetThreadData(&dataKey, sizeof(ThreadSpecificData));

    /*
     * While deleting all the handlers, be careful to check for Tk_HandleEvent
     * being about to process one of the deleted handlers. If it is, tell it
     * to quit (all of the handlers are being deleted).
     */

    while (winPtr->handlerList != NULL) {
	handlerPtr = winPtr->handlerList;
	winPtr->handlerList = handlerPtr->nextPtr;
	for (ipPtr = tsdPtr->pendingPtr; ipPtr != NULL;
		ipPtr = ipPtr->nextPtr) {
	    if (ipPtr->nextHandler == handlerPtr) {
		ipPtr->nextHandler = NULL;
	    }
	    if (ipPtr->winPtr == winPtr) {
		ipPtr->winPtr = 0;
	    }
	}
	ckfree(handlerPtr);
    }
}

/*
 *----------------------------------------------------------------------
 *
 * TkCurrentTime --
 *
 *	Try to deduce the current time. "Current time" means the time of the
 *	event that led to the current code being executed, which means the
 *	time in the most recently-nested invocation of Tk_HandleEvent.
 *
 * Results:
 *	The return value is the time from the current event, or CurrentTime if
 *	there is no current event or if the current event contains no time.
 *
 * Side effects:
 *	None.
 *
 *----------------------------------------------------------------------
 */

Time
TkCurrentTime(
    TkDisplay *dispPtr)		/* Display for which the time is desired. */
{
    register XEvent *eventPtr;
    ThreadSpecificData *tsdPtr =
	    Tcl_GetThreadData(&dataKey, sizeof(ThreadSpecificData));

    if (tsdPtr->pendingPtr == NULL) {
	return dispPtr->lastEventTime;
    }
    eventPtr = tsdPtr->pendingPtr->eventPtr;
    switch (eventPtr->type) {
    case ButtonPress:
    case ButtonRelease:
	return eventPtr->xbutton.time;
    case KeyPress:
    case KeyRelease:
	return eventPtr->xkey.time;
    case MotionNotify:
	return eventPtr->xmotion.time;
    case EnterNotify:
    case LeaveNotify:
	return eventPtr->xcrossing.time;
    case PropertyNotify:
	return eventPtr->xproperty.time;
    }
    return dispPtr->lastEventTime;
}

/*
 *----------------------------------------------------------------------
 *
 * Tk_RestrictEvents --
 *
 *	This function is used to globally restrict the set of events that will
 *	be dispatched. The restriction is done by filtering all incoming X
 *	events through a function that determines whether they are to be
 *	processed immediately, deferred, or discarded.
 *
 * Results:
 *	The return value is the previous restriction function in effect, if
 *	there was one, or NULL if there wasn't.
 *
 * Side effects:
 *	From now on, proc will be called to determine whether to process,
 *	defer or discard each incoming X event.
 *
 *----------------------------------------------------------------------
 */

Tk_RestrictProc *
Tk_RestrictEvents(
    Tk_RestrictProc *proc,	/* Function to call for each incoming event */
    ClientData arg,		/* Arbitrary argument to pass to proc. */
    ClientData *prevArgPtr)	/* Place to store information about previous
				 * argument. */
{
    Tk_RestrictProc *prev;
    ThreadSpecificData *tsdPtr =
	    Tcl_GetThreadData(&dataKey, sizeof(ThreadSpecificData));

    prev = tsdPtr->restrictProc;
    *prevArgPtr = tsdPtr->restrictArg;
    tsdPtr->restrictProc = proc;
    tsdPtr->restrictArg = arg;
    return prev;
}

/*
 *----------------------------------------------------------------------
 *
 * Tk_CollapseMotionEvents --
 *
 *	This function controls whether we collapse motion events in a
 *	particular display or not.
 *
 * Results:
 *	The return value is the previous collapse value in effect.
 *
 * Side effects:
 *	Filtering of motion events may be changed after calling this.
 *
 *----------------------------------------------------------------------
 */

int
Tk_CollapseMotionEvents(
    Display *display,		/* Display handling these events. */
    int collapse)		/* Boolean value that specifies whether motion
				 * events should be collapsed. */
{
    TkDisplay *dispPtr = (TkDisplay *) display;
    int prev = (dispPtr->flags & TK_DISPLAY_COLLAPSE_MOTION_EVENTS);

    if (collapse) {
	dispPtr->flags |= TK_DISPLAY_COLLAPSE_MOTION_EVENTS;
    } else {
	dispPtr->flags &= ~TK_DISPLAY_COLLAPSE_MOTION_EVENTS;
    }
    return prev;
}

/*
 *----------------------------------------------------------------------
 *
 * Tk_QueueWindowEvent --
 *
 *	Given an X-style window event, this function adds it to the Tcl event
 *	queue at the given position. This function also performs mouse motion
 *	event collapsing if possible.
 *
 * Results:
 *	None.
 *
 * Side effects:
 *	Adds stuff to the event queue, which will eventually be processed.
 *
 *----------------------------------------------------------------------
 */

void
Tk_QueueWindowEvent(
    XEvent *eventPtr,		/* Event to add to queue. This function copies
				 * it before adding it to the queue. */
    Tcl_QueuePosition position)	/* Where to put it on the queue:
				 * TCL_QUEUE_TAIL, TCL_QUEUE_HEAD, or
				 * TCL_QUEUE_MARK. */
{
    TkWindowEvent *wevPtr;
    TkDisplay *dispPtr;

    /*
     * Find our display structure for the event's display.
     */

    for (dispPtr = TkGetDisplayList(); ; dispPtr = dispPtr->nextPtr) {
	if (dispPtr == NULL) {
	    return;
	}
	if (dispPtr->display == eventPtr->xany.display) {
	    break;
	}
    }

    /*
     * Don't filter motion events if the user defaulting to true (1), which
     * could be set to false (0) when the user wishes to receive all the
     * motion data)
     */

    if (!(dispPtr->flags & TK_DISPLAY_COLLAPSE_MOTION_EVENTS)) {
	wevPtr = ckalloc(sizeof(TkWindowEvent));
	wevPtr->header.proc = WindowEventProc;
	wevPtr->event = *eventPtr;
	Tcl_QueueEvent(&wevPtr->header, position);
	return;
    }

    if ((dispPtr->delayedMotionPtr != NULL) && (position == TCL_QUEUE_TAIL)) {
	if ((eventPtr->type == MotionNotify) && (eventPtr->xmotion.window
		== dispPtr->delayedMotionPtr->event.xmotion.window)) {
	    /*
	     * The new event is a motion event in the same window as the saved
	     * motion event. Just replace the saved event with the new one.
	     */

	    dispPtr->delayedMotionPtr->event = *eventPtr;
	    return;
	} else if ((eventPtr->type != GraphicsExpose)
		&& (eventPtr->type != NoExpose)
		&& (eventPtr->type != Expose)) {
	    /*
	     * The new event may conflict with the saved motion event. Queue
	     * the saved motion event now so that it will be processed before
	     * the new event.
	     */

	    Tcl_QueueEvent(&dispPtr->delayedMotionPtr->header, position);
	    dispPtr->delayedMotionPtr = NULL;
	    Tcl_CancelIdleCall(DelayedMotionProc, dispPtr);
	}
    }

    wevPtr = ckalloc(sizeof(TkWindowEvent));
    wevPtr->header.proc = WindowEventProc;
    wevPtr->event = *eventPtr;
    if ((eventPtr->type == MotionNotify) && (position == TCL_QUEUE_TAIL)) {
	/*
	 * The new event is a motion event so don't queue it immediately; save
	 * it around in case another motion event arrives that it can be
	 * collapsed with.
	 */

	if (dispPtr->delayedMotionPtr != NULL) {
	    Tcl_Panic("Tk_QueueWindowEvent found unexpected delayed motion event");
	}
	dispPtr->delayedMotionPtr = wevPtr;
	Tcl_DoWhenIdle(DelayedMotionProc, dispPtr);
    } else {
	Tcl_QueueEvent(&wevPtr->header, position);
    }
}

/*
 *----------------------------------------------------------------------
 *
 * TkQueueEventForAllChildren --
 *
 *	Given an XEvent, recursively queue the event for this window and all
 *	non-toplevel children of the given window.
 *
 * Results:
 *	None.
 *
 * Side effects:
 *	Events queued.
 *
 *----------------------------------------------------------------------
 */

void
TkQueueEventForAllChildren(
    TkWindow *winPtr,	    /* Window to which event is sent. */
    XEvent *eventPtr)	    /* The event to be sent. */
{
    TkWindow *childPtr;

    if (!Tk_IsMapped(winPtr)) {
	return;
    }

    eventPtr->xany.window = winPtr->window;
    Tk_QueueWindowEvent(eventPtr, TCL_QUEUE_TAIL);

    childPtr = winPtr->childList;
    while (childPtr != NULL) {
	if (!Tk_TopWinHierarchy(childPtr)) {
	    TkQueueEventForAllChildren(childPtr, eventPtr);
	}
	childPtr = childPtr->nextPtr;
    }
}

/*
 *----------------------------------------------------------------------
 *
 * WindowEventProc --
 *
 *	This function is called by Tcl_DoOneEvent when a window event reaches
 *	the front of the event queue. This function is responsible for
 *	actually handling the event.
 *
 * Results:
 *	Returns 1 if the event was handled, meaning it should be removed from
 *	the queue. Returns 0 if the event was not handled, meaning it should
 *	stay on the queue. The event isn't handled if the TCL_WINDOW_EVENTS
 *	bit isn't set in flags, if a restrict proc prevents the event from
 *	being handled.
 *
 * Side effects:
 *	Whatever the event handlers for the event do.
 *
 *----------------------------------------------------------------------
 */

static int
WindowEventProc(
    Tcl_Event *evPtr,		/* Event to service. */
    int flags)			/* Flags that indicate what events to handle,
				 * such as TCL_WINDOW_EVENTS. */
{
    TkWindowEvent *wevPtr = (TkWindowEvent *) evPtr;
    Tk_RestrictAction result;
    ThreadSpecificData *tsdPtr =
	    Tcl_GetThreadData(&dataKey, sizeof(ThreadSpecificData));

    if (!(flags & TCL_WINDOW_EVENTS)) {
	return 0;
    }
    if (tsdPtr->restrictProc != NULL) {
	result = tsdPtr->restrictProc(tsdPtr->restrictArg, &wevPtr->event);
	if (result != TK_PROCESS_EVENT) {
	    if (result == TK_DEFER_EVENT) {
		return 0;
	    } else {
		/*
		 * TK_DELETE_EVENT: return and say we processed the event,
		 * even though we didn't do anything at all.
		 */

		CleanUpTkEvent(&wevPtr->event);
		return 1;
	    }
	}
    }
    Tk_HandleEvent(&wevPtr->event);
    CleanUpTkEvent(&wevPtr->event);
    return 1;
}

/*
 *----------------------------------------------------------------------
 *
 * CleanUpTkEvent --
 *
 *	This function is called to remove and deallocate any information in
 *	the event which is not directly in the event structure itself. It may
 *	be called multiple times per event, so it takes care to set the
 *	cleared pointer fields to NULL afterwards.
 *
 * Results:
 *	None.
 *
 * Side effects:
 *	Makes the event no longer have any external resources.
 *
 *----------------------------------------------------------------------
 */

static void
CleanUpTkEvent(
    XEvent *eventPtr)
{
    switch (eventPtr->type) {
    case KeyPress:
    case KeyRelease: {
	TkKeyEvent *kePtr = (TkKeyEvent *) eventPtr;

	if (kePtr->charValuePtr != NULL) {
	    ckfree(kePtr->charValuePtr);
	    kePtr->charValuePtr = NULL;
	    kePtr->charValueLen = 0;
	}
	break;
    }

    case VirtualEvent: {
	XVirtualEvent *vePtr = (XVirtualEvent *) eventPtr;

	if (vePtr->user_data != NULL) {
	    Tcl_DecrRefCount(vePtr->user_data);
	    vePtr->user_data = NULL;
	}
	break;
    }
    }
}

/*
 *----------------------------------------------------------------------
 *
 * DelayedMotionProc --
 *
 *	This function is invoked as an idle handler when a mouse motion event
 *	has been delayed. It queues the delayed event so that it will finally
 *	be serviced.
 *
 * Results:
 *	None.
 *
 * Side effects:
 *	The delayed mouse motion event gets added to the Tcl event queue for
 *	servicing.
 *
 *----------------------------------------------------------------------
 */

static void
DelayedMotionProc(
    ClientData clientData)	/* Pointer to display containing a delayed
				 * motion event to be serviced. */
{
    TkDisplay *dispPtr = clientData;

    if (dispPtr->delayedMotionPtr == NULL) {
	Tcl_Panic("DelayedMotionProc found no delayed mouse motion event");
    }
    Tcl_QueueEvent(&dispPtr->delayedMotionPtr->header, TCL_QUEUE_TAIL);
    dispPtr->delayedMotionPtr = NULL;
}

/*
 *----------------------------------------------------------------------
 *
 * TkCreateExitHandler --
 *
 *	Same as Tcl_CreateExitHandler, but private to Tk.
 *
 * Results:
 *	None.
 *
 * Side effects.
 *	Sets a handler with Tcl_CreateExitHandler if this is the first call.
 *
 *----------------------------------------------------------------------
 */

void
TkCreateExitHandler(
    Tcl_ExitProc *proc,		/* Function to invoke. */
    ClientData clientData)	/* Arbitrary value to pass to proc. */
{
    ExitHandler *exitPtr;

    exitPtr = ckalloc(sizeof(ExitHandler));
    exitPtr->proc = proc;
    exitPtr->clientData = clientData;
    Tcl_MutexLock(&exitMutex);

    /*
     * The call to TclInExit() is disabled here. That's a private Tcl routine,
     * and calling it is causing some trouble with portability of building Tk.
     * We should avoid private Tcl routines generally.
     *
     * In this case, the TclInExit() call is being used only to prevent a
     * Tcl_CreateExitHandler() call when Tcl finalization is in progress.
     * That's a situation that shouldn't happen anyway. Recent changes within
     * Tcl_Finalize now cause a Tcl_Panic() to happen if exit handlers get
     * added after exit handling is complete. By disabling the guard here,
     * that panic will serve to help us find the buggy conditions and correct
     * them.
     *
     * We can restore this guard if we find we must (hopefully getting public
     * access to TclInExit() if we discover extensions really do need this),
     * but during alpha development, this is a good time to dig in and find
     * the root causes of finalization bugs.
     */

    if (firstExitPtr == NULL/* && !TclInExit()*/) {
	Tcl_CreateExitHandler(TkFinalize, NULL);
    }
    exitPtr->nextPtr = firstExitPtr;
    firstExitPtr = exitPtr;
    Tcl_MutexUnlock(&exitMutex);
}

/*
 *----------------------------------------------------------------------
 *
 * TkDeleteExitHandler --
 *
 *	Same as Tcl_DeleteExitHandler, but private to Tk.
 *
 * Results:
 *	None.
 *
 * Side effects.
 *	None.
 *
 *----------------------------------------------------------------------
 */

void
TkDeleteExitHandler(
    Tcl_ExitProc *proc,		/* Function that was previously registered. */
    ClientData clientData)	/* Arbitrary value to pass to proc. */
{
    ExitHandler *exitPtr, *prevPtr;

    Tcl_MutexLock(&exitMutex);
    for (prevPtr = NULL, exitPtr = firstExitPtr; exitPtr != NULL;
	    prevPtr = exitPtr, exitPtr = exitPtr->nextPtr) {
	if ((exitPtr->proc == proc)
		&& (exitPtr->clientData == clientData)) {
	    if (prevPtr == NULL) {
		firstExitPtr = exitPtr->nextPtr;
	    } else {
		prevPtr->nextPtr = exitPtr->nextPtr;
	    }
	    ckfree(exitPtr);
	    break;
	}
    }
    Tcl_MutexUnlock(&exitMutex);
    return;
}

/*
 *----------------------------------------------------------------------
 *
 * TkCreateThreadExitHandler --
 *
 *	Same as Tcl_CreateThreadExitHandler, but private to Tk.
 *
 * Results:
 *	None.
 *
 * Side effects:
 *	Proc will be invoked with clientData as argument when the application
 *	exits.
 *
 *----------------------------------------------------------------------
 */

void
TkCreateThreadExitHandler(
    Tcl_ExitProc *proc,		/* Function to invoke. */
    ClientData clientData)	/* Arbitrary value to pass to proc. */
{
    ExitHandler *exitPtr;
    ThreadSpecificData *tsdPtr =
	    Tcl_GetThreadData(&dataKey, sizeof(ThreadSpecificData));

    exitPtr = ckalloc(sizeof(ExitHandler));
    exitPtr->proc = proc;
    exitPtr->clientData = clientData;

    /*
     * See comments in TkCreateExitHandler().
     */

    if (tsdPtr->firstExitPtr == NULL/* && !TclInExit()*/) {
	Tcl_CreateThreadExitHandler(TkFinalizeThread, NULL);
    }
    exitPtr->nextPtr = tsdPtr->firstExitPtr;
    tsdPtr->firstExitPtr = exitPtr;
}

/*
 *----------------------------------------------------------------------
 *
 * TkDeleteThreadExitHandler --
 *
 *	Same as Tcl_DeleteThreadExitHandler, but private to Tk.
 *
 * Results:
 *	None.
 *
 * Side effects:
 *	If there is an exit handler corresponding to proc and clientData then
 *	it is cancelled; if no such handler exists then nothing happens.
 *
 *----------------------------------------------------------------------
 */

void
TkDeleteThreadExitHandler(
    Tcl_ExitProc *proc,		/* Function that was previously registered. */
    ClientData clientData)	/* Arbitrary value to pass to proc. */
{
    ExitHandler *exitPtr, *prevPtr;
    ThreadSpecificData *tsdPtr =
	    Tcl_GetThreadData(&dataKey, sizeof(ThreadSpecificData));

    for (prevPtr = NULL, exitPtr = tsdPtr->firstExitPtr; exitPtr != NULL;
	    prevPtr = exitPtr, exitPtr = exitPtr->nextPtr) {
	if ((exitPtr->proc == proc)
		&& (exitPtr->clientData == clientData)) {
	    if (prevPtr == NULL) {
		tsdPtr->firstExitPtr = exitPtr->nextPtr;
	    } else {
		prevPtr->nextPtr = exitPtr->nextPtr;
	    }
	    ckfree(exitPtr);
	    return;
	}
    }
}

/*
 *----------------------------------------------------------------------
 *
 * TkFinalize --
 *
 *	Runs our private exit handlers and removes itself from Tcl. This is
 *	benificial should we want to protect from dangling pointers should the
 *	Tk shared library be unloaded prior to Tcl which can happen on windows
 *	should the process be forcefully exiting from an exception handler.
 *
 * Results:
 *	None.
 *
 * Side effects.
 *	None.
 *
 *----------------------------------------------------------------------
 */

void
TkFinalize(
    ClientData clientData)	/* Arbitrary value to pass to proc. */
{
    ExitHandler *exitPtr;

#if defined(_WIN32) && !defined(STATIC_BUILD)
    if (!tclStubsPtr) {
	return;
    }
#endif

    Tcl_DeleteExitHandler(TkFinalize, NULL);

    Tcl_MutexLock(&exitMutex);
    for (exitPtr = firstExitPtr; exitPtr != NULL; exitPtr = firstExitPtr) {
	/*
	 * Be careful to remove the handler from the list before invoking its
	 * callback. This protects us against double-freeing if the callback
	 * should call TkDeleteExitHandler on itself.
	 */

	firstExitPtr = exitPtr->nextPtr;
	Tcl_MutexUnlock(&exitMutex);
	exitPtr->proc(exitPtr->clientData);
	ckfree(exitPtr);
	Tcl_MutexLock(&exitMutex);
    }
    firstExitPtr = NULL;
    Tcl_MutexUnlock(&exitMutex);
}

/*
 *----------------------------------------------------------------------
 *
 * TkFinalizeThread --
 *
 *	Runs our private thread exit handlers and removes itself from Tcl.
 *	This is beneficial should we want to protect from dangling pointers
 *	should the Tk shared library be unloaded prior to Tcl which can happen
 *	on Windows should the process be forcefully exiting from an exception
 *	handler.
 *
 * Results:
 *	None.
 *
 * Side effects.
 *	None.
 *
 *----------------------------------------------------------------------
 */

void
TkFinalizeThread(
    ClientData clientData)	/* Arbitrary value to pass to proc. */
{
    ExitHandler *exitPtr;
    ThreadSpecificData *tsdPtr =
	    Tcl_GetThreadData(&dataKey, sizeof(ThreadSpecificData));

    Tcl_DeleteThreadExitHandler(TkFinalizeThread, NULL);

    if (tsdPtr != NULL) {
	tsdPtr->inExit = 1;

	for (exitPtr = tsdPtr->firstExitPtr; exitPtr != NULL;
		exitPtr = tsdPtr->firstExitPtr) {
	    /*
	     * Be careful to remove the handler from the list before invoking
	     * its callback. This protects us against double-freeing if the
	     * callback should call TkDeleteThreadExitHandler on itself.
	     */

	    tsdPtr->firstExitPtr = exitPtr->nextPtr;
	    exitPtr->proc(exitPtr->clientData);
	    ckfree(exitPtr);
	}
    }
}

/*
 *----------------------------------------------------------------------
 *
 * Tk_MainLoop --
 *
 *	Call Tcl_DoOneEvent over and over again in an infinite loop as long as
 *	there exist any main windows.
 *
 * Results:
 *	None.
 *
 * Side effects:
 *	Arbitrary; depends on handlers for events.
 *
 *----------------------------------------------------------------------
 */

void
Tk_MainLoop(void)
{
    while (Tk_GetNumMainWindows() > 0) {
	Tcl_DoOneEvent(0);
    }
}

/*
 * Local Variables:
 * mode: c
 * c-basic-offset: 4
 * fill-column: 78
 * End:
 */<|MERGE_RESOLUTION|>--- conflicted
+++ resolved
@@ -1402,13 +1402,8 @@
      */
 
   releaseInterpreter:
-<<<<<<< HEAD
-    if (interp) {
+    if (interp != NULL) {
 	Tcl_Release(interp);
-=======
-    if (interp != NULL) {
-	Tcl_Release((ClientData) interp);
->>>>>>> f2b5a87d
     }
 
     /*
