--- conflicted
+++ resolved
@@ -322,10 +322,7 @@
 				 * value specified here. */
     int borderWidth;		/* Width of 3-D border for background. */
     Tcl_Obj *borderWidthPtr;	/* Width of 3-D border for background. */
-<<<<<<< HEAD
-=======
     Tcl_Obj *reliefObj;
->>>>>>> e69c93aa
     int relief;			/* 3-D relief for background. */
     Pixmap bgStipple;		/* Stipple bitmap for background. None means
 				 * no value specified here. */
@@ -336,10 +333,7 @@
     Pixmap fgStipple;		/* Stipple bitmap for text and other
 				 * foreground stuff. None means no value
 				 * specified here.*/
-<<<<<<< HEAD
-=======
     Tcl_Obj *justifyObj;
->>>>>>> e69c93aa
     Tk_Justify justify;		/* How to justify text: TK_JUSTIFY_LEFT,
 				 * TK_JUSTIFY_RIGHT, TK_JUSTIFY_CENTER, or TK_JUSTIFY_NULL. */
     Tcl_Obj *lMargin1Obj;	/* -lmargin1 option object. NULL
