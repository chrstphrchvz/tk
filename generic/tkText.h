--- conflicted
+++ resolved
@@ -118,22 +118,11 @@
 				 * means no such script. */
 #if TK_MAJOR_VERSION > 8
     Tcl_Obj *padXObj, *padYObj;		/* Padding to leave around each side of window. */
-<<<<<<< HEAD
-#else
-    int padX, padY;
-#endif
-#if TCL_MAJOR_VERSION > 8
-    TkAlignMode align;		/* How to align window in vertical space. See
-				 * definitions in tkTextWind.c. */
-#else
-    int align;
-=======
 #endif
     TkAlignMode align;		/* How to align window in vertical space. See
 				 * definitions in tkTextWind.c. */
 #if TK_MAJOR_VERSION < 9
     int padX, padY;
->>>>>>> e2dc2a85
 #endif
     int stretch;		/* Should window stretch to fill vertical
 				 * space of line (except for pady)? 0 or 1. */
@@ -166,22 +155,11 @@
 #if TK_MAJOR_VERSION > 8
     Tcl_Obj *padXObj, *padYObj;	/* Padding to leave around each side of image,
 				 * in pixels. */
-<<<<<<< HEAD
-#else
-    int padX, padY;
-#endif
-#if TCL_MAJOR_VERSION > 8
-    TkAlignMode align;		/* How to align image in vertical space. See
-				 * definitions in tkTextImage.c. */
-#else
-    int align;
-=======
 #endif
     TkAlignMode align;		/* How to align image in vertical space. See
 				 * definitions in tkTextImage.c. */
 #if TK_MAJOR_VERSION < 9
     int padX, padY;
->>>>>>> e2dc2a85
 #endif
     int chunkCount;		/* Number of display chunks that refer to this
 				 * image. */
@@ -374,18 +352,7 @@
 
     Tk_3DBorder border;		/* Used for drawing background. NULL means no
 				 * value specified here. */
-<<<<<<< HEAD
-#if TK_MAJOR_VERSION < 9
-    int borderWidth;		/* Width of 3-D border for background. */
-#endif
     Tcl_Obj *borderWidthObj;	/* Width of 3-D border for background. */
-#if TK_MAJOR_VERSION < 9
-    Tcl_Obj *reliefObj;		/* -relief option. NULL
-				 * means option not specified. */
-#endif
-=======
-    Tcl_Obj *borderWidthObj;	/* Width of 3-D border for background. */
->>>>>>> e2dc2a85
     int relief;			/* 3-D relief for background. */
     Pixmap bgStipple;		/* Stipple bitmap for background. None means
 				 * no value specified here. */
@@ -396,13 +363,6 @@
     Pixmap fgStipple;		/* Stipple bitmap for text and other
 				 * foreground stuff. None means no value
 				 * specified here.*/
-<<<<<<< HEAD
-#if TK_MAJOR_VERSION < 9
-    Tcl_Obj *justifyObj;	/* -justify option. NULL
-				 * means option not specified. */
-#endif
-=======
->>>>>>> e2dc2a85
     Tk_Justify justify;		/* How to justify text: TK_JUSTIFY_CENTER,
 				 * TK_JUSTIFY_LEFT, or TK_JUSTIFY_RIGHT. */
     Tcl_Obj *lMargin1Obj;	/* Left margin for first display line of each
@@ -437,26 +397,6 @@
 				 * no value specified here. */
     Tcl_Obj *spacing1Obj;	/* -spacing1 option object. NULL
 				 * means option not specified. */
-<<<<<<< HEAD
-#if TK_MAJOR_VERSION < 9
-    int spacing1;
-#endif
-    Tcl_Obj *spacing2Obj;	/* -spacing2 option object. NULL
-				 * means option not specified. */
-#if TK_MAJOR_VERSION < 9
-    int spacing2;
-#endif
-    Tcl_Obj *spacing3Obj;	/* -spacing3 option object. NULL
-				 * means option not specified. */
-#if TK_MAJOR_VERSION < 9
-    int spacing3;
-#endif
-    Tcl_Obj *tabStringPtr;	/* -tabs option string. NULL means option not
-				 * specified. */
-    struct TkTextTabArray *tabArrayPtr;
-				/* Info about tabs for tag (malloc-ed) or
-				 * NULL. Corresponds to tabString. */
-=======
     Tcl_Obj *spacing2Obj;	/* -spacing2 option object. NULL
 				 * means option not specified. */
     Tcl_Obj *spacing3Obj;	/* -spacing3 option object. NULL
@@ -466,7 +406,6 @@
     struct TkTextTabArray *tabArrayPtr;
 				/* Info about tabs for tag (malloc-ed) or
 				 * NULL. Corresponds to tabStringPtr. */
->>>>>>> e2dc2a85
     TkTextTabStyle tabStyle;	/* One of TK_TEXT_TABSTYLE_TABULAR or TK_TEXT_TABSTYLE_WORDPROCESSOR
 				 * or TK_TEXT_TABSTYLE_NULL (if not specified). */
 #if TK_MAJOR_VERSION < 9
@@ -485,11 +424,7 @@
     Tcl_Obj *elideObj;		/* -elide option. NULL
 				 * means option not specified. */
 #endif
-<<<<<<< HEAD
-    int elide;			/* > 0 means that data under this tag
-=======
     int elide;			/* Non-zero means that data under this tag
->>>>>>> e2dc2a85
 				 * should not be displayed. -1 means not specified. */
     int affectsDisplay;		/* Non-zero means that this tag affects the
 				 * way information is displayed on the screen
