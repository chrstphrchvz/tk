--- conflicted
+++ resolved
@@ -172,18 +172,12 @@
     Tcl_Size size;			/* Size of this segment (# of bytes of index
 				 * space it occupies). */
     union {
-<<<<<<< HEAD
-	char chars[4];	/* Characters that make up character info.
-				 * Actual length varies to hold as many
-				 * characters as needed.*/
-=======
 	/* The TKFLEXARRAY macro - unfortunately - doesn't work inside a union. */
 #if defined(__GNUC__) && (__GNUC__ > 2)
 	char chars[0];		/* Characters that make up character info. */
 #else				/* Actual length varies to hold as many */
 	char chars[1];		/* characters as needed. See [dacd18294b] */
 #endif
->>>>>>> 00fe3927
 	TkTextToggle toggle;	/* Information about tag toggle. */
 	TkTextMark mark;	/* Information about mark. */
 	TkTextEmbWindow ew;	/* Information about embedded window. */
@@ -368,7 +362,6 @@
 #if TK_MAJOR_VERSION < 9
     char *justifyString;	/* -justify option string (malloc-ed). NULL
 				 * means option not specified. */
-<<<<<<< HEAD
 #endif
     Tk_Justify justify;		/* How to justify text: TK_JUSTIFY_CENTER,
 				 * TK_JUSTIFY_LEFT, or TK_JUSTIFY_RIGHT. */
@@ -376,17 +369,11 @@
     Tcl_Obj *lMargin1Obj;	/* -lmargin1 option object. NULL
 				 * means option not specified. */
 #else
-=======
-    Tk_Justify justify;		/* How to justify text: TK_JUSTIFY_CENTER,
-				 * TK_JUSTIFY_LEFT, or TK_JUSTIFY_RIGHT.
-				 * Only valid if justifyString is non-NULL. */
->>>>>>> 00fe3927
     char *lMargin1String;	/* -lmargin1 option string (malloc-ed). NULL
 				 * means option not specified. */
 #endif
     int lMargin1;		/* Left margin for first display line of each
 				 * text line, in pixels. INT_MIN means option not specified. */
-<<<<<<< HEAD
 #if TK_MAJOR_VERSION > 8
     Tcl_Obj *lMargin2Obj;	/* -lmargin2 option object. NULL
 				 * means option not specified. */
@@ -394,10 +381,6 @@
     char *lMargin2String;	/* -lmargin2 option string (malloc-ed). NULL
 				 * means option not specified. */
 #endif
-=======
-    char *lMargin2String;	/* -lmargin2 option string (malloc-ed). NULL
-				 * means option not specified. */
->>>>>>> 00fe3927
     int lMargin2;		/* Left margin for second and later display lines
 				 * of each text line, in pixels. INT_MIN means option not specified. */
     Tk_3DBorder lMarginColor;	/* Used for drawing background in left margins.
@@ -412,15 +395,10 @@
     int offset;			/* Vertical offset of text's baseline from
 				 * baseline of line. Used for superscripts and
 				 * subscripts. INT_MIN means option not specified. */
-<<<<<<< HEAD
 #if TK_MAJOR_VERSION < 9
     char *overstrikeString;	/* -overstrike option string (malloc-ed). NULL
 				 * means option not specified. */
 #endif
-=======
-    char *overstrikeString;	/* -overstrike option string (malloc-ed). NULL
-				 * means option not specified. */
->>>>>>> 00fe3927
     int overstrike;		/* > 0 means draw horizontal line through
 				 * middle of text. -1 means not specified. */
     XColor *overstrikeColor;    /* Color for the overstrike. NULL means same
@@ -431,10 +409,7 @@
 #else
     char *rMarginString;	/* -rmargin option string (malloc-ed). NULL
 				 * means option not specified. */
-<<<<<<< HEAD
-#endif
-=======
->>>>>>> 00fe3927
+#endif
     int rMargin;		/* Right margin for text, in pixels. INT_MIN means option not specified. */
     Tk_3DBorder rMarginColor;	/* Used for drawing background in right margin.
 				 * NULL means no value specified here. */
@@ -451,24 +426,17 @@
 #endif
     int spacing1;		/* Extra spacing above first display line for
 				 * text line. INT_MIN means option not specified. */
-<<<<<<< HEAD
 #if TK_MAJOR_VERSION > 8
     Tcl_Obj *spacing2Obj;	/* -spacing2 option object. NULL
 				 * means option not specified. */
 #else
-=======
->>>>>>> 00fe3927
     char *spacing2String;	/* -spacing2 option string (malloc-ed). NULL
 				 * means option not specified. */
 #endif
     int spacing2;		/* Extra spacing between display lines for the
 				 * same text line. INT_MIN means option not specified. */
-<<<<<<< HEAD
 #if TK_MAJOR_VERSION > 8
     Tcl_Obj *spacing3Obj;	/* -spacing3 option object. NULL
-=======
-    char *spacing3String;	/* -spacing3 option string (malloc-ed). NULL
->>>>>>> 00fe3927
 				 * means option not specified. */
 #else
     char *spacing3String;	/* -spacing3 option string (malloc-ed). NULL
@@ -481,7 +449,6 @@
     struct TkTextTabArray *tabArrayPtr;
 				/* Info about tabs for tag (malloc-ed) or
 				 * NULL. Corresponds to tabString. */
-<<<<<<< HEAD
 #if TK_MAJOR_VERSION > 8
     TkTextTabStyle tabStyle;	/* One of TK_TEXT_TABSTYLE_TABULAR or TK_TEXT_TABSTYLE_WORDPROCESSOR
 				 * or TK_TEXT_TABSTYLE_NULL (if not specified). */
@@ -491,12 +458,6 @@
     char *underlineString;	/* -underline option string (malloc-ed). NULL
 				 * means option not specified. */
 #endif
-=======
-    TkTextTabStyle tabStyle;	/* One of TK_TEXT_TABSTYLE_TABULAR, TK_TEXT_TABSTYLE_WORDPROCESSOR
-    			 * or TK_TEXT_TABSTYLE_NONE. (if not specified)*/
-    char *underlineString;	/* -underline option string (malloc-ed). NULL
-				 * means option not specified. */
->>>>>>> 00fe3927
     int underline;		/* > 0 means draw underline underneath
 				 * text. -1 means not specified. */
     XColor *underlineColor;     /* Color for the underline. NULL means same
@@ -505,15 +466,10 @@
 				 * Must be TEXT_WRAPMODE_CHAR, TEXT_WRAPMODE_WORD,
 				 * TEXT_WRAPMODE_NONE, or TEXT_WRAPMODE_NULL to
 				 * use wrapmode for whole widget. */
-<<<<<<< HEAD
 #if TK_MAJOR_VERSION < 9
     char *elideString;		/* -elide option string (malloc-ed). NULL
 				 * means option not specified. */
 #endif
-=======
-    char *elideString;		/* -elide option string (malloc-ed). NULL
-				 * means option not specified. */
->>>>>>> 00fe3927
     int elide;			/* > 0 means that data under this tag
 				 * should not be displayed. -1 means not specified. */
     int affectsDisplay;		/* Non-zero means that this tag affects the
@@ -1180,11 +1136,7 @@
 MODULE_SCOPE const	TkTextIndex *TkTextGetIndexFromObj(Tcl_Interp *interp,
 			    TkText *textPtr, Tcl_Obj *objPtr);
 MODULE_SCOPE TkTextTabArray *TkTextGetTabs(Tcl_Interp *interp,
-<<<<<<< HEAD
 			    Tk_Window tkwin, Tcl_Obj *stringPtr);
-=======
-			    const TkText *textPtr, Tcl_Obj *stringPtr);
->>>>>>> 00fe3927
 MODULE_SCOPE void	TkTextFindDisplayLineEnd(TkText *textPtr,
 			    TkTextIndex *indexPtr, int end, int *xOffset);
 MODULE_SCOPE void	TkTextIndexBackChars(const TkText *textPtr,
