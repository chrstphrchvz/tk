--- conflicted
+++ resolved
@@ -184,13 +184,8 @@
 			    Tcl_Interp *interp, int allowedOptions,
 			    int *indexPtr, int objc, Tcl_Obj *const objv[]);
 static void		ImgPhotoCmdDeletedProc(ClientData clientData);
-<<<<<<< HEAD
-static int		ImgPhotoConfigureMaster(Tcl_Interp *interp,
+static int		ImgPhotoConfigureModel(Tcl_Interp *interp,
 			    PhotoMaster *modelPtr, int objc,
-=======
-static int		ImgPhotoConfigureModel(Tcl_Interp *interp,
-			    PhotoModel *modelPtr, int objc,
->>>>>>> 83284028
 			    Tcl_Obj *const objv[], int flags);
 static int		ToggleComplexAlphaIfNeeded(PhotoMaster *mPtr);
 static int		ImgPhotoSetSize(PhotoMaster *modelPtr, int width,
