/*
 * tkImgPhoto.c --
 *
 *	Implements images of type "photo" for Tk. Photo images are stored in
 *	full color (32 bits per pixel including alpha channel) and displayed
 *	using dithering if necessary.
 *
 * Copyright (c) 1994 The Australian National University.
 * Copyright (c) 1994-1997 Sun Microsystems, Inc.
 * Copyright (c) 2002-2003 Donal K. Fellows
 * Copyright (c) 2003 ActiveState Corporation.
 *
 * See the file "license.terms" for information on usage and redistribution of
 * this file, and for a DISCLAIMER OF ALL WARRANTIES.
 *
 * Author: Paul Mackerras (paulus@cs.anu.edu.au),
 *	   Department of Computer Science,
 *	   Australian National University.
 */

#include "tkInt.h"
#include <ctype.h>

#ifdef __WIN32__
#include "tkWinInt.h"
#endif

/*
 * Declaration for internal Xlib function used here:
 */

extern int _XInitImageFuncPtrs(XImage *image);

/*
 * A signed 8-bit integral type. If chars are unsigned and the compiler isn't
 * an ANSI one, then we have to use short instead (which wastes space) to get
 * signed behavior.
 */

#if defined(__STDC__) || defined(_AIX)
    typedef signed char schar;
#else
#   ifndef __CHAR_UNSIGNED__
	typedef char schar;
#   else
	typedef short schar;
#   endif
#endif

/*
 * An unsigned 32-bit integral type, used for pixel values. We use int rather
 * than long here to accommodate those systems where longs are 64 bits.
 */

typedef unsigned int pixel;

/*
 * The maximum number of pixels to transmit to the server in a single
 * XPutImage call.
 */

#define MAX_PIXELS 65536

/*
 * The set of colors required to display a photo image in a window depends on:
 *	- the visual used by the window
 *	- the palette, which specifies how many levels of each primary color to
 *	  use, and
 *	- the gamma value for the image.
 *
 * Pixel values allocated for specific colors are valid only for the colormap
 * in which they were allocated. Sets of pixel values allocated for displaying
 * photos are re-used in other windows if possible, that is, if the display,
 * colormap, palette and gamma values match. A hash table is used to locate
 * these sets of pixel values, using the following data structure as key:
 */

typedef struct {
    Display *display;		/* Qualifies the colormap resource ID. */
    Colormap colormap;		/* Colormap that the windows are using. */
    double gamma;		/* Gamma exponent value for images. */
    Tk_Uid palette;		/* Specifies how many shades of each primary
				 * we want to allocate. */
} ColorTableId;

/*
 * For a particular (display, colormap, palette, gamma) combination, a data
 * structure of the following type is used to store the allocated pixel values
 * and other information:
 */

typedef struct ColorTable {
    ColorTableId id;		/* Information used in selecting this color
				 * table. */
    int	flags;			/* See below. */
    int	refCount;		/* Number of instances using this map. */
    int liveRefCount;		/* Number of instances which are actually in
				 * use, using this map. */
    int	numColors;		/* Number of colors allocated for this map. */

    XVisualInfo	visualInfo;	/* Information about the visual for windows
				 * using this color table. */

    pixel redValues[256];	/* Maps 8-bit values of red intensity to a
				 * pixel value or index in pixelMap. */
    pixel greenValues[256];	/* Ditto for green intensity. */
    pixel blueValues[256];	/* Ditto for blue intensity. */
    unsigned long *pixelMap;	/* Actual pixel values allocated. */

    unsigned char colorQuant[3][256];
				/* Maps 8-bit intensities to quantized
				 * intensities. The first index is 0 for red,
				 * 1 for green, 2 for blue. */
} ColorTable;

/*
 * Bit definitions for the flags field of a ColorTable.
 * BLACK_AND_WHITE:		1 means only black and white colors are
 *				available.
 * COLOR_WINDOW:		1 means a full 3-D color cube has been
 *				allocated.
 * DISPOSE_PENDING:		1 means a call to DisposeColorTable has been
 *				scheduled as an idle handler, but it hasn't
 *				been invoked yet.
 * MAP_COLORS:			1 means pixel values should be mapped through
 *				pixelMap.
 */

#ifdef COLOR_WINDOW
#undef COLOR_WINDOW
#endif

#define BLACK_AND_WHITE		1
#define COLOR_WINDOW		2
#define DISPOSE_PENDING		4
#define MAP_COLORS		8

/*
 * Definition of the data associated with each photo image master.
 */

typedef struct PhotoMaster {
    Tk_ImageMaster tkMaster;	/* Tk's token for image master. NULL means the
				 * image is being deleted. */
    Tcl_Interp *interp;		/* Interpreter associated with the application
				 * using this image. */
    Tcl_Command imageCmd;	/* Token for image command (used to delete it
				 * when the image goes away). NULL means the
				 * image command has already been deleted. */
    int	flags;			/* Sundry flags, defined below. */
    int	width, height;		/* Dimensions of image. */
    int userWidth, userHeight;	/* User-declared image dimensions. */
    Tk_Uid palette;		/* User-specified default palette for
				 * instances of this image. */
    double gamma;		/* Display gamma value to correct for. */
    char *fileString;		/* Name of file to read into image. */
    Tcl_Obj *dataString;	/* Object to use as contents of image. */
    Tcl_Obj *format;		/* User-specified format of data in image file
				 * or string value. */
    unsigned char *pix32;	/* Local storage for 32-bit image. */
    int ditherX, ditherY;	/* Location of first incorrectly dithered
				 * pixel in image. */
    TkRegion validRegion;	/* Tk region indicating which parts of the
				 * image have valid image data. */
    struct PhotoInstance *instancePtr;
				/* First in the list of instances associated
				 * with this master. */
} PhotoMaster;

/*
 * Bit definitions for the flags field of a PhotoMaster.
 * COLOR_IMAGE:			1 means that the image has different color
 *				components.
 * IMAGE_CHANGED:		1 means that the instances of this image need
 *				to be redithered.
 * COMPLEX_ALPHA:		1 means that the instances of this image have
 *				alpha values that aren't 0 or 255, and so need
 *				the copy-merge-replace renderer .
 */

#define COLOR_IMAGE		1
#define IMAGE_CHANGED		2
#define COMPLEX_ALPHA		4

/*
 * Flag to OR with the compositing rule to indicate that the source, despite
 * having an alpha channel, has simple alpha.
 */

#define SOURCE_IS_SIMPLE_ALPHA_PHOTO 0x10000000

/*
 * The following data structure represents all of the instances of a photo
 * image in windows on a given screen that are using the same colormap.
 */

typedef struct PhotoInstance {
    PhotoMaster *masterPtr;	/* Pointer to master for image. */
    Display *display;		/* Display for windows using this instance. */
    Colormap colormap;		/* The image may only be used in windows with
				 * this particular colormap. */
    struct PhotoInstance *nextPtr;
				/* Pointer to the next instance in the list of
				 * instances associated with this master. */
    int refCount;		/* Number of instances using this structure. */
    Tk_Uid palette;		/* Palette for these particular instances. */
    double gamma;		/* Gamma value for these instances. */
    Tk_Uid defaultPalette;	/* Default palette to use if a palette is not
				 * specified for the master. */
    ColorTable *colorTablePtr;	/* Pointer to information about colors
				 * allocated for image display in windows like
				 * this one. */
    Pixmap pixels;		/* X pixmap containing dithered image. */
    int width, height;		/* Dimensions of the pixmap. */
    schar *error;		/* Error image, used in dithering. */
    XImage *imagePtr;		/* Image structure for converted pixels. */
    XVisualInfo visualInfo;	/* Information about the visual that these
				 * windows are using. */
    GC gc;			/* Graphics context for writing images to the
				 * pixmap. */
} PhotoInstance;

/*
 * The following data structure is used to return information from
 * ParseSubcommandOptions:
 */

struct SubcommandOptions {
    int options;		/* Individual bits indicate which options were
				 * specified - see below. */
    Tcl_Obj *name;		/* Name specified without an option. */
    int fromX, fromY;		/* Values specified for -from option. */
    int fromX2, fromY2;		/* Second coordinate pair for -from option. */
    int toX, toY;		/* Values specified for -to option. */
    int toX2, toY2;		/* Second coordinate pair for -to option. */
    int zoomX, zoomY;		/* Values specified for -zoom option. */
    int subsampleX, subsampleY;	/* Values specified for -subsample option. */
    Tcl_Obj *format;		/* Value specified for -format option. */
    XColor *background;		/* Value specified for -background option. */
    int compositingRule;	/* Value specified for -compositingrule
				 * option. */
};

/*
 * Bit definitions for use with ParseSubcommandOptions: each bit is set in the
 * allowedOptions parameter on a call to ParseSubcommandOptions if that option
 * is allowed for the current photo image subcommand. On return, the bit is
 * set in the options field of the SubcommandOptions structure if that option
 * was specified.
 *
 * OPT_BACKGROUND:		Set if -format option allowed/specified.
 * OPT_COMPOSITE:		Set if -compositingrule option allowed/spec'd.
 * OPT_FORMAT:			Set if -format option allowed/specified.
 * OPT_FROM:			Set if -from option allowed/specified.
 * OPT_GRAYSCALE:		Set if -grayscale option allowed/specified.
 * OPT_SHRINK:			Set if -shrink option allowed/specified.
 * OPT_SUBSAMPLE:		Set if -subsample option allowed/spec'd.
 * OPT_TO:			Set if -to option allowed/specified.
 * OPT_ZOOM:			Set if -zoom option allowed/specified.
 */

#define OPT_BACKGROUND	1
#define OPT_COMPOSITE	2
#define OPT_FORMAT	4
#define OPT_FROM	8
#define OPT_GRAYSCALE	0x10
#define OPT_SHRINK	0x20
#define OPT_SUBSAMPLE	0x40
#define OPT_TO		0x80
#define OPT_ZOOM	0x100

/*
 * List of option names. The order here must match the order of declarations
 * of the OPT_* constants above.
 */

static char *optionNames[] = {
    "-background",
    "-compositingrule",
    "-format",
    "-from",
    "-grayscale",
    "-shrink",
    "-subsample",
    "-to",
    "-zoom",
    NULL
};

/*
 * Message to generate when an attempt to resize an image fails due to memory
 * problems.
 */

#define TK_PHOTO_ALLOC_FAILURE_MESSAGE \
	"not enough free memory for image buffer"

/*
 * Functions used in the type record for photo images.
 */

static int		ImgPhotoCreate(Tcl_Interp *interp, char *name,
			    int objc, Tcl_Obj *CONST objv[],
			    Tk_ImageType *typePtr, Tk_ImageMaster master,
			    ClientData *clientDataPtr);
static ClientData	ImgPhotoGet(Tk_Window tkwin, ClientData clientData);
static void		ImgPhotoDisplay(ClientData clientData,
			    Display *display, Drawable drawable,
			    int imageX, int imageY, int width, int height,
			    int drawableX, int drawableY);
static void		ImgPhotoFree(ClientData clientData, Display *display);
static void		ImgPhotoDelete(ClientData clientData);
static int		ImgPhotoPostscript(ClientData clientData,
			    Tcl_Interp *interp, Tk_Window tkwin,
			    Tk_PostscriptInfo psInfo, int x, int y, int width,
			    int height, int prepass);

/*
 * The type record itself for photo images:
 */

Tk_ImageType tkPhotoImageType = {
    "photo",			/* name */
    ImgPhotoCreate,		/* createProc */
    ImgPhotoGet,		/* getProc */
    ImgPhotoDisplay,		/* displayProc */
    ImgPhotoFree,		/* freeProc */
    ImgPhotoDelete,		/* deleteProc */
    ImgPhotoPostscript,		/* postscriptProc */
    NULL			/* nextPtr */
};

typedef struct ThreadSpecificData {
    Tk_PhotoImageFormat *formatList;
				/* Pointer to the first in the list of known
				 * photo image formats.*/
    Tk_PhotoImageFormat *oldFormatList;
				/* Pointer to the first in the list of known
				 * photo image formats.*/
    int initialized;		/* Set to 1 if we've initialized the
				 * strucuture. */
} ThreadSpecificData;
static Tcl_ThreadDataKey dataKey;

/*
 * Default configuration
 */

#define DEF_PHOTO_GAMMA		"1"
#define DEF_PHOTO_HEIGHT	"0"
#define DEF_PHOTO_PALETTE	""
#define DEF_PHOTO_WIDTH		"0"

/*
 * Information used for parsing configuration specifications:
 */

static Tk_ConfigSpec configSpecs[] = {
    {TK_CONFIG_STRING, "-file", NULL, NULL,
	 NULL, Tk_Offset(PhotoMaster, fileString), TK_CONFIG_NULL_OK},
    {TK_CONFIG_DOUBLE, "-gamma", NULL, NULL,
	 DEF_PHOTO_GAMMA, Tk_Offset(PhotoMaster, gamma), 0},
    {TK_CONFIG_INT, "-height", NULL, NULL,
	 DEF_PHOTO_HEIGHT, Tk_Offset(PhotoMaster, userHeight), 0},
    {TK_CONFIG_UID, "-palette", NULL, NULL,
	 DEF_PHOTO_PALETTE, Tk_Offset(PhotoMaster, palette), 0},
    {TK_CONFIG_INT, "-width", NULL, NULL,
	 DEF_PHOTO_WIDTH, Tk_Offset(PhotoMaster, userWidth), 0},
    {TK_CONFIG_END, NULL, NULL, NULL, NULL, 0, 0}
};

/*
 * Hash table used to hash from (display, colormap, palette, gamma) to
 * ColorTable address.
 */

static Tcl_HashTable imgPhotoColorHash;
static int imgPhotoColorHashInitialized;
#define N_COLOR_HASH	(sizeof(ColorTableId) / sizeof(int))

/*
 * Implementation of the Porter-Duff Source-Over compositing rule.
 */

#define PD_SRC_OVER(srcColor,srcAlpha,dstColor,dstAlpha) \
	(srcColor*srcAlpha/255) + dstAlpha*(255-srcAlpha)/255*dstColor/255
#define PD_SRC_OVER_ALPHA(srcAlpha,dstAlpha) \
	(srcAlpha + (255-srcAlpha)*dstAlpha/255)

/*
 * Forward declarations
 */

static void		PhotoFormatThreadExitProc(ClientData clientData);
static int		ImgPhotoCmd(ClientData clientData, Tcl_Interp *interp,
			    int objc, Tcl_Obj *CONST objv[]);
static int		ParseSubcommandOptions(
			    struct SubcommandOptions *optPtr,
			    Tcl_Interp *interp, int allowedOptions,
			    int *indexPtr, int objc, Tcl_Obj *const objv[]);
static void		ImgPhotoCmdDeletedProc(ClientData clientData);
static int		ImgPhotoConfigureMaster(Tcl_Interp *interp,
			    PhotoMaster *masterPtr, int objc,
			    Tcl_Obj *const objv[], int flags);
static void		ImgPhotoConfigureInstance(PhotoInstance *instancePtr);
static int		ToggleComplexAlphaIfNeeded(PhotoMaster *mPtr);
static void		ImgPhotoBlendComplexAlpha(XImage *bgImg,
			    PhotoInstance *iPtr, int xOffset, int yOffset,
			    int width, int height);
static int		ImgPhotoSetSize(PhotoMaster *masterPtr, int width,
			    int height);
static void		ImgPhotoInstanceSetSize(PhotoInstance *instancePtr);
static int		ImgStringWrite(Tcl_Interp *interp,
			    Tcl_Obj *formatString,
			    Tk_PhotoImageBlock *blockPtr);
static char *		ImgGetPhoto(PhotoMaster *masterPtr,
			    Tk_PhotoImageBlock *blockPtr,
			    struct SubcommandOptions *optPtr);
static int		IsValidPalette(PhotoInstance *instancePtr,
			    const char *palette);
static int		CountBits(pixel mask);
static void		GetColorTable(PhotoInstance *instancePtr);
static void		FreeColorTable(ColorTable *colorPtr, int force);
static void		AllocateColors(ColorTable *colorPtr);
static void		DisposeColorTable(ClientData clientData);
static void		DisposeInstance(ClientData clientData);
static int		ReclaimColors(ColorTableId *id, int numColors);
static int		MatchFileFormat(Tcl_Interp *interp, Tcl_Channel chan,
			    char *fileName, Tcl_Obj *formatString,
			    Tk_PhotoImageFormat **imageFormatPtr,
			    int *widthPtr, int *heightPtr, int *oldformat);
static int		MatchStringFormat(Tcl_Interp *interp, Tcl_Obj *data,
			    Tcl_Obj *formatString,
			    Tk_PhotoImageFormat **imageFormatPtr,
			    int *widthPtr, int *heightPtr, int *oldformat);
static Tcl_ObjCmdProc *	PhotoOptionFind(Tcl_Interp *interp, Tcl_Obj *obj);
static void		DitherInstance(PhotoInstance *instancePtr, int x,
			    int y, int width, int height);
static void		PhotoOptionCleanupProc(ClientData clientData,
			    Tcl_Interp *interp);

#undef MIN
#define MIN(a, b)	((a) < (b)? (a): (b))
#undef MAX
#define MAX(a, b)	((a) > (b)? (a): (b))

/*
 *----------------------------------------------------------------------
 *
 * PhotoFormatThreadExitProc --
 *
 *	Clean up the registered list of photo formats.
 *
 * Results:
 *	None.
 *
 * Side effects:
 *	The thread's linked lists of photo image formats is deleted.
 *
 *----------------------------------------------------------------------
 */

static void
PhotoFormatThreadExitProc(
    ClientData clientData)	/* not used */
{
    Tk_PhotoImageFormat *freePtr;
    ThreadSpecificData *tsdPtr = (ThreadSpecificData *)
	    Tcl_GetThreadData(&dataKey, sizeof(ThreadSpecificData));

    while (tsdPtr->oldFormatList != NULL) {
	freePtr = tsdPtr->oldFormatList;
	tsdPtr->oldFormatList = tsdPtr->oldFormatList->nextPtr;
	ckfree((char *) freePtr);
    }
    while (tsdPtr->formatList != NULL) {
	freePtr = tsdPtr->formatList;
	tsdPtr->formatList = tsdPtr->formatList->nextPtr;
	ckfree((char *) freePtr->name);
	ckfree((char *) freePtr);
    }
}

/*
 *----------------------------------------------------------------------
 *
 * Tk_CreateOldPhotoImageFormat, Tk_CreatePhotoImageFormat --
 *
 *	This function is invoked by an image file handler to register a new
 *	photo image format and the functions that handle the new format. The
 *	function is typically invoked during Tcl_AppInit.
 *
 * Results:
 *	None.
 *
 * Side effects:
 *	The new image file format is entered into a table used in the photo
 *	image "read" and "write" subcommands.
 *
 *----------------------------------------------------------------------
 */

void
Tk_CreateOldPhotoImageFormat(
    Tk_PhotoImageFormat *formatPtr)
				/* Structure describing the format. All of the
				 * fields except "nextPtr" must be filled in
				 * by caller. */
{
    Tk_PhotoImageFormat *copyPtr;
    ThreadSpecificData *tsdPtr = (ThreadSpecificData *)
	    Tcl_GetThreadData(&dataKey, sizeof(ThreadSpecificData));

    if (!tsdPtr->initialized) {
	tsdPtr->initialized = 1;
	Tcl_CreateThreadExitHandler(PhotoFormatThreadExitProc, NULL);
    }
    copyPtr = (Tk_PhotoImageFormat *) ckalloc(sizeof(Tk_PhotoImageFormat));
    *copyPtr = *formatPtr;
    copyPtr->nextPtr = tsdPtr->oldFormatList;
    tsdPtr->oldFormatList = copyPtr;
}

void
Tk_CreatePhotoImageFormat(
    Tk_PhotoImageFormat *formatPtr)
				/* Structure describing the format. All of the
				 * fields except "nextPtr" must be filled in
				 * by caller. */
{
    Tk_PhotoImageFormat *copyPtr;
    ThreadSpecificData *tsdPtr = (ThreadSpecificData *)
	    Tcl_GetThreadData(&dataKey, sizeof(ThreadSpecificData));

    if (!tsdPtr->initialized) {
	tsdPtr->initialized = 1;
	Tcl_CreateThreadExitHandler(PhotoFormatThreadExitProc, NULL);
    }
    copyPtr = (Tk_PhotoImageFormat *) ckalloc(sizeof(Tk_PhotoImageFormat));
    *copyPtr = *formatPtr;
    if (isupper((unsigned char) *formatPtr->name)) {
	copyPtr->nextPtr = tsdPtr->oldFormatList;
	tsdPtr->oldFormatList = copyPtr;
    } else {
	/* for compatibility with aMSN: make a copy of formatPtr->name */
	char *name = ckalloc(strlen(formatPtr->name) + 1);
	strcpy(name, formatPtr->name);
	copyPtr->name = name;
	copyPtr->nextPtr = tsdPtr->formatList;
	tsdPtr->formatList = copyPtr;
    }
}

/*
 *----------------------------------------------------------------------
 *
 * ImgPhotoCreate --
 *
 *	This function is called by the Tk image code to create a new photo
 *	image.
 *
 * Results:
 *	A standard Tcl result.
 *
 * Side effects:
 *	The data structure for a new photo image is allocated and initialized.
 *
 *----------------------------------------------------------------------
 */

static int
ImgPhotoCreate(
    Tcl_Interp *interp,		/* Interpreter for application containing
				 * image. */
    char *name,			/* Name to use for image. */
    int objc,			/* Number of arguments. */
    Tcl_Obj *CONST objv[],	/* Argument objects for options (doesn't
				 * include image name or type). */
    Tk_ImageType *typePtr,	/* Pointer to our type record (not used). */
    Tk_ImageMaster master,	/* Token for image, to be used by us in later
				 * callbacks. */
    ClientData *clientDataPtr)	/* Store manager's token for image here; it
				 * will be returned in later callbacks. */
{
    PhotoMaster *masterPtr;

    /*
     * Allocate and initialize the photo image master record.
     */

    masterPtr = (PhotoMaster *) ckalloc(sizeof(PhotoMaster));
    memset(masterPtr, 0, sizeof(PhotoMaster));
    masterPtr->tkMaster = master;
    masterPtr->interp = interp;
    masterPtr->imageCmd = Tcl_CreateObjCommand(interp, name, ImgPhotoCmd,
	    (ClientData) masterPtr, ImgPhotoCmdDeletedProc);
    masterPtr->palette = NULL;
    masterPtr->pix32 = NULL;
    masterPtr->instancePtr = NULL;
    masterPtr->validRegion = TkCreateRegion();

    /*
     * Process configuration options given in the image create command.
     */

    if (ImgPhotoConfigureMaster(interp, masterPtr, objc, objv, 0) != TCL_OK) {
	ImgPhotoDelete((ClientData) masterPtr);
	return TCL_ERROR;
    }

    *clientDataPtr = (ClientData) masterPtr;
    return TCL_OK;
}

/*
 *----------------------------------------------------------------------
 *
 * ImgPhotoCmd --
 *
 *	This function is invoked to process the Tcl command that corresponds
 *	to a photo image. See the user documentation for details on what it
 *	does.
 *
 * Results:
 *	A standard Tcl result.
 *
 * Side effects:
 *	See the user documentation.
 *
 *----------------------------------------------------------------------
 */

static int
ImgPhotoCmd(
    ClientData clientData,	/* Information about photo master. */
    Tcl_Interp *interp,		/* Current interpreter. */
    int objc,			/* Number of arguments. */
    Tcl_Obj *CONST objv[])	/* Argument objects. */
{
    static const char *photoOptions[] = {
	"blank", "cget", "configure", "copy", "data", "get", "put",
	"read", "redither", "transparency", "write", NULL
    };
    enum PhotoOptions {
	PHOTO_BLANK, PHOTO_CGET, PHOTO_CONFIGURE, PHOTO_COPY, PHOTO_DATA,
	PHOTO_GET, PHOTO_PUT, PHOTO_READ, PHOTO_REDITHER, PHOTO_TRANS,
	PHOTO_WRITE
    };

    PhotoMaster *masterPtr = (PhotoMaster *) clientData;
    int result, index, x, y, width, height, dataWidth, dataHeight, listObjc;
    struct SubcommandOptions options;
    Tcl_Obj **listObjv, **srcObjv;
    unsigned char *pixelPtr;
    Tk_PhotoImageBlock block;
    Tk_Window tkwin;
    Tk_PhotoImageFormat *imageFormat;
    int imageWidth, imageHeight, matched, length, oldformat = 0;
    Tcl_Channel chan;
    Tk_PhotoHandle srcHandle;
    ThreadSpecificData *tsdPtr = (ThreadSpecificData *)
	    Tcl_GetThreadData(&dataKey, sizeof(ThreadSpecificData));

    if (objc < 2) {
	Tcl_WrongNumArgs(interp, 1, objv, "option ?arg arg ...?");
	return TCL_ERROR;
    }

    if (Tcl_GetIndexFromObj(interp, objv[1], photoOptions, "option", 0,
	    &index) != TCL_OK) {
	Tcl_ObjCmdProc *proc;
	proc = PhotoOptionFind(interp, objv[1]);
	if (proc == NULL) {
	    return TCL_ERROR;
	}
	return proc(clientData, interp, objc, objv);
    }

    switch ((enum PhotoOptions) index) {
    case PHOTO_BLANK:
	/*
	 * photo blank command - just call Tk_PhotoBlank.
	 */

	if (objc == 2) {
	    Tk_PhotoBlank(masterPtr);
	    return TCL_OK;
	} else {
	    Tcl_WrongNumArgs(interp, 2, objv, NULL);
	    return TCL_ERROR;
	}

    case PHOTO_CGET: {
	char *arg;

	if (objc != 3) {
	    Tcl_WrongNumArgs(interp, 2, objv, "option");
	    return TCL_ERROR;
	}
	arg = Tcl_GetStringFromObj(objv[2], &length);
	if (strncmp(arg,"-data", (unsigned) length) == 0) {
	    if (masterPtr->dataString) {
		Tcl_SetObjResult(interp, masterPtr->dataString);
	    }
	} else if (strncmp(arg,"-format", (unsigned) length) == 0) {
	    if (masterPtr->format) {
		Tcl_SetObjResult(interp, masterPtr->format);
	    }
	} else {
	    Tk_ConfigureValue(interp, Tk_MainWindow(interp), configSpecs,
		    (char *) masterPtr, Tcl_GetString(objv[2]), 0);
	}
	return TCL_OK;
    }

    case PHOTO_CONFIGURE:
	/*
	 * photo configure command - handle this in the standard way.
	 */

	if (objc == 2) {
	    Tcl_Obj *obj, *subobj;

	    result = Tk_ConfigureInfo(interp, Tk_MainWindow(interp),
		    configSpecs, (char *) masterPtr, NULL, 0);
	    if (result != TCL_OK) {
		return result;
	    }
	    obj = Tcl_NewObj();
	    subobj = Tcl_NewStringObj("-data {} {} {}", 14);
	    if (masterPtr->dataString) {
		Tcl_ListObjAppendElement(NULL, subobj, masterPtr->dataString);
	    } else {
		Tcl_AppendStringsToObj(subobj, " {}", NULL);
	    }
	    Tcl_ListObjAppendElement(interp, obj, subobj);
	    subobj = Tcl_NewStringObj("-format {} {} {}", 16);
	    if (masterPtr->format) {
		Tcl_ListObjAppendElement(NULL, subobj, masterPtr->format);
	    } else {
		Tcl_AppendStringsToObj(subobj, " {}", NULL);
	    }
	    Tcl_ListObjAppendElement(interp, obj, subobj);
	    Tcl_ListObjAppendList(interp, obj, Tcl_GetObjResult(interp));
	    Tcl_SetObjResult(interp, obj);
	    return TCL_OK;

	} else if (objc == 3) {
	    char *arg = Tcl_GetStringFromObj(objv[2], &length);

	    if (length > 1 && !strncmp(arg, "-data", (unsigned) length)) {
		Tcl_AppendResult(interp, "-data {} {} {}", NULL);
		if (masterPtr->dataString) {
		    Tcl_ListObjAppendElement(interp, Tcl_GetObjResult(interp),
			    masterPtr->dataString);
		} else {
		    Tcl_AppendResult(interp, " {}", NULL);
		}
		return TCL_OK;
	    } else if (length > 1 &&
		    !strncmp(arg, "-format", (unsigned) length)) {
		Tcl_AppendResult(interp, "-format {} {} {}", NULL);
		if (masterPtr->format) {
		    Tcl_ListObjAppendElement(interp, Tcl_GetObjResult(interp),
			    masterPtr->format);
		} else {
		    Tcl_AppendResult(interp, " {}", NULL);
		}
		return TCL_OK;
	    } else {
		return Tk_ConfigureInfo(interp, Tk_MainWindow(interp),
			configSpecs, (char *) masterPtr, arg, 0);
	    }
	}
	return ImgPhotoConfigureMaster(interp, masterPtr, objc-2, objv+2,
		TK_CONFIG_ARGV_ONLY);

    case PHOTO_COPY:
	/*
	 * photo copy command - first parse options.
	 */

	index = 2;
	memset(&options, 0, sizeof(options));
	options.zoomX = options.zoomY = 1;
	options.subsampleX = options.subsampleY = 1;
	options.name = NULL;
	options.compositingRule = TK_PHOTO_COMPOSITE_OVERLAY;
	if (ParseSubcommandOptions(&options, interp,
		OPT_FROM | OPT_TO | OPT_ZOOM | OPT_SUBSAMPLE | OPT_SHRINK |
		OPT_COMPOSITE, &index, objc, objv) != TCL_OK) {
	    return TCL_ERROR;
	}
	if (options.name == NULL || index < objc) {
	    Tcl_WrongNumArgs(interp, 2, objv,
		    "source-image ?-compositingrule rule? ?-from x1 y1 x2 y2? ?-to x1 y1 x2 y2? ?-zoom x y? ?-subsample x y?");
	    return TCL_ERROR;
	}

	/*
	 * Look for the source image and get a pointer to its image data.
	 * Check the values given for the -from option.
	 */

	srcHandle = Tk_FindPhoto(interp, Tcl_GetString(options.name));
	if (srcHandle == NULL) {
	    Tcl_AppendResult(interp, "image \"",
		    Tcl_GetString(options.name), "\" doesn't",
		    " exist or is not a photo image", NULL);
	    return TCL_ERROR;
	}
	Tk_PhotoGetImage(srcHandle, &block);
	if ((options.fromX2 > block.width) || (options.fromY2 > block.height)
		|| (options.fromX2 > block.width)
		|| (options.fromY2 > block.height)) {
	    Tcl_AppendResult(interp, "coordinates for -from option extend ",
		    "outside source image", NULL);
	    return TCL_ERROR;
	}

	/*
	 * Hack to pass through the message that the place we're coming from
	 * has a simple alpha channel.
	 */

	if (!(((PhotoMaster *) srcHandle)->flags & COMPLEX_ALPHA)) {
	    options.compositingRule |= SOURCE_IS_SIMPLE_ALPHA_PHOTO;
	}

	/*
	 * Fill in default values for unspecified parameters.
	 */

	if (!(options.options & OPT_FROM) || (options.fromX2 < 0)) {
	    options.fromX2 = block.width;
	    options.fromY2 = block.height;
	}
	if (!(options.options & OPT_TO) || (options.toX2 < 0)) {
	    width = options.fromX2 - options.fromX;
	    if (options.subsampleX > 0) {
		width = (width + options.subsampleX - 1) / options.subsampleX;
	    } else if (options.subsampleX == 0) {
		width = 0;
	    } else {
		width = (width - options.subsampleX - 1) / -options.subsampleX;
	    }
	    options.toX2 = options.toX + width * options.zoomX;

	    height = options.fromY2 - options.fromY;
	    if (options.subsampleY > 0) {
		height = (height + options.subsampleY - 1)
			/ options.subsampleY;
	    } else if (options.subsampleY == 0) {
		height = 0;
	    } else {
		height = (height - options.subsampleY - 1)
			/ -options.subsampleY;
	    }
	    options.toY2 = options.toY + height * options.zoomY;
	}

	/*
	 * Set the destination image size if the -shrink option was specified.
	 */

	if (options.options & OPT_SHRINK) {
	    if (ImgPhotoSetSize(masterPtr, options.toX2,
		    options.toY2) != TCL_OK) {
		Tcl_ResetResult(interp);
		Tcl_AppendResult(interp, TK_PHOTO_ALLOC_FAILURE_MESSAGE, NULL);
		return TCL_ERROR;
	    }
	}

	/*
	 * Copy the image data over using Tk_PhotoPutZoomedBlock.
	 */

	block.pixelPtr += options.fromX * block.pixelSize
		+ options.fromY * block.pitch;
	block.width = options.fromX2 - options.fromX;
	block.height = options.fromY2 - options.fromY;
	return Tk_PhotoPutZoomedBlock(interp, (Tk_PhotoHandle) masterPtr,
		&block, options.toX, options.toY, options.toX2 - options.toX,
		options.toY2 - options.toY, options.zoomX, options.zoomY,
		options.subsampleX, options.subsampleY,
		options.compositingRule);

    case PHOTO_DATA: {
	char *data;

	/*
	 * photo data command - first parse and check any options given.
	 */

	Tk_ImageStringWriteProc *stringWriteProc = NULL;

	index = 2;
	memset(&options, 0, sizeof(options));
	options.name = NULL;
	options.format = NULL;
	options.fromX = 0;
	options.fromY = 0;
	if (ParseSubcommandOptions(&options, interp,
		OPT_FORMAT | OPT_FROM | OPT_GRAYSCALE | OPT_BACKGROUND,
		&index, objc, objv) != TCL_OK) {
	    return TCL_ERROR;
	}
	if ((options.name != NULL) || (index < objc)) {
	    Tcl_WrongNumArgs(interp, 2, objv, "?options?");
	    return TCL_ERROR;
	}
	if ((options.fromX > masterPtr->width)
		|| (options.fromY > masterPtr->height)
		|| (options.fromX2 > masterPtr->width)
		|| (options.fromY2 > masterPtr->height)) {
	    Tcl_AppendResult(interp, "coordinates for -from option extend ",
		    "outside image", NULL);
	    return TCL_ERROR;
	}

	/*
	 * Fill in default values for unspecified parameters.
	 */

	if (((options.options & OPT_FROM) == 0) || (options.fromX2 < 0)) {
	    options.fromX2 = masterPtr->width;
	    options.fromY2 = masterPtr->height;
	}

	/*
	 * Search for an appropriate image string format handler.
	 */

	if (options.options & OPT_FORMAT) {
	    matched = 0;
	    for (imageFormat = tsdPtr->formatList; imageFormat != NULL;
	 	imageFormat = imageFormat->nextPtr) {
		if ((strncasecmp(Tcl_GetString(options.format),
			imageFormat->name, strlen(imageFormat->name)) == 0)) {
		    matched = 1;
		    if (imageFormat->stringWriteProc != NULL) {
			stringWriteProc = imageFormat->stringWriteProc;
			break;
		    }
		}
	    }
	    if (stringWriteProc == NULL) {
		oldformat = 1;
		for (imageFormat = tsdPtr->oldFormatList; imageFormat != NULL;
			imageFormat = imageFormat->nextPtr) {
		    if ((strncasecmp(Tcl_GetString(options.format),
			    imageFormat->name,
			    strlen(imageFormat->name)) == 0)) {
			matched = 1;
			if (imageFormat->stringWriteProc != NULL) {
			    stringWriteProc = imageFormat->stringWriteProc;
			    break;
			}
		    }
		}
	    }
	    if (stringWriteProc == NULL) {
		Tcl_AppendResult(interp, "image string format \"",
			Tcl_GetString(options.format), "\" is ",
			(matched ? "not supported" : "unknown"), NULL);
		return TCL_ERROR;
	    }
	} else {
	    stringWriteProc = ImgStringWrite;
	}

	/*
	 * Call the handler's string write function to write out the image.
	 */

	data = ImgGetPhoto(masterPtr, &block, &options);

	if (oldformat) {
	    Tcl_DString buffer;

	    Tcl_DStringInit(&buffer);
	    result = ((int (*) (Tcl_Interp *interp,
		    Tcl_DString *dataPtr, char *formatString,
		    Tk_PhotoImageBlock *blockPtr)) stringWriteProc)
		    (interp, &buffer, Tcl_GetString(options.format), &block);
	    if (result == TCL_OK) {
		Tcl_DStringResult(interp, &buffer);
	    } else {
		Tcl_DStringFree(&buffer);
	    }
	} else {

	    result = ((int (*) (Tcl_Interp *interp,
		    Tcl_Obj *formatString, Tk_PhotoImageBlock *blockPtr,
		    void *dummy)) stringWriteProc)
		    (interp, options.format, &block, NULL);
	}
	if (options.background) {
	    Tk_FreeColor(options.background);
	}
	if (data) {
	    ckfree(data);
	}
	return result;
    }

    case PHOTO_GET: {
	/*
	 * photo get command - first parse and check parameters.
	 */

	char string[TCL_INTEGER_SPACE * 3];

	if (objc != 4) {
	    Tcl_WrongNumArgs(interp, 2, objv, "x y");
	    return TCL_ERROR;
	}
	if ((Tcl_GetIntFromObj(interp, objv[2], &x) != TCL_OK)
		|| (Tcl_GetIntFromObj(interp, objv[3], &y) != TCL_OK)) {
	    return TCL_ERROR;
	}
	if ((x < 0) || (x >= masterPtr->width)
		|| (y < 0) || (y >= masterPtr->height)) {
	    Tcl_AppendResult(interp, Tcl_GetString(objv[0]), " get: ",
		    "coordinates out of range", NULL);
	    return TCL_ERROR;
	}

	/*
	 * Extract the value of the desired pixel and format it as a string.
	 */

	pixelPtr = masterPtr->pix32 + (y * masterPtr->width + x) * 4;
	sprintf(string, "%d %d %d", pixelPtr[0], pixelPtr[1],
		pixelPtr[2]);
	Tcl_AppendResult(interp, string, NULL);
	return TCL_OK;
    }

    case PHOTO_PUT:
	/*
	 * photo put command - first parse the options and colors specified.
	 */

	index = 2;
	memset(&options, 0, sizeof(options));
	options.name = NULL;
	if (ParseSubcommandOptions(&options, interp, OPT_TO|OPT_FORMAT,
		&index, objc, objv) != TCL_OK) {
	    return TCL_ERROR;
	}
	if ((options.name == NULL) || (index < objc)) {
	    Tcl_WrongNumArgs(interp, 2, objv, "data ?options?");
	    return TCL_ERROR;
	}

	if (MatchStringFormat(interp, options.name ? objv[2]:NULL,
		options.format, &imageFormat, &imageWidth,
		&imageHeight, &oldformat) == TCL_OK) {
	    Tcl_Obj *format, *data;

	    if (((options.options & OPT_TO) == 0) || (options.toX2 < 0)) {
		options.toX2 = options.toX + imageWidth;
		options.toY2 = options.toY + imageHeight;
	    }
	    if (imageWidth > options.toX2 - options.toX) {
		imageWidth = options.toX2 - options.toX;
	    }
	    if (imageHeight > options.toY2 - options.toY) {
		imageHeight = options.toY2 - options.toY;
	    }
	    format = options.format;
	    data = objv[2];
	    if (oldformat) {
		if (format) {
		    format = (Tcl_Obj *) Tcl_GetString(format);
		}
		data = (Tcl_Obj *) Tcl_GetString(data);
	    }
	    if ((*imageFormat->stringReadProc)(interp, data,
		    format, (Tk_PhotoHandle) masterPtr,
		    options.toX, options.toY, imageWidth, imageHeight,
		    0, 0) != TCL_OK) {
		return TCL_ERROR;
	    }
	    masterPtr->flags |= IMAGE_CHANGED;
	    return TCL_OK;
	}
	if (options.options & OPT_FORMAT) {
	    return TCL_ERROR;
	}
	Tcl_ResetResult(interp);
	if (Tcl_ListObjGetElements(interp, options.name,
		&dataHeight, &srcObjv) != TCL_OK) {
	    return TCL_ERROR;
	}
	tkwin = Tk_MainWindow(interp);
	block.pixelPtr = NULL;
	dataWidth = 0;
	pixelPtr = NULL;
	for (y = 0; y < dataHeight; ++y) {
	    if (Tcl_ListObjGetElements(interp, srcObjv[y],
		    &listObjc, &listObjv) != TCL_OK) {
		break;
	    }

	    if (y == 0) {
		if (listObjc == 0) {
		    /*
		     * Lines must be non-empty...
		     */

		    break;
		}
		dataWidth = listObjc;
		pixelPtr = (unsigned char *)
			ckalloc((unsigned) dataWidth * dataHeight * 3);
		block.pixelPtr = pixelPtr;
	    } else if (listObjc != dataWidth) {
		Tcl_AppendResult(interp, "all elements of color list must",
			" have the same number of elements", NULL);
		break;
	    }

	    for (x = 0; x < dataWidth; ++x) {
		char *colorString = Tcl_GetString(listObjv[x]);
		XColor color;
		int tmpr, tmpg, tmpb;

		/*
		 * We do not use Tk_GetColorFromObj() because we absolutely do
		 * not want to invoke the fallback code.
		 */

		if (colorString[0] == '#') {
		    if (isxdigit(UCHAR(colorString[1])) &&
			    isxdigit(UCHAR(colorString[2])) &&
			    isxdigit(UCHAR(colorString[3]))) {
			if (colorString[4] == '\0') {
			    /* Got #rgb */
			    sscanf(colorString+1, "%1x%1x%1x",
				    &tmpr, &tmpg, &tmpb);
			    *pixelPtr++ = tmpr * 0x11;
			    *pixelPtr++ = tmpg * 0x11;
			    *pixelPtr++ = tmpb * 0x11;
			    continue;
			} else if (isxdigit(UCHAR(colorString[4])) &&
				isxdigit(UCHAR(colorString[5])) &&
				isxdigit(UCHAR(colorString[6])) &&
				colorString[7] == '\0') {
			    /* Got #rrggbb */
			    sscanf(colorString+1, "%2x%2x%2x",
				    &tmpr, &tmpg, &tmpb);
			    *pixelPtr++ = tmpr;
			    *pixelPtr++ = tmpg;
			    *pixelPtr++ = tmpb;
			    continue;
			}
		    }
		}

		if (!XParseColor(Tk_Display(tkwin), Tk_Colormap(tkwin),
			colorString, &color)) {
		    Tcl_AppendResult(interp, "can't parse color \"",
			    colorString, "\"", NULL);
		    break;
		}
		*pixelPtr++ = color.red >> 8;
		*pixelPtr++ = color.green >> 8;
		*pixelPtr++ = color.blue >> 8;
	    }
	    if (x < dataWidth) {
		break;
	    }
	}
	if (y < dataHeight || dataHeight == 0 || dataWidth == 0) {
	    if (block.pixelPtr != NULL) {
		ckfree((char *) block.pixelPtr);
	    }
	    if (y < dataHeight) {
		return TCL_ERROR;
	    }
	    return TCL_OK;
	}

	/*
	 * Fill in default values for the -to option, then copy the block in
	 * using Tk_PhotoPutBlock.
	 */

	if (!(options.options & OPT_TO) || (options.toX2 < 0)) {
	    options.toX2 = options.toX + dataWidth;
	    options.toY2 = options.toY + dataHeight;
	}
	block.width = dataWidth;
	block.height = dataHeight;
	block.pitch = dataWidth * 3;
	block.pixelSize = 3;
	block.offset[0] = 0;
	block.offset[1] = 1;
	block.offset[2] = 2;
	block.offset[3] = 0;
	result = Tk_PhotoPutBlock(interp, (ClientData)masterPtr, &block,
		options.toX, options.toY, options.toX2 - options.toX,
		options.toY2 - options.toY,
		TK_PHOTO_COMPOSITE_SET);
	ckfree((char *) block.pixelPtr);
	return result;

    case PHOTO_READ: {
	Tcl_Obj *format;

	/*
	 * photo read command - first parse the options specified.
	 */

	index = 2;
	memset(&options, 0, sizeof(options));
	options.name = NULL;
	options.format = NULL;
	if (ParseSubcommandOptions(&options, interp,
		OPT_FORMAT | OPT_FROM | OPT_TO | OPT_SHRINK,
		&index, objc, objv) != TCL_OK) {
	    return TCL_ERROR;
	}
	if ((options.name == NULL) || (index < objc)) {
	    Tcl_WrongNumArgs(interp, 2, objv, "fileName ?options?");
	    return TCL_ERROR;
	}

	/*
	 * Prevent file system access in safe interpreters.
	 */

	if (Tcl_IsSafe(interp)) {
	    Tcl_AppendResult(interp, "can't get image from a file in a",
		    " safe interpreter", NULL);
	    return TCL_ERROR;
	}

	/*
	 * Open the image file and look for a handler for it.
	 */

	chan = Tcl_OpenFileChannel(interp,
		Tcl_GetString(options.name), "r", 0);
	if (chan == NULL) {
	    return TCL_ERROR;
	}
	if (Tcl_SetChannelOption(interp, chan, "-translation", "binary")
		!= TCL_OK) {
	    Tcl_Close(NULL, chan);
	    return TCL_ERROR;
	}
	if (Tcl_SetChannelOption(interp, chan, "-encoding", "binary")
		!= TCL_OK) {
	    Tcl_Close(NULL, chan);
	    return TCL_ERROR;
	}

	if (MatchFileFormat(interp, chan,
		Tcl_GetString(options.name), options.format, &imageFormat,
		&imageWidth, &imageHeight, &oldformat) != TCL_OK) {
	    Tcl_Close(NULL, chan);
	    return TCL_ERROR;
	}

	/*
	 * Check the values given for the -from option.
	 */

	if ((options.fromX > imageWidth) || (options.fromY > imageHeight)
		|| (options.fromX2 > imageWidth)
		|| (options.fromY2 > imageHeight)) {
	    Tcl_AppendResult(interp, "coordinates for -from option extend ",
		    "outside source image", NULL);
	    Tcl_Close(NULL, chan);
	    return TCL_ERROR;
	}
	if (((options.options & OPT_FROM) == 0) || (options.fromX2 < 0)) {
	    width = imageWidth - options.fromX;
	    height = imageHeight - options.fromY;
	} else {
	    width = options.fromX2 - options.fromX;
	    height = options.fromY2 - options.fromY;
	}

	/*
	 * If the -shrink option was specified, set the size of the image.
	 */

	if (options.options & OPT_SHRINK) {
	    if (ImgPhotoSetSize(masterPtr, options.toX + width,
		    options.toY + height) != TCL_OK) {
		Tcl_ResetResult(interp);
		Tcl_AppendResult(interp, TK_PHOTO_ALLOC_FAILURE_MESSAGE, NULL);
		return TCL_ERROR;
	    }
	}

	/*
	 * Call the handler's file read function to read the data into the
	 * image.
	 */

	format = options.format;
	if (oldformat && format) {
	    format = (Tcl_Obj *) Tcl_GetString(format);
	}
	result = (*imageFormat->fileReadProc)(interp, chan,
		Tcl_GetString(options.name),
		format, (Tk_PhotoHandle) masterPtr, options.toX,
		options.toY, width, height, options.fromX, options.fromY);
	if (chan != NULL) {
	    Tcl_Close(NULL, chan);
	}
	return result;
    }

    case PHOTO_REDITHER:
	if (objc != 2) {
	    Tcl_WrongNumArgs(interp, 2, objv, NULL);
	    return TCL_ERROR;
	}

	/*
	 * Call Dither if any part of the image is not correctly dithered at
	 * present.
	 */

	x = masterPtr->ditherX;
	y = masterPtr->ditherY;
	if (masterPtr->ditherX != 0) {
	    Tk_DitherPhoto((Tk_PhotoHandle) masterPtr, x, y,
		    masterPtr->width - x, 1);
	}
	if (masterPtr->ditherY < masterPtr->height) {
	    x = 0;
	    Tk_DitherPhoto((Tk_PhotoHandle)masterPtr, 0,
		    masterPtr->ditherY, masterPtr->width,
		    masterPtr->height - masterPtr->ditherY);
	}

	if (y < masterPtr->height) {
	    /*
	     * Tell the core image code that part of the image has changed.
	     */

	    Tk_ImageChanged(masterPtr->tkMaster, x, y,
		    (masterPtr->width - x), (masterPtr->height - y),
		    masterPtr->width, masterPtr->height);
	}
	return TCL_OK;

    case PHOTO_TRANS: {
	static const char *photoTransOptions[] = {
	    "get", "set", NULL
	};
	enum transOptions {
	    PHOTO_TRANS_GET, PHOTO_TRANS_SET
	};

	if (objc < 3) {
	    Tcl_WrongNumArgs(interp, 2, objv, "option ?arg arg ...?");
	    return TCL_ERROR;
	}
	if (Tcl_GetIndexFromObj(interp, objv[2], photoTransOptions, "option",
		0, &index) != TCL_OK) {
	    return TCL_ERROR;
	}

	switch ((enum transOptions) index) {
	case PHOTO_TRANS_GET: {
	    XRectangle testBox;
	    TkRegion testRegion;

	    if (objc != 5) {
		Tcl_WrongNumArgs(interp, 3, objv, "x y");
		return TCL_ERROR;
	    }
	    if ((Tcl_GetIntFromObj(interp, objv[3], &x) != TCL_OK)
		    || (Tcl_GetIntFromObj(interp, objv[4], &y) != TCL_OK)) {
		return TCL_ERROR;
	    }
	    if ((x < 0) || (x >= masterPtr->width)
		|| (y < 0) || (y >= masterPtr->height)) {
		Tcl_AppendResult(interp, Tcl_GetString(objv[0]),
			" transparency get: coordinates out of range", NULL);
		return TCL_ERROR;
	    }

	    testBox.x = x;
	    testBox.y = y;
	    testBox.width = 1;
	    testBox.height = 1;
	    /* What a way to do a test! */
	    testRegion = TkCreateRegion();
	    TkUnionRectWithRegion(&testBox, testRegion, testRegion);
	    TkIntersectRegion(testRegion, masterPtr->validRegion, testRegion);
	    TkClipBox(testRegion, &testBox);
	    TkDestroyRegion(testRegion);

	    Tcl_SetBooleanObj(Tcl_GetObjResult(interp),
		    (testBox.width==0 && testBox.height==0));
	    return TCL_OK;
	}

	case PHOTO_TRANS_SET: {
	    int transFlag;
	    XRectangle setBox;

	    if (objc != 6) {
		Tcl_WrongNumArgs(interp, 3, objv, "x y boolean");
		return TCL_ERROR;
	    }
	    if ((Tcl_GetIntFromObj(interp, objv[3], &x) != TCL_OK)
		    || (Tcl_GetIntFromObj(interp, objv[4], &y) != TCL_OK)
		    || (Tcl_GetBooleanFromObj(interp, objv[5],
		    &transFlag) != TCL_OK)) {
		return TCL_ERROR;
	    }
	    if ((x < 0) || (x >= masterPtr->width)
		|| (y < 0) || (y >= masterPtr->height)) {
		Tcl_AppendResult(interp, Tcl_GetString(objv[0]),
			" transparency set: coordinates out of range", NULL);
		return TCL_ERROR;
	    }

	    setBox.x = x;
	    setBox.y = y;
	    setBox.width = 1;
	    setBox.height = 1;
	    pixelPtr = masterPtr->pix32 + (y * masterPtr->width + x) * 4;

	    if (transFlag) {
		/*
		 * Make pixel transparent.
		 */

		TkRegion clearRegion = TkCreateRegion();

		TkUnionRectWithRegion(&setBox, clearRegion, clearRegion);
		TkSubtractRegion(masterPtr->validRegion, clearRegion,
			masterPtr->validRegion);
		TkDestroyRegion(clearRegion);

		/*
		 * Set the alpha value correctly.
		 */

		pixelPtr[3] = 0;
	    } else {
		/*
		 * Make pixel opaque.
		 */

		TkUnionRectWithRegion(&setBox, masterPtr->validRegion,
			masterPtr->validRegion);
		pixelPtr[3] = 255;
	    }

	    /*
	     * Inform the generic image code that the image
	     * has (potentially) changed.
	     */

	    Tk_ImageChanged(masterPtr->tkMaster, x, y, 1, 1,
		    masterPtr->width, masterPtr->height);
	    masterPtr->flags &= ~IMAGE_CHANGED;
	    return TCL_OK;
	}

	}
	Tcl_Panic("unexpected fallthrough");
    }

    case PHOTO_WRITE: {
	char *data;
	Tcl_Obj *format;

	/*
	 * Prevent file system access in safe interpreters.
	 */

	if (Tcl_IsSafe(interp)) {
	    Tcl_AppendResult(interp, "can't write image to a file in a",
		    " safe interpreter", NULL);
	    return TCL_ERROR;
	}

	/*
	 * photo write command - first parse and check any options given.
	 */

	index = 2;
	memset(&options, 0, sizeof(options));
	options.name = NULL;
	options.format = NULL;
	if (ParseSubcommandOptions(&options, interp,
		OPT_FORMAT | OPT_FROM | OPT_GRAYSCALE | OPT_BACKGROUND,
		&index, objc, objv) != TCL_OK) {
	    return TCL_ERROR;
	}
	if ((options.name == NULL) || (index < objc)) {
	    Tcl_WrongNumArgs(interp, 2, objv, "fileName ?options?");
	    return TCL_ERROR;
	}
	if ((options.fromX > masterPtr->width)
		|| (options.fromY > masterPtr->height)
		|| (options.fromX2 > masterPtr->width)
		|| (options.fromY2 > masterPtr->height)) {
	    Tcl_AppendResult(interp, "coordinates for -from option extend ",
		    "outside image", NULL);
	    return TCL_ERROR;
	}

	/*
	 * Fill in default values for unspecified parameters.
	 */

	if (!(options.options & OPT_FROM) || (options.fromX2 < 0)) {
	    options.fromX2 = masterPtr->width;
	    options.fromY2 = masterPtr->height;
	}

	/*
	 * Search for an appropriate image file format handler, and give an
	 * error if none is found.
	 */

	matched = 0;
	for (imageFormat = tsdPtr->formatList; imageFormat != NULL;
		imageFormat = imageFormat->nextPtr) {
	    if ((options.format == NULL)
		    || (strncasecmp(Tcl_GetString(options.format),
		    imageFormat->name, strlen(imageFormat->name)) == 0)) {
		matched = 1;
		if (imageFormat->fileWriteProc != NULL) {
		    break;
		}
	    }
	}
	if (imageFormat == NULL) {
	    oldformat = 1;
	    for (imageFormat = tsdPtr->oldFormatList; imageFormat != NULL;
		    imageFormat = imageFormat->nextPtr) {
		if ((options.format == NULL)
			|| (strncasecmp(Tcl_GetString(options.format),
			imageFormat->name, strlen(imageFormat->name)) == 0)) {
		    matched = 1;
		    if (imageFormat->fileWriteProc != NULL) {
			break;
		    }
		}
	    }
	}
	if (imageFormat == NULL) {
	    if (options.format == NULL) {
		Tcl_AppendResult(interp, "no available image file format ",
			"has file writing capability", NULL);
	    } else if (!matched) {
		Tcl_AppendResult(interp, "image file format \"",
			Tcl_GetString(options.format),
			"\" is unknown", NULL);
	    } else {
		Tcl_AppendResult(interp, "image file format \"",
			Tcl_GetString(options.format),
			"\" has no file writing capability", NULL);
	    }
	    return TCL_ERROR;
	}

	/*
	 * Call the handler's file write function to write out the image.
	 */

	data = ImgGetPhoto(masterPtr, &block, &options);
	format = options.format;
	if (oldformat && format) {
	    format = (Tcl_Obj *) Tcl_GetString(options.format);
	}
	result = (*imageFormat->fileWriteProc)(interp,
		Tcl_GetString(options.name), format, &block);
	if (options.background) {
	    Tk_FreeColor(options.background);
	}
	if (data) {
	    ckfree(data);
	}
	return result;
    }

    }
    Tcl_Panic("unexpected fallthrough");
    return TCL_ERROR; /* NOT REACHED */
}

/*
 *----------------------------------------------------------------------
 *
 * ParseSubcommandOptions --
 *
 *	This function is invoked to process one of the options which may be
 *	specified for the photo image subcommands, namely, -from, -to, -zoom,
 *	-subsample, -format, -shrink, and -compositingrule.
 *
 * Results:
 *	A standard Tcl result.
 *
 * Side effects:
 *	Fields in *optPtr get filled in.
 *
 *----------------------------------------------------------------------
 */

static int
ParseSubcommandOptions(
    struct SubcommandOptions *optPtr,
				/* Information about the options specified and
				 * the values given is returned here. */
    Tcl_Interp *interp,		/* Interpreter to use for reporting errors. */
    int allowedOptions,		/* Indicates which options are valid for the
				 * current command. */
    int *optIndexPtr,		/* Points to a variable containing the current
				 * index in objv; this variable is updated by
				 * this function. */
    int objc,			/* Number of arguments in objv[]. */
    Tcl_Obj *const objv[])	/* Arguments to be parsed. */
{
    int index, c, bit, currentBit, length;
    int values[4], numValues, maxValues, argIndex;
    char *option, **listPtr;

    for (index = *optIndexPtr; index < objc; *optIndexPtr = ++index) {
	/*
	 * We can have one value specified without an option; it goes into
	 * optPtr->name.
	 */

	option = Tcl_GetStringFromObj(objv[index], &length);
	if (option[0] != '-') {
	    if (optPtr->name == NULL) {
		optPtr->name = objv[index];
		continue;
	    }
	    break;
	}

	/*
	 * Work out which option this is.
	 */

	c = option[0];
	bit = 0;
	currentBit = 1;
	for (listPtr = optionNames; *listPtr != NULL; ++listPtr) {
	    if ((c == *listPtr[0])
		    && (strncmp(option, *listPtr, (size_t) length) == 0)) {
		if (bit != 0) {
		    bit = 0;	/* An ambiguous option. */
		    break;
		}
		bit = currentBit;
	    }
	    currentBit <<= 1;
	}

	/*
	 * If this option is not recognized and allowed, put an error message
	 * in the interpreter and return.
	 */

	if ((allowedOptions & bit) == 0) {
	    Tcl_AppendResult(interp, "unrecognized option \"",
	    	    Tcl_GetString(objv[index]),
		    "\": must be ", NULL);
	    bit = 1;
	    for (listPtr = optionNames; *listPtr != NULL; ++listPtr) {
		if ((allowedOptions & bit) != 0) {
		    if ((allowedOptions & (bit - 1)) != 0) {
			Tcl_AppendResult(interp, ", ", NULL);
			if ((allowedOptions & ~((bit << 1) - 1)) == 0) {
			    Tcl_AppendResult(interp, "or ", NULL);
			}
		    }
		    Tcl_AppendResult(interp, *listPtr, NULL);
		}
		bit <<= 1;
	    }
	    return TCL_ERROR;
	}

	/*
	 * For the -from, -to, -zoom and -subsample options, parse the values
	 * given. Report an error if too few or too many values are given.
	 */

	if (bit == OPT_BACKGROUND) {
	    /*
	     * The -background option takes a single XColor value.
	     */

	    if (index + 1 < objc) {
		*optIndexPtr = ++index;
		optPtr->background = Tk_GetColor(interp, Tk_MainWindow(interp),
			Tk_GetUid(Tcl_GetString(objv[index])));
		if (!optPtr->background) {
		    return TCL_ERROR;
		}
	    } else {
		Tcl_AppendResult(interp, "the \"-background\" option ",
			"requires a value", NULL);
		return TCL_ERROR;
	    }
	} else if (bit == OPT_FORMAT) {
	    /*
	     * The -format option takes a single string value. Note that
	     * parsing this is outside the scope of this function.
	     */

	    if (index + 1 < objc) {
		*optIndexPtr = ++index;
		optPtr->format = objv[index];
	    } else {
		Tcl_AppendResult(interp, "the \"-format\" option ",
			"requires a value", NULL);
		return TCL_ERROR;
	    }
	} else if (bit == OPT_COMPOSITE) {
	    /*
	     * The -compositingrule option takes a single value from a
	     * well-known set.
	     */

	    if (index + 1 < objc) {
		/*
		 * Note that these must match the TK_PHOTO_COMPOSITE_*
		 * constants.
		 */

		static const char *compositingRules[] = {
		    "overlay", "set", NULL
		};

		index++;
		if (Tcl_GetIndexFromObj(interp, objv[index], compositingRules,
			"compositing rule", 0, &optPtr->compositingRule)
			!= TCL_OK) {
		    return TCL_ERROR;
		}
		*optIndexPtr = index;
	    } else {
		Tcl_AppendResult(interp, "the \"-compositingrule\" option ",
			"requires a value", NULL);
		return TCL_ERROR;
	    }
	} else if ((bit != OPT_SHRINK) && (bit != OPT_GRAYSCALE)) {
	    char *val;
	    maxValues = ((bit == OPT_FROM) || (bit == OPT_TO))? 4: 2;
	    argIndex = index + 1;
	    for (numValues = 0; numValues < maxValues; ++numValues) {
		if (argIndex >= objc) {
		    break;
		}
		val = Tcl_GetString(objv[argIndex]);
		if ((argIndex < objc) && (isdigit(UCHAR(val[0]))
			|| ((val[0] == '-') && isdigit(UCHAR(val[1]))))) {
		    if (Tcl_GetInt(interp, val, &values[numValues])
			    != TCL_OK) {
			return TCL_ERROR;
		    }
		} else {
		    break;
		}
		++argIndex;
	    }

	    if (numValues == 0) {
		Tcl_AppendResult(interp, "the \"", option, "\" option ",
			 "requires one ", maxValues == 2? "or two": "to four",
			 " integer values", NULL);
		return TCL_ERROR;
	    }
	    *optIndexPtr = (index += numValues);

	    /*
	     * Y values default to the corresponding X value if not specified.
	     */

	    if (numValues == 1) {
		values[1] = values[0];
	    }
	    if (numValues == 3) {
		values[3] = values[2];
	    }

	    /*
	     * Check the values given and put them in the appropriate field of
	     * the SubcommandOptions structure.
	     */

	    switch (bit) {
	    case OPT_FROM:
		if ((values[0] < 0) || (values[1] < 0) || ((numValues > 2)
			&& ((values[2] < 0) || (values[3] < 0)))) {
		    Tcl_AppendResult(interp, "value(s) for the -from",
			    " option must be non-negative", NULL);
		    return TCL_ERROR;
		}
		if (numValues <= 2) {
		    optPtr->fromX = values[0];
		    optPtr->fromY = values[1];
		    optPtr->fromX2 = -1;
		    optPtr->fromY2 = -1;
		} else {
		    optPtr->fromX = MIN(values[0], values[2]);
		    optPtr->fromY = MIN(values[1], values[3]);
		    optPtr->fromX2 = MAX(values[0], values[2]);
		    optPtr->fromY2 = MAX(values[1], values[3]);
		}
		break;
	    case OPT_SUBSAMPLE:
		optPtr->subsampleX = values[0];
		optPtr->subsampleY = values[1];
		break;
	    case OPT_TO:
		if ((values[0] < 0) || (values[1] < 0) || ((numValues > 2)
			&& ((values[2] < 0) || (values[3] < 0)))) {
		    Tcl_AppendResult(interp, "value(s) for the -to",
			    " option must be non-negative", NULL);
		    return TCL_ERROR;
		}
		if (numValues <= 2) {
		    optPtr->toX = values[0];
		    optPtr->toY = values[1];
		    optPtr->toX2 = -1;
		    optPtr->toY2 = -1;
		} else {
		    optPtr->toX = MIN(values[0], values[2]);
		    optPtr->toY = MIN(values[1], values[3]);
		    optPtr->toX2 = MAX(values[0], values[2]);
		    optPtr->toY2 = MAX(values[1], values[3]);
		}
		break;
	    case OPT_ZOOM:
		if ((values[0] <= 0) || (values[1] <= 0)) {
		    Tcl_AppendResult(interp, "value(s) for the -zoom",
			    " option must be positive", NULL);
		    return TCL_ERROR;
		}
		optPtr->zoomX = values[0];
		optPtr->zoomY = values[1];
		break;
	    }
	}

	/*
	 * Remember that we saw this option.
	 */

	optPtr->options |= bit;
    }

    return TCL_OK;
}

/*
 *----------------------------------------------------------------------
 *
 * ImgPhotoConfigureMaster --
 *
 *	This function is called when a photo image is created or reconfigured.
 *	It processes configuration options and resets any instances of the
 *	image.
 *
 * Results:
 *	A standard Tcl return value. If TCL_ERROR is returned then an error
 *	message is left in the masterPtr->interp's result.
 *
 * Side effects:
 *	Existing instances of the image will be redisplayed to match the new
 *	configuration options.
 *
 *----------------------------------------------------------------------
 */

static int
ImgPhotoConfigureMaster(
    Tcl_Interp *interp,		/* Interpreter to use for reporting errors. */
    PhotoMaster *masterPtr,	/* Pointer to data structure describing
				 * overall photo image to (re)configure. */
    int objc,			/* Number of entries in objv. */
    Tcl_Obj *const objv[],	/* Pairs of configuration options for image. */
    int flags)			/* Flags to pass to Tk_ConfigureWidget, such
				 * as TK_CONFIG_ARGV_ONLY. */
{
    PhotoInstance *instancePtr;
    const char *oldFileString, *oldPaletteString;
    Tcl_Obj *oldData, *data = NULL, *oldFormat, *format = NULL;
    Tcl_Obj *tempdata, *tempformat;
    int length, i, j, result, imageWidth, imageHeight, oldformat;
    double oldGamma;
    Tcl_Channel chan;
    Tk_PhotoImageFormat *imageFormat;
    const char **args;

    args = (const char **) ckalloc((objc + 1) * sizeof(char *));
    for (i = 0, j = 0; i < objc; i++,j++) {
	args[j] = Tcl_GetStringFromObj(objv[i], &length);
	if ((length > 1) && (args[j][0] == '-')) {
	    if ((args[j][1] == 'd') &&
		    !strncmp(args[j], "-data", (size_t) length)) {
		if (++i < objc) {
		    data = objv[i];
		    j--;
		} else {
		    Tcl_AppendResult(interp,
			    "value for \"-data\" missing", NULL);
		    return TCL_ERROR;
		}
	    } else if ((args[j][1] == 'f') &&
		    !strncmp(args[j], "-format", (size_t) length)) {
		if (++i < objc) {
		    format = objv[i];
		    j--;
		} else {
		    Tcl_AppendResult(interp,
			    "value for \"-format\" missing", NULL);
		    return TCL_ERROR;
		}
	    }
	}
    }

    /*
     * Save the current values for fileString and dataString, so we can tell
     * if the user specifies them anew. IMPORTANT: if the format changes we
     * have to interpret "-file" and "-data" again as well! It might be that
     * the format string influences how "-data" or "-file" is interpreted.
     */

    oldFileString = masterPtr->fileString;
    if (oldFileString == NULL) {
	oldData = masterPtr->dataString;
	if (oldData != NULL) {
	    Tcl_IncrRefCount(oldData);
	}
    } else {
	oldData = NULL;
    }
    oldFormat = masterPtr->format;
    if (oldFormat != NULL) {
	Tcl_IncrRefCount(oldFormat);
    }
    oldPaletteString = masterPtr->palette;
    oldGamma = masterPtr->gamma;

    /*
     * Process the configuration options specified.
     */

    if (Tk_ConfigureWidget(interp, Tk_MainWindow(interp), configSpecs,
	    j, args, (char *) masterPtr, flags) != TCL_OK) {
	ckfree((char *) args);
	goto errorExit;
    }
    ckfree((char *) args);

    /*
     * Regard the empty string for -file, -data or -format as the null value.
     */

    if ((masterPtr->fileString != NULL) && (masterPtr->fileString[0] == 0)) {
	ckfree(masterPtr->fileString);
	masterPtr->fileString = NULL;
    }
    if (data) {
	/*
	 * Force into ByteArray format, which most (all) image handlers will
	 * use anyway. Empty length means ignore the -data option.
	 */

	(void) Tcl_GetByteArrayFromObj(data, &length);
	if (length) {
	    Tcl_IncrRefCount(data);
	} else {
	    data = NULL;
	}
	if (masterPtr->dataString) {
	    Tcl_DecrRefCount(masterPtr->dataString);
	}
	masterPtr->dataString = data;
    }
    if (format) {
	/*
	 * Stringify to ignore -format "". It may come in as a list or other
	 * object.
	 */

	(void) Tcl_GetStringFromObj(format, &length);
	if (length) {
	    Tcl_IncrRefCount(format);
	} else {
	    format = NULL;
	}
	if (masterPtr->format) {
	    Tcl_DecrRefCount(masterPtr->format);
	}
	masterPtr->format = format;
    }
    /*
     * Set the image to the user-requested size, if any, and make sure storage
     * is correctly allocated for this image.
     */

    if (ImgPhotoSetSize(masterPtr, masterPtr->width,
	    masterPtr->height) != TCL_OK) {
	Tcl_ResetResult(interp);
	Tcl_AppendResult(interp, TK_PHOTO_ALLOC_FAILURE_MESSAGE, NULL);
	goto errorExit;
    }

    /*
     * Read in the image from the file or string if the user has specified the
     * -file or -data option.
     */

    if ((masterPtr->fileString != NULL)
	    && ((masterPtr->fileString != oldFileString)
	    || (masterPtr->format != oldFormat))) {

	/*
	 * Prevent file system access in a safe interpreter.
	 */

	if (Tcl_IsSafe(interp)) {
	    Tcl_ResetResult(interp);
	    Tcl_AppendResult(interp,
		    "can't get image from a file in a safe interpreter", NULL);
	    goto errorExit;
	}

	chan = Tcl_OpenFileChannel(interp, masterPtr->fileString, "r", 0);
	if (chan == NULL) {
	    goto errorExit;
	}

	/*
	 * -translation binary also sets -encoding binary
	 */

	if ((Tcl_SetChannelOption(interp, chan,
		"-translation", "binary") != TCL_OK) ||
		(MatchFileFormat(interp, chan, masterPtr->fileString,
			masterPtr->format, &imageFormat, &imageWidth,
			&imageHeight, &oldformat) != TCL_OK)) {
	    Tcl_Close(NULL, chan);
	    goto errorExit;
	}
	result = ImgPhotoSetSize(masterPtr, imageWidth, imageHeight);
	if (result != TCL_OK) {
	    Tcl_Close(NULL, chan);
	    Tcl_ResetResult(interp);
	    Tcl_AppendResult(interp, TK_PHOTO_ALLOC_FAILURE_MESSAGE, NULL);
	    goto errorExit;
	}
	tempformat = masterPtr->format;
	if (oldformat && tempformat) {
	    tempformat = (Tcl_Obj *) Tcl_GetString(tempformat);
	}
	result = (*imageFormat->fileReadProc)(interp, chan,
		masterPtr->fileString, tempformat, (Tk_PhotoHandle) masterPtr,
		0, 0, imageWidth, imageHeight, 0, 0);
	Tcl_Close(NULL, chan);
	if (result != TCL_OK) {
	    goto errorExit;
	}

	Tcl_ResetResult(interp);
	masterPtr->flags |= IMAGE_CHANGED;
    }

    if ((masterPtr->fileString == NULL) && (masterPtr->dataString != NULL)
	    && ((masterPtr->dataString != oldData)
		    || (masterPtr->format != oldFormat))) {

	if (MatchStringFormat(interp, masterPtr->dataString,
		masterPtr->format, &imageFormat, &imageWidth,
		&imageHeight, &oldformat) != TCL_OK) {
	    goto errorExit;
	}
	if (ImgPhotoSetSize(masterPtr, imageWidth, imageHeight) != TCL_OK) {
	    Tcl_ResetResult(interp);
	    Tcl_AppendResult(interp, TK_PHOTO_ALLOC_FAILURE_MESSAGE, NULL);
	    goto errorExit;
	}
	tempformat = masterPtr->format;
	tempdata = masterPtr->dataString;
	if (oldformat) {
	    if (tempformat) {
		tempformat = (Tcl_Obj *) Tcl_GetString(tempformat);
	    }
	    tempdata = (Tcl_Obj *) Tcl_GetString(tempdata);
	}
	if ((*imageFormat->stringReadProc)(interp, tempdata,
		tempformat, (Tk_PhotoHandle) masterPtr,
		0, 0, imageWidth, imageHeight, 0, 0) != TCL_OK) {
	    goto errorExit;
	}

	Tcl_ResetResult(interp);
	masterPtr->flags |= IMAGE_CHANGED;
    }

    /*
     * Enforce a reasonable value for gamma.
     */

    if (masterPtr->gamma <= 0) {
	masterPtr->gamma = 1.0;
    }

    if ((masterPtr->gamma != oldGamma)
	    || (masterPtr->palette != oldPaletteString)) {
	masterPtr->flags |= IMAGE_CHANGED;
    }

    /*
     * Cycle through all of the instances of this image, regenerating the
     * information for each instance. Then force the image to be redisplayed
     * everywhere that it is used.
     */

    for (instancePtr = masterPtr->instancePtr; instancePtr != NULL;
	    instancePtr = instancePtr->nextPtr) {
	ImgPhotoConfigureInstance(instancePtr);
    }

    /*
     * Inform the generic image code that the image has (potentially) changed.
     */

    Tk_ImageChanged(masterPtr->tkMaster, 0, 0, masterPtr->width,
	    masterPtr->height, masterPtr->width, masterPtr->height);
    masterPtr->flags &= ~IMAGE_CHANGED;

    if (oldData != NULL) {
	Tcl_DecrRefCount(oldData);
    }
    if (oldFormat != NULL) {
	Tcl_DecrRefCount(oldFormat);
    }

    ToggleComplexAlphaIfNeeded(masterPtr);

    return TCL_OK;

  errorExit:
    if (oldData != NULL) {
	Tcl_DecrRefCount(oldData);
    }
    if (oldFormat != NULL) {
	Tcl_DecrRefCount(oldFormat);
    }
    return TCL_ERROR;
}

/*
 *----------------------------------------------------------------------
 *
 * ImgPhotoConfigureInstance --
 *
 *	This function is called to create displaying information for a photo
 *	image instance based on the configuration information in the master.
 *	It is invoked both when new instances are created and when the master
 *	is reconfigured.
 *
 * Results:
 *	None.
 *
 * Side effects:
 *	Generates errors via Tcl_BackgroundError if there are problems in
 *	setting up the instance.
 *
 *----------------------------------------------------------------------
 */

static void
ImgPhotoConfigureInstance(
    PhotoInstance *instancePtr)	/* Instance to reconfigure. */
{
    PhotoMaster *masterPtr = instancePtr->masterPtr;
    XImage *imagePtr;
    int bitsPerPixel;
    ColorTable *colorTablePtr;
    XRectangle validBox;

    /*
     * If the -palette configuration option has been set for the master, use
     * the value specified for our palette, but only if it is a valid palette
     * for our windows. Use the gamma value specified the master.
     */

    if ((masterPtr->palette && masterPtr->palette[0])
	    && IsValidPalette(instancePtr, masterPtr->palette)) {
	instancePtr->palette = masterPtr->palette;
    } else {
	instancePtr->palette = instancePtr->defaultPalette;
    }
    instancePtr->gamma = masterPtr->gamma;

    /*
     * If we don't currently have a color table, or if the one we have no
     * longer applies (e.g. because our palette or gamma has changed), get a
     * new one.
     */

    colorTablePtr = instancePtr->colorTablePtr;
    if ((colorTablePtr == NULL)
	    || (instancePtr->colormap != colorTablePtr->id.colormap)
	    || (instancePtr->palette != colorTablePtr->id.palette)
	    || (instancePtr->gamma != colorTablePtr->id.gamma)) {
	/*
	 * Free up our old color table, and get a new one.
	 */

	if (colorTablePtr != NULL) {
	    colorTablePtr->liveRefCount -= 1;
	    FreeColorTable(colorTablePtr, 0);
	}
	GetColorTable(instancePtr);

	/*
	 * Create a new XImage structure for sending data to the X server, if
	 * necessary.
	 */

	if (instancePtr->colorTablePtr->flags & BLACK_AND_WHITE) {
	    bitsPerPixel = 1;
	} else {
	    bitsPerPixel = instancePtr->visualInfo.depth;
	}

	if ((instancePtr->imagePtr == NULL)
		|| (instancePtr->imagePtr->bits_per_pixel != bitsPerPixel)) {
	    if (instancePtr->imagePtr != NULL) {
		XDestroyImage(instancePtr->imagePtr);
	    }
	    imagePtr = XCreateImage(instancePtr->display,
		    instancePtr->visualInfo.visual, (unsigned) bitsPerPixel,
		    (bitsPerPixel > 1? ZPixmap: XYBitmap), 0, NULL,
		    1, 1, 32, 0);
	    instancePtr->imagePtr = imagePtr;

	    /*
	     * We create images using the local host's endianness, rather than
	     * the endianness of the server; otherwise we would have to
	     * byte-swap any 16 or 32 bit values that we store in the image
	     * if the server's endianness is different from ours.
	     */

	    if (imagePtr != NULL) {
#ifdef WORDS_BIGENDIAN
		imagePtr->byte_order = MSBFirst;
#else
		imagePtr->byte_order = LSBFirst;
#endif
		_XInitImageFuncPtrs(imagePtr);
	    }
	}
    }

    /*
     * If the user has specified a width and/or height for the master which is
     * different from our current width/height, set the size to the values
     * specified by the user. If we have no pixmap, we do this also, since it
     * has the side effect of allocating a pixmap for us.
     */

    if ((instancePtr->pixels == None) || (instancePtr->error == NULL)
	    || (instancePtr->width != masterPtr->width)
	    || (instancePtr->height != masterPtr->height)) {
	ImgPhotoInstanceSetSize(instancePtr);
    }

    /*
     * Redither this instance if necessary.
     */

    if ((masterPtr->flags & IMAGE_CHANGED)
	    || (instancePtr->colorTablePtr != colorTablePtr)) {
	TkClipBox(masterPtr->validRegion, &validBox);
	if ((validBox.width > 0) && (validBox.height > 0)) {
	    DitherInstance(instancePtr, validBox.x, validBox.y,
		    validBox.width, validBox.height);
	}
    }
}

/*
 *----------------------------------------------------------------------
 *
 * ImgPhotoGet --
 *
 *	This function is called for each use of a photo image in a widget.
 *
 * Results:
 *	The return value is a token for the instance, which is passed back to
 *	us in calls to ImgPhotoDisplay and ImgPhotoFree.
 *
 * Side effects:
 *	A data structure is set up for the instance (or, an existing instance
 *	is re-used for the new one).
 *
 *----------------------------------------------------------------------
 */

static ClientData
ImgPhotoGet(
    Tk_Window tkwin,		/* Window in which the instance will be
				 * used. */
    ClientData masterData)	/* Pointer to our master structure for the
				 * image. */
{
    PhotoMaster *masterPtr = (PhotoMaster *) masterData;
    PhotoInstance *instancePtr;
    Colormap colormap;
    int mono, nRed, nGreen, nBlue, numVisuals;
    XVisualInfo visualInfo, *visInfoPtr;
    char buf[TCL_INTEGER_SPACE * 3];
    XColor *white, *black;
    XGCValues gcValues;

    /*
     * Table of "best" choices for palette for PseudoColor displays with
     * between 3 and 15 bits/pixel.
     */

    static const int paletteChoice[13][3] = {
	/*  #red, #green, #blue */
	 {2,  2,  2,		/* 3 bits, 8 colors */},
	 {2,  3,  2,		/* 4 bits, 12 colors */},
	 {3,  4,  2,		/* 5 bits, 24 colors */},
	 {4,  5,  3,		/* 6 bits, 60 colors */},
	 {5,  6,  4,		/* 7 bits, 120 colors */},
	 {7,  7,  4,		/* 8 bits, 198 colors */},
	 {8, 10,  6,		/* 9 bits, 480 colors */},
	{10, 12,  8,		/* 10 bits, 960 colors */},
	{14, 15,  9,		/* 11 bits, 1890 colors */},
	{16, 20, 12,		/* 12 bits, 3840 colors */},
	{20, 24, 16,		/* 13 bits, 7680 colors */},
	{26, 30, 20,		/* 14 bits, 15600 colors */},
	{32, 32, 30,		/* 15 bits, 30720 colors */}
    };

    /*
     * See if there is already an instance for windows using the same
     * colormap. If so then just re-use it.
     */

    colormap = Tk_Colormap(tkwin);
    for (instancePtr = masterPtr->instancePtr; instancePtr != NULL;
	    instancePtr = instancePtr->nextPtr) {
	if ((colormap == instancePtr->colormap)
		&& (Tk_Display(tkwin) == instancePtr->display)) {
	    /*
	     * Re-use this instance.
	     */

	    if (instancePtr->refCount == 0) {
		/*
		 * We are resurrecting this instance.
		 */

		Tcl_CancelIdleCall(DisposeInstance, (ClientData) instancePtr);
		if (instancePtr->colorTablePtr != NULL) {
		    FreeColorTable(instancePtr->colorTablePtr, 0);
		}
		GetColorTable(instancePtr);
	    }
	    instancePtr->refCount++;
	    return (ClientData) instancePtr;
	}
    }

    /*
     * The image isn't already in use in a window with the same colormap. Make
     * a new instance of the image.
     */

    instancePtr = (PhotoInstance *) ckalloc(sizeof(PhotoInstance));
    instancePtr->masterPtr = masterPtr;
    instancePtr->display = Tk_Display(tkwin);
    instancePtr->colormap = Tk_Colormap(tkwin);
    Tk_PreserveColormap(instancePtr->display, instancePtr->colormap);
    instancePtr->refCount = 1;
    instancePtr->colorTablePtr = NULL;
    instancePtr->pixels = None;
    instancePtr->error = NULL;
    instancePtr->width = 0;
    instancePtr->height = 0;
    instancePtr->imagePtr = 0;
    instancePtr->nextPtr = masterPtr->instancePtr;
    masterPtr->instancePtr = instancePtr;

    /*
     * Obtain information about the visual and decide on the default palette.
     */

    visualInfo.screen = Tk_ScreenNumber(tkwin);
    visualInfo.visualid = XVisualIDFromVisual(Tk_Visual(tkwin));
    visInfoPtr = XGetVisualInfo(Tk_Display(tkwin),
	    VisualScreenMask | VisualIDMask, &visualInfo, &numVisuals);
    if (visInfoPtr == NULL) {
	Tcl_Panic("ImgPhotoGet couldn't find visual for window");
    }

    nRed = 2;
    nGreen = nBlue = 0;
    mono = 1;
    instancePtr->visualInfo = *visInfoPtr;
    switch (visInfoPtr->class) {
    case DirectColor:
    case TrueColor:
	nRed = 1 << CountBits(visInfoPtr->red_mask);
	nGreen = 1 << CountBits(visInfoPtr->green_mask);
	nBlue = 1 << CountBits(visInfoPtr->blue_mask);
	mono = 0;
	break;
    case PseudoColor:
    case StaticColor:
	if (visInfoPtr->depth > 15) {
	    nRed = 32;
	    nGreen = 32;
	    nBlue = 32;
	    mono = 0;
	} else if (visInfoPtr->depth >= 3) {
	    const int *ip = paletteChoice[visInfoPtr->depth - 3];

	    nRed = ip[0];
	    nGreen = ip[1];
	    nBlue = ip[2];
	    mono = 0;
	}
	break;
    case GrayScale:
    case StaticGray:
	nRed = 1 << visInfoPtr->depth;
	break;
    }
    XFree((char *) visInfoPtr);

    sprintf(buf, ((mono) ? "%d": "%d/%d/%d"), nRed, nGreen, nBlue);
    instancePtr->defaultPalette = Tk_GetUid(buf);

    /*
     * Make a GC with background = black and foreground = white.
     */

    white = Tk_GetColor(masterPtr->interp, tkwin, "white");
    black = Tk_GetColor(masterPtr->interp, tkwin, "black");
    gcValues.foreground = (white != NULL)? white->pixel:
	    WhitePixelOfScreen(Tk_Screen(tkwin));
    gcValues.background = (black != NULL)? black->pixel:
	    BlackPixelOfScreen(Tk_Screen(tkwin));
    Tk_FreeColor(white);
    Tk_FreeColor(black);
    gcValues.graphics_exposures = False;
    instancePtr->gc = Tk_GetGC(tkwin,
	    GCForeground|GCBackground|GCGraphicsExposures, &gcValues);

    /*
     * Set configuration options and finish the initialization of the
     * instance. This will also dither the image if necessary.
     */

    ImgPhotoConfigureInstance(instancePtr);

    /*
     * If this is the first instance, must set the size of the image.
     */

    if (instancePtr->nextPtr == NULL) {
	Tk_ImageChanged(masterPtr->tkMaster, 0, 0, 0, 0,
		masterPtr->width, masterPtr->height);
    }

    return (ClientData) instancePtr;
}

/*
 *----------------------------------------------------------------------
 *
 * ToggleComplexAlphaIfNeeded --
 *
 *	This function is called when an image is modified to check if any
 *	partially transparent pixels exist, which requires blending instead of
 *	straight copy.
 *
 * Results:
 *	None.
 *
 * Side effects:
 *	(Re)sets COMPLEX_ALPHA flag of master.
 *
 *----------------------------------------------------------------------
 */

static int
ToggleComplexAlphaIfNeeded(
    PhotoMaster *mPtr)
{
    size_t len = MAX(mPtr->userWidth, mPtr->width) *
	    MAX(mPtr->userHeight, mPtr->height) * 4;
    unsigned char *c = mPtr->pix32;
    unsigned char *end = c + len;

    /*
     * Set the COMPLEX_ALPHA flag if we have an image with partially
     * transparent bits.
     */

    mPtr->flags &= ~COMPLEX_ALPHA;
    c += 3;			/* Start at first alpha byte. */
    for (; c < end; c += 4) {
	if (*c && *c != 255) {
     	    mPtr->flags |= COMPLEX_ALPHA;
	    break;
	}
    }
    return (mPtr->flags & COMPLEX_ALPHA);
}

/*
 *----------------------------------------------------------------------
 *
 * ImgPhotoBlendComplexAlpha --
 *
 *	This function is called when an image with partially transparent
 *	pixels must be drawn over another image. It blends the photo data onto
 *	a local copy of the surface that we are drawing on, *including* the
 *	pixels drawn by everything that should be drawn underneath the image.
 *
 *	Much of this code has hard-coded values in for speed because this
 *	routine is performance critical for complex image drawing.
 *
 * Results:
 *	None.
 *
 * Side effects:
 *	Background image passed in gets drawn over with image data.
 *
 * Notes:
 *	This should work on all platforms that set mask and shift data
 *	properly from the visualInfo. RGB is really only a 24+ bpp version
 *	whereas RGB15 is the correct version and works for 15bpp+, but it
 *	slower, so it's only used for 15bpp+.
 *
 *	Note that Win32 pre-defines those operations that we really need.
 *
 *----------------------------------------------------------------------
 */

#ifndef __WIN32__
#define GetRValue(rgb)	(UCHAR(((rgb) & red_mask) >> red_shift))
#define GetGValue(rgb)	(UCHAR(((rgb) & green_mask) >> green_shift))
#define GetBValue(rgb)	(UCHAR(((rgb) & blue_mask) >> blue_shift))
#define RGB(r, g, b)	((unsigned)( \
	(UCHAR(r) << red_shift)   | \
	(UCHAR(g) << green_shift) | \
	(UCHAR(b) << blue_shift)  ))
#define RGB15(r, g, b)	((unsigned)( \
	(((r) * red_mask / 255)   & red_mask)   | \
	(((g) * green_mask / 255) & green_mask) | \
	(((b) * blue_mask / 255)  & blue_mask)  ))
#endif /* !__WIN32__ */

static void
ImgPhotoBlendComplexAlpha(
    XImage *bgImg,		/* Background image to draw on. */
    PhotoInstance *iPtr,	/* Image instance to draw. */
    int xOffset, int yOffset,	/* X & Y offset into image instance to
				 * draw. */
    int width, int height)	/* Width & height of image to draw. */
{
    int x, y, line;
    unsigned long pixel;
    unsigned char r, g, b, alpha, unalpha, *masterPtr;
    unsigned char *alphaAr = iPtr->masterPtr->pix32;

    /*
     * This blending is an integer version of the Source-Over compositing rule
     * (see Porter&Duff, "Compositing Digital Images", proceedings of SIGGRAPH
     * 1984) that has been hard-coded (for speed) to work with targetting a
     * solid surface.
     *
     * The 'unalpha' field must be 255-alpha; it is separated out to encourage
     * more efficient compilation.
     */

#define ALPHA_BLEND(bgPix, imgPix, alpha, unalpha) \
	((bgPix * unalpha + imgPix * alpha) / 255)

    /*
     * We have to get the mask and shift info from the visual on non-Win32 so
     * that the macros Get*Value(), RGB() and RGB15() work correctly. This
     * might be cached for better performance.
     */

#ifndef __WIN32__
    unsigned long red_mask, green_mask, blue_mask;
    unsigned long red_shift, green_shift, blue_shift;
    Visual *visual = iPtr->visualInfo.visual;

    red_mask = visual->red_mask;
    green_mask = visual->green_mask;
    blue_mask = visual->blue_mask;
    red_shift = 0;
    green_shift = 0;
    blue_shift = 0;
    while ((0x0001 & (red_mask >> red_shift)) == 0) {
	red_shift++;
    }
    while ((0x0001 & (green_mask >> green_shift)) == 0) {
	green_shift++;
    }
    while ((0x0001 & (blue_mask >> blue_shift)) == 0) {
	blue_shift++;
    }
#endif /* !__WIN32__ */

    /*
     * Only UNIX requires the special case for <24bpp. It varies with 3 extra
     * shifts and uses RGB15. The 24+bpp version could also then be further
     * optimized.
     */

#if !(defined(__WIN32__) || defined(MAC_OSX_TK))
    if (bgImg->depth < 24) {
	unsigned char red_mlen, green_mlen, blue_mlen;

	red_mlen = 8 - CountBits(red_mask >> red_shift);
	green_mlen = 8 - CountBits(green_mask >> green_shift);
	blue_mlen = 8 - CountBits(blue_mask >> blue_shift);
	for (y = 0; y < height; y++) {
	    line = (y + yOffset) * iPtr->masterPtr->width;
	    for (x = 0; x < width; x++) {
		masterPtr = alphaAr + ((line + x + xOffset) * 4);
		alpha = masterPtr[3];

		/*
		 * Ignore pixels that are fully transparent
		 */

		if (alpha) {
		    /*
		     * We could perhaps be more efficient than XGetPixel for
		     * 24 and 32 bit displays, but this seems "fast enough".
		     */

		    r = masterPtr[0];
		    g = masterPtr[1];
		    b = masterPtr[2];
		    if (alpha != 255) {
			/*
			 * Only blend pixels that have some transparency
			 */

			unsigned char ra, ga, ba;

			pixel = XGetPixel(bgImg, x, y);
			ra = GetRValue(pixel) << red_mlen;
			ga = GetGValue(pixel) << green_mlen;
			ba = GetBValue(pixel) << blue_mlen;
			unalpha = 255 - alpha;	/* Calculate once. */
			r = ALPHA_BLEND(ra, r, alpha, unalpha);
			g = ALPHA_BLEND(ga, g, alpha, unalpha);
			b = ALPHA_BLEND(ba, b, alpha, unalpha);
		    }
		    XPutPixel(bgImg, x, y, RGB15(r, g, b));
		}
	    }
	}
	return;
    }
#endif /* !__WIN32__ && !MAC_OSX_TK */

    for (y = 0; y < height; y++) {
	line = (y + yOffset) * iPtr->masterPtr->width;
	for (x = 0; x < width; x++) {
	    masterPtr = alphaAr + ((line + x + xOffset) * 4);
	    alpha = masterPtr[3];

	    /*
	     * Ignore pixels that are fully transparent
	     */

	    if (alpha) {
		/*
		 * We could perhaps be more efficient than XGetPixel for 24
		 * and 32 bit displays, but this seems "fast enough".
		 */

		r = masterPtr[0];
		g = masterPtr[1];
		b = masterPtr[2];
		if (alpha != 255) {
		    /*
		     * Only blend pixels that have some transparency
		     */

		    unsigned char ra, ga, ba;

		    pixel = XGetPixel(bgImg, x, y);
		    ra = GetRValue(pixel);
		    ga = GetGValue(pixel);
		    ba = GetBValue(pixel);
		    unalpha = 255 - alpha;	/* Calculate once. */
		    r = ALPHA_BLEND(ra, r, alpha, unalpha);
		    g = ALPHA_BLEND(ga, g, alpha, unalpha);
		    b = ALPHA_BLEND(ba, b, alpha, unalpha);
		}
		XPutPixel(bgImg, x, y, RGB(r, g, b));
	    }
	}
    }
#undef ALPHA_BLEND
}

/*
 *----------------------------------------------------------------------
 *
 * ImgPhotoDisplay --
 *
 *	This function is invoked to draw a photo image.
 *
 * Results:
 *	None.
 *
 * Side effects:
 *	A portion of the image gets rendered in a pixmap or window.
 *
 *----------------------------------------------------------------------
 */

static void
ImgPhotoDisplay(
    ClientData clientData,	/* Pointer to PhotoInstance structure for
				 * instance to be displayed. */
    Display *display,		/* Display on which to draw image. */
    Drawable drawable,		/* Pixmap or window in which to draw image. */
    int imageX, int imageY,	/* Upper-left corner of region within image to
				 * draw. */
    int width, int height,	/* Dimensions of region within image to
				 * draw. */
    int drawableX,int drawableY)/* Coordinates within drawable that correspond
				 * to imageX and imageY. */
{
    PhotoInstance *instancePtr = (PhotoInstance *) clientData;
    XVisualInfo visInfo = instancePtr->visualInfo;

    /*
     * If there's no pixmap, it means that an error occurred while creating
     * the image instance so it can't be displayed.
     */

    if (instancePtr->pixels == None) {
	return;
    }

    if ((instancePtr->masterPtr->flags & COMPLEX_ALPHA)
	    && visInfo.depth >= 15
	    && (visInfo.class == DirectColor || visInfo.class == TrueColor)) {
	Tk_ErrorHandler handler;
	XImage *bgImg = NULL;

	/*
	 * Create an error handler to suppress the case where the input was
	 * not properly constrained, which can cause an X error. [Bug 979239]
	 */

	handler = Tk_CreateErrorHandler(display, -1, -1, -1, NULL,
		(ClientData) NULL);

	/*
	 * Pull the current background from the display to blend with
	 */

	bgImg = XGetImage(display, drawable, drawableX, drawableY,
		(unsigned int)width, (unsigned int)height, AllPlanes, ZPixmap);
	if (bgImg == NULL) {
	    Tk_DeleteErrorHandler(handler);
	    return;
	}

	ImgPhotoBlendComplexAlpha(bgImg, instancePtr, imageX, imageY, width,
		height);

	/*
	 * Color info is unimportant as we only do this operation for depth >=
	 * 15.
	 */

	TkPutImage(NULL, 0, display, drawable, instancePtr->gc,
		bgImg, 0, 0, drawableX, drawableY,
		(unsigned int) width, (unsigned int) height);
	XDestroyImage(bgImg);
	Tk_DeleteErrorHandler(handler);
    } else {
	/*
	 * masterPtr->region describes which parts of the image contain valid
	 * data. We set this region as the clip mask for the gc, setting its
	 * origin appropriately, and use it when drawing the image.
	 */

	TkSetRegion(display, instancePtr->gc,
		instancePtr->masterPtr->validRegion);
	XSetClipOrigin(display, instancePtr->gc, drawableX - imageX,
		drawableY - imageY);
	XCopyArea(display, instancePtr->pixels, drawable, instancePtr->gc,
		imageX, imageY, (unsigned) width, (unsigned) height,
		drawableX, drawableY);
	XSetClipMask(display, instancePtr->gc, None);
	XSetClipOrigin(display, instancePtr->gc, 0, 0);
    }
    XFlush(display);
}

/*
 *----------------------------------------------------------------------
 *
 * ImgPhotoFree --
 *
 *	This function is called when a widget ceases to use a particular
 *	instance of an image. We don't actually get rid of the instance until
 *	later because we may be about to get this instance again.
 *
 * Results:
 *	None.
 *
 * Side effects:
 *	Internal data structures get cleaned up, later.
 *
 *----------------------------------------------------------------------
 */

static void
ImgPhotoFree(
    ClientData clientData,	/* Pointer to PhotoInstance structure for
				 * instance to be displayed. */
    Display *display)		/* Display containing window that used
				 * image. */
{
    PhotoInstance *instancePtr = (PhotoInstance *) clientData;
    ColorTable *colorPtr;

    instancePtr->refCount -= 1;
    if (instancePtr->refCount > 0) {
	return;
    }

    /*
     * There are no more uses of the image within this widget. Decrement the
     * count of live uses of its color table, so that its colors can be
     * reclaimed if necessary, and set up an idle call to free the instance
     * structure.
     */

    colorPtr = instancePtr->colorTablePtr;
    if (colorPtr != NULL) {
	colorPtr->liveRefCount -= 1;
    }

    Tcl_DoWhenIdle(DisposeInstance, (ClientData) instancePtr);
}

/*
 *----------------------------------------------------------------------
 *
 * ImgPhotoDelete --
 *
 *	This function is called by the image code to delete the master
 *	structure for an image.
 *
 * Results:
 *	None.
 *
 * Side effects:
 *	Resources associated with the image get freed.
 *
 *----------------------------------------------------------------------
 */

static void
ImgPhotoDelete(
    ClientData masterData)	/* Pointer to PhotoMaster structure for image.
				 * Must not have any more instances. */
{
    PhotoMaster *masterPtr = (PhotoMaster *) masterData;
    PhotoInstance *instancePtr;

    while ((instancePtr = masterPtr->instancePtr) != NULL) {
	if (instancePtr->refCount > 0) {
	    Tcl_Panic("tried to delete photo image when instances still exist");
	}
	Tcl_CancelIdleCall(DisposeInstance, (ClientData) instancePtr);
	DisposeInstance((ClientData) instancePtr);
    }
    masterPtr->tkMaster = NULL;
    if (masterPtr->imageCmd != NULL) {
	Tcl_DeleteCommandFromToken(masterPtr->interp, masterPtr->imageCmd);
    }
    if (masterPtr->pix32 != NULL) {
	ckfree((char *) masterPtr->pix32);
    }
    if (masterPtr->validRegion != NULL) {
	TkDestroyRegion(masterPtr->validRegion);
    }
    if (masterPtr->dataString != NULL) {
	Tcl_DecrRefCount(masterPtr->dataString);
    }
    if (masterPtr->format != NULL) {
	Tcl_DecrRefCount(masterPtr->format);
    }
    Tk_FreeOptions(configSpecs, (char *) masterPtr, NULL, 0);
    ckfree((char *) masterPtr);
}

/*
 *----------------------------------------------------------------------
 *
 * ImgPhotoCmdDeletedProc --
 *
 *	This function is invoked when the image command for an image is
 *	deleted. It deletes the image.
 *
 * Results:
 *	None.
 *
 * Side effects:
 *	The image is deleted.
 *
 *----------------------------------------------------------------------
 */

static void
ImgPhotoCmdDeletedProc(
    ClientData clientData)	/* Pointer to PhotoMaster structure for
				 * image. */
{
    PhotoMaster *masterPtr = (PhotoMaster *) clientData;

    masterPtr->imageCmd = NULL;
    if (masterPtr->tkMaster != NULL) {
	Tk_DeleteImage(masterPtr->interp, Tk_NameOfImage(masterPtr->tkMaster));
    }
}

/*
 *----------------------------------------------------------------------
 *
 * ImgPhotoSetSize --
 *
 *	This function reallocates the image storage and instance pixmaps for a
 *	photo image, as necessary, to change the image's size to `width' x
 *	`height' pixels.
 *
 * Results:
 *	TCL_OK if successful, TCL_ERROR if failure occurred (currently just
 *	with memory allocation.)
 *
 * Side effects:
 *	Storage gets reallocated, for the master and all its instances.
 *
 *----------------------------------------------------------------------
 */

static int
ImgPhotoSetSize(
    PhotoMaster *masterPtr,
    int width, int height)
{
    unsigned char *newPix32 = NULL;
    int h, offset, pitch;
    unsigned char *srcPtr, *destPtr;
    XRectangle validBox, clipBox;
    TkRegion clipRegion;
    PhotoInstance *instancePtr;

    if (masterPtr->userWidth > 0) {
	width = masterPtr->userWidth;
    }
    if (masterPtr->userHeight > 0) {
	height = masterPtr->userHeight;
    }

    pitch = width * 4;

    /*
     * Test if we're going to (re)allocate the main buffer now, so that any
     * failures will leave the photo unchanged.
     */

    if ((width != masterPtr->width) || (height != masterPtr->height)
	    || (masterPtr->pix32 == NULL)) {
	/*
	 * Not a u-long, but should be one.
	 */

	unsigned /*long*/ newPixSize = (unsigned /*long*/) (height * pitch);

	/*
	 * Some mallocs() really hate allocating zero bytes. [Bug 619544]
	 */

	if (newPixSize == 0) {
	    newPix32 = NULL;
	} else {
	    newPix32 = (unsigned char *) attemptckalloc(newPixSize);
	    if (newPix32 == NULL) {
		return TCL_ERROR;
	    }
	}
    }

    /*
     * We have to trim the valid region if it is currently larger than the new
     * image size.
     */

    TkClipBox(masterPtr->validRegion, &validBox);
    if ((validBox.x + validBox.width > width)
	    || (validBox.y + validBox.height > height)) {
	clipBox.x = 0;
	clipBox.y = 0;
	clipBox.width = width;
	clipBox.height = height;
	clipRegion = TkCreateRegion();
	TkUnionRectWithRegion(&clipBox, clipRegion, clipRegion);
	TkIntersectRegion(masterPtr->validRegion, clipRegion,
		masterPtr->validRegion);
	TkDestroyRegion(clipRegion);
	TkClipBox(masterPtr->validRegion, &validBox);
    }

    /*
     * Use the reallocated storage (allocation above) for the 32-bit image and
     * copy over valid regions. Note that this test is true precisely when the
     * allocation has already been done.
     */

    if (newPix32 != NULL) {
	/*
	 * Zero the new array. The dithering code shouldn't read the areas
	 * outside validBox, but they might be copied to another photo image
	 * or written to a file.
	 */

	if ((masterPtr->pix32 != NULL)
	    && ((width == masterPtr->width) || (width == validBox.width))) {
	    if (validBox.y > 0) {
		memset(newPix32, 0, (size_t) (validBox.y * pitch));
	    }
	    h = validBox.y + validBox.height;
	    if (h < height) {
		memset(newPix32 + h*pitch, 0, (size_t) ((height - h) * pitch));
	    }
	} else {
	    memset(newPix32, 0, (size_t) (height * pitch));
	}

	if (masterPtr->pix32 != NULL) {
	    /*
	     * Copy the common area over to the new array array and free the
	     * old array.
	     */

	    if (width == masterPtr->width) {

		/*
		 * The region to be copied is contiguous.
		 */

		offset = validBox.y * pitch;
		memcpy(newPix32 + offset, masterPtr->pix32 + offset,
			(size_t) (validBox.height * pitch));

	    } else if ((validBox.width > 0) && (validBox.height > 0)) {
		/*
		 * Area to be copied is not contiguous - copy line by line.
		 */

		destPtr = newPix32 + (validBox.y * width + validBox.x) * 4;
		srcPtr = masterPtr->pix32 + (validBox.y * masterPtr->width
			+ validBox.x) * 4;
		for (h = validBox.height; h > 0; h--) {
		    memcpy(destPtr, srcPtr, (size_t) (validBox.width * 4));
		    destPtr += width * 4;
		    srcPtr += masterPtr->width * 4;
		}
	    }

	    ckfree((char *) masterPtr->pix32);
	}

	masterPtr->pix32 = newPix32;
	masterPtr->width = width;
	masterPtr->height = height;

	/*
	 * Dithering will be correct up to the end of the last pre-existing
	 * complete scanline.
	 */

	if ((validBox.x > 0) || (validBox.y > 0)) {
	    masterPtr->ditherX = 0;
	    masterPtr->ditherY = 0;
	} else if (validBox.width == width) {
	    if ((int) validBox.height < masterPtr->ditherY) {
		masterPtr->ditherX = 0;
		masterPtr->ditherY = validBox.height;
	    }
	} else if ((masterPtr->ditherY > 0)
		|| ((int) validBox.width < masterPtr->ditherX)) {
	    masterPtr->ditherX = validBox.width;
	    masterPtr->ditherY = 0;
	}
    }

    ToggleComplexAlphaIfNeeded(masterPtr);

    /*
     * Now adjust the sizes of the pixmaps for all of the instances.
     */

    for (instancePtr = masterPtr->instancePtr; instancePtr != NULL;
	    instancePtr = instancePtr->nextPtr) {
	ImgPhotoInstanceSetSize(instancePtr);
    }

    return TCL_OK;
}

/*
 *----------------------------------------------------------------------
 *
 * ImgPhotoInstanceSetSize --
 *
 *	This function reallocates the instance pixmap and dithering error
 *	array for a photo instance, as necessary, to change the image's size
 *	to `width' x `height' pixels.
 *
 * Results:
 *	None.
 *
 * Side effects:
 *	Storage gets reallocated, here and in the X server.
 *
 *----------------------------------------------------------------------
 */

static void
ImgPhotoInstanceSetSize(
    PhotoInstance *instancePtr)	/* Instance whose size is to be changed. */
{
    PhotoMaster *masterPtr;
    schar *newError, *errSrcPtr, *errDestPtr;
    int h, offset;
    XRectangle validBox;
    Pixmap newPixmap;

    masterPtr = instancePtr->masterPtr;
    TkClipBox(masterPtr->validRegion, &validBox);

    if ((instancePtr->width != masterPtr->width)
	    || (instancePtr->height != masterPtr->height)
	    || (instancePtr->pixels == None)) {
	newPixmap = Tk_GetPixmap(instancePtr->display,
		RootWindow(instancePtr->display,
			instancePtr->visualInfo.screen),
		(masterPtr->width > 0) ? masterPtr->width: 1,
		(masterPtr->height > 0) ? masterPtr->height: 1,
		instancePtr->visualInfo.depth);
	if (!newPixmap) {
	    Tcl_Panic("Fail to create pixmap with Tk_GetPixmap in ImgPhotoInstanceSetSize.\n");
	}

	/*
	 * The following is a gross hack needed to properly support colormaps
	 * under Windows. Before the pixels can be copied to the pixmap, the
	 * relevent colormap must be associated with the drawable. Normally we
	 * can infer this association from the window that was used to create
	 * the pixmap. However, in this case we're using the root window, so
	 * we have to be more explicit.
	 */

	TkSetPixmapColormap(newPixmap, instancePtr->colormap);

	if (instancePtr->pixels != None) {
	    /*
	     * Copy any common pixels from the old pixmap and free it.
	     */

	    XCopyArea(instancePtr->display, instancePtr->pixels, newPixmap,
		    instancePtr->gc, validBox.x, validBox.y,
		    validBox.width, validBox.height, validBox.x, validBox.y);
	    Tk_FreePixmap(instancePtr->display, instancePtr->pixels);
	}
	instancePtr->pixels = newPixmap;
    }

    if ((instancePtr->width != masterPtr->width)
	    || (instancePtr->height != masterPtr->height)
	    || (instancePtr->error == NULL)) {

	if (masterPtr->height > 0 && masterPtr->width > 0) {
	    newError = (schar *) ckalloc((unsigned)
		    masterPtr->height * masterPtr->width * 3 * sizeof(schar));

	    /*
	     * Zero the new array so that we don't get bogus error values
	     * propagating into areas we dither later.
	     */

	    if ((instancePtr->error != NULL)
		    && ((instancePtr->width == masterPtr->width)
		    || (validBox.width == masterPtr->width))) {
		if (validBox.y > 0) {
		    memset(newError, 0, (size_t)
			    validBox.y * masterPtr->width * 3 * sizeof(schar));
		}
		h = validBox.y + validBox.height;
		if (h < masterPtr->height) {
		    memset(newError + h*masterPtr->width*3, 0,
			    (size_t) (masterPtr->height - h)
			    * masterPtr->width * 3 * sizeof(schar));
		}
	    } else {
		memset(newError, 0, (size_t)
			masterPtr->height * masterPtr->width *3*sizeof(schar));
	    }
	} else {
	    newError = NULL;
	}

	if (instancePtr->error != NULL) {
	    /*
	     * Copy the common area over to the new array and free the old
	     * array.
	     */

	    if (masterPtr->width == instancePtr->width) {
		offset = validBox.y * masterPtr->width * 3;
		memcpy(newError + offset, instancePtr->error + offset,
			(size_t) (validBox.height
			* masterPtr->width * 3 * sizeof(schar)));

	    } else if (validBox.width > 0 && validBox.height > 0) {
		errDestPtr = newError +
			(validBox.y * masterPtr->width + validBox.x) * 3;
		errSrcPtr = instancePtr->error +
			(validBox.y * instancePtr->width + validBox.x) * 3;

		for (h = validBox.height; h > 0; --h) {
		    memcpy(errDestPtr, errSrcPtr,
			    validBox.width * 3 * sizeof(schar));
		    errDestPtr += masterPtr->width * 3;
		    errSrcPtr += instancePtr->width * 3;
		}
	    }
	    ckfree((char *) instancePtr->error);
	}

	instancePtr->error = newError;
    }

    instancePtr->width = masterPtr->width;
    instancePtr->height = masterPtr->height;
}

/*
 *----------------------------------------------------------------------
 *
 * IsValidPalette --
 *
 *	This function is called to check whether a value given for the
 *	-palette option is valid for a particular instance of a photo image.
 *
 * Results:
 *	A boolean value: 1 if the palette is acceptable, 0 otherwise.
 *
 * Side effects:
 *	None.
 *
 *----------------------------------------------------------------------
 */

static int
IsValidPalette(
    PhotoInstance *instancePtr,	/* Instance to which the palette specification
				 * is to be applied. */
    const char *palette)	/* Palette specification string. */
{
    int nRed, nGreen, nBlue, mono, numColors;
    char *endp;

    /*
     * First parse the specification: it must be of the form %d or %d/%d/%d.
     */

    nRed = strtol(palette, &endp, 10);
    if ((endp == palette) || ((*endp != 0) && (*endp != '/'))
	    || (nRed < 2) || (nRed > 256)) {
	return 0;
    }

    if (*endp == 0) {
	mono = 1;
	nGreen = nBlue = nRed;
    } else {
	palette = endp + 1;
	nGreen = strtol(palette, &endp, 10);
	if ((endp == palette) || (*endp != '/') || (nGreen < 2)
		|| (nGreen > 256)) {
	    return 0;
	}
	palette = endp + 1;
	nBlue = strtol(palette, &endp, 10);
	if ((endp == palette) || (*endp != 0) || (nBlue < 2)
		|| (nBlue > 256)) {
	    return 0;
	}
	mono = 0;
    }

    switch (instancePtr->visualInfo.class) {
    case DirectColor:
    case TrueColor:
	if ((nRed > (1 << CountBits(instancePtr->visualInfo.red_mask)))
		|| (nGreen>(1<<CountBits(instancePtr->visualInfo.green_mask)))
		|| (nBlue>(1<<CountBits(instancePtr->visualInfo.blue_mask)))) {
	    return 0;
	}
	break;
    case PseudoColor:
    case StaticColor:
	numColors = nRed;
	if (!mono) {
	    numColors *= nGreen*nBlue;
	}
	if (numColors > (1 << instancePtr->visualInfo.depth)) {
	    return 0;
	}
	break;
    case GrayScale:
    case StaticGray:
	if (!mono || (nRed > (1 << instancePtr->visualInfo.depth))) {
	    return 0;
	}
	break;
    }

    return 1;
}

/*
 *----------------------------------------------------------------------
 *
 * CountBits --
 *
 *	This function counts how many bits are set to 1 in `mask'.
 *
 * Results:
 *	The integer number of bits.
 *
 * Side effects:
 *	None.
 *
 *----------------------------------------------------------------------
 */

static int
CountBits(
    pixel mask)			/* Value to count the 1 bits in. */
{
    int n;

    for (n=0 ; mask!=0 ; mask&=mask-1) {
	n++;
    }
    return n;
}

/*
 *----------------------------------------------------------------------
 *
 * GetColorTable --
 *
 *	This function is called to allocate a table of colormap information
 *	for an instance of a photo image. Only one such table is allocated for
 *	all photo instances using the same display, colormap, palette and
 *	gamma values, so that the application need only request a set of
 *	colors from the X server once for all such photo widgets. This
 *	function maintains a hash table to find previously-allocated
 *	ColorTables.
 *
 * Results:
 *	None.
 *
 * Side effects:
 *	A new ColorTable may be allocated and placed in the hash table, and
 *	have colors allocated for it.
 *
 *----------------------------------------------------------------------
 */

static void
GetColorTable(
    PhotoInstance *instancePtr)	/* Instance needing a color table. */
{
    ColorTable *colorPtr;
    Tcl_HashEntry *entry;
    ColorTableId id;
    int isNew;

    /*
     * Look for an existing ColorTable in the hash table.
     */

    memset(&id, 0, sizeof(id));
    id.display = instancePtr->display;
    id.colormap = instancePtr->colormap;
    id.palette = instancePtr->palette;
    id.gamma = instancePtr->gamma;
    if (!imgPhotoColorHashInitialized) {
	Tcl_InitHashTable(&imgPhotoColorHash, N_COLOR_HASH);
	imgPhotoColorHashInitialized = 1;
    }
    entry = Tcl_CreateHashEntry(&imgPhotoColorHash, (char *) &id, &isNew);

    if (!isNew) {
	/*
	 * Re-use the existing entry.
	 */

	colorPtr = (ColorTable *) Tcl_GetHashValue(entry);
    } else {
	/*
	 * No color table currently available; need to make one.
	 */

	colorPtr = (ColorTable *) ckalloc(sizeof(ColorTable));

	/*
	 * The following line of code should not normally be needed due to the
	 * assignment in the following line. However, it compensates for bugs
	 * in some compilers (HP, for example) where sizeof(ColorTable) is 24
	 * but the assignment only copies 20 bytes, leaving 4 bytes
	 * uninitialized; these cause problems when using the id for lookups
	 * in imgPhotoColorHash, and can result in core dumps.
	 */

	memset(&colorPtr->id, 0, sizeof(ColorTableId));
	colorPtr->id = id;
	Tk_PreserveColormap(colorPtr->id.display, colorPtr->id.colormap);
	colorPtr->flags = 0;
	colorPtr->refCount = 0;
	colorPtr->liveRefCount = 0;
	colorPtr->numColors = 0;
	colorPtr->visualInfo = instancePtr->visualInfo;
	colorPtr->pixelMap = NULL;
	Tcl_SetHashValue(entry, colorPtr);
    }

    colorPtr->refCount++;
    colorPtr->liveRefCount++;
    instancePtr->colorTablePtr = colorPtr;
    if (colorPtr->flags & DISPOSE_PENDING) {
	Tcl_CancelIdleCall(DisposeColorTable, (ClientData) colorPtr);
	colorPtr->flags &= ~DISPOSE_PENDING;
    }

    /*
     * Allocate colors for this color table if necessary.
     */

    if ((colorPtr->numColors == 0)
	    && ((colorPtr->flags & BLACK_AND_WHITE) == 0)) {
	AllocateColors(colorPtr);
    }
}

/*
 *----------------------------------------------------------------------
 *
 * FreeColorTable --
 *
 *	This function is called when an instance ceases using a color table.
 *
 * Results:
 *	None.
 *
 * Side effects:
 *	If no other instances are using this color table, a when-idle handler
 *	is registered to free up the color table and the colors allocated for
 *	it.
 *
 *----------------------------------------------------------------------
 */

static void
FreeColorTable(
    ColorTable *colorPtr,	/* Pointer to the color table which is no
				 * longer required by an instance. */
    int force)			/* Force free to happen immediately. */
{
    colorPtr->refCount--;
    if (colorPtr->refCount > 0) {
	return;
    }

    if (force) {
	if ((colorPtr->flags & DISPOSE_PENDING) != 0) {
	    Tcl_CancelIdleCall(DisposeColorTable, (ClientData) colorPtr);
	    colorPtr->flags &= ~DISPOSE_PENDING;
	}
	DisposeColorTable((ClientData) colorPtr);
    } else if ((colorPtr->flags & DISPOSE_PENDING) == 0) {
	Tcl_DoWhenIdle(DisposeColorTable, (ClientData) colorPtr);
	colorPtr->flags |= DISPOSE_PENDING;
    }
}

/*
 *----------------------------------------------------------------------
 *
 * AllocateColors --
 *
 *	This function allocates the colors required by a color table, and sets
 *	up the fields in the color table data structure which are used in
 *	dithering.
 *
 * Results:
 *	None.
 *
 * Side effects:
 *	Colors are allocated from the X server. Fields in the color table data
 *	structure are updated.
 *
 *----------------------------------------------------------------------
 */

static void
AllocateColors(
    ColorTable *colorPtr)	/* Pointer to the color table requiring colors
				 * to be allocated. */
{
    int i, r, g, b, rMult, mono;
    int numColors, nRed, nGreen, nBlue;
    double fr, fg, fb, igam;
    XColor *colors;
    unsigned long *pixels;

    /*
     * 16-bit intensity value for i/n of full intensity.
     */
#define CFRAC(i, n)	((i) * 65535 / (n))

    /* As for CFRAC, but apply exponent of g. */
#define CGFRAC(i, n, g)	((int)(65535 * pow((double)(i) / (n), (g))))

    /*
     * First parse the palette specification to get the required number of
     * shades of each primary.
     */

    mono = sscanf(colorPtr->id.palette, "%d/%d/%d", &nRed, &nGreen, &nBlue)
	    <= 1;
    igam = 1.0 / colorPtr->id.gamma;

    /*
     * Each time around this loop, we reduce the number of colors we're trying
     * to allocate until we succeed in allocating all of the colors we need.
     */

    for (;;) {
	/*
	 * If we are using 1 bit/pixel, we don't need to allocate any colors
	 * (we just use the foreground and background colors in the GC).
	 */

	if (mono && (nRed <= 2)) {
	    colorPtr->flags |= BLACK_AND_WHITE;
	    return;
	}

	/*
	 * Calculate the RGB coordinates of the colors we want to allocate and
	 * store them in *colors.
	 */

	if ((colorPtr->visualInfo.class == DirectColor)
		|| (colorPtr->visualInfo.class == TrueColor)) {

	    /*
	     * Direct/True Color: allocate shades of red, green, blue
	     * independently.
	     */

	    if (mono) {
		numColors = nGreen = nBlue = nRed;
	    } else {
		numColors = MAX(MAX(nRed, nGreen), nBlue);
	    }
	    colors = (XColor *) ckalloc(numColors * sizeof(XColor));

	    for (i = 0; i < numColors; ++i) {
		if (igam == 1.0) {
		    colors[i].red = CFRAC(i, nRed - 1);
		    colors[i].green = CFRAC(i, nGreen - 1);
		    colors[i].blue = CFRAC(i, nBlue - 1);
		} else {
		    colors[i].red = CGFRAC(i, nRed - 1, igam);
		    colors[i].green = CGFRAC(i, nGreen - 1, igam);
		    colors[i].blue = CGFRAC(i, nBlue - 1, igam);
		}
	    }
	} else {
	    /*
	     * PseudoColor, StaticColor, GrayScale or StaticGray visual: we
	     * have to allocate each color in the color cube separately.
	     */

	    numColors = (mono) ? nRed: (nRed * nGreen * nBlue);
	    colors = (XColor *) ckalloc(numColors * sizeof(XColor));

	    if (!mono) {
		/*
		 * Color display using a PseudoColor or StaticColor visual.
		 */

		i = 0;
		for (r = 0; r < nRed; ++r) {
		    for (g = 0; g < nGreen; ++g) {
			for (b = 0; b < nBlue; ++b) {
			    if (igam == 1.0) {
				colors[i].red = CFRAC(r, nRed - 1);
				colors[i].green = CFRAC(g, nGreen - 1);
				colors[i].blue = CFRAC(b, nBlue - 1);
			    } else {
				colors[i].red = CGFRAC(r, nRed - 1, igam);
				colors[i].green = CGFRAC(g, nGreen - 1, igam);
				colors[i].blue = CGFRAC(b, nBlue - 1, igam);
			    }
			    i++;
			}
		    }
		}
	    } else {
		/*
		 * Monochrome display - allocate the shades of grey we want.
		 */

		for (i = 0; i < numColors; ++i) {
		    if (igam == 1.0) {
			r = CFRAC(i, numColors - 1);
		    } else {
			r = CGFRAC(i, numColors - 1, igam);
		    }
		    colors[i].red = colors[i].green = colors[i].blue = r;
		}
	    }
	}

	/*
	 * Now try to allocate the colors we've calculated.
	 */

	pixels = (unsigned long *) ckalloc(numColors * sizeof(unsigned long));
	for (i = 0; i < numColors; ++i) {
	    if (!XAllocColor(colorPtr->id.display, colorPtr->id.colormap,
		    &colors[i])) {
		/*
		 * Can't get all the colors we want in the default colormap;
		 * first try freeing colors from other unused color tables.
		 */

		if (!ReclaimColors(&colorPtr->id, numColors - i)
			|| !XAllocColor(colorPtr->id.display,
			colorPtr->id.colormap, &colors[i])) {
		    /*
		     * Still can't allocate the color.
		     */

		    break;
		}
	    }
	    pixels[i] = colors[i].pixel;
	}

	/*
	 * If we didn't get all of the colors, reduce the resolution of the
	 * color cube, free the ones we got, and try again.
	 */

	if (i >= numColors) {
	    break;
	}
	XFreeColors(colorPtr->id.display, colorPtr->id.colormap, pixels, i, 0);
	ckfree((char *) colors);
	ckfree((char *) pixels);

	if (!mono) {
	    if ((nRed == 2) && (nGreen == 2) && (nBlue == 2)) {
		/*
		 * Fall back to 1-bit monochrome display.
		 */

		mono = 1;
	    } else {
		/*
		 * Reduce the number of shades of each primary to about 3/4 of
		 * the previous value. This should reduce the total number of
		 * colors required to about half the previous value for
		 * PseudoColor displays.
		 */

		nRed = (nRed * 3 + 2) / 4;
		nGreen = (nGreen * 3 + 2) / 4;
		nBlue = (nBlue * 3 + 2) / 4;
	    }
	} else {
	    /*
	     * Reduce the number of shades of gray to about 1/2.
	     */

	    nRed = nRed / 2;
	}
    }

    /*
     * We have allocated all of the necessary colors: fill in various fields
     * of the ColorTable record.
     */

    if (!mono) {
	colorPtr->flags |= COLOR_WINDOW;

	/*
	 * The following is a hairy hack. We only want to index into the
	 * pixelMap on colormap displays. However, if the display is on
	 * Windows, then we actually want to store the index not the value
	 * since we will be passing the color table into the TkPutImage call.
	 */

#ifndef __WIN32__
	if ((colorPtr->visualInfo.class != DirectColor)
		&& (colorPtr->visualInfo.class != TrueColor)) {
	    colorPtr->flags |= MAP_COLORS;
	}
#endif /* __WIN32__ */
    }

    colorPtr->numColors = numColors;
    colorPtr->pixelMap = pixels;

    /*
     * Set up quantization tables for dithering.
     */

    rMult = nGreen * nBlue;
    for (i = 0; i < 256; ++i) {
	r = (i * (nRed - 1) + 127) / 255;
	if (mono) {
	    fr = (double) colors[r].red / 65535.0;
	    if (colorPtr->id.gamma != 1.0 ) {
		fr = pow(fr, colorPtr->id.gamma);
	    }
	    colorPtr->colorQuant[0][i] = (int)(fr * 255.99);
	    colorPtr->redValues[i] = colors[r].pixel;
	} else {
	    g = (i * (nGreen - 1) + 127) / 255;
	    b = (i * (nBlue - 1) + 127) / 255;
	    if ((colorPtr->visualInfo.class == DirectColor)
		    || (colorPtr->visualInfo.class == TrueColor)) {
		colorPtr->redValues[i] =
			colors[r].pixel & colorPtr->visualInfo.red_mask;
		colorPtr->greenValues[i] =
			colors[g].pixel & colorPtr->visualInfo.green_mask;
		colorPtr->blueValues[i] =
			colors[b].pixel & colorPtr->visualInfo.blue_mask;
	    } else {
		r *= rMult;
		g *= nBlue;
		colorPtr->redValues[i] = r;
		colorPtr->greenValues[i] = g;
		colorPtr->blueValues[i] = b;
	    }
	    fr = (double) colors[r].red / 65535.0;
	    fg = (double) colors[g].green / 65535.0;
	    fb = (double) colors[b].blue / 65535.0;
	    if (colorPtr->id.gamma != 1.0) {
		fr = pow(fr, colorPtr->id.gamma);
		fg = pow(fg, colorPtr->id.gamma);
		fb = pow(fb, colorPtr->id.gamma);
	    }
	    colorPtr->colorQuant[0][i] = (int)(fr * 255.99);
	    colorPtr->colorQuant[1][i] = (int)(fg * 255.99);
	    colorPtr->colorQuant[2][i] = (int)(fb * 255.99);
	}
    }

    ckfree((char *) colors);
}

/*
 *----------------------------------------------------------------------
 *
 * DisposeColorTable --
 *
 *	Release a color table and its associated resources.
 *
 * Results:
 *	None.
 *
 * Side effects:
 *	The colors in the argument color table are freed, as is the color
 *	table structure itself. The color table is removed from the hash table
 *	which is used to locate color tables.
 *
 *----------------------------------------------------------------------
 */

static void
DisposeColorTable(
    ClientData clientData)	/* Pointer to the ColorTable whose
				 * colors are to be released. */
{
    ColorTable *colorPtr = (ColorTable *) clientData;
    Tcl_HashEntry *entry;

    if (colorPtr->pixelMap != NULL) {
	if (colorPtr->numColors > 0) {
	    XFreeColors(colorPtr->id.display, colorPtr->id.colormap,
		    colorPtr->pixelMap, colorPtr->numColors, 0);
	    Tk_FreeColormap(colorPtr->id.display, colorPtr->id.colormap);
	}
	ckfree((char *) colorPtr->pixelMap);
    }

    entry = Tcl_FindHashEntry(&imgPhotoColorHash, (char *) &colorPtr->id);
    if (entry == NULL) {
	Tcl_Panic("DisposeColorTable couldn't find hash entry");
    }
    Tcl_DeleteHashEntry(entry);

    ckfree((char *) colorPtr);
}

/*
 *----------------------------------------------------------------------
 *
 * ReclaimColors --
 *
 *	This function is called to try to free up colors in the colormap used
 *	by a color table. It looks for other color tables with the same
 *	colormap and with a zero live reference count, and frees their colors.
 *	It only does so if there is the possibility of freeing up at least
 *	`numColors' colors.
 *
 * Results:
 *	The return value is TRUE if any colors were freed, FALSE otherwise.
 *
 * Side effects:
 *	ColorTables which are not currently in use may lose their color
 *	allocations.
 *
 *----------------------------------------------------------------------
 */

static int
ReclaimColors(
    ColorTableId *id,		/* Pointer to information identifying
				 * the color table which needs more colors. */
    int numColors)		/* Number of colors required. */
{
    Tcl_HashSearch srch;
    Tcl_HashEntry *entry;
    ColorTable *colorPtr;
    int nAvail = 0;

    /*
     * First scan through the color hash table to get an upper bound on how
     * many colors we might be able to free.
     */

    entry = Tcl_FirstHashEntry(&imgPhotoColorHash, &srch);
    while (entry != NULL) {
	colorPtr = (ColorTable *) Tcl_GetHashValue(entry);
	if ((colorPtr->id.display == id->display)
		&& (colorPtr->id.colormap == id->colormap)
		&& (colorPtr->liveRefCount == 0 )&& (colorPtr->numColors != 0)
		&& ((colorPtr->id.palette != id->palette)
			|| (colorPtr->id.gamma != id->gamma))) {
	    /*
	     * We could take this guy's colors off him.
	     */

	    nAvail += colorPtr->numColors;
	}
	entry = Tcl_NextHashEntry(&srch);
    }

    /*
     * nAvail is an (over)estimate of the number of colors we could free.
     */

    if (nAvail < numColors) {
	return 0;
    }

    /*
     * Scan through a second time freeing colors.
     */

    entry = Tcl_FirstHashEntry(&imgPhotoColorHash, &srch);
    while ((entry != NULL) && (numColors > 0)) {
	colorPtr = (ColorTable *) Tcl_GetHashValue(entry);
	if ((colorPtr->id.display == id->display)
		&& (colorPtr->id.colormap == id->colormap)
		&& (colorPtr->liveRefCount == 0) && (colorPtr->numColors != 0)
		&& ((colorPtr->id.palette != id->palette)
			|| (colorPtr->id.gamma != id->gamma))) {
	    /*
	     * Free the colors that this ColorTable has.
	     */

	    XFreeColors(colorPtr->id.display, colorPtr->id.colormap,
		    colorPtr->pixelMap, colorPtr->numColors, 0);
	    numColors -= colorPtr->numColors;
	    colorPtr->numColors = 0;
	    ckfree((char *) colorPtr->pixelMap);
	    colorPtr->pixelMap = NULL;
	}

	entry = Tcl_NextHashEntry(&srch);
    }
    return 1;			/* We freed some colors. */
}

/*
 *----------------------------------------------------------------------
 *
 * DisposeInstance --
 *
 *	This function is called to finally free up an instance of a photo
 *	image which is no longer required.
 *
 * Results:
 *	None.
 *
 * Side effects:
 *	The instance data structure and the resources it references are freed.
 *
 *----------------------------------------------------------------------
 */

static void
DisposeInstance(
    ClientData clientData)	/* Pointer to the instance whose resources are
				 * to be released. */
{
    PhotoInstance *instancePtr = (PhotoInstance *) clientData;
    PhotoInstance *prevPtr;

    if (instancePtr->pixels != None) {
	Tk_FreePixmap(instancePtr->display, instancePtr->pixels);
    }
    if (instancePtr->gc != None) {
	Tk_FreeGC(instancePtr->display, instancePtr->gc);
    }
    if (instancePtr->imagePtr != NULL) {
	XDestroyImage(instancePtr->imagePtr);
    }
    if (instancePtr->error != NULL) {
	ckfree((char *) instancePtr->error);
    }
    if (instancePtr->colorTablePtr != NULL) {
	FreeColorTable(instancePtr->colorTablePtr, 1);
    }

    if (instancePtr->masterPtr->instancePtr == instancePtr) {
	instancePtr->masterPtr->instancePtr = instancePtr->nextPtr;
    } else {
	for (prevPtr = instancePtr->masterPtr->instancePtr;
		prevPtr->nextPtr != instancePtr; prevPtr = prevPtr->nextPtr) {
	    /* Empty loop body. */
	}
	prevPtr->nextPtr = instancePtr->nextPtr;
    }
    Tk_FreeColormap(instancePtr->display, instancePtr->colormap);
    ckfree((char *) instancePtr);
}

/*
 *----------------------------------------------------------------------
 *
 * MatchFileFormat --
 *
 *	This function is called to find a photo image file format handler
 *	which can parse the image data in the given file. If a user-specified
 *	format string is provided, only handlers whose names match a prefix of
 *	the format string are tried.
 *
 * Results:
 *	A standard TCL return value. If the return value is TCL_OK, a pointer
 *	to the image format record is returned in *imageFormatPtr, and the
 *	width and height of the image are returned in *widthPtr and
 *	*heightPtr.
 *
 * Side effects:
 *	None.
 *
 *----------------------------------------------------------------------
 */

static int
MatchFileFormat(
    Tcl_Interp *interp,		/* Interpreter to use for reporting errors. */
    Tcl_Channel chan,		/* The image file, open for reading. */
    char *fileName,		/* The name of the image file. */
    Tcl_Obj *formatObj,		/* User-specified format string, or NULL. */
    Tk_PhotoImageFormat **imageFormatPtr,
				/* A pointer to the photo image format record
				 * is returned here. */
    int *widthPtr, int *heightPtr,
				/* The dimensions of the image are returned
				 * here. */
    int *oldformat)		/* Returns 1 if the old image API is used. */
{
    int matched = 0, useoldformat = 0;
    Tk_PhotoImageFormat *formatPtr;
    ThreadSpecificData *tsdPtr = (ThreadSpecificData *)
	    Tcl_GetThreadData(&dataKey, sizeof(ThreadSpecificData));
    char *formatString = NULL;

    if (formatObj) {
	formatString = Tcl_GetString(formatObj);
    }

    /*
     * Scan through the table of file format handlers to find one which can
     * handle the image.
     */

    for (formatPtr = tsdPtr->formatList; formatPtr != NULL;
	    formatPtr = formatPtr->nextPtr) {
	if (formatObj != NULL) {
	    if (strncasecmp(formatString,
		    formatPtr->name, strlen(formatPtr->name)) != 0) {
		continue;
	    }
	    matched = 1;
	    if (formatPtr->fileMatchProc == NULL) {
		Tcl_AppendResult(interp, "-file option isn't supported for ",
			formatString, " images", NULL);
		return TCL_ERROR;
	    }
	}
	if (formatPtr->fileMatchProc != NULL) {
	    (void) Tcl_Seek(chan, Tcl_LongAsWide(0L), SEEK_SET);

	    if ((*formatPtr->fileMatchProc)(chan, fileName, formatObj,
		    widthPtr, heightPtr, interp)) {
		if (*widthPtr < 1) {
		    *widthPtr = 1;
		}
		if (*heightPtr < 1) {
		    *heightPtr = 1;
		}
		break;
	    }
	}
    }
    if (formatPtr == NULL) {
	useoldformat = 1;
	for (formatPtr = tsdPtr->oldFormatList; formatPtr != NULL;
		formatPtr = formatPtr->nextPtr) {
	    if (formatString != NULL) {
		if (strncasecmp(formatString,
			formatPtr->name, strlen(formatPtr->name)) != 0) {
		    continue;
		}
		matched = 1;
		if (formatPtr->fileMatchProc == NULL) {
		    Tcl_AppendResult(interp, "-file option isn't supported",
			    " for ", formatString, " images", NULL);
		    return TCL_ERROR;
		}
	    }
	    if (formatPtr->fileMatchProc != NULL) {
		(void) Tcl_Seek(chan, Tcl_LongAsWide(0L), SEEK_SET);
		if ((*formatPtr->fileMatchProc)(chan, fileName, (Tcl_Obj *)
			formatString, widthPtr, heightPtr, interp)) {
		    if (*widthPtr < 1) {
			*widthPtr = 1;
		    }
		    if (*heightPtr < 1) {
			*heightPtr = 1;
		    }
		    break;
		}
	    }
	}
    }

    if (formatPtr == NULL) {
	if ((formatObj != NULL) && !matched) {
	    Tcl_AppendResult(interp, "image file format \"", formatString,
		    "\" is not supported", NULL);
	} else {
	    Tcl_AppendResult(interp,
		    "couldn't recognize data in image file \"", fileName, "\"",
		    NULL);
	}
	return TCL_ERROR;
    }

    *imageFormatPtr = formatPtr;
    *oldformat = useoldformat;
    (void) Tcl_Seek(chan, Tcl_LongAsWide(0L), SEEK_SET);
    return TCL_OK;
}

/*
 *----------------------------------------------------------------------
 *
 * MatchStringFormat --
 *
 *	This function is called to find a photo image file format handler
 *	which can parse the image data in the given string. If a
 *	user-specified format string is provided, only handlers whose names
 *	match a prefix of the format string are tried.
 *
 * Results:
 *	A standard TCL return value. If the return value is TCL_OK, a pointer
 *	to the image format record is returned in *imageFormatPtr, and the
 *	width and height of the image are returned in *widthPtr and
 *	*heightPtr.
 *
 * Side effects:
 *	None.
 *
 *----------------------------------------------------------------------
 */

static int
MatchStringFormat(
    Tcl_Interp *interp,		/* Interpreter to use for reporting errors. */
    Tcl_Obj *data,		/* Object containing the image data. */
    Tcl_Obj *formatObj,		/* User-specified format string, or NULL. */
    Tk_PhotoImageFormat **imageFormatPtr,
				/* A pointer to the photo image format record
				 * is returned here. */
    int *widthPtr, int *heightPtr,
				/* The dimensions of the image are returned
				 * here. */
    int *oldformat)		/* Returns 1 if the old image API is used. */
{
    int matched = 0, useoldformat = 0;
    Tk_PhotoImageFormat *formatPtr;
    ThreadSpecificData *tsdPtr = (ThreadSpecificData *)
	    Tcl_GetThreadData(&dataKey, sizeof(ThreadSpecificData));
    char *formatString = NULL;

    if (formatObj) {
	formatString = Tcl_GetString(formatObj);
    }

    /*
     * Scan through the table of file format handlers to find one which can
     * handle the image.
     */

    for (formatPtr = tsdPtr->formatList; formatPtr != NULL;
	    formatPtr = formatPtr->nextPtr) {
	if (formatObj != NULL) {
	    if (strncasecmp(formatString,
		    formatPtr->name, strlen(formatPtr->name)) != 0) {
		continue;
	    }
	    matched = 1;
	    if (formatPtr->stringMatchProc == NULL) {
		Tcl_AppendResult(interp, "-data option isn't supported for ",
			formatString, " images", NULL);
		return TCL_ERROR;
	    }
	}
	if ((formatPtr->stringMatchProc != NULL)
		&& (formatPtr->stringReadProc != NULL)
		&& (*formatPtr->stringMatchProc)(data, formatObj,
		widthPtr, heightPtr, interp)) {
	    break;
	}
    }

    if (formatPtr == NULL) {
	useoldformat = 1;
	for (formatPtr = tsdPtr->oldFormatList; formatPtr != NULL;
		formatPtr = formatPtr->nextPtr) {
	    if (formatObj != NULL) {
		if (strncasecmp(formatString,
			formatPtr->name, strlen(formatPtr->name)) != 0) {
		    continue;
		}
		matched = 1;
		if (formatPtr->stringMatchProc == NULL) {
		    Tcl_AppendResult(interp, "-data option isn't supported",
			    " for ", formatString, " images", NULL);
		    return TCL_ERROR;
		}
	    }
	    if ((formatPtr->stringMatchProc != NULL)
		    && (formatPtr->stringReadProc != NULL)
		    && (*formatPtr->stringMatchProc)(
			    (Tcl_Obj *) Tcl_GetString(data),
			    (Tcl_Obj *) formatString,
			    widthPtr, heightPtr, interp)) {
		break;
	    }
	}
    }
    if (formatPtr == NULL) {
	if ((formatObj != NULL) && !matched) {
	    Tcl_AppendResult(interp, "image format \"", formatString,
		    "\" is not supported", NULL);
	} else {
	    Tcl_AppendResult(interp, "couldn't recognize image data", NULL);
	}
	return TCL_ERROR;
    }

    *imageFormatPtr = formatPtr;
    *oldformat = useoldformat;
    return TCL_OK;
}

/*
 *----------------------------------------------------------------------
 *
 * Tk_FindPhoto --
 *
 *	This function is called to get an opaque handle (actually a
 *	PhotoMaster *) for a given image, which can be used in subsequent
 *	calls to Tk_PhotoPutBlock, etc. The `name' parameter is the name of
 *	the image.
 *
 * Results:
 *	The handle for the photo image, or NULL if there is no photo image
 *	with the name given.
 *
 * Side effects:
 *	None.
 *
 *----------------------------------------------------------------------
 */

Tk_PhotoHandle
Tk_FindPhoto(
    Tcl_Interp *interp,		/* Interpreter (application) in which image
				 * exists. */
    CONST char *imageName)	/* Name of the desired photo image. */
{
    ClientData clientData;
    Tk_ImageType *typePtr;

    clientData = Tk_GetImageMasterData(interp, imageName, &typePtr);
    if ((typePtr == NULL) || (typePtr->name != tkPhotoImageType.name)) {
	return NULL;
    }
    return (Tk_PhotoHandle) clientData;
}

/*
 *----------------------------------------------------------------------
 *
 * Tk_PhotoPutBlock --
 *
 *	This function is called to put image data into a photo image.
 *
 * Results:
 *	A standard Tcl result code.
 *
 * Side effects:
 *	The image data is stored. The image may be expanded. The Tk image code
 *	is informed that the image has changed. If the result code is
 *	TCL_ERROR, an error message will be placed in the interpreter (if
 *	non-NULL).
 *
 *----------------------------------------------------------------------
 */

int
Tk_PhotoPutBlock(
    Tcl_Interp *interp,		/* Interpreter for passing back error
				 * messages, or NULL. */
    Tk_PhotoHandle handle,	/* Opaque handle for the photo image to be
				 * updated. */
    register Tk_PhotoImageBlock *blockPtr,
				/* Pointer to a structure describing the pixel
				 * data to be copied into the image. */
    int x, int y,		/* Coordinates of the top-left pixel to be
				 * updated in the image. */
    int width, int height,	/* Dimensions of the area of the image to be
				 * updated. */
    int compRule)		/* Compositing rule to use when processing
				 * transparent pixels. */
{
    register PhotoMaster *masterPtr;
    int xEnd, yEnd, greenOffset, blueOffset, alphaOffset;
    int wLeft, hLeft, wCopy, hCopy, pitch;
    unsigned char *srcPtr, *srcLinePtr, *destPtr, *destLinePtr;
    int sourceIsSimplePhoto = compRule & SOURCE_IS_SIMPLE_ALPHA_PHOTO;
    XRectangle rect;

    masterPtr = (PhotoMaster *) handle;
    compRule &= ~SOURCE_IS_SIMPLE_ALPHA_PHOTO;

    if ((masterPtr->userWidth != 0) && ((x + width) > masterPtr->userWidth)) {
	width = masterPtr->userWidth - x;
    }
    if ((masterPtr->userHeight != 0)
	    && ((y + height) > masterPtr->userHeight)) {
	height = masterPtr->userHeight - y;
    }
    if ((width <= 0) || (height <= 0)) {
	return TCL_OK;
    }

    xEnd = x + width;
    yEnd = y + height;
    if ((xEnd > masterPtr->width) || (yEnd > masterPtr->height)) {
	int sameSrc = (blockPtr->pixelPtr == masterPtr->pix32);

	if (ImgPhotoSetSize(masterPtr, MAX(xEnd, masterPtr->width),
		MAX(yEnd, masterPtr->height)) == TCL_ERROR) {
	    if (interp != NULL) {
		Tcl_ResetResult(interp);
		Tcl_AppendResult(interp, TK_PHOTO_ALLOC_FAILURE_MESSAGE, NULL);
	    }
	    return TCL_ERROR;
	}
	if (sameSrc) {
	    blockPtr->pixelPtr = masterPtr->pix32;
	    blockPtr->pitch = masterPtr->width * 4;
	}
    }

    if ((y < masterPtr->ditherY) || ((y == masterPtr->ditherY)
	    && (x < masterPtr->ditherX))) {
	/*
	 * The dithering isn't correct past the start of this block.
	 */

	masterPtr->ditherX = x;
	masterPtr->ditherY = y;
    }

    /*
     * If this image block could have different red, green and blue
     * components, mark it as a color image.
     */

    greenOffset = blockPtr->offset[1] - blockPtr->offset[0];
    blueOffset = blockPtr->offset[2] - blockPtr->offset[0];
    alphaOffset = blockPtr->offset[3];
    if ((alphaOffset >= blockPtr->pixelSize) || (alphaOffset < 0)) {
	alphaOffset = 0;
	sourceIsSimplePhoto = 1;
    } else {
	alphaOffset -= blockPtr->offset[0];
    }
    if ((greenOffset != 0) || (blueOffset != 0)) {
	masterPtr->flags |= COLOR_IMAGE;
    }

    /*
<<<<<<< HEAD
     * Copy the data into our local 32-bit/pixel array. If we can do it with a
     * single memcpy, we do.
=======
     * Copy the data into our local 32-bit/pixel array.
     * If we can do it with a single memmove, we do.
>>>>>>> a6c53695
     */

    destLinePtr = masterPtr->pix32 + (y * masterPtr->width + x) * 4;
    pitch = masterPtr->width * 4;

    /*
<<<<<<< HEAD
     * Test to see if we can do the whole write in a single copy. This test is
     * probably too restrictive. We should also be able to do a memcpy if
     * pixelSize == 3 and alphaOffset == 0. Maybe other cases too.
=======
     * This test is probably too restrictive.  We should also be able to
     * do a memmove if pixelSize == 3 and alphaOffset == 0.  Maybe other cases
     * too.
>>>>>>> a6c53695
     */

    if ((blockPtr->pixelSize == 4)
	    && (greenOffset == 1) && (blueOffset == 2) && (alphaOffset == 3)
	    && (width <= blockPtr->width) && (height <= blockPtr->height)
	    && ((height == 1) || ((x == 0) && (width == masterPtr->width)
		&& (blockPtr->pitch == pitch)))
	    && (compRule == TK_PHOTO_COMPOSITE_SET)) {
<<<<<<< HEAD
	memcpy(destLinePtr, blockPtr->pixelPtr + blockPtr->offset[0],
=======
	memmove((VOID *) destLinePtr,
		(VOID *) (blockPtr->pixelPtr + blockPtr->offset[0]),
>>>>>>> a6c53695
		(size_t) (height * width * 4));

	/*
	 * We know there's an alpha offset and we're setting the data, so skip
	 * directly to the point when we recompute the photo validity region.
	 */

	goto recalculateValidRegion;
    }

    /*
     * Copy and merge pixels according to the compositing rule.
     */

    for (hLeft = height; hLeft > 0;) {
	int pixelSize = blockPtr->pixelSize;
	int compRuleSet = (compRule == TK_PHOTO_COMPOSITE_SET);

	srcLinePtr = blockPtr->pixelPtr + blockPtr->offset[0];
	hCopy = MIN(hLeft, blockPtr->height);
	hLeft -= hCopy;
	for (; hCopy > 0; --hCopy) {
	    /*
	     * If the layout of the source line matches our memory layout and
	     * we're setting, we can just copy the bytes directly, which is
	     * much faster.
	     */

	    if ((pixelSize == 4) && (greenOffset == 1)
		    && (blueOffset == 2) && (alphaOffset == 3)
		    && (width <= blockPtr->width)
		    && compRuleSet) {
		memcpy(destLinePtr, srcLinePtr, (size_t) (width * 4));
		srcLinePtr += blockPtr->pitch;
		destLinePtr += pitch;
		continue;
	    }

	    /*
	     * Have to copy the slow way.
	     */

	    destPtr = destLinePtr;
	    for (wLeft = width; wLeft > 0;) {
		wCopy = MIN(wLeft, blockPtr->width);
		wLeft -= wCopy;
		srcPtr = srcLinePtr;

		/*
		 * But we might be lucky and be able to use fairly fast loops.
		 * It's worth checking...
		 */

		if (alphaOffset == 0) {
		    /*
		     * This is the non-alpha case, so can still be fairly
		     * fast. Note that in the non-alpha-source case, the
		     * compositing rule doesn't apply.
		     */

		    for (; wCopy>0 ; --wCopy, srcPtr+=pixelSize) {
			*destPtr++ = srcPtr[0];
			*destPtr++ = srcPtr[greenOffset];
			*destPtr++ = srcPtr[blueOffset];
			*destPtr++ = 255;
		    }
		    continue;
		} else if (compRuleSet) {
		    /*
		     * This is the SET compositing rule, which just replaces
		     * what was there before with the new data. This is
		     * another fairly fast case. No point in doing a memcpy();
		     * the order of channels is probably wrong.
		     */

		    for (; wCopy>0 ; --wCopy, srcPtr+=pixelSize) {
			*destPtr++ = srcPtr[0];
			*destPtr++ = srcPtr[greenOffset];
			*destPtr++ = srcPtr[blueOffset];
			*destPtr++ = srcPtr[alphaOffset];
		    }
		    continue;
		}

		/*
		 * Bother; need to consider the alpha value of each pixel to
		 * know what to do.
		 */

		for (; wCopy>0 ; --wCopy, srcPtr+=pixelSize) {
		    int alpha = srcPtr[alphaOffset];

		    if (alpha == 255 || !destPtr[3]) {
			/*
			 * Either the source is 100% opaque, or the
			 * destination is entirely blank. In all cases, we
			 * just set the destination to the source.
			 */

			*destPtr++ = srcPtr[0];
			*destPtr++ = srcPtr[greenOffset];
			*destPtr++ = srcPtr[blueOffset];
			*destPtr++ = alpha;
			continue;
		    }

		    /*
		     * Can still skip doing work if the source is 100%
		     * transparent at this point.
		     */

		    if (alpha) {
			int Alpha = destPtr[3];

			/*
			 * OK, there's real work to be done. Luckily, there's
			 * a substantial literature on what to do in this
			 * case. In particular, Porter and Duff have done a
			 * taxonomy of compositing rules, and the right one is
			 * the "Source Over" rule. This code implements that.
			 */

			destPtr[0] = PD_SRC_OVER(srcPtr[0], alpha, destPtr[0],
				Alpha);
			destPtr[1] = PD_SRC_OVER(srcPtr[greenOffset], alpha,
				destPtr[1], Alpha);
			destPtr[2] = PD_SRC_OVER(srcPtr[blueOffset], alpha,
				destPtr[2], Alpha);
			destPtr[3] = PD_SRC_OVER_ALPHA(alpha, Alpha);
		    }

		    destPtr += 4;
		}
	    }
	    srcLinePtr += blockPtr->pitch;
	    destLinePtr += pitch;
	}
    }

    /*
     * Add this new block to the region which specifies which data is valid.
     */

    if (alphaOffset) {
	/*
	 * This block is grossly inefficient. For each row in the image, it
	 * finds each continguous string of nontransparent pixels, then marks
	 * those areas as valid in the validRegion mask. This makes drawing
	 * very efficient, because of the way we use X: we just say, here's
	 * your mask, and here's your data. We need not worry about the
	 * current background color, etc. But this costs us a lot on the image
	 * setup. Still, image setup only happens once, whereas the drawing
	 * happens many times, so this might be the best way to go.
	 *
	 * An alternative might be to not set up this mask, and instead, at
	 * drawing time, for each transparent pixel, set its color to the
	 * color of the background behind that pixel. This is what I suspect
	 * most of programs do. However, they don't have to deal with the
	 * canvas, which could have many different background colors.
	 * Determining the correct bg color for a given pixel might be
	 * expensive.
	 */

	if (compRule != TK_PHOTO_COMPOSITE_OVERLAY) {
	    TkRegion workRgn;

	    /*
	     * Don't need this when using the OVERLAY compositing rule, which
	     * always strictly increases the valid region.
	     */

	recalculateValidRegion:
	    workRgn = TkCreateRegion();
	    rect.x = x;
	    rect.y = y;
	    rect.width = width;
	    rect.height = height;
	    TkUnionRectWithRegion(&rect, workRgn, workRgn);
	    TkSubtractRegion(masterPtr->validRegion, workRgn,
		    masterPtr->validRegion);
	    TkDestroyRegion(workRgn);
	}

	/*
	 * Factorize out the main part of the building of the region data to
	 * allow for more efficient per-platform implementations. [Bug 919066]
	 */

	TkpBuildRegionFromAlphaData(masterPtr->validRegion, (unsigned) x,
		(unsigned) y, (unsigned) width, (unsigned) height,
		masterPtr->pix32 + (y * masterPtr->width + x) * 4 + 3,
		4, (unsigned) masterPtr->width * 4);
    } else {
	rect.x = x;
	rect.y = y;
	rect.width = width;
	rect.height = height;
	TkUnionRectWithRegion(&rect, masterPtr->validRegion,
		masterPtr->validRegion);
    }

    /*
     * Check if display code needs alpha blending...
     */

    if (!sourceIsSimplePhoto && (width == 1) && (height == 1)) {
	/*
	 * Optimize the single pixel case if we can. This speeds up code that
	 * builds up large simple-alpha images by single pixels.  We don't
	 * negate COMPLEX_ALPHA in this case. [Bug 1409140]
	 */

	if (!(masterPtr->flags & COMPLEX_ALPHA)) {
	    unsigned char newAlpha;

	    destLinePtr = masterPtr->pix32 + (y * masterPtr->width + x) * 4;
	    newAlpha = destLinePtr[3];

	    if (newAlpha && newAlpha != 255) {
		masterPtr->flags |= COMPLEX_ALPHA;
	    }
	}
    } else if ((alphaOffset != 0) || (masterPtr->flags & COMPLEX_ALPHA)) {
	/*
	 * Check for partial transparency if alpha pixels are specified, or
	 * rescan if we already knew such pixels existed.  To restrict this
	 * Toggle to only checking the changed pixels requires knowing where
	 * the alpha pixels are.
	 */

	ToggleComplexAlphaIfNeeded(masterPtr);
    }

    /*
     * Update each instance.
     */

    Tk_DitherPhoto((Tk_PhotoHandle)masterPtr, x, y, width, height);

    /*
     * Tell the core image code that this image has changed.
     */

    Tk_ImageChanged(masterPtr->tkMaster, x, y, width, height,
	    masterPtr->width, masterPtr->height);
    return TCL_OK;
}

/*
 *----------------------------------------------------------------------
 *
 * Tk_PhotoPutZoomedBlock --
 *
 *	This function is called to put image data into a photo image, with
 *	possible subsampling and/or zooming of the pixels.
 *
 * Results:
 *	None.
 *
 * Side effects:
 *	The image data is stored. The image may be expanded. The Tk image code
 *	is informed that the image has changed.
 *
 *----------------------------------------------------------------------
 */

int
Tk_PhotoPutZoomedBlock(
    Tcl_Interp *interp,		/* Interpreter for passing back error
				 * messages, or NULL. */
    Tk_PhotoHandle handle,	/* Opaque handle for the photo image to be
				 * updated. */
    register Tk_PhotoImageBlock *blockPtr,
				/* Pointer to a structure describing the pixel
				 * data to be copied into the image. */
    int x, int y,		/* Coordinates of the top-left pixel to be
				 * updated in the image. */
    int width, int height,	/* Dimensions of the area of the image to be
				 * updated. */
    int zoomX, int zoomY,	/* Zoom factors for the X and Y axes. */
    int subsampleX, int subsampleY,
				/* Subsampling factors for the X and Y
				 * axes. */
    int compRule)		/* Compositing rule to use when processing
				 * transparent pixels. */
{
    register PhotoMaster *masterPtr = (PhotoMaster *) handle;
    int xEnd, yEnd, greenOffset, blueOffset, alphaOffset;
    int wLeft, hLeft, wCopy, hCopy, blockWid, blockHt;
    unsigned char *srcPtr, *srcLinePtr, *srcOrigPtr, *destPtr, *destLinePtr;
    int pitch, xRepeat, yRepeat, blockXSkip, blockYSkip, sourceIsSimplePhoto;
    XRectangle rect;

    if (zoomX==1 && zoomY==1 && subsampleX==1 && subsampleY==1) {
	return Tk_PhotoPutBlock(interp, handle, blockPtr, x, y, width, height,
		compRule);
    }

    sourceIsSimplePhoto = compRule & SOURCE_IS_SIMPLE_ALPHA_PHOTO;
    compRule &= ~SOURCE_IS_SIMPLE_ALPHA_PHOTO;

    if (zoomX <= 0 || zoomY <= 0) {
	return TCL_OK;
    }
    if ((masterPtr->userWidth != 0) && ((x + width) > masterPtr->userWidth)) {
	width = masterPtr->userWidth - x;
    }
    if ((masterPtr->userHeight != 0)
	    && ((y + height) > masterPtr->userHeight)) {
	height = masterPtr->userHeight - y;
    }
    if (width <= 0 || height <= 0) {
	return TCL_OK;
    }

    xEnd = x + width;
    yEnd = y + height;
    if ((xEnd > masterPtr->width) || (yEnd > masterPtr->height)) {
	int sameSrc = (blockPtr->pixelPtr == masterPtr->pix32);
	if (ImgPhotoSetSize(masterPtr, MAX(xEnd, masterPtr->width),
		MAX(yEnd, masterPtr->height)) == TCL_ERROR) {
	    if (interp != NULL) {
		Tcl_ResetResult(interp);
		Tcl_AppendResult(interp, TK_PHOTO_ALLOC_FAILURE_MESSAGE, NULL);
	    }
	    return TCL_ERROR;
	}
	if (sameSrc) {
	    blockPtr->pixelPtr = masterPtr->pix32;
	    blockPtr->pitch = masterPtr->width * 4;
	}
    }

    if ((y < masterPtr->ditherY) || ((y == masterPtr->ditherY)
	   && (x < masterPtr->ditherX))) {
	/*
	 * The dithering isn't correct past the start of this block.
	 */

	masterPtr->ditherX = x;
	masterPtr->ditherY = y;
    }

    /*
     * If this image block could have different red, green and blue
     * components, mark it as a color image.
     */

    greenOffset = blockPtr->offset[1] - blockPtr->offset[0];
    blueOffset = blockPtr->offset[2] - blockPtr->offset[0];
    alphaOffset = blockPtr->offset[3];
    if ((alphaOffset >= blockPtr->pixelSize) || (alphaOffset < 0)) {
	alphaOffset = 0;
	sourceIsSimplePhoto = 1;
    } else {
	alphaOffset -= blockPtr->offset[0];
    }
    if ((greenOffset != 0) || (blueOffset != 0)) {
	masterPtr->flags |= COLOR_IMAGE;
    }

    /*
     * Work out what area the pixel data in the block expands to after
     * subsampling and zooming.
     */

    blockXSkip = subsampleX * blockPtr->pixelSize;
    blockYSkip = subsampleY * blockPtr->pitch;
    if (subsampleX > 0) {
	blockWid = ((blockPtr->width + subsampleX - 1) / subsampleX) * zoomX;
    } else if (subsampleX == 0) {
	blockWid = width;
    } else {
	blockWid = ((blockPtr->width - subsampleX - 1) / -subsampleX) * zoomX;
    }
    if (subsampleY > 0) {
	blockHt = ((blockPtr->height + subsampleY - 1) / subsampleY) * zoomY;
    } else if (subsampleY == 0) {
	blockHt = height;
    } else {
	blockHt = ((blockPtr->height - subsampleY - 1) / -subsampleY) * zoomY;
    }

    /*
     * Copy the data into our local 32-bit/pixel array.
     */

    destLinePtr = masterPtr->pix32 + (y * masterPtr->width + x) * 4;
    srcOrigPtr = blockPtr->pixelPtr + blockPtr->offset[0];
    if (subsampleX < 0) {
	srcOrigPtr += (blockPtr->width - 1) * blockPtr->pixelSize;
    }
    if (subsampleY < 0) {
	srcOrigPtr += (blockPtr->height - 1) * blockPtr->pitch;
    }

    pitch = masterPtr->width * 4;
    for (hLeft = height; hLeft > 0; ) {
	hCopy = MIN(hLeft, blockHt);
	hLeft -= hCopy;
	yRepeat = zoomY;
	srcLinePtr = srcOrigPtr;
	for (; hCopy > 0; --hCopy) {
	    destPtr = destLinePtr;
	    for (wLeft = width; wLeft > 0;) {
		wCopy = MIN(wLeft, blockWid);
		wLeft -= wCopy;
		srcPtr = srcLinePtr;
		for (; wCopy > 0; wCopy -= zoomX) {
		    for (xRepeat = MIN(wCopy, zoomX); xRepeat > 0; xRepeat--) {
			int alpha = srcPtr[alphaOffset];/* Source alpha. */

			/*
			 * Common case (solid pixels) first
			 */

			if (!alphaOffset || (alpha == 255)) {
			    *destPtr++ = srcPtr[0];
			    *destPtr++ = srcPtr[greenOffset];
			    *destPtr++ = srcPtr[blueOffset];
			    *destPtr++ = 255;
			    continue;
 			}

			if (compRule==TK_PHOTO_COMPOSITE_SET || !destPtr[3]) {
			    /*
			     * Either this is the SET rule (we overwrite
			     * whatever is there) or the destination is
			     * entirely blank. In both cases, we just set the
			     * destination to the source.
			     */

			    *destPtr++ = srcPtr[0];
			    *destPtr++ = srcPtr[greenOffset];
			    *destPtr++ = srcPtr[blueOffset];
			    *destPtr++ = alpha;
			} else if (alpha) {
			    int Alpha = destPtr[3];	/* Destination
							 * alpha. */

			    destPtr[0] = PD_SRC_OVER(srcPtr[0], alpha,
				    destPtr[0], Alpha);
			    destPtr[1] = PD_SRC_OVER(srcPtr[greenOffset],alpha,
				    destPtr[1], Alpha);
			    destPtr[2] = PD_SRC_OVER(srcPtr[blueOffset], alpha,
				    destPtr[2], Alpha);
			    destPtr[3] = PD_SRC_OVER_ALPHA(alpha, Alpha);

			    destPtr += 4;
			} else {
			    destPtr += 4;
			}
		    }
		    srcPtr += blockXSkip;
		}
	    }
	    destLinePtr += pitch;
	    yRepeat--;
	    if (yRepeat <= 0) {
		srcLinePtr += blockYSkip;
		yRepeat = zoomY;
	    }
	}
    }

    /*
     * Recompute the region of data for which we have valid pixels to plot.
     */

    if (alphaOffset) {
	if (compRule != TK_PHOTO_COMPOSITE_OVERLAY) {
	    /*
	     * Don't need this when using the OVERLAY compositing rule, which
	     * always strictly increases the valid region.
	     */

	    TkRegion workRgn = TkCreateRegion();

	    rect.x = x;
	    rect.y = y;
	    rect.width = width;
	    rect.height = 1;
	    TkUnionRectWithRegion(&rect, workRgn, workRgn);
	    TkSubtractRegion(masterPtr->validRegion, workRgn,
		    masterPtr->validRegion);
	    TkDestroyRegion(workRgn);
	}

	TkpBuildRegionFromAlphaData(masterPtr->validRegion,
		(unsigned)x, (unsigned)y, (unsigned)width, (unsigned)height,
		&masterPtr->pix32[(y * masterPtr->width + x) * 4 + 3], 4,
		(unsigned) masterPtr->width * 4);
    } else {
	rect.x = x;
	rect.y = y;
	rect.width = width;
	rect.height = height;
	TkUnionRectWithRegion(&rect, masterPtr->validRegion,
		masterPtr->validRegion);
    }

    /*
     * Check if display code needs alpha blending...
     */

    if (!sourceIsSimplePhoto && (width == 1) && (height == 1)) {
	/*
	 * Optimize the single pixel case if we can. This speeds up code that
	 * builds up large simple-alpha images by single pixels.  We don't
	 * negate COMPLEX_ALPHA in this case. [Bug 1409140]
	 */
	if (!(masterPtr->flags & COMPLEX_ALPHA)) {
	    unsigned char newAlpha;

	    destLinePtr = masterPtr->pix32 + (y * masterPtr->width + x) * 4;
	    newAlpha = destLinePtr[3];

	    if (newAlpha && newAlpha != 255) {
		masterPtr->flags |= COMPLEX_ALPHA;
	    }
	}
    } else if ((alphaOffset != 0) || (masterPtr->flags & COMPLEX_ALPHA)) {
	/*
	 * Check for partial transparency if alpha pixels are specified, or
	 * rescan if we already knew such pixels existed.  To restrict this
	 * Toggle to only checking the changed pixels requires knowing where
	 * the alpha pixels are.
	 */
	ToggleComplexAlphaIfNeeded(masterPtr);
    }

    /*
     * Update each instance.
     */

    Tk_DitherPhoto((Tk_PhotoHandle) masterPtr, x, y, width, height);

    /*
     * Tell the core image code that this image has changed.
     */

    Tk_ImageChanged(masterPtr->tkMaster, x, y, width, height, masterPtr->width,
	    masterPtr->height);
    return TCL_OK;
}

/*
 *----------------------------------------------------------------------
 *
 * Tk_DitherPhoto --
 *
 *	This function is called to update an area of each instance's pixmap by
 *	dithering the corresponding area of the image master.
 *
 * Results:
 *	None.
 *
 * Side effects:
 *	The pixmap of each instance of this image gets updated. The fields in
 *	*masterPtr indicating which area of the image is correctly dithered
 *	get updated.
 *
 *----------------------------------------------------------------------
 */

void
Tk_DitherPhoto(
    Tk_PhotoHandle photo,	/* Image master whose instances are to be
				 * updated. */
    int x, int y,		/* Coordinates of the top-left pixel in the
				 * area to be dithered. */
    int width, int height)	/* Dimensions of the area to be dithered. */
{
    PhotoMaster *masterPtr = (PhotoMaster *) photo;
    PhotoInstance *instancePtr;

    if ((width <= 0) || (height <= 0)) {
	return;
    }

    for (instancePtr = masterPtr->instancePtr; instancePtr != NULL;
	    instancePtr = instancePtr->nextPtr) {
	DitherInstance(instancePtr, x, y, width, height);
    }

    /*
     * Work out whether this block will be correctly dithered and whether it
     * will extend the correctly dithered region.
     */

    if (((y < masterPtr->ditherY)
	    || ((y == masterPtr->ditherY) && (x <= masterPtr->ditherX)))
	    && ((y + height) > (masterPtr->ditherY))) {
	/*
	 * This block starts inside (or immediately after) the correctly
	 * dithered region, so the first scan line at least will be right.
	 * Furthermore this block extends into scanline masterPtr->ditherY.
	 */

	if ((x == 0) && (width == masterPtr->width)) {
	    /*
	     * We are doing the full width, therefore the dithering will be
	     * correct to the end.
	     */

	    masterPtr->ditherX = 0;
	    masterPtr->ditherY = y + height;
	} else {
	    /*
	     * We are doing partial scanlines, therefore the
	     * correctly-dithered region will be extended by at most one scan
	     * line.
	     */

	    if (x <= masterPtr->ditherX) {
		masterPtr->ditherX = x + width;
		if (masterPtr->ditherX >= masterPtr->width) {
		    masterPtr->ditherX = 0;
		    masterPtr->ditherY++;
		}
	    }
	}
    }
}

/*
 *----------------------------------------------------------------------
 *
 * DitherInstance --
 *
 *	This function is called to update an area of an instance's pixmap by
 *	dithering the corresponding area of the master.
 *
 * Results:
 *	None.
 *
 * Side effects:
 *	The instance's pixmap gets updated.
 *
 *----------------------------------------------------------------------
 */

static void
DitherInstance(
    PhotoInstance *instancePtr,	/* The instance to be updated. */
    int xStart, int yStart,	/* Coordinates of the top-left pixel in the
				 * block to be dithered. */
    int width, int height)	/* Dimensions of the block to be dithered. */
{
    PhotoMaster *masterPtr = instancePtr->masterPtr;
    ColorTable *colorPtr = instancePtr->colorTablePtr;
    XImage *imagePtr;
    int nLines, bigEndian, i, c, x, y, xEnd, doDithering = 1;
    int bitsPerPixel, bytesPerLine, lineLength;
    unsigned char *srcLinePtr;
    schar *errLinePtr;
    pixel firstBit, word, mask;

    /*
     * Turn dithering off in certain cases where it is not needed (TrueColor,
     * DirectColor with many colors).
     */

    if ((colorPtr->visualInfo.class == DirectColor)
	    || (colorPtr->visualInfo.class == TrueColor)) {
	int nRed, nGreen, nBlue, result;

	result = sscanf(colorPtr->id.palette, "%d/%d/%d", &nRed,
		&nGreen, &nBlue);
	if ((nRed >= 256)
		&& ((result == 1) || ((nGreen >= 256) && (nBlue >= 256)))) {
	    doDithering = 0;
	}
    }

    /*
     * First work out how many lines to do at a time, then how many bytes
     * we'll need for pixel storage, and allocate it.
     */

    nLines = (MAX_PIXELS + width - 1) / width;
    if (nLines < 1) {
	nLines = 1;
    }
    if (nLines > height ) {
	nLines = height;
    }

    imagePtr = instancePtr->imagePtr;
    if (imagePtr == NULL) {
	return;			/* We must be really tight on memory. */
    }
    bitsPerPixel = imagePtr->bits_per_pixel;
    bytesPerLine = ((bitsPerPixel * width + 31) >> 3) & ~3;
    imagePtr->width = width;
    imagePtr->height = nLines;
    imagePtr->bytes_per_line = bytesPerLine;
    imagePtr->data = (char *)
	    ckalloc((unsigned) (imagePtr->bytes_per_line * nLines));
    bigEndian = imagePtr->bitmap_bit_order == MSBFirst;
    firstBit = bigEndian? (1 << (imagePtr->bitmap_unit - 1)): 1;

    lineLength = masterPtr->width * 3;
    srcLinePtr = masterPtr->pix32 + (yStart * masterPtr->width + xStart) * 4;
    errLinePtr = instancePtr->error + yStart * lineLength + xStart * 3;
    xEnd = xStart + width;

    /*
     * Loop over the image, doing at most nLines lines before updating the
     * screen image.
     */

    for (; height > 0; height -= nLines) {
	unsigned char *dstLinePtr = (unsigned char *) imagePtr->data;
	int yEnd;

	if (nLines > height) {
	    nLines = height;
	}
	yEnd = yStart + nLines;
	for (y = yStart; y < yEnd; ++y) {
	    unsigned char *srcPtr = srcLinePtr;
	    schar *errPtr = errLinePtr;
	    unsigned char *destBytePtr = dstLinePtr;
	    pixel *destLongPtr = (pixel *) dstLinePtr;

	    if (colorPtr->flags & COLOR_WINDOW) {
		/*
		 * Color window. We dither the three components independently,
		 * using Floyd-Steinberg dithering, which propagates errors
		 * from the quantization of pixels to the pixels below and to
		 * the right.
		 */

		for (x = xStart; x < xEnd; ++x) {
		    int col[3];

		    if (doDithering) {
			for (i = 0; i < 3; ++i) {
			    /*
			     * Compute the error propagated into this pixel
			     * for this component. If e[x,y] is the array of
			     * quantization error values, we compute
			     *     7/16 * e[x-1,y] + 1/16 * e[x-1,y-1]
			     *   + 5/16 * e[x,y-1] + 3/16 * e[x+1,y-1]
			     * and round it to an integer.
			     *
			     * The expression ((c + 2056) >> 4) - 128 computes
			     * round(c / 16), and works correctly on machines
			     * without a sign-extending right shift.
			     */

			    c = (x > 0) ? errPtr[-3] * 7: 0;
			    if (y > 0) {
				if (x > 0) {
				    c += errPtr[-lineLength-3];
				}
				c += errPtr[-lineLength] * 5;
				if ((x + 1) < masterPtr->width) {
				    c += errPtr[-lineLength+3] * 3;
				}
			    }

			    /*
			     * Add the propagated error to the value of this
			     * component, quantize it, and store the
			     * quantization error.
			     */

			    c = ((c + 2056) >> 4) - 128 + *srcPtr++;
			    if (c < 0) {
				c = 0;
			    } else if (c > 255) {
				c = 255;
			    }
			    col[i] = colorPtr->colorQuant[i][c];
			    *errPtr++ = c - col[i];
			}
		    } else {
			/*
			 * Output is virtually continuous in this case, so
			 * don't bother dithering.
			 */

			col[0] = *srcPtr++;
			col[1] = *srcPtr++;
			col[2] = *srcPtr++;
		    }
		    srcPtr++;

		    /*
		     * Translate the quantized component values into an X
		     * pixel value, and store it in the image.
		     */

		    i = colorPtr->redValues[col[0]]
			    + colorPtr->greenValues[col[1]]
			    + colorPtr->blueValues[col[2]];
		    if (colorPtr->flags & MAP_COLORS) {
			i = colorPtr->pixelMap[i];
		    }
		    switch (bitsPerPixel) {
		    case NBBY:
			*destBytePtr++ = i;
			break;
#ifndef __WIN32__
			/*
			 * This case is not valid for Windows because the
			 * image format is different from the pixel format in
			 * Win32. Eventually we need to fix the image code in
			 * Tk to use the Windows native image ordering. This
			 * would speed up the image code for all of the common
			 * sizes.
			 */

		    case NBBY * sizeof(pixel):
			*destLongPtr++ = i;
			break;
#endif
		    default:
			XPutPixel(imagePtr, x - xStart, y - yStart,
				(unsigned) i);
		    }
		}

	    } else if (bitsPerPixel > 1) {
		/*
		 * Multibit monochrome window. The operation here is similar
		 * to the color window case above, except that there is only
		 * one component. If the master image is in color, use the
		 * luminance computed as
		 *	0.344 * red + 0.5 * green + 0.156 * blue.
		 */

		for (x = xStart; x < xEnd; ++x) {
		    c = (x > 0) ? errPtr[-1] * 7: 0;
		    if (y > 0) {
			if (x > 0)  {
			    c += errPtr[-lineLength-1];
			}
			c += errPtr[-lineLength] * 5;
			if (x + 1 < masterPtr->width) {
			    c += errPtr[-lineLength+1] * 3;
			}
		    }
		    c = ((c + 2056) >> 4) - 128;

		    if ((masterPtr->flags & COLOR_IMAGE) == 0) {
			c += srcPtr[0];
		    } else {
			c += (unsigned)(srcPtr[0] * 11 + srcPtr[1] * 16
				+ srcPtr[2] * 5 + 16) >> 5;
		    }
		    srcPtr += 4;

		    if (c < 0) {
			c = 0;
		    } else if (c > 255) {
			c = 255;
		    }
		    i = colorPtr->colorQuant[0][c];
		    *errPtr++ = c - i;
		    i = colorPtr->redValues[i];
		    switch (bitsPerPixel) {
		    case NBBY:
			*destBytePtr++ = i;
			break;
#ifndef __WIN32__
			/*
			 * This case is not valid for Windows because the
			 * image format is different from the pixel format in
			 * Win32. Eventually we need to fix the image code in
			 * Tk to use the Windows native image ordering. This
			 * would speed up the image code for all of the common
			 * sizes.
			 */

		    case NBBY * sizeof(pixel):
			*destLongPtr++ = i;
			break;
#endif
		    default:
			XPutPixel(imagePtr, x - xStart, y - yStart,
				(unsigned) i);
		    }
		}
	    } else {
		/*
		 * 1-bit monochrome window. This is similar to the multibit
		 * monochrome case above, except that the quantization is
		 * simpler (we only have black = 0 and white = 255), and we
		 * produce an XY-Bitmap.
		 */

		word = 0;
		mask = firstBit;
		for (x = xStart; x < xEnd; ++x) {
		    /*
		     * If we have accumulated a whole word, store it in the
		     * image and start a new word.
		     */

		    if (mask == 0) {
			*destLongPtr++ = word;
			mask = firstBit;
			word = 0;
		    }

		    c = (x > 0) ? errPtr[-1] * 7: 0;
		    if (y > 0) {
			if (x > 0) {
			    c += errPtr[-lineLength-1];
			}
			c += errPtr[-lineLength] * 5;
			if (x + 1 < masterPtr->width) {
			    c += errPtr[-lineLength+1] * 3;
			}
		    }
		    c = ((c + 2056) >> 4) - 128;

		    if ((masterPtr->flags & COLOR_IMAGE) == 0) {
			c += srcPtr[0];
		    } else {
			c += (unsigned)(srcPtr[0] * 11 + srcPtr[1] * 16
				+ srcPtr[2] * 5 + 16) >> 5;
		    }
		    srcPtr += 4;

		    if (c < 0) {
			c = 0;
		    } else if (c > 255) {
			c = 255;
		    }
		    if (c >= 128) {
			word |= mask;
			*errPtr++ = c - 255;
		    } else {
			*errPtr++ = c;
		    }
		    mask = bigEndian? (mask >> 1): (mask << 1);
		}
		*destLongPtr = word;
	    }
	    srcLinePtr += masterPtr->width * 4;
	    errLinePtr += lineLength;
	    dstLinePtr += bytesPerLine;
	}

	/*
	 * Update the pixmap for this instance with the block of pixels that
	 * we have just computed.
	 */

	TkPutImage(colorPtr->pixelMap, colorPtr->numColors,
		instancePtr->display, instancePtr->pixels,
		instancePtr->gc, imagePtr, 0, 0, xStart, yStart,
		(unsigned) width, (unsigned) nLines);
	yStart = yEnd;
    }

    ckfree(imagePtr->data);
    imagePtr->data = NULL;
}

/*
 *----------------------------------------------------------------------
 *
 * Tk_PhotoBlank --
 *
 *	This function is called to clear an entire photo image.
 *
 * Results:
 *	None.
 *
 * Side effects:
 *	The valid region for the image is set to the null region. The generic
 *	image code is notified that the image has changed.
 *
 *----------------------------------------------------------------------
 */

void
Tk_PhotoBlank(
    Tk_PhotoHandle handle)	/* Handle for the image to be blanked. */
{
    PhotoMaster *masterPtr = (PhotoMaster *) handle;
    PhotoInstance *instancePtr;

    masterPtr->ditherX = masterPtr->ditherY = 0;
    masterPtr->flags = 0;

    /*
     * The image has valid data nowhere.
     */

    if (masterPtr->validRegion != NULL) {
	TkDestroyRegion(masterPtr->validRegion);
    }
    masterPtr->validRegion = TkCreateRegion();

    /*
     * Clear out the 32-bit pixel storage array. Clear out the dithering error
     * arrays for each instance.
     */

    memset(masterPtr->pix32, 0,
	    (size_t) (masterPtr->width * masterPtr->height * 4));
    for (instancePtr = masterPtr->instancePtr; instancePtr != NULL;
	    instancePtr = instancePtr->nextPtr) {
	if (instancePtr->error) {
	    memset(instancePtr->error, 0,
		    (size_t) (masterPtr->width * masterPtr->height
		    * 3 * sizeof(schar)));
	}
    }

    /*
     * Tell the core image code that this image has changed.
     */

    Tk_ImageChanged(masterPtr->tkMaster, 0, 0, masterPtr->width,
	    masterPtr->height, masterPtr->width, masterPtr->height);
}

/*
 *----------------------------------------------------------------------
 *
 * Tk_PhotoExpand --
 *
 *	This function is called to request that a photo image be expanded if
 *	necessary to be at least `width' pixels wide and `height' pixels high.
 *	If the user has declared a definite image size (using the -width and
 *	-height configuration options) then this call has no effect.
 *
 * Results:
 *	None.
 *
 * Side effects:
 *	The size of the photo image may change; if so the generic image code
 *	is informed.
 *
 *----------------------------------------------------------------------
 */

int
Tk_PhotoExpand(
    Tcl_Interp *interp,		/* Interpreter for passing back error
				 * messages, or NULL. */
    Tk_PhotoHandle handle,	/* Handle for the image to be expanded. */
    int width, int height)	/* Desired minimum dimensions of the image. */
{
    PhotoMaster *masterPtr = (PhotoMaster *) handle;

    if (width <= masterPtr->width) {
	width = masterPtr->width;
    }
    if (height <= masterPtr->height) {
	height = masterPtr->height;
    }
    if ((width != masterPtr->width) || (height != masterPtr->height)) {
	if (ImgPhotoSetSize(masterPtr, MAX(width, masterPtr->width),
		MAX(height, masterPtr->height)) == TCL_ERROR) {
	    if (interp != NULL) {
		Tcl_ResetResult(interp);
		Tcl_AppendResult(interp, TK_PHOTO_ALLOC_FAILURE_MESSAGE, NULL);
	    }
	    return TCL_ERROR;
	}
	Tk_ImageChanged(masterPtr->tkMaster, 0, 0, 0, 0, masterPtr->width,
		masterPtr->height);
    }
    return TCL_OK;
}

/*
 *----------------------------------------------------------------------
 *
 * Tk_PhotoGetSize --
 *
 *	This function is called to obtain the current size of a photo image.
 *
 * Results:
 *	The image's width and height are returned in *widthp and *heightp.
 *
 * Side effects:
 *	None.
 *
 *----------------------------------------------------------------------
 */

void
Tk_PhotoGetSize(
    Tk_PhotoHandle handle,	/* Handle for the image whose dimensions are
				 * requested. */
    int *widthPtr, int *heightPtr)
				/* The dimensions of the image are returned
				 * here. */
{
    PhotoMaster *masterPtr = (PhotoMaster *) handle;

    *widthPtr = masterPtr->width;
    *heightPtr = masterPtr->height;
}

/*
 *----------------------------------------------------------------------
 *
 * Tk_PhotoSetSize --
 *
 *	This function is called to set size of a photo image. This call is
 *	equivalent to using the -width and -height configuration options.
 *
 * Results:
 *	None.
 *
 * Side effects:
 *	The size of the image may change; if so the generic image code is
 *	informed.
 *
 *----------------------------------------------------------------------
 */

int
Tk_PhotoSetSize(
    Tcl_Interp *interp,		/* Interpreter for passing back error
				 * messages, or NULL. */
    Tk_PhotoHandle handle,	/* Handle for the image whose size is to be
				 * set. */
    int width, int height)	/* New dimensions for the image. */
{
    PhotoMaster *masterPtr = (PhotoMaster *) handle;

    masterPtr->userWidth = width;
    masterPtr->userHeight = height;
    if (ImgPhotoSetSize(masterPtr, ((width > 0) ? width: masterPtr->width),
	    ((height > 0) ? height: masterPtr->height)) == TCL_ERROR) {
	if (interp != NULL) {
	    Tcl_ResetResult(interp);
	    Tcl_AppendResult(interp, TK_PHOTO_ALLOC_FAILURE_MESSAGE, NULL);
	}
	return TCL_ERROR;
    }
    Tk_ImageChanged(masterPtr->tkMaster, 0, 0, 0, 0,
	    masterPtr->width, masterPtr->height);
    return TCL_OK;
}

/*
 *----------------------------------------------------------------------
 *
 * TkGetPhotoValidRegion --
 *
 *	This function is called to get the part of the photo where there is
 *	valid data. Or, conversely, the part of the photo which is
 *	transparent.
 *
 * Results:
 *	A TkRegion value that indicates the current area of the photo that is
 *	valid. This value should not be used after any modification to the
 *	photo image.
 *
 * Side Effects:
 *	None.
 *
 *----------------------------------------------------------------------
 */

TkRegion
TkPhotoGetValidRegion(
    Tk_PhotoHandle handle)	/* Handle for the image whose valid region is
				 * to obtained. */
{
    PhotoMaster *masterPtr = (PhotoMaster *) handle;

    return masterPtr->validRegion;
}

/*
 *----------------------------------------------------------------------
 *
 * ImgGetPhoto --
 *
 *	This function is called to obtain image data from a photo image. This
 *	function fills in the Tk_PhotoImageBlock structure pointed to by
 *	`blockPtr' with details of the address and layout of the image data in
 *	memory.
 *
 * Results:
 *	A pointer to the allocated data which should be freed later. NULL if
 *	there is no need to free data because blockPtr->pixelPtr points
 *	directly to the image data.
 *
 * Side effects:
 *	None.
 *
 *----------------------------------------------------------------------
 */

static char *
ImgGetPhoto(
    PhotoMaster *masterPtr,	/* Handle for the photo image from which image
				 * data is desired. */
    Tk_PhotoImageBlock *blockPtr,
				/* Information about the address and layout of
				 * the image data is returned here. */
    struct SubcommandOptions *optPtr)
{
    unsigned char *pixelPtr;
    int x, y, greenOffset, blueOffset, alphaOffset;

    Tk_PhotoGetImage((Tk_PhotoHandle) masterPtr, blockPtr);
    blockPtr->pixelPtr += optPtr->fromY * blockPtr->pitch
	    + optPtr->fromX * blockPtr->pixelSize;
    blockPtr->width = optPtr->fromX2 - optPtr->fromX;
    blockPtr->height = optPtr->fromY2 - optPtr->fromY;

    if (!(masterPtr->flags & COLOR_IMAGE) &&
	    (!(optPtr->options & OPT_BACKGROUND)
	    || ((optPtr->background->red == optPtr->background->green)
	    && (optPtr->background->red == optPtr->background->blue)))) {
	blockPtr->offset[0] = blockPtr->offset[1] = blockPtr->offset[2];
    }
    alphaOffset = 0;
    for (y = 0; y < blockPtr->height; y++) {
	pixelPtr = blockPtr->pixelPtr + (y * blockPtr->pitch)
		+ blockPtr->pixelSize - 1;
	for (x = 0; x < blockPtr->width; x++) {
	    if (*pixelPtr != 255) {
		alphaOffset = 3;
		break;
	    }
	    pixelPtr += blockPtr->pixelSize;
	}
	if (alphaOffset) {
	    break;
	}
    }
    if (!alphaOffset) {
	blockPtr->pixelPtr--;
	blockPtr->offset[0]++;
	blockPtr->offset[1]++;
	blockPtr->offset[2]++;
    }
    greenOffset = blockPtr->offset[1] - blockPtr->offset[0];
    blueOffset = blockPtr->offset[2] - blockPtr->offset[0];
    if (((optPtr->options & OPT_BACKGROUND) && alphaOffset) ||
	    ((optPtr->options & OPT_GRAYSCALE) && (greenOffset||blueOffset))) {
	int newPixelSize,x,y;
	unsigned char *srcPtr, *destPtr;
	char *data;

	newPixelSize = (!(optPtr->options & OPT_BACKGROUND) && alphaOffset)
		? 2 : 1;
	if ((greenOffset||blueOffset) && !(optPtr->options & OPT_GRAYSCALE)) {
	    newPixelSize += 2;
	}
	data = ckalloc((unsigned int) (newPixelSize *
		blockPtr->width * blockPtr->height));
	srcPtr = blockPtr->pixelPtr + blockPtr->offset[0];
	destPtr = (unsigned char *) data;
	if (!greenOffset && !blueOffset) {
	    for (y = blockPtr->height; y > 0; y--) {
		for (x = blockPtr->width; x > 0; x--) {
		    *destPtr = *srcPtr;
		    srcPtr += blockPtr->pixelSize;
		    destPtr += newPixelSize;
		}
		srcPtr += blockPtr->pitch -
			blockPtr->width * blockPtr->pixelSize;
	    }
	} else if (optPtr->options & OPT_GRAYSCALE) {
	    for (y = blockPtr->height; y > 0; y--) {
		for (x = blockPtr->width; x > 0; x--) {
		    *destPtr = (unsigned char) ((srcPtr[0]*11 + srcPtr[1]*16
			    + srcPtr[2]*5 + 16) >> 5);
		    srcPtr += blockPtr->pixelSize;
		    destPtr += newPixelSize;
		}
		srcPtr += blockPtr->pitch -
			blockPtr->width * blockPtr->pixelSize;
	    }
	} else {
	    for (y = blockPtr->height; y > 0; y--) {
		for (x = blockPtr->width; x > 0; x--) {
		    destPtr[0] = srcPtr[0];
		    destPtr[1] = srcPtr[1];
		    destPtr[2] = srcPtr[2];
		    srcPtr += blockPtr->pixelSize;
		    destPtr += newPixelSize;
		}
		srcPtr += blockPtr->pitch -
			blockPtr->width * blockPtr->pixelSize;
	    }
	}
	srcPtr = blockPtr->pixelPtr + alphaOffset;
	destPtr = (unsigned char *) data;
	if (!alphaOffset) {
	    /*
	     * Nothing to be done.
	     */
	} else if (optPtr->options & OPT_BACKGROUND) {
	    if (newPixelSize > 2) {
		int red = optPtr->background->red>>8;
		int green = optPtr->background->green>>8;
		int blue = optPtr->background->blue>>8;

		for (y = blockPtr->height; y > 0; y--) {
		    for (x = blockPtr->width; x > 0; x--) {
			destPtr[0] += (unsigned char) (((255 - *srcPtr) *
				(red-destPtr[0])) / 255);
			destPtr[1] += (unsigned char) (((255 - *srcPtr) *
				(green-destPtr[1])) / 255);
			destPtr[2] += (unsigned char) (((255 - *srcPtr) *
				(blue-destPtr[2])) / 255);
			srcPtr += blockPtr->pixelSize;
			destPtr += newPixelSize;
		    }
		    srcPtr += blockPtr->pitch -
			    blockPtr->width * blockPtr->pixelSize;
		}
	    } else {
	 	int gray = (unsigned char) (((optPtr->background->red>>8) * 11
			+ (optPtr->background->green>>8) * 16
			+ (optPtr->background->blue>>8) * 5 + 16) >> 5);

		for (y = blockPtr->height; y > 0; y--) {
		    for (x = blockPtr->width; x > 0; x--) {
			destPtr[0] += ((255 - *srcPtr) *
				(gray-destPtr[0])) / 255;
			srcPtr += blockPtr->pixelSize;
			destPtr += newPixelSize;
		    }
		    srcPtr += blockPtr->pitch -
			    blockPtr->width * blockPtr->pixelSize;
		}
	    }
	} else {
	    destPtr += newPixelSize-1;
	    for (y = blockPtr->height; y > 0; y--) {
		for (x = blockPtr->width; x > 0; x--) {
		    *destPtr = *srcPtr;
		    srcPtr += blockPtr->pixelSize;
		    destPtr += newPixelSize;
		}
		srcPtr += blockPtr->pitch -
			blockPtr->width * blockPtr->pixelSize;
	    }
	}
	blockPtr->pixelPtr = (unsigned char *) data;
	blockPtr->pixelSize = newPixelSize;
	blockPtr->pitch = newPixelSize * blockPtr->width;
	blockPtr->offset[0] = 0;
	if (newPixelSize>2) {
	    blockPtr->offset[1]= 1;
	    blockPtr->offset[2]= 2;
	} else {
	    blockPtr->offset[1]= 0;
	    blockPtr->offset[2]= 0;
	}
	return data;
    }
    return NULL;
}

/*
 *----------------------------------------------------------------------
 *
 * ImgStringWrite --
 *
 *	Default string write function. The data is formatted in the default
 *	format as accepted by the "<img> put" command.
 *
 * Results:
 *	A standard Tcl result.
 *
 * Side effects:
 *	See the user documentation.
 *
 *----------------------------------------------------------------------
 */

static int
ImgStringWrite(
    Tcl_Interp *interp,
    Tcl_Obj *formatString,
    Tk_PhotoImageBlock *blockPtr)
{
    int row, col;
    char *line, *linePtr;
    unsigned char *pixelPtr;
    int greenOffset, blueOffset;
    Tcl_DString data;

    greenOffset = blockPtr->offset[1] - blockPtr->offset[0];
    blueOffset = blockPtr->offset[2] - blockPtr->offset[0];

    Tcl_DStringInit(&data);
    if ((blockPtr->width > 0) && (blockPtr->height > 0)) {
	line = (char *) ckalloc((unsigned int) ((8 * blockPtr->width) + 2));
	for (row=0; row<blockPtr->height; row++) {
	    pixelPtr = blockPtr->pixelPtr + blockPtr->offset[0] +
		    row * blockPtr->pitch;
	    linePtr = line;
	    for (col=0; col<blockPtr->width; col++) {
		sprintf(linePtr, " #%02x%02x%02x", *pixelPtr,
			pixelPtr[greenOffset], pixelPtr[blueOffset]);
		pixelPtr += blockPtr->pixelSize;
		linePtr += 8;
	    }
	    Tcl_DStringAppendElement(&data, line+1);
	}
	ckfree (line);
    }
    Tcl_DStringResult(interp, &data);
    return TCL_OK;
}

/*
 *----------------------------------------------------------------------
 *
 * Tk_PhotoGetImage --
 *
 *	This function is called to obtain image data from a photo image. This
 *	function fills in the Tk_PhotoImageBlock structure pointed to by
 *	`blockPtr' with details of the address and layout of the image data in
 *	memory.
 *
 * Results:
 *	TRUE (1) indicating that image data is available, for backwards
 *	compatibility with the old photo widget.
 *
 * Side effects:
 *	None.
 *
 *----------------------------------------------------------------------
 */

int
Tk_PhotoGetImage(
    Tk_PhotoHandle handle,	/* Handle for the photo image from which image
				 * data is desired. */
    Tk_PhotoImageBlock *blockPtr)
				/* Information about the address and layout of
				 * the image data is returned here. */
{
    PhotoMaster *masterPtr = (PhotoMaster *) handle;

    blockPtr->pixelPtr = masterPtr->pix32;
    blockPtr->width = masterPtr->width;
    blockPtr->height = masterPtr->height;
    blockPtr->pitch = masterPtr->width * 4;
    blockPtr->pixelSize = 4;
    blockPtr->offset[0] = 0;
    blockPtr->offset[1] = 1;
    blockPtr->offset[2] = 2;
    blockPtr->offset[3] = 3;
    return 1;
}

/*
 *----------------------------------------------------------------------
 *
 * PhotoOptionFind --
 *
 *	Finds a specific Photo option.
 *
 * Results:
 *	None.
 *
 * Side effects:
 *	After commands are removed.
 *
 *----------------------------------------------------------------------
 */

typedef struct OptionAssocData {
    struct OptionAssocData *nextPtr;
				/* Pointer to next OptionAssocData. */
    Tcl_ObjCmdProc *command;	/* Command associated with this option. */
    char name[1];		/* Name of option (remaining chars) */
} OptionAssocData;

static Tcl_ObjCmdProc *
PhotoOptionFind(
    Tcl_Interp *interp,		/* Interpreter that is being deleted. */
    Tcl_Obj *obj)		/* Name of option to be found. */
{
    int length;
    char *name = Tcl_GetStringFromObj(obj, &length);
    char *prevname = NULL;
    Tcl_ObjCmdProc *proc = NULL;
    OptionAssocData *list = (OptionAssocData *) Tcl_GetAssocData(interp,
	    "photoOption", NULL);

    while (list != NULL) {
	if (strncmp(name, list->name, (unsigned) length) == 0) {
	    if (proc != NULL) {
		Tcl_ResetResult(interp);
		Tcl_AppendResult(interp, "ambiguous option \"", name,
			"\": must be ", prevname, NULL);
		while (list->nextPtr != NULL) {
		    Tcl_AppendResult(interp, prevname, ", ",NULL);
		    list = list->nextPtr;
		    prevname = list->name;
		}
		Tcl_AppendResult(interp, ", or", prevname, NULL);
		return NULL;
	    }
	    proc = list->command;
	    prevname = list->name;
	}
	list = list->nextPtr;
    }
    if (proc != NULL) {
	Tcl_ResetResult(interp);
    }
    return proc;
}

/*
 *----------------------------------------------------------------------
 *
 * PhotoOptionCleanupProc --
 *
 *	This function is invoked whenever an interpreter is deleted to cleanup
 *	the AssocData for "photoVisitor".
 *
 * Results:
 *	None.
 *
 * Side effects:
 *	Photo Visitor options are removed.
 *
 *----------------------------------------------------------------------
 */

static void
PhotoOptionCleanupProc(
    ClientData clientData,	/* Points to "photoVisitor" AssocData for the
				 * interpreter. */
    Tcl_Interp *interp)		/* Interpreter that is being deleted. */
{
    OptionAssocData *list = (OptionAssocData *) clientData;

    while (list != NULL) {
	register OptionAssocData *ptr;

	list = (ptr = list)->nextPtr;
	ckfree((char *) ptr);
    }
}

/*
 *--------------------------------------------------------------
 *
 * Tk_CreatePhotoOption --
 *
 *	This function may be invoked to add a new kind of photo option to the
 *	core photo command supported by Tk.
 *
 * Results:
 *	None.
 *
 * Side effects:
 *	From now on, the new option will be useable by the photo command.
 *
 *--------------------------------------------------------------
 */

MODULE_SCOPE void
Tk_CreatePhotoOption(
    Tcl_Interp *interp,		/* Interpreter. */
    CONST char *name,		/* Option name. */
    Tcl_ObjCmdProc *proc)	/* Function to execute command. */
{
    OptionAssocData *typePtr2, *prevPtr, *ptr;
    OptionAssocData *list = (OptionAssocData *)
	    Tcl_GetAssocData(interp, "photoOption", NULL);

    /*
     * If there's already a photo option with the given name, remove it.
     */

    for (typePtr2 = list, prevPtr = NULL; typePtr2 != NULL;
	    prevPtr = typePtr2, typePtr2 = typePtr2->nextPtr) {
	if (strcmp(typePtr2->name, name) == 0) {
	    if (prevPtr == NULL) {
		list = typePtr2->nextPtr;
	    } else {
		prevPtr->nextPtr = typePtr2->nextPtr;
	    }
	    ckfree((char *) typePtr2);
	    break;
	}
    }
    ptr = (OptionAssocData *) ckalloc(sizeof(OptionAssocData) + strlen(name));
    strcpy(&(ptr->name[0]), name);
    ptr->command = proc;
    ptr->nextPtr = list;
    Tcl_SetAssocData(interp, "photoOption", PhotoOptionCleanupProc,
	    (ClientData) ptr);
}

/*
 *--------------------------------------------------------------
 *
 * TkPostscriptPhoto --
 *
 *	This function is called to output the contents of a photo image in
 *	Postscript by calling the Tk_PostscriptPhoto function.
 *
 * Results:
 *	Returns a standard Tcl return value.
 *
 * Side effects:
 *	None.
 *
 *--------------------------------------------------------------
 */

static int
ImgPhotoPostscript(
    ClientData clientData,	/* Handle for the photo image. */
    Tcl_Interp *interp,		/* Interpreter. */
    Tk_Window tkwin,		/* (unused) */
    Tk_PostscriptInfo psInfo,	/* Postscript info. */
    int x, int y,		/* First pixel to output. */
    int width, int height,	/* Width and height of area. */
    int prepass)		/* (unused) */
{
    Tk_PhotoImageBlock block;

    Tk_PhotoGetImage((Tk_PhotoHandle) clientData, &block);
    block.pixelPtr += y * block.pitch + x * block.pixelSize;

    return Tk_PostscriptPhoto(interp, &block, psInfo, width, height);
}

/*
 *----------------------------------------------------------------------
 *
 * Tk_PhotoPutBlock_NoComposite, Tk_PhotoPutZoomedBlock_NoComposite --
 *
 * These backward-compatability functions just exist to fill slots in stubs
 * table. For the behaviour of *_NoComposite, refer to the corresponding
 * function without the extra suffix, except that the compositing rule is
 * always "overlay" and the function always panics on memory-allocation
 * failure.
 *
 *----------------------------------------------------------------------
 */

void
Tk_PhotoPutBlock_NoComposite(
    Tk_PhotoHandle handle,
    Tk_PhotoImageBlock *blockPtr,
    int x, int y, int width, int height)
{
    if (Tk_PhotoPutBlock(NULL, handle, blockPtr, x, y, width, height,
	    TK_PHOTO_COMPOSITE_OVERLAY) != TCL_OK) {
	Tcl_Panic(TK_PHOTO_ALLOC_FAILURE_MESSAGE);
    }
}

void
Tk_PhotoPutZoomedBlock_NoComposite(
    Tk_PhotoHandle handle,
    Tk_PhotoImageBlock *blockPtr,
    int x, int y, int width, int height,
    int zoomX, int zoomY, int subsampleX, int subsampleY)
{
    if (Tk_PhotoPutZoomedBlock(NULL, handle, blockPtr, x, y, width, height,
	    zoomX, zoomY, subsampleX, subsampleY,
	    TK_PHOTO_COMPOSITE_OVERLAY) != TCL_OK) {
	Tcl_Panic(TK_PHOTO_ALLOC_FAILURE_MESSAGE);
    }
}

/*
 *----------------------------------------------------------------------
 *
 * Tk_PhotoExpand_Panic, Tk_PhotoPutBlock_Panic,
 * Tk_PhotoPutZoomedBlock_Panic, Tk_PhotoSetSize_Panic
 *
 * Backward compatability functions for preserving the old behaviour (i.e.
 * panic on memory allocation failure) so that extensions do not need to be
 * significantly updated to take account of TIP #116. These call the new
 * interface (i.e. the interface without the extra suffix), but panic if an
 * error condition is returned.
 *
 *----------------------------------------------------------------------
 */

void
Tk_PhotoExpand_Panic(
    Tk_PhotoHandle handle,
    int width, int height)
{
    if (Tk_PhotoExpand(NULL, handle, width, height) != TCL_OK) {
	Tcl_Panic(TK_PHOTO_ALLOC_FAILURE_MESSAGE);
    }
}

void
Tk_PhotoPutBlock_Panic(
    Tk_PhotoHandle handle,
    Tk_PhotoImageBlock *blockPtr,
    int x, int y, int width, int height, int compRule)
{
    if (Tk_PhotoPutBlock(NULL, handle, blockPtr, x, y, width, height,
	    compRule) != TCL_OK) {
	Tcl_Panic(TK_PHOTO_ALLOC_FAILURE_MESSAGE);
    }
}

void
Tk_PhotoPutZoomedBlock_Panic(
    Tk_PhotoHandle handle, Tk_PhotoImageBlock *blockPtr,
    int x, int y, int width, int height,
    int zoomX, int zoomY, int subsampleX, int subsampleY,
    int compRule)
{
    if (Tk_PhotoPutZoomedBlock(NULL, handle, blockPtr, x, y, width, height,
	    zoomX, zoomY, subsampleX, subsampleY, compRule) != TCL_OK) {
	Tcl_Panic(TK_PHOTO_ALLOC_FAILURE_MESSAGE);
    }
}

void
Tk_PhotoSetSize_Panic(
    Tk_PhotoHandle handle,
    int width, int height)
{
    if (Tk_PhotoSetSize(NULL, handle, width, height) != TCL_OK) {
	Tcl_Panic(TK_PHOTO_ALLOC_FAILURE_MESSAGE);
    }
}

/*
 * Local Variables:
 * mode: c
 * c-basic-offset: 4
 * fill-column: 78
 * End:
 */<|MERGE_RESOLUTION|>--- conflicted
+++ resolved
@@ -4414,28 +4414,17 @@
     }
 
     /*
-<<<<<<< HEAD
      * Copy the data into our local 32-bit/pixel array. If we can do it with a
-     * single memcpy, we do.
-=======
-     * Copy the data into our local 32-bit/pixel array.
-     * If we can do it with a single memmove, we do.
->>>>>>> a6c53695
+     * single memmove, we do.
      */
 
     destLinePtr = masterPtr->pix32 + (y * masterPtr->width + x) * 4;
     pitch = masterPtr->width * 4;
 
     /*
-<<<<<<< HEAD
      * Test to see if we can do the whole write in a single copy. This test is
-     * probably too restrictive. We should also be able to do a memcpy if
+     * probably too restrictive. We should also be able to do a memmove if
      * pixelSize == 3 and alphaOffset == 0. Maybe other cases too.
-=======
-     * This test is probably too restrictive.  We should also be able to
-     * do a memmove if pixelSize == 3 and alphaOffset == 0.  Maybe other cases
-     * too.
->>>>>>> a6c53695
      */
 
     if ((blockPtr->pixelSize == 4)
@@ -4444,12 +4433,7 @@
 	    && ((height == 1) || ((x == 0) && (width == masterPtr->width)
 		&& (blockPtr->pitch == pitch)))
 	    && (compRule == TK_PHOTO_COMPOSITE_SET)) {
-<<<<<<< HEAD
-	memcpy(destLinePtr, blockPtr->pixelPtr + blockPtr->offset[0],
-=======
-	memmove((VOID *) destLinePtr,
-		(VOID *) (blockPtr->pixelPtr + blockPtr->offset[0]),
->>>>>>> a6c53695
+	memmove(destLinePtr, blockPtr->pixelPtr + blockPtr->offset[0],
 		(size_t) (height * width * 4));
 
 	/*
