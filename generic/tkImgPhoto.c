--- conflicted
+++ resolved
@@ -143,13 +143,10 @@
     Tk_PhotoImageFormat *oldFormatList;
 				/* Pointer to the first in the list of known
 				 * photo image formats.*/
-<<<<<<< HEAD
+#endif
     Tk_PhotoImageFormatVersion3 *formatListVersion3;
 				/* Pointer to the first in the list of known
 				 * photo image formats in Version3 format.*/
-=======
-#endif
->>>>>>> 25b8569d
     int initialized;		/* Set to 1 if we've initialized the
 				 * structure. */
 } ThreadSpecificData;
@@ -354,6 +351,7 @@
 				 * by caller. */
 {
     Tk_PhotoImageFormatVersion3 *copyPtr;
+    char *name;
     ThreadSpecificData *tsdPtr = (ThreadSpecificData *)
 	    Tcl_GetThreadData(&dataKey, sizeof(ThreadSpecificData));
 
@@ -365,7 +363,7 @@
 	    ckalloc(sizeof(Tk_PhotoImageFormatVersion3));
     *copyPtr = *formatPtr;
     /* for compatibility with aMSN: make a copy of formatPtr->name */
-    char *name = (char *)ckalloc(strlen(formatPtr->name) + 1);
+    name = (char *)ckalloc(strlen(formatPtr->name) + 1);
     strcpy(name, formatPtr->name);
     copyPtr->name = name;
     copyPtr->nextPtr = tsdPtr->formatListVersion3;
@@ -1527,7 +1525,6 @@
 		}
 	    }
 	}
-<<<<<<< HEAD
 	if (imageFormat == NULL) {
 	    oldformat = 0;
 	    for (imageFormatVersion3 = tsdPtr->formatListVersion3;
@@ -1543,9 +1540,7 @@
 		}
 	    }
 	}
-=======
 #endif
->>>>>>> 25b8569d
 	if (usedExt && !matched) {
 	    /*
 	     * If we didn't find one and we're using file extensions as the
@@ -2760,12 +2755,7 @@
     Tcl_DString *driverInternalPtr)/* Memory to be passed to the corresponding
 				 * ReadFileFormat function */
 {
-<<<<<<< HEAD
-    int matched = 0, useoldformat = 0, useVersion3format = 0;
-=======
-    int matched = 0;
-    int useoldformat = 0;
->>>>>>> 25b8569d
+    int matched = 0, useoldformat = 0;
     Tk_PhotoImageFormat *formatPtr;
     Tk_PhotoImageFormatVersion3 *formatVersion3Ptr;
     ThreadSpecificData *tsdPtr = (ThreadSpecificData *)
@@ -2972,7 +2962,7 @@
     Tcl_DString *driverInternalPtr)/* Memory to be passed to the corresponding
 				 * ReadFileFormat function */
 {
-    int matched = 0, useoldformat = 0, useVersion3format = 0;
+    int matched = 0, useoldformat = 0;
     Tk_PhotoImageFormat *formatPtr, *defaultFormatPtr = NULL;
     Tk_PhotoImageFormatVersion3 *formatVersion3Ptr = NULL;
     ThreadSpecificData *tsdPtr = (ThreadSpecificData *)
