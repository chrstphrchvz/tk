--- conflicted
+++ resolved
@@ -866,7 +866,6 @@
 		    }
 		}
 	    }
-<<<<<<< HEAD
 	}
 	if (stringWriteProc == NULL && stringWriteProcVersion3 == NULL) {
 	    Tcl_SetObjResult(interp, Tcl_ObjPrintf(
@@ -876,37 +875,6 @@
 	    Tcl_SetErrorCode(interp, "TK", "LOOKUP", "PHOTO_FORMAT",
 		    Tcl_GetString(options.format), NULL);
 	    goto dataErrorExit;
-=======
-	    if (stringWriteProc == NULL) {
-		oldformat = 1;
-		for (imageFormat = tsdPtr->oldFormatList; imageFormat != NULL;
-			imageFormat = imageFormat->nextPtr) {
-		    if ((strncasecmp(Tcl_GetString(options.format),
-			    imageFormat->name,
-			    strlen(imageFormat->name)) == 0)) {
-			matched = 1;
-			if (imageFormat->stringWriteProc != NULL) {
-			    stringWriteProc = imageFormat->stringWriteProc;
-			    break;
-			}
-		    }
-		}
-	    }
-	    if (stringWriteProc == NULL) {
-		Tcl_SetObjResult(interp, Tcl_ObjPrintf(
-			"image string format \"%s\" is %s",
-			Tcl_GetString(options.format),
-			(matched ? "not supported" : "unknown")));
-		Tcl_SetErrorCode(interp, "TK", "LOOKUP", "PHOTO_FORMAT",
-			Tcl_GetString(options.format), NULL);
-		if (options.background) {
-		    Tk_FreeColor(options.background);
-		}
-		return TCL_ERROR;
-	    }
-	} else {
-	    stringWriteProc = ImgStringWrite;
->>>>>>> 77321e10
 	}
 
 	/*
@@ -946,21 +914,21 @@
 	if (data) {
 	    ckfree(data);
 	}
-        if (freeObj != NULL) {
-            Tcl_DecrRefCount(freeObj);
-        }
+	if (freeObj != NULL) {
+	    Tcl_DecrRefCount(freeObj);
+	}
 	return result;
 
       dataErrorExit:
-        if (options.background) {
+	if (options.background) {
 	    Tk_FreeColor(options.background);
 	}
 	if (data) {
 	    ckfree(data);
 	}
-        if (freeObj != NULL) {
-            Tcl_DecrRefCount(freeObj);
-        }
+	if (freeObj != NULL) {
+	    Tcl_DecrRefCount(freeObj);
+	}
 	return TCL_ERROR;
     }
 
@@ -2185,7 +2153,6 @@
     if ((modelPtr->fileString != NULL)
 	    && ((modelPtr->fileString != oldFileString)
 	    || (modelPtr->format != oldFormat))) {
-
 	/*
 	 * Prevent file system access in a safe interpreter.
 	 */
