--- conflicted
+++ resolved
@@ -2827,10 +2827,6 @@
     if (sourceBlock.pixelPtr >= masterPtr->pix32
 	    && sourceBlock.pixelPtr <= masterPtr->pix32 + masterPtr->width
 	    * masterPtr->height * 4) {
-<<<<<<< HEAD
-	sourceBlock.pixelPtr = (unsigned char *)attemptckalloc(sourceBlock.height
-		* sourceBlock.pitch);
-=======
 	/*
 	 * Fix 5c51be6411: avoid reading
 	 *
@@ -2845,8 +2841,7 @@
 	unsigned int cpyLen = (sourceBlock.height - 1) * sourceBlock.pitch +
 		sourceBlock.width * sourceBlock.pixelSize;
 
-	sourceBlock.pixelPtr = attemptckalloc(cpyLen);
->>>>>>> 02e4268c
+	sourceBlock.pixelPtr = (unsigned char *)attemptckalloc(cpyLen);
 	if (sourceBlock.pixelPtr == NULL) {
 	    if (interp != NULL) {
 		Tcl_SetObjResult(interp, Tcl_NewStringObj(
@@ -3279,10 +3274,6 @@
     if (sourceBlock.pixelPtr >= masterPtr->pix32
 	    && sourceBlock.pixelPtr <= masterPtr->pix32 + masterPtr->width
 	    * masterPtr->height * 4) {
-<<<<<<< HEAD
-	sourceBlock.pixelPtr = (unsigned char *)attemptckalloc(sourceBlock.height
-		* sourceBlock.pitch);
-=======
 	/*
 	 * Fix 5c51be6411: avoid reading
 	 *
@@ -3297,8 +3288,7 @@
 	unsigned int cpyLen = (sourceBlock.height - 1) * sourceBlock.pitch +
 		sourceBlock.width * sourceBlock.pixelSize;
 
-	sourceBlock.pixelPtr = attemptckalloc(cpyLen);
->>>>>>> 02e4268c
+	sourceBlock.pixelPtr = (unsigned char *)attemptckalloc(cpyLen);
 	if (sourceBlock.pixelPtr == NULL) {
 	    if (interp != NULL) {
 		Tcl_SetObjResult(interp, Tcl_NewStringObj(
