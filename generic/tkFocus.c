/*
 * tkFocus.c --
 *
 *	This file contains functions that manage the input focus for Tk.
 *
 * Copyright (c) 1990-1994 The Regents of the University of California.
 * Copyright (c) 1994-1997 Sun Microsystems, Inc.
 *
 * See the file "license.terms" for information on usage and redistribution of
 * this file, and for a DISCLAIMER OF ALL WARRANTIES.
<<<<<<< HEAD
 *
 * RCS: @(#) $Id: tkFocus.c,v 1.23 2009/09/07 07:29:03 das Exp $
=======
>>>>>>> 5450b6e8
 */

#include "tkInt.h"

/*
 * For each top-level window that has ever received the focus, there is a
 * record of the following type:
 */

typedef struct TkToplevelFocusInfo {
    TkWindow *topLevelPtr;	/* Information about top-level window. */
    TkWindow *focusWinPtr;	/* The next time the focus comes to this
				 * top-level, it will be given to this
				 * window. */
    struct TkToplevelFocusInfo *nextPtr;
				/* Next in list of all toplevel focus records
				 * for a given application. */
} ToplevelFocusInfo;

/*
 * One of the following structures exists for each display used by each
 * application. These are linked together from the TkMainInfo structure.
 * These structures are needed because it isn't sufficient to store a single
 * piece of focus information in each display or in each application: we need
 * the cross-product. There needs to be separate information for each display,
 * because it's possible to have multiple focus windows active simultaneously
 * on different displays. There also needs to be separate information for each
 * application, because of embedding: if an embedded application has the
 * focus, its container application also has the focus. Thus we keep a list of
 * structures for each application: the same display can appear in structures
 * for several applications at once.
 */

typedef struct TkDisplayFocusInfo {
    TkDisplay *dispPtr;		/* Display that this information pertains
				 * to. */
    struct TkWindow *focusWinPtr;
				/* Window that currently has the focus for
				 * this application on this display, or NULL
				 * if none. */
    struct TkWindow *focusOnMapPtr;
				/* This points to a toplevel window that is
				 * supposed to receive the X input focus as
				 * soon as it is mapped (needed to handle the
				 * fact that X won't allow the focus on an
				 * unmapped window). NULL means no delayed
				 * focus op in progress for this display. */
    int forceFocus;		/* Associated with focusOnMapPtr: non-zero
				 * means claim the focus even if some other
				 * application currently has it. */
    unsigned long focusSerial;	/* Serial number of last request this
				 * application made to change the focus on
				 * this display. Used to identify stale focus
				 * notifications coming from the X server. */
    struct TkDisplayFocusInfo *nextPtr;
				/* Next in list of all display focus records
				 * for a given application. */
} DisplayFocusInfo;

/*
 * Debugging support...
 */

#define DEBUG(dispPtr, arguments) \
    if ((dispPtr)->focusDebug) { \
	printf arguments; \
    }

/*
 * Forward declarations for functions defined in this file:
 */

static DisplayFocusInfo*FindDisplayFocusInfo(TkMainInfo *mainPtr,
			    TkDisplay *dispPtr);
static void		FocusMapProc(ClientData clientData, XEvent *eventPtr);
static void		GenerateFocusEvents(TkWindow *sourcePtr,
			    TkWindow *destPtr);

/*
 *--------------------------------------------------------------
 *
 * Tk_FocusObjCmd --
 *
 *	This function is invoked to process the "focus" Tcl command. See the
 *	user documentation for details on what it does.
 *
 * Results:
 *	A standard Tcl result.
 *
 * Side effects:
 *	See the user documentation.
 *
 *--------------------------------------------------------------
 */

int
Tk_FocusObjCmd(
    ClientData clientData,	/* Main window associated with interpreter. */
    Tcl_Interp *interp,		/* Current interpreter. */
    int objc,			/* Number of arguments. */
    Tcl_Obj *const objv[])	/* Argument objects. */
{
    static const char *const focusOptions[] = {
	"-displayof", "-force", "-lastfor", NULL
    };
    Tk_Window tkwin = clientData;
    TkWindow *winPtr = clientData;
    TkWindow *newPtr, *focusWinPtr, *topLevelPtr;
    ToplevelFocusInfo *tlFocusPtr;
    const char *windowName;
    int index;

    /*
     * If invoked with no arguments, just return the current focus window.
     */

    if (objc == 1) {
	focusWinPtr = TkGetFocusWin(winPtr);
	if (focusWinPtr != NULL) {
	    Tcl_SetResult(interp, focusWinPtr->pathName, TCL_STATIC);
	}
	return TCL_OK;
    }

    /*
     * If invoked with a single argument beginning with "." then focus on that
     * window.
     */

    if (objc == 2) {
	windowName = Tcl_GetString(objv[1]);

	/*
	 * The empty string case exists for backwards compatibility.
	 */

	if (windowName[0] == '\0') {
	    return TCL_OK;
	}
	if (windowName[0] == '.') {
	    newPtr = (TkWindow *) Tk_NameToWindow(interp, windowName, tkwin);
	    if (newPtr == NULL) {
		return TCL_ERROR;
	    }
	    if (!(newPtr->flags & TK_ALREADY_DEAD)) {
		TkSetFocusWin(newPtr, 0);
	    }
	    return TCL_OK;
	}
    }

    /*
     * We have a subcommand to parse and act upon.
     */

    if (Tcl_GetIndexFromObj(interp, objv[1], focusOptions, "option", 0,
	    &index) != TCL_OK) {
    	return TCL_ERROR;
    }
    if (objc != 3) {
	Tcl_WrongNumArgs(interp, 2, objv, "window");
	return TCL_ERROR;
    }
    switch (index) {
    case 0:			/* -displayof */
	windowName = Tcl_GetString(objv[2]);
	newPtr = (TkWindow *) Tk_NameToWindow(interp, windowName, tkwin);
	if (newPtr == NULL) {
	    return TCL_ERROR;
	}
	newPtr = TkGetFocusWin(newPtr);
	if (newPtr != NULL) {
	    Tcl_SetResult(interp, newPtr->pathName, TCL_STATIC);
	}
	break;
    case 1:			/* -force */
	windowName = Tcl_GetString(objv[2]);

	/*
	 * The empty string case exists for backwards compatibility.
	 */

	if (windowName[0] == '\0') {
	    return TCL_OK;
	}
	newPtr = (TkWindow *) Tk_NameToWindow(interp, windowName, tkwin);
	if (newPtr == NULL) {
	    return TCL_ERROR;
	}
	TkSetFocusWin(newPtr, 1);
	break;
    case 2:			/* -lastfor */
	windowName = Tcl_GetString(objv[2]);
	newPtr = (TkWindow *) Tk_NameToWindow(interp, windowName, tkwin);
	if (newPtr == NULL) {
	    return TCL_ERROR;
	}
	for (topLevelPtr = newPtr; topLevelPtr != NULL;
		topLevelPtr = topLevelPtr->parentPtr) {
	    if (!(topLevelPtr->flags & TK_TOP_HIERARCHY)) {
		continue;
	    }
	    for (tlFocusPtr = newPtr->mainPtr->tlFocusPtr; tlFocusPtr != NULL;
		    tlFocusPtr = tlFocusPtr->nextPtr) {
		if (tlFocusPtr->topLevelPtr == topLevelPtr) {
		    Tcl_SetResult(interp,
			    tlFocusPtr->focusWinPtr->pathName, TCL_STATIC);
		    return TCL_OK;
		}
	    }
	    Tcl_SetResult(interp, topLevelPtr->pathName, TCL_STATIC);
	    return TCL_OK;
	}
	break;
    default:
	Tcl_Panic("bad const entries to focusOptions in focus command");
    }
    return TCL_OK;
}

/*
 *--------------------------------------------------------------
 *
 * TkFocusFilterEvent --
 *
 *	This function is invoked by Tk_HandleEvent when it encounters a
 *	FocusIn, FocusOut, Enter, or Leave event.
 *
 * Results:
 *	A return value of 1 means that Tk_HandleEvent should process the event
 *	normally (i.e. event handlers should be invoked). A return value of 0
 *	means that this event should be ignored.
 *
 * Side effects:
 *	Additional events may be generated, and the focus may switch.
 *
 *--------------------------------------------------------------
 */

int
TkFocusFilterEvent(
    TkWindow *winPtr,		/* Window that focus event is directed to. */
    XEvent *eventPtr)		/* FocusIn, FocusOut, Enter, or Leave
				 * event. */
{
    /*
     * Design notes: the window manager and X server work together to transfer
     * the focus among top-level windows. This function takes care of
     * transferring the focus from a top-level or wrapper window to the actual
     * window within that top-level that has the focus. We do this by
     * synthesizing X events to move the focus around. None of the FocusIn and
     * FocusOut events generated by X are ever used outside of this function;
     * only the synthesized events get through to the rest of the application.
     * At one point (e.g. Tk4.0b1) Tk used to call X to move the focus from a
     * top-level to one of its descendants, then just pass through the events
     * generated by X. This approach didn't work very well, for a variety of
     * reasons. For example, if X generates the events they go at the back of
     * the event queue, which could cause problems if other things have
     * already happened, such as moving the focus to yet another window.
     */

    ToplevelFocusInfo *tlFocusPtr;
    DisplayFocusInfo *displayFocusPtr;
    TkDisplay *dispPtr = winPtr->dispPtr;
    TkWindow *newFocusPtr;
    int retValue, delta;

    /*
     * If this was a generated event, just turn off the generated flag and
     * pass the event through to Tk bindings.
     */

    if (eventPtr->xfocus.send_event == GENERATED_FOCUS_EVENT_MAGIC) {
	eventPtr->xfocus.send_event = 0;
	return 1;
    }

    /*
     * Check for special events generated by embedded applications to request
     * the input focus. If this is one of those events, make the change in
     * focus and return without any additional processing of the event (note:
     * the "detail" field of the event indicates whether to claim the focus
     * even if we don't already have it).
     */

    if ((eventPtr->xfocus.mode == EMBEDDED_APP_WANTS_FOCUS)
	    && (eventPtr->type == FocusIn)) {
	TkSetFocusWin(winPtr, eventPtr->xfocus.detail);
	return 0;
    }

    /*
     * This was not a generated event. We'll return 1 (so that the event will
     * be processed) if it's an Enter or Leave event, and 0 (so that the event
     * won't be processed) if it's a FocusIn or FocusOut event.
     */

    retValue = 0;
    displayFocusPtr = FindDisplayFocusInfo(winPtr->mainPtr, winPtr->dispPtr);
    if (eventPtr->type == FocusIn) {
	/*
	 * Skip FocusIn events that cause confusion
	 * NotifyVirtual and NotifyNonlinearVirtual - Virtual events occur on
	 *	windows in between the origin and destination of the focus
	 *	change. For FocusIn we may see this when focus goes into an
	 *	embedded child. We don't care about this, although we may end
	 *	up getting a NotifyPointer later.
	 * NotifyInferior - focus is coming to us from an embedded child. When
	 *	focus is on an embeded focus, we still think we have the
	 *	focus, too, so this message doesn't change our state.
	 * NotifyPointerRoot - should never happen because this is sent to the
	 *	root window.
	 *
	 * Interesting FocusIn events are
	 * NotifyAncestor - focus is coming from our parent, probably the root.
	 * NotifyNonlinear - focus is coming from a different branch, probably
	 *	another toplevel.
	 * NotifyPointer - implicit focus because of the mouse position. This
	 *	is only interesting on toplevels, when it means that the focus
	 *	has been set to the root window but the mouse is over this
	 *	toplevel. We take the focus implicitly (probably no window
	 *	manager)
	 */

	if ((eventPtr->xfocus.detail == NotifyVirtual)
		|| (eventPtr->xfocus.detail == NotifyNonlinearVirtual)
		|| (eventPtr->xfocus.detail == NotifyPointerRoot)
		|| (eventPtr->xfocus.detail == NotifyInferior)) {
	    return retValue;
	}
    } else if (eventPtr->type == FocusOut) {
	/*
	 * Skip FocusOut events that cause confusion.
	 * NotifyPointer - the pointer is in us or a child, and we are losing
	 *	focus because of an XSetInputFocus. Other focus events will
	 *	set our state properly.
	 * NotifyPointerRoot - should never happen because this is sent to the
	 *	root window.
	 * NotifyInferior - focus leaving us for an embedded child. We retain
	 *	a notion of focus when an embedded child has focus.
	 *
	 * Interesting events are:
	 * NotifyAncestor - focus is going to root.
	 * NotifyNonlinear - focus is going to another branch, probably
	 *	another toplevel.
	 * NotifyVirtual, NotifyNonlinearVirtual - focus is passing through,
	 *	and we need to make sure we track this.
	 */

	if ((eventPtr->xfocus.detail == NotifyPointer)
		|| (eventPtr->xfocus.detail == NotifyPointerRoot)
		|| (eventPtr->xfocus.detail == NotifyInferior)) {
	    return retValue;
	}
    } else {
	retValue = 1;
	if (eventPtr->xcrossing.detail == NotifyInferior) {
	    return retValue;
	}
    }

    /*
     * If winPtr isn't a top-level window than just ignore the event.
     */

    winPtr = TkWmFocusToplevel(winPtr);
    if (winPtr == NULL) {
	return retValue;
    }

    /*
     * If there is a grab in effect and this window is outside the grabbed
     * tree, then ignore the event.
     */

    if (TkGrabState(winPtr) == TK_GRAB_EXCLUDED) {
	return retValue;
    }

    /*
     * It is possible that there were outstanding FocusIn and FocusOut events
     * on their way to us at the time the focus was changed internally with
     * the "focus" command. If so, these events could potentially cause us to
     * lose the focus (switch it to the window of the last FocusIn event) even
     * though the focus change occurred after those events. The following code
     * detects this and ignores the stale events.
     *
     * Note: the focusSerial is only generated by TkpChangeFocus, whereas in
     * Tk 4.2 there was always a nop marker generated.
     */

    delta = eventPtr->xfocus.serial - displayFocusPtr->focusSerial;
    if (delta < 0) {
	return retValue;
    }

    /*
     * Find the ToplevelFocusInfo structure for the window, and make a new one
     * if there isn't one already.
     */

    for (tlFocusPtr = winPtr->mainPtr->tlFocusPtr; tlFocusPtr != NULL;
	    tlFocusPtr = tlFocusPtr->nextPtr) {
	if (tlFocusPtr->topLevelPtr == winPtr) {
	    break;
	}
    }
    if (tlFocusPtr == NULL) {
	tlFocusPtr = ckalloc(sizeof(ToplevelFocusInfo));
	tlFocusPtr->topLevelPtr = tlFocusPtr->focusWinPtr = winPtr;
	tlFocusPtr->nextPtr = winPtr->mainPtr->tlFocusPtr;
	winPtr->mainPtr->tlFocusPtr = tlFocusPtr;
    }
    newFocusPtr = tlFocusPtr->focusWinPtr;

    /*
     * Ignore event if newFocus window is already dead!
     */

    if (newFocusPtr->flags & TK_ALREADY_DEAD) {
	return retValue;
    }

    if (eventPtr->type == FocusIn) {
	GenerateFocusEvents(displayFocusPtr->focusWinPtr, newFocusPtr);
	displayFocusPtr->focusWinPtr = newFocusPtr;
	dispPtr->focusPtr = newFocusPtr;

	/*
	 * NotifyPointer gets set when the focus has been set to the root
	 * window but we have the pointer. We'll treat this like an implicit
	 * focus in event so that upon Leave events we release focus.
	 */

	if (!(winPtr->flags & TK_EMBEDDED)) {
	    if (eventPtr->xfocus.detail == NotifyPointer) {
		dispPtr->implicitWinPtr = winPtr;
	    } else {
		dispPtr->implicitWinPtr = NULL;
	    }
	}
    } else if (eventPtr->type == FocusOut) {
	GenerateFocusEvents(displayFocusPtr->focusWinPtr, NULL);

	/*
	 * Reset dispPtr->focusPtr, but only if it currently is the same as
	 * this application's focusWinPtr: this check is needed to handle
	 * embedded applications in the same process.
	 */

	if (dispPtr->focusPtr == displayFocusPtr->focusWinPtr) {
	    dispPtr->focusPtr = NULL;
	}
	displayFocusPtr->focusWinPtr = NULL;
    } else if (eventPtr->type == EnterNotify) {
	/*
	 * If there is no window manager, or if the window manager isn't
	 * moving the focus around (e.g. the disgusting "NoTitleFocus" option
	 * has been selected in twm), then we won't get FocusIn or FocusOut
	 * events. Instead, the "focus" field will be set in an Enter event to
	 * indicate that we've already got the focus when the mouse enters the
	 * window (even though we didn't get a FocusIn event). Watch for this
	 * and grab the focus when it happens. Note: if this is an embedded
	 * application then don't accept the focus implicitly like this; the
	 * container application will give us the focus explicitly if it wants
	 * us to have it.
	 */

	if (eventPtr->xcrossing.focus &&
		(displayFocusPtr->focusWinPtr == NULL)
		&& !(winPtr->flags & TK_EMBEDDED)) {
	    DEBUG(dispPtr,
		    ("Focussed implicitly on %s\n", newFocusPtr->pathName));

	    GenerateFocusEvents(displayFocusPtr->focusWinPtr, newFocusPtr);
	    displayFocusPtr->focusWinPtr = newFocusPtr;
	    dispPtr->implicitWinPtr = winPtr;
	    dispPtr->focusPtr = newFocusPtr;
	}
    } else if (eventPtr->type == LeaveNotify) {
	/*
	 * If the pointer just left a window for which we automatically
	 * claimed the focus on enter, move the focus back to the root window,
	 * where it was before we claimed it above. Note:
	 * dispPtr->implicitWinPtr may not be the same as
	 * displayFocusPtr->focusWinPtr (e.g. because the "focus" command was
	 * used to redirect the focus after it arrived at
	 * dispPtr->implicitWinPtr)!! In addition, we generate events because
	 * the window manager won't give us a FocusOut event when we focus on
	 * the root.
	 */

	if ((dispPtr->implicitWinPtr != NULL)
		&& !(winPtr->flags & TK_EMBEDDED)) {
	    DEBUG(dispPtr, ("Defocussed implicit Async\n"));
	    GenerateFocusEvents(displayFocusPtr->focusWinPtr, NULL);
	    XSetInputFocus(dispPtr->display, PointerRoot, RevertToPointerRoot,
		    CurrentTime);
	    displayFocusPtr->focusWinPtr = NULL;
	    dispPtr->implicitWinPtr = NULL;
	}
    }
    return retValue;
}

/*
 *----------------------------------------------------------------------
 *
 * TkSetFocusWin --
 *
 *	This function is invoked to change the focus window for a given
 *	display in a given application.
 *
 * Results:
 *	None.
 *
 * Side effects:
 *	Event handlers may be invoked to process the change of
 *	focus.
 *
 *----------------------------------------------------------------------
 */

void
TkSetFocusWin(
    TkWindow *winPtr,		/* Window that is to be the new focus for its
				 * display and application. */
    int force)			/* If non-zero, set the X focus to this window
				 * even if the application doesn't currently
				 * have the X focus. */
{
    ToplevelFocusInfo *tlFocusPtr;
    DisplayFocusInfo *displayFocusPtr;
    TkWindow *topLevelPtr;
    int allMapped, serial;

    displayFocusPtr = FindDisplayFocusInfo(winPtr->mainPtr, winPtr->dispPtr);

    /*
     * If force is set, we should make sure we grab the focus regardless of
     * the current focus window since under Windows, we may need to take
     * control away from another application.
     */

    if (winPtr == displayFocusPtr->focusWinPtr && !force) {
	return;
    }

    /*
     * Find the top-level window for winPtr, then find (or create) a record
     * for the top-level. Also see whether winPtr and all its ancestors are
     * mapped.
     */

    allMapped = 1;
    for (topLevelPtr = winPtr; ; topLevelPtr = topLevelPtr->parentPtr) {
	if (topLevelPtr == NULL) {
	    /*
	     * The window is being deleted. No point in worrying about giving
	     * it the focus.
	     */

	    return;
	}
	if (!(topLevelPtr->flags & TK_MAPPED)) {
	    allMapped = 0;
	}
	if (topLevelPtr->flags & TK_TOP_HIERARCHY) {
	    break;
	}
    }

    /*
     * If the new focus window isn't mapped, then we can't focus on it (X will
     * generate an error, for example). Instead, create an event handler that
     * will set the focus to this window once it gets mapped. At the same
     * time, delete any old handler that might be around; it's no longer
     * relevant.
     */

    if (displayFocusPtr->focusOnMapPtr != NULL) {
	Tk_DeleteEventHandler((Tk_Window) displayFocusPtr->focusOnMapPtr,
		StructureNotifyMask, FocusMapProc,
		displayFocusPtr->focusOnMapPtr);
	displayFocusPtr->focusOnMapPtr = NULL;
    }
    if (!allMapped) {
	Tk_CreateEventHandler((Tk_Window) winPtr, VisibilityChangeMask,
		FocusMapProc, winPtr);
	displayFocusPtr->focusOnMapPtr = winPtr;
	displayFocusPtr->forceFocus = force;
	return;
    }

    for (tlFocusPtr = winPtr->mainPtr->tlFocusPtr; tlFocusPtr != NULL;
	    tlFocusPtr = tlFocusPtr->nextPtr) {
	if (tlFocusPtr->topLevelPtr == topLevelPtr) {
	    break;
	}
    }
    if (tlFocusPtr == NULL) {
	tlFocusPtr = ckalloc(sizeof(ToplevelFocusInfo));
	tlFocusPtr->topLevelPtr = topLevelPtr;
	tlFocusPtr->nextPtr = winPtr->mainPtr->tlFocusPtr;
	winPtr->mainPtr->tlFocusPtr = tlFocusPtr;
    }
    tlFocusPtr->focusWinPtr = winPtr;

    /*
     * Reset the window system's focus window and generate focus events, with
     * two special cases:
     *
     * 1. If the application is embedded and doesn't currently have the focus,
     *    don't set the focus directly. Instead, see if the embedding code can
     *    claim the focus from the enclosing container.
     * 2. Otherwise, if the application doesn't currently have the focus,
     *    don't change the window system's focus unless it was already in this
     *    application or "force" was specified.
     */

    if ((topLevelPtr->flags & TK_EMBEDDED)
	    && (displayFocusPtr->focusWinPtr == NULL)) {
	TkpClaimFocus(topLevelPtr, force);
    } else if ((displayFocusPtr->focusWinPtr != NULL) || force) {
	/*
	 * Generate events to shift focus between Tk windows. We do this
	 * regardless of what TkpChangeFocus does with the real X focus so
	 * that Tk widgets track focus commands when there is no window
	 * manager. GenerateFocusEvents will set up a serial number marker so
	 * we discard focus events that are triggered by the ChangeFocus.
	 */

	serial = TkpChangeFocus(TkpGetWrapperWindow(topLevelPtr), force);
	if (serial != 0) {
	    displayFocusPtr->focusSerial = serial;
	}
	GenerateFocusEvents(displayFocusPtr->focusWinPtr, winPtr);
	displayFocusPtr->focusWinPtr = winPtr;
	winPtr->dispPtr->focusPtr = winPtr;
    }
}

/*
 *----------------------------------------------------------------------
 *
 * TkGetFocusWin --
 *
 *	Given a window, this function returns the current focus window for its
 *	application and display.
 *
 * Results:
 *	The return value is a pointer to the window that currently has the
 *	input focus for the specified application and display, or NULL if
 *	none.
 *
 * Side effects:
 *	None.
 *
 *----------------------------------------------------------------------
 */

TkWindow *
TkGetFocusWin(
    TkWindow *winPtr)		/* Window that selects an application and a
				 * display. */
{
    DisplayFocusInfo *displayFocusPtr;

    if (winPtr == NULL) {
	return NULL;
    }

    displayFocusPtr = FindDisplayFocusInfo(winPtr->mainPtr, winPtr->dispPtr);
    return displayFocusPtr->focusWinPtr;
}

/*
 *----------------------------------------------------------------------
 *
 * TkFocusKeyEvent --
 *
 *	Given a window and a key press or release event that arrived for the
 *	window, use information about the keyboard focus to compute which
 *	window should really get the event. In addition, update the event to
 *	refer to its new window.
 *
 * Results:
 *	The return value is a pointer to the window that has the input focus
 *	in winPtr's application, or NULL if winPtr's application doesn't have
 *	the input focus. If a non-NULL value is returned, eventPtr will be
 *	updated to refer properly to the focus window.
 *
 * Side effects:
 *	None.
 *
 *----------------------------------------------------------------------
 */

TkWindow *
TkFocusKeyEvent(
    TkWindow *winPtr,		/* Window that selects an application and a
				 * display. */
    XEvent *eventPtr)		/* X event to redirect (should be KeyPress or
				 * KeyRelease). */
{
    DisplayFocusInfo *displayFocusPtr;
    TkWindow *focusWinPtr;
    int focusX, focusY, vRootX, vRootY, vRootWidth, vRootHeight;

    displayFocusPtr = FindDisplayFocusInfo(winPtr->mainPtr, winPtr->dispPtr);
    focusWinPtr = displayFocusPtr->focusWinPtr;

    /*
     * The code below is a debugging aid to make sure that dispPtr->focusPtr
     * is kept properly in sync with the "truth", which is the value in
     * displayFocusPtr->focusWinPtr.
     */

#ifdef TCL_MEM_DEBUG
    if (focusWinPtr != winPtr->dispPtr->focusPtr) {
	printf("TkFocusKeyEvent found dispPtr->focusPtr out of sync:\n");
	printf("expected %s, got %s\n",
		(focusWinPtr != NULL) ? focusWinPtr->pathName : "??",
		(winPtr->dispPtr->focusPtr != NULL) ?
		winPtr->dispPtr->focusPtr->pathName : "??");
    }
#endif

    if ((focusWinPtr != NULL) && (focusWinPtr->mainPtr == winPtr->mainPtr)) {
	/*
	 * Map the x and y coordinates to make sense in the context of the
	 * focus window, if possible (make both -1 if the map-from and map-to
	 * windows don't share the same screen).
	 */

	if ((focusWinPtr->display != winPtr->display)
		|| (focusWinPtr->screenNum != winPtr->screenNum)) {
	    eventPtr->xkey.x = -1;
	    eventPtr->xkey.y = -1;
	} else {
	    Tk_GetVRootGeometry((Tk_Window) focusWinPtr, &vRootX, &vRootY,
		    &vRootWidth, &vRootHeight);
	    Tk_GetRootCoords((Tk_Window) focusWinPtr, &focusX, &focusY);
	    eventPtr->xkey.x = eventPtr->xkey.x_root - vRootX - focusX;
	    eventPtr->xkey.y = eventPtr->xkey.y_root - vRootY - focusY;
	}
	eventPtr->xkey.window = focusWinPtr->window;
	return focusWinPtr;
    }

    /*
     * The event doesn't belong to us. Perhaps, due to embedding, it really
     * belongs to someone else. Give the embedding code a chance to redirect
     * the event.
     */

    TkpRedirectKeyEvent(winPtr, eventPtr);
    return NULL;
}

/*
 *----------------------------------------------------------------------
 *
 * TkFocusDeadWindow --
 *
 *	This function is invoked when it is determined that a window is dead.
 *	It cleans up focus-related information about the window.
 *
 * Results:
 *	None.
 *
 * Side effects:
 *	Various things get cleaned up and recycled.
 *
 *----------------------------------------------------------------------
 */

void
TkFocusDeadWindow(
    register TkWindow *winPtr)	/* Information about the window that is being
				 * deleted. */
{
    ToplevelFocusInfo *tlFocusPtr, *prevPtr;
    DisplayFocusInfo *displayFocusPtr;
    TkDisplay *dispPtr = winPtr->dispPtr;

    /*
     * Certain special windows like those used for send and clipboard have no
     * mainPtr.
     */

    if (winPtr->mainPtr == NULL) {
	return;
    }

    /*
     * Search for focus records that refer to this window either as the
     * top-level window or the current focus window.
     */

    displayFocusPtr = FindDisplayFocusInfo(winPtr->mainPtr, winPtr->dispPtr);
    for (prevPtr = NULL, tlFocusPtr = winPtr->mainPtr->tlFocusPtr;
	    tlFocusPtr != NULL;
	    prevPtr = tlFocusPtr, tlFocusPtr = tlFocusPtr->nextPtr) {
	if (winPtr == tlFocusPtr->topLevelPtr) {
	    /*
	     * The top-level window is the one being deleted: free the focus
	     * record and release the focus back to PointerRoot if we acquired
	     * it implicitly.
	     */

	    if (dispPtr->implicitWinPtr == winPtr) {
		DEBUG(dispPtr, ("releasing focus to root after %s died\n",
			tlFocusPtr->topLevelPtr->pathName));
		dispPtr->implicitWinPtr = NULL;
		displayFocusPtr->focusWinPtr = NULL;
		dispPtr->focusPtr = NULL;
	    }
	    if (displayFocusPtr->focusWinPtr == tlFocusPtr->focusWinPtr) {
		displayFocusPtr->focusWinPtr = NULL;
		dispPtr->focusPtr = NULL;
	    }
	    if (prevPtr == NULL) {
		winPtr->mainPtr->tlFocusPtr = tlFocusPtr->nextPtr;
	    } else {
		prevPtr->nextPtr = tlFocusPtr->nextPtr;
	    }
	    ckfree(tlFocusPtr);
	    break;
	} else if (winPtr == tlFocusPtr->focusWinPtr) {
	    /*
	     * The deleted window had the focus for its top-level: move the
	     * focus to the top-level itself.
	     */

	    tlFocusPtr->focusWinPtr = tlFocusPtr->topLevelPtr;
	    if ((displayFocusPtr->focusWinPtr == winPtr)
		    && !(tlFocusPtr->topLevelPtr->flags & TK_ALREADY_DEAD)) {
		DEBUG(dispPtr, ("forwarding focus to %s after %s died\n",
			tlFocusPtr->topLevelPtr->pathName, winPtr->pathName));
		GenerateFocusEvents(displayFocusPtr->focusWinPtr,
			tlFocusPtr->topLevelPtr);
		displayFocusPtr->focusWinPtr = tlFocusPtr->topLevelPtr;
		dispPtr->focusPtr = tlFocusPtr->topLevelPtr;
	    }
	    break;
	}
    }

    /*
     * Occasionally, things can become unsynchronized. Move them back into
     * synch now. [Bug 2496114]
     */

    if (displayFocusPtr->focusWinPtr == winPtr) {
	DEBUG(dispPtr, ("focus cleared after %s died\n", winPtr->pathName));
	displayFocusPtr->focusWinPtr = NULL;
    }

    if (displayFocusPtr->focusOnMapPtr == winPtr) {
	displayFocusPtr->focusOnMapPtr = NULL;
    }
}

/*
 *----------------------------------------------------------------------
 *
 * GenerateFocusEvents --
 *
 *	This function is called to create FocusIn and FocusOut events to move
 *	the input focus from one window to another.
 *
 * Results:
 *	None.
 *
 * Side effects:
 *	FocusIn and FocusOut events are generated.
 *
 *----------------------------------------------------------------------
 */

static void
GenerateFocusEvents(
    TkWindow *sourcePtr,	/* Window that used to have the focus (may be
				 * NULL). */
    TkWindow *destPtr)		/* New window to have the focus (may be
				 * NULL). */
{
    XEvent event;
    TkWindow *winPtr;

    winPtr = sourcePtr;
    if (winPtr == NULL) {
	winPtr = destPtr;
	if (winPtr == NULL) {
	    return;
	}
    }

    event.xfocus.serial = LastKnownRequestProcessed(winPtr->display);
    event.xfocus.send_event = GENERATED_FOCUS_EVENT_MAGIC;
    event.xfocus.display = winPtr->display;
    event.xfocus.mode = NotifyNormal;
    TkInOutEvents(&event, sourcePtr, destPtr, FocusOut, FocusIn,
	    TCL_QUEUE_MARK);
}

/*
 *----------------------------------------------------------------------
 *
 * FocusMapProc --
 *
 *	This function is called as an event handler for VisibilityNotify
 *	events, if a window receives the focus at a time when its toplevel
 *	isn't mapped. The function is needed because X won't allow the focus
 *	to be set to an unmapped window; we detect when the toplevel is mapped
 *	and set the focus to it then.
 *
 * Results:
 *	None.
 *
 * Side effects:
 *	If this is a map event, the focus gets set to the toplevel given by
 *	clientData.
 *
 *----------------------------------------------------------------------
 */

static void
FocusMapProc(
    ClientData clientData,	/* Toplevel window. */
    XEvent *eventPtr)		/* Information about event. */
{
    TkWindow *winPtr = clientData;
    DisplayFocusInfo *displayFocusPtr;

    if (eventPtr->type == VisibilityNotify) {
	displayFocusPtr = FindDisplayFocusInfo(winPtr->mainPtr,
		winPtr->dispPtr);
	DEBUG(winPtr->dispPtr, ("auto-focussing on %s, force %d\n",
		winPtr->pathName, displayFocusPtr->forceFocus));
	Tk_DeleteEventHandler((Tk_Window) winPtr, VisibilityChangeMask,
		FocusMapProc, clientData);
	displayFocusPtr->focusOnMapPtr = NULL;
	TkSetFocusWin(winPtr, displayFocusPtr->forceFocus);
    }
}

/*
 *----------------------------------------------------------------------
 *
 * FindDisplayFocusInfo --
 *
 *	Given an application and a display, this function locate the focus
 *	record for that combination. If no such record exists, it creates a
 *	new record and initializes it.
 *
 * Results:
 *	The return value is a pointer to the record.
 *
 * Side effects:
 *	A new record will be allocated if there wasn't one already.
 *
 *----------------------------------------------------------------------
 */

static DisplayFocusInfo *
FindDisplayFocusInfo(
    TkMainInfo *mainPtr,	/* Record that identifies a particular
				 * application. */
    TkDisplay *dispPtr)		/* Display whose focus information is
				 * needed. */
{
    DisplayFocusInfo *displayFocusPtr;

    for (displayFocusPtr = mainPtr->displayFocusPtr;
	    displayFocusPtr != NULL;
	    displayFocusPtr = displayFocusPtr->nextPtr) {
	if (displayFocusPtr->dispPtr == dispPtr) {
	    return displayFocusPtr;
	}
    }

    /*
     * The record doesn't exist yet. Make a new one.
     */

    displayFocusPtr = ckalloc(sizeof(DisplayFocusInfo));
    displayFocusPtr->dispPtr = dispPtr;
    displayFocusPtr->focusWinPtr = NULL;
    displayFocusPtr->focusOnMapPtr = NULL;
    displayFocusPtr->forceFocus = 0;
    displayFocusPtr->focusSerial = 0;
    displayFocusPtr->nextPtr = mainPtr->displayFocusPtr;
    mainPtr->displayFocusPtr = displayFocusPtr;
    return displayFocusPtr;
}

/*
 *----------------------------------------------------------------------
 *
 * TkFocusFree --
 *
 *	Free resources associated with maintaining the focus.
 *
 * Results:
 *	None.
 *
 * Side effects:
 *	This mainPtr should no long access focus information.
 *
 *----------------------------------------------------------------------
 */

void
TkFocusFree(
    TkMainInfo *mainPtr)	/* Record that identifies a particular
				 * application. */
{
    while (mainPtr->displayFocusPtr != NULL) {
	DisplayFocusInfo *displayFocusPtr = mainPtr->displayFocusPtr;

	mainPtr->displayFocusPtr = mainPtr->displayFocusPtr->nextPtr;
	ckfree(displayFocusPtr);
    }
    while (mainPtr->tlFocusPtr != NULL) {
	ToplevelFocusInfo *tlFocusPtr = mainPtr->tlFocusPtr;

	mainPtr->tlFocusPtr = mainPtr->tlFocusPtr->nextPtr;
	ckfree(tlFocusPtr);
    }
}

/*
 *----------------------------------------------------------------------
 *
 * TkFocusSplit --
 *
 *	Adjust focus window for a newly managed toplevel, thus splitting the
 *	toplevel into two toplevels.
 *
 * Results:
 *	None.
 *
 * Side effects:
 *	A new record is allocated for the new toplevel window.
 *
 *----------------------------------------------------------------------
 */

void
TkFocusSplit(
    TkWindow *winPtr)		/* Window is the new toplevel. Any focus point
				 * at or below window must be moved to this
				 * new toplevel. */
{
    ToplevelFocusInfo *tlFocusPtr;
    TkWindow *topLevelPtr, *subWinPtr;

    FindDisplayFocusInfo(winPtr->mainPtr, winPtr->dispPtr);

    /*
     * Find the top-level window for winPtr, then find (or create) a record
     * for the top-level. Also see whether winPtr and all its ancestors are
     * mapped.
     */

    for (topLevelPtr = winPtr; ; topLevelPtr = topLevelPtr->parentPtr) {
	if (topLevelPtr == NULL) {
	    /*
	     * The window is being deleted. No point in worrying about giving
	     * it the focus.
	     */

	    return;
	}
	if (topLevelPtr->flags & TK_TOP_HIERARCHY) {
	    break;
	}
    }

    /*
     * Search all focus records to find child windows of winPtr.
     */

    for (tlFocusPtr = winPtr->mainPtr->tlFocusPtr; tlFocusPtr != NULL;
	    tlFocusPtr = tlFocusPtr->nextPtr) {
	if (tlFocusPtr->topLevelPtr == topLevelPtr) {
	    break;
	}
    }

    if (tlFocusPtr == NULL) {
	/*
	 * No focus record for this toplevel, nothing to do.
	 */

	return;
    }

    /*
     * See if current focusWin is child of the new toplevel.
     */

    for (subWinPtr = tlFocusPtr->focusWinPtr;
	    subWinPtr && subWinPtr != winPtr && subWinPtr != topLevelPtr;
	    subWinPtr = subWinPtr->parentPtr) {
	/* EMPTY */
    }

    if (subWinPtr == winPtr) {
	/*
	 * Move focus to new toplevel.
	 */

	ToplevelFocusInfo *newTlFocusPtr = ckalloc(sizeof(ToplevelFocusInfo));

	newTlFocusPtr->topLevelPtr = winPtr;
	newTlFocusPtr->focusWinPtr = tlFocusPtr->focusWinPtr;
	newTlFocusPtr->nextPtr = winPtr->mainPtr->tlFocusPtr;
	winPtr->mainPtr->tlFocusPtr = newTlFocusPtr;

	/*
	 * Move old toplevel's focus to the toplevel itself.
	 */

	tlFocusPtr->focusWinPtr = topLevelPtr;
    }

    /*
     * If it's not, then let focus progress naturally.
     */
}

/*
 *----------------------------------------------------------------------
 *
 * TkFocusJoin --
 *
 *	Remove the focus record for this window that is nolonger managed
 *
 * Results:
 *	None.
 *
 * Side effects:
 *	A tlFocusPtr record is removed
 *
 *----------------------------------------------------------------------
 */

void
TkFocusJoin(
    TkWindow *winPtr)		/* Window is no longer a toplevel. */
{
    ToplevelFocusInfo *tlFocusPtr, *tmpPtr;

    /*
     * Remove old toplevel record
     */

    if (winPtr && winPtr->mainPtr && winPtr->mainPtr->tlFocusPtr
	    && winPtr->mainPtr->tlFocusPtr->topLevelPtr == winPtr) {
	tmpPtr = winPtr->mainPtr->tlFocusPtr;
	winPtr->mainPtr->tlFocusPtr = tmpPtr->nextPtr;
	ckfree(tmpPtr);
    } else if (winPtr && winPtr->mainPtr) {
	for (tlFocusPtr = winPtr->mainPtr->tlFocusPtr; tlFocusPtr != NULL;
		tlFocusPtr = tlFocusPtr->nextPtr) {
	    if (tlFocusPtr->nextPtr &&
		    tlFocusPtr->nextPtr->topLevelPtr == winPtr) {
		tmpPtr = tlFocusPtr->nextPtr;
		tlFocusPtr->nextPtr = tmpPtr->nextPtr;
		ckfree(tmpPtr);
		break;
	    }
	}
    }
}

/*
 * Local Variables:
 * mode: c
 * c-basic-offset: 4
 * fill-column: 78
 * End:
 */<|MERGE_RESOLUTION|>--- conflicted
+++ resolved
@@ -8,11 +8,6 @@
  *
  * See the file "license.terms" for information on usage and redistribution of
  * this file, and for a DISCLAIMER OF ALL WARRANTIES.
-<<<<<<< HEAD
- *
- * RCS: @(#) $Id: tkFocus.c,v 1.23 2009/09/07 07:29:03 das Exp $
-=======
->>>>>>> 5450b6e8
  */
 
 #include "tkInt.h"
