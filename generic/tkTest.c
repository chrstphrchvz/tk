/*
 * tkTest.c --
 *
 *	This file contains C command functions for a bunch of additional Tcl
 *	commands that are used for testing out Tcl's C interfaces. These
 *	commands are not normally included in Tcl applications; they're only
 *	used for testing.
 *
 * Copyright © 1993-1994 The Regents of the University of California.
 * Copyright © 1994-1997 Sun Microsystems, Inc.
 * Copyright © 1998-1999 Scriptics Corporation.
 *
 * See the file "license.terms" for information on usage and redistribution of
 * this file, and for a DISCLAIMER OF ALL WARRANTIES.
 */

#undef STATIC_BUILD
#ifndef USE_TCL_STUBS
#   define USE_TCL_STUBS
#endif
#ifndef USE_TK_STUBS
#   define USE_TK_STUBS
#endif
#include "tkInt.h"
#include "tkText.h"

#ifdef _WIN32
#include "tkWinInt.h"
#endif

#if defined(MAC_OSX_TK)
#include "tkMacOSXInt.h"
#include "tkScrollbar.h"
#define LOG_DISPLAY(drawable) TkTestLogDisplay(drawable)
#else
#define LOG_DISPLAY(drawable) 1
#endif

#ifdef __UNIX__
#include "tkUnixInt.h"
#endif

/*
 * TCL_STORAGE_CLASS is set unconditionally to DLLEXPORT because the
 * Tcltest_Init declaration is in the source file itself, which is only
 * accessed when we are building a library.
 */

#undef TCL_STORAGE_CLASS
#define TCL_STORAGE_CLASS DLLEXPORT
#ifdef __cplusplus
extern "C" {
#endif
EXTERN int		Tktest_Init(Tcl_Interp *interp);
#ifdef __cplusplus
}
#endif

/*
 * The following data structure represents the model for a test image:
 */

typedef struct TImageModel {
    Tk_ImageModel model;	/* Tk's token for image model. */
    Tcl_Interp *interp;		/* Interpreter for application. */
    int width, height;		/* Dimensions of image. */
    char *imageName;		/* Name of image (malloc-ed). */
    char *varName;		/* Name of variable in which to log events for
				 * image (malloc-ed). */
} TImageModel;

/*
 * The following data structure represents a particular use of a particular
 * test image.
 */

typedef struct TImageInstance {
    TImageModel *modelPtr;	/* Pointer to model for image. */
    XColor *fg;			/* Foreground color for drawing in image. */
    GC gc;			/* Graphics context for drawing in image. */
    Bool displayFailed;         /* macOS display attempted out of drawRect. */
    char buffer[200 + TCL_INTEGER_SPACE * 6]; /* message to log on display. */
} TImageInstance;

/*
 * The type record for test images:
 */

static int		ImageCreate(Tcl_Interp *interp,
			    const char *name, int argc, Tcl_Obj *const objv[],
			    const Tk_ImageType *typePtr, Tk_ImageModel model,
			    ClientData *clientDataPtr);
static ClientData	ImageGet(Tk_Window tkwin, ClientData clientData);
static void		ImageDisplay(ClientData clientData,
			    Display *display, Drawable drawable,
			    int imageX, int imageY, int width,
			    int height, int drawableX,
			    int drawableY);
static void		ImageFree(ClientData clientData, Display *display);
static void		ImageDelete(ClientData clientData);

static Tk_ImageType imageType = {
    "test",			/* name */
    ImageCreate,		/* createProc */
    ImageGet,			/* getProc */
    ImageDisplay,		/* displayProc */
    ImageFree,			/* freeProc */
    ImageDelete,		/* deleteProc */
    NULL,			/* postscriptPtr */
    NULL,			/* nextPtr */
    NULL
};

/*
 * One of the following structures describes each of the interpreters created
 * by the "testnewapp" command. This information is used by the
 * "testdeleteinterps" command to destroy all of those interpreters.
 */

typedef struct NewApp {
    Tcl_Interp *interp;		/* Token for interpreter. */
    struct NewApp *nextPtr;	/* Next in list of new interpreters. */
} NewApp;

static NewApp *newAppPtr = NULL;/* First in list of all new interpreters. */

/*
 * Header for trivial configuration command items.
 */

#define ODD	TK_CONFIG_USER_BIT
#define EVEN	(TK_CONFIG_USER_BIT << 1)

enum {
    NONE,
    ODD_TYPE,
    EVEN_TYPE
};

typedef struct TrivialCommandHeader {
    Tcl_Interp *interp;		/* The interp that this command lives in. */
    Tk_OptionTable optionTable;	/* The option table that go with this
				 * command. */
    Tk_Window tkwin;		/* For widgets, the window associated with
				 * this widget. */
    Tcl_Command widgetCmd;	/* For widgets, the command associated with
				 * this widget. */
} TrivialCommandHeader;

/*
 * Forward declarations for functions defined later in this file:
 */

static int		ImageObjCmd(ClientData dummy,
			    Tcl_Interp *interp, int objc,
			    Tcl_Obj * const objv[]);
static int		TestbitmapObjCmd(ClientData dummy,
			    Tcl_Interp *interp, int objc,
			    Tcl_Obj * const objv[]);
static int		TestborderObjCmd(ClientData dummy,
			    Tcl_Interp *interp, int objc,
			    Tcl_Obj * const objv[]);
static int		TestcolorObjCmd(ClientData dummy,
			    Tcl_Interp *interp, int objc,
			    Tcl_Obj * const objv[]);
static int		TestcursorObjCmd(ClientData dummy,
			    Tcl_Interp *interp, int objc,
			    Tcl_Obj * const objv[]);
static int		TestdeleteappsObjCmd(ClientData dummy,
			    Tcl_Interp *interp, int objc,
			    Tcl_Obj * const objv[]);
static int		TestfontObjCmd(ClientData dummy,
			    Tcl_Interp *interp, int objc,
			    Tcl_Obj *const objv[]);
static int		TestmakeexistObjCmd(ClientData dummy,
			    Tcl_Interp *interp, int objc,
			    Tcl_Obj *const objv[]);
#if !(defined(_WIN32) || defined(MAC_OSX_TK) || defined(__CYGWIN__))
static int		TestmenubarObjCmd(ClientData dummy,
			    Tcl_Interp *interp, int objc,
			    Tcl_Obj *const objv[]);
#endif
#if defined(_WIN32)
static int		TestmetricsObjCmd(ClientData dummy,
			    Tcl_Interp *interp, int objc,
			    Tcl_Obj * const objv[]);
#endif
static int		TestobjconfigObjCmd(ClientData dummy,
			    Tcl_Interp *interp, int objc,
			    Tcl_Obj * const objv[]);
static Tk_CustomOptionSetProc CustomOptionSet;
static Tk_CustomOptionGetProc CustomOptionGet;
static Tk_CustomOptionRestoreProc CustomOptionRestore;
static Tk_CustomOptionFreeProc CustomOptionFree;
static int		TestpropObjCmd(ClientData dummy,
			    Tcl_Interp *interp, int objc,
			    Tcl_Obj * const objv[]);
static int		TestprintfObjCmd(ClientData dummy,
			    Tcl_Interp *interp, int objc,
			    Tcl_Obj * const objv[]);
#if !(defined(_WIN32) || defined(MAC_OSX_TK) || defined(__CYGWIN__))
static int		TestwrapperObjCmd(ClientData dummy,
			    Tcl_Interp *interp, int objc,
			    Tcl_Obj * const objv[]);
#endif
static void		TrivialCmdDeletedProc(ClientData clientData);
static int		TrivialConfigObjCmd(ClientData dummy,
			    Tcl_Interp *interp, int objc,
			    Tcl_Obj * const objv[]);
static void		TrivialEventProc(ClientData clientData,
			    XEvent *eventPtr);
static int              TestPhotoStringMatchCmd(ClientData dummy,
                            Tcl_Interp *interp, int objc,
                            Tcl_Obj * const objv[]);

/*
 *----------------------------------------------------------------------
 *
 * Tktest_Init --
 *
 *	This function performs initialization for the Tk test suite extensions.
 *
 * Results:
 *	Returns a standard Tcl completion code, and leaves an error message in
 *	the interp's result if an error occurs.
 *
 * Side effects:
 *	Creates several test commands.
 *
 *----------------------------------------------------------------------
 */

int
Tktest_Init(
    Tcl_Interp *interp)		/* Interpreter for application. */
{
    static int initialized = 0;

    if (Tcl_InitStubs(interp, "8.6-", 0) == NULL) {
	return TCL_ERROR;
    }
    if (Tk_InitStubs(interp, TK_VERSION, 0) == NULL) {
	return TCL_ERROR;
    }

    /*
     * Create additional commands for testing Tk.
     */

    if (Tcl_PkgProvideEx(interp, "tk::test", TK_PATCH_LEVEL, NULL) == TCL_ERROR) {
	return TCL_ERROR;
    }

    Tcl_CreateObjCommand(interp, "square", SquareObjCmd, NULL, NULL);
    Tcl_CreateObjCommand(interp, "testbitmap", TestbitmapObjCmd,
	    (ClientData) Tk_MainWindow(interp), NULL);
    Tcl_CreateObjCommand(interp, "testborder", TestborderObjCmd,
	    (ClientData) Tk_MainWindow(interp), NULL);
    Tcl_CreateObjCommand(interp, "testcolor", TestcolorObjCmd,
	    (ClientData) Tk_MainWindow(interp), NULL);
    Tcl_CreateObjCommand(interp, "testcursor", TestcursorObjCmd,
	    (ClientData) Tk_MainWindow(interp), NULL);
    Tcl_CreateObjCommand(interp, "testdeleteapps", TestdeleteappsObjCmd,
	    (ClientData) Tk_MainWindow(interp), NULL);
    Tcl_CreateObjCommand(interp, "testembed", TkpTestembedCmd,
	    (ClientData) Tk_MainWindow(interp), NULL);
    Tcl_CreateObjCommand(interp, "testobjconfig", TestobjconfigObjCmd,
	    (ClientData) Tk_MainWindow(interp), NULL);
    Tcl_CreateObjCommand(interp, "testfont", TestfontObjCmd,
	    (ClientData) Tk_MainWindow(interp), NULL);
    Tcl_CreateObjCommand(interp, "testmakeexist", TestmakeexistObjCmd,
	    (ClientData) Tk_MainWindow(interp), NULL);
    Tcl_CreateObjCommand(interp, "testprop", TestpropObjCmd,
	    (ClientData) Tk_MainWindow(interp), NULL);
    Tcl_CreateObjCommand(interp, "testprintf", TestprintfObjCmd, NULL, NULL);
    Tcl_CreateObjCommand(interp, "testtext", TkpTesttextCmd,
	    (ClientData) Tk_MainWindow(interp), NULL);
    Tcl_CreateObjCommand(interp, "testphotostringmatch",
            TestPhotoStringMatchCmd, (ClientData) Tk_MainWindow(interp),
            NULL);

#if defined(_WIN32)
    Tcl_CreateObjCommand(interp, "testmetrics", TestmetricsObjCmd,
	    (ClientData) Tk_MainWindow(interp), NULL);
#elif !defined(__CYGWIN__) && !defined(MAC_OSX_TK)
    Tcl_CreateObjCommand(interp, "testmenubar", TestmenubarObjCmd,
	    (ClientData) Tk_MainWindow(interp), NULL);
    Tcl_CreateObjCommand(interp, "testsend", TkpTestsendCmd,
	    (ClientData) Tk_MainWindow(interp), NULL);
    Tcl_CreateObjCommand(interp, "testwrapper", TestwrapperObjCmd,
	    (ClientData) Tk_MainWindow(interp), NULL);
#endif /* _WIN32 */

    /*
     * Create test image type.
     */

    if (!initialized) {
	initialized = 1;
	Tk_CreateImageType(&imageType);
    }

    /*
     *	Enable testing of legacy interfaces.
     */

    if (TkOldTestInit(interp) != TCL_OK) {
	return TCL_ERROR;
    }

    /*
     * And finally add any platform specific test commands.
     */

    return TkplatformtestInit(interp);
}

/*
 *----------------------------------------------------------------------
 *
 * TestbitmapObjCmd --
 *
 *	This function implements the "testbitmap" command, which is used to
 *	test color resource handling in tkBitmap tmp.c.
 *
 * Results:
 *	A standard Tcl result.
 *
 * Side effects:
 *	None.
 *
 *----------------------------------------------------------------------
 */

static int
TestbitmapObjCmd(
    TCL_UNUSED(void *),	/* Main window for application. */
    Tcl_Interp *interp,		/* Current interpreter. */
    int objc,			/* Number of arguments. */
    Tcl_Obj *const objv[])	/* Argument objects. */
{
    if (objc < 2) {
	Tcl_WrongNumArgs(interp, 1, objv, "bitmap");
	return TCL_ERROR;
    }
    Tcl_SetObjResult(interp, TkDebugBitmap(Tk_MainWindow(interp),
	    Tcl_GetString(objv[1])));
    return TCL_OK;
}

/*
 *----------------------------------------------------------------------
 *
 * TestborderObjCmd --
 *
 *	This function implements the "testborder" command, which is used to
 *	test color resource handling in tkBorder.c.
 *
 * Results:
 *	A standard Tcl result.
 *
 * Side effects:
 *	None.
 *
 *----------------------------------------------------------------------
 */

static int
TestborderObjCmd(
    TCL_UNUSED(ClientData),	/* Main window for application. */
    Tcl_Interp *interp,		/* Current interpreter. */
    int objc,			/* Number of arguments. */
    Tcl_Obj *const objv[])	/* Argument objects. */
{
    if (objc < 2) {
	Tcl_WrongNumArgs(interp, 1, objv, "border");
	return TCL_ERROR;
    }
    Tcl_SetObjResult(interp, TkDebugBorder(Tk_MainWindow(interp),
	    Tcl_GetString(objv[1])));
    return TCL_OK;
}

/*
 *----------------------------------------------------------------------
 *
 * TestcolorObjCmd --
 *
 *	This function implements the "testcolor" command, which is used to
 *	test color resource handling in tkColor.c.
 *
 * Results:
 *	A standard Tcl result.
 *
 * Side effects:
 *	None.
 *
 *----------------------------------------------------------------------
 */

static int
TestcolorObjCmd(
    TCL_UNUSED(void *),	/* Main window for application. */
    Tcl_Interp *interp,		/* Current interpreter. */
    int objc,			/* Number of arguments. */
    Tcl_Obj *const objv[])	/* Argument objects. */
{
    if (objc < 2) {
	Tcl_WrongNumArgs(interp, 1, objv, "color");
	return TCL_ERROR;
    }
    Tcl_SetObjResult(interp, TkDebugColor(Tk_MainWindow(interp),
	    Tcl_GetString(objv[1])));
    return TCL_OK;
}

/*
 *----------------------------------------------------------------------
 *
 * TestcursorObjCmd --
 *
 *	This function implements the "testcursor" command, which is used to
 *	test color resource handling in tkCursor.c.
 *
 * Results:
 *	A standard Tcl result.
 *
 * Side effects:
 *	None.
 *
 *----------------------------------------------------------------------
 */

static int
TestcursorObjCmd(
    TCL_UNUSED(void *),	/* Main window for application. */
    Tcl_Interp *interp,		/* Current interpreter. */
    int objc,			/* Number of arguments. */
    Tcl_Obj *const objv[])	/* Argument objects. */
{
    if (objc < 2) {
	Tcl_WrongNumArgs(interp, 1, objv, "cursor");
	return TCL_ERROR;
    }
    Tcl_SetObjResult(interp, TkDebugCursor(Tk_MainWindow(interp),
	    Tcl_GetString(objv[1])));
    return TCL_OK;
}

/*
 *----------------------------------------------------------------------
 *
 * TestdeleteappsObjCmd --
 *
 *	This function implements the "testdeleteapps" command. It cleans up
 *	all the interpreters left behind by the "testnewapp" command.
 *
 * Results:
 *	A standard Tcl result.
 *
 * Side effects:
 *	All the interpreters created by previous calls to "testnewapp" get
 *	deleted.
 *
 *----------------------------------------------------------------------
 */

static int
TestdeleteappsObjCmd(
    TCL_UNUSED(void *),	/* Main window for application. */
    TCL_UNUSED(Tcl_Interp *),		/* Current interpreter. */
    TCL_UNUSED(int),			/* Number of arguments. */
    TCL_UNUSED(Tcl_Obj *const *))		/* Argument strings. */
{
    NewApp *nextPtr;

    while (newAppPtr != NULL) {
	nextPtr = newAppPtr->nextPtr;
	Tcl_DeleteInterp(newAppPtr->interp);
	ckfree(newAppPtr);
	newAppPtr = nextPtr;
    }

    return TCL_OK;
}

/*
 *----------------------------------------------------------------------
 *
 * TestobjconfigObjCmd --
 *
 *	This function implements the "testobjconfig" command, which is used to
 *	test the functions in tkConfig.c.
 *
 * Results:
 *	A standard Tcl result.
 *
 * Side effects:
 *	None.
 *
 *----------------------------------------------------------------------
 */

static int
TestobjconfigObjCmd(
    ClientData clientData,	/* Main window for application. */
    Tcl_Interp *interp,		/* Current interpreter. */
    int objc,			/* Number of arguments. */
    Tcl_Obj *const objv[])	/* Argument objects. */
{
    static const char *const options[] = {
	"alltypes", "chain1", "chain2", "chain3", "configerror", "delete", "info",
	"internal", "new", "notenoughparams", "twowindows", NULL
    };
    enum {
	ALL_TYPES, CHAIN1, CHAIN2, CHAIN3, CONFIG_ERROR,
	DEL,			/* Can't use DELETE: VC++ compiler barfs. */
	INFO, INTERNAL, NEW, NOT_ENOUGH_PARAMS, TWO_WINDOWS
    };
    static Tk_OptionTable tables[11];
				/* Holds pointers to option tables created by
				 * commands below; indexed with same values as
				 * "options" array. */
    static const Tk_ObjCustomOption CustomOption = {
	"custom option",
	CustomOptionSet,
	CustomOptionGet,
	CustomOptionRestore,
	CustomOptionFree,
	INT2PTR(1)
    };
    Tk_Window mainWin = (Tk_Window)clientData;
    Tk_Window tkwin;
    int index, result = TCL_OK;

    /*
     * Structures used by the "chain1" subcommand and also shared by the
     * "chain2" subcommand:
     */

    typedef struct {
	TrivialCommandHeader header;
	Tcl_Obj *base1ObjPtr;
	Tcl_Obj *base2ObjPtr;
	Tcl_Obj *extension3ObjPtr;
	Tcl_Obj *extension4ObjPtr;
	Tcl_Obj *extension5ObjPtr;
    } ExtensionWidgetRecord;
    static const Tk_OptionSpec baseSpecs[] = {
	{TK_OPTION_STRING, "-one", "one", "One", "one",
		offsetof(ExtensionWidgetRecord, base1ObjPtr), TCL_INDEX_NONE, 0, NULL, 0},
	{TK_OPTION_STRING, "-two", "two", "Two", "two",
		offsetof(ExtensionWidgetRecord, base2ObjPtr), TCL_INDEX_NONE, 0, NULL, 0},
	{TK_OPTION_END, NULL, NULL, NULL, NULL, 0, 0, 0, NULL, 0}
    };

    if (objc < 2) {
	Tcl_WrongNumArgs(interp, 1, objv, "command");
	return TCL_ERROR;
    }

    if (Tcl_GetIndexFromObjStruct(interp, objv[1], options,
	    sizeof(char *), "command", 0, &index)!= TCL_OK) {
	return TCL_ERROR;
    }

    switch (index) {
    case ALL_TYPES: {
	typedef struct {
	    TrivialCommandHeader header;
	    Tcl_Obj *booleanPtr;
	    Tcl_Obj *integerPtr;
	    Tcl_Obj *doublePtr;
	    Tcl_Obj *stringPtr;
	    Tcl_Obj *stringTablePtr;
	    Tcl_Obj *stringTablePtr2;
	    Tcl_Obj *colorPtr;
	    Tcl_Obj *fontPtr;
	    Tcl_Obj *bitmapPtr;
	    Tcl_Obj *borderPtr;
	    Tcl_Obj *reliefPtr;
	    Tcl_Obj *cursorPtr;
	    Tcl_Obj *activeCursorPtr;
	    Tcl_Obj *justifyPtr;
	    Tcl_Obj *anchorPtr;
	    Tcl_Obj *pixelPtr;
	    Tcl_Obj *mmPtr;
	    Tcl_Obj *customPtr;
	} TypesRecord;
	TypesRecord *recordPtr;
	static const char *const stringTable[] = {
	    "one", "two", "three", "four", NULL
	};
	static const char *const stringTable2[] = {
	    "one", "two", NULL
	};
	static const Tk_OptionSpec typesSpecs[] = {
	    {TK_OPTION_BOOLEAN, "-boolean", "boolean", "Boolean", "1",
		offsetof(TypesRecord, booleanPtr), TCL_INDEX_NONE, 0, 0, 0x1},
	    {TK_OPTION_INT, "-integer", "integer", "Integer", "7",
		offsetof(TypesRecord, integerPtr), TCL_INDEX_NONE, 0, 0, 0x2},
	    {TK_OPTION_DOUBLE, "-double", "double", "Double", "3.14159",
		offsetof(TypesRecord, doublePtr), TCL_INDEX_NONE, 0, 0, 0x4},
	    {TK_OPTION_STRING, "-string", "string", "String",
		"foo", offsetof(TypesRecord, stringPtr), TCL_INDEX_NONE,
		TK_CONFIG_NULL_OK, 0, 0x8},
	    {TK_OPTION_STRING_TABLE,
		"-stringtable", "StringTable", "stringTable",
<<<<<<< HEAD
		"one", offsetof(TypesRecord, stringTablePtr), TCL_INDEX_NONE,
		TK_CONFIG_NULL_OK, stringTable, 0x10},
=======
		"one", Tk_Offset(TypesRecord, stringTablePtr), -1,
		0, stringTable, 0x10},
	    {TK_OPTION_STRING_TABLE,
		"-stringtable2", "StringTable2", "stringTable2",
		"two", Tk_Offset(TypesRecord, stringTablePtr2), -1,
		0, stringTable2, 0x10},
>>>>>>> 3d433cf1
	    {TK_OPTION_COLOR, "-color", "color", "Color",
		"red", offsetof(TypesRecord, colorPtr), TCL_INDEX_NONE,
		TK_CONFIG_NULL_OK, "black", 0x20},
	    {TK_OPTION_FONT, "-font", "font", "Font", "Helvetica 12",
		offsetof(TypesRecord, fontPtr), TCL_INDEX_NONE,
		TK_CONFIG_NULL_OK, 0, 0x40},
	    {TK_OPTION_BITMAP, "-bitmap", "bitmap", "Bitmap", "gray50",
		offsetof(TypesRecord, bitmapPtr), TCL_INDEX_NONE,
		TK_CONFIG_NULL_OK, 0, 0x80},
	    {TK_OPTION_BORDER, "-border", "border", "Border",
		"blue", offsetof(TypesRecord, borderPtr), TCL_INDEX_NONE,
		TK_CONFIG_NULL_OK, "white", 0x100},
	    {TK_OPTION_RELIEF, "-relief", "relief", "Relief", "raised",
		offsetof(TypesRecord, reliefPtr), TCL_INDEX_NONE,
		TK_CONFIG_NULL_OK, 0, 0x200},
	    {TK_OPTION_CURSOR, "-cursor", "cursor", "Cursor", "xterm",
		offsetof(TypesRecord, cursorPtr), TCL_INDEX_NONE,
		TK_CONFIG_NULL_OK, 0, 0x400},
	    {TK_OPTION_JUSTIFY, "-justify", NULL, NULL, "left",
		offsetof(TypesRecord, justifyPtr), TCL_INDEX_NONE,
		TK_CONFIG_NULL_OK, 0, 0x800},
	    {TK_OPTION_ANCHOR, "-anchor", "anchor", "Anchor", NULL,
		offsetof(TypesRecord, anchorPtr), TCL_INDEX_NONE,
		TK_CONFIG_NULL_OK, 0, 0x1000},
	    {TK_OPTION_PIXELS, "-pixel", "pixel", "Pixel",
		"1", offsetof(TypesRecord, pixelPtr), TCL_INDEX_NONE,
		TK_CONFIG_NULL_OK, 0, 0x2000},
	    {TK_OPTION_CUSTOM, "-custom", NULL, NULL,
		"", offsetof(TypesRecord, customPtr), TCL_INDEX_NONE,
		TK_CONFIG_NULL_OK, &CustomOption, 0x4000},
	    {TK_OPTION_SYNONYM, "-synonym", NULL, NULL,
		NULL, 0, TCL_INDEX_NONE, 0, "-color", 0x8000},
	    {TK_OPTION_END, NULL, NULL, NULL, NULL, 0, 0, 0, NULL, 0}
	};
	Tk_OptionTable optionTable;

	optionTable = Tk_CreateOptionTable(interp, typesSpecs);
	tables[index] = optionTable;
	tkwin = Tk_CreateWindowFromPath(interp, (Tk_Window)clientData,
		Tcl_GetString(objv[2]), NULL);
	if (tkwin == NULL) {
	    return TCL_ERROR;
	}
	Tk_SetClass(tkwin, "Test");

	recordPtr = (TypesRecord *)ckalloc(sizeof(TypesRecord));
	recordPtr->header.interp = interp;
	recordPtr->header.optionTable = optionTable;
	recordPtr->header.tkwin = tkwin;
	recordPtr->booleanPtr = NULL;
	recordPtr->integerPtr = NULL;
	recordPtr->doublePtr = NULL;
	recordPtr->stringPtr = NULL;
	recordPtr->colorPtr = NULL;
	recordPtr->fontPtr = NULL;
	recordPtr->bitmapPtr = NULL;
	recordPtr->borderPtr = NULL;
	recordPtr->reliefPtr = NULL;
	recordPtr->cursorPtr = NULL;
	recordPtr->justifyPtr = NULL;
	recordPtr->anchorPtr = NULL;
	recordPtr->pixelPtr = NULL;
	recordPtr->mmPtr = NULL;
	recordPtr->stringTablePtr = NULL;
	recordPtr->stringTablePtr2 = NULL;
	recordPtr->customPtr = NULL;
	result = Tk_InitOptions(interp, recordPtr, optionTable,
		tkwin);
	if (result == TCL_OK) {
	    recordPtr->header.widgetCmd = Tcl_CreateObjCommand(interp,
		    Tcl_GetString(objv[2]), TrivialConfigObjCmd,
		    (ClientData) recordPtr, TrivialCmdDeletedProc);
	    Tk_CreateEventHandler(tkwin, StructureNotifyMask,
		    TrivialEventProc, (ClientData) recordPtr);
	    result = Tk_SetOptions(interp, recordPtr, optionTable,
		    objc-3, objv+3, tkwin, NULL, NULL);
	    if (result != TCL_OK) {
		Tk_DestroyWindow(tkwin);
	    }
	} else {
	    Tk_DestroyWindow(tkwin);
	    ckfree(recordPtr);
	}
	if (result == TCL_OK) {
	    Tcl_SetObjResult(interp, objv[2]);
	}
	break;
    }

    case CHAIN1: {
	ExtensionWidgetRecord *recordPtr;
	Tk_OptionTable optionTable;

	tkwin = Tk_CreateWindowFromPath(interp, (Tk_Window)clientData,
		Tcl_GetString(objv[2]), NULL);
	if (tkwin == NULL) {
	    return TCL_ERROR;
	}
	Tk_SetClass(tkwin, "Test");
	optionTable = Tk_CreateOptionTable(interp, baseSpecs);
	tables[index] = optionTable;

	recordPtr = (ExtensionWidgetRecord *)ckalloc(sizeof(ExtensionWidgetRecord));
	recordPtr->header.interp = interp;
	recordPtr->header.optionTable = optionTable;
	recordPtr->header.tkwin = tkwin;
	recordPtr->base1ObjPtr = recordPtr->base2ObjPtr = NULL;
	recordPtr->extension3ObjPtr = recordPtr->extension4ObjPtr = NULL;
	result = Tk_InitOptions(interp, recordPtr, optionTable, tkwin);
	if (result == TCL_OK) {
	    result = Tk_SetOptions(interp, recordPtr, optionTable,
		    objc-3, objv+3, tkwin, NULL, NULL);
	    if (result != TCL_OK) {
		Tk_FreeConfigOptions(recordPtr, optionTable, tkwin);
	    }
	}
	if (result == TCL_OK) {
	    recordPtr->header.widgetCmd = Tcl_CreateObjCommand(interp,
		    Tcl_GetString(objv[2]), TrivialConfigObjCmd,
		    (ClientData) recordPtr, TrivialCmdDeletedProc);
	    Tk_CreateEventHandler(tkwin, StructureNotifyMask,
		    TrivialEventProc, (ClientData) recordPtr);
	    Tcl_SetObjResult(interp, objv[2]);
	}
	break;
    }

    case CHAIN2:
    case CHAIN3: {
	ExtensionWidgetRecord *recordPtr;
	static const Tk_OptionSpec extensionSpecs[] = {
	    {TK_OPTION_STRING, "-three", "three", "Three", "three",
		offsetof(ExtensionWidgetRecord, extension3ObjPtr), TCL_INDEX_NONE, 0, NULL, 0},
	    {TK_OPTION_STRING, "-four", "four", "Four", "four",
		offsetof(ExtensionWidgetRecord, extension4ObjPtr), TCL_INDEX_NONE, 0, NULL, 0},
	    {TK_OPTION_STRING, "-two", "two", "Two", "two and a half",
		offsetof(ExtensionWidgetRecord, base2ObjPtr), TCL_INDEX_NONE, 0, NULL, 0},
	    {TK_OPTION_STRING,
		"-oneAgain", "oneAgain", "OneAgain", "one again",
		offsetof(ExtensionWidgetRecord, extension5ObjPtr), TCL_INDEX_NONE, 0, NULL, 0},
	    {TK_OPTION_END, NULL, NULL, NULL, NULL, 0, TCL_INDEX_NONE, 0,
		(ClientData) baseSpecs, 0}
	};
	Tk_OptionTable optionTable;

	tkwin = Tk_CreateWindowFromPath(interp, (Tk_Window)clientData,
		Tcl_GetString(objv[2]), NULL);
	if (tkwin == NULL) {
	    return TCL_ERROR;
	}
	Tk_SetClass(tkwin, "Test");
	optionTable = Tk_CreateOptionTable(interp, extensionSpecs);
	tables[index] = optionTable;

	recordPtr = (ExtensionWidgetRecord *)ckalloc(sizeof(ExtensionWidgetRecord));
	recordPtr->header.interp = interp;
	recordPtr->header.optionTable = optionTable;
	recordPtr->header.tkwin = tkwin;
	recordPtr->base1ObjPtr = recordPtr->base2ObjPtr = NULL;
	recordPtr->extension3ObjPtr = recordPtr->extension4ObjPtr = NULL;
	recordPtr->extension5ObjPtr = NULL;
	result = Tk_InitOptions(interp, recordPtr, optionTable, tkwin);
	if (result == TCL_OK) {
	    result = Tk_SetOptions(interp, recordPtr, optionTable,
		    objc-3, objv+3, tkwin, NULL, NULL);
	    if (result != TCL_OK) {
		Tk_FreeConfigOptions((char *) recordPtr, optionTable, tkwin);
	    }
	}
	if (result == TCL_OK) {
	    recordPtr->header.widgetCmd = Tcl_CreateObjCommand(interp,
		    Tcl_GetString(objv[2]), TrivialConfigObjCmd,
		    (ClientData) recordPtr, TrivialCmdDeletedProc);
	    Tk_CreateEventHandler(tkwin, StructureNotifyMask,
		    TrivialEventProc, (ClientData) recordPtr);
	    Tcl_SetObjResult(interp, objv[2]);
	}
	break;
    }

    case CONFIG_ERROR: {
	typedef struct {
	    Tcl_Obj *intPtr;
	} ErrorWidgetRecord;
	ErrorWidgetRecord widgetRecord;
	static const Tk_OptionSpec errorSpecs[] = {
	    {TK_OPTION_INT, "-int", "integer", "Integer", "bogus",
		offsetof(ErrorWidgetRecord, intPtr), 0, 0, NULL, 0},
	    {TK_OPTION_END, NULL, NULL, NULL, NULL, 0, 0, 0, NULL, 0}
	};
	Tk_OptionTable optionTable;

	widgetRecord.intPtr = NULL;
	optionTable = Tk_CreateOptionTable(interp, errorSpecs);
	tables[index] = optionTable;
	return Tk_InitOptions(interp, &widgetRecord, optionTable,
		(Tk_Window) NULL);
    }

    case DEL:
	if (objc != 3) {
	    Tcl_WrongNumArgs(interp, 2, objv, "tableName");
	    return TCL_ERROR;
	}
	if (Tcl_GetIndexFromObjStruct(interp, objv[2], options,
		sizeof(char *), "table", 0, &index) != TCL_OK) {
	    return TCL_ERROR;
	}
	if (tables[index] != NULL) {
	    Tk_DeleteOptionTable(tables[index]);
	    /* Make sure that Tk_DeleteOptionTable() is never done
	     * twice for the same table. */
	    tables[index] = NULL;
	}
	break;

    case INFO:
	if (objc != 3) {
	    Tcl_WrongNumArgs(interp, 2, objv, "tableName");
	    return TCL_ERROR;
	}
	if (Tcl_GetIndexFromObjStruct(interp, objv[2], options,
		sizeof(char *), "table", 0, &index) != TCL_OK) {
	    return TCL_ERROR;
	}
	Tcl_SetObjResult(interp, TkDebugConfig(interp, tables[index]));
	break;

    case INTERNAL: {
	/*
	 * This command is similar to the "alltypes" command except that it
	 * stores all the configuration options as internal forms instead of
	 * objects.
	 */

	typedef struct {
	    TrivialCommandHeader header;
	    int boolean;
	    int integer;
	    double doubleValue;
	    char *string;
	    int index;
	    XColor *colorPtr;
	    Tk_Font tkfont;
	    Pixmap bitmap;
	    Tk_3DBorder border;
	    int relief;
	    Tk_Cursor cursor;
	    Tk_Justify justify;
	    Tk_Anchor anchor;
	    int pixels;
	    double mm;
	    Tk_Window tkwin;
	    char *custom;
	} InternalRecord;
	InternalRecord *recordPtr;
	static const char *const internalStringTable[] = {
	    "one", "two", "three", "four", NULL
	};
	static const Tk_OptionSpec internalSpecs[] = {
	    {TK_OPTION_BOOLEAN, "-boolean", "boolean", "Boolean", "1",
		TCL_INDEX_NONE, offsetof(InternalRecord, boolean), 0, 0, 0x1},
	    {TK_OPTION_INT, "-integer", "integer", "Integer", "148962237",
		TCL_INDEX_NONE, offsetof(InternalRecord, integer), 0, 0, 0x2},
	    {TK_OPTION_DOUBLE, "-double", "double", "Double", "3.14159",
		TCL_INDEX_NONE, offsetof(InternalRecord, doubleValue), 0, 0, 0x4},
	    {TK_OPTION_STRING, "-string", "string", "String", "foo",
		TCL_INDEX_NONE, offsetof(InternalRecord, string),
		TK_CONFIG_NULL_OK, 0, 0x8},
	    {TK_OPTION_STRING_TABLE,
		"-stringtable", "StringTable", "stringTable", "one",
		TCL_INDEX_NONE, offsetof(InternalRecord, index),
		TK_CONFIG_NULL_OK, internalStringTable, 0x10},
	    {TK_OPTION_COLOR, "-color", "color", "Color", "red",
		TCL_INDEX_NONE, offsetof(InternalRecord, colorPtr),
		TK_CONFIG_NULL_OK, "black", 0x20},
	    {TK_OPTION_FONT, "-font", "font", "Font", "Helvetica 12",
		TCL_INDEX_NONE, offsetof(InternalRecord, tkfont),
		TK_CONFIG_NULL_OK, 0, 0x40},
	    {TK_OPTION_BITMAP, "-bitmap", "bitmap", "Bitmap", "gray50",
		TCL_INDEX_NONE, offsetof(InternalRecord, bitmap),
		TK_CONFIG_NULL_OK, 0, 0x80},
	    {TK_OPTION_BORDER, "-border", "border", "Border", "blue",
		TCL_INDEX_NONE, offsetof(InternalRecord, border),
		TK_CONFIG_NULL_OK, "white", 0x100},
	    {TK_OPTION_RELIEF, "-relief", "relief", "Relief", "raised",
		TCL_INDEX_NONE, offsetof(InternalRecord, relief),
		TK_CONFIG_NULL_OK, 0, 0x200},
	    {TK_OPTION_CURSOR, "-cursor", "cursor", "Cursor", "xterm",
		TCL_INDEX_NONE, offsetof(InternalRecord, cursor),
		TK_CONFIG_NULL_OK, 0, 0x400},
	    {TK_OPTION_JUSTIFY, "-justify", NULL, NULL, "left",
		TCL_INDEX_NONE, offsetof(InternalRecord, justify),
		TK_CONFIG_NULL_OK, 0, 0x800},
	    {TK_OPTION_ANCHOR, "-anchor", "anchor", "Anchor", NULL,
		TCL_INDEX_NONE, offsetof(InternalRecord, anchor),
		TK_CONFIG_NULL_OK, 0, 0x1000},
	    {TK_OPTION_PIXELS, "-pixel", "pixel", "Pixel", "1",
		TCL_INDEX_NONE, offsetof(InternalRecord, pixels),
		TK_CONFIG_NULL_OK, 0, 0x2000},
	    {TK_OPTION_WINDOW, "-window", "window", "Window", NULL,
		TCL_INDEX_NONE, offsetof(InternalRecord, tkwin),
		TK_CONFIG_NULL_OK, 0, 0},
	    {TK_OPTION_CUSTOM, "-custom", NULL, NULL, "",
		TCL_INDEX_NONE, offsetof(InternalRecord, custom),
		TK_CONFIG_NULL_OK, &CustomOption, 0x4000},
	    {TK_OPTION_SYNONYM, "-synonym", NULL, NULL,
		NULL, TCL_INDEX_NONE, TCL_INDEX_NONE, 0, "-color", 0x8000},
	    {TK_OPTION_END, NULL, NULL, NULL, NULL, 0, 0, 0, NULL, 0}
	};
	Tk_OptionTable optionTable;

	optionTable = Tk_CreateOptionTable(interp, internalSpecs);
	tables[index] = optionTable;
	tkwin = Tk_CreateWindowFromPath(interp, (Tk_Window)clientData,
		Tcl_GetString(objv[2]), NULL);
	if (tkwin == NULL) {
	    return TCL_ERROR;
	}
	Tk_SetClass(tkwin, "Test");

	recordPtr = (InternalRecord *)ckalloc(sizeof(InternalRecord));
	recordPtr->header.interp = interp;
	recordPtr->header.optionTable = optionTable;
	recordPtr->header.tkwin = tkwin;
	recordPtr->boolean = 0;
	recordPtr->integer = 0;
	recordPtr->doubleValue = 0.0;
	recordPtr->string = NULL;
	recordPtr->index = 0;
	recordPtr->colorPtr = NULL;
	recordPtr->tkfont = NULL;
	recordPtr->bitmap = None;
	recordPtr->border = NULL;
	recordPtr->relief = TK_RELIEF_FLAT;
	recordPtr->cursor = NULL;
	recordPtr->justify = TK_JUSTIFY_LEFT;
	recordPtr->anchor = TK_ANCHOR_N;
	recordPtr->pixels = 0;
	recordPtr->mm = 0.0;
	recordPtr->tkwin = NULL;
	recordPtr->custom = NULL;
	result = Tk_InitOptions(interp, recordPtr, optionTable,
		tkwin);
	if (result == TCL_OK) {
	    recordPtr->header.widgetCmd = Tcl_CreateObjCommand(interp,
		    Tcl_GetString(objv[2]), TrivialConfigObjCmd,
		    recordPtr, TrivialCmdDeletedProc);
	    Tk_CreateEventHandler(tkwin, StructureNotifyMask,
		    TrivialEventProc, recordPtr);
	    result = Tk_SetOptions(interp, recordPtr, optionTable,
		    objc - 3, objv + 3, tkwin, NULL, NULL);
	    if (result != TCL_OK) {
		Tk_DestroyWindow(tkwin);
	    }
	} else {
	    Tk_DestroyWindow(tkwin);
	    ckfree(recordPtr);
	}
	if (result == TCL_OK) {
	    Tcl_SetObjResult(interp, objv[2]);
	}
	break;
    }

    case NEW: {
	typedef struct {
	    TrivialCommandHeader header;
	    Tcl_Obj *one;
	    Tcl_Obj *two;
	    Tcl_Obj *three;
	    Tcl_Obj *four;
	    Tcl_Obj *five;
	} FiveRecord;
	FiveRecord *recordPtr;
	static const Tk_OptionSpec smallSpecs[] = {
	    {TK_OPTION_INT, "-one", "one", "One", "1",
		offsetof(FiveRecord, one), TCL_INDEX_NONE, 0, NULL, 0},
	    {TK_OPTION_INT, "-two", "two", "Two", "2",
		offsetof(FiveRecord, two), TCL_INDEX_NONE, 0, NULL, 0},
	    {TK_OPTION_INT, "-three", "three", "Three", "3",
		offsetof(FiveRecord, three), TCL_INDEX_NONE, 0, NULL, 0},
	    {TK_OPTION_INT, "-four", "four", "Four", "4",
		offsetof(FiveRecord, four), TCL_INDEX_NONE, 0, NULL, 0},
	    {TK_OPTION_STRING, "-five", NULL, NULL, NULL,
		offsetof(FiveRecord, five), TCL_INDEX_NONE, 0, NULL, 0},
	    {TK_OPTION_END, NULL, NULL, NULL, NULL, 0, 0, 0, NULL, 0}
	};

	if (objc < 3) {
	    Tcl_WrongNumArgs(interp, 1, objv, "new name ?-option value ...?");
	    return TCL_ERROR;
	}

	recordPtr = (FiveRecord *)ckalloc(sizeof(FiveRecord));
	recordPtr->header.interp = interp;
	recordPtr->header.optionTable = Tk_CreateOptionTable(interp,
		smallSpecs);
	tables[index] = recordPtr->header.optionTable;
	recordPtr->header.tkwin = NULL;
	recordPtr->one = recordPtr->two = recordPtr->three = NULL;
	recordPtr->four = recordPtr->five = NULL;
	Tcl_SetObjResult(interp, objv[2]);
	result = Tk_InitOptions(interp, recordPtr,
		recordPtr->header.optionTable, (Tk_Window) NULL);
	if (result == TCL_OK) {
	    result = Tk_SetOptions(interp, recordPtr,
		    recordPtr->header.optionTable, objc - 3, objv + 3,
		    (Tk_Window) NULL, NULL, NULL);
	    if (result == TCL_OK) {
		recordPtr->header.widgetCmd = Tcl_CreateObjCommand(interp,
			Tcl_GetString(objv[2]), TrivialConfigObjCmd,
			(ClientData) recordPtr, TrivialCmdDeletedProc);
	    } else {
		Tk_FreeConfigOptions(recordPtr,
			recordPtr->header.optionTable, (Tk_Window) NULL);
	    }
	}
	if (result != TCL_OK) {
	    ckfree(recordPtr);
	}

	break;
    }
    case NOT_ENOUGH_PARAMS: {
	typedef struct {
	    Tcl_Obj *fooObjPtr;
	} NotEnoughRecord;
	NotEnoughRecord record;
	static const Tk_OptionSpec errorSpecs[] = {
	    {TK_OPTION_INT, "-foo", "foo", "Foo", "0",
		offsetof(NotEnoughRecord, fooObjPtr), 0, 0, NULL, 0},
	    {TK_OPTION_END, NULL, NULL, NULL, NULL, 0, 0, 0, NULL, 0}
	};
	Tcl_Obj *newObjPtr = Tcl_NewStringObj("-foo", -1);
	Tk_OptionTable optionTable;

	record.fooObjPtr = NULL;

	tkwin = Tk_CreateWindowFromPath(interp, mainWin, ".config", NULL);
	Tk_SetClass(tkwin, "Config");
	optionTable = Tk_CreateOptionTable(interp, errorSpecs);
	tables[index] = optionTable;
	Tk_InitOptions(interp, &record, optionTable, tkwin);
	if (Tk_SetOptions(interp, &record, optionTable, 1,
		&newObjPtr, tkwin, NULL, NULL) != TCL_OK) {
	    result = TCL_ERROR;
	}
	Tcl_DecrRefCount(newObjPtr);
	Tk_FreeConfigOptions( (char *) &record, optionTable, tkwin);
	Tk_DestroyWindow(tkwin);
	return result;
    }

    case TWO_WINDOWS: {
	typedef struct {
	    TrivialCommandHeader header;
	    Tcl_Obj *windowPtr;
	} ContentRecord;
	ContentRecord *recordPtr;
	static const Tk_OptionSpec contentSpecs[] = {
	    {TK_OPTION_WINDOW, "-window", "window", "Window", ".bar",
		offsetof(ContentRecord, windowPtr), TCL_INDEX_NONE, TK_CONFIG_NULL_OK, NULL, 0},
	    {TK_OPTION_END, NULL, NULL, NULL, NULL, 0, 0, 0, NULL, 0}
	};
	tkwin = Tk_CreateWindowFromPath(interp,
		(Tk_Window)clientData, Tcl_GetString(objv[2]), NULL);

	if (tkwin == NULL) {
	    return TCL_ERROR;
	}
	Tk_SetClass(tkwin, "Test");

	recordPtr = (ContentRecord *)ckalloc(sizeof(ContentRecord));
	recordPtr->header.interp = interp;
	recordPtr->header.optionTable = Tk_CreateOptionTable(interp,
		contentSpecs);
	tables[index] = recordPtr->header.optionTable;
	recordPtr->header.tkwin = tkwin;
	recordPtr->windowPtr = NULL;

	result = Tk_InitOptions(interp, recordPtr,
		recordPtr->header.optionTable, tkwin);
	if (result == TCL_OK) {
	    result = Tk_SetOptions(interp, recordPtr,
		    recordPtr->header.optionTable, objc - 3, objv + 3,
		    tkwin, NULL, NULL);
	    if (result == TCL_OK) {
		recordPtr->header.widgetCmd = Tcl_CreateObjCommand(interp,
			Tcl_GetString(objv[2]), TrivialConfigObjCmd,
			recordPtr, TrivialCmdDeletedProc);
		Tk_CreateEventHandler(tkwin, StructureNotifyMask,
			TrivialEventProc, recordPtr);
		Tcl_SetObjResult(interp, objv[2]);
	    } else {
		Tk_FreeConfigOptions(recordPtr,
			recordPtr->header.optionTable, tkwin);
	    }
	}
	if (result != TCL_OK) {
	    Tk_DestroyWindow(tkwin);
	    ckfree(recordPtr);
	}
    }
    }

    return result;
}

/*
 *----------------------------------------------------------------------
 *
 * TrivialConfigObjCmd --
 *
 *	This command is used to test the configuration package. It only
 *	handles the "configure" and "cget" subcommands.
 *
 * Results:
 *	A standard Tcl result.
 *
 * Side effects:
 *	None.
 *
 *----------------------------------------------------------------------
 */

static int
TrivialConfigObjCmd(
    ClientData clientData,	/* Main window for application. */
    Tcl_Interp *interp,		/* Current interpreter. */
    int objc,			/* Number of arguments. */
    Tcl_Obj *const objv[])	/* Argument objects. */
{
    int result = TCL_OK;
    static const char *const options[] = {
	"cget", "configure", "csave", NULL
    };
    enum {
	CGET, CONFIGURE, CSAVE
    };
    Tcl_Obj *resultObjPtr;
    int index, mask;
    TrivialCommandHeader *headerPtr = (TrivialCommandHeader *)clientData;
    Tk_Window tkwin = headerPtr->tkwin;
    Tk_SavedOptions saved;

    if (objc < 2) {
	Tcl_WrongNumArgs(interp, 1, objv, "option ?arg ...?");
	return TCL_ERROR;
    }

    if (Tcl_GetIndexFromObjStruct(interp, objv[1], options,
	    sizeof(char *), "command", 0, &index) != TCL_OK) {
	return TCL_ERROR;
    }

    Tcl_Preserve(clientData);

    switch (index) {
    case CGET:
	if (objc != 3) {
	    Tcl_WrongNumArgs(interp, 2, objv, "option");
	    result = TCL_ERROR;
	    goto done;
	}
	resultObjPtr = Tk_GetOptionValue(interp, clientData,
		headerPtr->optionTable, objv[2], tkwin);
	if (resultObjPtr != NULL) {
	    Tcl_SetObjResult(interp, resultObjPtr);
	    result = TCL_OK;
	} else {
	    result = TCL_ERROR;
	}
	break;
    case CONFIGURE:
	if (objc == 2) {
	    resultObjPtr = Tk_GetOptionInfo(interp, clientData,
		    headerPtr->optionTable, NULL, tkwin);
	    if (resultObjPtr == NULL) {
		result = TCL_ERROR;
	    } else {
		Tcl_SetObjResult(interp, resultObjPtr);
	    }
	} else if (objc == 3) {
	    resultObjPtr = Tk_GetOptionInfo(interp, clientData,
		    headerPtr->optionTable, objv[2], tkwin);
	    if (resultObjPtr == NULL) {
		result = TCL_ERROR;
	    } else {
		Tcl_SetObjResult(interp, resultObjPtr);
	    }
	} else {
	    result = Tk_SetOptions(interp, clientData,
		    headerPtr->optionTable, objc - 2, objv + 2,
		    tkwin, NULL, &mask);
	    if (result == TCL_OK) {
		Tcl_SetObjResult(interp, Tcl_NewWideIntObj(mask));
	    }
	}
	break;
    case CSAVE:
	result = Tk_SetOptions(interp, clientData,
		headerPtr->optionTable, objc - 2, objv + 2,
		tkwin, &saved, &mask);
	Tk_FreeSavedOptions(&saved);
	if (result == TCL_OK) {
	    Tcl_SetObjResult(interp, Tcl_NewWideIntObj(mask));
	}
	break;
    }
  done:
    Tcl_Release(clientData);
    return result;
}

/*
 *----------------------------------------------------------------------
 *
 * TrivialCmdDeletedProc --
 *
 *	This function is invoked when a widget command is deleted. If the
 *	widget isn't already in the process of being destroyed, this command
 *	destroys it.
 *
 * Results:
 *	None.
 *
 * Side effects:
 *	The widget is destroyed.
 *
 *----------------------------------------------------------------------
 */

static void
TrivialCmdDeletedProc(
    ClientData clientData)	/* Pointer to widget record for widget. */
{
    TrivialCommandHeader *headerPtr = (TrivialCommandHeader *)clientData;
    Tk_Window tkwin = headerPtr->tkwin;

    if (tkwin != NULL) {
	Tk_DestroyWindow(tkwin);
    } else if (headerPtr->optionTable != NULL) {
	/*
	 * This is a "new" object, which doesn't have a window, so we can't
	 * depend on cleaning up in the event function. Free its resources
	 * here.
	 */

	Tk_FreeConfigOptions(clientData,
		headerPtr->optionTable, NULL);
	Tcl_EventuallyFree(clientData, TCL_DYNAMIC);
    }
}

/*
 *--------------------------------------------------------------
 *
 * TrivialEventProc --
 *
 *	A dummy event proc.
 *
 * Results:
 *	None.
 *
 * Side effects:
 *	When the window gets deleted, internal structures get cleaned up.
 *
 *--------------------------------------------------------------
 */

static void
TrivialEventProc(
    ClientData clientData,	/* Information about window. */
    XEvent *eventPtr)		/* Information about event. */
{
    TrivialCommandHeader *headerPtr = (TrivialCommandHeader *)clientData;

    if (eventPtr->type == DestroyNotify) {
	if (headerPtr->tkwin != NULL) {
	    Tk_FreeConfigOptions(clientData,
		    headerPtr->optionTable, headerPtr->tkwin);
	    headerPtr->optionTable = NULL;
	    headerPtr->tkwin = NULL;
	    Tcl_DeleteCommandFromToken(headerPtr->interp,
		    headerPtr->widgetCmd);
	}
	Tcl_EventuallyFree(clientData, TCL_DYNAMIC);
    }
}

/*
 *----------------------------------------------------------------------
 *
 * TestfontObjCmd --
 *
 *	This function implements the "testfont" command, which is used to test
 *	TkFont objects.
 *
 * Results:
 *	A standard Tcl result.
 *
 * Side effects:
 *	None.
 *
 *----------------------------------------------------------------------
 */

static int
TestfontObjCmd(
    ClientData clientData,	/* Main window for application. */
    Tcl_Interp *interp,		/* Current interpreter. */
    int objc,			/* Number of arguments. */
    Tcl_Obj *const objv[])	/* Argument objects. */
{
    static const char *const options[] = {"counts", "subfonts", NULL};
    enum option {COUNTS, SUBFONTS};
    int index;
    Tk_Window tkwin;
    Tk_Font tkfont;

    tkwin = (Tk_Window)clientData;

    if (objc < 3) {
	Tcl_WrongNumArgs(interp, 1, objv, "option fontName");
	return TCL_ERROR;
    }

    if (Tcl_GetIndexFromObjStruct(interp, objv[1], options,
	    sizeof(char *), "command", 0, &index)!= TCL_OK) {
	return TCL_ERROR;
    }

    switch ((enum option) index) {
    case COUNTS:
	Tcl_SetObjResult(interp,
		TkDebugFont(Tk_MainWindow(interp), Tcl_GetString(objv[2])));
	break;
    case SUBFONTS:
	tkfont = Tk_AllocFontFromObj(interp, tkwin, objv[2]);
	if (tkfont == NULL) {
	    return TCL_ERROR;
	}
	TkpGetSubFonts(interp, tkfont);
	Tk_FreeFont(tkfont);
	break;
    }

    return TCL_OK;
}

/*
 *----------------------------------------------------------------------
 *
 * ImageCreate --
 *
 *	This function is called by the Tk image code to create "test" images.
 *
 * Results:
 *	A standard Tcl result.
 *
 * Side effects:
 *	The data structure for a new image is allocated.
 *
 *----------------------------------------------------------------------
 */

static int
ImageCreate(
    Tcl_Interp *interp,		/* Interpreter for application containing
				 * image. */
    const char *name,			/* Name to use for image. */
    int objc,			/* Number of arguments. */
    Tcl_Obj *const objv[],	/* Argument strings for options (doesn't
				 * include image name or type). */
    TCL_UNUSED(const Tk_ImageType *),	/* Pointer to our type record (not used). */
	Tk_ImageModel model,	/* Token for image, to be used by us in later
				 * callbacks. */
    ClientData *clientDataPtr)	/* Store manager's token for image here; it
				 * will be returned in later callbacks. */
{
    TImageModel *timPtr;
    const char *varName;
    int i;

    varName = "log";
    for (i = 0; i < objc; i += 2) {
	if (strcmp(Tcl_GetString(objv[i]), "-variable") != 0) {
	    Tcl_AppendResult(interp, "bad option name \"",
		    Tcl_GetString(objv[i]), "\"", NULL);
	    return TCL_ERROR;
	}
	if ((i+1) == objc) {
	    Tcl_AppendResult(interp, "no value given for \"",
		    Tcl_GetString(objv[i]), "\" option", NULL);
	    return TCL_ERROR;
	}
	varName = Tcl_GetString(objv[i+1]);
    }

    timPtr = (TImageModel *)ckalloc(sizeof(TImageModel));
    timPtr->model = model;
    timPtr->interp = interp;
    timPtr->width = 30;
    timPtr->height = 15;
    timPtr->imageName = (char *)ckalloc(strlen(name) + 1);
    strcpy(timPtr->imageName, name);
    timPtr->varName = (char *)ckalloc(strlen(varName) + 1);
    strcpy(timPtr->varName, varName);
    Tcl_CreateObjCommand(interp, name, ImageObjCmd, timPtr, NULL);
    *clientDataPtr = timPtr;
    Tk_ImageChanged(model, 0, 0, 30, 15, 30, 15);
    return TCL_OK;
}

/*
 *----------------------------------------------------------------------
 *
 * ImageObjCmd --
 *
 *	This function implements the commands corresponding to individual
 *	images.
 *
 * Results:
 *	A standard Tcl result.
 *
 * Side effects:
 *	Forces windows to be created.
 *
 *----------------------------------------------------------------------
 */

static int
ImageObjCmd(
    ClientData clientData,	/* Main window for application. */
    Tcl_Interp *interp,		/* Current interpreter. */
    int objc,			/* Number of arguments. */
    Tcl_Obj *const objv[])		/* Argument strings. */
{
    TImageModel *timPtr = (TImageModel *)clientData;
    int x, y, width, height;

    if (objc < 2) {
	Tcl_WrongNumArgs(interp, 1, objv, "option ?arg ...?");
	return TCL_ERROR;
    }
    if (strcmp(Tcl_GetString(objv[1]), "changed") == 0) {
	if (objc != 8) {
		Tcl_WrongNumArgs(interp, 1, objv, "changed x y width height"
			" imageWidth imageHeight");
	    return TCL_ERROR;
	}
	if ((Tcl_GetIntFromObj(interp, objv[2], &x) != TCL_OK)
		|| (Tcl_GetIntFromObj(interp, objv[3], &y) != TCL_OK)
		|| (Tcl_GetIntFromObj(interp, objv[4], &width) != TCL_OK)
		|| (Tcl_GetIntFromObj(interp, objv[5], &height) != TCL_OK)
		|| (Tcl_GetIntFromObj(interp, objv[6], &timPtr->width) != TCL_OK)
		|| (Tcl_GetIntFromObj(interp, objv[7], &timPtr->height) != TCL_OK)) {
	    return TCL_ERROR;
	}
	Tk_ImageChanged(timPtr->model, x, y, width, height, timPtr->width,
		timPtr->height);
    } else {
	Tcl_AppendResult(interp, "bad option \"", Tcl_GetString(objv[1]),
		"\": must be changed", NULL);
	return TCL_ERROR;
    }
    return TCL_OK;
}

/*
 *----------------------------------------------------------------------
 *
 * ImageGet --
 *
 *	This function is called by Tk to set things up for using a test image
 *	in a particular widget.
 *
 * Results:
 *	The return value is a token for the image instance, which is used in
 *	future callbacks to ImageDisplay and ImageFree.
 *
 * Side effects:
 *	None.
 *
 *----------------------------------------------------------------------
 */

static ClientData
ImageGet(
    Tk_Window tkwin,		/* Token for window in which image will be
				 * used. */
    ClientData clientData)	/* Pointer to TImageModel for image. */
{
    TImageModel *timPtr = (TImageModel *)clientData;
    TImageInstance *instPtr;
    char buffer[100];
    XGCValues gcValues;

    sprintf(buffer, "%s get", timPtr->imageName);
    Tcl_SetVar2(timPtr->interp, timPtr->varName, NULL, buffer,
	    TCL_GLOBAL_ONLY|TCL_APPEND_VALUE|TCL_LIST_ELEMENT);

    instPtr = (TImageInstance *)ckalloc(sizeof(TImageInstance));
    instPtr->modelPtr = timPtr;
    instPtr->fg = Tk_GetColor(timPtr->interp, tkwin, "#ff0000");
    gcValues.foreground = instPtr->fg->pixel;
    instPtr->gc = Tk_GetGC(tkwin, GCForeground, &gcValues);
    instPtr->displayFailed = False;
    return instPtr;
}

/*
 *----------------------------------------------------------------------
 *
 * ImageDisplay --
 *
 *	This function is invoked to redisplay part or all of an image in a
 *	given drawable.
 *
 * Results:
 *	None.
 *
 * Side effects:
 *	The image gets partially redrawn, as an "X" that shows the exact
 *	redraw area.
 *
 *----------------------------------------------------------------------
 */

static void
ImageDisplay(
    ClientData clientData,	/* Pointer to TImageInstance for image. */
    Display *display,		/* Display to use for drawing. */
    Drawable drawable,		/* Where to redraw image. */
    int imageX, int imageY,	/* Origin of area to redraw, relative to
				 * origin of image. */
    int width, int height,	/* Dimensions of area to redraw. */
    int drawableX, int drawableY)
				/* Coordinates in drawable corresponding to
				 * imageX and imageY. */
{
    TImageInstance *instPtr = (TImageInstance *)clientData;

    /*
     * The purpose of the test image type is to track the calls to an image
     * display proc and record the parameters passed in each call.  On macOS a
     * display proc must be run inside of the drawRect method of an NSView in
     * order for the graphics operations to have any effect.  To deal with
     * this, whenever a display proc is called outside of any drawRect method
     * it schedules a redraw of the NSView.
     *
     * In an attempt to work around this, each image instance maintains it own
     * copy of the log message which gets written on the first call to the
     * display proc.  This usually means that the message created on macOS is
     * the same as that created on other platforms.  However it is possible
     * for the messages to differ for other reasons, namely differences in
     * how damage regions are computed.
     */

    if (LOG_DISPLAY(drawable)) {
	if (instPtr->displayFailed == False) {

	    /*
	     * Drawing is possible on the first call to DisplayImage.
	     * Log the message.
	     */

	    sprintf(instPtr->buffer, "%s display %d %d %d %d",
	    instPtr->modelPtr->imageName, imageX, imageY, width, height);
	}
	Tcl_SetVar2(instPtr->modelPtr->interp, instPtr->modelPtr->varName,
		    NULL, instPtr->buffer,
		    TCL_GLOBAL_ONLY|TCL_APPEND_VALUE|TCL_LIST_ELEMENT);
	instPtr->displayFailed = False;
    } else {

	/*
         * Drawing is not possible on the first call to DisplayImage.
	 * Save the message, but do not log it until the actual display.
	 */

	if (instPtr->displayFailed == False) {
	    sprintf(instPtr->buffer, "%s display %d %d %d %d",
		    instPtr->modelPtr->imageName, imageX, imageY, width, height);
	}
	instPtr->displayFailed = True;
    }
    if (width > (instPtr->modelPtr->width - imageX)) {
	width = instPtr->modelPtr->width - imageX;
    }
    if (height > (instPtr->modelPtr->height - imageY)) {
	height = instPtr->modelPtr->height - imageY;
    }

    XDrawRectangle(display, drawable, instPtr->gc, drawableX, drawableY,
	    (unsigned) (width-1), (unsigned) (height-1));
    XDrawLine(display, drawable, instPtr->gc, drawableX, drawableY,
	    (int) (drawableX + width - 1), (int) (drawableY + height - 1));
    XDrawLine(display, drawable, instPtr->gc, drawableX,
	    (int) (drawableY + height - 1),
	    (int) (drawableX + width - 1), drawableY);
}

/*
 *----------------------------------------------------------------------
 *
 * ImageFree --
 *
 *	This function is called when an instance of an image is no longer
 *	used.
 *
 * Results:
 *	None.
 *
 * Side effects:
 *	Information related to the instance is freed.
 *
 *----------------------------------------------------------------------
 */

static void
ImageFree(
    ClientData clientData,	/* Pointer to TImageInstance for instance. */
    Display *display)		/* Display where image was to be drawn. */
{
    TImageInstance *instPtr = (TImageInstance *)clientData;
    char buffer[200];

    sprintf(buffer, "%s free", instPtr->modelPtr->imageName);
    Tcl_SetVar2(instPtr->modelPtr->interp, instPtr->modelPtr->varName, NULL,
	    buffer, TCL_GLOBAL_ONLY|TCL_APPEND_VALUE|TCL_LIST_ELEMENT);
    Tk_FreeColor(instPtr->fg);
    Tk_FreeGC(display, instPtr->gc);
    ckfree(instPtr);
}

/*
 *----------------------------------------------------------------------
 *
 * ImageDelete --
 *
 *	This function is called to clean up a test image when an application
 *	goes away.
 *
 * Results:
 *	None.
 *
 * Side effects:
 *	Information about the image is deleted.
 *
 *----------------------------------------------------------------------
 */

static void
ImageDelete(
    ClientData clientData)	/* Pointer to TImageModel for image. When
				 * this function is called, no more instances
				 * exist. */
{
    TImageModel *timPtr = (TImageModel *)clientData;
    char buffer[100];

    sprintf(buffer, "%s delete", timPtr->imageName);
    Tcl_SetVar2(timPtr->interp, timPtr->varName, NULL, buffer,
	    TCL_GLOBAL_ONLY|TCL_APPEND_VALUE|TCL_LIST_ELEMENT);

    Tcl_DeleteCommand(timPtr->interp, timPtr->imageName);
    ckfree(timPtr->imageName);
    ckfree(timPtr->varName);
    ckfree(timPtr);
}

/*
 *----------------------------------------------------------------------
 *
 * TestmakeexistObjCmd --
 *
 *	This function implements the "testmakeexist" command. It calls
 *	Tk_MakeWindowExist on each of its arguments to force the windows to be
 *	created.
 *
 * Results:
 *	A standard Tcl result.
 *
 * Side effects:
 *	Forces windows to be created.
 *
 *----------------------------------------------------------------------
 */

static int
TestmakeexistObjCmd(
    ClientData clientData,	/* Main window for application. */
    Tcl_Interp *interp,		/* Current interpreter. */
    int objc,			/* Number of arguments. */
    Tcl_Obj *const objv[])		/* Argument strings. */
{
    Tk_Window mainWin = (Tk_Window)clientData;
    int i;
    Tk_Window tkwin;

    for (i = 1; i < objc; i++) {
	tkwin = Tk_NameToWindow(interp, Tcl_GetString(objv[i]), mainWin);
	if (tkwin == NULL) {
	    return TCL_ERROR;
	}
	Tk_MakeWindowExist(tkwin);
    }

    return TCL_OK;
}

/*
 *----------------------------------------------------------------------
 *
 * TestmenubarObjCmd --
 *
 *	This function implements the "testmenubar" command. It is used to test
 *	the Unix facilities for creating space above a toplevel window for a
 *	menubar.
 *
 * Results:
 *	A standard Tcl result.
 *
 * Side effects:
 *	Changes menubar related stuff.
 *
 *----------------------------------------------------------------------
 */

#if !(defined(_WIN32) || defined(MAC_OSX_TK) || defined(__CYGWIN__))
static int
TestmenubarObjCmd(
    ClientData clientData,	/* Main window for application. */
    Tcl_Interp *interp,		/* Current interpreter. */
    int objc,			/* Number of arguments. */
    Tcl_Obj *const objv[])		/* Argument strings. */
{
#ifdef __UNIX__
    Tk_Window mainWin = (Tk_Window)clientData;
    Tk_Window tkwin, menubar;

    if (objc < 2) {
	Tcl_WrongNumArgs(interp, 1, objv, "option ?arg ...?");
	return TCL_ERROR;
    }

    if (strcmp(Tcl_GetString(objv[1]), "window") == 0) {
	if (objc != 4) {
	    Tcl_WrongNumArgs(interp, 1, objv, "windows toplevel menubar");
	    return TCL_ERROR;
	}
	tkwin = Tk_NameToWindow(interp, Tcl_GetString(objv[2]), mainWin);
	if (tkwin == NULL) {
	    return TCL_ERROR;
	}
	if (Tcl_GetString(objv[3])[0] == 0) {
	    TkUnixSetMenubar(tkwin, NULL);
	} else {
	    menubar = Tk_NameToWindow(interp, Tcl_GetString(objv[3]), mainWin);
	    if (menubar == NULL) {
		return TCL_ERROR;
	    }
	    TkUnixSetMenubar(tkwin, menubar);
	}
    } else {
	Tcl_AppendResult(interp, "bad option \"", Tcl_GetString(objv[1]),
		"\": must be  window", NULL);
	return TCL_ERROR;
    }

    return TCL_OK;
#else
    Tcl_AppendResult(interp, "testmenubar is supported only under Unix", NULL);
    return TCL_ERROR;
#endif
}
#endif

/*
 *----------------------------------------------------------------------
 *
 * TestmetricsObjCmd --
 *
 *	This function implements the testmetrics command. It provides a way to
 *	determine the size of various widget components.
 *
 * Results:
 *	A standard Tcl result.
 *
 * Side effects:
 *	None.
 *
 *----------------------------------------------------------------------
 */

#if defined(_WIN32)
static int
TestmetricsObjCmd(
    TCL_UNUSED(void *),	/* Main window for application. */
    Tcl_Interp *interp,		/* Current interpreter. */
    int objc,			/* Number of arguments. */
    Tcl_Obj *const objv[])		/* Argument strings. */
{
    char buf[TCL_INTEGER_SPACE];
    int val;

    if (objc < 2) {
	Tcl_WrongNumArgs(interp, 1, objv, "option ?arg ...?");
	return TCL_ERROR;
    }

    if (strcmp(Tcl_GetString(objv[1]), "cyvscroll") == 0) {
	val = GetSystemMetrics(SM_CYVSCROLL);
    } else  if (strcmp(Tcl_GetString(objv[1]), "cxhscroll") == 0) {
	val = GetSystemMetrics(SM_CXHSCROLL);
    } else {
	Tcl_AppendResult(interp, "bad option \"", Tcl_GetString(objv[1]),
		"\": must be cxhscroll or cyvscroll", NULL);
	return TCL_ERROR;
    }
    sprintf(buf, "%d", val);
    Tcl_AppendResult(interp, buf, NULL);
    return TCL_OK;
}
#endif

/*
 *----------------------------------------------------------------------
 *
 * TestpropObjCmd --
 *
 *	This function implements the "testprop" command. It fetches and prints
 *	the value of a property on a window.
 *
 * Results:
 *	A standard Tcl result.
 *
 * Side effects:
 *	None.
 *
 *----------------------------------------------------------------------
 */

static int
TestpropObjCmd(
    ClientData clientData,	/* Main window for application. */
    Tcl_Interp *interp,		/* Current interpreter. */
    int objc,			/* Number of arguments. */
    Tcl_Obj *const objv[])		/* Argument strings. */
{
    Tk_Window mainWin = (Tk_Window)clientData;
    int result, actualFormat;
    unsigned long bytesAfter, length, value;
    Atom actualType, propName;
    unsigned char *property, *p;
    char *end;
    Window w;
    char buffer[30];

    if (objc != 3) {
	Tcl_WrongNumArgs(interp, 1, objv, "window property");
	return TCL_ERROR;
    }

    w = strtoul(Tcl_GetString(objv[1]), &end, 0);
    propName = Tk_InternAtom(mainWin, Tcl_GetString(objv[2]));
    property = NULL;
    result = XGetWindowProperty(Tk_Display(mainWin),
	    w, propName, 0, 100000, False, AnyPropertyType,
	    &actualType, &actualFormat, &length,
	    &bytesAfter, &property);
    if ((result == Success) && (actualType != None)) {
	if ((actualFormat == 8) && (actualType == XA_STRING)) {
	    for (p = property; ((unsigned long)(p-property)) < length; p++) {
		if (*p == 0) {
		    *p = '\n';
		}
	    }
	    Tcl_SetObjResult(interp, Tcl_NewStringObj((/*!unsigned*/char*)property, -1));
	} else {
	    for (p = property; length > 0; length--) {
		if (actualFormat == 32) {
		    value = *((long *) p);
		    p += sizeof(long);
		} else if (actualFormat == 16) {
		    value = 0xffff & (*((short *) p));
		    p += sizeof(short);
		} else {
		    value = 0xff & *p;
		    p += 1;
		}
		sprintf(buffer, "0x%lx", value);
		Tcl_AppendElement(interp, buffer);
	    }
	}
    }
    if (property != NULL) {
	XFree(property);
    }
    return TCL_OK;
}

/*
 *----------------------------------------------------------------------
 *
 * TestpropObjCmd --
 *
 *	This function implements the "testprop" command. It fetches and prints
 *	the value of a property on a window.
 *
 * Results:
 *	A standard Tcl result.
 *
 * Side effects:
 *	None.
 *
 *----------------------------------------------------------------------
 */

static int
TestprintfObjCmd(
    ClientData dummy,	/* Not used */
    Tcl_Interp *interp,		/* Current interpreter. */
    int objc,			/* Number of arguments. */
    Tcl_Obj *const objv[])	/* Argument strings. */
{
    char buffer[256];
    Tcl_WideInt wideInt;
    long long longLongInt;
    (void)dummy;

    if (objc != 2) {
	Tcl_WrongNumArgs(interp, 1, objv, "wideint");
	return TCL_ERROR;
    }
    if (Tcl_GetWideIntFromObj(interp, objv[1], &wideInt) != TCL_OK) {
	return TCL_ERROR;
    }
    longLongInt = wideInt;

    /* Just add a lot of arguments to sprintf. Reason: on AMD64, the first
     * 4 or 6 arguments (we assume 8, just in case) might be put in registers,
     * which still woudn't tell if the assumed size is correct: We want this
     * test-case to fail if the 64-bit value is printed as truncated to 32-bit.
     */
    sprintf(buffer, "%s%s%s%s%s%s%s%s%" TCL_LL_MODIFIER "d %"
	    TCL_LL_MODIFIER "u", "", "", "", "", "", "", "", "",
	    longLongInt, (unsigned long long)longLongInt);
    Tcl_AppendResult(interp, buffer, NULL);
    return TCL_OK;
}

#if !(defined(_WIN32) || defined(MAC_OSX_TK) || defined(__CYGWIN__))
/*
 *----------------------------------------------------------------------
 *
 * TestwrapperObjCmd --
 *
 *	This function implements the "testwrapper" command. It provides a way
 *	from Tcl to determine the extra window Tk adds in between the toplevel
 *	window and the window decorations.
 *
 * Results:
 *	A standard Tcl result.
 *
 * Side effects:
 *	None.
 *
 *----------------------------------------------------------------------
 */

static int
TestwrapperObjCmd(
    ClientData clientData,	/* Main window for application. */
    Tcl_Interp *interp,		/* Current interpreter. */
    int objc,			/* Number of arguments. */
    Tcl_Obj *const objv[])		/* Argument strings. */
{
    TkWindow *winPtr, *wrapperPtr;
    Tk_Window tkwin;

    if (objc != 2) {
	Tcl_WrongNumArgs(interp, 1, objv, "window");
	return TCL_ERROR;
    }

    tkwin = (Tk_Window)clientData;
    winPtr = (TkWindow *) Tk_NameToWindow(interp, Tcl_GetString(objv[1]), tkwin);
    if (winPtr == NULL) {
	return TCL_ERROR;
    }

    wrapperPtr = TkpGetWrapperWindow(winPtr);
    if (wrapperPtr != NULL) {
	char buf[TCL_INTEGER_SPACE];

	TkpPrintWindowId(buf, Tk_WindowId(wrapperPtr));
	Tcl_SetObjResult(interp, Tcl_NewStringObj(buf, -1));
    }
    return TCL_OK;
}
#endif

/*
 *----------------------------------------------------------------------
 *
 * CustomOptionSet, CustomOptionGet, CustomOptionRestore, CustomOptionFree --
 *
 *	Handlers for object-based custom configuration options. See
 *	Testobjconfigcommand.
 *
 * Results:
 *	See user documentation for expected results from these functions.
 *		CustomOptionSet		Standard Tcl Result.
 *		CustomOptionGet		Tcl_Obj * containing value.
 *		CustomOptionRestore	None.
 *		CustomOptionFree	None.
 *
 * Side effects:
 *	Depends on the function.
 *		CustomOptionSet		Sets option value to new setting.
 *		CustomOptionGet		Creates a new Tcl_Obj.
 *		CustomOptionRestore	Resets option value to original value.
 *		CustomOptionFree	Free storage for internal rep of option.
 *
 *----------------------------------------------------------------------
 */

static int
CustomOptionSet(
    TCL_UNUSED(void *),
    Tcl_Interp *interp,
    TCL_UNUSED(Tk_Window),
    Tcl_Obj **value,
    char *recordPtr,
    TkSizeT internalOffset,
    char *saveInternalPtr,
    int flags)
{
    int objEmpty;
    char *newStr, *string, *internalPtr;

    objEmpty = 0;

    if (internalOffset != TCL_INDEX_NONE) {
	internalPtr = recordPtr + internalOffset;
    } else {
	internalPtr = NULL;
    }

    /*
     * See if the object is empty.
     */

    if (value == NULL) {
	objEmpty = 1;
	CLANG_ASSERT(value);
    } else if ((*value)->bytes != NULL) {
	objEmpty = ((*value)->length == 0);
    } else {
	(void)Tcl_GetString(*value);
	objEmpty = ((*value)->length == 0);
    }

    if ((flags & TK_OPTION_NULL_OK) && objEmpty) {
	*value = NULL;
    } else {
	string = Tcl_GetString(*value);
	Tcl_UtfToUpper(string);
	if (strcmp(string, "BAD") == 0) {
	    Tcl_SetObjResult(interp, Tcl_NewStringObj("expected good value, got \"BAD\"", -1));
	    return TCL_ERROR;
	}
    }
    if (internalPtr != NULL) {
	if (*value != NULL) {
	    string = Tcl_GetString(*value);
	    newStr = (char *)ckalloc((*value)->length + 1);
	    strcpy(newStr, string);
	} else {
	    newStr = NULL;
	}
	*((char **) saveInternalPtr) = *((char **) internalPtr);
	*((char **) internalPtr) = newStr;
    }

    return TCL_OK;
}

static Tcl_Obj *
CustomOptionGet(
    TCL_UNUSED(void *),
    TCL_UNUSED(Tk_Window),
    char *recordPtr,
    TkSizeT internalOffset)
{
    return (Tcl_NewStringObj(*(char **)(recordPtr + internalOffset), -1));
}

static void
CustomOptionRestore(
    ClientData dummy,
    Tk_Window tkwin,
    char *internalPtr,
    char *saveInternalPtr)
{
    (void)dummy;
    (void)tkwin;

    *(char **)internalPtr = *(char **)saveInternalPtr;
    return;
}

static void
CustomOptionFree(
    ClientData dummy,
    Tk_Window tkwin,
    char *internalPtr)
{
    (void)dummy;
    (void)tkwin;

    if (*(char **)internalPtr != NULL) {
	ckfree(*(char **)internalPtr);
    }
}
/*
 *----------------------------------------------------------------------
 *
 * TestPhotoStringMatchCmd --
 *
 *	This function implements the "testphotostringmatch" command. It
 *	provides a way from Tcl to call the string match function for the
 *	default image handler directly.
 *
 * Results:
 *	A standard Tcl result. If data is in the proper format, the result in
 *	interp will contain width and height as a list. If the data cannot be
 *	parsed as default image format, returns TCL_ERROR and leaves an
 *	appropriate error message in interp.
 *
 * Side effects:
 *	None.
 *
 *----------------------------------------------------------------------
 */

static int
TestPhotoStringMatchCmd(
    ClientData clientData,	/* Main window for application. */
    Tcl_Interp *interp,		/* Current interpreter. */
    int objc,			/* Number of arguments. */
    Tcl_Obj *const objv[])		/* Argument strings. */
{
    Tcl_Obj *dummy = NULL;
    Tcl_Obj *resultObj[2];
    int width, height;
    (void)clientData;

    if (objc != 2) {
        Tcl_WrongNumArgs(interp, 1, objv, "imageData");
        return TCL_ERROR;
    }
    if (TkDebugPhotoStringMatchDef(interp, objv[1], dummy, &width, &height)) {
        resultObj[0] = Tcl_NewWideIntObj(width);
        resultObj[1] = Tcl_NewWideIntObj(height);
        Tcl_SetObjResult(interp, Tcl_NewListObj(2, resultObj));
        return TCL_OK;
    } else {
        return TCL_ERROR;
    }
}



/*
 * Local Variables:
 * mode: c
 * c-basic-offset: 4
 * fill-column: 78
 * End:
 */<|MERGE_RESOLUTION|>--- conflicted
+++ resolved
@@ -613,17 +613,12 @@
 		TK_CONFIG_NULL_OK, 0, 0x8},
 	    {TK_OPTION_STRING_TABLE,
 		"-stringtable", "StringTable", "stringTable",
-<<<<<<< HEAD
 		"one", offsetof(TypesRecord, stringTablePtr), TCL_INDEX_NONE,
-		TK_CONFIG_NULL_OK, stringTable, 0x10},
-=======
-		"one", Tk_Offset(TypesRecord, stringTablePtr), -1,
 		0, stringTable, 0x10},
 	    {TK_OPTION_STRING_TABLE,
 		"-stringtable2", "StringTable2", "stringTable2",
 		"two", Tk_Offset(TypesRecord, stringTablePtr2), -1,
 		0, stringTable2, 0x10},
->>>>>>> 3d433cf1
 	    {TK_OPTION_COLOR, "-color", "color", "Color",
 		"red", offsetof(TypesRecord, colorPtr), TCL_INDEX_NONE,
 		TK_CONFIG_NULL_OK, "black", 0x20},
