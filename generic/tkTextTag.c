/*
 * tkTextTag.c --
 *
 *	This module implements the "tag" subcommand of the widget command for
 *	text widgets, plus most of the other high-level functions related to
 *	tags.
 *
 * Copyright © 1992-1994 The Regents of the University of California.
 * Copyright © 1994-1997 Sun Microsystems, Inc.
 *
 * See the file "license.terms" for information on usage and redistribution of
 * this file, and for a DISCLAIMER OF ALL WARRANTIES.
 */

#include "tkInt.h"
#include "tkText.h"
#include "default.h"

static const Tk_OptionSpec tagOptionSpecs[] = {
    {TK_OPTION_BORDER, "-background", NULL, NULL,
	NULL, TCL_INDEX_NONE, offsetof(TkTextTag, border), TK_OPTION_NULL_OK, 0, 0},
    {TK_OPTION_BITMAP, "-bgstipple", NULL, NULL,
	NULL, TCL_INDEX_NONE, offsetof(TkTextTag, bgStipple), TK_OPTION_NULL_OK, 0, 0},
    {TK_OPTION_PIXELS, "-borderwidth", NULL, NULL,
	NULL, offsetof(TkTextTag, borderWidthPtr), offsetof(TkTextTag, borderWidth),
	TK_OPTION_NULL_OK, 0, 0},
    {TK_OPTION_BOOLEAN, "-elide", NULL, NULL,
	NULL, offsetof(TkTextTag, elideObj), offsetof(TkTextTag, elide),
	TK_OPTION_NULL_OK, 0, 0},
    {TK_OPTION_BITMAP, "-fgstipple", NULL, NULL,
	NULL, TCL_INDEX_NONE, offsetof(TkTextTag, fgStipple), TK_OPTION_NULL_OK, 0, 0},
    {TK_OPTION_FONT, "-font", NULL, NULL,
	NULL, TCL_INDEX_NONE, offsetof(TkTextTag, tkfont), TK_OPTION_NULL_OK, 0, 0},
    {TK_OPTION_COLOR, "-foreground", NULL, NULL,
	NULL, TCL_INDEX_NONE, offsetof(TkTextTag, fgColor), TK_OPTION_NULL_OK, 0, 0},
    {TK_OPTION_JUSTIFY, "-justify", NULL, NULL,
	NULL, offsetof(TkTextTag, justifyObj), offsetof(TkTextTag, justify), TK_OPTION_NULL_OK, 0,0},
    {TK_OPTION_PIXELS, "-lmargin1", NULL, NULL,
	NULL, offsetof(TkTextTag, lMargin1Obj), offsetof(TkTextTag, lMargin1), TK_OPTION_NULL_OK,0,0},
    {TK_OPTION_PIXELS, "-lmargin2", NULL, NULL,
	NULL, offsetof(TkTextTag, lMargin2Obj), offsetof(TkTextTag, lMargin2), TK_OPTION_NULL_OK,0,0},
    {TK_OPTION_BORDER, "-lmargincolor", NULL, NULL,
	NULL, TCL_INDEX_NONE, offsetof(TkTextTag, lMarginColor), TK_OPTION_NULL_OK, 0, 0},
    {TK_OPTION_PIXELS, "-offset", NULL, NULL,
	NULL, offsetof(TkTextTag, offsetObj), offsetof(TkTextTag, offset), TK_OPTION_NULL_OK, 0, 0},
    {TK_OPTION_BOOLEAN, "-overstrike", NULL, NULL,
	NULL, offsetof(TkTextTag, overstrikePtr), offsetof(TkTextTag, overstrike),
	TK_OPTION_NULL_OK, 0, 0},
    {TK_OPTION_COLOR, "-overstrikefg", NULL, NULL,
	NULL, TCL_INDEX_NONE, offsetof(TkTextTag, overstrikeColor),
	TK_OPTION_NULL_OK, 0, 0},
    {TK_OPTION_RELIEF, "-relief", NULL, NULL,
	NULL, offsetof(TkTextTag, reliefObj), offsetof(TkTextTag, relief), TK_OPTION_NULL_OK, 0, 0},
    {TK_OPTION_PIXELS, "-rmargin", NULL, NULL,
	NULL, offsetof(TkTextTag, rMarginObj), offsetof(TkTextTag, rMargin), TK_OPTION_NULL_OK, 0,0},
    {TK_OPTION_BORDER, "-rmargincolor", NULL, NULL,
	NULL, TCL_INDEX_NONE, offsetof(TkTextTag, rMarginColor), TK_OPTION_NULL_OK, 0, 0},
    {TK_OPTION_BORDER, "-selectbackground", NULL, NULL,
	NULL, TCL_INDEX_NONE, offsetof(TkTextTag, selBorder), TK_OPTION_NULL_OK, 0, 0},
    {TK_OPTION_COLOR, "-selectforeground", NULL, NULL,
	NULL, TCL_INDEX_NONE, offsetof(TkTextTag, selFgColor), TK_OPTION_NULL_OK, 0, 0},
    {TK_OPTION_PIXELS, "-spacing1", NULL, NULL,
	NULL, offsetof(TkTextTag, spacing1Obj), offsetof(TkTextTag, spacing1), TK_OPTION_NULL_OK,0,0},
    {TK_OPTION_PIXELS, "-spacing2", NULL, NULL,
	NULL, offsetof(TkTextTag, spacing2Obj), offsetof(TkTextTag, spacing2), TK_OPTION_NULL_OK,0,0},
    {TK_OPTION_PIXELS, "-spacing3", NULL, NULL,
	NULL, offsetof(TkTextTag, spacing3Obj), offsetof(TkTextTag, spacing3), TK_OPTION_NULL_OK,0,0},
    {TK_OPTION_STRING, "-tabs", NULL, NULL,
	NULL, offsetof(TkTextTag, tabStringPtr), TCL_INDEX_NONE, TK_OPTION_NULL_OK, 0, 0},
    {TK_OPTION_STRING_TABLE, "-tabstyle", NULL, NULL,
	NULL, TCL_INDEX_NONE, offsetof(TkTextTag, tabStyle),
	TK_OPTION_NULL_OK, tkTextTabStyleStrings, 0},
    {TK_OPTION_BOOLEAN, "-underline", NULL, NULL,
	NULL, offsetof(TkTextTag, underlinePtr), offsetof(TkTextTag, underline),
	TK_OPTION_NULL_OK, 0, 0},
    {TK_OPTION_COLOR, "-underlinefg", NULL, NULL,
	NULL, TCL_INDEX_NONE, offsetof(TkTextTag, underlineColor),
	TK_OPTION_NULL_OK, 0, 0},
    {TK_OPTION_STRING_TABLE, "-wrap", NULL, NULL,
	NULL, TCL_INDEX_NONE, offsetof(TkTextTag, wrapMode),
	TK_OPTION_NULL_OK|TK_OPTION_ENUM_VAR, tkTextWrapStrings, 0},
    {TK_OPTION_END, NULL, NULL, NULL, NULL, 0, 0, 0, 0, 0}
};

/*
 * Forward declarations for functions defined later in this file:
 */

static void		ChangeTagPriority(TkText *textPtr, TkTextTag *tagPtr,
			    int prio);
static TkTextTag *	FindTag(Tcl_Interp *interp, TkText *textPtr,
			    Tcl_Obj *tagName);
static void		SortTags(int numTags, TkTextTag **tagArrayPtr);
static int		TagSortProc(const void *first, const void *second);
static void		TagBindEvent(TkText *textPtr, XEvent *eventPtr,
			    int numTags, TkTextTag **tagArrayPtr);

/*
 *--------------------------------------------------------------
 *
 * TkTextTagCmd --
 *
 *	This function is invoked to process the "tag" options of the widget
 *	command for text widgets. See the user documentation for details on
 *	what it does.
 *
 * Results:
 *	A standard Tcl result.
 *
 * Side effects:
 *	See the user documentation.
 *
 *--------------------------------------------------------------
 */

int
TkTextTagCmd(
    TkText *textPtr,	/* Information about text widget. */
    Tcl_Interp *interp,		/* Current interpreter. */
    Tcl_Size objc,			/* Number of arguments. */
    Tcl_Obj *const objv[])	/* Argument objects. Someone else has already
				 * parsed this command enough to know that
				 * objv[1] is "tag". */
{
    static const char *const tagOptionStrings[] = {
	"add", "bind", "cget", "configure", "delete", "lower", "names",
	"nextrange", "prevrange", "raise", "ranges", "remove", NULL
    };
    enum tagOptions {
	TAG_ADD, TAG_BIND, TAG_CGET, TAG_CONFIGURE, TAG_DELETE, TAG_LOWER,
	TAG_NAMES, TAG_NEXTRANGE, TAG_PREVRANGE, TAG_RAISE, TAG_RANGES,
	TAG_REMOVE
    };
    int optionIndex;
    Tcl_Size i;
    TkTextTag *tagPtr;
    TkTextIndex index1, index2;

    if (objc < 3) {
	Tcl_WrongNumArgs(interp, 2, objv, "option ?arg ...?");
	return TCL_ERROR;
    }

    if (Tcl_GetIndexFromObjStruct(interp, objv[2], tagOptionStrings,
	    sizeof(char *), "tag option", 0, &optionIndex) != TCL_OK) {
	return TCL_ERROR;
    }

    switch ((enum tagOptions)optionIndex) {
    case TAG_ADD:
    case TAG_REMOVE: {
	int addTag;

	if (((enum tagOptions)optionIndex) == TAG_ADD) {
	    addTag = 1;
	} else {
	    addTag = 0;
	}
	if (objc < 5) {
	    Tcl_WrongNumArgs(interp, 3, objv,
		    "tagName index1 ?index2 index1 index2 ...?");
	    return TCL_ERROR;
	}
	tagPtr = TkTextCreateTag(textPtr, Tcl_GetString(objv[3]), NULL);
	if (tagPtr->elide > 0) {
		/*
		* Indices are potentially obsolete after adding or removing
		* elided character ranges, especially indices having "display"
		* or "any" submodifier, therefore increase the epoch.
		*/
		textPtr->sharedTextPtr->stateEpoch++;
	}
	for (i = 4; i < (Tcl_Size)objc; i += 2) {
	    if (TkTextGetObjIndex(interp, textPtr, objv[i],
		    &index1) != TCL_OK) {
		return TCL_ERROR;
	    }
	    if ((Tcl_Size)objc > (i+1)) {
		if (TkTextGetObjIndex(interp, textPtr, objv[i+1],
			&index2) != TCL_OK) {
		    return TCL_ERROR;
		}
		if (TkTextIndexCmp(&index1, &index2) >= 0) {
		    return TCL_OK;
		}
	    } else {
		index2 = index1;
		TkTextIndexForwChars(NULL,&index2, 1, &index2, COUNT_INDICES);
	    }

	    if (tagPtr->affectsDisplay) {
		TkTextRedrawTag(textPtr->sharedTextPtr, NULL, &index1, &index2,
			tagPtr, !addTag);
	    } else {
		/*
		 * Still need to trigger enter/leave events on tags that have
		 * changed.
		 */

		TkTextEventuallyRepick(textPtr);
	    }
	    if (TkBTreeTag(&index1, &index2, tagPtr, addTag)) {
		/*
		 * If the tag is "sel", and we actually adjusted something
		 * then grab the selection if we're supposed to export it and
		 * don't already have it.
		 *
		 * Also, invalidate partially-completed selection retrievals.
		 * We only need to check whether the tag is "sel" for this
		 * textPtr (not for other peer widget's "sel" tags) because we
		 * cannot reach this code path with a different widget's "sel"
		 * tag.
		 */

		if (tagPtr == textPtr->selTagPtr) {
		    /*
		     * Send an event that the selection changed. This is
		     * equivalent to:
		     *	   event generate $textWidget <<Selection>>
		     */

		    TkTextSelectionEvent(textPtr);

		    if (addTag && textPtr->exportSelection
			    && (!Tcl_IsSafe(textPtr->interp))
			    && !(textPtr->flags & GOT_SELECTION)) {
			Tk_OwnSelection(textPtr->tkwin, XA_PRIMARY,
				TkTextLostSelection, textPtr);
			textPtr->flags |= GOT_SELECTION;
		    }
		    textPtr->abortSelections = 1;
		}
	    }
	}
	break;
    }
    case TAG_BIND:
	if ((objc < 4) || (objc > 6)) {
	    Tcl_WrongNumArgs(interp, 3, objv, "tagName ?sequence? ?command?");
	    return TCL_ERROR;
	}
	tagPtr = TkTextCreateTag(textPtr, Tcl_GetString(objv[3]), NULL);

	/*
	 * Make a binding table if the widget doesn't already have one.
	 */

	if (textPtr->sharedTextPtr->bindingTable == NULL) {
	    textPtr->sharedTextPtr->bindingTable =
		    Tk_CreateBindingTable(interp);
	}

	if (objc == 6) {
	    int append = 0;
	    unsigned long mask;
	    const char *fifth = Tcl_GetString(objv[5]);

	    if (fifth[0] == 0) {
		return Tk_DeleteBinding(interp,
			textPtr->sharedTextPtr->bindingTable,
			(void *) tagPtr->name, Tcl_GetString(objv[4]));
	    }
	    if (fifth[0] == '+') {
		fifth++;
		append = 1;
	    }
	    mask = Tk_CreateBinding(interp,
		    textPtr->sharedTextPtr->bindingTable,
		    (void *) tagPtr->name, Tcl_GetString(objv[4]), fifth,
		    append);
	    if (mask == 0) {
		return TCL_ERROR;
	    }
	    if (mask & ~(unsigned long)(ButtonMotionMask|Button1MotionMask
		    |Button2MotionMask|Button3MotionMask|Button4MotionMask
		    |Button5MotionMask|ButtonPressMask|ButtonReleaseMask
		    |EnterWindowMask|LeaveWindowMask|KeyPressMask
		    |KeyReleaseMask|PointerMotionMask|VirtualEventMask)) {
		Tk_DeleteBinding(interp, textPtr->sharedTextPtr->bindingTable,
			(void *) tagPtr->name, Tcl_GetString(objv[4]));
		Tcl_SetObjResult(interp, Tcl_NewStringObj(
			"requested illegal events; only key, button, motion,"
			" enter, leave, and virtual events may be used", TCL_INDEX_NONE));
		Tcl_SetErrorCode(interp, "TK", "TEXT", "TAG_BIND_EVENT",NULL);
		return TCL_ERROR;
	    }
	} else if (objc == 5) {
	    const char *command;

	    command = Tk_GetBinding(interp,
		    textPtr->sharedTextPtr->bindingTable,
		    (void *) tagPtr->name, Tcl_GetString(objv[4]));
	    if (command == NULL) {
		const char *string = Tcl_GetString(Tcl_GetObjResult(interp));

		/*
		 * Ignore missing binding errors. This is a special hack that
		 * relies on the error message returned by FindSequence in
		 * tkBind.c.
		 */

		if (string[0] != '\0') {
		    return TCL_ERROR;
		}
		Tcl_ResetResult(interp);
	    } else {
		Tcl_SetObjResult(interp, Tcl_NewStringObj(command, TCL_INDEX_NONE));
	    }
	} else {
	    Tk_GetAllBindings(interp, textPtr->sharedTextPtr->bindingTable,
		    (void *) tagPtr->name);
	}
	break;
    case TAG_CGET:
	if (objc != 5) {
	    Tcl_WrongNumArgs(interp, 1, objv, "tag cget tagName option");
	    return TCL_ERROR;
	} else {
	    Tcl_Obj *objPtr;

	    tagPtr = FindTag(interp, textPtr, objv[3]);
	    if (tagPtr == NULL) {
		return TCL_ERROR;
	    }
	    objPtr = Tk_GetOptionValue(interp, tagPtr,
		    tagPtr->optionTable, objv[4], textPtr->tkwin);
	    if (objPtr == NULL) {
		return TCL_ERROR;
	    }
	    Tcl_SetObjResult(interp, objPtr);
	    return TCL_OK;
	}
	break;
    case TAG_CONFIGURE: {
	int newTag;

	if (objc < 4) {
	    Tcl_WrongNumArgs(interp, 3, objv,
		    "tagName ?-option value ...?");
	    return TCL_ERROR;
	}
	tagPtr = TkTextCreateTag(textPtr, Tcl_GetString(objv[3]), &newTag);
	if (objc <= 5) {
	    Tcl_Obj *objPtr = Tk_GetOptionInfo(interp, tagPtr,
		    tagPtr->optionTable,
		    (objc == 5) ? objv[4] : NULL, textPtr->tkwin);

	    if (objPtr == NULL) {
		return TCL_ERROR;
	    }
	    Tcl_SetObjResult(interp, objPtr);
	    return TCL_OK;
	} else {
	    int result = TCL_OK;

	    if (Tk_SetOptions(interp, tagPtr, tagPtr->optionTable,
		    objc-4, objv+4, textPtr->tkwin, NULL, NULL) != TCL_OK) {
		return TCL_ERROR;
	    }

	    /*
	     * Some of the configuration options, like -underline and
	     * -justify, require additional translation (this is needed
	     * because we need to distinguish a particular value of an option
	     * from "unspecified").
	     */

	    if (tagPtr->borderWidth < 0) {
		tagPtr->borderWidth = 0;
	    }
	    if (tagPtr->spacing1 != INT_MIN) {
		if (tagPtr->spacing1 < 0) {
		    tagPtr->spacing1 = 0;
		}
	    }
	    if (tagPtr->spacing2 != INT_MIN) {
		if (tagPtr->spacing2 < 0) {
		    tagPtr->spacing2 = 0;
		}
	    }
	    if (tagPtr->spacing3 != INT_MIN) {
		if (tagPtr->spacing3 < 0) {
		    tagPtr->spacing3 = 0;
		}
	    }
	    if (tagPtr->tabArrayPtr != NULL) {
		ckfree(tagPtr->tabArrayPtr);
		tagPtr->tabArrayPtr = NULL;
	    }
	    if (tagPtr->tabStringPtr != NULL) {
		tagPtr->tabArrayPtr =
			TkTextGetTabs(interp, textPtr, tagPtr->tabStringPtr);
		if (tagPtr->tabArrayPtr == NULL) {
		    return TCL_ERROR;
		}
	    }
	    if (tagPtr->elide >= 0) {
		/*
		 * Indices are potentially obsolete after changing -elide,
		 * especially those computed with "display" or "any"
		 * submodifier, therefore increase the epoch.
		 */

		textPtr->sharedTextPtr->stateEpoch++;
	    }

	    /*
	     * If the "sel" tag was changed, be sure to mirror information
	     * from the tag back into the text widget record. NOTE: we don't
	     * have to free up information in the widget record before
	     * overwriting it, because it was mirrored in the tag and hence
	     * freed when the tag field was overwritten.
	     */

	    if (tagPtr == textPtr->selTagPtr) {
                if (tagPtr->selBorder == NULL) {
                    textPtr->selBorder = tagPtr->border;
                } else {
                    textPtr->selBorder = tagPtr->selBorder;
                }
		textPtr->selBorderWidth = tagPtr->borderWidth;
		textPtr->selBorderWidthPtr = tagPtr->borderWidthPtr;
                if (tagPtr->selFgColor == NULL) {
                    textPtr->selFgColorPtr = tagPtr->fgColor;
                } else {
                    textPtr->selFgColorPtr = tagPtr->selFgColor;
                }
	    }

	    tagPtr->affectsDisplay = 0;
	    tagPtr->affectsDisplayGeometry = 0;
	    if ((tagPtr->elide >= 0)
		    || (tagPtr->tkfont != NULL)
		    || (tagPtr->justify != TK_JUSTIFY_NULL)
		    || (tagPtr->lMargin1 != INT_MIN)
		    || (tagPtr->lMargin2 != INT_MIN)
		    || (tagPtr->offset != INT_MIN)
		    || (tagPtr->rMargin != INT_MIN)
		    || (tagPtr->spacing1 != INT_MIN)
		    || (tagPtr->spacing2 != INT_MIN)
		    || (tagPtr->spacing3 != INT_MIN)
		    || (tagPtr->tabStringPtr != NULL)
		    || (tagPtr->tabStyle == TK_TEXT_TABSTYLE_TABULAR)
		    || (tagPtr->tabStyle == TK_TEXT_TABSTYLE_WORDPROCESSOR)
		    || (tagPtr->wrapMode == TEXT_WRAPMODE_CHAR)
		    || (tagPtr->wrapMode == TEXT_WRAPMODE_NONE)
		    || (tagPtr->wrapMode == TEXT_WRAPMODE_WORD)) {
		tagPtr->affectsDisplay = 1;
		tagPtr->affectsDisplayGeometry = 1;
	    }
	    if ((tagPtr->border != NULL)
		    || (tagPtr->selBorder != NULL)
		    || (tagPtr->relief != TK_RELIEF_NULL)
		    || (tagPtr->bgStipple != None)
		    || (tagPtr->fgColor != NULL)
		    || (tagPtr->selFgColor != NULL)
		    || (tagPtr->fgStipple != None)
		    || (tagPtr->overstrike >= 0)
                    || (tagPtr->overstrikeColor != NULL)
		    || (tagPtr->underline >= 0)
                    || (tagPtr->underlineColor != NULL)
                    || (tagPtr->lMarginColor != NULL)
                    || (tagPtr->rMarginColor != NULL)) {
		tagPtr->affectsDisplay = 1;
	    }
	    if (!newTag) {
		/*
		 * This line is not necessary if this is a new tag, since it
		 * can't possibly have been applied to anything yet.
		 */

		/*
		 * VMD: If this is the 'sel' tag, then we don't need to call
		 * this for all peers, unless we actually want to synchronize
		 * sel-style changes across the peers.
		 */

		TkTextRedrawTag(textPtr->sharedTextPtr, NULL,
			NULL, NULL, tagPtr, 1);
	    }
	    return result;
	}
	break;
    }
    case TAG_DELETE: {
	Tcl_HashEntry *hPtr;

	if (objc < 4) {
	    Tcl_WrongNumArgs(interp, 3, objv, "tagName ?tagName ...?");
	    return TCL_ERROR;
	}
	for (i = 3; i < (Tcl_Size)objc; i++) {
	    hPtr = Tcl_FindHashEntry(&textPtr->sharedTextPtr->tagTable,
		    Tcl_GetString(objv[i]));
	    if (hPtr == NULL) {
		/*
		 * Either this tag doesn't exist or it's the 'sel' tag (which
		 * is not in the hash table). Either way we don't want to
		 * delete it.
		 */

		continue;
	    }
	    tagPtr = (TkTextTag *)Tcl_GetHashValue(hPtr);
	    if (tagPtr == textPtr->selTagPtr) {
		continue;
	    }
	    if (tagPtr->affectsDisplay) {
		TkTextRedrawTag(textPtr->sharedTextPtr, NULL,
			NULL, NULL, tagPtr, 1);
	    }
	    TkTextDeleteTag(textPtr, tagPtr);
	    Tcl_DeleteHashEntry(hPtr);
	}
	break;
    }
    case TAG_LOWER: {
	TkTextTag *tagPtr2;
	int prio;

	if ((objc != 4) && (objc != 5)) {
	    Tcl_WrongNumArgs(interp, 3, objv, "tagName ?belowThis?");
	    return TCL_ERROR;
	}
	tagPtr = FindTag(interp, textPtr, objv[3]);
	if (tagPtr == NULL) {
	    return TCL_ERROR;
	}
	if (objc == 5) {
	    tagPtr2 = FindTag(interp, textPtr, objv[4]);
	    if (tagPtr2 == NULL) {
		return TCL_ERROR;
	    }
	    if (tagPtr->priority < tagPtr2->priority) {
		prio = tagPtr2->priority - 1;
	    } else {
		prio = tagPtr2->priority;
	    }
	} else {
	    prio = 0;
	}
	ChangeTagPriority(textPtr, tagPtr, prio);

	/*
	 * If this is the 'sel' tag, then we don't actually need to call this
	 * for all peers.
	 */

	TkTextRedrawTag(textPtr->sharedTextPtr, NULL, NULL, NULL, tagPtr, 1);
	break;
    }
    case TAG_NAMES: {
	TkTextTag **arrayPtr;
	Tcl_Size arraySize;
	Tcl_Obj *listObj;

	if ((objc != 3) && (objc != 4)) {
	    Tcl_WrongNumArgs(interp, 3, objv, "?index?");
	    return TCL_ERROR;
	}
	if (objc == 3) {
	    Tcl_HashSearch search;
	    Tcl_HashEntry *hPtr;

	    arrayPtr = (TkTextTag **)ckalloc(textPtr->sharedTextPtr->numTags
		    * sizeof(TkTextTag *));
	    for (i=0, hPtr = Tcl_FirstHashEntry(
		    &textPtr->sharedTextPtr->tagTable, &search);
		    hPtr != NULL; i++, hPtr = Tcl_NextHashEntry(&search)) {
		arrayPtr[i] = (TkTextTag *)Tcl_GetHashValue(hPtr);
	    }

	    /*
	     * The 'sel' tag is not in the hash table.
	     */

	    arrayPtr[i] = textPtr->selTagPtr;
	    arraySize = ++i;
	} else {
	    if (TkTextGetObjIndex(interp, textPtr, objv[3],
		    &index1) != TCL_OK) {
		return TCL_ERROR;
	    }
	    arrayPtr = TkBTreeGetTags(&index1, textPtr, &arraySize);
	    if (arrayPtr == NULL) {
		return TCL_OK;
	    }
	}

	SortTags(arraySize, arrayPtr);
	listObj = Tcl_NewListObj(0, NULL);

	for (i = 0; i < arraySize; i++) {
	    tagPtr = arrayPtr[i];
	    Tcl_ListObjAppendElement(interp, listObj,
		    Tcl_NewStringObj(tagPtr->name,-1));
	}
	Tcl_SetObjResult(interp, listObj);
	ckfree(arrayPtr);
	break;
    }
    case TAG_NEXTRANGE: {
	TkTextIndex last;
	TkTextSearch tSearch;
	char position[TK_POS_CHARS];
	Tcl_Obj *resultObj;

	if ((objc != 5) && (objc != 6)) {
	    Tcl_WrongNumArgs(interp, 3, objv, "tagName index1 ?index2?");
	    return TCL_ERROR;
	}
	tagPtr = FindTag(NULL, textPtr, objv[3]);
	if (tagPtr == NULL) {
	    return TCL_OK;
	}
	if (TkTextGetObjIndex(interp, textPtr, objv[4], &index1) != TCL_OK) {
	    return TCL_ERROR;
	}
	TkTextMakeByteIndex(textPtr->sharedTextPtr->tree, textPtr,
		TkBTreeNumLines(textPtr->sharedTextPtr->tree, textPtr),
		0, &last);
	if (objc == 5) {
	    index2 = last;
	} else if (TkTextGetObjIndex(interp, textPtr, objv[5],
		&index2) != TCL_OK) {
	    return TCL_ERROR;
	}

	/*
	 * The search below is a bit tricky. Rather than use the B-tree
	 * facilities to stop the search at index2, let it search up until the
	 * end of the file but check for a position past index2 ourselves.
	 * The reason for doing it this way is that we only care whether the
	 * *start* of the range is before index2; once we find the start, we
	 * don't want TkBTreeNextTag to abort the search because the end of
	 * the range is after index2.
	 */

	TkBTreeStartSearch(&index1, &last, tagPtr, &tSearch);
	if (TkBTreeCharTagged(&index1, tagPtr)) {
	    TkTextSegment *segPtr;
	    int offset;

	    /*
	     * The first character is tagged. See if there is an on-toggle
	     * just before the character. If not, then skip to the end of this
	     * tagged range.
	     */

	    for (segPtr = index1.linePtr->segPtr, offset = index1.byteIndex;
		    offset >= 0;
		    offset -= segPtr->size, segPtr = segPtr->nextPtr) {
		if ((offset == 0) && (segPtr->typePtr == &tkTextToggleOnType)
			&& (segPtr->body.toggle.tagPtr == tagPtr)) {
		    goto gotStart;
		}
	    }
	    if (!TkBTreeNextTag(&tSearch)) {
		return TCL_OK;
	    }
	}

	/*
	 * Find the start of the tagged range.
	 */

	if (!TkBTreeNextTag(&tSearch)) {
	    return TCL_OK;
	}

    gotStart:
	if (TkTextIndexCmp(&tSearch.curIndex, &index2) >= 0) {
	    return TCL_OK;
	}
	resultObj = Tcl_NewObj();
	TkTextPrintIndex(textPtr, &tSearch.curIndex, position);
	Tcl_ListObjAppendElement(NULL, resultObj,
		Tcl_NewStringObj(position, TCL_INDEX_NONE));
	TkBTreeNextTag(&tSearch);
	TkTextPrintIndex(textPtr, &tSearch.curIndex, position);
	Tcl_ListObjAppendElement(NULL, resultObj,
		Tcl_NewStringObj(position, TCL_INDEX_NONE));
	Tcl_SetObjResult(interp, resultObj);
	break;
    }
    case TAG_PREVRANGE: {
	TkTextIndex last;
	TkTextSearch tSearch;
	char position1[TK_POS_CHARS];
	char position2[TK_POS_CHARS];
	Tcl_Obj *resultObj;

	if ((objc != 5) && (objc != 6)) {
	    Tcl_WrongNumArgs(interp, 3, objv, "tagName index1 ?index2?");
	    return TCL_ERROR;
	}
	tagPtr = FindTag(NULL, textPtr, objv[3]);
	if (tagPtr == NULL) {
	    return TCL_OK;
	}
	if (TkTextGetObjIndex(interp, textPtr, objv[4], &index1) != TCL_OK) {
	    return TCL_ERROR;
	}
	if (objc == 5) {
	    TkTextMakeByteIndex(textPtr->sharedTextPtr->tree, textPtr, 0, 0,
		    &index2);
	} else if (TkTextGetObjIndex(interp, textPtr, objv[5],
		&index2) != TCL_OK) {
	    return TCL_ERROR;
	}

	/*
	 * The search below is a bit weird. The previous toggle can be either
	 * an on or off toggle. If it is an on toggle, then we need to turn
	 * around and search forward for the end toggle. Otherwise we keep
	 * searching backwards.
	 */

	TkBTreeStartSearchBack(&index1, &index2, tagPtr, &tSearch);

	if (!TkBTreePrevTag(&tSearch)) {
	    /*
	     * Special case, there may be a tag off toggle at index1, and a
	     * tag on toggle before the start of a partial peer widget. In
	     * this case we missed it.
	     */

	    if (textPtr->start != NULL && (textPtr->start == index2.linePtr)
		    && (index2.byteIndex == 0)
		    && TkBTreeCharTagged(&index2, tagPtr)
		    && (TkTextIndexCmp(&index2, &index1) < 0)) {
		/*
		 * The first character is tagged, so just add the range from
		 * the first char to the start of the range.
		 */

		TkTextPrintIndex(textPtr, &index2, position1);
		TkTextPrintIndex(textPtr, &index1, position2);
		goto gotPrevIndexPair;
	    }
	    return TCL_OK;
	}

	if (tSearch.segPtr->typePtr == &tkTextToggleOnType) {
	    TkTextPrintIndex(textPtr, &tSearch.curIndex, position1);
	    if (textPtr->start != NULL) {
		/*
		 * Make sure the first index is not before the first allowed
		 * text index in this widget.
		 */

		TkTextIndex firstIndex;

		firstIndex.linePtr = textPtr->start;
		firstIndex.byteIndex = 0;
		firstIndex.textPtr = NULL;
		if (TkTextIndexCmp(&tSearch.curIndex, &firstIndex) < 0) {
		    if (TkTextIndexCmp(&firstIndex, &index1) >= 0) {
			/*
			 * But now the new first index is actually too far
			 * along in the text, so nothing is returned.
			 */

			return TCL_OK;
		    }
		    TkTextPrintIndex(textPtr, &firstIndex, position1);
		}
	    }
	    TkTextMakeByteIndex(textPtr->sharedTextPtr->tree, textPtr,
		    TkBTreeNumLines(textPtr->sharedTextPtr->tree, textPtr),
		    0, &last);
	    TkBTreeStartSearch(&tSearch.curIndex, &last, tagPtr, &tSearch);
	    TkBTreeNextTag(&tSearch);
	    TkTextPrintIndex(textPtr, &tSearch.curIndex, position2);
	} else {
	    TkTextPrintIndex(textPtr, &tSearch.curIndex, position2);
	    TkBTreePrevTag(&tSearch);
	    TkTextPrintIndex(textPtr, &tSearch.curIndex, position1);
	    if (TkTextIndexCmp(&tSearch.curIndex, &index2) < 0) {
		if (textPtr->start != NULL && index2.linePtr == textPtr->start
			&& index2.byteIndex == 0) {
		    /* It's ok */
		    TkTextPrintIndex(textPtr, &index2, position1);
		} else {
		    return TCL_OK;
		}
	    }
	}

    gotPrevIndexPair:
	resultObj = Tcl_NewObj();
	Tcl_ListObjAppendElement(NULL, resultObj,
		Tcl_NewStringObj(position1, TCL_INDEX_NONE));
	Tcl_ListObjAppendElement(NULL, resultObj,
		Tcl_NewStringObj(position2, TCL_INDEX_NONE));
	Tcl_SetObjResult(interp, resultObj);
	break;
    }
    case TAG_RAISE: {
	TkTextTag *tagPtr2;
	int prio;

	if ((objc != 4) && (objc != 5)) {
	    Tcl_WrongNumArgs(interp, 3, objv, "tagName ?aboveThis?");
	    return TCL_ERROR;
	}
	tagPtr = FindTag(interp, textPtr, objv[3]);
	if (tagPtr == NULL) {
	    return TCL_ERROR;
	}
	if (objc == 5) {
	    tagPtr2 = FindTag(interp, textPtr, objv[4]);
	    if (tagPtr2 == NULL) {
		return TCL_ERROR;
	    }
	    if (tagPtr->priority <= tagPtr2->priority) {
		prio = tagPtr2->priority;
	    } else {
		prio = tagPtr2->priority + 1;
	    }
	} else {
	    prio = textPtr->sharedTextPtr->numTags-1;
	}
	ChangeTagPriority(textPtr, tagPtr, prio);

	/*
	 * If this is the 'sel' tag, then we don't actually need to call this
	 * for all peers.
	 */

	TkTextRedrawTag(textPtr->sharedTextPtr, NULL, NULL, NULL, tagPtr, 1);
	break;
    }
    case TAG_RANGES: {
	TkTextIndex first, last;
	TkTextSearch tSearch;
	Tcl_Obj *listObj = Tcl_NewListObj(0, NULL);
	int count = 0;

	if (objc != 4) {
	    Tcl_WrongNumArgs(interp, 3, objv, "tagName");
	    return TCL_ERROR;
	}
	tagPtr = FindTag(NULL, textPtr, objv[3]);
	if (tagPtr == NULL) {
	    return TCL_OK;
	}
	TkTextMakeByteIndex(textPtr->sharedTextPtr->tree, textPtr, 0, 0,
		&first);
	TkTextMakeByteIndex(textPtr->sharedTextPtr->tree, textPtr,
		TkBTreeNumLines(textPtr->sharedTextPtr->tree, textPtr),
		0, &last);
	TkBTreeStartSearch(&first, &last, tagPtr, &tSearch);
	if (TkBTreeCharTagged(&first, tagPtr)) {
	    Tcl_ListObjAppendElement(NULL, listObj,
		    TkTextNewIndexObj(textPtr, &first));
	    count++;
	}
	while (TkBTreeNextTag(&tSearch)) {
	    Tcl_ListObjAppendElement(NULL, listObj,
		    TkTextNewIndexObj(textPtr, &tSearch.curIndex));
	    count++;
	}
	if (count % 2 == 1) {
	    /*
	     * If a text widget uses '-end', it won't necessarily run to the
	     * end of the B-tree, and therefore the tag range might not be
	     * closed. In this case we add the end of the range.
	     */

	    Tcl_ListObjAppendElement(NULL, listObj,
		    TkTextNewIndexObj(textPtr, &last));
	}
	Tcl_SetObjResult(interp, listObj);
	break;
    }
    }
    return TCL_OK;
}

/*
 *----------------------------------------------------------------------
 *
 * TkTextCreateTag --
 *
 *	Find the record describing a tag within a given text widget, creating
 *	a new record if one doesn't already exist.
 *
 * Results:
 *	The return value is a pointer to the TkTextTag record for tagName.
 *
 * Side effects:
 *	A new tag record is created if there isn't one already defined for
 *	tagName.
 *
 *----------------------------------------------------------------------
 */

TkTextTag *
TkTextCreateTag(
    TkText *textPtr,		/* Widget in which tag is being used. */
    const char *tagName,	/* Name of desired tag. */
    int *newTag)		/* If non-NULL, then return 1 if new, or 0 if
				 * already exists. */
{
    TkTextTag *tagPtr;
    Tcl_HashEntry *hPtr = NULL;
    int isNew;
    const char *name;

    if (!strcmp(tagName, "sel")) {
	if (textPtr->selTagPtr != NULL) {
	    if (newTag != NULL) {
		*newTag = 0;
	    }
	    return textPtr->selTagPtr;
	}
	if (newTag != NULL) {
	    *newTag = 1;
	}
	name = "sel";
    } else {
	hPtr = Tcl_CreateHashEntry(&textPtr->sharedTextPtr->tagTable,
		tagName, &isNew);
	if (newTag != NULL) {
	    *newTag = isNew;
	}
	if (!isNew) {
	    return (TkTextTag *)Tcl_GetHashValue(hPtr);
	}
	name = (const char *)Tcl_GetHashKey(&textPtr->sharedTextPtr->tagTable, hPtr);
    }

    /*
     * No existing entry. Create a new one, initialize it, and add a pointer
     * to it to the hash table entry.
     */

    tagPtr = (TkTextTag *)ckalloc(sizeof(TkTextTag));
    tagPtr->name = name;
    tagPtr->textPtr = NULL;
    tagPtr->toggleCount = 0;
    tagPtr->tagRootPtr = NULL;
    tagPtr->priority = textPtr->sharedTextPtr->numTags;
    tagPtr->border = NULL;
    tagPtr->borderWidth = 0;
    tagPtr->borderWidthPtr = NULL;
<<<<<<< HEAD
=======
    tagPtr->reliefObj = NULL;
>>>>>>> e69c93aa
    tagPtr->relief = TK_RELIEF_NULL;
    tagPtr->bgStipple = None;
    tagPtr->fgColor = NULL;
    tagPtr->tkfont = NULL;
    tagPtr->fgStipple = None;
<<<<<<< HEAD
=======
    tagPtr->justifyObj = NULL;
>>>>>>> e69c93aa
    tagPtr->justify = TK_JUSTIFY_NULL;
    tagPtr->lMargin1Obj = NULL;
    tagPtr->lMargin1 = INT_MIN;
    tagPtr->lMargin2Obj = NULL;
    tagPtr->lMargin2 = INT_MIN;
    tagPtr->lMarginColor = NULL;
    tagPtr->offsetObj = NULL;
    tagPtr->offset = INT_MIN;
    tagPtr->overstrikePtr = NULL;
    tagPtr->overstrike = -1;
    tagPtr->overstrikeColor = NULL;
    tagPtr->rMarginObj = NULL;
    tagPtr->rMargin = INT_MIN;
    tagPtr->rMarginColor = NULL;
    tagPtr->selBorder = NULL;
    tagPtr->selFgColor = NULL;
    tagPtr->spacing1Obj = NULL;
    tagPtr->spacing1 = INT_MIN;
    tagPtr->spacing2Obj = NULL;
    tagPtr->spacing2 = INT_MIN;
    tagPtr->spacing3Obj = NULL;
    tagPtr->spacing3 = INT_MIN;
    tagPtr->tabStringPtr = NULL;
    tagPtr->tabArrayPtr = NULL;
    tagPtr->tabStyle = TK_TEXT_TABSTYLE_NULL;
    tagPtr->underlinePtr = NULL;
    tagPtr->underline = -1;
    tagPtr->underlineColor = NULL;
    tagPtr->elideObj = NULL;
    tagPtr->elide = -1;
    tagPtr->wrapMode = TEXT_WRAPMODE_NULL;
    tagPtr->affectsDisplay = 0;
    tagPtr->affectsDisplayGeometry = 0;
    textPtr->sharedTextPtr->numTags++;
    if (!strcmp(tagName, "sel")) {
	tagPtr->textPtr = textPtr;
	textPtr->refCount++;
    } else {
	CLANG_ASSERT(hPtr);
	Tcl_SetHashValue(hPtr, tagPtr);
    }
    tagPtr->optionTable =
	    Tk_CreateOptionTable(textPtr->interp, tagOptionSpecs);
    return tagPtr;
}

/*
 *----------------------------------------------------------------------
 *
 * FindTag --
 *
 *	See if tag is defined for a given widget.
 *
 * Results:
 *	If tagName is defined in textPtr, a pointer to its TkTextTag structure
 *	is returned. Otherwise NULL is returned and an error message is
 *	recorded in the interp's result unless interp is NULL.
 *
 * Side effects:
 *	None.
 *
 *----------------------------------------------------------------------
 */

static TkTextTag *
FindTag(
    Tcl_Interp *interp,		/* Interpreter to use for error message; if
				 * NULL, then don't record an error
				 * message. */
    TkText *textPtr,		/* Widget in which tag is being used. */
    Tcl_Obj *tagName)		/* Name of desired tag. */
{
    Tcl_HashEntry *hPtr;
    Tcl_Size len;
    const char *str;

    str = Tcl_GetStringFromObj(tagName, &len);
    if (len == 3 && !strcmp(str, "sel")) {
	return textPtr->selTagPtr;
    }
    hPtr = Tcl_FindHashEntry(&textPtr->sharedTextPtr->tagTable,
	    Tcl_GetString(tagName));
    if (hPtr != NULL) {
	return (TkTextTag *)Tcl_GetHashValue(hPtr);
    }
    if (interp != NULL) {
	Tcl_SetObjResult(interp, Tcl_ObjPrintf(
		"tag \"%s\" isn't defined in text widget",
		Tcl_GetString(tagName)));
	Tcl_SetErrorCode(interp, "TK", "LOOKUP", "TEXT_TAG",
		Tcl_GetString(tagName), NULL);
    }
    return NULL;
}

/*
 *----------------------------------------------------------------------
 *
 * TkTextDeleteTag --
 *
 *	This function is called to carry out most actions associated with the
 *	'tag delete' sub-command. It will remove all evidence of the tag from
 *	the B-tree, and then call TkTextFreeTag to clean up the tag structure
 *	itself.
 *
 *	The only actions this doesn't carry out it to check if the deletion of
 *	the tag requires something to be re-displayed, and to remove the tag
 *	from the tagTable (hash table) if that is necessary (i.e. if it's not
 *	the 'sel' tag). It is expected that the caller carry out both of these
 *	actions.
 *
 * Results:
 *	None.
 *
 * Side effects:
 *	Memory and other resources are freed, the B-tree is manipulated.
 *
 *----------------------------------------------------------------------
 */

void
TkTextDeleteTag(
    TkText *textPtr,		/* Info about overall widget. */
    TkTextTag *tagPtr)	/* Tag being deleted. */
{
    TkTextIndex first, last;

    TkTextMakeByteIndex(textPtr->sharedTextPtr->tree, textPtr, 0, 0, &first);
    TkTextMakeByteIndex(textPtr->sharedTextPtr->tree, textPtr,
	    TkBTreeNumLines(textPtr->sharedTextPtr->tree, textPtr), 0, &last),
    TkBTreeTag(&first, &last, tagPtr, 0);

    if (tagPtr == textPtr->selTagPtr) {
	/*
	 * Send an event that the selection changed. This is equivalent to:
	 *	event generate $textWidget <<Selection>>
	 */

	TkTextSelectionEvent(textPtr);
    } else {
	/*
	 * Since all peer widgets have an independent "sel" tag, we
	 * don't want removal of one sel tag to remove bindings which
	 * are still valid in other peer widgets.
	 */

	if (textPtr->sharedTextPtr->bindingTable != NULL) {
	    Tk_DeleteAllBindings(textPtr->sharedTextPtr->bindingTable,
		    (void *) tagPtr->name);
	}
    }

    /*
     * Update the tag priorities to reflect the deletion of this tag.
     */

    ChangeTagPriority(textPtr, tagPtr, textPtr->sharedTextPtr->numTags-1);
    textPtr->sharedTextPtr->numTags -= 1;
    TkTextFreeTag(textPtr, tagPtr);
}

/*
 *----------------------------------------------------------------------
 *
 * TkTextFreeTag --
 *
 *	This function is called when a tag is deleted to free up the memory
 *	and other resources associated with the tag.
 *
 * Results:
 *	None.
 *
 * Side effects:
 *	Memory and other resources are freed.
 *
 *----------------------------------------------------------------------
 */

void
TkTextFreeTag(
    TkText *textPtr,		/* Info about overall widget. */
    TkTextTag *tagPtr)	/* Tag being deleted. */
{
    int i;

    /*
     * Let Tk do most of the hard work for us.
     */

    Tk_FreeConfigOptions((char *) tagPtr, tagPtr->optionTable,
	    textPtr->tkwin);

    /*
     * This associated information is managed by us.
     */

    if (tagPtr->tabArrayPtr != NULL) {
	ckfree(tagPtr->tabArrayPtr);
    }

    /*
     * Make sure this tag isn't referenced from the 'current' tag array.
     */

    for (i = 0; i < textPtr->numCurTags; i++) {
	if (textPtr->curTagArrayPtr[i] == tagPtr) {
	    for (; i < textPtr->numCurTags-1; i++) {
		textPtr->curTagArrayPtr[i] = textPtr->curTagArrayPtr[i+1];
	    }
	    textPtr->curTagArrayPtr[textPtr->numCurTags-1] = NULL;
	    textPtr->numCurTags--;
	    break;
	}
    }

    /*
     * If this tag is widget-specific (peer widgets) then clean up the
     * refCount it holds.
     */

    if (tagPtr->textPtr != NULL) {
	if (textPtr != tagPtr->textPtr) {
	    Tcl_Panic("Tag being deleted from wrong widget");
	}
	if (textPtr->refCount-- <= 1) {
	    ckfree(textPtr);
	}
	tagPtr->textPtr = NULL;
    }

    /*
     * Finally free the tag's memory.
     */

    ckfree(tagPtr);
}

/*
 *----------------------------------------------------------------------
 *
 * SortTags --
 *
 *	This function sorts an array of tag pointers in increasing order of
 *	priority, optimizing for the common case where the array is small.
 *
 * Results:
 *	None.
 *
 * Side effects:
 *	None.
 *
 *----------------------------------------------------------------------
 */

static void
SortTags(
    int numTags,		/* Number of tag pointers at *tagArrayPtr. */
    TkTextTag **tagArrayPtr)	/* Pointer to array of pointers. */
{
    int i, j, prio;
    TkTextTag **tagPtrPtr;
    TkTextTag **maxPtrPtr, *tmp;

    if (numTags < 2) {
	return;
    }
    if (numTags < 20) {
	for (i = numTags-1; i > 0; i--, tagArrayPtr++) {
	    maxPtrPtr = tagPtrPtr = tagArrayPtr;
	    prio = tagPtrPtr[0]->priority;
	    for (j = i, tagPtrPtr++; j > 0; j--, tagPtrPtr++) {
		if (tagPtrPtr[0]->priority < prio) {
		    prio = tagPtrPtr[0]->priority;
		    maxPtrPtr = tagPtrPtr;
		}
	    }
	    tmp = *maxPtrPtr;
	    *maxPtrPtr = *tagArrayPtr;
	    *tagArrayPtr = tmp;
	}
    } else {
	qsort(tagArrayPtr,(unsigned)numTags,sizeof(TkTextTag *),TagSortProc);
    }
}

/*
 *----------------------------------------------------------------------
 *
 * TagSortProc --
 *
 *	This function is called by qsort() when sorting an array of tags in
 *	priority order.
 *
 * Results:
 *	The return value is -1 if the first argument should be before the
 *	second element (i.e. it has lower priority), 0 if it's equivalent
 *	(this should never happen!), and 1 if it should be after the second
 *	element.
 *
 * Side effects:
 *	None.
 *
 *----------------------------------------------------------------------
 */

static int
TagSortProc(
    const void *first,
    const void *second)		/* Elements to be compared. */
{
    TkTextTag *tagPtr1, *tagPtr2;

    tagPtr1 = * (TkTextTag **) first;
    tagPtr2 = * (TkTextTag **) second;
    return tagPtr1->priority - tagPtr2->priority;
}

/*
 *----------------------------------------------------------------------
 *
 * ChangeTagPriority --
 *
 *	This function changes the priority of a tag by modifying its priority
 *	and the priorities of other tags that are affected by the change.
 *
 * Results:
 *	None.
 *
 * Side effects:
 *	Priorities may be changed for some or all of the tags in textPtr. The
 *	tags will be arranged so that there is exactly one tag at each
 *	priority level between 0 and textPtr->sharedTextPtr->numTags-1, with
 *	tagPtr at priority "prio".
 *
 *----------------------------------------------------------------------
 */

static void
ChangeTagPriority(
    TkText *textPtr,		/* Information about text widget. */
    TkTextTag *tagPtr,		/* Tag whose priority is to be changed. */
    int prio)			/* New priority for tag. */
{
    int low, high, delta;
    TkTextTag *tagPtr2;
    Tcl_HashEntry *hPtr;
    Tcl_HashSearch search;

    if (prio < 0) {
	prio = 0;
    }
    if (prio >= textPtr->sharedTextPtr->numTags) {
	prio = textPtr->sharedTextPtr->numTags-1;
    }
    if (prio == tagPtr->priority) {
	return;
    }
    if (prio < tagPtr->priority) {
	low = prio;
	high = tagPtr->priority-1;
	delta = 1;
    } else {
	low = tagPtr->priority+1;
	high = prio;
	delta = -1;
    }

    /*
     * Adjust first the 'sel' tag, then all others from the hash table
     */

    if ((textPtr->selTagPtr->priority >= low)
	    && (textPtr->selTagPtr->priority <= high)) {
	textPtr->selTagPtr->priority += delta;
    }
    for (hPtr = Tcl_FirstHashEntry(&textPtr->sharedTextPtr->tagTable, &search);
	    hPtr != NULL; hPtr = Tcl_NextHashEntry(&search)) {
	tagPtr2 = (TkTextTag *)Tcl_GetHashValue(hPtr);
	if ((tagPtr2->priority >= low) && (tagPtr2->priority <= high)) {
	    tagPtr2->priority += delta;
	}
    }
    tagPtr->priority = prio;
}

/*
 *--------------------------------------------------------------
 *
 * TkTextBindProc --
 *
 *	This function is invoked by the Tk dispatcher to handle events
 *	associated with bindings on items.
 *
 * Results:
 *	None.
 *
 * Side effects:
 *	Depends on the command invoked as part of the binding (if there was
 *	any).
 *
 *--------------------------------------------------------------
 */

void
TkTextBindProc(
    void *clientData,	/* Pointer to text widget structure. */
    XEvent *eventPtr)		/* Pointer to X event that just happened. */
{
    TkText *textPtr = (TkText *)clientData;
    int repick = 0;

    textPtr->refCount++;

    /*
     * This code simulates grabs for mouse buttons by keeping track of whether
     * a button is pressed and refusing to pick a new current character while
     * a button is pressed.
     */

    if (eventPtr->type == ButtonPress) {
	textPtr->flags |= BUTTON_DOWN;
    } else if (eventPtr->type == ButtonRelease) {
	unsigned long mask;

	mask = Tk_GetButtonMask(eventPtr->xbutton.button);
	if ((eventPtr->xbutton.state & ALL_BUTTONS) == mask) {
	    textPtr->flags &= ~BUTTON_DOWN;
	    repick = 1;
	}
    } else if ((eventPtr->type == EnterNotify)
	    || (eventPtr->type == LeaveNotify)) {
	if (eventPtr->xcrossing.state & ALL_BUTTONS) {
	    textPtr->flags |= BUTTON_DOWN;
	} else {
	    textPtr->flags &= ~BUTTON_DOWN;
	}
	TkTextPickCurrent(textPtr, eventPtr);
	goto done;
    } else if (eventPtr->type == MotionNotify) {
	if (eventPtr->xmotion.state & ALL_BUTTONS) {
	    textPtr->flags |= BUTTON_DOWN;
	} else {
	    textPtr->flags &= ~BUTTON_DOWN;
	}
	TkTextPickCurrent(textPtr, eventPtr);
    }

    if ((textPtr->sharedTextPtr->bindingTable != NULL)
	    && (textPtr->tkwin != NULL) && !(textPtr->flags & DESTROYED)) {
	if (textPtr->numCurTags > 0) {
	    /*
	     * The mouse is inside the text widget, the 'current' mark was updated.
	     */

	    TagBindEvent(textPtr, eventPtr, textPtr->numCurTags,
		textPtr->curTagArrayPtr);
	} else if ((eventPtr->type == KeyPress) || (eventPtr->type == KeyRelease)) {
	    /*
	     * Key events fire independently of the 'current' mark and use the
	     * 'insert' mark.
	     */

	    TkTextIndex index;
	    TkTextTag** tagArrayPtr;
	    Tcl_Size numTags;

	    TkTextMarkNameToIndex(textPtr, "insert", &index);
	    tagArrayPtr = TkBTreeGetTags(&index, textPtr, &numTags);
	    SortTags(numTags, tagArrayPtr);
	    TagBindEvent(textPtr, eventPtr, numTags, tagArrayPtr);
	}
    }
    if (repick) {
	unsigned int oldState;

	oldState = eventPtr->xbutton.state;
	eventPtr->xbutton.state &= ~(unsigned long)ALL_BUTTONS;
	if (!(textPtr->flags & DESTROYED)) {
	    TkTextPickCurrent(textPtr, eventPtr);
	}
	eventPtr->xbutton.state = oldState;
    }

  done:
    if (textPtr->refCount-- <= 1) {
	ckfree(textPtr);
    }
}

/*
 *--------------------------------------------------------------
 *
 * TkTextPickCurrent --
 *
 *	Find the character containing the coordinates in an event and place
 *	the "current" mark on that character. If the "current" mark has moved
 *	then generate a fake leave event on the old current character and a
 *	fake enter event on the new current character.
 *
 * Results:
 *	None.
 *
 * Side effects:
 *	The current mark for textPtr may change. If it does, then the commands
 *	associated with character entry and leave could do just about
 *	anything. For example, the text widget might be deleted. It is up to
 *	the caller to protect itself by incrementing the refCount of the text
 *	widget.
 *
 *--------------------------------------------------------------
 */

void
TkTextPickCurrent(
    TkText *textPtr,	/* Text widget in which to select current
				 * character. */
    XEvent *eventPtr)		/* Event describing location of mouse cursor.
				 * Must be EnterWindow, LeaveWindow,
				 * ButtonRelease, or MotionNotify. */
{
    TkTextIndex index;
    TkTextTag **oldArrayPtr, **newArrayPtr;
    TkTextTag **copyArrayPtr = NULL;
				/* Initialization needed to prevent compiler
				 * warning. */
    int numOldTags, i, nearby;
    Tcl_Size numNewTags, j;
    size_t size;
    XEvent event;

    /*
     * If a button is down, then don't do anything at all; we'll be called
     * again when all buttons are up, and we can repick then. This implements
     * a form of mouse grabbing.
     */

    if (textPtr->flags & BUTTON_DOWN) {
	if (((eventPtr->type == EnterNotify)
		|| (eventPtr->type == LeaveNotify))
		&& ((eventPtr->xcrossing.mode == NotifyGrab)
		|| (eventPtr->xcrossing.mode == NotifyUngrab))) {
	    /*
	     * Special case: the window is being entered or left because of a
	     * grab or ungrab. In this case, repick after all. Furthermore,
	     * clear BUTTON_DOWN to release the simulated grab.
	     */

	    textPtr->flags &= ~BUTTON_DOWN;
	} else {
	    return;
	}
    }

    /*
     * Save information about this event in the widget in case we have to
     * synthesize more enter and leave events later (e.g. because a character
     * was deleted, causing a new character to be underneath the mouse
     * cursor). Also translate MotionNotify events into EnterNotify events,
     * since that's what gets reported to event handlers when the current
     * character changes.
     */

    if (eventPtr != &textPtr->pickEvent) {
	if ((eventPtr->type == MotionNotify)
		|| (eventPtr->type == ButtonRelease)) {
	    textPtr->pickEvent.xcrossing.type = EnterNotify;
	    textPtr->pickEvent.xcrossing.serial = eventPtr->xmotion.serial;
	    textPtr->pickEvent.xcrossing.send_event
		    = eventPtr->xmotion.send_event;
	    textPtr->pickEvent.xcrossing.display = eventPtr->xmotion.display;
	    textPtr->pickEvent.xcrossing.window = eventPtr->xmotion.window;
	    textPtr->pickEvent.xcrossing.root = eventPtr->xmotion.root;
	    textPtr->pickEvent.xcrossing.subwindow = None;
	    textPtr->pickEvent.xcrossing.time = eventPtr->xmotion.time;
	    textPtr->pickEvent.xcrossing.x = eventPtr->xmotion.x;
	    textPtr->pickEvent.xcrossing.y = eventPtr->xmotion.y;
	    textPtr->pickEvent.xcrossing.x_root = eventPtr->xmotion.x_root;
	    textPtr->pickEvent.xcrossing.y_root = eventPtr->xmotion.y_root;
	    textPtr->pickEvent.xcrossing.mode = NotifyNormal;
	    textPtr->pickEvent.xcrossing.detail = NotifyNonlinear;
	    textPtr->pickEvent.xcrossing.same_screen
		    = eventPtr->xmotion.same_screen;
	    textPtr->pickEvent.xcrossing.focus = False;
	    textPtr->pickEvent.xcrossing.state = eventPtr->xmotion.state;
	} else {
	    textPtr->pickEvent = *eventPtr;
	}
    }

    /*
     * Find the new current character, then find and sort all of the tags
     * associated with it.
     */

    if (textPtr->pickEvent.type != LeaveNotify) {
	TkTextPixelIndex(textPtr, textPtr->pickEvent.xcrossing.x,
		textPtr->pickEvent.xcrossing.y, &index, &nearby);
	if (nearby) {
	    newArrayPtr = NULL;
	    numNewTags = 0;
	} else {
	    newArrayPtr = TkBTreeGetTags(&index, textPtr, &numNewTags);
	    SortTags(numNewTags, newArrayPtr);
	}
    } else {
	newArrayPtr = NULL;
	numNewTags = 0;
    }

    /*
     * Resort the tags associated with the previous marked character (the
     * priorities might have changed), then make a copy of the new tags, and
     * compare the old tags to the copy, nullifying any tags that are present
     * in both groups (i.e. the tags that haven't changed).
     */

    SortTags(textPtr->numCurTags, textPtr->curTagArrayPtr);
    if (numNewTags > 0) {
	size = numNewTags * sizeof(TkTextTag *);
	copyArrayPtr = (TkTextTag **)ckalloc(size);
	memcpy(copyArrayPtr, newArrayPtr, size);
	for (i = 0; i < textPtr->numCurTags; i++) {
	    for (j = 0; j < numNewTags; j++) {
		if (textPtr->curTagArrayPtr[i] == copyArrayPtr[j]) {
		    textPtr->curTagArrayPtr[i] = NULL;
		    copyArrayPtr[j] = NULL;
		    break;
		}
	    }
	}
    }

    /*
     * Invoke the binding system with a LeaveNotify event for all of the tags
     * that have gone away. We have to be careful here, because it's possible
     * that the binding could do something (like calling tkwait) that
     * eventually modifies textPtr->curTagArrayPtr. To avoid problems in
     * situations like this, update curTagArrayPtr to its new value before
     * invoking any bindings, and don't use it any more here.
     */

    numOldTags = textPtr->numCurTags;
    textPtr->numCurTags = numNewTags;
    oldArrayPtr = textPtr->curTagArrayPtr;
    textPtr->curTagArrayPtr = newArrayPtr;
    if (numOldTags != 0) {
	if ((textPtr->sharedTextPtr->bindingTable != NULL)
		&& (textPtr->tkwin != NULL)
		&& !(textPtr->flags & DESTROYED)) {
	    event = textPtr->pickEvent;
	    event.type = LeaveNotify;

	    /*
	     * Always use a detail of NotifyAncestor. Besides being
	     * consistent, this avoids problems where the binding code will
	     * discard NotifyInferior events.
	     */

	    event.xcrossing.detail = NotifyAncestor;
	    TagBindEvent(textPtr, &event, numOldTags, oldArrayPtr);
	}
	ckfree(oldArrayPtr);
    }

    /*
     * Reset the "current" mark (be careful to recompute its location, since
     * it might have changed during an event binding). Then invoke the binding
     * system with an EnterNotify event for all of the tags that have just
     * appeared.
     */

    TkTextPixelIndex(textPtr, textPtr->pickEvent.xcrossing.x,
	    textPtr->pickEvent.xcrossing.y, &index, &nearby);
    TkTextSetMark(textPtr, "current", &index);
    if (numNewTags != 0) {
	if ((textPtr->sharedTextPtr->bindingTable != NULL)
		&& (textPtr->tkwin != NULL)
		&& !(textPtr->flags & DESTROYED) && !nearby) {
	    event = textPtr->pickEvent;
	    event.type = EnterNotify;
	    event.xcrossing.detail = NotifyAncestor;
	    TagBindEvent(textPtr, &event, numNewTags, copyArrayPtr);
	}
	ckfree(copyArrayPtr);
    }
}

/*
 *--------------------------------------------------------------
 *
 * TagBindEvent --
 *
 *	Trigger given events for all tags that match the relevant bindings.
 *	To handle the "sel" tag correctly in all peer widgets, we must use the
 *	name of the tags as the binding table element.
 *
 * Results:
 *	None.
 *
 * Side effects:
 *	Almost anything can be triggered by tag bindings, including deletion
 *	of the text widget.
 *
 *--------------------------------------------------------------
 */

static void
TagBindEvent(
    TkText *textPtr,		/* Text widget to fire bindings in. */
    XEvent *eventPtr,		/* What actually happened. */
    int numTags,		/* Number of relevant tags. */
    TkTextTag **tagArrayPtr)	/* Array of relevant tags. */
{
#   define NUM_BIND_TAGS 10
    const char *nameArray[NUM_BIND_TAGS];
    const char **nameArrPtr;
    int i;

    /*
     * Try to avoid allocation unless there are lots of tags.
     */

    if (numTags > NUM_BIND_TAGS) {
	nameArrPtr = (const char **)ckalloc(numTags * sizeof(const char *));
    } else {
	nameArrPtr = nameArray;
    }

    /*
     * We use tag names as keys in the hash table. We do this instead of using
     * the actual tagPtr objects because we want one "sel" tag binding for all
     * peer widgets, despite the fact that each has its own tagPtr object.
     */

    for (i = 0; i < numTags; i++) {
	TkTextTag *tagPtr = tagArrayPtr[i];

	if (tagPtr != NULL) {
	    nameArrPtr[i] = tagPtr->name;
	} else {
	    /*
	     * Tag has been deleted elsewhere, and therefore nulled out in
	     * this array. Tk_BindEvent is clever enough to cope with NULLs
	     * being thrown at it.
	     */

	    nameArrPtr[i] = NULL;
	}
    }
    Tk_BindEvent(textPtr->sharedTextPtr->bindingTable, eventPtr,
	    textPtr->tkwin, numTags, (void **) nameArrPtr);

    if (numTags > NUM_BIND_TAGS) {
	ckfree(nameArrPtr);
    }
}

/*
 * Local Variables:
 * mode: c
 * c-basic-offset: 4
 * fill-column: 78
 * End:
 */<|MERGE_RESOLUTION|>--- conflicted
+++ resolved
@@ -947,19 +947,13 @@
     tagPtr->border = NULL;
     tagPtr->borderWidth = 0;
     tagPtr->borderWidthPtr = NULL;
-<<<<<<< HEAD
-=======
     tagPtr->reliefObj = NULL;
->>>>>>> e69c93aa
     tagPtr->relief = TK_RELIEF_NULL;
     tagPtr->bgStipple = None;
     tagPtr->fgColor = NULL;
     tagPtr->tkfont = NULL;
     tagPtr->fgStipple = None;
-<<<<<<< HEAD
-=======
     tagPtr->justifyObj = NULL;
->>>>>>> e69c93aa
     tagPtr->justify = TK_JUSTIFY_NULL;
     tagPtr->lMargin1Obj = NULL;
     tagPtr->lMargin1 = INT_MIN;
