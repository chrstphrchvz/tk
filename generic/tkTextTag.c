/*
 * tkTextTag.c --
 *
 *	This module implements the "tag" subcommand of the widget command for
 *	text widgets, plus most of the other high-level functions related to
 *	tags.
 *
 * Copyright (c) 1992-1994 The Regents of the University of California.
 * Copyright (c) 1994-1997 Sun Microsystems, Inc.
 *
 * See the file "license.terms" for information on usage and redistribution of
 * this file, and for a DISCLAIMER OF ALL WARRANTIES.
 */

#include "default.h"
#include "tkInt.h"
#include "tkText.h"

/*
 * The 'TkWrapMode' enum in tkText.h is used to define a type for the -wrap
 * option of tags in a Text widget. These values are used as indices into the
 * string table below. Tags are allowed an empty wrap value, but the widget as
 * a whole is not.
 */

static const char *const wrapStrings[] = {
    "char", "none", "word", "", NULL
};

/*
 * The 'TkTextTabStyle' enum in tkText.h is used to define a type for the
 * -tabstyle option of the Text widget. These values are used as indices into
 * the string table below. Tags are allowed an empty tabstyle value, but the
 * widget as a whole is not.
 */

static const char *const tabStyleStrings[] = {
    "tabular", "wordprocessor", "", NULL
};

static const Tk_OptionSpec tagOptionSpecs[] = {
    {TK_OPTION_BORDER, "-background", NULL, NULL,
	NULL, -1, Tk_Offset(TkTextTag, border), TK_OPTION_NULL_OK, 0, 0},
    {TK_OPTION_BITMAP, "-bgstipple", NULL, NULL,
	NULL, -1, Tk_Offset(TkTextTag, bgStipple), TK_OPTION_NULL_OK, 0, 0},
    {TK_OPTION_PIXELS, "-borderwidth", NULL, NULL,
	NULL, Tk_Offset(TkTextTag, borderWidthPtr), Tk_Offset(TkTextTag, borderWidth),
	TK_OPTION_NULL_OK|TK_OPTION_DONT_SET_DEFAULT, 0, 0},
    {TK_OPTION_STRING, "-elide", NULL, NULL,
	NULL, -1, Tk_Offset(TkTextTag, elideString),
	TK_OPTION_NULL_OK|TK_OPTION_DONT_SET_DEFAULT, 0, 0},
    {TK_OPTION_BITMAP, "-fgstipple", NULL, NULL,
	NULL, -1, Tk_Offset(TkTextTag, fgStipple), TK_OPTION_NULL_OK, 0, 0},
    {TK_OPTION_FONT, "-font", NULL, NULL,
	NULL, -1, Tk_Offset(TkTextTag, tkfont), TK_OPTION_NULL_OK, 0, 0},
    {TK_OPTION_COLOR, "-foreground", NULL, NULL,
	NULL, -1, Tk_Offset(TkTextTag, fgColor), TK_OPTION_NULL_OK, 0, 0},
    {TK_OPTION_STRING, "-justify", NULL, NULL,
	NULL, -1, Tk_Offset(TkTextTag, justifyString), TK_OPTION_NULL_OK, 0,0},
    {TK_OPTION_STRING, "-lmargin1", NULL, NULL,
	NULL, -1, Tk_Offset(TkTextTag, lMargin1String), TK_OPTION_NULL_OK,0,0},
    {TK_OPTION_STRING, "-lmargin2", NULL, NULL,
	NULL, -1, Tk_Offset(TkTextTag, lMargin2String), TK_OPTION_NULL_OK,0,0},
    {TK_OPTION_BORDER, "-lmargincolor", NULL, NULL,
	NULL, -1, Tk_Offset(TkTextTag, lMarginColor), TK_OPTION_NULL_OK, 0, 0},
    {TK_OPTION_STRING, "-offset", NULL, NULL,
	NULL, -1, Tk_Offset(TkTextTag, offsetString), TK_OPTION_NULL_OK, 0, 0},
    {TK_OPTION_STRING, "-overstrike", NULL, NULL,
	NULL, -1, Tk_Offset(TkTextTag, overstrikeString),
	TK_OPTION_NULL_OK, 0, 0},
    {TK_OPTION_COLOR, "-overstrikefg", NULL, NULL,
	NULL, -1, Tk_Offset(TkTextTag, overstrikeColor),
        TK_OPTION_NULL_OK, 0, 0},
    {TK_OPTION_STRING, "-relief", NULL, NULL,
	NULL, -1, Tk_Offset(TkTextTag, reliefString), TK_OPTION_NULL_OK, 0, 0},
    {TK_OPTION_STRING, "-rmargin", NULL, NULL,
	NULL, -1, Tk_Offset(TkTextTag, rMarginString), TK_OPTION_NULL_OK, 0,0},
    {TK_OPTION_BORDER, "-rmargincolor", NULL, NULL,
	NULL, -1, Tk_Offset(TkTextTag, rMarginColor), TK_OPTION_NULL_OK, 0, 0},
    {TK_OPTION_BORDER, "-selectbackground", NULL, NULL,
	NULL, -1, Tk_Offset(TkTextTag, selBorder), TK_OPTION_NULL_OK, 0, 0},
    {TK_OPTION_COLOR, "-selectforeground", NULL, NULL,
	NULL, -1, Tk_Offset(TkTextTag, selFgColor), TK_OPTION_NULL_OK, 0, 0},
    {TK_OPTION_STRING, "-spacing1", NULL, NULL,
	NULL, -1, Tk_Offset(TkTextTag, spacing1String), TK_OPTION_NULL_OK,0,0},
    {TK_OPTION_STRING, "-spacing2", NULL, NULL,
	NULL, -1, Tk_Offset(TkTextTag, spacing2String), TK_OPTION_NULL_OK,0,0},
    {TK_OPTION_STRING, "-spacing3", NULL, NULL,
	NULL, -1, Tk_Offset(TkTextTag, spacing3String), TK_OPTION_NULL_OK,0,0},
    {TK_OPTION_STRING, "-tabs", NULL, NULL,
	NULL, Tk_Offset(TkTextTag, tabStringPtr), -1, TK_OPTION_NULL_OK, 0, 0},
    {TK_OPTION_STRING_TABLE, "-tabstyle", NULL, NULL,
	NULL, -1, Tk_Offset(TkTextTag, tabStyle),
	TK_OPTION_NULL_OK, tabStyleStrings, 0},
    {TK_OPTION_STRING, "-underline", NULL, NULL,
	NULL, -1, Tk_Offset(TkTextTag, underlineString),
	TK_OPTION_NULL_OK, 0, 0},
    {TK_OPTION_COLOR, "-underlinefg", NULL, NULL,
	NULL, -1, Tk_Offset(TkTextTag, underlineColor),
        TK_OPTION_NULL_OK, 0, 0},
    {TK_OPTION_STRING_TABLE, "-wrap", NULL, NULL,
	NULL, -1, Tk_Offset(TkTextTag, wrapMode),
	TK_OPTION_NULL_OK, wrapStrings, 0},
    {TK_OPTION_END, NULL, NULL, NULL, NULL, 0, 0, 0, 0, 0}
};

/*
 * Forward declarations for functions defined later in this file:
 */

static void		ChangeTagPriority(TkText *textPtr, TkTextTag *tagPtr,
			    int prio);
static TkTextTag *	FindTag(Tcl_Interp *interp, TkText *textPtr,
			    Tcl_Obj *tagName);
static void		SortTags(int numTags, TkTextTag **tagArrayPtr);
static int		TagSortProc(const void *first, const void *second);
static void		TagBindEvent(TkText *textPtr, XEvent *eventPtr,
			    int numTags, TkTextTag **tagArrayPtr);

/*
 *--------------------------------------------------------------
 *
 * TkTextTagCmd --
 *
 *	This function is invoked to process the "tag" options of the widget
 *	command for text widgets. See the user documentation for details on
 *	what it does.
 *
 * Results:
 *	A standard Tcl result.
 *
 * Side effects:
 *	See the user documentation.
 *
 *--------------------------------------------------------------
 */

int
TkTextTagCmd(
    register TkText *textPtr,	/* Information about text widget. */
    Tcl_Interp *interp,		/* Current interpreter. */
    int objc,			/* Number of arguments. */
    Tcl_Obj *const objv[])	/* Argument objects. Someone else has already
				 * parsed this command enough to know that
				 * objv[1] is "tag". */
{
    static const char *const tagOptionStrings[] = {
	"add", "bind", "cget", "configure", "delete", "lower", "names",
	"nextrange", "prevrange", "raise", "ranges", "remove", NULL
    };
    enum tagOptions {
	TAG_ADD, TAG_BIND, TAG_CGET, TAG_CONFIGURE, TAG_DELETE, TAG_LOWER,
	TAG_NAMES, TAG_NEXTRANGE, TAG_PREVRANGE, TAG_RAISE, TAG_RANGES,
	TAG_REMOVE
    };
    int optionIndex, i;
    register TkTextTag *tagPtr;
    TkTextIndex index1, index2;

    if (objc < 3) {
	Tcl_WrongNumArgs(interp, 2, objv, "option ?arg ...?");
	return TCL_ERROR;
    }

    if (Tcl_GetIndexFromObjStruct(interp, objv[2], tagOptionStrings,
	    sizeof(char *), "tag option", 0, &optionIndex) != TCL_OK) {
	return TCL_ERROR;
    }

    switch ((enum tagOptions)optionIndex) {
    case TAG_ADD:
    case TAG_REMOVE: {
	int addTag;

	if (((enum tagOptions)optionIndex) == TAG_ADD) {
	    addTag = 1;
	} else {
	    addTag = 0;
	}
	if (objc < 5) {
	    Tcl_WrongNumArgs(interp, 3, objv,
		    "tagName index1 ?index2 index1 index2 ...?");
	    return TCL_ERROR;
	}
	tagPtr = TkTextCreateTag(textPtr, Tcl_GetString(objv[3]), NULL);
	if (tagPtr->elide) {
		/*
		* Indices are potentially obsolete after adding or removing
		* elided character ranges, especially indices having "display"
		* or "any" submodifier, therefore increase the epoch.
		*/
		textPtr->sharedTextPtr->stateEpoch++;
	}
	for (i = 4; i < objc; i += 2) {
	    if (TkTextGetObjIndex(interp, textPtr, objv[i],
		    &index1) != TCL_OK) {
		return TCL_ERROR;
	    }
	    if (objc > (i+1)) {
		if (TkTextGetObjIndex(interp, textPtr, objv[i+1],
			&index2) != TCL_OK) {
		    return TCL_ERROR;
		}
		if (TkTextIndexCmp(&index1, &index2) >= 0) {
		    return TCL_OK;
		}
	    } else {
		index2 = index1;
		TkTextIndexForwChars(NULL,&index2, 1, &index2, COUNT_INDICES);
	    }

	    if (tagPtr->affectsDisplay) {
		TkTextRedrawTag(textPtr->sharedTextPtr, NULL, &index1, &index2,
			tagPtr, !addTag);
	    } else {
		/*
		 * Still need to trigger enter/leave events on tags that have
		 * changed.
		 */

		TkTextEventuallyRepick(textPtr);
	    }
	    if (TkBTreeTag(&index1, &index2, tagPtr, addTag)) {
		/*
		 * If the tag is "sel", and we actually adjusted something
		 * then grab the selection if we're supposed to export it and
		 * don't already have it.
		 *
		 * Also, invalidate partially-completed selection retrievals.
		 * We only need to check whether the tag is "sel" for this
		 * textPtr (not for other peer widget's "sel" tags) because we
		 * cannot reach this code path with a different widget's "sel"
		 * tag.
		 */

		if (tagPtr == textPtr->selTagPtr) {
		    /*
		     * Send an event that the selection changed. This is
		     * equivalent to:
		     *	   event generate $textWidget <<Selection>>
		     */

		    TkTextSelectionEvent(textPtr);

		    if (addTag && textPtr->exportSelection
			    && (!Tcl_IsSafe(textPtr->interp))
			    && !(textPtr->flags & GOT_SELECTION)) {
			Tk_OwnSelection(textPtr->tkwin, XA_PRIMARY,
				TkTextLostSelection, textPtr);
			textPtr->flags |= GOT_SELECTION;
		    }
		    textPtr->abortSelections = 1;
		}
	    }
	}
	break;
    }
    case TAG_BIND:
	if ((objc < 4) || (objc > 6)) {
	    Tcl_WrongNumArgs(interp, 3, objv, "tagName ?sequence? ?command?");
	    return TCL_ERROR;
	}
	tagPtr = TkTextCreateTag(textPtr, Tcl_GetString(objv[3]), NULL);

	/*
	 * Make a binding table if the widget doesn't already have one.
	 */

	if (textPtr->sharedTextPtr->bindingTable == NULL) {
	    textPtr->sharedTextPtr->bindingTable =
		    Tk_CreateBindingTable(interp);
	}

	if (objc == 6) {
	    int append = 0;
	    unsigned long mask;
	    const char *fifth = Tcl_GetString(objv[5]);

	    if (fifth[0] == 0) {
		return Tk_DeleteBinding(interp,
			textPtr->sharedTextPtr->bindingTable,
			(ClientData) tagPtr->name, Tcl_GetString(objv[4]));
	    }
	    if (fifth[0] == '+') {
		fifth++;
		append = 1;
	    }
	    mask = Tk_CreateBinding(interp,
		    textPtr->sharedTextPtr->bindingTable,
		    (ClientData) tagPtr->name, Tcl_GetString(objv[4]), fifth,
		    append);
	    if (mask == 0) {
		return TCL_ERROR;
	    }
	    if (mask & (unsigned) ~(ButtonMotionMask|Button1MotionMask
		    |Button2MotionMask|Button3MotionMask|Button4MotionMask
		    |Button5MotionMask|ButtonPressMask|ButtonReleaseMask
		    |EnterWindowMask|LeaveWindowMask|KeyPressMask
		    |KeyReleaseMask|PointerMotionMask|VirtualEventMask)) {
		Tk_DeleteBinding(interp, textPtr->sharedTextPtr->bindingTable,
			(ClientData) tagPtr->name, Tcl_GetString(objv[4]));
		Tcl_SetObjResult(interp, Tcl_NewStringObj(
			"requested illegal events; only key, button, motion,"
			" enter, leave, and virtual events may be used", -1));
		Tcl_SetErrorCode(interp, "TK", "TEXT", "TAG_BIND_EVENT",NULL);
		return TCL_ERROR;
	    }
	} else if (objc == 5) {
	    const char *command;

	    command = Tk_GetBinding(interp,
		    textPtr->sharedTextPtr->bindingTable,
		    (ClientData) tagPtr->name, Tcl_GetString(objv[4]));
	    if (command == NULL) {
		const char *string = Tcl_GetString(Tcl_GetObjResult(interp));

		/*
		 * Ignore missing binding errors. This is a special hack that
		 * relies on the error message returned by FindSequence in
		 * tkBind.c.
		 */

		if (string[0] != '\0') {
		    return TCL_ERROR;
		}
		Tcl_ResetResult(interp);
	    } else {
		Tcl_SetObjResult(interp, Tcl_NewStringObj(command, -1));
	    }
	} else {
	    Tk_GetAllBindings(interp, textPtr->sharedTextPtr->bindingTable,
		    (ClientData) tagPtr->name);
	}
	break;
    case TAG_CGET:
	if (objc != 5) {
	    Tcl_WrongNumArgs(interp, 1, objv, "tag cget tagName option");
	    return TCL_ERROR;
	} else {
	    Tcl_Obj *objPtr;

	    tagPtr = FindTag(interp, textPtr, objv[3]);
	    if (tagPtr == NULL) {
		return TCL_ERROR;
	    }
	    objPtr = Tk_GetOptionValue(interp, (char *) tagPtr,
		    tagPtr->optionTable, objv[4], textPtr->tkwin);
	    if (objPtr == NULL) {
		return TCL_ERROR;
	    }
	    Tcl_SetObjResult(interp, objPtr);
	    return TCL_OK;
	}
	break;
    case TAG_CONFIGURE: {
	int newTag;

	if (objc < 4) {
	    Tcl_WrongNumArgs(interp, 3, objv,
		    "tagName ?-option? ?value? ?-option value ...?");
	    return TCL_ERROR;
	}
	tagPtr = TkTextCreateTag(textPtr, Tcl_GetString(objv[3]), &newTag);
	if (objc <= 5) {
	    Tcl_Obj *objPtr = Tk_GetOptionInfo(interp, (char *) tagPtr,
		    tagPtr->optionTable,
		    (objc == 5) ? objv[4] : NULL, textPtr->tkwin);

	    if (objPtr == NULL) {
		return TCL_ERROR;
	    }
	    Tcl_SetObjResult(interp, objPtr);
	    return TCL_OK;
	} else {
	    int result = TCL_OK;

	    if (Tk_SetOptions(interp, (char *) tagPtr, tagPtr->optionTable,
		    objc-4, objv+4, textPtr->tkwin, NULL, NULL) != TCL_OK) {
		return TCL_ERROR;
	    }

	    /*
	     * Some of the configuration options, like -underline and
	     * -justify, require additional translation (this is needed
	     * because we need to distinguish a particular value of an option
	     * from "unspecified").
	     */

	    if (tagPtr->borderWidth < 0) {
		tagPtr->borderWidth = 0;
	    }
	    if (tagPtr->reliefString != NULL) {
		if (Tk_GetRelief(interp, tagPtr->reliefString,
			&tagPtr->relief) != TCL_OK) {
		    return TCL_ERROR;
		}
	    }
	    if (tagPtr->justifyString != NULL) {
		if (Tk_GetJustify(interp, tagPtr->justifyString,
			&tagPtr->justify) != TCL_OK) {
		    return TCL_ERROR;
		}
	    }
	    if (tagPtr->lMargin1String != NULL) {
		if (Tk_GetPixels(interp, textPtr->tkwin,
			tagPtr->lMargin1String, &tagPtr->lMargin1) != TCL_OK) {
		    return TCL_ERROR;
		}
	    }
	    if (tagPtr->lMargin2String != NULL) {
		if (Tk_GetPixels(interp, textPtr->tkwin,
			tagPtr->lMargin2String, &tagPtr->lMargin2) != TCL_OK) {
		    return TCL_ERROR;
		}
	    }
	    if (tagPtr->offsetString != NULL) {
		if (Tk_GetPixels(interp, textPtr->tkwin, tagPtr->offsetString,
			&tagPtr->offset) != TCL_OK) {
		    return TCL_ERROR;
		}
	    }
	    if (tagPtr->overstrikeString != NULL) {
		if (Tcl_GetBoolean(interp, tagPtr->overstrikeString,
			&tagPtr->overstrike) != TCL_OK) {
		    return TCL_ERROR;
		}
	    }
	    if (tagPtr->rMarginString != NULL) {
		if (Tk_GetPixels(interp, textPtr->tkwin,
			tagPtr->rMarginString, &tagPtr->rMargin) != TCL_OK) {
		    return TCL_ERROR;
		}
	    }
	    if (tagPtr->spacing1String != NULL) {
		if (Tk_GetPixels(interp, textPtr->tkwin,
			tagPtr->spacing1String, &tagPtr->spacing1) != TCL_OK) {
		    return TCL_ERROR;
		}
		if (tagPtr->spacing1 < 0) {
		    tagPtr->spacing1 = 0;
		}
	    }
	    if (tagPtr->spacing2String != NULL) {
		if (Tk_GetPixels(interp, textPtr->tkwin,
			tagPtr->spacing2String, &tagPtr->spacing2) != TCL_OK) {
		    return TCL_ERROR;
		}
		if (tagPtr->spacing2 < 0) {
		    tagPtr->spacing2 = 0;
		}
	    }
	    if (tagPtr->spacing3String != NULL) {
		if (Tk_GetPixels(interp, textPtr->tkwin,
			tagPtr->spacing3String, &tagPtr->spacing3) != TCL_OK) {
		    return TCL_ERROR;
		}
		if (tagPtr->spacing3 < 0) {
		    tagPtr->spacing3 = 0;
		}
	    }
	    if (tagPtr->tabArrayPtr != NULL) {
		ckfree(tagPtr->tabArrayPtr);
		tagPtr->tabArrayPtr = NULL;
	    }
	    if (tagPtr->tabStringPtr != NULL) {
		tagPtr->tabArrayPtr =
			TkTextGetTabs(interp, textPtr, tagPtr->tabStringPtr);
		if (tagPtr->tabArrayPtr == NULL) {
		    return TCL_ERROR;
		}
	    }
	    if (tagPtr->underlineString != NULL) {
		if (Tcl_GetBoolean(interp, tagPtr->underlineString,
			&tagPtr->underline) != TCL_OK) {
		    return TCL_ERROR;
		}
	    }
	    if (tagPtr->elideString != NULL) {
		if (Tcl_GetBoolean(interp, tagPtr->elideString,
			&tagPtr->elide) != TCL_OK) {
		    return TCL_ERROR;
		}

		/*
		 * Indices are potentially obsolete after changing -elide,
		 * especially those computed with "display" or "any"
		 * submodifier, therefore increase the epoch.
		 */

		textPtr->sharedTextPtr->stateEpoch++;
	    }

	    /*
	     * If the "sel" tag was changed, be sure to mirror information
	     * from the tag back into the text widget record. NOTE: we don't
	     * have to free up information in the widget record before
	     * overwriting it, because it was mirrored in the tag and hence
	     * freed when the tag field was overwritten.
	     */

	    if (tagPtr == textPtr->selTagPtr) {
                if (tagPtr->selBorder == NULL) {
                    textPtr->selBorder = tagPtr->border;
                } else {
                    textPtr->selBorder = tagPtr->selBorder;
                }
		textPtr->selBorderWidth = tagPtr->borderWidth;
		textPtr->selBorderWidthPtr = tagPtr->borderWidthPtr;
                if (tagPtr->selFgColor == NULL) {
                    textPtr->selFgColorPtr = tagPtr->fgColor;
                } else {
                    textPtr->selFgColorPtr = tagPtr->selFgColor;
                }
	    }

	    tagPtr->affectsDisplay = 0;
	    tagPtr->affectsDisplayGeometry = 0;
	    if ((tagPtr->elideString != NULL)
		    || (tagPtr->tkfont != None)
		    || (tagPtr->justifyString != NULL)
		    || (tagPtr->lMargin1String != NULL)
		    || (tagPtr->lMargin2String != NULL)
		    || (tagPtr->offsetString != NULL)
		    || (tagPtr->rMarginString != NULL)
		    || (tagPtr->spacing1String != NULL)
		    || (tagPtr->spacing2String != NULL)
		    || (tagPtr->spacing3String != NULL)
		    || (tagPtr->tabStringPtr != NULL)
		    || (tagPtr->tabStyle != TK_TEXT_TABSTYLE_NONE)
		    || (tagPtr->wrapMode != TEXT_WRAPMODE_NULL)) {
		tagPtr->affectsDisplay = 1;
		tagPtr->affectsDisplayGeometry = 1;
	    }
	    if ((tagPtr->border != NULL)
<<<<<<< HEAD
		    || (tagPtr->selBorder != NULL)
		    || (tagPtr->reliefString != NULL)
		    || tagPtr->bgStipple
		    || (tagPtr->fgColor != NULL)
		    || (tagPtr->selFgColor != NULL)
		    || tagPtr->fgStipple
		    || (tagPtr->overstrikeString != NULL)
                    || (tagPtr->overstrikeColor != NULL)
		    || (tagPtr->underlineString != NULL)
                    || (tagPtr->underlineColor != NULL)
                    || (tagPtr->lMarginColor != NULL)
                    || (tagPtr->rMarginColor != NULL)) {
=======
		    || (tagPtr->reliefString != NULL)
		    || (tagPtr->bgStipple != None)
		    || (tagPtr->fgColor != NULL)
		    || (tagPtr->fgStipple != None)
		    || (tagPtr->overstrikeString != NULL)
		    || (tagPtr->underlineString != NULL)) {
>>>>>>> f2b5a87d
		tagPtr->affectsDisplay = 1;
	    }
	    if (!newTag) {
		/*
		 * This line is not necessary if this is a new tag, since it
		 * can't possibly have been applied to anything yet.
		 */

		/*
		 * VMD: If this is the 'sel' tag, then we don't need to call
		 * this for all peers, unless we actually want to synchronize
		 * sel-style changes across the peers.
		 */

		TkTextRedrawTag(textPtr->sharedTextPtr, NULL,
			NULL, NULL, tagPtr, 1);
	    }
	    return result;
	}
	break;
    }
    case TAG_DELETE: {
	Tcl_HashEntry *hPtr;

	if (objc < 4) {
	    Tcl_WrongNumArgs(interp, 3, objv, "tagName ?tagName ...?");
	    return TCL_ERROR;
	}
	for (i = 3; i < objc; i++) {
	    hPtr = Tcl_FindHashEntry(&textPtr->sharedTextPtr->tagTable,
		    Tcl_GetString(objv[i]));
	    if (hPtr == NULL) {
		/*
		 * Either this tag doesn't exist or it's the 'sel' tag (which
		 * is not in the hash table). Either way we don't want to
		 * delete it.
		 */

		continue;
	    }
	    tagPtr = Tcl_GetHashValue(hPtr);
	    if (tagPtr == textPtr->selTagPtr) {
		continue;
	    }
	    if (tagPtr->affectsDisplay) {
		TkTextRedrawTag(textPtr->sharedTextPtr, NULL,
			NULL, NULL, tagPtr, 1);
	    }
	    TkTextDeleteTag(textPtr, tagPtr);
	    Tcl_DeleteHashEntry(hPtr);
	}
	break;
    }
    case TAG_LOWER: {
	TkTextTag *tagPtr2;
	int prio;

	if ((objc != 4) && (objc != 5)) {
	    Tcl_WrongNumArgs(interp, 3, objv, "tagName ?belowThis?");
	    return TCL_ERROR;
	}
	tagPtr = FindTag(interp, textPtr, objv[3]);
	if (tagPtr == NULL) {
	    return TCL_ERROR;
	}
	if (objc == 5) {
	    tagPtr2 = FindTag(interp, textPtr, objv[4]);
	    if (tagPtr2 == NULL) {
		return TCL_ERROR;
	    }
	    if (tagPtr->priority < tagPtr2->priority) {
		prio = tagPtr2->priority - 1;
	    } else {
		prio = tagPtr2->priority;
	    }
	} else {
	    prio = 0;
	}
	ChangeTagPriority(textPtr, tagPtr, prio);

	/*
	 * If this is the 'sel' tag, then we don't actually need to call this
	 * for all peers.
	 */

	TkTextRedrawTag(textPtr->sharedTextPtr, NULL, NULL, NULL, tagPtr, 1);
	break;
    }
    case TAG_NAMES: {
	TkTextTag **arrayPtr;
	int arraySize;
	Tcl_Obj *listObj;

	if ((objc != 3) && (objc != 4)) {
	    Tcl_WrongNumArgs(interp, 3, objv, "?index?");
	    return TCL_ERROR;
	}
	if (objc == 3) {
	    Tcl_HashSearch search;
	    Tcl_HashEntry *hPtr;

	    arrayPtr = ckalloc(textPtr->sharedTextPtr->numTags
		    * sizeof(TkTextTag *));
	    for (i=0, hPtr = Tcl_FirstHashEntry(
		    &textPtr->sharedTextPtr->tagTable, &search);
		    hPtr != NULL; i++, hPtr = Tcl_NextHashEntry(&search)) {
		arrayPtr[i] = Tcl_GetHashValue(hPtr);
	    }

	    /*
	     * The 'sel' tag is not in the hash table.
	     */

	    arrayPtr[i] = textPtr->selTagPtr;
	    arraySize = ++i;
	} else {
	    if (TkTextGetObjIndex(interp, textPtr, objv[3],
		    &index1) != TCL_OK) {
		return TCL_ERROR;
	    }
	    arrayPtr = TkBTreeGetTags(&index1, textPtr, &arraySize);
	    if (arrayPtr == NULL) {
		return TCL_OK;
	    }
	}

	SortTags(arraySize, arrayPtr);
	listObj = Tcl_NewListObj(0, NULL);

	for (i = 0; i < arraySize; i++) {
	    tagPtr = arrayPtr[i];
	    Tcl_ListObjAppendElement(interp, listObj,
		    Tcl_NewStringObj(tagPtr->name,-1));
	}
	Tcl_SetObjResult(interp, listObj);
	ckfree(arrayPtr);
	break;
    }
    case TAG_NEXTRANGE: {
	TkTextIndex last;
	TkTextSearch tSearch;
	char position[TK_POS_CHARS];
	Tcl_Obj *resultObj;

	if ((objc != 5) && (objc != 6)) {
	    Tcl_WrongNumArgs(interp, 3, objv, "tagName index1 ?index2?");
	    return TCL_ERROR;
	}
	tagPtr = FindTag(NULL, textPtr, objv[3]);
	if (tagPtr == NULL) {
	    return TCL_OK;
	}
	if (TkTextGetObjIndex(interp, textPtr, objv[4], &index1) != TCL_OK) {
	    return TCL_ERROR;
	}
	TkTextMakeByteIndex(textPtr->sharedTextPtr->tree, textPtr,
		TkBTreeNumLines(textPtr->sharedTextPtr->tree, textPtr),
		0, &last);
	if (objc == 5) {
	    index2 = last;
	} else if (TkTextGetObjIndex(interp, textPtr, objv[5],
		&index2) != TCL_OK) {
	    return TCL_ERROR;
	}

	/*
	 * The search below is a bit tricky. Rather than use the B-tree
	 * facilities to stop the search at index2, let it search up until the
	 * end of the file but check for a position past index2 ourselves.
	 * The reason for doing it this way is that we only care whether the
	 * *start* of the range is before index2; once we find the start, we
	 * don't want TkBTreeNextTag to abort the search because the end of
	 * the range is after index2.
	 */

	TkBTreeStartSearch(&index1, &last, tagPtr, &tSearch);
	if (TkBTreeCharTagged(&index1, tagPtr)) {
	    TkTextSegment *segPtr;
	    int offset;

	    /*
	     * The first character is tagged. See if there is an on-toggle
	     * just before the character. If not, then skip to the end of this
	     * tagged range.
	     */

	    for (segPtr = index1.linePtr->segPtr, offset = index1.byteIndex;
		    offset >= 0;
		    offset -= segPtr->size, segPtr = segPtr->nextPtr) {
		if ((offset == 0) && (segPtr->typePtr == &tkTextToggleOnType)
			&& (segPtr->body.toggle.tagPtr == tagPtr)) {
		    goto gotStart;
		}
	    }
	    if (!TkBTreeNextTag(&tSearch)) {
		return TCL_OK;
	    }
	}

	/*
	 * Find the start of the tagged range.
	 */

	if (!TkBTreeNextTag(&tSearch)) {
	    return TCL_OK;
	}

    gotStart:
	if (TkTextIndexCmp(&tSearch.curIndex, &index2) >= 0) {
	    return TCL_OK;
	}
	resultObj = Tcl_NewObj();
	TkTextPrintIndex(textPtr, &tSearch.curIndex, position);
	Tcl_ListObjAppendElement(NULL, resultObj,
		Tcl_NewStringObj(position, -1));
	TkBTreeNextTag(&tSearch);
	TkTextPrintIndex(textPtr, &tSearch.curIndex, position);
	Tcl_ListObjAppendElement(NULL, resultObj,
		Tcl_NewStringObj(position, -1));
	Tcl_SetObjResult(interp, resultObj);
	break;
    }
    case TAG_PREVRANGE: {
	TkTextIndex last;
	TkTextSearch tSearch;
	char position1[TK_POS_CHARS];
	char position2[TK_POS_CHARS];
	Tcl_Obj *resultObj;

	if ((objc != 5) && (objc != 6)) {
	    Tcl_WrongNumArgs(interp, 3, objv, "tagName index1 ?index2?");
	    return TCL_ERROR;
	}
	tagPtr = FindTag(NULL, textPtr, objv[3]);
	if (tagPtr == NULL) {
	    return TCL_OK;
	}
	if (TkTextGetObjIndex(interp, textPtr, objv[4], &index1) != TCL_OK) {
	    return TCL_ERROR;
	}
	if (objc == 5) {
	    TkTextMakeByteIndex(textPtr->sharedTextPtr->tree, textPtr, 0, 0,
		    &index2);
	} else if (TkTextGetObjIndex(interp, textPtr, objv[5],
		&index2) != TCL_OK) {
	    return TCL_ERROR;
	}

	/*
	 * The search below is a bit weird. The previous toggle can be either
	 * an on or off toggle. If it is an on toggle, then we need to turn
	 * around and search forward for the end toggle. Otherwise we keep
	 * searching backwards.
	 */

	TkBTreeStartSearchBack(&index1, &index2, tagPtr, &tSearch);

	if (!TkBTreePrevTag(&tSearch)) {
	    /*
	     * Special case, there may be a tag off toggle at index1, and a
	     * tag on toggle before the start of a partial peer widget. In
	     * this case we missed it.
	     */

	    if (textPtr->start != NULL && (textPtr->start == index2.linePtr)
		    && (index2.byteIndex == 0)
		    && TkBTreeCharTagged(&index2, tagPtr)
		    && (TkTextIndexCmp(&index2, &index1) < 0)) {
		/*
		 * The first character is tagged, so just add the range from
		 * the first char to the start of the range.
		 */

		TkTextPrintIndex(textPtr, &index2, position1);
		TkTextPrintIndex(textPtr, &index1, position2);
		goto gotPrevIndexPair;
	    }
	    return TCL_OK;
	}

	if (tSearch.segPtr->typePtr == &tkTextToggleOnType) {
	    TkTextPrintIndex(textPtr, &tSearch.curIndex, position1);
	    if (textPtr->start != NULL) {
		/*
		 * Make sure the first index is not before the first allowed
		 * text index in this widget.
		 */

		TkTextIndex firstIndex;

		firstIndex.linePtr = textPtr->start;
		firstIndex.byteIndex = 0;
		firstIndex.textPtr = NULL;
		if (TkTextIndexCmp(&tSearch.curIndex, &firstIndex) < 0) {
		    if (TkTextIndexCmp(&firstIndex, &index1) >= 0) {
			/*
			 * But now the new first index is actually too far
			 * along in the text, so nothing is returned.
			 */

			return TCL_OK;
		    }
		    TkTextPrintIndex(textPtr, &firstIndex, position1);
		}
	    }
	    TkTextMakeByteIndex(textPtr->sharedTextPtr->tree, textPtr,
		    TkBTreeNumLines(textPtr->sharedTextPtr->tree, textPtr),
		    0, &last);
	    TkBTreeStartSearch(&tSearch.curIndex, &last, tagPtr, &tSearch);
	    TkBTreeNextTag(&tSearch);
	    TkTextPrintIndex(textPtr, &tSearch.curIndex, position2);
	} else {
	    TkTextPrintIndex(textPtr, &tSearch.curIndex, position2);
	    TkBTreePrevTag(&tSearch);
	    TkTextPrintIndex(textPtr, &tSearch.curIndex, position1);
	    if (TkTextIndexCmp(&tSearch.curIndex, &index2) < 0) {
		if (textPtr->start != NULL && index2.linePtr == textPtr->start
			&& index2.byteIndex == 0) {
		    /* It's ok */
		    TkTextPrintIndex(textPtr, &index2, position1);
		} else {
		    return TCL_OK;
		}
	    }
	}

    gotPrevIndexPair:
	resultObj = Tcl_NewObj();
	Tcl_ListObjAppendElement(NULL, resultObj,
		Tcl_NewStringObj(position1, -1));
	Tcl_ListObjAppendElement(NULL, resultObj,
		Tcl_NewStringObj(position2, -1));
	Tcl_SetObjResult(interp, resultObj);
	break;
    }
    case TAG_RAISE: {
	TkTextTag *tagPtr2;
	int prio;

	if ((objc != 4) && (objc != 5)) {
	    Tcl_WrongNumArgs(interp, 3, objv, "tagName ?aboveThis?");
	    return TCL_ERROR;
	}
	tagPtr = FindTag(interp, textPtr, objv[3]);
	if (tagPtr == NULL) {
	    return TCL_ERROR;
	}
	if (objc == 5) {
	    tagPtr2 = FindTag(interp, textPtr, objv[4]);
	    if (tagPtr2 == NULL) {
		return TCL_ERROR;
	    }
	    if (tagPtr->priority <= tagPtr2->priority) {
		prio = tagPtr2->priority;
	    } else {
		prio = tagPtr2->priority + 1;
	    }
	} else {
	    prio = textPtr->sharedTextPtr->numTags-1;
	}
	ChangeTagPriority(textPtr, tagPtr, prio);

	/*
	 * If this is the 'sel' tag, then we don't actually need to call this
	 * for all peers.
	 */

	TkTextRedrawTag(textPtr->sharedTextPtr, NULL, NULL, NULL, tagPtr, 1);
	break;
    }
    case TAG_RANGES: {
	TkTextIndex first, last;
	TkTextSearch tSearch;
	Tcl_Obj *listObj = Tcl_NewListObj(0, NULL);
	int count = 0;

	if (objc != 4) {
	    Tcl_WrongNumArgs(interp, 3, objv, "tagName");
	    return TCL_ERROR;
	}
	tagPtr = FindTag(NULL, textPtr, objv[3]);
	if (tagPtr == NULL) {
	    return TCL_OK;
	}
	TkTextMakeByteIndex(textPtr->sharedTextPtr->tree, textPtr, 0, 0,
		&first);
	TkTextMakeByteIndex(textPtr->sharedTextPtr->tree, textPtr,
		TkBTreeNumLines(textPtr->sharedTextPtr->tree, textPtr),
		0, &last);
	TkBTreeStartSearch(&first, &last, tagPtr, &tSearch);
	if (TkBTreeCharTagged(&first, tagPtr)) {
	    Tcl_ListObjAppendElement(NULL, listObj,
		    TkTextNewIndexObj(textPtr, &first));
	    count++;
	}
	while (TkBTreeNextTag(&tSearch)) {
	    Tcl_ListObjAppendElement(NULL, listObj,
		    TkTextNewIndexObj(textPtr, &tSearch.curIndex));
	    count++;
	}
	if (count % 2 == 1) {
	    /*
	     * If a text widget uses '-end', it won't necessarily run to the
	     * end of the B-tree, and therefore the tag range might not be
	     * closed. In this case we add the end of the range.
	     */

	    Tcl_ListObjAppendElement(NULL, listObj,
		    TkTextNewIndexObj(textPtr, &last));
	}
	Tcl_SetObjResult(interp, listObj);
	break;
    }
    }
    return TCL_OK;
}

/*
 *----------------------------------------------------------------------
 *
 * TkTextCreateTag --
 *
 *	Find the record describing a tag within a given text widget, creating
 *	a new record if one doesn't already exist.
 *
 * Results:
 *	The return value is a pointer to the TkTextTag record for tagName.
 *
 * Side effects:
 *	A new tag record is created if there isn't one already defined for
 *	tagName.
 *
 *----------------------------------------------------------------------
 */

TkTextTag *
TkTextCreateTag(
    TkText *textPtr,		/* Widget in which tag is being used. */
    const char *tagName,	/* Name of desired tag. */
    int *newTag)		/* If non-NULL, then return 1 if new, or 0 if
				 * already exists. */
{
    register TkTextTag *tagPtr;
    Tcl_HashEntry *hPtr = NULL;
    int isNew;
    const char *name;

    if (!strcmp(tagName, "sel")) {
	if (textPtr->selTagPtr != NULL) {
	    if (newTag != NULL) {
		*newTag = 0;
	    }
	    return textPtr->selTagPtr;
	}
	if (newTag != NULL) {
	    *newTag = 1;
	}
	name = "sel";
    } else {
	hPtr = Tcl_CreateHashEntry(&textPtr->sharedTextPtr->tagTable,
		tagName, &isNew);
	if (newTag != NULL) {
	    *newTag = isNew;
	}
	if (!isNew) {
	    return Tcl_GetHashValue(hPtr);
	}
	name = Tcl_GetHashKey(&textPtr->sharedTextPtr->tagTable, hPtr);
    }

    /*
     * No existing entry. Create a new one, initialize it, and add a pointer
     * to it to the hash table entry.
     */

    tagPtr = ckalloc(sizeof(TkTextTag));
    tagPtr->name = name;
    tagPtr->textPtr = NULL;
    tagPtr->toggleCount = 0;
    tagPtr->tagRootPtr = NULL;
    tagPtr->priority = textPtr->sharedTextPtr->numTags;
    tagPtr->border = NULL;
    tagPtr->borderWidth = 0;
    tagPtr->borderWidthPtr = NULL;
    tagPtr->reliefString = NULL;
    tagPtr->relief = TK_RELIEF_FLAT;
    tagPtr->bgStipple = None;
    tagPtr->fgColor = NULL;
    tagPtr->tkfont = NULL;
    tagPtr->fgStipple = None;
    tagPtr->justifyString = NULL;
    tagPtr->justify = TK_JUSTIFY_LEFT;
    tagPtr->lMargin1String = NULL;
    tagPtr->lMargin1 = 0;
    tagPtr->lMargin2String = NULL;
    tagPtr->lMargin2 = 0;
    tagPtr->lMarginColor = NULL;
    tagPtr->offsetString = NULL;
    tagPtr->offset = 0;
    tagPtr->overstrikeString = NULL;
    tagPtr->overstrike = 0;
    tagPtr->overstrikeColor = NULL;
    tagPtr->rMarginString = NULL;
    tagPtr->rMargin = 0;
    tagPtr->rMarginColor = NULL;
    tagPtr->selBorder = NULL;
    tagPtr->selFgColor = NULL;
    tagPtr->spacing1String = NULL;
    tagPtr->spacing1 = 0;
    tagPtr->spacing2String = NULL;
    tagPtr->spacing2 = 0;
    tagPtr->spacing3String = NULL;
    tagPtr->spacing3 = 0;
    tagPtr->tabStringPtr = NULL;
    tagPtr->tabArrayPtr = NULL;
    tagPtr->tabStyle = TK_TEXT_TABSTYLE_NONE;
    tagPtr->underlineString = NULL;
    tagPtr->underline = 0;
    tagPtr->underlineColor = NULL;
    tagPtr->elideString = NULL;
    tagPtr->elide = 0;
    tagPtr->wrapMode = TEXT_WRAPMODE_NULL;
    tagPtr->affectsDisplay = 0;
    tagPtr->affectsDisplayGeometry = 0;
    textPtr->sharedTextPtr->numTags++;
    if (!strcmp(tagName, "sel")) {
	tagPtr->textPtr = textPtr;
	textPtr->refCount++;
    } else {
	CLANG_ASSERT(hPtr);
	Tcl_SetHashValue(hPtr, tagPtr);
    }
    tagPtr->optionTable =
	    Tk_CreateOptionTable(textPtr->interp, tagOptionSpecs);
    return tagPtr;
}

/*
 *----------------------------------------------------------------------
 *
 * FindTag --
 *
 *	See if tag is defined for a given widget.
 *
 * Results:
 *	If tagName is defined in textPtr, a pointer to its TkTextTag structure
 *	is returned. Otherwise NULL is returned and an error message is
 *	recorded in the interp's result unless interp is NULL.
 *
 * Side effects:
 *	None.
 *
 *----------------------------------------------------------------------
 */

static TkTextTag *
FindTag(
    Tcl_Interp *interp,		/* Interpreter to use for error message; if
				 * NULL, then don't record an error
				 * message. */
    TkText *textPtr,		/* Widget in which tag is being used. */
    Tcl_Obj *tagName)		/* Name of desired tag. */
{
    Tcl_HashEntry *hPtr;
    int len;
    const char *str;

    str = Tcl_GetStringFromObj(tagName, &len);
    if (len == 3 && !strcmp(str, "sel")) {
	return textPtr->selTagPtr;
    }
    hPtr = Tcl_FindHashEntry(&textPtr->sharedTextPtr->tagTable,
	    Tcl_GetString(tagName));
    if (hPtr != NULL) {
	return Tcl_GetHashValue(hPtr);
    }
    if (interp != NULL) {
	Tcl_SetObjResult(interp, Tcl_ObjPrintf(
		"tag \"%s\" isn't defined in text widget",
		Tcl_GetString(tagName)));
	Tcl_SetErrorCode(interp, "TK", "LOOKUP", "TEXT_TAG",
		Tcl_GetString(tagName), NULL);
    }
    return NULL;
}

/*
 *----------------------------------------------------------------------
 *
 * TkTextDeleteTag --
 *
 *	This function is called to carry out most actions associated with the
 *	'tag delete' sub-command. It will remove all evidence of the tag from
 *	the B-tree, and then call TkTextFreeTag to clean up the tag structure
 *	itself.
 *
 *	The only actions this doesn't carry out it to check if the deletion of
 *	the tag requires something to be re-displayed, and to remove the tag
 *	from the tagTable (hash table) if that is necessary (i.e. if it's not
 *	the 'sel' tag). It is expected that the caller carry out both of these
 *	actions.
 *
 * Results:
 *	None.
 *
 * Side effects:
 *	Memory and other resources are freed, the B-tree is manipulated.
 *
 *----------------------------------------------------------------------
 */

void
TkTextDeleteTag(
    TkText *textPtr,		/* Info about overall widget. */
    register TkTextTag *tagPtr)	/* Tag being deleted. */
{
    TkTextIndex first, last;

    TkTextMakeByteIndex(textPtr->sharedTextPtr->tree, textPtr, 0, 0, &first);
    TkTextMakeByteIndex(textPtr->sharedTextPtr->tree, textPtr,
	    TkBTreeNumLines(textPtr->sharedTextPtr->tree, textPtr), 0, &last),
    TkBTreeTag(&first, &last, tagPtr, 0);

    if (tagPtr == textPtr->selTagPtr) {
	/*
	 * Send an event that the selection changed. This is equivalent to:
	 *	event generate $textWidget <<Selection>>
	 */

	TkTextSelectionEvent(textPtr);
    } else {
	/*
	 * Since all peer widgets have an independent "sel" tag, we
	 * don't want removal of one sel tag to remove bindings which
	 * are still valid in other peer widgets.
	 */

	if (textPtr->sharedTextPtr->bindingTable != NULL) {
	    Tk_DeleteAllBindings(textPtr->sharedTextPtr->bindingTable,
		    (ClientData) tagPtr->name);
	}
    }

    /*
     * Update the tag priorities to reflect the deletion of this tag.
     */

    ChangeTagPriority(textPtr, tagPtr, textPtr->sharedTextPtr->numTags-1);
    textPtr->sharedTextPtr->numTags -= 1;
    TkTextFreeTag(textPtr, tagPtr);
}

/*
 *----------------------------------------------------------------------
 *
 * TkTextFreeTag --
 *
 *	This function is called when a tag is deleted to free up the memory
 *	and other resources associated with the tag.
 *
 * Results:
 *	None.
 *
 * Side effects:
 *	Memory and other resources are freed.
 *
 *----------------------------------------------------------------------
 */

void
TkTextFreeTag(
    TkText *textPtr,		/* Info about overall widget. */
    register TkTextTag *tagPtr)	/* Tag being deleted. */
{
    int i;

    /*
     * Let Tk do most of the hard work for us.
     */

    Tk_FreeConfigOptions((char *) tagPtr, tagPtr->optionTable,
	    textPtr->tkwin);

    /*
     * This associated information is managed by us.
     */

    if (tagPtr->tabArrayPtr != NULL) {
	ckfree(tagPtr->tabArrayPtr);
    }

    /*
     * Make sure this tag isn't referenced from the 'current' tag array.
     */

    for (i = 0; i < textPtr->numCurTags; i++) {
	if (textPtr->curTagArrayPtr[i] == tagPtr) {
	    for (; i < textPtr->numCurTags-1; i++) {
		textPtr->curTagArrayPtr[i] = textPtr->curTagArrayPtr[i+1];
	    }
	    textPtr->curTagArrayPtr[textPtr->numCurTags-1] = NULL;
	    textPtr->numCurTags--;
	    break;
	}
    }

    /*
     * If this tag is widget-specific (peer widgets) then clean up the
     * refCount it holds.
     */

    if (tagPtr->textPtr != NULL) {
	if (textPtr != tagPtr->textPtr) {
	    Tcl_Panic("Tag being deleted from wrong widget");
	}
	if (textPtr->refCount-- <= 1) {
	    ckfree(textPtr);
	}
	tagPtr->textPtr = NULL;
    }

    /*
     * Finally free the tag's memory.
     */

    ckfree(tagPtr);
}

/*
 *----------------------------------------------------------------------
 *
 * SortTags --
 *
 *	This function sorts an array of tag pointers in increasing order of
 *	priority, optimizing for the common case where the array is small.
 *
 * Results:
 *	None.
 *
 * Side effects:
 *	None.
 *
 *----------------------------------------------------------------------
 */

static void
SortTags(
    int numTags,		/* Number of tag pointers at *tagArrayPtr. */
    TkTextTag **tagArrayPtr)	/* Pointer to array of pointers. */
{
    int i, j, prio;
    register TkTextTag **tagPtrPtr;
    TkTextTag **maxPtrPtr, *tmp;

    if (numTags < 2) {
	return;
    }
    if (numTags < 20) {
	for (i = numTags-1; i > 0; i--, tagArrayPtr++) {
	    maxPtrPtr = tagPtrPtr = tagArrayPtr;
	    prio = tagPtrPtr[0]->priority;
	    for (j = i, tagPtrPtr++; j > 0; j--, tagPtrPtr++) {
		if (tagPtrPtr[0]->priority < prio) {
		    prio = tagPtrPtr[0]->priority;
		    maxPtrPtr = tagPtrPtr;
		}
	    }
	    tmp = *maxPtrPtr;
	    *maxPtrPtr = *tagArrayPtr;
	    *tagArrayPtr = tmp;
	}
    } else {
	qsort(tagArrayPtr,(unsigned)numTags,sizeof(TkTextTag *),TagSortProc);
    }
}

/*
 *----------------------------------------------------------------------
 *
 * TagSortProc --
 *
 *	This function is called by qsort() when sorting an array of tags in
 *	priority order.
 *
 * Results:
 *	The return value is -1 if the first argument should be before the
 *	second element (i.e. it has lower priority), 0 if it's equivalent
 *	(this should never happen!), and 1 if it should be after the second
 *	element.
 *
 * Side effects:
 *	None.
 *
 *----------------------------------------------------------------------
 */

static int
TagSortProc(
    const void *first,
    const void *second)		/* Elements to be compared. */
{
    TkTextTag *tagPtr1, *tagPtr2;

    tagPtr1 = * (TkTextTag **) first;
    tagPtr2 = * (TkTextTag **) second;
    return tagPtr1->priority - tagPtr2->priority;
}

/*
 *----------------------------------------------------------------------
 *
 * ChangeTagPriority --
 *
 *	This function changes the priority of a tag by modifying its priority
 *	and the priorities of other tags that are affected by the change.
 *
 * Results:
 *	None.
 *
 * Side effects:
 *	Priorities may be changed for some or all of the tags in textPtr. The
 *	tags will be arranged so that there is exactly one tag at each
 *	priority level between 0 and textPtr->sharedTextPtr->numTags-1, with
 *	tagPtr at priority "prio".
 *
 *----------------------------------------------------------------------
 */

static void
ChangeTagPriority(
    TkText *textPtr,		/* Information about text widget. */
    TkTextTag *tagPtr,		/* Tag whose priority is to be changed. */
    int prio)			/* New priority for tag. */
{
    int low, high, delta;
    register TkTextTag *tagPtr2;
    Tcl_HashEntry *hPtr;
    Tcl_HashSearch search;

    if (prio < 0) {
	prio = 0;
    }
    if (prio >= textPtr->sharedTextPtr->numTags) {
	prio = textPtr->sharedTextPtr->numTags-1;
    }
    if (prio == tagPtr->priority) {
	return;
    }
    if (prio < tagPtr->priority) {
	low = prio;
	high = tagPtr->priority-1;
	delta = 1;
    } else {
	low = tagPtr->priority+1;
	high = prio;
	delta = -1;
    }

    /*
     * Adjust first the 'sel' tag, then all others from the hash table
     */

    if ((textPtr->selTagPtr->priority >= low)
	    && (textPtr->selTagPtr->priority <= high)) {
	textPtr->selTagPtr->priority += delta;
    }
    for (hPtr = Tcl_FirstHashEntry(&textPtr->sharedTextPtr->tagTable, &search);
	    hPtr != NULL; hPtr = Tcl_NextHashEntry(&search)) {
	tagPtr2 = Tcl_GetHashValue(hPtr);
	if ((tagPtr2->priority >= low) && (tagPtr2->priority <= high)) {
	    tagPtr2->priority += delta;
	}
    }
    tagPtr->priority = prio;
}

/*
 *--------------------------------------------------------------
 *
 * TkTextBindProc --
 *
 *	This function is invoked by the Tk dispatcher to handle events
 *	associated with bindings on items.
 *
 * Results:
 *	None.
 *
 * Side effects:
 *	Depends on the command invoked as part of the binding (if there was
 *	any).
 *
 *--------------------------------------------------------------
 */

void
TkTextBindProc(
    ClientData clientData,	/* Pointer to canvas structure. */
    XEvent *eventPtr)		/* Pointer to X event that just happened. */
{
    TkText *textPtr = clientData;
    int repick = 0;

# define AnyButtonMask \
	(Button1Mask|Button2Mask|Button3Mask|Button4Mask|Button5Mask)

    textPtr->refCount++;

    /*
     * This code simulates grabs for mouse buttons by keeping track of whether
     * a button is pressed and refusing to pick a new current character while
     * a button is pressed.
     */

    if (eventPtr->type == ButtonPress) {
	textPtr->flags |= BUTTON_DOWN;
    } else if (eventPtr->type == ButtonRelease) {
	int mask;

	switch (eventPtr->xbutton.button) {
	case Button1:
	    mask = Button1Mask;
	    break;
	case Button2:
	    mask = Button2Mask;
	    break;
	case Button3:
	    mask = Button3Mask;
	    break;
	case Button4:
	    mask = Button4Mask;
	    break;
	case Button5:
	    mask = Button5Mask;
	    break;
	default:
	    mask = 0;
	    break;
	}
	if ((eventPtr->xbutton.state & AnyButtonMask) == (unsigned) mask) {
	    textPtr->flags &= ~BUTTON_DOWN;
	    repick = 1;
	}
    } else if ((eventPtr->type == EnterNotify)
	    || (eventPtr->type == LeaveNotify)) {
	if (eventPtr->xcrossing.state & AnyButtonMask) {
	    textPtr->flags |= BUTTON_DOWN;
	} else {
	    textPtr->flags &= ~BUTTON_DOWN;
	}
	TkTextPickCurrent(textPtr, eventPtr);
	goto done;
    } else if (eventPtr->type == MotionNotify) {
	if (eventPtr->xmotion.state & AnyButtonMask) {
	    textPtr->flags |= BUTTON_DOWN;
	} else {
	    textPtr->flags &= ~BUTTON_DOWN;
	}
	TkTextPickCurrent(textPtr, eventPtr);
    }
    if ((textPtr->numCurTags > 0)
	    && (textPtr->sharedTextPtr->bindingTable != NULL)
	    && (textPtr->tkwin != NULL) && !(textPtr->flags & DESTROYED)) {
	TagBindEvent(textPtr, eventPtr, textPtr->numCurTags,
		textPtr->curTagArrayPtr);
    }
    if (repick) {
	unsigned int oldState;

	oldState = eventPtr->xbutton.state;
	eventPtr->xbutton.state &= ~(Button1Mask|Button2Mask
		|Button3Mask|Button4Mask|Button5Mask);
	if (!(textPtr->flags & DESTROYED)) {
	    TkTextPickCurrent(textPtr, eventPtr);
	}
	eventPtr->xbutton.state = oldState;
    }

  done:
    if (textPtr->refCount-- <= 1) {
	ckfree(textPtr);
    }
}

/*
 *--------------------------------------------------------------
 *
 * TkTextPickCurrent --
 *
 *	Find the character containing the coordinates in an event and place
 *	the "current" mark on that character. If the "current" mark has moved
 *	then generate a fake leave event on the old current character and a
 *	fake enter event on the new current character.
 *
 * Results:
 *	None.
 *
 * Side effects:
 *	The current mark for textPtr may change. If it does, then the commands
 *	associated with character entry and leave could do just about
 *	anything. For example, the text widget might be deleted. It is up to
 *	the caller to protect itself by incrementing the refCount of the text
 *	widget.
 *
 *--------------------------------------------------------------
 */

void
TkTextPickCurrent(
    register TkText *textPtr,	/* Text widget in which to select current
				 * character. */
    XEvent *eventPtr)		/* Event describing location of mouse cursor.
				 * Must be EnterWindow, LeaveWindow,
				 * ButtonRelease, or MotionNotify. */
{
    TkTextIndex index;
    TkTextTag **oldArrayPtr, **newArrayPtr;
    TkTextTag **copyArrayPtr = NULL;
				/* Initialization needed to prevent compiler
				 * warning. */
    int numOldTags, numNewTags, i, j, size, nearby;
    XEvent event;

    /*
     * If a button is down, then don't do anything at all; we'll be called
     * again when all buttons are up, and we can repick then. This implements
     * a form of mouse grabbing.
     */

    if (textPtr->flags & BUTTON_DOWN) {
	if (((eventPtr->type == EnterNotify)
		|| (eventPtr->type == LeaveNotify))
		&& ((eventPtr->xcrossing.mode == NotifyGrab)
		|| (eventPtr->xcrossing.mode == NotifyUngrab))) {
	    /*
	     * Special case: the window is being entered or left because of a
	     * grab or ungrab. In this case, repick after all. Furthermore,
	     * clear BUTTON_DOWN to release the simulated grab.
	     */

	    textPtr->flags &= ~BUTTON_DOWN;
	} else {
	    return;
	}
    }

    /*
     * Save information about this event in the widget in case we have to
     * synthesize more enter and leave events later (e.g. because a character
     * was deleted, causing a new character to be underneath the mouse
     * cursor). Also translate MotionNotify events into EnterNotify events,
     * since that's what gets reported to event handlers when the current
     * character changes.
     */

    if (eventPtr != &textPtr->pickEvent) {
	if ((eventPtr->type == MotionNotify)
		|| (eventPtr->type == ButtonRelease)) {
	    textPtr->pickEvent.xcrossing.type = EnterNotify;
	    textPtr->pickEvent.xcrossing.serial = eventPtr->xmotion.serial;
	    textPtr->pickEvent.xcrossing.send_event
		    = eventPtr->xmotion.send_event;
	    textPtr->pickEvent.xcrossing.display = eventPtr->xmotion.display;
	    textPtr->pickEvent.xcrossing.window = eventPtr->xmotion.window;
	    textPtr->pickEvent.xcrossing.root = eventPtr->xmotion.root;
	    textPtr->pickEvent.xcrossing.subwindow = None;
	    textPtr->pickEvent.xcrossing.time = eventPtr->xmotion.time;
	    textPtr->pickEvent.xcrossing.x = eventPtr->xmotion.x;
	    textPtr->pickEvent.xcrossing.y = eventPtr->xmotion.y;
	    textPtr->pickEvent.xcrossing.x_root = eventPtr->xmotion.x_root;
	    textPtr->pickEvent.xcrossing.y_root = eventPtr->xmotion.y_root;
	    textPtr->pickEvent.xcrossing.mode = NotifyNormal;
	    textPtr->pickEvent.xcrossing.detail = NotifyNonlinear;
	    textPtr->pickEvent.xcrossing.same_screen
		    = eventPtr->xmotion.same_screen;
	    textPtr->pickEvent.xcrossing.focus = False;
	    textPtr->pickEvent.xcrossing.state = eventPtr->xmotion.state;
	} else {
	    textPtr->pickEvent = *eventPtr;
	}
    }

    /*
     * Find the new current character, then find and sort all of the tags
     * associated with it.
     */

    if (textPtr->pickEvent.type != LeaveNotify) {
	TkTextPixelIndex(textPtr, textPtr->pickEvent.xcrossing.x,
		textPtr->pickEvent.xcrossing.y, &index, &nearby);
	if (nearby) {
	    newArrayPtr = NULL;
	    numNewTags = 0;
	} else {
	    newArrayPtr = TkBTreeGetTags(&index, textPtr, &numNewTags);
	    SortTags(numNewTags, newArrayPtr);
	}
    } else {
	newArrayPtr = NULL;
	numNewTags = 0;
    }

    /*
     * Resort the tags associated with the previous marked character (the
     * priorities might have changed), then make a copy of the new tags, and
     * compare the old tags to the copy, nullifying any tags that are present
     * in both groups (i.e. the tags that haven't changed).
     */

    SortTags(textPtr->numCurTags, textPtr->curTagArrayPtr);
    if (numNewTags > 0) {
	size = numNewTags * sizeof(TkTextTag *);
	copyArrayPtr = ckalloc(size);
	memcpy(copyArrayPtr, newArrayPtr, (size_t) size);
	for (i = 0; i < textPtr->numCurTags; i++) {
	    for (j = 0; j < numNewTags; j++) {
		if (textPtr->curTagArrayPtr[i] == copyArrayPtr[j]) {
		    textPtr->curTagArrayPtr[i] = NULL;
		    copyArrayPtr[j] = NULL;
		    break;
		}
	    }
	}
    }

    /*
     * Invoke the binding system with a LeaveNotify event for all of the tags
     * that have gone away. We have to be careful here, because it's possible
     * that the binding could do something (like calling tkwait) that
     * eventually modifies textPtr->curTagArrayPtr. To avoid problems in
     * situations like this, update curTagArrayPtr to its new value before
     * invoking any bindings, and don't use it any more here.
     */

    numOldTags = textPtr->numCurTags;
    textPtr->numCurTags = numNewTags;
    oldArrayPtr = textPtr->curTagArrayPtr;
    textPtr->curTagArrayPtr = newArrayPtr;
    if (numOldTags != 0) {
	if ((textPtr->sharedTextPtr->bindingTable != NULL)
		&& (textPtr->tkwin != NULL)
		&& !(textPtr->flags & DESTROYED)) {
	    event = textPtr->pickEvent;
	    event.type = LeaveNotify;

	    /*
	     * Always use a detail of NotifyAncestor. Besides being
	     * consistent, this avoids problems where the binding code will
	     * discard NotifyInferior events.
	     */

	    event.xcrossing.detail = NotifyAncestor;
	    TagBindEvent(textPtr, &event, numOldTags, oldArrayPtr);
	}
	ckfree(oldArrayPtr);
    }

    /*
     * Reset the "current" mark (be careful to recompute its location, since
     * it might have changed during an event binding). Then invoke the binding
     * system with an EnterNotify event for all of the tags that have just
     * appeared.
     */

    TkTextPixelIndex(textPtr, textPtr->pickEvent.xcrossing.x,
	    textPtr->pickEvent.xcrossing.y, &index, &nearby);
    TkTextSetMark(textPtr, "current", &index);
    if (numNewTags != 0) {
	if ((textPtr->sharedTextPtr->bindingTable != NULL)
		&& (textPtr->tkwin != NULL)
		&& !(textPtr->flags & DESTROYED) && !nearby) {
	    event = textPtr->pickEvent;
	    event.type = EnterNotify;
	    event.xcrossing.detail = NotifyAncestor;
	    TagBindEvent(textPtr, &event, numNewTags, copyArrayPtr);
	}
	ckfree(copyArrayPtr);
    }
}

/*
 *--------------------------------------------------------------
 *
 * TagBindEvent --
 *
 *	Trigger given events for all tags that match the relevant bindings.
 *	To handle the "sel" tag correctly in all peer widgets, we must use the
 *	name of the tags as the binding table element.
 *
 * Results:
 *	None.
 *
 * Side effects:
 *	Almost anything can be triggered by tag bindings, including deletion
 *	of the text widget.
 *
 *--------------------------------------------------------------
 */

static void
TagBindEvent(
    TkText *textPtr,		/* Text widget to fire bindings in. */
    XEvent *eventPtr,		/* What actually happened. */
    int numTags,		/* Number of relevant tags. */
    TkTextTag **tagArrayPtr)	/* Array of relevant tags. */
{
#   define NUM_BIND_TAGS 10
    const char *nameArray[NUM_BIND_TAGS];
    const char **nameArrPtr;
    int i;

    /*
     * Try to avoid allocation unless there are lots of tags.
     */

    if (numTags > NUM_BIND_TAGS) {
	nameArrPtr = ckalloc(numTags * sizeof(const char *));
    } else {
	nameArrPtr = nameArray;
    }

    /*
     * We use tag names as keys in the hash table. We do this instead of using
     * the actual tagPtr objects because we want one "sel" tag binding for all
     * peer widgets, despite the fact that each has its own tagPtr object.
     */

    for (i = 0; i < numTags; i++) {
	TkTextTag *tagPtr = tagArrayPtr[i];

	if (tagPtr != NULL) {
	    nameArrPtr[i] = tagPtr->name;
	} else {
	    /*
	     * Tag has been deleted elsewhere, and therefore nulled out in
	     * this array. Tk_BindEvent is clever enough to cope with NULLs
	     * being thrown at it.
	     */

	    nameArrPtr[i] = NULL;
	}
    }
    Tk_BindEvent(textPtr->sharedTextPtr->bindingTable, eventPtr,
	    textPtr->tkwin, numTags, (ClientData *) nameArrPtr);

    if (numTags > NUM_BIND_TAGS) {
	ckfree(nameArrPtr);
    }
}

/*
 * Local Variables:
 * mode: c
 * c-basic-offset: 4
 * fill-column: 78
 * End:
 */<|MERGE_RESOLUTION|>--- conflicted
+++ resolved
@@ -533,7 +533,6 @@
 		tagPtr->affectsDisplayGeometry = 1;
 	    }
 	    if ((tagPtr->border != NULL)
-<<<<<<< HEAD
 		    || (tagPtr->selBorder != NULL)
 		    || (tagPtr->reliefString != NULL)
 		    || tagPtr->bgStipple
@@ -546,14 +545,6 @@
                     || (tagPtr->underlineColor != NULL)
                     || (tagPtr->lMarginColor != NULL)
                     || (tagPtr->rMarginColor != NULL)) {
-=======
-		    || (tagPtr->reliefString != NULL)
-		    || (tagPtr->bgStipple != None)
-		    || (tagPtr->fgColor != NULL)
-		    || (tagPtr->fgStipple != None)
-		    || (tagPtr->overstrikeString != NULL)
-		    || (tagPtr->underlineString != NULL)) {
->>>>>>> f2b5a87d
 		tagPtr->affectsDisplay = 1;
 	    }
 	    if (!newTag) {
