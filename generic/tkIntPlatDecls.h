--- conflicted
+++ resolved
@@ -622,16 +622,8 @@
 	(tkIntPlatStubsPtr->tkGenerateButtonEvent) /* 50 */
 #define TkGenWMDestroyEvent \
 	(tkIntPlatStubsPtr->tkGenWMDestroyEvent) /* 51 */
-<<<<<<< HEAD
-/* Slot 52 is reserved */
-=======
-#endif
-#ifndef TkMacOSXSetDrawingEnabled
 #define TkMacOSXSetDrawingEnabled \
 	(tkIntPlatStubsPtr->tkMacOSXSetDrawingEnabled) /* 52 */
-#endif
-#ifndef TkpGetMS
->>>>>>> f3300e87
 #define TkpGetMS \
 	(tkIntPlatStubsPtr->tkpGetMS) /* 53 */
 #define TkMacOSXDrawable \
