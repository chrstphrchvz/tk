--- conflicted
+++ resolved
@@ -386,11 +386,7 @@
 			    Tcl_Size objc, Tcl_Obj *const objv[]);
 static int		ConfigureListboxItem(Tcl_Interp *interp,
 			    Listbox *listPtr, ItemAttr *attrs, Tcl_Size objc,
-<<<<<<< HEAD
-			    Tcl_Obj *const objv[], int index);
-=======
 			    Tcl_Obj *const objv[], Tcl_Size index);
->>>>>>> b604b6a2
 static int		ListboxDeleteSubCmd(Listbox *listPtr,
 			    int first, int last);
 static Tcl_FreeProc	DestroyListbox;
@@ -400,11 +396,7 @@
 static int		GetListboxIndex(Tcl_Interp *interp, Listbox *listPtr,
 			    Tcl_Obj *index, int endIsSize, Tcl_Size *indexPtr);
 static int		ListboxInsertSubCmd(Listbox *listPtr,
-<<<<<<< HEAD
-			    int index, Tcl_Size objc, Tcl_Obj *const objv[]);
-=======
 			    Tcl_Size index, Tcl_Size objc, Tcl_Obj *const objv[]);
->>>>>>> b604b6a2
 static void		ListboxCmdDeletedProc(void *clientData);
 static void		ListboxComputeGeometry(Listbox *listPtr,
 			    int fontChanged, int maxIsStale, int updateGrid);
