/*
 * tkListbox.c --
 *
 *	This module implements listbox widgets for the Tk toolkit. A listbox
 *	displays a collection of strings, one per line, and provides scrolling
 *	and selection.
 *
 * Copyright (c) 1990-1994 The Regents of the University of California.
 * Copyright (c) 1994-1997 Sun Microsystems, Inc.
 *
 * See the file "license.terms" for information on usage and redistribution of
 * this file, and for a DISCLAIMER OF ALL WARRANTIES.
 */

#include "default.h"
#include "tkInt.h"

#ifdef _WIN32
#include "tkWinInt.h"
#endif

typedef struct {
    Tk_OptionTable listboxOptionTable;
				/* Table defining configuration options
				 * available for the listbox. */
    Tk_OptionTable itemAttrOptionTable;
				/* Table defining configuration options
				 * available for listbox items. */
} ListboxOptionTables;

/*
 * A data structure of the following type is kept for each listbox widget
 * managed by this file:
 */

typedef struct {
    Tk_Window tkwin;		/* Window that embodies the listbox. NULL
				 * means that the window has been destroyed
				 * but the data structures haven't yet been
				 * cleaned up. */
    Display *display;		/* Display containing widget. Used, among
				 * other things, so that resources can be
				 * freed even after tkwin has gone away. */
    Tcl_Interp *interp;		/* Interpreter associated with listbox. */
    Tcl_Command widgetCmd;	/* Token for listbox's widget command. */
    Tk_OptionTable optionTable;	/* Table that defines configuration options
				 * available for this widget. */
    Tk_OptionTable itemAttrOptionTable;
				/* Table that defines configuration options
				 * available for listbox items. */
    char *listVarName;		/* List variable name */
    Tcl_Obj *listObj;		/* Pointer to the list object being used */
    int nElements;		/* Holds the current count of elements */
    Tcl_HashTable *selection;	/* Tracks selection */
    Tcl_HashTable *itemAttrTable;
				/* Tracks item attributes */

    /*
     * Information used when displaying widget:
     */

    Tk_3DBorder normalBorder;	/* Used for drawing border around whole
				 * window, plus used for background. */
    int borderWidth;		/* Width of 3-D border around window. */
    int relief;			/* 3-D effect: TK_RELIEF_RAISED, etc. */
    int highlightWidth;		/* Width in pixels of highlight to draw around
				 * widget when it has the focus. <= 0 means
				 * don't draw a highlight. */
    XColor *highlightBgColorPtr;
				/* Color for drawing traversal highlight area
				 * when highlight is off. */
    XColor *highlightColorPtr;	/* Color for drawing traversal highlight. */
    int inset;			/* Total width of all borders, including
				 * traversal highlight and 3-D border.
				 * Indicates how much interior stuff must be
				 * offset from outside edges to leave room for
				 * borders. */
    Tk_Font tkfont;		/* Information about text font, or NULL. */
    XColor *fgColorPtr;		/* Text color in normal mode. */
    XColor *dfgColorPtr;	/* Text color in disabled mode. */
    GC textGC;			/* For drawing normal text. */
    Tk_3DBorder selBorder;	/* Borders and backgrounds for selected
				 * elements. */
    int selBorderWidth;		/* Width of border around selection. */
    XColor *selFgColorPtr;	/* Foreground color for selected elements. */
    GC selTextGC;		/* For drawing selected text. */
    int width;			/* Desired width of window, in characters. */
    int height;			/* Desired height of window, in lines. */
    int lineHeight;		/* Number of pixels allocated for each line in
				 * display. */
    int topIndex;		/* Index of top-most element visible in
				 * window. */
    int fullLines;		/* Number of lines that are completely
				 * visible in window. There may be one
				 * additional line at the bottom that is
				 * partially visible. */
    int partialLine;		/* 0 means that the window holds exactly
				 * fullLines lines. 1 means that there is one
				 * additional line that is partially
				 * visible. */
    int setGrid;		/* Non-zero means pass gridding information to
				 * window manager. */

    /*
     * Information to support horizontal scrolling:
     */

    int maxWidth;		/* Width (in pixels) of widest string in
				 * listbox. */
    int xScrollUnit;		/* Number of pixels in one "unit" for
				 * horizontal scrolling (window scrolls
				 * horizontally in increments of this size).
				 * This is an average character size. */
    int xOffset;		/* The left edge of each string in the listbox
				 * is offset to the left by this many pixels
				 * (0 means no offset, positive means there is
				 * an offset). This is x scrolling information
                                 * is not linked to justification. */

    /*
     * Information about what's selected or active, if any.
     */

    Tk_Uid selectMode;		/* Selection style: single, browse, multiple,
				 * or extended. This value isn't used in C
				 * code, but the Tcl bindings use it. */
    int numSelected;		/* Number of elements currently selected. */
    int selectAnchor;		/* Fixed end of selection (i.e. element at
				 * which selection was started.) */
    int exportSelection;	/* Non-zero means tie internal listbox to X
				 * selection. */
    int active;			/* Index of "active" element (the one that has
				 * been selected by keyboard traversal). -1
				 * means none. */
    int activeStyle;		/* Style in which to draw the active element.
				 * One of: underline, none, dotbox */

    /*
     * Information for scanning:
     */

    int scanMarkX;		/* X-position at which scan started (e.g.
				 * button was pressed here). */
    int scanMarkY;		/* Y-position at which scan started (e.g.
				 * button was pressed here). */
    int scanMarkXOffset;	/* Value of "xOffset" field when scan
				 * started. */
    int scanMarkYIndex;		/* Index of line that was at top of window
				 * when scan started. */

    /*
     * Miscellaneous information:
     */

    Tk_Cursor cursor;		/* Current cursor for window, or None. */
    char *takeFocus;		/* Value of -takefocus option; not used in the
				 * C code, but used by keyboard traversal
				 * scripts. Malloc'ed, but may be NULL. */
    char *yScrollCmd;		/* Command prefix for communicating with
				 * vertical scrollbar. NULL means no command
				 * to issue. Malloc'ed. */
    char *xScrollCmd;		/* Command prefix for communicating with
				 * horizontal scrollbar. NULL means no command
				 * to issue. Malloc'ed. */
    int state;			/* Listbox state. */
    Pixmap gray;		/* Pixmap for displaying disabled text. */
    int flags;			/* Various flag bits: see below for
				 * definitions. */
    Tk_Justify justify;         /* Justification. */
} Listbox;

/*
 * How to encode the keys for the hash tables used to store what items are
 * selected and what the attributes are.
 */

#define KEY(i)		((char *) INT2PTR(i))

/*
 * ItemAttr structures are used to store item configuration information for
 * the items in a listbox
 */

typedef struct {
    Tk_3DBorder border;		/* Used for drawing background around text */
    Tk_3DBorder selBorder;	/* Used for selected text */
    XColor *fgColor;		/* Text color in normal mode. */
    XColor *selFgColor;		/* Text color in selected mode. */
} ItemAttr;

/*
 * Flag bits for listboxes:
 *
 * REDRAW_PENDING:		Non-zero means a DoWhenIdle handler has
 *				already been queued to redraw this window.
 * UPDATE_V_SCROLLBAR:		Non-zero means vertical scrollbar needs to be
 *				updated.
 * UPDATE_H_SCROLLBAR:		Non-zero means horizontal scrollbar needs to
 *				be updated.
 * GOT_FOCUS:			Non-zero means this widget currently has the
 *				input focus.
 * MAXWIDTH_IS_STALE:		Stored maxWidth may be out-of-date.
 * LISTBOX_DELETED:		This listbox has been effectively destroyed.
 */

#define REDRAW_PENDING		1
#define UPDATE_V_SCROLLBAR	2
#define UPDATE_H_SCROLLBAR	4
#define GOT_FOCUS		8
#define MAXWIDTH_IS_STALE	16
#define LISTBOX_DELETED		32

/*
 * The following enum is used to define a type for the -state option of the
 * Listbox widget. These values are used as indices into the string table
 * below.
 */

enum state {
    STATE_DISABLED, STATE_NORMAL
};

static const char *const stateStrings[] = {
    "disabled", "normal", NULL
};

enum activeStyle {
    ACTIVE_STYLE_DOTBOX, ACTIVE_STYLE_NONE, ACTIVE_STYLE_UNDERLINE
};

static const char *const activeStyleStrings[] = {
    "dotbox", "none", "underline", NULL
};

/*
 * The optionSpecs table defines the valid configuration options for the
 * listbox widget.
 */

static const Tk_OptionSpec optionSpecs[] = {
    {TK_OPTION_STRING_TABLE, "-activestyle", "activeStyle", "ActiveStyle",
	DEF_LISTBOX_ACTIVE_STYLE, -1, Tk_Offset(Listbox, activeStyle),
	0, activeStyleStrings, 0},
    {TK_OPTION_BORDER, "-background", "background", "Background",
	 DEF_LISTBOX_BG_COLOR, -1, Tk_Offset(Listbox, normalBorder),
	 0, DEF_LISTBOX_BG_MONO, 0},
    {TK_OPTION_SYNONYM, "-bd", NULL, NULL,
	 NULL, 0, -1, 0, "-borderwidth", 0},
    {TK_OPTION_SYNONYM, "-bg", NULL, NULL,
	 NULL, 0, -1, 0, "-background", 0},
    {TK_OPTION_PIXELS, "-borderwidth", "borderWidth", "BorderWidth",
	 DEF_LISTBOX_BORDER_WIDTH, -1, Tk_Offset(Listbox, borderWidth),
	 0, 0, 0},
    {TK_OPTION_CURSOR, "-cursor", "cursor", "Cursor",
	 DEF_LISTBOX_CURSOR, -1, Tk_Offset(Listbox, cursor),
	 TK_OPTION_NULL_OK, 0, 0},
    {TK_OPTION_COLOR, "-disabledforeground", "disabledForeground",
	 "DisabledForeground", DEF_LISTBOX_DISABLED_FG, -1,
	 Tk_Offset(Listbox, dfgColorPtr), TK_OPTION_NULL_OK, 0, 0},
    {TK_OPTION_BOOLEAN, "-exportselection", "exportSelection",
	 "ExportSelection", DEF_LISTBOX_EXPORT_SELECTION, -1,
	 Tk_Offset(Listbox, exportSelection), 0, 0, 0},
    {TK_OPTION_SYNONYM, "-fg", "foreground", NULL,
	 NULL, 0, -1, 0, "-foreground", 0},
    {TK_OPTION_FONT, "-font", "font", "Font",
	 DEF_LISTBOX_FONT, -1, Tk_Offset(Listbox, tkfont), 0, 0, 0},
    {TK_OPTION_COLOR, "-foreground", "foreground", "Foreground",
	 DEF_LISTBOX_FG, -1, Tk_Offset(Listbox, fgColorPtr), 0, 0, 0},
    {TK_OPTION_INT, "-height", "height", "Height",
	 DEF_LISTBOX_HEIGHT, -1, Tk_Offset(Listbox, height), 0, 0, 0},
    {TK_OPTION_COLOR, "-highlightbackground", "highlightBackground",
	 "HighlightBackground", DEF_LISTBOX_HIGHLIGHT_BG, -1,
	 Tk_Offset(Listbox, highlightBgColorPtr), 0, 0, 0},
    {TK_OPTION_COLOR, "-highlightcolor", "highlightColor", "HighlightColor",
	 DEF_LISTBOX_HIGHLIGHT, -1, Tk_Offset(Listbox, highlightColorPtr),
	 0, 0, 0},
    {TK_OPTION_PIXELS, "-highlightthickness", "highlightThickness",
	 "HighlightThickness", DEF_LISTBOX_HIGHLIGHT_WIDTH, -1,
	 Tk_Offset(Listbox, highlightWidth), 0, 0, 0},
    {TK_OPTION_JUSTIFY, "-justify", "justify", "Justify",
	DEF_LISTBOX_JUSTIFY, -1, Tk_Offset(Listbox, justify), 0, 0, 0},
    {TK_OPTION_RELIEF, "-relief", "relief", "Relief",
	 DEF_LISTBOX_RELIEF, -1, Tk_Offset(Listbox, relief), 0, 0, 0},
    {TK_OPTION_BORDER, "-selectbackground", "selectBackground", "Foreground",
	 DEF_LISTBOX_SELECT_COLOR, -1, Tk_Offset(Listbox, selBorder),
	 0, DEF_LISTBOX_SELECT_MONO, 0},
    {TK_OPTION_PIXELS, "-selectborderwidth", "selectBorderWidth",
	 "BorderWidth", DEF_LISTBOX_SELECT_BD, -1,
	 Tk_Offset(Listbox, selBorderWidth), 0, 0, 0},
    {TK_OPTION_COLOR, "-selectforeground", "selectForeground", "Background",
	 DEF_LISTBOX_SELECT_FG_COLOR, -1, Tk_Offset(Listbox, selFgColorPtr),
	 TK_OPTION_NULL_OK, DEF_LISTBOX_SELECT_FG_MONO, 0},
    {TK_OPTION_STRING, "-selectmode", "selectMode", "SelectMode",
	 DEF_LISTBOX_SELECT_MODE, -1, Tk_Offset(Listbox, selectMode),
	 TK_OPTION_NULL_OK, 0, 0},
    {TK_OPTION_BOOLEAN, "-setgrid", "setGrid", "SetGrid",
	 DEF_LISTBOX_SET_GRID, -1, Tk_Offset(Listbox, setGrid), 0, 0, 0},
    {TK_OPTION_STRING_TABLE, "-state", "state", "State",
	DEF_LISTBOX_STATE, -1, Tk_Offset(Listbox, state),
	0, stateStrings, 0},
    {TK_OPTION_STRING, "-takefocus", "takeFocus", "TakeFocus",
	 DEF_LISTBOX_TAKE_FOCUS, -1, Tk_Offset(Listbox, takeFocus),
	 TK_OPTION_NULL_OK, 0, 0},
    {TK_OPTION_INT, "-width", "width", "Width",
	 DEF_LISTBOX_WIDTH, -1, Tk_Offset(Listbox, width), 0, 0, 0},
    {TK_OPTION_STRING, "-xscrollcommand", "xScrollCommand", "ScrollCommand",
	 DEF_LISTBOX_SCROLL_COMMAND, -1, Tk_Offset(Listbox, xScrollCmd),
	 TK_OPTION_NULL_OK, 0, 0},
    {TK_OPTION_STRING, "-yscrollcommand", "yScrollCommand", "ScrollCommand",
	 DEF_LISTBOX_SCROLL_COMMAND, -1, Tk_Offset(Listbox, yScrollCmd),
	 TK_OPTION_NULL_OK, 0, 0},
    {TK_OPTION_STRING, "-listvariable", "listVariable", "Variable",
	 DEF_LISTBOX_LIST_VARIABLE, -1, Tk_Offset(Listbox, listVarName),
	 TK_OPTION_NULL_OK, 0, 0},
    {TK_OPTION_END, NULL, NULL, NULL, NULL, 0, -1, 0, 0, 0}
};

/*
 * The itemAttrOptionSpecs table defines the valid configuration options for
 * listbox items.
 */

static const Tk_OptionSpec itemAttrOptionSpecs[] = {
    {TK_OPTION_BORDER, "-background", "background", "Background",
     NULL, -1, Tk_Offset(ItemAttr, border),
     TK_OPTION_NULL_OK|TK_OPTION_DONT_SET_DEFAULT,
     DEF_LISTBOX_BG_MONO, 0},
    {TK_OPTION_SYNONYM, "-bg", NULL, NULL,
     NULL, 0, -1, 0, "-background", 0},
    {TK_OPTION_SYNONYM, "-fg", "foreground", NULL,
     NULL, 0, -1, 0, "-foreground", 0},
    {TK_OPTION_COLOR, "-foreground", "foreground", "Foreground",
     NULL, -1, Tk_Offset(ItemAttr, fgColor),
     TK_OPTION_NULL_OK|TK_OPTION_DONT_SET_DEFAULT, 0, 0},
    {TK_OPTION_BORDER, "-selectbackground", "selectBackground", "Foreground",
     NULL, -1, Tk_Offset(ItemAttr, selBorder),
     TK_OPTION_NULL_OK|TK_OPTION_DONT_SET_DEFAULT,
     DEF_LISTBOX_SELECT_MONO, 0},
    {TK_OPTION_COLOR, "-selectforeground", "selectForeground", "Background",
     NULL, -1, Tk_Offset(ItemAttr, selFgColor),
     TK_OPTION_NULL_OK|TK_OPTION_DONT_SET_DEFAULT,
     DEF_LISTBOX_SELECT_FG_MONO, 0},
    {TK_OPTION_END, NULL, NULL, NULL, NULL, 0, -1, 0, 0, 0}
};

/*
 * The following tables define the listbox widget commands (and sub-commands)
 * and map the indexes into the string tables into enumerated types used to
 * dispatch the listbox widget command.
 */

static const char *const commandNames[] = {
    "activate", "bbox", "cget", "configure", "curselection", "delete", "get",
    "index", "insert", "itemcget", "itemconfigure", "nearest", "scan",
    "see", "selection", "size", "xview", "yview", NULL
};
enum command {
    COMMAND_ACTIVATE, COMMAND_BBOX, COMMAND_CGET, COMMAND_CONFIGURE,
    COMMAND_CURSELECTION, COMMAND_DELETE, COMMAND_GET, COMMAND_INDEX,
    COMMAND_INSERT, COMMAND_ITEMCGET, COMMAND_ITEMCONFIGURE,
    COMMAND_NEAREST, COMMAND_SCAN, COMMAND_SEE, COMMAND_SELECTION,
    COMMAND_SIZE, COMMAND_XVIEW, COMMAND_YVIEW
};

static const char *const selCommandNames[] = {
    "anchor", "clear", "includes", "set", NULL
};
enum selcommand {
    SELECTION_ANCHOR, SELECTION_CLEAR, SELECTION_INCLUDES, SELECTION_SET
};

static const char *const scanCommandNames[] = {
    "mark", "dragto", NULL
};
enum scancommand {
    SCAN_MARK, SCAN_DRAGTO
};

static const char *const indexNames[] = {
    "active", "anchor", "end", NULL
};
enum indices {
    INDEX_ACTIVE, INDEX_ANCHOR, INDEX_END
};

/*
 * Declarations for procedures defined later in this file.
 */

static void		ChangeListboxOffset(Listbox *listPtr, int offset);
static void		ChangeListboxView(Listbox *listPtr, int index);
static int		ConfigureListbox(Tcl_Interp *interp, Listbox *listPtr,
			    int objc, Tcl_Obj *const objv[]);
static int		ConfigureListboxItem(Tcl_Interp *interp,
			    Listbox *listPtr, ItemAttr *attrs, int objc,
			    Tcl_Obj *const objv[], int index);
static int		ListboxDeleteSubCmd(Listbox *listPtr,
			    int first, int last);
static void		DestroyListbox(void *memPtr);
static void		DestroyListboxOptionTables(ClientData clientData,
			    Tcl_Interp *interp);
static void		DisplayListbox(ClientData clientData);
static int		GetListboxIndex(Tcl_Interp *interp, Listbox *listPtr,
			    Tcl_Obj *index, int endIsSize, int *indexPtr);
static int		ListboxInsertSubCmd(Listbox *listPtr,
			    int index, int objc, Tcl_Obj *const objv[]);
static void		ListboxCmdDeletedProc(ClientData clientData);
static void		ListboxComputeGeometry(Listbox *listPtr,
			    int fontChanged, int maxIsStale, int updateGrid);
static void		ListboxEventProc(ClientData clientData,
			    XEvent *eventPtr);
static int		ListboxFetchSelection(ClientData clientData,
			    int offset, char *buffer, int maxBytes);
static void		ListboxLostSelection(ClientData clientData);
static void		GenerateListboxSelectEvent(Listbox *listPtr);
static void		EventuallyRedrawRange(Listbox *listPtr,
			    int first, int last);
static void		ListboxScanTo(Listbox *listPtr, int x, int y);
static int		ListboxSelect(Listbox *listPtr,
			    int first, int last, int select);
static void		ListboxUpdateHScrollbar(Listbox *listPtr);
static void		ListboxUpdateVScrollbar(Listbox *listPtr);
static int		ListboxWidgetObjCmd(ClientData clientData,
			    Tcl_Interp *interp, int objc,
			    Tcl_Obj *const objv[]);
static int		ListboxBboxSubCmd(Tcl_Interp *interp,
			    Listbox *listPtr, int index);
static int		ListboxSelectionSubCmd(Tcl_Interp *interp,
			    Listbox *listPtr, int objc, Tcl_Obj *const objv[]);
static int		ListboxXviewSubCmd(Tcl_Interp *interp,
			    Listbox *listPtr, int objc, Tcl_Obj *const objv[]);
static int		ListboxYviewSubCmd(Tcl_Interp *interp,
			    Listbox *listPtr, int objc, Tcl_Obj *const objv[]);
static ItemAttr *	ListboxGetItemAttributes(Tcl_Interp *interp,
			    Listbox *listPtr, int index);
static void		ListboxWorldChanged(ClientData instanceData);
static int		NearestListboxElement(Listbox *listPtr, int y);
static char *		ListboxListVarProc(ClientData clientData,
			    Tcl_Interp *interp, const char *name1,
			    const char *name2, int flags);
static void		MigrateHashEntries(Tcl_HashTable *table,
			    int first, int last, int offset);
static int		GetMaxOffset(Listbox *listPtr);

/*
 * The structure below defines button class behavior by means of procedures
 * that can be invoked from generic window code.
 */

static const Tk_ClassProcs listboxClass = {
    sizeof(Tk_ClassProcs),	/* size */
    ListboxWorldChanged,	/* worldChangedProc */
    NULL,			/* createProc */
    NULL			/* modalProc */
};

/*
 *--------------------------------------------------------------
 *
 * Tk_ListboxObjCmd --
 *
 *	This procedure is invoked to process the "listbox" Tcl command. See
 *	the user documentation for details on what it does.
 *
 * Results:
 *	A standard Tcl result.
 *
 * Side effects:
 *	See the user documentation.
 *
 *--------------------------------------------------------------
 */

int
Tk_ListboxObjCmd(
    ClientData clientData,	/* NULL. */
    Tcl_Interp *interp,		/* Current interpreter. */
    int objc,			/* Number of arguments. */
    Tcl_Obj *const objv[])	/* Argument objects. */
{
    register Listbox *listPtr;
    Tk_Window tkwin;
    ListboxOptionTables *optionTables;

    if (objc < 2) {
	Tcl_WrongNumArgs(interp, 1, objv, "pathName ?-option value ...?");
	return TCL_ERROR;
    }

    tkwin = Tk_CreateWindowFromPath(interp, Tk_MainWindow(interp),
	    Tcl_GetString(objv[1]), NULL);
    if (tkwin == NULL) {
	return TCL_ERROR;
    }

    optionTables = Tcl_GetAssocData(interp, "ListboxOptionTables", NULL);
    if (optionTables == NULL) {
	/*
	 * We haven't created the option tables for this widget class yet. Do
	 * it now and save the a pointer to them as the ClientData for the
	 * command, so future invocations will have access to it.
	 */

	optionTables = ckalloc(sizeof(ListboxOptionTables));

	/*
	 * Set up an exit handler to free the optionTables struct.
	 */

	Tcl_SetAssocData(interp, "ListboxOptionTables",
		DestroyListboxOptionTables, optionTables);

	/*
	 * Create the listbox option table and the listbox item option table.
	 */

	optionTables->listboxOptionTable =
		Tk_CreateOptionTable(interp, optionSpecs);
	optionTables->itemAttrOptionTable =
		Tk_CreateOptionTable(interp, itemAttrOptionSpecs);
    }

    /*
     * Initialize the fields of the structure that won't be initialized by
     * ConfigureListbox, or that ConfigureListbox requires to be initialized
     * already (e.g. resource pointers).
     */

    listPtr			 = ckalloc(sizeof(Listbox));
    memset(listPtr, 0, sizeof(Listbox));

    listPtr->tkwin		 = tkwin;
    listPtr->display		 = Tk_Display(tkwin);
    listPtr->interp		 = interp;
    listPtr->widgetCmd		 = Tcl_CreateObjCommand(interp,
	    Tk_PathName(listPtr->tkwin), ListboxWidgetObjCmd, listPtr,
	    ListboxCmdDeletedProc);
    listPtr->optionTable	 = optionTables->listboxOptionTable;
    listPtr->itemAttrOptionTable = optionTables->itemAttrOptionTable;
    listPtr->selection		 = ckalloc(sizeof(Tcl_HashTable));
    Tcl_InitHashTable(listPtr->selection, TCL_ONE_WORD_KEYS);
    listPtr->itemAttrTable	 = ckalloc(sizeof(Tcl_HashTable));
    Tcl_InitHashTable(listPtr->itemAttrTable, TCL_ONE_WORD_KEYS);
    listPtr->relief		 = TK_RELIEF_RAISED;
    listPtr->textGC		 = NULL;
    listPtr->selFgColorPtr	 = NULL;
    listPtr->selTextGC		 = NULL;
    listPtr->fullLines		 = 1;
    listPtr->xScrollUnit	 = 1;
    listPtr->exportSelection	 = 1;
    listPtr->cursor		 = NULL;
    listPtr->state		 = STATE_NORMAL;
<<<<<<< HEAD
    listPtr->gray		 = 0;
    listPtr->justify             = TK_JUSTIFY_LEFT;
=======
    listPtr->gray		 = None;
>>>>>>> 398d7345

    /*
     * Keep a hold of the associated tkwin until we destroy the listbox,
     * otherwise Tk might free it while we still need it.
     */

    Tcl_Preserve(listPtr->tkwin);

    Tk_SetClass(listPtr->tkwin, "Listbox");
    Tk_SetClassProcs(listPtr->tkwin, &listboxClass, listPtr);
    Tk_CreateEventHandler(listPtr->tkwin,
	    ExposureMask|StructureNotifyMask|FocusChangeMask,
	    ListboxEventProc, listPtr);
    Tk_CreateSelHandler(listPtr->tkwin, XA_PRIMARY, XA_STRING,
	    ListboxFetchSelection, listPtr, XA_STRING);
    if (Tk_InitOptions(interp, (char *)listPtr,
	    optionTables->listboxOptionTable, tkwin) != TCL_OK) {
	Tk_DestroyWindow(listPtr->tkwin);
	return TCL_ERROR;
    }

    if (ConfigureListbox(interp, listPtr, objc-2, objv+2) != TCL_OK) {
	Tk_DestroyWindow(listPtr->tkwin);
	return TCL_ERROR;
    }

    Tcl_SetObjResult(interp, TkNewWindowObj(listPtr->tkwin));
    return TCL_OK;
}

/*
 *----------------------------------------------------------------------
 *
 * ListboxWidgetObjCmd --
 *
 *	This Tcl_Obj based procedure is invoked to process the Tcl command
 *	that corresponds to a widget managed by this module. See the user
 *	documentation for details on what it does.
 *
 * Results:
 *	A standard Tcl result.
 *
 * Side effects:
 *	See the user documentation.
 *
 *----------------------------------------------------------------------
 */

static int
ListboxWidgetObjCmd(
    ClientData clientData,	/* Information about listbox widget. */
    Tcl_Interp *interp,		/* Current interpreter. */
    int objc,			/* Number of arguments. */
    Tcl_Obj *const objv[])	/* Arguments as Tcl_Obj's. */
{
    register Listbox *listPtr = clientData;
    int cmdIndex, index;
    int result = TCL_OK;
    Tcl_Obj *objPtr;

    if (objc < 2) {
	Tcl_WrongNumArgs(interp, 1, objv, "option ?arg ...?");
	return TCL_ERROR;
    }

    /*
     * Parse the command by looking up the second argument in the list of
     * valid subcommand names.
     */

    result = Tcl_GetIndexFromObj(interp, objv[1], commandNames,
	    "option", 0, &cmdIndex);
    if (result != TCL_OK) {
	return result;
    }

    Tcl_Preserve(listPtr);

    /*
     * The subcommand was valid, so continue processing.
     */

    switch (cmdIndex) {
    case COMMAND_ACTIVATE:
	if (objc != 3) {
	    Tcl_WrongNumArgs(interp, 2, objv, "index");
	    result = TCL_ERROR;
	    break;
	}
	result = GetListboxIndex(interp, listPtr, objv[2], 0, &index);
	if (result != TCL_OK) {
	    break;
	}

	if (!(listPtr->state & STATE_NORMAL)) {
	    break;
	}

	if (index >= listPtr->nElements) {
	    index = listPtr->nElements-1;
	}
	if (index < 0) {
	    index = 0;
	}
	listPtr->active = index;
	EventuallyRedrawRange(listPtr, listPtr->active, listPtr->active);
	result = TCL_OK;
	break;

    case COMMAND_BBOX:
	if (objc != 3) {
	    Tcl_WrongNumArgs(interp, 2, objv, "index");
	    result = TCL_ERROR;
	    break;
	}
	result = GetListboxIndex(interp, listPtr, objv[2], 0, &index);
	if (result != TCL_OK) {
	    break;
	}

	result = ListboxBboxSubCmd(interp, listPtr, index);
	break;

    case COMMAND_CGET:
	if (objc != 3) {
	    Tcl_WrongNumArgs(interp, 2, objv, "option");
	    result = TCL_ERROR;
	    break;
	}

	objPtr = Tk_GetOptionValue(interp, (char *) listPtr,
		listPtr->optionTable, objv[2], listPtr->tkwin);
	if (objPtr == NULL) {
	    result = TCL_ERROR;
	    break;
	}
	Tcl_SetObjResult(interp, objPtr);
	result = TCL_OK;
	break;

    case COMMAND_CONFIGURE:
	if (objc <= 3) {
	    objPtr = Tk_GetOptionInfo(interp, (char *) listPtr,
		    listPtr->optionTable,
		    (objc == 3) ? objv[2] : NULL, listPtr->tkwin);
	    if (objPtr == NULL) {
		result = TCL_ERROR;
		break;
	    }
	    Tcl_SetObjResult(interp, objPtr);
	    result = TCL_OK;
	} else {
	    result = ConfigureListbox(interp, listPtr, objc-2, objv+2);
	}
	break;

    case COMMAND_CURSELECTION: {
	int i;

	if (objc != 2) {
	    Tcl_WrongNumArgs(interp, 2, objv, NULL);
	    result = TCL_ERROR;
	    break;
	}

	/*
	 * Of course, it would be more efficient to use the Tcl_HashTable
	 * search functions (Tcl_FirstHashEntry, Tcl_NextHashEntry), but then
	 * the result wouldn't be in sorted order. So instead we loop through
	 * the indices in order, adding them to the result if they are
	 * selected.
	 */

	objPtr = Tcl_NewObj();
	for (i = 0; i < listPtr->nElements; i++) {
	    if (Tcl_FindHashEntry(listPtr->selection, KEY(i))) {
		Tcl_ListObjAppendElement(NULL, objPtr, Tcl_NewIntObj(i));
	    }
	}
	Tcl_SetObjResult(interp, objPtr);
	result = TCL_OK;
	break;
    }

    case COMMAND_DELETE: {
	int first, last;

	if ((objc < 3) || (objc > 4)) {
	    Tcl_WrongNumArgs(interp, 2, objv, "firstIndex ?lastIndex?");
	    result = TCL_ERROR;
	    break;
	}

	result = GetListboxIndex(interp, listPtr, objv[2], 0, &first);
	if (result != TCL_OK) {
	    break;
	}

	if (!(listPtr->state & STATE_NORMAL)) {
	    break;
	}

	if (first < listPtr->nElements) {
	    /*
	     * if a "last index" was given, get it now; otherwise, use the
	     * first index as the last index.
	     */

	    if (objc == 4) {
		result = GetListboxIndex(interp, listPtr, objv[3], 0, &last);
		if (result != TCL_OK) {
		    break;
		}
	    } else {
		last = first;
	    }
	    if (last >= listPtr->nElements) {
		last = listPtr->nElements - 1;
	    }
	    result = ListboxDeleteSubCmd(listPtr, first, last);
	} else {
	    result = TCL_OK;
	}
	break;
    }

    case COMMAND_GET: {
	int first, last, listLen;
	Tcl_Obj **elemPtrs;

	if (objc != 3 && objc != 4) {
	    Tcl_WrongNumArgs(interp, 2, objv, "firstIndex ?lastIndex?");
	    result = TCL_ERROR;
	    break;
	}
	result = GetListboxIndex(interp, listPtr, objv[2], 0, &first);
	if (result != TCL_OK) {
	    break;
	}
	last = first;
	if (objc == 4) {
	    result = GetListboxIndex(interp, listPtr, objv[3], 0, &last);
	    if (result != TCL_OK) {
		break;
	    }
	}
	if (first >= listPtr->nElements) {
	    result = TCL_OK;
	    break;
	}
	if (last >= listPtr->nElements) {
	    last = listPtr->nElements - 1;
	}
	if (first < 0) {
	    first = 0;
	}
	if (first > last) {
	    result = TCL_OK;
	    break;
	}
	result = Tcl_ListObjGetElements(interp, listPtr->listObj, &listLen,
		&elemPtrs);
	if (result != TCL_OK) {
	    break;
	}
	if (objc == 3) {
	    /*
	     * One element request - we return a string
	     */

	    Tcl_SetObjResult(interp, elemPtrs[first]);
	} else {
	    Tcl_SetObjResult(interp,
		    Tcl_NewListObj(last-first+1, elemPtrs+first));
	}
	result = TCL_OK;
	break;
    }

    case COMMAND_INDEX:
	if (objc != 3) {
	    Tcl_WrongNumArgs(interp, 2, objv, "index");
	    result = TCL_ERROR;
	    break;
	}
	result = GetListboxIndex(interp, listPtr, objv[2], 1, &index);
	if (result != TCL_OK) {
	    break;
	}
	Tcl_SetObjResult(interp, Tcl_NewIntObj(index));
	result = TCL_OK;
	break;

    case COMMAND_INSERT:
	if (objc < 3) {
	    Tcl_WrongNumArgs(interp, 2, objv, "index ?element ...?");
	    result = TCL_ERROR;
	    break;
	}

	result = GetListboxIndex(interp, listPtr, objv[2], 1, &index);
	if (result != TCL_OK) {
	    break;
	}

	if (!(listPtr->state & STATE_NORMAL)) {
	    break;
	}

	result = ListboxInsertSubCmd(listPtr, index, objc-3, objv+3);
	break;

    case COMMAND_ITEMCGET: {
	ItemAttr *attrPtr;

	if (objc != 4) {
	    Tcl_WrongNumArgs(interp, 2, objv, "index option");
	    result = TCL_ERROR;
	    break;
	}

	result = GetListboxIndex(interp, listPtr, objv[2], 0, &index);
	if (result != TCL_OK) {
	    break;
	}

	if (index < 0 || index >= listPtr->nElements) {
	    Tcl_SetObjResult(interp, Tcl_ObjPrintf(
		    "item number \"%s\" out of range",
		    Tcl_GetString(objv[2])));
	    Tcl_SetErrorCode(interp, "TK", "LISTBOX", "ITEM_INDEX", NULL);
	    result = TCL_ERROR;
	    break;
	}

	attrPtr = ListboxGetItemAttributes(interp, listPtr, index);

	objPtr = Tk_GetOptionValue(interp, (char *) attrPtr,
		listPtr->itemAttrOptionTable, objv[3], listPtr->tkwin);
	if (objPtr == NULL) {
	    result = TCL_ERROR;
	    break;
	}
	Tcl_SetObjResult(interp, objPtr);
	result = TCL_OK;
	break;
    }

    case COMMAND_ITEMCONFIGURE: {
	ItemAttr *attrPtr;

	if (objc < 3) {
	    Tcl_WrongNumArgs(interp, 2, objv,
		    "index ?-option? ?value? ?-option value ...?");
	    result = TCL_ERROR;
	    break;
	}

	result = GetListboxIndex(interp, listPtr, objv[2], 0, &index);
	if (result != TCL_OK) {
	    break;
	}

	if (index < 0 || index >= listPtr->nElements) {
	    Tcl_SetObjResult(interp, Tcl_ObjPrintf(
		    "item number \"%s\" out of range",
		    Tcl_GetString(objv[2])));
	    Tcl_SetErrorCode(interp, "TK", "LISTBOX", "ITEM_INDEX", NULL);
	    result = TCL_ERROR;
	    break;
	}

	attrPtr = ListboxGetItemAttributes(interp, listPtr, index);
	if (objc <= 4) {
	    objPtr = Tk_GetOptionInfo(interp, (char *) attrPtr,
		    listPtr->itemAttrOptionTable,
		    (objc == 4) ? objv[3] : NULL, listPtr->tkwin);
	    if (objPtr == NULL) {
		result = TCL_ERROR;
		break;
	    }
	    Tcl_SetObjResult(interp, objPtr);
	    result = TCL_OK;
	} else {
	    result = ConfigureListboxItem(interp, listPtr, attrPtr,
		    objc-3, objv+3, index);
	}
	break;
    }

    case COMMAND_NEAREST: {
	int y;

	if (objc != 3) {
	    Tcl_WrongNumArgs(interp, 2, objv, "y");
	    result = TCL_ERROR;
	    break;
	}

	result = Tcl_GetIntFromObj(interp, objv[2], &y);
	if (result != TCL_OK) {
	    break;
	}
	index = NearestListboxElement(listPtr, y);
	Tcl_SetObjResult(interp, Tcl_NewIntObj(index));
	result = TCL_OK;
	break;
    }

    case COMMAND_SCAN: {
	int x, y, scanCmdIndex;

	if (objc != 5) {
	    Tcl_WrongNumArgs(interp, 2, objv, "mark|dragto x y");
	    result = TCL_ERROR;
	    break;
	}

	if (Tcl_GetIntFromObj(interp, objv[3], &x) != TCL_OK
		|| Tcl_GetIntFromObj(interp, objv[4], &y) != TCL_OK) {
	    result = TCL_ERROR;
	    break;
	}

	result = Tcl_GetIndexFromObj(interp, objv[2], scanCommandNames,
		"option", 0, &scanCmdIndex);
	if (result != TCL_OK) {
	    break;
	}
	switch (scanCmdIndex) {
	case SCAN_MARK:
	    listPtr->scanMarkX = x;
	    listPtr->scanMarkY = y;
	    listPtr->scanMarkXOffset = listPtr->xOffset;
	    listPtr->scanMarkYIndex = listPtr->topIndex;
	    break;
	case SCAN_DRAGTO:
	    ListboxScanTo(listPtr, x, y);
	    break;
	}
	result = TCL_OK;
	break;
    }

    case COMMAND_SEE: {
	int diff;

	if (objc != 3) {
	    Tcl_WrongNumArgs(interp, 2, objv, "index");
	    result = TCL_ERROR;
	    break;
	}
	result = GetListboxIndex(interp, listPtr, objv[2], 0, &index);
	if (result != TCL_OK) {
	    break;
	}
	if (index >= listPtr->nElements) {
	    index = listPtr->nElements - 1;
	}
	if (index < 0) {
	    index = 0;
	}
	diff = listPtr->topIndex - index;
	if (diff > 0) {
	    if (diff <= listPtr->fullLines / 3) {
		ChangeListboxView(listPtr, index);
	    } else {
		ChangeListboxView(listPtr, index - (listPtr->fullLines-1)/2);
	    }
	} else {
	    diff = index - (listPtr->topIndex + listPtr->fullLines - 1);
	    if (diff > 0) {
		if (diff <= listPtr->fullLines / 3) {
		    ChangeListboxView(listPtr, listPtr->topIndex + diff);
		} else {
		    ChangeListboxView(listPtr, index-(listPtr->fullLines-1)/2);
		}
	    }
	}
	result = TCL_OK;
	break;
    }

    case COMMAND_SELECTION:
	result = ListboxSelectionSubCmd(interp, listPtr, objc, objv);
	break;
    case COMMAND_SIZE:
	if (objc != 2) {
	    Tcl_WrongNumArgs(interp, 2, objv, NULL);
	    result = TCL_ERROR;
	    break;
	}
	Tcl_SetObjResult(interp, Tcl_NewIntObj(listPtr->nElements));
	result = TCL_OK;
	break;
    case COMMAND_XVIEW:
	result = ListboxXviewSubCmd(interp, listPtr, objc, objv);
	break;
    case COMMAND_YVIEW:
	result = ListboxYviewSubCmd(interp, listPtr, objc, objv);
	break;
    }
    Tcl_Release(listPtr);
    return result;
}

/*
 *----------------------------------------------------------------------
 *
 * ListboxBboxSubCmd --
 *
 *	This procedure is invoked to process a listbox bbox request. See the
 *	user documentation for more information.
 *
 * Results:
 *	A standard Tcl result.
 *
 * Side effects:
 *	For valid indices, places the bbox of the requested element in the
 *	interpreter's result.
 *
 *----------------------------------------------------------------------
 */

static int
ListboxBboxSubCmd(
    Tcl_Interp *interp,		/* Pointer to the calling Tcl interpreter */
    Listbox *listPtr,		/* Information about the listbox */
    int index)			/* Index of the element to get bbox info on */
{
    register Tk_Window tkwin = listPtr->tkwin;
    int lastVisibleIndex;

    /*
     * Determine the index of the last visible item in the listbox.
     */

    lastVisibleIndex = listPtr->topIndex + listPtr->fullLines
	    + listPtr->partialLine;
    if (listPtr->nElements < lastVisibleIndex) {
	lastVisibleIndex = listPtr->nElements;
    }

    /*
     * Only allow bbox requests for indices that are visible.
     */

    if ((listPtr->topIndex <= index) && (index < lastVisibleIndex)) {
	Tcl_Obj *el, *results[4];
	const char *stringRep;
	int pixelWidth, stringLen, x, y, result;
	Tk_FontMetrics fm;

	/*
	 * Compute the pixel width of the requested element.
	 */

	result = Tcl_ListObjIndex(interp, listPtr->listObj, index, &el);
	if (result != TCL_OK) {
	    return result;
	}

	stringRep = Tcl_GetStringFromObj(el, &stringLen);
	Tk_GetFontMetrics(listPtr->tkfont, &fm);
	pixelWidth = Tk_TextWidth(listPtr->tkfont, stringRep, stringLen);

        if (listPtr->justify == TK_JUSTIFY_LEFT) {
            x = (listPtr->inset + listPtr->selBorderWidth) - listPtr->xOffset;
        } else if (listPtr->justify == TK_JUSTIFY_RIGHT) {
            x = Tk_Width(tkwin) - (listPtr->inset + listPtr->selBorderWidth)
                    - pixelWidth - listPtr->xOffset + GetMaxOffset(listPtr);
        } else {
            x = (Tk_Width(tkwin) - pixelWidth)/2
                    - listPtr->xOffset + GetMaxOffset(listPtr)/2;
        }
	y = ((index - listPtr->topIndex)*listPtr->lineHeight)
		+ listPtr->inset + listPtr->selBorderWidth;
	results[0] = Tcl_NewIntObj(x);
	results[1] = Tcl_NewIntObj(y);
	results[2] = Tcl_NewIntObj(pixelWidth);
	results[3] = Tcl_NewIntObj(fm.linespace);
	Tcl_SetObjResult(interp, Tcl_NewListObj(4, results));
    }
    return TCL_OK;
}

/*
 *----------------------------------------------------------------------
 *
 * ListboxSelectionSubCmd --
 *
 *	This procedure is invoked to process the selection sub command for
 *	listbox widgets.
 *
 * Results:
 *	Standard Tcl result.
 *
 * Side effects:
 *	May set the interpreter's result field.
 *
 *----------------------------------------------------------------------
 */

static int
ListboxSelectionSubCmd(
    Tcl_Interp *interp,		/* Pointer to the calling Tcl interpreter */
    Listbox *listPtr,		/* Information about the listbox */
    int objc,			/* Number of arguments in the objv array */
    Tcl_Obj *const objv[])	/* Array of arguments to the procedure */
{
    int selCmdIndex, first, last;
    int result = TCL_OK;

    if (objc != 4 && objc != 5) {
	Tcl_WrongNumArgs(interp, 2, objv, "option index ?index?");
	return TCL_ERROR;
    }
    result = GetListboxIndex(interp, listPtr, objv[3], 0, &first);
    if (result != TCL_OK) {
	return result;
    }
    last = first;
    if (objc == 5) {
	result = GetListboxIndex(interp, listPtr, objv[4], 0, &last);
	if (result != TCL_OK) {
	    return result;
	}
    }
    result = Tcl_GetIndexFromObj(interp, objv[2], selCommandNames,
	    "option", 0, &selCmdIndex);
    if (result != TCL_OK) {
	return result;
    }

    /*
     * Only allow 'selection includes' to respond if disabled. [Bug #632514]
     */

    if ((listPtr->state == STATE_DISABLED)
	    && (selCmdIndex != SELECTION_INCLUDES)) {
	return TCL_OK;
    }

    switch (selCmdIndex) {
    case SELECTION_ANCHOR:
	if (objc != 4) {
	    Tcl_WrongNumArgs(interp, 3, objv, "index");
	    return TCL_ERROR;
	}
	if (first >= listPtr->nElements) {
	    first = listPtr->nElements - 1;
	}
	if (first < 0) {
	    first = 0;
	}
	listPtr->selectAnchor = first;
	result = TCL_OK;
	break;
    case SELECTION_CLEAR:
	result = ListboxSelect(listPtr, first, last, 0);
	break;
    case SELECTION_INCLUDES:
	if (objc != 4) {
	    Tcl_WrongNumArgs(interp, 3, objv, "index");
	    return TCL_ERROR;
	}
	Tcl_SetObjResult(interp, Tcl_NewBooleanObj(
		Tcl_FindHashEntry(listPtr->selection, KEY(first)) != NULL));
	result = TCL_OK;
	break;
    case SELECTION_SET:
	result = ListboxSelect(listPtr, first, last, 1);
	break;
    }
    return result;
}

/*
 *----------------------------------------------------------------------
 *
 * ListboxXviewSubCmd --
 *
 *	Process the listbox "xview" subcommand.
 *
 * Results:
 *	Standard Tcl result.
 *
 * Side effects:
 *	May change the listbox viewing area; may set the interpreter's result.
 *
 *----------------------------------------------------------------------
 */

static int
ListboxXviewSubCmd(
    Tcl_Interp *interp,		/* Pointer to the calling Tcl interpreter */
    Listbox *listPtr,		/* Information about the listbox */
    int objc,			/* Number of arguments in the objv array */
    Tcl_Obj *const objv[])	/* Array of arguments to the procedure */
{
    int index, count, windowWidth, windowUnits;
    int offset = 0;		/* Initialized to stop gcc warnings. */
    double fraction;

    windowWidth = Tk_Width(listPtr->tkwin)
	    - 2*(listPtr->inset + listPtr->selBorderWidth);
    if (objc == 2) {
	Tcl_Obj *results[2];

	if (listPtr->maxWidth == 0) {
	    results[0] = Tcl_NewDoubleObj(0.0);
	    results[1] = Tcl_NewDoubleObj(1.0);
	} else {
	    double fraction2;

	    fraction = listPtr->xOffset / (double) listPtr->maxWidth;
	    fraction2 = (listPtr->xOffset + windowWidth)
		    / (double) listPtr->maxWidth;
	    if (fraction2 > 1.0) {
		fraction2 = 1.0;
	    }
	    results[0] = Tcl_NewDoubleObj(fraction);
	    results[1] = Tcl_NewDoubleObj(fraction2);
	}
	Tcl_SetObjResult(interp, Tcl_NewListObj(2, results));
    } else if (objc == 3) {
	if (Tcl_GetIntFromObj(interp, objv[2], &index) != TCL_OK) {
	    return TCL_ERROR;
	}
	ChangeListboxOffset(listPtr, index*listPtr->xScrollUnit);
    } else {
	switch (Tk_GetScrollInfoObj(interp, objc, objv, &fraction, &count)) {
	case TK_SCROLL_ERROR:
	    return TCL_ERROR;
	case TK_SCROLL_MOVETO:
	    offset = (int) (fraction*listPtr->maxWidth + 0.5);
	    break;
	case TK_SCROLL_PAGES:
	    windowUnits = windowWidth / listPtr->xScrollUnit;
	    if (windowUnits > 2) {
		offset = listPtr->xOffset
			+ count*listPtr->xScrollUnit*(windowUnits-2);
	    } else {
		offset = listPtr->xOffset + count*listPtr->xScrollUnit;
	    }
	    break;
	case TK_SCROLL_UNITS:
	    offset = listPtr->xOffset + count*listPtr->xScrollUnit;
	    break;
	}
	ChangeListboxOffset(listPtr, offset);
    }
    return TCL_OK;
}

/*
 *----------------------------------------------------------------------
 *
 * ListboxYviewSubCmd --
 *
 *	Process the listbox "yview" subcommand.
 *
 * Results:
 *	Standard Tcl result.
 *
 * Side effects:
 *	May change the listbox viewing area; may set the interpreter's result.
 *
 *----------------------------------------------------------------------
 */

static int
ListboxYviewSubCmd(
    Tcl_Interp *interp,		/* Pointer to the calling Tcl interpreter */
    Listbox *listPtr,		/* Information about the listbox */
    int objc,			/* Number of arguments in the objv array */
    Tcl_Obj *const objv[])	/* Array of arguments to the procedure */
{
    int index, count;
    double fraction;

    if (objc == 2) {
	Tcl_Obj *results[2];

	if (listPtr->nElements == 0) {
	    results[0] = Tcl_NewDoubleObj(0.0);
	    results[1] = Tcl_NewDoubleObj(1.0);
	} else {
	    double fraction2, numEls = (double) listPtr->nElements;

	    fraction = listPtr->topIndex / numEls;
	    fraction2 = (listPtr->topIndex+listPtr->fullLines) / numEls;
	    if (fraction2 > 1.0) {
		fraction2 = 1.0;
	    }
	    results[0] = Tcl_NewDoubleObj(fraction);
	    results[1] = Tcl_NewDoubleObj(fraction2);
	}
	Tcl_SetObjResult(interp, Tcl_NewListObj(2, results));
    } else if (objc == 3) {
	if (GetListboxIndex(interp, listPtr, objv[2], 0, &index) != TCL_OK) {
	    return TCL_ERROR;
	}
	ChangeListboxView(listPtr, index);
    } else {
	switch (Tk_GetScrollInfoObj(interp, objc, objv, &fraction, &count)) {
	case TK_SCROLL_MOVETO:
	    index = (int) (listPtr->nElements*fraction + 0.5);
	    break;
	case TK_SCROLL_PAGES:
	    if (listPtr->fullLines > 2) {
		index = listPtr->topIndex + count*(listPtr->fullLines-2);
	    } else {
		index = listPtr->topIndex + count;
	    }
	    break;
	case TK_SCROLL_UNITS:
	    index = listPtr->topIndex + count;
	    break;
	case TK_SCROLL_ERROR:
	default:
	    return TCL_ERROR;
	}
	ChangeListboxView(listPtr, index);
    }
    return TCL_OK;
}

/*
 *----------------------------------------------------------------------
 *
 * ListboxGetItemAttributes --
 *
 *	Returns a pointer to the ItemAttr record for a given index, creating
 *	one if it does not already exist.
 *
 * Results:
 *	Pointer to an ItemAttr record.
 *
 * Side effects:
 *	Memory may be allocated for the ItemAttr record.
 *
 *----------------------------------------------------------------------
 */

static ItemAttr *
ListboxGetItemAttributes(
    Tcl_Interp *interp,		/* Pointer to the calling Tcl interpreter */
    Listbox *listPtr,		/* Information about the listbox */
    int index)			/* Index of the item to retrieve attributes
				 * for. */
{
    int isNew;
    Tcl_HashEntry *entry;
    ItemAttr *attrs;

    entry = Tcl_CreateHashEntry(listPtr->itemAttrTable, KEY(index), &isNew);
    if (isNew) {
	attrs = ckalloc(sizeof(ItemAttr));
	attrs->border = NULL;
	attrs->selBorder = NULL;
	attrs->fgColor = NULL;
	attrs->selFgColor = NULL;
	Tk_InitOptions(interp, (char *)attrs, listPtr->itemAttrOptionTable,
		listPtr->tkwin);
	Tcl_SetHashValue(entry, attrs);
    } else {
	attrs = Tcl_GetHashValue(entry);
    }
    return attrs;
}

/*
 *----------------------------------------------------------------------
 *
 * DestroyListbox --
 *
 *	This procedure is invoked by Tcl_EventuallyFree or Tcl_Release to
 *	clean up the internal structure of a listbox at a safe time (when
 *	no-one is using it anymore).
 *
 * Results:
 *	None.
 *
 * Side effects:
 *	Everything associated with the listbox is freed up.
 *
 *----------------------------------------------------------------------
 */

static void
DestroyListbox(
    void *memPtr)		/* Info about listbox widget. */
{
    register Listbox *listPtr = memPtr;
    Tcl_HashEntry *entry;
    Tcl_HashSearch search;

    /*
     * If we have an internal list object, free it.
     */

    if (listPtr->listObj != NULL) {
	Tcl_DecrRefCount(listPtr->listObj);
	listPtr->listObj = NULL;
    }

    if (listPtr->listVarName != NULL) {
	Tcl_UntraceVar2(listPtr->interp, listPtr->listVarName, NULL,
		TCL_GLOBAL_ONLY|TCL_TRACE_WRITES|TCL_TRACE_UNSETS,
		ListboxListVarProc, listPtr);
    }

    /*
     * Free the selection hash table.
     */

    Tcl_DeleteHashTable(listPtr->selection);
    ckfree(listPtr->selection);

    /*
     * Free the item attribute hash table.
     */

    for (entry = Tcl_FirstHashEntry(listPtr->itemAttrTable, &search);
	    entry != NULL; entry = Tcl_NextHashEntry(&search)) {
	ckfree(Tcl_GetHashValue(entry));
    }
    Tcl_DeleteHashTable(listPtr->itemAttrTable);
    ckfree(listPtr->itemAttrTable);

    /*
     * Free up all the stuff that requires special handling, then let
     * Tk_FreeOptions handle all the standard option-related stuff.
     */

    if (listPtr->textGC != None) {
	Tk_FreeGC(listPtr->display, listPtr->textGC);
    }
    if (listPtr->selTextGC != None) {
	Tk_FreeGC(listPtr->display, listPtr->selTextGC);
    }
    if (listPtr->gray != None) {
	Tk_FreeBitmap(Tk_Display(listPtr->tkwin), listPtr->gray);
    }

    Tk_FreeConfigOptions((char *) listPtr, listPtr->optionTable,
	    listPtr->tkwin);
    Tcl_Release(listPtr->tkwin);
    listPtr->tkwin = NULL;
    ckfree(listPtr);
}

/*
 *----------------------------------------------------------------------
 *
 * DestroyListboxOptionTables --
 *
 *	This procedure is registered as an exit callback when the listbox
 *	command is first called. It cleans up the OptionTables structure
 *	allocated by that command.
 *
 * Results:
 *	None.
 *
 * Side effects:
 *	Frees memory.
 *
 *----------------------------------------------------------------------
 */

static void
DestroyListboxOptionTables(
    ClientData clientData,	/* Pointer to the OptionTables struct */
    Tcl_Interp *interp)		/* Pointer to the calling interp */
{
    ckfree(clientData);
    return;
}

/*
 *----------------------------------------------------------------------
 *
 * ConfigureListbox --
 *
 *	This procedure is called to process an objv/objc list, plus the Tk
 *	option database, in order to configure (or reconfigure) a listbox
 *	widget.
 *
 * Results:
 *	The return value is a standard Tcl result. If TCL_ERROR is returned,
 *	then the interp's result contains an error message.
 *
 * Side effects:
 *	Configuration information, such as colors, border width, etc. get set
 *	for listPtr; old resources get freed, if there were any.
 *
 *----------------------------------------------------------------------
 */

static int
ConfigureListbox(
    Tcl_Interp *interp,		/* Used for error reporting. */
    register Listbox *listPtr,	/* Information about widget; may or may not
				 * already have values for some fields. */
    int objc,			/* Number of valid entries in argv. */
    Tcl_Obj *const objv[])	/* Arguments. */
{
    Tk_SavedOptions savedOptions;
    Tcl_Obj *oldListObj = NULL;
    Tcl_Obj *errorResult = NULL;
    int oldExport, error;

    oldExport = (listPtr->exportSelection) && (!Tcl_IsSafe(listPtr->interp));
    if (listPtr->listVarName != NULL) {
	Tcl_UntraceVar2(interp, listPtr->listVarName, NULL,
		TCL_GLOBAL_ONLY|TCL_TRACE_WRITES|TCL_TRACE_UNSETS,
		ListboxListVarProc, listPtr);
    }

    for (error = 0; error <= 1; error++) {
	if (!error) {
	    /*
	     * First pass: set options to new values.
	     */

	    if (Tk_SetOptions(interp, (char *) listPtr,
		    listPtr->optionTable, objc, objv,
		    listPtr->tkwin, &savedOptions, NULL) != TCL_OK) {
		continue;
	    }
	} else {
	    /*
	     * Second pass: restore options to old values.
	     */

	    errorResult = Tcl_GetObjResult(interp);
	    Tcl_IncrRefCount(errorResult);
	    Tk_RestoreSavedOptions(&savedOptions);
	}

	/*
	 * A few options need special processing, such as setting the
	 * background from a 3-D border.
	 */

	Tk_SetBackgroundFromBorder(listPtr->tkwin, listPtr->normalBorder);

	if (listPtr->highlightWidth < 0) {
	    listPtr->highlightWidth = 0;
	}
	listPtr->inset = listPtr->highlightWidth + listPtr->borderWidth;

	/*
	 * Claim the selection if we've suddenly started exporting it and
	 * there is a selection to export and this interp is unsafe.
	 */

	if (listPtr->exportSelection && (!oldExport)
		&& (!Tcl_IsSafe(listPtr->interp))
		&& (listPtr->numSelected != 0)) {
	    Tk_OwnSelection(listPtr->tkwin, XA_PRIMARY,
		    ListboxLostSelection, listPtr);
	}

	/*
	 * Verify the current status of the list var.
	 * PREVIOUS STATE | NEW STATE  | ACTION
	 * ---------------+------------+----------------------------------
	 * no listvar     | listvar    | If listvar does not exist, create it
	 *				 and copy the internal list obj's
	 *				 content to the new var. If it does
	 *				 exist, toss the internal list obj.
	 *
	 * listvar	  | no listvar | Copy old listvar content to the
	 *				 internal list obj
	 *
	 * listvar	  | listvar    | no special action
	 *
	 * no listvar     | no listvar | no special action
	 */

	oldListObj = listPtr->listObj;
	if (listPtr->listVarName != NULL) {
	    Tcl_Obj *listVarObj = Tcl_GetVar2Ex(interp, listPtr->listVarName,
		    NULL, TCL_GLOBAL_ONLY);
	    int dummy;

	    if (listVarObj == NULL) {
		listVarObj = (oldListObj ? oldListObj : Tcl_NewObj());
		if (Tcl_SetVar2Ex(interp, listPtr->listVarName, NULL,
			listVarObj, TCL_GLOBAL_ONLY|TCL_LEAVE_ERR_MSG)
			== NULL) {
		    continue;
		}
	    }

	    /*
	     * Make sure the object is a good list object.
	     */

	    if (Tcl_ListObjLength(listPtr->interp, listVarObj, &dummy)
		    != TCL_OK) {
		Tcl_AppendResult(listPtr->interp,
			": invalid -listvariable value", NULL);
		continue;
	    }

	    listPtr->listObj = listVarObj;
	    Tcl_TraceVar2(listPtr->interp, listPtr->listVarName,
		    NULL, TCL_GLOBAL_ONLY|TCL_TRACE_WRITES|TCL_TRACE_UNSETS,
		    ListboxListVarProc, listPtr);
	} else if (listPtr->listObj == NULL) {
	    listPtr->listObj = Tcl_NewObj();
	}
	Tcl_IncrRefCount(listPtr->listObj);
	if (oldListObj != NULL) {
	    Tcl_DecrRefCount(oldListObj);
	}
	break;
    }
    if (!error) {
	Tk_FreeSavedOptions(&savedOptions);
    }

    /*
     * Make sure that the list length is correct.
     */

    Tcl_ListObjLength(listPtr->interp, listPtr->listObj, &listPtr->nElements);

    if (error) {
	Tcl_SetObjResult(interp, errorResult);
	Tcl_DecrRefCount(errorResult);
	return TCL_ERROR;
    }
    ListboxWorldChanged(listPtr);
    return TCL_OK;
}

/*
 *----------------------------------------------------------------------
 *
 * ConfigureListboxItem --
 *
 *	This procedure is called to process an objv/objc list, plus the Tk
 *	option database, in order to configure (or reconfigure) a listbox
 *	item.
 *
 * Results:
 *	The return value is a standard Tcl result. If TCL_ERROR is returned,
 *	then the interp's result contains an error message.
 *
 * Side effects:
 *	Configuration information, such as colors, border width, etc. get set
 *	for a listbox item; old resources get freed, if there were any.
 *
 *----------------------------------------------------------------------
 */

static int
ConfigureListboxItem(
    Tcl_Interp *interp,		/* Used for error reporting. */
    register Listbox *listPtr,	/* Information about widget; may or may not
				 * already have values for some fields. */
    ItemAttr *attrs,		/* Information about the item to configure */
    int objc,			/* Number of valid entries in argv. */
    Tcl_Obj *const objv[],	/* Arguments. */
    int index)			/* Index of the listbox item being configure */
{
    Tk_SavedOptions savedOptions;

    if (Tk_SetOptions(interp, (char *)attrs,
	    listPtr->itemAttrOptionTable, objc, objv, listPtr->tkwin,
	    &savedOptions, NULL) != TCL_OK) {
	Tk_RestoreSavedOptions(&savedOptions);
	return TCL_ERROR;
    }
    Tk_FreeSavedOptions(&savedOptions);

    /*
     * Redraw this index - ListboxWorldChanged would need to be called if item
     * attributes were checked in the "world".
     */

    EventuallyRedrawRange(listPtr, index, index);
    return TCL_OK;
}

/*
 *---------------------------------------------------------------------------
 *
 * ListboxWorldChanged --
 *
 *	This procedure is called when the world has changed in some way and
 *	the widget needs to recompute all its graphics contexts and determine
 *	its new geometry.
 *
 * Results:
 *	None.
 *
 * Side effects:
 *	Listbox will be relayed out and redisplayed.
 *
 *---------------------------------------------------------------------------
 */

static void
ListboxWorldChanged(
    ClientData instanceData)	/* Information about widget. */
{
    XGCValues gcValues;
    GC gc;
    unsigned long mask;
    Listbox *listPtr = instanceData;

    if (listPtr->state & STATE_NORMAL) {
	gcValues.foreground = listPtr->fgColorPtr->pixel;
	gcValues.graphics_exposures = False;
	mask = GCForeground | GCFont | GCGraphicsExposures;
    } else if (listPtr->dfgColorPtr != NULL) {
	gcValues.foreground = listPtr->dfgColorPtr->pixel;
	gcValues.graphics_exposures = False;
	mask = GCForeground | GCFont | GCGraphicsExposures;
    } else {
	gcValues.foreground = listPtr->fgColorPtr->pixel;
	mask = GCForeground | GCFont;
	if (listPtr->gray == None) {
	    listPtr->gray = Tk_GetBitmap(NULL, listPtr->tkwin, "gray50");
	}
	if (listPtr->gray != None) {
	    gcValues.fill_style = FillStippled;
	    gcValues.stipple = listPtr->gray;
	    mask |= GCFillStyle | GCStipple;
	}
    }

    gcValues.font = Tk_FontId(listPtr->tkfont);
    gc = Tk_GetGC(listPtr->tkwin, mask, &gcValues);
    if (listPtr->textGC != None) {
	Tk_FreeGC(listPtr->display, listPtr->textGC);
    }
    listPtr->textGC = gc;

    if (listPtr->selFgColorPtr != NULL) {
	gcValues.foreground = listPtr->selFgColorPtr->pixel;
    }
    gcValues.font = Tk_FontId(listPtr->tkfont);
    mask = GCForeground | GCFont;
    gc = Tk_GetGC(listPtr->tkwin, mask, &gcValues);
    if (listPtr->selTextGC != None) {
	Tk_FreeGC(listPtr->display, listPtr->selTextGC);
    }
    listPtr->selTextGC = gc;

    /*
     * Register the desired geometry for the window and arrange for the window
     * to be redisplayed.
     */

    ListboxComputeGeometry(listPtr, 1, 1, 1);
    listPtr->flags |= UPDATE_V_SCROLLBAR|UPDATE_H_SCROLLBAR;
    EventuallyRedrawRange(listPtr, 0, listPtr->nElements-1);
}

/*
 *--------------------------------------------------------------
 *
 * DisplayListbox --
 *
 *	This procedure redraws the contents of a listbox window.
 *
 * Results:
 *	None.
 *
 * Side effects:
 *	Information appears on the screen.
 *
 *--------------------------------------------------------------
 */

static void
DisplayListbox(
    ClientData clientData)	/* Information about window. */
{
    register Listbox *listPtr = clientData;
    register Tk_Window tkwin = listPtr->tkwin;
    GC gc;
    int i, limit, x, y, prevSelected, freeGC, stringLen;
    Tk_FontMetrics fm;
    Tcl_Obj *curElement;
    Tcl_HashEntry *entry;
    const char *stringRep;
    ItemAttr *attrs;
    Tk_3DBorder selectedBg;
    XGCValues gcValues;
    unsigned long mask;
    int left, right;		/* Non-zero values here indicate that the left
				 * or right edge of the listbox is
				 * off-screen. */
    Pixmap pixmap;
    int textWidth;

    listPtr->flags &= ~REDRAW_PENDING;
    if (listPtr->flags & LISTBOX_DELETED) {
	return;
    }

    if (listPtr->flags & MAXWIDTH_IS_STALE) {
	ListboxComputeGeometry(listPtr, 0, 1, 0);
	listPtr->flags &= ~MAXWIDTH_IS_STALE;
	listPtr->flags |= UPDATE_H_SCROLLBAR;
    }

    Tcl_Preserve(listPtr);
    if (listPtr->flags & UPDATE_V_SCROLLBAR) {
	ListboxUpdateVScrollbar(listPtr);
	if ((listPtr->flags & LISTBOX_DELETED) || !Tk_IsMapped(tkwin)) {
	    Tcl_Release(listPtr);
	    return;
	}
    }
    if (listPtr->flags & UPDATE_H_SCROLLBAR) {
	ListboxUpdateHScrollbar(listPtr);
	if ((listPtr->flags & LISTBOX_DELETED) || !Tk_IsMapped(tkwin)) {
	    Tcl_Release(listPtr);
	    return;
	}
    }
    listPtr->flags &= ~(REDRAW_PENDING|UPDATE_V_SCROLLBAR|UPDATE_H_SCROLLBAR);
    Tcl_Release(listPtr);

#ifndef TK_NO_DOUBLE_BUFFERING
    /*
     * Redrawing is done in a temporary pixmap that is allocated here and
     * freed at the end of the procedure. All drawing is done to the pixmap,
     * and the pixmap is copied to the screen at the end of the procedure.
     * This provides the smoothest possible visual effects (no flashing on the
     * screen).
     */

    pixmap = Tk_GetPixmap(listPtr->display, Tk_WindowId(tkwin),
	    Tk_Width(tkwin), Tk_Height(tkwin), Tk_Depth(tkwin));
#else
    pixmap = Tk_WindowId(tkwin);
#endif /* TK_NO_DOUBLE_BUFFERING */
    Tk_Fill3DRectangle(tkwin, pixmap, listPtr->normalBorder, 0, 0,
	    Tk_Width(tkwin), Tk_Height(tkwin), 0, TK_RELIEF_FLAT);

    /*
     * Display each item in the listbox.
     */

    limit = listPtr->topIndex + listPtr->fullLines + listPtr->partialLine - 1;
    if (limit >= listPtr->nElements) {
	limit = listPtr->nElements-1;
    }
    left = right = 0;
    if (listPtr->xOffset > 0) {
	left = listPtr->selBorderWidth+1;
    }
    if ((listPtr->maxWidth - listPtr->xOffset) > (Tk_Width(listPtr->tkwin)
	    - 2*(listPtr->inset + listPtr->selBorderWidth))) {
	right = listPtr->selBorderWidth+1;
    }
    prevSelected = 0;

    for (i = listPtr->topIndex; i <= limit; i++) {
	int width = Tk_Width(tkwin);	/* zeroth approx to silence warning */

	x = listPtr->inset;
	y = ((i - listPtr->topIndex) * listPtr->lineHeight) + listPtr->inset;
	gc = listPtr->textGC;
	freeGC = 0;

	/*
	 * Lookup this item in the item attributes table, to see if it has
	 * special foreground/background colors.
	 */

	entry = Tcl_FindHashEntry(listPtr->itemAttrTable, KEY(i));

	/*
	 * If the listbox is enabled, items may be drawn differently; they may
	 * be drawn selected, or they may have special foreground or
	 * background colors.
	 */

	if (listPtr->state & STATE_NORMAL) {
	    if (Tcl_FindHashEntry(listPtr->selection, KEY(i))) {
		/*
		 * Selected items are drawn differently.
		 */

		gc = listPtr->selTextGC;
		width = Tk_Width(tkwin) - 2*listPtr->inset;
		selectedBg = listPtr->selBorder;

		/*
		 * If there is attribute information for this item, adjust the
		 * drawing accordingly.
		 */

		if (entry != NULL) {
		    attrs = Tcl_GetHashValue(entry);

		    /*
		     * Default GC has the values from the widget at large.
		     */

		    if (listPtr->selFgColorPtr) {
			gcValues.foreground = listPtr->selFgColorPtr->pixel;
		    } else {
			gcValues.foreground = listPtr->fgColorPtr->pixel;
		    }
		    gcValues.font = Tk_FontId(listPtr->tkfont);
		    gcValues.graphics_exposures = False;
		    mask = GCForeground | GCFont | GCGraphicsExposures;

		    if (attrs->selBorder != NULL) {
			selectedBg = attrs->selBorder;
		    }

		    if (attrs->selFgColor != NULL) {
			gcValues.foreground = attrs->selFgColor->pixel;
			gc = Tk_GetGC(listPtr->tkwin, mask, &gcValues);
			freeGC = 1;
		    }
		}

		Tk_Fill3DRectangle(tkwin, pixmap, selectedBg, x, y,
			width, listPtr->lineHeight, 0, TK_RELIEF_FLAT);

		/*
		 * Draw beveled edges around the selection, if there are
		 * visible edges next to this element. Special considerations:
		 *
		 * 1. The left and right bevels may not be visible if
		 *	horizontal scrolling is enabled (the "left" & "right"
		 *	variables are zero to indicate that the corresponding
		 *	bevel is visible).
		 * 2. Top and bottom bevels are only drawn if this is the
		 *	first or last seleted item.
		 * 3. If the left or right bevel isn't visible, then the
		 *	"left" & "right" vars, computed above, have non-zero
		 *	values that extend the top and bottom bevels so that
		 *	the mitered corners are off-screen.
		 */

		/* Draw left bevel */
		if (left == 0) {
		    Tk_3DVerticalBevel(tkwin, pixmap, selectedBg,
			    x, y, listPtr->selBorderWidth, listPtr->lineHeight,
			    1, TK_RELIEF_RAISED);
		}
		/* Draw right bevel */
		if (right == 0) {
		    Tk_3DVerticalBevel(tkwin, pixmap, selectedBg,
			    x + width - listPtr->selBorderWidth, y,
			    listPtr->selBorderWidth, listPtr->lineHeight,
			    0, TK_RELIEF_RAISED);
		}
		/* Draw top bevel */
		if (!prevSelected) {
		    Tk_3DHorizontalBevel(tkwin, pixmap, selectedBg,
			    x-left, y, width+left+right,
			    listPtr->selBorderWidth,
			    1, 1, 1, TK_RELIEF_RAISED);
		}
		/* Draw bottom bevel */
		if (i + 1 == listPtr->nElements ||
			!Tcl_FindHashEntry(listPtr->selection, KEY(i + 1))) {
		    Tk_3DHorizontalBevel(tkwin, pixmap, selectedBg, x-left,
			    y + listPtr->lineHeight - listPtr->selBorderWidth,
			    width+left+right, listPtr->selBorderWidth, 0, 0, 0,
			    TK_RELIEF_RAISED);
		}
		prevSelected = 1;
	    } else {
		/*
		 * If there is an item attributes record for this item, draw
		 * the background box and set the foreground color accordingly.
		 */

		if (entry != NULL) {
		    attrs = Tcl_GetHashValue(entry);
		    gcValues.foreground = listPtr->fgColorPtr->pixel;
		    gcValues.font = Tk_FontId(listPtr->tkfont);
		    gcValues.graphics_exposures = False;
		    mask = GCForeground | GCFont | GCGraphicsExposures;

		    /*
		     * If the item has its own background color, draw it now.
		     */

		    if (attrs->border != NULL) {
			width = Tk_Width(tkwin) - 2*listPtr->inset;
			Tk_Fill3DRectangle(tkwin, pixmap, attrs->border, x, y,
				width, listPtr->lineHeight, 0, TK_RELIEF_FLAT);
		    }

		    /*
		     * If the item has its own foreground, use it to override
		     * the value in the gcValues structure.
		     */

		    if ((listPtr->state & STATE_NORMAL)
			    && attrs->fgColor != NULL) {
			gcValues.foreground = attrs->fgColor->pixel;
			gc = Tk_GetGC(listPtr->tkwin, mask, &gcValues);
			freeGC = 1;
		    }
		}
		prevSelected = 0;
	    }
	}

	/*
	 * Draw the actual text of this item.
	 */

        Tcl_ListObjIndex(listPtr->interp, listPtr->listObj, i, &curElement);
        stringRep = Tcl_GetStringFromObj(curElement, &stringLen);
        textWidth = Tk_TextWidth(listPtr->tkfont, stringRep, stringLen);

	Tk_GetFontMetrics(listPtr->tkfont, &fm);
	y += fm.ascent + listPtr->selBorderWidth;

        if (listPtr->justify == TK_JUSTIFY_LEFT) {
            x = (listPtr->inset + listPtr->selBorderWidth) - listPtr->xOffset;
        } else if (listPtr->justify == TK_JUSTIFY_RIGHT) {
            x = Tk_Width(tkwin) - (listPtr->inset + listPtr->selBorderWidth)
                    - textWidth - listPtr->xOffset + GetMaxOffset(listPtr);
        } else {
            x = (Tk_Width(tkwin) - textWidth)/2
                    - listPtr->xOffset + GetMaxOffset(listPtr)/2;
        }

        Tk_DrawChars(listPtr->display, pixmap, gc, listPtr->tkfont,
		stringRep, stringLen, x, y);

	/*
	 * If this is the active element, apply the activestyle to it.
	 */

	if ((i == listPtr->active) && (listPtr->flags & GOT_FOCUS)) {
	    if (listPtr->activeStyle == ACTIVE_STYLE_UNDERLINE) {
		/*
		 * Underline the text.
		 */

		Tk_UnderlineChars(listPtr->display, pixmap, gc,
			listPtr->tkfont, stringRep, x, y, 0, stringLen);
	    } else if (listPtr->activeStyle == ACTIVE_STYLE_DOTBOX) {
#ifdef _WIN32
		/*
		 * This provides for exact default look and feel on Windows.
		 */

		TkWinDCState state;
		HDC dc;
		RECT rect;

		dc = TkWinGetDrawableDC(listPtr->display, pixmap, &state);
		rect.left = listPtr->inset;
		rect.top = ((i - listPtr->topIndex) * listPtr->lineHeight)
			+ listPtr->inset;
		rect.right = rect.left + width;
		rect.bottom = rect.top + listPtr->lineHeight;
		DrawFocusRect(dc, &rect);
		TkWinReleaseDrawableDC(pixmap, dc, &state);
#else /* !_WIN32 */
		/*
		 * Draw a dotted box around the text.
		 */

		x = listPtr->inset;
		y = ((i - listPtr->topIndex) * listPtr->lineHeight)
			+ listPtr->inset;
		width = Tk_Width(tkwin) - 2*listPtr->inset - 1;

		gcValues.line_style = LineOnOffDash;
		gcValues.line_width = listPtr->selBorderWidth;
		if (gcValues.line_width <= 0) {
		    gcValues.line_width  = 1;
		}
		gcValues.dash_offset = 0;
		gcValues.dashes = 1;

		/*
		 * You would think the XSetDashes was necessary, but it
		 * appears that the default dotting for just saying we want
		 * dashes appears to work correctly.
		 static char dashList[] = { 1 };
		 static int dashLen = sizeof(dashList);
		 XSetDashes(listPtr->display, gc, 0, dashList, dashLen);
		 */

		mask = GCLineWidth | GCLineStyle | GCDashList | GCDashOffset;
		XChangeGC(listPtr->display, gc, mask, &gcValues);
		XDrawRectangle(listPtr->display, pixmap, gc, x, y,
			(unsigned) width, (unsigned) listPtr->lineHeight - 1);
		if (!freeGC) {
		    /*
		     * Don't bother changing if it is about to be freed.
		     */

		    gcValues.line_style = LineSolid;
		    XChangeGC(listPtr->display, gc, GCLineStyle, &gcValues);
		}
#endif /* _WIN32 */
	    }
	}

	if (freeGC) {
	    Tk_FreeGC(listPtr->display, gc);
	}
    }

    /*
     * Redraw the border for the listbox to make sure that it's on top of any
     * of the text of the listbox entries.
     */

    Tk_Draw3DRectangle(tkwin, pixmap, listPtr->normalBorder,
	    listPtr->highlightWidth, listPtr->highlightWidth,
	    Tk_Width(tkwin) - 2*listPtr->highlightWidth,
	    Tk_Height(tkwin) - 2*listPtr->highlightWidth,
	    listPtr->borderWidth, listPtr->relief);
    if (listPtr->highlightWidth > 0) {
	GC fgGC, bgGC;

	bgGC = Tk_GCForColor(listPtr->highlightBgColorPtr, pixmap);
	if (listPtr->flags & GOT_FOCUS) {
	    fgGC = Tk_GCForColor(listPtr->highlightColorPtr, pixmap);
	    TkpDrawHighlightBorder(tkwin, fgGC, bgGC,
		    listPtr->highlightWidth, pixmap);
	} else {
	    TkpDrawHighlightBorder(tkwin, bgGC, bgGC,
		    listPtr->highlightWidth, pixmap);
	}
    }
#ifndef TK_NO_DOUBLE_BUFFERING
    XCopyArea(listPtr->display, pixmap, Tk_WindowId(tkwin),
	    listPtr->textGC, 0, 0, (unsigned) Tk_Width(tkwin),
	    (unsigned) Tk_Height(tkwin), 0, 0);
    Tk_FreePixmap(listPtr->display, pixmap);
#endif /* TK_NO_DOUBLE_BUFFERING */
}

/*
 *----------------------------------------------------------------------
 *
 * ListboxComputeGeometry --
 *
 *	This procedure is invoked to recompute geometry information such as
 *	the sizes of the elements and the overall dimensions desired for the
 *	listbox.
 *
 * Results:
 *	None.
 *
 * Side effects:
 *	Geometry information is updated and a new requested size is registered
 *	for the widget. Internal border and gridding information is also set.
 *
 *----------------------------------------------------------------------
 */

static void
ListboxComputeGeometry(
    Listbox *listPtr,		/* Listbox whose geometry is to be
				 * recomputed. */
    int fontChanged,		/* Non-zero means the font may have changed so
				 * per-element width information also has to
				 * be computed. */
    int maxIsStale,		/* Non-zero means the "maxWidth" field may no
				 * longer be up-to-date and must be
				 * recomputed. If fontChanged is 1 then this
				 * must be 1. */
    int updateGrid)		/* Non-zero means call Tk_SetGrid or
				 * Tk_UnsetGrid to update gridding for the
				 * window. */
{
    int width, height, pixelWidth, pixelHeight, textLength, i, result;
    Tk_FontMetrics fm;
    Tcl_Obj *element;
    const char *text;

    if (fontChanged || maxIsStale) {
	listPtr->xScrollUnit = Tk_TextWidth(listPtr->tkfont, "0", 1);
	if (listPtr->xScrollUnit == 0) {
	    listPtr->xScrollUnit = 1;
	}
	listPtr->maxWidth = 0;
	for (i = 0; i < listPtr->nElements; i++) {
	    /*
	     * Compute the pixel width of the current element.
	     */

	    result = Tcl_ListObjIndex(listPtr->interp, listPtr->listObj, i,
		    &element);
	    if (result != TCL_OK) {
		continue;
	    }
	    text = Tcl_GetStringFromObj(element, &textLength);
	    Tk_GetFontMetrics(listPtr->tkfont, &fm);
	    pixelWidth = Tk_TextWidth(listPtr->tkfont, text, textLength);
	    if (pixelWidth > listPtr->maxWidth) {
		listPtr->maxWidth = pixelWidth;
	    }
	}
    }

    Tk_GetFontMetrics(listPtr->tkfont, &fm);
    listPtr->lineHeight = fm.linespace + 1 + 2*listPtr->selBorderWidth;
    width = listPtr->width;
    if (width <= 0) {
	width = (listPtr->maxWidth + listPtr->xScrollUnit - 1)
		/ listPtr->xScrollUnit;
	if (width < 1) {
	    width = 1;
	}
    }
    pixelWidth = width*listPtr->xScrollUnit + 2*listPtr->inset
	    + 2*listPtr->selBorderWidth;
    height = listPtr->height;
    if (listPtr->height <= 0) {
	height = listPtr->nElements;
	if (height < 1) {
	    height = 1;
	}
    }
    pixelHeight = height*listPtr->lineHeight + 2*listPtr->inset;
    Tk_GeometryRequest(listPtr->tkwin, pixelWidth, pixelHeight);
    Tk_SetInternalBorder(listPtr->tkwin, listPtr->inset);
    if (updateGrid) {
	if (listPtr->setGrid) {
	    Tk_SetGrid(listPtr->tkwin, width, height, listPtr->xScrollUnit,
		    listPtr->lineHeight);
	} else {
	    Tk_UnsetGrid(listPtr->tkwin);
	}
    }
}

/*
 *----------------------------------------------------------------------
 *
 * ListboxInsertSubCmd --
 *
 *	This procedure is invoked to handle the listbox "insert" subcommand.
 *
 * Results:
 *	Standard Tcl result.
 *
 * Side effects:
 *	New elements are added to the listbox pointed to by listPtr; a refresh
 *	callback is registered for the listbox.
 *
 *----------------------------------------------------------------------
 */

static int
ListboxInsertSubCmd(
    register Listbox *listPtr,	/* Listbox that is to get the new elements. */
    int index,			/* Add the new elements before this
				 * element. */
    int objc,			/* Number of new elements to add. */
    Tcl_Obj *const objv[])	/* New elements (one per entry). */
{
    int i, oldMaxWidth, pixelWidth, result, length;
    Tcl_Obj *newListObj;
    const char *stringRep;

    oldMaxWidth = listPtr->maxWidth;
    for (i = 0; i < objc; i++) {
	/*
	 * Check if any of the new elements are wider than the current widest;
	 * if so, update our notion of "widest."
	 */

	stringRep = Tcl_GetStringFromObj(objv[i], &length);
	pixelWidth = Tk_TextWidth(listPtr->tkfont, stringRep, length);
	if (pixelWidth > listPtr->maxWidth) {
	    listPtr->maxWidth = pixelWidth;
	}
    }

    /*
     * Adjust selection and attribute information for every index after the
     * first index.
     */

    MigrateHashEntries(listPtr->selection, index, listPtr->nElements-1, objc);
    MigrateHashEntries(listPtr->itemAttrTable, index, listPtr->nElements-1,
	    objc);

    /*
     * If the object is shared, duplicate it before writing to it.
     */

    if (Tcl_IsShared(listPtr->listObj)) {
	newListObj = Tcl_DuplicateObj(listPtr->listObj);
    } else {
	newListObj = listPtr->listObj;
    }
    result = Tcl_ListObjReplace(listPtr->interp, newListObj, index, 0,
	    objc, objv);
    if (result != TCL_OK) {
	return result;
    }

    /*
     * Replace the current object and set attached listvar, if any. This may
     * error if listvar points to a var in a deleted namespace, but we ignore
     * those errors. If the namespace is recreated, it will auto-sync with the
     * current value. [Bug 1424513]
     */

    Tcl_IncrRefCount(newListObj);
    Tcl_DecrRefCount(listPtr->listObj);
    listPtr->listObj = newListObj;
    if (listPtr->listVarName != NULL) {
	Tcl_SetVar2Ex(listPtr->interp, listPtr->listVarName, NULL,
		listPtr->listObj, TCL_GLOBAL_ONLY);
    }

    /*
     * Get the new list length.
     */

    Tcl_ListObjLength(listPtr->interp, listPtr->listObj, &listPtr->nElements);

    /*
     * Update the "special" indices (anchor, topIndex, active) to account for
     * the renumbering that just occurred. Then arrange for the new
     * information to be displayed.
     */

    if (index <= listPtr->selectAnchor) {
	listPtr->selectAnchor += objc;
    }
    if (index < listPtr->topIndex) {
	listPtr->topIndex += objc;
    }
    if (index <= listPtr->active) {
	listPtr->active += objc;
	if ((listPtr->active >= listPtr->nElements) &&
		(listPtr->nElements > 0)) {
	    listPtr->active = listPtr->nElements-1;
	}
    }
    listPtr->flags |= UPDATE_V_SCROLLBAR;
    if (listPtr->maxWidth != oldMaxWidth) {
	listPtr->flags |= UPDATE_H_SCROLLBAR;
    }
    ListboxComputeGeometry(listPtr, 0, 0, 0);
    EventuallyRedrawRange(listPtr, index, listPtr->nElements-1);
    return TCL_OK;
}

/*
 *----------------------------------------------------------------------
 *
 * ListboxDeleteSubCmd --
 *
 *	Process a listbox "delete" subcommand by removing one or more elements
 *	from a listbox widget.
 *
 * Results:
 *	Standard Tcl result.
 *
 * Side effects:
 *	The listbox will be modified and (eventually) redisplayed.
 *
 *----------------------------------------------------------------------
 */

static int
ListboxDeleteSubCmd(
    register Listbox *listPtr,	/* Listbox widget to modify. */
    int first,			/* Index of first element to delete. */
    int last)			/* Index of last element to delete. */
{
    int count, i, widthChanged, length, result, pixelWidth;
    Tcl_Obj *newListObj, *element;
    const char *stringRep;
    Tcl_HashEntry *entry;

    /*
     * Adjust the range to fit within the existing elements of the listbox,
     * and make sure there's something to delete.
     */

    if (first < 0) {
	first = 0;
    }
    if (last >= listPtr->nElements) {
	last = listPtr->nElements-1;
    }
    count = last + 1 - first;
    if (count <= 0) {
	return TCL_OK;
    }

    /*
     * Foreach deleted index we must:
     * a) remove selection information,
     * b) check the width of the element; if it is equal to the max, set
     *    widthChanged to 1, because it may be the only element with that
     *    width.
     */

    widthChanged = 0;
    for (i = first; i <= last; i++) {
	/*
	 * Remove selection information.
	 */

	entry = Tcl_FindHashEntry(listPtr->selection, KEY(i));
	if (entry != NULL) {
	    listPtr->numSelected--;
	    Tcl_DeleteHashEntry(entry);
	}

	entry = Tcl_FindHashEntry(listPtr->itemAttrTable, KEY(i));
	if (entry != NULL) {
	    ckfree(Tcl_GetHashValue(entry));
	    Tcl_DeleteHashEntry(entry);
	}

	/*
	 * Check width of the element. We only have to check if widthChanged
	 * has not already been set to 1, because we only need one maxWidth
	 * element to disappear for us to have to recompute the width.
	 */

	if (widthChanged == 0) {
	    Tcl_ListObjIndex(listPtr->interp, listPtr->listObj, i, &element);
	    stringRep = Tcl_GetStringFromObj(element, &length);
	    pixelWidth = Tk_TextWidth(listPtr->tkfont, stringRep, length);
	    if (pixelWidth == listPtr->maxWidth) {
		widthChanged = 1;
	    }
	}
    }

    /*
     * Adjust selection and attribute info for indices after lastIndex.
     */

    MigrateHashEntries(listPtr->selection, last+1,
	    listPtr->nElements-1, count*-1);
    MigrateHashEntries(listPtr->itemAttrTable, last+1,
	    listPtr->nElements-1, count*-1);

    /*
     * Delete the requested elements.
     */

    if (Tcl_IsShared(listPtr->listObj)) {
	newListObj = Tcl_DuplicateObj(listPtr->listObj);
    } else {
	newListObj = listPtr->listObj;
    }
    result = Tcl_ListObjReplace(listPtr->interp,
	    newListObj, first, count, 0, NULL);
    if (result != TCL_OK) {
	return result;
    }

    /*
     * Replace the current object and set attached listvar, if any. This may
     * error if listvar points to a var in a deleted namespace, but we ignore
     * those errors. If the namespace is recreated, it will auto-sync with the
     * current value. [Bug 1424513]
     */

    Tcl_IncrRefCount(newListObj);
    Tcl_DecrRefCount(listPtr->listObj);
    listPtr->listObj = newListObj;
    if (listPtr->listVarName != NULL) {
	Tcl_SetVar2Ex(listPtr->interp, listPtr->listVarName, NULL,
		listPtr->listObj, TCL_GLOBAL_ONLY);
    }

    /*
     * Get the new list length.
     */

    Tcl_ListObjLength(listPtr->interp, listPtr->listObj, &listPtr->nElements);

    /*
     * Update the selection and viewing information to reflect the change in
     * the element numbering, and redisplay to slide information up over the
     * elements that were deleted.
     */

    if (first <= listPtr->selectAnchor) {
	listPtr->selectAnchor -= count;
	if (listPtr->selectAnchor < first) {
	    listPtr->selectAnchor = first;
	}
    }
    if (first <= listPtr->topIndex) {
	listPtr->topIndex -= count;
	if (listPtr->topIndex < first) {
	    listPtr->topIndex = first;
	}
    }
    if (listPtr->topIndex > (listPtr->nElements - listPtr->fullLines)) {
	listPtr->topIndex = listPtr->nElements - listPtr->fullLines;
	if (listPtr->topIndex < 0) {
	    listPtr->topIndex = 0;
	}
    }
    if (listPtr->active > last) {
	listPtr->active -= count;
    } else if (listPtr->active >= first) {
	listPtr->active = first;
	if ((listPtr->active >= listPtr->nElements) &&
		(listPtr->nElements > 0)) {
	    listPtr->active = listPtr->nElements-1;
	}
    }
    listPtr->flags |= UPDATE_V_SCROLLBAR;
    ListboxComputeGeometry(listPtr, 0, widthChanged, 0);
    if (widthChanged) {
	listPtr->flags |= UPDATE_H_SCROLLBAR;
    }
    EventuallyRedrawRange(listPtr, first, listPtr->nElements-1);
    return TCL_OK;
}

/*
 *--------------------------------------------------------------
 *
 * ListboxEventProc --
 *
 *	This procedure is invoked by the Tk dispatcher for various events on
 *	listboxes.
 *
 * Results:
 *	None.
 *
 * Side effects:
 *	When the window gets deleted, internal structures get cleaned up. When
 *	it gets exposed, it is redisplayed.
 *
 *--------------------------------------------------------------
 */

static void
ListboxEventProc(
    ClientData clientData,	/* Information about window. */
    XEvent *eventPtr)		/* Information about event. */
{
    Listbox *listPtr = clientData;

    if (eventPtr->type == Expose) {
	EventuallyRedrawRange(listPtr,
		NearestListboxElement(listPtr, eventPtr->xexpose.y),
		NearestListboxElement(listPtr, eventPtr->xexpose.y
		+ eventPtr->xexpose.height));
    } else if (eventPtr->type == DestroyNotify) {
	if (!(listPtr->flags & LISTBOX_DELETED)) {
	    listPtr->flags |= LISTBOX_DELETED;
	    Tcl_DeleteCommandFromToken(listPtr->interp, listPtr->widgetCmd);
	    if (listPtr->setGrid) {
		Tk_UnsetGrid(listPtr->tkwin);
	    }
	    if (listPtr->flags & REDRAW_PENDING) {
		Tcl_CancelIdleCall(DisplayListbox, clientData);
	    }
	    Tcl_EventuallyFree(clientData, (Tcl_FreeProc *) DestroyListbox);
	}
    } else if (eventPtr->type == ConfigureNotify) {
	int vertSpace;

	vertSpace = Tk_Height(listPtr->tkwin) - 2*listPtr->inset;
	listPtr->fullLines = vertSpace / listPtr->lineHeight;
	if ((listPtr->fullLines*listPtr->lineHeight) < vertSpace) {
	    listPtr->partialLine = 1;
	} else {
	    listPtr->partialLine = 0;
	}
	listPtr->flags |= UPDATE_V_SCROLLBAR|UPDATE_H_SCROLLBAR;
	ChangeListboxView(listPtr, listPtr->topIndex);
	ChangeListboxOffset(listPtr, listPtr->xOffset);

	/*
	 * Redraw the whole listbox. It's hard to tell what needs to be
	 * redrawn (e.g. if the listbox has shrunk then we may only need to
	 * redraw the borders), so just redraw everything for safety.
	 */

	EventuallyRedrawRange(listPtr, 0, listPtr->nElements-1);
    } else if (eventPtr->type == FocusIn) {
	if (eventPtr->xfocus.detail != NotifyInferior) {
	    listPtr->flags |= GOT_FOCUS;
	    EventuallyRedrawRange(listPtr, 0, listPtr->nElements-1);
	}
    } else if (eventPtr->type == FocusOut) {
	if (eventPtr->xfocus.detail != NotifyInferior) {
	    listPtr->flags &= ~GOT_FOCUS;
	    EventuallyRedrawRange(listPtr, 0, listPtr->nElements-1);
	}
    }
}

/*
 *----------------------------------------------------------------------
 *
 * ListboxCmdDeletedProc --
 *
 *	This procedure is invoked when a widget command is deleted. If the
 *	widget isn't already in the process of being destroyed, this command
 *	destroys it.
 *
 * Results:
 *	None.
 *
 * Side effects:
 *	The widget is destroyed.
 *
 *----------------------------------------------------------------------
 */

static void
ListboxCmdDeletedProc(
    ClientData clientData)	/* Pointer to widget record for widget. */
{
    Listbox *listPtr = clientData;

    /*
     * This procedure could be invoked either because the window was destroyed
     * and the command was then deleted (in which case tkwin is NULL) or
     * because the command was deleted, and then this procedure destroys the
     * widget.
     */

    if (!(listPtr->flags & LISTBOX_DELETED)) {
	Tk_DestroyWindow(listPtr->tkwin);
    }
}

/*
 *--------------------------------------------------------------
 *
 * GetListboxIndex --
 *
 *	Parse an index into a listbox and return either its value or an error.
 *
 * Results:
 *	A standard Tcl result. If all went well, then *indexPtr is filled in
 *	with the index (into listPtr) corresponding to string. Otherwise an
 *	error message is left in the interp's result.
 *
 * Side effects:
 *	None.
 *
 *--------------------------------------------------------------
 */

static int
GetListboxIndex(
    Tcl_Interp *interp,		/* For error messages. */
    Listbox *listPtr,		/* Listbox for which the index is being
				 * specified. */
    Tcl_Obj *indexObj,		/* Specifies an element in the listbox. */
    int endIsSize,		/* If 1, "end" refers to the number of entries
				 * in the listbox. If 0, "end" refers to 1
				 * less than the number of entries. */
    int *indexPtr)		/* Where to store converted index. */
{
    int result, index;
    const char *stringRep;

    /*
     * First see if the index is one of the named indices.
     */

    result = Tcl_GetIndexFromObj(NULL, indexObj, indexNames, "", 0, &index);
    if (result == TCL_OK) {
	switch (index) {
	case INDEX_ACTIVE:
	    /* "active" index */
	    *indexPtr = listPtr->active;
	    break;
	case INDEX_ANCHOR:
	    /* "anchor" index */
	    *indexPtr = listPtr->selectAnchor;
	    break;
	case INDEX_END:
	    /* "end" index */
	    if (endIsSize) {
		*indexPtr = listPtr->nElements;
	    } else {
		*indexPtr = listPtr->nElements - 1;
	    }
	    break;
	}
	return TCL_OK;
    }

    /*
     * The index didn't match any of the named indices; maybe it's an @x,y
     */

    stringRep = Tcl_GetString(indexObj);
    if (stringRep[0] == '@') {

        /*
         * @x,y index
         */

	int y;
	const char *start;
	char *end;

	start = stringRep + 1;
	y = strtol(start, &end, 0);
	if ((start == end) || (*end != ',')) {
	    goto badIndex;
	}
	start = end+1;
	y = strtol(start, &end, 0);
	if ((start == end) || (*end != '\0')) {
	    goto badIndex;
	}
	*indexPtr = NearestListboxElement(listPtr, y);
	return TCL_OK;
    }

    /*
     * Maybe the index is just an integer.
     */

    if (Tcl_GetIntFromObj(interp, indexObj, indexPtr) == TCL_OK) {
	return TCL_OK;
    }

    /*
     * Everything failed, nothing matched. Throw up an error message.
     */

  badIndex:
    Tcl_SetObjResult(interp, Tcl_ObjPrintf(
	    "bad listbox index \"%s\": must be active, anchor, end, @x,y,"
	    " or a number", Tcl_GetString(indexObj)));
    Tcl_SetErrorCode(interp, "TK", "VALUE", "LISTBOX_INDEX", NULL);
    return TCL_ERROR;
}

/*
 *----------------------------------------------------------------------
 *
 * ChangeListboxView --
 *
 *	Change the view on a listbox widget so that a given element is
 *	displayed at the top.
 *
 * Results:
 *	None.
 *
 * Side effects:
 *	What's displayed on the screen is changed. If there is a scrollbar
 *	associated with this widget, then the scrollbar is instructed to
 *	change its display too.
 *
 *----------------------------------------------------------------------
 */

static void
ChangeListboxView(
    register Listbox *listPtr,	/* Information about widget. */
    int index)			/* Index of element in listPtr that should now
				 * appear at the top of the listbox. */
{
    if (index >= (listPtr->nElements - listPtr->fullLines)) {
	index = listPtr->nElements - listPtr->fullLines;
    }
    if (index < 0) {
	index = 0;
    }
    if (listPtr->topIndex != index) {
	listPtr->topIndex = index;
	EventuallyRedrawRange(listPtr, 0, listPtr->nElements-1);
	listPtr->flags |= UPDATE_V_SCROLLBAR;
    }
}

/*
 *----------------------------------------------------------------------
 *
 * ChangListboxOffset --
 *
 *	Change the horizontal offset for a listbox.
 *
 * Results:
 *	None.
 *
 * Side effects:
 *	The listbox may be redrawn to reflect its new horizontal offset.
 *
 *----------------------------------------------------------------------
 */

static void
ChangeListboxOffset(
    register Listbox *listPtr,	/* Information about widget. */
    int offset)			/* Desired new "xOffset" for listbox. */
{
    int maxOffset;

    /*
     * Make sure that the new offset is within the allowable range, and round
     * it off to an even multiple of xScrollUnit.
     *
     * Add half a scroll unit to do entry/text-like synchronization. [Bug
     * #225025]
     */

    offset += listPtr->xScrollUnit / 2;
    maxOffset = GetMaxOffset(listPtr);
    if (offset > maxOffset) {
	offset = maxOffset;
    }
    if (offset < 0) {
	offset = 0;
    }
    offset -= offset % listPtr->xScrollUnit;
    if (offset != listPtr->xOffset) {
	listPtr->xOffset = offset;
	listPtr->flags |= UPDATE_H_SCROLLBAR;
	EventuallyRedrawRange(listPtr, 0, listPtr->nElements-1);
    }
}

/*
 *----------------------------------------------------------------------
 *
 * ListboxScanTo --
 *
 *	Given a point (presumably of the curent mouse location) drag the view
 *	in the window to implement the scan operation.
 *
 * Results:
 *	None.
 *
 * Side effects:
 *	The view in the window may change.
 *
 *----------------------------------------------------------------------
 */

static void
ListboxScanTo(
    register Listbox *listPtr,	/* Information about widget. */
    int x,			/* X-coordinate to use for scan operation. */
    int y)			/* Y-coordinate to use for scan operation. */
{
    int newTopIndex, newOffset, maxIndex, maxOffset;

    maxIndex = listPtr->nElements - listPtr->fullLines;
    maxOffset = GetMaxOffset(listPtr);

    /*
     * Compute new top line for screen by amplifying the difference between
     * the current position and the place where the scan started (the "mark"
     * position). If we run off the top or bottom of the list, then reset the
     * mark point so that the current position continues to correspond to the
     * edge of the window. This means that the picture will start dragging as
     * soon as the mouse reverses direction (without this reset, might have to
     * slide mouse a long ways back before the picture starts moving again).
     */

    newTopIndex = listPtr->scanMarkYIndex
	    - (10*(y - listPtr->scanMarkY)) / listPtr->lineHeight;
    if (newTopIndex > maxIndex) {
	newTopIndex = listPtr->scanMarkYIndex = maxIndex;
	listPtr->scanMarkY = y;
    } else if (newTopIndex < 0) {
	newTopIndex = listPtr->scanMarkYIndex = 0;
	listPtr->scanMarkY = y;
    }
    ChangeListboxView(listPtr, newTopIndex);

    /*
     * Compute new left edge for display in a similar fashion by amplifying
     * the difference between the current position and the place where the
     * scan started.
     */

    newOffset = listPtr->scanMarkXOffset - 10*(x - listPtr->scanMarkX);
    if (newOffset > maxOffset) {
	newOffset = listPtr->scanMarkXOffset = maxOffset;
	listPtr->scanMarkX = x;
    } else if (newOffset < 0) {
	newOffset = listPtr->scanMarkXOffset = 0;
	listPtr->scanMarkX = x;
    }
    ChangeListboxOffset(listPtr, newOffset);
}

/*
 *----------------------------------------------------------------------
 *
 * NearestListboxElement --
 *
 *	Given a y-coordinate inside a listbox, compute the index of the
 *	element under that y-coordinate (or closest to that y-coordinate).
 *
 * Results:
 *	The return value is an index of an element of listPtr. If listPtr has
 *	no elements, then 0 is always returned.
 *
 * Side effects:
 *	None.
 *
 *----------------------------------------------------------------------
 */

static int
NearestListboxElement(
    register Listbox *listPtr,	/* Information about widget. */
    int y)			/* Y-coordinate in listPtr's window. */
{
    int index;

    index = (y - listPtr->inset) / listPtr->lineHeight;
    if (index >= (listPtr->fullLines + listPtr->partialLine)) {
	index = listPtr->fullLines + listPtr->partialLine - 1;
    }
    if (index < 0) {
	index = 0;
    }
    index += listPtr->topIndex;
    if (index >= listPtr->nElements) {
	index = listPtr->nElements-1;
    }
    return index;
}

/*
 *----------------------------------------------------------------------
 *
 * ListboxSelect --
 *
 *	Select or deselect one or more elements in a listbox..
 *
 * Results:
 *	Standard Tcl result.
 *
 * Side effects:
 *	All of the elements in the range between first and last are marked as
 *	either selected or deselected, depending on the "select" argument. Any
 *	items whose state changes are redisplayed. The selection is claimed
 *	from X when the number of selected elements changes from zero to
 *	non-zero.
 *
 *----------------------------------------------------------------------
 */

static int
ListboxSelect(
    register Listbox *listPtr,	/* Information about widget. */
    int first,			/* Index of first element to select or
				 * deselect. */
    int last,			/* Index of last element to select or
				 * deselect. */
    int select)			/* 1 means select items, 0 means deselect
				 * them. */
{
    int i, firstRedisplay, oldCount, isNew;
    Tcl_HashEntry *entry;

    if (last < first) {
	i = first;
	first = last;
	last = i;
    }
    if ((last < 0) || (first >= listPtr->nElements)) {
	return TCL_OK;
    }
    if (first < 0) {
	first = 0;
    }
    if (last >= listPtr->nElements) {
	last = listPtr->nElements - 1;
    }
    oldCount = listPtr->numSelected;
    firstRedisplay = -1;

    /*
     * For each index in the range, find it in our selection hash table. If
     * it's not there but should be, add it. If it's there but shouldn't be,
     * remove it.
     */

    for (i = first; i <= last; i++) {
	entry = Tcl_FindHashEntry(listPtr->selection, KEY(i));
	if (entry != NULL) {
	    if (!select) {
		Tcl_DeleteHashEntry(entry);
		listPtr->numSelected--;
		if (firstRedisplay < 0) {
		    firstRedisplay = i;
		}
	    }
	} else {
	    if (select) {
		entry = Tcl_CreateHashEntry(listPtr->selection, KEY(i),
			&isNew);
		Tcl_SetHashValue(entry, NULL);
		listPtr->numSelected++;
		if (firstRedisplay < 0) {
		    firstRedisplay = i;
		}
	    }
	}
    }

    if (firstRedisplay >= 0) {
	EventuallyRedrawRange(listPtr, first, last);
    }
    if ((oldCount == 0) && (listPtr->numSelected > 0)
	    && (listPtr->exportSelection)
	    && (!Tcl_IsSafe(listPtr->interp))) {
	Tk_OwnSelection(listPtr->tkwin, XA_PRIMARY,
		ListboxLostSelection, listPtr);
    }
    return TCL_OK;
}

/*
 *----------------------------------------------------------------------
 *
 * ListboxFetchSelection --
 *
 *	This procedure is called back by Tk when the selection is requested by
 *	someone. It returns part or all of the selection in a buffer provided
 *	by the caller.
 *
 * Results:
 *	The return value is the number of non-NULL bytes stored at buffer.
 *	Buffer is filled (or partially filled) with a NULL-terminated string
 *	containing part or all of the selection, as given by offset and
 *	maxBytes. The selection is returned as a Tcl list with one list
 *	element for each element in the listbox.
 *
 * Side effects:
 *	None.
 *
 *----------------------------------------------------------------------
 */

static int
ListboxFetchSelection(
    ClientData clientData,	/* Information about listbox widget. */
    int offset,			/* Offset within selection of first byte to be
				 * returned. */
    char *buffer,		/* Location in which to place selection. */
    int maxBytes)		/* Maximum number of bytes to place at buffer,
				 * not including terminating NULL
				 * character. */
{
    register Listbox *listPtr = clientData;
    Tcl_DString selection;
    int length, count, needNewline, stringLen, i;
    Tcl_Obj *curElement;
    const char *stringRep;
    Tcl_HashEntry *entry;

    if ((!listPtr->exportSelection) || Tcl_IsSafe(listPtr->interp)) {
	return -1;
    }

    /*
     * Use a dynamic string to accumulate the contents of the selection.
     */

    needNewline = 0;
    Tcl_DStringInit(&selection);
    for (i = 0; i < listPtr->nElements; i++) {
	entry = Tcl_FindHashEntry(listPtr->selection, KEY(i));
	if (entry != NULL) {
	    if (needNewline) {
		Tcl_DStringAppend(&selection, "\n", 1);
	    }
	    Tcl_ListObjIndex(listPtr->interp, listPtr->listObj, i,
		    &curElement);
	    stringRep = Tcl_GetStringFromObj(curElement, &stringLen);
	    Tcl_DStringAppend(&selection, stringRep, stringLen);
	    needNewline = 1;
	}
    }

    length = Tcl_DStringLength(&selection);
    if (length == 0) {
	return -1;
    }

    /*
     * Copy the requested portion of the selection to the buffer.
     */

    count = length - offset;
    if (count <= 0) {
	count = 0;
    } else {
	if (count > maxBytes) {
	    count = maxBytes;
	}
	memcpy(buffer, Tcl_DStringValue(&selection) + offset, (size_t) count);
    }
    buffer[count] = '\0';
    Tcl_DStringFree(&selection);
    return count;
}

/*
 *----------------------------------------------------------------------
 *
 * ListboxLostSelection --
 *
 *	This procedure is called back by Tk when the selection is grabbed away
 *	from a listbox widget.
 *
 * Results:
 *	None.
 *
 * Side effects:
 *	The existing selection is unhighlighted, and the window is marked as
 *	not containing a selection.
 *
 *----------------------------------------------------------------------
 */

static void
ListboxLostSelection(
    ClientData clientData)	/* Information about listbox widget. */
{
    register Listbox *listPtr = clientData;

    if ((listPtr->exportSelection) && (!Tcl_IsSafe(listPtr->interp))
	    && (listPtr->nElements > 0)) {
	ListboxSelect(listPtr, 0, listPtr->nElements-1, 0);
        GenerateListboxSelectEvent(listPtr);
    }
}

/*
 *----------------------------------------------------------------------
 *
 * GenerateListboxSelectEvent --
 *
 *	Send an event that the listbox selection was updated. This is
 *	equivalent to event generate $listboxWidget <<ListboxSelect>>
 *
 * Results:
 *	None
 *
 * Side effects:
 *	Any side effect possible, depending on bindings to this event.
 *
 *----------------------------------------------------------------------
 */

static void
GenerateListboxSelectEvent(
    Listbox *listPtr)		/* Information about widget. */
{
    TkSendVirtualEvent(listPtr->tkwin, "ListboxSelect", NULL);
}

/*
 *----------------------------------------------------------------------
 *
 * EventuallyRedrawRange --
 *
 *	Ensure that a given range of elements is eventually redrawn on the
 *	display (if those elements in fact appear on the display).
 *
 * Results:
 *	None.
 *
 * Side effects:
 *	Information gets redisplayed.
 *
 *----------------------------------------------------------------------
 */

static void
EventuallyRedrawRange(
    register Listbox *listPtr,	/* Information about widget. */
    int first,			/* Index of first element in list that needs
				 * to be redrawn. */
    int last)			/* Index of last element in list that needs to
				 * be redrawn. May be less than first; these
				 * just bracket a range. */
{
    /*
     * We don't have to register a redraw callback if one is already pending,
     * or if the window doesn't exist, or if the window isn't mapped.
     */

    if ((listPtr->flags & REDRAW_PENDING)
	    || (listPtr->flags & LISTBOX_DELETED)
	    || !Tk_IsMapped(listPtr->tkwin)) {
	return;
    }
    listPtr->flags |= REDRAW_PENDING;
    Tcl_DoWhenIdle(DisplayListbox, listPtr);
}

/*
 *----------------------------------------------------------------------
 *
 * ListboxUpdateVScrollbar --
 *
 *	This procedure is invoked whenever information has changed in a
 *	listbox in a way that would invalidate a vertical scrollbar display.
 *	If there is an associated scrollbar, then this command updates it by
 *	invoking a Tcl command.
 *
 * Results:
 *	None.
 *
 * Side effects:
 *	A Tcl command is invoked, and an additional command may be invoked to
 *	process errors in the command.
 *
 *----------------------------------------------------------------------
 */

static void
ListboxUpdateVScrollbar(
    register Listbox *listPtr)	/* Information about widget. */
{
    char firstStr[TCL_DOUBLE_SPACE], lastStr[TCL_DOUBLE_SPACE];
    double first, last;
    int result;
    Tcl_Interp *interp;
    Tcl_DString buf;

    if (listPtr->yScrollCmd == NULL) {
	return;
    }
    if (listPtr->nElements == 0) {
	first = 0.0;
	last = 1.0;
    } else {
	first = listPtr->topIndex / (double) listPtr->nElements;
	last = (listPtr->topIndex + listPtr->fullLines)
		/ (double) listPtr->nElements;
	if (last > 1.0) {
	    last = 1.0;
	}
    }
    Tcl_PrintDouble(NULL, first, firstStr);
    Tcl_PrintDouble(NULL, last, lastStr);

    /*
     * We must hold onto the interpreter from the listPtr because the data at
     * listPtr might be freed as a result of the Tcl_VarEval.
     */

    interp = listPtr->interp;
    Tcl_Preserve(interp);
    Tcl_DStringInit(&buf);
    Tcl_DStringAppend(&buf, listPtr->yScrollCmd, -1);
    Tcl_DStringAppend(&buf, " ", -1);
    Tcl_DStringAppend(&buf, firstStr, -1);
    Tcl_DStringAppend(&buf, " ", -1);
    Tcl_DStringAppend(&buf, lastStr, -1);
    result = Tcl_EvalEx(interp, Tcl_DStringValue(&buf), -1, 0);
    Tcl_DStringFree(&buf);
    if (result != TCL_OK) {
	Tcl_AddErrorInfo(interp,
		"\n    (vertical scrolling command executed by listbox)");
	Tcl_BackgroundException(interp, result);
    }
    Tcl_Release(interp);
}

/*
 *----------------------------------------------------------------------
 *
 * ListboxUpdateHScrollbar --
 *
 *	This procedure is invoked whenever information has changed in a
 *	listbox in a way that would invalidate a horizontal scrollbar display.
 *	If there is an associated horizontal scrollbar, then this command
 *	updates it by invoking a Tcl command.
 *
 * Results:
 *	None.
 *
 * Side effects:
 *	A Tcl command is invoked, and an additional command may be invoked to
 *	process errors in the command.
 *
 *----------------------------------------------------------------------
 */

static void
ListboxUpdateHScrollbar(
    register Listbox *listPtr)	/* Information about widget. */
{
    char firstStr[TCL_DOUBLE_SPACE], lastStr[TCL_DOUBLE_SPACE];
    int result, windowWidth;
    double first, last;
    Tcl_Interp *interp;
    Tcl_DString buf;

    if (listPtr->xScrollCmd == NULL) {
	return;
    }

    windowWidth = Tk_Width(listPtr->tkwin)
	    - 2*(listPtr->inset + listPtr->selBorderWidth);
    if (listPtr->maxWidth == 0) {
	first = 0;
	last = 1.0;
    } else {
	first = listPtr->xOffset / (double) listPtr->maxWidth;
	last = (listPtr->xOffset + windowWidth) / (double) listPtr->maxWidth;
	if (last > 1.0) {
	    last = 1.0;
	}
    }
    Tcl_PrintDouble(NULL, first, firstStr);
    Tcl_PrintDouble(NULL, last, lastStr);

    /*
     * We must hold onto the interpreter because the data referred to at
     * listPtr might be freed as a result of the call to Tcl_VarEval.
     */

    interp = listPtr->interp;
    Tcl_Preserve(interp);
    Tcl_DStringInit(&buf);
    Tcl_DStringAppend(&buf, listPtr->xScrollCmd, -1);
    Tcl_DStringAppend(&buf, " ", -1);
    Tcl_DStringAppend(&buf, firstStr, -1);
    Tcl_DStringAppend(&buf, " ", -1);
    Tcl_DStringAppend(&buf, lastStr, -1);
    result = Tcl_EvalEx(interp, Tcl_DStringValue(&buf), -1, 0);
    Tcl_DStringFree(&buf);
    if (result != TCL_OK) {
	Tcl_AddErrorInfo(interp,
		"\n    (horizontal scrolling command executed by listbox)");
	Tcl_BackgroundException(interp, result);
    }
    Tcl_Release(interp);
}

/*
 *----------------------------------------------------------------------
 *
 * ListboxListVarProc --
 *
 *	Called whenever the trace on the listbox list var fires.
 *
 * Results:
 *	None.
 *
 * Side effects:
 *	None.
 *
 *----------------------------------------------------------------------
 */

static char *
ListboxListVarProc(
    ClientData clientData,	/* Information about button. */
    Tcl_Interp *interp,		/* Interpreter containing variable. */
    const char *name1,		/* Name of variable. */
    const char *name2,		/* Second part of variable name. */
    int flags)			/* Information about what happened. */
{
    Listbox *listPtr = clientData;
    Tcl_Obj *oldListObj, *varListObj;
    int oldLength, i;
    Tcl_HashEntry *entry;

    /*
     * See ticket [5d991b82].
     */

    if (listPtr->listVarName == NULL) {
	if (!(flags & TCL_INTERP_DESTROYED)) {
	    Tcl_UntraceVar2(interp, name1, name2,
		    TCL_GLOBAL_ONLY|TCL_TRACE_WRITES|TCL_TRACE_UNSETS,
		    ListboxListVarProc, clientData);
	}
	return NULL;
    }

    /*
     * Bwah hahahaha! Puny mortal, you can't unset a -listvar'd variable!
     */

    if (flags & TCL_TRACE_UNSETS) {
	if ((flags & TCL_TRACE_DESTROYED) && !(flags & TCL_INTERP_DESTROYED)) {
	    Tcl_SetVar2Ex(interp, listPtr->listVarName, NULL,
		    listPtr->listObj, TCL_GLOBAL_ONLY);
	    Tcl_TraceVar2(interp, listPtr->listVarName,
		    NULL, TCL_GLOBAL_ONLY|TCL_TRACE_WRITES|TCL_TRACE_UNSETS,
		    ListboxListVarProc, clientData);
	    return NULL;
	}
    } else {
	oldListObj = listPtr->listObj;
	varListObj = Tcl_GetVar2Ex(listPtr->interp, listPtr->listVarName,
		NULL, TCL_GLOBAL_ONLY);

	/*
	 * Make sure the new value is a good list; if it's not, disallow the
	 * change - the fact that it is a listvar means that it must always be
	 * a valid list - and return an error message.
	 */

	if (Tcl_ListObjLength(listPtr->interp, varListObj, &i) != TCL_OK) {
	    Tcl_SetVar2Ex(interp, listPtr->listVarName, NULL, oldListObj,
		    TCL_GLOBAL_ONLY);
	    return (char *) "invalid listvar value";
	}

	listPtr->listObj = varListObj;

	/*
	 * Incr the obj ref count so it doesn't vanish if the var is unset.
	 */

	Tcl_IncrRefCount(listPtr->listObj);

	/*
	 * Clean up the ref to our old list obj.
	 */

	Tcl_DecrRefCount(oldListObj);
    }

    /*
     * If the list length has decreased, then we should clean up selection and
     * attributes information for elements past the end of the new list.
     */

    oldLength = listPtr->nElements;
    Tcl_ListObjLength(listPtr->interp, listPtr->listObj, &listPtr->nElements);
    if (listPtr->nElements < oldLength) {
	for (i = listPtr->nElements; i < oldLength; i++) {
	    /*
	     * Clean up selection.
	     */

	    entry = Tcl_FindHashEntry(listPtr->selection, KEY(i));
	    if (entry != NULL) {
		listPtr->numSelected--;
		Tcl_DeleteHashEntry(entry);
	    }

	    /*
	     * Clean up attributes.
	     */

	    entry = Tcl_FindHashEntry(listPtr->itemAttrTable, KEY(i));
	    if (entry != NULL) {
		ckfree(Tcl_GetHashValue(entry));
		Tcl_DeleteHashEntry(entry);
	    }
	}
    }

    if (oldLength != listPtr->nElements) {
	listPtr->flags |= UPDATE_V_SCROLLBAR;
	if (listPtr->topIndex > (listPtr->nElements - listPtr->fullLines)) {
	    listPtr->topIndex = listPtr->nElements - listPtr->fullLines;
	    if (listPtr->topIndex < 0) {
		listPtr->topIndex = 0;
	    }
	}
    }

    /*
     * The computed maxWidth may have changed as a result of this operation.
     * However, we don't want to recompute it every time this trace fires
     * (imagine the user doing 1000 lappends to the listvar). Therefore, set
     * the MAXWIDTH_IS_STALE flag, which will cause the width to be recomputed
     * next time the list is redrawn.
     */

    listPtr->flags |= MAXWIDTH_IS_STALE;

    EventuallyRedrawRange(listPtr, 0, listPtr->nElements-1);
    return NULL;
}

/*
 *----------------------------------------------------------------------
 *
 * MigrateHashEntries --
 *
 *	Given a hash table with entries keyed by a single integer value, move
 *	all entries in a given range by a fixed amount, so that if in the
 *	original table there was an entry with key n and the offset was i, in
 *	the new table that entry would have key n + i.
 *
 * Results:
 *	None.
 *
 * Side effects:
 *	Rekeys some hash table entries.
 *
 *----------------------------------------------------------------------
 */

static void
MigrateHashEntries(
    Tcl_HashTable *table,
    int first,
    int last,
    int offset)
{
    int i, isNew;
    Tcl_HashEntry *entry;
    ClientData clientData;

    if (offset == 0) {
	return;
    }

    /*
     * It's more efficient to do one if/else and nest the for loops inside,
     * although we could avoid some code duplication if we nested the if/else
     * inside the for loops.
     */

    if (offset > 0) {
	for (i = last; i >= first; i--) {
	    entry = Tcl_FindHashEntry(table, KEY(i));
	    if (entry != NULL) {
		clientData = Tcl_GetHashValue(entry);
		Tcl_DeleteHashEntry(entry);
		entry = Tcl_CreateHashEntry(table, KEY(i + offset), &isNew);
		Tcl_SetHashValue(entry, clientData);
	    }
	}
    } else {
	for (i = first; i <= last; i++) {
	    entry = Tcl_FindHashEntry(table, KEY(i));
	    if (entry != NULL) {
		clientData = Tcl_GetHashValue(entry);
		Tcl_DeleteHashEntry(entry);
		entry = Tcl_CreateHashEntry(table, KEY(i + offset), &isNew);
		Tcl_SetHashValue(entry, clientData);
	    }
	}
    }
    return;
}

/*
 *----------------------------------------------------------------------
 *
 * GetMaxOffset --
 *
 *	Passing in a listbox pointer, returns the maximum offset for the box,
 *	i.e. the maximum possible horizontal scrolling value (in pixels).
 *
 * Results:
 *	Listbox's maxOffset.
 *
 * Side effects:
 *	None.
 *
 *----------------------------------------------------------------------
*/
static int GetMaxOffset(
    register Listbox *listPtr)
{
    int maxOffset;

    maxOffset = listPtr->maxWidth -
            (Tk_Width(listPtr->tkwin) - 2*listPtr->inset -
            2*listPtr->selBorderWidth) + listPtr->xScrollUnit - 1;
    if (maxOffset < 0) {

        /*
         * Listbox is larger in width than its largest width item.
         */

        maxOffset = 0;
    }
    maxOffset -= maxOffset % listPtr->xScrollUnit;

    return maxOffset;
}
/*
 * Local Variables:
 * mode: c
 * c-basic-offset: 4
 * fill-column: 78
 * End:
 */<|MERGE_RESOLUTION|>--- conflicted
+++ resolved
@@ -551,12 +551,8 @@
     listPtr->exportSelection	 = 1;
     listPtr->cursor		 = NULL;
     listPtr->state		 = STATE_NORMAL;
-<<<<<<< HEAD
-    listPtr->gray		 = 0;
+    listPtr->gray		 = None;
     listPtr->justify             = TK_JUSTIFY_LEFT;
-=======
-    listPtr->gray		 = None;
->>>>>>> 398d7345
 
     /*
      * Keep a hold of the associated tkwin until we destroy the listbox,
