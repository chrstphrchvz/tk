/*
 * tkListbox.c --
 *
 *	This module implements listbox widgets for the Tk toolkit. A listbox
 *	displays a collection of strings, one per line, and provides scrolling
 *	and selection.
 *
 * Copyright © 1990-1994 The Regents of the University of California.
 * Copyright © 1994-1997 Sun Microsystems, Inc.
 *
 * See the file "license.terms" for information on usage and redistribution of
 * this file, and for a DISCLAIMER OF ALL WARRANTIES.
 */

#include "tkInt.h"
#include "default.h"

#ifdef _WIN32
#include "tkWinInt.h"
#endif

typedef struct {
    Tk_OptionTable listboxOptionTable;
				/* Table defining configuration options
				 * available for the listbox. */
    Tk_OptionTable itemAttrOptionTable;
				/* Table defining configuration options
				 * available for listbox items. */
} ListboxOptionTables;

/*
 * A data structure of the following type is kept for each listbox widget
 * managed by this file:
 */

typedef struct {
    Tk_Window tkwin;		/* Window that embodies the listbox. NULL
				 * means that the window has been destroyed
				 * but the data structures haven't yet been
				 * cleaned up. */
    Display *display;		/* Display containing widget. Used, among
				 * other things, so that resources can be
				 * freed even after tkwin has gone away. */
    Tcl_Interp *interp;		/* Interpreter associated with listbox. */
    Tcl_Command widgetCmd;	/* Token for listbox's widget command. */
    Tk_OptionTable optionTable;	/* Table that defines configuration options
				 * available for this widget. */
    Tk_OptionTable itemAttrOptionTable;
				/* Table that defines configuration options
				 * available for listbox items. */
    char *listVarName;		/* List variable name */
    Tcl_Obj *listObj;		/* Pointer to the list object being used */
    Tcl_Size nElements;		/* Holds the current count of elements */
    Tcl_HashTable *selection;	/* Tracks selection */
    Tcl_HashTable *itemAttrTable;
				/* Tracks item attributes */

    /*
     * Information used when displaying widget:
     */

    Tk_3DBorder normalBorder;	/* Used for drawing border around whole
				 * window, plus used for background. */
    int borderWidth;		/* Width of 3-D border around window. */
    int relief;			/* 3-D effect: TK_RELIEF_RAISED, etc. */
    int highlightWidth;		/* Width in pixels of highlight to draw around
				 * widget when it has the focus. <= 0 means
				 * don't draw a highlight. */
    XColor *highlightBgColorPtr;
				/* Color for drawing traversal highlight area
				 * when highlight is off. */
    XColor *highlightColorPtr;	/* Color for drawing traversal highlight. */
    int inset;			/* Total width of all borders, including
				 * traversal highlight and 3-D border.
				 * Indicates how much interior stuff must be
				 * offset from outside edges to leave room for
				 * borders. */
    Tk_Font tkfont;		/* Information about text font, or NULL. */
    XColor *fgColorPtr;		/* Text color in normal mode. */
    XColor *dfgColorPtr;	/* Text color in disabled mode. */
    GC textGC;			/* For drawing normal text. */
    Tk_3DBorder selBorder;	/* Borders and backgrounds for selected
				 * elements. */
    int selBorderWidth;		/* Width of border around selection. */
    XColor *selFgColorPtr;	/* Foreground color for selected elements. */
    GC selTextGC;		/* For drawing selected text. */
    int width;			/* Desired width of window, in characters. */
    int height;			/* Desired height of window, in lines. */
    int lineHeight;		/* Number of pixels allocated for each line in
				 * display. */
    int topIndex;		/* Index of top-most element visible in
				 * window. */
    int fullLines;		/* Number of lines that are completely
				 * visible in window. There may be one
				 * additional line at the bottom that is
				 * partially visible. */
    int partialLine;		/* 0 means that the window holds exactly
				 * fullLines lines. 1 means that there is one
				 * additional line that is partially
				 * visible. */
    int setGrid;		/* Non-zero means pass gridding information to
				 * window manager. */

    /*
     * Information to support horizontal scrolling:
     */

    int maxWidth;		/* Width (in pixels) of widest string in
				 * listbox. */
    int xScrollUnit;		/* Number of pixels in one "unit" for
				 * horizontal scrolling (window scrolls
				 * horizontally in increments of this size).
				 * This is an average character size. */
    int xOffset;		/* The left edge of each string in the listbox
				 * is offset to the left by this many pixels
				 * (0 means no offset, positive means there is
				 * an offset). This is x scrolling information
                                 * is not linked to justification. */

    /*
     * Information about what's selected or active, if any.
     */

    Tk_Uid selectMode;		/* Selection style: single, browse, multiple,
				 * or extended. This value isn't used in C
				 * code, but the Tcl bindings use it. */
    int numSelected;		/* Number of elements currently selected. */
    int selectAnchor;		/* Fixed end of selection (i.e. element at
				 * which selection was started.) */
    int exportSelection;	/* Non-zero means tie internal listbox to X
				 * selection. */
    int active;			/* Index of "active" element (the one that has
				 * been selected by keyboard traversal). -1
				 * means none. */
    int activeStyle;		/* Style in which to draw the active element.
				 * One of: underline, none, dotbox */

    /*
     * Information for scanning:
     */

    int scanMarkX;		/* X-position at which scan started (e.g.
				 * button was pressed here). */
    int scanMarkY;		/* Y-position at which scan started (e.g.
				 * button was pressed here). */
    int scanMarkXOffset;	/* Value of "xOffset" field when scan
				 * started. */
    int scanMarkYIndex;		/* Index of line that was at top of window
				 * when scan started. */

    /*
     * Miscellaneous information:
     */

    Tk_Cursor cursor;		/* Current cursor for window, or None. */
    char *takeFocus;		/* Value of -takefocus option; not used in the
				 * C code, but used by keyboard traversal
				 * scripts. Malloc'ed, but may be NULL. */
    char *yScrollCmd;		/* Command prefix for communicating with
				 * vertical scrollbar. NULL means no command
				 * to issue. Malloc'ed. */
    char *xScrollCmd;		/* Command prefix for communicating with
				 * horizontal scrollbar. NULL means no command
				 * to issue. Malloc'ed. */
    int state;			/* Listbox state. */
    Pixmap gray;		/* Pixmap for displaying disabled text. */
    int flags;			/* Various flag bits: see below for
				 * definitions. */
    Tk_Justify justify;         /* Justification. */
} Listbox;

/*
 * How to encode the keys for the hash tables used to store what items are
 * selected and what the attributes are.
 */

#define KEY(i)		((char *) INT2PTR(i))

/*
 * ItemAttr structures are used to store item configuration information for
 * the items in a listbox
 */

typedef struct {
    Tk_3DBorder border;		/* Used for drawing background around text */
    Tk_3DBorder selBorder;	/* Used for selected text */
    XColor *fgColor;		/* Text color in normal mode. */
    XColor *selFgColor;		/* Text color in selected mode. */
} ItemAttr;

/*
 * Flag bits for listboxes:
 *
 * REDRAW_PENDING:		Non-zero means a DoWhenIdle handler has
 *				already been queued to redraw this window.
 * UPDATE_V_SCROLLBAR:		Non-zero means vertical scrollbar needs to be
 *				updated.
 * UPDATE_H_SCROLLBAR:		Non-zero means horizontal scrollbar needs to
 *				be updated.
 * GOT_FOCUS:			Non-zero means this widget currently has the
 *				input focus.
 * MAXWIDTH_IS_STALE:		Stored maxWidth may be out-of-date.
 * LISTBOX_DELETED:		This listbox has been effectively destroyed.
 */

#define REDRAW_PENDING		1
#define UPDATE_V_SCROLLBAR	2
#define UPDATE_H_SCROLLBAR	4
#define GOT_FOCUS		8
#define MAXWIDTH_IS_STALE	16
#define LISTBOX_DELETED		32

/*
 * The following enum is used to define a type for the -state option of the
 * Listbox widget. These values are used as indices into the string table
 * below.
 */

enum state {
    STATE_DISABLED, STATE_NORMAL
};

enum activeStyle {
    ACTIVE_STYLE_DOTBOX, ACTIVE_STYLE_NONE, ACTIVE_STYLE_UNDERLINE
};

static const char *const activeStyleStrings[] = {
    "dotbox", "none", "underline", NULL
};

/*
 * The optionSpecs table defines the valid configuration options for the
 * listbox widget.
 */

static const Tk_OptionSpec optionSpecs[] = {
    {TK_OPTION_STRING_TABLE, "-activestyle", "activeStyle", "ActiveStyle",
	DEF_LISTBOX_ACTIVE_STYLE, TCL_INDEX_NONE, offsetof(Listbox, activeStyle),
	0, activeStyleStrings, 0},
    {TK_OPTION_BORDER, "-background", "background", "Background",
	 DEF_LISTBOX_BG_COLOR, TCL_INDEX_NONE, offsetof(Listbox, normalBorder),
	 0, DEF_LISTBOX_BG_MONO, 0},
    {TK_OPTION_SYNONYM, "-bd", NULL, NULL,
	 NULL, 0, TCL_INDEX_NONE, 0, "-borderwidth", 0},
    {TK_OPTION_SYNONYM, "-bg", NULL, NULL,
	 NULL, 0, TCL_INDEX_NONE, 0, "-background", 0},
    {TK_OPTION_PIXELS, "-borderwidth", "borderWidth", "BorderWidth",
	 DEF_LISTBOX_BORDER_WIDTH, TCL_INDEX_NONE, offsetof(Listbox, borderWidth),
	 0, 0, 0},
    {TK_OPTION_CURSOR, "-cursor", "cursor", "Cursor",
	 DEF_LISTBOX_CURSOR, TCL_INDEX_NONE, offsetof(Listbox, cursor),
	 TK_OPTION_NULL_OK, 0, 0},
    {TK_OPTION_COLOR, "-disabledforeground", "disabledForeground",
	 "DisabledForeground", DEF_LISTBOX_DISABLED_FG, TCL_INDEX_NONE,
	 offsetof(Listbox, dfgColorPtr), TK_OPTION_NULL_OK, 0, 0},
    {TK_OPTION_BOOLEAN, "-exportselection", "exportSelection",
	 "ExportSelection", DEF_LISTBOX_EXPORT_SELECTION, TCL_INDEX_NONE,
	 offsetof(Listbox, exportSelection), 0, 0, 0},
    {TK_OPTION_SYNONYM, "-fg", "foreground", NULL,
	 NULL, 0, TCL_INDEX_NONE, 0, "-foreground", 0},
    {TK_OPTION_FONT, "-font", "font", "Font",
	 DEF_LISTBOX_FONT, TCL_INDEX_NONE, offsetof(Listbox, tkfont), 0, 0, 0},
    {TK_OPTION_COLOR, "-foreground", "foreground", "Foreground",
	 DEF_LISTBOX_FG, TCL_INDEX_NONE, offsetof(Listbox, fgColorPtr), 0, 0, 0},
    {TK_OPTION_INT, "-height", "height", "Height",
	 DEF_LISTBOX_HEIGHT, TCL_INDEX_NONE, offsetof(Listbox, height), 0, 0, 0},
    {TK_OPTION_COLOR, "-highlightbackground", "highlightBackground",
	 "HighlightBackground", DEF_LISTBOX_HIGHLIGHT_BG, TCL_INDEX_NONE,
	 offsetof(Listbox, highlightBgColorPtr), 0, 0, 0},
    {TK_OPTION_COLOR, "-highlightcolor", "highlightColor", "HighlightColor",
	 DEF_LISTBOX_HIGHLIGHT, TCL_INDEX_NONE, offsetof(Listbox, highlightColorPtr),
	 0, 0, 0},
    {TK_OPTION_PIXELS, "-highlightthickness", "highlightThickness",
	 "HighlightThickness", DEF_LISTBOX_HIGHLIGHT_WIDTH, TCL_INDEX_NONE,
	 offsetof(Listbox, highlightWidth), 0, 0, 0},
    {TK_OPTION_JUSTIFY, "-justify", "justify", "Justify",
	DEF_LISTBOX_JUSTIFY, TCL_INDEX_NONE, offsetof(Listbox, justify), 0, 0, 0},
    {TK_OPTION_RELIEF, "-relief", "relief", "Relief",
	 DEF_LISTBOX_RELIEF, TCL_INDEX_NONE, offsetof(Listbox, relief), 0, 0, 0},
    {TK_OPTION_BORDER, "-selectbackground", "selectBackground", "Foreground",
	 DEF_LISTBOX_SELECT_COLOR, TCL_INDEX_NONE, offsetof(Listbox, selBorder),
	 0, DEF_LISTBOX_SELECT_MONO, 0},
    {TK_OPTION_PIXELS, "-selectborderwidth", "selectBorderWidth",
	 "BorderWidth", DEF_LISTBOX_SELECT_BD, TCL_INDEX_NONE,
	 offsetof(Listbox, selBorderWidth), 0, 0, 0},
    {TK_OPTION_COLOR, "-selectforeground", "selectForeground", "Background",
	 DEF_LISTBOX_SELECT_FG_COLOR, TCL_INDEX_NONE, offsetof(Listbox, selFgColorPtr),
	 TK_OPTION_NULL_OK, DEF_LISTBOX_SELECT_FG_MONO, 0},
    {TK_OPTION_STRING, "-selectmode", "selectMode", "SelectMode",
	 DEF_LISTBOX_SELECT_MODE, TCL_INDEX_NONE, offsetof(Listbox, selectMode),
	 TK_OPTION_NULL_OK, 0, 0},
    {TK_OPTION_BOOLEAN, "-setgrid", "setGrid", "SetGrid",
	 DEF_LISTBOX_SET_GRID, TCL_INDEX_NONE, offsetof(Listbox, setGrid), 0, 0, 0},
    {TK_OPTION_STRING_TABLE, "-state", "state", "State",
	DEF_LISTBOX_STATE, TCL_INDEX_NONE, offsetof(Listbox, state),
	0, &tkStateStrings[1], 0},
    {TK_OPTION_STRING, "-takefocus", "takeFocus", "TakeFocus",
	 DEF_LISTBOX_TAKE_FOCUS, TCL_INDEX_NONE, offsetof(Listbox, takeFocus),
	 TK_OPTION_NULL_OK, 0, 0},
    {TK_OPTION_INT, "-width", "width", "Width",
	 DEF_LISTBOX_WIDTH, TCL_INDEX_NONE, offsetof(Listbox, width), 0, 0, 0},
    {TK_OPTION_STRING, "-xscrollcommand", "xScrollCommand", "ScrollCommand",
	 DEF_LISTBOX_SCROLL_COMMAND, TCL_INDEX_NONE, offsetof(Listbox, xScrollCmd),
	 TK_OPTION_NULL_OK, 0, 0},
    {TK_OPTION_STRING, "-yscrollcommand", "yScrollCommand", "ScrollCommand",
	 DEF_LISTBOX_SCROLL_COMMAND, TCL_INDEX_NONE, offsetof(Listbox, yScrollCmd),
	 TK_OPTION_NULL_OK, 0, 0},
    {TK_OPTION_STRING, "-listvariable", "listVariable", "Variable",
	 DEF_LISTBOX_LIST_VARIABLE, TCL_INDEX_NONE, offsetof(Listbox, listVarName),
	 TK_OPTION_NULL_OK, 0, 0},
    {TK_OPTION_END, NULL, NULL, NULL, NULL, 0, TCL_INDEX_NONE, 0, 0, 0}
};

/*
 * The itemAttrOptionSpecs table defines the valid configuration options for
 * listbox items.
 */

static const Tk_OptionSpec itemAttrOptionSpecs[] = {
    {TK_OPTION_BORDER, "-background", NULL, NULL,
     NULL, TCL_INDEX_NONE, offsetof(ItemAttr, border),
     TK_OPTION_NULL_OK, NULL, 0},
    {TK_OPTION_SYNONYM, "-bg", NULL, NULL,
     NULL, 0, TCL_INDEX_NONE, 0, "-background", 0},
    {TK_OPTION_SYNONYM, "-fg", "foreground", NULL,
     NULL, 0, TCL_INDEX_NONE, 0, "-foreground", 0},
    {TK_OPTION_COLOR, "-foreground", NULL, NULL,
     NULL, TCL_INDEX_NONE, offsetof(ItemAttr, fgColor),
     TK_OPTION_NULL_OK, NULL, 0},
    {TK_OPTION_BORDER, "-selectbackground", NULL, NULL,
     NULL, TCL_INDEX_NONE, offsetof(ItemAttr, selBorder),
     TK_OPTION_NULL_OK, NULL, 0},
    {TK_OPTION_COLOR, "-selectforeground", NULL, NULL,
     NULL, TCL_INDEX_NONE, offsetof(ItemAttr, selFgColor),
     TK_OPTION_NULL_OK, NULL, 0},
    {TK_OPTION_END, NULL, NULL, NULL, NULL, 0, TCL_INDEX_NONE, 0, NULL, 0}
};

/*
 * The following tables define the listbox widget commands (and sub-commands)
 * and map the indexes into the string tables into enumerated types used to
 * dispatch the listbox widget command.
 */

static const char *const commandNames[] = {
    "activate", "bbox", "cget", "configure", "curselection", "delete", "get",
    "index", "insert", "itemcget", "itemconfigure", "nearest", "scan",
    "see", "selection", "size", "xview", "yview", NULL
};
enum command {
    COMMAND_ACTIVATE, COMMAND_BBOX, COMMAND_CGET, COMMAND_CONFIGURE,
    COMMAND_CURSELECTION, COMMAND_DELETE, COMMAND_GET, COMMAND_INDEX,
    COMMAND_INSERT, COMMAND_ITEMCGET, COMMAND_ITEMCONFIGURE,
    COMMAND_NEAREST, COMMAND_SCAN, COMMAND_SEE, COMMAND_SELECTION,
    COMMAND_SIZE, COMMAND_XVIEW, COMMAND_YVIEW
};

static const char *const selCommandNames[] = {
    "anchor", "clear", "includes", "set", NULL
};
enum selcommand {
    SELECTION_ANCHOR, SELECTION_CLEAR, SELECTION_INCLUDES, SELECTION_SET
};

static const char *const scanCommandNames[] = {
    "dragto", "mark", NULL
};
enum scancommand {
    SCAN_DRAGTO, SCAN_MARK
};

static const char *const indexNames[] = {
    "active", "anchor", NULL
};
enum indices {
    INDEX_ACTIVE, INDEX_ANCHOR
};

/*
 * Declarations for procedures defined later in this file.
 */

static void		ChangeListboxOffset(Listbox *listPtr, int offset);
static void		ChangeListboxView(Listbox *listPtr, int index);
static int		ConfigureListbox(Tcl_Interp *interp, Listbox *listPtr,
			    int objc, Tcl_Obj *const objv[]);
static int		ConfigureListboxItem(Tcl_Interp *interp,
			    Listbox *listPtr, ItemAttr *attrs, int objc,
			    Tcl_Obj *const objv[], int index);
static int		ListboxDeleteSubCmd(Listbox *listPtr,
			    int first, int last);
<<<<<<< HEAD
static void		DestroyListbox(void *memPtr);
static void		DestroyListboxOptionTables(void *clientData,
=======
static Tcl_FreeProc	DestroyListbox;
static void		DestroyListboxOptionTables(ClientData clientData,
>>>>>>> bf8ff3b1
			    Tcl_Interp *interp);
static void		DisplayListbox(void *clientData);
static int		GetListboxIndex(Tcl_Interp *interp, Listbox *listPtr,
			    Tcl_Obj *index, int endIsSize, int *indexPtr);
static int		ListboxInsertSubCmd(Listbox *listPtr,
			    int index, int objc, Tcl_Obj *const objv[]);
static void		ListboxCmdDeletedProc(void *clientData);
static void		ListboxComputeGeometry(Listbox *listPtr,
			    int fontChanged, int maxIsStale, int updateGrid);
static void		ListboxEventProc(void *clientData,
			    XEvent *eventPtr);
static Tcl_Size	ListboxFetchSelection(void *clientData,
			    Tcl_Size offset, char *buffer, Tcl_Size maxBytes);
static void		ListboxLostSelection(void *clientData);
static void		GenerateListboxSelectEvent(Listbox *listPtr);
static void		EventuallyRedrawRange(Listbox *listPtr,
			    Tcl_Size first, Tcl_Size last);
static void		ListboxScanTo(Listbox *listPtr, int x, int y);
static int		ListboxSelect(Listbox *listPtr,
			    int first, int last, int select);
static void		ListboxUpdateHScrollbar(Listbox *listPtr);
static void		ListboxUpdateVScrollbar(Listbox *listPtr);
static int		ListboxWidgetObjCmd(void *clientData,
			    Tcl_Interp *interp, int objc,
			    Tcl_Obj *const objv[]);
static int		ListboxBboxSubCmd(Tcl_Interp *interp,
			    Listbox *listPtr, int index);
static int		ListboxSelectionSubCmd(Tcl_Interp *interp,
			    Listbox *listPtr, int objc, Tcl_Obj *const objv[]);
static int		ListboxXviewSubCmd(Tcl_Interp *interp,
			    Listbox *listPtr, int objc, Tcl_Obj *const objv[]);
static int		ListboxYviewSubCmd(Tcl_Interp *interp,
			    Listbox *listPtr, int objc, Tcl_Obj *const objv[]);
static ItemAttr *	ListboxGetItemAttributes(Tcl_Interp *interp,
			    Listbox *listPtr, int index);
static void		ListboxWorldChanged(void *instanceData);
static int		NearestListboxElement(Listbox *listPtr, int y);
static char *		ListboxListVarProc(void *clientData,
			    Tcl_Interp *interp, const char *name1,
			    const char *name2, int flags);
static void		MigrateHashEntries(Tcl_HashTable *table,
			    int first, int last, int offset);
static int		GetMaxOffset(Listbox *listPtr);

/*
 * The structure below defines button class behavior by means of procedures
 * that can be invoked from generic window code.
 */

static const Tk_ClassProcs listboxClass = {
    sizeof(Tk_ClassProcs),	/* size */
    ListboxWorldChanged,	/* worldChangedProc */
    NULL,			/* createProc */
    NULL			/* modalProc */
};

/*
 *--------------------------------------------------------------
 *
 * Tk_ListboxObjCmd --
 *
 *	This procedure is invoked to process the "listbox" Tcl command. See
 *	the user documentation for details on what it does.
 *
 * Results:
 *	A standard Tcl result.
 *
 * Side effects:
 *	See the user documentation.
 *
 *--------------------------------------------------------------
 */

int
Tk_ListboxObjCmd(
    TCL_UNUSED(void *),
    Tcl_Interp *interp,		/* Current interpreter. */
    int objc,			/* Number of arguments. */
    Tcl_Obj *const objv[])	/* Argument objects. */
{
    Listbox *listPtr;
    Tk_Window tkwin;
    ListboxOptionTables *optionTables;

    if (objc < 2) {
	Tcl_WrongNumArgs(interp, 1, objv, "pathName ?-option value ...?");
	return TCL_ERROR;
    }

    tkwin = Tk_CreateWindowFromPath(interp, Tk_MainWindow(interp),
	    Tcl_GetString(objv[1]), NULL);
    if (tkwin == NULL) {
	return TCL_ERROR;
    }

    optionTables = (ListboxOptionTables *)Tcl_GetAssocData(interp, "ListboxOptionTables", NULL);
    if (optionTables == NULL) {
	/*
	 * We haven't created the option tables for this widget class yet. Do
	 * it now and save the a pointer to them as the void *for the
	 * command, so future invocations will have access to it.
	 */

	optionTables = (ListboxOptionTables *)ckalloc(sizeof(ListboxOptionTables));

	/*
	 * Set up an exit handler to free the optionTables struct.
	 */

	Tcl_SetAssocData(interp, "ListboxOptionTables",
		DestroyListboxOptionTables, optionTables);

	/*
	 * Create the listbox option table and the listbox item option table.
	 */

	optionTables->listboxOptionTable =
		Tk_CreateOptionTable(interp, optionSpecs);
	optionTables->itemAttrOptionTable =
		Tk_CreateOptionTable(interp, itemAttrOptionSpecs);
    }

    /*
     * Initialize the fields of the structure that won't be initialized by
     * ConfigureListbox, or that ConfigureListbox requires to be initialized
     * already (e.g. resource pointers).
     */

    listPtr			 = (Listbox *)ckalloc(sizeof(Listbox));
    memset(listPtr, 0, sizeof(Listbox));

    listPtr->tkwin		 = tkwin;
    listPtr->display		 = Tk_Display(tkwin);
    listPtr->interp		 = interp;
    listPtr->widgetCmd		 = Tcl_CreateObjCommand(interp,
	    Tk_PathName(listPtr->tkwin), ListboxWidgetObjCmd, listPtr,
	    ListboxCmdDeletedProc);
    listPtr->optionTable	 = optionTables->listboxOptionTable;
    listPtr->itemAttrOptionTable = optionTables->itemAttrOptionTable;
    listPtr->selection		 = (Tcl_HashTable *)ckalloc(sizeof(Tcl_HashTable));
    Tcl_InitHashTable(listPtr->selection, TCL_ONE_WORD_KEYS);
    listPtr->itemAttrTable	 = (Tcl_HashTable *)ckalloc(sizeof(Tcl_HashTable));
    Tcl_InitHashTable(listPtr->itemAttrTable, TCL_ONE_WORD_KEYS);
    listPtr->relief		 = TK_RELIEF_RAISED;
    listPtr->textGC		 = NULL;
    listPtr->selFgColorPtr	 = NULL;
    listPtr->selTextGC		 = NULL;
    listPtr->fullLines		 = 1;
    listPtr->xScrollUnit	 = 1;
    listPtr->exportSelection	 = 1;
    listPtr->cursor		 = NULL;
    listPtr->state		 = STATE_NORMAL;
    listPtr->gray		 = None;
    listPtr->justify             = TK_JUSTIFY_LEFT;

    /*
     * Keep a hold of the associated tkwin until we destroy the listbox,
     * otherwise Tk might free it while we still need it.
     */

    Tcl_Preserve(listPtr->tkwin);

    Tk_SetClass(listPtr->tkwin, "Listbox");
    Tk_SetClassProcs(listPtr->tkwin, &listboxClass, listPtr);
    Tk_CreateEventHandler(listPtr->tkwin,
	    ExposureMask|StructureNotifyMask|FocusChangeMask,
	    ListboxEventProc, listPtr);
    Tk_CreateSelHandler(listPtr->tkwin, XA_PRIMARY, XA_STRING,
	    ListboxFetchSelection, listPtr, XA_STRING);
    if (Tk_InitOptions(interp, listPtr,
	    optionTables->listboxOptionTable, tkwin) != TCL_OK) {
	Tk_DestroyWindow(listPtr->tkwin);
	return TCL_ERROR;
    }

    if (ConfigureListbox(interp, listPtr, objc-2, objv+2) != TCL_OK) {
	Tk_DestroyWindow(listPtr->tkwin);
	return TCL_ERROR;
    }

    Tcl_SetObjResult(interp, Tk_NewWindowObj(listPtr->tkwin));
    return TCL_OK;
}

/*
 *----------------------------------------------------------------------
 *
 * ListboxWidgetObjCmd --
 *
 *	This Tcl_Obj based procedure is invoked to process the Tcl command
 *	that corresponds to a widget managed by this module. See the user
 *	documentation for details on what it does.
 *
 * Results:
 *	A standard Tcl result.
 *
 * Side effects:
 *	See the user documentation.
 *
 *----------------------------------------------------------------------
 */

static int
ListboxWidgetObjCmd(
    void *clientData,	/* Information about listbox widget. */
    Tcl_Interp *interp,		/* Current interpreter. */
    int objc,			/* Number of arguments. */
    Tcl_Obj *const objv[])	/* Arguments as Tcl_Obj's. */
{
    Listbox *listPtr = (Listbox *)clientData;
    int cmdIndex, index;
    int result = TCL_OK;
    Tcl_Obj *objPtr;

    if (objc < 2) {
	Tcl_WrongNumArgs(interp, 1, objv, "option ?arg ...?");
	return TCL_ERROR;
    }

    /*
     * Parse the command by looking up the second argument in the list of
     * valid subcommand names.
     */

    result = Tcl_GetIndexFromObj(interp, objv[1], commandNames,
	    "option", 0, &cmdIndex);
    if (result != TCL_OK) {
	return result;
    }

    Tcl_Preserve(listPtr);

    /*
     * The subcommand was valid, so continue processing.
     */

    switch (cmdIndex) {
    case COMMAND_ACTIVATE:
	if (objc != 3) {
	    Tcl_WrongNumArgs(interp, 2, objv, "index");
	    result = TCL_ERROR;
	    break;
	}
	result = GetListboxIndex(interp, listPtr, objv[2], 0, &index);
	if (result != TCL_OK) {
	    break;
	}

	if (!(listPtr->state & STATE_NORMAL)) {
	    break;
	}

	if (index >= (int)listPtr->nElements) {
	    index = listPtr->nElements-1;
	}
	if (index < 0) {
	    index = 0;
	}
	listPtr->active = index;
	EventuallyRedrawRange(listPtr, listPtr->active, listPtr->active);
	result = TCL_OK;
	break;

    case COMMAND_BBOX:
	if (objc != 3) {
	    Tcl_WrongNumArgs(interp, 2, objv, "index");
	    result = TCL_ERROR;
	    break;
	}
	result = GetListboxIndex(interp, listPtr, objv[2], 0, &index);
	if (result != TCL_OK) {
	    break;
	}

	result = ListboxBboxSubCmd(interp, listPtr, index);
	break;

    case COMMAND_CGET:
	if (objc != 3) {
	    Tcl_WrongNumArgs(interp, 2, objv, "option");
	    result = TCL_ERROR;
	    break;
	}

	objPtr = Tk_GetOptionValue(interp, listPtr,
		listPtr->optionTable, objv[2], listPtr->tkwin);
	if (objPtr == NULL) {
	    result = TCL_ERROR;
	    break;
	}
	Tcl_SetObjResult(interp, objPtr);
	result = TCL_OK;
	break;

    case COMMAND_CONFIGURE:
	if (objc <= 3) {
	    objPtr = Tk_GetOptionInfo(interp, listPtr,
		    listPtr->optionTable,
		    (objc == 3) ? objv[2] : NULL, listPtr->tkwin);
	    if (objPtr == NULL) {
		result = TCL_ERROR;
		break;
	    }
	    Tcl_SetObjResult(interp, objPtr);
	    result = TCL_OK;
	} else {
	    result = ConfigureListbox(interp, listPtr, objc-2, objv+2);
	}
	break;

    case COMMAND_CURSELECTION: {
	int i;

	if (objc != 2) {
	    Tcl_WrongNumArgs(interp, 2, objv, NULL);
	    result = TCL_ERROR;
	    break;
	}

	/*
	 * Of course, it would be more efficient to use the Tcl_HashTable
	 * search functions (Tcl_FirstHashEntry, Tcl_NextHashEntry), but then
	 * the result wouldn't be in sorted order. So instead we loop through
	 * the indices in order, adding them to the result if they are
	 * selected.
	 */

	objPtr = Tcl_NewObj();
	for (i = 0; i < (int)listPtr->nElements; i++) {
	    if (Tcl_FindHashEntry(listPtr->selection, KEY(i))) {
		Tcl_ListObjAppendElement(NULL, objPtr, Tcl_NewWideIntObj(i));
	    }
	}
	Tcl_SetObjResult(interp, objPtr);
	result = TCL_OK;
	break;
    }

    case COMMAND_DELETE: {
	int first, last;

	if ((objc < 3) || (objc > 4)) {
	    Tcl_WrongNumArgs(interp, 2, objv, "firstIndex ?lastIndex?");
	    result = TCL_ERROR;
	    break;
	}

	result = GetListboxIndex(interp, listPtr, objv[2], 0, &first);
	if (result != TCL_OK) {
	    break;
	}

	if (!(listPtr->state & STATE_NORMAL)) {
	    break;
	}

	if (first < (int)listPtr->nElements) {
	    /*
	     * if a "last index" was given, get it now; otherwise, use the
	     * first index as the last index.
	     */

	    if (objc == 4) {
		result = GetListboxIndex(interp, listPtr, objv[3], 0, &last);
		if (result != TCL_OK) {
		    break;
		}
	    } else {
		last = first;
	    }
	    if (last >= (int)listPtr->nElements) {
		last = listPtr->nElements - 1;
	    }
	    result = ListboxDeleteSubCmd(listPtr, first, last);
	} else {
	    result = TCL_OK;
	}
	break;
    }

    case COMMAND_GET: {
	int first, last;
	Tcl_Size listLen;
	Tcl_Obj **elemPtrs;

	if (objc != 3 && objc != 4) {
	    Tcl_WrongNumArgs(interp, 2, objv, "firstIndex ?lastIndex?");
	    result = TCL_ERROR;
	    break;
	}
	result = GetListboxIndex(interp, listPtr, objv[2], 0, &first);
	if (result != TCL_OK) {
	    break;
	}
	last = first;
	if (objc == 4) {
	    result = GetListboxIndex(interp, listPtr, objv[3], 0, &last);
	    if (result != TCL_OK) {
		break;
	    }
	}
	if (first >= (int)listPtr->nElements) {
	    result = TCL_OK;
	    break;
	}
	if (last >= (int)listPtr->nElements) {
	    last = listPtr->nElements - 1;
	}
	if (first < 0) {
	    first = 0;
	}
	if (first > last) {
	    result = TCL_OK;
	    break;
	}
	result = Tcl_ListObjGetElements(interp, listPtr->listObj, &listLen,
		&elemPtrs);
	if (result != TCL_OK) {
	    break;
	}
	if (objc == 3) {
	    /*
	     * One element request - we return a string
	     */

	    Tcl_SetObjResult(interp, elemPtrs[first]);
	} else {
	    Tcl_SetObjResult(interp,
		    Tcl_NewListObj(last-first+1, elemPtrs+first));
	}
	result = TCL_OK;
	break;
    }

    case COMMAND_INDEX:
	if (objc != 3) {
	    Tcl_WrongNumArgs(interp, 2, objv, "index");
	    result = TCL_ERROR;
	    break;
	}
	result = GetListboxIndex(interp, listPtr, objv[2], 1, &index);
	if (result != TCL_OK) {
	    break;
	}
	Tcl_SetObjResult(interp, TkNewIndexObj(index));
	result = TCL_OK;
	break;

    case COMMAND_INSERT:
	if (objc < 3) {
	    Tcl_WrongNumArgs(interp, 2, objv, "index ?element ...?");
	    result = TCL_ERROR;
	    break;
	}

	result = GetListboxIndex(interp, listPtr, objv[2], 1, &index);
	if (result != TCL_OK) {
	    break;
	}

	if (!(listPtr->state & STATE_NORMAL)) {
	    break;
	}

	result = ListboxInsertSubCmd(listPtr, index, objc-3, objv+3);
	break;

    case COMMAND_ITEMCGET: {
	ItemAttr *attrPtr;

	if (objc != 4) {
	    Tcl_WrongNumArgs(interp, 2, objv, "index option");
	    result = TCL_ERROR;
	    break;
	}

	result = GetListboxIndex(interp, listPtr, objv[2], 0, &index);
	if (result != TCL_OK) {
	    break;
	}

	if (index < 0 || index >= (int)listPtr->nElements) {
	    Tcl_SetObjResult(interp, Tcl_ObjPrintf(
		    "item number \"%s\" out of range",
		    Tcl_GetString(objv[2])));
	    Tcl_SetErrorCode(interp, "TK", "LISTBOX", "ITEM_INDEX", NULL);
	    result = TCL_ERROR;
	    break;
	}

	attrPtr = ListboxGetItemAttributes(interp, listPtr, index);

	objPtr = Tk_GetOptionValue(interp, (char *) attrPtr,
		listPtr->itemAttrOptionTable, objv[3], listPtr->tkwin);
	if (objPtr == NULL) {
	    result = TCL_ERROR;
	    break;
	}
	Tcl_SetObjResult(interp, objPtr);
	result = TCL_OK;
	break;
    }

    case COMMAND_ITEMCONFIGURE: {
	ItemAttr *attrPtr;

	if (objc < 3) {
	    Tcl_WrongNumArgs(interp, 2, objv,
		    "index ?-option value ...?");
	    result = TCL_ERROR;
	    break;
	}

	result = GetListboxIndex(interp, listPtr, objv[2], 0, &index);
	if (result != TCL_OK) {
	    break;
	}

	if (index < 0 || index >= (int)listPtr->nElements) {
	    Tcl_SetObjResult(interp, Tcl_ObjPrintf(
		    "item number \"%s\" out of range",
		    Tcl_GetString(objv[2])));
	    Tcl_SetErrorCode(interp, "TK", "LISTBOX", "ITEM_INDEX", NULL);
	    result = TCL_ERROR;
	    break;
	}

	attrPtr = ListboxGetItemAttributes(interp, listPtr, index);
	if (objc <= 4) {
	    objPtr = Tk_GetOptionInfo(interp, attrPtr,
		    listPtr->itemAttrOptionTable,
		    (objc == 4) ? objv[3] : NULL, listPtr->tkwin);
	    if (objPtr == NULL) {
		result = TCL_ERROR;
		break;
	    }
	    Tcl_SetObjResult(interp, objPtr);
	    result = TCL_OK;
	} else {
	    result = ConfigureListboxItem(interp, listPtr, attrPtr,
		    objc-3, objv+3, index);
	}
	break;
    }

    case COMMAND_NEAREST: {
	int y;

	if (objc != 3) {
	    Tcl_WrongNumArgs(interp, 2, objv, "y");
	    result = TCL_ERROR;
	    break;
	}

	result = Tcl_GetIntFromObj(interp, objv[2], &y);
	if (result != TCL_OK) {
	    break;
	}
	index = NearestListboxElement(listPtr, y);
	Tcl_SetObjResult(interp, Tcl_NewWideIntObj(index));
	result = TCL_OK;
	break;
    }

    case COMMAND_SCAN: {
	int x, y, scanCmdIndex;

	if (objc != 5) {
	    Tcl_WrongNumArgs(interp, 2, objv, "mark|dragto x y");
	    result = TCL_ERROR;
	    break;
	}

	if (Tcl_GetIntFromObj(interp, objv[3], &x) != TCL_OK
		|| Tcl_GetIntFromObj(interp, objv[4], &y) != TCL_OK) {
	    result = TCL_ERROR;
	    break;
	}

	result = Tcl_GetIndexFromObj(interp, objv[2], scanCommandNames,
		"option", 0, &scanCmdIndex);
	if (result != TCL_OK) {
	    break;
	}
	switch (scanCmdIndex) {
	case SCAN_MARK:
	    listPtr->scanMarkX = x;
	    listPtr->scanMarkY = y;
	    listPtr->scanMarkXOffset = listPtr->xOffset;
	    listPtr->scanMarkYIndex = listPtr->topIndex;
	    break;
	case SCAN_DRAGTO:
	    ListboxScanTo(listPtr, x, y);
	    break;
	}
	result = TCL_OK;
	break;
    }

    case COMMAND_SEE: {
	int diff;

	if (objc != 3) {
	    Tcl_WrongNumArgs(interp, 2, objv, "index");
	    result = TCL_ERROR;
	    break;
	}
	result = GetListboxIndex(interp, listPtr, objv[2], 0, &index);
	if (result != TCL_OK) {
	    break;
	}
	if (index >= (int)listPtr->nElements) {
	    index = listPtr->nElements - 1;
	}
	if (index < 0) {
	    index = 0;
	}
	diff = listPtr->topIndex - index;
	if (diff > 0) {
	    if (diff <= listPtr->fullLines / 3) {
		ChangeListboxView(listPtr, index);
	    } else {
		ChangeListboxView(listPtr, index - (listPtr->fullLines-1)/2);
	    }
	} else {
	    diff = index - (listPtr->topIndex + listPtr->fullLines - 1);
	    if (diff > 0) {
		if (diff <= listPtr->fullLines / 3) {
		    ChangeListboxView(listPtr, listPtr->topIndex + diff);
		} else {
		    ChangeListboxView(listPtr, index-(listPtr->fullLines-1)/2);
		}
	    }
	}
	result = TCL_OK;
	break;
    }

    case COMMAND_SELECTION:
	result = ListboxSelectionSubCmd(interp, listPtr, objc, objv);
	break;
    case COMMAND_SIZE:
	if (objc != 2) {
	    Tcl_WrongNumArgs(interp, 2, objv, NULL);
	    result = TCL_ERROR;
	    break;
	}
	Tcl_SetObjResult(interp, Tcl_NewWideIntObj(listPtr->nElements));
	result = TCL_OK;
	break;
    case COMMAND_XVIEW:
	result = ListboxXviewSubCmd(interp, listPtr, objc, objv);
	break;
    case COMMAND_YVIEW:
	result = ListboxYviewSubCmd(interp, listPtr, objc, objv);
	break;
    }
    Tcl_Release(listPtr);
    return result;
}

/*
 *----------------------------------------------------------------------
 *
 * ListboxBboxSubCmd --
 *
 *	This procedure is invoked to process a listbox bbox request. See the
 *	user documentation for more information.
 *
 * Results:
 *	A standard Tcl result.
 *
 * Side effects:
 *	For valid indices, places the bbox of the requested element in the
 *	interpreter's result.
 *
 *----------------------------------------------------------------------
 */

static int
ListboxBboxSubCmd(
    Tcl_Interp *interp,		/* Pointer to the calling Tcl interpreter */
    Listbox *listPtr,		/* Information about the listbox */
    int index)			/* Index of the element to get bbox info on */
{
    Tk_Window tkwin = listPtr->tkwin;
    int lastVisibleIndex;

    /*
     * Determine the index of the last visible item in the listbox.
     */

    lastVisibleIndex = listPtr->topIndex + listPtr->fullLines
	    + listPtr->partialLine;
    if ((int)listPtr->nElements < lastVisibleIndex) {
	lastVisibleIndex = listPtr->nElements;
    }

    /*
     * Only allow bbox requests for indices that are visible.
     */

    if ((listPtr->topIndex <= index) && (index < lastVisibleIndex)) {
	Tcl_Obj *el, *results[4];
	const char *stringRep;
	int pixelWidth, x, y, result;
	Tcl_Size stringLen;
	Tk_FontMetrics fm;

	/*
	 * Compute the pixel width of the requested element.
	 */

	result = Tcl_ListObjIndex(interp, listPtr->listObj, index, &el);
	if (result != TCL_OK) {
	    return result;
	}

	stringRep = Tcl_GetStringFromObj(el, &stringLen);
	Tk_GetFontMetrics(listPtr->tkfont, &fm);
	pixelWidth = Tk_TextWidth(listPtr->tkfont, stringRep, stringLen);

        if (listPtr->justify == TK_JUSTIFY_LEFT) {
            x = (listPtr->inset + listPtr->selBorderWidth) - listPtr->xOffset;
        } else if (listPtr->justify == TK_JUSTIFY_RIGHT) {
            x = Tk_Width(tkwin) - (listPtr->inset + listPtr->selBorderWidth)
                    - pixelWidth - listPtr->xOffset + GetMaxOffset(listPtr);
        } else {
            x = (Tk_Width(tkwin) - pixelWidth)/2
                    - listPtr->xOffset + GetMaxOffset(listPtr)/2;
        }
	y = ((index - listPtr->topIndex)*listPtr->lineHeight)
		+ listPtr->inset + listPtr->selBorderWidth;
	results[0] = Tcl_NewWideIntObj(x);
	results[1] = Tcl_NewWideIntObj(y);
	results[2] = Tcl_NewWideIntObj(pixelWidth);
	results[3] = Tcl_NewWideIntObj(fm.linespace);
	Tcl_SetObjResult(interp, Tcl_NewListObj(4, results));
    }
    return TCL_OK;
}

/*
 *----------------------------------------------------------------------
 *
 * ListboxSelectionSubCmd --
 *
 *	This procedure is invoked to process the selection sub command for
 *	listbox widgets.
 *
 * Results:
 *	Standard Tcl result.
 *
 * Side effects:
 *	May set the interpreter's result field.
 *
 *----------------------------------------------------------------------
 */

static int
ListboxSelectionSubCmd(
    Tcl_Interp *interp,		/* Pointer to the calling Tcl interpreter */
    Listbox *listPtr,		/* Information about the listbox */
    int objc,			/* Number of arguments in the objv array */
    Tcl_Obj *const objv[])	/* Array of arguments to the procedure */
{
    int selCmdIndex, first, last;
    int result = TCL_OK;

    if (objc != 4 && objc != 5) {
	Tcl_WrongNumArgs(interp, 2, objv, "option index ?index?");
	return TCL_ERROR;
    }
    result = GetListboxIndex(interp, listPtr, objv[3], 0, &first);
    if (result != TCL_OK) {
	return result;
    }
    last = first;
    if (objc == 5) {
	result = GetListboxIndex(interp, listPtr, objv[4], 0, &last);
	if (result != TCL_OK) {
	    return result;
	}
    }
    result = Tcl_GetIndexFromObj(interp, objv[2], selCommandNames,
	    "option", 0, &selCmdIndex);
    if (result != TCL_OK) {
	return result;
    }

    /*
     * Only allow 'selection includes' to respond if disabled. [Bug #632514]
     */

    if ((listPtr->state == STATE_DISABLED)
	    && (selCmdIndex != SELECTION_INCLUDES)) {
	return TCL_OK;
    }

    switch (selCmdIndex) {
    case SELECTION_ANCHOR:
	if (objc != 4) {
	    Tcl_WrongNumArgs(interp, 3, objv, "index");
	    return TCL_ERROR;
	}
	if (first >= (int)listPtr->nElements) {
	    first = listPtr->nElements - 1;
	}
	if (first < 0) {
	    first = 0;
	}
	listPtr->selectAnchor = first;
	result = TCL_OK;
	break;
    case SELECTION_CLEAR:
	result = ListboxSelect(listPtr, first, last, 0);
	break;
    case SELECTION_INCLUDES:
	if (objc != 4) {
	    Tcl_WrongNumArgs(interp, 3, objv, "index");
	    return TCL_ERROR;
	}
	Tcl_SetObjResult(interp, Tcl_NewBooleanObj(
		Tcl_FindHashEntry(listPtr->selection, KEY(first)) != NULL));
	result = TCL_OK;
	break;
    case SELECTION_SET:
	result = ListboxSelect(listPtr, first, last, 1);
	break;
    }
    return result;
}

/*
 *----------------------------------------------------------------------
 *
 * ListboxXviewSubCmd --
 *
 *	Process the listbox "xview" subcommand.
 *
 * Results:
 *	Standard Tcl result.
 *
 * Side effects:
 *	May change the listbox viewing area; may set the interpreter's result.
 *
 *----------------------------------------------------------------------
 */

static int
ListboxXviewSubCmd(
    Tcl_Interp *interp,		/* Pointer to the calling Tcl interpreter */
    Listbox *listPtr,		/* Information about the listbox */
    int objc,			/* Number of arguments in the objv array */
    Tcl_Obj *const objv[])	/* Array of arguments to the procedure */
{
    int index, count, windowWidth, windowUnits;
    int offset = 0;		/* Initialized to stop gcc warnings. */
    double fraction;

    windowWidth = Tk_Width(listPtr->tkwin)
	    - 2*(listPtr->inset + listPtr->selBorderWidth);
    if (objc == 2) {
	Tcl_Obj *results[2];

	if (listPtr->maxWidth == 0) {
	    results[0] = Tcl_NewDoubleObj(0.0);
	    results[1] = Tcl_NewDoubleObj(1.0);
	} else {
	    double fraction2;

	    fraction = listPtr->xOffset / (double) listPtr->maxWidth;
	    fraction2 = (listPtr->xOffset + windowWidth)
		    / (double) listPtr->maxWidth;
	    if (fraction2 > 1.0) {
		fraction2 = 1.0;
	    }
	    results[0] = Tcl_NewDoubleObj(fraction);
	    results[1] = Tcl_NewDoubleObj(fraction2);
	}
	Tcl_SetObjResult(interp, Tcl_NewListObj(2, results));
    } else if (objc == 3) {
	if (Tcl_GetIntFromObj(interp, objv[2], &index) != TCL_OK) {
	    return TCL_ERROR;
	}
	ChangeListboxOffset(listPtr, index*listPtr->xScrollUnit);
    } else {
	switch (Tk_GetScrollInfoObj(interp, objc, objv, &fraction, &count)) {
	case TK_SCROLL_MOVETO:
	    offset = (int) (fraction*listPtr->maxWidth + 0.5);
	    break;
	case TK_SCROLL_PAGES:
	    windowUnits = windowWidth / listPtr->xScrollUnit;
	    if (windowUnits > 2) {
		offset = listPtr->xOffset
			+ count*listPtr->xScrollUnit*(windowUnits-2);
	    } else {
		offset = listPtr->xOffset + count*listPtr->xScrollUnit;
	    }
	    break;
	case TK_SCROLL_UNITS:
	    offset = listPtr->xOffset + count*listPtr->xScrollUnit;
	    break;
	default:
	    return TCL_ERROR;
	}
	ChangeListboxOffset(listPtr, offset);
    }
    return TCL_OK;
}

/*
 *----------------------------------------------------------------------
 *
 * ListboxYviewSubCmd --
 *
 *	Process the listbox "yview" subcommand.
 *
 * Results:
 *	Standard Tcl result.
 *
 * Side effects:
 *	May change the listbox viewing area; may set the interpreter's result.
 *
 *----------------------------------------------------------------------
 */

static int
ListboxYviewSubCmd(
    Tcl_Interp *interp,		/* Pointer to the calling Tcl interpreter */
    Listbox *listPtr,		/* Information about the listbox */
    int objc,			/* Number of arguments in the objv array */
    Tcl_Obj *const objv[])	/* Array of arguments to the procedure */
{
    int index, count;
    double fraction;

    if (objc == 2) {
	Tcl_Obj *results[2];

	if (listPtr->nElements == 0) {
	    results[0] = Tcl_NewDoubleObj(0.0);
	    results[1] = Tcl_NewDoubleObj(1.0);
	} else {
	    double fraction2, numEls = (double) listPtr->nElements;

	    fraction = listPtr->topIndex / numEls;
	    fraction2 = (listPtr->topIndex+listPtr->fullLines) / numEls;
	    if (fraction2 > 1.0) {
		fraction2 = 1.0;
	    }
	    results[0] = Tcl_NewDoubleObj(fraction);
	    results[1] = Tcl_NewDoubleObj(fraction2);
	}
	Tcl_SetObjResult(interp, Tcl_NewListObj(2, results));
    } else if (objc == 3) {
	if (GetListboxIndex(interp, listPtr, objv[2], 0, &index) != TCL_OK) {
	    return TCL_ERROR;
	}
	ChangeListboxView(listPtr, index);
    } else {
	switch (Tk_GetScrollInfoObj(interp, objc, objv, &fraction, &count)) {
	case TK_SCROLL_MOVETO:
	    index = (int) (listPtr->nElements*fraction + 0.5);
	    break;
	case TK_SCROLL_PAGES:
	    if (listPtr->fullLines > 2) {
		index = listPtr->topIndex + count*(listPtr->fullLines-2);
	    } else {
		index = listPtr->topIndex + count;
	    }
	    break;
	case TK_SCROLL_UNITS:
	    index = listPtr->topIndex + count;
	    break;
	default:
	    return TCL_ERROR;
	}
	ChangeListboxView(listPtr, index);
    }
    return TCL_OK;
}

/*
 *----------------------------------------------------------------------
 *
 * ListboxGetItemAttributes --
 *
 *	Returns a pointer to the ItemAttr record for a given index, creating
 *	one if it does not already exist.
 *
 * Results:
 *	Pointer to an ItemAttr record.
 *
 * Side effects:
 *	Memory may be allocated for the ItemAttr record.
 *
 *----------------------------------------------------------------------
 */

static ItemAttr *
ListboxGetItemAttributes(
    Tcl_Interp *interp,		/* Pointer to the calling Tcl interpreter */
    Listbox *listPtr,		/* Information about the listbox */
    int index)			/* Index of the item to retrieve attributes
				 * for. */
{
    int isNew;
    Tcl_HashEntry *entry;
    ItemAttr *attrs;

    entry = Tcl_CreateHashEntry(listPtr->itemAttrTable, KEY(index), &isNew);
    if (isNew) {
	attrs = (ItemAttr *)ckalloc(sizeof(ItemAttr));
	attrs->border = NULL;
	attrs->selBorder = NULL;
	attrs->fgColor = NULL;
	attrs->selFgColor = NULL;
	Tk_InitOptions(interp, attrs, listPtr->itemAttrOptionTable,
		listPtr->tkwin);
	Tcl_SetHashValue(entry, attrs);
    } else {
	attrs = (ItemAttr *)Tcl_GetHashValue(entry);
    }
    return attrs;
}

/*
 *----------------------------------------------------------------------
 *
 * DestroyListbox --
 *
 *	This procedure is invoked by Tcl_EventuallyFree or Tcl_Release to
 *	clean up the internal structure of a listbox at a safe time (when
 *	no-one is using it anymore).
 *
 * Results:
 *	None.
 *
 * Side effects:
 *	Everything associated with the listbox is freed up.
 *
 *----------------------------------------------------------------------
 */

static void
DestroyListbox(
    char *memPtr)		/* Info about listbox widget. */
{
    Listbox *listPtr = (Listbox *)memPtr;
    Tcl_HashEntry *entry;
    Tcl_HashSearch search;

    /*
     * If we have an internal list object, free it.
     */

    if (listPtr->listObj != NULL) {
	Tcl_DecrRefCount(listPtr->listObj);
	listPtr->listObj = NULL;
    }

    if (listPtr->listVarName != NULL) {
	Tcl_UntraceVar2(listPtr->interp, listPtr->listVarName, NULL,
		TCL_GLOBAL_ONLY|TCL_TRACE_WRITES|TCL_TRACE_UNSETS,
		ListboxListVarProc, listPtr);
    }

    /*
     * Free the selection hash table.
     */

    Tcl_DeleteHashTable(listPtr->selection);
    ckfree(listPtr->selection);

    /*
     * Free the item attribute hash table.
     */

    for (entry = Tcl_FirstHashEntry(listPtr->itemAttrTable, &search);
	    entry != NULL; entry = Tcl_NextHashEntry(&search)) {
	ckfree(Tcl_GetHashValue(entry));
    }
    Tcl_DeleteHashTable(listPtr->itemAttrTable);
    ckfree(listPtr->itemAttrTable);

    /*
     * Free up all the stuff that requires special handling, then let
     * Tk_FreeOptions handle all the standard option-related stuff.
     */

    if (listPtr->textGC != NULL) {
	Tk_FreeGC(listPtr->display, listPtr->textGC);
    }
    if (listPtr->selTextGC != NULL) {
	Tk_FreeGC(listPtr->display, listPtr->selTextGC);
    }
    if (listPtr->gray != None) {
	Tk_FreeBitmap(Tk_Display(listPtr->tkwin), listPtr->gray);
    }

    Tk_FreeConfigOptions((char *) listPtr, listPtr->optionTable,
	    listPtr->tkwin);
    Tcl_Release(listPtr->tkwin);
    listPtr->tkwin = NULL;
    ckfree(listPtr);
}

/*
 *----------------------------------------------------------------------
 *
 * DestroyListboxOptionTables --
 *
 *	This procedure is registered as an exit callback when the listbox
 *	command is first called. It cleans up the OptionTables structure
 *	allocated by that command.
 *
 * Results:
 *	None.
 *
 * Side effects:
 *	Frees memory.
 *
 *----------------------------------------------------------------------
 */

static void
DestroyListboxOptionTables(
    void *clientData,	/* Pointer to the OptionTables struct */
    TCL_UNUSED(Tcl_Interp *))		/* Pointer to the calling interp */
{
    ckfree(clientData);
    return;
}

/*
 *----------------------------------------------------------------------
 *
 * ConfigureListbox --
 *
 *	This procedure is called to process an objv/objc list, plus the Tk
 *	option database, in order to configure (or reconfigure) a listbox
 *	widget.
 *
 * Results:
 *	The return value is a standard Tcl result. If TCL_ERROR is returned,
 *	then the interp's result contains an error message.
 *
 * Side effects:
 *	Configuration information, such as colors, border width, etc. get set
 *	for listPtr; old resources get freed, if there were any.
 *
 *----------------------------------------------------------------------
 */

static int
ConfigureListbox(
    Tcl_Interp *interp,		/* Used for error reporting. */
    Listbox *listPtr,	/* Information about widget; may or may not
				 * already have values for some fields. */
    int objc,			/* Number of valid entries in argv. */
    Tcl_Obj *const objv[])	/* Arguments. */
{
    Tk_SavedOptions savedOptions;
    Tcl_Obj *oldListObj = NULL;
    Tcl_Obj *errorResult = NULL;
    int oldExport, error;

    oldExport = (listPtr->exportSelection) && (!Tcl_IsSafe(listPtr->interp));
    if (listPtr->listVarName != NULL) {
	Tcl_UntraceVar2(interp, listPtr->listVarName, NULL,
		TCL_GLOBAL_ONLY|TCL_TRACE_WRITES|TCL_TRACE_UNSETS,
		ListboxListVarProc, listPtr);
    }

    for (error = 0; error <= 1; error++) {
	if (!error) {
	    /*
	     * First pass: set options to new values.
	     */

	    if (Tk_SetOptions(interp, listPtr,
		    listPtr->optionTable, objc, objv,
		    listPtr->tkwin, &savedOptions, NULL) != TCL_OK) {
		continue;
	    }
	} else {
	    /*
	     * Second pass: restore options to old values.
	     */

	    errorResult = Tcl_GetObjResult(interp);
	    Tcl_IncrRefCount(errorResult);
	    Tk_RestoreSavedOptions(&savedOptions);
	}

	/*
	 * A few options need special processing, such as setting the
	 * background from a 3-D border.
	 */

	Tk_SetBackgroundFromBorder(listPtr->tkwin, listPtr->normalBorder);

	if (listPtr->highlightWidth < 0) {
	    listPtr->highlightWidth = 0;
	}
	listPtr->inset = listPtr->highlightWidth + listPtr->borderWidth;

	/*
	 * Claim the selection if we've suddenly started exporting it and
	 * there is a selection to export and this interp is unsafe.
	 */

	if (listPtr->exportSelection && (!oldExport)
		&& (!Tcl_IsSafe(listPtr->interp))
		&& (listPtr->numSelected != 0)) {
	    Tk_OwnSelection(listPtr->tkwin, XA_PRIMARY,
		    ListboxLostSelection, listPtr);
	}

	/*
	 * Verify the current status of the list var.
	 * PREVIOUS STATE | NEW STATE  | ACTION
	 * ---------------+------------+----------------------------------
	 * no listvar     | listvar    | If listvar does not exist, create it
	 *				 and copy the internal list obj's
	 *				 content to the new var. If it does
	 *				 exist, toss the internal list obj.
	 *
	 * listvar	  | no listvar | Copy old listvar content to the
	 *				 internal list obj
	 *
	 * listvar	  | listvar    | no special action
	 *
	 * no listvar     | no listvar | no special action
	 */

	oldListObj = listPtr->listObj;
	if (listPtr->listVarName != NULL) {
	    Tcl_Obj *listVarObj = Tcl_GetVar2Ex(interp, listPtr->listVarName,
		    NULL, TCL_GLOBAL_ONLY);
	    Tcl_Size dummy;

	    if (listVarObj == NULL) {
		listVarObj = (oldListObj ? oldListObj : Tcl_NewObj());
		if (Tcl_SetVar2Ex(interp, listPtr->listVarName, NULL,
			listVarObj, TCL_GLOBAL_ONLY|TCL_LEAVE_ERR_MSG)
			== NULL) {
		    continue;
		}
	    }

	    /*
	     * Make sure the object is a good list object.
	     */

	    if (Tcl_ListObjLength(listPtr->interp, listVarObj, &dummy)
		    != TCL_OK) {
		Tcl_AppendResult(listPtr->interp,
			": invalid -listvariable value", NULL);
		continue;
	    }

	    listPtr->listObj = listVarObj;
	    Tcl_TraceVar2(listPtr->interp, listPtr->listVarName,
		    NULL, TCL_GLOBAL_ONLY|TCL_TRACE_WRITES|TCL_TRACE_UNSETS,
		    ListboxListVarProc, listPtr);
	} else if (listPtr->listObj == NULL) {
	    listPtr->listObj = Tcl_NewObj();
	}
	Tcl_IncrRefCount(listPtr->listObj);
	if (oldListObj != NULL) {
	    Tcl_DecrRefCount(oldListObj);
	}
	break;
    }
    if (!error) {
	Tk_FreeSavedOptions(&savedOptions);
    }

    /*
     * Make sure that the list length is correct.
     */

    Tcl_ListObjLength(listPtr->interp, listPtr->listObj, &listPtr->nElements);

    if (error) {
	Tcl_SetObjResult(interp, errorResult);
	Tcl_DecrRefCount(errorResult);
	return TCL_ERROR;
    }
    ListboxWorldChanged(listPtr);
    return TCL_OK;
}

/*
 *----------------------------------------------------------------------
 *
 * ConfigureListboxItem --
 *
 *	This procedure is called to process an objv/objc list, plus the Tk
 *	option database, in order to configure (or reconfigure) a listbox
 *	item.
 *
 * Results:
 *	The return value is a standard Tcl result. If TCL_ERROR is returned,
 *	then the interp's result contains an error message.
 *
 * Side effects:
 *	Configuration information, such as colors, border width, etc. get set
 *	for a listbox item; old resources get freed, if there were any.
 *
 *----------------------------------------------------------------------
 */

static int
ConfigureListboxItem(
    Tcl_Interp *interp,		/* Used for error reporting. */
    Listbox *listPtr,	/* Information about widget; may or may not
				 * already have values for some fields. */
    ItemAttr *attrs,		/* Information about the item to configure */
    int objc,			/* Number of valid entries in argv. */
    Tcl_Obj *const objv[],	/* Arguments. */
    int index)			/* Index of the listbox item being configure */
{
    Tk_SavedOptions savedOptions;

    if (Tk_SetOptions(interp, attrs,
	    listPtr->itemAttrOptionTable, objc, objv, listPtr->tkwin,
	    &savedOptions, NULL) != TCL_OK) {
	Tk_RestoreSavedOptions(&savedOptions);
	return TCL_ERROR;
    }
    Tk_FreeSavedOptions(&savedOptions);

    /*
     * Redraw this index - ListboxWorldChanged would need to be called if item
     * attributes were checked in the "world".
     */

    EventuallyRedrawRange(listPtr, index, index);
    return TCL_OK;
}

/*
 *---------------------------------------------------------------------------
 *
 * ListboxWorldChanged --
 *
 *	This procedure is called when the world has changed in some way and
 *	the widget needs to recompute all its graphics contexts and determine
 *	its new geometry.
 *
 * Results:
 *	None.
 *
 * Side effects:
 *	Listbox will be relayed out and redisplayed.
 *
 *---------------------------------------------------------------------------
 */

static void
ListboxWorldChanged(
    void *instanceData)	/* Information about widget. */
{
    XGCValues gcValues;
    GC gc;
    unsigned long mask;
    Listbox *listPtr = (Listbox *)instanceData;

    if (listPtr->state & STATE_NORMAL) {
	gcValues.foreground = listPtr->fgColorPtr->pixel;
	gcValues.graphics_exposures = False;
	mask = GCForeground | GCFont | GCGraphicsExposures;
    } else if (listPtr->dfgColorPtr != NULL) {
	gcValues.foreground = listPtr->dfgColorPtr->pixel;
	gcValues.graphics_exposures = False;
	mask = GCForeground | GCFont | GCGraphicsExposures;
    } else {
	gcValues.foreground = listPtr->fgColorPtr->pixel;
	mask = GCForeground | GCFont;
	if (listPtr->gray == None) {
	    listPtr->gray = Tk_GetBitmap(NULL, listPtr->tkwin, "gray50");
	}
	if (listPtr->gray != None) {
	    gcValues.fill_style = FillStippled;
	    gcValues.stipple = listPtr->gray;
	    mask |= GCFillStyle | GCStipple;
	}
    }

    gcValues.font = Tk_FontId(listPtr->tkfont);
    gc = Tk_GetGC(listPtr->tkwin, mask, &gcValues);
    if (listPtr->textGC != NULL) {
	Tk_FreeGC(listPtr->display, listPtr->textGC);
    }
    listPtr->textGC = gc;

    if (listPtr->selFgColorPtr != NULL) {
	gcValues.foreground = listPtr->selFgColorPtr->pixel;
    }
    gcValues.font = Tk_FontId(listPtr->tkfont);
    mask = GCForeground | GCFont;
    gc = Tk_GetGC(listPtr->tkwin, mask, &gcValues);
    if (listPtr->selTextGC != NULL) {
	Tk_FreeGC(listPtr->display, listPtr->selTextGC);
    }
    listPtr->selTextGC = gc;

    /*
     * Register the desired geometry for the window and arrange for the window
     * to be redisplayed.
     */

    ListboxComputeGeometry(listPtr, 1, 1, 1);
    listPtr->flags |= UPDATE_V_SCROLLBAR|UPDATE_H_SCROLLBAR;
    EventuallyRedrawRange(listPtr, 0, listPtr->nElements-1);
}

/*
 *--------------------------------------------------------------
 *
 * DisplayListbox --
 *
 *	This procedure redraws the contents of a listbox window.
 *
 * Results:
 *	None.
 *
 * Side effects:
 *	Information appears on the screen.
 *
 *--------------------------------------------------------------
 */

static void
DisplayListbox(
    void *clientData)	/* Information about window. */
{
    Listbox *listPtr = (Listbox *)clientData;
    Tk_Window tkwin = listPtr->tkwin;
    GC gc;
    int i, limit, x, y, prevSelected, freeGC;
    Tcl_Size stringLen;
    Tk_FontMetrics fm;
    Tcl_Obj *curElement;
    Tcl_HashEntry *entry;
    const char *stringRep;
    ItemAttr *attrs;
    Tk_3DBorder selectedBg;
    XGCValues gcValues;
    unsigned long mask;
    int left, right;		/* Non-zero values here indicate that the left
				 * or right edge of the listbox is
				 * off-screen. */
    Pixmap pixmap;
    int textWidth;

    listPtr->flags &= ~REDRAW_PENDING;
    if (listPtr->flags & LISTBOX_DELETED) {
	return;
    }

    if (listPtr->flags & MAXWIDTH_IS_STALE) {
	ListboxComputeGeometry(listPtr, 0, 1, 0);
	listPtr->flags &= ~MAXWIDTH_IS_STALE;
	listPtr->flags |= UPDATE_H_SCROLLBAR;
    }

    Tcl_Preserve(listPtr);
    if (listPtr->flags & UPDATE_V_SCROLLBAR) {
	ListboxUpdateVScrollbar(listPtr);
	if ((listPtr->flags & LISTBOX_DELETED) || !Tk_IsMapped(tkwin)) {
	    Tcl_Release(listPtr);
	    return;
	}
    }
    if (listPtr->flags & UPDATE_H_SCROLLBAR) {
	ListboxUpdateHScrollbar(listPtr);
	if ((listPtr->flags & LISTBOX_DELETED) || !Tk_IsMapped(tkwin)) {
	    Tcl_Release(listPtr);
	    return;
	}
    }
    listPtr->flags &= ~(REDRAW_PENDING|UPDATE_V_SCROLLBAR|UPDATE_H_SCROLLBAR);
    Tcl_Release(listPtr);

#ifndef TK_NO_DOUBLE_BUFFERING
    /*
     * Redrawing is done in a temporary pixmap that is allocated here and
     * freed at the end of the procedure. All drawing is done to the pixmap,
     * and the pixmap is copied to the screen at the end of the procedure.
     * This provides the smoothest possible visual effects (no flashing on the
     * screen).
     */

    pixmap = Tk_GetPixmap(listPtr->display, Tk_WindowId(tkwin),
	    Tk_Width(tkwin), Tk_Height(tkwin), Tk_Depth(tkwin));
#else
    pixmap = Tk_WindowId(tkwin);
#endif /* TK_NO_DOUBLE_BUFFERING */
    Tk_Fill3DRectangle(tkwin, pixmap, listPtr->normalBorder, 0, 0,
	    Tk_Width(tkwin), Tk_Height(tkwin), 0, TK_RELIEF_FLAT);

    /*
     * Display each item in the listbox.
     */

    limit = listPtr->topIndex + listPtr->fullLines + listPtr->partialLine - 1;
    if (limit >= (int)listPtr->nElements) {
	limit = listPtr->nElements-1;
    }
    left = right = 0;
    if (listPtr->xOffset > 0) {
	left = listPtr->selBorderWidth+1;
    }
    if ((listPtr->maxWidth - listPtr->xOffset) > (Tk_Width(listPtr->tkwin)
	    - 2*(listPtr->inset + listPtr->selBorderWidth))) {
	right = listPtr->selBorderWidth+1;
    }
    prevSelected = 0;

    for (i = listPtr->topIndex; i <= limit; i++) {
	int width = Tk_Width(tkwin);	/* zeroth approx to silence warning */

	x = listPtr->inset;
	y = ((i - listPtr->topIndex) * listPtr->lineHeight) + listPtr->inset;
	gc = listPtr->textGC;
	freeGC = 0;

	/*
	 * Lookup this item in the item attributes table, to see if it has
	 * special foreground/background colors.
	 */

	entry = Tcl_FindHashEntry(listPtr->itemAttrTable, KEY(i));

	/*
	 * If the listbox is enabled, items may be drawn differently; they may
	 * be drawn selected, or they may have special foreground or
	 * background colors.
	 */

	if (listPtr->state & STATE_NORMAL) {
	    if (Tcl_FindHashEntry(listPtr->selection, KEY(i))) {
		/*
		 * Selected items are drawn differently.
		 */

		gc = listPtr->selTextGC;
		width = Tk_Width(tkwin) - 2*listPtr->inset;
		selectedBg = listPtr->selBorder;

		/*
		 * If there is attribute information for this item, adjust the
		 * drawing accordingly.
		 */

		if (entry != NULL) {
		    attrs = (ItemAttr *)Tcl_GetHashValue(entry);

		    /*
		     * Default GC has the values from the widget at large.
		     */

		    if (listPtr->selFgColorPtr) {
			gcValues.foreground = listPtr->selFgColorPtr->pixel;
		    } else {
			gcValues.foreground = listPtr->fgColorPtr->pixel;
		    }
		    gcValues.font = Tk_FontId(listPtr->tkfont);
		    gcValues.graphics_exposures = False;
		    mask = GCForeground | GCFont | GCGraphicsExposures;

		    if (attrs->selBorder != NULL) {
			selectedBg = attrs->selBorder;
		    }

		    if (attrs->selFgColor != NULL) {
			gcValues.foreground = attrs->selFgColor->pixel;
			gc = Tk_GetGC(listPtr->tkwin, mask, &gcValues);
			freeGC = 1;
		    }
		}

		Tk_Fill3DRectangle(tkwin, pixmap, selectedBg, x, y,
			width, listPtr->lineHeight, 0, TK_RELIEF_FLAT);

		/*
		 * Draw beveled edges around the selection, if there are
		 * visible edges next to this element. Special considerations:
		 *
		 * 1. The left and right bevels may not be visible if
		 *	horizontal scrolling is enabled (the "left" & "right"
		 *	variables are zero to indicate that the corresponding
		 *	bevel is visible).
		 * 2. Top and bottom bevels are only drawn if this is the
		 *	first or last seleted item.
		 * 3. If the left or right bevel isn't visible, then the
		 *	"left" & "right" vars, computed above, have non-zero
		 *	values that extend the top and bottom bevels so that
		 *	the mitered corners are off-screen.
		 */

		/* Draw left bevel */
		if (left == 0) {
		    Tk_3DVerticalBevel(tkwin, pixmap, selectedBg,
			    x, y, listPtr->selBorderWidth, listPtr->lineHeight,
			    1, TK_RELIEF_RAISED);
		}
		/* Draw right bevel */
		if (right == 0) {
		    Tk_3DVerticalBevel(tkwin, pixmap, selectedBg,
			    x + width - listPtr->selBorderWidth, y,
			    listPtr->selBorderWidth, listPtr->lineHeight,
			    0, TK_RELIEF_RAISED);
		}
		/* Draw top bevel */
		if (!prevSelected) {
		    Tk_3DHorizontalBevel(tkwin, pixmap, selectedBg,
			    x-left, y, width+left+right,
			    listPtr->selBorderWidth,
			    1, 1, 1, TK_RELIEF_RAISED);
		}
		/* Draw bottom bevel */
		if (i + 1 == (int)listPtr->nElements ||
			!Tcl_FindHashEntry(listPtr->selection, KEY(i + 1))) {
		    Tk_3DHorizontalBevel(tkwin, pixmap, selectedBg, x-left,
			    y + listPtr->lineHeight - listPtr->selBorderWidth,
			    width+left+right, listPtr->selBorderWidth, 0, 0, 0,
			    TK_RELIEF_RAISED);
		}
		prevSelected = 1;
	    } else {
		/*
		 * If there is an item attributes record for this item, draw
		 * the background box and set the foreground color accordingly.
		 */

		if (entry != NULL) {
		    attrs = (ItemAttr *)Tcl_GetHashValue(entry);
		    gcValues.foreground = listPtr->fgColorPtr->pixel;
		    gcValues.font = Tk_FontId(listPtr->tkfont);
		    gcValues.graphics_exposures = False;
		    mask = GCForeground | GCFont | GCGraphicsExposures;

		    /*
		     * If the item has its own background color, draw it now.
		     */

		    if (attrs->border != NULL) {
			width = Tk_Width(tkwin) - 2*listPtr->inset;
			Tk_Fill3DRectangle(tkwin, pixmap, attrs->border, x, y,
				width, listPtr->lineHeight, 0, TK_RELIEF_FLAT);
		    }

		    /*
		     * If the item has its own foreground, use it to override
		     * the value in the gcValues structure.
		     */

		    if ((listPtr->state & STATE_NORMAL)
			    && attrs->fgColor != NULL) {
			gcValues.foreground = attrs->fgColor->pixel;
			gc = Tk_GetGC(listPtr->tkwin, mask, &gcValues);
			freeGC = 1;
		    }
		}
		prevSelected = 0;
	    }
	}

	/*
	 * Draw the actual text of this item.
	 */

        Tcl_ListObjIndex(listPtr->interp, listPtr->listObj, i, &curElement);
        stringRep = Tcl_GetStringFromObj(curElement, &stringLen);
        textWidth = Tk_TextWidth(listPtr->tkfont, stringRep, stringLen);

	Tk_GetFontMetrics(listPtr->tkfont, &fm);
	y += fm.ascent + listPtr->selBorderWidth;

        if (listPtr->justify == TK_JUSTIFY_LEFT) {
            x = (listPtr->inset + listPtr->selBorderWidth) - listPtr->xOffset;
        } else if (listPtr->justify == TK_JUSTIFY_RIGHT) {
            x = Tk_Width(tkwin) - (listPtr->inset + listPtr->selBorderWidth)
                    - textWidth - listPtr->xOffset + GetMaxOffset(listPtr);
        } else {
            x = (Tk_Width(tkwin) - textWidth)/2
                    - listPtr->xOffset + GetMaxOffset(listPtr)/2;
        }

        Tk_DrawChars(listPtr->display, pixmap, gc, listPtr->tkfont,
		stringRep, stringLen, x, y);

	/*
	 * If this is the active element, apply the activestyle to it.
	 */

	if ((i == listPtr->active) && (listPtr->flags & GOT_FOCUS)) {
	    if (listPtr->activeStyle == ACTIVE_STYLE_UNDERLINE) {
		/*
		 * Underline the text.
		 */

		Tk_UnderlineChars(listPtr->display, pixmap, gc,
			listPtr->tkfont, stringRep, x, y, 0, stringLen);
	    } else if (listPtr->activeStyle == ACTIVE_STYLE_DOTBOX) {
#ifdef _WIN32
		/*
		 * This provides for exact default look and feel on Windows.
		 */

		TkWinDCState state;
		HDC dc;
		RECT rect;

		dc = TkWinGetDrawableDC(listPtr->display, pixmap, &state);
		rect.left = listPtr->inset;
		rect.top = ((i - listPtr->topIndex) * listPtr->lineHeight)
			+ listPtr->inset;
		rect.right = rect.left + width;
		rect.bottom = rect.top + listPtr->lineHeight;
		DrawFocusRect(dc, &rect);
		TkWinReleaseDrawableDC(pixmap, dc, &state);
#else /* !_WIN32 */
		/*
		 * Draw a dotted box around the text.
		 */

		x = listPtr->inset;
		y = ((i - listPtr->topIndex) * listPtr->lineHeight)
			+ listPtr->inset;
		width = Tk_Width(tkwin) - 2*listPtr->inset - 1;

		gcValues.line_style = LineOnOffDash;
		gcValues.line_width = listPtr->selBorderWidth;
		if (gcValues.line_width <= 0) {
		    gcValues.line_width  = 1;
		}
		gcValues.dash_offset = 0;
		gcValues.dashes = 1;

		/*
		 * You would think the XSetDashes was necessary, but it
		 * appears that the default dotting for just saying we want
		 * dashes appears to work correctly.
		 static char dashList[] = { 1 };
		 static int dashLen = sizeof(dashList);
		 XSetDashes(listPtr->display, gc, 0, dashList, dashLen);
		 */

		mask = GCLineWidth | GCLineStyle | GCDashList | GCDashOffset;
		XChangeGC(listPtr->display, gc, mask, &gcValues);
		XDrawRectangle(listPtr->display, pixmap, gc, x, y,
			(unsigned) width, (unsigned) listPtr->lineHeight - 1);
		if (!freeGC) {
		    /*
		     * Don't bother changing if it is about to be freed.
		     */

		    gcValues.line_style = LineSolid;
		    XChangeGC(listPtr->display, gc, GCLineStyle, &gcValues);
		}
#endif /* _WIN32 */
	    }
	}

	if (freeGC) {
	    Tk_FreeGC(listPtr->display, gc);
	}
    }

    /*
     * Redraw the border for the listbox to make sure that it's on top of any
     * of the text of the listbox entries.
     */

    Tk_Draw3DRectangle(tkwin, pixmap, listPtr->normalBorder,
	    listPtr->highlightWidth, listPtr->highlightWidth,
	    Tk_Width(tkwin) - 2*listPtr->highlightWidth,
	    Tk_Height(tkwin) - 2*listPtr->highlightWidth,
	    listPtr->borderWidth, listPtr->relief);
    if (listPtr->highlightWidth > 0) {
	GC fgGC, bgGC;

	bgGC = Tk_GCForColor(listPtr->highlightBgColorPtr, pixmap);
	if (listPtr->flags & GOT_FOCUS) {
	    fgGC = Tk_GCForColor(listPtr->highlightColorPtr, pixmap);
	    Tk_DrawHighlightBorder(tkwin, fgGC, bgGC,
		    listPtr->highlightWidth, pixmap);
	} else {
	    Tk_DrawHighlightBorder(tkwin, bgGC, bgGC,
		    listPtr->highlightWidth, pixmap);
	}
    }
#ifndef TK_NO_DOUBLE_BUFFERING
    XCopyArea(listPtr->display, pixmap, Tk_WindowId(tkwin),
	    listPtr->textGC, 0, 0, (unsigned) Tk_Width(tkwin),
	    (unsigned) Tk_Height(tkwin), 0, 0);
    Tk_FreePixmap(listPtr->display, pixmap);
#endif /* TK_NO_DOUBLE_BUFFERING */
}

/*
 *----------------------------------------------------------------------
 *
 * ListboxComputeGeometry --
 *
 *	This procedure is invoked to recompute geometry information such as
 *	the sizes of the elements and the overall dimensions desired for the
 *	listbox.
 *
 * Results:
 *	None.
 *
 * Side effects:
 *	Geometry information is updated and a new requested size is registered
 *	for the widget. Internal border and gridding information is also set.
 *
 *----------------------------------------------------------------------
 */

static void
ListboxComputeGeometry(
    Listbox *listPtr,		/* Listbox whose geometry is to be
				 * recomputed. */
    int fontChanged,		/* Non-zero means the font may have changed so
				 * per-element width information also has to
				 * be computed. */
    int maxIsStale,		/* Non-zero means the "maxWidth" field may no
				 * longer be up-to-date and must be
				 * recomputed. If fontChanged is 1 then this
				 * must be 1. */
    int updateGrid)		/* Non-zero means call Tk_SetGrid or
				 * Tk_UnsetGrid to update gridding for the
				 * window. */
{
    int width, height, pixelWidth, pixelHeight, i, result;
    Tcl_Size textLength;
    Tk_FontMetrics fm;
    Tcl_Obj *element;
    const char *text;

    if (fontChanged || maxIsStale) {
	listPtr->xScrollUnit = Tk_TextWidth(listPtr->tkfont, "0", 1);
	if (listPtr->xScrollUnit == 0) {
	    listPtr->xScrollUnit = 1;
	}
	listPtr->maxWidth = 0;
	for (i = 0; i < (int)listPtr->nElements; i++) {
	    /*
	     * Compute the pixel width of the current element.
	     */

	    result = Tcl_ListObjIndex(listPtr->interp, listPtr->listObj, i,
		    &element);
	    if (result != TCL_OK) {
		continue;
	    }
	    text = Tcl_GetStringFromObj(element, &textLength);
	    Tk_GetFontMetrics(listPtr->tkfont, &fm);
	    pixelWidth = Tk_TextWidth(listPtr->tkfont, text, textLength);
	    if (pixelWidth > listPtr->maxWidth) {
		listPtr->maxWidth = pixelWidth;
	    }
	}
    }

    Tk_GetFontMetrics(listPtr->tkfont, &fm);
    listPtr->lineHeight = fm.linespace + 1 + 2*listPtr->selBorderWidth;
    width = listPtr->width;
    if (width <= 0) {
	width = (listPtr->maxWidth + listPtr->xScrollUnit - 1)
		/ listPtr->xScrollUnit;
	if (width < 1) {
	    width = 1;
	}
    }
    pixelWidth = width*listPtr->xScrollUnit + 2*listPtr->inset
	    + 2*listPtr->selBorderWidth;
    height = listPtr->height;
    if (listPtr->height <= 0) {
	height = (int)listPtr->nElements;
	if (height < 1) {
	    height = 1;
	}
    }
    pixelHeight = height*listPtr->lineHeight + 2*listPtr->inset;
    Tk_GeometryRequest(listPtr->tkwin, pixelWidth, pixelHeight);
    Tk_SetInternalBorder(listPtr->tkwin, listPtr->inset);
    if (updateGrid) {
	if (listPtr->setGrid) {
	    Tk_SetGrid(listPtr->tkwin, width, height, listPtr->xScrollUnit,
		    listPtr->lineHeight);
	} else {
	    Tk_UnsetGrid(listPtr->tkwin);
	}
    }
}

/*
 *----------------------------------------------------------------------
 *
 * ListboxInsertSubCmd --
 *
 *	This procedure is invoked to handle the listbox "insert" subcommand.
 *
 * Results:
 *	Standard Tcl result.
 *
 * Side effects:
 *	New elements are added to the listbox pointed to by listPtr; a refresh
 *	callback is registered for the listbox.
 *
 *----------------------------------------------------------------------
 */

static int
ListboxInsertSubCmd(
    Listbox *listPtr,	/* Listbox that is to get the new elements. */
    int index,			/* Add the new elements before this
				 * element. */
    int objc,			/* Number of new elements to add. */
    Tcl_Obj *const objv[])	/* New elements (one per entry). */
{
    int i, oldMaxWidth, pixelWidth, result;
    Tcl_Size length;
    Tcl_Obj *newListObj;
    const char *stringRep;

    oldMaxWidth = listPtr->maxWidth;
    for (i = 0; i < objc; i++) {
	/*
	 * Check if any of the new elements are wider than the current widest;
	 * if so, update our notion of "widest."
	 */

	stringRep = Tcl_GetStringFromObj(objv[i], &length);
	pixelWidth = Tk_TextWidth(listPtr->tkfont, stringRep, length);
	if (pixelWidth > listPtr->maxWidth) {
	    listPtr->maxWidth = pixelWidth;
	}
    }

    /*
     * Adjust selection and attribute information for every index after the
     * first index.
     */

    MigrateHashEntries(listPtr->selection, index, listPtr->nElements-1, objc);
    MigrateHashEntries(listPtr->itemAttrTable, index, listPtr->nElements-1,
	    objc);

    /*
     * If the object is shared, duplicate it before writing to it.
     */

    if (Tcl_IsShared(listPtr->listObj)) {
	newListObj = Tcl_DuplicateObj(listPtr->listObj);
    } else {
	newListObj = listPtr->listObj;
    }
    result = Tcl_ListObjReplace(listPtr->interp, newListObj, index, 0,
	    objc, objv);
    if (result != TCL_OK) {
	return result;
    }

    /*
     * Replace the current object and set attached listvar, if any. This may
     * error if listvar points to a var in a deleted namespace, but we ignore
     * those errors. If the namespace is recreated, it will auto-sync with the
     * current value. [Bug 1424513]
     */

    Tcl_IncrRefCount(newListObj);
    Tcl_DecrRefCount(listPtr->listObj);
    listPtr->listObj = newListObj;
    if (listPtr->listVarName != NULL) {
	Tcl_SetVar2Ex(listPtr->interp, listPtr->listVarName, NULL,
		listPtr->listObj, TCL_GLOBAL_ONLY);
    }

    /*
     * Get the new list length.
     */

    Tcl_ListObjLength(listPtr->interp, listPtr->listObj, &listPtr->nElements);

    /*
     * Update the "special" indices (anchor, topIndex, active) to account for
     * the renumbering that just occurred. Then arrange for the new
     * information to be displayed.
     */

    if (index <= listPtr->selectAnchor) {
	listPtr->selectAnchor += objc;
    }
    if (index < listPtr->topIndex) {
	listPtr->topIndex += objc;
    }
    if (index <= listPtr->active) {
	listPtr->active += objc;
	if ((listPtr->active >= (int)listPtr->nElements) &&
		((int)listPtr->nElements > 0)) {
	    listPtr->active = listPtr->nElements-1;
	}
    }
    listPtr->flags |= UPDATE_V_SCROLLBAR;
    if (listPtr->maxWidth != oldMaxWidth) {
	listPtr->flags |= UPDATE_H_SCROLLBAR;
    }
    ListboxComputeGeometry(listPtr, 0, 0, 0);
    EventuallyRedrawRange(listPtr, index, listPtr->nElements-1);
    return TCL_OK;
}

/*
 *----------------------------------------------------------------------
 *
 * ListboxDeleteSubCmd --
 *
 *	Process a listbox "delete" subcommand by removing one or more elements
 *	from a listbox widget.
 *
 * Results:
 *	Standard Tcl result.
 *
 * Side effects:
 *	The listbox will be modified and (eventually) redisplayed.
 *
 *----------------------------------------------------------------------
 */

static int
ListboxDeleteSubCmd(
    Listbox *listPtr,	/* Listbox widget to modify. */
    int first,			/* Index of first element to delete. */
    int last)			/* Index of last element to delete. */
{
    int count, i, widthChanged, result, pixelWidth;
    Tcl_Size length;
    Tcl_Obj *newListObj, *element;
    const char *stringRep;
    Tcl_HashEntry *entry;

    /*
     * Adjust the range to fit within the existing elements of the listbox,
     * and make sure there's something to delete.
     */

    if (first < 0) {
	first = 0;
    }
    if (last >= (int)listPtr->nElements) {
	last = listPtr->nElements-1;
    }
    count = last + 1 - first;
    if (count <= 0) {
	return TCL_OK;
    }

    /*
     * Foreach deleted index we must:
     * a) remove selection information,
     * b) check the width of the element; if it is equal to the max, set
     *    widthChanged to 1, because it may be the only element with that
     *    width.
     */

    widthChanged = 0;
    for (i = first; i <= last; i++) {
	/*
	 * Remove selection information.
	 */

	entry = Tcl_FindHashEntry(listPtr->selection, KEY(i));
	if (entry != NULL) {
	    listPtr->numSelected--;
	    Tcl_DeleteHashEntry(entry);
	}

	entry = Tcl_FindHashEntry(listPtr->itemAttrTable, KEY(i));
	if (entry != NULL) {
	    ckfree(Tcl_GetHashValue(entry));
	    Tcl_DeleteHashEntry(entry);
	}

	/*
	 * Check width of the element. We only have to check if widthChanged
	 * has not already been set to 1, because we only need one maxWidth
	 * element to disappear for us to have to recompute the width.
	 */

	if (widthChanged == 0) {
	    Tcl_ListObjIndex(listPtr->interp, listPtr->listObj, i, &element);
	    stringRep = Tcl_GetStringFromObj(element, &length);
	    pixelWidth = Tk_TextWidth(listPtr->tkfont, stringRep, length);
	    if (pixelWidth == listPtr->maxWidth) {
		widthChanged = 1;
	    }
	}
    }

    /*
     * Adjust selection and attribute info for indices after lastIndex.
     */

    MigrateHashEntries(listPtr->selection, last+1,
	    listPtr->nElements-1, count*-1);
    MigrateHashEntries(listPtr->itemAttrTable, last+1,
	    listPtr->nElements-1, count*-1);

    /*
     * Delete the requested elements.
     */

    if (Tcl_IsShared(listPtr->listObj)) {
	newListObj = Tcl_DuplicateObj(listPtr->listObj);
    } else {
	newListObj = listPtr->listObj;
    }
    result = Tcl_ListObjReplace(listPtr->interp,
	    newListObj, first, count, 0, NULL);
    if (result != TCL_OK) {
	return result;
    }

    /*
     * Replace the current object and set attached listvar, if any. This may
     * error if listvar points to a var in a deleted namespace, but we ignore
     * those errors. If the namespace is recreated, it will auto-sync with the
     * current value. [Bug 1424513]
     */

    Tcl_IncrRefCount(newListObj);
    Tcl_DecrRefCount(listPtr->listObj);
    listPtr->listObj = newListObj;
    if (listPtr->listVarName != NULL) {
	Tcl_SetVar2Ex(listPtr->interp, listPtr->listVarName, NULL,
		listPtr->listObj, TCL_GLOBAL_ONLY);
    }

    /*
     * Get the new list length.
     */

    Tcl_ListObjLength(listPtr->interp, listPtr->listObj, &listPtr->nElements);

    /*
     * Update the selection and viewing information to reflect the change in
     * the element numbering, and redisplay to slide information up over the
     * elements that were deleted.
     */

    if (first <= listPtr->selectAnchor) {
	listPtr->selectAnchor -= count;
	if (listPtr->selectAnchor < first) {
	    listPtr->selectAnchor = first;
	}
    }
    if (first <= listPtr->topIndex) {
	listPtr->topIndex -= count;
	if (listPtr->topIndex < first) {
	    listPtr->topIndex = first;
	}
    }
    if (listPtr->topIndex > ((int)listPtr->nElements - listPtr->fullLines)) {
	listPtr->topIndex = listPtr->nElements - listPtr->fullLines;
	if (listPtr->topIndex < 0) {
	    listPtr->topIndex = 0;
	}
    }
    if (listPtr->active > last) {
	listPtr->active -= count;
    } else if (listPtr->active >= first) {
	listPtr->active = first;
	if ((listPtr->active >= (int)listPtr->nElements) &&
		((int)listPtr->nElements > 0)) {
	    listPtr->active = listPtr->nElements-1;
	}
    }
    listPtr->flags |= UPDATE_V_SCROLLBAR;
    ListboxComputeGeometry(listPtr, 0, widthChanged, 0);
    if (widthChanged) {
	listPtr->flags |= UPDATE_H_SCROLLBAR;
    }
    EventuallyRedrawRange(listPtr, first, listPtr->nElements-1);
    return TCL_OK;
}

/*
 *--------------------------------------------------------------
 *
 * ListboxEventProc --
 *
 *	This procedure is invoked by the Tk dispatcher for various events on
 *	listboxes.
 *
 * Results:
 *	None.
 *
 * Side effects:
 *	When the window gets deleted, internal structures get cleaned up. When
 *	it gets exposed, it is redisplayed.
 *
 *--------------------------------------------------------------
 */

static void
ListboxEventProc(
    void *clientData,	/* Information about window. */
    XEvent *eventPtr)		/* Information about event. */
{
    Listbox *listPtr = (Listbox *)clientData;

    if (eventPtr->type == Expose) {
	EventuallyRedrawRange(listPtr,
		NearestListboxElement(listPtr, eventPtr->xexpose.y),
		NearestListboxElement(listPtr, eventPtr->xexpose.y
		+ eventPtr->xexpose.height));
    } else if (eventPtr->type == DestroyNotify) {
	if (!(listPtr->flags & LISTBOX_DELETED)) {
	    listPtr->flags |= LISTBOX_DELETED;
	    Tcl_DeleteCommandFromToken(listPtr->interp, listPtr->widgetCmd);
	    if (listPtr->setGrid) {
		Tk_UnsetGrid(listPtr->tkwin);
	    }
	    if (listPtr->flags & REDRAW_PENDING) {
		Tcl_CancelIdleCall(DisplayListbox, clientData);
	    }
	    Tcl_EventuallyFree(clientData, DestroyListbox);
	}
    } else if (eventPtr->type == ConfigureNotify) {
	int vertSpace;

	vertSpace = Tk_Height(listPtr->tkwin) - 2*listPtr->inset;
	listPtr->fullLines = vertSpace / listPtr->lineHeight;
	if ((listPtr->fullLines*listPtr->lineHeight) < vertSpace) {
	    listPtr->partialLine = 1;
	} else {
	    listPtr->partialLine = 0;
	}
	listPtr->flags |= UPDATE_V_SCROLLBAR|UPDATE_H_SCROLLBAR;
	ChangeListboxView(listPtr, listPtr->topIndex);
	ChangeListboxOffset(listPtr, listPtr->xOffset);

	/*
	 * Redraw the whole listbox. It's hard to tell what needs to be
	 * redrawn (e.g. if the listbox has shrunk then we may only need to
	 * redraw the borders), so just redraw everything for safety.
	 */

	EventuallyRedrawRange(listPtr, 0, listPtr->nElements-1);
    } else if (eventPtr->type == FocusIn) {
	if (eventPtr->xfocus.detail != NotifyInferior) {
	    listPtr->flags |= GOT_FOCUS;
	    EventuallyRedrawRange(listPtr, 0, listPtr->nElements-1);
	}
    } else if (eventPtr->type == FocusOut) {
	if (eventPtr->xfocus.detail != NotifyInferior) {
	    listPtr->flags &= ~GOT_FOCUS;
	    EventuallyRedrawRange(listPtr, 0, listPtr->nElements-1);
	}
    }
}

/*
 *----------------------------------------------------------------------
 *
 * ListboxCmdDeletedProc --
 *
 *	This procedure is invoked when a widget command is deleted. If the
 *	widget isn't already in the process of being destroyed, this command
 *	destroys it.
 *
 * Results:
 *	None.
 *
 * Side effects:
 *	The widget is destroyed.
 *
 *----------------------------------------------------------------------
 */

static void
ListboxCmdDeletedProc(
    void *clientData)	/* Pointer to widget record for widget. */
{
    Listbox *listPtr = (Listbox *)clientData;

    /*
     * This procedure could be invoked either because the window was destroyed
     * and the command was then deleted (in which case tkwin is NULL) or
     * because the command was deleted, and then this procedure destroys the
     * widget.
     */

    if (!(listPtr->flags & LISTBOX_DELETED)) {
	Tk_DestroyWindow(listPtr->tkwin);
    }
}

/*
 *--------------------------------------------------------------
 *
 * GetListboxIndex --
 *
 *	Parse an index into a listbox and return either its value or an error.
 *
 * Results:
 *	A standard Tcl result. If all went well, then *indexPtr is filled in
 *	with the index (into listPtr) corresponding to string. Otherwise an
 *	error message is left in the interp's result.
 *
 * Side effects:
 *	None.
 *
 *--------------------------------------------------------------
 */

static int
GetListboxIndex(
    Tcl_Interp *interp,		/* For error messages. */
    Listbox *listPtr,		/* Listbox for which the index is being
				 * specified. */
    Tcl_Obj *indexObj,		/* Specifies an element in the listbox. */
    int lastOK,		/* If 1, "end" refers to the number of entries
				 * in the listbox. If 0, "end" refers to 1
				 * less than the number of entries. */
    int *indexPtr)		/* Where to store converted index. */
{
    int result, index;
    Tcl_Size idx;
    char *stringRep;

    result = TkGetIntForIndex(indexObj, listPtr->nElements - 1, lastOK, &idx);
    if (result == TCL_OK) {
    	if ((idx != TCL_INDEX_NONE) && (idx > (Tcl_Size)listPtr->nElements)) {
    	    idx = listPtr->nElements;
    	}
    	*indexPtr = (int)idx;
    	return TCL_OK;
    }

    /*
     * First see if the index is one of the named indices.
     */

    result = Tcl_GetIndexFromObj(NULL, indexObj, indexNames, "", 0, &index);
    if (result == TCL_OK) {
	switch (index) {
	case INDEX_ACTIVE:
	    /* "active" index */
	    *indexPtr = listPtr->active;
	    break;
	case INDEX_ANCHOR:
	    /* "anchor" index */
	    *indexPtr = listPtr->selectAnchor;
	    break;
	}
	return TCL_OK;
    }

    /*
     * The index didn't match any of the named indices; maybe it's an @x,y
     */

    stringRep = Tcl_GetString(indexObj);
    if (stringRep[0] == '@') {

        /*
         * @x,y index
         */

	int y;
	char *start;
	char *rest;

	start = stringRep + 1;
	rest = strchr(start, ',');
	if (!rest) {
	    goto badIndex;
	}
	*rest = '\0';
	if (Tcl_GetInt(NULL, start, &y) != TCL_OK) {
	    *rest = ',';
	    goto badIndex;
	}
	*rest = ',';
	start = rest+1;
	if (Tcl_GetInt(NULL, start, &y) != TCL_OK) {
	    goto badIndex;
	}
	*indexPtr = NearestListboxElement(listPtr, y);
	return TCL_OK;
    }

    /*
     * Everything failed, nothing matched. Throw up an error message.
     */

  badIndex:
    Tcl_SetObjResult(interp, Tcl_ObjPrintf(
	    "bad listbox index \"%s\": must be active, anchor, end, @x,y,"
	    " or an index", Tcl_GetString(indexObj)));
    Tcl_SetErrorCode(interp, "TK", "VALUE", "LISTBOX_INDEX", NULL);
    return TCL_ERROR;
}

/*
 *----------------------------------------------------------------------
 *
 * ChangeListboxView --
 *
 *	Change the view on a listbox widget so that a given element is
 *	displayed at the top.
 *
 * Results:
 *	None.
 *
 * Side effects:
 *	What's displayed on the screen is changed. If there is a scrollbar
 *	associated with this widget, then the scrollbar is instructed to
 *	change its display too.
 *
 *----------------------------------------------------------------------
 */

static void
ChangeListboxView(
    Listbox *listPtr,	/* Information about widget. */
    int index)			/* Index of element in listPtr that should now
				 * appear at the top of the listbox. */
{
    if (index >= ((int)listPtr->nElements - listPtr->fullLines)) {
	index = listPtr->nElements - listPtr->fullLines;
    }
    if (index < 0) {
	index = 0;
    }
    if (listPtr->topIndex != index) {
	listPtr->topIndex = index;
	EventuallyRedrawRange(listPtr, 0, listPtr->nElements-1);
	listPtr->flags |= UPDATE_V_SCROLLBAR;
    }
}

/*
 *----------------------------------------------------------------------
 *
 * ChangListboxOffset --
 *
 *	Change the horizontal offset for a listbox.
 *
 * Results:
 *	None.
 *
 * Side effects:
 *	The listbox may be redrawn to reflect its new horizontal offset.
 *
 *----------------------------------------------------------------------
 */

static void
ChangeListboxOffset(
    Listbox *listPtr,	/* Information about widget. */
    int offset)			/* Desired new "xOffset" for listbox. */
{
    int maxOffset;

    /*
     * Make sure that the new offset is within the allowable range, and round
     * it off to an even multiple of xScrollUnit.
     *
     * Add half a scroll unit to do entry/text-like synchronization. [Bug
     * #225025]
     */

    offset += listPtr->xScrollUnit / 2;
    maxOffset = GetMaxOffset(listPtr);
    if (offset > maxOffset) {
	offset = maxOffset;
    }
    if (offset < 0) {
	offset = 0;
    }
    offset -= offset % listPtr->xScrollUnit;
    if (offset != listPtr->xOffset) {
	listPtr->xOffset = offset;
	listPtr->flags |= UPDATE_H_SCROLLBAR;
	EventuallyRedrawRange(listPtr, 0, listPtr->nElements-1);
    }
}

/*
 *----------------------------------------------------------------------
 *
 * ListboxScanTo --
 *
 *	Given a point (presumably of the curent mouse location) drag the view
 *	in the window to implement the scan operation.
 *
 * Results:
 *	None.
 *
 * Side effects:
 *	The view in the window may change.
 *
 *----------------------------------------------------------------------
 */

static void
ListboxScanTo(
    Listbox *listPtr,	/* Information about widget. */
    int x,			/* X-coordinate to use for scan operation. */
    int y)			/* Y-coordinate to use for scan operation. */
{
    int newTopIndex, newOffset, maxIndex, maxOffset;

    maxIndex = listPtr->nElements - listPtr->fullLines;
    maxOffset = GetMaxOffset(listPtr);

    /*
     * Compute new top line for screen by amplifying the difference between
     * the current position and the place where the scan started (the "mark"
     * position). If we run off the top or bottom of the list, then reset the
     * mark point so that the current position continues to correspond to the
     * edge of the window. This means that the picture will start dragging as
     * soon as the mouse reverses direction (without this reset, might have to
     * slide mouse a long ways back before the picture starts moving again).
     */

    newTopIndex = listPtr->scanMarkYIndex
	    - (10*(y - listPtr->scanMarkY)) / listPtr->lineHeight;
    if (newTopIndex > maxIndex) {
	newTopIndex = listPtr->scanMarkYIndex = maxIndex;
	listPtr->scanMarkY = y;
    } else if (newTopIndex < 0) {
	newTopIndex = listPtr->scanMarkYIndex = 0;
	listPtr->scanMarkY = y;
    }
    ChangeListboxView(listPtr, newTopIndex);

    /*
     * Compute new left edge for display in a similar fashion by amplifying
     * the difference between the current position and the place where the
     * scan started.
     */

    newOffset = listPtr->scanMarkXOffset - 10*(x - listPtr->scanMarkX);
    if (newOffset > maxOffset) {
	newOffset = listPtr->scanMarkXOffset = maxOffset;
	listPtr->scanMarkX = x;
    } else if (newOffset < 0) {
	newOffset = listPtr->scanMarkXOffset = 0;
	listPtr->scanMarkX = x;
    }
    ChangeListboxOffset(listPtr, newOffset);
}

/*
 *----------------------------------------------------------------------
 *
 * NearestListboxElement --
 *
 *	Given a y-coordinate inside a listbox, compute the index of the
 *	element under that y-coordinate (or closest to that y-coordinate).
 *
 * Results:
 *	The return value is an index of an element of listPtr. If listPtr has
 *	no elements, then 0 is always returned.
 *
 * Side effects:
 *	None.
 *
 *----------------------------------------------------------------------
 */

static int
NearestListboxElement(
    Listbox *listPtr,	/* Information about widget. */
    int y)			/* Y-coordinate in listPtr's window. */
{
    int index;

    index = (y - listPtr->inset) / listPtr->lineHeight;
    if (index >= (listPtr->fullLines + listPtr->partialLine)) {
	index = listPtr->fullLines + listPtr->partialLine - 1;
    }
    if (index < 0) {
	index = 0;
    }
    index += listPtr->topIndex;
    if (index >= (int)listPtr->nElements) {
	index = listPtr->nElements-1;
    }
    return index;
}

/*
 *----------------------------------------------------------------------
 *
 * ListboxSelect --
 *
 *	Select or deselect one or more elements in a listbox..
 *
 * Results:
 *	Standard Tcl result.
 *
 * Side effects:
 *	All of the elements in the range between first and last are marked as
 *	either selected or deselected, depending on the "select" argument. Any
 *	items whose state changes are redisplayed. The selection is claimed
 *	from X when the number of selected elements changes from zero to
 *	non-zero.
 *
 *----------------------------------------------------------------------
 */

static int
ListboxSelect(
    Listbox *listPtr,	/* Information about widget. */
    int first,			/* Index of first element to select or
				 * deselect. */
    int last,			/* Index of last element to select or
				 * deselect. */
    int select)			/* 1 means select items, 0 means deselect
				 * them. */
{
    int i, firstRedisplay, oldCount, isNew;
    Tcl_HashEntry *entry;

    if (last < first) {
	i = first;
	first = last;
	last = i;
    }
    if ((last < 0) || (first >= (int)listPtr->nElements)) {
	return TCL_OK;
    }
    if (first < 0) {
	first = 0;
    }
    if (last >= (int)listPtr->nElements) {
	last = listPtr->nElements - 1;
    }
    oldCount = listPtr->numSelected;
    firstRedisplay = -1;

    /*
     * For each index in the range, find it in our selection hash table. If
     * it's not there but should be, add it. If it's there but shouldn't be,
     * remove it.
     */

    for (i = first; i <= last; i++) {
	entry = Tcl_FindHashEntry(listPtr->selection, KEY(i));
	if (entry != NULL) {
	    if (!select) {
		Tcl_DeleteHashEntry(entry);
		listPtr->numSelected--;
		if (firstRedisplay < 0) {
		    firstRedisplay = i;
		}
	    }
	} else {
	    if (select) {
		entry = Tcl_CreateHashEntry(listPtr->selection, KEY(i),
			&isNew);
		Tcl_SetHashValue(entry, NULL);
		listPtr->numSelected++;
		if (firstRedisplay < 0) {
		    firstRedisplay = i;
		}
	    }
	}
    }

    if (firstRedisplay >= 0) {
	EventuallyRedrawRange(listPtr, first, last);
    }
    if ((oldCount == 0) && (listPtr->numSelected > 0)
	    && (listPtr->exportSelection)
	    && (!Tcl_IsSafe(listPtr->interp))) {
	Tk_OwnSelection(listPtr->tkwin, XA_PRIMARY,
		ListboxLostSelection, listPtr);
    }
    return TCL_OK;
}

/*
 *----------------------------------------------------------------------
 *
 * ListboxFetchSelection --
 *
 *	This procedure is called back by Tk when the selection is requested by
 *	someone. It returns part or all of the selection in a buffer provided
 *	by the caller.
 *
 * Results:
 *	The return value is the number of non-NULL bytes stored at buffer.
 *	Buffer is filled (or partially filled) with a NULL-terminated string
 *	containing part or all of the selection, as given by offset and
 *	maxBytes. The selection is returned as a Tcl list with one list
 *	element for each element in the listbox.
 *
 * Side effects:
 *	None.
 *
 *----------------------------------------------------------------------
 */

static Tcl_Size
ListboxFetchSelection(
    void *clientData,	/* Information about listbox widget. */
    Tcl_Size offset,			/* Offset within selection of first byte to be
				 * returned. */
    char *buffer,		/* Location in which to place selection. */
    Tcl_Size maxBytes)		/* Maximum number of bytes to place at buffer,
				 * not including terminating NULL
				 * character. */
{
    Listbox *listPtr = (Listbox *)clientData;
    Tcl_DString selection;
    int count, needNewline, i;
    Tcl_Size length, stringLen;
    Tcl_Obj *curElement;
    const char *stringRep;
    Tcl_HashEntry *entry;

    if ((!listPtr->exportSelection) || Tcl_IsSafe(listPtr->interp)) {
	return -1;
    }

    /*
     * Use a dynamic string to accumulate the contents of the selection.
     */

    needNewline = 0;
    Tcl_DStringInit(&selection);
    for (i = 0; i < (int)listPtr->nElements; i++) {
	entry = Tcl_FindHashEntry(listPtr->selection, KEY(i));
	if (entry != NULL) {
	    if (needNewline) {
		Tcl_DStringAppend(&selection, "\n", 1);
	    }
	    Tcl_ListObjIndex(listPtr->interp, listPtr->listObj, i,
		    &curElement);
	    stringRep = Tcl_GetStringFromObj(curElement, &stringLen);
	    Tcl_DStringAppend(&selection, stringRep, stringLen);
	    needNewline = 1;
	}
    }

    length = Tcl_DStringLength(&selection);
    if (length == 0) {
	return -1;
    }

    /*
     * Copy the requested portion of the selection to the buffer.
     */

    if (length <= offset) {
	count = 0;
    } else {
	count = length - offset;
	if (count > (int)maxBytes) {
	    count = (int)maxBytes;
	}
	memcpy(buffer, Tcl_DStringValue(&selection) + offset, count);
    }
    buffer[count] = '\0';
    Tcl_DStringFree(&selection);
    return count;
}

/*
 *----------------------------------------------------------------------
 *
 * ListboxLostSelection --
 *
 *	This procedure is called back by Tk when the selection is grabbed away
 *	from a listbox widget.
 *
 * Results:
 *	None.
 *
 * Side effects:
 *	The existing selection is unhighlighted, and the window is marked as
 *	not containing a selection.
 *
 *----------------------------------------------------------------------
 */

static void
ListboxLostSelection(
    void *clientData)	/* Information about listbox widget. */
{
    Listbox *listPtr = (Listbox *)clientData;

    if ((listPtr->exportSelection) && (!Tcl_IsSafe(listPtr->interp))
	    && (listPtr->nElements > 0)) {
	ListboxSelect(listPtr, 0, listPtr->nElements-1, 0);
        GenerateListboxSelectEvent(listPtr);
    }
}

/*
 *----------------------------------------------------------------------
 *
 * GenerateListboxSelectEvent --
 *
 *	Send an event that the listbox selection was updated. This is
 *	equivalent to event generate $listboxWidget <<ListboxSelect>>
 *
 * Results:
 *	None
 *
 * Side effects:
 *	Any side effect possible, depending on bindings to this event.
 *
 *----------------------------------------------------------------------
 */

static void
GenerateListboxSelectEvent(
    Listbox *listPtr)		/* Information about widget. */
{
    Tk_SendVirtualEvent(listPtr->tkwin, "ListboxSelect", NULL);
}

/*
 *----------------------------------------------------------------------
 *
 * EventuallyRedrawRange --
 *
 *	Ensure that a given range of elements is eventually redrawn on the
 *	display (if those elements in fact appear on the display).
 *
 * Results:
 *	None.
 *
 * Side effects:
 *	Information gets redisplayed.
 *
 *----------------------------------------------------------------------
 */

static void
EventuallyRedrawRange(
    Listbox *listPtr,	/* Information about widget. */
    TCL_UNUSED(Tcl_Size),			/* Index of first element in list that needs
				 * to be redrawn. */
    TCL_UNUSED(Tcl_Size))			/* Index of last element in list that needs to
				 * be redrawn. May be less than first; these
				 * just bracket a range. */
{
    /*
     * We don't have to register a redraw callback if one is already pending,
     * or if the window doesn't exist, or if the window isn't mapped.
     */

    if ((listPtr->flags & REDRAW_PENDING)
	    || (listPtr->flags & LISTBOX_DELETED)
	    || !Tk_IsMapped(listPtr->tkwin)) {
	return;
    }
    listPtr->flags |= REDRAW_PENDING;
    Tcl_DoWhenIdle(DisplayListbox, listPtr);
}

/*
 *----------------------------------------------------------------------
 *
 * ListboxUpdateVScrollbar --
 *
 *	This procedure is invoked whenever information has changed in a
 *	listbox in a way that would invalidate a vertical scrollbar display.
 *	If there is an associated scrollbar, then this command updates it by
 *	invoking a Tcl command.
 *
 * Results:
 *	None.
 *
 * Side effects:
 *	A Tcl command is invoked, and an additional command may be invoked to
 *	process errors in the command.
 *
 *----------------------------------------------------------------------
 */

static void
ListboxUpdateVScrollbar(
    Listbox *listPtr)	/* Information about widget. */
{
    char firstStr[TCL_DOUBLE_SPACE], lastStr[TCL_DOUBLE_SPACE];
    double first, last;
    int result;
    Tcl_Interp *interp;
    Tcl_DString buf;

    if (listPtr->yScrollCmd == NULL) {
	return;
    }
    if (listPtr->nElements == 0) {
	first = 0.0;
	last = 1.0;
    } else {
	first = listPtr->topIndex / (double) listPtr->nElements;
	last = (listPtr->topIndex + listPtr->fullLines)
		/ (double) listPtr->nElements;
	if (last > 1.0) {
	    last = 1.0;
	}
    }
    Tcl_PrintDouble(NULL, first, firstStr);
    Tcl_PrintDouble(NULL, last, lastStr);

    /*
     * We must hold onto the interpreter from the listPtr because the data at
     * listPtr might be freed as a result of the Tcl_EvalEx.
     */

    interp = listPtr->interp;
    Tcl_Preserve(interp);
    Tcl_DStringInit(&buf);
    Tcl_DStringAppend(&buf, listPtr->yScrollCmd, TCL_INDEX_NONE);
    Tcl_DStringAppend(&buf, " ", TCL_INDEX_NONE);
    Tcl_DStringAppend(&buf, firstStr, TCL_INDEX_NONE);
    Tcl_DStringAppend(&buf, " ", TCL_INDEX_NONE);
    Tcl_DStringAppend(&buf, lastStr, TCL_INDEX_NONE);
    result = Tcl_EvalEx(interp, Tcl_DStringValue(&buf), TCL_INDEX_NONE, TCL_EVAL_GLOBAL);
    Tcl_DStringFree(&buf);
    if (result != TCL_OK) {
	Tcl_AddErrorInfo(interp,
		"\n    (vertical scrolling command executed by listbox)");
	Tcl_BackgroundException(interp, result);
    }
    Tcl_Release(interp);
}

/*
 *----------------------------------------------------------------------
 *
 * ListboxUpdateHScrollbar --
 *
 *	This procedure is invoked whenever information has changed in a
 *	listbox in a way that would invalidate a horizontal scrollbar display.
 *	If there is an associated horizontal scrollbar, then this command
 *	updates it by invoking a Tcl command.
 *
 * Results:
 *	None.
 *
 * Side effects:
 *	A Tcl command is invoked, and an additional command may be invoked to
 *	process errors in the command.
 *
 *----------------------------------------------------------------------
 */

static void
ListboxUpdateHScrollbar(
    Listbox *listPtr)	/* Information about widget. */
{
    char firstStr[TCL_DOUBLE_SPACE], lastStr[TCL_DOUBLE_SPACE];
    int result, windowWidth;
    double first, last;
    Tcl_Interp *interp;
    Tcl_DString buf;

    if (listPtr->xScrollCmd == NULL) {
	return;
    }

    windowWidth = Tk_Width(listPtr->tkwin)
	    - 2*(listPtr->inset + listPtr->selBorderWidth);
    if (listPtr->maxWidth == 0) {
	first = 0;
	last = 1.0;
    } else {
	first = listPtr->xOffset / (double) listPtr->maxWidth;
	last = (listPtr->xOffset + windowWidth) / (double) listPtr->maxWidth;
	if (last > 1.0) {
	    last = 1.0;
	}
    }
    Tcl_PrintDouble(NULL, first, firstStr);
    Tcl_PrintDouble(NULL, last, lastStr);

    /*
     * We must hold onto the interpreter because the data referred to at
     * listPtr might be freed as a result of the call to Tcl_EvalEx.
     */

    interp = listPtr->interp;
    Tcl_Preserve(interp);
    Tcl_DStringInit(&buf);
    Tcl_DStringAppend(&buf, listPtr->xScrollCmd, TCL_INDEX_NONE);
    Tcl_DStringAppend(&buf, " ", TCL_INDEX_NONE);
    Tcl_DStringAppend(&buf, firstStr, TCL_INDEX_NONE);
    Tcl_DStringAppend(&buf, " ", TCL_INDEX_NONE);
    Tcl_DStringAppend(&buf, lastStr, TCL_INDEX_NONE);
    result = Tcl_EvalEx(interp, Tcl_DStringValue(&buf), TCL_INDEX_NONE, TCL_EVAL_GLOBAL);
    Tcl_DStringFree(&buf);
    if (result != TCL_OK) {
	Tcl_AddErrorInfo(interp,
		"\n    (horizontal scrolling command executed by listbox)");
	Tcl_BackgroundException(interp, result);
    }
    Tcl_Release(interp);
}

/*
 *----------------------------------------------------------------------
 *
 * ListboxListVarProc --
 *
 *	Called whenever the trace on the listbox list var fires.
 *
 * Results:
 *	None.
 *
 * Side effects:
 *	None.
 *
 *----------------------------------------------------------------------
 */

static char *
ListboxListVarProc(
    void *clientData,	/* Information about button. */
    Tcl_Interp *interp,		/* Interpreter containing variable. */
    TCL_UNUSED(const char *),
    TCL_UNUSED(const char *),
    int flags)			/* Information about what happened. */
{
    Listbox *listPtr = (Listbox *)clientData;
    Tcl_Obj *oldListObj, *varListObj;
    Tcl_Size oldLength, i;
    Tcl_HashEntry *entry;

    /*
     * Bwah hahahaha! Puny mortal, you can't unset a -listvar'd variable!
     */

    if (flags & TCL_TRACE_UNSETS) {

        if (!Tcl_InterpDeleted(interp) && listPtr->listVarName) {
            void *probe = NULL;

            do {
                probe = Tcl_VarTraceInfo(interp,
                        listPtr->listVarName,
                        TCL_GLOBAL_ONLY|TCL_TRACE_WRITES|TCL_TRACE_UNSETS,
                        ListboxListVarProc, probe);
                if (probe == (void *)listPtr) {
                    break;
                }
            } while (probe);
            if (probe) {
                /*
                 * We were able to fetch the unset trace for our
                 * listVarName, which means it is not unset and not
                 * the cause of this unset trace. Instead some outdated
                 * former variable must be, and we should ignore it.
                 */
                return NULL;
            }
	    Tcl_SetVar2Ex(interp, listPtr->listVarName, NULL,
		    listPtr->listObj, TCL_GLOBAL_ONLY);
	    Tcl_TraceVar2(interp, listPtr->listVarName,
		    NULL, TCL_GLOBAL_ONLY|TCL_TRACE_WRITES|TCL_TRACE_UNSETS,
		    ListboxListVarProc, clientData);
	    return NULL;
	}
    } else {
	oldListObj = listPtr->listObj;
	varListObj = Tcl_GetVar2Ex(listPtr->interp, listPtr->listVarName,
		NULL, TCL_GLOBAL_ONLY);

	/*
	 * Make sure the new value is a good list; if it's not, disallow the
	 * change - the fact that it is a listvar means that it must always be
	 * a valid list - and return an error message.
	 */

	if (Tcl_ListObjLength(listPtr->interp, varListObj, &i) != TCL_OK) {
	    Tcl_SetVar2Ex(interp, listPtr->listVarName, NULL, oldListObj,
		    TCL_GLOBAL_ONLY);
	    return (char *) "invalid listvar value";
	}

	listPtr->listObj = varListObj;

	/*
	 * Incr the obj ref count so it doesn't vanish if the var is unset.
	 */

	Tcl_IncrRefCount(listPtr->listObj);

	/*
	 * Clean up the ref to our old list obj.
	 */

	Tcl_DecrRefCount(oldListObj);
    }

    /*
     * If the list length has decreased, then we should clean up selection and
     * attributes information for elements past the end of the new list.
     */

    oldLength = listPtr->nElements;
    Tcl_ListObjLength(listPtr->interp, listPtr->listObj, &listPtr->nElements);
    if (listPtr->nElements < oldLength) {
	for (i = listPtr->nElements; i < oldLength; i++) {
	    /*
	     * Clean up selection.
	     */

	    entry = Tcl_FindHashEntry(listPtr->selection, KEY(i));
	    if (entry != NULL) {
		listPtr->numSelected--;
		Tcl_DeleteHashEntry(entry);
	    }

	    /*
	     * Clean up attributes.
	     */

	    entry = Tcl_FindHashEntry(listPtr->itemAttrTable, KEY(i));
	    if (entry != NULL) {
		ckfree(Tcl_GetHashValue(entry));
		Tcl_DeleteHashEntry(entry);
	    }
	}
    }

    if (oldLength != listPtr->nElements) {
	listPtr->flags |= UPDATE_V_SCROLLBAR;
	if (listPtr->topIndex > ((int)listPtr->nElements - listPtr->fullLines)) {
	    listPtr->topIndex = listPtr->nElements - listPtr->fullLines;
	    if (listPtr->topIndex < 0) {
		listPtr->topIndex = 0;
	    }
	}
    }

    /*
     * The computed maxWidth may have changed as a result of this operation.
     * However, we don't want to recompute it every time this trace fires
     * (imagine the user doing 1000 lappends to the listvar). Therefore, set
     * the MAXWIDTH_IS_STALE flag, which will cause the width to be recomputed
     * next time the list is redrawn.
     */

    listPtr->flags |= MAXWIDTH_IS_STALE;

    EventuallyRedrawRange(listPtr, 0, listPtr->nElements-1);
    return NULL;
}

/*
 *----------------------------------------------------------------------
 *
 * MigrateHashEntries --
 *
 *	Given a hash table with entries keyed by a single integer value, move
 *	all entries in a given range by a fixed amount, so that if in the
 *	original table there was an entry with key n and the offset was i, in
 *	the new table that entry would have key n + i.
 *
 * Results:
 *	None.
 *
 * Side effects:
 *	Rekeys some hash table entries.
 *
 *----------------------------------------------------------------------
 */

static void
MigrateHashEntries(
    Tcl_HashTable *table,
    int first,
    int last,
    int offset)
{
    int i, isNew;
    Tcl_HashEntry *entry;
    void *clientData;

    if (offset == 0) {
	return;
    }

    /*
     * It's more efficient to do one if/else and nest the for loops inside,
     * although we could avoid some code duplication if we nested the if/else
     * inside the for loops.
     */

    if (offset > 0) {
	for (i = last; i >= first; i--) {
	    entry = Tcl_FindHashEntry(table, KEY(i));
	    if (entry != NULL) {
		clientData = Tcl_GetHashValue(entry);
		Tcl_DeleteHashEntry(entry);
		entry = Tcl_CreateHashEntry(table, KEY(i + offset), &isNew);
		Tcl_SetHashValue(entry, clientData);
	    }
	}
    } else {
	for (i = first; i <= last; i++) {
	    entry = Tcl_FindHashEntry(table, KEY(i));
	    if (entry != NULL) {
		clientData = Tcl_GetHashValue(entry);
		Tcl_DeleteHashEntry(entry);
		entry = Tcl_CreateHashEntry(table, KEY(i + offset), &isNew);
		Tcl_SetHashValue(entry, clientData);
	    }
	}
    }
    return;
}

/*
 *----------------------------------------------------------------------
 *
 * GetMaxOffset --
 *
 *	Passing in a listbox pointer, returns the maximum offset for the box,
 *	i.e. the maximum possible horizontal scrolling value (in pixels).
 *
 * Results:
 *	Listbox's maxOffset.
 *
 * Side effects:
 *	None.
 *
 *----------------------------------------------------------------------
*/
static int GetMaxOffset(
    Listbox *listPtr)
{
    int maxOffset;

    maxOffset = listPtr->maxWidth -
            (Tk_Width(listPtr->tkwin) - 2*listPtr->inset -
            2*listPtr->selBorderWidth) + listPtr->xScrollUnit - 1;
    if (maxOffset < 0) {

        /*
         * Listbox is larger in width than its largest width item.
         */

        maxOffset = 0;
    }
    maxOffset -= maxOffset % listPtr->xScrollUnit;

    return maxOffset;
}
/*
 * Local Variables:
 * mode: c
 * c-basic-offset: 4
 * fill-column: 78
 * End:
 */<|MERGE_RESOLUTION|>--- conflicted
+++ resolved
@@ -389,13 +389,8 @@
 			    Tcl_Obj *const objv[], int index);
 static int		ListboxDeleteSubCmd(Listbox *listPtr,
 			    int first, int last);
-<<<<<<< HEAD
 static void		DestroyListbox(void *memPtr);
 static void		DestroyListboxOptionTables(void *clientData,
-=======
-static Tcl_FreeProc	DestroyListbox;
-static void		DestroyListboxOptionTables(ClientData clientData,
->>>>>>> bf8ff3b1
 			    Tcl_Interp *interp);
 static void		DisplayListbox(void *clientData);
 static int		GetListboxIndex(Tcl_Interp *interp, Listbox *listPtr,
@@ -1451,7 +1446,7 @@
 
 static void
 DestroyListbox(
-    char *memPtr)		/* Info about listbox widget. */
+    void *memPtr)		/* Info about listbox widget. */
 {
     Listbox *listPtr = (Listbox *)memPtr;
     Tcl_HashEntry *entry;
