--- conflicted
+++ resolved
@@ -264,9 +264,8 @@
 	dispPtr->placeInit = 1;
     }
 
-<<<<<<< HEAD
-    if (Tcl_GetIndexFromObjStruct(interp, objv[1], optionStrings,
-	    sizeof(char *), "option", 0, &index) != TCL_OK) {
+    if (Tcl_GetIndexFromObj(interp, objv[1], optionStrings,
+	    "option", 0, &index) != TCL_OK) {
 	/*
 	 * Call it again without the deprecated ones to get a proper error
 	 * message. This works well since there can't be any ambiguity between
@@ -275,10 +274,6 @@
 
 	Tcl_GetIndexFromObjStruct(interp, objv[1], optionStringsNoDep,
 		sizeof(char *), "option", 0, &index);
-=======
-    if (Tcl_GetIndexFromObj(interp, objv[1], optionStrings,
-	    "option", 0, &index) != TCL_OK) {
->>>>>>> 95e98dea
 	return TCL_ERROR;
     }
 
