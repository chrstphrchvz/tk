/*
 * tkFileFilter.c --
 *
 *	Process the -filetypes option for the file dialogs on Windows and the
 *	Mac.
 *
 * Copyright (c) 1996 Sun Microsystems, Inc.
 *
 * See the file "license.terms" for information on usage and redistribution of
 * this file, and for a DISCLAIMER OF ALL WARRANTIES.
<<<<<<< HEAD
 *
 * RCS: @(#) $Id: tkFileFilter.c,v 1.13 2009/11/09 11:56:57 dkf Exp $
=======
>>>>>>> 39c6a8e5
 */

#include "tkInt.h"
#include "tkFileFilter.h"

static int		AddClause(Tcl_Interp *interp, FileFilter *filterPtr,
			    Tcl_Obj *patternsObj, Tcl_Obj *ostypesObj,
			    int isWindows);
static FileFilter *	GetFilter(FileFilterList *flistPtr, const char *name);

/*
 *----------------------------------------------------------------------
 *
 * TkInitFileFilters --
 *
 *	Initializes a FileFilterList data structure. A FileFilterList must be
 *	initialized EXACTLY ONCE before any calls to TkGetFileFilters() is
 *	made. The usual flow of control is:
 *		TkInitFileFilters(&flist);
 *		    TkGetFileFilters(&flist, ...);
 *		    TkGetFileFilters(&flist, ...);
 *		    ...
 *		TkFreeFileFilters(&flist);
 *
 * Results:
 *	None.
 *
 * Side effects:
 *	The fields in flistPtr are initialized.
 *
 *----------------------------------------------------------------------
 */

void
TkInitFileFilters(
    FileFilterList *flistPtr)	/* The structure to be initialized. */
{
    flistPtr->filters = NULL;
    flistPtr->filtersTail = NULL;
    flistPtr->numFilters = 0;
}

/*
 *----------------------------------------------------------------------
 *
 * TkGetFileFilters --
 *
 *	This function is called by the Mac and Windows implementation of
 *	tk_getOpenFile and tk_getSaveFile to translate the string value of the
 *	-filetypes option into an easy-to-parse C structure (flistPtr). The
 *	caller of this function will then use flistPtr to perform filetype
 *	matching in a platform specific way.
 *
 *	flistPtr must be initialized (See comments in TkInitFileFilters).
 *
 * Results:
 *	A standard TCL return value.
 *
 * Side effects:
 *	The fields in flistPtr are changed according to 'types'.
 *
 *----------------------------------------------------------------------
 */

int
TkGetFileFilters(
    Tcl_Interp *interp,		/* Interpreter to use for error reporting. */
    FileFilterList *flistPtr,	/* Stores the list of file filters. */
    Tcl_Obj *types,		/* Value of the -filetypes option. */
    int isWindows)		/* True if we are running on Windows. */
{
    int listObjc;
    Tcl_Obj ** listObjv = NULL;
    int i;

    if (types == NULL) {
	return TCL_OK;
    }

    if (Tcl_ListObjGetElements(interp, types, &listObjc,
	    &listObjv) != TCL_OK) {
	return TCL_ERROR;
    }
    if (listObjc == 0) {
	return TCL_OK;
    }

    /*
     * Free the filter information that have been allocated the previous time;
     * the -filefilters option may have been used more than once in the
     * command line.
     */

    TkFreeFileFilters(flistPtr);

    for (i = 0; i<listObjc; i++) {
	/*
	 * Each file type should have two or three elements: the first one is
	 * the name of the type and the second is the filter of the type. The
	 * third is the Mac OSType ID, but we don't care about them here.
	 */

	int count;
	FileFilter *filterPtr;
	Tcl_Obj **typeInfo;

	if (Tcl_ListObjGetElements(interp, listObjv[i], &count,
		&typeInfo) != TCL_OK) {
	    return TCL_ERROR;
	}

	if (count != 2 && count != 3) {
	    Tcl_AppendResult(interp, "bad file type \"",
		    Tcl_GetString(listObjv[i]), "\", ",
		    "should be \"typeName {extension ?extensions ...?} ",
		    "?{macType ?macTypes ...?}?\"", NULL);
	    return TCL_ERROR;
	}

	filterPtr = GetFilter(flistPtr, Tcl_GetString(typeInfo[0]));

	if (AddClause(interp, filterPtr, typeInfo[1],
		(count==2 ? NULL : typeInfo[2]), isWindows) != TCL_OK) {
	    return TCL_ERROR;
	}
    }

    return TCL_OK;
}

/*
 *----------------------------------------------------------------------
 *
 * TkFreeFileFilters --
 *
 *	Frees the malloc'ed file filter information.
 *
 * Results:
 *	None.
 *
 * Side effects:
 *	The fields allocated by TkGetFileFilters() are freed.
 *
 *----------------------------------------------------------------------
 */

void
TkFreeFileFilters(
    FileFilterList *flistPtr)	/* List of file filters to free */
{
    FileFilter *filterPtr;
    FileFilterClause *clausePtr;
    GlobPattern *globPtr;
    MacFileType *mfPtr;
    register void *toFree;	/* A pointer that we are about to free. */

    for (filterPtr = flistPtr->filters; filterPtr != NULL; ) {
	for (clausePtr = filterPtr->clauses; clausePtr != NULL; ) {
	    /*
	     * Squelch each of the glob patterns.
	     */

	    for (globPtr = clausePtr->patterns; globPtr != NULL; ) {
		ckfree(globPtr->pattern);
		toFree = globPtr;
		globPtr = globPtr->next;
		ckfree(toFree);
	    }

	    /*
	     * Squelch each of the Mac file type codes.
	     */

	    for (mfPtr = clausePtr->macTypes; mfPtr != NULL; ) {
		toFree = mfPtr;
		mfPtr = mfPtr->next;
		ckfree(toFree);
	    }
	    toFree = clausePtr;
	    clausePtr = clausePtr->next;
	    ckfree(toFree);
	}

	/*
	 * Squelch the name of the filter and the overall structure.
	 */

	ckfree(filterPtr->name);
	toFree = filterPtr;
	filterPtr = filterPtr->next;
	ckfree(toFree);
    }
    flistPtr->filters = NULL;
}

/*
 *----------------------------------------------------------------------
 *
 * AddClause --
 *
 *	Add one FileFilterClause to filterPtr.
 *
 * Results:
 *	A standard TCL result.
 *
 * Side effects:
 *	The list of filter clauses are updated in filterPtr.
 *
 *----------------------------------------------------------------------
 */

static int
AddClause(
    Tcl_Interp *interp,		/* Interpreter to use for error reporting. */
    FileFilter *filterPtr,	/* Stores the new filter clause */
    Tcl_Obj *patternsObj,	/* A Tcl list of glob patterns. */
    Tcl_Obj *ostypesObj,	/* A Tcl list of Mac OSType strings. */
    int isWindows)		/* True if we are running on Windows; False if
				 * we are running on the Mac; Glob patterns
				 * need to be processed differently on these
				 * two platforms */
{
    Tcl_Obj **globList = NULL, **ostypeList = NULL;
    int globCount, ostypeCount, i, code = TCL_OK;
    FileFilterClause *clausePtr;
    Tcl_Encoding macRoman = NULL;

    if (Tcl_ListObjGetElements(interp, patternsObj,
	    &globCount, &globList) != TCL_OK) {
	code = TCL_ERROR;
	goto done;
    }
    if (ostypesObj != NULL) {
	if (Tcl_ListObjGetElements(interp, ostypesObj,
		&ostypeCount, &ostypeList) != TCL_OK) {
	    code = TCL_ERROR;
	    goto done;
	}

	/*
	 * We probably need this encoding now...
	 */

	macRoman = Tcl_GetEncoding(NULL, "macRoman");

	/*
	 * Might be cleaner to use 'Tcl_GetOSTypeFromObj' but that is actually
	 * static to the MacOS X/Darwin version of Tcl, and would therefore
	 * require further code refactoring.
	 */

	for (i=0; i<ostypeCount; i++) {
	    int len;
	    const char *strType = Tcl_GetStringFromObj(ostypeList[i], &len);

	    /*
	     * If len is < 4, it is definitely an error. If equal or longer,
	     * we need to use the macRoman encoding to determine the correct
	     * length (assuming there may be non-ascii characters, e.g.,
	     * embedded nulls or accented characters in the string, the
	     * macRoman length will be different).
	     *
	     * If we couldn't load the encoding, then we can't actually check
	     * the correct length. But here we assume we're probably operating
	     * on unix/windows with a minimal set of encodings and so don't
	     * care about MacOS types. So we won't signal an error.
	     */

	    if (len >= 4 && macRoman != NULL) {
		Tcl_DString osTypeDS;

		/*
		 * Convert utf to macRoman, since MacOS types are defined to
		 * be 4 macRoman characters long
		 */

		Tcl_UtfToExternalDString(macRoman, strType, len, &osTypeDS);
		len = Tcl_DStringLength(&osTypeDS);
		Tcl_DStringFree(&osTypeDS);
	    }
	    if (len != 4) {
		Tcl_AppendResult(interp, "bad Macintosh file type \"",
			Tcl_GetString(ostypeList[i]), "\"", NULL);
		code = TCL_ERROR;
		goto done;
	    }
	}
    }

    /*
     * Add the clause into the list of clauses
     */

    clausePtr = ckalloc(sizeof(FileFilterClause));
    clausePtr->patterns = NULL;
    clausePtr->patternsTail = NULL;
    clausePtr->macTypes = NULL;
    clausePtr->macTypesTail = NULL;

    if (filterPtr->clauses == NULL) {
	filterPtr->clauses = filterPtr->clausesTail = clausePtr;
    } else {
	filterPtr->clausesTail->next = clausePtr;
	filterPtr->clausesTail = clausePtr;
    }
    clausePtr->next = NULL;

    if (globCount > 0 && globList != NULL) {
	for (i=0; i<globCount; i++) {
	    GlobPattern *globPtr = ckalloc(sizeof(GlobPattern));
	    int len;
	    const char *str = Tcl_GetStringFromObj(globList[i], &len);

	    len = (len + 1) * sizeof(char);
	    if (str[0] && str[0] != '*') {
		/*
		 * Prepend a "*" to patterns that do not have a leading "*"
		 */

		globPtr->pattern = ckalloc(len + 1);
		globPtr->pattern[0] = '*';
		strcpy(globPtr->pattern+1, str);
	    } else if (isWindows) {
		if (strcmp(str, "*") == 0) {
		    globPtr->pattern = ckalloc(4);
		    strcpy(globPtr->pattern, "*.*");
		} else if (strcmp(str, "") == 0) {
		    /*
		     * An empty string means "match all files with no
		     * extensions"
		     * TODO: "*." actually matches with all files on Win95
		     */

		    globPtr->pattern = ckalloc(3);
		    strcpy(globPtr->pattern, "*.");
		} else {
		    globPtr->pattern = ckalloc(len);
		    strcpy(globPtr->pattern, str);
		}
	    } else {
		globPtr->pattern = ckalloc(len);
		strcpy(globPtr->pattern, str);
	    }

	    /*
	     * Add the glob pattern into the list of patterns.
	     */

	    if (clausePtr->patterns == NULL) {
		clausePtr->patterns = clausePtr->patternsTail = globPtr;
	    } else {
		clausePtr->patternsTail->next = globPtr;
		clausePtr->patternsTail = globPtr;
	    }
	    globPtr->next = NULL;
	}
    }
    if (ostypeList != NULL && ostypeCount > 0) {
	if (macRoman == NULL) {
	    macRoman = Tcl_GetEncoding(NULL, "macRoman");
	}
	for (i=0; i<ostypeCount; i++) {
	    Tcl_DString osTypeDS;
	    int len;
	    MacFileType *mfPtr = ckalloc(sizeof(MacFileType));
	    const char *strType = Tcl_GetStringFromObj(ostypeList[i], &len);
	    char *string;

	    /*
	     * Convert utf to macRoman, since MacOS types are defined to be 4
	     * macRoman characters long
	     */

	    Tcl_UtfToExternalDString(macRoman, strType, len, &osTypeDS);
	    string = Tcl_DStringValue(&osTypeDS);
	    mfPtr->type = (OSType) string[0] << 24 | (OSType) string[1] << 16 |
		    (OSType) string[2] <<  8 | (OSType) string[3];
	    Tcl_DStringFree(&osTypeDS);

	    /*
	     * Add the Mac type pattern into the list of Mac types
	     */

	    if (clausePtr->macTypes == NULL) {
		clausePtr->macTypes = clausePtr->macTypesTail = mfPtr;
	    } else {
		clausePtr->macTypesTail->next = mfPtr;
		clausePtr->macTypesTail = mfPtr;
	    }
	    mfPtr->next = NULL;
	}
    }

  done:
    if (macRoman != NULL) {
	Tcl_FreeEncoding(macRoman);
    }
    return code;
}

/*
 *----------------------------------------------------------------------
 *
 * GetFilter --
 *
 *	Add one FileFilter to flistPtr.
 *
 * Results:
 *	A standard TCL result.
 *
 * Side effects:
 *	The list of filters are updated in flistPtr.
 *
 *----------------------------------------------------------------------
 */

static FileFilter *
GetFilter(
    FileFilterList *flistPtr,	/* The FileFilterList that contains the newly
				 * created filter */
    const char *name)		/* Name of the filter. It is usually displayed
				 * in the "File Types" listbox in the file
				 * dialogs. */
{
    FileFilter *filterPtr = flistPtr->filters;
    size_t len;

    for (; filterPtr; filterPtr=filterPtr->next) {
	if (strcmp(filterPtr->name, name) == 0) {
	    return filterPtr;
	}
    }

    filterPtr = ckalloc(sizeof(FileFilter));
    filterPtr->clauses = NULL;
    filterPtr->clausesTail = NULL;
    len = strlen(name) + 1;
    filterPtr->name = ckalloc(len);
    memcpy(filterPtr->name, name, len);

    if (flistPtr->filters == NULL) {
	flistPtr->filters = flistPtr->filtersTail = filterPtr;
    } else {
	flistPtr->filtersTail->next = filterPtr;
	flistPtr->filtersTail = filterPtr;
    }
    filterPtr->next = NULL;

    ++flistPtr->numFilters;
    return filterPtr;
}

/*
 * Local Variables:
 * mode: c
 * c-basic-offset: 4
 * fill-column: 78
 * End:
 */<|MERGE_RESOLUTION|>--- conflicted
+++ resolved
@@ -8,11 +8,6 @@
  *
  * See the file "license.terms" for information on usage and redistribution of
  * this file, and for a DISCLAIMER OF ALL WARRANTIES.
-<<<<<<< HEAD
- *
- * RCS: @(#) $Id: tkFileFilter.c,v 1.13 2009/11/09 11:56:57 dkf Exp $
-=======
->>>>>>> 39c6a8e5
  */
 
 #include "tkInt.h"
