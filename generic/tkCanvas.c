--- conflicted
+++ resolved
@@ -2290,9 +2290,6 @@
 
     Tk_SetBackgroundFromBorder(canvasPtr->tkwin, canvasPtr->bgBorder);
 
-<<<<<<< HEAD
-    canvasPtr->inset = canvasPtr->borderWidth + canvasPtr->highlightWidth;
-=======
     Tk_GetPixelsFromObj(NULL, canvasPtr->tkwin, canvasPtr->borderWidthObj, &borderWidth);
     Tk_GetPixelsFromObj(NULL, canvasPtr->tkwin, canvasPtr->heightObj, &height);
     Tk_GetPixelsFromObj(NULL, canvasPtr->tkwin, canvasPtr->highlightWidthObj, &highlightWidth);
@@ -2302,62 +2299,7 @@
     Tk_GetPixelsFromObj(NULL, canvasPtr->tkwin, canvasPtr->widthObj, &width);
     Tk_GetPixelsFromObj(NULL, canvasPtr->tkwin, canvasPtr->xScrollIncrementObj, &xScrollIncrement);
     Tk_GetPixelsFromObj(NULL, canvasPtr->tkwin, canvasPtr->yScrollIncrementObj, &yScrollIncrement);
-    if (borderWidth < 0) {
-	borderWidth = 0;
-	Tcl_DecrRefCount(canvasPtr->borderWidthObj);
-	canvasPtr->borderWidthObj = Tcl_NewIntObj(0);
-	Tcl_IncrRefCount(canvasPtr->borderWidthObj);
-    }
-    if (height < 0) {
-	height = 0;
-	Tcl_DecrRefCount(canvasPtr->heightObj);
-	canvasPtr->heightObj = Tcl_NewIntObj(0);
-	Tcl_IncrRefCount(canvasPtr->heightObj);
-    }
-    if (highlightWidth < 0) {
-	highlightWidth = 0;
-	Tcl_DecrRefCount(canvasPtr->highlightWidthObj);
-	canvasPtr->highlightWidthObj = Tcl_NewIntObj(0);
-	Tcl_IncrRefCount(canvasPtr->highlightWidthObj);
-    }
-    if (width < 0) {
-	width = 0;
-	Tcl_DecrRefCount(canvasPtr->widthObj);
-	canvasPtr->widthObj = Tcl_NewIntObj(0);
-	Tcl_IncrRefCount(canvasPtr->widthObj);
-    }
-    if (xScrollIncrement < 0) {
-	xScrollIncrement = 0;
-	Tcl_DecrRefCount(canvasPtr->xScrollIncrementObj);
-	canvasPtr->xScrollIncrementObj = Tcl_NewIntObj(0);
-	Tcl_IncrRefCount(canvasPtr->xScrollIncrementObj);
-    }
-    if (yScrollIncrement < 0) {
-	yScrollIncrement = 0;
-	Tcl_DecrRefCount(canvasPtr->yScrollIncrementObj);
-	canvasPtr->yScrollIncrementObj = Tcl_NewIntObj(0);
-	Tcl_IncrRefCount(canvasPtr->yScrollIncrementObj);
-    }
     canvasPtr->inset = borderWidth + highlightWidth;
-    if (canvasPtr->textInfo.insertBorderWidth < 0) {
-	canvasPtr->textInfo.insertBorderWidth = 0;
-	Tcl_DecrRefCount((Tcl_Obj *)canvasPtr->textInfo.reserved1);
-	canvasPtr->textInfo.reserved1 = Tcl_NewIntObj(0);
-	Tcl_IncrRefCount((Tcl_Obj *)canvasPtr->textInfo.reserved1);
-    }
-    if (canvasPtr->textInfo.insertWidth < 0) {
-	canvasPtr->textInfo.insertWidth = 0;
-	Tcl_DecrRefCount((Tcl_Obj *)canvasPtr->textInfo.reserved2);
-	canvasPtr->textInfo.reserved2 = Tcl_NewIntObj(0);
-	Tcl_IncrRefCount((Tcl_Obj *)canvasPtr->textInfo.reserved2);
-    }
-    if (canvasPtr->textInfo.selBorderWidth < 0) {
-	canvasPtr->textInfo.selBorderWidth = 0;
-	Tcl_DecrRefCount((Tcl_Obj *)canvasPtr->textInfo.reserved3);
-	canvasPtr->textInfo.reserved3 = Tcl_NewIntObj(0);
-	Tcl_IncrRefCount((Tcl_Obj *)canvasPtr->textInfo.reserved3);
-    }
->>>>>>> 4b4fb1fb
 
     gcValues.function = GXcopy;
     gcValues.graphics_exposures = False;
