--- conflicted
+++ resolved
@@ -1408,12 +1408,8 @@
 	    FIRST_CANVAS_ITEM_MATCHING(objv[3], &searchPtr, goto done);
 	    if (itemPtr == NULL) {
 		Tcl_AppendResult(interp, "tag \"", Tcl_GetString(objv[3]),
-<<<<<<< HEAD
 			"\" doesn't match any items", NULL);
-=======
-			"\" doesn't match any items", (char *) NULL);
 		result = TCL_ERROR;
->>>>>>> 32c9f8b3
 		goto done;
 	    }
 	    itemPtr = itemPtr->prevPtr;
