--- conflicted
+++ resolved
@@ -34,38 +34,20 @@
  */
 
 #if !defined(__WIN32__) && !defined(MAC_OSX_TCL) /* UNIX */
-#ifndef Tk_AttachHWND_TCL_DECLARED
-#define Tk_AttachHWND_TCL_DECLARED
 /* 0 */
-EXTERN Window		Tk_AttachHWND(Tk_Window tkwin, VOID *hwnd);
-#endif
-#ifndef Tk_GetHINSTANCE_TCL_DECLARED
-#define Tk_GetHINSTANCE_TCL_DECLARED
+EXTERN Window		Tk_AttachHWND(Tk_Window tkwin, void *hwnd);
 /* 1 */
-EXTERN VOID *		Tk_GetHINSTANCE(void);
-#endif
-#ifndef Tk_GetHWND_TCL_DECLARED
-#define Tk_GetHWND_TCL_DECLARED
+EXTERN void *		Tk_GetHINSTANCE(void);
 /* 2 */
-EXTERN VOID *		Tk_GetHWND(Window window);
-#endif
-#ifndef Tk_HWNDToWindow_TCL_DECLARED
-#define Tk_HWNDToWindow_TCL_DECLARED
+EXTERN void *		Tk_GetHWND(Window window);
 /* 3 */
-EXTERN Tk_Window	Tk_HWNDToWindow(VOID *hwnd);
-#endif
-#ifndef Tk_PointerEvent_TCL_DECLARED
-#define Tk_PointerEvent_TCL_DECLARED
+EXTERN Tk_Window	Tk_HWNDToWindow(void *hwnd);
 /* 4 */
-EXTERN void		Tk_PointerEvent(VOID *hwnd, int x, int y);
-#endif
-#ifndef Tk_TranslateWinEvent_TCL_DECLARED
-#define Tk_TranslateWinEvent_TCL_DECLARED
+EXTERN void		Tk_PointerEvent(void *hwnd, int x, int y);
 /* 5 */
-EXTERN int		Tk_TranslateWinEvent(VOID *hwnd,
+EXTERN int		Tk_TranslateWinEvent(void *hwnd,
 				unsigned int message, int wParam, int lParam,
 				int *result);
-#endif
 #endif /* UNIX */
 #ifdef __WIN32__ /* WIN */
 /* 0 */
@@ -84,61 +66,20 @@
 				LRESULT *result);
 #endif /* WIN */
 #ifdef MAC_OSX_TK /* AQUA */
-<<<<<<< HEAD
 /* 0 */
-EXTERN void		Tk_MacOSXSetEmbedHandler(
-				Tk_MacOSXEmbedRegisterWinProc *registerWinProcPtr,
-				Tk_MacOSXEmbedGetGrafPortProc *getPortProcPtr,
-				Tk_MacOSXEmbedMakeContainerExistProc *containerExistProcPtr,
-				Tk_MacOSXEmbedGetClipProc *getClipProc,
-				Tk_MacOSXEmbedGetOffsetInParentProc *getOffsetProc);
+EXTERN Window		Tk_AttachHWND(Tk_Window tkwin, void *hwnd);
 /* 1 */
-EXTERN void		Tk_MacOSXTurnOffMenus(void);
+EXTERN void *		Tk_GetHINSTANCE(void);
 /* 2 */
-EXTERN void		Tk_MacOSXTkOwnsCursor(int tkOwnsIt);
+EXTERN void *		Tk_GetHWND(Window window);
 /* 3 */
-EXTERN void		TkMacOSXInitMenus(Tcl_Interp *interp);
+EXTERN Tk_Window	Tk_HWNDToWindow(void *hwnd);
 /* 4 */
-EXTERN void		TkMacOSXInitAppleEvents(Tcl_Interp *interp);
+EXTERN void		Tk_PointerEvent(void *hwnd, int x, int y);
 /* 5 */
-EXTERN void		TkGenWMConfigureEvent(Tk_Window tkwin, int x, int y,
-				int width, int height, int flags);
-=======
-#ifndef Tk_AttachHWND_TCL_DECLARED
-#define Tk_AttachHWND_TCL_DECLARED
-/* 0 */
-EXTERN Window		Tk_AttachHWND(Tk_Window tkwin, VOID *hwnd);
-#endif
-#ifndef Tk_GetHINSTANCE_TCL_DECLARED
-#define Tk_GetHINSTANCE_TCL_DECLARED
-/* 1 */
-EXTERN VOID *		Tk_GetHINSTANCE(void);
-#endif
-#ifndef Tk_GetHWND_TCL_DECLARED
-#define Tk_GetHWND_TCL_DECLARED
-/* 2 */
-EXTERN VOID *		Tk_GetHWND(Window window);
-#endif
-#ifndef Tk_HWNDToWindow_TCL_DECLARED
-#define Tk_HWNDToWindow_TCL_DECLARED
-/* 3 */
-EXTERN Tk_Window	Tk_HWNDToWindow(VOID *hwnd);
-#endif
-#ifndef Tk_PointerEvent_TCL_DECLARED
-#define Tk_PointerEvent_TCL_DECLARED
-/* 4 */
-EXTERN void		Tk_PointerEvent(VOID *hwnd, int x, int y);
-#endif
-#ifndef Tk_TranslateWinEvent_TCL_DECLARED
-#define Tk_TranslateWinEvent_TCL_DECLARED
-/* 5 */
-EXTERN int		Tk_TranslateWinEvent(VOID *hwnd,
+EXTERN int		Tk_TranslateWinEvent(void *hwnd,
 				unsigned int message, int wParam, int lParam,
 				int *result);
-#endif
-#ifndef TkMacOSXInvalClipRgns_TCL_DECLARED
-#define TkMacOSXInvalClipRgns_TCL_DECLARED
->>>>>>> 49d2a419
 /* 6 */
 EXTERN void		TkMacOSXInvalClipRgns(Tk_Window tkwin);
 /* 7 */
@@ -156,12 +97,12 @@
     const struct TkPlatStubHooks *hooks;
 
 #if !defined(__WIN32__) && !defined(MAC_OSX_TCL) /* UNIX */
-    Window (*tk_AttachHWND) (Tk_Window tkwin, VOID *hwnd); /* 0 */
-    VOID * (*tk_GetHINSTANCE) (void); /* 1 */
-    VOID * (*tk_GetHWND) (Window window); /* 2 */
-    Tk_Window (*tk_HWNDToWindow) (VOID *hwnd); /* 3 */
-    void (*tk_PointerEvent) (VOID *hwnd, int x, int y); /* 4 */
-    int (*tk_TranslateWinEvent) (VOID *hwnd, unsigned int message, int wParam, int lParam, int *result); /* 5 */
+    Window (*tk_AttachHWND) (Tk_Window tkwin, void *hwnd); /* 0 */
+    void * (*tk_GetHINSTANCE) (void); /* 1 */
+    void * (*tk_GetHWND) (Window window); /* 2 */
+    Tk_Window (*tk_HWNDToWindow) (void *hwnd); /* 3 */
+    void (*tk_PointerEvent) (void *hwnd, int x, int y); /* 4 */
+    int (*tk_TranslateWinEvent) (void *hwnd, unsigned int message, int wParam, int lParam, int *result); /* 5 */
 #endif /* UNIX */
 #ifdef __WIN32__ /* WIN */
     Window (*tk_AttachHWND) (Tk_Window tkwin, HWND hwnd); /* 0 */
@@ -172,12 +113,12 @@
     int (*tk_TranslateWinEvent) (HWND hwnd, UINT message, WPARAM wParam, LPARAM lParam, LRESULT *result); /* 5 */
 #endif /* WIN */
 #ifdef MAC_OSX_TK /* AQUA */
-    Window (*tk_AttachHWND) (Tk_Window tkwin, VOID *hwnd); /* 0 */
-    VOID * (*tk_GetHINSTANCE) (void); /* 1 */
-    VOID * (*tk_GetHWND) (Window window); /* 2 */
-    Tk_Window (*tk_HWNDToWindow) (VOID *hwnd); /* 3 */
-    void (*tk_PointerEvent) (VOID *hwnd, int x, int y); /* 4 */
-    int (*tk_TranslateWinEvent) (VOID *hwnd, unsigned int message, int wParam, int lParam, int *result); /* 5 */
+    Window (*tk_AttachHWND) (Tk_Window tkwin, void *hwnd); /* 0 */
+    void * (*tk_GetHINSTANCE) (void); /* 1 */
+    void * (*tk_GetHWND) (Window window); /* 2 */
+    Tk_Window (*tk_HWNDToWindow) (void *hwnd); /* 3 */
+    void (*tk_PointerEvent) (void *hwnd, int x, int y); /* 4 */
+    int (*tk_TranslateWinEvent) (void *hwnd, unsigned int message, int wParam, int lParam, int *result); /* 5 */
     void (*tkMacOSXInvalClipRgns) (Tk_Window tkwin); /* 6 */
     void * (*tkMacOSXGetDrawablePort) (Drawable drawable); /* 7 */
     void * (*tkMacOSXGetRootControl) (Drawable drawable); /* 8 */
@@ -201,30 +142,18 @@
  */
 
 #if !defined(__WIN32__) && !defined(MAC_OSX_TCL) /* UNIX */
-#ifndef Tk_AttachHWND
 #define Tk_AttachHWND \
 	(tkPlatStubsPtr->tk_AttachHWND) /* 0 */
-#endif
-#ifndef Tk_GetHINSTANCE
 #define Tk_GetHINSTANCE \
 	(tkPlatStubsPtr->tk_GetHINSTANCE) /* 1 */
-#endif
-#ifndef Tk_GetHWND
 #define Tk_GetHWND \
 	(tkPlatStubsPtr->tk_GetHWND) /* 2 */
-#endif
-#ifndef Tk_HWNDToWindow
 #define Tk_HWNDToWindow \
 	(tkPlatStubsPtr->tk_HWNDToWindow) /* 3 */
-#endif
-#ifndef Tk_PointerEvent
 #define Tk_PointerEvent \
 	(tkPlatStubsPtr->tk_PointerEvent) /* 4 */
-#endif
-#ifndef Tk_TranslateWinEvent
 #define Tk_TranslateWinEvent \
 	(tkPlatStubsPtr->tk_TranslateWinEvent) /* 5 */
-#endif
 #endif /* UNIX */
 #ifdef __WIN32__ /* WIN */
 #define Tk_AttachHWND \
@@ -241,46 +170,18 @@
 	(tkPlatStubsPtr->tk_TranslateWinEvent) /* 5 */
 #endif /* WIN */
 #ifdef MAC_OSX_TK /* AQUA */
-<<<<<<< HEAD
-#define Tk_MacOSXSetEmbedHandler \
-	(tkPlatStubsPtr->tk_MacOSXSetEmbedHandler) /* 0 */
-#define Tk_MacOSXTurnOffMenus \
-	(tkPlatStubsPtr->tk_MacOSXTurnOffMenus) /* 1 */
-#define Tk_MacOSXTkOwnsCursor \
-	(tkPlatStubsPtr->tk_MacOSXTkOwnsCursor) /* 2 */
-#define TkMacOSXInitMenus \
-	(tkPlatStubsPtr->tkMacOSXInitMenus) /* 3 */
-#define TkMacOSXInitAppleEvents \
-	(tkPlatStubsPtr->tkMacOSXInitAppleEvents) /* 4 */
-#define TkGenWMConfigureEvent \
-	(tkPlatStubsPtr->tkGenWMConfigureEvent) /* 5 */
-=======
-#ifndef Tk_AttachHWND
 #define Tk_AttachHWND \
 	(tkPlatStubsPtr->tk_AttachHWND) /* 0 */
-#endif
-#ifndef Tk_GetHINSTANCE
 #define Tk_GetHINSTANCE \
 	(tkPlatStubsPtr->tk_GetHINSTANCE) /* 1 */
-#endif
-#ifndef Tk_GetHWND
 #define Tk_GetHWND \
 	(tkPlatStubsPtr->tk_GetHWND) /* 2 */
-#endif
-#ifndef Tk_HWNDToWindow
 #define Tk_HWNDToWindow \
 	(tkPlatStubsPtr->tk_HWNDToWindow) /* 3 */
-#endif
-#ifndef Tk_PointerEvent
 #define Tk_PointerEvent \
 	(tkPlatStubsPtr->tk_PointerEvent) /* 4 */
-#endif
-#ifndef Tk_TranslateWinEvent
 #define Tk_TranslateWinEvent \
 	(tkPlatStubsPtr->tk_TranslateWinEvent) /* 5 */
-#endif
-#ifndef TkMacOSXInvalClipRgns
->>>>>>> 49d2a419
 #define TkMacOSXInvalClipRgns \
 	(tkPlatStubsPtr->tkMacOSXInvalClipRgns) /* 6 */
 #define TkMacOSXGetDrawablePort \
