/*
 * Copyright © 2003, Joe English
 *
 * label, button, checkbutton, radiobutton, and menubutton widgets.
 */

#include "tkInt.h"
#include "ttkThemeInt.h"
#include "ttkWidget.h"

/* Bit fields for OptionSpec mask field:
 */
#define STATE_CHANGED	 	(0x100)		/* -state option changed */
#define DEFAULTSTATE_CHANGED	(0x200)		/* -default option changed */

/*------------------------------------------------------------------------
 * +++ Base resources for labels, buttons, checkbuttons, etc:
 */
typedef struct
{
    /*
     * Text element resources:
     */
    Tcl_Obj *textObj;
    Tcl_Obj *justifyObj;
    Tcl_Obj *textVariableObj;
    Tcl_Obj *underlineObj;
    Tcl_Obj *widthObj;

    Ttk_TraceHandle	*textVariableTrace;
    Ttk_ImageSpec	*imageSpec;

    /*
     * Image element resources:
     */
    Tcl_Obj *imageObj;

    /*
     * Compound label/image resources:
     */
    Tcl_Obj *compoundObj;
    Tcl_Obj *paddingObj;

    /*
     * Compatibility/legacy options:
     */
    Tcl_Obj *stateObj;

} BasePart;

typedef struct
{
    WidgetCore	core;
    BasePart	base;
} Base;

static const Tk_OptionSpec BaseOptionSpecs[] =
{
    {TK_OPTION_JUSTIFY, "-justify", "justify", "Justify",
	"left", offsetof(Base,base.justifyObj), TCL_INDEX_NONE,
	TK_OPTION_NULL_OK,0,GEOMETRY_CHANGED },
    {TK_OPTION_STRING, "-text", "text", "Text", "",
	offsetof(Base,base.textObj), TCL_INDEX_NONE,
	0,0,GEOMETRY_CHANGED },
    {TK_OPTION_STRING, "-textvariable", "textVariable", "Variable", "",
	offsetof(Base,base.textVariableObj), TCL_INDEX_NONE,
	TK_OPTION_NULL_OK,0,GEOMETRY_CHANGED },
    {TK_OPTION_INDEX, "-underline", "underline", "Underline",
	TTK_OPTION_UNDERLINE_DEF(Base, base.underlineObj), 0},
    {TK_OPTION_STRING, "-width", "width", "Width",
	NULL, offsetof(Base,base.widthObj), TCL_INDEX_NONE,
	TK_OPTION_NULL_OK,0,GEOMETRY_CHANGED },

    /*
     * Image options
     */
    {TK_OPTION_STRING, "-image", "image", "Image", NULL/*default*/,
	offsetof(Base,base.imageObj), TCL_INDEX_NONE,
	TK_OPTION_NULL_OK,0,GEOMETRY_CHANGED },

    /*
     * Compound base/image options
     */
    {TK_OPTION_STRING_TABLE, "-compound", "compound", "Compound",
	NULL, offsetof(Base,base.compoundObj), TCL_INDEX_NONE,
	TK_OPTION_NULL_OK, ttkCompoundStrings,
	GEOMETRY_CHANGED },
    {TK_OPTION_STRING, "-padding", "padding", "Pad",
	NULL, offsetof(Base,base.paddingObj), TCL_INDEX_NONE,
	TK_OPTION_NULL_OK,0,GEOMETRY_CHANGED},

    /*
     * Compatibility/legacy options
     */
    {TK_OPTION_STRING, "-state", "state", "State",
<<<<<<< HEAD
	"normal", offsetof(Base,base.stateObj), TCL_INDEX_NONE,
=======
	"normal", Tk_Offset(Base,base.stateObj), -1,
>>>>>>> 78f048f1
	0,0,STATE_CHANGED },

    WIDGET_INHERIT_OPTIONS(ttkCoreOptionSpecs)
};

/*
 * Variable trace procedure for -textvariable option:
 */
static void TextVariableChanged(void *clientData, const char *value)
{
    Base *basePtr = (Base *)clientData;
    Tcl_Obj *newText;

    if (WidgetDestroyed(&basePtr->core)) {
	return;
    }

    newText = value ? Tcl_NewStringObj(value, -1) : Tcl_NewStringObj("", 0);

    Tcl_IncrRefCount(newText);
    Tcl_DecrRefCount(basePtr->base.textObj);
    basePtr->base.textObj = newText;

    TtkResizeWidget(&basePtr->core);
}

static void
BaseInitialize(
    TCL_UNUSED(Tcl_Interp *),
    void *recordPtr)
{
    Base *basePtr = (Base *)recordPtr;

    basePtr->base.textVariableTrace = 0;
    basePtr->base.imageSpec = NULL;
}

static void
BaseCleanup(void *recordPtr)
{
    Base *basePtr = (Base *)recordPtr;
    if (basePtr->base.textVariableTrace)
	Ttk_UntraceVariable(basePtr->base.textVariableTrace);
    if (basePtr->base.imageSpec)
    	TtkFreeImageSpec(basePtr->base.imageSpec);
}

static void
BaseImageChanged(
    void *clientData,
    TCL_UNUSED(int),
    TCL_UNUSED(int),
    TCL_UNUSED(int),
    TCL_UNUSED(int),
    TCL_UNUSED(int),
    TCL_UNUSED(int))
{
    Base *basePtr = (Base *)clientData;

    TtkResizeWidget(&basePtr->core);
}

static int BaseConfigure(Tcl_Interp *interp, void *recordPtr, int mask)
{
    Base *basePtr = (Base *)recordPtr;
    Tcl_Obj *textVarName = basePtr->base.textVariableObj;
    Ttk_TraceHandle *vt = 0;
    Ttk_ImageSpec *imageSpec = NULL;

    if (textVarName != NULL && *Tcl_GetString(textVarName) != '\0') {
	vt = Ttk_TraceVariable(interp,textVarName,TextVariableChanged,basePtr);
	if (!vt) return TCL_ERROR;
    }

    if (basePtr->base.imageObj) {
	imageSpec = TtkGetImageSpecEx(
	    interp, basePtr->core.tkwin, basePtr->base.imageObj, BaseImageChanged, basePtr);
	if (!imageSpec) {
	    goto error;
	}
    }

    if (TtkCoreConfigure(interp, recordPtr, mask) != TCL_OK) {
error:
	if (imageSpec) TtkFreeImageSpec(imageSpec);
	if (vt) Ttk_UntraceVariable(vt);
	return TCL_ERROR;
    }

    if (basePtr->base.textVariableTrace) {
	Ttk_UntraceVariable(basePtr->base.textVariableTrace);
    }
    basePtr->base.textVariableTrace = vt;

    if (basePtr->base.imageSpec) {
	TtkFreeImageSpec(basePtr->base.imageSpec);
    }
    basePtr->base.imageSpec = imageSpec;

    if (mask & STATE_CHANGED) {
	TtkCheckStateOption(&basePtr->core, basePtr->base.stateObj);
    }

    return TCL_OK;
}

static int
BasePostConfigure(
    TCL_UNUSED(Tcl_Interp *),
    void *recordPtr,
    TCL_UNUSED(int))
{
    Base *basePtr = (Base *)recordPtr;
    int status = TCL_OK;

    if (basePtr->base.textVariableTrace) {
	status = Ttk_FireTrace(basePtr->base.textVariableTrace);
    }

    return status;
}

/*------------------------------------------------------------------------
 * +++ Label widget.
 * Just a base widget that adds a few appearance-related options
 */

typedef struct
{
    Tcl_Obj *backgroundObj;
    Tcl_Obj *foregroundObj;
    Tcl_Obj *fontObj;
    Tcl_Obj *borderWidthObj;
    Tcl_Obj *reliefObj;
    Tcl_Obj *anchorObj;
    Tcl_Obj *justifyObj;
    Tcl_Obj *wrapLengthObj;
} LabelPart;

typedef struct
{
    WidgetCore	core;
    BasePart	base;
    LabelPart	label;
} Label;

static const Tk_OptionSpec LabelOptionSpecs[] =
{
    {TK_OPTION_BORDER, "-background", "frameColor", "FrameColor",
	NULL, offsetof(Label,label.backgroundObj), TCL_INDEX_NONE,
	TK_OPTION_NULL_OK,0,0 },
    {TK_OPTION_COLOR, "-foreground", "textColor", "TextColor",
	NULL, offsetof(Label,label.foregroundObj), TCL_INDEX_NONE,
	TK_OPTION_NULL_OK,0,0 },
    {TK_OPTION_FONT, "-font", "font", "Font",
	NULL, offsetof(Label,label.fontObj), TCL_INDEX_NONE,
	TK_OPTION_NULL_OK,0,GEOMETRY_CHANGED },
    {TK_OPTION_PIXELS, "-borderwidth", "borderWidth", "BorderWidth",
	NULL, offsetof(Label,label.borderWidthObj), TCL_INDEX_NONE,
	TK_OPTION_NULL_OK,0,GEOMETRY_CHANGED },
    {TK_OPTION_RELIEF, "-relief", "relief", "Relief",
	NULL, offsetof(Label,label.reliefObj), TCL_INDEX_NONE,
	TK_OPTION_NULL_OK,0,GEOMETRY_CHANGED },
    {TK_OPTION_ANCHOR, "-anchor", "anchor", "Anchor",
	"w", offsetof(Label,label.anchorObj), TCL_INDEX_NONE,
	0, 0, GEOMETRY_CHANGED},
    {TK_OPTION_JUSTIFY, "-justify", "justify", "Justify",
	"left", offsetof(Label, label.justifyObj), TCL_INDEX_NONE,
	0,0,GEOMETRY_CHANGED },
    {TK_OPTION_PIXELS, "-wraplength", "wrapLength", "WrapLength",
	NULL, offsetof(Label, label.wrapLengthObj), TCL_INDEX_NONE,
	TK_OPTION_NULL_OK,0,GEOMETRY_CHANGED /*SB: SIZE_CHANGED*/ },

    WIDGET_TAKEFOCUS_FALSE,
    WIDGET_INHERIT_OPTIONS(BaseOptionSpecs)
};

static const Ttk_Ensemble LabelCommands[] = {
    { "cget",		TtkWidgetCgetCommand,0 },
    { "configure",	TtkWidgetConfigureCommand,0 },
    { "identify",	TtkWidgetIdentifyCommand,0 },
    { "instate",	TtkWidgetInstateCommand,0 },
    { "state",  	TtkWidgetStateCommand,0 },
    { "style",		TtkWidgetStyleCommand,0 },
    { 0,0,0 }
};

static const WidgetSpec LabelWidgetSpec =
{
    "TLabel",			/* className */
    sizeof(Label),		/* recordSize */
    LabelOptionSpecs,		/* optionSpecs */
    LabelCommands,		/* subcommands */
    BaseInitialize,		/* initializeProc */
    BaseCleanup,		/* cleanupProc */
    BaseConfigure,		/* configureProc */
    BasePostConfigure,		/* postConfigureProc */
    TtkWidgetGetLayout, 	/* getLayoutProc */
    TtkWidgetSize, 		/* sizeProc */
    TtkWidgetDoLayout,		/* layoutProc */
    TtkWidgetDisplay		/* displayProc */
};

TTK_BEGIN_LAYOUT(LabelLayout)
    TTK_GROUP("Label.border", TTK_FILL_BOTH|TTK_BORDER,
	TTK_GROUP("Label.padding", TTK_FILL_BOTH|TTK_BORDER,
	    TTK_NODE("Label.label", TTK_FILL_BOTH)))
TTK_END_LAYOUT

/*------------------------------------------------------------------------
 * +++ Button widget.
 * Adds a new subcommand "invoke", and options "-command" and "-default"
 */

typedef struct
{
    Tcl_Obj *commandObj;
    Tcl_Obj *defaultStateObj;
} ButtonPart;

typedef struct
{
    WidgetCore	core;
    BasePart	base;
    ButtonPart	button;
} Button;

/*
 * Option specifications:
 */
static const Tk_OptionSpec ButtonOptionSpecs[] =
{
    {TK_OPTION_STRING, "-command", "command", "Command",
	"", offsetof(Button, button.commandObj), TCL_INDEX_NONE, 0,0,0},
    {TK_OPTION_STRING_TABLE, "-default", "default", "Default",
	"normal", offsetof(Button, button.defaultStateObj), TCL_INDEX_NONE,
	0, ttkDefaultStrings, DEFAULTSTATE_CHANGED},

    WIDGET_TAKEFOCUS_TRUE,
    WIDGET_INHERIT_OPTIONS(BaseOptionSpecs)
};

static int ButtonConfigure(Tcl_Interp *interp, void *recordPtr, int mask)
{
    Button *buttonPtr = (Button *)recordPtr;

    if (BaseConfigure(interp, recordPtr, mask) != TCL_OK) {
	return TCL_ERROR;
    }

    /* Handle "-default" option:
     */
    if (mask & DEFAULTSTATE_CHANGED) {
	Ttk_ButtonDefaultState defaultState = TTK_BUTTON_DEFAULT_DISABLED;
	Ttk_GetButtonDefaultStateFromObj(
	    NULL, buttonPtr->button.defaultStateObj, &defaultState);
	if (defaultState == TTK_BUTTON_DEFAULT_ACTIVE) {
	    TtkWidgetChangeState(&buttonPtr->core, TTK_STATE_ALTERNATE, 0);
	} else {
	    TtkWidgetChangeState(&buttonPtr->core, 0, TTK_STATE_ALTERNATE);
	}
    }
    return TCL_OK;
}

/* $button invoke --
 * 	Evaluate the button's -command.
 */
static int
ButtonInvokeCommand(
    void *recordPtr, Tcl_Interp *interp, Tcl_Size objc, Tcl_Obj *const objv[])
{
    Button *buttonPtr = (Button *)recordPtr;
    if (objc > 2) {
	Tcl_WrongNumArgs(interp, 1, objv, "invoke");
	return TCL_ERROR;
    }
    if (buttonPtr->core.state & TTK_STATE_DISABLED) {
	return TCL_OK;
    }
    return Tcl_EvalObjEx(interp, buttonPtr->button.commandObj, TCL_EVAL_GLOBAL);
}

static const Ttk_Ensemble ButtonCommands[] = {
    { "cget",		TtkWidgetCgetCommand,0 },
    { "configure",	TtkWidgetConfigureCommand,0 },
    { "identify",	TtkWidgetIdentifyCommand,0 },
    { "instate",	TtkWidgetInstateCommand,0 },
    { "invoke",		ButtonInvokeCommand,0 },
    { "state",  	TtkWidgetStateCommand,0 },
    { "style",		TtkWidgetStyleCommand,0 },
    { 0,0,0 }
};

static const WidgetSpec ButtonWidgetSpec =
{
    "TButton",			/* className */
    sizeof(Button),		/* recordSize */
    ButtonOptionSpecs,		/* optionSpecs */
    ButtonCommands,		/* subcommands */
    BaseInitialize,		/* initializeProc */
    BaseCleanup,		/* cleanupProc */
    ButtonConfigure,		/* configureProc */
    BasePostConfigure,		/* postConfigureProc */
    TtkWidgetGetLayout,		/* getLayoutProc */
    TtkWidgetSize, 		/* sizeProc */
    TtkWidgetDoLayout,		/* layoutProc */
    TtkWidgetDisplay		/* displayProc */
};

TTK_BEGIN_LAYOUT(ButtonLayout)
    TTK_GROUP("Button.border", TTK_FILL_BOTH|TTK_BORDER,
	TTK_GROUP("Button.focus", TTK_FILL_BOTH,
	    TTK_GROUP("Button.padding", TTK_FILL_BOTH,
	        TTK_NODE("Button.label", TTK_FILL_BOTH))))
TTK_END_LAYOUT

/*------------------------------------------------------------------------
 * +++ Checkbutton widget.
 */
typedef struct
{
    Tcl_Obj *variableObj;
    Tcl_Obj *onValueObj;
    Tcl_Obj *offValueObj;
    Tcl_Obj *commandObj;

    Ttk_TraceHandle *variableTrace;

} CheckbuttonPart;

typedef struct
{
    WidgetCore core;
    BasePart base;
    CheckbuttonPart checkbutton;
} Checkbutton;

/*
 * Option specifications:
 */
static const Tk_OptionSpec CheckbuttonOptionSpecs[] =
{
    {TK_OPTION_STRING, "-variable", "variable", "Variable",
	NULL, offsetof(Checkbutton, checkbutton.variableObj), TCL_INDEX_NONE,
	TK_OPTION_NULL_OK,0,0},
    {TK_OPTION_STRING, "-onvalue", "onValue", "OnValue",
	"1", offsetof(Checkbutton, checkbutton.onValueObj), TCL_INDEX_NONE,
	0,0,0},
    {TK_OPTION_STRING, "-offvalue", "offValue", "OffValue",
	"0", offsetof(Checkbutton, checkbutton.offValueObj), TCL_INDEX_NONE,
	0,0,0},
    {TK_OPTION_STRING, "-command", "command", "Command",
	"", offsetof(Checkbutton, checkbutton.commandObj), TCL_INDEX_NONE,
	0,0,0},

    WIDGET_TAKEFOCUS_TRUE,
    WIDGET_INHERIT_OPTIONS(BaseOptionSpecs)
};

/*
 * Variable trace procedure for checkbutton -variable option
 */
static void CheckbuttonVariableChanged(void *clientData, const char *value)
{
    Checkbutton *checkPtr = (Checkbutton *)clientData;

    if (WidgetDestroyed(&checkPtr->core)) {
	return;
    }

    if (!value) {
	TtkWidgetChangeState(&checkPtr->core, TTK_STATE_ALTERNATE, 0);
	return;
    }
    /* else */
    TtkWidgetChangeState(&checkPtr->core, 0, TTK_STATE_ALTERNATE);
    if (!strcmp(value, Tcl_GetString(checkPtr->checkbutton.onValueObj))) {
	TtkWidgetChangeState(&checkPtr->core, TTK_STATE_SELECTED, 0);
    } else {
	TtkWidgetChangeState(&checkPtr->core, 0, TTK_STATE_SELECTED);
    }
}

static void
CheckbuttonInitialize(Tcl_Interp *interp, void *recordPtr)
{
    Checkbutton *checkPtr = (Checkbutton *)recordPtr;
    Tcl_Obj *variableObj;

    /* default -variable is the widget name:
     */
    variableObj = Tcl_NewStringObj(Tk_PathName(checkPtr->core.tkwin), -1);
    Tcl_IncrRefCount(variableObj);
    checkPtr->checkbutton.variableObj = variableObj;
    BaseInitialize(interp, recordPtr);
}

static void
CheckbuttonCleanup(void *recordPtr)
{
    Checkbutton *checkPtr = (Checkbutton *)recordPtr;
    Ttk_UntraceVariable(checkPtr->checkbutton.variableTrace);
    checkPtr->checkbutton.variableTrace = 0;
    BaseCleanup(recordPtr);
}

static int
CheckbuttonConfigure(Tcl_Interp *interp, void *recordPtr, int mask)
{
    Checkbutton *checkPtr = (Checkbutton *)recordPtr;
    Tcl_Obj *varName = checkPtr->checkbutton.variableObj;
    Ttk_TraceHandle *vt = NULL;

    if (varName != NULL && *Tcl_GetString(varName) != '\0') {
        vt = Ttk_TraceVariable(interp, varName,
	    CheckbuttonVariableChanged, checkPtr);
        if (!vt) {
	    return TCL_ERROR;
        }
    }

    if (BaseConfigure(interp, recordPtr, mask) != TCL_OK){
	Ttk_UntraceVariable(vt);
	return TCL_ERROR;
    }

    if (checkPtr->checkbutton.variableTrace) {
        Ttk_UntraceVariable(checkPtr->checkbutton.variableTrace);
    }
    checkPtr->checkbutton.variableTrace = vt;

    return TCL_OK;
}

static int
CheckbuttonPostConfigure(Tcl_Interp *interp, void *recordPtr, int mask)
{
    Checkbutton *checkPtr = (Checkbutton *)recordPtr;
    int status = TCL_OK;

    if (checkPtr->checkbutton.variableTrace)
	status = Ttk_FireTrace(checkPtr->checkbutton.variableTrace);
    if (status == TCL_OK && !WidgetDestroyed(&checkPtr->core))
	status = BasePostConfigure(interp, recordPtr, mask);
    return status;
}

/*
 * Checkbutton 'invoke' subcommand:
 * 	Toggles the checkbutton state.
 */
static int
CheckbuttonInvokeCommand(
    void *recordPtr, Tcl_Interp *interp, Tcl_Size objc, Tcl_Obj *const objv[])
{
    Checkbutton *checkPtr = (Checkbutton *)recordPtr;
    WidgetCore *corePtr = &checkPtr->core;
    Tcl_Obj *newValue;

    if (objc > 2) {
	Tcl_WrongNumArgs(interp, 1, objv, "invoke");
	return TCL_ERROR;
    }
    if (corePtr->state & TTK_STATE_DISABLED)
	return TCL_OK;

    /*
     * Toggle the selected state.
     */
    if (corePtr->state & TTK_STATE_SELECTED)
	newValue = checkPtr->checkbutton.offValueObj;
    else
	newValue = checkPtr->checkbutton.onValueObj;

    if (checkPtr->checkbutton.variableObj == NULL ||
        *Tcl_GetString(checkPtr->checkbutton.variableObj) == '\0')
        CheckbuttonVariableChanged(checkPtr, Tcl_GetString(newValue));
    else if (Tcl_ObjSetVar2(interp,
	        checkPtr->checkbutton.variableObj, NULL, newValue,
	        TCL_GLOBAL_ONLY|TCL_LEAVE_ERR_MSG)
	    == NULL)
	return TCL_ERROR;

    if (WidgetDestroyed(corePtr))
	return TCL_ERROR;

    return Tcl_EvalObjEx(interp,
	checkPtr->checkbutton.commandObj, TCL_EVAL_GLOBAL);
}

static const Ttk_Ensemble CheckbuttonCommands[] = {
    { "cget",		TtkWidgetCgetCommand,0 },
    { "configure",	TtkWidgetConfigureCommand,0 },
    { "identify",	TtkWidgetIdentifyCommand,0 },
    { "instate",	TtkWidgetInstateCommand,0 },
    { "invoke",		CheckbuttonInvokeCommand,0 },
    { "state",  	TtkWidgetStateCommand,0 },
    { "style",		TtkWidgetStyleCommand,0 },
    /* MISSING: select, deselect, toggle */
    { 0,0,0 }
};

static const WidgetSpec CheckbuttonWidgetSpec =
{
    "TCheckbutton",		/* className */
    sizeof(Checkbutton),	/* recordSize */
    CheckbuttonOptionSpecs,	/* optionSpecs */
    CheckbuttonCommands,	/* subcommands */
    CheckbuttonInitialize,	/* initializeProc */
    CheckbuttonCleanup,		/* cleanupProc */
    CheckbuttonConfigure,	/* configureProc */
    CheckbuttonPostConfigure,	/* postConfigureProc */
    TtkWidgetGetLayout, 	/* getLayoutProc */
    TtkWidgetSize, 		/* sizeProc */
    TtkWidgetDoLayout,		/* layoutProc */
    TtkWidgetDisplay		/* displayProc */
};

TTK_BEGIN_LAYOUT(CheckbuttonLayout)
     TTK_GROUP("Checkbutton.padding", TTK_FILL_BOTH,
	 TTK_NODE("Checkbutton.indicator", TTK_PACK_LEFT)
	 TTK_GROUP("Checkbutton.focus", TTK_PACK_LEFT | TTK_STICK_W,
	     TTK_NODE("Checkbutton.label", TTK_FILL_BOTH)))
TTK_END_LAYOUT

/*------------------------------------------------------------------------
 * +++ Radiobutton widget.
 */

typedef struct
{
    Tcl_Obj *variableObj;
    Tcl_Obj *valueObj;
    Tcl_Obj *commandObj;

    Ttk_TraceHandle	*variableTrace;

} RadiobuttonPart;

typedef struct
{
    WidgetCore core;
    BasePart base;
    RadiobuttonPart radiobutton;
} Radiobutton;

/*
 * Option specifications:
 */
static const Tk_OptionSpec RadiobuttonOptionSpecs[] =
{
    {TK_OPTION_STRING, "-variable", "variable", "Variable",
	"::selectedButton", offsetof(Radiobutton, radiobutton.variableObj),TCL_INDEX_NONE,
	0,0,0},
    {TK_OPTION_STRING, "-value", "Value", "Value",
	"1", offsetof(Radiobutton, radiobutton.valueObj), TCL_INDEX_NONE,
	0,0,0},
    {TK_OPTION_STRING, "-command", "command", "Command",
	"", offsetof(Radiobutton, radiobutton.commandObj), TCL_INDEX_NONE,
	0,0,0},

    WIDGET_TAKEFOCUS_TRUE,
    WIDGET_INHERIT_OPTIONS(BaseOptionSpecs)
};

/*
 * Variable trace procedure for radiobuttons.
 */
static void
RadiobuttonVariableChanged(void *clientData, const char *value)
{
    Radiobutton *radioPtr = (Radiobutton *)clientData;

    if (WidgetDestroyed(&radioPtr->core)) {
	return;
    }

    if (!value) {
	TtkWidgetChangeState(&radioPtr->core, TTK_STATE_ALTERNATE, 0);
	return;
    }
    /* else */
    TtkWidgetChangeState(&radioPtr->core, 0, TTK_STATE_ALTERNATE);
    if (!strcmp(value, Tcl_GetString(radioPtr->radiobutton.valueObj))) {
	TtkWidgetChangeState(&radioPtr->core, TTK_STATE_SELECTED, 0);
    } else {
	TtkWidgetChangeState(&radioPtr->core, 0, TTK_STATE_SELECTED);
    }
}

static void
RadiobuttonCleanup(void *recordPtr)
{
    Radiobutton *radioPtr = (Radiobutton *)recordPtr;
    Ttk_UntraceVariable(radioPtr->radiobutton.variableTrace);
    radioPtr->radiobutton.variableTrace = 0;
    BaseCleanup(recordPtr);
}

static int
RadiobuttonConfigure(Tcl_Interp *interp, void *recordPtr, int mask)
{
    Radiobutton *radioPtr = (Radiobutton *)recordPtr;
    Ttk_TraceHandle *vt = Ttk_TraceVariable(
	interp, radioPtr->radiobutton.variableObj,
	RadiobuttonVariableChanged, radioPtr);

    if (!vt) {
	return TCL_ERROR;
    }

    if (BaseConfigure(interp, recordPtr, mask) != TCL_OK) {
	Ttk_UntraceVariable(vt);
	return TCL_ERROR;
    }

    Ttk_UntraceVariable(radioPtr->radiobutton.variableTrace);
    radioPtr->radiobutton.variableTrace = vt;

    return TCL_OK;
}

static int
RadiobuttonPostConfigure(Tcl_Interp *interp, void *recordPtr, int mask)
{
    Radiobutton *radioPtr = (Radiobutton *)recordPtr;
    int status = TCL_OK;

    if (radioPtr->radiobutton.variableTrace)
	status = Ttk_FireTrace(radioPtr->radiobutton.variableTrace);
    if (status == TCL_OK && !WidgetDestroyed(&radioPtr->core))
	status = BasePostConfigure(interp, recordPtr, mask);
    return status;
}

/*
 * Radiobutton 'invoke' subcommand:
 * 	Sets the radiobutton -variable to the -value, evaluates the -command.
 */
static int
RadiobuttonInvokeCommand(
    void *recordPtr, Tcl_Interp *interp, Tcl_Size objc, Tcl_Obj *const objv[])
{
    Radiobutton *radioPtr = (Radiobutton *)recordPtr;
    WidgetCore *corePtr = &radioPtr->core;

    if (objc > 2) {
	Tcl_WrongNumArgs(interp, 1, objv, "invoke");
	return TCL_ERROR;
    }
    if (corePtr->state & TTK_STATE_DISABLED)
	return TCL_OK;

    if (Tcl_ObjSetVar2(interp,
	    radioPtr->radiobutton.variableObj, NULL,
	    radioPtr->radiobutton.valueObj,
	    TCL_GLOBAL_ONLY|TCL_LEAVE_ERR_MSG)
	== NULL)
	return TCL_ERROR;

    if (WidgetDestroyed(corePtr))
	return TCL_ERROR;

    return Tcl_EvalObjEx(interp,
	radioPtr->radiobutton.commandObj, TCL_EVAL_GLOBAL);
}

static const Ttk_Ensemble RadiobuttonCommands[] = {
    { "cget",		TtkWidgetCgetCommand,0 },
    { "configure",	TtkWidgetConfigureCommand,0 },
    { "identify",	TtkWidgetIdentifyCommand,0 },
    { "instate",	TtkWidgetInstateCommand,0 },
    { "invoke",		RadiobuttonInvokeCommand,0 },
    { "state",  	TtkWidgetStateCommand,0 },
    { "style",		TtkWidgetStyleCommand,0 },
    /* MISSING: select, deselect */
    { 0,0,0 }
};

static const WidgetSpec RadiobuttonWidgetSpec =
{
    "TRadiobutton",		/* className */
    sizeof(Radiobutton),	/* recordSize */
    RadiobuttonOptionSpecs,	/* optionSpecs */
    RadiobuttonCommands,	/* subcommands */
    BaseInitialize,		/* initializeProc */
    RadiobuttonCleanup,		/* cleanupProc */
    RadiobuttonConfigure,	/* configureProc */
    RadiobuttonPostConfigure,	/* postConfigureProc */
    TtkWidgetGetLayout, 	/* getLayoutProc */
    TtkWidgetSize, 		/* sizeProc */
    TtkWidgetDoLayout,		/* layoutProc */
    TtkWidgetDisplay		/* displayProc */
};

TTK_BEGIN_LAYOUT(RadiobuttonLayout)
     TTK_GROUP("Radiobutton.padding", TTK_FILL_BOTH,
	 TTK_NODE("Radiobutton.indicator", TTK_PACK_LEFT)
	 TTK_GROUP("Radiobutton.focus", TTK_PACK_LEFT,
	     TTK_NODE("Radiobutton.label", TTK_FILL_BOTH)))
TTK_END_LAYOUT

/*------------------------------------------------------------------------
 * +++ Menubutton widget.
 */

typedef struct
{
    Tcl_Obj *menuObj;
    Tcl_Obj *directionObj;
} MenubuttonPart;

typedef struct
{
    WidgetCore core;
    BasePart base;
    MenubuttonPart menubutton;
} Menubutton;

/*
 * Option specifications:
 */
static const char *const directionStrings[] = {
    "above", "below", "flush", "left", "right", NULL
};
static const Tk_OptionSpec MenubuttonOptionSpecs[] =
{
    {TK_OPTION_STRING, "-menu", "menu", "Menu",
	"", offsetof(Menubutton, menubutton.menuObj), TCL_INDEX_NONE, 0,0,0},
    {TK_OPTION_STRING_TABLE, "-direction", "direction", "Direction",
	"below", offsetof(Menubutton, menubutton.directionObj), TCL_INDEX_NONE,
	0, directionStrings, GEOMETRY_CHANGED},

    WIDGET_TAKEFOCUS_TRUE,
    WIDGET_INHERIT_OPTIONS(BaseOptionSpecs)
};

static const Ttk_Ensemble MenubuttonCommands[] = {
    { "configure",	TtkWidgetConfigureCommand,0 },
    { "cget",		TtkWidgetCgetCommand,0 },
    { "instate",	TtkWidgetInstateCommand,0 },
    { "state",  	TtkWidgetStateCommand,0 },
    { "identify",	TtkWidgetIdentifyCommand,0 },
    { "style",		TtkWidgetStyleCommand,0 },
    { 0,0,0 }
};

static const WidgetSpec MenubuttonWidgetSpec =
{
    "TMenubutton",		/* className */
    sizeof(Menubutton), 	/* recordSize */
    MenubuttonOptionSpecs, 	/* optionSpecs */
    MenubuttonCommands,  	/* subcommands */
    BaseInitialize,     	/* initializeProc */
    BaseCleanup,		/* cleanupProc */
    BaseConfigure,		/* configureProc */
    BasePostConfigure,  	/* postConfigureProc */
    TtkWidgetGetLayout, 	/* getLayoutProc */
    TtkWidgetSize, 		/* sizeProc */
    TtkWidgetDoLayout,		/* layoutProc */
    TtkWidgetDisplay		/* displayProc */
};

TTK_BEGIN_LAYOUT(MenubuttonLayout)
    TTK_GROUP("Menubutton.border", TTK_FILL_BOTH,
	TTK_GROUP("Menubutton.focus", TTK_FILL_BOTH,
	    TTK_NODE("Menubutton.indicator", TTK_PACK_RIGHT)
	    TTK_GROUP("Menubutton.padding", TTK_FILL_X,
	        TTK_NODE("Menubutton.label", TTK_PACK_LEFT))))
TTK_END_LAYOUT

/*------------------------------------------------------------------------
 * +++ Initialization.
 */

MODULE_SCOPE void TtkButton_Init(Tcl_Interp *);

MODULE_SCOPE
void TtkButton_Init(Tcl_Interp *interp)
{
    Ttk_Theme theme = Ttk_GetDefaultTheme(interp);

    Ttk_RegisterLayout(theme, "TLabel", LabelLayout);
    Ttk_RegisterLayout(theme, "TButton", ButtonLayout);
    Ttk_RegisterLayout(theme, "TCheckbutton", CheckbuttonLayout);
    Ttk_RegisterLayout(theme, "TRadiobutton", RadiobuttonLayout);
    Ttk_RegisterLayout(theme, "TMenubutton", MenubuttonLayout);

    RegisterWidget(interp, "ttk::label", &LabelWidgetSpec);
    RegisterWidget(interp, "ttk::button", &ButtonWidgetSpec);
    RegisterWidget(interp, "ttk::checkbutton", &CheckbuttonWidgetSpec);
    RegisterWidget(interp, "ttk::radiobutton", &RadiobuttonWidgetSpec);
    RegisterWidget(interp, "ttk::menubutton", &MenubuttonWidgetSpec);
}<|MERGE_RESOLUTION|>--- conflicted
+++ resolved
@@ -93,11 +93,7 @@
      * Compatibility/legacy options
      */
     {TK_OPTION_STRING, "-state", "state", "State",
-<<<<<<< HEAD
 	"normal", offsetof(Base,base.stateObj), TCL_INDEX_NONE,
-=======
-	"normal", Tk_Offset(Base,base.stateObj), -1,
->>>>>>> 78f048f1
 	0,0,STATE_CHANGED },
 
     WIDGET_INHERIT_OPTIONS(ttkCoreOptionSpecs)
@@ -874,10 +870,8 @@
  * +++ Initialization.
  */
 
-MODULE_SCOPE void TtkButton_Init(Tcl_Interp *);
-
-MODULE_SCOPE
-void TtkButton_Init(Tcl_Interp *interp)
+MODULE_SCOPE void
+TtkButton_Init(Tcl_Interp *interp)
 {
     Ttk_Theme theme = Ttk_GetDefaultTheme(interp);
 
