/*
 * Copyright (c) 2003, Joe English
 *
 * label, button, checkbutton, radiobutton, and menubutton widgets.
 */

#include "tkInt.h"
#include "ttkTheme.h"
#include "ttkWidget.h"

/* Bit fields for OptionSpec mask field:
 */
#define STATE_CHANGED	 	(0x100)		/* -state option changed */
#define DEFAULTSTATE_CHANGED	(0x200)		/* -default option changed */

/*------------------------------------------------------------------------
 * +++ Base resources for labels, buttons, checkbuttons, etc:
 */
typedef struct
{
    /*
     * Text element resources:
     */
    Tcl_Obj *textObj;
    Tcl_Obj *justifyObj;
    Tcl_Obj *textVariableObj;
    Tcl_Obj *underlineObj;
    Tcl_Obj *widthObj;

    Ttk_TraceHandle	*textVariableTrace;
    Ttk_ImageSpec	*imageSpec;

    /*
     * Image element resources:
     */
    Tcl_Obj *imageObj;

    /*
     * Compound label/image resources:
     */
    Tcl_Obj *compoundObj;
    Tcl_Obj *paddingObj;

    /*
     * Compatibility/legacy options:
     */
    Tcl_Obj *stateObj;

} BasePart;

typedef struct
{
    WidgetCore	core;
    BasePart	base;
} Base;

static Tk_OptionSpec BaseOptionSpecs[] =
{
    {TK_OPTION_JUSTIFY, "-justify", "justify", "Justify",
        "left", offsetof(Base,base.justifyObj), -1,
        TK_OPTION_NULL_OK,0,GEOMETRY_CHANGED },
    {TK_OPTION_STRING, "-text", "text", "Text", "",
	offsetof(Base,base.textObj), -1,
	0,0,GEOMETRY_CHANGED },
    {TK_OPTION_STRING, "-textvariable", "textVariable", "Variable", "",
	offsetof(Base,base.textVariableObj), -1,
	TK_OPTION_NULL_OK,0,GEOMETRY_CHANGED },
    {TK_OPTION_INT, "-underline", "underline", "Underline",
	"-1", offsetof(Base,base.underlineObj), -1,
	0,0,0 },
    /* SB: OPTION_INT, see <<NOTE-NULLOPTIONS>> */
    {TK_OPTION_STRING, "-width", "width", "Width",
	NULL, offsetof(Base,base.widthObj), -1,
	TK_OPTION_NULL_OK,0,GEOMETRY_CHANGED },

    /*
     * Image options
     */
    {TK_OPTION_STRING, "-image", "image", "Image", NULL/*default*/,
	offsetof(Base,base.imageObj), -1,
	TK_OPTION_NULL_OK,0,GEOMETRY_CHANGED },

    /*
     * Compound base/image options
     */
    {TK_OPTION_STRING_TABLE, "-compound", "compound", "Compound",
<<<<<<< HEAD
	 "none", offsetof(Base,base.compoundObj), -1,
	 0,(ClientData)ttkCompoundStrings,GEOMETRY_CHANGED },
=======
	 "none", Tk_Offset(Base,base.compoundObj), -1,
	 TK_OPTION_DONT_SET_DEFAULT,(ClientData)ttkCompoundStrings,
         GEOMETRY_CHANGED },
>>>>>>> 78e5c73c
    {TK_OPTION_STRING, "-padding", "padding", "Pad",
	NULL, offsetof(Base,base.paddingObj), -1,
	TK_OPTION_NULL_OK,0,GEOMETRY_CHANGED},

    /*
     * Compatibility/legacy options
     */
    {TK_OPTION_STRING, "-state", "state", "State",
	 "normal", offsetof(Base,base.stateObj), -1,
	 0,0,STATE_CHANGED },

    WIDGET_INHERIT_OPTIONS(ttkCoreOptionSpecs)
};

/*
 * Variable trace procedure for -textvariable option:
 */
static void TextVariableChanged(void *clientData, const char *value)
{
    Base *basePtr = clientData;
    Tcl_Obj *newText;

    if (WidgetDestroyed(&basePtr->core)) {
	return;
    }

    newText = value ? Tcl_NewStringObj(value, -1) : Tcl_NewStringObj("", 0);

    Tcl_IncrRefCount(newText);
    Tcl_DecrRefCount(basePtr->base.textObj);
    basePtr->base.textObj = newText;

    TtkResizeWidget(&basePtr->core);
}

static void
BaseInitialize(Tcl_Interp *interp, void *recordPtr)
{
    Base *basePtr = recordPtr;
    basePtr->base.textVariableTrace = 0;
    basePtr->base.imageSpec = NULL;
}

static void
BaseCleanup(void *recordPtr)
{
    Base *basePtr = recordPtr;
    if (basePtr->base.textVariableTrace)
	Ttk_UntraceVariable(basePtr->base.textVariableTrace);
    if (basePtr->base.imageSpec)
    	TtkFreeImageSpec(basePtr->base.imageSpec);
}

static void
BaseImageChanged(
	ClientData clientData, int x, int y, int width, int height,
	int imageWidth, int imageHeight)
{
    Base *basePtr = (Base *)clientData;
    TtkResizeWidget(&basePtr->core);
}

static int BaseConfigure(Tcl_Interp *interp, void *recordPtr, int mask)
{
    Base *basePtr = recordPtr;
    Tcl_Obj *textVarName = basePtr->base.textVariableObj;
    Ttk_TraceHandle *vt = 0;
    Ttk_ImageSpec *imageSpec = NULL;

    if (textVarName != NULL && *Tcl_GetString(textVarName) != '\0') {
	vt = Ttk_TraceVariable(interp,textVarName,TextVariableChanged,basePtr);
	if (!vt) return TCL_ERROR;
    }

    if (basePtr->base.imageObj) {
	imageSpec = TtkGetImageSpecEx(
	    interp, basePtr->core.tkwin, basePtr->base.imageObj, BaseImageChanged, basePtr);
	if (!imageSpec) {
	    goto error;
	}
    }

    if (TtkCoreConfigure(interp, recordPtr, mask) != TCL_OK) {
error:
	if (imageSpec) TtkFreeImageSpec(imageSpec);
	if (vt) Ttk_UntraceVariable(vt);
	return TCL_ERROR;
    }

    if (basePtr->base.textVariableTrace) {
	Ttk_UntraceVariable(basePtr->base.textVariableTrace);
    }
    basePtr->base.textVariableTrace = vt;

    if (basePtr->base.imageSpec) {
	TtkFreeImageSpec(basePtr->base.imageSpec);
    }
    basePtr->base.imageSpec = imageSpec;

    if (mask & STATE_CHANGED) {
	TtkCheckStateOption(&basePtr->core, basePtr->base.stateObj);
    }

    return TCL_OK;
}

static int
BasePostConfigure(Tcl_Interp *interp, void *recordPtr, int mask)
{
    Base *basePtr = recordPtr;
    int status = TCL_OK;

    if (basePtr->base.textVariableTrace) {
	status = Ttk_FireTrace(basePtr->base.textVariableTrace);
    }

    return status;
}

/*------------------------------------------------------------------------
 * +++ Label widget.
 * Just a base widget that adds a few appearance-related options
 */

typedef struct
{
    Tcl_Obj *backgroundObj;
    Tcl_Obj *foregroundObj;
    Tcl_Obj *fontObj;
    Tcl_Obj *borderWidthObj;
    Tcl_Obj *reliefObj;
    Tcl_Obj *anchorObj;
    Tcl_Obj *justifyObj;
    Tcl_Obj *wrapLengthObj;
} LabelPart;

typedef struct
{
    WidgetCore	core;
    BasePart	base;
    LabelPart	label;
} Label;

static Tk_OptionSpec LabelOptionSpecs[] =
{
    {TK_OPTION_BORDER, "-background", "frameColor", "FrameColor",
	NULL, offsetof(Label,label.backgroundObj), -1,
	TK_OPTION_NULL_OK,0,0 },
    {TK_OPTION_COLOR, "-foreground", "textColor", "TextColor",
	NULL, offsetof(Label,label.foregroundObj), -1,
	TK_OPTION_NULL_OK,0,0 },
    {TK_OPTION_FONT, "-font", "font", "Font",
	NULL, offsetof(Label,label.fontObj), -1,
	TK_OPTION_NULL_OK,0,GEOMETRY_CHANGED },
    {TK_OPTION_PIXELS, "-borderwidth", "borderWidth", "BorderWidth",
	NULL, offsetof(Label,label.borderWidthObj), -1,
	TK_OPTION_NULL_OK,0,GEOMETRY_CHANGED },
    {TK_OPTION_RELIEF, "-relief", "relief", "Relief",
	NULL, offsetof(Label,label.reliefObj), -1,
	TK_OPTION_NULL_OK,0,GEOMETRY_CHANGED },
    {TK_OPTION_ANCHOR, "-anchor", "anchor", "Anchor",
	NULL, offsetof(Label,label.anchorObj), -1,
	TK_OPTION_NULL_OK, 0, GEOMETRY_CHANGED},
    {TK_OPTION_JUSTIFY, "-justify", "justify", "Justify",
	NULL, offsetof(Label, label.justifyObj), -1,
	TK_OPTION_NULL_OK,0,GEOMETRY_CHANGED },
    {TK_OPTION_PIXELS, "-wraplength", "wrapLength", "WrapLength",
	NULL, offsetof(Label, label.wrapLengthObj), -1,
	TK_OPTION_NULL_OK,0,GEOMETRY_CHANGED /*SB: SIZE_CHANGED*/ },

    WIDGET_TAKEFOCUS_FALSE,
    WIDGET_INHERIT_OPTIONS(BaseOptionSpecs)
};

static const Ttk_Ensemble LabelCommands[] = {
    { "configure",	TtkWidgetConfigureCommand,0 },
    { "cget",		TtkWidgetCgetCommand,0 },
    { "instate",	TtkWidgetInstateCommand,0 },
    { "state",  	TtkWidgetStateCommand,0 },
    { "identify",	TtkWidgetIdentifyCommand,0 },
    { 0,0,0 }
};

static WidgetSpec LabelWidgetSpec =
{
    "TLabel",			/* className */
    sizeof(Label),		/* recordSize */
    LabelOptionSpecs,		/* optionSpecs */
    LabelCommands,		/* subcommands */
    BaseInitialize,		/* initializeProc */
    BaseCleanup,		/* cleanupProc */
    BaseConfigure,		/* configureProc */
    BasePostConfigure,		/* postConfigureProc */
    TtkWidgetGetLayout, 	/* getLayoutProc */
    TtkWidgetSize, 		/* sizeProc */
    TtkWidgetDoLayout,		/* layoutProc */
    TtkWidgetDisplay		/* displayProc */
};

TTK_BEGIN_LAYOUT(LabelLayout)
    TTK_GROUP("Label.border", TTK_FILL_BOTH|TTK_BORDER,
	TTK_GROUP("Label.padding", TTK_FILL_BOTH|TTK_BORDER,
	    TTK_NODE("Label.label", TTK_FILL_BOTH)))
TTK_END_LAYOUT

/*------------------------------------------------------------------------
 * +++ Button widget.
 * Adds a new subcommand "invoke", and options "-command" and "-default"
 */

typedef struct
{
    Tcl_Obj *commandObj;
    Tcl_Obj *defaultStateObj;
} ButtonPart;

typedef struct
{
    WidgetCore	core;
    BasePart	base;
    ButtonPart	button;
} Button;

/*
 * Option specifications:
 */
static Tk_OptionSpec ButtonOptionSpecs[] =
{
    {TK_OPTION_STRING, "-command", "command", "Command",
	"", offsetof(Button, button.commandObj), -1, 0,0,0},
    {TK_OPTION_STRING_TABLE, "-default", "default", "Default",
	"normal", offsetof(Button, button.defaultStateObj), -1,
	0, (ClientData) ttkDefaultStrings, DEFAULTSTATE_CHANGED},

    WIDGET_TAKEFOCUS_TRUE,
    WIDGET_INHERIT_OPTIONS(BaseOptionSpecs)
};

static int ButtonConfigure(Tcl_Interp *interp, void *recordPtr, int mask)
{
    Button *buttonPtr = recordPtr;

    if (BaseConfigure(interp, recordPtr, mask) != TCL_OK) {
	return TCL_ERROR;
    }

    /* Handle "-default" option:
     */
    if (mask & DEFAULTSTATE_CHANGED) {
	int defaultState = TTK_BUTTON_DEFAULT_DISABLED;
	Ttk_GetButtonDefaultStateFromObj(
	    NULL, buttonPtr->button.defaultStateObj, &defaultState);
	if (defaultState == TTK_BUTTON_DEFAULT_ACTIVE) {
	    TtkWidgetChangeState(&buttonPtr->core, TTK_STATE_ALTERNATE, 0);
	} else {
	    TtkWidgetChangeState(&buttonPtr->core, 0, TTK_STATE_ALTERNATE);
	}
    }
    return TCL_OK;
}

/* $button invoke --
 * 	Evaluate the button's -command.
 */
static int
ButtonInvokeCommand(
    void *recordPtr, Tcl_Interp *interp, int objc, Tcl_Obj *const objv[])
{
    Button *buttonPtr = recordPtr;
    if (objc > 2) {
	Tcl_WrongNumArgs(interp, 1, objv, "invoke");
	return TCL_ERROR;
    }
    if (buttonPtr->core.state & TTK_STATE_DISABLED) {
	return TCL_OK;
    }
    return Tcl_EvalObjEx(interp, buttonPtr->button.commandObj, TCL_EVAL_GLOBAL);
}

static const Ttk_Ensemble ButtonCommands[] = {
    { "configure",	TtkWidgetConfigureCommand,0 },
    { "cget",		TtkWidgetCgetCommand,0 },
    { "invoke",		ButtonInvokeCommand,0 },
    { "instate",	TtkWidgetInstateCommand,0 },
    { "state",  	TtkWidgetStateCommand,0 },
    { "identify",	TtkWidgetIdentifyCommand,0 },
    { 0,0,0 }
};

static WidgetSpec ButtonWidgetSpec =
{
    "TButton",			/* className */
    sizeof(Button),		/* recordSize */
    ButtonOptionSpecs,		/* optionSpecs */
    ButtonCommands,		/* subcommands */
    BaseInitialize,		/* initializeProc */
    BaseCleanup,		/* cleanupProc */
    ButtonConfigure,		/* configureProc */
    BasePostConfigure,		/* postConfigureProc */
    TtkWidgetGetLayout,		/* getLayoutProc */
    TtkWidgetSize, 		/* sizeProc */
    TtkWidgetDoLayout,		/* layoutProc */
    TtkWidgetDisplay		/* displayProc */
};

TTK_BEGIN_LAYOUT(ButtonLayout)
    TTK_GROUP("Button.border", TTK_FILL_BOTH|TTK_BORDER,
	TTK_GROUP("Button.focus", TTK_FILL_BOTH,
	    TTK_GROUP("Button.padding", TTK_FILL_BOTH,
	        TTK_NODE("Button.label", TTK_FILL_BOTH))))
TTK_END_LAYOUT

/*------------------------------------------------------------------------
 * +++ Checkbutton widget.
 */
typedef struct
{
    Tcl_Obj *variableObj;
    Tcl_Obj *onValueObj;
    Tcl_Obj *offValueObj;
    Tcl_Obj *commandObj;

    Ttk_TraceHandle *variableTrace;

} CheckbuttonPart;

typedef struct
{
    WidgetCore core;
    BasePart base;
    CheckbuttonPart checkbutton;
} Checkbutton;

/*
 * Option specifications:
 */
static Tk_OptionSpec CheckbuttonOptionSpecs[] =
{
    {TK_OPTION_STRING, "-variable", "variable", "Variable",
	NULL, offsetof(Checkbutton, checkbutton.variableObj), -1,
	TK_OPTION_NULL_OK,0,0},
    {TK_OPTION_STRING, "-onvalue", "onValue", "OnValue",
	"1", offsetof(Checkbutton, checkbutton.onValueObj), -1,
	0,0,0},
    {TK_OPTION_STRING, "-offvalue", "offValue", "OffValue",
	"0", offsetof(Checkbutton, checkbutton.offValueObj), -1,
	0,0,0},
    {TK_OPTION_STRING, "-command", "command", "Command",
	"", offsetof(Checkbutton, checkbutton.commandObj), -1,
	0,0,0},

    WIDGET_TAKEFOCUS_TRUE,
    WIDGET_INHERIT_OPTIONS(BaseOptionSpecs)
};

/*
 * Variable trace procedure for checkbutton -variable option
 */
static void CheckbuttonVariableChanged(void *clientData, const char *value)
{
    Checkbutton *checkPtr = clientData;

    if (WidgetDestroyed(&checkPtr->core)) {
	return;
    }

    if (!value) {
	TtkWidgetChangeState(&checkPtr->core, TTK_STATE_ALTERNATE, 0);
	return;
    }
    /* else */
    TtkWidgetChangeState(&checkPtr->core, 0, TTK_STATE_ALTERNATE);
    if (!strcmp(value, Tcl_GetString(checkPtr->checkbutton.onValueObj))) {
	TtkWidgetChangeState(&checkPtr->core, TTK_STATE_SELECTED, 0);
    } else {
	TtkWidgetChangeState(&checkPtr->core, 0, TTK_STATE_SELECTED);
    }
}

static void
CheckbuttonInitialize(Tcl_Interp *interp, void *recordPtr)
{
    Checkbutton *checkPtr = recordPtr;
    Tcl_Obj *variableObj;

    /* default -variable is the widget name:
     */
    variableObj = Tcl_NewStringObj(Tk_PathName(checkPtr->core.tkwin), -1);
    Tcl_IncrRefCount(variableObj);
    checkPtr->checkbutton.variableObj = variableObj;
    BaseInitialize(interp, recordPtr);
}

static void
CheckbuttonCleanup(void *recordPtr)
{
    Checkbutton *checkPtr = recordPtr;
    Ttk_UntraceVariable(checkPtr->checkbutton.variableTrace);
    checkPtr->checkbutton.variableTrace = 0;
    BaseCleanup(recordPtr);
}

static int
CheckbuttonConfigure(Tcl_Interp *interp, void *recordPtr, int mask)
{
    Checkbutton *checkPtr = recordPtr;
    Tcl_Obj *varName = checkPtr->checkbutton.variableObj;
    Ttk_TraceHandle *vt = NULL;

    if (varName != NULL && *Tcl_GetString(varName) != '\0') {
        vt = Ttk_TraceVariable(interp, varName,
	    CheckbuttonVariableChanged, checkPtr);
        if (!vt) {
	    return TCL_ERROR;
        }
    }

    if (BaseConfigure(interp, recordPtr, mask) != TCL_OK){
	Ttk_UntraceVariable(vt);
	return TCL_ERROR;
    }

    if (checkPtr->checkbutton.variableTrace) {
        Ttk_UntraceVariable(checkPtr->checkbutton.variableTrace);
    }
    checkPtr->checkbutton.variableTrace = vt;

    return TCL_OK;
}

static int
CheckbuttonPostConfigure(Tcl_Interp *interp, void *recordPtr, int mask)
{
    Checkbutton *checkPtr = recordPtr;
    int status = TCL_OK;

    if (checkPtr->checkbutton.variableTrace)
	status = Ttk_FireTrace(checkPtr->checkbutton.variableTrace);
    if (status == TCL_OK && !WidgetDestroyed(&checkPtr->core))
	status = BasePostConfigure(interp, recordPtr, mask);
    return status;
}

/*
 * Checkbutton 'invoke' subcommand:
 * 	Toggles the checkbutton state.
 */
static int
CheckbuttonInvokeCommand(
    void *recordPtr, Tcl_Interp *interp, int objc, Tcl_Obj *const objv[])
{
    Checkbutton *checkPtr = recordPtr;
    WidgetCore *corePtr = &checkPtr->core;
    Tcl_Obj *newValue;

    if (objc > 2) {
	Tcl_WrongNumArgs(interp, 1, objv, "invoke");
	return TCL_ERROR;
    }
    if (corePtr->state & TTK_STATE_DISABLED)
	return TCL_OK;

    /*
     * Toggle the selected state.
     */
    if (corePtr->state & TTK_STATE_SELECTED)
	newValue = checkPtr->checkbutton.offValueObj;
    else
	newValue = checkPtr->checkbutton.onValueObj;

    if (checkPtr->checkbutton.variableObj == NULL ||
        *Tcl_GetString(checkPtr->checkbutton.variableObj) == '\0')
        CheckbuttonVariableChanged(checkPtr, Tcl_GetString(newValue));
    else if (Tcl_ObjSetVar2(interp,
	        checkPtr->checkbutton.variableObj, NULL, newValue,
	        TCL_GLOBAL_ONLY|TCL_LEAVE_ERR_MSG)
	    == NULL)
	return TCL_ERROR;

    if (WidgetDestroyed(corePtr))
	return TCL_ERROR;

    return Tcl_EvalObjEx(interp,
	checkPtr->checkbutton.commandObj, TCL_EVAL_GLOBAL);
}

static const Ttk_Ensemble CheckbuttonCommands[] = {
    { "configure",	TtkWidgetConfigureCommand,0 },
    { "cget",		TtkWidgetCgetCommand,0 },
    { "invoke",		CheckbuttonInvokeCommand,0 },
    { "instate",	TtkWidgetInstateCommand,0 },
    { "state",  	TtkWidgetStateCommand,0 },
    { "identify",	TtkWidgetIdentifyCommand,0 },
    /* MISSING: select, deselect, toggle */
    { 0,0,0 }
};

static WidgetSpec CheckbuttonWidgetSpec =
{
    "TCheckbutton",		/* className */
    sizeof(Checkbutton),	/* recordSize */
    CheckbuttonOptionSpecs,	/* optionSpecs */
    CheckbuttonCommands,	/* subcommands */
    CheckbuttonInitialize,	/* initializeProc */
    CheckbuttonCleanup,		/* cleanupProc */
    CheckbuttonConfigure,	/* configureProc */
    CheckbuttonPostConfigure,	/* postConfigureProc */
    TtkWidgetGetLayout, 	/* getLayoutProc */
    TtkWidgetSize, 		/* sizeProc */
    TtkWidgetDoLayout,		/* layoutProc */
    TtkWidgetDisplay		/* displayProc */
};

TTK_BEGIN_LAYOUT(CheckbuttonLayout)
     TTK_GROUP("Checkbutton.padding", TTK_FILL_BOTH,
	 TTK_NODE("Checkbutton.indicator", TTK_PACK_LEFT)
	 TTK_GROUP("Checkbutton.focus", TTK_PACK_LEFT | TTK_STICK_W,
	     TTK_NODE("Checkbutton.label", TTK_FILL_BOTH)))
TTK_END_LAYOUT

/*------------------------------------------------------------------------
 * +++ Radiobutton widget.
 */

typedef struct
{
    Tcl_Obj *variableObj;
    Tcl_Obj *valueObj;
    Tcl_Obj *commandObj;

    Ttk_TraceHandle	*variableTrace;

} RadiobuttonPart;

typedef struct
{
    WidgetCore core;
    BasePart base;
    RadiobuttonPart radiobutton;
} Radiobutton;

/*
 * Option specifications:
 */
static Tk_OptionSpec RadiobuttonOptionSpecs[] =
{
    {TK_OPTION_STRING, "-variable", "variable", "Variable",
	"::selectedButton", offsetof(Radiobutton, radiobutton.variableObj),-1,
	0,0,0},
    {TK_OPTION_STRING, "-value", "Value", "Value",
	"1", offsetof(Radiobutton, radiobutton.valueObj), -1,
	0,0,0},
    {TK_OPTION_STRING, "-command", "command", "Command",
	"", offsetof(Radiobutton, radiobutton.commandObj), -1,
	0,0,0},

    WIDGET_TAKEFOCUS_TRUE,
    WIDGET_INHERIT_OPTIONS(BaseOptionSpecs)
};

/*
 * Variable trace procedure for radiobuttons.
 */
static void
RadiobuttonVariableChanged(void *clientData, const char *value)
{
    Radiobutton *radioPtr = clientData;

    if (WidgetDestroyed(&radioPtr->core)) {
	return;
    }

    if (!value) {
	TtkWidgetChangeState(&radioPtr->core, TTK_STATE_ALTERNATE, 0);
	return;
    }
    /* else */
    TtkWidgetChangeState(&radioPtr->core, 0, TTK_STATE_ALTERNATE);
    if (!strcmp(value, Tcl_GetString(radioPtr->radiobutton.valueObj))) {
	TtkWidgetChangeState(&radioPtr->core, TTK_STATE_SELECTED, 0);
    } else {
	TtkWidgetChangeState(&radioPtr->core, 0, TTK_STATE_SELECTED);
    }
}

static void
RadiobuttonCleanup(void *recordPtr)
{
    Radiobutton *radioPtr = recordPtr;
    Ttk_UntraceVariable(radioPtr->radiobutton.variableTrace);
    radioPtr->radiobutton.variableTrace = 0;
    BaseCleanup(recordPtr);
}

static int
RadiobuttonConfigure(Tcl_Interp *interp, void *recordPtr, int mask)
{
    Radiobutton *radioPtr = recordPtr;
    Ttk_TraceHandle *vt = Ttk_TraceVariable(
	interp, radioPtr->radiobutton.variableObj,
	RadiobuttonVariableChanged, radioPtr);

    if (!vt) {
	return TCL_ERROR;
    }

    if (BaseConfigure(interp, recordPtr, mask) != TCL_OK) {
	Ttk_UntraceVariable(vt);
	return TCL_ERROR;
    }

    Ttk_UntraceVariable(radioPtr->radiobutton.variableTrace);
    radioPtr->radiobutton.variableTrace = vt;

    return TCL_OK;
}

static int
RadiobuttonPostConfigure(Tcl_Interp *interp, void *recordPtr, int mask)
{
    Radiobutton *radioPtr = recordPtr;
    int status = TCL_OK;

    if (radioPtr->radiobutton.variableTrace)
	status = Ttk_FireTrace(radioPtr->radiobutton.variableTrace);
    if (status == TCL_OK && !WidgetDestroyed(&radioPtr->core))
	status = BasePostConfigure(interp, recordPtr, mask);
    return status;
}

/*
 * Radiobutton 'invoke' subcommand:
 * 	Sets the radiobutton -variable to the -value, evaluates the -command.
 */
static int
RadiobuttonInvokeCommand(
    void *recordPtr, Tcl_Interp *interp, int objc, Tcl_Obj *const objv[])
{
    Radiobutton *radioPtr = recordPtr;
    WidgetCore *corePtr = &radioPtr->core;

    if (objc > 2) {
	Tcl_WrongNumArgs(interp, 1, objv, "invoke");
	return TCL_ERROR;
    }
    if (corePtr->state & TTK_STATE_DISABLED)
	return TCL_OK;

    if (Tcl_ObjSetVar2(interp,
	    radioPtr->radiobutton.variableObj, NULL,
	    radioPtr->radiobutton.valueObj,
	    TCL_GLOBAL_ONLY|TCL_LEAVE_ERR_MSG)
	== NULL)
	return TCL_ERROR;

    if (WidgetDestroyed(corePtr))
	return TCL_ERROR;

    return Tcl_EvalObjEx(interp,
	radioPtr->radiobutton.commandObj, TCL_EVAL_GLOBAL);
}

static const Ttk_Ensemble RadiobuttonCommands[] = {
    { "configure",	TtkWidgetConfigureCommand,0 },
    { "cget",		TtkWidgetCgetCommand,0 },
    { "invoke",		RadiobuttonInvokeCommand,0 },
    { "instate",	TtkWidgetInstateCommand,0 },
    { "state",  	TtkWidgetStateCommand,0 },
    { "identify",	TtkWidgetIdentifyCommand,0 },
    /* MISSING: select, deselect */
    { 0,0,0 }
};

static WidgetSpec RadiobuttonWidgetSpec =
{
    "TRadiobutton",		/* className */
    sizeof(Radiobutton),	/* recordSize */
    RadiobuttonOptionSpecs,	/* optionSpecs */
    RadiobuttonCommands,	/* subcommands */
    BaseInitialize,		/* initializeProc */
    RadiobuttonCleanup,		/* cleanupProc */
    RadiobuttonConfigure,	/* configureProc */
    RadiobuttonPostConfigure,	/* postConfigureProc */
    TtkWidgetGetLayout, 	/* getLayoutProc */
    TtkWidgetSize, 		/* sizeProc */
    TtkWidgetDoLayout,		/* layoutProc */
    TtkWidgetDisplay		/* displayProc */
};

TTK_BEGIN_LAYOUT(RadiobuttonLayout)
     TTK_GROUP("Radiobutton.padding", TTK_FILL_BOTH,
	 TTK_NODE("Radiobutton.indicator", TTK_PACK_LEFT)
	 TTK_GROUP("Radiobutton.focus", TTK_PACK_LEFT,
	     TTK_NODE("Radiobutton.label", TTK_FILL_BOTH)))
TTK_END_LAYOUT

/*------------------------------------------------------------------------
 * +++ Menubutton widget.
 */

typedef struct
{
    Tcl_Obj *menuObj;
    Tcl_Obj *directionObj;
} MenubuttonPart;

typedef struct
{
    WidgetCore core;
    BasePart base;
    MenubuttonPart menubutton;
} Menubutton;

/*
 * Option specifications:
 */
static const char *const directionStrings[] = {
    "above", "below", "left", "right", "flush", NULL
};
static Tk_OptionSpec MenubuttonOptionSpecs[] =
{
    {TK_OPTION_STRING, "-menu", "menu", "Menu",
	"", offsetof(Menubutton, menubutton.menuObj), -1, 0,0,0},
    {TK_OPTION_STRING_TABLE, "-direction", "direction", "Direction",
	"below", offsetof(Menubutton, menubutton.directionObj), -1,
	0,(ClientData)directionStrings,GEOMETRY_CHANGED},

    WIDGET_TAKEFOCUS_TRUE,
    WIDGET_INHERIT_OPTIONS(BaseOptionSpecs)
};

static const Ttk_Ensemble MenubuttonCommands[] = {
    { "configure",	TtkWidgetConfigureCommand,0 },
    { "cget",		TtkWidgetCgetCommand,0 },
    { "instate",	TtkWidgetInstateCommand,0 },
    { "state",  	TtkWidgetStateCommand,0 },
    { "identify",	TtkWidgetIdentifyCommand,0 },
    { 0,0,0 }
};

static WidgetSpec MenubuttonWidgetSpec =
{
    "TMenubutton",		/* className */
    sizeof(Menubutton), 	/* recordSize */
    MenubuttonOptionSpecs, 	/* optionSpecs */
    MenubuttonCommands,  	/* subcommands */
    BaseInitialize,     	/* initializeProc */
    BaseCleanup,		/* cleanupProc */
    BaseConfigure,		/* configureProc */
    BasePostConfigure,  	/* postConfigureProc */
    TtkWidgetGetLayout, 	/* getLayoutProc */
    TtkWidgetSize, 		/* sizeProc */
    TtkWidgetDoLayout,		/* layoutProc */
    TtkWidgetDisplay		/* displayProc */
};

TTK_BEGIN_LAYOUT(MenubuttonLayout)
    TTK_GROUP("Menubutton.border", TTK_FILL_BOTH,
	TTK_GROUP("Menubutton.focus", TTK_FILL_BOTH,
	    TTK_NODE("Menubutton.indicator", TTK_PACK_RIGHT)
	    TTK_GROUP("Menubutton.padding", TTK_PACK_LEFT|TTK_EXPAND|TTK_FILL_X,
	        TTK_NODE("Menubutton.label", TTK_PACK_LEFT))))
TTK_END_LAYOUT

/*------------------------------------------------------------------------
 * +++ Initialization.
 */

MODULE_SCOPE
void TtkButton_Init(Tcl_Interp *interp)
{
    Ttk_Theme theme = Ttk_GetDefaultTheme(interp);

    Ttk_RegisterLayout(theme, "TLabel", LabelLayout);
    Ttk_RegisterLayout(theme, "TButton", ButtonLayout);
    Ttk_RegisterLayout(theme, "TCheckbutton", CheckbuttonLayout);
    Ttk_RegisterLayout(theme, "TRadiobutton", RadiobuttonLayout);
    Ttk_RegisterLayout(theme, "TMenubutton", MenubuttonLayout);

    RegisterWidget(interp, "ttk::label", &LabelWidgetSpec);
    RegisterWidget(interp, "ttk::button", &ButtonWidgetSpec);
    RegisterWidget(interp, "ttk::checkbutton", &CheckbuttonWidgetSpec);
    RegisterWidget(interp, "ttk::radiobutton", &RadiobuttonWidgetSpec);
    RegisterWidget(interp, "ttk::menubutton", &MenubuttonWidgetSpec);
}<|MERGE_RESOLUTION|>--- conflicted
+++ resolved
@@ -84,14 +84,9 @@
      * Compound base/image options
      */
     {TK_OPTION_STRING_TABLE, "-compound", "compound", "Compound",
-<<<<<<< HEAD
 	 "none", offsetof(Base,base.compoundObj), -1,
-	 0,(ClientData)ttkCompoundStrings,GEOMETRY_CHANGED },
-=======
-	 "none", Tk_Offset(Base,base.compoundObj), -1,
 	 TK_OPTION_DONT_SET_DEFAULT,(ClientData)ttkCompoundStrings,
          GEOMETRY_CHANGED },
->>>>>>> 78e5c73c
     {TK_OPTION_STRING, "-padding", "padding", "Pad",
 	NULL, offsetof(Base,base.paddingObj), -1,
 	TK_OPTION_NULL_OK,0,GEOMETRY_CHANGED},
