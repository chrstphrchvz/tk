/*
 * Copyright (c) 2003, Joe English
 *
 * label, button, checkbutton, radiobutton, and menubutton widgets.
 */

#include "tkInt.h"
#include "ttkTheme.h"
#include "ttkWidget.h"

/* Bit fields for OptionSpec mask field:
 */
#define STATE_CHANGED	 	(0x100)		/* -state option changed */
#define DEFAULTSTATE_CHANGED	(0x200)		/* -default option changed */

/*------------------------------------------------------------------------
 * +++ Base resources for labels, buttons, checkbuttons, etc:
 */
typedef struct
{
    /*
     * Text element resources:
     */
    Tcl_Obj *textObj;
    Tcl_Obj *justifyObj;
    Tcl_Obj *textVariableObj;
    Tcl_Obj *underlineObj;
    Tcl_Obj *widthObj;

    Ttk_TraceHandle	*textVariableTrace;
    Ttk_ImageSpec	*imageSpec;

    /*
     * Image element resources:
     */
    Tcl_Obj *imageObj;

    /*
     * Compound label/image resources:
     */
    Tcl_Obj *compoundObj;
    Tcl_Obj *paddingObj;

    /*
     * Compatibility/legacy options:
     */
    Tcl_Obj *stateObj;

} BasePart;

typedef struct
{
    WidgetCore	core;
    BasePart	base;
} Base;

static const Tk_OptionSpec BaseOptionSpecs[] =
{
    {TK_OPTION_JUSTIFY, "-justify", "justify", "Justify",
        "left", offsetof(Base,base.justifyObj), TCL_INDEX_NONE,
        TK_OPTION_NULL_OK,0,GEOMETRY_CHANGED },
    {TK_OPTION_STRING, "-text", "text", "Text", "",
	offsetof(Base,base.textObj), TCL_INDEX_NONE,
	0,0,GEOMETRY_CHANGED },
    {TK_OPTION_STRING, "-textvariable", "textVariable", "Variable", "",
	offsetof(Base,base.textVariableObj), TCL_INDEX_NONE,
	TK_OPTION_NULL_OK,0,GEOMETRY_CHANGED },
    {TK_OPTION_INT, "-underline", "underline", "Underline",
	"-1", offsetof(Base,base.underlineObj), TCL_INDEX_NONE,
	0,0,0 },
    /* SB: OPTION_INT, see <<NOTE-NULLOPTIONS>> */
    {TK_OPTION_STRING, "-width", "width", "Width",
	NULL, offsetof(Base,base.widthObj), TCL_INDEX_NONE,
	TK_OPTION_NULL_OK,0,GEOMETRY_CHANGED },

    /*
     * Image options
     */
    {TK_OPTION_STRING, "-image", "image", "Image", NULL/*default*/,
	offsetof(Base,base.imageObj), TCL_INDEX_NONE,
	TK_OPTION_NULL_OK,0,GEOMETRY_CHANGED },

    /*
     * Compound base/image options
     */
    {TK_OPTION_STRING_TABLE, "-compound", "compound", "Compound",
<<<<<<< HEAD
	 NULL, offsetof(Base,base.compoundObj), TCL_INDEX_NONE,
	 TK_OPTION_NULL_OK,(void *)ttkCompoundStrings,
         GEOMETRY_CHANGED },
=======
	NULL, Tk_Offset(Base,base.compoundObj), -1,
	TK_OPTION_NULL_OK, (void *)ttkCompoundStrings,
	GEOMETRY_CHANGED },
>>>>>>> 83284028
    {TK_OPTION_STRING, "-padding", "padding", "Pad",
	NULL, offsetof(Base,base.paddingObj), TCL_INDEX_NONE,
	TK_OPTION_NULL_OK,0,GEOMETRY_CHANGED},

    /*
     * Compatibility/legacy options
     */
    {TK_OPTION_STRING, "-state", "state", "State",
	 "normal", offsetof(Base,base.stateObj), TCL_INDEX_NONE,
	 0,0,STATE_CHANGED },

    WIDGET_INHERIT_OPTIONS(ttkCoreOptionSpecs)
};

/*
 * Variable trace procedure for -textvariable option:
 */
static void TextVariableChanged(void *clientData, const char *value)
{
    Base *basePtr = (Base *)clientData;
    Tcl_Obj *newText;

    if (WidgetDestroyed(&basePtr->core)) {
	return;
    }

    newText = value ? Tcl_NewStringObj(value, -1) : Tcl_NewStringObj("", 0);

    Tcl_IncrRefCount(newText);
    Tcl_DecrRefCount(basePtr->base.textObj);
    basePtr->base.textObj = newText;

    TtkResizeWidget(&basePtr->core);
}

static void
BaseInitialize(Tcl_Interp *dummy, void *recordPtr)
{
    Base *basePtr = (Base *)recordPtr;
    (void)dummy;

    basePtr->base.textVariableTrace = 0;
    basePtr->base.imageSpec = NULL;
}

static void
BaseCleanup(void *recordPtr)
{
    Base *basePtr = (Base *)recordPtr;
    if (basePtr->base.textVariableTrace)
	Ttk_UntraceVariable(basePtr->base.textVariableTrace);
    if (basePtr->base.imageSpec)
    	TtkFreeImageSpec(basePtr->base.imageSpec);
}

static void
BaseImageChanged(
	ClientData clientData, int x, int y, int width, int height,
	int imageWidth, int imageHeight)
{
    Base *basePtr = (Base *)clientData;
    (void)x;
    (void)y;
    (void)width;
    (void)height;
    (void)imageWidth;
    (void)imageHeight;

    TtkResizeWidget(&basePtr->core);
}

static int BaseConfigure(Tcl_Interp *interp, void *recordPtr, int mask)
{
    Base *basePtr = (Base *)recordPtr;
    Tcl_Obj *textVarName = basePtr->base.textVariableObj;
    Ttk_TraceHandle *vt = 0;
    Ttk_ImageSpec *imageSpec = NULL;

    if (textVarName != NULL && *Tcl_GetString(textVarName) != '\0') {
	vt = Ttk_TraceVariable(interp,textVarName,TextVariableChanged,basePtr);
	if (!vt) return TCL_ERROR;
    }

    if (basePtr->base.imageObj) {
	imageSpec = TtkGetImageSpecEx(
	    interp, basePtr->core.tkwin, basePtr->base.imageObj, BaseImageChanged, basePtr);
	if (!imageSpec) {
	    goto error;
	}
    }

    if (TtkCoreConfigure(interp, recordPtr, mask) != TCL_OK) {
error:
	if (imageSpec) TtkFreeImageSpec(imageSpec);
	if (vt) Ttk_UntraceVariable(vt);
	return TCL_ERROR;
    }

    if (basePtr->base.textVariableTrace) {
	Ttk_UntraceVariable(basePtr->base.textVariableTrace);
    }
    basePtr->base.textVariableTrace = vt;

    if (basePtr->base.imageSpec) {
	TtkFreeImageSpec(basePtr->base.imageSpec);
    }
    basePtr->base.imageSpec = imageSpec;

    if (mask & STATE_CHANGED) {
	TtkCheckStateOption(&basePtr->core, basePtr->base.stateObj);
    }

    return TCL_OK;
}

static int
BasePostConfigure(Tcl_Interp *dummy, void *recordPtr, int mask)
{
    Base *basePtr = (Base *)recordPtr;
    int status = TCL_OK;
    (void)dummy;
    (void)mask;

    if (basePtr->base.textVariableTrace) {
	status = Ttk_FireTrace(basePtr->base.textVariableTrace);
    }

    return status;
}

/*------------------------------------------------------------------------
 * +++ Label widget.
 * Just a base widget that adds a few appearance-related options
 */

typedef struct
{
    Tcl_Obj *backgroundObj;
    Tcl_Obj *foregroundObj;
    Tcl_Obj *fontObj;
    Tcl_Obj *borderWidthObj;
    Tcl_Obj *reliefObj;
    Tcl_Obj *anchorObj;
    Tcl_Obj *justifyObj;
    Tcl_Obj *wrapLengthObj;
} LabelPart;

typedef struct
{
    WidgetCore	core;
    BasePart	base;
    LabelPart	label;
} Label;

static const Tk_OptionSpec LabelOptionSpecs[] =
{
    {TK_OPTION_BORDER, "-background", "frameColor", "FrameColor",
	NULL, offsetof(Label,label.backgroundObj), TCL_INDEX_NONE,
	TK_OPTION_NULL_OK,0,0 },
    {TK_OPTION_COLOR, "-foreground", "textColor", "TextColor",
	NULL, offsetof(Label,label.foregroundObj), TCL_INDEX_NONE,
	TK_OPTION_NULL_OK,0,0 },
    {TK_OPTION_FONT, "-font", "font", "Font",
	NULL, offsetof(Label,label.fontObj), TCL_INDEX_NONE,
	TK_OPTION_NULL_OK,0,GEOMETRY_CHANGED },
    {TK_OPTION_PIXELS, "-borderwidth", "borderWidth", "BorderWidth",
	NULL, offsetof(Label,label.borderWidthObj), TCL_INDEX_NONE,
	TK_OPTION_NULL_OK,0,GEOMETRY_CHANGED },
    {TK_OPTION_RELIEF, "-relief", "relief", "Relief",
	NULL, offsetof(Label,label.reliefObj), TCL_INDEX_NONE,
	TK_OPTION_NULL_OK,0,GEOMETRY_CHANGED },
    {TK_OPTION_ANCHOR, "-anchor", "anchor", "Anchor",
	NULL, offsetof(Label,label.anchorObj), TCL_INDEX_NONE,
	TK_OPTION_NULL_OK, 0, GEOMETRY_CHANGED},
    {TK_OPTION_JUSTIFY, "-justify", "justify", "Justify",
	NULL, offsetof(Label, label.justifyObj), TCL_INDEX_NONE,
	TK_OPTION_NULL_OK,0,GEOMETRY_CHANGED },
    {TK_OPTION_PIXELS, "-wraplength", "wrapLength", "WrapLength",
	NULL, offsetof(Label, label.wrapLengthObj), TCL_INDEX_NONE,
	TK_OPTION_NULL_OK,0,GEOMETRY_CHANGED /*SB: SIZE_CHANGED*/ },

    WIDGET_TAKEFOCUS_FALSE,
    WIDGET_INHERIT_OPTIONS(BaseOptionSpecs)
};

static const Ttk_Ensemble LabelCommands[] = {
    { "configure",	TtkWidgetConfigureCommand,0 },
    { "cget",		TtkWidgetCgetCommand,0 },
    { "instate",	TtkWidgetInstateCommand,0 },
    { "state",  	TtkWidgetStateCommand,0 },
    { "identify",	TtkWidgetIdentifyCommand,0 },
    { 0,0,0 }
};

static const WidgetSpec LabelWidgetSpec =
{
    "TLabel",			/* className */
    sizeof(Label),		/* recordSize */
    LabelOptionSpecs,		/* optionSpecs */
    LabelCommands,		/* subcommands */
    BaseInitialize,		/* initializeProc */
    BaseCleanup,		/* cleanupProc */
    BaseConfigure,		/* configureProc */
    BasePostConfigure,		/* postConfigureProc */
    TtkWidgetGetLayout, 	/* getLayoutProc */
    TtkWidgetSize, 		/* sizeProc */
    TtkWidgetDoLayout,		/* layoutProc */
    TtkWidgetDisplay		/* displayProc */
};

TTK_BEGIN_LAYOUT(LabelLayout)
    TTK_GROUP("Label.border", TTK_FILL_BOTH|TTK_BORDER,
	TTK_GROUP("Label.padding", TTK_FILL_BOTH|TTK_BORDER,
	    TTK_NODE("Label.label", TTK_FILL_BOTH)))
TTK_END_LAYOUT

/*------------------------------------------------------------------------
 * +++ Button widget.
 * Adds a new subcommand "invoke", and options "-command" and "-default"
 */

typedef struct
{
    Tcl_Obj *commandObj;
    Tcl_Obj *defaultStateObj;
} ButtonPart;

typedef struct
{
    WidgetCore	core;
    BasePart	base;
    ButtonPart	button;
} Button;

/*
 * Option specifications:
 */
static const Tk_OptionSpec ButtonOptionSpecs[] =
{
    {TK_OPTION_STRING, "-command", "command", "Command",
	"", offsetof(Button, button.commandObj), TCL_INDEX_NONE, 0,0,0},
    {TK_OPTION_STRING_TABLE, "-default", "default", "Default",
	"normal", offsetof(Button, button.defaultStateObj), TCL_INDEX_NONE,
	0, (void *)ttkDefaultStrings, DEFAULTSTATE_CHANGED},

    WIDGET_TAKEFOCUS_TRUE,
    WIDGET_INHERIT_OPTIONS(BaseOptionSpecs)
};

static int ButtonConfigure(Tcl_Interp *interp, void *recordPtr, int mask)
{
    Button *buttonPtr = (Button *)recordPtr;

    if (BaseConfigure(interp, recordPtr, mask) != TCL_OK) {
	return TCL_ERROR;
    }

    /* Handle "-default" option:
     */
    if (mask & DEFAULTSTATE_CHANGED) {
	Ttk_ButtonDefaultState defaultState = TTK_BUTTON_DEFAULT_DISABLED;
	Ttk_GetButtonDefaultStateFromObj(
	    NULL, buttonPtr->button.defaultStateObj, &defaultState);
	if (defaultState == TTK_BUTTON_DEFAULT_ACTIVE) {
	    TtkWidgetChangeState(&buttonPtr->core, TTK_STATE_ALTERNATE, 0);
	} else {
	    TtkWidgetChangeState(&buttonPtr->core, 0, TTK_STATE_ALTERNATE);
	}
    }
    return TCL_OK;
}

/* $button invoke --
 * 	Evaluate the button's -command.
 */
static int
ButtonInvokeCommand(
    void *recordPtr, Tcl_Interp *interp, int objc, Tcl_Obj *const objv[])
{
    Button *buttonPtr = (Button *)recordPtr;
    if (objc > 2) {
	Tcl_WrongNumArgs(interp, 1, objv, "invoke");
	return TCL_ERROR;
    }
    if (buttonPtr->core.state & TTK_STATE_DISABLED) {
	return TCL_OK;
    }
    return Tcl_EvalObjEx(interp, buttonPtr->button.commandObj, TCL_EVAL_GLOBAL);
}

static const Ttk_Ensemble ButtonCommands[] = {
    { "configure",	TtkWidgetConfigureCommand,0 },
    { "cget",		TtkWidgetCgetCommand,0 },
    { "invoke",		ButtonInvokeCommand,0 },
    { "instate",	TtkWidgetInstateCommand,0 },
    { "state",  	TtkWidgetStateCommand,0 },
    { "identify",	TtkWidgetIdentifyCommand,0 },
    { 0,0,0 }
};

static const WidgetSpec ButtonWidgetSpec =
{
    "TButton",			/* className */
    sizeof(Button),		/* recordSize */
    ButtonOptionSpecs,		/* optionSpecs */
    ButtonCommands,		/* subcommands */
    BaseInitialize,		/* initializeProc */
    BaseCleanup,		/* cleanupProc */
    ButtonConfigure,		/* configureProc */
    BasePostConfigure,		/* postConfigureProc */
    TtkWidgetGetLayout,		/* getLayoutProc */
    TtkWidgetSize, 		/* sizeProc */
    TtkWidgetDoLayout,		/* layoutProc */
    TtkWidgetDisplay		/* displayProc */
};

TTK_BEGIN_LAYOUT(ButtonLayout)
    TTK_GROUP("Button.border", TTK_FILL_BOTH|TTK_BORDER,
	TTK_GROUP("Button.focus", TTK_FILL_BOTH,
	    TTK_GROUP("Button.padding", TTK_FILL_BOTH,
	        TTK_NODE("Button.label", TTK_FILL_BOTH))))
TTK_END_LAYOUT

/*------------------------------------------------------------------------
 * +++ Checkbutton widget.
 */
typedef struct
{
    Tcl_Obj *variableObj;
    Tcl_Obj *onValueObj;
    Tcl_Obj *offValueObj;
    Tcl_Obj *commandObj;

    Ttk_TraceHandle *variableTrace;

} CheckbuttonPart;

typedef struct
{
    WidgetCore core;
    BasePart base;
    CheckbuttonPart checkbutton;
} Checkbutton;

/*
 * Option specifications:
 */
static const Tk_OptionSpec CheckbuttonOptionSpecs[] =
{
    {TK_OPTION_STRING, "-variable", "variable", "Variable",
	NULL, offsetof(Checkbutton, checkbutton.variableObj), TCL_INDEX_NONE,
	TK_OPTION_NULL_OK,0,0},
    {TK_OPTION_STRING, "-onvalue", "onValue", "OnValue",
	"1", offsetof(Checkbutton, checkbutton.onValueObj), TCL_INDEX_NONE,
	0,0,0},
    {TK_OPTION_STRING, "-offvalue", "offValue", "OffValue",
	"0", offsetof(Checkbutton, checkbutton.offValueObj), TCL_INDEX_NONE,
	0,0,0},
    {TK_OPTION_STRING, "-command", "command", "Command",
	"", offsetof(Checkbutton, checkbutton.commandObj), TCL_INDEX_NONE,
	0,0,0},

    WIDGET_TAKEFOCUS_TRUE,
    WIDGET_INHERIT_OPTIONS(BaseOptionSpecs)
};

/*
 * Variable trace procedure for checkbutton -variable option
 */
static void CheckbuttonVariableChanged(void *clientData, const char *value)
{
    Checkbutton *checkPtr = (Checkbutton *)clientData;

    if (WidgetDestroyed(&checkPtr->core)) {
	return;
    }

    if (!value) {
	TtkWidgetChangeState(&checkPtr->core, TTK_STATE_ALTERNATE, 0);
	return;
    }
    /* else */
    TtkWidgetChangeState(&checkPtr->core, 0, TTK_STATE_ALTERNATE);
    if (!strcmp(value, Tcl_GetString(checkPtr->checkbutton.onValueObj))) {
	TtkWidgetChangeState(&checkPtr->core, TTK_STATE_SELECTED, 0);
    } else {
	TtkWidgetChangeState(&checkPtr->core, 0, TTK_STATE_SELECTED);
    }
}

static void
CheckbuttonInitialize(Tcl_Interp *interp, void *recordPtr)
{
    Checkbutton *checkPtr = (Checkbutton *)recordPtr;
    Tcl_Obj *variableObj;

    /* default -variable is the widget name:
     */
    variableObj = Tcl_NewStringObj(Tk_PathName(checkPtr->core.tkwin), -1);
    Tcl_IncrRefCount(variableObj);
    checkPtr->checkbutton.variableObj = variableObj;
    BaseInitialize(interp, recordPtr);
}

static void
CheckbuttonCleanup(void *recordPtr)
{
    Checkbutton *checkPtr = (Checkbutton *)recordPtr;
    Ttk_UntraceVariable(checkPtr->checkbutton.variableTrace);
    checkPtr->checkbutton.variableTrace = 0;
    BaseCleanup(recordPtr);
}

static int
CheckbuttonConfigure(Tcl_Interp *interp, void *recordPtr, int mask)
{
    Checkbutton *checkPtr = (Checkbutton *)recordPtr;
    Tcl_Obj *varName = checkPtr->checkbutton.variableObj;
    Ttk_TraceHandle *vt = NULL;

    if (varName != NULL && *Tcl_GetString(varName) != '\0') {
        vt = Ttk_TraceVariable(interp, varName,
	    CheckbuttonVariableChanged, checkPtr);
        if (!vt) {
	    return TCL_ERROR;
        }
    }

    if (BaseConfigure(interp, recordPtr, mask) != TCL_OK){
	Ttk_UntraceVariable(vt);
	return TCL_ERROR;
    }

    if (checkPtr->checkbutton.variableTrace) {
        Ttk_UntraceVariable(checkPtr->checkbutton.variableTrace);
    }
    checkPtr->checkbutton.variableTrace = vt;

    return TCL_OK;
}

static int
CheckbuttonPostConfigure(Tcl_Interp *interp, void *recordPtr, int mask)
{
    Checkbutton *checkPtr = (Checkbutton *)recordPtr;
    int status = TCL_OK;

    if (checkPtr->checkbutton.variableTrace)
	status = Ttk_FireTrace(checkPtr->checkbutton.variableTrace);
    if (status == TCL_OK && !WidgetDestroyed(&checkPtr->core))
	status = BasePostConfigure(interp, recordPtr, mask);
    return status;
}

/*
 * Checkbutton 'invoke' subcommand:
 * 	Toggles the checkbutton state.
 */
static int
CheckbuttonInvokeCommand(
    void *recordPtr, Tcl_Interp *interp, int objc, Tcl_Obj *const objv[])
{
    Checkbutton *checkPtr = (Checkbutton *)recordPtr;
    WidgetCore *corePtr = &checkPtr->core;
    Tcl_Obj *newValue;

    if (objc > 2) {
	Tcl_WrongNumArgs(interp, 1, objv, "invoke");
	return TCL_ERROR;
    }
    if (corePtr->state & TTK_STATE_DISABLED)
	return TCL_OK;

    /*
     * Toggle the selected state.
     */
    if (corePtr->state & TTK_STATE_SELECTED)
	newValue = checkPtr->checkbutton.offValueObj;
    else
	newValue = checkPtr->checkbutton.onValueObj;

    if (checkPtr->checkbutton.variableObj == NULL ||
        *Tcl_GetString(checkPtr->checkbutton.variableObj) == '\0')
        CheckbuttonVariableChanged(checkPtr, Tcl_GetString(newValue));
    else if (Tcl_ObjSetVar2(interp,
	        checkPtr->checkbutton.variableObj, NULL, newValue,
	        TCL_GLOBAL_ONLY|TCL_LEAVE_ERR_MSG)
	    == NULL)
	return TCL_ERROR;

    if (WidgetDestroyed(corePtr))
	return TCL_ERROR;

    return Tcl_EvalObjEx(interp,
	checkPtr->checkbutton.commandObj, TCL_EVAL_GLOBAL);
}

static const Ttk_Ensemble CheckbuttonCommands[] = {
    { "configure",	TtkWidgetConfigureCommand,0 },
    { "cget",		TtkWidgetCgetCommand,0 },
    { "invoke",		CheckbuttonInvokeCommand,0 },
    { "instate",	TtkWidgetInstateCommand,0 },
    { "state",  	TtkWidgetStateCommand,0 },
    { "identify",	TtkWidgetIdentifyCommand,0 },
    /* MISSING: select, deselect, toggle */
    { 0,0,0 }
};

static const WidgetSpec CheckbuttonWidgetSpec =
{
    "TCheckbutton",		/* className */
    sizeof(Checkbutton),	/* recordSize */
    CheckbuttonOptionSpecs,	/* optionSpecs */
    CheckbuttonCommands,	/* subcommands */
    CheckbuttonInitialize,	/* initializeProc */
    CheckbuttonCleanup,		/* cleanupProc */
    CheckbuttonConfigure,	/* configureProc */
    CheckbuttonPostConfigure,	/* postConfigureProc */
    TtkWidgetGetLayout, 	/* getLayoutProc */
    TtkWidgetSize, 		/* sizeProc */
    TtkWidgetDoLayout,		/* layoutProc */
    TtkWidgetDisplay		/* displayProc */
};

TTK_BEGIN_LAYOUT(CheckbuttonLayout)
     TTK_GROUP("Checkbutton.padding", TTK_FILL_BOTH,
	 TTK_NODE("Checkbutton.indicator", TTK_PACK_LEFT)
	 TTK_GROUP("Checkbutton.focus", TTK_PACK_LEFT | TTK_STICK_W,
	     TTK_NODE("Checkbutton.label", TTK_FILL_BOTH)))
TTK_END_LAYOUT

/*------------------------------------------------------------------------
 * +++ Radiobutton widget.
 */

typedef struct
{
    Tcl_Obj *variableObj;
    Tcl_Obj *valueObj;
    Tcl_Obj *commandObj;

    Ttk_TraceHandle	*variableTrace;

} RadiobuttonPart;

typedef struct
{
    WidgetCore core;
    BasePart base;
    RadiobuttonPart radiobutton;
} Radiobutton;

/*
 * Option specifications:
 */
static const Tk_OptionSpec RadiobuttonOptionSpecs[] =
{
    {TK_OPTION_STRING, "-variable", "variable", "Variable",
	"::selectedButton", offsetof(Radiobutton, radiobutton.variableObj),TCL_INDEX_NONE,
	0,0,0},
    {TK_OPTION_STRING, "-value", "Value", "Value",
	"1", offsetof(Radiobutton, radiobutton.valueObj), TCL_INDEX_NONE,
	0,0,0},
    {TK_OPTION_STRING, "-command", "command", "Command",
	"", offsetof(Radiobutton, radiobutton.commandObj), TCL_INDEX_NONE,
	0,0,0},

    WIDGET_TAKEFOCUS_TRUE,
    WIDGET_INHERIT_OPTIONS(BaseOptionSpecs)
};

/*
 * Variable trace procedure for radiobuttons.
 */
static void
RadiobuttonVariableChanged(void *clientData, const char *value)
{
    Radiobutton *radioPtr = (Radiobutton *)clientData;

    if (WidgetDestroyed(&radioPtr->core)) {
	return;
    }

    if (!value) {
	TtkWidgetChangeState(&radioPtr->core, TTK_STATE_ALTERNATE, 0);
	return;
    }
    /* else */
    TtkWidgetChangeState(&radioPtr->core, 0, TTK_STATE_ALTERNATE);
    if (!strcmp(value, Tcl_GetString(radioPtr->radiobutton.valueObj))) {
	TtkWidgetChangeState(&radioPtr->core, TTK_STATE_SELECTED, 0);
    } else {
	TtkWidgetChangeState(&radioPtr->core, 0, TTK_STATE_SELECTED);
    }
}

static void
RadiobuttonCleanup(void *recordPtr)
{
    Radiobutton *radioPtr = (Radiobutton *)recordPtr;
    Ttk_UntraceVariable(radioPtr->radiobutton.variableTrace);
    radioPtr->radiobutton.variableTrace = 0;
    BaseCleanup(recordPtr);
}

static int
RadiobuttonConfigure(Tcl_Interp *interp, void *recordPtr, int mask)
{
    Radiobutton *radioPtr = (Radiobutton *)recordPtr;
    Ttk_TraceHandle *vt = Ttk_TraceVariable(
	interp, radioPtr->radiobutton.variableObj,
	RadiobuttonVariableChanged, radioPtr);

    if (!vt) {
	return TCL_ERROR;
    }

    if (BaseConfigure(interp, recordPtr, mask) != TCL_OK) {
	Ttk_UntraceVariable(vt);
	return TCL_ERROR;
    }

    Ttk_UntraceVariable(radioPtr->radiobutton.variableTrace);
    radioPtr->radiobutton.variableTrace = vt;

    return TCL_OK;
}

static int
RadiobuttonPostConfigure(Tcl_Interp *interp, void *recordPtr, int mask)
{
    Radiobutton *radioPtr = (Radiobutton *)recordPtr;
    int status = TCL_OK;

    if (radioPtr->radiobutton.variableTrace)
	status = Ttk_FireTrace(radioPtr->radiobutton.variableTrace);
    if (status == TCL_OK && !WidgetDestroyed(&radioPtr->core))
	status = BasePostConfigure(interp, recordPtr, mask);
    return status;
}

/*
 * Radiobutton 'invoke' subcommand:
 * 	Sets the radiobutton -variable to the -value, evaluates the -command.
 */
static int
RadiobuttonInvokeCommand(
    void *recordPtr, Tcl_Interp *interp, int objc, Tcl_Obj *const objv[])
{
    Radiobutton *radioPtr = (Radiobutton *)recordPtr;
    WidgetCore *corePtr = &radioPtr->core;

    if (objc > 2) {
	Tcl_WrongNumArgs(interp, 1, objv, "invoke");
	return TCL_ERROR;
    }
    if (corePtr->state & TTK_STATE_DISABLED)
	return TCL_OK;

    if (Tcl_ObjSetVar2(interp,
	    radioPtr->radiobutton.variableObj, NULL,
	    radioPtr->radiobutton.valueObj,
	    TCL_GLOBAL_ONLY|TCL_LEAVE_ERR_MSG)
	== NULL)
	return TCL_ERROR;

    if (WidgetDestroyed(corePtr))
	return TCL_ERROR;

    return Tcl_EvalObjEx(interp,
	radioPtr->radiobutton.commandObj, TCL_EVAL_GLOBAL);
}

static const Ttk_Ensemble RadiobuttonCommands[] = {
    { "configure",	TtkWidgetConfigureCommand,0 },
    { "cget",		TtkWidgetCgetCommand,0 },
    { "invoke",		RadiobuttonInvokeCommand,0 },
    { "instate",	TtkWidgetInstateCommand,0 },
    { "state",  	TtkWidgetStateCommand,0 },
    { "identify",	TtkWidgetIdentifyCommand,0 },
    /* MISSING: select, deselect */
    { 0,0,0 }
};

static const WidgetSpec RadiobuttonWidgetSpec =
{
    "TRadiobutton",		/* className */
    sizeof(Radiobutton),	/* recordSize */
    RadiobuttonOptionSpecs,	/* optionSpecs */
    RadiobuttonCommands,	/* subcommands */
    BaseInitialize,		/* initializeProc */
    RadiobuttonCleanup,		/* cleanupProc */
    RadiobuttonConfigure,	/* configureProc */
    RadiobuttonPostConfigure,	/* postConfigureProc */
    TtkWidgetGetLayout, 	/* getLayoutProc */
    TtkWidgetSize, 		/* sizeProc */
    TtkWidgetDoLayout,		/* layoutProc */
    TtkWidgetDisplay		/* displayProc */
};

TTK_BEGIN_LAYOUT(RadiobuttonLayout)
     TTK_GROUP("Radiobutton.padding", TTK_FILL_BOTH,
	 TTK_NODE("Radiobutton.indicator", TTK_PACK_LEFT)
	 TTK_GROUP("Radiobutton.focus", TTK_PACK_LEFT,
	     TTK_NODE("Radiobutton.label", TTK_FILL_BOTH)))
TTK_END_LAYOUT

/*------------------------------------------------------------------------
 * +++ Menubutton widget.
 */

typedef struct
{
    Tcl_Obj *menuObj;
    Tcl_Obj *directionObj;
} MenubuttonPart;

typedef struct
{
    WidgetCore core;
    BasePart base;
    MenubuttonPart menubutton;
} Menubutton;

/*
 * Option specifications:
 */
static const char *const directionStrings[] = {
    "above", "below", "left", "right", "flush", NULL
};
static const Tk_OptionSpec MenubuttonOptionSpecs[] =
{
    {TK_OPTION_STRING, "-menu", "menu", "Menu",
	"", offsetof(Menubutton, menubutton.menuObj), TCL_INDEX_NONE, 0,0,0},
    {TK_OPTION_STRING_TABLE, "-direction", "direction", "Direction",
<<<<<<< HEAD
	"below", offsetof(Menubutton, menubutton.directionObj), TCL_INDEX_NONE,
	0,(void *)directionStrings,GEOMETRY_CHANGED},
=======
	"below", Tk_Offset(Menubutton, menubutton.directionObj), -1,
	0, (void *)directionStrings, GEOMETRY_CHANGED},
>>>>>>> 83284028

    WIDGET_TAKEFOCUS_TRUE,
    WIDGET_INHERIT_OPTIONS(BaseOptionSpecs)
};

static const Ttk_Ensemble MenubuttonCommands[] = {
    { "configure",	TtkWidgetConfigureCommand,0 },
    { "cget",		TtkWidgetCgetCommand,0 },
    { "instate",	TtkWidgetInstateCommand,0 },
    { "state",  	TtkWidgetStateCommand,0 },
    { "identify",	TtkWidgetIdentifyCommand,0 },
    { 0,0,0 }
};

static const WidgetSpec MenubuttonWidgetSpec =
{
    "TMenubutton",		/* className */
    sizeof(Menubutton), 	/* recordSize */
    MenubuttonOptionSpecs, 	/* optionSpecs */
    MenubuttonCommands,  	/* subcommands */
    BaseInitialize,     	/* initializeProc */
    BaseCleanup,		/* cleanupProc */
    BaseConfigure,		/* configureProc */
    BasePostConfigure,  	/* postConfigureProc */
    TtkWidgetGetLayout, 	/* getLayoutProc */
    TtkWidgetSize, 		/* sizeProc */
    TtkWidgetDoLayout,		/* layoutProc */
    TtkWidgetDisplay		/* displayProc */
};

TTK_BEGIN_LAYOUT(MenubuttonLayout)
    TTK_GROUP("Menubutton.border", TTK_FILL_BOTH,
	TTK_GROUP("Menubutton.focus", TTK_FILL_BOTH,
	    TTK_NODE("Menubutton.indicator", TTK_PACK_RIGHT)
	    TTK_GROUP("Menubutton.padding", TTK_FILL_X,
	        TTK_NODE("Menubutton.label", TTK_PACK_LEFT))))
TTK_END_LAYOUT

/*------------------------------------------------------------------------
 * +++ Initialization.
 */

MODULE_SCOPE
void TtkButton_Init(Tcl_Interp *interp)
{
    Ttk_Theme theme = Ttk_GetDefaultTheme(interp);

    Ttk_RegisterLayout(theme, "TLabel", LabelLayout);
    Ttk_RegisterLayout(theme, "TButton", ButtonLayout);
    Ttk_RegisterLayout(theme, "TCheckbutton", CheckbuttonLayout);
    Ttk_RegisterLayout(theme, "TRadiobutton", RadiobuttonLayout);
    Ttk_RegisterLayout(theme, "TMenubutton", MenubuttonLayout);

    RegisterWidget(interp, "ttk::label", &LabelWidgetSpec);
    RegisterWidget(interp, "ttk::button", &ButtonWidgetSpec);
    RegisterWidget(interp, "ttk::checkbutton", &CheckbuttonWidgetSpec);
    RegisterWidget(interp, "ttk::radiobutton", &RadiobuttonWidgetSpec);
    RegisterWidget(interp, "ttk::menubutton", &MenubuttonWidgetSpec);
}<|MERGE_RESOLUTION|>--- conflicted
+++ resolved
@@ -84,15 +84,9 @@
      * Compound base/image options
      */
     {TK_OPTION_STRING_TABLE, "-compound", "compound", "Compound",
-<<<<<<< HEAD
 	 NULL, offsetof(Base,base.compoundObj), TCL_INDEX_NONE,
-	 TK_OPTION_NULL_OK,(void *)ttkCompoundStrings,
+	 TK_OPTION_NULL_OK, (void *)ttkCompoundStrings,
          GEOMETRY_CHANGED },
-=======
-	NULL, Tk_Offset(Base,base.compoundObj), -1,
-	TK_OPTION_NULL_OK, (void *)ttkCompoundStrings,
-	GEOMETRY_CHANGED },
->>>>>>> 83284028
     {TK_OPTION_STRING, "-padding", "padding", "Pad",
 	NULL, offsetof(Base,base.paddingObj), TCL_INDEX_NONE,
 	TK_OPTION_NULL_OK,0,GEOMETRY_CHANGED},
@@ -828,13 +822,8 @@
     {TK_OPTION_STRING, "-menu", "menu", "Menu",
 	"", offsetof(Menubutton, menubutton.menuObj), TCL_INDEX_NONE, 0,0,0},
     {TK_OPTION_STRING_TABLE, "-direction", "direction", "Direction",
-<<<<<<< HEAD
 	"below", offsetof(Menubutton, menubutton.directionObj), TCL_INDEX_NONE,
-	0,(void *)directionStrings,GEOMETRY_CHANGED},
-=======
-	"below", Tk_Offset(Menubutton, menubutton.directionObj), -1,
 	0, (void *)directionStrings, GEOMETRY_CHANGED},
->>>>>>> 83284028
 
     WIDGET_TAKEFOCUS_TRUE,
     WIDGET_INHERIT_OPTIONS(BaseOptionSpecs)
