/*
 * Copyright (c) 2004, Joe English
 *
 * ttk::treeview widget implementation.
 */

#include <string.h>
#include <stdio.h>
#include "tkInt.h"
#include "ttkTheme.h"
#include "ttkWidget.h"

#define DEF_TREE_ROWS		"10"
#define DEF_COLWIDTH		"200"
#define DEF_MINWIDTH		"20"

static const int DEFAULT_ROWHEIGHT 	= 20;
static const int DEFAULT_INDENT 	= 20;
static const int HALO   		= 4;	/* separator */

#define TTK_STATE_OPEN TTK_STATE_USER1
#define TTK_STATE_LEAF TTK_STATE_USER2

#define STATE_CHANGED	 	(0x100)	/* item state option changed */

/*------------------------------------------------------------------------
 * +++ Tree items.
 *
 * INVARIANTS:
 * 	item->children	==> item->children->parent == item
 *	item->next	==> item->next->parent == item->parent
 * 	item->next 	==> item->next->prev == item
 * 	item->prev 	==> item->prev->next == item
 */

typedef struct TreeItemRec TreeItem;
struct TreeItemRec {
    Tcl_HashEntry *entryPtr;	/* Back-pointer to hash table entry */
    TreeItem	*parent;	/* Parent item */
    TreeItem	*children;	/* Linked list of child items */
    TreeItem	*next;		/* Next sibling */
    TreeItem	*prev;		/* Previous sibling */

    /*
     * Options and instance data:
     */
    Ttk_State 	state;
    Tcl_Obj	*textObj;
    Tcl_Obj	*imageObj;
    Tcl_Obj	*valuesObj;
    Tcl_Obj	*openObj;
    Tcl_Obj	*tagsObj;

    /*
     * Derived resources:
     */
    Ttk_TagSet	tagset;
    Ttk_ImageSpec *imagespec;
};

#define ITEM_OPTION_TAGS_CHANGED	0x100
#define ITEM_OPTION_IMAGE_CHANGED	0x200

static Tk_OptionSpec ItemOptionSpecs[] = {
    {TK_OPTION_STRING, "-text", "text", "Text",
	"", Tk_Offset(TreeItem,textObj), -1,
	0,0,0 },
    {TK_OPTION_STRING, "-image", "image", "Image",
	NULL, Tk_Offset(TreeItem,imageObj), -1,
	TK_OPTION_NULL_OK,0,ITEM_OPTION_IMAGE_CHANGED },
    {TK_OPTION_STRING, "-values", "values", "Values",
	NULL, Tk_Offset(TreeItem,valuesObj), -1,
	TK_OPTION_NULL_OK,0,0 },
    {TK_OPTION_BOOLEAN, "-open", "open", "Open",
	"0", Tk_Offset(TreeItem,openObj), -1,
	0,0,0 },
    {TK_OPTION_STRING, "-tags", "tags", "Tags",
	NULL, Tk_Offset(TreeItem,tagsObj), -1,
	TK_OPTION_NULL_OK,0,ITEM_OPTION_TAGS_CHANGED },

    {TK_OPTION_END, 0,0,0, NULL, -1,-1, 0,0,0}
};

/* + NewItem --
 * 	Allocate a new, uninitialized, unlinked item
 */
static TreeItem *NewItem(void)
{
    TreeItem *item = ckalloc(sizeof(*item));

    item->entryPtr = 0;
    item->parent = item->children = item->next = item->prev = NULL;

    item->state = 0ul;
    item->textObj = NULL;
    item->imageObj = NULL;
    item->valuesObj = NULL;
    item->openObj = NULL;
    item->tagsObj = NULL;

    item->tagset = NULL;
    item->imagespec = NULL;

    return item;
}

/* + FreeItem --
 * 	Destroy an item
 */
static void FreeItem(TreeItem *item)
{
    if (item->textObj) { Tcl_DecrRefCount(item->textObj); }
    if (item->imageObj) { Tcl_DecrRefCount(item->imageObj); }
    if (item->valuesObj) { Tcl_DecrRefCount(item->valuesObj); }
    if (item->openObj) { Tcl_DecrRefCount(item->openObj); }
    if (item->tagsObj) { Tcl_DecrRefCount(item->tagsObj); }

    if (item->tagset)	{ Ttk_FreeTagSet(item->tagset); }
    if (item->imagespec) { TtkFreeImageSpec(item->imagespec); }

    ckfree(item);
}

static void FreeItemCB(void *clientData) { FreeItem(clientData); }

/* + DetachItem --
 * 	Unlink an item from the tree.
 */
static void DetachItem(TreeItem *item)
{
    if (item->parent && item->parent->children == item)
	item->parent->children = item->next;
    if (item->prev)
	item->prev->next = item->next;
    if (item->next)
	item->next->prev = item->prev;
    item->next = item->prev = item->parent = NULL;
}

/* + InsertItem --
 * 	Insert an item into the tree after the specified item.
 *
 * Preconditions:
 * 	+ item is currently detached
 * 	+ prev != NULL ==> prev->parent == parent.
 */
static void InsertItem(TreeItem *parent, TreeItem *prev, TreeItem *item)
{
    item->parent = parent;
    item->prev = prev;
    if (prev) {
	item->next = prev->next;
	prev->next = item;
    } else {
	item->next = parent->children;
	parent->children = item;
    }
    if (item->next) {
	item->next->prev = item;
    }
}

/* + NextPreorder --
 * 	Return the next item in preorder traversal order.
 */

static TreeItem *NextPreorder(TreeItem *item)
{
    if (item->children)
	return item->children;
    while (!item->next) {
	item = item->parent;
	if (!item)
	    return 0;
    }
    return item->next;
}

/*------------------------------------------------------------------------
 * +++ Display items and tag options.
 */

typedef struct {
    Tcl_Obj *textObj;		/* taken from item / data cell */
    Tcl_Obj *imageObj;		/* taken from item */
    Tcl_Obj *anchorObj;		/* from column <<NOTE-ANCHOR>> */
    Tcl_Obj *backgroundObj;	/* remainder from tag */
    Tcl_Obj *foregroundObj;
    Tcl_Obj *fontObj;
} DisplayItem;

static Tk_OptionSpec TagOptionSpecs[] = {
    {TK_OPTION_STRING, "-text", "text", "Text",
	NULL, Tk_Offset(DisplayItem,textObj), -1,
	TK_OPTION_NULL_OK,0,0 },
    {TK_OPTION_STRING, "-image", "image", "Image",
	NULL, Tk_Offset(DisplayItem,imageObj), -1,
	TK_OPTION_NULL_OK,0,0 },
    {TK_OPTION_ANCHOR, "-anchor", "anchor", "Anchor",
	NULL, Tk_Offset(DisplayItem,anchorObj), -1,
	TK_OPTION_NULL_OK, 0, GEOMETRY_CHANGED},	/* <<NOTE-ANCHOR>> */
    {TK_OPTION_COLOR, "-background", "windowColor", "WindowColor",
	NULL, Tk_Offset(DisplayItem,backgroundObj), -1,
	TK_OPTION_NULL_OK,0,0 },
    {TK_OPTION_COLOR, "-foreground", "textColor", "TextColor",
	NULL, Tk_Offset(DisplayItem,foregroundObj), -1,
	TK_OPTION_NULL_OK,0,0 },
    {TK_OPTION_FONT, "-font", "font", "Font",
	NULL, Tk_Offset(DisplayItem,fontObj), -1,
	TK_OPTION_NULL_OK,0,GEOMETRY_CHANGED },

    {TK_OPTION_END, 0,0,0, NULL, -1,-1, 0,0,0}
};

/*------------------------------------------------------------------------
 * +++ Columns.
 *
 * There are separate option tables associated with the column record:
 * ColumnOptionSpecs is for configuring the column,
 * and HeadingOptionSpecs is for drawing headings.
 */
typedef struct {
    int 	width;		/* Column width, in pixels */
    int 	minWidth;	/* Minimum column width, in pixels */
    int 	stretch;	/* Should column stretch while resizing? */
    Tcl_Obj	*idObj;		/* Column identifier, from -columns option */

    Tcl_Obj	*anchorObj;	/* -anchor for cell data <<NOTE-ANCHOR>> */

    /* Column heading data:
     */
    Tcl_Obj 	*headingObj;		/* Heading label */
    Tcl_Obj	*headingImageObj;	/* Heading image */
    Tcl_Obj 	*headingAnchorObj;	/* -anchor for heading label */
    Tcl_Obj	*headingCommandObj;	/* Command to execute */
    Tcl_Obj 	*headingStateObj;	/* @@@ testing ... */
    Ttk_State	headingState;		/* ... */

    /* Temporary storage for cell data
     */
    Tcl_Obj 	*data;
} TreeColumn;

static void InitColumn(TreeColumn *column)
{
    column->width = 200;
    column->minWidth = 20;
    column->stretch = 1;
    column->idObj = 0;
    column->anchorObj = 0;

    column->headingState = 0;
    column->headingObj = 0;
    column->headingImageObj = 0;
    column->headingAnchorObj = 0;
    column->headingStateObj = 0;
    column->headingCommandObj = 0;

    column->data = 0;
}

static void FreeColumn(TreeColumn *column)
{
    if (column->idObj) { Tcl_DecrRefCount(column->idObj); }
    if (column->anchorObj) { Tcl_DecrRefCount(column->anchorObj); }

    if (column->headingObj) { Tcl_DecrRefCount(column->headingObj); }
    if (column->headingImageObj) { Tcl_DecrRefCount(column->headingImageObj); }
    if (column->headingAnchorObj) { Tcl_DecrRefCount(column->headingAnchorObj); }
    if (column->headingStateObj) { Tcl_DecrRefCount(column->headingStateObj); }
    if (column->headingCommandObj) { Tcl_DecrRefCount(column->headingCommandObj); }

    /* Don't touch column->data, it's scratch storage */
}

static Tk_OptionSpec ColumnOptionSpecs[] = {
    {TK_OPTION_INT, "-width", "width", "Width",
	DEF_COLWIDTH, -1, Tk_Offset(TreeColumn,width),
	0,0,GEOMETRY_CHANGED },
    {TK_OPTION_INT, "-minwidth", "minWidth", "MinWidth",
	DEF_MINWIDTH, -1, Tk_Offset(TreeColumn,minWidth),
	0,0,0 },
    {TK_OPTION_BOOLEAN, "-stretch", "stretch", "Stretch",
	"1", -1, Tk_Offset(TreeColumn,stretch),
	0,0,0 },
    {TK_OPTION_ANCHOR, "-anchor", "anchor", "Anchor",
	"w", Tk_Offset(TreeColumn,anchorObj), -1,	/* <<NOTE-ANCHOR>> */
	0,0,0 },
    {TK_OPTION_STRING, "-id", "id", "ID",
	NULL, Tk_Offset(TreeColumn,idObj), -1,
	TK_OPTION_NULL_OK,0,READONLY_OPTION },
    {TK_OPTION_END, 0,0,0, NULL, -1,-1, 0,0,0}
};

static Tk_OptionSpec HeadingOptionSpecs[] = {
    {TK_OPTION_STRING, "-text", "text", "Text",
	"", Tk_Offset(TreeColumn,headingObj), -1,
	0,0,0 },
    {TK_OPTION_STRING, "-image", "image", "Image",
	"", Tk_Offset(TreeColumn,headingImageObj), -1,
	0,0,0 },
    {TK_OPTION_ANCHOR, "-anchor", "anchor", "Anchor",
	"center", Tk_Offset(TreeColumn,headingAnchorObj), -1,
	0,0,0 },
    {TK_OPTION_STRING, "-command", "", "",
	"", Tk_Offset(TreeColumn,headingCommandObj), -1,
	TK_OPTION_NULL_OK,0,0 },
    {TK_OPTION_STRING, "state", "", "",
	"", Tk_Offset(TreeColumn,headingStateObj), -1,
	0,0,STATE_CHANGED },
    {TK_OPTION_END, 0,0,0, NULL, -1,-1, 0,0,0}
};

/*------------------------------------------------------------------------
 * +++ -show option:
 * TODO: Implement SHOW_BRANCHES.
 */

#define SHOW_TREE 	(0x1) 	/* Show tree column? */
#define SHOW_HEADINGS	(0x2)	/* Show heading row? */

#define DEFAULT_SHOW	"tree headings"

static const char *showStrings[] = {
    "tree", "headings", NULL
};

static int GetEnumSetFromObj(
    Tcl_Interp *interp,
    Tcl_Obj *objPtr,
    const char *table[],
    unsigned *resultPtr)
{
    unsigned result = 0;
    int i, objc;
    Tcl_Obj **objv;

    if (Tcl_ListObjGetElements(interp, objPtr, &objc, &objv) != TCL_OK)
	return TCL_ERROR;

    for (i = 0; i < objc; ++i) {
	int index;
	if (TCL_OK != Tcl_GetIndexFromObjStruct(interp, objv[i], table,
		sizeof(char *), "value", TCL_EXACT, &index))
	{
	    return TCL_ERROR;
	}
	result |= (1 << index);
    }

    *resultPtr = result;
    return TCL_OK;
}

/*------------------------------------------------------------------------
 * +++ Treeview widget record.
 *
 * Dependencies:
 * 	columns, columnNames: -columns
 * 	displayColumns:	-columns, -displaycolumns
 * 	headingHeight: [layout]
 * 	rowHeight, indent: style
 */
typedef struct {
    /* Resources acquired at initialization-time:
     */
    Tk_OptionTable itemOptionTable;
    Tk_OptionTable columnOptionTable;
    Tk_OptionTable headingOptionTable;
    Tk_OptionTable tagOptionTable;
    Tk_BindingTable bindingTable;
    Ttk_TagTable tagTable;

    /* Acquired in GetLayout hook:
     */
    Ttk_Layout itemLayout;
    Ttk_Layout cellLayout;
    Ttk_Layout headingLayout;
    Ttk_Layout rowLayout;

    int headingHeight;		/* Space for headings */
    int rowHeight;		/* Height of each item */
    int indent;			/* #pixels horizontal offset for child items */

    /* Tree data:
     */
    Tcl_HashTable items;	/* Map: item name -> item */
    int serial;			/* Next item # for autogenerated names */
    TreeItem *root;		/* Root item */

    TreeColumn column0;		/* Column options for display column #0 */
    TreeColumn *columns;	/* Array of column options for data columns */

    TreeItem *focus;		/* Current focus item */
    TreeItem *endPtr;		/* See EndPosition() */

    /* Widget options:
     */
    Tcl_Obj *columnsObj;	/* List of symbolic column names */
    Tcl_Obj *displayColumnsObj;	/* List of columns to display */

    Tcl_Obj *heightObj;		/* height (rows) */
    Tcl_Obj *paddingObj;	/* internal padding */

    Tcl_Obj *showObj;		/* -show list */
    Tcl_Obj *selectModeObj;	/* -selectmode option */

    Scrollable xscroll;
    ScrollHandle xscrollHandle;
    Scrollable yscroll;
    ScrollHandle yscrollHandle;

    /* Derived resources:
     */
    Tcl_HashTable columnNames;	/* Map: column name -> column table entry */
    int nColumns; 		/* #columns */
    unsigned showFlags;		/* bitmask of subparts to display */

    TreeColumn **displayColumns; /* List of columns for display (incl tree) */
    int nDisplayColumns;	/* #display columns */
    Ttk_Box headingArea;	/* Display area for column headings */
    Ttk_Box treeArea;   	/* Display area for tree */
    int slack;			/* Slack space (see Resizing section) */

} TreePart;

typedef struct {
    WidgetCore core;
    TreePart tree;
} Treeview;

#define USER_MASK 		0x0100
#define COLUMNS_CHANGED 	(USER_MASK)
#define DCOLUMNS_CHANGED	(USER_MASK<<1)
#define SCROLLCMD_CHANGED	(USER_MASK<<2)
#define SHOW_CHANGED 		(USER_MASK<<3)

static const char *SelectModeStrings[] = { "none", "browse", "extended", NULL };

static Tk_OptionSpec TreeviewOptionSpecs[] = {
    {TK_OPTION_STRING, "-columns", "columns", "Columns",
	"", Tk_Offset(Treeview,tree.columnsObj), -1,
	0,0,COLUMNS_CHANGED | GEOMETRY_CHANGED /*| READONLY_OPTION*/ },
    {TK_OPTION_STRING, "-displaycolumns","displayColumns","DisplayColumns",
	"#all", Tk_Offset(Treeview,tree.displayColumnsObj), -1,
	0,0,DCOLUMNS_CHANGED | GEOMETRY_CHANGED },
    {TK_OPTION_STRING, "-show", "show", "Show",
	DEFAULT_SHOW, Tk_Offset(Treeview,tree.showObj), -1,
	0,0,SHOW_CHANGED | GEOMETRY_CHANGED },

    {TK_OPTION_STRING_TABLE, "-selectmode", "selectMode", "SelectMode",
	"extended", Tk_Offset(Treeview,tree.selectModeObj), -1,
	0,(ClientData)SelectModeStrings,0 },

    {TK_OPTION_PIXELS, "-height", "height", "Height",
	DEF_TREE_ROWS, Tk_Offset(Treeview,tree.heightObj), -1,
	0,0,GEOMETRY_CHANGED},
    {TK_OPTION_STRING, "-padding", "padding", "Pad",
	NULL, Tk_Offset(Treeview,tree.paddingObj), -1,
	TK_OPTION_NULL_OK,0,GEOMETRY_CHANGED },

    {TK_OPTION_STRING, "-xscrollcommand", "xScrollCommand", "ScrollCommand",
	NULL, -1, Tk_Offset(Treeview, tree.xscroll.scrollCmd),
	TK_OPTION_NULL_OK, 0, SCROLLCMD_CHANGED},
    {TK_OPTION_STRING, "-yscrollcommand", "yScrollCommand", "ScrollCommand",
	NULL, -1, Tk_Offset(Treeview, tree.yscroll.scrollCmd),
	TK_OPTION_NULL_OK, 0, SCROLLCMD_CHANGED},

    WIDGET_TAKEFOCUS_TRUE,
    WIDGET_INHERIT_OPTIONS(ttkCoreOptionSpecs)
};

/*------------------------------------------------------------------------
 * +++ Utilities.
 */
typedef void (*HashEntryIterator)(void *hashValue);

static void foreachHashEntry(Tcl_HashTable *ht, HashEntryIterator func)
{
    Tcl_HashSearch search;
    Tcl_HashEntry *entryPtr = Tcl_FirstHashEntry(ht, &search);
    while (entryPtr != NULL) {
	func(Tcl_GetHashValue(entryPtr));
	entryPtr = Tcl_NextHashEntry(&search);
    }
}

/* + unshareObj(objPtr) --
 * 	Ensure that a Tcl_Obj * has refcount 1 -- either return objPtr
 * 	itself,	or a duplicated copy.
 */
static Tcl_Obj *unshareObj(Tcl_Obj *objPtr)
{
    if (Tcl_IsShared(objPtr)) {
	Tcl_Obj *newObj = Tcl_DuplicateObj(objPtr);
	Tcl_DecrRefCount(objPtr);
	Tcl_IncrRefCount(newObj);
	return newObj;
    }
    return objPtr;
}

/* DisplayLayout --
 * 	Rebind, place, and draw a layout + object combination.
 */
static void DisplayLayout(
    Ttk_Layout layout, void *recordPtr, Ttk_State state, Ttk_Box b, Drawable d)
{
    Ttk_RebindSublayout(layout, recordPtr);
    Ttk_PlaceLayout(layout, state, b);
    Ttk_DrawLayout(layout, state, d);
}

/* + GetColumn --
 * 	Look up column by name or number.
 * 	Returns: pointer to column table entry, NULL if not found.
 * 	Leaves an error message in interp->result on error.
 */
static TreeColumn *GetColumn(
    Tcl_Interp *interp, Treeview *tv, Tcl_Obj *columnIDObj)
{
    Tcl_HashEntry *entryPtr;
    int columnIndex;

    /* Check for named column:
     */
    entryPtr = Tcl_FindHashEntry(
	    &tv->tree.columnNames, Tcl_GetString(columnIDObj));
    if (entryPtr) {
	return Tcl_GetHashValue(entryPtr);
    }

    /* Check for number:
     */
    if (Tcl_GetIntFromObj(NULL, columnIDObj, &columnIndex) == TCL_OK) {
	if (columnIndex < 0 || columnIndex >= tv->tree.nColumns) {
	    Tcl_SetObjResult(interp, Tcl_ObjPrintf(
		    "Column index %s out of bounds",
		    Tcl_GetString(columnIDObj)));
	    Tcl_SetErrorCode(interp, "TTK", "TREE", "COLBOUND", NULL);
	    return NULL;
	}

	return tv->tree.columns + columnIndex;
    }
    Tcl_SetObjResult(interp, Tcl_ObjPrintf(
	"Invalid column index %s", Tcl_GetString(columnIDObj)));
    Tcl_SetErrorCode(interp, "TTK", "TREE", "COLUMN", NULL);
    return NULL;
}

/* + FindColumn --
 * 	Look up column by name, number, or display index.
 */
static TreeColumn *FindColumn(
    Tcl_Interp *interp, Treeview *tv, Tcl_Obj *columnIDObj)
{
    int colno;

    if (sscanf(Tcl_GetString(columnIDObj), "#%d", &colno) == 1)
    {	/* Display column specification, #n */
	if (colno >= 0 && colno < tv->tree.nDisplayColumns) {
	    return tv->tree.displayColumns[colno];
	}
	/* else */
	Tcl_SetObjResult(interp, Tcl_ObjPrintf(
	    "Column %s out of range", Tcl_GetString(columnIDObj)));
	Tcl_SetErrorCode(interp, "TTK", "TREE", "COLUMN", NULL);
	return NULL;
    }

    return GetColumn(interp, tv, columnIDObj);
}

/* + FindItem --
 * 	Locates the item with the specified identifier in the tree.
 * 	If there is no such item, leaves an error message in interp.
 */
static TreeItem *FindItem(
    Tcl_Interp *interp, Treeview *tv, Tcl_Obj *itemNameObj)
{
    const char *itemName = Tcl_GetString(itemNameObj);
    Tcl_HashEntry *entryPtr =  Tcl_FindHashEntry(&tv->tree.items, itemName);

    if (!entryPtr) {
	Tcl_SetObjResult(interp, Tcl_ObjPrintf(
		"Item %s not found", itemName));
	Tcl_SetErrorCode(interp, "TTK", "TREE", "ITEM", NULL);
	return 0;
    }
    return Tcl_GetHashValue(entryPtr);
}

/* + GetItemListFromObj --
 * 	Parse a Tcl_Obj * as a list of items.
 * 	Returns a NULL-terminated array of items; result must
 * 	be ckfree()d. On error, returns NULL and leaves an error
 * 	message in interp.
 */

static TreeItem **GetItemListFromObj(
    Tcl_Interp *interp, Treeview *tv, Tcl_Obj *objPtr)
{
    TreeItem **items;
    Tcl_Obj **elements;
    int i, nElements;

    if (Tcl_ListObjGetElements(interp,objPtr,&nElements,&elements) != TCL_OK) {
	return NULL;
    }

    items = ckalloc((nElements + 1)*sizeof(TreeItem*));
    for (i = 0; i < nElements; ++i) {
	items[i] = FindItem(interp, tv, elements[i]);
	if (!items[i]) {
	    ckfree(items);
	    return NULL;
	}
    }
    items[i] = NULL;
    return items;
}

/* + ItemName --
 * 	Returns the item's ID.
 */
static const char *ItemName(Treeview *tv, TreeItem *item)
{
    return Tcl_GetHashKey(&tv->tree.items, item->entryPtr);
}

/* + ItemID --
 * 	Returns a fresh Tcl_Obj * (refcount 0) holding the
 * 	item identifier of the specified item.
 */
static Tcl_Obj *ItemID(Treeview *tv, TreeItem *item)
{
    return Tcl_NewStringObj(ItemName(tv, item), -1);
}

/*------------------------------------------------------------------------
 * +++ Column configuration.
 */

/* + TreeviewFreeColumns --
 * 	Free column data.
 */
static void TreeviewFreeColumns(Treeview *tv)
{
    int i;

    Tcl_DeleteHashTable(&tv->tree.columnNames);
    Tcl_InitHashTable(&tv->tree.columnNames, TCL_STRING_KEYS);

    if (tv->tree.columns) {
	for (i = 0; i < tv->tree.nColumns; ++i)
	    FreeColumn(tv->tree.columns + i);
	ckfree(tv->tree.columns);
	tv->tree.columns = 0;
    }
}

/* + TreeviewInitColumns --
 *	Initialize column data when -columns changes.
 *	Returns: TCL_OK or TCL_ERROR;
 */
static int TreeviewInitColumns(Tcl_Interp *interp, Treeview *tv)
{
    Tcl_Obj **columns;
    int i, ncols;

    if (Tcl_ListObjGetElements(
	    interp, tv->tree.columnsObj, &ncols, &columns) != TCL_OK)
    {
	return TCL_ERROR;
    }

    /*
     * Free old values:
     */
    TreeviewFreeColumns(tv);

    /*
     * Initialize columns array and columnNames hash table:
     */
    tv->tree.nColumns = ncols;
    tv->tree.columns = ckalloc(tv->tree.nColumns * sizeof(TreeColumn));

    for (i = 0; i < ncols; ++i) {
	int isNew;
	Tcl_Obj *columnName = Tcl_DuplicateObj(columns[i]);

	Tcl_HashEntry *entryPtr = Tcl_CreateHashEntry(
	    &tv->tree.columnNames, Tcl_GetString(columnName), &isNew);
	Tcl_SetHashValue(entryPtr, tv->tree.columns + i);

	InitColumn(tv->tree.columns + i);
	Tk_InitOptions(
	    interp, (ClientData)(tv->tree.columns + i),
	    tv->tree.columnOptionTable, tv->core.tkwin);
	Tk_InitOptions(
	    interp, (ClientData)(tv->tree.columns + i),
	    tv->tree.headingOptionTable, tv->core.tkwin);
	Tcl_IncrRefCount(columnName);
	tv->tree.columns[i].idObj = columnName;
    }

    return TCL_OK;
}

/* + TreeviewInitDisplayColumns --
 * 	Initializes the 'displayColumns' array.
 *
 * 	Note that displayColumns[0] is always the tree column,
 * 	even when SHOW_TREE is not set.
 *
 * @@@ TODO: disallow duplicated columns
 */
static int TreeviewInitDisplayColumns(Tcl_Interp *interp, Treeview *tv)
{
    Tcl_Obj **dcolumns;
    int index, ndcols;
    TreeColumn **displayColumns = 0;

    if (Tcl_ListObjGetElements(interp,
	    tv->tree.displayColumnsObj, &ndcols, &dcolumns) != TCL_OK) {
	return TCL_ERROR;
    }

    if (!strcmp(Tcl_GetString(tv->tree.displayColumnsObj), "#all")) {
	ndcols = tv->tree.nColumns;
	displayColumns = ckalloc((ndcols+1) * sizeof(TreeColumn*));
	for (index = 0; index < ndcols; ++index) {
	    displayColumns[index+1] = tv->tree.columns + index;
	}
    } else {
	displayColumns = ckalloc((ndcols+1) * sizeof(TreeColumn*));
	for (index = 0; index < ndcols; ++index) {
	    displayColumns[index+1] = GetColumn(interp, tv, dcolumns[index]);
	    if (!displayColumns[index+1]) {
		ckfree(displayColumns);
		return TCL_ERROR;
	    }
	}
    }
    displayColumns[0] = &tv->tree.column0;

    if (tv->tree.displayColumns)
	ckfree(tv->tree.displayColumns);
    tv->tree.displayColumns = displayColumns;
    tv->tree.nDisplayColumns = ndcols + 1;

    return TCL_OK;
}

/*------------------------------------------------------------------------
 * +++ Resizing.
 * 	slack invariant: TreeWidth(tree) + slack = treeArea.width
 */

#define FirstColumn(tv)  ((tv->tree.showFlags&SHOW_TREE) ? 0 : 1)

/* + TreeWidth --
 * 	Compute the requested tree width from the sum of visible column widths.
 */
static int TreeWidth(Treeview *tv)
{
    int i = FirstColumn(tv);
    int width = 0;

    while (i < tv->tree.nDisplayColumns) {
	width += tv->tree.displayColumns[i++]->width;
    }
    return width;
}

/* + RecomputeSlack --
 */
static void RecomputeSlack(Treeview *tv)
{
    tv->tree.slack = tv->tree.treeArea.width - TreeWidth(tv);
}

/* + PickupSlack/DepositSlack --
 * 	When resizing columns, distribute extra space to 'slack' first,
 * 	and only adjust column widths if 'slack' goes to zero.
 * 	That is, don't bother changing column widths if the tree
 * 	is already scrolled or short.
 */
static int PickupSlack(Treeview *tv, int extra)
{
    int newSlack = tv->tree.slack + extra;

    if (   (newSlack < 0 && 0 <= tv->tree.slack)
	|| (newSlack > 0 && 0 >= tv->tree.slack))
    {
	tv->tree.slack = 0;
	return newSlack;
    } else {
	tv->tree.slack = newSlack;
	return 0;
    }
}

static void DepositSlack(Treeview *tv, int extra)
{
    tv->tree.slack += extra;
}

/* + Stretch --
 * 	Adjust width of column by N pixels, down to minimum width.
 * 	Returns: #pixels actually moved.
 */
static int Stretch(TreeColumn *c, int n)
{
    int newWidth = n + c->width;
    if (newWidth < c->minWidth) {
	n = c->minWidth - c->width;
	c->width = c->minWidth;
    } else {
	c->width = newWidth;
    }
    return n;
}

/* + ShoveLeft --
 * 	Adjust width of (stretchable) columns to the left by N pixels.
 * 	Returns: leftover slack.
 */
static int ShoveLeft(Treeview *tv, int i, int n)
{
    int first = FirstColumn(tv);
    while (n != 0 && i >= first) {
	TreeColumn *c = tv->tree.displayColumns[i];
	if (c->stretch) {
	    n -= Stretch(c, n);
	}
	--i;
    }
    return n;
}

/* + ShoveRight --
 * 	Adjust width of (stretchable) columns to the right by N pixels.
 * 	Returns: leftover slack.
 */
static int ShoveRight(Treeview *tv, int i, int n)
{
    while (n != 0 && i < tv->tree.nDisplayColumns) {
	TreeColumn *c = tv->tree.displayColumns[i];
	if (c->stretch) {
	    n -= Stretch(c, n);
	}
	++i;
    }
    return n;
}

/* + DistributeWidth --
 * 	Distribute n pixels evenly across all stretchable display columns.
 * 	Returns: leftover slack.
 * Notes:
 * 	The "((++w % m) < r)" term is there so that the remainder r = n % m
 * 	is distributed round-robin.
 */
static int DistributeWidth(Treeview *tv, int n)
{
    int w = TreeWidth(tv);
    int m = 0;
    int i, d, r;

    for (i = FirstColumn(tv); i < tv->tree.nDisplayColumns; ++i) {
	if (tv->tree.displayColumns[i]->stretch) {
	    ++m;
	}
    }
    if (m == 0) {
	return n;
    }

    d = n / m;
    r = n % m;
    if (r < 0) { r += m; --d; }

    for (i = FirstColumn(tv); i < tv->tree.nDisplayColumns; ++i) {
	TreeColumn *c = tv->tree.displayColumns[i];
	if (c->stretch) {
	    n -= Stretch(c, d + ((++w % m) < r));
	}
    }
    return n;
}

/* + ResizeColumns --
 * 	Recompute column widths based on available width.
 * 	Pick up slack first;
 * 	Distribute the remainder evenly across stretchable columns;
 * 	If any is still left over due to minwidth constraints, shove left.
 */
static void ResizeColumns(Treeview *tv, int newWidth)
{
    int delta = newWidth - (TreeWidth(tv) + tv->tree.slack);
    DepositSlack(tv,
	ShoveLeft(tv, tv->tree.nDisplayColumns - 1,
	    DistributeWidth(tv, PickupSlack(tv, delta))));
}

/* + DragColumn --
 * 	Move the separator to the right of specified column,
 * 	adjusting other column widths as necessary.
 */
static void DragColumn(Treeview *tv, int i, int delta)
{
    TreeColumn *c = tv->tree.displayColumns[i];
    int dl = delta - ShoveLeft(tv, i-1, delta - Stretch(c, delta));
    int dr = ShoveRight(tv, i+1, PickupSlack(tv, -dl));
    DepositSlack(tv, dr);
}

/*------------------------------------------------------------------------
 * +++ Event handlers.
 */

static TreeItem *IdentifyItem(Treeview *tv, int y); /*forward*/

static const unsigned long TreeviewBindEventMask =
      KeyPressMask|KeyReleaseMask
    | ButtonPressMask|ButtonReleaseMask
    | PointerMotionMask|ButtonMotionMask
    | VirtualEventMask
    ;

static void TreeviewBindEventProc(void *clientData, XEvent *event)
{
    Treeview *tv = clientData;
    TreeItem *item = NULL;
    Ttk_TagSet tagset;

    /*
     * Figure out where to deliver the event.
     */
    switch (event->type)
    {
	case KeyPress:
	case KeyRelease:
	case VirtualEvent:
	    item = tv->tree.focus;
	    break;
	case ButtonPress:
	case ButtonRelease:
	    item = IdentifyItem(tv, event->xbutton.y);
	    break;
	case MotionNotify:
	    item = IdentifyItem(tv, event->xmotion.y);
	    break;
	default:
	    break;
    }

    if (!item) {
	return;
    }

    /* ASSERT: Ttk_GetTagSetFromObj succeeds.
     * NB: must use a local copy of the tagset,
     * in case a binding script stomps on -tags.
     */
    tagset = Ttk_GetTagSetFromObj(NULL, tv->tree.tagTable, item->tagsObj);

    /*
     * Fire binding:
     */
    Tcl_Preserve(clientData);
    Tk_BindEvent(tv->tree.bindingTable, event, tv->core.tkwin,
	    tagset->nTags, (void **)tagset->tags);
    Tcl_Release(clientData);

    Ttk_FreeTagSet(tagset);
}

/*------------------------------------------------------------------------
 * +++ Initialization and cleanup.
 */

static void TreeviewInitialize(Tcl_Interp *interp, void *recordPtr)
{
    Treeview *tv = recordPtr;
    int unused;

    tv->tree.itemOptionTable =
	Tk_CreateOptionTable(interp, ItemOptionSpecs);
    tv->tree.columnOptionTable =
	Tk_CreateOptionTable(interp, ColumnOptionSpecs);
    tv->tree.headingOptionTable =
	Tk_CreateOptionTable(interp, HeadingOptionSpecs);
    tv->tree.tagOptionTable =
	Tk_CreateOptionTable(interp, TagOptionSpecs);

    tv->tree.tagTable = Ttk_CreateTagTable(
	interp, tv->core.tkwin, TagOptionSpecs, sizeof(DisplayItem));
    tv->tree.bindingTable = Tk_CreateBindingTable(interp);
    Tk_CreateEventHandler(tv->core.tkwin,
	TreeviewBindEventMask, TreeviewBindEventProc, tv);

    tv->tree.itemLayout
	= tv->tree.cellLayout
	= tv->tree.headingLayout
	= tv->tree.rowLayout
	= 0;
    tv->tree.headingHeight = tv->tree.rowHeight = DEFAULT_ROWHEIGHT;
    tv->tree.indent = DEFAULT_INDENT;

    Tcl_InitHashTable(&tv->tree.columnNames, TCL_STRING_KEYS);
    tv->tree.nColumns = tv->tree.nDisplayColumns = 0;
    tv->tree.columns = NULL;
    tv->tree.displayColumns = NULL;
    tv->tree.showFlags = ~0;

    InitColumn(&tv->tree.column0);
    Tk_InitOptions(
	interp, (ClientData)(&tv->tree.column0),
	tv->tree.columnOptionTable, tv->core.tkwin);
    Tk_InitOptions(
	interp, (ClientData)(&tv->tree.column0),
	tv->tree.headingOptionTable, tv->core.tkwin);

    Tcl_InitHashTable(&tv->tree.items, TCL_STRING_KEYS);
    tv->tree.serial = 0;

    tv->tree.focus = tv->tree.endPtr = 0;

    /* Create root item "":
     */
    tv->tree.root = NewItem();
    Tk_InitOptions(interp, (ClientData)tv->tree.root,
	tv->tree.itemOptionTable, tv->core.tkwin);
    tv->tree.root->tagset = Ttk_GetTagSetFromObj(NULL, tv->tree.tagTable, NULL);
    tv->tree.root->entryPtr = Tcl_CreateHashEntry(&tv->tree.items, "", &unused);
    Tcl_SetHashValue(tv->tree.root->entryPtr, tv->tree.root);

    /* Scroll handles:
     */
    tv->tree.xscrollHandle = TtkCreateScrollHandle(&tv->core,&tv->tree.xscroll);
    tv->tree.yscrollHandle = TtkCreateScrollHandle(&tv->core,&tv->tree.yscroll);

    /* Size parameters:
     */
    tv->tree.treeArea = tv->tree.headingArea = Ttk_MakeBox(0,0,0,0);
    tv->tree.slack = 0;
}

static void TreeviewCleanup(void *recordPtr)
{
    Treeview *tv = recordPtr;

    Tk_DeleteEventHandler(tv->core.tkwin,
	    TreeviewBindEventMask,  TreeviewBindEventProc, tv);
    Tk_DeleteBindingTable(tv->tree.bindingTable);
    Ttk_DeleteTagTable(tv->tree.tagTable);

    if (tv->tree.itemLayout) Ttk_FreeLayout(tv->tree.itemLayout);
    if (tv->tree.cellLayout) Ttk_FreeLayout(tv->tree.cellLayout);
    if (tv->tree.headingLayout) Ttk_FreeLayout(tv->tree.headingLayout);
    if (tv->tree.rowLayout) Ttk_FreeLayout(tv->tree.rowLayout);

    TreeviewFreeColumns(tv);

    if (tv->tree.displayColumns)
	ckfree((ClientData)tv->tree.displayColumns);

    foreachHashEntry(&tv->tree.items, FreeItemCB);
    Tcl_DeleteHashTable(&tv->tree.items);

    TtkFreeScrollHandle(tv->tree.xscrollHandle);
    TtkFreeScrollHandle(tv->tree.yscrollHandle);
}

/* + TreeviewConfigure --
 * 	Configuration widget hook.
 *
 * 	BUG: If user sets -columns and -displaycolumns, but -displaycolumns
 * 	has an error, the widget is left in an inconsistent state.
 */
static int
TreeviewConfigure(Tcl_Interp *interp, void *recordPtr, int mask)
{
    Treeview *tv = recordPtr;
    unsigned showFlags = tv->tree.showFlags;

    if (mask & COLUMNS_CHANGED) {
	if (TreeviewInitColumns(interp, tv) != TCL_OK)
	    return TCL_ERROR;
	mask |= DCOLUMNS_CHANGED;
    }
    if (mask & DCOLUMNS_CHANGED) {
	if (TreeviewInitDisplayColumns(interp, tv) != TCL_OK)
	    return TCL_ERROR;
    }
    if (mask & SCROLLCMD_CHANGED) {
	TtkScrollbarUpdateRequired(tv->tree.xscrollHandle);
	TtkScrollbarUpdateRequired(tv->tree.yscrollHandle);
    }
    if (  (mask & SHOW_CHANGED)
	&& GetEnumSetFromObj(
		    interp,tv->tree.showObj,showStrings,&showFlags) != TCL_OK)
    {
	return TCL_ERROR;
    }

    if (TtkCoreConfigure(interp, recordPtr, mask) != TCL_OK) {
	return TCL_ERROR;
    }

    tv->tree.showFlags = showFlags;

    if (mask & (SHOW_CHANGED | DCOLUMNS_CHANGED)) {
	RecomputeSlack(tv);
    }
    return TCL_OK;
}

/* + ConfigureItem --
 * 	Set item options.
 */
static int ConfigureItem(
    Tcl_Interp *interp, Treeview *tv, TreeItem *item,
    int objc, Tcl_Obj *const objv[])
{
    Tk_SavedOptions savedOptions;
    int mask;
    Ttk_ImageSpec *newImageSpec = NULL;
    Ttk_TagSet newTagSet = NULL;

    if (Tk_SetOptions(interp, (ClientData)item, tv->tree.itemOptionTable,
		objc, objv, tv->core.tkwin, &savedOptions, &mask)
		!= TCL_OK)
    {
	return TCL_ERROR;
    }

    /* Make sure that -values is a valid list:
     */
    if (item->valuesObj) {
	int unused;
	if (Tcl_ListObjLength(interp, item->valuesObj, &unused) != TCL_OK)
	    goto error;
    }

    /* Check -image.
     */
    if ((mask & ITEM_OPTION_IMAGE_CHANGED) && item->imageObj) {
	newImageSpec = TtkGetImageSpec(interp, tv->core.tkwin, item->imageObj);
	if (!newImageSpec) {
	    goto error;
	}
    }

    /* Check -tags.
     * Side effect: may create new tags.
     */
    if (mask & ITEM_OPTION_TAGS_CHANGED) {
	newTagSet = Ttk_GetTagSetFromObj(
		interp, tv->tree.tagTable, item->tagsObj);
	if (!newTagSet) {
	    goto error;
	}
    }

    /* Keep TTK_STATE_OPEN flag in sync with item->openObj.
     * We use both a state flag and a Tcl_Obj* resource so elements
     * can access the value in either way.
     */
    if (item->openObj) {
	int isOpen;
	if (Tcl_GetBooleanFromObj(interp, item->openObj, &isOpen) != TCL_OK)
	    goto error;
	if (isOpen)
	    item->state |= TTK_STATE_OPEN;
	else
	    item->state &= ~TTK_STATE_OPEN;
    }

    /* All OK.
     */
    Tk_FreeSavedOptions(&savedOptions);
    if (mask & ITEM_OPTION_TAGS_CHANGED) {
	if (item->tagset) { Ttk_FreeTagSet(item->tagset); }
	item->tagset = newTagSet;
    }
    if (mask & ITEM_OPTION_IMAGE_CHANGED) {
	if (item->imagespec) { TtkFreeImageSpec(item->imagespec); }
	item->imagespec = newImageSpec;
    }
    TtkRedisplayWidget(&tv->core);
    return TCL_OK;

error:
    Tk_RestoreSavedOptions(&savedOptions);
    if (newTagSet) { Ttk_FreeTagSet(newTagSet); }
    if (newImageSpec) { TtkFreeImageSpec(newImageSpec); }
    return TCL_ERROR;
}

/* + ConfigureColumn --
 * 	Set column options.
 */
static int ConfigureColumn(
    Tcl_Interp *interp, Treeview *tv, TreeColumn *column,
    int objc, Tcl_Obj *const objv[])
{
    Tk_SavedOptions savedOptions;
    int mask;

    if (Tk_SetOptions(interp, (ClientData)column,
	    tv->tree.columnOptionTable, objc, objv, tv->core.tkwin,
	    &savedOptions,&mask) != TCL_OK)
    {
	return TCL_ERROR;
    }

    if (mask & READONLY_OPTION) {
	Tcl_SetObjResult(interp, Tcl_NewStringObj(
		"Attempt to change read-only option", -1));
	Tcl_SetErrorCode(interp, "TTK", "TREE", "READONLY", NULL);
	goto error;
    }

    /* Propagate column width changes to overall widget request width,
     * but only if the widget is currently unmapped, in order to prevent
     * geometry jumping during interactive column resize.
     */
    if (mask & GEOMETRY_CHANGED) {
	if (!Tk_IsMapped(tv->core.tkwin)) {
	    TtkResizeWidget(&tv->core);
	}
	RecomputeSlack(tv);
    }
    TtkRedisplayWidget(&tv->core);

    /* ASSERT: SLACKINVARIANT */

    Tk_FreeSavedOptions(&savedOptions);
    return TCL_OK;

error:
    Tk_RestoreSavedOptions(&savedOptions);
    return TCL_ERROR;
}

/* + ConfigureHeading --
 * 	Set heading options.
 */
static int ConfigureHeading(
    Tcl_Interp *interp, Treeview *tv, TreeColumn *column,
    int objc, Tcl_Obj *const objv[])
{
    Tk_SavedOptions savedOptions;
    int mask;

    if (Tk_SetOptions(interp, (ClientData)column,
	    tv->tree.headingOptionTable, objc, objv, tv->core.tkwin,
	    &savedOptions,&mask) != TCL_OK)
    {
	return TCL_ERROR;
    }

    /* @@@ testing ... */
    if ((mask & STATE_CHANGED) && column->headingStateObj) {
	Ttk_StateSpec stateSpec;
	if (Ttk_GetStateSpecFromObj(
		interp, column->headingStateObj, &stateSpec) != TCL_OK)
	{
	    goto error;
	}
	column->headingState = Ttk_ModifyState(column->headingState,&stateSpec);
	Tcl_DecrRefCount(column->headingStateObj);
	column->headingStateObj = Ttk_NewStateSpecObj(column->headingState,0);
	Tcl_IncrRefCount(column->headingStateObj);
    }

    TtkRedisplayWidget(&tv->core);
    Tk_FreeSavedOptions(&savedOptions);
    return TCL_OK;

error:
    Tk_RestoreSavedOptions(&savedOptions);
    return TCL_ERROR;
}

/*------------------------------------------------------------------------
 * +++ Geometry routines.
 */

/* + CountRows --
 * 	Returns the number of viewable rows rooted at item
 */
static int CountRows(TreeItem *item)
{
    int rows = 1;

    if (item->state & TTK_STATE_OPEN) {
	TreeItem *child = item->children;
	while (child) {
	    rows += CountRows(child);
	    child = child->next;
	}
    }
    return rows;
}

/* + IdentifyRow --
 * 	Recursive search for item at specified y position.
 * 	Main work routine for IdentifyItem()
 */
static TreeItem *IdentifyRow(
    Treeview *tv,	/* Widget record */
    TreeItem *item, 	/* Where to start search */
    int *ypos,		/* Scan position */
    int y)		/* Target y coordinate */
{
    while (item) {
	int next_ypos = *ypos + tv->tree.rowHeight;
	if (*ypos <= y && y <= next_ypos) {
	    return item;
	}
	*ypos = next_ypos;
	if (item->state & TTK_STATE_OPEN) {
	    TreeItem *subitem = IdentifyRow(tv, item->children, ypos, y);
	    if (subitem) {
		return subitem;
	    }
	}
	item = item->next;
    }
    return 0;
}

/* + IdentifyItem --
 * 	Locate the item at the specified y position, if any.
 */
static TreeItem *IdentifyItem(Treeview *tv, int y)
{
    int rowHeight = tv->tree.rowHeight;
    int ypos = tv->tree.treeArea.y - rowHeight * tv->tree.yscroll.first;
    return IdentifyRow(tv, tv->tree.root->children, &ypos, y);
}

/* + IdentifyDisplayColumn --
 * 	Returns the display column number at the specified x position,
 * 	or -1 if x is outside any columns.
 */
static int IdentifyDisplayColumn(Treeview *tv, int x, int *x1)
{
    int colno = FirstColumn(tv);
    int xpos = tv->tree.treeArea.x - tv->tree.xscroll.first;

    while (colno < tv->tree.nDisplayColumns) {
	TreeColumn *column = tv->tree.displayColumns[colno];
	int next_xpos = xpos + column->width;
	if (xpos <= x && x <= next_xpos + HALO) {
	    *x1 = next_xpos;
	    return colno;
	}
	++colno;
	xpos = next_xpos;
    }

    return -1;
}

/* + RowNumber --
 * 	Calculate which row the specified item appears on;
 * 	returns -1 if the item is not viewable.
 * 	Xref: DrawForest, IdentifyItem.
 */
static int RowNumber(Treeview *tv, TreeItem *item)
{
    TreeItem *p = tv->tree.root->children;
    int n = 0;

    while (p) {
	if (p == item)
	    return n;

	++n;

	/* Find next viewable item in preorder traversal order
	 */
	if (p->children && (p->state & TTK_STATE_OPEN)) {
	    p = p->children;
	} else {
	    while (!p->next && p && p->parent)
		p = p->parent;
	    if (p)
		p = p->next;
	}
    }

    return -1;
}

/* + ItemDepth -- return the depth of a tree item.
 * 	The depth of an item is equal to the number of proper ancestors,
 * 	not counting the root node.
 */
static int ItemDepth(TreeItem *item)
{
    int depth = 0;
    while (item->parent) {
	++depth;
	item = item->parent;
    }
    return depth-1;
}

/* + ItemRow --
 * 	Returns row number of specified item relative to root,
 * 	-1 if item is not viewable.
 */
static int ItemRow(Treeview *tv, TreeItem *p)
{
    TreeItem *root = tv->tree.root;
    int rowNumber = 0;

    for (;;) {
	if (p->prev) {
	    p = p->prev;
	    rowNumber += CountRows(p);
	} else {
	    p = p->parent;
	    if (!(p && (p->state & TTK_STATE_OPEN))) {
		/* detached or closed ancestor */
		return -1;
	    }
	    if (p == root) {
		return rowNumber;
	    }
	    ++rowNumber;
	}
    }
}

/* + BoundingBox --
 * 	Compute the parcel of the specified column of the specified item,
 *	(or the entire item if column is NULL)
 *	Returns: 0 if item or column is not viewable, 1 otherwise.
 */
static int BoundingBox(
    Treeview *tv,		/* treeview widget */
    TreeItem *item,		/* desired item */
    TreeColumn *column,		/* desired column */
    Ttk_Box *bbox_rtn)		/* bounding box of item */
{
    int row = ItemRow(tv, item);
    Ttk_Box bbox = tv->tree.treeArea;

    if (row < tv->tree.yscroll.first || row > tv->tree.yscroll.last) {
	/* not viewable, or off-screen */
	return 0;
    }

    bbox.y += (row - tv->tree.yscroll.first) * tv->tree.rowHeight;
    bbox.height = tv->tree.rowHeight;

    bbox.x -= tv->tree.xscroll.first;
    bbox.width = TreeWidth(tv);

    if (column) {
	int xpos = 0, i = FirstColumn(tv);
	while (i < tv->tree.nDisplayColumns) {
	    if (tv->tree.displayColumns[i] == column) {
		break;
	    }
	    xpos += tv->tree.displayColumns[i]->width;
	    ++i;
	}
	if (i == tv->tree.nDisplayColumns) { /* specified column unviewable */
	    return 0;
	}
	bbox.x += xpos;
	bbox.width = column->width;

	/* Account for indentation in tree column:
	 */
	if (column == &tv->tree.column0) {
	    int indent = tv->tree.indent * ItemDepth(item);
	    bbox.x += indent;
	    bbox.width -= indent;
	}
    }
    *bbox_rtn = bbox;
    return 1;
}

/* + IdentifyRegion --
 */

typedef enum {
    REGION_NOTHING = 0,
    REGION_HEADING,
    REGION_SEPARATOR,
    REGION_TREE,
    REGION_CELL
} TreeRegion;

static const char *regionStrings[] = {
    "nothing", "heading", "separator", "tree", "cell", 0
};

static TreeRegion IdentifyRegion(Treeview *tv, int x, int y)
{
    int x1 = 0, colno;

    colno = IdentifyDisplayColumn(tv, x, &x1);
    if (Ttk_BoxContains(tv->tree.headingArea, x, y)) {
	if (colno < 0) {
	    return REGION_NOTHING;
	} else if (-HALO <= x1 - x  && x1 - x <= HALO) {
	    return REGION_SEPARATOR;
	} else {
	    return REGION_HEADING;
	}
    } else if (Ttk_BoxContains(tv->tree.treeArea, x, y)) {
	TreeItem *item = IdentifyItem(tv, y);
	if (item && colno > 0) {
	    return REGION_CELL;
	} else if (item) {
	    return REGION_TREE;
	}
    }
    return REGION_NOTHING;
}

/*------------------------------------------------------------------------
 * +++ Display routines.
 */

/* + GetSublayout --
 * 	Utility routine; acquires a sublayout for items, cells, etc.
 */
static Ttk_Layout GetSublayout(
    Tcl_Interp *interp,
    Ttk_Theme themePtr,
    Ttk_Layout parentLayout,
    const char *layoutName,
    Tk_OptionTable optionTable,
    Ttk_Layout *layoutPtr)
{
    Ttk_Layout newLayout = Ttk_CreateSublayout(
	    interp, themePtr, parentLayout, layoutName, optionTable);

    if (newLayout) {
	if (*layoutPtr)
	    Ttk_FreeLayout(*layoutPtr);
	*layoutPtr = newLayout;
    }
    return newLayout;
}

/* + TreeviewGetLayout --
 * 	GetLayout() widget hook.
 */
static Ttk_Layout TreeviewGetLayout(
    Tcl_Interp *interp, Ttk_Theme themePtr, void *recordPtr)
{
    Treeview *tv = recordPtr;
    Ttk_Layout treeLayout = TtkWidgetGetLayout(interp, themePtr, recordPtr);
    Tcl_Obj *objPtr;
    int unused;

    if (!(
	treeLayout
     && GetSublayout(interp, themePtr, treeLayout, ".Item",
	    tv->tree.tagOptionTable, &tv->tree.itemLayout)
     && GetSublayout(interp, themePtr, treeLayout, ".Cell",
	    tv->tree.tagOptionTable, &tv->tree.cellLayout)
     && GetSublayout(interp, themePtr, treeLayout, ".Heading",
	    tv->tree.headingOptionTable, &tv->tree.headingLayout)
     && GetSublayout(interp, themePtr, treeLayout, ".Row",
	    tv->tree.tagOptionTable, &tv->tree.rowLayout)
    )) {
	return 0;
    }

    /* Compute heading height.
     */
    Ttk_RebindSublayout(tv->tree.headingLayout, &tv->tree.column0);
    Ttk_LayoutSize(tv->tree.headingLayout, 0, &unused, &tv->tree.headingHeight);

    /* Get item height, indent from style:
     * @@@ TODO: sanity-check.
     */
    tv->tree.rowHeight = DEFAULT_ROWHEIGHT;
    tv->tree.indent = DEFAULT_INDENT;
    if ((objPtr = Ttk_QueryOption(treeLayout, "-rowheight", 0))) {
	(void)Tcl_GetIntFromObj(NULL, objPtr, &tv->tree.rowHeight);
    }
    if ((objPtr = Ttk_QueryOption(treeLayout, "-indent", 0))) {
	(void)Tcl_GetIntFromObj(NULL, objPtr, &tv->tree.indent);
    }

    return treeLayout;
}

/* + TreeviewDoLayout --
 * 	DoLayout() widget hook.  Computes widget layout.
 *
 * Side effects:
 * 	Computes headingArea and treeArea.
 * 	Computes subtree height.
 * 	Invokes scroll callbacks.
 */
static void TreeviewDoLayout(void *clientData)
{
    Treeview *tv = clientData;
    int visibleRows;

    /* ASSERT: SLACKINVARIANT */

    Ttk_PlaceLayout(tv->core.layout,tv->core.state,Ttk_WinBox(tv->core.tkwin));
    tv->tree.treeArea = Ttk_ClientRegion(tv->core.layout, "treearea");

    ResizeColumns(tv, tv->tree.treeArea.width);
    /* ASSERT: SLACKINVARIANT */

    TtkScrolled(tv->tree.xscrollHandle,
	    tv->tree.xscroll.first,
	    tv->tree.xscroll.first + tv->tree.treeArea.width,
	    TreeWidth(tv));

    if (tv->tree.showFlags & SHOW_HEADINGS) {
	tv->tree.headingArea = Ttk_PackBox(
	    &tv->tree.treeArea, 1, tv->tree.headingHeight, TTK_SIDE_TOP);
    } else {
	tv->tree.headingArea = Ttk_MakeBox(0,0,0,0);
    }

    visibleRows = tv->tree.treeArea.height / tv->tree.rowHeight;
    tv->tree.root->state |= TTK_STATE_OPEN;
    TtkScrolled(tv->tree.yscrollHandle,
	    tv->tree.yscroll.first,
	    tv->tree.yscroll.first + visibleRows,
	    CountRows(tv->tree.root) - 1);
}

/* + TreeviewSize --
 * 	SizeProc() widget hook.  Size is determined by
 * 	-height option and column widths.
 */
static int TreeviewSize(void *clientData, int *widthPtr, int *heightPtr)
{
    Treeview *tv = clientData;
    int nRows, padHeight, padWidth;

    Ttk_LayoutSize(tv->core.layout, tv->core.state, &padWidth, &padHeight);
    Tcl_GetIntFromObj(NULL, tv->tree.heightObj, &nRows);

    *widthPtr = padWidth + TreeWidth(tv);
    *heightPtr = padHeight + tv->tree.rowHeight * nRows;

    if (tv->tree.showFlags & SHOW_HEADINGS) {
	*heightPtr += tv->tree.headingHeight;
    }

    return 1;
}

/* + ItemState --
 * 	Returns the state of the specified item, based
 * 	on widget state, item state, and other information.
 */
static Ttk_State ItemState(Treeview *tv, TreeItem *item)
{
    Ttk_State state = tv->core.state | item->state;
    if (!item->children)
	state |= TTK_STATE_LEAF;
    if (item != tv->tree.focus)
	state &= ~TTK_STATE_FOCUS;
    return state;
}

/* + DrawHeadings --
 *	Draw tree headings.
 */
static void DrawHeadings(Treeview *tv, Drawable d)
{
    const int x0 = tv->tree.headingArea.x - tv->tree.xscroll.first;
    const int y0 = tv->tree.headingArea.y;
    const int h0 = tv->tree.headingArea.height;
    int i = FirstColumn(tv);
    int x = 0;

    while (i < tv->tree.nDisplayColumns) {
	TreeColumn *column = tv->tree.displayColumns[i];
	Ttk_Box parcel = Ttk_MakeBox(x0+x, y0, column->width, h0);
	DisplayLayout(tv->tree.headingLayout,
	    column, column->headingState, parcel, d);
	x += column->width;
	++i;
    }
}

/* + PrepareItem --
 * 	Fill in a displayItem record.
 */
static void PrepareItem(
    Treeview *tv, TreeItem *item, DisplayItem *displayItem)
{
    Ttk_Style style = Ttk_LayoutStyle(tv->core.layout);
    Ttk_State state = ItemState(tv, item);

    Ttk_TagSetValues(tv->tree.tagTable, item->tagset, displayItem);
    Ttk_TagSetApplyStyle(tv->tree.tagTable, style, state, displayItem);
}

/* + DrawCells --
 *	Draw data cells for specified item.
 */
static void DrawCells(
    Treeview *tv, TreeItem *item, DisplayItem *displayItem,
    Drawable d, int x, int y)
{
    Ttk_Layout layout = tv->tree.cellLayout;
    Ttk_State state = ItemState(tv, item);
    Ttk_Padding cellPadding = {4, 0, 4, 0};
    int rowHeight = tv->tree.rowHeight;
    int nValues = 0;
    Tcl_Obj **values = 0;
    int i;

    if (!item->valuesObj) {
	return;
    }

    Tcl_ListObjGetElements(NULL, item->valuesObj, &nValues, &values);
    for (i = 0; i < tv->tree.nColumns; ++i) {
	tv->tree.columns[i].data = (i < nValues) ? values[i] : 0;
    }

    for (i = 1; i < tv->tree.nDisplayColumns; ++i) {
	TreeColumn *column = tv->tree.displayColumns[i];
	Ttk_Box parcel = Ttk_PadBox(
	    Ttk_MakeBox(x, y, column->width, rowHeight), cellPadding);

	displayItem->textObj = column->data;
	displayItem->anchorObj = column->anchorObj;	/* <<NOTE-ANCHOR>> */

	DisplayLayout(layout, displayItem, state, parcel, d);
	x += column->width;
    }
}

/* + DrawItem --
 * 	Draw an item (row background, tree label, and cells).
 */
static void DrawItem(
    Treeview *tv, TreeItem *item, Drawable d, int depth, int row)
{
    Ttk_State state = ItemState(tv, item);
    DisplayItem displayItem;
    int rowHeight = tv->tree.rowHeight;
    int x = tv->tree.treeArea.x - tv->tree.xscroll.first;
    int y = tv->tree.treeArea.y + rowHeight * (row - tv->tree.yscroll.first);

    if (row % 2) state |= TTK_STATE_ALTERNATE;

    PrepareItem(tv, item, &displayItem);

    /* Draw row background:
     */
    {
	Ttk_Box rowBox = Ttk_MakeBox(x, y, TreeWidth(tv), rowHeight);
	DisplayLayout(tv->tree.rowLayout, &displayItem, state, rowBox, d);
    }

    /* Draw tree label:
     */
    if (tv->tree.showFlags & SHOW_TREE) {
	int indent = depth * tv->tree.indent;
	int colwidth = tv->tree.column0.width;
	Ttk_Box parcel = Ttk_MakeBox(
		x+indent, y, colwidth-indent, rowHeight);
	if (item->textObj) { displayItem.textObj = item->textObj; }
	if (item->imageObj) { displayItem.imageObj = item->imageObj; }
	/* ??? displayItem.anchorObj = 0; <<NOTE-ANCHOR>> */
	DisplayLayout(tv->tree.itemLayout, &displayItem, state, parcel, d);
	x += colwidth;
    }

    /* Draw data cells:
     */
    DrawCells(tv, item, &displayItem, d, x, y);
}

/* + DrawSubtree --
 * 	Draw an item and all of its (viewable) descendants.
 *
 * Returns:
 * 	Row number of the last item drawn.
 */

static int DrawForest(	/* forward */
    Treeview *tv, TreeItem *item, Drawable d, int depth, int row);

static int DrawSubtree(
    Treeview *tv, TreeItem *item, Drawable d, int depth, int row)
{
    if (row >= tv->tree.yscroll.first) {
	DrawItem(tv, item, d, depth, row);
    }

    if (item->state & TTK_STATE_OPEN) {
	return DrawForest(tv, item->children, d, depth + 1, row + 1);
    } else {
	return row + 1;
    }
}

/* + DrawForest --
 * 	Draw a sequence of items and their visible descendants.
 *
 * Returns:
 * 	Row number of the last item drawn.
 */
static int DrawForest(
    Treeview *tv, TreeItem *item, Drawable d, int depth, int row)
{
    while (item && row < tv->tree.yscroll.last) {
        row = DrawSubtree(tv, item, d, depth, row);
	item = item->next;
    }
    return row;
}

/* + TreeviewDisplay --
 * 	Display() widget hook.  Draw the widget contents.
 */
static void TreeviewDisplay(void *clientData, Drawable d)
{
    Treeview *tv = clientData;

    Ttk_DrawLayout(tv->core.layout, tv->core.state, d);
    if (tv->tree.showFlags & SHOW_HEADINGS) {
	DrawHeadings(tv, d);
    }
    DrawForest(tv, tv->tree.root->children, d, 0,0);
}

/*------------------------------------------------------------------------
 * +++ Utilities for widget commands
 */

/* + InsertPosition --
 * 	Locate the previous sibling for [$tree insert].
 *
 * 	Returns a pointer to the item just before the specified index,
 * 	or 0 if the item is to be inserted at the beginning.
 */
static TreeItem *InsertPosition(TreeItem *parent, int index)
{
    TreeItem *prev = 0, *next = parent->children;

    while (next != 0 && index > 0) {
	--index;
	prev = next;
	next = prev->next;
    }

    return prev;
}

/* + EndPosition --
 * 	Locate the last child of the specified node.
 *
 * 	To avoid quadratic-time behavior in the common cases
 * 	where the treeview is populated in breadth-first or
 * 	depth-first order using [$tv insert $parent end ...],
 * 	we cache the result from the last call to EndPosition()
 * 	and start the search from there on a cache hit.
 *
 */
static TreeItem *EndPosition(Treeview *tv, TreeItem *parent)
{
    TreeItem *endPtr = tv->tree.endPtr;

    while (endPtr && endPtr->parent != parent) {
	endPtr = endPtr->parent;
    }
    if (!endPtr) {
	endPtr = parent->children;
    }

    if (endPtr) {
	while (endPtr->next) {
	    endPtr = endPtr->next;
	}
	tv->tree.endPtr = endPtr;
    }

    return endPtr;
}

/* + AncestryCheck --
 * 	Verify that specified item is not an ancestor of the specified parent;
 * 	returns 1 if OK, 0 and leaves an error message in interp otherwise.
 */
static int AncestryCheck(
    Tcl_Interp *interp, Treeview *tv, TreeItem *item, TreeItem *parent)
{
    TreeItem *p = parent;
    while (p) {
	if (p == item) {
	    Tcl_SetObjResult(interp, Tcl_ObjPrintf(
		    "Cannot insert %s as descendant of %s",
		    ItemName(tv, item), ItemName(tv, parent)));
	    Tcl_SetErrorCode(interp, "TTK", "TREE", "ANCESTRY", NULL);
	    return 0;
	}
	p = p->parent;
    }
    return 1;
}

/* + DeleteItems --
 * 	Remove an item and all of its descendants from the hash table
 * 	and detach them from the tree; returns a linked list (chained
 * 	along the ->next pointer) of deleted items.
 */
static TreeItem *DeleteItems(TreeItem *item, TreeItem *delq)
{
    if (item->entryPtr) {
	DetachItem(item);
	while (item->children) {
	    delq = DeleteItems(item->children, delq);
	}
	Tcl_DeleteHashEntry(item->entryPtr);
	item->entryPtr = 0;
	item->next = delq;
	delq = item;
    } /* else -- item has already been unlinked */
    return delq;
}

/*------------------------------------------------------------------------
 * +++ Widget commands -- item inquiry.
 */

/* + $tv children $item ?newchildren? --
 * 	Return the list of children associated with $item
 */
static int TreeviewChildrenCommand(
    void *recordPtr, Tcl_Interp *interp, int objc, Tcl_Obj *const objv[])
{
    Treeview *tv = recordPtr;
    TreeItem *item;
    Tcl_Obj *result;

    if (objc < 3 || objc > 4) {
	Tcl_WrongNumArgs(interp, 2, objv, "item ?newchildren?");
	return TCL_ERROR;
    }
    item = FindItem(interp, tv, objv[2]);
    if (!item) {
	return TCL_ERROR;
    }

    if (objc == 3) {
	result = Tcl_NewListObj(0,0);
	for (item = item->children; item; item = item->next) {
	    Tcl_ListObjAppendElement(interp, result, ItemID(tv, item));
	}
	Tcl_SetObjResult(interp, result);
    } else {
	TreeItem **newChildren = GetItemListFromObj(interp, tv, objv[3]);
	TreeItem *child;
	int i;

	if (!newChildren)
	    return TCL_ERROR;

	/* Sanity-check:
	 */
	for (i=0; newChildren[i]; ++i) {
	    if (!AncestryCheck(interp, tv, newChildren[i], item)) {
		ckfree(newChildren);
		return TCL_ERROR;
	    }
	}

	/* Detach old children:
	 */
	child = item->children;
	while (child) {
	    TreeItem *next = child->next;
	    DetachItem(child);
	    child = next;
	}

	/* Detach new children from their current locations:
	 */
	for (i=0; newChildren[i]; ++i) {
	    DetachItem(newChildren[i]);
	}

	/* Reinsert new children:
	 * Note: it is not an error for an item to be listed more than once,
	 * though it probably should be...
	 */
	child = 0;
	for (i=0; newChildren[i]; ++i) {
	    if (newChildren[i]->parent) {
		/* This is a duplicate element which has already been
		 * inserted.  Ignore it.
		 */
		continue;
	    }
	    InsertItem(item, child, newChildren[i]);
	    child = newChildren[i];
	}

	ckfree(newChildren);
	TtkRedisplayWidget(&tv->core);
    }

    return TCL_OK;
}

/* + $tv parent $item --
 * 	Return the item ID of $item's parent.
 */
static int TreeviewParentCommand(
    void *recordPtr, Tcl_Interp *interp, int objc, Tcl_Obj *const objv[])
{
    Treeview *tv = recordPtr;
    TreeItem *item;

    if (objc != 3) {
	Tcl_WrongNumArgs(interp, 2, objv, "item");
	return TCL_ERROR;
    }
    item = FindItem(interp, tv, objv[2]);
    if (!item) {
	return TCL_ERROR;
    }

    if (item->parent) {
	Tcl_SetObjResult(interp, ItemID(tv, item->parent));
    } else {
	/* This is the root item.  @@@ Return an error? */
	Tcl_ResetResult(interp);
    }

    return TCL_OK;
}

/* + $tv next $item
 * 	Return the ID of $item's next sibling.
 */
static int TreeviewNextCommand(
    void *recordPtr, Tcl_Interp *interp, int objc, Tcl_Obj *const objv[])
{
    Treeview *tv = recordPtr;
    TreeItem *item;

    if (objc != 3) {
	Tcl_WrongNumArgs(interp, 2, objv, "item");
	return TCL_ERROR;
    }
    item = FindItem(interp, tv, objv[2]);
    if (!item) {
	return TCL_ERROR;
    }

    if (item->next) {
	Tcl_SetObjResult(interp, ItemID(tv, item->next));
    } /* else -- leave interp-result empty */

    return TCL_OK;
}

/* + $tv prev $item
 * 	Return the ID of $item's previous sibling.
 */
static int TreeviewPrevCommand(
    void *recordPtr, Tcl_Interp *interp, int objc, Tcl_Obj *const objv[])
{
    Treeview *tv = recordPtr;
    TreeItem *item;

    if (objc != 3) {
	Tcl_WrongNumArgs(interp, 2, objv, "item");
	return TCL_ERROR;
    }
    item = FindItem(interp, tv, objv[2]);
    if (!item) {
	return TCL_ERROR;
    }

    if (item->prev) {
	Tcl_SetObjResult(interp, ItemID(tv, item->prev));
    } /* else -- leave interp-result empty */

    return TCL_OK;
}

/* + $tv index $item --
 * 	Return the index of $item within its parent.
 */
static int TreeviewIndexCommand(
    void *recordPtr, Tcl_Interp *interp, int objc, Tcl_Obj *const objv[])
{
    Treeview *tv = recordPtr;
    TreeItem *item;
    int index = 0;

    if (objc != 3) {
	Tcl_WrongNumArgs(interp, 2, objv, "item");
	return TCL_ERROR;
    }
    item = FindItem(interp, tv, objv[2]);
    if (!item) {
	return TCL_ERROR;
    }

    while (item->prev) {
	++index;
	item = item->prev;
    }

    Tcl_SetObjResult(interp, Tcl_NewIntObj(index));
    return TCL_OK;
}

/* + $tv exists $itemid --
 * 	Test if the specified item id is present in the tree.
 */
static int TreeviewExistsCommand(
    void *recordPtr, Tcl_Interp *interp, int objc, Tcl_Obj *const objv[])
{
    Treeview *tv = recordPtr;
    Tcl_HashEntry *entryPtr;

    if (objc != 3) {
	Tcl_WrongNumArgs(interp, 2, objv, "itemid");
	return TCL_ERROR;
    }

    entryPtr = Tcl_FindHashEntry(&tv->tree.items, Tcl_GetString(objv[2]));
    Tcl_SetObjResult(interp, Tcl_NewBooleanObj(entryPtr != 0));
    return TCL_OK;
}

/* + $tv bbox $itemid ?$column? --
 * 	Return bounding box [x y width height] of specified item.
 */
static int TreeviewBBoxCommand(
    void *recordPtr, Tcl_Interp *interp, int objc, Tcl_Obj *const objv[])
{
    Treeview *tv = recordPtr;
    TreeItem *item = 0;
    TreeColumn *column = 0;
    Ttk_Box bbox;

    if (objc < 3 || objc > 4) {
	Tcl_WrongNumArgs(interp, 2, objv, "itemid ?column");
	return TCL_ERROR;
    }

    item = FindItem(interp, tv, objv[2]);
    if (!item) {
	return TCL_ERROR;
    }
    if (objc >=4 && (column = FindColumn(interp,tv,objv[3])) == NULL) {
	return TCL_ERROR;
    }

    if (BoundingBox(tv, item, column, &bbox)) {
	Tcl_SetObjResult(interp, Ttk_NewBoxObj(bbox));
    }

    return TCL_OK;
}

/* + $tv identify $x $y -- (obsolescent)
 * 	Implements the old, horrible, 2-argument form of [$tv identify].
 *
 * Returns: one of
 * 	heading #n
 * 	cell itemid #n
 * 	item itemid element
 * 	row itemid
 */
static int TreeviewHorribleIdentify(
    Tcl_Interp *interp, int objc, Tcl_Obj *const objv[], Treeview *tv)
{
    const char *what = "nothing", *detail = NULL;
    TreeItem *item = 0;
    Tcl_Obj *result;
    int dColumnNumber;
    char dcolbuf[16];
    int x, y, x1;

    /* ASSERT: objc == 4 */

    if (   Tcl_GetIntFromObj(interp, objv[2], &x) != TCL_OK
	|| Tcl_GetIntFromObj(interp, objv[3], &y) != TCL_OK
    ) {
	return TCL_ERROR;
    }

    dColumnNumber = IdentifyDisplayColumn(tv, x, &x1);
    if (dColumnNumber < 0) {
	goto done;
    }
    sprintf(dcolbuf, "#%d", dColumnNumber);

    if (Ttk_BoxContains(tv->tree.headingArea,x,y)) {
	if (-HALO <= x1 - x  && x1 - x <= HALO) {
	    what = "separator";
	} else {
	    what = "heading";
	}
	detail = dcolbuf;
    } else if (Ttk_BoxContains(tv->tree.treeArea,x,y)) {
	item = IdentifyItem(tv, y);
	if (item && dColumnNumber > 0) {
	    what = "cell";
	    detail = dcolbuf;
	} else if (item) {
	    Ttk_Layout layout = tv->tree.itemLayout;
	    Ttk_Box itemBox;
	    DisplayItem displayItem;
	    Ttk_Element element;

	    BoundingBox(tv, item, NULL, &itemBox);
	    PrepareItem(tv, item, &displayItem);
            if (item->textObj) { displayItem.textObj = item->textObj; }
            if (item->imageObj) { displayItem.imageObj = item->imageObj; }
	    Ttk_RebindSublayout(layout, &displayItem);
	    Ttk_PlaceLayout(layout, ItemState(tv,item), itemBox);
	    element = Ttk_IdentifyElement(layout, x, y);

	    if (element) {
		what = "item";
		detail = Ttk_ElementName(element);
	    } else {
		what = "row";
	    }
	}
    }

done:
    result = Tcl_NewListObj(0,0);
    Tcl_ListObjAppendElement(NULL, result, Tcl_NewStringObj(what, -1));
    if (item)
	Tcl_ListObjAppendElement(NULL, result, ItemID(tv, item));
    if (detail)
	Tcl_ListObjAppendElement(NULL, result, Tcl_NewStringObj(detail, -1));

    Tcl_SetObjResult(interp, result);
    return TCL_OK;
}

/* + $tv identify $component $x $y --
 * 	Identify the component at position x,y.
 */

static int TreeviewIdentifyCommand(
    void *recordPtr, Tcl_Interp *interp, int objc, Tcl_Obj *const objv[])
{
    static const char *submethodStrings[] =
	 { "region", "item", "column", "row", "element", NULL };
    enum { I_REGION, I_ITEM, I_COLUMN, I_ROW, I_ELEMENT };

    Treeview *tv = recordPtr;
    int submethod;
    int x, y;

    TreeRegion region;
    Ttk_Box bbox;
    TreeItem *item;
    TreeColumn *column = 0;
    int colno, x1;

    if (objc == 4) {	/* Old form */
	return TreeviewHorribleIdentify(interp, objc, objv, tv);
    } else if (objc != 5) {
	Tcl_WrongNumArgs(interp, 2, objv, "command x y");
	return TCL_ERROR;
    }

    if (Tcl_GetIndexFromObjStruct(interp, objv[2], submethodStrings,
		sizeof(char *), "command", TCL_EXACT, &submethod) != TCL_OK
        || Tcl_GetIntFromObj(interp, objv[3], &x) != TCL_OK
	|| Tcl_GetIntFromObj(interp, objv[4], &y) != TCL_OK
    ) {
	return TCL_ERROR;
    }

    region = IdentifyRegion(tv, x, y);
    item = IdentifyItem(tv, y);
    colno = IdentifyDisplayColumn(tv, x, &x1);
    column = (colno >= 0) ?  tv->tree.displayColumns[colno] : NULL;

    switch (submethod)
    {
	case I_REGION :
	    Tcl_SetObjResult(interp,Tcl_NewStringObj(regionStrings[region],-1));
	    break;

	case I_ITEM :
	case I_ROW :
	    if (item) {
		Tcl_SetObjResult(interp, ItemID(tv, item));
	    }
	    break;

	case I_COLUMN :
	    if (colno >= 0) {
		Tcl_SetObjResult(interp, Tcl_ObjPrintf("#%d", colno));
	    }
	    break;

	case I_ELEMENT :
	{
	    Ttk_Layout layout = 0;
	    DisplayItem displayItem;
	    Ttk_Element element;

	    switch (region) {
		case REGION_NOTHING:
		    layout = tv->core.layout;
		    return TCL_OK; /* @@@ NYI */
		case REGION_HEADING:
		case REGION_SEPARATOR:
		    layout = tv->tree.headingLayout;
		    return TCL_OK; /* @@@ NYI */
		case REGION_TREE:
		    layout = tv->tree.itemLayout;
		    break;
		case REGION_CELL:
		    layout = tv->tree.cellLayout;
		    break;
	    }

	    if (!BoundingBox(tv, item, column, &bbox)) {
		return TCL_OK;
	    }

	    PrepareItem(tv, item, &displayItem);
            if (item->textObj) { displayItem.textObj = item->textObj; }
            if (item->imageObj) { displayItem.imageObj = item->imageObj; }
	    Ttk_RebindSublayout(layout, &displayItem);
	    Ttk_PlaceLayout(layout, ItemState(tv,item), bbox);
	    element = Ttk_IdentifyElement(layout, x, y);

	    if (element) {
		const char *elementName = Ttk_ElementName(element);
		Tcl_SetObjResult(interp, Tcl_NewStringObj(elementName, -1));
	    }
	    break;
	}
    }
    return TCL_OK;
}

/*------------------------------------------------------------------------
 * +++ Widget commands -- item and column configuration.
 */

/* + $tv item $item ?options ....?
 * 	Query or configure item options.
 */
static int TreeviewItemCommand(
    void *recordPtr, Tcl_Interp *interp, int objc, Tcl_Obj *const objv[])
{
    Treeview *tv = recordPtr;
    TreeItem *item;

    if (objc < 3) {
	Tcl_WrongNumArgs(interp, 2, objv, "item ?option ?value??...");
	return TCL_ERROR;
    }
    if (!(item = FindItem(interp, tv, objv[2]))) {
	return TCL_ERROR;
    }

    if (objc == 3) {
	return TtkEnumerateOptions(interp, item, ItemOptionSpecs,
	    tv->tree.itemOptionTable,  tv->core.tkwin);
    } else if (objc == 4) {
	return TtkGetOptionValue(interp, item, objv[3],
	    tv->tree.itemOptionTable, tv->core.tkwin);
    } else {
	return ConfigureItem(interp, tv, item, objc-3, objv+3);
    }
}

/* + $tv column column ?options ....?
 * 	Column data accessor
 */
static int TreeviewColumnCommand(
    void *recordPtr, Tcl_Interp *interp, int objc, Tcl_Obj *const objv[])
{
    Treeview *tv = recordPtr;
    TreeColumn *column;

    if (objc < 3) {
	Tcl_WrongNumArgs(interp, 2, objv, "column -option value...");
	return TCL_ERROR;
    }
    if (!(column = FindColumn(interp, tv, objv[2]))) {
	return TCL_ERROR;
    }

    if (objc == 3) {
	return TtkEnumerateOptions(interp, column, ColumnOptionSpecs,
	    tv->tree.columnOptionTable, tv->core.tkwin);
    } else if (objc == 4) {
	return TtkGetOptionValue(interp, column, objv[3],
	    tv->tree.columnOptionTable, tv->core.tkwin);
    } else {
	return ConfigureColumn(interp, tv, column, objc-3, objv+3);
    }
}

/* + $tv heading column ?options ....?
 * 	Heading data accessor
 */
static int TreeviewHeadingCommand(
    void *recordPtr, Tcl_Interp *interp, int objc, Tcl_Obj *const objv[])
{
    Treeview *tv = recordPtr;
    Tk_OptionTable optionTable = tv->tree.headingOptionTable;
    Tk_Window tkwin = tv->core.tkwin;
    TreeColumn *column;

    if (objc < 3) {
	Tcl_WrongNumArgs(interp, 2, objv, "column -option value...");
	return TCL_ERROR;
    }
    if (!(column = FindColumn(interp, tv, objv[2]))) {
	return TCL_ERROR;
    }

    if (objc == 3) {
	return TtkEnumerateOptions(
	    interp, column, HeadingOptionSpecs, optionTable, tkwin);
    } else if (objc == 4) {
	return TtkGetOptionValue(
	    interp, column, objv[3], optionTable, tkwin);
    } else {
	return ConfigureHeading(interp, tv, column, objc-3,objv+3);
    }
}

/* + $tv set $item ?$column ?value??
 * 	Query or configure cell values
 */
static int TreeviewSetCommand(
    void *recordPtr, Tcl_Interp *interp, int objc, Tcl_Obj *const objv[])
{
    Treeview *tv = recordPtr;
    TreeItem *item;
    TreeColumn *column;
    int columnNumber;

    if (objc < 3 || objc > 5) {
	Tcl_WrongNumArgs(interp, 2, objv, "item ?column ?value??");
	return TCL_ERROR;
    }
    if (!(item = FindItem(interp, tv, objv[2])))
	return TCL_ERROR;

    /* Make sure -values exists:
     */
    if (!item->valuesObj) {
	item->valuesObj = Tcl_NewListObj(0,0);
	Tcl_IncrRefCount(item->valuesObj);
    }

    if (objc == 3) {
	/* Return dictionary:
	 */
	Tcl_Obj *result = Tcl_NewListObj(0,0);
	Tcl_Obj *value;
	for (columnNumber=0; columnNumber<tv->tree.nColumns; ++columnNumber) {
	    Tcl_ListObjIndex(interp, item->valuesObj, columnNumber, &value);
	    if (value) {
		Tcl_ListObjAppendElement(NULL, result,
			tv->tree.columns[columnNumber].idObj);
		Tcl_ListObjAppendElement(NULL, result, value);
	    }
	}
	Tcl_SetObjResult(interp, result);
	return TCL_OK;
    }

    /* else -- get or set column
     */
    if (!(column = FindColumn(interp, tv, objv[3])))
	return TCL_ERROR;

    if (column == &tv->tree.column0) {
	/* @@@ Maybe set -text here instead? */
	Tcl_SetObjResult(interp, Tcl_NewStringObj(
		"Display column #0 cannot be set", -1));
	Tcl_SetErrorCode(interp, "TTK", "TREE", "COLUMN_0", NULL);
	return TCL_ERROR;
    }

    /* Note: we don't do any error checking in the list operations,
     * since item->valuesObj is guaranteed to be a list.
     */
    columnNumber = column - tv->tree.columns;

    if (objc == 4) {	/* get column */
	Tcl_Obj *result = 0;
	Tcl_ListObjIndex(interp, item->valuesObj, columnNumber, &result);
	if (!result) {
	    result = Tcl_NewStringObj("",0);
	}
	Tcl_SetObjResult(interp, result);
	return TCL_OK;
    } else {		/* set column */
	int length;

	item->valuesObj = unshareObj(item->valuesObj);

	/* Make sure -values is fully populated:
	 */
	Tcl_ListObjLength(interp, item->valuesObj, &length);
	while (length < tv->tree.nColumns) {
	    Tcl_Obj *empty = Tcl_NewStringObj("",0);
	    Tcl_ListObjAppendElement(interp, item->valuesObj, empty);
	    ++length;
	}

	/* Set value:
	 */
	Tcl_ListObjReplace(interp,item->valuesObj,columnNumber,1,1,objv+4);
	TtkRedisplayWidget(&tv->core);
	return TCL_OK;
    }
}

/*------------------------------------------------------------------------
 * +++ Widget commands -- tree modification.
 */

/* + $tv insert $parent $index ?-id id? ?-option value ...?
 * 	Insert a new item.
 */
static int TreeviewInsertCommand(
    void *recordPtr, Tcl_Interp *interp, int objc, Tcl_Obj *const objv[])
{
    Treeview *tv = recordPtr;
    TreeItem *parent, *sibling, *newItem;
    Tcl_HashEntry *entryPtr;
    int isNew;

    if (objc < 4) {
	Tcl_WrongNumArgs(interp, 2, objv, "parent index ?-id id? -options...");
	return TCL_ERROR;
    }

    /* Get parent node:
     */
    if ((parent = FindItem(interp, tv, objv[2])) == NULL) {
	return TCL_ERROR;
    }

    /* Locate previous sibling based on $index:
     */
    if (!strcmp(Tcl_GetString(objv[3]), "end")) {
	sibling = EndPosition(tv, parent);
    } else {
	int index;
	if (Tcl_GetIntFromObj(interp, objv[3], &index) != TCL_OK)
	    return TCL_ERROR;
	sibling = InsertPosition(parent, index);
    }

    /* Get node name:
     *     If -id supplied and does not already exist, use that;
     *     Otherwise autogenerate new one.
     */
    objc -= 4; objv += 4;
    if (objc >= 2 && !strcmp("-id", Tcl_GetString(objv[0]))) {
	const char *itemName = Tcl_GetString(objv[1]);

	entryPtr = Tcl_CreateHashEntry(&tv->tree.items, itemName, &isNew);
	if (!isNew) {
	    Tcl_SetObjResult(interp, Tcl_ObjPrintf(
		"Item %s already exists", itemName));
	    Tcl_SetErrorCode(interp, "TTK", "TREE", "ITEM_EXISTS", NULL);
	    return TCL_ERROR;
	}
	objc -= 2; objv += 2;
    } else {
	char idbuf[16];
	do {
	    ++tv->tree.serial;
	    sprintf(idbuf, "I%03X", tv->tree.serial);
	    entryPtr = Tcl_CreateHashEntry(&tv->tree.items, idbuf, &isNew);
	} while (!isNew);
    }

    /* Create and configure new item:
     */
    newItem = NewItem();
    Tk_InitOptions(
	interp, (ClientData)newItem, tv->tree.itemOptionTable, tv->core.tkwin);
    newItem->tagset = Ttk_GetTagSetFromObj(NULL, tv->tree.tagTable, NULL);
    if (ConfigureItem(interp, tv, newItem, objc, objv) != TCL_OK) {
    	Tcl_DeleteHashEntry(entryPtr);
	FreeItem(newItem);
	return TCL_ERROR;
    }

    /* Store in hash table, link into tree:
     */
    Tcl_SetHashValue(entryPtr, newItem);
    newItem->entryPtr = entryPtr;
    InsertItem(parent, sibling, newItem);
    TtkRedisplayWidget(&tv->core);

    Tcl_SetObjResult(interp, ItemID(tv, newItem));
    return TCL_OK;
}

/* + $tv detach $item --
 * 	Unlink $item from the tree.
 */
static int TreeviewDetachCommand(
    void *recordPtr, Tcl_Interp *interp, int objc, Tcl_Obj *const objv[])
{
    Treeview *tv = recordPtr;
    TreeItem **items;
    int i;

    if (objc != 3) {
	Tcl_WrongNumArgs(interp, 2, objv, "item");
	return TCL_ERROR;
    }
    if (!(items = GetItemListFromObj(interp, tv, objv[2]))) {
	return TCL_ERROR;
    }

    /* Sanity-check */
    for (i = 0; items[i]; ++i) {
	if (items[i] == tv->tree.root) {
	    Tcl_SetObjResult(interp, Tcl_NewStringObj(
		"Cannot detach root item", -1));
	    Tcl_SetErrorCode(interp, "TTK", "TREE", "ROOT", NULL);
	    ckfree(items);
	    return TCL_ERROR;
	}
    }

    for (i = 0; items[i]; ++i) {
	DetachItem(items[i]);
    }

    TtkRedisplayWidget(&tv->core);
    ckfree(items);
    return TCL_OK;
}

/* + $tv delete $items --
 * 	Delete each item in $items.
 *
 * 	Do this in two passes:
 * 	First detach the item and all its descendants and remove them
 * 	from the hash table.  Free the items themselves in a second pass.
 *
 * 	It's done this way because an item may appear more than once
 *	in the list of items to delete (either directly or as a descendant
 *	of a previously deleted item.)
 */

static int TreeviewDeleteCommand(
    void *recordPtr, Tcl_Interp *interp, int objc, Tcl_Obj *const objv[])
{
    Treeview *tv = recordPtr;
    TreeItem **items, *delq;
    int i, selItemDeleted = 0;

    if (objc != 3) {
	Tcl_WrongNumArgs(interp, 2, objv, "items");
	return TCL_ERROR;
    }

    if (!(items = GetItemListFromObj(interp, tv, objv[2]))) {
	return TCL_ERROR;
    }

    /* Sanity-check:
     */
    for (i=0; items[i]; ++i) {
	if (items[i] == tv->tree.root) {
	    ckfree(items);
	    Tcl_SetObjResult(interp, Tcl_NewStringObj(
		"Cannot delete root item", -1));
	    Tcl_SetErrorCode(interp, "TTK", "TREE", "ROOT", NULL);
	    return TCL_ERROR;
	}
    }

    /* Remove items from hash table.
     */
    delq = 0;
    for (i=0; items[i]; ++i) {
        if (items[i]->state & TTK_STATE_SELECTED) {
            selItemDeleted = 1;
        }
	delq = DeleteItems(items[i], delq);
    }

    /* Free items:
     */
    while (delq) {
	TreeItem *next = delq->next;
	if (tv->tree.focus == delq)
	    tv->tree.focus = 0;
	if (tv->tree.endPtr == delq)
	    tv->tree.endPtr = 0;
	FreeItem(delq);
	delq = next;
    }

    ckfree(items);
    if (selItemDeleted) {
        TtkSendVirtualEvent(tv->core.tkwin, "TreeviewSelect");
    }
    TtkRedisplayWidget(&tv->core);
    return TCL_OK;
}

/* + $tv move $item $parent $index
 * 	Move $item to the specified $index in $parent's child list.
 */
static int TreeviewMoveCommand(
    void *recordPtr, Tcl_Interp *interp, int objc, Tcl_Obj *const objv[])
{
    Treeview *tv = recordPtr;
    TreeItem *item, *parent;
    TreeItem *sibling;

    if (objc != 5) {
	Tcl_WrongNumArgs(interp, 2, objv, "item parent index");
	return TCL_ERROR;
    }
    if (   (item = FindItem(interp, tv, objv[2])) == 0
	|| (parent = FindItem(interp, tv, objv[3])) == 0)
    {
	return TCL_ERROR;
    }

    /* Locate previous sibling based on $index:
     */
    if (!strcmp(Tcl_GetString(objv[4]), "end")) {
	sibling = EndPosition(tv, parent);
    } else {
	TreeItem *p;
	int index;

	if (Tcl_GetIntFromObj(interp, objv[4], &index) != TCL_OK) {
	    return TCL_ERROR;
	}

	sibling = 0;
	for (p = parent->children; p != NULL && index > 0; p = p->next) {
	    if (p != item) {
		--index;
	    } /* else -- moving node forward, count index+1 nodes  */
	    sibling = p;
	}
    }

    /* Check ancestry:
     */
    if (!AncestryCheck(interp, tv, item, parent)) {
	return TCL_ERROR;
    }

    /* Moving an item after itself is a no-op:
     */
    if (item == sibling) {
	return TCL_OK;
    }

    /* Move item:
     */
    DetachItem(item);
    InsertItem(parent, sibling, item);

    TtkRedisplayWidget(&tv->core);
    return TCL_OK;
}

/*------------------------------------------------------------------------
 * +++ Widget commands -- scrolling
 */

static int TreeviewXViewCommand(
    void *recordPtr, Tcl_Interp *interp, int objc, Tcl_Obj *const objv[])
{
    Treeview *tv = recordPtr;
    return TtkScrollviewCommand(interp, objc, objv, tv->tree.xscrollHandle);
}

static int TreeviewYViewCommand(
    void *recordPtr, Tcl_Interp *interp, int objc, Tcl_Obj *const objv[])
{
    Treeview *tv = recordPtr;
    return TtkScrollviewCommand(interp, objc, objv, tv->tree.yscrollHandle);
}

/* $tree see $item --
 * 	Ensure that $item is visible.
 */
static int TreeviewSeeCommand(
    void *recordPtr, Tcl_Interp *interp, int objc, Tcl_Obj *const objv[])
{
    Treeview *tv = recordPtr;
    TreeItem *item, *parent;
    int rowNumber;

    if (objc != 3) {
	Tcl_WrongNumArgs(interp, 2, objv, "item");
	return TCL_ERROR;
    }
    if (!(item = FindItem(interp, tv, objv[2]))) {
	return TCL_ERROR;
    }

    /* Make sure all ancestors are open:
     */
    for (parent = item->parent; parent; parent = parent->parent) {
	if (!(parent->state & TTK_STATE_OPEN)) {
	    parent->openObj = unshareObj(parent->openObj);
	    Tcl_SetBooleanObj(parent->openObj, 1);
	    parent->state |= TTK_STATE_OPEN;
	    TtkRedisplayWidget(&tv->core);
	}
    }
    tv->tree.yscroll.total = CountRows(tv->tree.root) - 1;

    /* Make sure item is visible:
     */
    rowNumber = RowNumber(tv, item);
    if (rowNumber < tv->tree.yscroll.first) {
	TtkScrollTo(tv->tree.yscrollHandle, rowNumber, 1);
    } else if (rowNumber >= tv->tree.yscroll.last) {
	TtkScrollTo(tv->tree.yscrollHandle,
	    tv->tree.yscroll.first + (1+rowNumber - tv->tree.yscroll.last), 1);
    }

    return TCL_OK;
}

/*------------------------------------------------------------------------
 * +++ Widget commands -- interactive column resize
 */

/* + $tree drag $column $newX --
 * 	Set right edge of display column $column to x position $X
 */
static int TreeviewDragCommand(
    void *recordPtr, Tcl_Interp *interp, int objc, Tcl_Obj *const objv[])
{
    Treeview *tv = recordPtr;
    int left = tv->tree.treeArea.x - tv->tree.xscroll.first;
    int i = FirstColumn(tv);
    TreeColumn *column;
    int newx;

    if (objc != 4) {
	Tcl_WrongNumArgs(interp, 2, objv, "column xposition");
	return TCL_ERROR;
    }

    if (  (column = FindColumn(interp, tv, objv[2])) == 0
        || Tcl_GetIntFromObj(interp, objv[3], &newx) != TCL_OK)
    {
	return TCL_ERROR;
    }

    for (;i < tv->tree.nDisplayColumns; ++i) {
	TreeColumn *c = tv->tree.displayColumns[i];
	int right = left + c->width;
	if (c == column) {
	    DragColumn(tv, i, newx - right);
<<<<<<< HEAD
	    /* ASSERT: SLACKINVARIANT */
=======
>>>>>>> e9a1e3c6
	    TtkRedisplayWidget(&tv->core);
	    return TCL_OK;
	}
	left = right;
    }

    Tcl_SetObjResult(interp, Tcl_ObjPrintf(
	"column %s is not displayed", Tcl_GetString(objv[2])));
    Tcl_SetErrorCode(interp, "TTK", "TREE", "COLUMN_INVISIBLE", NULL);
    return TCL_ERROR;
}

/*------------------------------------------------------------------------
 * +++ Widget commands -- focus and selection
 */

/* + $tree focus ?item?
 */
static int TreeviewFocusCommand(
    void *recordPtr, Tcl_Interp *interp, int objc, Tcl_Obj *const objv[])
{
    Treeview *tv = recordPtr;

    if (objc == 2) {
	if (tv->tree.focus) {
	    Tcl_SetObjResult(interp, ItemID(tv, tv->tree.focus));
	}
	return TCL_OK;
    } else if (objc == 3) {
	TreeItem *newFocus = FindItem(interp, tv, objv[2]);
	if (!newFocus)
	    return TCL_ERROR;
	tv->tree.focus = newFocus;
	TtkRedisplayWidget(&tv->core);
	return TCL_OK;
    } else {
	Tcl_WrongNumArgs(interp, 2, objv, "?newFocus?");
	return TCL_ERROR;
    }
}

/* + $tree selection ?add|remove|set|toggle $items?
 */
static int TreeviewSelectionCommand(
    void *recordPtr, Tcl_Interp *interp, int objc, Tcl_Obj *const objv[])
{
    enum {
	SELECTION_SET, SELECTION_ADD, SELECTION_REMOVE, SELECTION_TOGGLE
    };
    static const char *selopStrings[] = {
	"set", "add", "remove", "toggle", NULL
    };

    Treeview *tv = recordPtr;
    int selop, i;
    TreeItem *item, **items;

    if (objc == 2) {
	Tcl_Obj *result = Tcl_NewListObj(0,0);
	for (item = tv->tree.root->children; item; item=NextPreorder(item)) {
	    if (item->state & TTK_STATE_SELECTED)
		Tcl_ListObjAppendElement(NULL, result, ItemID(tv, item));
	}
	Tcl_SetObjResult(interp, result);
	return TCL_OK;
    }

    if (objc != 4) {
    	Tcl_WrongNumArgs(interp, 2, objv, "?add|remove|set|toggle items?");
	return TCL_ERROR;
    }

    if (Tcl_GetIndexFromObjStruct(interp, objv[2], selopStrings,
	    sizeof(char *), "selection operation", 0, &selop) != TCL_OK) {
	return TCL_ERROR;
    }

    items = GetItemListFromObj(interp, tv, objv[3]);
    if (!items) {
	return TCL_ERROR;
    }

    switch (selop)
    {
	case SELECTION_SET:
	    for (item=tv->tree.root; item; item=NextPreorder(item)) {
		item->state &= ~TTK_STATE_SELECTED;
	    }
	    /*FALLTHRU*/
	case SELECTION_ADD:
	    for (i=0; items[i]; ++i) {
		items[i]->state |= TTK_STATE_SELECTED;
	    }
	    break;
	case SELECTION_REMOVE:
	    for (i=0; items[i]; ++i) {
		items[i]->state &= ~TTK_STATE_SELECTED;
	    }
	    break;
	case SELECTION_TOGGLE:
	    for (i=0; items[i]; ++i) {
		items[i]->state ^= TTK_STATE_SELECTED;
	    }
	    break;
    }

    ckfree(items);
    TtkSendVirtualEvent(tv->core.tkwin, "TreeviewSelect");
    TtkRedisplayWidget(&tv->core);

    return TCL_OK;
}

/*------------------------------------------------------------------------
 * +++ Widget commands -- tags and bindings.
 */

/* + $tv tag bind $tag ?$sequence ?$script??
 */
static int TreeviewTagBindCommand(
    void *recordPtr, Tcl_Interp *interp, int objc, Tcl_Obj *const objv[])
{
    Treeview *tv = recordPtr;
    Ttk_TagTable tagTable = tv->tree.tagTable;
    Tk_BindingTable bindingTable = tv->tree.bindingTable;
    Ttk_Tag tag;

    if (objc < 4 || objc > 6) {
    	Tcl_WrongNumArgs(interp, 3, objv, "tagName ?sequence? ?script?");
	return TCL_ERROR;
    }

    tag = Ttk_GetTagFromObj(tagTable, objv[3]);
    if (!tag) { return TCL_ERROR; }

    if (objc == 4) {		/* $tv tag bind $tag */
	Tk_GetAllBindings(interp, bindingTable, tag);
    } else if (objc == 5) { 	/* $tv tag bind $tag $sequence */
	/* TODO: distinguish "no such binding" (OK) from "bad pattern" (ERROR)
	 */
	const char *script = Tk_GetBinding(interp,
		bindingTable, tag, Tcl_GetString(objv[4]));
	if (script != NULL) {
	    Tcl_SetObjResult(interp, Tcl_NewStringObj(script,-1));
	}
    } else if (objc == 6) {	/* $tv tag bind $tag $sequence $script */
	const char *sequence = Tcl_GetString(objv[4]);
	const char *script = Tcl_GetString(objv[5]);

	if (!*script) { /* Delete existing binding */
	    Tk_DeleteBinding(interp, bindingTable, tag, sequence);
	} else {
	    unsigned long mask = Tk_CreateBinding(interp,
		    bindingTable, tag, sequence, script, 0);

	    /* Test mask to make sure event is supported:
	     */
	    if (mask & (~TreeviewBindEventMask)) {
		Tk_DeleteBinding(interp, bindingTable, tag, sequence);
		Tcl_SetObjResult(interp, Tcl_ObjPrintf(
		    "unsupported event %s\nonly key, button, motion, and"
		    " virtual events supported", sequence));
		Tcl_SetErrorCode(interp, "TTK", "TREE", "BIND_EVENTS", NULL);
		return TCL_ERROR;
	    }
	}
    }
    return TCL_OK;
}

/* + $tv tag configure $tag ?-option ?value -option value...??
 */
static int TreeviewTagConfigureCommand(
    void *recordPtr, Tcl_Interp *interp, int objc, Tcl_Obj *const objv[])
{
    Treeview *tv = recordPtr;
    Ttk_TagTable tagTable = tv->tree.tagTable;
    Ttk_Tag tag;

    if (objc < 4) {
    	Tcl_WrongNumArgs(interp, 3, objv, "tagName ?-option ?value ...??");
	return TCL_ERROR;
    }

    tag = Ttk_GetTagFromObj(tagTable, objv[3]);

    if (objc == 4) {
	return Ttk_EnumerateTagOptions(interp, tagTable, tag);
    } else if (objc == 5) {
	Tcl_Obj *result = Ttk_TagOptionValue(interp, tagTable, tag, objv[4]);
	if (result) {
	    Tcl_SetObjResult(interp, result);
	    return TCL_OK;
	} /* else */
	return TCL_ERROR;
    }
    /* else */
    TtkRedisplayWidget(&tv->core);
    return Ttk_ConfigureTag(interp, tagTable, tag, objc - 4, objv + 4);
}

/* + $tv tag has $tag ?$item?
 */
static int TreeviewTagHasCommand(
    void *recordPtr, Tcl_Interp *interp, int objc, Tcl_Obj *const objv[])
{
    Treeview *tv = recordPtr;

    if (objc == 4) {	/* Return list of all items with tag */
	Ttk_Tag tag = Ttk_GetTagFromObj(tv->tree.tagTable, objv[3]);
	TreeItem *item = tv->tree.root;
	Tcl_Obj *result = Tcl_NewListObj(0,0);

	while (item) {
	    if (Ttk_TagSetContains(item->tagset, tag)) {
		Tcl_ListObjAppendElement(NULL, result, ItemID(tv, item));
	    }
	    item = NextPreorder(item);
	}

	Tcl_SetObjResult(interp, result);
	return TCL_OK;
    } else if (objc == 5) {	/* Test if item has specified tag */
	Ttk_Tag tag = Ttk_GetTagFromObj(tv->tree.tagTable, objv[3]);
	TreeItem *item = FindItem(interp, tv, objv[4]);
	if (!item) {
	    return TCL_ERROR;
	}
	Tcl_SetObjResult(interp,
	    Tcl_NewBooleanObj(Ttk_TagSetContains(item->tagset, tag)));
	return TCL_OK;
    } else {
    	Tcl_WrongNumArgs(interp, 3, objv, "tagName ?item?");
	return TCL_ERROR;
    }
}

/* + $tv tag names $tag
 */
static int TreeviewTagNamesCommand(
    void *recordPtr, Tcl_Interp *interp, int objc, Tcl_Obj *const objv[])
{
    Treeview *tv = recordPtr;

    if (objc != 3) {
	Tcl_WrongNumArgs(interp, 3, objv, "");
	return TCL_ERROR;
    }

    return Ttk_EnumerateTags(interp, tv->tree.tagTable);
}

/* + $tv tag add $tag $items
 */
static void AddTag(TreeItem *item, Ttk_Tag tag)
{
    if (Ttk_TagSetAdd(item->tagset, tag)) {
	if (item->tagsObj) Tcl_DecrRefCount(item->tagsObj);
	item->tagsObj = Ttk_NewTagSetObj(item->tagset);
	Tcl_IncrRefCount(item->tagsObj);
    }
}

static int TreeviewTagAddCommand(
    void *recordPtr, Tcl_Interp *interp, int objc, Tcl_Obj *const objv[])
{
    Treeview *tv = recordPtr;
    Ttk_Tag tag;
    TreeItem **items;
    int i;

    if (objc != 5) {
	Tcl_WrongNumArgs(interp, 3, objv, "tagName items");
	return TCL_ERROR;
    }

    tag = Ttk_GetTagFromObj(tv->tree.tagTable, objv[3]);
    items = GetItemListFromObj(interp, tv, objv[4]);

    if (!items) {
	return TCL_ERROR;
    }

    for (i=0; items[i]; ++i) {
	AddTag(items[i], tag);
    }

    TtkRedisplayWidget(&tv->core);

    return TCL_OK;
}

/* + $tv tag remove $tag ?$items?
 */
static void RemoveTag(TreeItem *item, Ttk_Tag tag)
{
    if (Ttk_TagSetRemove(item->tagset, tag)) {
	if (item->tagsObj) Tcl_DecrRefCount(item->tagsObj);
	item->tagsObj = Ttk_NewTagSetObj(item->tagset);
	Tcl_IncrRefCount(item->tagsObj);
    }
}

static int TreeviewTagRemoveCommand(
    void *recordPtr, Tcl_Interp *interp, int objc, Tcl_Obj *const objv[])
{
    Treeview *tv = recordPtr;
    Ttk_Tag tag;

    if (objc < 4) {
	Tcl_WrongNumArgs(interp, 3, objv, "tagName items");
	return TCL_ERROR;
    }

    tag = Ttk_GetTagFromObj(tv->tree.tagTable, objv[3]);

    if (objc == 5) {
	TreeItem **items = GetItemListFromObj(interp, tv, objv[4]);
	int i;

	if (!items) {
	    return TCL_ERROR;
	}
	for (i=0; items[i]; ++i) {
	    RemoveTag(items[i], tag);
	}
    } else if (objc == 4) {
	TreeItem *item = tv->tree.root;
	while (item) {
	    RemoveTag(item, tag);
	    item=NextPreorder(item);
	}
    }

    TtkRedisplayWidget(&tv->core);

    return TCL_OK;
}

static const Ttk_Ensemble TreeviewTagCommands[] = {
    { "add",		TreeviewTagAddCommand,0 },
    { "bind",		TreeviewTagBindCommand,0 },
    { "configure",	TreeviewTagConfigureCommand,0 },
    { "has",		TreeviewTagHasCommand,0 },
    { "names",		TreeviewTagNamesCommand,0 },
    { "remove",		TreeviewTagRemoveCommand,0 },
    { 0,0,0 }
};

/*------------------------------------------------------------------------
 * +++ Widget commands record.
 */
static const Ttk_Ensemble TreeviewCommands[] = {
    { "bbox",  		TreeviewBBoxCommand,0 },
    { "children",	TreeviewChildrenCommand,0 },
    { "cget",		TtkWidgetCgetCommand,0 },
    { "column", 	TreeviewColumnCommand,0 },
    { "configure",	TtkWidgetConfigureCommand,0 },
    { "delete", 	TreeviewDeleteCommand,0 },
    { "detach", 	TreeviewDetachCommand,0 },
    { "drag",   	TreeviewDragCommand,0 },
    { "exists", 	TreeviewExistsCommand,0 },
    { "focus", 		TreeviewFocusCommand,0 },
    { "heading", 	TreeviewHeadingCommand,0 },
    { "identify",  	TreeviewIdentifyCommand,0 },
    { "index",  	TreeviewIndexCommand,0 },
    { "instate",	TtkWidgetInstateCommand,0 },
    { "insert", 	TreeviewInsertCommand,0 },
    { "item", 		TreeviewItemCommand,0 },
    { "move", 		TreeviewMoveCommand,0 },
    { "next", 		TreeviewNextCommand,0 },
    { "parent", 	TreeviewParentCommand,0 },
    { "prev", 		TreeviewPrevCommand,0 },
    { "see", 		TreeviewSeeCommand,0 },
    { "selection" ,	TreeviewSelectionCommand,0 },
    { "set",  		TreeviewSetCommand,0 },
    { "state",  	TtkWidgetStateCommand,0 },
    { "tag",    	0,TreeviewTagCommands },
    { "xview",  	TreeviewXViewCommand,0 },
    { "yview",  	TreeviewYViewCommand,0 },
    { 0,0,0 }
};

/*------------------------------------------------------------------------
 * +++ Widget definition.
 */

static WidgetSpec TreeviewWidgetSpec = {
    "Treeview",			/* className */
    sizeof(Treeview),   	/* recordSize */
    TreeviewOptionSpecs,	/* optionSpecs */
    TreeviewCommands,   	/* subcommands */
    TreeviewInitialize,   	/* initializeProc */
    TreeviewCleanup,		/* cleanupProc */
    TreeviewConfigure,    	/* configureProc */
    TtkNullPostConfigure,  	/* postConfigureProc */
    TreeviewGetLayout, 		/* getLayoutProc */
    TreeviewSize, 		/* sizeProc */
    TreeviewDoLayout,		/* layoutProc */
    TreeviewDisplay		/* displayProc */
};

/*------------------------------------------------------------------------
 * +++ Layout specifications.
 */

TTK_BEGIN_LAYOUT_TABLE(LayoutTable)

TTK_LAYOUT("Treeview",
    TTK_GROUP("Treeview.field", TTK_FILL_BOTH|TTK_BORDER,
	TTK_GROUP("Treeview.padding", TTK_FILL_BOTH,
	    TTK_NODE("Treeview.treearea", TTK_FILL_BOTH))))

TTK_LAYOUT("Item",
    TTK_GROUP("Treeitem.padding", TTK_FILL_BOTH,
	TTK_NODE("Treeitem.indicator", TTK_PACK_LEFT)
	TTK_NODE("Treeitem.image", TTK_PACK_LEFT)
	TTK_GROUP("Treeitem.focus", TTK_PACK_LEFT,
	    TTK_NODE("Treeitem.text", TTK_PACK_LEFT))))

TTK_LAYOUT("Cell",
    TTK_GROUP("Treedata.padding", TTK_FILL_BOTH,
	TTK_NODE("Treeitem.text", TTK_FILL_BOTH)))

TTK_LAYOUT("Heading",
    TTK_NODE("Treeheading.cell", TTK_FILL_BOTH)
    TTK_GROUP("Treeheading.border", TTK_FILL_BOTH,
	TTK_GROUP("Treeheading.padding", TTK_FILL_BOTH,
	    TTK_NODE("Treeheading.image", TTK_PACK_RIGHT)
	    TTK_NODE("Treeheading.text", TTK_FILL_X))))

TTK_LAYOUT("Row",
    TTK_NODE("Treeitem.row", TTK_FILL_BOTH))

TTK_END_LAYOUT_TABLE

/*------------------------------------------------------------------------
 * +++ Tree indicator element.
 */

typedef struct {
    Tcl_Obj *colorObj;
    Tcl_Obj *sizeObj;
    Tcl_Obj *marginsObj;
} TreeitemIndicator;

static Ttk_ElementOptionSpec TreeitemIndicatorOptions[] = {
    { "-foreground", TK_OPTION_COLOR,
	Tk_Offset(TreeitemIndicator,colorObj), DEFAULT_FOREGROUND },
    { "-indicatorsize", TK_OPTION_PIXELS,
	Tk_Offset(TreeitemIndicator,sizeObj), "12" },
    { "-indicatormargins", TK_OPTION_STRING,
	Tk_Offset(TreeitemIndicator,marginsObj), "2 2 4 2" },
    { NULL, 0, 0, NULL }
};

static void TreeitemIndicatorSize(
    void *clientData, void *elementRecord, Tk_Window tkwin,
    int *widthPtr, int *heightPtr, Ttk_Padding *paddingPtr)
{
    TreeitemIndicator *indicator = elementRecord;
    Ttk_Padding margins;
    int size = 0;

    Ttk_GetPaddingFromObj(NULL, tkwin, indicator->marginsObj, &margins);
    Tk_GetPixelsFromObj(NULL, tkwin, indicator->sizeObj, &size);

    *widthPtr = size + Ttk_PaddingWidth(margins);
    *heightPtr = size + Ttk_PaddingHeight(margins);
}

static void TreeitemIndicatorDraw(
    void *clientData, void *elementRecord, Tk_Window tkwin,
    Drawable d, Ttk_Box b, Ttk_State state)
{
    TreeitemIndicator *indicator = elementRecord;
    ArrowDirection direction =
	(state & TTK_STATE_OPEN) ? ARROW_DOWN : ARROW_RIGHT;
    Ttk_Padding margins;
    XColor *borderColor = Tk_GetColorFromObj(tkwin, indicator->colorObj);
    XGCValues gcvalues; GC gc; unsigned mask;

    if (state & TTK_STATE_LEAF) /* don't draw anything */
	return;

    Ttk_GetPaddingFromObj(NULL,tkwin,indicator->marginsObj,&margins);
    b = Ttk_PadBox(b, margins);

    gcvalues.foreground = borderColor->pixel;
    gcvalues.line_width = 1;
    mask = GCForeground | GCLineWidth;
    gc = Tk_GetGC(tkwin, mask, &gcvalues);

    TtkDrawArrow(Tk_Display(tkwin), d, gc, b, direction);

    Tk_FreeGC(Tk_Display(tkwin), gc);
}

static Ttk_ElementSpec TreeitemIndicatorElementSpec = {
    TK_STYLE_VERSION_2,
    sizeof(TreeitemIndicator),
    TreeitemIndicatorOptions,
    TreeitemIndicatorSize,
    TreeitemIndicatorDraw
};

/*------------------------------------------------------------------------
 * +++ Row element.
 */

typedef struct {
    Tcl_Obj *backgroundObj;
    Tcl_Obj *rowNumberObj;
} RowElement;

static Ttk_ElementOptionSpec RowElementOptions[] = {
    { "-background", TK_OPTION_COLOR,
	Tk_Offset(RowElement,backgroundObj), DEFAULT_BACKGROUND },
    { "-rownumber", TK_OPTION_INT,
	Tk_Offset(RowElement,rowNumberObj), "0" },
    { NULL, 0, 0, NULL }
};

static void RowElementDraw(
    void *clientData, void *elementRecord, Tk_Window tkwin,
    Drawable d, Ttk_Box b, Ttk_State state)
{
    RowElement *row = elementRecord;
    XColor *color = Tk_GetColorFromObj(tkwin, row->backgroundObj);
    GC gc = Tk_GCForColor(color, d);
    XFillRectangle(Tk_Display(tkwin), d, gc,
	    b.x, b.y, b.width, b.height);
}

static Ttk_ElementSpec RowElementSpec = {
    TK_STYLE_VERSION_2,
    sizeof(RowElement),
    RowElementOptions,
    TtkNullElementSize,
    RowElementDraw
};

/*------------------------------------------------------------------------
 * +++ Initialisation.
 */

MODULE_SCOPE
void TtkTreeview_Init(Tcl_Interp *interp)
{
    Ttk_Theme theme = Ttk_GetDefaultTheme(interp);

    RegisterWidget(interp, "ttk::treeview", &TreeviewWidgetSpec);

    Ttk_RegisterElement(interp, theme, "Treeitem.indicator",
	    &TreeitemIndicatorElementSpec, 0);
    Ttk_RegisterElement(interp, theme, "Treeitem.row", &RowElementSpec, 0);
    Ttk_RegisterElement(interp, theme, "Treeheading.cell", &RowElementSpec, 0);
    Ttk_RegisterElement(interp, theme, "treearea", &ttkNullElementSpec, 0);

    Ttk_RegisterLayouts(theme, LayoutTable);
}

/*EOF*/<|MERGE_RESOLUTION|>--- conflicted
+++ resolved
@@ -282,7 +282,7 @@
 	0,0,0 },
     {TK_OPTION_BOOLEAN, "-stretch", "stretch", "Stretch",
 	"1", -1, Tk_Offset(TreeColumn,stretch),
-	0,0,0 },
+	0,0,GEOMETRY_CHANGED },
     {TK_OPTION_ANCHOR, "-anchor", "anchor", "Anchor",
 	"w", Tk_Offset(TreeColumn,anchorObj), -1,	/* <<NOTE-ANCHOR>> */
 	0,0,0 },
@@ -1232,12 +1232,12 @@
     if (mask & GEOMETRY_CHANGED) {
 	if (!Tk_IsMapped(tv->core.tkwin)) {
 	    TtkResizeWidget(&tv->core);
-	}
-	RecomputeSlack(tv);
+        } else {
+	    RecomputeSlack(tv);
+	    ResizeColumns(tv, TreeWidth(tv));
+        }
     }
     TtkRedisplayWidget(&tv->core);
-
-    /* ASSERT: SLACKINVARIANT */
 
     Tk_FreeSavedOptions(&savedOptions);
     return TCL_OK;
@@ -1615,13 +1615,10 @@
     Treeview *tv = clientData;
     int visibleRows;
 
-    /* ASSERT: SLACKINVARIANT */
-
     Ttk_PlaceLayout(tv->core.layout,tv->core.state,Ttk_WinBox(tv->core.tkwin));
     tv->tree.treeArea = Ttk_ClientRegion(tv->core.layout, "treearea");
 
     ResizeColumns(tv, tv->tree.treeArea.width);
-    /* ASSERT: SLACKINVARIANT */
 
     TtkScrolled(tv->tree.xscrollHandle,
 	    tv->tree.xscroll.first,
@@ -2892,10 +2889,6 @@
 	int right = left + c->width;
 	if (c == column) {
 	    DragColumn(tv, i, newx - right);
-<<<<<<< HEAD
-	    /* ASSERT: SLACKINVARIANT */
-=======
->>>>>>> e9a1e3c6
 	    TtkRedisplayWidget(&tv->core);
 	    return TCL_OK;
 	}
@@ -2906,6 +2899,20 @@
 	"column %s is not displayed", Tcl_GetString(objv[2])));
     Tcl_SetErrorCode(interp, "TTK", "TREE", "COLUMN_INVISIBLE", NULL);
     return TCL_ERROR;
+}
+
+static int TreeviewDropCommand(
+    void *recordPtr, Tcl_Interp *interp, int objc, Tcl_Obj *const objv[])
+{
+    Treeview *tv = recordPtr;
+
+    if (objc != 2) {
+	Tcl_WrongNumArgs(interp, 1, objv, "drop");
+	return TCL_ERROR;
+    }
+    ResizeColumns(tv, TreeWidth(tv));
+    TtkRedisplayWidget(&tv->core);
+    return TCL_OK;
 }
 
 /*------------------------------------------------------------------------
@@ -3257,6 +3264,7 @@
     { "delete", 	TreeviewDeleteCommand,0 },
     { "detach", 	TreeviewDetachCommand,0 },
     { "drag",   	TreeviewDragCommand,0 },
+    { "drop",   	TreeviewDropCommand,0 },
     { "exists", 	TreeviewExistsCommand,0 },
     { "focus", 		TreeviewFocusCommand,0 },
     { "heading", 	TreeviewHeadingCommand,0 },
