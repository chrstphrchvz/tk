--- conflicted
+++ resolved
@@ -2218,7 +2218,6 @@
     if (tv->tree.showFlags & SHOW_TREE) {
 	TreeColumn *column = &tv->tree.column0;
 	int indent = depth * tv->tree.indent;
-<<<<<<< HEAD
 	int colwidth = tv->tree.column0.width -
 		(tv->tree.showFlags & SHOW_SEPARATORS ? COLUMN_SEPARATOR : 0);
 	int xTree = tv->tree.nTitleColumns >= 1 ? xTitle : x;
@@ -2243,7 +2242,7 @@
 		    displayItemUsed);
 	}
 
-	/* ??? displayItem.anchorObj = 0; <<NOTE-ANCHOR>> */
+        displayItem.anchorObj = tv->tree.column0.anchorObj;
 	Tk_GetAnchorFromObj(NULL, column->anchorObj, &textAnchor);
 	displayItemUsed->textObj = item->textObj;
 	/* Item's image can be null, and may come from the tag */
@@ -2267,16 +2266,6 @@
 	DisplayLayoutTree(imageAnchor, textAnchor,
 		tv->tree.itemLayout, displayItemUsed, state, parcel, d);
 	xTitle += colwidth;
-=======
-	int colwidth = tv->tree.column0.width;
-	Ttk_Box parcel = Ttk_MakeBox(
-		x+indent, y, colwidth-indent, rowHeight);
-	if (item->textObj) { displayItem.textObj = item->textObj; }
-	if (item->imageObj) { displayItem.imageObj = item->imageObj; }
-        displayItem.anchorObj = tv->tree.column0.anchorObj;
-	DisplayLayout(tv->tree.itemLayout, &displayItem, state, parcel, d);
-	x += colwidth;
->>>>>>> 22a9bc4b
     }
 
     /* Draw non-scrolled data cells:
