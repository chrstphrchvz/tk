--- conflicted
+++ resolved
@@ -8,15 +8,10 @@
 #include "ttkThemeInt.h"
 #include "ttkWidget.h"
 
-<<<<<<< HEAD
-=======
 #ifdef _WIN32
 #include "tkWinInt.h"
 #endif
 
-#define MAX(a,b) ((a) > (b) ? (a) : (b))
-
->>>>>>> bc902741
 #define DEF_TREE_ROWS		"10"
 #define DEF_TITLECOLUMNS	"0"
 #define DEF_TITLEITEMS		"0"
@@ -2777,11 +2772,7 @@
     if (dColumnNumber == TCL_INDEX_NONE) {
 	goto done;
     }
-<<<<<<< HEAD
-    sprintf(dcolbuf, "#%" TKSIZET_MODIFIER "u", dColumnNumber);
-=======
-    snprintf(dcolbuf, sizeof(dcolbuf), "#%d", dColumnNumber);
->>>>>>> bc902741
+    snprintf(dcolbuf, sizeof(dcolbuf), "#%" TKSIZET_MODIFIER "u", dColumnNumber);
 
     if (Ttk_BoxContains(tv->tree.headingArea,x,y)) {
 	if (-HALO <= x1 - x  && x1 - x <= HALO) {
