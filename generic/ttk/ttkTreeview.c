/*
 * Copyright (c) 2004, Joe English
 *
 * ttk::treeview widget implementation.
 */

#include "tkInt.h"
#include "ttkTheme.h"
#include "ttkWidget.h"

#define DEF_TREE_ROWS		"10"
#define DEF_TITLECOLUMNS	"0"
#define DEF_TITLEITEMS		"0"
#define DEF_STRIPED		"0"
#define DEF_COLWIDTH		"200"
#define DEF_MINWIDTH		"20"

static const Tk_Anchor DEFAULT_IMAGEANCHOR = TK_ANCHOR_W;
static const int DEFAULT_INDENT 	= 20;
static const int HALO   		= 4;	/* heading separator */
static const int COLUMN_SEPARATOR       = 1;    /* column separator width */

#define TTK_STATE_OPEN TTK_STATE_USER1
#define TTK_STATE_LEAF TTK_STATE_USER2

#define STATE_CHANGED	 	(0x100)	/* item state option changed */

#define MAX(a,b) (((a) > (b)) ? (a) : (b))

/*------------------------------------------------------------------------
 * +++ Tree items.
 *
 * INVARIANTS:
 * 	item->children	==> item->children->parent == item
 *	item->next	==> item->next->parent == item->parent
 * 	item->next 	==> item->next->prev == item
 * 	item->prev 	==> item->prev->next == item
 */

typedef struct TreeItemRec TreeItem;
struct TreeItemRec {
    Tcl_HashEntry *entryPtr;	/* Back-pointer to hash table entry */
    TreeItem	*parent;	/* Parent item */
    TreeItem	*children;	/* Linked list of child items */
    TreeItem	*next;		/* Next sibling */
    TreeItem	*prev;		/* Previous sibling */

    /*
     * Options and instance data:
     */
    Ttk_State 	state;
    Tcl_Obj	*textObj;
    Tcl_Obj	*imageObj;
    Tcl_Obj	*valuesObj;
    Tcl_Obj	*openObj;
    Tcl_Obj	*tagsObj;
    Tcl_Obj     *selObj;
    Tcl_Obj     *imageAnchorObj;
    int		height; 	/* Height is in number of row heights */

    Ttk_TagSet  *cellTagSets;
    int         nTagSets;

    /*
     * Derived resources:
     */
    Ttk_TagSet	tagset;
    Ttk_ImageSpec *imagespec;
    int rowPos;			/* Counting rows (physical space) */
    int itemPos; 		/* Counting items */
};

#define ITEM_OPTION_TAGS_CHANGED	0x100
#define ITEM_OPTION_IMAGE_CHANGED	0x200

static const Tk_OptionSpec ItemOptionSpecs[] = {
    {TK_OPTION_STRING, "-text", "text", "Text",
	"", offsetof(TreeItem,textObj), TCL_AUTO_LENGTH,
	0,0,0 },
    {TK_OPTION_INT, "-height", "height", "Height",
	"1", -1, offsetof(TreeItem,height),
	0,0,0 },
    {TK_OPTION_STRING, "-image", "image", "Image",
	NULL, offsetof(TreeItem,imageObj), TCL_AUTO_LENGTH,
	TK_OPTION_NULL_OK,0,ITEM_OPTION_IMAGE_CHANGED },
    {TK_OPTION_ANCHOR, "-imageanchor", "imageAnchor", "ImageAnchor",
	NULL, offsetof(TreeItem,imageAnchorObj), TCL_AUTO_LENGTH,
	TK_OPTION_NULL_OK,0,0 },
    {TK_OPTION_STRING, "-values", "values", "Values",
	NULL, offsetof(TreeItem,valuesObj), TCL_AUTO_LENGTH,
	TK_OPTION_NULL_OK,0,0 },
    {TK_OPTION_BOOLEAN, "-open", "open", "Open",
	"0", offsetof(TreeItem,openObj), TCL_AUTO_LENGTH,
	0,0,0 },
    {TK_OPTION_STRING, "-tags", "tags", "Tags",
	NULL, offsetof(TreeItem,tagsObj), TCL_AUTO_LENGTH,
	TK_OPTION_NULL_OK,0,ITEM_OPTION_TAGS_CHANGED },

    {TK_OPTION_END, 0,0,0, NULL, TCL_AUTO_LENGTH,TCL_AUTO_LENGTH, 0,0,0}
};

/* + NewItem --
 * 	Allocate a new, uninitialized, unlinked item
 */
static TreeItem *NewItem(void)
{
    TreeItem *item = (TreeItem *)ckalloc(sizeof(*item));

    item->entryPtr = 0;
    item->parent = item->children = item->next = item->prev = NULL;

    item->state = 0ul; 
    item->textObj = NULL;
    item->imageObj = NULL;
    item->valuesObj = NULL;
    item->openObj = NULL;
    item->tagsObj = NULL;
    item->selObj = NULL;
    item->imageAnchorObj = NULL;
    item->height = 1;
    item->cellTagSets = NULL;
    item->nTagSets = 0;

    item->tagset = NULL;
    item->imagespec = NULL;

    return item;
}

/* + FreeItem --
 * 	Destroy an item
 */
static void FreeItem(TreeItem *item)
{
    int i;
    if (item->textObj) { Tcl_DecrRefCount(item->textObj); }
    if (item->imageObj) { Tcl_DecrRefCount(item->imageObj); }
    if (item->valuesObj) { Tcl_DecrRefCount(item->valuesObj); }
    if (item->openObj) { Tcl_DecrRefCount(item->openObj); }
    if (item->tagsObj) { Tcl_DecrRefCount(item->tagsObj); }
    if (item->selObj) { Tcl_DecrRefCount(item->selObj); }
    if (item->imageAnchorObj) { Tcl_DecrRefCount(item->imageAnchorObj); }

    if (item->tagset)	{ Ttk_FreeTagSet(item->tagset); }
    if (item->imagespec) { TtkFreeImageSpec(item->imagespec); }
    if (item->cellTagSets) {
	for (i = 0; i < item->nTagSets; ++i) {
	    if (item->cellTagSets[i] != NULL) {
		Ttk_FreeTagSet(item->cellTagSets[i]);
	    }
	}
	ckfree(item->cellTagSets);
    }

    ckfree(item);
}

static void FreeItemCB(void *clientData) { FreeItem((TreeItem *)clientData); }

/* + DetachItem --
 * 	Unlink an item from the tree.
 */
static void DetachItem(TreeItem *item)
{
    if (item->parent && item->parent->children == item)
	item->parent->children = item->next;
    if (item->prev)
	item->prev->next = item->next;
    if (item->next)
	item->next->prev = item->prev;
    item->next = item->prev = item->parent = NULL;
}

/* + InsertItem --
 * 	Insert an item into the tree after the specified item.
 *
 * Preconditions:
 * 	+ item is currently detached
 * 	+ prev != NULL ==> prev->parent == parent.
 */
static void InsertItem(TreeItem *parent, TreeItem *prev, TreeItem *item)
{
    item->parent = parent;
    item->prev = prev;
    if (prev) {
	item->next = prev->next;
	prev->next = item;
    } else {
	item->next = parent->children;
	parent->children = item;
    }
    if (item->next) {
	item->next->prev = item;
    }
}

/* + NextPreorder --
 * 	Return the next item in preorder traversal order.
 */

static TreeItem *NextPreorder(TreeItem *item)
{
    if (item->children)
	return item->children;
    while (!item->next) {
	item = item->parent;
	if (!item)
	    return 0;
    }
    return item->next;
}

/*------------------------------------------------------------------------
 * +++ Display items and tag options.
 */

typedef struct {
    Tcl_Obj *textObj;		/* taken from item / data cell */
    Tcl_Obj *imageObj;		/* taken from item or tag*/
    Tcl_Obj *imageAnchorObj;	/* taken from item or tag */
    Tcl_Obj *anchorObj;		/* from column <<NOTE-ANCHOR>> */
    Tcl_Obj *backgroundObj;	/* remainder from tag */
    Tcl_Obj *stripedBgObj;
    Tcl_Obj *foregroundObj;
    Tcl_Obj *fontObj;
} DisplayItem;

static const Tk_OptionSpec DisplayOptionSpecs[] = {
    {TK_OPTION_STRING, "-text", "text", "Text",
	NULL, offsetof(DisplayItem,textObj), TCL_AUTO_LENGTH,
	TK_OPTION_NULL_OK,0,0 },
    {TK_OPTION_ANCHOR, "-anchor", "anchor", "Anchor",
	NULL, offsetof(DisplayItem,anchorObj), TCL_AUTO_LENGTH,
	TK_OPTION_NULL_OK, 0, GEOMETRY_CHANGED},	/* <<NOTE-ANCHOR>> */
    /* From here down are the tags options. The index in TagOptionSpecs
     * below should be kept in synch with this position.
     */
    {TK_OPTION_STRING, "-image", "image", "Image",
	NULL, offsetof(DisplayItem,imageObj), TCL_AUTO_LENGTH,
	TK_OPTION_NULL_OK,0,0 },
    {TK_OPTION_ANCHOR, "-imageanchor", "imageAnchor", "ImageAnchor",
	NULL, offsetof(DisplayItem,imageAnchorObj), TCL_AUTO_LENGTH,
	TK_OPTION_NULL_OK,0,0 },
    {TK_OPTION_COLOR, "-background", "windowColor", "WindowColor",
	NULL, offsetof(DisplayItem,backgroundObj), TCL_AUTO_LENGTH,
	TK_OPTION_NULL_OK,0,0 },
    {TK_OPTION_COLOR, "-stripedbackground", "windowColor", "WindowColor",
	NULL, offsetof(DisplayItem,stripedBgObj), TCL_AUTO_LENGTH,
	TK_OPTION_NULL_OK,0,0 },
    {TK_OPTION_COLOR, "-foreground", "textColor", "TextColor",
	NULL, offsetof(DisplayItem,foregroundObj), TCL_AUTO_LENGTH,
	TK_OPTION_NULL_OK,0,0 },
    {TK_OPTION_FONT, "-font", "font", "Font",
	NULL, offsetof(DisplayItem,fontObj), TCL_AUTO_LENGTH,
	TK_OPTION_NULL_OK,0,GEOMETRY_CHANGED },

    {TK_OPTION_END, 0,0,0, NULL, TCL_AUTO_LENGTH,TCL_AUTO_LENGTH, 0,0,0}
};

static const Tk_OptionSpec *TagOptionSpecs = &DisplayOptionSpecs[2];

/*------------------------------------------------------------------------
 * +++ Columns.
 *
 * There are separate option tables associated with the column record:
 * ColumnOptionSpecs is for configuring the column,
 * and HeadingOptionSpecs is for drawing headings.
 */
typedef struct {
    int 	width;		/* Column width, in pixels */
    int 	minWidth;	/* Minimum column width, in pixels */
    int 	stretch;	/* Should column stretch while resizing? */
    Tcl_Obj	*idObj;		/* Column identifier, from -columns option */

    Tcl_Obj	*anchorObj;	/* -anchor for cell data <<NOTE-ANCHOR>> */

    /* Column heading data:
     */
    Tcl_Obj 	*headingObj;		/* Heading label */
    Tcl_Obj	*headingImageObj;	/* Heading image */
    Tcl_Obj 	*headingAnchorObj;	/* -anchor for heading label */
    Tcl_Obj	*headingCommandObj;	/* Command to execute */
    Tcl_Obj 	*headingStateObj;	/* @@@ testing ... */
    Ttk_State	headingState;		/* ... */

    /* Temporary storage for cell data
     */
    Tcl_Obj 	*data;
    int         selected;
    Ttk_TagSet	tagset;
} TreeColumn;

static void InitColumn(TreeColumn *column)
{
    column->width = 200;
    column->minWidth = 20;
    column->stretch = 1;
    column->idObj = 0;
    column->anchorObj = 0;

    column->headingState = 0;
    column->headingObj = 0;
    column->headingImageObj = 0;
    column->headingAnchorObj = 0;
    column->headingStateObj = 0;
    column->headingCommandObj = 0;

    column->data = 0;
    column->tagset = NULL;
}

static void FreeColumn(TreeColumn *column)
{
    if (column->idObj) { Tcl_DecrRefCount(column->idObj); }
    if (column->anchorObj) { Tcl_DecrRefCount(column->anchorObj); }

    if (column->headingObj) { Tcl_DecrRefCount(column->headingObj); }
    if (column->headingImageObj) { Tcl_DecrRefCount(column->headingImageObj); }
    if (column->headingAnchorObj) { Tcl_DecrRefCount(column->headingAnchorObj); }
    if (column->headingStateObj) { Tcl_DecrRefCount(column->headingStateObj); }
    if (column->headingCommandObj) { Tcl_DecrRefCount(column->headingCommandObj); }

    /* Don't touch column->data, it's scratch storage */
}

static const Tk_OptionSpec ColumnOptionSpecs[] = {
    {TK_OPTION_INT, "-width", "width", "Width",
	DEF_COLWIDTH, TCL_AUTO_LENGTH, offsetof(TreeColumn,width),
	0,0,GEOMETRY_CHANGED },
    {TK_OPTION_INT, "-minwidth", "minWidth", "MinWidth",
	DEF_MINWIDTH, TCL_AUTO_LENGTH, offsetof(TreeColumn,minWidth),
	0,0,0 },
    {TK_OPTION_BOOLEAN, "-stretch", "stretch", "Stretch",
	"1", TCL_AUTO_LENGTH, offsetof(TreeColumn,stretch),
	0,0,GEOMETRY_CHANGED },
    {TK_OPTION_ANCHOR, "-anchor", "anchor", "Anchor",
	"w", offsetof(TreeColumn,anchorObj), TCL_AUTO_LENGTH,	/* <<NOTE-ANCHOR>> */
	0,0,0 },
    {TK_OPTION_STRING, "-id", "id", "ID",
	NULL, offsetof(TreeColumn,idObj), TCL_AUTO_LENGTH,
	TK_OPTION_NULL_OK,0,READONLY_OPTION },
    {TK_OPTION_END, 0,0,0, NULL, TCL_AUTO_LENGTH,TCL_AUTO_LENGTH, 0,0,0}
};

static const Tk_OptionSpec HeadingOptionSpecs[] = {
    {TK_OPTION_STRING, "-text", "text", "Text",
	"", offsetof(TreeColumn,headingObj), TCL_AUTO_LENGTH,
	0,0,0 },
    {TK_OPTION_STRING, "-image", "image", "Image",
	"", offsetof(TreeColumn,headingImageObj), TCL_AUTO_LENGTH,
	0,0,0 },
    {TK_OPTION_ANCHOR, "-anchor", "anchor", "Anchor",
	"center", offsetof(TreeColumn,headingAnchorObj), TCL_AUTO_LENGTH,
	0,0,0 },
    {TK_OPTION_STRING, "-command", "", "",
	"", offsetof(TreeColumn,headingCommandObj), TCL_AUTO_LENGTH,
	TK_OPTION_NULL_OK,0,0 },
    {TK_OPTION_STRING, "state", "", "",
	"", offsetof(TreeColumn,headingStateObj), TCL_AUTO_LENGTH,
	0,0,STATE_CHANGED },
    {TK_OPTION_END, 0,0,0, NULL, TCL_AUTO_LENGTH,TCL_AUTO_LENGTH, 0,0,0}
};

/*------------------------------------------------------------------------
 * +++ -show option:
 * TODO: Implement SHOW_BRANCHES.
 */

#define SHOW_TREE 	(0x1) 	/* Show tree column? */
#define SHOW_HEADINGS	(0x2)	/* Show heading row? */
#define SHOW_SEPARATORS	(0x4)	/* Show vertical separators? */

#define DEFAULT_SHOW	"tree headings"

static const char *const showStrings[] = {
    "tree", "headings", "columnseparators", NULL
};

static int GetEnumSetFromObj(
    Tcl_Interp *interp,
    Tcl_Obj *objPtr,
    const char *const table[],
    unsigned *resultPtr)
{
    unsigned result = 0;
    int i, objc;
    Tcl_Obj **objv;

    if (Tcl_ListObjGetElements(interp, objPtr, &objc, &objv) != TCL_OK)
	return TCL_ERROR;

    for (i = 0; i < objc; ++i) {
	int index;
	if (TCL_OK != Tcl_GetIndexFromObjStruct(interp, objv[i], table,
		sizeof(char *), "value", TCL_EXACT, &index))
	{
	    return TCL_ERROR;
	}
	result |= (1 << index);
    }

    *resultPtr = result;
    return TCL_OK;
}

/*------------------------------------------------------------------------
 * +++ Treeview widget record.
 *
 * Dependencies:
 * 	columns, columnNames: -columns
 * 	displayColumns:	-columns, -displaycolumns
 * 	headingHeight: [layout]
 * 	rowHeight, indent: style
 */
typedef struct {
    /* Resources acquired at initialization-time:
     */
    Tk_OptionTable itemOptionTable;
    Tk_OptionTable columnOptionTable;
    Tk_OptionTable headingOptionTable;
    Tk_OptionTable displayOptionTable;
    Tk_BindingTable bindingTable;
    Ttk_TagTable tagTable;

    /* Acquired in GetLayout hook:
     */
    Ttk_Layout itemLayout;
    Ttk_Layout cellLayout;
    Ttk_Layout headingLayout;
    Ttk_Layout rowLayout;
    Ttk_Layout separatorLayout;

    int headingHeight;		/* Space for headings */
    int rowHeight;		/* Height of each item */
    int indent;			/* #pixels horizontal offset for child items */

    /* Tree data:
     */
    Tcl_HashTable items;	/* Map: item name -> item */
    int serial;			/* Next item # for autogenerated names */
    TreeItem *root;		/* Root item */

    TreeColumn column0;		/* Column options for display column #0 */
    TreeColumn *columns;	/* Array of column options for data columns */

    TreeItem *focus;		/* Current focus item */
    TreeItem *endPtr;		/* See EndPosition() */

    /* Widget options:
     */
    Tcl_Obj *columnsObj;	/* List of symbolic column names */
    Tcl_Obj *displayColumnsObj;	/* List of columns to display */

    Tcl_Obj *heightObj;		/* height (rows) */
    Tcl_Obj *paddingObj;	/* internal padding */
    int nTitleColumns;		/* -titlecolumns */
    int nTitleItems;		/* -titleitems */
    int striped;		/* -striped option */

    Tcl_Obj *showObj;		/* -show list */
    Tcl_Obj *selectModeObj;	/* -selectmode option */
    Tcl_Obj *selectTypeObj;	/* -selecttype option */

    Scrollable xscroll;
    ScrollHandle xscrollHandle;
    Scrollable yscroll;
    ScrollHandle yscrollHandle;

    /* Derived resources:
     */
    Tcl_HashTable columnNames;	/* Map: column name -> column table entry */
    int nColumns; 		/* #columns */
    unsigned showFlags;		/* bitmask of subparts to display */

    TreeColumn **displayColumns; /* List of columns for display (incl tree) */
    int nDisplayColumns;	/* #display columns */
    int titleWidth;		/* Width of non-scrolled columns */
    int titleRows;		/* Height of non-scrolled items, in rows */
    int totalRows;		/* Height of non-hidden items, in rows */
    int rowPosNeedsUpdate;	/* Internal rowPos data needs update */
    Ttk_Box headingArea;	/* Display area for column headings */
    Ttk_Box treeArea;   	/* Display area for tree */
    int slack;			/* Slack space (see Resizing section) */

} TreePart;

typedef struct {
    WidgetCore core;
    TreePart tree;
} Treeview;

#define USER_MASK 		0x0100
#define COLUMNS_CHANGED 	(USER_MASK)
#define DCOLUMNS_CHANGED	(USER_MASK<<1)
#define SCROLLCMD_CHANGED	(USER_MASK<<2)
#define SHOW_CHANGED 		(USER_MASK<<3)

static const char *const SelectModeStrings[] = { "none", "browse", "extended", NULL };
static const char *const SelectTypeStrings[] = { "item", "cell", NULL };

static const Tk_OptionSpec TreeviewOptionSpecs[] = {
    {TK_OPTION_STRING, "-columns", "columns", "Columns",
	"", offsetof(Treeview,tree.columnsObj), TCL_AUTO_LENGTH,
	0,0,COLUMNS_CHANGED | GEOMETRY_CHANGED /*| READONLY_OPTION*/ },
    {TK_OPTION_STRING, "-displaycolumns","displayColumns","DisplayColumns",
	"#all", offsetof(Treeview,tree.displayColumnsObj), TCL_AUTO_LENGTH,
	0,0,DCOLUMNS_CHANGED | GEOMETRY_CHANGED },
    {TK_OPTION_STRING, "-show", "show", "Show",
	DEFAULT_SHOW, offsetof(Treeview,tree.showObj), TCL_AUTO_LENGTH,
	0,0,SHOW_CHANGED | GEOMETRY_CHANGED },

    {TK_OPTION_STRING_TABLE, "-selectmode", "selectMode", "SelectMode",
	"extended", offsetof(Treeview,tree.selectModeObj), TCL_AUTO_LENGTH,
	0,(ClientData)SelectModeStrings,0 },
    {TK_OPTION_STRING_TABLE, "-selecttype", "selectType", "SelectType",
	"item", offsetof(Treeview,tree.selectTypeObj), -1,
	0,(ClientData)SelectTypeStrings,0 },

    {TK_OPTION_PIXELS, "-height", "height", "Height",
	DEF_TREE_ROWS, offsetof(Treeview,tree.heightObj), TCL_AUTO_LENGTH,
	0,0,GEOMETRY_CHANGED},
    {TK_OPTION_STRING, "-padding", "padding", "Pad",
	NULL, offsetof(Treeview,tree.paddingObj), TCL_AUTO_LENGTH,
	TK_OPTION_NULL_OK,0,GEOMETRY_CHANGED },
    {TK_OPTION_INT, "-titlecolumns", "titlecolumns", "Titlecolumns",
	DEF_TITLECOLUMNS, -1, offsetof(Treeview,tree.nTitleColumns),
	0,0,GEOMETRY_CHANGED},
    {TK_OPTION_INT, "-titleitems", "titleitems", "Titleitems",
	DEF_TITLEITEMS, -1, offsetof(Treeview,tree.nTitleItems),
	0,0,GEOMETRY_CHANGED},
    {TK_OPTION_BOOLEAN, "-striped", "striped", "Striped",
	DEF_STRIPED, -1, offsetof(Treeview,tree.striped),
	0,0,GEOMETRY_CHANGED},

    {TK_OPTION_STRING, "-xscrollcommand", "xScrollCommand", "ScrollCommand",
	NULL, TCL_AUTO_LENGTH, offsetof(Treeview, tree.xscroll.scrollCmd),
	TK_OPTION_NULL_OK, 0, SCROLLCMD_CHANGED},
    {TK_OPTION_STRING, "-yscrollcommand", "yScrollCommand", "ScrollCommand",
	NULL, TCL_AUTO_LENGTH, offsetof(Treeview, tree.yscroll.scrollCmd),
	TK_OPTION_NULL_OK, 0, SCROLLCMD_CHANGED},

    WIDGET_TAKEFOCUS_TRUE,
    WIDGET_INHERIT_OPTIONS(ttkCoreOptionSpecs)
};

/*------------------------------------------------------------------------
 * +++ Utilities.
 */
typedef void (*HashEntryIterator)(void *hashValue);

static void foreachHashEntry(Tcl_HashTable *ht, HashEntryIterator func)
{
    Tcl_HashSearch search;
    Tcl_HashEntry *entryPtr = Tcl_FirstHashEntry(ht, &search);
    while (entryPtr != NULL) {
	func(Tcl_GetHashValue(entryPtr));
	entryPtr = Tcl_NextHashEntry(&search);
    }
}

static void CellSelectionClear(Treeview *tv)
{
    TreeItem *item;
    for (item = tv->tree.root; item; item = NextPreorder(item)) {
	if (item->selObj != NULL) {
	    Tcl_DecrRefCount(item->selObj);
	    item->selObj = NULL;
	}
    }
}

/* + unshareObj(objPtr) --
 * 	Ensure that a Tcl_Obj * has refcount 1 -- either return objPtr
 * 	itself,	or a duplicated copy.
 */
static Tcl_Obj *unshareObj(Tcl_Obj *objPtr)
{
    if (Tcl_IsShared(objPtr)) {
	Tcl_Obj *newObj = Tcl_DuplicateObj(objPtr);
	Tcl_DecrRefCount(objPtr);
	Tcl_IncrRefCount(newObj);
	return newObj;
    }
    return objPtr;
}

/* DisplayLayout --
 * 	Rebind, place, and draw a layout + object combination.
 */
static void DisplayLayout(
    Ttk_Layout layout, void *recordPtr, Ttk_State state, Ttk_Box b, Drawable d)
{
    Ttk_RebindSublayout(layout, recordPtr);
    Ttk_PlaceLayout(layout, state, b);
    Ttk_DrawLayout(layout, state, d);
}

/* DisplayLayoutTree --
 *	Like DisplayLayout, but for the tree column.
 */
static void DisplayLayoutTree(
    Tk_Anchor imageAnchor, Tk_Anchor textAnchor,
    Ttk_Layout layout, void *recordPtr, Ttk_State state, Ttk_Box b, Drawable d)
{
    Ttk_Element elem;
    Ttk_RebindSublayout(layout, recordPtr);

    elem = Ttk_FindElement(layout, "image");
    if (elem != NULL) {
	Ttk_AnchorElement(elem, imageAnchor);
    }
    elem = Ttk_FindElement(layout, "text");
    if (elem != NULL) {
	Ttk_AnchorElement(elem, textAnchor);
    }
    elem = Ttk_FindElement(layout, "focus");
    if (elem != NULL) {
	Ttk_AnchorElement(elem, textAnchor);
    }

    Ttk_PlaceLayout(layout, state, b);
    Ttk_DrawLayout(layout, state, d);
}

/* + GetColumn --
 * 	Look up column by name or number.
 * 	Returns: pointer to column table entry, NULL if not found.
 * 	Leaves an error message in interp->result on error.
 */
static TreeColumn *GetColumn(
    Tcl_Interp *interp, Treeview *tv, Tcl_Obj *columnIDObj)
{
    Tcl_HashEntry *entryPtr;
    int columnIndex;

    /* Check for named column:
     */
    entryPtr = Tcl_FindHashEntry(
	    &tv->tree.columnNames, Tcl_GetString(columnIDObj));
    if (entryPtr) {
	return (TreeColumn *)Tcl_GetHashValue(entryPtr);
    }

    /* Check for number:
     */
    if (Tcl_GetIntFromObj(NULL, columnIDObj, &columnIndex) == TCL_OK) {
	if (columnIndex < 0 || columnIndex >= tv->tree.nColumns) {
	    Tcl_SetObjResult(interp, Tcl_ObjPrintf(
		    "Column index %s out of bounds",
		    Tcl_GetString(columnIDObj)));
	    Tcl_SetErrorCode(interp, "TTK", "TREE", "COLBOUND", NULL);
	    return NULL;
	}

	return tv->tree.columns + columnIndex;
    }
    Tcl_SetObjResult(interp, Tcl_ObjPrintf(
	"Invalid column index %s", Tcl_GetString(columnIDObj)));
    Tcl_SetErrorCode(interp, "TTK", "TREE", "COLUMN", NULL);
    return NULL;
}

/* + FindColumn --
 * 	Look up column by name, number, or display index.
 */
static TreeColumn *FindColumn(
    Tcl_Interp *interp, Treeview *tv, Tcl_Obj *columnIDObj)
{
    int colno;

    if (sscanf(Tcl_GetString(columnIDObj), "#%d", &colno) == 1)
    {	/* Display column specification, #n */
	if (colno >= 0 && colno < tv->tree.nDisplayColumns) {
	    return tv->tree.displayColumns[colno];
	}
	/* else */
	Tcl_SetObjResult(interp, Tcl_ObjPrintf(
	    "Column %s out of range", Tcl_GetString(columnIDObj)));
	Tcl_SetErrorCode(interp, "TTK", "TREE", "COLUMN", NULL);
	return NULL;
    }

    return GetColumn(interp, tv, columnIDObj);
}

/* + FindItem --
 * 	Locates the item with the specified identifier in the tree.
 * 	If there is no such item, leaves an error message in interp.
 */
static TreeItem *FindItem(
    Tcl_Interp *interp, Treeview *tv, Tcl_Obj *itemNameObj)
{
    const char *itemName = Tcl_GetString(itemNameObj);
    Tcl_HashEntry *entryPtr =  Tcl_FindHashEntry(&tv->tree.items, itemName);

    if (!entryPtr) {
	Tcl_SetObjResult(interp, Tcl_ObjPrintf(
		"Item %s not found", itemName));
	Tcl_SetErrorCode(interp, "TTK", "TREE", "ITEM", NULL);
	return 0;
    }
    return (TreeItem *)Tcl_GetHashValue(entryPtr);
}

/* + GetItemListFromObj --
 * 	Parse a Tcl_Obj * as a list of items.
 * 	Returns a NULL-terminated array of items; result must
 * 	be ckfree()d. On error, returns NULL and leaves an error
 * 	message in interp.
 */

static TreeItem **GetItemListFromObj(
    Tcl_Interp *interp, Treeview *tv, Tcl_Obj *objPtr)
{
    TreeItem **items;
    Tcl_Obj **elements;
    int i, nElements;

    if (Tcl_ListObjGetElements(interp,objPtr,&nElements,&elements) != TCL_OK) {
	return NULL;
    }

    items = (TreeItem **)ckalloc((nElements + 1)*sizeof(TreeItem*));
    for (i = 0; i < nElements; ++i) {
	items[i] = FindItem(interp, tv, elements[i]);
	if (!items[i]) {
	    ckfree(items);
	    return NULL;
	}
    }
    items[i] = NULL;
    return items;
}

/* + ItemName --
 * 	Returns the item's ID.
 */
static const char *ItemName(Treeview *tv, TreeItem *item)
{
    return (const char *)Tcl_GetHashKey(&tv->tree.items, item->entryPtr);
}

/* + ItemID --
 * 	Returns a fresh Tcl_Obj * (refcount 0) holding the
 * 	item identifier of the specified item.
 */
static Tcl_Obj *ItemID(Treeview *tv, TreeItem *item)
{
    return Tcl_NewStringObj(ItemName(tv, item), -1);
}

/*------------------------------------------------------------------------
 * +++ Column configuration.
 */

/* + TreeviewFreeColumns --
 * 	Free column data.
 */
static void TreeviewFreeColumns(Treeview *tv)
{
    int i;

    Tcl_DeleteHashTable(&tv->tree.columnNames);
    Tcl_InitHashTable(&tv->tree.columnNames, TCL_STRING_KEYS);

    if (tv->tree.columns) {
	for (i = 0; i < tv->tree.nColumns; ++i)
	    FreeColumn(tv->tree.columns + i);
	ckfree(tv->tree.columns);
	tv->tree.columns = 0;
    }
}

/* + TreeviewInitColumns --
 *	Initialize column data when -columns changes.
 *	Returns: TCL_OK or TCL_ERROR;
 */
static int TreeviewInitColumns(Tcl_Interp *interp, Treeview *tv)
{
    Tcl_Obj **columns;
    int i, ncols;

    if (Tcl_ListObjGetElements(
	    interp, tv->tree.columnsObj, &ncols, &columns) != TCL_OK)
    {
	return TCL_ERROR;
    }

    /*
     * Free old values:
     */
    TreeviewFreeColumns(tv);

    /*
     * Initialize columns array and columnNames hash table:
     */
    tv->tree.nColumns = ncols;
    tv->tree.columns = (TreeColumn *)ckalloc(tv->tree.nColumns * sizeof(TreeColumn));

    for (i = 0; i < ncols; ++i) {
	int isNew;
	Tcl_Obj *columnName = Tcl_DuplicateObj(columns[i]);

	Tcl_HashEntry *entryPtr = Tcl_CreateHashEntry(
	    &tv->tree.columnNames, Tcl_GetString(columnName), &isNew);
	Tcl_SetHashValue(entryPtr, tv->tree.columns + i);

	InitColumn(tv->tree.columns + i);
	Tk_InitOptions(
	    interp, (ClientData)(tv->tree.columns + i),
	    tv->tree.columnOptionTable, tv->core.tkwin);
	Tk_InitOptions(
	    interp, (ClientData)(tv->tree.columns + i),
	    tv->tree.headingOptionTable, tv->core.tkwin);
	Tcl_IncrRefCount(columnName);
	tv->tree.columns[i].idObj = columnName;
    }

    return TCL_OK;
}

/* + TreeviewInitDisplayColumns --
 * 	Initializes the 'displayColumns' array.
 *
 * 	Note that displayColumns[0] is always the tree column,
 * 	even when SHOW_TREE is not set.
 *
 * @@@ TODO: disallow duplicated columns
 */
static int TreeviewInitDisplayColumns(Tcl_Interp *interp, Treeview *tv)
{
    Tcl_Obj **dcolumns;
    int index, ndcols;
    TreeColumn **displayColumns = 0;

    if (Tcl_ListObjGetElements(interp,
	    tv->tree.displayColumnsObj, &ndcols, &dcolumns) != TCL_OK) {
	return TCL_ERROR;
    }

    if (!strcmp(Tcl_GetString(tv->tree.displayColumnsObj), "#all")) {
	ndcols = tv->tree.nColumns;
	displayColumns = (TreeColumn **)ckalloc((ndcols+1) * sizeof(TreeColumn*));
	for (index = 0; index < ndcols; ++index) {
	    displayColumns[index+1] = tv->tree.columns + index;
	}
    } else {
	displayColumns = (TreeColumn **)ckalloc((ndcols+1) * sizeof(TreeColumn*));
	for (index = 0; index < ndcols; ++index) {
	    displayColumns[index+1] = GetColumn(interp, tv, dcolumns[index]);
	    if (!displayColumns[index+1]) {
		ckfree(displayColumns);
		return TCL_ERROR;
	    }
	}
    }
    displayColumns[0] = &tv->tree.column0;

    if (tv->tree.displayColumns)
	ckfree(tv->tree.displayColumns);
    tv->tree.displayColumns = displayColumns;
    tv->tree.nDisplayColumns = ndcols + 1;

    return TCL_OK;
}

/*------------------------------------------------------------------------
 * +++ Resizing.
 * 	slack invariant: TreeWidth(tree) + slack = treeArea.width
 */

#define FirstColumn(tv)  ((tv->tree.showFlags&SHOW_TREE) ? 0 : 1)

/* + TreeWidth --
 * 	Compute the requested tree width from the sum of visible column widths.
 */
static int TreeWidth(Treeview *tv)
{
    int i = FirstColumn(tv);
    int width = 0;

    tv->tree.titleWidth = 0;
    while (i < tv->tree.nDisplayColumns) {
	if (i == tv->tree.nTitleColumns) {
	    tv->tree.titleWidth = width;
	}
	width += tv->tree.displayColumns[i++]->width;
    }
    if (tv->tree.nTitleColumns >= tv->tree.nDisplayColumns) {
	tv->tree.titleWidth = width;
    }
    return width;
}

/* + RecomputeSlack --
 */
static void RecomputeSlack(Treeview *tv)
{
    tv->tree.slack = tv->tree.treeArea.width - TreeWidth(tv);
}

/* + PickupSlack/DepositSlack --
 * 	When resizing columns, distribute extra space to 'slack' first,
 * 	and only adjust column widths if 'slack' goes to zero.
 * 	That is, don't bother changing column widths if the tree
 * 	is already scrolled or short.
 */
static int PickupSlack(Treeview *tv, int extra)
{
    int newSlack = tv->tree.slack + extra;

    if (   (newSlack < 0 && 0 <= tv->tree.slack)
	|| (newSlack > 0 && 0 >= tv->tree.slack))
    {
	tv->tree.slack = 0;
	return newSlack;
    } else {
	tv->tree.slack = newSlack;
	return 0;
    }
}

static void DepositSlack(Treeview *tv, int extra)
{
    tv->tree.slack += extra;
}

/* + Stretch --
 * 	Adjust width of column by N pixels, down to minimum width.
 * 	Returns: #pixels actually moved.
 */
static int Stretch(TreeColumn *c, int n)
{
    int newWidth = n + c->width;
    if (newWidth < c->minWidth) {
	n = c->minWidth - c->width;
	c->width = c->minWidth;
    } else {
	c->width = newWidth;
    }
    return n;
}

/* + ShoveLeft --
 * 	Adjust width of (stretchable) columns to the left by N pixels.
 * 	Returns: leftover slack.
 */
static int ShoveLeft(Treeview *tv, int i, int n)
{
    int first = FirstColumn(tv);
    while (n != 0 && i >= first) {
	TreeColumn *c = tv->tree.displayColumns[i];
	if (c->stretch) {
	    n -= Stretch(c, n);
	}
	--i;
    }
    return n;
}

/* + ShoveRight --
 * 	Adjust width of (stretchable) columns to the right by N pixels.
 * 	Returns: leftover slack.
 */
static int ShoveRight(Treeview *tv, int i, int n)
{
    while (n != 0 && i < tv->tree.nDisplayColumns) {
	TreeColumn *c = tv->tree.displayColumns[i];
	if (c->stretch) {
	    n -= Stretch(c, n);
	}
	++i;
    }
    return n;
}

/* + DistributeWidth --
 * 	Distribute n pixels evenly across all stretchable display columns.
 * 	Returns: leftover slack.
 * Notes:
 * 	The "((++w % m) < r)" term is there so that the remainder r = n % m
 * 	is distributed round-robin.
 */
static int DistributeWidth(Treeview *tv, int n)
{
    int w = TreeWidth(tv);
    int m = 0;
    int i, d, r;

    for (i = FirstColumn(tv); i < tv->tree.nDisplayColumns; ++i) {
	if (tv->tree.displayColumns[i]->stretch) {
	    ++m;
	}
    }
    if (m == 0) {
	return n;
    }

    d = n / m;
    r = n % m;
    if (r < 0) { r += m; --d; }

    for (i = FirstColumn(tv); i < tv->tree.nDisplayColumns; ++i) {
	TreeColumn *c = tv->tree.displayColumns[i];
	if (c->stretch) {
	    n -= Stretch(c, d + ((++w % m) < r));
	}
    }
    return n;
}

/* + ResizeColumns --
 * 	Recompute column widths based on available width.
 * 	Pick up slack first;
 * 	Distribute the remainder evenly across stretchable columns;
 * 	If any is still left over due to minwidth constraints, shove left.
 */
static void ResizeColumns(Treeview *tv, int newWidth)
{
    int delta = newWidth - (TreeWidth(tv) + tv->tree.slack);
    DepositSlack(tv,
	ShoveLeft(tv, tv->tree.nDisplayColumns - 1,
	    DistributeWidth(tv, PickupSlack(tv, delta))));
}

/* + DragColumn --
 * 	Move the separator to the right of specified column,
 * 	adjusting other column widths as necessary.
 */
static void DragColumn(Treeview *tv, int i, int delta)
{
    TreeColumn *c = tv->tree.displayColumns[i];
    int dl = delta - ShoveLeft(tv, i-1, delta - Stretch(c, delta));
    int dr = ShoveRight(tv, i+1, PickupSlack(tv, -dl));
    DepositSlack(tv, dr);
}

/*------------------------------------------------------------------------
 * +++ Cells.
 */

typedef struct {
    TreeItem *item;
    TreeColumn *column;
    Tcl_Obj *colObj;
} TreeCell;

/* + GetCellFromObj
 * 	Get Row and Column from a cell ID.
 */
static int GetCellFromObj(
    Tcl_Interp *interp, Treeview *tv, Tcl_Obj *obj,
    int displayColumnOnly, int *displayColumn,
    TreeCell *cell)
{
    int nElements;
    Tcl_Obj **elements;

    if (Tcl_ListObjGetElements(interp, obj, &nElements, &elements) != TCL_OK) {
	return TCL_ERROR;
    }
    if (nElements != 2) {
	Tcl_SetObjResult(interp, Tcl_NewStringObj(
		"Cell id must be a list of two elements", -1));
	Tcl_SetErrorCode(interp, "TTK", "TREE", "CELL", NULL);
	return TCL_ERROR;
    }
    /* Valid item/column in each pair? */
    cell->item = FindItem(interp, tv, elements[0]);
    if (!cell->item) {
	return TCL_ERROR;
    }
    cell->column = FindColumn(interp, tv, elements[1]);
    if (!cell->column) {
	return TCL_ERROR;
    }
    /* colObj is short lived and do not keep a reference counted */
    cell->colObj = elements[1];
    if (displayColumnOnly) {
	int i = FirstColumn(tv);
	while (i < tv->tree.nDisplayColumns) {
	    if (tv->tree.displayColumns[i] == cell->column) {
		break;
	    }
	    ++i;
	}
	if (i == tv->tree.nDisplayColumns) { /* specified column unviewable */
	    Tcl_SetObjResult(interp, Tcl_NewStringObj(
		    "Cell id must be in a visible column", -1));
	    Tcl_SetErrorCode(interp, "TTK", "TREE", "CELL", NULL);
	    return TCL_ERROR;
	}
	if (displayColumn != NULL) {
	    *displayColumn = i;
	}
    }
    return TCL_OK;
}

/* + GetCellListFromObj --
 * 	Parse a Tcl_Obj * as a list of cells.
 * 	Returns an array of cells; result must be ckfree()d.
 *      On error, returns NULL and leaves an error
 * 	message in interp.
 */

static TreeCell *GetCellListFromObj(
	Tcl_Interp *interp, Treeview *tv, Tcl_Obj *objPtr, int *nCells)
{
    TreeCell *cells;
    TreeCell cell;
    Tcl_Obj **elements;
    Tcl_Obj *oneCell;
    int i;

    if (Tcl_ListObjGetElements(interp, objPtr, nCells, &elements) != TCL_OK) {
	return NULL;
    }

    /* A two element list might be a single cell */
    if (*nCells == 2) {
	if (GetCellFromObj(interp, tv, objPtr, 0, NULL, &cell)
		== TCL_OK) {
	    *nCells = 1;
	    oneCell = objPtr;
	    elements = &oneCell;
	} else {
	    Tcl_ResetResult(interp);
	}
    }
 
    cells = (TreeCell *) ckalloc(*nCells * sizeof(TreeCell));
    for (i = 0; i < *nCells; ++i) {
	if (GetCellFromObj(interp, tv, elements[i], 0, NULL, &cells[i]) != TCL_OK) {
	    ckfree(cells);
	    return NULL;
	}
    }

    return cells;
}

/*------------------------------------------------------------------------
 * +++ Event handlers.
 */

static TreeItem *IdentifyItem(Treeview *tv, int y); /*forward*/
static int IdentifyDisplayColumn(Treeview *tv, int x, int *x1); /*forward*/

static const unsigned long TreeviewBindEventMask =
      KeyPressMask|KeyReleaseMask
    | ButtonPressMask|ButtonReleaseMask
    | PointerMotionMask|ButtonMotionMask
    | VirtualEventMask
    ;

static void TreeviewBindEventProc(void *clientData, XEvent *event)
{
    Treeview *tv = (Treeview *)clientData;
    TreeItem *item = NULL;
    Ttk_TagSet tagset;
    int unused, colno = -1;
    TreeColumn *column = NULL;

    /*
     * Figure out where to deliver the event.
     */
    switch (event->type)
    {
	case KeyPress:
	case KeyRelease:
	case VirtualEvent:
	    item = tv->tree.focus;
	    break;
	case ButtonPress:
	case ButtonRelease:
	    item = IdentifyItem(tv, event->xbutton.y);
	    colno = IdentifyDisplayColumn(tv, event->xbutton.x, &unused);
	    break;
	case MotionNotify:
	    item = IdentifyItem(tv, event->xmotion.y);
	    colno = IdentifyDisplayColumn(tv, event->xmotion.x, &unused);
	    break;
	default:
	    break;
    }

    if (!item) {
	return;
    }

    /* ASSERT: Ttk_GetTagSetFromObj succeeds.
     * NB: must use a local copy of the tagset,
     * in case a binding script stomps on -tags.
     */
    tagset = Ttk_GetTagSetFromObj(NULL, tv->tree.tagTable, item->tagsObj);

    /*
     * Pick up any cell tags.
     */
    if (colno >= 0) {
	column = tv->tree.displayColumns[colno];
	if (column == &tv->tree.column0) {
	    colno = 0;
	} else {
	    colno = column - tv->tree.columns + 1;
	}
	if (colno < item->nTagSets) {
	    if (item->cellTagSets[colno] != NULL) {
		Ttk_TagSetAddSet(tagset, item->cellTagSets[colno]);
	    }
	}
    }

    /*
     * Fire binding:
     */
    Tcl_Preserve(clientData);
    Tk_BindEvent(tv->tree.bindingTable, event, tv->core.tkwin,
	    tagset->nTags, (void **)tagset->tags);
    Tcl_Release(clientData);

    Ttk_FreeTagSet(tagset);
}

/*------------------------------------------------------------------------
 * +++ Initialization and cleanup.
 */

static void TreeviewInitialize(Tcl_Interp *interp, void *recordPtr)
{
    Treeview *tv = (Treeview *)recordPtr;
    int unused;

    tv->tree.itemOptionTable =
	Tk_CreateOptionTable(interp, ItemOptionSpecs);
    tv->tree.columnOptionTable =
	Tk_CreateOptionTable(interp, ColumnOptionSpecs);
    tv->tree.headingOptionTable =
	Tk_CreateOptionTable(interp, HeadingOptionSpecs);
    tv->tree.displayOptionTable =
	Tk_CreateOptionTable(interp, DisplayOptionSpecs);

    tv->tree.tagTable = Ttk_CreateTagTable(
	interp, tv->core.tkwin, TagOptionSpecs, sizeof(DisplayItem));
    tv->tree.bindingTable = Tk_CreateBindingTable(interp);
    Tk_CreateEventHandler(tv->core.tkwin,
	TreeviewBindEventMask, TreeviewBindEventProc, tv);

    tv->tree.itemLayout
	= tv->tree.cellLayout
	= tv->tree.headingLayout
	= tv->tree.rowLayout
	= tv->tree.separatorLayout
	= 0;
    tv->tree.headingHeight = tv->tree.rowHeight = 0;
    tv->tree.indent = DEFAULT_INDENT;

    Tcl_InitHashTable(&tv->tree.columnNames, TCL_STRING_KEYS);
    tv->tree.nColumns = tv->tree.nDisplayColumns = 0;
    tv->tree.nTitleColumns = 0;
    tv->tree.nTitleItems = 0;
    tv->tree.titleWidth = 0;
    tv->tree.titleRows = 0;
    tv->tree.totalRows = 0;
    tv->tree.rowPosNeedsUpdate = 1;
    tv->tree.striped = 0;
    tv->tree.columns = NULL;
    tv->tree.displayColumns = NULL;
    tv->tree.showFlags = ~0;

    InitColumn(&tv->tree.column0);
    tv->tree.column0.idObj = Tcl_NewStringObj("#0", 2);
    Tcl_IncrRefCount(tv->tree.column0.idObj);
    Tk_InitOptions(
	interp, (ClientData)(&tv->tree.column0),
	tv->tree.columnOptionTable, tv->core.tkwin);
    Tk_InitOptions(
	interp, (ClientData)(&tv->tree.column0),
	tv->tree.headingOptionTable, tv->core.tkwin);

    Tcl_InitHashTable(&tv->tree.items, TCL_STRING_KEYS);
    tv->tree.serial = 0;

    tv->tree.focus = tv->tree.endPtr = 0;

    /* Create root item "":
     */
    tv->tree.root = NewItem();
    Tk_InitOptions(interp, (ClientData)tv->tree.root,
	tv->tree.itemOptionTable, tv->core.tkwin);
    tv->tree.root->tagset = Ttk_GetTagSetFromObj(NULL, tv->tree.tagTable, NULL);
    tv->tree.root->entryPtr = Tcl_CreateHashEntry(&tv->tree.items, "", &unused);
    Tcl_SetHashValue(tv->tree.root->entryPtr, tv->tree.root);

    /* Scroll handles:
     */
    tv->tree.xscrollHandle = TtkCreateScrollHandle(&tv->core,&tv->tree.xscroll);
    tv->tree.yscrollHandle = TtkCreateScrollHandle(&tv->core,&tv->tree.yscroll);

    /* Size parameters:
     */
    tv->tree.treeArea = tv->tree.headingArea = Ttk_MakeBox(0,0,0,0);
    tv->tree.slack = 0;
}

static void TreeviewCleanup(void *recordPtr)
{
    Treeview *tv = (Treeview *)recordPtr;

    Tk_DeleteEventHandler(tv->core.tkwin,
	    TreeviewBindEventMask,  TreeviewBindEventProc, tv);
    Tk_DeleteBindingTable(tv->tree.bindingTable);
    Ttk_DeleteTagTable(tv->tree.tagTable);

    if (tv->tree.itemLayout) Ttk_FreeLayout(tv->tree.itemLayout);
    if (tv->tree.cellLayout) Ttk_FreeLayout(tv->tree.cellLayout);
    if (tv->tree.headingLayout) Ttk_FreeLayout(tv->tree.headingLayout);
    if (tv->tree.rowLayout) Ttk_FreeLayout(tv->tree.rowLayout);
    if (tv->tree.separatorLayout) Ttk_FreeLayout(tv->tree.separatorLayout);

    FreeColumn(&tv->tree.column0);
    TreeviewFreeColumns(tv);

    if (tv->tree.displayColumns)
	ckfree((ClientData)tv->tree.displayColumns);

    foreachHashEntry(&tv->tree.items, FreeItemCB);
    Tcl_DeleteHashTable(&tv->tree.items);

    TtkFreeScrollHandle(tv->tree.xscrollHandle);
    TtkFreeScrollHandle(tv->tree.yscrollHandle);
}

/* + TreeviewConfigure --
 * 	Configuration widget hook.
 *
 * 	BUG: If user sets -columns and -displaycolumns, but -displaycolumns
 * 	has an error, the widget is left in an inconsistent state.
 */
static int
TreeviewConfigure(Tcl_Interp *interp, void *recordPtr, int mask)
{
    Treeview *tv = (Treeview *)recordPtr;
    unsigned showFlags = tv->tree.showFlags;

    if (mask & COLUMNS_CHANGED) {
	if (TreeviewInitColumns(interp, tv) != TCL_OK)
	    return TCL_ERROR;
	mask |= DCOLUMNS_CHANGED;
    }
    if (mask & DCOLUMNS_CHANGED) {
	if (TreeviewInitDisplayColumns(interp, tv) != TCL_OK)
	    return TCL_ERROR;
    }
    if (mask & COLUMNS_CHANGED) {
	CellSelectionClear(tv);
    }
    if (tv->tree.nTitleColumns < 0) {
        Tcl_SetObjResult(interp, Tcl_ObjPrintf(
                "\"%d\" is out of range",
                tv->tree.nTitleColumns));
	Tcl_SetErrorCode(interp, "TTK", "TREE", "TITLECOLUMNS", NULL);
	return TCL_ERROR;
    }
    if (tv->tree.nTitleItems < 0) {
        Tcl_SetObjResult(interp, Tcl_ObjPrintf(
                "\"%d\" is out of range",
                tv->tree.nTitleItems));
	Tcl_SetErrorCode(interp, "TTK", "TREE", "TITLEITEMS", NULL);
	return TCL_ERROR;
    }
    if (mask & SCROLLCMD_CHANGED) {
	TtkScrollbarUpdateRequired(tv->tree.xscrollHandle);
	TtkScrollbarUpdateRequired(tv->tree.yscrollHandle);
    }
    if (  (mask & SHOW_CHANGED)
	&& GetEnumSetFromObj(
		    interp,tv->tree.showObj,showStrings,&showFlags) != TCL_OK)
    {
	return TCL_ERROR;
    }

    if (TtkCoreConfigure(interp, recordPtr, mask) != TCL_OK) {
	return TCL_ERROR;
    }

    tv->tree.rowPosNeedsUpdate = 1;
    tv->tree.showFlags = showFlags;

    if (mask & (SHOW_CHANGED | DCOLUMNS_CHANGED)) {
	RecomputeSlack(tv);
    }
    return TCL_OK;
}

/* + ConfigureItem --
 * 	Set item options.
 */
static int ConfigureItem(
    Tcl_Interp *interp, Treeview *tv, TreeItem *item,
    int objc, Tcl_Obj *const objv[])
{
    Tk_SavedOptions savedOptions;
    int mask;
    Ttk_ImageSpec *newImageSpec = NULL;
    Ttk_TagSet newTagSet = NULL;

    if (Tk_SetOptions(interp, item, tv->tree.itemOptionTable,
		objc, objv, tv->core.tkwin, &savedOptions, &mask)
		!= TCL_OK)
    {
	return TCL_ERROR;
    }

    /* Make sure that -values is a valid list:
     */
    if (item->valuesObj) {
	int unused;
	if (Tcl_ListObjLength(interp, item->valuesObj, &unused) != TCL_OK)
	    goto error;
    }

    /* Check -height
     */
    if (item->height < 1) {
	Tcl_SetObjResult(interp, Tcl_ObjPrintf(
		"Invalid item height %d", item->height));
	Tcl_SetErrorCode(interp, "TTK", "TREE", "HEIGHT", NULL);
	goto error;
    }
    
    /* Check -image.
     */
    if ((mask & ITEM_OPTION_IMAGE_CHANGED) && item->imageObj) {
	newImageSpec = TtkGetImageSpec(interp, tv->core.tkwin, item->imageObj);
	if (!newImageSpec) {
	    goto error;
	}
    }

    /* Check -tags.
     * Side effect: may create new tags.
     */
    if (mask & ITEM_OPTION_TAGS_CHANGED) {
	newTagSet = Ttk_GetTagSetFromObj(
		interp, tv->tree.tagTable, item->tagsObj);
	if (!newTagSet) {
	    goto error;
	}
    }

    /* Keep TTK_STATE_OPEN flag in sync with item->openObj.
     * We use both a state flag and a Tcl_Obj* resource so elements
     * can access the value in either way.
     */
    if (item->openObj) {
	int isOpen;
	if (Tcl_GetBooleanFromObj(interp, item->openObj, &isOpen) != TCL_OK)
	    goto error;
	if (isOpen)
	    item->state |= TTK_STATE_OPEN;
	else
	    item->state &= ~TTK_STATE_OPEN;
    }

    /* All OK.
     */
    Tk_FreeSavedOptions(&savedOptions);
    if (mask & ITEM_OPTION_TAGS_CHANGED) {
	if (item->tagset) { Ttk_FreeTagSet(item->tagset); }
	item->tagset = newTagSet;
    }
    if (mask & ITEM_OPTION_IMAGE_CHANGED) {
	if (item->imagespec) { TtkFreeImageSpec(item->imagespec); }
	item->imagespec = newImageSpec;
    }
    tv->tree.rowPosNeedsUpdate = 1;
    TtkRedisplayWidget(&tv->core);
    return TCL_OK;

error:
    Tk_RestoreSavedOptions(&savedOptions);
    if (newTagSet) { Ttk_FreeTagSet(newTagSet); }
    if (newImageSpec) { TtkFreeImageSpec(newImageSpec); }
    return TCL_ERROR;
}

/* + ConfigureColumn --
 * 	Set column options.
 */
static int ConfigureColumn(
    Tcl_Interp *interp, Treeview *tv, TreeColumn *column,
    int objc, Tcl_Obj *const objv[])
{
    Tk_SavedOptions savedOptions;
    int mask;

    if (Tk_SetOptions(interp, column,
	    tv->tree.columnOptionTable, objc, objv, tv->core.tkwin,
	    &savedOptions,&mask) != TCL_OK)
    {
	return TCL_ERROR;
    }

    if (mask & READONLY_OPTION) {
	Tcl_SetObjResult(interp, Tcl_NewStringObj(
		"Attempt to change read-only option", -1));
	Tcl_SetErrorCode(interp, "TTK", "TREE", "READONLY", NULL);
	goto error;
    }

    /* Propagate column width changes to overall widget request width,
     * but only if the widget is currently unmapped, in order to prevent
     * geometry jumping during interactive column resize.
     */
    if (mask & GEOMETRY_CHANGED) {
	if (!Tk_IsMapped(tv->core.tkwin)) {
	    TtkResizeWidget(&tv->core);
        } else {
	    RecomputeSlack(tv);
	    ResizeColumns(tv, TreeWidth(tv));
        }
    }
    TtkRedisplayWidget(&tv->core);

    Tk_FreeSavedOptions(&savedOptions);
    return TCL_OK;

error:
    Tk_RestoreSavedOptions(&savedOptions);
    return TCL_ERROR;
}

/* + ConfigureHeading --
 * 	Set heading options.
 */
static int ConfigureHeading(
    Tcl_Interp *interp, Treeview *tv, TreeColumn *column,
    int objc, Tcl_Obj *const objv[])
{
    Tk_SavedOptions savedOptions;
    int mask;

    if (Tk_SetOptions(interp, column,
	    tv->tree.headingOptionTable, objc, objv, tv->core.tkwin,
	    &savedOptions,&mask) != TCL_OK)
    {
	return TCL_ERROR;
    }

    /* @@@ testing ... */
    if ((mask & STATE_CHANGED) && column->headingStateObj) {
	Ttk_StateSpec stateSpec;
	if (Ttk_GetStateSpecFromObj(
		interp, column->headingStateObj, &stateSpec) != TCL_OK)
	{
	    goto error;
	}
	column->headingState = Ttk_ModifyState(column->headingState,&stateSpec);
	Tcl_DecrRefCount(column->headingStateObj);
	column->headingStateObj = Ttk_NewStateSpecObj(column->headingState,0);
	Tcl_IncrRefCount(column->headingStateObj);
    }

    TtkRedisplayWidget(&tv->core);
    Tk_FreeSavedOptions(&savedOptions);
    return TCL_OK;

error:
    Tk_RestoreSavedOptions(&savedOptions);
    return TCL_ERROR;
}

/*------------------------------------------------------------------------
 * +++ Geometry routines.
 */

/* + UpdatePositionItem --
 * 	Update position data for all visible items.
 */
static void UpdatePositionItem(
    Treeview *tv, TreeItem *item, int hidden, int *rowPos, int *itemPos)
{
    TreeItem *child = item->children;
    if (hidden) {
	item->rowPos = -1;
	item->itemPos = -1;
    } else {
	item->rowPos = *rowPos;
	item->itemPos = *itemPos;
	if (*itemPos == tv->tree.nTitleItems) {
	    tv->tree.titleRows = *rowPos;
	}

	*itemPos += 1;
	*rowPos += item->height;
    }

    if (!(item->state & TTK_STATE_OPEN)) {
	hidden = 1;
    }
    while (child) {
	UpdatePositionItem(tv, child, hidden, rowPos, itemPos);
	child = child->next;
    }
}

/* + UpdatePositionTree --
 * 	Update position data for all visible items.
 */
static void UpdatePositionTree(Treeview *tv)
{
    int rowPos = -1, itemPos = -1; /* -1 for the invisible root */
    tv->tree.titleRows = 0;
    UpdatePositionItem(tv, tv->tree.root, 0, &rowPos, &itemPos);
    tv->tree.totalRows = rowPos;
    tv->tree.rowPosNeedsUpdate = 0;
}

/* + IdentifyItem --
 * 	Locate the item at the specified y position, if any.
 */
static TreeItem *IdentifyItem(Treeview *tv, int y)
{
    TreeItem *item;
    int rowHeight = tv->tree.rowHeight;
    int ypos = tv->tree.treeArea.y;
    int nextRow, row;
    if (y < ypos) {
	return NULL;
    }
    if (tv->tree.rowPosNeedsUpdate) {
	UpdatePositionTree(tv);
    }
    row = (y - ypos) / rowHeight;
    if (row >= tv->tree.titleRows) {
	row += tv->tree.yscroll.first;
    }
    for (item = tv->tree.root->children; item; item=NextPreorder(item)) {
	nextRow = item->rowPos + item->height;
	if (item->rowPos <= row && row < nextRow) break;
    }
    return item;
}

/* + IdentifyDisplayColumn --
 * 	Returns the display column number at the specified x position,
 * 	or -1 if x is outside any columns.
 */
static int IdentifyDisplayColumn(Treeview *tv, int x, int *x1)
{
    int colno = FirstColumn(tv);
    int xpos = tv->tree.treeArea.x;

    if (tv->tree.nTitleColumns <= colno) {
	xpos -= tv->tree.xscroll.first;
    }

    while (colno < tv->tree.nDisplayColumns) {
	TreeColumn *column = tv->tree.displayColumns[colno];
	int next_xpos = xpos + column->width;
	if (xpos <= x && x <= next_xpos + HALO) {
	    *x1 = next_xpos;
	    return colno;
	}
	++colno;
	xpos = next_xpos;
	if (tv->tree.nTitleColumns == colno) {
	    xpos -= tv->tree.xscroll.first;
	}
    }

    return -1;
}

/* + ItemDepth -- return the depth of a tree item.
 * 	The depth of an item is equal to the number of proper ancestors,
 * 	not counting the root node.
 */
static int ItemDepth(TreeItem *item)
{
    int depth = 0;
    while (item->parent) {
	++depth;
	item = item->parent;
    }
    return depth-1;
}

/* + DisplayRow --
 * 	Returns the position row has on screen, or -1 if off-screen.
 */
static int DisplayRow(int row, Treeview *tv)
{
    int visibleRows = tv->tree.treeArea.height / tv->tree.rowHeight
	    - tv->tree.titleRows;
    if (row < tv->tree.titleRows) {
	return row;
    }
    row -= tv->tree.titleRows;
    if (row < tv->tree.yscroll.first
	    || row > tv->tree.yscroll.first + visibleRows) {
	/* not viewable, or off-screen */
	return -1;
    }
    return row - tv->tree.yscroll.first + tv->tree.titleRows;
}

/* + BoundingBox --
 * 	Compute the parcel of the specified column of the specified item,
 *	(or the entire item if column is NULL)
 *	Returns: 0 if item or column is not viewable, 1 otherwise.
 */
static int BoundingBox(
    Treeview *tv,		/* treeview widget */
    TreeItem *item,		/* desired item */
    TreeColumn *column,		/* desired column */
    Ttk_Box *bbox_rtn)		/* bounding box of item */
{
    int dispRow;
    Ttk_Box bbox = tv->tree.treeArea;

    if (tv->tree.rowPosNeedsUpdate) {
	UpdatePositionTree(tv);
    }
    dispRow = DisplayRow(item->rowPos, tv);
    if (dispRow < 0) {
	/* not viewable, or off-screen */
	return 0;
    }

    bbox.y += dispRow * tv->tree.rowHeight;
    bbox.height = tv->tree.rowHeight * item->height;

    bbox.x -= tv->tree.xscroll.first;
    bbox.width = TreeWidth(tv);

    if (column) {
	int xpos = 0, i = FirstColumn(tv);
	while (i < tv->tree.nDisplayColumns) {
	    if (tv->tree.displayColumns[i] == column) {
		break;
	    }
	    xpos += tv->tree.displayColumns[i]->width;
	    ++i;
	}
	if (i == tv->tree.nDisplayColumns) { /* specified column unviewable */
	    return 0;
	}
	bbox.x += xpos;
	bbox.width = column->width;

	if (i < tv->tree.nTitleColumns) {
	    /* Unscrollable column, remove scroll shift */
	    bbox.x += tv->tree.xscroll.first;
	}

	/* Account for indentation in tree column:
	 */
	if (column == &tv->tree.column0) {
	    int indent = tv->tree.indent * ItemDepth(item);
	    bbox.x += indent;
	    bbox.width -= indent;
	}
    }
    *bbox_rtn = bbox;
    return 1;
}

/* + IdentifyRegion --
 */

typedef enum {
    REGION_NOTHING = 0,
    REGION_HEADING,
    REGION_SEPARATOR,
    REGION_TREE,
    REGION_CELL
} TreeRegion;

static const char *const regionStrings[] = {
    "nothing", "heading", "separator", "tree", "cell", 0
};

static TreeRegion IdentifyRegion(Treeview *tv, int x, int y)
{
    int x1 = 0, colno;

    colno = IdentifyDisplayColumn(tv, x, &x1);
    if (Ttk_BoxContains(tv->tree.headingArea, x, y)) {
	if (colno < 0) {
	    return REGION_NOTHING;
	} else if (-HALO <= x1 - x  && x1 - x <= HALO) {
	    return REGION_SEPARATOR;
	} else {
	    return REGION_HEADING;
	}
    } else if (Ttk_BoxContains(tv->tree.treeArea, x, y)) {
	TreeItem *item = IdentifyItem(tv, y);
	if (item && colno > 0) {
	    return REGION_CELL;
	} else if (item) {
	    return REGION_TREE;
	}
    }
    return REGION_NOTHING;
}

/*------------------------------------------------------------------------
 * +++ Display routines.
 */

/* + GetSublayout --
 * 	Utility routine; acquires a sublayout for items, cells, etc.
 */
static Ttk_Layout GetSublayout(
    Tcl_Interp *interp,
    Ttk_Theme themePtr,
    Ttk_Layout parentLayout,
    const char *layoutName,
    Tk_OptionTable optionTable,
    Ttk_Layout *layoutPtr)
{
    Ttk_Layout newLayout = Ttk_CreateSublayout(
	    interp, themePtr, parentLayout, layoutName, optionTable);

    if (newLayout) {
	if (*layoutPtr)
	    Ttk_FreeLayout(*layoutPtr);
	*layoutPtr = newLayout;
    }
    return newLayout;
}

/* + TreeviewGetLayout --
 * 	GetLayout() widget hook.
 */
static Ttk_Layout TreeviewGetLayout(
    Tcl_Interp *interp, Ttk_Theme themePtr, void *recordPtr)
{
    Treeview *tv = (Treeview *)recordPtr;
    Ttk_Layout treeLayout = TtkWidgetGetLayout(interp, themePtr, recordPtr);
    Tcl_Obj *objPtr;
    int unused, cellHeight;
    DisplayItem displayItem;
    Ttk_Style style;

    if (!(
	treeLayout
     && GetSublayout(interp, themePtr, treeLayout, ".Item",
	    tv->tree.displayOptionTable, &tv->tree.itemLayout)
     && GetSublayout(interp, themePtr, treeLayout, ".Cell",
	    tv->tree.displayOptionTable, &tv->tree.cellLayout)
     && GetSublayout(interp, themePtr, treeLayout, ".Heading",
	    tv->tree.headingOptionTable, &tv->tree.headingLayout)
     && GetSublayout(interp, themePtr, treeLayout, ".Row",
	    tv->tree.displayOptionTable, &tv->tree.rowLayout)
     && GetSublayout(interp, themePtr, treeLayout, ".Separator",
	    tv->tree.displayOptionTable, &tv->tree.separatorLayout)
    )) {
	return 0;
    }

    /* Compute heading height.
     */
    Ttk_RebindSublayout(tv->tree.headingLayout, &tv->tree.column0);
    Ttk_LayoutSize(tv->tree.headingLayout, 0, &unused, &tv->tree.headingHeight);

    /* Get row height from style, or compute it to fit Item and Cell.
     * Pick up default font from the Treeview style.
     */
    style = Ttk_LayoutStyle(treeLayout);
    Ttk_TagSetDefaults(tv->tree.tagTable, style, &displayItem);

    Ttk_RebindSublayout(tv->tree.itemLayout, &displayItem);
    Ttk_LayoutSize(tv->tree.itemLayout, 0, &unused, &tv->tree.rowHeight);

    Ttk_RebindSublayout(tv->tree.cellLayout, &displayItem);
    Ttk_LayoutSize(tv->tree.cellLayout, 0, &unused, &cellHeight);

    if (cellHeight > tv->tree.rowHeight) {
	tv->tree.rowHeight = cellHeight;
    }
    
    if ((objPtr = Ttk_QueryOption(treeLayout, "-rowheight", 0))) {
	(void)Tcl_GetIntFromObj(NULL, objPtr, &tv->tree.rowHeight);
    }

    /* Get item indent from style:
     * @@@ TODO: sanity-check.
     */
    tv->tree.indent = DEFAULT_INDENT;
    if ((objPtr = Ttk_QueryOption(treeLayout, "-indent", 0))) {
	(void)Tcl_GetIntFromObj(NULL, objPtr, &tv->tree.indent);
    }

    return treeLayout;
}

/* + TreeviewDoLayout --
 * 	DoLayout() widget hook.  Computes widget layout.
 *
 * Side effects:
 * 	Computes headingArea and treeArea.
 * 	Computes subtree height.
 * 	Invokes scroll callbacks.
 */
static void TreeviewDoLayout(void *clientData)
{
    Treeview *tv = (Treeview *)clientData;
    int visibleRows;
    int first, last, total;

    Ttk_PlaceLayout(tv->core.layout,tv->core.state,Ttk_WinBox(tv->core.tkwin));
    tv->tree.treeArea = Ttk_ClientRegion(tv->core.layout, "treearea");

    ResizeColumns(tv, tv->tree.treeArea.width);

    first = tv->tree.xscroll.first;
    last = first + tv->tree.treeArea.width - tv->tree.titleWidth;
    total = TreeWidth(tv) - tv->tree.titleWidth;
    TtkScrolled(tv->tree.xscrollHandle, first, last, total);

    if (tv->tree.showFlags & SHOW_HEADINGS) {
	tv->tree.headingArea = Ttk_PackBox(
	    &tv->tree.treeArea, 1, tv->tree.headingHeight, TTK_SIDE_TOP);
    } else {
	tv->tree.headingArea = Ttk_MakeBox(0,0,0,0);
    }

    visibleRows = tv->tree.treeArea.height / tv->tree.rowHeight;
    tv->tree.root->state |= TTK_STATE_OPEN;
    UpdatePositionTree(tv);
    first = tv->tree.yscroll.first;
    last = tv->tree.yscroll.first + visibleRows - tv->tree.titleRows;
    total = tv->tree.totalRows - tv->tree.titleRows;
    TtkScrolled(tv->tree.yscrollHandle, first, last, total);
}

/* + TreeviewSize --
 * 	SizeProc() widget hook.  Size is determined by
 * 	-height option and column widths.
 */
static int TreeviewSize(void *clientData, int *widthPtr, int *heightPtr)
{
    Treeview *tv = (Treeview *)clientData;
    int nRows, padHeight, padWidth;

    Ttk_LayoutSize(tv->core.layout, tv->core.state, &padWidth, &padHeight);
    Tcl_GetIntFromObj(NULL, tv->tree.heightObj, &nRows);

    *widthPtr = padWidth + TreeWidth(tv);
    *heightPtr = padHeight + tv->tree.rowHeight * nRows;

    if (tv->tree.showFlags & SHOW_HEADINGS) {
	*heightPtr += tv->tree.headingHeight;
    }

    return 1;
}

/* + ItemState --
 * 	Returns the state of the specified item, based
 * 	on widget state, item state, and other information.
 */
static Ttk_State ItemState(Treeview *tv, TreeItem *item)
{
    Ttk_State state = tv->core.state | item->state;
    if (!item->children)
	state |= TTK_STATE_LEAF;
    if (item != tv->tree.focus)
	state &= ~TTK_STATE_FOCUS;
    return state;
}

/* + DrawHeadings --
 *	Draw tree headings.
 */
static void DrawHeadings(Treeview *tv, Drawable d)
{
    int x0 = tv->tree.headingArea.x - tv->tree.xscroll.first;
    const int y0 = tv->tree.headingArea.y;
    const int h0 = tv->tree.headingArea.height;
    int i = FirstColumn(tv);
    int x = 0;

    if (tv->tree.nTitleColumns > i) {
	x = tv->tree.titleWidth;
	i = tv->tree.nTitleColumns;
    }

    while (i < tv->tree.nDisplayColumns) {
	TreeColumn *column = tv->tree.displayColumns[i];
	Ttk_Box parcel = Ttk_MakeBox(x0+x, y0, column->width, h0);
	if (x0+x+column->width > tv->tree.titleWidth) {
	    DisplayLayout(tv->tree.headingLayout,
		    column, column->headingState, parcel, d);
	}
	x += column->width;
	++i;
    }

    x0 = tv->tree.headingArea.x;
    i = FirstColumn(tv);
    x = 0;
    while ((i < tv->tree.nTitleColumns) && (i < tv->tree.nDisplayColumns)) {
	TreeColumn *column = tv->tree.displayColumns[i];
	Ttk_Box parcel = Ttk_MakeBox(x0+x, y0, column->width, h0);
	DisplayLayout(tv->tree.headingLayout,
	    column, column->headingState, parcel, d);
	x += column->width;
	++i;
    }
}

/* + DrawSeparators --
 *	Draw separators between columns
 */
static void DrawSeparators(Treeview *tv, Drawable d)
{
    const int y0 = tv->tree.treeArea.y;
    const int h0 = tv->tree.treeArea.height;
    DisplayItem displayItem;
    Ttk_Style style = Ttk_LayoutStyle(tv->tree.separatorLayout);
    int x = tv->tree.treeArea.x;
    int i;

    Ttk_TagSetDefaults(tv->tree.tagTable, style, &displayItem);

    for (i = FirstColumn(tv); i < tv->tree.nDisplayColumns; ++i) {
	TreeColumn *column = tv->tree.displayColumns[i];
	Ttk_Box parcel;
	int xDraw = x + column->width;
	x += column->width;
	if (i >= tv->tree.nTitleColumns) {
	    xDraw -= tv->tree.xscroll.first;
	    if (xDraw < tv->tree.titleWidth) continue;
	}

	parcel = Ttk_MakeBox(xDraw - COLUMN_SEPARATOR, y0, COLUMN_SEPARATOR, h0);
	DisplayLayout(tv->tree.separatorLayout, &displayItem, 0, parcel, d);
    }
}

/* + OverrideStriped --
 * 	Each level of settings might add stripedbackground, and it should
 * 	override background if this is indeed on a striped item.
 * 	By copying it between each level, and NULL-ing stripedBgObj,
 * 	it can be detected if the next level overrides it.
 */
 static void OverrideStriped(
    Treeview *tv, TreeItem *item, DisplayItem *displayItem)
{
    int striped = item->itemPos % 2 && tv->tree.striped;
    if (striped && displayItem->stripedBgObj) {
	displayItem->backgroundObj = displayItem->stripedBgObj;
	displayItem->stripedBgObj = NULL;
    }
}

/* + PrepareItem --
 * 	Fill in a displayItem record.
 */
static void PrepareItem(
    Treeview *tv, TreeItem *item, DisplayItem *displayItem, Ttk_State state)
{
    Ttk_Style style = Ttk_LayoutStyle(tv->core.layout);
    
    Ttk_TagSetDefaults(tv->tree.tagTable, style, displayItem);
    OverrideStriped(tv, item, displayItem);
    Ttk_TagSetValues(tv->tree.tagTable, item->tagset, displayItem);
    OverrideStriped(tv, item, displayItem);
    Ttk_TagSetApplyStyle(tv->tree.tagTable, style, state, displayItem);
}

/* Fill in data from item to temporary storage in columns. */
static void PrepareCells(
   Treeview *tv, TreeItem *item)
{
    int i, nValues = 0;
    Tcl_Obj **values = NULL;
    TreeColumn *column;

    if (item->valuesObj) {
	Tcl_ListObjGetElements(NULL, item->valuesObj, &nValues, &values);
    }
    for (i = 0; i < tv->tree.nColumns; ++i) {
	tv->tree.columns[i].data = (i < nValues) ? values[i] : 0;
	tv->tree.columns[i].selected = 0;
	tv->tree.columns[i].tagset = NULL;
    }
    tv->tree.column0.data = NULL;
    tv->tree.column0.selected = 0;
    tv->tree.column0.tagset = NULL;

    if (item->selObj != NULL) {
	Tcl_ListObjGetElements(NULL, item->selObj, &nValues, &values);
	for (i = 0; i < nValues; ++i) {
	    column = FindColumn(NULL, tv, values[i]);
	    /* Just in case. It should not be possible for column to be NULL */
	    if (column != NULL) {
		column->selected = 1;
	    }
	}
    }
    if (item->nTagSets > 0) {
	tv->tree.column0.tagset = item->cellTagSets[0];
    }
    for (i = 1; i < item->nTagSets && i <= tv->tree.nColumns; ++i) {
	tv->tree.columns[i-1].tagset = item->cellTagSets[i];
    }
}

/* + DrawCells --
 *	Draw data cells for specified item.
 */
static void DrawCells(
    Treeview *tv, TreeItem *item,
    DisplayItem *displayItem, DisplayItem *displayItemSel,
    Drawable d, int x, int y, int title)
{
    Ttk_Layout layout = tv->tree.cellLayout;
    Ttk_Style style = Ttk_LayoutStyle(tv->core.layout);
    Ttk_State state = ItemState(tv, item);
    Ttk_Padding cellPadding = {4, 0, 4, 0};
    DisplayItem displayItemLocal;
    int rowHeight = tv->tree.rowHeight * item->height;
    int i;

    for (i = 1; i < tv->tree.nDisplayColumns; ++i) {
	TreeColumn *column = tv->tree.displayColumns[i];
	Ttk_Box parcel = Ttk_MakeBox(x, y, column->width, rowHeight);
	DisplayItem *displayItemUsed = displayItem;
	Ttk_State stateCell = state;

	x += column->width;
	if (title  && i >= tv->tree.nTitleColumns) break;
	if (!title && i <  tv->tree.nTitleColumns) continue;
	if (!title && x <  tv->tree.titleWidth) continue;

	if (column->selected) {
	    displayItemUsed = displayItemSel;
	    stateCell |= TTK_STATE_SELECTED;
	}

	if (column->tagset) {
	    displayItemLocal = *displayItemUsed;
	    displayItemUsed = &displayItemLocal;
	    Ttk_TagSetValues(tv->tree.tagTable, column->tagset,
		    displayItemUsed);
	    OverrideStriped(tv, item, displayItemUsed);
	    Ttk_TagSetApplyStyle(tv->tree.tagTable, style, stateCell,
		    displayItemUsed);
	}

	displayItemUsed->textObj = column->data;
	displayItemUsed->anchorObj = column->anchorObj;/* <<NOTE-ANCHOR>> */

	if (displayItemUsed != displayItem) {
	    DisplayLayout(tv->tree.rowLayout, displayItemUsed, stateCell,
		    parcel, d);
	}

	parcel = Ttk_PadBox(parcel, cellPadding);
	DisplayLayout(layout, displayItemUsed, state, parcel, d);
    }
}

/* + DrawItem --
 * 	Draw an item (row background, tree label, and cells).
 */
static void DrawItem(
	Treeview *tv, TreeItem *item, Drawable d, int depth)
{
    Ttk_Style style = Ttk_LayoutStyle(tv->core.layout);
    Ttk_State state = ItemState(tv, item);
    DisplayItem displayItem, displayItemSel, displayItemLocal;
    int rowHeight = tv->tree.rowHeight * item->height;
    int x = tv->tree.treeArea.x - tv->tree.xscroll.first;
    int xTitle = tv->tree.treeArea.x;
    int dispRow = DisplayRow(item->rowPos, tv);
    int y = tv->tree.treeArea.y + tv->tree.rowHeight * dispRow;

    PrepareItem(tv, item, &displayItem, state);
    PrepareItem(tv, item, &displayItemSel, state | TTK_STATE_SELECTED);

    /* Draw row background:
     */
    {
	Ttk_Box rowBox = Ttk_MakeBox(x, y, TreeWidth(tv), rowHeight);
	DisplayLayout(tv->tree.rowLayout, &displayItem, state, rowBox, d);
    }

    /* Make room for tree label:
     */
    if (tv->tree.showFlags & SHOW_TREE) {
	x += tv->tree.column0.width;
    }

    /* Draw data cells:
     */
    PrepareCells(tv, item);
    DrawCells(tv, item, &displayItem, &displayItemSel, d, x, y, 0);

    /* Draw row background for non-scrolled area:
     */
    if (tv->tree.nTitleColumns >= 1) {
	Ttk_Box rowBox = Ttk_MakeBox(tv->tree.treeArea.x, y,
		tv->tree.titleWidth, rowHeight);
	DisplayLayout(tv->tree.rowLayout, &displayItem, state, rowBox, d);
    }

    /* Draw tree label:
     */
    x = tv->tree.treeArea.x - tv->tree.xscroll.first;
    if (tv->tree.showFlags & SHOW_TREE) {
	TreeColumn *column = &tv->tree.column0;
	int indent = depth * tv->tree.indent;
	int colwidth = tv->tree.column0.width -
		(tv->tree.showFlags & SHOW_SEPARATORS ? COLUMN_SEPARATOR : 0);
	int xTree = tv->tree.nTitleColumns >= 1 ? xTitle : x;
	Ttk_Box parcel = Ttk_MakeBox(xTree, y, colwidth, rowHeight);
	DisplayItem *displayItemUsed = &displayItem;
	Ttk_State stateCell = state;
	Tk_Anchor textAnchor, imageAnchor = DEFAULT_IMAGEANCHOR;
	Ttk_Padding cellPadding = {indent, 0, 0, 0};

	if (column->selected) {
	    displayItemUsed = &displayItemSel;
 	    stateCell |= TTK_STATE_SELECTED;
	}

	if (column->tagset) {
	    displayItemLocal = *displayItemUsed;
	    displayItemUsed = &displayItemLocal;
	    Ttk_TagSetValues(tv->tree.tagTable, column->tagset,
		    displayItemUsed);
	    OverrideStriped(tv, item, displayItemUsed);
	    Ttk_TagSetApplyStyle(tv->tree.tagTable, style, stateCell,
		    displayItemUsed);
	}

	/* ??? displayItem.anchorObj = 0; <<NOTE-ANCHOR>> */
	Tk_GetAnchorFromObj(NULL, column->anchorObj, &textAnchor);
	displayItemUsed->textObj = item->textObj;
	/* Item's image can be null, and may come from the tag */
	if (item->imageObj) {
	    displayItemUsed->imageObj = item->imageObj;
	}
	if (item->imageAnchorObj) {
	    displayItemUsed->imageAnchorObj = item->imageAnchorObj;
	}
	if (displayItemUsed->imageAnchorObj) {
	    Tk_GetAnchorFromObj(NULL, displayItemUsed->imageAnchorObj,
		    &imageAnchor);
	}

	if (displayItemUsed != &displayItem) {
	    DisplayLayout(tv->tree.rowLayout, displayItemUsed, stateCell,
		    parcel, d);
	}

	parcel = Ttk_PadBox(parcel, cellPadding);
	DisplayLayoutTree(imageAnchor, textAnchor,
		tv->tree.itemLayout, displayItemUsed, state, parcel, d);
	xTitle += colwidth;
    }

    /* Draw non-scrolled data cells:
     */
    if (tv->tree.nTitleColumns > 1) {
	DrawCells(tv, item, &displayItem, &displayItemSel, d, xTitle, y, 1);
    }
}

/* + DrawSubtree --
 * 	Draw an item and all of its (viewable) descendants.
 */

static void DrawForest(	/* forward */
    Treeview *tv, TreeItem *item, Drawable d, int depth);

static void DrawSubtree(
    Treeview *tv, TreeItem *item, Drawable d, int depth)
{
    int dispRow = DisplayRow(item->rowPos, tv);
    if (dispRow >= 0) {
	DrawItem(tv, item, d, depth);
    }

    if (item->state & TTK_STATE_OPEN) {
	DrawForest(tv, item->children, d, depth + 1);
    }
}

/* + DrawForest --
 * 	Draw a sequence of items and their visible descendants.
 */
static void DrawForest(
    Treeview *tv, TreeItem *item, Drawable d, int depth)
{
    while (item) {
        DrawSubtree(tv, item, d, depth);
	item = item->next;
    }
}

/* + TreeviewDisplay --
 * 	Display() widget hook.  Draw the widget contents.
 */
static void TreeviewDisplay(void *clientData, Drawable d)
{
    Treeview *tv = (Treeview *)clientData;

    Ttk_DrawLayout(tv->core.layout, tv->core.state, d);
    if (tv->tree.showFlags & SHOW_HEADINGS) {
	DrawHeadings(tv, d);
    }
    DrawForest(tv, tv->tree.root->children, d, 0);
    if (tv->tree.showFlags & SHOW_SEPARATORS) {
	DrawSeparators(tv, d);
    }
}

/*------------------------------------------------------------------------
 * +++ Utilities for widget commands
 */

/* + InsertPosition --
 * 	Locate the previous sibling for [$tree insert].
 *
 * 	Returns a pointer to the item just before the specified index,
 * 	or 0 if the item is to be inserted at the beginning.
 */
static TreeItem *InsertPosition(TreeItem *parent, int index)
{
    TreeItem *prev = 0, *next = parent->children;

    while (next != 0 && index > 0) {
	--index;
	prev = next;
	next = prev->next;
    }

    return prev;
}

/* + EndPosition --
 * 	Locate the last child of the specified node.
 *
 * 	To avoid quadratic-time behavior in the common cases
 * 	where the treeview is populated in breadth-first or
 * 	depth-first order using [$tv insert $parent end ...],
 * 	we cache the result from the last call to EndPosition()
 * 	and start the search from there on a cache hit.
 *
 */
static TreeItem *EndPosition(Treeview *tv, TreeItem *parent)
{
    TreeItem *endPtr = tv->tree.endPtr;

    while (endPtr && endPtr->parent != parent) {
	endPtr = endPtr->parent;
    }
    if (!endPtr) {
	endPtr = parent->children;
    }

    if (endPtr) {
	while (endPtr->next) {
	    endPtr = endPtr->next;
	}
	tv->tree.endPtr = endPtr;
    }

    return endPtr;
}

/* + AncestryCheck --
 * 	Verify that specified item is not an ancestor of the specified parent;
 * 	returns 1 if OK, 0 and leaves an error message in interp otherwise.
 */
static int AncestryCheck(
    Tcl_Interp *interp, Treeview *tv, TreeItem *item, TreeItem *parent)
{
    TreeItem *p = parent;
    while (p) {
	if (p == item) {
	    Tcl_SetObjResult(interp, Tcl_ObjPrintf(
		    "Cannot insert %s as descendant of %s",
		    ItemName(tv, item), ItemName(tv, parent)));
	    Tcl_SetErrorCode(interp, "TTK", "TREE", "ANCESTRY", NULL);
	    return 0;
	}
	p = p->parent;
    }
    return 1;
}

/* + DeleteItems --
 * 	Remove an item and all of its descendants from the hash table
 * 	and detach them from the tree; returns a linked list (chained
 * 	along the ->next pointer) of deleted items.
 */
static TreeItem *DeleteItems(TreeItem *item, TreeItem *delq)
{
    if (item->entryPtr) {
	DetachItem(item);
	while (item->children) {
	    delq = DeleteItems(item->children, delq);
	}
	Tcl_DeleteHashEntry(item->entryPtr);
	item->entryPtr = 0;
	item->next = delq;
	delq = item;
    } /* else -- item has already been unlinked */
    return delq;
}

/*------------------------------------------------------------------------
 * +++ Widget commands -- item inquiry.
 */

/* + $tv children $item ?newchildren? --
 * 	Return the list of children associated with $item
 */
static int TreeviewChildrenCommand(
    void *recordPtr, Tcl_Interp *interp, int objc, Tcl_Obj *const objv[])
{
    Treeview *tv = (Treeview *)recordPtr;
    TreeItem *item;
    Tcl_Obj *result;

    if (objc < 3 || objc > 4) {
	Tcl_WrongNumArgs(interp, 2, objv, "item ?newchildren?");
	return TCL_ERROR;
    }
    item = FindItem(interp, tv, objv[2]);
    if (!item) {
	return TCL_ERROR;
    }

    if (objc == 3) {
	result = Tcl_NewListObj(0,0);
	for (item = item->children; item; item = item->next) {
	    Tcl_ListObjAppendElement(interp, result, ItemID(tv, item));
	}
	Tcl_SetObjResult(interp, result);
    } else {
	TreeItem **newChildren = GetItemListFromObj(interp, tv, objv[3]);
	TreeItem *child;
	int i;

	if (!newChildren)
	    return TCL_ERROR;

	/* Sanity-check:
	 */
	for (i=0; newChildren[i]; ++i) {
	    if (!AncestryCheck(interp, tv, newChildren[i], item)) {
		ckfree(newChildren);
		return TCL_ERROR;
	    }
	}

	/* Detach old children:
	 */
	child = item->children;
	while (child) {
	    TreeItem *next = child->next;
	    DetachItem(child);
	    child = next;
	}

	/* Detach new children from their current locations:
	 */
	for (i=0; newChildren[i]; ++i) {
	    DetachItem(newChildren[i]);
	}

	/* Reinsert new children:
	 * Note: it is not an error for an item to be listed more than once,
	 * though it probably should be...
	 */
	child = 0;
	for (i=0; newChildren[i]; ++i) {
	    if (newChildren[i]->parent) {
		/* This is a duplicate element which has already been
		 * inserted.  Ignore it.
		 */
		continue;
	    }
	    InsertItem(item, child, newChildren[i]);
	    child = newChildren[i];
	}

	ckfree(newChildren);
	tv->tree.rowPosNeedsUpdate = 1;
	TtkRedisplayWidget(&tv->core);
    }

    return TCL_OK;
}

/* + $tv parent $item --
 * 	Return the item ID of $item's parent.
 */
static int TreeviewParentCommand(
    void *recordPtr, Tcl_Interp *interp, int objc, Tcl_Obj *const objv[])
{
    Treeview *tv = (Treeview *)recordPtr;
    TreeItem *item;

    if (objc != 3) {
	Tcl_WrongNumArgs(interp, 2, objv, "item");
	return TCL_ERROR;
    }
    item = FindItem(interp, tv, objv[2]);
    if (!item) {
	return TCL_ERROR;
    }

    if (item->parent) {
	Tcl_SetObjResult(interp, ItemID(tv, item->parent));
    } else {
	/* This is the root item.  @@@ Return an error? */
	Tcl_ResetResult(interp);
    }

    return TCL_OK;
}

/* + $tv next $item
 * 	Return the ID of $item's next sibling.
 */
static int TreeviewNextCommand(
    void *recordPtr, Tcl_Interp *interp, int objc, Tcl_Obj *const objv[])
{
    Treeview *tv = (Treeview *)recordPtr;
    TreeItem *item;

    if (objc != 3) {
	Tcl_WrongNumArgs(interp, 2, objv, "item");
	return TCL_ERROR;
    }
    item = FindItem(interp, tv, objv[2]);
    if (!item) {
	return TCL_ERROR;
    }

    if (item->next) {
	Tcl_SetObjResult(interp, ItemID(tv, item->next));
    } /* else -- leave interp-result empty */

    return TCL_OK;
}

/* + $tv prev $item
 * 	Return the ID of $item's previous sibling.
 */
static int TreeviewPrevCommand(
    void *recordPtr, Tcl_Interp *interp, int objc, Tcl_Obj *const objv[])
{
    Treeview *tv = (Treeview *)recordPtr;
    TreeItem *item;

    if (objc != 3) {
	Tcl_WrongNumArgs(interp, 2, objv, "item");
	return TCL_ERROR;
    }
    item = FindItem(interp, tv, objv[2]);
    if (!item) {
	return TCL_ERROR;
    }

    if (item->prev) {
	Tcl_SetObjResult(interp, ItemID(tv, item->prev));
    } /* else -- leave interp-result empty */

    return TCL_OK;
}

/* + $tv index $item --
 * 	Return the index of $item within its parent.
 */
static int TreeviewIndexCommand(
    void *recordPtr, Tcl_Interp *interp, int objc, Tcl_Obj *const objv[])
{
    Treeview *tv = (Treeview *)recordPtr;
    TreeItem *item;
    int index = 0;

    if (objc != 3) {
	Tcl_WrongNumArgs(interp, 2, objv, "item");
	return TCL_ERROR;
    }
    item = FindItem(interp, tv, objv[2]);
    if (!item) {
	return TCL_ERROR;
    }

    while (item->prev) {
	++index;
	item = item->prev;
    }

    Tcl_SetObjResult(interp, Tcl_NewIntObj(index));
    return TCL_OK;
}

/* + $tv exists $itemid --
 * 	Test if the specified item id is present in the tree.
 */
static int TreeviewExistsCommand(
    void *recordPtr, Tcl_Interp *interp, int objc, Tcl_Obj *const objv[])
{
    Treeview *tv = (Treeview *)recordPtr;
    Tcl_HashEntry *entryPtr;

    if (objc != 3) {
	Tcl_WrongNumArgs(interp, 2, objv, "itemid");
	return TCL_ERROR;
    }

    entryPtr = Tcl_FindHashEntry(&tv->tree.items, Tcl_GetString(objv[2]));
    Tcl_SetObjResult(interp, Tcl_NewWideIntObj(entryPtr != 0));
    return TCL_OK;
}

/* + $tv bbox $itemid ?$column? --
 * 	Return bounding box [x y width height] of specified item.
 */
static int TreeviewBBoxCommand(
    void *recordPtr, Tcl_Interp *interp, int objc, Tcl_Obj *const objv[])
{
    Treeview *tv = (Treeview *)recordPtr;
    TreeItem *item = 0;
    TreeColumn *column = 0;
    Ttk_Box bbox;

    if (objc < 3 || objc > 4) {
	Tcl_WrongNumArgs(interp, 2, objv, "itemid ?column");
	return TCL_ERROR;
    }

    item = FindItem(interp, tv, objv[2]);
    if (!item) {
	return TCL_ERROR;
    }
    if (objc >=4 && (column = FindColumn(interp,tv,objv[3])) == NULL) {
	return TCL_ERROR;
    }

    if (BoundingBox(tv, item, column, &bbox)) {
	Tcl_SetObjResult(interp, Ttk_NewBoxObj(bbox));
    }

    return TCL_OK;
}

/* + $tv identify $x $y -- (obsolescent)
 * 	Implements the old, horrible, 2-argument form of [$tv identify].
 *
 * Returns: one of
 * 	heading #n
 * 	cell itemid #n
 * 	item itemid element
 * 	row itemid
 */
static int TreeviewHorribleIdentify(
    Tcl_Interp *interp, int objc, Tcl_Obj *const objv[], Treeview *tv)
{
    const char *what = "nothing", *detail = NULL;
    TreeItem *item = 0;
    Tcl_Obj *result;
    int dColumnNumber;
    char dcolbuf[16];
    int x, y, x1;
    (void)objc;

    /* ASSERT: objc == 4 */

    if (   Tcl_GetIntFromObj(interp, objv[2], &x) != TCL_OK
	|| Tcl_GetIntFromObj(interp, objv[3], &y) != TCL_OK
    ) {
	return TCL_ERROR;
    }

    dColumnNumber = IdentifyDisplayColumn(tv, x, &x1);
    if (dColumnNumber < 0) {
	goto done;
    }
    sprintf(dcolbuf, "#%d", dColumnNumber);

    if (Ttk_BoxContains(tv->tree.headingArea,x,y)) {
	if (-HALO <= x1 - x  && x1 - x <= HALO) {
	    what = "separator";
	} else {
	    what = "heading";
	}
	detail = dcolbuf;
    } else if (Ttk_BoxContains(tv->tree.treeArea,x,y)) {
	item = IdentifyItem(tv, y);
	if (item && dColumnNumber > 0) {
	    what = "cell";
	    detail = dcolbuf;
	} else if (item) {
	    Ttk_Layout layout = tv->tree.itemLayout;
	    Ttk_Box itemBox;
	    DisplayItem displayItem;
	    Ttk_Element element;
	    Ttk_State state = ItemState(tv, item);

	    BoundingBox(tv, item, NULL, &itemBox);
	    PrepareItem(tv, item, &displayItem, state);
            if (item->textObj) { displayItem.textObj = item->textObj; }
            if (item->imageObj) { displayItem.imageObj = item->imageObj; }
	    Ttk_RebindSublayout(layout, &displayItem);
	    Ttk_PlaceLayout(layout, state, itemBox);
	    element = Ttk_IdentifyElement(layout, x, y);

	    if (element) {
		what = "item";
		detail = Ttk_ElementName(element);
	    } else {
		what = "row";
	    }
	}
    }

done:
    result = Tcl_NewListObj(0,0);
    Tcl_ListObjAppendElement(NULL, result, Tcl_NewStringObj(what, -1));
    if (item)
	Tcl_ListObjAppendElement(NULL, result, ItemID(tv, item));
    if (detail)
	Tcl_ListObjAppendElement(NULL, result, Tcl_NewStringObj(detail, -1));

    Tcl_SetObjResult(interp, result);
    return TCL_OK;
}

/* + $tv identify $component $x $y --
 * 	Identify the component at position x,y.
 */

static int TreeviewIdentifyCommand(
    void *recordPtr, Tcl_Interp *interp, int objc, Tcl_Obj *const objv[])
{
    static const char *const submethodStrings[] =
	 { "region", "item", "column", "row", "element", "cell", NULL };
    enum { I_REGION, I_ITEM, I_COLUMN, I_ROW, I_ELEMENT, I_CELL };

    Treeview *tv = (Treeview *)recordPtr;
    int submethod;
    int x, y;

    TreeRegion region;
    Ttk_Box bbox;
    TreeItem *item;
    TreeColumn *column = 0;
    int colno, x1;

    if (objc == 4) {	/* Old form */
	return TreeviewHorribleIdentify(interp, objc, objv, tv);
    } else if (objc != 5) {
	Tcl_WrongNumArgs(interp, 2, objv, "command x y");
	return TCL_ERROR;
    }

    if (Tcl_GetIndexFromObjStruct(interp, objv[2], submethodStrings,
		sizeof(char *), "command", TCL_EXACT, &submethod) != TCL_OK
        || Tcl_GetIntFromObj(interp, objv[3], &x) != TCL_OK
	|| Tcl_GetIntFromObj(interp, objv[4], &y) != TCL_OK
    ) {
	return TCL_ERROR;
    }

    region = IdentifyRegion(tv, x, y);
    item = IdentifyItem(tv, y);
    colno = IdentifyDisplayColumn(tv, x, &x1);
    column = (colno >= 0) ?  tv->tree.displayColumns[colno] : NULL;

    switch (submethod)
    {
	case I_REGION :
	    Tcl_SetObjResult(interp,Tcl_NewStringObj(regionStrings[region],-1));
	    break;

	case I_ITEM :
	case I_ROW :
	    if (item) {
		Tcl_SetObjResult(interp, ItemID(tv, item));
	    }
	    break;

	case I_COLUMN :
	    if (colno >= 0) {
		Tcl_SetObjResult(interp, Tcl_ObjPrintf("#%d", colno));
	    }
	    break;

	case I_CELL :
	    if (item && colno >= 0) {
		Tcl_Obj *elem[2];
		elem[0] = ItemID(tv, item);
		elem[1] = Tcl_ObjPrintf("#%d", colno);
		Tcl_SetObjResult(interp, Tcl_NewListObj(2, elem));
	    }
	    break;

	case I_ELEMENT :
	{
	    Ttk_Layout layout = 0;
	    DisplayItem displayItem;
	    Ttk_Element element;
	    Ttk_State state;

	    switch (region) {
		case REGION_NOTHING:
		    layout = tv->core.layout;
		    return TCL_OK; /* @@@ NYI */
		case REGION_HEADING:
		case REGION_SEPARATOR:
		    layout = tv->tree.headingLayout;
		    return TCL_OK; /* @@@ NYI */
		case REGION_TREE:
		    layout = tv->tree.itemLayout;
		    break;
		case REGION_CELL:
		    layout = tv->tree.cellLayout;
		    break;
	    }

	    if (item == NULL) {
		return TCL_OK;
	    }
	    if (!BoundingBox(tv, item, column, &bbox)) {
		return TCL_OK;
	    }
	    state = ItemState(tv, item);
	    PrepareItem(tv, item, &displayItem, state);
            if (item->textObj) { displayItem.textObj = item->textObj; }
            if (item->imageObj) { displayItem.imageObj = item->imageObj; }
	    Ttk_RebindSublayout(layout, &displayItem);
	    Ttk_PlaceLayout(layout, state, bbox);
	    element = Ttk_IdentifyElement(layout, x, y);

	    if (element) {
		const char *elementName = Ttk_ElementName(element);
		Tcl_SetObjResult(interp, Tcl_NewStringObj(elementName, -1));
	    }
	    break;
	}
    }
    return TCL_OK;
}

/*------------------------------------------------------------------------
 * +++ Widget commands -- item and column configuration.
 */

/* + $tv item $item ?options ....?
 * 	Query or configure item options.
 */
static int TreeviewItemCommand(
    void *recordPtr, Tcl_Interp *interp, int objc, Tcl_Obj *const objv[])
{
    Treeview *tv = (Treeview *)recordPtr;
    TreeItem *item;

    if (objc < 3) {
	Tcl_WrongNumArgs(interp, 2, objv, "item ?option ?value??...");
	return TCL_ERROR;
    }
    if (!(item = FindItem(interp, tv, objv[2]))) {
	return TCL_ERROR;
    }

    if (objc == 3) {
	return TtkEnumerateOptions(interp, item, ItemOptionSpecs,
	    tv->tree.itemOptionTable,  tv->core.tkwin);
    } else if (objc == 4) {
	return TtkGetOptionValue(interp, item, objv[3],
	    tv->tree.itemOptionTable, tv->core.tkwin);
    } else {
	return ConfigureItem(interp, tv, item, objc-3, objv+3);
    }
}

/* + $tv column column ?options ....?
 * 	Column data accessor
 */
static int TreeviewColumnCommand(
    void *recordPtr, Tcl_Interp *interp, int objc, Tcl_Obj *const objv[])
{
    Treeview *tv = (Treeview *)recordPtr;
    TreeColumn *column;

    if (objc < 3) {
	Tcl_WrongNumArgs(interp, 2, objv, "column -option value...");
	return TCL_ERROR;
    }
    if (!(column = FindColumn(interp, tv, objv[2]))) {
	return TCL_ERROR;
    }

    if (objc == 3) {
	return TtkEnumerateOptions(interp, column, ColumnOptionSpecs,
	    tv->tree.columnOptionTable, tv->core.tkwin);
    } else if (objc == 4) {
	return TtkGetOptionValue(interp, column, objv[3],
	    tv->tree.columnOptionTable, tv->core.tkwin);
    } else {
	return ConfigureColumn(interp, tv, column, objc-3, objv+3);
    }
}

/* + $tv heading column ?options ....?
 * 	Heading data accessor
 */
static int TreeviewHeadingCommand(
    void *recordPtr, Tcl_Interp *interp, int objc, Tcl_Obj *const objv[])
{
    Treeview *tv = (Treeview *)recordPtr;
    Tk_OptionTable optionTable = tv->tree.headingOptionTable;
    Tk_Window tkwin = tv->core.tkwin;
    TreeColumn *column;

    if (objc < 3) {
	Tcl_WrongNumArgs(interp, 2, objv, "column -option value...");
	return TCL_ERROR;
    }
    if (!(column = FindColumn(interp, tv, objv[2]))) {
	return TCL_ERROR;
    }

    if (objc == 3) {
	return TtkEnumerateOptions(
	    interp, column, HeadingOptionSpecs, optionTable, tkwin);
    } else if (objc == 4) {
	return TtkGetOptionValue(
	    interp, column, objv[3], optionTable, tkwin);
    } else {
	return ConfigureHeading(interp, tv, column, objc-3,objv+3);
    }
}

/* + $tv set $item ?$column ?value??
 * 	Query or configure cell values
 */
static int TreeviewSetCommand(
    void *recordPtr, Tcl_Interp *interp, int objc, Tcl_Obj *const objv[])
{
    Treeview *tv = (Treeview *)recordPtr;
    TreeItem *item;
    TreeColumn *column;
    int columnNumber;

    if (objc < 3 || objc > 5) {
	Tcl_WrongNumArgs(interp, 2, objv, "item ?column ?value??");
	return TCL_ERROR;
    }
    if (!(item = FindItem(interp, tv, objv[2])))
	return TCL_ERROR;

    /* Make sure -values exists:
     */
    if (!item->valuesObj) {
	item->valuesObj = Tcl_NewListObj(0,0);
	Tcl_IncrRefCount(item->valuesObj);
    }

    if (objc == 3) {
	/* Return dictionary:
	 */
	Tcl_Obj *result = Tcl_NewListObj(0,0);
	Tcl_Obj *value;
	for (columnNumber=0; columnNumber<tv->tree.nColumns; ++columnNumber) {
	    Tcl_ListObjIndex(interp, item->valuesObj, columnNumber, &value);
	    if (value) {
		Tcl_ListObjAppendElement(NULL, result,
			tv->tree.columns[columnNumber].idObj);
		Tcl_ListObjAppendElement(NULL, result, value);
	    }
	}
	Tcl_SetObjResult(interp, result);
	return TCL_OK;
    }

    /* else -- get or set column
     */
    if (!(column = FindColumn(interp, tv, objv[3])))
	return TCL_ERROR;

    if (column == &tv->tree.column0) {
	/* @@@ Maybe set -text here instead? */
	Tcl_SetObjResult(interp, Tcl_NewStringObj(
		"Display column #0 cannot be set", -1));
	Tcl_SetErrorCode(interp, "TTK", "TREE", "COLUMN_0", NULL);
	return TCL_ERROR;
    }

    /* Note: we don't do any error checking in the list operations,
     * since item->valuesObj is guaranteed to be a list.
     */
    columnNumber = column - tv->tree.columns;

    if (objc == 4) {	/* get column */
	Tcl_Obj *result = 0;
	Tcl_ListObjIndex(interp, item->valuesObj, columnNumber, &result);
	if (!result) {
	    result = Tcl_NewStringObj("",0);
	}
	Tcl_SetObjResult(interp, result);
	return TCL_OK;
    } else {		/* set column */
	int length;

	item->valuesObj = unshareObj(item->valuesObj);

	/* Make sure -values is fully populated:
	 */
	Tcl_ListObjLength(interp, item->valuesObj, &length);
	while (length < tv->tree.nColumns) {
	    Tcl_Obj *empty = Tcl_NewStringObj("",0);
	    Tcl_ListObjAppendElement(interp, item->valuesObj, empty);
	    ++length;
	}

	/* Set value:
	 */
	Tcl_ListObjReplace(interp,item->valuesObj,columnNumber,1,1,objv+4);
	TtkRedisplayWidget(&tv->core);
	return TCL_OK;
    }
}

/*------------------------------------------------------------------------
 * +++ Widget commands -- tree modification.
 */

/* + $tv insert $parent $index ?-id id? ?-option value ...?
 * 	Insert a new item.
 */
static int TreeviewInsertCommand(
    void *recordPtr, Tcl_Interp *interp, int objc, Tcl_Obj *const objv[])
{
    Treeview *tv = (Treeview *)recordPtr;
    TreeItem *parent, *sibling, *newItem;
    Tcl_HashEntry *entryPtr;
    int isNew;

    if (objc < 4) {
	Tcl_WrongNumArgs(interp, 2, objv, "parent index ?-id id? -options...");
	return TCL_ERROR;
    }

    /* Get parent node:
     */
    if ((parent = FindItem(interp, tv, objv[2])) == NULL) {
	return TCL_ERROR;
    }

    /* Locate previous sibling based on $index:
     */
    if (!strcmp(Tcl_GetString(objv[3]), "end")) {
	sibling = EndPosition(tv, parent);
    } else {
	int index;
	if (Tcl_GetIntFromObj(interp, objv[3], &index) != TCL_OK)
	    return TCL_ERROR;
	sibling = InsertPosition(parent, index);
    }

    /* Get node name:
     *     If -id supplied and does not already exist, use that;
     *     Otherwise autogenerate new one.
     */
    objc -= 4; objv += 4;
    if (objc >= 2 && !strcmp("-id", Tcl_GetString(objv[0]))) {
	const char *itemName = Tcl_GetString(objv[1]);

	entryPtr = Tcl_CreateHashEntry(&tv->tree.items, itemName, &isNew);
	if (!isNew) {
	    Tcl_SetObjResult(interp, Tcl_ObjPrintf(
		"Item %s already exists", itemName));
	    Tcl_SetErrorCode(interp, "TTK", "TREE", "ITEM_EXISTS", NULL);
	    return TCL_ERROR;
	}
	objc -= 2; objv += 2;
    } else {
	char idbuf[16];
	do {
	    ++tv->tree.serial;
	    sprintf(idbuf, "I%03X", tv->tree.serial);
	    entryPtr = Tcl_CreateHashEntry(&tv->tree.items, idbuf, &isNew);
	} while (!isNew);
    }

    /* Create and configure new item:
     */
    newItem = NewItem();
    Tk_InitOptions(
	interp, (ClientData)newItem, tv->tree.itemOptionTable, tv->core.tkwin);
    newItem->tagset = Ttk_GetTagSetFromObj(NULL, tv->tree.tagTable, NULL);
    if (ConfigureItem(interp, tv, newItem, objc, objv) != TCL_OK) {
    	Tcl_DeleteHashEntry(entryPtr);
	FreeItem(newItem);
	return TCL_ERROR;
    }

    /* Store in hash table, link into tree:
     */
    Tcl_SetHashValue(entryPtr, newItem);
    newItem->entryPtr = entryPtr;
    InsertItem(parent, sibling, newItem);
    tv->tree.rowPosNeedsUpdate = 1;
    TtkRedisplayWidget(&tv->core);

    Tcl_SetObjResult(interp, ItemID(tv, newItem));
    return TCL_OK;
}

/* + $tv detach $items --
 * 	Unlink each item in $items from the tree.
 */
static int TreeviewDetachCommand(
    void *recordPtr, Tcl_Interp *interp, int objc, Tcl_Obj *const objv[])
{
    Treeview *tv = (Treeview *)recordPtr;
    TreeItem **items;
    int i;

    if (objc != 3) {
	Tcl_WrongNumArgs(interp, 2, objv, "item");
	return TCL_ERROR;
    }
    if (!(items = GetItemListFromObj(interp, tv, objv[2]))) {
	return TCL_ERROR;
    }

    /* Sanity-check */
    for (i = 0; items[i]; ++i) {
	if (items[i] == tv->tree.root) {
	    Tcl_SetObjResult(interp, Tcl_NewStringObj(
		"Cannot detach root item", -1));
	    Tcl_SetErrorCode(interp, "TTK", "TREE", "ROOT", NULL);
	    ckfree(items);
	    return TCL_ERROR;
	}
    }

    for (i = 0; items[i]; ++i) {
	DetachItem(items[i]);
    }

    tv->tree.rowPosNeedsUpdate = 1;
    TtkRedisplayWidget(&tv->core);
    ckfree(items);
    return TCL_OK;
}

/* + $tv delete $items --
 * 	Delete each item in $items.
 *
 * 	Do this in two passes:
 * 	First detach the item and all its descendants and remove them
 * 	from the hash table.  Free the items themselves in a second pass.
 *
 * 	It's done this way because an item may appear more than once
 *	in the list of items to delete (either directly or as a descendant
 *	of a previously deleted item.)
 */

static int TreeviewDeleteCommand(
    void *recordPtr, Tcl_Interp *interp, int objc, Tcl_Obj *const objv[])
{
    Treeview *tv = (Treeview *)recordPtr;
    TreeItem **items, *delq;
    int i, selItemDeleted = 0;

    if (objc != 3) {
	Tcl_WrongNumArgs(interp, 2, objv, "items");
	return TCL_ERROR;
    }

    if (!(items = GetItemListFromObj(interp, tv, objv[2]))) {
	return TCL_ERROR;
    }

    /* Sanity-check:
     */
    for (i=0; items[i]; ++i) {
	if (items[i] == tv->tree.root) {
	    ckfree(items);
	    Tcl_SetObjResult(interp, Tcl_NewStringObj(
		"Cannot delete root item", -1));
	    Tcl_SetErrorCode(interp, "TTK", "TREE", "ROOT", NULL);
	    return TCL_ERROR;
	}
    }

    /* Remove items from hash table.
     */
    delq = 0;
    for (i=0; items[i]; ++i) {
        if (items[i]->state & TTK_STATE_SELECTED || items[i]->selObj != NULL) {
            selItemDeleted = 1;
        }
	delq = DeleteItems(items[i], delq);
    }

    /* Free items:
     */
    while (delq) {
	TreeItem *next = delq->next;
	if (tv->tree.focus == delq)
	    tv->tree.focus = 0;
	if (tv->tree.endPtr == delq)
	    tv->tree.endPtr = 0;
	FreeItem(delq);
	delq = next;
    }

    ckfree(items);
    if (selItemDeleted) {
        TtkSendVirtualEvent(tv->core.tkwin, "TreeviewSelect");
    }
    tv->tree.rowPosNeedsUpdate = 1;
    TtkRedisplayWidget(&tv->core);
    return TCL_OK;
}

/* + $tv move $item $parent $index
 * 	Move $item to the specified $index in $parent's child list.
 */
static int TreeviewMoveCommand(
    void *recordPtr, Tcl_Interp *interp, int objc, Tcl_Obj *const objv[])
{
    Treeview *tv = (Treeview *)recordPtr;
    TreeItem *item, *parent;
    TreeItem *sibling;

    if (objc != 5) {
	Tcl_WrongNumArgs(interp, 2, objv, "item parent index");
	return TCL_ERROR;
    }
    if (   (item = FindItem(interp, tv, objv[2])) == 0
	|| (parent = FindItem(interp, tv, objv[3])) == 0)
    {
	return TCL_ERROR;
    }

    /* Locate previous sibling based on $index:
     */
    if (!strcmp(Tcl_GetString(objv[4]), "end")) {
	sibling = EndPosition(tv, parent);
    } else {
	TreeItem *p;
	int index;

	if (Tcl_GetIntFromObj(interp, objv[4], &index) != TCL_OK) {
	    return TCL_ERROR;
	}

	sibling = 0;
	for (p = parent->children; p != NULL && index > 0; p = p->next) {
	    if (p != item) {
		--index;
	    } /* else -- moving node forward, count index+1 nodes  */
	    sibling = p;
	}
    }

    /* Check ancestry:
     */
    if (!AncestryCheck(interp, tv, item, parent)) {
	return TCL_ERROR;
    }

    /* Moving an item after itself is a no-op:
     */
    if (item == sibling) {
	return TCL_OK;
    }

    /* Move item:
     */
    DetachItem(item);
    InsertItem(parent, sibling, item);

    tv->tree.rowPosNeedsUpdate = 1;
    TtkRedisplayWidget(&tv->core);
    return TCL_OK;
}

/*------------------------------------------------------------------------
 * +++ Widget commands -- scrolling
 */

static int TreeviewXViewCommand(
    void *recordPtr, Tcl_Interp *interp, int objc, Tcl_Obj *const objv[])
{
    Treeview *tv = (Treeview *)recordPtr;
    return TtkScrollviewCommand(interp, objc, objv, tv->tree.xscrollHandle);
}

static int TreeviewYViewCommand(
    void *recordPtr, Tcl_Interp *interp, int objc, Tcl_Obj *const objv[])
{
    Treeview *tv = (Treeview *)recordPtr;
    return TtkScrollviewCommand(interp, objc, objv, tv->tree.yscrollHandle);
}

/* $tree see $item --
 * 	Ensure that $item is visible.
 */
static int TreeviewSeeCommand(
    void *recordPtr, Tcl_Interp *interp, int objc, Tcl_Obj *const objv[])
{
    Treeview *tv = (Treeview *)recordPtr;
    TreeItem *item, *parent;
    int scrollRow1, scrollRow2, visibleRows;

    if (objc != 3) {
	Tcl_WrongNumArgs(interp, 2, objv, "item");
	return TCL_ERROR;
    }
    if (!(item = FindItem(interp, tv, objv[2]))) {
	return TCL_ERROR;
    }

    /* Make sure all ancestors are open:
     */
    for (parent = item->parent; parent; parent = parent->parent) {
	if (!(parent->state & TTK_STATE_OPEN)) {
	    parent->openObj = unshareObj(parent->openObj);
	    Tcl_SetBooleanObj(parent->openObj, 1);
	    parent->state |= TTK_STATE_OPEN;
	    tv->tree.rowPosNeedsUpdate = 1;
	    TtkRedisplayWidget(&tv->core);
	}
    }
<<<<<<< HEAD
    if (tv->tree.rowPosNeedsUpdate) {
	UpdatePositionTree(tv);
    }
    tv->tree.yscroll.total = tv->tree.totalRows - tv->tree.titleRows;
=======
>>>>>>> 57a7dc66

    /* Make sure item is visible:
     */
    if (item->rowPos < tv->tree.titleRows) {
	return TCL_OK;
    }
    visibleRows = tv->tree.treeArea.height / tv->tree.rowHeight
	    - tv->tree.titleRows;
    scrollRow1 = item->rowPos - tv->tree.titleRows;
    scrollRow2 = scrollRow1 + item->height - 1;
    if (scrollRow1 < tv->tree.yscroll.first || item->height > visibleRows) {
	TtkScrollTo(tv->tree.yscrollHandle, scrollRow1, 1);
    } else if (scrollRow2 >= tv->tree.yscroll.first + visibleRows) {
	scrollRow1 = 1 + scrollRow2 - visibleRows;
	TtkScrollTo(tv->tree.yscrollHandle, scrollRow1, 1);
    }

    return TCL_OK;
}

/*------------------------------------------------------------------------
 * +++ Widget commands -- interactive column resize
 */

/* + $tree drag $column $newX --
 * 	Set right edge of display column $column to x position $X
 */
static int TreeviewDragCommand(
    void *recordPtr, Tcl_Interp *interp, int objc, Tcl_Obj *const objv[])
{
    Treeview *tv = (Treeview *)recordPtr;
    int left = tv->tree.treeArea.x - tv->tree.xscroll.first;
    int i = FirstColumn(tv);
    TreeColumn *column;
    int newx;

    if (objc != 4) {
	Tcl_WrongNumArgs(interp, 2, objv, "column xposition");
	return TCL_ERROR;
    }

    if (  (column = FindColumn(interp, tv, objv[2])) == 0
        || Tcl_GetIntFromObj(interp, objv[3], &newx) != TCL_OK)
    {
	return TCL_ERROR;
    }

    for (;i < tv->tree.nDisplayColumns; ++i) {
	TreeColumn *c = tv->tree.displayColumns[i];
	int right = left + c->width;
	if (c == column) {
	    if (i < tv->tree.nTitleColumns) {
	        /* Unscrollable column, remove scroll shift */
                right += tv->tree.xscroll.first;
	    }
	    DragColumn(tv, i, newx - right);
	    TtkRedisplayWidget(&tv->core);
	    return TCL_OK;
	}
	left = right;
    }

    Tcl_SetObjResult(interp, Tcl_ObjPrintf(
	"column %s is not displayed", Tcl_GetString(objv[2])));
    Tcl_SetErrorCode(interp, "TTK", "TREE", "COLUMN_INVISIBLE", NULL);
    return TCL_ERROR;
}

static int TreeviewDropCommand(
    void *recordPtr, Tcl_Interp *interp, int objc, Tcl_Obj *const objv[])
{
    Treeview *tv = (Treeview *)recordPtr;

    if (objc != 2) {
	Tcl_WrongNumArgs(interp, 1, objv, "drop");
	return TCL_ERROR;
    }
    ResizeColumns(tv, TreeWidth(tv));
    TtkRedisplayWidget(&tv->core);
    return TCL_OK;
}

/*------------------------------------------------------------------------
 * +++ Widget commands -- focus and selection
 */

/* + $tree focus ?item?
 */
static int TreeviewFocusCommand(
    void *recordPtr, Tcl_Interp *interp, int objc, Tcl_Obj *const objv[])
{
    Treeview *tv = (Treeview *)recordPtr;

    if (objc == 2) {
	if (tv->tree.focus) {
	    Tcl_SetObjResult(interp, ItemID(tv, tv->tree.focus));
	}
	return TCL_OK;
    } else if (objc == 3) {
	TreeItem *newFocus = FindItem(interp, tv, objv[2]);
	if (!newFocus)
	    return TCL_ERROR;
	tv->tree.focus = newFocus;
	TtkRedisplayWidget(&tv->core);
	return TCL_OK;
    } else {
	Tcl_WrongNumArgs(interp, 2, objv, "?newFocus?");
	return TCL_ERROR;
    }
}

/* + $tree selection ?add|remove|set|toggle $items?
 */
static int TreeviewSelectionCommand(
    void *recordPtr, Tcl_Interp *interp, int objc, Tcl_Obj *const objv[])
{
    enum {
	SELECTION_SET, SELECTION_ADD, SELECTION_REMOVE, SELECTION_TOGGLE
    };
    static const char *const selopStrings[] = {
	"set", "add", "remove", "toggle", NULL
    };

    Treeview *tv = (Treeview *)recordPtr;
    int selop, i;
    TreeItem *item, **items;

    if (objc == 2) {
	Tcl_Obj *result = Tcl_NewListObj(0,0);
	for (item = tv->tree.root->children; item; item=NextPreorder(item)) {
	    if (item->state & TTK_STATE_SELECTED)
		Tcl_ListObjAppendElement(NULL, result, ItemID(tv, item));
	}
	Tcl_SetObjResult(interp, result);
	return TCL_OK;
    }

    if (objc != 4) {
    	Tcl_WrongNumArgs(interp, 2, objv, "?add|remove|set|toggle items?");
	return TCL_ERROR;
    }

    if (Tcl_GetIndexFromObjStruct(interp, objv[2], selopStrings,
	    sizeof(char *), "selection operation", 0, &selop) != TCL_OK) {
	return TCL_ERROR;
    }

    items = GetItemListFromObj(interp, tv, objv[3]);
    if (!items) {
	return TCL_ERROR;
    }

    switch (selop)
    {
	case SELECTION_SET:
	    for (item=tv->tree.root; item; item=NextPreorder(item)) {
		item->state &= ~TTK_STATE_SELECTED;
	    }
	    /*FALLTHRU*/
	case SELECTION_ADD:
	    for (i=0; items[i]; ++i) {
		items[i]->state |= TTK_STATE_SELECTED;
	    }
	    break;
	case SELECTION_REMOVE:
	    for (i=0; items[i]; ++i) {
		items[i]->state &= ~TTK_STATE_SELECTED;
	    }
	    break;
	case SELECTION_TOGGLE:
	    for (i=0; items[i]; ++i) {
		items[i]->state ^= TTK_STATE_SELECTED;
	    }
	    break;
    }

    ckfree(items);
    TtkSendVirtualEvent(tv->core.tkwin, "TreeviewSelect");
    TtkRedisplayWidget(&tv->core);

    return TCL_OK;
}

/* + SelObjChangeElement --
 * 	Change an element in a cell selection list.
 */
static void SelObjChangeElement(
    Treeview *tv, Tcl_Obj *listPtr, Tcl_Obj *elemPtr,
    int add, TCL_UNUSED(int) /*remove*/, int toggle)
{
    int i, nElements;
    TreeColumn *column, *elemColumn;
    Tcl_Obj **elements;

    elemColumn = FindColumn(NULL, tv, elemPtr);
    Tcl_ListObjGetElements(NULL, listPtr, &nElements, &elements);
    for (i = 0; i < nElements; i++) {
	column = FindColumn(NULL, tv, elements[i]);
	if (column == elemColumn) {
	    if (add) {
		return;
	    }
	    Tcl_ListObjReplace(NULL, listPtr, i, 1, 0, NULL);
	    return;
	}
    }
    if (add || toggle) {
	Tcl_ListObjAppendElement(NULL, listPtr, elemColumn->idObj);
    }
}

/* + $tree cellselection ?add|remove|set|toggle $items?
 */
static int CellSelectionRange(
    Tcl_Interp *interp, Treeview *tv, Tcl_Obj *fromCell, Tcl_Obj *toCell,
    int add, int remove, int toggle)
{
    TreeCell cellFrom, cellTo;
    TreeItem *item;
    Tcl_Obj *columns, **elements;
    int colno, nElements, i, fromNo, toNo;
    int set = !(add || remove || toggle);

    if (GetCellFromObj(interp, tv, fromCell, 1, &fromNo, &cellFrom)
	    != TCL_OK) {
	return TCL_ERROR;
    }
    if (GetCellFromObj(interp, tv, toCell, 1, &toNo, &cellTo)
	    != TCL_OK) {
	return TCL_ERROR;
    }

    if (fromNo > toNo) {
	colno = fromNo;
	fromNo = toNo;
	toNo = colno;
    }

    /* Make a list of columns in this rectangle.
     */
    columns = Tcl_NewListObj(0, 0);
    Tcl_IncrRefCount(columns);
    for (colno = fromNo; colno <= toNo; colno++) {
	Tcl_ListObjAppendElement(NULL, columns,
		tv->tree.displayColumns[colno]->idObj);
    }

    /* Set is the only operation that affects items outside its rectangle.
     * Start with clearing out.
     */
    if (set) {
	CellSelectionClear(tv);
    }

    /* Handle if itemTo is before itemFrom
     */
    for (item = cellFrom.item; item; item=NextPreorder(item)) {
	if (item == cellTo.item) {
	    break;
	}
    }
    if (item != cellTo.item) {
	item = cellFrom.item;
	cellFrom.item = cellTo.item;
	cellTo.item = item;
    }
    
    /* Go through all items in this rectangle.
     */
    for (item = cellFrom.item; item; item=NextPreorder(item)) {
	if (item->selObj != NULL) {
	    item->selObj = unshareObj(item->selObj);

	    Tcl_ListObjGetElements(NULL, columns, &nElements, &elements);
	    for (i = 0; i < nElements; ++i) {
		SelObjChangeElement(tv, item->selObj, elements[i],
			add, remove, toggle);
	    }
	} else {
	    /* Set, add and toggle do the same thing when empty before.
	     */
	    if (!remove) {
		item->selObj = columns;
		Tcl_IncrRefCount(item->selObj);
	    }
	}
	if (item == cellTo.item) {
	    break;
	}
    }
    
    Tcl_DecrRefCount(columns); 

    TtkSendVirtualEvent(tv->core.tkwin, "TreeviewSelect");
    TtkRedisplayWidget(&tv->core);
    return TCL_OK;
}

/* + $tree cellselection ?add|remove|set|toggle $items?
 */
static int TreeviewCellSelectionCommand(
    void *recordPtr, Tcl_Interp *interp, int objc, Tcl_Obj *const objv[])
{
    enum {
	SELECTION_SET, SELECTION_ADD, SELECTION_REMOVE, SELECTION_TOGGLE
    };
    static const char *const selopStrings[] = {
	"set", "add", "remove", "toggle", NULL
    };

    Treeview *tv = (Treeview *)recordPtr;
    int selop, i, nCells;
    TreeCell *cells;
    TreeItem *item;

    if (objc == 2) {
	Tcl_Obj *result = Tcl_NewListObj(0,0);
	for (item = tv->tree.root->children; item; item=NextPreorder(item)) {
	    if (item->selObj != NULL) {
		int elemc;
		Tcl_Obj **elemv;

		Tcl_ListObjGetElements(interp, item->selObj, &elemc, &elemv);
		for (i = 0; i < elemc; ++i) {
		    Tcl_Obj *elem[2];
		    elem[0] = ItemID(tv, item);
		    elem[1] = elemv[i];
		    Tcl_ListObjAppendElement(NULL, result,
			    Tcl_NewListObj(2, elem));
		}
	    }
	}
	Tcl_SetObjResult(interp, result);
	return TCL_OK;
    }

    if (objc < 4 || objc > 5) {
    	Tcl_WrongNumArgs(interp, 2, objv, "?add|remove|set|toggle arg...?");
	return TCL_ERROR;
    }

    if (Tcl_GetIndexFromObjStruct(interp, objv[2], selopStrings,
	    sizeof(char *), "cellselection operation", 0, &selop) != TCL_OK) {
	return TCL_ERROR;
    }

    if (objc == 5) {
	switch (selop)
	{
	    case SELECTION_SET:
		return CellSelectionRange(interp, tv, objv[3], objv[4], 0, 0, 0);
	    case SELECTION_ADD:
		return CellSelectionRange(interp, tv, objv[3], objv[4], 1, 0, 0);
	    case SELECTION_REMOVE:
		return CellSelectionRange(interp, tv, objv[3], objv[4], 0, 1, 0);
	    case SELECTION_TOGGLE:
		return CellSelectionRange(interp, tv, objv[3], objv[4], 0, 0, 1);
	}
    }

    cells = GetCellListFromObj(interp, tv, objv[3], &nCells);
    if (cells == NULL) {
	return TCL_ERROR;
    }

    switch (selop)
    {
	case SELECTION_SET:
	    CellSelectionClear(tv);
	    /*FALLTHRU*/
	case SELECTION_ADD:
	    for (i = 0; i < nCells; i++) {
		item = cells[i].item;
		if (item->selObj == NULL) {
		    item->selObj = Tcl_NewListObj(0, 0);
		    Tcl_IncrRefCount(item->selObj);
		}
		item->selObj = unshareObj(item->selObj);
		SelObjChangeElement(tv, item->selObj, cells[i].colObj, 1, 0, 0);
	    }
	    break;
	case SELECTION_REMOVE:
	    for (i = 0; i < nCells; i++) {
		item = cells[i].item;
		if (item->selObj == NULL) {
		    continue;
		}
		item->selObj = unshareObj(item->selObj);
		SelObjChangeElement(tv, item->selObj, cells[i].colObj, 0, 1, 0);
	    }
	    break;
	case SELECTION_TOGGLE:
	    for (i = 0; i < nCells; i++) {
		item = cells[i].item;
		if (item->selObj == NULL) {
		    item->selObj = Tcl_NewListObj(0, 0);
		    Tcl_IncrRefCount(item->selObj);
		}
		item->selObj = unshareObj(item->selObj);
		SelObjChangeElement(tv, item->selObj, cells[i].colObj, 0, 0, 1);
	    }
	    break;
    }

    ckfree(cells);
    TtkSendVirtualEvent(tv->core.tkwin, "TreeviewSelect");
    TtkRedisplayWidget(&tv->core);

    return TCL_OK;
}

/*------------------------------------------------------------------------
 * +++ Widget commands -- tags and bindings.
 */

/* + $tv tag bind $tag ?$sequence ?$script??
 */
static int TreeviewTagBindCommand(
    void *recordPtr, Tcl_Interp *interp, int objc, Tcl_Obj *const objv[])
{
    Treeview *tv = (Treeview *)recordPtr;
    Ttk_TagTable tagTable = tv->tree.tagTable;
    Tk_BindingTable bindingTable = tv->tree.bindingTable;
    Ttk_Tag tag;

    if (objc < 4 || objc > 6) {
    	Tcl_WrongNumArgs(interp, 3, objv, "tagName ?sequence? ?script?");
	return TCL_ERROR;
    }

    tag = Ttk_GetTagFromObj(tagTable, objv[3]);
    if (!tag) { return TCL_ERROR; }

    if (objc == 4) {		/* $tv tag bind $tag */
	Tk_GetAllBindings(interp, bindingTable, tag);
    } else if (objc == 5) { 	/* $tv tag bind $tag $sequence */
	/* TODO: distinguish "no such binding" (OK) from "bad pattern" (ERROR)
	 */
	const char *script = Tk_GetBinding(interp,
		bindingTable, tag, Tcl_GetString(objv[4]));
	if (script != NULL) {
	    Tcl_SetObjResult(interp, Tcl_NewStringObj(script,-1));
	}
    } else if (objc == 6) {	/* $tv tag bind $tag $sequence $script */
	const char *sequence = Tcl_GetString(objv[4]);
	const char *script = Tcl_GetString(objv[5]);

	if (!*script) { /* Delete existing binding */
	    Tk_DeleteBinding(interp, bindingTable, tag, sequence);
	} else {
	    unsigned long mask = Tk_CreateBinding(interp,
		    bindingTable, tag, sequence, script, 0);

	    /* Test mask to make sure event is supported:
	     */
	    if (mask & (~TreeviewBindEventMask)) {
		Tk_DeleteBinding(interp, bindingTable, tag, sequence);
		Tcl_SetObjResult(interp, Tcl_ObjPrintf(
		    "unsupported event %s\nonly key, button, motion, and"
		    " virtual events supported", sequence));
		Tcl_SetErrorCode(interp, "TTK", "TREE", "BIND_EVENTS", NULL);
		return TCL_ERROR;
	    }
	}
    }
    return TCL_OK;
}

/* + $tv tag configure $tag ?-option ?value -option value...??
 */
static int TreeviewTagConfigureCommand(
    void *recordPtr, Tcl_Interp *interp, int objc, Tcl_Obj *const objv[])
{
    Treeview *tv = (Treeview *)recordPtr;
    Ttk_TagTable tagTable = tv->tree.tagTable;
    Ttk_Tag tag;

    if (objc < 4) {
    	Tcl_WrongNumArgs(interp, 3, objv, "tagName ?-option ?value ...??");
	return TCL_ERROR;
    }

    tag = Ttk_GetTagFromObj(tagTable, objv[3]);

    if (objc == 4) {
	return Ttk_EnumerateTagOptions(interp, tagTable, tag);
    } else if (objc == 5) {
	Tcl_Obj *result = Ttk_TagOptionValue(interp, tagTable, tag, objv[4]);
	if (result) {
	    Tcl_SetObjResult(interp, result);
	    return TCL_OK;
	} /* else */
	return TCL_ERROR;
    }
    /* else */
    TtkRedisplayWidget(&tv->core);
    return Ttk_ConfigureTag(interp, tagTable, tag, objc - 4, objv + 4);
}

/* + $tv tag has $tag ?$item?
 */
static int TreeviewTagHasCommand(
    void *recordPtr, Tcl_Interp *interp, int objc, Tcl_Obj *const objv[])
{
    Treeview *tv = (Treeview *)recordPtr;

    if (objc == 4) {	/* Return list of all items with tag */
	Ttk_Tag tag = Ttk_GetTagFromObj(tv->tree.tagTable, objv[3]);
	TreeItem *item = tv->tree.root;
	Tcl_Obj *result = Tcl_NewListObj(0,0);

	while (item) {
	    if (Ttk_TagSetContains(item->tagset, tag)) {
		Tcl_ListObjAppendElement(NULL, result, ItemID(tv, item));
	    }
	    item = NextPreorder(item);
	}

	Tcl_SetObjResult(interp, result);
	return TCL_OK;
    } else if (objc == 5) {	/* Test if item has specified tag */
	Ttk_Tag tag = Ttk_GetTagFromObj(tv->tree.tagTable, objv[3]);
	TreeItem *item = FindItem(interp, tv, objv[4]);
	if (!item) {
	    return TCL_ERROR;
	}
	Tcl_SetObjResult(interp,
	    Tcl_NewWideIntObj(Ttk_TagSetContains(item->tagset, tag)));
	return TCL_OK;
    } else {
    	Tcl_WrongNumArgs(interp, 3, objv, "tagName ?item?");
	return TCL_ERROR;
    }
}

/* + $tv tag cell has $tag ?$cell?
 */
static int TreeviewCtagHasCommand(
    void *recordPtr, Tcl_Interp *interp, int objc, Tcl_Obj *const objv[])
{
    Treeview *tv = (Treeview *)recordPtr;
    TreeCell cell;
    int i, columnNumber;

    if (objc == 5) {	/* Return list of all cells with tag */
	Ttk_Tag tag = Ttk_GetTagFromObj(tv->tree.tagTable, objv[4]);
	TreeItem *item = tv->tree.root;
	Tcl_Obj *result = Tcl_NewListObj(0,0);

	while (item) {
	    for (i = 0; i < item->nTagSets && i <= tv->tree.nColumns; ++i) {
		if (item->cellTagSets[i] != NULL) {
		    if (Ttk_TagSetContains(item->cellTagSets[i], tag)) {
			Tcl_Obj *elem[2];
			elem[0] = ItemID(tv, item);
			if (i == 0) {
			    elem[1] = tv->tree.column0.idObj;
			} else {
			    elem[1] = tv->tree.columns[i-1].idObj;
			}
			Tcl_ListObjAppendElement(NULL, result,
				Tcl_NewListObj(2, elem));
		    }
		}
	    }
	    item = NextPreorder(item);
	}

	Tcl_SetObjResult(interp, result);
	return TCL_OK;
    } else if (objc == 6) {	/* Test if cell has specified tag */
	Ttk_Tag tag = Ttk_GetTagFromObj(tv->tree.tagTable, objv[4]);
	int result = 0;
	if (GetCellFromObj(interp, tv, objv[4], 0, NULL, &cell) != TCL_OK) {
	    return TCL_ERROR;
	}
	if (cell.column == &tv->tree.column0) {
	    columnNumber = 0;
	} else {
	    columnNumber = cell.column - tv->tree.columns + 1;
	}
	if (columnNumber < cell.item->nTagSets) {
	    result = Ttk_TagSetContains(cell.item->cellTagSets[columnNumber],
		    tag);
	}
	
	Tcl_SetObjResult(interp, Tcl_NewWideIntObj(result));
	return TCL_OK;
    } else {
    	Tcl_WrongNumArgs(interp, 4, objv, "tagName ?cell?");
	return TCL_ERROR;
    }
}

/* + $tv tag names
 */
static int TreeviewTagNamesCommand(
    void *recordPtr, Tcl_Interp *interp, int objc, Tcl_Obj *const objv[])
{
    Treeview *tv = (Treeview *)recordPtr;

    if (objc != 3) {
	Tcl_WrongNumArgs(interp, 3, objv, "");
	return TCL_ERROR;
    }

    return Ttk_EnumerateTags(interp, tv->tree.tagTable);
}

/* + $tv tag add $tag $items
 */
static void AddTag(TreeItem *item, Ttk_Tag tag)
{
    if (Ttk_TagSetAdd(item->tagset, tag)) {
	if (item->tagsObj) Tcl_DecrRefCount(item->tagsObj);
	item->tagsObj = Ttk_NewTagSetObj(item->tagset);
	Tcl_IncrRefCount(item->tagsObj);
    }
}

static int TreeviewTagAddCommand(
    void *recordPtr, Tcl_Interp *interp, int objc, Tcl_Obj *const objv[])
{
    Treeview *tv = (Treeview *)recordPtr;
    Ttk_Tag tag;
    TreeItem **items;
    int i;

    if (objc != 5) {
	Tcl_WrongNumArgs(interp, 3, objv, "tagName items");
	return TCL_ERROR;
    }

    tag = Ttk_GetTagFromObj(tv->tree.tagTable, objv[3]);
    items = GetItemListFromObj(interp, tv, objv[4]);

    if (!items) {
	return TCL_ERROR;
    }

    for (i=0; items[i]; ++i) {
	AddTag(items[i], tag);
    }
    ckfree(items);

    TtkRedisplayWidget(&tv->core);

    return TCL_OK;
}

/* Make sure tagset at column is allocated and initialised */
static void AllocCellTagSets(Treeview *tv, TreeItem *item, int columnNumber)
{
    int i, newSize = MAX(columnNumber + 1, tv->tree.nColumns + 1);
    if (item->nTagSets < newSize) {
	if (item->cellTagSets == NULL) {
	    item->cellTagSets = (Ttk_TagSet *)
		    ckalloc(sizeof(Ttk_TagSet)*newSize);
	} else {
	    item->cellTagSets = (Ttk_TagSet *)
		    ckrealloc(item->cellTagSets, sizeof(Ttk_TagSet) * newSize);
	}
	for (i = item->nTagSets; i < newSize; i++) {
	    item->cellTagSets[i] = NULL;
	}
	item->nTagSets = newSize;
    }

    if (item->cellTagSets[columnNumber] == NULL) {
	item->cellTagSets[columnNumber] =
		Ttk_GetTagSetFromObj(NULL, tv->tree.tagTable, NULL);
    }
}

/* + $tv tag cell add $tag $cells
 */
static int TreeviewCtagAddCommand(
    void *recordPtr, Tcl_Interp *interp, int objc, Tcl_Obj *const objv[])
{
    Treeview *tv = (Treeview *)recordPtr;
    Ttk_Tag tag;
    TreeCell *cells;
    TreeItem *item;
    int i, nCells, columnNumber;

    if (objc != 6) {
	Tcl_WrongNumArgs(interp, 4, objv, "tagName cells");
	return TCL_ERROR;
    }

    cells = GetCellListFromObj(interp, tv, objv[5], &nCells);
    if (cells == NULL) {
	return TCL_ERROR;
    }

    tag = Ttk_GetTagFromObj(tv->tree.tagTable, objv[4]);

    for (i = 0; i < nCells; i++) {
	if (cells[i].column == &tv->tree.column0) {
	    columnNumber = 0;
	} else {
	    columnNumber = cells[i].column - tv->tree.columns  + 1;
	}
	item = cells[i].item;
	AllocCellTagSets(tv, item, columnNumber);
	Ttk_TagSetAdd(item->cellTagSets[columnNumber], tag);
    }

    ckfree(cells);
    TtkRedisplayWidget(&tv->core);

    return TCL_OK;
}

/* + $tv tag remove $tag ?$items?
 */
static void RemoveTag(TreeItem *item, Ttk_Tag tag)
{
    if (Ttk_TagSetRemove(item->tagset, tag)) {
	if (item->tagsObj) Tcl_DecrRefCount(item->tagsObj);
	item->tagsObj = Ttk_NewTagSetObj(item->tagset);
	Tcl_IncrRefCount(item->tagsObj);
    }
}

static int TreeviewTagRemoveCommand(
    void *recordPtr, Tcl_Interp *interp, int objc, Tcl_Obj *const objv[])
{
    Treeview *tv = (Treeview *)recordPtr;
    Ttk_Tag tag;

    if (objc < 4 || objc > 5) {
	Tcl_WrongNumArgs(interp, 3, objv, "tagName ?items?");
	return TCL_ERROR;
    }

    tag = Ttk_GetTagFromObj(tv->tree.tagTable, objv[3]);

    if (objc == 5) {
	TreeItem **items = GetItemListFromObj(interp, tv, objv[4]);
	int i;

	if (!items) {
	    return TCL_ERROR;
	}
	for (i=0; items[i]; ++i) {
	    RemoveTag(items[i], tag);
	}
	ckfree(items);
    } else if (objc == 4) {
	TreeItem *item = tv->tree.root;
	while (item) {
	    RemoveTag(item, tag);
	    item=NextPreorder(item);
	}
    }

    TtkRedisplayWidget(&tv->core);

    return TCL_OK;
}

/* + $tv tag cell remove $tag ?$cells?
 */
static int TreeviewCtagRemoveCommand(
    void *recordPtr, Tcl_Interp *interp, int objc, Tcl_Obj *const objv[])
{
    Treeview *tv = (Treeview *)recordPtr;
    Ttk_Tag tag;
    TreeCell *cells;
    TreeItem *item;
    int i, nCells, columnNumber;

    if (objc < 5 || objc > 6) {
	Tcl_WrongNumArgs(interp, 4, objv, "tagName ?cells?");
	return TCL_ERROR;
    }

    tag = Ttk_GetTagFromObj(tv->tree.tagTable, objv[4]);

    if (objc == 6) {
	cells = GetCellListFromObj(interp, tv, objv[5], &nCells);
	if (cells == NULL) {
	    return TCL_ERROR;
	}

	for (i = 0; i < nCells; i++) {
	    if (cells[i].column == &tv->tree.column0) {
		columnNumber = 0;
	    } else {
		columnNumber = cells[i].column - tv->tree.columns  + 1;
	    }
	    item = cells[i].item;
	    AllocCellTagSets(tv, item, columnNumber);
	    Ttk_TagSetRemove(item->cellTagSets[columnNumber], tag);
	}
	ckfree(cells);
    } else {
	TreeItem *item = tv->tree.root;
	while (item) {
	    for (i = 0; i < item->nTagSets; i++) {
		if (item->cellTagSets[i] != NULL) {
		    Ttk_TagSetRemove(item->cellTagSets[i], tag);
		}
	    }
	    item=NextPreorder(item);
	}
    }

    TtkRedisplayWidget(&tv->core);

    return TCL_OK;
}

static const Ttk_Ensemble TreeviewCtagCommands[] = {
    { "add",		TreeviewCtagAddCommand,0 },
    { "has",		TreeviewCtagHasCommand,0 },
    { "remove",		TreeviewCtagRemoveCommand,0 },
    { 0,0,0 }
};

static const Ttk_Ensemble TreeviewTagCommands[] = {
    { "add",		TreeviewTagAddCommand,0 },
    { "bind",		TreeviewTagBindCommand,0 },
    { "cell",    	0,TreeviewCtagCommands },
    { "configure",	TreeviewTagConfigureCommand,0 },
    { "has",		TreeviewTagHasCommand,0 },
    { "names",		TreeviewTagNamesCommand,0 },
    { "remove",		TreeviewTagRemoveCommand,0 },
    { 0,0,0 }
};

/*------------------------------------------------------------------------
 * +++ Widget commands record.
 */
static const Ttk_Ensemble TreeviewCommands[] = {
    { "bbox",  		TreeviewBBoxCommand,0 },
    { "cellselection" ,	TreeviewCellSelectionCommand,0 },
    { "children",	TreeviewChildrenCommand,0 },
    { "cget",		TtkWidgetCgetCommand,0 },
    { "column", 	TreeviewColumnCommand,0 },
    { "configure",	TtkWidgetConfigureCommand,0 },
    { "delete", 	TreeviewDeleteCommand,0 },
    { "detach", 	TreeviewDetachCommand,0 },
    { "drag",   	TreeviewDragCommand,0 },
    { "drop",   	TreeviewDropCommand,0 },
    { "exists", 	TreeviewExistsCommand,0 },
    { "focus", 		TreeviewFocusCommand,0 },
    { "heading", 	TreeviewHeadingCommand,0 },
    { "identify",  	TreeviewIdentifyCommand,0 },
    { "index",  	TreeviewIndexCommand,0 },
    { "instate",	TtkWidgetInstateCommand,0 },
    { "insert", 	TreeviewInsertCommand,0 },
    { "item", 		TreeviewItemCommand,0 },
    { "move", 		TreeviewMoveCommand,0 },
    { "next", 		TreeviewNextCommand,0 },
    { "parent", 	TreeviewParentCommand,0 },
    { "prev", 		TreeviewPrevCommand,0 },
    { "see", 		TreeviewSeeCommand,0 },
    { "selection" ,	TreeviewSelectionCommand,0 },
    { "set",  		TreeviewSetCommand,0 },
    { "state",  	TtkWidgetStateCommand,0 },
    { "tag",    	0,TreeviewTagCommands },
    { "xview",  	TreeviewXViewCommand,0 },
    { "yview",  	TreeviewYViewCommand,0 },
    { 0,0,0 }
};

/*------------------------------------------------------------------------
 * +++ Widget definition.
 */

static const WidgetSpec TreeviewWidgetSpec = {
    "Treeview",			/* className */
    sizeof(Treeview),   	/* recordSize */
    TreeviewOptionSpecs,	/* optionSpecs */
    TreeviewCommands,   	/* subcommands */
    TreeviewInitialize,   	/* initializeProc */
    TreeviewCleanup,		/* cleanupProc */
    TreeviewConfigure,    	/* configureProc */
    TtkNullPostConfigure,  	/* postConfigureProc */
    TreeviewGetLayout, 		/* getLayoutProc */
    TreeviewSize, 		/* sizeProc */
    TreeviewDoLayout,		/* layoutProc */
    TreeviewDisplay		/* displayProc */
};

/*------------------------------------------------------------------------
 * +++ Layout specifications.
 */

TTK_BEGIN_LAYOUT_TABLE(LayoutTable)

TTK_LAYOUT("Treeview",
    TTK_GROUP("Treeview.field", TTK_FILL_BOTH|TTK_BORDER,
	TTK_GROUP("Treeview.padding", TTK_FILL_BOTH,
	    TTK_NODE("Treeview.treearea", TTK_FILL_BOTH))))

TTK_LAYOUT("Item",
    TTK_GROUP("Treeitem.padding", TTK_FILL_BOTH,
	TTK_NODE("Treeitem.indicator", TTK_PACK_LEFT)
	TTK_NODE("Treeitem.image", TTK_PACK_LEFT)
	TTK_GROUP("Treeitem.focus", TTK_PACK_LEFT,
	    TTK_NODE("Treeitem.text", TTK_PACK_LEFT))))

TTK_LAYOUT("Cell",
    TTK_GROUP("Treedata.padding", TTK_FILL_BOTH,
	TTK_NODE("Treeitem.text", TTK_FILL_BOTH)))

TTK_LAYOUT("Heading",
    TTK_NODE("Treeheading.cell", TTK_FILL_BOTH)
    TTK_GROUP("Treeheading.border", TTK_FILL_BOTH,
	TTK_GROUP("Treeheading.padding", TTK_FILL_BOTH,
	    TTK_NODE("Treeheading.image", TTK_PACK_RIGHT)
	    TTK_NODE("Treeheading.text", TTK_FILL_X))))

TTK_LAYOUT("Row",
    TTK_NODE("Treeitem.row", TTK_FILL_BOTH))

TTK_LAYOUT("Separator",
    TTK_NODE("Treeitem.separator", TTK_FILL_BOTH))

TTK_END_LAYOUT_TABLE

/*------------------------------------------------------------------------
 * +++ Tree indicator element.
 */

typedef struct {
    Tcl_Obj *colorObj;
    Tcl_Obj *sizeObj;
    Tcl_Obj *marginsObj;
} TreeitemIndicator;

static const Ttk_ElementOptionSpec TreeitemIndicatorOptions[] = {
    { "-foreground", TK_OPTION_COLOR,
	offsetof(TreeitemIndicator,colorObj), DEFAULT_FOREGROUND },
    { "-indicatorsize", TK_OPTION_PIXELS,
	offsetof(TreeitemIndicator,sizeObj), "12" },
    { "-indicatormargins", TK_OPTION_STRING,
	offsetof(TreeitemIndicator,marginsObj), "2 2 4 2" },
    { NULL, TK_OPTION_BOOLEAN, 0, NULL }
};

static void TreeitemIndicatorSize(
    void *dummy, void *elementRecord, Tk_Window tkwin,
    int *widthPtr, int *heightPtr, Ttk_Padding *paddingPtr)
{
    TreeitemIndicator *indicator = (TreeitemIndicator *)elementRecord;
    Ttk_Padding margins;
    int size = 0;
    (void)dummy;
    (void)paddingPtr;

    Ttk_GetPaddingFromObj(NULL, tkwin, indicator->marginsObj, &margins);
    Tk_GetPixelsFromObj(NULL, tkwin, indicator->sizeObj, &size);

    *widthPtr = size + Ttk_PaddingWidth(margins);
    *heightPtr = size + Ttk_PaddingHeight(margins);
}

static void TreeitemIndicatorDraw(
    void *dummy, void *elementRecord, Tk_Window tkwin,
    Drawable d, Ttk_Box b, Ttk_State state)
{
    TreeitemIndicator *indicator = (TreeitemIndicator *)elementRecord;
    ArrowDirection direction =
	(state & TTK_STATE_OPEN) ? ARROW_DOWN : ARROW_RIGHT;
    Ttk_Padding margins;
    XColor *borderColor = Tk_GetColorFromObj(tkwin, indicator->colorObj);
    XGCValues gcvalues; GC gc; unsigned mask;
    (void)dummy;

    if (state & TTK_STATE_LEAF) /* don't draw anything */
	return;

    Ttk_GetPaddingFromObj(NULL,tkwin,indicator->marginsObj,&margins);
    b = Ttk_PadBox(b, margins);

    gcvalues.foreground = borderColor->pixel;
    gcvalues.line_width = 1;
    mask = GCForeground | GCLineWidth;
    gc = Tk_GetGC(tkwin, mask, &gcvalues);

    TtkDrawArrow(Tk_Display(tkwin), d, gc, b, direction);

    Tk_FreeGC(Tk_Display(tkwin), gc);
}

static const Ttk_ElementSpec TreeitemIndicatorElementSpec = {
    TK_STYLE_VERSION_2,
    sizeof(TreeitemIndicator),
    TreeitemIndicatorOptions,
    TreeitemIndicatorSize,
    TreeitemIndicatorDraw
};

/*------------------------------------------------------------------------
 * +++ Row element.
 */

typedef struct {
    Tcl_Obj *backgroundObj;
    Tcl_Obj *rowNumberObj;
} RowElement;

static const Ttk_ElementOptionSpec RowElementOptions[] = {
    { "-background", TK_OPTION_COLOR,
	offsetof(RowElement,backgroundObj), DEFAULT_BACKGROUND },
    { "-rownumber", TK_OPTION_INT,
	offsetof(RowElement,rowNumberObj), "0" },
    { NULL, TK_OPTION_BOOLEAN, 0, NULL }
};

static void RowElementDraw(
    void *dummy, void *elementRecord, Tk_Window tkwin,
    Drawable d, Ttk_Box b, Ttk_State state)
{
    RowElement *row = (RowElement *)elementRecord;
    XColor *color = Tk_GetColorFromObj(tkwin, row->backgroundObj);
    GC gc = Tk_GCForColor(color, d);
    (void)dummy;
    (void)state;

    XFillRectangle(Tk_Display(tkwin), d, gc,
	    b.x, b.y, b.width, b.height);
}

static const Ttk_ElementSpec RowElementSpec = {
    TK_STYLE_VERSION_2,
    sizeof(RowElement),
    RowElementOptions,
    TtkNullElementSize,
    RowElementDraw
};

/*------------------------------------------------------------------------
 * +++ Initialisation.
 */

MODULE_SCOPE
void TtkTreeview_Init(Tcl_Interp *interp)
{
    Ttk_Theme theme = Ttk_GetDefaultTheme(interp);

    RegisterWidget(interp, "ttk::treeview", &TreeviewWidgetSpec);

    Ttk_RegisterElement(interp, theme, "Treeitem.indicator",
	    &TreeitemIndicatorElementSpec, 0);
    Ttk_RegisterElement(interp, theme, "Treeitem.row", &RowElementSpec, 0);
    Ttk_RegisterElement(interp, theme, "Treeitem.separator", &RowElementSpec, 0);
    Ttk_RegisterElement(interp, theme, "Treeheading.cell", &RowElementSpec, 0);
    Ttk_RegisterElement(interp, theme, "treearea", &ttkNullElementSpec, 0);

    Ttk_RegisterLayouts(theme, LayoutTable);
}

/*EOF*/<|MERGE_RESOLUTION|>--- conflicted
+++ resolved
@@ -3343,13 +3343,9 @@
 	    TtkRedisplayWidget(&tv->core);
 	}
     }
-<<<<<<< HEAD
     if (tv->tree.rowPosNeedsUpdate) {
 	UpdatePositionTree(tv);
     }
-    tv->tree.yscroll.total = tv->tree.totalRows - tv->tree.titleRows;
-=======
->>>>>>> 57a7dc66
 
     /* Make sure item is visible:
      */
