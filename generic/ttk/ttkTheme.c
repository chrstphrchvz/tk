--- conflicted
+++ resolved
@@ -1328,7 +1328,9 @@
     }
 
     style = Ttk_GetStyle(theme, Tcl_GetString(objv[2]));
-
+    if (!style) {
+	return TCL_ERROR;
+    }
     optionName = Tcl_GetString(objv[3]);
 
     if (objc >= 5) {
@@ -1353,11 +1355,7 @@
 }
 
 static int StyleThemeCurrentCmd(
-<<<<<<< HEAD
-    void *clientData, Tcl_Interp *interp, Tcl_Size objc, Tcl_Obj * const objv[])
-=======
     void *clientData, Tcl_Interp *interp, Tcl_Size objc, Tcl_Obj *const objv[])
->>>>>>> 92cd9c43
 {
     StylePackageData *pkgPtr = (StylePackageData *)clientData;
     Tcl_HashSearch search;
