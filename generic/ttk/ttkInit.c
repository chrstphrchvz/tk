--- conflicted
+++ resolved
@@ -1,8 +1,4 @@
-<<<<<<< HEAD
-/* $Id: ttkInit.c,v 1.12 2010/02/05 21:33:14 jenglish Exp $
-=======
-/*
->>>>>>> 39c6a8e5
+/*
  * Copyright (c) 2003, Joe English
  *
  * Ttk package: initialization routine and miscellaneous utilities.
