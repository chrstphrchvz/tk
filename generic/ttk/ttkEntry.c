--- conflicted
+++ resolved
@@ -9,11 +9,6 @@
  */
 
 #include "tkInt.h"
-<<<<<<< HEAD
-#include <X11/Xatom.h>
-
-=======
->>>>>>> 7b3b30d4
 #include "ttkTheme.h"
 #include "ttkWidget.h"
 
@@ -359,13 +354,8 @@
 EntryFetchSelection(
     ClientData clientData, int offset, char *buffer, int maxBytes)
 {
-<<<<<<< HEAD
     Entry *entryPtr = clientData;
-    size_t byteCount;
-=======
-    Entry *entryPtr = (Entry *) clientData;
     int byteCount;
->>>>>>> 7b3b30d4
     const char *string;
     const char *selStart, *selEnd;
 
