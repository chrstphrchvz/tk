--- conflicted
+++ resolved
@@ -4,10 +4,6 @@
  * Support routines for geometry managers.
  */
 
-<<<<<<< HEAD
-=======
-#include <string.h>
->>>>>>> 83284028
 #include "tkInt.h"
 #include "ttkManager.h"
 
@@ -30,11 +26,7 @@
  * we also schedule an idle handler to call the layout procedure
  * after making a geometry request.
  *
-<<<<<<< HEAD
- * +++ Slave removal <<NOTE-LOSTCONTENT>>.
-=======
  * +++ Content window removal <<NOTE-LOSTCONTENT>>.
->>>>>>> 83284028
  *
  * There are three conditions under which a content window is removed:
  *
@@ -69,13 +61,8 @@
     void 		*managerData;
     Tk_Window   	window;
     unsigned		flags;
-<<<<<<< HEAD
     TkSizeT 	 	nManaged;
-    Ttk_Slave 		**slaves;
-=======
-    int 	 	nContent;
     Ttk_Content 		**content;
->>>>>>> 83284028
 };
 
 /* manager->flags bits:
@@ -163,49 +150,27 @@
 	    RecomputeLayout(mgr);
 	    break;
 	case MapNotify:
-<<<<<<< HEAD
 	    for (i = 0; i < mgr->nManaged; ++i) {
-		Ttk_Slave *slave = mgr->slaves[i];
-		if (slave->flags & SLAVE_MAPPED) {
-		    Tk_MapWindow(slave->slaveWindow);
-=======
-	    for (i = 0; i < mgr->nContent; ++i) {
 		Ttk_Content *slave = mgr->content[i];
 		if (slave->flags & CONTENT_MAPPED) {
 		    Tk_MapWindow(slave->contentWindow);
->>>>>>> 83284028
 		}
 	    }
 	    break;
 	case UnmapNotify:
-<<<<<<< HEAD
 	    for (i = 0; i < mgr->nManaged; ++i) {
-		Ttk_Slave *slave = mgr->slaves[i];
-		Tk_UnmapWindow(slave->slaveWindow);
-=======
-	    for (i = 0; i < mgr->nContent; ++i) {
 		Ttk_Content *slave = mgr->content[i];
 		Tk_UnmapWindow(slave->contentWindow);
->>>>>>> 83284028
 	    }
 	    break;
     }
 }
 
-<<<<<<< HEAD
 /* ++ ContentLostEventHandler --
  * 	Notifies manager when a content window is destroyed
  * 	(see <<NOTE-LOSTCONTENT>>).
  */
-static void ContentLostEventHandler(ClientData clientData, XEvent *eventPtr)
-=======
-/* ++ LostContentEventHandler --
- * 	Notifies manager when a slave is destroyed
- * 	(see <<NOTE-LOSTCONTENT>>).
- */
-static const unsigned SlaveEventMask = StructureNotifyMask;
-static void LostContentEventHandler(ClientData clientData, XEvent *eventPtr)
->>>>>>> 83284028
+static void ContentLostEventHandler(void *clientData, XEvent *eventPtr)
 {
     Ttk_Content *slave = (Ttk_Content *)clientData;
     if (eventPtr->type == DestroyNotify) {
@@ -247,15 +212,9 @@
 
     mgr->managerSpec 	= managerSpec;
     mgr->managerData	= managerData;
-<<<<<<< HEAD
     mgr->window	= window;
     mgr->nManaged 	= 0;
-    mgr->slaves 	= NULL;
-=======
-    mgr->containerWindow	= containerWindow;
-    mgr->nContent 	= 0;
     mgr->content 	= NULL;
->>>>>>> 83284028
     mgr->flags  	= 0;
 
     Tk_CreateEventHandler(
@@ -269,13 +228,8 @@
     Tk_DeleteEventHandler(
 	mgr->window, ManagerEventMask, ManagerEventHandler, mgr);
 
-<<<<<<< HEAD
     while (mgr->nManaged > 0) {
 	Ttk_ForgetSlave(mgr, mgr->nManaged - 1);
-=======
-    while (mgr->nContent > 0) {
-	Ttk_ForgetContent(mgr, mgr->nContent - 1);
->>>>>>> 83284028
     }
     if (mgr->content) {
 	ckfree(mgr->content);
@@ -293,17 +247,10 @@
 /* ++ InsertContent --
  * 	Adds content to the list of managed windows.
  */
-<<<<<<< HEAD
-static void InsertSlave(Ttk_Manager *mgr, Ttk_Slave *slave, TkSizeT index)
+static void InsertContent(Ttk_Manager *mgr, Ttk_Content *content, TkSizeT index)
 {
     TkSizeT endIndex = mgr->nManaged++;
-    mgr->slaves = (Ttk_Slave **)ckrealloc(mgr->slaves, mgr->nManaged * sizeof(Ttk_Slave *));
-=======
-static void InsertContent(Ttk_Manager *mgr, Ttk_Content *content, int index)
-{
-    int endIndex = mgr->nContent++;
-    mgr->content = (Ttk_Content **)ckrealloc(mgr->content, mgr->nContent * sizeof(Ttk_Content *));
->>>>>>> 83284028
+    mgr->content = (Ttk_Content **)ckrealloc(mgr->content, mgr->nManaged * sizeof(Ttk_Content *));
 
     while (endIndex > index) {
 	mgr->content[endIndex] = mgr->content[endIndex - 1];
@@ -312,19 +259,11 @@
 
     mgr->content[index] = content;
 
-<<<<<<< HEAD
-    Tk_ManageGeometry(slave->slaveWindow,
-	&mgr->managerSpec->tkGeomMgr, mgr);
-
-    Tk_CreateEventHandler(slave->slaveWindow,
-	StructureNotifyMask, ContentLostEventHandler, slave);
-=======
     Tk_ManageGeometry(content->contentWindow,
 	&mgr->managerSpec->tkGeomMgr, mgr);
 
     Tk_CreateEventHandler(content->contentWindow,
-	SlaveEventMask, LostContentEventHandler, content);
->>>>>>> 83284028
+	StructureNotifyMask, ContentLostEventHandler, content);
 
     ScheduleUpdate(mgr, MGR_RESIZE_REQUIRED);
 }
@@ -339,13 +278,8 @@
  */
 static void RemoveSlave(Ttk_Manager *mgr, TkSizeT index)
 {
-<<<<<<< HEAD
-    Ttk_Slave *slave = mgr->slaves[index];
+    Ttk_Content *slave = mgr->content[index];
     TkSizeT i;
-=======
-    Ttk_Content *slave = mgr->content[index];
-    int i;
->>>>>>> 83284028
 
     /* Notify manager:
      */
@@ -353,33 +287,19 @@
 
     /* Remove from array:
      */
-<<<<<<< HEAD
     --mgr->nManaged;
     for (i = index ; i < mgr->nManaged; ++i) {
-	mgr->slaves[i] = mgr->slaves[i+1];
-=======
-    --mgr->nContent;
-    for (i = index ; i < mgr->nContent; ++i) {
 	mgr->content[i] = mgr->content[i+1];
->>>>>>> 83284028
     }
 
     /* Clean up:
      */
     Tk_DeleteEventHandler(
-<<<<<<< HEAD
-	slave->slaveWindow, StructureNotifyMask, ContentLostEventHandler, slave);
+	slave->contentWindow, StructureNotifyMask, ContentLostEventHandler, slave);
 
     /* Note [1] */
-    Tk_UnmaintainGeometry(slave->slaveWindow, mgr->window);
-    Tk_UnmapWindow(slave->slaveWindow);
-=======
-	slave->contentWindow, SlaveEventMask, LostContentEventHandler, slave);
-
-    /* Note [1] */
-    Tk_UnmaintainGeometry(slave->contentWindow, mgr->containerWindow);
+    Tk_UnmaintainGeometry(slave->contentWindow, mgr->window);
     Tk_UnmapWindow(slave->contentWindow);
->>>>>>> 83284028
 
     DeleteSlave(slave);
 
@@ -393,15 +313,9 @@
 void Ttk_GeometryRequestProc(ClientData clientData, Tk_Window contentWindow)
 {
     Ttk_Manager *mgr = (Ttk_Manager *)clientData;
-<<<<<<< HEAD
-    TkSizeT index = Ttk_SlaveIndex(mgr, slaveWindow);
-    int reqWidth = Tk_ReqWidth(slaveWindow);
-    int reqHeight= Tk_ReqHeight(slaveWindow);
-=======
-    int index = Ttk_ContentIndex(mgr, contentWindow);
+    TkSizeT index = Ttk_ContentIndex(mgr, contentWindow);
     int reqWidth = Tk_ReqWidth(contentWindow);
     int reqHeight= Tk_ReqHeight(contentWindow);
->>>>>>> 83284028
 
     if (mgr->managerSpec->SlaveRequest(
 		mgr->managerData, index, reqWidth, reqHeight))
@@ -413,11 +327,7 @@
 void Ttk_LostContentProc(ClientData clientData, Tk_Window contentWindow)
 {
     Ttk_Manager *mgr = (Ttk_Manager *)clientData;
-<<<<<<< HEAD
-    TkSizeT index = Ttk_SlaveIndex(mgr, slaveWindow);
-=======
-    int index = Ttk_ContentIndex(mgr, contentWindow);
->>>>>>> 83284028
+    TkSizeT index = Ttk_ContentIndex(mgr, contentWindow);
 
     /* ASSERT: index >= 0 */
     RemoveSlave(mgr, index);
@@ -430,13 +340,8 @@
 /* ++ Ttk_InsertContent --
  * 	Add a new content window at the specified index.
  */
-<<<<<<< HEAD
-void Ttk_InsertSlave(
-    Ttk_Manager *mgr, TkSizeT index, Tk_Window tkwin, void *slaveData)
-=======
 void Ttk_InsertContent(
-    Ttk_Manager *mgr, int index, Tk_Window tkwin, void *data)
->>>>>>> 83284028
+    Ttk_Manager *mgr, TkSizeT index, Tk_Window tkwin, void *data)
 {
     Ttk_Content *slave = NewContent(mgr, tkwin, data);
     InsertContent(mgr, slave, index);
@@ -445,19 +350,11 @@
 /* ++ Ttk_ForgetContent --
  * 	Unmanage the specified content window.
  */
-<<<<<<< HEAD
 void Ttk_ForgetSlave(Ttk_Manager *mgr, TkSizeT index)
-{
-    Tk_Window slaveWindow = mgr->slaves[index]->slaveWindow;
-    RemoveSlave(mgr, index);
-    Tk_ManageGeometry(slaveWindow, NULL, 0);
-=======
-void Ttk_ForgetContent(Ttk_Manager *mgr, int index)
 {
     Tk_Window contentWindow = mgr->content[index]->contentWindow;
     RemoveSlave(mgr, index);
     Tk_ManageGeometry(contentWindow, NULL, 0);
->>>>>>> 83284028
 }
 
 /* ++ Ttk_PlaceContent --
@@ -467,44 +364,25 @@
  * 	Contrary to documentation, Tk_MaintainGeometry doesn't always
  * 	map the content window.
  */
-<<<<<<< HEAD
 void Ttk_PlaceSlave(
     Ttk_Manager *mgr, TkSizeT index, int x, int y, int width, int height)
 {
-    Ttk_Slave *slave = mgr->slaves[index];
-    Tk_MaintainGeometry(slave->slaveWindow,mgr->window,x,y,width,height);
-    slave->flags |= SLAVE_MAPPED;
+    Ttk_Content *slave = mgr->content[index];
+    Tk_MaintainGeometry(slave->contentWindow,mgr->window,x,y,width,height);
+    slave->flags |= CONTENT_MAPPED;
     if (Tk_IsMapped(mgr->window)) {
-	Tk_MapWindow(slave->slaveWindow);
-=======
-void Ttk_PlaceContent(
-    Ttk_Manager *mgr, int index, int x, int y, int width, int height)
-{
-    Ttk_Content *slave = mgr->content[index];
-    Tk_MaintainGeometry(slave->contentWindow,mgr->containerWindow,x,y,width,height);
-    slave->flags |= CONTENT_MAPPED;
-    if (Tk_IsMapped(mgr->containerWindow)) {
 	Tk_MapWindow(slave->contentWindow);
->>>>>>> 83284028
     }
 }
 
 /* ++ Ttk_UnmapContent --
  * 	Unmap the specified content window, but leave it managed.
  */
-<<<<<<< HEAD
 void Ttk_UnmapSlave(Ttk_Manager *mgr, TkSizeT index)
 {
-    Ttk_Slave *slave = mgr->slaves[index];
-    Tk_UnmaintainGeometry(slave->slaveWindow, mgr->window);
-    slave->flags &= ~SLAVE_MAPPED;
-=======
-void Ttk_UnmapContent(Ttk_Manager *mgr, int index)
-{
     Ttk_Content *slave = mgr->content[index];
-    Tk_UnmaintainGeometry(slave->contentWindow, mgr->containerWindow);
+    Tk_UnmaintainGeometry(slave->contentWindow, mgr->window);
     slave->flags &= ~CONTENT_MAPPED;
->>>>>>> 83284028
     /* Contrary to documentation, Tk_UnmaintainGeometry doesn't always
      * unmap the content window:
      */
@@ -526,31 +404,17 @@
 
 /* +++ Accessors.
  */
-<<<<<<< HEAD
 TkSizeT Ttk_NumberSlaves(Ttk_Manager *mgr)
 {
     return mgr->nManaged;
 }
-void *Ttk_SlaveData(Ttk_Manager *mgr, TkSizeT index)
-{
-    return mgr->slaves[index]->slaveData;
-}
-Tk_Window Ttk_SlaveWindow(Ttk_Manager *mgr, TkSizeT index)
-{
-    return mgr->slaves[index]->slaveWindow;
-=======
-int Ttk_NumberContent(Ttk_Manager *mgr)
-{
-    return mgr->nContent;
-}
-void *Ttk_ContentData(Ttk_Manager *mgr, int index)
+void *Ttk_ContentData(Ttk_Manager *mgr, TkSizeT index)
 {
     return mgr->content[index]->data;
 }
-Tk_Window Ttk_ContentWindow(Ttk_Manager *mgr, int index)
+Tk_Window Ttk_ContentWindow(Ttk_Manager *mgr, TkSizeT index)
 {
     return mgr->content[index]->contentWindow;
->>>>>>> 83284028
 }
 
 /*------------------------------------------------------------------------
@@ -560,28 +424,16 @@
 /* ++ Ttk_ContentIndex --
  * 	Returns the index of specified content window, -1 if not found.
  */
-<<<<<<< HEAD
-TkSizeT Ttk_SlaveIndex(Ttk_Manager *mgr, Tk_Window slaveWindow)
+TkSizeT Ttk_ContentIndex(Ttk_Manager *mgr, Tk_Window contentWindow)
 {
     TkSizeT index;
     for (index = 0; index < mgr->nManaged; ++index)
-	if (mgr->slaves[index]->slaveWindow == slaveWindow)
-=======
-int Ttk_ContentIndex(Ttk_Manager *mgr, Tk_Window contentWindow)
-{
-    int index;
-    for (index = 0; index < mgr->nContent; ++index)
 	if (mgr->content[index]->contentWindow == contentWindow)
->>>>>>> 83284028
 	    return index;
     return TCL_INDEX_NONE;
 }
 
-<<<<<<< HEAD
 /* ++ Ttk_GetSlaveIndexFromObj(interp, mgr, objPtr, indexPtr) --
-=======
-/* ++ Ttk_GetContentIndexFromObj(interp, mgr, objPtr, indexPtr) --
->>>>>>> 83284028
  * 	Return the index of the content window specified by objPtr.
  * 	Content windows may be specified as an integer index or
  * 	as the name of the managed window.
@@ -590,36 +442,20 @@
  * 	Standard Tcl completion code.  Leaves an error message in case of error.
  */
 
-<<<<<<< HEAD
-int Ttk_GetSlaveIndexFromObj(
+int Ttk_GetContentIndexFromObj(
     Tcl_Interp *interp, Ttk_Manager *mgr, Tcl_Obj *objPtr, TkSizeT *indexPtr)
 {
     const char *string = Tcl_GetString(objPtr);
     TkSizeT index = 0;
-=======
-int Ttk_GetContentIndexFromObj(
-    Tcl_Interp *interp, Ttk_Manager *mgr, Tcl_Obj *objPtr, int *indexPtr)
-{
-    const char *string = Tcl_GetString(objPtr);
-    int index = 0;
->>>>>>> 83284028
     Tk_Window tkwin;
 
     /* Try interpreting as an integer first:
      */
-<<<<<<< HEAD
     if (TkGetIntForIndex(objPtr, mgr->nManaged - 1, 1, &index) == TCL_OK) {
 	if (index + 1 > mgr->nManaged + 1) {
 	    Tcl_SetObjResult(interp, Tcl_ObjPrintf(
 		"Managed window index %d out of bounds", (int)index));
 	    Tcl_SetErrorCode(interp, "TTK", "MANAGED", "INDEX", NULL);
-=======
-    if (Tcl_GetIntFromObj(NULL, objPtr, &index) == TCL_OK) {
-	if (index < 0 || index >= mgr->nContent) {
-	    Tcl_SetObjResult(interp, Tcl_ObjPrintf(
-		"Slave index %d out of bounds", index));
-	    Tcl_SetErrorCode(interp, "TTK", "SLAVE", "INDEX", NULL);
->>>>>>> 83284028
 	    return TCL_ERROR;
 	}
 	*indexPtr = index;
@@ -629,15 +465,9 @@
     /* Try interpreting as a slave window name;
      */
     if ((*string == '.') &&
-<<<<<<< HEAD
 	    (tkwin = Tk_NameToWindow(interp, string, mgr->window))) {
-	index = Ttk_SlaveIndex(mgr, tkwin);
+	index = Ttk_ContentIndex(mgr, tkwin);
 	if (index == TCL_INDEX_NONE) {
-=======
-	    (tkwin = Tk_NameToWindow(interp, string, mgr->containerWindow))) {
-	index = Ttk_ContentIndex(mgr, tkwin);
-	if (index < 0) {
->>>>>>> 83284028
 	    Tcl_SetObjResult(interp, Tcl_ObjPrintf(
 		    "%s is not managed by %s", string,
 		    Tk_PathName(mgr->window)));
@@ -657,11 +487,7 @@
 /* ++ Ttk_ReorderContent(mgr, fromIndex, toIndex) --
  * 	Change content window order.
  */
-<<<<<<< HEAD
 void Ttk_ReorderSlave(Ttk_Manager *mgr, TkSizeT fromIndex, TkSizeT toIndex)
-=======
-void Ttk_ReorderContent(Ttk_Manager *mgr, int fromIndex, int toIndex)
->>>>>>> 83284028
 {
     Ttk_Content *moved = mgr->content[fromIndex];
 
