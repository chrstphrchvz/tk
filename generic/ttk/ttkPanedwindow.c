/*
 * Copyright © 2005 Joe English.  Freely redistributable.
 *
 * ttk::panedwindow widget implementation.
 *
 * TODO: track active/pressed sash.
 */

#include "tkInt.h"
#include "ttkManager.h"
#include "ttkTheme.h"
#include "ttkWidget.h"

/*------------------------------------------------------------------------
 * +++ Layout algorithm.
 *
 * (pos=x/y, size=width/height, depending on -orient=horizontal/vertical)
 *
 * Each pane carries two pieces of state: the request size and the
 * position of the following sash.  (The final pane has no sash,
 * its sash position is used as a sentinel value).
 *
 * Pane geometry is determined by the sash positions.
 * When resizing, sash positions are computed from the request sizes,
 * the available space, and pane weights (see PlaceSashes()).
 * This ensures continuous resize behavior (that is: changing
 * the size by X pixels then changing the size by Y pixels
 * gives the same result as changing the size by X+Y pixels
 * in one step).
 *
 * The request size is initially set to the content window's requested size.
 * When the user drags a sash, each pane's request size is set to its
 * actual size.  This ensures that panes "stay put" on the next resize.
 *
 * If reqSize == 0, use 0 for the weight as well.  This ensures that
 * "collapsed" panes stay collapsed during a resize, regardless of
 * their nominal -weight.
 *
 * +++ Invariants.
 *
 * #sash 		=  #pane - 1
 * pos(pane[0]) 	=  0
 * pos(sash[i]) 	=  pos(pane[i]) + size(pane[i]), 0 <= i <= #sash
 * pos(pane[i+1]) 	=  pos(sash[i]) + size(sash[i]), 0 <= i <  #sash
 * pos(sash[#sash])	=  size(pw)   // sentinel value, constraint
 *
 * size(pw) 		=  sum(size(pane(0..#pane))) + sum(size(sash(0..#sash)))
 * size(pane[i]) 	>= 0,  for 0 <= i < #pane
 * size(sash[i]) 	>= 0,  for 0 <= i < #sash
 * ==> pos(pane[i]) <= pos(sash[i]) <= pos(pane[i+1]), for 0 <= i < #sash
 *
 * Assumption: all sashes are the same size.
 */

/*------------------------------------------------------------------------
 * +++ Widget record.
 */

typedef struct {
    Tcl_Obj	*orientObj;
    int 	orient;
    int 	width;
    int 	height;
    Ttk_Manager	*mgr;
    Tk_OptionTable paneOptionTable;
    Ttk_Layout	sashLayout;
    int 	sashThickness;
} PanedPart;

typedef struct {
    WidgetCore	core;
    PanedPart	paned;
} Paned;

/* @@@ NOTE: -orient is readonly 'cause dynamic oriention changes NYI
 */
static const Tk_OptionSpec PanedOptionSpecs[] = {
    {TK_OPTION_STRING_TABLE, "-orient", "orient", "Orient", "vertical",
<<<<<<< HEAD
	offsetof(Paned,paned.orientObj), offsetof(Paned,paned.orient),
	0, (void *)ttkOrientStrings, READONLY_OPTION|STYLE_CHANGED },
=======
	Tk_Offset(Paned,paned.orientObj), Tk_Offset(Paned,paned.orient),
	0, ttkOrientStrings, READONLY_OPTION|STYLE_CHANGED },
>>>>>>> 2469ec79
    {TK_OPTION_INT, "-width", "width", "Width", "0",
	TCL_INDEX_NONE, offsetof(Paned, paned.width),
	0, 0, GEOMETRY_CHANGED },
    {TK_OPTION_INT, "-height", "height", "Height", "0",
	TCL_INDEX_NONE, offsetof(Paned, paned.height),
	0, 0, GEOMETRY_CHANGED },

    WIDGET_TAKEFOCUS_FALSE,
    WIDGET_INHERIT_OPTIONS(ttkCoreOptionSpecs)
};

/*------------------------------------------------------------------------
 * +++ Pane record.
 */
typedef struct {
    int 	reqSize;		/* Pane request size */
    int 	sashPos;		/* Folowing sash position */
    int 	weight; 		/* Pane -weight, for resizing */
} Pane;

static const Tk_OptionSpec PaneOptionSpecs[] = {
    {TK_OPTION_INT, "-weight", "weight", "Weight", "0",
	TCL_INDEX_NONE, offsetof(Pane,weight), 0,0,GEOMETRY_CHANGED },
    {TK_OPTION_END, 0,0,0, NULL, TCL_INDEX_NONE,TCL_INDEX_NONE, 0,0,0}
};

/* CreatePane --
 * 	Create a new pane record.
 */
static Pane *CreatePane(Tcl_Interp *interp, Paned *pw, Tk_Window window)
{
    Tk_OptionTable optionTable = pw->paned.paneOptionTable;
    void *record = ckalloc(sizeof(Pane));
    Pane *pane = (Pane *)record;

    memset(record, 0, sizeof(Pane));
    if (Tk_InitOptions(interp, record, optionTable, window) != TCL_OK) {
	ckfree(record);
	return NULL;
    }

    pane->reqSize
	= pw->paned.orient == TTK_ORIENT_HORIZONTAL
	? Tk_ReqWidth(window) : Tk_ReqHeight(window);

    return pane;
}

/* DestroyPane --
 * 	Free pane record.
 */
static void DestroyPane(Paned *pw, Pane *pane)
{
    void *record = pane;
    Tk_FreeConfigOptions(record, pw->paned.paneOptionTable, pw->core.tkwin);
    ckfree(record);
}

/* ConfigurePane --
 * 	Set pane options.
 */
static int ConfigurePane(
    Tcl_Interp *interp, Paned *pw, Pane *pane, Tk_Window window,
    int objc, Tcl_Obj *const objv[])
{
    Ttk_Manager *mgr = pw->paned.mgr;
    Tk_SavedOptions savedOptions;
    int mask = 0;

    if (Tk_SetOptions(interp, pane, pw->paned.paneOptionTable,
	    objc, objv, window, &savedOptions, &mask) != TCL_OK)
    {
	return TCL_ERROR;
    }

    /* Sanity-check:
     */
    if (pane->weight < 0) {
	Tcl_SetObjResult(interp, Tcl_NewStringObj(
		"-weight must be nonnegative", -1));
	Tcl_SetErrorCode(interp, "TTK", "PANE", "WEIGHT", NULL);
	goto error;
    }

    /* Done.
     */
    Tk_FreeSavedOptions(&savedOptions);
    Ttk_ManagerSizeChanged(mgr);
    return TCL_OK;

error:
    Tk_RestoreSavedOptions(&savedOptions);
    return TCL_ERROR;
}


/*------------------------------------------------------------------------
 * +++ Sash adjustment.
 */

/* ShoveUp --
 * 	Place sash i at specified position, recursively shoving
 * 	previous sashes upwards as needed, until hitting the top
 * 	of the window.  If that happens, shove back down.
 *
 * 	Returns: final position of sash i.
 */

static int ShoveUp(Paned *pw, int i, int pos)
{
    Pane *pane = (Pane *)Ttk_ContentData(pw->paned.mgr, i);
    int sashThickness = pw->paned.sashThickness;

    if (i == 0) {
	if (pos < 0)
	    pos = 0;
    } else {
	Pane *prevPane = (Pane *)Ttk_ContentData(pw->paned.mgr, i-1);
	if (pos < prevPane->sashPos + sashThickness)
	    pos = ShoveUp(pw, i-1, pos - sashThickness) + sashThickness;
    }
    return pane->sashPos = pos;
}

/* ShoveDown --
 * 	Same as ShoveUp, but going in the opposite direction
 * 	and stopping at the sentinel sash.
 */
static int ShoveDown(Paned *pw, TkSizeT i, int pos)
{
    Pane *pane = (Pane *)Ttk_ContentData(pw->paned.mgr,i);
    int sashThickness = pw->paned.sashThickness;

    if (i == Ttk_NumberContent(pw->paned.mgr) - 1) {
	pos = pane->sashPos; /* Sentinel value == container window size */
    } else {
	Pane *nextPane = (Pane *)Ttk_ContentData(pw->paned.mgr,i+1);
	if (pos + sashThickness > nextPane->sashPos)
	    pos = ShoveDown(pw, i+1, pos + sashThickness) - sashThickness;
    }
    return pane->sashPos = pos;
}

/* PanedSize --
 * 	Compute the requested size of the paned widget
 * 	from the individual pane request sizes.
 *
 * 	Used as the WidgetSpec sizeProc and the ManagerSpec sizeProc.
 */
static int PanedSize(void *recordPtr, int *widthPtr, int *heightPtr)
{
    Paned *pw = (Paned *)recordPtr;
    int nPanes = Ttk_NumberContent(pw->paned.mgr);
    int nSashes = nPanes - 1;
    int sashThickness = pw->paned.sashThickness;
    int width = 0, height = 0;
    int index;

    if (pw->paned.orient == TTK_ORIENT_HORIZONTAL) {
	for (index = 0; index < nPanes; ++index) {
	    Pane *pane = (Pane *)Ttk_ContentData(pw->paned.mgr, index);
	    Tk_Window window = Ttk_ContentWindow(pw->paned.mgr, index);

	    if (height < Tk_ReqHeight(window))
		height = Tk_ReqHeight(window);
	    width += pane->reqSize;
	}
	width += nSashes * sashThickness;
    } else {
	for (index = 0; index < nPanes; ++index) {
	    Pane *pane = (Pane *)Ttk_ContentData(pw->paned.mgr, index);
	    Tk_Window window = Ttk_ContentWindow(pw->paned.mgr, index);

	    if (width < Tk_ReqWidth(window))
		width = Tk_ReqWidth(window);
	    height += pane->reqSize;
	}
	height += nSashes * sashThickness;
    }

    *widthPtr = pw->paned.width > 0 ? pw->paned.width : width;
    *heightPtr = pw->paned.height > 0 ? pw->paned.height : height;
    return 1;
}

/* AdjustPanes --
 * 	Set pane request sizes from sash positions.
 *
 * NOTE:
 * 	AdjustPanes followed by PlaceSashes (called during relayout)
 * 	will leave the sashes in the same place, as long as available size
 * 	remains contant.
 */
static void AdjustPanes(Paned *pw)
{
    int sashThickness = pw->paned.sashThickness;
    int pos = 0;
    TkSizeT index;

    for (index = 0; index < Ttk_NumberContent(pw->paned.mgr); ++index) {
	Pane *pane = (Pane *)Ttk_ContentData(pw->paned.mgr, index);
	int size = pane->sashPos - pos;
	pane->reqSize = size >= 0 ? size : 0;
	pos = pane->sashPos + sashThickness;
    }
}

/* PlaceSashes --
 *	Set sash positions from pane request sizes and available space.
 *	The sentinel sash position is set to the available space.
 *
 *	Allocate pane->reqSize pixels to each pane, and distribute
 *	the difference = available size - requested size according
 *	to pane->weight.
 *
 *	If there's still some left over, squeeze panes from the bottom up
 *	(This can happen if all weights are zero, or if one or more panes
 *	are too small to absorb the required shrinkage).
 *
 * Notes:
 * 	This doesn't distribute the remainder pixels as evenly as it could
 * 	when more than one pane has weight > 1.
 */
static void PlaceSashes(Paned *pw, int width, int height)
{
    Ttk_Manager *mgr = pw->paned.mgr;
    int nPanes = Ttk_NumberContent(mgr);
    int sashThickness = pw->paned.sashThickness;
    int available = pw->paned.orient == TTK_ORIENT_HORIZONTAL ? width : height;
    int reqSize = 0, totalWeight = 0;
    int difference, delta, remainder, pos, i;

    if (nPanes == 0)
	return;

    /* Compute total required size and total available weight:
     */
    for (i = 0; i < nPanes; ++i) {
	Pane *pane = (Pane *)Ttk_ContentData(mgr, i);
	reqSize += pane->reqSize;
	totalWeight += pane->weight * (pane->reqSize != 0);
    }

    /* Compute difference to be redistributed:
     */
    difference = available - reqSize - sashThickness*(nPanes-1);
    if (totalWeight != 0) {
	delta = difference / totalWeight;
	remainder = difference % totalWeight;
	if (remainder < 0) {
	    --delta;
	    remainder += totalWeight;
	}
    } else {
	delta = remainder = 0;
    }
    /* ASSERT: 0 <= remainder < totalWeight */

    /* Place sashes:
     */
    pos = 0;
    for (i = 0; i < nPanes; ++i) {
	Pane *pane = (Pane *)Ttk_ContentData(mgr, i);
	int weight = pane->weight * (pane->reqSize != 0);
	int size = pane->reqSize + delta * weight;

	if (weight > remainder)
	    weight = remainder;
	remainder -= weight;
	size += weight;

	if (size < 0)
	    size = 0;

	pane->sashPos = (pos += size);
	pos += sashThickness;
    }

    /* Handle emergency shrink/emergency stretch:
     * Set sentinel sash position to end of widget,
     * shove preceding sashes up.
     */
    ShoveUp(pw, nPanes - 1, available);
}

/* PlacePanes --
 *	Places panes based on sash positions.
 */
static void PlacePanes(Paned *pw)
{
    int horizontal = pw->paned.orient == TTK_ORIENT_HORIZONTAL;
    int width = Tk_Width(pw->core.tkwin), height = Tk_Height(pw->core.tkwin);
    int sashThickness = pw->paned.sashThickness;
    int pos = 0;
    TkSizeT index;

    for (index = 0; index < Ttk_NumberContent(pw->paned.mgr); ++index) {
	Pane *pane = (Pane *)Ttk_ContentData(pw->paned.mgr, index);
	int size = pane->sashPos - pos;

	if (size > 0) {
	    if (horizontal) {
		Ttk_PlaceContent(pw->paned.mgr, index, pos, 0, size, height);
	    } else {
		Ttk_PlaceContent(pw->paned.mgr, index, 0, pos, width, size);
	    }
	} else {
	    Ttk_UnmapContent(pw->paned.mgr, index);
	}

	pos = pane->sashPos + sashThickness;
    }
}

/*------------------------------------------------------------------------
 * +++ Manager specification.
 */

static void PanedPlaceContent(void *managerData)
{
    Paned *pw = (Paned *)managerData;
    PlaceSashes(pw, Tk_Width(pw->core.tkwin), Tk_Height(pw->core.tkwin));
    PlacePanes(pw);
}

static void PaneRemoved(void *managerData, TkSizeT index)
{
    Paned *pw = (Paned *)managerData;
    Pane *pane = (Pane *)Ttk_ContentData(pw->paned.mgr, index);
    DestroyPane(pw, pane);
}

static int AddPane(
    Tcl_Interp *interp, Paned *pw,
    int destIndex, Tk_Window window,
    int objc, Tcl_Obj *const objv[])
{
    Pane *pane;
    if (!Ttk_Maintainable(interp, window, pw->core.tkwin)) {
	return TCL_ERROR;
    }
    if (Ttk_ContentIndex(pw->paned.mgr, window) != TCL_INDEX_NONE) {
	Tcl_SetObjResult(interp, Tcl_ObjPrintf(
		"%s already added", Tk_PathName(window)));
	Tcl_SetErrorCode(interp, "TTK", "PANE", "PRESENT", NULL);
	return TCL_ERROR;
    }

    pane = CreatePane(interp, pw, window);
    if (!pane) {
	return TCL_ERROR;
    }
    if (ConfigurePane(interp, pw, pane, window, objc, objv) != TCL_OK) {
	DestroyPane(pw, pane);
	return TCL_ERROR;
    }

    Ttk_InsertContent(pw->paned.mgr, destIndex, window, pane);
    return TCL_OK;
}

/* PaneRequest --
 * 	Only update pane request size if pane is currently unmapped.
 * 	Geometry requests from mapped panes are not directly honored
 * 	in order to avoid unexpected pane resizes (esp. while the
 * 	user is dragging a sash [#1325286]).
 */
static int PaneRequest(void *managerData, TkSizeT index, int width, int height)
{
    Paned *pw = (Paned *)managerData;
    Pane *pane = (Pane *)Ttk_ContentData(pw->paned.mgr, index);
    Tk_Window window = Ttk_ContentWindow(pw->paned.mgr, index);
    int horizontal = pw->paned.orient == TTK_ORIENT_HORIZONTAL;

    if (!Tk_IsMapped(window)) {
	pane->reqSize = horizontal ? width : height;
    }
    return 1;
}

static Ttk_ManagerSpec PanedManagerSpec = {
    { "panedwindow", Ttk_GeometryRequestProc, Ttk_LostContentProc },
    PanedSize,
    PanedPlaceContent,
    PaneRequest,
    PaneRemoved
};

/*------------------------------------------------------------------------
 * +++ Event handler.
 *
 * <<NOTE-PW-LEAVE-NOTIFYINFERIOR>>
 * Tk does not execute binding scripts for <Leave> events when
 * the pointer crosses from a parent to a child.  This widget
 * needs to know when that happens, though, so it can reset
 * the cursor.
 *
 * This event handler generates an <<EnteredChild>> virtual event
 * on LeaveNotify/NotifyInferior.
 */

static const unsigned PanedEventMask = LeaveWindowMask;
static void PanedEventProc(ClientData clientData, XEvent *eventPtr)
{
    WidgetCore *corePtr = (WidgetCore *)clientData;
    if (   eventPtr->type == LeaveNotify
	&& eventPtr->xcrossing.detail == NotifyInferior)
    {
	Tk_SendVirtualEvent(corePtr->tkwin, "EnteredChild", NULL);
    }
}

/*------------------------------------------------------------------------
 * +++ Initialization and cleanup hooks.
 */

static void PanedInitialize(Tcl_Interp *interp, void *recordPtr)
{
    Paned *pw = (Paned *)recordPtr;

    Tk_CreateEventHandler(pw->core.tkwin,
	PanedEventMask, PanedEventProc, recordPtr);
    pw->paned.mgr = Ttk_CreateManager(&PanedManagerSpec, pw, pw->core.tkwin);
    pw->paned.paneOptionTable = Tk_CreateOptionTable(interp,PaneOptionSpecs);
    pw->paned.sashLayout = 0;
    pw->paned.sashThickness = 1;
}

static void PanedCleanup(void *recordPtr)
{
    Paned *pw = (Paned *)recordPtr;

    if (pw->paned.sashLayout)
	Ttk_FreeLayout(pw->paned.sashLayout);
    Tk_DeleteEventHandler(pw->core.tkwin,
	PanedEventMask, PanedEventProc, recordPtr);
    Ttk_DeleteManager(pw->paned.mgr);
}

/* Post-configuration hook.
 */
static int PanedPostConfigure(
    TCL_UNUSED(Tcl_Interp *),
    void *clientData,
    int mask)
{
    Paned *pw = (Paned *)clientData;

    if (mask & GEOMETRY_CHANGED) {
	/* User has changed -width or -height.
	 * Recalculate sash positions based on requested size.
	 */
	Tk_Window tkwin = pw->core.tkwin;
	PlaceSashes(pw,
	    pw->paned.width > 0 ? pw->paned.width : Tk_Width(tkwin),
	    pw->paned.height > 0 ? pw->paned.height : Tk_Height(tkwin));
    }

    return TCL_OK;
}

/*------------------------------------------------------------------------
 * +++ Layout management hooks.
 */
static Ttk_Layout PanedGetLayout(
    Tcl_Interp *interp, Ttk_Theme themePtr, void *recordPtr)
{
    Paned *pw = (Paned *)recordPtr;
    Ttk_Layout panedLayout = TtkWidgetGetLayout(interp, themePtr, recordPtr);

    if (panedLayout) {
	int horizontal = pw->paned.orient == TTK_ORIENT_HORIZONTAL;
	const char *layoutName =
	    horizontal ? ".Vertical.Sash" : ".Horizontal.Sash";
	Ttk_Layout sashLayout = Ttk_CreateSublayout(
	    interp, themePtr, panedLayout, layoutName, pw->core.optionTable);

	if (sashLayout) {
	    int sashWidth, sashHeight;

	    Ttk_LayoutSize(sashLayout, 0, &sashWidth, &sashHeight);
	    pw->paned.sashThickness = horizontal ? sashWidth : sashHeight;

	    if (pw->paned.sashLayout)
		Ttk_FreeLayout(pw->paned.sashLayout);
	    pw->paned.sashLayout = sashLayout;
	} else {
	    Ttk_FreeLayout(panedLayout);
	    return 0;
	}
    }

    return panedLayout;
}

/*------------------------------------------------------------------------
 * +++ Drawing routines.
 */

/* SashLayout --
 * 	Place the sash sublayout after the specified pane,
 * 	in preparation for drawing.
 */
static Ttk_Layout SashLayout(Paned *pw, int index)
{
    Pane *pane = (Pane *)Ttk_ContentData(pw->paned.mgr, index);
    int thickness = pw->paned.sashThickness,
	height = Tk_Height(pw->core.tkwin),
	width = Tk_Width(pw->core.tkwin),
	sashPos = pane->sashPos;

    Ttk_PlaceLayout(
	pw->paned.sashLayout, pw->core.state,
	pw->paned.orient == TTK_ORIENT_HORIZONTAL
	    ? Ttk_MakeBox(sashPos, 0, thickness, height)
	    : Ttk_MakeBox(0, sashPos, width, thickness));

    return pw->paned.sashLayout;
}

static void DrawSash(Paned *pw, int index, Drawable d)
{
    Ttk_DrawLayout(SashLayout(pw, index), pw->core.state, d);
}

static void PanedDisplay(void *recordPtr, Drawable d)
{
    Paned *pw = (Paned *)recordPtr;
    TkSizeT i, nContent = Ttk_NumberContent(pw->paned.mgr);

    TtkWidgetDisplay(recordPtr, d);
    for (i = 1; i < nContent; ++i) {
	DrawSash(pw, i - 1, d);
    }
}

/*------------------------------------------------------------------------
 * +++ Widget commands.
 */

/* $pw add window [ options ... ]
 */
static int PanedAddCommand(
    void *recordPtr, Tcl_Interp *interp, int objc, Tcl_Obj *const objv[])
{
    Paned *pw = (Paned *)recordPtr;
    Tk_Window window;

    if (objc < 3) {
	Tcl_WrongNumArgs(interp, 2, objv, "window");
	return TCL_ERROR;
    }

    window = Tk_NameToWindow(
	interp, Tcl_GetString(objv[2]), pw->core.tkwin);

    if (!window) {
	return TCL_ERROR;
    }

    return AddPane(interp, pw, Ttk_NumberContent(pw->paned.mgr), window,
	    objc - 3, objv + 3);
}

/* $pw insert $index $window ?-option value ...?
 * 	Insert new content window, or move existing one.
 */
static int PanedInsertCommand(
    void *recordPtr, Tcl_Interp *interp, int objc, Tcl_Obj *const objv[])
{
    Paned *pw = (Paned *)recordPtr;
    TkSizeT nContent = Ttk_NumberContent(pw->paned.mgr);
    TkSizeT srcIndex, destIndex;
    Tk_Window window;

    if (objc < 4) {
	Tcl_WrongNumArgs(interp, 2,objv, "index window ?-option value ...?");
	return TCL_ERROR;
    }

    window = Tk_NameToWindow(
	interp, Tcl_GetString(objv[3]), pw->core.tkwin);
    if (!window) {
	return TCL_ERROR;
    }

    if (TCL_OK != Ttk_GetContentIndexFromObj(
		interp,pw->paned.mgr, objv[2], &destIndex))
    {
	return TCL_ERROR;
    }

    srcIndex = Ttk_ContentIndex(pw->paned.mgr, window);
    if (srcIndex == TCL_INDEX_NONE) { /* New content: */
	return AddPane(interp, pw, destIndex, window, objc-4, objv+4);
    } /* else -- move existing content: */

    if (destIndex + 1 >= nContent + 1)
	destIndex  = nContent - 1;
    Ttk_ReorderContent(pw->paned.mgr, srcIndex, destIndex);

    return objc == 4 ? TCL_OK :
	ConfigurePane(interp, pw,
		(Pane *)Ttk_ContentData(pw->paned.mgr, destIndex),
		Ttk_ContentWindow(pw->paned.mgr, destIndex),
		objc-4, objv+4);
}

/* $pw forget $pane
 */
static int PanedForgetCommand(
    void *recordPtr, Tcl_Interp *interp, int objc, Tcl_Obj *const objv[])
{
    Paned *pw = (Paned *)recordPtr;
    TkSizeT paneIndex;

    if (objc != 3) {
	Tcl_WrongNumArgs(interp, 2,objv, "pane");
	return TCL_ERROR;
    }

    if (TCL_OK != Ttk_GetContentIndexFromObj(
		    interp, pw->paned.mgr, objv[2], &paneIndex))
    {
	return TCL_ERROR;
    } else if (paneIndex + 1 >= Ttk_NumberContent(pw->paned.mgr) + 1) {
	paneIndex = Ttk_NumberContent(pw->paned.mgr) - 1;
    }
    Ttk_ForgetContent(pw->paned.mgr, paneIndex);

    return TCL_OK;
}

/* $pw identify ?what? $x $y --
 * 	Return index of sash at $x,$y
 */
static int PanedIdentifyCommand(
    void *recordPtr, Tcl_Interp *interp, int objc, Tcl_Obj *const objv[])
{
    static const char *const whatTable[] = { "element", "sash", NULL };
    enum { IDENTIFY_ELEMENT, IDENTIFY_SASH };
    int what = IDENTIFY_SASH;
    Paned *pw = (Paned *)recordPtr;
    int sashThickness = pw->paned.sashThickness;
    int nSashes = Ttk_NumberContent(pw->paned.mgr) - 1;
    int x, y, pos;
    int index;

    if (objc < 4 || objc > 5) {
	Tcl_WrongNumArgs(interp, 2,objv, "?what? x y");
	return TCL_ERROR;
    }

    if (   Tcl_GetIntFromObj(interp, objv[objc-2], &x) != TCL_OK
	|| Tcl_GetIntFromObj(interp, objv[objc-1], &y) != TCL_OK
	|| (objc == 5 && Tcl_GetIndexFromObjStruct(interp, objv[2], whatTable,
	    sizeof(char *), "option", 0, &what) != TCL_OK)
    ) {
	return TCL_ERROR;
    }

    pos = pw->paned.orient == TTK_ORIENT_HORIZONTAL ? x : y;
    for (index = 0; index < nSashes; ++index) {
	Pane *pane = (Pane *)Ttk_ContentData(pw->paned.mgr, index);
	if (pane->sashPos <= pos && pos <= pane->sashPos + sashThickness) {
	    /* Found it. */
	    switch (what) {
		case IDENTIFY_SASH:
		    Tcl_SetObjResult(interp, Tcl_NewWideIntObj(index));
		    return TCL_OK;
		case IDENTIFY_ELEMENT:
		{
		    Ttk_Element element =
			Ttk_IdentifyElement(SashLayout(pw, index), x, y);
		    if (element) {
			Tcl_SetObjResult(interp,
			    Tcl_NewStringObj(Ttk_ElementName(element), -1));
		    }
		    return TCL_OK;
		}
	    }
	}
    }

    return TCL_OK; /* nothing found - return empty string */
}

/* $pw pane $pane ?-option ?value -option value ...??
 * 	Query/modify pane options.
 */
static int PanedPaneCommand(
    void *recordPtr, Tcl_Interp *interp, int objc, Tcl_Obj *const objv[])
{
    Paned *pw = (Paned *)recordPtr;
    TkSizeT paneIndex;
    Tk_Window window;
    Pane *pane;

    if (objc < 3) {
	Tcl_WrongNumArgs(interp, 2,objv, "pane ?-option value ...?");
	return TCL_ERROR;
    }

    if (TCL_OK != Ttk_GetContentIndexFromObj(
		    interp,pw->paned.mgr, objv[2], &paneIndex))
    {
	return TCL_ERROR;
    } else if (paneIndex + 1 >= Ttk_NumberContent(pw->paned.mgr) + 1) {
	paneIndex = Ttk_NumberContent(pw->paned.mgr) - 1;
    }

    pane = (Pane *)Ttk_ContentData(pw->paned.mgr, paneIndex);
    window = Ttk_ContentWindow(pw->paned.mgr, paneIndex);

    switch (objc) {
	case 3:
	    return TtkEnumerateOptions(interp, pane, PaneOptionSpecs,
			pw->paned.paneOptionTable, window);
	case 4:
	    return TtkGetOptionValue(interp, pane, objv[3],
			pw->paned.paneOptionTable, window);
	default:
	    return ConfigurePane(interp, pw, pane, window, objc-3,objv+3);
    }
}

/* $pw panes --
 * 	Return list of managed panes.
 */
static int PanedPanesCommand(
    void *recordPtr, Tcl_Interp *interp, int objc, Tcl_Obj *const objv[])
{
    Paned *pw = (Paned *)recordPtr;
    Ttk_Manager *mgr = pw->paned.mgr;
    Tcl_Obj *panes;
    TkSizeT i;

    if (objc != 2) {
	Tcl_WrongNumArgs(interp, 2, objv, "");
	return TCL_ERROR;
    }

    panes = Tcl_NewListObj(0, NULL);
    for (i = 0; i < Ttk_NumberContent(mgr); ++i) {
	const char *pathName = Tk_PathName(Ttk_ContentWindow(mgr,i));
	Tcl_ListObjAppendElement(interp, panes, Tcl_NewStringObj(pathName,-1));
    }
    Tcl_SetObjResult(interp, panes);

    return TCL_OK;
}


/* $pw sashpos $index ?$newpos?
 * 	Query or modify sash position.
 */
static int PanedSashposCommand(
    void *recordPtr, Tcl_Interp *interp, int objc, Tcl_Obj *const objv[])
{
    Paned *pw = (Paned *)recordPtr;
    int sashIndex, position = -1;
    Pane *pane;

    if (objc < 3 || objc > 4) {
	Tcl_WrongNumArgs(interp, 2,objv, "index ?newpos?");
	return TCL_ERROR;
    }
    if (Tcl_GetIntFromObj(interp, objv[2], &sashIndex) != TCL_OK) {
	return TCL_ERROR;
    }
    if (sashIndex < 0 || (TkSizeT)sashIndex + 1 >= Ttk_NumberContent(pw->paned.mgr)) {
	Tcl_SetObjResult(interp, Tcl_ObjPrintf(
	    "sash index %d out of range", sashIndex));
	Tcl_SetErrorCode(interp, "TTK", "PANE", "SASH_INDEX", NULL);
	return TCL_ERROR;
    }

    pane = (Pane *)Ttk_ContentData(pw->paned.mgr, sashIndex);

    if (objc == 3) {
	Tcl_SetObjResult(interp, Tcl_NewWideIntObj(pane->sashPos));
	return TCL_OK;
    }
    /* else -- set new sash position */

    if (Tcl_GetIntFromObj(interp, objv[3], &position) != TCL_OK) {
	return TCL_ERROR;
    }

    if (position < pane->sashPos) {
	ShoveUp(pw, sashIndex, position);
    } else {
	ShoveDown(pw, sashIndex, position);
    }

    AdjustPanes(pw);
    Ttk_ManagerLayoutChanged(pw->paned.mgr);

    Tcl_SetObjResult(interp, Tcl_NewWideIntObj(pane->sashPos));
    return TCL_OK;
}

static const Ttk_Ensemble PanedCommands[] = {
    { "add", 		PanedAddCommand,0 },
    { "cget",		TtkWidgetCgetCommand,0 },
    { "configure",	TtkWidgetConfigureCommand,0 },
    { "forget", 	PanedForgetCommand,0 },
    { "identify", 	PanedIdentifyCommand,0 },
    { "insert", 	PanedInsertCommand,0 },
    { "instate",	TtkWidgetInstateCommand,0 },
    { "pane",   	PanedPaneCommand,0 },
    { "panes",   	PanedPanesCommand,0 },
    { "sashpos",  	PanedSashposCommand,0 },
    { "state",  	TtkWidgetStateCommand,0 },
    { "style",		TtkWidgetStyleCommand,0 },
    { 0,0,0 }
};

/*------------------------------------------------------------------------
 * +++ Widget specification.
 */

static const WidgetSpec PanedWidgetSpec =
{
    "TPanedwindow",		/* className */
    sizeof(Paned),		/* recordSize */
    PanedOptionSpecs,		/* optionSpecs */
    PanedCommands,		/* subcommands */
    PanedInitialize,		/* initializeProc */
    PanedCleanup,		/* cleanupProc */
    TtkCoreConfigure,		/* configureProc */
    PanedPostConfigure, 	/* postConfigureProc */
    PanedGetLayout,		/* getLayoutProc */
    PanedSize, 			/* sizeProc */
    TtkWidgetDoLayout,		/* layoutProc */
    PanedDisplay		/* displayProc */
};

/*------------------------------------------------------------------------
 * +++ Elements and layouts.
 */

static const int DEFAULT_SASH_THICKNESS = 5;

typedef struct {
    Tcl_Obj *thicknessObj;
} SashElement;

static const Ttk_ElementOptionSpec SashElementOptions[] = {
    { "-sashthickness", TK_OPTION_INT,
	    offsetof(SashElement,thicknessObj), "5" },
    { NULL, TK_OPTION_BOOLEAN, 0, NULL }
};

static void SashElementSize(
    TCL_UNUSED(void *),
    void *elementRecord,
    TCL_UNUSED(Tk_Window),
    int *widthPtr,
    int *heightPtr,
    TCL_UNUSED(Ttk_Padding *))
{
    SashElement *sash = (SashElement *)elementRecord;
    int thickness = DEFAULT_SASH_THICKNESS;

    Tcl_GetIntFromObj(NULL, sash->thicknessObj, &thickness);
    *widthPtr = *heightPtr = thickness;
}

static const Ttk_ElementSpec SashElementSpec = {
    TK_STYLE_VERSION_2,
    sizeof(SashElement),
    SashElementOptions,
    SashElementSize,
    TtkNullElementDraw
};

TTK_BEGIN_LAYOUT(PanedLayout)
    TTK_NODE("Panedwindow.background", 0)/* @@@ BUG: empty layouts don't work */
TTK_END_LAYOUT

TTK_BEGIN_LAYOUT(HorizontalSashLayout)
    TTK_NODE("Sash.hsash", TTK_FILL_X)
TTK_END_LAYOUT

TTK_BEGIN_LAYOUT(VerticalSashLayout)
    TTK_NODE("Sash.vsash", TTK_FILL_Y)
TTK_END_LAYOUT

/*------------------------------------------------------------------------
 * +++ Registration routine.
 */
MODULE_SCOPE
void TtkPanedwindow_Init(Tcl_Interp *interp)
{
    Ttk_Theme themePtr = Ttk_GetDefaultTheme(interp);
    RegisterWidget(interp, "ttk::panedwindow", &PanedWidgetSpec);

    Ttk_RegisterElement(interp, themePtr, "hsash", &SashElementSpec, 0);
    Ttk_RegisterElement(interp, themePtr, "vsash", &SashElementSpec, 0);

    Ttk_RegisterLayout(themePtr, "TPanedwindow", PanedLayout);
    Ttk_RegisterLayout(themePtr, "Horizontal.Sash", HorizontalSashLayout);
    Ttk_RegisterLayout(themePtr, "Vertical.Sash", VerticalSashLayout);
}
<|MERGE_RESOLUTION|>--- conflicted
+++ resolved
@@ -76,13 +76,8 @@
  */
 static const Tk_OptionSpec PanedOptionSpecs[] = {
     {TK_OPTION_STRING_TABLE, "-orient", "orient", "Orient", "vertical",
-<<<<<<< HEAD
 	offsetof(Paned,paned.orientObj), offsetof(Paned,paned.orient),
-	0, (void *)ttkOrientStrings, READONLY_OPTION|STYLE_CHANGED },
-=======
-	Tk_Offset(Paned,paned.orientObj), Tk_Offset(Paned,paned.orient),
 	0, ttkOrientStrings, READONLY_OPTION|STYLE_CHANGED },
->>>>>>> 2469ec79
     {TK_OPTION_INT, "-width", "width", "Width", "0",
 	TCL_INDEX_NONE, offsetof(Paned, paned.width),
 	0, 0, GEOMETRY_CHANGED },
