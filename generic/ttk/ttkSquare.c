/* square.c - Copyright © 2004 Pat Thoyts <patthoyts@users.sourceforge.net>
 *
 * Minimal sample ttk widget.
 */

#include "tkInt.h"
#include "ttkTheme.h"
#include "ttkWidget.h"

#if defined(TTK_SQUARE_WIDGET) || 1

#ifndef DEFAULT_BORDERWIDTH
#define DEFAULT_BORDERWIDTH "2"
#endif

/*
 * First, we setup the widget record. The Ttk package provides a structure
 * that contains standard widget data so it is only necessary to define
 * a structure that holds the data required for our widget. We do this by
 * defining a widget part and then specifying the widget record as the
 * concatenation of the two structures.
 */

typedef struct
{
    Tcl_Obj *widthObj;
    Tcl_Obj *heightObj;
    Tcl_Obj *reliefObj;
    Tcl_Obj *borderWidthObj;
    Tcl_Obj *foregroundObj;
    Tcl_Obj *paddingObj;
    Tcl_Obj *anchorObj;
} SquarePart;

typedef struct
{
    WidgetCore core;
    SquarePart square;
} Square;

/*
 * Widget options.
 *
 * This structure is the same as the option specification structure used
 * for Tk widgets. For each option we provide the type, name and options
 * database name and class name and the position in the structure and
 * default values. At the bottom we bring in the standard widget option
 * defined for all widgets.
 */

static const Tk_OptionSpec SquareOptionSpecs[] =
{
    {TK_OPTION_PIXELS, "-borderwidth", "borderWidth", "BorderWidth",
     DEFAULT_BORDERWIDTH, offsetof(Square,square.borderWidthObj), TCL_INDEX_NONE,
     0,0,GEOMETRY_CHANGED },
    {TK_OPTION_BORDER, "-foreground", "foreground", "Foreground",
     DEFAULT_BACKGROUND, offsetof(Square,square.foregroundObj),
     TCL_INDEX_NONE, 0, 0, 0},

    {TK_OPTION_PIXELS, "-width", "width", "Width",
     "50", offsetof(Square,square.widthObj), TCL_INDEX_NONE, 0, 0,
     GEOMETRY_CHANGED},
    {TK_OPTION_PIXELS, "-height", "height", "Height",
     "50", offsetof(Square,square.heightObj), TCL_INDEX_NONE, 0, 0,
     GEOMETRY_CHANGED},

    {TK_OPTION_STRING, "-padding", "padding", "Pad", NULL,
     offsetof(Square,square.paddingObj), TCL_INDEX_NONE,
     TK_OPTION_NULL_OK,0,GEOMETRY_CHANGED },

    {TK_OPTION_RELIEF, "-relief", "relief", "Relief",
     NULL, offsetof(Square,square.reliefObj), TCL_INDEX_NONE, TK_OPTION_NULL_OK, 0, 0},

    {TK_OPTION_ANCHOR, "-anchor", "anchor", "Anchor",
<<<<<<< HEAD
     NULL, offsetof(Square,square.anchorObj), TCL_INDEX_NONE, TK_OPTION_NULL_OK, 0, 0},
=======
     "center", Tk_Offset(Square,square.anchorObj), -1, 0, 0, 0},
>>>>>>> 3995dc62

    WIDGET_TAKEFOCUS_TRUE,
    WIDGET_INHERIT_OPTIONS(ttkCoreOptionSpecs)
};

/*
 * Almost all of the widget functionality is handled by the default Ttk
 * widget code and the contained element. The one thing that we must handle
 * is the -anchor option which positions the square element within the parcel
 * of space available for the widget.
 * To do this we must find out the layout preferences for the square
 * element and adjust its position within our region.
 *
 * Note that if we do not have a "square" elememt then just the default
 * layout will be done. So if someone places a label element into the
 * widget layout it will still be handled but the -anchor option will be
 * passed onto the label element instead of handled here.
 */

static void
SquareDoLayout(void *clientData)
{
    WidgetCore *corePtr = (WidgetCore *)clientData;
    Ttk_Box winBox;
    Ttk_Element squareNode;

    squareNode = Ttk_FindElement(corePtr->layout, "square");
    winBox = Ttk_WinBox(corePtr->tkwin);
    Ttk_PlaceLayout(corePtr->layout, corePtr->state, winBox);

    /*
     * Adjust the position of the square element within the widget according
     * to the -anchor option.
     */

    if (squareNode) {
	Square *squarePtr = (Square *)clientData;
	Tk_Anchor anchor = TK_ANCHOR_CENTER;
	Ttk_Box b;

	b = Ttk_ElementParcel(squareNode);
	if (squarePtr->square.anchorObj != NULL)
	    Tk_GetAnchorFromObj(NULL, squarePtr->square.anchorObj, &anchor);
	b = Ttk_AnchorBox(winBox, b.width, b.height, anchor);

	Ttk_PlaceElement(corePtr->layout, squareNode, b);
    }
}

/*
 * Widget commands. A widget is impelemented as an ensemble and the
 * subcommands are listed here. Ttk provides default implementations
 * that are sufficient for our needs.
 */

static const Ttk_Ensemble SquareCommands[] = {
    { "cget",		TtkWidgetCgetCommand,0 },
    { "configure",	TtkWidgetConfigureCommand,0 },
    { "identify",	TtkWidgetIdentifyCommand,0 },
    { "instate",	TtkWidgetInstateCommand,0 },
    { "state",  	TtkWidgetStateCommand,0 },
    { "style",		TtkWidgetStyleCommand,0 },
    { 0,0,0 }
};

/*
 * The Widget specification structure holds all the implementation
 * information about this widget and this is what must be registered
 * with Tk in the package initialization code (see bottom).
 */

static const WidgetSpec SquareWidgetSpec =
{
    "TSquare",			/* className */
    sizeof(Square),		/* recordSize */
    SquareOptionSpecs,		/* optionSpecs */
    SquareCommands,		/* subcommands */
    TtkNullInitialize,		/* initializeProc */
    TtkNullCleanup,		/* cleanupProc */
    TtkCoreConfigure,		/* configureProc */
    TtkNullPostConfigure,		/* postConfigureProc */
    TtkWidgetGetLayout,		/* getLayoutProc */
    TtkWidgetSize, 		/* sizeProc */
    SquareDoLayout,		/* layoutProc */
    TtkWidgetDisplay		/* displayProc */
};

/* ----------------------------------------------------------------------
 * Square element
 *
 * In this section we demonstrate what is required to create a new themed
 * element.
 */

typedef struct
{
    Tcl_Obj *borderObj;
    Tcl_Obj *foregroundObj;
    Tcl_Obj *borderWidthObj;
    Tcl_Obj *reliefObj;
    Tcl_Obj *widthObj;
    Tcl_Obj *heightObj;
} SquareElement;

static const Ttk_ElementOptionSpec SquareElementOptions[] =
{
    { "-background", TK_OPTION_BORDER, offsetof(SquareElement,borderObj),
    	DEFAULT_BACKGROUND },
    { "-foreground", TK_OPTION_BORDER, offsetof(SquareElement,foregroundObj),
    	DEFAULT_BACKGROUND },
    { "-borderwidth", TK_OPTION_PIXELS, offsetof(SquareElement,borderWidthObj),
    	DEFAULT_BORDERWIDTH },
    { "-relief", TK_OPTION_RELIEF, offsetof(SquareElement,reliefObj),
    	"raised" },
    { "-width",  TK_OPTION_PIXELS, offsetof(SquareElement,widthObj), "20"},
    { "-height", TK_OPTION_PIXELS, offsetof(SquareElement,heightObj), "20"},
    { NULL, TK_OPTION_BOOLEAN, 0, NULL }
};

/*
 * The element geometry function is called when the layout code wishes to
 * find out how big this element wants to be. We must return our preferred
 * size and padding information
 */

static void SquareElementSize(
    TCL_UNUSED(void *),
    void *elementRecord,
    Tk_Window tkwin,
    int *widthPtr,
    int *heightPtr,
    Ttk_Padding *paddingPtr)
{
    SquareElement *square = (SquareElement *)elementRecord;
    int borderWidth = 0;

    Tcl_GetIntFromObj(NULL, square->borderWidthObj, &borderWidth);
    *paddingPtr = Ttk_UniformPadding((short)borderWidth);
    Tk_GetPixelsFromObj(NULL, tkwin, square->widthObj, widthPtr);
    Tk_GetPixelsFromObj(NULL, tkwin, square->heightObj, heightPtr);
}

/*
 * Draw the element in the box provided.
 */

static void SquareElementDraw(
    TCL_UNUSED(void *),
    void *elementRecord,
    Tk_Window tkwin,
    Drawable d,
    Ttk_Box b,
    TCL_UNUSED(unsigned int))
{
    SquareElement *square = (SquareElement *)elementRecord;
    Tk_3DBorder foreground = NULL;
    int borderWidth = 1, relief = TK_RELIEF_FLAT;

    foreground = Tk_Get3DBorderFromObj(tkwin, square->foregroundObj);
    Tcl_GetIntFromObj(NULL, square->borderWidthObj, &borderWidth);
    Tk_GetReliefFromObj(NULL, square->reliefObj, &relief);

    Tk_Fill3DRectangle(tkwin, d, foreground,
	b.x, b.y, b.width, b.height, borderWidth, relief);
}

static const Ttk_ElementSpec SquareElementSpec =
{
    TK_STYLE_VERSION_2,
    sizeof(SquareElement),
    SquareElementOptions,
    SquareElementSize,
    SquareElementDraw
};

/* ----------------------------------------------------------------------
 *
 * Layout section.
 *
 * Every widget class needs a layout style that specifies which elements
 * are part of the widget and how they should be placed. The element layout
 * engine is similar to the Tk pack geometry manager. Read the documentation
 * for the details. In this example we just need to have the square element
 * that has been defined for this widget placed on a background. We will
 * also need some padding to keep it away from the edges.
 */

TTK_BEGIN_LAYOUT(SquareLayout)
     TTK_NODE("Square.background", TTK_FILL_BOTH)
     TTK_GROUP("Square.padding", TTK_FILL_BOTH,
	 TTK_NODE("Square.square", 0))
TTK_END_LAYOUT

/* ----------------------------------------------------------------------
 *
 * Widget initialization.
 *
 * This file defines a new element and a new widget. We need to register
 * the element with the themes that will need it. In this case we will
 * register with the default theme that is the root of the theme inheritance
 * tree. This means all themes will find this element.
 * We then need to register the widget class style. This is the layout
 * specification. If a different theme requires an alternative layout, we
 * could register that here. For instance, in some themes the scrollbars have
 * one uparrow, in other themes there are two uparrow elements.
 * Finally we register the widget itself. This step creates a tcl command so
 * that we can actually create an instance of this class. The widget is
 * linked to a particular style by the widget class name. This is important
 * to realise as the programmer may change the classname when creating a
 * new instance. If this is done, a new layout will need to be created (which
 * can be done at script level). Some widgets may require particular elements
 * to be present but we try to avoid this where possible. In this widget's C
 * code, no reference is made to any particular elements. The programmer is
 * free to specify a new style using completely different elements.
 */

/* public */ MODULE_SCOPE int
TtkSquareWidget_Init(Tcl_Interp *interp)
{
    Ttk_Theme theme = Ttk_GetDefaultTheme(interp);

    /* register the new elements for this theme engine */
    Ttk_RegisterElement(interp, theme, "square", &SquareElementSpec, NULL);

    /* register the layout for this theme */
    Ttk_RegisterLayout(theme, "TSquare", SquareLayout);

    /* register the widget */
    RegisterWidget(interp, "ttk::square", &SquareWidgetSpec);

    return TCL_OK;
}

#endif /* TTK_SQUARE_WIDGET */
<|MERGE_RESOLUTION|>--- conflicted
+++ resolved
@@ -72,11 +72,7 @@
      NULL, offsetof(Square,square.reliefObj), TCL_INDEX_NONE, TK_OPTION_NULL_OK, 0, 0},
 
     {TK_OPTION_ANCHOR, "-anchor", "anchor", "Anchor",
-<<<<<<< HEAD
-     NULL, offsetof(Square,square.anchorObj), TCL_INDEX_NONE, TK_OPTION_NULL_OK, 0, 0},
-=======
-     "center", Tk_Offset(Square,square.anchorObj), -1, 0, 0, 0},
->>>>>>> 3995dc62
+     "center", offsetof(Square,square.anchorObj), TCL_INDEX_NONE, 0, 0, 0},
 
     WIDGET_TAKEFOCUS_TRUE,
     WIDGET_INHERIT_OPTIONS(ttkCoreOptionSpecs)
