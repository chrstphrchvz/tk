/*
 * Copyright © 2004, Joe English
 *
 * "classic" theme; implements the classic Motif-like Tk look.
 *
 */

#include "tkInt.h"
#include "ttkTheme.h"

#define DEFAULT_BORDERWIDTH "2"
#define DEFAULT_ARROW_SIZE "15"

/*----------------------------------------------------------------------
 * +++ Highlight element implementation.
 * 	Draw a solid highlight border to indicate focus.
 */

typedef struct {
    Tcl_Obj	*highlightColorObj;
    Tcl_Obj	*highlightThicknessObj;
    Tcl_Obj	*defaultStateObj;
} HighlightElement;

static const Ttk_ElementOptionSpec HighlightElementOptions[] = {
    { "-highlightcolor",TK_OPTION_COLOR,
	offsetof(HighlightElement,highlightColorObj), DEFAULT_BACKGROUND },
    { "-highlightthickness",TK_OPTION_PIXELS,
	offsetof(HighlightElement,highlightThicknessObj), "0" },
    { "-default", TK_OPTION_ANY,
	offsetof(HighlightElement,defaultStateObj), "disabled" },
    { NULL, TK_OPTION_BOOLEAN, 0, NULL }
};

static void HighlightElementSize(
    TCL_UNUSED(void *), /* clientData */
    void *elementRecord,
<<<<<<< HEAD
    TCL_UNUSED(Tk_Window),
=======
    Tk_Window tkwin,
>>>>>>> 78f048f1
    TCL_UNUSED(int *), /* widthPtr */
    TCL_UNUSED(int *), /* heightPtr */
    Ttk_Padding *paddingPtr)
{
    HighlightElement *hl = (HighlightElement *)elementRecord;
    int highlightThickness = 0;

    Tk_GetPixelsFromObj(NULL, tkwin, hl->highlightThicknessObj, &highlightThickness);
    *paddingPtr = Ttk_UniformPadding((short)highlightThickness);
}

static void HighlightElementDraw(
    TCL_UNUSED(void *), /* clientData */
    void *elementRecord,
    Tk_Window tkwin,
    Drawable d,
    TCL_UNUSED(Ttk_Box),
    TCL_UNUSED(Ttk_State))
{
    HighlightElement *hl = (HighlightElement *)elementRecord;
    int highlightThickness = 0;
    Ttk_ButtonDefaultState defaultState = TTK_BUTTON_DEFAULT_DISABLED;
    XColor *highlightColor = Tk_GetColorFromObj(tkwin, hl->highlightColorObj);

    Tk_GetPixelsFromObj(NULL, tkwin, hl->highlightThicknessObj, &highlightThickness);
    if (highlightColor && highlightThickness > 0) {
	Ttk_GetButtonDefaultStateFromObj(NULL, hl->defaultStateObj, &defaultState);
	GC gc = Tk_GCForColor(highlightColor, d);
	if (defaultState == TTK_BUTTON_DEFAULT_NORMAL) {
	    TkDrawInsetFocusHighlight(tkwin, gc, highlightThickness, d, 5);
	} else {
	    Tk_DrawFocusHighlight(tkwin, gc, highlightThickness, d);
	}
    }
}

static const Ttk_ElementSpec HighlightElementSpec =
{
    TK_STYLE_VERSION_2,
    sizeof(HighlightElement),
    HighlightElementOptions,
    HighlightElementSize,
    HighlightElementDraw
};

/*------------------------------------------------------------------------
 * +++ Button Border element:
 *
 * The Motif-style button border on X11 consists of (from outside-in):
 *
 * + focus indicator (controlled by -highlightcolor and -highlightthickness),
 * + default ring (if -default active; blank if -default normal)
 * + shaded border (controlled by -background, -borderwidth, and -relief)
 */

typedef struct {
    Tcl_Obj	*borderObj;
    Tcl_Obj	*borderWidthObj;
    Tcl_Obj	*reliefObj;
    Tcl_Obj	*defaultStateObj;
} ButtonBorderElement;

static const Ttk_ElementOptionSpec ButtonBorderElementOptions[] =
{
    { "-background", TK_OPTION_BORDER,
	offsetof(ButtonBorderElement,borderObj), DEFAULT_BACKGROUND },
    { "-borderwidth", TK_OPTION_PIXELS,
	offsetof(ButtonBorderElement,borderWidthObj), DEFAULT_BORDERWIDTH },
    { "-relief", TK_OPTION_RELIEF,
	offsetof(ButtonBorderElement,reliefObj), "flat" },
    { "-default", TK_OPTION_ANY,
	offsetof(ButtonBorderElement,defaultStateObj), "disabled" },
    { NULL, TK_OPTION_BOOLEAN, 0, NULL }
};

static void ButtonBorderElementSize(
    TCL_UNUSED(void *), /* clientData */
    void *elementRecord,
    Tk_Window tkwin,
    TCL_UNUSED(int *), /* widthPtr */
    TCL_UNUSED(int *), /* heightPtr */
    Ttk_Padding *paddingPtr)
{
    ButtonBorderElement *bd = (ButtonBorderElement *)elementRecord;
    Ttk_ButtonDefaultState defaultState = TTK_BUTTON_DEFAULT_DISABLED;
    int borderWidth = 0;

    Tk_GetPixelsFromObj(NULL, tkwin, bd->borderWidthObj, &borderWidth);
    Ttk_GetButtonDefaultStateFromObj(NULL, bd->defaultStateObj, &defaultState);

    if (defaultState != TTK_BUTTON_DEFAULT_DISABLED) {
	borderWidth += 5;
    }
    *paddingPtr = Ttk_UniformPadding((short)borderWidth);
}

/*
 * (@@@ Note: ButtonBorderElement still still still buggy:
 * padding for default ring is drawn in the wrong color
 * when the button is active.)
 */
static void ButtonBorderElementDraw(
    TCL_UNUSED(void *), /* clientData */
    void *elementRecord,
    Tk_Window tkwin,
    Drawable d,
    Ttk_Box b,
    TCL_UNUSED(Ttk_State))
{
    ButtonBorderElement *bd = (ButtonBorderElement *)elementRecord;
    Tk_3DBorder border = NULL;
    int borderWidth = 1, relief = TK_RELIEF_FLAT;
    Ttk_ButtonDefaultState defaultState = TTK_BUTTON_DEFAULT_DISABLED;
    int inset = 0;

    /*
     * Get option values.
     */
    border = Tk_Get3DBorderFromObj(tkwin, bd->borderObj);
    Tk_GetPixelsFromObj(NULL, tkwin, bd->borderWidthObj, &borderWidth);
    Tk_GetReliefFromObj(NULL, bd->reliefObj, &relief);
    Ttk_GetButtonDefaultStateFromObj(NULL, bd->defaultStateObj, &defaultState);

    /*
     * Default ring:
     */
    switch (defaultState)
    {
	case TTK_BUTTON_DEFAULT_DISABLED :
	    break;
	case TTK_BUTTON_DEFAULT_NORMAL :
	    inset += 5;
	    break;
	case TTK_BUTTON_DEFAULT_ACTIVE :
            Tk_Draw3DRectangle(tkwin, d, border,
		b.x+inset, b.y+inset, b.width - 2*inset, b.height - 2*inset,
		2, TK_RELIEF_FLAT);
            inset += 2;
            Tk_Draw3DRectangle(tkwin, d, border,
		b.x+inset, b.y+inset, b.width - 2*inset, b.height - 2*inset,
		1, TK_RELIEF_SUNKEN);
	    ++inset;
            Tk_Draw3DRectangle(tkwin, d, border,
		b.x+inset, b.y+inset, b.width - 2*inset, b.height - 2*inset,
		2, TK_RELIEF_FLAT);
	    inset += 2;
	    break;
    }

    /*
     * 3-D border:
     */
    if (border && borderWidth > 0) {
	Tk_Draw3DRectangle(tkwin, d, border,
	    b.x+inset, b.y+inset, b.width - 2*inset, b.height - 2*inset,
	    borderWidth,relief);
    }
}

static const Ttk_ElementSpec ButtonBorderElementSpec =
{
    TK_STYLE_VERSION_2,
    sizeof(ButtonBorderElement),
    ButtonBorderElementOptions,
    ButtonBorderElementSize,
    ButtonBorderElementDraw
};

/*----------------------------------------------------------------------
 * +++ Indicator element.
 *
 * Draws the on/off indicator for checkbuttons and radiobuttons.
 *
 * Draws a 3-D square (or diamond), raised if off, sunken if on.
 *
 * This is actually a regression from Tk 8.5 back to the ugly old Motif
 * style; use the "alt", "clam", or "default" theme" for newer, nicer
 * versions.
 */

typedef struct {
    Tcl_Obj *backgroundObj;
    Tcl_Obj *reliefObj;
    Tcl_Obj *colorObj;
    Tcl_Obj *sizeObj;
    Tcl_Obj *marginObj;
    Tcl_Obj *borderWidthObj;
} IndicatorElement;

static const Ttk_ElementOptionSpec IndicatorElementOptions[] = {
    { "-background", TK_OPTION_BORDER,
	offsetof(IndicatorElement,backgroundObj), DEFAULT_BACKGROUND },
    { "-indicatorcolor", TK_OPTION_BORDER,
	offsetof(IndicatorElement,colorObj), DEFAULT_BACKGROUND },
    { "-indicatorrelief", TK_OPTION_RELIEF,
	offsetof(IndicatorElement,reliefObj), "raised" },
    { "-indicatordiameter", TK_OPTION_PIXELS,
	offsetof(IndicatorElement,sizeObj), "9p" },
    { "-indicatormargin", TK_OPTION_STRING,
	offsetof(IndicatorElement,marginObj), "0 2 4 2" },
    { "-borderwidth", TK_OPTION_PIXELS,
	offsetof(IndicatorElement,borderWidthObj), DEFAULT_BORDERWIDTH },
    { NULL, TK_OPTION_BOOLEAN, 0, NULL }
};

/*
 * Checkbutton indicators: 3-D square.
 */
static void SquareIndicatorElementSize(
    TCL_UNUSED(void *), /* clientData */
    void *elementRecord,
    Tk_Window tkwin,
    int *widthPtr,
    int *heightPtr,
    TCL_UNUSED(Ttk_Padding *))
{
    IndicatorElement *indicator = (IndicatorElement *)elementRecord;
    Ttk_Padding margins;
    int diameter = 0;

    Ttk_GetPaddingFromObj(NULL, tkwin, indicator->marginObj, &margins);
    Tk_GetPixelsFromObj(NULL, tkwin, indicator->sizeObj, &diameter);
    *widthPtr = diameter + Ttk_PaddingWidth(margins);
    *heightPtr = diameter + Ttk_PaddingHeight(margins);
}

static void SquareIndicatorElementDraw(
    TCL_UNUSED(void *), /* clientData */
    void *elementRecord,
    Tk_Window tkwin,
    Drawable d,
    Ttk_Box b,
    TCL_UNUSED(Ttk_State))
{
    IndicatorElement *indicator = (IndicatorElement *)elementRecord;
    Tk_3DBorder border = 0, interior = 0;
    int relief = TK_RELIEF_RAISED;
    Ttk_Padding padding;
    int borderWidth = 2;
    int diameter;

    interior = Tk_Get3DBorderFromObj(tkwin, indicator->colorObj);
    border = Tk_Get3DBorderFromObj(tkwin, indicator->backgroundObj);
    Tk_GetPixelsFromObj(NULL, tkwin, indicator->borderWidthObj,&borderWidth);
    Tk_GetReliefFromObj(NULL,indicator->reliefObj,&relief);
    Ttk_GetPaddingFromObj(NULL,tkwin,indicator->marginObj,&padding);

    b = Ttk_PadBox(b, padding);

    diameter = b.width < b.height ? b.width : b.height;
    Tk_Fill3DRectangle(tkwin, d, interior, b.x, b.y,
	    diameter, diameter,borderWidth, TK_RELIEF_FLAT);
    Tk_Draw3DRectangle(tkwin, d, border, b.x, b.y,
	    diameter, diameter, borderWidth, relief);
}

/*
 * Radiobutton indicators: 3-D diamond.
 */
static void DiamondIndicatorElementSize(
    TCL_UNUSED(void *), /* clientData */
    void *elementRecord,
    Tk_Window tkwin,
    int *widthPtr,
    int *heightPtr,
    TCL_UNUSED(Ttk_Padding *))
{
    IndicatorElement *indicator = (IndicatorElement *)elementRecord;
    Ttk_Padding margins;
    int diameter = 0;

    Ttk_GetPaddingFromObj(NULL, tkwin, indicator->marginObj, &margins);
    Tk_GetPixelsFromObj(NULL, tkwin, indicator->sizeObj, &diameter);
    *widthPtr = diameter + 3 + Ttk_PaddingWidth(margins);
    *heightPtr = diameter + 3 + Ttk_PaddingHeight(margins);
}

static void DiamondIndicatorElementDraw(
    TCL_UNUSED(void *), /* clientData */
    void *elementRecord,
    Tk_Window tkwin,
    Drawable d,
    Ttk_Box b,
    TCL_UNUSED(Ttk_State))
{
    IndicatorElement *indicator = (IndicatorElement *)elementRecord;
    Tk_3DBorder border = 0, interior = 0;
    int borderWidth = 2;
    int relief = TK_RELIEF_RAISED;
    int diameter, radius;
    XPoint points[4];
    Ttk_Padding padding;

    interior = Tk_Get3DBorderFromObj(tkwin, indicator->colorObj);
    border = Tk_Get3DBorderFromObj(tkwin, indicator->backgroundObj);
    Tk_GetPixelsFromObj(NULL, tkwin, indicator->borderWidthObj, &borderWidth);
    Tk_GetReliefFromObj(NULL,indicator->reliefObj,&relief);
    Ttk_GetPaddingFromObj(NULL,tkwin,indicator->marginObj,&padding);

    b = Ttk_PadBox(b, padding);

    diameter = b.width < b.height ? b.width : b.height;
    radius = diameter / 2;

    points[0].x = b.x;
    points[0].y = b.y + radius;
    points[1].x = b.x + radius;
    points[1].y = b.y + 2*radius;
    points[2].x = b.x + 2*radius;
    points[2].y = b.y + radius;
    points[3].x = b.x + radius;
    points[3].y = b.y;

    Tk_Fill3DPolygon(tkwin,d,interior,points,4,borderWidth,TK_RELIEF_FLAT);
    Tk_Draw3DPolygon(tkwin,d,border,points,4,borderWidth,relief);
}

static const Ttk_ElementSpec CheckbuttonIndicatorElementSpec = {
    TK_STYLE_VERSION_2,
    sizeof(IndicatorElement),
    IndicatorElementOptions,
    SquareIndicatorElementSize,
    SquareIndicatorElementDraw
};

static const Ttk_ElementSpec RadiobuttonIndicatorElementSpec = {
    TK_STYLE_VERSION_2,
    sizeof(IndicatorElement),
    IndicatorElementOptions,
    DiamondIndicatorElementSize,
    DiamondIndicatorElementDraw
};

/*----------------------------------------------------------------------
 * +++ Menubutton indicators.
 *
 * These aren't functional like radio/check indicators,
 * they're just affordability indicators.
 *
 * Standard Tk sets the indicator size to 4.0 mm by 1.7 mm.
 * I have no idea where these numbers came from.
 */

typedef struct {
    Tcl_Obj *backgroundObj;
    Tcl_Obj *widthObj;
    Tcl_Obj *heightObj;
    Tcl_Obj *borderWidthObj;
    Tcl_Obj *reliefObj;
    Tcl_Obj *marginObj;
} MenuIndicatorElement;

static const Ttk_ElementOptionSpec MenuIndicatorElementOptions[] = {
    { "-background", TK_OPTION_BORDER,
	offsetof(MenuIndicatorElement,backgroundObj), DEFAULT_BACKGROUND },
    { "-indicatorwidth", TK_OPTION_PIXELS,
	offsetof(MenuIndicatorElement,widthObj), "4.0m" },
    { "-indicatorheight", TK_OPTION_PIXELS,
	offsetof(MenuIndicatorElement,heightObj), "1.7m" },
    { "-borderwidth", TK_OPTION_PIXELS,
	offsetof(MenuIndicatorElement,borderWidthObj), DEFAULT_BORDERWIDTH },
    { "-indicatorrelief", TK_OPTION_RELIEF,
	offsetof(MenuIndicatorElement,reliefObj),"raised" },
    { "-indicatormargin", TK_OPTION_STRING,
	offsetof(MenuIndicatorElement,marginObj), "5 0" },
    { NULL, TK_OPTION_BOOLEAN, 0, NULL }
};

static void MenuIndicatorElementSize(
    TCL_UNUSED(void *), /* clientData */
    void *elementRecord,
    Tk_Window tkwin,
    int *widthPtr,
    int *heightPtr,
    TCL_UNUSED(Ttk_Padding *))
{
    MenuIndicatorElement *mi = (MenuIndicatorElement *)elementRecord;
    Ttk_Padding margins;

    Tk_GetPixelsFromObj(NULL, tkwin, mi->widthObj, widthPtr);
    Tk_GetPixelsFromObj(NULL, tkwin, mi->heightObj, heightPtr);
    Ttk_GetPaddingFromObj(NULL,tkwin,mi->marginObj, &margins);
    *widthPtr += Ttk_PaddingWidth(margins);
    *heightPtr += Ttk_PaddingHeight(margins);
}

static void MenuIndicatorElementDraw(
    TCL_UNUSED(void *), /* clientData */
    void *elementRecord,
    Tk_Window tkwin,
    Drawable d,
    Ttk_Box b,
    TCL_UNUSED(Ttk_State))
{
    MenuIndicatorElement *mi = (MenuIndicatorElement *)elementRecord;
    Tk_3DBorder border = Tk_Get3DBorderFromObj(tkwin, mi->backgroundObj);
    Ttk_Padding margins;
    int borderWidth = 2;

    Ttk_GetPaddingFromObj(NULL,tkwin,mi->marginObj,&margins);
    b = Ttk_PadBox(b, margins);
    Tk_GetPixelsFromObj(NULL, tkwin, mi->borderWidthObj, &borderWidth);
    Tk_Fill3DRectangle(tkwin, d, border, b.x, b.y, b.width, b.height,
	    borderWidth, TK_RELIEF_RAISED);
}

static const Ttk_ElementSpec MenuIndicatorElementSpec = {
    TK_STYLE_VERSION_2,
    sizeof(MenuIndicatorElement),
    MenuIndicatorElementOptions,
    MenuIndicatorElementSize,
    MenuIndicatorElementDraw
};

/*----------------------------------------------------------------------
 * +++ Arrow element(s).
 *
 * Draws a 3-D shaded triangle.
 * clientData is an enum ArrowDirection pointer.
 */

typedef struct
{
    Tcl_Obj *sizeObj;
    Tcl_Obj *borderObj;
    Tcl_Obj *borderWidthObj;
    Tcl_Obj *reliefObj;
} ArrowElement;

static const Ttk_ElementOptionSpec ArrowElementOptions[] =
{
    { "-arrowsize", TK_OPTION_PIXELS, offsetof(ArrowElement,sizeObj),
	DEFAULT_ARROW_SIZE },
    { "-background", TK_OPTION_BORDER, offsetof(ArrowElement,borderObj),
    	DEFAULT_BACKGROUND },
    { "-borderwidth", TK_OPTION_PIXELS, offsetof(ArrowElement,borderWidthObj),
    	DEFAULT_BORDERWIDTH },
    { "-relief", TK_OPTION_RELIEF, offsetof(ArrowElement,reliefObj),"raised" },
    { NULL, TK_OPTION_BOOLEAN, 0, NULL }
};

static void ArrowElementSize(
    TCL_UNUSED(void *), /* clientData */
    void *elementRecord,
    Tk_Window tkwin,
    int *widthPtr,
    int *heightPtr,
    TCL_UNUSED(Ttk_Padding *))
{
    ArrowElement *arrow = (ArrowElement *)elementRecord;
    int size = 12;

    Tk_GetPixelsFromObj(NULL, tkwin, arrow->sizeObj, &size);
    *widthPtr = *heightPtr = size;
}

static void ArrowElementDraw(
    void *clientData, void *elementRecord, Tk_Window tkwin,
    Drawable d, Ttk_Box b,
    TCL_UNUSED(Ttk_State))
{
    ArrowDirection direction = (ArrowDirection)PTR2INT(clientData);
    ArrowElement *arrow = (ArrowElement *)elementRecord;
    Tk_3DBorder border = Tk_Get3DBorderFromObj(tkwin, arrow->borderObj);
    int borderWidth = 2;
    int relief = TK_RELIEF_RAISED;
    int size = b.width < b.height ? b.width : b.height;
    XPoint points[3];

    Tk_GetPixelsFromObj(NULL, tkwin, arrow->borderWidthObj, &borderWidth);
    Tk_GetReliefFromObj(NULL, arrow->reliefObj, &relief);

    /*
     * @@@ There are off-by-one pixel errors in the way these are drawn;
     * @@@ need to take a look at Tk_Fill3DPolygon and X11 to find the
     * @@@ exact rules.
     */
    switch (direction)
    {
	case ARROW_UP:
	    points[2].x = b.x; 		points[2].y = b.y + size;
	    points[1].x = b.x + size/2;	points[1].y = b.y;
	    points[0].x = b.x + size;	points[0].y = b.y + size;
	    break;
	case ARROW_DOWN:
	    points[0].x = b.x; 		points[0].y = b.y;
	    points[1].x = b.x + size/2;	points[1].y = b.y + size;
	    points[2].x = b.x + size;	points[2].y = b.y;
	    break;
	case ARROW_LEFT:
	    points[0].x = b.x; 		points[0].y = b.y + size / 2;
	    points[1].x = b.x + size;	points[1].y = b.y + size;
	    points[2].x = b.x + size;	points[2].y = b.y;
	    break;
	case ARROW_RIGHT:
	    points[0].x = b.x + size;	points[0].y = b.y + size / 2;
	    points[1].x = b.x;		points[1].y = b.y;
	    points[2].x = b.x;		points[2].y = b.y + size;
	    break;
    }

    Tk_Fill3DPolygon(tkwin, d, border, points, 3, borderWidth, relief);
}

static const Ttk_ElementSpec ArrowElementSpec =
{
    TK_STYLE_VERSION_2,
    sizeof(ArrowElement),
    ArrowElementOptions,
    ArrowElementSize,
    ArrowElementDraw
};

/*------------------------------------------------------------------------
 * +++ Slider element.
 *
 * This is the moving part of the scale widget.  Drawn as a raised box.
 */

typedef struct {
    Tcl_Obj *orientObj;	     /* orientation of overall slider */
    Tcl_Obj *lengthObj;      /* slider length */
    Tcl_Obj *thicknessObj;   /* slider thickness */
    Tcl_Obj *reliefObj;      /* the relief for this object */
    Tcl_Obj *borderObj;      /* the background color */
    Tcl_Obj *borderWidthObj; /* the size of the border */
} SliderElement;

static const Ttk_ElementOptionSpec SliderElementOptions[] = {
    { "-sliderlength", TK_OPTION_PIXELS, offsetof(SliderElement,lengthObj),
	"30" },
    { "-sliderthickness",TK_OPTION_PIXELS, offsetof(SliderElement,thicknessObj),
	"15" },
    { "-sliderrelief", TK_OPTION_RELIEF, offsetof(SliderElement,reliefObj),
	"raised" },
    { "-borderwidth", TK_OPTION_PIXELS, offsetof(SliderElement,borderWidthObj),
	DEFAULT_BORDERWIDTH },
    { "-background", TK_OPTION_BORDER, offsetof(SliderElement,borderObj),
	DEFAULT_BACKGROUND },
    { "-orient", TK_OPTION_ANY, offsetof(SliderElement,orientObj),
	"horizontal" },
    { NULL, TK_OPTION_BOOLEAN, 0, NULL }
};

static void SliderElementSize(
    TCL_UNUSED(void *), /* clientData */
    void *elementRecord,
    Tk_Window tkwin,
    int *widthPtr,
    int *heightPtr,
    TCL_UNUSED(Ttk_Padding *))
{
    SliderElement *slider = (SliderElement *)elementRecord;
    Ttk_Orient orient;
    int length, thickness;

    TtkGetOrientFromObj(NULL, slider->orientObj, &orient);
    Tk_GetPixelsFromObj(NULL, tkwin, slider->lengthObj, &length);
    Tk_GetPixelsFromObj(NULL, tkwin, slider->thicknessObj, &thickness);

    switch (orient) {
	case TTK_ORIENT_VERTICAL:
	    *widthPtr = thickness;
	    *heightPtr = length;
	    break;

	case TTK_ORIENT_HORIZONTAL:
	    *widthPtr = length;
	    *heightPtr = thickness;
	    break;
    }
}

static void SliderElementDraw(
    TCL_UNUSED(void *), /* clientData */
    void *elementRecord,
    Tk_Window tkwin,
    Drawable d,
    Ttk_Box b,
    TCL_UNUSED(Ttk_State))
{
    SliderElement *slider = (SliderElement *)elementRecord;
    Tk_3DBorder border = NULL;
    int relief = TK_RELIEF_RAISED, borderWidth = 2;
    Ttk_Orient orient;

    border = Tk_Get3DBorderFromObj(tkwin, slider->borderObj);
    TtkGetOrientFromObj(NULL, slider->orientObj, &orient);
    Tk_GetReliefFromObj(NULL, slider->reliefObj, &relief);
#if 0
    Tk_GetPixelsFromObj(NULL, tkwin, slider->borderWidthObj, &borderWidth);
#endif

    Tk_Fill3DRectangle(tkwin, d, border,
	b.x, b.y, b.width, b.height,
	borderWidth, relief);

    if (relief != TK_RELIEF_FLAT) {
	if (orient == TTK_ORIENT_HORIZONTAL) {
	    if (b.width > 4) {
		b.x += b.width/2;
		XDrawLine(Tk_Display(tkwin), d,
		    Tk_3DBorderGC(tkwin, border, TK_3D_DARK_GC),
		    b.x-1, b.y+borderWidth, b.x-1, b.y+b.height-borderWidth);
		XDrawLine(Tk_Display(tkwin), d,
		    Tk_3DBorderGC(tkwin, border, TK_3D_LIGHT_GC),
		    b.x, b.y+borderWidth, b.x, b.y+b.height-borderWidth);
	    }
	} else {
	    if (b.height > 4) {
		b.y += b.height/2;
		XDrawLine(Tk_Display(tkwin), d,
		    Tk_3DBorderGC(tkwin, border, TK_3D_DARK_GC),
		    b.x+borderWidth, b.y-1, b.x+b.width-borderWidth, b.y-1);
		XDrawLine(Tk_Display(tkwin), d,
		    Tk_3DBorderGC(tkwin, border, TK_3D_LIGHT_GC),
		    b.x+borderWidth, b.y, b.x+b.width-borderWidth, b.y);
	    }
	}
    }
}

static const Ttk_ElementSpec SliderElementSpec = {
    TK_STYLE_VERSION_2,
    sizeof(SliderElement),
    SliderElementOptions,
    SliderElementSize,
    SliderElementDraw
};

/*------------------------------------------------------------------------
 * +++ Sash element (for ttk::panedwindow)
 *
 * NOTES:
 *
 * panedwindows with -orient horizontal use vertical sashes, and vice versa.
 *
 * Interpretation of -sashrelief 'groove' and 'ridge' are
 * swapped wrt. the core panedwindow, which (I think) has them backwards.
 *
 * Default -sashrelief is sunken; the core panedwindow has default
 * -sashrelief raised, but that looks wrong to me.
 */

typedef struct {
    Tcl_Obj *borderObj; 	/* background color */
    Tcl_Obj *sashReliefObj;	/* sash relief */
    Tcl_Obj *sashThicknessObj;	/* overall thickness of sash */
    Tcl_Obj *sashPadObj;	/* padding on either side of handle */
    Tcl_Obj *handleSizeObj;	/* handle width and height */
    Tcl_Obj *handlePadObj;	/* handle's distance from edge */
} SashElement;

static const Ttk_ElementOptionSpec SashOptions[] = {
    { "-background", TK_OPTION_BORDER,
	offsetof(SashElement,borderObj), DEFAULT_BACKGROUND },
    { "-sashrelief", TK_OPTION_RELIEF,
	offsetof(SashElement,sashReliefObj), "sunken" },
    { "-sashthickness", TK_OPTION_PIXELS,
	offsetof(SashElement,sashThicknessObj), "6" },
    { "-sashpad", TK_OPTION_PIXELS,
	offsetof(SashElement,sashPadObj), "2" },
    { "-handlesize", TK_OPTION_PIXELS,
	offsetof(SashElement,handleSizeObj), "8" },
    { "-handlepad", TK_OPTION_PIXELS,
	offsetof(SashElement,handlePadObj), "8" },
    { NULL, TK_OPTION_BOOLEAN, 0, NULL }
};

static void SashElementSize(
    void *clientData, void *elementRecord, Tk_Window tkwin,
    int *widthPtr, int *heightPtr,
    TCL_UNUSED(Ttk_Padding *))
{
    SashElement *sash = (SashElement *)elementRecord;
    int sashPad = 2, sashThickness = 6, handleSize = 8;
<<<<<<< HEAD
    Ttk_Orient orient = (Ttk_Orient)PTR2INT(clientData);
=======
    int horizontal = *((Ttk_Orient*)clientData) == TTK_ORIENT_HORIZONTAL;
>>>>>>> 78f048f1

    Tk_GetPixelsFromObj(NULL, tkwin, sash->sashThicknessObj, &sashThickness);
    Tk_GetPixelsFromObj(NULL, tkwin, sash->handleSizeObj, &handleSize);
    Tk_GetPixelsFromObj(NULL, tkwin, sash->sashPadObj, &sashPad);

    if (sashThickness < handleSize + 2*sashPad)
	sashThickness = handleSize + 2*sashPad;

    if (orient == TTK_ORIENT_HORIZONTAL)
	*heightPtr = sashThickness;
    else
	*widthPtr = sashThickness;
}

static void SashElementDraw(
    void *clientData, void *elementRecord, Tk_Window tkwin,
    Drawable d, Ttk_Box b,
    TCL_UNUSED(Ttk_State))
{
    SashElement *sash = (SashElement *)elementRecord;
    Tk_3DBorder border = Tk_Get3DBorderFromObj(tkwin, sash->borderObj);
    GC gc1,gc2;
    int relief = TK_RELIEF_RAISED;
    int handleSize = 8, handlePad = 8;
    Ttk_Orient orient = (Ttk_Orient)PTR2INT(clientData);
    Ttk_Box hb;

    Tk_GetPixelsFromObj(NULL, tkwin, sash->handleSizeObj, &handleSize);
    Tk_GetPixelsFromObj(NULL, tkwin, sash->handlePadObj, &handlePad);
    Tk_GetReliefFromObj(NULL, sash->sashReliefObj, &relief);

    switch (relief) {
	case TK_RELIEF_RAISED: case TK_RELIEF_RIDGE:
	    gc1 = Tk_3DBorderGC(tkwin, border, TK_3D_LIGHT_GC);
	    gc2 = Tk_3DBorderGC(tkwin, border, TK_3D_DARK_GC);
	    break;
	case TK_RELIEF_SUNKEN: case TK_RELIEF_GROOVE:
	    gc1 = Tk_3DBorderGC(tkwin, border, TK_3D_DARK_GC);
	    gc2 = Tk_3DBorderGC(tkwin, border, TK_3D_LIGHT_GC);
	    break;
	case TK_RELIEF_SOLID:
	    gc1 = gc2 = Tk_3DBorderGC(tkwin, border, TK_3D_DARK_GC);
	    break;
	case TK_RELIEF_FLAT:
	default:
	    gc1 = gc2 = Tk_3DBorderGC(tkwin, border, TK_3D_FLAT_GC);
	    break;
    }

    /* Draw sash line:
     */
    if (orient == TTK_ORIENT_HORIZONTAL) {
	int y = b.y + b.height/2 - 1;
	XDrawLine(Tk_Display(tkwin), d, gc1, b.x, y, b.x+b.width, y); ++y;
	XDrawLine(Tk_Display(tkwin), d, gc2, b.x, y, b.x+b.width, y);
    } else {
	int x = b.x + b.width/2 - 1;
	XDrawLine(Tk_Display(tkwin), d, gc1, x, b.y, x, b.y+b.height); ++x;
	XDrawLine(Tk_Display(tkwin), d, gc2, x, b.y, x, b.y+b.height);
    }

    /* Draw handle:
     */
    if (handleSize >= 0) {
	if (orient == TTK_ORIENT_HORIZONTAL) {
	    hb = Ttk_StickBox(b, handleSize, handleSize, TTK_STICK_W);
	    hb.x += handlePad;
	} else {
	    hb = Ttk_StickBox(b, handleSize, handleSize, TTK_STICK_N);
	    hb.y += handlePad;
	}
	Tk_Fill3DRectangle(tkwin, d, border,
	    hb.x, hb.y, hb.width, hb.height, 1, TK_RELIEF_RAISED);
    }
}

static const Ttk_ElementSpec SashElementSpec = {
    TK_STYLE_VERSION_2,
    sizeof(SashElement),
    SashOptions,
    SashElementSize,
    SashElementDraw
};

/*------------------------------------------------------------------------
 * +++ Widget layouts.
 */

TTK_BEGIN_LAYOUT_TABLE(LayoutTable)

TTK_LAYOUT("TButton",
    TTK_GROUP("Button.highlight", TTK_FILL_BOTH,
        TTK_GROUP("Button.border", TTK_FILL_BOTH|TTK_BORDER,
	    TTK_GROUP("Button.padding", TTK_FILL_BOTH,
	        TTK_NODE("Button.label", TTK_FILL_BOTH)))))

TTK_LAYOUT("TCheckbutton",
    TTK_GROUP("Checkbutton.highlight", TTK_FILL_BOTH,
        TTK_GROUP("Checkbutton.border", TTK_FILL_BOTH,
	    TTK_GROUP("Checkbutton.padding", TTK_FILL_BOTH,
	        TTK_NODE("Checkbutton.indicator", TTK_PACK_LEFT)
	        TTK_NODE("Checkbutton.label", TTK_PACK_LEFT|TTK_FILL_BOTH)))))

TTK_LAYOUT("TRadiobutton",
    TTK_GROUP("Radiobutton.highlight", TTK_FILL_BOTH,
        TTK_GROUP("Radiobutton.border", TTK_FILL_BOTH,
	    TTK_GROUP("Radiobutton.padding", TTK_FILL_BOTH,
	        TTK_NODE("Radiobutton.indicator", TTK_PACK_LEFT)
	        TTK_NODE("Radiobutton.label", TTK_PACK_LEFT|TTK_FILL_BOTH)))))

TTK_LAYOUT("TMenubutton",
    TTK_GROUP("Menubutton.highlight", TTK_FILL_BOTH,
        TTK_GROUP("Menubutton.border", TTK_FILL_BOTH,
	    TTK_NODE("Menubutton.indicator", TTK_PACK_RIGHT)
	    TTK_GROUP("Menubutton.padding", TTK_FILL_X,
	        TTK_NODE("Menubutton.label", 0)))))

/* "classic" entry, includes highlight border */
TTK_LAYOUT("TEntry",
    TTK_GROUP("Entry.highlight", TTK_FILL_BOTH,
        TTK_GROUP("Entry.field", TTK_FILL_BOTH|TTK_BORDER,
	    TTK_GROUP("Entry.padding", TTK_FILL_BOTH,
	        TTK_NODE("Entry.textarea", TTK_FILL_BOTH)))))

/* "classic" combobox, includes highlight border */
TTK_LAYOUT("TCombobox",
    TTK_GROUP("Combobox.highlight", TTK_FILL_BOTH,
        TTK_GROUP("Combobox.field", TTK_FILL_BOTH,
	    TTK_NODE("Combobox.downarrow", TTK_PACK_RIGHT|TTK_FILL_Y)
	    TTK_GROUP("Combobox.padding", TTK_FILL_BOTH,
	        TTK_NODE("Combobox.textarea", TTK_FILL_BOTH)))))

/* "classic" spinbox, includes highlight border */
TTK_LAYOUT("TSpinbox",
    TTK_GROUP("Spinbox.highlight", TTK_FILL_BOTH,
        TTK_GROUP("Spinbox.field", TTK_FILL_BOTH|TTK_FILL_X,
	    TTK_GROUP("null", TTK_PACK_RIGHT,
		TTK_NODE("Spinbox.uparrow", TTK_PACK_TOP|TTK_STICK_E)
		TTK_NODE("Spinbox.downarrow", TTK_PACK_BOTTOM|TTK_STICK_E))
	    TTK_GROUP("Spinbox.padding", TTK_FILL_BOTH,
		TTK_NODE("Spinbox.textarea", TTK_FILL_BOTH)))))

/* "classic" scale, includes highlight border */
TTK_LAYOUT("Vertical.TScale",
    TTK_GROUP("Vertical.Scale.highlight", TTK_FILL_BOTH,
	TTK_GROUP("Vertical.Scale.trough", TTK_FILL_BOTH,
	    TTK_NODE("Vertical.Scale.slider", TTK_PACK_TOP))))

TTK_LAYOUT("Horizontal.TScale",
    TTK_GROUP("Horizontal.Scale.highlight", TTK_FILL_BOTH,
	TTK_GROUP("Horizontal.Scale.trough", TTK_FILL_BOTH,
	    TTK_NODE("Horizontal.Scale.slider", TTK_PACK_LEFT))))

/* put highlight border around treeview */
TTK_LAYOUT("Treeview",
    TTK_GROUP("Treeview.highlight", TTK_FILL_BOTH,
	TTK_GROUP("Treeview.field", TTK_FILL_BOTH|TTK_BORDER,
	    TTK_GROUP("Treeview.padding", TTK_FILL_BOTH,
		TTK_NODE("Treeview.treearea", TTK_FILL_BOTH)))))

TTK_END_LAYOUT_TABLE

/*------------------------------------------------------------------------
 * TtkClassicTheme_Init --
 * 	Install classic theme.
 */

MODULE_SCOPE int TtkClassicTheme_Init(Tcl_Interp *interp);

MODULE_SCOPE int TtkClassicTheme_Init(Tcl_Interp *interp)
{
    Ttk_Theme theme =  Ttk_CreateTheme(interp, "classic", NULL);

    if (!theme) {
	return TCL_ERROR;
    }

    /*
     * Register elements:
     */
    Ttk_RegisterElement(interp, theme, "highlight",
	    &HighlightElementSpec, NULL);

    Ttk_RegisterElement(interp, theme, "Button.border",
	    &ButtonBorderElementSpec, NULL);

    Ttk_RegisterElement(interp, theme, "Checkbutton.indicator",
	    &CheckbuttonIndicatorElementSpec, NULL);
    Ttk_RegisterElement(interp, theme, "Radiobutton.indicator",
	    &RadiobuttonIndicatorElementSpec, NULL);
    Ttk_RegisterElement(interp, theme, "Menubutton.indicator",
	    &MenuIndicatorElementSpec, NULL);

    Ttk_RegisterElement(interp, theme, "uparrow",
	    &ArrowElementSpec, INT2PTR(ARROW_UP));
    Ttk_RegisterElement(interp, theme, "downarrow",
	    &ArrowElementSpec, INT2PTR(ARROW_DOWN));
    Ttk_RegisterElement(interp, theme, "leftarrow",
	    &ArrowElementSpec, INT2PTR(ARROW_LEFT));
    Ttk_RegisterElement(interp, theme, "rightarrow",
	    &ArrowElementSpec, INT2PTR(ARROW_RIGHT));
    Ttk_RegisterElement(interp, theme, "arrow",
	    &ArrowElementSpec, INT2PTR(ARROW_UP));

    Ttk_RegisterElement(interp, theme, "slider",
	    &SliderElementSpec, NULL);

    Ttk_RegisterElement(interp, theme, "hsash",
	    &SashElementSpec, INT2PTR(TTK_ORIENT_HORIZONTAL));
    Ttk_RegisterElement(interp, theme, "vsash",
	    &SashElementSpec, INT2PTR(TTK_ORIENT_VERTICAL));

    /*
     * Register layouts:
     */
    Ttk_RegisterLayouts(theme, LayoutTable);

    Tcl_PkgProvide(interp, "ttk::theme::classic", TTK_VERSION);

    return TCL_OK;
}

/*EOF*/<|MERGE_RESOLUTION|>--- conflicted
+++ resolved
@@ -35,11 +35,7 @@
 static void HighlightElementSize(
     TCL_UNUSED(void *), /* clientData */
     void *elementRecord,
-<<<<<<< HEAD
-    TCL_UNUSED(Tk_Window),
-=======
-    Tk_Window tkwin,
->>>>>>> 78f048f1
+    Tk_Window tkwin,
     TCL_UNUSED(int *), /* widthPtr */
     TCL_UNUSED(int *), /* heightPtr */
     Ttk_Padding *paddingPtr)
@@ -716,11 +712,7 @@
 {
     SashElement *sash = (SashElement *)elementRecord;
     int sashPad = 2, sashThickness = 6, handleSize = 8;
-<<<<<<< HEAD
     Ttk_Orient orient = (Ttk_Orient)PTR2INT(clientData);
-=======
-    int horizontal = *((Ttk_Orient*)clientData) == TTK_ORIENT_HORIZONTAL;
->>>>>>> 78f048f1
 
     Tk_GetPixelsFromObj(NULL, tkwin, sash->sashThicknessObj, &sashThickness);
     Tk_GetPixelsFromObj(NULL, tkwin, sash->handleSizeObj, &handleSize);
@@ -888,9 +880,8 @@
  * 	Install classic theme.
  */
 
-MODULE_SCOPE int TtkClassicTheme_Init(Tcl_Interp *interp);
-
-MODULE_SCOPE int TtkClassicTheme_Init(Tcl_Interp *interp)
+MODULE_SCOPE int
+TtkClassicTheme_Init(Tcl_Interp *interp)
 {
     Ttk_Theme theme =  Ttk_CreateTheme(interp, "classic", NULL);
 
