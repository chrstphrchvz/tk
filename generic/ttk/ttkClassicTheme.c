/*
 * Copyright © 2004, Joe English
 *
 * "classic" theme; implements the classic Motif-like Tk look.
 *
 */

#include "tkInt.h"
#include "ttkTheme.h"

#define DEFAULT_BORDERWIDTH "2"
#define DEFAULT_ARROW_SIZE "15"

/*----------------------------------------------------------------------
 * +++ Highlight element implementation.
 * 	Draw a solid highlight border to indicate focus.
 */

typedef struct {
    Tcl_Obj	*highlightColorObj;
    Tcl_Obj	*highlightThicknessObj;
    Tcl_Obj	*defaultStateObj;
} HighlightElement;

static const Ttk_ElementOptionSpec HighlightElementOptions[] = {
    { "-highlightcolor",TK_OPTION_COLOR,
	offsetof(HighlightElement,highlightColorObj), DEFAULT_BACKGROUND },
    { "-highlightthickness",TK_OPTION_PIXELS,
	offsetof(HighlightElement,highlightThicknessObj), "0" },
    { "-default", TK_OPTION_ANY,
	Tk_Offset(HighlightElement,defaultStateObj), "disabled" },
    { NULL, TK_OPTION_BOOLEAN, 0, NULL }
};

static void HighlightElementSize(
    TCL_UNUSED(void *), /* clientData */
    void *elementRecord,
    Tk_Window tkwin,
    TCL_UNUSED(int *), /* widthPtr */
    TCL_UNUSED(int *), /* heightPtr */
    Ttk_Padding *paddingPtr)
{
    HighlightElement *hl = (HighlightElement *)elementRecord;
    int highlightThickness = 0;

    Tk_GetPixelsFromObj(NULL, tkwin, hl->highlightThicknessObj, &highlightThickness);
    *paddingPtr = Ttk_UniformPadding((short)highlightThickness);
}

static void HighlightElementDraw(
    TCL_UNUSED(void *), /* clientData */
    void *elementRecord,
    Tk_Window tkwin,
    Drawable d,
    TCL_UNUSED(Ttk_Box),
    TCL_UNUSED(Ttk_State))
{
    HighlightElement *hl = (HighlightElement *)elementRecord;
    int highlightThickness = 0;
    XColor *highlightColor = Tk_GetColorFromObj(tkwin, hl->highlightColorObj);
    int defaultState = TTK_BUTTON_DEFAULT_DISABLED;

    Tk_GetPixelsFromObj(NULL, tkwin, hl->highlightThicknessObj, &highlightThickness);
    if (highlightColor && highlightThickness > 0) {
	GC gc;
	Ttk_GetButtonDefaultStateFromObj(NULL, hl->defaultStateObj,
	    &defaultState);
<<<<<<< HEAD
	GC gc = Tk_GCForColor(highlightColor, d);
=======
	gc = Tk_GCForColor(highlightColor, d);
>>>>>>> be994af5
	if (defaultState == TTK_BUTTON_DEFAULT_NORMAL) {
	    TkDrawInsetFocusHighlight(tkwin, gc, highlightThickness, d,
		round(5 * TkScalingLevel(tkwin)));
	} else {
	    Tk_DrawFocusHighlight(tkwin, gc, highlightThickness, d);
	}
    }
}

static const Ttk_ElementSpec HighlightElementSpec =
{
    TK_STYLE_VERSION_2,
    sizeof(HighlightElement),
    HighlightElementOptions,
    HighlightElementSize,
    HighlightElementDraw
};

/*------------------------------------------------------------------------
 * +++ Button Border element:
 *
 * The Motif-style button border on X11 consists of (from outside-in):
 *
 * + focus indicator (controlled by -highlightcolor and -highlightthickness),
 * + default ring (if -default active; blank if -default normal)
 * + shaded border (controlled by -background, -borderwidth, and -relief)
 */

typedef struct {
    Tcl_Obj	*borderObj;
    Tcl_Obj	*borderWidthObj;
    Tcl_Obj	*reliefObj;
    Tcl_Obj	*defaultStateObj;
} ButtonBorderElement;

static const Ttk_ElementOptionSpec ButtonBorderElementOptions[] =
{
    { "-background", TK_OPTION_BORDER,
	offsetof(ButtonBorderElement,borderObj), DEFAULT_BACKGROUND },
    { "-borderwidth", TK_OPTION_PIXELS,
	offsetof(ButtonBorderElement,borderWidthObj), DEFAULT_BORDERWIDTH },
    { "-relief", TK_OPTION_RELIEF,
	offsetof(ButtonBorderElement,reliefObj), "flat" },
    { "-default", TK_OPTION_ANY,
	offsetof(ButtonBorderElement,defaultStateObj), "disabled" },
    { NULL, TK_OPTION_BOOLEAN, 0, NULL }
};

static void ButtonBorderElementSize(
    TCL_UNUSED(void *), /* clientData */
    void *elementRecord,
    Tk_Window tkwin,
    TCL_UNUSED(int *), /* widthPtr */
    TCL_UNUSED(int *), /* heightPtr */
    Ttk_Padding *paddingPtr)
{
    ButtonBorderElement *bd = (ButtonBorderElement *)elementRecord;
    Ttk_ButtonDefaultState defaultState = TTK_BUTTON_DEFAULT_DISABLED;
    int borderWidth = 0;

    Tk_GetPixelsFromObj(NULL, tkwin, bd->borderWidthObj, &borderWidth);
    Ttk_GetButtonDefaultStateFromObj(NULL, bd->defaultStateObj, &defaultState);

    if (defaultState != TTK_BUTTON_DEFAULT_DISABLED) {
	borderWidth += round(5 * TkScalingLevel(tkwin));
    }
    *paddingPtr = Ttk_UniformPadding((short)borderWidth);
}

/*
 * (@@@ Note: ButtonBorderElement still still still buggy:
 * padding for default ring is drawn in the wrong color
 * when the button is active.)
 */
static void ButtonBorderElementDraw(
    TCL_UNUSED(void *), /* clientData */
    void *elementRecord,
    Tk_Window tkwin,
    Drawable d,
    Ttk_Box b,
    TCL_UNUSED(Ttk_State))
{
    ButtonBorderElement *bd = (ButtonBorderElement *)elementRecord;
    Tk_3DBorder border = NULL;
    int borderWidth = 1, relief = TK_RELIEF_FLAT;
    Ttk_ButtonDefaultState defaultState = TTK_BUTTON_DEFAULT_DISABLED;
    int inset = 0;

    /*
     * Get option values.
     */
    border = Tk_Get3DBorderFromObj(tkwin, bd->borderObj);
    Tk_GetPixelsFromObj(NULL, tkwin, bd->borderWidthObj, &borderWidth);
    Tk_GetReliefFromObj(NULL, bd->reliefObj, &relief);
    Ttk_GetButtonDefaultStateFromObj(NULL, bd->defaultStateObj, &defaultState);

    /*
     * Default ring:
     */
    switch (defaultState)
    {
	case TTK_BUTTON_DEFAULT_DISABLED :
	    break;
	case TTK_BUTTON_DEFAULT_NORMAL :
	    inset += round(5 * TkScalingLevel(tkwin));
	    break;
	case TTK_BUTTON_DEFAULT_ACTIVE :
	    Tk_Draw3DRectangle(tkwin, d, border,
		b.x+inset, b.y+inset, b.width - 2*inset, b.height - 2*inset,
		2, TK_RELIEF_FLAT);
	    inset += 2;
	    Tk_Draw3DRectangle(tkwin, d, border,
		b.x+inset, b.y+inset, b.width - 2*inset, b.height - 2*inset,
		1, TK_RELIEF_SUNKEN);
	    ++inset;
	    Tk_Draw3DRectangle(tkwin, d, border,
		b.x+inset, b.y+inset, b.width - 2*inset, b.height - 2*inset,
		2, TK_RELIEF_FLAT);
	    inset += 2;
	    break;
    }

    /*
     * 3-D border:
     */
    if (border && borderWidth > 0) {
	Tk_Draw3DRectangle(tkwin, d, border,
	    b.x+inset, b.y+inset, b.width - 2*inset, b.height - 2*inset,
	    borderWidth,relief);
    }
}

static const Ttk_ElementSpec ButtonBorderElementSpec =
{
    TK_STYLE_VERSION_2,
    sizeof(ButtonBorderElement),
    ButtonBorderElementOptions,
    ButtonBorderElementSize,
    ButtonBorderElementDraw
};

/*----------------------------------------------------------------------
 * +++ Indicator element.
 *
 * Draws the on/off indicator for checkbuttons and radiobuttons.
 *
 * Draws a 3-D square (or diamond), raised if off, sunken if on.
 *
 * This is actually a regression from Tk 8.5 back to the ugly old Motif
 * style; use the "alt", "clam", or "default" theme" for newer, nicer
 * versions.
 */

typedef struct {
    Tcl_Obj *backgroundObj;
    Tcl_Obj *reliefObj;
    Tcl_Obj *colorObj;
    Tcl_Obj *sizeObj;
    Tcl_Obj *marginObj;
    Tcl_Obj *borderWidthObj;
} IndicatorElement;

static const Ttk_ElementOptionSpec IndicatorElementOptions[] = {
    { "-background", TK_OPTION_BORDER,
	offsetof(IndicatorElement,backgroundObj), DEFAULT_BACKGROUND },
    { "-indicatorcolor", TK_OPTION_BORDER,
	offsetof(IndicatorElement,colorObj), DEFAULT_BACKGROUND },
    { "-indicatorrelief", TK_OPTION_RELIEF,
	offsetof(IndicatorElement,reliefObj), "raised" },
    { "-indicatordiameter", TK_OPTION_PIXELS,
	offsetof(IndicatorElement,sizeObj), "9p" },
    { "-indicatormargin", TK_OPTION_STRING,
	offsetof(IndicatorElement,marginObj), "0 2 4 2" },
    { "-borderwidth", TK_OPTION_PIXELS,
	offsetof(IndicatorElement,borderWidthObj), DEFAULT_BORDERWIDTH },
    { NULL, TK_OPTION_BOOLEAN, 0, NULL }
};

/*
 * Checkbutton indicators: 3-D square.
 */
static void SquareIndicatorElementSize(
    TCL_UNUSED(void *), /* clientData */
    void *elementRecord,
    Tk_Window tkwin,
    int *widthPtr,
    int *heightPtr,
    TCL_UNUSED(Ttk_Padding *))
{
    IndicatorElement *indicator = (IndicatorElement *)elementRecord;
    Ttk_Padding margins;
    int diameter = 0;

    Ttk_GetPaddingFromObj(NULL, tkwin, indicator->marginObj, &margins);
    Tk_GetPixelsFromObj(NULL, tkwin, indicator->sizeObj, &diameter);
    *widthPtr = diameter + Ttk_PaddingWidth(margins);
    *heightPtr = diameter + Ttk_PaddingHeight(margins);
}

static void SquareIndicatorElementDraw(
    TCL_UNUSED(void *), /* clientData */
    void *elementRecord,
    Tk_Window tkwin,
    Drawable d,
    Ttk_Box b,
    TCL_UNUSED(Ttk_State))
{
    IndicatorElement *indicator = (IndicatorElement *)elementRecord;
    Tk_3DBorder border = 0, interior = 0;
    int relief = TK_RELIEF_RAISED;
    Ttk_Padding padding;
    int borderWidth = 2;
    int diameter;

    interior = Tk_Get3DBorderFromObj(tkwin, indicator->colorObj);
    border = Tk_Get3DBorderFromObj(tkwin, indicator->backgroundObj);
    Tk_GetPixelsFromObj(NULL, tkwin, indicator->borderWidthObj,&borderWidth);
    Tk_GetReliefFromObj(NULL,indicator->reliefObj,&relief);
    Ttk_GetPaddingFromObj(NULL,tkwin,indicator->marginObj,&padding);

    b = Ttk_PadBox(b, padding);

    diameter = b.width < b.height ? b.width : b.height;
    Tk_Fill3DRectangle(tkwin, d, interior, b.x, b.y,
	    diameter, diameter,borderWidth, TK_RELIEF_FLAT);
    Tk_Draw3DRectangle(tkwin, d, border, b.x, b.y,
	    diameter, diameter, borderWidth, relief);
}

/*
 * Radiobutton indicators: 3-D diamond.
 */
static void DiamondIndicatorElementSize(
    TCL_UNUSED(void *), /* clientData */
    void *elementRecord,
    Tk_Window tkwin,
    int *widthPtr,
    int *heightPtr,
    TCL_UNUSED(Ttk_Padding *))
{
    IndicatorElement *indicator = (IndicatorElement *)elementRecord;
    Ttk_Padding margins;
    int diameter = 0;

    Ttk_GetPaddingFromObj(NULL, tkwin, indicator->marginObj, &margins);
    Tk_GetPixelsFromObj(NULL, tkwin, indicator->sizeObj, &diameter);
    *widthPtr = diameter + 3 + Ttk_PaddingWidth(margins);
    *heightPtr = diameter + 3 + Ttk_PaddingHeight(margins);
}

static void DiamondIndicatorElementDraw(
    TCL_UNUSED(void *), /* clientData */
    void *elementRecord,
    Tk_Window tkwin,
    Drawable d,
    Ttk_Box b,
    TCL_UNUSED(Ttk_State))
{
    IndicatorElement *indicator = (IndicatorElement *)elementRecord;
    Tk_3DBorder border = 0, interior = 0;
    int borderWidth = 2;
    int relief = TK_RELIEF_RAISED;
    int diameter, radius;
    XPoint points[4];
    Ttk_Padding padding;

    interior = Tk_Get3DBorderFromObj(tkwin, indicator->colorObj);
    border = Tk_Get3DBorderFromObj(tkwin, indicator->backgroundObj);
    Tk_GetPixelsFromObj(NULL, tkwin, indicator->borderWidthObj, &borderWidth);
    Tk_GetReliefFromObj(NULL,indicator->reliefObj,&relief);
    Ttk_GetPaddingFromObj(NULL,tkwin,indicator->marginObj,&padding);

    b = Ttk_PadBox(b, padding);

    diameter = b.width < b.height ? b.width : b.height;
    radius = diameter / 2;

    points[0].x = b.x;
    points[0].y = b.y + radius;
    points[1].x = b.x + radius;
    points[1].y = b.y + 2*radius;
    points[2].x = b.x + 2*radius;
    points[2].y = b.y + radius;
    points[3].x = b.x + radius;
    points[3].y = b.y;

    Tk_Fill3DPolygon(tkwin,d,interior,points,4,borderWidth,TK_RELIEF_FLAT);
    Tk_Draw3DPolygon(tkwin,d,border,points,4,borderWidth,relief);
}

static const Ttk_ElementSpec CheckbuttonIndicatorElementSpec = {
    TK_STYLE_VERSION_2,
    sizeof(IndicatorElement),
    IndicatorElementOptions,
    SquareIndicatorElementSize,
    SquareIndicatorElementDraw
};

static const Ttk_ElementSpec RadiobuttonIndicatorElementSpec = {
    TK_STYLE_VERSION_2,
    sizeof(IndicatorElement),
    IndicatorElementOptions,
    DiamondIndicatorElementSize,
    DiamondIndicatorElementDraw
};

/*----------------------------------------------------------------------
 * +++ Menubutton indicators.
 *
 * These aren't functional like radio/check indicators,
 * they're just affordability indicators.
 *
 * Standard Tk sets the indicator size to 4.0 mm by 1.7 mm.
 * I have no idea where these numbers came from.
 */

typedef struct {
    Tcl_Obj *backgroundObj;
    Tcl_Obj *widthObj;
    Tcl_Obj *heightObj;
    Tcl_Obj *borderWidthObj;
    Tcl_Obj *reliefObj;
    Tcl_Obj *marginObj;
} MenuIndicatorElement;

static const Ttk_ElementOptionSpec MenuIndicatorElementOptions[] = {
    { "-background", TK_OPTION_BORDER,
	offsetof(MenuIndicatorElement,backgroundObj), DEFAULT_BACKGROUND },
    { "-indicatorwidth", TK_OPTION_PIXELS,
	offsetof(MenuIndicatorElement,widthObj), "4.0m" },
    { "-indicatorheight", TK_OPTION_PIXELS,
	offsetof(MenuIndicatorElement,heightObj), "1.7m" },
    { "-indicatorborderwidth", TK_OPTION_PIXELS,
	offsetof(MenuIndicatorElement,borderWidthObj), DEFAULT_BORDERWIDTH },
    { "-indicatorrelief", TK_OPTION_RELIEF,
	offsetof(MenuIndicatorElement,reliefObj), "raised" },
    { "-indicatormargin", TK_OPTION_STRING,
	offsetof(MenuIndicatorElement,marginObj), "5 0" },
    { NULL, TK_OPTION_BOOLEAN, 0, NULL }
};

static void MenuIndicatorElementSize(
    TCL_UNUSED(void *), /* clientData */
    void *elementRecord,
    Tk_Window tkwin,
    int *widthPtr,
    int *heightPtr,
    TCL_UNUSED(Ttk_Padding *))
{
    MenuIndicatorElement *mi = (MenuIndicatorElement *)elementRecord;
    Ttk_Padding margins;

    Tk_GetPixelsFromObj(NULL, tkwin, mi->widthObj, widthPtr);
    Tk_GetPixelsFromObj(NULL, tkwin, mi->heightObj, heightPtr);
    Ttk_GetPaddingFromObj(NULL, tkwin, mi->marginObj, &margins);
    *widthPtr += Ttk_PaddingWidth(margins);
    *heightPtr += Ttk_PaddingHeight(margins);
}

static void MenuIndicatorElementDraw(
    TCL_UNUSED(void *), /* clientData */
    void *elementRecord,
    Tk_Window tkwin,
    Drawable d,
    Ttk_Box b,
    TCL_UNUSED(Ttk_State))
{
    MenuIndicatorElement *mi = (MenuIndicatorElement *)elementRecord;
    Tk_3DBorder border = Tk_Get3DBorderFromObj(tkwin, mi->backgroundObj);
    Ttk_Padding margins;
    int borderWidth = 2;

    Ttk_GetPaddingFromObj(NULL,tkwin,mi->marginObj,&margins);
    b = Ttk_PadBox(b, margins);
    Tk_GetPixelsFromObj(NULL, tkwin, mi->borderWidthObj, &borderWidth);
    Tk_Fill3DRectangle(tkwin, d, border, b.x, b.y, b.width, b.height,
	    borderWidth, TK_RELIEF_RAISED);
}

static const Ttk_ElementSpec MenuIndicatorElementSpec = {
    TK_STYLE_VERSION_2,
    sizeof(MenuIndicatorElement),
    MenuIndicatorElementOptions,
    MenuIndicatorElementSize,
    MenuIndicatorElementDraw
};

/*----------------------------------------------------------------------
 * +++ Arrow element(s).
 *
 * Draws a 3-D shaded triangle.
 * clientData is an enum ArrowDirection pointer.
 */

typedef struct
{
    Tcl_Obj *sizeObj;
    Tcl_Obj *borderObj;
    Tcl_Obj *borderWidthObj;
    Tcl_Obj *reliefObj;
} ArrowElement;

static const Ttk_ElementOptionSpec ArrowElementOptions[] =
{
    { "-arrowsize", TK_OPTION_PIXELS, offsetof(ArrowElement,sizeObj),
	DEFAULT_ARROW_SIZE },
    { "-background", TK_OPTION_BORDER, offsetof(ArrowElement,borderObj),
    	DEFAULT_BACKGROUND },
    { "-borderwidth", TK_OPTION_PIXELS, offsetof(ArrowElement,borderWidthObj),
    	DEFAULT_BORDERWIDTH },
    { "-relief", TK_OPTION_RELIEF, offsetof(ArrowElement,reliefObj),"raised" },
    { NULL, TK_OPTION_BOOLEAN, 0, NULL }
};

static void ArrowElementSize(
    TCL_UNUSED(void *), /* clientData */
    void *elementRecord,
    Tk_Window tkwin,
    int *widthPtr,
    int *heightPtr,
    TCL_UNUSED(Ttk_Padding *))
{
    ArrowElement *arrow = (ArrowElement *)elementRecord;
    int size = 12;

    Tk_GetPixelsFromObj(NULL, tkwin, arrow->sizeObj, &size);
    *widthPtr = *heightPtr = size;
}

static void ArrowElementDraw(
    void *clientData, void *elementRecord, Tk_Window tkwin,
    Drawable d, Ttk_Box b,
    TCL_UNUSED(Ttk_State))
{
    ArrowDirection direction = (ArrowDirection)PTR2INT(clientData);
    ArrowElement *arrow = (ArrowElement *)elementRecord;
    Tk_3DBorder border = Tk_Get3DBorderFromObj(tkwin, arrow->borderObj);
    int borderWidth = 2;
    int relief = TK_RELIEF_RAISED;
    int size = b.width < b.height ? b.width : b.height;
    XPoint points[3];

    Tk_GetPixelsFromObj(NULL, tkwin, arrow->borderWidthObj, &borderWidth);
    Tk_GetReliefFromObj(NULL, arrow->reliefObj, &relief);

    /*
     * @@@ There are off-by-one pixel errors in the way these are drawn;
     * @@@ need to take a look at Tk_Fill3DPolygon and X11 to find the
     * @@@ exact rules.
     */
    switch (direction)
    {
	case ARROW_UP:
	    points[2].x = b.x; 		points[2].y = b.y + size;
	    points[1].x = b.x + size/2;	points[1].y = b.y;
	    points[0].x = b.x + size;	points[0].y = b.y + size;
	    break;
	case ARROW_DOWN:
	    points[0].x = b.x; 		points[0].y = b.y;
	    points[1].x = b.x + size/2;	points[1].y = b.y + size;
	    points[2].x = b.x + size;	points[2].y = b.y;
	    break;
	case ARROW_LEFT:
	    points[0].x = b.x; 		points[0].y = b.y + size / 2;
	    points[1].x = b.x + size;	points[1].y = b.y + size;
	    points[2].x = b.x + size;	points[2].y = b.y;
	    break;
	case ARROW_RIGHT:
	    points[0].x = b.x + size;	points[0].y = b.y + size / 2;
	    points[1].x = b.x;		points[1].y = b.y;
	    points[2].x = b.x;		points[2].y = b.y + size;
	    break;
    }

    Tk_Fill3DPolygon(tkwin, d, border, points, 3, borderWidth, relief);
}

static const Ttk_ElementSpec ArrowElementSpec =
{
    TK_STYLE_VERSION_2,
    sizeof(ArrowElement),
    ArrowElementOptions,
    ArrowElementSize,
    ArrowElementDraw
};

/*------------------------------------------------------------------------
 * +++ Slider element.
 *
 * This is the moving part of the scale widget.  Drawn as a raised box.
 */

typedef struct {
    Tcl_Obj *orientObj;	     /* orientation of overall slider */
    Tcl_Obj *lengthObj;      /* slider length */
    Tcl_Obj *thicknessObj;   /* slider thickness */
    Tcl_Obj *reliefObj;      /* the relief for this object */
    Tcl_Obj *borderObj;      /* the background color */
    Tcl_Obj *borderWidthObj; /* the size of the border */
} SliderElement;

static const Ttk_ElementOptionSpec SliderElementOptions[] = {
    { "-sliderlength", TK_OPTION_PIXELS,
	offsetof(SliderElement,lengthObj), "30" },
    { "-sliderthickness",TK_OPTION_PIXELS,
	offsetof(SliderElement,thicknessObj), "15" },
    { "-sliderrelief", TK_OPTION_RELIEF,
	offsetof(SliderElement,reliefObj), "raised" },
    { "-sliderborderwidth", TK_OPTION_PIXELS,
	offsetof(SliderElement,borderWidthObj), DEFAULT_BORDERWIDTH },
    { "-background", TK_OPTION_BORDER,
	offsetof(SliderElement,borderObj), DEFAULT_BACKGROUND },
    { "-orient", TK_OPTION_ANY,
	offsetof(SliderElement,orientObj), "horizontal" },
    { NULL, TK_OPTION_BOOLEAN, 0, NULL }
};

static void SliderElementSize(
    TCL_UNUSED(void *), /* clientData */
    void *elementRecord,
    Tk_Window tkwin,
    int *widthPtr,
    int *heightPtr,
    TCL_UNUSED(Ttk_Padding *))
{
    SliderElement *slider = (SliderElement *)elementRecord;
    Ttk_Orient orient;
    int length, thickness;

    TtkGetOrientFromObj(NULL, slider->orientObj, &orient);
    Tk_GetPixelsFromObj(NULL, tkwin, slider->lengthObj, &length);
    Tk_GetPixelsFromObj(NULL, tkwin, slider->thicknessObj, &thickness);

    switch (orient) {
	case TTK_ORIENT_VERTICAL:
	    *widthPtr = thickness;
	    *heightPtr = length;
	    break;

	case TTK_ORIENT_HORIZONTAL:
	    *widthPtr = length;
	    *heightPtr = thickness;
	    break;
    }
}

static void SliderElementDraw(
    TCL_UNUSED(void *), /* clientData */
    void *elementRecord,
    Tk_Window tkwin,
    Drawable d,
    Ttk_Box b,
    TCL_UNUSED(Ttk_State))
{
    SliderElement *slider = (SliderElement *)elementRecord;
    Tk_3DBorder border = NULL;
    int relief = TK_RELIEF_RAISED, borderWidth = 2;
    Ttk_Orient orient;

    border = Tk_Get3DBorderFromObj(tkwin, slider->borderObj);
    Tk_GetReliefFromObj(NULL, slider->reliefObj, &relief);
    Tk_GetPixelsFromObj(NULL, tkwin, slider->borderWidthObj, &borderWidth);
    TtkGetOrientFromObj(NULL, slider->orientObj, &orient);

    Tk_Fill3DRectangle(tkwin, d, border,
	b.x, b.y, b.width, b.height,
	borderWidth, relief);

    if (relief != TK_RELIEF_FLAT) {
	if (orient == TTK_ORIENT_HORIZONTAL) {
	    if (b.width > 4) {
		b.x += b.width/2;
		XDrawLine(Tk_Display(tkwin), d,
		    Tk_3DBorderGC(tkwin, border, TK_3D_DARK_GC),
		    b.x-1, b.y+borderWidth, b.x-1, b.y+b.height-borderWidth);
		XDrawLine(Tk_Display(tkwin), d,
		    Tk_3DBorderGC(tkwin, border, TK_3D_LIGHT_GC),
		    b.x, b.y+borderWidth, b.x, b.y+b.height-borderWidth);
	    }
	} else {
	    if (b.height > 4) {
		b.y += b.height/2;
		XDrawLine(Tk_Display(tkwin), d,
		    Tk_3DBorderGC(tkwin, border, TK_3D_DARK_GC),
		    b.x+borderWidth, b.y-1, b.x+b.width-borderWidth, b.y-1);
		XDrawLine(Tk_Display(tkwin), d,
		    Tk_3DBorderGC(tkwin, border, TK_3D_LIGHT_GC),
		    b.x+borderWidth, b.y, b.x+b.width-borderWidth, b.y);
	    }
	}
    }
}

static const Ttk_ElementSpec SliderElementSpec = {
    TK_STYLE_VERSION_2,
    sizeof(SliderElement),
    SliderElementOptions,
    SliderElementSize,
    SliderElementDraw
};

/*------------------------------------------------------------------------
 * +++ Sash element (for ttk::panedwindow)
 *
 * NOTES:
 *
 * panedwindows with -orient horizontal use vertical sashes, and vice versa.
 *
 * Interpretation of -sashrelief 'groove' and 'ridge' are
 * swapped wrt. the core panedwindow, which (I think) has them backwards.
 *
 * Default -sashrelief is sunken; the core panedwindow has default
 * -sashrelief raised, but that looks wrong to me.
 */

typedef struct {
    Tcl_Obj *borderObj; 	/* background color */
    Tcl_Obj *sashReliefObj;	/* sash relief */
    Tcl_Obj *sashThicknessObj;	/* overall thickness of sash */
    Tcl_Obj *sashPadObj;	/* padding on either side of handle */
    Tcl_Obj *handleSizeObj;	/* handle width and height */
    Tcl_Obj *handlePadObj;	/* handle's distance from edge */
} SashElement;

static const Ttk_ElementOptionSpec SashOptions[] = {
    { "-background", TK_OPTION_BORDER,
	offsetof(SashElement,borderObj), DEFAULT_BACKGROUND },
    { "-sashrelief", TK_OPTION_RELIEF,
	offsetof(SashElement,sashReliefObj), "sunken" },
    { "-sashthickness", TK_OPTION_PIXELS,
	offsetof(SashElement,sashThicknessObj), "6" },
    { "-sashpad", TK_OPTION_PIXELS,
	offsetof(SashElement,sashPadObj), "2" },
    { "-handlesize", TK_OPTION_PIXELS,
	offsetof(SashElement,handleSizeObj), "8" },
    { "-handlepad", TK_OPTION_PIXELS,
	offsetof(SashElement,handlePadObj), "8" },
    { NULL, TK_OPTION_BOOLEAN, 0, NULL }
};

static void SashElementSize(
    void *clientData, void *elementRecord, Tk_Window tkwin,
    int *widthPtr, int *heightPtr,
    TCL_UNUSED(Ttk_Padding *))
{
    SashElement *sash = (SashElement *)elementRecord;
    int sashPad = 2, sashThickness = 6, handleSize = 8;
    Ttk_Orient orient = (Ttk_Orient)PTR2INT(clientData);

    Tk_GetPixelsFromObj(NULL, tkwin, sash->sashThicknessObj, &sashThickness);
    Tk_GetPixelsFromObj(NULL, tkwin, sash->handleSizeObj, &handleSize);
    Tk_GetPixelsFromObj(NULL, tkwin, sash->sashPadObj, &sashPad);

    if (sashThickness < handleSize + 2*sashPad)
	sashThickness = handleSize + 2*sashPad;

    if (orient == TTK_ORIENT_HORIZONTAL)
	*heightPtr = sashThickness;
    else
	*widthPtr = sashThickness;
}

static void SashElementDraw(
    void *clientData, void *elementRecord, Tk_Window tkwin,
    Drawable d, Ttk_Box b,
    TCL_UNUSED(Ttk_State))
{
    SashElement *sash = (SashElement *)elementRecord;
    Tk_3DBorder border = Tk_Get3DBorderFromObj(tkwin, sash->borderObj);
    GC gc1,gc2;
    int relief = TK_RELIEF_RAISED;
    int handleSize = 8, handlePad = 8;
    Ttk_Orient orient = (Ttk_Orient)PTR2INT(clientData);
    Ttk_Box hb;

    Tk_GetPixelsFromObj(NULL, tkwin, sash->handleSizeObj, &handleSize);
    Tk_GetPixelsFromObj(NULL, tkwin, sash->handlePadObj, &handlePad);
    Tk_GetReliefFromObj(NULL, sash->sashReliefObj, &relief);

    switch (relief) {
	case TK_RELIEF_RAISED: case TK_RELIEF_RIDGE:
	    gc1 = Tk_3DBorderGC(tkwin, border, TK_3D_LIGHT_GC);
	    gc2 = Tk_3DBorderGC(tkwin, border, TK_3D_DARK_GC);
	    break;
	case TK_RELIEF_SUNKEN: case TK_RELIEF_GROOVE:
	    gc1 = Tk_3DBorderGC(tkwin, border, TK_3D_DARK_GC);
	    gc2 = Tk_3DBorderGC(tkwin, border, TK_3D_LIGHT_GC);
	    break;
	case TK_RELIEF_SOLID:
	    gc1 = gc2 = Tk_3DBorderGC(tkwin, border, TK_3D_DARK_GC);
	    break;
	case TK_RELIEF_FLAT:
	default:
	    gc1 = gc2 = Tk_3DBorderGC(tkwin, border, TK_3D_FLAT_GC);
	    break;
    }

    /* Draw sash line:
     */
    if (orient == TTK_ORIENT_HORIZONTAL) {
	int y = b.y + b.height/2 - 1;
	XDrawLine(Tk_Display(tkwin), d, gc1, b.x, y, b.x+b.width, y); ++y;
	XDrawLine(Tk_Display(tkwin), d, gc2, b.x, y, b.x+b.width, y);
    } else {
	int x = b.x + b.width/2 - 1;
	XDrawLine(Tk_Display(tkwin), d, gc1, x, b.y, x, b.y+b.height); ++x;
	XDrawLine(Tk_Display(tkwin), d, gc2, x, b.y, x, b.y+b.height);
    }

    /* Draw handle:
     */
    if (handleSize >= 0) {
	if (orient == TTK_ORIENT_HORIZONTAL) {
	    hb = Ttk_StickBox(b, handleSize, handleSize, TTK_STICK_W);
	    hb.x += handlePad;
	} else {
	    hb = Ttk_StickBox(b, handleSize, handleSize, TTK_STICK_N);
	    hb.y += handlePad;
	}
	Tk_Fill3DRectangle(tkwin, d, border,
	    hb.x, hb.y, hb.width, hb.height, 1, TK_RELIEF_RAISED);
    }
}

static const Ttk_ElementSpec SashElementSpec = {
    TK_STYLE_VERSION_2,
    sizeof(SashElement),
    SashOptions,
    SashElementSize,
    SashElementDraw
};

/*------------------------------------------------------------------------
 * +++ Widget layouts.
 */

TTK_BEGIN_LAYOUT_TABLE(LayoutTable)

TTK_LAYOUT("TButton",
    TTK_GROUP("Button.highlight", TTK_FILL_BOTH,
	TTK_GROUP("Button.border", TTK_FILL_BOTH|TTK_BORDER,
	    TTK_GROUP("Button.padding", TTK_FILL_BOTH,
		TTK_NODE("Button.label", TTK_FILL_BOTH)))))

TTK_LAYOUT("TCheckbutton",
    TTK_GROUP("Checkbutton.highlight", TTK_FILL_BOTH,
	TTK_GROUP("Checkbutton.border", TTK_FILL_BOTH,
	    TTK_GROUP("Checkbutton.padding", TTK_FILL_BOTH,
		TTK_NODE("Checkbutton.indicator", TTK_PACK_LEFT)
		TTK_NODE("Checkbutton.label", TTK_PACK_LEFT|TTK_FILL_BOTH)))))

TTK_LAYOUT("TRadiobutton",
    TTK_GROUP("Radiobutton.highlight", TTK_FILL_BOTH,
	TTK_GROUP("Radiobutton.border", TTK_FILL_BOTH,
	    TTK_GROUP("Radiobutton.padding", TTK_FILL_BOTH,
		TTK_NODE("Radiobutton.indicator", TTK_PACK_LEFT)
		TTK_NODE("Radiobutton.label", TTK_PACK_LEFT|TTK_FILL_BOTH)))))

TTK_LAYOUT("TMenubutton",
    TTK_GROUP("Menubutton.highlight", TTK_FILL_BOTH,
	TTK_GROUP("Menubutton.border", TTK_FILL_BOTH,
	    TTK_NODE("Menubutton.indicator", TTK_PACK_RIGHT)
	    TTK_GROUP("Menubutton.padding", TTK_FILL_X,
		TTK_NODE("Menubutton.label", 0)))))

/* "classic" entry, includes highlight border */
TTK_LAYOUT("TEntry",
    TTK_GROUP("Entry.highlight", TTK_FILL_BOTH,
	TTK_GROUP("Entry.field", TTK_FILL_BOTH|TTK_BORDER,
	    TTK_GROUP("Entry.padding", TTK_FILL_BOTH,
		TTK_NODE("Entry.textarea", TTK_FILL_BOTH)))))

/* "classic" combobox, includes highlight border */
TTK_LAYOUT("TCombobox",
    TTK_GROUP("Combobox.highlight", TTK_FILL_BOTH,
        TTK_GROUP("Combobox.field", TTK_FILL_BOTH,
	    TTK_NODE("Combobox.downarrow", TTK_PACK_RIGHT|TTK_FILL_Y)
	    TTK_GROUP("Combobox.padding", TTK_FILL_BOTH,
	        TTK_NODE("Combobox.textarea", TTK_FILL_BOTH)))))

/* "classic" spinbox, includes highlight border */
TTK_LAYOUT("TSpinbox",
    TTK_GROUP("Spinbox.highlight", TTK_FILL_BOTH,
<<<<<<< HEAD
        TTK_GROUP("Spinbox.field", TTK_FILL_BOTH|TTK_FILL_X,
=======
	TTK_GROUP("Spinbox.field", TTK_FILL_BOTH|TTK_FILL_X,
>>>>>>> be994af5
	    TTK_GROUP("null", TTK_PACK_RIGHT,
		TTK_NODE("Spinbox.uparrow", TTK_PACK_TOP|TTK_STICK_E)
		TTK_NODE("Spinbox.downarrow", TTK_PACK_BOTTOM|TTK_STICK_E))
	    TTK_GROUP("Spinbox.padding", TTK_FILL_BOTH,
		TTK_NODE("Spinbox.textarea", TTK_FILL_BOTH)))))

/* "classic" scale, includes highlight border */
TTK_LAYOUT("Vertical.TScale",
    TTK_GROUP("Vertical.Scale.highlight", TTK_FILL_BOTH,
	TTK_GROUP("Vertical.Scale.trough", TTK_FILL_BOTH,
	    TTK_NODE("Vertical.Scale.slider", TTK_PACK_TOP))))

TTK_LAYOUT("Horizontal.TScale",
    TTK_GROUP("Horizontal.Scale.highlight", TTK_FILL_BOTH,
	TTK_GROUP("Horizontal.Scale.trough", TTK_FILL_BOTH,
	    TTK_NODE("Horizontal.Scale.slider", TTK_PACK_LEFT))))

/* put highlight border around treeview */
TTK_LAYOUT("Treeview",
    TTK_GROUP("Treeview.highlight", TTK_FILL_BOTH,
	TTK_GROUP("Treeview.field", TTK_FILL_BOTH|TTK_BORDER,
	    TTK_GROUP("Treeview.padding", TTK_FILL_BOTH,
		TTK_NODE("Treeview.treearea", TTK_FILL_BOTH)))))

TTK_END_LAYOUT_TABLE

/*------------------------------------------------------------------------
 * TtkClassicTheme_Init --
 * 	Install classic theme.
 */

MODULE_SCOPE int
TtkClassicTheme_Init(Tcl_Interp *interp)
{
    Ttk_Theme theme =  Ttk_CreateTheme(interp, "classic", NULL);

    if (!theme) {
	return TCL_ERROR;
    }

    /*
     * Register elements:
     */
    Ttk_RegisterElement(interp, theme, "highlight",
	    &HighlightElementSpec, NULL);

    Ttk_RegisterElement(interp, theme, "Button.border",
	    &ButtonBorderElementSpec, NULL);

    Ttk_RegisterElement(interp, theme, "Checkbutton.indicator",
	    &CheckbuttonIndicatorElementSpec, NULL);
    Ttk_RegisterElement(interp, theme, "Radiobutton.indicator",
	    &RadiobuttonIndicatorElementSpec, NULL);
    Ttk_RegisterElement(interp, theme, "Menubutton.indicator",
	    &MenuIndicatorElementSpec, NULL);

    Ttk_RegisterElement(interp, theme, "uparrow",
	    &ArrowElementSpec, INT2PTR(ARROW_UP));
    Ttk_RegisterElement(interp, theme, "downarrow",
	    &ArrowElementSpec, INT2PTR(ARROW_DOWN));
    Ttk_RegisterElement(interp, theme, "leftarrow",
	    &ArrowElementSpec, INT2PTR(ARROW_LEFT));
    Ttk_RegisterElement(interp, theme, "rightarrow",
	    &ArrowElementSpec, INT2PTR(ARROW_RIGHT));
    Ttk_RegisterElement(interp, theme, "arrow",
	    &ArrowElementSpec, INT2PTR(ARROW_UP));

    Ttk_RegisterElement(interp, theme, "slider",
	    &SliderElementSpec, NULL);

    Ttk_RegisterElement(interp, theme, "hsash",
	    &SashElementSpec, INT2PTR(TTK_ORIENT_HORIZONTAL));
    Ttk_RegisterElement(interp, theme, "vsash",
	    &SashElementSpec, INT2PTR(TTK_ORIENT_VERTICAL));

    /*
     * Register layouts:
     */
    Ttk_RegisterLayouts(theme, LayoutTable);

    Tcl_PkgProvide(interp, "ttk::theme::classic", TTK_VERSION);

    return TCL_OK;
}

/*EOF*/<|MERGE_RESOLUTION|>--- conflicted
+++ resolved
@@ -28,7 +28,7 @@
     { "-highlightthickness",TK_OPTION_PIXELS,
 	offsetof(HighlightElement,highlightThicknessObj), "0" },
     { "-default", TK_OPTION_ANY,
-	Tk_Offset(HighlightElement,defaultStateObj), "disabled" },
+	offsetof(HighlightElement,defaultStateObj), "disabled" },
     { NULL, TK_OPTION_BOOLEAN, 0, NULL }
 };
 
@@ -58,18 +58,13 @@
     HighlightElement *hl = (HighlightElement *)elementRecord;
     int highlightThickness = 0;
     XColor *highlightColor = Tk_GetColorFromObj(tkwin, hl->highlightColorObj);
-    int defaultState = TTK_BUTTON_DEFAULT_DISABLED;
+    Ttk_ButtonDefaultState defaultState = TTK_BUTTON_DEFAULT_DISABLED;
 
     Tk_GetPixelsFromObj(NULL, tkwin, hl->highlightThicknessObj, &highlightThickness);
     if (highlightColor && highlightThickness > 0) {
-	GC gc;
 	Ttk_GetButtonDefaultStateFromObj(NULL, hl->defaultStateObj,
 	    &defaultState);
-<<<<<<< HEAD
 	GC gc = Tk_GCForColor(highlightColor, d);
-=======
-	gc = Tk_GCForColor(highlightColor, d);
->>>>>>> be994af5
 	if (defaultState == TTK_BUTTON_DEFAULT_NORMAL) {
 	    TkDrawInsetFocusHighlight(tkwin, gc, highlightThickness, d,
 		round(5 * TkScalingLevel(tkwin)));
@@ -853,11 +848,7 @@
 /* "classic" spinbox, includes highlight border */
 TTK_LAYOUT("TSpinbox",
     TTK_GROUP("Spinbox.highlight", TTK_FILL_BOTH,
-<<<<<<< HEAD
-        TTK_GROUP("Spinbox.field", TTK_FILL_BOTH|TTK_FILL_X,
-=======
 	TTK_GROUP("Spinbox.field", TTK_FILL_BOTH|TTK_FILL_X,
->>>>>>> be994af5
 	    TTK_GROUP("null", TTK_PACK_RIGHT,
 		TTK_NODE("Spinbox.uparrow", TTK_PACK_TOP|TTK_STICK_E)
 		TTK_NODE("Spinbox.downarrow", TTK_PACK_BOTTOM|TTK_STICK_E))
