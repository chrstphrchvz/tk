/*
 * Copyright © 2004, Joe English
 *
 * "classic" theme; implements the classic Motif-like Tk look.
 *
 */

#include "tkInt.h"
#include "ttkTheme.h"

#define DEFAULT_BORDERWIDTH "2"
#define DEFAULT_ARROW_SIZE "15"

/*----------------------------------------------------------------------
 * +++ Highlight element implementation.
 * 	Draw a solid highlight border to indicate focus.
 */

typedef struct {
    Tcl_Obj	*highlightColorObj;
    Tcl_Obj	*highlightThicknessObj;
    Tcl_Obj	*defaultStateObj;
} HighlightElement;

static const Ttk_ElementOptionSpec HighlightElementOptions[] = {
    { "-highlightcolor",TK_OPTION_COLOR,
	offsetof(HighlightElement,highlightColorObj), DEFAULT_BACKGROUND },
    { "-highlightthickness",TK_OPTION_PIXELS,
	offsetof(HighlightElement,highlightThicknessObj), "0" },
    { "-default", TK_OPTION_ANY,
	offsetof(HighlightElement,defaultStateObj), "disabled" },
    { NULL, TK_OPTION_BOOLEAN, 0, NULL }
};

static void HighlightElementSize(
    TCL_UNUSED(void *), /* clientData */
    void *elementRecord,
    TCL_UNUSED(Tk_Window),
    TCL_UNUSED(int *), /* widthPtr */
    TCL_UNUSED(int *), /* heightPtr */
    Ttk_Padding *paddingPtr)
{
    HighlightElement *hl = (HighlightElement *)elementRecord;
    int highlightThickness = 0;

    Tcl_GetIntFromObj(NULL,hl->highlightThicknessObj,&highlightThickness);
    *paddingPtr = Ttk_UniformPadding((short)highlightThickness);
}

static void HighlightElementDraw(
    TCL_UNUSED(void *), /* clientData */
    void *elementRecord,
    Tk_Window tkwin,
    Drawable d,
    TCL_UNUSED(Ttk_Box),
    TCL_UNUSED(Ttk_State))
{
    HighlightElement *hl = (HighlightElement *)elementRecord;
    int highlightThickness = 0;
    Ttk_ButtonDefaultState defaultState = TTK_BUTTON_DEFAULT_DISABLED;
    XColor *highlightColor = Tk_GetColorFromObj(tkwin, hl->highlightColorObj);

    Tcl_GetIntFromObj(NULL,hl->highlightThicknessObj,&highlightThickness);
    if (highlightColor && highlightThickness > 0) {
	Ttk_GetButtonDefaultStateFromObj(NULL, hl->defaultStateObj, &defaultState);
	GC gc = Tk_GCForColor(highlightColor, d);
	if (defaultState == TTK_BUTTON_DEFAULT_NORMAL) {
	    TkDrawInsetFocusHighlight(tkwin, gc, highlightThickness, d, 5);
	} else {
	    Tk_DrawFocusHighlight(tkwin, gc, highlightThickness, d);
	}
    }
}

static const Ttk_ElementSpec HighlightElementSpec =
{
    TK_STYLE_VERSION_2,
    sizeof(HighlightElement),
    HighlightElementOptions,
    HighlightElementSize,
    HighlightElementDraw
};

/*------------------------------------------------------------------------
 * +++ Button Border element:
 *
 * The Motif-style button border on X11 consists of (from outside-in):
 *
 * + focus indicator (controlled by -highlightcolor and -highlightthickness),
 * + default ring (if -default active; blank if -default normal)
 * + shaded border (controlled by -background, -borderwidth, and -relief)
 */

typedef struct {
    Tcl_Obj	*borderObj;
    Tcl_Obj	*borderWidthObj;
    Tcl_Obj	*reliefObj;
    Tcl_Obj	*defaultStateObj;
} ButtonBorderElement;

static const Ttk_ElementOptionSpec ButtonBorderElementOptions[] =
{
    { "-background", TK_OPTION_BORDER,
	offsetof(ButtonBorderElement,borderObj), DEFAULT_BACKGROUND },
    { "-borderwidth", TK_OPTION_PIXELS,
	offsetof(ButtonBorderElement,borderWidthObj), DEFAULT_BORDERWIDTH },
    { "-relief", TK_OPTION_RELIEF,
	offsetof(ButtonBorderElement,reliefObj), "flat" },
    { "-default", TK_OPTION_ANY,
	offsetof(ButtonBorderElement,defaultStateObj), "disabled" },
    { NULL, TK_OPTION_BOOLEAN, 0, NULL }
};

static void ButtonBorderElementSize(
    TCL_UNUSED(void *), /* clientData */
    void *elementRecord,
    TCL_UNUSED(Tk_Window),
    TCL_UNUSED(int *), /* widthPtr */
    TCL_UNUSED(int *), /* heightPtr */
    Ttk_Padding *paddingPtr)
{
    ButtonBorderElement *bd = (ButtonBorderElement *)elementRecord;
    Ttk_ButtonDefaultState defaultState = TTK_BUTTON_DEFAULT_DISABLED;
    int borderWidth = 0;

    Tcl_GetIntFromObj(NULL, bd->borderWidthObj, &borderWidth);
    Ttk_GetButtonDefaultStateFromObj(NULL, bd->defaultStateObj, &defaultState);

    if (defaultState != TTK_BUTTON_DEFAULT_DISABLED) {
	borderWidth += 5;
    }
    *paddingPtr = Ttk_UniformPadding((short)borderWidth);
}

/*
 * (@@@ Note: ButtonBorderElement still still still buggy:
 * padding for default ring is drawn in the wrong color
 * when the button is active.)
 */
static void ButtonBorderElementDraw(
    TCL_UNUSED(void *), /* clientData */
    void *elementRecord,
    Tk_Window tkwin,
    Drawable d,
    Ttk_Box b,
    TCL_UNUSED(Ttk_State))
{
    ButtonBorderElement *bd = (ButtonBorderElement *)elementRecord;
    Tk_3DBorder border = NULL;
    int borderWidth = 1, relief = TK_RELIEF_FLAT;
    Ttk_ButtonDefaultState defaultState = TTK_BUTTON_DEFAULT_DISABLED;
    int inset = 0;

    /*
     * Get option values.
     */
    border = Tk_Get3DBorderFromObj(tkwin, bd->borderObj);
    Tcl_GetIntFromObj(NULL, bd->borderWidthObj, &borderWidth);
    Tk_GetReliefFromObj(NULL, bd->reliefObj, &relief);
    Ttk_GetButtonDefaultStateFromObj(NULL, bd->defaultStateObj, &defaultState);

    /*
     * Default ring:
     */
    switch (defaultState)
    {
	case TTK_BUTTON_DEFAULT_DISABLED :
	    break;
	case TTK_BUTTON_DEFAULT_NORMAL :
	    inset += 5;
	    break;
	case TTK_BUTTON_DEFAULT_ACTIVE :
            Tk_Draw3DRectangle(tkwin, d, border,
		b.x+inset, b.y+inset, b.width - 2*inset, b.height - 2*inset,
		2, TK_RELIEF_FLAT);
            inset += 2;
            Tk_Draw3DRectangle(tkwin, d, border,
		b.x+inset, b.y+inset, b.width - 2*inset, b.height - 2*inset,
		1, TK_RELIEF_SUNKEN);
	    ++inset;
            Tk_Draw3DRectangle(tkwin, d, border,
		b.x+inset, b.y+inset, b.width - 2*inset, b.height - 2*inset,
		2, TK_RELIEF_FLAT);
	    inset += 2;
	    break;
    }

    /*
     * 3-D border:
     */
    if (border && borderWidth > 0) {
	Tk_Draw3DRectangle(tkwin, d, border,
	    b.x+inset, b.y+inset, b.width - 2*inset, b.height - 2*inset,
	    borderWidth,relief);
    }
}

static const Ttk_ElementSpec ButtonBorderElementSpec =
{
    TK_STYLE_VERSION_2,
    sizeof(ButtonBorderElement),
    ButtonBorderElementOptions,
    ButtonBorderElementSize,
    ButtonBorderElementDraw
};

/*----------------------------------------------------------------------
 * +++ Indicator element.
 *
 * Draws the on/off indicator for checkbuttons and radiobuttons.
 *
 * Draws a 3-D square (or diamond), raised if off, sunken if on.
 *
 * This is actually a regression from Tk 8.5 back to the ugly old Motif
 * style; use the "alt", "clam", or "default" theme" for newer, nicer
 * versions.
 */

typedef struct {
    Tcl_Obj *backgroundObj;
    Tcl_Obj *reliefObj;
    Tcl_Obj *colorObj;
    Tcl_Obj *sizeObj;
    Tcl_Obj *marginObj;
    Tcl_Obj *borderWidthObj;
} IndicatorElement;

static const Ttk_ElementOptionSpec IndicatorElementOptions[] = {
    { "-background", TK_OPTION_BORDER,
	offsetof(IndicatorElement,backgroundObj), DEFAULT_BACKGROUND },
    { "-indicatorcolor", TK_OPTION_BORDER,
	offsetof(IndicatorElement,colorObj), DEFAULT_BACKGROUND },
    { "-indicatorrelief", TK_OPTION_RELIEF,
	offsetof(IndicatorElement,reliefObj), "raised" },
    { "-indicatorsize", TK_OPTION_PIXELS,
	offsetof(IndicatorElement,sizeObj), "9p" },
    { "-indicatormargin", TK_OPTION_STRING,
	offsetof(IndicatorElement,marginObj), "0 2 4 2" },
    { "-borderwidth", TK_OPTION_PIXELS,
	offsetof(IndicatorElement,borderWidthObj), DEFAULT_BORDERWIDTH },
    { NULL, TK_OPTION_BOOLEAN, 0, NULL }
};

/*
 * Checkbutton indicators: 3-D square.
 */
static void SquareIndicatorElementSize(
    TCL_UNUSED(void *), /* clientData */
    void *elementRecord,
    Tk_Window tkwin,
    int *widthPtr,
    int *heightPtr,
    TCL_UNUSED(Ttk_Padding *))
{
    IndicatorElement *indicator = (IndicatorElement *)elementRecord;
    Ttk_Padding margins;
    int diameter = 0;

    Ttk_GetPaddingFromObj(NULL, tkwin, indicator->marginObj, &margins);
    Tk_GetPixelsFromObj(NULL, tkwin, indicator->sizeObj, &diameter);
    *widthPtr = diameter + Ttk_PaddingWidth(margins);
    *heightPtr = diameter + Ttk_PaddingHeight(margins);
}

static void SquareIndicatorElementDraw(
    TCL_UNUSED(void *), /* clientData */
    void *elementRecord,
    Tk_Window tkwin,
    Drawable d,
    Ttk_Box b,
    TCL_UNUSED(Ttk_State))
{
    IndicatorElement *indicator = (IndicatorElement *)elementRecord;
    Tk_3DBorder border = 0, interior = 0;
    int relief = TK_RELIEF_RAISED;
    Ttk_Padding padding;
    int borderWidth = 2;
    int diameter;

    interior = Tk_Get3DBorderFromObj(tkwin, indicator->colorObj);
    border = Tk_Get3DBorderFromObj(tkwin, indicator->backgroundObj);
    Tcl_GetIntFromObj(NULL,indicator->borderWidthObj,&borderWidth);
    Tk_GetReliefFromObj(NULL,indicator->reliefObj,&relief);
    Ttk_GetPaddingFromObj(NULL,tkwin,indicator->marginObj,&padding);

    b = Ttk_PadBox(b, padding);

    diameter = b.width < b.height ? b.width : b.height;
    Tk_Fill3DRectangle(tkwin, d, interior, b.x, b.y,
	    diameter, diameter,borderWidth, TK_RELIEF_FLAT);
    Tk_Draw3DRectangle(tkwin, d, border, b.x, b.y,
	    diameter, diameter, borderWidth, relief);
}

/*
 * Radiobutton indicators: 3-D diamond.
 */
static void DiamondIndicatorElementSize(
    TCL_UNUSED(void *), /* clientData */
    void *elementRecord,
    Tk_Window tkwin,
    int *widthPtr,
    int *heightPtr,
    TCL_UNUSED(Ttk_Padding *))
{
    IndicatorElement *indicator = (IndicatorElement *)elementRecord;
    Ttk_Padding margins;
    int diameter = 0;

    Ttk_GetPaddingFromObj(NULL, tkwin, indicator->marginObj, &margins);
    Tk_GetPixelsFromObj(NULL, tkwin, indicator->sizeObj, &diameter);
    *widthPtr = diameter + 3 + Ttk_PaddingWidth(margins);
    *heightPtr = diameter + 3 + Ttk_PaddingHeight(margins);
}

static void DiamondIndicatorElementDraw(
    TCL_UNUSED(void *), /* clientData */
    void *elementRecord,
    Tk_Window tkwin,
    Drawable d,
    Ttk_Box b,
    TCL_UNUSED(Ttk_State))
{
    IndicatorElement *indicator = (IndicatorElement *)elementRecord;
    Tk_3DBorder border = 0, interior = 0;
    int borderWidth = 2;
    int relief = TK_RELIEF_RAISED;
    int diameter, radius;
    XPoint points[4];
    Ttk_Padding padding;

    interior = Tk_Get3DBorderFromObj(tkwin, indicator->colorObj);
    border = Tk_Get3DBorderFromObj(tkwin, indicator->backgroundObj);
    Tcl_GetIntFromObj(NULL,indicator->borderWidthObj,&borderWidth);
    Tk_GetReliefFromObj(NULL,indicator->reliefObj,&relief);
    Ttk_GetPaddingFromObj(NULL,tkwin,indicator->marginObj,&padding);

    b = Ttk_PadBox(b, padding);

    diameter = b.width < b.height ? b.width : b.height;
    radius = diameter / 2;

    points[0].x = b.x;
    points[0].y = b.y + radius;
    points[1].x = b.x + radius;
    points[1].y = b.y + 2*radius;
    points[2].x = b.x + 2*radius;
    points[2].y = b.y + radius;
    points[3].x = b.x + radius;
    points[3].y = b.y;

    Tk_Fill3DPolygon(tkwin,d,interior,points,4,borderWidth,TK_RELIEF_FLAT);
    Tk_Draw3DPolygon(tkwin,d,border,points,4,borderWidth,relief);
}

static const Ttk_ElementSpec CheckbuttonIndicatorElementSpec = {
    TK_STYLE_VERSION_2,
    sizeof(IndicatorElement),
    IndicatorElementOptions,
    SquareIndicatorElementSize,
    SquareIndicatorElementDraw
};

static const Ttk_ElementSpec RadiobuttonIndicatorElementSpec = {
    TK_STYLE_VERSION_2,
    sizeof(IndicatorElement),
    IndicatorElementOptions,
    DiamondIndicatorElementSize,
    DiamondIndicatorElementDraw
};

/*----------------------------------------------------------------------
 * +++ Menubutton indicators.
 *
 * These aren't functional like radio/check indicators,
 * they're just affordability indicators.
 *
 * Standard Tk sets the indicator size to 4.0 mm by 1.7 mm.
 * I have no idea where these numbers came from.
 */

typedef struct {
    Tcl_Obj *backgroundObj;
    Tcl_Obj *widthObj;
    Tcl_Obj *heightObj;
    Tcl_Obj *borderWidthObj;
    Tcl_Obj *reliefObj;
    Tcl_Obj *marginObj;
} MenuIndicatorElement;

static const Ttk_ElementOptionSpec MenuIndicatorElementOptions[] = {
    { "-background", TK_OPTION_BORDER,
	offsetof(MenuIndicatorElement,backgroundObj), DEFAULT_BACKGROUND },
    { "-indicatorwidth", TK_OPTION_PIXELS,
	offsetof(MenuIndicatorElement,widthObj), "4.0m" },
    { "-indicatorheight", TK_OPTION_PIXELS,
	offsetof(MenuIndicatorElement,heightObj), "1.7m" },
    { "-borderwidth", TK_OPTION_PIXELS,
	offsetof(MenuIndicatorElement,borderWidthObj), DEFAULT_BORDERWIDTH },
    { "-indicatorrelief", TK_OPTION_RELIEF,
	offsetof(MenuIndicatorElement,reliefObj),"raised" },
    { "-indicatormargin", TK_OPTION_STRING,
	offsetof(MenuIndicatorElement,marginObj), "5 0" },
    { NULL, TK_OPTION_BOOLEAN, 0, NULL }
};

static void MenuIndicatorElementSize(
    TCL_UNUSED(void *), /* clientData */
    void *elementRecord,
    Tk_Window tkwin,
    int *widthPtr,
    int *heightPtr,
    TCL_UNUSED(Ttk_Padding *))
{
    MenuIndicatorElement *mi = (MenuIndicatorElement *)elementRecord;
    Ttk_Padding margins;

    Tk_GetPixelsFromObj(NULL, tkwin, mi->widthObj, widthPtr);
    Tk_GetPixelsFromObj(NULL, tkwin, mi->heightObj, heightPtr);
    Ttk_GetPaddingFromObj(NULL,tkwin,mi->marginObj, &margins);
    *widthPtr += Ttk_PaddingWidth(margins);
    *heightPtr += Ttk_PaddingHeight(margins);
}

static void MenuIndicatorElementDraw(
    TCL_UNUSED(void *), /* clientData */
    void *elementRecord,
    Tk_Window tkwin,
    Drawable d,
    Ttk_Box b,
    TCL_UNUSED(Ttk_State))
{
    MenuIndicatorElement *mi = (MenuIndicatorElement *)elementRecord;
    Tk_3DBorder border = Tk_Get3DBorderFromObj(tkwin, mi->backgroundObj);
    Ttk_Padding margins;
    int borderWidth = 2;

    Ttk_GetPaddingFromObj(NULL,tkwin,mi->marginObj,&margins);
    b = Ttk_PadBox(b, margins);
    Tk_GetPixelsFromObj(NULL, tkwin, mi->borderWidthObj, &borderWidth);
    Tk_Fill3DRectangle(tkwin, d, border, b.x, b.y, b.width, b.height,
	    borderWidth, TK_RELIEF_RAISED);
}

static const Ttk_ElementSpec MenuIndicatorElementSpec = {
    TK_STYLE_VERSION_2,
    sizeof(MenuIndicatorElement),
    MenuIndicatorElementOptions,
    MenuIndicatorElementSize,
    MenuIndicatorElementDraw
};

/*----------------------------------------------------------------------
 * +++ Arrow element(s).
 *
 * Draws a 3-D shaded triangle.
 * clientData is an enum ArrowDirection pointer.
 */

typedef struct
{
    Tcl_Obj *sizeObj;
    Tcl_Obj *borderObj;
    Tcl_Obj *borderWidthObj;
    Tcl_Obj *reliefObj;
} ArrowElement;

static const Ttk_ElementOptionSpec ArrowElementOptions[] =
{
    { "-arrowsize", TK_OPTION_PIXELS, offsetof(ArrowElement,sizeObj),
	DEFAULT_ARROW_SIZE },
    { "-background", TK_OPTION_BORDER, offsetof(ArrowElement,borderObj),
    	DEFAULT_BACKGROUND },
    { "-borderwidth", TK_OPTION_PIXELS, offsetof(ArrowElement,borderWidthObj),
    	DEFAULT_BORDERWIDTH },
    { "-relief", TK_OPTION_RELIEF, offsetof(ArrowElement,reliefObj),"raised" },
    { NULL, TK_OPTION_BOOLEAN, 0, NULL }
};

static void ArrowElementSize(
    TCL_UNUSED(void *), /* clientData */
    void *elementRecord,
    Tk_Window tkwin,
    int *widthPtr,
    int *heightPtr,
    TCL_UNUSED(Ttk_Padding *))
{
    ArrowElement *arrow = (ArrowElement *)elementRecord;
    int size = 12;

    Tk_GetPixelsFromObj(NULL, tkwin, arrow->sizeObj, &size);
    *widthPtr = *heightPtr = size;
}

static void ArrowElementDraw(
    void *clientData, void *elementRecord, Tk_Window tkwin,
    Drawable d, Ttk_Box b,
    TCL_UNUSED(Ttk_State))
{
    ArrowDirection direction = (ArrowDirection)PTR2INT(clientData);
    ArrowElement *arrow = (ArrowElement *)elementRecord;
    Tk_3DBorder border = Tk_Get3DBorderFromObj(tkwin, arrow->borderObj);
    int borderWidth = 2;
    int relief = TK_RELIEF_RAISED;
    int size = b.width < b.height ? b.width : b.height;
    XPoint points[3];

    Tk_GetPixelsFromObj(NULL, tkwin, arrow->borderWidthObj, &borderWidth);
    Tk_GetReliefFromObj(NULL, arrow->reliefObj, &relief);

    /*
     * @@@ There are off-by-one pixel errors in the way these are drawn;
     * @@@ need to take a look at Tk_Fill3DPolygon and X11 to find the
     * @@@ exact rules.
     */
    switch (direction)
    {
	case ARROW_UP:
	    points[2].x = b.x; 		points[2].y = b.y + size;
	    points[1].x = b.x + size/2;	points[1].y = b.y;
	    points[0].x = b.x + size;	points[0].y = b.y + size;
	    break;
	case ARROW_DOWN:
	    points[0].x = b.x; 		points[0].y = b.y;
	    points[1].x = b.x + size/2;	points[1].y = b.y + size;
	    points[2].x = b.x + size;	points[2].y = b.y;
	    break;
	case ARROW_LEFT:
	    points[0].x = b.x; 		points[0].y = b.y + size / 2;
	    points[1].x = b.x + size;	points[1].y = b.y + size;
	    points[2].x = b.x + size;	points[2].y = b.y;
	    break;
	case ARROW_RIGHT:
	    points[0].x = b.x + size;	points[0].y = b.y + size / 2;
	    points[1].x = b.x;		points[1].y = b.y;
	    points[2].x = b.x;		points[2].y = b.y + size;
	    break;
    }

    Tk_Fill3DPolygon(tkwin, d, border, points, 3, borderWidth, relief);
}

static const Ttk_ElementSpec ArrowElementSpec =
{
    TK_STYLE_VERSION_2,
    sizeof(ArrowElement),
    ArrowElementOptions,
    ArrowElementSize,
    ArrowElementDraw
};

/*------------------------------------------------------------------------
 * +++ Slider element.
 *
 * This is the moving part of the scale widget.  Drawn as a raised box.
 */

typedef struct {
    Tcl_Obj *orientObj;	     /* orientation of overall slider */
    Tcl_Obj *lengthObj;      /* slider length */
    Tcl_Obj *thicknessObj;   /* slider thickness */
    Tcl_Obj *reliefObj;      /* the relief for this object */
    Tcl_Obj *borderObj;      /* the background color */
    Tcl_Obj *borderWidthObj; /* the size of the border */
} SliderElement;

static const Ttk_ElementOptionSpec SliderElementOptions[] = {
    { "-sliderlength", TK_OPTION_PIXELS, offsetof(SliderElement,lengthObj),
	"30" },
    { "-sliderthickness",TK_OPTION_PIXELS, offsetof(SliderElement,thicknessObj),
	"15" },
    { "-sliderrelief", TK_OPTION_RELIEF, offsetof(SliderElement,reliefObj),
	"raised" },
    { "-borderwidth", TK_OPTION_PIXELS, offsetof(SliderElement,borderWidthObj),
	DEFAULT_BORDERWIDTH },
    { "-background", TK_OPTION_BORDER, offsetof(SliderElement,borderObj),
	DEFAULT_BACKGROUND },
    { "-orient", TK_OPTION_ANY, offsetof(SliderElement,orientObj),
	"horizontal" },
    { NULL, TK_OPTION_BOOLEAN, 0, NULL }
};

static void SliderElementSize(
    TCL_UNUSED(void *), /* clientData */
    void *elementRecord,
    Tk_Window tkwin,
    int *widthPtr,
    int *heightPtr,
    TCL_UNUSED(Ttk_Padding *))
{
    SliderElement *slider = (SliderElement *)elementRecord;
    Ttk_Orient orient;
    int length, thickness;

    Ttk_GetOrientFromObj(NULL, slider->orientObj, &orient);
    Tk_GetPixelsFromObj(NULL, tkwin, slider->lengthObj, &length);
    Tk_GetPixelsFromObj(NULL, tkwin, slider->thicknessObj, &thickness);

    switch (orient) {
	case TTK_ORIENT_VERTICAL:
	    *widthPtr = thickness;
	    *heightPtr = length;
	    break;

	case TTK_ORIENT_HORIZONTAL:
	    *widthPtr = length;
	    *heightPtr = thickness;
	    break;
    }
}

static void SliderElementDraw(
    TCL_UNUSED(void *), /* clientData */
    void *elementRecord,
    Tk_Window tkwin,
    Drawable d,
    Ttk_Box b,
    TCL_UNUSED(Ttk_State))
{
    SliderElement *slider = (SliderElement *)elementRecord;
    Tk_3DBorder border = NULL;
    int relief = TK_RELIEF_RAISED, borderWidth = 2;
    Ttk_Orient orient;

    border = Tk_Get3DBorderFromObj(tkwin, slider->borderObj);
<<<<<<< HEAD
    Ttk_GetOrientFromObj(NULL, slider->orientObj, &orient);
=======
    TtkGetOrientFromObj(NULL, slider->orientObj, &orient);
>>>>>>> ba6afca0
    Tk_GetReliefFromObj(NULL, slider->reliefObj, &relief);
#if 0
    Tk_GetPixelsFromObj(NULL, tkwin, slider->borderWidthObj, &borderWidth);
#endif

    Tk_Fill3DRectangle(tkwin, d, border,
	b.x, b.y, b.width, b.height,
	borderWidth, relief);

    if (relief != TK_RELIEF_FLAT) {
	if (orient == TTK_ORIENT_HORIZONTAL) {
	    if (b.width > 4) {
		b.x += b.width/2;
		XDrawLine(Tk_Display(tkwin), d,
		    Tk_3DBorderGC(tkwin, border, TK_3D_DARK_GC),
		    b.x-1, b.y+borderWidth, b.x-1, b.y+b.height-borderWidth);
		XDrawLine(Tk_Display(tkwin), d,
		    Tk_3DBorderGC(tkwin, border, TK_3D_LIGHT_GC),
		    b.x, b.y+borderWidth, b.x, b.y+b.height-borderWidth);
	    }
	} else {
	    if (b.height > 4) {
		b.y += b.height/2;
		XDrawLine(Tk_Display(tkwin), d,
		    Tk_3DBorderGC(tkwin, border, TK_3D_DARK_GC),
		    b.x+borderWidth, b.y-1, b.x+b.width-borderWidth, b.y-1);
		XDrawLine(Tk_Display(tkwin), d,
		    Tk_3DBorderGC(tkwin, border, TK_3D_LIGHT_GC),
		    b.x+borderWidth, b.y, b.x+b.width-borderWidth, b.y);
	    }
	}
    }
}

static const Ttk_ElementSpec SliderElementSpec = {
    TK_STYLE_VERSION_2,
    sizeof(SliderElement),
    SliderElementOptions,
    SliderElementSize,
    SliderElementDraw
};

/*------------------------------------------------------------------------
 * +++ Sash element (for ttk::panedwindow)
 *
 * NOTES:
 *
 * panedwindows with -orient horizontal use vertical sashes, and vice versa.
 *
 * Interpretation of -sashrelief 'groove' and 'ridge' are
 * swapped wrt. the core panedwindow, which (I think) has them backwards.
 *
 * Default -sashrelief is sunken; the core panedwindow has default
 * -sashrelief raised, but that looks wrong to me.
 */

typedef struct {
    Tcl_Obj *borderObj; 	/* background color */
    Tcl_Obj *sashReliefObj;	/* sash relief */
    Tcl_Obj *sashThicknessObj;	/* overall thickness of sash */
    Tcl_Obj *sashPadObj;	/* padding on either side of handle */
    Tcl_Obj *handleSizeObj;	/* handle width and height */
    Tcl_Obj *handlePadObj;	/* handle's distance from edge */
} SashElement;

static const Ttk_ElementOptionSpec SashOptions[] = {
    { "-background", TK_OPTION_BORDER,
	offsetof(SashElement,borderObj), DEFAULT_BACKGROUND },
    { "-sashrelief", TK_OPTION_RELIEF,
	offsetof(SashElement,sashReliefObj), "sunken" },
    { "-sashthickness", TK_OPTION_PIXELS,
	offsetof(SashElement,sashThicknessObj), "6" },
    { "-sashpad", TK_OPTION_PIXELS,
	offsetof(SashElement,sashPadObj), "2" },
    { "-handlesize", TK_OPTION_PIXELS,
	offsetof(SashElement,handleSizeObj), "8" },
    { "-handlepad", TK_OPTION_PIXELS,
	offsetof(SashElement,handlePadObj), "8" },
    { NULL, TK_OPTION_BOOLEAN, 0, NULL }
};

static void SashElementSize(
    void *clientData, void *elementRecord, Tk_Window tkwin,
    int *widthPtr, int *heightPtr,
    TCL_UNUSED(Ttk_Padding *))
{
    SashElement *sash = (SashElement *)elementRecord;
    int sashPad = 2, sashThickness = 6, handleSize = 8;
    Ttk_Orient orient = (Ttk_Orient)PTR2INT(clientData);

    Tk_GetPixelsFromObj(NULL, tkwin, sash->sashThicknessObj, &sashThickness);
    Tk_GetPixelsFromObj(NULL, tkwin, sash->handleSizeObj, &handleSize);
    Tk_GetPixelsFromObj(NULL, tkwin, sash->sashPadObj, &sashPad);

    if (sashThickness < handleSize + 2*sashPad)
	sashThickness = handleSize + 2*sashPad;

    if (orient == TTK_ORIENT_HORIZONTAL)
	*heightPtr = sashThickness;
    else
	*widthPtr = sashThickness;
}

static void SashElementDraw(
    void *clientData, void *elementRecord, Tk_Window tkwin,
    Drawable d, Ttk_Box b,
    TCL_UNUSED(Ttk_State))
{
    SashElement *sash = (SashElement *)elementRecord;
    Tk_3DBorder border = Tk_Get3DBorderFromObj(tkwin, sash->borderObj);
    GC gc1,gc2;
    int relief = TK_RELIEF_RAISED;
    int handleSize = 8, handlePad = 8;
    Ttk_Orient orient = (Ttk_Orient)PTR2INT(clientData);
    Ttk_Box hb;

    Tk_GetPixelsFromObj(NULL, tkwin, sash->handleSizeObj, &handleSize);
    Tk_GetPixelsFromObj(NULL, tkwin, sash->handlePadObj, &handlePad);
    Tk_GetReliefFromObj(NULL, sash->sashReliefObj, &relief);

    switch (relief) {
	case TK_RELIEF_RAISED: case TK_RELIEF_RIDGE:
	    gc1 = Tk_3DBorderGC(tkwin, border, TK_3D_LIGHT_GC);
	    gc2 = Tk_3DBorderGC(tkwin, border, TK_3D_DARK_GC);
	    break;
	case TK_RELIEF_SUNKEN: case TK_RELIEF_GROOVE:
	    gc1 = Tk_3DBorderGC(tkwin, border, TK_3D_DARK_GC);
	    gc2 = Tk_3DBorderGC(tkwin, border, TK_3D_LIGHT_GC);
	    break;
	case TK_RELIEF_SOLID:
	    gc1 = gc2 = Tk_3DBorderGC(tkwin, border, TK_3D_DARK_GC);
	    break;
	case TK_RELIEF_FLAT:
	default:
	    gc1 = gc2 = Tk_3DBorderGC(tkwin, border, TK_3D_FLAT_GC);
	    break;
    }

    /* Draw sash line:
     */
    if (orient == TTK_ORIENT_HORIZONTAL) {
	int y = b.y + b.height/2 - 1;
	XDrawLine(Tk_Display(tkwin), d, gc1, b.x, y, b.x+b.width, y); ++y;
	XDrawLine(Tk_Display(tkwin), d, gc2, b.x, y, b.x+b.width, y);
    } else {
	int x = b.x + b.width/2 - 1;
	XDrawLine(Tk_Display(tkwin), d, gc1, x, b.y, x, b.y+b.height); ++x;
	XDrawLine(Tk_Display(tkwin), d, gc2, x, b.y, x, b.y+b.height);
    }

    /* Draw handle:
     */
    if (handleSize >= 0) {
	if (orient == TTK_ORIENT_HORIZONTAL) {
	    hb = Ttk_StickBox(b, handleSize, handleSize, TTK_STICK_W);
	    hb.x += handlePad;
	} else {
	    hb = Ttk_StickBox(b, handleSize, handleSize, TTK_STICK_N);
	    hb.y += handlePad;
	}
	Tk_Fill3DRectangle(tkwin, d, border,
	    hb.x, hb.y, hb.width, hb.height, 1, TK_RELIEF_RAISED);
    }
}

static const Ttk_ElementSpec SashElementSpec = {
    TK_STYLE_VERSION_2,
    sizeof(SashElement),
    SashOptions,
    SashElementSize,
    SashElementDraw
};

/*------------------------------------------------------------------------
 * +++ Widget layouts.
 */

TTK_BEGIN_LAYOUT_TABLE(LayoutTable)

TTK_LAYOUT("TButton",
    TTK_GROUP("Button.highlight", TTK_FILL_BOTH,
        TTK_GROUP("Button.border", TTK_FILL_BOTH|TTK_BORDER,
	    TTK_GROUP("Button.padding", TTK_FILL_BOTH,
	        TTK_NODE("Button.label", TTK_FILL_BOTH)))))

TTK_LAYOUT("TCheckbutton",
    TTK_GROUP("Checkbutton.highlight", TTK_FILL_BOTH,
        TTK_GROUP("Checkbutton.border", TTK_FILL_BOTH,
	    TTK_GROUP("Checkbutton.padding", TTK_FILL_BOTH,
	        TTK_NODE("Checkbutton.indicator", TTK_PACK_LEFT)
	        TTK_NODE("Checkbutton.label", TTK_PACK_LEFT|TTK_FILL_BOTH)))))

TTK_LAYOUT("TRadiobutton",
    TTK_GROUP("Radiobutton.highlight", TTK_FILL_BOTH,
        TTK_GROUP("Radiobutton.border", TTK_FILL_BOTH,
	    TTK_GROUP("Radiobutton.padding", TTK_FILL_BOTH,
	        TTK_NODE("Radiobutton.indicator", TTK_PACK_LEFT)
	        TTK_NODE("Radiobutton.label", TTK_PACK_LEFT|TTK_FILL_BOTH)))))

TTK_LAYOUT("TMenubutton",
    TTK_GROUP("Menubutton.highlight", TTK_FILL_BOTH,
        TTK_GROUP("Menubutton.border", TTK_FILL_BOTH,
	    TTK_NODE("Menubutton.indicator", TTK_PACK_RIGHT)
	    TTK_GROUP("Menubutton.padding", TTK_FILL_X,
	        TTK_NODE("Menubutton.label", 0)))))

/* "classic" entry, includes highlight border */
TTK_LAYOUT("TEntry",
    TTK_GROUP("Entry.highlight", TTK_FILL_BOTH,
        TTK_GROUP("Entry.field", TTK_FILL_BOTH|TTK_BORDER,
	    TTK_GROUP("Entry.padding", TTK_FILL_BOTH,
	        TTK_NODE("Entry.textarea", TTK_FILL_BOTH)))))

/* "classic" combobox, includes highlight border */
TTK_LAYOUT("TCombobox",
    TTK_GROUP("Combobox.highlight", TTK_FILL_BOTH,
        TTK_GROUP("Combobox.field", TTK_FILL_BOTH,
	    TTK_NODE("Combobox.downarrow", TTK_PACK_RIGHT|TTK_FILL_Y)
	    TTK_GROUP("Combobox.padding", TTK_FILL_BOTH,
	        TTK_NODE("Combobox.textarea", TTK_FILL_BOTH)))))

/* "classic" spinbox, includes highlight border */
TTK_LAYOUT("TSpinbox",
    TTK_GROUP("Spinbox.highlight", TTK_FILL_BOTH,
        TTK_GROUP("Spinbox.field", TTK_FILL_BOTH|TTK_FILL_X,
	    TTK_GROUP("null", TTK_PACK_RIGHT,
		TTK_NODE("Spinbox.uparrow", TTK_PACK_TOP|TTK_STICK_E)
		TTK_NODE("Spinbox.downarrow", TTK_PACK_BOTTOM|TTK_STICK_E))
	    TTK_GROUP("Spinbox.padding", TTK_FILL_BOTH,
		TTK_NODE("Spinbox.textarea", TTK_FILL_BOTH)))))

/* "classic" scale, includes highlight border */
TTK_LAYOUT("Vertical.TScale",
    TTK_GROUP("Vertical.Scale.highlight", TTK_FILL_BOTH,
	TTK_GROUP("Vertical.Scale.trough", TTK_FILL_BOTH,
	    TTK_NODE("Vertical.Scale.slider", TTK_PACK_TOP))))

TTK_LAYOUT("Horizontal.TScale",
    TTK_GROUP("Horizontal.Scale.highlight", TTK_FILL_BOTH,
	TTK_GROUP("Horizontal.Scale.trough", TTK_FILL_BOTH,
	    TTK_NODE("Horizontal.Scale.slider", TTK_PACK_LEFT))))

/* put highlight border around treeview */
TTK_LAYOUT("Treeview",
    TTK_GROUP("Treeview.highlight", TTK_FILL_BOTH,
	TTK_GROUP("Treeview.field", TTK_FILL_BOTH|TTK_BORDER,
	    TTK_GROUP("Treeview.padding", TTK_FILL_BOTH,
		TTK_NODE("Treeview.treearea", TTK_FILL_BOTH)))))

TTK_END_LAYOUT_TABLE

/*------------------------------------------------------------------------
 * TtkClassicTheme_Init --
 * 	Install classic theme.
 */

MODULE_SCOPE int TtkClassicTheme_Init(Tcl_Interp *interp);

MODULE_SCOPE int TtkClassicTheme_Init(Tcl_Interp *interp)
{
    Ttk_Theme theme =  Ttk_CreateTheme(interp, "classic", NULL);

    if (!theme) {
	return TCL_ERROR;
    }

    /*
     * Register elements:
     */
    Ttk_RegisterElement(interp, theme, "highlight",
	    &HighlightElementSpec, NULL);

    Ttk_RegisterElement(interp, theme, "Button.border",
	    &ButtonBorderElementSpec, NULL);

    Ttk_RegisterElement(interp, theme, "Checkbutton.indicator",
	    &CheckbuttonIndicatorElementSpec, NULL);
    Ttk_RegisterElement(interp, theme, "Radiobutton.indicator",
	    &RadiobuttonIndicatorElementSpec, NULL);
    Ttk_RegisterElement(interp, theme, "Menubutton.indicator",
	    &MenuIndicatorElementSpec, NULL);

    Ttk_RegisterElement(interp, theme, "uparrow",
	    &ArrowElementSpec, INT2PTR(ARROW_UP));
    Ttk_RegisterElement(interp, theme, "downarrow",
	    &ArrowElementSpec, INT2PTR(ARROW_DOWN));
    Ttk_RegisterElement(interp, theme, "leftarrow",
	    &ArrowElementSpec, INT2PTR(ARROW_LEFT));
    Ttk_RegisterElement(interp, theme, "rightarrow",
	    &ArrowElementSpec, INT2PTR(ARROW_RIGHT));
    Ttk_RegisterElement(interp, theme, "arrow",
	    &ArrowElementSpec, INT2PTR(ARROW_UP));

    Ttk_RegisterElement(interp, theme, "slider",
	    &SliderElementSpec, NULL);

    Ttk_RegisterElement(interp, theme, "hsash",
	    &SashElementSpec, INT2PTR(TTK_ORIENT_HORIZONTAL));
    Ttk_RegisterElement(interp, theme, "vsash",
	    &SashElementSpec, INT2PTR(TTK_ORIENT_VERTICAL));

    /*
     * Register layouts:
     */
    Ttk_RegisterLayouts(theme, LayoutTable);

    Tcl_PkgProvide(interp, "ttk::theme::classic", TTK_VERSION);

    return TCL_OK;
}

/*EOF*/<|MERGE_RESOLUTION|>--- conflicted
+++ resolved
@@ -623,12 +623,10 @@
     Ttk_Orient orient;
 
     border = Tk_Get3DBorderFromObj(tkwin, slider->borderObj);
-<<<<<<< HEAD
     Ttk_GetOrientFromObj(NULL, slider->orientObj, &orient);
-=======
-    TtkGetOrientFromObj(NULL, slider->orientObj, &orient);
->>>>>>> ba6afca0
     Tk_GetReliefFromObj(NULL, slider->reliefObj, &relief);
+#if 0
+#endif
 #if 0
     Tk_GetPixelsFromObj(NULL, tkwin, slider->borderWidthObj, &borderWidth);
 #endif
