--- conflicted
+++ resolved
@@ -368,54 +368,26 @@
 };
 
 static void IndicatorElementSize(
-<<<<<<< HEAD
     void *clientData, void *elementRecord, Tk_Window tkwin,
-=======
-    TCL_UNUSED(void *), void *elementRecord, Tk_Window tkwin,
->>>>>>> 78f048f1
     int *widthPtr, int *heightPtr,
     TCL_UNUSED(Ttk_Padding *))
 {
     const IndicatorSpec *spec = (const IndicatorSpec *)clientData;
     IndicatorElement *indicator = (IndicatorElement *)elementRecord;
     Ttk_Padding margins;
-<<<<<<< HEAD
     double scalingLevel = TkScalingLevel(tkwin);
-=======
-    int size = 10;
->>>>>>> 78f048f1
 
     Ttk_GetPaddingFromObj(NULL, tkwin, indicator->marginObj, &margins);
     *widthPtr = spec->width * scalingLevel + Ttk_PaddingWidth(margins);
     *heightPtr = spec->height * scalingLevel + Ttk_PaddingHeight(margins);
 }
 
-<<<<<<< HEAD
 static void ColorToStr(
     const XColor *colorPtr, char *colorStr)	/* in the format "RRGGBB" */
 {
     snprintf(colorStr, 7, "%02x%02x%02x",
 	     colorPtr->red >> 8, colorPtr->green >> 8, colorPtr->blue >> 8);
 }
-=======
-static void RadioIndicatorElementDraw(
-    TCL_UNUSED(void *), void *elementRecord, Tk_Window tkwin,
-    Drawable d, Ttk_Box b, unsigned state)
-{
-    IndicatorElement *indicator = (IndicatorElement *)elementRecord;
-    GC gcb=Ttk_GCForColor(tkwin,indicator->backgroundObj,d);
-    GC gcf=Ttk_GCForColor(tkwin,indicator->foregroundObj,d);
-    GC gcu=Ttk_GCForColor(tkwin,indicator->upperColorObj,d);
-    GC gcl=Ttk_GCForColor(tkwin,indicator->lowerColorObj,d);
-    Ttk_Padding padding;
-
-    Ttk_GetPaddingFromObj(NULL, tkwin, indicator->marginObj, &padding);
-    b = Ttk_PadBox(b, padding);
-
-    XFillArc(Tk_Display(tkwin),d,gcb, b.x,b.y,b.width,b.height, 0,360*64);
-    XDrawArc(Tk_Display(tkwin),d,gcl, b.x,b.y,b.width,b.height, 225*64,180*64);
-    XDrawArc(Tk_Display(tkwin),d,gcu, b.x,b.y,b.width,b.height, 45*64,180*64);
->>>>>>> 78f048f1
 
 static void ImageChanged(		/* to be passed to Tk_GetImage() */
     TCL_UNUSED(void *),
@@ -428,18 +400,12 @@
 {
 }
 
-<<<<<<< HEAD
 static void IndicatorElementDraw(
     void *clientData, void *elementRecord, Tk_Window tkwin,
-=======
-static void CheckIndicatorElementDraw(
-    TCL_UNUSED(void *), void *elementRecord, Tk_Window tkwin,
->>>>>>> 78f048f1
     Drawable d, Ttk_Box b, Ttk_State state)
 {
     IndicatorElement *indicator = (IndicatorElement *)elementRecord;
     Ttk_Padding padding;
-<<<<<<< HEAD
     const IndicatorSpec *spec = (const IndicatorSpec *)clientData;
     double scalingLevel = TkScalingLevel(tkwin);
     int width = spec->width * scalingLevel;
@@ -459,9 +425,6 @@
     size_t scriptSize;
     char *script;
     int code;
-=======
-    const int w = WIN32_XDRAWLINE_HACK;
->>>>>>> 78f048f1
 
     Ttk_GetPaddingFromObj(NULL, tkwin, indicator->marginObj, &padding);
     b = Ttk_PadBox(b, padding);
@@ -574,76 +537,7 @@
     sizeof(IndicatorElement),
     IndicatorElementOptions,
     IndicatorElementSize,
-<<<<<<< HEAD
     IndicatorElementDraw
-=======
-    CheckIndicatorElementDraw
-};
-
-#define MENUBUTTON_ARROW_SIZE 5
-
-typedef struct {
-    Tcl_Obj *sizeObj;
-    Tcl_Obj *colorObj;
-    Tcl_Obj *paddingObj;
-} MenuIndicatorElement;
-
-static Ttk_ElementOptionSpec MenuIndicatorElementOptions[] =
-{
-    { "-arrowsize", TK_OPTION_PIXELS,
-	Tk_Offset(MenuIndicatorElement,sizeObj),
-	STR(MENUBUTTON_ARROW_SIZE)},
-    { "-arrowcolor",TK_OPTION_COLOR,
-	Tk_Offset(MenuIndicatorElement,colorObj),
-	"black" },
-    { "-arrowpadding",TK_OPTION_STRING,
-	Tk_Offset(MenuIndicatorElement,paddingObj),
-	"3" },
-    { NULL, TK_OPTION_BOOLEAN, 0, NULL }
-};
-
-static void MenuIndicatorElementSize(
-    TCL_UNUSED(void *), void *elementRecord, Tk_Window tkwin,
-    int *widthPtr, int *heightPtr,
-    TCL_UNUSED(Ttk_Padding *))
-{
-    MenuIndicatorElement *indicator = (MenuIndicatorElement *)elementRecord;
-    Ttk_Padding margins;
-    int size = MENUBUTTON_ARROW_SIZE;
-
-    Tk_GetPixelsFromObj(NULL, tkwin, indicator->sizeObj, &size);
-    Ttk_GetPaddingFromObj(NULL, tkwin, indicator->paddingObj, &margins);
-    TtkArrowSize(size, ARROW_DOWN, widthPtr, heightPtr);
-    *widthPtr += Ttk_PaddingWidth(margins);
-    *heightPtr += Ttk_PaddingHeight(margins);
-}
-
-static void MenuIndicatorElementDraw(
-    TCL_UNUSED(void *), void *elementRecord, Tk_Window tkwin,
-    Drawable d, Ttk_Box b,
-    TCL_UNUSED(Ttk_State))
-{
-    MenuIndicatorElement *indicator = (MenuIndicatorElement *)elementRecord;
-    XColor *arrowColor = Tk_GetColorFromObj(tkwin, indicator->colorObj);
-    GC gc = Tk_GCForColor(arrowColor, d);
-    int size = MENUBUTTON_ARROW_SIZE;
-    int width, height;
-
-    Tk_GetPixelsFromObj(NULL, tkwin, indicator->sizeObj, &size);
-
-    TtkArrowSize(size, ARROW_DOWN, &width, &height);
-    b = Ttk_StickBox(b, width, height, 0);
-    TtkFillArrow(Tk_Display(tkwin), d, gc, b, ARROW_DOWN);
-}
-
-static Ttk_ElementSpec MenuIndicatorElementSpec =
-{
-    TK_STYLE_VERSION_2,
-    sizeof(MenuIndicatorElement),
-    MenuIndicatorElementOptions,
-    MenuIndicatorElementSize,
-    MenuIndicatorElementDraw
->>>>>>> 78f048f1
 };
 
 /*------------------------------------------------------------------------
@@ -662,15 +556,9 @@
     { "-lightcolor", TK_OPTION_COLOR,
 	offsetof(GripElement,lightColorObj), LIGHT_COLOR },
     { "-bordercolor", TK_OPTION_COLOR,
-<<<<<<< HEAD
 	offsetof(GripElement,borderColorObj), DARKEST_COLOR },
     { "-gripcount", TK_OPTION_PIXELS,
 	offsetof(GripElement,gripCountObj), "5" },
-=======
-	Tk_Offset(GripElement,borderColorObj), DARKEST_COLOR },
-    { "-gripcount", TK_OPTION_PIXELS,
-	Tk_Offset(GripElement,gripCountObj), "5" },
->>>>>>> 78f048f1
     { NULL, TK_OPTION_BOOLEAN, 0, NULL }
 };
 
@@ -681,20 +569,12 @@
 {
     Ttk_Orient orient = (Ttk_Orient)PTR2INT(clientData);
     GripElement *grip = (GripElement *)elementRecord;
-<<<<<<< HEAD
     int gripSize = 0;
 
     Tk_GetPixelsFromObj(NULL, tkwin, grip->gripCountObj, &gripSize);
     gripSize *= 2;
     if (orient == TTK_ORIENT_HORIZONTAL) {
 	*widthPtr = gripSize;
-=======
-    int gripCount = 0;
-
-    Tk_GetPixelsFromObj(NULL, tkwin, grip->gripCountObj, &gripCount);
-    if (horizontal) {
-	*widthPtr = 2*gripCount;
->>>>>>> 78f048f1
     } else {
 	*heightPtr = gripSize;
     }
@@ -713,12 +593,8 @@
     int gripPad = 1, gripSize = 0;
     int i;
 
-<<<<<<< HEAD
     Tk_GetPixelsFromObj(NULL, tkwin, grip->gripCountObj, &gripSize);
     gripSize *= 2;
-=======
-    Tk_GetPixelsFromObj(NULL, tkwin, grip->gripCountObj, &gripCount);
->>>>>>> 78f048f1
 
     if (orient == TTK_ORIENT_HORIZONTAL) {
 	int x = b.x + (b.width - gripSize) / 2;
@@ -781,19 +657,11 @@
     { "-arrowcolor", TK_OPTION_COLOR,
 	offsetof(ScrollbarElement,arrowColorObj), "#000000" },
     { "-arrowsize", TK_OPTION_PIXELS,
-<<<<<<< HEAD
 	offsetof(ScrollbarElement,arrowSizeObj), STR(SCROLLBAR_THICKNESS) },
     { "-gripcount", TK_OPTION_PIXELS,
 	offsetof(ScrollbarElement,gripCountObj), "5" },
     { "-sliderlength", TK_OPTION_PIXELS,
 	offsetof(ScrollbarElement,sliderlengthObj), "30" },
-=======
-	Tk_Offset(ScrollbarElement,arrowSizeObj), STR(SCROLLBAR_THICKNESS) },
-    { "-gripcount", TK_OPTION_PIXELS,
-	Tk_Offset(ScrollbarElement,gripCountObj), "5" },
-    { "-sliderlength", TK_OPTION_PIXELS,
-	Tk_Offset(ScrollbarElement,sliderlengthObj), "30" },
->>>>>>> 78f048f1
     { NULL, TK_OPTION_BOOLEAN, 0, NULL }
 };
 
@@ -860,14 +728,9 @@
     /*
      * Draw grip:
      */
-<<<<<<< HEAD
     TtkGetOrientFromObj(NULL, sb->orientObj, &orient);
     Tk_GetPixelsFromObj(NULL, tkwin, sb->gripCountObj, &gripSize);
     gripSize *= 2;
-=======
-    Ttk_GetOrientFromObj(NULL, sb->orientObj, &orient);
-    Tk_GetPixelsFromObj(NULL, tkwin, sb->gripCountObj, &gripCount);
->>>>>>> 78f048f1
     lightGC = Ttk_GCForColor(tkwin,sb->lightColorObj,d);
     darkGC = Ttk_GCForColor(tkwin,sb->borderColorObj,d);
 
@@ -911,17 +774,10 @@
 {
     ScrollbarElement *sb = (ScrollbarElement *)elementRecord;
     int length, thickness;
-<<<<<<< HEAD
     Ttk_Orient orient;
 
     length = thickness = SCROLLBAR_THICKNESS;
     TtkGetOrientFromObj(NULL, sb->orientObj, &orient);
-=======
-    int orient;
-
-    length = thickness = SCROLLBAR_THICKNESS;
-    Ttk_GetOrientFromObj(NULL, sb->orientObj, &orient);
->>>>>>> 78f048f1
     Tk_GetPixelsFromObj(NULL, tkwin, sb->arrowSizeObj, &thickness);
     Tk_GetPixelsFromObj(NULL, tkwin, sb->sliderlengthObj, &length);
     if (orient == TTK_ORIENT_VERTICAL) {
@@ -1342,7 +1198,6 @@
 /*------------------------------------------------------------------------
  * +++ Initialization.
  */
-MODULE_SCOPE int TtkClamTheme_Init(Tcl_Interp *);
 
 MODULE_SCOPE int
 TtkClamTheme_Init(Tcl_Interp *interp)
