--- conflicted
+++ resolved
@@ -592,15 +592,9 @@
 	offsetof(ScrollbarElement,arrowColorObj), "#000000" },
     { "-arrowsize", TK_OPTION_PIXELS,
 	offsetof(ScrollbarElement,arrowSizeObj), STR(SCROLLBAR_THICKNESS) },
-<<<<<<< HEAD
     { "-gripsize", TK_OPTION_PIXELS,
 	offsetof(ScrollbarElement,gripSizeObj), "7.5p" },
-    { "-sliderlength", TK_OPTION_INT,
-=======
-    { "-gripcount", TK_OPTION_PIXELS,
-	offsetof(ScrollbarElement,gripCountObj), "5" },
     { "-sliderlength", TK_OPTION_PIXELS,
->>>>>>> 2be05351
 	offsetof(ScrollbarElement,sliderlengthObj), "30" },
     { NULL, TK_OPTION_BOOLEAN, 0, NULL }
 };
