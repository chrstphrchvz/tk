<<<<<<< HEAD
/* $Id: ttkProgress.c,v 1.10 2010/02/05 17:42:21 nijtmans Exp $
 *
=======
/*
>>>>>>> 39c6a8e5
 * Copyright (c) Joe English, Pat Thoyts, Michael Kirkham
 *
 * ttk::progressbar widget.
 */

#include <math.h>
#include <tk.h>

#include "ttkTheme.h"
#include "ttkWidget.h"

/*------------------------------------------------------------------------
 * +++ Widget record:
 */

#define DEF_PROGRESSBAR_LENGTH "100"
enum {
    TTK_PROGRESSBAR_DETERMINATE, TTK_PROGRESSBAR_INDETERMINATE
};
static const char *const ProgressbarModeStrings[] = {
    "determinate", "indeterminate", NULL
};

typedef struct {
    Tcl_Obj 	*orientObj;
    Tcl_Obj 	*lengthObj;
    Tcl_Obj 	*modeObj;
    Tcl_Obj 	*variableObj;
    Tcl_Obj 	*maximumObj;
    Tcl_Obj 	*valueObj;
    Tcl_Obj 	*phaseObj;

    int 	mode;
    Ttk_TraceHandle *variableTrace;	/* Trace handle for -variable option */
    int 	period;			/* Animation period */
    int 	maxPhase;		/* Max animation phase */
    Tcl_TimerToken timer;		/* Animation timer */

} ProgressbarPart;

typedef struct {
    WidgetCore 		core;
    ProgressbarPart	progress;
} Progressbar;

static Tk_OptionSpec ProgressbarOptionSpecs[] =
{
    {TK_OPTION_STRING_TABLE, "-orient", "orient", "Orient",
	"horizontal", Tk_Offset(Progressbar,progress.orientObj), -1,
	0, (ClientData)ttkOrientStrings, STYLE_CHANGED },
    {TK_OPTION_PIXELS, "-length", "length", "Length",
        DEF_PROGRESSBAR_LENGTH, Tk_Offset(Progressbar,progress.lengthObj), -1,
	0, 0, GEOMETRY_CHANGED },
    {TK_OPTION_STRING_TABLE, "-mode", "mode", "ProgressMode", "determinate",
	Tk_Offset(Progressbar,progress.modeObj),
	Tk_Offset(Progressbar,progress.mode),
	0, (ClientData)ProgressbarModeStrings, 0 },
    {TK_OPTION_DOUBLE, "-maximum", "maximum", "Maximum",
	"100", Tk_Offset(Progressbar,progress.maximumObj), -1,
	0, 0, 0 },
    {TK_OPTION_STRING, "-variable", "variable", "Variable",
	NULL, Tk_Offset(Progressbar,progress.variableObj), -1,
	TK_OPTION_NULL_OK, 0, 0 },
    {TK_OPTION_DOUBLE, "-value", "value", "Value",
	"0.0", Tk_Offset(Progressbar,progress.valueObj), -1,
	0, 0, 0 },
    {TK_OPTION_INT, "-phase", "phase", "Phase",
	"0", Tk_Offset(Progressbar,progress.phaseObj), -1,
	0, 0, 0 },
    WIDGET_INHERIT_OPTIONS(ttkCoreOptionSpecs)
};

/*------------------------------------------------------------------------
 * +++ Animation procedures:
 */

/* AnimationEnabled --
 * 	Returns 1 if animation should be active, 0 otherwise.
 */
static int AnimationEnabled(Progressbar *pb)
{
    double maximum = 100, value = 0;

    Tcl_GetDoubleFromObj(NULL, pb->progress.maximumObj, &maximum);
    Tcl_GetDoubleFromObj(NULL, pb->progress.valueObj, &value);

    return pb->progress.period > 0
	&& value > 0.0
	&& (   value < maximum
	    || pb->progress.mode == TTK_PROGRESSBAR_INDETERMINATE);
}

/* AnimateProgressProc --
 * 	Timer callback for progress bar animation.
 * 	Increments the -phase option, redisplays the widget,
 * 	and reschedules itself if animation still enabled.
 */
static void AnimateProgressProc(ClientData clientData)
{
    Progressbar *pb = clientData;

    pb->progress.timer = 0;

    if (AnimationEnabled(pb)) {
	int phase = 0;
	Tcl_GetIntFromObj(NULL, pb->progress.phaseObj, &phase);

	/*
	 * Update -phase:
	 */
	++phase;
	if (pb->progress.maxPhase)
	    phase %= pb->progress.maxPhase;
	Tcl_DecrRefCount(pb->progress.phaseObj);
	pb->progress.phaseObj = Tcl_NewIntObj(phase);
	Tcl_IncrRefCount(pb->progress.phaseObj);

	/*
	 * Reschedule:
	 */
	pb->progress.timer = Tcl_CreateTimerHandler(
	    pb->progress.period, AnimateProgressProc, clientData);

	TtkRedisplayWidget(&pb->core);
    }
}

/* CheckAnimation --
 * 	If animation is enabled and not scheduled, schedule it.
 * 	If animation is disabled but scheduled, cancel it.
 */
static void CheckAnimation(Progressbar *pb)
{
    if (AnimationEnabled(pb)) {
	if (pb->progress.timer == 0) {
	    pb->progress.timer = Tcl_CreateTimerHandler(
		pb->progress.period, AnimateProgressProc, (ClientData)pb);
	}
    } else {
	if (pb->progress.timer != 0) {
	    Tcl_DeleteTimerHandler(pb->progress.timer);
	    pb->progress.timer = 0;
	}
    }
}

/*------------------------------------------------------------------------
 * +++ Trace hook for progressbar -variable option:
 */

static void VariableChanged(void *recordPtr, const char *value)
{
    Progressbar *pb = recordPtr;
    Tcl_Obj *newValue;
    double scratch;

    if (WidgetDestroyed(&pb->core)) {
	return;
    }

    if (!value) {
	/* Linked variable is unset -- disable widget */
	TtkWidgetChangeState(&pb->core, TTK_STATE_DISABLED, 0);
	return;
    }
    TtkWidgetChangeState(&pb->core, 0, TTK_STATE_DISABLED);

    newValue = Tcl_NewStringObj(value, -1);
    Tcl_IncrRefCount(newValue);
    if (Tcl_GetDoubleFromObj(NULL, newValue, &scratch) != TCL_OK) {
	TtkWidgetChangeState(&pb->core, TTK_STATE_INVALID, 0);
	return;
    }
    TtkWidgetChangeState(&pb->core, 0, TTK_STATE_INVALID);
    Tcl_DecrRefCount(pb->progress.valueObj);
    pb->progress.valueObj = newValue;

    CheckAnimation(pb);
    TtkRedisplayWidget(&pb->core);
}

/*------------------------------------------------------------------------
 * +++ Widget class methods:
 */

static void ProgressbarInitialize(Tcl_Interp *interp, void *recordPtr)
{
    Progressbar *pb = recordPtr;
    pb->progress.variableTrace = 0;
    pb->progress.timer = 0;
}

static void ProgressbarCleanup(void *recordPtr)
{
    Progressbar *pb = recordPtr;
    if (pb->progress.variableTrace)
	Ttk_UntraceVariable(pb->progress.variableTrace);
    if (pb->progress.timer)
	Tcl_DeleteTimerHandler(pb->progress.timer);
}

/*
 * Configure hook:
 *
 * @@@ TODO: deal with [$pb configure -value ... -variable ...]
 */
static int ProgressbarConfigure(Tcl_Interp *interp, void *recordPtr, int mask)
{
    Progressbar *pb = recordPtr;
    Tcl_Obj *varName = pb->progress.variableObj;
    Ttk_TraceHandle *vt = 0;

    if (varName != NULL && *Tcl_GetString(varName) != '\0') {
	vt = Ttk_TraceVariable(interp, varName, VariableChanged, recordPtr);
	if (!vt) return TCL_ERROR;
    }

    if (TtkCoreConfigure(interp, recordPtr, mask) != TCL_OK) {
	if (vt) Ttk_UntraceVariable(vt);
	return TCL_ERROR;
    }

    if (pb->progress.variableTrace) {
	Ttk_UntraceVariable(pb->progress.variableTrace);
    }
    pb->progress.variableTrace = vt;

    return TCL_OK;
}

/*
 * Post-configuration hook:
 */
static int ProgressbarPostConfigure(
    Tcl_Interp *interp, void *recordPtr, int mask)
{
    Progressbar *pb = recordPtr;
    int status = TCL_OK;

    if (pb->progress.variableTrace) {
	status = Ttk_FireTrace(pb->progress.variableTrace);
	if (WidgetDestroyed(&pb->core)) {
	    return TCL_ERROR;
	}
	if (status != TCL_OK) {
	    /* Unset -variable: */
	    Ttk_UntraceVariable(pb->progress.variableTrace);
	    Tcl_DecrRefCount(pb->progress.variableObj);
	    pb->progress.variableTrace = 0;
	    pb->progress.variableObj = NULL;
	    return TCL_ERROR;
	}
    }

    CheckAnimation(pb);

    return status;
}

/*
 * Size hook:
 * 	Compute base layout size, overrid
 */
static int ProgressbarSize(void *recordPtr, int *widthPtr, int *heightPtr)
{
    Progressbar *pb = recordPtr;
    int length = 100, orient = TTK_ORIENT_HORIZONTAL;

    TtkWidgetSize(recordPtr, widthPtr, heightPtr);

    /* Override requested width (height) based on -length and -orient
     */
    Tk_GetPixelsFromObj(NULL, pb->core.tkwin, pb->progress.lengthObj, &length);
    Ttk_GetOrientFromObj(NULL, pb->progress.orientObj, &orient);

    if (orient == TTK_ORIENT_HORIZONTAL) {
	*widthPtr = length;
    } else {
	*heightPtr = length;
    }

    return 1;
}

/*
 * Layout hook:
 * 	Adjust size and position of pbar element, if present.
 */

static void ProgressbarDeterminateLayout(
    Progressbar *pb,
    Ttk_Element pbar,
    Ttk_Box parcel,
    double fraction,
    Ttk_Orient orient)
{
    if (fraction < 0.0) fraction = 0.0;
    if (fraction > 1.0) fraction = 1.0;

    if (orient == TTK_ORIENT_HORIZONTAL) {
	parcel.width = (int)(parcel.width * fraction);
    } else {
	int newHeight = (int)(parcel.height * fraction);
	parcel.y += (parcel.height - newHeight);
	parcel.height = newHeight;
    }
    Ttk_PlaceElement(pb->core.layout, pbar, parcel);
}

static void ProgressbarIndeterminateLayout(
    Progressbar *pb,
    Ttk_Element pbar,
    Ttk_Box parcel,
    double fraction,
    Ttk_Orient orient)
{
    Ttk_Box pbarBox = Ttk_ElementParcel(pbar);

    fraction = fmod(fabs(fraction), 2.0);
    if (fraction > 1.0) {
	fraction = 2.0 - fraction;
    }

    if (orient == TTK_ORIENT_HORIZONTAL) {
	pbarBox.x = parcel.x + (int)(fraction * (parcel.width-pbarBox.width));
    } else {
	pbarBox.y = parcel.y + (int)(fraction * (parcel.height-pbarBox.height));
    }
    Ttk_PlaceElement(pb->core.layout, pbar, pbarBox);
}

static void ProgressbarDoLayout(void *recordPtr)
{
    Progressbar *pb = recordPtr;
    WidgetCore *corePtr = &pb->core;
    Ttk_Element pbar = Ttk_FindElement(corePtr->layout, "pbar");
    double value = 0.0, maximum = 100.0;
    int orient = TTK_ORIENT_HORIZONTAL;

    Ttk_PlaceLayout(corePtr->layout,corePtr->state,Ttk_WinBox(corePtr->tkwin));

    /* Adjust the bar size:
     */

    Tcl_GetDoubleFromObj(NULL, pb->progress.valueObj, &value);
    Tcl_GetDoubleFromObj(NULL, pb->progress.maximumObj, &maximum);
    Ttk_GetOrientFromObj(NULL, pb->progress.orientObj, &orient);

    if (pbar) {
	double fraction = value / maximum;
	Ttk_Box parcel = Ttk_ClientRegion(corePtr->layout, "trough");

	if (pb->progress.mode == TTK_PROGRESSBAR_DETERMINATE) {
	    ProgressbarDeterminateLayout(
		pb, pbar, parcel, fraction, orient);
	} else {
	    ProgressbarIndeterminateLayout(
		pb, pbar, parcel, fraction, orient);
	}
    }
}

static Ttk_Layout ProgressbarGetLayout(
    Tcl_Interp *interp, Ttk_Theme theme, void *recordPtr)
{
    Progressbar *pb = recordPtr;
    Ttk_Layout layout = TtkWidgetGetOrientedLayout(
	interp, theme, recordPtr, pb->progress.orientObj);

    /*
     * Check if the style supports animation:
     */
    pb->progress.period = 0;
    pb->progress.maxPhase = 0;
    if (layout) {
	Tcl_Obj *periodObj = Ttk_QueryOption(layout,"-period", 0);
	Tcl_Obj *maxPhaseObj = Ttk_QueryOption(layout,"-maxphase", 0);
	if (periodObj)
	    Tcl_GetIntFromObj(NULL, periodObj, &pb->progress.period);
	if (maxPhaseObj)
	    Tcl_GetIntFromObj(NULL, maxPhaseObj, &pb->progress.maxPhase);
    }

    return layout;
}

/*------------------------------------------------------------------------
 * +++ Widget commands:
 */

/* $sb step ?amount?
 */
static int ProgressbarStepCommand(
    void *recordPtr, Tcl_Interp *interp, int objc, Tcl_Obj *const objv[])
{
    Progressbar *pb = recordPtr;
    double value = 0.0, stepAmount = 1.0;
    Tcl_Obj *newValueObj; 

    if (objc == 3) {
	if (Tcl_GetDoubleFromObj(interp, objv[2], &stepAmount) != TCL_OK) {
	    return TCL_ERROR;
	}
    } else if (objc != 2) {
	Tcl_WrongNumArgs(interp, 2,objv, "?stepAmount?");
	return TCL_ERROR;
    }

    (void)Tcl_GetDoubleFromObj(NULL, pb->progress.valueObj, &value);
    value += stepAmount;

    /* In determinate mode, wrap around if value exceeds maximum:
     */
    if (pb->progress.mode == TTK_PROGRESSBAR_DETERMINATE) {
	double maximum = 100.0;
	(void)Tcl_GetDoubleFromObj(NULL, pb->progress.maximumObj, &maximum);
	value = fmod(value, maximum);
    }

    newValueObj = Tcl_NewDoubleObj(value);

    TtkRedisplayWidget(&pb->core);

    /* Update value by setting the linked -variable, if there is one: 
     */
    if (pb->progress.variableTrace) {
	return Tcl_ObjSetVar2(
		    interp, pb->progress.variableObj, 0, newValueObj,
		    TCL_GLOBAL_ONLY | TCL_LEAVE_ERR_MSG)
	    ? TCL_OK : TCL_ERROR;
    }

    /* Otherwise, change the -value directly:
     */
    Tcl_IncrRefCount(newValueObj);
    Tcl_DecrRefCount(pb->progress.valueObj);
    pb->progress.valueObj = newValueObj;
    CheckAnimation(pb);

    return TCL_OK;
}

/* $sb start|stop ?args? --
 * Change [$sb $cmd ...] to [ttk::progressbar::$cmd ...] 
 * and pass to interpreter.
 */
static int ProgressbarStartStopCommand(
    Tcl_Interp *interp, const char *cmdName, int objc, Tcl_Obj *const objv[])
{
    Tcl_Obj *cmd = Tcl_NewListObj(objc, objv);
    Tcl_Obj *prefix[2];
    int status;

    /* ASSERT: objc >= 2 */

    prefix[0] = Tcl_NewStringObj(cmdName, -1);
    prefix[1] = objv[0];
    Tcl_ListObjReplace(interp, cmd, 0,2, 2,prefix);

    Tcl_IncrRefCount(cmd);
    status = Tcl_EvalObjEx(interp, cmd, 0);
    Tcl_DecrRefCount(cmd);

    return status;
}

static int ProgressbarStartCommand(
    void *recordPtr, Tcl_Interp *interp, int objc, Tcl_Obj *const objv[])
{
    return ProgressbarStartStopCommand(
	interp, "::ttk::progressbar::start", objc, objv);
}

static int ProgressbarStopCommand(
    void *recordPtr, Tcl_Interp *interp, int objc, Tcl_Obj *const objv[])
{
    return ProgressbarStartStopCommand(
	interp, "::ttk::progressbar::stop", objc, objv);
}

static const Ttk_Ensemble ProgressbarCommands[] = {
    { "configure",	TtkWidgetConfigureCommand,0 },
    { "cget",		TtkWidgetCgetCommand,0 },
    { "identify",	TtkWidgetIdentifyCommand,0 },
    { "instate",	TtkWidgetInstateCommand,0 },
    { "start", 		ProgressbarStartCommand,0 },
    { "state",  	TtkWidgetStateCommand,0 },
    { "step", 		ProgressbarStepCommand,0 },
    { "stop", 		ProgressbarStopCommand,0 },
    { 0,0,0 }
};

/*
 * Widget specification:
 */
static WidgetSpec ProgressbarWidgetSpec =
{
    "TProgressbar",		/* className */
    sizeof(Progressbar),	/* recordSize */
    ProgressbarOptionSpecs,	/* optionSpecs */
    ProgressbarCommands,	/* subcommands */
    ProgressbarInitialize,	/* initializeProc */
    ProgressbarCleanup,		/* cleanupProc */
    ProgressbarConfigure,	/* configureProc */
    ProgressbarPostConfigure,	/* postConfigureProc */
    ProgressbarGetLayout,	/* getLayoutProc */
    ProgressbarSize, 		/* sizeProc */
    ProgressbarDoLayout,	/* layoutProc */
    TtkWidgetDisplay		/* displayProc */
};

/*
 * Layouts:
 */
TTK_BEGIN_LAYOUT(VerticalProgressbarLayout)
    TTK_GROUP("Vertical.Progressbar.trough", TTK_FILL_BOTH,
	TTK_NODE("Vertical.Progressbar.pbar", TTK_PACK_BOTTOM|TTK_FILL_X))
TTK_END_LAYOUT

TTK_BEGIN_LAYOUT(HorizontalProgressbarLayout)
    TTK_GROUP("Horizontal.Progressbar.trough", TTK_FILL_BOTH,
	TTK_NODE("Horizontal.Progressbar.pbar", TTK_PACK_LEFT|TTK_FILL_Y))
TTK_END_LAYOUT

/*
 * Initialization:
 */

MODULE_SCOPE
void TtkProgressbar_Init(Tcl_Interp *interp)
{
    Ttk_Theme themePtr = Ttk_GetDefaultTheme(interp);

    Ttk_RegisterLayout(themePtr,
	"Vertical.TProgressbar", VerticalProgressbarLayout);
    Ttk_RegisterLayout(themePtr,
	"Horizontal.TProgressbar", HorizontalProgressbarLayout);

    RegisterWidget(interp, "ttk::progressbar", &ProgressbarWidgetSpec);
}

/*EOF*/<|MERGE_RESOLUTION|>--- conflicted
+++ resolved
@@ -1,9 +1,4 @@
-<<<<<<< HEAD
-/* $Id: ttkProgress.c,v 1.10 2010/02/05 17:42:21 nijtmans Exp $
- *
-=======
-/*
->>>>>>> 39c6a8e5
+/*
  * Copyright (c) Joe English, Pat Thoyts, Michael Kirkham
  *
  * ttk::progressbar widget.
