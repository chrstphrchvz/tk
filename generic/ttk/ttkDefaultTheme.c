/*
 * Copyright (c) 2003, Joe English
 *
 * Tk alternate theme, intended to match the MSUE and Gtk's (old) default theme
 */

#include "tkInt.h"
#include "ttkTheme.h"

#if defined(_WIN32)
static const int WIN32_XDRAWLINE_HACK = 1;
#else
static const int WIN32_XDRAWLINE_HACK = 0;
#endif

#if defined(MAC_OSX_TK)
  #define IGNORES_VISUAL
#endif

#define BORDERWIDTH     2
#define SCROLLBAR_WIDTH 14
#define MIN_THUMB_SIZE  8

/*
 *----------------------------------------------------------------------
 *
 * Helper routines for border drawing:
 *
 * NOTE: MSUE specifies a slightly different arrangement
 * for button borders than for other elements; "shadowColors"
 * is for button borders.
 *
 * Please excuse the gross misspelling "LITE" for "LIGHT",
 * but it makes things line up nicer.
 */

enum BorderColor { FLAT = 1, LITE = 2, DARK = 3, BRDR = 4 };

/* top-left outer, top-left inner, bottom-right inner, bottom-right outer */
static const enum BorderColor shadowColors[6][4] = {
    { FLAT, FLAT, FLAT, FLAT },	/* TK_RELIEF_FLAT   = 0*/
    { DARK, LITE, DARK, LITE },	/* TK_RELIEF_GROOVE = 1*/
    { LITE, FLAT, DARK, BRDR },	/* TK_RELIEF_RAISED = 2*/
    { LITE, DARK, LITE, DARK },	/* TK_RELIEF_RIDGE  = 3*/
    { BRDR, BRDR, BRDR, BRDR },	/* TK_RELIEF_SOLID  = 4*/
    { BRDR, DARK, FLAT, LITE }	/* TK_RELIEF_SUNKEN = 5*/
};

/* top-left, bottom-right */
static const enum BorderColor thinShadowColors[6][4] = {
    { FLAT, FLAT },	/* TK_RELIEF_FLAT   = 0*/
    { DARK, LITE },	/* TK_RELIEF_GROOVE = 1*/
    { LITE, DARK },	/* TK_RELIEF_RAISED = 2*/
    { LITE, DARK },	/* TK_RELIEF_RIDGE  = 3*/
    { BRDR, BRDR },	/* TK_RELIEF_SOLID  = 4*/
    { DARK, LITE }	/* TK_RELIEF_SUNKEN = 5*/
};

static void DrawCorner(
    Tk_Window tkwin,
    Drawable d,
    Tk_3DBorder border,			/* get most GCs from here... */
    GC borderGC,			/* "window border" color GC */
    int x,int y, int width,int height,	/* where to draw */
    int corner,				/* 0 => top left; 1 => bottom right */
    enum BorderColor color)
{
    XPoint points[3];
    GC gc;

    --width; --height;
    points[0].x = x;			points[0].y = y+height;
    points[1].x = x+width*corner;	points[1].y = y+height*corner;
    points[2].x = x+width;		points[2].y = y;

    if (color == BRDR)
	gc = borderGC;
    else
	gc = Tk_3DBorderGC(tkwin, border, (int)color);

    XDrawLines(Tk_Display(tkwin), d, gc, points, 3, CoordModeOrigin);
}

static void DrawBorder(
    Tk_Window tkwin, Drawable d, Tk_3DBorder border, XColor *borderColor,
    Ttk_Box b, int borderWidth, int relief)
{
    GC borderGC = Tk_GCForColor(borderColor, d);

    switch (borderWidth) {
	case 2: /* "thick" border */
	    DrawCorner(tkwin, d, border, borderGC,
		b.x, b.y, b.width, b.height, 0,shadowColors[relief][0]);
	    DrawCorner(tkwin, d, border, borderGC,
		b.x+1, b.y+1, b.width-2, b.height-2, 0,shadowColors[relief][1]);
	    DrawCorner(tkwin, d, border, borderGC,
		b.x+1, b.y+1, b.width-2, b.height-2, 1,shadowColors[relief][2]);
	    DrawCorner(tkwin, d, border, borderGC,
		b.x, b.y, b.width, b.height, 1,shadowColors[relief][3]);
	    break;
	case 1: /* "thin" border */
	    DrawCorner(tkwin, d, border, borderGC,
		b.x, b.y, b.width, b.height, 0, thinShadowColors[relief][0]);
	    DrawCorner(tkwin, d, border, borderGC,
		b.x, b.y, b.width, b.height, 1, thinShadowColors[relief][1]);
	    break;
	case 0:	/* no border -- do nothing */
	    break;
	default: /* Fall back to Motif-style borders: */
	    Tk_Draw3DRectangle(tkwin, d, border,
		b.x, b.y, b.width, b.height, borderWidth,relief);
	    break;
    }
}

/* Alternate shadow colors for entry fields:
 * NOTE: FLAT color is normally white, and the LITE color is a darker shade.
 */
<<<<<<< HEAD
static const enum BorderColor fieldShadowColors[4] = { DARK, BRDR, LITE, FLAT };

=======
>>>>>>> d8043cac
static void DrawFieldBorder(
    Tk_Window tkwin, Drawable d, Tk_3DBorder border, XColor *borderColor,
    Ttk_Box b)
{
    GC borderGC = Tk_GCForColor(borderColor, d);
    DrawCorner(tkwin, d, border, borderGC,
	b.x, b.y, b.width, b.height, 0, DARK);
    DrawCorner(tkwin, d, border, borderGC,
	b.x+1, b.y+1, b.width-2, b.height-2, 0, BRDR);
    DrawCorner(tkwin, d, border, borderGC,
	b.x+1, b.y+1, b.width-2, b.height-2, 1, LITE);
    DrawCorner(tkwin, d, border, borderGC,
	b.x, b.y, b.width, b.height, 1, FLAT);
    return;
}

/*
 * ArrowPoints --
 * 	Compute points of arrow polygon.
 */
static void ArrowPoints(Ttk_Box b, ArrowDirection direction, XPoint points[4])
{
    int cx, cy, h;

    switch (direction) {
	case ARROW_UP:
	    h = (b.width - 1)/2;
	    cx = b.x + h;
	    cy = b.y;
	    if (b.height <= h) h = b.height - 1;
	    points[0].x = cx;		points[0].y = cy;
	    points[1].x = cx - h;  	points[1].y = cy + h;
	    points[2].x = cx + h; 	points[2].y = cy + h;
	    break;
	case ARROW_DOWN:
	    h = (b.width - 1)/2;
	    cx = b.x + h;
	    cy = b.y + b.height - 1;
	    if (b.height <= h) h = b.height - 1;
	    points[0].x = cx; 		points[0].y = cy;
	    points[1].x = cx - h;	points[1].y = cy - h;
	    points[2].x = cx + h; 	points[2].y = cy - h;
	    break;
	case ARROW_LEFT:
	    h = (b.height - 1)/2;
	    cx = b.x;
	    cy = b.y + h;
	    if (b.width <= h) h = b.width - 1;
	    points[0].x = cx; 		points[0].y = cy;
	    points[1].x = cx + h;	points[1].y = cy - h;
	    points[2].x = cx + h; 	points[2].y = cy + h;
	    break;
	case ARROW_RIGHT:
	    h = (b.height - 1)/2;
	    cx = b.x + b.width - 1;
	    cy = b.y + h;
	    if (b.width <= h) h = b.width - 1;
	    points[0].x = cx; 		points[0].y = cy;
	    points[1].x = cx - h;	points[1].y = cy - h;
	    points[2].x = cx - h; 	points[2].y = cy + h;
	    break;
    }

    points[3].x = points[0].x;
    points[3].y = points[0].y;
}

/*public*/
void TtkArrowSize(int h, ArrowDirection direction, int *widthPtr, int *heightPtr)
{
    switch (direction) {
	case ARROW_UP:
	case ARROW_DOWN:	*widthPtr = 2*h+1; *heightPtr = h+1; break;
	case ARROW_LEFT:
	case ARROW_RIGHT:	*widthPtr = h+1; *heightPtr = 2*h+1;
    }
}

/*
 * TtkDrawArrow, TtkFillArrow --
 * 	Draw an arrow in the indicated direction inside the specified box.
 */
/*public*/
void TtkFillArrow(
    Display *display, Drawable d, GC gc, Ttk_Box b, ArrowDirection direction)
{
    XPoint points[4];
    ArrowPoints(b, direction, points);
    XFillPolygon(display, d, gc, points, 3, Convex, CoordModeOrigin);
    XDrawLines(display, d, gc, points, 4, CoordModeOrigin);

    /* Work around bug [77527326e5] - ttk artifacts on Ubuntu */
    XDrawPoint(display, d, gc, points[2].x, points[2].y);
}

/*public*/
void TtkDrawArrow(
    Display *display, Drawable d, GC gc, Ttk_Box b, ArrowDirection direction)
{
    XPoint points[4];
    ArrowPoints(b, direction, points);
    XDrawLines(display, d, gc, points, 4, CoordModeOrigin);

    /* Work around bug [77527326e5] - ttk artifacts on Ubuntu */
    XDrawPoint(display, d, gc, points[2].x, points[2].y);
}

/*
 *----------------------------------------------------------------------
 * +++ Border element implementation.
 *
 * This border consists of (from outside-in):
 *
 * + a 1-pixel thick default indicator (defaultable widgets only)
 * + 1- or 2- pixel shaded border (controlled by -background and -relief)
 * + 1 pixel padding (???)
 */

typedef struct {
    Tcl_Obj	*borderObj;
    Tcl_Obj	*borderColorObj;	/* Extra border color */
    Tcl_Obj	*borderWidthObj;
    Tcl_Obj	*reliefObj;
    Tcl_Obj	*defaultStateObj;	/* for buttons */
} BorderElement;

static const Ttk_ElementOptionSpec BorderElementOptions[] = {
    { "-background", TK_OPTION_BORDER, offsetof(BorderElement,borderObj),
    	DEFAULT_BACKGROUND },
    { "-bordercolor",TK_OPTION_COLOR,
	offsetof(BorderElement,borderColorObj), "black" },
    { "-default", TK_OPTION_ANY, offsetof(BorderElement,defaultStateObj),
    	"disabled" },
    { "-borderwidth",TK_OPTION_PIXELS, offsetof(BorderElement,borderWidthObj),
    	STRINGIFY(BORDERWIDTH) },
    { "-relief", TK_OPTION_RELIEF, offsetof(BorderElement,reliefObj),
    	"flat" },
        { NULL, TK_OPTION_BOOLEAN, 0, NULL }
};

static void BorderElementSize(
    void *dummy, void *elementRecord, Tk_Window tkwin,
    int *widthPtr, int *heightPtr, Ttk_Padding *paddingPtr)
{
    BorderElement *bd = (BorderElement *)elementRecord;
    int borderWidth = 0;
    Ttk_ButtonDefaultState defaultState = TTK_BUTTON_DEFAULT_DISABLED;
    (void)dummy;
    (void)tkwin;
    (void)widthPtr;
    (void)heightPtr;

    Tcl_GetIntFromObj(NULL, bd->borderWidthObj, &borderWidth);
    Ttk_GetButtonDefaultStateFromObj(NULL, bd->defaultStateObj, &defaultState);

    if (defaultState != TTK_BUTTON_DEFAULT_DISABLED) {
	++borderWidth;
    }

    *paddingPtr = Ttk_UniformPadding((short)borderWidth);
}

static void BorderElementDraw(
    void *dummy, void *elementRecord,
    Tk_Window tkwin, Drawable d, Ttk_Box b, unsigned int state)
{
    BorderElement *bd = (BorderElement *)elementRecord;
    Tk_3DBorder border = Tk_Get3DBorderFromObj(tkwin, bd->borderObj);
    XColor *borderColor = Tk_GetColorFromObj(tkwin, bd->borderColorObj);
    int borderWidth = 2;
    int relief = TK_RELIEF_FLAT;
    Ttk_ButtonDefaultState defaultState = TTK_BUTTON_DEFAULT_DISABLED;
    (void)dummy;
    (void)state;

    /*
     * Get option values.
     */
    Tcl_GetIntFromObj(NULL, bd->borderWidthObj, &borderWidth);
    Tk_GetReliefFromObj(NULL, bd->reliefObj, &relief);
    Ttk_GetButtonDefaultStateFromObj(NULL, bd->defaultStateObj, &defaultState);

    if (defaultState == TTK_BUTTON_DEFAULT_ACTIVE) {
	GC gc = Tk_GCForColor(borderColor, d);
	XDrawRectangle(Tk_Display(tkwin), d, gc,
		b.x, b.y, b.width-1, b.height-1);
    }
    if (defaultState != TTK_BUTTON_DEFAULT_DISABLED) {
	/* Space for default ring: */
	b = Ttk_PadBox(b, Ttk_UniformPadding(1));
    }

    DrawBorder(tkwin, d, border, borderColor, b, borderWidth, relief);
}

static const Ttk_ElementSpec BorderElementSpec = {
    TK_STYLE_VERSION_2,
    sizeof(BorderElement),
    BorderElementOptions,
    BorderElementSize,
    BorderElementDraw
};

/*----------------------------------------------------------------------
 * +++ Field element:
 * 	Used for editable fields.
 */
typedef struct {
    Tcl_Obj	*borderObj;
    Tcl_Obj	*borderColorObj;	/* Extra border color */
} FieldElement;

static const Ttk_ElementOptionSpec FieldElementOptions[] = {
    { "-fieldbackground", TK_OPTION_BORDER, offsetof(FieldElement,borderObj),
    	"white" },
    { "-bordercolor",TK_OPTION_COLOR, offsetof(FieldElement,borderColorObj),
	"black" },
    { NULL, TK_OPTION_BOOLEAN, 0, NULL }
};

static void FieldElementSize(
    void *dummy, void *elementRecord, Tk_Window tkwin,
    int *widthPtr, int *heightPtr, Ttk_Padding *paddingPtr)
{
    (void)dummy;
    (void)elementRecord;
    (void)tkwin;
    (void)widthPtr;
    (void)heightPtr;

    *paddingPtr = Ttk_UniformPadding(2);
}

static void FieldElementDraw(
    void *dummy, void *elementRecord, Tk_Window tkwin,
    Drawable d, Ttk_Box b, unsigned int state)
{
    FieldElement *field = (FieldElement *)elementRecord;
    Tk_3DBorder border = Tk_Get3DBorderFromObj(tkwin, field->borderObj);
    XColor *borderColor = Tk_GetColorFromObj(tkwin, field->borderColorObj);
    (void)dummy;
    (void)state;

    Tk_Fill3DRectangle(
	tkwin, d, border, b.x, b.y, b.width, b.height, 0, TK_RELIEF_SUNKEN);
    DrawFieldBorder(tkwin, d, border, borderColor, b);
}

static const Ttk_ElementSpec FieldElementSpec = {
    TK_STYLE_VERSION_2,
    sizeof(FieldElement),
    FieldElementOptions,
    FieldElementSize,
    FieldElementDraw
};

/*------------------------------------------------------------------------
 * Indicators --
 *
 * 	Code derived (probably incorrectly) from TIP 109 implementation,
 * 	unix/tkUnixButton.c r 1.15.
 */

/*
 * Indicator bitmap descriptor:
 */
typedef struct {
    int width;		/* Width of each image */
    int height;		/* Height of each image */
    int nimages;	/* #images / row */
    const char *const *pixels;	/* array[height] of char[width*nimage] */
    const Ttk_StateTable *map;/* used to look up image index by state */
} IndicatorSpec;

#if 0
/*XPM*/
static const char *const button_images[] = {
    /* width height ncolors chars_per_pixel */
    "52 13 8 1",
    /* colors */
    "A c #808000000000 s shadow",
    "B c #000080800000 s highlight",
    "C c #808080800000 s 3dlight",
    "D c #000000008080 s window",
    "E c #808000008080 s 3ddark",
    "F c #000080808080 s frame",
    "G c #000000000000 s foreground",
    "H c #000080800000 s disabledfg",
};
#endif

static const Ttk_StateTable checkbutton_states[] = {
    { 0, 0, TTK_STATE_SELECTED|TTK_STATE_DISABLED },
    { 1, TTK_STATE_SELECTED, TTK_STATE_DISABLED },
    { 2, TTK_STATE_DISABLED, TTK_STATE_SELECTED },
    { 3, TTK_STATE_SELECTED|TTK_STATE_DISABLED, 0 },
    { 0, 0, 0 }
};

static const char *const checkbutton_pixels[] = {
    "AAAAAAAAAAAABAAAAAAAAAAAABAAAAAAAAAAAABAAAAAAAAAAAAB",
    "AEEEEEEEEEECBAEEEEEEEEEECBAEEEEEEEEEECBAEEEEEEEEEECB",
    "AEDDDDDDDDDCBAEDDDDDDDDDCBAEFFFFFFFFFCBAEFFFFFFFFFCB",
    "AEDDDDDDDDDCBAEDDDDDDDGDCBAEFFFFFFFFFCBAEFFFFFFFHFCB",
    "AEDDDDDDDDDCBAEDDDDDDGGDCBAEFFFFFFFFFCBAEFFFFFFHHFCB",
    "AEDDDDDDDDDCBAEDGDDDGGGDCBAEFFFFFFFFFCBAEFHFFFHHHFCB",
    "AEDDDDDDDDDCBAEDGGDGGGDDCBAEFFFFFFFFFCBAEFHHFHHHFFCB",
    "AEDDDDDDDDDCBAEDGGGGGDDDCBAEFFFFFFFFFCBAEFHHHHHFFFCB",
    "AEDDDDDDDDDCBAEDDGGGDDDDCBAEFFFFFFFFFCBAEFFHHHFFFFCB",
    "AEDDDDDDDDDCBAEDDDGDDDDDCBAEFFFFFFFFFCBAEFFFHFFFFFCB",
    "AEDDDDDDDDDCBAEDDDDDDDDDCBAEFFFFFFFFFCBAEFFFFFFFFFCB",
    "ACCCCCCCCCCCBACCCCCCCCCCCBACCCCCCCCCCCBACCCCCCCCCCCB",
    "BBBBBBBBBBBBBBBBBBBBBBBBBBBBBBBBBBBBBBBBBBBBBBBBBBBB",
};

static IndicatorSpec checkbutton_spec = {
    13, 13, 4,		/* width, height, nimages */
    checkbutton_pixels,
    checkbutton_states
};

static const Ttk_StateTable radiobutton_states[] = {
    { 0, 0, TTK_STATE_SELECTED|TTK_STATE_DISABLED },
    { 1, TTK_STATE_SELECTED, TTK_STATE_DISABLED },
    { 2, TTK_STATE_DISABLED, TTK_STATE_SELECTED },
    { 3, TTK_STATE_SELECTED|TTK_STATE_DISABLED, 0 },
    { 0, 0, 0 }
};

static const char *const radiobutton_pixels[] = {
    "FFFFAAAAFFFFFFFFFAAAAFFFFFFFFFAAAAFFFFFFFFFAAAAFFFFF",
    "FFAAEEEEAAFFFFFAAEEEEAAFFFFFAAEEEEAAFFFFFAAEEEEAAFFF",
    "FAEEDDDDEEBFFFAEEDDDDEEBFFFAEEFFFFEEBFFFAEEFFFFEEBFF",
    "FAEDDDDDDCBFFFAEDDDDDDCBFFFAEFFFFFFCBFFFAEFFFFFFCBFF",
    "AEDDDDDDDDCBFAEDDDGGDDDCBFAEFFFFFFFFCBFAEFFFHHFFFCBF",
    "AEDDDDDDDDCBFAEDDGGGGDDCBFAEFFFFFFFFCBFAEFFHHHHFFCBF",
    "AEDDDDDDDDCBFAEDDGGGGDDCBFAEFFFFFFFFCBFAEFFHHHHFFCBF",
    "AEDDDDDDDDCBFAEDDDGGDDDCBFAEFFFFFFFFCBFAEFFFHHFFFCBF",
    "FAEDDDDDDCBFFFAEDDDDDDCBFFFAEFFFFFFCBFFFAEFFFFFFCBFF",
    "FACCDDDDCCBFFFACCDDDDCCBFFFACCFFFFCCBFFFACCFFFFCCBFF",
    "FFBBCCCCBBFFFFFBBCCCCBBFFFFFBBCCCCBBFFFFFBBCCCCBBFFF",
    "FFFFBBBBFFFFFFFFFBBBBFFFFFFFFFBBBBFFFFFFFFFBBBBFFFFF",
    "FFFFFFFFFFFFFFFFFFFFFFFFFFFFFFFFFFFFFFFFFFFFFFFFFFFF",
};

static IndicatorSpec radiobutton_spec = {
    13, 13, 4,		/* width, height, nimages */
    radiobutton_pixels,
    radiobutton_states
};

typedef struct {
    Tcl_Obj *backgroundObj;
    Tcl_Obj *foregroundObj;
    Tcl_Obj *colorObj;
    Tcl_Obj *lightColorObj;
    Tcl_Obj *shadeColorObj;
    Tcl_Obj *borderColorObj;
    Tcl_Obj *marginObj;
} IndicatorElement;

static const Ttk_ElementOptionSpec IndicatorElementOptions[] = {
    { "-background", TK_OPTION_COLOR,
	    offsetof(IndicatorElement,backgroundObj), DEFAULT_BACKGROUND },
    { "-foreground", TK_OPTION_COLOR,
	    offsetof(IndicatorElement,foregroundObj), DEFAULT_FOREGROUND },
    { "-indicatorcolor", TK_OPTION_COLOR,
	    offsetof(IndicatorElement,colorObj), "#FFFFFF" },
    { "-lightcolor", TK_OPTION_COLOR,
	    offsetof(IndicatorElement,lightColorObj), "#DDDDDD" },
    { "-shadecolor", TK_OPTION_COLOR,
	    offsetof(IndicatorElement,shadeColorObj), "#888888" },
    { "-bordercolor", TK_OPTION_COLOR,
	    offsetof(IndicatorElement,borderColorObj), "black" },
    { "-indicatormargin", TK_OPTION_STRING,
	    offsetof(IndicatorElement,marginObj), "0 2 4 2" },
	    { NULL, TK_OPTION_BOOLEAN, 0, NULL }
};

static void IndicatorElementSize(
    void *clientData, void *elementRecord, Tk_Window tkwin,
    int *widthPtr, int *heightPtr, Ttk_Padding *paddingPtr)
{
    IndicatorSpec *spec = (IndicatorSpec *)clientData;
    IndicatorElement *indicator = (IndicatorElement *)elementRecord;
    Ttk_Padding margins;
    (void)paddingPtr;

    Ttk_GetPaddingFromObj(NULL, tkwin, indicator->marginObj, &margins);
    *widthPtr = spec->width + Ttk_PaddingWidth(margins);
    *heightPtr = spec->height + Ttk_PaddingHeight(margins);
}

static void IndicatorElementDraw(
    void *clientData, void *elementRecord, Tk_Window tkwin,
    Drawable d, Ttk_Box b, unsigned int state)
{
    IndicatorSpec *spec = (IndicatorSpec *)clientData;
    IndicatorElement *indicator = (IndicatorElement *)elementRecord;
    Display *display = Tk_Display(tkwin);
    Ttk_Padding padding;
    XColor *fgColor, *frameColor, *shadeColor, *indicatorColor, *borderColor;

    int index, ix, iy;
    XGCValues gcValues;
    GC copyGC;
    unsigned long imgColors[8];
    XImage *img = NULL;

    Ttk_GetPaddingFromObj(NULL, tkwin, indicator->marginObj, &padding);
    b = Ttk_PadBox(b, padding);

    if (   b.x < 0
	|| b.y < 0
	|| Tk_Width(tkwin) < b.x + spec->width
	|| Tk_Height(tkwin) < b.y + spec->height)
    {
	/* Oops!  not enough room to display the image.
	 * Don't draw anything.
	 */
	return;
    }

    /*
     * Fill in imgColors palette:
     *
     * (SHOULD: take light and shade colors from the border object,
     * but Tk doesn't provide easy access to these in the public API.)
     */
    fgColor = Tk_GetColorFromObj(tkwin, indicator->foregroundObj);
    frameColor = Tk_GetColorFromObj(tkwin, indicator->backgroundObj);
    shadeColor = Tk_GetColorFromObj(tkwin, indicator->shadeColorObj);
    indicatorColor = Tk_GetColorFromObj(tkwin, indicator->colorObj);
    borderColor = Tk_GetColorFromObj(tkwin, indicator->borderColorObj);

    imgColors[0 /*A*/] = shadeColor->pixel;
    imgColors[1 /*B*/] = indicatorColor->pixel;
    imgColors[2 /*C*/] = frameColor->pixel;
    imgColors[3 /*D*/] = indicatorColor->pixel;
    imgColors[4 /*E*/] = borderColor->pixel;
    imgColors[5 /*F*/] = frameColor->pixel;
    imgColors[6 /*G*/] = fgColor->pixel;
    imgColors[7 /*H*/] = fgColor->pixel;

    /*
     * Create a scratch buffer to store the image:
     */

#if defined(IGNORES_VISUAL)

    /*
     * Platforms which ignore the VisualInfo can use XCreateImage to get the
     * scratch image.  This is essential on macOS, where it is not safe to call
     * XGetImage in a display procedure.
     */

    img = XCreateImage(display, NULL, 32, ZPixmap, 0, NULL,
		       (unsigned int)spec->width, (unsigned int)spec->height,
		       0, 0);
#else

    /*
     * This trick allows creating the scratch XImage without having to
     * construct a VisualInfo.
     */

    img = XGetImage(display, d, 0, 0,
		    (unsigned int)spec->width, (unsigned int)spec->height,
		    AllPlanes, ZPixmap);
#endif

    if (img == NULL) {
        return;
    }

#if defined(IGNORES_VISUAL)

    img->data = ckalloc(img->bytes_per_line * img->height);
    if (img->data == NULL) {
        XDestroyImage(img);
	return;
    }

#endif

    /*
     * Create the image, painting it into the XImage one pixel at a time.
     */

    index = Ttk_StateTableLookup(spec->map, state);
    for (iy=0 ; iy<spec->height ; iy++) {
	for (ix=0 ; ix<spec->width ; ix++) {
	    XPutPixel(img, ix, iy,
		imgColors[spec->pixels[iy][index*spec->width+ix] - 'A'] );
	}
    }

    /*
     * Copy the image onto our target drawable surface.
     */

    memset(&gcValues, 0, sizeof(gcValues));
    copyGC = Tk_GetGC(tkwin, 0, &gcValues);
    TkPutImage(NULL, 0, display, d, copyGC, img, 0, 0, b.x, b.y,
               spec->width, spec->height);

    /*
     * Tidy up.
     */

    Tk_FreeGC(display, copyGC);

    /*
     * Protect against the possibility that some future platform might
     * not use the Tk memory manager in its implementation of XDestroyImage,
     * even though that would be an extremely strange thing to do.
     */

#if defined(IGNORES_VISUAL)
    ckfree(img->data);
    img->data = NULL;
#endif

    XDestroyImage(img);
}

static const Ttk_ElementSpec IndicatorElementSpec = {
    TK_STYLE_VERSION_2,
    sizeof(IndicatorElement),
    IndicatorElementOptions,
    IndicatorElementSize,
    IndicatorElementDraw
};

/*----------------------------------------------------------------------
 * +++ Arrow element(s).
 *
 * 	Draws a solid triangle, inside a box.
 * 	clientData is an enum ArrowDirection pointer.
 */

typedef struct {
    Tcl_Obj *sizeObj;
    Tcl_Obj *borderObj;
    Tcl_Obj *borderColorObj;	/* Extra color for borders */
    Tcl_Obj *reliefObj;
    Tcl_Obj *colorObj;		/* Arrow color */
} ArrowElement;

static const Ttk_ElementOptionSpec ArrowElementOptions[] = {
    { "-arrowsize", TK_OPTION_PIXELS,
	offsetof(ArrowElement,sizeObj), STRINGIFY(SCROLLBAR_WIDTH) },
    { "-background", TK_OPTION_BORDER,
	offsetof(ArrowElement,borderObj), DEFAULT_BACKGROUND },
    { "-bordercolor", TK_OPTION_COLOR,
	offsetof(ArrowElement,borderColorObj), "black" },
    { "-relief", TK_OPTION_RELIEF,
	offsetof(ArrowElement,reliefObj),"raised"},
    { "-arrowcolor", TK_OPTION_COLOR,
	offsetof(ArrowElement,colorObj),"black"},
    { NULL, TK_OPTION_BOOLEAN, 0, NULL }
};

/*
 * Note asymmetric padding:
 * top/left padding is 1 less than bottom/right,
 * since in this theme 2-pixel borders are asymmetric.
 */
static const Ttk_Padding ArrowPadding = { 3,3,4,4 };

static void ArrowElementSize(
    void *clientData, void *elementRecord, Tk_Window tkwin,
    int *widthPtr, int *heightPtr, Ttk_Padding *paddingPtr)
{
    ArrowElement *arrow = (ArrowElement *)elementRecord;
<<<<<<< HEAD
    ArrowDirection direction = *(ArrowDirection *)clientData;
=======
	ArrowDirection direction = (ArrowDirection)PTR2INT(clientData);
>>>>>>> d8043cac
    int width = SCROLLBAR_WIDTH;
    (void)paddingPtr;

    Tk_GetPixelsFromObj(NULL, tkwin, arrow->sizeObj, &width);
    width -= Ttk_PaddingWidth(ArrowPadding);
    TtkArrowSize(width/2, direction, widthPtr, heightPtr);
    *widthPtr += Ttk_PaddingWidth(ArrowPadding);
    *heightPtr += Ttk_PaddingHeight(ArrowPadding);
}

static void ArrowElementDraw(
    void *clientData, void *elementRecord, Tk_Window tkwin,
    Drawable d, Ttk_Box b, unsigned int state)
{
<<<<<<< HEAD
	ArrowDirection direction = *(ArrowDirection *)clientData;
=======
	ArrowDirection direction = (ArrowDirection)PTR2INT(clientData);
>>>>>>> d8043cac
    ArrowElement *arrow = (ArrowElement *)elementRecord;
    Tk_3DBorder border = Tk_Get3DBorderFromObj(tkwin, arrow->borderObj);
    XColor *borderColor = Tk_GetColorFromObj(tkwin, arrow->borderColorObj);
    XColor *arrowColor = Tk_GetColorFromObj(tkwin, arrow->colorObj);
    int relief = TK_RELIEF_RAISED;
    int borderWidth = 2;
    (void)state;

    Tk_GetReliefFromObj(NULL, arrow->reliefObj, &relief);

    Tk_Fill3DRectangle(
	tkwin, d, border, b.x, b.y, b.width, b.height, 0, TK_RELIEF_FLAT);
    DrawBorder(tkwin,d,border,borderColor,b,borderWidth,relief);

    TtkFillArrow(Tk_Display(tkwin), d, Tk_GCForColor(arrowColor, d),
	Ttk_PadBox(b, ArrowPadding), direction);
}

static const Ttk_ElementSpec ArrowElementSpec = {
    TK_STYLE_VERSION_2,
    sizeof(ArrowElement),
    ArrowElementOptions,
    ArrowElementSize,
    ArrowElementDraw
};

/*----------------------------------------------------------------------
 * +++ Menubutton indicator:
 * 	Draw an arrow in the direction where the menu will be posted.
 */

#define MENUBUTTON_ARROW_SIZE 5

typedef struct {
    Tcl_Obj *directionObj;
    Tcl_Obj *sizeObj;
    Tcl_Obj *colorObj;
} MenubuttonArrowElement;

static const char *const directionStrings[] = {	/* See also: button.c */
    "above", "below", "left", "right", "flush", NULL
};
enum { POST_ABOVE, POST_BELOW, POST_LEFT, POST_RIGHT, POST_FLUSH };

static const Ttk_ElementOptionSpec MenubuttonArrowElementOptions[] = {
    { "-direction", TK_OPTION_STRING,
	offsetof(MenubuttonArrowElement,directionObj), "below" },
    { "-arrowsize", TK_OPTION_PIXELS,
	offsetof(MenubuttonArrowElement,sizeObj), STRINGIFY(MENUBUTTON_ARROW_SIZE)},
    { "-arrowcolor",TK_OPTION_COLOR,
	offsetof(MenubuttonArrowElement,colorObj), "black"},
    { NULL, TK_OPTION_BOOLEAN, 0, NULL }
};

static const Ttk_Padding MenubuttonArrowPadding = { 3, 0, 3, 0 };

static void MenubuttonArrowElementSize(
    void *dummy, void *elementRecord, Tk_Window tkwin,
    int *widthPtr, int *heightPtr, Ttk_Padding *paddingPtr)
{
    MenubuttonArrowElement *arrow = (MenubuttonArrowElement *)elementRecord;
    int size = MENUBUTTON_ARROW_SIZE;
    (void)dummy;
    (void)paddingPtr;

    Tk_GetPixelsFromObj(NULL, tkwin, arrow->sizeObj, &size);
    *widthPtr = *heightPtr = 2 * size + 1;
    *widthPtr += Ttk_PaddingWidth(MenubuttonArrowPadding);
    *heightPtr += Ttk_PaddingHeight(MenubuttonArrowPadding);
}

static void MenubuttonArrowElementDraw(
    void *dummy, void *elementRecord, Tk_Window tkwin,
    Drawable d, Ttk_Box b, unsigned int state)
{
    MenubuttonArrowElement *arrow = (MenubuttonArrowElement *)elementRecord;
    XColor *arrowColor = Tk_GetColorFromObj(tkwin, arrow->colorObj);
    GC gc = Tk_GCForColor(arrowColor, d);
    int size = MENUBUTTON_ARROW_SIZE;
    int postDirection = POST_BELOW;
    ArrowDirection arrowDirection = ARROW_DOWN;
    int width = 0, height = 0;
    (void)dummy;
    (void)state;

    Tk_GetPixelsFromObj(NULL, tkwin, arrow->sizeObj, &size);
    Tcl_GetIndexFromObjStruct(NULL, arrow->directionObj, directionStrings,
	   sizeof(char *), ""/*message*/, 0/*flags*/, &postDirection);

    /* ... this might not be such a great idea ... */
    switch (postDirection) {
	case POST_ABOVE:	arrowDirection = ARROW_UP; break;
	case POST_BELOW:	arrowDirection = ARROW_DOWN; break;
	case POST_LEFT:		arrowDirection = ARROW_LEFT; break;
	case POST_RIGHT:	arrowDirection = ARROW_RIGHT; break;
	case POST_FLUSH:	arrowDirection = ARROW_DOWN; break;
    }

    TtkArrowSize(size, arrowDirection, &width, &height);
    b = Ttk_PadBox(b, MenubuttonArrowPadding);
    b = Ttk_AnchorBox(b, width, height, TK_ANCHOR_CENTER);
    TtkFillArrow(Tk_Display(tkwin), d, gc, b, arrowDirection);
}

static const Ttk_ElementSpec MenubuttonArrowElementSpec = {
    TK_STYLE_VERSION_2,
    sizeof(MenubuttonArrowElement),
    MenubuttonArrowElementOptions,
    MenubuttonArrowElementSize,
    MenubuttonArrowElementDraw
};

/*----------------------------------------------------------------------
 * +++ Trough element
 *
 * Used in scrollbars and the scale.
 *
 * The -groovewidth option can be used to set the size of the short axis
 * for the drawn area. This will not affect the geometry, but can be used
 * to draw a thin centered trough inside the packet alloted. This is used
 * to show a win32-style scale widget. Use -1 or a large number to use the
 * full area (default).
 *
 */

typedef struct {
    Tcl_Obj *colorObj;
    Tcl_Obj *borderWidthObj;
    Tcl_Obj *reliefObj;
    Tcl_Obj *grooveWidthObj;
    Tcl_Obj *orientObj;
} TroughElement;

static const Ttk_ElementOptionSpec TroughElementOptions[] = {
    { "-orient", TK_OPTION_ANY,
	offsetof(TroughElement, orientObj), "horizontal" },
    { "-troughborderwidth", TK_OPTION_PIXELS,
	offsetof(TroughElement,borderWidthObj), "1" },
    { "-troughcolor", TK_OPTION_BORDER,
	offsetof(TroughElement,colorObj), DEFAULT_BACKGROUND },
    { "-troughrelief",TK_OPTION_RELIEF,
	offsetof(TroughElement,reliefObj), "sunken" },
    { "-groovewidth", TK_OPTION_PIXELS,
	offsetof(TroughElement,grooveWidthObj), "-1" },
    { NULL, TK_OPTION_BOOLEAN, 0, NULL }
};

static void TroughElementSize(
    void *dummy, void *elementRecord, Tk_Window tkwin,
    int *widthPtr, int *heightPtr, Ttk_Padding *paddingPtr)
{
    TroughElement *troughPtr = (TroughElement *)elementRecord;
    int borderWidth = 2, grooveWidth = 0;
    (void)dummy;
    (void)widthPtr;
    (void)heightPtr;

    Tk_GetPixelsFromObj(NULL, tkwin, troughPtr->borderWidthObj, &borderWidth);
    Tk_GetPixelsFromObj(NULL, tkwin, troughPtr->grooveWidthObj, &grooveWidth);

    if (grooveWidth <= 0) {
	*paddingPtr = Ttk_UniformPadding((short)borderWidth);
    }
}

static void TroughElementDraw(
    void *dummy, void *elementRecord, Tk_Window tkwin,
    Drawable d, Ttk_Box b, unsigned int state)
{
    TroughElement *troughPtr = (TroughElement *)elementRecord;
    Tk_3DBorder border = NULL;
    int borderWidth = 2, relief = TK_RELIEF_SUNKEN, groove = -1;
    Ttk_Orient orient;
    (void)dummy;
    (void)state;

    border = Tk_Get3DBorderFromObj(tkwin, troughPtr->colorObj);
    TtkGetOrientFromObj(NULL, troughPtr->orientObj, &orient);
    Tk_GetReliefFromObj(NULL, troughPtr->reliefObj, &relief);
    Tk_GetPixelsFromObj(NULL, tkwin, troughPtr->borderWidthObj, &borderWidth);
    Tk_GetPixelsFromObj(NULL, tkwin, troughPtr->grooveWidthObj, &groove);

    if (groove != -1 && groove < b.height && groove < b.width) {
	if (orient == TTK_ORIENT_HORIZONTAL) {
	    b.y = b.y + b.height/2 - groove/2;
	    b.height = groove;
	} else {
	    b.x = b.x + b.width/2 - groove/2;
	    b.width = groove;
	}
    }

    Tk_Fill3DRectangle(tkwin, d, border, b.x, b.y, b.width, b.height,
	    borderWidth, relief);
}

static const Ttk_ElementSpec TroughElementSpec = {
    TK_STYLE_VERSION_2,
    sizeof(TroughElement),
    TroughElementOptions,
    TroughElementSize,
    TroughElementDraw
};

/*
 *----------------------------------------------------------------------
 * +++ Thumb element.
 */

typedef struct {
    Tcl_Obj *sizeObj;
    Tcl_Obj *firstObj;
    Tcl_Obj *lastObj;
    Tcl_Obj *borderObj;
    Tcl_Obj *borderColorObj;
    Tcl_Obj *reliefObj;
    Tcl_Obj *orientObj;
} ThumbElement;

static const Ttk_ElementOptionSpec ThumbElementOptions[] = {
    { "-width", TK_OPTION_PIXELS, offsetof(ThumbElement,sizeObj),
        STRINGIFY(SCROLLBAR_WIDTH) },
    { "-background", TK_OPTION_BORDER, offsetof(ThumbElement,borderObj),
	DEFAULT_BACKGROUND },
    { "-bordercolor", TK_OPTION_COLOR, offsetof(ThumbElement,borderColorObj),
	"black" },
    { "-relief", TK_OPTION_RELIEF, offsetof(ThumbElement,reliefObj),"raised" },
    { "-orient", TK_OPTION_ANY, offsetof(ThumbElement,orientObj),"horizontal"},
    { NULL, TK_OPTION_BOOLEAN, 0, NULL }
};

static void ThumbElementSize(
    void *dummy, void *elementRecord, Tk_Window tkwin,
    int *widthPtr, int *heightPtr, Ttk_Padding *paddingPtr)
{
    ThumbElement *thumb = (ThumbElement *)elementRecord;
    Ttk_Orient orient;
    int size;
    (void)dummy;
    (void)paddingPtr;

    Tk_GetPixelsFromObj(NULL, tkwin, thumb->sizeObj, &size);
    TtkGetOrientFromObj(NULL, thumb->orientObj, &orient);

    if (orient == TTK_ORIENT_VERTICAL) {
	*widthPtr = size;
	*heightPtr = MIN_THUMB_SIZE;
    } else {
	*widthPtr = MIN_THUMB_SIZE;
	*heightPtr = size;
    }
}

static void ThumbElementDraw(
    void *dummy, void *elementRecord, Tk_Window tkwin,
    Drawable d, Ttk_Box b, unsigned int state)
{
    ThumbElement *thumb = (ThumbElement *)elementRecord;
    Tk_3DBorder border = Tk_Get3DBorderFromObj(tkwin, thumb->borderObj);
    XColor *borderColor = Tk_GetColorFromObj(tkwin, thumb->borderColorObj);
    int relief = TK_RELIEF_RAISED;
    int borderWidth = 2;
    (void)dummy;
    (void)state;

    /*
     * Don't draw the thumb if we are disabled.
     * This makes it behave like Windows ... if that's what we want.
    if (state & TTK_STATE_DISABLED)
	return;
     */

    Tk_GetReliefFromObj(NULL, thumb->reliefObj, &relief);

    Tk_Fill3DRectangle(
	tkwin, d, border, b.x,b.y,b.width,b.height, 0, TK_RELIEF_FLAT);
    DrawBorder(tkwin, d, border, borderColor, b, borderWidth, relief);
}

static const Ttk_ElementSpec ThumbElementSpec = {
    TK_STYLE_VERSION_2,
    sizeof(ThumbElement),
    ThumbElementOptions,
    ThumbElementSize,
    ThumbElementDraw
};

/*
 *----------------------------------------------------------------------
 * +++ Slider element.
 *
 * This is the moving part of the scale widget.
 *
 * The slider element is the thumb in the scale widget. This is drawn
 * as an arrow-type element that can point up, down, left or right.
 *
 */

typedef struct {
    Tcl_Obj *lengthObj;		/* Long axis dimension */
    Tcl_Obj *thicknessObj;	/* Short axis dimension */
    Tcl_Obj *reliefObj;		/* Relief for this object */
    Tcl_Obj *borderObj;		/* Border / background color */
    Tcl_Obj *borderColorObj;	/* Additional border color */
    Tcl_Obj *borderWidthObj;
    Tcl_Obj *orientObj;		/* Orientation of overall slider */
} SliderElement;

static const Ttk_ElementOptionSpec SliderElementOptions[] = {
    { "-sliderlength", TK_OPTION_PIXELS, offsetof(SliderElement,lengthObj),
	"15" },
    { "-sliderthickness",TK_OPTION_PIXELS, offsetof(SliderElement,thicknessObj),
	"15" },
    { "-sliderrelief", TK_OPTION_RELIEF, offsetof(SliderElement,reliefObj),
	"raised" },
    { "-borderwidth", TK_OPTION_PIXELS, offsetof(SliderElement,borderWidthObj),
	STRINGIFY(BORDERWIDTH) },
    { "-background", TK_OPTION_BORDER, offsetof(SliderElement,borderObj),
	DEFAULT_BACKGROUND },
    { "-bordercolor", TK_OPTION_COLOR, offsetof(ThumbElement,borderColorObj),
	"black" },
    { "-orient", TK_OPTION_ANY, offsetof(SliderElement,orientObj),
	"horizontal" },
    { NULL, TK_OPTION_BOOLEAN, 0, NULL }
};

static void SliderElementSize(
    void *dummy, void *elementRecord, Tk_Window tkwin,
    int *widthPtr, int *heightPtr, Ttk_Padding *paddingPtr)
{
    SliderElement *slider = (SliderElement *)elementRecord;
    Ttk_Orient orient;
    int length, thickness, borderWidth;
    (void)dummy;
    (void)paddingPtr;

    TtkGetOrientFromObj(NULL, slider->orientObj, &orient);
    Tk_GetPixelsFromObj(NULL, tkwin, slider->borderWidthObj, &borderWidth);
    Tk_GetPixelsFromObj(NULL, tkwin, slider->lengthObj, &length);
    Tk_GetPixelsFromObj(NULL, tkwin, slider->thicknessObj, &thickness);

    switch (orient) {
	case TTK_ORIENT_VERTICAL:
	    *widthPtr = thickness + (borderWidth *2);
	    *heightPtr = *widthPtr/2;
	    break;

	case TTK_ORIENT_HORIZONTAL:
	    *heightPtr = thickness + (borderWidth *2);
	    *widthPtr = *heightPtr/2;
	    break;
    }
}

static void SliderElementDraw(
    void *dummy, void *elementRecord, Tk_Window tkwin,
    Drawable d, Ttk_Box b, unsigned int state)
{
    SliderElement *slider = (SliderElement *)elementRecord;
    Tk_3DBorder border = Tk_Get3DBorderFromObj(tkwin, slider->borderObj);
    XColor *borderColor = Tk_GetColorFromObj(tkwin, slider->borderColorObj);
    int relief = TK_RELIEF_RAISED, borderWidth = 2;
    (void)dummy;
    (void)state;

    Tk_GetPixelsFromObj(NULL, tkwin, slider->borderWidthObj, &borderWidth);
    Tk_GetReliefFromObj(NULL, slider->reliefObj, &relief);

    Tk_Fill3DRectangle(tkwin, d, border,
	b.x, b.y, b.width, b.height,
	borderWidth, TK_RELIEF_FLAT);
    DrawBorder(tkwin, d, border, borderColor, b, borderWidth, relief);
}

static const Ttk_ElementSpec SliderElementSpec = {
    TK_STYLE_VERSION_2,
    sizeof(SliderElement),
    SliderElementOptions,
    SliderElementSize,
    SliderElementDraw
};

/*------------------------------------------------------------------------
 * +++ Tree indicator element.
 */

#define TTK_STATE_OPEN TTK_STATE_USER1		/* XREF: treeview.c */
#define TTK_STATE_LEAF TTK_STATE_USER2

typedef struct {
    Tcl_Obj *colorObj;
    Tcl_Obj *marginObj;
    Tcl_Obj *diameterObj;
} TreeitemIndicator;

static const Ttk_ElementOptionSpec TreeitemIndicatorOptions[] = {
    { "-foreground", TK_OPTION_COLOR,
	offsetof(TreeitemIndicator,colorObj), DEFAULT_FOREGROUND },
    { "-diameter", TK_OPTION_PIXELS,
	offsetof(TreeitemIndicator,diameterObj), "9" },
    { "-indicatormargins", TK_OPTION_STRING,
	offsetof(TreeitemIndicator,marginObj), "2 2 4 2" },
    { NULL, TK_OPTION_BOOLEAN, 0, NULL }
};

static void TreeitemIndicatorSize(
    void *dummy, void *elementRecord, Tk_Window tkwin,
    int *widthPtr, int *heightPtr, Ttk_Padding *paddingPtr)
{
    TreeitemIndicator *indicator = (TreeitemIndicator *)elementRecord;
    int diameter = 0;
    Ttk_Padding margins;
    (void)dummy;
    (void)paddingPtr;

    Ttk_GetPaddingFromObj(NULL, tkwin, indicator->marginObj, &margins);
    Tk_GetPixelsFromObj(NULL, tkwin, indicator->diameterObj, &diameter);
    *widthPtr = diameter + Ttk_PaddingWidth(margins);
    *heightPtr = diameter + Ttk_PaddingHeight(margins);
}

static void TreeitemIndicatorDraw(
    void *dummy, void *elementRecord, Tk_Window tkwin,
    Drawable d, Ttk_Box b, Ttk_State state)
{
    TreeitemIndicator *indicator = (TreeitemIndicator *)elementRecord;
    XColor *color = Tk_GetColorFromObj(tkwin, indicator->colorObj);
    GC gc = Tk_GCForColor(color, d);
    Ttk_Padding padding = Ttk_UniformPadding(0);
    int w = WIN32_XDRAWLINE_HACK;
    int cx, cy;
    (void)dummy;

    if (state & TTK_STATE_LEAF) {
	/* don't draw anything ... */
	return;
    }

    Ttk_GetPaddingFromObj(NULL,tkwin,indicator->marginObj,&padding);
    b = Ttk_PadBox(b, padding);

    XDrawRectangle(Tk_Display(tkwin), d, gc,
	    b.x, b.y, b.width - 1, b.height - 1);

    cx = b.x + (b.width - 1) / 2;
    cy = b.y + (b.height - 1) / 2;
    XDrawLine(Tk_Display(tkwin), d, gc, b.x+2, cy, b.x+b.width-3+w, cy);

    if (!(state & TTK_STATE_OPEN)) {
	/* turn '-' into a '+' */
	XDrawLine(Tk_Display(tkwin), d, gc, cx, b.y+2, cx, b.y+b.height-3+w);
    }
}

static const Ttk_ElementSpec TreeitemIndicatorElementSpec = {
    TK_STYLE_VERSION_2,
    sizeof(TreeitemIndicator),
    TreeitemIndicatorOptions,
    TreeitemIndicatorSize,
    TreeitemIndicatorDraw
};

/*------------------------------------------------------------------------
 * TtkAltTheme_Init --
 * 	Install alternate theme.
 */
MODULE_SCOPE int TtkAltTheme_Init(Tcl_Interp *interp)
{
    Ttk_Theme theme =  Ttk_CreateTheme(interp, "alt", NULL);

    if (!theme) {
	return TCL_ERROR;
    }

    Ttk_RegisterElement(interp, theme, "border", &BorderElementSpec, NULL);

    Ttk_RegisterElement(interp, theme, "Checkbutton.indicator",
	    &IndicatorElementSpec, &checkbutton_spec);
    Ttk_RegisterElement(interp, theme, "Radiobutton.indicator",
	    &IndicatorElementSpec, &radiobutton_spec);
    Ttk_RegisterElement(interp, theme, "Menubutton.indicator",
	    &MenubuttonArrowElementSpec, NULL);

    Ttk_RegisterElement(interp, theme, "field", &FieldElementSpec, NULL);

    Ttk_RegisterElement(interp, theme, "trough", &TroughElementSpec, NULL);
    Ttk_RegisterElement(interp, theme, "thumb", &ThumbElementSpec, NULL);
    Ttk_RegisterElement(interp, theme, "slider", &SliderElementSpec, NULL);

    Ttk_RegisterElement(interp, theme, "uparrow",
	    &ArrowElementSpec, INT2PTR(ARROW_UP));
    Ttk_RegisterElement(interp, theme, "downarrow",
	    &ArrowElementSpec, INT2PTR(ARROW_DOWN));
    Ttk_RegisterElement(interp, theme, "leftarrow",
	    &ArrowElementSpec, INT2PTR(ARROW_LEFT));
    Ttk_RegisterElement(interp, theme, "rightarrow",
	    &ArrowElementSpec, INT2PTR(ARROW_RIGHT));
    Ttk_RegisterElement(interp, theme, "arrow",
	    &ArrowElementSpec, INT2PTR(ARROW_UP));

    Ttk_RegisterElement(interp, theme, "Treeitem.indicator",
	    &TreeitemIndicatorElementSpec, 0);

    Tcl_PkgProvide(interp, "ttk::theme::alt", TTK_VERSION);

    return TCL_OK;
}

/*EOF*/<|MERGE_RESOLUTION|>--- conflicted
+++ resolved
@@ -116,11 +116,6 @@
 /* Alternate shadow colors for entry fields:
  * NOTE: FLAT color is normally white, and the LITE color is a darker shade.
  */
-<<<<<<< HEAD
-static const enum BorderColor fieldShadowColors[4] = { DARK, BRDR, LITE, FLAT };
-
-=======
->>>>>>> d8043cac
 static void DrawFieldBorder(
     Tk_Window tkwin, Drawable d, Tk_3DBorder border, XColor *borderColor,
     Ttk_Box b)
@@ -696,11 +691,7 @@
     int *widthPtr, int *heightPtr, Ttk_Padding *paddingPtr)
 {
     ArrowElement *arrow = (ArrowElement *)elementRecord;
-<<<<<<< HEAD
-    ArrowDirection direction = *(ArrowDirection *)clientData;
-=======
 	ArrowDirection direction = (ArrowDirection)PTR2INT(clientData);
->>>>>>> d8043cac
     int width = SCROLLBAR_WIDTH;
     (void)paddingPtr;
 
@@ -715,11 +706,7 @@
     void *clientData, void *elementRecord, Tk_Window tkwin,
     Drawable d, Ttk_Box b, unsigned int state)
 {
-<<<<<<< HEAD
-	ArrowDirection direction = *(ArrowDirection *)clientData;
-=======
 	ArrowDirection direction = (ArrowDirection)PTR2INT(clientData);
->>>>>>> d8043cac
     ArrowElement *arrow = (ArrowElement *)elementRecord;
     Tk_3DBorder border = Tk_Get3DBorderFromObj(tkwin, arrow->borderObj);
     XColor *borderColor = Tk_GetColorFromObj(tkwin, arrow->borderColorObj);
