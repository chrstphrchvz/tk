/*
 * Copyright (c) 2003, Joe English
 *
 * Tk alternate theme, intended to match the MSUE and Gtk's (old) default theme
 */

#include "tkInt.h"
#include "ttkTheme.h"

#if defined(_WIN32)
static const int WIN32_XDRAWLINE_HACK = 1;
#else
static const int WIN32_XDRAWLINE_HACK = 0;
#endif

#if defined(MAC_OSX_TK)
  #define IGNORES_VISUAL
#endif

#define BORDERWIDTH     2
#define SCROLLBAR_WIDTH 14
#define MIN_THUMB_SIZE  8

/*
 *----------------------------------------------------------------------
 *
 * Helper routines for border drawing:
 *
 * NOTE: MSUE specifies a slightly different arrangement
 * for button borders than for other elements; "shadowColors"
 * is for button borders.
 *
 * Please excuse the gross misspelling "LITE" for "LIGHT",
 * but it makes things line up nicer.
 */

enum BorderColor { FLAT = 1, LITE = 2, DARK = 3, BRDR = 4 };

/* top-left outer, top-left inner, bottom-right inner, bottom-right outer */
static const enum BorderColor shadowColors[6][4] = {
    { FLAT, FLAT, FLAT, FLAT },	/* TK_RELIEF_FLAT   = 0*/
    { DARK, LITE, DARK, LITE },	/* TK_RELIEF_GROOVE = 1*/
    { LITE, FLAT, DARK, BRDR },	/* TK_RELIEF_RAISED = 2*/
    { LITE, DARK, LITE, DARK },	/* TK_RELIEF_RIDGE  = 3*/
    { BRDR, BRDR, BRDR, BRDR },	/* TK_RELIEF_SOLID  = 4*/
    { BRDR, DARK, FLAT, LITE }	/* TK_RELIEF_SUNKEN = 5*/
};

/* top-left, bottom-right */
static const enum BorderColor thinShadowColors[6][4] = {
    { FLAT, FLAT },	/* TK_RELIEF_FLAT   = 0*/
    { DARK, LITE },	/* TK_RELIEF_GROOVE = 1*/
    { LITE, DARK },	/* TK_RELIEF_RAISED = 2*/
    { LITE, DARK },	/* TK_RELIEF_RIDGE  = 3*/
    { BRDR, BRDR },	/* TK_RELIEF_SOLID  = 4*/
    { DARK, LITE }	/* TK_RELIEF_SUNKEN = 5*/
};

static void DrawCorner(
    Tk_Window tkwin,
    Drawable d,
    Tk_3DBorder border,			/* get most GCs from here... */
    GC borderGC,			/* "window border" color GC */
    int x,int y, int width,int height,	/* where to draw */
    int corner,				/* 0 => top left; 1 => bottom right */
    enum BorderColor color)
{
    XPoint points[3];
    GC gc;

    --width; --height;
    points[0].x = x;			points[0].y = y+height;
    points[1].x = x+width*corner;	points[1].y = y+height*corner;
    points[2].x = x+width;		points[2].y = y;

    if (color == BRDR)
	gc = borderGC;
    else
	gc = Tk_3DBorderGC(tkwin, border, (int)color);

    XDrawLines(Tk_Display(tkwin), d, gc, points, 3, CoordModeOrigin);
}

static void DrawBorder(
    Tk_Window tkwin, Drawable d, Tk_3DBorder border, XColor *borderColor,
    Ttk_Box b, int borderWidth, int relief)
{
    GC borderGC = Tk_GCForColor(borderColor, d);

    switch (borderWidth) {
	case 2: /* "thick" border */
	    DrawCorner(tkwin, d, border, borderGC,
		b.x, b.y, b.width, b.height, 0,shadowColors[relief][0]);
	    DrawCorner(tkwin, d, border, borderGC,
		b.x+1, b.y+1, b.width-2, b.height-2, 0,shadowColors[relief][1]);
	    DrawCorner(tkwin, d, border, borderGC,
		b.x+1, b.y+1, b.width-2, b.height-2, 1,shadowColors[relief][2]);
	    DrawCorner(tkwin, d, border, borderGC,
		b.x, b.y, b.width, b.height, 1,shadowColors[relief][3]);
	    break;
	case 1: /* "thin" border */
	    DrawCorner(tkwin, d, border, borderGC,
		b.x, b.y, b.width, b.height, 0, thinShadowColors[relief][0]);
	    DrawCorner(tkwin, d, border, borderGC,
		b.x, b.y, b.width, b.height, 1, thinShadowColors[relief][1]);
	    break;
	case 0:	/* no border -- do nothing */
	    break;
	default: /* Fall back to Motif-style borders: */
	    Tk_Draw3DRectangle(tkwin, d, border,
		b.x, b.y, b.width, b.height, borderWidth,relief);
	    break;
    }
}

/* Alternate shadow colors for entry fields:
 * NOTE: FLAT color is normally white, and the LITE color is a darker shade.
 */
<<<<<<< HEAD
static enum BorderColor fieldShadowColors[4] = { DARK, BRDR, LITE, FLAT };
=======
static const int fieldShadowColors[4] = { DARK, BRDR, LITE, FLAT };
>>>>>>> bb451dfa

static void DrawFieldBorder(
    Tk_Window tkwin, Drawable d, Tk_3DBorder border, XColor *borderColor,
    Ttk_Box b)
{
    GC borderGC = Tk_GCForColor(borderColor, d);
    DrawCorner(tkwin, d, border, borderGC,
	b.x, b.y, b.width, b.height, 0,fieldShadowColors[0]);
    DrawCorner(tkwin, d, border, borderGC,
	b.x+1, b.y+1, b.width-2, b.height-2, 0,fieldShadowColors[1]);
    DrawCorner(tkwin, d, border, borderGC,
	b.x+1, b.y+1, b.width-2, b.height-2, 1,fieldShadowColors[2]);
    DrawCorner(tkwin, d, border, borderGC,
	b.x, b.y, b.width, b.height, 1,fieldShadowColors[3]);
    return;
}

/*
 * ArrowPoints --
 * 	Compute points of arrow polygon.
 */
static void ArrowPoints(Ttk_Box b, ArrowDirection dir, XPoint points[4])
{
    int cx, cy, h;

    switch (dir) {
	case ARROW_UP:
	    h = (b.width - 1)/2;
	    cx = b.x + h;
	    cy = b.y;
	    if (b.height <= h) h = b.height - 1;
	    points[0].x = cx;		points[0].y = cy;
	    points[1].x = cx - h;  	points[1].y = cy + h;
	    points[2].x = cx + h; 	points[2].y = cy + h;
	    break;
	case ARROW_DOWN:
	    h = (b.width - 1)/2;
	    cx = b.x + h;
	    cy = b.y + b.height - 1;
	    if (b.height <= h) h = b.height - 1;
	    points[0].x = cx; 		points[0].y = cy;
	    points[1].x = cx - h;	points[1].y = cy - h;
	    points[2].x = cx + h; 	points[2].y = cy - h;
	    break;
	case ARROW_LEFT:
	    h = (b.height - 1)/2;
	    cx = b.x;
	    cy = b.y + h;
	    if (b.width <= h) h = b.width - 1;
	    points[0].x = cx; 		points[0].y = cy;
	    points[1].x = cx + h;	points[1].y = cy - h;
	    points[2].x = cx + h; 	points[2].y = cy + h;
	    break;
	case ARROW_RIGHT:
	    h = (b.height - 1)/2;
	    cx = b.x + b.width - 1;
	    cy = b.y + h;
	    if (b.width <= h) h = b.width - 1;
	    points[0].x = cx; 		points[0].y = cy;
	    points[1].x = cx - h;	points[1].y = cy - h;
	    points[2].x = cx - h; 	points[2].y = cy + h;
	    break;
    }

    points[3].x = points[0].x;
    points[3].y = points[0].y;
}

/*public*/
void TtkArrowSize(int h, ArrowDirection dir, int *widthPtr, int *heightPtr)
{
    switch (dir) {
	case ARROW_UP:
	case ARROW_DOWN:	*widthPtr = 2*h+1; *heightPtr = h+1; break;
	case ARROW_LEFT:
	case ARROW_RIGHT:	*widthPtr = h+1; *heightPtr = 2*h+1;
    }
}

/*
 * TtkDrawArrow, TtkFillArrow --
 * 	Draw an arrow in the indicated direction inside the specified box.
 */
/*public*/
void TtkFillArrow(
    Display *display, Drawable d, GC gc, Ttk_Box b, ArrowDirection dir)
{
    XPoint points[4];
    ArrowPoints(b, dir, points);
    XFillPolygon(display, d, gc, points, 3, Convex, CoordModeOrigin);
    XDrawLines(display, d, gc, points, 4, CoordModeOrigin);

    /* Work around bug [77527326e5] - ttk artifacts on Ubuntu */
    XDrawPoint(display, d, gc, points[2].x, points[2].y);
}

/*public*/
void TtkDrawArrow(
    Display *display, Drawable d, GC gc, Ttk_Box b, ArrowDirection dir)
{
    XPoint points[4];
    ArrowPoints(b, dir, points);
    XDrawLines(display, d, gc, points, 4, CoordModeOrigin);

    /* Work around bug [77527326e5] - ttk artifacts on Ubuntu */
    XDrawPoint(display, d, gc, points[2].x, points[2].y);
}

/*
 *----------------------------------------------------------------------
 * +++ Border element implementation.
 *
 * This border consists of (from outside-in):
 *
 * + a 1-pixel thick default indicator (defaultable widgets only)
 * + 1- or 2- pixel shaded border (controlled by -background and -relief)
 * + 1 pixel padding (???)
 */

typedef struct {
    Tcl_Obj	*borderObj;
    Tcl_Obj	*borderColorObj;	/* Extra border color */
    Tcl_Obj	*borderWidthObj;
    Tcl_Obj	*reliefObj;
    Tcl_Obj	*defaultStateObj;	/* for buttons */
} BorderElement;

static const Ttk_ElementOptionSpec BorderElementOptions[] = {
    { "-background", TK_OPTION_BORDER, offsetof(BorderElement,borderObj),
    	DEFAULT_BACKGROUND },
    { "-bordercolor",TK_OPTION_COLOR,
	offsetof(BorderElement,borderColorObj), "black" },
    { "-default", TK_OPTION_ANY, offsetof(BorderElement,defaultStateObj),
    	"disabled" },
    { "-borderwidth",TK_OPTION_PIXELS, offsetof(BorderElement,borderWidthObj),
    	STRINGIFY(BORDERWIDTH) },
    { "-relief", TK_OPTION_RELIEF, offsetof(BorderElement,reliefObj),
    	"flat" },
        { NULL, TK_OPTION_BOOLEAN, 0, NULL }
};

static void BorderElementSize(
    void *dummy, void *elementRecord, Tk_Window tkwin,
    int *widthPtr, int *heightPtr, Ttk_Padding *paddingPtr)
{
    BorderElement *bd = (BorderElement *)elementRecord;
    int borderWidth = 0;
    int defaultState = TTK_BUTTON_DEFAULT_DISABLED;
    (void)dummy;
    (void)tkwin;
    (void)widthPtr;
    (void)heightPtr;

    Tcl_GetIntFromObj(NULL, bd->borderWidthObj, &borderWidth);
    Ttk_GetButtonDefaultStateFromObj(NULL, bd->defaultStateObj, &defaultState);

    if (defaultState != TTK_BUTTON_DEFAULT_DISABLED) {
	++borderWidth;
    }

    *paddingPtr = Ttk_UniformPadding((short)borderWidth);
}

static void BorderElementDraw(
    void *dummy, void *elementRecord,
    Tk_Window tkwin, Drawable d, Ttk_Box b, unsigned int state)
{
    BorderElement *bd = (BorderElement *)elementRecord;
    Tk_3DBorder border = Tk_Get3DBorderFromObj(tkwin, bd->borderObj);
    XColor *borderColor = Tk_GetColorFromObj(tkwin, bd->borderColorObj);
    int borderWidth = 2;
    int relief = TK_RELIEF_FLAT;
    int defaultState = TTK_BUTTON_DEFAULT_DISABLED;
    (void)dummy;
    (void)state;

    /*
     * Get option values.
     */
    Tcl_GetIntFromObj(NULL, bd->borderWidthObj, &borderWidth);
    Tk_GetReliefFromObj(NULL, bd->reliefObj, &relief);
    Ttk_GetButtonDefaultStateFromObj(NULL, bd->defaultStateObj, &defaultState);

    if (defaultState == TTK_BUTTON_DEFAULT_ACTIVE) {
	GC gc = Tk_GCForColor(borderColor, d);
	XDrawRectangle(Tk_Display(tkwin), d, gc,
		b.x, b.y, b.width-1, b.height-1);
    }
    if (defaultState != TTK_BUTTON_DEFAULT_DISABLED) {
	/* Space for default ring: */
	b = Ttk_PadBox(b, Ttk_UniformPadding(1));
    }

    DrawBorder(tkwin, d, border, borderColor, b, borderWidth, relief);
}

static const Ttk_ElementSpec BorderElementSpec = {
    TK_STYLE_VERSION_2,
    sizeof(BorderElement),
    BorderElementOptions,
    BorderElementSize,
    BorderElementDraw
};

/*----------------------------------------------------------------------
 * +++ Field element:
 * 	Used for editable fields.
 */
typedef struct {
    Tcl_Obj	*borderObj;
    Tcl_Obj	*borderColorObj;	/* Extra border color */
} FieldElement;

static const Ttk_ElementOptionSpec FieldElementOptions[] = {
    { "-fieldbackground", TK_OPTION_BORDER, offsetof(FieldElement,borderObj),
    	"white" },
    { "-bordercolor",TK_OPTION_COLOR, offsetof(FieldElement,borderColorObj),
	"black" },
    { NULL, TK_OPTION_BOOLEAN, 0, NULL }
};

static void FieldElementSize(
    void *dummy, void *elementRecord, Tk_Window tkwin,
    int *widthPtr, int *heightPtr, Ttk_Padding *paddingPtr)
{
    (void)dummy;
    (void)elementRecord;
    (void)tkwin;
    (void)widthPtr;
    (void)heightPtr;

    *paddingPtr = Ttk_UniformPadding(2);
}

static void FieldElementDraw(
    void *dummy, void *elementRecord, Tk_Window tkwin,
    Drawable d, Ttk_Box b, unsigned int state)
{
    FieldElement *field = (FieldElement *)elementRecord;
    Tk_3DBorder border = Tk_Get3DBorderFromObj(tkwin, field->borderObj);
    XColor *borderColor = Tk_GetColorFromObj(tkwin, field->borderColorObj);
    (void)dummy;
    (void)state;

    Tk_Fill3DRectangle(
	tkwin, d, border, b.x, b.y, b.width, b.height, 0, TK_RELIEF_SUNKEN);
    DrawFieldBorder(tkwin, d, border, borderColor, b);
}

static const Ttk_ElementSpec FieldElementSpec = {
    TK_STYLE_VERSION_2,
    sizeof(FieldElement),
    FieldElementOptions,
    FieldElementSize,
    FieldElementDraw
};

/*------------------------------------------------------------------------
 * Indicators --
 *
 * 	Code derived (probably incorrectly) from TIP 109 implementation,
 * 	unix/tkUnixButton.c r 1.15.
 */

/*
 * Indicator bitmap descriptor:
 */
typedef struct {
    int width;		/* Width of each image */
    int height;		/* Height of each image */
    int nimages;	/* #images / row */
    const char *const *pixels;	/* array[height] of char[width*nimage] */
    const Ttk_StateTable *map;/* used to look up image index by state */
} IndicatorSpec;

#if 0
/*XPM*/
static const char *const button_images[] = {
    /* width height ncolors chars_per_pixel */
    "52 13 8 1",
    /* colors */
    "A c #808000000000 s shadow",
    "B c #000080800000 s highlight",
    "C c #808080800000 s 3dlight",
    "D c #000000008080 s window",
    "E c #808000008080 s 3ddark",
    "F c #000080808080 s frame",
    "G c #000000000000 s foreground",
    "H c #000080800000 s disabledfg",
};
#endif

static const Ttk_StateTable checkbutton_states[] = {
    { 0, 0, TTK_STATE_SELECTED|TTK_STATE_DISABLED },
    { 1, TTK_STATE_SELECTED, TTK_STATE_DISABLED },
    { 2, TTK_STATE_DISABLED, TTK_STATE_SELECTED },
    { 3, TTK_STATE_SELECTED|TTK_STATE_DISABLED, 0 },
    { 0, 0, 0 }
};

static const char *const checkbutton_pixels[] = {
    "AAAAAAAAAAAABAAAAAAAAAAAABAAAAAAAAAAAABAAAAAAAAAAAAB",
    "AEEEEEEEEEECBAEEEEEEEEEECBAEEEEEEEEEECBAEEEEEEEEEECB",
    "AEDDDDDDDDDCBAEDDDDDDDDDCBAEFFFFFFFFFCBAEFFFFFFFFFCB",
    "AEDDDDDDDDDCBAEDDDDDDDGDCBAEFFFFFFFFFCBAEFFFFFFFHFCB",
    "AEDDDDDDDDDCBAEDDDDDDGGDCBAEFFFFFFFFFCBAEFFFFFFHHFCB",
    "AEDDDDDDDDDCBAEDGDDDGGGDCBAEFFFFFFFFFCBAEFHFFFHHHFCB",
    "AEDDDDDDDDDCBAEDGGDGGGDDCBAEFFFFFFFFFCBAEFHHFHHHFFCB",
    "AEDDDDDDDDDCBAEDGGGGGDDDCBAEFFFFFFFFFCBAEFHHHHHFFFCB",
    "AEDDDDDDDDDCBAEDDGGGDDDDCBAEFFFFFFFFFCBAEFFHHHFFFFCB",
    "AEDDDDDDDDDCBAEDDDGDDDDDCBAEFFFFFFFFFCBAEFFFHFFFFFCB",
    "AEDDDDDDDDDCBAEDDDDDDDDDCBAEFFFFFFFFFCBAEFFFFFFFFFCB",
    "ACCCCCCCCCCCBACCCCCCCCCCCBACCCCCCCCCCCBACCCCCCCCCCCB",
    "BBBBBBBBBBBBBBBBBBBBBBBBBBBBBBBBBBBBBBBBBBBBBBBBBBBB",
};

static IndicatorSpec checkbutton_spec = {
    13, 13, 4,		/* width, height, nimages */
    checkbutton_pixels,
    checkbutton_states
};

static const Ttk_StateTable radiobutton_states[] = {
    { 0, 0, TTK_STATE_SELECTED|TTK_STATE_DISABLED },
    { 1, TTK_STATE_SELECTED, TTK_STATE_DISABLED },
    { 2, TTK_STATE_DISABLED, TTK_STATE_SELECTED },
    { 3, TTK_STATE_SELECTED|TTK_STATE_DISABLED, 0 },
    { 0, 0, 0 }
};

static const char *const radiobutton_pixels[] = {
    "FFFFAAAAFFFFFFFFFAAAAFFFFFFFFFAAAAFFFFFFFFFAAAAFFFFF",
    "FFAAEEEEAAFFFFFAAEEEEAAFFFFFAAEEEEAAFFFFFAAEEEEAAFFF",
    "FAEEDDDDEEBFFFAEEDDDDEEBFFFAEEFFFFEEBFFFAEEFFFFEEBFF",
    "FAEDDDDDDCBFFFAEDDDDDDCBFFFAEFFFFFFCBFFFAEFFFFFFCBFF",
    "AEDDDDDDDDCBFAEDDDGGDDDCBFAEFFFFFFFFCBFAEFFFHHFFFCBF",
    "AEDDDDDDDDCBFAEDDGGGGDDCBFAEFFFFFFFFCBFAEFFHHHHFFCBF",
    "AEDDDDDDDDCBFAEDDGGGGDDCBFAEFFFFFFFFCBFAEFFHHHHFFCBF",
    "AEDDDDDDDDCBFAEDDDGGDDDCBFAEFFFFFFFFCBFAEFFFHHFFFCBF",
    "FAEDDDDDDCBFFFAEDDDDDDCBFFFAEFFFFFFCBFFFAEFFFFFFCBFF",
    "FACCDDDDCCBFFFACCDDDDCCBFFFACCFFFFCCBFFFACCFFFFCCBFF",
    "FFBBCCCCBBFFFFFBBCCCCBBFFFFFBBCCCCBBFFFFFBBCCCCBBFFF",
    "FFFFBBBBFFFFFFFFFBBBBFFFFFFFFFBBBBFFFFFFFFFBBBBFFFFF",
    "FFFFFFFFFFFFFFFFFFFFFFFFFFFFFFFFFFFFFFFFFFFFFFFFFFFF",
};

static IndicatorSpec radiobutton_spec = {
    13, 13, 4,		/* width, height, nimages */
    radiobutton_pixels,
    radiobutton_states
};

typedef struct {
    Tcl_Obj *backgroundObj;
    Tcl_Obj *foregroundObj;
    Tcl_Obj *colorObj;
    Tcl_Obj *lightColorObj;
    Tcl_Obj *shadeColorObj;
    Tcl_Obj *borderColorObj;
    Tcl_Obj *marginObj;
} IndicatorElement;

static const Ttk_ElementOptionSpec IndicatorElementOptions[] = {
    { "-background", TK_OPTION_COLOR,
	    offsetof(IndicatorElement,backgroundObj), DEFAULT_BACKGROUND },
    { "-foreground", TK_OPTION_COLOR,
	    offsetof(IndicatorElement,foregroundObj), DEFAULT_FOREGROUND },
    { "-indicatorcolor", TK_OPTION_COLOR,
	    offsetof(IndicatorElement,colorObj), "#FFFFFF" },
    { "-lightcolor", TK_OPTION_COLOR,
	    offsetof(IndicatorElement,lightColorObj), "#DDDDDD" },
    { "-shadecolor", TK_OPTION_COLOR,
	    offsetof(IndicatorElement,shadeColorObj), "#888888" },
    { "-bordercolor", TK_OPTION_COLOR,
	    offsetof(IndicatorElement,borderColorObj), "black" },
    { "-indicatormargin", TK_OPTION_STRING,
	    offsetof(IndicatorElement,marginObj), "0 2 4 2" },
	    { NULL, TK_OPTION_BOOLEAN, 0, NULL }
};

static void IndicatorElementSize(
    void *clientData, void *elementRecord, Tk_Window tkwin,
    int *widthPtr, int *heightPtr, Ttk_Padding *paddingPtr)
{
    IndicatorSpec *spec = (IndicatorSpec *)clientData;
    IndicatorElement *indicator = (IndicatorElement *)elementRecord;
    Ttk_Padding margins;
    (void)paddingPtr;

    Ttk_GetPaddingFromObj(NULL, tkwin, indicator->marginObj, &margins);
    *widthPtr = spec->width + Ttk_PaddingWidth(margins);
    *heightPtr = spec->height + Ttk_PaddingHeight(margins);
}

static void IndicatorElementDraw(
    void *clientData, void *elementRecord, Tk_Window tkwin,
    Drawable d, Ttk_Box b, unsigned int state)
{
    IndicatorSpec *spec = (IndicatorSpec *)clientData;
    IndicatorElement *indicator = (IndicatorElement *)elementRecord;
    Display *display = Tk_Display(tkwin);
    Ttk_Padding padding;
    XColor *fgColor, *frameColor, *shadeColor, *indicatorColor, *borderColor;

    int index, ix, iy;
    XGCValues gcValues;
    GC copyGC;
    unsigned long imgColors[8];
    XImage *img = NULL;

    Ttk_GetPaddingFromObj(NULL, tkwin, indicator->marginObj, &padding);
    b = Ttk_PadBox(b, padding);

    if (   b.x < 0
	|| b.y < 0
	|| Tk_Width(tkwin) < b.x + spec->width
	|| Tk_Height(tkwin) < b.y + spec->height)
    {
	/* Oops!  not enough room to display the image.
	 * Don't draw anything.
	 */
	return;
    }

    /*
     * Fill in imgColors palette:
     *
     * (SHOULD: take light and shade colors from the border object,
     * but Tk doesn't provide easy access to these in the public API.)
     */
    fgColor = Tk_GetColorFromObj(tkwin, indicator->foregroundObj);
    frameColor = Tk_GetColorFromObj(tkwin, indicator->backgroundObj);
    shadeColor = Tk_GetColorFromObj(tkwin, indicator->shadeColorObj);
    indicatorColor = Tk_GetColorFromObj(tkwin, indicator->colorObj);
    borderColor = Tk_GetColorFromObj(tkwin, indicator->borderColorObj);

    imgColors[0 /*A*/] = shadeColor->pixel;
    imgColors[1 /*B*/] = indicatorColor->pixel;
    imgColors[2 /*C*/] = frameColor->pixel;
    imgColors[3 /*D*/] = indicatorColor->pixel;
    imgColors[4 /*E*/] = borderColor->pixel;
    imgColors[5 /*F*/] = frameColor->pixel;
    imgColors[6 /*G*/] = fgColor->pixel;
    imgColors[7 /*H*/] = fgColor->pixel;

    /*
     * Create a scratch buffer to store the image:
     */

#if defined(IGNORES_VISUAL)

    /*
     * Platforms which ignore the VisualInfo can use XCreateImage to get the
     * scratch image.  This is essential on macOS, where it is not safe to call
     * XGetImage in a display procedure.
     */

    img = XCreateImage(display, NULL, 32, ZPixmap, 0, NULL,
		       (unsigned int)spec->width, (unsigned int)spec->height,
		       0, 0);
#else

    /*
     * This trick allows creating the scratch XImage without having to
     * construct a VisualInfo.
     */

    img = XGetImage(display, d, 0, 0,
		    (unsigned int)spec->width, (unsigned int)spec->height,
		    AllPlanes, ZPixmap);
#endif

    if (img == NULL) {
        return;
    }

#if defined(IGNORES_VISUAL)

    img->data = ckalloc(img->bytes_per_line * img->height);
    if (img->data == NULL) {
        XDestroyImage(img);
	return;
    }

#endif

    /*
     * Create the image, painting it into the XImage one pixel at a time.
     */

    index = Ttk_StateTableLookup(spec->map, state);
    for (iy=0 ; iy<spec->height ; iy++) {
	for (ix=0 ; ix<spec->width ; ix++) {
	    XPutPixel(img, ix, iy,
		imgColors[spec->pixels[iy][index*spec->width+ix] - 'A'] );
	}
    }

    /*
     * Copy the image onto our target drawable surface.
     */

    memset(&gcValues, 0, sizeof(gcValues));
    copyGC = Tk_GetGC(tkwin, 0, &gcValues);
    TkPutImage(NULL, 0, display, d, copyGC, img, 0, 0, b.x, b.y,
               spec->width, spec->height);

    /*
     * Tidy up.
     */

    Tk_FreeGC(display, copyGC);

    /*
     * Protect against the possibility that some future platform might
     * not use the Tk memory manager in its implementation of XDestroyImage,
     * even though that would be an extremely strange thing to do.
     */

#if defined(IGNORES_VISUAL)
    ckfree(img->data);
    img->data = NULL;
#endif

    XDestroyImage(img);
}

static const Ttk_ElementSpec IndicatorElementSpec = {
    TK_STYLE_VERSION_2,
    sizeof(IndicatorElement),
    IndicatorElementOptions,
    IndicatorElementSize,
    IndicatorElementDraw
};

/*----------------------------------------------------------------------
 * +++ Arrow element(s).
 *
 * 	Draws a solid triangle, inside a box.
 * 	clientData is an enum ArrowDirection pointer.
 */

static int ArrowElements[] = { ARROW_UP, ARROW_DOWN, ARROW_LEFT, ARROW_RIGHT };
typedef struct {
    Tcl_Obj *sizeObj;
    Tcl_Obj *borderObj;
    Tcl_Obj *borderColorObj;	/* Extra color for borders */
    Tcl_Obj *reliefObj;
    Tcl_Obj *colorObj;		/* Arrow color */
} ArrowElement;

static const Ttk_ElementOptionSpec ArrowElementOptions[] = {
    { "-arrowsize", TK_OPTION_PIXELS,
	offsetof(ArrowElement,sizeObj), STRINGIFY(SCROLLBAR_WIDTH) },
    { "-background", TK_OPTION_BORDER,
	offsetof(ArrowElement,borderObj), DEFAULT_BACKGROUND },
    { "-bordercolor", TK_OPTION_COLOR,
	offsetof(ArrowElement,borderColorObj), "black" },
    { "-relief", TK_OPTION_RELIEF,
	offsetof(ArrowElement,reliefObj),"raised"},
    { "-arrowcolor", TK_OPTION_COLOR,
	offsetof(ArrowElement,colorObj),"black"},
    { NULL, TK_OPTION_BOOLEAN, 0, NULL }
};

/*
 * Note asymmetric padding:
 * top/left padding is 1 less than bottom/right,
 * since in this theme 2-pixel borders are asymmetric.
 */
static Ttk_Padding ArrowPadding = { 3,3,4,4 };

static void ArrowElementSize(
    void *clientData, void *elementRecord, Tk_Window tkwin,
    int *widthPtr, int *heightPtr, Ttk_Padding *paddingPtr)
{
    ArrowElement *arrow = (ArrowElement *)elementRecord;
    ArrowDirection direction = *(ArrowDirection *)clientData;
    int width = SCROLLBAR_WIDTH;
    (void)paddingPtr;

    Tk_GetPixelsFromObj(NULL, tkwin, arrow->sizeObj, &width);
    width -= Ttk_PaddingWidth(ArrowPadding);
    TtkArrowSize(width/2, direction, widthPtr, heightPtr);
    *widthPtr += Ttk_PaddingWidth(ArrowPadding);
    *heightPtr += Ttk_PaddingHeight(ArrowPadding);
}

static void ArrowElementDraw(
    void *clientData, void *elementRecord, Tk_Window tkwin,
    Drawable d, Ttk_Box b, unsigned int state)
{
	ArrowDirection direction = *(ArrowDirection *)clientData;
    ArrowElement *arrow = (ArrowElement *)elementRecord;
    Tk_3DBorder border = Tk_Get3DBorderFromObj(tkwin, arrow->borderObj);
    XColor *borderColor = Tk_GetColorFromObj(tkwin, arrow->borderColorObj);
    XColor *arrowColor = Tk_GetColorFromObj(tkwin, arrow->colorObj);
    int relief = TK_RELIEF_RAISED;
    int borderWidth = 2;
    (void)state;

    Tk_GetReliefFromObj(NULL, arrow->reliefObj, &relief);

    Tk_Fill3DRectangle(
	tkwin, d, border, b.x, b.y, b.width, b.height, 0, TK_RELIEF_FLAT);
    DrawBorder(tkwin,d,border,borderColor,b,borderWidth,relief);

    TtkFillArrow(Tk_Display(tkwin), d, Tk_GCForColor(arrowColor, d),
	Ttk_PadBox(b, ArrowPadding), direction);
}

static const Ttk_ElementSpec ArrowElementSpec = {
    TK_STYLE_VERSION_2,
    sizeof(ArrowElement),
    ArrowElementOptions,
    ArrowElementSize,
    ArrowElementDraw
};

/*----------------------------------------------------------------------
 * +++ Menubutton indicator:
 * 	Draw an arrow in the direction where the menu will be posted.
 */

#define MENUBUTTON_ARROW_SIZE 5

typedef struct {
    Tcl_Obj *directionObj;
    Tcl_Obj *sizeObj;
    Tcl_Obj *colorObj;
} MenubuttonArrowElement;

static const char *const directionStrings[] = {	/* See also: button.c */
    "above", "below", "left", "right", "flush", NULL
};
enum { POST_ABOVE, POST_BELOW, POST_LEFT, POST_RIGHT, POST_FLUSH };

static const Ttk_ElementOptionSpec MenubuttonArrowElementOptions[] = {
    { "-direction", TK_OPTION_STRING,
	offsetof(MenubuttonArrowElement,directionObj), "below" },
    { "-arrowsize", TK_OPTION_PIXELS,
	offsetof(MenubuttonArrowElement,sizeObj), STRINGIFY(MENUBUTTON_ARROW_SIZE)},
    { "-arrowcolor",TK_OPTION_COLOR,
	offsetof(MenubuttonArrowElement,colorObj), "black"},
    { NULL, TK_OPTION_BOOLEAN, 0, NULL }
};

static Ttk_Padding MenubuttonArrowPadding = { 3, 0, 3, 0 };

static void MenubuttonArrowElementSize(
    void *dummy, void *elementRecord, Tk_Window tkwin,
    int *widthPtr, int *heightPtr, Ttk_Padding *paddingPtr)
{
    MenubuttonArrowElement *arrow = (MenubuttonArrowElement *)elementRecord;
    int size = MENUBUTTON_ARROW_SIZE;
    (void)dummy;
    (void)paddingPtr;

    Tk_GetPixelsFromObj(NULL, tkwin, arrow->sizeObj, &size);
    *widthPtr = *heightPtr = 2 * size + 1;
    *widthPtr += Ttk_PaddingWidth(MenubuttonArrowPadding);
    *heightPtr += Ttk_PaddingHeight(MenubuttonArrowPadding);
}

static void MenubuttonArrowElementDraw(
    void *dummy, void *elementRecord, Tk_Window tkwin,
    Drawable d, Ttk_Box b, unsigned int state)
{
    MenubuttonArrowElement *arrow = (MenubuttonArrowElement *)elementRecord;
    XColor *arrowColor = Tk_GetColorFromObj(tkwin, arrow->colorObj);
    GC gc = Tk_GCForColor(arrowColor, d);
    int size = MENUBUTTON_ARROW_SIZE;
    int postDirection = POST_BELOW;
    ArrowDirection arrowDirection = ARROW_DOWN;
    int width = 0, height = 0;
    (void)dummy;
    (void)state;

    Tk_GetPixelsFromObj(NULL, tkwin, arrow->sizeObj, &size);
    Tcl_GetIndexFromObjStruct(NULL, arrow->directionObj, directionStrings,
	   sizeof(char *), ""/*message*/, 0/*flags*/, &postDirection);

    /* ... this might not be such a great idea ... */
    switch (postDirection) {
	case POST_ABOVE:	arrowDirection = ARROW_UP; break;
	case POST_BELOW:	arrowDirection = ARROW_DOWN; break;
	case POST_LEFT:		arrowDirection = ARROW_LEFT; break;
	case POST_RIGHT:	arrowDirection = ARROW_RIGHT; break;
	case POST_FLUSH:	arrowDirection = ARROW_DOWN; break;
    }

    TtkArrowSize(size, arrowDirection, &width, &height);
    b = Ttk_PadBox(b, MenubuttonArrowPadding);
    b = Ttk_AnchorBox(b, width, height, TK_ANCHOR_CENTER);
    TtkFillArrow(Tk_Display(tkwin), d, gc, b, arrowDirection);
}

static const Ttk_ElementSpec MenubuttonArrowElementSpec = {
    TK_STYLE_VERSION_2,
    sizeof(MenubuttonArrowElement),
    MenubuttonArrowElementOptions,
    MenubuttonArrowElementSize,
    MenubuttonArrowElementDraw
};

/*----------------------------------------------------------------------
 * +++ Trough element
 *
 * Used in scrollbars and the scale.
 *
 * The -groovewidth option can be used to set the size of the short axis
 * for the drawn area. This will not affect the geometry, but can be used
 * to draw a thin centered trough inside the packet alloted. This is used
 * to show a win32-style scale widget. Use -1 or a large number to use the
 * full area (default).
 *
 */

typedef struct {
    Tcl_Obj *colorObj;
    Tcl_Obj *borderWidthObj;
    Tcl_Obj *reliefObj;
    Tcl_Obj *grooveWidthObj;
    Tcl_Obj *orientObj;
} TroughElement;

static const Ttk_ElementOptionSpec TroughElementOptions[] = {
    { "-orient", TK_OPTION_ANY,
	offsetof(TroughElement, orientObj), "horizontal" },
    { "-troughborderwidth", TK_OPTION_PIXELS,
	offsetof(TroughElement,borderWidthObj), "1" },
    { "-troughcolor", TK_OPTION_BORDER,
	offsetof(TroughElement,colorObj), DEFAULT_BACKGROUND },
    { "-troughrelief",TK_OPTION_RELIEF,
	offsetof(TroughElement,reliefObj), "sunken" },
    { "-groovewidth", TK_OPTION_PIXELS,
	offsetof(TroughElement,grooveWidthObj), "-1" },
    { NULL, TK_OPTION_BOOLEAN, 0, NULL }
};

static void TroughElementSize(
    void *dummy, void *elementRecord, Tk_Window tkwin,
    int *widthPtr, int *heightPtr, Ttk_Padding *paddingPtr)
{
    TroughElement *troughPtr = (TroughElement *)elementRecord;
    int borderWidth = 2, grooveWidth = 0;
    (void)dummy;
    (void)widthPtr;
    (void)heightPtr;

    Tk_GetPixelsFromObj(NULL, tkwin, troughPtr->borderWidthObj, &borderWidth);
    Tk_GetPixelsFromObj(NULL, tkwin, troughPtr->grooveWidthObj, &grooveWidth);

    if (grooveWidth <= 0) {
	*paddingPtr = Ttk_UniformPadding((short)borderWidth);
    }
}

static void TroughElementDraw(
    void *dummy, void *elementRecord, Tk_Window tkwin,
    Drawable d, Ttk_Box b, unsigned int state)
{
    TroughElement *troughPtr = (TroughElement *)elementRecord;
    Tk_3DBorder border = NULL;
    int borderWidth = 2, relief = TK_RELIEF_SUNKEN, groove = -1;
    Ttk_Orient orient;
    (void)dummy;
    (void)state;

    border = Tk_Get3DBorderFromObj(tkwin, troughPtr->colorObj);
    Ttk_GetOrientFromObj(NULL, troughPtr->orientObj, &orient);
    Tk_GetReliefFromObj(NULL, troughPtr->reliefObj, &relief);
    Tk_GetPixelsFromObj(NULL, tkwin, troughPtr->borderWidthObj, &borderWidth);
    Tk_GetPixelsFromObj(NULL, tkwin, troughPtr->grooveWidthObj, &groove);

    if (groove != -1 && groove < b.height && groove < b.width) {
	if (orient == TTK_ORIENT_HORIZONTAL) {
	    b.y = b.y + b.height/2 - groove/2;
	    b.height = groove;
	} else {
	    b.x = b.x + b.width/2 - groove/2;
	    b.width = groove;
	}
    }

    Tk_Fill3DRectangle(tkwin, d, border, b.x, b.y, b.width, b.height,
	    borderWidth, relief);
}

static const Ttk_ElementSpec TroughElementSpec = {
    TK_STYLE_VERSION_2,
    sizeof(TroughElement),
    TroughElementOptions,
    TroughElementSize,
    TroughElementDraw
};

/*
 *----------------------------------------------------------------------
 * +++ Thumb element.
 */

typedef struct {
    Tcl_Obj *sizeObj;
    Tcl_Obj *firstObj;
    Tcl_Obj *lastObj;
    Tcl_Obj *borderObj;
    Tcl_Obj *borderColorObj;
    Tcl_Obj *reliefObj;
    Tcl_Obj *orientObj;
} ThumbElement;

static const Ttk_ElementOptionSpec ThumbElementOptions[] = {
    { "-width", TK_OPTION_PIXELS, offsetof(ThumbElement,sizeObj),
        STRINGIFY(SCROLLBAR_WIDTH) },
    { "-background", TK_OPTION_BORDER, offsetof(ThumbElement,borderObj),
	DEFAULT_BACKGROUND },
    { "-bordercolor", TK_OPTION_COLOR, offsetof(ThumbElement,borderColorObj),
	"black" },
    { "-relief", TK_OPTION_RELIEF, offsetof(ThumbElement,reliefObj),"raised" },
    { "-orient", TK_OPTION_ANY, offsetof(ThumbElement,orientObj),"horizontal"},
    { NULL, TK_OPTION_BOOLEAN, 0, NULL }
};

static void ThumbElementSize(
    void *dummy, void *elementRecord, Tk_Window tkwin,
    int *widthPtr, int *heightPtr, Ttk_Padding *paddingPtr)
{
    ThumbElement *thumb = (ThumbElement *)elementRecord;
    Ttk_Orient orient;
    int size;
    (void)dummy;
    (void)paddingPtr;

    Tk_GetPixelsFromObj(NULL, tkwin, thumb->sizeObj, &size);
    Ttk_GetOrientFromObj(NULL, thumb->orientObj, &orient);

    if (orient == TTK_ORIENT_VERTICAL) {
	*widthPtr = size;
	*heightPtr = MIN_THUMB_SIZE;
    } else {
	*widthPtr = MIN_THUMB_SIZE;
	*heightPtr = size;
    }
}

static void ThumbElementDraw(
    void *dummy, void *elementRecord, Tk_Window tkwin,
    Drawable d, Ttk_Box b, unsigned int state)
{
    ThumbElement *thumb = (ThumbElement *)elementRecord;
    Tk_3DBorder border = Tk_Get3DBorderFromObj(tkwin, thumb->borderObj);
    XColor *borderColor = Tk_GetColorFromObj(tkwin, thumb->borderColorObj);
    int relief = TK_RELIEF_RAISED;
    int borderWidth = 2;
    (void)dummy;
    (void)state;

    /*
     * Don't draw the thumb if we are disabled.
     * This makes it behave like Windows ... if that's what we want.
    if (state & TTK_STATE_DISABLED)
	return;
     */

    Tk_GetReliefFromObj(NULL, thumb->reliefObj, &relief);

    Tk_Fill3DRectangle(
	tkwin, d, border, b.x,b.y,b.width,b.height, 0, TK_RELIEF_FLAT);
    DrawBorder(tkwin, d, border, borderColor, b, borderWidth, relief);
}

static const Ttk_ElementSpec ThumbElementSpec = {
    TK_STYLE_VERSION_2,
    sizeof(ThumbElement),
    ThumbElementOptions,
    ThumbElementSize,
    ThumbElementDraw
};

/*
 *----------------------------------------------------------------------
 * +++ Slider element.
 *
 * This is the moving part of the scale widget.
 *
 * The slider element is the thumb in the scale widget. This is drawn
 * as an arrow-type element that can point up, down, left or right.
 *
 */

typedef struct {
    Tcl_Obj *lengthObj;		/* Long axis dimension */
    Tcl_Obj *thicknessObj;	/* Short axis dimension */
    Tcl_Obj *reliefObj;		/* Relief for this object */
    Tcl_Obj *borderObj;		/* Border / background color */
    Tcl_Obj *borderColorObj;	/* Additional border color */
    Tcl_Obj *borderWidthObj;
    Tcl_Obj *orientObj;		/* Orientation of overall slider */
} SliderElement;

static const Ttk_ElementOptionSpec SliderElementOptions[] = {
    { "-sliderlength", TK_OPTION_PIXELS, offsetof(SliderElement,lengthObj),
	"15" },
    { "-sliderthickness",TK_OPTION_PIXELS, offsetof(SliderElement,thicknessObj),
	"15" },
    { "-sliderrelief", TK_OPTION_RELIEF, offsetof(SliderElement,reliefObj),
	"raised" },
    { "-borderwidth", TK_OPTION_PIXELS, offsetof(SliderElement,borderWidthObj),
	STRINGIFY(BORDERWIDTH) },
    { "-background", TK_OPTION_BORDER, offsetof(SliderElement,borderObj),
	DEFAULT_BACKGROUND },
    { "-bordercolor", TK_OPTION_COLOR, offsetof(ThumbElement,borderColorObj),
	"black" },
    { "-orient", TK_OPTION_ANY, offsetof(SliderElement,orientObj),
	"horizontal" },
    { NULL, TK_OPTION_BOOLEAN, 0, NULL }
};

static void SliderElementSize(
    void *dummy, void *elementRecord, Tk_Window tkwin,
    int *widthPtr, int *heightPtr, Ttk_Padding *paddingPtr)
{
    SliderElement *slider = (SliderElement *)elementRecord;
    Ttk_Orient orient;
    int length, thickness, borderWidth;
    (void)dummy;
    (void)paddingPtr;

    Ttk_GetOrientFromObj(NULL, slider->orientObj, &orient);
    Tk_GetPixelsFromObj(NULL, tkwin, slider->borderWidthObj, &borderWidth);
    Tk_GetPixelsFromObj(NULL, tkwin, slider->lengthObj, &length);
    Tk_GetPixelsFromObj(NULL, tkwin, slider->thicknessObj, &thickness);

    switch (orient) {
	case TTK_ORIENT_VERTICAL:
	    *widthPtr = thickness + (borderWidth *2);
	    *heightPtr = *widthPtr/2;
	    break;

	case TTK_ORIENT_HORIZONTAL:
	    *heightPtr = thickness + (borderWidth *2);
	    *widthPtr = *heightPtr/2;
	    break;
    }
}

static void SliderElementDraw(
    void *dummy, void *elementRecord, Tk_Window tkwin,
    Drawable d, Ttk_Box b, unsigned int state)
{
    SliderElement *slider = (SliderElement *)elementRecord;
    Tk_3DBorder border = Tk_Get3DBorderFromObj(tkwin, slider->borderObj);
    XColor *borderColor = Tk_GetColorFromObj(tkwin, slider->borderColorObj);
    int relief = TK_RELIEF_RAISED, borderWidth = 2;
    (void)dummy;
    (void)state;

    Tk_GetPixelsFromObj(NULL, tkwin, slider->borderWidthObj, &borderWidth);
    Tk_GetReliefFromObj(NULL, slider->reliefObj, &relief);

    Tk_Fill3DRectangle(tkwin, d, border,
	b.x, b.y, b.width, b.height,
	borderWidth, TK_RELIEF_FLAT);
    DrawBorder(tkwin, d, border, borderColor, b, borderWidth, relief);
}

static const Ttk_ElementSpec SliderElementSpec = {
    TK_STYLE_VERSION_2,
    sizeof(SliderElement),
    SliderElementOptions,
    SliderElementSize,
    SliderElementDraw
};

/*------------------------------------------------------------------------
 * +++ Tree indicator element.
 */

#define TTK_STATE_OPEN TTK_STATE_USER1		/* XREF: treeview.c */
#define TTK_STATE_LEAF TTK_STATE_USER2

typedef struct {
    Tcl_Obj *colorObj;
    Tcl_Obj *marginObj;
    Tcl_Obj *diameterObj;
} TreeitemIndicator;

static const Ttk_ElementOptionSpec TreeitemIndicatorOptions[] = {
    { "-foreground", TK_OPTION_COLOR,
	offsetof(TreeitemIndicator,colorObj), DEFAULT_FOREGROUND },
    { "-diameter", TK_OPTION_PIXELS,
	offsetof(TreeitemIndicator,diameterObj), "9" },
    { "-indicatormargins", TK_OPTION_STRING,
	offsetof(TreeitemIndicator,marginObj), "2 2 4 2" },
    { NULL, TK_OPTION_BOOLEAN, 0, NULL }
};

static void TreeitemIndicatorSize(
    void *dummy, void *elementRecord, Tk_Window tkwin,
    int *widthPtr, int *heightPtr, Ttk_Padding *paddingPtr)
{
    TreeitemIndicator *indicator = (TreeitemIndicator *)elementRecord;
    int diameter = 0;
    Ttk_Padding margins;
    (void)dummy;
    (void)paddingPtr;

    Ttk_GetPaddingFromObj(NULL, tkwin, indicator->marginObj, &margins);
    Tk_GetPixelsFromObj(NULL, tkwin, indicator->diameterObj, &diameter);
    *widthPtr = diameter + Ttk_PaddingWidth(margins);
    *heightPtr = diameter + Ttk_PaddingHeight(margins);
}

static void TreeitemIndicatorDraw(
    void *dummy, void *elementRecord, Tk_Window tkwin,
    Drawable d, Ttk_Box b, Ttk_State state)
{
    TreeitemIndicator *indicator = (TreeitemIndicator *)elementRecord;
    XColor *color = Tk_GetColorFromObj(tkwin, indicator->colorObj);
    GC gc = Tk_GCForColor(color, d);
    Ttk_Padding padding = Ttk_UniformPadding(0);
    int w = WIN32_XDRAWLINE_HACK;
    int cx, cy;
    (void)dummy;

    if (state & TTK_STATE_LEAF) {
	/* don't draw anything ... */
	return;
    }

    Ttk_GetPaddingFromObj(NULL,tkwin,indicator->marginObj,&padding);
    b = Ttk_PadBox(b, padding);

    XDrawRectangle(Tk_Display(tkwin), d, gc,
	    b.x, b.y, b.width - 1, b.height - 1);

    cx = b.x + (b.width - 1) / 2;
    cy = b.y + (b.height - 1) / 2;
    XDrawLine(Tk_Display(tkwin), d, gc, b.x+2, cy, b.x+b.width-3+w, cy);

    if (!(state & TTK_STATE_OPEN)) {
	/* turn '-' into a '+' */
	XDrawLine(Tk_Display(tkwin), d, gc, cx, b.y+2, cx, b.y+b.height-3+w);
    }
}

static const Ttk_ElementSpec TreeitemIndicatorElementSpec = {
    TK_STYLE_VERSION_2,
    sizeof(TreeitemIndicator),
    TreeitemIndicatorOptions,
    TreeitemIndicatorSize,
    TreeitemIndicatorDraw
};

/*------------------------------------------------------------------------
 * TtkAltTheme_Init --
 * 	Install alternate theme.
 */
MODULE_SCOPE int TtkAltTheme_Init(Tcl_Interp *interp)
{
    Ttk_Theme theme =  Ttk_CreateTheme(interp, "alt", NULL);

    if (!theme) {
	return TCL_ERROR;
    }

    Ttk_RegisterElement(interp, theme, "border", &BorderElementSpec, NULL);

    Ttk_RegisterElement(interp, theme, "Checkbutton.indicator",
	    &IndicatorElementSpec, &checkbutton_spec);
    Ttk_RegisterElement(interp, theme, "Radiobutton.indicator",
	    &IndicatorElementSpec, &radiobutton_spec);
    Ttk_RegisterElement(interp, theme, "Menubutton.indicator",
	    &MenubuttonArrowElementSpec, NULL);

    Ttk_RegisterElement(interp, theme, "field", &FieldElementSpec, NULL);

    Ttk_RegisterElement(interp, theme, "trough", &TroughElementSpec, NULL);
    Ttk_RegisterElement(interp, theme, "thumb", &ThumbElementSpec, NULL);
    Ttk_RegisterElement(interp, theme, "slider", &SliderElementSpec, NULL);

    Ttk_RegisterElement(interp, theme, "uparrow",
	    &ArrowElementSpec, &ArrowElements[0]);
    Ttk_RegisterElement(interp, theme, "downarrow",
	    &ArrowElementSpec, &ArrowElements[1]);
    Ttk_RegisterElement(interp, theme, "leftarrow",
	    &ArrowElementSpec, &ArrowElements[2]);
    Ttk_RegisterElement(interp, theme, "rightarrow",
	    &ArrowElementSpec, &ArrowElements[3]);
    Ttk_RegisterElement(interp, theme, "arrow",
	    &ArrowElementSpec, &ArrowElements[0]);

    Ttk_RegisterElement(interp, theme, "arrow",
	    &ArrowElementSpec, &ArrowElements[0]);

    Ttk_RegisterElement(interp, theme, "Treeitem.indicator",
	    &TreeitemIndicatorElementSpec, 0);

    Tcl_PkgProvide(interp, "ttk::theme::alt", TTK_VERSION);

    return TCL_OK;
}

/*EOF*/<|MERGE_RESOLUTION|>--- conflicted
+++ resolved
@@ -116,11 +116,7 @@
 /* Alternate shadow colors for entry fields:
  * NOTE: FLAT color is normally white, and the LITE color is a darker shade.
  */
-<<<<<<< HEAD
-static enum BorderColor fieldShadowColors[4] = { DARK, BRDR, LITE, FLAT };
-=======
-static const int fieldShadowColors[4] = { DARK, BRDR, LITE, FLAT };
->>>>>>> bb451dfa
+static const enum BorderColor fieldShadowColors[4] = { DARK, BRDR, LITE, FLAT };
 
 static void DrawFieldBorder(
     Tk_Window tkwin, Drawable d, Tk_3DBorder border, XColor *borderColor,
