--- conflicted
+++ resolved
@@ -176,45 +176,6 @@
 /*
  *----------------------------------------------------------------------
  *
-<<<<<<< HEAD
- * TkGetIntForIndex --
- *
- *	Almost the same as Tcl_GetIntForIndex, but it retrieves an int. Accepts
- *	"" (empty string) as well.
- *
- * Results:
- *	The return value is a standard Tcl object result.
- *
- * Side effects:
- *	None
- *
- *----------------------------------------------------------------------
- */
-
-int
-TkGetIntForIndex(
-    Tcl_Obj *indexObj,
-    Tcl_Size end,
-    int lastOK,
-    Tcl_Size *indexPtr)
-{
-    if (indexObj == NULL) {
-	*indexPtr = TCL_INDEX_NONE;
-	return TCL_OK;
-    }
-    if (Tcl_GetIntForIndex(NULL, indexObj, end + lastOK, indexPtr) != TCL_OK) {
-	const char *value = Tcl_GetString(indexObj);
-	if (!*value) {
-	    /* empty string */
-	    *indexPtr = (end == -1) ? -1 - TCL_SIZE_MAX : TCL_INDEX_NONE;
-	    return TCL_OK;
-	}
-	return TCL_ERROR;
-    }
-    return TCL_OK;
-}
-
-=======
  * GetTypeCache --
  *
  *	Get (and build if necessary) the cache of useful Tcl object types for
@@ -244,7 +205,46 @@
 }
  
->>>>>>> f44a73b9
+/*
+ *----------------------------------------------------------------------
+ *
+ * TkGetIntForIndex --
+ *
+ *	Almost the same as Tcl_GetIntForIndex, but it retrieves an int. Accepts
+ *	"" (empty string) as well.
+ *
+ * Results:
+ *	The return value is a standard Tcl object result.
+ *
+ * Side effects:
+ *	None
+ *
+ *----------------------------------------------------------------------
+ */
+
+int
+TkGetIntForIndex(
+    Tcl_Obj *indexObj,
+    Tcl_Size end,
+    int lastOK,
+    Tcl_Size *indexPtr)
+{
+    if (indexObj == NULL) {
+	*indexPtr = TCL_INDEX_NONE;
+	return TCL_OK;
+    }
+    if (Tcl_GetIntForIndex(NULL, indexObj, end + lastOK, indexPtr) != TCL_OK) {
+	const char *value = Tcl_GetString(indexObj);
+	if (!*value) {
+	    /* empty string */
+	    *indexPtr = (end == -1) ? -1 - TCL_SIZE_MAX : TCL_INDEX_NONE;
+	    return TCL_OK;
+	}
+	return TCL_ERROR;
+    }
+    return TCL_OK;
+}
+
 /*
  *----------------------------------------------------------------------
  *
