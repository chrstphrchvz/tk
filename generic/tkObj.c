--- conflicted
+++ resolved
@@ -979,16 +979,11 @@
 
 static int
 SetWindowFromAny(
-<<<<<<< HEAD
-    Tcl_Interp *dummy,		/* Used for error reporting if not NULL. */
-=======
     TCL_UNUSED(Tcl_Interp *),
->>>>>>> 4ee5781a
     Tcl_Obj *objPtr)	/* The object to convert. */
 {
     const Tcl_ObjType *typePtr;
     WindowRep *winPtr;
-    (void)dummy;
 
     /*
      * Free the old internalRep before setting the new one.
