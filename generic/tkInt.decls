--- conflicted
+++ resolved
@@ -646,13 +646,8 @@
 declare 186 aqua {
     void TkpRedrawWidget(Tk_Window tkwin)
 }
-<<<<<<< HEAD
 declare 187 aqua {
-    int TkpAppCanDraw(Tk_Window tkwin)
-=======
-declare 186 aqua {
     int TkpWillDrawWidget(Tk_Window tkwin)
->>>>>>> 4d6ace7f
 }
 
 