# tkInt.decls --
#
#	This file contains the declarations for all unsupported functions that
#	are exported by the Tk library. This file is used to generate the
#	tkIntDecls.h, tkIntPlatDecls.h, tkIntStub.c, and tkPlatStub.c files.
#
# Copyright (c) 1998-1999 by Scriptics Corporation.
# Copyright (c) 2007 Daniel A. Steffen <das@users.sourceforge.net>
#
# See the file "license.terms" for information on usage and redistribution
# of this file, and for a DISCLAIMER OF ALL WARRANTIES.

library tk

##############################################################################

# Define the unsupported generic interfaces.

interface tkInt
scspec EXTERN

# Declare each of the functions in the unsupported internal Tcl interface.
# These interfaces are allowed to changed between versions. Use at your own
# risk. Note that the position of functions should not be changed between
# versions to avoid gratuitous incompatibilities.

declare 0 {
    TkWindow *TkAllocWindow(TkDisplay *dispPtr, int screenNum,
	    TkWindow *parentPtr)
}
declare 1 {
    void TkBezierPoints(double control[], int numSteps, double *coordPtr)
}
declare 2 {
    void TkBezierScreenPoints(Tk_Canvas canvas, double control[],
	    int numSteps, XPoint *xPointPtr)
}
#
# Slot 3 unused (WAS: TkBindDeadWindow)
#
declare 4 {
    void TkBindEventProc(TkWindow *winPtr, XEvent *eventPtr)
}
declare 5 {
    void TkBindFree(TkMainInfo *mainPtr)
}
declare 6 {
    void TkBindInit(TkMainInfo *mainPtr)
}
declare 7 {
    void TkChangeEventWindow(XEvent *eventPtr, TkWindow *winPtr)
}
declare 8 {
    int TkClipInit(Tcl_Interp *interp, TkDisplay *dispPtr)
}
declare 9 {
    void TkComputeAnchor(Tk_Anchor anchor, Tk_Window tkwin, int padX, int padY,
	    int innerWidth, int innerHeight, int *xPtr, int *yPtr)
}
#
# Slot 10 unused (WAS: TkCopyAndGlobalEval)
# Slot 11 unused (WAS: TkCreateBindingProcedure)
#
declare 12 {
    TkCursor *TkCreateCursorFromData(Tk_Window tkwin,
	    const char *source, const char *mask, int width, int height,
	    int xHot, int yHot, XColor fg, XColor bg)
}
declare 13 {
    int TkCreateFrame(ClientData clientData, Tcl_Interp *interp,
	    int argc, const char *const *argv, int toplevel, const char *appName)
}
declare 14 {
    Tk_Window TkCreateMainWindow(Tcl_Interp *interp,
	    const char *screenName, const char *baseName)
}
declare 15 {
    Time TkCurrentTime(TkDisplay *dispPtr)
}
declare 16 {
    void TkDeleteAllImages(TkMainInfo *mainPtr)
}
declare 17 {
    void TkDoConfigureNotify(TkWindow *winPtr)
}
declare 18 {
    void TkDrawInsetFocusHighlight(Tk_Window tkwin, GC gc, int width,
	    Drawable drawable, int padding)
}
declare 19 {
    void TkEventDeadWindow(TkWindow *winPtr)
}
declare 20 {
    void TkFillPolygon(Tk_Canvas canvas, double *coordPtr, int numPoints,
	    Display *display, Drawable drawable, GC gc, GC outlineGC)
}
declare 21 {
    int TkFindStateNum(Tcl_Interp *interp, const char *option,
	    const TkStateMap *mapPtr, const char *strKey)
}
declare 22 {
    const char *TkFindStateString(const TkStateMap *mapPtr, int numKey)
}
declare 23 {
    void TkFocusDeadWindow(TkWindow *winPtr)
}
declare 24 {
    int TkFocusFilterEvent(TkWindow *winPtr, XEvent *eventPtr)
}
declare 25 {
    TkWindow *TkFocusKeyEvent(TkWindow *winPtr, XEvent *eventPtr)
}
declare 26 {
    void TkFontPkgInit(TkMainInfo *mainPtr)
}
declare 27 {
    void TkFontPkgFree(TkMainInfo *mainPtr)
}
declare 28 {
    void TkFreeBindingTags(TkWindow *winPtr)
}

# Name change only, TkFreeCursor in Tcl 8.0.x now TkpFreeCursor
declare 29 {
    void TkpFreeCursor(TkCursor *cursorPtr)
}
declare 30 {
    char *TkGetBitmapData(Tcl_Interp *interp, const char *string,
	    const char *fileName, int *widthPtr, int *heightPtr,
	    int *hotXPtr, int *hotYPtr)
}
declare 31 {
    void TkGetButtPoints(double p1[], double p2[],
	    double width, int project, double m1[], double m2[])
}
declare 32 {
    TkCursor *TkGetCursorByName(Tcl_Interp *interp,
	    Tk_Window tkwin, Tk_Uid string)
}
declare 33 {
    const char *TkGetDefaultScreenName(Tcl_Interp *interp,
	    const char *screenName)
}
declare 34 {
    TkDisplay *TkGetDisplay(Display *display)
}
declare 35 {
    int TkGetDisplayOf(Tcl_Interp *interp, int objc, Tcl_Obj *const objv[],
	    Tk_Window *tkwinPtr)
}
declare 36 {
    TkWindow *TkGetFocusWin(TkWindow *winPtr)
}
declare 37 {
    int TkGetInterpNames(Tcl_Interp *interp, Tk_Window tkwin)
}
declare 38 {
    int TkGetMiterPoints(double p1[], double p2[], double p3[],
	    double width, double m1[], double m2[])
}
declare 39 {
    void TkGetPointerCoords(Tk_Window tkwin, int *xPtr, int *yPtr)
}
declare 40 {
    void TkGetServerInfo(Tcl_Interp *interp, Tk_Window tkwin)
}
declare 41 {
    void TkGrabDeadWindow(TkWindow *winPtr)
}
declare 42 {
    int TkGrabState(TkWindow *winPtr)
}
declare 43 {
    void TkIncludePoint(Tk_Item *itemPtr, double *pointPtr)
}
declare 44 {
    void TkInOutEvents(XEvent *eventPtr, TkWindow *sourcePtr,
	    TkWindow *destPtr, int leaveType, int enterType,
	    Tcl_QueuePosition position)
}
declare 45 {
    void TkInstallFrameMenu(Tk_Window tkwin)
}
declare 46 {
    const char *TkKeysymToString(KeySym keysym)
}
declare 47 {
    int TkLineToArea(double end1Ptr[], double end2Ptr[], double rectPtr[])
}
declare 48 {
    double TkLineToPoint(double end1Ptr[], double end2Ptr[], double pointPtr[])
}
declare 49 {
    int TkMakeBezierCurve(Tk_Canvas canvas, double *pointPtr, int numPoints,
	    int numSteps, XPoint xPoints[], double dblPoints[])
}
declare 50 {
    void TkMakeBezierPostscript(Tcl_Interp *interp,
	    Tk_Canvas canvas, double *pointPtr, int numPoints)
}
declare 51 {
    void TkOptionClassChanged(TkWindow *winPtr)
}
declare 52 {
    void TkOptionDeadWindow(TkWindow *winPtr)
}
declare 53 {
    int TkOvalToArea(double *ovalPtr, double *rectPtr)
}
declare 54 {
    double TkOvalToPoint(double ovalPtr[],
	    double width, int filled, double pointPtr[])
}
declare 55 {
    int TkpChangeFocus(TkWindow *winPtr, int force)
}
declare 56 {
    void TkpCloseDisplay(TkDisplay *dispPtr)
}
declare 57 {
    void TkpClaimFocus(TkWindow *topLevelPtr, int force)
}
declare 58 {
    void TkpDisplayWarning(const char *msg, const char *title)
}
declare 59 {
    void TkpGetAppName(Tcl_Interp *interp, Tcl_DString *name)
}
declare 60 {
    TkWindow *TkpGetOtherWindow(TkWindow *winPtr)
}
declare 61 {
    TkWindow *TkpGetWrapperWindow(TkWindow *winPtr)
}
declare 62 {
    int TkpInit(Tcl_Interp *interp)
}
declare 63 {
    void TkpInitializeMenuBindings(Tcl_Interp *interp,
	    Tk_BindingTable bindingTable)
}
declare 64 {
    void TkpMakeContainer(Tk_Window tkwin)
}
declare 65 {
    void TkpMakeMenuWindow(Tk_Window tkwin, int transient)
}
declare 66 {
    Window TkpMakeWindow(TkWindow *winPtr, Window parent)
}
declare 67 {
    void TkpMenuNotifyToplevelCreate(Tcl_Interp *interp, const char *menuName)
}
declare 68 {
    TkDisplay *TkpOpenDisplay(const char *display_name)
}
declare 69 {
    int TkPointerEvent(XEvent *eventPtr, TkWindow *winPtr)
}
declare 70 {
    int TkPolygonToArea(double *polyPtr, int numPoints, double *rectPtr)
}
declare 71 {
    double TkPolygonToPoint(double *polyPtr, int numPoints, double *pointPtr)
}
declare 72 {
    int TkPositionInTree(TkWindow *winPtr, TkWindow *treePtr)
}
declare 73 {
    void TkpRedirectKeyEvent(TkWindow *winPtr, XEvent *eventPtr)
}
declare 74 {
    void TkpSetMainMenubar(Tcl_Interp *interp, Tk_Window tkwin, const char *menuName)
}
declare 75 {
    int TkpUseWindow(Tcl_Interp *interp, Tk_Window tkwin, const char *string)
}
#
# Slot 76 unused (WAS: TkpWindowWasRecentlyDeleted)
#
declare 77 {
    void TkQueueEventForAllChildren(TkWindow *winPtr, XEvent *eventPtr)
}
declare 78 {
    int TkReadBitmapFile(Display *display, Drawable d, const char *filename,
	    unsigned int *width_return, unsigned int *height_return,
	    Pixmap *bitmap_return, int *x_hot_return, int *y_hot_return)
}
declare 79 {
    int TkScrollWindow(Tk_Window tkwin, GC gc, int x, int y,
	    int width, int height, int dx, int dy, Region damageRgn)
}
declare 80 {
    void TkSelDeadWindow(TkWindow *winPtr)
}
declare 81 {
    void TkSelEventProc(Tk_Window tkwin, XEvent *eventPtr)
}
declare 82 {
    void TkSelInit(Tk_Window tkwin)
}
declare 83 {
    void TkSelPropProc(XEvent *eventPtr)
}

# Exported publically as Tk_SetClassProcs in 8.4a2
#declare 84 {
#    void TkSetClassProcs(Tk_Window tkwin,
#	    TkClassProcs *procs, ClientData instanceData)
#}
declare 85 {
    void TkSetWindowMenuBar(Tcl_Interp *interp, Tk_Window tkwin,
	    const char *oldMenuName, const char *menuName)
}
declare 86 {
    KeySym TkStringToKeysym(const char *name)
}
declare 87 {
    int TkThickPolyLineToArea(double *coordPtr, int numPoints,
	    double width, int capStyle, int joinStyle, double *rectPtr)
}
declare 88 {
    void TkWmAddToColormapWindows(TkWindow *winPtr)
}
declare 89 {
    void TkWmDeadWindow(TkWindow *winPtr)
}
declare 90 {
    TkWindow *TkWmFocusToplevel(TkWindow *winPtr)
}
declare 91 {
    void TkWmMapWindow(TkWindow *winPtr)
}
declare 92 {
    void TkWmNewWindow(TkWindow *winPtr)
}
declare 93 {
    void TkWmProtocolEventProc(TkWindow *winPtr, XEvent *evenvPtr)
}
declare 94 {
    void TkWmRemoveFromColormapWindows(TkWindow *winPtr)
}
declare 95 {
    void TkWmRestackToplevel(TkWindow *winPtr, int aboveBelow,
	    TkWindow *otherPtr)
}
declare 96 {
    void TkWmSetClass(TkWindow *winPtr)
}
declare 97 {
    void TkWmUnmapWindow(TkWindow *winPtr)
}

# new for 8.1

declare 98 {
    Tcl_Obj *TkDebugBitmap(Tk_Window tkwin, const char *name)
}
declare 99 {
    Tcl_Obj *TkDebugBorder(Tk_Window tkwin, const char *name)
}
declare 100 {
    Tcl_Obj *TkDebugCursor(Tk_Window tkwin, const char *name)
}
declare 101 {
    Tcl_Obj *TkDebugColor(Tk_Window tkwin, const char *name)
}
declare 102 {
    Tcl_Obj *TkDebugConfig(Tcl_Interp *interp, Tk_OptionTable table)
}
declare 103 {
    Tcl_Obj *TkDebugFont(Tk_Window tkwin, const char *name)
}
declare 104 {
    int TkFindStateNumObj(Tcl_Interp *interp, Tcl_Obj *optionPtr,
	    const TkStateMap *mapPtr, Tcl_Obj *keyPtr)
}
declare 105 {
    Tcl_HashTable *TkGetBitmapPredefTable(void)
}
declare 106 {
    TkDisplay *TkGetDisplayList(void)
}
declare 107 {
    TkMainInfo *TkGetMainInfoList(void)
}
declare 108 {
    int TkGetWindowFromObj(Tcl_Interp *interp, Tk_Window tkwin,
	    Tcl_Obj *objPtr, Tk_Window *windowPtr)
}
declare 109 {
    const char *TkpGetString(TkWindow *winPtr, XEvent *eventPtr, Tcl_DString *dsPtr)
}
declare 110 {
    void TkpGetSubFonts(Tcl_Interp *interp, Tk_Font tkfont)
}
declare 111 {
    Tcl_Obj *TkpGetSystemDefault(Tk_Window tkwin,
	    const char *dbName, const char *className)
}
declare 112 {
    void TkpMenuThreadInit(void)
}
declare 113 {
    int XClipBox(Region rgn, XRectangle *rect_return)
}
declare 114 {
    Region XCreateRegion(void)
}
declare 115 {
    int XDestroyRegion(Region rgn)
}
declare 116 {
    int XIntersectRegion(Region sra, Region srcb, Region dr_return)
}
declare 117 {
    int XRectInRegion(Region rgn, int x, int y, unsigned int width,
	    unsigned int height)
}
declare 118 {
    int XSetRegion(Display *display, GC gc, Region rgn)
}
declare 119 {
    int XUnionRectWithRegion(XRectangle *rect,
	    Region src, Region dr_return)
}
declare 121 aqua {
    Pixmap TkpCreateNativeBitmap(Display *display, const void *source)
}
declare 122 aqua {
    void TkpDefineNativeBitmaps(void)
}
declare 124 aqua {
    Pixmap TkpGetNativeAppBitmap(Display *display,
	    const char *name, int *width, int *height)
}
declare 135 {
    void TkpDrawHighlightBorder(Tk_Window tkwin, GC fgGC, GC bgGC,
        int highlightWidth, Drawable drawable)
}
declare 136 {
    void TkSetFocusWin(TkWindow *winPtr, int force)
}
declare 137 {
    void TkpSetKeycodeAndState(Tk_Window tkwin, KeySym keySym,
            XEvent *eventPtr)
}
declare 138 {
    KeySym TkpGetKeySym(TkDisplay *dispPtr, XEvent *eventPtr)
}
declare 139 {
    void TkpInitKeymapInfo(TkDisplay *dispPtr)
}
declare 140 {
    Region TkPhotoGetValidRegion(Tk_PhotoHandle handle)
}
declare 141 {
    TkWindow **TkWmStackorderToplevel(TkWindow *parentPtr)
}
declare 142 {
    void TkFocusFree(TkMainInfo *mainPtr)
}
declare 143 {
    void TkClipCleanup(TkDisplay *dispPtr)
}
declare 144 {
    void TkGCCleanup(TkDisplay *dispPtr)
}
declare 145 {
    int XSubtractRegion(Region sra, Region srcb, Region dr_return)
}
declare 146 {
    void TkStylePkgInit(TkMainInfo *mainPtr)
}
declare 147 {
    void TkStylePkgFree(TkMainInfo *mainPtr)
}
declare 148 {
    Tk_Window TkToplevelWindowForCommand(Tcl_Interp *interp,
	    const char *cmdName)
}
declare 149 {
    const Tk_OptionSpec *TkGetOptionSpec(const char *name,
	    Tk_OptionTable optionTable)
}

# TIP#168
declare 150 {
    int TkMakeRawCurve(Tk_Canvas canvas, double *pointPtr, int numPoints,
	    int numSteps, XPoint xPoints[], double dblPoints[])
}
declare 151 {
    void TkMakeRawCurvePostscript(Tcl_Interp *interp,
	    Tk_Canvas canvas, double *pointPtr, int numPoints)
}
declare 152 {
    void TkpDrawFrame(Tk_Window tkwin, Tk_3DBorder border,
	    int highlightWidth, int borderWidth, int relief)
}
declare 153 {
    void TkCreateThreadExitHandler(Tcl_ExitProc *proc, ClientData clientData)
}
declare 154 {
    void TkDeleteThreadExitHandler(Tcl_ExitProc *proc, ClientData clientData)
}

# entries needed only by tktest:
declare 156 {
    int TkpTestembedCmd(ClientData clientData, Tcl_Interp *interp, int objc,
	    Tcl_Obj *const objv[])
}
declare 157 {
    int TkpTesttextCmd(ClientData dummy, Tcl_Interp *interp, int objc,
	    Tcl_Obj *const objv[])
}
declare 158 {
    int TkSelGetSelection(Tcl_Interp *interp, Tk_Window tkwin,
	    Atom selection, Atom target, Tk_GetSelProc *proc,
	    ClientData clientData)
}
declare 159 {
    int TkTextGetIndex(Tcl_Interp *interp, struct TkText *textPtr,
	    const char *string, struct TkTextIndex *indexPtr)
}
declare 160 {
    int TkTextIndexBackBytes(const struct TkText *textPtr,
	    const struct TkTextIndex *srcPtr, int count,
	    struct TkTextIndex *dstPtr)
}
declare 161 {
    int TkTextIndexForwBytes(const struct TkText *textPtr,
	    const struct TkTextIndex *srcPtr, int count,
	    struct TkTextIndex *dstPtr)
}
declare 162 {
    struct TkTextIndex *TkTextMakeByteIndex(TkTextBTree tree,
	    const struct TkText *textPtr, int lineIndex,
	    int byteIndex, struct TkTextIndex *indexPtr)
}
declare 163 {
    TkSizeT TkTextPrintIndex(const struct TkText *textPtr,
	    const struct TkTextIndex *indexPtr, char *string)
}
declare 164 {
    struct TkTextSegment *TkTextSetMark(struct TkText *textPtr,
	    const char *name, struct TkTextIndex *indexPtr)
}
declare 165 {
    int TkTextXviewCmd(struct TkText *textPtr, Tcl_Interp *interp,
	    int objc, Tcl_Obj *const objv[])
}
declare 166 {
    void TkTextChanged(struct TkSharedText *sharedTextPtr,
	    struct TkText *textPtr, const struct TkTextIndex *index1Ptr,
	    const struct TkTextIndex *index2Ptr)
}
declare 167 {
    int	TkBTreeNumLines(TkTextBTree tree,
	    const struct TkText *textPtr)
}
declare 168 {
    void TkTextInsertDisplayProc(struct TkText *textPtr,
	    struct TkTextDispChunk *chunkPtr, int x, int y,
	    int height, int baseline, Display *display,
	    Drawable dst, int screenY)
}
# Next group of functions exposed due to [Bug 2768945].
declare 169 {
    int TkStateParseProc(ClientData clientData, Tcl_Interp *interp,
	    Tk_Window tkwin, const char *value, char *widgRec, TkSizeT offset)
}
declare 170 {
    const char *TkStatePrintProc(ClientData clientData, Tk_Window tkwin,
	    char *widgRec, TkSizeT offset, Tcl_FreeProc **freeProcPtr)
}
declare 171 {
    int TkCanvasDashParseProc(ClientData clientData, Tcl_Interp *interp,
	    Tk_Window tkwin, const char *value, char *widgRec, TkSizeT offset)
}
declare 172 {
    const char *TkCanvasDashPrintProc(ClientData clientData, Tk_Window tkwin,
	    char *widgRec, TkSizeT offset, Tcl_FreeProc **freeProcPtr)
}
declare 173 {
    int TkOffsetParseProc(ClientData clientData, Tcl_Interp *interp,
	    Tk_Window tkwin, const char *value, char *widgRec, TkSizeT offset)
}
declare 174 {
    const char *TkOffsetPrintProc(ClientData clientData, Tk_Window tkwin,
	    char *widgRec, TkSizeT offset, Tcl_FreeProc **freeProcPtr)
}
declare 175 {
    int TkPixelParseProc(ClientData clientData, Tcl_Interp *interp,
	    Tk_Window tkwin, const char *value, char *widgRec, TkSizeT offset)
}
declare 176 {
    const char *TkPixelPrintProc(ClientData clientData, Tk_Window tkwin,
	    char *widgRec, TkSizeT offset, Tcl_FreeProc **freeProcPtr)
}
declare 177 {
    int TkOrientParseProc(ClientData clientData, Tcl_Interp *interp,
	    Tk_Window tkwin, const char *value, char *widgRec, TkSizeT offset)
}
declare 178 {
    const char *TkOrientPrintProc(ClientData clientData, Tk_Window tkwin,
	    char *widgRec, TkSizeT offset, Tcl_FreeProc **freeProcPtr)
}
declare 179 {
    int TkSmoothParseProc(ClientData clientData, Tcl_Interp *interp,
	    Tk_Window tkwin, const char *value, char *widgRec, TkSizeT offset)
}
declare 180 {
    const char *TkSmoothPrintProc(ClientData clientData, Tk_Window tkwin,
	    char *widgRec, TkSizeT offset, Tcl_FreeProc **freeProcPtr)
}

# Angled text API, exposed for Emiliano Gavilán's RBC work.
declare 181 {
    void TkDrawAngledTextLayout(Display *display, Drawable drawable, GC gc,
	    Tk_TextLayout layout, int x, int y, double angle, int firstChar,
	    int lastChar)
}
declare 182 {
    void TkUnderlineAngledTextLayout(Display *display, Drawable drawable,
	    GC gc, Tk_TextLayout layout, int x, int y, double angle,
	    int underline)
}
declare 183 {
    int TkIntersectAngledTextLayout(Tk_TextLayout layout, int x, int y,
	    int width, int height, double angle)
}
declare 184 {
    void TkDrawAngledChars(Display *display,Drawable drawable, GC gc,
	    Tk_Font tkfont, const char *source, int numBytes, double x,
	    double y, double angle)
}

# Support for aqua's inability to draw outside [NSView drawRect:]
declare 185 macosx {
    void TkpRedrawWidget(Tk_Window tkwin)
}
declare 186 macosx {
    int TkpWillDrawWidget(Tk_Window tkwin)
}

# Debugging / testing functions for photo images
declare 187 {
    int TkDebugPhotoStringMatchDef(Tcl_Interp *inter, Tcl_Obj *data,
            Tcl_Obj *formatString, int *widthPtr, int *heightPtr)
}


##############################################################################

# Define the platform specific internal Tcl interface. These functions are
# only available on the designated platform.

interface tkIntPlat

################################
# Unix specific functions

declare 0 x11 {
    void TkCreateXEventSource(void)
}
declare 2 x11 {
    void TkGenerateActivateEvents(TkWindow *winPtr, int active)
}
declare 3 x11 {
    int TkpCmapStressed(Tk_Window tkwin, Colormap colormap)
}
declare 4 x11 {
    void TkpSync(Display *display)
}
declare 5 x11 {
    Window TkUnixContainerId(TkWindow *winPtr)
}
declare 6 x11 {
    int TkUnixDoOneXEvent(Tcl_Time *timePtr)
}
declare 7 x11 {
    void TkUnixSetMenubar(Tk_Window tkwin, Tk_Window menubar)
}
declare 8 x11 {
    int TkpScanWindowId(Tcl_Interp *interp, const char *string, Window *idPtr)
}
declare 9 x11 {
    void TkWmCleanup(TkDisplay *dispPtr)
}
declare 10 x11 {
    void TkSendCleanup(TkDisplay *dispPtr)
}
declare 12 x11 {
    int TkpWmSetState(TkWindow *winPtr, int state)
}
# only needed by tktest:
declare 13 x11 {
    int TkpTestsendCmd(ClientData clientData, Tcl_Interp *interp, int objc,
	    Tcl_Obj *const objv[])
}
declare 38 x11 {
    int TkpCmapStressed_(Tk_Window tkwin, Colormap colormap)
}
declare 39 x11 {
    void TkpSync_(Display *display)
}
declare 40 x11 {
    Window TkUnixContainerId_(TkWindow *winPtr)
}
declare 41 x11 {
    int TkUnixDoOneXEvent_(Tcl_Time *timePtr)
}
declare 42 x11 {
    void TkUnixSetMenubar_(Tk_Window tkwin, Tk_Window menubar)
}
declare 43 x11 {
    void TkWmCleanup_(TkDisplay *dispPtr)
}
declare 44 x11 {
    void TkSendCleanup_(TkDisplay *dispPtr)
}
# only needed by tktest:
declare 45 x11 {
    int TkpTestsendCmd_(ClientData clientData, Tcl_Interp *interp, int objc,
	    Tcl_Obj *const objv[])
}

################################
# Windows specific functions

declare 0 win {
    char *TkAlignImageData(XImage *image, int alignment, int bitOrder)
}
declare 2 win {
    void TkGenerateActivateEvents(TkWindow *winPtr, int active)
}
declare 3 win {
    unsigned long TkpGetMS(void)
}
declare 4 win {
    void TkPointerDeadWindow(TkWindow *winPtr)
}
declare 5 win {
    void TkpPrintWindowId(char *buf, Window window)
}
declare 6 win {
    int TkpScanWindowId(Tcl_Interp *interp, const char *string, Window *idPtr)
}
declare 7 win {
    void TkpSetCapture(TkWindow *winPtr)
}
declare 8 win {
    void TkpSetCursor(TkpCursor cursor)
}
declare 9 win {
    int TkpWmSetState(TkWindow *winPtr, int state)
}
declare 10 win {
    void TkSetPixmapColormap(Pixmap pixmap, Colormap colormap)
}
declare 11 win {
    void TkWinCancelMouseTimer(void)
}
declare 12 win {
    void TkWinClipboardRender(TkDisplay *dispPtr, UINT format)
}
declare 13 win {
    LRESULT TkWinEmbeddedEventProc(HWND hwnd, UINT message,
	    WPARAM wParam, LPARAM lParam)
}
declare 14 win {
    void TkWinFillRect(HDC dc, int x, int y, int width, int height, int pixel)
}
declare 15 win {
    COLORREF TkWinGetBorderPixels(Tk_Window tkwin, Tk_3DBorder border,
	    int which)
}
declare 16 win {
    HDC TkWinGetDrawableDC(Display *display, Drawable d, TkWinDCState *state)
}
declare 17 win {
    int TkWinGetModifierState(void)
}
declare 18 win {
    HPALETTE TkWinGetSystemPalette(void)
}
declare 19 win {
    HWND TkWinGetWrapperWindow(Tk_Window tkwin)
}
declare 20 win {
    int TkWinHandleMenuEvent(HWND *phwnd, UINT *pMessage, WPARAM *pwParam,
	    LPARAM *plParam, LRESULT *plResult)
}
declare 21 win {
    int TkWinIndexOfColor(XColor *colorPtr)
}
declare 22 win {
    void TkWinReleaseDrawableDC(Drawable d, HDC hdc, TkWinDCState *state)
}
declare 23 win {
    LRESULT TkWinResendEvent(WNDPROC wndproc, HWND hwnd, XEvent *eventPtr)
}
declare 24 win {
    HPALETTE TkWinSelectPalette(HDC dc, Colormap colormap)
}
declare 25 win {
    void TkWinSetMenu(Tk_Window tkwin, HMENU hMenu)
}
declare 26 win {
    void TkWinSetWindowPos(HWND hwnd, HWND siblingHwnd, int pos)
}
declare 27 win {
    void TkWinWmCleanup(HINSTANCE hInstance)
}
declare 28 win {
    void TkWinXCleanup(ClientData clientData)
}
declare 29 win {
    void TkWinXInit(HINSTANCE hInstance)
}

# new for 8.1

declare 30 win {
    void TkWinSetForegroundWindow(TkWindow *winPtr)
}
declare 31 win {
    void TkWinDialogDebug(int debug)
}
declare 32 win {
    Tcl_Obj *TkWinGetMenuSystemDefault(Tk_Window tkwin,
	    const char *dbName, const char *className)
}
declare 33 win {
    int TkWinGetPlatformId(void)
}

# new for 8.4.1

declare 34 win {
    void TkWinSetHINSTANCE(HINSTANCE hInstance)
}
declare 35 win {
    int TkWinGetPlatformTheme(void)
}

# Exported through stub table since Tk 8.4.20/8.5.9

declare 36 win {
    LRESULT __stdcall TkWinChildProc(HWND hwnd,
	    UINT message, WPARAM wParam, LPARAM lParam)
}

# new for 8.4.20+/8.5.12+, Cygwin only
declare 37 win {
    void TkCreateXEventSource(void)
}
declare 38 win {
    int TkpCmapStressed(Tk_Window tkwin, Colormap colormap)
}
declare 39 win {
    void TkpSync(Display *display)
}
declare 40 win {
    Window TkUnixContainerId(TkWindow *winPtr)
}
declare 41 win {
    int TkUnixDoOneXEvent(Tcl_Time *timePtr)
}
declare 42 win {
    void TkUnixSetMenubar(Tk_Window tkwin, Tk_Window menubar)
}
declare 43 win {
    void TkWmCleanup(TkDisplay *dispPtr)
}
declare 44 win {
    void TkSendCleanup(TkDisplay *dispPtr)
}
# only needed by tktest:
declare 45 win {
    int TkpTestsendCmd(ClientData clientData, Tcl_Interp *interp, int objc,
	    Tcl_Obj *const objv[])
}
declare 47 win {
    Tk_Window TkpGetCapture(void)
}

################################
# Aqua specific functions

declare 0 aqua {
    void TkGenerateActivateEvents(TkWindow *winPtr, int active)
}
declare 2 aqua {
    void TkGenerateActivateEvents_(TkWindow *winPtr, int active)
}
declare 3 aqua {
    void TkPointerDeadWindow(TkWindow *winPtr)
}
declare 4 aqua {
    void TkpSetCapture(TkWindow *winPtr)
}
declare 5 aqua {
    void TkpSetCursor(TkpCursor cursor)
}
declare 6 aqua {
    void TkpWmSetState(TkWindow *winPtr, int state)
}
declare 7 aqua {
    void TkAboutDlg(void)
}
declare 8 aqua {
    unsigned int TkMacOSXButtonKeyState(void)
}
declare 9 aqua {
    void TkMacOSXClearMenubarActive(void)
}
declare 10 aqua {
    int TkMacOSXDispatchMenuEvent(int menuID, int index)
}
# Now a static function
# declare 11 aqua {
#     void TkMacOSXInstallCursor(int resizeOverride)
# }
declare 12 aqua {
    void TkMacOSXHandleTearoffMenu(void)
}
declare 14 aqua {
    int TkMacOSXDoHLEvent(void *theEvent)
}
declare 16 aqua {
    Window TkMacOSXGetXWindow(void *macWinPtr)
}
declare 17 aqua {
    int TkMacOSXGrowToplevel(void *whichWindow, XPoint start)
}
declare 18 aqua {
    void TkMacOSXHandleMenuSelect(short theMenu, unsigned short theItem,
	    int optionKeyPressed)
}

# removed duplicates from tkPlat table(tk.decls)
#declare 19 aqua {
#    void TkMacOSXInitAppleEvents(Tcl_Interp *interp)
#}
#
#declare 20 aqua {
#    void TkMacOSXInitMenus(Tcl_Interp *interp)
#}

declare 21 aqua {
    void TkMacOSXInvalidateWindow(MacDrawable *macWin, int flag)
}
declare 22 aqua {
    int TkMacOSXIsCharacterMissing(Tk_Font tkfont, unsigned int searchChar)
}
declare 23 aqua {
    void TkMacOSXMakeRealWindowExist(TkWindow *winPtr)
}
declare 24 aqua {
    void *TkMacOSXMakeStippleMap(Drawable d1, Drawable d2)
}
declare 25 aqua {
    void TkMacOSXMenuClick(void)
}
# The corresponding Unregister was not a stub, and this should be static.
#declare 26 aqua {
#    void TkMacOSXRegisterOffScreenWindow(Window window, void *portPtr)
#}
declare 27 aqua {
    int TkMacOSXResizable(TkWindow *winPtr)
}
declare 28 aqua {
    void TkMacOSXSetHelpMenuItemCount(void)
}
declare 29 aqua {
    void TkMacOSXSetScrollbarGrow(TkWindow *winPtr, int flag)
}
declare 30 aqua {
    void TkMacOSXSetUpClippingRgn(Drawable drawable)
}
declare 31 aqua {
    void TkMacOSXSetUpGraphicsPort(GC gc, void *destPort)
}
declare 32 aqua {
    void TkMacOSXUpdateClipRgn(TkWindow *winPtr)
}
# This was not implemented.  Perhaps meant to be OffScreen ?
#declare 33 aqua {
#    void TkMacOSXUnregisterMacWindow(void *portPtr)
#}
declare 34 aqua {
    int TkMacOSXUseMenuID(short macID)
}
declare 35 aqua {
    Region TkMacOSXVisableClipRgn(TkWindow *winPtr)
}
declare 36 aqua {
    void TkMacOSXWinBounds(TkWindow *winPtr, void *geometry)
}
declare 37 aqua {
    void TkMacOSXWindowOffset(void *wRef, int *xOffset, int *yOffset)
}
declare 38 aqua {
    int TkSetMacColor(unsigned long pixel, void *macColor)
}
declare 39 aqua {
    void TkSetWMName(TkWindow *winPtr, Tk_Uid titleUid)
}
declare 41 aqua {
    int TkMacOSXZoomToplevel(void *whichWindow, short zoomPart)
}
declare 42 aqua {
    Tk_Window Tk_TopCoordsToWindow(Tk_Window tkwin, int rootX, int rootY,
	    int *newX, int *newY)
}
declare 43 aqua {
    MacDrawable *TkMacOSXContainerId(TkWindow *winPtr)
}
declare 44 aqua {
    MacDrawable *TkMacOSXGetHostToplevel(TkWindow *winPtr)
}
declare 45 aqua {
    void TkMacOSXPreprocessMenu(void)
}
declare 46 aqua {
    int TkpIsWindowFloating(void *window)
}
declare 47 aqua {
    Tk_Window TkpGetCapture(void)
}
declare 49 aqua {
    Tk_Window TkGetTransientMaster(TkWindow *winPtr)
}
declare 50 aqua {
    int TkGenerateButtonEvent(int x, int y, Window window, unsigned int state)
}
declare 51 aqua {
    void TkGenWMDestroyEvent(Tk_Window tkwin)
}
declare 52 aqua {
    void TkMacOSXSetDrawingEnabled(TkWindow *winPtr, int flag)
}
declare 53 aqua {
    unsigned long TkpGetMS(void)
}
# For Canvas3d, requested by Sean Woods
declare 54 aqua {
    void *TkMacOSXDrawable(Drawable drawable)
}
declare 55 aqua {
    int TkpScanWindowId(Tcl_Interp *interp, const char *string, Window *idPtr)
}

##############################################################################

# Define the platform specific internal Xlib interfaces. These functions are
# only available on the designated platform.

interface tkIntXlib

################################
# X functions for Windows

declare 0 win {
    int XSetDashes(Display *display, GC gc, int dash_offset,
	    _Xconst char *dash_list, int n)
}
declare 1 win {
    XModifierKeymap *XGetModifierMapping(Display *d)
}
declare 2 win {
    XImage *XCreateImage(Display *d, Visual *v, unsigned int ui1, int i1,
	    int i2, char *cp, unsigned int ui2, unsigned int ui3, int i3,
	    int i4)
}
declare 3 win {
    XImage *XGetImage(Display *d, Drawable dr, int i1, int i2,
	    unsigned int ui1, unsigned int ui2, unsigned long ul, int i3)
}
declare 4 win {
    char *XGetAtomName(Display *d, Atom a)
}
declare 5 win {
    char *XKeysymToString(KeySym k)
}
declare 6 win {
    Colormap XCreateColormap(Display *d, Window w, Visual *v, int i)
}
declare 7 win {
    Cursor XCreatePixmapCursor(Display *d, Pixmap p1, Pixmap p2,
	    XColor *x1, XColor *x2, unsigned int ui1, unsigned int ui2)
}
declare 8 win {
    Cursor XCreateGlyphCursor(Display *d, Font f1, Font f2,
	    unsigned int ui1, unsigned int ui2, XColor _Xconst *x1,
	    XColor _Xconst *x2)
}
declare 9 win {
    GContext XGContextFromGC(GC g)
}
declare 10 win {
    XHostAddress *XListHosts(Display *d, int *i, Bool *b)
}
# second parameter was of type KeyCode
declare 11 win {
    KeySym XKeycodeToKeysym(Display *d, unsigned int k, int i)
}
declare 12 win {
    KeySym XStringToKeysym(_Xconst char *c)
}
declare 13 win {
    Window XRootWindow(Display *d, int i)
}
declare 14 win {
    XErrorHandler XSetErrorHandler(XErrorHandler x)
}
declare 15 win {
    Status XIconifyWindow(Display *d, Window w, int i)
}
declare 16 win {
    Status XWithdrawWindow(Display *d, Window w, int i)
}
declare 17 win {
    Status XGetWMColormapWindows(Display *d, Window w, Window **wpp, int *ip)
}
declare 18 win {
    Status XAllocColor(Display *d, Colormap c, XColor *xp)
}
declare 19 win {
    int XBell(Display *d, int i)
}
declare 20 win {
    int XChangeProperty(Display *d, Window w, Atom a1, Atom a2, int i1,
	    int i2, _Xconst unsigned char *c, int i3)
}
declare 21 win {
    int XChangeWindowAttributes(Display *d, Window w, unsigned long ul,
	    XSetWindowAttributes *x)
}
declare 22 win {
    int XClearWindow(Display *d, Window w)
}
declare 23 win {
    int XConfigureWindow(Display *d, Window w, unsigned int i,
	    XWindowChanges *x)
}
declare 24 win {
    int XCopyArea(Display *d, Drawable dr1, Drawable dr2, GC g, int i1,
	    int i2, unsigned int ui1, unsigned int ui2, int i3, int i4)
}
declare 25 win {
    int XCopyPlane(Display *d, Drawable dr1, Drawable dr2, GC g, int i1,
	    int i2, unsigned int ui1, unsigned int ui2,
	    int i3, int i4, unsigned long ul)
}
declare 26 win {
    Pixmap XCreateBitmapFromData(Display *display, Drawable d,
	    _Xconst char *data, unsigned int width, unsigned int height)
}
declare 27 win {
    int XDefineCursor(Display *d, Window w, Cursor c)
}
declare 28 win {
    int XDeleteProperty(Display *d, Window w, Atom a)
}
declare 29 win {
    int XDestroyWindow(Display *d, Window w)
}
declare 30 win {
    int XDrawArc(Display *d, Drawable dr, GC g, int i1, int i2,
	    unsigned int ui1, unsigned int ui2, int i3, int i4)
}
declare 31 win {
    int XDrawLines(Display *d, Drawable dr, GC g, XPoint *x, int i1, int i2)
}
declare 32 win {
    int XDrawRectangle(Display *d, Drawable dr, GC g, int i1, int i2,
	    unsigned int ui1, unsigned int ui2)
}
declare 33 win {
    int XFillArc(Display *d, Drawable dr, GC g, int i1, int i2,
	    unsigned int ui1, unsigned int ui2, int i3, int i4)
}
declare 34 win {
    int XFillPolygon(Display *d, Drawable dr, GC g, XPoint *x,
	    int i1, int i2, int i3)
}
declare 35 win {
    int XFillRectangles(Display *d, Drawable dr, GC g, XRectangle *x, int i)
}
declare 36 win {
    int XForceScreenSaver(Display *d, int i)
}
declare 37 win {
    int XFreeColormap(Display *d, Colormap c)
}
declare 38 win {
    int XFreeColors(Display *d, Colormap c,
	    unsigned long *ulp, int i, unsigned long ul)
}
declare 39 win {
    int XFreeCursor(Display *d, Cursor c)
}
declare 40 win {
    int XFreeModifiermap(XModifierKeymap *x)
}
declare 41 win {
    Status XGetGeometry(Display *d, Drawable dr, Window *w, int *i1,
	    int *i2, unsigned int *ui1, unsigned int *ui2, unsigned int *ui3,
	    unsigned int *ui4)
}
declare 42 win {
    int XGetInputFocus(Display *d, Window *w, int *i)
}
declare 43 win {
    int XGetWindowProperty(Display *d, Window w, Atom a1, long l1, long l2,
	    Bool b, Atom a2, Atom *ap, int *ip, unsigned long *ulp1,
	    unsigned long *ulp2, unsigned char **cpp)
}
declare 44 win {
    Status XGetWindowAttributes(Display *d, Window w, XWindowAttributes *x)
}
declare 45 win {
    int XGrabKeyboard(Display *d, Window w, Bool b, int i1, int i2, Time t)
}
declare 46 win {
    int XGrabPointer(Display *d, Window w1, Bool b, unsigned int ui,
	    int i1, int i2, Window w2, Cursor c, Time t)
}
declare 47 win {
    KeyCode XKeysymToKeycode(Display *d, KeySym k)
}
declare 48 win {
    Status XLookupColor(Display *d, Colormap c1, _Xconst char *c2,
	    XColor *x1, XColor *x2)
}
declare 49 win {
    int XMapWindow(Display *d, Window w)
}
declare 50 win {
    int XMoveResizeWindow(Display *d, Window w, int i1, int i2,
	    unsigned int ui1, unsigned int ui2)
}
declare 51 win {
    int XMoveWindow(Display *d, Window w, int i1, int i2)
}
declare 52 win {
    int XNextEvent(Display *d, XEvent *x)
}
declare 53 win {
    int XPutBackEvent(Display *d, XEvent *x)
}
declare 54 win {
    int XQueryColors(Display *d, Colormap c, XColor *x, int i)
}
declare 55 win {
    Bool XQueryPointer(Display *d, Window w1, Window *w2, Window *w3,
	    int *i1, int *i2, int *i3, int *i4, unsigned int *ui)
}
declare 56 win {
    Status XQueryTree(Display *d, Window w1, Window *w2, Window *w3,
	    Window **w4, unsigned int *ui)
}
declare 57 win {
    int XRaiseWindow(Display *d, Window w)
}
declare 58 win {
    int XRefreshKeyboardMapping(XMappingEvent *x)
}
declare 59 win {
    int XResizeWindow(Display *d, Window w, unsigned int ui1,
	    unsigned int ui2)
}
declare 60 win {
    int XSelectInput(Display *d, Window w, long l)
}
declare 61 win {
    Status XSendEvent(Display *d, Window w, Bool b, long l, XEvent *x)
}
declare 62 win {
    int XSetCommand(Display *d, Window w, char **c, int i)
}
declare 63 win {
    int XSetIconName(Display *d, Window w, _Xconst char *c)
}
declare 64 win {
    int XSetInputFocus(Display *d, Window w, int i, Time t)
}
declare 65 win {
    int XSetSelectionOwner(Display *d, Atom a, Window w, Time t)
}
declare 66 win {
    int XSetWindowBackground(Display *d, Window w, unsigned long ul)
}
declare 67 win {
    int XSetWindowBackgroundPixmap(Display *d, Window w, Pixmap p)
}
declare 68 win {
    int XSetWindowBorder(Display *d, Window w, unsigned long ul)
}
declare 69 win {
    int XSetWindowBorderPixmap(Display *d, Window w, Pixmap p)
}
declare 70 win {
    int XSetWindowBorderWidth(Display *d, Window w, unsigned int ui)
}
declare 71 win {
    int XSetWindowColormap(Display *d, Window w, Colormap c)
}
declare 72 win {
    Bool XTranslateCoordinates(Display *d, Window w1, Window w2, int i1,
	    int i2, int *i3, int *i4, Window *w3)
}
declare 73 win {
    int XUngrabKeyboard(Display *d, Time t)
}
declare 74 win {
    int XUngrabPointer(Display *d, Time t)
}
declare 75 win {
    int XUnmapWindow(Display *d, Window w)
}
declare 76 win {
    int XWindowEvent(Display *d, Window w, long l, XEvent *x)
}
declare 77 win {
    void XDestroyIC(XIC x)
}
declare 78 win {
    Bool XFilterEvent(XEvent *x, Window w)
}
declare 79 win {
    int XmbLookupString(XIC xi, XKeyPressedEvent *xk, char *c, int i,
	    KeySym *k, Status *s)
}
declare 80 win {
    int TkPutImage(unsigned long *colors, int ncolors, Display *display,
	    Drawable d, GC gc, XImage *image, int src_x, int src_y,
	    int dest_x, int dest_y, unsigned int width, unsigned int height)
}
# This slot is reserved for use by the clipping rectangle patch:
#  declare 81 win {
#      XSetClipRectangles(Display *display, GC gc, int clip_x_origin,
#  	    int clip_y_origin, XRectangle rectangles[], int n, int ordering)
#  }

declare 82 win {
    Status XParseColor(Display *display, Colormap map,
          _Xconst char *spec, XColor *colorPtr)
}
declare 83 win {
    GC XCreateGC(Display *display, Drawable d,
	    unsigned long valuemask, XGCValues *values)
}
declare 84 win {
    int XFreeGC(Display *display, GC gc)
}
declare 85 win {
    Atom XInternAtom(Display *display, _Xconst char *atom_name,
	    Bool only_if_exists)
}
declare 86 win {
    int XSetBackground(Display *display, GC gc, unsigned long foreground)
}
declare 87 win {
    int XSetForeground(Display *display, GC gc, unsigned long foreground)
}
declare 88 win {
    int XSetClipMask(Display *display, GC gc, Pixmap pixmap)
}
declare 89 win {
    int XSetClipOrigin(Display *display, GC gc,
	    int clip_x_origin, int clip_y_origin)
}
declare 90 win {
    int XSetTSOrigin(Display *display, GC gc,
	    int ts_x_origin, int ts_y_origin)
}
declare 91 win {
    int XChangeGC(Display *d, GC gc, unsigned long mask, XGCValues *values)
}
declare 92 win {
    int XSetFont(Display *display, GC gc, Font font)
}
declare 93 win {
    int XSetArcMode(Display *display, GC gc, int arc_mode)
}
declare 94 win {
    int XSetStipple(Display *display, GC gc, Pixmap stipple)
}
declare 95 win {
    int XSetFillRule(Display *display, GC gc, int fill_rule)
}
declare 96 win {
    int XSetFillStyle(Display *display, GC gc, int fill_style)
}
declare 97 win {
    int XSetFunction(Display *display, GC gc, int function)
}
declare 98 win {
    int XSetLineAttributes(Display *display, GC gc, unsigned int line_width,
	    int line_style, int cap_style, int join_style)
}
declare 99 win {
    int _XInitImageFuncPtrs(XImage *image)
}
declare 100 win {
    XIC XCreateIC(XIM xim, ...)
}
declare 101 win {
    XVisualInfo *XGetVisualInfo(Display *display, long vinfo_mask,
	    XVisualInfo *vinfo_template, int *nitems_return)
}
declare 102 win {
    void XSetWMClientMachine(Display *display, Window w,
	    XTextProperty *text_prop)
}
declare 103 win {
    Status XStringListToTextProperty(char **list, int count,
	    XTextProperty *text_prop_return)
}
declare 104 win {
    int XDrawLine(Display *d, Drawable dr, GC g, int x1, int y1,
	    int x2, int y2)
}
declare 105 win {
    int XWarpPointer(Display *d, Window s, Window dw, int sx, int sy,
	    unsigned int sw, unsigned int sh, int dx, int dy)
}
declare 106 win {
    int XFillRectangle(Display *display, Drawable d, GC gc,
	    int x, int y, unsigned int width, unsigned int height)
}

# New in Tk 8.6
declare 107 win {
    int XFlush(Display *display)
}
declare 108 win {
    int XGrabServer(Display *display)
}
declare 109 win {
    int XUngrabServer(Display *display)
}
declare 110 win {
    int XFree(void *data)
}
declare 111 win {
    int XNoOp(Display *display)
}
declare 112 win {
    XAfterFunction XSynchronize(Display *display, Bool onoff)
}
declare 113 win {
    int XSync(Display *display, Bool discard)
}
declare 114 win {
    VisualID XVisualIDFromVisual(Visual *visual)
}

# For tktreectrl
declare 120 win {
    int XOffsetRegion(Region rgn, int dx, int dy)
}
declare 121 win {
    int XUnionRegion(Region srca, Region srcb, Region dr_return)
}

# For 3dcanvas
declare 122 win {
    Window XCreateWindow(Display *display, Window parent, int x, int y,
	    unsigned int width, unsigned int height,
	    unsigned int border_width, int depth, unsigned int clazz,
	    Visual *visual, unsigned long value_mask,
	    XSetWindowAttributes *attributes)
}

# Various, e.g. for stub-enabled BLT
declare 129 win {
    int XLowerWindow(Display *d, Window w)
}
declare 130 win {
    int XFillArcs(Display *d, Drawable dr, GC gc, XArc *a, int n)
}
declare 131 win {
    int XDrawArcs(Display *d, Drawable dr, GC gc, XArc *a, int n)
}
declare 132 win {
    int XDrawRectangles(Display *d, Drawable dr, GC gc, XRectangle *r, int n)
}
declare 133 win {
    int XDrawSegments(Display *d, Drawable dr, GC gc, XSegment *s, int n)
}
declare 134 win {
    int XDrawPoint(Display *d, Drawable dr, GC gc, int x, int y)
}
declare 135 win {
    int XDrawPoints(Display *d, Drawable dr, GC gc, XPoint *p, int n, int m)
}
declare 136 win {
    int XReparentWindow(Display *d, Window w, Window p, int x, int y)
}
declare 137 win {
    int XPutImage(Display *d, Drawable dr, GC gc, XImage *im,
	    int sx, int sy, int dx, int dy,
	    unsigned int w, unsigned int h)
}
declare 138 win {
    Region XPolygonRegion(XPoint *pts, int n, int rule)
}
declare 139 win {
    int XPointInRegion(Region rgn, int x, int y)
}
# For XIM
declare 140 win {
    XVaNestedList XVaCreateNestedList(int dummy, ...)
}
declare 141 win {
    char *XSetICValues(XIC xic, ...)
}
declare 142 win {
    char *XGetICValues(XIC xic, ...)
}
declare 143 win {
    void XSetICFocus(XIC xic)
}
declare 147 win {
    void XFreeFontSet(Display *display, XFontSet fontset)
}
declare 148 win {
    int XCloseIM(XIM im)
}
declare 149 win {
    Bool XRegisterIMInstantiateCallback(Display *dpy, struct _XrmHashBucketRec *rbd,
	    char *res_name, char *res_class, XIDProc callback, XPointer client_data)
}
declare 150 win {
    Bool XUnregisterIMInstantiateCallback(Display *dpy, struct _XrmHashBucketRec *rbd,
	    char *res_name, char *res_class, XIDProc callback, XPointer client_data)
}
declare 151 win {
    char *XSetLocaleModifiers(const char *modifier_list)
}
declare 152 win {
    XIM XOpenIM(Display *dpy, struct _XrmHashBucketRec *rdb, char *res_name,
	    char *res_class)
}
declare 153 win {
    char *XGetIMValues(XIM im, ...)
}
declare 154 win {
    char *XSetIMValues(XIM im, ...)
}
declare 155 win {
    XFontSet XCreateFontSet(Display *display, _Xconst char *base_font_name_list,
	    char ***missing_charset_list, int *missing_charset_count, char **def_string)
}
declare 156 win {
    void XFreeStringList(char **list)
}
declare 157 win {
    KeySym XkbKeycodeToKeysym(Display *d, unsigned int k, int g, int i)
}
declare 158 win {
    Display *XkbOpenDisplay(const char *name, int *ev_rtrn, int *err_rtrn,
	    int *major_rtrn, int *minor_rtrn, int *reason)
}

################################
# X functions for MacOSX

declare 0 macosx {
    int XSetDashes(Display *display, GC gc, int dash_offset,
	    _Xconst char *dash_list, int n)
}
declare 1 macosx {
    XModifierKeymap *XGetModifierMapping(Display *d)
}
declare 2 macosx {
    XImage *XCreateImage(Display *d, Visual *v, unsigned int ui1, int i1,
	    int i2, char *cp, unsigned int ui2, unsigned int ui3, int i3,
	    int i4)
}
declare 3 macosx {
    XImage *XGetImage(Display *d, Drawable dr, int i1, int i2,
	    unsigned int ui1, unsigned int ui2, unsigned long ul, int i3)
}
declare 4 macosx {
    char *XGetAtomName(Display *d, Atom a)
}
declare 5 macosx {
    char *XKeysymToString(KeySym k)
}
declare 6 macosx {
    Colormap XCreateColormap(Display *d, Window w, Visual *v, int i)
}
declare 7 macosx {
    GContext XGContextFromGC(GC g)
}
# second parameter was of type KeyCode
declare 8 macosx {
    KeySym XKeycodeToKeysym(Display *d, unsigned int k, int i)
}
declare 9 macosx {
    KeySym XStringToKeysym(_Xconst char *c)
}
declare 10 macosx {
    Window XRootWindow(Display *d, int i)
}
declare 11 macosx {
    XErrorHandler XSetErrorHandler(XErrorHandler x)
}
declare 12 macosx {
    Status XAllocColor(Display *d, Colormap c, XColor *xp)
}
declare 13 macosx {
    int XBell(Display *d, int i)
}
declare 14 macosx {
    int XChangeProperty(Display *d, Window w, Atom a1, Atom a2, int i1,
	    int i2, _Xconst unsigned char *c, int i3)
}
declare 15 macosx {
    int XChangeWindowAttributes(Display *d, Window w, unsigned long ul,
	    XSetWindowAttributes *x)
}
declare 16 macosx {
    int XConfigureWindow(Display *d, Window w, unsigned int i,
	    XWindowChanges *x)
}
declare 17 macosx {
    int XCopyArea(Display *d, Drawable dr1, Drawable dr2, GC g, int i1,
	    int i2, unsigned int ui1, unsigned int ui2, int i3, int i4)
}
declare 18 macosx {
    int XCopyPlane(Display *d, Drawable dr1, Drawable dr2, GC g, int i1,
	    int i2, unsigned int ui1,
	    unsigned int ui2, int i3, int i4, unsigned long ul)
}
declare 19 macosx {
    Pixmap XCreateBitmapFromData(Display *display, Drawable d,
	    _Xconst char *data, unsigned int width, unsigned int height)
}
declare 20 macosx {
    int XDefineCursor(Display *d, Window w, Cursor c)
}
declare 21 macosx {
    int XDestroyWindow(Display *d, Window w)
}
declare 22 macosx {
    int XDrawArc(Display *d, Drawable dr, GC g, int i1, int i2,
	    unsigned int ui1, unsigned int ui2, int i3, int i4)
}
declare 23 macosx {
    int XDrawLines(Display *d, Drawable dr, GC g, XPoint *x, int i1, int i2)
}
declare 24 macosx {
    int XDrawRectangle(Display *d, Drawable dr, GC g, int i1, int i2,
	    unsigned int ui1, unsigned int ui2)
}
declare 25 macosx {
    int XFillArc(Display *d, Drawable dr, GC g, int i1, int i2,
	    unsigned int ui1, unsigned int ui2, int i3, int i4)
}
declare 26 macosx {
    int XFillPolygon(Display *d, Drawable dr, GC g, XPoint *x,
	    int i1, int i2, int i3)
}
declare 27 macosx {
    int XFillRectangles(Display *d, Drawable dr, GC g, XRectangle *x, int i)
}
declare 28 macosx {
    int XFreeColormap(Display *d, Colormap c)
}
declare 29 macosx {
    int XFreeColors(Display *d, Colormap c,
	    unsigned long *ulp, int i, unsigned long ul)
}
declare 30 macosx {
    int XFreeModifiermap(XModifierKeymap *x)
}
declare 31 macosx {
    Status XGetGeometry(Display *d, Drawable dr, Window *w, int *i1,
	    int *i2, unsigned int *ui1, unsigned int *ui2, unsigned int *ui3,
	    unsigned int *ui4)
}
declare 32 macosx {
    int XGetWindowProperty(Display *d, Window w, Atom a1, long l1, long l2,
	    Bool b, Atom a2, Atom *ap, int *ip, unsigned long *ulp1,
	    unsigned long *ulp2, unsigned char **cpp)
}
declare 33 macosx {
    int XGrabKeyboard(Display *d, Window w, Bool b, int i1, int i2, Time t)
}
declare 34 macosx {
    int XGrabPointer(Display *d, Window w1, Bool b, unsigned int ui,
	    int i1, int i2, Window w2, Cursor c, Time t)
}
declare 35 macosx {
    KeyCode XKeysymToKeycode(Display *d, KeySym k)
}
declare 36 macosx {
    int XMapWindow(Display *d, Window w)
}
declare 37 macosx {
    int XMoveResizeWindow(Display *d, Window w, int i1, int i2,
	    unsigned int ui1, unsigned int ui2)
}
declare 38 macosx {
    int XMoveWindow(Display *d, Window w, int i1, int i2)
}
declare 39 macosx {
    Bool XQueryPointer(Display *d, Window w1, Window *w2, Window *w3,
	    int *i1, int *i2, int *i3, int *i4, unsigned int *ui)
}
declare 40 macosx {
    int XRaiseWindow(Display *d, Window w)
}
declare 41 macosx {
    int XRefreshKeyboardMapping(XMappingEvent *x)
}
declare 42 macosx {
    int XResizeWindow(Display *d, Window w, unsigned int ui1,
	    unsigned int ui2)
}
declare 43 macosx {
    int XSelectInput(Display *d, Window w, long l)
}
declare 44 macosx {
    Status XSendEvent(Display *d, Window w, Bool b, long l, XEvent *x)
}
declare 45 macosx {
    int XSetIconName(Display *d, Window w, _Xconst char *c)
}
declare 46 macosx {
    int XSetInputFocus(Display *d, Window w, int i, Time t)
}
declare 47 macosx {
    int XSetSelectionOwner(Display *d, Atom a, Window w, Time t)
}
declare 48 macosx {
    int XSetWindowBackground(Display *d, Window w, unsigned long ul)
}
declare 49 macosx {
    int XSetWindowBackgroundPixmap(Display *d, Window w, Pixmap p)
}
declare 50 macosx {
    int XSetWindowBorder(Display *d, Window w, unsigned long ul)
}
declare 51 macosx {
    int XSetWindowBorderPixmap(Display *d, Window w, Pixmap p)
}
declare 52 macosx {
    int XSetWindowBorderWidth(Display *d, Window w, unsigned int ui)
}
declare 53 macosx {
    int XSetWindowColormap(Display *d, Window w, Colormap c)
}
declare 54 macosx {
    int XUngrabKeyboard(Display *d, Time t)
}
declare 55 macosx {
    int XUngrabPointer(Display *d, Time t)
}
declare 56 macosx {
    int XUnmapWindow(Display *d, Window w)
}
declare 57 macosx {
    int TkPutImage(unsigned long *colors, int ncolors, Display *display,
	    Drawable d, GC gc, XImage *image, int src_x, int src_y,
	    int dest_x, int dest_y, unsigned int width, unsigned int height)
}
declare 58 macosx {
    Status XParseColor(Display *display, Colormap map,
          _Xconst char *spec, XColor *colorPtr)
}
declare 59 macosx {
    GC XCreateGC(Display *display, Drawable d,
	    unsigned long valuemask, XGCValues *values)
}
declare 60 macosx {
    int XFreeGC(Display *display, GC gc)
}
declare 61 macosx {
    Atom XInternAtom(Display *display, _Xconst char *atom_name,
	    Bool only_if_exists)
}
declare 62 macosx {
    int XSetBackground(Display *display, GC gc, unsigned long foreground)
}
declare 63 macosx {
    int XSetForeground(Display *display, GC gc, unsigned long foreground)
}
declare 64 macosx {
    int XSetClipMask(Display *display, GC gc, Pixmap pixmap)
}
declare 65 macosx {
    int XSetClipOrigin(Display *display, GC gc,
	    int clip_x_origin, int clip_y_origin)
}
declare 66 macosx {
    int XSetTSOrigin(Display *display, GC gc,
	    int ts_x_origin, int ts_y_origin)
}
declare 67 macosx {
    int XChangeGC(Display *d, GC gc, unsigned long mask, XGCValues *values)
}
declare 68 macosx {
    int XSetFont(Display *display, GC gc, Font font)
}
declare 69 macosx {
    int XSetArcMode(Display *display, GC gc, int arc_mode)
}
declare 70 macosx {
    int XSetStipple(Display *display, GC gc, Pixmap stipple)
}
declare 71 macosx {
    int XSetFillRule(Display *display, GC gc, int fill_rule)
}
declare 72 macosx {
    int XSetFillStyle(Display *display, GC gc, int fill_style)
}
declare 73 macosx {
    int XSetFunction(Display *display, GC gc, int function)
}
declare 74 macosx {
    int XSetLineAttributes(Display *display, GC gc, unsigned int line_width,
	    int line_style, int cap_style, int join_style)
}
declare 75 macosx {
    int _XInitImageFuncPtrs(XImage *image)
}
declare 76 macosx {
    XIC XCreateIC(XIM xim, ...)
}
declare 77 macosx {
    XVisualInfo *XGetVisualInfo(Display *display, long vinfo_mask,
	    XVisualInfo *vinfo_template, int *nitems_return)
}
declare 78 macosx {
    void XSetWMClientMachine(Display *display, Window w,
	    XTextProperty *text_prop)
}
declare 79 macosx {
    Status XStringListToTextProperty(char **list, int count,
	    XTextProperty *text_prop_return)
}
declare 80 macosx {
    int XDrawSegments(Display *display, Drawable d, GC gc,
	    XSegment *segments, int nsegments)
}
declare 81 macosx {
    int XForceScreenSaver(Display *display, int mode)
}
declare 82 macosx {
    int XDrawLine(Display *d, Drawable dr, GC g, int x1, int y1,
	    int x2, int y2)
}
declare 83 macosx {
    int XFillRectangle(Display *display, Drawable d, GC gc,
	    int x, int y, unsigned int width, unsigned int height)
}
declare 84 macosx {
    int XClearWindow(Display *d, Window w)
}
declare 85 macosx {
    int XDrawPoint(Display *display, Drawable d, GC gc, int x, int y)
}
declare 86 macosx {
    int XDrawPoints(Display *display, Drawable d, GC gc, XPoint *points,
	    int npoints, int mode)
}
declare 87 macosx {
    int XWarpPointer(Display *display, Window src_w, Window dest_w,
	    int src_x, int src_y, unsigned int src_width,
	    unsigned int src_height, int dest_x, int dest_y)
}
declare 88 macosx {
    int XQueryColor(Display *display, Colormap colormap, XColor *def_in_out)
}
declare 89 macosx {
    int XQueryColors(Display *display, Colormap colormap,
	    XColor *defs_in_out, int ncolors)
}
declare 90 macosx {
    Status XQueryTree(Display *d, Window w1, Window *w2, Window *w3,
	    Window **w4, unsigned int *ui)
}
declare 91 macosx {
    int XSync(Display *display, Bool discard)
}
declare 92 macosx {
    Bool XTranslateCoordinates(Display *d, Window w1, Window w2, int i1,
	    int i2, int *i3, int *i4, Window *w3)
}
declare 93 macosx {
    int XDeleteProperty(Display *d, Window w, Atom a)
}
declare 94 macosx {
    int XFreeCursor(Display *d, Cursor c)
}
declare 95 macosx {
    int XGetInputFocus(Display *d, Window *w, int *i)
}
declare 96 macosx {
    int XmbLookupString(XIC xi, XKeyPressedEvent *xk, char *c, int i,
	    KeySym *k, Status *s)
}
declare 97 macosx {
    int XNextEvent(Display *d, XEvent *x)
}
declare 98 macosx {
    int XPutBackEvent(Display *d, XEvent *x)
}
declare 99 macosx {
    int XSetCommand(Display *d, Window w, char **c, int i)
}
declare 100 macosx {
    int XWindowEvent(Display *d, Window w, long l, XEvent *x)
}
declare 101 macosx {
    Status XGetWindowAttributes(Display *d, Window w, XWindowAttributes *x)
}
declare 102 macosx {
    Status XGetWMColormapWindows(Display *d, Window w, Window **wpp, int *ip)
}
declare 103 macosx {
    Status XIconifyWindow(Display *d, Window w, int i)
}
declare 104 macosx {
    Status XWithdrawWindow(Display *d, Window w, int i)
}
declare 105 macosx {
    XHostAddress *XListHosts(Display *d, int *i, Bool *b)
}
declare 106 macosx {
    int XSetClipRectangles(Display *display, GC gc, int clip_x_origin,
       int clip_y_origin, XRectangle rectangles[], int n, int ordering)
}
declare 107 macosx {
    int XFlush(Display *display)
}
declare 108 macosx {
    int XGrabServer(Display *display)
}
declare 109 macosx {
    int XUngrabServer(Display *display)
}
declare 110 macosx {
    int XFree(void *data)
}
declare 111 macosx {
    int XNoOp(Display *display)
}
declare 112 macosx {
    XAfterFunction XSynchronize(Display *display, Bool onoff)
}
declare 113 macosx {
    Status XLookupColor(Display *d, Colormap c1, _Xconst char *c2,
	    XColor *x1, XColor *x2)
}
declare 114 macosx {
    VisualID XVisualIDFromVisual(Visual *visual)
}
<<<<<<< HEAD
declare 120 macosx {
    int XOffsetRegion(Region rgn, int dx, int dy)
=======
declare 120 aqua {
    int XOffsetRegion(void *rgn, int dx, int dy)
>>>>>>> c15768b7
}
declare 121 macosx {
    int XUnionRegion(Region srca, Region srcb, Region dr_return)
}
declare 122 macosx {
    Window XCreateWindow(Display *display, Window parent, int x, int y,
	    unsigned int width, unsigned int height,
	    unsigned int border_width, int depth, unsigned int clazz,
	    Visual *visual, unsigned long value_mask,
	    XSetWindowAttributes *attributes)
}
declare 129 macosx {
    int XLowerWindow(Display *d, Window w)
}
declare 130 macosx {
    int XFillArcs(Display *d, Drawable dr, GC gc, XArc *a, int n)
}
declare 131 macosx {
    int XDrawArcs(Display *d, Drawable dr, GC gc, XArc *a, int n)
}
declare 132 macosx {
    int XDrawRectangles(Display *d, Drawable dr, GC gc, XRectangle *r, int n)
}
declare 136 macosx {
    int XReparentWindow(Display *d, Window w, Window p, int x, int y)
}
declare 137 macosx {
    int XPutImage(Display *d, Drawable dr, GC gc, XImage *im,
	    int sx, int sy, int dx, int dy,
	    unsigned int w, unsigned int h)
}
declare 138 macosx {
    Region XPolygonRegion(XPoint *pts, int n, int rule)
}
declare 139 macosx {
    int XPointInRegion(Region rgn, int x, int y)
}
declare 140 macosx {
    XVaNestedList XVaCreateNestedList(int dummy, ...)
}
declare 141 macosx {
    char *XSetICValues(XIC xic, ...)
}
declare 142 macosx {
    char *XGetICValues(XIC xic, ...)
}
declare 143 macosx {
    void XSetICFocus(XIC xic)
}
declare 144 macosx {
    void XDestroyIC(XIC xic)
}
declare 145 macosx {
    Cursor XCreatePixmapCursor(Display *d, Pixmap p1, Pixmap p2,
	    XColor *x1, XColor *x2, unsigned int ui1, unsigned int ui2)
}
declare 146 macosx {
    Cursor XCreateGlyphCursor(Display *d, Font f1, Font f2,
	    unsigned int ui1, unsigned int ui2, XColor _Xconst *x1,
	    XColor _Xconst *x2)
}
<<<<<<< HEAD
declare 147 macosx {
    void XFreeFontSet(Display *display, XFontSet fontset)
}
declare 148 macosx {
    int XCloseIM(XIM im)
}
declare 149 macosx {
    Bool XRegisterIMInstantiateCallback(Display *dpy, struct _XrmHashBucketRec *rbd,
	    char *res_name, char *res_class, XIDProc callback, XPointer client_data)
}
declare 150 macosx {
    Bool XUnregisterIMInstantiateCallback(Display *dpy, struct _XrmHashBucketRec *rbd,
	    char *res_name, char *res_class, XIDProc callback, XPointer client_data)
}
declare 151 macosx {
    char *XSetLocaleModifiers(const char *modifier_list)
}
declare 152 macosx {
    XIM XOpenIM(Display *dpy, struct _XrmHashBucketRec *rdb, char *res_name,
	    char *res_class)
}
declare 153 macosx {
    char *XGetIMValues(XIM im, ...)
}
declare 154 macosx {
    char *XSetIMValues(XIM im, ...)
}
declare 155 macosx {
    XFontSet XCreateFontSet(Display *display, _Xconst char *base_font_name_list,
	    char ***missing_charset_list, int *missing_charset_count, char **def_string)
}
declare 156 macosx {
    void XFreeStringList(char **list)
}
declare 157 macosx {
=======
declare 157 aqua {
>>>>>>> c15768b7
    KeySym XkbKeycodeToKeysym(Display *d, unsigned int k, int g, int i)
}
declare 158 macosx {
    Display *XkbOpenDisplay(const char *name, int *ev_rtrn, int *err_rtrn,
	    int *major_rtrn, int *minor_rtrn, int *reason)
}

# Local Variables:
# mode: tcl
# End:<|MERGE_RESOLUTION|>--- conflicted
+++ resolved
@@ -1966,13 +1966,8 @@
 declare 114 macosx {
     VisualID XVisualIDFromVisual(Visual *visual)
 }
-<<<<<<< HEAD
 declare 120 macosx {
     int XOffsetRegion(Region rgn, int dx, int dy)
-=======
-declare 120 aqua {
-    int XOffsetRegion(void *rgn, int dx, int dy)
->>>>>>> c15768b7
 }
 declare 121 macosx {
     int XUnionRegion(Region srca, Region srcb, Region dr_return)
@@ -2034,7 +2029,6 @@
 	    unsigned int ui1, unsigned int ui2, XColor _Xconst *x1,
 	    XColor _Xconst *x2)
 }
-<<<<<<< HEAD
 declare 147 macosx {
     void XFreeFontSet(Display *display, XFontSet fontset)
 }
@@ -2070,9 +2064,6 @@
     void XFreeStringList(char **list)
 }
 declare 157 macosx {
-=======
-declare 157 aqua {
->>>>>>> c15768b7
     KeySym XkbKeycodeToKeysym(Display *d, unsigned int k, int g, int i)
 }
 declare 158 macosx {
