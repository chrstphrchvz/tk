--- conflicted
+++ resolved
@@ -9,11 +9,6 @@
 #
 # See the file "license.terms" for information on usage and redistribution
 # of this file, and for a DISCLAIMER OF ALL WARRANTIES.
-<<<<<<< HEAD
-#
-# RCS: @(#) $Id: tkInt.decls,v 1.67 2010/12/02 13:36:45 dkf Exp $
-=======
->>>>>>> 5450b6e8
 
 library tk
 