--- conflicted
+++ resolved
@@ -124,12 +124,8 @@
 static Packer *		GetPacker(Tk_Window tkwin);
 #ifndef TK_NO_DEPRECATED
 static int		PackAfter(Tcl_Interp *interp, Packer *prevPtr,
-<<<<<<< HEAD
-			    Packer *masterPtr, int objc,Tcl_Obj *const objv[]);
+			    Packer *containerPtr, int objc,Tcl_Obj *const objv[]);
 #endif /* !TK_NO_DEPRECATED */
-=======
-			    Packer *containerPtr, int objc,Tcl_Obj *const objv[]);
->>>>>>> 1d475e6a
 static void		PackStructureProc(ClientData clientData,
 			    XEvent *eventPtr);
 static void		Unlink(Packer *packPtr);
@@ -264,13 +260,8 @@
 	return PackAfter(interp, prevPtr, prevPtr->containerPtr, objc-3, objv+3);
     }
     case PACK_APPEND: {
-<<<<<<< HEAD
-	Packer *masterPtr;
+	Packer *containerPtr;
 	Packer *prevPtr;
-=======
-	Packer *containerPtr;
-	register Packer *prevPtr;
->>>>>>> 1d475e6a
 	Tk_Window tkwin2;
 
 	if (TkGetWindowFromObj(interp, tkwin, objv[2], &tkwin2) != TCL_OK) {
@@ -286,13 +277,8 @@
 	return PackAfter(interp, prevPtr, containerPtr, objc-3, objv+3);
     }
     case PACK_BEFORE: {
-<<<<<<< HEAD
-	Packer *packPtr, *masterPtr;
+	Packer *packPtr, *containerPtr;
 	Packer *prevPtr;
-=======
-	Packer *packPtr, *containerPtr;
-	register Packer *prevPtr;
->>>>>>> 1d475e6a
 	Tk_Window tkwin2;
 
 	if (TkGetWindowFromObj(interp, tkwin, objv[2], &tkwin2) != TCL_OK) {
@@ -374,11 +360,7 @@
 
 	infoObj = Tcl_NewObj();
 	Tcl_DictObjPut(NULL, infoObj, Tcl_NewStringObj("-in", -1),
-<<<<<<< HEAD
-		Tk_NewWindowObj(slavePtr->masterPtr->tkwin));
-=======
-		TkNewWindowObj(slavePtr->containerPtr->tkwin));
->>>>>>> 1d475e6a
+		Tk_NewWindowObj(slavePtr->containerPtr->tkwin));
 	Tcl_DictObjPut(NULL, infoObj, Tcl_NewStringObj("-anchor", -1),
 		Tcl_NewStringObj(Tk_NameOfAnchor(slavePtr->anchor), -1));
 	Tcl_DictObjPut(NULL, infoObj, Tcl_NewStringObj("-expand", -1),
@@ -613,13 +595,8 @@
     ClientData clientData)	/* Structure describing master whose slaves
 				 * are to be re-layed out. */
 {
-<<<<<<< HEAD
-    Packer *masterPtr = (Packer *)clientData;
+    Packer *containerPtr = (Packer *)clientData;
     Packer *slavePtr;
-=======
-    register Packer *containerPtr = clientData;
-    register Packer *slavePtr;
->>>>>>> 1d475e6a
     int cavityX, cavityY, cavityWidth, cavityHeight;
 				/* These variables keep track of the
 				 * as-yet-unallocated space remaining in the
@@ -1376,11 +1353,7 @@
 Unlink(
     Packer *packPtr)	/* Window to unlink. */
 {
-<<<<<<< HEAD
-    Packer *masterPtr, *packPtr2;
-=======
-    register Packer *containerPtr, *packPtr2;
->>>>>>> 1d475e6a
+    Packer *containerPtr, *packPtr2;
 
     containerPtr = packPtr->containerPtr;
     if (containerPtr == NULL) {
@@ -1417,16 +1390,10 @@
      * being no managed children inside it.
      */
 
-<<<<<<< HEAD
-    if ((masterPtr->slavePtr == NULL) && (masterPtr->flags & ALLOCED_MASTER)) {
-	TkFreeGeometryMaster(masterPtr->tkwin, "pack");
-	masterPtr->flags &= ~ALLOCED_MASTER;
-	Tk_SendVirtualEvent(masterPtr->tkwin, "NoManagedChild", NULL);
-=======
     if ((containerPtr->slavePtr == NULL) && (containerPtr->flags & ALLOCED_CONTAINER)) {
 	TkFreeGeometryMaster(containerPtr->tkwin, "pack");
 	containerPtr->flags &= ~ALLOCED_CONTAINER;
->>>>>>> 1d475e6a
+	Tk_SendVirtualEvent(containerPtr->tkwin, "NoManagedChild", NULL);
     }
 
 }
