--- conflicted
+++ resolved
@@ -20,7 +20,7 @@
 
 /*
  * For each window that the packer cares about (either because the window is
- * managed by the packer or because the window has content managed by
+ * managed by the packer or because the window has content that are managed by
  * the packer), there is a structure of the following type:
  */
 
@@ -35,15 +35,9 @@
     struct Packer *nextPtr;	/* Next window packed within same container. List
 				 * is priority-ordered: first on list gets
 				 * packed first. */
-<<<<<<< HEAD
-    struct Packer *contentPtr;	/* First in list of slaves packed inside this
-				 * window (NULL means no packed slaves). */
-    Side side;			/* Side of master against which this window is
-=======
     struct Packer *contentPtr;	/* First in list of content packed inside this
 				 * window (NULL means no packed content). */
     Side side;			/* Side of container against which this window is
->>>>>>> 7fbdc22e
 				 * packed. */
     Tk_Anchor anchor;		/* If frame allocated for window is larger
 				 * than window needs, this indicates how where
@@ -323,11 +317,7 @@
 	}
 	return ConfigureContent(interp, tkwin, objc-2, objv+2);
     case PACK_FORGET: {
-<<<<<<< HEAD
-	Tk_Window slave;
-=======
 	Tk_Window content;
->>>>>>> 7fbdc22e
 	Packer *contentPtr;
 	int i;
 
@@ -335,15 +325,9 @@
 	    if (TkGetWindowFromObj(interp, tkwin, objv[i], &content) != TCL_OK) {
 		continue;
 	    }
-<<<<<<< HEAD
-	    contentPtr = GetPacker(slave);
-	    if ((contentPtr != NULL) && (contentPtr->containerPtr != NULL)) {
-		Tk_ManageGeometry(slave, NULL, NULL);
-=======
 	    contentPtr = GetPacker(content);
 	    if ((contentPtr != NULL) && (contentPtr->containerPtr != NULL)) {
 		Tk_ManageGeometry(content, NULL, NULL);
->>>>>>> 7fbdc22e
 		if (contentPtr->containerPtr->tkwin != Tk_Parent(contentPtr->tkwin)) {
 		    Tk_UnmaintainGeometry(contentPtr->tkwin,
 			    contentPtr->containerPtr->tkwin);
@@ -356,11 +340,7 @@
     }
     case PACK_INFO: {
 	Packer *contentPtr;
-<<<<<<< HEAD
-	Tk_Window slave;
-=======
 	Tk_Window content;
->>>>>>> 7fbdc22e
 	Tcl_Obj *infoObj;
 
 	if (objc != 3) {
@@ -370,11 +350,7 @@
 	if (TkGetWindowFromObj(interp, tkwin, objv[2], &content) != TCL_OK) {
 	    return TCL_ERROR;
 	}
-<<<<<<< HEAD
-	contentPtr = GetPacker(slave);
-=======
 	contentPtr = GetPacker(content);
->>>>>>> 7fbdc22e
 	if (contentPtr->containerPtr == NULL) {
 	    Tcl_SetObjResult(interp, Tcl_ObjPrintf(
 		    "window \"%s\" isn't packed", argv2));
@@ -384,11 +360,7 @@
 
 	infoObj = Tcl_NewObj();
 	Tcl_DictObjPut(NULL, infoObj, Tcl_NewStringObj("-in", -1),
-<<<<<<< HEAD
 		Tk_NewWindowObj(contentPtr->containerPtr->tkwin));
-=======
-		TkNewWindowObj(contentPtr->containerPtr->tkwin));
->>>>>>> 7fbdc22e
 	Tcl_DictObjPut(NULL, infoObj, Tcl_NewStringObj("-anchor", -1),
 		Tcl_NewStringObj(Tk_NameOfAnchor(contentPtr->anchor), -1));
 	Tcl_DictObjPut(NULL, infoObj, Tcl_NewStringObj("-expand", -1),
@@ -447,11 +419,7 @@
 	     */
 
 	    if (containerPtr->contentPtr != NULL) {
-<<<<<<< HEAD
-		if (TkSetGeometryContainer(interp, master, "pack") != TCL_OK) {
-=======
 		if (TkSetGeometryContainer(interp, container, "pack") != TCL_OK) {
->>>>>>> 7fbdc22e
 		    return TCL_ERROR;
 		}
 		containerPtr->flags |= ALLOCED_CONTAINER;
@@ -481,11 +449,7 @@
     }
     case PACK_CONTENT:
     case PACK_SLAVES: {
-<<<<<<< HEAD
-	Tk_Window master;
-=======
 	Tk_Window container;
->>>>>>> 7fbdc22e
 	Packer *containerPtr, *contentPtr;
 	Tcl_Obj *resultObj;
 
@@ -497,19 +461,11 @@
 	    return TCL_ERROR;
 	}
 	resultObj = Tcl_NewObj();
-<<<<<<< HEAD
-	containerPtr = GetPacker(master);
+	containerPtr = GetPacker(container);
 	for (contentPtr = containerPtr->contentPtr; contentPtr != NULL;
 		contentPtr = contentPtr->nextPtr) {
 	    Tcl_ListObjAppendElement(NULL, resultObj,
 		    Tk_NewWindowObj(contentPtr->tkwin));
-=======
-	containerPtr = GetPacker(container);
-	for (contentPtr = containerPtr->contentPtr; contentPtr != NULL;
-		contentPtr = contentPtr->nextPtr) {
-	    Tcl_ListObjAppendElement(NULL, resultObj,
-		    TkNewWindowObj(contentPtr->tkwin));
->>>>>>> 7fbdc22e
 	}
 	Tcl_SetObjResult(interp, resultObj);
 	break;
@@ -658,13 +614,8 @@
     containerPtr->flags &= ~REQUESTED_REPACK;
 
     /*
-<<<<<<< HEAD
-     * If the master has no slaves anymore, then leave the master's size as-is.
-     * Otherwise there is no way to "relinquish" control over the master
-=======
-     * If the container has no content anymore, then leave the container size as-is.
+     * If the container has no content anymore, then leave the container's size as-is.
      * Otherwise there is no way to "relinquish" control over the container
->>>>>>> 7fbdc22e
      * so another geometry manager can take over.
      */
 
@@ -967,11 +918,7 @@
 
 static int
 XExpansion(
-<<<<<<< HEAD
-    Packer *contentPtr,	/* First in list of remaining slaves. */
-=======
     Packer *contentPtr,	/* First in list of remaining content. */
->>>>>>> 7fbdc22e
     int cavityWidth)		/* Horizontal space left for all remaining
 				 * content. */
 {
@@ -1038,11 +985,7 @@
 
 static int
 YExpansion(
-<<<<<<< HEAD
-    Packer *contentPtr,	/* First in list of remaining slaves. */
-=======
     Packer *contentPtr,	/* First in list of remaining content. */
->>>>>>> 7fbdc22e
     int cavityHeight)		/* Vertical space left for all remaining
 				 * content. */
 {
@@ -1216,7 +1159,7 @@
 	    if (((Tk_FakeWin *) (ancestor))->flags & TK_TOP_HIERARCHY) {
 	    badWindow:
 		Tcl_SetObjResult(interp, Tcl_ObjPrintf(
-			"can't pack %s inside %s", Tcl_GetString(objv[0]),
+			"can't pack \"%s\" inside \"%s\"", Tcl_GetString(objv[0]),
 			Tk_PathName(containerPtr->tkwin)));
 		Tcl_SetErrorCode(interp, "TK", "GEOMETRY", "HIERARCHY", NULL);
 		return TCL_ERROR;
@@ -1247,13 +1190,8 @@
 	packPtr->flags |= OLD_STYLE;
 	for (index = 0 ; index < optionCount; index++) {
 	    Tcl_Obj *curOptPtr = options[index];
-<<<<<<< HEAD
 	    TkSizeT length;
 	    const char *curOpt = TkGetStringFromObj(curOptPtr, &length);
-=======
-	    int length;
-	    const char *curOpt = Tcl_GetStringFromObj(curOptPtr, &length);
->>>>>>> 7fbdc22e
 
 	    c = curOpt[0];
 
@@ -1446,7 +1384,7 @@
      * If we have emptied this container from content it means we are no longer
      * handling it and should mark it as free.
      *
-     * Send the event "NoManagedChild" to the master to inform it about there
+     * Send the event "NoManagedChild" to the container to inform it about there
      * being no managed children inside it.
      */
 
@@ -1547,11 +1485,7 @@
 	if (packPtr->tkwin != NULL) {
 	    TkDisplay *dispPtr = ((TkWindow *) packPtr->tkwin)->dispPtr;
             Tcl_DeleteHashEntry(Tcl_FindHashEntry(&dispPtr->packerHashTable,
-<<<<<<< HEAD
 		    packPtr->tkwin));
-=======
-		    (void *)packPtr->tkwin));
->>>>>>> 7fbdc22e
 	}
 
 	if (packPtr->flags & REQUESTED_REPACK) {
@@ -1617,13 +1551,8 @@
 				 * that there is at least one window name. */
 {
     Packer *containerPtr, *contentPtr, *prevPtr, *otherPtr;
-<<<<<<< HEAD
-    Tk_Window other, slave, parent, ancestor;
-    TkWindow *master;
-=======
     Tk_Window other, content, parent, ancestor;
     TkWindow *container;
->>>>>>> 7fbdc22e
     int i, j, numWindows, tmp, positionGiven;
     const char *string;
     static const char *const optionStrings[] = {
@@ -1669,11 +1598,7 @@
 	    Tcl_SetErrorCode(interp, "TK", "GEOMETRY", "TOPLEVEL", NULL);
 	    return TCL_ERROR;
 	}
-<<<<<<< HEAD
-	contentPtr = GetPacker(slave);
-=======
 	contentPtr = GetPacker(content);
->>>>>>> 7fbdc22e
 	contentPtr->flags &= ~OLD_STYLE;
 
 	/*
@@ -1819,21 +1744,13 @@
 		contentPtr->iPadY = tmp * 2;
 		break;
 	    case CONF_PADX:
-<<<<<<< HEAD
-		if (TkParsePadAmount(interp, slave, objv[i+1],
-=======
 		if (TkParsePadAmount(interp, content, objv[i+1],
->>>>>>> 7fbdc22e
 			&contentPtr->padLeft, &contentPtr->padX) != TCL_OK) {
 		    return TCL_ERROR;
 		}
 		break;
 	    case CONF_PADY:
-<<<<<<< HEAD
-		if (TkParsePadAmount(interp, slave, objv[i+1],
-=======
 		if (TkParsePadAmount(interp, content, objv[i+1],
->>>>>>> 7fbdc22e
 			&contentPtr->padTop, &contentPtr->padY) != TCL_OK) {
 		    return TCL_ERROR;
 		}
@@ -1877,11 +1794,7 @@
 	 */
 
 	if (!positionGiven) {
-<<<<<<< HEAD
-	    containerPtr = GetPacker(Tk_Parent(slave));
-=======
 	    containerPtr = GetPacker(Tk_Parent(content));
->>>>>>> 7fbdc22e
 	    prevPtr = containerPtr->contentPtr;
 	    if (prevPtr != NULL) {
 		while (prevPtr->nextPtr != NULL) {
@@ -1903,7 +1816,7 @@
 	    }
 	    if (Tk_TopWinHierarchy(ancestor)) {
 		Tcl_SetObjResult(interp, Tcl_ObjPrintf(
-			"can't pack %s inside %s", Tcl_GetString(objv[j]),
+			"can't pack \"%s\" inside \"%s\"", Tcl_GetString(objv[j]),
 			Tk_PathName(containerPtr->tkwin)));
 		Tcl_SetErrorCode(interp, "TK", "GEOMETRY", "HIERARCHY", NULL);
 		return TCL_ERROR;
@@ -1911,7 +1824,7 @@
 	}
 	if (content == containerPtr->tkwin) {
 	    Tcl_SetObjResult(interp, Tcl_ObjPrintf(
-		    "can't pack %s inside itself", Tcl_GetString(objv[j])));
+		    "can't pack \"%s\" inside itself", Tcl_GetString(objv[j])));
 	    Tcl_SetErrorCode(interp, "TK", "GEOMETRY", "SELF", NULL);
 	    return TCL_ERROR;
 	}
@@ -1924,7 +1837,7 @@
 	     container = (TkWindow *)TkGetGeomMaster(container)) {
 	    if (container == (TkWindow *)content) {
 		Tcl_SetObjResult(interp, Tcl_ObjPrintf(
-		    "can't put %s inside %s, would cause management loop",
+		    "can't put \"%s\" inside \"%s\": would cause management loop",
 	            Tcl_GetString(objv[j]), Tk_PathName(containerPtr->tkwin)));
 		Tcl_SetErrorCode(interp, "TK", "GEOMETRY", "LOOP", NULL);
 		return TCL_ERROR;
@@ -1957,21 +1870,13 @@
 	    contentPtr->nextPtr = prevPtr->nextPtr;
 	    prevPtr->nextPtr = contentPtr;
 	}
-<<<<<<< HEAD
-	Tk_ManageGeometry(slave, &packerType, contentPtr);
-=======
 	Tk_ManageGeometry(content, &packerType, contentPtr);
->>>>>>> 7fbdc22e
 	prevPtr = contentPtr;
 
 	if (!(containerPtr->flags & DONT_PROPAGATE)) {
 	    if (TkSetGeometryContainer(interp, containerPtr->tkwin, "pack")
 		    != TCL_OK) {
-<<<<<<< HEAD
-		Tk_ManageGeometry(slave, NULL, NULL);
-=======
 		Tk_ManageGeometry(content, NULL, NULL);
->>>>>>> 7fbdc22e
 		Unlink(contentPtr);
 		return TCL_ERROR;
 	    }
