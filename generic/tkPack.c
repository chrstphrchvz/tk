--- conflicted
+++ resolved
@@ -231,79 +231,6 @@
 
     argv2 = Tcl_GetString(objv[2]);
     switch ((enum options) index) {
-<<<<<<< HEAD
-=======
-    case PACK_AFTER: {
-	Packer *prevPtr;
-	Tk_Window tkwin2;
-
-	if (TkGetWindowFromObj(interp, tkwin, objv[2], &tkwin2) != TCL_OK) {
-	    return TCL_ERROR;
-	}
-	if (!(prevPtr = GetPacker(tkwin2))) {
-	    return TCL_OK;
-	}
-	if (prevPtr->containerPtr == NULL) {
-	    Tcl_SetObjResult(interp, Tcl_ObjPrintf(
-		    "window \"%s\" isn't packed", argv2));
-	    Tcl_SetErrorCode(interp, "TK", "PACK", "NOT_PACKED", NULL);
-	    return TCL_ERROR;
-	}
-	return PackAfter(interp, prevPtr, prevPtr->containerPtr, objc-3, objv+3);
-    }
-    case PACK_APPEND: {
-	Packer *containerPtr;
-	Packer *prevPtr;
-	Tk_Window tkwin2;
-
-	if (TkGetWindowFromObj(interp, tkwin, objv[2], &tkwin2) != TCL_OK) {
-	    return TCL_ERROR;
-	}
-	if (!(containerPtr = GetPacker(tkwin2))) {
-	    return TCL_OK;
-	}
-	prevPtr = containerPtr->contentPtr;
-	if (prevPtr != NULL) {
-	    while (prevPtr->nextPtr != NULL) {
-		prevPtr = prevPtr->nextPtr;
-	    }
-	}
-	return PackAfter(interp, prevPtr, containerPtr, objc-3, objv+3);
-    }
-    case PACK_BEFORE: {
-	Packer *packPtr, *containerPtr;
-	Packer *prevPtr;
-	Tk_Window tkwin2;
-
-	if (TkGetWindowFromObj(interp, tkwin, objv[2], &tkwin2) != TCL_OK) {
-	    return TCL_ERROR;
-	}
-	if (!(packPtr = GetPacker(tkwin2))) {
-	    return TCL_OK;
-	}
-	if (packPtr->containerPtr == NULL) {
-	    Tcl_SetObjResult(interp, Tcl_ObjPrintf(
-		    "window \"%s\" isn't packed", argv2));
-	    Tcl_SetErrorCode(interp, "TK", "PACK", "NOT_PACKED", NULL);
-	    return TCL_ERROR;
-	}
-	containerPtr = packPtr->containerPtr;
-	prevPtr = containerPtr->contentPtr;
-	if (prevPtr == packPtr) {
-	    prevPtr = NULL;
-	} else {
-	    for ( ; ; prevPtr = prevPtr->nextPtr) {
-		if (prevPtr == NULL) {
-		    Tcl_Panic("\"pack before\" couldn't find predecessor");
-		}
-		if (prevPtr->nextPtr == packPtr) {
-		    break;
-		}
-	    }
-	}
-	return PackAfter(interp, prevPtr, containerPtr, objc-3, objv+3);
-    }
->>>>>>> 01be8075
     case PACK_CONFIGURE:
 	if (argv2[0] != '.') {
 	    Tcl_SetObjResult(interp, Tcl_ObjPrintf(
@@ -474,32 +401,6 @@
 	Tcl_SetObjResult(interp, resultObj);
 	break;
     }
-<<<<<<< HEAD
-=======
-    case PACK_UNPACK: {
-	Tk_Window tkwin2;
-	Packer *packPtr;
-
-	if (objc != 3) {
-	    Tcl_WrongNumArgs(interp, 2, objv, "window");
-	    return TCL_ERROR;
-	}
-	if (TkGetWindowFromObj(interp, tkwin, objv[2], &tkwin2) != TCL_OK) {
-	    return TCL_ERROR;
-	}
-	packPtr = GetPacker(tkwin2);
-	if (!packPtr && (packPtr->containerPtr != NULL)) {
-	    Tk_ManageGeometry(tkwin2, NULL, NULL);
-	    if (packPtr->containerPtr->tkwin != Tk_Parent(packPtr->tkwin)) {
-		Tk_UnmaintainGeometry(packPtr->tkwin,
-			packPtr->containerPtr->tkwin);
-	    }
-	    Unlink(packPtr);
-	    Tk_UnmapWindow(packPtr->tkwin);
-	}
-	break;
-    }
->>>>>>> 01be8075
     }
 
     return TCL_OK;
@@ -1098,251 +999,6 @@
  
 /*
-<<<<<<< HEAD
-=======
- *------------------------------------------------------------------------
- *
- * PackAfter --
- *
- *	This function does most of the real work of adding one or more windows
- *	into the packing order for its container.
- *
- * Results:
- *	A standard Tcl return value.
- *
- * Side effects:
- *	The geometry of the specified windows may change, both now and again
- *	in the future.
- *
- *------------------------------------------------------------------------
- */
-
-static int
-PackAfter(
-    Tcl_Interp *interp,		/* Interpreter for error reporting. */
-    Packer *prevPtr,		/* Pack windows in argv just after this
-				 * window; NULL means pack as first child of
-				 * containerPtr. */
-    Packer *containerPtr,		/* Container in which to pack windows. */
-    int objc,			/* Number of elements in objv. */
-    Tcl_Obj *const objv[])	/* Array of lists, each containing 2 elements:
-				 * window name and side against which to
-				 * pack. */
-{
-    Packer *packPtr;
-    Tk_Window tkwin, ancestor, parent;
-    Tcl_Obj **options;
-    int index, optionCount, c;
-
-    /*
-     * Iterate over all of the window specifiers, each consisting of two
-     * arguments. The first argument contains the window name and the
-     * additional arguments contain options such as "top" or "padx 20".
-     */
-
-    for ( ; objc > 0; objc -= 2, objv += 2, prevPtr = packPtr) {
-	if (objc < 2) {
-	    Tcl_SetObjResult(interp, Tcl_ObjPrintf(
-		    "wrong # args: window \"%s\" should be followed by options",
-		    Tcl_GetString(objv[0])));
-	    Tcl_SetErrorCode(interp, "TCL", "WRONGARGS", NULL);
-	    return TCL_ERROR;
-	}
-
-	/*
-	 * Find the packer for the window to be packed, and make sure that the
-	 * window in which it will be packed is either its or a descendant of
-	 * its parent.
-	 */
-
-	if (TkGetWindowFromObj(interp, containerPtr->tkwin, objv[0], &tkwin)
-		!= TCL_OK) {
-	    return TCL_ERROR;
-	}
-
-	parent = Tk_Parent(tkwin);
-	for (ancestor = containerPtr->tkwin; ; ancestor = Tk_Parent(ancestor)) {
-	    if (ancestor == parent) {
-		break;
-	    }
-	    if (((Tk_FakeWin *) (ancestor))->flags & TK_TOP_HIERARCHY) {
-	    badWindow:
-		Tcl_SetObjResult(interp, Tcl_ObjPrintf(
-			"can't pack %s inside %s", Tcl_GetString(objv[0]),
-			Tk_PathName(containerPtr->tkwin)));
-		Tcl_SetErrorCode(interp, "TK", "GEOMETRY", "HIERARCHY", NULL);
-		return TCL_ERROR;
-	    }
-	}
-	if (((Tk_FakeWin *) (tkwin))->flags & TK_TOP_HIERARCHY) {
-	    goto badWindow;
-	}
-	if (tkwin == containerPtr->tkwin) {
-	    goto badWindow;
-	}
-	if (!(packPtr = GetPacker(tkwin))) {
-	    return TCL_OK;
-	}
-
-	/*
-	 * Process options for this window.
-	 */
-
-	if (Tcl_ListObjGetElements(interp, objv[1], &optionCount, &options)
-		!= TCL_OK) {
-	    return TCL_ERROR;
-	}
-	packPtr->side = TOP;
-	packPtr->anchor = TK_ANCHOR_CENTER;
-	packPtr->padX = packPtr->padY = 0;
-	packPtr->padLeft = packPtr->padTop = 0;
-	packPtr->iPadX = packPtr->iPadY = 0;
-	packPtr->flags &= ~(FILLX|FILLY|EXPAND);
-	packPtr->flags |= OLD_STYLE;
-	for (index = 0 ; index < optionCount; index++) {
-	    Tcl_Obj *curOptPtr = options[index];
-	    int length;
-	    const char *curOpt = Tcl_GetStringFromObj(curOptPtr, &length);
-
-	    c = curOpt[0];
-
-	    if ((c == 't')
-		    && (strncmp(curOpt, "top", length)) == 0) {
-		packPtr->side = TOP;
-	    } else if ((c == 'b')
-		    && (strncmp(curOpt, "bottom", length)) == 0) {
-		packPtr->side = BOTTOM;
-	    } else if ((c == 'l')
-		    && (strncmp(curOpt, "left", length)) == 0) {
-		packPtr->side = LEFT;
-	    } else if ((c == 'r')
-		    && (strncmp(curOpt, "right", length)) == 0) {
-		packPtr->side = RIGHT;
-	    } else if ((c == 'e')
-		    && (strncmp(curOpt, "expand", length)) == 0) {
-		packPtr->flags |= EXPAND;
-	    } else if ((c == 'f')
-		    && (strcmp(curOpt, "fill")) == 0) {
-		packPtr->flags |= FILLX|FILLY;
-	    } else if ((length == 5) && (strcmp(curOpt, "fillx")) == 0) {
-		packPtr->flags |= FILLX;
-	    } else if ((length == 5) && (strcmp(curOpt, "filly")) == 0) {
-		packPtr->flags |= FILLY;
-	    } else if ((c == 'p') && (strcmp(curOpt, "padx")) == 0) {
-		if (optionCount <= (index+1)) {
-		missingPad:
-		    Tcl_SetObjResult(interp, Tcl_ObjPrintf(
-			    "wrong # args: \"%s\" option must be"
-			    " followed by screen distance", curOpt));
-		    Tcl_SetErrorCode(interp, "TK", "OLDPACK", "BAD_PARAMETER",
-			    NULL);
-		    return TCL_ERROR;
-		}
-		if (TkParsePadAmount(interp, tkwin, options[index+1],
-			&packPtr->padLeft, &packPtr->padX) != TCL_OK) {
-		    return TCL_ERROR;
-		}
-		packPtr->padX /= 2;
-		packPtr->padLeft /= 2;
-		packPtr->iPadX = 0;
-		index++;
-	    } else if ((c == 'p') && (strcmp(curOpt, "pady")) == 0) {
-		if (optionCount <= (index+1)) {
-		    goto missingPad;
-		}
-		if (TkParsePadAmount(interp, tkwin, options[index+1],
-			&packPtr->padTop, &packPtr->padY) != TCL_OK) {
-		    return TCL_ERROR;
-		}
-		packPtr->padY /= 2;
-		packPtr->padTop /= 2;
-		packPtr->iPadY = 0;
-		index++;
-	    } else if ((c == 'f') && (length > 1)
-		    && (strncmp(curOpt, "frame", length) == 0)) {
-		if (optionCount <= (index+1)) {
-		    Tcl_SetObjResult(interp, Tcl_NewStringObj(
-			    "wrong # args: \"frame\""
-			    " option must be followed by anchor point", -1));
-		    Tcl_SetErrorCode(interp, "TK", "OLDPACK", "BAD_PARAMETER",
-			    NULL);
-		    return TCL_ERROR;
-		}
-		if (Tk_GetAnchorFromObj(interp, options[index+1],
-			&packPtr->anchor) != TCL_OK) {
-		    return TCL_ERROR;
-		}
-		index++;
-	    } else {
-		Tcl_SetObjResult(interp, Tcl_ObjPrintf(
-			"bad option \"%s\": should be top, bottom, left,"
-			" right, expand, fill, fillx, filly, padx, pady, or"
-			" frame", curOpt));
-		Tcl_SetErrorCode(interp, "TK", "OLDPACK", "BAD_PARAMETER",
-			NULL);
-		return TCL_ERROR;
-	    }
-	}
-
-	if (packPtr != prevPtr) {
-	    /*
-	     * Unpack this window if it's currently packed.
-	     */
-
-	    if (packPtr->containerPtr != NULL) {
-		if ((packPtr->containerPtr != containerPtr) &&
-			(packPtr->containerPtr->tkwin
-			!= Tk_Parent(packPtr->tkwin))) {
-		    Tk_UnmaintainGeometry(packPtr->tkwin,
-			    packPtr->containerPtr->tkwin);
-		}
-		Unlink(packPtr);
-	    }
-
-	    /*
-	     * Add the window in the correct place in its container's packing
-	     * order, then make sure that the window is managed by us.
-	     */
-
-	    packPtr->containerPtr = containerPtr;
-	    if (prevPtr == NULL) {
-		packPtr->nextPtr = containerPtr->contentPtr;
-		containerPtr->contentPtr = packPtr;
-	    } else {
-		packPtr->nextPtr = prevPtr->nextPtr;
-		prevPtr->nextPtr = packPtr;
-	    }
-	    Tk_ManageGeometry(tkwin, &packerType, packPtr);
-
-	    if (!(containerPtr->flags & DONT_PROPAGATE)) {
-		if (TkSetGeometryContainer(interp, containerPtr->tkwin, "pack")
-			!= TCL_OK) {
-		    Tk_ManageGeometry(tkwin, NULL, NULL);
-		    Unlink(packPtr);
-		    return TCL_ERROR;
-		}
-		containerPtr->flags |= ALLOCED_CONTAINER;
-	    }
-	}
-    }
-
-    /*
-     * Arrange for the container to be re-packed at the first idle moment.
-     */
-
-    if (containerPtr->abortPtr != NULL) {
-	*containerPtr->abortPtr = 1;
-    }
-    if (!(containerPtr->flags & REQUESTED_REPACK)) {
-	containerPtr->flags |= REQUESTED_REPACK;
-	Tcl_DoWhenIdle(ArrangePacking, containerPtr);
-    }
-    return TCL_OK;
-}
--
-/*
->>>>>>> 01be8075
  *----------------------------------------------------------------------
  *
  * Unlink --
