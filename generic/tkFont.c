/*
 * tkFont.c --
 *
 *	This file maintains a database of fonts for the Tk toolkit. It also
 *	provides several utility functions for measuring and displaying text.
 *
 * Copyright (c) 1990-1994 The Regents of the University of California.
 * Copyright (c) 1994-1998 Sun Microsystems, Inc.
 *
 * See the file "license.terms" for information on usage and redistribution of
 * this file, and for a DISCLAIMER OF ALL WARRANTIES.
 */

#include "tkInt.h"
#include "tkFont.h"

/*
 * The following structure is used to keep track of all the fonts that exist
 * in the current application. It must be stored in the TkMainInfo for the
 * application.
 */

typedef struct TkFontInfo {
    Tcl_HashTable fontCache;	/* Map a string to an existing Tk_Font. Keys
				 * are string font names, values are TkFont
				 * pointers. */
    Tcl_HashTable namedTable;	/* Map a name to a set of attributes for a
				 * font, used when constructing a Tk_Font from
				 * a named font description. Keys are strings,
				 * values are NamedFont pointers. */
    TkMainInfo *mainPtr;	/* Application that owns this structure. */
    int updatePending;		/* Non-zero when a World Changed event has
				 * already been queued to handle a change to a
				 * named font. */
} TkFontInfo;

/*
 * The following data structure is used to keep track of the font attributes
 * for each named font that has been defined. The named font is only deleted
 * when the last reference to it goes away.
 */

typedef struct NamedFont {
    int refCount;		/* Number of users of named font. */
    int deletePending;		/* Non-zero if font should be deleted when
				 * last reference goes away. */
    TkFontAttributes fa;	/* Desired attributes for named font. */
} NamedFont;

/*
 * The following two structures are used to keep track of string measurement
 * information when using the text layout facilities.
 *
 * A LayoutChunk represents a contiguous range of text that can be measured
 * and displayed by low-level text calls. In general, chunks will be delimited
 * by newlines and tabs. Low-level, platform-specific things like kerning and
 * non-integer character widths may occur between the characters in a single
 * chunk, but not between characters in different chunks.
 *
 * A TextLayout is a collection of LayoutChunks. It can be displayed with
 * respect to any origin. It is the implementation of the Tk_TextLayout opaque
 * token.
 */

typedef struct LayoutChunk {
    const char *start;		/* Pointer to simple string to be displayed.
				 * This is a pointer into the TkTextLayout's
				 * string. */
    int numBytes;		/* The number of bytes in this chunk. */
    int numChars;		/* The number of characters in this chunk. */
    int numDisplayChars;	/* The number of characters to display when
				 * this chunk is displayed. Can be less than
				 * numChars if extra space characters were
				 * absorbed by the end of the chunk. This will
				 * be < 0 if this is a chunk that is holding a
				 * tab or newline. */
    int x, y;			/* The origin of the first character in this
				 * chunk with respect to the upper-left hand
				 * corner of the TextLayout. */
    int totalWidth;		/* Width in pixels of this chunk. Used when
				 * hit testing the invisible spaces at the end
				 * of a chunk. */
    int displayWidth;		/* Width in pixels of the displayable
				 * characters in this chunk. Can be less than
				 * width if extra space characters were
				 * absorbed by the end of the chunk. */
} LayoutChunk;

typedef struct TextLayout {
    Tk_Font tkfont;		/* The font used when laying out the text. */
    const char *string;		/* The string that was layed out. */
    int width;			/* The maximum width of all lines in the text
				 * layout. */
    int numChunks;		/* Number of chunks actually used in following
				 * array. */
    LayoutChunk chunks[1];	/* Array of chunks. The actual size will be
				 * maxChunks. THIS FIELD MUST BE THE LAST IN
				 * THE STRUCTURE. */
} TextLayout;

/*
 * The following structures are used as two-way maps between the values for
 * the fields in the TkFontAttributes structure and the strings used in Tcl,
 * when parsing both option-value format and style-list format font name
 * strings.
 */

static const TkStateMap weightMap[] = {
    {TK_FW_NORMAL,	"normal"},
    {TK_FW_BOLD,	"bold"},
    {TK_FW_UNKNOWN,	NULL}
};

static const TkStateMap slantMap[] = {
    {TK_FS_ROMAN,	"roman"},
    {TK_FS_ITALIC,	"italic"},
    {TK_FS_UNKNOWN,	NULL}
};

static const TkStateMap underlineMap[] = {
    {1,			"underline"},
    {0,			NULL}
};

static const TkStateMap overstrikeMap[] = {
    {1,			"overstrike"},
    {0,			NULL}
};

/*
 * The following structures are used when parsing XLFD's into a set of
 * TkFontAttributes.
 */

static const TkStateMap xlfdWeightMap[] = {
    {TK_FW_NORMAL,	"normal"},
    {TK_FW_NORMAL,	"medium"},
    {TK_FW_NORMAL,	"book"},
    {TK_FW_NORMAL,	"light"},
    {TK_FW_BOLD,	"bold"},
    {TK_FW_BOLD,	"demi"},
    {TK_FW_BOLD,	"demibold"},
    {TK_FW_NORMAL,	NULL}		/* Assume anything else is "normal". */
};

static const TkStateMap xlfdSlantMap[] = {
    {TK_FS_ROMAN,	"r"},
    {TK_FS_ITALIC,	"i"},
    {TK_FS_OBLIQUE,	"o"},
    {TK_FS_ROMAN,	NULL}		/* Assume anything else is "roman". */
};

static const TkStateMap xlfdSetwidthMap[] = {
    {TK_SW_NORMAL,	"normal"},
    {TK_SW_CONDENSE,	"narrow"},
    {TK_SW_CONDENSE,	"semicondensed"},
    {TK_SW_CONDENSE,	"condensed"},
    {TK_SW_UNKNOWN,	NULL}
};

/*
 * The following structure and defines specify the valid builtin options when
 * configuring a set of font attributes.
 */

static const char *const fontOpt[] = {
    "-family",
    "-size",
    "-weight",
    "-slant",
    "-underline",
    "-overstrike",
    NULL
};

#define FONT_FAMILY	0
#define FONT_SIZE	1
#define FONT_WEIGHT	2
#define FONT_SLANT	3
#define FONT_UNDERLINE	4
#define FONT_OVERSTRIKE	5
#define FONT_NUMFIELDS	6

/*
 * Hardcoded font aliases. These are used to describe (mostly) identical fonts
 * whose names differ from platform to platform. If the user-supplied font
 * name matches any of the names in one of the alias lists, the other names in
 * the alias list are also automatically tried.
 */

static const char *const timesAliases[] = {
    "Times",			/* Unix. */
    "Times New Roman",		/* Windows. */
    "New York",			/* Mac. */
    NULL
};

static const char *const helveticaAliases[] = {
    "Helvetica",		/* Unix. */
    "Arial",			/* Windows. */
    "Geneva",			/* Mac. */
    NULL
};

static const char *const courierAliases[] = {
    "Courier",			/* Unix and Mac. */
    "Courier New",		/* Windows. */
    NULL
};

static const char *const minchoAliases[] = {
    "mincho",			/* Unix. */
    "\357\274\255\357\274\263 \346\230\216\346\234\235",
				/* Windows (MS mincho). */
    "\346\234\254\346\230\216\346\234\235\342\210\222\357\274\255",
				/* Mac (honmincho-M). */
    NULL
};

static const char *const gothicAliases[] = {
    "gothic",			/* Unix. */
    "\357\274\255\357\274\263 \343\202\264\343\202\267\343\203\203\343\202\257",
				/* Windows (MS goshikku). */
    "\344\270\270\343\202\264\343\202\267\343\203\203\343\202\257\342\210\222\357\274\255",
				/* Mac (goshikku-M). */
    NULL
};

static const char *const dingbatsAliases[] = {
    "dingbats", "zapfdingbats", "itc zapfdingbats",
				/* Unix. */
				/* Windows. */
    "zapf dingbats",		/* Mac. */
    NULL
};

static const char *const *const fontAliases[] = {
    timesAliases,
    helveticaAliases,
    courierAliases,
    minchoAliases,
    gothicAliases,
    dingbatsAliases,
    NULL
};

/*
 * Hardcoded font classes. If the character cannot be found in the base font,
 * the classes are examined in order to see if some other similar font should
 * be examined also.
 */

static const char *const systemClass[] = {
    "fixed",			/* Unix. */
				/* Windows. */
    "chicago", "osaka", "sistemny",
				/* Mac. */
    NULL
};

static const char *const serifClass[] = {
    "times", "palatino", "mincho",
				/* All platforms. */
    "song ti",			/* Unix. */
    "ms serif", "simplified arabic",
				/* Windows. */
    "latinski",			/* Mac. */
    NULL
};

static const char *const sansClass[] = {
    "helvetica", "gothic",	/* All platforms. */
				/* Unix. */
    "ms sans serif", "traditional arabic",
				/* Windows. */
    "bastion",			/* Mac. */
    NULL
};

static const char *const monoClass[] = {
    "courier", "gothic",	/* All platforms. */
    "fangsong ti",		/* Unix. */
    "simplified arabic fixed",	/* Windows. */
    "monaco", "pryamoy",	/* Mac. */
    NULL
};

static const char *const symbolClass[] = {
    "symbol", "dingbats", "wingdings", NULL
};

static const char *const *const fontFallbacks[] = {
    systemClass,
    serifClass,
    sansClass,
    monoClass,
    symbolClass,
    NULL
};

/*
 * Global fallbacks. If the character could not be found in the preferred
 * fallback list, this list is examined. If the character still cannot be
 * found, all font families in the system are examined.
 */

static const char *const globalFontClass[] = {
    "symbol",			/* All platforms. */
				/* Unix. */
    "lucida sans unicode",	/* Windows. */
    "bitstream cyberbit",	/* Windows popular CJK font */
    "chicago",			/* Mac. */
    NULL
};

#define GetFontAttributes(tkfont) \
	((const TkFontAttributes *) &((TkFont *) (tkfont))->fa)

#define GetFontMetrics(tkfont)    \
	((const TkFontMetrics *) &((TkFont *) (tkfont))->fm)


static int		ConfigAttributesObj(Tcl_Interp *interp,
			    Tk_Window tkwin, int objc, Tcl_Obj *const objv[],
			    TkFontAttributes *faPtr);
static void		DupFontObjProc(Tcl_Obj *srcObjPtr, Tcl_Obj *dupObjPtr);
static int		FieldSpecified(const char *field);
static void		FreeFontObj(Tcl_Obj *objPtr);
static void		FreeFontObjProc(Tcl_Obj *objPtr);
static int		GetAttributeInfoObj(Tcl_Interp *interp,
			    const TkFontAttributes *faPtr, Tcl_Obj *objPtr);
static LayoutChunk *	NewChunk(TextLayout **layoutPtrPtr, int *maxPtr,
			    const char *start, int numChars, int curX,
			    int newX, int y);
static int		ParseFontNameObj(Tcl_Interp *interp, Tk_Window tkwin,
			    Tcl_Obj *objPtr, TkFontAttributes *faPtr);
static void		RecomputeWidgets(TkWindow *winPtr);
static int		SetFontFromAny(Tcl_Interp *interp, Tcl_Obj *objPtr);
static void		TheWorldHasChanged(ClientData clientData);
static void		UpdateDependentFonts(TkFontInfo *fiPtr,
			    Tk_Window tkwin, Tcl_HashEntry *namedHashPtr);

/*
 * The following structure defines the implementation of the "font" Tcl
 * object, used for drawing. The internalRep.twoPtrValue.ptr1 field of each
 * font object points to the TkFont structure for the font, or NULL.
 */

const Tcl_ObjType tkFontObjType = {
    "font",			/* name */
    FreeFontObjProc,		/* freeIntRepProc */
    DupFontObjProc,		/* dupIntRepProc */
    NULL,			/* updateStringProc */
    SetFontFromAny		/* setFromAnyProc */
};

/*
 *---------------------------------------------------------------------------
 *
 * TkFontPkgInit --
 *
 *	This function is called when an application is created. It initializes
 *	all the structures that are used by the font package on a per
 *	application basis.
 *
 * Results:
 *	Stores a token in the mainPtr to hold information needed by this
 *	package on a per application basis.
 *
 * Side effects:
 *	Memory allocated.
 *
 *---------------------------------------------------------------------------
 */

void
TkFontPkgInit(
    TkMainInfo *mainPtr)	/* The application being created. */
{
    TkFontInfo *fiPtr = ckalloc(sizeof(TkFontInfo));

    Tcl_InitHashTable(&fiPtr->fontCache, TCL_STRING_KEYS);
    Tcl_InitHashTable(&fiPtr->namedTable, TCL_STRING_KEYS);
    fiPtr->mainPtr = mainPtr;
    fiPtr->updatePending = 0;
    mainPtr->fontInfoPtr = fiPtr;

    TkpFontPkgInit(mainPtr);
}

/*
 *---------------------------------------------------------------------------
 *
 * TkFontPkgFree --
 *
 *	This function is called when an application is deleted. It deletes all
 *	the structures that were used by the font package for this
 *	application.
 *
 * Results:
 *	None.
 *
 * Side effects:
 *	Memory freed.
 *
 *---------------------------------------------------------------------------
 */

void
TkFontPkgFree(
    TkMainInfo *mainPtr)	/* The application being deleted. */
{
    TkFontInfo *fiPtr = mainPtr->fontInfoPtr;
    Tcl_HashEntry *hPtr, *searchPtr;
    Tcl_HashSearch search;
    int fontsLeft = 0;

    for (searchPtr = Tcl_FirstHashEntry(&fiPtr->fontCache, &search);
	    searchPtr != NULL;
	    searchPtr = Tcl_NextHashEntry(&search)) {
	fontsLeft++;
#ifdef DEBUG_FONTS
	fprintf(stderr, "Font %s still in cache.\n",
		(char *) Tcl_GetHashKey(&fiPtr->fontCache, searchPtr));
#endif
    }

#ifdef PURIFY
    if (fontsLeft) {
	Tcl_Panic("TkFontPkgFree: all fonts should have been freed already");
    }
#endif

    Tcl_DeleteHashTable(&fiPtr->fontCache);

    hPtr = Tcl_FirstHashEntry(&fiPtr->namedTable, &search);
    while (hPtr != NULL) {
	ckfree(Tcl_GetHashValue(hPtr));
	hPtr = Tcl_NextHashEntry(&search);
    }
    Tcl_DeleteHashTable(&fiPtr->namedTable);
    if (fiPtr->updatePending) {
	Tcl_CancelIdleCall(TheWorldHasChanged, fiPtr);
    }
    ckfree(fiPtr);
}

/*
 *---------------------------------------------------------------------------
 *
 * Tk_FontObjCmd --
 *
 *	This function is implemented to process the "font" Tcl command. See
 *	the user documentation for details on what it does.
 *
 * Results:
 *	A standard Tcl result.
 *
 * Side effects:
 *	See the user documentation.
 *
 *----------------------------------------------------------------------
 */

int
Tk_FontObjCmd(
    ClientData clientData,	/* Main window associated with interpreter. */
    Tcl_Interp *interp,		/* Current interpreter. */
    int objc,			/* Number of arguments. */
    Tcl_Obj *const objv[])	/* Argument objects. */
{
    int index;
    Tk_Window tkwin = clientData;
    TkFontInfo *fiPtr = ((TkWindow *) tkwin)->mainPtr->fontInfoPtr;
    static const char *const optionStrings[] = {
	"actual",	"configure",	"create",	"delete",
	"families",	"measure",	"metrics",	"names",
	NULL
    };
    enum options {
	FONT_ACTUAL,	FONT_CONFIGURE,	FONT_CREATE,	FONT_DELETE,
	FONT_FAMILIES,	FONT_MEASURE,	FONT_METRICS,	FONT_NAMES
    };

    if (objc < 2) {
	Tcl_WrongNumArgs(interp, 1, objv, "option ?arg?");
	return TCL_ERROR;
    }
    if (Tcl_GetIndexFromObj(interp, objv[1], optionStrings, "option", 0,
	    &index) != TCL_OK) {
	return TCL_ERROR;
    }

    switch ((enum options) index) {
    case FONT_ACTUAL: {
	int skip, result, n;
	const char *s;
	Tk_Font tkfont;
	Tcl_Obj *optPtr, *charPtr, *resultPtr;
	int uniChar = 0;
	const TkFontAttributes *faPtr;
	TkFontAttributes fa;

	/*
	 * Params 0 and 1 are 'font actual'. Param 2 is the font name. 3-4 may
	 * be '-displayof $window'
	 */

	skip = TkGetDisplayOf(interp, objc - 3, objv + 3, &tkwin);
	if (skip < 0) {
	    return TCL_ERROR;
	}

	/*
	 * Next parameter may be an option.
	 */

	n = skip + 3;
	optPtr = NULL;
	charPtr = NULL;
	if (n < objc) {
	    s = Tcl_GetString(objv[n]);
	    if (s[0] == '-' && s[1] != '-') {
		optPtr = objv[n];
		n++;
	    } else {
		optPtr = NULL;
	    }
	}

	/*
	 * Next parameter may be '--' to mark end of options.
	 */

	if (n < objc) {
	    if (!strcmp(Tcl_GetString(objv[n]), "--")) {
		n++;
	    }
	}

	/*
	 * Next parameter is the character to get font information for.
	 */

	if (n < objc) {
	    charPtr = objv[n];
	    n++;
	}

	/*
	 * If there were fewer than 3 args, or args remain, that's an error.
	 */

	if (objc < 3 || n < objc) {
	    Tcl_WrongNumArgs(interp, 2, objv,
		    "font ?-displayof window? ?option? ?--? ?char?");
	    return TCL_ERROR;
	}

	/*
	 * The 'charPtr' arg must be a single Unicode.
	 */

	if (charPtr != NULL) {
	    const char *string = Tcl_GetString(charPtr);
	    int len = TkUtfToUniChar(string, &uniChar);

	    if (len != charPtr->length) {
		resultPtr = Tcl_NewStringObj(
			"expected a single character but got \"", -1);
		Tcl_AppendLimitedToObj(resultPtr, string,
			-1, 40, "...");
		Tcl_AppendToObj(resultPtr, "\"", -1);
		Tcl_SetObjResult(interp, resultPtr);
		Tcl_SetErrorCode(interp, "TK", "VALUE", "FONT_SAMPLE", NULL);
		return TCL_ERROR;
	    }
	}

	/*
	 * Find the font.
	 */

	tkfont = Tk_AllocFontFromObj(interp, tkwin, objv[2]);
	if (tkfont == NULL) {
	    return TCL_ERROR;
	}

	/*
	 * Determine the font attributes.
	 */

	if (charPtr == NULL) {
	    faPtr = GetFontAttributes(tkfont);
	} else {
	    TkpGetFontAttrsForChar(tkwin, tkfont, uniChar, &fa);
	    faPtr = &fa;
	}
	result = GetAttributeInfoObj(interp, faPtr, optPtr);

	Tk_FreeFont(tkfont);
	return result;
    }
    case FONT_CONFIGURE: {
    	int result;
    	const char *string;
    	Tcl_Obj *objPtr;
    	NamedFont *nfPtr;
    	Tcl_HashEntry *namedHashPtr;

    	if (objc < 3) {
    	    Tcl_WrongNumArgs(interp, 2, objv, "fontname ?-option value ...?");
    	    return TCL_ERROR;
    	}
    	string = Tcl_GetString(objv[2]);
    	namedHashPtr = Tcl_FindHashEntry(&fiPtr->namedTable, string);
	nfPtr = NULL;		/* lint. */
    	if (namedHashPtr != NULL) {
    	    nfPtr = Tcl_GetHashValue(namedHashPtr);
    	}
    	if ((namedHashPtr == NULL) || nfPtr->deletePending) {
    	    Tcl_SetObjResult(interp, Tcl_ObjPrintf(
    		    "named font \"%s\" doesn't exist", string));
    	    Tcl_SetErrorCode(interp, "TK", "LOOKUP", "FONT", string, NULL);
    	    return TCL_ERROR;
    	}
    	if (objc == 3) {
    	    objPtr = NULL;
    	} else if (objc == 4) {
    	    objPtr = objv[3];
    	} else {
    	    result = ConfigAttributesObj(interp, tkwin, objc - 3, objv + 3,
    		    &nfPtr->fa);
    	    UpdateDependentFonts(fiPtr, tkwin, namedHashPtr);
    	    return result;
    	}
    	return GetAttributeInfoObj(interp, &nfPtr->fa, objPtr);
     }
    case FONT_CREATE: {
	int skip = 3, i;
	const char *name;
	char buf[16 + TCL_INTEGER_SPACE];
	TkFontAttributes fa;
	Tcl_HashEntry *namedHashPtr;

	if (objc < 3) {
	    name = NULL;
	} else {
	    name = Tcl_GetString(objv[2]);
	    if (name[0] == '-') {
		name = NULL;
	    }
	}
	if (name == NULL) {
	    /*
	     * No font name specified. Generate one of the form "fontX".
	     */

	    for (i = 1; ; i++) {
		sprintf(buf, "font%d", i);
		namedHashPtr = Tcl_FindHashEntry(&fiPtr->namedTable, buf);
		if (namedHashPtr == NULL) {
		    break;
		}
	    }
	    name = buf;
	    skip = 2;
	}
	TkInitFontAttributes(&fa);
	if (ConfigAttributesObj(interp, tkwin, objc - skip, objv + skip,
		&fa) != TCL_OK) {
	    return TCL_ERROR;
	}
	if (TkCreateNamedFont(interp, tkwin, name, &fa) != TCL_OK) {
	    return TCL_ERROR;
	}
	Tcl_SetObjResult(interp, Tcl_NewStringObj(name, -1));
	break;
    }
    case FONT_DELETE: {
	int i, result = TCL_OK;
	const char *string;

	/*
	 * Delete the named font. If there are still widgets using this font,
	 * then it isn't deleted right away.
	 */

	if (objc < 3) {
	    Tcl_WrongNumArgs(interp, 2, objv, "fontname ?fontname ...?");
	    return TCL_ERROR;
	}
	for (i = 2; (i < objc) && (result == TCL_OK); i++) {
	    string = Tcl_GetString(objv[i]);
	    result = TkDeleteNamedFont(interp, tkwin, string);
	}
	return result;
    }
    case FONT_FAMILIES: {
	int skip = TkGetDisplayOf(interp, objc - 2, objv + 2, &tkwin);

	if (skip < 0) {
	    return TCL_ERROR;
	}
	if (objc - skip != 2) {
	    Tcl_WrongNumArgs(interp, 2, objv, "?-displayof window?");
	    return TCL_ERROR;
	}
	TkpGetFontFamilies(interp, tkwin);
	break;
    }
    case FONT_MEASURE: {
	const char *string;
	Tk_Font tkfont;
	int length = 0, skip = 0;

	if (objc > 4) {
	    skip = TkGetDisplayOf(interp, objc - 3, objv + 3, &tkwin);
	    if (skip < 0) {
		return TCL_ERROR;
	    }
	}
	if (objc - skip != 4) {
	    Tcl_WrongNumArgs(interp, 2, objv,
		    "font ?-displayof window? text");
	    return TCL_ERROR;
	}
	tkfont = Tk_AllocFontFromObj(interp, tkwin, objv[2]);
	if (tkfont == NULL) {
	    return TCL_ERROR;
	}
	string = Tcl_GetStringFromObj(objv[3 + skip], &length);
	Tcl_SetObjResult(interp, Tcl_NewIntObj(
		Tk_TextWidth(tkfont, string, length)));
	Tk_FreeFont(tkfont);
	break;
    }
    case FONT_METRICS: {
	Tk_Font tkfont;
	int skip, index, i;
	const TkFontMetrics *fmPtr;
	static const char *const switches[] = {
	    "-ascent", "-descent", "-linespace", "-fixed", NULL
	};

	skip = TkGetDisplayOf(interp, objc - 3, objv + 3, &tkwin);
	if (skip < 0) {
	    return TCL_ERROR;
	}
	if ((objc < 3) || ((objc - skip) > 4)) {
	    Tcl_WrongNumArgs(interp, 2, objv,
		    "font ?-displayof window? ?option?");
	    return TCL_ERROR;
	}
	tkfont = Tk_AllocFontFromObj(interp, tkwin, objv[2]);
	if (tkfont == NULL) {
	    return TCL_ERROR;
	}
	objc -= skip;
	objv += skip;
	fmPtr = GetFontMetrics(tkfont);
	if (objc == 3) {
	    Tcl_SetObjResult(interp, Tcl_ObjPrintf(
		    "-ascent %d -descent %d -linespace %d -fixed %d",
		    fmPtr->ascent, fmPtr->descent,
		    fmPtr->ascent + fmPtr->descent, fmPtr->fixed));
	} else {
	    if (Tcl_GetIndexFromObj(interp, objv[3], switches, "metric", 0,
		    &index) != TCL_OK) {
		Tk_FreeFont(tkfont);
		return TCL_ERROR;
	    }
	    i = 0;		/* Needed only to prevent compiler warning. */
	    switch (index) {
	    case 0: i = fmPtr->ascent;			break;
	    case 1: i = fmPtr->descent;			break;
	    case 2: i = fmPtr->ascent + fmPtr->descent;	break;
	    case 3: i = fmPtr->fixed;			break;
	    }
	    Tcl_SetObjResult(interp, Tcl_NewIntObj(i));
	}
	Tk_FreeFont(tkfont);
	break;
    }
    case FONT_NAMES: {
	Tcl_HashSearch search;
	Tcl_HashEntry *namedHashPtr;
	Tcl_Obj *resultPtr;

	if (objc != 2) {
	    Tcl_WrongNumArgs(interp, 1, objv, "names");
	    return TCL_ERROR;
	}
	resultPtr = Tcl_NewObj();
	namedHashPtr = Tcl_FirstHashEntry(&fiPtr->namedTable, &search);
	while (namedHashPtr != NULL) {
	    NamedFont *nfPtr = Tcl_GetHashValue(namedHashPtr);

	    if (!nfPtr->deletePending) {
		char *string = Tcl_GetHashKey(&fiPtr->namedTable,
			namedHashPtr);

		Tcl_ListObjAppendElement(NULL, resultPtr,
			Tcl_NewStringObj(string, -1));
	    }
	    namedHashPtr = Tcl_NextHashEntry(&search);
	}
	Tcl_SetObjResult(interp, resultPtr);
	break;
    }
    }
    return TCL_OK;
}

/*
 *---------------------------------------------------------------------------
 *
 * UpdateDependentFonts, TheWorldHasChanged, RecomputeWidgets --
 *
 *	Called when the attributes of a named font changes. Updates all the
 *	instantiated fonts that depend on that named font and then uses the
 *	brute force approach and prepares every widget to recompute its
 *	geometry.
 *
 * Results:
 *	None.
 *
 * Side effects:
 *	Things get queued for redisplay.
 *
 *---------------------------------------------------------------------------
 */

static void
UpdateDependentFonts(
    TkFontInfo *fiPtr,		/* Info about application's fonts. */
    Tk_Window tkwin,		/* A window in the application. */
    Tcl_HashEntry *namedHashPtr)/* The named font that is changing. */
{
    Tcl_HashEntry *cacheHashPtr;
    Tcl_HashSearch search;
    TkFont *fontPtr;
    NamedFont *nfPtr = Tcl_GetHashValue(namedHashPtr);

    if (nfPtr->refCount == 0) {
	/*
	 * Well nobody's using this named font, so don't have to tell any
	 * widgets to recompute themselves.
	 */

	return;
    }

    cacheHashPtr = Tcl_FirstHashEntry(&fiPtr->fontCache, &search);
    while (cacheHashPtr != NULL) {
	for (fontPtr = Tcl_GetHashValue(cacheHashPtr);
		fontPtr != NULL; fontPtr = fontPtr->nextPtr) {
	    if (fontPtr->namedHashPtr == namedHashPtr) {
		TkpGetFontFromAttributes(fontPtr, tkwin, &nfPtr->fa);
		if (!fiPtr->updatePending) {
		    fiPtr->updatePending = 1;
		    Tcl_DoWhenIdle(TheWorldHasChanged, fiPtr);
		}
	    }
	}
	cacheHashPtr = Tcl_NextHashEntry(&search);
    }
}

static void
TheWorldHasChanged(
    ClientData clientData)	/* Info about application's fonts. */
{
    TkFontInfo *fiPtr = clientData;

    /*
     * On macOS it is catastrophic to recompute all widgets while the
     * [NSView drawRect] method is drawing. The best that we can do in
     * that situation is to abort the recomputation and hope for the best.
     * This is ignored on other platforms.
     */

    if (!TkpWillDrawWidget(NULL)) {
	return;
    }

    fiPtr->updatePending = 0;
    RecomputeWidgets(fiPtr->mainPtr->winPtr);
}

static void
RecomputeWidgets(
    TkWindow *winPtr)		/* Window to which command is sent. */
{
    Tk_ClassWorldChangedProc *proc =
	    Tk_GetClassProc(winPtr->classProcsPtr, worldChangedProc);

    if (proc != NULL) {
	proc(winPtr->instanceData);
    }

    /*
     * Notify all the descendants of this window that the world has changed.
     *
     * This could be done recursively or iteratively. The recursive version is
     * easier to implement and understand, and typically, windows with a -font
     * option will be leaf nodes in the widget heirarchy (buttons, labels,
     * etc.), so the recursion depth will be shallow.
     *
     * However, the additional overhead of the recursive calls may become a
     * performance problem if typical usage alters such that -font'ed widgets
     * appear high in the heirarchy, causing deep recursion. This could happen
     * with text widgets, or more likely with the (not yet existant) labeled
     * frame widget. With these widgets it is possible, even likely, that a
     * -font'ed widget (text or labeled frame) will not be a leaf node, but
     * will instead have many descendants. If this is ever found to cause a
     * performance problem, it may be worth investigating an iterative version
     * of the code below.
     */

    for (winPtr=winPtr->childList ; winPtr!=NULL ; winPtr=winPtr->nextPtr) {
	RecomputeWidgets(winPtr);
    }
}

/*
 *---------------------------------------------------------------------------
 *
 * TkCreateNamedFont --
 *
 *	Create the specified named font with the given attributes in the named
 *	font table associated with the interp.
 *
 * Results:
 *	Returns TCL_OK if the font was successfully created, or TCL_ERROR if
 *	the named font already existed. If TCL_ERROR is returned, an error
 *	message is left in the interp's result.
 *
 * Side effects:
 *	Assume there used to exist a named font by the specified name, and
 *	that the named font had been deleted, but there were still some
 *	widgets using the named font at the time it was deleted. If a new
 *	named font is created with the same name, all those widgets that were
 *	using the old named font will be redisplayed using the new named
 *	font's attributes.
 *
 *---------------------------------------------------------------------------
 */

int
TkCreateNamedFont(
    Tcl_Interp *interp,		/* Interp for error return (can be NULL). */
    Tk_Window tkwin,		/* A window associated with interp. */
    const char *name,		/* Name for the new named font. */
    TkFontAttributes *faPtr)	/* Attributes for the new named font. */
{
    TkFontInfo *fiPtr = ((TkWindow *) tkwin)->mainPtr->fontInfoPtr;
    Tcl_HashEntry *namedHashPtr;
    int isNew;
    NamedFont *nfPtr;

    namedHashPtr = Tcl_CreateHashEntry(&fiPtr->namedTable, name, &isNew);
    if (!isNew) {
	nfPtr = Tcl_GetHashValue(namedHashPtr);
	if (!nfPtr->deletePending) {
	    if (interp) {
		Tcl_SetObjResult(interp, Tcl_ObjPrintf(
			"named font \"%s\" already exists", name));
		Tcl_SetErrorCode(interp, "TK", "FONT", "EXISTS", NULL);
	    }
	    return TCL_ERROR;
	}

	/*
	 * Recreating a named font with the same name as a previous named
	 * font. Some widgets were still using that named font, so they need
	 * to get redisplayed.
	 */

	nfPtr->fa = *faPtr;
	nfPtr->deletePending = 0;
	UpdateDependentFonts(fiPtr, tkwin, namedHashPtr);
	return TCL_OK;
    }

    nfPtr = ckalloc(sizeof(NamedFont));
    nfPtr->deletePending = 0;
    Tcl_SetHashValue(namedHashPtr, nfPtr);
    nfPtr->fa = *faPtr;
    nfPtr->refCount = 0;
    nfPtr->deletePending = 0;
    return TCL_OK;
}

/*
 *---------------------------------------------------------------------------
 *
 * TkDeleteNamedFont --
 *
 *	Delete the named font. If there are still widgets using this font,
 *	then it isn't deleted right away.
 *
 *---------------------------------------------------------------------------
 */

int
TkDeleteNamedFont(
    Tcl_Interp *interp,		/* Interp for error return (can be NULL). */
    Tk_Window tkwin,		/* A window associated with interp. */
    const char *name)		/* Name for the new named font. */
{
    TkFontInfo *fiPtr = ((TkWindow *) tkwin)->mainPtr->fontInfoPtr;
    NamedFont *nfPtr;
    Tcl_HashEntry *namedHashPtr;

    namedHashPtr = Tcl_FindHashEntry(&fiPtr->namedTable, name);
    if (namedHashPtr == NULL) {
	if (interp) {
	    Tcl_SetObjResult(interp, Tcl_ObjPrintf(
		    "named font \"%s\" doesn't exist", name));
	    Tcl_SetErrorCode(interp, "TK", "LOOKUP", "FONT", name, NULL);
	}
	return TCL_ERROR;
    }
    nfPtr = Tcl_GetHashValue(namedHashPtr);
    if (nfPtr->refCount != 0) {
	nfPtr->deletePending = 1;
    } else {
	Tcl_DeleteHashEntry(namedHashPtr);
	ckfree(nfPtr);
    }
    return TCL_OK;
}

/*
 *---------------------------------------------------------------------------
 *
 * Tk_GetFont --
 *
 *	Given a string description of a font, map the description to a
 *	corresponding Tk_Font that represents the font.
 *
 * Results:
 *	The return value is token for the font, or NULL if an error prevented
 *	the font from being created. If NULL is returned, an error message
 *	will be left in the interp's result.
 *
 * Side effects:
 *	The font is added to an internal database with a reference count. For
 *	each call to this function, there should eventually be a call to
 *	Tk_FreeFont() or Tk_FreeFontFromObj() so that the database is cleaned
 *	up when fonts aren't in use anymore.
 *
 *---------------------------------------------------------------------------
 */

Tk_Font
Tk_GetFont(
    Tcl_Interp *interp,		/* Interp for database and error return. */
    Tk_Window tkwin,		/* For display on which font will be used. */
    const char *string)		/* String describing font, as: named font,
				 * native format, or parseable string. */
{
    Tk_Font tkfont;
    Tcl_Obj *strPtr;

    strPtr = Tcl_NewStringObj(string, -1);
    Tcl_IncrRefCount(strPtr);
    tkfont = Tk_AllocFontFromObj(interp, tkwin, strPtr);
    Tcl_DecrRefCount(strPtr);
    return tkfont;
}

/*
 *---------------------------------------------------------------------------
 *
 * Tk_AllocFontFromObj --
 *
 *	Given a string description of a font, map the description to a
 *	corresponding Tk_Font that represents the font.
 *
 * Results:
 *	The return value is token for the font, or NULL if an error prevented
 *	the font from being created. If NULL is returned, an error message
 *	will be left in interp's result object.
 *
 * Side effects:
 *	The font is added to an internal database with a reference count. For
 *	each call to this function, there should eventually be a call to
 *	Tk_FreeFont() or Tk_FreeFontFromObj() so that the database is cleaned
 *	up when fonts aren't in use anymore.
 *
 *---------------------------------------------------------------------------
 */

Tk_Font
Tk_AllocFontFromObj(
    Tcl_Interp *interp,		/* Interp for database and error return. */
    Tk_Window tkwin,		/* For screen on which font will be used. */
    Tcl_Obj *objPtr)		/* Object describing font, as: named font,
				 * native format, or parseable string. */
{
    TkFontInfo *fiPtr = ((TkWindow *) tkwin)->mainPtr->fontInfoPtr;
    Tcl_HashEntry *cacheHashPtr, *namedHashPtr;
    TkFont *fontPtr, *firstFontPtr, *oldFontPtr;
    int isNew, descent;
    NamedFont *nfPtr;

    if (objPtr->typePtr != &tkFontObjType
	    || objPtr->internalRep.twoPtrValue.ptr2 != fiPtr) {
	SetFontFromAny(interp, objPtr);
    }

    oldFontPtr = objPtr->internalRep.twoPtrValue.ptr1;
    if (oldFontPtr != NULL) {
	if (oldFontPtr->resourceRefCount == 0) {
	    /*
	     * This is a stale reference: it refers to a TkFont that's no
	     * longer in use. Clear the reference.
	     */

	    FreeFontObj(objPtr);
	    oldFontPtr = NULL;
	} else if (Tk_Screen(tkwin) == oldFontPtr->screen) {
	    oldFontPtr->resourceRefCount++;
	    return (Tk_Font) oldFontPtr;
	}
    }

    /*
     * Next, search the list of fonts that have the name we want, to see if
     * one of them is for the right screen.
     */

    isNew = 0;
    if (oldFontPtr != NULL) {
	cacheHashPtr = oldFontPtr->cacheHashPtr;
	FreeFontObj(objPtr);
    } else {
	cacheHashPtr = Tcl_CreateHashEntry(&fiPtr->fontCache,
		Tcl_GetString(objPtr), &isNew);
    }
    firstFontPtr = Tcl_GetHashValue(cacheHashPtr);
    for (fontPtr = firstFontPtr; (fontPtr != NULL);
	    fontPtr = fontPtr->nextPtr) {
	if (Tk_Screen(tkwin) == fontPtr->screen) {
	    fontPtr->resourceRefCount++;
	    fontPtr->objRefCount++;
	    objPtr->internalRep.twoPtrValue.ptr1 = fontPtr;
	    objPtr->internalRep.twoPtrValue.ptr2 = fiPtr;
	    return (Tk_Font) fontPtr;
	}
    }

    /*
     * The desired font isn't in the table. Make a new one.
     */

    namedHashPtr = Tcl_FindHashEntry(&fiPtr->namedTable,
	    Tcl_GetString(objPtr));
    if (namedHashPtr != NULL) {
	/*
	 * Construct a font based on a named font.
	 */

	nfPtr = Tcl_GetHashValue(namedHashPtr);
	nfPtr->refCount++;

	fontPtr = TkpGetFontFromAttributes(NULL, tkwin, &nfPtr->fa);
    } else {
	/*
	 * Native font?
	 */

	fontPtr = TkpGetNativeFont(tkwin, Tcl_GetString(objPtr));
	if (fontPtr == NULL) {
	    TkFontAttributes fa;
	    Tcl_Obj *dupObjPtr = Tcl_DuplicateObj(objPtr);

	    if (ParseFontNameObj(interp, tkwin, dupObjPtr, &fa) != TCL_OK) {
		if (isNew) {
		    Tcl_DeleteHashEntry(cacheHashPtr);
		}
		Tcl_DecrRefCount(dupObjPtr);
		return NULL;
	    }
	    Tcl_DecrRefCount(dupObjPtr);

	    /*
	     * String contained the attributes inline.
	     */

	    fontPtr = TkpGetFontFromAttributes(NULL, tkwin, &fa);
	}
    }

    /*
     * Detect the system font engine going wrong and fail more gracefully.
     */

    if (fontPtr == NULL) {
	if (isNew) {
	    Tcl_DeleteHashEntry(cacheHashPtr);
	}
	Tcl_SetObjResult(interp, Tcl_NewStringObj(
		"failed to allocate font due to internal system font engine"
		" problem", -1));
	Tcl_SetErrorCode(interp, "TK", "FONT", "INTERNAL_PROBLEM", NULL);
	return NULL;
    }

    fontPtr->resourceRefCount = 1;
    fontPtr->objRefCount = 1;
    fontPtr->cacheHashPtr = cacheHashPtr;
    fontPtr->namedHashPtr = namedHashPtr;
    fontPtr->screen = Tk_Screen(tkwin);
    fontPtr->nextPtr = firstFontPtr;
    Tcl_SetHashValue(cacheHashPtr, fontPtr);

    Tk_MeasureChars((Tk_Font) fontPtr, "0", 1, -1, 0, &fontPtr->tabWidth);
    if (fontPtr->tabWidth == 0) {
	fontPtr->tabWidth = fontPtr->fm.maxWidth;
    }
    fontPtr->tabWidth *= 8;

    /*
     * Make sure the tab width isn't zero (some fonts may not have enough
     * information to set a reasonable tab width).
     */

    if (fontPtr->tabWidth == 0) {
	fontPtr->tabWidth = 1;
    }

    /*
     * Get information used for drawing underlines in generic code on a
     * non-underlined font.
     */

    descent = fontPtr->fm.descent;
    fontPtr->underlinePos = descent / 2;
    fontPtr->underlineHeight = (int) (TkFontGetPixels(tkwin, fontPtr->fa.size) / 10 + 0.5);
    if (fontPtr->underlineHeight == 0) {
	fontPtr->underlineHeight = 1;
    }
    if (fontPtr->underlinePos + fontPtr->underlineHeight > descent) {
	/*
	 * If this set of values would cause the bottom of the underline bar
	 * to stick below the descent of the font, jack the underline up a bit
	 * higher.
	 */

	fontPtr->underlineHeight = descent - fontPtr->underlinePos;
	if (fontPtr->underlineHeight == 0) {
	    fontPtr->underlinePos--;
	    fontPtr->underlineHeight = 1;
	}
    }

    objPtr->internalRep.twoPtrValue.ptr1 = fontPtr;
    objPtr->internalRep.twoPtrValue.ptr2 = fiPtr;
    return (Tk_Font) fontPtr;
}

/*
 *----------------------------------------------------------------------
 *
 * Tk_GetFontFromObj --
 *
 *	Find the font that corresponds to a given object. The font must have
 *	already been created by Tk_GetFont or Tk_AllocFontFromObj.
 *
 * Results:
 *	The return value is a token for the font that matches objPtr and is
 *	suitable for use in tkwin.
 *
 * Side effects:
 *	If the object is not already a font ref, the conversion will free any
 *	old internal representation.
 *
 *----------------------------------------------------------------------
 */

Tk_Font
Tk_GetFontFromObj(
    Tk_Window tkwin,		/* The window that the font will be used
				 * in. */
    Tcl_Obj *objPtr)		/* The object from which to get the font. */
{
    TkFontInfo *fiPtr = ((TkWindow *) tkwin)->mainPtr->fontInfoPtr;
    TkFont *fontPtr;
    Tcl_HashEntry *hashPtr;

    if (objPtr->typePtr != &tkFontObjType
	    || objPtr->internalRep.twoPtrValue.ptr2 != fiPtr) {
	SetFontFromAny(NULL, objPtr);
    }

    fontPtr = objPtr->internalRep.twoPtrValue.ptr1;
    if (fontPtr != NULL) {
	if (fontPtr->resourceRefCount == 0) {
	    /*
	     * This is a stale reference: it refers to a TkFont that's no
	     * longer in use. Clear the reference.
	     */

	    FreeFontObj(objPtr);
	    fontPtr = NULL;
	} else if (Tk_Screen(tkwin) == fontPtr->screen) {
	    return (Tk_Font) fontPtr;
	}
    }

    /*
     * Next, search the list of fonts that have the name we want, to see if
     * one of them is for the right screen.
     */

    if (fontPtr != NULL) {
	hashPtr = fontPtr->cacheHashPtr;
	FreeFontObj(objPtr);
    } else {
	hashPtr = Tcl_FindHashEntry(&fiPtr->fontCache, Tcl_GetString(objPtr));
    }
    if (hashPtr != NULL) {
	for (fontPtr = Tcl_GetHashValue(hashPtr); fontPtr != NULL;
		fontPtr = fontPtr->nextPtr) {
	    if (Tk_Screen(tkwin) == fontPtr->screen) {
		fontPtr->objRefCount++;
		objPtr->internalRep.twoPtrValue.ptr1 = fontPtr;
		objPtr->internalRep.twoPtrValue.ptr2 = fiPtr;
		return (Tk_Font) fontPtr;
	    }
	}
    }

    Tcl_Panic("Tk_GetFontFromObj called with non-existent font!");
    return NULL;
}

/*
 *----------------------------------------------------------------------
 *
 * SetFontFromAny --
 *
 *	Convert the internal representation of a Tcl object to the font
 *	internal form.
 *
 * Results:
 *	Always returns TCL_OK.
 *
 * Side effects:
 *	The object is left with its typePtr pointing to tkFontObjType. The
 *	TkFont pointer is NULL.
 *
 *----------------------------------------------------------------------
 */

static int
SetFontFromAny(
    Tcl_Interp *interp,		/* Used for error reporting if not NULL. */
    Tcl_Obj *objPtr)		/* The object to convert. */
{
    const Tcl_ObjType *typePtr;

    /*
     * Free the old internalRep before setting the new one.
     */

    Tcl_GetString(objPtr);
    typePtr = objPtr->typePtr;
    if ((typePtr != NULL) && (typePtr->freeIntRepProc != NULL)) {
	typePtr->freeIntRepProc(objPtr);
    }
    objPtr->typePtr = &tkFontObjType;
    objPtr->internalRep.twoPtrValue.ptr1 = NULL;
    objPtr->internalRep.twoPtrValue.ptr2 = NULL;

    return TCL_OK;
}

/*
 *---------------------------------------------------------------------------
 *
 * Tk_NameOfFont --
 *
 *	Given a font, return a textual string identifying it.
 *
 * Results:
 *	The return value is the description that was passed to Tk_GetFont() to
 *	create the font. The storage for the returned string is only
 *	guaranteed to persist until the font is deleted. The caller should not
 *	modify this string.
 *
 * Side effects:
 *	None.
 *
 *---------------------------------------------------------------------------
 */

const char *
Tk_NameOfFont(
    Tk_Font tkfont)		/* Font whose name is desired. */
{
    TkFont *fontPtr = (TkFont *) tkfont;

    return fontPtr->cacheHashPtr->key.string;
}

/*
 *---------------------------------------------------------------------------
 *
 * Tk_FreeFont --
 *
 *	Called to release a font allocated by Tk_GetFont().
 *
 * Results:
 *	None.
 *
 * Side effects:
 *	The reference count associated with font is decremented, and only
 *	deallocated when no one is using it.
 *
 *---------------------------------------------------------------------------
 */

void
Tk_FreeFont(
    Tk_Font tkfont)		/* Font to be released. */
{
    TkFont *fontPtr = (TkFont *) tkfont, *prevPtr;
    NamedFont *nfPtr;

    if (fontPtr == NULL) {
	return;
    }
    fontPtr->resourceRefCount--;
    if (fontPtr->resourceRefCount > 0) {
	return;
    }
    if (fontPtr->namedHashPtr != NULL) {
	/*
	 * This font derived from a named font. Reduce the reference count on
	 * the named font and free it if no-one else is using it.
	 */

	nfPtr = Tcl_GetHashValue(fontPtr->namedHashPtr);
	nfPtr->refCount--;
	if ((nfPtr->refCount == 0) && nfPtr->deletePending) {
	    Tcl_DeleteHashEntry(fontPtr->namedHashPtr);
	    ckfree(nfPtr);
	}
    }

    prevPtr = Tcl_GetHashValue(fontPtr->cacheHashPtr);
    if (prevPtr == fontPtr) {
	if (fontPtr->nextPtr == NULL) {
	    Tcl_DeleteHashEntry(fontPtr->cacheHashPtr);
	} else {
	    Tcl_SetHashValue(fontPtr->cacheHashPtr, fontPtr->nextPtr);
	}
    } else {
	while (prevPtr->nextPtr != fontPtr) {
	    prevPtr = prevPtr->nextPtr;
	}
	prevPtr->nextPtr = fontPtr->nextPtr;
    }

    TkpDeleteFont(fontPtr);
    if (fontPtr->objRefCount == 0) {
	ckfree(fontPtr);
    }
}

/*
 *---------------------------------------------------------------------------
 *
 * Tk_FreeFontFromObj --
 *
 *	Called to release a font inside a Tcl_Obj *. Decrements the refCount
 *	of the font and removes it from the hash tables if necessary.
 *
 * Results:
 *	None.
 *
 * Side effects:
 *	The reference count associated with font is decremented, and only
 *	deallocated when no one is using it.
 *
 *---------------------------------------------------------------------------
 */

void
Tk_FreeFontFromObj(
    Tk_Window tkwin,		/* The window this font lives in. Needed for
				 * the screen value. */
    Tcl_Obj *objPtr)		/* The Tcl_Obj * to be freed. */
{
    Tk_FreeFont(Tk_GetFontFromObj(tkwin, objPtr));
}

/*
 *---------------------------------------------------------------------------
 *
 * FreeFontObjProc, FreeFontObj --
 *
 *	This proc is called to release an object reference to a font. Called
 *	when the object's internal rep is released or when the cached fontPtr
 *	needs to be changed.
 *
 * Results:
 *	None.
 *
 * Side effects:
 *	The object reference count is decremented. When both it and the hash
 *	ref count go to zero, the font's resources are released.
 *
 *---------------------------------------------------------------------------
 */

static void
FreeFontObjProc(
    Tcl_Obj *objPtr)		/* The object we are releasing. */
{
    FreeFontObj(objPtr);
    objPtr->typePtr = NULL;
}

static void
FreeFontObj(
    Tcl_Obj *objPtr)		/* The object we are releasing. */
{
    TkFont *fontPtr = objPtr->internalRep.twoPtrValue.ptr1;

    if (fontPtr != NULL) {
	fontPtr->objRefCount--;
	if ((fontPtr->resourceRefCount == 0) && (fontPtr->objRefCount == 0)) {
	    ckfree(fontPtr);
	}
	objPtr->internalRep.twoPtrValue.ptr1 = NULL;
	objPtr->internalRep.twoPtrValue.ptr2 = NULL;
    }
}

/*
 *---------------------------------------------------------------------------
 *
 * DupFontObjProc --
 *
 *	When a cached font object is duplicated, this is called to update the
 *	internal reps.
 *
 * Results:
 *	None.
 *
 * Side effects:
 *	The font's objRefCount is incremented and the internal rep of the copy
 *	is set to point to it.
 *
 *---------------------------------------------------------------------------
 */

static void
DupFontObjProc(
    Tcl_Obj *srcObjPtr,		/* The object we are copying from. */
    Tcl_Obj *dupObjPtr)		/* The object we are copying to. */
{
    TkFont *fontPtr = srcObjPtr->internalRep.twoPtrValue.ptr1;

    dupObjPtr->typePtr = srcObjPtr->typePtr;
    dupObjPtr->internalRep.twoPtrValue.ptr1 = fontPtr;
    dupObjPtr->internalRep.twoPtrValue.ptr2
	    = srcObjPtr->internalRep.twoPtrValue.ptr2;

    if (fontPtr != NULL) {
	fontPtr->objRefCount++;
    }
}

/*
 *---------------------------------------------------------------------------
 *
 * Tk_FontId --
 *
 *	Given a font, return an opaque handle that should be selected into the
 *	XGCValues structure in order to get the constructed gc to use this
 *	font. This function would go away if the XGCValues structure were
 *	replaced with a TkGCValues structure.
 *
 * Results:
 *	As above.
 *
 * Side effects:
 *	None.
 *
 *---------------------------------------------------------------------------
 */

Font
Tk_FontId(
    Tk_Font tkfont)		/* Font that is going to be selected into
				 * GC. */
{
    TkFont *fontPtr = (TkFont *) tkfont;

    return fontPtr->fid;
}

/*
 *---------------------------------------------------------------------------
 *
 * Tk_GetFontMetrics --
 *
 *	Returns overall ascent and descent metrics for the given font. These
 *	values can be used to space multiple lines of text and to align the
 *	baselines of text in different fonts.
 *
 * Results:
 *	If *heightPtr is non-NULL, it is filled with the overall height of the
 *	font, which is the sum of the ascent and descent. If *ascentPtr or
 *	*descentPtr is non-NULL, they are filled with the ascent and/or
 *	descent information for the font.
 *
 * Side effects:
 *	None.
 *
 *---------------------------------------------------------------------------
 */

void
Tk_GetFontMetrics(
    Tk_Font tkfont,		/* Font in which metrics are calculated. */
    Tk_FontMetrics *fmPtr)	/* Pointer to structure in which font metrics
				 * for tkfont will be stored. */
{
    TkFont *fontPtr = (TkFont *) tkfont;

    fmPtr->ascent = fontPtr->fm.ascent;
    fmPtr->descent = fontPtr->fm.descent;
    fmPtr->linespace = fontPtr->fm.ascent + fontPtr->fm.descent;
}

/*
 *---------------------------------------------------------------------------
 *
 * Tk_PostscriptFontName --
 *
 *	Given a Tk_Font, return the name of the corresponding Postscript font.
 *
 * Results:
 *	The return value is the pointsize of the given Tk_Font. The name of
 *	the Postscript font is appended to dsPtr.
 *
 * Side effects:
 *	If the font does not exist on the printer, the print job will fail at
 *	print time. Given a "reasonable" Postscript printer, the following
 *	Tk_Font font families should print correctly:
 *
 *	    Avant Garde, Arial, Bookman, Courier, Courier New, Geneva,
 *	    Helvetica, Monaco, New Century Schoolbook, New York,
 *	    Palatino, Symbol, Times, Times New Roman, Zapf Chancery,
 *	    and Zapf Dingbats.
 *
 *	Any other Tk_Font font families may not print correctly because the
 *	computed Postscript font name may be incorrect.
 *
 *---------------------------------------------------------------------------
 */

int
Tk_PostscriptFontName(
    Tk_Font tkfont,		/* Font in which text will be printed. */
    Tcl_DString *dsPtr)		/* Pointer to an initialized Tcl_DString to
				 * which the name of the Postscript font that
				 * corresponds to tkfont will be appended. */
{
    TkFont *fontPtr = (TkFont *) tkfont;
    Tk_Uid family, weightString, slantString;
    char *src, *dest;
    int upper, len;

    len = Tcl_DStringLength(dsPtr);

    /*
     * Convert the case-insensitive Tk_Font family name to the case-sensitive
     * Postscript family name. Take out any spaces and capitalize the first
     * letter of each word.
     */

    family = fontPtr->fa.family;
    if (strncasecmp(family, "itc ", 4) == 0) {
	family = family + 4;
    }
    if ((strcasecmp(family, "Arial") == 0)
	    || (strcasecmp(family, "Geneva") == 0)) {
	family = "Helvetica";
    } else if ((strcasecmp(family, "Times New Roman") == 0)
	    || (strcasecmp(family, "New York") == 0)) {
	family = "Times";
    } else if ((strcasecmp(family, "Courier New") == 0)
	    || (strcasecmp(family, "Monaco") == 0)) {
	family = "Courier";
    } else if (strcasecmp(family, "AvantGarde") == 0) {
	family = "AvantGarde";
    } else if (strcasecmp(family, "ZapfChancery") == 0) {
	family = "ZapfChancery";
    } else if (strcasecmp(family, "ZapfDingbats") == 0) {
	family = "ZapfDingbats";
    } else {
	int ch;

	/*
	 * Inline, capitalize the first letter of each word, lowercase the
	 * rest of the letters in each word, and then take out the spaces
	 * between the words. This may make the DString shorter, which is safe
	 * to do.
	 */

	Tcl_DStringAppend(dsPtr, family, -1);

	src = dest = Tcl_DStringValue(dsPtr) + len;
	upper = 1;
	for (; *src != '\0'; ) {
	    while (isspace(UCHAR(*src))) { /* INTL: ISO space */
		src++;
		upper = 1;
	    }
	    src += TkUtfToUniChar(src, &ch);
	    if (ch <= 0xffff) {
		if (upper) {
		    ch = Tcl_UniCharToUpper(ch);
		    upper = 0;
		} else {
		    ch = Tcl_UniCharToLower(ch);
		}
	    } else {
		upper = 0;
	    }
	    dest += TkUniCharToUtf(ch, dest);
	}
	*dest = '\0';
	Tcl_DStringSetLength(dsPtr, dest - Tcl_DStringValue(dsPtr));
	family = Tcl_DStringValue(dsPtr) + len;
    }
    if (family != Tcl_DStringValue(dsPtr) + len) {
	Tcl_DStringAppend(dsPtr, family, -1);
	family = Tcl_DStringValue(dsPtr) + len;
    }

    if (strcasecmp(family, "NewCenturySchoolbook") == 0) {
	Tcl_DStringSetLength(dsPtr, len);
	Tcl_DStringAppend(dsPtr, "NewCenturySchlbk", -1);
	family = Tcl_DStringValue(dsPtr) + len;
    }

    /*
     * Get the string to use for the weight.
     */

    weightString = NULL;
    if (fontPtr->fa.weight == TK_FW_NORMAL) {
	if (strcmp(family, "Bookman") == 0) {
	    weightString = "Light";
	} else if (strcmp(family, "AvantGarde") == 0) {
	    weightString = "Book";
	} else if (strcmp(family, "ZapfChancery") == 0) {
	    weightString = "Medium";
	}
    } else {
	if ((strcmp(family, "Bookman") == 0)
		|| (strcmp(family, "AvantGarde") == 0)) {
	    weightString = "Demi";
	} else {
	    weightString = "Bold";
	}
    }

    /*
     * Get the string to use for the slant.
     */

    slantString = NULL;
    if (fontPtr->fa.slant == TK_FS_ROMAN) {
	/* Do nothing */
    } else if ((strcmp(family, "Helvetica") == 0)
	    || (strcmp(family, "Courier") == 0)
	    || (strcmp(family, "AvantGarde") == 0)) {
	slantString = "Oblique";
    } else {
	slantString = "Italic";
    }

    /*
     * The string "Roman" needs to be added to some fonts that are not bold
     * and not italic.
     */

    if ((slantString == NULL) && (weightString == NULL)) {
	if ((strcmp(family, "Times") == 0)
		|| (strcmp(family, "NewCenturySchlbk") == 0)
		|| (strcmp(family, "Palatino") == 0)) {
	    Tcl_DStringAppend(dsPtr, "-Roman", -1);
	}
    } else {
	Tcl_DStringAppend(dsPtr, "-", -1);
	if (weightString != NULL) {
	    Tcl_DStringAppend(dsPtr, weightString, -1);
	}
	if (slantString != NULL) {
	    Tcl_DStringAppend(dsPtr, slantString, -1);
	}
    }

    return (int)(fontPtr->fa.size + 0.5);
}

/*
 *---------------------------------------------------------------------------
 *
 * Tk_TextWidth --
 *
 *	A wrapper function for the more complicated interface of
 *	Tk_MeasureChars. Computes how much space the given simple string
 *	needs.
 *
 * Results:
 *	The return value is the width (in pixels) of the given string.
 *
 * Side effects:
 *	None.
 *
 *---------------------------------------------------------------------------
 */

int
Tk_TextWidth(
    Tk_Font tkfont,		/* Font in which text will be measured. */
    const char *string,		/* String whose width will be computed. */
    int numBytes)		/* Number of bytes to consider from string, or
				 * < 0 for strlen(). */
{
    int width;

    if (numBytes < 0) {
	numBytes = strlen(string);
    }
    Tk_MeasureChars(tkfont, string, numBytes, -1, 0, &width);
    return width;
}

/*
 *---------------------------------------------------------------------------
 *
 * Tk_UnderlineChars, TkUnderlineCharsInContext --
 *
 *	These procedures draw an underline for a given range of characters in
 *	a given string. They don't draw the characters (which are assumed to
 *	have been displayed previously); they just draw the underline. These
 *	procedures would mainly be used to quickly underline a few characters
 *	without having to construct an underlined font. To produce properly
 *	underlined text, the appropriate underlined font should be constructed
 *	and used.
 *
 * Results:
 *	None.
 *
 * Side effects:
 *	Information gets displayed in "drawable".
 *
 *----------------------------------------------------------------------
 */

void
Tk_UnderlineChars(
    Display *display,		/* Display on which to draw. */
    Drawable drawable,		/* Window or pixmap in which to draw. */
    GC gc,			/* Graphics context for actually drawing
				 * line. */
    Tk_Font tkfont,		/* Font used in GC; must have been allocated
				 * by Tk_GetFont(). Used for character
				 * dimensions, etc. */
    const char *string,		/* String containing characters to be
				 * underlined or overstruck. */
    int x, int y,		/* Coordinates at which first character of
				 * string is drawn. */
    int firstByte,		/* Index of first byte of first character. */
    int lastByte)		/* Index of first byte after the last
				 * character. */
{
    TkUnderlineCharsInContext(display, drawable, gc, tkfont, string,
	    lastByte, x, y, firstByte, lastByte);
}

void
TkUnderlineCharsInContext(
    Display *display,		/* Display on which to draw. */
    Drawable drawable,		/* Window or pixmap in which to draw. */
    GC gc,			/* Graphics context for actually drawing
				 * line. */
    Tk_Font tkfont,		/* Font used in GC; must have been allocated
				 * by Tk_GetFont(). Used for character
				 * dimensions, etc. */
    const char *string,		/* String containing characters to be
				 * underlined or overstruck. */
    int numBytes,		/* Number of bytes in string. */
    int x, int y,		/* Coordinates at which the first character of
				 * the whole string would be drawn. */
    int firstByte,		/* Index of first byte of first character. */
    int lastByte)		/* Index of first byte after the last
				 * character. */
{
    TkFont *fontPtr = (TkFont *) tkfont;
    int startX, endX;

    TkpMeasureCharsInContext(tkfont, string, numBytes, 0, firstByte, -1, 0,
	    &startX);
    TkpMeasureCharsInContext(tkfont, string, numBytes, 0, lastByte, -1, 0,
	    &endX);

    XFillRectangle(display, drawable, gc, x + startX,
	    y + fontPtr->underlinePos, (unsigned) (endX - startX),
	    (unsigned) fontPtr->underlineHeight);
}

/*
 *---------------------------------------------------------------------------
 *
 * Tk_ComputeTextLayout --
 *
 *	Computes the amount of screen space needed to display a multi-line,
 *	justified string of text. Records all the measurements that were done
 *	to determine to size and positioning of the individual lines of text;
 *	this information can be used by the Tk_DrawTextLayout() function to
 *	display the text quickly (without remeasuring it).
 *
 *	This function is useful for simple widgets that want to display
 *	single-font, multi-line text and want Tk to handle the details.
 *
 * Results:
 *	The return value is a Tk_TextLayout token that holds the measurement
 *	information for the given string. The token is only valid for the
 *	given string. If the string is freed, the token is no longer valid and
 *	must also be freed. To free the token, call Tk_FreeTextLayout().
 *
 *	The dimensions of the screen area needed to display the text are
 *	stored in *widthPtr and *heightPtr.
 *
 * Side effects:
 *	Memory is allocated to hold the measurement information.
 *
 *---------------------------------------------------------------------------
 */

Tk_TextLayout
Tk_ComputeTextLayout(
    Tk_Font tkfont,		/* Font that will be used to display text. */
    const char *string,		/* String whose dimensions are to be
				 * computed. */
    int numChars,		/* Number of characters to consider from
				 * string, or < 0 for strlen(). */
    int wrapLength,		/* Longest permissible line length, in pixels.
				 * <= 0 means no automatic wrapping: just let
				 * lines get as long as needed. */
    Tk_Justify justify,		/* How to justify lines. */
    int flags,			/* Flag bits OR-ed together. TK_IGNORE_TABS
				 * means that tab characters should not be
				 * expanded. TK_IGNORE_NEWLINES means that
				 * newline characters should not cause a line
				 * break. */
    int *widthPtr,		/* Filled with width of string. */
    int *heightPtr)		/* Filled with height of string. */
{
    TkFont *fontPtr = (TkFont *) tkfont;
    const char *start, *end, *special;
    int n, y, bytesThisChunk, maxChunks, curLine, layoutHeight;
    int baseline, height, curX, newX, maxWidth, *lineLengths;
    TextLayout *layoutPtr;
    LayoutChunk *chunkPtr;
    const TkFontMetrics *fmPtr;
    Tcl_DString lineBuffer;

    Tcl_DStringInit(&lineBuffer);

    if ((fontPtr == NULL) || (string == NULL)) {
	if (widthPtr != NULL) {
	    *widthPtr = 0;
	}
	if (heightPtr != NULL) {
	    *heightPtr = 0;
	}
	return NULL;
    }

    fmPtr = &fontPtr->fm;

    height = fmPtr->ascent + fmPtr->descent;

    if (numChars < 0) {
	numChars = Tcl_NumUtfChars(string, -1);
    }
    if (wrapLength == 0) {
	wrapLength = -1;
    }

    maxChunks = 1;

    layoutPtr = ckalloc(sizeof(TextLayout)
	    + (maxChunks-1) * sizeof(LayoutChunk));
    layoutPtr->tkfont = tkfont;
    layoutPtr->string = string;
    layoutPtr->numChunks = 0;

    baseline = fmPtr->ascent;
    maxWidth = 0;

    /*
     * Divide the string up into simple strings and measure each string.
     */

    curX = 0;

    end = TkUtfAtIndex(string, numChars);
    special = string;

    flags &= TK_IGNORE_TABS | TK_IGNORE_NEWLINES;
    flags |= TK_WHOLE_WORDS | TK_AT_LEAST_ONE;
    for (start = string; start < end; ) {
	if (start >= special) {
	    /*
	     * Find the next special character in the string.
	     *
	     * INTL: Note that it is safe to increment by byte, because we are
	     * looking for 7-bit characters that will appear unchanged in
	     * UTF-8. At some point we may need to support the full Unicode
	     * whitespace set.
	     */

	    for (special = start; special < end; special++) {
		if (!(flags & TK_IGNORE_NEWLINES)) {
		    if ((*special == '\n') || (*special == '\r')) {
			break;
		    }
		}
		if (!(flags & TK_IGNORE_TABS)) {
		    if (*special == '\t') {
			break;
		    }
		}
	    }
	}

	/*
	 * Special points at the next special character (or the end of the
	 * string). Process characters between start and special.
	 */

	chunkPtr = NULL;
	if (start < special) {
	    bytesThisChunk = Tk_MeasureChars(tkfont, start, special - start,
		    wrapLength - curX, flags, &newX);
	    newX += curX;
	    flags &= ~TK_AT_LEAST_ONE;
	    if (bytesThisChunk > 0) {
		chunkPtr = NewChunk(&layoutPtr, &maxChunks, start,
			bytesThisChunk, curX, newX, baseline);

		start += bytesThisChunk;
		curX = newX;
	    }
	}

	if ((start == special) && (special < end)) {
	    /*
	     * Handle the special character.
	     *
	     * INTL: Special will be pointing at a 7-bit character so we can
	     * safely treat it as a single byte.
	     */

	    chunkPtr = NULL;
	    if (*special == '\t') {
		newX = curX + fontPtr->tabWidth;
		newX -= newX % fontPtr->tabWidth;
		NewChunk(&layoutPtr, &maxChunks, start, 1, curX, newX,
			baseline)->numDisplayChars = -1;
		start++;
		curX = newX;
		flags &= ~TK_AT_LEAST_ONE;
		if ((start < end) &&
			((wrapLength <= 0) || (newX <= wrapLength))) {
		    /*
		     * More chars can still fit on this line.
		     */

		    continue;
		}
	    } else {
		NewChunk(&layoutPtr, &maxChunks, start, 1, curX, curX,
			baseline)->numDisplayChars = -1;
		start++;
		goto wrapLine;
	    }
	}

	/*
	 * No more characters are going to go on this line, either because no
	 * more characters can fit or there are no more characters left.
	 * Consume all extra spaces at end of line.
	 */

	while ((start < end) && isspace(UCHAR(*start))) { /* INTL: ISO space */
	    if (!(flags & TK_IGNORE_NEWLINES)) {
		if ((*start == '\n') || (*start == '\r')) {
		    break;
		}
	    }
	    if (!(flags & TK_IGNORE_TABS)) {
		if (*start == '\t') {
		    break;
		}
	    }
	    start++;
	}
	if (chunkPtr != NULL) {
	    const char *end;

	    /*
	     * Append all the extra spaces on this line to the end of the last
	     * text chunk. This is a little tricky because we are switching
	     * back and forth between characters and bytes.
	     */

	    end = chunkPtr->start + chunkPtr->numBytes;
	    bytesThisChunk = start - end;
	    if (bytesThisChunk > 0) {
		bytesThisChunk = Tk_MeasureChars(tkfont, end, bytesThisChunk,
			-1, 0, &chunkPtr->totalWidth);
		chunkPtr->numBytes += bytesThisChunk;
		chunkPtr->numChars += Tcl_NumUtfChars(end, bytesThisChunk);
		chunkPtr->totalWidth += curX;
	    }
	}

    wrapLine:
	flags |= TK_AT_LEAST_ONE;

	/*
	 * Save current line length, then move current position to start of
	 * next line.
	 */

	if (curX > maxWidth) {
	    maxWidth = curX;
	}

	/*
	 * Remember width of this line, so that all chunks on this line can be
	 * centered or right justified, if necessary.
	 */

	Tcl_DStringAppend(&lineBuffer, (char *) &curX, sizeof(curX));

	curX = 0;
	baseline += height;
    }

    /*
     * If last line ends with a newline, then we need to make a 0 width chunk
     * on the next line. Otherwise "Hello" and "Hello\n" are the same height.
     */

    if ((layoutPtr->numChunks > 0) && !(flags & TK_IGNORE_NEWLINES)) {
	if (layoutPtr->chunks[layoutPtr->numChunks - 1].start[0] == '\n') {
	    chunkPtr = NewChunk(&layoutPtr, &maxChunks, start, 0, curX,
		    curX, baseline);
	    chunkPtr->numDisplayChars = -1;
	    Tcl_DStringAppend(&lineBuffer, (char *) &curX, sizeof(curX));
	    baseline += height;
	}
    }

    layoutPtr->width = maxWidth;
    layoutHeight = baseline - fmPtr->ascent;
    if (layoutPtr->numChunks == 0) {
	layoutHeight = height;

	/*
	 * This fake chunk is used by the other functions so that they can
	 * pretend that there is a chunk with no chars in it, which makes the
	 * coding simpler.
	 */

	layoutPtr->numChunks = 1;
	layoutPtr->chunks[0].start		= string;
	layoutPtr->chunks[0].numBytes		= 0;
	layoutPtr->chunks[0].numChars		= 0;
	layoutPtr->chunks[0].numDisplayChars	= -1;
	layoutPtr->chunks[0].x			= 0;
	layoutPtr->chunks[0].y			= fmPtr->ascent;
	layoutPtr->chunks[0].totalWidth		= 0;
	layoutPtr->chunks[0].displayWidth	= 0;
    } else {
	/*
	 * Using maximum line length, shift all the chunks so that the lines
	 * are all justified correctly.
	 */

	curLine = 0;
	chunkPtr = layoutPtr->chunks;
	y = chunkPtr->y;
	lineLengths = (int *) Tcl_DStringValue(&lineBuffer);
	for (n = 0; n < layoutPtr->numChunks; n++) {
	    int extra;

	    if (chunkPtr->y != y) {
		curLine++;
		y = chunkPtr->y;
	    }
	    extra = maxWidth - lineLengths[curLine];
	    if (justify == TK_JUSTIFY_CENTER) {
		chunkPtr->x += extra / 2;
	    } else if (justify == TK_JUSTIFY_RIGHT) {
		chunkPtr->x += extra;
	    }
	    chunkPtr++;
	}
    }

    if (widthPtr != NULL) {
	*widthPtr = layoutPtr->width;
    }
    if (heightPtr != NULL) {
	*heightPtr = layoutHeight;
    }
    Tcl_DStringFree(&lineBuffer);

    return (Tk_TextLayout) layoutPtr;
}

/*
 *---------------------------------------------------------------------------
 *
 * Tk_FreeTextLayout --
 *
 *	This function is called to release the storage associated with a
 *	Tk_TextLayout when it is no longer needed.
 *
 * Results:
 *	None.
 *
 * Side effects:
 *	Memory is freed.
 *
 *---------------------------------------------------------------------------
 */

void
Tk_FreeTextLayout(
    Tk_TextLayout textLayout)	/* The text layout to be released. */
{
    TextLayout *layoutPtr = (TextLayout *) textLayout;

    if (layoutPtr != NULL) {
	ckfree(layoutPtr);
    }
}

/*
 *---------------------------------------------------------------------------
 *
 * Tk_DrawTextLayout --
 *
 *	Use the information in the Tk_TextLayout token to display a
 *	multi-line, justified string of text.
 *
 *	This function is useful for simple widgets that need to display
 *	single-font, multi-line text and want Tk to handle the details.
 *
 * Results:
 *	None.
 *
 * Side effects:
 *	Text drawn on the screen.
 *
 *---------------------------------------------------------------------------
 */

void
Tk_DrawTextLayout(
    Display *display,		/* Display on which to draw. */
    Drawable drawable,		/* Window or pixmap in which to draw. */
    GC gc,			/* Graphics context to use for drawing
				 * text. */
    Tk_TextLayout layout,	/* Layout information, from a previous call to
				 * Tk_ComputeTextLayout(). */
    int x, int y,		/* Upper-left hand corner of rectangle in
				 * which to draw (pixels). */
    int firstChar,		/* The index of the first character to draw
				 * from the given text item. 0 specifies the
				 * beginning. */
    int lastChar)		/* The index just after the last character to
				 * draw from the given text item. A number < 0
				 * means to draw all characters. */
{
#if 0
    /* Use TkDrawAngledTextLayout() implementation */
    TkDrawAngledTextLayout(display, drawable, gc, layout, x, y, 0.0, firstChar, lastChar);
#else
    TextLayout *layoutPtr = (TextLayout *) layout;
    int i, numDisplayChars, drawX;
    const char *firstByte, *lastByte;
    LayoutChunk *chunkPtr;

    if (layoutPtr == NULL) {
	return;
    }

    if (lastChar < 0) {
	lastChar = 100000000;
    }
    chunkPtr = layoutPtr->chunks;
    for (i = 0; i < layoutPtr->numChunks; i++) {
	numDisplayChars = chunkPtr->numDisplayChars;
	if ((numDisplayChars > 0) && (firstChar < numDisplayChars)) {
	    if (firstChar <= 0) {
		drawX = 0;
		firstChar = 0;
		firstByte = chunkPtr->start;
	    } else {
		firstByte = TkUtfAtIndex(chunkPtr->start, firstChar);
		Tk_MeasureChars(layoutPtr->tkfont, chunkPtr->start,
			firstByte - chunkPtr->start, -1, 0, &drawX);
	    }
	    if (lastChar < numDisplayChars) {
		numDisplayChars = lastChar;
	    }
<<<<<<< HEAD
	    lastByte = Tcl_UtfAtIndex(chunkPtr->start, numDisplayChars);
#if TK_DRAW_IN_CONTEXT
	    TkpDrawCharsInContext(display, drawable, gc, layoutPtr->tkfont,
		    chunkPtr->start, chunkPtr->numBytes,
		    firstByte - chunkPtr->start, lastByte - firstByte,
		    x+chunkPtr->x, y+chunkPtr->y);
#else /* !TK_DRAW_IN_CONTEXT */
=======
	    lastByte = TkUtfAtIndex(chunkPtr->start, numDisplayChars);
>>>>>>> 8a4797c9
	    Tk_DrawChars(display, drawable, gc, layoutPtr->tkfont, firstByte,
		    lastByte - firstByte, x+chunkPtr->x+drawX, y+chunkPtr->y);
#endif /* TK_DRAW_IN_CONTEXT */
	}
	firstChar -= chunkPtr->numChars;
	lastChar -= chunkPtr->numChars;
	if (lastChar <= 0) {
	    break;
	}
	chunkPtr++;
    }
#endif /* Use TkDrawAngledTextLayout() implementation */
}

void
TkDrawAngledTextLayout(
    Display *display,		/* Display on which to draw. */
    Drawable drawable,		/* Window or pixmap in which to draw. */
    GC gc,			/* Graphics context to use for drawing
				 * text. */
    Tk_TextLayout layout,	/* Layout information, from a previous call to
				 * Tk_ComputeTextLayout(). */
    int x, int y,		/* Upper-left hand corner of rectangle in
				 * which to draw (pixels). */
    double angle,
    int firstChar,		/* The index of the first character to draw
				 * from the given text item. 0 specifies the
				 * beginning. */
    int lastChar)		/* The index just after the last character to
				 * draw from the given text item. A number < 0
				 * means to draw all characters. */
{
    TextLayout *layoutPtr = (TextLayout *) layout;
    int i, numDisplayChars, drawX;
    const char *firstByte, *lastByte;
    LayoutChunk *chunkPtr;
    double sinA = sin(angle * PI/180.0), cosA = cos(angle * PI/180.0);

    if (layoutPtr == NULL) {
	return;
    }

    if (lastChar < 0) {
	lastChar = 100000000;
    }
    chunkPtr = layoutPtr->chunks;
    for (i = 0; i < layoutPtr->numChunks; i++) {
	numDisplayChars = chunkPtr->numDisplayChars;
	if ((numDisplayChars > 0) && (firstChar < numDisplayChars)) {
	    double dx, dy;

	    if (firstChar <= 0) {
		drawX = 0;
		firstChar = 0;
		firstByte = chunkPtr->start;
	    } else {
		firstByte = TkUtfAtIndex(chunkPtr->start, firstChar);
		Tk_MeasureChars(layoutPtr->tkfont, chunkPtr->start,
			firstByte - chunkPtr->start, -1, 0, &drawX);
	    }
	    if (lastChar < numDisplayChars) {
		numDisplayChars = lastChar;
	    }
<<<<<<< HEAD
	    lastByte = Tcl_UtfAtIndex(chunkPtr->start, numDisplayChars);
#if TK_DRAW_IN_CONTEXT
	    dx = cosA * (chunkPtr->x) + sinA * (chunkPtr->y);
	    dy = -sinA * (chunkPtr->x) + cosA * (chunkPtr->y);
	    if (angle == 0.0) {
		TkpDrawCharsInContext(display, drawable, gc,
			layoutPtr->tkfont, chunkPtr->start, chunkPtr->numBytes,
			firstByte - chunkPtr->start, lastByte - firstByte,
			(int)(x + dx), (int)(y + dy));
	    } else {
		TkpDrawAngledCharsInContext(display, drawable, gc,
			layoutPtr->tkfont, chunkPtr->start, chunkPtr->numBytes,
			firstByte - chunkPtr->start, lastByte - firstByte,
			x+dx, y+dy, angle);
	    }
#else /* !TK_DRAW_IN_CONTEXT */
=======
	    lastByte = TkUtfAtIndex(chunkPtr->start, numDisplayChars);
>>>>>>> 8a4797c9
	    dx = cosA * (chunkPtr->x + drawX) + sinA * (chunkPtr->y);
	    dy = -sinA * (chunkPtr->x + drawX) + cosA * (chunkPtr->y);
	    if (angle == 0.0) {
		Tk_DrawChars(display, drawable, gc, layoutPtr->tkfont,
			firstByte, lastByte - firstByte,
			(int)(x + dx), (int)(y + dy));
	    } else {
		TkDrawAngledChars(display, drawable, gc, layoutPtr->tkfont,
			firstByte, lastByte - firstByte, x+dx, y+dy, angle);
	    }
#endif /* TK_DRAW_IN_CONTEXT */
	}
	firstChar -= chunkPtr->numChars;
	lastChar -= chunkPtr->numChars;
	if (lastChar <= 0) {
	    break;
	}
	chunkPtr++;
    }
}

/*
 *---------------------------------------------------------------------------
 *
 * Tk_UnderlineTextLayout --
 *
 *	Use the information in the Tk_TextLayout token to display an underline
 *	below an individual character. This function does not draw the text,
 *	just the underline.
 *
 *	This function is useful for simple widgets that need to display
 *	single-font, multi-line text with an individual character underlined
 *	and want Tk to handle the details. To display larger amounts of
 *	underlined text, construct and use an underlined font.
 *
 * Results:
 *	None.
 *
 * Side effects:
 *	Underline drawn on the screen.
 *
 *---------------------------------------------------------------------------
 */

void
Tk_UnderlineTextLayout(
    Display *display,		/* Display on which to draw. */
    Drawable drawable,		/* Window or pixmap in which to draw. */
    GC gc,			/* Graphics context to use for drawing text. */
    Tk_TextLayout layout,	/* Layout information, from a previous call to
				 * Tk_ComputeTextLayout(). */
    int x, int y,		/* Upper-left hand corner of rectangle in
				 * which to draw (pixels). */
    int underline)		/* Index of the single character to underline,
				 * or -1 for no underline. */
{
    int xx, yy, width, height;

    if ((Tk_CharBbox(layout, underline, &xx, &yy, &width, &height) != 0)
	    && (width != 0)) {
	TextLayout *layoutPtr = (TextLayout *) layout;
	TkFont *fontPtr = (TkFont *) layoutPtr->tkfont;

	XFillRectangle(display, drawable, gc, x + xx,
		y + yy + fontPtr->fm.ascent + fontPtr->underlinePos,
		(unsigned) width, (unsigned) fontPtr->underlineHeight);
    }
}

void
TkUnderlineAngledTextLayout(
    Display *display,		/* Display on which to draw. */
    Drawable drawable,		/* Window or pixmap in which to draw. */
    GC gc,			/* Graphics context to use for drawing
				 * text. */
    Tk_TextLayout layout,	/* Layout information, from a previous call to
				 * Tk_ComputeTextLayout(). */
    int x, int y,		/* Upper-left hand corner of rectangle in
				 * which to draw (pixels). */
    double angle,
    int underline)		/* Index of the single character to underline,
				 * or -1 for no underline. */
{
    int xx, yy, width, height;

    if (angle == 0.0) {
	Tk_UnderlineTextLayout(display, drawable, gc, layout, x,y, underline);
	return;
    }

    if ((Tk_CharBbox(layout, underline, &xx, &yy, &width, &height) != 0)
	    && (width != 0)) {
	TextLayout *layoutPtr = (TextLayout *) layout;
	TkFont *fontPtr = (TkFont *) layoutPtr->tkfont;
	double sinA = sin(angle*PI/180), cosA = cos(angle*PI/180);
	double dy = yy + fontPtr->fm.ascent + fontPtr->underlinePos;
	XPoint points[5];

	/*
	 * Note that we're careful to only round a double value once, which
	 * minimizes roundoff errors.
	 */

	points[0].x = x + ROUND16(xx*cosA + dy*sinA);
	points[0].y = y + ROUND16(dy*cosA - xx*sinA);
	points[1].x = x + ROUND16(xx*cosA + dy*sinA + width*cosA);
	points[1].y = y + ROUND16(dy*cosA - xx*sinA - width*sinA);
	if (fontPtr->underlineHeight == 1) {
	    /*
	     * Thin underlines look better when rotated when drawn as a line
	     * rather than a rectangle; the rasterizer copes better.
	     */

	    XDrawLines(display, drawable, gc, points, 2, CoordModeOrigin);
	} else {
	    points[2].x = x + ROUND16(xx*cosA + dy*sinA + width*cosA
		    + fontPtr->underlineHeight*sinA);
	    points[2].y = y + ROUND16(dy*cosA - xx*sinA - width*sinA
		    + fontPtr->underlineHeight*cosA);
	    points[3].x = x + ROUND16(xx*cosA + dy*sinA
		    + fontPtr->underlineHeight*sinA);
	    points[3].y = y + ROUND16(dy*cosA - xx*sinA
		    + fontPtr->underlineHeight*cosA);
	    points[4].x = points[0].x;
	    points[4].y = points[0].y;
	    XFillPolygon(display, drawable, gc, points, 5, Complex,
		    CoordModeOrigin);
	    XDrawLines(display, drawable, gc, points, 5, CoordModeOrigin);
	}
    }
}

/*
 *---------------------------------------------------------------------------
 *
 * Tk_PointToChar --
 *
 *	Use the information in the Tk_TextLayout token to determine the
 *	character closest to the given point. The point must be specified with
 *	respect to the upper-left hand corner of the text layout, which is
 *	considered to be located at (0, 0).
 *
 *	Any point whose y-value is less that 0 will be considered closest to
 *	the first character in the text layout; any point whose y-value is
 *	greater than the height of the text layout will be considered closest
 *	to the last character in the text layout.
 *
 *	Any point whose x-value is less than 0 will be considered closest to
 *	the first character on that line; any point whose x-value is greater
 *	than the width of the text layout will be considered closest to the
 *	last character on that line.
 *
 * Results:
 *	The return value is the index of the character that was closest to the
 *	point. Given a text layout with no characters, the value 0 will always
 *	be returned, referring to a hypothetical zero-width placeholder
 *	character.
 *
 * Side effects:
 *	None.
 *
 *---------------------------------------------------------------------------
 */

int
Tk_PointToChar(
    Tk_TextLayout layout,	/* Layout information, from a previous call to
				 * Tk_ComputeTextLayout(). */
    int x, int y)		/* Coordinates of point to check, with respect
				 * to the upper-left corner of the text
				 * layout. */
{
    TextLayout *layoutPtr = (TextLayout *) layout;
    LayoutChunk *chunkPtr, *lastPtr;
    TkFont *fontPtr;
    int i, n, dummy, baseline, pos, numChars;

    if (y < 0) {
	/*
	 * Point lies above any line in this layout. Return the index of the
	 * first char.
	 */

	return 0;
    }

    /*
     * Find which line contains the point.
     */

    fontPtr = (TkFont *) layoutPtr->tkfont;
    lastPtr = chunkPtr = layoutPtr->chunks;
    numChars = 0;
    for (i = 0; i < layoutPtr->numChunks; i++) {
	baseline = chunkPtr->y;
	if (y < baseline + fontPtr->fm.descent) {
	    if (x < chunkPtr->x) {
		/*
		 * Point is to the left of all chunks on this line. Return the
		 * index of the first character on this line.
		 */

		return numChars;
	    }
	    if (x >= layoutPtr->width) {
		/*
		 * If point lies off right side of the text layout, return the
		 * last char in the last chunk on this line. Without this, it
		 * might return the index of the first char that was located
		 * outside of the text layout.
		 */

		x = INT_MAX;
	    }

	    /*
	     * Examine all chunks on this line to see which one contains the
	     * specified point.
	     */

	    lastPtr = chunkPtr;
	    while ((i < layoutPtr->numChunks) && (chunkPtr->y == baseline)) {
		if (x < chunkPtr->x + chunkPtr->totalWidth) {
		    /*
		     * Point falls on one of the characters in this chunk.
		     */

		    if (chunkPtr->numDisplayChars < 0) {
			/*
			 * This is a special chunk that encapsulates a single
			 * tab or newline char.
			 */

			return numChars;
		    }
		    n = Tk_MeasureChars((Tk_Font) fontPtr, chunkPtr->start,
			    chunkPtr->numBytes, x - chunkPtr->x, 0, &dummy);
		    return numChars + Tcl_NumUtfChars(chunkPtr->start, n);
		}
		numChars += chunkPtr->numChars;
		lastPtr = chunkPtr;
		chunkPtr++;
		i++;
	    }

	    /*
	     * Point is to the right of all chars in all the chunks on this
	     * line. Return the index just past the last char in the last
	     * chunk on this line.
	     */

	    pos = numChars;
	    if (i < layoutPtr->numChunks) {
		pos--;
	    }
	    return pos;
	}
	numChars += chunkPtr->numChars;
	lastPtr = chunkPtr;
	chunkPtr++;
    }

    /*
     * Point lies below any line in this text layout. Return the index just
     * past the last char.
     */

    return (lastPtr->start + lastPtr->numChars) - layoutPtr->string;
}

/*
 *---------------------------------------------------------------------------
 *
 * Tk_CharBbox --
 *
 *	Use the information in the Tk_TextLayout token to return the bounding
 *	box for the character specified by index.
 *
 *	The width of the bounding box is the advance width of the character,
 *	and does not include and left- or right-bearing. Any character that
 *	extends partially outside of the text layout is considered to be
 *	truncated at the edge. Any character which is located completely
 *	outside of the text layout is considered to be zero-width and pegged
 *	against the edge.
 *
 *	The height of the bounding box is the line height for this font,
 *	extending from the top of the ascent to the bottom of the descent.
 *	Information about the actual height of the individual letter is not
 *	available.
 *
 *	A text layout that contains no characters is considered to contain a
 *	single zero-width placeholder character.
 *
 * Results:
 *	The return value is 0 if the index did not specify a character in the
 *	text layout, or non-zero otherwise. In that case, *bbox is filled with
 *	the bounding box of the character.
 *
 * Side effects:
 *	None.
 *
 *---------------------------------------------------------------------------
 */

int
Tk_CharBbox(
    Tk_TextLayout layout,	/* Layout information, from a previous call to
				 * Tk_ComputeTextLayout(). */
    int index,			/* The index of the character whose bbox is
				 * desired. */
    int *xPtr, int *yPtr,	/* Filled with the upper-left hand corner, in
				 * pixels, of the bounding box for the
				 * character specified by index, if
				 * non-NULL. */
    int *widthPtr, int *heightPtr)
				/* Filled with the width and height of the
				 * bounding box for the character specified by
				 * index, if non-NULL. */
{
    TextLayout *layoutPtr = (TextLayout *) layout;
    LayoutChunk *chunkPtr;
    int i, x = 0, w;
    Tk_Font tkfont;
    TkFont *fontPtr;
    const char *end;

    if (index < 0) {
	return 0;
    }

    chunkPtr = layoutPtr->chunks;
    tkfont = layoutPtr->tkfont;
    fontPtr = (TkFont *) tkfont;

    for (i = 0; i < layoutPtr->numChunks; i++) {
	if (chunkPtr->numDisplayChars < 0) {
	    if (index == 0) {
		x = chunkPtr->x;
		w = chunkPtr->totalWidth;
		goto check;
	    }
	} else if (index < chunkPtr->numChars) {
	    end = TkUtfAtIndex(chunkPtr->start, index);
	    if (xPtr != NULL) {
		Tk_MeasureChars(tkfont, chunkPtr->start,
			end - chunkPtr->start, -1, 0, &x);
		x += chunkPtr->x;
	    }
	    if (widthPtr != NULL) {
		int ch;
		Tk_MeasureChars(tkfont, end, TkUtfToUniChar(end, &ch), -1, 0, &w);
	    }
	    goto check;
	}
	index -= chunkPtr->numChars;
	chunkPtr++;
    }
    if (index != 0) {
	return 0;
    }

    /*
     * Special case to get location just past last char in layout.
     */

    chunkPtr--;
    x = chunkPtr->x + chunkPtr->totalWidth;
    w = 0;

    /*
     * Ensure that the bbox lies within the text layout. This forces all chars
     * that extend off the right edge of the text layout to have truncated
     * widths, and all chars that are completely off the right edge of the
     * text layout to peg to the edge and have 0 width.
     */

  check:
    if (yPtr != NULL) {
	*yPtr = chunkPtr->y - fontPtr->fm.ascent;
    }
    if (heightPtr != NULL) {
	*heightPtr = fontPtr->fm.ascent + fontPtr->fm.descent;
    }

    if (x > layoutPtr->width) {
	x = layoutPtr->width;
    }
    if (xPtr != NULL) {
	*xPtr = x;
    }
    if (widthPtr != NULL) {
	if (x + w > layoutPtr->width) {
	    w = layoutPtr->width - x;
	}
	*widthPtr = w;
    }

    return 1;
}

/*
 *---------------------------------------------------------------------------
 *
 * Tk_DistanceToTextLayout --
 *
 *	Computes the distance in pixels from the given point to the given text
 *	layout. Non-displaying space characters that occur at the end of
 *	individual lines in the text layout are ignored for hit detection
 *	purposes.
 *
 * Results:
 *	The return value is 0 if the point (x, y) is inside the text layout.
 *	If the point isn't inside the text layout then the return value is the
 *	distance in pixels from the point to the text item.
 *
 * Side effects:
 *	None.
 *
 *---------------------------------------------------------------------------
 */

int
Tk_DistanceToTextLayout(
    Tk_TextLayout layout,	/* Layout information, from a previous call
				 * to Tk_ComputeTextLayout(). */
    int x, int y)		/* Coordinates of point to check, with respect
				 * to the upper-left corner of the text layout
				 * (in pixels). */
{
    int i, x1, x2, y1, y2, xDiff, yDiff, dist, minDist, ascent, descent;
    TextLayout *layoutPtr = (TextLayout *) layout;
    LayoutChunk *chunkPtr;
    TkFont *fontPtr;

    fontPtr = (TkFont *) layoutPtr->tkfont;
    ascent = fontPtr->fm.ascent;
    descent = fontPtr->fm.descent;

    minDist = 0;
    chunkPtr = layoutPtr->chunks;
    for (i = 0; i < layoutPtr->numChunks; i++) {
	if (chunkPtr->start[0] == '\n') {
	    /*
	     * Newline characters are not counted when computing distance (but
	     * tab characters would still be considered).
	     */

	    chunkPtr++;
	    continue;
	}

	x1 = chunkPtr->x;
	y1 = chunkPtr->y - ascent;
	x2 = chunkPtr->x + chunkPtr->displayWidth;
	y2 = chunkPtr->y + descent;

	if (x < x1) {
	    xDiff = x1 - x;
	} else if (x >= x2) {
	    xDiff = x - x2 + 1;
	} else {
	    xDiff = 0;
	}

	if (y < y1) {
	    yDiff = y1 - y;
	} else if (y >= y2) {
	    yDiff = y - y2 + 1;
	} else {
	    yDiff = 0;
	}
	if ((xDiff == 0) && (yDiff == 0)) {
	    return 0;
	}
	dist = (int) hypot((double) xDiff, (double) yDiff);
	if ((dist < minDist) || (minDist == 0)) {
	    minDist = dist;
	}
	chunkPtr++;
    }
    return minDist;
}

/*
 *---------------------------------------------------------------------------
 *
 * Tk_IntersectTextLayout --
 *
 *	Determines whether a text layout lies entirely inside, entirely
 *	outside, or overlaps a given rectangle. Non-displaying space
 *	characters that occur at the end of individual lines in the text
 *	layout are ignored for intersection calculations.
 *
 * Results:
 *	The return value is -1 if the text layout is entirely outside of the
 *	rectangle, 0 if it overlaps, and 1 if it is entirely inside of the
 *	rectangle.
 *
 * Side effects:
 *	None.
 *
 *---------------------------------------------------------------------------
 */

int
Tk_IntersectTextLayout(
    Tk_TextLayout layout,	/* Layout information, from a previous call to
				 * Tk_ComputeTextLayout(). */
    int x, int y,		/* Upper-left hand corner, in pixels, of
				 * rectangular area to compare with text
				 * layout. Coordinates are with respect to the
				 * upper-left hand corner of the text layout
				 * itself. */
    int width, int height)	/* The width and height of the above
				 * rectangular area, in pixels. */
{
    int result, i, x1, y1, x2, y2;
    TextLayout *layoutPtr = (TextLayout *) layout;
    LayoutChunk *chunkPtr;
    TkFont *fontPtr;
    int left, top, right, bottom;

    /*
     * Scan the chunks one at a time, seeing whether each is entirely in,
     * entirely out, or overlapping the rectangle. If an overlap is detected,
     * return immediately; otherwise wait until all chunks have been processed
     * and see if they were all inside or all outside.
     */

    chunkPtr = layoutPtr->chunks;
    fontPtr = (TkFont *) layoutPtr->tkfont;

    left = x;
    top = y;
    right = x + width;
    bottom = y + height;

    result = 0;
    for (i = 0; i < layoutPtr->numChunks; i++) {
	if ((chunkPtr->start[0] == '\n') || (chunkPtr->numBytes == 0)) {
	    /*
	     * Newline characters and empty chunks are not counted when
	     * computing area intersection (but tab characters would still be
	     * considered).
	     */

	    chunkPtr++;
	    continue;
	}

	x1 = chunkPtr->x;
	y1 = chunkPtr->y - fontPtr->fm.ascent;
	x2 = chunkPtr->x + chunkPtr->displayWidth;
	y2 = chunkPtr->y + fontPtr->fm.descent;

	if ((right < x1) || (left >= x2)
		|| (bottom < y1) || (top >= y2)) {
	    if (result == 1) {
		return 0;
	    }
	    result = -1;
	} else if ((x1 < left) || (x2 >= right)
		|| (y1 < top) || (y2 >= bottom)) {
	    return 0;
	} else if (result == -1) {
	    return 0;
	} else {
	    result = 1;
	}
	chunkPtr++;
    }
    return result;
}

/*
 *---------------------------------------------------------------------------
 *
 * TkIntersectAngledTextLayout --
 *
 *	Determines whether a text layout that has been turned by an angle
 *	about its top-left coordinae lies entirely inside, entirely outside,
 *	or overlaps a given rectangle. Non-displaying space characters that
 *	occur at the end of individual lines in the text layout are ignored
 *	for intersection calculations.
 *
 * Results:
 *	The return value is -1 if the text layout is entirely outside of the
 *	rectangle, 0 if it overlaps, and 1 if it is entirely inside of the
 *	rectangle.
 *
 * Side effects:
 *	None.
 *
 *---------------------------------------------------------------------------
 */

static inline int
PointInQuadrilateral(
    double qx[],
    double qy[],
    double x,
    double y)
{
    int i;

    for (i=0 ; i<4 ; i++) {
	double sideDX = qx[(i+1)%4] - qx[i];
	double sideDY = qy[(i+1)%4] - qy[i];
	double dx = x - qx[i];
	double dy = y - qy[i];

	if (sideDX*dy < sideDY*dx) {
	    return 0;
	}
    }
    return 1;
}

static inline int
SidesIntersect(
    double ax1, double ay1, double ax2, double ay2,
    double bx1, double by1, double bx2, double by2)
{
#if 0
/* http://www.freelunchdesign.com/cgi-bin/codwiki.pl?DiscussionTopics/CollideMeUpBaby */

    double a1, b1, c1, a2, b2, c2, r1, r2, r3, r4, denom;

    a1 = ay2 - ay1;
    b1 = ax1 - ax2;
    c1 = (ax2 * ay1) - (ax1 * ay2);
    r3 = (a1 * bx1) + (b1 * by1) + c1;
    r4 = (a1 * bx2) + (b1 * by2) + c1;
    if ((r3 != 0.0) && (r4 != 0.0) && (r3*r4 > 0.0)) {
	return 0;
    }

    a2 = by2 - by1;
    b2 = bx1 - bx2;
    c2 = (bx2 * by1) - (bx1 * by2);
    r1 = (a2 * ax1) + (b2 * ay1) + c2;
    r2 = (a2 * ax2) + (b2 * ay2) + c2;
    if ((r1 != 0.0) && (r2 != 0.0) && (r1*r2 > 0.0)) {
	return 0;
    }

    denom = (a1 * b2) - (a2 * b1);
    return (denom != 0.0);
#else
    /*
     * A more efficient version. Two line segments intersect if, when seen
     * from the perspective of one line, the two endpoints of the other
     * segment lie on opposite sides of the line, and vice versa. "Lie on
     * opposite sides" is computed by taking the cross products and seeing if
     * they are of opposite signs.
     */

    double dx, dy, dx1, dy1;

    dx = ax2 - ax1;
    dy = ay2 - ay1;
    dx1 = bx1 - ax1;
    dy1 = by1 - ay1;
    if ((dx*dy1-dy*dx1 > 0.0) == (dx*(by2-ay1)-dy*(bx2-ax1) > 0.0)) {
	return 0;
    }
    dx = bx2 - bx1;
    dy = by2 - by1;
    if ((dy*dx1-dx*dy1 > 0.0) == (dx*(ay2-by1)-dy*(ax2-bx1) > 0.0)) {
	return 0;
    }
    return 1;
#endif
}

int
TkIntersectAngledTextLayout(
    Tk_TextLayout layout,	/* Layout information, from a previous call to
				 * Tk_ComputeTextLayout(). */
    int x, int y,		/* Upper-left hand corner, in pixels, of
				 * rectangular area to compare with text
				 * layout. Coordinates are with respect to the
				 * upper-left hand corner of the text layout
				 * itself. */
    int width, int height,	/* The width and height of the above
				 * rectangular area, in pixels. */
    double angle)
{
    int i, x1, y1, x2, y2;
    TextLayout *layoutPtr;
    LayoutChunk *chunkPtr;
    TkFont *fontPtr;
    double c = cos(angle * PI/180.0), s = sin(angle * PI/180.0);
    double rx[4], ry[4];

    if (angle == 0.0) {
	return Tk_IntersectTextLayout(layout, x, y, width, height);
    }

    /*
     * Compute the coordinates of the rectangle, rotated into text layout
     * space.
     */

    rx[0] = x*c - y*s;
    ry[0] = y*c + x*s;
    rx[1] = (x+width)*c - y*s;
    ry[1] = y*c + (x+width)*s;
    rx[2] = (x+width)*c - (y+height)*s;
    ry[2] = (y+height)*c + (x+width)*s;
    rx[3] = x*c - (y+height)*s;
    ry[3] = (y+height)*c + x*s;

    /*
     * Want to know if all chunks are inside the rectangle, or if there is any
     * overlap. First, we check to see if all chunks are inside; if and only
     * if they are, we're in the "inside" case.
     */

    layoutPtr = (TextLayout *) layout;
    chunkPtr = layoutPtr->chunks;
    fontPtr = (TkFont *) layoutPtr->tkfont;

    for (i=0 ; i<layoutPtr->numChunks ; i++,chunkPtr++) {
	if (chunkPtr->start[0] == '\n') {
	    /*
	     * Newline characters are not counted when computing area
	     * intersection (but tab characters would still be considered).
	     */

	    continue;
	}

	x1 = chunkPtr->x;
	y1 = chunkPtr->y - fontPtr->fm.ascent;
	x2 = chunkPtr->x + chunkPtr->displayWidth;
	y2 = chunkPtr->y + fontPtr->fm.descent;
	if (	!PointInQuadrilateral(rx, ry, x1, y1) ||
		!PointInQuadrilateral(rx, ry, x2, y1) ||
		!PointInQuadrilateral(rx, ry, x2, y2) ||
		!PointInQuadrilateral(rx, ry, x1, y2)) {
	    goto notInside;
	}
    }
    return 1;

    /*
     * Next, check to see if all the points of the rectangle are inside a
     * single chunk; if they are, we're in an "overlap" case.
     */

  notInside:
    chunkPtr = layoutPtr->chunks;

    for (i=0 ; i<layoutPtr->numChunks ; i++,chunkPtr++) {
	double cx[4], cy[4];

	if (chunkPtr->start[0] == '\n') {
	    /*
	     * Newline characters are not counted when computing area
	     * intersection (but tab characters would still be considered).
	     */

	    continue;
	}

	cx[0] = cx[3] = chunkPtr->x;
	cy[0] = cy[1] = chunkPtr->y - fontPtr->fm.ascent;
	cx[1] = cx[2] = chunkPtr->x + chunkPtr->displayWidth;
	cy[2] = cy[3] = chunkPtr->y + fontPtr->fm.descent;
	if (	PointInQuadrilateral(cx, cy, rx[0], ry[0]) &&
		PointInQuadrilateral(cx, cy, rx[1], ry[1]) &&
		PointInQuadrilateral(cx, cy, rx[2], ry[2]) &&
		PointInQuadrilateral(cx, cy, rx[3], ry[3])) {
            return 0;
        }
    }

    /*
     * If we're overlapping now, we must be partially in and out of at least
     * one chunk. If that is the case, there must be one line segment of the
     * rectangle that is touching or crossing a line segment of a chunk.
     */

    chunkPtr = layoutPtr->chunks;

    for (i=0 ; i<layoutPtr->numChunks ; i++,chunkPtr++) {
	int j;

	if (chunkPtr->start[0] == '\n') {
	    /*
	     * Newline characters are not counted when computing area
	     * intersection (but tab characters would still be considered).
	     */

	    continue;
	}

	x1 = chunkPtr->x;
	y1 = chunkPtr->y - fontPtr->fm.ascent;
	x2 = chunkPtr->x + chunkPtr->displayWidth;
	y2 = chunkPtr->y + fontPtr->fm.descent;

	for (j=0 ; j<4 ; j++) {
	    int k = (j+1) % 4;

	    if (    SidesIntersect(rx[j],ry[j], rx[k],ry[k], x1,y1, x2,y1) ||
		    SidesIntersect(rx[j],ry[j], rx[k],ry[k], x2,y1, x2,y2) ||
		    SidesIntersect(rx[j],ry[j], rx[k],ry[k], x2,y2, x1,y2) ||
		    SidesIntersect(rx[j],ry[j], rx[k],ry[k], x1,y2, x1,y1)) {
		return 0;
	    }
	}
    }

    /*
     * They must be wholly non-overlapping.
     */

    return -1;
}

/*
 *---------------------------------------------------------------------------
 *
 * Tk_TextLayoutToPostscript --
 *
 *	Outputs the contents of a text layout in Postscript format. The set of
 *	lines in the text layout will be rendered by the user supplied
 *	Postscript function. The function should be of the form:
 *
 *	    justify x y string function --
 *
 *	Justify is -1, 0, or 1, depending on whether the following string
 *	should be left, center, or right justified, x and y is the location
 *	for the origin of the string, string is the sequence of characters to
 *	be printed, and function is the name of the caller-provided function;
 *	the function should leave nothing on the stack.
 *
 *	The meaning of the origin of the string (x and y) depends on the
 *	justification. For left justification, x is where the left edge of the
 *	string should appear. For center justification, x is where the center
 *	of the string should appear. And for right justification, x is where
 *	the right edge of the string should appear. This behavior is necessary
 *	because, for example, right justified text on the screen is justified
 *	with screen metrics. The same string needs to be justified with
 *	printer metrics on the printer to appear in the correct place with
 *	respect to other similarly justified strings. In all circumstances, y
 *	is the location of the baseline for the string.
 *
 * Results:
 *	The interp's result is modified to hold the Postscript code that will
 *	render the text layout.
 *
 * Side effects:
 *	None.
 *
 *---------------------------------------------------------------------------
 */

void
Tk_TextLayoutToPostscript(
    Tcl_Interp *interp,		/* Filled with Postscript code. */
    Tk_TextLayout layout)	/* The layout to be rendered. */
{
    TextLayout *layoutPtr = (TextLayout *) layout;
    LayoutChunk *chunkPtr = layoutPtr->chunks;
    int baseline = chunkPtr->y;
    Tcl_Obj *psObj = Tcl_NewObj();
    int i, j, len;
    const char *p, *glyphname;
    char uindex[5], c, *ps;
    int ch;

    Tcl_AppendToObj(psObj, "[(", -1);
    for (i = 0; i < layoutPtr->numChunks; i++, chunkPtr++) {
	if (baseline != chunkPtr->y) {
	    Tcl_AppendToObj(psObj, ")]\n[(", -1);
	    baseline = chunkPtr->y;
	}
	if (chunkPtr->numDisplayChars <= 0) {
	    if (chunkPtr->start[0] == '\t') {
		Tcl_AppendToObj(psObj, "\\t", -1);
	    }
	    continue;
	}

	for (p=chunkPtr->start, j=0; j<chunkPtr->numDisplayChars; j++) {
	    /*
	     * INTL: We only handle symbols that have an encoding as a glyph
	     * from the standard set defined by Adobe. The rest get punted.
	     * Eventually this should be revised to handle more sophsticiated
	     * international postscript fonts.
	     */

	    p += TkUtfToUniChar(p, &ch);
	    if ((ch == '(') || (ch == ')') || (ch == '\\') || (ch < 0x20)) {
		/*
		 * Tricky point: the "03" is necessary in the sprintf below,
		 * so that a full three digits of octal are always generated.
		 * Without the "03", a number following this sequence could be
		 * interpreted by Postscript as part of this sequence.
		 */

		Tcl_AppendPrintfToObj(psObj, "\\%03o", ch);
		continue;
	    } else if (ch <= 0x7f) {
		/*
		 * Normal ASCII character.
		 */

		c = (char) ch;
		Tcl_AppendToObj(psObj, &c, 1);
		continue;
	    }

	    /*
	     * This character doesn't belong to the ASCII character set, so we
	     * use the full glyph name.
	     */

	    if (ch > 0xffff) {
		goto noMapping;
	    }
	    sprintf(uindex, "%04X", ch);		/* endianness? */
	    glyphname = Tcl_GetVar2(interp, "::tk::psglyphs", uindex, 0);
	    if (glyphname) {
		ps = Tcl_GetStringFromObj(psObj, &len);
		if (ps[len-1] == '(') {
		    /*
		     * In-place edit. Ewww!
		     */

		    ps[len-1] = '/';
		} else {
		    Tcl_AppendToObj(psObj, ")/", -1);
		}
		Tcl_AppendToObj(psObj, glyphname, -1);
		Tcl_AppendToObj(psObj, "(", -1);
	    } else {
		/*
		 * No known mapping for the character into the space of
		 * PostScript glyphs. Ignore it. :-(
		 */
noMapping:	;

#ifdef TK_DEBUG_POSTSCRIPT_OUTPUT
		fprintf(stderr, "Warning: no mapping to PostScript "
			"glyphs for \\u%04x\n", ch);
#endif
	    }
	}
    }
    Tcl_AppendToObj(psObj, ")]\n", -1);
    Tcl_AppendObjToObj(Tcl_GetObjResult(interp), psObj);
    Tcl_DecrRefCount(psObj);
}

/*
 *---------------------------------------------------------------------------
 *
 * ConfigAttributesObj --
 *
 *	Process command line options to fill in fields of a properly
 *	initialized font attributes structure.
 *
 * Results:
 *	A standard Tcl return value. If TCL_ERROR is returned, an error
 *	message will be left in interp's result object.
 *
 * Side effects:
 *	The fields of the font attributes structure get filled in with
 *	information from argc/argv. If an error occurs while parsing, the font
 *	attributes structure will contain all modifications specified in the
 *	command line options up to the point of the error.
 *
 *---------------------------------------------------------------------------
 */

static int
ConfigAttributesObj(
    Tcl_Interp *interp,		/* Interp for error return. */
    Tk_Window tkwin,		/* For display on which font will be used. */
    int objc,			/* Number of elements in argv. */
    Tcl_Obj *const objv[],	/* Command line options. */
    TkFontAttributes *faPtr)	/* Font attributes structure whose fields are
				 * to be modified. Structure must already be
				 * properly initialized. */
{
    int i, n, index;
    Tcl_Obj *optionPtr, *valuePtr;
    const char *value;

    for (i = 0; i < objc; i += 2) {
	optionPtr = objv[i];

	if (Tcl_GetIndexFromObj(interp, optionPtr, fontOpt, "option", 1,
		&index) != TCL_OK) {
	    return TCL_ERROR;
	}
	if ((i+2 >= objc) && (objc & 1)) {
	    /*
	     * This test occurs after Tcl_GetIndexFromObj() so that "font
	     * create xyz -xyz" will return the error message that "-xyz" is a
	     * bad option, rather than that the value for "-xyz" is missing.
	     */

	    if (interp != NULL) {
		Tcl_SetObjResult(interp, Tcl_ObjPrintf(
			"value for \"%s\" option missing",
			Tcl_GetString(optionPtr)));
		Tcl_SetErrorCode(interp, "TK", "FONT", "NO_ATTRIBUTE", NULL);
	    }
	    return TCL_ERROR;
	}
	valuePtr = objv[i + 1];

	switch (index) {
	case FONT_FAMILY:
	    value = Tcl_GetString(valuePtr);
	    faPtr->family = Tk_GetUid(value);
	    break;
	case FONT_SIZE:
	    if (Tcl_GetIntFromObj(interp, valuePtr, &n) != TCL_OK) {
		return TCL_ERROR;
	    }
	    faPtr->size = (double)n;
	    break;
	case FONT_WEIGHT:
	    n = TkFindStateNumObj(interp, optionPtr, weightMap, valuePtr);
	    if (n == TK_FW_UNKNOWN) {
		return TCL_ERROR;
	    }
	    faPtr->weight = n;
	    break;
	case FONT_SLANT:
	    n = TkFindStateNumObj(interp, optionPtr, slantMap, valuePtr);
	    if (n == TK_FS_UNKNOWN) {
		return TCL_ERROR;
	    }
	    faPtr->slant = n;
	    break;
	case FONT_UNDERLINE:
	    if (Tcl_GetBooleanFromObj(interp, valuePtr, &n) != TCL_OK) {
		return TCL_ERROR;
	    }
	    faPtr->underline = n;
	    break;
	case FONT_OVERSTRIKE:
	    if (Tcl_GetBooleanFromObj(interp, valuePtr, &n) != TCL_OK) {
		return TCL_ERROR;
	    }
	    faPtr->overstrike = n;
	    break;
	}
    }
    return TCL_OK;
}

/*
 *---------------------------------------------------------------------------
 *
 * GetAttributeInfoObj --
 *
 *	Return information about the font attributes as a Tcl list.
 *
 * Results:
 *	The return value is TCL_OK if the objPtr was non-NULL and specified a
 *	valid font attribute, TCL_ERROR otherwise. If TCL_OK is returned, the
 *	interp's result object is modified to hold a description of either the
 *	current value of a single option, or a list of all options and their
 *	current values for the given font attributes. If TCL_ERROR is
 *	returned, the interp's result is set to an error message describing
 *	that the objPtr did not refer to a valid option.
 *
 * Side effects:
 *	None.
 *
 *---------------------------------------------------------------------------
 */

static int
GetAttributeInfoObj(
    Tcl_Interp *interp,		/* Interp to hold result. */
    const TkFontAttributes *faPtr,
				/* The font attributes to inspect. */
    Tcl_Obj *objPtr)		/* If non-NULL, indicates the single option
				 * whose value is to be returned. Otherwise
				 * information is returned for all options. */
{
    int i, index, start, end;
    const char *str;
    Tcl_Obj *valuePtr, *resultPtr = NULL;

    start = 0;
    end = FONT_NUMFIELDS;
    if (objPtr != NULL) {
	if (Tcl_GetIndexFromObj(interp, objPtr, fontOpt, "option", TCL_EXACT,
		&index) != TCL_OK) {
	    return TCL_ERROR;
	}
	start = index;
	end = index + 1;
    }

    valuePtr = NULL;
    if (objPtr == NULL) {
	resultPtr = Tcl_NewObj();
    }
    for (i = start; i < end; i++) {
	switch (i) {
	case FONT_FAMILY:
	    str = faPtr->family;
	    valuePtr = Tcl_NewStringObj(str, ((str == NULL) ? 0 : -1));
	    break;

	case FONT_SIZE:
	    if (faPtr->size >= 0.0) {
		valuePtr = Tcl_NewIntObj((int)(faPtr->size + 0.5));
	    } else {
		valuePtr = Tcl_NewIntObj(-(int)(-faPtr->size + 0.5));
	    }
	    break;

	case FONT_WEIGHT:
	    str = TkFindStateString(weightMap, faPtr->weight);
	    valuePtr = Tcl_NewStringObj(str, -1);
	    break;

	case FONT_SLANT:
	    str = TkFindStateString(slantMap, faPtr->slant);
	    valuePtr = Tcl_NewStringObj(str, -1);
	    break;

	case FONT_UNDERLINE:
	    valuePtr = Tcl_NewBooleanObj(faPtr->underline);
	    break;

	case FONT_OVERSTRIKE:
	    valuePtr = Tcl_NewBooleanObj(faPtr->overstrike);
	    break;
	}
	if (objPtr != NULL) {
	    Tcl_SetObjResult(interp, valuePtr);
	    return TCL_OK;
	}
	Tcl_ListObjAppendElement(NULL, resultPtr,
		Tcl_NewStringObj(fontOpt[i], -1));
	Tcl_ListObjAppendElement(NULL, resultPtr, valuePtr);
    }
    Tcl_SetObjResult(interp, resultPtr);
    return TCL_OK;
}

/*
 *---------------------------------------------------------------------------
 *
 * ParseFontNameObj --
 *
 *	Converts a object into a set of font attributes that can be used to
 *	construct a font.
 *
 *	The string rep of the object can be one of the following forms:
 *		XLFD (see X documentation)
 *		"family [size] [style1 [style2 ...]"
 *		"-option value [-option value ...]"
 *
 * Results:
 *	The return value is TCL_ERROR if the object was syntactically invalid.
 *	In that case an error message is left in interp's result object.
 *	Otherwise, fills the font attribute buffer with the values parsed from
 *	the string and returns TCL_OK;
 *
 * Side effects:
 *	None.
 *
 *---------------------------------------------------------------------------
 */

static int
ParseFontNameObj(
    Tcl_Interp *interp,		/* Interp for error return. */
    Tk_Window tkwin,		/* For display on which font is used. */
    Tcl_Obj *objPtr,		/* Parseable font description object. */
    TkFontAttributes *faPtr)	/* Filled with attributes parsed from font
				 * name. Any attributes that were not
				 * specified in font name are filled with
				 * default values. */
{
    const char *dash;
    int objc, result, i, n;
    Tcl_Obj **objv;
    const char *string;

    TkInitFontAttributes(faPtr);

    string = Tcl_GetString(objPtr);
    if (*string == '-') {
	/*
	 * This may be an XLFD or an "-option value" string.
	 *
	 * If the string begins with "-*" or a "-foundry-family-*" pattern,
	 * then consider it an XLFD.
	 */

	if (string[1] == '*') {
	    goto xlfd;
	}
	dash = strchr(string + 1, '-');
	if ((dash != NULL)
		&& !isspace(UCHAR(dash[-1]))) {	/* INTL: ISO space */
	    goto xlfd;
	}

	if (Tcl_ListObjGetElements(interp, objPtr, &objc, &objv) != TCL_OK) {
	    return TCL_ERROR;
	}

	return ConfigAttributesObj(interp, tkwin, objc, objv, faPtr);
    }

    if (*string == '*') {
	/*
	 * This is appears to be an XLFD. Under Unix, all valid XLFDs were
	 * already handled by TkpGetNativeFont. If we are here, either we have
	 * something that initially looks like an XLFD but isn't or we have
	 * encountered an XLFD on Windows or Mac.
	 */

    xlfd:
	result = TkFontParseXLFD(string, faPtr, NULL);
	if (result == TCL_OK) {
	    return TCL_OK;
	}

	/*
	 * If the string failed to parse but was considered to be a XLFD
	 * then it may be a "-option value" string with a hyphenated family
	 * name as per bug 2791352
	 */

	if (Tcl_ListObjGetElements(interp, objPtr, &objc, &objv) != TCL_OK) {
	    return TCL_ERROR;
	}

	if (ConfigAttributesObj(interp, tkwin, objc, objv, faPtr) == TCL_OK) {
	    return TCL_OK;
	}
    }

    /*
     * Wasn't an XLFD or "-option value" string. Try it as a "font size style"
     * list.
     */

    if ((Tcl_ListObjGetElements(NULL, objPtr, &objc, &objv) != TCL_OK)
	    || (objc < 1)) {
	if (interp != NULL) {
	    Tcl_SetObjResult(interp, Tcl_ObjPrintf(
		    "font \"%s\" doesn't exist", string));
	    Tcl_SetErrorCode(interp, "TK", "LOOKUP", "FONT", string, NULL);
	}
	return TCL_ERROR;
    }

    faPtr->family = Tk_GetUid(Tcl_GetString(objv[0]));
    if (objc > 1) {
	if (Tcl_GetIntFromObj(interp, objv[1], &n) != TCL_OK) {
	    return TCL_ERROR;
	}
	faPtr->size = (double)n;
    }

    i = 2;
    if (objc == 3) {
	if (Tcl_ListObjGetElements(interp, objv[2], &objc, &objv) != TCL_OK) {
	    return TCL_ERROR;
	}
	i = 0;
    }
    for ( ; i < objc; i++) {
	n = TkFindStateNumObj(NULL, NULL, weightMap, objv[i]);
	if (n != TK_FW_UNKNOWN) {
	    faPtr->weight = n;
	    continue;
	}
	n = TkFindStateNumObj(NULL, NULL, slantMap, objv[i]);
	if (n != TK_FS_UNKNOWN) {
	    faPtr->slant = n;
	    continue;
	}
	n = TkFindStateNumObj(NULL, NULL, underlineMap, objv[i]);
	if (n != 0) {
	    faPtr->underline = n;
	    continue;
	}
	n = TkFindStateNumObj(NULL, NULL, overstrikeMap, objv[i]);
	if (n != 0) {
	    faPtr->overstrike = n;
	    continue;
	}

	/*
	 * Unknown style.
	 */

	if (interp != NULL) {
	    Tcl_SetObjResult(interp, Tcl_ObjPrintf(
		    "unknown font style \"%s\"", Tcl_GetString(objv[i])));
	    Tcl_SetErrorCode(interp, "TK", "LOOKUP", "FONT_STYLE",
		    Tcl_GetString(objv[i]), NULL);
	}
	return TCL_ERROR;
    }
    return TCL_OK;
}

/*
 *---------------------------------------------------------------------------
 *
 * NewChunk --
 *
 *	Helper function for Tk_ComputeTextLayout(). Encapsulates a measured
 *	set of characters in a chunk that can be quickly drawn.
 *
 * Results:
 *	A pointer to the new chunk in the text layout.
 *
 * Side effects:
 *	The text layout is reallocated to hold more chunks as necessary.
 *
 *	Currently, Tk_ComputeTextLayout() stores contiguous ranges of "normal"
 *	characters in a chunk, along with individual tab and newline chars in
 *	their own chunks. All characters in the text layout are accounted for.
 *
 *---------------------------------------------------------------------------
 */

static LayoutChunk *
NewChunk(
    TextLayout **layoutPtrPtr,
    int *maxPtr,
    const char *start,
    int numBytes,
    int curX,
    int newX,
    int y)
{
    TextLayout *layoutPtr;
    LayoutChunk *chunkPtr;
    int maxChunks, numChars;
    size_t s;

    layoutPtr = *layoutPtrPtr;
    maxChunks = *maxPtr;
    if (layoutPtr->numChunks == maxChunks) {
	maxChunks *= 2;
	s = sizeof(TextLayout) + ((maxChunks - 1) * sizeof(LayoutChunk));
	layoutPtr = ckrealloc(layoutPtr, s);

	*layoutPtrPtr = layoutPtr;
	*maxPtr = maxChunks;
    }
    numChars = Tcl_NumUtfChars(start, numBytes);
    chunkPtr = &layoutPtr->chunks[layoutPtr->numChunks];
    chunkPtr->start		= start;
    chunkPtr->numBytes		= numBytes;
    chunkPtr->numChars		= numChars;
    chunkPtr->numDisplayChars	= numChars;
    chunkPtr->x			= curX;
    chunkPtr->y			= y;
    chunkPtr->totalWidth	= newX - curX;
    chunkPtr->displayWidth	= newX - curX;
    layoutPtr->numChunks++;

    return chunkPtr;
}

/*
 *---------------------------------------------------------------------------
 *
 * TkFontParseXLFD --
 *
 *	Break up a fully specified XLFD into a set of font attributes.
 *
 * Results:
 *	Return value is TCL_ERROR if string was not a fully specified XLFD.
 *	Otherwise, fills font attribute buffer with the values parsed from the
 *	XLFD and returns TCL_OK.
 *
 * Side effects:
 *	None.
 *
 *---------------------------------------------------------------------------
 */

int
TkFontParseXLFD(
    const char *string,		/* Parseable font description string. */
    TkFontAttributes *faPtr,	/* Filled with attributes parsed from font
				 * name. Any attributes that were not
				 * specified in font name are filled with
				 * default values. */
    TkXLFDAttributes *xaPtr)	/* Filled with X-specific attributes parsed
				 * from font name. Any attributes that were
				 * not specified in font name are filled with
				 * default values. May be NULL if such
				 * information is not desired. */
{
    char *src;
    const char *str;
    int i, j;
    char *field[XLFD_NUMFIELDS + 2];
    Tcl_DString ds;
    TkXLFDAttributes xa;

    if (xaPtr == NULL) {
	xaPtr = &xa;
    }
    TkInitFontAttributes(faPtr);
    TkInitXLFDAttributes(xaPtr);

    memset(field, '\0', sizeof(field));

    str = string;
    if (*str == '-') {
	str++;
    }

    Tcl_DStringInit(&ds);
    Tcl_DStringAppend(&ds, str, -1);
    src = Tcl_DStringValue(&ds);

    field[0] = src;
    for (i = 0; *src != '\0'; src++) {
	if (!(*src & 0x80)
		&& Tcl_UniCharIsUpper(UCHAR(*src))) {
	    *src = (char) Tcl_UniCharToLower(UCHAR(*src));
	}
	if (*src == '-') {
	    i++;
	    if (i == XLFD_NUMFIELDS) {
		continue;
	    }
	    *src = '\0';
	    field[i] = src + 1;
	    if (i > XLFD_NUMFIELDS) {
		break;
	    }
	}
    }

    /*
     * An XLFD of the form -adobe-times-medium-r-*-12-*-* is pretty common,
     * but it is (strictly) malformed, because the first * is eliding both the
     * Setwidth and the Addstyle fields. If the Addstyle field is a number,
     * then assume the above incorrect form was used and shift all the rest of
     * the fields right by one, so the number gets interpreted as a pixelsize.
     * This fix is so that we don't get a million reports that "it works under
     * X (as a native font name), but gives a syntax error under Windows (as a
     * parsed set of attributes)".
     */

    if ((i > XLFD_ADD_STYLE) && FieldSpecified(field[XLFD_ADD_STYLE])) {
	if (atoi(field[XLFD_ADD_STYLE]) != 0) {
	    for (j = XLFD_NUMFIELDS - 1; j >= XLFD_ADD_STYLE; j--) {
		field[j + 1] = field[j];
	    }
	    field[XLFD_ADD_STYLE] = NULL;
	    i++;
	}
    }

    /*
     * Bail if we don't have enough of the fields (up to pointsize).
     */

    if (i < XLFD_FAMILY) {
	Tcl_DStringFree(&ds);
	return TCL_ERROR;
    }

    if (FieldSpecified(field[XLFD_FOUNDRY])) {
	xaPtr->foundry = Tk_GetUid(field[XLFD_FOUNDRY]);
    }

    if (FieldSpecified(field[XLFD_FAMILY])) {
	faPtr->family = Tk_GetUid(field[XLFD_FAMILY]);
    }
    if (FieldSpecified(field[XLFD_WEIGHT])) {
	faPtr->weight = TkFindStateNum(NULL, NULL, xlfdWeightMap,
		field[XLFD_WEIGHT]);
    }
    if (FieldSpecified(field[XLFD_SLANT])) {
	xaPtr->slant = TkFindStateNum(NULL, NULL, xlfdSlantMap,
		field[XLFD_SLANT]);
	if (xaPtr->slant == TK_FS_ROMAN) {
	    faPtr->slant = TK_FS_ROMAN;
	} else {
	    faPtr->slant = TK_FS_ITALIC;
	}
    }
    if (FieldSpecified(field[XLFD_SETWIDTH])) {
	xaPtr->setwidth = TkFindStateNum(NULL, NULL, xlfdSetwidthMap,
		field[XLFD_SETWIDTH]);
    }

    /* XLFD_ADD_STYLE ignored. */

    /*
     * Pointsize in tenths of a point, but treat it as tenths of a pixel for
     * historical compatibility.
     */

    faPtr->size = 12.0;

    if (FieldSpecified(field[XLFD_POINT_SIZE])) {
	if (field[XLFD_POINT_SIZE][0] == '[') {
	    /*
	     * Some X fonts have the point size specified as follows:
	     *
	     *	    [ N1 N2 N3 N4 ]
	     *
	     * where N1 is the point size (in points, not decipoints!), and
	     * N2, N3, and N4 are some additional numbers that I don't know
	     * the purpose of, so I ignore them.
	     */

	    faPtr->size = atof(field[XLFD_POINT_SIZE] + 1);
	} else if (Tcl_GetInt(NULL, field[XLFD_POINT_SIZE],
		&i) == TCL_OK) {
	    faPtr->size = i/10.0;
	} else {
	    return TCL_ERROR;
	}
    }

    /*
     * Pixel height of font. If specified, overrides pointsize.
     */

    if (FieldSpecified(field[XLFD_PIXEL_SIZE])) {
	if (field[XLFD_PIXEL_SIZE][0] == '[') {
	    /*
	     * Some X fonts have the pixel size specified as follows:
	     *
	     *	    [ N1 N2 N3 N4 ]
	     *
	     * where N1 is the pixel size, and where N2, N3, and N4 are some
	     * additional numbers that I don't know the purpose of, so I
	     * ignore them.
	     */

	    faPtr->size = atof(field[XLFD_PIXEL_SIZE] + 1);
	} else if (Tcl_GetInt(NULL, field[XLFD_PIXEL_SIZE],
		&i) == TCL_OK) {
	    faPtr->size = (double)i;
	} else {
	    return TCL_ERROR;
	}
    }

    faPtr->size = -faPtr->size;

    /* XLFD_RESOLUTION_X ignored. */

    /* XLFD_RESOLUTION_Y ignored. */

    /* XLFD_SPACING ignored. */

    /* XLFD_AVERAGE_WIDTH ignored. */

    if (FieldSpecified(field[XLFD_CHARSET])) {
	xaPtr->charset = Tk_GetUid(field[XLFD_CHARSET]);
    } else {
	xaPtr->charset = Tk_GetUid("iso8859-1");
    }
    Tcl_DStringFree(&ds);
    return TCL_OK;
}

/*
 *---------------------------------------------------------------------------
 *
 * FieldSpecified --
 *
 *	Helper function for TkParseXLFD(). Determines if a field in the XLFD
 *	was set to a non-null, non-don't-care value.
 *
 * Results:
 *	The return value is 0 if the field in the XLFD was not set and should
 *	be ignored, non-zero otherwise.
 *
 * Side effects:
 *	None.
 *
 *---------------------------------------------------------------------------
 */

static int
FieldSpecified(
    const char *field)		/* The field of the XLFD to check. Strictly
				 * speaking, only when the string is "*" does
				 * it mean don't-care. However, an unspecified
				 * or question mark is also interpreted as
				 * don't-care. */
{
    char ch;

    if (field == NULL) {
	return 0;
    }
    ch = field[0];
    return (ch != '*' && ch != '?');
}

/*
 *---------------------------------------------------------------------------
 *
 * TkFontGetPixels --
 *
 *	Given a font size specification (as described in the TkFontAttributes
 *	structure) return the number of pixels it represents.
 *
 * Results:
 *	As above.
 *
 * Side effects:
 *	None.
 *
 *---------------------------------------------------------------------------
 */

double
TkFontGetPixels(
    Tk_Window tkwin,		/* For point->pixel conversion factor. */
    double size)		/* Font size. */
{
    double d;

    if (size <= 0.0) {
	return -size;
    }

    d = size * 25.4 / 72.0;
    d *= WidthOfScreen(Tk_Screen(tkwin));
    d /= WidthMMOfScreen(Tk_Screen(tkwin));
    return d;
}

/*
 *---------------------------------------------------------------------------
 *
 * TkFontGetPoints --
 *
 *	Given a font size specification (as described in the TkFontAttributes
 *	structure) return the number of points it represents.
 *
 * Results:
 *	As above.
 *
 * Side effects:
 *	None.
 *
 *---------------------------------------------------------------------------
 */

double
TkFontGetPoints(
    Tk_Window tkwin,		/* For pixel->point conversion factor. */
    double size)		/* Font size. */
{
    double d;

    if (size >= 0.0) {
	return size;
    }

    d = -size * 72.0 / 25.4;
    d *= WidthMMOfScreen(Tk_Screen(tkwin));
    d /= WidthOfScreen(Tk_Screen(tkwin));
    return d;
}

/*
 *-------------------------------------------------------------------------
 *
 * TkFontGetAliasList --
 *
 *	Given a font name, find the list of all aliases for that font name.
 *	One of the names in this list will probably be the name that this
 *	platform expects when asking for the font.
 *
 * Results:
 *	As above. The return value is NULL if the font name has no aliases.
 *
 * Side effects:
 *	None.
 *
 *-------------------------------------------------------------------------
 */

const char *const *
TkFontGetAliasList(
    const char *faceName)	/* Font name to test for aliases. */
{
    int i, j;

    for (i = 0; fontAliases[i] != NULL; i++) {
	for (j = 0; fontAliases[i][j] != NULL; j++) {
	    if (strcasecmp(faceName, fontAliases[i][j]) == 0) {
		return fontAliases[i];
	    }
	}
    }
    return NULL;
}

/*
 *-------------------------------------------------------------------------
 *
 * TkFontGetFallbacks --
 *
 *	Get the list of font fallbacks that the platform-specific code can use
 *	to try to find the closest matching font the name requested.
 *
 * Results:
 *	As above.
 *
 * Side effects:
 *	None.
 *
 *-------------------------------------------------------------------------
 */

const char *const *const *
TkFontGetFallbacks(void)
{
    return fontFallbacks;
}

/*
 *-------------------------------------------------------------------------
 *
 * TkFontGetGlobalClass --
 *
 *	Get the list of fonts to try if the requested font name does not
 *	exist and no fallbacks for that font name could be used either.
 *	The names in this list are considered preferred over all the other
 *	font names in the system when looking for a last-ditch fallback.
 *
 * Results:
 *	As above.
 *
 * Side effects:
 *	None.
 *
 *-------------------------------------------------------------------------
 */

const char *const *
TkFontGetGlobalClass(void)
{
    return globalFontClass;
}

/*
 *-------------------------------------------------------------------------
 *
 * TkFontGetSymbolClass --
 *
 *	Get the list of fonts that are symbolic; used if the operating system
 *	cannot apriori identify symbolic fonts on its own.
 *
 * Results:
 *	As above.
 *
 * Side effects:
 *	None.
 *
 *-------------------------------------------------------------------------
 */

const char *const *
TkFontGetSymbolClass(void)
{
    return symbolClass;
}

/*
 *----------------------------------------------------------------------
 *
 * TkDebugFont --
 *
 *	This function returns debugging information about a font.
 *
 * Results:
 *	The return value is a list with one sublist for each TkFont
 *	corresponding to "name". Each sublist has two elements that contain
 *	the resourceRefCount and objRefCount fields from the TkFont structure.
 *
 * Side effects:
 *	None.
 *
 *----------------------------------------------------------------------
 */

Tcl_Obj *
TkDebugFont(
    Tk_Window tkwin,		/* The window in which the font will be used
				 * (not currently used). */
    const char *name)		/* Name of the desired color. */
{
    TkFont *fontPtr;
    Tcl_HashEntry *hashPtr;
    Tcl_Obj *resultPtr, *objPtr;

    resultPtr = Tcl_NewObj();
    hashPtr = Tcl_FindHashEntry(
	    &((TkWindow *) tkwin)->mainPtr->fontInfoPtr->fontCache, name);
    if (hashPtr != NULL) {
	fontPtr = Tcl_GetHashValue(hashPtr);
	if (fontPtr == NULL) {
	    Tcl_Panic("TkDebugFont found empty hash table entry");
	}
	for ( ; (fontPtr != NULL); fontPtr = fontPtr->nextPtr) {
	    objPtr = Tcl_NewObj();
	    Tcl_ListObjAppendElement(NULL, objPtr,
		    Tcl_NewIntObj(fontPtr->resourceRefCount));
	    Tcl_ListObjAppendElement(NULL, objPtr,
		    Tcl_NewIntObj(fontPtr->objRefCount));
	    Tcl_ListObjAppendElement(NULL, resultPtr, objPtr);
	}
    }
    return resultPtr;
}

/*
 *----------------------------------------------------------------------
 *
 * TkFontGetFirstTextLayout --
 *
 *	This function returns the first chunk of a Tk_TextLayout, i.e. until
 *	the first font change on the first line (or the whole first line if
 *	there is no such font change).
 *
 * Results:
 *	The return value is the byte length of the chunk, the chunk itself is
 *	copied into dst and its Tk_Font into font.
 *
 * Side effects:
 *	None.
 *
 *----------------------------------------------------------------------
 */

int
TkFontGetFirstTextLayout(
    Tk_TextLayout layout,	/* Layout information, from a previous call to
				 * Tk_ComputeTextLayout(). */
    Tk_Font *font,
    char *dst)
{
    TextLayout *layoutPtr = (TextLayout *) layout;
    LayoutChunk *chunkPtr;
    int numBytesInChunk;

    if ((layoutPtr == NULL) || (layoutPtr->numChunks == 0)
	    || (layoutPtr->chunks->numDisplayChars <= 0)) {
	dst[0] = '\0';
	return 0;
    }
    chunkPtr = layoutPtr->chunks;
    numBytesInChunk = chunkPtr->numBytes;
    strncpy(dst, chunkPtr->start, (size_t) numBytesInChunk);
    *font = layoutPtr->tkfont;
    return numBytesInChunk;
}

/*
 * Local Variables:
 * mode: c
 * c-basic-offset: 4
 * fill-column: 78
 * End:
 */<|MERGE_RESOLUTION|>--- conflicted
+++ resolved
@@ -2357,17 +2357,13 @@
 	    if (lastChar < numDisplayChars) {
 		numDisplayChars = lastChar;
 	    }
-<<<<<<< HEAD
-	    lastByte = Tcl_UtfAtIndex(chunkPtr->start, numDisplayChars);
+	    lastByte = TkUtfAtIndex(chunkPtr->start, numDisplayChars);
 #if TK_DRAW_IN_CONTEXT
 	    TkpDrawCharsInContext(display, drawable, gc, layoutPtr->tkfont,
 		    chunkPtr->start, chunkPtr->numBytes,
 		    firstByte - chunkPtr->start, lastByte - firstByte,
 		    x+chunkPtr->x, y+chunkPtr->y);
 #else /* !TK_DRAW_IN_CONTEXT */
-=======
-	    lastByte = TkUtfAtIndex(chunkPtr->start, numDisplayChars);
->>>>>>> 8a4797c9
 	    Tk_DrawChars(display, drawable, gc, layoutPtr->tkfont, firstByte,
 		    lastByte - firstByte, x+chunkPtr->x+drawX, y+chunkPtr->y);
 #endif /* TK_DRAW_IN_CONTEXT */
@@ -2432,8 +2428,7 @@
 	    if (lastChar < numDisplayChars) {
 		numDisplayChars = lastChar;
 	    }
-<<<<<<< HEAD
-	    lastByte = Tcl_UtfAtIndex(chunkPtr->start, numDisplayChars);
+	    lastByte = TkUtfAtIndex(chunkPtr->start, numDisplayChars);
 #if TK_DRAW_IN_CONTEXT
 	    dx = cosA * (chunkPtr->x) + sinA * (chunkPtr->y);
 	    dy = -sinA * (chunkPtr->x) + cosA * (chunkPtr->y);
@@ -2449,9 +2444,6 @@
 			x+dx, y+dy, angle);
 	    }
 #else /* !TK_DRAW_IN_CONTEXT */
-=======
-	    lastByte = TkUtfAtIndex(chunkPtr->start, numDisplayChars);
->>>>>>> 8a4797c9
 	    dx = cosA * (chunkPtr->x + drawX) + sinA * (chunkPtr->y);
 	    dy = -sinA * (chunkPtr->x + drawX) + cosA * (chunkPtr->y);
 	    if (angle == 0.0) {
