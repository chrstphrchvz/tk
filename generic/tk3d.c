/*
 * tk3d.c --
 *
 *	This module provides procedures to draw borders in the
 *	three-dimensional Motif style.
 *
 * Copyright (c) 1990-1994 The Regents of the University of California.
 * Copyright (c) 1994-1997 Sun Microsystems, Inc.
 *
 * See the file "license.terms" for information on usage and redistribution of
 * this file, and for a DISCLAIMER OF ALL WARRANTIES.
<<<<<<< HEAD
 *
 * RCS: @(#) $Id: tk3d.c,v 1.26 2009/11/21 17:24:42 dkf Exp $
=======
>>>>>>> 5450b6e8
 */

#include "tkInt.h"
#include "tk3d.h"

/*
 * The following table defines the string values for reliefs, which are used
 * by Tk_GetReliefFromObj.
 */

static const char *const reliefStrings[] = {
    "flat", "groove", "raised", "ridge", "solid", "sunken", NULL
};

/*
 * Forward declarations for functions defined in this file:
 */

static void		BorderInit(TkDisplay *dispPtr);
static void		DupBorderObjProc(Tcl_Obj *srcObjPtr,
			    Tcl_Obj *dupObjPtr);
static void		FreeBorderObj(Tcl_Obj *objPtr);
static void		FreeBorderObjProc(Tcl_Obj *objPtr);
static int		Intersect(XPoint *a1Ptr, XPoint *a2Ptr,
			    XPoint *b1Ptr, XPoint *b2Ptr, XPoint *iPtr);
static void		InitBorderObj(Tcl_Obj *objPtr);
static void		ShiftLine(XPoint *p1Ptr, XPoint *p2Ptr,
			    int distance, XPoint *p3Ptr);

/*
 * The following structure defines the implementation of the "border" Tcl
 * object, used for drawing. The border object remembers the hash table entry
 * associated with a border. The actual allocation and deallocation of the
 * border should be done by the configuration package when the border option
 * is set.
 */

const Tcl_ObjType tkBorderObjType = {
    "border",			/* name */
    FreeBorderObjProc,		/* freeIntRepProc */
    DupBorderObjProc,		/* dupIntRepProc */
    NULL,			/* updateStringProc */
    NULL			/* setFromAnyProc */
};

/*
 *----------------------------------------------------------------------
 *
 * Tk_Alloc3DBorderFromObj --
 *
 *	Given a Tcl_Obj *, map the value to a corresponding Tk_3DBorder
 *	structure based on the tkwin given.
 *
 * Results:
 *	The return value is a token for a data structure describing a 3-D
 *	border. This token may be passed to functions such as
 *	Tk_Draw3DRectangle and Tk_Free3DBorder. If an error prevented the
 *	border from being created then NULL is returned and an error message
 *	will be left in the interp's result.
 *
 * Side effects:
 *	The border is added to an internal database with a reference count.
 *	For each call to this function, there should eventually be a call to
 *	FreeBorderObj so that the database is cleaned up when borders aren't
 *	in use anymore.
 *
 *----------------------------------------------------------------------
 */

Tk_3DBorder
Tk_Alloc3DBorderFromObj(
    Tcl_Interp *interp,		/* Interp for error results. */
    Tk_Window tkwin,		/* Need the screen the border is used on.*/
    Tcl_Obj *objPtr)		/* Object giving name of color for window
				 * background. */
{
    TkBorder *borderPtr;

    if (objPtr->typePtr != &tkBorderObjType) {
	InitBorderObj(objPtr);
    }
    borderPtr = objPtr->internalRep.twoPtrValue.ptr1;

    /*
     * If the object currently points to a TkBorder, see if it's the one we
     * want. If so, increment its reference count and return.
     */

    if (borderPtr != NULL) {
	if (borderPtr->resourceRefCount == 0) {
	    /*
	     * This is a stale reference: it refers to a border that's no
	     * longer in use. Clear the reference.
	     */

	    FreeBorderObj(objPtr);
	    borderPtr = NULL;
	} else if ((Tk_Screen(tkwin) == borderPtr->screen)
		&& (Tk_Colormap(tkwin) == borderPtr->colormap)) {
	    borderPtr->resourceRefCount++;
	    return (Tk_3DBorder) borderPtr;
	}
    }

    /*
     * The object didn't point to the border that we wanted. Search the list
     * of borders with the same name to see if one of the others is the right
     * one.
     *
     * If the cached value is NULL, either the object type was not a color
     * going in, or the object is a color type but had previously been freed.
     *
     * If the value is not NULL, the internal rep is the value of the color
     * the last time this object was accessed. Check the screen and colormap
     * of the last access, and if they match, we are done.
     */

    if (borderPtr != NULL) {
	TkBorder *firstBorderPtr = Tcl_GetHashValue(borderPtr->hashPtr);

	FreeBorderObj(objPtr);
	for (borderPtr = firstBorderPtr ; borderPtr != NULL;
		borderPtr = borderPtr->nextPtr) {
	    if ((Tk_Screen(tkwin) == borderPtr->screen)
		    && (Tk_Colormap(tkwin) == borderPtr->colormap)) {
		borderPtr->resourceRefCount++;
		borderPtr->objRefCount++;
		objPtr->internalRep.twoPtrValue.ptr1 = borderPtr;
		return (Tk_3DBorder) borderPtr;
	    }
	}
    }

    /*
     * Still no luck. Call Tk_Get3DBorder to allocate a new border.
     */

    borderPtr = (TkBorder *) Tk_Get3DBorder(interp, tkwin,
	    Tcl_GetString(objPtr));
    objPtr->internalRep.twoPtrValue.ptr1 = borderPtr;
    if (borderPtr != NULL) {
	borderPtr->objRefCount++;
    }
    return (Tk_3DBorder) borderPtr;
}

/*
 *--------------------------------------------------------------
 *
 * Tk_Get3DBorder --
 *
 *	Create a data structure for displaying a 3-D border.
 *
 * Results:
 *	The return value is a token for a data structure describing a 3-D
 *	border. This token may be passed to functions such as
 *	Tk_Draw3DRectangle and Tk_Free3DBorder. If an error prevented the
 *	border from being created then NULL is returned and an error message
 *	will be left in the interp's result.
 *
 * Side effects:
 *	Data structures, graphics contexts, etc. are allocated. It is the
 *	caller's responsibility to eventually call Tk_Free3DBorder to release
 *	the resources.
 *
 *--------------------------------------------------------------
 */

Tk_3DBorder
Tk_Get3DBorder(
    Tcl_Interp *interp,		/* Place to store an error message. */
    Tk_Window tkwin,		/* Token for window in which border will be
				 * drawn. */
    Tk_Uid colorName)		/* String giving name of color for window
				 * background. */
{
    Tcl_HashEntry *hashPtr;
    TkBorder *borderPtr, *existingBorderPtr;
    int isNew;
    XGCValues gcValues;
    XColor *bgColorPtr;
    TkDisplay *dispPtr;

    dispPtr = ((TkWindow *) tkwin)->dispPtr;

    if (!dispPtr->borderInit) {
	BorderInit(dispPtr);
    }

    hashPtr = Tcl_CreateHashEntry(&dispPtr->borderTable, colorName, &isNew);
    if (!isNew) {
	existingBorderPtr = Tcl_GetHashValue(hashPtr);
	for (borderPtr = existingBorderPtr; borderPtr != NULL;
		borderPtr = borderPtr->nextPtr) {
	    if ((Tk_Screen(tkwin) == borderPtr->screen)
		    && (Tk_Colormap(tkwin) == borderPtr->colormap)) {
		borderPtr->resourceRefCount++;
		return (Tk_3DBorder) borderPtr;
	    }
	}
    } else {
	existingBorderPtr = NULL;
    }

    /*
     * No satisfactory border exists yet. Initialize a new one.
     */

    bgColorPtr = Tk_GetColor(interp, tkwin, colorName);
    if (bgColorPtr == NULL) {
	if (isNew) {
	    Tcl_DeleteHashEntry(hashPtr);
	}
	return NULL;
    }

    borderPtr = TkpGetBorder();
    borderPtr->screen = Tk_Screen(tkwin);
    borderPtr->visual = Tk_Visual(tkwin);
    borderPtr->depth = Tk_Depth(tkwin);
    borderPtr->colormap = Tk_Colormap(tkwin);
    borderPtr->resourceRefCount = 1;
    borderPtr->objRefCount = 0;
    borderPtr->bgColorPtr = bgColorPtr;
    borderPtr->darkColorPtr = NULL;
    borderPtr->lightColorPtr = NULL;
    borderPtr->shadow = None;
    borderPtr->bgGC = None;
    borderPtr->darkGC = None;
    borderPtr->lightGC = None;
    borderPtr->hashPtr = hashPtr;
    borderPtr->nextPtr = existingBorderPtr;
    Tcl_SetHashValue(hashPtr, borderPtr);

    /*
     * Create the information for displaying the background color, but delay
     * the allocation of shadows until they are actually needed for drawing.
     */

    gcValues.foreground = borderPtr->bgColorPtr->pixel;
    borderPtr->bgGC = Tk_GetGC(tkwin, GCForeground, &gcValues);
    return (Tk_3DBorder) borderPtr;
}

/*
 *--------------------------------------------------------------
 *
 * Tk_Draw3DRectangle --
 *
 *	Draw a 3-D border at a given place in a given window.
 *
 * Results:
 *	None.
 *
 * Side effects:
 *	A 3-D border will be drawn in the indicated drawable. The outside
 *	edges of the border will be determined by x, y, width, and height. The
 *	inside edges of the border will be determined by the borderWidth
 *	argument.
 *
 *--------------------------------------------------------------
 */

void
Tk_Draw3DRectangle(
    Tk_Window tkwin,		/* Window for which border was allocated. */
    Drawable drawable,		/* X window or pixmap in which to draw. */
    Tk_3DBorder border,		/* Token for border to draw. */
    int x, int y, int width, int height,
				/* Outside area of region in which border will
				 * be drawn. */
    int borderWidth,		/* Desired width for border, in pixels. */
    int relief)			/* Type of relief: TK_RELIEF_RAISED,
				 * TK_RELIEF_SUNKEN, TK_RELIEF_GROOVE, etc. */
{
    if (width < 2*borderWidth) {
	borderWidth = width/2;
    }
    if (height < 2*borderWidth) {
	borderWidth = height/2;
    }
    Tk_3DVerticalBevel(tkwin, drawable, border, x, y, borderWidth, height,
	    1, relief);
    Tk_3DVerticalBevel(tkwin, drawable, border, x+width-borderWidth, y,
	    borderWidth, height, 0, relief);
    Tk_3DHorizontalBevel(tkwin, drawable, border, x, y, width, borderWidth,
	    1, 1, 1, relief);
    Tk_3DHorizontalBevel(tkwin, drawable, border, x, y+height-borderWidth,
	    width, borderWidth, 0, 0, 0, relief);
}

/*
 *--------------------------------------------------------------
 *
 * Tk_NameOf3DBorder --
 *
 *	Given a border, return a textual string identifying the border's
 *	color.
 *
 * Results:
 *	The return value is the string that was used to create the border.
 *
 * Side effects:
 *	None.
 *
 *--------------------------------------------------------------
 */

const char *
Tk_NameOf3DBorder(
    Tk_3DBorder border)		/* Token for border. */
{
    TkBorder *borderPtr = (TkBorder *) border;

    return borderPtr->hashPtr->key.string;
}

/*
 *--------------------------------------------------------------------
 *
 * Tk_3DBorderColor --
 *
 *	Given a 3D border, return the X color used for the "flat" surfaces.
 *
 * Results:
 *	Returns the color used drawing flat surfaces with the border.
 *
 * Side effects:
 *	None.
 *
 *--------------------------------------------------------------------
 */
XColor *
Tk_3DBorderColor(
    Tk_3DBorder border)		/* Border whose color is wanted. */
{
    return ((TkBorder *) border)->bgColorPtr;
}

/*
 *--------------------------------------------------------------------
 *
 * Tk_3DBorderGC --
 *
 *	Given a 3D border, returns one of the graphics contexts used to draw
 *	the border.
 *
 * Results:
 *	Returns the graphics context given by the "which" argument.
 *
 * Side effects:
 *	None.
 *
 *--------------------------------------------------------------------
 */
GC
Tk_3DBorderGC(
    Tk_Window tkwin,		/* Window for which border was allocated. */
    Tk_3DBorder border,		/* Border whose GC is wanted. */
    int which)			/* Selects one of the border's 3 GC's:
				 * TK_3D_FLAT_GC, TK_3D_LIGHT_GC, or
				 * TK_3D_DARK_GC. */
{
    TkBorder * borderPtr = (TkBorder *) border;

    if ((borderPtr->lightGC == None) && (which != TK_3D_FLAT_GC)) {
	TkpGetShadows(borderPtr, tkwin);
    }
    if (which == TK_3D_FLAT_GC) {
	return borderPtr->bgGC;
    } else if (which == TK_3D_LIGHT_GC) {
	return borderPtr->lightGC;
    } else if (which == TK_3D_DARK_GC){
	return borderPtr->darkGC;
    }
    Tcl_Panic("bogus \"which\" value in Tk_3DBorderGC");

    /*
     * The code below will never be executed, but it's needed to keep
     * compilers happy.
     */

    return (GC) None;
}

/*
 *--------------------------------------------------------------
 *
 * Tk_Free3DBorder --
 *
 *	This function is called when a 3D border is no longer needed. It frees
 *	the resources associated with the border. After this call, the caller
 *	should never again use the "border" token.
 *
 * Results:
 *	None.
 *
 * Side effects:
 *	Resources are freed.
 *
 *--------------------------------------------------------------
 */

void
Tk_Free3DBorder(
    Tk_3DBorder border)		/* Token for border to be released. */
{
    TkBorder *borderPtr = (TkBorder *) border;
    Display *display = DisplayOfScreen(borderPtr->screen);
    TkBorder *prevPtr;

    borderPtr->resourceRefCount--;
    if (borderPtr->resourceRefCount > 0) {
	return;
    }

    prevPtr = Tcl_GetHashValue(borderPtr->hashPtr);
    TkpFreeBorder(borderPtr);
    if (borderPtr->bgColorPtr != NULL) {
	Tk_FreeColor(borderPtr->bgColorPtr);
    }
    if (borderPtr->darkColorPtr != NULL) {
	Tk_FreeColor(borderPtr->darkColorPtr);
    }
    if (borderPtr->lightColorPtr != NULL) {
	Tk_FreeColor(borderPtr->lightColorPtr);
    }
    if (borderPtr->shadow != None) {
	Tk_FreeBitmap(display, borderPtr->shadow);
    }
    if (borderPtr->bgGC != None) {
	Tk_FreeGC(display, borderPtr->bgGC);
    }
    if (borderPtr->darkGC != None) {
	Tk_FreeGC(display, borderPtr->darkGC);
    }
    if (borderPtr->lightGC != None) {
	Tk_FreeGC(display, borderPtr->lightGC);
    }
    if (prevPtr == borderPtr) {
	if (borderPtr->nextPtr == NULL) {
	    Tcl_DeleteHashEntry(borderPtr->hashPtr);
	} else {
	    Tcl_SetHashValue(borderPtr->hashPtr, borderPtr->nextPtr);
	}
    } else {
	while (prevPtr->nextPtr != borderPtr) {
	    prevPtr = prevPtr->nextPtr;
	}
	prevPtr->nextPtr = borderPtr->nextPtr;
    }
    if (borderPtr->objRefCount == 0) {
	ckfree(borderPtr);
    }
}

/*
 *----------------------------------------------------------------------
 *
 * Tk_Free3DBorderFromObj --
 *
 *	This function is called to release a border allocated by
 *	Tk_Alloc3DBorderFromObj. It does not throw away the Tcl_Obj *; it only
 *	gets rid of the hash table entry for this border and clears the cached
 *	value that is normally stored in the object.
 *
 * Results:
 *	None.
 *
 * Side effects:
 *	The reference count associated with the border represented by objPtr
 *	is decremented, and the border's resources are released to X if there
 *	are no remaining uses for it.
 *
 *----------------------------------------------------------------------
 */

void
Tk_Free3DBorderFromObj(
    Tk_Window tkwin,		/* The window this border lives in. Needed for
				 * the screen and colormap values. */
    Tcl_Obj *objPtr)		/* The Tcl_Obj * to be freed. */
{
    Tk_Free3DBorder(Tk_Get3DBorderFromObj(tkwin, objPtr));
    FreeBorderObj(objPtr);
}

/*
 *---------------------------------------------------------------------------
 *
 * FreeBorderObjProc, FreeBorderObj --
 *
 *	This proc is called to release an object reference to a border. Called
 *	when the object's internal rep is released or when the cached
 *	borderPtr needs to be changed.
 *
 * Results:
 *	None.
 *
 * Side effects:
 *	The object reference count is decremented. When both it and the hash
 *	ref count go to zero, the border's resources are released.
 *
 *---------------------------------------------------------------------------
 */

static void
FreeBorderObjProc(
    Tcl_Obj *objPtr)		/* The object we are releasing. */
{
    FreeBorderObj(objPtr);
    objPtr->typePtr = NULL;
}

static void
FreeBorderObj(
    Tcl_Obj *objPtr)		/* The object we are releasing. */
{
    TkBorder *borderPtr = objPtr->internalRep.twoPtrValue.ptr1;

    if (borderPtr != NULL) {
	borderPtr->objRefCount--;
	if ((borderPtr->objRefCount == 0)
		&& (borderPtr->resourceRefCount == 0)) {
	    ckfree(borderPtr);
	}
	objPtr->internalRep.twoPtrValue.ptr1 = NULL;
    }
}

/*
 *---------------------------------------------------------------------------
 *
 * DupBorderObjProc --
 *
 *	When a cached border object is duplicated, this is called to update
 *	the internal reps.
 *
 * Results:
 *	None.
 *
 * Side effects:
 *	The border's objRefCount is incremented and the internal rep of the
 *	copy is set to point to it.
 *
 *---------------------------------------------------------------------------
 */

static void
DupBorderObjProc(
    Tcl_Obj *srcObjPtr,		/* The object we are copying from. */
    Tcl_Obj *dupObjPtr)		/* The object we are copying to. */
{
    TkBorder *borderPtr = srcObjPtr->internalRep.twoPtrValue.ptr1;

    dupObjPtr->typePtr = srcObjPtr->typePtr;
    dupObjPtr->internalRep.twoPtrValue.ptr1 = borderPtr;

    if (borderPtr != NULL) {
	borderPtr->objRefCount++;
    }
}

/*
 *----------------------------------------------------------------------
 *
 * Tk_SetBackgroundFromBorder --
 *
 *	Change the background of a window to one appropriate for a given 3-D
 *	border.
 *
 * Results:
 *	None.
 *
 * Side effects:
 *	Tkwin's background gets modified.
 *
 *----------------------------------------------------------------------
 */

void
Tk_SetBackgroundFromBorder(
    Tk_Window tkwin,		/* Window whose background is to be set. */
    Tk_3DBorder border)		/* Token for border. */
{
    register TkBorder *borderPtr = (TkBorder *) border;

    Tk_SetWindowBackground(tkwin, borderPtr->bgColorPtr->pixel);
}

/*
 *----------------------------------------------------------------------
 *
 * Tk_GetReliefFromObj --
 *
 *	Return an integer value based on the value of the objPtr.
 *
 * Results:
 *	The return value is a standard Tcl result. If an error occurs during
 *	conversion, an error message is left in the interpreter's result
 *	unless "interp" is NULL.
 *
 * Side effects:
 *	The object gets converted by Tcl_GetIndexFromObj.
 *
 *----------------------------------------------------------------------
 */

int
Tk_GetReliefFromObj(
    Tcl_Interp *interp,		/* Used for error reporting. */
    Tcl_Obj *objPtr,		/* The object we are trying to get the value
				 * from. */
    int *resultPtr)		/* Where to place the answer. */
{
    return Tcl_GetIndexFromObj(interp, objPtr, reliefStrings, "relief", 0,
	    resultPtr);
}

/*
 *----------------------------------------------------------------------
 *
 * Tk_GetRelief --
 *
 *	Parse a relief description and return the corresponding relief value,
 *	or an error.
 *
 * Results:
 *	A standard Tcl return value. If all goes well then *reliefPtr is
 *	filled in with one of the values TK_RELIEF_RAISED, TK_RELIEF_FLAT, or
 *	TK_RELIEF_SUNKEN.
 *
 * Side effects:
 *	None.
 *
 *----------------------------------------------------------------------
 */

int
Tk_GetRelief(
    Tcl_Interp *interp,		/* For error messages. */
    const char *name,		/* Name of a relief type. */
    int *reliefPtr)		/* Where to store converted relief. */
{
    char c;
    size_t length;

    c = name[0];
    length = strlen(name);
    if ((c == 'f') && (strncmp(name, "flat", length) == 0)) {
	*reliefPtr = TK_RELIEF_FLAT;
    } else if ((c == 'g') && (strncmp(name, "groove", length) == 0)
	    && (length >= 2)) {
	*reliefPtr = TK_RELIEF_GROOVE;
    } else if ((c == 'r') && (strncmp(name, "raised", length) == 0)
	    && (length >= 2)) {
	*reliefPtr = TK_RELIEF_RAISED;
    } else if ((c == 'r') && (strncmp(name, "ridge", length) == 0)) {
	*reliefPtr = TK_RELIEF_RIDGE;
    } else if ((c == 's') && (strncmp(name, "solid", length) == 0)) {
	*reliefPtr = TK_RELIEF_SOLID;
    } else if ((c == 's') && (strncmp(name, "sunken", length) == 0)) {
	*reliefPtr = TK_RELIEF_SUNKEN;
    } else {
	char buf[200];

	sprintf(buf, "bad relief \"%.50s\": must be %s",
		name, "flat, groove, raised, ridge, solid, or sunken");
	Tcl_SetResult(interp, buf, TCL_VOLATILE);
	return TCL_ERROR;
    }
    return TCL_OK;
}

/*
 *--------------------------------------------------------------
 *
 * Tk_NameOfRelief --
 *
 *	Given a relief value, produce a string describing that relief value.
 *
 * Results:
 *	The return value is a static string that is equivalent to relief.
 *
 * Side effects:
 *	None.
 *
 *--------------------------------------------------------------
 */

const char *
Tk_NameOfRelief(
    int relief)		/* One of TK_RELIEF_FLAT, TK_RELIEF_RAISED, or
			 * TK_RELIEF_SUNKEN. */
{
    if (relief == TK_RELIEF_FLAT) {
	return "flat";
    } else if (relief == TK_RELIEF_SUNKEN) {
	return "sunken";
    } else if (relief == TK_RELIEF_RAISED) {
	return "raised";
    } else if (relief == TK_RELIEF_GROOVE) {
	return "groove";
    } else if (relief == TK_RELIEF_RIDGE) {
	return "ridge";
    } else if (relief == TK_RELIEF_SOLID) {
	return "solid";
    } else if (relief == TK_RELIEF_NULL) {
	return "";
    } else {
	return "unknown relief";
    }
}

/*
 *--------------------------------------------------------------
 *
 * Tk_Draw3DPolygon --
 *
 *	Draw a border with 3-D appearance around the edge of a given polygon.
 *
 * Results:
 *	None.
 *
 * Side effects:
 *	Information is drawn in "drawable" in the form of a 3-D border
 *	borderWidth units width wide on the left of the trajectory given by
 *	pointPtr and numPoints (or -borderWidth units wide on the right side,
 *	if borderWidth is negative).
 *
 *--------------------------------------------------------------
 */

void
Tk_Draw3DPolygon(
    Tk_Window tkwin,		/* Window for which border was allocated. */
    Drawable drawable,		/* X window or pixmap in which to draw. */
    Tk_3DBorder border,		/* Token for border to draw. */
    XPoint *pointPtr,		/* Array of points describing polygon. All
				 * points must be absolute
				 * (CoordModeOrigin). */
    int numPoints,		/* Number of points at *pointPtr. */
    int borderWidth,		/* Width of border, measured in pixels to the
				 * left of the polygon's trajectory. May be
				 * negative. */
    int leftRelief)		/* TK_RELIEF_RAISED or TK_RELIEF_SUNKEN:
				 * indicates how stuff to left of trajectory
				 * looks relative to stuff on right. */
{
    XPoint poly[4], b1, b2, newB1, newB2;
    XPoint perp, c, shift1, shift2;	/* Used for handling parallel lines. */
    register XPoint *p1Ptr, *p2Ptr;
    TkBorder *borderPtr = (TkBorder *) border;
    GC gc;
    int i, lightOnLeft, dx, dy, parallel, pointsSeen;
    Display *display = Tk_Display(tkwin);

    if (borderPtr->lightGC == None) {
	TkpGetShadows(borderPtr, tkwin);
    }

    /*
     * Handle grooves and ridges with recursive calls.
     */

    if ((leftRelief == TK_RELIEF_GROOVE) || (leftRelief == TK_RELIEF_RIDGE)) {
	int halfWidth = borderWidth/2;

	Tk_Draw3DPolygon(tkwin, drawable, border, pointPtr, numPoints,
		halfWidth, (leftRelief == TK_RELIEF_GROOVE) ? TK_RELIEF_RAISED
		: TK_RELIEF_SUNKEN);
	Tk_Draw3DPolygon(tkwin, drawable, border, pointPtr, numPoints,
		-halfWidth, (leftRelief == TK_RELIEF_GROOVE) ? TK_RELIEF_SUNKEN
		: TK_RELIEF_RAISED);
	return;
    }

    /*
     * If the polygon is already closed, drop the last point from it (we'll
     * close it automatically).
     */

    p1Ptr = &pointPtr[numPoints-1];
    p2Ptr = &pointPtr[0];
    if ((p1Ptr->x == p2Ptr->x) && (p1Ptr->y == p2Ptr->y)) {
	numPoints--;
    }

    /*
     * The loop below is executed once for each vertex in the polgon. At the
     * beginning of each iteration things look like this:
     *
     *          poly[1]       /
     *             *        /
     *             |      /
     *             b1   * poly[0] (pointPtr[i-1])
     *             |    |
     *             |    |
     *             |    |
     *             |    |
     *             |    |
     *             |    | *p1Ptr            *p2Ptr
     *             b2   *--------------------*
     *             |
     *             |
     *             x-------------------------
     *
     * The job of this iteration is to do the following:
     * (a) Compute x (the border corner corresponding to pointPtr[i]) and put
     *	   it in poly[2]. As part of this, compute a new b1 and b2 value for
     *	   the next side of the polygon.
     * (b) Put pointPtr[i] into poly[3].
     * (c) Draw the polygon given by poly[0..3].
     * (d) Advance poly[0], poly[1], b1, and b2 for the next side of the
     *     polygon.
     */

    /*
     * The above situation doesn't first come into existence until two points
     * have been processed; the first two points are used to "prime the pump",
     * so some parts of the processing are ommitted for these points. The
     * variable "pointsSeen" keeps track of the priming process; it has to be
     * separate from i in order to be able to ignore duplicate points in the
     * polygon.
     */

    pointsSeen = 0;
    for (i = -2, p1Ptr = &pointPtr[numPoints-2], p2Ptr = p1Ptr+1;
	    i < numPoints; i++, p1Ptr = p2Ptr, p2Ptr++) {
	if ((i == -1) || (i == numPoints-1)) {
	    p2Ptr = pointPtr;
	}
	if ((p2Ptr->x == p1Ptr->x) && (p2Ptr->y == p1Ptr->y)) {
	    /*
	     * Ignore duplicate points (they'd cause core dumps in ShiftLine
	     * calls below).
	     */

	    continue;
	}
	ShiftLine(p1Ptr, p2Ptr, borderWidth, &newB1);
	newB2.x = newB1.x + (p2Ptr->x - p1Ptr->x);
	newB2.y = newB1.y + (p2Ptr->y - p1Ptr->y);
	poly[3] = *p1Ptr;
	parallel = 0;
	if (pointsSeen >= 1) {
	    parallel = Intersect(&newB1, &newB2, &b1, &b2, &poly[2]);

	    /*
	     * If two consecutive segments of the polygon are parallel, then
	     * things get more complex. Consider the following diagram:
	     *
	     * poly[1]
	     *    *----b1-----------b2------a
	     *                                \
	     *                                  \
	     *         *---------*----------*    b
	     *        poly[0]  *p2Ptr   *p1Ptr  /
	     *                                /
	     *              --*--------*----c
	     *              newB1    newB2
	     *
	     * Instead of using x and *p1Ptr for poly[2] and poly[3], as in
	     * the original diagram, use a and b as above. Then instead of
	     * using x and *p1Ptr for the new poly[0] and poly[1], use b and c
	     * as above.
	     *
	     * Do the computation in three stages:
	     * 1. Compute a point "perp" such that the line p1Ptr-perp is
	     *    perpendicular to p1Ptr-p2Ptr.
	     * 2. Compute the points a and c by intersecting the lines b1-b2
	     *    and newB1-newB2 with p1Ptr-perp.
	     * 3. Compute b by shifting p1Ptr-perp to the right and
	     *    intersecting it with p1Ptr-p2Ptr.
	     */

	    if (parallel) {
		perp.x = p1Ptr->x + (p2Ptr->y - p1Ptr->y);
		perp.y = p1Ptr->y - (p2Ptr->x - p1Ptr->x);
		(void) Intersect(p1Ptr, &perp, &b1, &b2, &poly[2]);
		(void) Intersect(p1Ptr, &perp, &newB1, &newB2, &c);
		ShiftLine(p1Ptr, &perp, borderWidth, &shift1);
		shift2.x = shift1.x + (perp.x - p1Ptr->x);
		shift2.y = shift1.y + (perp.y - p1Ptr->y);
		(void) Intersect(p1Ptr, p2Ptr, &shift1, &shift2, &poly[3]);
	    }
	}
	if (pointsSeen >= 2) {
	    dx = poly[3].x - poly[0].x;
	    dy = poly[3].y - poly[0].y;
	    if (dx > 0) {
		lightOnLeft = (dy <= dx);
	    } else {
		lightOnLeft = (dy < dx);
	    }
	    if (lightOnLeft ^ (leftRelief == TK_RELIEF_RAISED)) {
		gc = borderPtr->lightGC;
	    } else {
		gc = borderPtr->darkGC;
	    }
	    XFillPolygon(display, drawable, gc, poly, 4, Convex,
		    CoordModeOrigin);
	}
	b1.x = newB1.x;
	b1.y = newB1.y;
	b2.x = newB2.x;
	b2.y = newB2.y;
	poly[0].x = poly[3].x;
	poly[0].y = poly[3].y;
	if (parallel) {
	    poly[1].x = c.x;
	    poly[1].y = c.y;
	} else if (pointsSeen >= 1) {
	    poly[1].x = poly[2].x;
	    poly[1].y = poly[2].y;
	}
	pointsSeen++;
    }
}

/*
 *----------------------------------------------------------------------
 *
 * Tk_Fill3DRectangle --
 *
 *	Fill a rectangular area, supplying a 3D border if desired.
 *
 * Results:
 *	None.
 *
 * Side effects:
 *	Information gets drawn on the screen.
 *
 *----------------------------------------------------------------------
 */

void
Tk_Fill3DRectangle(
    Tk_Window tkwin,		/* Window for which border was allocated. */
    Drawable drawable,		/* X window or pixmap in which to draw. */
    Tk_3DBorder border,		/* Token for border to draw. */
    int x, int y, int width, int height,
				/* Outside area of rectangular region. */
    int borderWidth,		/* Desired width for border, in pixels. Border
				 * will be *inside* region. */
    int relief)			/* Indicates 3D effect: TK_RELIEF_FLAT,
				 * TK_RELIEF_RAISED, or TK_RELIEF_SUNKEN. */
{
    register TkBorder *borderPtr = (TkBorder *) border;
    int doubleBorder;

    /*
     * This code is slightly tricky because it only draws the background in
     * areas not covered by the 3D border. This avoids flashing effects on the
     * screen for the border region.
     */

    if (relief == TK_RELIEF_FLAT) {
	borderWidth = 0;
    } else {
	/*
	 * We need to make this extra check, otherwise we will leave garbage
	 * in thin frames [Bug: 3596]
	 */

	if (width < 2*borderWidth) {
	    borderWidth = width/2;
	}
	if (height < 2*borderWidth) {
	    borderWidth = height/2;
	}
    }
    doubleBorder = 2*borderWidth;

    if ((width > doubleBorder) && (height > doubleBorder)) {
	XFillRectangle(Tk_Display(tkwin), drawable, borderPtr->bgGC,
		x + borderWidth, y + borderWidth,
		(unsigned) (width - doubleBorder),
		(unsigned) (height - doubleBorder));
    }
    if (borderWidth) {
	Tk_Draw3DRectangle(tkwin, drawable, border, x, y, width,
		height, borderWidth, relief);
    }
}

/*
 *----------------------------------------------------------------------
 *
 * Tk_Fill3DPolygon --
 *
 *	Fill a polygonal area, supplying a 3D border if desired.
 *
 * Results:
 *	None.
 *
 * Side effects:
 *	Information gets drawn on the screen.
 *
 *----------------------------------------------------------------------
 */

void
Tk_Fill3DPolygon(
    Tk_Window tkwin,		/* Window for which border was allocated. */
    Drawable drawable,		/* X window or pixmap in which to draw. */
    Tk_3DBorder border,		/* Token for border to draw. */
    XPoint *pointPtr,		/* Array of points describing polygon. All
				 * points must be absolute
				 * (CoordModeOrigin). */
    int numPoints,		/* Number of points at *pointPtr. */
    int borderWidth,		/* Width of border, measured in pixels to the
				 * left of the polygon's trajectory. May be
				 * negative. */
    int leftRelief)		/* Indicates 3D effect of left side of
				 * trajectory relative to right:
				 * TK_RELIEF_FLAT, TK_RELIEF_RAISED, or
				 * TK_RELIEF_SUNKEN. */
{
    register TkBorder *borderPtr = (TkBorder *) border;

    XFillPolygon(Tk_Display(tkwin), drawable, borderPtr->bgGC,
	    pointPtr, numPoints, Complex, CoordModeOrigin);
    if (leftRelief != TK_RELIEF_FLAT) {
	Tk_Draw3DPolygon(tkwin, drawable, border, pointPtr, numPoints,
		borderWidth, leftRelief);
    }
}

/*
 *--------------------------------------------------------------
 *
 * BorderInit --
 *
 *	Initialize the structures used for border management.
 *
 * Results:
 *	None.
 *
 * Side effects:
 *	Read the code.
 *
 *-------------------------------------------------------------
 */

static void
BorderInit(
     TkDisplay *dispPtr)	/* Used to access thread-specific data. */
{
    dispPtr->borderInit = 1;
    Tcl_InitHashTable(&dispPtr->borderTable, TCL_STRING_KEYS);
}

/*
 *--------------------------------------------------------------
 *
 * ShiftLine --
 *
 *	Given two points on a line, compute a point on a new line that is
 *	parallel to the given line and a given distance away from it.
 *
 * Results:
 *	None.
 *
 * Side effects:
 *	None.
 *
 *--------------------------------------------------------------
 */

static void
ShiftLine(
    XPoint *p1Ptr,		/* First point on line. */
    XPoint *p2Ptr,		/* Second point on line. */
    int distance,		/* New line is to be this many units to the
				 * left of original line, when looking from p1
				 * to p2. May be negative. */
    XPoint *p3Ptr)		/* Store coords of point on new line here. */
{
    int dx, dy, dxNeg, dyNeg;
    static int shiftTable[129];	/* Used for a quick approximation in computing
				 * the new point. An index into the table is
				 * 128 times the slope of the original line
				 * (the slope must always be between 0 and 1).
				 * The value of the table entry is 128 times
				 * the amount to displace the new line in y
				 * for each unit of perpendicular distance. In
				 * other words, the table maps from the
				 * tangent of an angle to the inverse of its
				 * cosine. If the slope of the original line
				 * is greater than 1, then the displacement is
				 * done in x rather than in y. */

    /*
     * Initialize the table if this is the first time it is used.
     */

    if (shiftTable[0] == 0) {
	int i;
	double tangent, cosine;

	for (i = 0; i <= 128; i++) {
	    tangent = i/128.0;
	    cosine = 128/cos(atan(tangent)) + .5;
	    shiftTable[i] = (int) cosine;
	}
    }

    *p3Ptr = *p1Ptr;
    dx = p2Ptr->x - p1Ptr->x;
    dy = p2Ptr->y - p1Ptr->y;
    if (dy < 0) {
	dyNeg = 1;
	dy = -dy;
    } else {
	dyNeg = 0;
    }
    if (dx < 0) {
	dxNeg = 1;
	dx = -dx;
    } else {
	dxNeg = 0;
    }
    if (dy <= dx) {
	dy = ((distance * shiftTable[(dy<<7)/dx]) + 64) >> 7;
	if (!dxNeg) {
	    dy = -dy;
	}
	p3Ptr->y += dy;
    } else {
	dx = ((distance * shiftTable[(dx<<7)/dy]) + 64) >> 7;
	if (dyNeg) {
	    dx = -dx;
	}
	p3Ptr->x += dx;
    }
}

/*
 *--------------------------------------------------------------
 *
 * Intersect --
 *
 *	Find the intersection point between two lines.
 *
 * Results:
 *	Under normal conditions 0 is returned and the point at *iPtr is filled
 *	in with the intersection between the two lines. If the two lines are
 *	parallel, then -1 is returned and *iPtr isn't modified.
 *
 * Side effects:
 *	None.
 *
 *--------------------------------------------------------------
 */

static int
Intersect(
    XPoint *a1Ptr,		/* First point of first line. */
    XPoint *a2Ptr,		/* Second point of first line. */
    XPoint *b1Ptr,		/* First point of second line. */
    XPoint *b2Ptr,		/* Second point of second line. */
    XPoint *iPtr)		/* Filled in with intersection point. */
{
    int dxadyb, dxbdya, dxadxb, dyadyb, p, q;

    /*
     * The code below is just a straightforward manipulation of two equations
     * of the form y = (x-x1)*(y2-y1)/(x2-x1) + y1 to solve for the
     * x-coordinate of intersection, then the y-coordinate.
     */

    dxadyb = (a2Ptr->x - a1Ptr->x)*(b2Ptr->y - b1Ptr->y);
    dxbdya = (b2Ptr->x - b1Ptr->x)*(a2Ptr->y - a1Ptr->y);
    dxadxb = (a2Ptr->x - a1Ptr->x)*(b2Ptr->x - b1Ptr->x);
    dyadyb = (a2Ptr->y - a1Ptr->y)*(b2Ptr->y - b1Ptr->y);

    if (dxadyb == dxbdya) {
	return -1;
    }
    p = (a1Ptr->x*dxbdya - b1Ptr->x*dxadyb + (b1Ptr->y - a1Ptr->y)*dxadxb);
    q = dxbdya - dxadyb;
    if (q < 0) {
	p = -p;
	q = -q;
    }
    if (p < 0) {
	iPtr->x = - ((-p + q/2)/q);
    } else {
	iPtr->x = (p + q/2)/q;
    }
    p = (a1Ptr->y*dxadyb - b1Ptr->y*dxbdya + (b1Ptr->x - a1Ptr->x)*dyadyb);
    q = dxadyb - dxbdya;
    if (q < 0) {
	p = -p;
	q = -q;
    }
    if (p < 0) {
	iPtr->y = - ((-p + q/2)/q);
    } else {
	iPtr->y = (p + q/2)/q;
    }
    return 0;
}

/*
 *----------------------------------------------------------------------
 *
 * Tk_Get3DBorderFromObj --
 *
 *	Returns the border referred to by a Tcl object. The border must
 *	already have been allocated via a call to Tk_Alloc3DBorderFromObj or
 *	Tk_Get3DBorder.
 *
 * Results:
 *	Returns the Tk_3DBorder that matches the tkwin and the string rep of
 *	the name of the border given in objPtr.
 *
 * Side effects:
 *	If the object is not already a border, the conversion will free any
 *	old internal representation.
 *
 *----------------------------------------------------------------------
 */

Tk_3DBorder
Tk_Get3DBorderFromObj(
    Tk_Window tkwin,
    Tcl_Obj *objPtr)		/* The object whose string value selects a
				 * border. */
{
    TkBorder *borderPtr = NULL;
    Tcl_HashEntry *hashPtr;
    TkDisplay *dispPtr = ((TkWindow *) tkwin)->dispPtr;

    if (objPtr->typePtr != &tkBorderObjType) {
	InitBorderObj(objPtr);
    }

    /*
     * If we are lucky (and the user doesn't use too many different displays,
     * screens, or colormaps...) then the TkBorder structure we need will be
     * cached in the internal representation of the Tcl_Obj. Check it out...
     */

    borderPtr = objPtr->internalRep.twoPtrValue.ptr1;
    if ((borderPtr != NULL)
	    && (borderPtr->resourceRefCount > 0)
	    && (Tk_Screen(tkwin) == borderPtr->screen)
	    && (Tk_Colormap(tkwin) == borderPtr->colormap)) {
	/*
	 * The object already points to the right border structure. Just
	 * return it.
	 */

	return (Tk_3DBorder) borderPtr;
    }

    /*
     * If we make it here, it means we aren't so lucky. Either there was no
     * cached TkBorder in the Tcl_Obj, or the TkBorder that was there is for
     * the wrong screen/colormap. Either way, we have to search for the right
     * TkBorder. For each color name, there is linked list of TkBorder
     * structures, one structure for each screen/colormap combination. The
     * head of the linked list is recorded in a hash table (where the key is
     * the color name) attached to the TkDisplay structure. Walk this list to
     * find the right TkBorder structure.
     */

    hashPtr = Tcl_FindHashEntry(&dispPtr->borderTable, Tcl_GetString(objPtr));
    if (hashPtr == NULL) {
	goto error;
    }
    for (borderPtr = Tcl_GetHashValue(hashPtr); borderPtr != NULL;
	    borderPtr = borderPtr->nextPtr) {
	if ((Tk_Screen(tkwin) == borderPtr->screen)
		&& (Tk_Colormap(tkwin) == borderPtr->colormap)) {
	    FreeBorderObj(objPtr);
	    objPtr->internalRep.twoPtrValue.ptr1 = borderPtr;
	    borderPtr->objRefCount++;
	    return (Tk_3DBorder) borderPtr;
	}
    }

  error:
    Tcl_Panic("Tk_Get3DBorderFromObj called with non-existent border!");
    /*
     * The following code isn't reached; it's just there to please compilers.
     */
    return NULL;
}

/*
 *----------------------------------------------------------------------
 *
 * InitBorderObj --
 *
 *	Attempt to generate a border internal form for the Tcl object
 *	"objPtr".
 *
 * Results:
 *	The return value is a standard Tcl result. If an error occurs during
 *	conversion, an error message is left in the interpreter's result
 *	unless "interp" is NULL.
 *
 * Side effects:
 *	If no error occurs, a blank internal format for a border value is
 *	intialized. The final form cannot be done without a Tk_Window.
 *
 *----------------------------------------------------------------------
 */

static void
InitBorderObj(
    Tcl_Obj *objPtr)		/* The object to convert. */
{
    const Tcl_ObjType *typePtr;

    /*
     * Free the old internalRep before setting the new one.
     */

    Tcl_GetString(objPtr);
    typePtr = objPtr->typePtr;
    if ((typePtr != NULL) && (typePtr->freeIntRepProc != NULL)) {
	typePtr->freeIntRepProc(objPtr);
    }
    objPtr->typePtr = &tkBorderObjType;
    objPtr->internalRep.twoPtrValue.ptr1 = NULL;
}

/*
 *----------------------------------------------------------------------
 *
 * TkDebugBorder --
 *
 *	This function returns debugging information about a border.
 *
 * Results:
 *	The return value is a list with one sublist for each TkBorder
 *	corresponding to "name". Each sublist has two elements that contain
 *	the resourceRefCount and objRefCount fields from the TkBorder
 *	structure.
 *
 * Side effects:
 *	None.
 *
 *----------------------------------------------------------------------
 */

Tcl_Obj *
TkDebugBorder(
    Tk_Window tkwin,		/* The window in which the border will be used
				 * (not currently used). */
    const char *name)		/* Name of the desired color. */
{
    Tcl_HashEntry *hashPtr;
    Tcl_Obj *resultPtr;
    TkDisplay *dispPtr = ((TkWindow *) tkwin)->dispPtr;

    resultPtr = Tcl_NewObj();
    hashPtr = Tcl_FindHashEntry(&dispPtr->borderTable, name);
    if (hashPtr != NULL) {
	TkBorder *borderPtr = Tcl_GetHashValue(hashPtr);

	if (borderPtr == NULL) {
	    Tcl_Panic("TkDebugBorder found empty hash table entry");
	}
	for ( ; (borderPtr != NULL); borderPtr = borderPtr->nextPtr) {
	    Tcl_Obj *objPtr = Tcl_NewObj();

	    Tcl_ListObjAppendElement(NULL, objPtr,
		    Tcl_NewIntObj(borderPtr->resourceRefCount));
	    Tcl_ListObjAppendElement(NULL, objPtr,
		    Tcl_NewIntObj(borderPtr->objRefCount));
	    Tcl_ListObjAppendElement(NULL, resultPtr, objPtr);
	}
    }
    return resultPtr;
}

/*
 * Local Variables:
 * mode: c
 * c-basic-offset: 4
 * fill-column: 78
 * End:
 */<|MERGE_RESOLUTION|>--- conflicted
+++ resolved
@@ -9,11 +9,6 @@
  *
  * See the file "license.terms" for information on usage and redistribution of
  * this file, and for a DISCLAIMER OF ALL WARRANTIES.
-<<<<<<< HEAD
- *
- * RCS: @(#) $Id: tk3d.c,v 1.26 2009/11/21 17:24:42 dkf Exp $
-=======
->>>>>>> 5450b6e8
  */
 
 #include "tkInt.h"
