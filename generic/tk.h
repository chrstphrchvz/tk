/*
 * tk.h --
 *
 *	Declarations for Tk-related things that are visible outside of the Tk
 *	module itself.
 *
 * Copyright (c) 1989-1994 The Regents of the University of California.
 * Copyright (c) 1994 The Australian National University.
 * Copyright (c) 1994-1998 Sun Microsystems, Inc.
 * Copyright (c) 1998-2000 Ajuba Solutions.
 *
 * See the file "license.terms" for information on usage and redistribution of
 * this file, and for a DISCLAIMER OF ALL WARRANTIES.
 */

#ifndef _TK
#define _TK

#include <tcl.h>
#if (TCL_MAJOR_VERSION < 8) || (TCL_MAJOR_VERSION == 8) && (TCL_MINOR_VERSION < 6)
#	error Tk 8.7 must be compiled with tcl.h from Tcl 8.6 or better
#endif

#ifndef EXTERN
#   define EXTERN extern TCL_STORAGE_CLASS
#endif

/*
 * Utility macros: STRINGIFY takes an argument and wraps it in "" (double
 * quotation marks), JOIN joins two arguments.
 */

#ifndef STRINGIFY
#  define STRINGIFY(x) STRINGIFY1(x)
#  define STRINGIFY1(x) #x
#endif
#ifndef JOIN
#  define JOIN(a,b) JOIN1(a,b)
#  define JOIN1(a,b) a##b
#endif

/*
 * For C++ compilers, use extern "C"
 */

#ifdef __cplusplus
extern "C" {
#endif

/*
 * When version numbers change here, you must also go into the following files
 * and update the version numbers:
 *
 * library/tk.tcl	(1 LOC patch)
 * unix/configure.ac	(2 LOC Major, 2 LOC minor, 1 LOC patch)
 * win/configure.ac	(as above)
 * README		(sections 0 and 1)
 * macosx/Tk-Common.xcconfig (not patchlevel) 1 LOC
 * win/README		(not patchlevel)
 * unix/README		(not patchlevel)
 * unix/tk.spec		(1 LOC patch)
 * win/tcl.m4		(not patchlevel)
 *
 * You may also need to update some of these files when the numbers change for
 * the version of Tcl that this release of Tk is compiled against.
 */

#define TK_MAJOR_VERSION	8
#define TK_MINOR_VERSION	7
#define TK_RELEASE_LEVEL	TCL_ALPHA_RELEASE
#define TK_RELEASE_SERIAL	4

#define TK_VERSION		"8.7"
#define TK_PATCH_LEVEL		"8.7a4"

/*
 * A special definition used to allow this header file to be included from
 * windows or mac resource files so that they can obtain version information.
 * RC_INVOKED is defined by default by the windows RC tool and manually set
 * for macintosh.
 *
 * Resource compilers don't like all the C stuff, like typedefs and procedure
 * declarations, that occur below, so block them out.
 */

#ifndef RC_INVOKED

#if !defined(_XLIB_H) && !defined(_X11_XLIB_H_)
#if defined(__GNUC__) && !defined(__cplusplus)
#   pragma GCC diagnostic ignored "-Wc++-compat"
#endif
#   include <X11/Xlib.h>
#   ifdef MAC_OSX_TK
#	include <X11/X.h>
#   endif
#endif
#if defined(STDC_HEADERS) || defined(__STDC__) || defined(__C99__FUNC__) \
     || defined(__cplusplus) || defined(_MSC_VER) || defined(__ICC)
#   include <stddef.h>
#endif

#ifdef BUILD_tk
#undef TCL_STORAGE_CLASS
#define TCL_STORAGE_CLASS	DLLEXPORT
#else
# ifndef TCL_STORAGE_CLASS
#   define TCL_STORAGE_CLASS DLLIMPORT
# endif
#endif

/*
 *----------------------------------------------------------------------
 *
 * Decide whether or not to use input methods.
 */

#if defined(XNQueryInputStyle) && !defined(_WIN32) && !defined(MAC_OSX_TK)
#define TK_USE_INPUT_METHODS
#endif

/*
 * Dummy types that are used by clients:
 */

#define Tk_ImageModel Tk_ImageMaster
typedef struct Tk_BindingTable_ *Tk_BindingTable;
typedef struct Tk_Canvas_ *Tk_Canvas;
typedef struct Tk_Cursor_ *Tk_Cursor;
typedef struct Tk_ErrorHandler_ *Tk_ErrorHandler;
typedef struct Tk_Font_ *Tk_Font;
typedef struct Tk_Image__ *Tk_Image;
typedef struct Tk_ImageMaster_ *Tk_ImageModel;
typedef struct Tk_OptionTable_ *Tk_OptionTable;
typedef struct Tk_PostscriptInfo_ *Tk_PostscriptInfo;
typedef struct Tk_TextLayout_ *Tk_TextLayout;
typedef struct Tk_Window_ *Tk_Window;
typedef struct Tk_3DBorder_ *Tk_3DBorder;
typedef struct Tk_Style_ *Tk_Style;
typedef struct Tk_StyleEngine_ *Tk_StyleEngine;
typedef struct Tk_StyledElement_ *Tk_StyledElement;

/*
 * Additional types exported to clients.
 */

typedef const char *Tk_Uid;

/*
 *----------------------------------------------------------------------
 *
 * The enum below defines the valid types for Tk configuration options as
 * implemented by Tk_InitOptions, Tk_SetOptions, etc.
 */

typedef enum {
    TK_OPTION_BOOLEAN,
    TK_OPTION_INT,
    TK_OPTION_DOUBLE,
    TK_OPTION_STRING,
    TK_OPTION_STRING_TABLE,
    TK_OPTION_COLOR,
    TK_OPTION_FONT,
    TK_OPTION_BITMAP,
    TK_OPTION_BORDER,
    TK_OPTION_RELIEF,
    TK_OPTION_CURSOR,
    TK_OPTION_JUSTIFY,
    TK_OPTION_ANCHOR,
    TK_OPTION_SYNONYM,
    TK_OPTION_PIXELS,
    TK_OPTION_WINDOW,
    TK_OPTION_END,
    TK_OPTION_CUSTOM,
    TK_OPTION_STYLE
} Tk_OptionType;

/*
 * Structures of the following type are used by widgets to specify their
 * configuration options. Typically each widget has a static array of these
 * structures, where each element of the array describes a single
 * configuration option. The array is passed to Tk_CreateOptionTable.
 */

typedef struct Tk_OptionSpec {
    Tk_OptionType type;		/* Type of option, such as TK_OPTION_COLOR;
				 * see definitions above. Last option in table
				 * must have type TK_OPTION_END. */
    const char *optionName;	/* Name used to specify option in Tcl
				 * commands. */
    const char *dbName;		/* Name for option in option database. */
    const char *dbClass;	/* Class for option in database. */
    const char *defValue;	/* Default value for option if not specified
				 * in command line, the option database, or
				 * the system. */
#if TCL_MAJOR_VERSION > 8
    size_t objOffset;		/* Where in record to store a Tcl_Obj * that
				 * holds the value of this option, specified
				 * as an offset in bytes from the start of the
				 * record. Use the offsetof macro to generate
				 * values for this. TCL_INDEX_NONE means don't
				 * store the Tcl_Obj in the record. */
    size_t internalOffset;		/* Where in record to store the internal
				 * representation of the value of this option,
				 * such as an int or XColor *. This field is
				 * specified as an offset in bytes from the
				 * start of the record. Use the offsetof
				 * macro to generate values for it.
				 * TCL_INDEX_NONE means don't store the
				 * internal representation in the record. */
#else
    int objOffset;
    int internalOffset;
#endif
    int flags;			/* Any combination of the values defined
				 * below. */
    const void *clientData;	/* An alternate place to put option-specific
				 * data. Used for the monochrome default value
				 * for colors, etc. */
    int typeMask;		/* An arbitrary bit mask defined by the class
				 * manager; typically bits correspond to
				 * certain kinds of options such as all those
				 * that require a redisplay when they change.
				 * Tk_SetOptions returns the bit-wise OR of
				 * the typeMasks of all options that were
				 * changed. */
} Tk_OptionSpec;

/*
 * Flag values for Tk_OptionSpec structures. These flags are shared by
 * Tk_ConfigSpec structures, so be sure to coordinate any changes carefully.
 */

#define TK_OPTION_NULL_OK		(1 << 0)
#define TK_OPTION_DONT_SET_DEFAULT	(1 << 3)

/*
 * The following structure and function types are used by TK_OPTION_CUSTOM
 * options; the structure holds pointers to the functions needed by the Tk
 * option config code to handle a custom option.
 */

#if TCL_MAJOR_VERSION > 8
typedef int (Tk_CustomOptionSetProc) (ClientData clientData,
	Tcl_Interp *interp, Tk_Window tkwin, Tcl_Obj **value, char *widgRec,
	size_t offset, char *saveInternalPtr, int flags);
typedef Tcl_Obj *(Tk_CustomOptionGetProc) (ClientData clientData,
	Tk_Window tkwin, char *widgRec, size_t offset);
#else
typedef int (Tk_CustomOptionSetProc) (ClientData clientData,
	Tcl_Interp *interp, Tk_Window tkwin, Tcl_Obj **value, char *widgRec,
	int offset, char *saveInternalPtr, int flags);
typedef Tcl_Obj *(Tk_CustomOptionGetProc) (ClientData clientData,
	Tk_Window tkwin, char *widgRec, int offset);
#endif
typedef void (Tk_CustomOptionRestoreProc) (ClientData clientData,
	Tk_Window tkwin, char *internalPtr, char *saveInternalPtr);
typedef void (Tk_CustomOptionFreeProc) (ClientData clientData, Tk_Window tkwin,
	char *internalPtr);

typedef struct Tk_ObjCustomOption {
    const char *name;		/* Name of the custom option. */
    Tk_CustomOptionSetProc *setProc;
				/* Function to use to set a record's option
				 * value from a Tcl_Obj */
    Tk_CustomOptionGetProc *getProc;
				/* Function to use to get a Tcl_Obj
				 * representation from an internal
				 * representation of an option. */
    Tk_CustomOptionRestoreProc *restoreProc;
				/* Function to use to restore a saved value
				 * for the internal representation. */
    Tk_CustomOptionFreeProc *freeProc;
				/* Function to use to free the internal
				 * representation of an option. */
    ClientData clientData;	/* Arbitrary one-word value passed to the
				 * handling procs. */
} Tk_ObjCustomOption;

/*
 * Macro to use to fill in "offset" fields of the Tk_OptionSpec structure.
 * Computes number of bytes from beginning of structure to a given field.
 */

#ifndef TK_NO_DEPRECATED
#   define Tk_Offset(type, field) ((int) offsetof(type, field))
#endif
/* Workaround for platforms missing offsetof(), e.g. VC++ 6.0 */
#ifndef offsetof
#   define offsetof(type, field) ((size_t) ((char *) &((type *) 0)->field))
#endif

/*
 * The following two structures are used for error handling. When config
 * options are being modified, the old values are saved in a Tk_SavedOptions
 * structure. If an error occurs, then the contents of the structure can be
 * used to restore all of the old values. The contents of this structure are
 * for the private use Tk. No-one outside Tk should ever read or write any of
 * the fields of these structures.
 */

typedef struct Tk_SavedOption {
    struct TkOption *optionPtr;	/* Points to information that describes the
				 * option. */
    Tcl_Obj *valuePtr;		/* The old value of the option, in the form of
				 * a Tcl object; may be NULL if the value was
				 * not saved as an object. */
    double internalForm;	/* The old value of the option, in some
				 * internal representation such as an int or
				 * (XColor *). Valid only if the field
				 * optionPtr->specPtr->objOffset is -1. The
				 * space must be large enough to accommodate a
				 * double, a long, or a pointer; right now it
				 * looks like a double (i.e., 8 bytes) is big
				 * enough. Also, using a double guarantees
				 * that the field is properly aligned for
				 * storing large values. */
} Tk_SavedOption;

#ifdef TCL_MEM_DEBUG
#   define TK_NUM_SAVED_OPTIONS 2
#else
#   define TK_NUM_SAVED_OPTIONS 20
#endif

typedef struct Tk_SavedOptions {
    void *recordPtr;		/* The data structure in which to restore
				 * configuration options. */
    Tk_Window tkwin;		/* Window associated with recordPtr; needed to
				 * restore certain options. */
#if TCL_MAJOR_VERSION > 8
    size_t numItems;		/* The number of valid items in items field. */
#else
    int numItems;
#endif
    Tk_SavedOption items[TK_NUM_SAVED_OPTIONS];
				/* Items used to hold old values. */
    struct Tk_SavedOptions *nextPtr;
				/* Points to next structure in list; needed if
				 * too many options changed to hold all the
				 * old values in a single structure. NULL
				 * means no more structures. */
} Tk_SavedOptions;

/*
 * Structure used to describe application-specific configuration options:
 * indicates procedures to call to parse an option and to return a text string
 * describing an option. THESE ARE DEPRECATED; PLEASE USE THE NEW STRUCTURES
 * LISTED ABOVE.
 */

/*
 * This is a temporary flag used while tkObjConfig and new widgets are in
 * development.
 */

#ifndef __NO_OLD_CONFIG

#if TCL_MAJOR_VERSION > 8
typedef int (Tk_OptionParseProc) (ClientData clientData, Tcl_Interp *interp,
	Tk_Window tkwin, const char *value, char *widgRec, size_t offset);
typedef const char *(Tk_OptionPrintProc) (ClientData clientData,
	Tk_Window tkwin, char *widgRec, size_t offset, Tcl_FreeProc **freeProcPtr);
#else
typedef int (Tk_OptionParseProc) (ClientData clientData, Tcl_Interp *interp,
	Tk_Window tkwin, const char *value, char *widgRec, int offset);
typedef const char *(Tk_OptionPrintProc) (ClientData clientData,
	Tk_Window tkwin, char *widgRec, int offset, Tcl_FreeProc **freeProcPtr);
#endif

typedef struct Tk_CustomOption {
    Tk_OptionParseProc *parseProc;
				/* Procedure to call to parse an option and
				 * store it in converted form. */
    Tk_OptionPrintProc *printProc;
				/* Procedure to return a printable string
				 * describing an existing option. */
    ClientData clientData;	/* Arbitrary one-word value used by option
				 * parser: passed to parseProc and
				 * printProc. */
} Tk_CustomOption;

/*
 * Structure used to specify information for Tk_ConfigureWidget. Each
 * structure gives complete information for one option, including how the
 * option is specified on the command line, where it appears in the option
 * database, etc.
 */

typedef struct Tk_ConfigSpec {
    int type;			/* Type of option, such as TK_CONFIG_COLOR;
				 * see definitions below. Last option in table
				 * must have type TK_CONFIG_END. */
    const char *argvName;	/* Switch used to specify option in argv. NULL
				 * means this spec is part of a group. */
    Tk_Uid dbName;		/* Name for option in option database. */
    Tk_Uid dbClass;		/* Class for option in database. */
    Tk_Uid defValue;		/* Default value for option if not specified
				 * in command line or database. */
#if TCL_MAJOR_VERSION > 8
    size_t offset;			/* Where in widget record to store value; use
				 * offsetof macro to generate values for
				 * this. */
#else
    int offset;
#endif
    int specFlags;		/* Any combination of the values defined
				 * below; other bits are used internally by
				 * tkConfig.c. */
    const Tk_CustomOption *customPtr;
				/* If type is TK_CONFIG_CUSTOM then this is a
				 * pointer to info about how to parse and
				 * print the option. Otherwise it is
				 * irrelevant. */
} Tk_ConfigSpec;

/*
 * Type values for Tk_ConfigSpec structures. See the user documentation for
 * details.
 */

typedef enum {
    TK_CONFIG_BOOLEAN, TK_CONFIG_INT, TK_CONFIG_DOUBLE, TK_CONFIG_STRING,
    TK_CONFIG_UID, TK_CONFIG_COLOR, TK_CONFIG_FONT, TK_CONFIG_BITMAP,
    TK_CONFIG_BORDER, TK_CONFIG_RELIEF, TK_CONFIG_CURSOR,
    TK_CONFIG_ACTIVE_CURSOR, TK_CONFIG_JUSTIFY, TK_CONFIG_ANCHOR,
    TK_CONFIG_SYNONYM, TK_CONFIG_CAP_STYLE, TK_CONFIG_JOIN_STYLE,
    TK_CONFIG_PIXELS, TK_CONFIG_MM, TK_CONFIG_WINDOW, TK_CONFIG_CUSTOM,
    TK_CONFIG_END
} Tk_ConfigTypes;

/*
 * Possible values for flags argument to Tk_ConfigureWidget:
 */

#define TK_CONFIG_ARGV_ONLY	1
#define TK_CONFIG_OBJS		0x80

/*
 * Possible flag values for Tk_ConfigSpec structures. Any bits at or above
 * TK_CONFIG_USER_BIT may be used by clients for selecting certain entries.
 * Before changing any values here, coordinate with tkOldConfig.c
 * (internal-use-only flags are defined there).
 */

#define TK_CONFIG_NULL_OK		(1 << 0)
#define TK_CONFIG_COLOR_ONLY		(1 << 1)
#define TK_CONFIG_MONO_ONLY		(1 << 2)
#define TK_CONFIG_DONT_SET_DEFAULT	(1 << 3)
#ifndef TK_NO_DEPRECATED
#  define TK_CONFIG_OPTION_SPECIFIED      (1 << 4)
#endif /* !TK_NO_DEPRECATED */
#define TK_CONFIG_USER_BIT		0x100
#endif /* __NO_OLD_CONFIG */

/*
 * Structure used to specify how to handle argv options.
 */

typedef struct {
    const char *key;		/* The key string that flags the option in the
				 * argv array. */
    int type;			/* Indicates option type; see below. */
    void *src;			/* Value to be used in setting dst; usage
				 * depends on type. */
    void *dst;			/* Address of value to be modified; usage
				 * depends on type. */
    const char *help;		/* Documentation message describing this
				 * option. */
} Tk_ArgvInfo;

/*
 * Legal values for the type field of a Tk_ArgvInfo: see the user
 * documentation for details.
 */

#define TK_ARGV_CONSTANT		15
#define TK_ARGV_INT			16
#define TK_ARGV_STRING			17
#define TK_ARGV_UID			18
#define TK_ARGV_REST			19
#define TK_ARGV_FLOAT			20
#define TK_ARGV_FUNC			21
#define TK_ARGV_GENFUNC			22
#define TK_ARGV_HELP			23
#define TK_ARGV_CONST_OPTION		24
#define TK_ARGV_OPTION_VALUE		25
#define TK_ARGV_OPTION_NAME_VALUE	26
#define TK_ARGV_END			27

/*
 * Flag bits for passing to Tk_ParseArgv:
 */

#define TK_ARGV_NO_DEFAULTS		0x1
#define TK_ARGV_NO_LEFTOVERS		0x2
#define TK_ARGV_NO_ABBREV		0x4
#define TK_ARGV_DONT_SKIP_FIRST_ARG	0x8

/*
 * Enumerated type for describing actions to be taken in response to a
 * restrictProc established by Tk_RestrictEvents.
 */

typedef enum {
    TK_DEFER_EVENT, TK_PROCESS_EVENT, TK_DISCARD_EVENT
} Tk_RestrictAction;

/*
 * Priority levels to pass to Tk_AddOption:
 */

#define TK_WIDGET_DEFAULT_PRIO	20
#define TK_STARTUP_FILE_PRIO	40
#define TK_USER_DEFAULT_PRIO	60
#define TK_INTERACTIVE_PRIO	80
#define TK_MAX_PRIO		100

/*
 * Relief values returned by Tk_GetRelief:
 */

#define TK_RELIEF_NULL		-1
#define TK_RELIEF_FLAT		0
#define TK_RELIEF_GROOVE	1
#define TK_RELIEF_RAISED	2
#define TK_RELIEF_RIDGE		3
#define TK_RELIEF_SOLID		4
#define TK_RELIEF_SUNKEN	5

/*
 * "Which" argument values for Tk_3DBorderGC:
 */

#define TK_3D_FLAT_GC		1
#define TK_3D_LIGHT_GC		2
#define TK_3D_DARK_GC		3

/*
 * Special EnterNotify/LeaveNotify "mode" for use in events generated by
 * tkShare.c. Pick a high enough value that it's unlikely to conflict with
 * existing values (like NotifyNormal) or any new values defined in the
 * future.
 */

#define TK_NOTIFY_SHARE		20

/*
 * Enumerated type for describing a point by which to anchor something:
 */

typedef enum {
    TK_ANCHOR_N, TK_ANCHOR_NE, TK_ANCHOR_E, TK_ANCHOR_SE,
    TK_ANCHOR_S, TK_ANCHOR_SW, TK_ANCHOR_W, TK_ANCHOR_NW,
    TK_ANCHOR_CENTER
} Tk_Anchor;

/*
 * Enumerated type for describing a style of justification:
 */

typedef enum {
    TK_JUSTIFY_LEFT, TK_JUSTIFY_RIGHT, TK_JUSTIFY_CENTER
} Tk_Justify;

/*
 * The following structure is used by Tk_GetFontMetrics() to return
 * information about the properties of a Tk_Font.
 */

typedef struct Tk_FontMetrics {
    int ascent;			/* The amount in pixels that the tallest
				 * letter sticks up above the baseline, plus
				 * any extra blank space added by the designer
				 * of the font. */
    int descent;		/* The largest amount in pixels that any
				 * letter sticks below the baseline, plus any
				 * extra blank space added by the designer of
				 * the font. */
    int linespace;		/* The sum of the ascent and descent. How far
				 * apart two lines of text in the same font
				 * should be placed so that none of the
				 * characters in one line overlap any of the
				 * characters in the other line. */
} Tk_FontMetrics;

/*
 * Flags passed to Tk_MeasureChars:
 */

#define TK_WHOLE_WORDS		1
#define TK_AT_LEAST_ONE		2
#define TK_PARTIAL_OK		4

/*
 * Flags passed to Tk_ComputeTextLayout:
 */

#define TK_IGNORE_TABS		8
#define TK_IGNORE_NEWLINES	16

/*
 * Widget class procedures used to implement platform specific widget
 * behavior.
 */

typedef Window (Tk_ClassCreateProc) (Tk_Window tkwin, Window parent,
	ClientData instanceData);
typedef void (Tk_ClassWorldChangedProc) (ClientData instanceData);
typedef void (Tk_ClassModalProc) (Tk_Window tkwin, XEvent *eventPtr);

typedef struct Tk_ClassProcs {
#if TCL_MAJOR_VERSION > 8
    size_t size;
#else
    unsigned int size;
#endif
    Tk_ClassWorldChangedProc *worldChangedProc;
				/* Procedure to invoke when the widget needs
				 * to respond in some way to a change in the
				 * world (font changes, etc.) */
    Tk_ClassCreateProc *createProc;
				/* Procedure to invoke when the platform-
				 * dependent window needs to be created. */
    Tk_ClassModalProc *modalProc;
				/* Procedure to invoke after all bindings on a
				 * widget have been triggered in order to
				 * handle a modal loop. */
} Tk_ClassProcs;

/*
 * Simple accessor for Tk_ClassProcs structure. Checks that the structure is
 * not NULL, then checks the size field and returns either the requested
 * field, if present, or NULL if the structure is too small to have the field
 * (or NULL if the structure is NULL).
 *
 * A more general version of this function may be useful if other
 * size-versioned structure pop up in the future:
 *
 *	#define Tk_GetField(name, who, which) \
 *	    (((who) == NULL) ? NULL :
 *	    (((who)->size <= offsetof(name, which)) ? NULL :(name)->which))
 */

#define Tk_GetClassProc(procs, which) \
    (((procs) == NULL) ? NULL : \
    (((procs)->size <= offsetof(Tk_ClassProcs, which)) ? NULL:(procs)->which))

/*
 * Each geometry manager (the packer, the placer, etc.) is represented by a
 * structure of the following form, which indicates procedures to invoke in
 * the geometry manager to carry out certain functions.
 */

typedef void (Tk_GeomRequestProc) (ClientData clientData, Tk_Window tkwin);
typedef void (Tk_GeomLostSlaveProc) (ClientData clientData, Tk_Window tkwin);

typedef struct Tk_GeomMgr {
    const char *name;		/* Name of the geometry manager (command used
				 * to invoke it, or name of widget class that
				 * allows embedded widgets). */
    Tk_GeomRequestProc *requestProc;
				/* Procedure to invoke when a slave's
				 * requested geometry changes. */
    Tk_GeomLostSlaveProc *lostSlaveProc;
				/* Procedure to invoke when a slave is taken
				 * away from one geometry manager by another.
				 * NULL means geometry manager doesn't care
				 * when slaves are lost. */
} Tk_GeomMgr;

/*
 * Result values returned by Tk_GetScrollInfo:
 */

#define TK_SCROLL_MOVETO	1
#define TK_SCROLL_PAGES		2
#define TK_SCROLL_UNITS		3
#define TK_SCROLL_ERROR		4

/*
 *----------------------------------------------------------------------
 *
 * Extensions to the X event set
 *
 *----------------------------------------------------------------------
 */

#define VirtualEvent	    (MappingNotify + 1)
#define ActivateNotify	    (MappingNotify + 2)
#define DeactivateNotify    (MappingNotify + 3)
#define MouseWheelEvent     (MappingNotify + 4)
#define TK_LASTEVENT	    (MappingNotify + 5)

#define MouseWheelMask	    (1L << 28)
#define ActivateMask	    (1L << 29)
#define VirtualEventMask    (1L << 30)

/*
 * A virtual event shares most of its fields with the XKeyEvent and
 * XButtonEvent structures. 99% of the time a virtual event will be an
 * abstraction of a key or button event, so this structure provides the most
 * information to the user. The only difference is the changing of the detail
 * field for a virtual event so that it holds the name of the virtual event
 * being triggered.
 *
 * When using this structure, you should ensure that you zero out all the
 * fields first using memset() or bzero().
 */

typedef struct {
    int type;
    unsigned long serial;	/* # of last request processed by server. */
    Bool send_event;		/* True if this came from a SendEvent
				 * request. */
    Display *display;		/* Display the event was read from. */
    Window event;		/* Window on which event was requested. */
    Window root;		/* Root window that the event occurred on. */
    Window subwindow;		/* Child window. */
    Time time;			/* Milliseconds. */
    int x, y;			/* Pointer x, y coordinates in event
				 * window. */
    int x_root, y_root;		/* Coordinates relative to root. */
    unsigned int state;		/* Key or button mask */
    Tk_Uid name;		/* Name of virtual event. */
    Bool same_screen;		/* Same screen flag. */
    Tcl_Obj *user_data;		/* Application-specific data reference; Tk
				 * will decrement the reference count *once*
				 * when it has finished processing the
				 * event. */
} XVirtualEvent;

typedef struct {
    int type;
    unsigned long serial;	/* # of last request processed by server. */
    Bool send_event;		/* True if this came from a SendEvent
				 * request. */
    Display *display;		/* Display the event was read from. */
    Window window;		/* Window in which event occurred. */
} XActivateDeactivateEvent;
typedef XActivateDeactivateEvent XActivateEvent;
typedef XActivateDeactivateEvent XDeactivateEvent;

/*
 *----------------------------------------------------------------------
 *
 * Macros for querying Tk_Window structures. See the manual entries for
 * documentation.
 *
 *----------------------------------------------------------------------
 */

#define Tk_Display(tkwin)	(((Tk_FakeWin *) (tkwin))->display)
#define Tk_ScreenNumber(tkwin)	(((Tk_FakeWin *) (tkwin))->screenNum)
#define Tk_Screen(tkwin) \
    (ScreenOfDisplay(Tk_Display(tkwin), Tk_ScreenNumber(tkwin)))
#define Tk_Depth(tkwin)		(((Tk_FakeWin *) (tkwin))->depth)
#define Tk_Visual(tkwin)	(((Tk_FakeWin *) (tkwin))->visual)
#define Tk_WindowId(tkwin)	(((Tk_FakeWin *) (tkwin))->window)
#define Tk_PathName(tkwin) 	(((Tk_FakeWin *) (tkwin))->pathName)
#define Tk_Name(tkwin)		(((Tk_FakeWin *) (tkwin))->nameUid)
#define Tk_Class(tkwin) 	(((Tk_FakeWin *) (tkwin))->classUid)
#define Tk_X(tkwin)		(((Tk_FakeWin *) (tkwin))->changes.x)
#define Tk_Y(tkwin)		(((Tk_FakeWin *) (tkwin))->changes.y)
#define Tk_Width(tkwin)		(((Tk_FakeWin *) (tkwin))->changes.width)
#define Tk_Height(tkwin) \
    (((Tk_FakeWin *) (tkwin))->changes.height)
#define Tk_Changes(tkwin)	(&((Tk_FakeWin *) (tkwin))->changes)
#define Tk_Attributes(tkwin)	(&((Tk_FakeWin *) (tkwin))->atts)
#define Tk_IsEmbedded(tkwin) \
    (((Tk_FakeWin *) (tkwin))->flags & TK_EMBEDDED)
#define Tk_IsContainer(tkwin) \
    (((Tk_FakeWin *) (tkwin))->flags & TK_CONTAINER)
#define Tk_IsMapped(tkwin) \
    (((Tk_FakeWin *) (tkwin))->flags & TK_MAPPED)
#define Tk_IsTopLevel(tkwin) \
    (((Tk_FakeWin *) (tkwin))->flags & TK_TOP_LEVEL)
#define Tk_HasWrapper(tkwin) \
    (((Tk_FakeWin *) (tkwin))->flags & TK_HAS_WRAPPER)
#define Tk_WinManaged(tkwin) \
    (((Tk_FakeWin *) (tkwin))->flags & TK_WIN_MANAGED)
#define Tk_TopWinHierarchy(tkwin) \
    (((Tk_FakeWin *) (tkwin))->flags & TK_TOP_HIERARCHY)
#define Tk_IsManageable(tkwin) \
    (((Tk_FakeWin *) (tkwin))->flags & TK_WM_MANAGEABLE)
#define Tk_ReqWidth(tkwin)	(((Tk_FakeWin *) (tkwin))->reqWidth)
#define Tk_ReqHeight(tkwin)	(((Tk_FakeWin *) (tkwin))->reqHeight)
#ifndef TK_NO_DEPRECATED
#define Tk_InternalBorderWidth(tkwin) \
    (((Tk_FakeWin *) (tkwin))->internalBorderLeft)
#endif /* !TK_NO_DEPRECATED */
#define Tk_InternalBorderLeft(tkwin) \
    (((Tk_FakeWin *) (tkwin))->internalBorderLeft)
#define Tk_InternalBorderRight(tkwin) \
    (((Tk_FakeWin *) (tkwin))->internalBorderRight)
#define Tk_InternalBorderTop(tkwin) \
    (((Tk_FakeWin *) (tkwin))->internalBorderTop)
#define Tk_InternalBorderBottom(tkwin) \
    (((Tk_FakeWin *) (tkwin))->internalBorderBottom)
#define Tk_MinReqWidth(tkwin)	(((Tk_FakeWin *) (tkwin))->minReqWidth)
#define Tk_MinReqHeight(tkwin)	(((Tk_FakeWin *) (tkwin))->minReqHeight)
#define Tk_Parent(tkwin)	(((Tk_FakeWin *) (tkwin))->parentPtr)
#define Tk_Colormap(tkwin)	(((Tk_FakeWin *) (tkwin))->atts.colormap)

/*
 * The structure below is needed by the macros above so that they can access
 * the fields of a Tk_Window. The fields not needed by the macros are declared
 * as "dummyX". The structure has its own type in order to prevent apps from
 * accessing Tk_Window fields except using official macros. WARNING!! The
 * structure definition must be kept consistent with the TkWindow structure in
 * tkInt.h. If you change one, then change the other. See the declaration in
 * tkInt.h for documentation on what the fields are used for internally.
 */

typedef struct Tk_FakeWin {
    Display *display;
    char *dummy1;		/* dispPtr */
    int screenNum;
    Visual *visual;
    int depth;
    Window window;
    char *dummy2;		/* childList */
    char *dummy3;		/* lastChildPtr */
    Tk_Window parentPtr;	/* parentPtr */
    char *dummy4;		/* nextPtr */
    char *dummy5;		/* mainPtr */
    char *pathName;
    Tk_Uid nameUid;
    Tk_Uid classUid;
    XWindowChanges changes;
    unsigned int dummy6;	/* dirtyChanges */
    XSetWindowAttributes atts;
    unsigned long dummy7;	/* dirtyAtts */
    unsigned int flags;
    char *dummy8;		/* handlerList */
#if defined(TK_USE_INPUT_METHODS) || (TCL_MAJOR_VERSION > 8)
    XIC dummy9;			/* inputContext */
#endif /* TK_USE_INPUT_METHODS */
    ClientData *dummy10;	/* tagPtr */
    int dummy11;		/* numTags */
    int dummy12;		/* optionLevel */
    char *dummy13;		/* selHandlerList */
    char *dummy14;		/* geomMgrPtr */
    ClientData dummy15;		/* geomData */
    int reqWidth, reqHeight;
    int internalBorderLeft;
    char *dummy16;		/* wmInfoPtr */
    char *dummy17;		/* classProcPtr */
    ClientData dummy18;		/* instanceData */
    char *dummy19;		/* privatePtr */
    int internalBorderRight;
    int internalBorderTop;
    int internalBorderBottom;
    int minReqWidth;
    int minReqHeight;
#if defined(TK_USE_INPUT_METHODS) || (TCL_MAJOR_VERSION > 8)
    int dummy20;
#endif /* TK_USE_INPUT_METHODS */
    char *dummy21;		/* geomMgrName */
    Tk_Window dummy22;		/* maintainerPtr */
#if !defined(TK_USE_INPUT_METHODS) && (TCL_MAJOR_VERSION < 9)
    XIC dummy9;			/* inputContext */
    int dummy20;
#endif /* TK_USE_INPUT_METHODS */
} Tk_FakeWin;

/*
 * Flag values for TkWindow (and Tk_FakeWin) structures are:
 *
 * TK_MAPPED:			1 means window is currently mapped,
 *				0 means unmapped.
 * TK_TOP_LEVEL:		1 means this is a top-level widget.
 * TK_ALREADY_DEAD:		1 means the window is in the process of
 *				being destroyed already.
 * TK_NEED_CONFIG_NOTIFY:	1 means that the window has been reconfigured
 *				before it was made to exist. At the time of
 *				making it exist a ConfigureNotify event needs
 *				to be generated.
 * TK_GRAB_FLAG:		Used to manage grabs. See tkGrab.c for details
 * TK_CHECKED_IC:		1 means we've already tried to get an input
 *				context for this window; if the ic field is
 *				NULL it means that there isn't a context for
 *				the field.
 * TK_DONT_DESTROY_WINDOW:	1 means that Tk_DestroyWindow should not
 *				invoke XDestroyWindow to destroy this widget's
 *				X window. The flag is set when the window has
 *				already been destroyed elsewhere (e.g. by
 *				another application) or when it will be
 *				destroyed later (e.g. by destroying its parent)
 * TK_WM_COLORMAP_WINDOW:	1 means that this window has at some time
 *				appeared in the WM_COLORMAP_WINDOWS property
 *				for its toplevel, so we have to remove it from
 *				that property if the window is deleted and the
 *				toplevel isn't.
 * TK_EMBEDDED:			1 means that this window (which must be a
 *				toplevel) is not a free-standing window but
 *				rather is embedded in some other application.
 * TK_CONTAINER:		1 means that this window is a container, and
 *				that some other application (either in this
 *				process or elsewhere) may be embedding itself
 *				inside the window.
 * TK_BOTH_HALVES:		1 means that this window is used for
 *				application embedding (either as container or
 *				embedded application), and both the containing
 *				and embedded halves are associated with
 *				windows in this particular process.
 * TK_WRAPPER:			1 means that this window is the extra wrapper
 *				window created around a toplevel to hold the
 *				menubar under Unix. See tkUnixWm.c for more
 *				information.
 * TK_REPARENTED:		1 means that this window has been reparented
 *				so that as far as the window system is
 *				concerned it isn't a child of its Tk parent.
 *				Initially this is used only for special Unix
 *				menubar windows.
 * TK_ANONYMOUS_WINDOW:		1 means that this window has no name, and is
 *				thus not accessible from Tk.
 * TK_HAS_WRAPPER		1 means that this window has a wrapper window
 * TK_WIN_MANAGED		1 means that this window is a child of the root
 *				window, and is managed by the window manager.
 * TK_TOP_HIERARCHY		1 means this window is at the top of a physical
 *				window hierarchy within this process, i.e. the
 *				window's parent either doesn't exist or is not
 *				owned by this Tk application.
 * TK_PROP_PROPCHANGE		1 means that PropertyNotify events in the
 *				window's children should propagate up to this
 *				window.
 * TK_WM_MANAGEABLE		1 marks a window as capable of being converted
 *				into a toplevel using [wm manage].
 * TK_CAN_INPUT_TEXT            1 means that this window accepts text input.
 *                              Used on macOS to indicate that key events can be
 *                              processed with the NSTextInputClient protocol.
 *                              Not currently accessible through the public API.
 */

#define TK_MAPPED		1
#define TK_TOP_LEVEL		2
#define TK_ALREADY_DEAD		4
#define TK_NEED_CONFIG_NOTIFY	8
#define TK_GRAB_FLAG		0x10
#define TK_CHECKED_IC		0x20
#define TK_DONT_DESTROY_WINDOW	0x40
#define TK_WM_COLORMAP_WINDOW	0x80
#define TK_EMBEDDED		0x100
#define TK_CONTAINER		0x200
#define TK_BOTH_HALVES		0x400

#define TK_WRAPPER		0x1000
#define TK_REPARENTED		0x2000
#define TK_ANONYMOUS_WINDOW	0x4000
#define TK_HAS_WRAPPER		0x8000
#define TK_WIN_MANAGED		0x10000
#define TK_TOP_HIERARCHY	0x20000
#define TK_PROP_PROPCHANGE	0x40000
#define TK_WM_MANAGEABLE	0x80000
#define TK_CAN_INPUT_TEXT       0x100000

/*
 *----------------------------------------------------------------------
 *
 * Procedure prototypes and structures used for defining new canvas items:
 *
 *----------------------------------------------------------------------
 */

typedef enum {
    TK_STATE_NULL = -1, TK_STATE_ACTIVE, TK_STATE_DISABLED,
    TK_STATE_NORMAL, TK_STATE_HIDDEN
} Tk_State;

typedef struct Tk_SmoothMethod {
    const char *name;
    int (*coordProc) (Tk_Canvas canvas, double *pointPtr, int numPoints,
	    int numSteps, XPoint xPoints[], double dblPoints[]);
    void (*postscriptProc) (Tcl_Interp *interp, Tk_Canvas canvas,
	    double *coordPtr, int numPoints, int numSteps);
} Tk_SmoothMethod;

/*
 * For each item in a canvas widget there exists one record with the following
 * structure. Each actual item is represented by a record with the following
 * stuff at its beginning, plus additional type-specific stuff after that.
 */

#define TK_TAG_SPACE 3

typedef struct Tk_Item {
#if TCL_MAJOR_VERSION > 8
    size_t id;		/* Unique identifier for this item (also
				 * serves as first tag for item). */
#else
    int id;
#endif
    struct Tk_Item *nextPtr;	/* Next in display list of all items in this
				 * canvas. Later items in list are drawn on
				 * top of earlier ones. */
    Tk_Uid staticTagSpace[TK_TAG_SPACE];
				/* Built-in space for limited # of tags. */
    Tk_Uid *tagPtr;		/* Pointer to array of tags. Usually points to
				 * staticTagSpace, but may point to malloc-ed
				 * space if there are lots of tags. */
#if TCL_MAJOR_VERSION > 8
    size_t tagSpace;		/* Total amount of tag space available at
				 * tagPtr. */
    size_t numTags;		/* Number of tag slots actually used at
				 * *tagPtr. */
#else
    int tagSpace, numTags;
#endif
    struct Tk_ItemType *typePtr;/* Table of procedures that implement this
				 * type of item. */
    int x1, y1, x2, y2;		/* Bounding box for item, in integer canvas
				 * units. Set by item-specific code and
				 * guaranteed to contain every pixel drawn in
				 * item. Item area includes x1 and y1 but not
				 * x2 and y2. */
    struct Tk_Item *prevPtr;	/* Previous in display list of all items in
				 * this canvas. Later items in list are drawn
				 * just below earlier ones. */
    Tk_State state;		/* State of item. */
    char *reserved1;		/* reserved for future use */
    int redraw_flags;		/* Some flags used in the canvas */

    /*
     *------------------------------------------------------------------
     * Starting here is additional type-specific stuff; see the declarations
     * for individual types to see what is part of each type. The actual space
     * below is determined by the "itemInfoSize" of the type's Tk_ItemType
     * record.
     *------------------------------------------------------------------
     */
} Tk_Item;

/*
 * Flag bits for canvases (redraw_flags):
 *
 * TK_ITEM_STATE_DEPENDANT -	1 means that object needs to be redrawn if the
 *				canvas state changes.
 * TK_ITEM_DONT_REDRAW - 	1 means that the object redraw is already been
 *				prepared, so the general canvas code doesn't
 *				need to do that any more.
 */

#define TK_ITEM_STATE_DEPENDANT		1
#define TK_ITEM_DONT_REDRAW		2

/*
 * Records of the following type are used to describe a type of item (e.g.
 * lines, circles, etc.) that can form part of a canvas widget.
 */

#if defined(USE_OLD_CANVAS) && TCL_MAJOR_VERSION < 9
typedef int	(Tk_ItemCreateProc)(Tcl_Interp *interp, Tk_Canvas canvas,
		    Tk_Item *itemPtr, int argc, char **argv);
typedef int	(Tk_ItemConfigureProc)(Tcl_Interp *interp, Tk_Canvas canvas,
		    Tk_Item *itemPtr, int argc, char **argv, int flags);
typedef int	(Tk_ItemCoordProc)(Tcl_Interp *interp, Tk_Canvas canvas,
		    Tk_Item *itemPtr, int argc, char **argv);
typedef void	(Tk_ItemInsertProc)(Tk_Canvas canvas, Tk_Item *itemPtr,
		    int beforeThis, char *string);
typedef int	(Tk_ItemIndexProc)(Tcl_Interp *interp, Tk_Canvas canvas,
		    Tk_Item *itemPtr, char *indexString, int *indexPtr);
#else
typedef int	(Tk_ItemCreateProc)(Tcl_Interp *interp, Tk_Canvas canvas,
		    Tk_Item *itemPtr, int argc, Tcl_Obj *const objv[]);
typedef int	(Tk_ItemConfigureProc)(Tcl_Interp *interp, Tk_Canvas canvas,
		    Tk_Item *itemPtr, int argc, Tcl_Obj *const objv[],
		    int flags);
typedef int	(Tk_ItemCoordProc)(Tcl_Interp *interp, Tk_Canvas canvas,
		    Tk_Item *itemPtr, int argc, Tcl_Obj *const argv[]);
#if TCL_MAJOR_VERSION > 8
typedef void	(Tk_ItemInsertProc)(Tk_Canvas canvas, Tk_Item *itemPtr,
		    size_t beforeThis, Tcl_Obj *string);
typedef int	(Tk_ItemIndexProc)(Tcl_Interp *interp, Tk_Canvas canvas,
		    Tk_Item *itemPtr, Tcl_Obj *indexString, size_t *indexPtr);
#else
typedef void	(Tk_ItemInsertProc)(Tk_Canvas canvas, Tk_Item *itemPtr,
		    int beforeThis, Tcl_Obj *string);
typedef int	(Tk_ItemIndexProc)(Tcl_Interp *interp, Tk_Canvas canvas,
		    Tk_Item *itemPtr, Tcl_Obj *indexString, int *indexPtr);
#endif
#endif /* USE_OLD_CANVAS */
typedef void	(Tk_ItemDeleteProc)(Tk_Canvas canvas, Tk_Item *itemPtr,
		    Display *display);
typedef void	(Tk_ItemDisplayProc)(Tk_Canvas canvas, Tk_Item *itemPtr,
		    Display *display, Drawable dst, int x, int y, int width,
		    int height);
typedef double	(Tk_ItemPointProc)(Tk_Canvas canvas, Tk_Item *itemPtr,
		    double *pointPtr);
typedef int	(Tk_ItemAreaProc)(Tk_Canvas canvas, Tk_Item *itemPtr,
		    double *rectPtr);
typedef int	(Tk_ItemPostscriptProc)(Tcl_Interp *interp, Tk_Canvas canvas,
		    Tk_Item *itemPtr, int prepass);
typedef void	(Tk_ItemRotateProc)(Tk_Canvas canvas, Tk_Item *itemPtr,
		    double originX, double originY, double angleRadians);
typedef void	(Tk_ItemScaleProc)(Tk_Canvas canvas, Tk_Item *itemPtr,
		    double originX, double originY, double scaleX,
		    double scaleY);
typedef void	(Tk_ItemTranslateProc)(Tk_Canvas canvas, Tk_Item *itemPtr,
		    double deltaX, double deltaY);
#if TCL_MAJOR_VERSION > 8
typedef void	(Tk_ItemCursorProc)(Tk_Canvas canvas, Tk_Item *itemPtr,
		    size_t index);
typedef size_t	(Tk_ItemSelectionProc)(Tk_Canvas canvas, Tk_Item *itemPtr,
		    size_t offset, char *buffer, size_t maxBytes);
typedef void	(Tk_ItemDCharsProc)(Tk_Canvas canvas, Tk_Item *itemPtr,
		    size_t first, size_t last);
#else
typedef void	(Tk_ItemCursorProc)(Tk_Canvas canvas, Tk_Item *itemPtr,
		    int index);
typedef int	(Tk_ItemSelectionProc)(Tk_Canvas canvas, Tk_Item *itemPtr,
		    int offset, char *buffer, int maxBytes);
typedef void	(Tk_ItemDCharsProc)(Tk_Canvas canvas, Tk_Item *itemPtr,
		    int first, int last);
#endif

#ifndef __NO_OLD_CONFIG

typedef struct Tk_ItemType {
    const char *name;		/* The name of this type of item, such as
				 * "line". */
#if TCL_MAJOR_VERSION > 8
    size_t itemSize;		/* Total amount of space needed for item's
				 * record. */
#else
    int itemSize;
#endif
    Tk_ItemCreateProc *createProc;
				/* Procedure to create a new item of this
				 * type. */
    const Tk_ConfigSpec *configSpecs; /* Pointer to array of configuration specs for
				 * this type. Used for returning configuration
				 * info. */
    Tk_ItemConfigureProc *configProc;
				/* Procedure to call to change configuration
				 * options. */
    Tk_ItemCoordProc *coordProc;/* Procedure to call to get and set the item's
				 * coordinates. */
    Tk_ItemDeleteProc *deleteProc;
				/* Procedure to delete existing item of this
				 * type. */
    Tk_ItemDisplayProc *displayProc;
				/* Procedure to display items of this type. */
    int alwaysRedraw;		/* Non-zero means displayProc should be called
				 * even when the item has been moved
				 * off-screen. */
    Tk_ItemPointProc *pointProc;/* Computes distance from item to a given
				 * point. */
    Tk_ItemAreaProc *areaProc;	/* Computes whether item is inside, outside,
				 * or overlapping an area. */
    Tk_ItemPostscriptProc *postscriptProc;
				/* Procedure to write a Postscript description
				 * for items of this type. */
    Tk_ItemScaleProc *scaleProc;/* Procedure to rescale items of this type. */
    Tk_ItemTranslateProc *translateProc;
				/* Procedure to translate items of this
				 * type. */
    Tk_ItemIndexProc *indexProc;/* Procedure to determine index of indicated
				 * character. NULL if item doesn't support
				 * indexing. */
    Tk_ItemCursorProc *icursorProc;
				/* Procedure to set insert cursor posn to just
				 * before a given position. */
    Tk_ItemSelectionProc *selectionProc;
				/* Procedure to return selection (in STRING
				 * format) when it is in this item. */
    Tk_ItemInsertProc *insertProc;
				/* Procedure to insert something into an
				 * item. */
    Tk_ItemDCharsProc *dCharsProc;
				/* Procedure to delete characters from an
				 * item. */
    struct Tk_ItemType *nextPtr;/* Used to link types together into a list. */
    Tk_ItemRotateProc *rotateProc;
				/* Procedure to rotate an item's coordinates
				 * about a point. */
    int reserved2;		/* Carefully compatible with */
    char *reserved3;		/* Jan Nijtmans dash patch */
    char *reserved4;
} Tk_ItemType;

/*
 * Flag (used in the alwaysRedraw field) to say whether an item supports
 * point-level manipulation like the line and polygon items.
 */

#define TK_MOVABLE_POINTS	2

#endif /* __NO_OLD_CONFIG */

/*
 * The following structure provides information about the selection and the
 * insertion cursor. It is needed by only a few items, such as those that
 * display text. It is shared by the generic canvas code and the item-specific
 * code, but most of the fields should be written only by the canvas generic
 * code.
 */

typedef struct Tk_CanvasTextInfo {
    Tk_3DBorder selBorder;	/* Border and background for selected
				 * characters. Read-only to items.*/
    int selBorderWidth;		/* Width of border around selection. Read-only
				 * to items. */
    XColor *selFgColorPtr;	/* Foreground color for selected text.
				 * Read-only to items. */
    Tk_Item *selItemPtr;	/* Pointer to selected item. NULL means
				 * selection isn't in this canvas. Writable by
				 * items. */
#if TCL_MAJOR_VERSION > 8
    size_t selectFirst;		/* Character index of first selected
				 * character. Writable by items. */
    size_t selectLast;		/* Character index of last selected character.
				 * Writable by items. */
#else
    int selectFirst, selectLast;
#endif
    Tk_Item *anchorItemPtr;	/* Item corresponding to "selectAnchor": not
				 * necessarily selItemPtr. Read-only to
				 * items. */
#if TCL_MAJOR_VERSION > 8
    size_t selectAnchor;		/* Character index of fixed end of selection
				 * (i.e. "select to" operation will use this
				 * as one end of the selection). Writable by
				 * items. */
#else
    int selectAnchor;
#endif
    Tk_3DBorder insertBorder;	/* Used to draw vertical bar for insertion
				 * cursor. Read-only to items. */
    int insertWidth;		/* Total width of insertion cursor. Read-only
				 * to items. */
    int insertBorderWidth;	/* Width of 3-D border around insert cursor.
				 * Read-only to items. */
    Tk_Item *focusItemPtr;	/* Item that currently has the input focus, or
				 * NULL if no such item. Read-only to items. */
    int gotFocus;		/* Non-zero means that the canvas widget has
				 * the input focus. Read-only to items.*/
    int cursorOn;		/* Non-zero means that an insertion cursor
				 * should be displayed in focusItemPtr.
				 * Read-only to items.*/
} Tk_CanvasTextInfo;

/*
 * Structures used for Dashing and Outline.
 */

typedef struct Tk_Dash {
    int number;
    union {
	char *pt;
	char array[sizeof(char *)];
    } pattern;
} Tk_Dash;

typedef struct Tk_TSOffset {
    int flags;			/* Flags; see below for possible values */
    int xoffset;		/* x offset */
    int yoffset;		/* y offset */
} Tk_TSOffset;

/*
 * Bit fields in Tk_TSOffset->flags:
 */

#define TK_OFFSET_INDEX		1
#define TK_OFFSET_RELATIVE	2
#define TK_OFFSET_LEFT		4
#define TK_OFFSET_CENTER	8
#define TK_OFFSET_RIGHT		16
#define TK_OFFSET_TOP		32
#define TK_OFFSET_MIDDLE	64
#define TK_OFFSET_BOTTOM	128

typedef struct Tk_Outline {
    GC gc;			/* Graphics context. */
    double width;		/* Width of outline. */
    double activeWidth;		/* Width of outline. */
    double disabledWidth;	/* Width of outline. */
    int offset;			/* Dash offset. */
    Tk_Dash dash;		/* Dash pattern. */
    Tk_Dash activeDash;		/* Dash pattern if state is active. */
    Tk_Dash disabledDash;	/* Dash pattern if state is disabled. */
    void *reserved1;		/* Reserved for future expansion. */
    void *reserved2;
    void *reserved3;
    Tk_TSOffset tsoffset;	/* Stipple offset for outline. */
    XColor *color;		/* Outline color. */
    XColor *activeColor;	/* Outline color if state is active. */
    XColor *disabledColor;	/* Outline color if state is disabled. */
    Pixmap stipple;		/* Outline Stipple pattern. */
    Pixmap activeStipple;	/* Outline Stipple pattern if state is
				 * active. */
    Pixmap disabledStipple;	/* Outline Stipple pattern if state is
				 * disabled. */
} Tk_Outline;

/*
 *----------------------------------------------------------------------
 *
 * Procedure prototypes and structures used for managing images:
 *
 *----------------------------------------------------------------------
 */

typedef struct Tk_ImageType Tk_ImageType;
#if !defined(TK_NO_DEPRECATED) && TCL_MAJOR_VERSION < 9 && defined(USE_OLD_IMAGE)
typedef int (Tk_ImageCreateProc) (Tcl_Interp *interp, char *name, int argc,
	char **argv, Tk_ImageType *typePtr, Tk_ImageModel model,
	ClientData *masterDataPtr);
#else
<<<<<<< HEAD
typedef int (Tk_ImageCreateProc) (Tcl_Interp *interp, const char *name, int objc,
	Tcl_Obj *const objv[], const Tk_ImageType *typePtr, Tk_ImageMaster master,
	ClientData *masterDataPtr);
=======
typedef int (Tk_ImageCreateProc) (Tcl_Interp *interp, CONST86 char *name, int objc,
	Tcl_Obj *const objv[], CONST86 Tk_ImageType *typePtr, Tk_ImageModel model,
	ClientData *modelDataPtr);
>>>>>>> 18cb58ab
#endif /* USE_OLD_IMAGE */
typedef ClientData (Tk_ImageGetProc) (Tk_Window tkwin, ClientData masterData);
typedef void (Tk_ImageDisplayProc) (ClientData instanceData, Display *display,
	Drawable drawable, int imageX, int imageY, int width, int height,
	int drawableX, int drawableY);
typedef void (Tk_ImageFreeProc) (ClientData instanceData, Display *display);
typedef void (Tk_ImageDeleteProc) (ClientData masterData);
typedef void (Tk_ImageChangedProc) (ClientData clientData, int x, int y,
	int width, int height, int imageWidth, int imageHeight);
typedef int (Tk_ImagePostscriptProc) (ClientData clientData,
	Tcl_Interp *interp, Tk_Window tkwin, Tk_PostscriptInfo psinfo,
	int x, int y, int width, int height, int prepass);

/*
 * The following structure represents a particular type of image (bitmap, xpm
 * image, etc.). It provides information common to all images of that type,
 * such as the type name and a collection of procedures in the image manager
 * that respond to various events. Each image manager is represented by one of
 * these structures.
 */

struct Tk_ImageType {
    const char *name;		/* Name of image type. */
    Tk_ImageCreateProc *createProc;
				/* Procedure to call to create a new image of
				 * this type. */
    Tk_ImageGetProc *getProc;	/* Procedure to call the first time
				 * Tk_GetImage is called in a new way (new
				 * visual or screen). */
    Tk_ImageDisplayProc *displayProc;
				/* Call to draw image, in response to
				 * Tk_RedrawImage calls. */
    Tk_ImageFreeProc *freeProc;	/* Procedure to call whenever Tk_FreeImage is
				 * called to release an instance of an
				 * image. */
    Tk_ImageDeleteProc *deleteProc;
				/* Procedure to call to delete image. It will
				 * not be called until after freeProc has been
				 * called for each instance of the image. */
    Tk_ImagePostscriptProc *postscriptProc;
				/* Procedure to call to produce postscript
				 * output for the image. */
    struct Tk_ImageType *nextPtr;
				/* Next in list of all image types currently
				 * known. Filled in by Tk, not by image
				 * manager. */
    char *reserved;		/* reserved for future expansion */
};

/*
 *----------------------------------------------------------------------
 *
 * Additional definitions used to manage images of type "photo".
 *
 *----------------------------------------------------------------------
 */

/*
 * The following type is used to identify a particular photo image to be
 * manipulated:
 */

typedef void *Tk_PhotoHandle;

/*
 * The following structure describes a block of pixels in memory:
 */

typedef struct Tk_PhotoImageBlock {
    unsigned char *pixelPtr;	/* Pointer to the first pixel. */
    int width;			/* Width of block, in pixels. */
    int height;			/* Height of block, in pixels. */
    int pitch;			/* Address difference between corresponding
				 * pixels in successive lines. */
    int pixelSize;		/* Address difference between successive
				 * pixels in the same line. */
    int offset[4];		/* Address differences between the red, green,
				 * blue and alpha components of the pixel and
				 * the pixel as a whole. */
} Tk_PhotoImageBlock;

/*
 * The following values control how blocks are combined into photo images when
 * the alpha component of a pixel is not 255, a.k.a. the compositing rule.
 */

#define TK_PHOTO_COMPOSITE_OVERLAY	0
#define TK_PHOTO_COMPOSITE_SET		1

/*
 * Procedure prototypes and structures used in reading and writing photo
 * images:
 */

typedef struct Tk_PhotoImageFormat Tk_PhotoImageFormat;
#ifdef USE_OLD_IMAGE
typedef int (Tk_ImageFileMatchProc) (Tcl_Channel chan, char *fileName,
	char *formatString, int *widthPtr, int *heightPtr);
typedef int (Tk_ImageStringMatchProc) (char *string, char *formatString,
	int *widthPtr, int *heightPtr);
typedef int (Tk_ImageFileReadProc) (Tcl_Interp *interp, Tcl_Channel chan,
	char *fileName, char *formatString, Tk_PhotoHandle imageHandle,
	int destX, int destY, int width, int height, int srcX, int srcY);
typedef int (Tk_ImageStringReadProc) (Tcl_Interp *interp, char *string,
	char *formatString, Tk_PhotoHandle imageHandle, int destX, int destY,
	int width, int height, int srcX, int srcY);
typedef int (Tk_ImageFileWriteProc) (Tcl_Interp *interp, char *fileName,
	char *formatString, Tk_PhotoImageBlock *blockPtr);
typedef int (Tk_ImageStringWriteProc) (Tcl_Interp *interp,
	Tcl_DString *dataPtr, char *formatString, Tk_PhotoImageBlock *blockPtr);
#else
typedef int (Tk_ImageFileMatchProc) (Tcl_Channel chan, const char *fileName,
	Tcl_Obj *format, int *widthPtr, int *heightPtr, Tcl_Interp *interp);
typedef int (Tk_ImageStringMatchProc) (Tcl_Obj *dataObj, Tcl_Obj *format,
	int *widthPtr, int *heightPtr, Tcl_Interp *interp);
typedef int (Tk_ImageFileReadProc) (Tcl_Interp *interp, Tcl_Channel chan,
	const char *fileName, Tcl_Obj *format, Tk_PhotoHandle imageHandle,
	int destX, int destY, int width, int height, int srcX, int srcY);
typedef int (Tk_ImageStringReadProc) (Tcl_Interp *interp, Tcl_Obj *dataObj,
	Tcl_Obj *format, Tk_PhotoHandle imageHandle, int destX, int destY,
	int width, int height, int srcX, int srcY);
typedef int (Tk_ImageFileWriteProc) (Tcl_Interp *interp, const char *fileName,
	Tcl_Obj *format, Tk_PhotoImageBlock *blockPtr);
typedef int (Tk_ImageStringWriteProc) (Tcl_Interp *interp, Tcl_Obj *format,
	Tk_PhotoImageBlock *blockPtr);
#endif /* USE_OLD_IMAGE */

/*
 * The following structure represents a particular file format for storing
 * images (e.g., PPM, GIF, JPEG, etc.). It provides information to allow image
 * files of that format to be recognized and read into a photo image.
 */

struct Tk_PhotoImageFormat {
    const char *name;		/* Name of image file format */
    Tk_ImageFileMatchProc *fileMatchProc;
				/* Procedure to call to determine whether an
				 * image file matches this format. */
    Tk_ImageStringMatchProc *stringMatchProc;
				/* Procedure to call to determine whether the
				 * data in a string matches this format. */
    Tk_ImageFileReadProc *fileReadProc;
				/* Procedure to call to read data from an
				 * image file into a photo image. */
    Tk_ImageStringReadProc *stringReadProc;
				/* Procedure to call to read data from a
				 * string into a photo image. */
    Tk_ImageFileWriteProc *fileWriteProc;
				/* Procedure to call to write data from a
				 * photo image to a file. */
    Tk_ImageStringWriteProc *stringWriteProc;
				/* Procedure to call to obtain a string
				 * representation of the data in a photo
				 * image.*/
    struct Tk_PhotoImageFormat *nextPtr;
				/* Next in list of all photo image formats
				 * currently known. Filled in by Tk, not by
				 * image format handler. */
};

/*
 *----------------------------------------------------------------------
 *
 * Procedure prototypes and structures used for managing styles:
 *
 *----------------------------------------------------------------------
 */

/*
 * Style support version tag.
 */

#define TK_STYLE_VERSION_1      0x1
#define TK_STYLE_VERSION        TK_STYLE_VERSION_1

/*
 * The following structures and prototypes are used as static templates to
 * declare widget elements.
 */

typedef void (Tk_GetElementSizeProc) (ClientData clientData, char *recordPtr,
	const Tk_OptionSpec **optionsPtr, Tk_Window tkwin, int width,
	int height, int inner, int *widthPtr, int *heightPtr);
typedef void (Tk_GetElementBoxProc) (ClientData clientData, char *recordPtr,
	const Tk_OptionSpec **optionsPtr, Tk_Window tkwin, int x, int y,
	int width, int height, int inner, int *xPtr, int *yPtr, int *widthPtr,
	int *heightPtr);
typedef int (Tk_GetElementBorderWidthProc) (ClientData clientData,
	char *recordPtr, const Tk_OptionSpec **optionsPtr, Tk_Window tkwin);
typedef void (Tk_DrawElementProc) (ClientData clientData, char *recordPtr,
	const Tk_OptionSpec **optionsPtr, Tk_Window tkwin, Drawable d, int x,
	int y, int width, int height, int state);

typedef struct Tk_ElementOptionSpec {
    char *name;			/* Name of the required option. */
    Tk_OptionType type;		/* Accepted option type. TK_OPTION_END means
				 * any. */
} Tk_ElementOptionSpec;

typedef struct Tk_ElementSpec {
    int version;		/* Version of the style support. */
    char *name;			/* Name of element. */
    Tk_ElementOptionSpec *options;
				/* List of required options. Last one's name
				 * must be NULL. */
    Tk_GetElementSizeProc *getSize;
				/* Compute the external (resp. internal) size
				 * of the element from its desired internal
				 * (resp. external) size. */
    Tk_GetElementBoxProc *getBox;
				/* Compute the inscribed or bounding boxes
				 * within a given area. */
    Tk_GetElementBorderWidthProc *getBorderWidth;
				/* Return the element's internal border width.
				 * Mostly useful for widgets. */
    Tk_DrawElementProc *draw;	/* Draw the element in the given bounding
				 * box. */
} Tk_ElementSpec;

/*
 * Element state flags. Can be OR'ed.
 */

#define TK_ELEMENT_STATE_ACTIVE         1<<0
#define TK_ELEMENT_STATE_DISABLED       1<<1
#define TK_ELEMENT_STATE_FOCUS          1<<2
#define TK_ELEMENT_STATE_PRESSED        1<<3

/*
 *----------------------------------------------------------------------
 *
 * The definitions below provide backward compatibility for functions and
 * types related to event handling that used to be in Tk but have moved to
 * Tcl.
 *
 *----------------------------------------------------------------------
 */

#if !defined(TK_NO_DEPRECATED) && TCL_MAJOR_VERSION < 9
#define TK_READABLE		TCL_READABLE
#define TK_WRITABLE		TCL_WRITABLE
#define TK_EXCEPTION		TCL_EXCEPTION

#define TK_DONT_WAIT		TCL_DONT_WAIT
#define TK_X_EVENTS		TCL_WINDOW_EVENTS
#define TK_WINDOW_EVENTS	TCL_WINDOW_EVENTS
#define TK_FILE_EVENTS		TCL_FILE_EVENTS
#define TK_TIMER_EVENTS		TCL_TIMER_EVENTS
#define TK_IDLE_EVENTS		TCL_IDLE_EVENTS
#define TK_ALL_EVENTS		TCL_ALL_EVENTS

#define Tk_IdleProc		Tcl_IdleProc
#define Tk_FileProc		Tcl_FileProc
#define Tk_TimerProc		Tcl_TimerProc
#define Tk_TimerToken		Tcl_TimerToken

#define Tk_BackgroundError	Tcl_BackgroundError
#define Tk_CancelIdleCall	Tcl_CancelIdleCall
#define Tk_CreateFileHandler	Tcl_CreateFileHandler
#define Tk_CreateTimerHandler	Tcl_CreateTimerHandler
#define Tk_DeleteFileHandler	Tcl_DeleteFileHandler
#define Tk_DeleteTimerHandler	Tcl_DeleteTimerHandler
#define Tk_DoOneEvent		Tcl_DoOneEvent
#define Tk_DoWhenIdle		Tcl_DoWhenIdle
#define Tk_Sleep		Tcl_Sleep

/* Additional stuff that has moved to Tcl: */

#define Tk_EventuallyFree	Tcl_EventuallyFree
#define Tk_FreeProc		Tcl_FreeProc
#define Tk_Preserve		Tcl_Preserve
#define Tk_Release		Tcl_Release
#endif

/* Removed Tk_Main, use macro instead */
#if defined(_WIN32) || defined(__CYGWIN__)
#define Tk_Main(argc, argv, proc) Tk_MainEx(argc, argv, proc, \
	(Tcl_FindExecutable(0), (Tcl_CreateInterp)()))
#else
#define Tk_Main(argc, argv, proc) Tk_MainEx(argc, argv, proc, \
	(Tcl_FindExecutable(argv[0]), (Tcl_CreateInterp)()))
#endif
const char *		Tk_InitStubs(Tcl_Interp *interp, const char *version,
				int exact);
EXTERN const char *	Tk_PkgInitStubsCheck(Tcl_Interp *interp,
				const char *version, int exact);

#ifndef USE_TK_STUBS
#define Tk_InitStubs(interp, version, exact) \
    Tk_PkgInitStubsCheck(interp, version, exact)
#endif /* USE_TK_STUBS */

#define Tk_InitImageArgs(interp, argc, argv) /**/

/*
 *----------------------------------------------------------------------
 *
 * Additional procedure types defined by Tk.
 *
 *----------------------------------------------------------------------
 */

typedef int (Tk_ErrorProc) (ClientData clientData, XErrorEvent *errEventPtr);
typedef void (Tk_EventProc) (ClientData clientData, XEvent *eventPtr);
typedef int (Tk_GenericProc) (ClientData clientData, XEvent *eventPtr);
typedef int (Tk_ClientMessageProc) (Tk_Window tkwin, XEvent *eventPtr);
typedef int (Tk_GetSelProc) (ClientData clientData, Tcl_Interp *interp,
	const char *portion);
typedef void (Tk_LostSelProc) (ClientData clientData);
typedef Tk_RestrictAction (Tk_RestrictProc) (ClientData clientData,
	XEvent *eventPtr);
#if TCL_MAJOR_VERSION > 8
typedef size_t (Tk_SelectionProc) (ClientData clientData, size_t offset,
	char *buffer, size_t maxBytes);
#else
typedef int (Tk_SelectionProc) (ClientData clientData, int offset,
	char *buffer, int maxBytes);
#endif

/*
 *----------------------------------------------------------------------
 *
 * Platform independent exported procedures and variables.
 *
 *----------------------------------------------------------------------
 */

#include "tkDecls.h"

#ifdef USE_OLD_IMAGE
#undef Tk_CreateImageType
#define Tk_CreateImageType		Tk_CreateOldImageType
#undef Tk_CreatePhotoImageFormat
#define Tk_CreatePhotoImageFormat	Tk_CreateOldPhotoImageFormat
#endif /* USE_OLD_IMAGE */

/*
 *----------------------------------------------------------------------
 *
 * Allow users to say that they don't want to alter their source to add extra
 * arguments to Tk_PhotoPutBlock() et al.
 *
 * This goes after the inclusion of the stubbed-decls so that the declarations
 * of what is actually there can be correct.
 */

#if !defined(TK_NO_DEPRECATED) && TCL_MAJOR_VERSION < 9
#ifdef USE_COMPOSITELESS_PHOTO_PUT_BLOCK
#   ifdef Tk_PhotoPutBlock
#	undef Tk_PhotoPutBlock
#   endif
#   define Tk_PhotoPutBlock		Tk_PhotoPutBlock_NoComposite
#   ifdef Tk_PhotoPutZoomedBlock
#	undef Tk_PhotoPutZoomedBlock
#   endif
#   define Tk_PhotoPutZoomedBlock	Tk_PhotoPutZoomedBlock_NoComposite
#   define USE_PANIC_ON_PHOTO_ALLOC_FAILURE
#else /* !USE_COMPOSITELESS_PHOTO_PUT_BLOCK */
#   ifdef USE_PANIC_ON_PHOTO_ALLOC_FAILURE
#	ifdef Tk_PhotoPutBlock
#	    undef Tk_PhotoPutBlock
#	endif
#	define Tk_PhotoPutBlock		Tk_PhotoPutBlock_Panic
#	ifdef Tk_PhotoPutZoomedBlock
#	    undef Tk_PhotoPutZoomedBlock
#	endif
#	define Tk_PhotoPutZoomedBlock	Tk_PhotoPutZoomedBlock_Panic
#   endif /* USE_PANIC_ON_PHOTO_ALLOC_FAILURE */
#endif /* USE_COMPOSITELESS_PHOTO_PUT_BLOCK */
#ifdef USE_PANIC_ON_PHOTO_ALLOC_FAILURE
#   ifdef Tk_PhotoExpand
#	undef Tk_PhotoExpand
#   endif
#   define Tk_PhotoExpand		Tk_PhotoExpand_Panic
#   ifdef Tk_PhotoSetSize
#	undef Tk_PhotoSetSize
#   endif
#   define Tk_PhotoSetSize		Tk_PhotoSetSize_Panic
#endif /* USE_PANIC_ON_PHOTO_ALLOC_FAILURE */
#endif /* !TK_NO_DEPRECATED */

#undef TCL_STORAGE_CLASS
#define TCL_STORAGE_CLASS DLLIMPORT

#endif /* RC_INVOKED */

/*
 * end block for C++
 */

#ifdef __cplusplus
}
#endif

#endif /* _TK */

/*
 * Local Variables:
 * mode: c
 * c-basic-offset: 4
 * fill-column: 78
 * End:
 */<|MERGE_RESOLUTION|>--- conflicted
+++ resolved
@@ -1318,24 +1318,18 @@
 #if !defined(TK_NO_DEPRECATED) && TCL_MAJOR_VERSION < 9 && defined(USE_OLD_IMAGE)
 typedef int (Tk_ImageCreateProc) (Tcl_Interp *interp, char *name, int argc,
 	char **argv, Tk_ImageType *typePtr, Tk_ImageModel model,
-	ClientData *masterDataPtr);
-#else
-<<<<<<< HEAD
+	ClientData *modelDataPtr);
+#else
 typedef int (Tk_ImageCreateProc) (Tcl_Interp *interp, const char *name, int objc,
-	Tcl_Obj *const objv[], const Tk_ImageType *typePtr, Tk_ImageMaster master,
-	ClientData *masterDataPtr);
-=======
-typedef int (Tk_ImageCreateProc) (Tcl_Interp *interp, CONST86 char *name, int objc,
-	Tcl_Obj *const objv[], CONST86 Tk_ImageType *typePtr, Tk_ImageModel model,
+	Tcl_Obj *const objv[], const Tk_ImageType *typePtr, Tk_ImageModel model,
 	ClientData *modelDataPtr);
->>>>>>> 18cb58ab
 #endif /* USE_OLD_IMAGE */
-typedef ClientData (Tk_ImageGetProc) (Tk_Window tkwin, ClientData masterData);
+typedef ClientData (Tk_ImageGetProc) (Tk_Window tkwin, ClientData modelData);
 typedef void (Tk_ImageDisplayProc) (ClientData instanceData, Display *display,
 	Drawable drawable, int imageX, int imageY, int width, int height,
 	int drawableX, int drawableY);
 typedef void (Tk_ImageFreeProc) (ClientData instanceData, Display *display);
-typedef void (Tk_ImageDeleteProc) (ClientData masterData);
+typedef void (Tk_ImageDeleteProc) (ClientData modelData);
 typedef void (Tk_ImageChangedProc) (ClientData clientData, int x, int y,
 	int width, int height, int imageWidth, int imageHeight);
 typedef int (Tk_ImagePostscriptProc) (ClientData clientData,
