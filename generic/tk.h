--- conflicted
+++ resolved
@@ -631,11 +631,7 @@
 
 #define Tk_GetClassProc(procs, which) \
     (((procs) == NULL) ? NULL : \
-<<<<<<< HEAD
     (((procs)->size <= offsetof(Tk_ClassProcs, which)) ? NULL:(procs)->which))
-=======
-    (((procs)->size <= (size_t)Tk_Offset(Tk_ClassProcs, which)) ? NULL:(procs)->which))
->>>>>>> 6d61d799
  
 /*
