/*
 * tk.h --
 *
 *	Declarations for Tk-related things that are visible outside of the Tk
 *	module itself.
 *
 * Copyright © 1989-1994 The Regents of the University of California.
 * Copyright © 1994 The Australian National University.
 * Copyright © 1994-1998 Sun Microsystems, Inc.
 * Copyright © 1998-2000 Ajuba Solutions.
 *
 * See the file "license.terms" for information on usage and redistribution of
 * this file, and for a DISCLAIMER OF ALL WARRANTIES.
 */

#ifndef _TK
#define _TK

#include <tcl.h>
#if (TCL_MAJOR_VERSION < 8) || (TCL_MAJOR_VERSION == 8) && (TCL_MINOR_VERSION < 7)
#	error Tk 9.0 must be compiled with tcl.h from Tcl 8.7 or better
#endif

#ifndef EXTERN
#   define EXTERN extern TCL_STORAGE_CLASS
#endif

/*
 * Utility macros: STRINGIFY takes an argument and wraps it in "" (double
 * quotation marks), JOIN joins two arguments.
 */

#ifndef STRINGIFY
#  define STRINGIFY(x) STRINGIFY1(x)
#  define STRINGIFY1(x) #x
#endif
#ifndef JOIN
#  define JOIN(a,b) JOIN1(a,b)
#  define JOIN1(a,b) a##b
#endif

/*
 * For C++ compilers, use extern "C"
 */

#ifdef __cplusplus
extern "C" {
#endif

/*
 * When version numbers change here, you must also go into the following files
 * and update the version numbers:
 *
 * library/tk.tcl	(1 LOC patch)
 * unix/configure.ac	(2 LOC Major, 2 LOC minor, 1 LOC patch)
 * win/configure.ac	(as above)
 * README		(sections 0 and 1)
 * macosx/Tk-Common.xcconfig (not patchlevel) 1 LOC
 * win/README		(not patchlevel)
 * unix/README		(not patchlevel)
 * unix/tk.spec		(1 LOC patch)
 * win/tcl.m4		(not patchlevel)
 *
 * You may also need to update some of these files when the numbers change for
 * the version of Tcl that this release of Tk is compiled against.
 */

#ifndef TK_MAJOR_VERSION
#   define TK_MAJOR_VERSION 9
#endif
#if TK_MAJOR_VERSION == 9
#   define TK_MINOR_VERSION	0
#   define TK_RELEASE_LEVEL	TCL_BETA_RELEASE
#   define TK_RELEASE_SERIAL	3

#   define TK_VERSION		"9.0"
#   define TK_PATCH_LEVEL		"9.0b3"
#endif /* TK_MAJOR_VERSION */

/*
 * A special definition used to allow this header file to be included from
 * windows or mac resource files so that they can obtain version information.
 * RC_INVOKED is defined by default by the windows RC tool and manually set
 * for macintosh.
 *
 * Resource compilers don't like all the C stuff, like typedefs and procedure
 * declarations, that occur below, so block them out.
 */

#ifndef RC_INVOKED

#if !defined(_XLIB_H) && !defined(_X11_XLIB_H_)
#if defined(__GNUC__) && !defined(__cplusplus)
#   pragma GCC diagnostic ignored "-Wc++-compat"
#endif
#   include <X11/Xlib.h>
#   ifdef MAC_OSX_TK
#	include <X11/X.h>
#   endif
#endif
#include <stddef.h>

#ifdef BUILD_tk
#undef TCL_STORAGE_CLASS
#define TCL_STORAGE_CLASS	DLLEXPORT
#else
# ifndef TCL_STORAGE_CLASS
#   define TCL_STORAGE_CLASS DLLIMPORT
# endif
#endif

/*
 *----------------------------------------------------------------------
 *
 * Decide whether or not to use input methods.
 */

#if defined(XNQueryInputStyle) && !defined(_WIN32) && !defined(MAC_OSX_TK)
#define TK_USE_INPUT_METHODS
#endif

/*
 * Dummy types that are used by clients:
 */

#define Tk_ImageMaster Tk_ImageModel
typedef struct Tk_BindingTable_ *Tk_BindingTable;
typedef struct Tk_Canvas_ *Tk_Canvas;
typedef struct Tk_Cursor_ *Tk_Cursor;
typedef struct Tk_ErrorHandler_ *Tk_ErrorHandler;
typedef struct Tk_Font_ *Tk_Font;
typedef struct Tk_Image__ *Tk_Image;
typedef struct Tk_ImageModel_ *Tk_ImageModel;
typedef struct Tk_OptionTable_ *Tk_OptionTable;
typedef struct Tk_PostscriptInfo_ *Tk_PostscriptInfo;
typedef struct Tk_TextLayout_ *Tk_TextLayout;
typedef struct Tk_Window_ *Tk_Window;
typedef struct Tk_3DBorder_ *Tk_3DBorder;
typedef struct Tk_Style_ *Tk_Style;
typedef struct Tk_StyleEngine_ *Tk_StyleEngine;
typedef struct Tk_StyledElement_ *Tk_StyledElement;

/*
 * Additional types exported to clients.
 */

typedef const char *Tk_Uid;

/*
 *----------------------------------------------------------------------
 *
 * The enum below defines the valid types for Tk configuration options as
 * implemented by Tk_InitOptions, Tk_SetOptions, etc.
 */

typedef enum {
    TK_OPTION_BOOLEAN,
    TK_OPTION_INT,
    TK_OPTION_DOUBLE,
    TK_OPTION_STRING,
    TK_OPTION_STRING_TABLE,
    TK_OPTION_COLOR,
    TK_OPTION_FONT,
    TK_OPTION_BITMAP,
    TK_OPTION_BORDER,
    TK_OPTION_RELIEF,
    TK_OPTION_CURSOR,
    TK_OPTION_JUSTIFY,
    TK_OPTION_ANCHOR,
    TK_OPTION_SYNONYM,
    TK_OPTION_PIXELS,
    TK_OPTION_WINDOW,
    TK_OPTION_END,
    TK_OPTION_CUSTOM,
    TK_OPTION_STYLE,
    TK_OPTION_INDEX
} Tk_OptionType;

/*
 * Structures of the following type are used by widgets to specify their
 * configuration options. Typically each widget has a static array of these
 * structures, where each element of the array describes a single
 * configuration option. The array is passed to Tk_CreateOptionTable.
 */

typedef struct Tk_OptionSpec {
    Tk_OptionType type;		/* Type of option, such as TK_OPTION_COLOR;
				 * see definitions above. Last option in table
				 * must have type TK_OPTION_END. */
    const char *optionName;	/* Name used to specify option in Tcl
				 * commands. */
    const char *dbName;		/* Name for option in option database. */
    const char *dbClass;	/* Class for option in database. */
    const char *defValue;	/* Default value for option if not specified
				 * in command line, the option database, or
				 * the system. */
    Tcl_Size objOffset;		/* Where in record to store a Tcl_Obj * that
				 * holds the value of this option, specified
				 * as an offset in bytes from the start of the
				 * record. Use the offsetof macro to generate
				 * values for this. TCL_INDEX_NONE means don't
				 * store the Tcl_Obj in the record. */
    Tcl_Size internalOffset;		/* Where in record to store the internal
				 * representation of the value of this option,
				 * such as an int or XColor *. This field is
				 * specified as an offset in bytes from the
				 * start of the record. Use the offsetof
				 * macro to generate values for it.
				 * TCL_INDEX_NONE means don't store the
				 * internal representation in the record. */
    int flags;			/* Any combination of the values defined
				 * below. */
    const void *clientData;	/* An alternate place to put option-specific
				 * data. Used for the monochrome default value
				 * for colors, etc. */
    int typeMask;		/* An arbitrary bit mask defined by the class
				 * manager; typically bits correspond to
				 * certain kinds of options such as all those
				 * that require a redisplay when they change.
				 * Tk_SetOptions returns the bit-wise OR of
				 * the typeMasks of all options that were
				 * changed. */
} Tk_OptionSpec;

/*
 * Flag values for Tk_OptionSpec structures. These flags are shared by
 * Tk_ConfigSpec structures, so be sure to coordinate any changes carefully.
 */

#define TK_OPTION_DONT_SET_DEFAULT	(1 << 3)
#if TCL_MAJOR_VERSION > 8
#    define TK_OPTION_NULL_OK		TCL_NULL_OK
#else
#    define TK_OPTION_NULL_OK		(1 << 0)
#endif
#define TK_OPTION_NEG_OK		(1 << 6) /* For TK_OPTION_PIXELS only, so no conflict with TK_OPTION_VAR */
#define TK_OPTION_VAR(type)		((sizeof(type) < 2 * sizeof(int)) ? ((int)(sizeof(type)&(sizeof(int)-1))<<6) : (3<<6))
#define TK_OPTION_ENUM_VAR		TK_OPTION_VAR(Tk_OptionType)

/*
 * The following structure and function types are used by TK_OPTION_CUSTOM
 * options; the structure holds pointers to the functions needed by the Tk
 * option config code to handle a custom option.
 */

typedef int (Tk_CustomOptionSetProc) (void *clientData,
	Tcl_Interp *interp, Tk_Window tkwin, Tcl_Obj **value, char *widgRec,
	Tcl_Size offset, char *saveInternalPtr, int flags);
typedef Tcl_Obj *(Tk_CustomOptionGetProc) (void *clientData,
	Tk_Window tkwin, char *widgRec, Tcl_Size offset);
typedef void (Tk_CustomOptionRestoreProc) (void *clientData,
	Tk_Window tkwin, char *internalPtr, char *saveInternalPtr);
typedef void (Tk_CustomOptionFreeProc) (void *clientData, Tk_Window tkwin,
	char *internalPtr);

typedef struct Tk_ObjCustomOption {
    const char *name;		/* Name of the custom option. */
    Tk_CustomOptionSetProc *setProc;
				/* Function to use to set a record's option
				 * value from a Tcl_Obj */
    Tk_CustomOptionGetProc *getProc;
				/* Function to use to get a Tcl_Obj
				 * representation from an internal
				 * representation of an option. */
    Tk_CustomOptionRestoreProc *restoreProc;
				/* Function to use to restore a saved value
				 * for the internal representation. */
    Tk_CustomOptionFreeProc *freeProc;
				/* Function to use to free the internal
				 * representation of an option. */
    void *clientData;	/* Arbitrary one-word value passed to the
				 * handling procs. */
} Tk_ObjCustomOption;

/*
 * The following two structures are used for error handling. When config
 * options are being modified, the old values are saved in a Tk_SavedOptions
 * structure. If an error occurs, then the contents of the structure can be
 * used to restore all of the old values. The contents of this structure are
 * for the private use Tk. No-one outside Tk should ever read or write any of
 * the fields of these structures.
 */

typedef struct Tk_SavedOption {
    struct TkOption *optionPtr;	/* Points to information that describes the
				 * option. */
    Tcl_Obj *valuePtr;		/* The old value of the option, in the form of
				 * a Tcl object; may be NULL if the value was
				 * not saved as an object. */
#if TCL_MAJOR_VERSION > 8
    long double internalForm;	/* The old value of the option, in some
				 * internal representation such as an int or
				 * (XColor *). Valid only if the field
				 * optionPtr->specPtr->objOffset is -1. The
				 * space must be large enough to accommodate a
				 * long double, a double, a long, or a pointer;
				 * right now it looks like a long double (i.e., 16
				 * bytes) is big enough. Also, using a long double
				 * guarantees that the field is properly aligned
				 * for storing large values. */
#else
    double internalForm;
#endif
} Tk_SavedOption;

#ifdef TCL_MEM_DEBUG
#   define TK_NUM_SAVED_OPTIONS 2
#else
#   define TK_NUM_SAVED_OPTIONS 20
#endif

typedef struct Tk_SavedOptions {
    void *recordPtr;		/* The data structure in which to restore
				 * configuration options. */
    Tk_Window tkwin;		/* Window associated with recordPtr; needed to
				 * restore certain options. */
    Tcl_Size numItems;		/* The number of valid items in items field. */
    Tk_SavedOption items[TK_NUM_SAVED_OPTIONS];
				/* Items used to hold old values. */
    struct Tk_SavedOptions *nextPtr;
				/* Points to next structure in list; needed if
				 * too many options changed to hold all the
				 * old values in a single structure. NULL
				 * means no more structures. */
} Tk_SavedOptions;

/*
 * Structure used to describe application-specific configuration options:
 * indicates procedures to call to parse an option and to return a text string
 * describing an option. THESE ARE DEPRECATED; PLEASE USE THE NEW STRUCTURES
 * LISTED ABOVE.
 */

/*
 * This is a temporary flag used while tkObjConfig and new widgets are in
 * development.
 */

#ifndef __NO_OLD_CONFIG

typedef int (Tk_OptionParseProc) (void *clientData, Tcl_Interp *interp,
	Tk_Window tkwin, const char *value, char *widgRec, Tcl_Size offset);
typedef const char *(Tk_OptionPrintProc) (void *clientData,
	Tk_Window tkwin, char *widgRec, Tcl_Size offset, Tcl_FreeProc **freeProcPtr);

typedef struct Tk_CustomOption {
    Tk_OptionParseProc *parseProc;
				/* Procedure to call to parse an option and
				 * store it in converted form. */
    Tk_OptionPrintProc *printProc;
				/* Procedure to return a printable string
				 * describing an existing option. */
    void *clientData;	/* Arbitrary one-word value used by option
				 * parser: passed to parseProc and
				 * printProc. */
} Tk_CustomOption;

/*
 * Structure used to specify information for Tk_ConfigureWidget. Each
 * structure gives complete information for one option, including how the
 * option is specified on the command line, where it appears in the option
 * database, etc.
 */

typedef struct Tk_ConfigSpec {
    int type;			/* Type of option, such as TK_CONFIG_COLOR;
				 * see definitions below. Last option in table
				 * must have type TK_CONFIG_END. */
    const char *argvName;	/* Switch used to specify option in argv. NULL
				 * means this spec is part of a group. */
    Tk_Uid dbName;		/* Name for option in option database. */
    Tk_Uid dbClass;		/* Class for option in database. */
    Tk_Uid defValue;		/* Default value for option if not specified
				 * in command line or database. */
    Tcl_Size offset;			/* Where in widget record to store value; use
				 * offsetof macro to generate values for
				 * this. */
    int specFlags;		/* Any combination of the values defined
				 * below; other bits are used internally by
				 * tkConfig.c. */
    const Tk_CustomOption *customPtr;
				/* If type is TK_CONFIG_CUSTOM then this is a
				 * pointer to info about how to parse and
				 * print the option. Otherwise it is
				 * irrelevant. */
} Tk_ConfigSpec;

/*
 * Type values for Tk_ConfigSpec structures. See the user documentation for
 * details.
 */

typedef enum {
    TK_CONFIG_BOOLEAN, TK_CONFIG_INT, TK_CONFIG_DOUBLE, TK_CONFIG_STRING,
    TK_CONFIG_UID, TK_CONFIG_COLOR, TK_CONFIG_FONT, TK_CONFIG_BITMAP,
    TK_CONFIG_BORDER, TK_CONFIG_RELIEF, TK_CONFIG_CURSOR,
    TK_CONFIG_ACTIVE_CURSOR, TK_CONFIG_JUSTIFY, TK_CONFIG_ANCHOR,
    TK_CONFIG_SYNONYM, TK_CONFIG_CAP_STYLE, TK_CONFIG_JOIN_STYLE,
    TK_CONFIG_PIXELS, TK_CONFIG_MM, TK_CONFIG_WINDOW, TK_CONFIG_CUSTOM,
    TK_CONFIG_END
} Tk_ConfigTypes;

/*
 * Possible values for flags argument to Tk_ConfigureWidget:
 */

#define TK_CONFIG_ARGV_ONLY	1
#define TK_CONFIG_OBJS		0x80

/*
 * Possible flag values for Tk_ConfigSpec structures. Any bits at or above
 * TK_CONFIG_USER_BIT may be used by clients for selecting certain entries.
 * Before changing any values here, coordinate with tkOldConfig.c
 * (internal-use-only flags are defined there).
 */

#define TK_CONFIG_COLOR_ONLY		(1 << 1)
#define TK_CONFIG_MONO_ONLY		(1 << 2)
#define TK_CONFIG_DONT_SET_DEFAULT	(1 << 3)
<<<<<<< HEAD
=======
#ifndef TK_NO_DEPRECATED
#  define TK_CONFIG_OPTION_SPECIFIED      (1 << 4)
#endif /* !TK_NO_DEPRECATED */
#if TCL_MAJOR_VERSION > 8
#    define TK_CONFIG_NULL_OK		TCL_NULL_OK
#else
#    define TK_CONFIG_NULL_OK		(1 << 0)
#endif
>>>>>>> 1668448f
#define TK_CONFIG_USER_BIT		0x100
#endif /* __NO_OLD_CONFIG */

/*
 * Structure used to specify how to handle argv options.
 */

typedef struct {
    const char *key;		/* The key string that flags the option in the
				 * argv array. */
    int type;			/* Indicates option type; see below. */
    void *src;			/* Value to be used in setting dst; usage
				 * depends on type. */
    void *dst;			/* Address of value to be modified; usage
				 * depends on type. */
    const char *help;		/* Documentation message describing this
				 * option. */
} Tk_ArgvInfo;

/*
 * Legal values for the type field of a Tk_ArgvInfo: see the user
 * documentation for details.
 */

#define TK_ARGV_CONSTANT		15
#define TK_ARGV_INT			16
#define TK_ARGV_STRING			17
#define TK_ARGV_UID			18
#define TK_ARGV_REST			19
#define TK_ARGV_FLOAT			20
#define TK_ARGV_FUNC			21
#define TK_ARGV_GENFUNC			22
#define TK_ARGV_HELP			23
#define TK_ARGV_CONST_OPTION		24
#define TK_ARGV_OPTION_VALUE		25
#define TK_ARGV_OPTION_NAME_VALUE	26
#define TK_ARGV_END			27

/*
 * Flag bits for passing to Tk_ParseArgv:
 */

#define TK_ARGV_NO_DEFAULTS		0x1
#define TK_ARGV_NO_LEFTOVERS		0x2
#define TK_ARGV_NO_ABBREV		0x4
#define TK_ARGV_DONT_SKIP_FIRST_ARG	0x8

/*
 * Enumerated type for describing actions to be taken in response to a
 * restrictProc established by Tk_RestrictEvents.
 */

typedef enum {
    TK_DEFER_EVENT, TK_PROCESS_EVENT, TK_DISCARD_EVENT
} Tk_RestrictAction;

/*
 * Priority levels to pass to Tk_AddOption:
 */

#define TK_WIDGET_DEFAULT_PRIO	20
#define TK_STARTUP_FILE_PRIO	40
#define TK_USER_DEFAULT_PRIO	60
#define TK_INTERACTIVE_PRIO	80
#define TK_MAX_PRIO		100

/*
 * Relief values returned by Tk_GetRelief:
 */

#define TK_RELIEF_NULL		-1
#define TK_RELIEF_FLAT		0
#define TK_RELIEF_GROOVE	1
#define TK_RELIEF_RAISED	2
#define TK_RELIEF_RIDGE		3
#define TK_RELIEF_SOLID		4
#define TK_RELIEF_SUNKEN	5

/*
 * "Which" argument values for Tk_3DBorderGC:
 */

#define TK_3D_FLAT_GC		1
#define TK_3D_LIGHT_GC		2
#define TK_3D_DARK_GC		3

/*
 * Special EnterNotify/LeaveNotify "mode" for use in events generated by
 * tkShare.c. Pick a high enough value that it's unlikely to conflict with
 * existing values (like NotifyNormal) or any new values defined in the
 * future.
 */

#define TK_NOTIFY_SHARE		20

/*
 * Enumerated type for describing a point by which to anchor something:
 */

typedef enum {
    TK_ANCHOR_NULL = -1,
    TK_ANCHOR_N, TK_ANCHOR_NE, TK_ANCHOR_E, TK_ANCHOR_SE,
    TK_ANCHOR_S, TK_ANCHOR_SW, TK_ANCHOR_W, TK_ANCHOR_NW,
    TK_ANCHOR_CENTER
} Tk_Anchor;

/*
 * Enumerated type for describing a style of justification:
 */

typedef enum {
    TK_JUSTIFY_NULL = -1,
    TK_JUSTIFY_LEFT, TK_JUSTIFY_RIGHT, TK_JUSTIFY_CENTER
} Tk_Justify;

/*
 * The following structure is used by Tk_GetFontMetrics() to return
 * information about the properties of a Tk_Font.
 */

typedef struct Tk_FontMetrics {
    int ascent;			/* The amount in pixels that the tallest
				 * letter sticks up above the baseline, plus
				 * any extra blank space added by the designer
				 * of the font. */
    int descent;		/* The largest amount in pixels that any
				 * letter sticks below the baseline, plus any
				 * extra blank space added by the designer of
				 * the font. */
    int linespace;		/* The sum of the ascent and descent. How far
				 * apart two lines of text in the same font
				 * should be placed so that none of the
				 * characters in one line overlap any of the
				 * characters in the other line. */
} Tk_FontMetrics;

/*
 * Flags passed to Tk_MeasureChars:
 */

#define TK_WHOLE_WORDS		1
#define TK_AT_LEAST_ONE		2
#define TK_PARTIAL_OK		4

/*
 * Flags passed to Tk_ComputeTextLayout:
 */

#define TK_IGNORE_TABS		8
#define TK_IGNORE_NEWLINES	16

/*
 * Widget class procedures used to implement platform specific widget
 * behavior.
 */

typedef Window (Tk_ClassCreateProc) (Tk_Window tkwin, Window parent,
	void *instanceData);
typedef void (Tk_ClassWorldChangedProc) (void *instanceData);
typedef void (Tk_ClassModalProc) (Tk_Window tkwin, XEvent *eventPtr);

typedef struct Tk_ClassProcs {
    Tcl_Size size;
    Tk_ClassWorldChangedProc *worldChangedProc;
				/* Procedure to invoke when the widget needs
				 * to respond in some way to a change in the
				 * world (font changes, etc.) */
    Tk_ClassCreateProc *createProc;
				/* Procedure to invoke when the platform-
				 * dependent window needs to be created. */
    Tk_ClassModalProc *modalProc;
				/* Procedure to invoke after all bindings on a
				 * widget have been triggered in order to
				 * handle a modal loop. */
} Tk_ClassProcs;

/*
 * Simple accessor for Tk_ClassProcs structure. Checks that the structure is
 * not NULL, then checks the size field and returns either the requested
 * field, if present, or NULL if the structure is too small to have the field
 * (or NULL if the structure is NULL).
 *
 * A more general version of this function may be useful if other
 * size-versioned structure pop up in the future:
 *
 *	#define Tk_GetField(name, who, which) \
 *	    (((who) == NULL) ? NULL :
 *	    (((size_t)(who)->size <= offsetof(name, which)) ? NULL :(name)->which))
 */

#define Tk_GetClassProc(procs, which) \
    (((procs) == NULL) ? NULL : \
    (((size_t)(procs)->size <= offsetof(Tk_ClassProcs, which)) ? NULL:(procs)->which))

/*
 * Each geometry manager (the packer, the placer, etc.) is represented by a
 * structure of the following form, which indicates procedures to invoke in
 * the geometry manager to carry out certain functions.
 */

#define Tk_GeomLostSlaveProc Tk_GeomLostContentProc
typedef void (Tk_GeomRequestProc) (void *clientData, Tk_Window tkwin);
typedef void (Tk_GeomLostContentProc) (void *clientData, Tk_Window tkwin);

typedef struct Tk_GeomMgr {
    const char *name;		/* Name of the geometry manager (command used
				 * to invoke it, or name of widget class that
				 * allows embedded widgets). */
    Tk_GeomRequestProc *requestProc;
				/* Procedure to invoke when a content's
				 * requested geometry changes. */
    Tk_GeomLostContentProc *lostContentProc;
				/* Procedure to invoke when content is taken
				 * away from one geometry manager by another.
				 * NULL means geometry manager doesn't care
				 * when content lost. */
} Tk_GeomMgr;

/*
 * Result values returned by Tk_GetScrollInfo:
 */

#define TK_SCROLL_MOVETO	1
#define TK_SCROLL_PAGES		2
#define TK_SCROLL_UNITS		3
#define TK_SCROLL_ERROR		4

/*
 *----------------------------------------------------------------------
 *
 * Extensions to the X event set
 *
 *----------------------------------------------------------------------
 */

#define VirtualEvent	    (MappingNotify + 1)
#define ActivateNotify	    (MappingNotify + 2)
#define DeactivateNotify    (MappingNotify + 3)
#define MouseWheelEvent     (MappingNotify + 4)
#define TouchpadScroll      (MappingNotify + 5)
#define TK_LASTEVENT	    (MappingNotify + 6)

#define TouchpadScrollMask  (1L << 27)
#define MouseWheelMask	    (1L << 28)
#define ActivateMask	    (1L << 29)
#define VirtualEventMask    (1L << 30)

/*
 * A virtual event shares most of its fields with the XKeyEvent and
 * XButtonEvent structures. 99% of the time a virtual event will be an
 * abstraction of a key or button event, so this structure provides the most
 * information to the user. The only difference is the changing of the detail
 * field for a virtual event so that it holds the name of the virtual event
 * being triggered.
 *
 * When using this structure, you should ensure that you zero out all the
 * fields first using memset() or bzero().
 */

typedef struct {
    int type;
    unsigned long serial;	/* # of last request processed by server. */
    Bool send_event;		/* True if this came from a SendEvent
				 * request. */
    Display *display;		/* Display the event was read from. */
    Window event;		/* Window on which event was requested. */
    Window root;		/* Root window that the event occurred on. */
    Window subwindow;		/* Child window. */
    Time time;			/* Milliseconds. */
    int x, y;			/* Pointer x, y coordinates in event
				 * window. */
    int x_root, y_root;		/* Coordinates relative to root. */
    unsigned int state;		/* Key or button mask */
    Tk_Uid name;		/* Name of virtual event. */
    Bool same_screen;		/* Same screen flag. */
    Tcl_Obj *user_data;		/* Application-specific data reference; Tk
				 * will decrement the reference count *once*
				 * when it has finished processing the
				 * event. */
} XVirtualEvent;

typedef struct {
    int type;
    unsigned long serial;	/* # of last request processed by server. */
    Bool send_event;		/* True if this came from a SendEvent
				 * request. */
    Display *display;		/* Display the event was read from. */
    Window window;		/* Window in which event occurred. */
} XActivateDeactivateEvent;
typedef XActivateDeactivateEvent XActivateEvent;
typedef XActivateDeactivateEvent XDeactivateEvent;

/*
 *----------------------------------------------------------------------
 *
 * Macros for querying Tk_Window structures. See the manual entries for
 * documentation.
 *
 *----------------------------------------------------------------------
 */

#define Tk_Display(tkwin)	(((Tk_FakeWin *) (tkwin))->display)
#define Tk_ScreenNumber(tkwin)	(((Tk_FakeWin *) (tkwin))->screenNum)
#define Tk_Screen(tkwin) \
    (ScreenOfDisplay(Tk_Display(tkwin), Tk_ScreenNumber(tkwin)))
#define Tk_Depth(tkwin)		(((Tk_FakeWin *) (tkwin))->depth)
#define Tk_Visual(tkwin)	(((Tk_FakeWin *) (tkwin))->visual)
#define Tk_WindowId(tkwin)	(((Tk_FakeWin *) (tkwin))->window)
#define Tk_PathName(tkwin) 	(((Tk_FakeWin *) (tkwin))->pathName)
#define Tk_Name(tkwin)		(((Tk_FakeWin *) (tkwin))->nameUid)
#define Tk_Class(tkwin) 	(((Tk_FakeWin *) (tkwin))->classUid)
#define Tk_X(tkwin)		(((Tk_FakeWin *) (tkwin))->changes.x)
#define Tk_Y(tkwin)		(((Tk_FakeWin *) (tkwin))->changes.y)
#define Tk_Width(tkwin)		(((Tk_FakeWin *) (tkwin))->changes.width)
#define Tk_Height(tkwin) \
    (((Tk_FakeWin *) (tkwin))->changes.height)
#define Tk_Changes(tkwin)	(&((Tk_FakeWin *) (tkwin))->changes)
#define Tk_Attributes(tkwin)	(&((Tk_FakeWin *) (tkwin))->atts)
#define Tk_IsEmbedded(tkwin) \
    (((Tk_FakeWin *) (tkwin))->flags & TK_EMBEDDED)
#define Tk_IsContainer(tkwin) \
    (((Tk_FakeWin *) (tkwin))->flags & TK_CONTAINER)
#define Tk_IsMapped(tkwin) \
    (((Tk_FakeWin *) (tkwin))->flags & TK_MAPPED)
#define Tk_IsTopLevel(tkwin) \
    (((Tk_FakeWin *) (tkwin))->flags & TK_TOP_LEVEL)
#define Tk_HasWrapper(tkwin) \
    (((Tk_FakeWin *) (tkwin))->flags & TK_HAS_WRAPPER)
#define Tk_WinManaged(tkwin) \
    (((Tk_FakeWin *) (tkwin))->flags & TK_WIN_MANAGED)
#define Tk_TopWinHierarchy(tkwin) \
    (((Tk_FakeWin *) (tkwin))->flags & TK_TOP_HIERARCHY)
#define Tk_IsManageable(tkwin) \
    (((Tk_FakeWin *) (tkwin))->flags & TK_WM_MANAGEABLE)
#define Tk_ReqWidth(tkwin)	(((Tk_FakeWin *) (tkwin))->reqWidth)
#define Tk_ReqHeight(tkwin)	(((Tk_FakeWin *) (tkwin))->reqHeight)
#define Tk_InternalBorderLeft(tkwin) \
    (((Tk_FakeWin *) (tkwin))->internalBorderLeft)
#define Tk_InternalBorderRight(tkwin) \
    (((Tk_FakeWin *) (tkwin))->internalBorderRight)
#define Tk_InternalBorderTop(tkwin) \
    (((Tk_FakeWin *) (tkwin))->internalBorderTop)
#define Tk_InternalBorderBottom(tkwin) \
    (((Tk_FakeWin *) (tkwin))->internalBorderBottom)
#define Tk_MinReqWidth(tkwin)	(((Tk_FakeWin *) (tkwin))->minReqWidth)
#define Tk_MinReqHeight(tkwin)	(((Tk_FakeWin *) (tkwin))->minReqHeight)
#define Tk_Parent(tkwin)	(((Tk_FakeWin *) (tkwin))->parentPtr)
#define Tk_Colormap(tkwin)	(((Tk_FakeWin *) (tkwin))->atts.colormap)

/*
 * The structure below is needed by the macros above so that they can access
 * the fields of a Tk_Window. The fields not needed by the macros are declared
 * as "dummyX". The structure has its own type in order to prevent apps from
 * accessing Tk_Window fields except using official macros. WARNING!! The
 * structure definition must be kept consistent with the TkWindow structure in
 * tkInt.h. If you change one, then change the other. See the declaration in
 * tkInt.h for documentation on what the fields are used for internally.
 */

typedef struct Tk_FakeWin {
    Display *display;
    char *dummy1;		/* dispPtr */
    int screenNum;
    Visual *visual;
    int depth;
    Window window;
    char *dummy2;		/* childList */
    char *dummy3;		/* lastChildPtr */
    Tk_Window parentPtr;	/* parentPtr */
    char *dummy4;		/* nextPtr */
    char *dummy5;		/* mainPtr */
    char *pathName;
    Tk_Uid nameUid;
    Tk_Uid classUid;
    XWindowChanges changes;
    unsigned int dummy6;	/* dirtyChanges */
    XSetWindowAttributes atts;
    unsigned long dummy7;	/* dirtyAtts */
    unsigned int flags;
    char *dummy8;		/* handlerList */
#if defined(TK_USE_INPUT_METHODS) || (TCL_MAJOR_VERSION > 8)
    XIC dummy9;			/* inputContext */
#endif /* TK_USE_INPUT_METHODS */
    void **dummy10;	/* tagPtr */
    Tcl_Size dummy11;		/* numTags */
    Tcl_Size dummy12;		/* optionLevel */
    char *dummy13;		/* selHandlerList */
    char *dummy14;		/* geomMgrPtr */
    void *dummy15;		/* geomData */
    int reqWidth, reqHeight;
    int internalBorderLeft;
    char *dummy16;		/* wmInfoPtr */
    char *dummy17;		/* classProcPtr */
    void *dummy18;		/* instanceData */
    char *dummy19;		/* privatePtr */
    int internalBorderRight;
    int internalBorderTop;
    int internalBorderBottom;
    int minReqWidth;
    int minReqHeight;
#if defined(TK_USE_INPUT_METHODS) || (TCL_MAJOR_VERSION > 8)
    int dummy20;
#endif /* TK_USE_INPUT_METHODS */
    char *dummy21;		/* geomMgrName */
    Tk_Window dummy22;		/* maintainerPtr */
#if !defined(TK_USE_INPUT_METHODS) && (TCL_MAJOR_VERSION < 9)
    XIC dummy9;			/* inputContext */
    int dummy20;
#endif /* TK_USE_INPUT_METHODS */
} Tk_FakeWin;

/*
 * Flag values for TkWindow (and Tk_FakeWin) structures are:
 *
 * TK_MAPPED:			1 means window is currently mapped,
 *				0 means unmapped.
 * TK_TOP_LEVEL:		1 means this is a top-level widget.
 * TK_ALREADY_DEAD:		1 means the window is in the process of
 *				being destroyed already.
 * TK_NEED_CONFIG_NOTIFY:	1 means that the window has been reconfigured
 *				before it was made to exist. At the time of
 *				making it exist a ConfigureNotify event needs
 *				to be generated.
 * TK_GRAB_FLAG:		Used to manage grabs. See tkGrab.c for details
 * TK_CHECKED_IC:		1 means we've already tried to get an input
 *				context for this window; if the ic field is
 *				NULL it means that there isn't a context for
 *				the field.
 * TK_DONT_DESTROY_WINDOW:	1 means that Tk_DestroyWindow should not
 *				invoke XDestroyWindow to destroy this widget's
 *				X window. The flag is set when the window has
 *				already been destroyed elsewhere (e.g. by
 *				another application) or when it will be
 *				destroyed later (e.g. by destroying its parent)
 * TK_WM_COLORMAP_WINDOW:	1 means that this window has at some time
 *				appeared in the WM_COLORMAP_WINDOWS property
 *				for its toplevel, so we have to remove it from
 *				that property if the window is deleted and the
 *				toplevel isn't.
 * TK_EMBEDDED:			1 means that this window (which must be a
 *				toplevel) is not a free-standing window but
 *				rather is embedded in some other application.
 * TK_CONTAINER:		1 means that this window is a container, and
 *				that some other application (either in this
 *				process or elsewhere) may be embedding itself
 *				inside the window.
 * TK_BOTH_HALVES:		1 means that this window is used for
 *				application embedding (either as container or
 *				embedded application), and both the containing
 *				and embedded halves are associated with
 *				windows in this particular process.
 * TK_WRAPPER:			1 means that this window is the extra wrapper
 *				window created around a toplevel to hold the
 *				menubar under Unix. See tkUnixWm.c for more
 *				information.
 * TK_REPARENTED:		1 means that this window has been reparented
 *				so that as far as the window system is
 *				concerned it isn't a child of its Tk parent.
 *				Initially this is used only for special Unix
 *				menubar windows.
 * TK_ANONYMOUS_WINDOW:		1 means that this window has no name, and is
 *				thus not accessible from Tk.
 * TK_HAS_WRAPPER		1 means that this window has a wrapper window
 * TK_WIN_MANAGED		1 means that this window is a child of the root
 *				window, and is managed by the window manager.
 * TK_TOP_HIERARCHY		1 means this window is at the top of a physical
 *				window hierarchy within this process, i.e. the
 *				window's parent either doesn't exist or is not
 *				owned by this Tk application.
 * TK_PROP_PROPCHANGE		1 means that PropertyNotify events in the
 *				window's children should propagate up to this
 *				window.
 * TK_WM_MANAGEABLE		1 marks a window as capable of being converted
 *				into a toplevel using [wm manage].
 * TK_CAN_INPUT_TEXT            1 means that this window accepts text input.
 *                              Used on macOS to indicate that key events can be
 *                              processed with the NSTextInputClient protocol.
 *                              Not currently accessible through the public API.
 */

#define TK_MAPPED		1
#define TK_TOP_LEVEL		2
#define TK_ALREADY_DEAD		4
#define TK_NEED_CONFIG_NOTIFY	8
#define TK_GRAB_FLAG		0x10
#define TK_CHECKED_IC		0x20
#define TK_DONT_DESTROY_WINDOW	0x40
#define TK_WM_COLORMAP_WINDOW	0x80
#define TK_EMBEDDED		0x100
#define TK_CONTAINER		0x200
#define TK_BOTH_HALVES		0x400

#define TK_WRAPPER		0x1000
#define TK_REPARENTED		0x2000
#define TK_ANONYMOUS_WINDOW	0x4000
#define TK_HAS_WRAPPER		0x8000
#define TK_WIN_MANAGED		0x10000
#define TK_TOP_HIERARCHY	0x20000
#define TK_PROP_PROPCHANGE	0x40000
#define TK_WM_MANAGEABLE	0x80000
#define TK_CAN_INPUT_TEXT       0x100000

/*
 *----------------------------------------------------------------------
 *
 * Procedure prototypes and structures used for defining new canvas items:
 *
 *----------------------------------------------------------------------
 */

typedef enum {
    TK_STATE_NULL = -1, TK_STATE_ACTIVE, TK_STATE_DISABLED,
    TK_STATE_NORMAL, TK_STATE_HIDDEN
} Tk_State;

typedef struct Tk_SmoothMethod {
    const char *name;
    int (*coordProc) (Tk_Canvas canvas, double *pointPtr, int numPoints,
	    int numSteps, XPoint xPoints[], double dblPoints[]);
    void (*postscriptProc) (Tcl_Interp *interp, Tk_Canvas canvas,
	    double *coordPtr, int numPoints, int numSteps);
} Tk_SmoothMethod;

/*
 * For each item in a canvas widget there exists one record with the following
 * structure. Each actual item is represented by a record with the following
 * stuff at its beginning, plus additional type-specific stuff after that.
 */

#define TK_TAG_SPACE 3

typedef struct Tk_Item {
    Tcl_Size id;		/* Unique identifier for this item (also
				 * serves as first tag for item). */
    struct Tk_Item *nextPtr;	/* Next in display list of all items in this
				 * canvas. Later items in list are drawn on
				 * top of earlier ones. */
    Tk_Uid staticTagSpace[TK_TAG_SPACE];
				/* Built-in space for limited # of tags. */
    Tk_Uid *tagPtr;		/* Pointer to array of tags. Usually points to
				 * staticTagSpace, but may point to malloc-ed
				 * space if there are lots of tags. */
    Tcl_Size tagSpace;		/* Total amount of tag space available at
				 * tagPtr. */
    Tcl_Size numTags;		/* Number of tag slots actually used at
				 * *tagPtr. */
    struct Tk_ItemType *typePtr;/* Table of procedures that implement this
				 * type of item. */
    int x1, y1, x2, y2;		/* Bounding box for item, in integer canvas
				 * units. Set by item-specific code and
				 * guaranteed to contain every pixel drawn in
				 * item. Item area includes x1 and y1 but not
				 * x2 and y2. */
    struct Tk_Item *prevPtr;	/* Previous in display list of all items in
				 * this canvas. Later items in list are drawn
				 * just below earlier ones. */
    Tk_State state;		/* State of item. */
    char *reserved1;		/* reserved for future use */
    int redraw_flags;		/* Some flags used in the canvas */

    /*
     *------------------------------------------------------------------
     * Starting here is additional type-specific stuff; see the declarations
     * for individual types to see what is part of each type. The actual space
     * below is determined by the "itemInfoSize" of the type's Tk_ItemType
     * record.
     *------------------------------------------------------------------
     */
} Tk_Item;

/*
 * Flag bits for canvases (redraw_flags):
 *
 * TK_ITEM_STATE_DEPENDANT -	1 means that object needs to be redrawn if the
 *				canvas state changes.
 * TK_ITEM_DONT_REDRAW - 	1 means that the object redraw is already been
 *				prepared, so the general canvas code doesn't
 *				need to do that any more.
 */

#define TK_ITEM_STATE_DEPENDANT		1
#define TK_ITEM_DONT_REDRAW		2

/*
 * Records of the following type are used to describe a type of item (e.g.
 * lines, circles, etc.) that can form part of a canvas widget.
 */

typedef int	(Tk_ItemCreateProc)(Tcl_Interp *interp, Tk_Canvas canvas,
		    Tk_Item *itemPtr, Tcl_Size objc, Tcl_Obj *const objv[]);
typedef int	(Tk_ItemConfigureProc)(Tcl_Interp *interp, Tk_Canvas canvas,
		    Tk_Item *itemPtr, Tcl_Size objc, Tcl_Obj *const objv[],
		    int flags);
typedef int	(Tk_ItemCoordProc)(Tcl_Interp *interp, Tk_Canvas canvas,
		    Tk_Item *itemPtr, Tcl_Size objc, Tcl_Obj *const objv[]);
typedef void	(Tk_ItemInsertProc)(Tk_Canvas canvas, Tk_Item *itemPtr,
		    Tcl_Size beforeThis, Tcl_Obj *string);
typedef int	(Tk_ItemIndexProc)(Tcl_Interp *interp, Tk_Canvas canvas,
		    Tk_Item *itemPtr, Tcl_Obj *indexString, Tcl_Size *indexPtr);
typedef void	(Tk_ItemDeleteProc)(Tk_Canvas canvas, Tk_Item *itemPtr,
		    Display *display);
typedef void	(Tk_ItemDisplayProc)(Tk_Canvas canvas, Tk_Item *itemPtr,
		    Display *display, Drawable dst, int x, int y, int width,
		    int height);
typedef double	(Tk_ItemPointProc)(Tk_Canvas canvas, Tk_Item *itemPtr,
		    double *pointPtr);
typedef int	(Tk_ItemAreaProc)(Tk_Canvas canvas, Tk_Item *itemPtr,
		    double *rectPtr);
typedef int	(Tk_ItemPostscriptProc)(Tcl_Interp *interp, Tk_Canvas canvas,
		    Tk_Item *itemPtr, int prepass);
typedef void	(Tk_ItemRotateProc)(Tk_Canvas canvas, Tk_Item *itemPtr,
		    double originX, double originY, double angleRadians);
typedef void	(Tk_ItemScaleProc)(Tk_Canvas canvas, Tk_Item *itemPtr,
		    double originX, double originY, double scaleX,
		    double scaleY);
typedef void	(Tk_ItemTranslateProc)(Tk_Canvas canvas, Tk_Item *itemPtr,
		    double deltaX, double deltaY);
typedef void	(Tk_ItemCursorProc)(Tk_Canvas canvas, Tk_Item *itemPtr,
		    Tcl_Size index);
typedef Tcl_Size (Tk_ItemSelectionProc)(Tk_Canvas canvas, Tk_Item *itemPtr,
		    Tcl_Size offset, char *buffer, Tcl_Size maxBytes);
typedef void	(Tk_ItemDCharsProc)(Tk_Canvas canvas, Tk_Item *itemPtr,
		    Tcl_Size first, Tcl_Size last);

#ifndef __NO_OLD_CONFIG

typedef struct Tk_ItemType {
    const char *name;		/* The name of this type of item, such as
				 * "line". */
    Tcl_Size itemSize;		/* Total amount of space needed for item's
				 * record. */
    Tk_ItemCreateProc *createProc;
				/* Procedure to create a new item of this
				 * type. */
    const Tk_ConfigSpec *configSpecs; /* Pointer to array of configuration specs for
				 * this type. Used for returning configuration
				 * info. */
    Tk_ItemConfigureProc *configProc;
				/* Procedure to call to change configuration
				 * options. */
    Tk_ItemCoordProc *coordProc;/* Procedure to call to get and set the item's
				 * coordinates. */
    Tk_ItemDeleteProc *deleteProc;
				/* Procedure to delete existing item of this
				 * type. */
    Tk_ItemDisplayProc *displayProc;
				/* Procedure to display items of this type. */
    int flags;		/* Combination of TK_ALWAYS_REDRAW/TK_MOVABLE_POINTS */
    Tk_ItemPointProc *pointProc;/* Computes distance from item to a given
				 * point. */
    Tk_ItemAreaProc *areaProc;	/* Computes whether item is inside, outside,
				 * or overlapping an area. */
    Tk_ItemPostscriptProc *postscriptProc;
				/* Procedure to write a Postscript description
				 * for items of this type. */
    Tk_ItemScaleProc *scaleProc;/* Procedure to rescale items of this type. */
    Tk_ItemTranslateProc *translateProc;
				/* Procedure to translate items of this
				 * type. */
    Tk_ItemIndexProc *indexProc;/* Procedure to determine index of indicated
				 * character. NULL if item doesn't support
				 * indexing. */
    Tk_ItemCursorProc *icursorProc;
				/* Procedure to set insert cursor posn to just
				 * before a given position. */
    Tk_ItemSelectionProc *selectionProc;
				/* Procedure to return selection (in STRING
				 * format) when it is in this item. */
    Tk_ItemInsertProc *insertProc;
				/* Procedure to insert something into an
				 * item. */
    Tk_ItemDCharsProc *dCharsProc;
				/* Procedure to delete characters from an
				 * item. */
    struct Tk_ItemType *nextPtr;/* Used to link types together into a list. */
    Tk_ItemRotateProc *rotateProc;
				/* Procedure to rotate an item's coordinates
				 * about a point. */
    int reserved2;		/* Carefully compatible with */
    char *reserved3;		/* Jan Nijtmans dash patch */
    char *reserved4;
} Tk_ItemType;

/*
 * Possible flags for 'flags' field.
 */

#define TK_ALWAYS_REDRAW	1	/* item should be redrawn always*/
#define TK_MOVABLE_POINTS	2	/* item supports point-level manipulation */

#endif /* __NO_OLD_CONFIG */

/*
 * The following structure provides information about the selection and the
 * insertion cursor. It is needed by only a few items, such as those that
 * display text. It is shared by the generic canvas code and the item-specific
 * code, but most of the fields should be written only by the canvas generic
 * code.
 */

typedef struct Tk_CanvasTextInfo {
    Tk_3DBorder selBorder;	/* Border and background for selected
				 * characters. Read-only to items.*/
    int selBorderWidth;		/* Width of border around selection. Read-only
				 * to items. */
    XColor *selFgColorPtr;	/* Foreground color for selected text.
				 * Read-only to items. */
    Tk_Item *selItemPtr;	/* Pointer to selected item. NULL means
				 * selection isn't in this canvas. Writable by
				 * items. */
    Tcl_Size selectFirst;		/* Character index of first selected
				 * character. Writable by items. */
    Tcl_Size selectLast;		/* Character index of last selected character.
				 * Writable by items. */
    Tk_Item *anchorItemPtr;	/* Item corresponding to "selectAnchor": not
				 * necessarily selItemPtr. Read-only to
				 * items. */
    Tcl_Size selectAnchor;		/* Character index of fixed end of selection
				 * (i.e. "select to" operation will use this
				 * as one end of the selection). Writable by
				 * items. */
    Tk_3DBorder insertBorder;	/* Used to draw vertical bar for insertion
				 * cursor. Read-only to items. */
    int insertWidth;		/* Total width of insertion cursor. Read-only
				 * to items. */
    int insertBorderWidth;	/* Width of 3-D border around insert cursor.
				 * Read-only to items. */
    Tk_Item *focusItemPtr;	/* Item that currently has the input focus, or
				 * NULL if no such item. Read-only to items. */
    int gotFocus;		/* Non-zero means that the canvas widget has
				 * the input focus. Read-only to items.*/
    int cursorOn;		/* Non-zero means that an insertion cursor
				 * should be displayed in focusItemPtr.
				 * Read-only to items.*/
} Tk_CanvasTextInfo;

/*
 * Structures used for Dashing and Outline.
 */

typedef struct Tk_Dash {
    int number;
    union {
	char *pt;
	char array[sizeof(char *)];
    } pattern;
} Tk_Dash;

typedef struct Tk_TSOffset {
    int flags;			/* Flags; see below for possible values */
    int xoffset;		/* x offset */
    int yoffset;		/* y offset */
} Tk_TSOffset;

/*
 * Bit fields in Tk_TSOffset->flags:
 */

#define TK_OFFSET_INDEX		1
#define TK_OFFSET_RELATIVE	2
#define TK_OFFSET_LEFT		4
#define TK_OFFSET_CENTER	8
#define TK_OFFSET_RIGHT		16
#define TK_OFFSET_TOP		32
#define TK_OFFSET_MIDDLE	64
#define TK_OFFSET_BOTTOM	128

typedef struct Tk_Outline {
    GC gc;			/* Graphics context. */
    double width;		/* Width of outline. */
    double activeWidth;		/* Width of outline. */
    double disabledWidth;	/* Width of outline. */
    int offset;			/* Dash offset. */
    Tk_Dash dash;		/* Dash pattern. */
    Tk_Dash activeDash;		/* Dash pattern if state is active. */
    Tk_Dash disabledDash;	/* Dash pattern if state is disabled. */
    void *reserved1;		/* Reserved for future expansion. */
    void *reserved2;
    void *reserved3;
    Tk_TSOffset tsoffset;	/* Stipple offset for outline. */
    XColor *color;		/* Outline color. */
    XColor *activeColor;	/* Outline color if state is active. */
    XColor *disabledColor;	/* Outline color if state is disabled. */
    Pixmap stipple;		/* Outline Stipple pattern. */
    Pixmap activeStipple;	/* Outline Stipple pattern if state is
				 * active. */
    Pixmap disabledStipple;	/* Outline Stipple pattern if state is
				 * disabled. */
} Tk_Outline;

/*
 *----------------------------------------------------------------------
 *
 * Procedure prototypes and structures used for managing images:
 *
 *----------------------------------------------------------------------
 */

typedef struct Tk_ImageType Tk_ImageType;
typedef int (Tk_ImageCreateProc) (Tcl_Interp *interp, const char *name, Tcl_Size objc,
	Tcl_Obj *const objv[], const Tk_ImageType *typePtr, Tk_ImageModel model,
	void **clientDataPtr);
typedef void *(Tk_ImageGetProc) (Tk_Window tkwin, void *clientData);
typedef void (Tk_ImageDisplayProc) (void *clientData, Display *display,
	Drawable drawable, int imageX, int imageY, int width, int height,
	int drawableX, int drawableY);
typedef void (Tk_ImageFreeProc) (void *clientData, Display *display);
typedef void (Tk_ImageDeleteProc) (void *clientData);
typedef void (Tk_ImageChangedProc) (void *clientData, int x, int y,
	int width, int height, int imageWidth, int imageHeight);
typedef int (Tk_ImagePostscriptProc) (void *clientData,
	Tcl_Interp *interp, Tk_Window tkwin, Tk_PostscriptInfo psinfo,
	int x, int y, int width, int height, int prepass);

/*
 * The following structure represents a particular type of image (bitmap, xpm
 * image, etc.). It provides information common to all images of that type,
 * such as the type name and a collection of procedures in the image manager
 * that respond to various events. Each image manager is represented by one of
 * these structures.
 */

struct Tk_ImageType {
    const char *name;		/* Name of image type. */
    Tk_ImageCreateProc *createProc;
				/* Procedure to call to create a new image of
				 * this type. */
    Tk_ImageGetProc *getProc;	/* Procedure to call the first time
				 * Tk_GetImage is called in a new way (new
				 * visual or screen). */
    Tk_ImageDisplayProc *displayProc;
				/* Call to draw image, in response to
				 * Tk_RedrawImage calls. */
    Tk_ImageFreeProc *freeProc;	/* Procedure to call whenever Tk_FreeImage is
				 * called to release an instance of an
				 * image. */
    Tk_ImageDeleteProc *deleteProc;
				/* Procedure to call to delete image. It will
				 * not be called until after freeProc has been
				 * called for each instance of the image. */
    Tk_ImagePostscriptProc *postscriptProc;
				/* Procedure to call to produce postscript
				 * output for the image. */
    struct Tk_ImageType *nextPtr;
				/* Next in list of all image types currently
				 * known. Filled in by Tk, not by image
				 * manager. */
    char *reserved;		/* reserved for future expansion */
};

/*
 *----------------------------------------------------------------------
 *
 * Additional definitions used to manage images of type "photo".
 *
 *----------------------------------------------------------------------
 */

/*
 * The following type is used to identify a particular photo image to be
 * manipulated:
 */

typedef void *Tk_PhotoHandle;

/*
 * The following structure describes a block of pixels in memory:
 */

typedef struct Tk_PhotoImageBlock {
    unsigned char *pixelPtr;	/* Pointer to the first pixel. */
    int width;			/* Width of block, in pixels. */
    int height;			/* Height of block, in pixels. */
    int pitch;			/* Address difference between corresponding
				 * pixels in successive lines. */
    int pixelSize;		/* Address difference between successive
				 * pixels in the same line. */
    int offset[4];		/* Address differences between the red, green,
				 * blue and alpha components of the pixel and
				 * the pixel as a whole. */
} Tk_PhotoImageBlock;

/*
 * The following values control how blocks are combined into photo images when
 * the alpha component of a pixel is not 255, a.k.a. the compositing rule.
 */

#define TK_PHOTO_COMPOSITE_OVERLAY	0
#define TK_PHOTO_COMPOSITE_SET		1

/*
 * Procedure prototypes and structures used in reading and writing photo
 * images:
 */

typedef struct Tk_PhotoImageFormat Tk_PhotoImageFormat;
typedef int (Tk_ImageFileMatchProc) (Tcl_Channel chan, const char *fileName,
	Tcl_Obj *format, int *widthPtr, int *heightPtr, Tcl_Interp *interp);
typedef int (Tk_ImageStringMatchProc) (Tcl_Obj *dataObj, Tcl_Obj *format,
	int *widthPtr, int *heightPtr, Tcl_Interp *interp);
typedef int (Tk_ImageFileReadProc) (Tcl_Interp *interp, Tcl_Channel chan,
	const char *fileName, Tcl_Obj *format, Tk_PhotoHandle imageHandle,
	int destX, int destY, int width, int height, int srcX, int srcY);
typedef int (Tk_ImageStringReadProc) (Tcl_Interp *interp, Tcl_Obj *dataObj,
	Tcl_Obj *format, Tk_PhotoHandle imageHandle, int destX, int destY,
	int width, int height, int srcX, int srcY);
typedef int (Tk_ImageFileWriteProc) (Tcl_Interp *interp, const char *fileName,
	Tcl_Obj *format, Tk_PhotoImageBlock *blockPtr);
typedef int (Tk_ImageStringWriteProc) (Tcl_Interp *interp, Tcl_Obj *format,
	Tk_PhotoImageBlock *blockPtr);

/*
 * The following alternate definitions are used with the Tk8.7 file format
 * supporting a metadata dict, internal dstring and close file flag
 */

typedef struct Tk_PhotoImageFormatVersion3 Tk_PhotoImageFormatVersion3;
typedef int (Tk_ImageFileMatchProcVersion3) (Tcl_Interp *interp,
	Tcl_Channel chan, const char *fileName, Tcl_Obj *format,
	Tcl_Obj *metadataIn, int *widthPtr, int *heightPtr,
	Tcl_Obj *metadataOut);
typedef int (Tk_ImageStringMatchProcVersion3) (Tcl_Interp *interp,
	Tcl_Obj *dataObj, Tcl_Obj *format, Tcl_Obj *metadataIn, int *widthPtr,
	int *heightPtr, Tcl_Obj *metadataOut);
typedef int (Tk_ImageFileReadProcVersion3) (Tcl_Interp *interp,
	Tcl_Channel chan,
	const char *fileName, Tcl_Obj *format, Tcl_Obj *metadataIn,
	Tk_PhotoHandle imageHandle,
	int destX, int destY, int width, int height, int srcX, int srcY,
	Tcl_Obj *metadataOut);
typedef int (Tk_ImageStringReadProcVersion3) (Tcl_Interp *interp,
	Tcl_Obj *dataObj, Tcl_Obj *format, Tcl_Obj *metadataIn,
	Tk_PhotoHandle imageHandle, int destX, int destY, int width, int height,
	int srcX, int srcY, Tcl_Obj *metadataOut);
typedef int (Tk_ImageFileWriteProcVersion3) (Tcl_Interp *interp,
	const char *fileName, Tcl_Obj *format, Tcl_Obj *metadataIn,
	Tk_PhotoImageBlock *blockPtr);
typedef int (Tk_ImageStringWriteProcVersion3) (Tcl_Interp *interp,
	Tcl_Obj *format, Tcl_Obj *metadataIn, Tk_PhotoImageBlock *blockPtr);


/*
 * The following structure represents a particular file format for storing
 * images (e.g., PPM, GIF, JPEG, etc.). It provides information to allow image
 * files of that format to be recognized and read into a photo image.
 */

struct Tk_PhotoImageFormat {
    const char *name;		/* Name of image file format */
    Tk_ImageFileMatchProc *fileMatchProc;
				/* Procedure to call to determine whether an
				 * image file matches this format. */
    Tk_ImageStringMatchProc *stringMatchProc;
				/* Procedure to call to determine whether the
				 * data in a string matches this format. */
    Tk_ImageFileReadProc *fileReadProc;
				/* Procedure to call to read data from an
				 * image file into a photo image. */
    Tk_ImageStringReadProc *stringReadProc;
				/* Procedure to call to read data from a
				 * string into a photo image. */
    Tk_ImageFileWriteProc *fileWriteProc;
				/* Procedure to call to write data from a
				 * photo image to a file. */
    Tk_ImageStringWriteProc *stringWriteProc;
				/* Procedure to call to obtain a string
				 * representation of the data in a photo
				 * image.*/
    struct Tk_PhotoImageFormat *nextPtr;
				/* Next in list of all photo image formats
				 * currently known. Filled in by Tk, not by
				 * image format handler. */
};

/*
 * The following structure is the same plus added support for the metadata
 * structure.
 */

struct Tk_PhotoImageFormatVersion3 {
    const char *name;		/* Name of image file format */
    Tk_ImageFileMatchProcVersion3 *fileMatchProc;
				/* Procedure to call to determine whether an
				 * image file matches this format. */
    Tk_ImageStringMatchProcVersion3 *stringMatchProc;
				/* Procedure to call to determine whether the
				 * data in a string matches this format. */
    Tk_ImageFileReadProcVersion3 *fileReadProc;
				/* Procedure to call to read data from an
				 * image file into a photo image. */
    Tk_ImageStringReadProcVersion3 *stringReadProc;
				/* Procedure to call to read data from a
				 * string into a photo image. */
    Tk_ImageFileWriteProcVersion3 *fileWriteProc;
				/* Procedure to call to write data from a
				 * photo image to a file. */
    Tk_ImageStringWriteProcVersion3 *stringWriteProc;
				/* Procedure to call to obtain a string
				 * representation of the data in a photo
				 * image.*/
    struct Tk_PhotoImageFormatVersion3 *nextPtr;
				/* Next in list of all photo image formats
				 * currently known. Filled in by Tk, not by
				 * image format handler. */
};

/*
 *----------------------------------------------------------------------
 *
 * Procedure prototypes and structures used for managing styles:
 *
 *----------------------------------------------------------------------
 */

/*
 * Style support version tag.
 */

#define TK_STYLE_VERSION_1      0x1
#define TK_STYLE_VERSION        TK_STYLE_VERSION_1

/*
 * The following structures and prototypes are used as static templates to
 * declare widget elements.
 */

typedef void (Tk_GetElementSizeProc) (void *clientData, char *recordPtr,
	const Tk_OptionSpec **optionsPtr, Tk_Window tkwin, int width,
	int height, int inner, int *widthPtr, int *heightPtr);
typedef void (Tk_GetElementBoxProc) (void *clientData, char *recordPtr,
	const Tk_OptionSpec **optionsPtr, Tk_Window tkwin, int x, int y,
	int width, int height, int inner, int *xPtr, int *yPtr, int *widthPtr,
	int *heightPtr);
typedef int (Tk_GetElementBorderWidthProc) (void *clientData,
	char *recordPtr, const Tk_OptionSpec **optionsPtr, Tk_Window tkwin);
typedef void (Tk_DrawElementProc) (void *clientData, char *recordPtr,
	const Tk_OptionSpec **optionsPtr, Tk_Window tkwin, Drawable d, int x,
	int y, int width, int height, int state);

typedef struct Tk_ElementOptionSpec {
    char *name;			/* Name of the required option. */
    Tk_OptionType type;		/* Accepted option type. TK_OPTION_END means
				 * any. */
} Tk_ElementOptionSpec;

typedef struct Tk_ElementSpec {
    int version;		/* Version of the style support. */
    char *name;			/* Name of element. */
    Tk_ElementOptionSpec *options;
				/* List of required options. Last one's name
				 * must be NULL. */
    Tk_GetElementSizeProc *getSize;
				/* Compute the external (resp. internal) size
				 * of the element from its desired internal
				 * (resp. external) size. */
    Tk_GetElementBoxProc *getBox;
				/* Compute the inscribed or bounding boxes
				 * within a given area. */
    Tk_GetElementBorderWidthProc *getBorderWidth;
				/* Return the element's internal border width.
				 * Mostly useful for widgets. */
    Tk_DrawElementProc *draw;	/* Draw the element in the given bounding
				 * box. */
} Tk_ElementSpec;

/*
 * Element state flags. Can be OR'ed.
 */

#define TK_ELEMENT_STATE_ACTIVE         1<<0
#define TK_ELEMENT_STATE_DISABLED       1<<1
#define TK_ELEMENT_STATE_FOCUS          1<<2
#define TK_ELEMENT_STATE_PRESSED        1<<3

/*
 *----------------------------------------------------------------------
 *
 * The definitions below provide backward compatibility for functions and
 * types that used to be in Tk but have moved to Tcl.
 *
 *----------------------------------------------------------------------
 */

/* Removed Tk_Main, use macro instead */
#if defined(_WIN32) || defined(__CYGWIN__)
#define Tk_Main(argc, argv, proc) Tk_MainEx(argc, argv, proc, \
	(Tcl_FindExecutable(0), (Tcl_CreateInterp)()))
#else
#define Tk_Main(argc, argv, proc) Tk_MainEx(argc, argv, proc, \
	(Tcl_FindExecutable(argv[0]), (Tcl_CreateInterp)()))
#endif
const char *		Tk_InitStubs(Tcl_Interp *interp, const char *version,
				int exact);
EXTERN const char *	Tk_PkgInitStubsCheck(Tcl_Interp *interp,
				const char *version, int exact);

#ifndef USE_TK_STUBS
#define Tk_InitStubs(interp, version, exact) \
    Tk_PkgInitStubsCheck(interp, version, exact)
#endif /* USE_TK_STUBS */

/*
 *----------------------------------------------------------------------
 *
 * Additional procedure types defined by Tk.
 *
 *----------------------------------------------------------------------
 */

typedef int (Tk_ErrorProc) (void *clientData, XErrorEvent *errEventPtr);
typedef void (Tk_EventProc) (void *clientData, XEvent *eventPtr);
typedef int (Tk_GenericProc) (void *clientData, XEvent *eventPtr);
typedef int (Tk_ClientMessageProc) (Tk_Window tkwin, XEvent *eventPtr);
typedef int (Tk_GetSelProc) (void *clientData, Tcl_Interp *interp,
	const char *portion);
typedef void (Tk_LostSelProc) (void *clientData);
typedef Tk_RestrictAction (Tk_RestrictProc) (void *clientData,
	XEvent *eventPtr);
typedef Tcl_Size (Tk_SelectionProc) (void *clientData, Tcl_Size offset,
	char *buffer, Tcl_Size maxBytes);

/*
 *----------------------------------------------------------------------
 *
 * Platform independent exported procedures and variables.
 *
 *----------------------------------------------------------------------
 */

#include "tkDecls.h"

#undef TCL_STORAGE_CLASS
#define TCL_STORAGE_CLASS DLLIMPORT

#endif /* RC_INVOKED */

/*
 * end block for C++
 */

#ifdef __cplusplus
}
#endif

#endif /* _TK */

/*
 * Local Variables:
 * mode: c
 * c-basic-offset: 4
 * fill-column: 78
 * End:
 */<|MERGE_RESOLUTION|>--- conflicted
+++ resolved
@@ -421,17 +421,11 @@
 #define TK_CONFIG_COLOR_ONLY		(1 << 1)
 #define TK_CONFIG_MONO_ONLY		(1 << 2)
 #define TK_CONFIG_DONT_SET_DEFAULT	(1 << 3)
-<<<<<<< HEAD
-=======
-#ifndef TK_NO_DEPRECATED
-#  define TK_CONFIG_OPTION_SPECIFIED      (1 << 4)
-#endif /* !TK_NO_DEPRECATED */
 #if TCL_MAJOR_VERSION > 8
 #    define TK_CONFIG_NULL_OK		TCL_NULL_OK
 #else
 #    define TK_CONFIG_NULL_OK		(1 << 0)
 #endif
->>>>>>> 1668448f
 #define TK_CONFIG_USER_BIT		0x100
 #endif /* __NO_OLD_CONFIG */
 