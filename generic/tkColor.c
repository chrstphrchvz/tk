--- conflicted
+++ resolved
@@ -816,19 +816,11 @@
 /* This function is not necessary for Win32,
  * since XParseColor already does the right thing */
 Status
-<<<<<<< HEAD
 TkParseColor(
-    Display * display,		/* The display */
+    Display *display,		/* The display */
     Colormap map,			/* Color map */
-    const char* spec,     /* String to be parsed */
-    XColor * colorPtr)
-=======
-TkParseColor(display, map, name, color)
-    Display * display;		/* The display */
-    Colormap map;			/* Color map */
-    CONST char* name;     /* String to be parsed */
-    XColor * color;
->>>>>>> c83fa98c
+    const char *name,     /* String to be parsed */
+    XColor *color)
 {
     if (*name == '#') {
 	char buf[14];
