/*
 * tkOption.c --
 *
 *	This module contains functions to manage the option database, which
 *	allows various strings to be associated with windows either by name or
 *	by class or both.
 *
 * Copyright (c) 1990-1994 The Regents of the University of California.
 * Copyright (c) 1994-1997 Sun Microsystems, Inc.
 *
 * See the file "license.terms" for information on usage and redistribution of
 * this file, and for a DISCLAIMER OF ALL WARRANTIES.
 */

#include "tkInt.h"

/*
 * The option database is stored as one tree for each main window. Each name
 * or class field in an option is associated with a node or leaf of the tree.
 * For example, the options "x.y.z" and "x.y*a" each correspond to three nodes
 * in the tree; they share the nodes "x" and "x.y", but have different leaf
 * nodes. One of the following structures exists for each node or leaf in the
 * option tree. It is actually stored as part of the parent node, and
 * describes a particular child of the parent.
 *
 * The structure of the option db tree is a little confusing. There are four
 * different kinds of nodes in the tree:
 *	interior class nodes
 *	interior name nodes
 *	leaf class nodes
 *	leaf name nodes
 *
 * All interior nodes refer to _window_ classes and names; all leaf nodes
 * refer to _option_ classes and names. When looking for a particular option,
 * therefore, you must compare interior node values to corresponding window
 * values, and compare leaf node values to corresponding option values.
 *
 * The tree is actually stored in a collection of arrays; there is one each
 * combination of WILDCARD/EXACT and CLASS/NAME and NODE/LEAF. The NODE arrays
 * contain the interior nodes of the tree; each element has a pointer to an
 * array of elements which are the leaves of the tree. The LEAF arrays, rather
 * than holding the leaves of the tree, hold a cached subset of the option
 * database, consisting of the values of all defined options for a single
 * window, and some additional information about each ancestor of the window
 * (since some options may be inherited from a parent), all the way back to
 * the root window.
 *
 * Each time a call is made to Tk_GetOption, Tk will attempt to use the cached
 * information to satisfy the lookup. If the call is for a window other than
 * that for which options are currently cached, the portion of the cache that
 * contains information for common ancestors of the two windows is retained
 * and the remainder is discarded and rebuilt with new information for the new
 * window.
 */

typedef struct Element {
    Tk_Uid nameUid;		/* Name or class from one element of an option
				 * spec. */
    union {
	struct ElArray *arrayPtr;
				/* If this is an intermediate node, a pointer
				 * to a structure describing the remaining
				 * elements of all options whose prefixes are
				 * the same up through this element. */
	Tk_Uid valueUid;	/* For leaf nodes, this is the string value of
				 * the option. */
    } child;
    int priority;		/* Used to select among matching options.
				 * Includes both the priority level and a
				 * serial #. Greater value means higher
				 * priority. Irrelevant except in leaf
				 * nodes. */
    int flags;			/* OR-ed combination of bits. See below for
				 * values. */
} Element;

/*
 * Flags in Element structures:
 *
 * CLASS -		Non-zero means this element refers to a class, zero
 *			means this element refers to a name.
 * NODE -		Zero means this is a leaf element (the child field is
 *			a value, not a pointer to another node). One means
 *			this is a node element.
 * WILDCARD -		Non-zero means this there was a star in the original
 *			specification just before this element. Zero means
 *			there was a dot.
 */

#define TYPE_MASK		0x7

#define CLASS			0x1
#define NODE			0x2
#define WILDCARD		0x4

#define EXACT_LEAF_NAME		0x0
#define EXACT_LEAF_CLASS	0x1
#define EXACT_NODE_NAME		0x2
#define EXACT_NODE_CLASS	0x3
#define WILDCARD_LEAF_NAME	0x4
#define WILDCARD_LEAF_CLASS	0x5
#define WILDCARD_NODE_NAME	0x6
#define WILDCARD_NODE_CLASS	0x7

/*
 * The following structure is used to manage a dynamic array of Elements.
 * These structures are used for two purposes: to store the contents of a node
 * in the option tree, and for the option stacks described below.
 */

typedef struct ElArray {
    int arraySize;		/* Number of elements actually allocated in
				 * the "els" array. */
    int numUsed;		/* Number of elements currently in use out of
				 * els. */
    Element *nextToUse;		/* Pointer to &els[numUsed]. */
    Element els[1];		/* Array of structures describing children of
				 * this node. The array will actually contain
				 * enough elements for all of the children
				 * (and even a few extras, perhaps). This must
				 * be the last field in the structure. */
} ElArray;

#define EL_ARRAY_SIZE(numEls) ((unsigned) (sizeof(ElArray) \
	+ ((numEls)-1)*sizeof(Element)))
#define INITIAL_SIZE 5

/*
 * In addition to the option tree, which is a relatively static structure,
 * there are eight additional structures called "stacks", which are used to
 * speed up queries into the option database. The stack structures are
 * designed for the situation where an individual widget makes repeated
 * requests for its particular options. The requests differ only in their last
 * name/class, so during the first request we extract all the options
 * pertaining to the particular widget and save them in a stack-like cache;
 * subsequent requests for the same widget can search the cache relatively
 * quickly. In fact, the cache is a hierarchical one, storing a list of
 * relevant options for this widget and all of its ancestors up to the
 * application root; hence the name "stack".
 *
 * Each of the eight stacks consists of an array of Elements, ordered in terms
 * of levels in the window hierarchy. All the elements relevant for the
 * top-level widget appear first in the array, followed by all those from the
 * next-level widget on the path to the current widget, etc. down to those for
 * the current widget.
 *
 * Cached information is divided into eight stacks according to the CLASS,
 * NODE, and WILDCARD flags. Leaf and non-leaf information is kept separate to
 * speed up individual probes (non-leaf information is only relevant when
 * building the stacks, but isn't relevant when making probes; similarly, only
 * non-leaf information is relevant when the stacks are being extended to the
 * next widget down in the widget hierarchy). Wildcard elements are handled
 * separately from "exact" elements because once they appear at a particular
 * level in the stack they remain active for all deeper levels; exact elements
 * are only relevant at a particular level. For example, when searching for
 * options relevant in a particular window, the entire wildcard stacks get
 * checked, but only the portions of the exact stacks that pertain to the
 * window's parent. Lastly, name and class stacks are kept separate because
 * different search keys are used when searching them; keeping them separate
 * speeds up the searches.
 */

#define NUM_STACKS 8

/*
 * One of the following structures is used to keep track of each level in the
 * stacks.
 */

typedef struct StackLevel {
    TkWindow *winPtr;		/* Window corresponding to this stack
				 * level. */
    int bases[NUM_STACKS];	/* For each stack, index of first element on
				 * stack corresponding to this level (used to
				 * restore "numUsed" fields when popping out
				 * of a level. */
} StackLevel;

typedef struct {
    int initialized;		/* 0 means the ThreadSpecific Data structure
				 * for the current thread needs to be
				 * initialized. */
    ElArray *stacks[NUM_STACKS];
    TkWindow *cachedWindow;	/* Lowest-level window currently loaded in
				 * stacks at present. NULL means stacks have
				 * never been used, or have been invalidated
				 * because of a change to the database. */
    /*
     * Information about all of the stack levels that are currently active.
     * This array grows dynamically to become as large as needed.
     */

    StackLevel *levels;		/* Array describing current stack. */
    int numLevels;		/* Total space allocated. */
    int curLevel;		/* Highest level currently in use. Note:
				 * curLevel is never 0! (I don't remember why
				 * anymore...) */
    int serial;			/* A serial number for all options entered
				 * into the database so far. It increments on
				 * each addition to the option database. It is
				 * used in computing option priorities, so
				 * that the most recent entry wins when
				 * choosing between options at the same
				 * priority level. */
    Element defaultMatch;	/* Special "no match" Element to use as
				 * default for searches.*/
} ThreadSpecificData;
static Tcl_ThreadDataKey dataKey;

/*
 * Forward declarations for functions defined in this file:
 */

static int		AddFromString(Tcl_Interp *interp, Tk_Window tkwin,
			    char *string, int priority);
static void		ClearOptionTree(ElArray *arrayPtr);
static ElArray *	ExtendArray(ElArray *arrayPtr, Element *elPtr);
static void		ExtendStacks(ElArray *arrayPtr, int leaf);
static int		GetDefaultOptions(Tcl_Interp *interp,
			    TkWindow *winPtr);
static ElArray *	NewArray(int numEls);
static void		OptionThreadExitProc(ClientData clientData);
static void		OptionInit(TkMainInfo *mainPtr);
static int		ParsePriority(Tcl_Interp *interp, const char *string);
static int		ReadOptionFile(Tcl_Interp *interp, Tk_Window tkwin,
			    const char *fileName, int priority);
static void		SetupStacks(TkWindow *winPtr, int leaf);

/*
 *--------------------------------------------------------------
 *
 * Tk_AddOption --
 *
 *	Add a new option to the option database.
 *
 * Results:
 *	None.
 *
 * Side effects:
 *	Information is added to the option database.
 *
 *--------------------------------------------------------------
 */

void
Tk_AddOption(
    Tk_Window tkwin,		/* Window token; option will be associated
				 * with main window for this window. */
    const char *name,		/* Multi-element name of option. */
    const char *value,		/* String value for option. */
    int priority)		/* Overall priority level to use for this
				 * option, such as TK_USER_DEFAULT_PRIO or
				 * TK_INTERACTIVE_PRIO. Must be between 0 and
				 * TK_MAX_PRIO. */
{
    TkWindow *winPtr = ((TkWindow *) tkwin)->mainPtr->winPtr;
    ElArray **arrayPtrPtr;
    Element *elPtr;
    Element newEl;
    const char *p;
    const char *field;
    int count, firstField;
    size_t length;
#define TMP_SIZE 100
    char tmp[TMP_SIZE+1];
    ThreadSpecificData *tsdPtr = (ThreadSpecificData *)
	    Tcl_GetThreadData(&dataKey, sizeof(ThreadSpecificData));

    if (winPtr->mainPtr->optionRootPtr == NULL) {
	OptionInit(winPtr->mainPtr);
    }
    tsdPtr->cachedWindow = NULL;/* Invalidate the cache. */

    /*
     * Compute the priority for the new element, including both the overall
     * level and the serial number (to disambiguate with the level).
     */

    if (priority < 0) {
	priority = 0;
    } else if (priority > TK_MAX_PRIO) {
	priority = TK_MAX_PRIO;
    }
    newEl.priority = (priority << 24) + tsdPtr->serial;
    tsdPtr->serial++;

    /*
     * Parse the option one field at a time.
     */

    arrayPtrPtr = &(((TkWindow *) tkwin)->mainPtr->optionRootPtr);
    p = name;
    for (firstField = 1; ; firstField = 0) {
	/*
	 * Scan the next field from the name and convert it to a Tk_Uid. Must
	 * copy the field before calling Tk_Uid, so that a terminating NULL
	 * may be added without modifying the source string.
	 */

	if (*p == '*') {
	    newEl.flags = WILDCARD;
	    p++;
	} else {
	    newEl.flags = 0;
	}
	field = p;
	while ((*p != 0) && (*p != '.') && (*p != '*')) {
	    p++;
	}
	length = p - field;
	if (length > TMP_SIZE) {
	    length = TMP_SIZE;
	}
	strncpy(tmp, field, length);
	tmp[length] = 0;
	newEl.nameUid = Tk_GetUid(tmp);
	if (isupper(UCHAR(*field))) {
	    newEl.flags |= CLASS;
	}

	if (*p != 0) {
	    /*
	     * New element will be a node. If this option can't possibly apply
	     * to this main window, then just skip it. Otherwise, add it to
	     * the parent, if it isn't already there, and descend into it.
	     */

	    newEl.flags |= NODE;
	    if (firstField && !(newEl.flags & WILDCARD)
		    && (newEl.nameUid != winPtr->nameUid)
		    && (newEl.nameUid != winPtr->classUid)) {
		return;
	    }
	    for (elPtr = (*arrayPtrPtr)->els, count = (*arrayPtrPtr)->numUsed;
		    ; elPtr++, count--) {
		if (count == 0) {
		    newEl.child.arrayPtr = NewArray(5);
		    *arrayPtrPtr = ExtendArray(*arrayPtrPtr, &newEl);
		    arrayPtrPtr = &((*arrayPtrPtr)
			    ->nextToUse[-1].child.arrayPtr);
		    break;
		}
		if ((elPtr->nameUid == newEl.nameUid)
			&& (elPtr->flags == newEl.flags)) {
		    arrayPtrPtr = &(elPtr->child.arrayPtr);
		    break;
		}
	    }
	    if (*p == '.') {
		p++;
	    }
	} else {
	    /*
	     * New element is a leaf. Add it to the parent, if it isn't
	     * already there. If it exists already, keep whichever value has
	     * highest priority.
	     */

	    newEl.child.valueUid = Tk_GetUid(value);
	    for (elPtr = (*arrayPtrPtr)->els, count = (*arrayPtrPtr)->numUsed;
		    ; elPtr++, count--) {
		if (count == 0) {
		    *arrayPtrPtr = ExtendArray(*arrayPtrPtr, &newEl);
		    return;
		}
		if ((elPtr->nameUid == newEl.nameUid)
			&& (elPtr->flags == newEl.flags)) {
		    if (elPtr->priority < newEl.priority) {
			elPtr->priority = newEl.priority;
			elPtr->child.valueUid = newEl.child.valueUid;
		    }
		    return;
		}
	    }
	}
    }
}

/*
 *--------------------------------------------------------------
 *
 * Tk_GetOption --
 *
 *	Retrieve an option from the option database.
 *
 * Results:
 *	The return value is the value specified in the option database for the
 *	given name and class on the given window. If there is nothing
 *	specified in the database for that option, then NULL is returned.
 *
 * Side effects:
 *	The internal caches used to speed up option mapping may be modified,
 *	if this tkwin is different from the last tkwin used for option
 *	retrieval.
 *
 *--------------------------------------------------------------
 */

Tk_Uid
Tk_GetOption(
    Tk_Window tkwin,		/* Token for window that option is associated
				 * with. */
    const char *name,		/* Name of option. */
    const char *className)	/* Class of option. NULL means there is no
				 * class for this option: just check for
				 * name. */
{
    Tk_Uid nameId, classId = NULL;
<<<<<<< HEAD
    char *masqName;
    Element *elPtr, *bestPtr;
    int count;
=======
    const char *masqName;
    register Element *elPtr, *bestPtr;
    register int count;
>>>>>>> aa229cea
    StackLevel *levelPtr;
    int stackDepth[NUM_STACKS];
    ThreadSpecificData *tsdPtr = (ThreadSpecificData *)
	    Tcl_GetThreadData(&dataKey, sizeof(ThreadSpecificData));

    /*
     * Note: no need to call OptionInit here: it will be done by the
     * SetupStacks call below (squeeze out those nanoseconds).
     */

    if (tkwin != (Tk_Window) tsdPtr->cachedWindow) {
	SetupStacks((TkWindow *) tkwin, 1);
    }

    /*
     * Get a default "best" match.
     */

    bestPtr = &tsdPtr->defaultMatch;

    /*
     * For megawidget support, we want to have some widget options masquerade
     * as options for other widgets. For example, a combobox has a button in
     * it; this button ought to pick up the *Button.background, etc., options.
     * But because the class of the widget is Combobox, our normal search
     * won't get that option.
     *
     * To work around this, the option name field syntax was extended to allow
     * for a "." in the name; if this character occurs in the name, then it
     * indicates that this name contains a new window class and an option
     * name, ie, "Button.foreground". If we see this form in the name field,
     * we query the option database directly (since the option stacks will not
     * have the information we need).
     */

    masqName = strchr(name, (int)'.');
    if (masqName != NULL) {
	/*
	 * This option is masquerading with a different window class. Search
	 * the stack to the depth it was before the current window's
	 * information was pushed (the value for which is stored in the bases
	 * field).
	 */

	levelPtr = &tsdPtr->levels[tsdPtr->curLevel];
	nameId = Tk_GetUid(masqName+1);
	for (count = 0; count < NUM_STACKS; count++) {
	    stackDepth[count] = levelPtr->bases[count];
	}
    } else {
	/*
	 * No option masquerading here. Just use the current level to get the
	 * stack depths.
	 */

	nameId = Tk_GetUid(name);
	for (count = 0; count < NUM_STACKS; count++) {
	    stackDepth[count] = tsdPtr->stacks[count]->numUsed;
	}
    }

    /*
     * Probe the stacks for matches.
     */

    for (elPtr = tsdPtr->stacks[EXACT_LEAF_NAME]->els,
	    count = stackDepth[EXACT_LEAF_NAME]; count > 0;
	    elPtr++, count--) {
	if ((elPtr->nameUid == nameId)
		&& (elPtr->priority > bestPtr->priority)) {
	    bestPtr = elPtr;
	}
    }
    for (elPtr = tsdPtr->stacks[WILDCARD_LEAF_NAME]->els,
	    count = stackDepth[WILDCARD_LEAF_NAME]; count > 0;
	    elPtr++, count--) {
	if ((elPtr->nameUid == nameId)
		&& (elPtr->priority > bestPtr->priority)) {
	    bestPtr = elPtr;
	}
    }

    if (className != NULL) {
	classId = Tk_GetUid(className);
	for (elPtr = tsdPtr->stacks[EXACT_LEAF_CLASS]->els,
		count = stackDepth[EXACT_LEAF_CLASS]; count > 0;
		elPtr++, count--) {
	    if ((elPtr->nameUid == classId)
		    && (elPtr->priority > bestPtr->priority)) {
		bestPtr = elPtr;
	    }
	}
	for (elPtr = tsdPtr->stacks[WILDCARD_LEAF_CLASS]->els,
		count = stackDepth[WILDCARD_LEAF_CLASS]; count > 0;
		elPtr++, count--) {
	    if ((elPtr->nameUid == classId)
		    && (elPtr->priority > bestPtr->priority)) {
		bestPtr = elPtr;
	    }
	}
    }

    /*
     * If this option was masquerading with a different window class, probe
     * the option database now. Note that this will be inefficient if the
     * option database is densely populated, or if the widget has many
     * masquerading options.
     */

    if (masqName != NULL) {
	char *masqClass;
	Tk_Uid nodeId, winClassId, winNameId;
	size_t classNameLength;
	Element *nodePtr, *leafPtr;
	static const int searchOrder[] = {
	    EXACT_NODE_NAME, WILDCARD_NODE_NAME, EXACT_NODE_CLASS,
	    WILDCARD_NODE_CLASS, -1
	};
	const int *currentPtr;
	int currentStack, leafCount;

	/*
	 * Extract the masquerade class name from the name field.
	 */

	classNameLength	= (unsigned) (masqName - name);
	masqClass = (char *)ckalloc(classNameLength + 1);
	strncpy(masqClass, name, classNameLength);
	masqClass[classNameLength] = '\0';

	winClassId = Tk_GetUid(masqClass);
	ckfree(masqClass);
	winNameId = ((TkWindow *) tkwin)->nameUid;

	levelPtr = &tsdPtr->levels[tsdPtr->curLevel];

	for (currentPtr = searchOrder; *currentPtr != -1; currentPtr++) {
	    currentStack = *currentPtr;
	    nodePtr = tsdPtr->stacks[currentStack]->els;
	    count = levelPtr->bases[currentStack];

	    /*
	     * For wildcard stacks, check all entries; for non-wildcard
	     * stacks, only check things that matched in the parent.
	     */

	    if (!(currentStack & WILDCARD)) {
		nodePtr += levelPtr[-1].bases[currentStack];
		count	-= levelPtr[-1].bases[currentStack];
	    }

	    if (currentStack & CLASS) {
		nodeId = winClassId;
	    } else {
		nodeId = winNameId;
	    }

	    for ( ; count > 0; nodePtr++, count--) {
		if (nodePtr->nameUid == nodeId) {
		    leafPtr = nodePtr->child.arrayPtr->els;
		    leafCount = nodePtr->child.arrayPtr->numUsed;
		    for ( ; leafCount > 0; leafPtr++, leafCount--) {
			if (leafPtr->flags & CLASS && className != NULL) {
			    if (leafPtr->nameUid == classId &&
				    leafPtr->priority > bestPtr->priority) {
				bestPtr = leafPtr;
			    }
			} else {
			    if (leafPtr->nameUid == nameId &&
				    leafPtr->priority > bestPtr->priority) {
				bestPtr = leafPtr;
			    }
			}
		    }
		}
	    }
	}
    }

    return bestPtr->child.valueUid;
}

/*
 *--------------------------------------------------------------
 *
 * Tk_OptionObjCmd --
 *
 *	This function is invoked to process the "option" Tcl command. See the
 *	user documentation for details on what it does.
 *
 * Results:
 *	A standard Tcl result.
 *
 * Side effects:
 *	See the user documentation.
 *
 *--------------------------------------------------------------
 */

int
Tk_OptionObjCmd(
    ClientData clientData,	/* Main window associated with interpreter. */
    Tcl_Interp *interp,		/* Current interpreter. */
    int objc,			/* Number of Tcl_Obj arguments. */
    Tcl_Obj *const objv[])	/* Tcl_Obj arguments. */
{
    Tk_Window tkwin = (Tk_Window)clientData;
    int index, result;
    ThreadSpecificData *tsdPtr = (ThreadSpecificData *)
	    Tcl_GetThreadData(&dataKey, sizeof(ThreadSpecificData));
    static const char *const optionCmds[] = {
	"add", "clear", "get", "readfile", NULL
    };
    enum optionVals {
	OPTION_ADD, OPTION_CLEAR, OPTION_GET, OPTION_READFILE
    };

    if (objc < 2) {
	Tcl_WrongNumArgs(interp, 1, objv, "cmd arg ?arg ...?");
	return TCL_ERROR;
    }

    result = Tcl_GetIndexFromObjStruct(interp, objv[1], optionCmds,
	    sizeof(char *), "option", 0, &index);
    if (result != TCL_OK) {
	return result;
    }

    result = TCL_OK;
    switch ((enum optionVals) index) {
    case OPTION_ADD: {
	int priority;

	if ((objc != 4) && (objc != 5)) {
	    Tcl_WrongNumArgs(interp, 2, objv, "pattern value ?priority?");
	    return TCL_ERROR;
	}

	if (objc == 4) {
	    priority = TK_INTERACTIVE_PRIO;
	} else {
	    priority = ParsePriority(interp, Tcl_GetString(objv[4]));
	    if (priority < 0) {
		return TCL_ERROR;
	    }
	}
	Tk_AddOption(tkwin, Tcl_GetString(objv[2]), Tcl_GetString(objv[3]),
		priority);
	break;
    }

    case OPTION_CLEAR: {
	TkMainInfo *mainPtr = ((TkWindow *) tkwin)->mainPtr;

	if (objc != 2) {
	    Tcl_WrongNumArgs(interp, 2, objv, "");
	    return TCL_ERROR;
	}
	if (mainPtr->optionRootPtr != NULL) {
	    ClearOptionTree(mainPtr->optionRootPtr);
	    mainPtr->optionRootPtr = NULL;
	}
	tsdPtr->cachedWindow = NULL;
	break;
    }

    case OPTION_GET: {
	Tk_Window window;
	Tk_Uid value;

	if (objc != 5) {
	    Tcl_WrongNumArgs(interp, 2, objv, "window name class");
	    return TCL_ERROR;
	}
	window = Tk_NameToWindow(interp, Tcl_GetString(objv[2]), tkwin);
	if (window == NULL) {
	    return TCL_ERROR;
	}
	value = Tk_GetOption(window, Tcl_GetString(objv[3]),
		Tcl_GetString(objv[4]));
	if (value != NULL) {
	    Tcl_SetObjResult(interp, Tcl_NewStringObj(value, -1));
	}
	break;
    }

    case OPTION_READFILE: {
	int priority;

	if ((objc != 3) && (objc != 4)) {
	    Tcl_WrongNumArgs(interp, 2, objv, "fileName ?priority?");
	    return TCL_ERROR;
	}

	if (objc == 4) {
	    priority = ParsePriority(interp, Tcl_GetString(objv[3]));
	    if (priority < 0) {
		return TCL_ERROR;
	    }
	} else {
	    priority = TK_INTERACTIVE_PRIO;
	}
	result = ReadOptionFile(interp, tkwin, Tcl_GetString(objv[2]),
		priority);
	break;
    }
    }
    return result;
}

/*
 *--------------------------------------------------------------
 *
 * TkOptionDeadWindow --
 *
 *	This function is called whenever a window is deleted. It cleans up any
 *	option-related stuff associated with the window.
 *
 * Results:
 *	None.
 *
 * Side effects:
 *	Option-related resources are freed. See code below for details.
 *
 *--------------------------------------------------------------
 */

void
TkOptionDeadWindow(
    TkWindow *winPtr)	/* Window to be cleaned up. */
{
    ThreadSpecificData *tsdPtr = (ThreadSpecificData *)
	    Tcl_GetThreadData(&dataKey, sizeof(ThreadSpecificData));

    /*
     * If this window is in the option stacks, then clear the stacks.
     *
     * XXX: OptionThreadExitProc will be invoked before DeleteWindowsExitProc
     * XXX: if it is thread-specific (which it should be), invalidating the
     * XXX: tsd. Tk shutdown needs to be verified to handle this correctly.
     */

    if (tsdPtr->initialized && (winPtr->optionLevel != -1)) {
	int i;

	for (i = 1; i <= tsdPtr->curLevel; i++) {
	    tsdPtr->levels[i].winPtr->optionLevel = -1;
	}
	tsdPtr->curLevel = -1;
	tsdPtr->cachedWindow = NULL;
    }

    /*
     * If this window was a main window, then delete its option database.
     */

    if ((winPtr->mainPtr != NULL) && (winPtr->mainPtr->winPtr == winPtr)
	    && (winPtr->mainPtr->optionRootPtr != NULL)) {
	ClearOptionTree(winPtr->mainPtr->optionRootPtr);
	winPtr->mainPtr->optionRootPtr = NULL;
    }
}

/*
 *----------------------------------------------------------------------
 *
 * TkOptionClassChanged --
 *
 *	This function is invoked when a window's class changes. If the window
 *	is on the option cache, this function flushes any information for the
 *	window, since the new class could change what is relevant.
 *
 * Results:
 *	None.
 *
 * Side effects:
 *	The option cache may be flushed in part or in whole.
 *
 *----------------------------------------------------------------------
 */

void
TkOptionClassChanged(
    TkWindow *winPtr)		/* Window whose class changed. */
{
    int i, j, *basePtr;
    ElArray *arrayPtr;
    ThreadSpecificData *tsdPtr = (ThreadSpecificData *)
	    Tcl_GetThreadData(&dataKey, sizeof(ThreadSpecificData));

    if (winPtr->optionLevel == -1) {
	return;
    }

    /*
     * Find the lowest stack level that refers to this window, then flush all
     * of the levels above the matching one.
     */

    for (i = 1; i <= tsdPtr->curLevel; i++) {
	if (tsdPtr->levels[i].winPtr == winPtr) {
	    for (j = i; j <= tsdPtr->curLevel; j++) {
		tsdPtr->levels[j].winPtr->optionLevel = -1;
	    }
	    tsdPtr->curLevel = i-1;
	    basePtr = tsdPtr->levels[i].bases;
	    for (j = 0; j < NUM_STACKS; j++) {
		arrayPtr = tsdPtr->stacks[j];
		arrayPtr->numUsed = basePtr[j];
		arrayPtr->nextToUse = &arrayPtr->els[arrayPtr->numUsed];
	    }
	    if (tsdPtr->curLevel <= 0) {
		tsdPtr->cachedWindow = NULL;
	    } else {
		tsdPtr->cachedWindow = tsdPtr->levels[tsdPtr->curLevel].winPtr;
	    }
	    break;
	}
    }
}

/*
 *----------------------------------------------------------------------
 *
 * ParsePriority --
 *
 *	Parse a string priority value.
 *
 * Results:
 *	The return value is the integer priority level corresponding to
 *	string, or -1 if string doesn't point to a valid priority level. In
 *	this case, an error message is left in the interp's result.
 *
 * Side effects:
 *	None.
 *
 *----------------------------------------------------------------------
 */

static int
ParsePriority(
    Tcl_Interp *interp,		/* Interpreter to use for error reporting. */
    const char *string)		/* Describes a priority level, either
				 * symbolically or numerically. */
{
    int priority, c;
    size_t length;

    c = string[0];
    length = strlen(string);
    if ((c == 'w')
	    && (strncmp(string, "widgetDefault", length) == 0)) {
	return TK_WIDGET_DEFAULT_PRIO;
    } else if ((c == 's')
	    && (strncmp(string, "startupFile", length) == 0)) {
	return TK_STARTUP_FILE_PRIO;
    } else if ((c == 'u')
	    && (strncmp(string, "userDefault", length) == 0)) {
	return TK_USER_DEFAULT_PRIO;
    } else if ((c == 'i')
	    && (strncmp(string, "interactive", length) == 0)) {
	return TK_INTERACTIVE_PRIO;
    } else {
	char *end;

	priority = strtoul(string, &end, 0);
	if ((end == string) || (*end != 0) || (priority < 0)
		|| (priority > 100)) {
	    Tcl_SetObjResult(interp, Tcl_ObjPrintf(
		    "bad priority level \"%s\": must be "
		    "widgetDefault, startupFile, userDefault, "
		    "interactive, or a number between 0 and 100", string));
	    Tcl_SetErrorCode(interp, "TK", "VALUE", "PRIORITY", NULL);
	    return -1;
	}
    }
    return priority;
}

/*
 *----------------------------------------------------------------------
 *
 * AddFromString --
 *
 *	Given a string containing lines in the standard format for X resources
 *	(see other documentation for details on what this is), parse the
 *	resource specifications and enter them as options for tkwin's main
 *	window.
 *
 * Results:
 *	The return value is a standard Tcl return code. In the case of an
 *	error in parsing string, TCL_ERROR will be returned and an error
 *	message will be left in the interp's result. The memory at string is
 *	totally trashed by this function. If you care about its contents, make
 *	a copy before calling here.
 *
 * Side effects:
 *	None.
 *
 *----------------------------------------------------------------------
 */

static int
AddFromString(
    Tcl_Interp *interp,		/* Interpreter to use for reporting results. */
    Tk_Window tkwin,		/* Token for window: options are entered for
				 * this window's main window. */
    char *string,		/* String containing option specifiers. */
    int priority)		/* Priority level to use for options in this
				 * string, such as TK_USER_DEFAULT_PRIO or
				 * TK_INTERACTIVE_PRIO. Must be between 0 and
				 * TK_MAX_PRIO. */
{
    char *src, *dst;
    char *name, *value;
    int lineNum;

    src = string;
    lineNum = 1;
    while (1) {
	/*
	 * Skip leading white space and empty lines and comment lines, and
	 * check for the end of the spec.
	 */

	while ((*src == ' ') || (*src == '\t')) {
	    src++;
	}
	if ((*src == '#') || (*src == '!')) {
	    do {
		src++;
		if ((src[0] == '\\') && (src[1] == '\n')) {
		    src += 2;
		    lineNum++;
		}
	    } while ((*src != '\n') && (*src != 0));
	}
	if (*src == '\n') {
	    src++;
	    lineNum++;
	    continue;
	}
	if (*src == '\0') {
	    break;
	}

	/*
	 * Parse off the option name, collapsing out backslash-newline
	 * sequences of course.
	 */

	dst = name = src;
	while (*src != ':') {
	    if ((*src == '\0') || (*src == '\n')) {
		Tcl_SetObjResult(interp, Tcl_ObjPrintf(
			"missing colon on line %d", lineNum));
		Tcl_SetErrorCode(interp, "TK", "OPTIONDB", "COLON", NULL);
		return TCL_ERROR;
	    }
	    if ((src[0] == '\\') && (src[1] == '\n')) {
		src += 2;
		lineNum++;
	    } else {
		*dst = *src;
		dst++;
		src++;
	    }
	}

	/*
	 * Eliminate trailing white space on the name, and null-terminate
	 * it.
	 */

	while ((dst != name) && ((dst[-1] == ' ') || (dst[-1] == '\t'))) {
	    dst--;
	}
	*dst = '\0';

	/*
	 * Skip white space between the name and the value.
	 */

	src++;
	while ((*src == ' ') || (*src == '\t')) {
	    src++;
	}
	if (*src == '\\' && (src[1] == '\t' || src[1] == ' ')) {
	    src++;
	}
	if (*src == '\0') {
	    Tcl_SetObjResult(interp, Tcl_ObjPrintf(
		    "missing value on line %d", lineNum));
	    Tcl_SetErrorCode(interp, "TK", "OPTIONDB", "VALUE", NULL);
	    return TCL_ERROR;
	}

	/*
	 * Parse off the value, squeezing out backslash-newline sequences
	 * along the way.
	 */

	dst = value = src;
	while (*src != '\n') {
	    if (*src == '\0') {
		Tcl_SetObjResult(interp, Tcl_ObjPrintf(
			"missing newline on line %d", lineNum));
		Tcl_SetErrorCode(interp, "TK", "OPTIONDB", "NEWLINE", NULL);
		return TCL_ERROR;
	    }
	    if (*src == '\\'){
		if (src[1] == '\n') {
		    src += 2;
		    lineNum++;
		    continue;
		} else if (src[1] == 'n') {
		    src += 2;
		    *dst++ = '\n';
		    continue;
		} else if (src[1] == '\\') {
		    ++src;
		} else if (src[1] >= '0' && src[1] <= '3' && src[2] >= '0' &&
			src[2] <= '9' && src[3] >= '0' && src[3] <= '9') {
		    *dst++ = ((src[1]&7)<<6) | ((src[2]&7)<<3) | (src[3]&7);
		    src += 4;
		    continue;
		}
	    }
	    *dst++ = *src++;
	}
	*dst = 0;

	/*
	 * Enter the option into the database.
	 */

	Tk_AddOption(tkwin, name, value, priority);
	src++;
	lineNum++;
    }
    return TCL_OK;
}

/*
 *----------------------------------------------------------------------
 *
 * ReadOptionFile --
 *
 *	Read a file of options ("resources" in the old X terminology) and load
 *	them into the option database.
 *
 * Results:
 *	The return value is a standard Tcl return code. In the case of an
 *	error in parsing string, TCL_ERROR will be returned and an error
 *	message will be left in the interp's result.
 *
 * Side effects:
 *	None.
 *
 *----------------------------------------------------------------------
 */

static int
ReadOptionFile(
    Tcl_Interp *interp,		/* Interpreter to use for reporting results. */
    Tk_Window tkwin,		/* Token for window: options are entered for
				 * this window's main window. */
    const char *fileName,	/* Name of file containing options. */
    int priority)		/* Priority level to use for options in this
				 * file, such as TK_USER_DEFAULT_PRIO or
				 * TK_INTERACTIVE_PRIO. Must be between 0 and
				 * TK_MAX_PRIO. */
{
    const char *realName;
    Tcl_Obj *buffer;
    int result;
    size_t bufferSize;
    Tcl_Channel chan;
    Tcl_DString newName;

    /*
     * Prevent file system access in a safe interpreter.
     */

    if (Tcl_IsSafe(interp)) {
	Tcl_SetObjResult(interp, Tcl_NewStringObj(
		"can't read options from a file in a safe interpreter", -1));
	Tcl_SetErrorCode(interp, "TK", "SAFE", "OPTION_FILE", NULL);
	return TCL_ERROR;
    }

    realName = Tcl_TranslateFileName(interp, fileName, &newName);
    if (realName == NULL) {
	return TCL_ERROR;
    }
    chan = Tcl_OpenFileChannel(interp, realName, "r", 0);
    Tcl_DStringFree(&newName);
    if (chan == NULL) {
	Tcl_SetObjResult(interp, Tcl_ObjPrintf("couldn't open \"%s\": %s",
		fileName, Tcl_PosixError(interp)));
	return TCL_ERROR;
    }

    buffer = Tcl_NewObj();
    Tcl_IncrRefCount(buffer);
    Tcl_SetChannelOption(NULL, chan, "-encoding", "utf-8");
    bufferSize = Tcl_ReadChars(chan, buffer, -1, 0);
    if (bufferSize == (size_t)-1) {
	Tcl_SetObjResult(interp, Tcl_ObjPrintf(
		"error reading file \"%s\": %s",
		fileName, Tcl_PosixError(interp)));
	Tcl_Close(NULL, chan);
	return TCL_ERROR;
    }
    Tcl_Close(NULL, chan);
    result = AddFromString(interp, tkwin, Tcl_GetString(buffer), priority);
    Tcl_DecrRefCount(buffer);
    return result;
}

/*
 *--------------------------------------------------------------
 *
 * NewArray --
 *
 *	Create a new ElArray structure of a given size.
 *
 * Results:
 *	The return value is a pointer to a properly initialized element array
 *	with "numEls" space. The array is marked as having no active elements.
 *
 * Side effects:
 *	Memory is allocated.
 *
 *--------------------------------------------------------------
 */

static ElArray *
NewArray(
    int numEls)			/* How many elements of space to allocate. */
{
    ElArray *arrayPtr = (ElArray *)ckalloc(EL_ARRAY_SIZE(numEls));

    arrayPtr->arraySize = numEls;
    arrayPtr->numUsed = 0;
    arrayPtr->nextToUse = arrayPtr->els;
    return arrayPtr;
}

/*
 *--------------------------------------------------------------
 *
 * ExtendArray --
 *
 *	Add a new element to an array, extending the array if necessary.
 *
 * Results:
 *	The return value is a pointer to the new array, which will be
 *	different from arrayPtr if the array got expanded.
 *
 * Side effects:
 *	Memory may be allocated or freed.
 *
 *--------------------------------------------------------------
 */

static ElArray *
ExtendArray(
    ElArray *arrayPtr,	/* Array to be extended. */
    Element *elPtr)	/* Element to be copied into array. */
{
    /*
     * If the current array has filled up, make it bigger.
     */

    if (arrayPtr->numUsed >= arrayPtr->arraySize) {
	int newSize = 2*arrayPtr->arraySize;

	arrayPtr = (ElArray *)ckrealloc(arrayPtr, EL_ARRAY_SIZE(newSize));
	arrayPtr->arraySize = newSize;
	arrayPtr->nextToUse = &arrayPtr->els[arrayPtr->numUsed];
    }

    *arrayPtr->nextToUse = *elPtr;
    arrayPtr->nextToUse++;
    arrayPtr->numUsed++;
    return arrayPtr;
}

/*
 *--------------------------------------------------------------
 *
 * SetupStacks --
 *
 *	Arrange the stacks so that they cache all the option information for a
 *	particular window.
 *
 * Results:
 *	None.
 *
 * Side effects:
 *	The stacks are modified to hold information for tkwin and all its
 *	ancestors in the window hierarchy.
 *
 *--------------------------------------------------------------
 */

static void
SetupStacks(
    TkWindow *winPtr,		/* Window for which information is to be
				 * cached. */
    int leaf)			/* Non-zero means this is the leaf window
				 * being probed. Zero means this is an
				 * ancestor of the desired leaf. */
{
    int level, i;
    const int *iPtr;
    StackLevel *levelPtr;
    ElArray *arrayPtr;
    ThreadSpecificData *tsdPtr = (ThreadSpecificData *)
	    Tcl_GetThreadData(&dataKey, sizeof(ThreadSpecificData));

    /*
     * The following array defines the order in which the current stacks are
     * searched to find matching entries to add to the stacks. Given the
     * current priority-based scheme, the order below is no longer relevant;
     * all that matters is that an element is on the list *somewhere*. The
     * ordering is a relic of the old days when priorities were determined
     * differently.
     */

    static const int searchOrder[] = {WILDCARD_NODE_CLASS, WILDCARD_NODE_NAME,
	    EXACT_NODE_CLASS, EXACT_NODE_NAME, -1};

    if (winPtr->mainPtr->optionRootPtr == NULL) {
	OptionInit(winPtr->mainPtr);
    }

    /*
     * Step 1: make sure that options are cached for this window's parent.
     */

    if (winPtr->parentPtr != NULL) {
	level = winPtr->parentPtr->optionLevel;
	if ((level == -1) || (tsdPtr->cachedWindow == NULL)) {
	    SetupStacks(winPtr->parentPtr, 0);
	    level = winPtr->parentPtr->optionLevel;
	}
	level++;
    } else {
	level = 1;
    }

    /*
     * Step 2: pop extra unneeded information off the stacks and mark those
     * windows as no longer having cached information.
     */

    if (tsdPtr->curLevel >= level) {
	while (tsdPtr->curLevel >= level) {
	    tsdPtr->levels[tsdPtr->curLevel].winPtr->optionLevel = -1;
	    tsdPtr->curLevel--;
	}
	levelPtr = &tsdPtr->levels[level];
	for (i = 0; i < NUM_STACKS; i++) {
	    arrayPtr = tsdPtr->stacks[i];
	    arrayPtr->numUsed = levelPtr->bases[i];
	    arrayPtr->nextToUse = &arrayPtr->els[arrayPtr->numUsed];
	}
    }
    tsdPtr->curLevel = winPtr->optionLevel = level;

    /*
     * Step 3: if the root database information isn't loaded or isn't valid,
     * initialize level 0 of the stack from the database root (this only
     * happens if winPtr is a main window).
     */

    if ((tsdPtr->curLevel == 1)
	    && ((tsdPtr->cachedWindow == NULL)
	    || (tsdPtr->cachedWindow->mainPtr != winPtr->mainPtr))) {
	for (i = 0; i < NUM_STACKS; i++) {
	    arrayPtr = tsdPtr->stacks[i];
	    arrayPtr->numUsed = 0;
	    arrayPtr->nextToUse = arrayPtr->els;
	}
	ExtendStacks(winPtr->mainPtr->optionRootPtr, 0);
    }

    /*
     * Step 4: create a new stack level; grow the level array if we've run out
     * of levels. Clear the stacks for EXACT_LEAF_NAME and EXACT_LEAF_CLASS
     * (anything that was there is of no use any more).
     */

    if (tsdPtr->curLevel >= tsdPtr->numLevels) {
	StackLevel *newLevels = (StackLevel *)
		ckalloc(tsdPtr->numLevels * 2 * sizeof(StackLevel));

	memcpy(newLevels, tsdPtr->levels,
		tsdPtr->numLevels * sizeof(StackLevel));
	ckfree(tsdPtr->levels);
	tsdPtr->numLevels *= 2;
	tsdPtr->levels = newLevels;
    }
    levelPtr = &tsdPtr->levels[tsdPtr->curLevel];
    levelPtr->winPtr = winPtr;
    arrayPtr = tsdPtr->stacks[EXACT_LEAF_NAME];
    arrayPtr->numUsed = 0;
    arrayPtr->nextToUse = arrayPtr->els;
    arrayPtr = tsdPtr->stacks[EXACT_LEAF_CLASS];
    arrayPtr->numUsed = 0;
    arrayPtr->nextToUse = arrayPtr->els;
    for (i = 0; i < NUM_STACKS; i++) {
	levelPtr->bases[i] = tsdPtr->stacks[i]->numUsed;
    }

    /*
     * Step 5: scan the current stack level looking for matches to this
     * window's name or class; where found, add new information to the stacks.
     */

    for (iPtr = searchOrder; *iPtr != -1; iPtr++) {
	Element *elPtr;
	int count;
	Tk_Uid id;

	i = *iPtr;
	if (i & CLASS) {
	    id = winPtr->classUid;
	} else {
	    id = winPtr->nameUid;
	}
	elPtr = tsdPtr->stacks[i]->els;
	count = levelPtr->bases[i];

	/*
	 * For wildcard stacks, check all entries; for non-wildcard stacks,
	 * only check things that matched in the parent.
	 */

	if (!(i & WILDCARD)) {
	    elPtr += levelPtr[-1].bases[i];
	    count -= levelPtr[-1].bases[i];
	}
	for ( ; count > 0; elPtr++, count--) {
	    if (elPtr->nameUid != id) {
		continue;
	    }
	    ExtendStacks(elPtr->child.arrayPtr, leaf);
	}
    }
    tsdPtr->cachedWindow = winPtr;
}

/*
 *--------------------------------------------------------------
 *
 * ExtendStacks --
 *
 *	Given an element array, copy all the elements from the array onto the
 *	system stacks (except for irrelevant leaf elements).
 *
 * Results:
 *	None.
 *
 * Side effects:
 *	The option stacks are extended.
 *
 *--------------------------------------------------------------
 */

static void
ExtendStacks(
    ElArray *arrayPtr,		/* Array of elements to copy onto stacks. */
    int leaf)			/* If zero, then don't copy exact leaf
				 * elements. */
{
    int count;
    Element *elPtr;
    ThreadSpecificData *tsdPtr = (ThreadSpecificData *)
	    Tcl_GetThreadData(&dataKey, sizeof(ThreadSpecificData));

    for (elPtr = arrayPtr->els, count = arrayPtr->numUsed;
	    count > 0; elPtr++, count--) {
	if (!(elPtr->flags & (NODE|WILDCARD)) && !leaf) {
	    continue;
	}
	tsdPtr->stacks[elPtr->flags] =
		ExtendArray(tsdPtr->stacks[elPtr->flags], elPtr);
    }
}

/*
 *--------------------------------------------------------------
 *
 * OptionThreadExitProc --
 *
 *	Free data structures for option handling.
 *
 * Results:
 *	None.
 *
 * Side effects:
 *	Option-related data structures get freed.
 *
 *--------------------------------------------------------------
 */

static void
OptionThreadExitProc(
    ClientData dummy)	/* not used */
{
    ThreadSpecificData *tsdPtr = (ThreadSpecificData *)
	    Tcl_GetThreadData(&dataKey, sizeof(ThreadSpecificData));
    (void)dummy;

    if (tsdPtr->initialized) {
	int i;

	for (i = 0; i < NUM_STACKS; i++) {
	    ckfree(tsdPtr->stacks[i]);
	}
	ckfree(tsdPtr->levels);
	tsdPtr->initialized = 0;
    }
}

/*
 *--------------------------------------------------------------
 *
 * OptionInit --
 *
 *	Initialize data structures for option handling.
 *
 * Results:
 *	None.
 *
 * Side effects:
 *	Option-related data structures get initialized.
 *
 *--------------------------------------------------------------
 */

static void
OptionInit(
    TkMainInfo *mainPtr)
				/* Top-level information about window that
				 * isn't initialized yet. */
{
    int i;
    Tcl_Interp *interp;
    ThreadSpecificData *tsdPtr = (ThreadSpecificData *)
	    Tcl_GetThreadData(&dataKey, sizeof(ThreadSpecificData));
    Element *defaultMatchPtr = &tsdPtr->defaultMatch;

    /*
     * First, once-only initialization.
     */

    if (tsdPtr->initialized == 0) {
	tsdPtr->initialized = 1;
	tsdPtr->cachedWindow = NULL;
	tsdPtr->numLevels = 5;
	tsdPtr->curLevel = -1;
	tsdPtr->serial = 0;

	tsdPtr->levels = (StackLevel *)ckalloc(5 * sizeof(StackLevel));
	for (i = 0; i < NUM_STACKS; i++) {
	    tsdPtr->stacks[i] = NewArray(10);
	    tsdPtr->levels[0].bases[i] = 0;
	}

	defaultMatchPtr->nameUid = NULL;
	defaultMatchPtr->child.valueUid = NULL;
	defaultMatchPtr->priority = -1;
	defaultMatchPtr->flags = 0;
	Tcl_CreateThreadExitHandler(OptionThreadExitProc, NULL);
    }

    /*
     * Then, per-main-window initialization. Create and delete dummy
     * interpreter for message logging.
     */

    mainPtr->optionRootPtr = NewArray(20);
    interp = Tcl_CreateInterp();
    GetDefaultOptions(interp, mainPtr->winPtr);
    Tcl_DeleteInterp(interp);
}

/*
 *--------------------------------------------------------------
 *
 * ClearOptionTree --
 *
 *	This function is called to erase everything in a hierarchical option
 *	database.
 *
 * Results:
 *	None.
 *
 * Side effects:
 *	All the options associated with arrayPtr are deleted, along with all
 *	option subtrees. The space pointed to by arrayPtr is freed.
 *
 *--------------------------------------------------------------
 */

static void
ClearOptionTree(
    ElArray *arrayPtr)		/* Array of options; delete everything
				 * referred to recursively by this. */
{
    Element *elPtr;
    int count;

    for (count = arrayPtr->numUsed, elPtr = arrayPtr->els;  count > 0;
	    count--, elPtr++) {
	if (elPtr->flags & NODE) {
	    ClearOptionTree(elPtr->child.arrayPtr);
	}
    }
    ckfree(arrayPtr);
}

/*
 *--------------------------------------------------------------
 *
 * GetDefaultOptions --
 *
 *	This function is invoked to load the default set of options for a
 *	window.
 *
 * Results:
 *	None.
 *
 * Side effects:
 *	Options are added to those for winPtr's main window. If there exists a
 *	RESOURCE_MANAGER proprety for winPtr's display, that is used.
 *	Otherwise, the .Xdefaults file in the user's home directory is used.
 *
 *--------------------------------------------------------------
 */

static int
GetDefaultOptions(
    Tcl_Interp *interp,		/* Interpreter to use for error reporting. */
    TkWindow *winPtr)		/* Fetch option defaults for main window
				 * associated with this. */
{
    char *regProp, **regPropPtr = &regProp;
    int result, actualFormat;
    unsigned long numItems, bytesAfter;
    Atom actualType;

    /*
     * Try the RESOURCE_MANAGER property on the root window first.
     */

    regProp = NULL;
    result = XGetWindowProperty(winPtr->display,
	    RootWindow(winPtr->display, 0), XA_RESOURCE_MANAGER, 0, 100000,
	    False, XA_STRING, &actualType, &actualFormat, &numItems,
	    &bytesAfter, (unsigned char **) regPropPtr);

    if ((result == Success) && (actualType == XA_STRING)
	    && (actualFormat == 8)) {
	result = AddFromString(interp, (Tk_Window) winPtr, regProp,
		TK_USER_DEFAULT_PRIO);
	XFree(regProp);
	return result;
    }

    /*
     * No luck there. Try a .Xdefaults file in the user's home directory.
     */

    if (regProp != NULL) {
	XFree(regProp);
    }
    result = ReadOptionFile(interp, (Tk_Window) winPtr, "~/.Xdefaults",
	    TK_USER_DEFAULT_PRIO);
    return result;
}

/*
 * Local Variables:
 * mode: c
 * c-basic-offset: 4
 * fill-column: 78
 * End:
 */<|MERGE_RESOLUTION|>--- conflicted
+++ resolved
@@ -408,15 +408,9 @@
 				 * name. */
 {
     Tk_Uid nameId, classId = NULL;
-<<<<<<< HEAD
-    char *masqName;
+    const char *masqName;
     Element *elPtr, *bestPtr;
     int count;
-=======
-    const char *masqName;
-    register Element *elPtr, *bestPtr;
-    register int count;
->>>>>>> aa229cea
     StackLevel *levelPtr;
     int stackDepth[NUM_STACKS];
     ThreadSpecificData *tsdPtr = (ThreadSpecificData *)
