--- conflicted
+++ resolved
@@ -512,13 +512,8 @@
     0, /* 187 */
 #endif /* WIN */
 #ifdef MAC_OSX_TK /* AQUA */
-<<<<<<< HEAD
     0, /* 187 */ /* Dummy entry for stubs table backwards compatibility */
-    TkpAppCanDraw, /* 187 */
-=======
-    0, /* 186 */ /* Dummy entry for stubs table backwards compatibility */
-    TkpWillDrawWidget, /* 186 */
->>>>>>> 4d6ace7f
+    TkpWillDrawWidget, /* 187 */
 #endif /* AQUA */
 };
 
