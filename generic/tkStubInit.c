--- conflicted
+++ resolved
@@ -105,6 +105,7 @@
 #define TkpTestsendCmd_ TkpTestsendCmd
 #define TkGenWMConfigureEvent_ TkGenWMConfigureEvent
 #define TkGenerateActivateEvents_ TkGenerateActivateEvents
+#define TkMacOSXDrawable Tk_MacOSXGetNSWindowForDrawable
 #define Tk_CanvasTagsParseProc \
 		(int (*) (void *, Tcl_Interp *,Tk_Window, const char *, char *, \
 		int offset))(void *)TkCanvasTagsParseProc
@@ -112,13 +113,6 @@
 		(const char *(*) (void *,Tk_Window, char *, int, \
 		Tcl_FreeProc **))(void *)TkCanvasTagsPrintProc
 
-#if defined(MAC_OSX_TK)
-#   define Tk_MacOSXGetNSWindowForDrawable TkMacOSXDrawable
-#   define Tk_MacOSXGetCGContextForDrawable GetCGContextForDrawable
-static void *GetCGContextForDrawable(Drawable d) {
-	return TkMacOSXGetCGContextForDrawable(d);
-}
-#endif
 
 #ifdef _WIN32
 
@@ -1035,21 +1029,18 @@
     0, /* 2 */
     0, /* 3 */
     TkMacOSXInitAppleEvents, /* 4 */
-    TkGenWMConfigureEvent, /* 5 */
+    TkGenWMConfigureEvent_, /* 5 */
     TkMacOSXInvalClipRgns, /* 6 */
     0, /* 7 */
     TkMacOSXGetRootControl, /* 8 */
     Tk_MacOSXSetupTkNotifier, /* 9 */
     Tk_MacOSXIsAppInFront, /* 10 */
-<<<<<<< HEAD
-=======
     Tk_MacOSXGetTkWindow, /* 11 */
     Tk_MacOSXGetCGContextForDrawable, /* 12 */
     Tk_MacOSXGetNSWindowForDrawable, /* 13 */
     0, /* 14 */
     0, /* 15 */
-    TkGenWMConfigureEvent_, /* 16 */
->>>>>>> c2a305b8
+    TkGenWMConfigureEvent, /* 16 */
 #endif /* AQUA */
 };
 
