/*
 * tkStubInit.c --
 *
 *	This file contains the initializers for the Tk stub vectors.
 *
 * Copyright (c) 1998-1999 by Scriptics Corporation.
 *
 * See the file "license.terms" for information on usage and redistribution of
 * this file, and for a DISCLAIMER OF ALL WARRANTIES.
 */

#include "tkInt.h"

#if !(defined(__WIN32__) || defined(MAC_OSX_TK))
/* UNIX */
#define UNIX_TK
#include "tkUnixInt.h"
#endif

#ifdef __WIN32__
#include "tkWinInt.h"
#endif

#if defined(MAC_OSX_TK)
/* we could have used _TKMACINT */
#include "tkMacOSXInt.h"
#endif

/* TODO: These ought to come in some other way */
#include "tkPlatDecls.h"
#include "tkIntXlibDecls.h"

#ifdef __WIN32__

static int
doNothing(void)
{
    /* dummy implementation, no need to do anything */
    return 0;
}

#define TkCreateXEventSource TkPlatCreateXEventSource
static void
TkCreateXEventSource(void)
{
	TkWinXInit(Tk_GetHINSTANCE());
}

#undef XFree
#define XFree TkPlatXFree
static int
XFree(void *data)
{
	if (data != NULL) {
		ckfree((char *) data);
	}
	return 0;
}

#undef XVisualIDFromVisual
#define XVisualIDFromVisual TkPlatXVisualIDFromVisual
static VisualID
XVisualIDFromVisual(Visual *visual)
{
    return visual->visualid;
}

/*
 * Remove macros that will interfere with the definitions below.
 */
#   undef TkpCmapStressed
#   undef TkpSync
#   undef XFlush
#   undef XGrabServer
#   undef XUngrabServer
#   undef XNoOp
#   undef XSynchronize
#   undef XSync

#   define TkpCmapStressed (int (*) (Tk_Window, Colormap)) doNothing
#   define TkpSync (void (*) (Display *)) doNothing
#   define TkUnixContainerId 0
#   define TkUnixDoOneXEvent 0
#   define TkUnixSetMenubar 0
#   define TkWmCleanup (void (*) (TkDisplay *)) doNothing
#   define TkSendCleanup (void (*) (TkDisplay *)) doNothing
<<<<<<< HEAD
#   define TkpTestsendCmd 0
=======
#   define XFlush (int (*) (Display *)) doNothing
#   define XGrabServer (int (*) (Display *)) doNothing
#   define XUngrabServer (int (*) (Display *)) doNothing
#   define XNoOp (int (*) (Display *)) doNothing
#   define XSynchronize (XAfterFunction (*) (Display *, Bool)) doNothing
#   define XSync (int (*) (Display *, Bool)) doNothing
>>>>>>> f594c1c7

#else /* !__WIN32__ */

/*
 * Make sure that extensions which call XParseColor through the stub
 * table, call TkParseColor instead. [Bug 3486474]
 */
#   define XParseColor	TkParseColor

#   ifdef __CYGWIN__

	TkIntStubs tkIntStubs;

/*
 * Trick, so we don't have to include <windows.h> here, which in any
 * case lacks this function anyway.
 */

#define GET_MODULE_HANDLE_EX_FLAG_FROM_ADDRESS	0x00000004
int __stdcall GetModuleHandleExW(unsigned int, const char *, void *);

void *Tk_GetHINSTANCE()
{
    void *hInstance = NULL;

    GetModuleHandleExW(GET_MODULE_HANDLE_EX_FLAG_FROM_ADDRESS,
	    (const char *) &tkIntStubs, &hInstance);
    return hInstance;
}

void
TkSetPixmapColormap(
    Pixmap pixmap,
    Colormap colormap)
{
}

void
TkpPrintWindowId(
    char *buf,			/* Pointer to string large enough to hold
				 * the hex representation of a pointer. */
    Window window)		/* Window to be printed into buffer. */
{
	sprintf(buf, "%#08lx", (unsigned long) (window));
}

int
TkPutImage(
    unsigned long *colors,	/* Array of pixel values used by this image.
				 * May be NULL. */
    int ncolors,		/* Number of colors used, or 0. */
    Display *display,
    Drawable d,			/* Destination drawable. */
    GC gc,
    XImage *image,		/* Source image. */
    int src_x, int src_y,	/* Offset of subimage. */
    int dest_x, int dest_y,	/* Position of subimage origin in drawable. */
    unsigned int width, unsigned int height)
				/* Dimensions of subimage. */
{
    return XPutImage(display, d, gc, image, src_x, src_y, dest_x, dest_y, width, height);
}

TkRegion TkCreateRegion()
{
    return (TkRegion) XCreateRegion();
}

void TkDestroyRegion(TkRegion r)
{
    XDestroyRegion((Region)r);
}

void TkSetRegion(Display *d, GC g, TkRegion r)
{
    XSetRegion(d, g, (Region)r);
}

void TkUnionRectWithRegion(XRectangle *a, TkRegion b, TkRegion c)
{
    XUnionRectWithRegion(a, (Region) b, (Region) c);
}

void TkClipBox(TkRegion a, XRectangle *b)
{
    XClipBox((Region) a, b);
}

void TkIntersectRegion(TkRegion a, TkRegion b, TkRegion c)
{
    XIntersectRegion((Region) a, (Region) b, (Region) c);
}

int TkRectInRegion (TkRegion r, int a, int b, unsigned int c, unsigned int d)
{
    return XRectInRegion((Region) r, a, b, c, d);
}

void TkSubtractRegion (TkRegion a, TkRegion b, TkRegion c)
{
    XSubtractRegion((Region) a, (Region) b, (Region) c);
}

	/* TODO: To be implemented for Cygwin */
#	define Tk_AttachHWND 0
#	define Tk_GetHWND 0
#	define Tk_HWNDToWindow 0
#	define Tk_PointerEvent 0
#	define Tk_TranslateWinEvent 0
#	define TkAlignImageData 0
#	define TkGenerateActivateEvents 0
#	define TkpGetMS 0
#	define TkPointerDeadWindow 0
#	define TkpSetCapture 0
#	define TkpSetCursor 0
#	define TkWinCancelMouseTimer 0
#	define TkWinClipboardRender 0
#	define TkWinEmbeddedEventProc 0
#	define TkWinFillRect 0
#	define TkWinGetBorderPixels 0
#	define TkWinGetDrawableDC 0
#	define TkWinGetModifierState 0
#	define TkWinGetSystemPalette 0
#	define TkWinGetWrapperWindow 0
#	define TkWinHandleMenuEvent 0
#	define TkWinIndexOfColor 0
#	define TkWinReleaseDrawableDC 0
#	define TkWinResendEvent 0
#	define TkWinSelectPalette 0
#	define TkWinSetMenu 0
#	define TkWinSetWindowPos 0
#	define TkWinWmCleanup 0
#	define TkWinXCleanup 0
#	define TkWinXInit 0
#	define TkWinSetForegroundWindow 0
#	define TkWinDialogDebug 0
#	define TkWinGetMenuSystemDefault 0
#	define TkWinGetPlatformId 0
#	define TkWinSetHINSTANCE 0
#	define TkWinGetPlatformTheme 0
#	define TkWinChildProc 0

<<<<<<< HEAD
#   elif !defined(MAC_OSX_TK) /* UNIX */
=======
#	define TkBindDeadWindow 0 /* On purpose not in Cygwin's stub table */

#   elif !defined(MAC_TCL) && !defined(MAC_OSX_TK) /* UNIX */
>>>>>>> f594c1c7

#	undef TkClipBox
#	undef TkCreateRegion
#	undef TkDestroyRegion
#	undef TkIntersectRegion
#	undef TkRectInRegion
#	undef TkSetRegion
#	undef TkUnionRectWithRegion
#	undef TkSubtractRegion

#	define TkClipBox (void (*) (TkRegion, XRectangle *)) XClipBox
#	define TkCreateRegion (TkRegion (*) ()) XCreateRegion
#	define TkDestroyRegion (void (*) (TkRegion)) XDestroyRegion
#	define TkIntersectRegion (void (*) (TkRegion, TkRegion, TkRegion)) XIntersectRegion
#	define TkRectInRegion (int (*) (TkRegion, int, int, unsigned int, unsigned int)) XRectInRegion
#	define TkSetRegion (void (*) (Display *, GC, TkRegion)) XSetRegion
#	define TkUnionRectWithRegion (void (*) (XRectangle *, TkRegion, TkRegion)) XUnionRectWithRegion
#	define TkSubtractRegion (void (*) (TkRegion, TkRegion, TkRegion)) XSubtractRegion
#   endif
#endif /* !__WIN32__ */

/*
 * WARNING: The contents of this file is automatically generated by the
 * tools/genStubs.tcl script. Any modifications to the function declarations
 * below should be made in the generic/tk.decls script.
 */

/* !BEGIN!: Do not edit below this line. */

TkIntStubs tkIntStubs = {
    TCL_STUB_MAGIC,
    NULL,
    TkAllocWindow, /* 0 */
    TkBezierPoints, /* 1 */
    TkBezierScreenPoints, /* 2 */
    TkBindDeadWindow, /* 3 */
    TkBindEventProc, /* 4 */
    TkBindFree, /* 5 */
    TkBindInit, /* 6 */
    TkChangeEventWindow, /* 7 */
    TkClipInit, /* 8 */
    TkComputeAnchor, /* 9 */
    TkCopyAndGlobalEval, /* 10 */
    TkCreateBindingProcedure, /* 11 */
    TkCreateCursorFromData, /* 12 */
    TkCreateFrame, /* 13 */
    TkCreateMainWindow, /* 14 */
    TkCurrentTime, /* 15 */
    TkDeleteAllImages, /* 16 */
    TkDoConfigureNotify, /* 17 */
    TkDrawInsetFocusHighlight, /* 18 */
    TkEventDeadWindow, /* 19 */
    TkFillPolygon, /* 20 */
    TkFindStateNum, /* 21 */
    TkFindStateString, /* 22 */
    TkFocusDeadWindow, /* 23 */
    TkFocusFilterEvent, /* 24 */
    TkFocusKeyEvent, /* 25 */
    TkFontPkgInit, /* 26 */
    TkFontPkgFree, /* 27 */
    TkFreeBindingTags, /* 28 */
    TkpFreeCursor, /* 29 */
    TkGetBitmapData, /* 30 */
    TkGetButtPoints, /* 31 */
    TkGetCursorByName, /* 32 */
    TkGetDefaultScreenName, /* 33 */
    TkGetDisplay, /* 34 */
    TkGetDisplayOf, /* 35 */
    TkGetFocusWin, /* 36 */
    TkGetInterpNames, /* 37 */
    TkGetMiterPoints, /* 38 */
    TkGetPointerCoords, /* 39 */
    TkGetServerInfo, /* 40 */
    TkGrabDeadWindow, /* 41 */
    TkGrabState, /* 42 */
    TkIncludePoint, /* 43 */
    TkInOutEvents, /* 44 */
    TkInstallFrameMenu, /* 45 */
    TkKeysymToString, /* 46 */
    TkLineToArea, /* 47 */
    TkLineToPoint, /* 48 */
    TkMakeBezierCurve, /* 49 */
    TkMakeBezierPostscript, /* 50 */
    TkOptionClassChanged, /* 51 */
    TkOptionDeadWindow, /* 52 */
    TkOvalToArea, /* 53 */
    TkOvalToPoint, /* 54 */
    TkpChangeFocus, /* 55 */
    TkpCloseDisplay, /* 56 */
    TkpClaimFocus, /* 57 */
    TkpDisplayWarning, /* 58 */
    TkpGetAppName, /* 59 */
    TkpGetOtherWindow, /* 60 */
    TkpGetWrapperWindow, /* 61 */
    TkpInit, /* 62 */
    TkpInitializeMenuBindings, /* 63 */
    TkpMakeContainer, /* 64 */
    TkpMakeMenuWindow, /* 65 */
    TkpMakeWindow, /* 66 */
    TkpMenuNotifyToplevelCreate, /* 67 */
    TkpOpenDisplay, /* 68 */
    TkPointerEvent, /* 69 */
    TkPolygonToArea, /* 70 */
    TkPolygonToPoint, /* 71 */
    TkPositionInTree, /* 72 */
    TkpRedirectKeyEvent, /* 73 */
    TkpSetMainMenubar, /* 74 */
    TkpUseWindow, /* 75 */
    TkpWindowWasRecentlyDeleted, /* 76 */
    TkQueueEventForAllChildren, /* 77 */
    TkReadBitmapFile, /* 78 */
    TkScrollWindow, /* 79 */
    TkSelDeadWindow, /* 80 */
    TkSelEventProc, /* 81 */
    TkSelInit, /* 82 */
    TkSelPropProc, /* 83 */
    NULL, /* 84 */
    TkSetWindowMenuBar, /* 85 */
    TkStringToKeysym, /* 86 */
    TkThickPolyLineToArea, /* 87 */
    TkWmAddToColormapWindows, /* 88 */
    TkWmDeadWindow, /* 89 */
    TkWmFocusToplevel, /* 90 */
    TkWmMapWindow, /* 91 */
    TkWmNewWindow, /* 92 */
    TkWmProtocolEventProc, /* 93 */
    TkWmRemoveFromColormapWindows, /* 94 */
    TkWmRestackToplevel, /* 95 */
    TkWmSetClass, /* 96 */
    TkWmUnmapWindow, /* 97 */
    TkDebugBitmap, /* 98 */
    TkDebugBorder, /* 99 */
    TkDebugCursor, /* 100 */
    TkDebugColor, /* 101 */
    TkDebugConfig, /* 102 */
    TkDebugFont, /* 103 */
    TkFindStateNumObj, /* 104 */
    TkGetBitmapPredefTable, /* 105 */
    TkGetDisplayList, /* 106 */
    TkGetMainInfoList, /* 107 */
    TkGetWindowFromObj, /* 108 */
    TkpGetString, /* 109 */
    TkpGetSubFonts, /* 110 */
    TkpGetSystemDefault, /* 111 */
    TkpMenuThreadInit, /* 112 */
    TkClipBox, /* 113 */
    TkCreateRegion, /* 114 */
    TkDestroyRegion, /* 115 */
    TkIntersectRegion, /* 116 */
    TkRectInRegion, /* 117 */
    TkSetRegion, /* 118 */
    TkUnionRectWithRegion, /* 119 */
    NULL, /* 120 */
#if !(defined(__WIN32__) || defined(MAC_OSX_TK)) /* X11 */
    NULL, /* 121 */
#endif /* X11 */
#if defined(__WIN32__) /* WIN */
    NULL, /* 121 */
#endif /* WIN */
#ifdef MAC_OSX_TK /* AQUA */
    NULL, /* 121 */ /* Dummy entry for stubs table backwards compatibility */
    TkpCreateNativeBitmap, /* 121 */
#endif /* AQUA */
#if !(defined(__WIN32__) || defined(MAC_OSX_TK)) /* X11 */
    NULL, /* 122 */
#endif /* X11 */
#if defined(__WIN32__) /* WIN */
    NULL, /* 122 */
#endif /* WIN */
#ifdef MAC_OSX_TK /* AQUA */
    NULL, /* 122 */ /* Dummy entry for stubs table backwards compatibility */
    TkpDefineNativeBitmaps, /* 122 */
#endif /* AQUA */
    NULL, /* 123 */
#if !(defined(__WIN32__) || defined(MAC_OSX_TK)) /* X11 */
    NULL, /* 124 */
#endif /* X11 */
#if defined(__WIN32__) /* WIN */
    NULL, /* 124 */
#endif /* WIN */
#ifdef MAC_OSX_TK /* AQUA */
    NULL, /* 124 */ /* Dummy entry for stubs table backwards compatibility */
    TkpGetNativeAppBitmap, /* 124 */
#endif /* AQUA */
    NULL, /* 125 */
    NULL, /* 126 */
    NULL, /* 127 */
    NULL, /* 128 */
    NULL, /* 129 */
    NULL, /* 130 */
    NULL, /* 131 */
    NULL, /* 132 */
    NULL, /* 133 */
    NULL, /* 134 */
    TkpDrawHighlightBorder, /* 135 */
    TkSetFocusWin, /* 136 */
    TkpSetKeycodeAndState, /* 137 */
    TkpGetKeySym, /* 138 */
    TkpInitKeymapInfo, /* 139 */
    TkPhotoGetValidRegion, /* 140 */
    TkWmStackorderToplevel, /* 141 */
    TkFocusFree, /* 142 */
    TkClipCleanup, /* 143 */
    TkGCCleanup, /* 144 */
    TkSubtractRegion, /* 145 */
    TkStylePkgInit, /* 146 */
    TkStylePkgFree, /* 147 */
    TkToplevelWindowForCommand, /* 148 */
    TkGetOptionSpec, /* 149 */
    TkMakeRawCurve, /* 150 */
    TkMakeRawCurvePostscript, /* 151 */
    TkpDrawFrame, /* 152 */
    TkCreateThreadExitHandler, /* 153 */
    TkDeleteThreadExitHandler, /* 154 */
    NULL, /* 155 */
    TkpTestembedCmd, /* 156 */
    TkpTesttextCmd, /* 157 */
    NULL, /* 158 */
    NULL, /* 159 */
    NULL, /* 160 */
    NULL, /* 161 */
    NULL, /* 162 */
    NULL, /* 163 */
    NULL, /* 164 */
    NULL, /* 165 */
    NULL, /* 166 */
    NULL, /* 167 */
    NULL, /* 168 */
    TkStateParseProc, /* 169 */
    TkStatePrintProc, /* 170 */
    TkCanvasDashParseProc, /* 171 */
    TkCanvasDashPrintProc, /* 172 */
    TkOffsetParseProc, /* 173 */
    TkOffsetPrintProc, /* 174 */
    TkPixelParseProc, /* 175 */
    TkPixelPrintProc, /* 176 */
    TkOrientParseProc, /* 177 */
    TkOrientPrintProc, /* 178 */
    TkSmoothParseProc, /* 179 */
    TkSmoothPrintProc, /* 180 */
};

TkIntPlatStubs tkIntPlatStubs = {
    TCL_STUB_MAGIC,
    NULL,
#if defined(__WIN32__) || defined(__CYGWIN__) /* WIN */
    TkAlignImageData, /* 0 */
    NULL, /* 1 */
    TkGenerateActivateEvents, /* 2 */
    TkpGetMS, /* 3 */
    TkPointerDeadWindow, /* 4 */
    TkpPrintWindowId, /* 5 */
    TkpScanWindowId, /* 6 */
    TkpSetCapture, /* 7 */
    TkpSetCursor, /* 8 */
    TkpWmSetState, /* 9 */
    TkSetPixmapColormap, /* 10 */
    TkWinCancelMouseTimer, /* 11 */
    TkWinClipboardRender, /* 12 */
    TkWinEmbeddedEventProc, /* 13 */
    TkWinFillRect, /* 14 */
    TkWinGetBorderPixels, /* 15 */
    TkWinGetDrawableDC, /* 16 */
    TkWinGetModifierState, /* 17 */
    TkWinGetSystemPalette, /* 18 */
    TkWinGetWrapperWindow, /* 19 */
    TkWinHandleMenuEvent, /* 20 */
    TkWinIndexOfColor, /* 21 */
    TkWinReleaseDrawableDC, /* 22 */
    TkWinResendEvent, /* 23 */
    TkWinSelectPalette, /* 24 */
    TkWinSetMenu, /* 25 */
    TkWinSetWindowPos, /* 26 */
    TkWinWmCleanup, /* 27 */
    TkWinXCleanup, /* 28 */
    TkWinXInit, /* 29 */
    TkWinSetForegroundWindow, /* 30 */
    TkWinDialogDebug, /* 31 */
    TkWinGetMenuSystemDefault, /* 32 */
    TkWinGetPlatformId, /* 33 */
    TkWinSetHINSTANCE, /* 34 */
    TkWinGetPlatformTheme, /* 35 */
    TkWinChildProc, /* 36 */
    TkCreateXEventSource, /* 37 */
    TkpCmapStressed, /* 38 */
    TkpSync, /* 39 */
    TkUnixContainerId, /* 40 */
    TkUnixDoOneXEvent, /* 41 */
    TkUnixSetMenubar, /* 42 */
    TkWmCleanup, /* 43 */
    TkSendCleanup, /* 44 */
    TkpTestsendCmd, /* 45 */
#endif /* WIN */
#ifdef MAC_OSX_TK /* AQUA */
    TkGenerateActivateEvents, /* 0 */
    NULL, /* 1 */
    NULL, /* 2 */
    TkPointerDeadWindow, /* 3 */
    TkpSetCapture, /* 4 */
    TkpSetCursor, /* 5 */
    TkpWmSetState, /* 6 */
    TkAboutDlg, /* 7 */
    TkMacOSXButtonKeyState, /* 8 */
    TkMacOSXClearMenubarActive, /* 9 */
    TkMacOSXDispatchMenuEvent, /* 10 */
    TkMacOSXInstallCursor, /* 11 */
    TkMacOSXHandleTearoffMenu, /* 12 */
    NULL, /* 13 */
    TkMacOSXDoHLEvent, /* 14 */
    NULL, /* 15 */
    TkMacOSXGetXWindow, /* 16 */
    TkMacOSXGrowToplevel, /* 17 */
    TkMacOSXHandleMenuSelect, /* 18 */
    NULL, /* 19 */
    NULL, /* 20 */
    TkMacOSXInvalidateWindow, /* 21 */
    TkMacOSXIsCharacterMissing, /* 22 */
    TkMacOSXMakeRealWindowExist, /* 23 */
    TkMacOSXMakeStippleMap, /* 24 */
    TkMacOSXMenuClick, /* 25 */
    TkMacOSXRegisterOffScreenWindow, /* 26 */
    TkMacOSXResizable, /* 27 */
    TkMacOSXSetHelpMenuItemCount, /* 28 */
    TkMacOSXSetScrollbarGrow, /* 29 */
    TkMacOSXSetUpClippingRgn, /* 30 */
    TkMacOSXSetUpGraphicsPort, /* 31 */
    TkMacOSXUpdateClipRgn, /* 32 */
    TkMacOSXUnregisterMacWindow, /* 33 */
    TkMacOSXUseMenuID, /* 34 */
    TkMacOSXVisableClipRgn, /* 35 */
    TkMacOSXWinBounds, /* 36 */
    TkMacOSXWindowOffset, /* 37 */
    TkSetMacColor, /* 38 */
    TkSetWMName, /* 39 */
    TkSuspendClipboard, /* 40 */
    TkMacOSXZoomToplevel, /* 41 */
    Tk_TopCoordsToWindow, /* 42 */
    TkMacOSXContainerId, /* 43 */
    TkMacOSXGetHostToplevel, /* 44 */
    TkMacOSXPreprocessMenu, /* 45 */
    TkpIsWindowFloating, /* 46 */
    TkMacOSXGetCapture, /* 47 */
    NULL, /* 48 */
    TkGetTransientMaster, /* 49 */
    TkGenerateButtonEvent, /* 50 */
    TkGenWMDestroyEvent, /* 51 */
    NULL, /* 52 */
    TkpGetMS, /* 53 */
#endif /* AQUA */
#if !(defined(__WIN32__) || defined(__CYGWIN__) || defined(MAC_OSX_TK)) /* X11 */
    TkCreateXEventSource, /* 0 */
    TkFreeWindowId, /* 1 */
    TkInitXId, /* 2 */
    TkpCmapStressed, /* 3 */
    TkpSync, /* 4 */
    TkUnixContainerId, /* 5 */
    TkUnixDoOneXEvent, /* 6 */
    TkUnixSetMenubar, /* 7 */
    TkpScanWindowId, /* 8 */
    TkWmCleanup, /* 9 */
    TkSendCleanup, /* 10 */
    TkFreeXId, /* 11 */
    TkpWmSetState, /* 12 */
    TkpTestsendCmd, /* 13 */
#endif /* X11 */
};

TkIntXlibStubs tkIntXlibStubs = {
    TCL_STUB_MAGIC,
    NULL,
#if defined(__WIN32__) || defined(__CYGWIN__) /* WIN */
    XSetDashes, /* 0 */
    XGetModifierMapping, /* 1 */
    XCreateImage, /* 2 */
    XGetImage, /* 3 */
    XGetAtomName, /* 4 */
    XKeysymToString, /* 5 */
    XCreateColormap, /* 6 */
    XCreatePixmapCursor, /* 7 */
    XCreateGlyphCursor, /* 8 */
    XGContextFromGC, /* 9 */
    XListHosts, /* 10 */
    XKeycodeToKeysym, /* 11 */
    XStringToKeysym, /* 12 */
    XRootWindow, /* 13 */
    XSetErrorHandler, /* 14 */
    XIconifyWindow, /* 15 */
    XWithdrawWindow, /* 16 */
    XGetWMColormapWindows, /* 17 */
    XAllocColor, /* 18 */
    XBell, /* 19 */
    XChangeProperty, /* 20 */
    XChangeWindowAttributes, /* 21 */
    XClearWindow, /* 22 */
    XConfigureWindow, /* 23 */
    XCopyArea, /* 24 */
    XCopyPlane, /* 25 */
    XCreateBitmapFromData, /* 26 */
    XDefineCursor, /* 27 */
    XDeleteProperty, /* 28 */
    XDestroyWindow, /* 29 */
    XDrawArc, /* 30 */
    XDrawLines, /* 31 */
    XDrawRectangle, /* 32 */
    XFillArc, /* 33 */
    XFillPolygon, /* 34 */
    XFillRectangles, /* 35 */
    XForceScreenSaver, /* 36 */
    XFreeColormap, /* 37 */
    XFreeColors, /* 38 */
    XFreeCursor, /* 39 */
    XFreeModifiermap, /* 40 */
    XGetGeometry, /* 41 */
    XGetInputFocus, /* 42 */
    XGetWindowProperty, /* 43 */
    XGetWindowAttributes, /* 44 */
    XGrabKeyboard, /* 45 */
    XGrabPointer, /* 46 */
    XKeysymToKeycode, /* 47 */
    XLookupColor, /* 48 */
    XMapWindow, /* 49 */
    XMoveResizeWindow, /* 50 */
    XMoveWindow, /* 51 */
    XNextEvent, /* 52 */
    XPutBackEvent, /* 53 */
    XQueryColors, /* 54 */
    XQueryPointer, /* 55 */
    XQueryTree, /* 56 */
    XRaiseWindow, /* 57 */
    XRefreshKeyboardMapping, /* 58 */
    XResizeWindow, /* 59 */
    XSelectInput, /* 60 */
    XSendEvent, /* 61 */
    XSetCommand, /* 62 */
    XSetIconName, /* 63 */
    XSetInputFocus, /* 64 */
    XSetSelectionOwner, /* 65 */
    XSetWindowBackground, /* 66 */
    XSetWindowBackgroundPixmap, /* 67 */
    XSetWindowBorder, /* 68 */
    XSetWindowBorderPixmap, /* 69 */
    XSetWindowBorderWidth, /* 70 */
    XSetWindowColormap, /* 71 */
    XTranslateCoordinates, /* 72 */
    XUngrabKeyboard, /* 73 */
    XUngrabPointer, /* 74 */
    XUnmapWindow, /* 75 */
    XWindowEvent, /* 76 */
    XDestroyIC, /* 77 */
    XFilterEvent, /* 78 */
    XmbLookupString, /* 79 */
    TkPutImage, /* 80 */
    NULL, /* 81 */
    XParseColor, /* 82 */
    XCreateGC, /* 83 */
    XFreeGC, /* 84 */
    XInternAtom, /* 85 */
    XSetBackground, /* 86 */
    XSetForeground, /* 87 */
    XSetClipMask, /* 88 */
    XSetClipOrigin, /* 89 */
    XSetTSOrigin, /* 90 */
    XChangeGC, /* 91 */
    XSetFont, /* 92 */
    XSetArcMode, /* 93 */
    XSetStipple, /* 94 */
    XSetFillRule, /* 95 */
    XSetFillStyle, /* 96 */
    XSetFunction, /* 97 */
    XSetLineAttributes, /* 98 */
    _XInitImageFuncPtrs, /* 99 */
    XCreateIC, /* 100 */
    XGetVisualInfo, /* 101 */
    XSetWMClientMachine, /* 102 */
    XStringListToTextProperty, /* 103 */
    XDrawLine, /* 104 */
    XWarpPointer, /* 105 */
    XFillRectangle, /* 106 */
    XFlush, /* 107 */
    XGrabServer, /* 108 */
    XUngrabServer, /* 109 */
    XFree, /* 110 */
    XNoOp, /* 111 */
    XSynchronize, /* 112 */
    XSync, /* 113 */
    XVisualIDFromVisual, /* 114 */
#endif /* WIN */
#ifdef MAC_OSX_TK /* AQUA */
    XSetDashes, /* 0 */
    XGetModifierMapping, /* 1 */
    XCreateImage, /* 2 */
    XGetImage, /* 3 */
    XGetAtomName, /* 4 */
    XKeysymToString, /* 5 */
    XCreateColormap, /* 6 */
    XGContextFromGC, /* 7 */
    XKeycodeToKeysym, /* 8 */
    XStringToKeysym, /* 9 */
    XRootWindow, /* 10 */
    XSetErrorHandler, /* 11 */
    XAllocColor, /* 12 */
    XBell, /* 13 */
    XChangeProperty, /* 14 */
    XChangeWindowAttributes, /* 15 */
    XConfigureWindow, /* 16 */
    XCopyArea, /* 17 */
    XCopyPlane, /* 18 */
    XCreateBitmapFromData, /* 19 */
    XDefineCursor, /* 20 */
    XDestroyWindow, /* 21 */
    XDrawArc, /* 22 */
    XDrawLines, /* 23 */
    XDrawRectangle, /* 24 */
    XFillArc, /* 25 */
    XFillPolygon, /* 26 */
    XFillRectangles, /* 27 */
    XFreeColormap, /* 28 */
    XFreeColors, /* 29 */
    XFreeModifiermap, /* 30 */
    XGetGeometry, /* 31 */
    XGetWindowProperty, /* 32 */
    XGrabKeyboard, /* 33 */
    XGrabPointer, /* 34 */
    XKeysymToKeycode, /* 35 */
    XMapWindow, /* 36 */
    XMoveResizeWindow, /* 37 */
    XMoveWindow, /* 38 */
    XQueryPointer, /* 39 */
    XRaiseWindow, /* 40 */
    XRefreshKeyboardMapping, /* 41 */
    XResizeWindow, /* 42 */
    XSelectInput, /* 43 */
    XSendEvent, /* 44 */
    XSetIconName, /* 45 */
    XSetInputFocus, /* 46 */
    XSetSelectionOwner, /* 47 */
    XSetWindowBackground, /* 48 */
    XSetWindowBackgroundPixmap, /* 49 */
    XSetWindowBorder, /* 50 */
    XSetWindowBorderPixmap, /* 51 */
    XSetWindowBorderWidth, /* 52 */
    XSetWindowColormap, /* 53 */
    XUngrabKeyboard, /* 54 */
    XUngrabPointer, /* 55 */
    XUnmapWindow, /* 56 */
    TkPutImage, /* 57 */
    XParseColor, /* 58 */
    XCreateGC, /* 59 */
    XFreeGC, /* 60 */
    XInternAtom, /* 61 */
    XSetBackground, /* 62 */
    XSetForeground, /* 63 */
    XSetClipMask, /* 64 */
    XSetClipOrigin, /* 65 */
    XSetTSOrigin, /* 66 */
    XChangeGC, /* 67 */
    XSetFont, /* 68 */
    XSetArcMode, /* 69 */
    XSetStipple, /* 70 */
    XSetFillRule, /* 71 */
    XSetFillStyle, /* 72 */
    XSetFunction, /* 73 */
    XSetLineAttributes, /* 74 */
    _XInitImageFuncPtrs, /* 75 */
    XCreateIC, /* 76 */
    XGetVisualInfo, /* 77 */
    XSetWMClientMachine, /* 78 */
    XStringListToTextProperty, /* 79 */
    XDrawSegments, /* 80 */
    XForceScreenSaver, /* 81 */
    XDrawLine, /* 82 */
    XFillRectangle, /* 83 */
    XClearWindow, /* 84 */
    XDrawPoint, /* 85 */
    XDrawPoints, /* 86 */
    XWarpPointer, /* 87 */
    XQueryColor, /* 88 */
    XQueryColors, /* 89 */
    XQueryTree, /* 90 */
    XSync, /* 91 */
#endif /* AQUA */
};

TkPlatStubs tkPlatStubs = {
    TCL_STUB_MAGIC,
    NULL,
#if defined(__WIN32__) || defined(__CYGWIN__) /* WIN */
    Tk_AttachHWND, /* 0 */
    Tk_GetHINSTANCE, /* 1 */
    Tk_GetHWND, /* 2 */
    Tk_HWNDToWindow, /* 3 */
    Tk_PointerEvent, /* 4 */
    Tk_TranslateWinEvent, /* 5 */
#endif /* WIN */
#ifdef MAC_OSX_TK /* AQUA */
    Tk_MacOSXSetEmbedHandler, /* 0 */
    Tk_MacOSXTurnOffMenus, /* 1 */
    Tk_MacOSXTkOwnsCursor, /* 2 */
    TkMacOSXInitMenus, /* 3 */
    TkMacOSXInitAppleEvents, /* 4 */
    TkGenWMConfigureEvent, /* 5 */
    TkMacOSXInvalClipRgns, /* 6 */
    TkMacOSXGetDrawablePort, /* 7 */
    TkMacOSXGetRootControl, /* 8 */
    Tk_MacOSXSetupTkNotifier, /* 9 */
    Tk_MacOSXIsAppInFront, /* 10 */
#endif /* AQUA */
};

static TkStubHooks tkStubHooks = {
    &tkPlatStubs,
    &tkIntStubs,
    &tkIntPlatStubs,
    &tkIntXlibStubs
};

TkStubs tkStubs = {
    TCL_STUB_MAGIC,
    &tkStubHooks,
    Tk_MainLoop, /* 0 */
    Tk_3DBorderColor, /* 1 */
    Tk_3DBorderGC, /* 2 */
    Tk_3DHorizontalBevel, /* 3 */
    Tk_3DVerticalBevel, /* 4 */
    Tk_AddOption, /* 5 */
    Tk_BindEvent, /* 6 */
    Tk_CanvasDrawableCoords, /* 7 */
    Tk_CanvasEventuallyRedraw, /* 8 */
    Tk_CanvasGetCoord, /* 9 */
    Tk_CanvasGetTextInfo, /* 10 */
    Tk_CanvasPsBitmap, /* 11 */
    Tk_CanvasPsColor, /* 12 */
    Tk_CanvasPsFont, /* 13 */
    Tk_CanvasPsPath, /* 14 */
    Tk_CanvasPsStipple, /* 15 */
    Tk_CanvasPsY, /* 16 */
    Tk_CanvasSetStippleOrigin, /* 17 */
    Tk_CanvasTagsParseProc, /* 18 */
    Tk_CanvasTagsPrintProc, /* 19 */
    Tk_CanvasTkwin, /* 20 */
    Tk_CanvasWindowCoords, /* 21 */
    Tk_ChangeWindowAttributes, /* 22 */
    Tk_CharBbox, /* 23 */
    Tk_ClearSelection, /* 24 */
    Tk_ClipboardAppend, /* 25 */
    Tk_ClipboardClear, /* 26 */
    Tk_ConfigureInfo, /* 27 */
    Tk_ConfigureValue, /* 28 */
    Tk_ConfigureWidget, /* 29 */
    Tk_ConfigureWindow, /* 30 */
    Tk_ComputeTextLayout, /* 31 */
    Tk_CoordsToWindow, /* 32 */
    Tk_CreateBinding, /* 33 */
    Tk_CreateBindingTable, /* 34 */
    Tk_CreateErrorHandler, /* 35 */
    Tk_CreateEventHandler, /* 36 */
    Tk_CreateGenericHandler, /* 37 */
    Tk_CreateImageType, /* 38 */
    Tk_CreateItemType, /* 39 */
    Tk_CreatePhotoImageFormat, /* 40 */
    Tk_CreateSelHandler, /* 41 */
    Tk_CreateWindow, /* 42 */
    Tk_CreateWindowFromPath, /* 43 */
    Tk_DefineBitmap, /* 44 */
    Tk_DefineCursor, /* 45 */
    Tk_DeleteAllBindings, /* 46 */
    Tk_DeleteBinding, /* 47 */
    Tk_DeleteBindingTable, /* 48 */
    Tk_DeleteErrorHandler, /* 49 */
    Tk_DeleteEventHandler, /* 50 */
    Tk_DeleteGenericHandler, /* 51 */
    Tk_DeleteImage, /* 52 */
    Tk_DeleteSelHandler, /* 53 */
    Tk_DestroyWindow, /* 54 */
    Tk_DisplayName, /* 55 */
    Tk_DistanceToTextLayout, /* 56 */
    Tk_Draw3DPolygon, /* 57 */
    Tk_Draw3DRectangle, /* 58 */
    Tk_DrawChars, /* 59 */
    Tk_DrawFocusHighlight, /* 60 */
    Tk_DrawTextLayout, /* 61 */
    Tk_Fill3DPolygon, /* 62 */
    Tk_Fill3DRectangle, /* 63 */
    Tk_FindPhoto, /* 64 */
    Tk_FontId, /* 65 */
    Tk_Free3DBorder, /* 66 */
    Tk_FreeBitmap, /* 67 */
    Tk_FreeColor, /* 68 */
    Tk_FreeColormap, /* 69 */
    Tk_FreeCursor, /* 70 */
    Tk_FreeFont, /* 71 */
    Tk_FreeGC, /* 72 */
    Tk_FreeImage, /* 73 */
    Tk_FreeOptions, /* 74 */
    Tk_FreePixmap, /* 75 */
    Tk_FreeTextLayout, /* 76 */
    Tk_FreeXId, /* 77 */
    Tk_GCForColor, /* 78 */
    Tk_GeometryRequest, /* 79 */
    Tk_Get3DBorder, /* 80 */
    Tk_GetAllBindings, /* 81 */
    Tk_GetAnchor, /* 82 */
    Tk_GetAtomName, /* 83 */
    Tk_GetBinding, /* 84 */
    Tk_GetBitmap, /* 85 */
    Tk_GetBitmapFromData, /* 86 */
    Tk_GetCapStyle, /* 87 */
    Tk_GetColor, /* 88 */
    Tk_GetColorByValue, /* 89 */
    Tk_GetColormap, /* 90 */
    Tk_GetCursor, /* 91 */
    Tk_GetCursorFromData, /* 92 */
    Tk_GetFont, /* 93 */
    Tk_GetFontFromObj, /* 94 */
    Tk_GetFontMetrics, /* 95 */
    Tk_GetGC, /* 96 */
    Tk_GetImage, /* 97 */
    Tk_GetImageMasterData, /* 98 */
    Tk_GetItemTypes, /* 99 */
    Tk_GetJoinStyle, /* 100 */
    Tk_GetJustify, /* 101 */
    Tk_GetNumMainWindows, /* 102 */
    Tk_GetOption, /* 103 */
    Tk_GetPixels, /* 104 */
    Tk_GetPixmap, /* 105 */
    Tk_GetRelief, /* 106 */
    Tk_GetRootCoords, /* 107 */
    Tk_GetScrollInfo, /* 108 */
    Tk_GetScreenMM, /* 109 */
    Tk_GetSelection, /* 110 */
    Tk_GetUid, /* 111 */
    Tk_GetVisual, /* 112 */
    Tk_GetVRootGeometry, /* 113 */
    Tk_Grab, /* 114 */
    Tk_HandleEvent, /* 115 */
    Tk_IdToWindow, /* 116 */
    Tk_ImageChanged, /* 117 */
    Tk_Init, /* 118 */
    Tk_InternAtom, /* 119 */
    Tk_IntersectTextLayout, /* 120 */
    Tk_MaintainGeometry, /* 121 */
    Tk_MainWindow, /* 122 */
    Tk_MakeWindowExist, /* 123 */
    Tk_ManageGeometry, /* 124 */
    Tk_MapWindow, /* 125 */
    Tk_MeasureChars, /* 126 */
    Tk_MoveResizeWindow, /* 127 */
    Tk_MoveWindow, /* 128 */
    Tk_MoveToplevelWindow, /* 129 */
    Tk_NameOf3DBorder, /* 130 */
    Tk_NameOfAnchor, /* 131 */
    Tk_NameOfBitmap, /* 132 */
    Tk_NameOfCapStyle, /* 133 */
    Tk_NameOfColor, /* 134 */
    Tk_NameOfCursor, /* 135 */
    Tk_NameOfFont, /* 136 */
    Tk_NameOfImage, /* 137 */
    Tk_NameOfJoinStyle, /* 138 */
    Tk_NameOfJustify, /* 139 */
    Tk_NameOfRelief, /* 140 */
    Tk_NameToWindow, /* 141 */
    Tk_OwnSelection, /* 142 */
    Tk_ParseArgv, /* 143 */
    Tk_PhotoPutBlock_NoComposite, /* 144 */
    Tk_PhotoPutZoomedBlock_NoComposite, /* 145 */
    Tk_PhotoGetImage, /* 146 */
    Tk_PhotoBlank, /* 147 */
    Tk_PhotoExpand_Panic, /* 148 */
    Tk_PhotoGetSize, /* 149 */
    Tk_PhotoSetSize_Panic, /* 150 */
    Tk_PointToChar, /* 151 */
    Tk_PostscriptFontName, /* 152 */
    Tk_PreserveColormap, /* 153 */
    Tk_QueueWindowEvent, /* 154 */
    Tk_RedrawImage, /* 155 */
    Tk_ResizeWindow, /* 156 */
    Tk_RestackWindow, /* 157 */
    Tk_RestrictEvents, /* 158 */
    Tk_SafeInit, /* 159 */
    Tk_SetAppName, /* 160 */
    Tk_SetBackgroundFromBorder, /* 161 */
    Tk_SetClass, /* 162 */
    Tk_SetGrid, /* 163 */
    Tk_SetInternalBorder, /* 164 */
    Tk_SetWindowBackground, /* 165 */
    Tk_SetWindowBackgroundPixmap, /* 166 */
    Tk_SetWindowBorder, /* 167 */
    Tk_SetWindowBorderWidth, /* 168 */
    Tk_SetWindowBorderPixmap, /* 169 */
    Tk_SetWindowColormap, /* 170 */
    Tk_SetWindowVisual, /* 171 */
    Tk_SizeOfBitmap, /* 172 */
    Tk_SizeOfImage, /* 173 */
    Tk_StrictMotif, /* 174 */
    Tk_TextLayoutToPostscript, /* 175 */
    Tk_TextWidth, /* 176 */
    Tk_UndefineCursor, /* 177 */
    Tk_UnderlineChars, /* 178 */
    Tk_UnderlineTextLayout, /* 179 */
    Tk_Ungrab, /* 180 */
    Tk_UnmaintainGeometry, /* 181 */
    Tk_UnmapWindow, /* 182 */
    Tk_UnsetGrid, /* 183 */
    Tk_UpdatePointer, /* 184 */
    Tk_AllocBitmapFromObj, /* 185 */
    Tk_Alloc3DBorderFromObj, /* 186 */
    Tk_AllocColorFromObj, /* 187 */
    Tk_AllocCursorFromObj, /* 188 */
    Tk_AllocFontFromObj, /* 189 */
    Tk_CreateOptionTable, /* 190 */
    Tk_DeleteOptionTable, /* 191 */
    Tk_Free3DBorderFromObj, /* 192 */
    Tk_FreeBitmapFromObj, /* 193 */
    Tk_FreeColorFromObj, /* 194 */
    Tk_FreeConfigOptions, /* 195 */
    Tk_FreeSavedOptions, /* 196 */
    Tk_FreeCursorFromObj, /* 197 */
    Tk_FreeFontFromObj, /* 198 */
    Tk_Get3DBorderFromObj, /* 199 */
    Tk_GetAnchorFromObj, /* 200 */
    Tk_GetBitmapFromObj, /* 201 */
    Tk_GetColorFromObj, /* 202 */
    Tk_GetCursorFromObj, /* 203 */
    Tk_GetOptionInfo, /* 204 */
    Tk_GetOptionValue, /* 205 */
    Tk_GetJustifyFromObj, /* 206 */
    Tk_GetMMFromObj, /* 207 */
    Tk_GetPixelsFromObj, /* 208 */
    Tk_GetReliefFromObj, /* 209 */
    Tk_GetScrollInfoObj, /* 210 */
    Tk_InitOptions, /* 211 */
    Tk_MainEx, /* 212 */
    Tk_RestoreSavedOptions, /* 213 */
    Tk_SetOptions, /* 214 */
    Tk_InitConsoleChannels, /* 215 */
    Tk_CreateConsoleWindow, /* 216 */
    Tk_CreateSmoothMethod, /* 217 */
    NULL, /* 218 */
    NULL, /* 219 */
    Tk_GetDash, /* 220 */
    Tk_CreateOutline, /* 221 */
    Tk_DeleteOutline, /* 222 */
    Tk_ConfigOutlineGC, /* 223 */
    Tk_ChangeOutlineGC, /* 224 */
    Tk_ResetOutlineGC, /* 225 */
    Tk_CanvasPsOutline, /* 226 */
    Tk_SetTSOrigin, /* 227 */
    Tk_CanvasGetCoordFromObj, /* 228 */
    Tk_CanvasSetOffset, /* 229 */
    Tk_DitherPhoto, /* 230 */
    Tk_PostscriptBitmap, /* 231 */
    Tk_PostscriptColor, /* 232 */
    Tk_PostscriptFont, /* 233 */
    Tk_PostscriptImage, /* 234 */
    Tk_PostscriptPath, /* 235 */
    Tk_PostscriptStipple, /* 236 */
    Tk_PostscriptY, /* 237 */
    Tk_PostscriptPhoto, /* 238 */
    Tk_CreateClientMessageHandler, /* 239 */
    Tk_DeleteClientMessageHandler, /* 240 */
    Tk_CreateAnonymousWindow, /* 241 */
    Tk_SetClassProcs, /* 242 */
    Tk_SetInternalBorderEx, /* 243 */
    Tk_SetMinimumRequestSize, /* 244 */
    Tk_SetCaretPos, /* 245 */
    Tk_PhotoPutBlock_Panic, /* 246 */
    Tk_PhotoPutZoomedBlock_Panic, /* 247 */
    Tk_CollapseMotionEvents, /* 248 */
    Tk_RegisterStyleEngine, /* 249 */
    Tk_GetStyleEngine, /* 250 */
    Tk_RegisterStyledElement, /* 251 */
    Tk_GetElementId, /* 252 */
    Tk_CreateStyle, /* 253 */
    Tk_GetStyle, /* 254 */
    Tk_FreeStyle, /* 255 */
    Tk_NameOfStyle, /* 256 */
    Tk_AllocStyleFromObj, /* 257 */
    Tk_GetStyleFromObj, /* 258 */
    Tk_FreeStyleFromObj, /* 259 */
    Tk_GetStyledElement, /* 260 */
    Tk_GetElementSize, /* 261 */
    Tk_GetElementBox, /* 262 */
    Tk_GetElementBorderWidth, /* 263 */
    Tk_DrawElement, /* 264 */
    Tk_PhotoExpand, /* 265 */
    Tk_PhotoPutBlock, /* 266 */
    Tk_PhotoPutZoomedBlock, /* 267 */
    Tk_PhotoSetSize, /* 268 */
    Tk_GetUserInactiveTime, /* 269 */
    Tk_ResetUserInactiveTime, /* 270 */
    Tk_Interp, /* 271 */
    Tk_CreateOldImageType, /* 272 */
    Tk_CreateOldPhotoImageFormat, /* 273 */
};

/* !END!: Do not edit above this line. */

#undef UNIX_TK
#undef MAC_OSX_TK<|MERGE_RESOLUTION|>--- conflicted
+++ resolved
@@ -84,16 +84,13 @@
 #   define TkUnixSetMenubar 0
 #   define TkWmCleanup (void (*) (TkDisplay *)) doNothing
 #   define TkSendCleanup (void (*) (TkDisplay *)) doNothing
-<<<<<<< HEAD
 #   define TkpTestsendCmd 0
-=======
 #   define XFlush (int (*) (Display *)) doNothing
 #   define XGrabServer (int (*) (Display *)) doNothing
 #   define XUngrabServer (int (*) (Display *)) doNothing
 #   define XNoOp (int (*) (Display *)) doNothing
 #   define XSynchronize (XAfterFunction (*) (Display *, Bool)) doNothing
 #   define XSync (int (*) (Display *, Bool)) doNothing
->>>>>>> f594c1c7
 
 #else /* !__WIN32__ */
 
@@ -236,13 +233,9 @@
 #	define TkWinGetPlatformTheme 0
 #	define TkWinChildProc 0
 
-<<<<<<< HEAD
+#	define TkBindDeadWindow 0 /* On purpose not in Cygwin's stub table */
+
 #   elif !defined(MAC_OSX_TK) /* UNIX */
-=======
-#	define TkBindDeadWindow 0 /* On purpose not in Cygwin's stub table */
-
-#   elif !defined(MAC_TCL) && !defined(MAC_OSX_TK) /* UNIX */
->>>>>>> f594c1c7
 
 #	undef TkClipBox
 #	undef TkCreateRegion
