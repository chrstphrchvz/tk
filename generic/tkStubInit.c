/*
 * tkStubInit.c --
 *
 *	This file contains the initializers for the Tk stub vectors.
 *
 * Copyright (c) 1998-1999 by Scriptics Corporation.
 *
 * See the file "license.terms" for information on usage and redistribution of
 * this file, and for a DISCLAIMER OF ALL WARRANTIES.
 */

#include "tkInt.h"

#if !(defined(_WIN32) || defined(MAC_OSX_TK))
/* UNIX */
#define UNIX_TK
#include "tkUnixInt.h"
#endif

#ifdef _WIN32
#include "tkWinInt.h"
#endif

#if defined(MAC_OSX_TK)
/* we could have used _TKMACINT */
#include "tkMacOSXInt.h"
#endif

/* TODO: These ought to come in some other way */
#include "tkPlatDecls.h"
#include "tkIntXlibDecls.h"

MODULE_SCOPE const TkStubs tkStubs;

/*
 * Remove macro that might interfere with the definition below.
 */

#undef Tk_MainEx
#undef Tk_FreeXId
#undef Tk_FreeStyleFromObj
#undef Tk_GetStyleFromObj
#undef TkWinGetPlatformId
#undef TkPutImage
#undef XPutImage
#define TkMacOSXSetUpClippingRgn (void (*)(Drawable))(void *)doNothing

#if defined(_WIN32) && !defined(TK_NO_DEPRECATED) && TCL_MAJOR_VERSION < 9
#   define Tk_TranslateWinEvent TkTranslateWinEvent
#   define Tk_PointerEvent TkWinPointerEvent
#define TkWinGetPlatformId winGetPlatformId
static int TkWinGetPlatformId(void) {
    return 2;
}
#else
#   define Tk_TranslateWinEvent 0
#   define Tk_PointerEvent 0
#   define TkWinGetPlatformId 0
#endif


#if defined(TK_NO_DEPRECATED) || TCL_MAJOR_VERSION > 8
#define Tk_MainEx 0
#define Tk_FreeXId 0
#define Tk_FreeStyleFromObj 0
#define Tk_GetStyleFromObj 0
#define TkWinGetPlatformId 0
#define Tk_PhotoPutBlock_NoComposite 0
#define Tk_PhotoPutZoomedBlock_NoComposite 0
#define Tk_PhotoExpand_Panic 0
#define Tk_PhotoPutBlock_Panic 0
#define Tk_PhotoPutZoomedBlock_Panic 0
#define Tk_PhotoSetSize_Panic 0
#define Tk_CreateOldPhotoImageFormat 0
#ifdef MAC_OSX_TK
static void
doNothing(void)
{
    /* dummy implementation, no need to do anything */
}
#endif
#else
static void
doNothing(void)
{
    /* dummy implementation, no need to do anything */
}
#define Tk_FreeXId ((void (*)(Display *, XID))(void *)doNothing)
#define Tk_FreeStyleFromObj ((void (*)(Tcl_Obj *))(void *)doNothing)
#define Tk_GetStyleFromObj getStyleFromObj
static Tk_Style Tk_GetStyleFromObj(Tcl_Obj *obj)
{
	return Tk_AllocStyleFromObj(NULL, obj);
}
#endif /* !TK_NO_DEPRECATED */

#define TkpCmapStressed_ TkpCmapStressed
#define TkpSync_ TkpSync
#define TkUnixContainerId_ TkUnixContainerId
#define TkUnixDoOneXEvent_ TkUnixDoOneXEvent
#define TkUnixSetMenubar_ TkUnixSetMenubar
#define TkWmCleanup_ TkWmCleanup
#define TkSendCleanup_ TkSendCleanup
#define TkpTestsendCmd_ TkpTestsendCmd
#define Tk_MacOSXSetEmbedHandler_ Tk_MacOSXSetEmbedHandler
#define Tk_MacOSXTurnOffMenus_ Tk_MacOSXTurnOffMenus
#define Tk_MacOSXTkOwnsCursor_ Tk_MacOSXTkOwnsCursor
#define TkMacOSXInitMenus_ TkMacOSXInitMenus
#define TkMacOSXInitAppleEvents_ TkMacOSXInitAppleEvents
#define TkGenWMConfigureEvent_ TkGenWMConfigureEvent
#define TkGenerateActivateEvents_ TkGenerateActivateEvents
#define Tk_CanvasTagsParseProc \
		(int (*) (void *, Tcl_Interp *,Tk_Window, const char *, char *, \
		int offset))(void *)TkCanvasTagsParseProc
#define Tk_CanvasTagsPrintProc \
		(const char *(*) (void *,Tk_Window, char *, int, \
		Tcl_FreeProc **))(void *)TkCanvasTagsPrintProc

#ifdef _WIN32

int
TkpCmapStressed(Tk_Window tkwin, Colormap colormap)
{
    (void)tkwin;
    (void)colormap;

    /* dummy implementation, no need to do anything */
    return 0;
}
void
TkpSync(Display *display)
{
    (void)display;
    /* dummy implementation, no need to do anything */
}

void
TkCreateXEventSource(void)
{
    TkWinXInit(Tk_GetHINSTANCE());
}

#   define TkUnixContainerId 0
#   define TkUnixDoOneXEvent 0
#   define TkUnixSetMenubar 0
#   define TkWmCleanup (void (*)(TkDisplay *))(void *)TkpSync
#   define TkSendCleanup (void (*)(TkDisplay *))(void *)TkpSync
#   define TkpTestsendCmd 0

#else /* !_WIN32 */

/*
 * Make sure that extensions which call XParseColor through the stub
 * table, call TkParseColor instead. [Bug 3486474]
 */
#   define XParseColor	TkParseColor

#   ifdef __CYGWIN__

/*
 * Trick, so we don't have to include <windows.h> here, which in any
 * case lacks this function anyway.
 */

#define GET_MODULE_HANDLE_EX_FLAG_FROM_ADDRESS	0x00000004
#ifdef __cplusplus
extern "C" {
#endif
int __stdcall GetModuleHandleExW(unsigned int, const char *, void *);
#ifdef __cplusplus
}
#endif

void
TkSetPixmapColormap(
    Pixmap pixmap,
    Colormap colormap)
{
    (void)pixmap;
    (void)colormap;
}

void
TkpPrintWindowId(
    char *buf,			/* Pointer to string large enough to hold
				 * the hex representation of a pointer. */
    Window window)		/* Window to be printed into buffer. */
{
    sprintf(buf, "0x%" TCL_Z_MODIFIER "x", (size_t)window);
}

int
TkPutImage(
    unsigned long *colors,	/* Array of pixel values used by this image.
				 * May be NULL. */
    int ncolors,		/* Number of colors used, or 0. */
    Display *display,
    Drawable d,			/* Destination drawable. */
    GC gc,
    XImage *image,		/* Source image. */
    int src_x, int src_y,	/* Offset of subimage. */
    int dest_x, int dest_y,	/* Position of subimage origin in drawable. */
    unsigned int width, unsigned int height)
				/* Dimensions of subimage. */
{
    (void)colors;
    (void)ncolors;

    return XPutImage(display, d, gc, image, src_x, src_y, dest_x, dest_y, width, height);
}

	/* TODO: To be implemented for Cygwin */
#	define Tk_AttachHWND 0
#	define Tk_GetHWND 0
#	define Tk_HWNDToWindow 0
#	define TkAlignImageData 0
#	define TkpGetMS 0
#	define TkpGetCapture 0
#	define TkPointerDeadWindow 0
#	define TkpSetCapture 0
#	define TkpSetCursor 0
#	define TkWinCancelMouseTimer 0
#	define TkWinClipboardRender 0
#	define TkWinEmbeddedEventProc 0
#	define TkWinFillRect 0
#	define TkWinGetBorderPixels 0
#	define TkWinGetDrawableDC 0
#	define TkWinGetModifierState 0
#	define TkWinGetSystemPalette 0
#	define TkWinGetWrapperWindow 0
#	define TkWinHandleMenuEvent 0
#	define TkWinIndexOfColor 0
#	define TkWinReleaseDrawableDC 0
#	define TkWinResendEvent 0
#	define TkWinSelectPalette 0
#	define TkWinSetMenu 0
#	define TkWinSetWindowPos 0
#	define TkWinWmCleanup 0
#	define TkWinXCleanup 0
#	define TkWinXInit 0
#	define TkWinSetForegroundWindow 0
#	define TkWinDialogDebug 0
#	define TkWinGetMenuSystemDefault 0
#	define TkWinSetHINSTANCE 0
#	define TkWinGetPlatformTheme 0
#	define TkWinChildProc 0

#   endif
#endif /* !_WIN32 */

#if defined(MAC_OSX_TCL)

int
TkPutImage(
    unsigned long *colors,	/* Array of pixel values used by this image.
				 * May be NULL. */
    int ncolors,		/* Number of colors used, or 0. */
    Display *display,
    Drawable d,			/* Destination drawable. */
    GC gc,
    XImage *image,		/* Source image. */
    int src_x, int src_y,	/* Offset of subimage. */
    int dest_x, int dest_y,	/* Position of subimage origin in drawable. */
    unsigned int width, unsigned int height)
				/* Dimensions of subimage. */
{
	(void)colors;
	(void)ncolors;

    return XPutImage(display, d, gc, image, src_x, src_y, dest_x, dest_y, width, height);
}
#endif /* MAC_OSX_TCL */


/*
 * WARNING: The contents of this file is automatically generated by the
 * tools/genStubs.tcl script. Any modifications to the function declarations
 * below should be made in the generic/tk.decls script.
 */

#ifdef __GNUC__
/*
 * The rest of this file shouldn't warn about deprecated functions; they're
 * there because we intend them to be so and know that this file is OK to
 * touch those fields.
 */
#pragma GCC diagnostic ignored "-Wdeprecated-declarations"
#endif
/* !BEGIN!: Do not edit below this line. */

static const TkIntStubs tkIntStubs = {
    TCL_STUB_MAGIC,
    0,
    TkAllocWindow, /* 0 */
    TkBezierPoints, /* 1 */
    TkBezierScreenPoints, /* 2 */
    0, /* 3 */
    TkBindEventProc, /* 4 */
    TkBindFree, /* 5 */
    TkBindInit, /* 6 */
    TkChangeEventWindow, /* 7 */
    TkClipInit, /* 8 */
    TkComputeAnchor, /* 9 */
    0, /* 10 */
    0, /* 11 */
    TkCreateCursorFromData, /* 12 */
    TkCreateFrame, /* 13 */
    TkCreateMainWindow, /* 14 */
    TkCurrentTime, /* 15 */
    TkDeleteAllImages, /* 16 */
    TkDoConfigureNotify, /* 17 */
    TkDrawInsetFocusHighlight, /* 18 */
    TkEventDeadWindow, /* 19 */
    TkFillPolygon, /* 20 */
    TkFindStateNum, /* 21 */
    TkFindStateString, /* 22 */
    TkFocusDeadWindow, /* 23 */
    TkFocusFilterEvent, /* 24 */
    TkFocusKeyEvent, /* 25 */
    TkFontPkgInit, /* 26 */
    TkFontPkgFree, /* 27 */
    TkFreeBindingTags, /* 28 */
    TkpFreeCursor, /* 29 */
    TkGetBitmapData, /* 30 */
    TkGetButtPoints, /* 31 */
    TkGetCursorByName, /* 32 */
    TkGetDefaultScreenName, /* 33 */
    TkGetDisplay, /* 34 */
    TkGetDisplayOf, /* 35 */
    TkGetFocusWin, /* 36 */
    TkGetInterpNames, /* 37 */
    TkGetMiterPoints, /* 38 */
    TkGetPointerCoords, /* 39 */
    TkGetServerInfo, /* 40 */
    TkGrabDeadWindow, /* 41 */
    TkGrabState, /* 42 */
    TkIncludePoint, /* 43 */
    TkInOutEvents, /* 44 */
    TkInstallFrameMenu, /* 45 */
    TkKeysymToString, /* 46 */
    TkLineToArea, /* 47 */
    TkLineToPoint, /* 48 */
    TkMakeBezierCurve, /* 49 */
    TkMakeBezierPostscript, /* 50 */
    TkOptionClassChanged, /* 51 */
    TkOptionDeadWindow, /* 52 */
    TkOvalToArea, /* 53 */
    TkOvalToPoint, /* 54 */
    TkpChangeFocus, /* 55 */
    TkpCloseDisplay, /* 56 */
    TkpClaimFocus, /* 57 */
    TkpDisplayWarning, /* 58 */
    TkpGetAppName, /* 59 */
    TkpGetOtherWindow, /* 60 */
    TkpGetWrapperWindow, /* 61 */
    TkpInit, /* 62 */
    TkpInitializeMenuBindings, /* 63 */
    TkpMakeContainer, /* 64 */
    TkpMakeMenuWindow, /* 65 */
    TkpMakeWindow, /* 66 */
    TkpMenuNotifyToplevelCreate, /* 67 */
    TkpOpenDisplay, /* 68 */
    TkPointerEvent, /* 69 */
    TkPolygonToArea, /* 70 */
    TkPolygonToPoint, /* 71 */
    TkPositionInTree, /* 72 */
    TkpRedirectKeyEvent, /* 73 */
    TkpSetMainMenubar, /* 74 */
    TkpUseWindow, /* 75 */
    0, /* 76 */
    TkQueueEventForAllChildren, /* 77 */
    TkReadBitmapFile, /* 78 */
    TkScrollWindow, /* 79 */
    TkSelDeadWindow, /* 80 */
    TkSelEventProc, /* 81 */
    TkSelInit, /* 82 */
    TkSelPropProc, /* 83 */
    0, /* 84 */
    TkSetWindowMenuBar, /* 85 */
    TkStringToKeysym, /* 86 */
    TkThickPolyLineToArea, /* 87 */
    TkWmAddToColormapWindows, /* 88 */
    TkWmDeadWindow, /* 89 */
    TkWmFocusToplevel, /* 90 */
    TkWmMapWindow, /* 91 */
    TkWmNewWindow, /* 92 */
    TkWmProtocolEventProc, /* 93 */
    TkWmRemoveFromColormapWindows, /* 94 */
    TkWmRestackToplevel, /* 95 */
    TkWmSetClass, /* 96 */
    TkWmUnmapWindow, /* 97 */
    TkDebugBitmap, /* 98 */
    TkDebugBorder, /* 99 */
    TkDebugCursor, /* 100 */
    TkDebugColor, /* 101 */
    TkDebugConfig, /* 102 */
    TkDebugFont, /* 103 */
    TkFindStateNumObj, /* 104 */
    TkGetBitmapPredefTable, /* 105 */
    TkGetDisplayList, /* 106 */
    TkGetMainInfoList, /* 107 */
    TkGetWindowFromObj, /* 108 */
    TkpGetString, /* 109 */
    TkpGetSubFonts, /* 110 */
    TkpGetSystemDefault, /* 111 */
    TkpMenuThreadInit, /* 112 */
    XClipBox, /* 113 */
    XCreateRegion, /* 114 */
    XDestroyRegion, /* 115 */
    XIntersectRegion, /* 116 */
    XRectInRegion, /* 117 */
    XSetRegion, /* 118 */
    XUnionRectWithRegion, /* 119 */
    0, /* 120 */
#if !(defined(_WIN32) || defined(MAC_OSX_TK)) /* X11 */
    0, /* 121 */
#endif /* X11 */
#if defined(_WIN32) /* WIN */
    0, /* 121 */
#endif /* WIN */
#ifdef MAC_OSX_TK /* AQUA */
    0, /* 121 */ /* Dummy entry for stubs table backwards compatibility */
    TkpCreateNativeBitmap, /* 121 */
#endif /* AQUA */
#if !(defined(_WIN32) || defined(MAC_OSX_TK)) /* X11 */
    0, /* 122 */
#endif /* X11 */
#if defined(_WIN32) /* WIN */
    0, /* 122 */
#endif /* WIN */
#ifdef MAC_OSX_TK /* AQUA */
    0, /* 122 */ /* Dummy entry for stubs table backwards compatibility */
    TkpDefineNativeBitmaps, /* 122 */
#endif /* AQUA */
    0, /* 123 */
#if !(defined(_WIN32) || defined(MAC_OSX_TK)) /* X11 */
    0, /* 124 */
#endif /* X11 */
#if defined(_WIN32) /* WIN */
    0, /* 124 */
#endif /* WIN */
#ifdef MAC_OSX_TK /* AQUA */
    0, /* 124 */ /* Dummy entry for stubs table backwards compatibility */
    TkpGetNativeAppBitmap, /* 124 */
#endif /* AQUA */
    0, /* 125 */
    0, /* 126 */
    0, /* 127 */
    0, /* 128 */
    0, /* 129 */
    0, /* 130 */
    0, /* 131 */
    0, /* 132 */
    0, /* 133 */
    0, /* 134 */
    TkpDrawHighlightBorder, /* 135 */
    TkSetFocusWin, /* 136 */
    TkpSetKeycodeAndState, /* 137 */
    TkpGetKeySym, /* 138 */
    TkpInitKeymapInfo, /* 139 */
    TkPhotoGetValidRegion, /* 140 */
    TkWmStackorderToplevel, /* 141 */
    TkFocusFree, /* 142 */
    TkClipCleanup, /* 143 */
    TkGCCleanup, /* 144 */
    XSubtractRegion, /* 145 */
    TkStylePkgInit, /* 146 */
    TkStylePkgFree, /* 147 */
    TkToplevelWindowForCommand, /* 148 */
    TkGetOptionSpec, /* 149 */
    TkMakeRawCurve, /* 150 */
    TkMakeRawCurvePostscript, /* 151 */
    TkpDrawFrame, /* 152 */
    TkCreateThreadExitHandler, /* 153 */
    TkDeleteThreadExitHandler, /* 154 */
    0, /* 155 */
    TkpTestembedCmd, /* 156 */
    TkpTesttextCmd, /* 157 */
    TkSelGetSelection, /* 158 */
    TkTextGetIndex, /* 159 */
    TkTextIndexBackBytes, /* 160 */
    TkTextIndexForwBytes, /* 161 */
    TkTextMakeByteIndex, /* 162 */
    TkTextPrintIndex, /* 163 */
    TkTextSetMark, /* 164 */
    TkTextXviewCmd, /* 165 */
    TkTextChanged, /* 166 */
    TkBTreeNumLines, /* 167 */
    TkTextInsertDisplayProc, /* 168 */
    TkStateParseProc, /* 169 */
    TkStatePrintProc, /* 170 */
    TkCanvasDashParseProc, /* 171 */
    TkCanvasDashPrintProc, /* 172 */
    TkOffsetParseProc, /* 173 */
    TkOffsetPrintProc, /* 174 */
    TkPixelParseProc, /* 175 */
    TkPixelPrintProc, /* 176 */
    TkOrientParseProc, /* 177 */
    TkOrientPrintProc, /* 178 */
    TkSmoothParseProc, /* 179 */
    TkSmoothPrintProc, /* 180 */
    TkDrawAngledTextLayout, /* 181 */
    TkUnderlineAngledTextLayout, /* 182 */
    TkIntersectAngledTextLayout, /* 183 */
    TkDrawAngledChars, /* 184 */
#if !(defined(_WIN32) || defined(MAC_OSX_TK)) /* X11 */
    0, /* 185 */
#endif /* X11 */
#if defined(_WIN32) /* WIN */
    0, /* 185 */
#endif /* WIN */
#ifdef MAC_OSX_TK /* AQUA */
    0, /* 185 */ /* Dummy entry for stubs table backwards compatibility */
    TkpRedrawWidget, /* 185 */
#endif /* AQUA */
#if !(defined(_WIN32) || defined(MAC_OSX_TK)) /* X11 */
    0, /* 186 */
#endif /* X11 */
#if defined(_WIN32) /* WIN */
    0, /* 186 */
#endif /* WIN */
#ifdef MAC_OSX_TK /* AQUA */
    0, /* 186 */ /* Dummy entry for stubs table backwards compatibility */
    TkpWillDrawWidget, /* 186 */
#endif /* AQUA */
    TkDebugPhotoStringMatchDef, /* 187 */
};

static const TkIntPlatStubs tkIntPlatStubs = {
    TCL_STUB_MAGIC,
    0,
#if defined(_WIN32) || defined(__CYGWIN__) /* WIN */
    TkAlignImageData, /* 0 */
    0, /* 1 */
    TkGenerateActivateEvents, /* 2 */
    TkpGetMS, /* 3 */
    TkPointerDeadWindow, /* 4 */
    TkpPrintWindowId, /* 5 */
    TkpScanWindowId, /* 6 */
    TkpSetCapture, /* 7 */
    TkpSetCursor, /* 8 */
    TkpWmSetState, /* 9 */
    TkSetPixmapColormap, /* 10 */
    TkWinCancelMouseTimer, /* 11 */
    TkWinClipboardRender, /* 12 */
    TkWinEmbeddedEventProc, /* 13 */
    TkWinFillRect, /* 14 */
    TkWinGetBorderPixels, /* 15 */
    TkWinGetDrawableDC, /* 16 */
    TkWinGetModifierState, /* 17 */
    TkWinGetSystemPalette, /* 18 */
    TkWinGetWrapperWindow, /* 19 */
    TkWinHandleMenuEvent, /* 20 */
    TkWinIndexOfColor, /* 21 */
    TkWinReleaseDrawableDC, /* 22 */
    TkWinResendEvent, /* 23 */
    TkWinSelectPalette, /* 24 */
    TkWinSetMenu, /* 25 */
    TkWinSetWindowPos, /* 26 */
    TkWinWmCleanup, /* 27 */
    TkWinXCleanup, /* 28 */
    TkWinXInit, /* 29 */
    TkWinSetForegroundWindow, /* 30 */
    TkWinDialogDebug, /* 31 */
    TkWinGetMenuSystemDefault, /* 32 */
    TkWinGetPlatformId, /* 33 */
    TkWinSetHINSTANCE, /* 34 */
    TkWinGetPlatformTheme, /* 35 */
    TkWinChildProc, /* 36 */
    TkCreateXEventSource, /* 37 */
    TkpCmapStressed, /* 38 */
    TkpSync, /* 39 */
    TkUnixContainerId, /* 40 */
    TkUnixDoOneXEvent, /* 41 */
    TkUnixSetMenubar, /* 42 */
    TkWmCleanup, /* 43 */
    TkSendCleanup, /* 44 */
    TkpTestsendCmd, /* 45 */
    0, /* 46 */
    TkpGetCapture, /* 47 */
#endif /* WIN */
#ifdef MAC_OSX_TK /* AQUA */
    TkGenerateActivateEvents, /* 0 */
    0, /* 1 */
    TkGenerateActivateEvents_, /* 2 */
    TkPointerDeadWindow, /* 3 */
    TkpSetCapture, /* 4 */
    TkpSetCursor, /* 5 */
    TkpWmSetState, /* 6 */
    TkAboutDlg, /* 7 */
    TkMacOSXButtonKeyState, /* 8 */
    TkMacOSXClearMenubarActive, /* 9 */
    TkMacOSXDispatchMenuEvent, /* 10 */
    TkMacOSXInstallCursor, /* 11 */
    TkMacOSXHandleTearoffMenu, /* 12 */
    0, /* 13 */
    TkMacOSXDoHLEvent, /* 14 */
    0, /* 15 */
    TkMacOSXGetXWindow, /* 16 */
    TkMacOSXGrowToplevel, /* 17 */
    TkMacOSXHandleMenuSelect, /* 18 */
    0, /* 19 */
    0, /* 20 */
    TkMacOSXInvalidateWindow, /* 21 */
    TkMacOSXIsCharacterMissing, /* 22 */
    TkMacOSXMakeRealWindowExist, /* 23 */
    TkMacOSXMakeStippleMap, /* 24 */
    TkMacOSXMenuClick, /* 25 */
    TkMacOSXRegisterOffScreenWindow, /* 26 */
    TkMacOSXResizable, /* 27 */
    TkMacOSXSetHelpMenuItemCount, /* 28 */
    TkMacOSXSetScrollbarGrow, /* 29 */
    TkMacOSXSetUpClippingRgn, /* 30 */
    TkMacOSXSetUpGraphicsPort, /* 31 */
    TkMacOSXUpdateClipRgn, /* 32 */
    TkMacOSXUnregisterMacWindow, /* 33 */
    TkMacOSXUseMenuID, /* 34 */
    TkMacOSXVisableClipRgn, /* 35 */
    TkMacOSXWinBounds, /* 36 */
    TkMacOSXWindowOffset, /* 37 */
    TkSetMacColor, /* 38 */
    TkSetWMName, /* 39 */
    0, /* 40 */
    TkMacOSXZoomToplevel, /* 41 */
    Tk_TopCoordsToWindow, /* 42 */
    TkMacOSXContainerId, /* 43 */
    TkMacOSXGetHostToplevel, /* 44 */
    TkMacOSXPreprocessMenu, /* 45 */
    TkpIsWindowFloating, /* 46 */
    TkpGetCapture, /* 47 */
    0, /* 48 */
    TkGetTransientMaster, /* 49 */
    TkGenerateButtonEvent, /* 50 */
    TkGenWMDestroyEvent, /* 51 */
    TkMacOSXSetDrawingEnabled, /* 52 */
    TkpGetMS, /* 53 */
    TkMacOSXDrawable, /* 54 */
    TkpScanWindowId, /* 55 */
#endif /* AQUA */
#if !(defined(_WIN32) || defined(__CYGWIN__) || defined(MAC_OSX_TK)) /* X11 */
    TkCreateXEventSource, /* 0 */
    0, /* 1 */
    TkGenerateActivateEvents, /* 2 */
    TkpCmapStressed, /* 3 */
    TkpSync, /* 4 */
    TkUnixContainerId, /* 5 */
    TkUnixDoOneXEvent, /* 6 */
    TkUnixSetMenubar, /* 7 */
    TkpScanWindowId, /* 8 */
    TkWmCleanup, /* 9 */
    TkSendCleanup, /* 10 */
    0, /* 11 */
    TkpWmSetState, /* 12 */
    TkpTestsendCmd, /* 13 */
    0, /* 14 */
    0, /* 15 */
    0, /* 16 */
    0, /* 17 */
    0, /* 18 */
    0, /* 19 */
    0, /* 20 */
    0, /* 21 */
    0, /* 22 */
    0, /* 23 */
    0, /* 24 */
    0, /* 25 */
    0, /* 26 */
    0, /* 27 */
    0, /* 28 */
    0, /* 29 */
    0, /* 30 */
    0, /* 31 */
    0, /* 32 */
    0, /* 33 */
    0, /* 34 */
    0, /* 35 */
    0, /* 36 */
    0, /* 37 */
    TkpCmapStressed_, /* 38 */
    TkpSync_, /* 39 */
    TkUnixContainerId_, /* 40 */
    TkUnixDoOneXEvent_, /* 41 */
    TkUnixSetMenubar_, /* 42 */
    TkWmCleanup_, /* 43 */
    TkSendCleanup_, /* 44 */
    TkpTestsendCmd_, /* 45 */
#endif /* X11 */
};

static const TkIntXlibStubs tkIntXlibStubs = {
    TCL_STUB_MAGIC,
    0,
#if defined(_WIN32) || defined(__CYGWIN__) /* WIN */
    XSetDashes, /* 0 */
    XGetModifierMapping, /* 1 */
    XCreateImage, /* 2 */
    XGetImage, /* 3 */
    XGetAtomName, /* 4 */
    XKeysymToString, /* 5 */
    XCreateColormap, /* 6 */
    XCreatePixmapCursor, /* 7 */
    XCreateGlyphCursor, /* 8 */
    XGContextFromGC, /* 9 */
    XListHosts, /* 10 */
    XKeycodeToKeysym, /* 11 */
    XStringToKeysym, /* 12 */
    XRootWindow, /* 13 */
    XSetErrorHandler, /* 14 */
    XIconifyWindow, /* 15 */
    XWithdrawWindow, /* 16 */
    XGetWMColormapWindows, /* 17 */
    XAllocColor, /* 18 */
    XBell, /* 19 */
    XChangeProperty, /* 20 */
    XChangeWindowAttributes, /* 21 */
    XClearWindow, /* 22 */
    XConfigureWindow, /* 23 */
    XCopyArea, /* 24 */
    XCopyPlane, /* 25 */
    XCreateBitmapFromData, /* 26 */
    XDefineCursor, /* 27 */
    XDeleteProperty, /* 28 */
    XDestroyWindow, /* 29 */
    XDrawArc, /* 30 */
    XDrawLines, /* 31 */
    XDrawRectangle, /* 32 */
    XFillArc, /* 33 */
    XFillPolygon, /* 34 */
    XFillRectangles, /* 35 */
    XForceScreenSaver, /* 36 */
    XFreeColormap, /* 37 */
    XFreeColors, /* 38 */
    XFreeCursor, /* 39 */
    XFreeModifiermap, /* 40 */
    XGetGeometry, /* 41 */
    XGetInputFocus, /* 42 */
    XGetWindowProperty, /* 43 */
    XGetWindowAttributes, /* 44 */
    XGrabKeyboard, /* 45 */
    XGrabPointer, /* 46 */
    XKeysymToKeycode, /* 47 */
    XLookupColor, /* 48 */
    XMapWindow, /* 49 */
    XMoveResizeWindow, /* 50 */
    XMoveWindow, /* 51 */
    XNextEvent, /* 52 */
    XPutBackEvent, /* 53 */
    XQueryColors, /* 54 */
    XQueryPointer, /* 55 */
    XQueryTree, /* 56 */
    XRaiseWindow, /* 57 */
    XRefreshKeyboardMapping, /* 58 */
    XResizeWindow, /* 59 */
    XSelectInput, /* 60 */
    XSendEvent, /* 61 */
    XSetCommand, /* 62 */
    XSetIconName, /* 63 */
    XSetInputFocus, /* 64 */
    XSetSelectionOwner, /* 65 */
    XSetWindowBackground, /* 66 */
    XSetWindowBackgroundPixmap, /* 67 */
    XSetWindowBorder, /* 68 */
    XSetWindowBorderPixmap, /* 69 */
    XSetWindowBorderWidth, /* 70 */
    XSetWindowColormap, /* 71 */
    XTranslateCoordinates, /* 72 */
    XUngrabKeyboard, /* 73 */
    XUngrabPointer, /* 74 */
    XUnmapWindow, /* 75 */
    XWindowEvent, /* 76 */
    XDestroyIC, /* 77 */
    XFilterEvent, /* 78 */
    XmbLookupString, /* 79 */
    TkPutImage, /* 80 */
    0, /* 81 */
    XParseColor, /* 82 */
    XCreateGC, /* 83 */
    XFreeGC, /* 84 */
    XInternAtom, /* 85 */
    XSetBackground, /* 86 */
    XSetForeground, /* 87 */
    XSetClipMask, /* 88 */
    XSetClipOrigin, /* 89 */
    XSetTSOrigin, /* 90 */
    XChangeGC, /* 91 */
    XSetFont, /* 92 */
    XSetArcMode, /* 93 */
    XSetStipple, /* 94 */
    XSetFillRule, /* 95 */
    XSetFillStyle, /* 96 */
    XSetFunction, /* 97 */
    XSetLineAttributes, /* 98 */
    _XInitImageFuncPtrs, /* 99 */
    XCreateIC, /* 100 */
    XGetVisualInfo, /* 101 */
    XSetWMClientMachine, /* 102 */
    XStringListToTextProperty, /* 103 */
    XDrawLine, /* 104 */
    XWarpPointer, /* 105 */
    XFillRectangle, /* 106 */
    XFlush, /* 107 */
    XGrabServer, /* 108 */
    XUngrabServer, /* 109 */
    XFree, /* 110 */
    XNoOp, /* 111 */
    XSynchronize, /* 112 */
    XSync, /* 113 */
    XVisualIDFromVisual, /* 114 */
    0, /* 115 */
    0, /* 116 */
    0, /* 117 */
    0, /* 118 */
    0, /* 119 */
    XOffsetRegion, /* 120 */
    XUnionRegion, /* 121 */
    XCreateWindow, /* 122 */
    0, /* 123 */
    0, /* 124 */
    0, /* 125 */
    0, /* 126 */
    0, /* 127 */
    0, /* 128 */
    XLowerWindow, /* 129 */
    XFillArcs, /* 130 */
    XDrawArcs, /* 131 */
    XDrawRectangles, /* 132 */
    XDrawSegments, /* 133 */
    XDrawPoint, /* 134 */
    XDrawPoints, /* 135 */
    XReparentWindow, /* 136 */
    XPutImage, /* 137 */
    XPolygonRegion, /* 138 */
    XPointInRegion, /* 139 */
    XVaCreateNestedList, /* 140 */
    XSetICValues, /* 141 */
    XGetICValues, /* 142 */
    XSetICFocus, /* 143 */
    0, /* 144 */
    0, /* 145 */
    0, /* 146 */
    XFreeFontSet, /* 147 */
    XCloseIM, /* 148 */
    XRegisterIMInstantiateCallback, /* 149 */
    XUnregisterIMInstantiateCallback, /* 150 */
    XSetLocaleModifiers, /* 151 */
    XOpenIM, /* 152 */
    XGetIMValues, /* 153 */
    XSetIMValues, /* 154 */
    XCreateFontSet, /* 155 */
    XFreeStringList, /* 156 */
    XkbKeycodeToKeysym, /* 157 */
    XkbOpenDisplay, /* 158 */
#endif /* WIN */
#ifdef MAC_OSX_TCL /* MACOSX */
    XSetDashes, /* 0 */
    XGetModifierMapping, /* 1 */
    XCreateImage, /* 2 */
    XGetImage, /* 3 */
    XGetAtomName, /* 4 */
    XKeysymToString, /* 5 */
    XCreateColormap, /* 6 */
    XGContextFromGC, /* 7 */
    XKeycodeToKeysym, /* 8 */
    XStringToKeysym, /* 9 */
    XRootWindow, /* 10 */
    XSetErrorHandler, /* 11 */
    XAllocColor, /* 12 */
    XBell, /* 13 */
    XChangeProperty, /* 14 */
    XChangeWindowAttributes, /* 15 */
    XConfigureWindow, /* 16 */
    XCopyArea, /* 17 */
    XCopyPlane, /* 18 */
    XCreateBitmapFromData, /* 19 */
    XDefineCursor, /* 20 */
    XDestroyWindow, /* 21 */
    XDrawArc, /* 22 */
    XDrawLines, /* 23 */
    XDrawRectangle, /* 24 */
    XFillArc, /* 25 */
    XFillPolygon, /* 26 */
    XFillRectangles, /* 27 */
    XFreeColormap, /* 28 */
    XFreeColors, /* 29 */
    XFreeModifiermap, /* 30 */
    XGetGeometry, /* 31 */
    XGetWindowProperty, /* 32 */
    XGrabKeyboard, /* 33 */
    XGrabPointer, /* 34 */
    XKeysymToKeycode, /* 35 */
    XMapWindow, /* 36 */
    XMoveResizeWindow, /* 37 */
    XMoveWindow, /* 38 */
    XQueryPointer, /* 39 */
    XRaiseWindow, /* 40 */
    XRefreshKeyboardMapping, /* 41 */
    XResizeWindow, /* 42 */
    XSelectInput, /* 43 */
    XSendEvent, /* 44 */
    XSetIconName, /* 45 */
    XSetInputFocus, /* 46 */
    XSetSelectionOwner, /* 47 */
    XSetWindowBackground, /* 48 */
    XSetWindowBackgroundPixmap, /* 49 */
    XSetWindowBorder, /* 50 */
    XSetWindowBorderPixmap, /* 51 */
    XSetWindowBorderWidth, /* 52 */
    XSetWindowColormap, /* 53 */
    XUngrabKeyboard, /* 54 */
    XUngrabPointer, /* 55 */
    XUnmapWindow, /* 56 */
    TkPutImage, /* 57 */
    XParseColor, /* 58 */
    XCreateGC, /* 59 */
    XFreeGC, /* 60 */
    XInternAtom, /* 61 */
    XSetBackground, /* 62 */
    XSetForeground, /* 63 */
    XSetClipMask, /* 64 */
    XSetClipOrigin, /* 65 */
    XSetTSOrigin, /* 66 */
    XChangeGC, /* 67 */
    XSetFont, /* 68 */
    XSetArcMode, /* 69 */
    XSetStipple, /* 70 */
    XSetFillRule, /* 71 */
    XSetFillStyle, /* 72 */
    XSetFunction, /* 73 */
    XSetLineAttributes, /* 74 */
    _XInitImageFuncPtrs, /* 75 */
    XCreateIC, /* 76 */
    XGetVisualInfo, /* 77 */
    XSetWMClientMachine, /* 78 */
    XStringListToTextProperty, /* 79 */
    XDrawSegments, /* 80 */
    XForceScreenSaver, /* 81 */
    XDrawLine, /* 82 */
    XFillRectangle, /* 83 */
    XClearWindow, /* 84 */
    XDrawPoint, /* 85 */
    XDrawPoints, /* 86 */
    XWarpPointer, /* 87 */
    XQueryColor, /* 88 */
    XQueryColors, /* 89 */
    XQueryTree, /* 90 */
    XSync, /* 91 */
<<<<<<< HEAD
    XTranslateCoordinates, /* 92 */
    XDeleteProperty, /* 93 */
    XFreeCursor, /* 94 */
    XGetInputFocus, /* 95 */
    XmbLookupString, /* 96 */
    XNextEvent, /* 97 */
    XPutBackEvent, /* 98 */
    XSetCommand, /* 99 */
    XWindowEvent, /* 100 */
    XGetWindowAttributes, /* 101 */
    XGetWMColormapWindows, /* 102 */
    XIconifyWindow, /* 103 */
    XWithdrawWindow, /* 104 */
    XListHosts, /* 105 */
    0, /* 106 */
=======
    0, /* 92 */
    0, /* 93 */
    0, /* 94 */
    0, /* 95 */
    0, /* 96 */
    0, /* 97 */
    0, /* 98 */
    0, /* 99 */
    0, /* 100 */
    0, /* 101 */
    0, /* 102 */
    0, /* 103 */
    0, /* 104 */
    0, /* 105 */
    XSetClipRectangles, /* 106 */
>>>>>>> 6560e31a
    XFlush, /* 107 */
    XGrabServer, /* 108 */
    XUngrabServer, /* 109 */
    XFree, /* 110 */
    XNoOp, /* 111 */
    XSynchronize, /* 112 */
    XLookupColor, /* 113 */
    XVisualIDFromVisual, /* 114 */
    0, /* 115 */
    0, /* 116 */
    0, /* 117 */
    0, /* 118 */
    0, /* 119 */
    XOffsetRegion, /* 120 */
    XUnionRegion, /* 121 */
    XCreateWindow, /* 122 */
    0, /* 123 */
    0, /* 124 */
    0, /* 125 */
    0, /* 126 */
    0, /* 127 */
    0, /* 128 */
    XLowerWindow, /* 129 */
    XFillArcs, /* 130 */
    XDrawArcs, /* 131 */
    XDrawRectangles, /* 132 */
    0, /* 133 */
    0, /* 134 */
    0, /* 135 */
    XReparentWindow, /* 136 */
    XPutImage, /* 137 */
    XPolygonRegion, /* 138 */
    XPointInRegion, /* 139 */
    XVaCreateNestedList, /* 140 */
    XSetICValues, /* 141 */
    XGetICValues, /* 142 */
    XSetICFocus, /* 143 */
    XDestroyIC, /* 144 */
    XCreatePixmapCursor, /* 145 */
    XCreateGlyphCursor, /* 146 */
    XFreeFontSet, /* 147 */
    XCloseIM, /* 148 */
    XRegisterIMInstantiateCallback, /* 149 */
    XUnregisterIMInstantiateCallback, /* 150 */
    XSetLocaleModifiers, /* 151 */
    XOpenIM, /* 152 */
    XGetIMValues, /* 153 */
    XSetIMValues, /* 154 */
    XCreateFontSet, /* 155 */
    XFreeStringList, /* 156 */
    XkbKeycodeToKeysym, /* 157 */
    XkbOpenDisplay, /* 158 */
#endif /* MACOSX */
};

static const TkPlatStubs tkPlatStubs = {
    TCL_STUB_MAGIC,
    0,
#if defined(_WIN32) || defined(__CYGWIN__) /* WIN */
    Tk_AttachHWND, /* 0 */
    Tk_GetHINSTANCE, /* 1 */
    Tk_GetHWND, /* 2 */
    Tk_HWNDToWindow, /* 3 */
    Tk_PointerEvent, /* 4 */
    Tk_TranslateWinEvent, /* 5 */
#endif /* WIN */
#ifdef MAC_OSX_TK /* AQUA */
    Tk_MacOSXSetEmbedHandler, /* 0 */
    Tk_MacOSXTurnOffMenus, /* 1 */
    Tk_MacOSXTkOwnsCursor, /* 2 */
    TkMacOSXInitMenus, /* 3 */
    TkMacOSXInitAppleEvents, /* 4 */
    TkGenWMConfigureEvent, /* 5 */
    TkMacOSXInvalClipRgns, /* 6 */
    TkMacOSXGetDrawablePort, /* 7 */
    TkMacOSXGetRootControl, /* 8 */
    Tk_MacOSXSetupTkNotifier, /* 9 */
    Tk_MacOSXIsAppInFront, /* 10 */
    Tk_MacOSXSetEmbedHandler_, /* 11 */
    Tk_MacOSXTurnOffMenus_, /* 12 */
    Tk_MacOSXTkOwnsCursor_, /* 13 */
    TkMacOSXInitMenus_, /* 14 */
    TkMacOSXInitAppleEvents_, /* 15 */
    TkGenWMConfigureEvent_, /* 16 */
#endif /* AQUA */
};

static const TkStubHooks tkStubHooks = {
    &tkPlatStubs,
    &tkIntStubs,
    &tkIntPlatStubs,
    &tkIntXlibStubs
};

const TkStubs tkStubs = {
    TCL_STUB_MAGIC,
    &tkStubHooks,
    Tk_MainLoop, /* 0 */
    Tk_3DBorderColor, /* 1 */
    Tk_3DBorderGC, /* 2 */
    Tk_3DHorizontalBevel, /* 3 */
    Tk_3DVerticalBevel, /* 4 */
    Tk_AddOption, /* 5 */
    Tk_BindEvent, /* 6 */
    Tk_CanvasDrawableCoords, /* 7 */
    Tk_CanvasEventuallyRedraw, /* 8 */
    Tk_CanvasGetCoord, /* 9 */
    Tk_CanvasGetTextInfo, /* 10 */
    Tk_CanvasPsBitmap, /* 11 */
    Tk_CanvasPsColor, /* 12 */
    Tk_CanvasPsFont, /* 13 */
    Tk_CanvasPsPath, /* 14 */
    Tk_CanvasPsStipple, /* 15 */
    Tk_CanvasPsY, /* 16 */
    Tk_CanvasSetStippleOrigin, /* 17 */
    Tk_CanvasTagsParseProc, /* 18 */
    Tk_CanvasTagsPrintProc, /* 19 */
    Tk_CanvasTkwin, /* 20 */
    Tk_CanvasWindowCoords, /* 21 */
    Tk_ChangeWindowAttributes, /* 22 */
    Tk_CharBbox, /* 23 */
    Tk_ClearSelection, /* 24 */
    Tk_ClipboardAppend, /* 25 */
    Tk_ClipboardClear, /* 26 */
    Tk_ConfigureInfo, /* 27 */
    Tk_ConfigureValue, /* 28 */
    Tk_ConfigureWidget, /* 29 */
    Tk_ConfigureWindow, /* 30 */
    Tk_ComputeTextLayout, /* 31 */
    Tk_CoordsToWindow, /* 32 */
    Tk_CreateBinding, /* 33 */
    Tk_CreateBindingTable, /* 34 */
    Tk_CreateErrorHandler, /* 35 */
    Tk_CreateEventHandler, /* 36 */
    Tk_CreateGenericHandler, /* 37 */
    Tk_CreateImageType, /* 38 */
    Tk_CreateItemType, /* 39 */
    Tk_CreatePhotoImageFormat, /* 40 */
    Tk_CreateSelHandler, /* 41 */
    Tk_CreateWindow, /* 42 */
    Tk_CreateWindowFromPath, /* 43 */
    Tk_DefineBitmap, /* 44 */
    Tk_DefineCursor, /* 45 */
    Tk_DeleteAllBindings, /* 46 */
    Tk_DeleteBinding, /* 47 */
    Tk_DeleteBindingTable, /* 48 */
    Tk_DeleteErrorHandler, /* 49 */
    Tk_DeleteEventHandler, /* 50 */
    Tk_DeleteGenericHandler, /* 51 */
    Tk_DeleteImage, /* 52 */
    Tk_DeleteSelHandler, /* 53 */
    Tk_DestroyWindow, /* 54 */
    Tk_DisplayName, /* 55 */
    Tk_DistanceToTextLayout, /* 56 */
    Tk_Draw3DPolygon, /* 57 */
    Tk_Draw3DRectangle, /* 58 */
    Tk_DrawChars, /* 59 */
    Tk_DrawFocusHighlight, /* 60 */
    Tk_DrawTextLayout, /* 61 */
    Tk_Fill3DPolygon, /* 62 */
    Tk_Fill3DRectangle, /* 63 */
    Tk_FindPhoto, /* 64 */
    Tk_FontId, /* 65 */
    Tk_Free3DBorder, /* 66 */
    Tk_FreeBitmap, /* 67 */
    Tk_FreeColor, /* 68 */
    Tk_FreeColormap, /* 69 */
    Tk_FreeCursor, /* 70 */
    Tk_FreeFont, /* 71 */
    Tk_FreeGC, /* 72 */
    Tk_FreeImage, /* 73 */
    Tk_FreeOptions, /* 74 */
    Tk_FreePixmap, /* 75 */
    Tk_FreeTextLayout, /* 76 */
    Tk_FreeXId, /* 77 */
    Tk_GCForColor, /* 78 */
    Tk_GeometryRequest, /* 79 */
    Tk_Get3DBorder, /* 80 */
    Tk_GetAllBindings, /* 81 */
    Tk_GetAnchor, /* 82 */
    Tk_GetAtomName, /* 83 */
    Tk_GetBinding, /* 84 */
    Tk_GetBitmap, /* 85 */
    Tk_GetBitmapFromData, /* 86 */
    Tk_GetCapStyle, /* 87 */
    Tk_GetColor, /* 88 */
    Tk_GetColorByValue, /* 89 */
    Tk_GetColormap, /* 90 */
    Tk_GetCursor, /* 91 */
    Tk_GetCursorFromData, /* 92 */
    Tk_GetFont, /* 93 */
    Tk_GetFontFromObj, /* 94 */
    Tk_GetFontMetrics, /* 95 */
    Tk_GetGC, /* 96 */
    Tk_GetImage, /* 97 */
    Tk_GetImageMasterData, /* 98 */
    Tk_GetItemTypes, /* 99 */
    Tk_GetJoinStyle, /* 100 */
    Tk_GetJustify, /* 101 */
    Tk_GetNumMainWindows, /* 102 */
    Tk_GetOption, /* 103 */
    Tk_GetPixels, /* 104 */
    Tk_GetPixmap, /* 105 */
    Tk_GetRelief, /* 106 */
    Tk_GetRootCoords, /* 107 */
    Tk_GetScrollInfo, /* 108 */
    Tk_GetScreenMM, /* 109 */
    Tk_GetSelection, /* 110 */
    Tk_GetUid, /* 111 */
    Tk_GetVisual, /* 112 */
    Tk_GetVRootGeometry, /* 113 */
    Tk_Grab, /* 114 */
    Tk_HandleEvent, /* 115 */
    Tk_IdToWindow, /* 116 */
    Tk_ImageChanged, /* 117 */
    Tk_Init, /* 118 */
    Tk_InternAtom, /* 119 */
    Tk_IntersectTextLayout, /* 120 */
    Tk_MaintainGeometry, /* 121 */
    Tk_MainWindow, /* 122 */
    Tk_MakeWindowExist, /* 123 */
    Tk_ManageGeometry, /* 124 */
    Tk_MapWindow, /* 125 */
    Tk_MeasureChars, /* 126 */
    Tk_MoveResizeWindow, /* 127 */
    Tk_MoveWindow, /* 128 */
    Tk_MoveToplevelWindow, /* 129 */
    Tk_NameOf3DBorder, /* 130 */
    Tk_NameOfAnchor, /* 131 */
    Tk_NameOfBitmap, /* 132 */
    Tk_NameOfCapStyle, /* 133 */
    Tk_NameOfColor, /* 134 */
    Tk_NameOfCursor, /* 135 */
    Tk_NameOfFont, /* 136 */
    Tk_NameOfImage, /* 137 */
    Tk_NameOfJoinStyle, /* 138 */
    Tk_NameOfJustify, /* 139 */
    Tk_NameOfRelief, /* 140 */
    Tk_NameToWindow, /* 141 */
    Tk_OwnSelection, /* 142 */
    Tk_ParseArgv, /* 143 */
    Tk_PhotoPutBlock_NoComposite, /* 144 */
    Tk_PhotoPutZoomedBlock_NoComposite, /* 145 */
    Tk_PhotoGetImage, /* 146 */
    Tk_PhotoBlank, /* 147 */
    Tk_PhotoExpand_Panic, /* 148 */
    Tk_PhotoGetSize, /* 149 */
    Tk_PhotoSetSize_Panic, /* 150 */
    Tk_PointToChar, /* 151 */
    Tk_PostscriptFontName, /* 152 */
    Tk_PreserveColormap, /* 153 */
    Tk_QueueWindowEvent, /* 154 */
    Tk_RedrawImage, /* 155 */
    Tk_ResizeWindow, /* 156 */
    Tk_RestackWindow, /* 157 */
    Tk_RestrictEvents, /* 158 */
    Tk_SafeInit, /* 159 */
    Tk_SetAppName, /* 160 */
    Tk_SetBackgroundFromBorder, /* 161 */
    Tk_SetClass, /* 162 */
    Tk_SetGrid, /* 163 */
    Tk_SetInternalBorder, /* 164 */
    Tk_SetWindowBackground, /* 165 */
    Tk_SetWindowBackgroundPixmap, /* 166 */
    Tk_SetWindowBorder, /* 167 */
    Tk_SetWindowBorderWidth, /* 168 */
    Tk_SetWindowBorderPixmap, /* 169 */
    Tk_SetWindowColormap, /* 170 */
    Tk_SetWindowVisual, /* 171 */
    Tk_SizeOfBitmap, /* 172 */
    Tk_SizeOfImage, /* 173 */
    Tk_StrictMotif, /* 174 */
    Tk_TextLayoutToPostscript, /* 175 */
    Tk_TextWidth, /* 176 */
    Tk_UndefineCursor, /* 177 */
    Tk_UnderlineChars, /* 178 */
    Tk_UnderlineTextLayout, /* 179 */
    Tk_Ungrab, /* 180 */
    Tk_UnmaintainGeometry, /* 181 */
    Tk_UnmapWindow, /* 182 */
    Tk_UnsetGrid, /* 183 */
    Tk_UpdatePointer, /* 184 */
    Tk_AllocBitmapFromObj, /* 185 */
    Tk_Alloc3DBorderFromObj, /* 186 */
    Tk_AllocColorFromObj, /* 187 */
    Tk_AllocCursorFromObj, /* 188 */
    Tk_AllocFontFromObj, /* 189 */
    Tk_CreateOptionTable, /* 190 */
    Tk_DeleteOptionTable, /* 191 */
    Tk_Free3DBorderFromObj, /* 192 */
    Tk_FreeBitmapFromObj, /* 193 */
    Tk_FreeColorFromObj, /* 194 */
    Tk_FreeConfigOptions, /* 195 */
    Tk_FreeSavedOptions, /* 196 */
    Tk_FreeCursorFromObj, /* 197 */
    Tk_FreeFontFromObj, /* 198 */
    Tk_Get3DBorderFromObj, /* 199 */
    Tk_GetAnchorFromObj, /* 200 */
    Tk_GetBitmapFromObj, /* 201 */
    Tk_GetColorFromObj, /* 202 */
    Tk_GetCursorFromObj, /* 203 */
    Tk_GetOptionInfo, /* 204 */
    Tk_GetOptionValue, /* 205 */
    Tk_GetJustifyFromObj, /* 206 */
    Tk_GetMMFromObj, /* 207 */
    Tk_GetPixelsFromObj, /* 208 */
    Tk_GetReliefFromObj, /* 209 */
    Tk_GetScrollInfoObj, /* 210 */
    Tk_InitOptions, /* 211 */
    Tk_MainEx, /* 212 */
    Tk_RestoreSavedOptions, /* 213 */
    Tk_SetOptions, /* 214 */
    Tk_InitConsoleChannels, /* 215 */
    Tk_CreateConsoleWindow, /* 216 */
    Tk_CreateSmoothMethod, /* 217 */
    0, /* 218 */
    0, /* 219 */
    Tk_GetDash, /* 220 */
    Tk_CreateOutline, /* 221 */
    Tk_DeleteOutline, /* 222 */
    Tk_ConfigOutlineGC, /* 223 */
    Tk_ChangeOutlineGC, /* 224 */
    Tk_ResetOutlineGC, /* 225 */
    Tk_CanvasPsOutline, /* 226 */
    Tk_SetTSOrigin, /* 227 */
    Tk_CanvasGetCoordFromObj, /* 228 */
    Tk_CanvasSetOffset, /* 229 */
    Tk_DitherPhoto, /* 230 */
    Tk_PostscriptBitmap, /* 231 */
    Tk_PostscriptColor, /* 232 */
    Tk_PostscriptFont, /* 233 */
    Tk_PostscriptImage, /* 234 */
    Tk_PostscriptPath, /* 235 */
    Tk_PostscriptStipple, /* 236 */
    Tk_PostscriptY, /* 237 */
    Tk_PostscriptPhoto, /* 238 */
    Tk_CreateClientMessageHandler, /* 239 */
    Tk_DeleteClientMessageHandler, /* 240 */
    Tk_CreateAnonymousWindow, /* 241 */
    Tk_SetClassProcs, /* 242 */
    Tk_SetInternalBorderEx, /* 243 */
    Tk_SetMinimumRequestSize, /* 244 */
    Tk_SetCaretPos, /* 245 */
    Tk_PhotoPutBlock_Panic, /* 246 */
    Tk_PhotoPutZoomedBlock_Panic, /* 247 */
    Tk_CollapseMotionEvents, /* 248 */
    Tk_RegisterStyleEngine, /* 249 */
    Tk_GetStyleEngine, /* 250 */
    Tk_RegisterStyledElement, /* 251 */
    Tk_GetElementId, /* 252 */
    Tk_CreateStyle, /* 253 */
    Tk_GetStyle, /* 254 */
    Tk_FreeStyle, /* 255 */
    Tk_NameOfStyle, /* 256 */
    Tk_AllocStyleFromObj, /* 257 */
    Tk_GetStyleFromObj, /* 258 */
    Tk_FreeStyleFromObj, /* 259 */
    Tk_GetStyledElement, /* 260 */
    Tk_GetElementSize, /* 261 */
    Tk_GetElementBox, /* 262 */
    Tk_GetElementBorderWidth, /* 263 */
    Tk_DrawElement, /* 264 */
    Tk_PhotoExpand, /* 265 */
    Tk_PhotoPutBlock, /* 266 */
    Tk_PhotoPutZoomedBlock, /* 267 */
    Tk_PhotoSetSize, /* 268 */
    Tk_GetUserInactiveTime, /* 269 */
    Tk_ResetUserInactiveTime, /* 270 */
    Tk_Interp, /* 271 */
    Tk_CreateOldImageType, /* 272 */
    Tk_CreateOldPhotoImageFormat, /* 273 */
};

/* !END!: Do not edit above this line. */


#ifdef __CYGWIN__
void *Tk_GetHINSTANCE(void)
{
    void *hInstance = NULL;

    GetModuleHandleExW(GET_MODULE_HANDLE_EX_FLAG_FROM_ADDRESS,
	    (const char *) &tkIntStubs, &hInstance);
    return hInstance;
}
#endif
<|MERGE_RESOLUTION|>--- conflicted
+++ resolved
@@ -944,7 +944,6 @@
     XQueryColors, /* 89 */
     XQueryTree, /* 90 */
     XSync, /* 91 */
-<<<<<<< HEAD
     XTranslateCoordinates, /* 92 */
     XDeleteProperty, /* 93 */
     XFreeCursor, /* 94 */
@@ -959,24 +958,7 @@
     XIconifyWindow, /* 103 */
     XWithdrawWindow, /* 104 */
     XListHosts, /* 105 */
-    0, /* 106 */
-=======
-    0, /* 92 */
-    0, /* 93 */
-    0, /* 94 */
-    0, /* 95 */
-    0, /* 96 */
-    0, /* 97 */
-    0, /* 98 */
-    0, /* 99 */
-    0, /* 100 */
-    0, /* 101 */
-    0, /* 102 */
-    0, /* 103 */
-    0, /* 104 */
-    0, /* 105 */
     XSetClipRectangles, /* 106 */
->>>>>>> 6560e31a
     XFlush, /* 107 */
     XGrabServer, /* 108 */
     XUngrabServer, /* 109 */
