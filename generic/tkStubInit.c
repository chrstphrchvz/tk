/*
 * tkStubInit.c --
 *
 *	This file contains the initializers for the Tk stub vectors.
 *
 * Copyright (c) 1998-1999 by Scriptics Corporation.
 *
 * See the file "license.terms" for information on usage and redistribution of
 * this file, and for a DISCLAIMER OF ALL WARRANTIES.
 */

#include "tkInt.h"

#if !(defined(__WIN32__) || defined(MAC_OSX_TK))
/* UNIX */
#define UNIX_TK
#include "tkUnixInt.h"
#endif

#ifdef __WIN32__
#include "tkWinInt.h"
#endif

#if defined(MAC_OSX_TK)
/* we could have used _TKMACINT */
#include "tkMacOSXInt.h"
#endif

/* TODO: These ought to come in some other way */
#include "tkPlatDecls.h"
#include "tkIntXlibDecls.h"

static const TkIntStubs tkIntStubs;

/*
 * Remove macro that might interfere with the definition below.
 */

#undef Tk_MainEx

#ifdef __WIN32__

int
TkpCmapStressed(Tk_Window tkwin, Colormap colormap)
{
    /* dummy implementation, no need to do anything */
    return 0;
}
void
TkpSync(Display *display)
{
    /* dummy implementation, no need to do anything */
}

<<<<<<< HEAD
#	define TkCreateXEventSource (void (*) (void)) TkpSync
=======
#define TkCreateXEventSource TkPlatCreateXEventSource
static void
TkCreateXEventSource(void)
{
	TkWinXInit(Tk_GetHINSTANCE());
}

/*
 * Remove macros that will interfere with the definitions below.
 */
#   undef TkpCmapStressed
#   undef TkpSync

#   define TkpCmapStressed (int (*) (Tk_Window, Colormap)) doNothing
#   define TkpSync (void (*) (Display *)) doNothing
>>>>>>> 32b6d719
#   define TkUnixContainerId 0
#   define TkUnixDoOneXEvent 0
#   define TkUnixSetMenubar 0
#   define TkWmCleanup (void (*) (TkDisplay *)) TkpSync
#   define TkSendCleanup (void (*) (TkDisplay *)) TkpSync
#   define TkpTestsendCmd 0

<<<<<<< HEAD
#else
=======
#else /* !__WIN32__ */
>>>>>>> 32b6d719

/*
 * Make sure that extensions which call XParseColor through the stub
 * table, call TkParseColor instead. [Bug 3486474]
 */
#   define XParseColor	TkParseColor

#   ifdef __CYGWIN__

<<<<<<< HEAD
#   define Tk_GetHINSTANCE TkPlatGetHINSTANCE

/*
 * Trick, so we don't have to include <windows.h> here, which in any
 * case lacks this function anyway.
 */

=======
	TkIntStubs tkIntStubs;

/*
 * Trick, so we don't have to include <windows.h> here, which in any
 * case lacks this function anyway.
 */

>>>>>>> 32b6d719
#define GET_MODULE_HANDLE_EX_FLAG_FROM_ADDRESS	0x00000004
int __stdcall GetModuleHandleExW(unsigned int, const char *, void *);

void *Tk_GetHINSTANCE()
{
    void *hInstance = NULL;

    GetModuleHandleExW(GET_MODULE_HANDLE_EX_FLAG_FROM_ADDRESS,
	    (const char *) &tkIntStubs, &hInstance);
    return hInstance;
}

void
TkSetPixmapColormap(
    Pixmap pixmap,
    Colormap colormap)
{
}

void
TkpPrintWindowId(
    char *buf,			/* Pointer to string large enough to hold
				 * the hex representation of a pointer. */
    Window window)		/* Window to be printed into buffer. */
{
	sprintf(buf, "%#08lx", (unsigned long) (window));
}

<<<<<<< HEAD
void
=======
int
>>>>>>> 32b6d719
TkPutImage(
    unsigned long *colors,	/* Array of pixel values used by this image.
				 * May be NULL. */
    int ncolors,		/* Number of colors used, or 0. */
    Display *display,
    Drawable d,			/* Destination drawable. */
    GC gc,
    XImage *image,		/* Source image. */
    int src_x, int src_y,	/* Offset of subimage. */
    int dest_x, int dest_y,	/* Position of subimage origin in drawable. */
    unsigned int width, unsigned int height)
				/* Dimensions of subimage. */
{
<<<<<<< HEAD
    XPutImage(display, d, gc, image, src_x, src_y, dest_x, dest_y, width, height);
=======
    return XPutImage(display, d, gc, image, src_x, src_y, dest_x, dest_y, width, height);
>>>>>>> 32b6d719
}

TkRegion TkCreateRegion()
{
    return (TkRegion) XCreateRegion();
}

void TkDestroyRegion(TkRegion r)
{
    XDestroyRegion((Region)r);
}
<<<<<<< HEAD

void TkSetRegion(Display *d, GC g, TkRegion r)
{
    XSetRegion(d, g, (Region)r);
}

void TkUnionRectWithRegion(XRectangle *a, TkRegion b, TkRegion c)
{
    XUnionRectWithRegion(a, (Region) b, (Region) c);
}

void TkClipBox(TkRegion a, XRectangle *b)
{
    XClipBox((Region) a, b);
}

void TkIntersectRegion(TkRegion a, TkRegion b, TkRegion c)
{
    XIntersectRegion((Region) a, (Region) b, (Region) c);
}

int TkRectInRegion (TkRegion r, int a, int b, unsigned int c, unsigned int d)
{
    return XRectInRegion((Region) r, a, b, c, d);
}

void TkSubtractRegion (TkRegion a, TkRegion b, TkRegion c)
{
    XSubtractRegion((Region) a, (Region) b, (Region) c);
}

    /* TODO: To be implemented for Cygwin */
#   define Tk_AttachHWND 0
#   define Tk_GetHWND 0
#   define Tk_HWNDToWindow 0
#   define Tk_PointerEvent 0
#   define Tk_TranslateWinEvent 0
#   define TkAlignImageData 0
#   define TkGenerateActivateEvents 0
#   define TkpGetMS 0
#   define TkPointerDeadWindow 0
#   define TkpSetCapture 0
#   define TkpSetCursor 0
#   define TkWinCancelMouseTimer 0
#   define TkWinClipboardRender 0
#   define TkWinEmbeddedEventProc 0
#   define TkWinFillRect 0
#   define TkWinGetBorderPixels 0
#   define TkWinGetDrawableDC 0
#   define TkWinGetModifierState 0
#   define TkWinGetSystemPalette 0
#   define TkWinGetWrapperWindow 0
#   define TkWinHandleMenuEvent 0
#   define TkWinIndexOfColor 0
#   define TkWinReleaseDrawableDC 0
#   define TkWinResendEvent 0
#   define TkWinSelectPalette 0
#   define TkWinSetMenu 0
#   define TkWinSetWindowPos 0
#   define TkWinWmCleanup 0
#   define TkWinXCleanup 0
#   define TkWinXInit 0
#   define TkWinSetForegroundWindow 0
#   define TkWinDialogDebug 0
#   define TkWinGetMenuSystemDefault 0
#   define TkWinGetPlatformId 0
#   define TkWinSetHINSTANCE 0
#   define TkWinGetPlatformTheme 0
#   define TkWinChildProc 0

#elif !defined(MAC_OSX_TK) /* UNIX */

#   undef TkClipBox
#   undef TkCreateRegion
#   undef TkDestroyRegion
#   undef TkIntersectRegion
#   undef TkRectInRegion
#   undef TkSetRegion
#   undef TkUnionRectWithRegion
#   undef TkSubtractRegion

#   define TkClipBox (void (*) (TkRegion, XRectangle *)) XClipBox
#   define TkCreateRegion (TkRegion (*) ()) XCreateRegion
#   define TkDestroyRegion (void (*) (TkRegion)) XDestroyRegion
#   define TkIntersectRegion (void (*) (TkRegion, TkRegion, TkRegion)) XIntersectRegion
#   define TkRectInRegion (int (*) (TkRegion, int, int, unsigned int, unsigned int)) XRectInRegion
#   define TkSetRegion (void (*) (Display *, GC, TkRegion)) XSetRegion
#   define TkUnionRectWithRegion (void (*) (XRectangle *, TkRegion, TkRegion)) XUnionRectWithRegion
#   define TkSubtractRegion (void (*) (TkRegion, TkRegion, TkRegion)) XSubtractRegion

=======

void TkSetRegion(Display *d, GC g, TkRegion r)
{
    XSetRegion(d, g, (Region)r);
}

void TkUnionRectWithRegion(XRectangle *a, TkRegion b, TkRegion c)
{
    XUnionRectWithRegion(a, (Region) b, (Region) c);
}

void TkClipBox(TkRegion a, XRectangle *b)
{
    XClipBox((Region) a, b);
}

void TkIntersectRegion(TkRegion a, TkRegion b, TkRegion c)
{
    XIntersectRegion((Region) a, (Region) b, (Region) c);
}

int TkRectInRegion (TkRegion r, int a, int b, unsigned int c, unsigned int d)
{
    return XRectInRegion((Region) r, a, b, c, d);
}

void TkSubtractRegion (TkRegion a, TkRegion b, TkRegion c)
{
    XSubtractRegion((Region) a, (Region) b, (Region) c);
}

	/* TODO: To be implemented for Cygwin */
#	define Tk_AttachHWND 0
#	define Tk_GetHWND 0
#	define Tk_HWNDToWindow 0
#	define Tk_PointerEvent 0
#	define Tk_TranslateWinEvent 0
#	define TkAlignImageData 0
#	define TkGenerateActivateEvents 0
#	define TkpGetMS 0
#	define TkPointerDeadWindow 0
#	define TkpSetCapture 0
#	define TkpSetCursor 0
#	define TkWinCancelMouseTimer 0
#	define TkWinClipboardRender 0
#	define TkWinEmbeddedEventProc 0
#	define TkWinFillRect 0
#	define TkWinGetBorderPixels 0
#	define TkWinGetDrawableDC 0
#	define TkWinGetModifierState 0
#	define TkWinGetSystemPalette 0
#	define TkWinGetWrapperWindow 0
#	define TkWinHandleMenuEvent 0
#	define TkWinIndexOfColor 0
#	define TkWinReleaseDrawableDC 0
#	define TkWinResendEvent 0
#	define TkWinSelectPalette 0
#	define TkWinSetMenu 0
#	define TkWinSetWindowPos 0
#	define TkWinWmCleanup 0
#	define TkWinXCleanup 0
#	define TkWinXInit 0
#	define TkWinSetForegroundWindow 0
#	define TkWinDialogDebug 0
#	define TkWinGetMenuSystemDefault 0
#	define TkWinGetPlatformId 0
#	define TkWinSetHINSTANCE 0
#	define TkWinGetPlatformTheme 0
#	define TkWinChildProc 0

#   elif !defined(MAC_TCL) && !defined(MAC_OSX_TK) /* UNIX */

#	undef TkClipBox
#	undef TkCreateRegion
#	undef TkDestroyRegion
#	undef TkIntersectRegion
#	undef TkRectInRegion
#	undef TkSetRegion
#	undef TkUnionRectWithRegion
#	undef TkSubtractRegion

#	define TkClipBox (void (*) _ANSI_ARGS_((TkRegion, XRectangle *))) XClipBox
#	define TkCreateRegion (TkRegion (*) ()) XCreateRegion
#	define TkDestroyRegion (void (*) _ANSI_ARGS_((TkRegion))) XDestroyRegion
#	define TkIntersectRegion (void (*) _ANSI_ARGS_((TkRegion, TkRegion, TkRegion))) XIntersectRegion
#	define TkRectInRegion (int (*) _ANSI_ARGS_((TkRegion, int, int, unsigned int, unsigned int))) XRectInRegion
#	define TkSetRegion (void (*) _ANSI_ARGS_((Display *, GC, TkRegion))) XSetRegion
#	define TkUnionRectWithRegion (void (*) _ANSI_ARGS_((XRectangle *, TkRegion, TkRegion))) XUnionRectWithRegion
#	define TkSubtractRegion (void (*) _ANSI_ARGS_((TkRegion, TkRegion, TkRegion))) XSubtractRegion
>>>>>>> 32b6d719
#   endif
#endif /* !__WIN32__ */

/*
 * WARNING: The contents of this file is automatically generated by the
 * tools/genStubs.tcl script. Any modifications to the function declarations
 * below should be made in the generic/tk.decls script.
 */

/* !BEGIN!: Do not edit below this line. */

static const TkIntStubs tkIntStubs = {
    TCL_STUB_MAGIC,
    0,
    TkAllocWindow, /* 0 */
    TkBezierPoints, /* 1 */
    TkBezierScreenPoints, /* 2 */
    0, /* 3 */
    TkBindEventProc, /* 4 */
    TkBindFree, /* 5 */
    TkBindInit, /* 6 */
    TkChangeEventWindow, /* 7 */
    TkClipInit, /* 8 */
    TkComputeAnchor, /* 9 */
    0, /* 10 */
    0, /* 11 */
    TkCreateCursorFromData, /* 12 */
    TkCreateFrame, /* 13 */
    TkCreateMainWindow, /* 14 */
    TkCurrentTime, /* 15 */
    TkDeleteAllImages, /* 16 */
    TkDoConfigureNotify, /* 17 */
    TkDrawInsetFocusHighlight, /* 18 */
    TkEventDeadWindow, /* 19 */
    TkFillPolygon, /* 20 */
    TkFindStateNum, /* 21 */
    TkFindStateString, /* 22 */
    TkFocusDeadWindow, /* 23 */
    TkFocusFilterEvent, /* 24 */
    TkFocusKeyEvent, /* 25 */
    TkFontPkgInit, /* 26 */
    TkFontPkgFree, /* 27 */
    TkFreeBindingTags, /* 28 */
    TkpFreeCursor, /* 29 */
    TkGetBitmapData, /* 30 */
    TkGetButtPoints, /* 31 */
    TkGetCursorByName, /* 32 */
    TkGetDefaultScreenName, /* 33 */
    TkGetDisplay, /* 34 */
    TkGetDisplayOf, /* 35 */
    TkGetFocusWin, /* 36 */
    TkGetInterpNames, /* 37 */
    TkGetMiterPoints, /* 38 */
    TkGetPointerCoords, /* 39 */
    TkGetServerInfo, /* 40 */
    TkGrabDeadWindow, /* 41 */
    TkGrabState, /* 42 */
    TkIncludePoint, /* 43 */
    TkInOutEvents, /* 44 */
    TkInstallFrameMenu, /* 45 */
    TkKeysymToString, /* 46 */
    TkLineToArea, /* 47 */
    TkLineToPoint, /* 48 */
    TkMakeBezierCurve, /* 49 */
    TkMakeBezierPostscript, /* 50 */
    TkOptionClassChanged, /* 51 */
    TkOptionDeadWindow, /* 52 */
    TkOvalToArea, /* 53 */
    TkOvalToPoint, /* 54 */
    TkpChangeFocus, /* 55 */
    TkpCloseDisplay, /* 56 */
    TkpClaimFocus, /* 57 */
    TkpDisplayWarning, /* 58 */
    TkpGetAppName, /* 59 */
    TkpGetOtherWindow, /* 60 */
    TkpGetWrapperWindow, /* 61 */
    TkpInit, /* 62 */
    TkpInitializeMenuBindings, /* 63 */
    TkpMakeContainer, /* 64 */
    TkpMakeMenuWindow, /* 65 */
    TkpMakeWindow, /* 66 */
    TkpMenuNotifyToplevelCreate, /* 67 */
    TkpOpenDisplay, /* 68 */
    TkPointerEvent, /* 69 */
    TkPolygonToArea, /* 70 */
    TkPolygonToPoint, /* 71 */
    TkPositionInTree, /* 72 */
    TkpRedirectKeyEvent, /* 73 */
    TkpSetMainMenubar, /* 74 */
    TkpUseWindow, /* 75 */
    0, /* 76 */
    TkQueueEventForAllChildren, /* 77 */
    TkReadBitmapFile, /* 78 */
    TkScrollWindow, /* 79 */
    TkSelDeadWindow, /* 80 */
    TkSelEventProc, /* 81 */
    TkSelInit, /* 82 */
    TkSelPropProc, /* 83 */
    0, /* 84 */
    TkSetWindowMenuBar, /* 85 */
    TkStringToKeysym, /* 86 */
    TkThickPolyLineToArea, /* 87 */
    TkWmAddToColormapWindows, /* 88 */
    TkWmDeadWindow, /* 89 */
    TkWmFocusToplevel, /* 90 */
    TkWmMapWindow, /* 91 */
    TkWmNewWindow, /* 92 */
    TkWmProtocolEventProc, /* 93 */
    TkWmRemoveFromColormapWindows, /* 94 */
    TkWmRestackToplevel, /* 95 */
    TkWmSetClass, /* 96 */
    TkWmUnmapWindow, /* 97 */
    TkDebugBitmap, /* 98 */
    TkDebugBorder, /* 99 */
    TkDebugCursor, /* 100 */
    TkDebugColor, /* 101 */
    TkDebugConfig, /* 102 */
    TkDebugFont, /* 103 */
    TkFindStateNumObj, /* 104 */
    TkGetBitmapPredefTable, /* 105 */
    TkGetDisplayList, /* 106 */
    TkGetMainInfoList, /* 107 */
    TkGetWindowFromObj, /* 108 */
    TkpGetString, /* 109 */
    TkpGetSubFonts, /* 110 */
    TkpGetSystemDefault, /* 111 */
    TkpMenuThreadInit, /* 112 */
    TkClipBox, /* 113 */
    TkCreateRegion, /* 114 */
    TkDestroyRegion, /* 115 */
    TkIntersectRegion, /* 116 */
    TkRectInRegion, /* 117 */
    TkSetRegion, /* 118 */
    TkUnionRectWithRegion, /* 119 */
    0, /* 120 */
#if !(defined(__WIN32__) || defined(MAC_OSX_TK)) /* X11 */
    0, /* 121 */
#endif /* X11 */
#if defined(__WIN32__) /* WIN */
    0, /* 121 */
#endif /* WIN */
#ifdef MAC_OSX_TK /* AQUA */
    0, /* 121 */ /* Dummy entry for stubs table backwards compatibility */
    TkpCreateNativeBitmap, /* 121 */
#endif /* AQUA */
#if !(defined(__WIN32__) || defined(MAC_OSX_TK)) /* X11 */
    0, /* 122 */
#endif /* X11 */
#if defined(__WIN32__) /* WIN */
    0, /* 122 */
#endif /* WIN */
#ifdef MAC_OSX_TK /* AQUA */
    0, /* 122 */ /* Dummy entry for stubs table backwards compatibility */
    TkpDefineNativeBitmaps, /* 122 */
#endif /* AQUA */
    0, /* 123 */
#if !(defined(__WIN32__) || defined(MAC_OSX_TK)) /* X11 */
    0, /* 124 */
#endif /* X11 */
#if defined(__WIN32__) /* WIN */
    0, /* 124 */
#endif /* WIN */
#ifdef MAC_OSX_TK /* AQUA */
    0, /* 124 */ /* Dummy entry for stubs table backwards compatibility */
    TkpGetNativeAppBitmap, /* 124 */
#endif /* AQUA */
    0, /* 125 */
    0, /* 126 */
    0, /* 127 */
    0, /* 128 */
    0, /* 129 */
    0, /* 130 */
    0, /* 131 */
    0, /* 132 */
    0, /* 133 */
    0, /* 134 */
    TkpDrawHighlightBorder, /* 135 */
    TkSetFocusWin, /* 136 */
    TkpSetKeycodeAndState, /* 137 */
    TkpGetKeySym, /* 138 */
    TkpInitKeymapInfo, /* 139 */
    TkPhotoGetValidRegion, /* 140 */
    TkWmStackorderToplevel, /* 141 */
    TkFocusFree, /* 142 */
    TkClipCleanup, /* 143 */
    TkGCCleanup, /* 144 */
    TkSubtractRegion, /* 145 */
    TkStylePkgInit, /* 146 */
    TkStylePkgFree, /* 147 */
    TkToplevelWindowForCommand, /* 148 */
    TkGetOptionSpec, /* 149 */
    TkMakeRawCurve, /* 150 */
    TkMakeRawCurvePostscript, /* 151 */
    TkpDrawFrame, /* 152 */
    TkCreateThreadExitHandler, /* 153 */
    TkDeleteThreadExitHandler, /* 154 */
    0, /* 155 */
    TkpTestembedCmd, /* 156 */
    TkpTesttextCmd, /* 157 */
    TkSelGetSelection, /* 158 */
    TkTextGetIndex, /* 159 */
    TkTextIndexBackBytes, /* 160 */
    TkTextIndexForwBytes, /* 161 */
    TkTextMakeByteIndex, /* 162 */
    TkTextPrintIndex, /* 163 */
    TkTextSetMark, /* 164 */
    TkTextXviewCmd, /* 165 */
    TkTextChanged, /* 166 */
    TkBTreeNumLines, /* 167 */
    TkTextInsertDisplayProc, /* 168 */
    TkStateParseProc, /* 169 */
    TkStatePrintProc, /* 170 */
    TkCanvasDashParseProc, /* 171 */
    TkCanvasDashPrintProc, /* 172 */
    TkOffsetParseProc, /* 173 */
    TkOffsetPrintProc, /* 174 */
    TkPixelParseProc, /* 175 */
    TkPixelPrintProc, /* 176 */
    TkOrientParseProc, /* 177 */
    TkOrientPrintProc, /* 178 */
    TkSmoothParseProc, /* 179 */
    TkSmoothPrintProc, /* 180 */
    TkDrawAngledTextLayout, /* 181 */
    TkUnderlineAngledTextLayout, /* 182 */
    TkIntersectAngledTextLayout, /* 183 */
    TkDrawAngledChars, /* 184 */
};

static const TkIntPlatStubs tkIntPlatStubs = {
    TCL_STUB_MAGIC,
    0,
#if defined(__WIN32__) || defined(__CYGWIN__) /* WIN */
    TkAlignImageData, /* 0 */
    0, /* 1 */
    TkGenerateActivateEvents, /* 2 */
    TkpGetMS, /* 3 */
    TkPointerDeadWindow, /* 4 */
    TkpPrintWindowId, /* 5 */
    TkpScanWindowId, /* 6 */
    TkpSetCapture, /* 7 */
    TkpSetCursor, /* 8 */
    TkpWmSetState, /* 9 */
    TkSetPixmapColormap, /* 10 */
    TkWinCancelMouseTimer, /* 11 */
    TkWinClipboardRender, /* 12 */
    TkWinEmbeddedEventProc, /* 13 */
    TkWinFillRect, /* 14 */
    TkWinGetBorderPixels, /* 15 */
    TkWinGetDrawableDC, /* 16 */
    TkWinGetModifierState, /* 17 */
    TkWinGetSystemPalette, /* 18 */
    TkWinGetWrapperWindow, /* 19 */
    TkWinHandleMenuEvent, /* 20 */
    TkWinIndexOfColor, /* 21 */
    TkWinReleaseDrawableDC, /* 22 */
    TkWinResendEvent, /* 23 */
    TkWinSelectPalette, /* 24 */
    TkWinSetMenu, /* 25 */
    TkWinSetWindowPos, /* 26 */
    TkWinWmCleanup, /* 27 */
    TkWinXCleanup, /* 28 */
    TkWinXInit, /* 29 */
    TkWinSetForegroundWindow, /* 30 */
    TkWinDialogDebug, /* 31 */
    TkWinGetMenuSystemDefault, /* 32 */
    TkWinGetPlatformId, /* 33 */
    TkWinSetHINSTANCE, /* 34 */
    TkWinGetPlatformTheme, /* 35 */
    TkWinChildProc, /* 36 */
    TkCreateXEventSource, /* 37 */
    TkpCmapStressed, /* 38 */
    TkpSync, /* 39 */
    TkUnixContainerId, /* 40 */
    TkUnixDoOneXEvent, /* 41 */
    TkUnixSetMenubar, /* 42 */
    TkWmCleanup, /* 43 */
    TkSendCleanup, /* 44 */
    TkpTestsendCmd, /* 45 */
#endif /* WIN */
#ifdef MAC_OSX_TK /* AQUA */
    TkGenerateActivateEvents, /* 0 */
    0, /* 1 */
    0, /* 2 */
    TkPointerDeadWindow, /* 3 */
    TkpSetCapture, /* 4 */
    TkpSetCursor, /* 5 */
    TkpWmSetState, /* 6 */
    TkAboutDlg, /* 7 */
    TkMacOSXButtonKeyState, /* 8 */
    TkMacOSXClearMenubarActive, /* 9 */
    TkMacOSXDispatchMenuEvent, /* 10 */
    TkMacOSXInstallCursor, /* 11 */
    TkMacOSXHandleTearoffMenu, /* 12 */
    0, /* 13 */
    TkMacOSXDoHLEvent, /* 14 */
    0, /* 15 */
    TkMacOSXGetXWindow, /* 16 */
    TkMacOSXGrowToplevel, /* 17 */
    TkMacOSXHandleMenuSelect, /* 18 */
    0, /* 19 */
    0, /* 20 */
    TkMacOSXInvalidateWindow, /* 21 */
    TkMacOSXIsCharacterMissing, /* 22 */
    TkMacOSXMakeRealWindowExist, /* 23 */
    TkMacOSXMakeStippleMap, /* 24 */
    TkMacOSXMenuClick, /* 25 */
    TkMacOSXRegisterOffScreenWindow, /* 26 */
    TkMacOSXResizable, /* 27 */
    TkMacOSXSetHelpMenuItemCount, /* 28 */
    TkMacOSXSetScrollbarGrow, /* 29 */
    TkMacOSXSetUpClippingRgn, /* 30 */
    TkMacOSXSetUpGraphicsPort, /* 31 */
    TkMacOSXUpdateClipRgn, /* 32 */
    TkMacOSXUnregisterMacWindow, /* 33 */
    TkMacOSXUseMenuID, /* 34 */
    TkMacOSXVisableClipRgn, /* 35 */
    TkMacOSXWinBounds, /* 36 */
    TkMacOSXWindowOffset, /* 37 */
    TkSetMacColor, /* 38 */
    TkSetWMName, /* 39 */
    TkSuspendClipboard, /* 40 */
    TkMacOSXZoomToplevel, /* 41 */
    Tk_TopCoordsToWindow, /* 42 */
    TkMacOSXContainerId, /* 43 */
    TkMacOSXGetHostToplevel, /* 44 */
    TkMacOSXPreprocessMenu, /* 45 */
    TkpIsWindowFloating, /* 46 */
    TkMacOSXGetCapture, /* 47 */
    0, /* 48 */
    TkGetTransientMaster, /* 49 */
    TkGenerateButtonEvent, /* 50 */
    TkGenWMDestroyEvent, /* 51 */
    0, /* 52 */
    TkpGetMS, /* 53 */
    TkMacOSXDrawable, /* 54 */
#endif /* AQUA */
#if !(defined(__WIN32__) || defined(__CYGWIN__) || defined(MAC_OSX_TK)) /* X11 */
    TkCreateXEventSource, /* 0 */
    0, /* 1 */
    0, /* 2 */
    TkpCmapStressed, /* 3 */
    TkpSync, /* 4 */
    TkUnixContainerId, /* 5 */
    TkUnixDoOneXEvent, /* 6 */
    TkUnixSetMenubar, /* 7 */
    TkpScanWindowId, /* 8 */
    TkWmCleanup, /* 9 */
    TkSendCleanup, /* 10 */
    0, /* 11 */
    TkpWmSetState, /* 12 */
    TkpTestsendCmd, /* 13 */
#endif /* X11 */
};

static const TkIntXlibStubs tkIntXlibStubs = {
    TCL_STUB_MAGIC,
<<<<<<< HEAD
    0,
#if defined(__WIN32__) /* WIN */
=======
    NULL,
#if defined(__WIN32__) || defined(__CYGWIN__) /* WIN */
>>>>>>> 32b6d719
    XSetDashes, /* 0 */
    XGetModifierMapping, /* 1 */
    XCreateImage, /* 2 */
    XGetImage, /* 3 */
    XGetAtomName, /* 4 */
    XKeysymToString, /* 5 */
    XCreateColormap, /* 6 */
    XCreatePixmapCursor, /* 7 */
    XCreateGlyphCursor, /* 8 */
    XGContextFromGC, /* 9 */
    XListHosts, /* 10 */
    XKeycodeToKeysym, /* 11 */
    XStringToKeysym, /* 12 */
    XRootWindow, /* 13 */
    XSetErrorHandler, /* 14 */
    XIconifyWindow, /* 15 */
    XWithdrawWindow, /* 16 */
    XGetWMColormapWindows, /* 17 */
    XAllocColor, /* 18 */
    XBell, /* 19 */
    XChangeProperty, /* 20 */
    XChangeWindowAttributes, /* 21 */
    XClearWindow, /* 22 */
    XConfigureWindow, /* 23 */
    XCopyArea, /* 24 */
    XCopyPlane, /* 25 */
    XCreateBitmapFromData, /* 26 */
    XDefineCursor, /* 27 */
    XDeleteProperty, /* 28 */
    XDestroyWindow, /* 29 */
    XDrawArc, /* 30 */
    XDrawLines, /* 31 */
    XDrawRectangle, /* 32 */
    XFillArc, /* 33 */
    XFillPolygon, /* 34 */
    XFillRectangles, /* 35 */
    XForceScreenSaver, /* 36 */
    XFreeColormap, /* 37 */
    XFreeColors, /* 38 */
    XFreeCursor, /* 39 */
    XFreeModifiermap, /* 40 */
    XGetGeometry, /* 41 */
    XGetInputFocus, /* 42 */
    XGetWindowProperty, /* 43 */
    XGetWindowAttributes, /* 44 */
    XGrabKeyboard, /* 45 */
    XGrabPointer, /* 46 */
    XKeysymToKeycode, /* 47 */
    XLookupColor, /* 48 */
    XMapWindow, /* 49 */
    XMoveResizeWindow, /* 50 */
    XMoveWindow, /* 51 */
    XNextEvent, /* 52 */
    XPutBackEvent, /* 53 */
    XQueryColors, /* 54 */
    XQueryPointer, /* 55 */
    XQueryTree, /* 56 */
    XRaiseWindow, /* 57 */
    XRefreshKeyboardMapping, /* 58 */
    XResizeWindow, /* 59 */
    XSelectInput, /* 60 */
    XSendEvent, /* 61 */
    XSetCommand, /* 62 */
    XSetIconName, /* 63 */
    XSetInputFocus, /* 64 */
    XSetSelectionOwner, /* 65 */
    XSetWindowBackground, /* 66 */
    XSetWindowBackgroundPixmap, /* 67 */
    XSetWindowBorder, /* 68 */
    XSetWindowBorderPixmap, /* 69 */
    XSetWindowBorderWidth, /* 70 */
    XSetWindowColormap, /* 71 */
    XTranslateCoordinates, /* 72 */
    XUngrabKeyboard, /* 73 */
    XUngrabPointer, /* 74 */
    XUnmapWindow, /* 75 */
    XWindowEvent, /* 76 */
    XDestroyIC, /* 77 */
    XFilterEvent, /* 78 */
    XmbLookupString, /* 79 */
    TkPutImage, /* 80 */
    0, /* 81 */
    XParseColor, /* 82 */
    XCreateGC, /* 83 */
    XFreeGC, /* 84 */
    XInternAtom, /* 85 */
    XSetBackground, /* 86 */
    XSetForeground, /* 87 */
    XSetClipMask, /* 88 */
    XSetClipOrigin, /* 89 */
    XSetTSOrigin, /* 90 */
    XChangeGC, /* 91 */
    XSetFont, /* 92 */
    XSetArcMode, /* 93 */
    XSetStipple, /* 94 */
    XSetFillRule, /* 95 */
    XSetFillStyle, /* 96 */
    XSetFunction, /* 97 */
    XSetLineAttributes, /* 98 */
    _XInitImageFuncPtrs, /* 99 */
    XCreateIC, /* 100 */
    XGetVisualInfo, /* 101 */
    XSetWMClientMachine, /* 102 */
    XStringListToTextProperty, /* 103 */
    XDrawLine, /* 104 */
    XWarpPointer, /* 105 */
    XFillRectangle, /* 106 */
    XFlush, /* 107 */
    XGrabServer, /* 108 */
    XUngrabServer, /* 109 */
    XFree, /* 110 */
    XNoOp, /* 111 */
    XSynchronize, /* 112 */
    XSync, /* 113 */
    XVisualIDFromVisual, /* 114 */
#endif /* WIN */
#ifdef MAC_OSX_TK /* AQUA */
    XSetDashes, /* 0 */
    XGetModifierMapping, /* 1 */
    XCreateImage, /* 2 */
    XGetImage, /* 3 */
    XGetAtomName, /* 4 */
    XKeysymToString, /* 5 */
    XCreateColormap, /* 6 */
    XGContextFromGC, /* 7 */
    XKeycodeToKeysym, /* 8 */
    XStringToKeysym, /* 9 */
    XRootWindow, /* 10 */
    XSetErrorHandler, /* 11 */
    XAllocColor, /* 12 */
    XBell, /* 13 */
    XChangeProperty, /* 14 */
    XChangeWindowAttributes, /* 15 */
    XConfigureWindow, /* 16 */
    XCopyArea, /* 17 */
    XCopyPlane, /* 18 */
    XCreateBitmapFromData, /* 19 */
    XDefineCursor, /* 20 */
    XDestroyWindow, /* 21 */
    XDrawArc, /* 22 */
    XDrawLines, /* 23 */
    XDrawRectangle, /* 24 */
    XFillArc, /* 25 */
    XFillPolygon, /* 26 */
    XFillRectangles, /* 27 */
    XFreeColormap, /* 28 */
    XFreeColors, /* 29 */
    XFreeModifiermap, /* 30 */
    XGetGeometry, /* 31 */
    XGetWindowProperty, /* 32 */
    XGrabKeyboard, /* 33 */
    XGrabPointer, /* 34 */
    XKeysymToKeycode, /* 35 */
    XMapWindow, /* 36 */
    XMoveResizeWindow, /* 37 */
    XMoveWindow, /* 38 */
    XQueryPointer, /* 39 */
    XRaiseWindow, /* 40 */
    XRefreshKeyboardMapping, /* 41 */
    XResizeWindow, /* 42 */
    XSelectInput, /* 43 */
    XSendEvent, /* 44 */
    XSetIconName, /* 45 */
    XSetInputFocus, /* 46 */
    XSetSelectionOwner, /* 47 */
    XSetWindowBackground, /* 48 */
    XSetWindowBackgroundPixmap, /* 49 */
    XSetWindowBorder, /* 50 */
    XSetWindowBorderPixmap, /* 51 */
    XSetWindowBorderWidth, /* 52 */
    XSetWindowColormap, /* 53 */
    XUngrabKeyboard, /* 54 */
    XUngrabPointer, /* 55 */
    XUnmapWindow, /* 56 */
    TkPutImage, /* 57 */
    XParseColor, /* 58 */
    XCreateGC, /* 59 */
    XFreeGC, /* 60 */
    XInternAtom, /* 61 */
    XSetBackground, /* 62 */
    XSetForeground, /* 63 */
    XSetClipMask, /* 64 */
    XSetClipOrigin, /* 65 */
    XSetTSOrigin, /* 66 */
    XChangeGC, /* 67 */
    XSetFont, /* 68 */
    XSetArcMode, /* 69 */
    XSetStipple, /* 70 */
    XSetFillRule, /* 71 */
    XSetFillStyle, /* 72 */
    XSetFunction, /* 73 */
    XSetLineAttributes, /* 74 */
    _XInitImageFuncPtrs, /* 75 */
    XCreateIC, /* 76 */
    XGetVisualInfo, /* 77 */
    XSetWMClientMachine, /* 78 */
    XStringListToTextProperty, /* 79 */
    XDrawSegments, /* 80 */
    XForceScreenSaver, /* 81 */
    XDrawLine, /* 82 */
    XFillRectangle, /* 83 */
    XClearWindow, /* 84 */
    XDrawPoint, /* 85 */
    XDrawPoints, /* 86 */
    XWarpPointer, /* 87 */
    XQueryColor, /* 88 */
    XQueryColors, /* 89 */
    XQueryTree, /* 90 */
    XSync, /* 91 */
#endif /* AQUA */
};

static const TkPlatStubs tkPlatStubs = {
    TCL_STUB_MAGIC,
    0,
#if defined(__WIN32__) || defined(__CYGWIN__) /* WIN */
    Tk_AttachHWND, /* 0 */
    Tk_GetHINSTANCE, /* 1 */
    Tk_GetHWND, /* 2 */
    Tk_HWNDToWindow, /* 3 */
    Tk_PointerEvent, /* 4 */
    Tk_TranslateWinEvent, /* 5 */
#endif /* WIN */
#ifdef MAC_OSX_TK /* AQUA */
    Tk_MacOSXSetEmbedHandler, /* 0 */
    Tk_MacOSXTurnOffMenus, /* 1 */
    Tk_MacOSXTkOwnsCursor, /* 2 */
    TkMacOSXInitMenus, /* 3 */
    TkMacOSXInitAppleEvents, /* 4 */
    TkGenWMConfigureEvent, /* 5 */
    TkMacOSXInvalClipRgns, /* 6 */
    TkMacOSXGetDrawablePort, /* 7 */
    TkMacOSXGetRootControl, /* 8 */
    Tk_MacOSXSetupTkNotifier, /* 9 */
    Tk_MacOSXIsAppInFront, /* 10 */
#endif /* AQUA */
};

static const TkStubHooks tkStubHooks = {
    &tkPlatStubs,
    &tkIntStubs,
    &tkIntPlatStubs,
    &tkIntXlibStubs
};

const TkStubs tkStubs = {
    TCL_STUB_MAGIC,
    &tkStubHooks,
    Tk_MainLoop, /* 0 */
    Tk_3DBorderColor, /* 1 */
    Tk_3DBorderGC, /* 2 */
    Tk_3DHorizontalBevel, /* 3 */
    Tk_3DVerticalBevel, /* 4 */
    Tk_AddOption, /* 5 */
    Tk_BindEvent, /* 6 */
    Tk_CanvasDrawableCoords, /* 7 */
    Tk_CanvasEventuallyRedraw, /* 8 */
    Tk_CanvasGetCoord, /* 9 */
    Tk_CanvasGetTextInfo, /* 10 */
    Tk_CanvasPsBitmap, /* 11 */
    Tk_CanvasPsColor, /* 12 */
    Tk_CanvasPsFont, /* 13 */
    Tk_CanvasPsPath, /* 14 */
    Tk_CanvasPsStipple, /* 15 */
    Tk_CanvasPsY, /* 16 */
    Tk_CanvasSetStippleOrigin, /* 17 */
    Tk_CanvasTagsParseProc, /* 18 */
    Tk_CanvasTagsPrintProc, /* 19 */
    Tk_CanvasTkwin, /* 20 */
    Tk_CanvasWindowCoords, /* 21 */
    Tk_ChangeWindowAttributes, /* 22 */
    Tk_CharBbox, /* 23 */
    Tk_ClearSelection, /* 24 */
    Tk_ClipboardAppend, /* 25 */
    Tk_ClipboardClear, /* 26 */
    Tk_ConfigureInfo, /* 27 */
    Tk_ConfigureValue, /* 28 */
    Tk_ConfigureWidget, /* 29 */
    Tk_ConfigureWindow, /* 30 */
    Tk_ComputeTextLayout, /* 31 */
    Tk_CoordsToWindow, /* 32 */
    Tk_CreateBinding, /* 33 */
    Tk_CreateBindingTable, /* 34 */
    Tk_CreateErrorHandler, /* 35 */
    Tk_CreateEventHandler, /* 36 */
    Tk_CreateGenericHandler, /* 37 */
    Tk_CreateImageType, /* 38 */
    Tk_CreateItemType, /* 39 */
    Tk_CreatePhotoImageFormat, /* 40 */
    Tk_CreateSelHandler, /* 41 */
    Tk_CreateWindow, /* 42 */
    Tk_CreateWindowFromPath, /* 43 */
    Tk_OldDefineBitmap, /* 44 */
    Tk_DefineCursor, /* 45 */
    Tk_DeleteAllBindings, /* 46 */
    Tk_DeleteBinding, /* 47 */
    Tk_DeleteBindingTable, /* 48 */
    Tk_DeleteErrorHandler, /* 49 */
    Tk_DeleteEventHandler, /* 50 */
    Tk_DeleteGenericHandler, /* 51 */
    Tk_DeleteImage, /* 52 */
    Tk_DeleteSelHandler, /* 53 */
    Tk_DestroyWindow, /* 54 */
    Tk_DisplayName, /* 55 */
    Tk_DistanceToTextLayout, /* 56 */
    Tk_Draw3DPolygon, /* 57 */
    Tk_Draw3DRectangle, /* 58 */
    Tk_DrawChars, /* 59 */
    Tk_DrawFocusHighlight, /* 60 */
    Tk_DrawTextLayout, /* 61 */
    Tk_Fill3DPolygon, /* 62 */
    Tk_Fill3DRectangle, /* 63 */
    Tk_FindPhoto, /* 64 */
    Tk_FontId, /* 65 */
    Tk_Free3DBorder, /* 66 */
    Tk_FreeBitmap, /* 67 */
    Tk_FreeColor, /* 68 */
    Tk_FreeColormap, /* 69 */
    Tk_FreeCursor, /* 70 */
    Tk_FreeFont, /* 71 */
    Tk_FreeGC, /* 72 */
    Tk_FreeImage, /* 73 */
    Tk_FreeOptions, /* 74 */
    Tk_FreePixmap, /* 75 */
    Tk_FreeTextLayout, /* 76 */
    Tk_FreeXId, /* 77 */
    Tk_GCForColor, /* 78 */
    Tk_GeometryRequest, /* 79 */
    Tk_Get3DBorder, /* 80 */
    Tk_GetAllBindings, /* 81 */
    Tk_GetAnchor, /* 82 */
    Tk_GetAtomName, /* 83 */
    Tk_GetBinding, /* 84 */
    Tk_GetBitmap, /* 85 */
    Tk_OldGetBitmapFromData, /* 86 */
    Tk_GetCapStyle, /* 87 */
    Tk_GetColor, /* 88 */
    Tk_GetColorByValue, /* 89 */
    Tk_GetColormap, /* 90 */
    Tk_GetCursor, /* 91 */
    Tk_GetCursorFromData, /* 92 */
    Tk_GetFont, /* 93 */
    Tk_GetFontFromObj, /* 94 */
    Tk_GetFontMetrics, /* 95 */
    Tk_GetGC, /* 96 */
    Tk_GetImage, /* 97 */
    Tk_GetImageMasterData, /* 98 */
    Tk_GetItemTypes, /* 99 */
    Tk_GetJoinStyle, /* 100 */
    Tk_GetJustify, /* 101 */
    Tk_GetNumMainWindows, /* 102 */
    Tk_GetOption, /* 103 */
    Tk_GetPixels, /* 104 */
    Tk_GetPixmap, /* 105 */
    Tk_GetRelief, /* 106 */
    Tk_GetRootCoords, /* 107 */
    Tk_GetScrollInfo, /* 108 */
    Tk_GetScreenMM, /* 109 */
    Tk_GetSelection, /* 110 */
    Tk_GetUid, /* 111 */
    Tk_GetVisual, /* 112 */
    Tk_GetVRootGeometry, /* 113 */
    Tk_Grab, /* 114 */
    Tk_HandleEvent, /* 115 */
    Tk_IdToWindow, /* 116 */
    Tk_ImageChanged, /* 117 */
    Tk_Init, /* 118 */
    Tk_InternAtom, /* 119 */
    Tk_IntersectTextLayout, /* 120 */
    Tk_MaintainGeometry, /* 121 */
    Tk_MainWindow, /* 122 */
    Tk_MakeWindowExist, /* 123 */
    Tk_ManageGeometry, /* 124 */
    Tk_MapWindow, /* 125 */
    Tk_MeasureChars, /* 126 */
    Tk_MoveResizeWindow, /* 127 */
    Tk_MoveWindow, /* 128 */
    Tk_MoveToplevelWindow, /* 129 */
    Tk_NameOf3DBorder, /* 130 */
    Tk_NameOfAnchor, /* 131 */
    Tk_NameOfBitmap, /* 132 */
    Tk_NameOfCapStyle, /* 133 */
    Tk_NameOfColor, /* 134 */
    Tk_NameOfCursor, /* 135 */
    Tk_NameOfFont, /* 136 */
    Tk_NameOfImage, /* 137 */
    Tk_NameOfJoinStyle, /* 138 */
    Tk_NameOfJustify, /* 139 */
    Tk_NameOfRelief, /* 140 */
    Tk_NameToWindow, /* 141 */
    Tk_OwnSelection, /* 142 */
    Tk_ParseArgv, /* 143 */
    Tk_PhotoPutBlock_NoComposite, /* 144 */
    Tk_PhotoPutZoomedBlock_NoComposite, /* 145 */
    Tk_PhotoGetImage, /* 146 */
    Tk_PhotoBlank, /* 147 */
    Tk_PhotoExpand_Panic, /* 148 */
    Tk_PhotoGetSize, /* 149 */
    Tk_PhotoSetSize_Panic, /* 150 */
    Tk_PointToChar, /* 151 */
    Tk_PostscriptFontName, /* 152 */
    Tk_PreserveColormap, /* 153 */
    Tk_QueueWindowEvent, /* 154 */
    Tk_RedrawImage, /* 155 */
    Tk_ResizeWindow, /* 156 */
    Tk_RestackWindow, /* 157 */
    Tk_RestrictEvents, /* 158 */
    Tk_SafeInit, /* 159 */
    Tk_SetAppName, /* 160 */
    Tk_SetBackgroundFromBorder, /* 161 */
    Tk_SetClass, /* 162 */
    Tk_SetGrid, /* 163 */
    Tk_SetInternalBorder, /* 164 */
    Tk_SetWindowBackground, /* 165 */
    Tk_SetWindowBackgroundPixmap, /* 166 */
    Tk_SetWindowBorder, /* 167 */
    Tk_SetWindowBorderWidth, /* 168 */
    Tk_SetWindowBorderPixmap, /* 169 */
    Tk_SetWindowColormap, /* 170 */
    Tk_SetWindowVisual, /* 171 */
    Tk_SizeOfBitmap, /* 172 */
    Tk_SizeOfImage, /* 173 */
    Tk_StrictMotif, /* 174 */
    Tk_TextLayoutToPostscript, /* 175 */
    Tk_TextWidth, /* 176 */
    Tk_UndefineCursor, /* 177 */
    Tk_UnderlineChars, /* 178 */
    Tk_UnderlineTextLayout, /* 179 */
    Tk_Ungrab, /* 180 */
    Tk_UnmaintainGeometry, /* 181 */
    Tk_UnmapWindow, /* 182 */
    Tk_UnsetGrid, /* 183 */
    Tk_UpdatePointer, /* 184 */
    Tk_AllocBitmapFromObj, /* 185 */
    Tk_Alloc3DBorderFromObj, /* 186 */
    Tk_AllocColorFromObj, /* 187 */
    Tk_AllocCursorFromObj, /* 188 */
    Tk_AllocFontFromObj, /* 189 */
    Tk_CreateOptionTable, /* 190 */
    Tk_DeleteOptionTable, /* 191 */
    Tk_Free3DBorderFromObj, /* 192 */
    Tk_FreeBitmapFromObj, /* 193 */
    Tk_FreeColorFromObj, /* 194 */
    Tk_FreeConfigOptions, /* 195 */
    Tk_FreeSavedOptions, /* 196 */
    Tk_FreeCursorFromObj, /* 197 */
    Tk_FreeFontFromObj, /* 198 */
    Tk_Get3DBorderFromObj, /* 199 */
    Tk_GetAnchorFromObj, /* 200 */
    Tk_GetBitmapFromObj, /* 201 */
    Tk_GetColorFromObj, /* 202 */
    Tk_GetCursorFromObj, /* 203 */
    Tk_GetOptionInfo, /* 204 */
    Tk_GetOptionValue, /* 205 */
    Tk_GetJustifyFromObj, /* 206 */
    Tk_GetMMFromObj, /* 207 */
    Tk_GetPixelsFromObj, /* 208 */
    Tk_GetReliefFromObj, /* 209 */
    Tk_GetScrollInfoObj, /* 210 */
    Tk_InitOptions, /* 211 */
    Tk_MainEx, /* 212 */
    Tk_RestoreSavedOptions, /* 213 */
    Tk_SetOptions, /* 214 */
    Tk_InitConsoleChannels, /* 215 */
    Tk_CreateConsoleWindow, /* 216 */
    Tk_CreateSmoothMethod, /* 217 */
    0, /* 218 */
    0, /* 219 */
    Tk_GetDash, /* 220 */
    Tk_CreateOutline, /* 221 */
    Tk_DeleteOutline, /* 222 */
    Tk_ConfigOutlineGC, /* 223 */
    Tk_ChangeOutlineGC, /* 224 */
    Tk_ResetOutlineGC, /* 225 */
    Tk_CanvasPsOutline, /* 226 */
    Tk_SetTSOrigin, /* 227 */
    Tk_CanvasGetCoordFromObj, /* 228 */
    Tk_CanvasSetOffset, /* 229 */
    Tk_DitherPhoto, /* 230 */
    Tk_PostscriptBitmap, /* 231 */
    Tk_PostscriptColor, /* 232 */
    Tk_PostscriptFont, /* 233 */
    Tk_PostscriptImage, /* 234 */
    Tk_PostscriptPath, /* 235 */
    Tk_PostscriptStipple, /* 236 */
    Tk_PostscriptY, /* 237 */
    Tk_PostscriptPhoto, /* 238 */
    Tk_CreateClientMessageHandler, /* 239 */
    Tk_DeleteClientMessageHandler, /* 240 */
    Tk_CreateAnonymousWindow, /* 241 */
    Tk_SetClassProcs, /* 242 */
    Tk_SetInternalBorderEx, /* 243 */
    Tk_SetMinimumRequestSize, /* 244 */
    Tk_SetCaretPos, /* 245 */
    Tk_PhotoPutBlock_Panic, /* 246 */
    Tk_PhotoPutZoomedBlock_Panic, /* 247 */
    Tk_CollapseMotionEvents, /* 248 */
    Tk_RegisterStyleEngine, /* 249 */
    Tk_GetStyleEngine, /* 250 */
    Tk_RegisterStyledElement, /* 251 */
    Tk_GetElementId, /* 252 */
    Tk_CreateStyle, /* 253 */
    Tk_GetStyle, /* 254 */
    Tk_FreeStyle, /* 255 */
    Tk_NameOfStyle, /* 256 */
    Tk_AllocStyleFromObj, /* 257 */
    Tk_GetStyleFromObj, /* 258 */
    Tk_FreeStyleFromObj, /* 259 */
    Tk_GetStyledElement, /* 260 */
    Tk_GetElementSize, /* 261 */
    Tk_GetElementBox, /* 262 */
    Tk_GetElementBorderWidth, /* 263 */
    Tk_DrawElement, /* 264 */
    Tk_PhotoExpand, /* 265 */
    Tk_PhotoPutBlock, /* 266 */
    Tk_PhotoPutZoomedBlock, /* 267 */
    Tk_PhotoSetSize, /* 268 */
    Tk_GetUserInactiveTime, /* 269 */
    Tk_ResetUserInactiveTime, /* 270 */
    Tk_Interp, /* 271 */
    Tk_CreateOldImageType, /* 272 */
    Tk_CreateOldPhotoImageFormat, /* 273 */
    Tk_DefineBitmap, /* 274 */
    Tk_GetBitmapFromData, /* 275 */
};

/* !END!: Do not edit above this line. */<|MERGE_RESOLUTION|>--- conflicted
+++ resolved
@@ -52,37 +52,20 @@
     /* dummy implementation, no need to do anything */
 }
 
-<<<<<<< HEAD
-#	define TkCreateXEventSource (void (*) (void)) TkpSync
-=======
-#define TkCreateXEventSource TkPlatCreateXEventSource
-static void
+void
 TkCreateXEventSource(void)
 {
 	TkWinXInit(Tk_GetHINSTANCE());
 }
 
-/*
- * Remove macros that will interfere with the definitions below.
- */
-#   undef TkpCmapStressed
-#   undef TkpSync
-
-#   define TkpCmapStressed (int (*) (Tk_Window, Colormap)) doNothing
-#   define TkpSync (void (*) (Display *)) doNothing
->>>>>>> 32b6d719
 #   define TkUnixContainerId 0
 #   define TkUnixDoOneXEvent 0
 #   define TkUnixSetMenubar 0
-#   define TkWmCleanup (void (*) (TkDisplay *)) TkpSync
-#   define TkSendCleanup (void (*) (TkDisplay *)) TkpSync
+#   define TkWmCleanup (void (*)(TkDisplay *)) TkpSync
+#   define TkSendCleanup (void (*)(TkDisplay *)) TkpSync
 #   define TkpTestsendCmd 0
 
-<<<<<<< HEAD
-#else
-=======
 #else /* !__WIN32__ */
->>>>>>> 32b6d719
 
 /*
  * Make sure that extensions which call XParseColor through the stub
@@ -92,23 +75,13 @@
 
 #   ifdef __CYGWIN__
 
-<<<<<<< HEAD
-#   define Tk_GetHINSTANCE TkPlatGetHINSTANCE
+	TkIntStubs tkIntStubs;
 
 /*
  * Trick, so we don't have to include <windows.h> here, which in any
  * case lacks this function anyway.
  */
 
-=======
-	TkIntStubs tkIntStubs;
-
-/*
- * Trick, so we don't have to include <windows.h> here, which in any
- * case lacks this function anyway.
- */
-
->>>>>>> 32b6d719
 #define GET_MODULE_HANDLE_EX_FLAG_FROM_ADDRESS	0x00000004
 int __stdcall GetModuleHandleExW(unsigned int, const char *, void *);
 
@@ -137,11 +110,7 @@
 	sprintf(buf, "%#08lx", (unsigned long) (window));
 }
 
-<<<<<<< HEAD
-void
-=======
 int
->>>>>>> 32b6d719
 TkPutImage(
     unsigned long *colors,	/* Array of pixel values used by this image.
 				 * May be NULL. */
@@ -155,11 +124,7 @@
     unsigned int width, unsigned int height)
 				/* Dimensions of subimage. */
 {
-<<<<<<< HEAD
-    XPutImage(display, d, gc, image, src_x, src_y, dest_x, dest_y, width, height);
-=======
     return XPutImage(display, d, gc, image, src_x, src_y, dest_x, dest_y, width, height);
->>>>>>> 32b6d719
 }
 
 TkRegion TkCreateRegion()
@@ -171,98 +136,6 @@
 {
     XDestroyRegion((Region)r);
 }
-<<<<<<< HEAD
-
-void TkSetRegion(Display *d, GC g, TkRegion r)
-{
-    XSetRegion(d, g, (Region)r);
-}
-
-void TkUnionRectWithRegion(XRectangle *a, TkRegion b, TkRegion c)
-{
-    XUnionRectWithRegion(a, (Region) b, (Region) c);
-}
-
-void TkClipBox(TkRegion a, XRectangle *b)
-{
-    XClipBox((Region) a, b);
-}
-
-void TkIntersectRegion(TkRegion a, TkRegion b, TkRegion c)
-{
-    XIntersectRegion((Region) a, (Region) b, (Region) c);
-}
-
-int TkRectInRegion (TkRegion r, int a, int b, unsigned int c, unsigned int d)
-{
-    return XRectInRegion((Region) r, a, b, c, d);
-}
-
-void TkSubtractRegion (TkRegion a, TkRegion b, TkRegion c)
-{
-    XSubtractRegion((Region) a, (Region) b, (Region) c);
-}
-
-    /* TODO: To be implemented for Cygwin */
-#   define Tk_AttachHWND 0
-#   define Tk_GetHWND 0
-#   define Tk_HWNDToWindow 0
-#   define Tk_PointerEvent 0
-#   define Tk_TranslateWinEvent 0
-#   define TkAlignImageData 0
-#   define TkGenerateActivateEvents 0
-#   define TkpGetMS 0
-#   define TkPointerDeadWindow 0
-#   define TkpSetCapture 0
-#   define TkpSetCursor 0
-#   define TkWinCancelMouseTimer 0
-#   define TkWinClipboardRender 0
-#   define TkWinEmbeddedEventProc 0
-#   define TkWinFillRect 0
-#   define TkWinGetBorderPixels 0
-#   define TkWinGetDrawableDC 0
-#   define TkWinGetModifierState 0
-#   define TkWinGetSystemPalette 0
-#   define TkWinGetWrapperWindow 0
-#   define TkWinHandleMenuEvent 0
-#   define TkWinIndexOfColor 0
-#   define TkWinReleaseDrawableDC 0
-#   define TkWinResendEvent 0
-#   define TkWinSelectPalette 0
-#   define TkWinSetMenu 0
-#   define TkWinSetWindowPos 0
-#   define TkWinWmCleanup 0
-#   define TkWinXCleanup 0
-#   define TkWinXInit 0
-#   define TkWinSetForegroundWindow 0
-#   define TkWinDialogDebug 0
-#   define TkWinGetMenuSystemDefault 0
-#   define TkWinGetPlatformId 0
-#   define TkWinSetHINSTANCE 0
-#   define TkWinGetPlatformTheme 0
-#   define TkWinChildProc 0
-
-#elif !defined(MAC_OSX_TK) /* UNIX */
-
-#   undef TkClipBox
-#   undef TkCreateRegion
-#   undef TkDestroyRegion
-#   undef TkIntersectRegion
-#   undef TkRectInRegion
-#   undef TkSetRegion
-#   undef TkUnionRectWithRegion
-#   undef TkSubtractRegion
-
-#   define TkClipBox (void (*) (TkRegion, XRectangle *)) XClipBox
-#   define TkCreateRegion (TkRegion (*) ()) XCreateRegion
-#   define TkDestroyRegion (void (*) (TkRegion)) XDestroyRegion
-#   define TkIntersectRegion (void (*) (TkRegion, TkRegion, TkRegion)) XIntersectRegion
-#   define TkRectInRegion (int (*) (TkRegion, int, int, unsigned int, unsigned int)) XRectInRegion
-#   define TkSetRegion (void (*) (Display *, GC, TkRegion)) XSetRegion
-#   define TkUnionRectWithRegion (void (*) (XRectangle *, TkRegion, TkRegion)) XUnionRectWithRegion
-#   define TkSubtractRegion (void (*) (TkRegion, TkRegion, TkRegion)) XSubtractRegion
-
-=======
 
 void TkSetRegion(Display *d, GC g, TkRegion r)
 {
@@ -333,7 +206,7 @@
 #	define TkWinGetPlatformTheme 0
 #	define TkWinChildProc 0
 
-#   elif !defined(MAC_TCL) && !defined(MAC_OSX_TK) /* UNIX */
+#   elif !defined(MAC_OSX_TK) /* UNIX */
 
 #	undef TkClipBox
 #	undef TkCreateRegion
@@ -344,15 +217,14 @@
 #	undef TkUnionRectWithRegion
 #	undef TkSubtractRegion
 
-#	define TkClipBox (void (*) _ANSI_ARGS_((TkRegion, XRectangle *))) XClipBox
+#	define TkClipBox (void (*) (TkRegion, XRectangle *)) XClipBox
 #	define TkCreateRegion (TkRegion (*) ()) XCreateRegion
-#	define TkDestroyRegion (void (*) _ANSI_ARGS_((TkRegion))) XDestroyRegion
-#	define TkIntersectRegion (void (*) _ANSI_ARGS_((TkRegion, TkRegion, TkRegion))) XIntersectRegion
-#	define TkRectInRegion (int (*) _ANSI_ARGS_((TkRegion, int, int, unsigned int, unsigned int))) XRectInRegion
-#	define TkSetRegion (void (*) _ANSI_ARGS_((Display *, GC, TkRegion))) XSetRegion
-#	define TkUnionRectWithRegion (void (*) _ANSI_ARGS_((XRectangle *, TkRegion, TkRegion))) XUnionRectWithRegion
-#	define TkSubtractRegion (void (*) _ANSI_ARGS_((TkRegion, TkRegion, TkRegion))) XSubtractRegion
->>>>>>> 32b6d719
+#	define TkDestroyRegion (void (*) (TkRegion)) XDestroyRegion
+#	define TkIntersectRegion (void (*) (TkRegion, TkRegion, TkRegion)) XIntersectRegion
+#	define TkRectInRegion (int (*) (TkRegion, int, int, unsigned int, unsigned int)) XRectInRegion
+#	define TkSetRegion (void (*) (Display *, GC, TkRegion)) XSetRegion
+#	define TkUnionRectWithRegion (void (*) (XRectangle *, TkRegion, TkRegion)) XUnionRectWithRegion
+#	define TkSubtractRegion (void (*) (TkRegion, TkRegion, TkRegion)) XSubtractRegion
 #   endif
 #endif /* !__WIN32__ */
 
@@ -709,13 +581,8 @@
 
 static const TkIntXlibStubs tkIntXlibStubs = {
     TCL_STUB_MAGIC,
-<<<<<<< HEAD
     0,
-#if defined(__WIN32__) /* WIN */
-=======
-    NULL,
 #if defined(__WIN32__) || defined(__CYGWIN__) /* WIN */
->>>>>>> 32b6d719
     XSetDashes, /* 0 */
     XGetModifierMapping, /* 1 */
     XCreateImage, /* 2 */
