/*
 * tkImgBmap.c --
 *
 *	This procedure implements images of type "bitmap" for Tk.
 *
 * Copyright (c) 1994 The Regents of the University of California.
 * Copyright (c) 1994-1997 Sun Microsystems, Inc.
 * Copyright (c) 1999 by Scriptics Corporation.
 *
 * See the file "license.terms" for information on usage and redistribution
 * of this file, and for a DISCLAIMER OF ALL WARRANTIES.
 */

#include "tkInt.h"

/*
 * The following data structure represents the master for a bitmap
 * image:
 */

typedef struct BitmapMaster {
    Tk_ImageMaster tkMaster;	/* Tk's token for image master. NULL means the
				 * image is being deleted. */
    Tcl_Interp *interp;		/* Interpreter for application that is using
				 * image. */
    Tcl_Command imageCmd;	/* Token for image command (used to delete it
				 * when the image goes away). NULL means the
				 * image command has already been deleted. */
    int width, height;		/* Dimensions of image. */
    char *data;			/* Data comprising bitmap (suitable for input
				 * to XCreateBitmapFromData). May be NULL if
				 * no data. Malloc'ed. */
    char *maskData;		/* Data for bitmap's mask (suitable for input
				 * to XCreateBitmapFromData). Malloc'ed. */
    Tk_Uid fgUid;		/* Value of -foreground option (malloc'ed). */
    Tk_Uid bgUid;		/* Value of -background option (malloc'ed). */
    char *fileString;		/* Value of -file option (malloc'ed). */
    char *dataString;		/* Value of -data option (malloc'ed). */
    char *maskFileString;	/* Value of -maskfile option (malloc'ed). */
    char *maskDataString;	/* Value of -maskdata option (malloc'ed). */
    struct BitmapInstance *instancePtr;
				/* First in list of all instances associated
				 * with this master. */
} BitmapMaster;

/*
 * The following data structure represents all of the instances of an image
 * that lie within a particular window:
 */

typedef struct BitmapInstance {
    int refCount;		/* Number of instances that share this data
				 * structure. */
    BitmapMaster *masterPtr;	/* Pointer to master for image. */
    Tk_Window tkwin;		/* Window in which the instances will be
				 * displayed. */
    XColor *fg;			/* Foreground color for displaying image. */
    XColor *bg;			/* Background color for displaying image. */
    Pixmap bitmap;		/* The bitmap to display. */
    Pixmap mask;		/* Mask: only display bitmap pixels where
				 * there are 1's here. */
    GC gc;			/* Graphics context for displaying bitmap.
				 * None means there was an error while setting
				 * up the instance, so it cannot be
				 * displayed. */
    struct BitmapInstance *nextPtr;
				/* Next in list of all instance structures
				 * associated with masterPtr (NULL means end
				 * of list). */
} BitmapInstance;

/*
 * The type record for bitmap images:
 */

static int		GetByte(Tcl_Channel chan);
static int		ImgBmapCreate(Tcl_Interp *interp,
			    char *name, int argc, Tcl_Obj *CONST objv[],
			    Tk_ImageType *typePtr, Tk_ImageMaster master,
			    ClientData *clientDataPtr);
static ClientData	ImgBmapGet(Tk_Window tkwin, ClientData clientData);
static void		ImgBmapDisplay(ClientData clientData,
			    Display *display, Drawable drawable,
			    int imageX, int imageY, int width, int height,
			    int drawableX, int drawableY);
static void		ImgBmapFree(ClientData clientData, Display *display);
static void		ImgBmapDelete(ClientData clientData);
static int		ImgBmapPostscript(ClientData clientData,
			    Tcl_Interp *interp, Tk_Window tkwin,
			    Tk_PostscriptInfo psinfo, int x, int y,
			    int width, int height, int prepass);

Tk_ImageType tkBitmapImageType = {
    "bitmap",			/* name */
    ImgBmapCreate,		/* createProc */
    ImgBmapGet,			/* getProc */
    ImgBmapDisplay,		/* displayProc */
    ImgBmapFree,		/* freeProc */
    ImgBmapDelete,		/* deleteProc */
    ImgBmapPostscript,		/* postscriptProc */
    NULL			/* nextPtr */
};

/*
 * Information used for parsing configuration specs:
 */

static Tk_ConfigSpec configSpecs[] = {
    {TK_CONFIG_UID, "-background", NULL, NULL,
	"", Tk_Offset(BitmapMaster, bgUid), 0},
    {TK_CONFIG_STRING, "-data", NULL, NULL,
	NULL, Tk_Offset(BitmapMaster, dataString), TK_CONFIG_NULL_OK},
    {TK_CONFIG_STRING, "-file", NULL, NULL,
	NULL, Tk_Offset(BitmapMaster, fileString), TK_CONFIG_NULL_OK},
    {TK_CONFIG_UID, "-foreground", NULL, NULL,
	"#000000", Tk_Offset(BitmapMaster, fgUid), 0},
    {TK_CONFIG_STRING, "-maskdata", NULL, NULL,
	NULL, Tk_Offset(BitmapMaster, maskDataString), TK_CONFIG_NULL_OK},
    {TK_CONFIG_STRING, "-maskfile", NULL, NULL,
	NULL, Tk_Offset(BitmapMaster, maskFileString), TK_CONFIG_NULL_OK},
    {TK_CONFIG_END, NULL, NULL, NULL, NULL, 0, 0}
};

/*
 * The following data structure is used to describe the state of parsing a
 * bitmap file or string. It is used for communication between TkGetBitmapData
 * and NextBitmapWord.
 */

#define MAX_WORD_LENGTH 100
typedef struct ParseInfo {
    char *string;		/* Next character of string data for bitmap,
				 * or NULL if bitmap is being read from
				 * file. */
    Tcl_Channel chan;		/* File containing bitmap data, or NULL if no
				 * file. */
    char word[MAX_WORD_LENGTH+1];
				/* Current word of bitmap data, NULL
				 * terminated. */
    int wordLength;		/* Number of non-NULL bytes in word. */
} ParseInfo;

/*
 * Prototypes for procedures used only locally in this file:
 */

static int		ImgBmapCmd(ClientData clientData, Tcl_Interp *interp,
			    int argc, Tcl_Obj *CONST objv[]);
static void		ImgBmapCmdDeletedProc(ClientData clientData);
static void		ImgBmapConfigureInstance(BitmapInstance *instancePtr);
static int		ImgBmapConfigureMaster(BitmapMaster *masterPtr,
			    int argc, Tcl_Obj *CONST objv[], int flags);
static int		NextBitmapWord(ParseInfo *parseInfoPtr);

/*
 *----------------------------------------------------------------------
 *
 * ImgBmapCreate --
 *
 *	This procedure is called by the Tk image code to create "test" images.
 *
 * Results:
 *	A standard Tcl result.
 *
 * Side effects:
 *	The data structure for a new image is allocated.
 *
 *----------------------------------------------------------------------
 */

	/* ARGSUSED */
static int
ImgBmapCreate(
    Tcl_Interp *interp,		/* Interpreter for application containing
				 * image. */
    char *name,			/* Name to use for image. */
    int argc,			/* Number of arguments. */
    Tcl_Obj *CONST argv[],	/* Argument objects for options (doesn't
				 * include image name or type). */
    Tk_ImageType *typePtr,	/* Pointer to our type record (not used). */
    Tk_ImageMaster master,	/* Token for image, to be used by us in later
				 * callbacks. */
    ClientData *clientDataPtr)	/* Store manager's token for image here; it
				 * will be returned in later callbacks. */
{
    BitmapMaster *masterPtr;

    masterPtr = (BitmapMaster *) ckalloc(sizeof(BitmapMaster));
    masterPtr->tkMaster = master;
    masterPtr->interp = interp;
    masterPtr->imageCmd = Tcl_CreateObjCommand(interp, name, ImgBmapCmd,
	    (ClientData) masterPtr, ImgBmapCmdDeletedProc);
    masterPtr->width = masterPtr->height = 0;
    masterPtr->data = NULL;
    masterPtr->maskData = NULL;
    masterPtr->fgUid = NULL;
    masterPtr->bgUid = NULL;
    masterPtr->fileString = NULL;
    masterPtr->dataString = NULL;
    masterPtr->maskFileString = NULL;
    masterPtr->maskDataString = NULL;
    masterPtr->instancePtr = NULL;
    if (ImgBmapConfigureMaster(masterPtr, argc, argv, 0) != TCL_OK) {
	ImgBmapDelete((ClientData) masterPtr);
	return TCL_ERROR;
    }
    *clientDataPtr = (ClientData) masterPtr;
    return TCL_OK;
}

/*
 *----------------------------------------------------------------------
 *
 * ImgBmapConfigureMaster --
 *
 *	This procedure is called when a bitmap image is created or
 *	reconfigured. It process configuration options and resets any
 *	instances of the image.
 *
 * Results:
 *	A standard Tcl return value. If TCL_ERROR is returned then an error
 *	message is left in the masterPtr->interp's result.
 *
 * Side effects:
 *	Existing instances of the image will be redisplayed to match the new
 *	configuration options.
 *
 *----------------------------------------------------------------------
 */

static int
ImgBmapConfigureMaster(
    BitmapMaster *masterPtr,	/* Pointer to data structure describing
				 * overall bitmap image to (reconfigure). */
    int objc,			/* Number of entries in objv. */
    Tcl_Obj *CONST objv[],	/* Pairs of configuration options for image. */
    int flags)			/* Flags to pass to Tk_ConfigureWidget, such
				 * as TK_CONFIG_ARGV_ONLY. */
{
    BitmapInstance *instancePtr;
    int maskWidth, maskHeight, dummy1, dummy2;

    CONST char **argv = (CONST char **) ckalloc((objc+1) * sizeof(char *));
    for (dummy1 = 0; dummy1 < objc; dummy1++) {
	argv[dummy1]=Tcl_GetString(objv[dummy1]);
    }
    argv[objc] = NULL;

    if (Tk_ConfigureWidget(masterPtr->interp, Tk_MainWindow(masterPtr->interp),
	    configSpecs, objc, argv, (char *) masterPtr, flags)
	    != TCL_OK) {
	ckfree((char *) argv);
	return TCL_ERROR;
    }
    ckfree((char *) argv);

    /*
     * Parse the bitmap and/or mask to create binary data. Make sure that the
     * bitmap and mask have the same dimensions.
     */

    if (masterPtr->data != NULL) {
	ckfree(masterPtr->data);
	masterPtr->data = NULL;
    }
    if ((masterPtr->fileString != NULL) || (masterPtr->dataString != NULL)) {
	masterPtr->data = TkGetBitmapData(masterPtr->interp,
		masterPtr->dataString, masterPtr->fileString,
		&masterPtr->width, &masterPtr->height, &dummy1, &dummy2);
	if (masterPtr->data == NULL) {
	    return TCL_ERROR;
	}
    }
    if (masterPtr->maskData != NULL) {
	ckfree(masterPtr->maskData);
	masterPtr->maskData = NULL;
    }
    if ((masterPtr->maskFileString != NULL)
	    || (masterPtr->maskDataString != NULL)) {
	if (masterPtr->data == NULL) {
	    Tcl_SetResult(masterPtr->interp, "can't have mask without bitmap",
		    TCL_STATIC);
	    return TCL_ERROR;
	}
	masterPtr->maskData = TkGetBitmapData(masterPtr->interp,
		masterPtr->maskDataString, masterPtr->maskFileString,
		&maskWidth, &maskHeight, &dummy1, &dummy2);
	if (masterPtr->maskData == NULL) {
	    return TCL_ERROR;
	}
	if ((maskWidth != masterPtr->width)
		|| (maskHeight != masterPtr->height)) {
	    ckfree(masterPtr->maskData);
	    masterPtr->maskData = NULL;
	    Tcl_SetResult(masterPtr->interp,
		    "bitmap and mask have different sizes", TCL_STATIC);
	    return TCL_ERROR;
	}
    }

    /*
     * Cycle through all of the instances of this image, regenerating the
     * information for each instance. Then force the image to be redisplayed
     * everywhere that it is used.
     */

    for (instancePtr = masterPtr->instancePtr; instancePtr != NULL;
	    instancePtr = instancePtr->nextPtr) {
	ImgBmapConfigureInstance(instancePtr);
    }
    Tk_ImageChanged(masterPtr->tkMaster, 0, 0, masterPtr->width,
	    masterPtr->height, masterPtr->width, masterPtr->height);
    return TCL_OK;
}

/*
 *----------------------------------------------------------------------
 *
 * ImgBmapConfigureInstance --
 *
 *	This procedure is called to create displaying information for a bitmap
 *	image instance based on the configuration information in the master.
 *	It is invoked both when new instances are created and when the master
 *	is reconfigured.
 *
 * Results:
 *	None.
 *
 * Side effects:
 *	Generates errors via Tcl_BackgroundError if there are problems in
 *	setting up the instance.
 *
 *----------------------------------------------------------------------
 */

static void
ImgBmapConfigureInstance(
    BitmapInstance *instancePtr)/* Instance to reconfigure. */
{
    BitmapMaster *masterPtr = instancePtr->masterPtr;
    XColor *colorPtr;
    XGCValues gcValues;
    GC gc;
    unsigned int mask;
    Pixmap oldBitmap, oldMask;

    /*
     * For each of the options in masterPtr, translate the string form into an
     * internal form appropriate for instancePtr.
     */

    if (*masterPtr->bgUid != 0) {
	colorPtr = Tk_GetColor(masterPtr->interp, instancePtr->tkwin,
		masterPtr->bgUid);
	if (colorPtr == NULL) {
	    goto error;
	}
    } else {
	colorPtr = NULL;
    }
    if (instancePtr->bg != NULL) {
	Tk_FreeColor(instancePtr->bg);
    }
    instancePtr->bg = colorPtr;

    colorPtr = Tk_GetColor(masterPtr->interp, instancePtr->tkwin,
	    masterPtr->fgUid);
    if (colorPtr == NULL) {
	goto error;
    }
    if (instancePtr->fg != NULL) {
	Tk_FreeColor(instancePtr->fg);
    }
    instancePtr->fg = colorPtr;

    /*
     * Careful: We have to allocate new Pixmaps before deleting the old ones.
     * Otherwise, The XID allocator will always return the same XID for the
     * new Pixmaps as was used for the old Pixmaps. And that will prevent the
     * data and/or mask from changing in the GC below.
     */

    oldBitmap = instancePtr->bitmap;
    instancePtr->bitmap = None;
    oldMask = instancePtr->mask;
    instancePtr->mask = None;

    if (masterPtr->data != NULL) {
	instancePtr->bitmap = XCreateBitmapFromData(
		Tk_Display(instancePtr->tkwin),
		RootWindowOfScreen(Tk_Screen(instancePtr->tkwin)),
		masterPtr->data, (unsigned) masterPtr->width,
		(unsigned) masterPtr->height);
    }
    if (masterPtr->maskData != NULL) {
	instancePtr->mask = XCreateBitmapFromData(
		Tk_Display(instancePtr->tkwin),
		RootWindowOfScreen(Tk_Screen(instancePtr->tkwin)),
		masterPtr->maskData, (unsigned) masterPtr->width,
		(unsigned) masterPtr->height);
    }

    if (oldMask != None) {
	Tk_FreePixmap(Tk_Display(instancePtr->tkwin), oldMask);
    }
    if (oldBitmap != None) {
	Tk_FreePixmap(Tk_Display(instancePtr->tkwin), oldBitmap);
    }

    if (masterPtr->data != NULL) {
	gcValues.foreground = instancePtr->fg->pixel;
	gcValues.graphics_exposures = False;
	mask = GCForeground|GCGraphicsExposures;
	if (instancePtr->bg != NULL) {
	    gcValues.background = instancePtr->bg->pixel;
	    mask |= GCBackground;
	    if (instancePtr->mask != None) {
		gcValues.clip_mask = instancePtr->mask;
		mask |= GCClipMask;
	    }
	} else {
	    gcValues.clip_mask = instancePtr->bitmap;
	    mask |= GCClipMask;
	}
	gc = Tk_GetGC(instancePtr->tkwin, mask, &gcValues);
    } else {
	gc = None;
    }
    if (instancePtr->gc != None) {
	Tk_FreeGC(Tk_Display(instancePtr->tkwin), instancePtr->gc);
    }
    instancePtr->gc = gc;
    return;

  error:
    /*
     * An error occurred: clear the graphics context in the instance to make
     * it clear that this instance cannot be displayed. Then report the error.
     */

    if (instancePtr->gc != None) {
	Tk_FreeGC(Tk_Display(instancePtr->tkwin), instancePtr->gc);
    }
    instancePtr->gc = None;
    Tcl_AddErrorInfo(masterPtr->interp, "\n    (while configuring image \"");
    Tcl_AddErrorInfo(masterPtr->interp, Tk_NameOfImage(masterPtr->tkMaster));
    Tcl_AddErrorInfo(masterPtr->interp, "\")");
    Tcl_BackgroundError(masterPtr->interp);
}

/*
 *----------------------------------------------------------------------
 *
 * TkGetBitmapData --
 *
 *	Given a file name or ASCII string, this procedure parses the file or
 *	string contents to produce binary data for a bitmap.
 *
 * Results:
 *	If the bitmap description was parsed successfully then the return
 *	value is a malloc-ed array containing the bitmap data. The dimensions
 *	of the data are stored in *widthPtr and *heightPtr. *hotXPtr and
 *	*hotYPtr are set to the bitmap hotspot if one is defined, otherwise
 *	they are set to -1, -1. If an error occurred, NULL is returned and an
 *	error message is left in the interp's result.
 *
 * Side effects:
 *	A bitmap is created.
 *
 *----------------------------------------------------------------------
 */

char *
TkGetBitmapData(
    Tcl_Interp *interp,		/* For reporting errors, or NULL. */
    char *string,		/* String describing bitmap. May be NULL. */
    char *fileName,		/* Name of file containing bitmap description.
				 * Used only if string is NULL. Must not be
				 * NULL if string is NULL. */
    int *widthPtr, int *heightPtr,
				/* Dimensions of bitmap get returned here. */
    int *hotXPtr, int *hotYPtr)	/* Position of hot spot or -1,-1. */
{
    int width, height, numBytes, hotX, hotY;
    CONST char *expandedFileName;
    char *p, *end;
    ParseInfo pi;
    char *data = NULL;
    Tcl_DString buffer;

    pi.string = string;
    if (string == NULL) {
	if ((interp != NULL) && Tcl_IsSafe(interp)) {
	    Tcl_AppendResult(interp, "can't get bitmap data from a file in a",
		    " safe interpreter", NULL);
	    return NULL;
	}
	expandedFileName = Tcl_TranslateFileName(interp, fileName, &buffer);
	if (expandedFileName == NULL) {
	    return NULL;
	}
	pi.chan = Tcl_OpenFileChannel(interp, expandedFileName, "r", 0);
	Tcl_DStringFree(&buffer);
	if (pi.chan == NULL) {
	    if (interp != NULL) {
		Tcl_ResetResult(interp);
		Tcl_AppendResult(interp, "couldn't read bitmap file \"",
			fileName, "\": ", Tcl_PosixError(interp), NULL);
	    }
	    return NULL;
	}

	if (Tcl_SetChannelOption(interp, pi.chan, "-translation", "binary")
		!= TCL_OK) {
	    return NULL;
	}
	if (Tcl_SetChannelOption(interp, pi.chan, "-encoding", "binary")
		!= TCL_OK) {
	    return NULL;
	}
    } else {
	pi.chan = NULL;
    }

    /*
     * Parse the lines that define the dimensions of the bitmap, plus the
     * first line that defines the bitmap data (it declares the name of a data
     * variable but doesn't include any actual data). These lines look
     * something like the following:
     *
     *		#define foo_width 16
     *		#define foo_height 16
     *		#define foo_x_hot 3
     *		#define foo_y_hot 3
     *		static char foo_bits[] = {
     *
     * The x_hot and y_hot lines may or may not be present. It's important to
     * check for "char" in the last line, in order to reject old X10-style
     * bitmaps that used shorts.
     */

    width = 0;
    height = 0;
    hotX = -1;
    hotY = -1;
    while (1) {
	if (NextBitmapWord(&pi) != TCL_OK) {
	    goto error;
	}
	if ((pi.wordLength >= 6) && (pi.word[pi.wordLength-6] == '_')
		&& (strcmp(pi.word+pi.wordLength-6, "_width") == 0)) {
	    if (NextBitmapWord(&pi) != TCL_OK) {
		goto error;
	    }
	    width = strtol(pi.word, &end, 0);
	    if ((end == pi.word) || (*end != 0)) {
		goto error;
	    }
	} else if ((pi.wordLength >= 7) && (pi.word[pi.wordLength-7] == '_')
		&& (strcmp(pi.word+pi.wordLength-7, "_height") == 0)) {
	    if (NextBitmapWord(&pi) != TCL_OK) {
		goto error;
	    }
	    height = strtol(pi.word, &end, 0);
	    if ((end == pi.word) || (*end != 0)) {
		goto error;
	    }
	} else if ((pi.wordLength >= 6) && (pi.word[pi.wordLength-6] == '_')
		&& (strcmp(pi.word+pi.wordLength-6, "_x_hot") == 0)) {
	    if (NextBitmapWord(&pi) != TCL_OK) {
		goto error;
	    }
	    hotX = strtol(pi.word, &end, 0);
	    if ((end == pi.word) || (*end != 0)) {
		goto error;
	    }
	} else if ((pi.wordLength >= 6) && (pi.word[pi.wordLength-6] == '_')
		&& (strcmp(pi.word+pi.wordLength-6, "_y_hot") == 0)) {
	    if (NextBitmapWord(&pi) != TCL_OK) {
		goto error;
	    }
	    hotY = strtol(pi.word, &end, 0);
	    if ((end == pi.word) || (*end != 0)) {
		goto error;
	    }
	} else if ((pi.word[0] == 'c') && (strcmp(pi.word, "char") == 0)) {
	    while (1) {
		if (NextBitmapWord(&pi) != TCL_OK) {
		    goto error;
		}
		if ((pi.word[0] == '{') && (pi.word[1] == 0)) {
		    goto getData;
		}
	    }
	} else if ((pi.word[0] == '{') && (pi.word[1] == 0)) {
	    if (interp != NULL) {
		Tcl_AppendResult(interp, "format error in bitmap data; ",
			"looks like it's an obsolete X10 bitmap file", NULL);
	    }
	    goto errorCleanup;
	}
    }

    /*
     * Now we've read everything but the data. Allocate an array and read in
     * the data.
     */

  getData:
    if ((width <= 0) || (height <= 0)) {
	goto error;
    }
    numBytes = ((width+7)/8) * height;
    data = (char *) ckalloc((unsigned) numBytes);
    for (p = data; numBytes > 0; p++, numBytes--) {
	if (NextBitmapWord(&pi) != TCL_OK) {
	    goto error;
	}
	*p = (char) strtol(pi.word, &end, 0);
	if (end == pi.word) {
	    goto error;
	}
    }

    /*
     * All done. Clean up and return.
     */

    if (pi.chan != NULL) {
	Tcl_Close(NULL, pi.chan);
    }
    *widthPtr = width;
    *heightPtr = height;
    *hotXPtr = hotX;
    *hotYPtr = hotY;
    return data;

  error:
    if (interp != NULL) {
	Tcl_SetResult(interp, "format error in bitmap data", TCL_STATIC);
    }

  errorCleanup:
    if (data != NULL) {
	ckfree(data);
    }
    if (pi.chan != NULL) {
	Tcl_Close(NULL, pi.chan);
    }
    return NULL;
}

/*
 *----------------------------------------------------------------------
 *
 * NextBitmapWord --
 *
 *	This procedure retrieves the next word of information (stuff between
 *	commas or white space) from a bitmap description.
 *
 * Results:
 *	Returns TCL_OK if all went well. In this case the next word, and its
 *	length, will be availble in *parseInfoPtr. If the end of the bitmap
 *	description was reached then TCL_ERROR is returned.
 *
 * Side effects:
 *	None.
 *
 *----------------------------------------------------------------------
 */

static int
NextBitmapWord(
    ParseInfo *parseInfoPtr)	/* Describes what we're reading and where we
				 * are in it. */
{
    char *src, *dst;
    int c;

    parseInfoPtr->wordLength = 0;
    dst = parseInfoPtr->word;
    if (parseInfoPtr->string != NULL) {
	for (src = parseInfoPtr->string; isspace(UCHAR(*src)) || (*src == ',');
		src++) {
	    if (*src == 0) {
		return TCL_ERROR;
	    }
	}
	for ( ; !isspace(UCHAR(*src)) && (*src != ',') && (*src != 0); src++) {
	    *dst = *src;
	    dst++;
	    parseInfoPtr->wordLength++;
	    if (parseInfoPtr->wordLength > MAX_WORD_LENGTH) {
		return TCL_ERROR;
	    }
	}
	parseInfoPtr->string = src;
    } else {
	for (c = GetByte(parseInfoPtr->chan); isspace(UCHAR(c)) || (c == ',');
		c = GetByte(parseInfoPtr->chan)) {
	    if (c == EOF) {
		return TCL_ERROR;
	    }
	}
	for ( ; !isspace(UCHAR(c)) && (c != ',') && (c != EOF);
		c = GetByte(parseInfoPtr->chan)) {
	    *dst = c;
	    dst++;
	    parseInfoPtr->wordLength++;
	    if (parseInfoPtr->wordLength > MAX_WORD_LENGTH) {
		return TCL_ERROR;
	    }
	}
    }
    if (parseInfoPtr->wordLength == 0) {
	return TCL_ERROR;
    }
    parseInfoPtr->word[parseInfoPtr->wordLength] = 0;
    return TCL_OK;
}

/*
 *--------------------------------------------------------------
 *
 * ImgBmapCmd --
 *
 *	This procedure is invoked to process the Tcl command that corresponds
 *	to an image managed by this module. See the user documentation for
 *	details on what it does.
 *
 * Results:
 *	A standard Tcl result.
 *
 * Side effects:
 *	See the user documentation.
 *
 *--------------------------------------------------------------
 */

static int
ImgBmapCmd(
    ClientData clientData,	/* Information about the image master. */
    Tcl_Interp *interp,		/* Current interpreter. */
    int objc,			/* Number of arguments. */
    Tcl_Obj *CONST objv[])	/* Argument objects. */
{
    static CONST char *bmapOptions[] = {"cget", "configure", NULL};
    BitmapMaster *masterPtr = (BitmapMaster *) clientData;
    int index;

    if (objc < 2) {
	Tcl_WrongNumArgs(interp, 1, objv, "option ?arg arg ...?");
	return TCL_ERROR;
    }
    if (Tcl_GetIndexFromObj(interp, objv[1], bmapOptions, "option", 0,
	    &index) != TCL_OK) {
	return TCL_ERROR;
    }
    switch (index) {
    case 0: /* cget */
	if (objc != 3) {
	    Tcl_WrongNumArgs(interp, 2, objv, "option");
	    return TCL_ERROR;
	}
	return Tk_ConfigureValue(interp, Tk_MainWindow(interp), configSpecs,
		(char *) masterPtr, Tcl_GetString(objv[2]), 0);
    case 1: /* configure */
	if (objc == 2) {
	    return Tk_ConfigureInfo(interp, Tk_MainWindow(interp),
		    configSpecs, (char *) masterPtr, NULL, 0);
	} else if (objc == 3) {
	    return Tk_ConfigureInfo(interp, Tk_MainWindow(interp),
		    configSpecs, (char *) masterPtr,
		    Tcl_GetString(objv[2]), 0);
	} else {
	    return ImgBmapConfigureMaster(masterPtr, objc-2, objv+2,
		    TK_CONFIG_ARGV_ONLY);
	}
    default:
	Tcl_Panic("bad const entries to bmapOptions in ImgBmapCmd");
	return TCL_OK;
    }
}

/*
 *----------------------------------------------------------------------
 *
 * ImgBmapGet --
 *
 *	This procedure is called for each use of a bitmap image in a widget.
 *
 * Results:
 *	The return value is a token for the instance, which is passed back to
 *	us in calls to ImgBmapDisplay and ImgBmapFree.
 *
 * Side effects:
 *	A data structure is set up for the instance (or, an existing instance
 *	is re-used for the new one).
 *
 *----------------------------------------------------------------------
 */

static ClientData
ImgBmapGet(
    Tk_Window tkwin,		/* Window in which the instance will be
				 * used. */
    ClientData masterData)	/* Pointer to our master structure for the
				 * image. */
{
    BitmapMaster *masterPtr = (BitmapMaster *) masterData;
    BitmapInstance *instancePtr;

    /*
     * See if there is already an instance for this window. If so then just
     * re-use it.
     */

    for (instancePtr = masterPtr->instancePtr; instancePtr != NULL;
	    instancePtr = instancePtr->nextPtr) {
	if (instancePtr->tkwin == tkwin) {
	    instancePtr->refCount++;
	    return (ClientData) instancePtr;
	}
    }

    /*
     * The image isn't already in use in this window. Make a new instance of
     * the image.
     */

    instancePtr = (BitmapInstance *) ckalloc(sizeof(BitmapInstance));
    instancePtr->refCount = 1;
    instancePtr->masterPtr = masterPtr;
    instancePtr->tkwin = tkwin;
    instancePtr->fg = NULL;
    instancePtr->bg = NULL;
    instancePtr->bitmap = None;
    instancePtr->mask = None;
    instancePtr->gc = None;
    instancePtr->nextPtr = masterPtr->instancePtr;
    masterPtr->instancePtr = instancePtr;
    ImgBmapConfigureInstance(instancePtr);

    /*
     * If this is the first instance, must set the size of the image.
     */

    if (instancePtr->nextPtr == NULL) {
	Tk_ImageChanged(masterPtr->tkMaster, 0, 0, 0, 0, masterPtr->width,
		masterPtr->height);
    }

    return (ClientData) instancePtr;
}

/*
 *----------------------------------------------------------------------
 *
 * ImgBmapDisplay --
 *
 *	This procedure is invoked to draw a bitmap image.
 *
 * Results:
 *	None.
 *
 * Side effects:
 *	A portion of the image gets rendered in a pixmap or window.
 *
 *----------------------------------------------------------------------
 */

static void
ImgBmapDisplay(
    ClientData clientData,	/* Pointer to BitmapInstance structure for
				 * instance to be displayed. */
    Display *display,		/* Display on which to draw image. */
    Drawable drawable,		/* Pixmap or window in which to draw image. */
    int imageX, int imageY,	/* Upper-left corner of region within image to
				 * draw. */
    int width, int height,	/* Dimensions of region within image to draw. */
    int drawableX, int drawableY)
				/* Coordinates within drawable that correspond
				 * to imageX and imageY. */
{
    BitmapInstance *instancePtr = (BitmapInstance *) clientData;
    int masking;

    /*
     * If there's no graphics context, it means that an error occurred while
     * creating the image instance so it can't be displayed.
     */

    if (instancePtr->gc == None) {
	return;
    }

    /*
     * If masking is in effect, must modify the mask origin within the
     * graphics context to line up with the image's origin. Then draw the
     * image and reset the clip origin, if there's a mask.
     */

    masking = (instancePtr->mask != None) || (instancePtr->bg == NULL);
    if (masking) {
	XSetClipOrigin(display, instancePtr->gc, drawableX - imageX,
		drawableY - imageY);
    }
    XCopyPlane(display, instancePtr->bitmap, drawable, instancePtr->gc,
	    imageX, imageY, (unsigned) width, (unsigned) height,
	    drawableX, drawableY, 1);
    if (masking) {
	XSetClipOrigin(display, instancePtr->gc, 0, 0);
    }
}

/*
 *----------------------------------------------------------------------
 *
 * ImgBmapFree --
 *
 *	This procedure is called when a widget ceases to use a particular
 *	instance of an image.
 *
 * Results:
 *	None.
 *
 * Side effects:
 *	Internal data structures get cleaned up.
 *
 *----------------------------------------------------------------------
 */

static void
ImgBmapFree(
    ClientData clientData,	/* Pointer to BitmapInstance structure for
				 * instance to be displayed. */
    Display *display)		/* Display containing window that used image. */
{
    BitmapInstance *instancePtr = (BitmapInstance *) clientData;
    BitmapInstance *prevPtr;

    instancePtr->refCount--;
    if (instancePtr->refCount > 0) {
	return;
    }

    /*
     * There are no more uses of the image within this widget. Free the
     * instance structure.
     */

    if (instancePtr->fg != NULL) {
	Tk_FreeColor(instancePtr->fg);
    }
    if (instancePtr->bg != NULL) {
	Tk_FreeColor(instancePtr->bg);
    }
    if (instancePtr->bitmap != None) {
	Tk_FreePixmap(display, instancePtr->bitmap);
    }
    if (instancePtr->mask != None) {
	Tk_FreePixmap(display, instancePtr->mask);
    }
    if (instancePtr->gc != None) {
	Tk_FreeGC(display, instancePtr->gc);
    }
    if (instancePtr->masterPtr->instancePtr == instancePtr) {
	instancePtr->masterPtr->instancePtr = instancePtr->nextPtr;
    } else {
	for (prevPtr = instancePtr->masterPtr->instancePtr;
		prevPtr->nextPtr != instancePtr; prevPtr = prevPtr->nextPtr) {
	    /* Empty loop body */
	}
	prevPtr->nextPtr = instancePtr->nextPtr;
    }
    ckfree((char *) instancePtr);
}

/*
 *----------------------------------------------------------------------
 *
 * ImgBmapDelete --
 *
 *	This procedure is called by the image code to delete the master
 *	structure for an image.
 *
 * Results:
 *	None.
 *
 * Side effects:
 *	Resources associated with the image get freed.
 *
 *----------------------------------------------------------------------
 */

static void
ImgBmapDelete(
    ClientData masterData)	/* Pointer to BitmapMaster structure for
				 * image. Must not have any more instances. */
{
    BitmapMaster *masterPtr = (BitmapMaster *) masterData;

    if (masterPtr->instancePtr != NULL) {
	Tcl_Panic("tried to delete bitmap image when instances still exist");
    }
    masterPtr->tkMaster = NULL;
    if (masterPtr->imageCmd != NULL) {
	Tcl_DeleteCommandFromToken(masterPtr->interp, masterPtr->imageCmd);
    }
    if (masterPtr->data != NULL) {
	ckfree(masterPtr->data);
    }
    if (masterPtr->maskData != NULL) {
	ckfree(masterPtr->maskData);
    }
    Tk_FreeOptions(configSpecs, (char *) masterPtr, NULL, 0);
    ckfree((char *) masterPtr);
}

/*
 *----------------------------------------------------------------------
 *
 * ImgBmapCmdDeletedProc --
 *
 *	This procedure is invoked when the image command for an image is
 *	deleted. It deletes the image.
 *
 * Results:
 *	None.
 *
 * Side effects:
 *	The image is deleted.
 *
 *----------------------------------------------------------------------
 */

static void
ImgBmapCmdDeletedProc(
    ClientData clientData)	/* Pointer to BitmapMaster structure for
				 * image. */
{
    BitmapMaster *masterPtr = (BitmapMaster *) clientData;

    masterPtr->imageCmd = NULL;
    if (masterPtr->tkMaster != NULL) {
	Tk_DeleteImage(masterPtr->interp, Tk_NameOfImage(masterPtr->tkMaster));
    }
}

/*
 *----------------------------------------------------------------------
 *
 * GetByte --
 *
 *	Get the next byte from the open channel.
 *
 * Results:
 *	The next byte or EOF.
 *
 * Side effects:
 *	We read from the channel.
 *
 *----------------------------------------------------------------------
 */

static int
GetByte(
    Tcl_Channel chan)	/* The channel we read from. */
{
    char buffer;
    int size;

    size = Tcl_Read(chan, &buffer, 1);
    if (size <= 0) {
	return EOF;
    } else {
	return buffer;
    }
}


/*
 *----------------------------------------------------------------------
 *
 * ImgBmapPsImagemask --
 *
 *	This procedure generates postscript suitable for rendering a single
 *	bitmap of an image. A single bitmap image might contain both a
 *	foreground and a background bitmap. This routine is called once for
 *	each such bitmap in a bitmap image.
 *
 *	Prior to invoking this routine, the following setup has occurred:
 *
 *	   1.  The postscript foreground color has been set to the color used
 *	       to render the bitmap.
 *
 *	   2.  The origin of the postscript coordinate system is set to the
 *	       lower left corner of the bitmap.
 *
 *	   3.  The postscript coordinate system has been scaled so that the
 *	       entire bitmap is one unit squared.
 *
 *	Some postscript implementations cannot handle bitmap strings longer
 *	than about 60k characters. If the bitmap data is that big or bigger,
 *	then we render it by splitting it into several smaller bitmaps.
 *
 * Results:
 *	Returns TCL_OK on success. Returns TCL_ERROR and leaves and error
 *	message in interp->result if there is a problem.
 *
 * Side effects:
 *	Postscript code is appended to interp->result.
 *
 *----------------------------------------------------------------------
 */

static int
ImgBmapPsImagemask(
    Tcl_Interp *interp,		/* Append postscript to this interpreter */
    int width, int height,	/* Width and height of the bitmap in pixels */
    char *data)			/* Data for the bitmap */
{
    int i, j, nBytePerRow;
    char buffer[200];

    /*
     * The bit order of bitmaps in Tk is the opposite of the bit order that
     * postscript uses. (In Tk, the least significant bit is on the right side
     * of the bitmap and in postscript the least significant bit is shown on
     * the left.) The following array is used to reverse the order of bits
     * within a byte so that the bits will be in the order postscript expects.
     */

    static unsigned char bit_reverse[] = {
       0, 128, 64, 192, 32, 160,  96, 224, 16, 144, 80, 208, 48, 176, 112, 240,
       8, 136, 72, 200, 40, 168, 104, 232, 24, 152, 88, 216, 56, 184, 120, 248,
       4, 132, 68, 196, 36, 164, 100, 228, 20, 148, 84, 212, 52, 180, 116, 244,
      12, 140, 76, 204, 44, 172, 108, 236, 28, 156, 92, 220, 60, 188, 124, 252,
       2, 130, 66, 194, 34, 162,  98, 226, 18, 146, 82, 210, 50, 178, 114, 242,
      10, 138, 74, 202, 42, 170, 106, 234, 26, 154, 90, 218, 58, 186, 122, 250,
       6, 134, 70, 198, 38, 166, 102, 230, 22, 150, 86, 214, 54, 182, 118, 246,
      14, 142, 78, 206, 46, 174, 110, 238, 30, 158, 94, 222, 62, 190, 126, 254,
       1, 129, 65, 193, 33, 161,  97, 225, 17, 145, 81, 209, 49, 177, 113, 241,
       9, 137, 73, 201, 41, 169, 105, 233, 25, 153, 89, 217, 57, 185, 121, 249,
       5, 133, 69, 197, 37, 165, 101, 229, 21, 149, 85, 213, 53, 181, 117, 245,
      13, 141, 77, 205, 45, 173, 109, 237, 29, 157, 93, 221, 61, 189, 125, 253,
       3, 131, 67, 195, 35, 163,  99, 227, 19, 147, 83, 211, 51, 179, 115, 243,
      11, 139, 75, 203, 43, 171, 107, 235, 27, 155, 91, 219, 59, 187, 123, 251,
       7, 135, 71, 199, 39, 167, 103, 231, 23, 151, 87, 215, 55, 183, 119, 247,
      15, 143, 79, 207, 47, 175, 111, 239, 31, 159, 95, 223, 63, 191, 127, 255,
    };

    if (width*height > 60000) {
	Tcl_ResetResult(interp);
	Tcl_AppendResult(interp, "unable to generate postscript for bitmaps "
		"larger than 60000 pixels", NULL);
	return TCL_ERROR;
    }

    sprintf(buffer, "0 0 moveto %d %d true [%d 0 0 %d 0 %d] {<\n",
	    width, height, width, -height, height);
    Tcl_AppendResult(interp, buffer, NULL);

    nBytePerRow = (width+7)/8;
    for(i=0; i<height; i++){
	for(j=0; j<nBytePerRow; j++){
	    sprintf(buffer, " %02x",
		    bit_reverse[0xff & data[i*nBytePerRow + j]]);
	    Tcl_AppendResult(interp, buffer, NULL);
	}
	Tcl_AppendResult(interp, "\n", NULL);
    }

    Tcl_AppendResult(interp, ">} imagemask \n", NULL);
    return TCL_OK;
}

/*
 *----------------------------------------------------------------------
 *
 * ImgBmapPostscript --
 *
 *	This procedure generates postscript for rendering a bitmap image.
 *
 * Results:

 *	On success, this routine writes postscript code into interp->result
 *	and returns TCL_OK TCL_ERROR is returned and an error message is left
 *	in interp->result if anything goes wrong.
 *
 * Side effects:
 *	None.
 *
 *----------------------------------------------------------------------
 */

static int
ImgBmapPostscript(
    ClientData clientData,
    Tcl_Interp *interp,
    Tk_Window tkwin,
    Tk_PostscriptInfo psinfo,
    int x, int y, int width, int height,
    int prepass)
{
    BitmapMaster *masterPtr = (BitmapMaster *) clientData;
    char buffer[200];

    if (prepass) {
	return TCL_OK;
    }

    /*
     * There is nothing to do for bitmaps with zero width or height.
     */

    if (width<=0 || height<=0 || masterPtr->width<=0 || masterPtr->height<= 0){
	return TCL_OK;
    }

    /*
     * Translate the origin of the coordinate system to be the lower-left
     * corner of the bitmap and adjust the scale of the coordinate system so
     * that entire bitmap covers one square unit of the page. The calling
     * function put a "gsave" into the postscript and will add a "grestore" at
     * after this routine returns, so it is safe to make whatever changes are
     * necessary here.
     */

    if (x!=0 || y!=0) {
	sprintf(buffer, "%d %d moveto\n", x, y);
	Tcl_AppendResult(interp, buffer, NULL);
    }
    if (width!=1 || height!=1) {
	sprintf(buffer, "%d %d scale\n", width, height);
 	Tcl_AppendResult(interp, buffer, NULL);
    }

    /*
     * Color the background, if there is one. This step is skipped if the
     * background is transparent. If the background is not transparent and
     * there is no background mask, then color the complete rectangle that
     * encloses the bitmap. If there is a background mask, then only apply
     * color to the bits specified by the mask.
     */

    if ((masterPtr->bgUid != NULL) && (masterPtr->bgUid[0] != '\000')) {
	XColor color;
<<<<<<< HEAD

	XParseColor(Tk_Display(tkwin), Tk_Colormap(tkwin), masterPtr->bgUid,
=======
	TkParseColor(Tk_Display(tkwin), Tk_Colormap(tkwin), masterPtr->bgUid,
>>>>>>> ef9cc3a1
		&color);
	if (Tk_PostscriptColor(interp, psinfo, &color) != TCL_OK) {
	    return TCL_ERROR;
	}
	if (masterPtr->maskData == NULL) {
	    Tcl_AppendResult(interp,
		    "0 0 moveto 1 0 rlineto 0 1 rlineto -1 0 rlineto ",
		    "closepath fill\n", NULL);
	} else if (ImgBmapPsImagemask(interp, masterPtr->width,
		masterPtr->height, masterPtr->maskData) != TCL_OK) {
	    return TCL_ERROR;
	}
    }

    /*
     * Draw the bitmap foreground, assuming there is one.
     */

    if ((masterPtr->fgUid != NULL) && (masterPtr->data != NULL)) {
	XColor color;
<<<<<<< HEAD

	XParseColor(Tk_Display(tkwin), Tk_Colormap(tkwin), masterPtr->fgUid,
=======
	TkParseColor(Tk_Display(tkwin), Tk_Colormap(tkwin), masterPtr->fgUid,
>>>>>>> ef9cc3a1
		&color);
	if (Tk_PostscriptColor(interp, psinfo, &color) != TCL_OK) {
	    return TCL_ERROR;
	}
	if (ImgBmapPsImagemask(interp, masterPtr->width, masterPtr->height,
		masterPtr->data) != TCL_OK) {
	    return TCL_ERROR;
	}
    }
    return TCL_OK;
}

/*
 * Local Variables:
 * mode: c
 * c-basic-offset: 4
 * fill-column: 78
 * End:
 */<|MERGE_RESOLUTION|>--- conflicted
+++ resolved
@@ -1260,12 +1260,8 @@
 
     if ((masterPtr->bgUid != NULL) && (masterPtr->bgUid[0] != '\000')) {
 	XColor color;
-<<<<<<< HEAD
-
-	XParseColor(Tk_Display(tkwin), Tk_Colormap(tkwin), masterPtr->bgUid,
-=======
+
 	TkParseColor(Tk_Display(tkwin), Tk_Colormap(tkwin), masterPtr->bgUid,
->>>>>>> ef9cc3a1
 		&color);
 	if (Tk_PostscriptColor(interp, psinfo, &color) != TCL_OK) {
 	    return TCL_ERROR;
@@ -1286,12 +1282,8 @@
 
     if ((masterPtr->fgUid != NULL) && (masterPtr->data != NULL)) {
 	XColor color;
-<<<<<<< HEAD
-
-	XParseColor(Tk_Display(tkwin), Tk_Colormap(tkwin), masterPtr->fgUid,
-=======
+
 	TkParseColor(Tk_Display(tkwin), Tk_Colormap(tkwin), masterPtr->fgUid,
->>>>>>> ef9cc3a1
 		&color);
 	if (Tk_PostscriptColor(interp, psinfo, &color) != TCL_OK) {
 	    return TCL_ERROR;
