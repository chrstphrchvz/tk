/*
 * tkScrollbar.c --
 *
 *	This module implements a scrollbar widgets for the Tk toolkit. A
 *	scrollbar displays a slider and two arrows; mouse clicks on features
 *	within the scrollbar cause scrolling commands to be invoked.
 *
 * Copyright © 1990-1994 The Regents of the University of California.
 * Copyright © 1994-1997 Sun Microsystems, Inc.
 *
 * See the file "license.terms" for information on usage and redistribution of
 * this file, and for a DISCLAIMER OF ALL WARRANTIES.
 */

#include "tkInt.h"
#include "tkScrollbar.h"
#include "default.h"

/*
 * Custom option for handling "-orient"
 */

static const Tk_CustomOption orientOption = {
    TkOrientParseProc, TkOrientPrintProc, NULL
};

/* non-const space for "-width" default value for scrollbars */
char tkDefScrollbarWidth[TCL_INTEGER_SPACE] = DEF_SCROLLBAR_WIDTH;

/*
 * Information used for argv parsing.
 */

static const Tk_ConfigSpec configSpecs[] = {
    {TK_CONFIG_BORDER, "-activebackground", "activeBackground", "Foreground",
	DEF_SCROLLBAR_ACTIVE_BG_COLOR, offsetof(TkScrollbar, activeBorder),
	TK_CONFIG_COLOR_ONLY, NULL},
    {TK_CONFIG_BORDER, "-activebackground", "activeBackground", "Foreground",
	DEF_SCROLLBAR_ACTIVE_BG_MONO, offsetof(TkScrollbar, activeBorder),
	TK_CONFIG_MONO_ONLY, NULL},
    {TK_CONFIG_RELIEF, "-activerelief", "activeRelief", "Relief",
	DEF_SCROLLBAR_ACTIVE_RELIEF, offsetof(TkScrollbar, activeRelief), 0, NULL},
    {TK_CONFIG_BORDER, "-background", "background", "Background",
	DEF_SCROLLBAR_BG_COLOR, offsetof(TkScrollbar, bgBorder),
	TK_CONFIG_COLOR_ONLY, NULL},
    {TK_CONFIG_BORDER, "-background", "background", "Background",
	DEF_SCROLLBAR_BG_MONO, offsetof(TkScrollbar, bgBorder),
	TK_CONFIG_MONO_ONLY, NULL},
    {TK_CONFIG_SYNONYM, "-bd", "borderWidth", NULL, NULL, 0, 0, NULL},
    {TK_CONFIG_SYNONYM, "-bg", "background", NULL, NULL, 0, 0, NULL},
    {TK_CONFIG_PIXELS, "-borderwidth", "borderWidth", "BorderWidth",
	DEF_SCROLLBAR_BORDER_WIDTH, offsetof(TkScrollbar, borderWidthObj), TK_CONFIG_OBJS, NULL},
    {TK_CONFIG_STRING, "-command", "command", "Command",
	DEF_SCROLLBAR_COMMAND, offsetof(TkScrollbar, commandObj),
	TK_CONFIG_OBJS|TK_CONFIG_NULL_OK, NULL},
    {TK_CONFIG_ACTIVE_CURSOR, "-cursor", "cursor", "Cursor",
	DEF_SCROLLBAR_CURSOR, offsetof(TkScrollbar, cursor), TK_CONFIG_NULL_OK, NULL},
    {TK_CONFIG_PIXELS, "-elementborderwidth", "elementBorderWidth",
	"BorderWidth", DEF_SCROLLBAR_EL_BORDER_WIDTH,
	offsetof(TkScrollbar, elementBorderWidthObj), TK_CONFIG_OBJS|TK_CONFIG_NULL_OK, NULL},
    {TK_CONFIG_COLOR, "-highlightbackground", "highlightBackground",
	"HighlightBackground", DEF_SCROLLBAR_HIGHLIGHT_BG,
	offsetof(TkScrollbar, highlightBgColorPtr), 0, NULL},
    {TK_CONFIG_COLOR, "-highlightcolor", "highlightColor", "HighlightColor",
	DEF_SCROLLBAR_HIGHLIGHT,
	offsetof(TkScrollbar, highlightColorPtr), 0, NULL},
    {TK_CONFIG_PIXELS, "-highlightthickness", "highlightThickness",
	"HighlightThickness",
	DEF_SCROLLBAR_HIGHLIGHT_WIDTH, offsetof(TkScrollbar, highlightWidthObj), TK_CONFIG_OBJS, NULL},
    {TK_CONFIG_BOOLEAN, "-jump", "jump", "Jump",
	DEF_SCROLLBAR_JUMP, offsetof(TkScrollbar, jump), 0, NULL},
    {TK_CONFIG_CUSTOM, "-orient", "orient", "Orient",
	DEF_SCROLLBAR_ORIENT, offsetof(TkScrollbar, vertical), 0,
	&orientOption},
    {TK_CONFIG_RELIEF, "-relief", "relief", "Relief",
	DEF_SCROLLBAR_RELIEF, offsetof(TkScrollbar, relief), 0, NULL},
    {TK_CONFIG_INT, "-repeatdelay", "repeatDelay", "RepeatDelay",
	DEF_SCROLLBAR_REPEAT_DELAY, offsetof(TkScrollbar, repeatDelay), 0, NULL},
    {TK_CONFIG_INT, "-repeatinterval", "repeatInterval", "RepeatInterval",
	DEF_SCROLLBAR_REPEAT_INTERVAL, offsetof(TkScrollbar, repeatInterval), 0, NULL},
    {TK_CONFIG_STRING, "-takefocus", "takeFocus", "TakeFocus",
	DEF_SCROLLBAR_TAKE_FOCUS, offsetof(TkScrollbar, takeFocusObj),
	TK_CONFIG_NULL_OK|TK_CONFIG_OBJS, NULL},
    {TK_CONFIG_COLOR, "-troughcolor", "troughColor", "Background",
	DEF_SCROLLBAR_TROUGH_COLOR, offsetof(TkScrollbar, troughColorPtr),
	TK_CONFIG_COLOR_ONLY, NULL},
    {TK_CONFIG_COLOR, "-troughcolor", "troughColor", "Background",
	DEF_SCROLLBAR_TROUGH_MONO, offsetof(TkScrollbar, troughColorPtr),
	TK_CONFIG_MONO_ONLY, NULL},
    {TK_CONFIG_PIXELS, "-width", "width", "Width",
	tkDefScrollbarWidth, offsetof(TkScrollbar, widthObj), TK_CONFIG_OBJS, NULL},
    {TK_CONFIG_END, NULL, NULL, NULL, NULL, 0, 0, NULL}
};

/*
 * Forward declarations for functions defined later in this file:
 */

static int		ConfigureScrollbar(Tcl_Interp *interp,
			    TkScrollbar *scrollPtr, Tcl_Size objc,
			    Tcl_Obj *const objv[], int flags);
static void		ScrollbarCmdDeletedProc(void *clientData);
static Tcl_ObjCmdProc ScrollbarWidgetObjCmd;

/*
 *--------------------------------------------------------------
 *
 * Tk_ScrollbarObjCmd --
 *
 *	This function is invoked to process the "scrollbar" Tcl command. See
 *	the user documentation for details on what it does.
 *
 * Results:
 *	A standard Tcl result.
 *
 * Side effects:
 *	See the user documentation.
 *
 *--------------------------------------------------------------
 */

int
Tk_ScrollbarObjCmd(
    void *clientData,	/* Main window associated with interpreter. */
    Tcl_Interp *interp,		/* Current interpreter. */
    int objc,			/* Number of arguments. */
    Tcl_Obj *const objv[])		/* Argument strings. */
{
    Tk_Window tkwin = (Tk_Window)clientData;
    TkScrollbar *scrollPtr;
    Tk_Window newWin;

    if (objc < 2) {
	Tcl_WrongNumArgs(interp, 1, objv, "pathName ?-option value ...?");
	return TCL_ERROR;
    }

    newWin = Tk_CreateWindowFromPath(interp, tkwin, Tcl_GetString(objv[1]), NULL);
    if (newWin == NULL) {
	return TCL_ERROR;
    }

    Tk_SetClass(newWin, "Scrollbar");
    scrollPtr = TkpCreateScrollbar(newWin);

    Tk_SetClassProcs(newWin, &tkpScrollbarProcs, scrollPtr);

    /*
     * Initialize fields that won't be initialized by ConfigureScrollbar, or
     * which ConfigureScrollbar expects to have reasonable values (e.g.
     * resource pointers).
     */

    scrollPtr->tkwin = newWin;
    scrollPtr->display = Tk_Display(newWin);
    scrollPtr->interp = interp;
    scrollPtr->widgetCmd = Tcl_CreateObjCommand(interp,
	    Tk_PathName(scrollPtr->tkwin), ScrollbarWidgetObjCmd,
	    scrollPtr, ScrollbarCmdDeletedProc);
    scrollPtr->vertical = 0;
    scrollPtr->widthObj = 0;
    scrollPtr->commandObj = NULL;
    scrollPtr->repeatDelay = 0;
    scrollPtr->repeatInterval = 0;
    scrollPtr->borderWidthObj = NULL;
    scrollPtr->bgBorder = NULL;
    scrollPtr->activeBorder = NULL;
    scrollPtr->troughColorPtr = NULL;
    scrollPtr->relief = TK_RELIEF_FLAT;
    scrollPtr->highlightWidthObj = NULL;
    scrollPtr->highlightBgColorPtr = NULL;
    scrollPtr->highlightColorPtr = NULL;
    scrollPtr->inset = 0;
    scrollPtr->elementBorderWidthObj = NULL;
    scrollPtr->arrowLength = 0;
    scrollPtr->sliderFirst = 0;
    scrollPtr->sliderLast = 0;
    scrollPtr->activeField = 0;
    scrollPtr->activeRelief = TK_RELIEF_RAISED;
    scrollPtr->firstFraction = 0.0;
    scrollPtr->lastFraction = 0.0;
    scrollPtr->cursor = NULL;
    scrollPtr->takeFocusObj = NULL;
    scrollPtr->flags = 0;

    if (ConfigureScrollbar(interp, scrollPtr, objc-2, objv+2, 0) != TCL_OK) {
	Tk_DestroyWindow(scrollPtr->tkwin);
	return TCL_ERROR;
    }

    Tcl_SetObjResult(interp, Tk_NewWindowObj(scrollPtr->tkwin));
    return TCL_OK;
}

/*
 *--------------------------------------------------------------
 *
 * ScrollbarWidgetObjCmd --
 *
 *	This function is invoked to process the Tcl command that corresponds
 *	to a widget managed by this module. See the user documentation for
 *	details on what it does.
 *
 * Results:
 *	A standard Tcl result.
 *
 * Side effects:
 *	See the user documentation.
 *
 *--------------------------------------------------------------
 */

static int
ScrollbarWidgetObjCmd(
    void *clientData,	/* Information about scrollbar widget. */
    Tcl_Interp *interp,		/* Current interpreter. */
    int objc,			/* Number of arguments. */
    Tcl_Obj *const objv[])		/* Argument strings. */
{
    TkScrollbar *scrollPtr = (TkScrollbar *)clientData;
    int result = TCL_OK, cmdIndex, length;
    Tcl_Size len;
    static const char *const commandNames[] = {
	"activate", "cget", "configure", "delta", "fraction",
	"get", "identify", "set", NULL
    };
    enum command {
	COMMAND_ACTIVATE, COMMAND_CGET, COMMAND_CONFIGURE, COMMAND_DELTA,
	COMMAND_FRACTION, COMMAND_GET, COMMAND_IDENTIFY, COMMAND_SET
    };

    if (objc < 2) {
	Tcl_WrongNumArgs(interp, 1, objv, "option ?arg ...?");
	return TCL_ERROR;
    }
    /*
     * Parse the command by looking up the second argument in the list of
     * valid subcommand names
     */

    result = Tcl_GetIndexFromObj(interp, objv[1], commandNames,
	    "option", 0, &cmdIndex);
    if (result != TCL_OK) {
	return result;
    }
    Tcl_Preserve(scrollPtr);
    switch (cmdIndex) {
    case COMMAND_ACTIVATE: {
	int oldActiveField, c;

	if (objc == 2) {
	    const char *zone = "";

	    switch (scrollPtr->activeField) {
	    case TOP_ARROW:	zone = "arrow1"; break;
	    case SLIDER:	zone = "slider"; break;
	    case BOTTOM_ARROW:	zone = "arrow2"; break;
	    }
	    Tcl_SetObjResult(interp, Tcl_NewStringObj(zone, TCL_INDEX_NONE));
	    goto done;
	}
	if (objc != 3) {
		Tcl_WrongNumArgs(interp, 1, objv, "activate element");
	    goto error;
	}
	c = Tcl_GetStringFromObj(objv[2], &len)[0];
	oldActiveField = scrollPtr->activeField;
	if ((c == 'a') && (strcmp(Tcl_GetString(objv[2]), "arrow1") == 0)) {
	    scrollPtr->activeField = TOP_ARROW;
	} else if ((c == 'a') && (strcmp(Tcl_GetString(objv[2]), "arrow2") == 0)) {
	    scrollPtr->activeField = BOTTOM_ARROW;
	} else if ((c == 's') && (strncmp(Tcl_GetString(objv[2]), "slider", len) == 0)) {
	    scrollPtr->activeField = SLIDER;
	} else {
	    scrollPtr->activeField = OUTSIDE;
	}
	if (oldActiveField != scrollPtr->activeField) {
	    TkScrollbarEventuallyRedraw(scrollPtr);
	}
	break;
    }
    case COMMAND_CGET: {
	if (objc != 3) {
		Tcl_WrongNumArgs(interp, 1, objv, "cget option");
	    goto error;
	}
	result = Tk_ConfigureValue(interp, scrollPtr->tkwin,
		configSpecs, scrollPtr, Tcl_GetString(objv[2]), 0);
	break;
    }
    case COMMAND_CONFIGURE: {
	if (objc == 2) {
	    result = Tk_ConfigureInfo(interp, scrollPtr->tkwin,
		    configSpecs, scrollPtr, NULL, 0);
	} else if (objc == 3) {
	    result = Tk_ConfigureInfo(interp, scrollPtr->tkwin,
		    configSpecs, scrollPtr, Tcl_GetString(objv[2]), 0);
	} else {
	    result = ConfigureScrollbar(interp, scrollPtr, objc-2,
		    objv+2, TK_CONFIG_ARGV_ONLY);
	}
	break;
    }
    case COMMAND_DELTA: {
	int xDelta, yDelta, pixels;
	double fraction;

	if (objc != 4) {
		Tcl_WrongNumArgs(interp, 1, objv, "delta xDelta yDelta");
	    goto error;
	}
	if ((Tcl_GetIntFromObj(interp, objv[2], &xDelta) != TCL_OK)
		|| (Tcl_GetIntFromObj(interp, objv[3], &yDelta) != TCL_OK)) {
	    goto error;
	}
	if (scrollPtr->vertical) {
	    pixels = yDelta;
	    length = Tk_Height(scrollPtr->tkwin) - 1
		    - 2 * (scrollPtr->arrowLength + scrollPtr->inset);
	} else {
	    pixels = xDelta;
	    length = Tk_Width(scrollPtr->tkwin) - 1
		    - 2 * (scrollPtr->arrowLength + scrollPtr->inset);
	}
	if (length == 0) {
	    fraction = 0.0;
	} else {
	    fraction = ((double) pixels / (double) length);
	}
	Tcl_SetObjResult(interp, Tcl_NewDoubleObj(fraction));
	break;
    }
    case COMMAND_FRACTION: {
	int x, y, pos;
	double fraction;

	if (objc != 4) {
		Tcl_WrongNumArgs(interp, 1, objv, "fraction x y");
	    goto error;
	}
	if ((Tcl_GetIntFromObj(interp, objv[2], &x) != TCL_OK)
		|| (Tcl_GetIntFromObj(interp, objv[3], &y) != TCL_OK)) {
	    goto error;
	}
	if (scrollPtr->vertical) {
	    pos = y - (scrollPtr->arrowLength + scrollPtr->inset);
	    length = Tk_Height(scrollPtr->tkwin) - 1
		    - 2 * (scrollPtr->arrowLength + scrollPtr->inset);
	} else {
	    pos = x - (scrollPtr->arrowLength + scrollPtr->inset);
	    length = Tk_Width(scrollPtr->tkwin) - 1
		    - 2 * (scrollPtr->arrowLength + scrollPtr->inset);
	}
	if (length == 0) {
	    fraction = 0.0;
	} else {
	    fraction = ((double) pos / (double) length);
	}
	if (fraction < 0) {
	    fraction = 0;
	} else if (fraction > 1.0) {
	    fraction = 1.0;
	}
	Tcl_SetObjResult(interp, Tcl_NewDoubleObj(fraction));
	break;
    }
    case COMMAND_GET: {
	Tcl_Obj *resObjs[4];

	if (objc != 2) {
		Tcl_WrongNumArgs(interp, 1, objv, "get");
	    goto error;
	}
	resObjs[0] = Tcl_NewDoubleObj(scrollPtr->firstFraction);
	resObjs[1] = Tcl_NewDoubleObj(scrollPtr->lastFraction);
	Tcl_SetObjResult(interp, Tcl_NewListObj(2, resObjs));
	break;
    }
    case COMMAND_IDENTIFY: {
	int x, y;
	const char *zone = "";

	if (objc != 4) {
		Tcl_WrongNumArgs(interp, 1, objv, "identify x y");
	    goto error;
	}
	if ((Tcl_GetIntFromObj(interp, objv[2], &x) != TCL_OK)
		|| (Tcl_GetIntFromObj(interp, objv[3], &y) != TCL_OK)) {
	    goto error;
	}
	switch (TkpScrollbarPosition(scrollPtr, x, y)) {
	case TOP_ARROW:		zone = "arrow1";  break;
	case TOP_GAP:		zone = "trough1"; break;
	case SLIDER:		zone = "slider";  break;
	case BOTTOM_GAP:	zone = "trough2"; break;
	case BOTTOM_ARROW:	zone = "arrow2";  break;
	}
	Tcl_SetObjResult(interp, Tcl_NewStringObj(zone, TCL_INDEX_NONE));
	break;
    }
    case COMMAND_SET: {
	if (objc == 4) {
	    double first, last;

	    if (Tcl_GetDoubleFromObj(interp, objv[2], &first) != TCL_OK) {
		goto error;
	    }
	    if (Tcl_GetDoubleFromObj(interp, objv[3], &last) != TCL_OK) {
		goto error;
	    }
	    if (first < 0) {
		scrollPtr->firstFraction = 0;
	    } else if (first > 1.0) {
		scrollPtr->firstFraction = 1.0;
	    } else {
		scrollPtr->firstFraction = first;
	    }
	    if (last < scrollPtr->firstFraction) {
		scrollPtr->lastFraction = scrollPtr->firstFraction;
	    } else if (last > 1.0) {
		scrollPtr->lastFraction = 1.0;
	    } else {
		scrollPtr->lastFraction = last;
	    }
	} else {
		Tcl_WrongNumArgs(interp, 1, objv, "set firstFraction lastFraction");
	    goto error;
	}
	TkpComputeScrollbarGeometry(scrollPtr);
	TkScrollbarEventuallyRedraw(scrollPtr);
	break;
    }
    }

  done:
    Tcl_Release(scrollPtr);
    return result;

  error:
    Tcl_Release(scrollPtr);
    return TCL_ERROR;
}

/*
 *----------------------------------------------------------------------
 *
 * ConfigureScrollbar --
 *
 *	This function is called to process an argv/argc list, plus the Tk
 *	option database, in order to configure (or reconfigure) a scrollbar
 *	widget.
 *
 * Results:
 *	The return value is a standard Tcl result. If TCL_ERROR is returned,
 *	then the interp's result contains an error message.
 *
 * Side effects:
 *	Configuration information, such as colors, border width, etc. get set
 *	for scrollPtr; old resources get freed, if there were any.
 *
 *----------------------------------------------------------------------
 */

static int
ConfigureScrollbar(
    Tcl_Interp *interp,		/* Used for error reporting. */
    TkScrollbar *scrollPtr,
				/* Information about widget; may or may not
				 * already have values for some fields. */
    Tcl_Size objc,			/* Number of valid entries in argv. */
    Tcl_Obj *const objv[],		/* Arguments. */
    int flags)			/* Flags to pass to Tk_ConfigureWidget. */
{
    int width, borderWidth, highlightWidth, elementBorderWidth;

    if (Tk_ConfigureWidget(interp, scrollPtr->tkwin, configSpecs, objc,
	    objv, scrollPtr, flags) != TCL_OK) {
	return TCL_ERROR;
    }

    /*
     * A few options need special processing, such as setting the background
     * from a 3-D border.
     */

    Tk_GetPixelsFromObj(NULL, scrollPtr->tkwin, scrollPtr->borderWidthObj, &borderWidth);
    if (borderWidth < 0) {
	Tcl_DecrRefCount(scrollPtr->borderWidthObj);
	scrollPtr->borderWidthObj = Tcl_NewIntObj(0);
	Tcl_IncrRefCount(scrollPtr->borderWidthObj);
    }
<<<<<<< HEAD

=======
    Tk_GetPixelsFromObj(NULL, scrollPtr->tkwin, scrollPtr->highlightWidthObj, &highlightWidth);
    if (highlightWidth < 0) {
	Tcl_DecrRefCount(scrollPtr->highlightWidthObj);
	scrollPtr->highlightWidthObj = Tcl_NewIntObj(0);
	Tcl_IncrRefCount(scrollPtr->highlightWidthObj);
    }
    Tk_GetPixelsFromObj(NULL, scrollPtr->tkwin, scrollPtr->widthObj, &width);
    if (width < 0) {
	Tcl_DecrRefCount(scrollPtr->widthObj);
	scrollPtr->widthObj = Tcl_NewIntObj(0);
	Tcl_IncrRefCount(scrollPtr->widthObj);
    }
    if (scrollPtr->elementBorderWidthObj) {
	Tk_GetPixelsFromObj(NULL, scrollPtr->tkwin, scrollPtr->elementBorderWidthObj, &elementBorderWidth);
	if (elementBorderWidth < 0) {
	    Tcl_DecrRefCount(scrollPtr->elementBorderWidthObj);
	    scrollPtr->elementBorderWidthObj = NULL;
	}
    }
>>>>>>> 4b4fb1fb
    /*
     * Configure platform specific options.
     */

    TkpConfigureScrollbar(scrollPtr);

    /*
     * Register the desired geometry for the window (leave enough space for
     * the two arrows plus a minimum-size slider, plus border around the whole
     * window, if any). Then arrange for the window to be redisplayed.
     */

    TkpComputeScrollbarGeometry(scrollPtr);
    TkScrollbarEventuallyRedraw(scrollPtr);
    return TCL_OK;
}

/*
 *--------------------------------------------------------------
 *
 * TkScrollbarEventProc --
 *
 *	This function is invoked by the Tk dispatcher for various events on
 *	scrollbars.
 *
 * Results:
 *	None.
 *
 * Side effects:
 *	When the window gets deleted, internal structures get cleaned up.
 *	When it gets exposed, it is redisplayed.
 *
 *--------------------------------------------------------------
 */

void
TkScrollbarEventProc(
    void *clientData,	/* Information about window. */
    XEvent *eventPtr)		/* Information about event. */
{
    TkScrollbar *scrollPtr = (TkScrollbar *)clientData;
    int highlightWidth;

    if ((eventPtr->type == Expose) && (eventPtr->xexpose.count == 0)) {
	TkScrollbarEventuallyRedraw(scrollPtr);
    } else if (eventPtr->type == DestroyNotify) {
	TkpDestroyScrollbar(scrollPtr);
	if (scrollPtr->tkwin != NULL) {
	    scrollPtr->tkwin = NULL;
	    Tcl_DeleteCommandFromToken(scrollPtr->interp,
		    scrollPtr->widgetCmd);
	}
	if (scrollPtr->flags & REDRAW_PENDING) {
	    Tcl_CancelIdleCall(TkpDisplayScrollbar, scrollPtr);
	}
	/*
	 * Free up all the stuff that requires special handling, then let
	 * Tk_FreeOptions handle all the standard option-related stuff.
	 */

	Tk_FreeOptions(configSpecs, scrollPtr, scrollPtr->display, 0);
	Tcl_EventuallyFree(scrollPtr, TCL_DYNAMIC);
    } else if (eventPtr->type == ConfigureNotify) {
	TkpComputeScrollbarGeometry(scrollPtr);
	TkScrollbarEventuallyRedraw(scrollPtr);
    } else if (eventPtr->type == FocusIn) {
	if (eventPtr->xfocus.detail != NotifyInferior) {
	    scrollPtr->flags |= GOT_FOCUS;
	    Tk_GetPixelsFromObj(NULL, scrollPtr->tkwin, scrollPtr->highlightWidthObj, &highlightWidth);
	    if (highlightWidth > 0) {
		TkScrollbarEventuallyRedraw(scrollPtr);
	    }
	}
    } else if (eventPtr->type == FocusOut) {
	if (eventPtr->xfocus.detail != NotifyInferior) {
	    scrollPtr->flags &= ~GOT_FOCUS;
	    Tk_GetPixelsFromObj(NULL, scrollPtr->tkwin, scrollPtr->highlightWidthObj, &highlightWidth);
	    if (highlightWidth > 0) {
		TkScrollbarEventuallyRedraw(scrollPtr);
	    }
	}
    } else if (eventPtr->type == MapNotify) {
	TkScrollbarEventuallyRedraw(scrollPtr);
    }
}

/*
 *----------------------------------------------------------------------
 *
 * ScrollbarCmdDeletedProc --
 *
 *	This function is invoked when a widget command is deleted. If the
 *	widget isn't already in the process of being destroyed, this command
 *	destroys it.
 *
 * Results:
 *	None.
 *
 * Side effects:
 *	The widget is destroyed.
 *
 *----------------------------------------------------------------------
 */

static void
ScrollbarCmdDeletedProc(
    void *clientData)	/* Pointer to widget record for widget. */
{
    TkScrollbar *scrollPtr = (TkScrollbar *)clientData;
    Tk_Window tkwin = scrollPtr->tkwin;

    /*
     * This function could be invoked either because the window was destroyed
     * and the command was then deleted (in which case tkwin is NULL) or
     * because the command was deleted, and then this function destroys the
     * widget.
     */

    if (tkwin != NULL) {
	scrollPtr->tkwin = NULL;
	Tk_DestroyWindow(tkwin);
    }
}

/*
 *--------------------------------------------------------------
 *
 * TkScrollbarEventuallyRedraw --
 *
 *	Arrange for one or more of the fields of a scrollbar to be redrawn.
 *
 * Results:
 *	None.
 *
 * Side effects:
 *	None.
 *
 *--------------------------------------------------------------
 */

void
TkScrollbarEventuallyRedraw(
    TkScrollbar *scrollPtr)	/* Information about widget. */
{
    if ((scrollPtr->tkwin == NULL) || !Tk_IsMapped(scrollPtr->tkwin)) {
	return;
    }
    if (!(scrollPtr->flags & REDRAW_PENDING)) {
	Tcl_DoWhenIdle(TkpDisplayScrollbar, scrollPtr);
	scrollPtr->flags |= REDRAW_PENDING;
    }
}

/*
 * Local Variables:
 * mode: c
 * c-basic-offset: 4
 * fill-column: 78
 * End:
 */<|MERGE_RESOLUTION|>--- conflicted
+++ resolved
@@ -474,47 +474,11 @@
     Tcl_Obj *const objv[],		/* Arguments. */
     int flags)			/* Flags to pass to Tk_ConfigureWidget. */
 {
-    int width, borderWidth, highlightWidth, elementBorderWidth;
-
     if (Tk_ConfigureWidget(interp, scrollPtr->tkwin, configSpecs, objc,
 	    objv, scrollPtr, flags) != TCL_OK) {
 	return TCL_ERROR;
     }
 
-    /*
-     * A few options need special processing, such as setting the background
-     * from a 3-D border.
-     */
-
-    Tk_GetPixelsFromObj(NULL, scrollPtr->tkwin, scrollPtr->borderWidthObj, &borderWidth);
-    if (borderWidth < 0) {
-	Tcl_DecrRefCount(scrollPtr->borderWidthObj);
-	scrollPtr->borderWidthObj = Tcl_NewIntObj(0);
-	Tcl_IncrRefCount(scrollPtr->borderWidthObj);
-    }
-<<<<<<< HEAD
-
-=======
-    Tk_GetPixelsFromObj(NULL, scrollPtr->tkwin, scrollPtr->highlightWidthObj, &highlightWidth);
-    if (highlightWidth < 0) {
-	Tcl_DecrRefCount(scrollPtr->highlightWidthObj);
-	scrollPtr->highlightWidthObj = Tcl_NewIntObj(0);
-	Tcl_IncrRefCount(scrollPtr->highlightWidthObj);
-    }
-    Tk_GetPixelsFromObj(NULL, scrollPtr->tkwin, scrollPtr->widthObj, &width);
-    if (width < 0) {
-	Tcl_DecrRefCount(scrollPtr->widthObj);
-	scrollPtr->widthObj = Tcl_NewIntObj(0);
-	Tcl_IncrRefCount(scrollPtr->widthObj);
-    }
-    if (scrollPtr->elementBorderWidthObj) {
-	Tk_GetPixelsFromObj(NULL, scrollPtr->tkwin, scrollPtr->elementBorderWidthObj, &elementBorderWidth);
-	if (elementBorderWidth < 0) {
-	    Tcl_DecrRefCount(scrollPtr->elementBorderWidthObj);
-	    scrollPtr->elementBorderWidthObj = NULL;
-	}
-    }
->>>>>>> 4b4fb1fb
     /*
      * Configure platform specific options.
      */
