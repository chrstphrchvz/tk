--- conflicted
+++ resolved
@@ -907,17 +907,12 @@
 
 int
 WindowingsystemCmd(
-<<<<<<< HEAD
-    ClientData dummy,	/* Main window associated with interpreter. */
-=======
     TCL_UNUSED(void *),	/* Main window associated with interpreter. */
->>>>>>> 4ee5781a
     Tcl_Interp *interp,		/* Current interpreter. */
     int objc,			/* Number of arguments. */
     Tcl_Obj *const objv[])	/* Argument objects. */
 {
     const char *windowingsystem;
-    (void)dummy;
 
     if (objc != 1) {
 	Tcl_WrongNumArgs(interp, 1, objv, NULL);
@@ -1129,25 +1124,12 @@
 static char *
 WaitVariableProc(
     ClientData clientData,	/* Pointer to integer to set to 1. */
-<<<<<<< HEAD
-    Tcl_Interp *dummy,		/* Interpreter containing variable. */
-    const char *name1,		/* Name of variable. */
-    const char *name2,		/* Second part of variable name. */
-    int flags)			/* Information about what happened. */
-{
-    int *donePtr = (int *)clientData;
-    (void)dummy;
-    (void)name1;
-    (void)name2;
-    (void)flags;
-=======
     TCL_UNUSED(Tcl_Interp *),		/* Interpreter containing variable. */
     TCL_UNUSED(const char *),		/* Name of variable. */
     TCL_UNUSED(const char *),		/* Second part of variable name. */
     TCL_UNUSED(int))			/* Information about what happened. */
 {
     int *donePtr = (int *)clientData;
->>>>>>> 4ee5781a
 
     *donePtr = 1;
     return NULL;
@@ -1199,11 +1181,7 @@
 
 int
 Tk_UpdateObjCmd(
-<<<<<<< HEAD
-    ClientData dummy,	/* Main window associated with interpreter. */
-=======
     TCL_UNUSED(void *),	/* Main window associated with interpreter. */
->>>>>>> 4ee5781a
     Tcl_Interp *interp,		/* Current interpreter. */
     int objc,			/* Number of arguments. */
     Tcl_Obj *const objv[])	/* Argument objects. */
@@ -1212,7 +1190,6 @@
     int flags, index;
     TkDisplay *dispPtr;
     int code = TCL_OK;
-    (void)dummy;
 
     if (objc == 1) {
 	flags = TCL_DONT_WAIT;
@@ -1938,18 +1915,11 @@
 
 int
 TkDeadAppObjCmd(
-<<<<<<< HEAD
-    ClientData dummy,	/* Dummy. */
-=======
     TCL_UNUSED(void *),
->>>>>>> 4ee5781a
     Tcl_Interp *interp,		/* Current interpreter. */
     TCL_UNUSED(int),			/* Number of arguments. */
     Tcl_Obj *const objv[])		/* Argument strings. */
 {
-	(void)dummy;
-	(void)objc;
-
     Tcl_SetObjResult(interp, Tcl_ObjPrintf(
 	    "can't invoke \"%s\" command: application has been destroyed",
 	    Tcl_GetString(objv[0])));
