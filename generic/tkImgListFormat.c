/*
 * tkImgListFormat.c --
 *
 *      Implements the default image data format. I.e. the format used for
 *      [imageName data] and [imageName put] if no other format is specified.
 *
 *      The default format consits of a list of scan lines (rows) with each
 *      list element being itself a list of pixels (or columns). For details,
 *      see the manpage photo.n
 *
 *      This image format cannot read/write files, it is meant for string
 *      data only.
 *
 *
 * Copyright © 1994 The Australian National University.
 * Copyright © 1994-1997 Sun Microsystems, Inc.
 * Copyright © 2002-2003 Donal K. Fellows
 * Copyright © 2003 ActiveState Corporation.
 *
 * See the file "license.terms" for information on usage and redistribution of
 * this file, and for a DISCLAIMER OF ALL WARRANTIES.
 *
 * Authors:
 *      Paul Mackerras (paulus@cs.anu.edu.au),
 *              Department of Computer Science,
 *              Australian National University.
 *
 *      Simon Bachmann (simonbachmann@bluewin.ch)
 */


#include "tkImgPhoto.h"

/*
 * Message to generate when an attempt to allocate memory for an image fails.
 */

#define TK_PHOTO_ALLOC_FAILURE_MESSAGE \
        "not enough free memory for image buffer"


/*
 * Color name length limit: do not attempt to parse as color strings that are
 * longer than this limit
 */

#define TK_PHOTO_MAX_COLOR_LENGTH 99

/*
 * Symbols for the different formats of a color string.
 */

enum ColorFormatType {
    COLORFORMAT_TKCOLOR,
    COLORFORMAT_EMPTYSTRING,
    COLORFORMAT_LIST,
    COLORFORMAT_RGB1,
    COLORFORMAT_RGB2,
    COLORFORMAT_RGBA1,
    COLORFORMAT_RGBA2
};

/*
 * Names for the color format types above.
 * Order must match the one in enum ColorFormatType
 */

static const char *const colorFormatNames[] = {
    "tkcolor",
    "emptystring",
    "list",
    "rgb-short",
    "rgb",
    "rgba-short",
    "rgba",
    NULL
};

/*
 * The following data structure is used to return information from
 * ParseFormatOptions:
 */

struct FormatOptions {
    int options;         /* Individual bits indicate which options were
                          * specified - see below. */
    Tcl_Obj *formatName; /* Name specified without an option. */
    enum ColorFormatType colorFormat;
                         /* The color format type given with the
                          * -colorformat option */
};

/*
 * Bit definitions for use with ParseFormatOptions: each bit is set in the
 * allowedOptions parameter on a call to ParseFormatOptions if that option
 * is allowed for the current photo image subcommand. On return, the bit is
 * set in the options field of the FormatOptions structure if that option
 * was specified.
 *
 * OPT_COLORFORMAT:         Set if -alpha option allowed/specified.
 */

#define OPT_COLORFORMAT     1

/*
 * List of format option names. The order here must match the order of
 * declarations of the FMT_OPT_* constants above.
 */

static const char *const formatOptionNames[] = {
    "-colorformat",
    NULL
};

/*
 * Forward declarations
 */

static int      ParseFormatOptions(Tcl_Interp *interp, int allowedOptions,
                    int objc, Tcl_Obj *const objv[], int *indexPtr,
                    struct FormatOptions *optPtr);
static Tcl_Obj  *GetBadOptMsg(const char *badValue, int allowedOpts);
static int      StringMatchDef(Tcl_Obj *data, Tcl_Obj *formatString,
                    int *widthPtr, int *heightPtr, Tcl_Interp *interp);
static int      StringReadDef(Tcl_Interp *interp, Tcl_Obj *data,
                    Tcl_Obj *formatString, Tk_PhotoHandle imageHandle,
                    int destX, int destY, int width, int height,
                    int srcX, int srcY);
static int      StringWriteDef(Tcl_Interp *interp,
                    Tcl_Obj *formatString,
                    Tk_PhotoImageBlock *blockPtr);
static int      ParseColor(Tcl_Interp *interp, Tcl_Obj *specObj,
                    Display *display, Colormap colormap, unsigned char *redPtr,
                    unsigned char *greenPtr, unsigned char *bluePtr,
                    unsigned char *alphaPtr);
static int      ParseColorAsList(Tcl_Interp *interp, const char *colorString,
                    int colorStrLen, unsigned char *redPtr,
                    unsigned char *greenPtr, unsigned char *bluePtr,
                    unsigned char *alphaPtr);
static int      ParseColorAsHex(Tcl_Interp *interp, const char *colorString,
                    int colorStrLen, Display *display, Colormap colormap,
                    unsigned char *redPtr, unsigned char *greenPtr,
                    unsigned char *bluePtr, unsigned char *alphaPtr);
static int      ParseColorAsStandard(Tcl_Interp *interp,
                    const char *colorString, int colorStrLen,
                    Display *display, Colormap colormap,
                    unsigned char *redPtr, unsigned char *greenPtr,
                    unsigned char *bluePtr, unsigned char *alphaPtr);

/*
 * The format record for the default image handler
 */

Tk_PhotoImageFormat tkImgFmtDefault = {
    "default",      /* name */
    NULL,           /* fileMatchProc: format doesn't support file ops */
    StringMatchDef, /* stringMatchProc */
    NULL,           /* fileReadProc: format doesn't support file read */
    StringReadDef,  /* stringReadProc */
    NULL,           /* fileWriteProc: format doesn't support file write */
    StringWriteDef, /* stringWriteProc */
    NULL            /* nextPtr */
};

/*
 *----------------------------------------------------------------------
 *
 * ParseFormatOptions --
 *
 *      Parse the options passed to the image format handler.
 *
 * Results:
 *      On success, the structure pointed to by optPtr is filled with the
 *      values passed or with the defaults and TCL_OK returned.
 *      If an error occurs, leaves an error message in interp and returns
 *      TCL_ERROR.
 *
 * Side effects:
 *      The value in *indexPtr is updated to the index of the fist
 *      element in argv[] that does not look like an option/value, or to
 *      argc if parsing reached the end of argv[].
 *
 *----------------------------------------------------------------------
 */
static int
ParseFormatOptions(
    Tcl_Interp *interp,               /* For error messages */
    int allowedOptions,               /* Bitfield specifying which options are
                                       * to be considered allowed */
    int objc,                         /* Number of elements in argv[] */
    Tcl_Obj *const objv[],            /* The arguments to parse */
    int *indexPtr,                    /* Index giving the first element to
                                       * parse. The value is updated to the
                                       * index where parsing ended */
    struct FormatOptions *optPtr)     /* Parsed option values are written to
                                       * this struct */

{
    int index, optIndex, first;
    enum ColorFormatType typeIndex;
    const char *option;

    first = 1;

    /*
     * Fill in default values
     */
    optPtr->options = 0;
    optPtr->formatName = NULL;
    optPtr->colorFormat = COLORFORMAT_RGB2;
    for (index = *indexPtr; index < objc; *indexPtr = ++index) {
        int optionExists;

        /*
         * The first value can be the format handler's name. It goes to
         * optPtr->name.
         */
        option = Tcl_GetString(objv[index]);
        if (option[0] != '-') {
            if (first) {
                optPtr->formatName = objv[index];
                first = 0;
                continue;
            } else {
                break;
            }
        }
        first = 0;

        /*
         * Check if option is known and allowed
         */

        optionExists = 1;
        if (Tcl_GetIndexFromObj(NULL, objv[index], formatOptionNames,
                "format option", 0, &optIndex) != TCL_OK) {
            optionExists = 0;
        }
        if (!optionExists || !((1 << optIndex) & allowedOptions)) {
            Tcl_SetObjResult(interp, GetBadOptMsg(Tcl_GetString(objv[index]),
                    allowedOptions));
            Tcl_SetErrorCode(interp, "TK", "IMAGE", "PHOTO", "BAD_OPTION", NULL);
            return TCL_ERROR;
        }

        /*
         * Option-specific checks
         */

        switch (1 << optIndex) {
        case OPT_COLORFORMAT:
            *indexPtr = ++index;
            if (index >= objc) {
                Tcl_SetObjResult(interp, Tcl_ObjPrintf("the \"%s\" option "
                        "requires a value", Tcl_GetString(objv[index - 1])));
                Tcl_SetErrorCode(interp, "TK", "IMAGE", "PHOTO",
                        "MISSING_VALUE", NULL);
                return TCL_ERROR;
            }
            if (Tcl_GetIndexFromObj(NULL, objv[index], colorFormatNames, "",
                    TCL_EXACT, (int *)&typeIndex) != TCL_OK
                    || (typeIndex != COLORFORMAT_LIST
                    && typeIndex != COLORFORMAT_RGB2
                    && typeIndex != COLORFORMAT_RGBA2) ) {
                Tcl_SetObjResult(interp, Tcl_ObjPrintf("bad color format "
                        "\"%s\": must be rgb, rgba, or list",
                        Tcl_GetString(objv[index])));
                Tcl_SetErrorCode(interp, "TK", "IMAGE", "PHOTO",
                        "BAD_COLOR_FORMAT", NULL);
                return TCL_ERROR;
            }
            optPtr->colorFormat = typeIndex;
            break;
        default:
            Tcl_Panic("ParseFormatOptions: unexpected switch fallthrough");
        }

        /*
         * Add option to bitfield in optPtr
         */
        optPtr->options |= (1 << optIndex);
    }

    return TCL_OK;
}

/*
 *----------------------------------------------------------------------
 *
 *  GetBadOptMsg --
 *
 *      Build a Tcl_Obj containing an error message in the form "bad option
 *      "xx": must be y, or z", based on the bits set in allowedOpts.
 *
 * Results:
 *      A Tcl Object containig the error message.
 *
 * Side effects:
 *      None
 *----------------------------------------------------------------------
 */
static Tcl_Obj *
GetBadOptMsg(
    const char *badValue,   /* the erroneous option */
    int allowedOpts)        /* bitfield specifying the allowed options */
{
    int i, bit;
    Tcl_Obj *resObj = Tcl_ObjPrintf("bad format option \"%s\": ", badValue);

    if (allowedOpts == 0) {
        Tcl_AppendToObj(resObj, "no options allowed", -1);
    } else {
        Tcl_AppendToObj(resObj, "must be ", -1);
        bit = 1;
        for (i = 0; formatOptionNames[i] != NULL; i++) {
            if (allowedOpts & bit) {
                if (allowedOpts & (bit -1)) {
                    /*
                     * not the first option
                     */
                    if (allowedOpts & ~((bit << 1) - 1)) {
                        /*
                         * not the last option
                         */
                        Tcl_AppendToObj(resObj, ", ", -1);
                    } else {
                        Tcl_AppendToObj(resObj, ", or ", -1);
                    }
                }
                Tcl_AppendToObj(resObj, formatOptionNames[i], -1);
            }
            bit <<=1;
        }
    }
    return resObj;
}

/*
 *----------------------------------------------------------------------
 *
 * StringMatchDef --
 *
 *      Default string match function. Test if image data in string form
 *      appears to be in the default list-of-list-of-pixel-data format
 *      accepted by the "<img> put" command.
 *
 * Results:
 *      If thte data is in the default format, writes the size of the image
 *      to widthPtr and heightPtr and returns 1. Otherwise, leaves an error
 *      message in interp (if not NULL) and returns 0.
 *      Note that this function does not parse all data points. A return
 *      value of 1 does not guarantee that the data can be read without
 *      errors.
 *
 * Side effects:
 *      None
 *----------------------------------------------------------------------
 */
static int
StringMatchDef(
    Tcl_Obj *data,          /* The data to check */
    Tcl_Obj *formatString,  /* Value of the -format option, not used here */
    int *widthPtr,          /* Width of image is written to this location */
    int *heightPtr,         /* Height of image is written to this location */
    Tcl_Interp *interp)     /* Error messages are left in this interpreter */
{
    int y, rowCount, colCount, curColCount;
    unsigned char dummy;
    Tcl_Obj **rowListPtr, *pixelData;
    (void)formatString;

    /*
     * See if data can be parsed as a list, if every element is itself a valid
     * list and all sublists have the same length.
     */

    if (Tcl_ListObjGetElements(interp, data, &rowCount, &rowListPtr)
            != TCL_OK) {
        return 0;
    }
    if (rowCount == 0) {
        /*
         * empty list is valid data
         */

        *widthPtr = 0;
        *heightPtr = 0;
        return 1;
    }
    colCount = -1;
    for (y = 0; y < rowCount; y++) {
        if (Tcl_ListObjLength(interp, rowListPtr[y], &curColCount) != TCL_OK) {
            return 0;
        }
        if (colCount < 0) {
            colCount = curColCount;
        } else if (curColCount != colCount) {
            if (interp != NULL) {
                Tcl_SetObjResult(interp, Tcl_ObjPrintf("invalid row # %d: "
                        "all rows must have the same number of elements", y));
                Tcl_SetErrorCode(interp, "TK", "IMAGE", "PHOTO",
                        "INVALID_DATA", NULL);
            }
            return 0;
        }
    }

    /*
     * Data in base64 encoding (or even binary data), might actually pass
     * these tests. To avoid parsing it as list of lists format, check one
     * pixel for validity.
     */
    if (Tcl_ListObjIndex(interp, rowListPtr[0], 0, &pixelData) != TCL_OK) {
        return 0;
    }
<<<<<<< HEAD
    if (TkNumUtfChars(Tcl_GetString(pixelData), -1) > TK_PHOTO_MAX_COLOR_CHARS) {
=======
    (void)Tcl_GetString(pixelData);
    if (pixelData->length > TK_PHOTO_MAX_COLOR_LENGTH) {
>>>>>>> b0592caa
        return 0;
    }
    if (ParseColor(interp, pixelData, Tk_Display(Tk_MainWindow(interp)),
            Tk_Colormap(Tk_MainWindow(interp)), &dummy, &dummy, &dummy, &dummy)
            != TCL_OK) {
        return 0;
    }

    /*
     * Looks like we have valid data for this format.
     * We do not check any pixel values - that's the job of ImgStringRead()
     */

    *widthPtr = colCount;
    *heightPtr = rowCount;

    return 1;

}

/*
 *----------------------------------------------------------------------
 *
 * StringReadDef --
 *
 *      String read function for default format. (see manpage for details on
 *      the format).
 *
 * Results:
 *      A standard Tcl result.
 *
 * Side effects:
 *      If the data has valid format, write it to the image identified by
 *      imageHandle.
 *      If the image data cannot be parsed, an error message is left in
 *      interp.
 *
 *----------------------------------------------------------------------
*/

static int
StringReadDef(
    Tcl_Interp *interp,         /* leave error messages here */
    Tcl_Obj *data,              /* the data to parse */
    Tcl_Obj *formatString,      /* value of the -format option */
    Tk_PhotoHandle imageHandle, /* write data to this image */
    int destX, int destY,       /* start writing data at this point
                                 * in destination image*/
    int width, int height,      /* dimensions of area to write to */
    int srcX, int srcY)         /* start reading source data at these
                                 * coordinates */
{
    Tcl_Obj **rowListPtr, **colListPtr;
    Tcl_Obj **objv;
    int objc;
    unsigned char *curPixelPtr;
    int x, y, rowCount, colCount, curColCount;
    Tk_PhotoImageBlock srcBlock;
    Display *display;
    Colormap colormap;
    struct FormatOptions opts;
    int optIndex;

    /*
     * Parse format suboptions
     * We don't use any format suboptions, but we still need to provide useful
     * error messages if suboptions were specified.
     */

    memset(&opts, 0, sizeof(opts));
    if (formatString != NULL) {
        if (Tcl_ListObjGetElements(interp, formatString, &objc, &objv)
                != TCL_OK) {
            return TCL_ERROR;
        }
        optIndex = 0;
        if (ParseFormatOptions(interp, 0, objc, objv, &optIndex, &opts)
                != TCL_OK) {
            return TCL_ERROR;
        }
        if (optIndex < objc) {
            Tcl_SetObjResult(interp,
                    GetBadOptMsg(Tcl_GetString(objv[optIndex]), 0));
            Tcl_SetErrorCode(interp, "TK", "IMAGE", "PHOTO", "BAD_OPTION", NULL);
            return TCL_ERROR;
        }
    }

    /*
     * Check input data
     */

    if (Tcl_ListObjGetElements(interp, data, &rowCount, &rowListPtr)
            != TCL_OK ) {
        return TCL_ERROR;
    }
    if ( rowCount > 0 && Tcl_ListObjLength(interp, rowListPtr[0], &colCount)
            != TCL_OK) {
        return TCL_ERROR;
    }
    if (width <= 0 || height <= 0 || rowCount == 0 || colCount == 0) {
        /*
         * No changes with zero sized input or zero sized output region
         */

        return TCL_OK;
    }
    if (srcX < 0 || srcY < 0 || srcX >= rowCount || srcY >= colCount) {
        Tcl_SetObjResult(interp, Tcl_ObjPrintf("source coordinates out of range"));
        Tcl_SetErrorCode(interp, "TK", "IMAGE", "PHOTO", "COORDINATES", NULL);
        return TCL_ERROR;
    }

    /*
     * Memory allocation overflow protection.
     * May not be able to trigger/ demo / test this.
     */

    if (colCount > (int)(UINT_MAX / 4 / rowCount)) {
        Tcl_SetObjResult(interp, Tcl_ObjPrintf(
                        "photo image dimensions exceed Tcl memory limits"));
        Tcl_SetErrorCode(interp, "TK", "IMAGE", "PHOTO",
                "OVERFLOW", NULL);
        return TCL_OK;
    }

    /*
     * Read data and put it to imageHandle
     */

    srcBlock.width = colCount - srcX;
    srcBlock.height = rowCount - srcY;
    srcBlock.pixelSize = 4;
    srcBlock.pitch = srcBlock.width * 4;
    srcBlock.offset[0] = 0;
    srcBlock.offset[1] = 1;
    srcBlock.offset[2] = 2;
    srcBlock.offset[3] = 3;
    srcBlock.pixelPtr = (unsigned char *)attemptckalloc(srcBlock.pitch * srcBlock.height);
    if (srcBlock.pixelPtr == NULL) {
        Tcl_SetObjResult(interp, Tcl_ObjPrintf(TK_PHOTO_ALLOC_FAILURE_MESSAGE));
        Tcl_SetErrorCode(interp, "TK", "MALLOC", NULL);
        return TCL_ERROR;
    }
    curPixelPtr = srcBlock.pixelPtr;
    display = Tk_Display(Tk_MainWindow(interp));
    colormap = Tk_Colormap(Tk_MainWindow(interp));
    for (y = srcY; y < rowCount; y++) {
        /*
         * We don't test the length of row, as that's been done in
         * ImgStringMatch()
         */

        if (Tcl_ListObjGetElements(interp, rowListPtr[y], &curColCount,
                &colListPtr) != TCL_OK) {
            goto errorExit;
        }
        for (x = srcX; x < colCount; x++) {
            if (ParseColor(interp, colListPtr[x], display, colormap,
                    curPixelPtr, curPixelPtr + 1, curPixelPtr + 2,
                    curPixelPtr + 3) != TCL_OK) {
                goto errorExit;
            }
            curPixelPtr += 4;
        }
    }

    /*
     * Write image data to destHandle
     */
    if (Tk_PhotoPutBlock(interp, imageHandle, &srcBlock, destX, destY,
            width, height, TK_PHOTO_COMPOSITE_SET) != TCL_OK) {
        goto errorExit;
    }

    ckfree(srcBlock.pixelPtr);

    return TCL_OK;

  errorExit:
    ckfree(srcBlock.pixelPtr);

    return TCL_ERROR;
}

/*
 *----------------------------------------------------------------------
 *
 * StringWriteDef --
 *
 *      String write function for default image data format. See the user
 *      documentation for details.
 *
 * Results:
 *      The converted data is set as the result of interp. Returns a standard
 *      Tcl result.
 *
 * Side effects:
 *      None.
 *
 *----------------------------------------------------------------------
 */

static int
StringWriteDef(
    Tcl_Interp *interp,                 /* For the result and errors */
    Tcl_Obj *formatString,              /* The value of the -format option */
    Tk_PhotoImageBlock *blockPtr)       /* The image data to convert */
{
    int greenOffset, blueOffset, alphaOffset, hasAlpha;
    Tcl_Obj *result, **objv = NULL;
    int objc, allowedOpts, optIndex;
    struct FormatOptions opts;

    /*
     * Parse format suboptions
     */
    if (Tcl_ListObjGetElements(interp, formatString, &objc, &objv)
            != TCL_OK) {
        return TCL_ERROR;
    }
    allowedOpts = OPT_COLORFORMAT;
    optIndex = 0;
    if (ParseFormatOptions(interp, allowedOpts, objc, objv, &optIndex, &opts)
            != TCL_OK) {
        return TCL_ERROR;
    }
    if (optIndex < objc) {
        Tcl_SetObjResult(interp,
                GetBadOptMsg(Tcl_GetString(objv[optIndex]), allowedOpts));
        Tcl_SetErrorCode(interp, "TK", "IMAGE", "PHOTO", "BAD_OPTION", NULL);
        return TCL_ERROR;
    }

    greenOffset = blockPtr->offset[1] - blockPtr->offset[0];
    blueOffset = blockPtr->offset[2] - blockPtr->offset[0];

    /*
     * A negative alpha offset signals that the image is fully opaque.
     * That's not really documented anywhere, but it's the way it is!
     */

    if (blockPtr->offset[3] < 0) {
        hasAlpha = 0;
        alphaOffset = 0;
    } else {
        hasAlpha = 1;
        alphaOffset = blockPtr->offset[3] - blockPtr->offset[0];
    }

    if ((blockPtr->width > 0) && (blockPtr->height > 0)) {
        int row, col;
        Tcl_DString data, line;
        char colorBuf[11];
        unsigned char *pixelPtr;
        unsigned char alphaVal = 255;

        Tcl_DStringInit(&data);
        for (row=0; row<blockPtr->height; row++) {
            pixelPtr = blockPtr->pixelPtr + blockPtr->offset[0]
                    + row * blockPtr->pitch;
            Tcl_DStringInit(&line);
            for (col=0; col<blockPtr->width; col++) {
                if (hasAlpha) {
                    alphaVal = pixelPtr[alphaOffset];
                }

                /*
                 * We don't build lines as a list for #RGBA and #RGB. Since
                 * these color formats look like comments, the first element
                 * of the list would get quoted with an additional {} .
                 * While this is not a problem if the data is used as
                 * a list, it would cause problems if someone decides to parse
                 * it as a string (and it looks kinda strange)
                 */

                switch (opts.colorFormat) {
                case COLORFORMAT_RGB2:
                    sprintf(colorBuf, "#%02x%02x%02x ",  pixelPtr[0],
                            pixelPtr[greenOffset], pixelPtr[blueOffset]);
                    Tcl_DStringAppend(&line, colorBuf, -1);
                    break;
                case COLORFORMAT_RGBA2:
                    sprintf(colorBuf, "#%02x%02x%02x%02x ",
                            pixelPtr[0], pixelPtr[greenOffset],
                            pixelPtr[blueOffset], alphaVal);
                    Tcl_DStringAppend(&line, colorBuf, -1);
                    break;
                case COLORFORMAT_LIST:
                    Tcl_DStringStartSublist(&line);
                    sprintf(colorBuf, "%d", pixelPtr[0]);
                    Tcl_DStringAppendElement(&line, colorBuf);
                    sprintf(colorBuf, "%d", pixelPtr[greenOffset]);
                    Tcl_DStringAppendElement(&line, colorBuf);
                    sprintf(colorBuf, "%d", pixelPtr[blueOffset]);
                    Tcl_DStringAppendElement(&line, colorBuf);
                    sprintf(colorBuf, "%d", alphaVal);
                    Tcl_DStringAppendElement(&line, colorBuf);
                    Tcl_DStringEndSublist(&line);
                    break;
                default:
                    Tcl_Panic("unexpected switch fallthrough");
                }
                pixelPtr += blockPtr->pixelSize;
            }
            if (opts.colorFormat != COLORFORMAT_LIST) {
                /*
                 * For the #XXX formats, we need to remove the last
                 * whitespace.
                 */

                *(Tcl_DStringValue(&line) + Tcl_DStringLength(&line) - 1)
                        = '\0';
            }
            Tcl_DStringAppendElement(&data, Tcl_DStringValue(&line));
            Tcl_DStringFree(&line);
        }
        result = Tcl_NewStringObj(Tcl_DStringValue(&data), -1);
        Tcl_DStringFree(&data);
    } else {
        result = Tcl_NewObj();
    }

    Tcl_SetObjResult(interp, result);
    return TCL_OK;
}

/*
 *----------------------------------------------------------------------
 *
 * ParseColor --
 *
 *      This function extracts color and alpha values from a string. It
 *      understands standard Tk color formats, alpha suffixes and the color
 *      formats specific to photo images, which include alpha data.
 *
 * Results:
 *      On success, writes red, green, blue and alpha values to the
 *      corresponding pointers. If the color spec contains no alpha
 *      information, 255 is taken as transparency value.
 *      If the input cannot be parsed, leaves an error message in
 *      interp. Returns a standard Tcl result.
 *
 * Side effects:
 *      None.
 *
 *----------------------------------------------------------------------
 */
static int
ParseColor(
    Tcl_Interp *interp,         /* error messages go there */
    Tcl_Obj *specObj,           /* the color data to parse */
    Display *display,           /* display of main window, needed to parse
                                 * standard Tk colors */
    Colormap colormap,          /* colormap of current display */
    unsigned char *redPtr,      /* the result is written to these pointers */
    unsigned char *greenPtr,
    unsigned char *bluePtr,
    unsigned char *alphaPtr)
{
    const char *specString;
    TkSizeT length;

    /*
     * Find out which color format we have
     */

    specString = Tcl_GetStringFromObj(specObj, &length);

    if (length == 0) {
        /* Empty string */
        *redPtr = *greenPtr = *bluePtr = *alphaPtr = 0;
        return TCL_OK;
    }
    if (length > TK_PHOTO_MAX_COLOR_LENGTH) {
        Tcl_SetObjResult(interp, Tcl_ObjPrintf("invalid color"));
        Tcl_SetErrorCode(interp, "TK", "IMAGE", "PHOTO",
                "INVALID_COLOR", NULL);
        return TCL_ERROR;
    }
    if (specString[0] == '#') {
        return ParseColorAsHex(interp, specString, length, display,
                colormap, redPtr, greenPtr, bluePtr, alphaPtr);
    }
    if (ParseColorAsList(interp, specString, length,
            redPtr, greenPtr, bluePtr, alphaPtr) == TCL_OK) {
        return TCL_OK;
    }

    /*
     * Parsing the color as standard Tk color always is the last option tried
     * because TkParseColor() is very slow with values it cannot parse.
     */

    Tcl_ResetResult(interp);
    return ParseColorAsStandard(interp, specString, length, display,
            colormap, redPtr, greenPtr, bluePtr, alphaPtr);

}

/*
 *----------------------------------------------------------------------
 *
 * ParseColorAsList --
 *
 *      This function extracts color and alpha values from a list of 3 or 4
 *      integers (the list color format).
 *
 * Results:
 *      On success, writes red, green, blue and alpha values to the
 *      corresponding pointers. If the color spec contains no alpha
 *      information, 255 is taken as transparency value.
 *      Returns a standard Tcl result.
 *
 * Side effects:
 *      Does *not* leave error messages in interp. The reason is that
 *      it is not always possible to tell if the list format was even
 *      intended and thus it is hard to return meaningful messages.
 *      A general error message from the caller is probably the best
 *      alternative.
 *
 *----------------------------------------------------------------------
 */
static int
ParseColorAsList(
    Tcl_Interp *dummy,         /* not used */
    const char *colorString,    /* the color data to parse */
    int colorStrLen,            /* length of the color string */
    unsigned char *redPtr,      /* the result is written to these pointers */
    unsigned char *greenPtr,
    unsigned char *bluePtr,
    unsigned char *alphaPtr)
{
    /*
     * This is kinda ugly. The code would be certainly nicer if it
     * used Tcl_ListObjGetElements() and Tcl_GetIntFromObj(). But with
     * strtol() it's *much* faster.
     */

    const char *curPos;
    int values[4];
    int i;
    (void)dummy;
    (void)colorStrLen;

    curPos = colorString;
    i = 0;

    /*
     * strtol can give false positives with a sequence of space chars.
     * To avoid that, avance the pointer to the next non-blank char.
     */

    while(isspace(UCHAR(*curPos))) {
        ++curPos;
    }
    while (i < 4 && *curPos != '\0') {
        values[i] = strtol(curPos, (char **)&curPos, 0);
        if (values[i] < 0 || values[i] > 255) {
            return TCL_ERROR;
        }
        while(isspace(UCHAR(*curPos))) {
            ++curPos;
        }
        ++i;
    }

    if (i < 3 || *curPos != '\0') {
        return TCL_ERROR;
    }
    if (i < 4) {
        values[3] = 255;
    }

    *redPtr = (unsigned char) values[0];
    *greenPtr = (unsigned char) values[1];
    *bluePtr = (unsigned char) values[2];
    *alphaPtr = (unsigned char) values[3];

    return TCL_OK;
}

/*
 *----------------------------------------------------------------------
 *
 * ParseColorAsHex --
 *
 *      This function extracts color and alpha values from a string
 *      starting with '#', followed by hex digits. It undestands both
 *      the #RGBA form and the #RBG (with optional suffix)
 *
 * Results:
 *      On success, writes red, green, blue and alpha values to the
 *      corresponding pointers. If the color spec contains no alpha
 *      information, 255 is taken as transparency value.
 *      Returns a standard Tcl result.
 *
 * Side effects:
 *      None.
 *
 *----------------------------------------------------------------------
 */
static int
ParseColorAsHex(
    Tcl_Interp *interp,         /* error messages are left here */
    const char *colorString,    /* the color data to parse */
    int colorStrLen,            /* length of the color string */
    Display *display,           /* display of main window */
    Colormap colormap,          /* colormap of current display */
    unsigned char *redPtr,      /* the result is written to these pointers */
    unsigned char *greenPtr,
    unsigned char *bluePtr,
    unsigned char *alphaPtr)
{
    int i;
    unsigned long int colorValue = 0;

    if (colorStrLen - 1 != 4 && colorStrLen - 1 != 8) {
        return ParseColorAsStandard(interp, colorString, colorStrLen,
                display, colormap, redPtr, greenPtr, bluePtr, alphaPtr);
    }
    for (i = 1; i < colorStrLen; i++) {
        if (!isxdigit(UCHAR(colorString[i]))) {
            /*
             * There still is a chance that this is a Tk color with
             * an alpha suffix
             */

            return ParseColorAsStandard(interp, colorString, colorStrLen,
                    display, colormap, redPtr, greenPtr, bluePtr, alphaPtr);
        }
    }

    colorValue = strtoul(colorString + 1, NULL, 16);
    switch (colorStrLen - 1) {
    case 4:
        /* #RGBA format */
        *redPtr = (unsigned char) ((colorValue >> 12) * 0x11);
        *greenPtr = (unsigned char) (((colorValue >> 8) & 0xf) * 0x11);
        *bluePtr = (unsigned char) (((colorValue >> 4) & 0xf) * 0x11);
        *alphaPtr = (unsigned char) ((colorValue & 0xf) * 0x11);
        return TCL_OK;
    case 8:
        /* #RRGGBBAA format */
        *redPtr = (unsigned char) (colorValue >> 24);
        *greenPtr = (unsigned char) ((colorValue >> 16) & 0xff);
        *bluePtr = (unsigned char) ((colorValue >> 8) & 0xff);
        *alphaPtr = (unsigned char) (colorValue & 0xff);
        return TCL_OK;
    default:
        Tcl_Panic("unexpected switch fallthrough");
    }

    /* Shouldn't get here */
    return TCL_ERROR;
}

/*
 *----------------------------------------------------------------------
 *
 * ParseColorAsStandard --
 *
 *      This function tries to split a color stirng in a color and a
 *      suffix part and to extract color and alpha values from them. The
 *      color part is treated as regular Tk color.
 *
 * Results:
 *      On success, writes red, green, blue and alpha values to the
 *      corresponding pointers. If the color spec contains no alpha
 *      information, 255 is taken as transparency value.
 *      Returns a standard Tcl result.
 *
 * Side effects:
 *      None.
 *
 *----------------------------------------------------------------------
 */
static int
ParseColorAsStandard(
    Tcl_Interp *interp,         /* error messages are left here */
    const char *specString,    /* the color data to parse */
    int specStrLen,            /* length of the color string */
    Display *display,           /* display of main window */
    Colormap colormap,          /* colormap of current display */
    unsigned char *redPtr,      /* the result is written to these pointers */
    unsigned char *greenPtr,
    unsigned char *bluePtr,
    unsigned char *alphaPtr)
{
    XColor parsedColor;
    const char *suffixString, *colorString;
    char colorBuffer[TK_PHOTO_MAX_COLOR_LENGTH + 1];
    char *tmpString;
    double fracAlpha;
    unsigned int suffixAlpha;
    int i;

    /*
     * Split color data string in color and suffix parts
     */

    if ((suffixString = strrchr(specString, '@')) == NULL
            && ((suffixString = strrchr(specString, '#')) == NULL
                    || suffixString == specString)) {
        suffixString = specString + specStrLen;
        colorString = specString;
    } else {
        strncpy(colorBuffer, specString, suffixString - specString);
        colorBuffer[suffixString - specString] = '\0';
        colorString = (const char*)colorBuffer;
    }

    /*
     * Try to parse as standard Tk color.
     *
     * We don't use Tk_GetColor() et al. here, as those functions
     * migth return a color that does not exaxtly match the given name
     * if the colormap is full. Also, we don't really want the color to be
     * added to the colormap.
     */

    if ( ! TkParseColor(display, colormap, colorString, &parsedColor)) {
         Tcl_SetObjResult(interp, Tcl_ObjPrintf(
            "invalid color name \"%s\"", specString));
         Tcl_SetErrorCode(interp, "TK", "IMAGE", "PHOTO",
                 "INVALID_COLOR", NULL);
         return TCL_ERROR;
    }

    /*
     * parse the Suffix
     */

    switch (suffixString[0]) {
    case '\0':
        suffixAlpha = 255;
        break;
    case '@':
        fracAlpha = strtod(suffixString + 1, &tmpString);
        if (*tmpString != '\0') {
            Tcl_SetObjResult(interp, Tcl_ObjPrintf("invalid alpha "
                    "suffix \"%s\": expected floating-point value",
                    suffixString));
            Tcl_SetErrorCode(interp, "TK", "IMAGE", "PHOTO",
                    "INVALID COLOR", NULL);
            return TCL_ERROR;
        }
        if (fracAlpha < 0 || fracAlpha > 1) {
            Tcl_SetObjResult(interp, Tcl_ObjPrintf("invalid alpha suffix"
                    " \"%s\": value must be in the range from 0 to 1",
                    suffixString));
            Tcl_SetErrorCode(interp, "TK", "IMAGE", "PHOTO",
                    "INVALID_COLOR", NULL);
            return TCL_ERROR;
        }
        suffixAlpha = (unsigned int) floor(fracAlpha * 255 + 0.5);
        break;
    case '#':
        if (strlen(suffixString + 1) < 1 || strlen(suffixString + 1)> 2) {
            Tcl_SetObjResult(interp, Tcl_ObjPrintf(
                    "invalid alpha suffix \"%s\"", suffixString));
            Tcl_SetErrorCode(interp, "TK", "IMAGE", "PHOTO",
                    "INVALID_COLOR", NULL);
            return TCL_ERROR;
        }
        for (i = 1; i <= (int)strlen(suffixString + 1); i++) {
            if ( ! isxdigit(UCHAR(suffixString[i]))) {
                Tcl_SetObjResult(interp, Tcl_ObjPrintf(
                        "invalid alpha suffix \"%s\": expected hex digit",
                        suffixString));
                Tcl_SetErrorCode(interp, "TK", "IMAGE", "PHOTO",
                        "INVALID_COLOR", NULL);
                return TCL_ERROR;
            }
        }
        if (strlen(suffixString + 1) == 1) {
            sscanf(suffixString, "#%1x", &suffixAlpha);
            suffixAlpha *= 0x11;
        } else {
            sscanf(suffixString, "#%2x", &suffixAlpha);
        }
        break;
    default:
        Tcl_Panic("unexpected switch fallthrough");
    }

    *redPtr = (unsigned char) (parsedColor.red >> 8);
    *greenPtr = (unsigned char) (parsedColor.green >> 8);
    *bluePtr = (unsigned char) (parsedColor.blue >> 8);
    *alphaPtr = (unsigned char) suffixAlpha;

    return TCL_OK;
}

/*
 *----------------------------------------------------------------------
 *
 * TkDebugStringMatchDef --
 *
 *      Debugging function for StringMatchDef. Basically just an alias for
 *      that function, intended to expose it directly to tests, as
 *      StirngMatchDef cannot be sufficiently tested otherwise.
 *
 * Results:
 *      See StringMatchDef.
 *
 * Side effects:
 *      None
 *----------------------------------------------------------------------
 */
int
TkDebugPhotoStringMatchDef(
    Tcl_Interp *interp,     /* Error messages are left in this interpreter */
    Tcl_Obj *data,          /* The data to check */
    Tcl_Obj *formatString,  /* Value of the -format option, not used here */
    int *widthPtr,          /* Width of image is written to this location */
    int *heightPtr)         /* Height of image is written to this location */
{
    return StringMatchDef(data, formatString, widthPtr, heightPtr, interp);
}


/* Local Variables: */
/* mode: c */
/* fill-column: 78 */
/* c-basic-offset: 4 */
/* tab-width: 8 */
/* indent-tabs-mode: nil */
/* End: */<|MERGE_RESOLUTION|>--- conflicted
+++ resolved
@@ -416,12 +416,8 @@
     if (Tcl_ListObjIndex(interp, rowListPtr[0], 0, &pixelData) != TCL_OK) {
         return 0;
     }
-<<<<<<< HEAD
-    if (TkNumUtfChars(Tcl_GetString(pixelData), -1) > TK_PHOTO_MAX_COLOR_CHARS) {
-=======
     (void)Tcl_GetString(pixelData);
     if (pixelData->length > TK_PHOTO_MAX_COLOR_LENGTH) {
->>>>>>> b0592caa
         return 0;
     }
     if (ParseColor(interp, pixelData, Tk_Display(Tk_MainWindow(interp)),
