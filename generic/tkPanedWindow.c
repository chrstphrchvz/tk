--- conflicted
+++ resolved
@@ -300,13 +300,8 @@
 	DEF_PANEDWINDOW_OPAQUERESIZE, TCL_INDEX_NONE,
 	offsetof(PanedWindow, resizeOpaque), 0, 0, 0},
     {TK_OPTION_STRING_TABLE, "-orient", "orient", "Orient",
-<<<<<<< HEAD
 	DEF_PANEDWINDOW_ORIENT, TCL_INDEX_NONE, offsetof(PanedWindow, orient),
-	0, orientStrings, GEOMETRY},
-=======
-	DEF_PANEDWINDOW_ORIENT, -1, Tk_Offset(PanedWindow, orient),
 	TK_OPTION_ENUM_VAR, orientStrings, GEOMETRY},
->>>>>>> 818335dd
     {TK_OPTION_BORDER, "-proxybackground", "proxyBackground", "ProxyBackground",
 	0, TCL_INDEX_NONE, offsetof(PanedWindow, proxyBackground), TK_OPTION_NULL_OK,
 	(ClientData) DEF_PANEDWINDOW_BG_MONO, 0},
@@ -361,13 +356,8 @@
 	DEF_PANEDWINDOW_PANE_STICKY, TCL_INDEX_NONE, offsetof(Pane, sticky),
 	0, &stickyOption, 0},
     {TK_OPTION_STRING_TABLE, "-stretch", "stretch", "Stretch",
-<<<<<<< HEAD
 	DEF_PANEDWINDOW_PANE_STRETCH, TCL_INDEX_NONE, offsetof(Pane, stretch),
-	0, stretchStrings, 0},
-=======
-	DEF_PANEDWINDOW_PANE_STRETCH, -1, Tk_Offset(Pane, stretch),
 	TK_OPTION_ENUM_VAR, stretchStrings, 0},
->>>>>>> 818335dd
     {TK_OPTION_PIXELS, "-width", NULL, NULL,
 	DEF_PANEDWINDOW_PANE_WIDTH, offsetof(Pane, widthPtr),
 	offsetof(Pane, width), TK_OPTION_NULL_OK, 0, 0},
