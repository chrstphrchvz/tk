/*
 * tkImage.c --
 *
 *	This module implements the image protocol, which allows lots of
 *	different kinds of images to be used in lots of different widgets.
 *
 * Copyright (c) 1994 The Regents of the University of California.
 * Copyright (c) 1994-1997 Sun Microsystems, Inc.
 *
 * See the file "license.terms" for information on usage and redistribution of
 * this file, and for a DISCLAIMER OF ALL WARRANTIES.
<<<<<<< HEAD
 *
 * RCS: @(#) $Id: tkImage.c,v 1.43 2009/02/03 23:55:47 nijtmans Exp $
=======
>>>>>>> 5450b6e8
 */

#include "tkInt.h"

/*
 * Each call to Tk_GetImage returns a pointer to one of the following
 * structures, which is used as a token by clients (widgets) that display
 * images.
 */

typedef struct Image {
    Tk_Window tkwin;		/* Window passed to Tk_GetImage (needed to
				 * "re-get" the image later if the manager
				 * changes). */
    Display *display;		/* Display for tkwin. Needed because when the
				 * image is eventually freed tkwin may not
				 * exist anymore. */
    struct ImageMaster *masterPtr;
				/* Master for this image (identifiers image
				 * manager, for example). */
    ClientData instanceData;	/* One word argument to pass to image manager
				 * when dealing with this image instance. */
    Tk_ImageChangedProc *changeProc;
				/* Code in widget to call when image changes
				 * in a way that affects redisplay. */
    ClientData widgetClientData;/* Argument to pass to changeProc. */
    struct Image *nextPtr;	/* Next in list of all image instances
				 * associated with the same name. */
} Image;

/*
 * For each image master there is one of the following structures, which
 * represents a name in the image table and all of the images instantiated
 * from it. Entries in mainPtr->imageTable point to these structures.
 */

typedef struct ImageMaster {
    Tk_ImageType *typePtr;	/* Information about image type. NULL means
				 * that no image manager owns this image: the
				 * image was deleted. */
    ClientData masterData;	/* One-word argument to pass to image mgr when
				 * dealing with the master, as opposed to
				 * instances. */
    int width, height;		/* Last known dimensions for image. */
    Tcl_HashTable *tablePtr;	/* Pointer to hash table containing image (the
				 * imageTable field in some TkMainInfo
				 * structure). */
    Tcl_HashEntry *hPtr;	/* Hash entry in mainPtr->imageTable for this
				 * structure (used to delete the hash
				 * entry). */
    Image *instancePtr;		/* Pointer to first in list of instances
				 * derived from this name. */
    int deleted;		/* Flag set when image is being deleted. */
    TkWindow *winPtr;		/* Main window of interpreter (used to detect
				 * when the world is falling apart.) */
} ImageMaster;

typedef struct ThreadSpecificData {
    Tk_ImageType *imageTypeList;/* First in a list of all known image
				 * types. */
    Tk_ImageType *oldImageTypeList;
				/* First in a list of all known old-style
				 * image types. */
    int initialized;		/* Set to 1 if we've initialized the
				 * structure. */
} ThreadSpecificData;
static Tcl_ThreadDataKey dataKey;

/*
 * Prototypes for local functions:
 */

static void		ImageTypeThreadExitProc(ClientData clientData);
static void		DeleteImage(ImageMaster *masterPtr);
static void		EventuallyDeleteImage(ImageMaster *masterPtr,
			    int forgetImageHashNow);

/*
 *----------------------------------------------------------------------
 *
 * ImageTypeThreadExitProc --
 *
 *	Clean up the registered list of image types.
 *
 * Results:
 *	None.
 *
 * Side effects:
 *	The thread's linked lists of photo image formats is deleted.
 *
 *----------------------------------------------------------------------
 */

static void
ImageTypeThreadExitProc(
    ClientData clientData)	/* not used */
{
    Tk_ImageType *freePtr;
    ThreadSpecificData *tsdPtr =
	    Tcl_GetThreadData(&dataKey, sizeof(ThreadSpecificData));

    while (tsdPtr->oldImageTypeList != NULL) {
	freePtr = tsdPtr->oldImageTypeList;
	tsdPtr->oldImageTypeList = tsdPtr->oldImageTypeList->nextPtr;
	ckfree(freePtr);
    }
    while (tsdPtr->imageTypeList != NULL) {
	freePtr = tsdPtr->imageTypeList;
	tsdPtr->imageTypeList = tsdPtr->imageTypeList->nextPtr;
	ckfree(freePtr);
    }
}

/*
 *----------------------------------------------------------------------
 *
 * Tk_CreateOldImageType, Tk_CreateImageType --
 *
 *	This function is invoked by an image manager to tell Tk about a new
 *	kind of image and the functions that manage the new type. The function
 *	is typically invoked during Tcl_AppInit.
 *
 * Results:
 *	None.
 *
 * Side effects:
 *	The new image type is entered into a table used in the "image create"
 *	command.
 *
 *----------------------------------------------------------------------
 */

void
Tk_CreateOldImageType(
    const Tk_ImageType *typePtr)
				/* Structure describing the type. All of the
				 * fields except "nextPtr" must be filled in
				 * by caller. */
{
    Tk_ImageType *copyPtr;
    ThreadSpecificData *tsdPtr =
	    Tcl_GetThreadData(&dataKey, sizeof(ThreadSpecificData));

    if (!tsdPtr->initialized) {
	tsdPtr->initialized = 1;
	Tcl_CreateThreadExitHandler(ImageTypeThreadExitProc, NULL);
    }
    copyPtr = ckalloc(sizeof(Tk_ImageType));
    *copyPtr = *typePtr;
    copyPtr->nextPtr = tsdPtr->oldImageTypeList;
    tsdPtr->oldImageTypeList = copyPtr;
}

void
Tk_CreateImageType(
    const Tk_ImageType *typePtr)
				/* Structure describing the type. All of the
				 * fields except "nextPtr" must be filled in
				 * by caller. */
{
    Tk_ImageType *copyPtr;
    ThreadSpecificData *tsdPtr =
	    Tcl_GetThreadData(&dataKey, sizeof(ThreadSpecificData));

    if (!tsdPtr->initialized) {
	tsdPtr->initialized = 1;
	Tcl_CreateThreadExitHandler(ImageTypeThreadExitProc, NULL);
    }
    copyPtr = ckalloc(sizeof(Tk_ImageType));
    *copyPtr = *typePtr;
    copyPtr->nextPtr = tsdPtr->imageTypeList;
    tsdPtr->imageTypeList = copyPtr;
}

/*
 *----------------------------------------------------------------------
 *
 * Tk_ImageObjCmd --
 *
 *	This function is invoked to process the "image" Tcl command. See the
 *	user documentation for details on what it does.
 *
 * Results:
 *	A standard Tcl result.
 *
 * Side effects:
 *	See the user documentation.
 *
 *----------------------------------------------------------------------
 */

int
Tk_ImageObjCmd(
    ClientData clientData,	/* Main window associated with interpreter. */
    Tcl_Interp *interp,		/* Current interpreter. */
    int objc,			/* Number of arguments. */
    Tcl_Obj *const objv[])	/* Argument strings. */
{
    static const char *const imageOptions[] = {
	"create", "delete", "height", "inuse", "names", "type", "types",
	"width", NULL
    };
    enum options {
	IMAGE_CREATE, IMAGE_DELETE, IMAGE_HEIGHT, IMAGE_INUSE, IMAGE_NAMES,
	IMAGE_TYPE, IMAGE_TYPES, IMAGE_WIDTH
    };
    TkWindow *winPtr = clientData;
    int i, isNew, firstOption, index;
    Tk_ImageType *typePtr;
    ImageMaster *masterPtr;
    Image *imagePtr;
    Tcl_HashEntry *hPtr;
    Tcl_HashSearch search;
    char idString[16 + TCL_INTEGER_SPACE];
    TkDisplay *dispPtr = winPtr->dispPtr;
    const char *arg, *name;
    ThreadSpecificData *tsdPtr =
            Tcl_GetThreadData(&dataKey, sizeof(ThreadSpecificData));

    if (objc < 2) {
	Tcl_WrongNumArgs(interp, 1, objv, "option ?args?");
	return TCL_ERROR;
    }

    if (Tcl_GetIndexFromObj(interp, objv[1], imageOptions, "option", 0,
	    &index) != TCL_OK) {
	return TCL_ERROR;
    }
    switch ((enum options) index) {
    case IMAGE_CREATE: {
	Tcl_Obj **args;
	int oldimage = 0;

	if (objc < 3) {
	    Tcl_WrongNumArgs(interp, 2, objv,
		    "type ?name? ?-option value ...?");
	    return TCL_ERROR;
	}

	/*
	 * Look up the image type.
	 */

	arg = Tcl_GetString(objv[2]);
	for (typePtr = tsdPtr->imageTypeList; typePtr != NULL;
		typePtr = typePtr->nextPtr) {
	    if ((*arg == typePtr->name[0])
		    && (strcmp(arg, typePtr->name) == 0)) {
		break;
	    }
	}
	if (typePtr == NULL) {
	    oldimage = 1;
	    for (typePtr = tsdPtr->oldImageTypeList; typePtr != NULL;
		    typePtr = typePtr->nextPtr) {
		if ((*arg == typePtr->name[0])
			&& (strcmp(arg, typePtr->name) == 0)) {
		    break;
		}
	    }
	}
	if (typePtr == NULL) {
	    Tcl_AppendResult(interp, "image type \"", arg, "\" doesn't exist",
		    NULL);
	    return TCL_ERROR;
	}

	/*
	 * Figure out a name to use for the new image.
	 */

	if ((objc == 3) || (*(arg = Tcl_GetString(objv[3])) == '-')) {
	    Tcl_CmdInfo dummy;

	    do {
		dispPtr->imageId++;
		sprintf(idString, "image%d", dispPtr->imageId);
		name = idString;
	    } while (Tcl_GetCommandInfo(interp, name, &dummy) != 0);
	    firstOption = 3;
	} else {
	    TkWindow *topWin;

	    name = arg;
	    firstOption = 4;

	    /*
	     * Need to check if the _command_ that we are about to create is
	     * the name of the current master widget command (normally "." but
	     * could have been renamed) and fail in that case before a really
	     * nasty and hard to stop crash happens.
	     */

	    topWin = (TkWindow *) TkToplevelWindowForCommand(interp, name);
	    if (topWin != NULL && winPtr->mainPtr->winPtr == topWin) {
		Tcl_AppendResult(interp, "images may not be named the ",
			"same as the main window", NULL);
		return TCL_ERROR;
	    }
	}

	/*
	 * Create the data structure for the new image.
	 */

	hPtr = Tcl_CreateHashEntry(&winPtr->mainPtr->imageTable, name, &isNew);
	if (isNew) {
	    masterPtr = ckalloc(sizeof(ImageMaster));
	    masterPtr->typePtr = NULL;
	    masterPtr->masterData = NULL;
	    masterPtr->width = masterPtr->height = 1;
	    masterPtr->tablePtr = &winPtr->mainPtr->imageTable;
	    masterPtr->hPtr = hPtr;
	    masterPtr->instancePtr = NULL;
	    masterPtr->deleted = 0;
	    masterPtr->winPtr = winPtr->mainPtr->winPtr;
	    Tcl_Preserve(masterPtr->winPtr);
	    Tcl_SetHashValue(hPtr, masterPtr);
	} else {
	    /*
	     * An image already exists by this name. Disconnect the instances
	     * from the master.
	     */

	    masterPtr = Tcl_GetHashValue(hPtr);
	    if (masterPtr->typePtr != NULL) {
		for (imagePtr = masterPtr->instancePtr; imagePtr != NULL;
			imagePtr = imagePtr->nextPtr) {
		    masterPtr->typePtr->freeProc(imagePtr->instanceData,
			    imagePtr->display);
		    imagePtr->changeProc(imagePtr->widgetClientData, 0, 0,
			    masterPtr->width, masterPtr->height,
			    masterPtr->width, masterPtr->height);
		}
		masterPtr->typePtr->deleteProc(masterPtr->masterData);
		masterPtr->typePtr = NULL;
	    }
	    masterPtr->deleted = 0;
	}

	/*
	 * Call the image type manager so that it can perform its own
	 * initialization, then re-"get" for any existing instances of the
	 * image.
	 */

	objv += firstOption;
	objc -= firstOption;
	args = (Tcl_Obj **) objv;
	if (oldimage) {
	    int i;

	    args = ckalloc((objc+1) * sizeof(char *));
	    for (i = 0; i < objc; i++) {
		args[i] = (Tcl_Obj *) Tcl_GetString(objv[i]);
	    }
	    args[objc] = NULL;
	}
	Tcl_Preserve(masterPtr);
	if (typePtr->createProc(interp, name, objc, args, typePtr,
		(Tk_ImageMaster)masterPtr, &masterPtr->masterData) != TCL_OK){
	    EventuallyDeleteImage(masterPtr, 0);
	    Tcl_Release(masterPtr);
	    if (oldimage) {
		ckfree(args);
	    }
	    return TCL_ERROR;
	}
	Tcl_Release(masterPtr);
	if (oldimage) {
	    ckfree(args);
	}
	masterPtr->typePtr = typePtr;
	for (imagePtr = masterPtr->instancePtr; imagePtr != NULL;
		imagePtr = imagePtr->nextPtr) {
	    imagePtr->instanceData = typePtr->getProc(imagePtr->tkwin,
		    masterPtr->masterData);
	}
	Tcl_SetResult(interp,
		Tcl_GetHashKey(&winPtr->mainPtr->imageTable, hPtr),
		TCL_STATIC);
	break;
    }
    case IMAGE_DELETE:
	for (i = 2; i < objc; i++) {
	    arg = Tcl_GetString(objv[i]);
	    hPtr = Tcl_FindHashEntry(&winPtr->mainPtr->imageTable, arg);
	    if (hPtr == NULL) {
		goto alreadyDeleted;
	    }
	    masterPtr = Tcl_GetHashValue(hPtr);
	    if (masterPtr->deleted) {
		goto alreadyDeleted;
	    }
	    DeleteImage(masterPtr);
	}
	break;
    case IMAGE_NAMES:
	if (objc != 2) {
	    Tcl_WrongNumArgs(interp, 2, objv, NULL);
	    return TCL_ERROR;
	}
	hPtr = Tcl_FirstHashEntry(&winPtr->mainPtr->imageTable, &search);
	for ( ; hPtr != NULL; hPtr = Tcl_NextHashEntry(&search)) {
	    masterPtr = Tcl_GetHashValue(hPtr);
	    if (masterPtr->deleted) {
		continue;
	    }
	    Tcl_AppendElement(interp, Tcl_GetHashKey(
		    &winPtr->mainPtr->imageTable, hPtr));
	}
	break;
    case IMAGE_TYPES:
	if (objc != 2) {
	    Tcl_WrongNumArgs(interp, 2, objv, NULL);
	    return TCL_ERROR;
	}
	for (typePtr = tsdPtr->imageTypeList; typePtr != NULL;
		typePtr = typePtr->nextPtr) {
	    Tcl_AppendElement(interp, typePtr->name);
	}
	for (typePtr = tsdPtr->oldImageTypeList; typePtr != NULL;
		typePtr = typePtr->nextPtr) {
	    Tcl_AppendElement(interp, typePtr->name);
	}
	break;

    case IMAGE_HEIGHT:
    case IMAGE_INUSE:
    case IMAGE_TYPE:
    case IMAGE_WIDTH:
	/*
	 * These operations all parse virtually identically. First check to
	 * see if three args are given. Then get a non-deleted master from the
	 * third arg.
	 */

	if (objc != 3) {
	    Tcl_WrongNumArgs(interp, 2, objv, "name");
	    return TCL_ERROR;
	}

	arg = Tcl_GetString(objv[2]);
	hPtr = Tcl_FindHashEntry(&winPtr->mainPtr->imageTable, arg);
	if (hPtr == NULL) {
	    goto alreadyDeleted;
	}
	masterPtr = Tcl_GetHashValue(hPtr);
	if (masterPtr->deleted) {
	    goto alreadyDeleted;
	}

	/*
	 * Now we read off the specific piece of data we were asked for.
	 */

	switch ((enum options) index) {
	case IMAGE_HEIGHT:
	    Tcl_SetObjResult(interp, Tcl_NewIntObj(masterPtr->height));
	    break;
	case IMAGE_INUSE:
	    Tcl_SetObjResult(interp, Tcl_NewBooleanObj(
		    masterPtr->typePtr && masterPtr->instancePtr));
	    break;
	case IMAGE_TYPE:
	    if (masterPtr->typePtr != NULL) {
		Tcl_SetObjResult(interp,
			Tcl_NewStringObj(masterPtr->typePtr->name, -1));
	    }
	    break;
	case IMAGE_WIDTH:
	    Tcl_SetObjResult(interp, Tcl_NewIntObj(masterPtr->width));
	    break;
	default:
	    Tcl_Panic("can't happen");
	}
	break;
    }
    return TCL_OK;

  alreadyDeleted:
    Tcl_AppendResult(interp, "image \"", arg, "\" doesn't exist", NULL);
    return TCL_ERROR;
}

/*
 *----------------------------------------------------------------------
 *
 * Tk_ImageChanged --
 *
 *	This function is called by an image manager whenever something has
 *	happened that requires the image to be redrawn (some of its pixels
 *	have changed, or its size has changed).
 *
 * Results:
 *	None.
 *
 * Side effects:
 *	Any widgets that display the image are notified so that they can
 *	redisplay themselves as appropriate.
 *
 *----------------------------------------------------------------------
 */

void
Tk_ImageChanged(
    Tk_ImageMaster imageMaster,	/* Image that needs redisplay. */
    int x, int y,		/* Coordinates of upper-left pixel of region
				 * of image that needs to be redrawn. */
    int width, int height,	/* Dimensions (in pixels) of region of image
				 * to redraw. If either dimension is zero then
				 * the image doesn't need to be redrawn
				 * (perhaps all that happened is that its size
				 * changed). */
    int imageWidth, int imageHeight)
				/* New dimensions of image. */
{
    ImageMaster *masterPtr = (ImageMaster *) imageMaster;
    Image *imagePtr;

    masterPtr->width = imageWidth;
    masterPtr->height = imageHeight;
    for (imagePtr = masterPtr->instancePtr; imagePtr != NULL;
	    imagePtr = imagePtr->nextPtr) {
	imagePtr->changeProc(imagePtr->widgetClientData, x, y, width, height,
		imageWidth, imageHeight);
    }
}

/*
 *----------------------------------------------------------------------
 *
 * Tk_NameOfImage --
 *
 *	Given a token for an image master, this function returns the name of
 *	the image.
 *
 * Results:
 *	The return value is the string name for imageMaster.
 *
 * Side effects:
 *	None.
 *
 *----------------------------------------------------------------------
 */

const char *
Tk_NameOfImage(
    Tk_ImageMaster imageMaster)	/* Token for image. */
{
    ImageMaster *masterPtr = (ImageMaster *) imageMaster;

    if (masterPtr->hPtr == NULL) {
	return NULL;
    }
    return Tcl_GetHashKey(masterPtr->tablePtr, masterPtr->hPtr);
}

/*
 *----------------------------------------------------------------------
 *
 * Tk_GetImage --
 *
 *	This function is invoked by a widget when it wants to use a particular
 *	image in a particular window.
 *
 * Results:
 *	The return value is a token for the image. If there is no image by the
 *	given name, then NULL is returned and an error message is left in the
 *	interp's result.
 *
 * Side effects:
 *	Tk records the fact that the widget is using the image, and it will
 *	invoke changeProc later if the widget needs redisplay (i.e. its size
 *	changes or some of its pixels change). The caller must eventually
 *	invoke Tk_FreeImage when it no longer needs the image.
 *
 *----------------------------------------------------------------------
 */

Tk_Image
Tk_GetImage(
    Tcl_Interp *interp,		/* Place to leave error message if image can't
				 * be found. */
    Tk_Window tkwin,		/* Token for window in which image will be
				 * used. */
    const char *name,		/* Name of desired image. */
    Tk_ImageChangedProc *changeProc,
				/* Function to invoke when redisplay is needed
				 * because image's pixels or size changed. */
    ClientData clientData)	/* One-word argument to pass to damageProc. */
{
    Tcl_HashEntry *hPtr;
    ImageMaster *masterPtr;
    Image *imagePtr;

    hPtr = Tcl_FindHashEntry(&((TkWindow *) tkwin)->mainPtr->imageTable, name);
    if (hPtr == NULL) {
	goto noSuchImage;
    }
    masterPtr = Tcl_GetHashValue(hPtr);
    if (masterPtr->typePtr == NULL) {
	goto noSuchImage;
    }
    if (masterPtr->deleted) {
	goto noSuchImage;
    }
    imagePtr = ckalloc(sizeof(Image));
    imagePtr->tkwin = tkwin;
    imagePtr->display = Tk_Display(tkwin);
    imagePtr->masterPtr = masterPtr;
    imagePtr->instanceData =
	    masterPtr->typePtr->getProc(tkwin, masterPtr->masterData);
    imagePtr->changeProc = changeProc;
    imagePtr->widgetClientData = clientData;
    imagePtr->nextPtr = masterPtr->instancePtr;
    masterPtr->instancePtr = imagePtr;
    return (Tk_Image) imagePtr;

  noSuchImage:
    if (interp) {
	Tcl_AppendResult(interp, "image \"", name, "\" doesn't exist", NULL);
    }
    return NULL;
}

/*
 *----------------------------------------------------------------------
 *
 * Tk_FreeImage --
 *
 *	This function is invoked by a widget when it no longer needs an image
 *	acquired by a previous call to Tk_GetImage. For each call to
 *	Tk_GetImage there must be exactly one call to Tk_FreeImage.
 *
 * Results:
 *	None.
 *
 * Side effects:
 *	The association between the image and the widget is removed.
 *
 *----------------------------------------------------------------------
 */

void
Tk_FreeImage(
    Tk_Image image)		/* Token for image that is no longer needed by
				 * a widget. */
{
    Image *imagePtr = (Image *) image;
    ImageMaster *masterPtr = imagePtr->masterPtr;
    Image *prevPtr;

    /*
     * Clean up the particular instance.
     */

    if (masterPtr->typePtr != NULL) {
	masterPtr->typePtr->freeProc(imagePtr->instanceData,
		imagePtr->display);
    }
    prevPtr = masterPtr->instancePtr;
    if (prevPtr == imagePtr) {
	masterPtr->instancePtr = imagePtr->nextPtr;
    } else {
	while (prevPtr->nextPtr != imagePtr) {
	    prevPtr = prevPtr->nextPtr;
	}
	prevPtr->nextPtr = imagePtr->nextPtr;
    }
    ckfree(imagePtr);

    /*
     * If there are no more instances left for the master, and if the master
     * image has been deleted, then delete the master too.
     */

    if ((masterPtr->typePtr == NULL) && (masterPtr->instancePtr == NULL)) {
	if (masterPtr->hPtr != NULL) {
	    Tcl_DeleteHashEntry(masterPtr->hPtr);
	}
	Tcl_Release(masterPtr->winPtr);
	ckfree(masterPtr);
    }
}

/*
 *----------------------------------------------------------------------
 *
 * Tk_PostscriptImage --
 *
 *	This function is called by widgets that contain images in order to
 *	redisplay an image on the screen or an off-screen pixmap.
 *
 * Results:
 *	None.
 *
 * Side effects:
 *	The image's manager is notified, and it redraws the desired portion of
 *	the image before returning.
 *
 *----------------------------------------------------------------------
 */

int
Tk_PostscriptImage(
    Tk_Image image,		/* Token for image to redisplay. */
    Tcl_Interp *interp,
    Tk_Window tkwin,
    Tk_PostscriptInfo psinfo,	/* postscript info */
    int x, int y,		/* Upper-left pixel of region in image that
				 * needs to be redisplayed. */
    int width, int height,	/* Dimensions of region to redraw. */
    int prepass)
{
    Image *imagePtr = (Image *) image;
    int result;
    XImage *ximage;
    Pixmap pmap;
    GC newGC;
    XGCValues gcValues;

    if (imagePtr->masterPtr->typePtr == NULL) {
	/*
	 * No master for image, so nothing to display on postscript.
	 */

	return TCL_OK;
    }

    /*
     * Check if an image specific postscript-generation function exists;
     * otherwise go on with generic code.
     */

    if (imagePtr->masterPtr->typePtr->postscriptProc != NULL) {
	return imagePtr->masterPtr->typePtr->postscriptProc(
		imagePtr->masterPtr->masterData, interp, tkwin, psinfo,
		x, y, width, height, prepass);
    }

    if (prepass) {
	return TCL_OK;
    }

    /*
     * Create a Pixmap, tell the image to redraw itself there, and then
     * generate an XImage from the Pixmap. We can then read pixel values out
     * of the XImage.
     */

    pmap = Tk_GetPixmap(Tk_Display(tkwin), Tk_WindowId(tkwin), width, height,
	    Tk_Depth(tkwin));

    gcValues.foreground = WhitePixelOfScreen(Tk_Screen(tkwin));
    newGC = Tk_GetGC(tkwin, GCForeground, &gcValues);
    if (newGC != None) {
	XFillRectangle(Tk_Display(tkwin), pmap, newGC, 0, 0,
		(unsigned) width, (unsigned) height);
	Tk_FreeGC(Tk_Display(tkwin), newGC);
    }

    Tk_RedrawImage(image, x, y, width, height, pmap, 0, 0);

    ximage = XGetImage(Tk_Display(tkwin), pmap, 0, 0,
	    (unsigned) width, (unsigned) height, AllPlanes, ZPixmap);

    Tk_FreePixmap(Tk_Display(tkwin), pmap);

    if (ximage == NULL) {
	/*
	 * The XGetImage() function is apparently not implemented on this
	 * system. Just ignore it.
	 */

	return TCL_OK;
    }
    result = TkPostscriptImage(interp, tkwin, psinfo, ximage, x, y,
	    width, height);

    XDestroyImage(ximage);
    return result;
}

/*
 *----------------------------------------------------------------------
 *
 * Tk_RedrawImage --
 *
 *	This function is called by widgets that contain images in order to
 *	redisplay an image on the screen or an off-screen pixmap.
 *
 * Results:
 *	None.
 *
 * Side effects:
 *	The image's manager is notified, and it redraws the desired portion of
 *	the image before returning.
 *
 *----------------------------------------------------------------------
 */

void
Tk_RedrawImage(
    Tk_Image image,		/* Token for image to redisplay. */
    int imageX, int imageY,	/* Upper-left pixel of region in image that
				 * needs to be redisplayed. */
    int width, int height,	/* Dimensions of region to redraw. */
    Drawable drawable,		/* Drawable in which to display image (window
				 * or pixmap). If this is a pixmap, it must
				 * have the same depth as the window used in
				 * the Tk_GetImage call for the image. */
    int drawableX, int drawableY)
				/* Coordinates in drawable that correspond to
				 * imageX and imageY. */
{
    Image *imagePtr = (Image *) image;

    if (imagePtr->masterPtr->typePtr == NULL) {
	/*
	 * No master for image, so nothing to display.
	 */

	return;
    }

    /*
     * Clip the redraw area to the area of the image.
     */

    if (imageX < 0) {
	width += imageX;
	drawableX -= imageX;
	imageX = 0;
    }
    if (imageY < 0) {
	height += imageY;
	drawableY -= imageY;
	imageY = 0;
    }
    if ((imageX + width) > imagePtr->masterPtr->width) {
	width = imagePtr->masterPtr->width - imageX;
    }
    if ((imageY + height) > imagePtr->masterPtr->height) {
	height = imagePtr->masterPtr->height - imageY;
    }
    imagePtr->masterPtr->typePtr->displayProc(imagePtr->instanceData,
	    imagePtr->display, drawable, imageX, imageY, width, height,
	    drawableX, drawableY);
}

/*
 *----------------------------------------------------------------------
 *
 * Tk_SizeOfImage --
 *
 *	This function returns the current dimensions of an image.
 *
 * Results:
 *	The width and height of the image are returned in *widthPtr and
 *	*heightPtr.
 *
 * Side effects:
 *	None.
 *
 *----------------------------------------------------------------------
 */

void
Tk_SizeOfImage(
    Tk_Image image,		/* Token for image whose size is wanted. */
    int *widthPtr,		/* Return width of image here. */
    int *heightPtr)		/* Return height of image here. */
{
    Image *imagePtr = (Image *) image;

    *widthPtr = imagePtr->masterPtr->width;
    *heightPtr = imagePtr->masterPtr->height;
}

/*
 *----------------------------------------------------------------------
 *
 * Tk_DeleteImage --
 *
 *	Given the name of an image, this function destroys the image.
 *
 * Results:
 *	None.
 *
 * Side effects:
 *	The image is destroyed; existing instances will display as blank
 *	areas. If no such image exists then the function does nothing.
 *
 *----------------------------------------------------------------------
 */

void
Tk_DeleteImage(
    Tcl_Interp *interp,		/* Interpreter in which the image was
				 * created. */
    const char *name)		/* Name of image. */
{
    Tcl_HashEntry *hPtr;
    TkWindow *winPtr;

    winPtr = (TkWindow *) Tk_MainWindow(interp);
    if (winPtr == NULL) {
	return;
    }
    hPtr = Tcl_FindHashEntry(&winPtr->mainPtr->imageTable, name);
    if (hPtr == NULL) {
	return;
    }
    DeleteImage(Tcl_GetHashValue(hPtr));
}

/*
 *----------------------------------------------------------------------
 *
 * DeleteImage --
 *
 *	This function is responsible for deleting an image.
 *
 * Results:
 *	None.
 *
 * Side effects:
 *	The connection is dropped between instances of this image and an image
 *	master. Image instances will redisplay themselves as empty areas, but
 *	existing instances will not be deleted.
 *
 *----------------------------------------------------------------------
 */

static void
DeleteImage(
    ImageMaster *masterPtr)	/* Pointer to main data structure for image. */
{
    Image *imagePtr;
    Tk_ImageType *typePtr;

    typePtr = masterPtr->typePtr;
    masterPtr->typePtr = NULL;
    if (typePtr != NULL) {
	for (imagePtr = masterPtr->instancePtr; imagePtr != NULL;
		imagePtr = imagePtr->nextPtr) {
	    typePtr->freeProc(imagePtr->instanceData, imagePtr->display);
	    imagePtr->changeProc(imagePtr->widgetClientData, 0, 0,
		    masterPtr->width, masterPtr->height, masterPtr->width,
		    masterPtr->height);
	}
	typePtr->deleteProc(masterPtr->masterData);
    }
    if (masterPtr->instancePtr == NULL) {
	if (masterPtr->hPtr != NULL) {
	    Tcl_DeleteHashEntry(masterPtr->hPtr);
	}
	Tcl_Release(masterPtr->winPtr);
	ckfree(masterPtr);
    } else {
	masterPtr->deleted = 1;
    }
}

/*
 *----------------------------------------------------------------------
 *
 * EventuallyDeleteImage --
 *
 *	Arrange for an image to be deleted when it is safe to do so.
 *
 * Results:
 *	None.
 *
 * Side effects:
 *	Image will get freed, though not until it is no longer Tcl_Preserve()d
 *	by anything. May be called multiple times on the same image without
 *	ill effects.
 *
 *----------------------------------------------------------------------
 */

static void
EventuallyDeleteImage(
    ImageMaster *masterPtr,	/* Pointer to main data structure for image. */
    int forgetImageHashNow)	/* Flag to say whether the hash table is about
				 * to vanish. */
{
    if (forgetImageHashNow) {
	masterPtr->hPtr = NULL;
    }
    if (!masterPtr->deleted) {
	masterPtr->deleted = 1;
	Tcl_EventuallyFree(masterPtr, (Tcl_FreeProc *) DeleteImage);
    }
}

/*
 *----------------------------------------------------------------------
 *
 * TkDeleteAllImages --
 *
 *	This function is called when an application is deleted. It calls back
 *	all of the managers for all images so that they can cleanup, then it
 *	deletes all of Tk's internal information about images.
 *
 * Results:
 *	None.
 *
 * Side effects:
 *	All information for all images gets deleted.
 *
 *----------------------------------------------------------------------
 */

void
TkDeleteAllImages(
    TkMainInfo *mainPtr)	/* Structure describing application that is
				 * going away. */
{
    Tcl_HashSearch search;
    Tcl_HashEntry *hPtr;

    for (hPtr = Tcl_FirstHashEntry(&mainPtr->imageTable, &search);
	    hPtr != NULL; hPtr = Tcl_NextHashEntry(&search)) {
	EventuallyDeleteImage(Tcl_GetHashValue(hPtr), 1);
    }
    Tcl_DeleteHashTable(&mainPtr->imageTable);
}

/*
 *----------------------------------------------------------------------
 *
 * Tk_GetImageMasterData --
 *
 *	Given the name of an image, this function returns the type of the
 *	image and the clientData associated with its master.
 *
 * Results:
 *	If there is no image by the given name, then NULL is returned and a
 *	NULL value is stored at *typePtrPtr. Otherwise the return value is the
 *	clientData returned by the createProc when the image was created and a
 *	pointer to the type structure for the image is stored at *typePtrPtr.
 *
 * Side effects:
 *	None.
 *
 *----------------------------------------------------------------------
 */

ClientData
Tk_GetImageMasterData(
    Tcl_Interp *interp,		/* Interpreter in which the image was
				 * created. */
    const char *name,		/* Name of image. */
    const Tk_ImageType **typePtrPtr)
				/* Points to location to fill in with pointer
				 * to type information for image. */
{
    TkWindow *winPtr = (TkWindow *) Tk_MainWindow(interp);
    Tcl_HashEntry *hPtr;
    ImageMaster *masterPtr;

    hPtr = Tcl_FindHashEntry(&winPtr->mainPtr->imageTable, name);
    if (hPtr == NULL) {
	*typePtrPtr = NULL;
	return NULL;
    }
    masterPtr = Tcl_GetHashValue(hPtr);
    if (masterPtr->deleted) {
	*typePtrPtr = NULL;
	return NULL;
    }
    *typePtrPtr = masterPtr->typePtr;
    return masterPtr->masterData;
}

/*
 *----------------------------------------------------------------------
 *
 * Tk_SetTSOrigin --
 *
 *	Set the pattern origin of the tile to a common point (i.e. the origin
 *	(0,0) of the top level window) so that tiles from two different
 *	widgets will match up. This done by setting the GCTileStipOrigin field
 *	is set to the translated origin of the toplevel window in the
 *	hierarchy.
 *
 * Results:
 *	None.
 *
 * Side Effects:
 *	The GCTileStipOrigin is reset in the GC. This will cause the tile
 *	origin to change when the GC is used for drawing.
 *
 *----------------------------------------------------------------------
 */

/*ARGSUSED*/
void
Tk_SetTSOrigin(
    Tk_Window tkwin,
    GC gc,
    int x, int y)
{
    while (!Tk_TopWinHierarchy(tkwin)) {
	x -= Tk_X(tkwin) + Tk_Changes(tkwin)->border_width;
	y -= Tk_Y(tkwin) + Tk_Changes(tkwin)->border_width;
	tkwin = Tk_Parent(tkwin);
    }
    XSetTSOrigin(Tk_Display(tkwin), gc, x, y);
}

/*
 * Local Variables:
 * mode: c
 * c-basic-offset: 4
 * fill-column: 78
 * End:
 */<|MERGE_RESOLUTION|>--- conflicted
+++ resolved
@@ -9,11 +9,6 @@
  *
  * See the file "license.terms" for information on usage and redistribution of
  * this file, and for a DISCLAIMER OF ALL WARRANTIES.
-<<<<<<< HEAD
- *
- * RCS: @(#) $Id: tkImage.c,v 1.43 2009/02/03 23:55:47 nijtmans Exp $
-=======
->>>>>>> 5450b6e8
  */
 
 #include "tkInt.h"
