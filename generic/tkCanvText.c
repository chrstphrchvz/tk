--- conflicted
+++ resolved
@@ -107,11 +107,7 @@
     {TK_CONFIG_BITMAP, "-disabledstipple", NULL, NULL,
 	NULL, offsetof(TextItem, disabledStipple), TK_CONFIG_NULL_OK, NULL},
     {TK_CONFIG_COLOR, "-fill", NULL, NULL,
-<<<<<<< HEAD
-	"black", offsetof(TextItem, color), TK_CONFIG_NULL_OK, NULL},
-=======
 	DEF_CANVTEXT_FILL, Tk_Offset(TextItem, color), TK_CONFIG_NULL_OK, NULL},
->>>>>>> 81701297
     {TK_CONFIG_FONT, "-font", NULL, NULL,
 	DEF_CANVTEXT_FONT, offsetof(TextItem, tkfont), 0, NULL},
     {TK_CONFIG_JUSTIFY, "-justify", NULL, NULL,
