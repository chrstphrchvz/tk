--- conflicted
+++ resolved
@@ -6,15 +6,8 @@
  * Copyright (c) 1991-1994 The Regents of the University of California.
  * Copyright (c) 1994-1997 Sun Microsystems, Inc.
  *
-<<<<<<< HEAD
  * See the file "license.terms" for information on usage and redistribution of
  * this file, and for a DISCLAIMER OF ALL WARRANTIES.
- *
- * RCS: @(#) $Id: tkCanvText.c,v 1.26.2.1 2008/10/05 11:34:46 dkf Exp $
-=======
- * See the file "license.terms" for information on usage and redistribution
- * of this file, and for a DISCLAIMER OF ALL WARRANTIES.
->>>>>>> 5cad7e12
  */
 
 #include <stdio.h>
