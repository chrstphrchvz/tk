--- conflicted
+++ resolved
@@ -1117,11 +1117,7 @@
 
 	/*
 	 * Now allocate our working copy's space and copy over the contents
-<<<<<<< HEAD
-	 * from the main copy.
-=======
 	 * from the origin.
->>>>>>> 7fbdc22e
 	 */
 
 	cachedSpecs = (Tk_ConfigSpec *)ckalloc(entrySpace);
