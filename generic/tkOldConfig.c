/*
 * tkOldConfig.c --
 *
 *	This file contains the Tk_ConfigureWidget function. THIS FILE IS HERE
 *	FOR BACKWARD COMPATIBILITY; THE NEW CONFIGURATION PACKAGE SHOULD BE
 *	USED FOR NEW PROJECTS.
 *
 * Copyright © 1990-1994 The Regents of the University of California.
 * Copyright © 1994-1997 Sun Microsystems, Inc.
 *
 * See the file "license.terms" for information on usage and redistribution of
 * this file, and for a DISCLAIMER OF ALL WARRANTIES.
 */

#include "tkInt.h"

/*
 * Values for "flags" field of Tk_ConfigSpec structures. Be sure to coordinate
 * these values with those defined in tk.h (TK_CONFIG_COLOR_ONLY, etc.) There
 * must not be overlap!
 */

#ifndef TK_CONFIG_OPTION_SPECIFIED
#  define TK_CONFIG_OPTION_SPECIFIED      (1 << 4)
#endif

#ifdef _WIN32
#include "tkWinInt.h"
#endif

/*
 * Forward declarations for functions defined later in this file:
 */

static int		DoConfig(Tcl_Interp *interp, Tk_Window tkwin,
			    Tk_ConfigSpec *specPtr, Tcl_Obj *value,
			    void *widgRec);
static Tk_ConfigSpec *	FindConfigSpec(Tcl_Interp *interp,
			    Tk_ConfigSpec *specs, const char *argvName,
			    int needFlags, int hateFlags);
static char *		FormatConfigInfo(Tcl_Interp *interp, Tk_Window tkwin,
			    const Tk_ConfigSpec *specPtr, void *widgRec);
static const char *	FormatConfigValue(Tcl_Interp *interp, Tk_Window tkwin,
			    const Tk_ConfigSpec *specPtr, void *widgRec,
			    char *buffer, Tcl_FreeProc **freeProcPtr);
static Tk_ConfigSpec *	GetCachedSpecs(Tcl_Interp *interp,
			    const Tk_ConfigSpec *staticSpecs);
static void		DeleteSpecCacheTable(void *clientData,
			    Tcl_Interp *interp);

/*
 *--------------------------------------------------------------
 *
 * Tk_ConfigureWidget --
 *
 *	Process command-line options and database options to fill in fields of
 *	a widget record with resources and other parameters.
 *
 * Results:
 *	A standard Tcl return value. In case of an error, the interp's result
 *	will hold an error message.
 *
 * Side effects:
 *	The fields of widgRec get filled in with information from objc/objv
 *	and the option database. Old information in widgRec's fields gets
 *	recycled. A copy of the spec-table is taken with (some of) the char*
 *	fields converted into Tk_Uid fields; this copy will be released when
 *	the interpreter terminates.
 *
 *--------------------------------------------------------------
 */

int
Tk_ConfigureWidget(
    Tcl_Interp *interp,		/* Interpreter for error reporting. */
    Tk_Window tkwin,		/* Window containing widget (needed to set up
				 * X resources). */
    const Tk_ConfigSpec *specs,	/* Describes legal options. */
    Tcl_Size objc,			/* Number of elements in objv. */
    Tcl_Obj *const *objv,		/* Command-line options. */
    void *widgRec,		/* Record whose fields are to be modified.
				 * Values must be properly initialized. */
    int flags)			/* Used to specify additional flags that must
				 * be present in config specs for them to be
				 * considered. Also, may have
				 * TK_CONFIG_ARGV_ONLY set. */
{
    Tk_ConfigSpec *specPtr, *staticSpecs;
    Tk_Uid value;		/* Value of option from database. */
    int needFlags;		/* Specs must contain this set of flags or
				 * else they are not considered. */
    int hateFlags;		/* If a spec contains any bits here, it's not
				 * considered. */

    if (tkwin == NULL) {
	/*
	 * Either we're not really in Tk, or the main window was destroyed and
	 * we're on our way out of the application
	 */

	Tcl_SetObjResult(interp, Tcl_NewStringObj("NULL main window", TCL_INDEX_NONE));
	Tcl_SetErrorCode(interp, "TK", "NO_MAIN_WINDOW", (char *)NULL);
	return TCL_ERROR;
    }

    needFlags = flags & ~(TK_CONFIG_USER_BIT - 1);
    if (Tk_Depth(tkwin) <= 1) {
	hateFlags = TK_CONFIG_COLOR_ONLY;
    } else {
	hateFlags = TK_CONFIG_MONO_ONLY;
    }

    /*
     * Get the build of the config for this interpreter.
     */

    staticSpecs = GetCachedSpecs(interp, specs);

    for (specPtr = staticSpecs; specPtr->type != TK_CONFIG_END; specPtr++) {
	specPtr->specFlags &= ~TK_CONFIG_OPTION_SPECIFIED;
    }

    /*
     * Pass one: scan through all of the arguments, processing those that
     * match entries in the specs.
     */

    for ( ; objc > 0; objc -= 2, objv += 2) {
	const char *arg;

	arg = Tcl_GetString(*objv);
	specPtr = FindConfigSpec(interp, staticSpecs, arg, needFlags, hateFlags);
	if (specPtr == NULL) {
	    return TCL_ERROR;
	}

	/*
	 * Process the entry.
	 */

	if (objc < 2) {
	    Tcl_SetObjResult(interp, Tcl_ObjPrintf(
		    "value for \"%s\" missing", arg));
	    Tcl_SetErrorCode(interp, "TK", "VALUE_MISSING", (char *)NULL);
	    return TCL_ERROR;
	}
	if (DoConfig(interp, tkwin, specPtr, objv[1], widgRec) != TCL_OK) {
	    Tcl_AppendObjToErrorInfo(interp, Tcl_ObjPrintf(
		    "\n    (processing \"%.40s\" option)",specPtr->argvName));
	    return TCL_ERROR;
	}
	if (!(flags & TK_CONFIG_ARGV_ONLY)) {
	    specPtr->specFlags |= TK_CONFIG_OPTION_SPECIFIED;
	}
    }

    /*
     * Pass two: scan through all of the specs again; if no command-line
     * argument matched a spec, then check for info in the option database.
     * If there was nothing in the database, then use the default.
     */

    if (!(flags & TK_CONFIG_ARGV_ONLY)) {
	for (specPtr = staticSpecs; specPtr->type != TK_CONFIG_END; specPtr++) {
	    if ((specPtr->specFlags & TK_CONFIG_OPTION_SPECIFIED)
		    || (specPtr->argvName == NULL)
		    || (specPtr->type == TK_CONFIG_SYNONYM)) {
		continue;
	    }
	    if (((specPtr->specFlags & needFlags) != needFlags)
		    || (specPtr->specFlags & hateFlags)) {
		continue;
	    }
	    value = NULL;
	    if (specPtr->dbName != NULL) {
		value = Tk_GetOption(tkwin, specPtr->dbName, specPtr->dbClass);
	    }
	    if (value != NULL) {
		Tcl_Obj *arg = Tcl_NewStringObj(value, TCL_INDEX_NONE);
		Tcl_IncrRefCount(arg);
		if (DoConfig(interp, tkwin, specPtr, arg, widgRec) !=
			TCL_OK) {
		    Tcl_AppendObjToErrorInfo(interp, Tcl_ObjPrintf(
			    "\n    (%s \"%.50s\" in widget \"%.50s\")",
			    "database entry for", specPtr->dbName,
			    Tk_PathName(tkwin)));
		    Tcl_DecrRefCount(arg);
		    return TCL_ERROR;
		}
		Tcl_DecrRefCount(arg);
	    } else {
		if ((specPtr->defValue != NULL) && !(specPtr->specFlags
			& TK_CONFIG_DONT_SET_DEFAULT)) {
		    Tcl_Obj *arg = Tcl_NewStringObj(specPtr->defValue, TCL_INDEX_NONE);
		    Tcl_IncrRefCount(arg);
		    if (DoConfig(interp, tkwin, specPtr, arg, widgRec) !=
			    TCL_OK) {
			Tcl_AppendObjToErrorInfo(interp, Tcl_ObjPrintf(
				"\n    (%s \"%.50s\" in widget \"%.50s\")",
				"default value for", specPtr->dbName,
				Tk_PathName(tkwin)));
			Tcl_DecrRefCount(arg);
			return TCL_ERROR;
		    }
		    Tcl_DecrRefCount(arg);
		}
	    }
	}
    }

    return TCL_OK;
}

/*
 *--------------------------------------------------------------
 *
 * FindConfigSpec --
 *
 *	Search through a table of configuration specs, looking for one that
 *	matches a given argvName.
 *
 * Results:
 *	The return value is a pointer to the matching entry, or NULL if
 *	nothing matched. In that case an error message is left in the interp's
 *	result.
 *
 * Side effects:
 *	None.
 *
 *--------------------------------------------------------------
 */

static Tk_ConfigSpec *
FindConfigSpec(
    Tcl_Interp *interp,		/* Used for reporting errors. */
    Tk_ConfigSpec *specs,	/* Pointer to table of configuration
				 * specifications for a widget. */
    const char *argvName,	/* Name (suitable for use in a "config"
				 * command) identifying particular option. */
    int needFlags,		/* Flags that must be present in matching
				 * entry. */
    int hateFlags)		/* Flags that must NOT be present in matching
				 * entry. */
{
    Tk_ConfigSpec *specPtr;
    char c;		/* First character of current argument. */
    Tk_ConfigSpec *matchPtr;	/* Matching spec, or NULL. */
    size_t length;

    c = argvName[1];
    length = strlen(argvName);
    matchPtr = NULL;
    for (specPtr = specs; specPtr->type != TK_CONFIG_END; specPtr++) {
	if (specPtr->argvName == NULL) {
	    continue;
	}
	if ((specPtr->argvName[1] != c)
		|| (strncmp(specPtr->argvName, argvName, length) != 0)) {
	    continue;
	}
	if (((specPtr->specFlags & needFlags) != needFlags)
		|| (specPtr->specFlags & hateFlags)) {
	    continue;
	}
	if (specPtr->argvName[length] == 0) {
	    matchPtr = specPtr;
	    goto gotMatch;
	}
	if (matchPtr != NULL) {
	    Tcl_SetObjResult(interp, Tcl_ObjPrintf(
		    "ambiguous option \"%s\"", argvName));
	    Tcl_SetErrorCode(interp, "TK", "LOOKUP", "OPTION", argvName, (char *)NULL);
	    return NULL;
	}
	matchPtr = specPtr;
    }

    if (matchPtr == NULL) {
	Tcl_SetObjResult(interp, Tcl_ObjPrintf(
		"unknown option \"%s\"", argvName));
	Tcl_SetErrorCode(interp, "TK", "LOOKUP", "OPTION", argvName, (char *)NULL);
	return NULL;
    }

    /*
     * Found a matching entry. If it's a synonym, then find the entry that
     * it's a synonym for.
     */

  gotMatch:
    specPtr = matchPtr;
    if (specPtr->type == TK_CONFIG_SYNONYM) {
	for (specPtr = specs; ; specPtr++) {
	    if (specPtr->type == TK_CONFIG_END) {
		Tcl_SetObjResult(interp, Tcl_ObjPrintf(
			"couldn't find synonym for option \"%s\"",
			argvName));
		Tcl_SetErrorCode(interp, "TK", "LOOKUP", "OPTION", argvName,
			(char *)NULL);
		return NULL;
	    }
	    if ((specPtr->dbName == matchPtr->dbName)
		    && (specPtr->type != TK_CONFIG_SYNONYM)
		    && ((specPtr->specFlags & needFlags) == needFlags)
		    && !(specPtr->specFlags & hateFlags)) {
		break;
	    }
	}
    }
    return specPtr;
}

/*
 *--------------------------------------------------------------
 *
 * DoConfig --
 *
 *	This function applies a single configuration option to a widget
 *	record.
 *
 * Results:
 *	A standard Tcl return value.
 *
 * Side effects:
 *	WidgRec is modified as indicated by specPtr and value. The old value
 *	is recycled, if that is appropriate for the value type.
 *
 *--------------------------------------------------------------
 */

static int
DoConfig(
    Tcl_Interp *interp,		/* Interpreter for error reporting. */
    Tk_Window tkwin,		/* Window containing widget (needed to set up
				 * X resources). */
    Tk_ConfigSpec *specPtr,	/* Specifier to apply. */
    Tcl_Obj *arg,		/* Value to use to fill in widgRec. */
    void *widgRec)		/* Record whose fields are to be modified.
				 * Values must be properly initialized. */
{
    void *ptr;
    int nullValue = 0;
    const char *value = Tcl_GetString(arg);

    if ((*value == 0) && (specPtr->specFlags & (TK_CONFIG_NULL_OK|TCL_NULL_OK|1))) {
	nullValue = 1;
    }

    if ((specPtr->specFlags & TK_CONFIG_OBJS) && (specPtr->type != TK_CONFIG_STRING)
	    && (specPtr->type != TK_CONFIG_PIXELS)) {
	/* Prevent surprises for other options than TK_CONFIG_(STRING|PIXELS) */
	Tcl_AppendResult(interp, "TK_CONFIG_OBJS not supported", (char *)NULL);
	return TCL_ERROR;
    }
    do {
	if (specPtr->offset < 0) {
	    break;
	}
	ptr = (char *)widgRec + specPtr->offset;
	switch (specPtr->type) {
	case TK_CONFIG_BOOLEAN:
	    if (Tcl_GetBooleanFromObj(interp, arg, (int *)ptr) != TCL_OK) {
		return TCL_ERROR;
	    }
	    break;
	case TK_CONFIG_INT:
	    if (Tcl_GetIntFromObj(interp, arg, (int *)ptr) != TCL_OK) {
		return TCL_ERROR;
	    }
	    break;
	case TK_CONFIG_DOUBLE:
	    if (Tcl_GetDoubleFromObj(interp, arg, (double *)ptr) != TCL_OK) {
		return TCL_ERROR;
	    }
	    break;
	case TK_CONFIG_STRING: {
	    char *oldStr, *newStr;

	    if (nullValue) {
		newStr = NULL;
	    } else if (specPtr->specFlags & TK_CONFIG_OBJS) {
		Tcl_IncrRefCount(arg);
		newStr = (char *)arg;
	    } else {
		newStr = (char *)ckalloc(strlen(value) + 1);
		strcpy(newStr, value);
	    }
	    oldStr = *((char **)ptr);
	    if (oldStr != NULL) {
		if (specPtr->specFlags & TK_CONFIG_OBJS) {
		    Tcl_DecrRefCount((Tcl_Obj *)oldStr);
		} else {
		    ckfree(oldStr);
		}
	    }
	    *((char **)ptr) = newStr;
	    break;
	}
	case TK_CONFIG_UID:
	    if (nullValue) {
		*((Tk_Uid *)ptr) = NULL;
	    } else {
		*((Tk_Uid *)ptr) = Tk_GetUid(value);
	    }
	    break;
	case TK_CONFIG_COLOR: {
	    XColor *newPtr, *oldPtr;

	    if (nullValue) {
		newPtr = NULL;
	    } else {
		newPtr = Tk_AllocColorFromObj(interp, tkwin, arg);
		if (newPtr == NULL) {
		    return TCL_ERROR;
		}
	    }
	    oldPtr = *((XColor **)ptr);
	    if (oldPtr != NULL) {
		Tk_FreeColor(oldPtr);
	    }
	    *((XColor **)ptr) = newPtr;
	    break;
	}
	case TK_CONFIG_FONT: {
	    Tk_Font newFont;

	    if (nullValue) {
		newFont = NULL;
	    } else {
		newFont = Tk_AllocFontFromObj(interp, tkwin, arg);
		if (newFont == NULL) {
		    return TCL_ERROR;
		}
	    }
	    Tk_FreeFont(*((Tk_Font *)ptr));
	    *((Tk_Font *)ptr) = newFont;
	    break;
	}
	case TK_CONFIG_BITMAP: {
	    Pixmap newBmp, oldBmp;

	    if (nullValue) {
		newBmp = None;
	    } else {
		newBmp = Tk_AllocBitmapFromObj(interp, tkwin, arg);
		if (newBmp == None) {
		    return TCL_ERROR;
		}
	    }
	    oldBmp = *((Pixmap *)ptr);
	    if (oldBmp != None) {
		Tk_FreeBitmap(Tk_Display(tkwin), oldBmp);
	    }
	    *((Pixmap *)ptr) = newBmp;
	    break;
	}
	case TK_CONFIG_BORDER: {
	    Tk_3DBorder newBorder, oldBorder;

	    if (nullValue) {
		newBorder = NULL;
	    } else {
		newBorder = Tk_Alloc3DBorderFromObj(interp, tkwin, arg);
		if (newBorder == NULL) {
		    return TCL_ERROR;
		}
	    }
	    oldBorder = *((Tk_3DBorder *)ptr);
	    if (oldBorder != NULL) {
		Tk_Free3DBorder(oldBorder);
	    }
	    *((Tk_3DBorder *)ptr) = newBorder;
	    break;
	}
	case TK_CONFIG_RELIEF:
	    if (Tk_GetReliefFromObj(interp, arg, (int *)ptr) != TCL_OK) {
		return TCL_ERROR;
	    }
	    break;
	case TK_CONFIG_CURSOR:
	case TK_CONFIG_ACTIVE_CURSOR: {
	    Tk_Cursor newCursor, oldCursor;

	    if (nullValue) {
		newCursor = NULL;
	    } else {
		newCursor = Tk_AllocCursorFromObj(interp, tkwin, arg);
		if (newCursor == NULL) {
		    return TCL_ERROR;
		}
	    }
	    oldCursor = *((Tk_Cursor *)ptr);
	    if (oldCursor != NULL) {
		Tk_FreeCursor(Tk_Display(tkwin), oldCursor);
	    }
	    *((Tk_Cursor *)ptr) = newCursor;
	    if (specPtr->type == TK_CONFIG_ACTIVE_CURSOR) {
		Tk_DefineCursor(tkwin, newCursor);
	    }
	    break;
	}
	case TK_CONFIG_JUSTIFY:
	    if (Tk_GetJustifyFromObj(interp, arg, (Tk_Justify *)ptr) != TCL_OK) {
		return TCL_ERROR;
	    }
	    break;
	case TK_CONFIG_ANCHOR:
	    if (Tk_GetAnchorFromObj(interp, arg, (Tk_Anchor *)ptr) != TCL_OK) {
		return TCL_ERROR;
	    }
	    break;
	case TK_CONFIG_CAP_STYLE:
	    if (Tk_GetCapStyle(interp, value, (int *)ptr) != TCL_OK) {
		return TCL_ERROR;
	    }
	    break;
	case TK_CONFIG_JOIN_STYLE:
	    if (Tk_GetJoinStyle(interp, value, (int *)ptr) != TCL_OK) {
		return TCL_ERROR;
	    }
	    break;
<<<<<<< HEAD
	case TK_CONFIG_PIXELS: {
	    int pixel = INT_MIN;
	    if (!nullValue && ((Tk_GetPixels(NULL, tkwin, value, &pixel)
		    != TCL_OK) || ((pixel < 0) && !(specPtr->specFlags & TK_OPTION_NEG_OK)))) {
		Tcl_SetObjResult(interp, Tcl_ObjPrintf(
			"expected screen distance%s but got \"%.50s\"",
			(specPtr->specFlags & (TK_CONFIG_NULL_OK|TCL_NULL_OK|1)) ? " or \"\"" : "", value));
		Tcl_SetErrorCode(interp, "TK", "VALUE", "PIXELS", (char *)NULL);
=======
	case TK_CONFIG_PIXELS:
	    if (specPtr->specFlags & TK_CONFIG_OBJS) {
		int dummy;
		if (nullValue) {
		    if (*(Tcl_Obj **)ptr != NULL) {
			Tcl_DecrRefCount(*(Tcl_Obj **)ptr);
			*(Tcl_Obj **)ptr = NULL;
		    }
		} else if (Tk_GetPixelsFromObj(interp, tkwin, arg, &dummy)
			!= TCL_OK) {
		    return TCL_ERROR;
		} else {
		    Tcl_IncrRefCount(arg);
		    if (*(Tcl_Obj **)ptr != NULL) {
			Tcl_DecrRefCount(*(Tcl_Obj **)ptr);
		    }
		    *(Tcl_Obj **)ptr = arg;
		}
	    } else if (nullValue) {
		*(int *)ptr = INT_MIN;
	    } else if (Tk_GetPixelsFromObj(interp, tkwin, arg, (int *)ptr)
		!= TCL_OK) {
>>>>>>> 4b4fb1fb
		return TCL_ERROR;
	    }
	    *(int *)ptr = pixel;
	    break;
	}
	case TK_CONFIG_MM:
	    if (Tk_GetScreenMM(interp, tkwin, value, (double *)ptr) != TCL_OK) {
		return TCL_ERROR;
	    }
	    break;
	case TK_CONFIG_WINDOW: {
	    Tk_Window tkwin2;

	    if (nullValue) {
		tkwin2 = NULL;
	    } else {
		tkwin2 = Tk_NameToWindow(interp, value, tkwin);
		if (tkwin2 == NULL) {
		    return TCL_ERROR;
		}
	    }
	    *((Tk_Window *)ptr) = tkwin2;
	    break;
	}
	case TK_CONFIG_CUSTOM:
	    if (specPtr->customPtr->parseProc(specPtr->customPtr->clientData,
		    interp, tkwin, value, (char *)widgRec, specPtr->offset)!=TCL_OK) {
		return TCL_ERROR;
	    }
	    break;
	default:
	    Tcl_SetObjResult(interp, Tcl_ObjPrintf(
		    "bad config table: unknown type %d", specPtr->type));
	    Tcl_SetErrorCode(interp, "TK", "BAD_CONFIG", (char *)NULL);
	    return TCL_ERROR;
	}
	specPtr++;
    } while ((specPtr->argvName == NULL) && (specPtr->type != TK_CONFIG_END));
    return TCL_OK;
}

/*
 *--------------------------------------------------------------
 *
 * Tk_ConfigureInfo --
 *
 *	Return information about the configuration options for a window, and
 *	their current values.
 *
 * Results:
 *	Always returns TCL_OK. The interp's result will be modified hold a
 *	description of either a single configuration option available for
 *	"widgRec" via "specs", or all the configuration options available. In
 *	the "all" case, the result will available for "widgRec" via "specs".
 *	The result will be a list, each of whose entries describes one option.
 *	Each entry will itself be a list containing the option's name for use
 *	on command lines, database name, database class, default value, and
 *	current value (empty string if none). For options that are synonyms,
 *	the list will contain only two values: name and synonym name. If the
 *	"name" argument is non-NULL, then the only information returned is
 *	that for the named argument (i.e. the corresponding entry in the
 *	overall list is returned).
 *
 * Side effects:
 *	None.
 *
 *--------------------------------------------------------------
 */

int
Tk_ConfigureInfo(
    Tcl_Interp *interp,		/* Interpreter for error reporting. */
    Tk_Window tkwin,		/* Window corresponding to widgRec. */
    const Tk_ConfigSpec *specs, /* Describes legal options. */
    void *widgRec,		/* Record whose fields contain current values
				 * for options. */
    const char *argvName,	/* If non-NULL, indicates a single option
				 * whose info is to be returned. Otherwise
				 * info is returned for all options. */
    int flags)			/* Used to specify additional flags that must
				 * be present in config specs for them to be
				 * considered. */
{
    Tk_ConfigSpec *specPtr, *staticSpecs;
    int needFlags, hateFlags;
    char *list;
    const char *leader = "{";

    needFlags = flags & ~(TK_CONFIG_USER_BIT - 1);
    if (Tk_Depth(tkwin) <= 1) {
	hateFlags = TK_CONFIG_COLOR_ONLY;
    } else {
	hateFlags = TK_CONFIG_MONO_ONLY;
    }

    /*
     * Get the build of the config for this interpreter.
     */

    staticSpecs = GetCachedSpecs(interp, specs);

    /*
     * If information is only wanted for a single configuration spec, then
     * handle that one spec specially.
     */

    Tcl_ResetResult(interp);
    if (argvName != NULL) {
	specPtr = FindConfigSpec(interp, staticSpecs, argvName, needFlags,
		hateFlags);
	if (specPtr == NULL) {
	    return TCL_ERROR;
	}
	list = FormatConfigInfo(interp, tkwin, specPtr, widgRec);
	Tcl_SetObjResult(interp, Tcl_NewStringObj(list, TCL_INDEX_NONE));
	ckfree(list);
	return TCL_OK;
    }

    /*
     * Loop through all the specs, creating a big list with all their
     * information.
     */

    for (specPtr = staticSpecs; specPtr->type != TK_CONFIG_END; specPtr++) {
	if ((argvName != NULL) && (specPtr->argvName != argvName)) {
	    continue;
	}
	if (((specPtr->specFlags & needFlags) != needFlags)
		|| (specPtr->specFlags & hateFlags)) {
	    continue;
	}
	if ((specPtr->argvName == NULL) || (specPtr->offset < 0)) {
	    continue;
	}
	list = FormatConfigInfo(interp, tkwin, specPtr, widgRec);
	Tcl_AppendResult(interp, leader, list, "}", (char *)NULL);
	ckfree(list);
	leader = " {";
    }
    return TCL_OK;
}

/*
 *--------------------------------------------------------------
 *
 * FormatConfigInfo --
 *
 *	Create a valid Tcl list holding the configuration information for a
 *	single configuration option.
 *
 * Results:
 *	A Tcl list, dynamically allocated. The caller is expected to arrange
 *	for this list to be freed eventually.
 *
 * Side effects:
 *	Memory is allocated.
 *
 *--------------------------------------------------------------
 */

static char *
FormatConfigInfo(
    Tcl_Interp *interp,		/* Interpreter to use for things like
				 * floating-point precision. */
    Tk_Window tkwin,		/* Window corresponding to widget. */
    const Tk_ConfigSpec *specPtr,
				/* Pointer to information describing
				 * option. */
    void *widgRec)		/* Pointer to record holding current values of
				 * info for widget. */
{
    const char *argv[6];
    char *result;
    char buffer[200];
    Tcl_FreeProc *freeProc = NULL;

    argv[0] = specPtr->argvName;
    argv[1] = specPtr->dbName;
    argv[2] = specPtr->dbClass;
    argv[3] = specPtr->defValue;
    if (specPtr->type == TK_CONFIG_SYNONYM) {
	return Tcl_Merge(2, argv);
    }
    argv[4] = FormatConfigValue(interp, tkwin, specPtr, widgRec, buffer,
	    &freeProc);
    if (argv[1] == NULL) {
	argv[1] = "";
    }
    if (argv[2] == NULL) {
	argv[2] = "";
    }
    if (argv[3] == NULL) {
	argv[3] = "";
    }
    if (argv[4] == NULL) {
	argv[4] = "";
    }
    result = Tcl_Merge(5, argv);
    if (freeProc != NULL) {
	if (freeProc == TCL_DYNAMIC) {
	    ckfree((char *)argv[4]);
	} else {
	    freeProc((char *)argv[4]);
	}
    }
    return result;
}

/*
 *----------------------------------------------------------------------
 *
 * FormatConfigValue --
 *
 *	This function formats the current value of a configuration option.
 *
 * Results:
 *	The return value is the formatted value of the option given by specPtr
 *	and widgRec. If the value is static, so that it need not be freed,
 *	*freeProcPtr will be set to NULL; otherwise *freeProcPtr will be set
 *	to the address of a function to free the result, and the caller must
 *	invoke this function when it is finished with the result.
 *
 * Side effects:
 *	None.
 *
 *----------------------------------------------------------------------
 */

static const char *
FormatConfigValue(
    Tcl_Interp *interp,		/* Interpreter for use in real conversions. */
    Tk_Window tkwin,		/* Window corresponding to widget. */
    const Tk_ConfigSpec *specPtr, /* Pointer to information describing option.
				 * Must not point to a synonym option. */
    void *widgRec,		/* Pointer to record holding current values of
				 * info for widget. */
    char *buffer,		/* Static buffer to use for small values.
				 * Must have at least 200 bytes of storage. */
    Tcl_FreeProc **freeProcPtr)	/* Pointer to word to fill in with address of
				 * function to free the result, or NULL if
				 * result is static. */
{
    void *ptr;
    const char *result;

    *freeProcPtr = NULL;
    if (specPtr->offset < 0) {
	return NULL;
    }
    ptr = (char *)widgRec + specPtr->offset;
    result = "";
    if (specPtr->specFlags & TK_CONFIG_OBJS) {
	if (*(Tcl_Obj **)ptr != NULL) {
	    result = Tcl_GetString(*(Tcl_Obj **)ptr);
	}
	return result;
    }
    switch (specPtr->type) {
    case TK_CONFIG_BOOLEAN:
	if (*((int *)ptr) == 0) {
	    result = "0";
	} else {
	    result = "1";
	}
	break;
    case TK_CONFIG_INT:
	snprintf(buffer, 200, "%d", *((int *)ptr));
	result = buffer;
	break;
    case TK_CONFIG_DOUBLE:
	Tcl_PrintDouble(interp, *((double *)ptr), buffer);
	result = buffer;
	break;
    case TK_CONFIG_STRING:
	result = *(char **)ptr;
	if (result == NULL) {
	    result = "";
	}
	break;
    case TK_CONFIG_UID: {
	Tk_Uid uid = *((Tk_Uid *)ptr);

	if (uid != NULL) {
	    result = uid;
	}
	break;
    }
    case TK_CONFIG_COLOR: {
	XColor *colorPtr = *((XColor **)ptr);

	if (colorPtr != NULL) {
	    result = Tk_NameOfColor(colorPtr);
	}
	break;
    }
    case TK_CONFIG_FONT: {
	Tk_Font tkfont = *((Tk_Font *)ptr);

	if (tkfont != NULL) {
	    result = Tk_NameOfFont(tkfont);
	}
	break;
    }
    case TK_CONFIG_BITMAP: {
	Pixmap pixmap = *((Pixmap *)ptr);

	if (pixmap != None) {
	    result = Tk_NameOfBitmap(Tk_Display(tkwin), pixmap);
	}
	break;
    }
    case TK_CONFIG_BORDER: {
	Tk_3DBorder border = *((Tk_3DBorder *)ptr);

	if (border != NULL) {
	    result = Tk_NameOf3DBorder(border);
	}
	break;
    }
    case TK_CONFIG_RELIEF:
	result = Tk_NameOfRelief(*((int *)ptr));
	break;
    case TK_CONFIG_CURSOR:
    case TK_CONFIG_ACTIVE_CURSOR: {
	Tk_Cursor cursor = *((Tk_Cursor *)ptr);

	if (cursor != NULL) {
	    result = Tk_NameOfCursor(Tk_Display(tkwin), cursor);
	}
	break;
    }
    case TK_CONFIG_JUSTIFY:
	result = Tk_NameOfJustify(*((Tk_Justify *)ptr));
	break;
    case TK_CONFIG_ANCHOR:
	result = Tk_NameOfAnchor(*((Tk_Anchor *)ptr));
	break;
    case TK_CONFIG_CAP_STYLE:
	result = Tk_NameOfCapStyle(*((int *)ptr));
	break;
    case TK_CONFIG_JOIN_STYLE:
	result = Tk_NameOfJoinStyle(*((int *)ptr));
	break;
    case TK_CONFIG_PIXELS:
	if ((*(int *)ptr != INT_MIN) || !(specPtr->specFlags & (TK_CONFIG_NULL_OK|TCL_NULL_OK|1))) {
	    snprintf(buffer, 200, "%d", *((int *)ptr));
	    result = buffer;
	}
	break;
    case TK_CONFIG_MM:
	Tcl_PrintDouble(interp, *((double *)ptr), buffer);
	result = buffer;
	break;
    case TK_CONFIG_WINDOW: {
	tkwin = *((Tk_Window *)ptr);
	if (tkwin != NULL) {
	    result = Tk_PathName(tkwin);
	}
	break;
    }
    case TK_CONFIG_CUSTOM:
	result = specPtr->customPtr->printProc(specPtr->customPtr->clientData,
		tkwin, (char *)widgRec, specPtr->offset, freeProcPtr);
	break;
    default:
	result = "?? unknown type ??";
    }
    return result;
}

/*
 *----------------------------------------------------------------------
 *
 * Tk_ConfigureValue --
 *
 *	This function returns the current value of a configuration option for
 *	a widget.
 *
 * Results:
 *	The return value is a standard Tcl completion code (TCL_OK or
 *	TCL_ERROR). The interp's result will be set to hold either the value
 *	of the option given by argvName (if TCL_OK is returned) or an error
 *	message (if TCL_ERROR is returned).
 *
 * Side effects:
 *	None.
 *
 *----------------------------------------------------------------------
 */

int
Tk_ConfigureValue(
    Tcl_Interp *interp,		/* Interpreter for error reporting. */
    Tk_Window tkwin,		/* Window corresponding to widgRec. */
    const Tk_ConfigSpec *specs, /* Describes legal options. */
    void *widgRec,		/* Record whose fields contain current values
				 * for options. */
    const char *argvName,	/* Gives the command-line name for the option
				 * whose value is to be returned. */
    int flags)			/* Used to specify additional flags that must
				 * be present in config specs for them to be
				 * considered. */
{
    Tk_ConfigSpec *specPtr;
    int needFlags, hateFlags;
    Tcl_FreeProc *freeProc;
    const char *result;
    char buffer[200];

    needFlags = flags & ~(TK_CONFIG_USER_BIT - 1);
    if (Tk_Depth(tkwin) <= 1) {
	hateFlags = TK_CONFIG_COLOR_ONLY;
    } else {
	hateFlags = TK_CONFIG_MONO_ONLY;
    }

    /*
     * Get the build of the config for this interpreter.
     */

    specPtr = GetCachedSpecs(interp, specs);

    specPtr = FindConfigSpec(interp, specPtr, argvName, needFlags, hateFlags);
    if (specPtr == NULL) {
	return TCL_ERROR;
    }
    result = FormatConfigValue(interp, tkwin, specPtr, widgRec, buffer,
	    &freeProc);
    Tcl_SetObjResult(interp, Tcl_NewStringObj(result, TCL_INDEX_NONE));
    if (freeProc != NULL) {
	if (freeProc == TCL_DYNAMIC) {
	    ckfree((char *)result);
	} else {
	    freeProc((char *)result);
	}
    }
    return TCL_OK;
}

/*
 *----------------------------------------------------------------------
 *
 * Tk_FreeOptions --
 *
 *	Free up all resources associated with configuration options.
 *
 * Results:
 *	None.
 *
 * Side effects:
 *	Any resource in widgRec that is controlled by a configuration option
 *	(e.g. a Tk_3DBorder or XColor) is freed in the appropriate fashion.
 *
 * Notes:
 *	Since this is not looking anything up, this uses the static version of
 *	the config specs.
 *
 *----------------------------------------------------------------------
 */

void
Tk_FreeOptions(
    const Tk_ConfigSpec *specs,	/* Describes legal options. */
    void *widgRec,		/* Record whose fields contain current values
				 * for options. */
    Display *display,		/* X display; needed for freeing some
				 * resources. */
    int needFlags)		/* Used to specify additional flags that must
				 * be present in config specs for them to be
				 * considered. */
{
    const Tk_ConfigSpec *specPtr;
    char *ptr;

    for (specPtr = specs; specPtr->type != TK_CONFIG_END; specPtr++) {
	if ((specPtr->specFlags & needFlags) != needFlags) {
	    continue;
	}
	if (specPtr->offset < 0) {
	    continue;
	}
	ptr = (char *)widgRec + specPtr->offset;
	if ((specPtr->specFlags & TK_CONFIG_OBJS) && (*(Tcl_Obj **)ptr != NULL)) {
	    Tcl_DecrRefCount(*(Tcl_Obj **)ptr);
	    *(Tcl_Obj **)ptr = NULL;
	    continue;
	}
	switch (specPtr->type) {
	case TK_CONFIG_STRING:
	    if (*((char **)ptr) != NULL) {
		ckfree(*((char **)ptr));
		*((char **)ptr) = NULL;
	    }
	    break;
	case TK_CONFIG_COLOR:
	    if (*((XColor **)ptr) != NULL) {
		Tk_FreeColor(*((XColor **)ptr));
		*((XColor **)ptr) = NULL;
	    }
	    break;
	case TK_CONFIG_FONT:
	    Tk_FreeFont(*((Tk_Font *)ptr));
	    *((Tk_Font *)ptr) = NULL;
	    break;
	case TK_CONFIG_BITMAP:
	    if (*((Pixmap *)ptr) != None) {
		Tk_FreeBitmap(display, *((Pixmap *)ptr));
		*((Pixmap *)ptr) = None;
	    }
	    break;
	case TK_CONFIG_BORDER:
	    if (*((Tk_3DBorder *)ptr) != NULL) {
		Tk_Free3DBorder(*((Tk_3DBorder *)ptr));
		*((Tk_3DBorder *)ptr) = NULL;
	    }
	    break;
	case TK_CONFIG_CURSOR:
	case TK_CONFIG_ACTIVE_CURSOR:
	    if (*((Tk_Cursor *)ptr) != NULL) {
		Tk_FreeCursor(display, *((Tk_Cursor *)ptr));
		*((Tk_Cursor *)ptr) = NULL;
	    }
	}
    }
}

/*
 *--------------------------------------------------------------
 *
 * GetCachedSpecs --
 *
 *	Returns a writable per-interpreter (and hence thread-local) copy of
 *	the given spec-table with (some of) the char* fields converted into
 *	Tk_Uid fields; this copy will be released when the interpreter
 *	terminates (during AssocData cleanup).
 *
 * Results:
 *	A pointer to the copied table.
 *
 * Notes:
 *	The conversion to Tk_Uid is only done the first time, when the table
 *	copy is taken. After that, the table is assumed to have Tk_Uids where
 *	they are needed. The time of deletion of the caches isn't very
 *	important unless you've got a lot of code that uses Tk_ConfigureWidget
 *	(or *Info or *Value} when the interpreter is being deleted.
 *
 *--------------------------------------------------------------
 */

static Tk_ConfigSpec *
GetCachedSpecs(
    Tcl_Interp *interp,		/* Interpreter in which to store the cache. */
    const Tk_ConfigSpec *staticSpecs)
				/* Value to cache a copy of; it is also used
				 * as a key into the cache. */
{
    Tk_ConfigSpec *cachedSpecs;
    Tcl_HashTable *specCacheTablePtr;
    Tcl_HashEntry *entryPtr;
    int isNew;

    /*
     * Get (or allocate if it doesn't exist) the hash table that the writable
     * copies of the widget specs are stored in. In effect, this is
     * self-initializing code.
     */

    specCacheTablePtr = (Tcl_HashTable *)
	    Tcl_GetAssocData(interp, "tkConfigSpec.threadTable", NULL);
    if (specCacheTablePtr == NULL) {
	specCacheTablePtr = (Tcl_HashTable *)ckalloc(sizeof(Tcl_HashTable));
	Tcl_InitHashTable(specCacheTablePtr, TCL_ONE_WORD_KEYS);
	Tcl_SetAssocData(interp, "tkConfigSpec.threadTable",
		DeleteSpecCacheTable, specCacheTablePtr);
    }

    /*
     * Look up or create the hash entry that the constant specs are mapped to,
     * which will have the writable specs as its associated value.
     */

    entryPtr = Tcl_CreateHashEntry(specCacheTablePtr, (char *) staticSpecs,
	    &isNew);
    if (isNew) {
	size_t entrySpace = sizeof(Tk_ConfigSpec);
	const Tk_ConfigSpec *staticSpecPtr;
	Tk_ConfigSpec *specPtr;

	/*
	 * OK, no working copy in this interpreter so copy. Need to work out
	 * how much space to allocate first.
	 */

	for (staticSpecPtr=staticSpecs; staticSpecPtr->type!=TK_CONFIG_END;
		staticSpecPtr++) {
	    entrySpace += sizeof(Tk_ConfigSpec);
	}

	/*
	 * Now allocate our working copy's space and copy over the contents
	 * from the origin.
	 */

	cachedSpecs = (Tk_ConfigSpec *)ckalloc(entrySpace);
	memcpy(cachedSpecs, staticSpecs, entrySpace);
	Tcl_SetHashValue(entryPtr, cachedSpecs);

	/*
	 * Finally, go through and replace database names, database classes
	 * and default values with Tk_Uids. This is the bit that has to be
	 * per-thread.
	 */

	for (specPtr=cachedSpecs; specPtr->type!=TK_CONFIG_END; specPtr++) {
	    if (specPtr->argvName != NULL) {
		if (specPtr->dbName != NULL) {
		    specPtr->dbName = Tk_GetUid(specPtr->dbName);
		}
		if (specPtr->dbClass != NULL) {
		    specPtr->dbClass = Tk_GetUid(specPtr->dbClass);
		}
		if (specPtr->defValue != NULL) {
		    specPtr->defValue = Tk_GetUid(specPtr->defValue);
		}
	    }
	}
    } else {
	cachedSpecs = (Tk_ConfigSpec *)Tcl_GetHashValue(entryPtr);
    }

    return cachedSpecs;
}

/*
 *--------------------------------------------------------------
 *
 * DeleteSpecCacheTable --
 *
 *	Delete the per-interpreter copy of all the Tk_ConfigSpec tables which
 *	were stored in the interpreter's assoc-data store.
 *
 * Results:
 *	None
 *
 * Side effects:
 *	None (does *not* use any Tk API).
 *
 *--------------------------------------------------------------
 */

static void
DeleteSpecCacheTable(
    void *clientData,
    TCL_UNUSED(Tcl_Interp *))
{
    Tcl_HashTable *tablePtr = (Tcl_HashTable *)clientData;
    Tcl_HashEntry *entryPtr;
    Tcl_HashSearch search;

    for (entryPtr = Tcl_FirstHashEntry(tablePtr,&search); entryPtr != NULL;
	    entryPtr = Tcl_NextHashEntry(&search)) {
	/*
	 * Someone else deallocates the Tk_Uids themselves.
	 */

	ckfree(Tcl_GetHashValue(entryPtr));
    }
    Tcl_DeleteHashTable(tablePtr);
    ckfree(tablePtr);
}

/*
 * Local Variables:
 * mode: c
 * c-basic-offset: 4
 * fill-column: 78
 * End:
 */<|MERGE_RESOLUTION|>--- conflicted
+++ resolved
@@ -522,16 +522,6 @@
 		return TCL_ERROR;
 	    }
 	    break;
-<<<<<<< HEAD
-	case TK_CONFIG_PIXELS: {
-	    int pixel = INT_MIN;
-	    if (!nullValue && ((Tk_GetPixels(NULL, tkwin, value, &pixel)
-		    != TCL_OK) || ((pixel < 0) && !(specPtr->specFlags & TK_OPTION_NEG_OK)))) {
-		Tcl_SetObjResult(interp, Tcl_ObjPrintf(
-			"expected screen distance%s but got \"%.50s\"",
-			(specPtr->specFlags & (TK_CONFIG_NULL_OK|TCL_NULL_OK|1)) ? " or \"\"" : "", value));
-		Tcl_SetErrorCode(interp, "TK", "VALUE", "PIXELS", (char *)NULL);
-=======
 	case TK_CONFIG_PIXELS:
 	    if (specPtr->specFlags & TK_CONFIG_OBJS) {
 		int dummy;
@@ -554,12 +544,9 @@
 		*(int *)ptr = INT_MIN;
 	    } else if (Tk_GetPixelsFromObj(interp, tkwin, arg, (int *)ptr)
 		!= TCL_OK) {
->>>>>>> 4b4fb1fb
 		return TCL_ERROR;
 	    }
-	    *(int *)ptr = pixel;
-	    break;
-	}
+	    break;
 	case TK_CONFIG_MM:
 	    if (Tk_GetScreenMM(interp, tkwin, value, (double *)ptr) != TCL_OK) {
 		return TCL_ERROR;
