--- conflicted
+++ resolved
@@ -166,11 +166,8 @@
      * there are many handlers that stay around forever).
      */
 
-<<<<<<< HEAD
-=======
     errorPtr->errorProc = NULL;
 
->>>>>>> 9a8a1684
     if (dispPtr->deleteCount++ >= 9) {
 	TkErrorHandler *prevPtr;
 	TkErrorHandler *nextPtr;
