--- conflicted
+++ resolved
@@ -485,48 +485,6 @@
 		MessageTextVarProc, msgPtr);
     }
 
-<<<<<<< HEAD
-    /*
-     * A few other options need special processing, such as setting the
-     * background from a 3-D border or handling special defaults that couldn't
-     * be specified to Tk_ConfigureWidget.
-     */
-
-    Tk_GetPixelsFromObj(NULL, msgPtr->tkwin, msgPtr->borderWidthObj, &borderWidth);
-    if (borderWidth < 0) {
-	Tcl_DecrRefCount(msgPtr->borderWidthObj);
-	msgPtr->borderWidthObj = Tcl_NewIntObj(0);
-	Tcl_IncrRefCount(msgPtr->borderWidthObj);
-    }
-    Tk_GetPixelsFromObj(NULL, msgPtr->tkwin, msgPtr->highlightWidthObj, &highlightWidth);
-    if (highlightWidth < 0) {
-	Tcl_DecrRefCount(msgPtr->highlightWidthObj);
-	msgPtr->highlightWidthObj = Tcl_NewIntObj(0);
-	Tcl_IncrRefCount(msgPtr->highlightWidthObj);
-    }
-    if (msgPtr->padXObj) {
-	Tk_GetPixelsFromObj(NULL, msgPtr->tkwin, msgPtr->padXObj, &padX);
-	if (padX < 0) {
-	    Tcl_DecrRefCount(msgPtr->padXObj);
-	    msgPtr->padXObj = NULL;
-	}
-    }
-    if (msgPtr->padYObj) {
-	Tk_GetPixelsFromObj(NULL, msgPtr->tkwin, msgPtr->padYObj, &padY);
-	if (padY < 0) {
-	    Tcl_DecrRefCount(msgPtr->padYObj);
-	    msgPtr->padYObj = NULL;
-	}
-    }
-    Tk_GetPixelsFromObj(NULL, msgPtr->tkwin, msgPtr->widthObj, &width);
-    if (width < 0) {
-	Tcl_DecrRefCount(msgPtr->widthObj);
-	msgPtr->widthObj = Tcl_NewIntObj(0);
-	Tcl_IncrRefCount(msgPtr->widthObj);
-    }
-
-=======
->>>>>>> e325c5a7
     Tk_FreeSavedOptions(&savedOptions);
     MessageWorldChanged(msgPtr);
     return TCL_OK;
