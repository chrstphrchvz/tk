--- conflicted
+++ resolved
@@ -1935,13 +1935,8 @@
      */
 
     if (entryPtr->showChar != NULL) {
-<<<<<<< HEAD
-	Tcl_UniChar ch;
-	char buf[4];
-=======
 	int ch;
 	char buf[6];
->>>>>>> 76cfcf50
 	int size;
 
 	/*
