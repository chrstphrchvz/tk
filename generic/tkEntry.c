--- conflicted
+++ resolved
@@ -13,11 +13,6 @@
  *
  * See the file "license.terms" for information on usage and redistribution of
  * this file, and for a DISCLAIMER OF ALL WARRANTIES.
-<<<<<<< HEAD
- *
- * RCS: @(#) $Id: tkEntry.c,v 1.60 2010/01/13 23:08:10 nijtmans Exp $
-=======
->>>>>>> 5450b6e8
  */
 
 #include "tkInt.h"
