/*
 * tkMenu.h --
 *
 *	Declarations shared among all of the files that implement menu
 *	widgets.
 *
 * Copyright (c) 1996-1998 by Sun Microsystems, Inc.
 *
 * See the file "license.terms" for information on usage and redistribution of
 * this file, and for a DISCLAIMER OF ALL WARRANTIES.
 */

#ifndef _TKMENU
#define _TKMENU

#ifndef _TK
#include "tk.h"
#endif

#ifndef _TKINT
#include "tkInt.h"
#endif

#ifndef _DEFAULT
#include "default.h"
#endif

#ifdef BUILD_tk
# undef TCL_STORAGE_CLASS
# define TCL_STORAGE_CLASS DLLEXPORT
#endif

/*
 * Dummy types used by the platform menu code.
 */

typedef struct TkMenuPlatformData_ *TkMenuPlatformData;
typedef struct TkMenuPlatformEntryData_ *TkMenuPlatformEntryData;

/*
 * Legal values for the "compound" field of TkMenuEntry and TkMenuButton
 * records.
 */

enum compound {
    COMPOUND_BOTTOM, COMPOUND_CENTER, COMPOUND_LEFT, COMPOUND_NONE,
    COMPOUND_RIGHT, COMPOUND_TOP
};

/*
 * Additional menu entry drawing parameters for Windows platform.
 * DRAW_MENU_ENTRY_ARROW makes TkpDrawMenuEntry draw the arrow
 * itself when cascade entry is disabled.
 * DRAW_MENU_ENTRY_NOUNDERLINE forbids underline when ODS_NOACCEL
 * is set, thus obeying the system-wide Windows UI setting.
 */

enum drawingParameters {
    DRAW_MENU_ENTRY_ARROW = (1<<0),
    DRAW_MENU_ENTRY_NOUNDERLINE = (1<<1)
};

/*
 * One of the following data structures is kept for each entry of each menu
 * managed by this file:
 */

typedef struct TkMenuEntry {
    int type;			/* Type of menu entry; see below for valid
				 * types. */
    struct TkMenu *menuPtr;	/* Menu with which this entry is
				 * associated. */
    Tk_OptionTable optionTable;	/* Option table for this menu entry. */
    Tcl_Obj *labelPtr;		/* Main text label displayed in entry (NULL if
				 * no label). */
    int labelLength;		/* Number of non-NULL characters in label. */
    int state;			/* State of button for display purposes:
				 * normal, active, or disabled. */
    int underline;		/* Value of -underline option: specifies index
				 * of character to underline (<0 means don't
				 * underline anything). */
    Tcl_Obj *underlinePtr;	/* Index of character to underline. */
    Tcl_Obj *bitmapPtr;		/* Bitmap to display in menu entry, or None.
				 * If not None then label is ignored. */
    Tcl_Obj *imagePtr;		/* Name of image to display, or NULL. If not
				 * NULL, bitmap, text, and textVarName are
				 * ignored. */
    Tk_Image image;		/* Image to display in menu entry, or NULL if
				 * none. */
    Tcl_Obj *selectImagePtr;	/* Name of image to display when selected, or
				 * NULL. */
    Tk_Image selectImage;	/* Image to display in entry when selected, or
				 * NULL if none. Ignored if image is NULL. */
    Tcl_Obj *accelPtr;		/* Accelerator string displayed at right of
				 * menu entry. NULL means no such accelerator.
				 * Malloc'ed. */
    int accelLength;		/* Number of non-NULL characters in
				 * accelerator. */
    int indicatorOn;		/* True means draw indicator, false means
				 * don't draw it. This field is ignored unless
				 * the entry is a radio or check button. */
    /*
     * Display attributes
     */

    Tcl_Obj *borderPtr;		/* Structure used to draw background for
				 * entry. NULL means use overall border for
				 * menu. */
    Tcl_Obj *fgPtr;		/* Foreground color to use for entry. NULL
				 * means use foreground color from menu. */
    Tcl_Obj *activeBorderPtr;	/* Used to draw background and border when
				 * element is active. NULL means use
				 * activeBorder from menu. */
    Tcl_Obj *activeFgPtr;	/* Foreground color to use when entry is
				 * active. NULL means use active foreground
				 * from menu. */
    Tcl_Obj *indicatorFgPtr;	/* Color for indicators in radio and check
				 * button entries. NULL means use indicatorFg
				 * GC from menu. */
    Tcl_Obj *fontPtr;		/* Text font for menu entries. NULL means use
				 * overall font for menu. */
    int columnBreak;		/* If this is 0, this item appears below the
				 * item in front of it. If this is 1, this
				 * item starts a new column. This field is
				 * always 0 for tearoff and separator
				 * entries. */
    int hideMargin;		/* If this is 0, then the item has enough
    				 * margin to accomodate a standard check mark
    				 * and a default right margin. If this is 1,
    				 * then the item has no such margins, and
    				 * checkbuttons and radiobuttons with this set
    				 * will have a rectangle drawn in the
    				 * indicator around the item if the item is
    				 * checked. This is useful for palette menus.
    				 * This field is ignored for separators and
    				 * tearoffs. */
    int indicatorSpace;		/* The width of the indicator space for this
				 * entry. */
    int labelWidth;		/* Number of pixels to allow for displaying
				 * labels in menu entries. */
    int compound;		/* Value of -compound option; specifies
				 * whether the entry should show both an image
				 * and text, and, if so, how. */

    /*
     * Information used to implement this entry's action:
     */

    Tcl_Obj *commandPtr;	/* Command to invoke when entry is invoked.
				 * Malloc'ed. */
    Tcl_Obj *namePtr;		/* Name of variable (for check buttons and
				 * radio buttons) or menu (for cascade
				 * entries). Malloc'ed. */
    Tcl_Obj *onValuePtr;	/* Value to store in variable when selected
				 * (only for radio and check buttons).
				 * Malloc'ed. */
    Tcl_Obj *offValuePtr;	/* Value to store in variable when not
				 * selected (only for check buttons).
				 * Malloc'ed. */

    /*
     * Information used for drawing this menu entry.
     */

    int width;			/* Number of pixels occupied by entry in
				 * horizontal dimension. Not used except in
				 * menubars. The width of norma menus is
				 * dependent on the rest of the menu. */
    int x;			/* X-coordinate of leftmost pixel in entry. */
    int height;			/* Number of pixels occupied by entry in
				 * vertical dimension, including raised border
				 * drawn around entry when active. */
    int y;			/* Y-coordinate of topmost pixel in entry. */
    GC textGC;			/* GC for drawing text in entry. NULL means
				 * use overall textGC for menu. */
    GC activeGC;		/* GC for drawing text in entry when active.
				 * NULL means use overall activeGC for
				 * menu. */
    GC disabledGC;		/* Used to produce disabled effect for entry.
				 * NULL means use overall disabledGC from menu
				 * structure. See comments for disabledFg in
				 * menu structure for more information. */
    GC indicatorGC;		/* For drawing indicators. None means use GC
				 * from menu. */

    /*
     * Miscellaneous fields.
     */

    int entryFlags;		/* Various flags. See below for
				 * definitions. */
    int index;			/* Need to know which index we are. This is
    				 * zero-based. This is the top-left entry of
    				 * the menu. */

    /*
     * Bookeeping for master menus and cascade menus.
     */

    struct TkMenuReferences *childMenuRefPtr;
    				/* A pointer to the hash table entry for the
    				 * child menu. Stored here when the menu entry
    				 * is configured so that a hash lookup is not
    				 * necessary later.*/
    struct TkMenuEntry *nextCascadePtr;
    				/* The next cascade entry that is a parent of
    				 * this entry's child cascade menu. NULL end
    				 * of list, this is not a cascade entry, or
    				 * the menu that this entry point to does not
    				 * yet exist. */
    TkMenuPlatformEntryData platformEntryData;
    				/* The data for the specific type of menu.
				 * Depends on platform and menu type what kind
				 * of options are in this structure. */
} TkMenuEntry;

/*
 * Flag values defined for menu entries:
 *
 * ENTRY_SELECTED:		Non-zero means this is a radio or check button
 *				and that it should be drawn in the "selected"
 *				state.
 * ENTRY_NEEDS_REDISPLAY:	Non-zero means the entry should be redisplayed.
 * ENTRY_LAST_COLUMN:		Used by the drawing code. If the entry is in
 *				the last column, the space to its right needs
 *				to be filled.
 * ENTRY_PLATFORM_FLAG1 - 4	These flags are reserved for use by the
 *				platform-dependent implementation of menus
 *				and should not be used by anything else.
 */

#define ENTRY_SELECTED		1
#define ENTRY_NEEDS_REDISPLAY	2
#define ENTRY_LAST_COLUMN	4
#define ENTRY_PLATFORM_FLAG1	(1 << 30)
#define ENTRY_PLATFORM_FLAG2	(1 << 29)
#define ENTRY_PLATFORM_FLAG3	(1 << 28)
#define ENTRY_PLATFORM_FLAG4	(1 << 27)

/*
 * Types defined for MenuEntries:
 */

#define CASCADE_ENTRY 0
#define CHECK_BUTTON_ENTRY 1
#define COMMAND_ENTRY 2
#define RADIO_BUTTON_ENTRY 3
#define SEPARATOR_ENTRY 4
#define TEAROFF_ENTRY 5

/*
 * Menu states
 */

<<<<<<< HEAD
MODULE_SCOPE char *tkMenuStateStrings[];
=======
EXTERN CONST char *tkMenuStateStrings[];
>>>>>>> dc02c450

#define ENTRY_ACTIVE 0
#define ENTRY_NORMAL 1
#define ENTRY_DISABLED 2

/*
 * A data structure of the following type is kept for each menu widget:
 */

typedef struct TkMenu {
    Tk_Window tkwin;		/* Window that embodies the pane. NULL means
				 * that the window has been destroyed but the
				 * data structures haven't yet been cleaned
				 * up. */
    Display *display;		/* Display containing widget. Needed, among
				 * other things, so that resources can be
				 * freed up even after tkwin has gone away. */
    Tcl_Interp *interp;		/* Interpreter associated with menu. */
    Tcl_Command widgetCmd;	/* Token for menu's widget command. */
    TkMenuEntry **entries;	/* Array of pointers to all the entries in the
				 * menu. NULL means no entries. */
    int numEntries;		/* Number of elements in entries. */
    int active;			/* Index of active entry. -1 means nothing
				 * active. */
    int menuType;		/* MASTER_MENU, TEAROFF_MENU, or MENUBAR. See
    				 * below for definitions. */
    Tcl_Obj *menuTypePtr;	/* Used to control whether created tkwin is a
				 * toplevel or not. "normal", "menubar", or
				 * "toplevel" */

    /*
     * Information used when displaying widget:
     */

    Tcl_Obj *borderPtr;		/* Structure used to draw 3-D border and
				 * background for menu. */
    Tcl_Obj *borderWidthPtr;	/* Width of border around whole menu. */
    Tcl_Obj *activeBorderPtr;	/* Used to draw background and border for
				 * active element (if any). */
    Tcl_Obj *activeBorderWidthPtr;
				/* Width of border around active element. */
    Tcl_Obj *reliefPtr;		/* 3-d effect: TK_RELIEF_RAISED, etc. */
    Tcl_Obj *fontPtr;		/* Text font for menu entries. */
    Tcl_Obj *fgPtr;		/* Foreground color for entries. */
    Tcl_Obj *disabledFgPtr;	/* Foreground color when disabled. NULL means
				 * use normalFg with a 50% stipple instead. */
    Tcl_Obj *activeFgPtr;	/* Foreground color for active entry. */
    Tcl_Obj *indicatorFgPtr;	/* Color for indicators in radio and check
				 * button entries. */
    Pixmap gray;		/* Bitmap for drawing disabled entries in a
				 * stippled fashion. None means not allocated
				 * yet. */
    GC textGC;			/* GC for drawing text and other features of
				 * menu entries. */
    GC disabledGC;		/* Used to produce disabled effect. If
				 * disabledFg isn't NULL, this GC is used to
				 * draw text and icons for disabled entries.
				 * Otherwise text and icons are drawn with
				 * normalGC and this GC is used to stipple
				 * background across them. */
    GC activeGC;		/* GC for drawing active entry. */
    GC indicatorGC;		/* For drawing indicators. */
    GC disabledImageGC;		/* Used for drawing disabled images. They have
				 * to be stippled. This is created when the
				 * image is about to be drawn the first
				 * time. */

    /*
     * Information about geometry of menu.
     */

    int totalWidth;		/* Width of entire menu. */
    int totalHeight;		/* Height of entire menu. */

    /*
     * Miscellaneous information:
     */

    int tearoff;		/* 1 means this menu can be torn off. On some
    				 * platforms, the user can drag an outline of
    				 * the menu by just dragging outside of the
    				 * menu, and the tearoff is created where the
    				 * mouse is released. On others, an indicator
    				 * (such as a dashed stripe) is drawn, and
    				 * when the menu is selected, the tearoff is
    				 * created. */
    Tcl_Obj *titlePtr;		/* The title to use when this menu is torn
    				 * off. If this is NULL, a default scheme will
    				 * be used to generate a title for tearoff. */
    Tcl_Obj *tearoffCommandPtr;	/* If non-NULL, points to a command to run
				 * whenever the menu is torn-off. */
    Tcl_Obj *takeFocusPtr;	/* Value of -takefocus option; not used in the
				 * C code, but used by keyboard traversal
				 * scripts. Malloc'ed, but may be NULL. */
    Tcl_Obj *cursorPtr;		/* Current cursor for window, or None. */
    Tcl_Obj *postCommandPtr;	/* Used to detect cycles in cascade hierarchy
    				 * trees when preprocessing postcommands on
    				 * some platforms. See PostMenu for more
    				 * details. */
    int postCommandGeneration;	/* Need to do pre-invocation post command
				 * traversal. */
    int menuFlags;		/* Flags for use by X; see below for
				 * definition. */
    TkMenuEntry *postedCascade;	/* Points to menu entry for cascaded submenu
				 * that is currently posted or NULL if no
				 * submenu posted. */
    struct TkMenu *nextInstancePtr;
    				/* The next instance of this menu in the
    				 * chain. */
    struct TkMenu *masterMenuPtr;
    				/* A pointer to the original menu for this
    				 * clone chain. Points back to this structure
    				 * if this menu is a master menu. */
    struct TkMenuOptionTables *optionTablesPtr;
				/* A pointer to the collection of option
				 * tables that work with menus and menu
				 * entries. */
    Tk_Window parentTopLevelPtr;/* If this menu is a menubar, this is the
    				 * toplevel that owns the menu. Only
    				 * applicable for menubar clones. */
    struct TkMenuReferences *menuRefPtr;
    				/* Each menu is hashed into a table with the
    				 * name of the menu's window as the key. The
    				 * information in this hash table includes a
    				 * pointer to the menu (so that cascades can
    				 * find this menu), a pointer to the list of
    				 * toplevel widgets that have this menu as its
    				 * menubar, and a list of menu entries that
    				 * have this menu specified as a cascade. */
    TkMenuPlatformData platformData;
				/* The data for the specific type of menu.
				 * Depends on platform and menu type what kind
				 * of options are in this structure. */
    Tk_OptionSpec *extensionPtr;/* Needed by the configuration package for
				 * this widget to be extended. */
    Tk_SavedOptions *errorStructPtr;
				/* We actually have to allocate these because
				 * multiple menus get changed during one
				 * ConfigureMenu call. */
} TkMenu;

/*
 * When the toplevel configure -menu command is executed, the menu may not
 * exist yet. We need to keep a linked list of windows that reference a
 * particular menu.
 */

typedef struct TkMenuTopLevelList {
    struct TkMenuTopLevelList *nextPtr;
    				/* The next window in the list. */
    Tk_Window tkwin;		/* The window that has this menu as its
				 * menubar. */
} TkMenuTopLevelList;

/*
 * The following structure is used to keep track of things which reference a
 * menu. It is created when:
 * - a menu is created.
 * - a cascade entry is added to a menu with a non-null name
 * - the "-menu" configuration option is used on a toplevel widget with a
 *   non-null parameter.
 *
 * One of these three fields must be non-NULL, but any of the fields may be
 * NULL. This structure makes it easy to determine whether or not anything
 * like recalculating platform data or geometry is necessary when one of the
 * three actions above is performed.
 */

typedef struct TkMenuReferences {
    struct TkMenu *menuPtr;	/* The menu data structure. This is NULL if
    				 * the menu does not exist. */
    TkMenuTopLevelList *topLevelListPtr;
    				/* First in the list of all toplevels that
    				 * have this menu as its menubar. NULL if no
    				 * toplevel widgets have this menu as its
    				 * menubar. */
    TkMenuEntry *parentEntryPtr;/* First in the list of all cascade menu
    				 * entries that have this menu as their child.
    				 * NULL means no cascade entries. */
    Tcl_HashEntry *hashEntryPtr;/* This is needed because the pathname of the
    				 * window (which is what we hash on) may not
    				 * be around when we are deleting. */
} TkMenuReferences;

/*
 * This structure contains all of the option tables that are needed by menus.
 */

typedef struct TkMenuOptionTables {
    Tk_OptionTable menuOptionTable;
				/* The option table for menus. */
    Tk_OptionTable entryOptionTables[6];
				/* The tables for menu entries. */
} TkMenuOptionTables;

/*
 * Flag bits for menus:
 *
 * REDRAW_PENDING:		Non-zero means a DoWhenIdle handler has
 *				already been queued to redraw this window.
 * RESIZE_PENDING:		Non-zero means a call to ComputeMenuGeometry
 *				has already been scheduled.
 * MENU_DELETION_PENDING	Non-zero means that we are currently
 *				destroying this menu's internal structures.
 *				This is useful when we are in the middle of
 *				cleaning this master menu's chain of menus up
 *				when TkDestroyMenu was called again on this
 *				menu (via a destroy binding or somesuch).
 * MENU_WIN_DESTRUCTION_PENDING Non-zero means we are in the middle of
 *				destroying this menu's Tk_Window.
 * MENU_PLATFORM_FLAG1...	Reserved for use by the platform-specific menu
 *				code.
 */

#define REDRAW_PENDING			1
#define RESIZE_PENDING			2
#define MENU_DELETION_PENDING		4
#define MENU_WIN_DESTRUCTION_PENDING	8
#define MENU_PLATFORM_FLAG1	(1 << 30)
#define MENU_PLATFORM_FLAG2	(1 << 29)
#define MENU_PLATFORM_FLAG3	(1 << 28)

/*
 * Each menu created by the user is a MASTER_MENU. When a menu is torn off, a
 * TEAROFF_MENU instance is created. When a menu is assigned to a toplevel as
 * a menu bar, a MENUBAR instance is created. All instances have the same
 * configuration information. If the master instance is deleted, all instances
 * are deleted. If one of the other instances is deleted, only that instance
 * is deleted.
 */

#define UNKNOWN_TYPE		-1
#define MASTER_MENU 		0
#define TEAROFF_MENU 		1
#define MENUBAR 		2

/*
 * Various geometry definitions:
 */

#define CASCADE_ARROW_HEIGHT	10
#define CASCADE_ARROW_WIDTH	8
#define DECORATION_BORDER_WIDTH	2

/*
 * Menu-related functions that are shared among Tk modules but not exported to
 * the outside world:
 */

MODULE_SCOPE int	TkActivateMenuEntry(TkMenu *menuPtr, int index);
MODULE_SCOPE void	TkBindMenu(Tk_Window tkwin, TkMenu *menuPtr);
MODULE_SCOPE TkMenuReferences*TkCreateMenuReferences(Tcl_Interp *interp,
			    char *name);
MODULE_SCOPE void	TkDestroyMenu(TkMenu *menuPtr);
MODULE_SCOPE void	TkEventuallyRecomputeMenu(TkMenu *menuPtr);
MODULE_SCOPE void	TkEventuallyRedrawMenu(TkMenu *menuPtr,
			    TkMenuEntry *mePtr);
MODULE_SCOPE TkMenuReferences*TkFindMenuReferences(Tcl_Interp *interp, char *name);
MODULE_SCOPE TkMenuReferences*TkFindMenuReferencesObj(Tcl_Interp *interp,
			    Tcl_Obj *namePtr);
MODULE_SCOPE int	TkFreeMenuReferences(TkMenuReferences *menuRefPtr);
MODULE_SCOPE Tcl_HashTable *TkGetMenuHashTable(Tcl_Interp *interp);
MODULE_SCOPE int	TkGetMenuIndex(Tcl_Interp *interp, TkMenu *menuPtr,
			    Tcl_Obj *objPtr, int lastOK, int *indexPtr);
MODULE_SCOPE void	TkMenuInitializeDrawingFields(TkMenu *menuPtr);
MODULE_SCOPE void	TkMenuInitializeEntryDrawingFields(TkMenuEntry *mePtr);
MODULE_SCOPE int	TkInvokeMenu(Tcl_Interp *interp, TkMenu *menuPtr,
			    int index);
MODULE_SCOPE void	TkMenuConfigureDrawOptions(TkMenu *menuPtr);
MODULE_SCOPE int	TkMenuConfigureEntryDrawOptions(
			    TkMenuEntry *mePtr, int index);
MODULE_SCOPE void	TkMenuFreeDrawOptions(TkMenu *menuPtr);
MODULE_SCOPE void	TkMenuEntryFreeDrawOptions(TkMenuEntry *mePtr);
MODULE_SCOPE void	TkMenuEventProc(ClientData clientData,
    			    XEvent *eventPtr);
MODULE_SCOPE void	TkMenuImageProc(ClientData clientData, int x, int y,
			    int width, int height, int imgWidth,
			    int imgHeight);
MODULE_SCOPE void	TkMenuInit(void);
MODULE_SCOPE void	TkMenuSelectImageProc(ClientData clientData, int x,
			    int y, int width, int height, int imgWidth,
			    int imgHeight);
MODULE_SCOPE Tcl_Obj *	TkNewMenuName(Tcl_Interp *interp,
			    Tcl_Obj *parentNamePtr, TkMenu *menuPtr);
MODULE_SCOPE int	TkPostCommand(TkMenu *menuPtr);
MODULE_SCOPE int	TkPostSubmenu(Tcl_Interp *interp, TkMenu *menuPtr,
			    TkMenuEntry *mePtr);
MODULE_SCOPE int	TkPostTearoffMenu(Tcl_Interp *interp, TkMenu *menuPtr,
			    int x, int y);
MODULE_SCOPE int	TkPreprocessMenu(TkMenu *menuPtr);
MODULE_SCOPE void	TkRecomputeMenu(TkMenu *menuPtr);

/*
 * These routines are the platform-dependent routines called by the common
 * code.
 */

MODULE_SCOPE void	TkpComputeMenubarGeometry(TkMenu *menuPtr);
MODULE_SCOPE void	TkpComputeStandardMenuGeometry(TkMenu *menuPtr);
MODULE_SCOPE int	TkpConfigureMenuEntry(TkMenuEntry *mePtr);
MODULE_SCOPE void	TkpDestroyMenu(TkMenu *menuPtr);
MODULE_SCOPE void	TkpDestroyMenuEntry(TkMenuEntry *mEntryPtr);
MODULE_SCOPE void	TkpDrawMenuEntry(TkMenuEntry *mePtr,
			    Drawable d, Tk_Font tkfont,
			    const Tk_FontMetrics *menuMetricsPtr, int x,
			    int y, int width, int height, int strictMotif,
			    int drawingParameters);
MODULE_SCOPE void	TkpMenuInit(void);
MODULE_SCOPE int	TkpMenuNewEntry(TkMenuEntry *mePtr);
MODULE_SCOPE int	TkpNewMenu(TkMenu *menuPtr);
MODULE_SCOPE int	TkpPostMenu(Tcl_Interp *interp, TkMenu *menuPtr,
			    int x, int y);
MODULE_SCOPE void	TkpSetWindowMenuBar(Tk_Window tkwin, TkMenu *menuPtr);

# undef TCL_STORAGE_CLASS
# define TCL_STORAGE_CLASS DLLIMPORT

#endif /* _TKMENU */<|MERGE_RESOLUTION|>--- conflicted
+++ resolved
@@ -252,11 +252,7 @@
  * Menu states
  */
 
-<<<<<<< HEAD
-MODULE_SCOPE char *tkMenuStateStrings[];
-=======
-EXTERN CONST char *tkMenuStateStrings[];
->>>>>>> dc02c450
+MODULE_SCOPE const char *tkMenuStateStrings[];
 
 #define ENTRY_ACTIVE 0
 #define ENTRY_NORMAL 1
