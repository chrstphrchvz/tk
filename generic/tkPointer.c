/*
 * tkPointer.c --
 *
 *	This file contains functions for emulating the X server pointer and
 *	grab state machine. This file is used by the Mac and Windows platforms
 *	to generate appropriate enter/leave events, and to update the global
 *	grab window information.
 *
 * Copyright (c) 1996 by Sun Microsystems, Inc.
 *
 * See the file "license.terms" for information on usage and redistribution of
 * this file, and for a DISCLAIMER OF ALL WARRANTIES.
<<<<<<< HEAD
 *
 * RCS: @(#) $Id: tkPointer.c,v 1.15 2010/02/21 12:14:16 dkf Exp $
=======
>>>>>>> 39c6a8e5
 */

#include "tkInt.h"

#ifdef __WIN32__
#include "tkWinInt.h"
#endif

#if defined(MAC_OSX_TK)
#include "tkMacOSXInt.h"
#define Cursor XCursor
#endif

/*
 * Mask that selects any of the state bits corresponding to buttons, plus
 * masks that select individual buttons' bits:
 */

#define ALL_BUTTONS \
	(Button1Mask|Button2Mask|Button3Mask|Button4Mask|Button5Mask)
static const unsigned int buttonMasks[] = {
    Button1Mask, Button2Mask, Button3Mask, Button4Mask, Button5Mask
};
#define ButtonMask(b) (buttonMasks[(b)-Button1])

typedef struct ThreadSpecificData {
    TkWindow *grabWinPtr;	/* Window that defines the top of the grab
				 * tree in a global grab. */
    int lastState;		/* Last known state flags. */
    XPoint lastPos;		/* Last reported mouse position. */
    TkWindow *lastWinPtr;	/* Last reported mouse window. */
    TkWindow *restrictWinPtr;	/* Window to which all mouse events will be
				 * reported. */
    TkWindow *cursorWinPtr;	/* Window that is currently controlling the
				 * global cursor. */
} ThreadSpecificData;
static Tcl_ThreadDataKey dataKey;

/*
 * Forward declarations of procedures used in this file.
 */

static int		GenerateEnterLeave(TkWindow *winPtr, int x, int y,
			    int state);
static void		InitializeEvent(XEvent *eventPtr, TkWindow *winPtr,
			    int type, int x, int y, int state, int detail);
static void		UpdateCursor(TkWindow *winPtr);

/*
 *----------------------------------------------------------------------
 *
 * InitializeEvent --
 *
 *	Initializes the common fields for several X events.
 *
 * Results:
 *	None.
 *
 * Side effects:
 *	Fills in the specified event structure.
 *
 *----------------------------------------------------------------------
 */

static void
InitializeEvent(
    XEvent *eventPtr,		/* Event structure to initialize. */
    TkWindow *winPtr,		/* Window to make event relative to. */
    int type,			/* Message type. */
    int x, int y,		/* Root coords of event. */
    int state,			/* State flags. */
    int detail)			/* Detail value. */
{
    eventPtr->type = type;
    eventPtr->xany.serial = LastKnownRequestProcessed(winPtr->display);
    eventPtr->xany.send_event = False;
    eventPtr->xany.display = winPtr->display;

    eventPtr->xcrossing.root = RootWindow(winPtr->display, winPtr->screenNum);
    eventPtr->xcrossing.time = TkpGetMS();
    eventPtr->xcrossing.x_root = x;
    eventPtr->xcrossing.y_root = y;

    switch (type) {
    case EnterNotify:
    case LeaveNotify:
	eventPtr->xcrossing.mode = NotifyNormal;
	eventPtr->xcrossing.state = state;
	eventPtr->xcrossing.detail = detail;
	eventPtr->xcrossing.focus = False;
	break;
    case MotionNotify:
	eventPtr->xmotion.state = state;
	eventPtr->xmotion.is_hint = detail;
	break;
    case ButtonPress:
    case ButtonRelease:
	eventPtr->xbutton.state = state;
	eventPtr->xbutton.button = detail;
	break;
    }
    TkChangeEventWindow(eventPtr, winPtr);
}

/*
 *----------------------------------------------------------------------
 *
 * GenerateEnterLeave --
 *
 *	Update the current mouse window and position, and generate any
 *	enter/leave events that are needed.
 *
 * Results:
 *	Returns 1 if enter/leave events were generated.
 *
 * Side effects:
 *	May insert events into the Tk event queue.
 *
 *----------------------------------------------------------------------
 */

static int
GenerateEnterLeave(
    TkWindow *winPtr,		/* Current Tk window (or NULL). */
    int x, int y,		/* Current mouse position in root coords. */
    int state)			/* State flags. */
{
    int crossed = 0;		/* 1 if mouse crossed a window boundary */
    ThreadSpecificData *tsdPtr =
	    Tcl_GetThreadData(&dataKey, sizeof(ThreadSpecificData));
    TkWindow *restrictWinPtr = tsdPtr->restrictWinPtr;
    TkWindow *lastWinPtr = tsdPtr->lastWinPtr;

    if (winPtr != tsdPtr->lastWinPtr) {
	if (restrictWinPtr) {
	    int newPos, oldPos;

	    newPos = TkPositionInTree(winPtr, restrictWinPtr);
	    oldPos = TkPositionInTree(lastWinPtr, restrictWinPtr);

	    /*
	     * Check if the mouse crossed into or out of the restrict window.
	     * If so, we need to generate an Enter or Leave event.
	     */

	    if ((newPos != oldPos) && ((newPos == TK_GRAB_IN_TREE)
		    || (oldPos == TK_GRAB_IN_TREE))) {
		XEvent event;
		int type, detail;

		if (newPos == TK_GRAB_IN_TREE) {
		    type = EnterNotify;
		} else {
		    type = LeaveNotify;
		}
		if ((oldPos == TK_GRAB_ANCESTOR)
			|| (newPos == TK_GRAB_ANCESTOR)) {
		    detail = NotifyAncestor;
		} else {
		    detail = NotifyVirtual;
		}
		InitializeEvent(&event, restrictWinPtr, type, x, y,
			state, detail);
		Tk_QueueWindowEvent(&event, TCL_QUEUE_TAIL);
	    }

	} else {
	    TkWindow *targetPtr;

	    if ((lastWinPtr == NULL)
		|| (lastWinPtr->window == None)) {
		targetPtr = winPtr;
	    } else {
		targetPtr = lastWinPtr;
	    }

	    if (targetPtr && (targetPtr->window != None)) {
		XEvent event;

		/*
		 * Generate appropriate Enter/Leave events.
		 */

		InitializeEvent(&event, targetPtr, LeaveNotify, x, y, state,
			NotifyNormal);

		TkInOutEvents(&event, lastWinPtr, winPtr, LeaveNotify,
			EnterNotify, TCL_QUEUE_TAIL);
		crossed = 1;
	    }
	}
	tsdPtr->lastWinPtr = winPtr;
    }

    return crossed;
}

/*
 *----------------------------------------------------------------------
 *
 * Tk_UpdatePointer --
 *
 *	This function updates the pointer state machine given an the current
 *	window, position and modifier state.
 *
 * Results:
 *	None.
 *
 * Side effects:
 *	May queue new events and update the grab state.
 *
 *----------------------------------------------------------------------
 */

void
Tk_UpdatePointer(
    Tk_Window tkwin,		/* Window to which pointer event is reported.
				 * May be NULL. */
    int x, int y,		/* Pointer location in root coords. */
    int state)			/* Modifier state mask. */
{
    ThreadSpecificData *tsdPtr =
	    Tcl_GetThreadData(&dataKey, sizeof(ThreadSpecificData));
    TkWindow *winPtr = (TkWindow *)tkwin;
    TkWindow *targetWinPtr;
    XPoint pos;
    XEvent event;
    int changes = (state ^ tsdPtr->lastState) & ALL_BUTTONS;
    int type, b, mask;

    pos.x = x;
    pos.y = y;

    /*
     * Use the current keyboard state, but the old mouse button state since we
     * haven't generated the button events yet.
     */

    tsdPtr->lastState = (state & ~ALL_BUTTONS) | (tsdPtr->lastState
	    & ALL_BUTTONS);

    /*
     * Generate Enter/Leave events. If the pointer has crossed window
     * boundaries, update the current mouse position so we don't generate
     * redundant motion events.
     */

    if (GenerateEnterLeave(winPtr, x, y, tsdPtr->lastState)) {
	tsdPtr->lastPos = pos;
    }

    /*
     * Generate ButtonPress/ButtonRelease events based on the differences
     * between the current button state and the last known button state.
     */

    for (b = Button1; b <= Button5; b++) {
	mask = ButtonMask(b);
	if (changes & mask) {
	    if (state & mask) {
		type = ButtonPress;

		/*
		 * ButtonPress - Set restrict window if we aren't grabbed, or
		 * if this is the first button down.
		 */

		if (!tsdPtr->restrictWinPtr) {
		    if (!tsdPtr->grabWinPtr) {
			/*
			 * Mouse is not grabbed, so set a button grab.
			 */

			tsdPtr->restrictWinPtr = winPtr;
			TkpSetCapture(tsdPtr->restrictWinPtr);

		    } else if ((tsdPtr->lastState & ALL_BUTTONS) == 0) {
			/*
			 * Mouse is in a non-button grab, so ensure the button
			 * grab is inside the grab tree.
			 */

			if (TkPositionInTree(winPtr, tsdPtr->grabWinPtr)
				== TK_GRAB_IN_TREE) {
			    tsdPtr->restrictWinPtr = winPtr;
			} else {
			    tsdPtr->restrictWinPtr = tsdPtr->grabWinPtr;
			}
			TkpSetCapture(tsdPtr->restrictWinPtr);
		    }
		}

	    } else {
		type = ButtonRelease;

		/*
		 * ButtonRelease - Release the mouse capture and clear the
		 * restrict window when the last button is released. If we
		 * are in a global grab, restore the grab window capture.
		 */

		if ((tsdPtr->lastState & ALL_BUTTONS) == mask) {
		    TkpSetCapture(tsdPtr->grabWinPtr);
		}

		/*
		 * If we are releasing a restrict window, then we need to send
		 * the button event followed by mouse motion from the restrict
		 * window to the current mouse position.
		 */

		if (tsdPtr->restrictWinPtr) {
		    InitializeEvent(&event, tsdPtr->restrictWinPtr, type, x, y,
			    tsdPtr->lastState, b);
		    Tk_QueueWindowEvent(&event, TCL_QUEUE_TAIL);
		    tsdPtr->lastState &= ~mask;
		    tsdPtr->lastWinPtr = tsdPtr->restrictWinPtr;
		    tsdPtr->restrictWinPtr = NULL;

		    GenerateEnterLeave(winPtr, x, y, tsdPtr->lastState);
		    tsdPtr->lastPos = pos;
		    continue;
		}
	    }

	    /*
	     * If a restrict window is set, make sure the pointer event is
	     * reported relative to that window. Otherwise, if a global grab
	     * is in effect then events outside of windows managed by Tk
	     * should be reported to the grab window.
	     */

	    if (tsdPtr->restrictWinPtr) {
		targetWinPtr = tsdPtr->restrictWinPtr;
	    } else if (tsdPtr->grabWinPtr && !winPtr) {
		targetWinPtr = tsdPtr->grabWinPtr;
	    } else {
		targetWinPtr = winPtr;
	    }

	    /*
	     * If we still have a target window, send the event.
	     */

	    if (targetWinPtr != NULL) {
		InitializeEvent(&event, targetWinPtr, type, x, y,
			tsdPtr->lastState, b);
		Tk_QueueWindowEvent(&event, TCL_QUEUE_TAIL);
	    }

	    /*
	     * Update the state for the next iteration.
	     */

	    tsdPtr->lastState = (type == ButtonPress)
		    ? (tsdPtr->lastState | mask) : (tsdPtr->lastState & ~mask);
	    tsdPtr->lastPos = pos;
	}
    }

    /*
     * Make sure the cursor window is up to date.
     */

    if (tsdPtr->restrictWinPtr) {
	targetWinPtr = tsdPtr->restrictWinPtr;
    } else if (tsdPtr->grabWinPtr) {
	targetWinPtr = (TkPositionInTree(winPtr, tsdPtr->grabWinPtr)
		== TK_GRAB_IN_TREE) ? winPtr : tsdPtr->grabWinPtr;
    } else {
	targetWinPtr = winPtr;
    }
    UpdateCursor(targetWinPtr);

    /*
     * If no other events caused the position to be updated, generate a motion
     * event.
     */

    if (tsdPtr->lastPos.x != pos.x || tsdPtr->lastPos.y != pos.y) {
	if (tsdPtr->restrictWinPtr) {
	    targetWinPtr = tsdPtr->restrictWinPtr;
	} else if (tsdPtr->grabWinPtr && !winPtr) {
	    targetWinPtr = tsdPtr->grabWinPtr;
	}

	if (targetWinPtr != NULL) {
	    InitializeEvent(&event, targetWinPtr, MotionNotify, x, y,
		    tsdPtr->lastState, NotifyNormal);
	    Tk_QueueWindowEvent(&event, TCL_QUEUE_TAIL);
	}
	tsdPtr->lastPos = pos;
    }
}

/*
 *----------------------------------------------------------------------
 *
 * XGrabPointer --
 *
 *	Capture the mouse so event are reported outside of toplevels. Note
 *	that this is a very limited implementation that only supports
 *	GrabModeAsync and owner_events True.
 *
 * Results:
 *	Always returns GrabSuccess.
 *
 * Side effects:
 *	Turns on mouse capture, sets the global grab pointer, and clears any
 *	window restrictions.
 *
 *----------------------------------------------------------------------
 */

int
XGrabPointer(
    Display *display,
    Window grab_window,
    Bool owner_events,
    unsigned int event_mask,
    int pointer_mode,
    int keyboard_mode,
    Window confine_to,
    Cursor cursor,
    Time time)
{
    ThreadSpecificData *tsdPtr =
	    Tcl_GetThreadData(&dataKey, sizeof(ThreadSpecificData));

    display->request++;
    tsdPtr->grabWinPtr = (TkWindow *) Tk_IdToWindow(display, grab_window);
    tsdPtr->restrictWinPtr = NULL;
    TkpSetCapture(tsdPtr->grabWinPtr);
    if (TkPositionInTree(tsdPtr->lastWinPtr, tsdPtr->grabWinPtr)
	    != TK_GRAB_IN_TREE) {
	UpdateCursor(tsdPtr->grabWinPtr);
    }
    return GrabSuccess;
}

/*
 *----------------------------------------------------------------------
 *
 * XUngrabPointer --
 *
 *	Release the current grab.
 *
 * Results:
 *	None.
 *
 * Side effects:
 *	Releases the mouse capture.
 *
 *----------------------------------------------------------------------
 */

void
XUngrabPointer(
    Display *display,
    Time time)
{
    ThreadSpecificData *tsdPtr =
	    Tcl_GetThreadData(&dataKey, sizeof(ThreadSpecificData));

    display->request++;
    tsdPtr->grabWinPtr = NULL;
    tsdPtr->restrictWinPtr = NULL;
    TkpSetCapture(NULL);
    UpdateCursor(tsdPtr->lastWinPtr);
}

/*
 *----------------------------------------------------------------------
 *
 * TkPointerDeadWindow --
 *
 *	Clean up pointer module state when a window is destroyed.
 *
 * Results:
 *	None.
 *
 * Side effects:
 *	May release the current capture window.
 *
 *----------------------------------------------------------------------
 */

void
TkPointerDeadWindow(
    TkWindow *winPtr)
{
    ThreadSpecificData *tsdPtr =
	    Tcl_GetThreadData(&dataKey, sizeof(ThreadSpecificData));

    if (winPtr == tsdPtr->lastWinPtr) {
	tsdPtr->lastWinPtr = NULL;
    }
    if (winPtr == tsdPtr->grabWinPtr) {
	tsdPtr->grabWinPtr = NULL;
    }
    if (winPtr == tsdPtr->restrictWinPtr) {
	tsdPtr->restrictWinPtr = NULL;
    }
    if (!(tsdPtr->restrictWinPtr || tsdPtr->grabWinPtr)) {
	TkpSetCapture(NULL);
    }
}

/*
 *----------------------------------------------------------------------
 *
 * UpdateCursor --
 *
 *	Set the windows global cursor to the cursor associated with the given
 *	Tk window.
 *
 * Results:
 *	None.
 *
 * Side effects:
 *	Changes the mouse cursor.
 *
 *----------------------------------------------------------------------
 */

static void
UpdateCursor(
    TkWindow *winPtr)
{
    Cursor cursor = None;
    ThreadSpecificData *tsdPtr =
	    Tcl_GetThreadData(&dataKey, sizeof(ThreadSpecificData));

    /*
     * A window inherits its cursor from its parent if it doesn't have one of
     * its own. Top level windows inherit the default cursor.
     */

    tsdPtr->cursorWinPtr = winPtr;
    while (winPtr != NULL) {
	if (winPtr->atts.cursor != None) {
	    cursor = winPtr->atts.cursor;
	    break;
	} else if (winPtr->flags & TK_TOP_HIERARCHY) {
	    break;
	}
	winPtr = winPtr->parentPtr;
    }
    TkpSetCursor((TkpCursor) cursor);
}

/*
 *----------------------------------------------------------------------
 *
 * XDefineCursor --
 *
 *	This function is called to update the cursor on a window. Since the
 *	mouse might be in the specified window, we need to check the specified
 *	window against the current mouse position and grab state.
 *
 * Results:
 *	None.
 *
 * Side effects:
 *	May update the cursor.
 *
 *----------------------------------------------------------------------
 */

void
XDefineCursor(
    Display *display,
    Window w,
    Cursor cursor)
{
    TkWindow *winPtr = (TkWindow *) Tk_IdToWindow(display, w);
    ThreadSpecificData *tsdPtr =
	    Tcl_GetThreadData(&dataKey, sizeof(ThreadSpecificData));

    if (tsdPtr->cursorWinPtr == winPtr) {
	UpdateCursor(winPtr);
    }
    display->request++;
}

/*
 *----------------------------------------------------------------------
 *
 * TkGenerateActivateEvents --
 *
 *	This function is called by the Mac and Windows window manager routines
 *	when a toplevel window is activated or deactivated.
 *	Activate/Deactivate events will be sent to every subwindow of the
 *	toplevel followed by a FocusIn/FocusOut message.
 *
 * Results:
 *	None.
 *
 * Side effects:
 *	Generates X events.
 *
 *----------------------------------------------------------------------
 */

void
TkGenerateActivateEvents(
    TkWindow *winPtr,		/* Toplevel to activate. */
    int active)			/* Non-zero if the window is being activated,
				 * else 0.*/
{
    XEvent event;

    /*
     * Generate Activate and Deactivate events. This event is sent to every
     * subwindow in a toplevel window.
     */

    event.xany.serial = winPtr->display->request++;
    event.xany.send_event = False;
    event.xany.display = winPtr->display;
    event.xany.window = winPtr->window;

    event.xany.type = active ? ActivateNotify : DeactivateNotify;
    TkQueueEventForAllChildren(winPtr, &event);
}

/*
 * Local Variables:
 * mode: c
 * c-basic-offset: 4
 * fill-column: 78
 * End:
 */<|MERGE_RESOLUTION|>--- conflicted
+++ resolved
@@ -10,11 +10,6 @@
  *
  * See the file "license.terms" for information on usage and redistribution of
  * this file, and for a DISCLAIMER OF ALL WARRANTIES.
-<<<<<<< HEAD
- *
- * RCS: @(#) $Id: tkPointer.c,v 1.15 2010/02/21 12:14:16 dkf Exp $
-=======
->>>>>>> 39c6a8e5
  */
 
 #include "tkInt.h"
