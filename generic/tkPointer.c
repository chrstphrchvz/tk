/*
 * tkPointer.c --
 *
 *	This file contains functions for emulating the X server pointer and
 *	grab state machine. This file is used by the Mac and Windows platforms
 *	to generate appropriate enter/leave events, and to update the global
 *	grab window information.
 *
 * Copyright (c) 1996 by Sun Microsystems, Inc.
 *
 * See the file "license.terms" for information on usage and redistribution of
 * this file, and for a DISCLAIMER OF ALL WARRANTIES.
 */

#include "tkInt.h"

#ifdef _WIN32
#include "tkWinInt.h"
#endif

#if defined(MAC_OSX_TK)
#include "tkMacOSXInt.h"
#define Cursor XCursor
#endif

/*
 * Mask that selects any of the state bits corresponding to buttons, plus
 * masks that select individual buttons' bits:
 */

#define ALL_BUTTONS \
	(Button1Mask|Button2Mask|Button3Mask|Button4Mask|Button5Mask)
static const unsigned int buttonMasks[] = {
    Button1Mask, Button2Mask, Button3Mask, Button4Mask, Button5Mask
};
#define ButtonMask(b) (buttonMasks[(b)-Button1])

typedef struct ThreadSpecificData {
    TkWindow *grabWinPtr;	/* Window that defines the top of the grab
				 * tree in a global grab. */
    int lastState;		/* Last known state flags. */
    XPoint lastPos;		/* Last reported mouse position. */
    TkWindow *lastWinPtr;	/* Last reported mouse window. */
    TkWindow *restrictWinPtr;	/* Window to which all mouse events will be
				 * reported. */
    TkWindow *cursorWinPtr;	/* Window that is currently controlling the
				 * global cursor. */
} ThreadSpecificData;
static Tcl_ThreadDataKey dataKey;

/*
 * Forward declarations of procedures used in this file.
 */

static int		GenerateEnterLeave(TkWindow *winPtr, int x, int y,
			    int state);
static void		InitializeEvent(XEvent *eventPtr, TkWindow *winPtr,
			    int type, int x, int y, int state, int detail);
static void		UpdateCursor(TkWindow *winPtr);

/*
 *----------------------------------------------------------------------
 *
 * InitializeEvent --
 *
 *	Initializes the common fields for several X events.
 *
 * Results:
 *	None.
 *
 * Side effects:
 *	Fills in the specified event structure.
 *
 *----------------------------------------------------------------------
 */

static void
InitializeEvent(
    XEvent *eventPtr,		/* Event structure to initialize. */
    TkWindow *winPtr,		/* Window to make event relative to. */
    int type,			/* Message type. */
    int x, int y,		/* Root coords of event. */
    int state,			/* State flags. */
    int detail)			/* Detail value. */
{
    eventPtr->type = type;
    eventPtr->xany.serial = LastKnownRequestProcessed(winPtr->display);
    eventPtr->xany.send_event = False;
    eventPtr->xany.display = winPtr->display;

    eventPtr->xcrossing.root = RootWindow(winPtr->display, winPtr->screenNum);
    eventPtr->xcrossing.time = TkpGetMS();
    eventPtr->xcrossing.x_root = x;
    eventPtr->xcrossing.y_root = y;

    switch (type) {
    case EnterNotify:
    case LeaveNotify:
	eventPtr->xcrossing.mode = NotifyNormal;
	eventPtr->xcrossing.state = state;
	eventPtr->xcrossing.detail = detail;
	eventPtr->xcrossing.focus = False;
	break;
    case MotionNotify:
	eventPtr->xmotion.state = state;
	eventPtr->xmotion.is_hint = detail;
	break;
    case ButtonPress:
    case ButtonRelease:
	eventPtr->xbutton.state = state;
	eventPtr->xbutton.button = detail;
	break;
    }
    TkChangeEventWindow(eventPtr, winPtr);
}

/*
 *----------------------------------------------------------------------
 *
 * GenerateEnterLeave --
 *
 *	Update the current mouse window and position, and generate any
 *	enter/leave events that are needed.
 *
 * Results:
 *	Returns 1 if enter/leave events were generated.
 *
 * Side effects:
 *	May insert events into the Tk event queue.
 *
 *----------------------------------------------------------------------
 */

static int
GenerateEnterLeave(
    TkWindow *winPtr,		/* Current Tk window (or NULL). */
    int x, int y,		/* Current mouse position in root coords. */
    int state)			/* State flags. */
{
    int crossed = 0;		/* 1 if mouse crossed a window boundary */
    ThreadSpecificData *tsdPtr =
	    Tcl_GetThreadData(&dataKey, sizeof(ThreadSpecificData));
    TkWindow *restrictWinPtr = tsdPtr->restrictWinPtr;
    TkWindow *lastWinPtr = tsdPtr->lastWinPtr;

    if (winPtr != tsdPtr->lastWinPtr) {
	if (restrictWinPtr) {
	    int newPos, oldPos;

	    newPos = TkPositionInTree(winPtr, restrictWinPtr);
	    oldPos = TkPositionInTree(lastWinPtr, restrictWinPtr);

	    /*
	     * Check if the mouse crossed into or out of the restrict window.
	     * If so, we need to generate an Enter or Leave event.
	     */

	    if ((newPos != oldPos) && ((newPos == TK_GRAB_IN_TREE)
		    || (oldPos == TK_GRAB_IN_TREE))) {
		XEvent event;
		int type, detail;

		if (newPos == TK_GRAB_IN_TREE) {
		    type = EnterNotify;
		} else {
		    type = LeaveNotify;
		}
		if ((oldPos == TK_GRAB_ANCESTOR)
			|| (newPos == TK_GRAB_ANCESTOR)) {
		    detail = NotifyAncestor;
		} else {
		    detail = NotifyVirtual;
		}
		InitializeEvent(&event, restrictWinPtr, type, x, y,
			state, detail);
		Tk_QueueWindowEvent(&event, TCL_QUEUE_TAIL);
	    }

	} else {
	    TkWindow *targetPtr;

	    if (!lastWinPtr || !lastWinPtr->window) {
		targetPtr = winPtr;
	    } else {
		targetPtr = lastWinPtr;
	    }

	    if (targetPtr && targetPtr->window) {
		XEvent event;

		/*
		 * Generate appropriate Enter/Leave events.
		 */

		InitializeEvent(&event, targetPtr, LeaveNotify, x, y, state,
			NotifyNormal);

		TkInOutEvents(&event, lastWinPtr, winPtr, LeaveNotify,
			EnterNotify, TCL_QUEUE_TAIL);
		crossed = 1;
	    }
	}
	tsdPtr->lastWinPtr = winPtr;
    }

    return crossed;
}

/*
 *----------------------------------------------------------------------
 *
 * Tk_UpdatePointer --
 *
 *	This function updates the pointer state machine given an the current
 *	window, position and modifier state.
 *
 * Results:
 *	None.
 *
 * Side effects:
 *	May queue new events and update the grab state.
 *
 *----------------------------------------------------------------------
 */

void
Tk_UpdatePointer(
    Tk_Window tkwin,		/* Window to which pointer event is reported.
				 * May be NULL. */
    int x, int y,		/* Pointer location in root coords. */
    int state)			/* Modifier state mask. */
{
    ThreadSpecificData *tsdPtr =
	    Tcl_GetThreadData(&dataKey, sizeof(ThreadSpecificData));
    TkWindow *winPtr = (TkWindow *)tkwin;
    TkWindow *targetWinPtr;
    XPoint pos;
    XEvent event;
    int changes = (state ^ tsdPtr->lastState) & ALL_BUTTONS;
    int type, b, mask;

    pos.x = x;
    pos.y = y;

    /*
     * Use the current keyboard state, but the old mouse button state since we
     * haven't generated the button events yet.
     */

    tsdPtr->lastState = (state & ~ALL_BUTTONS) | (tsdPtr->lastState
	    & ALL_BUTTONS);

    /*
     * Generate Enter/Leave events. If the pointer has crossed window
     * boundaries, update the current mouse position so we don't generate
     * redundant motion events.
     */

    if (GenerateEnterLeave(winPtr, x, y, tsdPtr->lastState)) {
	tsdPtr->lastPos = pos;
    }

    /*
     * Generate ButtonPress/ButtonRelease events based on the differences
     * between the current button state and the last known button state.
     */

    for (b = Button1; b <= Button5; b++) {
	mask = ButtonMask(b);
	if (changes & mask) {
	    if (state & mask) {
		type = ButtonPress;

		/*
		 * ButtonPress - Set restrict window if we aren't grabbed, or
		 * if this is the first button down.
		 */

		if (!tsdPtr->restrictWinPtr) {
		    if (!tsdPtr->grabWinPtr) {
			/*
			 * Mouse is not grabbed, so set a button grab.
			 */

			tsdPtr->restrictWinPtr = winPtr;
			TkpSetCapture(tsdPtr->restrictWinPtr);

		    } else if (!(tsdPtr->lastState & ALL_BUTTONS)) {
			/*
			 * Mouse is in a non-button grab, so ensure the button
			 * grab is inside the grab tree.
			 */

			if (TkPositionInTree(winPtr, tsdPtr->grabWinPtr)
				== TK_GRAB_IN_TREE) {
			    tsdPtr->restrictWinPtr = winPtr;
			} else {
			    tsdPtr->restrictWinPtr = tsdPtr->grabWinPtr;
			}
			TkpSetCapture(tsdPtr->restrictWinPtr);
		    }
		}

	    } else {
		type = ButtonRelease;

		/*
		 * ButtonRelease - Release the mouse capture and clear the
		 * restrict window when the last button is released. If we
		 * are in a global grab, restore the grab window capture.
		 */

		if ((tsdPtr->lastState & ALL_BUTTONS) == mask) {
		    TkpSetCapture(tsdPtr->grabWinPtr);
		}

		/*
		 * If we are releasing a restrict window, then we need to send
		 * the button event followed by mouse motion from the restrict
		 * window to the current mouse position.
		 */

		if (tsdPtr->restrictWinPtr) {
		    InitializeEvent(&event, tsdPtr->restrictWinPtr, type, x, y,
			    tsdPtr->lastState, b);
		    Tk_QueueWindowEvent(&event, TCL_QUEUE_TAIL);
		    tsdPtr->lastState &= ~mask;
		    tsdPtr->lastWinPtr = tsdPtr->restrictWinPtr;
		    tsdPtr->restrictWinPtr = NULL;

		    GenerateEnterLeave(winPtr, x, y, tsdPtr->lastState);
		    tsdPtr->lastPos = pos;
		    continue;
		}
	    }

	    /*
	     * If a restrict window is set, make sure the pointer event is
	     * reported relative to that window. Otherwise, if a global grab
	     * is in effect then events outside of windows managed by Tk
	     * should be reported to the grab window.
	     */

	    if (tsdPtr->restrictWinPtr) {
		targetWinPtr = tsdPtr->restrictWinPtr;
	    } else if (tsdPtr->grabWinPtr && !winPtr) {
		targetWinPtr = tsdPtr->grabWinPtr;
	    } else {
		targetWinPtr = winPtr;
	    }

	    /*
	     * If we still have a target window, send the event.
	     */

	    if (targetWinPtr != NULL) {
		InitializeEvent(&event, targetWinPtr, type, x, y,
			tsdPtr->lastState, b);
		Tk_QueueWindowEvent(&event, TCL_QUEUE_TAIL);
	    }

	    /*
	     * Update the state for the next iteration.
	     */

	    tsdPtr->lastState = (type == ButtonPress)
		    ? (tsdPtr->lastState | mask) : (tsdPtr->lastState & ~mask);
	    tsdPtr->lastPos = pos;
	}
    }

    /*
     * Make sure the cursor window is up to date.
     */

    if (tsdPtr->restrictWinPtr) {
	targetWinPtr = tsdPtr->restrictWinPtr;
    } else if (tsdPtr->grabWinPtr) {
	targetWinPtr = (TkPositionInTree(winPtr, tsdPtr->grabWinPtr)
		== TK_GRAB_IN_TREE) ? winPtr : tsdPtr->grabWinPtr;
    } else {
	targetWinPtr = winPtr;
    }
    UpdateCursor(targetWinPtr);

    /*
     * If no other events caused the position to be updated, generate a motion
     * event.
     */

    if (tsdPtr->lastPos.x != pos.x || tsdPtr->lastPos.y != pos.y) {
	if (tsdPtr->restrictWinPtr) {
	    targetWinPtr = tsdPtr->restrictWinPtr;
	} else if (tsdPtr->grabWinPtr && !winPtr) {
	    targetWinPtr = tsdPtr->grabWinPtr;
	}

	if (targetWinPtr != NULL) {
	    InitializeEvent(&event, targetWinPtr, MotionNotify, x, y,
		    tsdPtr->lastState, NotifyNormal);
	    Tk_QueueWindowEvent(&event, TCL_QUEUE_TAIL);
	}
	tsdPtr->lastPos = pos;
    }
}

/*
 *----------------------------------------------------------------------
 *
 * XGrabPointer --
 *
 *	Capture the mouse so event are reported outside of toplevels. Note
 *	that this is a very limited implementation that only supports
 *	GrabModeAsync and owner_events True.
 *
 * Results:
 *	Always returns GrabSuccess.
 *
 * Side effects:
 *	Turns on mouse capture, sets the global grab pointer, and clears any
 *	window restrictions.
 *
 *----------------------------------------------------------------------
 */

int
XGrabPointer(
    Display *display,
    Window grab_window,
    Bool owner_events,
    unsigned int event_mask,
    int pointer_mode,
    int keyboard_mode,
    Window confine_to,
    Cursor cursor,
    Time time)
{
    ThreadSpecificData *tsdPtr =
	    Tcl_GetThreadData(&dataKey, sizeof(ThreadSpecificData));

    display->request++;
    tsdPtr->grabWinPtr = (TkWindow *) Tk_IdToWindow(display, grab_window);
    tsdPtr->restrictWinPtr = NULL;
    TkpSetCapture(tsdPtr->grabWinPtr);
    if (TkPositionInTree(tsdPtr->lastWinPtr, tsdPtr->grabWinPtr)
	    != TK_GRAB_IN_TREE) {
	UpdateCursor(tsdPtr->grabWinPtr);
    }
    return GrabSuccess;
}

/*
 *----------------------------------------------------------------------
 *
 * XUngrabPointer --
 *
 *	Release the current grab.
 *
 * Results:
 *	None.
 *
 * Side effects:
 *	Releases the mouse capture.
 *
 *----------------------------------------------------------------------
 */

int
XUngrabPointer(
    Display *display,
    Time time)
{
    ThreadSpecificData *tsdPtr =
	    Tcl_GetThreadData(&dataKey, sizeof(ThreadSpecificData));

    display->request++;
    tsdPtr->grabWinPtr = NULL;
    tsdPtr->restrictWinPtr = NULL;
    TkpSetCapture(NULL);
    UpdateCursor(tsdPtr->lastWinPtr);
    return Success;
}

/*
 *----------------------------------------------------------------------
 *
 * TkPointerDeadWindow --
 *
 *	Clean up pointer module state when a window is destroyed.
 *
 * Results:
 *	None.
 *
 * Side effects:
 *	May release the current capture window.
 *
 *----------------------------------------------------------------------
 */

void
TkPointerDeadWindow(
    TkWindow *winPtr)
{
    ThreadSpecificData *tsdPtr =
	    Tcl_GetThreadData(&dataKey, sizeof(ThreadSpecificData));

    if (winPtr == tsdPtr->lastWinPtr) {
	tsdPtr->lastWinPtr = NULL;
    }
    if (winPtr == tsdPtr->grabWinPtr) {
	tsdPtr->grabWinPtr = NULL;
    }
    if (winPtr == tsdPtr->restrictWinPtr) {
	tsdPtr->restrictWinPtr = NULL;
    }
    if (!(tsdPtr->restrictWinPtr || tsdPtr->grabWinPtr)) {
	TkpSetCapture(NULL);
    }
}

/*
 *----------------------------------------------------------------------
 *
 * UpdateCursor --
 *
 *	Set the windows global cursor to the cursor associated with the given
 *	Tk window.
 *
 * Results:
 *	None.
 *
 * Side effects:
 *	Changes the mouse cursor.
 *
 *----------------------------------------------------------------------
 */

static void
UpdateCursor(
    TkWindow *winPtr)
{
<<<<<<< HEAD
    Cursor cursor = None;
    ThreadSpecificData *tsdPtr =
=======
    Cursor cursor = 0;
    ThreadSpecificData *tsdPtr = (ThreadSpecificData *)
>>>>>>> 7aacdee1
	    Tcl_GetThreadData(&dataKey, sizeof(ThreadSpecificData));

    /*
     * A window inherits its cursor from its parent if it doesn't have one of
     * its own. Top level windows inherit the default cursor.
     */

    tsdPtr->cursorWinPtr = winPtr;
    while (winPtr) {
	if (winPtr->atts.cursor) {
	    cursor = winPtr->atts.cursor;
	    break;
	} else if (winPtr->flags & TK_TOP_HIERARCHY) {
	    break;
	}
	winPtr = winPtr->parentPtr;
    }
    TkpSetCursor((TkpCursor) cursor);
}

/*
 *----------------------------------------------------------------------
 *
 * XDefineCursor --
 *
 *	This function is called to update the cursor on a window. Since the
 *	mouse might be in the specified window, we need to check the specified
 *	window against the current mouse position and grab state.
 *
 * Results:
 *	None.
 *
 * Side effects:
 *	May update the cursor.
 *
 *----------------------------------------------------------------------
 */

int
XDefineCursor(
    Display *display,
    Window w,
    Cursor cursor)
{
    TkWindow *winPtr = (TkWindow *) Tk_IdToWindow(display, w);
    ThreadSpecificData *tsdPtr =
	    Tcl_GetThreadData(&dataKey, sizeof(ThreadSpecificData));

    if (tsdPtr->cursorWinPtr == winPtr) {
	UpdateCursor(winPtr);
    }
    display->request++;
    return Success;
}

/*
 *----------------------------------------------------------------------
 *
 * TkGenerateActivateEvents --
 *
 *	This function is called by the Mac and Windows window manager routines
 *	when a toplevel window is activated or deactivated.
 *	Activate/Deactivate events will be sent to every subwindow of the
 *	toplevel followed by a FocusIn/FocusOut message.
 *
 * Results:
 *	None.
 *
 * Side effects:
 *	Generates X events.
 *
 *----------------------------------------------------------------------
 */

void
TkGenerateActivateEvents(
    TkWindow *winPtr,		/* Toplevel to activate. */
    int active)			/* Non-zero if the window is being activated,
				 * else 0.*/
{
    XEvent event;

    /*
     * Generate Activate and Deactivate events. This event is sent to every
     * subwindow in a toplevel window.
     */

    event.xany.serial = winPtr->display->request++;
    event.xany.send_event = False;
    event.xany.display = winPtr->display;
    event.xany.window = winPtr->window;

    event.xany.type = active ? ActivateNotify : DeactivateNotify;
    TkQueueEventForAllChildren(winPtr, &event);
}

/*
 * Local Variables:
 * mode: c
 * c-basic-offset: 4
 * fill-column: 78
 * End:
 */<|MERGE_RESOLUTION|>--- conflicted
+++ resolved
@@ -546,13 +546,8 @@
 UpdateCursor(
     TkWindow *winPtr)
 {
-<<<<<<< HEAD
-    Cursor cursor = None;
+    Cursor cursor = 0;
     ThreadSpecificData *tsdPtr =
-=======
-    Cursor cursor = 0;
-    ThreadSpecificData *tsdPtr = (ThreadSpecificData *)
->>>>>>> 7aacdee1
 	    Tcl_GetThreadData(&dataKey, sizeof(ThreadSpecificData));
 
     /*
