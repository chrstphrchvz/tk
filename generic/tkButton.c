/*
 * tkButton.c --
 *
 *	This module implements a collection of button-like widgets for the Tk
 *	toolkit. The widgets implemented include buttons, checkbuttons,
 *	radiobuttons, and labels.
 *
 * Copyright © 1990-1994 The Regents of the University of California.
 * Copyright © 1994-1998 Sun Microsystems, Inc.
 *
 * See the file "license.terms" for information on usage and redistribution of
 * this file, and for a DISCLAIMER OF ALL WARRANTIES.
 */

#include "tkInt.h"
#include "tkButton.h"
#include "default.h"

typedef struct {
    int defaultsInitialized;
} ThreadSpecificData;
static Tcl_ThreadDataKey dataKey;

/*
 * Class names for buttons, indexed by one of the type values defined in
 * tkButton.h.
 */

static const char *const classNames[] = {"Label", "Button", "Checkbutton", "Radiobutton"};

/*
 * The following table defines the legal values for the -default/-state options.
 * It is used together with the "enum defaultValue/state" declarations in tkButton.h.
 */

const char *const tkStateStrings[] = {
    "active", "disabled", "normal", NULL
};

/*
 * The following table defines the legal values for the -compound option.
 * It is used with the "enum compound" declaration in tkButton.h
 */

const char *const tkCompoundStrings[] = {
    "bottom", "center", "left", "none", "right", "top", NULL
};

char tkDefButtonHighlightWidth[TCL_INTEGER_SPACE] = DEF_BUTTON_HIGHLIGHT_WIDTH;
char tkDefButtonPadx[TCL_INTEGER_SPACE] = DEF_BUTTON_PADX;
char tkDefButtonPady[TCL_INTEGER_SPACE] = DEF_BUTTON_PADY;
char tkDefButtonBorderWidth[TCL_INTEGER_SPACE] = DEF_BUTTON_BORDER_WIDTH;
char tkDefLabelHighlightWidth[TCL_INTEGER_SPACE] = DEF_LABEL_HIGHLIGHT_WIDTH;
char tkDefLabelPadx[TCL_INTEGER_SPACE] = DEF_LABCHKRAD_PADX;
char tkDefLabelPady[TCL_INTEGER_SPACE] = DEF_LABCHKRAD_PADY;

/*
 * Information used for parsing configuration options.  There is a
 * separate table for each of the four widget classes.
 */

static const Tk_OptionSpec labelOptionSpecs[] = {
    {TK_OPTION_BORDER, "-activebackground", "activeBackground", "Foreground",
	DEF_BUTTON_ACTIVE_BG_COLOR, TCL_INDEX_NONE, offsetof(TkButton, activeBorder),
	0, DEF_BUTTON_ACTIVE_BG_MONO, 0},
    {TK_OPTION_COLOR, "-activeforeground", "activeForeground", "Background",
	DEF_BUTTON_ACTIVE_FG_COLOR, TCL_INDEX_NONE, offsetof(TkButton, activeFg),
	TK_OPTION_NULL_OK, DEF_BUTTON_ACTIVE_FG_MONO, 0},
    {TK_OPTION_ANCHOR, "-anchor", "anchor", "Anchor",
	DEF_BUTTON_ANCHOR, TCL_INDEX_NONE, offsetof(TkButton, anchor), TK_OPTION_ENUM_VAR, 0, 0},
    {TK_OPTION_BORDER, "-background", "background", "Background",
	DEF_BUTTON_BG_COLOR, TCL_INDEX_NONE, offsetof(TkButton, normalBorder),
	0, DEF_BUTTON_BG_MONO, 0},
    {TK_OPTION_SYNONYM, "-bd", NULL, NULL,
	NULL, 0, TCL_INDEX_NONE, 0, "-borderwidth", 0},
    {TK_OPTION_SYNONYM, "-bg", NULL, NULL,
	NULL, 0, TCL_INDEX_NONE, 0, "-background", 0},
    {TK_OPTION_BITMAP, "-bitmap", "bitmap", "Bitmap",
	DEF_BUTTON_BITMAP, TCL_INDEX_NONE, offsetof(TkButton, bitmap),
	TK_OPTION_NULL_OK, 0, 0},
    {TK_OPTION_PIXELS, "-borderwidth", "borderWidth", "BorderWidth",
	tkDefButtonBorderWidth, offsetof(TkButton, borderWidthObj),
	offsetof(TkButton, borderWidth), 0, 0, 0},
    {TK_OPTION_STRING_TABLE, "-compound", "compound", "Compound",
	DEF_BUTTON_COMPOUND, TCL_INDEX_NONE, offsetof(TkButton, compound),
	0, tkCompoundStrings, 0},
    {TK_OPTION_CURSOR, "-cursor", "cursor", "Cursor",
	DEF_BUTTON_CURSOR, TCL_INDEX_NONE, offsetof(TkButton, cursor),
	TK_OPTION_NULL_OK, 0, 0},
    {TK_OPTION_COLOR, "-disabledforeground", "disabledForeground",
	"DisabledForeground", DEF_BUTTON_DISABLED_FG_COLOR,
	TCL_INDEX_NONE, offsetof(TkButton, disabledFg), TK_OPTION_NULL_OK,
	DEF_BUTTON_DISABLED_FG_MONO, 0},
    {TK_OPTION_SYNONYM, "-fg", "foreground", NULL,
	NULL, 0, TCL_INDEX_NONE, 0, "-foreground", 0},
    {TK_OPTION_FONT, "-font", "font", "Font",
	DEF_BUTTON_FONT, TCL_INDEX_NONE, offsetof(TkButton, tkfont), 0, 0, 0},
    {TK_OPTION_COLOR, "-foreground", "foreground", "Foreground",
	DEF_LABEL_FG, TCL_INDEX_NONE, offsetof(TkButton, normalFg), 0, 0, 0},
    {TK_OPTION_STRING, "-height", "height", "Height",
	DEF_BUTTON_HEIGHT, offsetof(TkButton, heightObj), TCL_INDEX_NONE, 0, 0, 0},
    {TK_OPTION_BORDER, "-highlightbackground", "highlightBackground",
	"HighlightBackground", DEF_BUTTON_HIGHLIGHT_BG_COLOR,
	TCL_INDEX_NONE, offsetof(TkButton, highlightBorder), 0,
	DEF_BUTTON_HIGHLIGHT_BG_MONO, 0},
    {TK_OPTION_COLOR, "-highlightcolor", "highlightColor", "HighlightColor",
	DEF_BUTTON_HIGHLIGHT, TCL_INDEX_NONE, offsetof(TkButton, highlightColorPtr),
	0, 0, 0},
    {TK_OPTION_PIXELS, "-highlightthickness", "highlightThickness",
	"HighlightThickness", tkDefLabelHighlightWidth,
	offsetof(TkButton, highlightWidthObj),
	offsetof(TkButton, highlightWidth), 0, 0, 0},
    {TK_OPTION_STRING, "-image", "image", "Image",
	DEF_BUTTON_IMAGE, offsetof(TkButton, imagePtr), TCL_INDEX_NONE,
	TK_OPTION_NULL_OK, 0, 0},
    {TK_OPTION_JUSTIFY, "-justify", "justify", "Justify",
	DEF_BUTTON_JUSTIFY, TCL_INDEX_NONE, offsetof(TkButton, justify), TK_OPTION_ENUM_VAR, 0, 0},
    {TK_OPTION_PIXELS, "-padx", "padX", "Pad",
	tkDefLabelPadx, offsetof(TkButton, padXObj),
	offsetof(TkButton, padX), 0, 0, 0},
    {TK_OPTION_PIXELS, "-pady", "padY", "Pad",
	tkDefLabelPady, offsetof(TkButton, padYObj),
	offsetof(TkButton, padY), 0, 0, 0},
    {TK_OPTION_RELIEF, "-relief", "relief", "Relief",
	DEF_LABCHKRAD_RELIEF, TCL_INDEX_NONE, offsetof(TkButton, relief), 0, 0, 0},
    {TK_OPTION_STRING_TABLE, "-state", "state", "State",
	DEF_BUTTON_STATE, TCL_INDEX_NONE, offsetof(TkButton, state),
	TK_OPTION_ENUM_VAR, tkStateStrings, 0},
    {TK_OPTION_STRING, "-takefocus", "takeFocus", "TakeFocus",
	DEF_LABEL_TAKE_FOCUS, offsetof(TkButton, takeFocusPtr), TCL_INDEX_NONE,
	TK_OPTION_NULL_OK, 0, 0},
    {TK_OPTION_STRING, "-text", "text", "Text",
	DEF_BUTTON_TEXT, offsetof(TkButton, textPtr), TCL_INDEX_NONE, 0, 0, 0},
    {TK_OPTION_STRING, "-textvariable", "textVariable", "Variable",
	DEF_BUTTON_TEXT_VARIABLE, offsetof(TkButton, textVarNamePtr), TCL_INDEX_NONE,
	TK_OPTION_NULL_OK, 0, 0},
    {TK_OPTION_INDEX, "-underline", "underline", "Underline",
	TK_OPTION_UNDERLINE_DEF(TkButton, underline), 0},
    {TK_OPTION_STRING, "-width", "width", "Width",
	DEF_BUTTON_WIDTH, offsetof(TkButton, widthObj), TCL_INDEX_NONE, 0, 0, 0},
    {TK_OPTION_PIXELS, "-wraplength", "wrapLength", "WrapLength",
	DEF_BUTTON_WRAP_LENGTH, offsetof(TkButton, wrapLengthObj),
	offsetof(TkButton, wrapLength), 0, 0, 0},
    {TK_OPTION_END, NULL, NULL, NULL, NULL, 0, 0, 0, 0, 0}
};

static const Tk_OptionSpec buttonOptionSpecs[] = {
    {TK_OPTION_BORDER, "-activebackground", "activeBackground", "Foreground",
	DEF_BUTTON_ACTIVE_BG_COLOR, TCL_INDEX_NONE, offsetof(TkButton, activeBorder),
	0, DEF_BUTTON_ACTIVE_BG_MONO, 0},
    {TK_OPTION_COLOR, "-activeforeground", "activeForeground", "Background",
	DEF_BUTTON_ACTIVE_FG_COLOR, TCL_INDEX_NONE, offsetof(TkButton, activeFg),
	TK_OPTION_NULL_OK, DEF_BUTTON_ACTIVE_FG_MONO, 0},
    {TK_OPTION_ANCHOR, "-anchor", "anchor", "Anchor",
	DEF_BUTTON_ANCHOR, TCL_INDEX_NONE, offsetof(TkButton, anchor), TK_OPTION_ENUM_VAR, 0, 0},
    {TK_OPTION_BORDER, "-background", "background", "Background",
	DEF_BUTTON_BG_COLOR, TCL_INDEX_NONE, offsetof(TkButton, normalBorder),
	0, DEF_BUTTON_BG_MONO, 0},
    {TK_OPTION_SYNONYM, "-bd", NULL, NULL,
	NULL, 0, TCL_INDEX_NONE, 0, "-borderwidth", 0},
    {TK_OPTION_SYNONYM, "-bg", NULL, NULL,
	NULL, 0, TCL_INDEX_NONE, 0, "-background", 0},
    {TK_OPTION_BITMAP, "-bitmap", "bitmap", "Bitmap",
	DEF_BUTTON_BITMAP, TCL_INDEX_NONE, offsetof(TkButton, bitmap),
	TK_OPTION_NULL_OK, 0, 0},
    {TK_OPTION_PIXELS, "-borderwidth", "borderWidth", "BorderWidth",
	tkDefButtonBorderWidth, offsetof(TkButton, borderWidthObj),
	offsetof(TkButton, borderWidth), 0, 0, 0},
    {TK_OPTION_STRING, "-command", "command", "Command",
	DEF_BUTTON_COMMAND, offsetof(TkButton, commandPtr), TCL_INDEX_NONE,
	TK_OPTION_NULL_OK, 0, 0},
    {TK_OPTION_STRING_TABLE, "-compound", "compound", "Compound",
	DEF_BUTTON_COMPOUND, TCL_INDEX_NONE, offsetof(TkButton, compound),
	0, tkCompoundStrings, 0},
    {TK_OPTION_CURSOR, "-cursor", "cursor", "Cursor",
	DEF_BUTTON_CURSOR, TCL_INDEX_NONE, offsetof(TkButton, cursor),
	TK_OPTION_NULL_OK, 0, 0},
    {TK_OPTION_STRING_TABLE, "-default", "default", "Default",
	DEF_BUTTON_DEFAULT, TCL_INDEX_NONE, offsetof(TkButton, defaultState),
	TK_OPTION_ENUM_VAR, tkStateStrings, 0},
    {TK_OPTION_COLOR, "-disabledforeground", "disabledForeground",
	"DisabledForeground", DEF_BUTTON_DISABLED_FG_COLOR,
	TCL_INDEX_NONE, offsetof(TkButton, disabledFg), TK_OPTION_NULL_OK,
	DEF_BUTTON_DISABLED_FG_MONO, 0},
    {TK_OPTION_SYNONYM, "-fg", "foreground", NULL,
	NULL, 0, TCL_INDEX_NONE, 0, "-foreground", 0},
    {TK_OPTION_FONT, "-font", "font", "Font",
	DEF_BUTTON_FONT, TCL_INDEX_NONE, offsetof(TkButton, tkfont), 0, 0, 0},
    {TK_OPTION_COLOR, "-foreground", "foreground", "Foreground",
	DEF_BUTTON_FG, TCL_INDEX_NONE, offsetof(TkButton, normalFg), 0, 0, 0},
    {TK_OPTION_STRING, "-height", "height", "Height",
	DEF_BUTTON_HEIGHT, offsetof(TkButton, heightObj), TCL_INDEX_NONE, 0, 0, 0},
    {TK_OPTION_BORDER, "-highlightbackground", "highlightBackground",
	"HighlightBackground", DEF_BUTTON_HIGHLIGHT_BG_COLOR,
	TCL_INDEX_NONE, offsetof(TkButton, highlightBorder), 0,
	DEF_BUTTON_HIGHLIGHT_BG_MONO, 0},
    {TK_OPTION_COLOR, "-highlightcolor", "highlightColor", "HighlightColor",
	DEF_BUTTON_HIGHLIGHT, TCL_INDEX_NONE, offsetof(TkButton, highlightColorPtr),
	0, 0, 0},
    {TK_OPTION_PIXELS, "-highlightthickness", "highlightThickness",
	"HighlightThickness", tkDefButtonHighlightWidth,
	offsetof(TkButton, highlightWidthObj),
	offsetof(TkButton, highlightWidth), 0, 0, 0},
    {TK_OPTION_STRING, "-image", "image", "Image",
	DEF_BUTTON_IMAGE, offsetof(TkButton, imagePtr), TCL_INDEX_NONE,
	TK_OPTION_NULL_OK, 0, 0},
    {TK_OPTION_JUSTIFY, "-justify", "justify", "Justify",
	DEF_BUTTON_JUSTIFY, TCL_INDEX_NONE, offsetof(TkButton, justify), TK_OPTION_ENUM_VAR, 0, 0},
    {TK_OPTION_RELIEF, "-overrelief", "overRelief", "OverRelief",
	 DEF_BUTTON_OVER_RELIEF, TCL_INDEX_NONE, offsetof(TkButton, overRelief),
	 TK_OPTION_NULL_OK, 0, 0},
    {TK_OPTION_PIXELS, "-padx", "padX", "Pad",
	tkDefButtonPadx, offsetof(TkButton, padXObj),
	offsetof(TkButton, padX), 0, 0, 0},
    {TK_OPTION_PIXELS, "-pady", "padY", "Pad",
	tkDefButtonPady, offsetof(TkButton, padYObj),
	offsetof(TkButton, padY), 0, 0, 0},
    {TK_OPTION_RELIEF, "-relief", "relief", "Relief",
	DEF_BUTTON_RELIEF, TCL_INDEX_NONE, offsetof(TkButton, relief),
	 0, 0, 0},
    {TK_OPTION_INT, "-repeatdelay", "repeatDelay", "RepeatDelay",
	 DEF_BUTTON_REPEAT_DELAY, TCL_INDEX_NONE, offsetof(TkButton, repeatDelay),
	 0, 0, 0},
    {TK_OPTION_INT, "-repeatinterval", "repeatInterval", "RepeatInterval",
	 DEF_BUTTON_REPEAT_INTERVAL, TCL_INDEX_NONE, offsetof(TkButton, repeatInterval),
	 0, 0, 0},
    {TK_OPTION_STRING_TABLE, "-state", "state", "State",
	DEF_BUTTON_STATE, TCL_INDEX_NONE, offsetof(TkButton, state),
	TK_OPTION_ENUM_VAR, tkStateStrings, 0},
    {TK_OPTION_STRING, "-takefocus", "takeFocus", "TakeFocus",
	DEF_BUTTON_TAKE_FOCUS, offsetof(TkButton, takeFocusPtr), TCL_INDEX_NONE,
	TK_OPTION_NULL_OK, 0, 0},
    {TK_OPTION_STRING, "-text", "text", "Text",
	DEF_BUTTON_TEXT, offsetof(TkButton, textPtr), TCL_INDEX_NONE, 0, 0, 0},
    {TK_OPTION_STRING, "-textvariable", "textVariable", "Variable",
	DEF_BUTTON_TEXT_VARIABLE, offsetof(TkButton, textVarNamePtr), TCL_INDEX_NONE,
	TK_OPTION_NULL_OK, 0, 0},
    {TK_OPTION_INDEX, "-underline", "underline", "Underline",
	TK_OPTION_UNDERLINE_DEF(TkButton, underline), 0},
    {TK_OPTION_STRING, "-width", "width", "Width",
	DEF_BUTTON_WIDTH, offsetof(TkButton, widthObj), TCL_INDEX_NONE, 0, 0, 0},
    {TK_OPTION_PIXELS, "-wraplength", "wrapLength", "WrapLength",
	DEF_BUTTON_WRAP_LENGTH, offsetof(TkButton, wrapLengthObj),
	offsetof(TkButton, wrapLength), 0, 0, 0},
    {TK_OPTION_END, NULL, NULL, NULL, NULL, 0, TCL_INDEX_NONE, 0, 0, 0}
};

static const Tk_OptionSpec checkbuttonOptionSpecs[] = {
    {TK_OPTION_BORDER, "-activebackground", "activeBackground", "Foreground",
	DEF_BUTTON_ACTIVE_BG_COLOR, TCL_INDEX_NONE, offsetof(TkButton, activeBorder),
	0, DEF_BUTTON_ACTIVE_BG_MONO, 0},
    {TK_OPTION_COLOR, "-activeforeground", "activeForeground", "Background",
	DEF_CHKRAD_ACTIVE_FG_COLOR, TCL_INDEX_NONE, offsetof(TkButton, activeFg),
	TK_OPTION_NULL_OK, DEF_BUTTON_ACTIVE_FG_MONO, 0},
    {TK_OPTION_ANCHOR, "-anchor", "anchor", "Anchor",
	DEF_BUTTON_ANCHOR, TCL_INDEX_NONE, offsetof(TkButton, anchor), TK_OPTION_ENUM_VAR, 0, 0},
    {TK_OPTION_BORDER, "-background", "background", "Background",
	DEF_BUTTON_BG_COLOR, TCL_INDEX_NONE, offsetof(TkButton, normalBorder),
	0, DEF_BUTTON_BG_MONO, 0},
    {TK_OPTION_SYNONYM, "-bd", NULL, NULL,
	NULL, 0, TCL_INDEX_NONE, 0, "-borderwidth", 0},
    {TK_OPTION_SYNONYM, "-bg", NULL, NULL,
	NULL, 0, TCL_INDEX_NONE, 0, "-background", 0},
    {TK_OPTION_BITMAP, "-bitmap", "bitmap", "Bitmap",
	DEF_BUTTON_BITMAP, TCL_INDEX_NONE, offsetof(TkButton, bitmap),
	TK_OPTION_NULL_OK, 0, 0},
    {TK_OPTION_PIXELS, "-borderwidth", "borderWidth", "BorderWidth",
	tkDefButtonBorderWidth, offsetof(TkButton, borderWidthObj),
	offsetof(TkButton, borderWidth), 0, 0, 0},
    {TK_OPTION_STRING, "-command", "command", "Command",
	DEF_BUTTON_COMMAND, offsetof(TkButton, commandPtr), TCL_INDEX_NONE,
	TK_OPTION_NULL_OK, 0, 0},
    {TK_OPTION_STRING_TABLE, "-compound", "compound", "Compound",
	DEF_BUTTON_COMPOUND, TCL_INDEX_NONE, offsetof(TkButton, compound),
	0, tkCompoundStrings, 0},
    {TK_OPTION_CURSOR, "-cursor", "cursor", "Cursor",
	DEF_BUTTON_CURSOR, TCL_INDEX_NONE, offsetof(TkButton, cursor),
	TK_OPTION_NULL_OK, 0, 0},
    {TK_OPTION_COLOR, "-disabledforeground", "disabledForeground",
	"DisabledForeground", DEF_BUTTON_DISABLED_FG_COLOR,
	TCL_INDEX_NONE, offsetof(TkButton, disabledFg), TK_OPTION_NULL_OK,
	DEF_BUTTON_DISABLED_FG_MONO, 0},
    {TK_OPTION_SYNONYM, "-fg", "foreground", NULL,
	NULL, 0, TCL_INDEX_NONE, 0, "-foreground", 0},
    {TK_OPTION_FONT, "-font", "font", "Font",
	DEF_BUTTON_FONT, TCL_INDEX_NONE, offsetof(TkButton, tkfont), 0, 0, 0},
    {TK_OPTION_COLOR, "-foreground", "foreground", "Foreground",
	DEF_CHKRAD_FG, TCL_INDEX_NONE, offsetof(TkButton, normalFg), 0, 0, 0},
    {TK_OPTION_STRING, "-height", "height", "Height",
	DEF_BUTTON_HEIGHT, offsetof(TkButton, heightObj), TCL_INDEX_NONE, 0, 0, 0},
    {TK_OPTION_BORDER, "-highlightbackground", "highlightBackground",
	"HighlightBackground", DEF_BUTTON_HIGHLIGHT_BG_COLOR,
	TCL_INDEX_NONE, offsetof(TkButton, highlightBorder), 0,
	DEF_BUTTON_HIGHLIGHT_BG_MONO, 0},
    {TK_OPTION_COLOR, "-highlightcolor", "highlightColor", "HighlightColor",
	DEF_BUTTON_HIGHLIGHT, TCL_INDEX_NONE, offsetof(TkButton, highlightColorPtr),
	0, 0, 0},
    {TK_OPTION_PIXELS, "-highlightthickness", "highlightThickness",
	"HighlightThickness", tkDefButtonHighlightWidth,
	offsetof(TkButton, highlightWidthObj),
	offsetof(TkButton, highlightWidth), 0, 0, 0},
    {TK_OPTION_STRING, "-image", "image", "Image",
	DEF_BUTTON_IMAGE, offsetof(TkButton, imagePtr), TCL_INDEX_NONE,
	TK_OPTION_NULL_OK, 0, 0},
    {TK_OPTION_BOOLEAN, "-indicatoron", "indicatorOn", "IndicatorOn",
	DEF_BUTTON_INDICATOR, TCL_INDEX_NONE, offsetof(TkButton, indicatorOn), 0, 0, 0},
    {TK_OPTION_JUSTIFY, "-justify", "justify", "Justify",
	DEF_BUTTON_JUSTIFY, TCL_INDEX_NONE, offsetof(TkButton, justify), TK_OPTION_ENUM_VAR, 0, 0},
    {TK_OPTION_RELIEF, "-offrelief", "offRelief", "OffRelief",
	DEF_BUTTON_RELIEF, TCL_INDEX_NONE, offsetof(TkButton, offRelief), 0, 0, 0},
    {TK_OPTION_STRING, "-offvalue", "offValue", "Value",
	DEF_BUTTON_OFF_VALUE, offsetof(TkButton, offValuePtr), TCL_INDEX_NONE, 0, 0, 0},
    {TK_OPTION_STRING, "-onvalue", "onValue", "Value",
	DEF_BUTTON_ON_VALUE, offsetof(TkButton, onValuePtr), TCL_INDEX_NONE, 0, 0, 0},
    {TK_OPTION_RELIEF, "-overrelief", "overRelief", "OverRelief",
	DEF_BUTTON_OVER_RELIEF, TCL_INDEX_NONE, offsetof(TkButton, overRelief),
	TK_OPTION_NULL_OK, 0, 0},
    {TK_OPTION_PIXELS, "-padx", "padX", "Pad",
	tkDefLabelPadx, offsetof(TkButton, padXObj),
	offsetof(TkButton, padX), 0, 0, 0},
    {TK_OPTION_PIXELS, "-pady", "padY", "Pad",
	tkDefLabelPady, offsetof(TkButton, padYObj),
	offsetof(TkButton, padY), 0, 0, 0},
    {TK_OPTION_RELIEF, "-relief", "relief", "Relief",
	DEF_LABCHKRAD_RELIEF, TCL_INDEX_NONE, offsetof(TkButton, relief), 0, 0, 0},
    {TK_OPTION_BORDER, "-selectcolor", "selectColor", "Background",
	DEF_BUTTON_SELECT_COLOR, TCL_INDEX_NONE, offsetof(TkButton, selectBorder),
	TK_OPTION_NULL_OK, DEF_BUTTON_SELECT_MONO, 0},
    {TK_OPTION_STRING, "-selectimage", "selectImage", "SelectImage",
	DEF_BUTTON_SELECT_IMAGE, offsetof(TkButton, selectImagePtr), TCL_INDEX_NONE,
	TK_OPTION_NULL_OK, 0, 0},
    {TK_OPTION_STRING_TABLE, "-state", "state", "State",
	DEF_BUTTON_STATE, TCL_INDEX_NONE, offsetof(TkButton, state),
	TK_OPTION_ENUM_VAR, tkStateStrings, 0},
    {TK_OPTION_STRING, "-takefocus", "takeFocus", "TakeFocus",
	DEF_BUTTON_TAKE_FOCUS, offsetof(TkButton, takeFocusPtr), TCL_INDEX_NONE,
	TK_OPTION_NULL_OK, 0, 0},
    {TK_OPTION_STRING, "-text", "text", "Text",
	DEF_BUTTON_TEXT, offsetof(TkButton, textPtr), TCL_INDEX_NONE, 0, 0, 0},
    {TK_OPTION_STRING, "-textvariable", "textVariable", "Variable",
	DEF_BUTTON_TEXT_VARIABLE, offsetof(TkButton, textVarNamePtr), TCL_INDEX_NONE,
	TK_OPTION_NULL_OK, 0, 0},
    {TK_OPTION_STRING, "-tristateimage", "tristateImage", "TristateImage",
	DEF_BUTTON_IMAGE, offsetof(TkButton, tristateImagePtr), TCL_INDEX_NONE,
	TK_OPTION_NULL_OK, 0, 0},
    {TK_OPTION_STRING, "-tristatevalue", "tristateValue", "TristateValue",
	DEF_BUTTON_TRISTATE_VALUE, offsetof(TkButton, tristateValuePtr), TCL_INDEX_NONE, 0, 0, 0},
    {TK_OPTION_INDEX, "-underline", "underline", "Underline",
	TK_OPTION_UNDERLINE_DEF(TkButton, underline), 0},
    {TK_OPTION_STRING, "-variable", "variable", "Variable",
	DEF_CHECKBUTTON_VARIABLE, offsetof(TkButton, selVarNamePtr), TCL_INDEX_NONE,
	TK_OPTION_NULL_OK, 0, 0},
    {TK_OPTION_STRING, "-width", "width", "Width",
	DEF_BUTTON_WIDTH, offsetof(TkButton, widthObj), TCL_INDEX_NONE, 0, 0, 0},
    {TK_OPTION_PIXELS, "-wraplength", "wrapLength", "WrapLength",
	DEF_BUTTON_WRAP_LENGTH, offsetof(TkButton, wrapLengthObj),
	offsetof(TkButton, wrapLength), 0, 0, 0},
    {TK_OPTION_END, NULL, NULL, NULL, NULL, 0, TCL_INDEX_NONE, 0, 0, 0}
};

static const Tk_OptionSpec radiobuttonOptionSpecs[] = {
    {TK_OPTION_BORDER, "-activebackground", "activeBackground", "Foreground",
	DEF_BUTTON_ACTIVE_BG_COLOR, TCL_INDEX_NONE, offsetof(TkButton, activeBorder),
	0, DEF_BUTTON_ACTIVE_BG_MONO, 0},
    {TK_OPTION_COLOR, "-activeforeground", "activeForeground", "Background",
	DEF_CHKRAD_ACTIVE_FG_COLOR, TCL_INDEX_NONE, offsetof(TkButton, activeFg),
	TK_OPTION_NULL_OK, DEF_BUTTON_ACTIVE_FG_MONO, 0},
    {TK_OPTION_ANCHOR, "-anchor", "anchor", "Anchor",
	DEF_BUTTON_ANCHOR, TCL_INDEX_NONE, offsetof(TkButton, anchor), TK_OPTION_ENUM_VAR, 0, 0},
    {TK_OPTION_BORDER, "-background", "background", "Background",
	DEF_BUTTON_BG_COLOR, TCL_INDEX_NONE, offsetof(TkButton, normalBorder),
	0, DEF_BUTTON_BG_MONO, 0},
    {TK_OPTION_SYNONYM, "-bd", NULL, NULL,
	NULL, 0, TCL_INDEX_NONE, 0, "-borderwidth", 0},
    {TK_OPTION_SYNONYM, "-bg", NULL, NULL,
	NULL, 0, TCL_INDEX_NONE, 0, "-background", 0},
    {TK_OPTION_BITMAP, "-bitmap", "bitmap", "Bitmap",
	DEF_BUTTON_BITMAP, TCL_INDEX_NONE, offsetof(TkButton, bitmap),
	TK_OPTION_NULL_OK, 0, 0},
    {TK_OPTION_PIXELS, "-borderwidth", "borderWidth", "BorderWidth",
	tkDefButtonBorderWidth, offsetof(TkButton, borderWidthObj),
	offsetof(TkButton, borderWidth), 0, 0, 0},
    {TK_OPTION_STRING, "-command", "command", "Command",
	DEF_BUTTON_COMMAND, offsetof(TkButton, commandPtr), TCL_INDEX_NONE,
	TK_OPTION_NULL_OK, 0, 0},
    {TK_OPTION_STRING_TABLE, "-compound", "compound", "Compound",
	DEF_BUTTON_COMPOUND, TCL_INDEX_NONE, offsetof(TkButton, compound),
	0, tkCompoundStrings, 0},
    {TK_OPTION_CURSOR, "-cursor", "cursor", "Cursor",
	DEF_BUTTON_CURSOR, TCL_INDEX_NONE, offsetof(TkButton, cursor),
	TK_OPTION_NULL_OK, 0, 0},
    {TK_OPTION_COLOR, "-disabledforeground", "disabledForeground",
	"DisabledForeground", DEF_BUTTON_DISABLED_FG_COLOR,
	TCL_INDEX_NONE, offsetof(TkButton, disabledFg), TK_OPTION_NULL_OK,
	DEF_BUTTON_DISABLED_FG_MONO, 0},
    {TK_OPTION_SYNONYM, "-fg", "foreground", NULL,
	NULL, 0, TCL_INDEX_NONE, 0, "-foreground", 0},
    {TK_OPTION_FONT, "-font", "font", "Font",
	DEF_BUTTON_FONT, TCL_INDEX_NONE, offsetof(TkButton, tkfont), 0, 0, 0},
    {TK_OPTION_COLOR, "-foreground", "foreground", "Foreground",
	DEF_CHKRAD_FG, TCL_INDEX_NONE, offsetof(TkButton, normalFg), 0, 0, 0},
    {TK_OPTION_STRING, "-height", "height", "Height",
	DEF_BUTTON_HEIGHT, offsetof(TkButton, heightObj), TCL_INDEX_NONE, 0, 0, 0},
    {TK_OPTION_BORDER, "-highlightbackground", "highlightBackground",
	"HighlightBackground", DEF_BUTTON_HIGHLIGHT_BG_COLOR,
	TCL_INDEX_NONE, offsetof(TkButton, highlightBorder), 0,
	DEF_BUTTON_HIGHLIGHT_BG_MONO, 0},
    {TK_OPTION_COLOR, "-highlightcolor", "highlightColor", "HighlightColor",
	DEF_BUTTON_HIGHLIGHT, TCL_INDEX_NONE, offsetof(TkButton, highlightColorPtr),
	0, 0, 0},
    {TK_OPTION_PIXELS, "-highlightthickness", "highlightThickness",
	"HighlightThickness", tkDefButtonHighlightWidth,
	offsetof(TkButton, highlightWidthObj),
	offsetof(TkButton, highlightWidth), 0, 0, 0},
    {TK_OPTION_STRING, "-image", "image", "Image",
	DEF_BUTTON_IMAGE, offsetof(TkButton, imagePtr), TCL_INDEX_NONE,
	TK_OPTION_NULL_OK, 0, 0},
    {TK_OPTION_BOOLEAN, "-indicatoron", "indicatorOn", "IndicatorOn",
	DEF_BUTTON_INDICATOR, TCL_INDEX_NONE, offsetof(TkButton, indicatorOn),
	0, 0, 0},
    {TK_OPTION_JUSTIFY, "-justify", "justify", "Justify",
	DEF_BUTTON_JUSTIFY, TCL_INDEX_NONE, offsetof(TkButton, justify), TK_OPTION_ENUM_VAR, 0, 0},
    {TK_OPTION_RELIEF, "-offrelief", "offRelief", "OffRelief",
	 DEF_BUTTON_RELIEF, TCL_INDEX_NONE, offsetof(TkButton, offRelief), 0, 0, 0},
    {TK_OPTION_RELIEF, "-overrelief", "overRelief", "OverRelief",
	 DEF_BUTTON_OVER_RELIEF, TCL_INDEX_NONE, offsetof(TkButton, overRelief),
	 TK_OPTION_NULL_OK, 0, 0},
    {TK_OPTION_PIXELS, "-padx", "padX", "Pad",
	tkDefLabelPadx, offsetof(TkButton, padXObj),
	offsetof(TkButton, padX), 0, 0, 0},
    {TK_OPTION_PIXELS, "-pady", "padY", "Pad",
	tkDefLabelPady, offsetof(TkButton, padYObj),
	offsetof(TkButton, padY), 0, 0, 0},
    {TK_OPTION_RELIEF, "-relief", "relief", "Relief",
	DEF_LABCHKRAD_RELIEF, TCL_INDEX_NONE, offsetof(TkButton, relief), 0, 0, 0},
    {TK_OPTION_BORDER, "-selectcolor", "selectColor", "Background",
	DEF_BUTTON_SELECT_COLOR, TCL_INDEX_NONE, offsetof(TkButton, selectBorder),
	TK_OPTION_NULL_OK, DEF_BUTTON_SELECT_MONO, 0},
    {TK_OPTION_STRING, "-selectimage", "selectImage", "SelectImage",
	DEF_BUTTON_SELECT_IMAGE, offsetof(TkButton, selectImagePtr), TCL_INDEX_NONE,
	TK_OPTION_NULL_OK, 0, 0},
    {TK_OPTION_STRING_TABLE, "-state", "state", "State",
	DEF_BUTTON_STATE, TCL_INDEX_NONE, offsetof(TkButton, state),
	TK_OPTION_ENUM_VAR, tkStateStrings, 0},
    {TK_OPTION_STRING, "-takefocus", "takeFocus", "TakeFocus",
	DEF_BUTTON_TAKE_FOCUS, offsetof(TkButton, takeFocusPtr), TCL_INDEX_NONE,
	TK_OPTION_NULL_OK, 0, 0},
    {TK_OPTION_STRING, "-text", "text", "Text",
	DEF_BUTTON_TEXT, offsetof(TkButton, textPtr), TCL_INDEX_NONE, 0, 0, 0},
    {TK_OPTION_STRING, "-textvariable", "textVariable", "Variable",
	DEF_BUTTON_TEXT_VARIABLE, offsetof(TkButton, textVarNamePtr), TCL_INDEX_NONE,
	TK_OPTION_NULL_OK, 0, 0},
    {TK_OPTION_STRING, "-tristateimage", "tristateImage", "TristateImage",
	DEF_BUTTON_IMAGE, offsetof(TkButton, tristateImagePtr), TCL_INDEX_NONE,
	TK_OPTION_NULL_OK, 0, 0},
    {TK_OPTION_STRING, "-tristatevalue", "tristateValue", "TristateValue",
	DEF_BUTTON_TRISTATE_VALUE, offsetof(TkButton, tristateValuePtr), TCL_INDEX_NONE, 0, 0, 0},
    {TK_OPTION_INDEX, "-underline", "underline", "Underline",
	TK_OPTION_UNDERLINE_DEF(TkButton, underline), 0},
    {TK_OPTION_STRING, "-value", "value", "Value",
	DEF_BUTTON_VALUE, offsetof(TkButton, onValuePtr), TCL_INDEX_NONE, 0, 0, 0},
    {TK_OPTION_STRING, "-variable", "variable", "Variable",
	DEF_RADIOBUTTON_VARIABLE, offsetof(TkButton, selVarNamePtr), TCL_INDEX_NONE,
	0, 0, 0},
    {TK_OPTION_STRING, "-width", "width", "Width",
	DEF_BUTTON_WIDTH, offsetof(TkButton, widthObj), TCL_INDEX_NONE, 0, 0, 0},
    {TK_OPTION_PIXELS, "-wraplength", "wrapLength", "WrapLength",
	DEF_BUTTON_WRAP_LENGTH, offsetof(TkButton, wrapLengthObj),
	offsetof(TkButton, wrapLength), 0, 0, 0},
    {TK_OPTION_END, NULL, NULL, NULL, NULL, 0, TCL_INDEX_NONE, 0, 0, 0}
};

/*
 * The following table maps from one of the type values defined in tkButton.h,
 * such as TYPE_LABEL, to the option template for that class of widgets.
 */

static const Tk_OptionSpec *const optionSpecs[] = {
    labelOptionSpecs,
    buttonOptionSpecs,
    checkbuttonOptionSpecs,
    radiobuttonOptionSpecs
};

/*
 * The following tables define the widget commands supported by each of the
 * classes, and map the indexes into the string tables into a single
 * enumerated type used to dispatch the widget command.
 */

static const char *const commandNames[][8] = {
    {"cget", "configure", NULL},
    {"cget", "configure", "flash", "invoke", NULL},
    {"cget", "configure", "deselect", "flash", "invoke", "select",
	    "toggle", NULL},
    {"cget", "configure", "deselect", "flash", "invoke", "select", NULL}
};
enum command {
    COMMAND_CGET, COMMAND_CONFIGURE, COMMAND_DESELECT, COMMAND_FLASH,
    COMMAND_INVOKE, COMMAND_SELECT, COMMAND_TOGGLE
};
static const enum command map[][8] = {
    {COMMAND_CGET, COMMAND_CONFIGURE},
    {COMMAND_CGET, COMMAND_CONFIGURE, COMMAND_FLASH, COMMAND_INVOKE},
    {COMMAND_CGET, COMMAND_CONFIGURE, COMMAND_DESELECT, COMMAND_FLASH,
	    COMMAND_INVOKE, COMMAND_SELECT, COMMAND_TOGGLE},
    {COMMAND_CGET, COMMAND_CONFIGURE, COMMAND_DESELECT, COMMAND_FLASH,
	    COMMAND_INVOKE, COMMAND_SELECT}
};

/*
 * Forward declarations for functions defined later in this file:
 */

static void		ButtonCmdDeletedProc(void *clientData);
static int		ButtonCreate(void *clientData,
			    Tcl_Interp *interp, Tcl_Size objc,
			    Tcl_Obj *const objv[], int type);
static void		ButtonEventProc(void *clientData,
			    XEvent *eventPtr);
static void		ButtonImageProc(void *clientData,
			    int x, int y, int width, int height,
			    int imgWidth, int imgHeight);
static void		ButtonSelectImageProc(void *clientData,
			    int x, int y, int width, int height,
			    int imgWidth, int imgHeight);
static void		ButtonTristateImageProc(void *clientData,
			    int x, int y, int width, int height,
			    int imgWidth, int imgHeight);
static char *		ButtonTextVarProc(void *clientData,
			    Tcl_Interp *interp, const char *name1,
			    const char *name2, int flags);
static char *		ButtonVarProc(void *clientData,
			    Tcl_Interp *interp, const char *name1,
			    const char *name2, int flags);
static Tcl_ObjCmdProc ButtonWidgetObjCmd;
static int		ConfigureButton(Tcl_Interp *interp, TkButton *butPtr,
			    Tcl_Size objc, Tcl_Obj *const objv[]);
static void		DestroyButton(TkButton *butPtr);

/*
 *--------------------------------------------------------------
 *
 * Tk_ButtonCmd, Tk_CheckbuttonCmd, Tk_LabelCmd, Tk_RadiobuttonCmd --
 *
 *	These functions are invoked to process the "button", "label",
 *	"radiobutton", and "checkbutton" Tcl commands. See the user
 *	documentation for details on what they do.
 *
 * Results:
 *	A standard Tcl result.
 *
 * Side effects:
 *	See the user documentation. These functions are just wrappers; they
 *	call ButtonCreate to do all of the real work.
 *
 *--------------------------------------------------------------
 */

int
Tk_ButtonObjCmd(
    void *clientData,	/* Either NULL or pointer to option table. */
    Tcl_Interp *interp,		/* Current interpreter. */
    int objc,			/* Number of arguments. */
    Tcl_Obj *const objv[])	/* Argument values. */
{
    return ButtonCreate(clientData, interp, objc, objv, TYPE_BUTTON);
}

int
Tk_CheckbuttonObjCmd(
    void *clientData,	/* Either NULL or pointer to option table. */
    Tcl_Interp *interp,		/* Current interpreter. */
    int objc,			/* Number of arguments. */
    Tcl_Obj *const objv[])	/* Argument values. */
{
    return ButtonCreate(clientData, interp, objc, objv, TYPE_CHECK_BUTTON);
}

int
Tk_LabelObjCmd(
    void *clientData,	/* Either NULL or pointer to option table. */
    Tcl_Interp *interp,		/* Current interpreter. */
    int objc,			/* Number of arguments. */
    Tcl_Obj *const objv[])	/* Argument values. */
{
    return ButtonCreate(clientData, interp, objc, objv, TYPE_LABEL);
}

int
Tk_RadiobuttonObjCmd(
    void *clientData,	/* Either NULL or pointer to option table. */
    Tcl_Interp *interp,		/* Current interpreter. */
    int objc,			/* Number of arguments. */
    Tcl_Obj *const objv[])	/* Argument values. */
{
    return ButtonCreate(clientData, interp, objc, objv, TYPE_RADIO_BUTTON);
}

/*
 *--------------------------------------------------------------
 *
 * ButtonCreate --
 *
 *	This function does all the real work of implementing the "button",
 *	"label", "radiobutton", and "checkbutton" Tcl commands. See the user
 *	documentation for details on what it does.
 *
 * Results:
 *	A standard Tcl result.
 *
 * Side effects:
 *	See the user documentation.
 *
 *--------------------------------------------------------------
 */

static int
ButtonCreate(
    TCL_UNUSED(void *),	/* NULL. */
    Tcl_Interp *interp,		/* Current interpreter. */
    Tcl_Size objc,			/* Number of arguments. */
    Tcl_Obj *const objv[],	/* Argument values. */
    int type)			/* Type of button to create: TYPE_LABEL,
				 * TYPE_BUTTON, TYPE_CHECK_BUTTON, or
				 * TYPE_RADIO_BUTTON. */
{
    TkButton *butPtr;
    Tk_OptionTable optionTable;
    Tk_Window tkwin;
    ThreadSpecificData *tsdPtr = (ThreadSpecificData *)
	    Tcl_GetThreadData(&dataKey, sizeof(ThreadSpecificData));

    if (!tsdPtr->defaultsInitialized) {
	TkpButtonSetDefaults();
	tsdPtr->defaultsInitialized = 1;
    }

    if (objc < 2) {
	Tcl_WrongNumArgs(interp, 1, objv, "pathName ?-option value ...?");
	return TCL_ERROR;
    }

    /*
     * Create the new window.
     */

    tkwin = Tk_CreateWindowFromPath(interp, Tk_MainWindow(interp),
	    Tcl_GetString(objv[1]), (char *)NULL);
    if (tkwin == NULL) {
	return TCL_ERROR;
    }

    /*
     * Create the option table for this widget class. If it has already been
     * created, the cached pointer will be returned.
     */

    optionTable = Tk_CreateOptionTable(interp, optionSpecs[type]);

    Tk_SetClass(tkwin, classNames[type]);
    butPtr = TkpCreateButton(tkwin);

    Tk_SetClassProcs(tkwin, &tkpButtonProcs, butPtr);

    /*
     * Initialize the data structure for the button.
     */

    butPtr->tkwin = tkwin;
    butPtr->display = Tk_Display(tkwin);
    butPtr->interp = interp;
    butPtr->widgetCmd = Tcl_CreateObjCommand(interp, Tk_PathName(tkwin),
	    ButtonWidgetObjCmd, butPtr, ButtonCmdDeletedProc);
    butPtr->type = type;
    butPtr->optionTable = optionTable;
    butPtr->textPtr = NULL;
    butPtr->underline = INT_MIN;
    butPtr->textVarNamePtr = NULL;
    butPtr->bitmap = None;
    butPtr->imagePtr = NULL;
    butPtr->image = NULL;
    butPtr->selectImagePtr = NULL;
    butPtr->selectImage = NULL;
    butPtr->tristateImagePtr = NULL;
    butPtr->tristateImage = NULL;
    butPtr->state = STATE_NORMAL;
    butPtr->normalBorder = NULL;
    butPtr->activeBorder = NULL;
    butPtr->borderWidthObj = NULL;
    butPtr->borderWidth = 0;
    butPtr->relief = TK_RELIEF_FLAT;
    butPtr->highlightWidthObj = NULL;
    butPtr->highlightWidth = 0;
    butPtr->highlightBorder = NULL;
    butPtr->highlightColorPtr = NULL;
    butPtr->inset = 0;
    butPtr->tkfont = NULL;
    butPtr->normalFg = NULL;
    butPtr->activeFg = NULL;
    butPtr->disabledFg = NULL;
    butPtr->normalTextGC = NULL;
    butPtr->activeTextGC = NULL;
    butPtr->disabledGC = NULL;
    butPtr->stippleGC = NULL;
    butPtr->gray = None;
    butPtr->copyGC = NULL;
    butPtr->widthObj = NULL;
    butPtr->width = 0;
    butPtr->heightObj = NULL;
    butPtr->height = 0;
    butPtr->wrapLengthObj = NULL;
    butPtr->wrapLength = 0;
    butPtr->padXObj = NULL;
    butPtr->padX = 0;
    butPtr->padYObj = NULL;
    butPtr->padY = 0;
    butPtr->anchor = TK_ANCHOR_CENTER;
    butPtr->justify = TK_JUSTIFY_CENTER;
    butPtr->indicatorOn = 0;
    butPtr->selectBorder = NULL;
    butPtr->textWidth = 0;
    butPtr->textHeight = 0;
    butPtr->textLayout = NULL;
    butPtr->indicatorSpace = 0;
    butPtr->indicatorDiameter = 0;
    butPtr->defaultState = DEFAULT_DISABLED;
    butPtr->selVarNamePtr = NULL;
    butPtr->onValuePtr = NULL;
    butPtr->offValuePtr = NULL;
    butPtr->tristateValuePtr = NULL;
    butPtr->cursor = NULL;
    butPtr->takeFocusPtr = NULL;
    butPtr->commandPtr = NULL;
    butPtr->flags = 0;

    Tk_CreateEventHandler(butPtr->tkwin,
	    ExposureMask|StructureNotifyMask|FocusChangeMask,
	    ButtonEventProc, butPtr);

    if (Tk_InitOptions(interp, butPtr, optionTable, tkwin)
	    != TCL_OK) {
	Tk_DestroyWindow(butPtr->tkwin);
	return TCL_ERROR;
    }
    if (ConfigureButton(interp, butPtr, objc - 2, objv + 2) != TCL_OK) {
	Tk_DestroyWindow(butPtr->tkwin);
	return TCL_ERROR;
    }

    Tcl_SetObjResult(interp, Tk_NewWindowObj(butPtr->tkwin));
    return TCL_OK;
}

/*
 *--------------------------------------------------------------
 *
 * ButtonWidgetCmd --
 *
 *	This function is invoked to process the Tcl command that corresponds
 *	to a widget managed by this module. See the user documentation for
 *	details on what it does.
 *
 * Results:
 *	A standard Tcl result.
 *
 * Side effects:
 *	See the user documentation.
 *
 *--------------------------------------------------------------
 */

static int
ButtonWidgetObjCmd(
    void *clientData,	/* Information about button widget. */
    Tcl_Interp *interp,		/* Current interpreter. */
    int objc,			/* Number of arguments. */
    Tcl_Obj *const objv[])	/* Argument values. */
{
    TkButton *butPtr = (TkButton *)clientData;
    int index;
    int result;
    Tcl_Obj *objPtr;

    if (objc < 2) {
	Tcl_WrongNumArgs(interp, 1, objv, "option ?arg ...?");
	return TCL_ERROR;
    }
    result = Tcl_GetIndexFromObjStruct(interp, objv[1], commandNames[butPtr->type],
	    sizeof(char *), "option", 0, &index);
    if (result != TCL_OK) {
	return result;
    }
    Tcl_Preserve(butPtr);

    switch (map[butPtr->type][index]) {
    case COMMAND_CGET:
	if (objc != 3) {
	    Tcl_WrongNumArgs(interp, 1, objv, "cget option");
	    goto error;
	}
	objPtr = Tk_GetOptionValue(interp, butPtr,
		butPtr->optionTable, objv[2], butPtr->tkwin);
	if (objPtr == NULL) {
	    goto error;
	}
	Tcl_SetObjResult(interp, objPtr);
	break;

    case COMMAND_CONFIGURE:
	if (objc <= 3) {
	    objPtr = Tk_GetOptionInfo(interp, butPtr,
		    butPtr->optionTable, (objc == 3) ? objv[2] : NULL,
		    butPtr->tkwin);
	    if (objPtr == NULL) {
		goto error;
	    }
	    Tcl_SetObjResult(interp, objPtr);
	} else {
	    result = ConfigureButton(interp, butPtr, objc-2, objv+2);
	}
	break;

    case COMMAND_DESELECT:
	if (objc > 2) {
	    Tcl_WrongNumArgs(interp, 1, objv, "deselect");
	    goto error;
	}
	if (butPtr->type == TYPE_CHECK_BUTTON) {
	    if (Tcl_ObjSetVar2(interp, butPtr->selVarNamePtr, NULL,
		    butPtr->offValuePtr, TCL_GLOBAL_ONLY|TCL_LEAVE_ERR_MSG)
		    == NULL) {
		goto error;
	    }
	} else if (butPtr->flags & SELECTED) {
	    if (Tcl_ObjSetVar2(interp, butPtr->selVarNamePtr, NULL,
		     Tcl_NewObj(), TCL_GLOBAL_ONLY|TCL_LEAVE_ERR_MSG) == NULL){
		goto error;
	    }
	}
	break;

    case COMMAND_FLASH:
	if (objc > 2) {
	    Tcl_WrongNumArgs(interp, 1, objv, "flash");
	    goto error;
	}
	if (butPtr->state != STATE_DISABLED) {
	    int i;

	    for (i = 0; i < 4; i++) {
		if (butPtr->state == STATE_NORMAL) {
		    butPtr->state = STATE_ACTIVE;
		    Tk_SetBackgroundFromBorder(butPtr->tkwin,
			    butPtr->activeBorder);
		} else {
		    butPtr->state = STATE_NORMAL;
		    Tk_SetBackgroundFromBorder(butPtr->tkwin,
			    butPtr->normalBorder);
		}
		TkpDisplayButton(butPtr);

		/*
		 * Special note: must cancel any existing idle handler for
		 * TkpDisplayButton; it's no longer needed, and
		 * TkpDisplayButton cleared the REDRAW_PENDING flag.
		 */

		Tcl_CancelIdleCall(TkpDisplayButton, butPtr);
		(void)XFlush(butPtr->display);
		#ifndef MAC_OSX_TK
		/*
		 * On the mac you can not sleep in a display proc, and the
		 * flash command doesn't do anything anyway.
		 */
		Tcl_Sleep(50);
		#endif
	    }
	}
	break;

    case COMMAND_INVOKE:
	if (objc > 2) {
	    Tcl_WrongNumArgs(interp, 1, objv, "invoke");
	    goto error;
	}
	if (butPtr->state != STATE_DISABLED) {
	    result = TkInvokeButton(butPtr);
	}
	break;

    case COMMAND_SELECT:
	if (objc > 2) {
	    Tcl_WrongNumArgs(interp, 1, objv, "select");
	    goto error;
	}
	if (Tcl_ObjSetVar2(interp, butPtr->selVarNamePtr, NULL,
		butPtr->onValuePtr, TCL_GLOBAL_ONLY|TCL_LEAVE_ERR_MSG)
		== NULL) {
	    goto error;
	}
	break;

    case COMMAND_TOGGLE:
	if (objc > 2) {
	    Tcl_WrongNumArgs(interp, 1, objv, "toggle");
	    goto error;
	}
	if (Tcl_ObjSetVar2(interp, butPtr->selVarNamePtr, NULL,
		(butPtr->flags & SELECTED) ? butPtr->offValuePtr
		: butPtr->onValuePtr, TCL_GLOBAL_ONLY|TCL_LEAVE_ERR_MSG)
		== NULL) {
	    goto error;
	}
	break;
    }
    Tcl_Release(butPtr);
    return result;

  error:
    Tcl_Release(butPtr);
    return TCL_ERROR;
}

/*
 *----------------------------------------------------------------------
 *
 * DestroyButton --
 *
 *	This function is invoked by ButtonEventProc to free all the resources
 *	of a button and clean up its state.
 *
 * Results:
 *	None.
 *
 * Side effects:
 *	Everything associated with the widget is freed.
 *
 *----------------------------------------------------------------------
 */

static void
DestroyButton(
    TkButton *butPtr)		/* Info about button widget. */
{
    butPtr->flags |= BUTTON_DELETED;
    TkpDestroyButton(butPtr);

    if (butPtr->flags & REDRAW_PENDING) {
	Tcl_CancelIdleCall(TkpDisplayButton, butPtr);
    }

    /*
     * Free up all the stuff that requires special handling, then let
     * Tk_FreeOptions handle all the standard option-related stuff.
     */

    Tcl_DeleteCommandFromToken(butPtr->interp, butPtr->widgetCmd);
    if (butPtr->textVarNamePtr != NULL) {
	Tcl_UntraceVar2(butPtr->interp, Tcl_GetString(butPtr->textVarNamePtr),
		NULL, TCL_GLOBAL_ONLY|TCL_TRACE_WRITES|TCL_TRACE_UNSETS,
		ButtonTextVarProc, butPtr);
    }
    if (butPtr->image != NULL) {
	Tk_FreeImage(butPtr->image);
    }
    if (butPtr->selectImage != NULL) {
	Tk_FreeImage(butPtr->selectImage);
    }
    if (butPtr->tristateImage != NULL) {
	Tk_FreeImage(butPtr->tristateImage);
    }
    if (butPtr->normalTextGC != NULL) {
	Tk_FreeGC(butPtr->display, butPtr->normalTextGC);
    }
    if (butPtr->activeTextGC != NULL) {
	Tk_FreeGC(butPtr->display, butPtr->activeTextGC);
    }
    if (butPtr->disabledGC != NULL) {
	Tk_FreeGC(butPtr->display, butPtr->disabledGC);
    }
    if (butPtr->stippleGC != NULL) {
	Tk_FreeGC(butPtr->display, butPtr->stippleGC);
    }
    if (butPtr->gray != None) {
	Tk_FreeBitmap(butPtr->display, butPtr->gray);
    }
    if (butPtr->copyGC != NULL) {
	Tk_FreeGC(butPtr->display, butPtr->copyGC);
    }
    if (butPtr->textLayout != NULL) {
	Tk_FreeTextLayout(butPtr->textLayout);
    }
    if (butPtr->selVarNamePtr != NULL) {
	Tcl_UntraceVar2(butPtr->interp, Tcl_GetString(butPtr->selVarNamePtr),
		NULL, TCL_GLOBAL_ONLY|TCL_TRACE_WRITES|TCL_TRACE_UNSETS,
		ButtonVarProc, butPtr);
    }
    Tk_FreeConfigOptions(butPtr, butPtr->optionTable,
	    butPtr->tkwin);
    butPtr->tkwin = NULL;
    Tcl_EventuallyFree(butPtr, TCL_DYNAMIC);
}

/*
 *----------------------------------------------------------------------
 *
 * ConfigureButton --
 *
 *	This function is called to process an objc/objv list to set
 *	configuration options for a button widget.
 *
 * Results:
 *	The return value is a standard Tcl result. If TCL_ERROR is returned,
 *	then an error message is left in interp's result.
 *
 * Side effects:
 *	Configuration information, such as text string, colors, font, etc. get
 *	set for butPtr; old resources get freed, if there were any. The button
 *	is redisplayed.
 *
 *----------------------------------------------------------------------
 */

static int
ConfigureButton(
    Tcl_Interp *interp,		/* Used for error reporting. */
    TkButton *butPtr,	/* Information about widget;  may or may
				 * not already have values for some fields. */
    Tcl_Size objc,			/* Number of arguments. */
    Tcl_Obj *const objv[])	/* Argument values. */
{
    Tk_SavedOptions savedOptions;
    Tcl_Obj *errorResult = NULL;
    int error, haveImage;
    Tk_Image image;

    /*
     * Eliminate any existing trace on variables monitored by the button.
     */

    if (butPtr->textVarNamePtr != NULL) {
	Tcl_UntraceVar2(interp, Tcl_GetString(butPtr->textVarNamePtr),
		NULL, TCL_GLOBAL_ONLY|TCL_TRACE_WRITES|TCL_TRACE_UNSETS,
		ButtonTextVarProc, butPtr);
    }
    if (butPtr->selVarNamePtr != NULL) {
	Tcl_UntraceVar2(interp, Tcl_GetString(butPtr->selVarNamePtr),
		NULL, TCL_GLOBAL_ONLY|TCL_TRACE_WRITES|TCL_TRACE_UNSETS,
		ButtonVarProc, butPtr);
    }

    /*
     * The following loop is potentially executed twice. During the first pass
     * configuration options get set to their new values. If there is an error
     * in this pass, we execute a second pass to restore all the options to
     * their previous values.
     */

    for (error = 0; error <= 1; error++) {
	if (!error) {
	    /*
	     * First pass: set options to new values.
	     */

	    if (Tk_SetOptions(interp, butPtr,
		    butPtr->optionTable, objc, objv,
		    butPtr->tkwin, &savedOptions, NULL) != TCL_OK) {
		continue;
	    }
	} else {
	    /*
	     * Second pass: restore options to old values.
	     */

	    errorResult = Tcl_GetObjResult(interp);
	    Tcl_IncrRefCount(errorResult);
	    Tk_RestoreSavedOptions(&savedOptions);
	}

	if ((butPtr->flags & BUTTON_DELETED)) {
	    /*
	     * Somehow button was deleted - just abort now. [Bug #824479]
	     */
	    return TCL_ERROR;
	}

	/*
	 * A few options need special processing, such as setting the
	 * background from a 3-D border, or filling in complicated defaults
	 * that couldn't be specified to Tk_SetOptions.
	 */

	if ((butPtr->state == STATE_ACTIVE)
		&& !Tk_StrictMotif(butPtr->tkwin)) {
	    Tk_SetBackgroundFromBorder(butPtr->tkwin, butPtr->activeBorder);
	} else {
	    Tk_SetBackgroundFromBorder(butPtr->tkwin, butPtr->normalBorder);
	}
	if (butPtr->wrapLength < 0) {
	    butPtr->wrapLength = 0;
<<<<<<< HEAD
	    if (butPtr->wrapLengthObj) {
		Tcl_DecrRefCount(butPtr->wrapLengthObj);
	    }
	    butPtr->wrapLengthObj = Tcl_NewIntObj(0);
	    Tcl_IncrRefCount(butPtr->wrapLengthObj);
	}
	if (butPtr->borderWidth < 0) {
	    butPtr->borderWidth = 0;
	    if (butPtr->borderWidthObj) {
		Tcl_DecrRefCount(butPtr->borderWidthObj);
	    }
	    butPtr->borderWidthObj = Tcl_NewIntObj(0);
	    Tcl_IncrRefCount(butPtr->borderWidthObj);
	}
	if (butPtr->highlightWidth < 0) {
	    butPtr->highlightWidth = 0;
	    if (butPtr->highlightWidthObj) {
		Tcl_DecrRefCount(butPtr->highlightWidthObj);
	    }
	    butPtr->highlightWidthObj = Tcl_NewIntObj(0);
	    Tcl_IncrRefCount(butPtr->highlightWidthObj);
	}
	if (butPtr->padX < 0) {
	    butPtr->padX = 0;
	    if (butPtr->padXObj) {
		Tcl_DecrRefCount(butPtr->padXObj);
	    }
	    butPtr->padXObj = Tcl_NewIntObj(0);
	    Tcl_IncrRefCount(butPtr->padXObj);
	}
	if (butPtr->padY < 0) {
	    butPtr->padY = 0;
	    if (butPtr->padYObj) {
		Tcl_DecrRefCount(butPtr->padYObj);
	    }
	    butPtr->padYObj = Tcl_NewIntObj(0);
	    Tcl_IncrRefCount(butPtr->padYObj);
=======
	    Tcl_DecrRefCount(butPtr->wrapLengthPtr);
	    butPtr->wrapLengthPtr = Tcl_NewIntObj(0);
	    Tcl_IncrRefCount(butPtr->wrapLengthPtr);
	}
	if (butPtr->borderWidth < 0) {
	    butPtr->borderWidth = 0;
	    Tcl_DecrRefCount(butPtr->borderWidthPtr);
	    butPtr->borderWidthPtr = Tcl_NewIntObj(0);
	    Tcl_IncrRefCount(butPtr->borderWidthPtr);
	}
	if (butPtr->highlightWidth < 0) {
	    butPtr->highlightWidth = 0;
	    Tcl_DecrRefCount(butPtr->highlightWidthPtr);
	    butPtr->highlightWidthPtr = Tcl_NewIntObj(0);
	    Tcl_IncrRefCount(butPtr->highlightWidthPtr);
	}
	if (butPtr->padX < 0) {
	    butPtr->padX = 0;
	    Tcl_DecrRefCount(butPtr->padXPtr);
	    butPtr->padXPtr = Tcl_NewIntObj(0);
	    Tcl_IncrRefCount(butPtr->padXPtr);
	}
	if (butPtr->padY < 0) {
	    butPtr->padY = 0;
	    Tcl_DecrRefCount(butPtr->padYPtr);
	    butPtr->padYPtr = Tcl_NewIntObj(0);
	    Tcl_IncrRefCount(butPtr->padYPtr);
>>>>>>> 5364e28b
	}

	if (butPtr->type >= TYPE_CHECK_BUTTON) {
	    Tcl_Obj *valuePtr, *namePtr;

	    if (butPtr->selVarNamePtr == NULL) {
		butPtr->selVarNamePtr = Tcl_NewStringObj(
			Tk_Name(butPtr->tkwin), TCL_INDEX_NONE);
		Tcl_IncrRefCount(butPtr->selVarNamePtr);
	    }
	    namePtr = butPtr->selVarNamePtr;

	    /*
	     * Select the button if the associated variable has the
	     * appropriate value, initialize the variable if it doesn't exist,
	     * then set a trace on the variable to monitor future changes to
	     * its value.
	     */

	    valuePtr = Tcl_ObjGetVar2(interp, namePtr, NULL, TCL_GLOBAL_ONLY);
	    butPtr->flags &= ~SELECTED;
	    butPtr->flags &= ~TRISTATED;
	    if (valuePtr != NULL) {
		const char *value = Tcl_GetString(valuePtr);
		if (strcmp(value, Tcl_GetString(butPtr->onValuePtr)) == 0) {
		    butPtr->flags |= SELECTED;
		} else if (strcmp(value,
			Tcl_GetString(butPtr->tristateValuePtr)) == 0) {
		    butPtr->flags |= TRISTATED;

		    /*
		     * For checkbuttons if the tristate value is the
		     * same as the offvalue then prefer off to tristate
		     */

		    if (butPtr->offValuePtr
			&& strcmp(value,
			    Tcl_GetString(butPtr->offValuePtr)) == 0) {
			butPtr->flags &= ~TRISTATED;
		    }
		}
	    } else {
		if (Tcl_ObjSetVar2(interp, namePtr, NULL,
			(butPtr->type == TYPE_CHECK_BUTTON)
			? butPtr->offValuePtr : Tcl_NewObj(),
			TCL_GLOBAL_ONLY|TCL_LEAVE_ERR_MSG)
			== NULL) {
		    continue;
		}

		/*
		 * If a radiobutton has the empty string as value it should be
		 * selected.
		 */

 		if ((butPtr->type == TYPE_RADIO_BUTTON) &&
			(*Tcl_GetString(butPtr->onValuePtr) == '\0')) {
		    butPtr->flags |= SELECTED;
		}
	    }
	}

	/*
	 * Get the images for the widget, if there are any. Allocate the new
	 * images before freeing the old ones, so that the reference counts
	 * don't go to zero and cause image data to be discarded.
	 */

	if (butPtr->imagePtr != NULL) {
	    image = Tk_GetImage(butPtr->interp, butPtr->tkwin,
		    Tcl_GetString(butPtr->imagePtr), ButtonImageProc,
		    butPtr);
	    if (image == NULL) {
		continue;
	    }
	} else {
	    image = NULL;
	}
	if (butPtr->image != NULL) {
	    Tk_FreeImage(butPtr->image);
	}
	butPtr->image = image;
	if (butPtr->selectImagePtr != NULL) {
	    image = Tk_GetImage(butPtr->interp, butPtr->tkwin,
		    Tcl_GetString(butPtr->selectImagePtr),
		    ButtonSelectImageProc, butPtr);
	    if (image == NULL) {
		continue;
	    }
	} else {
	    image = NULL;
	}
	if (butPtr->selectImage != NULL) {
	    Tk_FreeImage(butPtr->selectImage);
	}
	butPtr->selectImage = image;
	if (butPtr->tristateImagePtr != NULL) {
	    image = Tk_GetImage(butPtr->interp, butPtr->tkwin,
		    Tcl_GetString(butPtr->tristateImagePtr),
		    ButtonTristateImageProc, butPtr);
	    if (image == NULL) {
		continue;
	    }
	} else {
	    image = NULL;
	}
	if (butPtr->tristateImage != NULL) {
	    Tk_FreeImage(butPtr->tristateImage);
	}
	butPtr->tristateImage = image;

	haveImage = 0;
	if (butPtr->imagePtr != NULL || butPtr->bitmap != None) {
	    haveImage = 1;
	}
	if ((!haveImage || butPtr->compound != COMPOUND_NONE)
		&& (butPtr->textVarNamePtr != NULL)) {
	    /*
	     * The button must display the value of a variable: set up a trace
	     * on the variable's value, create the variable if it doesn't
	     * exist, and fetch its current value.
	     */

	    Tcl_Obj *valuePtr, *namePtr;

	    namePtr = butPtr->textVarNamePtr;
	    valuePtr = Tcl_ObjGetVar2(interp, namePtr, NULL, TCL_GLOBAL_ONLY);
	    if (valuePtr == NULL) {
		if (Tcl_ObjSetVar2(interp, namePtr, NULL, butPtr->textPtr,
			TCL_GLOBAL_ONLY|TCL_LEAVE_ERR_MSG)
			== NULL) {
		    continue;
		}
	    } else {
		if (butPtr->textPtr != NULL) {
		    Tcl_DecrRefCount(butPtr->textPtr);
		}
		butPtr->textPtr = valuePtr;
		Tcl_IncrRefCount(butPtr->textPtr);
	    }
	}

	if ((butPtr->bitmap != None) || (butPtr->imagePtr != NULL)) {
	    /*
	     * The button must display the contents of an image or bitmap.
	     */

	    if (Tk_GetPixelsFromObj(interp, butPtr->tkwin, butPtr->widthObj,
		    &butPtr->width) != TCL_OK) {
	    widthError:
		Tcl_AddErrorInfo(interp, "\n    (processing \"-width\" option)");
		continue;
	    }
	    if (Tk_GetPixelsFromObj(interp, butPtr->tkwin, butPtr->heightObj,
		    &butPtr->height) != TCL_OK) {
	    heightError:
		Tcl_AddErrorInfo(interp, "\n    (processing \"-height\" option)");
		continue;
	    }
	} else {
	    /*
	     * The button displays an ordinary text string.
	     */

	    if (Tcl_GetIntFromObj(interp, butPtr->widthObj, &butPtr->width)
		    != TCL_OK) {
		goto widthError;
	    }
	    if (Tcl_GetIntFromObj(interp, butPtr->heightObj, &butPtr->height)
		    != TCL_OK) {
		goto heightError;
	    }
	}
	break;
    }
    if (!error) {
	Tk_FreeSavedOptions(&savedOptions);
    }

    /*
     * Reestablish the variable traces, if they're needed.
     */

    if (butPtr->textVarNamePtr != NULL) {
	Tcl_TraceVar2(interp, Tcl_GetString(butPtr->textVarNamePtr),
		NULL, TCL_GLOBAL_ONLY|TCL_TRACE_WRITES|TCL_TRACE_UNSETS,
		ButtonTextVarProc, butPtr);
    }
    if (butPtr->selVarNamePtr != NULL) {
	Tcl_TraceVar2(interp, Tcl_GetString(butPtr->selVarNamePtr),
		NULL, TCL_GLOBAL_ONLY|TCL_TRACE_WRITES|TCL_TRACE_UNSETS,
		ButtonVarProc, butPtr);
    }

    TkButtonWorldChanged(butPtr);
    if (error) {
	Tcl_SetObjResult(interp, errorResult);
	Tcl_DecrRefCount(errorResult);
	return TCL_ERROR;
    } else {
	return TCL_OK;
    }
}

/*
 *---------------------------------------------------------------------------
 *
 * TkButtonWorldChanged --
 *
 *      This function is called when the world has changed in some way and the
 *      widget needs to recompute all its graphics contexts and determine its
 *      new geometry.
 *
 * Results:
 *      None.
 *
 * Side effects:
 *      Button will be relayed out and redisplayed.
 *
 *---------------------------------------------------------------------------
 */

void
TkButtonWorldChanged(
    void *instanceData)	/* Information about widget. */
{
    XGCValues gcValues;
    GC newGC;
    unsigned long mask;
    TkButton *butPtr = (TkButton *)instanceData;

    /*
     * Recompute GCs.
     */

    gcValues.font = Tk_FontId(butPtr->tkfont);
    gcValues.foreground = butPtr->normalFg->pixel;
    gcValues.background = Tk_3DBorderColor(butPtr->normalBorder)->pixel;

    /*
     * Note: GraphicsExpose events are disabled in normalTextGC because it's
     * used to copy stuff from an off-screen pixmap onto the screen (we know
     * that there's no problem with obscured areas).
     */

    gcValues.graphics_exposures = False;
    mask = GCForeground | GCBackground | GCFont | GCGraphicsExposures;
    newGC = Tk_GetGC(butPtr->tkwin, mask, &gcValues);
    if (butPtr->normalTextGC != NULL) {
	Tk_FreeGC(butPtr->display, butPtr->normalTextGC);
    }
    butPtr->normalTextGC = newGC;

    if (butPtr->activeFg != NULL) {
	gcValues.foreground = butPtr->activeFg->pixel;
	gcValues.background = Tk_3DBorderColor(butPtr->activeBorder)->pixel;
	mask = GCForeground | GCBackground | GCFont;
	newGC = Tk_GetGC(butPtr->tkwin, mask, &gcValues);
	if (butPtr->activeTextGC != NULL) {
	    Tk_FreeGC(butPtr->display, butPtr->activeTextGC);
	}
	butPtr->activeTextGC = newGC;
    }

    gcValues.background = Tk_3DBorderColor(butPtr->normalBorder)->pixel;

    /*
     * Create the GC that can be used for stippling
     */

    if (butPtr->stippleGC == NULL) {
	gcValues.foreground = gcValues.background;
	mask = GCForeground;
	if (butPtr->gray == None) {
	    butPtr->gray = Tk_GetBitmap(NULL, butPtr->tkwin, "gray50");
	}
	if (butPtr->gray != None) {
	    gcValues.fill_style = FillStippled;
	    gcValues.stipple = butPtr->gray;
	    mask |= GCFillStyle | GCStipple;
	}
	butPtr->stippleGC = Tk_GetGC(butPtr->tkwin, mask, &gcValues);
    }

    /*
     * Allocate the disabled graphics context, for drawing text in its
     * disabled state.
     */

    mask = GCForeground | GCBackground | GCFont;
    if (butPtr->disabledFg != NULL) {
	gcValues.foreground = butPtr->disabledFg->pixel;
    } else {
	gcValues.foreground = gcValues.background;
    }
    newGC = Tk_GetGC(butPtr->tkwin, mask, &gcValues);
    if (butPtr->disabledGC != NULL) {
	Tk_FreeGC(butPtr->display, butPtr->disabledGC);
    }
    butPtr->disabledGC = newGC;

    if (butPtr->copyGC == NULL) {
	butPtr->copyGC = Tk_GetGC(butPtr->tkwin, 0, &gcValues);
    }

    TkpComputeButtonGeometry(butPtr);

    /*
     * Lastly, arrange for the button to be redisplayed.
     */

    if (Tk_IsMapped(butPtr->tkwin) && !(butPtr->flags & REDRAW_PENDING)) {
	Tcl_DoWhenIdle(TkpDisplayButton, butPtr);
	butPtr->flags |= REDRAW_PENDING;
    }
}

/*
 *--------------------------------------------------------------
 *
 * ButtonEventProc --
 *
 *	This function is invoked by the Tk dispatcher for various events on
 *	buttons.
 *
 * Results:
 *	None.
 *
 * Side effects:
 *	When the window gets deleted, internal structures get cleaned up. When
 *	it gets exposed, it is redisplayed.
 *
 *--------------------------------------------------------------
 */

static void
ButtonEventProc(
    void *clientData,	/* Information about window. */
    XEvent *eventPtr)		/* Information about event. */
{
    TkButton *butPtr = (TkButton *)clientData;
    if ((eventPtr->type == Expose) && (eventPtr->xexpose.count == 0)) {
	goto redraw;
    } else if (eventPtr->type == ConfigureNotify) {
	/*
	 * Must redraw after size changes, since layout could have changed and
	 * borders will need to be redrawn.
	 */

	goto redraw;
    } else if (eventPtr->type == DestroyNotify) {
	DestroyButton(butPtr);
    } else if (eventPtr->type == FocusIn) {
	if (eventPtr->xfocus.detail != NotifyInferior) {
	    butPtr->flags |= GOT_FOCUS;
	    Tk_GetPixelsFromObj(NULL, butPtr->tkwin, butPtr->highlightWidthObj, &butPtr->highlightWidth);
	    if (butPtr->highlightWidth > 0) {
		goto redraw;
	    }
	}
    } else if (eventPtr->type == FocusOut) {
	if (eventPtr->xfocus.detail != NotifyInferior) {
	    butPtr->flags &= ~GOT_FOCUS;
	    Tk_GetPixelsFromObj(NULL, butPtr->tkwin, butPtr->highlightWidthObj, &butPtr->highlightWidth);
	    if (butPtr->highlightWidth > 0) {
		goto redraw;
	    }
	}
    }
    return;

  redraw:
    if ((butPtr->tkwin != NULL) && !(butPtr->flags & REDRAW_PENDING)) {
	Tcl_DoWhenIdle(TkpDisplayButton, butPtr);
	butPtr->flags |= REDRAW_PENDING;
    }
}

/*
 *----------------------------------------------------------------------
 *
 * ButtonCmdDeletedProc --
 *
 *	This function is invoked when a widget command is deleted. If the
 *	widget isn't already in the process of being destroyed, this command
 *	destroys it.
 *
 * Results:
 *	None.
 *
 * Side effects:
 *	The widget is destroyed.
 *
 *----------------------------------------------------------------------
 */

static void
ButtonCmdDeletedProc(
    void *clientData)	/* Pointer to widget record for widget. */
{
    TkButton *butPtr = (TkButton *)clientData;

    /*
     * This function could be invoked either because the window was destroyed
     * and the command was then deleted or because the command was deleted,
     * and then this function destroys the widget. The BUTTON_DELETED flag
     * distinguishes these cases.
     */

    if (!(butPtr->flags & BUTTON_DELETED)) {
	Tk_DestroyWindow(butPtr->tkwin);
    }
}

/*
 *----------------------------------------------------------------------
 *
 * TkInvokeButton --
 *
 *	This function is called to carry out the actions associated with a
 *	button, such as invoking a Tcl command or setting a variable. This
 *	function is invoked, for example, when the button is invoked via the
 *	mouse.
 *
 * Results:
 *	A standard Tcl return value. Information is also left in the interp's
 *	result.
 *
 * Side effects:
 *	Depends on the button and its associated command.
 *
 *----------------------------------------------------------------------
 */

int
TkInvokeButton(
    TkButton *butPtr)		/* Information about button. */
{
    Tcl_Obj *namePtr = butPtr->selVarNamePtr;

    if (butPtr->type == TYPE_CHECK_BUTTON) {
	if (butPtr->flags & SELECTED) {
	    if (Tcl_ObjSetVar2(butPtr->interp, namePtr, NULL,
		    butPtr->offValuePtr, TCL_GLOBAL_ONLY|TCL_LEAVE_ERR_MSG)
		    == NULL) {
		return TCL_ERROR;
	    }
	} else {
	    if (Tcl_ObjSetVar2(butPtr->interp, namePtr, NULL,
		    butPtr->onValuePtr, TCL_GLOBAL_ONLY|TCL_LEAVE_ERR_MSG)
		    == NULL) {
		return TCL_ERROR;
	    }
	}
    } else if (butPtr->type == TYPE_RADIO_BUTTON) {
	if (Tcl_ObjSetVar2(butPtr->interp, namePtr, NULL, butPtr->onValuePtr,
		TCL_GLOBAL_ONLY|TCL_LEAVE_ERR_MSG)
		== NULL) {
	    return TCL_ERROR;
	}
    }
    if ((butPtr->type != TYPE_LABEL) && (butPtr->commandPtr != NULL)) {
	return Tcl_EvalObjEx(butPtr->interp, butPtr->commandPtr,
		TCL_EVAL_GLOBAL);
    }
    return TCL_OK;
}

/*
 *--------------------------------------------------------------
 *
 * ButtonVarProc --
 *
 *	This function is invoked when someone changes the state variable
 *	associated with a radio button. Depending on the new value of the
 *	button's variable, the button may be selected or deselected.
 *
 * Results:
 *	NULL is always returned.
 *
 * Side effects:
 *	The button may become selected or deselected.
 *
 *--------------------------------------------------------------
 */

static char *
ButtonVarProc(
    void *clientData,	/* Information about button. */
    Tcl_Interp *interp,		/* Interpreter containing variable. */
    TCL_UNUSED(const char *),	/* Name of variable. */
    TCL_UNUSED(const char *),	/* Second part of variable name. */
    int flags)			/* Information about what happened. */
{
    TkButton *butPtr = (TkButton *)clientData;
    const char *value;
    Tcl_Obj *valuePtr;

    /*
     * If the variable is being unset, then just re-establish the trace unless
     * the whole interpreter is going away.
     */

    if (flags & TCL_TRACE_UNSETS) {
	butPtr->flags &= ~(SELECTED | TRISTATED);
	if (!Tcl_InterpDeleted(interp)) {
	    void *probe = NULL;

	    do {
		probe = Tcl_VarTraceInfo(interp,
			Tcl_GetString(butPtr->selVarNamePtr),
			TCL_GLOBAL_ONLY|TCL_TRACE_WRITES|TCL_TRACE_UNSETS,
			ButtonVarProc, probe);
		if (probe == (void *)butPtr) {
		    break;
		}
	    } while (probe);
	    if (probe) {
		/*
		 * We were able to fetch the unset trace for our
		 * selVarNamePtr, which means it is not unset and not
		 * the cause of this unset trace. Instead some outdated
		 * former variable must be, and we should ignore it.
		 */
		goto redisplay;
	    }
	    Tcl_TraceVar2(interp, Tcl_GetString(butPtr->selVarNamePtr),
		    NULL, TCL_GLOBAL_ONLY|TCL_TRACE_WRITES|TCL_TRACE_UNSETS,
		    ButtonVarProc, clientData);
	}
	goto redisplay;
    }

    /*
     * Use the value of the variable to update the selected status of the
     * button.
     */

    valuePtr = Tcl_ObjGetVar2(interp, butPtr->selVarNamePtr, NULL,
	    TCL_GLOBAL_ONLY);
    if (valuePtr == NULL) {
	value = Tcl_GetString(butPtr->tristateValuePtr);
    } else {
	value = Tcl_GetString(valuePtr);
    }
    if (strcmp(value, Tcl_GetString(butPtr->onValuePtr)) == 0) {
	if (butPtr->flags & SELECTED) {
	    return NULL;
	}
	butPtr->flags |= SELECTED;
	butPtr->flags &= ~TRISTATED;
    } else if (butPtr->offValuePtr
	&& strcmp(value, Tcl_GetString(butPtr->offValuePtr)) == 0) {
	if (!(butPtr->flags & (SELECTED | TRISTATED))) {
	    return NULL;
	}
	butPtr->flags &= ~(SELECTED | TRISTATED);
    } else if (strcmp(value, Tcl_GetString(butPtr->tristateValuePtr)) == 0) {
	if (butPtr->flags & TRISTATED) {
	    return NULL;
	}
	butPtr->flags |= TRISTATED;
	butPtr->flags &= ~SELECTED;
    } else if (butPtr->flags & (SELECTED | TRISTATED)) {
	butPtr->flags &= ~(SELECTED | TRISTATED);
    } else {
	return NULL;
    }

  redisplay:
    if ((butPtr->tkwin != NULL) && Tk_IsMapped(butPtr->tkwin)
	    && !(butPtr->flags & REDRAW_PENDING)) {
	Tcl_DoWhenIdle(TkpDisplayButton, butPtr);
	butPtr->flags |= REDRAW_PENDING;
    }
    return NULL;
}

/*
 *--------------------------------------------------------------
 *
 * ButtonTextVarProc --
 *
 *	This function is invoked when someone changes the variable whose
 *	contents are to be displayed in a button.
 *
 * Results:
 *	NULL is always returned.
 *
 * Side effects:
 *	The text displayed in the button will change to match the variable.
 *
 *--------------------------------------------------------------
 */

static char *
ButtonTextVarProc(
    void *clientData,	/* Information about button. */
    Tcl_Interp *interp,		/* Interpreter containing variable. */
    const char *name1,		/* Not used. */
    const char *name2,		/* Not used. */
    int flags)			/* Information about what happened. */
{
    TkButton *butPtr = (TkButton *)clientData;
    Tcl_Obj *valuePtr;
    (void)name1;
    (void)name2;

    if (butPtr->flags & BUTTON_DELETED) {
	return NULL;
    }

    /*
     * If the variable is unset, then immediately recreate it unless the whole
     * interpreter is going away.
     */

    if (flags & TCL_TRACE_UNSETS) {
	if (!Tcl_InterpDeleted(interp) && butPtr->textVarNamePtr != NULL) {

	    /*
	     * An unset trace on some variable brought us here, but is it
	     * the variable we have stored in butPtr->textVarNamePtr ?
	     */

	    void *probe = NULL;

	    do {
		probe = Tcl_VarTraceInfo(interp,
			Tcl_GetString(butPtr->textVarNamePtr),
			TCL_GLOBAL_ONLY|TCL_TRACE_WRITES|TCL_TRACE_UNSETS,
			ButtonTextVarProc, probe);
		if (probe == (void *)butPtr) {
		    break;
		}
	    } while (probe);
	    if (probe) {
		/*
		 * We were able to fetch the unset trace for our
		 * textVarNamePtr, which means it is not unset and not
		 * the cause of this unset trace. Instead some outdated
		 * former textvariable must be, and we should ignore it.
		 */
		return NULL;
	    }

	    Tcl_ObjSetVar2(interp, butPtr->textVarNamePtr, NULL,
		    butPtr->textPtr, TCL_GLOBAL_ONLY);
	    Tcl_TraceVar2(interp, Tcl_GetString(butPtr->textVarNamePtr),
		    NULL, TCL_GLOBAL_ONLY|TCL_TRACE_WRITES|TCL_TRACE_UNSETS,
		    ButtonTextVarProc, clientData);
	}
	return NULL;
    }

    valuePtr = Tcl_ObjGetVar2(interp, butPtr->textVarNamePtr, NULL,
	    TCL_GLOBAL_ONLY);
    if (valuePtr == NULL) {
	valuePtr = Tcl_NewObj();
    }
    Tcl_DecrRefCount(butPtr->textPtr);
    butPtr->textPtr = valuePtr;
    Tcl_IncrRefCount(butPtr->textPtr);
    TkpComputeButtonGeometry(butPtr);

    if ((butPtr->tkwin != NULL) && Tk_IsMapped(butPtr->tkwin)
	    && !(butPtr->flags & REDRAW_PENDING)) {
	Tcl_DoWhenIdle(TkpDisplayButton, butPtr);
	butPtr->flags |= REDRAW_PENDING;
    }
    return NULL;
}

/*
 *----------------------------------------------------------------------
 *
 * ButtonImageProc --
 *
 *	This function is invoked by the image code whenever the manager for an
 *	image does something that affects the size or contents of an image
 *	displayed in a button.
 *
 * Results:
 *	None.
 *
 * Side effects:
 *	Arranges for the button to get redisplayed.
 *
 *----------------------------------------------------------------------
 */

static void
ButtonImageProc(
    void *clientData,	/* Pointer to widget record. */
    int x, int y,		/* Upper left pixel (within image) that must
				 * be redisplayed. */
    int width, int height,	/* Dimensions of area to redisplay (might be
				 * <= 0). */
    int imgWidth, int imgHeight)/* New dimensions of image. */
{
    TkButton *butPtr = (TkButton *)clientData;
    (void)x;
    (void)y;
    (void)width;
    (void)height;
    (void)imgWidth;
    (void)imgHeight;

    if (butPtr->tkwin != NULL) {
	TkpComputeButtonGeometry(butPtr);
	if (Tk_IsMapped(butPtr->tkwin) && !(butPtr->flags & REDRAW_PENDING)) {
	    Tcl_DoWhenIdle(TkpDisplayButton, butPtr);
	    butPtr->flags |= REDRAW_PENDING;
	}
    }
}

/*
 *----------------------------------------------------------------------
 *
 * ButtonSelectImageProc --
 *
 *	This function is invoked by the image code whenever the manager for an
 *	image does something that affects the size or contents of the image
 *	displayed in a button when it is selected.
 *
 * Results:
 *	None.
 *
 * Side effects:
 *	May arrange for the button to get redisplayed.
 *
 *----------------------------------------------------------------------
 */

static void
ButtonSelectImageProc(
    void *clientData,	/* Pointer to widget record. */
    int x, int y,		/* Upper left pixel (within image) that must
				 * be redisplayed. */
    int width, int height,	/* Dimensions of area to redisplay (might be
				 * <= 0). */
    int imgWidth, int imgHeight)/* New dimensions of image. */
{
    TkButton *butPtr = (TkButton *)clientData;
    (void)x;
    (void)y;
    (void)width;
    (void)height;
    (void)imgWidth;
    (void)imgHeight;

#ifdef MAC_OSX_TK
    if (butPtr->tkwin != NULL) {
	TkpComputeButtonGeometry(butPtr);
    }
#else
    /*
     * Don't recompute geometry: it's controlled by the primary image.
     */
#endif

    if ((butPtr->flags & SELECTED) && (butPtr->tkwin != NULL)
	    && Tk_IsMapped(butPtr->tkwin)
	    && !(butPtr->flags & REDRAW_PENDING)) {
	Tcl_DoWhenIdle(TkpDisplayButton, butPtr);
	butPtr->flags |= REDRAW_PENDING;
    }
}

/*
 *----------------------------------------------------------------------
 *
 * ButtonTristateImageProc --
 *
 *	This function is invoked by the image code whenever the manager for an
 *	image does something that affects the size or contents of the image
 *	displayed in a button when it is selected.
 *
 * Results:
 *	None.
 *
 * Side effects:
 *	May arrange for the button to get redisplayed.
 *
 *----------------------------------------------------------------------
 */

static void
ButtonTristateImageProc(
    void *clientData,	/* Pointer to widget record. */
    int x, int y,		/* Upper left pixel (within image) that must
				 * be redisplayed. */
    int width, int height,	/* Dimensions of area to redisplay (might be
				 * <= 0). */
    int imgWidth, int imgHeight)/* New dimensions of image. */
{
    TkButton *butPtr = (TkButton *)clientData;
    (void)x;
    (void)y;
    (void)width;
    (void)height;
    (void)imgWidth;
    (void)imgHeight;

#ifdef MAC_OSX_TK
    if (butPtr->tkwin != NULL) {
	TkpComputeButtonGeometry(butPtr);
    }
#else
    /*
     * Don't recompute geometry: it's controlled by the primary image.
     */
#endif

    if ((butPtr->flags & TRISTATED) && (butPtr->tkwin != NULL)
	    && Tk_IsMapped(butPtr->tkwin)
	    && !(butPtr->flags & REDRAW_PENDING)) {
	Tcl_DoWhenIdle(TkpDisplayButton, butPtr);
	butPtr->flags |= REDRAW_PENDING;
    }
}

/*
 * Local Variables:
 * mode: c
 * c-basic-offset: 4
 * fill-column: 78
 * End:
 */<|MERGE_RESOLUTION|>--- conflicted
+++ resolved
@@ -1104,73 +1104,33 @@
 	}
 	if (butPtr->wrapLength < 0) {
 	    butPtr->wrapLength = 0;
-<<<<<<< HEAD
-	    if (butPtr->wrapLengthObj) {
-		Tcl_DecrRefCount(butPtr->wrapLengthObj);
-	    }
+	    Tcl_DecrRefCount(butPtr->wrapLengthObj);
 	    butPtr->wrapLengthObj = Tcl_NewIntObj(0);
 	    Tcl_IncrRefCount(butPtr->wrapLengthObj);
 	}
 	if (butPtr->borderWidth < 0) {
 	    butPtr->borderWidth = 0;
-	    if (butPtr->borderWidthObj) {
-		Tcl_DecrRefCount(butPtr->borderWidthObj);
-	    }
+	    Tcl_DecrRefCount(butPtr->borderWidthObj);
 	    butPtr->borderWidthObj = Tcl_NewIntObj(0);
 	    Tcl_IncrRefCount(butPtr->borderWidthObj);
 	}
 	if (butPtr->highlightWidth < 0) {
 	    butPtr->highlightWidth = 0;
-	    if (butPtr->highlightWidthObj) {
-		Tcl_DecrRefCount(butPtr->highlightWidthObj);
-	    }
+	    Tcl_DecrRefCount(butPtr->highlightWidthObj);
 	    butPtr->highlightWidthObj = Tcl_NewIntObj(0);
 	    Tcl_IncrRefCount(butPtr->highlightWidthObj);
 	}
 	if (butPtr->padX < 0) {
 	    butPtr->padX = 0;
-	    if (butPtr->padXObj) {
-		Tcl_DecrRefCount(butPtr->padXObj);
-	    }
+	    Tcl_DecrRefCount(butPtr->padXObj);
 	    butPtr->padXObj = Tcl_NewIntObj(0);
 	    Tcl_IncrRefCount(butPtr->padXObj);
 	}
 	if (butPtr->padY < 0) {
 	    butPtr->padY = 0;
-	    if (butPtr->padYObj) {
-		Tcl_DecrRefCount(butPtr->padYObj);
-	    }
+	    Tcl_DecrRefCount(butPtr->padYObj);
 	    butPtr->padYObj = Tcl_NewIntObj(0);
 	    Tcl_IncrRefCount(butPtr->padYObj);
-=======
-	    Tcl_DecrRefCount(butPtr->wrapLengthPtr);
-	    butPtr->wrapLengthPtr = Tcl_NewIntObj(0);
-	    Tcl_IncrRefCount(butPtr->wrapLengthPtr);
-	}
-	if (butPtr->borderWidth < 0) {
-	    butPtr->borderWidth = 0;
-	    Tcl_DecrRefCount(butPtr->borderWidthPtr);
-	    butPtr->borderWidthPtr = Tcl_NewIntObj(0);
-	    Tcl_IncrRefCount(butPtr->borderWidthPtr);
-	}
-	if (butPtr->highlightWidth < 0) {
-	    butPtr->highlightWidth = 0;
-	    Tcl_DecrRefCount(butPtr->highlightWidthPtr);
-	    butPtr->highlightWidthPtr = Tcl_NewIntObj(0);
-	    Tcl_IncrRefCount(butPtr->highlightWidthPtr);
-	}
-	if (butPtr->padX < 0) {
-	    butPtr->padX = 0;
-	    Tcl_DecrRefCount(butPtr->padXPtr);
-	    butPtr->padXPtr = Tcl_NewIntObj(0);
-	    Tcl_IncrRefCount(butPtr->padXPtr);
-	}
-	if (butPtr->padY < 0) {
-	    butPtr->padY = 0;
-	    Tcl_DecrRefCount(butPtr->padYPtr);
-	    butPtr->padYPtr = Tcl_NewIntObj(0);
-	    Tcl_IncrRefCount(butPtr->padYPtr);
->>>>>>> 5364e28b
 	}
 
 	if (butPtr->type >= TYPE_CHECK_BUTTON) {
