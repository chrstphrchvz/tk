/*
 * tkButton.c --
 *
 *	This module implements a collection of button-like widgets for the Tk
 *	toolkit. The widgets implemented include buttons, checkbuttons,
 *	radiobuttons, and labels.
 *
 * Copyright © 1990-1994 The Regents of the University of California.
 * Copyright © 1994-1998 Sun Microsystems, Inc.
 *
 * See the file "license.terms" for information on usage and redistribution of
 * this file, and for a DISCLAIMER OF ALL WARRANTIES.
 */

#include "tkInt.h"
#include "tkButton.h"
#include "default.h"

typedef struct {
    int defaultsInitialized;
} ThreadSpecificData;
static Tcl_ThreadDataKey dataKey;

/*
 * Class names for buttons, indexed by one of the type values defined in
 * tkButton.h.
 */

static const char *const classNames[] = {"Label", "Button", "Checkbutton", "Radiobutton"};

/*
 * The following table defines the legal values for the -default option. It is
 * used together with the "enum defaultValue" declaration in tkButton.h.
 */

static const char *const defaultStrings[] = {
    "active", "disabled", "normal", NULL
};

/*
 * The following table defines the legal values for the -state option.
 * It is used together with the "enum state" declaration in tkButton.h.
 */

static const char *const stateStrings[] = {
    "active", "disabled", "normal", NULL
};

/*
 * The following table defines the legal values for the -compound option.
 * It is used with the "enum compound" declaration in tkButton.h
 */

static const char *const compoundStrings[] = {
    "bottom", "center", "left", "none", "right", "top", NULL
};

char tkDefButtonHighlightWidth[TCL_INTEGER_SPACE] = DEF_BUTTON_HIGHLIGHT_WIDTH;
char tkDefButtonPadx[TCL_INTEGER_SPACE] = DEF_BUTTON_PADX;
char tkDefButtonPady[TCL_INTEGER_SPACE] = DEF_BUTTON_PADY;
char tkDefButtonBorderWidth[TCL_INTEGER_SPACE] = DEF_BUTTON_BORDER_WIDTH;
char tkDefLabelHighlightWidth[TCL_INTEGER_SPACE] = DEF_LABEL_HIGHLIGHT_WIDTH;
char tkDefLabelPadx[TCL_INTEGER_SPACE] = DEF_LABCHKRAD_PADX;
char tkDefLabelPady[TCL_INTEGER_SPACE] = DEF_LABCHKRAD_PADY;

/*
 * Information used for parsing configuration options.  There is a
 * separate table for each of the four widget classes.
 */

static const Tk_OptionSpec labelOptionSpecs[] = {
    {TK_OPTION_BORDER, "-activebackground", "activeBackground", "Foreground",
	DEF_BUTTON_ACTIVE_BG_COLOR, TCL_INDEX_NONE, offsetof(TkButton, activeBorder),
	0, DEF_BUTTON_ACTIVE_BG_MONO, 0},
    {TK_OPTION_COLOR, "-activeforeground", "activeForeground", "Background",
	DEF_BUTTON_ACTIVE_FG_COLOR, TCL_INDEX_NONE, offsetof(TkButton, activeFg),
	TK_OPTION_NULL_OK, DEF_BUTTON_ACTIVE_FG_MONO, 0},
    {TK_OPTION_ANCHOR, "-anchor", "anchor", "Anchor",
	DEF_BUTTON_ANCHOR, TCL_INDEX_NONE, offsetof(TkButton, anchor), 0, 0, 0},
    {TK_OPTION_BORDER, "-background", "background", "Background",
	DEF_BUTTON_BG_COLOR, TCL_INDEX_NONE, offsetof(TkButton, normalBorder),
	0, DEF_BUTTON_BG_MONO, 0},
    {TK_OPTION_SYNONYM, "-bd", NULL, NULL,
	NULL, 0, TCL_INDEX_NONE, 0, "-borderwidth", 0},
    {TK_OPTION_SYNONYM, "-bg", NULL, NULL,
	NULL, 0, TCL_INDEX_NONE, 0, "-background", 0},
    {TK_OPTION_BITMAP, "-bitmap", "bitmap", "Bitmap",
	DEF_BUTTON_BITMAP, TCL_INDEX_NONE, offsetof(TkButton, bitmap),
	TK_OPTION_NULL_OK, 0, 0},
    {TK_OPTION_PIXELS, "-borderwidth", "borderWidth", "BorderWidth",
	tkDefButtonBorderWidth, offsetof(TkButton, borderWidthPtr),
	offsetof(TkButton, borderWidth), 0, 0, 0},
    {TK_OPTION_STRING_TABLE, "-compound", "compound", "Compound",
	 DEF_BUTTON_COMPOUND, TCL_INDEX_NONE, offsetof(TkButton, compound), 0,
	 compoundStrings, 0},
    {TK_OPTION_CURSOR, "-cursor", "cursor", "Cursor",
	DEF_BUTTON_CURSOR, TCL_INDEX_NONE, offsetof(TkButton, cursor),
	TK_OPTION_NULL_OK, 0, 0},
    {TK_OPTION_COLOR, "-disabledforeground", "disabledForeground",
	"DisabledForeground", DEF_BUTTON_DISABLED_FG_COLOR,
	TCL_INDEX_NONE, offsetof(TkButton, disabledFg), TK_OPTION_NULL_OK,
	(ClientData) DEF_BUTTON_DISABLED_FG_MONO, 0},
    {TK_OPTION_SYNONYM, "-fg", "foreground", NULL,
	NULL, 0, TCL_INDEX_NONE, 0, "-foreground", 0},
    {TK_OPTION_FONT, "-font", "font", "Font",
<<<<<<< HEAD
	DEF_BUTTON_FONT, TCL_INDEX_NONE, offsetof(TkButton, tkfont), 0, 0, 0},
    {TK_OPTION_COLOR, "-foreground", "foreground", "Foreground",
	DEF_BUTTON_FG, TCL_INDEX_NONE, offsetof(TkButton, normalFg), 0, 0, 0},
=======
	DEF_BUTTON_FONT, -1, Tk_Offset(TkButton, tkfont), 0, 0, 0},
#ifdef DEF_LABEL_FG
    {TK_OPTION_COLOR, "-foreground", "foreground", "Foreground",
	DEF_LABEL_FG, -1, Tk_Offset(TkButton, normalFg), 0, 0, 0},
#else
    {TK_OPTION_COLOR, "-foreground", "foreground", "Foreground",
	DEF_BUTTON_FG, -1, Tk_Offset(TkButton, normalFg), 0, 0, 0},
#endif
>>>>>>> 288cea68
    {TK_OPTION_STRING, "-height", "height", "Height",
	DEF_BUTTON_HEIGHT, offsetof(TkButton, heightPtr), TCL_INDEX_NONE, 0, 0, 0},
    {TK_OPTION_BORDER, "-highlightbackground", "highlightBackground",
	"HighlightBackground", DEF_BUTTON_HIGHLIGHT_BG_COLOR,
	TCL_INDEX_NONE, offsetof(TkButton, highlightBorder), 0,
	(ClientData) DEF_BUTTON_HIGHLIGHT_BG_MONO, 0},
    {TK_OPTION_COLOR, "-highlightcolor", "highlightColor", "HighlightColor",
	DEF_BUTTON_HIGHLIGHT, TCL_INDEX_NONE, offsetof(TkButton, highlightColorPtr),
	0, 0, 0},
    {TK_OPTION_PIXELS, "-highlightthickness", "highlightThickness",
	"HighlightThickness", tkDefLabelHighlightWidth,
	offsetof(TkButton, highlightWidthPtr),
	offsetof(TkButton, highlightWidth), 0, 0, 0},
    {TK_OPTION_STRING, "-image", "image", "Image",
	DEF_BUTTON_IMAGE, offsetof(TkButton, imagePtr), TCL_INDEX_NONE,
	TK_OPTION_NULL_OK, 0, 0},
    {TK_OPTION_JUSTIFY, "-justify", "justify", "Justify",
	DEF_BUTTON_JUSTIFY, TCL_INDEX_NONE, offsetof(TkButton, justify), 0, 0, 0},
    {TK_OPTION_PIXELS, "-padx", "padX", "Pad",
	tkDefLabelPadx, offsetof(TkButton, padXPtr),
	offsetof(TkButton, padX), 0, 0, 0},
    {TK_OPTION_PIXELS, "-pady", "padY", "Pad",
	tkDefLabelPady, offsetof(TkButton, padYPtr),
	offsetof(TkButton, padY), 0, 0, 0},
    {TK_OPTION_RELIEF, "-relief", "relief", "Relief",
	DEF_LABCHKRAD_RELIEF, TCL_INDEX_NONE, offsetof(TkButton, relief), 0, 0, 0},
    {TK_OPTION_STRING_TABLE, "-state", "state", "State",
	DEF_BUTTON_STATE, TCL_INDEX_NONE, offsetof(TkButton, state),
	0, stateStrings, 0},
    {TK_OPTION_STRING, "-takefocus", "takeFocus", "TakeFocus",
	DEF_LABEL_TAKE_FOCUS, offsetof(TkButton, takeFocusPtr), TCL_INDEX_NONE,
	TK_OPTION_NULL_OK, 0, 0},
    {TK_OPTION_STRING, "-text", "text", "Text",
	DEF_BUTTON_TEXT, offsetof(TkButton, textPtr), TCL_INDEX_NONE, 0, 0, 0},
    {TK_OPTION_STRING, "-textvariable", "textVariable", "Variable",
	DEF_BUTTON_TEXT_VARIABLE, offsetof(TkButton, textVarNamePtr), TCL_INDEX_NONE,
	TK_OPTION_NULL_OK, 0, 0},
    {TK_OPTION_INDEX, "-underline", "underline", "Underline",
	TK_OPTION_UNDERLINE_DEF(TkButton, underline), 0},
    {TK_OPTION_STRING, "-width", "width", "Width",
	DEF_BUTTON_WIDTH, offsetof(TkButton, widthPtr), TCL_INDEX_NONE, 0, 0, 0},
    {TK_OPTION_PIXELS, "-wraplength", "wrapLength", "WrapLength",
	DEF_BUTTON_WRAP_LENGTH, offsetof(TkButton, wrapLengthPtr),
	offsetof(TkButton, wrapLength), 0, 0, 0},
    {TK_OPTION_END, NULL, NULL, NULL, NULL, 0, 0, 0, 0, 0}
};

static const Tk_OptionSpec buttonOptionSpecs[] = {
    {TK_OPTION_BORDER, "-activebackground", "activeBackground", "Foreground",
	DEF_BUTTON_ACTIVE_BG_COLOR, TCL_INDEX_NONE, offsetof(TkButton, activeBorder),
	0, DEF_BUTTON_ACTIVE_BG_MONO, 0},
    {TK_OPTION_COLOR, "-activeforeground", "activeForeground", "Background",
	DEF_BUTTON_ACTIVE_FG_COLOR, TCL_INDEX_NONE, offsetof(TkButton, activeFg),
	TK_OPTION_NULL_OK, DEF_BUTTON_ACTIVE_FG_MONO, 0},
    {TK_OPTION_ANCHOR, "-anchor", "anchor", "Anchor",
	DEF_BUTTON_ANCHOR, TCL_INDEX_NONE, offsetof(TkButton, anchor), 0, 0, 0},
    {TK_OPTION_BORDER, "-background", "background", "Background",
	DEF_BUTTON_BG_COLOR, TCL_INDEX_NONE, offsetof(TkButton, normalBorder),
	0, DEF_BUTTON_BG_MONO, 0},
    {TK_OPTION_SYNONYM, "-bd", NULL, NULL,
	NULL, 0, TCL_INDEX_NONE, 0, "-borderwidth", 0},
    {TK_OPTION_SYNONYM, "-bg", NULL, NULL,
	NULL, 0, TCL_INDEX_NONE, 0, "-background", 0},
    {TK_OPTION_BITMAP, "-bitmap", "bitmap", "Bitmap",
	DEF_BUTTON_BITMAP, TCL_INDEX_NONE, offsetof(TkButton, bitmap),
	TK_OPTION_NULL_OK, 0, 0},
    {TK_OPTION_PIXELS, "-borderwidth", "borderWidth", "BorderWidth",
	tkDefButtonBorderWidth, offsetof(TkButton, borderWidthPtr),
	offsetof(TkButton, borderWidth), 0, 0, 0},
    {TK_OPTION_STRING, "-command", "command", "Command",
	DEF_BUTTON_COMMAND, offsetof(TkButton, commandPtr), TCL_INDEX_NONE,
	TK_OPTION_NULL_OK, 0, 0},
    {TK_OPTION_STRING_TABLE, "-compound", "compound", "Compound",
	 DEF_BUTTON_COMPOUND, TCL_INDEX_NONE, offsetof(TkButton, compound), 0,
	 compoundStrings, 0},
    {TK_OPTION_CURSOR, "-cursor", "cursor", "Cursor",
	DEF_BUTTON_CURSOR, TCL_INDEX_NONE, offsetof(TkButton, cursor),
	TK_OPTION_NULL_OK, 0, 0},
    {TK_OPTION_STRING_TABLE, "-default", "default", "Default",
        DEF_BUTTON_DEFAULT, TCL_INDEX_NONE, offsetof(TkButton, defaultState),
	0, defaultStrings, 0},
    {TK_OPTION_COLOR, "-disabledforeground", "disabledForeground",
	"DisabledForeground", DEF_BUTTON_DISABLED_FG_COLOR,
	TCL_INDEX_NONE, offsetof(TkButton, disabledFg), TK_OPTION_NULL_OK,
	(ClientData) DEF_BUTTON_DISABLED_FG_MONO, 0},
    {TK_OPTION_SYNONYM, "-fg", "foreground", NULL,
	NULL, 0, TCL_INDEX_NONE, 0, "-foreground", 0},
    {TK_OPTION_FONT, "-font", "font", "Font",
	DEF_BUTTON_FONT, TCL_INDEX_NONE, offsetof(TkButton, tkfont), 0, 0, 0},
    {TK_OPTION_COLOR, "-foreground", "foreground", "Foreground",
	DEF_BUTTON_FG, TCL_INDEX_NONE, offsetof(TkButton, normalFg), 0, 0, 0},
    {TK_OPTION_STRING, "-height", "height", "Height",
	DEF_BUTTON_HEIGHT, offsetof(TkButton, heightPtr), TCL_INDEX_NONE, 0, 0, 0},
    {TK_OPTION_BORDER, "-highlightbackground", "highlightBackground",
	"HighlightBackground", DEF_BUTTON_HIGHLIGHT_BG_COLOR,
	TCL_INDEX_NONE, offsetof(TkButton, highlightBorder), 0,
	(ClientData) DEF_BUTTON_HIGHLIGHT_BG_MONO, 0},
    {TK_OPTION_COLOR, "-highlightcolor", "highlightColor", "HighlightColor",
	DEF_BUTTON_HIGHLIGHT, TCL_INDEX_NONE, offsetof(TkButton, highlightColorPtr),
	0, 0, 0},
    {TK_OPTION_PIXELS, "-highlightthickness", "highlightThickness",
	"HighlightThickness", tkDefButtonHighlightWidth,
	offsetof(TkButton, highlightWidthPtr),
	offsetof(TkButton, highlightWidth), 0, 0, 0},
    {TK_OPTION_STRING, "-image", "image", "Image",
	DEF_BUTTON_IMAGE, offsetof(TkButton, imagePtr), TCL_INDEX_NONE,
	TK_OPTION_NULL_OK, 0, 0},
    {TK_OPTION_JUSTIFY, "-justify", "justify", "Justify",
	DEF_BUTTON_JUSTIFY, TCL_INDEX_NONE, offsetof(TkButton, justify), 0, 0, 0},
    {TK_OPTION_RELIEF, "-overrelief", "overRelief", "OverRelief",
	 DEF_BUTTON_OVER_RELIEF, TCL_INDEX_NONE, offsetof(TkButton, overRelief),
	 TK_OPTION_NULL_OK, 0, 0},
    {TK_OPTION_PIXELS, "-padx", "padX", "Pad",
	tkDefButtonPadx, offsetof(TkButton, padXPtr),
	offsetof(TkButton, padX), 0, 0, 0},
    {TK_OPTION_PIXELS, "-pady", "padY", "Pad",
	tkDefButtonPady, offsetof(TkButton, padYPtr),
	offsetof(TkButton, padY), 0, 0, 0},
    {TK_OPTION_RELIEF, "-relief", "relief", "Relief",
	DEF_BUTTON_RELIEF, TCL_INDEX_NONE, offsetof(TkButton, relief),
	 0, 0, 0},
    {TK_OPTION_INT, "-repeatdelay", "repeatDelay", "RepeatDelay",
	 DEF_BUTTON_REPEAT_DELAY, TCL_INDEX_NONE, offsetof(TkButton, repeatDelay),
	 0, 0, 0},
    {TK_OPTION_INT, "-repeatinterval", "repeatInterval", "RepeatInterval",
	 DEF_BUTTON_REPEAT_INTERVAL, TCL_INDEX_NONE, offsetof(TkButton, repeatInterval),
	 0, 0, 0},
    {TK_OPTION_STRING_TABLE, "-state", "state", "State",
	DEF_BUTTON_STATE, TCL_INDEX_NONE, offsetof(TkButton, state),
	0, stateStrings, 0},
    {TK_OPTION_STRING, "-takefocus", "takeFocus", "TakeFocus",
	DEF_BUTTON_TAKE_FOCUS, offsetof(TkButton, takeFocusPtr), TCL_INDEX_NONE,
	TK_OPTION_NULL_OK, 0, 0},
    {TK_OPTION_STRING, "-text", "text", "Text",
	DEF_BUTTON_TEXT, offsetof(TkButton, textPtr), TCL_INDEX_NONE, 0, 0, 0},
    {TK_OPTION_STRING, "-textvariable", "textVariable", "Variable",
	DEF_BUTTON_TEXT_VARIABLE, offsetof(TkButton, textVarNamePtr), TCL_INDEX_NONE,
	TK_OPTION_NULL_OK, 0, 0},
    {TK_OPTION_INDEX, "-underline", "underline", "Underline",
	TK_OPTION_UNDERLINE_DEF(TkButton, underline), 0},
    {TK_OPTION_STRING, "-width", "width", "Width",
	DEF_BUTTON_WIDTH, offsetof(TkButton, widthPtr), TCL_INDEX_NONE, 0, 0, 0},
    {TK_OPTION_PIXELS, "-wraplength", "wrapLength", "WrapLength",
	DEF_BUTTON_WRAP_LENGTH, offsetof(TkButton, wrapLengthPtr),
	offsetof(TkButton, wrapLength), 0, 0, 0},
    {TK_OPTION_END, NULL, NULL, NULL, NULL, 0, TCL_INDEX_NONE, 0, 0, 0}
};

static const Tk_OptionSpec checkbuttonOptionSpecs[] = {
    {TK_OPTION_BORDER, "-activebackground", "activeBackground", "Foreground",
	DEF_BUTTON_ACTIVE_BG_COLOR, TCL_INDEX_NONE, offsetof(TkButton, activeBorder),
	0, DEF_BUTTON_ACTIVE_BG_MONO, 0},
    {TK_OPTION_COLOR, "-activeforeground", "activeForeground", "Background",
	DEF_CHKRAD_ACTIVE_FG_COLOR, TCL_INDEX_NONE, offsetof(TkButton, activeFg),
	TK_OPTION_NULL_OK, DEF_BUTTON_ACTIVE_FG_MONO, 0},
    {TK_OPTION_ANCHOR, "-anchor", "anchor", "Anchor",
	DEF_BUTTON_ANCHOR, TCL_INDEX_NONE, offsetof(TkButton, anchor), 0, 0, 0},
    {TK_OPTION_BORDER, "-background", "background", "Background",
	DEF_BUTTON_BG_COLOR, TCL_INDEX_NONE, offsetof(TkButton, normalBorder),
	0, DEF_BUTTON_BG_MONO, 0},
    {TK_OPTION_SYNONYM, "-bd", NULL, NULL,
	NULL, 0, TCL_INDEX_NONE, 0, "-borderwidth", 0},
    {TK_OPTION_SYNONYM, "-bg", NULL, NULL,
	NULL, 0, TCL_INDEX_NONE, 0, "-background", 0},
    {TK_OPTION_BITMAP, "-bitmap", "bitmap", "Bitmap",
	DEF_BUTTON_BITMAP, TCL_INDEX_NONE, offsetof(TkButton, bitmap),
	TK_OPTION_NULL_OK, 0, 0},
    {TK_OPTION_PIXELS, "-borderwidth", "borderWidth", "BorderWidth",
	tkDefButtonBorderWidth, offsetof(TkButton, borderWidthPtr),
	offsetof(TkButton, borderWidth), 0, 0, 0},
    {TK_OPTION_STRING, "-command", "command", "Command",
	DEF_BUTTON_COMMAND, offsetof(TkButton, commandPtr), TCL_INDEX_NONE,
	TK_OPTION_NULL_OK, 0, 0},
    {TK_OPTION_STRING_TABLE, "-compound", "compound", "Compound",
	 DEF_BUTTON_COMPOUND, TCL_INDEX_NONE, offsetof(TkButton, compound), 0,
	 compoundStrings, 0},
    {TK_OPTION_CURSOR, "-cursor", "cursor", "Cursor",
	DEF_BUTTON_CURSOR, TCL_INDEX_NONE, offsetof(TkButton, cursor),
	TK_OPTION_NULL_OK, 0, 0},
    {TK_OPTION_COLOR, "-disabledforeground", "disabledForeground",
	"DisabledForeground", DEF_BUTTON_DISABLED_FG_COLOR,
	TCL_INDEX_NONE, offsetof(TkButton, disabledFg), TK_OPTION_NULL_OK,
	(ClientData) DEF_BUTTON_DISABLED_FG_MONO, 0},
    {TK_OPTION_SYNONYM, "-fg", "foreground", NULL,
	NULL, 0, TCL_INDEX_NONE, 0, "-foreground", 0},
    {TK_OPTION_FONT, "-font", "font", "Font",
	DEF_BUTTON_FONT, TCL_INDEX_NONE, offsetof(TkButton, tkfont), 0, 0, 0},
    {TK_OPTION_COLOR, "-foreground", "foreground", "Foreground",
	DEF_CHKRAD_FG, TCL_INDEX_NONE, offsetof(TkButton, normalFg), 0, 0, 0},
    {TK_OPTION_STRING, "-height", "height", "Height",
	DEF_BUTTON_HEIGHT, offsetof(TkButton, heightPtr), TCL_INDEX_NONE, 0, 0, 0},
    {TK_OPTION_BORDER, "-highlightbackground", "highlightBackground",
	"HighlightBackground", DEF_BUTTON_HIGHLIGHT_BG_COLOR,
	TCL_INDEX_NONE, offsetof(TkButton, highlightBorder), 0,
	(ClientData) DEF_BUTTON_HIGHLIGHT_BG_MONO, 0},
    {TK_OPTION_COLOR, "-highlightcolor", "highlightColor", "HighlightColor",
	DEF_BUTTON_HIGHLIGHT, TCL_INDEX_NONE, offsetof(TkButton, highlightColorPtr),
	0, 0, 0},
    {TK_OPTION_PIXELS, "-highlightthickness", "highlightThickness",
	"HighlightThickness", tkDefButtonHighlightWidth,
	offsetof(TkButton, highlightWidthPtr),
	offsetof(TkButton, highlightWidth), 0, 0, 0},
    {TK_OPTION_STRING, "-image", "image", "Image",
	DEF_BUTTON_IMAGE, offsetof(TkButton, imagePtr), TCL_INDEX_NONE,
	TK_OPTION_NULL_OK, 0, 0},
    {TK_OPTION_BOOLEAN, "-indicatoron", "indicatorOn", "IndicatorOn",
	DEF_BUTTON_INDICATOR, TCL_INDEX_NONE, offsetof(TkButton, indicatorOn), 0, 0, 0},
    {TK_OPTION_JUSTIFY, "-justify", "justify", "Justify",
	DEF_BUTTON_JUSTIFY, TCL_INDEX_NONE, offsetof(TkButton, justify), 0, 0, 0},
    {TK_OPTION_RELIEF, "-offrelief", "offRelief", "OffRelief",
	 DEF_BUTTON_RELIEF, TCL_INDEX_NONE, offsetof(TkButton, offRelief), 0, 0, 0},
    {TK_OPTION_STRING, "-offvalue", "offValue", "Value",
	DEF_BUTTON_OFF_VALUE, offsetof(TkButton, offValuePtr), TCL_INDEX_NONE, 0, 0, 0},
    {TK_OPTION_STRING, "-onvalue", "onValue", "Value",
	DEF_BUTTON_ON_VALUE, offsetof(TkButton, onValuePtr), TCL_INDEX_NONE, 0, 0, 0},
    {TK_OPTION_RELIEF, "-overrelief", "overRelief", "OverRelief",
	 DEF_BUTTON_OVER_RELIEF, TCL_INDEX_NONE, offsetof(TkButton, overRelief),
	 TK_OPTION_NULL_OK, 0, 0},
    {TK_OPTION_PIXELS, "-padx", "padX", "Pad",
	tkDefLabelPadx, offsetof(TkButton, padXPtr),
	offsetof(TkButton, padX), 0, 0, 0},
    {TK_OPTION_PIXELS, "-pady", "padY", "Pad",
	tkDefLabelPady, offsetof(TkButton, padYPtr),
	offsetof(TkButton, padY), 0, 0, 0},
    {TK_OPTION_RELIEF, "-relief", "relief", "Relief",
	DEF_LABCHKRAD_RELIEF, TCL_INDEX_NONE, offsetof(TkButton, relief), 0, 0, 0},
    {TK_OPTION_BORDER, "-selectcolor", "selectColor", "Background",
	DEF_BUTTON_SELECT_COLOR, TCL_INDEX_NONE, offsetof(TkButton, selectBorder),
	TK_OPTION_NULL_OK, DEF_BUTTON_SELECT_MONO, 0},
    {TK_OPTION_STRING, "-selectimage", "selectImage", "SelectImage",
	DEF_BUTTON_SELECT_IMAGE, offsetof(TkButton, selectImagePtr), TCL_INDEX_NONE,
	TK_OPTION_NULL_OK, 0, 0},
    {TK_OPTION_STRING_TABLE, "-state", "state", "State",
	DEF_BUTTON_STATE, TCL_INDEX_NONE, offsetof(TkButton, state),
	0, stateStrings, 0},
    {TK_OPTION_STRING, "-takefocus", "takeFocus", "TakeFocus",
	DEF_BUTTON_TAKE_FOCUS, offsetof(TkButton, takeFocusPtr), TCL_INDEX_NONE,
	TK_OPTION_NULL_OK, 0, 0},
    {TK_OPTION_STRING, "-text", "text", "Text",
	DEF_BUTTON_TEXT, offsetof(TkButton, textPtr), TCL_INDEX_NONE, 0, 0, 0},
    {TK_OPTION_STRING, "-textvariable", "textVariable", "Variable",
	DEF_BUTTON_TEXT_VARIABLE, offsetof(TkButton, textVarNamePtr), TCL_INDEX_NONE,
	TK_OPTION_NULL_OK, 0, 0},
    {TK_OPTION_STRING, "-tristateimage", "tristateImage", "TristateImage",
	DEF_BUTTON_IMAGE, offsetof(TkButton, tristateImagePtr), TCL_INDEX_NONE,
	TK_OPTION_NULL_OK, 0, 0},
    {TK_OPTION_STRING, "-tristatevalue", "tristateValue", "TristateValue",
	DEF_BUTTON_TRISTATE_VALUE, offsetof(TkButton, tristateValuePtr), TCL_INDEX_NONE, 0, 0, 0},
    {TK_OPTION_INDEX, "-underline", "underline", "Underline",
	TK_OPTION_UNDERLINE_DEF(TkButton, underline), 0},
    {TK_OPTION_STRING, "-variable", "variable", "Variable",
	DEF_CHECKBUTTON_VARIABLE, offsetof(TkButton, selVarNamePtr), TCL_INDEX_NONE,
	TK_OPTION_NULL_OK, 0, 0},
    {TK_OPTION_STRING, "-width", "width", "Width",
	DEF_BUTTON_WIDTH, offsetof(TkButton, widthPtr), TCL_INDEX_NONE, 0, 0, 0},
    {TK_OPTION_PIXELS, "-wraplength", "wrapLength", "WrapLength",
	DEF_BUTTON_WRAP_LENGTH, offsetof(TkButton, wrapLengthPtr),
	offsetof(TkButton, wrapLength), 0, 0, 0},
    {TK_OPTION_END, NULL, NULL, NULL, NULL, 0, TCL_INDEX_NONE, 0, 0, 0}
};

static const Tk_OptionSpec radiobuttonOptionSpecs[] = {
    {TK_OPTION_BORDER, "-activebackground", "activeBackground", "Foreground",
	DEF_BUTTON_ACTIVE_BG_COLOR, TCL_INDEX_NONE, offsetof(TkButton, activeBorder),
	0, DEF_BUTTON_ACTIVE_BG_MONO, 0},
    {TK_OPTION_COLOR, "-activeforeground", "activeForeground", "Background",
	DEF_CHKRAD_ACTIVE_FG_COLOR, TCL_INDEX_NONE, offsetof(TkButton, activeFg),
	TK_OPTION_NULL_OK, DEF_BUTTON_ACTIVE_FG_MONO, 0},
    {TK_OPTION_ANCHOR, "-anchor", "anchor", "Anchor",
	DEF_BUTTON_ANCHOR, TCL_INDEX_NONE, offsetof(TkButton, anchor), 0, 0, 0},
    {TK_OPTION_BORDER, "-background", "background", "Background",
	DEF_BUTTON_BG_COLOR, TCL_INDEX_NONE, offsetof(TkButton, normalBorder),
	0, DEF_BUTTON_BG_MONO, 0},
    {TK_OPTION_SYNONYM, "-bd", NULL, NULL,
	NULL, 0, TCL_INDEX_NONE, 0, "-borderwidth", 0},
    {TK_OPTION_SYNONYM, "-bg", NULL, NULL,
	NULL, 0, TCL_INDEX_NONE, 0, "-background", 0},
    {TK_OPTION_BITMAP, "-bitmap", "bitmap", "Bitmap",
	DEF_BUTTON_BITMAP, TCL_INDEX_NONE, offsetof(TkButton, bitmap),
	TK_OPTION_NULL_OK, 0, 0},
    {TK_OPTION_PIXELS, "-borderwidth", "borderWidth", "BorderWidth",
	tkDefButtonBorderWidth, offsetof(TkButton, borderWidthPtr),
	offsetof(TkButton, borderWidth), 0, 0, 0},
    {TK_OPTION_STRING, "-command", "command", "Command",
	DEF_BUTTON_COMMAND, offsetof(TkButton, commandPtr), TCL_INDEX_NONE,
	TK_OPTION_NULL_OK, 0, 0},
    {TK_OPTION_STRING_TABLE, "-compound", "compound", "Compound",
	 DEF_BUTTON_COMPOUND, TCL_INDEX_NONE, offsetof(TkButton, compound), 0,
	 compoundStrings, 0},
    {TK_OPTION_CURSOR, "-cursor", "cursor", "Cursor",
	DEF_BUTTON_CURSOR, TCL_INDEX_NONE, offsetof(TkButton, cursor),
	TK_OPTION_NULL_OK, 0, 0},
    {TK_OPTION_COLOR, "-disabledforeground", "disabledForeground",
	"DisabledForeground", DEF_BUTTON_DISABLED_FG_COLOR,
	TCL_INDEX_NONE, offsetof(TkButton, disabledFg), TK_OPTION_NULL_OK,
	(ClientData) DEF_BUTTON_DISABLED_FG_MONO, 0},
    {TK_OPTION_SYNONYM, "-fg", "foreground", NULL,
	NULL, 0, TCL_INDEX_NONE, 0, "-foreground", 0},
    {TK_OPTION_FONT, "-font", "font", "Font",
	DEF_BUTTON_FONT, TCL_INDEX_NONE, offsetof(TkButton, tkfont), 0, 0, 0},
    {TK_OPTION_COLOR, "-foreground", "foreground", "Foreground",
	DEF_CHKRAD_FG, TCL_INDEX_NONE, offsetof(TkButton, normalFg), 0, 0, 0},
    {TK_OPTION_STRING, "-height", "height", "Height",
	DEF_BUTTON_HEIGHT, offsetof(TkButton, heightPtr), TCL_INDEX_NONE, 0, 0, 0},
    {TK_OPTION_BORDER, "-highlightbackground", "highlightBackground",
	"HighlightBackground", DEF_BUTTON_HIGHLIGHT_BG_COLOR,
	TCL_INDEX_NONE, offsetof(TkButton, highlightBorder), 0,
	(ClientData) DEF_BUTTON_HIGHLIGHT_BG_MONO, 0},
    {TK_OPTION_COLOR, "-highlightcolor", "highlightColor", "HighlightColor",
	DEF_BUTTON_HIGHLIGHT, TCL_INDEX_NONE, offsetof(TkButton, highlightColorPtr),
	0, 0, 0},
    {TK_OPTION_PIXELS, "-highlightthickness", "highlightThickness",
	"HighlightThickness", tkDefButtonHighlightWidth,
	offsetof(TkButton, highlightWidthPtr),
	offsetof(TkButton, highlightWidth), 0, 0, 0},
    {TK_OPTION_STRING, "-image", "image", "Image",
	DEF_BUTTON_IMAGE, offsetof(TkButton, imagePtr), TCL_INDEX_NONE,
	TK_OPTION_NULL_OK, 0, 0},
    {TK_OPTION_BOOLEAN, "-indicatoron", "indicatorOn", "IndicatorOn",
	DEF_BUTTON_INDICATOR, TCL_INDEX_NONE, offsetof(TkButton, indicatorOn),
	0, 0, 0},
    {TK_OPTION_JUSTIFY, "-justify", "justify", "Justify",
	DEF_BUTTON_JUSTIFY, TCL_INDEX_NONE, offsetof(TkButton, justify), 0, 0, 0},
    {TK_OPTION_RELIEF, "-offrelief", "offRelief", "OffRelief",
	 DEF_BUTTON_RELIEF, TCL_INDEX_NONE, offsetof(TkButton, offRelief), 0, 0, 0},
    {TK_OPTION_RELIEF, "-overrelief", "overRelief", "OverRelief",
	 DEF_BUTTON_OVER_RELIEF, TCL_INDEX_NONE, offsetof(TkButton, overRelief),
	 TK_OPTION_NULL_OK, 0, 0},
    {TK_OPTION_PIXELS, "-padx", "padX", "Pad",
	tkDefLabelPadx, offsetof(TkButton, padXPtr),
	offsetof(TkButton, padX), 0, 0, 0},
    {TK_OPTION_PIXELS, "-pady", "padY", "Pad",
	tkDefLabelPady, offsetof(TkButton, padYPtr),
	offsetof(TkButton, padY), 0, 0, 0},
    {TK_OPTION_RELIEF, "-relief", "relief", "Relief",
	DEF_LABCHKRAD_RELIEF, TCL_INDEX_NONE, offsetof(TkButton, relief), 0, 0, 0},
    {TK_OPTION_BORDER, "-selectcolor", "selectColor", "Background",
	DEF_BUTTON_SELECT_COLOR, TCL_INDEX_NONE, offsetof(TkButton, selectBorder),
	TK_OPTION_NULL_OK, DEF_BUTTON_SELECT_MONO, 0},
    {TK_OPTION_STRING, "-selectimage", "selectImage", "SelectImage",
	DEF_BUTTON_SELECT_IMAGE, offsetof(TkButton, selectImagePtr), TCL_INDEX_NONE,
	TK_OPTION_NULL_OK, 0, 0},
    {TK_OPTION_STRING_TABLE, "-state", "state", "State",
	DEF_BUTTON_STATE, TCL_INDEX_NONE, offsetof(TkButton, state),
	0, stateStrings, 0},
    {TK_OPTION_STRING, "-takefocus", "takeFocus", "TakeFocus",
	DEF_BUTTON_TAKE_FOCUS, offsetof(TkButton, takeFocusPtr), TCL_INDEX_NONE,
	TK_OPTION_NULL_OK, 0, 0},
    {TK_OPTION_STRING, "-text", "text", "Text",
	DEF_BUTTON_TEXT, offsetof(TkButton, textPtr), TCL_INDEX_NONE, 0, 0, 0},
    {TK_OPTION_STRING, "-textvariable", "textVariable", "Variable",
	DEF_BUTTON_TEXT_VARIABLE, offsetof(TkButton, textVarNamePtr), TCL_INDEX_NONE,
	TK_OPTION_NULL_OK, 0, 0},
    {TK_OPTION_STRING, "-tristateimage", "tristateImage", "TristateImage",
	DEF_BUTTON_IMAGE, offsetof(TkButton, tristateImagePtr), TCL_INDEX_NONE,
	TK_OPTION_NULL_OK, 0, 0},
    {TK_OPTION_STRING, "-tristatevalue", "tristateValue", "TristateValue",
	DEF_BUTTON_TRISTATE_VALUE, offsetof(TkButton, tristateValuePtr), TCL_INDEX_NONE, 0, 0, 0},
    {TK_OPTION_INDEX, "-underline", "underline", "Underline",
	TK_OPTION_UNDERLINE_DEF(TkButton, underline), 0},
    {TK_OPTION_STRING, "-value", "value", "Value",
	DEF_BUTTON_VALUE, offsetof(TkButton, onValuePtr), TCL_INDEX_NONE, 0, 0, 0},
    {TK_OPTION_STRING, "-variable", "variable", "Variable",
	DEF_RADIOBUTTON_VARIABLE, offsetof(TkButton, selVarNamePtr), TCL_INDEX_NONE,
	0, 0, 0},
    {TK_OPTION_STRING, "-width", "width", "Width",
	DEF_BUTTON_WIDTH, offsetof(TkButton, widthPtr), TCL_INDEX_NONE, 0, 0, 0},
    {TK_OPTION_PIXELS, "-wraplength", "wrapLength", "WrapLength",
	DEF_BUTTON_WRAP_LENGTH, offsetof(TkButton, wrapLengthPtr),
	offsetof(TkButton, wrapLength), 0, 0, 0},
    {TK_OPTION_END, NULL, NULL, NULL, NULL, 0, TCL_INDEX_NONE, 0, 0, 0}
};

/*
 * The following table maps from one of the type values defined in tkButton.h,
 * such as TYPE_LABEL, to the option template for that class of widgets.
 */

static const Tk_OptionSpec *const optionSpecs[] = {
    labelOptionSpecs,
    buttonOptionSpecs,
    checkbuttonOptionSpecs,
    radiobuttonOptionSpecs
};

/*
 * The following tables define the widget commands supported by each of the
 * classes, and map the indexes into the string tables into a single
 * enumerated type used to dispatch the widget command.
 */

static const char *const commandNames[][8] = {
    {"cget", "configure", NULL},
    {"cget", "configure", "flash", "invoke", NULL},
    {"cget", "configure", "deselect", "flash", "invoke", "select",
	    "toggle", NULL},
    {"cget", "configure", "deselect", "flash", "invoke", "select", NULL}
};
enum command {
    COMMAND_CGET, COMMAND_CONFIGURE, COMMAND_DESELECT, COMMAND_FLASH,
    COMMAND_INVOKE, COMMAND_SELECT, COMMAND_TOGGLE
};
static const enum command map[][8] = {
    {COMMAND_CGET, COMMAND_CONFIGURE},
    {COMMAND_CGET, COMMAND_CONFIGURE, COMMAND_FLASH, COMMAND_INVOKE},
    {COMMAND_CGET, COMMAND_CONFIGURE, COMMAND_DESELECT, COMMAND_FLASH,
	    COMMAND_INVOKE, COMMAND_SELECT, COMMAND_TOGGLE},
    {COMMAND_CGET, COMMAND_CONFIGURE, COMMAND_DESELECT, COMMAND_FLASH,
	    COMMAND_INVOKE, COMMAND_SELECT}
};

/*
 * Forward declarations for functions defined later in this file:
 */

static void		ButtonCmdDeletedProc(ClientData clientData);
static int		ButtonCreate(ClientData clientData,
			    Tcl_Interp *interp, int objc,
			    Tcl_Obj *const objv[], int type);
static void		ButtonEventProc(ClientData clientData,
			    XEvent *eventPtr);
static void		ButtonImageProc(ClientData clientData,
			    int x, int y, int width, int height,
			    int imgWidth, int imgHeight);
static void		ButtonSelectImageProc(ClientData clientData,
			    int x, int y, int width, int height,
			    int imgWidth, int imgHeight);
static void		ButtonTristateImageProc(ClientData clientData,
			    int x, int y, int width, int height,
			    int imgWidth, int imgHeight);
static char *		ButtonTextVarProc(ClientData clientData,
			    Tcl_Interp *interp, const char *name1,
			    const char *name2, int flags);
static char *		ButtonVarProc(ClientData clientData,
			    Tcl_Interp *interp, const char *name1,
			    const char *name2, int flags);
static int		ButtonWidgetObjCmd(ClientData clientData,
			    Tcl_Interp *interp, int objc,
			    Tcl_Obj *const objv[]);
static int		ConfigureButton(Tcl_Interp *interp, TkButton *butPtr,
			    int objc, Tcl_Obj *const objv[]);
static void		DestroyButton(TkButton *butPtr);

/*
 *--------------------------------------------------------------
 *
 * Tk_ButtonCmd, Tk_CheckbuttonCmd, Tk_LabelCmd, Tk_RadiobuttonCmd --
 *
 *	These functions are invoked to process the "button", "label",
 *	"radiobutton", and "checkbutton" Tcl commands. See the user
 *	documentation for details on what they do.
 *
 * Results:
 *	A standard Tcl result.
 *
 * Side effects:
 *	See the user documentation. These functions are just wrappers; they
 *	call ButtonCreate to do all of the real work.
 *
 *--------------------------------------------------------------
 */

int
Tk_ButtonObjCmd(
    ClientData clientData,	/* Either NULL or pointer to option table. */
    Tcl_Interp *interp,		/* Current interpreter. */
    int objc,			/* Number of arguments. */
    Tcl_Obj *const objv[])	/* Argument values. */
{
    return ButtonCreate(clientData, interp, objc, objv, TYPE_BUTTON);
}

int
Tk_CheckbuttonObjCmd(
    ClientData clientData,	/* Either NULL or pointer to option table. */
    Tcl_Interp *interp,		/* Current interpreter. */
    int objc,			/* Number of arguments. */
    Tcl_Obj *const objv[])	/* Argument values. */
{
    return ButtonCreate(clientData, interp, objc, objv, TYPE_CHECK_BUTTON);
}

int
Tk_LabelObjCmd(
    ClientData clientData,	/* Either NULL or pointer to option table. */
    Tcl_Interp *interp,		/* Current interpreter. */
    int objc,			/* Number of arguments. */
    Tcl_Obj *const objv[])	/* Argument values. */
{
    return ButtonCreate(clientData, interp, objc, objv, TYPE_LABEL);
}

int
Tk_RadiobuttonObjCmd(
    ClientData clientData,	/* Either NULL or pointer to option table. */
    Tcl_Interp *interp,		/* Current interpreter. */
    int objc,			/* Number of arguments. */
    Tcl_Obj *const objv[])	/* Argument values. */
{
    return ButtonCreate(clientData, interp, objc, objv, TYPE_RADIO_BUTTON);
}

/*
 *--------------------------------------------------------------
 *
 * ButtonCreate --
 *
 *	This function does all the real work of implementing the "button",
 *	"label", "radiobutton", and "checkbutton" Tcl commands. See the user
 *	documentation for details on what it does.
 *
 * Results:
 *	A standard Tcl result.
 *
 * Side effects:
 *	See the user documentation.
 *
 *--------------------------------------------------------------
 */

static int
ButtonCreate(
    ClientData dummy,	/* NULL. */
    Tcl_Interp *interp,		/* Current interpreter. */
    int objc,			/* Number of arguments. */
    Tcl_Obj *const objv[],	/* Argument values. */
    int type)			/* Type of button to create: TYPE_LABEL,
				 * TYPE_BUTTON, TYPE_CHECK_BUTTON, or
				 * TYPE_RADIO_BUTTON. */
{
    TkButton *butPtr;
    Tk_OptionTable optionTable;
    Tk_Window tkwin;
    ThreadSpecificData *tsdPtr = (ThreadSpecificData *)
	    Tcl_GetThreadData(&dataKey, sizeof(ThreadSpecificData));
    (void)dummy;

    if (!tsdPtr->defaultsInitialized) {
	TkpButtonSetDefaults();
	tsdPtr->defaultsInitialized = 1;
    }

    if (objc < 2) {
	Tcl_WrongNumArgs(interp, 1, objv, "pathName ?-option value ...?");
	return TCL_ERROR;
    }

    /*
     * Create the new window.
     */

    tkwin = Tk_CreateWindowFromPath(interp, Tk_MainWindow(interp),
	    Tcl_GetString(objv[1]), NULL);
    if (tkwin == NULL) {
	return TCL_ERROR;
    }

    /*
     * Create the option table for this widget class. If it has already been
     * created, the cached pointer will be returned.
     */

    optionTable = Tk_CreateOptionTable(interp, optionSpecs[type]);

    Tk_SetClass(tkwin, classNames[type]);
    butPtr = TkpCreateButton(tkwin);

    Tk_SetClassProcs(tkwin, &tkpButtonProcs, butPtr);

    /*
     * Initialize the data structure for the button.
     */

    butPtr->tkwin = tkwin;
    butPtr->display = Tk_Display(tkwin);
    butPtr->interp = interp;
    butPtr->widgetCmd = Tcl_CreateObjCommand(interp, Tk_PathName(tkwin),
	    ButtonWidgetObjCmd, butPtr, ButtonCmdDeletedProc);
    butPtr->type = type;
    butPtr->optionTable = optionTable;
    butPtr->textPtr = NULL;
    butPtr->underline = INT_MIN;
    butPtr->textVarNamePtr = NULL;
    butPtr->bitmap = None;
    butPtr->imagePtr = NULL;
    butPtr->image = NULL;
    butPtr->selectImagePtr = NULL;
    butPtr->selectImage = NULL;
    butPtr->tristateImagePtr = NULL;
    butPtr->tristateImage = NULL;
    butPtr->state = STATE_NORMAL;
    butPtr->normalBorder = NULL;
    butPtr->activeBorder = NULL;
    butPtr->borderWidthPtr = NULL;
    butPtr->borderWidth = 0;
    butPtr->relief = TK_RELIEF_FLAT;
    butPtr->highlightWidthPtr = NULL;
    butPtr->highlightWidth = 0;
    butPtr->highlightBorder = NULL;
    butPtr->highlightColorPtr = NULL;
    butPtr->inset = 0;
    butPtr->tkfont = NULL;
    butPtr->normalFg = NULL;
    butPtr->activeFg = NULL;
    butPtr->disabledFg = NULL;
    butPtr->normalTextGC = NULL;
    butPtr->activeTextGC = NULL;
    butPtr->disabledGC = NULL;
    butPtr->stippleGC = NULL;
    butPtr->gray = None;
    butPtr->copyGC = NULL;
    butPtr->widthPtr = NULL;
    butPtr->width = 0;
    butPtr->heightPtr = NULL;
    butPtr->height = 0;
    butPtr->wrapLengthPtr = NULL;
    butPtr->wrapLength = 0;
    butPtr->padXPtr = NULL;
    butPtr->padX = 0;
    butPtr->padYPtr = NULL;
    butPtr->padY = 0;
    butPtr->anchor = TK_ANCHOR_CENTER;
    butPtr->justify = TK_JUSTIFY_CENTER;
    butPtr->indicatorOn = 0;
    butPtr->selectBorder = NULL;
    butPtr->textWidth = 0;
    butPtr->textHeight = 0;
    butPtr->textLayout = NULL;
    butPtr->indicatorSpace = 0;
    butPtr->indicatorDiameter = 0;
    butPtr->defaultState = DEFAULT_DISABLED;
    butPtr->selVarNamePtr = NULL;
    butPtr->onValuePtr = NULL;
    butPtr->offValuePtr = NULL;
    butPtr->tristateValuePtr = NULL;
    butPtr->cursor = NULL;
    butPtr->takeFocusPtr = NULL;
    butPtr->commandPtr = NULL;
    butPtr->flags = 0;

    Tk_CreateEventHandler(butPtr->tkwin,
	    ExposureMask|StructureNotifyMask|FocusChangeMask,
	    ButtonEventProc, butPtr);

    if (Tk_InitOptions(interp, butPtr, optionTable, tkwin)
	    != TCL_OK) {
	Tk_DestroyWindow(butPtr->tkwin);
	return TCL_ERROR;
    }
    if (ConfigureButton(interp, butPtr, objc - 2, objv + 2) != TCL_OK) {
	Tk_DestroyWindow(butPtr->tkwin);
	return TCL_ERROR;
    }

    Tcl_SetObjResult(interp, Tk_NewWindowObj(butPtr->tkwin));
    return TCL_OK;
}

/*
 *--------------------------------------------------------------
 *
 * ButtonWidgetCmd --
 *
 *	This function is invoked to process the Tcl command that corresponds
 *	to a widget managed by this module. See the user documentation for
 *	details on what it does.
 *
 * Results:
 *	A standard Tcl result.
 *
 * Side effects:
 *	See the user documentation.
 *
 *--------------------------------------------------------------
 */

static int
ButtonWidgetObjCmd(
    ClientData clientData,	/* Information about button widget. */
    Tcl_Interp *interp,		/* Current interpreter. */
    int objc,			/* Number of arguments. */
    Tcl_Obj *const objv[])	/* Argument values. */
{
    TkButton *butPtr = (TkButton *)clientData;
    int index;
    int result;
    Tcl_Obj *objPtr;

    if (objc < 2) {
        Tcl_WrongNumArgs(interp, 1, objv, "option ?arg ...?");
	return TCL_ERROR;
    }
    result = Tcl_GetIndexFromObjStruct(interp, objv[1], commandNames[butPtr->type],
	    sizeof(char *), "option", 0, &index);
    if (result != TCL_OK) {
	return result;
    }
    Tcl_Preserve(butPtr);

    switch (map[butPtr->type][index]) {
    case COMMAND_CGET:
	if (objc != 3) {
	    Tcl_WrongNumArgs(interp, 1, objv, "cget option");
	    goto error;
	}
	objPtr = Tk_GetOptionValue(interp, butPtr,
		butPtr->optionTable, objv[2], butPtr->tkwin);
	if (objPtr == NULL) {
	    goto error;
	}
	Tcl_SetObjResult(interp, objPtr);
	break;

    case COMMAND_CONFIGURE:
	if (objc <= 3) {
	    objPtr = Tk_GetOptionInfo(interp, butPtr,
		    butPtr->optionTable, (objc == 3) ? objv[2] : NULL,
		    butPtr->tkwin);
	    if (objPtr == NULL) {
		goto error;
	    }
	    Tcl_SetObjResult(interp, objPtr);
	} else {
	    result = ConfigureButton(interp, butPtr, objc-2, objv+2);
	}
	break;

    case COMMAND_DESELECT:
	if (objc > 2) {
	    Tcl_WrongNumArgs(interp, 1, objv, "deselect");
	    goto error;
	}
	if (butPtr->type == TYPE_CHECK_BUTTON) {
	    if (Tcl_ObjSetVar2(interp, butPtr->selVarNamePtr, NULL,
		    butPtr->offValuePtr, TCL_GLOBAL_ONLY|TCL_LEAVE_ERR_MSG)
		    == NULL) {
		goto error;
	    }
	} else if (butPtr->flags & SELECTED) {
	    if (Tcl_ObjSetVar2(interp, butPtr->selVarNamePtr, NULL,
		     Tcl_NewObj(), TCL_GLOBAL_ONLY|TCL_LEAVE_ERR_MSG) == NULL){
		goto error;
	    }
	}
	break;

    case COMMAND_FLASH:
	if (objc > 2) {
	    Tcl_WrongNumArgs(interp, 1, objv, "flash");
	    goto error;
	}
	if (butPtr->state != STATE_DISABLED) {
	    int i;

	    for (i = 0; i < 4; i++) {
		if (butPtr->state == STATE_NORMAL) {
		    butPtr->state = STATE_ACTIVE;
		    Tk_SetBackgroundFromBorder(butPtr->tkwin,
			    butPtr->activeBorder);
		} else {
		    butPtr->state = STATE_NORMAL;
		    Tk_SetBackgroundFromBorder(butPtr->tkwin,
			    butPtr->normalBorder);
		}
		TkpDisplayButton(butPtr);

		/*
		 * Special note: must cancel any existing idle handler for
		 * TkpDisplayButton; it's no longer needed, and
		 * TkpDisplayButton cleared the REDRAW_PENDING flag.
		 */

		Tcl_CancelIdleCall(TkpDisplayButton, butPtr);
		(void)XFlush(butPtr->display);
		#ifndef MAC_OSX_TK
		/*
		 * On the mac you can not sleep in a display proc, and the
		 * flash command doesn't do anything anyway.
		 */
		Tcl_Sleep(50);
		#endif
	    }
	}
	break;

    case COMMAND_INVOKE:
	if (objc > 2) {
	    Tcl_WrongNumArgs(interp, 1, objv, "invoke");
	    goto error;
	}
	if (butPtr->state != STATE_DISABLED) {
	    result = TkInvokeButton(butPtr);
	}
	break;

    case COMMAND_SELECT:
	if (objc > 2) {
	    Tcl_WrongNumArgs(interp, 1, objv, "select");
	    goto error;
	}
	if (Tcl_ObjSetVar2(interp, butPtr->selVarNamePtr, NULL,
		butPtr->onValuePtr, TCL_GLOBAL_ONLY|TCL_LEAVE_ERR_MSG)
		== NULL) {
	    goto error;
	}
	break;

    case COMMAND_TOGGLE:
	if (objc > 2) {
	    Tcl_WrongNumArgs(interp, 1, objv, "toggle");
	    goto error;
	}
	if (Tcl_ObjSetVar2(interp, butPtr->selVarNamePtr, NULL,
		(butPtr->flags & SELECTED) ? butPtr->offValuePtr
		: butPtr->onValuePtr, TCL_GLOBAL_ONLY|TCL_LEAVE_ERR_MSG)
		== NULL) {
	    goto error;
	}
	break;
    }
    Tcl_Release(butPtr);
    return result;

  error:
    Tcl_Release(butPtr);
    return TCL_ERROR;
}

/*
 *----------------------------------------------------------------------
 *
 * DestroyButton --
 *
 *	This function is invoked by ButtonEventProc to free all the resources
 *	of a button and clean up its state.
 *
 * Results:
 *	None.
 *
 * Side effects:
 *	Everything associated with the widget is freed.
 *
 *----------------------------------------------------------------------
 */

static void
DestroyButton(
    TkButton *butPtr)		/* Info about button widget. */
{
    butPtr->flags |= BUTTON_DELETED;
    TkpDestroyButton(butPtr);

    if (butPtr->flags & REDRAW_PENDING) {
	Tcl_CancelIdleCall(TkpDisplayButton, butPtr);
    }

    /*
     * Free up all the stuff that requires special handling, then let
     * Tk_FreeOptions handle all the standard option-related stuff.
     */

    Tcl_DeleteCommandFromToken(butPtr->interp, butPtr->widgetCmd);
    if (butPtr->textVarNamePtr != NULL) {
	Tcl_UntraceVar2(butPtr->interp, Tcl_GetString(butPtr->textVarNamePtr),
		NULL, TCL_GLOBAL_ONLY|TCL_TRACE_WRITES|TCL_TRACE_UNSETS,
		ButtonTextVarProc, butPtr);
    }
    if (butPtr->image != NULL) {
	Tk_FreeImage(butPtr->image);
    }
    if (butPtr->selectImage != NULL) {
	Tk_FreeImage(butPtr->selectImage);
    }
    if (butPtr->tristateImage != NULL) {
	Tk_FreeImage(butPtr->tristateImage);
    }
    if (butPtr->normalTextGC != NULL) {
	Tk_FreeGC(butPtr->display, butPtr->normalTextGC);
    }
    if (butPtr->activeTextGC != NULL) {
	Tk_FreeGC(butPtr->display, butPtr->activeTextGC);
    }
    if (butPtr->disabledGC != NULL) {
	Tk_FreeGC(butPtr->display, butPtr->disabledGC);
    }
    if (butPtr->stippleGC != NULL) {
	Tk_FreeGC(butPtr->display, butPtr->stippleGC);
    }
    if (butPtr->gray != None) {
	Tk_FreeBitmap(butPtr->display, butPtr->gray);
    }
    if (butPtr->copyGC != NULL) {
	Tk_FreeGC(butPtr->display, butPtr->copyGC);
    }
    if (butPtr->textLayout != NULL) {
	Tk_FreeTextLayout(butPtr->textLayout);
    }
    if (butPtr->selVarNamePtr != NULL) {
	Tcl_UntraceVar2(butPtr->interp, Tcl_GetString(butPtr->selVarNamePtr),
		NULL, TCL_GLOBAL_ONLY|TCL_TRACE_WRITES|TCL_TRACE_UNSETS,
		ButtonVarProc, butPtr);
    }
    Tk_FreeConfigOptions((char *) butPtr, butPtr->optionTable,
	    butPtr->tkwin);
    butPtr->tkwin = NULL;
    Tcl_EventuallyFree(butPtr, TCL_DYNAMIC);
}

/*
 *----------------------------------------------------------------------
 *
 * ConfigureButton --
 *
 *	This function is called to process an objc/objv list to set
 *	configuration options for a button widget.
 *
 * Results:
 *	The return value is a standard Tcl result. If TCL_ERROR is returned,
 *	then an error message is left in interp's result.
 *
 * Side effects:
 *	Configuration information, such as text string, colors, font, etc. get
 *	set for butPtr; old resources get freed, if there were any. The button
 *	is redisplayed.
 *
 *----------------------------------------------------------------------
 */

static int
ConfigureButton(
    Tcl_Interp *interp,		/* Used for error reporting. */
    TkButton *butPtr,	/* Information about widget;  may or may
				 * not already have values for some fields. */
    int objc,			/* Number of arguments. */
    Tcl_Obj *const objv[])	/* Argument values. */
{
    Tk_SavedOptions savedOptions;
    Tcl_Obj *errorResult = NULL;
    int error, haveImage;
    Tk_Image image;

    /*
     * Eliminate any existing trace on variables monitored by the button.
     */

    if (butPtr->textVarNamePtr != NULL) {
	Tcl_UntraceVar2(interp, Tcl_GetString(butPtr->textVarNamePtr),
		NULL, TCL_GLOBAL_ONLY|TCL_TRACE_WRITES|TCL_TRACE_UNSETS,
		ButtonTextVarProc, butPtr);
    }
    if (butPtr->selVarNamePtr != NULL) {
	Tcl_UntraceVar2(interp, Tcl_GetString(butPtr->selVarNamePtr),
		NULL, TCL_GLOBAL_ONLY|TCL_TRACE_WRITES|TCL_TRACE_UNSETS,
		ButtonVarProc, butPtr);
    }

    /*
     * The following loop is potentially executed twice. During the first pass
     * configuration options get set to their new values. If there is an error
     * in this pass, we execute a second pass to restore all the options to
     * their previous values.
     */

    for (error = 0; error <= 1; error++) {
	if (!error) {
	    /*
	     * First pass: set options to new values.
	     */

	    if (Tk_SetOptions(interp, butPtr,
		    butPtr->optionTable, objc, objv,
		    butPtr->tkwin, &savedOptions, NULL) != TCL_OK) {
		continue;
	    }
	} else {
	    /*
	     * Second pass: restore options to old values.
	     */

	    errorResult = Tcl_GetObjResult(interp);
	    Tcl_IncrRefCount(errorResult);
	    Tk_RestoreSavedOptions(&savedOptions);
	}

	if ((butPtr->flags & BUTTON_DELETED)) {
	    /*
	     * Somehow button was deleted - just abort now. [Bug #824479]
	     */
	    return TCL_ERROR;
	}

	/*
	 * A few options need special processing, such as setting the
	 * background from a 3-D border, or filling in complicated defaults
	 * that couldn't be specified to Tk_SetOptions.
	 */

	if ((butPtr->state == STATE_ACTIVE)
		&& !Tk_StrictMotif(butPtr->tkwin)) {
	    Tk_SetBackgroundFromBorder(butPtr->tkwin, butPtr->activeBorder);
	} else {
	    Tk_SetBackgroundFromBorder(butPtr->tkwin, butPtr->normalBorder);
	}
	if (butPtr->borderWidth < 0) {
	    butPtr->borderWidth = 0;
	}
	if (butPtr->highlightWidth < 0) {
	    butPtr->highlightWidth = 0;
	}
	if (butPtr->padX < 0) {
	    butPtr->padX = 0;
	}
	if (butPtr->padY < 0) {
	    butPtr->padY = 0;
	}

	if (butPtr->type >= TYPE_CHECK_BUTTON) {
	    Tcl_Obj *valuePtr, *namePtr;

	    if (butPtr->selVarNamePtr == NULL) {
		butPtr->selVarNamePtr = Tcl_NewStringObj(
			Tk_Name(butPtr->tkwin), TCL_INDEX_NONE);
		Tcl_IncrRefCount(butPtr->selVarNamePtr);
	    }
	    namePtr = butPtr->selVarNamePtr;

	    /*
	     * Select the button if the associated variable has the
	     * appropriate value, initialize the variable if it doesn't exist,
	     * then set a trace on the variable to monitor future changes to
	     * its value.
	     */

	    valuePtr = Tcl_ObjGetVar2(interp, namePtr, NULL, TCL_GLOBAL_ONLY);
	    butPtr->flags &= ~SELECTED;
            butPtr->flags &= ~TRISTATED;
	    if (valuePtr != NULL) {
		const char *value = Tcl_GetString(valuePtr);
		if (strcmp(value, Tcl_GetString(butPtr->onValuePtr)) == 0) {
		    butPtr->flags |= SELECTED;
		} else if (strcmp(value,
                        Tcl_GetString(butPtr->tristateValuePtr)) == 0) {
		    butPtr->flags |= TRISTATED;

		    /*
		     * For checkbuttons if the tristate value is the
		     * same as the offvalue then prefer off to tristate
		     */

		    if (butPtr->offValuePtr
			&& strcmp(value,
			    Tcl_GetString(butPtr->offValuePtr)) == 0) {
			butPtr->flags &= ~TRISTATED;
		    }
                }
	    } else {
		if (Tcl_ObjSetVar2(interp, namePtr, NULL,
			(butPtr->type == TYPE_CHECK_BUTTON)
			? butPtr->offValuePtr : Tcl_NewObj(),
			TCL_GLOBAL_ONLY|TCL_LEAVE_ERR_MSG)
			== NULL) {
		    continue;
		}

		/*
		 * If a radiobutton has the empty string as value it should be
		 * selected.
		 */

 		if ((butPtr->type == TYPE_RADIO_BUTTON) &&
			(*Tcl_GetString(butPtr->onValuePtr) == '\0')) {
		    butPtr->flags |= SELECTED;
		}
	    }
	}

	/*
	 * Get the images for the widget, if there are any. Allocate the new
	 * images before freeing the old ones, so that the reference counts
	 * don't go to zero and cause image data to be discarded.
	 */

	if (butPtr->imagePtr != NULL) {
	    image = Tk_GetImage(butPtr->interp, butPtr->tkwin,
		    Tcl_GetString(butPtr->imagePtr), ButtonImageProc,
		    butPtr);
	    if (image == NULL) {
		continue;
	    }
	} else {
	    image = NULL;
	}
	if (butPtr->image != NULL) {
	    Tk_FreeImage(butPtr->image);
	}
	butPtr->image = image;
	if (butPtr->selectImagePtr != NULL) {
	    image = Tk_GetImage(butPtr->interp, butPtr->tkwin,
		    Tcl_GetString(butPtr->selectImagePtr),
		    ButtonSelectImageProc, butPtr);
	    if (image == NULL) {
		continue;
	    }
	} else {
	    image = NULL;
	}
	if (butPtr->selectImage != NULL) {
	    Tk_FreeImage(butPtr->selectImage);
	}
	butPtr->selectImage = image;
	if (butPtr->tristateImagePtr != NULL) {
	    image = Tk_GetImage(butPtr->interp, butPtr->tkwin,
		    Tcl_GetString(butPtr->tristateImagePtr),
		    ButtonTristateImageProc, butPtr);
	    if (image == NULL) {
		continue;
	    }
	} else {
	    image = NULL;
	}
	if (butPtr->tristateImage != NULL) {
	    Tk_FreeImage(butPtr->tristateImage);
	}
	butPtr->tristateImage = image;

	haveImage = 0;
	if (butPtr->imagePtr != NULL || butPtr->bitmap != None) {
	    haveImage = 1;
	}
	if ((!haveImage || butPtr->compound != COMPOUND_NONE)
		&& (butPtr->textVarNamePtr != NULL)) {
	    /*
	     * The button must display the value of a variable: set up a trace
	     * on the variable's value, create the variable if it doesn't
	     * exist, and fetch its current value.
	     */

	    Tcl_Obj *valuePtr, *namePtr;

	    namePtr = butPtr->textVarNamePtr;
	    valuePtr = Tcl_ObjGetVar2(interp, namePtr, NULL, TCL_GLOBAL_ONLY);
	    if (valuePtr == NULL) {
		if (Tcl_ObjSetVar2(interp, namePtr, NULL, butPtr->textPtr,
			TCL_GLOBAL_ONLY|TCL_LEAVE_ERR_MSG)
			== NULL) {
		    continue;
		}
	    } else {
		if (butPtr->textPtr != NULL) {
		    Tcl_DecrRefCount(butPtr->textPtr);
		}
		butPtr->textPtr = valuePtr;
		Tcl_IncrRefCount(butPtr->textPtr);
	    }
	}

	if ((butPtr->bitmap != None) || (butPtr->imagePtr != NULL)) {
	    /*
	     * The button must display the contents of an image or bitmap.
	     */

	    if (Tk_GetPixelsFromObj(interp, butPtr->tkwin, butPtr->widthPtr,
		    &butPtr->width) != TCL_OK) {
	    widthError:
		Tcl_AddErrorInfo(interp, "\n    (processing -width option)");
		continue;
	    }
	    if (Tk_GetPixelsFromObj(interp, butPtr->tkwin, butPtr->heightPtr,
		    &butPtr->height) != TCL_OK) {
	    heightError:
		Tcl_AddErrorInfo(interp, "\n    (processing -height option)");
		continue;
	    }
	} else {
	    /*
	     * The button displays an ordinary text string.
	     */

	    if (Tcl_GetIntFromObj(interp, butPtr->widthPtr, &butPtr->width)
		    != TCL_OK) {
		goto widthError;
	    }
	    if (Tcl_GetIntFromObj(interp, butPtr->heightPtr, &butPtr->height)
		    != TCL_OK) {
		goto heightError;
	    }
	}
	break;
    }
    if (!error) {
	Tk_FreeSavedOptions(&savedOptions);
    }

    /*
     * Reestablish the variable traces, if they're needed.
     */

    if (butPtr->textVarNamePtr != NULL) {
	Tcl_TraceVar2(interp, Tcl_GetString(butPtr->textVarNamePtr),
		NULL, TCL_GLOBAL_ONLY|TCL_TRACE_WRITES|TCL_TRACE_UNSETS,
		ButtonTextVarProc, butPtr);
    }
    if (butPtr->selVarNamePtr != NULL) {
	Tcl_TraceVar2(interp, Tcl_GetString(butPtr->selVarNamePtr),
		NULL, TCL_GLOBAL_ONLY|TCL_TRACE_WRITES|TCL_TRACE_UNSETS,
		ButtonVarProc, butPtr);
    }

    TkButtonWorldChanged(butPtr);
    if (error) {
	Tcl_SetObjResult(interp, errorResult);
	Tcl_DecrRefCount(errorResult);
	return TCL_ERROR;
    } else {
	return TCL_OK;
    }
}

/*
 *---------------------------------------------------------------------------
 *
 * TkButtonWorldChanged --
 *
 *      This function is called when the world has changed in some way and the
 *      widget needs to recompute all its graphics contexts and determine its
 *      new geometry.
 *
 * Results:
 *      None.
 *
 * Side effects:
 *      Button will be relayed out and redisplayed.
 *
 *---------------------------------------------------------------------------
 */

void
TkButtonWorldChanged(
    ClientData instanceData)	/* Information about widget. */
{
    XGCValues gcValues;
    GC newGC;
    unsigned long mask;
    TkButton *butPtr = (TkButton *)instanceData;

    /*
     * Recompute GCs.
     */

    gcValues.font = Tk_FontId(butPtr->tkfont);
    gcValues.foreground = butPtr->normalFg->pixel;
    gcValues.background = Tk_3DBorderColor(butPtr->normalBorder)->pixel;

    /*
     * Note: GraphicsExpose events are disabled in normalTextGC because it's
     * used to copy stuff from an off-screen pixmap onto the screen (we know
     * that there's no problem with obscured areas).
     */

    gcValues.graphics_exposures = False;
    mask = GCForeground | GCBackground | GCFont | GCGraphicsExposures;
    newGC = Tk_GetGC(butPtr->tkwin, mask, &gcValues);
    if (butPtr->normalTextGC != NULL) {
	Tk_FreeGC(butPtr->display, butPtr->normalTextGC);
    }
    butPtr->normalTextGC = newGC;

    if (butPtr->activeFg != NULL) {
	gcValues.foreground = butPtr->activeFg->pixel;
	gcValues.background = Tk_3DBorderColor(butPtr->activeBorder)->pixel;
	mask = GCForeground | GCBackground | GCFont;
	newGC = Tk_GetGC(butPtr->tkwin, mask, &gcValues);
	if (butPtr->activeTextGC != NULL) {
	    Tk_FreeGC(butPtr->display, butPtr->activeTextGC);
	}
	butPtr->activeTextGC = newGC;
    }

    gcValues.background = Tk_3DBorderColor(butPtr->normalBorder)->pixel;

    /*
     * Create the GC that can be used for stippling
     */

    if (butPtr->stippleGC == NULL) {
	gcValues.foreground = gcValues.background;
	mask = GCForeground;
	if (butPtr->gray == None) {
	    butPtr->gray = Tk_GetBitmap(NULL, butPtr->tkwin, "gray50");
	}
	if (butPtr->gray != None) {
	    gcValues.fill_style = FillStippled;
	    gcValues.stipple = butPtr->gray;
	    mask |= GCFillStyle | GCStipple;
	}
	butPtr->stippleGC = Tk_GetGC(butPtr->tkwin, mask, &gcValues);
    }

    /*
     * Allocate the disabled graphics context, for drawing text in its
     * disabled state.
     */

    mask = GCForeground | GCBackground | GCFont;
    if (butPtr->disabledFg != NULL) {
	gcValues.foreground = butPtr->disabledFg->pixel;
    } else {
	gcValues.foreground = gcValues.background;
    }
    newGC = Tk_GetGC(butPtr->tkwin, mask, &gcValues);
    if (butPtr->disabledGC != NULL) {
	Tk_FreeGC(butPtr->display, butPtr->disabledGC);
    }
    butPtr->disabledGC = newGC;

    if (butPtr->copyGC == NULL) {
	butPtr->copyGC = Tk_GetGC(butPtr->tkwin, 0, &gcValues);
    }

    TkpComputeButtonGeometry(butPtr);

    /*
     * Lastly, arrange for the button to be redisplayed.
     */

    if (Tk_IsMapped(butPtr->tkwin) && !(butPtr->flags & REDRAW_PENDING)) {
	Tcl_DoWhenIdle(TkpDisplayButton, butPtr);
	butPtr->flags |= REDRAW_PENDING;
    }
}

/*
 *--------------------------------------------------------------
 *
 * ButtonEventProc --
 *
 *	This function is invoked by the Tk dispatcher for various events on
 *	buttons.
 *
 * Results:
 *	None.
 *
 * Side effects:
 *	When the window gets deleted, internal structures get cleaned up. When
 *	it gets exposed, it is redisplayed.
 *
 *--------------------------------------------------------------
 */

static void
ButtonEventProc(
    ClientData clientData,	/* Information about window. */
    XEvent *eventPtr)		/* Information about event. */
{
    TkButton *butPtr = (TkButton *)clientData;
    if ((eventPtr->type == Expose) && (eventPtr->xexpose.count == 0)) {
	goto redraw;
    } else if (eventPtr->type == ConfigureNotify) {
	/*
	 * Must redraw after size changes, since layout could have changed and
	 * borders will need to be redrawn.
	 */

	goto redraw;
    } else if (eventPtr->type == DestroyNotify) {
	DestroyButton(butPtr);
    } else if (eventPtr->type == FocusIn) {
	if (eventPtr->xfocus.detail != NotifyInferior) {
	    butPtr->flags |= GOT_FOCUS;
	    if (butPtr->highlightWidth > 0) {
		goto redraw;
	    }
	}
    } else if (eventPtr->type == FocusOut) {
	if (eventPtr->xfocus.detail != NotifyInferior) {
	    butPtr->flags &= ~GOT_FOCUS;
	    if (butPtr->highlightWidth > 0) {
		goto redraw;
	    }
	}
    }
    return;

  redraw:
    if ((butPtr->tkwin != NULL) && !(butPtr->flags & REDRAW_PENDING)) {
	Tcl_DoWhenIdle(TkpDisplayButton, butPtr);
	butPtr->flags |= REDRAW_PENDING;
    }
}

/*
 *----------------------------------------------------------------------
 *
 * ButtonCmdDeletedProc --
 *
 *	This function is invoked when a widget command is deleted. If the
 *	widget isn't already in the process of being destroyed, this command
 *	destroys it.
 *
 * Results:
 *	None.
 *
 * Side effects:
 *	The widget is destroyed.
 *
 *----------------------------------------------------------------------
 */

static void
ButtonCmdDeletedProc(
    ClientData clientData)	/* Pointer to widget record for widget. */
{
    TkButton *butPtr = (TkButton *)clientData;

    /*
     * This function could be invoked either because the window was destroyed
     * and the command was then deleted or because the command was deleted,
     * and then this function destroys the widget. The BUTTON_DELETED flag
     * distinguishes these cases.
     */

    if (!(butPtr->flags & BUTTON_DELETED)) {
	Tk_DestroyWindow(butPtr->tkwin);
    }
}

/*
 *----------------------------------------------------------------------
 *
 * TkInvokeButton --
 *
 *	This function is called to carry out the actions associated with a
 *	button, such as invoking a Tcl command or setting a variable. This
 *	function is invoked, for example, when the button is invoked via the
 *	mouse.
 *
 * Results:
 *	A standard Tcl return value. Information is also left in the interp's
 *	result.
 *
 * Side effects:
 *	Depends on the button and its associated command.
 *
 *----------------------------------------------------------------------
 */

int
TkInvokeButton(
    TkButton *butPtr)		/* Information about button. */
{
    Tcl_Obj *namePtr = butPtr->selVarNamePtr;

    if (butPtr->type == TYPE_CHECK_BUTTON) {
	if (butPtr->flags & SELECTED) {
	    if (Tcl_ObjSetVar2(butPtr->interp, namePtr, NULL,
		    butPtr->offValuePtr, TCL_GLOBAL_ONLY|TCL_LEAVE_ERR_MSG)
		    == NULL) {
		return TCL_ERROR;
	    }
	} else {
	    if (Tcl_ObjSetVar2(butPtr->interp, namePtr, NULL,
		    butPtr->onValuePtr, TCL_GLOBAL_ONLY|TCL_LEAVE_ERR_MSG)
		    == NULL) {
		return TCL_ERROR;
	    }
	}
    } else if (butPtr->type == TYPE_RADIO_BUTTON) {
	if (Tcl_ObjSetVar2(butPtr->interp, namePtr, NULL, butPtr->onValuePtr,
		TCL_GLOBAL_ONLY|TCL_LEAVE_ERR_MSG)
		== NULL) {
	    return TCL_ERROR;
	}
    }
    if ((butPtr->type != TYPE_LABEL) && (butPtr->commandPtr != NULL)) {
	return Tcl_EvalObjEx(butPtr->interp, butPtr->commandPtr,
		TCL_EVAL_GLOBAL);
    }
    return TCL_OK;
}

/*
 *--------------------------------------------------------------
 *
 * ButtonVarProc --
 *
 *	This function is invoked when someone changes the state variable
 *	associated with a radio button. Depending on the new value of the
 *	button's variable, the button may be selected or deselected.
 *
 * Results:
 *	NULL is always returned.
 *
 * Side effects:
 *	The button may become selected or deselected.
 *
 *--------------------------------------------------------------
 */

static char *
ButtonVarProc(
    ClientData clientData,	/* Information about button. */
    Tcl_Interp *interp,		/* Interpreter containing variable. */
    const char *name1,		/* Name of variable. */
    const char *name2,		/* Second part of variable name. */
    int flags)			/* Information about what happened. */
{
    TkButton *butPtr = (TkButton *)clientData;
    const char *value;
    Tcl_Obj *valuePtr;
    (void)name1;
    (void)name2;

    /*
     * If the variable is being unset, then just re-establish the trace unless
     * the whole interpreter is going away.
     */

    if (flags & TCL_TRACE_UNSETS) {
	butPtr->flags &= ~(SELECTED | TRISTATED);
	if (!Tcl_InterpDeleted(interp)) {
	    ClientData probe = NULL;

	    do {
		probe = Tcl_VarTraceInfo(interp,
			Tcl_GetString(butPtr->selVarNamePtr),
			TCL_GLOBAL_ONLY|TCL_TRACE_WRITES|TCL_TRACE_UNSETS,
			ButtonVarProc, probe);
		if (probe == (ClientData)butPtr) {
		    break;
		}
	    } while (probe);
	    if (probe) {
		/*
		 * We were able to fetch the unset trace for our
		 * selVarNamePtr, which means it is not unset and not
		 * the cause of this unset trace. Instead some outdated
		 * former variable must be, and we should ignore it.
		 */
		goto redisplay;
	    }
	    Tcl_TraceVar2(interp, Tcl_GetString(butPtr->selVarNamePtr),
		    NULL, TCL_GLOBAL_ONLY|TCL_TRACE_WRITES|TCL_TRACE_UNSETS,
		    ButtonVarProc, clientData);
	}
	goto redisplay;
    }

    /*
     * Use the value of the variable to update the selected status of the
     * button.
     */

    valuePtr = Tcl_ObjGetVar2(interp, butPtr->selVarNamePtr, NULL,
	    TCL_GLOBAL_ONLY);
    if (valuePtr == NULL) {
	value = Tcl_GetString(butPtr->tristateValuePtr);
    } else {
	value = Tcl_GetString(valuePtr);
    }
    if (strcmp(value, Tcl_GetString(butPtr->onValuePtr)) == 0) {
	if (butPtr->flags & SELECTED) {
	    return NULL;
	}
	butPtr->flags |= SELECTED;
        butPtr->flags &= ~TRISTATED;
    } else if (butPtr->offValuePtr
	&& strcmp(value, Tcl_GetString(butPtr->offValuePtr)) == 0) {
	if (!(butPtr->flags & (SELECTED | TRISTATED))) {
	    return NULL;
	}
	butPtr->flags &= ~(SELECTED | TRISTATED);
    } else if (strcmp(value, Tcl_GetString(butPtr->tristateValuePtr)) == 0) {
        if (butPtr->flags & TRISTATED) {
            return NULL;
        }
        butPtr->flags |= TRISTATED;
        butPtr->flags &= ~SELECTED;
    } else if (butPtr->flags & (SELECTED | TRISTATED)) {
	butPtr->flags &= ~(SELECTED | TRISTATED);
    } else {
	return NULL;
    }

  redisplay:
    if ((butPtr->tkwin != NULL) && Tk_IsMapped(butPtr->tkwin)
	    && !(butPtr->flags & REDRAW_PENDING)) {
	Tcl_DoWhenIdle(TkpDisplayButton, butPtr);
	butPtr->flags |= REDRAW_PENDING;
    }
    return NULL;
}

/*
 *--------------------------------------------------------------
 *
 * ButtonTextVarProc --
 *
 *	This function is invoked when someone changes the variable whose
 *	contents are to be displayed in a button.
 *
 * Results:
 *	NULL is always returned.
 *
 * Side effects:
 *	The text displayed in the button will change to match the variable.
 *
 *--------------------------------------------------------------
 */

static char *
ButtonTextVarProc(
    ClientData clientData,	/* Information about button. */
    Tcl_Interp *interp,		/* Interpreter containing variable. */
    const char *name1,		/* Not used. */
    const char *name2,		/* Not used. */
    int flags)			/* Information about what happened. */
{
    TkButton *butPtr = (TkButton *)clientData;
    Tcl_Obj *valuePtr;
    (void)name1;
    (void)name2;

    if (butPtr->flags & BUTTON_DELETED) {
	return NULL;
    }

    /*
     * If the variable is unset, then immediately recreate it unless the whole
     * interpreter is going away.
     */

    if (flags & TCL_TRACE_UNSETS) {
	if (!Tcl_InterpDeleted(interp) && butPtr->textVarNamePtr != NULL) {

	    /*
	     * An unset trace on some variable brought us here, but is it
	     * the variable we have stored in butPtr->textVarNamePtr ?
	     */

	    ClientData probe = NULL;

	    do {
		probe = Tcl_VarTraceInfo(interp,
			Tcl_GetString(butPtr->textVarNamePtr),
			TCL_GLOBAL_ONLY|TCL_TRACE_WRITES|TCL_TRACE_UNSETS,
			ButtonTextVarProc, probe);
		if (probe == (ClientData)butPtr) {
		    break;
		}
	    } while (probe);
	    if (probe) {
		/*
		 * We were able to fetch the unset trace for our
		 * textVarNamePtr, which means it is not unset and not
		 * the cause of this unset trace. Instead some outdated
		 * former textvariable must be, and we should ignore it.
		 */
		return NULL;
	    }

	    Tcl_ObjSetVar2(interp, butPtr->textVarNamePtr, NULL,
		    butPtr->textPtr, TCL_GLOBAL_ONLY);
	    Tcl_TraceVar2(interp, Tcl_GetString(butPtr->textVarNamePtr),
		    NULL, TCL_GLOBAL_ONLY|TCL_TRACE_WRITES|TCL_TRACE_UNSETS,
		    ButtonTextVarProc, clientData);
	}
	return NULL;
    }

    valuePtr = Tcl_ObjGetVar2(interp, butPtr->textVarNamePtr, NULL,
	    TCL_GLOBAL_ONLY);
    if (valuePtr == NULL) {
	valuePtr = Tcl_NewObj();
    }
    Tcl_DecrRefCount(butPtr->textPtr);
    butPtr->textPtr = valuePtr;
    Tcl_IncrRefCount(butPtr->textPtr);
    TkpComputeButtonGeometry(butPtr);

    if ((butPtr->tkwin != NULL) && Tk_IsMapped(butPtr->tkwin)
	    && !(butPtr->flags & REDRAW_PENDING)) {
	Tcl_DoWhenIdle(TkpDisplayButton, butPtr);
	butPtr->flags |= REDRAW_PENDING;
    }
    return NULL;
}

/*
 *----------------------------------------------------------------------
 *
 * ButtonImageProc --
 *
 *	This function is invoked by the image code whenever the manager for an
 *	image does something that affects the size or contents of an image
 *	displayed in a button.
 *
 * Results:
 *	None.
 *
 * Side effects:
 *	Arranges for the button to get redisplayed.
 *
 *----------------------------------------------------------------------
 */

static void
ButtonImageProc(
    ClientData clientData,	/* Pointer to widget record. */
    int x, int y,		/* Upper left pixel (within image) that must
				 * be redisplayed. */
    int width, int height,	/* Dimensions of area to redisplay (might be
				 * <= 0). */
    int imgWidth, int imgHeight)/* New dimensions of image. */
{
    TkButton *butPtr = (TkButton *)clientData;
    (void)x;
    (void)y;
    (void)width;
    (void)height;
    (void)imgWidth;
    (void)imgHeight;

    if (butPtr->tkwin != NULL) {
	TkpComputeButtonGeometry(butPtr);
	if (Tk_IsMapped(butPtr->tkwin) && !(butPtr->flags & REDRAW_PENDING)) {
	    Tcl_DoWhenIdle(TkpDisplayButton, butPtr);
	    butPtr->flags |= REDRAW_PENDING;
	}
    }
}

/*
 *----------------------------------------------------------------------
 *
 * ButtonSelectImageProc --
 *
 *	This function is invoked by the image code whenever the manager for an
 *	image does something that affects the size or contents of the image
 *	displayed in a button when it is selected.
 *
 * Results:
 *	None.
 *
 * Side effects:
 *	May arrange for the button to get redisplayed.
 *
 *----------------------------------------------------------------------
 */

static void
ButtonSelectImageProc(
    ClientData clientData,	/* Pointer to widget record. */
    int x, int y,		/* Upper left pixel (within image) that must
				 * be redisplayed. */
    int width, int height,	/* Dimensions of area to redisplay (might be
				 * <= 0). */
    int imgWidth, int imgHeight)/* New dimensions of image. */
{
    TkButton *butPtr = (TkButton *)clientData;
    (void)x;
    (void)y;
    (void)width;
    (void)height;
    (void)imgWidth;
    (void)imgHeight;

#ifdef MAC_OSX_TK
    if (butPtr->tkwin != NULL) {
	TkpComputeButtonGeometry(butPtr);
    }
#else
    /*
     * Don't recompute geometry: it's controlled by the primary image.
     */
#endif

    if ((butPtr->flags & SELECTED) && (butPtr->tkwin != NULL)
	    && Tk_IsMapped(butPtr->tkwin)
	    && !(butPtr->flags & REDRAW_PENDING)) {
	Tcl_DoWhenIdle(TkpDisplayButton, butPtr);
	butPtr->flags |= REDRAW_PENDING;
    }
}

/*
 *----------------------------------------------------------------------
 *
 * ButtonTristateImageProc --
 *
 *	This function is invoked by the image code whenever the manager for an
 *	image does something that affects the size or contents of the image
 *	displayed in a button when it is selected.
 *
 * Results:
 *	None.
 *
 * Side effects:
 *	May arrange for the button to get redisplayed.
 *
 *----------------------------------------------------------------------
 */

static void
ButtonTristateImageProc(
    ClientData clientData,	/* Pointer to widget record. */
    int x, int y,		/* Upper left pixel (within image) that must
				 * be redisplayed. */
    int width, int height,	/* Dimensions of area to redisplay (might be
				 * <= 0). */
    int imgWidth, int imgHeight)/* New dimensions of image. */
{
    TkButton *butPtr = (TkButton *)clientData;
    (void)x;
    (void)y;
    (void)width;
    (void)height;
    (void)imgWidth;
    (void)imgHeight;

#ifdef MAC_OSX_TK
    if (butPtr->tkwin != NULL) {
	TkpComputeButtonGeometry(butPtr);
    }
#else
    /*
     * Don't recompute geometry: it's controlled by the primary image.
     */
#endif

    if ((butPtr->flags & TRISTATED) && (butPtr->tkwin != NULL)
	    && Tk_IsMapped(butPtr->tkwin)
	    && !(butPtr->flags & REDRAW_PENDING)) {
	Tcl_DoWhenIdle(TkpDisplayButton, butPtr);
	butPtr->flags |= REDRAW_PENDING;
    }
}

/*
 * Local Variables:
 * mode: c
 * c-basic-offset: 4
 * fill-column: 78
 * End:
 */<|MERGE_RESOLUTION|>--- conflicted
+++ resolved
@@ -103,20 +103,14 @@
     {TK_OPTION_SYNONYM, "-fg", "foreground", NULL,
 	NULL, 0, TCL_INDEX_NONE, 0, "-foreground", 0},
     {TK_OPTION_FONT, "-font", "font", "Font",
-<<<<<<< HEAD
 	DEF_BUTTON_FONT, TCL_INDEX_NONE, offsetof(TkButton, tkfont), 0, 0, 0},
-    {TK_OPTION_COLOR, "-foreground", "foreground", "Foreground",
-	DEF_BUTTON_FG, TCL_INDEX_NONE, offsetof(TkButton, normalFg), 0, 0, 0},
-=======
-	DEF_BUTTON_FONT, -1, Tk_Offset(TkButton, tkfont), 0, 0, 0},
 #ifdef DEF_LABEL_FG
     {TK_OPTION_COLOR, "-foreground", "foreground", "Foreground",
 	DEF_LABEL_FG, -1, Tk_Offset(TkButton, normalFg), 0, 0, 0},
 #else
     {TK_OPTION_COLOR, "-foreground", "foreground", "Foreground",
-	DEF_BUTTON_FG, -1, Tk_Offset(TkButton, normalFg), 0, 0, 0},
+	DEF_BUTTON_FG, TCL_INDEX_NONE, offsetof(TkButton, normalFg), 0, 0, 0},
 #endif
->>>>>>> 288cea68
     {TK_OPTION_STRING, "-height", "height", "Height",
 	DEF_BUTTON_HEIGHT, offsetof(TkButton, heightPtr), TCL_INDEX_NONE, 0, 0, 0},
     {TK_OPTION_BORDER, "-highlightbackground", "highlightBackground",
