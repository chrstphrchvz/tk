/*
 * tkButton.c --
 *
 *	This module implements a collection of button-like widgets for the Tk
 *	toolkit. The widgets implemented include buttons, checkbuttons,
 *	radiobuttons, and labels.
 *
 * Copyright (c) 1990-1994 The Regents of the University of California.
 * Copyright (c) 1994-1998 Sun Microsystems, Inc.
 *
 * See the file "license.terms" for information on usage and redistribution of
 * this file, and for a DISCLAIMER OF ALL WARRANTIES.
 */

#include "tkInt.h"
#include "tkButton.h"
#include "default.h"

typedef struct ThreadSpecificData {
    int defaultsInitialized;
} ThreadSpecificData;
static Tcl_ThreadDataKey dataKey;

/*
 * Class names for buttons, indexed by one of the type values defined in
 * tkButton.h.
 */

static const char *const classNames[] = {"Label", "Button", "Checkbutton", "Radiobutton"};

/*
 * The following table defines the legal values for the -default option. It is
 * used together with the "enum defaultValue" declaration in tkButton.h.
 */

static const char *const defaultStrings[] = {
    "active", "disabled", "normal", NULL
};

/*
 * The following table defines the legal values for the -state option.
 * It is used together with the "enum state" declaration in tkButton.h.
 */

static const char *const stateStrings[] = {
    "active", "disabled", "normal", NULL
};

/*
 * The following table defines the legal values for the -compound option.
 * It is used with the "enum compound" declaration in tkButton.h
 */

static const char *const compoundStrings[] = {
    "bottom", "center", "left", "none", "right", "top", NULL
};

char tkDefButtonHighlightWidth[TCL_INTEGER_SPACE] = DEF_BUTTON_HIGHLIGHT_WIDTH;
char tkDefButtonPadx[TCL_INTEGER_SPACE] = DEF_BUTTON_PADX;
char tkDefButtonPady[TCL_INTEGER_SPACE] = DEF_BUTTON_PADY;
char tkDefButtonBorderWidth[TCL_INTEGER_SPACE] = DEF_BUTTON_BORDER_WIDTH;
char tkDefLabelHighlightWidth[TCL_INTEGER_SPACE] = DEF_LABEL_HIGHLIGHT_WIDTH;
char tkDefLabelPadx[TCL_INTEGER_SPACE] = DEF_LABCHKRAD_PADX;
char tkDefLabelPady[TCL_INTEGER_SPACE] = DEF_LABCHKRAD_PADY;

/*
 * Information used for parsing configuration options.  There is a
 * separate table for each of the four widget classes.
 */

static const Tk_OptionSpec labelOptionSpecs[] = {
    {TK_OPTION_BORDER, "-activebackground", "activeBackground", "Foreground",
	DEF_BUTTON_ACTIVE_BG_COLOR, -1, Tk_Offset(TkButton, activeBorder),
	0, DEF_BUTTON_ACTIVE_BG_MONO, 0},
    {TK_OPTION_COLOR, "-activeforeground", "activeForeground", "Background",
	DEF_BUTTON_ACTIVE_FG_COLOR, -1, Tk_Offset(TkButton, activeFg),
	TK_OPTION_NULL_OK, DEF_BUTTON_ACTIVE_FG_MONO, 0},
    {TK_OPTION_ANCHOR, "-anchor", "anchor", "Anchor",
	DEF_BUTTON_ANCHOR, -1, Tk_Offset(TkButton, anchor), 0, 0, 0},
    {TK_OPTION_BORDER, "-background", "background", "Background",
	DEF_BUTTON_BG_COLOR, -1, Tk_Offset(TkButton, normalBorder),
	0, DEF_BUTTON_BG_MONO, 0},
    {TK_OPTION_SYNONYM, "-bd", NULL, NULL,
	NULL, 0, -1, 0, "-borderwidth", 0},
    {TK_OPTION_SYNONYM, "-bg", NULL, NULL,
	NULL, 0, -1, 0, "-background", 0},
    {TK_OPTION_BITMAP, "-bitmap", "bitmap", "Bitmap",
	DEF_BUTTON_BITMAP, -1, Tk_Offset(TkButton, bitmap),
	TK_OPTION_NULL_OK, 0, 0},
    {TK_OPTION_PIXELS, "-borderwidth", "borderWidth", "BorderWidth",
	tkDefButtonBorderWidth, Tk_Offset(TkButton, borderWidthPtr),
	Tk_Offset(TkButton, borderWidth), 0, 0, 0},
    {TK_OPTION_STRING_TABLE, "-compound", "compound", "Compound",
	 DEF_BUTTON_COMPOUND, -1, Tk_Offset(TkButton, compound), 0,
	 compoundStrings, 0},
    {TK_OPTION_CURSOR, "-cursor", "cursor", "Cursor",
	DEF_BUTTON_CURSOR, -1, Tk_Offset(TkButton, cursor),
	TK_OPTION_NULL_OK, 0, 0},
    {TK_OPTION_COLOR, "-disabledforeground", "disabledForeground",
	"DisabledForeground", DEF_BUTTON_DISABLED_FG_COLOR,
	-1, Tk_Offset(TkButton, disabledFg), TK_OPTION_NULL_OK,
	(ClientData) DEF_BUTTON_DISABLED_FG_MONO, 0},
    {TK_OPTION_SYNONYM, "-fg", "foreground", NULL,
	NULL, 0, -1, 0, "-foreground", 0},
    {TK_OPTION_FONT, "-font", "font", "Font",
	DEF_BUTTON_FONT, -1, Tk_Offset(TkButton, tkfont), 0, 0, 0},
    {TK_OPTION_COLOR, "-foreground", "foreground", "Foreground",
	DEF_BUTTON_FG, -1, Tk_Offset(TkButton, normalFg), 0, 0, 0},
    {TK_OPTION_STRING, "-height", "height", "Height",
	DEF_BUTTON_HEIGHT, Tk_Offset(TkButton, heightPtr), -1, 0, 0, 0},
    {TK_OPTION_BORDER, "-highlightbackground", "highlightBackground",
	"HighlightBackground", DEF_BUTTON_HIGHLIGHT_BG_COLOR,
	-1, Tk_Offset(TkButton, highlightBorder), 0,
	(ClientData) DEF_BUTTON_HIGHLIGHT_BG_MONO, 0},
    {TK_OPTION_COLOR, "-highlightcolor", "highlightColor", "HighlightColor",
	DEF_BUTTON_HIGHLIGHT, -1, Tk_Offset(TkButton, highlightColorPtr),
	0, 0, 0},
    {TK_OPTION_PIXELS, "-highlightthickness", "highlightThickness",
	"HighlightThickness", tkDefLabelHighlightWidth,
	Tk_Offset(TkButton, highlightWidthPtr),
	Tk_Offset(TkButton, highlightWidth), 0, 0, 0},
    {TK_OPTION_STRING, "-image", "image", "Image",
	DEF_BUTTON_IMAGE, Tk_Offset(TkButton, imagePtr), -1,
	TK_OPTION_NULL_OK, 0, 0},
    {TK_OPTION_JUSTIFY, "-justify", "justify", "Justify",
	DEF_BUTTON_JUSTIFY, -1, Tk_Offset(TkButton, justify), 0, 0, 0},
    {TK_OPTION_PIXELS, "-padx", "padX", "Pad",
	tkDefLabelPadx, Tk_Offset(TkButton, padXPtr),
	Tk_Offset(TkButton, padX), 0, 0, 0},
    {TK_OPTION_PIXELS, "-pady", "padY", "Pad",
	tkDefLabelPady, Tk_Offset(TkButton, padYPtr),
	Tk_Offset(TkButton, padY), 0, 0, 0},
    {TK_OPTION_RELIEF, "-relief", "relief", "Relief",
	DEF_LABCHKRAD_RELIEF, -1, Tk_Offset(TkButton, relief), 0, 0, 0},
    {TK_OPTION_STRING_TABLE, "-state", "state", "State",
	DEF_BUTTON_STATE, -1, Tk_Offset(TkButton, state),
	0, stateStrings, 0},
    {TK_OPTION_STRING, "-takefocus", "takeFocus", "TakeFocus",
	DEF_LABEL_TAKE_FOCUS, Tk_Offset(TkButton, takeFocusPtr), -1,
	TK_OPTION_NULL_OK, 0, 0},
    {TK_OPTION_STRING, "-text", "text", "Text",
	DEF_BUTTON_TEXT, Tk_Offset(TkButton, textPtr), -1, 0, 0, 0},
    {TK_OPTION_STRING, "-textvariable", "textVariable", "Variable",
	DEF_BUTTON_TEXT_VARIABLE, Tk_Offset(TkButton, textVarNamePtr), -1,
	TK_OPTION_NULL_OK, 0, 0},
    {TK_OPTION_INT, "-underline", "underline", "Underline",
	DEF_BUTTON_UNDERLINE, -1, Tk_Offset(TkButton, underline), 0, 0, 0},
    {TK_OPTION_STRING, "-width", "width", "Width",
	DEF_BUTTON_WIDTH, Tk_Offset(TkButton, widthPtr), -1, 0, 0, 0},
    {TK_OPTION_PIXELS, "-wraplength", "wrapLength", "WrapLength",
	DEF_BUTTON_WRAP_LENGTH, Tk_Offset(TkButton, wrapLengthPtr),
	Tk_Offset(TkButton, wrapLength), 0, 0, 0},
    {TK_OPTION_END, NULL, NULL, NULL, NULL, 0, 0, 0, 0, 0}
};

static const Tk_OptionSpec buttonOptionSpecs[] = {
    {TK_OPTION_BORDER, "-activebackground", "activeBackground", "Foreground",
	DEF_BUTTON_ACTIVE_BG_COLOR, -1, Tk_Offset(TkButton, activeBorder),
	0, DEF_BUTTON_ACTIVE_BG_MONO, 0},
    {TK_OPTION_COLOR, "-activeforeground", "activeForeground", "Background",
	DEF_BUTTON_ACTIVE_FG_COLOR, -1, Tk_Offset(TkButton, activeFg),
	TK_OPTION_NULL_OK, DEF_BUTTON_ACTIVE_FG_MONO, 0},
    {TK_OPTION_ANCHOR, "-anchor", "anchor", "Anchor",
	DEF_BUTTON_ANCHOR, -1, Tk_Offset(TkButton, anchor), 0, 0, 0},
    {TK_OPTION_BORDER, "-background", "background", "Background",
	DEF_BUTTON_BG_COLOR, -1, Tk_Offset(TkButton, normalBorder),
	0, DEF_BUTTON_BG_MONO, 0},
    {TK_OPTION_SYNONYM, "-bd", NULL, NULL,
	NULL, 0, -1, 0, "-borderwidth", 0},
    {TK_OPTION_SYNONYM, "-bg", NULL, NULL,
	NULL, 0, -1, 0, "-background", 0},
    {TK_OPTION_BITMAP, "-bitmap", "bitmap", "Bitmap",
	DEF_BUTTON_BITMAP, -1, Tk_Offset(TkButton, bitmap),
	TK_OPTION_NULL_OK, 0, 0},
    {TK_OPTION_PIXELS, "-borderwidth", "borderWidth", "BorderWidth",
	tkDefButtonBorderWidth, Tk_Offset(TkButton, borderWidthPtr),
	Tk_Offset(TkButton, borderWidth), 0, 0, 0},
    {TK_OPTION_STRING, "-command", "command", "Command",
	DEF_BUTTON_COMMAND, Tk_Offset(TkButton, commandPtr), -1,
	TK_OPTION_NULL_OK, 0, 0},
    {TK_OPTION_STRING_TABLE, "-compound", "compound", "Compound",
	 DEF_BUTTON_COMPOUND, -1, Tk_Offset(TkButton, compound), 0,
	 compoundStrings, 0},
    {TK_OPTION_CURSOR, "-cursor", "cursor", "Cursor",
	DEF_BUTTON_CURSOR, -1, Tk_Offset(TkButton, cursor),
	TK_OPTION_NULL_OK, 0, 0},
    {TK_OPTION_STRING_TABLE, "-default", "default", "Default",
        DEF_BUTTON_DEFAULT, -1, Tk_Offset(TkButton, defaultState),
	0, defaultStrings, 0},
    {TK_OPTION_COLOR, "-disabledforeground", "disabledForeground",
	"DisabledForeground", DEF_BUTTON_DISABLED_FG_COLOR,
	-1, Tk_Offset(TkButton, disabledFg), TK_OPTION_NULL_OK,
	(ClientData) DEF_BUTTON_DISABLED_FG_MONO, 0},
    {TK_OPTION_SYNONYM, "-fg", "foreground", NULL,
	NULL, 0, -1, 0, "-foreground", 0},
    {TK_OPTION_FONT, "-font", "font", "Font",
	DEF_BUTTON_FONT, -1, Tk_Offset(TkButton, tkfont), 0, 0, 0},
    {TK_OPTION_COLOR, "-foreground", "foreground", "Foreground",
	DEF_BUTTON_FG, -1, Tk_Offset(TkButton, normalFg), 0, 0, 0},
    {TK_OPTION_STRING, "-height", "height", "Height",
	DEF_BUTTON_HEIGHT, Tk_Offset(TkButton, heightPtr), -1, 0, 0, 0},
    {TK_OPTION_BORDER, "-highlightbackground", "highlightBackground",
	"HighlightBackground", DEF_BUTTON_HIGHLIGHT_BG_COLOR,
	-1, Tk_Offset(TkButton, highlightBorder), 0,
	(ClientData) DEF_BUTTON_HIGHLIGHT_BG_MONO, 0},
    {TK_OPTION_COLOR, "-highlightcolor", "highlightColor", "HighlightColor",
	DEF_BUTTON_HIGHLIGHT, -1, Tk_Offset(TkButton, highlightColorPtr),
	0, 0, 0},
    {TK_OPTION_PIXELS, "-highlightthickness", "highlightThickness",
	"HighlightThickness", tkDefButtonHighlightWidth,
	Tk_Offset(TkButton, highlightWidthPtr),
	Tk_Offset(TkButton, highlightWidth), 0, 0, 0},
    {TK_OPTION_STRING, "-image", "image", "Image",
	DEF_BUTTON_IMAGE, Tk_Offset(TkButton, imagePtr), -1,
	TK_OPTION_NULL_OK, 0, 0},
    {TK_OPTION_JUSTIFY, "-justify", "justify", "Justify",
	DEF_BUTTON_JUSTIFY, -1, Tk_Offset(TkButton, justify), 0, 0, 0},
    {TK_OPTION_RELIEF, "-overrelief", "overRelief", "OverRelief",
	 DEF_BUTTON_OVER_RELIEF, -1, Tk_Offset(TkButton, overRelief),
	 TK_OPTION_NULL_OK, 0, 0},
    {TK_OPTION_PIXELS, "-padx", "padX", "Pad",
	tkDefButtonPadx, Tk_Offset(TkButton, padXPtr),
	Tk_Offset(TkButton, padX), 0, 0, 0},
    {TK_OPTION_PIXELS, "-pady", "padY", "Pad",
	tkDefButtonPady, Tk_Offset(TkButton, padYPtr),
	Tk_Offset(TkButton, padY), 0, 0, 0},
    {TK_OPTION_RELIEF, "-relief", "relief", "Relief",
	DEF_BUTTON_RELIEF, -1, Tk_Offset(TkButton, relief),
	 0, 0, 0},
    {TK_OPTION_INT, "-repeatdelay", "repeatDelay", "RepeatDelay",
	 DEF_BUTTON_REPEAT_DELAY, -1, Tk_Offset(TkButton, repeatDelay),
	 0, 0, 0},
    {TK_OPTION_INT, "-repeatinterval", "repeatInterval", "RepeatInterval",
	 DEF_BUTTON_REPEAT_INTERVAL, -1, Tk_Offset(TkButton, repeatInterval),
	 0, 0, 0},
    {TK_OPTION_STRING_TABLE, "-state", "state", "State",
	DEF_BUTTON_STATE, -1, Tk_Offset(TkButton, state),
	0, stateStrings, 0},
    {TK_OPTION_STRING, "-takefocus", "takeFocus", "TakeFocus",
	DEF_BUTTON_TAKE_FOCUS, Tk_Offset(TkButton, takeFocusPtr), -1,
	TK_OPTION_NULL_OK, 0, 0},
    {TK_OPTION_STRING, "-text", "text", "Text",
	DEF_BUTTON_TEXT, Tk_Offset(TkButton, textPtr), -1, 0, 0, 0},
    {TK_OPTION_STRING, "-textvariable", "textVariable", "Variable",
	DEF_BUTTON_TEXT_VARIABLE, Tk_Offset(TkButton, textVarNamePtr), -1,
	TK_OPTION_NULL_OK, 0, 0},
    {TK_OPTION_INT, "-underline", "underline", "Underline",
	DEF_BUTTON_UNDERLINE, -1, Tk_Offset(TkButton, underline), 0, 0, 0},
    {TK_OPTION_STRING, "-width", "width", "Width",
	DEF_BUTTON_WIDTH, Tk_Offset(TkButton, widthPtr), -1, 0, 0, 0},
    {TK_OPTION_PIXELS, "-wraplength", "wrapLength", "WrapLength",
	DEF_BUTTON_WRAP_LENGTH, Tk_Offset(TkButton, wrapLengthPtr),
	Tk_Offset(TkButton, wrapLength), 0, 0, 0},
    {TK_OPTION_END, NULL, NULL, NULL, NULL, 0, -1, 0, 0, 0}
};

static const Tk_OptionSpec checkbuttonOptionSpecs[] = {
    {TK_OPTION_BORDER, "-activebackground", "activeBackground", "Foreground",
	DEF_BUTTON_ACTIVE_BG_COLOR, -1, Tk_Offset(TkButton, activeBorder),
	0, DEF_BUTTON_ACTIVE_BG_MONO, 0},
    {TK_OPTION_COLOR, "-activeforeground", "activeForeground", "Background",
	DEF_CHKRAD_ACTIVE_FG_COLOR, -1, Tk_Offset(TkButton, activeFg),
	TK_OPTION_NULL_OK, DEF_BUTTON_ACTIVE_FG_MONO, 0},
    {TK_OPTION_ANCHOR, "-anchor", "anchor", "Anchor",
	DEF_BUTTON_ANCHOR, -1, Tk_Offset(TkButton, anchor), 0, 0, 0},
    {TK_OPTION_BORDER, "-background", "background", "Background",
	DEF_BUTTON_BG_COLOR, -1, Tk_Offset(TkButton, normalBorder),
	0, DEF_BUTTON_BG_MONO, 0},
    {TK_OPTION_SYNONYM, "-bd", NULL, NULL,
	NULL, 0, -1, 0, "-borderwidth", 0},
    {TK_OPTION_SYNONYM, "-bg", NULL, NULL,
	NULL, 0, -1, 0, "-background", 0},
    {TK_OPTION_BITMAP, "-bitmap", "bitmap", "Bitmap",
	DEF_BUTTON_BITMAP, -1, Tk_Offset(TkButton, bitmap),
	TK_OPTION_NULL_OK, 0, 0},
    {TK_OPTION_PIXELS, "-borderwidth", "borderWidth", "BorderWidth",
	tkDefButtonBorderWidth, Tk_Offset(TkButton, borderWidthPtr),
	Tk_Offset(TkButton, borderWidth), 0, 0, 0},
    {TK_OPTION_STRING, "-command", "command", "Command",
	DEF_BUTTON_COMMAND, Tk_Offset(TkButton, commandPtr), -1,
	TK_OPTION_NULL_OK, 0, 0},
    {TK_OPTION_STRING_TABLE, "-compound", "compound", "Compound",
	 DEF_BUTTON_COMPOUND, -1, Tk_Offset(TkButton, compound), 0,
	 compoundStrings, 0},
    {TK_OPTION_CURSOR, "-cursor", "cursor", "Cursor",
	DEF_BUTTON_CURSOR, -1, Tk_Offset(TkButton, cursor),
	TK_OPTION_NULL_OK, 0, 0},
    {TK_OPTION_COLOR, "-disabledforeground", "disabledForeground",
	"DisabledForeground", DEF_BUTTON_DISABLED_FG_COLOR,
	-1, Tk_Offset(TkButton, disabledFg), TK_OPTION_NULL_OK,
	(ClientData) DEF_BUTTON_DISABLED_FG_MONO, 0},
    {TK_OPTION_SYNONYM, "-fg", "foreground", NULL,
	NULL, 0, -1, 0, "-foreground", 0},
    {TK_OPTION_FONT, "-font", "font", "Font",
	DEF_BUTTON_FONT, -1, Tk_Offset(TkButton, tkfont), 0, 0, 0},
    {TK_OPTION_COLOR, "-foreground", "foreground", "Foreground",
	DEF_CHKRAD_FG, -1, Tk_Offset(TkButton, normalFg), 0, 0, 0},
    {TK_OPTION_STRING, "-height", "height", "Height",
	DEF_BUTTON_HEIGHT, Tk_Offset(TkButton, heightPtr), -1, 0, 0, 0},
    {TK_OPTION_BORDER, "-highlightbackground", "highlightBackground",
	"HighlightBackground", DEF_BUTTON_HIGHLIGHT_BG_COLOR,
	-1, Tk_Offset(TkButton, highlightBorder), 0,
	(ClientData) DEF_BUTTON_HIGHLIGHT_BG_MONO, 0},
    {TK_OPTION_COLOR, "-highlightcolor", "highlightColor", "HighlightColor",
	DEF_BUTTON_HIGHLIGHT, -1, Tk_Offset(TkButton, highlightColorPtr),
	0, 0, 0},
    {TK_OPTION_PIXELS, "-highlightthickness", "highlightThickness",
	"HighlightThickness", tkDefButtonHighlightWidth,
	Tk_Offset(TkButton, highlightWidthPtr),
	Tk_Offset(TkButton, highlightWidth), 0, 0, 0},
    {TK_OPTION_STRING, "-image", "image", "Image",
	DEF_BUTTON_IMAGE, Tk_Offset(TkButton, imagePtr), -1,
	TK_OPTION_NULL_OK, 0, 0},
    {TK_OPTION_BOOLEAN, "-indicatoron", "indicatorOn", "IndicatorOn",
	DEF_BUTTON_INDICATOR, -1, Tk_Offset(TkButton, indicatorOn), 0, 0, 0},
    {TK_OPTION_JUSTIFY, "-justify", "justify", "Justify",
	DEF_BUTTON_JUSTIFY, -1, Tk_Offset(TkButton, justify), 0, 0, 0},
    {TK_OPTION_RELIEF, "-offrelief", "offRelief", "OffRelief",
	 DEF_BUTTON_RELIEF, -1, Tk_Offset(TkButton, offRelief), 0, 0, 0},
    {TK_OPTION_STRING, "-offvalue", "offValue", "Value",
	DEF_BUTTON_OFF_VALUE, Tk_Offset(TkButton, offValuePtr), -1, 0, 0, 0},
    {TK_OPTION_STRING, "-onvalue", "onValue", "Value",
	DEF_BUTTON_ON_VALUE, Tk_Offset(TkButton, onValuePtr), -1, 0, 0, 0},
    {TK_OPTION_RELIEF, "-overrelief", "overRelief", "OverRelief",
	 DEF_BUTTON_OVER_RELIEF, -1, Tk_Offset(TkButton, overRelief),
	 TK_OPTION_NULL_OK, 0, 0},
    {TK_OPTION_PIXELS, "-padx", "padX", "Pad",
	tkDefLabelPadx, Tk_Offset(TkButton, padXPtr),
	Tk_Offset(TkButton, padX), 0, 0, 0},
    {TK_OPTION_PIXELS, "-pady", "padY", "Pad",
	tkDefLabelPady, Tk_Offset(TkButton, padYPtr),
	Tk_Offset(TkButton, padY), 0, 0, 0},
    {TK_OPTION_RELIEF, "-relief", "relief", "Relief",
	DEF_LABCHKRAD_RELIEF, -1, Tk_Offset(TkButton, relief), 0, 0, 0},
    {TK_OPTION_BORDER, "-selectcolor", "selectColor", "Background",
	DEF_BUTTON_SELECT_COLOR, -1, Tk_Offset(TkButton, selectBorder),
	TK_OPTION_NULL_OK, DEF_BUTTON_SELECT_MONO, 0},
    {TK_OPTION_STRING, "-selectimage", "selectImage", "SelectImage",
	DEF_BUTTON_SELECT_IMAGE, Tk_Offset(TkButton, selectImagePtr), -1,
	TK_OPTION_NULL_OK, 0, 0},
    {TK_OPTION_STRING_TABLE, "-state", "state", "State",
	DEF_BUTTON_STATE, -1, Tk_Offset(TkButton, state),
	0, stateStrings, 0},
    {TK_OPTION_STRING, "-takefocus", "takeFocus", "TakeFocus",
	DEF_BUTTON_TAKE_FOCUS, Tk_Offset(TkButton, takeFocusPtr), -1,
	TK_OPTION_NULL_OK, 0, 0},
    {TK_OPTION_STRING, "-text", "text", "Text",
	DEF_BUTTON_TEXT, Tk_Offset(TkButton, textPtr), -1, 0, 0, 0},
    {TK_OPTION_STRING, "-textvariable", "textVariable", "Variable",
	DEF_BUTTON_TEXT_VARIABLE, Tk_Offset(TkButton, textVarNamePtr), -1,
	TK_OPTION_NULL_OK, 0, 0},
    {TK_OPTION_STRING, "-tristateimage", "tristateImage", "TristateImage",
	DEF_BUTTON_IMAGE, Tk_Offset(TkButton, tristateImagePtr), -1,
	TK_OPTION_NULL_OK, 0, 0},
    {TK_OPTION_STRING, "-tristatevalue", "tristateValue", "TristateValue",
	DEF_BUTTON_TRISTATE_VALUE, Tk_Offset(TkButton, tristateValuePtr), -1, 0, 0, 0},
    {TK_OPTION_INT, "-underline", "underline", "Underline",
	DEF_BUTTON_UNDERLINE, -1, Tk_Offset(TkButton, underline), 0, 0, 0},
    {TK_OPTION_STRING, "-variable", "variable", "Variable",
	DEF_CHECKBUTTON_VARIABLE, Tk_Offset(TkButton, selVarNamePtr), -1,
	TK_OPTION_NULL_OK, 0, 0},
    {TK_OPTION_STRING, "-width", "width", "Width",
	DEF_BUTTON_WIDTH, Tk_Offset(TkButton, widthPtr), -1, 0, 0, 0},
    {TK_OPTION_PIXELS, "-wraplength", "wrapLength", "WrapLength",
	DEF_BUTTON_WRAP_LENGTH, Tk_Offset(TkButton, wrapLengthPtr),
	Tk_Offset(TkButton, wrapLength), 0, 0, 0},
    {TK_OPTION_END, NULL, NULL, NULL, NULL, 0, -1, 0, 0, 0}
};

static const Tk_OptionSpec radiobuttonOptionSpecs[] = {
    {TK_OPTION_BORDER, "-activebackground", "activeBackground", "Foreground",
	DEF_BUTTON_ACTIVE_BG_COLOR, -1, Tk_Offset(TkButton, activeBorder),
	0, DEF_BUTTON_ACTIVE_BG_MONO, 0},
    {TK_OPTION_COLOR, "-activeforeground", "activeForeground", "Background",
	DEF_CHKRAD_ACTIVE_FG_COLOR, -1, Tk_Offset(TkButton, activeFg),
	TK_OPTION_NULL_OK, DEF_BUTTON_ACTIVE_FG_MONO, 0},
    {TK_OPTION_ANCHOR, "-anchor", "anchor", "Anchor",
	DEF_BUTTON_ANCHOR, -1, Tk_Offset(TkButton, anchor), 0, 0, 0},
    {TK_OPTION_BORDER, "-background", "background", "Background",
	DEF_BUTTON_BG_COLOR, -1, Tk_Offset(TkButton, normalBorder),
	0, DEF_BUTTON_BG_MONO, 0},
    {TK_OPTION_SYNONYM, "-bd", NULL, NULL,
	NULL, 0, -1, 0, "-borderwidth", 0},
    {TK_OPTION_SYNONYM, "-bg", NULL, NULL,
	NULL, 0, -1, 0, "-background", 0},
    {TK_OPTION_BITMAP, "-bitmap", "bitmap", "Bitmap",
	DEF_BUTTON_BITMAP, -1, Tk_Offset(TkButton, bitmap),
	TK_OPTION_NULL_OK, 0, 0},
    {TK_OPTION_PIXELS, "-borderwidth", "borderWidth", "BorderWidth",
	tkDefButtonBorderWidth, Tk_Offset(TkButton, borderWidthPtr),
	Tk_Offset(TkButton, borderWidth), 0, 0, 0},
    {TK_OPTION_STRING, "-command", "command", "Command",
	DEF_BUTTON_COMMAND, Tk_Offset(TkButton, commandPtr), -1,
	TK_OPTION_NULL_OK, 0, 0},
    {TK_OPTION_STRING_TABLE, "-compound", "compound", "Compound",
	 DEF_BUTTON_COMPOUND, -1, Tk_Offset(TkButton, compound), 0,
	 compoundStrings, 0},
    {TK_OPTION_CURSOR, "-cursor", "cursor", "Cursor",
	DEF_BUTTON_CURSOR, -1, Tk_Offset(TkButton, cursor),
	TK_OPTION_NULL_OK, 0, 0},
    {TK_OPTION_COLOR, "-disabledforeground", "disabledForeground",
	"DisabledForeground", DEF_BUTTON_DISABLED_FG_COLOR,
	-1, Tk_Offset(TkButton, disabledFg), TK_OPTION_NULL_OK,
	(ClientData) DEF_BUTTON_DISABLED_FG_MONO, 0},
    {TK_OPTION_SYNONYM, "-fg", "foreground", NULL,
	NULL, 0, -1, 0, "-foreground", 0},
    {TK_OPTION_FONT, "-font", "font", "Font",
	DEF_BUTTON_FONT, -1, Tk_Offset(TkButton, tkfont), 0, 0, 0},
    {TK_OPTION_COLOR, "-foreground", "foreground", "Foreground",
	DEF_CHKRAD_FG, -1, Tk_Offset(TkButton, normalFg), 0, 0, 0},
    {TK_OPTION_STRING, "-height", "height", "Height",
	DEF_BUTTON_HEIGHT, Tk_Offset(TkButton, heightPtr), -1, 0, 0, 0},
    {TK_OPTION_BORDER, "-highlightbackground", "highlightBackground",
	"HighlightBackground", DEF_BUTTON_HIGHLIGHT_BG_COLOR,
	-1, Tk_Offset(TkButton, highlightBorder), 0,
	(ClientData) DEF_BUTTON_HIGHLIGHT_BG_MONO, 0},
    {TK_OPTION_COLOR, "-highlightcolor", "highlightColor", "HighlightColor",
	DEF_BUTTON_HIGHLIGHT, -1, Tk_Offset(TkButton, highlightColorPtr),
	0, 0, 0},
    {TK_OPTION_PIXELS, "-highlightthickness", "highlightThickness",
	"HighlightThickness", tkDefButtonHighlightWidth,
	Tk_Offset(TkButton, highlightWidthPtr),
	Tk_Offset(TkButton, highlightWidth), 0, 0, 0},
    {TK_OPTION_STRING, "-image", "image", "Image",
	DEF_BUTTON_IMAGE, Tk_Offset(TkButton, imagePtr), -1,
	TK_OPTION_NULL_OK, 0, 0},
    {TK_OPTION_BOOLEAN, "-indicatoron", "indicatorOn", "IndicatorOn",
	DEF_BUTTON_INDICATOR, -1, Tk_Offset(TkButton, indicatorOn),
	0, 0, 0},
    {TK_OPTION_JUSTIFY, "-justify", "justify", "Justify",
	DEF_BUTTON_JUSTIFY, -1, Tk_Offset(TkButton, justify), 0, 0, 0},
    {TK_OPTION_RELIEF, "-offrelief", "offRelief", "OffRelief",
	 DEF_BUTTON_RELIEF, -1, Tk_Offset(TkButton, offRelief), 0, 0, 0},
    {TK_OPTION_RELIEF, "-overrelief", "overRelief", "OverRelief",
	 DEF_BUTTON_OVER_RELIEF, -1, Tk_Offset(TkButton, overRelief),
	 TK_OPTION_NULL_OK, 0, 0},
    {TK_OPTION_PIXELS, "-padx", "padX", "Pad",
	tkDefLabelPadx, Tk_Offset(TkButton, padXPtr),
	Tk_Offset(TkButton, padX), 0, 0, 0},
    {TK_OPTION_PIXELS, "-pady", "padY", "Pad",
	tkDefLabelPady, Tk_Offset(TkButton, padYPtr),
	Tk_Offset(TkButton, padY), 0, 0, 0},
    {TK_OPTION_RELIEF, "-relief", "relief", "Relief",
	DEF_LABCHKRAD_RELIEF, -1, Tk_Offset(TkButton, relief), 0, 0, 0},
    {TK_OPTION_BORDER, "-selectcolor", "selectColor", "Background",
	DEF_BUTTON_SELECT_COLOR, -1, Tk_Offset(TkButton, selectBorder),
	TK_OPTION_NULL_OK, DEF_BUTTON_SELECT_MONO, 0},
    {TK_OPTION_STRING, "-selectimage", "selectImage", "SelectImage",
	DEF_BUTTON_SELECT_IMAGE, Tk_Offset(TkButton, selectImagePtr), -1,
	TK_OPTION_NULL_OK, 0, 0},
    {TK_OPTION_STRING_TABLE, "-state", "state", "State",
	DEF_BUTTON_STATE, -1, Tk_Offset(TkButton, state),
	0, stateStrings, 0},
    {TK_OPTION_STRING, "-takefocus", "takeFocus", "TakeFocus",
	DEF_BUTTON_TAKE_FOCUS, Tk_Offset(TkButton, takeFocusPtr), -1,
	TK_OPTION_NULL_OK, 0, 0},
    {TK_OPTION_STRING, "-text", "text", "Text",
	DEF_BUTTON_TEXT, Tk_Offset(TkButton, textPtr), -1, 0, 0, 0},
    {TK_OPTION_STRING, "-textvariable", "textVariable", "Variable",
	DEF_BUTTON_TEXT_VARIABLE, Tk_Offset(TkButton, textVarNamePtr), -1,
	TK_OPTION_NULL_OK, 0, 0},
    {TK_OPTION_STRING, "-tristateimage", "tristateImage", "TristateImage",
	DEF_BUTTON_IMAGE, Tk_Offset(TkButton, tristateImagePtr), -1,
	TK_OPTION_NULL_OK, 0, 0},
    {TK_OPTION_STRING, "-tristatevalue", "tristateValue", "TristateValue",
	DEF_BUTTON_TRISTATE_VALUE, Tk_Offset(TkButton, tristateValuePtr), -1, 0, 0, 0},
    {TK_OPTION_INT, "-underline", "underline", "Underline",
	DEF_BUTTON_UNDERLINE, -1, Tk_Offset(TkButton, underline), 0, 0, 0},
    {TK_OPTION_STRING, "-value", "value", "Value",
	DEF_BUTTON_VALUE, Tk_Offset(TkButton, onValuePtr), -1, 0, 0, 0},
    {TK_OPTION_STRING, "-variable", "variable", "Variable",
	DEF_RADIOBUTTON_VARIABLE, Tk_Offset(TkButton, selVarNamePtr), -1,
	0, 0, 0},
    {TK_OPTION_STRING, "-width", "width", "Width",
	DEF_BUTTON_WIDTH, Tk_Offset(TkButton, widthPtr), -1, 0, 0, 0},
    {TK_OPTION_PIXELS, "-wraplength", "wrapLength", "WrapLength",
	DEF_BUTTON_WRAP_LENGTH, Tk_Offset(TkButton, wrapLengthPtr),
	Tk_Offset(TkButton, wrapLength), 0, 0, 0},
    {TK_OPTION_END, NULL, NULL, NULL, NULL, 0, -1, 0, 0, 0}
};

/*
 * The following table maps from one of the type values defined in tkButton.h,
 * such as TYPE_LABEL, to the option template for that class of widgets.
 */

static const Tk_OptionSpec *const optionSpecs[] = {
    labelOptionSpecs,
    buttonOptionSpecs,
    checkbuttonOptionSpecs,
    radiobuttonOptionSpecs
};

/*
 * The following tables define the widget commands supported by each of the
 * classes, and map the indexes into the string tables into a single
 * enumerated type used to dispatch the widget command.
 */

static const char *const commandNames[][8] = {
    {"cget", "configure", NULL},
    {"cget", "configure", "flash", "invoke", NULL},
    {"cget", "configure", "deselect", "flash", "invoke", "select",
	    "toggle", NULL},
    {"cget", "configure", "deselect", "flash", "invoke", "select", NULL}
};
enum command {
    COMMAND_CGET, COMMAND_CONFIGURE, COMMAND_DESELECT, COMMAND_FLASH,
    COMMAND_INVOKE, COMMAND_SELECT, COMMAND_TOGGLE
};
static const enum command map[][8] = {
    {COMMAND_CGET, COMMAND_CONFIGURE},
    {COMMAND_CGET, COMMAND_CONFIGURE, COMMAND_FLASH, COMMAND_INVOKE},
    {COMMAND_CGET, COMMAND_CONFIGURE, COMMAND_DESELECT, COMMAND_FLASH,
	    COMMAND_INVOKE, COMMAND_SELECT, COMMAND_TOGGLE},
    {COMMAND_CGET, COMMAND_CONFIGURE, COMMAND_DESELECT, COMMAND_FLASH,
	    COMMAND_INVOKE, COMMAND_SELECT}
};

/*
 * Forward declarations for functions defined later in this file:
 */

static void		ButtonCmdDeletedProc(ClientData clientData);
static int		ButtonCreate(ClientData clientData,
			    Tcl_Interp *interp, int objc,
			    Tcl_Obj *const objv[], int type);
static void		ButtonEventProc(ClientData clientData,
			    XEvent *eventPtr);
static void		ButtonImageProc(ClientData clientData,
			    int x, int y, int width, int height,
			    int imgWidth, int imgHeight);
static void		ButtonSelectImageProc(ClientData clientData,
			    int x, int y, int width, int height,
			    int imgWidth, int imgHeight);
static void		ButtonTristateImageProc(ClientData clientData,
			    int x, int y, int width, int height,
			    int imgWidth, int imgHeight);
static char *		ButtonTextVarProc(ClientData clientData,
			    Tcl_Interp *interp, const char *name1,
			    const char *name2, int flags);
static char *		ButtonVarProc(ClientData clientData,
			    Tcl_Interp *interp, const char *name1,
			    const char *name2, int flags);
static int		ButtonWidgetObjCmd(ClientData clientData,
			    Tcl_Interp *interp, int objc,
			    Tcl_Obj *const objv[]);
static int		ConfigureButton(Tcl_Interp *interp, TkButton *butPtr,
			    int objc, Tcl_Obj *const objv[]);
static void		DestroyButton(TkButton *butPtr);

/*
 *--------------------------------------------------------------
 *
 * Tk_ButtonCmd, Tk_CheckbuttonCmd, Tk_LabelCmd, Tk_RadiobuttonCmd --
 *
 *	These functions are invoked to process the "button", "label",
 *	"radiobutton", and "checkbutton" Tcl commands. See the user
 *	documentation for details on what they do.
 *
 * Results:
 *	A standard Tcl result.
 *
 * Side effects:
 *	See the user documentation. These functions are just wrappers; they
 *	call ButtonCreate to do all of the real work.
 *
 *--------------------------------------------------------------
 */

int
Tk_ButtonObjCmd(
    ClientData clientData,	/* Either NULL or pointer to option table. */
    Tcl_Interp *interp,		/* Current interpreter. */
    int objc,			/* Number of arguments. */
    Tcl_Obj *const objv[])	/* Argument values. */
{
    return ButtonCreate(clientData, interp, objc, objv, TYPE_BUTTON);
}

int
Tk_CheckbuttonObjCmd(
    ClientData clientData,	/* Either NULL or pointer to option table. */
    Tcl_Interp *interp,		/* Current interpreter. */
    int objc,			/* Number of arguments. */
    Tcl_Obj *const objv[])	/* Argument values. */
{
    return ButtonCreate(clientData, interp, objc, objv, TYPE_CHECK_BUTTON);
}

int
Tk_LabelObjCmd(
    ClientData clientData,	/* Either NULL or pointer to option table. */
    Tcl_Interp *interp,		/* Current interpreter. */
    int objc,			/* Number of arguments. */
    Tcl_Obj *const objv[])	/* Argument values. */
{
    return ButtonCreate(clientData, interp, objc, objv, TYPE_LABEL);
}

int
Tk_RadiobuttonObjCmd(
    ClientData clientData,	/* Either NULL or pointer to option table. */
    Tcl_Interp *interp,		/* Current interpreter. */
    int objc,			/* Number of arguments. */
    Tcl_Obj *const objv[])	/* Argument values. */
{
    return ButtonCreate(clientData, interp, objc, objv, TYPE_RADIO_BUTTON);
}

/*
 *--------------------------------------------------------------
 *
 * ButtonCreate --
 *
 *	This function does all the real work of implementing the "button",
 *	"label", "radiobutton", and "checkbutton" Tcl commands. See the user
 *	documentation for details on what it does.
 *
 * Results:
 *	A standard Tcl result.
 *
 * Side effects:
 *	See the user documentation.
 *
 *--------------------------------------------------------------
 */

static int
ButtonCreate(
    ClientData clientData,	/* NULL. */
    Tcl_Interp *interp,		/* Current interpreter. */
    int objc,			/* Number of arguments. */
    Tcl_Obj *const objv[],	/* Argument values. */
    int type)			/* Type of button to create: TYPE_LABEL,
				 * TYPE_BUTTON, TYPE_CHECK_BUTTON, or
				 * TYPE_RADIO_BUTTON. */
{
    TkButton *butPtr;
    Tk_OptionTable optionTable;
    Tk_Window tkwin;
    ThreadSpecificData *tsdPtr =
	    Tcl_GetThreadData(&dataKey, sizeof(ThreadSpecificData));

    if (!tsdPtr->defaultsInitialized) {
	TkpButtonSetDefaults();
	tsdPtr->defaultsInitialized = 1;
    }

    if (objc < 2) {
	Tcl_WrongNumArgs(interp, 1, objv, "pathName ?-option value ...?");
	return TCL_ERROR;
    }

    /*
     * Create the new window.
     */

    tkwin = Tk_CreateWindowFromPath(interp, Tk_MainWindow(interp),
	    Tcl_GetString(objv[1]), NULL);
    if (tkwin == NULL) {
	return TCL_ERROR;
    }

    /*
     * Create the option table for this widget class. If it has already been
     * created, the cached pointer will be returned.
     */

    optionTable = Tk_CreateOptionTable(interp, optionSpecs[type]);

    Tk_SetClass(tkwin, classNames[type]);
    butPtr = TkpCreateButton(tkwin);

    Tk_SetClassProcs(tkwin, &tkpButtonProcs, butPtr);

    /*
     * Initialize the data structure for the button.
     */

    butPtr->tkwin = tkwin;
    butPtr->display = Tk_Display(tkwin);
    butPtr->interp = interp;
    butPtr->widgetCmd = Tcl_CreateObjCommand(interp, Tk_PathName(tkwin),
	    ButtonWidgetObjCmd, butPtr, ButtonCmdDeletedProc);
    butPtr->type = type;
    butPtr->optionTable = optionTable;
    butPtr->textPtr = NULL;
    butPtr->underline = -1;
    butPtr->textVarNamePtr = NULL;
    butPtr->bitmap = 0;
    butPtr->imagePtr = NULL;
    butPtr->image = NULL;
    butPtr->selectImagePtr = NULL;
    butPtr->selectImage = NULL;
    butPtr->tristateImagePtr = NULL;
    butPtr->tristateImage = NULL;
    butPtr->state = STATE_NORMAL;
    butPtr->normalBorder = NULL;
    butPtr->activeBorder = NULL;
    butPtr->borderWidthPtr = NULL;
    butPtr->borderWidth = 0;
    butPtr->relief = TK_RELIEF_FLAT;
    butPtr->highlightWidthPtr = NULL;
    butPtr->highlightWidth = 0;
    butPtr->highlightBorder = NULL;
    butPtr->highlightColorPtr = NULL;
    butPtr->inset = 0;
    butPtr->tkfont = NULL;
    butPtr->normalFg = NULL;
    butPtr->activeFg = NULL;
    butPtr->disabledFg = NULL;
    butPtr->normalTextGC = 0;
    butPtr->activeTextGC = 0;
    butPtr->disabledGC = 0;
    butPtr->stippleGC = 0;
    butPtr->gray = 0;
    butPtr->copyGC = 0;
    butPtr->widthPtr = NULL;
    butPtr->width = 0;
    butPtr->heightPtr = NULL;
    butPtr->height = 0;
    butPtr->wrapLengthPtr = NULL;
    butPtr->wrapLength = 0;
    butPtr->padXPtr = NULL;
    butPtr->padX = 0;
    butPtr->padYPtr = NULL;
    butPtr->padY = 0;
    butPtr->anchor = TK_ANCHOR_CENTER;
    butPtr->justify = TK_JUSTIFY_CENTER;
    butPtr->indicatorOn = 0;
    butPtr->selectBorder = NULL;
    butPtr->textWidth = 0;
    butPtr->textHeight = 0;
    butPtr->textLayout = NULL;
    butPtr->indicatorSpace = 0;
    butPtr->indicatorDiameter = 0;
    butPtr->defaultState = DEFAULT_DISABLED;
    butPtr->selVarNamePtr = NULL;
    butPtr->onValuePtr = NULL;
    butPtr->offValuePtr = NULL;
    butPtr->tristateValuePtr = NULL;
    butPtr->cursor = 0;
    butPtr->takeFocusPtr = NULL;
    butPtr->commandPtr = NULL;
    butPtr->flags = 0;

    Tk_CreateEventHandler(butPtr->tkwin,
	    ExposureMask|StructureNotifyMask|FocusChangeMask,
	    ButtonEventProc, butPtr);

    if (Tk_InitOptions(interp, (char *) butPtr, optionTable, tkwin)
	    != TCL_OK) {
	Tk_DestroyWindow(butPtr->tkwin);
	return TCL_ERROR;
    }
    if (ConfigureButton(interp, butPtr, objc - 2, objv + 2) != TCL_OK) {
	Tk_DestroyWindow(butPtr->tkwin);
	return TCL_ERROR;
    }

    Tcl_SetObjResult(interp, TkNewWindowObj(butPtr->tkwin));
    return TCL_OK;
}

/*
 *--------------------------------------------------------------
 *
 * ButtonWidgetCmd --
 *
 *	This function is invoked to process the Tcl command that corresponds
 *	to a widget managed by this module. See the user documentation for
 *	details on what it does.
 *
 * Results:
 *	A standard Tcl result.
 *
 * Side effects:
 *	See the user documentation.
 *
 *--------------------------------------------------------------
 */

static int
ButtonWidgetObjCmd(
    ClientData clientData,	/* Information about button widget. */
    Tcl_Interp *interp,		/* Current interpreter. */
    int objc,			/* Number of arguments. */
    Tcl_Obj *const objv[])	/* Argument values. */
{
    TkButton *butPtr = clientData;
    int index;
    int result;
    Tcl_Obj *objPtr;

    if (objc < 2) {
        Tcl_WrongNumArgs(interp, 1, objv, "option ?arg ...?");
	return TCL_ERROR;
    }
    result = Tcl_GetIndexFromObjStruct(interp, objv[1], commandNames[butPtr->type],
	    sizeof(char *), "option", 0, &index);
    if (result != TCL_OK) {
	return result;
    }
    Tcl_Preserve(butPtr);

    switch (map[butPtr->type][index]) {
    case COMMAND_CGET:
	if (objc != 3) {
	    Tcl_WrongNumArgs(interp, 1, objv, "cget option");
	    goto error;
	}
	objPtr = Tk_GetOptionValue(interp, (char *) butPtr,
		butPtr->optionTable, objv[2], butPtr->tkwin);
	if (objPtr == NULL) {
	    goto error;
	}
	Tcl_SetObjResult(interp, objPtr);
	break;

    case COMMAND_CONFIGURE:
	if (objc <= 3) {
	    objPtr = Tk_GetOptionInfo(interp, (char *) butPtr,
		    butPtr->optionTable, (objc == 3) ? objv[2] : NULL,
		    butPtr->tkwin);
	    if (objPtr == NULL) {
		goto error;
	    }
	    Tcl_SetObjResult(interp, objPtr);
	} else {
	    result = ConfigureButton(interp, butPtr, objc-2, objv+2);
	}
	break;

    case COMMAND_DESELECT:
	if (objc > 2) {
	    Tcl_WrongNumArgs(interp, 1, objv, "deselect");
	    goto error;
	}
	if (butPtr->type == TYPE_CHECK_BUTTON) {
	    if (Tcl_ObjSetVar2(interp, butPtr->selVarNamePtr, NULL,
		    butPtr->offValuePtr, TCL_GLOBAL_ONLY|TCL_LEAVE_ERR_MSG)
		    == NULL) {
		goto error;
	    }
	} else if (butPtr->flags & SELECTED) {
	    if (Tcl_ObjSetVar2(interp, butPtr->selVarNamePtr, NULL,
		     Tcl_NewObj(), TCL_GLOBAL_ONLY|TCL_LEAVE_ERR_MSG) == NULL){
		goto error;
	    }
	}
	break;

    case COMMAND_FLASH:
	if (objc > 2) {
	    Tcl_WrongNumArgs(interp, 1, objv, "flash");
	    goto error;
	}
	if (butPtr->state != STATE_DISABLED) {
	    int i;

	    for (i = 0; i < 4; i++) {
		if (butPtr->state == STATE_NORMAL) {
		    butPtr->state = STATE_ACTIVE;
		    Tk_SetBackgroundFromBorder(butPtr->tkwin,
			    butPtr->activeBorder);
		} else {
		    butPtr->state = STATE_NORMAL;
		    Tk_SetBackgroundFromBorder(butPtr->tkwin,
			    butPtr->normalBorder);
		}
		TkpDisplayButton(butPtr);

		/*
		 * Special note: must cancel any existing idle handler for
		 * TkpDisplayButton; it's no longer needed, and
		 * TkpDisplayButton cleared the REDRAW_PENDING flag.
		 */

		Tcl_CancelIdleCall(TkpDisplayButton, butPtr);
		XFlush(butPtr->display);
		#ifndef MAC_OSX_TK
		/*
		 * On the mac you can not sleep in a display proc, and the
		 * flash command doesn't do anything anyway.
		 */
		Tcl_Sleep(50);
		#endif
	    }
	}
	break;

    case COMMAND_INVOKE:
	if (objc > 2) {
	    Tcl_WrongNumArgs(interp, 1, objv, "invoke");
	    goto error;
	}
	if (butPtr->state != STATE_DISABLED) {
	    result = TkInvokeButton(butPtr);
	}
	break;

    case COMMAND_SELECT:
	if (objc > 2) {
	    Tcl_WrongNumArgs(interp, 1, objv, "select");
	    goto error;
	}
	if (Tcl_ObjSetVar2(interp, butPtr->selVarNamePtr, NULL,
		butPtr->onValuePtr, TCL_GLOBAL_ONLY|TCL_LEAVE_ERR_MSG)
		== NULL) {
	    goto error;
	}
	break;

    case COMMAND_TOGGLE:
	if (objc > 2) {
	    Tcl_WrongNumArgs(interp, 1, objv, "toggle");
	    goto error;
	}
	if (Tcl_ObjSetVar2(interp, butPtr->selVarNamePtr, NULL,
		(butPtr->flags & SELECTED) ? butPtr->offValuePtr
		: butPtr->onValuePtr, TCL_GLOBAL_ONLY|TCL_LEAVE_ERR_MSG)
		== NULL) {
	    goto error;
	}
	break;
    }
    Tcl_Release(butPtr);
    return result;

  error:
    Tcl_Release(butPtr);
    return TCL_ERROR;
}

/*
 *----------------------------------------------------------------------
 *
 * DestroyButton --
 *
 *	This function is invoked by ButtonEventProc to free all the resources
 *	of a button and clean up its state.
 *
 * Results:
 *	None.
 *
 * Side effects:
 *	Everything associated with the widget is freed.
 *
 *----------------------------------------------------------------------
 */

static void
DestroyButton(
    TkButton *butPtr)		/* Info about button widget. */
{
    butPtr->flags |= BUTTON_DELETED;
    TkpDestroyButton(butPtr);

    if (butPtr->flags & REDRAW_PENDING) {
	Tcl_CancelIdleCall(TkpDisplayButton, butPtr);
    }

    /*
     * Free up all the stuff that requires special handling, then let
     * Tk_FreeOptions handle all the standard option-related stuff.
     */

    Tcl_DeleteCommandFromToken(butPtr->interp, butPtr->widgetCmd);
    if (butPtr->textVarNamePtr != NULL) {
	Tcl_UntraceVar2(butPtr->interp, Tcl_GetString(butPtr->textVarNamePtr),
		NULL, TCL_GLOBAL_ONLY|TCL_TRACE_WRITES|TCL_TRACE_UNSETS,
		ButtonTextVarProc, butPtr);
    }
    if (butPtr->image) {
	Tk_FreeImage(butPtr->image);
    }
    if (butPtr->selectImage) {
	Tk_FreeImage(butPtr->selectImage);
    }
    if (butPtr->tristateImage) {
	Tk_FreeImage(butPtr->tristateImage);
    }
    if (butPtr->normalTextGC) {
	Tk_FreeGC(butPtr->display, butPtr->normalTextGC);
    }
    if (butPtr->activeTextGC) {
	Tk_FreeGC(butPtr->display, butPtr->activeTextGC);
    }
    if (butPtr->disabledGC) {
	Tk_FreeGC(butPtr->display, butPtr->disabledGC);
    }
    if (butPtr->stippleGC) {
	Tk_FreeGC(butPtr->display, butPtr->stippleGC);
    }
    if (butPtr->gray) {
	Tk_FreeBitmap(butPtr->display, butPtr->gray);
    }
    if (butPtr->copyGC) {
	Tk_FreeGC(butPtr->display, butPtr->copyGC);
    }
    if (butPtr->textLayout) {
	Tk_FreeTextLayout(butPtr->textLayout);
    }
<<<<<<< HEAD
    if (butPtr->selVarNamePtr != NULL) {
	Tcl_UntraceVar2(butPtr->interp, Tcl_GetString(butPtr->selVarNamePtr),
		NULL, TCL_GLOBAL_ONLY|TCL_TRACE_WRITES|TCL_TRACE_UNSETS,
		ButtonVarProc, butPtr);
=======
    if (butPtr->selVarNamePtr) {
	Tcl_UntraceVar(butPtr->interp, Tcl_GetString(butPtr->selVarNamePtr),
		TCL_GLOBAL_ONLY|TCL_TRACE_WRITES|TCL_TRACE_UNSETS,
		ButtonVarProc, (ClientData) butPtr);
>>>>>>> 7aacdee1
    }
    Tk_FreeConfigOptions((char *) butPtr, butPtr->optionTable,
	    butPtr->tkwin);
    butPtr->tkwin = NULL;
    Tcl_EventuallyFree(butPtr, TCL_DYNAMIC);
}

/*
 *----------------------------------------------------------------------
 *
 * ConfigureButton --
 *
 *	This function is called to process an objc/objv list to set
 *	configuration options for a button widget.
 *
 * Results:
 *	The return value is a standard Tcl result. If TCL_ERROR is returned,
 *	then an error message is left in interp's result.
 *
 * Side effects:
 *	Configuration information, such as text string, colors, font, etc. get
 *	set for butPtr; old resources get freed, if there were any. The button
 *	is redisplayed.
 *
 *----------------------------------------------------------------------
 */

static int
ConfigureButton(
    Tcl_Interp *interp,		/* Used for error reporting. */
    register TkButton *butPtr,	/* Information about widget;  may or may
				 * not already have values for some fields. */
    int objc,			/* Number of arguments. */
    Tcl_Obj *const objv[])	/* Argument values. */
{
    Tk_SavedOptions savedOptions;
    Tcl_Obj *errorResult = NULL;
    int error, haveImage;
    Tk_Image image;

    /*
     * Eliminate any existing trace on variables monitored by the button.
     */

    if (butPtr->textVarNamePtr != NULL) {
	Tcl_UntraceVar2(interp, Tcl_GetString(butPtr->textVarNamePtr),
		NULL, TCL_GLOBAL_ONLY|TCL_TRACE_WRITES|TCL_TRACE_UNSETS,
		ButtonTextVarProc, butPtr);
    }
    if (butPtr->selVarNamePtr != NULL) {
	Tcl_UntraceVar2(interp, Tcl_GetString(butPtr->selVarNamePtr),
		NULL, TCL_GLOBAL_ONLY|TCL_TRACE_WRITES|TCL_TRACE_UNSETS,
		ButtonVarProc, butPtr);
    }

    /*
     * The following loop is potentially executed twice. During the first pass
     * configuration options get set to their new values. If there is an error
     * in this pass, we execute a second pass to restore all the options to
     * their previous values.
     */

    for (error = 0; error <= 1; error++) {
	if (!error) {
	    /*
	     * First pass: set options to new values.
	     */

	    if (Tk_SetOptions(interp, (char *) butPtr,
		    butPtr->optionTable, objc, objv,
		    butPtr->tkwin, &savedOptions, NULL) != TCL_OK) {
		continue;
	    }
	} else {
	    /*
	     * Second pass: restore options to old values.
	     */

	    errorResult = Tcl_GetObjResult(interp);
	    Tcl_IncrRefCount(errorResult);
	    Tk_RestoreSavedOptions(&savedOptions);
	}

	if ((butPtr->flags & BUTTON_DELETED)) {
	    /*
	     * Somehow button was deleted - just abort now. [Bug #824479]
	     */
	    return TCL_ERROR;
	}

	/*
	 * A few options need special processing, such as setting the
	 * background from a 3-D border, or filling in complicated defaults
	 * that couldn't be specified to Tk_SetOptions.
	 */

	if ((butPtr->state == STATE_ACTIVE)
		&& !Tk_StrictMotif(butPtr->tkwin)) {
	    Tk_SetBackgroundFromBorder(butPtr->tkwin, butPtr->activeBorder);
	} else {
	    Tk_SetBackgroundFromBorder(butPtr->tkwin, butPtr->normalBorder);
	}
	if (butPtr->borderWidth < 0) {
	    butPtr->borderWidth = 0;
	}
	if (butPtr->highlightWidth < 0) {
	    butPtr->highlightWidth = 0;
	}
	if (butPtr->padX < 0) {
	    butPtr->padX = 0;
	}
	if (butPtr->padY < 0) {
	    butPtr->padY = 0;
	}

	if (butPtr->type >= TYPE_CHECK_BUTTON) {
	    Tcl_Obj *valuePtr, *namePtr;

	    if (butPtr->selVarNamePtr == NULL) {
		butPtr->selVarNamePtr = Tcl_NewStringObj(
			Tk_Name(butPtr->tkwin), -1);
		Tcl_IncrRefCount(butPtr->selVarNamePtr);
	    }
	    namePtr = butPtr->selVarNamePtr;

	    /*
	     * Select the button if the associated variable has the
	     * appropriate value, initialize the variable if it doesn't exist,
	     * then set a trace on the variable to monitor future changes to
	     * its value.
	     */

	    valuePtr = Tcl_ObjGetVar2(interp, namePtr, NULL, TCL_GLOBAL_ONLY);
	    butPtr->flags &= ~SELECTED;
            butPtr->flags &= ~TRISTATED;
	    if (valuePtr != NULL) {
		const char *value = Tcl_GetString(valuePtr);
		if (strcmp(value, Tcl_GetString(butPtr->onValuePtr)) == 0) {
		    butPtr->flags |= SELECTED;
		} else if (strcmp(value,
                        Tcl_GetString(butPtr->tristateValuePtr)) == 0) {
		    butPtr->flags |= TRISTATED;

		    /*
		     * For checkbuttons if the tristate value is the
		     * same as the offvalue then prefer off to tristate
		     */

		    if (butPtr->offValuePtr
			&& strcmp(value,
			    Tcl_GetString(butPtr->offValuePtr)) == 0) {
			butPtr->flags &= ~TRISTATED;
		    }
                }
	    } else {
		if (Tcl_ObjSetVar2(interp, namePtr, NULL,
			(butPtr->type == TYPE_CHECK_BUTTON)
			? butPtr->offValuePtr : Tcl_NewObj(),
			TCL_GLOBAL_ONLY|TCL_LEAVE_ERR_MSG)
			== NULL) {
		    continue;
		}

		/*
		 * If a radiobutton has the empty string as value it should be
		 * selected.
		 */

 		if ((butPtr->type == TYPE_RADIO_BUTTON) &&
			(*Tcl_GetString(butPtr->onValuePtr) == 0)) {
		    butPtr->flags |= SELECTED;
		}
	    }
	}

	/*
	 * Get the images for the widget, if there are any. Allocate the new
	 * images before freeing the old ones, so that the reference counts
	 * don't go to zero and cause image data to be discarded.
	 */

	if (butPtr->imagePtr) {
	    image = Tk_GetImage(butPtr->interp, butPtr->tkwin,
		    Tcl_GetString(butPtr->imagePtr), ButtonImageProc,
		    butPtr);
	    if (image == NULL) {
		continue;
	    }
	} else {
	    image = NULL;
	}
	if (butPtr->image != NULL) {
	    Tk_FreeImage(butPtr->image);
	}
	butPtr->image = image;
	if (butPtr->selectImagePtr) {
	    image = Tk_GetImage(butPtr->interp, butPtr->tkwin,
		    Tcl_GetString(butPtr->selectImagePtr),
		    ButtonSelectImageProc, butPtr);
	    if (image == NULL) {
		continue;
	    }
	} else {
	    image = NULL;
	}
	if (butPtr->selectImage) {
	    Tk_FreeImage(butPtr->selectImage);
	}
	butPtr->selectImage = image;
	if (butPtr->tristateImagePtr != NULL) {
	    image = Tk_GetImage(butPtr->interp, butPtr->tkwin,
		    Tcl_GetString(butPtr->tristateImagePtr),
		    ButtonTristateImageProc, butPtr);
	    if (image == NULL) {
		continue;
	    }
	} else {
	    image = NULL;
	}
	if (butPtr->tristateImage != NULL) {
	    Tk_FreeImage(butPtr->tristateImage);
	}
	butPtr->tristateImage = image;

	haveImage = 0;
	if (butPtr->imagePtr || butPtr->bitmap) {
	    haveImage = 1;
	}
	if ((!haveImage || butPtr->compound != COMPOUND_NONE)
		&& (butPtr->textVarNamePtr != NULL)) {
	    /*
	     * The button must display the value of a variable: set up a trace
	     * on the variable's value, create the variable if it doesn't
	     * exist, and fetch its current value.
	     */

	    Tcl_Obj *valuePtr, *namePtr;

	    namePtr = butPtr->textVarNamePtr;
	    valuePtr = Tcl_ObjGetVar2(interp, namePtr, NULL, TCL_GLOBAL_ONLY);
	    if (!valuePtr) {
		if (Tcl_ObjSetVar2(interp, namePtr, NULL, butPtr->textPtr,
			TCL_GLOBAL_ONLY|TCL_LEAVE_ERR_MSG)
			== NULL) {
		    continue;
		}
	    } else {
		if (butPtr->textPtr) {
		    Tcl_DecrRefCount(butPtr->textPtr);
		}
		butPtr->textPtr = valuePtr;
		Tcl_IncrRefCount(butPtr->textPtr);
	    }
	}

	if (butPtr->bitmap || butPtr->imagePtr) {
	    /*
	     * The button must display the contents of an image or bitmap.
	     */

	    if (Tk_GetPixelsFromObj(interp, butPtr->tkwin, butPtr->widthPtr,
		    &butPtr->width) != TCL_OK) {
	    widthError:
		Tcl_AddErrorInfo(interp, "\n    (processing -width option)");
		continue;
	    }
	    if (Tk_GetPixelsFromObj(interp, butPtr->tkwin, butPtr->heightPtr,
		    &butPtr->height) != TCL_OK) {
	    heightError:
		Tcl_AddErrorInfo(interp, "\n    (processing -height option)");
		continue;
	    }
	} else {
	    /*
	     * The button displays an ordinary text string.
	     */

	    if (Tcl_GetIntFromObj(interp, butPtr->widthPtr, &butPtr->width)
		    != TCL_OK) {
		goto widthError;
	    }
	    if (Tcl_GetIntFromObj(interp, butPtr->heightPtr, &butPtr->height)
		    != TCL_OK) {
		goto heightError;
	    }
	}
	break;
    }
    if (!error) {
	Tk_FreeSavedOptions(&savedOptions);
    }

    /*
     * Reestablish the variable traces, if they're needed.
     */

    if (butPtr->textVarNamePtr != NULL) {
	Tcl_TraceVar2(interp, Tcl_GetString(butPtr->textVarNamePtr),
		NULL, TCL_GLOBAL_ONLY|TCL_TRACE_WRITES|TCL_TRACE_UNSETS,
		ButtonTextVarProc, butPtr);
    }
    if (butPtr->selVarNamePtr != NULL) {
	Tcl_TraceVar2(interp, Tcl_GetString(butPtr->selVarNamePtr),
		NULL, TCL_GLOBAL_ONLY|TCL_TRACE_WRITES|TCL_TRACE_UNSETS,
		ButtonVarProc, butPtr);
    }

    TkButtonWorldChanged(butPtr);
    if (error) {
	Tcl_SetObjResult(interp, errorResult);
	Tcl_DecrRefCount(errorResult);
	return TCL_ERROR;
    } else {
	return TCL_OK;
    }
}

/*
 *---------------------------------------------------------------------------
 *
 * TkButtonWorldChanged --
 *
 *      This function is called when the world has changed in some way and the
 *      widget needs to recompute all its graphics contexts and determine its
 *      new geometry.
 *
 * Results:
 *      None.
 *
 * Side effects:
 *      Button will be relayed out and redisplayed.
 *
 *---------------------------------------------------------------------------
 */

void
TkButtonWorldChanged(
    ClientData instanceData)	/* Information about widget. */
{
    XGCValues gcValues;
    GC newGC;
    unsigned long mask;
    TkButton *butPtr = instanceData;

    /*
     * Recompute GCs.
     */

    gcValues.font = Tk_FontId(butPtr->tkfont);
    gcValues.foreground = butPtr->normalFg->pixel;
    gcValues.background = Tk_3DBorderColor(butPtr->normalBorder)->pixel;

    /*
     * Note: GraphicsExpose events are disabled in normalTextGC because it's
     * used to copy stuff from an off-screen pixmap onto the screen (we know
     * that there's no problem with obscured areas).
     */

    gcValues.graphics_exposures = False;
    mask = GCForeground | GCBackground | GCFont | GCGraphicsExposures;
    newGC = Tk_GetGC(butPtr->tkwin, mask, &gcValues);
    if (butPtr->normalTextGC) {
	Tk_FreeGC(butPtr->display, butPtr->normalTextGC);
    }
    butPtr->normalTextGC = newGC;

    if (butPtr->activeFg) {
	gcValues.foreground = butPtr->activeFg->pixel;
	gcValues.background = Tk_3DBorderColor(butPtr->activeBorder)->pixel;
	mask = GCForeground | GCBackground | GCFont;
	newGC = Tk_GetGC(butPtr->tkwin, mask, &gcValues);
	if (butPtr->activeTextGC) {
	    Tk_FreeGC(butPtr->display, butPtr->activeTextGC);
	}
	butPtr->activeTextGC = newGC;
    }

    gcValues.background = Tk_3DBorderColor(butPtr->normalBorder)->pixel;

    /*
     * Create the GC that can be used for stippling
     */

    if (!butPtr->stippleGC) {
	gcValues.foreground = gcValues.background;
	mask = GCForeground;
	if (!butPtr->gray) {
	    butPtr->gray = Tk_GetBitmap(NULL, butPtr->tkwin, "gray50");
	}
	if (butPtr->gray) {
	    gcValues.fill_style = FillStippled;
	    gcValues.stipple = butPtr->gray;
	    mask |= GCFillStyle | GCStipple;
	}
	butPtr->stippleGC = Tk_GetGC(butPtr->tkwin, mask, &gcValues);
    }

    /*
     * Allocate the disabled graphics context, for drawing text in its
     * disabled state.
     */

    mask = GCForeground | GCBackground | GCFont;
    if (butPtr->disabledFg) {
	gcValues.foreground = butPtr->disabledFg->pixel;
    } else {
	gcValues.foreground = gcValues.background;
    }
    newGC = Tk_GetGC(butPtr->tkwin, mask, &gcValues);
    if (butPtr->disabledGC) {
	Tk_FreeGC(butPtr->display, butPtr->disabledGC);
    }
    butPtr->disabledGC = newGC;

    if (!butPtr->copyGC) {
	butPtr->copyGC = Tk_GetGC(butPtr->tkwin, 0, &gcValues);
    }

    TkpComputeButtonGeometry(butPtr);

    /*
     * Lastly, arrange for the button to be redisplayed.
     */

    if (Tk_IsMapped(butPtr->tkwin) && !(butPtr->flags & REDRAW_PENDING)) {
	Tcl_DoWhenIdle(TkpDisplayButton, butPtr);
	butPtr->flags |= REDRAW_PENDING;
    }
}

/*
 *--------------------------------------------------------------
 *
 * ButtonEventProc --
 *
 *	This function is invoked by the Tk dispatcher for various events on
 *	buttons.
 *
 * Results:
 *	None.
 *
 * Side effects:
 *	When the window gets deleted, internal structures get cleaned up. When
 *	it gets exposed, it is redisplayed.
 *
 *--------------------------------------------------------------
 */

static void
ButtonEventProc(
    ClientData clientData,	/* Information about window. */
    XEvent *eventPtr)		/* Information about event. */
{
    TkButton *butPtr = clientData;
    if ((eventPtr->type == Expose) && (eventPtr->xexpose.count == 0)) {
	goto redraw;
    } else if (eventPtr->type == ConfigureNotify) {
	/*
	 * Must redraw after size changes, since layout could have changed and
	 * borders will need to be redrawn.
	 */

	goto redraw;
    } else if (eventPtr->type == DestroyNotify) {
	DestroyButton(butPtr);
    } else if (eventPtr->type == FocusIn) {
	if (eventPtr->xfocus.detail != NotifyInferior) {
	    butPtr->flags |= GOT_FOCUS;
	    if (butPtr->highlightWidth > 0) {
		goto redraw;
	    }
	}
    } else if (eventPtr->type == FocusOut) {
	if (eventPtr->xfocus.detail != NotifyInferior) {
	    butPtr->flags &= ~GOT_FOCUS;
	    if (butPtr->highlightWidth > 0) {
		goto redraw;
	    }
	}
    }
    return;

  redraw:
    if ((butPtr->tkwin != NULL) && !(butPtr->flags & REDRAW_PENDING)) {
	Tcl_DoWhenIdle(TkpDisplayButton, butPtr);
	butPtr->flags |= REDRAW_PENDING;
    }
}

/*
 *----------------------------------------------------------------------
 *
 * ButtonCmdDeletedProc --
 *
 *	This function is invoked when a widget command is deleted. If the
 *	widget isn't already in the process of being destroyed, this command
 *	destroys it.
 *
 * Results:
 *	None.
 *
 * Side effects:
 *	The widget is destroyed.
 *
 *----------------------------------------------------------------------
 */

static void
ButtonCmdDeletedProc(
    ClientData clientData)	/* Pointer to widget record for widget. */
{
    TkButton *butPtr = clientData;

    /*
     * This function could be invoked either because the window was destroyed
     * and the command was then deleted or because the command was deleted,
     * and then this function destroys the widget. The BUTTON_DELETED flag
     * distinguishes these cases.
     */

    if (!(butPtr->flags & BUTTON_DELETED)) {
	Tk_DestroyWindow(butPtr->tkwin);
    }
}

/*
 *----------------------------------------------------------------------
 *
 * TkInvokeButton --
 *
 *	This function is called to carry out the actions associated with a
 *	button, such as invoking a Tcl command or setting a variable. This
 *	function is invoked, for example, when the button is invoked via the
 *	mouse.
 *
 * Results:
 *	A standard Tcl return value. Information is also left in the interp's
 *	result.
 *
 * Side effects:
 *	Depends on the button and its associated command.
 *
 *----------------------------------------------------------------------
 */

int
TkInvokeButton(
    TkButton *butPtr)		/* Information about button. */
{
    Tcl_Obj *namePtr = butPtr->selVarNamePtr;

    if (butPtr->type == TYPE_CHECK_BUTTON) {
	if (butPtr->flags & SELECTED) {
	    if (Tcl_ObjSetVar2(butPtr->interp, namePtr, NULL,
		    butPtr->offValuePtr, TCL_GLOBAL_ONLY|TCL_LEAVE_ERR_MSG)
		    == NULL) {
		return TCL_ERROR;
	    }
	} else {
	    if (Tcl_ObjSetVar2(butPtr->interp, namePtr, NULL,
		    butPtr->onValuePtr, TCL_GLOBAL_ONLY|TCL_LEAVE_ERR_MSG)
		    == NULL) {
		return TCL_ERROR;
	    }
	}
    } else if (butPtr->type == TYPE_RADIO_BUTTON) {
	if (Tcl_ObjSetVar2(butPtr->interp, namePtr, NULL, butPtr->onValuePtr,
		TCL_GLOBAL_ONLY|TCL_LEAVE_ERR_MSG)
		== NULL) {
	    return TCL_ERROR;
	}
    }
    if ((butPtr->type != TYPE_LABEL) && (butPtr->commandPtr != NULL)) {
	return Tcl_EvalObjEx(butPtr->interp, butPtr->commandPtr,
		TCL_EVAL_GLOBAL);
    }
    return TCL_OK;
}

/*
 *--------------------------------------------------------------
 *
 * ButtonVarProc --
 *
 *	This function is invoked when someone changes the state variable
 *	associated with a radio button. Depending on the new value of the
 *	button's variable, the button may be selected or deselected.
 *
 * Results:
 *	NULL is always returned.
 *
 * Side effects:
 *	The button may become selected or deselected.
 *
 *--------------------------------------------------------------
 */

	/* ARGSUSED */
static char *
ButtonVarProc(
    ClientData clientData,	/* Information about button. */
    Tcl_Interp *interp,		/* Interpreter containing variable. */
    const char *name1,		/* Name of variable. */
    const char *name2,		/* Second part of variable name. */
    int flags)			/* Information about what happened. */
{
    register TkButton *butPtr = clientData;
    const char *value;
    Tcl_Obj *valuePtr;

    /*
     * See ticket [5d991b82].
     */

    if (butPtr->selVarNamePtr == NULL) {
	if (!(flags & TCL_INTERP_DESTROYED)) {
	    Tcl_UntraceVar2(interp, name1, name2,
		    TCL_GLOBAL_ONLY|TCL_TRACE_WRITES|TCL_TRACE_UNSETS,
		    ButtonVarProc, clientData);
	}
	return NULL;
    }

    /*
     * If the variable is being unset, then just re-establish the trace unless
     * the whole interpreter is going away.
     */

    if (flags & TCL_TRACE_UNSETS) {
	butPtr->flags &= ~(SELECTED | TRISTATED);
	if ((flags & TCL_TRACE_DESTROYED) && !(flags & TCL_INTERP_DESTROYED)) {
	    Tcl_TraceVar2(interp, Tcl_GetString(butPtr->selVarNamePtr),
		    NULL, TCL_GLOBAL_ONLY|TCL_TRACE_WRITES|TCL_TRACE_UNSETS,
		    ButtonVarProc, clientData);
	}
	goto redisplay;
    }

    /*
     * Use the value of the variable to update the selected status of the
     * button.
     */

    valuePtr = Tcl_ObjGetVar2(interp, butPtr->selVarNamePtr, NULL,
	    TCL_GLOBAL_ONLY);
    if (valuePtr == NULL) {
	value = Tcl_GetString(butPtr->tristateValuePtr);
    } else {
	value = Tcl_GetString(valuePtr);
    }
    if (strcmp(value, Tcl_GetString(butPtr->onValuePtr)) == 0) {
	if (butPtr->flags & SELECTED) {
	    return NULL;
	}
	butPtr->flags |= SELECTED;
        butPtr->flags &= ~TRISTATED;
    } else if (butPtr->offValuePtr
	&& strcmp(value, Tcl_GetString(butPtr->offValuePtr)) == 0) {
	if (!(butPtr->flags & (SELECTED | TRISTATED))) {
	    return NULL;
	}
	butPtr->flags &= ~(SELECTED | TRISTATED);
    } else if (strcmp(value, Tcl_GetString(butPtr->tristateValuePtr)) == 0) {
        if (butPtr->flags & TRISTATED) {
            return NULL;
        }
        butPtr->flags |= TRISTATED;
        butPtr->flags &= ~SELECTED;
    } else if (butPtr->flags & (SELECTED | TRISTATED)) {
	butPtr->flags &= ~(SELECTED | TRISTATED);
    } else {
	return NULL;
    }

  redisplay:
    if ((butPtr->tkwin != NULL) && Tk_IsMapped(butPtr->tkwin)
	    && !(butPtr->flags & REDRAW_PENDING)) {
	Tcl_DoWhenIdle(TkpDisplayButton, butPtr);
	butPtr->flags |= REDRAW_PENDING;
    }
    return NULL;
}

/*
 *--------------------------------------------------------------
 *
 * ButtonTextVarProc --
 *
 *	This function is invoked when someone changes the variable whose
 *	contents are to be displayed in a button.
 *
 * Results:
 *	NULL is always returned.
 *
 * Side effects:
 *	The text displayed in the button will change to match the variable.
 *
 *--------------------------------------------------------------
 */

	/* ARGSUSED */
static char *
ButtonTextVarProc(
    ClientData clientData,	/* Information about button. */
    Tcl_Interp *interp,		/* Interpreter containing variable. */
    const char *name1,		/* Name of variable. */
    const char *name2,		/* Second part of variable name. */
    int flags)			/* Information about what happened. */
{
    TkButton *butPtr = clientData;
    Tcl_Obj *valuePtr;

    if (butPtr->flags & BUTTON_DELETED) {
	return NULL;
    }

    /*
     * See ticket [5d991b82].
     */

    if (butPtr->textVarNamePtr == NULL) {
	if (!(flags & TCL_INTERP_DESTROYED)) {
	    Tcl_UntraceVar2(interp, name1, name2,
		    TCL_GLOBAL_ONLY|TCL_TRACE_WRITES|TCL_TRACE_UNSETS,
		    ButtonTextVarProc, clientData);
	}
 	return NULL;
     }

    /*
     * If the variable is unset, then immediately recreate it unless the whole
     * interpreter is going away.
     */

    if (flags & TCL_TRACE_UNSETS) {
	if ((flags & TCL_TRACE_DESTROYED) && !(flags & TCL_INTERP_DESTROYED)) {
	    Tcl_ObjSetVar2(interp, butPtr->textVarNamePtr, NULL,
		    butPtr->textPtr, TCL_GLOBAL_ONLY);
	    Tcl_TraceVar2(interp, Tcl_GetString(butPtr->textVarNamePtr),
		    NULL, TCL_GLOBAL_ONLY|TCL_TRACE_WRITES|TCL_TRACE_UNSETS,
		    ButtonTextVarProc, clientData);
	}
	return NULL;
    }

    valuePtr = Tcl_ObjGetVar2(interp, butPtr->textVarNamePtr, NULL,
	    TCL_GLOBAL_ONLY);
    if (valuePtr == NULL) {
	valuePtr = Tcl_NewObj();
    }
    Tcl_DecrRefCount(butPtr->textPtr);
    butPtr->textPtr = valuePtr;
    Tcl_IncrRefCount(butPtr->textPtr);
    TkpComputeButtonGeometry(butPtr);

    if ((butPtr->tkwin != NULL) && Tk_IsMapped(butPtr->tkwin)
	    && !(butPtr->flags & REDRAW_PENDING)) {
	Tcl_DoWhenIdle(TkpDisplayButton, butPtr);
	butPtr->flags |= REDRAW_PENDING;
    }
    return NULL;
}

/*
 *----------------------------------------------------------------------
 *
 * ButtonImageProc --
 *
 *	This function is invoked by the image code whenever the manager for an
 *	image does something that affects the size or contents of an image
 *	displayed in a button.
 *
 * Results:
 *	None.
 *
 * Side effects:
 *	Arranges for the button to get redisplayed.
 *
 *----------------------------------------------------------------------
 */

static void
ButtonImageProc(
    ClientData clientData,	/* Pointer to widget record. */
    int x, int y,		/* Upper left pixel (within image) that must
				 * be redisplayed. */
    int width, int height,	/* Dimensions of area to redisplay (might be
				 * <= 0). */
    int imgWidth, int imgHeight)/* New dimensions of image. */
{
    register TkButton *butPtr = clientData;

    if (butPtr->tkwin != NULL) {
	TkpComputeButtonGeometry(butPtr);
	if (Tk_IsMapped(butPtr->tkwin) && !(butPtr->flags & REDRAW_PENDING)) {
	    Tcl_DoWhenIdle(TkpDisplayButton, butPtr);
	    butPtr->flags |= REDRAW_PENDING;
	}
    }
}

/*
 *----------------------------------------------------------------------
 *
 * ButtonSelectImageProc --
 *
 *	This function is invoked by the image code whenever the manager for an
 *	image does something that affects the size or contents of the image
 *	displayed in a button when it is selected.
 *
 * Results:
 *	None.
 *
 * Side effects:
 *	May arrange for the button to get redisplayed.
 *
 *----------------------------------------------------------------------
 */

static void
ButtonSelectImageProc(
    ClientData clientData,	/* Pointer to widget record. */
    int x, int y,		/* Upper left pixel (within image) that must
				 * be redisplayed. */
    int width, int height,	/* Dimensions of area to redisplay (might be
				 * <= 0). */
    int imgWidth, int imgHeight)/* New dimensions of image. */
{
    register TkButton *butPtr = clientData;

#ifdef MAC_OSX_TK
    if (butPtr->tkwin != NULL) {
	TkpComputeButtonGeometry(butPtr);
    }
#else
    /*
     * Don't recompute geometry: it's controlled by the primary image.
     */
#endif

    if ((butPtr->flags & SELECTED) && (butPtr->tkwin != NULL)
	    && Tk_IsMapped(butPtr->tkwin)
	    && !(butPtr->flags & REDRAW_PENDING)) {
	Tcl_DoWhenIdle(TkpDisplayButton, butPtr);
	butPtr->flags |= REDRAW_PENDING;
    }
}

/*
 *----------------------------------------------------------------------
 *
 * ButtonTristateImageProc --
 *
 *	This function is invoked by the image code whenever the manager for an
 *	image does something that affects the size or contents of the image
 *	displayed in a button when it is selected.
 *
 * Results:
 *	None.
 *
 * Side effects:
 *	May arrange for the button to get redisplayed.
 *
 *----------------------------------------------------------------------
 */

static void
ButtonTristateImageProc(
    ClientData clientData,	/* Pointer to widget record. */
    int x, int y,		/* Upper left pixel (within image) that must
				 * be redisplayed. */
    int width, int height,	/* Dimensions of area to redisplay (might be
				 * <= 0). */
    int imgWidth, int imgHeight)/* New dimensions of image. */
{
    register TkButton *butPtr = clientData;

#ifdef MAC_OSX_TK
    if (butPtr->tkwin != NULL) {
	TkpComputeButtonGeometry(butPtr);
    }
#else
    /*
     * Don't recompute geometry: it's controlled by the primary image.
     */
#endif

    if ((butPtr->flags & TRISTATED) && (butPtr->tkwin != NULL)
	    && Tk_IsMapped(butPtr->tkwin)
	    && !(butPtr->flags & REDRAW_PENDING)) {
	Tcl_DoWhenIdle(TkpDisplayButton, butPtr);
	butPtr->flags |= REDRAW_PENDING;
    }
}

/*
 * Local Variables:
 * mode: c
 * c-basic-offset: 4
 * fill-column: 78
 * End:
 */<|MERGE_RESOLUTION|>--- conflicted
+++ resolved
@@ -1006,17 +1006,10 @@
     if (butPtr->textLayout) {
 	Tk_FreeTextLayout(butPtr->textLayout);
     }
-<<<<<<< HEAD
-    if (butPtr->selVarNamePtr != NULL) {
+    if (butPtr->selVarNamePtr) {
 	Tcl_UntraceVar2(butPtr->interp, Tcl_GetString(butPtr->selVarNamePtr),
 		NULL, TCL_GLOBAL_ONLY|TCL_TRACE_WRITES|TCL_TRACE_UNSETS,
 		ButtonVarProc, butPtr);
-=======
-    if (butPtr->selVarNamePtr) {
-	Tcl_UntraceVar(butPtr->interp, Tcl_GetString(butPtr->selVarNamePtr),
-		TCL_GLOBAL_ONLY|TCL_TRACE_WRITES|TCL_TRACE_UNSETS,
-		ButtonVarProc, (ClientData) butPtr);
->>>>>>> 7aacdee1
     }
     Tk_FreeConfigOptions((char *) butPtr, butPtr->optionTable,
 	    butPtr->tkwin);
