/*
 * tkButton.c --
 *
 *	This module implements a collection of button-like widgets for the Tk
 *	toolkit. The widgets implemented include buttons, checkbuttons,
 *	radiobuttons, and labels.
 *
 * Copyright © 1990-1994 The Regents of the University of California.
 * Copyright © 1994-1998 Sun Microsystems, Inc.
 *
 * See the file "license.terms" for information on usage and redistribution of
 * this file, and for a DISCLAIMER OF ALL WARRANTIES.
 */

#include "tkInt.h"
#include "tkButton.h"
#include "default.h"

typedef struct {
    int defaultsInitialized;
} ThreadSpecificData;
static Tcl_ThreadDataKey dataKey;

/*
 * Class names for buttons, indexed by one of the type values defined in
 * tkButton.h.
 */

static const char *const classNames[] = {"Label", "Button", "Checkbutton", "Radiobutton"};

/*
 * The following table defines the legal values for the -default/-state options.
 * It is used together with the "enum defaultValue/state" declarations in tkButton.h.
 */

const char *const tkStateStrings[] = {
    "active", "disabled", "normal", NULL
};

/*
 * The following table defines the legal values for the -compound option.
 * It is used with the "enum compound" declaration in tkButton.h
 */

const char *const tkCompoundStrings[] = {
    "bottom", "center", "left", "none", "right", "top", NULL
};

char tkDefButtonHighlightWidth[TCL_INTEGER_SPACE] = DEF_BUTTON_HIGHLIGHT_WIDTH;
char tkDefButtonPadx[TCL_INTEGER_SPACE] = DEF_BUTTON_PADX;
char tkDefButtonPady[TCL_INTEGER_SPACE] = DEF_BUTTON_PADY;
char tkDefButtonBorderWidth[TCL_INTEGER_SPACE] = DEF_BUTTON_BORDER_WIDTH;
char tkDefLabelHighlightWidth[TCL_INTEGER_SPACE] = DEF_LABEL_HIGHLIGHT_WIDTH;
char tkDefLabelPadx[TCL_INTEGER_SPACE] = DEF_LABCHKRAD_PADX;
char tkDefLabelPady[TCL_INTEGER_SPACE] = DEF_LABCHKRAD_PADY;

/*
 * Information used for parsing configuration options.  There is a
 * separate table for each of the four widget classes.
 */

static const Tk_OptionSpec labelOptionSpecs[] = {
    {TK_OPTION_BORDER, "-activebackground", "activeBackground", "Foreground",
	DEF_BUTTON_ACTIVE_BG_COLOR, TCL_INDEX_NONE, offsetof(TkButton, activeBorder),
	0, DEF_BUTTON_ACTIVE_BG_MONO, 0},
    {TK_OPTION_COLOR, "-activeforeground", "activeForeground", "Background",
	DEF_BUTTON_ACTIVE_FG_COLOR, TCL_INDEX_NONE, offsetof(TkButton, activeFg),
	TK_OPTION_NULL_OK, DEF_BUTTON_ACTIVE_FG_MONO, 0},
    {TK_OPTION_ANCHOR, "-anchor", "anchor", "Anchor",
	DEF_BUTTON_ANCHOR, TCL_INDEX_NONE, offsetof(TkButton, anchor), 0, 0, 0},
    {TK_OPTION_BORDER, "-background", "background", "Background",
	DEF_BUTTON_BG_COLOR, TCL_INDEX_NONE, offsetof(TkButton, normalBorder),
	0, DEF_BUTTON_BG_MONO, 0},
    {TK_OPTION_SYNONYM, "-bd", NULL, NULL,
	NULL, 0, TCL_INDEX_NONE, 0, "-borderwidth", 0},
    {TK_OPTION_SYNONYM, "-bg", NULL, NULL,
	NULL, 0, TCL_INDEX_NONE, 0, "-background", 0},
    {TK_OPTION_BITMAP, "-bitmap", "bitmap", "Bitmap",
	DEF_BUTTON_BITMAP, TCL_INDEX_NONE, offsetof(TkButton, bitmap),
	TK_OPTION_NULL_OK, 0, 0},
    {TK_OPTION_PIXELS, "-borderwidth", "borderWidth", "BorderWidth",
	tkDefButtonBorderWidth, offsetof(TkButton, borderWidthPtr),
	offsetof(TkButton, borderWidth), 0, 0, 0},
    {TK_OPTION_STRING_TABLE, "-compound", "compound", "Compound",
<<<<<<< HEAD
	 DEF_BUTTON_COMPOUND, TCL_INDEX_NONE, offsetof(TkButton, compound), 0,
	 compoundStrings, 0},
=======
	 DEF_BUTTON_COMPOUND, -1, Tk_Offset(TkButton, compound), 0,
	 tkCompoundStrings, 0},
>>>>>>> e5491193
    {TK_OPTION_CURSOR, "-cursor", "cursor", "Cursor",
	DEF_BUTTON_CURSOR, TCL_INDEX_NONE, offsetof(TkButton, cursor),
	TK_OPTION_NULL_OK, 0, 0},
    {TK_OPTION_COLOR, "-disabledforeground", "disabledForeground",
	"DisabledForeground", DEF_BUTTON_DISABLED_FG_COLOR,
	TCL_INDEX_NONE, offsetof(TkButton, disabledFg), TK_OPTION_NULL_OK,
	(ClientData) DEF_BUTTON_DISABLED_FG_MONO, 0},
    {TK_OPTION_SYNONYM, "-fg", "foreground", NULL,
	NULL, 0, TCL_INDEX_NONE, 0, "-foreground", 0},
    {TK_OPTION_FONT, "-font", "font", "Font",
	DEF_BUTTON_FONT, TCL_INDEX_NONE, offsetof(TkButton, tkfont), 0, 0, 0},
    {TK_OPTION_COLOR, "-foreground", "foreground", "Foreground",
	DEF_LABEL_FG, TCL_INDEX_NONE, offsetof(TkButton, normalFg), 0, 0, 0},
    {TK_OPTION_STRING, "-height", "height", "Height",
	DEF_BUTTON_HEIGHT, offsetof(TkButton, heightPtr), TCL_INDEX_NONE, 0, 0, 0},
    {TK_OPTION_BORDER, "-highlightbackground", "highlightBackground",
	"HighlightBackground", DEF_BUTTON_HIGHLIGHT_BG_COLOR,
	TCL_INDEX_NONE, offsetof(TkButton, highlightBorder), 0,
	(ClientData) DEF_BUTTON_HIGHLIGHT_BG_MONO, 0},
    {TK_OPTION_COLOR, "-highlightcolor", "highlightColor", "HighlightColor",
	DEF_BUTTON_HIGHLIGHT, TCL_INDEX_NONE, offsetof(TkButton, highlightColorPtr),
	0, 0, 0},
    {TK_OPTION_PIXELS, "-highlightthickness", "highlightThickness",
	"HighlightThickness", tkDefLabelHighlightWidth,
	offsetof(TkButton, highlightWidthPtr),
	offsetof(TkButton, highlightWidth), 0, 0, 0},
    {TK_OPTION_STRING, "-image", "image", "Image",
	DEF_BUTTON_IMAGE, offsetof(TkButton, imagePtr), TCL_INDEX_NONE,
	TK_OPTION_NULL_OK, 0, 0},
    {TK_OPTION_JUSTIFY, "-justify", "justify", "Justify",
	DEF_BUTTON_JUSTIFY, TCL_INDEX_NONE, offsetof(TkButton, justify), 0, 0, 0},
    {TK_OPTION_PIXELS, "-padx", "padX", "Pad",
	tkDefLabelPadx, offsetof(TkButton, padXPtr),
	offsetof(TkButton, padX), 0, 0, 0},
    {TK_OPTION_PIXELS, "-pady", "padY", "Pad",
	tkDefLabelPady, offsetof(TkButton, padYPtr),
	offsetof(TkButton, padY), 0, 0, 0},
    {TK_OPTION_RELIEF, "-relief", "relief", "Relief",
	DEF_LABCHKRAD_RELIEF, TCL_INDEX_NONE, offsetof(TkButton, relief), 0, 0, 0},
    {TK_OPTION_STRING_TABLE, "-state", "state", "State",
<<<<<<< HEAD
	DEF_BUTTON_STATE, TCL_INDEX_NONE, offsetof(TkButton, state),
	0, stateStrings, 0},
=======
	DEF_BUTTON_STATE, -1, Tk_Offset(TkButton, state),
	0, tkStateStrings, 0},
>>>>>>> e5491193
    {TK_OPTION_STRING, "-takefocus", "takeFocus", "TakeFocus",
	DEF_LABEL_TAKE_FOCUS, offsetof(TkButton, takeFocusPtr), TCL_INDEX_NONE,
	TK_OPTION_NULL_OK, 0, 0},
    {TK_OPTION_STRING, "-text", "text", "Text",
	DEF_BUTTON_TEXT, offsetof(TkButton, textPtr), TCL_INDEX_NONE, 0, 0, 0},
    {TK_OPTION_STRING, "-textvariable", "textVariable", "Variable",
	DEF_BUTTON_TEXT_VARIABLE, offsetof(TkButton, textVarNamePtr), TCL_INDEX_NONE,
	TK_OPTION_NULL_OK, 0, 0},
    {TK_OPTION_INDEX, "-underline", "underline", "Underline",
	TK_OPTION_UNDERLINE_DEF(TkButton, underline), 0},
    {TK_OPTION_STRING, "-width", "width", "Width",
	DEF_BUTTON_WIDTH, offsetof(TkButton, widthPtr), TCL_INDEX_NONE, 0, 0, 0},
    {TK_OPTION_PIXELS, "-wraplength", "wrapLength", "WrapLength",
	DEF_BUTTON_WRAP_LENGTH, offsetof(TkButton, wrapLengthPtr),
	offsetof(TkButton, wrapLength), 0, 0, 0},
    {TK_OPTION_END, NULL, NULL, NULL, NULL, 0, 0, 0, 0, 0}
};

static const Tk_OptionSpec buttonOptionSpecs[] = {
    {TK_OPTION_BORDER, "-activebackground", "activeBackground", "Foreground",
	DEF_BUTTON_ACTIVE_BG_COLOR, TCL_INDEX_NONE, offsetof(TkButton, activeBorder),
	0, DEF_BUTTON_ACTIVE_BG_MONO, 0},
    {TK_OPTION_COLOR, "-activeforeground", "activeForeground", "Background",
	DEF_BUTTON_ACTIVE_FG_COLOR, TCL_INDEX_NONE, offsetof(TkButton, activeFg),
	TK_OPTION_NULL_OK, DEF_BUTTON_ACTIVE_FG_MONO, 0},
    {TK_OPTION_ANCHOR, "-anchor", "anchor", "Anchor",
	DEF_BUTTON_ANCHOR, TCL_INDEX_NONE, offsetof(TkButton, anchor), 0, 0, 0},
    {TK_OPTION_BORDER, "-background", "background", "Background",
	DEF_BUTTON_BG_COLOR, TCL_INDEX_NONE, offsetof(TkButton, normalBorder),
	0, DEF_BUTTON_BG_MONO, 0},
    {TK_OPTION_SYNONYM, "-bd", NULL, NULL,
	NULL, 0, TCL_INDEX_NONE, 0, "-borderwidth", 0},
    {TK_OPTION_SYNONYM, "-bg", NULL, NULL,
	NULL, 0, TCL_INDEX_NONE, 0, "-background", 0},
    {TK_OPTION_BITMAP, "-bitmap", "bitmap", "Bitmap",
	DEF_BUTTON_BITMAP, TCL_INDEX_NONE, offsetof(TkButton, bitmap),
	TK_OPTION_NULL_OK, 0, 0},
    {TK_OPTION_PIXELS, "-borderwidth", "borderWidth", "BorderWidth",
	tkDefButtonBorderWidth, offsetof(TkButton, borderWidthPtr),
	offsetof(TkButton, borderWidth), 0, 0, 0},
    {TK_OPTION_STRING, "-command", "command", "Command",
	DEF_BUTTON_COMMAND, offsetof(TkButton, commandPtr), TCL_INDEX_NONE,
	TK_OPTION_NULL_OK, 0, 0},
    {TK_OPTION_STRING_TABLE, "-compound", "compound", "Compound",
<<<<<<< HEAD
	 DEF_BUTTON_COMPOUND, TCL_INDEX_NONE, offsetof(TkButton, compound), 0,
	 compoundStrings, 0},
=======
	 DEF_BUTTON_COMPOUND, -1, Tk_Offset(TkButton, compound), 0,
	 tkCompoundStrings, 0},
>>>>>>> e5491193
    {TK_OPTION_CURSOR, "-cursor", "cursor", "Cursor",
	DEF_BUTTON_CURSOR, TCL_INDEX_NONE, offsetof(TkButton, cursor),
	TK_OPTION_NULL_OK, 0, 0},
    {TK_OPTION_STRING_TABLE, "-default", "default", "Default",
<<<<<<< HEAD
        DEF_BUTTON_DEFAULT, TCL_INDEX_NONE, offsetof(TkButton, defaultState),
	0, defaultStrings, 0},
=======
        DEF_BUTTON_DEFAULT, -1, Tk_Offset(TkButton, defaultState),
	0, tkStateStrings, 0},
>>>>>>> e5491193
    {TK_OPTION_COLOR, "-disabledforeground", "disabledForeground",
	"DisabledForeground", DEF_BUTTON_DISABLED_FG_COLOR,
	TCL_INDEX_NONE, offsetof(TkButton, disabledFg), TK_OPTION_NULL_OK,
	(ClientData) DEF_BUTTON_DISABLED_FG_MONO, 0},
    {TK_OPTION_SYNONYM, "-fg", "foreground", NULL,
	NULL, 0, TCL_INDEX_NONE, 0, "-foreground", 0},
    {TK_OPTION_FONT, "-font", "font", "Font",
	DEF_BUTTON_FONT, TCL_INDEX_NONE, offsetof(TkButton, tkfont), 0, 0, 0},
    {TK_OPTION_COLOR, "-foreground", "foreground", "Foreground",
	DEF_BUTTON_FG, TCL_INDEX_NONE, offsetof(TkButton, normalFg), 0, 0, 0},
    {TK_OPTION_STRING, "-height", "height", "Height",
	DEF_BUTTON_HEIGHT, offsetof(TkButton, heightPtr), TCL_INDEX_NONE, 0, 0, 0},
    {TK_OPTION_BORDER, "-highlightbackground", "highlightBackground",
	"HighlightBackground", DEF_BUTTON_HIGHLIGHT_BG_COLOR,
	TCL_INDEX_NONE, offsetof(TkButton, highlightBorder), 0,
	(ClientData) DEF_BUTTON_HIGHLIGHT_BG_MONO, 0},
    {TK_OPTION_COLOR, "-highlightcolor", "highlightColor", "HighlightColor",
	DEF_BUTTON_HIGHLIGHT, TCL_INDEX_NONE, offsetof(TkButton, highlightColorPtr),
	0, 0, 0},
    {TK_OPTION_PIXELS, "-highlightthickness", "highlightThickness",
	"HighlightThickness", tkDefButtonHighlightWidth,
	offsetof(TkButton, highlightWidthPtr),
	offsetof(TkButton, highlightWidth), 0, 0, 0},
    {TK_OPTION_STRING, "-image", "image", "Image",
	DEF_BUTTON_IMAGE, offsetof(TkButton, imagePtr), TCL_INDEX_NONE,
	TK_OPTION_NULL_OK, 0, 0},
    {TK_OPTION_JUSTIFY, "-justify", "justify", "Justify",
	DEF_BUTTON_JUSTIFY, TCL_INDEX_NONE, offsetof(TkButton, justify), 0, 0, 0},
    {TK_OPTION_RELIEF, "-overrelief", "overRelief", "OverRelief",
	 DEF_BUTTON_OVER_RELIEF, TCL_INDEX_NONE, offsetof(TkButton, overRelief),
	 TK_OPTION_NULL_OK, 0, 0},
    {TK_OPTION_PIXELS, "-padx", "padX", "Pad",
	tkDefButtonPadx, offsetof(TkButton, padXPtr),
	offsetof(TkButton, padX), 0, 0, 0},
    {TK_OPTION_PIXELS, "-pady", "padY", "Pad",
	tkDefButtonPady, offsetof(TkButton, padYPtr),
	offsetof(TkButton, padY), 0, 0, 0},
    {TK_OPTION_RELIEF, "-relief", "relief", "Relief",
	DEF_BUTTON_RELIEF, TCL_INDEX_NONE, offsetof(TkButton, relief),
	 0, 0, 0},
    {TK_OPTION_INT, "-repeatdelay", "repeatDelay", "RepeatDelay",
	 DEF_BUTTON_REPEAT_DELAY, TCL_INDEX_NONE, offsetof(TkButton, repeatDelay),
	 0, 0, 0},
    {TK_OPTION_INT, "-repeatinterval", "repeatInterval", "RepeatInterval",
	 DEF_BUTTON_REPEAT_INTERVAL, TCL_INDEX_NONE, offsetof(TkButton, repeatInterval),
	 0, 0, 0},
    {TK_OPTION_STRING_TABLE, "-state", "state", "State",
<<<<<<< HEAD
	DEF_BUTTON_STATE, TCL_INDEX_NONE, offsetof(TkButton, state),
	0, stateStrings, 0},
=======
	DEF_BUTTON_STATE, -1, Tk_Offset(TkButton, state),
	0, tkStateStrings, 0},
>>>>>>> e5491193
    {TK_OPTION_STRING, "-takefocus", "takeFocus", "TakeFocus",
	DEF_BUTTON_TAKE_FOCUS, offsetof(TkButton, takeFocusPtr), TCL_INDEX_NONE,
	TK_OPTION_NULL_OK, 0, 0},
    {TK_OPTION_STRING, "-text", "text", "Text",
	DEF_BUTTON_TEXT, offsetof(TkButton, textPtr), TCL_INDEX_NONE, 0, 0, 0},
    {TK_OPTION_STRING, "-textvariable", "textVariable", "Variable",
	DEF_BUTTON_TEXT_VARIABLE, offsetof(TkButton, textVarNamePtr), TCL_INDEX_NONE,
	TK_OPTION_NULL_OK, 0, 0},
    {TK_OPTION_INDEX, "-underline", "underline", "Underline",
	TK_OPTION_UNDERLINE_DEF(TkButton, underline), 0},
    {TK_OPTION_STRING, "-width", "width", "Width",
	DEF_BUTTON_WIDTH, offsetof(TkButton, widthPtr), TCL_INDEX_NONE, 0, 0, 0},
    {TK_OPTION_PIXELS, "-wraplength", "wrapLength", "WrapLength",
	DEF_BUTTON_WRAP_LENGTH, offsetof(TkButton, wrapLengthPtr),
	offsetof(TkButton, wrapLength), 0, 0, 0},
    {TK_OPTION_END, NULL, NULL, NULL, NULL, 0, TCL_INDEX_NONE, 0, 0, 0}
};

static const Tk_OptionSpec checkbuttonOptionSpecs[] = {
    {TK_OPTION_BORDER, "-activebackground", "activeBackground", "Foreground",
	DEF_BUTTON_ACTIVE_BG_COLOR, TCL_INDEX_NONE, offsetof(TkButton, activeBorder),
	0, DEF_BUTTON_ACTIVE_BG_MONO, 0},
    {TK_OPTION_COLOR, "-activeforeground", "activeForeground", "Background",
	DEF_CHKRAD_ACTIVE_FG_COLOR, TCL_INDEX_NONE, offsetof(TkButton, activeFg),
	TK_OPTION_NULL_OK, DEF_BUTTON_ACTIVE_FG_MONO, 0},
    {TK_OPTION_ANCHOR, "-anchor", "anchor", "Anchor",
	DEF_BUTTON_ANCHOR, TCL_INDEX_NONE, offsetof(TkButton, anchor), 0, 0, 0},
    {TK_OPTION_BORDER, "-background", "background", "Background",
	DEF_BUTTON_BG_COLOR, TCL_INDEX_NONE, offsetof(TkButton, normalBorder),
	0, DEF_BUTTON_BG_MONO, 0},
    {TK_OPTION_SYNONYM, "-bd", NULL, NULL,
	NULL, 0, TCL_INDEX_NONE, 0, "-borderwidth", 0},
    {TK_OPTION_SYNONYM, "-bg", NULL, NULL,
	NULL, 0, TCL_INDEX_NONE, 0, "-background", 0},
    {TK_OPTION_BITMAP, "-bitmap", "bitmap", "Bitmap",
	DEF_BUTTON_BITMAP, TCL_INDEX_NONE, offsetof(TkButton, bitmap),
	TK_OPTION_NULL_OK, 0, 0},
    {TK_OPTION_PIXELS, "-borderwidth", "borderWidth", "BorderWidth",
	tkDefButtonBorderWidth, offsetof(TkButton, borderWidthPtr),
	offsetof(TkButton, borderWidth), 0, 0, 0},
    {TK_OPTION_STRING, "-command", "command", "Command",
	DEF_BUTTON_COMMAND, offsetof(TkButton, commandPtr), TCL_INDEX_NONE,
	TK_OPTION_NULL_OK, 0, 0},
    {TK_OPTION_STRING_TABLE, "-compound", "compound", "Compound",
<<<<<<< HEAD
	 DEF_BUTTON_COMPOUND, TCL_INDEX_NONE, offsetof(TkButton, compound), 0,
	 compoundStrings, 0},
=======
	 DEF_BUTTON_COMPOUND, -1, Tk_Offset(TkButton, compound), 0,
	 tkCompoundStrings, 0},
>>>>>>> e5491193
    {TK_OPTION_CURSOR, "-cursor", "cursor", "Cursor",
	DEF_BUTTON_CURSOR, TCL_INDEX_NONE, offsetof(TkButton, cursor),
	TK_OPTION_NULL_OK, 0, 0},
    {TK_OPTION_COLOR, "-disabledforeground", "disabledForeground",
	"DisabledForeground", DEF_BUTTON_DISABLED_FG_COLOR,
	TCL_INDEX_NONE, offsetof(TkButton, disabledFg), TK_OPTION_NULL_OK,
	(ClientData) DEF_BUTTON_DISABLED_FG_MONO, 0},
    {TK_OPTION_SYNONYM, "-fg", "foreground", NULL,
	NULL, 0, TCL_INDEX_NONE, 0, "-foreground", 0},
    {TK_OPTION_FONT, "-font", "font", "Font",
	DEF_BUTTON_FONT, TCL_INDEX_NONE, offsetof(TkButton, tkfont), 0, 0, 0},
    {TK_OPTION_COLOR, "-foreground", "foreground", "Foreground",
	DEF_CHKRAD_FG, TCL_INDEX_NONE, offsetof(TkButton, normalFg), 0, 0, 0},
    {TK_OPTION_STRING, "-height", "height", "Height",
	DEF_BUTTON_HEIGHT, offsetof(TkButton, heightPtr), TCL_INDEX_NONE, 0, 0, 0},
    {TK_OPTION_BORDER, "-highlightbackground", "highlightBackground",
	"HighlightBackground", DEF_BUTTON_HIGHLIGHT_BG_COLOR,
	TCL_INDEX_NONE, offsetof(TkButton, highlightBorder), 0,
	(ClientData) DEF_BUTTON_HIGHLIGHT_BG_MONO, 0},
    {TK_OPTION_COLOR, "-highlightcolor", "highlightColor", "HighlightColor",
	DEF_BUTTON_HIGHLIGHT, TCL_INDEX_NONE, offsetof(TkButton, highlightColorPtr),
	0, 0, 0},
    {TK_OPTION_PIXELS, "-highlightthickness", "highlightThickness",
	"HighlightThickness", tkDefButtonHighlightWidth,
	offsetof(TkButton, highlightWidthPtr),
	offsetof(TkButton, highlightWidth), 0, 0, 0},
    {TK_OPTION_STRING, "-image", "image", "Image",
	DEF_BUTTON_IMAGE, offsetof(TkButton, imagePtr), TCL_INDEX_NONE,
	TK_OPTION_NULL_OK, 0, 0},
    {TK_OPTION_BOOLEAN, "-indicatoron", "indicatorOn", "IndicatorOn",
	DEF_BUTTON_INDICATOR, TCL_INDEX_NONE, offsetof(TkButton, indicatorOn), 0, 0, 0},
    {TK_OPTION_JUSTIFY, "-justify", "justify", "Justify",
	DEF_BUTTON_JUSTIFY, TCL_INDEX_NONE, offsetof(TkButton, justify), 0, 0, 0},
    {TK_OPTION_RELIEF, "-offrelief", "offRelief", "OffRelief",
	 DEF_BUTTON_RELIEF, TCL_INDEX_NONE, offsetof(TkButton, offRelief), 0, 0, 0},
    {TK_OPTION_STRING, "-offvalue", "offValue", "Value",
	DEF_BUTTON_OFF_VALUE, offsetof(TkButton, offValuePtr), TCL_INDEX_NONE, 0, 0, 0},
    {TK_OPTION_STRING, "-onvalue", "onValue", "Value",
	DEF_BUTTON_ON_VALUE, offsetof(TkButton, onValuePtr), TCL_INDEX_NONE, 0, 0, 0},
    {TK_OPTION_RELIEF, "-overrelief", "overRelief", "OverRelief",
	 DEF_BUTTON_OVER_RELIEF, TCL_INDEX_NONE, offsetof(TkButton, overRelief),
	 TK_OPTION_NULL_OK, 0, 0},
    {TK_OPTION_PIXELS, "-padx", "padX", "Pad",
	tkDefLabelPadx, offsetof(TkButton, padXPtr),
	offsetof(TkButton, padX), 0, 0, 0},
    {TK_OPTION_PIXELS, "-pady", "padY", "Pad",
	tkDefLabelPady, offsetof(TkButton, padYPtr),
	offsetof(TkButton, padY), 0, 0, 0},
    {TK_OPTION_RELIEF, "-relief", "relief", "Relief",
	DEF_LABCHKRAD_RELIEF, TCL_INDEX_NONE, offsetof(TkButton, relief), 0, 0, 0},
    {TK_OPTION_BORDER, "-selectcolor", "selectColor", "Background",
	DEF_BUTTON_SELECT_COLOR, TCL_INDEX_NONE, offsetof(TkButton, selectBorder),
	TK_OPTION_NULL_OK, DEF_BUTTON_SELECT_MONO, 0},
    {TK_OPTION_STRING, "-selectimage", "selectImage", "SelectImage",
	DEF_BUTTON_SELECT_IMAGE, offsetof(TkButton, selectImagePtr), TCL_INDEX_NONE,
	TK_OPTION_NULL_OK, 0, 0},
    {TK_OPTION_STRING_TABLE, "-state", "state", "State",
<<<<<<< HEAD
	DEF_BUTTON_STATE, TCL_INDEX_NONE, offsetof(TkButton, state),
	0, stateStrings, 0},
=======
	DEF_BUTTON_STATE, -1, Tk_Offset(TkButton, state),
	0, tkStateStrings, 0},
>>>>>>> e5491193
    {TK_OPTION_STRING, "-takefocus", "takeFocus", "TakeFocus",
	DEF_BUTTON_TAKE_FOCUS, offsetof(TkButton, takeFocusPtr), TCL_INDEX_NONE,
	TK_OPTION_NULL_OK, 0, 0},
    {TK_OPTION_STRING, "-text", "text", "Text",
	DEF_BUTTON_TEXT, offsetof(TkButton, textPtr), TCL_INDEX_NONE, 0, 0, 0},
    {TK_OPTION_STRING, "-textvariable", "textVariable", "Variable",
	DEF_BUTTON_TEXT_VARIABLE, offsetof(TkButton, textVarNamePtr), TCL_INDEX_NONE,
	TK_OPTION_NULL_OK, 0, 0},
    {TK_OPTION_STRING, "-tristateimage", "tristateImage", "TristateImage",
	DEF_BUTTON_IMAGE, offsetof(TkButton, tristateImagePtr), TCL_INDEX_NONE,
	TK_OPTION_NULL_OK, 0, 0},
    {TK_OPTION_STRING, "-tristatevalue", "tristateValue", "TristateValue",
	DEF_BUTTON_TRISTATE_VALUE, offsetof(TkButton, tristateValuePtr), TCL_INDEX_NONE, 0, 0, 0},
    {TK_OPTION_INDEX, "-underline", "underline", "Underline",
	TK_OPTION_UNDERLINE_DEF(TkButton, underline), 0},
    {TK_OPTION_STRING, "-variable", "variable", "Variable",
	DEF_CHECKBUTTON_VARIABLE, offsetof(TkButton, selVarNamePtr), TCL_INDEX_NONE,
	TK_OPTION_NULL_OK, 0, 0},
    {TK_OPTION_STRING, "-width", "width", "Width",
	DEF_BUTTON_WIDTH, offsetof(TkButton, widthPtr), TCL_INDEX_NONE, 0, 0, 0},
    {TK_OPTION_PIXELS, "-wraplength", "wrapLength", "WrapLength",
	DEF_BUTTON_WRAP_LENGTH, offsetof(TkButton, wrapLengthPtr),
	offsetof(TkButton, wrapLength), 0, 0, 0},
    {TK_OPTION_END, NULL, NULL, NULL, NULL, 0, TCL_INDEX_NONE, 0, 0, 0}
};

static const Tk_OptionSpec radiobuttonOptionSpecs[] = {
    {TK_OPTION_BORDER, "-activebackground", "activeBackground", "Foreground",
	DEF_BUTTON_ACTIVE_BG_COLOR, TCL_INDEX_NONE, offsetof(TkButton, activeBorder),
	0, DEF_BUTTON_ACTIVE_BG_MONO, 0},
    {TK_OPTION_COLOR, "-activeforeground", "activeForeground", "Background",
	DEF_CHKRAD_ACTIVE_FG_COLOR, TCL_INDEX_NONE, offsetof(TkButton, activeFg),
	TK_OPTION_NULL_OK, DEF_BUTTON_ACTIVE_FG_MONO, 0},
    {TK_OPTION_ANCHOR, "-anchor", "anchor", "Anchor",
	DEF_BUTTON_ANCHOR, TCL_INDEX_NONE, offsetof(TkButton, anchor), 0, 0, 0},
    {TK_OPTION_BORDER, "-background", "background", "Background",
	DEF_BUTTON_BG_COLOR, TCL_INDEX_NONE, offsetof(TkButton, normalBorder),
	0, DEF_BUTTON_BG_MONO, 0},
    {TK_OPTION_SYNONYM, "-bd", NULL, NULL,
	NULL, 0, TCL_INDEX_NONE, 0, "-borderwidth", 0},
    {TK_OPTION_SYNONYM, "-bg", NULL, NULL,
	NULL, 0, TCL_INDEX_NONE, 0, "-background", 0},
    {TK_OPTION_BITMAP, "-bitmap", "bitmap", "Bitmap",
	DEF_BUTTON_BITMAP, TCL_INDEX_NONE, offsetof(TkButton, bitmap),
	TK_OPTION_NULL_OK, 0, 0},
    {TK_OPTION_PIXELS, "-borderwidth", "borderWidth", "BorderWidth",
	tkDefButtonBorderWidth, offsetof(TkButton, borderWidthPtr),
	offsetof(TkButton, borderWidth), 0, 0, 0},
    {TK_OPTION_STRING, "-command", "command", "Command",
	DEF_BUTTON_COMMAND, offsetof(TkButton, commandPtr), TCL_INDEX_NONE,
	TK_OPTION_NULL_OK, 0, 0},
    {TK_OPTION_STRING_TABLE, "-compound", "compound", "Compound",
<<<<<<< HEAD
	 DEF_BUTTON_COMPOUND, TCL_INDEX_NONE, offsetof(TkButton, compound), 0,
	 compoundStrings, 0},
=======
	 DEF_BUTTON_COMPOUND, -1, Tk_Offset(TkButton, compound), 0,
	 tkCompoundStrings, 0},
>>>>>>> e5491193
    {TK_OPTION_CURSOR, "-cursor", "cursor", "Cursor",
	DEF_BUTTON_CURSOR, TCL_INDEX_NONE, offsetof(TkButton, cursor),
	TK_OPTION_NULL_OK, 0, 0},
    {TK_OPTION_COLOR, "-disabledforeground", "disabledForeground",
	"DisabledForeground", DEF_BUTTON_DISABLED_FG_COLOR,
	TCL_INDEX_NONE, offsetof(TkButton, disabledFg), TK_OPTION_NULL_OK,
	(ClientData) DEF_BUTTON_DISABLED_FG_MONO, 0},
    {TK_OPTION_SYNONYM, "-fg", "foreground", NULL,
	NULL, 0, TCL_INDEX_NONE, 0, "-foreground", 0},
    {TK_OPTION_FONT, "-font", "font", "Font",
	DEF_BUTTON_FONT, TCL_INDEX_NONE, offsetof(TkButton, tkfont), 0, 0, 0},
    {TK_OPTION_COLOR, "-foreground", "foreground", "Foreground",
	DEF_CHKRAD_FG, TCL_INDEX_NONE, offsetof(TkButton, normalFg), 0, 0, 0},
    {TK_OPTION_STRING, "-height", "height", "Height",
	DEF_BUTTON_HEIGHT, offsetof(TkButton, heightPtr), TCL_INDEX_NONE, 0, 0, 0},
    {TK_OPTION_BORDER, "-highlightbackground", "highlightBackground",
	"HighlightBackground", DEF_BUTTON_HIGHLIGHT_BG_COLOR,
	TCL_INDEX_NONE, offsetof(TkButton, highlightBorder), 0,
	(ClientData) DEF_BUTTON_HIGHLIGHT_BG_MONO, 0},
    {TK_OPTION_COLOR, "-highlightcolor", "highlightColor", "HighlightColor",
	DEF_BUTTON_HIGHLIGHT, TCL_INDEX_NONE, offsetof(TkButton, highlightColorPtr),
	0, 0, 0},
    {TK_OPTION_PIXELS, "-highlightthickness", "highlightThickness",
	"HighlightThickness", tkDefButtonHighlightWidth,
	offsetof(TkButton, highlightWidthPtr),
	offsetof(TkButton, highlightWidth), 0, 0, 0},
    {TK_OPTION_STRING, "-image", "image", "Image",
	DEF_BUTTON_IMAGE, offsetof(TkButton, imagePtr), TCL_INDEX_NONE,
	TK_OPTION_NULL_OK, 0, 0},
    {TK_OPTION_BOOLEAN, "-indicatoron", "indicatorOn", "IndicatorOn",
	DEF_BUTTON_INDICATOR, TCL_INDEX_NONE, offsetof(TkButton, indicatorOn),
	0, 0, 0},
    {TK_OPTION_JUSTIFY, "-justify", "justify", "Justify",
	DEF_BUTTON_JUSTIFY, TCL_INDEX_NONE, offsetof(TkButton, justify), 0, 0, 0},
    {TK_OPTION_RELIEF, "-offrelief", "offRelief", "OffRelief",
	 DEF_BUTTON_RELIEF, TCL_INDEX_NONE, offsetof(TkButton, offRelief), 0, 0, 0},
    {TK_OPTION_RELIEF, "-overrelief", "overRelief", "OverRelief",
	 DEF_BUTTON_OVER_RELIEF, TCL_INDEX_NONE, offsetof(TkButton, overRelief),
	 TK_OPTION_NULL_OK, 0, 0},
    {TK_OPTION_PIXELS, "-padx", "padX", "Pad",
	tkDefLabelPadx, offsetof(TkButton, padXPtr),
	offsetof(TkButton, padX), 0, 0, 0},
    {TK_OPTION_PIXELS, "-pady", "padY", "Pad",
	tkDefLabelPady, offsetof(TkButton, padYPtr),
	offsetof(TkButton, padY), 0, 0, 0},
    {TK_OPTION_RELIEF, "-relief", "relief", "Relief",
	DEF_LABCHKRAD_RELIEF, TCL_INDEX_NONE, offsetof(TkButton, relief), 0, 0, 0},
    {TK_OPTION_BORDER, "-selectcolor", "selectColor", "Background",
	DEF_BUTTON_SELECT_COLOR, TCL_INDEX_NONE, offsetof(TkButton, selectBorder),
	TK_OPTION_NULL_OK, DEF_BUTTON_SELECT_MONO, 0},
    {TK_OPTION_STRING, "-selectimage", "selectImage", "SelectImage",
	DEF_BUTTON_SELECT_IMAGE, offsetof(TkButton, selectImagePtr), TCL_INDEX_NONE,
	TK_OPTION_NULL_OK, 0, 0},
    {TK_OPTION_STRING_TABLE, "-state", "state", "State",
<<<<<<< HEAD
	DEF_BUTTON_STATE, TCL_INDEX_NONE, offsetof(TkButton, state),
	0, stateStrings, 0},
=======
	DEF_BUTTON_STATE, -1, Tk_Offset(TkButton, state),
	0, tkStateStrings, 0},
>>>>>>> e5491193
    {TK_OPTION_STRING, "-takefocus", "takeFocus", "TakeFocus",
	DEF_BUTTON_TAKE_FOCUS, offsetof(TkButton, takeFocusPtr), TCL_INDEX_NONE,
	TK_OPTION_NULL_OK, 0, 0},
    {TK_OPTION_STRING, "-text", "text", "Text",
	DEF_BUTTON_TEXT, offsetof(TkButton, textPtr), TCL_INDEX_NONE, 0, 0, 0},
    {TK_OPTION_STRING, "-textvariable", "textVariable", "Variable",
	DEF_BUTTON_TEXT_VARIABLE, offsetof(TkButton, textVarNamePtr), TCL_INDEX_NONE,
	TK_OPTION_NULL_OK, 0, 0},
    {TK_OPTION_STRING, "-tristateimage", "tristateImage", "TristateImage",
	DEF_BUTTON_IMAGE, offsetof(TkButton, tristateImagePtr), TCL_INDEX_NONE,
	TK_OPTION_NULL_OK, 0, 0},
    {TK_OPTION_STRING, "-tristatevalue", "tristateValue", "TristateValue",
	DEF_BUTTON_TRISTATE_VALUE, offsetof(TkButton, tristateValuePtr), TCL_INDEX_NONE, 0, 0, 0},
    {TK_OPTION_INDEX, "-underline", "underline", "Underline",
	TK_OPTION_UNDERLINE_DEF(TkButton, underline), 0},
    {TK_OPTION_STRING, "-value", "value", "Value",
	DEF_BUTTON_VALUE, offsetof(TkButton, onValuePtr), TCL_INDEX_NONE, 0, 0, 0},
    {TK_OPTION_STRING, "-variable", "variable", "Variable",
	DEF_RADIOBUTTON_VARIABLE, offsetof(TkButton, selVarNamePtr), TCL_INDEX_NONE,
	0, 0, 0},
    {TK_OPTION_STRING, "-width", "width", "Width",
	DEF_BUTTON_WIDTH, offsetof(TkButton, widthPtr), TCL_INDEX_NONE, 0, 0, 0},
    {TK_OPTION_PIXELS, "-wraplength", "wrapLength", "WrapLength",
	DEF_BUTTON_WRAP_LENGTH, offsetof(TkButton, wrapLengthPtr),
	offsetof(TkButton, wrapLength), 0, 0, 0},
    {TK_OPTION_END, NULL, NULL, NULL, NULL, 0, TCL_INDEX_NONE, 0, 0, 0}
};

/*
 * The following table maps from one of the type values defined in tkButton.h,
 * such as TYPE_LABEL, to the option template for that class of widgets.
 */

static const Tk_OptionSpec *const optionSpecs[] = {
    labelOptionSpecs,
    buttonOptionSpecs,
    checkbuttonOptionSpecs,
    radiobuttonOptionSpecs
};

/*
 * The following tables define the widget commands supported by each of the
 * classes, and map the indexes into the string tables into a single
 * enumerated type used to dispatch the widget command.
 */

static const char *const commandNames[][8] = {
    {"cget", "configure", NULL},
    {"cget", "configure", "flash", "invoke", NULL},
    {"cget", "configure", "deselect", "flash", "invoke", "select",
	    "toggle", NULL},
    {"cget", "configure", "deselect", "flash", "invoke", "select", NULL}
};
enum command {
    COMMAND_CGET, COMMAND_CONFIGURE, COMMAND_DESELECT, COMMAND_FLASH,
    COMMAND_INVOKE, COMMAND_SELECT, COMMAND_TOGGLE
};
static const enum command map[][8] = {
    {COMMAND_CGET, COMMAND_CONFIGURE},
    {COMMAND_CGET, COMMAND_CONFIGURE, COMMAND_FLASH, COMMAND_INVOKE},
    {COMMAND_CGET, COMMAND_CONFIGURE, COMMAND_DESELECT, COMMAND_FLASH,
	    COMMAND_INVOKE, COMMAND_SELECT, COMMAND_TOGGLE},
    {COMMAND_CGET, COMMAND_CONFIGURE, COMMAND_DESELECT, COMMAND_FLASH,
	    COMMAND_INVOKE, COMMAND_SELECT}
};

/*
 * Forward declarations for functions defined later in this file:
 */

static void		ButtonCmdDeletedProc(ClientData clientData);
static int		ButtonCreate(ClientData clientData,
			    Tcl_Interp *interp, int objc,
			    Tcl_Obj *const objv[], int type);
static void		ButtonEventProc(ClientData clientData,
			    XEvent *eventPtr);
static void		ButtonImageProc(ClientData clientData,
			    int x, int y, int width, int height,
			    int imgWidth, int imgHeight);
static void		ButtonSelectImageProc(ClientData clientData,
			    int x, int y, int width, int height,
			    int imgWidth, int imgHeight);
static void		ButtonTristateImageProc(ClientData clientData,
			    int x, int y, int width, int height,
			    int imgWidth, int imgHeight);
static char *		ButtonTextVarProc(ClientData clientData,
			    Tcl_Interp *interp, const char *name1,
			    const char *name2, int flags);
static char *		ButtonVarProc(ClientData clientData,
			    Tcl_Interp *interp, const char *name1,
			    const char *name2, int flags);
static int		ButtonWidgetObjCmd(ClientData clientData,
			    Tcl_Interp *interp, int objc,
			    Tcl_Obj *const objv[]);
static int		ConfigureButton(Tcl_Interp *interp, TkButton *butPtr,
			    int objc, Tcl_Obj *const objv[]);
static void		DestroyButton(TkButton *butPtr);

/*
 *--------------------------------------------------------------
 *
 * Tk_ButtonCmd, Tk_CheckbuttonCmd, Tk_LabelCmd, Tk_RadiobuttonCmd --
 *
 *	These functions are invoked to process the "button", "label",
 *	"radiobutton", and "checkbutton" Tcl commands. See the user
 *	documentation for details on what they do.
 *
 * Results:
 *	A standard Tcl result.
 *
 * Side effects:
 *	See the user documentation. These functions are just wrappers; they
 *	call ButtonCreate to do all of the real work.
 *
 *--------------------------------------------------------------
 */

int
Tk_ButtonObjCmd(
    ClientData clientData,	/* Either NULL or pointer to option table. */
    Tcl_Interp *interp,		/* Current interpreter. */
    int objc,			/* Number of arguments. */
    Tcl_Obj *const objv[])	/* Argument values. */
{
    return ButtonCreate(clientData, interp, objc, objv, TYPE_BUTTON);
}

int
Tk_CheckbuttonObjCmd(
    ClientData clientData,	/* Either NULL or pointer to option table. */
    Tcl_Interp *interp,		/* Current interpreter. */
    int objc,			/* Number of arguments. */
    Tcl_Obj *const objv[])	/* Argument values. */
{
    return ButtonCreate(clientData, interp, objc, objv, TYPE_CHECK_BUTTON);
}

int
Tk_LabelObjCmd(
    ClientData clientData,	/* Either NULL or pointer to option table. */
    Tcl_Interp *interp,		/* Current interpreter. */
    int objc,			/* Number of arguments. */
    Tcl_Obj *const objv[])	/* Argument values. */
{
    return ButtonCreate(clientData, interp, objc, objv, TYPE_LABEL);
}

int
Tk_RadiobuttonObjCmd(
    ClientData clientData,	/* Either NULL or pointer to option table. */
    Tcl_Interp *interp,		/* Current interpreter. */
    int objc,			/* Number of arguments. */
    Tcl_Obj *const objv[])	/* Argument values. */
{
    return ButtonCreate(clientData, interp, objc, objv, TYPE_RADIO_BUTTON);
}

/*
 *--------------------------------------------------------------
 *
 * ButtonCreate --
 *
 *	This function does all the real work of implementing the "button",
 *	"label", "radiobutton", and "checkbutton" Tcl commands. See the user
 *	documentation for details on what it does.
 *
 * Results:
 *	A standard Tcl result.
 *
 * Side effects:
 *	See the user documentation.
 *
 *--------------------------------------------------------------
 */

static int
ButtonCreate(
    ClientData dummy,	/* NULL. */
    Tcl_Interp *interp,		/* Current interpreter. */
    int objc,			/* Number of arguments. */
    Tcl_Obj *const objv[],	/* Argument values. */
    int type)			/* Type of button to create: TYPE_LABEL,
				 * TYPE_BUTTON, TYPE_CHECK_BUTTON, or
				 * TYPE_RADIO_BUTTON. */
{
    TkButton *butPtr;
    Tk_OptionTable optionTable;
    Tk_Window tkwin;
    ThreadSpecificData *tsdPtr = (ThreadSpecificData *)
	    Tcl_GetThreadData(&dataKey, sizeof(ThreadSpecificData));
    (void)dummy;

    if (!tsdPtr->defaultsInitialized) {
	TkpButtonSetDefaults();
	tsdPtr->defaultsInitialized = 1;
    }

    if (objc < 2) {
	Tcl_WrongNumArgs(interp, 1, objv, "pathName ?-option value ...?");
	return TCL_ERROR;
    }

    /*
     * Create the new window.
     */

    tkwin = Tk_CreateWindowFromPath(interp, Tk_MainWindow(interp),
	    Tcl_GetString(objv[1]), NULL);
    if (tkwin == NULL) {
	return TCL_ERROR;
    }

    /*
     * Create the option table for this widget class. If it has already been
     * created, the cached pointer will be returned.
     */

    optionTable = Tk_CreateOptionTable(interp, optionSpecs[type]);

    Tk_SetClass(tkwin, classNames[type]);
    butPtr = TkpCreateButton(tkwin);

    Tk_SetClassProcs(tkwin, &tkpButtonProcs, butPtr);

    /*
     * Initialize the data structure for the button.
     */

    butPtr->tkwin = tkwin;
    butPtr->display = Tk_Display(tkwin);
    butPtr->interp = interp;
    butPtr->widgetCmd = Tcl_CreateObjCommand(interp, Tk_PathName(tkwin),
	    ButtonWidgetObjCmd, butPtr, ButtonCmdDeletedProc);
    butPtr->type = type;
    butPtr->optionTable = optionTable;
    butPtr->textPtr = NULL;
    butPtr->underline = INT_MIN;
    butPtr->textVarNamePtr = NULL;
    butPtr->bitmap = None;
    butPtr->imagePtr = NULL;
    butPtr->image = NULL;
    butPtr->selectImagePtr = NULL;
    butPtr->selectImage = NULL;
    butPtr->tristateImagePtr = NULL;
    butPtr->tristateImage = NULL;
    butPtr->state = STATE_NORMAL;
    butPtr->normalBorder = NULL;
    butPtr->activeBorder = NULL;
    butPtr->borderWidthPtr = NULL;
    butPtr->borderWidth = 0;
    butPtr->relief = TK_RELIEF_FLAT;
    butPtr->highlightWidthPtr = NULL;
    butPtr->highlightWidth = 0;
    butPtr->highlightBorder = NULL;
    butPtr->highlightColorPtr = NULL;
    butPtr->inset = 0;
    butPtr->tkfont = NULL;
    butPtr->normalFg = NULL;
    butPtr->activeFg = NULL;
    butPtr->disabledFg = NULL;
    butPtr->normalTextGC = NULL;
    butPtr->activeTextGC = NULL;
    butPtr->disabledGC = NULL;
    butPtr->stippleGC = NULL;
    butPtr->gray = None;
    butPtr->copyGC = NULL;
    butPtr->widthPtr = NULL;
    butPtr->width = 0;
    butPtr->heightPtr = NULL;
    butPtr->height = 0;
    butPtr->wrapLengthPtr = NULL;
    butPtr->wrapLength = 0;
    butPtr->padXPtr = NULL;
    butPtr->padX = 0;
    butPtr->padYPtr = NULL;
    butPtr->padY = 0;
    butPtr->anchor = TK_ANCHOR_CENTER;
    butPtr->justify = TK_JUSTIFY_CENTER;
    butPtr->indicatorOn = 0;
    butPtr->selectBorder = NULL;
    butPtr->textWidth = 0;
    butPtr->textHeight = 0;
    butPtr->textLayout = NULL;
    butPtr->indicatorSpace = 0;
    butPtr->indicatorDiameter = 0;
    butPtr->defaultState = DEFAULT_DISABLED;
    butPtr->selVarNamePtr = NULL;
    butPtr->onValuePtr = NULL;
    butPtr->offValuePtr = NULL;
    butPtr->tristateValuePtr = NULL;
    butPtr->cursor = NULL;
    butPtr->takeFocusPtr = NULL;
    butPtr->commandPtr = NULL;
    butPtr->flags = 0;

    Tk_CreateEventHandler(butPtr->tkwin,
	    ExposureMask|StructureNotifyMask|FocusChangeMask,
	    ButtonEventProc, butPtr);

    if (Tk_InitOptions(interp, butPtr, optionTable, tkwin)
	    != TCL_OK) {
	Tk_DestroyWindow(butPtr->tkwin);
	return TCL_ERROR;
    }
    if (ConfigureButton(interp, butPtr, objc - 2, objv + 2) != TCL_OK) {
	Tk_DestroyWindow(butPtr->tkwin);
	return TCL_ERROR;
    }

    Tcl_SetObjResult(interp, Tk_NewWindowObj(butPtr->tkwin));
    return TCL_OK;
}

/*
 *--------------------------------------------------------------
 *
 * ButtonWidgetCmd --
 *
 *	This function is invoked to process the Tcl command that corresponds
 *	to a widget managed by this module. See the user documentation for
 *	details on what it does.
 *
 * Results:
 *	A standard Tcl result.
 *
 * Side effects:
 *	See the user documentation.
 *
 *--------------------------------------------------------------
 */

static int
ButtonWidgetObjCmd(
    ClientData clientData,	/* Information about button widget. */
    Tcl_Interp *interp,		/* Current interpreter. */
    int objc,			/* Number of arguments. */
    Tcl_Obj *const objv[])	/* Argument values. */
{
    TkButton *butPtr = (TkButton *)clientData;
    int index;
    int result;
    Tcl_Obj *objPtr;

    if (objc < 2) {
        Tcl_WrongNumArgs(interp, 1, objv, "option ?arg ...?");
	return TCL_ERROR;
    }
    result = Tcl_GetIndexFromObjStruct(interp, objv[1], commandNames[butPtr->type],
	    sizeof(char *), "option", 0, &index);
    if (result != TCL_OK) {
	return result;
    }
    Tcl_Preserve(butPtr);

    switch (map[butPtr->type][index]) {
    case COMMAND_CGET:
	if (objc != 3) {
	    Tcl_WrongNumArgs(interp, 1, objv, "cget option");
	    goto error;
	}
	objPtr = Tk_GetOptionValue(interp, butPtr,
		butPtr->optionTable, objv[2], butPtr->tkwin);
	if (objPtr == NULL) {
	    goto error;
	}
	Tcl_SetObjResult(interp, objPtr);
	break;

    case COMMAND_CONFIGURE:
	if (objc <= 3) {
	    objPtr = Tk_GetOptionInfo(interp, butPtr,
		    butPtr->optionTable, (objc == 3) ? objv[2] : NULL,
		    butPtr->tkwin);
	    if (objPtr == NULL) {
		goto error;
	    }
	    Tcl_SetObjResult(interp, objPtr);
	} else {
	    result = ConfigureButton(interp, butPtr, objc-2, objv+2);
	}
	break;

    case COMMAND_DESELECT:
	if (objc > 2) {
	    Tcl_WrongNumArgs(interp, 1, objv, "deselect");
	    goto error;
	}
	if (butPtr->type == TYPE_CHECK_BUTTON) {
	    if (Tcl_ObjSetVar2(interp, butPtr->selVarNamePtr, NULL,
		    butPtr->offValuePtr, TCL_GLOBAL_ONLY|TCL_LEAVE_ERR_MSG)
		    == NULL) {
		goto error;
	    }
	} else if (butPtr->flags & SELECTED) {
	    if (Tcl_ObjSetVar2(interp, butPtr->selVarNamePtr, NULL,
		     Tcl_NewObj(), TCL_GLOBAL_ONLY|TCL_LEAVE_ERR_MSG) == NULL){
		goto error;
	    }
	}
	break;

    case COMMAND_FLASH:
	if (objc > 2) {
	    Tcl_WrongNumArgs(interp, 1, objv, "flash");
	    goto error;
	}
	if (butPtr->state != STATE_DISABLED) {
	    int i;

	    for (i = 0; i < 4; i++) {
		if (butPtr->state == STATE_NORMAL) {
		    butPtr->state = STATE_ACTIVE;
		    Tk_SetBackgroundFromBorder(butPtr->tkwin,
			    butPtr->activeBorder);
		} else {
		    butPtr->state = STATE_NORMAL;
		    Tk_SetBackgroundFromBorder(butPtr->tkwin,
			    butPtr->normalBorder);
		}
		TkpDisplayButton(butPtr);

		/*
		 * Special note: must cancel any existing idle handler for
		 * TkpDisplayButton; it's no longer needed, and
		 * TkpDisplayButton cleared the REDRAW_PENDING flag.
		 */

		Tcl_CancelIdleCall(TkpDisplayButton, butPtr);
		(void)XFlush(butPtr->display);
		#ifndef MAC_OSX_TK
		/*
		 * On the mac you can not sleep in a display proc, and the
		 * flash command doesn't do anything anyway.
		 */
		Tcl_Sleep(50);
		#endif
	    }
	}
	break;

    case COMMAND_INVOKE:
	if (objc > 2) {
	    Tcl_WrongNumArgs(interp, 1, objv, "invoke");
	    goto error;
	}
	if (butPtr->state != STATE_DISABLED) {
	    result = TkInvokeButton(butPtr);
	}
	break;

    case COMMAND_SELECT:
	if (objc > 2) {
	    Tcl_WrongNumArgs(interp, 1, objv, "select");
	    goto error;
	}
	if (Tcl_ObjSetVar2(interp, butPtr->selVarNamePtr, NULL,
		butPtr->onValuePtr, TCL_GLOBAL_ONLY|TCL_LEAVE_ERR_MSG)
		== NULL) {
	    goto error;
	}
	break;

    case COMMAND_TOGGLE:
	if (objc > 2) {
	    Tcl_WrongNumArgs(interp, 1, objv, "toggle");
	    goto error;
	}
	if (Tcl_ObjSetVar2(interp, butPtr->selVarNamePtr, NULL,
		(butPtr->flags & SELECTED) ? butPtr->offValuePtr
		: butPtr->onValuePtr, TCL_GLOBAL_ONLY|TCL_LEAVE_ERR_MSG)
		== NULL) {
	    goto error;
	}
	break;
    }
    Tcl_Release(butPtr);
    return result;

  error:
    Tcl_Release(butPtr);
    return TCL_ERROR;
}

/*
 *----------------------------------------------------------------------
 *
 * DestroyButton --
 *
 *	This function is invoked by ButtonEventProc to free all the resources
 *	of a button and clean up its state.
 *
 * Results:
 *	None.
 *
 * Side effects:
 *	Everything associated with the widget is freed.
 *
 *----------------------------------------------------------------------
 */

static void
DestroyButton(
    TkButton *butPtr)		/* Info about button widget. */
{
    butPtr->flags |= BUTTON_DELETED;
    TkpDestroyButton(butPtr);

    if (butPtr->flags & REDRAW_PENDING) {
	Tcl_CancelIdleCall(TkpDisplayButton, butPtr);
    }

    /*
     * Free up all the stuff that requires special handling, then let
     * Tk_FreeOptions handle all the standard option-related stuff.
     */

    Tcl_DeleteCommandFromToken(butPtr->interp, butPtr->widgetCmd);
    if (butPtr->textVarNamePtr != NULL) {
	Tcl_UntraceVar2(butPtr->interp, Tcl_GetString(butPtr->textVarNamePtr),
		NULL, TCL_GLOBAL_ONLY|TCL_TRACE_WRITES|TCL_TRACE_UNSETS,
		ButtonTextVarProc, butPtr);
    }
    if (butPtr->image != NULL) {
	Tk_FreeImage(butPtr->image);
    }
    if (butPtr->selectImage != NULL) {
	Tk_FreeImage(butPtr->selectImage);
    }
    if (butPtr->tristateImage != NULL) {
	Tk_FreeImage(butPtr->tristateImage);
    }
    if (butPtr->normalTextGC != NULL) {
	Tk_FreeGC(butPtr->display, butPtr->normalTextGC);
    }
    if (butPtr->activeTextGC != NULL) {
	Tk_FreeGC(butPtr->display, butPtr->activeTextGC);
    }
    if (butPtr->disabledGC != NULL) {
	Tk_FreeGC(butPtr->display, butPtr->disabledGC);
    }
    if (butPtr->stippleGC != NULL) {
	Tk_FreeGC(butPtr->display, butPtr->stippleGC);
    }
    if (butPtr->gray != None) {
	Tk_FreeBitmap(butPtr->display, butPtr->gray);
    }
    if (butPtr->copyGC != NULL) {
	Tk_FreeGC(butPtr->display, butPtr->copyGC);
    }
    if (butPtr->textLayout != NULL) {
	Tk_FreeTextLayout(butPtr->textLayout);
    }
    if (butPtr->selVarNamePtr != NULL) {
	Tcl_UntraceVar2(butPtr->interp, Tcl_GetString(butPtr->selVarNamePtr),
		NULL, TCL_GLOBAL_ONLY|TCL_TRACE_WRITES|TCL_TRACE_UNSETS,
		ButtonVarProc, butPtr);
    }
    Tk_FreeConfigOptions((char *) butPtr, butPtr->optionTable,
	    butPtr->tkwin);
    butPtr->tkwin = NULL;
    Tcl_EventuallyFree(butPtr, TCL_DYNAMIC);
}

/*
 *----------------------------------------------------------------------
 *
 * ConfigureButton --
 *
 *	This function is called to process an objc/objv list to set
 *	configuration options for a button widget.
 *
 * Results:
 *	The return value is a standard Tcl result. If TCL_ERROR is returned,
 *	then an error message is left in interp's result.
 *
 * Side effects:
 *	Configuration information, such as text string, colors, font, etc. get
 *	set for butPtr; old resources get freed, if there were any. The button
 *	is redisplayed.
 *
 *----------------------------------------------------------------------
 */

static int
ConfigureButton(
    Tcl_Interp *interp,		/* Used for error reporting. */
    TkButton *butPtr,	/* Information about widget;  may or may
				 * not already have values for some fields. */
    int objc,			/* Number of arguments. */
    Tcl_Obj *const objv[])	/* Argument values. */
{
    Tk_SavedOptions savedOptions;
    Tcl_Obj *errorResult = NULL;
    int error, haveImage;
    Tk_Image image;

    /*
     * Eliminate any existing trace on variables monitored by the button.
     */

    if (butPtr->textVarNamePtr != NULL) {
	Tcl_UntraceVar2(interp, Tcl_GetString(butPtr->textVarNamePtr),
		NULL, TCL_GLOBAL_ONLY|TCL_TRACE_WRITES|TCL_TRACE_UNSETS,
		ButtonTextVarProc, butPtr);
    }
    if (butPtr->selVarNamePtr != NULL) {
	Tcl_UntraceVar2(interp, Tcl_GetString(butPtr->selVarNamePtr),
		NULL, TCL_GLOBAL_ONLY|TCL_TRACE_WRITES|TCL_TRACE_UNSETS,
		ButtonVarProc, butPtr);
    }

    /*
     * The following loop is potentially executed twice. During the first pass
     * configuration options get set to their new values. If there is an error
     * in this pass, we execute a second pass to restore all the options to
     * their previous values.
     */

    for (error = 0; error <= 1; error++) {
	if (!error) {
	    /*
	     * First pass: set options to new values.
	     */

	    if (Tk_SetOptions(interp, butPtr,
		    butPtr->optionTable, objc, objv,
		    butPtr->tkwin, &savedOptions, NULL) != TCL_OK) {
		continue;
	    }
	} else {
	    /*
	     * Second pass: restore options to old values.
	     */

	    errorResult = Tcl_GetObjResult(interp);
	    Tcl_IncrRefCount(errorResult);
	    Tk_RestoreSavedOptions(&savedOptions);
	}

	if ((butPtr->flags & BUTTON_DELETED)) {
	    /*
	     * Somehow button was deleted - just abort now. [Bug #824479]
	     */
	    return TCL_ERROR;
	}

	/*
	 * A few options need special processing, such as setting the
	 * background from a 3-D border, or filling in complicated defaults
	 * that couldn't be specified to Tk_SetOptions.
	 */

	if ((butPtr->state == STATE_ACTIVE)
		&& !Tk_StrictMotif(butPtr->tkwin)) {
	    Tk_SetBackgroundFromBorder(butPtr->tkwin, butPtr->activeBorder);
	} else {
	    Tk_SetBackgroundFromBorder(butPtr->tkwin, butPtr->normalBorder);
	}
	if (butPtr->borderWidth < 0) {
	    butPtr->borderWidth = 0;
	}
	if (butPtr->highlightWidth < 0) {
	    butPtr->highlightWidth = 0;
	}
	if (butPtr->padX < 0) {
	    butPtr->padX = 0;
	}
	if (butPtr->padY < 0) {
	    butPtr->padY = 0;
	}

	if (butPtr->type >= TYPE_CHECK_BUTTON) {
	    Tcl_Obj *valuePtr, *namePtr;

	    if (butPtr->selVarNamePtr == NULL) {
		butPtr->selVarNamePtr = Tcl_NewStringObj(
			Tk_Name(butPtr->tkwin), TCL_INDEX_NONE);
		Tcl_IncrRefCount(butPtr->selVarNamePtr);
	    }
	    namePtr = butPtr->selVarNamePtr;

	    /*
	     * Select the button if the associated variable has the
	     * appropriate value, initialize the variable if it doesn't exist,
	     * then set a trace on the variable to monitor future changes to
	     * its value.
	     */

	    valuePtr = Tcl_ObjGetVar2(interp, namePtr, NULL, TCL_GLOBAL_ONLY);
	    butPtr->flags &= ~SELECTED;
            butPtr->flags &= ~TRISTATED;
	    if (valuePtr != NULL) {
		const char *value = Tcl_GetString(valuePtr);
		if (strcmp(value, Tcl_GetString(butPtr->onValuePtr)) == 0) {
		    butPtr->flags |= SELECTED;
		} else if (strcmp(value,
                        Tcl_GetString(butPtr->tristateValuePtr)) == 0) {
		    butPtr->flags |= TRISTATED;

		    /*
		     * For checkbuttons if the tristate value is the
		     * same as the offvalue then prefer off to tristate
		     */

		    if (butPtr->offValuePtr
			&& strcmp(value,
			    Tcl_GetString(butPtr->offValuePtr)) == 0) {
			butPtr->flags &= ~TRISTATED;
		    }
                }
	    } else {
		if (Tcl_ObjSetVar2(interp, namePtr, NULL,
			(butPtr->type == TYPE_CHECK_BUTTON)
			? butPtr->offValuePtr : Tcl_NewObj(),
			TCL_GLOBAL_ONLY|TCL_LEAVE_ERR_MSG)
			== NULL) {
		    continue;
		}

		/*
		 * If a radiobutton has the empty string as value it should be
		 * selected.
		 */

 		if ((butPtr->type == TYPE_RADIO_BUTTON) &&
			(*Tcl_GetString(butPtr->onValuePtr) == '\0')) {
		    butPtr->flags |= SELECTED;
		}
	    }
	}

	/*
	 * Get the images for the widget, if there are any. Allocate the new
	 * images before freeing the old ones, so that the reference counts
	 * don't go to zero and cause image data to be discarded.
	 */

	if (butPtr->imagePtr != NULL) {
	    image = Tk_GetImage(butPtr->interp, butPtr->tkwin,
		    Tcl_GetString(butPtr->imagePtr), ButtonImageProc,
		    butPtr);
	    if (image == NULL) {
		continue;
	    }
	} else {
	    image = NULL;
	}
	if (butPtr->image != NULL) {
	    Tk_FreeImage(butPtr->image);
	}
	butPtr->image = image;
	if (butPtr->selectImagePtr != NULL) {
	    image = Tk_GetImage(butPtr->interp, butPtr->tkwin,
		    Tcl_GetString(butPtr->selectImagePtr),
		    ButtonSelectImageProc, butPtr);
	    if (image == NULL) {
		continue;
	    }
	} else {
	    image = NULL;
	}
	if (butPtr->selectImage != NULL) {
	    Tk_FreeImage(butPtr->selectImage);
	}
	butPtr->selectImage = image;
	if (butPtr->tristateImagePtr != NULL) {
	    image = Tk_GetImage(butPtr->interp, butPtr->tkwin,
		    Tcl_GetString(butPtr->tristateImagePtr),
		    ButtonTristateImageProc, butPtr);
	    if (image == NULL) {
		continue;
	    }
	} else {
	    image = NULL;
	}
	if (butPtr->tristateImage != NULL) {
	    Tk_FreeImage(butPtr->tristateImage);
	}
	butPtr->tristateImage = image;

	haveImage = 0;
	if (butPtr->imagePtr != NULL || butPtr->bitmap != None) {
	    haveImage = 1;
	}
	if ((!haveImage || butPtr->compound != COMPOUND_NONE)
		&& (butPtr->textVarNamePtr != NULL)) {
	    /*
	     * The button must display the value of a variable: set up a trace
	     * on the variable's value, create the variable if it doesn't
	     * exist, and fetch its current value.
	     */

	    Tcl_Obj *valuePtr, *namePtr;

	    namePtr = butPtr->textVarNamePtr;
	    valuePtr = Tcl_ObjGetVar2(interp, namePtr, NULL, TCL_GLOBAL_ONLY);
	    if (valuePtr == NULL) {
		if (Tcl_ObjSetVar2(interp, namePtr, NULL, butPtr->textPtr,
			TCL_GLOBAL_ONLY|TCL_LEAVE_ERR_MSG)
			== NULL) {
		    continue;
		}
	    } else {
		if (butPtr->textPtr != NULL) {
		    Tcl_DecrRefCount(butPtr->textPtr);
		}
		butPtr->textPtr = valuePtr;
		Tcl_IncrRefCount(butPtr->textPtr);
	    }
	}

	if ((butPtr->bitmap != None) || (butPtr->imagePtr != NULL)) {
	    /*
	     * The button must display the contents of an image or bitmap.
	     */

	    if (Tk_GetPixelsFromObj(interp, butPtr->tkwin, butPtr->widthPtr,
		    &butPtr->width) != TCL_OK) {
	    widthError:
		Tcl_AddErrorInfo(interp, "\n    (processing -width option)");
		continue;
	    }
	    if (Tk_GetPixelsFromObj(interp, butPtr->tkwin, butPtr->heightPtr,
		    &butPtr->height) != TCL_OK) {
	    heightError:
		Tcl_AddErrorInfo(interp, "\n    (processing -height option)");
		continue;
	    }
	} else {
	    /*
	     * The button displays an ordinary text string.
	     */

	    if (Tcl_GetIntFromObj(interp, butPtr->widthPtr, &butPtr->width)
		    != TCL_OK) {
		goto widthError;
	    }
	    if (Tcl_GetIntFromObj(interp, butPtr->heightPtr, &butPtr->height)
		    != TCL_OK) {
		goto heightError;
	    }
	}
	break;
    }
    if (!error) {
	Tk_FreeSavedOptions(&savedOptions);
    }

    /*
     * Reestablish the variable traces, if they're needed.
     */

    if (butPtr->textVarNamePtr != NULL) {
	Tcl_TraceVar2(interp, Tcl_GetString(butPtr->textVarNamePtr),
		NULL, TCL_GLOBAL_ONLY|TCL_TRACE_WRITES|TCL_TRACE_UNSETS,
		ButtonTextVarProc, butPtr);
    }
    if (butPtr->selVarNamePtr != NULL) {
	Tcl_TraceVar2(interp, Tcl_GetString(butPtr->selVarNamePtr),
		NULL, TCL_GLOBAL_ONLY|TCL_TRACE_WRITES|TCL_TRACE_UNSETS,
		ButtonVarProc, butPtr);
    }

    TkButtonWorldChanged(butPtr);
    if (error) {
	Tcl_SetObjResult(interp, errorResult);
	Tcl_DecrRefCount(errorResult);
	return TCL_ERROR;
    } else {
	return TCL_OK;
    }
}

/*
 *---------------------------------------------------------------------------
 *
 * TkButtonWorldChanged --
 *
 *      This function is called when the world has changed in some way and the
 *      widget needs to recompute all its graphics contexts and determine its
 *      new geometry.
 *
 * Results:
 *      None.
 *
 * Side effects:
 *      Button will be relayed out and redisplayed.
 *
 *---------------------------------------------------------------------------
 */

void
TkButtonWorldChanged(
    ClientData instanceData)	/* Information about widget. */
{
    XGCValues gcValues;
    GC newGC;
    unsigned long mask;
    TkButton *butPtr = (TkButton *)instanceData;

    /*
     * Recompute GCs.
     */

    gcValues.font = Tk_FontId(butPtr->tkfont);
    gcValues.foreground = butPtr->normalFg->pixel;
    gcValues.background = Tk_3DBorderColor(butPtr->normalBorder)->pixel;

    /*
     * Note: GraphicsExpose events are disabled in normalTextGC because it's
     * used to copy stuff from an off-screen pixmap onto the screen (we know
     * that there's no problem with obscured areas).
     */

    gcValues.graphics_exposures = False;
    mask = GCForeground | GCBackground | GCFont | GCGraphicsExposures;
    newGC = Tk_GetGC(butPtr->tkwin, mask, &gcValues);
    if (butPtr->normalTextGC != NULL) {
	Tk_FreeGC(butPtr->display, butPtr->normalTextGC);
    }
    butPtr->normalTextGC = newGC;

    if (butPtr->activeFg != NULL) {
	gcValues.foreground = butPtr->activeFg->pixel;
	gcValues.background = Tk_3DBorderColor(butPtr->activeBorder)->pixel;
	mask = GCForeground | GCBackground | GCFont;
	newGC = Tk_GetGC(butPtr->tkwin, mask, &gcValues);
	if (butPtr->activeTextGC != NULL) {
	    Tk_FreeGC(butPtr->display, butPtr->activeTextGC);
	}
	butPtr->activeTextGC = newGC;
    }

    gcValues.background = Tk_3DBorderColor(butPtr->normalBorder)->pixel;

    /*
     * Create the GC that can be used for stippling
     */

    if (butPtr->stippleGC == NULL) {
	gcValues.foreground = gcValues.background;
	mask = GCForeground;
	if (butPtr->gray == None) {
	    butPtr->gray = Tk_GetBitmap(NULL, butPtr->tkwin, "gray50");
	}
	if (butPtr->gray != None) {
	    gcValues.fill_style = FillStippled;
	    gcValues.stipple = butPtr->gray;
	    mask |= GCFillStyle | GCStipple;
	}
	butPtr->stippleGC = Tk_GetGC(butPtr->tkwin, mask, &gcValues);
    }

    /*
     * Allocate the disabled graphics context, for drawing text in its
     * disabled state.
     */

    mask = GCForeground | GCBackground | GCFont;
    if (butPtr->disabledFg != NULL) {
	gcValues.foreground = butPtr->disabledFg->pixel;
    } else {
	gcValues.foreground = gcValues.background;
    }
    newGC = Tk_GetGC(butPtr->tkwin, mask, &gcValues);
    if (butPtr->disabledGC != NULL) {
	Tk_FreeGC(butPtr->display, butPtr->disabledGC);
    }
    butPtr->disabledGC = newGC;

    if (butPtr->copyGC == NULL) {
	butPtr->copyGC = Tk_GetGC(butPtr->tkwin, 0, &gcValues);
    }

    TkpComputeButtonGeometry(butPtr);

    /*
     * Lastly, arrange for the button to be redisplayed.
     */

    if (Tk_IsMapped(butPtr->tkwin) && !(butPtr->flags & REDRAW_PENDING)) {
	Tcl_DoWhenIdle(TkpDisplayButton, butPtr);
	butPtr->flags |= REDRAW_PENDING;
    }
}

/*
 *--------------------------------------------------------------
 *
 * ButtonEventProc --
 *
 *	This function is invoked by the Tk dispatcher for various events on
 *	buttons.
 *
 * Results:
 *	None.
 *
 * Side effects:
 *	When the window gets deleted, internal structures get cleaned up. When
 *	it gets exposed, it is redisplayed.
 *
 *--------------------------------------------------------------
 */

static void
ButtonEventProc(
    ClientData clientData,	/* Information about window. */
    XEvent *eventPtr)		/* Information about event. */
{
    TkButton *butPtr = (TkButton *)clientData;
    if ((eventPtr->type == Expose) && (eventPtr->xexpose.count == 0)) {
	goto redraw;
    } else if (eventPtr->type == ConfigureNotify) {
	/*
	 * Must redraw after size changes, since layout could have changed and
	 * borders will need to be redrawn.
	 */

	goto redraw;
    } else if (eventPtr->type == DestroyNotify) {
	DestroyButton(butPtr);
    } else if (eventPtr->type == FocusIn) {
	if (eventPtr->xfocus.detail != NotifyInferior) {
	    butPtr->flags |= GOT_FOCUS;
	    if (butPtr->highlightWidth > 0) {
		goto redraw;
	    }
	}
    } else if (eventPtr->type == FocusOut) {
	if (eventPtr->xfocus.detail != NotifyInferior) {
	    butPtr->flags &= ~GOT_FOCUS;
	    if (butPtr->highlightWidth > 0) {
		goto redraw;
	    }
	}
    }
    return;

  redraw:
    if ((butPtr->tkwin != NULL) && !(butPtr->flags & REDRAW_PENDING)) {
	Tcl_DoWhenIdle(TkpDisplayButton, butPtr);
	butPtr->flags |= REDRAW_PENDING;
    }
}

/*
 *----------------------------------------------------------------------
 *
 * ButtonCmdDeletedProc --
 *
 *	This function is invoked when a widget command is deleted. If the
 *	widget isn't already in the process of being destroyed, this command
 *	destroys it.
 *
 * Results:
 *	None.
 *
 * Side effects:
 *	The widget is destroyed.
 *
 *----------------------------------------------------------------------
 */

static void
ButtonCmdDeletedProc(
    ClientData clientData)	/* Pointer to widget record for widget. */
{
    TkButton *butPtr = (TkButton *)clientData;

    /*
     * This function could be invoked either because the window was destroyed
     * and the command was then deleted or because the command was deleted,
     * and then this function destroys the widget. The BUTTON_DELETED flag
     * distinguishes these cases.
     */

    if (!(butPtr->flags & BUTTON_DELETED)) {
	Tk_DestroyWindow(butPtr->tkwin);
    }
}

/*
 *----------------------------------------------------------------------
 *
 * TkInvokeButton --
 *
 *	This function is called to carry out the actions associated with a
 *	button, such as invoking a Tcl command or setting a variable. This
 *	function is invoked, for example, when the button is invoked via the
 *	mouse.
 *
 * Results:
 *	A standard Tcl return value. Information is also left in the interp's
 *	result.
 *
 * Side effects:
 *	Depends on the button and its associated command.
 *
 *----------------------------------------------------------------------
 */

int
TkInvokeButton(
    TkButton *butPtr)		/* Information about button. */
{
    Tcl_Obj *namePtr = butPtr->selVarNamePtr;

    if (butPtr->type == TYPE_CHECK_BUTTON) {
	if (butPtr->flags & SELECTED) {
	    if (Tcl_ObjSetVar2(butPtr->interp, namePtr, NULL,
		    butPtr->offValuePtr, TCL_GLOBAL_ONLY|TCL_LEAVE_ERR_MSG)
		    == NULL) {
		return TCL_ERROR;
	    }
	} else {
	    if (Tcl_ObjSetVar2(butPtr->interp, namePtr, NULL,
		    butPtr->onValuePtr, TCL_GLOBAL_ONLY|TCL_LEAVE_ERR_MSG)
		    == NULL) {
		return TCL_ERROR;
	    }
	}
    } else if (butPtr->type == TYPE_RADIO_BUTTON) {
	if (Tcl_ObjSetVar2(butPtr->interp, namePtr, NULL, butPtr->onValuePtr,
		TCL_GLOBAL_ONLY|TCL_LEAVE_ERR_MSG)
		== NULL) {
	    return TCL_ERROR;
	}
    }
    if ((butPtr->type != TYPE_LABEL) && (butPtr->commandPtr != NULL)) {
	return Tcl_EvalObjEx(butPtr->interp, butPtr->commandPtr,
		TCL_EVAL_GLOBAL);
    }
    return TCL_OK;
}

/*
 *--------------------------------------------------------------
 *
 * ButtonVarProc --
 *
 *	This function is invoked when someone changes the state variable
 *	associated with a radio button. Depending on the new value of the
 *	button's variable, the button may be selected or deselected.
 *
 * Results:
 *	NULL is always returned.
 *
 * Side effects:
 *	The button may become selected or deselected.
 *
 *--------------------------------------------------------------
 */

static char *
ButtonVarProc(
    ClientData clientData,	/* Information about button. */
    Tcl_Interp *interp,		/* Interpreter containing variable. */
    const char *name1,		/* Name of variable. */
    const char *name2,		/* Second part of variable name. */
    int flags)			/* Information about what happened. */
{
    TkButton *butPtr = (TkButton *)clientData;
    const char *value;
    Tcl_Obj *valuePtr;
    (void)name1;
    (void)name2;

    /*
     * If the variable is being unset, then just re-establish the trace unless
     * the whole interpreter is going away.
     */

    if (flags & TCL_TRACE_UNSETS) {
	butPtr->flags &= ~(SELECTED | TRISTATED);
	if (!Tcl_InterpDeleted(interp)) {
	    ClientData probe = NULL;

	    do {
		probe = Tcl_VarTraceInfo(interp,
			Tcl_GetString(butPtr->selVarNamePtr),
			TCL_GLOBAL_ONLY|TCL_TRACE_WRITES|TCL_TRACE_UNSETS,
			ButtonVarProc, probe);
		if (probe == (ClientData)butPtr) {
		    break;
		}
	    } while (probe);
	    if (probe) {
		/*
		 * We were able to fetch the unset trace for our
		 * selVarNamePtr, which means it is not unset and not
		 * the cause of this unset trace. Instead some outdated
		 * former variable must be, and we should ignore it.
		 */
		goto redisplay;
	    }
	    Tcl_TraceVar2(interp, Tcl_GetString(butPtr->selVarNamePtr),
		    NULL, TCL_GLOBAL_ONLY|TCL_TRACE_WRITES|TCL_TRACE_UNSETS,
		    ButtonVarProc, clientData);
	}
	goto redisplay;
    }

    /*
     * Use the value of the variable to update the selected status of the
     * button.
     */

    valuePtr = Tcl_ObjGetVar2(interp, butPtr->selVarNamePtr, NULL,
	    TCL_GLOBAL_ONLY);
    if (valuePtr == NULL) {
	value = Tcl_GetString(butPtr->tristateValuePtr);
    } else {
	value = Tcl_GetString(valuePtr);
    }
    if (strcmp(value, Tcl_GetString(butPtr->onValuePtr)) == 0) {
	if (butPtr->flags & SELECTED) {
	    return NULL;
	}
	butPtr->flags |= SELECTED;
        butPtr->flags &= ~TRISTATED;
    } else if (butPtr->offValuePtr
	&& strcmp(value, Tcl_GetString(butPtr->offValuePtr)) == 0) {
	if (!(butPtr->flags & (SELECTED | TRISTATED))) {
	    return NULL;
	}
	butPtr->flags &= ~(SELECTED | TRISTATED);
    } else if (strcmp(value, Tcl_GetString(butPtr->tristateValuePtr)) == 0) {
        if (butPtr->flags & TRISTATED) {
            return NULL;
        }
        butPtr->flags |= TRISTATED;
        butPtr->flags &= ~SELECTED;
    } else if (butPtr->flags & (SELECTED | TRISTATED)) {
	butPtr->flags &= ~(SELECTED | TRISTATED);
    } else {
	return NULL;
    }

  redisplay:
    if ((butPtr->tkwin != NULL) && Tk_IsMapped(butPtr->tkwin)
	    && !(butPtr->flags & REDRAW_PENDING)) {
	Tcl_DoWhenIdle(TkpDisplayButton, butPtr);
	butPtr->flags |= REDRAW_PENDING;
    }
    return NULL;
}

/*
 *--------------------------------------------------------------
 *
 * ButtonTextVarProc --
 *
 *	This function is invoked when someone changes the variable whose
 *	contents are to be displayed in a button.
 *
 * Results:
 *	NULL is always returned.
 *
 * Side effects:
 *	The text displayed in the button will change to match the variable.
 *
 *--------------------------------------------------------------
 */

static char *
ButtonTextVarProc(
    ClientData clientData,	/* Information about button. */
    Tcl_Interp *interp,		/* Interpreter containing variable. */
    const char *name1,		/* Not used. */
    const char *name2,		/* Not used. */
    int flags)			/* Information about what happened. */
{
    TkButton *butPtr = (TkButton *)clientData;
    Tcl_Obj *valuePtr;
    (void)name1;
    (void)name2;

    if (butPtr->flags & BUTTON_DELETED) {
	return NULL;
    }

    /*
     * If the variable is unset, then immediately recreate it unless the whole
     * interpreter is going away.
     */

    if (flags & TCL_TRACE_UNSETS) {
	if (!Tcl_InterpDeleted(interp) && butPtr->textVarNamePtr != NULL) {

	    /*
	     * An unset trace on some variable brought us here, but is it
	     * the variable we have stored in butPtr->textVarNamePtr ?
	     */

	    ClientData probe = NULL;

	    do {
		probe = Tcl_VarTraceInfo(interp,
			Tcl_GetString(butPtr->textVarNamePtr),
			TCL_GLOBAL_ONLY|TCL_TRACE_WRITES|TCL_TRACE_UNSETS,
			ButtonTextVarProc, probe);
		if (probe == (ClientData)butPtr) {
		    break;
		}
	    } while (probe);
	    if (probe) {
		/*
		 * We were able to fetch the unset trace for our
		 * textVarNamePtr, which means it is not unset and not
		 * the cause of this unset trace. Instead some outdated
		 * former textvariable must be, and we should ignore it.
		 */
		return NULL;
	    }

	    Tcl_ObjSetVar2(interp, butPtr->textVarNamePtr, NULL,
		    butPtr->textPtr, TCL_GLOBAL_ONLY);
	    Tcl_TraceVar2(interp, Tcl_GetString(butPtr->textVarNamePtr),
		    NULL, TCL_GLOBAL_ONLY|TCL_TRACE_WRITES|TCL_TRACE_UNSETS,
		    ButtonTextVarProc, clientData);
	}
	return NULL;
    }

    valuePtr = Tcl_ObjGetVar2(interp, butPtr->textVarNamePtr, NULL,
	    TCL_GLOBAL_ONLY);
    if (valuePtr == NULL) {
	valuePtr = Tcl_NewObj();
    }
    Tcl_DecrRefCount(butPtr->textPtr);
    butPtr->textPtr = valuePtr;
    Tcl_IncrRefCount(butPtr->textPtr);
    TkpComputeButtonGeometry(butPtr);

    if ((butPtr->tkwin != NULL) && Tk_IsMapped(butPtr->tkwin)
	    && !(butPtr->flags & REDRAW_PENDING)) {
	Tcl_DoWhenIdle(TkpDisplayButton, butPtr);
	butPtr->flags |= REDRAW_PENDING;
    }
    return NULL;
}

/*
 *----------------------------------------------------------------------
 *
 * ButtonImageProc --
 *
 *	This function is invoked by the image code whenever the manager for an
 *	image does something that affects the size or contents of an image
 *	displayed in a button.
 *
 * Results:
 *	None.
 *
 * Side effects:
 *	Arranges for the button to get redisplayed.
 *
 *----------------------------------------------------------------------
 */

static void
ButtonImageProc(
    ClientData clientData,	/* Pointer to widget record. */
    int x, int y,		/* Upper left pixel (within image) that must
				 * be redisplayed. */
    int width, int height,	/* Dimensions of area to redisplay (might be
				 * <= 0). */
    int imgWidth, int imgHeight)/* New dimensions of image. */
{
    TkButton *butPtr = (TkButton *)clientData;
    (void)x;
    (void)y;
    (void)width;
    (void)height;
    (void)imgWidth;
    (void)imgHeight;

    if (butPtr->tkwin != NULL) {
	TkpComputeButtonGeometry(butPtr);
	if (Tk_IsMapped(butPtr->tkwin) && !(butPtr->flags & REDRAW_PENDING)) {
	    Tcl_DoWhenIdle(TkpDisplayButton, butPtr);
	    butPtr->flags |= REDRAW_PENDING;
	}
    }
}

/*
 *----------------------------------------------------------------------
 *
 * ButtonSelectImageProc --
 *
 *	This function is invoked by the image code whenever the manager for an
 *	image does something that affects the size or contents of the image
 *	displayed in a button when it is selected.
 *
 * Results:
 *	None.
 *
 * Side effects:
 *	May arrange for the button to get redisplayed.
 *
 *----------------------------------------------------------------------
 */

static void
ButtonSelectImageProc(
    ClientData clientData,	/* Pointer to widget record. */
    int x, int y,		/* Upper left pixel (within image) that must
				 * be redisplayed. */
    int width, int height,	/* Dimensions of area to redisplay (might be
				 * <= 0). */
    int imgWidth, int imgHeight)/* New dimensions of image. */
{
    TkButton *butPtr = (TkButton *)clientData;
    (void)x;
    (void)y;
    (void)width;
    (void)height;
    (void)imgWidth;
    (void)imgHeight;

#ifdef MAC_OSX_TK
    if (butPtr->tkwin != NULL) {
	TkpComputeButtonGeometry(butPtr);
    }
#else
    /*
     * Don't recompute geometry: it's controlled by the primary image.
     */
#endif

    if ((butPtr->flags & SELECTED) && (butPtr->tkwin != NULL)
	    && Tk_IsMapped(butPtr->tkwin)
	    && !(butPtr->flags & REDRAW_PENDING)) {
	Tcl_DoWhenIdle(TkpDisplayButton, butPtr);
	butPtr->flags |= REDRAW_PENDING;
    }
}

/*
 *----------------------------------------------------------------------
 *
 * ButtonTristateImageProc --
 *
 *	This function is invoked by the image code whenever the manager for an
 *	image does something that affects the size or contents of the image
 *	displayed in a button when it is selected.
 *
 * Results:
 *	None.
 *
 * Side effects:
 *	May arrange for the button to get redisplayed.
 *
 *----------------------------------------------------------------------
 */

static void
ButtonTristateImageProc(
    ClientData clientData,	/* Pointer to widget record. */
    int x, int y,		/* Upper left pixel (within image) that must
				 * be redisplayed. */
    int width, int height,	/* Dimensions of area to redisplay (might be
				 * <= 0). */
    int imgWidth, int imgHeight)/* New dimensions of image. */
{
    TkButton *butPtr = (TkButton *)clientData;
    (void)x;
    (void)y;
    (void)width;
    (void)height;
    (void)imgWidth;
    (void)imgHeight;

#ifdef MAC_OSX_TK
    if (butPtr->tkwin != NULL) {
	TkpComputeButtonGeometry(butPtr);
    }
#else
    /*
     * Don't recompute geometry: it's controlled by the primary image.
     */
#endif

    if ((butPtr->flags & TRISTATED) && (butPtr->tkwin != NULL)
	    && Tk_IsMapped(butPtr->tkwin)
	    && !(butPtr->flags & REDRAW_PENDING)) {
	Tcl_DoWhenIdle(TkpDisplayButton, butPtr);
	butPtr->flags |= REDRAW_PENDING;
    }
}

/*
 * Local Variables:
 * mode: c
 * c-basic-offset: 4
 * fill-column: 78
 * End:
 */<|MERGE_RESOLUTION|>--- conflicted
+++ resolved
@@ -82,13 +82,8 @@
 	tkDefButtonBorderWidth, offsetof(TkButton, borderWidthPtr),
 	offsetof(TkButton, borderWidth), 0, 0, 0},
     {TK_OPTION_STRING_TABLE, "-compound", "compound", "Compound",
-<<<<<<< HEAD
 	 DEF_BUTTON_COMPOUND, TCL_INDEX_NONE, offsetof(TkButton, compound), 0,
-	 compoundStrings, 0},
-=======
-	 DEF_BUTTON_COMPOUND, -1, Tk_Offset(TkButton, compound), 0,
 	 tkCompoundStrings, 0},
->>>>>>> e5491193
     {TK_OPTION_CURSOR, "-cursor", "cursor", "Cursor",
 	DEF_BUTTON_CURSOR, TCL_INDEX_NONE, offsetof(TkButton, cursor),
 	TK_OPTION_NULL_OK, 0, 0},
@@ -129,13 +124,8 @@
     {TK_OPTION_RELIEF, "-relief", "relief", "Relief",
 	DEF_LABCHKRAD_RELIEF, TCL_INDEX_NONE, offsetof(TkButton, relief), 0, 0, 0},
     {TK_OPTION_STRING_TABLE, "-state", "state", "State",
-<<<<<<< HEAD
 	DEF_BUTTON_STATE, TCL_INDEX_NONE, offsetof(TkButton, state),
-	0, stateStrings, 0},
-=======
-	DEF_BUTTON_STATE, -1, Tk_Offset(TkButton, state),
 	0, tkStateStrings, 0},
->>>>>>> e5491193
     {TK_OPTION_STRING, "-takefocus", "takeFocus", "TakeFocus",
 	DEF_LABEL_TAKE_FOCUS, offsetof(TkButton, takeFocusPtr), TCL_INDEX_NONE,
 	TK_OPTION_NULL_OK, 0, 0},
@@ -180,24 +170,14 @@
 	DEF_BUTTON_COMMAND, offsetof(TkButton, commandPtr), TCL_INDEX_NONE,
 	TK_OPTION_NULL_OK, 0, 0},
     {TK_OPTION_STRING_TABLE, "-compound", "compound", "Compound",
-<<<<<<< HEAD
 	 DEF_BUTTON_COMPOUND, TCL_INDEX_NONE, offsetof(TkButton, compound), 0,
-	 compoundStrings, 0},
-=======
-	 DEF_BUTTON_COMPOUND, -1, Tk_Offset(TkButton, compound), 0,
 	 tkCompoundStrings, 0},
->>>>>>> e5491193
     {TK_OPTION_CURSOR, "-cursor", "cursor", "Cursor",
 	DEF_BUTTON_CURSOR, TCL_INDEX_NONE, offsetof(TkButton, cursor),
 	TK_OPTION_NULL_OK, 0, 0},
     {TK_OPTION_STRING_TABLE, "-default", "default", "Default",
-<<<<<<< HEAD
         DEF_BUTTON_DEFAULT, TCL_INDEX_NONE, offsetof(TkButton, defaultState),
-	0, defaultStrings, 0},
-=======
-        DEF_BUTTON_DEFAULT, -1, Tk_Offset(TkButton, defaultState),
 	0, tkStateStrings, 0},
->>>>>>> e5491193
     {TK_OPTION_COLOR, "-disabledforeground", "disabledForeground",
 	"DisabledForeground", DEF_BUTTON_DISABLED_FG_COLOR,
 	TCL_INDEX_NONE, offsetof(TkButton, disabledFg), TK_OPTION_NULL_OK,
@@ -245,13 +225,8 @@
 	 DEF_BUTTON_REPEAT_INTERVAL, TCL_INDEX_NONE, offsetof(TkButton, repeatInterval),
 	 0, 0, 0},
     {TK_OPTION_STRING_TABLE, "-state", "state", "State",
-<<<<<<< HEAD
 	DEF_BUTTON_STATE, TCL_INDEX_NONE, offsetof(TkButton, state),
-	0, stateStrings, 0},
-=======
-	DEF_BUTTON_STATE, -1, Tk_Offset(TkButton, state),
 	0, tkStateStrings, 0},
->>>>>>> e5491193
     {TK_OPTION_STRING, "-takefocus", "takeFocus", "TakeFocus",
 	DEF_BUTTON_TAKE_FOCUS, offsetof(TkButton, takeFocusPtr), TCL_INDEX_NONE,
 	TK_OPTION_NULL_OK, 0, 0},
@@ -296,13 +271,8 @@
 	DEF_BUTTON_COMMAND, offsetof(TkButton, commandPtr), TCL_INDEX_NONE,
 	TK_OPTION_NULL_OK, 0, 0},
     {TK_OPTION_STRING_TABLE, "-compound", "compound", "Compound",
-<<<<<<< HEAD
 	 DEF_BUTTON_COMPOUND, TCL_INDEX_NONE, offsetof(TkButton, compound), 0,
-	 compoundStrings, 0},
-=======
-	 DEF_BUTTON_COMPOUND, -1, Tk_Offset(TkButton, compound), 0,
 	 tkCompoundStrings, 0},
->>>>>>> e5491193
     {TK_OPTION_CURSOR, "-cursor", "cursor", "Cursor",
 	DEF_BUTTON_CURSOR, TCL_INDEX_NONE, offsetof(TkButton, cursor),
 	TK_OPTION_NULL_OK, 0, 0},
@@ -360,13 +330,8 @@
 	DEF_BUTTON_SELECT_IMAGE, offsetof(TkButton, selectImagePtr), TCL_INDEX_NONE,
 	TK_OPTION_NULL_OK, 0, 0},
     {TK_OPTION_STRING_TABLE, "-state", "state", "State",
-<<<<<<< HEAD
 	DEF_BUTTON_STATE, TCL_INDEX_NONE, offsetof(TkButton, state),
-	0, stateStrings, 0},
-=======
-	DEF_BUTTON_STATE, -1, Tk_Offset(TkButton, state),
 	0, tkStateStrings, 0},
->>>>>>> e5491193
     {TK_OPTION_STRING, "-takefocus", "takeFocus", "TakeFocus",
 	DEF_BUTTON_TAKE_FOCUS, offsetof(TkButton, takeFocusPtr), TCL_INDEX_NONE,
 	TK_OPTION_NULL_OK, 0, 0},
@@ -419,13 +384,8 @@
 	DEF_BUTTON_COMMAND, offsetof(TkButton, commandPtr), TCL_INDEX_NONE,
 	TK_OPTION_NULL_OK, 0, 0},
     {TK_OPTION_STRING_TABLE, "-compound", "compound", "Compound",
-<<<<<<< HEAD
 	 DEF_BUTTON_COMPOUND, TCL_INDEX_NONE, offsetof(TkButton, compound), 0,
-	 compoundStrings, 0},
-=======
-	 DEF_BUTTON_COMPOUND, -1, Tk_Offset(TkButton, compound), 0,
 	 tkCompoundStrings, 0},
->>>>>>> e5491193
     {TK_OPTION_CURSOR, "-cursor", "cursor", "Cursor",
 	DEF_BUTTON_CURSOR, TCL_INDEX_NONE, offsetof(TkButton, cursor),
 	TK_OPTION_NULL_OK, 0, 0},
@@ -480,13 +440,8 @@
 	DEF_BUTTON_SELECT_IMAGE, offsetof(TkButton, selectImagePtr), TCL_INDEX_NONE,
 	TK_OPTION_NULL_OK, 0, 0},
     {TK_OPTION_STRING_TABLE, "-state", "state", "State",
-<<<<<<< HEAD
 	DEF_BUTTON_STATE, TCL_INDEX_NONE, offsetof(TkButton, state),
-	0, stateStrings, 0},
-=======
-	DEF_BUTTON_STATE, -1, Tk_Offset(TkButton, state),
 	0, tkStateStrings, 0},
->>>>>>> e5491193
     {TK_OPTION_STRING, "-takefocus", "takeFocus", "TakeFocus",
 	DEF_BUTTON_TAKE_FOCUS, offsetof(TkButton, takeFocusPtr), TCL_INDEX_NONE,
 	TK_OPTION_NULL_OK, 0, 0},
