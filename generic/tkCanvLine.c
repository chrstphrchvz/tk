--- conflicted
+++ resolved
@@ -179,11 +179,7 @@
     {TK_CONFIG_CAP_STYLE, "-capstyle", NULL, NULL,
 	"butt", offsetof(LineItem, capStyle), TK_CONFIG_DONT_SET_DEFAULT, NULL},
     {TK_CONFIG_COLOR, "-fill", NULL, NULL,
-<<<<<<< HEAD
-	DEF_CANVLINE_FILL, offsetof(LineItem, outline.color), TK_CONFIG_NULL_OK, NULL},
-=======
-	DEF_CANVITEM_OUTLINE, Tk_Offset(LineItem, outline.color), TK_CONFIG_NULL_OK, NULL},
->>>>>>> 79707628
+	DEF_CANVITEM_OUTLINE, offsetof(LineItem, outline.color), TK_CONFIG_NULL_OK, NULL},
     {TK_CONFIG_CUSTOM, "-dash", NULL, NULL,
 	NULL, offsetof(LineItem, outline.dash),
 	TK_CONFIG_NULL_OK, &dashOption},
