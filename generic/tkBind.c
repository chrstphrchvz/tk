/*
 * tkBind.c --
 *
 *	This file provides functions that associate Tcl commands with X events
 *	or sequences of X events.
 *
 * Copyright © 1989-1994 The Regents of the University of California.
 * Copyright © 1994-1997 Sun Microsystems, Inc.
 * Copyright © 1998 Scriptics Corporation.
 * Copyright © 2018-2019 Gregor Cramer.
 *
 * See the file "license.terms" for information on usage and redistribution of
 * this file, and for a DISCLAIMER OF ALL WARRANTIES.
 */

#include "tkInt.h"
#include "tkDList.h"
#include "tkArray.h"

#if defined(_WIN32)
#include "tkWinInt.h"
#elif defined(MAC_OSX_TK)
#include "tkMacOSXInt.h"
#else /* if defined(__unix__) */
#include "tkUnixInt.h"
#endif

#ifdef NDEBUG
# define DEBUG(expr)
#else
# define DEBUG(expr) expr
#endif

#ifdef _MSC_VER
/*
 * Earlier versions of MSVC don't know snprintf, but _snprintf is compatible.
 * Note that sprintf is deprecated.
 */
# define snprintf _snprintf
#endif

#define SIZE_OF_ARRAY(arr) (sizeof(arr)/sizeof(arr[0]))

/*
 * File structure:
 *
 * Structure definitions and static variables.
 *
 * Init/Free this package.
 *
 * Tcl "bind" command (actually located in tkCmds.c) core implementation, plus helpers.
 *
 * Tcl "event" command implementation, plus helpers.
 *
 * Package-specific common helpers.
 *
 * Non-package-specific helpers.
 */

/*
 * In old implementation (the one that used an event ring), <Double-1> and <1><1> were
 * equivalent sequences. However it is logical to give <Double-1> higher precedence
 * since it is more specific. Indeed <Double-1> includes time and space requirements,
 * which is not the case for <1><1>.
 * This is achieved by setting PREFER_MOST_SPECIALIZED_EVENT to 1.
 */

#ifndef PREFER_MOST_SPECIALIZED_EVENT
# define PREFER_MOST_SPECIALIZED_EVENT 1
#endif

/*
 * Traditionally motion events can be combined with buttons in this way: <B1-B2-Motion>.
 * However it should be allowed to express this as <Motion-1-2> in addition. This is achieved
 * by setting SUPPORT_ADDITIONAL_MOTION_SYNTAX to 1.
 */

#ifndef SUPPORT_ADDITIONAL_MOTION_SYNTAX
# define SUPPORT_ADDITIONAL_MOTION_SYNTAX 1
#endif

/*
 * The output for motion events is of the type <B1-Motion>. This can be changed to become
 * <Motion-1> instead by setting PRINT_SHORT_MOTION_SYNTAX to 1, however this would be a
 * backwards incompatibility.
 */

#ifndef PRINT_SHORT_MOTION_SYNTAX
# define PRINT_SHORT_MOTION_SYNTAX 0 /* set to 1 if wanted */
#endif

#if !SUPPORT_ADDITIONAL_MOTION_SYNTAX
# undef PRINT_SHORT_MOTION_SYNTAX
# define PRINT_SHORT_MOTION_SYNTAX 0
#endif

/*
 * For debugging only, normally set to zero.
 */

#ifdef SUPPORT_DEBUGGING
# undef SUPPORT_DEBUGGING
#endif
#define SUPPORT_DEBUGGING 0

/*
 * Test validity of PSEntry items.
 */

# define TEST_PSENTRY(psPtr) psPtr->number != 0xdeadbeef
# define MARK_PSENTRY(psPtr) psPtr->number = 0xdeadbeef

/*
 * The following union is used to hold the detail information from an XEvent
 * (including Tk's XVirtualEvent extension).
 */

typedef KeySym Info;

typedef union {
    Info info;		/* This either corresponds to xkey.keycode, or to xbutton.button,
    			 * or is meaningless, depending on event type. */
    Tk_Uid name;	/* Tk_Uid of virtual event. */
} Detail;

/*
 * We need an extended event definition.
 */

typedef struct {
    XEvent xev;		/* The original event from server. */
    Detail detail;	/* Additional information (for hashing). */
    unsigned countAny;	/* Count of multi-events, like multi-clicks, or repeated key pressing,
    			 * this count does not depend on detail (keySym or button). */
    unsigned countDetailed;
    			/* Count of multi-events, like multi-clicks, or repeated key pressing,
    			 * this count considers the detail (keySym or button). */
} Event;

struct PatSeq; /* forward declaration */

/* We need this array for bookkeeping the last matching modifier mask per pattern. */
TK_ARRAY_DEFINE(PSModMaskArr, unsigned);

typedef struct PSEntry {
    TK_DLIST_LINKS(PSEntry);	/* Makes this struct a double linked list; must be first entry. */
    Window window;		/* Window of last match. */
    struct PatSeq* psPtr;	/* Pointer to pattern sequence. */
    PSModMaskArr *lastModMaskArr;
    				/* Last matching modifier mask per pattern (except last pattern).
    				 * Only needed if pattern sequence is not single (more than one
				 * pattern), and if one of these patterns contains a non-zero
				 * modifier mask. */
    unsigned count;		/* Only promote to next level if this count has reached count of
    				 * pattern. */
    unsigned expired:1;		/* Whether this entry is expired, this means it has to be removed
    				 * from promotion list. */
    unsigned keepIt:1;		/* Whether to keep this entry, even if expired. */
} PSEntry;

/* Defining the whole PSList_* stuff (list of PSEntry items). */
TK_DLIST_DEFINE(PSList, PSEntry);

/* Don't keep larger arrays of modifier masks inside PSEntry. */
#define MAX_MOD_MASK_ARR_SIZE 8

/*
 * Maps and lookup tables from an event to a list of patterns that match that event.
 */

typedef struct {
    Tcl_HashTable patternTable;	/* Keys are PatternTableKey structs, values are (PatSeq *). */
    Tcl_HashTable listTable;	/* Keys are PatternTableKey structs, values are (PSList *). */
    PSList entryPool;		/* Contains free (unused) list items. */
    unsigned number;		/* Needed for enumeration of pattern sequences. */
} LookupTables;

/*
 * The structure below represents a binding table. A binding table represents
 * a domain in which event bindings may occur. It includes a space of objects
 * relative to which events occur (usually windows, but not always), a history
 * of recent events in the domain, and a set of mappings that associate
 * particular Tcl commands with sequences of events in the domain. Multiple
 * binding tables may exist at once, either because there are multiple
 * applications open, or because there are multiple domains within an
 * application with separate event bindings for each (for example, each canvas
 * widget has a separate binding table for associating events with the items
 * in the canvas).
 */

/* defining the whole Promotion_* stuff (array of PSList entries) */
TK_ARRAY_DEFINE(PromArr, PSList);

typedef struct Tk_BindingTable_ {
    Event eventInfo[TK_LASTEVENT];
    				/* Containing the most recent event for every event type. */
    PromArr *promArr;		/* Contains the promoted pattern sequences. */
    Event *curEvent;		/* Pointing to most recent event. */
    unsigned curModMask;		/* Containing the current modifier mask. */
    LookupTables lookupTables;	/* Containing hash tables for fast lookup. */
    Tcl_HashTable objectTable;	/* Used to map from an object to a list of patterns associated with
    				 * that object. Keys are ClientData, values are (PatSeq *). */
    Tcl_Interp *interp;		/* Interpreter in which commands are executed. */
} BindingTable;

/*
 * The following structure represents virtual event table. A virtual event
 * table provides a way to map from platform-specific physical events such as
 * button clicks or key presses to virtual events such as <<Paste>>,
 * <<Close>>, or <<ScrollWindow>>.
 *
 * A virtual event is usually never part of the event stream, but instead is
 * synthesized inline by matching low-level events. However, a virtual event
 * may be generated by platform-specific code or by Tcl commands. In that case,
 * no lookup of the virtual event will need to be done using this table,
 * because the virtual event is actually in the event stream.
 */

typedef struct {
    LookupTables lookupTables;	/* Providing fast lookup tables to lists of pattern sequences. */
    Tcl_HashTable nameTable;	/* Used to map a virtual event name to the array of physical events
    				 * that can trigger it. Keys are the Tk_Uid names of the virtual
				 * events, values are PhysOwned structs. */
} VirtualEventTable;

/*
 * The following structure is used as a key in a patternTable for both binding
 * tables and a virtual event tables.
 *
 * In a binding table, the object field corresponds to the binding tag for the
 * widget whose bindings are being accessed.
 *
 * In a virtual event table, the object field is always NULL. Virtual events
 * are a global definiton and are not tied to a particular binding tag.
 *
 * The same key is used for both types of pattern tables so that the helper
 * functions that traverse and match patterns will work for both binding
 * tables and virtual event tables.
 */

typedef struct {
    ClientData object;		/* For binding table, identifies the binding tag of the object
    				 * (or class of objects) relative to which the event occurred.
				 * For virtual event table, always NULL. */
    unsigned type;		/* Type of event (from X). */
    Detail detail;		/* Additional information, such as keysym, button, Tk_Uid, or zero
    				 * if nothing additional. */
} PatternTableKey;

/*
 * The following structure defines a pattern, which is matched against X
 * events as part of the process of converting X events into Tcl commands.
 *
 * For technical reasons we do not use 'union Detail', although this would
 * be possible, instead 'info' and 'name' are both included.
 */

typedef struct {
    unsigned eventType;		/* Type of X event, e.g. ButtonPress. */
    unsigned count;		/* Multi-event count, e.g. double-clicks, triple-clicks, etc. */
    unsigned modMask;		/* Mask of modifiers that must be present (zero means no modifiers
    				 * are required). */
    Info info;			/* Additional information that must match event. Normally this is zero,
    				 * meaning no additional information must match. For KeyPress and
				 * KeyRelease events, it may be specified to select a particular
				 * keystroke (zero means any keystrokes). For button events, specifies
				 * a particular button (zero means any buttons are OK). */
    Tk_Uid name;		/* Specifies the Tk_Uid of the virtual event name. NULL if not a
    				 * virtual event. */
} TkPattern;

/*
 * The following structure keeps track of all the virtual events that are
 * associated with a particular physical event. It is pointed to by the 'owners'
 * field in a PatSeq in the patternTable of a virtual event table.
 */

TK_PTR_ARRAY_DEFINE(VirtOwners, Tcl_HashEntry); /* define array of hash entries */

/*
 * The following structure defines a pattern sequence, which consists of one
 * or more patterns. In order to trigger, a pattern sequence must match the
 * most recent X events (first pattern to most recent event, next pattern to
 * next event, and so on). It is used as the hash value in a patternTable for
 * both binding tables and virtual event tables.
 *
 * In a binding table, it is the sequence of physical events that make up a
 * binding for an object.
 *
 * In a virtual event table, it is the sequence of physical events that define
 * a virtual event.
 *
 * The same structure is used for both types of pattern tables so that the
 * helper functions that traverse and match patterns will work for both
 * binding tables and virtual event tables.
 */

typedef struct PatSeq {
    unsigned numPats;		/* Number of patterns in sequence (usually 1). */
    unsigned count;		/* Total number of repetition counts, summed over count in TkPattern. */
    unsigned number;		/* Needed for the decision whether a binding is less recently defined
    				 * than another, it is guaranteed that the most recently bound event
				 * has the highest number. */
    unsigned added:1;		/* Is this pattern sequence already added to lookup table? */
    unsigned modMaskUsed:1;	/* Does at least one pattern contain a non-zero modifier mask? */
    DEBUG(unsigned owned:1;)	/* For debugging purposes. */
    char *script;		/* Binding script to evaluate when sequence matches (ckalloc()ed) */
    Tcl_Obj* object;		/* Token for object with which binding is associated. For virtual
    				 * event table this is NULL. */
    struct PatSeq *nextSeqPtr;	/* Next in list of all pattern sequences that have the same initial
    				 * pattern. NULL means end of list. */
    Tcl_HashEntry *hPtr;	/* Pointer to hash table entry for the initial pattern. This is the
    				 * head of the list of which nextSeqPtr forms a part. */
    union {
	VirtOwners *owners;	/* In a binding table it has no meaning. In a virtual event table,
				 * identifies the array of virtual events that can be triggered
				 * by this event. */
	struct PatSeq *nextObj;	/* In a binding table, next in list of all pattern sequences for
				 * the same object (NULL for end of list). Needed to implement
				 * Tk_DeleteAllBindings. In a virtual event table it has no meaning. */
    } ptr;
    TkPattern pats[1];		/* Array of "numPats" patterns. Only one element is declared here
    				 * but in actuality enough space will be allocated for "numPats"
				 * patterns (but usually 1). */
} PatSeq;

/*
 * Compute memory size of struct PatSeq with given pattern size.
 * The caller must be sure that pattern size is greater than zero.
 */
#define PATSEQ_MEMSIZE(numPats) (sizeof(PatSeq) + (numPats - 1)*sizeof(TkPattern))

/*
 * Constants that define how close together two events must be in milliseconds
 * or pixels to meet the PAT_NEARBY constraint:
 */

#define NEARBY_PIXELS	5
#define NEARBY_MS	500

/*
 * The following structure is used in the nameTable of a virtual event table
 * to associate a virtual event with all the physical events that can trigger
 * it.
 */

TK_PTR_ARRAY_DEFINE(PhysOwned, PatSeq); /* define array of pattern seqs */

/*
 * One of the following structures exists for each interpreter. This structure
 * keeps track of the current display and screen in the interpreter, so that a
 * command can be invoked whenever the display/screen changes (the command does
 * things like point tk::Priv at a display-specific structure).
 */

typedef struct {
    TkDisplay *curDispPtr;	/* Display for last binding command invoked in this application. */
    int curScreenIndex;		/* Index of screen for last binding command */
    unsigned bindingDepth;	/* Number of active instances of Tk_BindEvent in this application. */
} ScreenInfo;

/*
 * The following structure keeps track of all the information local to the
 * binding package on a per interpreter basis.
 */

typedef struct TkBindInfo_ {
    VirtualEventTable virtualEventTable;
				/* The virtual events that exist in this interpreter. */
    ScreenInfo screenInfo;	/* Keeps track of the current display and screen, so it can be
    				 * restored after a binding has executed. */
    int deleted;		/* 1 if the application has been deleted but the structure has been
    				 * preserved. */
    Time lastEventTime;		/* Needed for time measurement. */
    Time lastCurrentTime;	/* Needed for time measurement. */
} BindInfo;

/*
 * In X11R4 and earlier versions, XStringToKeysym is ridiculously slow. The
 * data structure and hash table below, along with the code that uses them,
 * implement a fast mapping from strings to keysyms. In X11R5 and later
 * releases XStringToKeysym is plenty fast so this stuff isn't needed. The
 * #define REDO_KEYSYM_LOOKUP is normally undefined, so that XStringToKeysym
 * gets used. It can be set in the Makefile to enable the use of the hash
 * table below.
 */

#ifdef REDO_KEYSYM_LOOKUP
typedef struct {
    const char *name;		/* Name of keysym. */
    KeySym value;		/* Numeric identifier for keysym. */
} KeySymInfo;
static const KeySymInfo keyArray[] = {
#ifndef lint
#include "ks_names.h"
#endif
    {NULL, 0}
};
static Tcl_HashTable keySymTable;	/* keyArray hashed by keysym value. */
static Tcl_HashTable nameTable;		/* keyArray hashed by keysym name. */
#endif /* REDO_KEYSYM_LOOKUP */

/*
 * A hash table is kept to map from the string names of event modifiers to
 * information about those modifiers. The structure for storing this
 * information, and the hash table built at initialization time, are defined
 * below.
 */

typedef struct {
    const char *name;	/* Name of modifier. */
    unsigned mask;	/* Button/modifier mask value, such as Button1Mask. */
    unsigned flags;	/* Various flags; see below for definitions. */
} ModInfo;

/*
 * Flags for ModInfo structures:
 *
 * DOUBLE -		Non-zero means duplicate this event, e.g. for double-clicks.
 * TRIPLE -		Non-zero means triplicate this event, e.g. for triple-clicks.
 * QUADRUPLE -		Non-zero means quadruple this event, e.g. for 4-fold-clicks.
 * MULT_CLICKS -	Combination of all of above.
 */

#define DOUBLE		(1<<0)
#define TRIPLE		(1<<1)
#define QUADRUPLE	(1<<2)
#define MULT_CLICKS	(DOUBLE|TRIPLE|QUADRUPLE)

static const ModInfo modArray[] = {
    {"Control",		ControlMask,	0},
    {"Shift",		ShiftMask,	0},
    {"Lock",		LockMask,	0},
    {"Meta",		META_MASK,	0},
#ifndef TK_NO_DEPRECATED
    {"M",		META_MASK,	0},
#endif
    {"Alt",		ALT_MASK,	0},
    {"Extended",	EXTENDED_MASK,	0},
    {"B1",		Button1Mask,	0},
    {"Button1",		Button1Mask,	0},
    {"B2",		Button2Mask,	0},
    {"Button2",		Button2Mask,	0},
    {"B3",		Button3Mask,	0},
    {"Button3",		Button3Mask,	0},
    {"B4",		Button4Mask,	0},
    {"Button4",		Button4Mask,	0},
    {"B5",		Button5Mask,	0},
    {"Button5",		Button5Mask,	0},
    {"B6",		Button6Mask,	0},
    {"Button6",		Button6Mask,	0},
    {"B7",		Button7Mask,	0},
    {"Button7",		Button7Mask,	0},
    {"B8",		Button8Mask,	0},
    {"Button8",		Button8Mask,	0},
    {"B9",		Button9Mask,	0},
    {"Button9",		Button9Mask,	0},
    {"Mod1",		Mod1Mask,	0},
    {"M1",		Mod1Mask,	0},
#ifdef MAC_OSX_TK
    {"Command",		Mod1Mask,	0},
#elif defined (_WIN32)
    {"Command",		ControlMask,	0},
#else
    {"Command",		META_MASK,	0},
#endif
    {"Mod2",		Mod2Mask,	0},
    {"M2",		Mod2Mask,	0},
#ifdef MAC_OSX_TK
    {"Option",		Mod2Mask,	0},
#else
    {"Option",		ALT_MASK,	0},
#endif
    {"Mod3",		Mod3Mask,	0},
    {"M3",		Mod3Mask,	0},
    {"Mod4",		Mod4Mask,	0},
    {"M4",		Mod4Mask,	0},
    {"Mod5",		Mod5Mask,	0},
    {"M5",		Mod5Mask,	0},
    {"Double",		0,		DOUBLE},
    {"Triple",		0,		TRIPLE},
    {"Quadruple",	0,		QUADRUPLE},
    {"Any",		0,		0},	/* Ignored: historical relic */
    {NULL,		0,		0}
};
static Tcl_HashTable modTable;

/*
 * This module also keeps a hash table mapping from event names to information
 * about those events. The structure, an array to use to initialize the hash
 * table, and the hash table are all defined below.
 */

typedef struct {
    const char *name;	/* Name of event. */
    unsigned type;	/* Event type for X, such as ButtonPress. */
    unsigned eventMask;	/* Mask bits (for XSelectInput) for this event type. */
} EventInfo;

/*
 * Note: some of the masks below are an OR-ed combination of several masks.
 * This is necessary because X doesn't report up events unless you also ask
 * for down events. Also, X doesn't report button state in motion events
 * unless you've asked about button events.
 */

static const EventInfo eventArray[] = {
    {"Key",		KeyPress,		KeyPressMask},
#ifndef TK_NO_DEPRECATED
    {"KeyPress",	KeyPress,		KeyPressMask},
#endif
    {"KeyRelease",	KeyRelease,		KeyPressMask|KeyReleaseMask},
    {"Button",		ButtonPress,		ButtonPressMask},
#ifndef TK_NO_DEPRECATED
    {"ButtonPress",	ButtonPress,		ButtonPressMask},
#endif
    {"ButtonRelease",	ButtonRelease,		ButtonPressMask|ButtonReleaseMask},
    {"Motion",		MotionNotify,		ButtonPressMask|PointerMotionMask},
    {"Enter",		EnterNotify,		EnterWindowMask},
    {"Leave",		LeaveNotify,		LeaveWindowMask},
    {"FocusIn",		FocusIn,		FocusChangeMask},
    {"FocusOut",	FocusOut,		FocusChangeMask},
    {"Expose",		Expose,			ExposureMask},
    {"Visibility",	VisibilityNotify,	VisibilityChangeMask},
    {"Destroy",		DestroyNotify,		StructureNotifyMask},
    {"Unmap",		UnmapNotify,		StructureNotifyMask},
    {"Map",		MapNotify,		StructureNotifyMask},
    {"Reparent",	ReparentNotify,		StructureNotifyMask},
    {"Configure",	ConfigureNotify,	StructureNotifyMask},
    {"Gravity",		GravityNotify,		StructureNotifyMask},
    {"Circulate",	CirculateNotify,	StructureNotifyMask},
    {"Property",	PropertyNotify,		PropertyChangeMask},
    {"Colormap",	ColormapNotify,		ColormapChangeMask},
    {"Activate",	ActivateNotify,		ActivateMask},
    {"Deactivate",	DeactivateNotify,	ActivateMask},
    {"MouseWheel",	MouseWheelEvent,	MouseWheelMask},
    {"CirculateRequest", CirculateRequest,	SubstructureRedirectMask},
    {"ConfigureRequest", ConfigureRequest,	SubstructureRedirectMask},
    {"Create",		CreateNotify,		SubstructureNotifyMask},
    {"MapRequest",	MapRequest,		SubstructureRedirectMask},
    {"ResizeRequest",	ResizeRequest,		ResizeRedirectMask},
    {NULL,		0,			0}
};
static Tcl_HashTable eventTable;

static int eventArrayIndex[TK_LASTEVENT];

/*
 * The defines and table below are used to classify events into various
 * groups. The reason for this is that logically identical fields (e.g.
 * "state") appear at different places in different types of events. The
 * classification masks can be used to figure out quickly where to extract
 * information from events.
 */

#define KEY			(1<<0)
#define BUTTON			(1<<1)
#define MOTION			(1<<2)
#define CROSSING		(1<<3)
#define FOCUS			(1<<4)
#define EXPOSE			(1<<5)
#define VISIBILITY		(1<<6)
#define CREATE			(1<<7)
#define DESTROY			(1<<8)
#define UNMAP			(1<<9)
#define MAP			(1<<10)
#define REPARENT		(1<<11)
#define CONFIG			(1<<12)
#define GRAVITY			(1<<13)
#define CIRC			(1<<14)
#define PROP			(1<<15)
#define COLORMAP		(1<<16)
#define VIRTUAL			(1<<17)
#define ACTIVATE		(1<<18)
#define WHEEL			(1<<19)
#define	MAPREQ			(1<<20)
#define	CONFIGREQ		(1<<21)
#define	RESIZEREQ		(1<<22)
#define CIRCREQ			(1<<23)

/*
 * These structs agree with xkey for the fields type, serial, send_event, display,
 * window, root, subwindow, time, x, y, x_root, and y_root.  So when accessing
 * these fields we may pretend that we are using a struct xkey.
 */

#define HAS_XKEY_HEAD (KEY|BUTTON|MOTION|VIRTUAL|CROSSING|WHEEL)

/*
 * The xcrossing struct puts the state field in a different location, but the other
 * events above agree on where state is located.
 */

#define HAS_XKEY_HEAD_AND_STATE (KEY|BUTTON|MOTION|VIRTUAL|WHEEL)

/*
 * Event types which support -warp.
 */

#define CAN_WARP (KEY|BUTTON|MOTION|WHEEL)

static const int flagArray[TK_LASTEVENT] = {
   /* Not used */		0,
   /* Not used */		0,
   /* KeyPress */		KEY,
   /* KeyRelease */		KEY,
   /* ButtonPress */		BUTTON,
   /* ButtonRelease */		BUTTON,
   /* MotionNotify */		MOTION,
   /* EnterNotify */		CROSSING,
   /* LeaveNotify */		CROSSING,
   /* FocusIn */		FOCUS,
   /* FocusOut */		FOCUS,
   /* KeymapNotify */		0,
   /* Expose */			EXPOSE,
   /* GraphicsExpose */		EXPOSE,
   /* NoExpose */		0,
   /* VisibilityNotify */	VISIBILITY,
   /* CreateNotify */		CREATE,
   /* DestroyNotify */		DESTROY,
   /* UnmapNotify */		UNMAP,
   /* MapNotify */		MAP,
   /* MapRequest */		MAPREQ,
   /* ReparentNotify */		REPARENT,
   /* ConfigureNotify */	CONFIG,
   /* ConfigureRequest */	CONFIGREQ,
   /* GravityNotify */		GRAVITY,
   /* ResizeRequest */		RESIZEREQ,
   /* CirculateNotify */	CIRC,
   /* CirculateRequest */	0,
   /* PropertyNotify */		PROP,
   /* SelectionClear */		0,
   /* SelectionRequest */	0,
   /* SelectionNotify */	0,
   /* ColormapNotify */		COLORMAP,
   /* ClientMessage */		0,
   /* MappingNotify */		0,
   /* VirtualEvent */		VIRTUAL,
   /* Activate */		ACTIVATE,
   /* Deactivate */		ACTIVATE,
   /* MouseWheel */		WHEEL
};

/*
 * The following table is used to map between the location where an generated
 * event should be queued and the string used to specify the location.
 */

static const TkStateMap queuePosition[] = {
    {-1,		"now"},
    {TCL_QUEUE_HEAD,	"head"},
    {TCL_QUEUE_MARK,	"mark"},
    {TCL_QUEUE_TAIL,	"tail"},
    {-2,		NULL}
};

/*
 * The following tables are used as a two-way map between X's internal numeric
 * values for fields in an XEvent and the strings used in Tcl. The tables are
 * used both when constructing an XEvent from user input and when providing
 * data from an XEvent to the user.
 */

static const TkStateMap notifyMode[] = {
    {NotifyNormal,		"NotifyNormal"},
    {NotifyGrab,		"NotifyGrab"},
    {NotifyUngrab,		"NotifyUngrab"},
    {NotifyWhileGrabbed,	"NotifyWhileGrabbed"},
    {-1, NULL}
};

static const TkStateMap notifyDetail[] = {
    {NotifyAncestor,		"NotifyAncestor"},
    {NotifyVirtual,		"NotifyVirtual"},
    {NotifyInferior,		"NotifyInferior"},
    {NotifyNonlinear,		"NotifyNonlinear"},
    {NotifyNonlinearVirtual,	"NotifyNonlinearVirtual"},
    {NotifyPointer,		"NotifyPointer"},
    {NotifyPointerRoot,		"NotifyPointerRoot"},
    {NotifyDetailNone,		"NotifyDetailNone"},
    {-1, NULL}
};

static const TkStateMap circPlace[] = {
    {PlaceOnTop,	"PlaceOnTop"},
    {PlaceOnBottom,	"PlaceOnBottom"},
    {-1, NULL}
};

static const TkStateMap visNotify[] = {
    {VisibilityUnobscured,	  "VisibilityUnobscured"},
    {VisibilityPartiallyObscured, "VisibilityPartiallyObscured"},
    {VisibilityFullyObscured,	  "VisibilityFullyObscured"},
    {-1, NULL}
};

static const TkStateMap configureRequestDetail[] = {
    {None,	"None"},
    {Above,	"Above"},
    {Below,	"Below"},
    {BottomIf,	"BottomIf"},
    {TopIf,	"TopIf"},
    {Opposite,	"Opposite"},
    {-1, NULL}
};

static const TkStateMap propNotify[] = {
    {PropertyNewValue,	"NewValue"},
    {PropertyDelete,	"Delete"},
    {-1, NULL}
};

DEBUG(static int countTableItems = 0;)
DEBUG(static int countEntryItems = 0;)
DEBUG(static int countListItems = 0;)
DEBUG(static int countBindItems = 0;)
DEBUG(static int countSeqItems = 0;)

/*
 * Prototypes for local functions defined in this file:
 */

static void		ChangeScreen(Tcl_Interp *interp, char *dispName, int screenIndex);
static int		CreateVirtualEvent(Tcl_Interp *interp, VirtualEventTable *vetPtr,
			    char *virtString, const char *eventString);
static int		DeleteVirtualEvent(Tcl_Interp *interp, VirtualEventTable *vetPtr,
			    char *virtString, const char *eventString);
static void		DeleteVirtualEventTable(VirtualEventTable *vetPtr);
static void		ExpandPercents(TkWindow *winPtr, const char *before, Event *eventPtr,
			    unsigned scriptCount, Tcl_DString *dsPtr);
static PatSeq *		FindSequence(Tcl_Interp *interp, LookupTables *lookupTables,
			    ClientData object, const char *eventString, int create,
			    int allowVirtual, unsigned *maskPtr);
static void		GetAllVirtualEvents(Tcl_Interp *interp, VirtualEventTable *vetPtr);
static const char *	GetField(const char *p, char *copy, unsigned size);
static Tcl_Obj *	GetPatternObj(const PatSeq *psPtr);
static int		GetVirtualEvent(Tcl_Interp *interp, VirtualEventTable *vetPtr,
			    Tcl_Obj *virtName);
static Tk_Uid		GetVirtualEventUid(Tcl_Interp *interp, char *virtString);
static int		HandleEventGenerate(Tcl_Interp *interp, Tk_Window main,
			    int objc, Tcl_Obj *const objv[]);
static void		InitVirtualEventTable(VirtualEventTable *vetPtr);
static PatSeq *		MatchPatterns(TkDisplay *dispPtr, Tk_BindingTable bindPtr, PSList *psList,
			    PSList *psSuccList, unsigned patIndex, const Event *eventPtr,
			    ClientData object, PatSeq **physPtrPtr);
static int		NameToWindow(Tcl_Interp *interp, Tk_Window main,
			    Tcl_Obj *objPtr, Tk_Window *tkwinPtr);
static unsigned		ParseEventDescription(Tcl_Interp *interp, const char **eventStringPtr,
			    TkPattern *patPtr, unsigned *eventMaskPtr);
static PSList *		GetLookupForEvent(LookupTables* lookupPtr, const Event *eventPtr,
			    Tcl_Obj *object, int onlyConsiderDetailedEvents);
static void		ClearLookupTable(LookupTables *lookupTables, ClientData object);
static void		ClearPromotionLists(Tk_BindingTable bindPtr, ClientData object);
static PSEntry *	MakeListEntry(PSList *pool, PatSeq *psPtr, int needModMasks);
static void		RemovePatSeqFromLookup(LookupTables *lookupTables, PatSeq *psPtr);
static void		RemovePatSeqFromPromotionLists(Tk_BindingTable bindPtr, PatSeq *psPtr);
static PatSeq *		DeletePatSeq(PatSeq *psPtr);
static void		InsertPatSeq(LookupTables *lookupTables, PatSeq *psPtr);
#if SUPPORT_DEBUGGING
void			TkpDumpPS(const PatSeq *psPtr);
void			TkpDumpPSList(const PSList *psList);
#endif

/*
 * Some useful helper functions.
 */
#ifdef SUPPORT_DEBUGGING
static int BindCount = 0;
#endif

static unsigned Max(unsigned a, unsigned b) { return a < b ? b : a; }
static int Abs(int n) { return n < 0 ? -n : n; }
static int IsOdd(int n) { return n & 1; }

static int TestNearbyTime(int lhs, int rhs) { return Abs(lhs - rhs) <= NEARBY_MS; }
static int TestNearbyCoords(int lhs, int rhs) { return Abs(lhs - rhs) <= NEARBY_PIXELS; }

static int
IsSubsetOf(
    unsigned lhsMask,	/* this is a subset */
    unsigned rhsMask)	/* of this bit field? */
{
    return (lhsMask & rhsMask) == lhsMask;
}

static const char*
SkipSpaces(
    const char* s)
{
    assert(s);
    while (isspace(UCHAR(*s)))
	++s;
    return s;
}

static const char*
SkipFieldDelims(
    const char* s)
{
    assert(s);
    while (*s == '-' || isspace(UCHAR(*s))) {
	++s;
    }
    return s;
}

static unsigned
GetButtonNumber(
    const char *field)
{
    unsigned button;
    assert(field);
    button = (field[0] >= '1' && field[0] <= '9' && field[1] == '\0') ? field[0] - '0' : 0;
    return (button > 3) ? (button + 4) : button;
}

static Time
CurrentTimeInMilliSecs(void)
{
    union {
	Tcl_Time now;
	struct {
<<<<<<< HEAD
	    long long sec; /* reserve stack space enough for 64-bit fields */
	    long long usec;
=======
	    Tcl_WideInt sec; /* reserve stack space enough for 64-bit fields */
	    Tcl_WideInt usec;
>>>>>>> aafb5a30
	} lnow;
    } t;
    t.lnow.usec = -1; /* Invalid usec value, so we can see if Tcl_GetTime overwrites it */
    Tcl_GetTime(&t.now);
<<<<<<< HEAD
#ifdef __WIN64
=======
#ifdef _WIN64
>>>>>>> aafb5a30
    if (t.lnow.usec != -1) {
	/* Win64 Tk loaded in Cygwin-64: Tcl_GetTime() returns 64-bit fields */
	return ((Time) t.lnow.sec)*1000 + ((Time) t.lnow.usec)/1000;
    }
#endif
    return ((Time) t.now.sec)*1000 + ((Time) t.now.usec)/1000;
}

static Info
GetInfo(
    const PatSeq *psPtr,
    unsigned index)
{
    assert(psPtr);
    assert(index < psPtr->numPats);

    return psPtr->pats[index].info;
}

static unsigned
GetCount(
    const PatSeq *psPtr,
    unsigned index)
{
    assert(psPtr);
    assert(index < psPtr->numPats);

    return psPtr->pats[index].count;
}

static int
CountSpecialized(
    const PatSeq *fstMatchPtr,
    const PatSeq *sndMatchPtr)
{
    int fstCount = 0;
    int sndCount = 0;
    unsigned i;

    assert(fstMatchPtr);
    assert(sndMatchPtr);

    for (i = 0; i < fstMatchPtr->numPats; ++i) {
	if (GetInfo(fstMatchPtr, i)) { fstCount += GetCount(fstMatchPtr, i); }
    }
    for (i = 0; i < sndMatchPtr->numPats; ++i) {
	if (GetInfo(sndMatchPtr, i)) { sndCount += GetCount(sndMatchPtr, i); }
    }

    return sndCount - fstCount;
}

int
IsKeyEventType(
    unsigned eventType)
{
    return eventType == KeyPress || eventType == KeyRelease;
}

int
IsButtonEventType(
    unsigned eventType)
{
    return eventType == ButtonPress || eventType == ButtonRelease;
}

static int
MatchEventNearby(
    const XEvent *lhs,	/* previous button event */
    const XEvent *rhs)	/* current button event */
{
    assert(lhs);
    assert(rhs);
    assert(IsButtonEventType(lhs->type));
    assert(lhs->type == rhs->type);

    /* assert: lhs->xbutton.time <= rhs->xbutton.time */

    return TestNearbyTime(rhs->xbutton.time, lhs->xbutton.time)
	    && TestNearbyCoords(rhs->xbutton.x_root, lhs->xbutton.x_root)
	    && TestNearbyCoords(rhs->xbutton.y_root, lhs->xbutton.y_root);
}

static int
MatchEventRepeat(
    const XKeyEvent *lhs,	/* previous key event */
    const XKeyEvent *rhs)	/* current key event */
{
    assert(lhs);
    assert(rhs);
    assert(IsKeyEventType(lhs->type));
    assert(lhs->type == rhs->type);

    /* assert: lhs->time <= rhs->time */
    return lhs->keycode == rhs->keycode && TestNearbyTime(lhs->time, rhs->time);
}

static void
FreePatSeq(
    PatSeq *psPtr)
{
    assert(psPtr);
    assert(!psPtr->owned);
    DEBUG(MARK_PSENTRY(psPtr);)
    ckfree(psPtr->script);
    if (!psPtr->object) {
	VirtOwners_Free(&psPtr->ptr.owners);
    }
    ckfree(psPtr);
    DEBUG(countSeqItems -= 1;)
}

static void
RemoveListEntry(
    PSList *pool,
    PSEntry *psEntry)
{
    assert(pool);
    assert(psEntry);

    if (PSModMaskArr_Capacity(psEntry->lastModMaskArr) > MAX_MOD_MASK_ARR_SIZE) {
	PSModMaskArr_Free(&psEntry->lastModMaskArr);
    }
    PSList_Remove(psEntry);
    PSList_Append(pool, psEntry);
}

static void
ClearList(
    PSList *psList,
    PSList *pool,
    ClientData object)
{
    assert(psList);
    assert(pool);

    if (object) {
	PSEntry *psEntry;
	PSEntry *psNext;

	for (psEntry = PSList_First(psList); psEntry; psEntry = psNext) {
	    psNext = PSList_Next(psEntry);
	    if (psEntry->psPtr->object == object) {
		RemoveListEntry(pool, psEntry);
	    }
	}
    } else {
	PSList_Move(pool, psList);
    }
}

static PSEntry *
FreePatSeqEntry(
    TCL_UNUSED(PSList *),
    PSEntry *entry)
{
    PSEntry *next = PSList_Next(entry);

    PSModMaskArr_Free(&entry->lastModMaskArr);
    ckfree(entry);
    return next;
}

static unsigned
ResolveModifiers(
    TkDisplay *dispPtr,
    unsigned modMask)
{
    assert(dispPtr);

    if (dispPtr->metaModMask) {
	if (modMask & META_MASK) {
	    modMask &= ~META_MASK;
	    modMask |= dispPtr->metaModMask;
	}
    }
    if (dispPtr->altModMask) {
	if (modMask & ALT_MASK) {
	    modMask &= ~ALT_MASK;
	    modMask |= dispPtr->altModMask;
	}
    }

    return modMask;
}

static int
ButtonNumberFromState(
    unsigned state)
{
    if (!(state & ALL_BUTTONS)) { return 0; }
    if (state & Button1Mask) { return 1; }
    if (state & Button2Mask) { return 2; }
    if (state & Button3Mask) { return 3; }
    if (state & Button4Mask) { return 4; }
    if (state & Button5Mask) { return 5; }
    if (state & Button6Mask) { return 6; }
    if (state & Button7Mask) { return 7; }
    if (state & Button8Mask) { return 8; }
    return 9;
}

static void
SetupPatternKey(
    PatternTableKey *key,
    const PatSeq *psPtr)
{
    const TkPattern *patPtr;

    assert(key);
    assert(psPtr);

    /* otherwise on some systems the key contains uninitialized bytes */
    memset(key, 0, sizeof(PatternTableKey));

    patPtr = psPtr->pats;
    assert(!patPtr->info || !patPtr->name);

    key->object = psPtr->object;
    key->type = patPtr->eventType;
    if (patPtr->info) {
	key->detail.info = patPtr->info;
    } else {
	key->detail.name = patPtr->name;
    }
}

/*
 *--------------------------------------------------------------
 *
 * MakeListEntry --
 *
 *	Makes new entry item for lookup table. We are using a
 *	pool of items, this avoids superfluous memory allocation/
 *	deallocation.
 *
 * Results:
 *	New entry item.
 *
 * Side effects:
 *	Memory allocated.
 *
 *--------------------------------------------------------------
 */

static PSEntry *
MakeListEntry(
    PSList *pool,
    PatSeq *psPtr,
    int needModMasks)
{
    PSEntry *newEntry = NULL;

    assert(pool);
    assert(psPtr);
    assert(psPtr->numPats > 0);
    assert(TEST_PSENTRY(psPtr));

    if (PSList_IsEmpty(pool)) {
	newEntry = (PSEntry *)ckalloc(sizeof(PSEntry));
	newEntry->lastModMaskArr = NULL;
	DEBUG(countEntryItems += 1;)
    } else {
	newEntry = PSList_First(pool);
	PSList_RemoveHead(pool);
    }

    if (!needModMasks) {
	PSModMaskArr_SetSize(newEntry->lastModMaskArr, 0);
    } else {
	if (PSModMaskArr_Capacity(newEntry->lastModMaskArr) < psPtr->numPats - 1) {
	    PSModMaskArr_Resize(&newEntry->lastModMaskArr, psPtr->numPats - 1);
	}
	PSModMaskArr_SetSize(newEntry->lastModMaskArr, psPtr->numPats - 1);
    }

    newEntry->psPtr = psPtr;
    newEntry->window = None;
    newEntry->expired = 0;
    newEntry->keepIt = 1;
    newEntry->count = 1;
    DEBUG(psPtr->owned = 0;)

    return newEntry;
}

/*
 *--------------------------------------------------------------
 *
 * GetLookupForEvent --
 *
 *	Get specific pattern sequence table for given event.
 *
 * Results:
 *	Specific pattern sequence table for given event.
 *
 * Side effects:
 *	None.
 *
 *--------------------------------------------------------------
 */

static PSList *
GetLookupForEvent(
    LookupTables* lookupTables,
    const Event *eventPtr,
    Tcl_Obj *object,
    int onlyConsiderDetailedEvents)
{
    PatternTableKey key;
    Tcl_HashEntry *hPtr;

    assert(lookupTables);
    assert(eventPtr);

    /* otherwise on some systems the key contains uninitialized bytes */
    memset(&key, 0, sizeof(PatternTableKey));

    if (onlyConsiderDetailedEvents) {
	switch (eventPtr->xev.type) {
	case ButtonPress:   /* fallthru */
	case ButtonRelease: key.detail.info = eventPtr->xev.xbutton.button; break;
	case MotionNotify:  key.detail.info = ButtonNumberFromState(eventPtr->xev.xmotion.state); break;
	case KeyPress:      /* fallthru */
	case KeyRelease:    key.detail.info = eventPtr->detail.info; break;
	case VirtualEvent:  key.detail.name = eventPtr->detail.name; break;
	}
	if (!key.detail.name) {
	    assert(!key.detail.info);
	    return NULL;
	}
    }

    key.object = object;
    key.type = eventPtr->xev.type;
    hPtr = Tcl_FindHashEntry(&lookupTables->listTable, (char *) &key);
    return hPtr ? (PSList *)Tcl_GetHashValue(hPtr) : NULL;
}

/*
 *--------------------------------------------------------------
 *
 * ClearLookupTable --
 *
 *	Clear lookup table in given binding table, but only those
 *	bindings associated to given object. If object is NULL
 *	then remove all entries.
 *
 * Results:
 *	None.
 *
 * Side effects:
 *	None.
 *
 *--------------------------------------------------------------
 */
static void
ClearLookupTable(
    LookupTables *lookupTables,
    ClientData object)
{
    Tcl_HashSearch search;
    Tcl_HashEntry *hPtr;
    Tcl_HashEntry *nextPtr;
    PSList *pool = &lookupTables->entryPool;

    assert(lookupTables);

    for (hPtr = Tcl_FirstHashEntry(&lookupTables->listTable, &search); hPtr; hPtr = nextPtr) {
	PSList *psList;

	nextPtr = Tcl_NextHashEntry(&search);

	if (object) {
	    const PatternTableKey *key = (const PatternTableKey *)Tcl_GetHashKey(&lookupTables->listTable, hPtr);
	    if (key->object != object) {
		continue;
	    }
	}

	psList = (PSList *)Tcl_GetHashValue(hPtr);
	PSList_Move(pool, psList);
	ckfree(psList);
	DEBUG(countListItems -= 1;)
	Tcl_DeleteHashEntry(hPtr);
    }
}

/*
 *--------------------------------------------------------------
 *
 * ClearPromotionLists --
 *
 *	Clear all the lists holding the promoted pattern
 *	sequences, which belongs to given object. If object
 *	is NULL then remove all patterns.
 *
 * Results:
 *	None.
 *
 * Side effects:
 *	None.
 *
 *--------------------------------------------------------------
 */

static void
ClearPromotionLists(
    Tk_BindingTable bindPtr,
    ClientData object)
{
    unsigned newArraySize = 0;
    unsigned i;

    assert(bindPtr);

    for (i = 0; i < PromArr_Size(bindPtr->promArr); ++i) {
	PSList *psList = PromArr_Get(bindPtr->promArr, i);
	ClearList(psList, &bindPtr->lookupTables.entryPool, object);
	if (!PSList_IsEmpty(psList)) {
	    newArraySize = i + 1;
	}
    }

    PromArr_SetSize(bindPtr->promArr, newArraySize);
}

/*
 *---------------------------------------------------------------------------
 *
 * TkBindInit --
 *
 *	This function is called when an application is created. It initializes
 *	all the structures used by bindings and virtual events. It must be
 *	called before any other functions in this file are called.
 *
 * Results:
 *	None.
 *
 * Side effects:
 *	Memory allocated.
 *
 *---------------------------------------------------------------------------
 */

/*
 * Windoze compiler does not allow the definition of these static variables inside a function,
 * otherwise this should belong to function TkBindInit().
 */
TCL_DECLARE_MUTEX(bindMutex);
static int initialized = 0;

void
TkBindInit(
    TkMainInfo *mainPtr)	/* The newly created application. */
{
    BindInfo *bindInfoPtr;

    assert(mainPtr);

    /* otherwise virtual events can't be supported */
    assert(sizeof(XEvent) >= sizeof(XVirtualEvent));

    /* type of TkPattern.info is well defined? */
    assert(sizeof(Info) >= sizeof(KeySym));
    assert(sizeof(Info) >= sizeof(unsigned));

    /* ensure that our matching algorithm is working (when testing detail) */
    assert(sizeof(Detail) == sizeof(Tk_Uid));

    /* test expected indices of Button1..Button5, otherwise our button handling is not working */
    assert(Button1 == 1 && Button2 == 2 && Button3 == 3 && Button4 == 4 && Button5 == 5);
    assert(Button2Mask == (Button1Mask << 1));
    assert(Button3Mask == (Button1Mask << 2));
    assert(Button4Mask == (Button1Mask << 3));
    assert(Button5Mask == (Button1Mask << 4));

    /* test expected values of button motion masks, otherwise our button handling is not working */
    assert(Button1MotionMask == Button1Mask);
    assert(Button2MotionMask == Button2Mask);
    assert(Button3MotionMask == Button3Mask);
    assert(Button4MotionMask == Button4Mask);
    assert(Button5MotionMask == Button5Mask);

    /* because we expect zero if keySym is empty */
    assert(NoSymbol == 0L);

    /* this must be a union, not a struct, otherwise comparison with NULL will not work */
    assert(offsetof(Detail, name) == offsetof(Detail, info));

    /* we use some constraints about X*Event */
    assert(offsetof(XButtonEvent, time) == offsetof(XMotionEvent, time));
    assert(offsetof(XButtonEvent, x_root) == offsetof(XMotionEvent, x_root));
    assert(offsetof(XButtonEvent, y_root) == offsetof(XMotionEvent, y_root));
    assert(offsetof(XCreateWindowEvent, border_width) == offsetof(XConfigureEvent, border_width));
    assert(offsetof(XCreateWindowEvent, width) == offsetof(XConfigureEvent, width));
    assert(offsetof(XCreateWindowEvent, window) == offsetof(XCirculateRequestEvent, window));
    assert(offsetof(XCreateWindowEvent, window) == offsetof(XConfigureEvent, window));
    assert(offsetof(XCreateWindowEvent, window) == offsetof(XGravityEvent, window));
    assert(offsetof(XCreateWindowEvent, window) == offsetof(XMapEvent, window));
    assert(offsetof(XCreateWindowEvent, window) == offsetof(XReparentEvent, window));
    assert(offsetof(XCreateWindowEvent, window) == offsetof(XUnmapEvent, window));
    assert(offsetof(XCreateWindowEvent, x) == offsetof(XConfigureEvent, x));
    assert(offsetof(XCreateWindowEvent, x) == offsetof(XGravityEvent, x));
    assert(offsetof(XCreateWindowEvent, y) == offsetof(XConfigureEvent, y));
    assert(offsetof(XCreateWindowEvent, y) == offsetof(XGravityEvent, y));
    assert(offsetof(XCrossingEvent, time) == offsetof(XEnterWindowEvent, time));
    assert(offsetof(XCrossingEvent, time) == offsetof(XLeaveWindowEvent, time));
    assert(offsetof(XCrossingEvent, time) == offsetof(XKeyEvent, time));
    assert(offsetof(XKeyEvent, root) == offsetof(XButtonEvent, root));
    assert(offsetof(XKeyEvent, root) == offsetof(XCrossingEvent, root));
    assert(offsetof(XKeyEvent, root) == offsetof(XMotionEvent, root));
    assert(offsetof(XKeyEvent, state) == offsetof(XButtonEvent, state));
    assert(offsetof(XKeyEvent, state) == offsetof(XMotionEvent, state));
    assert(offsetof(XKeyEvent, subwindow) == offsetof(XButtonEvent, subwindow));
    assert(offsetof(XKeyEvent, subwindow) == offsetof(XCrossingEvent, subwindow));
    assert(offsetof(XKeyEvent, subwindow) == offsetof(XMotionEvent, subwindow));
    assert(offsetof(XKeyEvent, time) == offsetof(XButtonEvent, time));
    assert(offsetof(XKeyEvent, time) == offsetof(XMotionEvent, time));
    assert(offsetof(XKeyEvent, x) == offsetof(XButtonEvent, x));
    assert(offsetof(XKeyEvent, x) == offsetof(XCrossingEvent, x));
    assert(offsetof(XKeyEvent, x) == offsetof(XMotionEvent, x));
    assert(offsetof(XKeyEvent, x_root) == offsetof(XButtonEvent, x_root));
    assert(offsetof(XKeyEvent, x_root) == offsetof(XCrossingEvent, x_root));
    assert(offsetof(XKeyEvent, x_root) == offsetof(XMotionEvent, x_root));
    assert(offsetof(XKeyEvent, y) == offsetof(XButtonEvent, y));
    assert(offsetof(XKeyEvent, y) == offsetof(XCrossingEvent, y));
    assert(offsetof(XKeyEvent, y) == offsetof(XMotionEvent, y));
    assert(offsetof(XKeyEvent, y_root) == offsetof(XButtonEvent, y_root));
    assert(offsetof(XKeyEvent, y_root) == offsetof(XCrossingEvent, y_root));
    assert(offsetof(XKeyEvent, y_root) == offsetof(XMotionEvent, y_root));

    /*
     * Initialize the static data structures used by the binding package. They
     * are only initialized once, no matter how many interps are created.
     */

    if (!initialized) {
	Tcl_MutexLock(&bindMutex);
	if (!initialized) {
	    Tcl_HashEntry *hPtr;
	    const ModInfo *modPtr;
	    const EventInfo *eiPtr;
	    int newEntry;
	    unsigned i;
#ifdef REDO_KEYSYM_LOOKUP
	    const KeySymInfo *kPtr;

	    Tcl_InitHashTable(&keySymTable, TCL_STRING_KEYS);
	    Tcl_InitHashTable(&nameTable, TCL_ONE_WORD_KEYS);
	    for (kPtr = keyArray; kPtr->name; ++kPtr) {
		hPtr = Tcl_CreateHashEntry(&keySymTable, kPtr->name, &newEntry);
		Tcl_SetHashValue(hPtr, kPtr->value);
		hPtr = Tcl_CreateHashEntry(&nameTable, (char *) kPtr->value, &newEntry);
		if (newEntry) {
		    Tcl_SetHashValue(hPtr, kPtr->name);
		}
	    }
#endif /* REDO_KEYSYM_LOOKUP */

	    for (i = 0; i < SIZE_OF_ARRAY(eventArrayIndex); ++i) {
		eventArrayIndex[i] = -1;
	    }
	    for (i = 0; i < SIZE_OF_ARRAY(eventArray); ++i) {
		unsigned type = eventArray[i].type;
		assert(type < TK_LASTEVENT);
		assert(type > 0 || i == SIZE_OF_ARRAY(eventArray) - 1);
		if (type > 0 && eventArrayIndex[type] == -1) {
		    eventArrayIndex[type] = i;
		}
	    }

	    Tcl_InitHashTable(&modTable, TCL_STRING_KEYS);
	    for (modPtr = modArray; modPtr->name; ++modPtr) {
		hPtr = Tcl_CreateHashEntry(&modTable, modPtr->name, &newEntry);
		Tcl_SetHashValue(hPtr, modPtr);
	    }

	    Tcl_InitHashTable(&eventTable, TCL_STRING_KEYS);
	    for (eiPtr = eventArray; eiPtr->name; ++eiPtr) {
		hPtr = Tcl_CreateHashEntry(&eventTable, eiPtr->name, &newEntry);
		Tcl_SetHashValue(hPtr, eiPtr);
	    }

	    initialized = 1;
	}
	Tcl_MutexUnlock(&bindMutex);
    }

    mainPtr->bindingTable = Tk_CreateBindingTable(mainPtr->interp);

    bindInfoPtr = (BindInfo *)ckalloc(sizeof(BindInfo));
    InitVirtualEventTable(&bindInfoPtr->virtualEventTable);
    bindInfoPtr->screenInfo.curDispPtr = NULL;
    bindInfoPtr->screenInfo.curScreenIndex = -1;
    bindInfoPtr->screenInfo.bindingDepth = 0;
    bindInfoPtr->deleted = 0;
    bindInfoPtr->lastCurrentTime = CurrentTimeInMilliSecs();
    bindInfoPtr->lastEventTime = 0;
    mainPtr->bindInfo = bindInfoPtr;
    DEBUG(countBindItems += 1;)

    TkpInitializeMenuBindings(mainPtr->interp, mainPtr->bindingTable);
}

/*
 *---------------------------------------------------------------------------
 *
 * TkBindFree --
 *
 *	This function is called when an application is deleted. It deletes all
 *	the structures used by bindings and virtual events.
 *
 * Results:
 *	None.
 *
 * Side effects:
 *	Memory freed.
 *
 *---------------------------------------------------------------------------
 */

void
TkBindFree(
    TkMainInfo *mainPtr)	/* The newly created application. */
{
    BindInfo *bindInfoPtr;

    assert(mainPtr);

    Tk_DeleteBindingTable(mainPtr->bindingTable);
    mainPtr->bindingTable = NULL;
    bindInfoPtr = mainPtr->bindInfo;
    DeleteVirtualEventTable(&bindInfoPtr->virtualEventTable);
    bindInfoPtr->deleted = 1;
    Tcl_EventuallyFree(bindInfoPtr, TCL_DYNAMIC);
    mainPtr->bindInfo = NULL;

    DEBUG(countBindItems -= 1;)
    assert(countBindItems > 0 || countTableItems == 0);
    assert(countBindItems > 0 || countEntryItems == 0);
    assert(countBindItems > 0 || countListItems == 0);
    assert(countBindItems > 0 || countSeqItems == 0);
}

/*
 *--------------------------------------------------------------
 *
 * Tk_CreateBindingTable --
 *
 *	Set up a new domain in which event bindings may be created.
 *
 * Results:
 *	The return value is a token for the new table, which must be passed to
 *	functions like Tk_CreateBinding.
 *
 * Side effects:
 *	Memory is allocated for the new table.
 *
 *--------------------------------------------------------------
 */

Tk_BindingTable
Tk_CreateBindingTable(
    Tcl_Interp *interp)		/* Interpreter to associate with the binding table: commands are
    				 * executed in this interpreter. */
{
    BindingTable *bindPtr = (BindingTable *)ckalloc(sizeof(BindingTable));
    unsigned i;

    assert(interp);
    DEBUG(countTableItems += 1;)

    /*
     * Create and initialize a new binding table.
     */

    memset(bindPtr, 0, sizeof(BindingTable));
    for (i = 0; i < SIZE_OF_ARRAY(bindPtr->eventInfo); ++i) {
	bindPtr->eventInfo[i].xev.type = -1;
    }
    bindPtr->curEvent = bindPtr->eventInfo; /* do not assign NULL */
    bindPtr->lookupTables.number = 0;
    PromArr_ResizeAndClear(&bindPtr->promArr, 2);
    Tcl_InitHashTable(&bindPtr->lookupTables.listTable, sizeof(PatternTableKey)/sizeof(int));
    Tcl_InitHashTable(&bindPtr->lookupTables.patternTable, sizeof(PatternTableKey)/sizeof(int));
    Tcl_InitHashTable(&bindPtr->objectTable, TCL_ONE_WORD_KEYS);
    bindPtr->interp = interp;
    return bindPtr;
}

/*
 *--------------------------------------------------------------
 *
 * Tk_DeleteBindingTable --
 *
 *	Destroy a binding table and free up all its memory. The caller should
 *	not use bindingTable again after this function returns.
 *
 * Results:
 *	None.
 *
 * Side effects:
 *	Memory is freed.
 *
 *--------------------------------------------------------------
 */

void
Tk_DeleteBindingTable(
    Tk_BindingTable bindPtr)	/* Token for the binding table to destroy. */
{
    Tcl_HashEntry *hPtr;
    Tcl_HashSearch search;

    assert(bindPtr);

    /*
     * Find and delete all of the patterns associated with the binding table.
     */

    hPtr = Tcl_FirstHashEntry(&bindPtr->lookupTables.patternTable, &search);
    for ( ; hPtr; hPtr = Tcl_NextHashEntry(&search)) {
	PatSeq *nextPtr;
	PatSeq *psPtr;

	for (psPtr = (PatSeq *)Tcl_GetHashValue(hPtr); psPtr; psPtr = nextPtr) {
	    assert(TEST_PSENTRY(psPtr));
	    nextPtr = psPtr->nextSeqPtr;
	    FreePatSeq(psPtr);
	}
    }

    /*
     * Don't forget to release lookup elements.
     */

    ClearLookupTable(&bindPtr->lookupTables, NULL);
    ClearPromotionLists(bindPtr, NULL);
    PromArr_Free(&bindPtr->promArr);
    DEBUG(countEntryItems -= PSList_Size(&bindPtr->lookupTables.entryPool);)
    PSList_Traverse(&bindPtr->lookupTables.entryPool, FreePatSeqEntry);

    /*
     * Clean up the rest of the information associated with the binding table.
     */

    Tcl_DeleteHashTable(&bindPtr->lookupTables.patternTable);
    Tcl_DeleteHashTable(&bindPtr->lookupTables.listTable);
    Tcl_DeleteHashTable(&bindPtr->objectTable);

    ckfree(bindPtr);
    DEBUG(countTableItems -= 1;)
}

/*
 *--------------------------------------------------------------
 *
 * InsertPatSeq --
 *
 *	Insert given pattern sequence into lookup table for fast
 *	access.
 *
 * Results:
 *	None.
 *
 * Side effects:
 *	Memory allocated.
 *
 *--------------------------------------------------------------
 */

static void
InsertPatSeq(
    LookupTables *lookupTables,
    PatSeq *psPtr)
{
    assert(lookupTables);
    assert(psPtr);
    assert(TEST_PSENTRY(psPtr));
    assert(psPtr->numPats >= 1u);

    if (!(psPtr->added)) {
	PatternTableKey key;
	Tcl_HashEntry *hPtr;
	int isNew;
	PSList *psList;
	PSEntry *psEntry;

	SetupPatternKey(&key, psPtr);
	hPtr = Tcl_CreateHashEntry(&lookupTables->listTable, (char *) &key, &isNew);

	if (isNew) {
	    psList = (PSList *)ckalloc(sizeof(PSList));
	    PSList_Init(psList);
	    Tcl_SetHashValue(hPtr, psList);
	    DEBUG(countListItems += 1;)
	} else {
	    psList = (PSList *)Tcl_GetHashValue(hPtr);
	}

	psEntry = MakeListEntry(&lookupTables->entryPool, psPtr, 0);
	PSList_Append(psList, psEntry);
	psPtr->added = 1;
    }
}
/*
 *--------------------------------------------------------------
 *
 * Tk_CreateBinding --
 *
 *	Add a binding to a binding table, so that future calls to Tk_BindEvent
 *	may execute the command in the binding.
 *
 * Results:
 *	The return value is 0 if an error occurred while setting up the
 *	binding. In this case, an error message will be left in the interp's
 *	result. If all went well then the return value is a mask of the event
 *	types that must be made available to Tk_BindEvent in order to properly
 *	detect when this binding triggers. This value can be used to determine
 *	what events to select for in a window, for example.
 *
 * Side effects:
 *	An existing binding on the same event sequence may be replaced. The
 *	new binding may cause future calls to Tk_BindEvent to behave
 *	differently than they did previously.
 *
 *--------------------------------------------------------------
 */

unsigned long
Tk_CreateBinding(
    Tcl_Interp *interp,		/* Used for error reporting. */
    Tk_BindingTable bindPtr,	/* Table in which to create binding. */
    ClientData object,		/* Token for object with which binding is associated. */
    const char *eventString,	/* String describing event sequence that triggers binding. */
    const char *script,		/* Contains Tcl script to execute when binding triggers. */
    int append)			/* 0 means replace any existing binding for eventString;
    				 * 1 means append to that binding. If the existing binding is
				 * for a callback function and not a Tcl command string, the
				 * existing binding will always be replaced. */
{
    PatSeq *psPtr;
    unsigned eventMask;
    char *oldStr;
    char *newStr;

    assert(bindPtr);
    assert(object);
    assert(eventString);
    assert(script);

    psPtr = FindSequence(interp, &bindPtr->lookupTables, object, eventString,
	    !!*script, 1, &eventMask);

    if (!*script) {
	assert(!psPtr || psPtr->added);
	/* Silently ignore empty scripts -- see SF#3006842 */
	return eventMask;
    }
    if (!psPtr) {
	return 0;
    }
    assert(TEST_PSENTRY(psPtr));

    if (psPtr->numPats > PromArr_Capacity(bindPtr->promArr)) {
	/*
	 * We have to increase the size of array containing the lists of promoted sequences.
	 * Normally the maximal size is 1, only in very seldom cases a bigger size is needed.
	 * Note that for technical reasons the capacity should be one higher than the expected
	 * maximal size.
	 */
	PromArr_ResizeAndClear(&bindPtr->promArr, psPtr->numPats);
    }

    if (!psPtr->script) {
	Tcl_HashEntry *hPtr;
	int isNew;

	/*
	 * This pattern sequence was just created. Link the pattern into the
	 * list associated with the object, so that if the object goes away,
	 * these bindings will all automatically be deleted.
	 */

	hPtr = Tcl_CreateHashEntry(&bindPtr->objectTable, (char *) object, &isNew);
	psPtr->ptr.nextObj = isNew ? NULL : (PatSeq *)Tcl_GetHashValue(hPtr);
	Tcl_SetHashValue(hPtr, psPtr);
	InsertPatSeq(&bindPtr->lookupTables, psPtr);
    }

    oldStr = psPtr->script;
    if (append && oldStr) {
	size_t length1 = strlen(oldStr);
	size_t length2 = strlen(script);

	newStr = (char *)ckalloc(length1 + length2 + 2);
	memcpy(newStr, oldStr, length1);
	newStr[length1] = '\n';
	memcpy(newStr + length1 + 1, script, length2 + 1);
    } else {
	size_t length = strlen(script);

	newStr = (char *)ckalloc(length + 1);
	memcpy(newStr, script, length + 1);
    }
    ckfree(oldStr);
    psPtr->script = newStr;
    return eventMask;
}

/*
 *--------------------------------------------------------------
 *
 * Tk_DeleteBinding --
 *
 *	Remove an event binding from a binding table.
 *
 * Results:
 *	The result is a standard Tcl return value. If an error occurs then the
 *	interp's result will contain an error message.
 *
 * Side effects:
 *	The binding given by object and eventString is removed from
 *	bindingTable.
 *
 *--------------------------------------------------------------
 */

int
Tk_DeleteBinding(
    Tcl_Interp *interp,		/* Used for error reporting. */
    Tk_BindingTable bindPtr,	/* Table in which to delete binding. */
    ClientData object,		/* Token for object with which binding is associated. */
    const char *eventString)	/* String describing event sequence that triggers binding. */
{
    PatSeq *psPtr;

    assert(bindPtr);
    assert(object);
    assert(eventString);

    psPtr = FindSequence(interp, &bindPtr->lookupTables, object, eventString, 0, 1, NULL);
    if (!psPtr) {
	Tcl_ResetResult(interp);
    } else {
	Tcl_HashEntry *hPtr;
	PatSeq *prevPtr;

	assert(TEST_PSENTRY(psPtr));

	/*
	 * Unlink the binding from the list for its object.
	 */

	if (!(hPtr = Tcl_FindHashEntry(&bindPtr->objectTable, (char *) object))) {
	    Tcl_Panic("Tk_DeleteBinding couldn't find object table entry");
	}
	prevPtr = (PatSeq *)Tcl_GetHashValue(hPtr);
	if (prevPtr == psPtr) {
	    Tcl_SetHashValue(hPtr, psPtr->ptr.nextObj);
	} else {
	    for ( ; ; prevPtr = prevPtr->ptr.nextObj) {
		if (!prevPtr) {
		    Tcl_Panic("Tk_DeleteBinding couldn't find on object list");
		}
		if (prevPtr->ptr.nextObj == psPtr) {
		    prevPtr->ptr.nextObj = psPtr->ptr.nextObj;
		    break;
		}
	    }
	}

	RemovePatSeqFromLookup(&bindPtr->lookupTables, psPtr);
	RemovePatSeqFromPromotionLists(bindPtr, psPtr);
	DeletePatSeq(psPtr);
    }

    return TCL_OK;
}

/*
 *--------------------------------------------------------------
 *
 * Tk_GetBinding --
 *
 *	Return the script associated with a given event string.
 *
 * Results:
 *	The return value is a pointer to the script associated with
 *	eventString for object in the domain given by bindingTable. If there
 *	is no binding for eventString, or if eventString is improperly formed,
 *	then NULL is returned and an error message is left in the interp's
 *	result. The return value is semi-static: it will persist until the
 *	binding is changed or deleted.
 *
 * Side effects:
 *	None.
 *
 *--------------------------------------------------------------
 */

const char *
Tk_GetBinding(
    Tcl_Interp *interp,		/* Interpreter for error reporting. */
    Tk_BindingTable bindPtr,	/* Table in which to look for binding. */
    ClientData object,		/* Token for object with which binding is associated. */
    const char *eventString)	/* String describing event sequence that triggers binding. */
{
    const PatSeq *psPtr;

    assert(bindPtr);
    assert(object);
    assert(eventString);

    psPtr = FindSequence(interp, &bindPtr->lookupTables, object, eventString, 0, 1, NULL);
    assert(!psPtr || TEST_PSENTRY(psPtr));
    return psPtr ? psPtr->script : NULL;
}

/*
 *--------------------------------------------------------------
 *
 * Tk_GetAllBindings --
 *
 *	Return a list of event strings for all the bindings associated with a
 *	given object.
 *
 * Results:
 *	There is no return value. The interp's result is modified to hold a
 *	Tcl list with one entry for each binding associated with object in
 *	bindingTable. Each entry in the list contains the event string
 *	associated with one binding.
 *
 * Side effects:
 *	None.
 *
 *--------------------------------------------------------------
 */

void
Tk_GetAllBindings(
    Tcl_Interp *interp,		/* Interpreter returning result or error. */
    Tk_BindingTable bindPtr,	/* Table in which to look for bindings. */
    ClientData object)		/* Token for object. */
{
    Tcl_HashEntry *hPtr;

    assert(bindPtr);
    assert(object);

    if ((hPtr = Tcl_FindHashEntry(&bindPtr->objectTable, (char *) object))) {
	const PatSeq *psPtr;
	Tcl_Obj *resultObj = Tcl_NewObj();

	/*
	 * For each binding, output information about each of the patterns in its sequence.
	 */

	for (psPtr = (const PatSeq *)Tcl_GetHashValue(hPtr); psPtr; psPtr = psPtr->ptr.nextObj) {
	    assert(TEST_PSENTRY(psPtr));
	    Tcl_ListObjAppendElement(NULL, resultObj, GetPatternObj(psPtr));
	}
	Tcl_SetObjResult(interp, resultObj);
    }
}

/*
 *--------------------------------------------------------------
 *
 * RemovePatSeqFromLookup --
 *
 *	Remove given pattern sequence from lookup tables. This
 *	can be required before deleting the pattern sequence.
 *
 * Results:
 *	None.
 *
 * Side effects:
 *	None.
 *
 *--------------------------------------------------------------
 */

static void
RemovePatSeqFromLookup(
    LookupTables *lookupTables,	/* Remove from this lookup tables. */
    PatSeq *psPtr)		/* Remove this pattern sequence. */
{
    PatternTableKey key;
    Tcl_HashEntry *hPtr;

    assert(lookupTables);
    assert(psPtr);

    SetupPatternKey(&key, psPtr);

    if ((hPtr = Tcl_FindHashEntry(&lookupTables->listTable, (char *) &key))) {
	PSList *psList = (PSList *)Tcl_GetHashValue(hPtr);
	PSEntry *psEntry;

	TK_DLIST_FOREACH(psEntry, psList) {
	    if (psEntry->psPtr == psPtr) {
		psPtr->added = 0;
		RemoveListEntry(&lookupTables->entryPool, psEntry);
		return;
	    }
	}
    }

    assert(!"couldn't find pattern sequence in lookup");
}

/*
 *--------------------------------------------------------------
 *
 * RemovePatSeqFromPromotionLists --
 *
 *	Remove given pattern sequence from promotion lists. This
 *	can be required before deleting the pattern sequence.
 *
 * Results:
 *	None.
 *
 * Side effects:
 *	None.
 *
 *--------------------------------------------------------------
 */

static void
RemovePatSeqFromPromotionLists(
    Tk_BindingTable bindPtr,	/* Table in which to look for bindings. */
    PatSeq *psPtr)		/* Remove this pattern sequence. */
{
    unsigned i;

    assert(bindPtr);
    assert(psPtr);

    for (i = 0; i < PromArr_Size(bindPtr->promArr); ++i) {
	PSList *psList = PromArr_Get(bindPtr->promArr, i);
	PSEntry *psEntry;

	TK_DLIST_FOREACH(psEntry, psList) {
	    if (psEntry->psPtr == psPtr) {
		RemoveListEntry(&bindPtr->lookupTables.entryPool, psEntry);
		break;
	    }
	}
    }
}

/*
 *--------------------------------------------------------------
 *
 * DeletePatSeq --
 *
 *	Delete given pattern sequence. Possibly it is required
 *	to invoke RemovePatSeqFromLookup(), and RemovePatSeqFromPromotionLists()
 *	before.
 *
 * Results:
 *	Pointer to succeeding pattern sequence.
 *
 * Side effects:
 *	Deallocation of memory.
 *
 *--------------------------------------------------------------
 */

static PatSeq *
DeletePatSeq(
    PatSeq *psPtr)		/* Delete this pattern sequence. */
{
    PatSeq *prevPtr;
    PatSeq *nextPtr;

    assert(psPtr);
    assert(!psPtr->added);
    assert(!psPtr->owned);

    prevPtr = (PatSeq *)Tcl_GetHashValue(psPtr->hPtr);
    nextPtr = psPtr->ptr.nextObj;

    /*
     * Be sure to remove each binding from its hash chain in the pattern
     * table. If this is the last pattern in the chain, then delete the
     * hash entry too.
     */

    if (prevPtr == psPtr) {
	if (!psPtr->nextSeqPtr) {
	    Tcl_DeleteHashEntry(psPtr->hPtr);
	} else {
	    Tcl_SetHashValue(psPtr->hPtr, psPtr->nextSeqPtr);
	}
    } else {
	for ( ; ; prevPtr = prevPtr->nextSeqPtr) {
	    if (!prevPtr) {
		Tcl_Panic("DeletePatSeq couldn't find on hash chain");
	    }
	    if (prevPtr->nextSeqPtr == psPtr) {
		prevPtr->nextSeqPtr = psPtr->nextSeqPtr;
		break;
	    }
	}
    }

    FreePatSeq(psPtr);
    return nextPtr;
}

/*
 *--------------------------------------------------------------
 *
 * Tk_DeleteAllBindings --
 *
 *	Remove all bindings associated with a given object in a given binding
 *	table.
 *
 * Results:
 *	All bindings associated with object are removed from bindingTable.
 *
 * Side effects:
 *	None.
 *
 *--------------------------------------------------------------
 */

void
Tk_DeleteAllBindings(
    Tk_BindingTable bindPtr,	/* Table in which to delete bindings. */
    ClientData object)		/* Token for object. */
{
    PatSeq *psPtr;
    PatSeq *nextPtr;
    Tcl_HashEntry *hPtr;

    assert(bindPtr);
    assert(object);

    if (!(hPtr = Tcl_FindHashEntry(&bindPtr->objectTable, (char *) object))) {
	return;
    }

    /*
     * Don't forget to clear lookup tables.
     */

    ClearLookupTable(&bindPtr->lookupTables, object);
    ClearPromotionLists(bindPtr, object);

    for (psPtr = (PatSeq *)Tcl_GetHashValue(hPtr); psPtr; psPtr = nextPtr) {
	assert(TEST_PSENTRY(psPtr));
	DEBUG(psPtr->added = 0;)
	nextPtr = DeletePatSeq(psPtr);
    }

    Tcl_DeleteHashEntry(hPtr);
}

/*
 *---------------------------------------------------------------------------
 *
 * Tk_BindEvent --
 *
 *	This function is invoked to process an X event. The event is added to
 *	those recorded for the binding table. Then each of the objects at
 *	*objectPtr is checked in order to see if it has a binding that matches
 *	the recent events. If so, the most specific binding is invoked for
 *	each object.
 *
 * Results:
 *	None.
 *
 * Side effects:
 *	Depends on the script associated with the matching binding.
 *
 *	All Tcl binding scripts for each object are accumulated before the
 *	first binding is evaluated. If the action of a Tcl binding is to
 *	change or delete a binding, or delete the window associated with the
 *	binding, all the original Tcl binding scripts will still fire.
 *
 *---------------------------------------------------------------------------
 */

/* helper function */
static void
ResetCounters(
    Event *eventInfo,
    unsigned eventType,
    Window window)
{
    Event *curEvent;

    assert(eventInfo);
    curEvent = eventInfo + eventType;

    if (curEvent->xev.xany.window == window) {
	curEvent->xev.xany.window = None;
	eventInfo[eventType].countAny = 0;
	eventInfo[eventType].countDetailed = 0;
    }
}

/* helper function */
static int
IsBetterMatch(
    const PatSeq *fstMatchPtr,
    const PatSeq *sndMatchPtr)	/* this is a better match? */
{
    int diff;

    if (!sndMatchPtr) { return 0; }
    if (!fstMatchPtr) { return 1; }

    diff = CountSpecialized(fstMatchPtr, sndMatchPtr);
    if (diff > 0) { return 1; }
    if (diff < 0) { return 0; }

#if PREFER_MOST_SPECIALIZED_EVENT
    {	/* local scope */
#define M (Tcl_WideUInt)1000000
	static const Tcl_WideUInt weight[5] = { 0, 1, M, M*M, M*M*M };
#undef M
	Tcl_WideUInt fstCount = 0;
	Tcl_WideUInt sndCount = 0;
	unsigned i;

	/*
	 * Count the most high-ordered patterns.
	 *
	 * (This computation assumes that a sequence does not contain more than
	 * 1,000,000 single patterns. It can be precluded that in practice this
	 * assumption will not be violated.)
	 */

	for (i = 0; i < fstMatchPtr->numPats; ++i) {
	    assert(GetCount(fstMatchPtr, i) < SIZE_OF_ARRAY(weight));
	    fstCount += weight[GetCount(fstMatchPtr, i)];
	}
	for (i = 0; i < sndMatchPtr->numPats; ++i) {
	    assert(GetCount(sndMatchPtr, i) < SIZE_OF_ARRAY(weight));
	    sndCount += weight[GetCount(sndMatchPtr, i)];
	}
	if (sndCount > fstCount) { return 1; }
	if (sndCount < fstCount) { return 0; }
    }
#endif

    return sndMatchPtr->number > fstMatchPtr->number;
}

void
Tk_BindEvent(
    Tk_BindingTable bindPtr,	/* Table in which to look for bindings. */
    XEvent *eventPtr,		/* What actually happened. */
    Tk_Window tkwin,		/* Window on display where event occurred (needed in order to
    				 * locate display information). */
    int numObjects,		/* Number of objects at *objArr. */
    ClientData *objArr)		/* Array of one or more objects to check for a matching binding. */
{
    Tcl_Interp *interp;
    ScreenInfo *screenPtr;
    TkDisplay *dispPtr;
    TkDisplay *oldDispPtr;
    Event *curEvent;
    TkWindow *winPtr = (TkWindow *)tkwin;
    BindInfo *bindInfoPtr;
    Tcl_InterpState interpState;
    LookupTables *physTables;
    PatSeq *psPtr[2];
    PatSeq *matchPtrBuf[32];
    PatSeq **matchPtrArr = matchPtrBuf;
    PSList *psl[2];
    Tcl_DString scripts;
    const char *p;
    const char *end;
    unsigned scriptCount;
    int oldScreen;
    unsigned flags;
    unsigned arraySize;
    unsigned newArraySize;
    unsigned i, k;

    assert(bindPtr);
    assert(eventPtr);
    assert(tkwin);
    assert(numObjects >= 0);

    /*
     * Ignore events on windows that don't have names: these are windows like
     * wrapper windows that shouldn't be visible to the application.
     */

    if (!winPtr->pathName) {
	return;
    }

    flags = flagArray[eventPtr->type];

    /*
     * Ignore event types which are not in flagArray and all zeroes there.
     */

    if (eventPtr->type >= TK_LASTEVENT || !flags) {
	return;
    }

    if (flags & HAS_XKEY_HEAD_AND_STATE) {
	bindPtr->curModMask = eventPtr->xkey.state;
    } else if (flags & CROSSING) {
	bindPtr->curModMask = eventPtr->xcrossing.state;
    }

    dispPtr = ((TkWindow *) tkwin)->dispPtr;
    bindInfoPtr = winPtr->mainPtr->bindInfo;
    curEvent = bindPtr->eventInfo + eventPtr->type;

    /*
     * Ignore the event completely if it is an Enter, Leave, FocusIn, or
     * FocusOut event with detail NotifyInferior. The reason for ignoring
     * these events is that we don't want transitions between a window and its
     * children to be visible to bindings on the parent: this would cause
     * problems for mega-widgets, since the internal structure of a
     * mega-widget isn't supposed to be visible to people watching the parent.
     *
     * Furthermore we have to compute current time, needed for "event generate".
     */

    switch (eventPtr->type) {
    case EnterNotify:
    case LeaveNotify:
	if (eventPtr->xcrossing.time) {
	    bindInfoPtr->lastCurrentTime = CurrentTimeInMilliSecs();
	    bindInfoPtr->lastEventTime = eventPtr->xcrossing.time;
	}
	if (eventPtr->xcrossing.detail == NotifyInferior) {
	    return;
	}
	break;
    case FocusIn:
    case FocusOut:
	if (eventPtr->xfocus.detail == NotifyInferior) {
	    return;
	}
	break;
    case KeyPress:
    case KeyRelease: {
	int reset = 1;

	if (eventPtr->xkey.time) {
	    bindInfoPtr->lastCurrentTime = CurrentTimeInMilliSecs();
	    bindInfoPtr->lastEventTime = eventPtr->xkey.time;
	}
	/* modifier keys should not influence button events */
	for (i = 0; i < (unsigned) dispPtr->numModKeyCodes; ++i) {
	    if (dispPtr->modKeyCodes[i] == eventPtr->xkey.keycode) {
		reset = 0;
	    }
	}
	if (reset) {
	    /* reset repetition count for button events */
	    bindPtr->eventInfo[ButtonPress].countAny = 0;
	    bindPtr->eventInfo[ButtonPress].countDetailed = 0;
	    bindPtr->eventInfo[ButtonRelease].countAny = 0;
	    bindPtr->eventInfo[ButtonRelease].countDetailed = 0;
	}
	break;
    }
    case ButtonPress:
    case ButtonRelease:
	/* reset repetition count for key events */
	bindPtr->eventInfo[KeyPress].countAny = 0;
	bindPtr->eventInfo[KeyPress].countDetailed = 0;
	bindPtr->eventInfo[KeyRelease].countAny = 0;
	bindPtr->eventInfo[KeyRelease].countDetailed = 0;
	/* fallthru */
    case MotionNotify:
	if (eventPtr->xmotion.time) {
	    bindInfoPtr->lastCurrentTime = CurrentTimeInMilliSecs();
	    bindInfoPtr->lastEventTime = eventPtr->xmotion.time;
	}
	break;
    case PropertyNotify:
	if (eventPtr->xproperty.time) {
	    bindInfoPtr->lastCurrentTime = CurrentTimeInMilliSecs();
	    bindInfoPtr->lastEventTime = eventPtr->xproperty.time;
	}
	break;
    case DestroyNotify:
	ResetCounters(bindPtr->eventInfo, KeyPress, eventPtr->xany.window);
	ResetCounters(bindPtr->eventInfo, KeyRelease, eventPtr->xany.window);
	ResetCounters(bindPtr->eventInfo, ButtonPress, eventPtr->xany.window);
	ResetCounters(bindPtr->eventInfo, ButtonRelease, eventPtr->xany.window);
	break;
    }

    /*
     * Now check whether this is a repeating event (multi-click, repeated key press, and so on).
     */

    /* NOTE: if curEvent is not yet set, then the following cannot match: */
    if (curEvent->xev.xany.window == eventPtr->xany.window) {
	switch (eventPtr->type) {
	case KeyPress:
	case KeyRelease:
	    if (MatchEventRepeat(&curEvent->xev.xkey, &eventPtr->xkey)) {
		if (curEvent->xev.xkey.keycode == eventPtr->xkey.keycode) {
		    ++curEvent->countDetailed;
		} else {
		    curEvent->countDetailed = 1;
		}
		++curEvent->countAny;
	    } else {
		curEvent->countAny = curEvent->countDetailed = 1;
	    }
	    break;
	case ButtonPress:
	case ButtonRelease:
	    if (MatchEventNearby(&curEvent->xev, eventPtr)) {
		if (curEvent->xev.xbutton.button == eventPtr->xbutton.button) {
		    ++curEvent->countDetailed;
		} else {
		    curEvent->countDetailed = 1;
		}
		++curEvent->countAny;
	    } else {
		curEvent->countAny = curEvent->countDetailed = 1;
	    }
	    break;
	case EnterNotify:
	case LeaveNotify:
	    if (TestNearbyTime(eventPtr->xcrossing.time, curEvent->xev.xcrossing.time)) {
		++curEvent->countAny;
	    } else {
		curEvent->countAny = 1;
	    }
	    break;
	case PropertyNotify:
	    if (TestNearbyTime(eventPtr->xproperty.time, curEvent->xev.xproperty.time)) {
		++curEvent->countAny;
	    } else {
		curEvent->countAny = 1;
	    }
	    break;
	default:
	    ++curEvent->countAny;
	    break;
	}
    } else {
	curEvent->countAny = curEvent->countDetailed = 1;
    }

    /*
     * Now update the details.
     */

    curEvent->xev = *eventPtr;
    if (flags & KEY) {
	curEvent->detail.info = TkpGetKeySym(dispPtr, eventPtr);
    } else if (flags & BUTTON) {
	curEvent->detail.info = eventPtr->xbutton.button;
    } else if (flags & MOTION) {
	curEvent->detail.info = ButtonNumberFromState(eventPtr->xmotion.state);
    } else if (flags & VIRTUAL) {
	curEvent->detail.name = ((XVirtualEvent *) eventPtr)->name;
    }

    bindPtr->curEvent = curEvent;
    physTables = &bindPtr->lookupTables;
    scriptCount = 0;
    arraySize = 0;
    Tcl_DStringInit(&scripts);

    if ((size_t) numObjects > SIZE_OF_ARRAY(matchPtrBuf)) {
	/* it's unrealistic that the buffer size is too small, but who knows? */
	matchPtrArr = (PatSeq **)ckalloc(numObjects*sizeof(matchPtrArr[0]));
    }
    memset(matchPtrArr, 0, numObjects*sizeof(matchPtrArr[0]));

    if (!PromArr_IsEmpty(bindPtr->promArr)) {
	for (k = 0; k < (unsigned) numObjects; ++k) {
	    psl[1] = PromArr_Last(bindPtr->promArr);
	    psl[0] = psl[1] - 1;

	    /*
	     * Loop over all promoted bindings, finding the longest matching one.
	     *
	     * Note that we must process all lists, because all matching patterns
	     * have to be promoted. Normally at most one list will be processed, and
	     * usually this list only contains one or two patterns.
	     */

	    for (i = PromArr_Size(bindPtr->promArr); i > 0; --i, --psl[0], --psl[1]) {
		psPtr[0] = MatchPatterns(dispPtr, bindPtr, psl[0], psl[1], i, curEvent, objArr[k], NULL);

		if (IsBetterMatch(matchPtrArr[k], psPtr[0])) {
		    /* we will process it later, because we still may find a pattern with better match */
		    matchPtrArr[k] = psPtr[0];
		}
		if (!PSList_IsEmpty(psl[1])) {
		    /* we have promoted sequences, adjust array size */
		    arraySize = Max(i + 1, arraySize);
		}
	    }
	}
    }

    /*
     * 1. Look for bindings for the specific detail (button and key events).
     * 2. Look for bindings without detail.
     */

    for (k = 0; k < (unsigned) numObjects; ++k) {
	PSList *psSuccList = PromArr_First(bindPtr->promArr);
	PatSeq *bestPtr;

	psl[0] = GetLookupForEvent(physTables, curEvent, (Tcl_Obj *)objArr[k], 1);
	psl[1] = GetLookupForEvent(physTables, curEvent, (Tcl_Obj *)objArr[k], 0);

	assert(psl[0] == NULL || psl[0] != psl[1]);

	psPtr[0] = MatchPatterns(dispPtr, bindPtr, psl[0], psSuccList, 0, curEvent, objArr[k], NULL);
	psPtr[1] = MatchPatterns(dispPtr, bindPtr, psl[1], psSuccList, 0, curEvent, objArr[k], NULL);

	if (!PSList_IsEmpty(psSuccList)) {
	    /* we have promoted sequences, adjust array size */
	    arraySize = Max(1u, arraySize);
	}

	bestPtr = psPtr[0] ? psPtr[0] : psPtr[1];

	if (matchPtrArr[k]) {
	    if (IsBetterMatch(matchPtrArr[k], bestPtr)) {
		matchPtrArr[k] = bestPtr;
	    } else {
		/*
		 * We've already found a higher level match, nevertheless it was required to
		 * process the level zero patterns because of possible promotions.
		 */
	    }
	    /*
	     * Now we have to catch up the processing of the script.
	     */
	} else {
	    /*
	     * We have to look whether we can find a better match in virtual table, provided that we
	     * don't have a higher level match.
	     */

	    matchPtrArr[k] = bestPtr;

	    if (eventPtr->type != VirtualEvent) {
		LookupTables *virtTables = &bindInfoPtr->virtualEventTable.lookupTables;
		PatSeq *matchPtr = matchPtrArr[k];
		PatSeq *mPtr;

		/*
		 * Note that virtual events cannot promote.
		 */

		psl[0] = GetLookupForEvent(virtTables, curEvent, NULL, 1);
		psl[1] = GetLookupForEvent(virtTables, curEvent, NULL, 0);

		assert(psl[0] == NULL || psl[0] != psl[1]);

		mPtr = MatchPatterns(dispPtr, bindPtr, psl[0], NULL, 0, curEvent, objArr[k], &matchPtr);
		if (mPtr) {
		    matchPtrArr[k] = matchPtr;
		    matchPtr = mPtr;
		}
		if (MatchPatterns(dispPtr, bindPtr, psl[1], NULL, 0, curEvent, objArr[k], &matchPtr)) {
		    matchPtrArr[k] = matchPtr;
		}
	    }
	}

	if (matchPtrArr[k]) {
	    ExpandPercents(winPtr, matchPtrArr[k]->script, curEvent, scriptCount++, &scripts);
	    /* nul is added to the scripts string to separate the various scripts */
	    Tcl_DStringAppend(&scripts, "", 1);
	}
    }

    PromArr_SetSize(bindPtr->promArr, arraySize);

    /*
     * Remove expired pattern sequences.
     */

    for (i = 0, newArraySize = 0; i < arraySize; ++i) {
	PSList *psList = PromArr_Get(bindPtr->promArr, i);
	PSEntry *psEntry;
	PSEntry *psNext;

	for (psEntry = PSList_First(psList); psEntry; psEntry = psNext) {
	    const TkPattern *patPtr;

	    assert(i + 1 < psEntry->psPtr->numPats);

	    psNext = PSList_Next(psEntry);
	    patPtr = &psEntry->psPtr->pats[i + 1];

	    /*
	     * We have to remove the following entries from promotion list (but
	     * only if we don't want to keep it):
	     * ------------------------------------------------------------------
	     * 1) It is marked as expired (see MatchPatterns()).
	     * 2) If we have a Key event, and current entry is matching a Button.
	     * 3) If we have a Button event, and current entry is matching a Key.
	     * 4) If we have a detailed event, current entry it is also detailed,
	     *    we have matching event types, but the details are different.
	     * 5) Current entry has been matched with a different window.
	     */

	    if (psEntry->keepIt) {
		assert(!psEntry->expired);
		psEntry->keepIt = 0;
	    } else if (psEntry->expired
		    || psEntry->window != curEvent->xev.xany.window
		    || (patPtr->info
			&& curEvent->detail.info
			&& patPtr->eventType == (unsigned) curEvent->xev.type
			&& patPtr->info != curEvent->detail.info)) {
		RemoveListEntry(&bindPtr->lookupTables.entryPool, psEntry);
	    } else {
		switch (patPtr->eventType) {
		case ButtonPress:
		case ButtonRelease:
		    if (IsKeyEventType(curEvent->xev.type)) {
			RemoveListEntry(&bindPtr->lookupTables.entryPool, psEntry);
		    }
		    break;
		case KeyPress:
		case KeyRelease:
		    if (IsButtonEventType(curEvent->xev.type)) {
			RemoveListEntry(&bindPtr->lookupTables.entryPool, psEntry);
		    }
		    break;
		}
	    }
	}

	if (!PSList_IsEmpty(psList)) {
	    /* we still have promoted sequences, adjust array size */
	    newArraySize = Max(i + 1, newArraySize);
	}
    }

    PromArr_SetSize(bindPtr->promArr, newArraySize);

    if (matchPtrArr != matchPtrBuf) {
	ckfree(matchPtrArr);
    }

    if (Tcl_DStringLength(&scripts) == 0) {
	return; /* nothing to do */
    }

    /*
     * Now go back through and evaluate the binding for each object, in order,
     * dealing with "break" and "continue" exceptions appropriately.
     *
     * There are two tricks here:
     * 1. Bindings can be invoked from in the middle of Tcl commands, where
     *    the interp's result is significant (for example, a widget might be
     *    deleted because of an error in creating it, so the result contains
     *    an error message that is eventually going to be returned by the
     *    creating command). To preserve the result, we save it in a dynamic
     *    string.
     * 2. The binding's action can potentially delete the binding, so bindPtr
     *    may not point to anything valid once the action completes. Thus we
     *    have to save bindPtr->interp in a local variable in order to restore
     *    the result.
     */

    interp = bindPtr->interp;

    /*
     * Save information about the current screen, then invoke a script if the
     * screen has changed.
     */

    interpState = Tcl_SaveInterpState(interp, TCL_OK);
    screenPtr = &bindInfoPtr->screenInfo;
    oldDispPtr = screenPtr->curDispPtr;
    oldScreen = screenPtr->curScreenIndex;

    if (dispPtr != screenPtr->curDispPtr || Tk_ScreenNumber(tkwin) != screenPtr->curScreenIndex) {
	screenPtr->curDispPtr = dispPtr;
	screenPtr->curScreenIndex = Tk_ScreenNumber(tkwin);
	ChangeScreen(interp, dispPtr->name, screenPtr->curScreenIndex);
    }

    /*
     * Be careful when dereferencing screenPtr or bindInfoPtr. If we evaluate
     * something that destroys ".", bindInfoPtr would have been freed, but we
     * can tell that by first checking to see if winPtr->mainPtr == NULL.
     */

    Tcl_Preserve(bindInfoPtr);

    for (p = Tcl_DStringValue(&scripts), end = p + Tcl_DStringLength(&scripts); p < end; ) {
	unsigned len = strlen(p);
	int code;

	if (!bindInfoPtr->deleted) {
	    ++screenPtr->bindingDepth;
	}
	Tcl_AllowExceptions(interp);

	code = Tcl_EvalEx(interp, p, len, TCL_EVAL_GLOBAL);
	p += len + 1;

	if (!bindInfoPtr->deleted) {
	    --screenPtr->bindingDepth;
	}
	if (code != TCL_OK && code != TCL_CONTINUE) {
	    if (code != TCL_BREAK) {
		Tcl_AddErrorInfo(interp, "\n    (command bound to event)");
		Tcl_BackgroundException(interp, code);
	    }
	    break;
	}
    }

    if (!bindInfoPtr->deleted
	    && screenPtr->bindingDepth > 0
	    && (oldDispPtr != screenPtr->curDispPtr || oldScreen != screenPtr->curScreenIndex)) {
	/*
	 * Some other binding script is currently executing, but its screen is
	 * no longer current. Change the current display back again.
	 */
	screenPtr->curDispPtr = oldDispPtr;
	screenPtr->curScreenIndex = oldScreen;
	ChangeScreen(interp, oldDispPtr->name, oldScreen);
    }
    Tcl_RestoreInterpState(interp, interpState);
    Tcl_DStringFree(&scripts);
    Tcl_Release(bindInfoPtr);
}

/*
 *----------------------------------------------------------------------
 *
 * MatchPatterns --
 *
 *	Given a list of pattern sequences and the recent event, return
 *	the pattern sequence that best matches this event, if there is
 *	one.
 *
 * Results:
 *
 *	The return value is NULL if no match is found. Otherwise the
 *	return value is the most specific pattern sequence among all
 *	those that match the event table.
 *
 * Side effects:
 *	None.
 *
 *----------------------------------------------------------------------
 */

/* helper function */
static int
VirtPatIsBound(
    Tk_BindingTable bindPtr,	/* Table in which to look for bindings. */
    PatSeq *psPtr,		/* Test this pattern. */
    ClientData object,		/* Check for this binding tag. */
    PatSeq **physPtrPtr)	/* Input: the best physical event.
    				 * Output: the physical event associated with matching virtual event. */
{
    PatternTableKey key;
    const struct VirtOwners *owners;
    unsigned i;

    assert(bindPtr);
    assert(psPtr);
    assert(!psPtr->object);
    assert(physPtrPtr);

    if (*physPtrPtr) {
	const TkPattern *physPatPtr = (*physPtrPtr)->pats;
	const TkPattern *virtPatPtr = psPtr->pats;

	if (physPatPtr->info || !virtPatPtr->info) {
	    if (IsSubsetOf(virtPatPtr->modMask, physPatPtr->modMask)) {
		return 0; /* we cannot surpass this match */
	    }
	}
    }

    /* otherwise on some systems the key contains uninitialized bytes */
    memset(&key, 0, sizeof(key));

    key.object = object;
    key.type = VirtualEvent;
    owners = psPtr->ptr.owners;

    for (i = 0; i < VirtOwners_Size(owners); ++i) {
	Tcl_HashEntry *hPtr = VirtOwners_Get(owners, i);

	key.detail.name = (Tk_Uid) Tcl_GetHashKey(hPtr->tablePtr, hPtr);

	if ((hPtr = Tcl_FindHashEntry(&bindPtr->lookupTables.patternTable, (char *) &key))) {
	    /* The physical event matches this virtual event's definition. */
	    *physPtrPtr = (PatSeq *) Tcl_GetHashValue(hPtr);
	    return 1;
	}
    }

    return 0;
}

/* helper function */
static int
Compare(
    const PatSeq *fstMatchPtr,
    const PatSeq *sndMatchPtr) /* most recent match */
{
    int diff;

    if (!fstMatchPtr) { return +1; }
    assert(sndMatchPtr);
    diff = CountSpecialized(fstMatchPtr, sndMatchPtr);
    return diff ? diff : (int) sndMatchPtr->count - (int) fstMatchPtr->count;
}

/* helper function */
static int
CompareModMasks(
    const PSModMaskArr *fstModMaskArr,
    const PSModMaskArr *sndModMaskArr,
    unsigned fstModMask,
    unsigned sndModMask)
{
    int fstCount = 0;
    int sndCount = 0;
    int i;

    if (PSModMaskArr_IsEmpty(fstModMaskArr)) {
	if (!PSModMaskArr_IsEmpty(sndModMaskArr)) {
	    for (i = PSModMaskArr_Size(sndModMaskArr) - 1; i >= 0; --i) {
		if (*PSModMaskArr_Get(sndModMaskArr, i)) {
		    ++sndCount;
		}
	    }
	}
    } else if (PSModMaskArr_IsEmpty(sndModMaskArr)) {
	for (i = PSModMaskArr_Size(fstModMaskArr) - 1; i >= 0; --i) {
	    if (*PSModMaskArr_Get(fstModMaskArr, i)) {
		++fstCount;
	    }
	}
    } else {
	assert(PSModMaskArr_Size(fstModMaskArr) == PSModMaskArr_Size(sndModMaskArr));

	for (i = PSModMaskArr_Size(fstModMaskArr) - 1; i >= 0; --i) {
	    unsigned fstiModMask = *PSModMaskArr_Get(fstModMaskArr, i);
	    unsigned sndiModMask = *PSModMaskArr_Get(sndModMaskArr, i);

	    if (IsSubsetOf(fstiModMask, sndiModMask)) { ++sndCount; }
	    if (IsSubsetOf(sndiModMask, fstiModMask)) { ++fstCount; }
	}
    }

    /* Finally compare modifier masks of last pattern. */

    if (IsSubsetOf(fstModMask, sndModMask)) { ++sndCount; }
    if (IsSubsetOf(sndModMask, fstModMask)) { ++fstCount; }

    return fstCount - sndCount;
}

static PatSeq *
MatchPatterns(
    TkDisplay *dispPtr,		/* Display from which the event came. */
    Tk_BindingTable bindPtr,	/* Table in which to look for bindings. */
    PSList *psList,		/* List of potentially matching patterns, can be NULL. */
    PSList *psSuccList,		/* Add all matching higher-level pattern sequences to this list.
    				 * Can be NULL. */
    unsigned patIndex,		/* Match only this tag in sequence. */
    const Event *curEvent,	/* Match this event. */
    ClientData object,		/* Check for this binding tag. */
    PatSeq **physPtrPtr)	/* Input: the best physical event; NULL if we test physical events.
    				 * Output: the associated physical event for the best matching virtual
				 * event; NULL when we match physical events. */
{
    Window window;
    PSEntry *psEntry;
    PatSeq *bestPtr;
    PatSeq *bestPhysPtr;
    unsigned bestModMask;
    const PSModMaskArr *bestModMaskArr = NULL;
    int i, isModKeyOnly = 0;

    assert(dispPtr);
    assert(bindPtr);
    assert(curEvent);

    if (!psList) {
	return NULL;
    }

    bestModMask = 0;
    bestPtr = NULL;
    bestPhysPtr = NULL;
    window = curEvent->xev.xany.window;

    /*
     * Modifier key events interlaced between patterns parts of a
     * sequence shall not prevent a sequence from ultimately
     * matching. Example: when trying to trigger <a><Control-c>
     * from the keyboard, the sequence of events actually seen is
     * <a> then <Control_L> (possibly repeating if the key is hold
     * down), and finally <Control-c>. At the time <Control_L> is
     * seen, we shall keep the <a><Control-c> pattern sequence in
     * the promotion list, otherwise it is impossible to trigger
     * it from the keyboard. See bug [16ef161925].
     */
    if (IsKeyEventType(curEvent->xev.type)) {
        for (i = 0; i < dispPtr->numModKeyCodes; ++i) {
            if (dispPtr->modKeyCodes[i] == curEvent->xev.xkey.keycode) {
                isModKeyOnly = 1;
                break;
            }
        }
    }

    for (psEntry = PSList_First(psList); psEntry; psEntry = PSList_Next(psEntry)) {
	if (patIndex == 0 || psEntry->window == window) {
	    PatSeq* psPtr = psEntry->psPtr;

	    assert(TEST_PSENTRY(psPtr));
	    assert((psPtr->object == NULL) == (physPtrPtr != NULL));
	    assert(psPtr->object || patIndex == 0);
	    assert(psPtr->numPats > patIndex);

	    if (psPtr->object
		    ? psPtr->object == object
		    : VirtPatIsBound(bindPtr, psPtr, object, physPtrPtr)) {
		TkPattern *patPtr = psPtr->pats + patIndex;

                /* ignore modifier key events, and KeyRelease events if the current event
                 * is of a different type (e.g. a Button event)
                 */
                psEntry->keepIt = isModKeyOnly || \
                        ((patPtr->eventType != (unsigned) curEvent->xev.type) && curEvent->xev.type == KeyRelease);

		if (patPtr->eventType == (unsigned) curEvent->xev.type
			&& (curEvent->xev.type != CreateNotify
				|| curEvent->xev.xcreatewindow.parent == window)
			&& (!patPtr->name || patPtr->name == curEvent->detail.name)
			&& (!patPtr->info || patPtr->info == curEvent->detail.info)) {
		    /*
		     * Resolve the modifier mask for Alt and Mod keys. Unfortunately this
		     * cannot be done in ParseEventDescription, otherwise this function would
		     * be the better place.
		     */
		    unsigned modMask = ResolveModifiers(dispPtr, patPtr->modMask);
		    unsigned curModMask = ResolveModifiers(dispPtr, bindPtr->curModMask);

		    psEntry->expired = 1; /* remove it from promotion list */
                    psEntry->keepIt = 0; /* don't keep matching patterns */

		    if (IsSubsetOf(modMask, curModMask)) {
			unsigned count = patPtr->info ? curEvent->countDetailed : curEvent->countAny;

			if (patIndex < PSModMaskArr_Size(psEntry->lastModMaskArr)) {
			    PSModMaskArr_Set(psEntry->lastModMaskArr, patIndex, &modMask);
			}

			/*
			 * This pattern is finally matching.
			 */

			if (psPtr->numPats == patIndex + 1) {
			    if (patPtr->count <= count) {
				/*
				 * This is also a final pattern.
				 * We always prefer the pattern with better match.
				 * If completely equal than prefer most recently defined pattern.
				 */

				int cmp = Compare(bestPtr, psPtr);

				if (cmp == 0) {
				    cmp = CompareModMasks(psEntry->lastModMaskArr, bestModMaskArr,
					    modMask, bestModMask);
				}

				if (cmp > 0 || (cmp == 0 && bestPtr->number < psPtr->number)) {
				    bestPtr = psPtr;
				    bestModMask = modMask;
				    bestModMaskArr = psEntry->lastModMaskArr;
				    if (physPtrPtr) {
					bestPhysPtr = *physPtrPtr;
				    }
				}
			    } else {
				DEBUG(psEntry->expired = 0;)
				psEntry->keepIt = 1; /* don't remove it from promotion list */
			    }
			} else if (psSuccList) {
			    /*
			     * Not a final pattern, but matching, so promote it to next level.
			     * But do not promote if count of current pattern is not yet reached.
			     */
			    if (patPtr->count == psEntry->count) {
				PSEntry *psNewEntry;

				assert(!patPtr->name);
				psNewEntry = MakeListEntry(
				    &bindPtr->lookupTables.entryPool, psPtr, psPtr->modMaskUsed);
				if (!PSModMaskArr_IsEmpty(psNewEntry->lastModMaskArr)) {
				    PSModMaskArr_Set(psNewEntry->lastModMaskArr, patIndex, &modMask);
				}
				assert(psNewEntry->keepIt);
				assert(psNewEntry->count == 1u);
				PSList_Append(psSuccList, psNewEntry);
				psNewEntry->window = window; /* bind to current window */
			    } else {
				assert(psEntry->count < patPtr->count);
				DEBUG(psEntry->expired = 0;)
				psEntry->count += 1;
				psEntry->keepIt = 1; /* don't remove it from promotion list */
			    }
			}
		    }
		}
	    }
	}
    }

    if (bestPhysPtr) {
	assert(physPtrPtr);
	*physPtrPtr = bestPhysPtr;
    }
    return bestPtr;
}

/*
 *--------------------------------------------------------------
 *
 * ExpandPercents --
 *
 *	Given a command and an event, produce a new command by replacing %
 *	constructs in the original command with information from the X event.
 *
 * Results:
 *	The new expanded command is appended to the dynamic string given by
 *	dsPtr.
 *
 * Side effects:
 *	None.
 *
 *--------------------------------------------------------------
 */

static void
ExpandPercents(
    TkWindow *winPtr,		/* Window where event occurred: needed to get input context. */
    const char *before,		/* Command containing percent expressions to be replaced. */
    Event *eventPtr,		/* Event containing information to be used in % replacements. */
    unsigned scriptCount,	/* The number of script-based binding patterns matched so far for
    				 * this event. */
    Tcl_DString *dsPtr)		/* Dynamic string in which to append new command. */
{
    unsigned flags;
    Tcl_DString buf;
    XEvent *evPtr;

    assert(winPtr);
    assert(before);
    assert(eventPtr);
    assert(dsPtr);

    Tcl_DStringInit(&buf);
    evPtr = &eventPtr->xev;
    flags = (evPtr->type < TK_LASTEVENT) ? flagArray[evPtr->type] : 0;

#define SET_NUMBER(value)   { number = (value);			     \
    snprintf(numStorage, sizeof(numStorage), "%" TCL_LL_MODIFIER "d", number);	     \
    string = numStorage;					     \
    }

#define SET_UNUMBER(value)  { unumber = (value);				\
	snprintf(numStorage, sizeof(numStorage), "%" TCL_LL_MODIFIER "u", unumber);	\
	string = numStorage;						\
    }

    while (1) {
	char numStorage[TCL_INTEGER_SPACE];
	const char *string;
	long long number;     /* signed */
	unsigned long long unumber;   /* unsigned */

	/*
	 * Find everything up to the next % character and append it to the
	 * result string.
	 */

	for (string = before; *string && *string != '%'; ++string)
	    ;
	if (string != before) {
	    Tcl_DStringAppend(dsPtr, before, string - before);
	    before = string;
	}
	if (!*before) {
	    break;
	}

	/*
	 * There's a percent sequence here. Process it.
	 */

	string = "??";
	switch (before[1]) {
	case '#':
	    SET_UNUMBER(evPtr->xany.serial);
	    break;
	case 'a':
	    if (flags & CONFIG) {
		TkpPrintWindowId(numStorage, evPtr->xconfigure.above);
		string = numStorage;
	    }
	    break;
	case 'b':
	    if (flags & BUTTON) {
		SET_UNUMBER(evPtr->xbutton.button);
	    }
	    break;
	case 'c':
	    if (flags & EXPOSE) {
		SET_NUMBER(evPtr->xexpose.count);
	    }
	    break;
	case 'd':
	    if (flags & (CROSSING|FOCUS)) {
		int detail = (flags & FOCUS) ? evPtr->xfocus.detail : evPtr->xcrossing.detail;
		string = TkFindStateString(notifyDetail, detail);
	    } else if (flags & CONFIGREQ) {
		if (evPtr->xconfigurerequest.value_mask & CWStackMode) {
		    string = TkFindStateString(configureRequestDetail, evPtr->xconfigurerequest.detail);
		} else {
		    string = "";
		}
	    } else if (flags & VIRTUAL) {
		XVirtualEvent *vePtr = (XVirtualEvent *) evPtr;
		string = vePtr->user_data ? Tcl_GetString(vePtr->user_data) : "";
	    }
	    break;
	case 'f':
	    if (flags & CROSSING) {
		SET_NUMBER(evPtr->xcrossing.focus != 0);
	    }
	    break;
	case 'h':
	    if (flags & EXPOSE) {
		SET_NUMBER(evPtr->xexpose.height);
	    } else if (flags & CONFIG) {
		SET_NUMBER(evPtr->xconfigure.height);
	    } else if (flags & CREATE) {
		SET_NUMBER(evPtr->xcreatewindow.height);
	    } else if (flags & CONFIGREQ) {
		SET_NUMBER(evPtr->xconfigurerequest.height);
	    } else if (flags & RESIZEREQ) {
		SET_NUMBER(evPtr->xresizerequest.height);
	    }
	    break;
	case 'i':
	    if (flags & CREATE) {
		TkpPrintWindowId(numStorage, evPtr->xcreatewindow.window);
	    } else if (flags & CONFIGREQ) {
		TkpPrintWindowId(numStorage, evPtr->xconfigurerequest.window);
	    } else if (flags & MAPREQ) {
		TkpPrintWindowId(numStorage, evPtr->xmaprequest.window);
	    } else {
		TkpPrintWindowId(numStorage, evPtr->xany.window);
	    }
	    string = numStorage;
	    break;
	case 'k':
	    if (flags & KEY) {
		SET_UNUMBER(evPtr->xkey.keycode);
	    }
	    break;
	case 'm':
	    if (flags & CROSSING) {
		string = TkFindStateString(notifyMode, evPtr->xcrossing.mode);
	    } else if (flags & FOCUS) {
		string = TkFindStateString(notifyMode, evPtr->xfocus.mode);
	    }
	    break;
	case 'o':
	    if (flags & CREATE) {
		SET_NUMBER(evPtr->xcreatewindow.override_redirect != 0);
	    } else if (flags & MAP) {
		SET_NUMBER(evPtr->xmap.override_redirect != 0);
	    } else if (flags & REPARENT) {
		SET_NUMBER(evPtr->xreparent.override_redirect != 0);
	    } else if (flags & CONFIG) {
		SET_NUMBER(evPtr->xconfigure.override_redirect != 0);
	    }
	    break;
	case 'p':
	    if (flags & CIRC) {
		string = TkFindStateString(circPlace, evPtr->xcirculate.place);
	    } else if (flags & CIRCREQ) {
		string = TkFindStateString(circPlace, evPtr->xcirculaterequest.place);
	    }
	    break;
	case 's':
	    if (flags & HAS_XKEY_HEAD_AND_STATE) {
		SET_UNUMBER(evPtr->xkey.state);
	    } else if (flags & CROSSING) {
		SET_UNUMBER(evPtr->xcrossing.state);
	    } else if (flags & PROP) {
		string = TkFindStateString(propNotify, evPtr->xproperty.state);
	    } else if (flags & VISIBILITY) {
		string = TkFindStateString(visNotify, evPtr->xvisibility.state);
	    }
	    break;
	case 't':
	    if (flags & HAS_XKEY_HEAD) {
		SET_UNUMBER(evPtr->xkey.time);
	    } else if (flags & PROP) {
		SET_UNUMBER(evPtr->xproperty.time);
	    }
	    break;
	case 'v':
	    SET_UNUMBER(evPtr->xconfigurerequest.value_mask);
	    break;
	case 'w':
	    if (flags & EXPOSE) {
		SET_NUMBER(evPtr->xexpose.width);
	    } else if (flags & CONFIG) {
		SET_NUMBER(evPtr->xconfigure.width);
	    } else if (flags & CREATE) {
		SET_NUMBER(evPtr->xcreatewindow.width);
	    } else if (flags & CONFIGREQ) {
		SET_NUMBER(evPtr->xconfigurerequest.width);
	    } else if (flags & RESIZEREQ) {
		SET_NUMBER(evPtr->xresizerequest.width);
	    }
	    break;
	case 'x':
	    if (flags & HAS_XKEY_HEAD) {
		SET_NUMBER(evPtr->xkey.x);
	    } else if (flags & EXPOSE) {
		SET_NUMBER(evPtr->xexpose.x);
	    } else if (flags & (CREATE|CONFIG|GRAVITY)) {
		SET_NUMBER(evPtr->xcreatewindow.x);
	    } else if (flags & REPARENT) {
		SET_NUMBER(evPtr->xreparent.x);
	    } else if (flags & CONFIGREQ) {
		SET_NUMBER(evPtr->xconfigurerequest.x);
	    }
	    break;
	case 'y':
	    if (flags & HAS_XKEY_HEAD) {
		SET_NUMBER(evPtr->xkey.y);
	    } else if (flags & EXPOSE) {
		SET_NUMBER(evPtr->xexpose.y);
	    } else if (flags & (CREATE|CONFIG|GRAVITY)) {
		SET_NUMBER(evPtr->xcreatewindow.y);
	    } else if (flags & REPARENT) {
		SET_NUMBER(evPtr->xreparent.y);
	    } else if (flags & CONFIGREQ) {
		SET_NUMBER(evPtr->xconfigurerequest.y);
	    }
	    break;
	case 'A':
	    if (flags & KEY) {
		Tcl_DStringFree(&buf);
		string = TkpGetString(winPtr, evPtr, &buf);
	    }
	    break;
	case 'B':
	    if (flags & CREATE) {
		SET_NUMBER(evPtr->xcreatewindow.border_width);
	    } else if (flags & CONFIGREQ) {
		SET_NUMBER(evPtr->xconfigurerequest.border_width);
	    } else if (flags & CONFIG) {
		SET_NUMBER(evPtr->xconfigure.border_width);
	    }
	    break;
	case 'D':
	    if (flags & WHEEL) {
		SET_NUMBER((int)evPtr->xbutton.button); /* mis-use button field for this */
	    }
	    break;
	case 'E':
	    SET_NUMBER(evPtr->xany.send_event != 0);
	    break;
	case 'K':
	    if (flags & KEY) {
		const char *name = TkKeysymToString(eventPtr->detail.info);
		if (name) {
		    string = name;
		}
	    }
	    break;
	case 'M':
	    SET_UNUMBER(scriptCount);
	    break;
	case 'N':
	    if (flags & KEY) {
		SET_UNUMBER(eventPtr->detail.info);
	    }
	    break;
	case 'P':
	    if (flags & PROP) {
		string = Tk_GetAtomName((Tk_Window) winPtr, evPtr->xproperty.atom);
	    }
	    break;
	case 'R':
	    if (flags & HAS_XKEY_HEAD) {
		TkpPrintWindowId(numStorage, evPtr->xkey.root);
		string = numStorage;
	    }
	    break;
	case 'S':
	    if (flags & HAS_XKEY_HEAD) {
		TkpPrintWindowId(numStorage, evPtr->xkey.subwindow);
		string = numStorage;
	    }
	    break;
	case 'T':
	    SET_NUMBER(evPtr->type);
	    break;
	case 'W': {
	    Tk_Window tkwin = Tk_IdToWindow(evPtr->xany.display, evPtr->xany.window);
	    if (tkwin) {
		string = Tk_PathName(tkwin);
	    }
	    break;
	}
	case 'X':
	    if (flags & HAS_XKEY_HEAD) {
		SET_NUMBER(evPtr->xkey.x_root);
	    }
	    break;
	case 'Y':
	    if (flags & HAS_XKEY_HEAD) {
		SET_NUMBER(evPtr->xkey.y_root);
	    }
	    break;
	default:
	    numStorage[0] = before[1];
	    numStorage[1] = '\0';
	    string = numStorage;
	    break;
	}
	{   /* local scope */
	    int cvtFlags;
	    unsigned spaceNeeded = Tcl_ScanElement(string, &cvtFlags);
	    unsigned length = Tcl_DStringLength(dsPtr);

	    Tcl_DStringSetLength(dsPtr, length + spaceNeeded);
	    spaceNeeded = Tcl_ConvertElement(
		    string, Tcl_DStringValue(dsPtr) + length, cvtFlags | TCL_DONT_USE_BRACES);
	    Tcl_DStringSetLength(dsPtr, length + spaceNeeded);
	    before += 2;
	}
    }

#undef SET_NUMBER
#undef SET_UNUMBER

    Tcl_DStringFree(&buf);
}

/*
 *----------------------------------------------------------------------
 *
 * ChangeScreen --
 *
 *	This function is invoked whenever the current screen changes in an
 *	application. It invokes a Tcl command named "tk::ScreenChanged",
 *	passing it the screen name as argument. tk::ScreenChanged does things
 *	like making the tk::Priv variable point to an array for the current
 *	display.
 *
 * Results:
 *	None.
 *
 * Side effects:
 *	Depends on what tk::ScreenChanged does. If an error occurs then
 *	bgerror will be invoked.
 *
 *----------------------------------------------------------------------
 */

static void
ChangeScreen(
    Tcl_Interp *interp,		/* Interpreter in which to invoke command. */
    char *dispName,		/* Name of new display. */
    int screenIndex)		/* Index of new screen. */
{
    Tcl_Obj *cmdObj = Tcl_ObjPrintf("::tk::ScreenChanged %s.%d", dispName, screenIndex);
    int code;

    Tcl_IncrRefCount(cmdObj);
    code = Tcl_EvalObjEx(interp, cmdObj, TCL_EVAL_GLOBAL);
    if (code != TCL_OK) {
	Tcl_AddErrorInfo(interp, "\n    (changing screen in event binding)");
	Tcl_BackgroundException(interp, code);
    }
    Tcl_DecrRefCount(cmdObj);
}

/*
 *----------------------------------------------------------------------
 *
 * Tk_EventCmd --
 *
 *	This function is invoked to process the "event" Tcl command. It is
 *	used to define and generate events.
 *
 * Results:
 *	A standard Tcl result.
 *
 * Side effects:
 *	See the user documentation.
 *
 *----------------------------------------------------------------------
 */

int
Tk_EventObjCmd(
    ClientData clientData,	/* Main window associated with interpreter. */
    Tcl_Interp *interp,		/* Current interpreter. */
    int objc,			/* Number of arguments. */
    Tcl_Obj *const objv[])	/* Argument objects. */
{
    int index, i;
    char *name;
    const char *event;
    Tk_Window tkwin;
    TkBindInfo bindInfo;
    VirtualEventTable *vetPtr;

    static const char *const optionStrings[] = { "add", "delete", "generate", "info", NULL };
    enum options { EVENT_ADD, EVENT_DELETE, EVENT_GENERATE, EVENT_INFO };

    assert(clientData);

    if (objc < 2) {
	Tcl_WrongNumArgs(interp, 1, objv, "option ?arg?");
	return TCL_ERROR;
    }
    if (Tcl_GetIndexFromObjStruct(
	    interp, objv[1], optionStrings, sizeof(char *), "option", 0, &index) != TCL_OK) {
#ifdef SUPPORT_DEBUGGING
    	if (strcmp(Tcl_GetString(objv[1]), "debug") == 0) {
	    if (objc < 3) {
		Tcl_WrongNumArgs(interp, 1, objv, "debug number");
		return TCL_ERROR;
	    }
	    Tcl_GetIntFromObj(interp, objv[2], &BindCount);
	    return TCL_OK;
	}
#endif
	return TCL_ERROR;
    }

    tkwin = (Tk_Window) clientData;
    bindInfo = ((TkWindow *) tkwin)->mainPtr->bindInfo;
    vetPtr = &bindInfo->virtualEventTable;

    switch ((enum options) index) {
    case EVENT_ADD:
	if (objc < 4) {
	    Tcl_WrongNumArgs(interp, 2, objv, "virtual sequence ?sequence ...?");
	    return TCL_ERROR;
	}
	name = Tcl_GetString(objv[2]);
	for (i = 3; i < objc; ++i) {
	    event = Tcl_GetString(objv[i]);
	    if (!CreateVirtualEvent(interp, vetPtr, name, event)) {
		return TCL_ERROR;
	    }
	}
	break;
    case EVENT_DELETE:
	if (objc < 3) {
	    Tcl_WrongNumArgs(interp, 2, objv, "virtual ?sequence ...?");
	    return TCL_ERROR;
	}
	name = Tcl_GetString(objv[2]);
	if (objc == 3) {
	    return DeleteVirtualEvent(interp, vetPtr, name, NULL);
	}
	for (i = 3; i < objc; ++i) {
	    event = Tcl_GetString(objv[i]);
	    if (DeleteVirtualEvent(interp, vetPtr, name, event) != TCL_OK) {
		return TCL_ERROR;
	    }
	}
	break;
    case EVENT_GENERATE:
	if (objc < 4) {
	    Tcl_WrongNumArgs(interp, 2, objv, "window event ?-option value ...?");
	    return TCL_ERROR;
	}
	return HandleEventGenerate(interp, tkwin, objc - 2, objv + 2);
    case EVENT_INFO:
	if (objc == 2) {
	    GetAllVirtualEvents(interp, vetPtr);
	    return TCL_OK;
	}
	if (objc == 3) {
	    return GetVirtualEvent(interp, vetPtr, objv[2]);
	}
	Tcl_WrongNumArgs(interp, 2, objv, "?virtual?");
	return TCL_ERROR;
    }
    return TCL_OK;
}

/*
 *---------------------------------------------------------------------------
 *
 * InitVirtualEventTable --
 *
 *	Given storage for a virtual event table, set up the fields to prepare
 *	a new domain in which virtual events may be defined.
 *
 * Results:
 *	None.
 *
 * Side effects:
 *	*vetPtr is now initialized.
 *
 *---------------------------------------------------------------------------
 */

static void
InitVirtualEventTable(
    VirtualEventTable *vetPtr)	/* Pointer to virtual event table. Memory is supplied by the caller. */
{
    assert(vetPtr);
    memset(vetPtr, 0, sizeof(*vetPtr));
    Tcl_InitHashTable(&vetPtr->lookupTables.patternTable, sizeof(PatternTableKey)/sizeof(int));
    Tcl_InitHashTable(&vetPtr->lookupTables.listTable, sizeof(PatternTableKey)/sizeof(int));
    Tcl_InitHashTable(&vetPtr->nameTable, TCL_ONE_WORD_KEYS);
    PSList_Init(&vetPtr->lookupTables.entryPool);
}

/*
 *---------------------------------------------------------------------------
 *
 * DeleteVirtualEventTable --
 *
 *	Delete the contents of a virtual event table. The caller is
 *	responsible for freeing any memory used by the table itself.
 *
 * Results:
 *	None.
 *
 * Side effects:
 *	Memory is freed.
 *
 *---------------------------------------------------------------------------
 */

static void
DeleteVirtualEventTable(
    VirtualEventTable *vetPtr)	/* The virtual event table to delete. */
{
    Tcl_HashEntry *hPtr;
    Tcl_HashSearch search;

    assert(vetPtr);

    hPtr = Tcl_FirstHashEntry(&vetPtr->lookupTables.patternTable, &search);
    for ( ; hPtr; hPtr = Tcl_NextHashEntry(&search)) {
	PatSeq *nextPtr;
	PatSeq *psPtr;

	for (psPtr = (PatSeq *)Tcl_GetHashValue(hPtr); psPtr; psPtr = nextPtr) {
	    assert(TEST_PSENTRY(psPtr));
	    nextPtr = psPtr->nextSeqPtr;
	    DEBUG(psPtr->owned = 0;)
	    FreePatSeq(psPtr);
	}
    }
    Tcl_DeleteHashTable(&vetPtr->lookupTables.patternTable);

    hPtr = Tcl_FirstHashEntry(&vetPtr->nameTable, &search);
    for ( ; hPtr; hPtr = Tcl_NextHashEntry(&search)) {
	ckfree(Tcl_GetHashValue(hPtr));
    }
    Tcl_DeleteHashTable(&vetPtr->nameTable);

    ClearLookupTable(&vetPtr->lookupTables, NULL);
    Tcl_DeleteHashTable(&vetPtr->lookupTables.listTable);

    DEBUG(countEntryItems -= PSList_Size(&vetPtr->lookupTables.entryPool);)
    PSList_Traverse(&vetPtr->lookupTables.entryPool, FreePatSeqEntry);
}

/*
 *----------------------------------------------------------------------
 *
 * CreateVirtualEvent --
 *
 *	Add a new definition for a virtual event. If the virtual event is
 *	already defined, the new definition augments those that already exist.
 *
 * Results:
 *	The return value is TCL_ERROR if an error occurred while creating the
 *	virtual binding. In this case, an error message will be left in the
 *	interp's result. If all went well then the return value is TCL_OK.
 *
 * Side effects:
 *	The virtual event may cause future calls to Tk_BindEvent to behave
 *	differently than they did previously.
 *
 *----------------------------------------------------------------------
 */

static int
CreateVirtualEvent(
    Tcl_Interp *interp,		/* Used for error reporting. */
    VirtualEventTable *vetPtr,	/* Table in which to augment virtual event. */
    char *virtString,		/* Name of new virtual event. */
    const char *eventString)	/* String describing physical event that triggers virtual event. */
{
    PatSeq *psPtr;
    int dummy;
    Tcl_HashEntry *vhPtr;
    PhysOwned *owned;
    Tk_Uid virtUid;

    assert(vetPtr);
    assert(virtString);
    assert(eventString);

    if (!(virtUid = GetVirtualEventUid(interp, virtString))) {
	return 0;
    }

    /*
     * Find/create physical event
     */

    if (!(psPtr = FindSequence(interp, &vetPtr->lookupTables, NULL, eventString, 1, 0, NULL))) {
	return 0;
    }
    assert(TEST_PSENTRY(psPtr));

    /*
     * Find/create virtual event.
     */

    vhPtr = Tcl_CreateHashEntry(&vetPtr->nameTable, virtUid, &dummy);

    /*
     * Make virtual event own the physical event.
     */

    owned = (PhysOwned *)Tcl_GetHashValue(vhPtr);

    if (!PhysOwned_Contains(owned, psPtr)) {
	PhysOwned_Append(&owned, psPtr);
	Tcl_SetHashValue(vhPtr, owned);
	DEBUG(psPtr->owned = 1;)
	InsertPatSeq(&vetPtr->lookupTables, psPtr);
	/* Make physical event so it can trigger the virtual event. */
	VirtOwners_Append(&psPtr->ptr.owners, vhPtr);
    }

    return 1;
}

/*
 *--------------------------------------------------------------
 *
 * DeleteVirtualEvent --
 *
 *	Remove the definition of a given virtual event. If the event string is
 *	NULL, all definitions of the virtual event will be removed.
 *	Otherwise, just the specified definition of the virtual event will be
 *	removed.
 *
 * Results:
 *	The result is a standard Tcl return value. If an error occurs then the
 *	interp's result will contain an error message. It is not an error to
 *	attempt to delete a virtual event that does not exist or a definition
 *	that does not exist.
 *
 * Side effects:
 *	The virtual event given by virtString may be removed from the virtual
 *	event table.
 *
 *--------------------------------------------------------------
 */

static int
DeleteVirtualEvent(
    Tcl_Interp *interp,		/* Used for error reporting. */
    VirtualEventTable *vetPtr,	/* Table in which to delete event. */
    char *virtString,		/* String describing event sequence that triggers binding. */
    const char *eventString)	/* The event sequence that should be deleted, or NULL to delete
    				 * all event sequences for the entire virtual event. */
{
    int iPhys;
    Tk_Uid virtUid;
    Tcl_HashEntry *vhPtr;
    PhysOwned *owned;
    const PatSeq *eventPSPtr;
    PatSeq *lastElemPtr;

    assert(vetPtr);
    assert(virtString);

    if (!(virtUid = GetVirtualEventUid(interp, virtString))) {
	return TCL_ERROR;
    }

    if (!(vhPtr = Tcl_FindHashEntry(&vetPtr->nameTable, virtUid))) {
	return TCL_OK;
    }
    owned = (PhysOwned *)Tcl_GetHashValue(vhPtr);

    eventPSPtr = NULL;
    if (eventString) {
	LookupTables *lookupTables = &vetPtr->lookupTables;

	/*
	 * Delete only the specific physical event associated with the virtual
	 * event. If the physical event doesn't already exist, or the virtual
	 * event doesn't own that physical event, return w/o doing anything.
	 */

	eventPSPtr = FindSequence(interp, lookupTables, NULL, eventString, 0, 0, NULL);
	if (!eventPSPtr) {
	    const char *string = Tcl_GetString(Tcl_GetObjResult(interp));
	    return string[0] ? TCL_ERROR : TCL_OK;
	}
    }

    for (iPhys = PhysOwned_Size(owned); --iPhys >= 0; ) {
	PatSeq *psPtr = PhysOwned_Get(owned, iPhys);

	assert(TEST_PSENTRY(psPtr));

	if (!eventPSPtr || psPtr == eventPSPtr) {
	    VirtOwners *owners = psPtr->ptr.owners;
	    int iVirt = VirtOwners_Find(owners, vhPtr);

	    assert(iVirt != -1); /* otherwise we couldn't find owner, and this should not happen */

	    /*
	     * Remove association between this physical event and the given
	     * virtual event that it triggers.
	     */

	    if (VirtOwners_Size(owners) > 1) {
		/*
		 * This physical event still triggers some other virtual
		 * event(s). Consolidate the list of virtual owners for this
		 * physical event so it no longer triggers the given virtual
		 * event.
		 */
		VirtOwners_Set(owners, iVirt, VirtOwners_Back(owners));
		VirtOwners_PopBack(owners);
	    } else {
		/*
		 * Removed last reference to this physical event, so remove it
		 * from lookup table.
		 */
		DEBUG(psPtr->owned = 0;)
		RemovePatSeqFromLookup(&vetPtr->lookupTables, psPtr);
		DeletePatSeq(psPtr);
	    }

	    /*
	     * Now delete the virtual event's reference to the physical event.
	     */

	    lastElemPtr = PhysOwned_Back(owned);

	    if (PhysOwned_PopBack(owned) > 0 && eventPSPtr) {
		/*
		 * Just deleting this one physical event. Consolidate list of
		 * owned physical events and return.
		 */
		if ((size_t) iPhys < PhysOwned_Size(owned)) {
		    PhysOwned_Set(owned, iPhys, lastElemPtr);
		}
		return TCL_OK;
	    }
	}
    }

    if (PhysOwned_IsEmpty(owned)) {
	/*
	 * All the physical events for this virtual event were deleted, either
	 * because there was only one associated physical event or because the
	 * caller was deleting the entire virtual event. Now the virtual event
	 * itself should be deleted.
	 */
	PhysOwned_Free(&owned);
	Tcl_DeleteHashEntry(vhPtr);
    }
    return TCL_OK;
}

/*
 *---------------------------------------------------------------------------
 *
 * GetVirtualEvent --
 *
 *	Return the list of physical events that can invoke the given virtual
 *	event.
 *
 * Results:
 *	The return value is TCL_OK and the interp's result is filled with the
 *	string representation of the physical events associated with the
 *	virtual event; if there are no physical events for the given virtual
 *	event, the interp's result is filled with and empty string. If the
 *	virtual event string is improperly formed, then TCL_ERROR is returned
 *	and an error message is left in the interp's result.
 *
 * Side effects:
 *	None.
 *
 *---------------------------------------------------------------------------
 */

static int
GetVirtualEvent(
    Tcl_Interp *interp,		/* Interpreter for reporting. */
    VirtualEventTable *vetPtr,	/* Table in which to look for event. */
    Tcl_Obj *virtName)		/* String describing virtual event. */
{
    Tcl_HashEntry *vhPtr;
    unsigned iPhys;
    const PhysOwned *owned;
    Tk_Uid virtUid;
    Tcl_Obj *resultObj;

    assert(vetPtr);
    assert(virtName);

    if (!(virtUid = GetVirtualEventUid(interp, Tcl_GetString(virtName)))) {
	return TCL_ERROR;
    }

    if (!(vhPtr = Tcl_FindHashEntry(&vetPtr->nameTable, virtUid))) {
	return TCL_OK;
    }

    resultObj = Tcl_NewObj();
    owned = (const PhysOwned *)Tcl_GetHashValue(vhPtr);
    for (iPhys = 0; iPhys < PhysOwned_Size(owned); ++iPhys) {
	Tcl_ListObjAppendElement(NULL, resultObj, GetPatternObj(PhysOwned_Get(owned, iPhys)));
    }
    Tcl_SetObjResult(interp, resultObj);

    return TCL_OK;
}

/*
 *--------------------------------------------------------------
 *
 * GetAllVirtualEvents --
 *
 *	Return a list that contains the names of all the virtual event
 *	defined.
 *
 * Results:
 *	There is no return value. The interp's result is modified to hold a
 *	Tcl list with one entry for each virtual event in nameTable.
 *
 * Side effects:
 *	None.
 *
 *--------------------------------------------------------------
 */

static void
GetAllVirtualEvents(
    Tcl_Interp *interp,		/* Interpreter returning result. */
    VirtualEventTable *vetPtr)	/* Table containing events. */
{
    Tcl_HashEntry *hPtr;
    Tcl_HashSearch search;
    Tcl_Obj *resultObj;

    assert(vetPtr);

    resultObj = Tcl_NewObj();
    hPtr = Tcl_FirstHashEntry(&vetPtr->nameTable, &search);
    for ( ; hPtr; hPtr = Tcl_NextHashEntry(&search)) {
	Tcl_Obj* msg = Tcl_ObjPrintf("<<%s>>", (char *) Tcl_GetHashKey(hPtr->tablePtr, hPtr));
	Tcl_ListObjAppendElement(NULL, resultObj, msg);
    }
    Tcl_SetObjResult(interp, resultObj);
}

/*
 *---------------------------------------------------------------------------
 *
 * HandleEventGenerate --
 *
 *	Helper function for the "event generate" command. Generate and process
 *	an XEvent, constructed from information parsed from the event
 *	description string and its optional arguments.
 *
 *	argv[0] contains name of the target window.
 *	argv[1] contains pattern string for one event (e.g, <Control-v>).
 *	argv[2..argc-1] contains -field/option pairs for specifying additional
 *			detail in the generated event.
 *
 *	Either virtual or physical events can be generated this way. The event
 *	description string must contain the specification for only one event.
 *
 * Results:
 *	None.
 *
 * Side effects:
 *	When constructing the event,
 *	    event.xany.serial is filled with the current X serial number.
 *	    event.xany.window is filled with the target window.
 *	    event.xany.display is filled with the target window's display.
 *	Any other fields in eventPtr which are not specified by the pattern
 *	string or the optional arguments, are set to 0.
 *
 *	The event may be handled synchronously or asynchronously, depending on
 *	the value specified by the optional "-when" option. The default
 *	setting is synchronous.
 *
 *---------------------------------------------------------------------------
 */

static int
HandleEventGenerate(
    Tcl_Interp *interp,		/* Interp for errors return and name lookup. */
    Tk_Window mainWin,		/* Main window associated with interp. */
    int objc,			/* Number of arguments. */
    Tcl_Obj *const objv[])	/* Argument objects. */
{
    union { XEvent general; XVirtualEvent virt; } event;

    const char *p;
    const char *name;
    const char *windowName;
    Tcl_QueuePosition pos;
    TkPattern pat;
    Tk_Window tkwin;
    Tk_Window tkwin2;
    TkWindow *mainPtr;
    unsigned eventMask;
    Tcl_Obj *userDataObj;
    int synch;
    int warp;
    unsigned count;
    unsigned flags;
    int number;
    unsigned i;

    static const char *const fieldStrings[] = {
	"-when",	"-above",	"-borderwidth",	"-button",
	"-count",	"-data",	"-delta",	"-detail",
	"-focus",	"-height",
	"-keycode",	"-keysym",	"-mode",	"-override",
	"-place",	"-root",	"-rootx",	"-rooty",
	"-sendevent",	"-serial",	"-state",	"-subwindow",
	"-time",	"-warp",	"-width",	"-window",
	"-x",		"-y",		NULL
    };
    enum field {
	EVENT_WHEN,	EVENT_ABOVE,	EVENT_BORDER,	EVENT_BUTTON,
	EVENT_COUNT,	EVENT_DATA,	EVENT_DELTA,	EVENT_DETAIL,
	EVENT_FOCUS,	EVENT_HEIGHT,
	EVENT_KEYCODE,	EVENT_KEYSYM,	EVENT_MODE,	EVENT_OVERRIDE,
	EVENT_PLACE,	EVENT_ROOT,	EVENT_ROOTX,	EVENT_ROOTY,
	EVENT_SEND,	EVENT_SERIAL,	EVENT_STATE,	EVENT_SUBWINDOW,
	EVENT_TIME,	EVENT_WARP,	EVENT_WIDTH,	EVENT_WINDOW,
	EVENT_X,	EVENT_Y
    };

    assert(mainWin);

    windowName = Tcl_GetString(objv[0]);
    if (!windowName[0]) {
	tkwin = mainWin;
    } else if (!NameToWindow(interp, mainWin, objv[0], &tkwin)) {
	return TCL_ERROR;
    }

    mainPtr = (TkWindow *) mainWin;
    if (!tkwin || mainPtr->mainPtr != ((TkWindow *) tkwin)->mainPtr) {
	Tcl_SetObjResult(interp, Tcl_ObjPrintf(
		"window id \"%s\" doesn't exist in this application",
		Tcl_GetString(objv[0])));
	Tcl_SetErrorCode(interp, "TK", "LOOKUP", "WINDOW", Tcl_GetString(objv[0]), NULL);
	return TCL_ERROR;
    }

    name = Tcl_GetString(objv[1]);
    p = name;
    eventMask = 0;
    userDataObj = NULL;
    if ((count = ParseEventDescription(interp, &p, &pat, &eventMask)) == 0) {
	return TCL_ERROR;
    }
    if (count != 1u) {
	Tcl_SetObjResult(interp,
		Tcl_NewStringObj("Double, Triple, or Quadruple modifier not allowed", -1));
	Tcl_SetErrorCode(interp, "TK", "EVENT", "BAD_MODIFIER", NULL);
	return TCL_ERROR;
    }
    if (*p) {
	Tcl_SetObjResult(interp, Tcl_NewStringObj("only one event specification allowed", -1));
	Tcl_SetErrorCode(interp, "TK", "EVENT", "MULTIPLE", NULL);
	return TCL_ERROR;
    }

    memset(&event, 0, sizeof(event));
    event.general.xany.type = pat.eventType;
    event.general.xany.serial = NextRequest(Tk_Display(tkwin));
    event.general.xany.send_event = 0;
    if (windowName[0]) {
	event.general.xany.window = Tk_WindowId(tkwin);
    } else {
	event.general.xany.window = RootWindow(Tk_Display(tkwin), Tk_ScreenNumber(tkwin));
    }
    event.general.xany.display = Tk_Display(tkwin);

    flags = flagArray[event.general.xany.type];
    if (flags & DESTROY) {
	/*
	 * Event DestroyNotify should be generated by destroying the window.
	 */
	Tk_DestroyWindow(tkwin);
	return TCL_OK;
    }
    if (flags & HAS_XKEY_HEAD_AND_STATE) {
	event.general.xkey.state = pat.modMask;
	if (flags & KEY) {
	    TkpSetKeycodeAndState(tkwin, pat.info, &event.general);
	} else if (flags & BUTTON) {
	    event.general.xbutton.button = pat.info;
	} else if (flags & VIRTUAL) {
	    event.virt.name = pat.name;
	}
    }
    if (flags & (CREATE|UNMAP|MAP|REPARENT|CONFIG|GRAVITY|CIRC)) {
	event.general.xcreatewindow.window = event.general.xany.window;
    }

    if (flags & HAS_XKEY_HEAD) {
	event.general.xkey.x_root = -1;
	event.general.xkey.y_root = -1;
    }

    if (event.general.xany.type == FocusIn || event.general.xany.type == FocusOut) {
	event.general.xany.send_event = GENERATED_FOCUS_EVENT_MAGIC;
    }

    /*
     * Process the remaining arguments to fill in additional fields of the event.
     */

    synch = 1;
    warp = 0;
    pos = TCL_QUEUE_TAIL;

    for (i = 2; i < (unsigned) objc; i += 2) {
	Tcl_Obj *optionPtr, *valuePtr;
	int badOpt = 0;
	int index;

	optionPtr = objv[i];
	valuePtr = objv[i + 1];

	if (Tcl_GetIndexFromObjStruct(interp, optionPtr, fieldStrings,
		sizeof(char *), "option", TCL_EXACT, &index) != TCL_OK) {
	    return TCL_ERROR;
	}
	if (IsOdd(objc)) {
	    /*
	     * This test occurs after Tcl_GetIndexFromObj() so that "event
	     * generate <Button> -xyz" will return the error message that
	     * "-xyz" is a bad option, rather than that the value for "-xyz"
	     * is missing.
	     */

	    Tcl_SetObjResult(interp, Tcl_ObjPrintf(
		    "value for \"%s\" missing", Tcl_GetString(optionPtr)));
	    Tcl_SetErrorCode(interp, "TK", "EVENT", "MISSING_VALUE", NULL);
	    return TCL_ERROR;
	}

	switch ((enum field) index) {
	case EVENT_WARP:
	    if (Tcl_GetBooleanFromObj(interp, valuePtr, &warp) != TCL_OK) {
		return TCL_ERROR;
	    }
	    if (!(flags & CAN_WARP)) {
		badOpt = 1;
	    }
	    break;
	case EVENT_WHEN:
	    pos = (Tcl_QueuePosition) TkFindStateNumObj(interp, optionPtr, queuePosition, valuePtr);
	    if ((int) pos < -1) {
		return TCL_ERROR;
	    }
	    synch = ((int) pos == -1);
	    break;
	case EVENT_ABOVE:
	    if (!NameToWindow(interp, tkwin, valuePtr, &tkwin2)) {
		return TCL_ERROR;
	    }
	    if (flags & CONFIG) {
		event.general.xconfigure.above = Tk_WindowId(tkwin2);
	    } else {
		badOpt = 1;
	    }
	    break;
	case EVENT_BORDER:
	    if (Tk_GetPixelsFromObj(interp, tkwin, valuePtr, &number) != TCL_OK) {
		return TCL_ERROR;
	    }
	    if (flags & (CREATE|CONFIG)) {
		event.general.xcreatewindow.border_width = number;
	    } else {
		badOpt = 1;
	    }
	    break;
	case EVENT_BUTTON:
	    if (Tcl_GetIntFromObj(interp, valuePtr, &number) != TCL_OK) {
		return TCL_ERROR;
	    }
	    if (flags & BUTTON) {
		if (number >= Button4) {
		    number += (Button8 - Button4);
		}
		event.general.xbutton.button = number;
	    } else {
		badOpt = 1;
	    }
	    break;
	case EVENT_COUNT:
	    if (Tcl_GetIntFromObj(interp, valuePtr, &number) != TCL_OK) {
		return TCL_ERROR;
	    }
	    if (flags & EXPOSE) {
		event.general.xexpose.count = number;
	    } else {
		badOpt = 1;
	    }
	    break;
	case EVENT_DATA:
	    if (flags & VIRTUAL) {
		/*
		 * Do not increment reference count until after parsing
		 * completes and we know that the event generation is really
		 * going to happen.
		 */
		userDataObj = valuePtr;
	    } else {
		badOpt = 1;
	    }
	    break;
	case EVENT_DELTA:
	    if (Tcl_GetIntFromObj(interp, valuePtr, &number) != TCL_OK) {
		return TCL_ERROR;
	    }
	    if (flags & WHEEL) {
		event.general.xbutton.button = (unsigned)number; /* mis-use button field for this */
	    } else {
		badOpt = 1;
	    }
	    break;
	case EVENT_DETAIL:
	    number = TkFindStateNumObj(interp, optionPtr, notifyDetail, valuePtr);
	    if (number < 0) {
		return TCL_ERROR;
	    }
	    if (flags & FOCUS) {
		event.general.xfocus.detail = number;
	    } else if (flags & CROSSING) {
		event.general.xcrossing.detail = number;
	    } else {
		badOpt = 1;
	    }
	    break;
	case EVENT_FOCUS:
	    if (Tcl_GetBooleanFromObj(interp, valuePtr, &number) != TCL_OK) {
		return TCL_ERROR;
	    }
	    if (flags & CROSSING) {
		event.general.xcrossing.focus = number;
	    } else {
		badOpt = 1;
	    }
	    break;
	case EVENT_HEIGHT:
	    if (Tk_GetPixelsFromObj(interp, tkwin, valuePtr, &number) != TCL_OK) {
		return TCL_ERROR;
	    }
	    if (flags & EXPOSE) {
		event.general.xexpose.height = number;
	    } else if (flags & CONFIG) {
		event.general.xconfigure.height = number;
	    } else {
		badOpt = 1;
	    }
	    break;
	case EVENT_KEYCODE:
	    if (Tcl_GetIntFromObj(interp, valuePtr, &number) != TCL_OK) {
		return TCL_ERROR;
	    }
	    if (flags & KEY) {
		event.general.xkey.keycode = number;
	    } else {
		badOpt = 1;
	    }
	    break;
	case EVENT_KEYSYM: {
	    KeySym keysym;
	    const char *value;

	    value = Tcl_GetString(valuePtr);
	    keysym = TkStringToKeysym(value);
	    if (keysym == NoSymbol) {
		Tcl_SetObjResult(interp, Tcl_ObjPrintf("unknown keysym \"%s\"", value));
		Tcl_SetErrorCode(interp, "TK", "LOOKUP", "KEYSYM", value, NULL);
		return TCL_ERROR;
	    }

	    TkpSetKeycodeAndState(tkwin, keysym, &event.general);
	    if (event.general.xkey.keycode == 0) {
		Tcl_SetObjResult(interp, Tcl_ObjPrintf("no keycode for keysym \"%s\"", value));
		Tcl_SetErrorCode(interp, "TK", "LOOKUP", "KEYCODE", value, NULL);
		return TCL_ERROR;
	    }
	    if (!(flags & KEY)) {
		badOpt = 1;
	    }
	    break;
	}
	case EVENT_MODE:
	    if ((number = TkFindStateNumObj(interp, optionPtr, notifyMode, valuePtr)) < 0) {
		return TCL_ERROR;
	    }
	    if (flags & CROSSING) {
		event.general.xcrossing.mode = number;
	    } else if (flags & FOCUS) {
		event.general.xfocus.mode = number;
	    } else {
		badOpt = 1;
	    }
	    break;
	case EVENT_OVERRIDE:
	    if (Tcl_GetBooleanFromObj(interp, valuePtr, &number) != TCL_OK) {
		return TCL_ERROR;
	    }
	    if (flags & CREATE) {
		event.general.xcreatewindow.override_redirect = number;
	    } else if (flags & MAP) {
		event.general.xmap.override_redirect = number;
	    } else if (flags & REPARENT) {
		event.general.xreparent.override_redirect = number;
	    } else if (flags & CONFIG) {
		event.general.xconfigure.override_redirect = number;
	    } else {
		badOpt = 1;
	    }
	    break;
	case EVENT_PLACE:
	    if ((number = TkFindStateNumObj(interp, optionPtr, circPlace, valuePtr)) < 0) {
		return TCL_ERROR;
	    }
	    if (flags & CIRC) {
		event.general.xcirculate.place = number;
	    } else {
		badOpt = 1;
	    }
	    break;
	case EVENT_ROOT:
	    if (!NameToWindow(interp, tkwin, valuePtr, &tkwin2)) {
		return TCL_ERROR;
	    }
	    if (flags & HAS_XKEY_HEAD) {
		event.general.xkey.root = Tk_WindowId(tkwin2);
	    } else {
		badOpt = 1;
	    }
	    break;
	case EVENT_ROOTX:
	    if (Tk_GetPixelsFromObj(interp, tkwin, valuePtr, &number) != TCL_OK) {
		return TCL_ERROR;
	    }
	    if (flags & HAS_XKEY_HEAD) {
		event.general.xkey.x_root = number;
	    } else {
		badOpt = 1;
	    }
	    break;
	case EVENT_ROOTY:
	    if (Tk_GetPixelsFromObj(interp, tkwin, valuePtr, &number) != TCL_OK) {
		return TCL_ERROR;
	    }
	    if (flags & HAS_XKEY_HEAD) {
		event.general.xkey.y_root = number;
	    } else {
		badOpt = 1;
	    }
	    break;
	case EVENT_SEND: {
	    const char *value;

	    value = Tcl_GetString(valuePtr);
	    if (isdigit(UCHAR(value[0]))) {
		/*
		 * Allow arbitrary integer values for the field; they are
		 * needed by a few of the tests in the Tk test suite.
		 */
		if (Tcl_GetIntFromObj(interp, valuePtr, &number) != TCL_OK) {
		    return TCL_ERROR;
		}
		if (number) {
		    /*
		     * send_event only expects 1 or 0. We cannot allow arbitrary non-zero
		     * values, otherwise the thing with GENERATED_FOCUS_EVENT_MAGIC will not
		     * work.
		     */
		    number = 1;
		}
	    } else if (Tcl_GetBooleanFromObj(interp, valuePtr, &number) != TCL_OK) {
		return TCL_ERROR;
	    }
	    event.general.xany.send_event |= number;
	    break;
	}
	case EVENT_SERIAL:
	    if (Tcl_GetIntFromObj(interp, valuePtr, &number) != TCL_OK) {
		return TCL_ERROR;
	    }
	    event.general.xany.serial = number;
	    break;
	case EVENT_STATE:
	    if (flags & HAS_XKEY_HEAD) {
		if (Tcl_GetIntFromObj(interp, valuePtr, &number) != TCL_OK) {
		    return TCL_ERROR;
		}
		if (flags & HAS_XKEY_HEAD_AND_STATE) {
		    event.general.xkey.state = number;
		} else {
		    event.general.xcrossing.state = number;
		}
	    } else if (flags & VISIBILITY) {
		if ((number = TkFindStateNumObj(interp, optionPtr, visNotify, valuePtr)) < 0) {
		    return TCL_ERROR;
		}
		event.general.xvisibility.state = number;
	    } else {
		badOpt = 1;
	    }
	    break;
	case EVENT_SUBWINDOW:
	    if (!NameToWindow(interp, tkwin, valuePtr, &tkwin2)) {
		return TCL_ERROR;
	    }
	    if (flags & HAS_XKEY_HEAD) {
		event.general.xkey.subwindow = Tk_WindowId(tkwin2);
	    } else {
		badOpt = 1;
	    }
	    break;
	case EVENT_TIME: {
	    if (strcmp(Tcl_GetString(valuePtr), "current") == 0) {
		TkDisplay *dispPtr = ((TkWindow *) tkwin)->dispPtr;
		BindInfo *biPtr = mainPtr->mainPtr->bindInfo;
		number = dispPtr->lastEventTime + (CurrentTimeInMilliSecs() - biPtr->lastCurrentTime);
	    } else if (Tcl_GetIntFromObj(interp, valuePtr, &number) != TCL_OK) {
		return TCL_ERROR;
	    }
	    if (flags & HAS_XKEY_HEAD) {
		event.general.xkey.time = number;
	    } else if (flags & PROP) {
		event.general.xproperty.time = number;
	    } else {
		badOpt = 1;
	    }
	    break;
	}
	case EVENT_WIDTH:
	    if (Tk_GetPixelsFromObj(interp, tkwin, valuePtr, &number) != TCL_OK) {
		return TCL_ERROR;
	    }
	    if (flags & EXPOSE) {
		event.general.xexpose.width = number;
	    } else if (flags & (CREATE|CONFIG)) {
		event.general.xcreatewindow.width = number;
	    } else {
		badOpt = 1;
	    }
	    break;
	case EVENT_WINDOW:
	    if (!NameToWindow(interp, tkwin, valuePtr, &tkwin2)) {
		return TCL_ERROR;
	    }
	    if (flags & (CREATE|UNMAP|MAP|REPARENT|CONFIG|GRAVITY|CIRC)) {
		event.general.xcreatewindow.window = Tk_WindowId(tkwin2);
	    } else {
		badOpt = 1;
	    }
	    break;
	case EVENT_X:
	    if (Tk_GetPixelsFromObj(interp, tkwin, valuePtr, &number) != TCL_OK) {
		return TCL_ERROR;
	    }
	    if (flags & HAS_XKEY_HEAD) {
		event.general.xkey.x = number;

		/*
		 * Only modify rootx as well if it hasn't been changed.
		 */

		if (event.general.xkey.x_root == -1) {
		    int rootX, rootY;

		    Tk_GetRootCoords(tkwin, &rootX, &rootY);
		    event.general.xkey.x_root = rootX + number;
		}
	    } else if (flags & EXPOSE) {
		event.general.xexpose.x = number;
	    } else if (flags & (CREATE|CONFIG|GRAVITY)) {
		event.general.xcreatewindow.x = number;
	    } else if (flags & REPARENT) {
		event.general.xreparent.x = number;
	    } else {
		badOpt = 1;
	    }
	    break;
	case EVENT_Y:
	    if (Tk_GetPixelsFromObj(interp, tkwin, valuePtr, &number) != TCL_OK) {
		return TCL_ERROR;
	    }
	    if (flags & HAS_XKEY_HEAD) {
		event.general.xkey.y = number;

		/*
		 * Only modify rooty as well if it hasn't been changed.
		 */

		if (event.general.xkey.y_root == -1) {
		    int rootX, rootY;

		    Tk_GetRootCoords(tkwin, &rootX, &rootY);
		    event.general.xkey.y_root = rootY + number;
		}
	    } else if (flags & EXPOSE) {
		event.general.xexpose.y = number;
	    } else if (flags & (CREATE|CONFIG|GRAVITY)) {
		event.general.xcreatewindow.y = number;
	    } else if (flags & REPARENT) {
		event.general.xreparent.y = number;
	    } else {
		badOpt = 1;
	    }
	    break;
	}

    	if (badOpt) {
	    Tcl_SetObjResult(interp, Tcl_ObjPrintf(
		    "%s event doesn't accept \"%s\" option", name, Tcl_GetString(optionPtr)));
	    Tcl_SetErrorCode(interp, "TK", "EVENT", "BAD_OPTION", NULL);
	    return TCL_ERROR;
	}
    }

    /*
     * Don't generate events for windows that don't exist yet.
     */

    if (event.general.xany.window) {
	if (userDataObj) {
	    /*
	     * Must be virtual event to set that variable to non-NULL. Now we want
	     * to install the object into the event. Note that we must incr the
	     * refcount before firing it into the low-level event subsystem; the
	     * refcount will be decremented once the event has been processed.
	     */
	    event.virt.user_data = userDataObj;
	    Tcl_IncrRefCount(userDataObj);
	}

	/*
	 * We only allow warping if the window is mapped.
	 */

	if (warp && Tk_IsMapped(tkwin)) {
	    TkDisplay *dispPtr = TkGetDisplay(event.general.xmotion.display);

	    Tk_Window warpWindow = Tk_IdToWindow(dispPtr->display, event.general.xmotion.window);

	    if (warpWindow != dispPtr->warpWindow) {
		if (warpWindow) {
		    Tcl_Preserve(warpWindow);
		}
		if (dispPtr->warpWindow) {
		    Tcl_Release(dispPtr->warpWindow);
		}
		dispPtr->warpWindow = warpWindow;
	    }
	    dispPtr->warpMainwin = mainWin;
	    dispPtr->warpX = event.general.xmotion.x;
	    dispPtr->warpY = event.general.xmotion.y;

            /*
             * Warping with respect to a window will be done when Tk_handleEvent
             * below will run the event handlers and in particular TkPointerEvent.
             * This allows to make grabs and warping work together robustly, that
             * is without depending on a precise sequence of events.
             * Warping with respect to the whole screen (i.e. dispPtr->warpWindow
             * is NULL) is run directly here.
             */

            if (!dispPtr->warpWindow) {
                TkpWarpPointer(dispPtr);
                XForceScreenSaver(dispPtr->display, ScreenSaverReset);
            }
	}

	/*
	 * Now we have constructed the event, inject it into the event handling
	 * code.
	 */

	if (synch) {
	    Tk_HandleEvent(&event.general);
	} else {
	    Tk_QueueWindowEvent(&event.general, pos);
	}
    }

    Tcl_ResetResult(interp);
    return TCL_OK;
}
/*
 *---------------------------------------------------------------------------
 *
 * NameToWindow --
 *
 *	Helper function for lookup of a window given its path name. Our
 *	version is able to handle window id's.
 *
 * Results:
 *	None.
 *
 * Side effects:
 *	None.
 *
 *---------------------------------------------------------------------------
 */

static int
NameToWindow(
    Tcl_Interp *interp,		/* Interp for error return and name lookup. */
    Tk_Window mainWin,		/* Main window of application. */
    Tcl_Obj *objPtr,		/* Contains name or id string of window. */
    Tk_Window *tkwinPtr)	/* Filled with token for window. */
{
    const char *name;
    Tk_Window tkwin;

    assert(mainWin);
    assert(objPtr);
    assert(tkwinPtr);

    name = Tcl_GetString(objPtr);

    if (name[0] == '.') {
	if (!(tkwin = Tk_NameToWindow(interp, name, mainWin))) {
	    return 0;
	}
    } else {
	Window id;

	tkwin = NULL;

	/*
	 * Check for the winPtr being valid, even if it looks okay to
	 * TkpScanWindowId. [Bug #411307]
	 */

	if (TkpScanWindowId(NULL, name, &id) == TCL_OK) {
	    tkwin = Tk_IdToWindow(Tk_Display(mainWin), id);
	}

	if (!tkwin) {
	    Tcl_SetObjResult(interp, Tcl_ObjPrintf("bad window name/identifier \"%s\"", name));
	    Tcl_SetErrorCode(interp, "TK", "LOOKUP", "WINDOW_ID", name, NULL);
	    return 0;
	}
    }

    assert(tkwin);
    *tkwinPtr = tkwin;
    return 1;
}

/*
 *-------------------------------------------------------------------------
 *
 * TkDoWarpWrtWin --
 *
 *	Perform warping of mouse pointer with respect to a window.
 *
 * Results:
 *	None
 *
 * Side effects:
 *	Mouse pointer moves to a new location.
 *
 *-------------------------------------------------------------------------
 */

void
TkDoWarpWrtWin(
    TkDisplay *dispPtr)
{
    assert(dispPtr);

    /*
     * A NULL warpWindow means warping with respect to the whole screen.
     * We want to warp here only if we're warping with respect to a window.
     */

    if (dispPtr->warpWindow) {

        /*
         * Warping with respect to a window can only be done if the window is
         * mapped. This was checked in HandleEvent. The window needs to be
         * still mapped at the time the present code is executed. Also
         * one needs to guard against window destruction in the meantime,
         * which could have happened as a side effect of an event handler.
         */

        if (Tk_IsMapped(dispPtr->warpWindow) && Tk_WindowId(dispPtr->warpWindow) != None) {
            TkpWarpPointer(dispPtr);
            XForceScreenSaver(dispPtr->display, ScreenSaverReset);
        }
        Tcl_Release(dispPtr->warpWindow);
        dispPtr->warpWindow = NULL;
    }
}

/*
 *-------------------------------------------------------------------------
 *
 * GetVirtualEventUid --
 *
 *	Determine if the given string is in the proper format for a virtual
 *	event.
 *
 * Results:
 *	The return value is NULL if the virtual event string was not in the
 *	proper format. In this case, an error message will be left in the
 *	interp's result. Otherwise the return value is a Tk_Uid that
 *	represents the virtual event.
 *
 * Side effects:
 *	None.
 *
 *-------------------------------------------------------------------------
 */

static Tk_Uid
GetVirtualEventUid(
    Tcl_Interp *interp,
    char *virtString)
{
    Tk_Uid uid;
    size_t length;

    assert(virtString);

    length = strlen(virtString);

    if (length < 5
	    || virtString[0] != '<'
	    || virtString[1] != '<'
	    || virtString[length - 2] != '>'
	    || virtString[length - 1] != '>') {
	Tcl_SetObjResult(interp, Tcl_ObjPrintf("virtual event \"%s\" is badly formed", virtString));
	Tcl_SetErrorCode(interp, "TK", "EVENT", "VIRTUAL", "MALFORMED", NULL);
	return NULL;
    }
    virtString[length - 2] = '\0';
    uid = Tk_GetUid(virtString + 2);
    virtString[length - 2] = '>';

    return uid;
}

/*
 *----------------------------------------------------------------------
 *
 * FindSequence --
 *
 *	Find the entry in the pattern table that corresponds to a particular
 *	pattern string, and return a pointer to that entry.
 *
 * Results:
 *	The return value is normally a pointer to the PatSeq in patternTable
 *	that corresponds to eventString. If an error was found while parsing
 *	eventString, or if "create" is 0 and no pattern sequence previously
 *	existed, then NULL is returned and the interp's result contains a
 *	message describing the problem. If no pattern sequence previously
 *	existed for eventString, then a new one is created with a NULL command
 *	field. In a successful return, *maskPtr is filled in with a mask of
 *	the event types on which the pattern sequence depends.
 *
 * Side effects:
 *	A new pattern sequence may be allocated.
 *
 *----------------------------------------------------------------------
 */

static PatSeq *
FindSequence(
    Tcl_Interp *interp,		/* Interpreter to use for error reporting. */
    LookupTables *lookupTables,	/* Tables used for lookup. */
    ClientData object,		/* For binding table, token for object with which binding is
    				 * associated. For virtual event table, NULL. */
    const char *eventString,	/* String description of pattern to match on. See user
    				 * documentation for details. */
    int create,			/* 0 means don't create the entry if it doesn't already exist.
    				 * 1 means create. */
    int allowVirtual,		/* 0 means that virtual events are not allowed in the sequence.
    				 * 1 otherwise. */
    unsigned *maskPtr)		/* *maskPtr is filled in with the event types on which this
    				 * pattern sequence depends. */
{
    unsigned patsBufSize = 1;
    unsigned numPats;
    unsigned totalCount = 0;
    int virtualFound = 0;
    const char *p = eventString;
    TkPattern *patPtr;
    PatSeq *psPtr;
    Tcl_HashEntry *hPtr;
    int isNew;
    unsigned count;
    unsigned maxCount = 0;
    unsigned eventMask = 0;
    unsigned modMask = 0;
    PatternTableKey key;

    assert(lookupTables);
    assert(eventString);

    psPtr = (PatSeq *)ckalloc(PATSEQ_MEMSIZE(patsBufSize));

    /*
     *------------------------------------------------------------------
     * Step 1: parse the pattern string to produce an array of Patterns.
     *------------------------------------------------------------------
     */

    for (patPtr = psPtr->pats, numPats = 0; *(p = SkipSpaces(p)); ++patPtr, ++numPats) {
	if (numPats >= patsBufSize) {
	    unsigned pos = patPtr - psPtr->pats;
	    patsBufSize += patsBufSize;
	    psPtr = (PatSeq *)ckrealloc(psPtr, PATSEQ_MEMSIZE(patsBufSize));
	    patPtr = psPtr->pats + pos;
	}

	if ((count = ParseEventDescription(interp, &p, patPtr, &eventMask)) == 0) {
	    /* error encountered */
	    ckfree(psPtr);
	    return NULL;
	}

	if (eventMask & VirtualEventMask) {
	    if (!allowVirtual) {
		Tcl_SetObjResult(interp, Tcl_NewStringObj(
			"virtual event not allowed in definition of another virtual event", -1));
		Tcl_SetErrorCode(interp, "TK", "EVENT", "VIRTUAL", "INNER", NULL);
		ckfree(psPtr);
		return NULL;
	    }
	    virtualFound = 1;
	}

	if (count > 1u) {
	    maxCount = Max(count, maxCount);
	}

	totalCount += count;
	modMask |= patPtr->modMask;
    }

    /*
     *------------------------------------------------------------------
     * Step 2: find the sequence in the binding table if it exists, and
     * add a new sequence to the table if it doesn't.
     *------------------------------------------------------------------
     */

    if (numPats == 0) {
	Tcl_SetObjResult(interp, Tcl_NewStringObj("no events specified in binding", -1));
	Tcl_SetErrorCode(interp, "TK", "EVENT", "NO_EVENTS", NULL);
	ckfree(psPtr);
	return NULL;
    }
    if (numPats > 1u && virtualFound) {
	Tcl_SetObjResult(interp, Tcl_NewStringObj("virtual events may not be composed", -1));
	Tcl_SetErrorCode(interp, "TK", "EVENT", "VIRTUAL", "COMPOSITION", NULL);
	ckfree(psPtr);
	return NULL;
    }
    if (patsBufSize > numPats) {
	psPtr = (PatSeq *)ckrealloc(psPtr, PATSEQ_MEMSIZE(numPats));
    }

    patPtr = psPtr->pats;
    psPtr->object = (Tcl_Obj *)object;
    SetupPatternKey(&key, psPtr);
    hPtr = Tcl_CreateHashEntry(&lookupTables->patternTable, (char *) &key, &isNew);
    if (!isNew) {
	unsigned sequenceSize = numPats*sizeof(TkPattern);
	PatSeq *psPtr2;

	for (psPtr2 = (PatSeq *)Tcl_GetHashValue(hPtr); psPtr2; psPtr2 = psPtr2->nextSeqPtr) {
	    assert(TEST_PSENTRY(psPtr2));
	    if (numPats == psPtr2->numPats && memcmp(patPtr, psPtr2->pats, sequenceSize) == 0) {
		ckfree(psPtr);
		if (maskPtr) {
		    *maskPtr = eventMask;
		}
		return psPtr2;
	    }
	}
    }
    if (!create) {
	if (isNew) {
	    Tcl_DeleteHashEntry(hPtr);
	}

	/*
	 * No binding exists for the sequence, so return an empty error. This
	 * is a special error that the caller will check for in order to
	 * silently ignore this case. This is a hack that maintains backward
	 * compatibility for Tk_GetBinding but the various "bind" commands
	 * silently ignore missing bindings.
	 */

	ckfree(psPtr);
	return NULL;
    }

    DEBUG(countSeqItems += 1;)

    psPtr->numPats = numPats;
    psPtr->count = totalCount;
    psPtr->number = lookupTables->number++;
    psPtr->added = 0;
    psPtr->modMaskUsed = (modMask != 0);
    psPtr->script = NULL;
    psPtr->nextSeqPtr = (PatSeq *)Tcl_GetHashValue(hPtr);
    psPtr->hPtr = hPtr;
    psPtr->ptr.nextObj = NULL;
    assert(psPtr->ptr.owners == NULL);
    DEBUG(psPtr->owned = 0;)
    Tcl_SetHashValue(hPtr, psPtr);

    if (maskPtr) {
	*maskPtr = eventMask;
    }
    return psPtr;
}

/*
 *---------------------------------------------------------------------------
 *
 * ParseEventDescription --
 *
 *	Fill Pattern buffer with information about event from event string.
 *
 * Results:
 *	Leaves error message in interp and returns 0 if there was an error due
 *	to a badly formed event string. Returns 1 if proper event was
 *	specified, 2 if Double modifier was used in event string, or 3 if
 *	Triple was used.
 *
 * Side effects:
 *	On exit, eventStringPtr points to rest of event string (after the
 *	closing '>', so that this function can be called repeatedly to parse
 *	all the events in the entire sequence.
 *
 *---------------------------------------------------------------------------
 */

/* helper function */
static unsigned
FinalizeParseEventDescription(
    Tcl_Interp *interp,
    TkPattern *patPtr,
    unsigned count,
    Tcl_Obj* errorObj,
    const char* errCode)
{
    assert(patPtr);
    assert(!errorObj == (count > 0));

    if (errorObj) {
	Tcl_SetObjResult(interp, errorObj);
	Tcl_SetErrorCode(interp, "TK", "EVENT", errCode, NULL);
    }
    patPtr->count = count;
    return count;
}

static unsigned
ParseEventDescription(
    Tcl_Interp *interp,		/* For error messages. */
    const char **eventStringPtr,/* On input, holds a pointer to start of event string. On exit,
    				 * gets pointer to rest of string after parsed event. */
    TkPattern *patPtr,		/* Filled with the pattern parsed from the event string. */
    unsigned *eventMaskPtr)	/* Filled with event mask of matched event. */
{
    const char *p;
    unsigned eventMask = 0;
    unsigned count = 1;

    assert(eventStringPtr);
    assert(patPtr);
    assert(eventMaskPtr);

    p = *eventStringPtr;
    memset(patPtr, 0, sizeof(TkPattern)); /* otherwise memcmp doesn't work */

    /*
     * Handle simple ASCII characters.
     */

    if (*p != '<') {
	char string[2];

	patPtr->eventType = KeyPress;
	eventMask = KeyPressMask;
	string[0] = *p;
	string[1] = '\0';
	patPtr->info = TkStringToKeysym(string);
	if (patPtr->info == NoSymbol) {
	    if (!isprint(UCHAR(*p))) {
		return FinalizeParseEventDescription(
			interp,
			patPtr, 0,
			Tcl_ObjPrintf("bad ASCII character 0x%x", UCHAR(*p)), "BAD_CHAR");
	    }
	    patPtr->info = *p;
	}
	++p;
    } else {
	/*
	 * A fancier event description. This can be either a virtual event or a physical event.
	 *
	 * A virtual event description consists of:
	 *
	 * 1. double open angle brackets.
	 * 2. virtual event name.
	 * 3. double close angle brackets.
	 *
	 * A physical event description consists of:
	 *
	 * 1. open angle bracket.
	 * 2. any number of modifiers, each followed by spaces or dashes.
	 * 3. an optional event name.
	 * 4. an option button or keysym name. Either this or item 3 *must* be present; if both
	 *    are present then they are separated by spaces or dashes.
	 * 5. a close angle bracket.
	 */

	++p;
	if (*p == '<') {
	    /*
	     * This is a virtual event: soak up all the characters up to the next '>'.
	     */

	    const char *field = p + 1;
	    char buf[256];
	    char* bufPtr = buf;
	    unsigned size;

	    p = strchr(field, '>');
	    if (p == field) {
		return FinalizeParseEventDescription(
			interp,
			patPtr, 0,
			Tcl_NewStringObj("virtual event \"<<>>\" is badly formed", -1), "MALFORMED");
	    }
	    if (!p || p[1] != '>') {
		return FinalizeParseEventDescription(
			interp,
			patPtr, 0,
			Tcl_NewStringObj("missing \">\" in virtual binding", -1), "MALFORMED");
	    }

	    size = p - field;
	    if (size >= sizeof(buf)) {
		bufPtr = (char *)ckalloc(size + 1);
	    }
	    strncpy(bufPtr, field, size);
	    bufPtr[size] = '\0';
	    eventMask = VirtualEventMask;
	    patPtr->eventType = VirtualEvent;
	    patPtr->name = Tk_GetUid(bufPtr);
	    if (bufPtr != buf) {
		ckfree(bufPtr);
	    }
	    p += 2;
	} else {
	    unsigned eventFlags;
	    char field[512];
	    Tcl_HashEntry *hPtr;

	    while (1) {
		ModInfo *modPtr;

		p = GetField(p, field, sizeof(field));
		if (*p == '>') {
		    /*
		     * This solves the problem of, e.g., <Control-M> being
		     * misinterpreted as Control + Meta + missing keysym instead of
		     * Control + KeyPress + M.
		     */

		     break;
		}
		if (!(hPtr = Tcl_FindHashEntry(&modTable, field))) {
		    break;
		}
		modPtr = (ModInfo *)Tcl_GetHashValue(hPtr);
		patPtr->modMask |= modPtr->mask;
		if (modPtr->flags & MULT_CLICKS) {
		    unsigned i = modPtr->flags & MULT_CLICKS;

		    count = 2;
		    while (i >>= 1) {
			++count;
		    }
		}
		p = SkipFieldDelims(p);
	    }

	    eventFlags = 0;
	    if ((hPtr = Tcl_FindHashEntry(&eventTable, field))) {
		const EventInfo *eiPtr = (const EventInfo *)Tcl_GetHashValue(hPtr);

		patPtr->eventType = eiPtr->type;
		eventFlags = flagArray[eiPtr->type];
		eventMask = eiPtr->eventMask;
		p = GetField(SkipFieldDelims(p), field, sizeof(field));
	    }
	    if (*field) {
		unsigned button = GetButtonNumber(field);

		if ((eventFlags & BUTTON)
			|| (button && eventFlags == 0)
			|| (SUPPORT_ADDITIONAL_MOTION_SYNTAX && (eventFlags & MOTION) && button == 0)) {
		    /* This must be a button (or bad motion) event */
		    if (button == 0) {
			return FinalizeParseEventDescription(
				interp,
				patPtr, 0,
				Tcl_ObjPrintf("bad button number \"%s\"", field), "BUTTON");
		    }
		    patPtr->info = button;
		    if (!(eventFlags & BUTTON)) {
			patPtr->eventType = ButtonPress;
			eventMask = ButtonPressMask;
		    }
		} else if ((eventFlags & KEY) || eventFlags == 0) {
		    /* This must be a key event */
		    patPtr->info = TkStringToKeysym(field);
		    if (patPtr->info == NoSymbol) {
			return FinalizeParseEventDescription(
				interp,
				patPtr, 0,
				Tcl_ObjPrintf("bad event type or keysym \"%s\"", field), "KEYSYM");
		    }
		    if (!(eventFlags & KEY)) {
			patPtr->eventType = KeyPress;
			eventMask = KeyPressMask;
		    }
		} else if (button) {
		    if (!SUPPORT_ADDITIONAL_MOTION_SYNTAX || patPtr->eventType != MotionNotify) {
			return FinalizeParseEventDescription(
				interp,
				patPtr, 0,
				Tcl_ObjPrintf("specified button \"%s\" for non-button event", field),
				"NON_BUTTON");
		    }
#if SUPPORT_ADDITIONAL_MOTION_SYNTAX
		    patPtr->modMask |= Tk_GetButtonMask(button);
		    p = SkipFieldDelims(p);
		    while (*p && *p != '>') {
			p = SkipFieldDelims(GetField(p, field, sizeof(field)));
			if ((button = GetButtonNumber(field)) == 0) {
			    return FinalizeParseEventDescription(
				    interp,
				    patPtr, 0,
				    Tcl_ObjPrintf("bad button number \"%s\"", field), "BUTTON");
			}
			patPtr->modMask |= Tk_GetButtonMask(button);
		    }
		    patPtr->info = ButtonNumberFromState(patPtr->modMask);
#endif
		} else {
		    return FinalizeParseEventDescription(
			    interp,
			    patPtr, 0,
			    Tcl_ObjPrintf("specified keysym \"%s\" for non-key event", field),
			    "NON_KEY");
		}
	    } else if (eventFlags == 0) {
		return FinalizeParseEventDescription(
			interp,
			patPtr, 0,
			Tcl_NewStringObj("no event type or button # or keysym", -1), "UNMODIFIABLE");
	    } else if (patPtr->eventType == MotionNotify) {
		patPtr->info = ButtonNumberFromState(patPtr->modMask);
	    }

	    p = SkipFieldDelims(p);

	    if (*p != '>') {
		while (*p) {
		    ++p;
		    if (*p == '>') {
			return FinalizeParseEventDescription(
				interp,
				patPtr, 0,
				Tcl_NewStringObj("extra characters after detail in binding", -1),
				"PAST_DETAIL");
		    }
		}
		return FinalizeParseEventDescription(
			interp,
			patPtr, 0,
			Tcl_NewStringObj("missing \">\" in binding", -1), "MALFORMED");
	    }
	    ++p;
	}
    }

    *eventStringPtr = p;
    *eventMaskPtr |= eventMask;
    return FinalizeParseEventDescription(interp, patPtr, count, NULL, NULL);
}

/*
 *----------------------------------------------------------------------
 *
 * GetField --
 *
 *	Used to parse pattern descriptions. Copies up to size characters from
 *	p to copy, stopping at end of string, space, "-", ">", or whenever
 *	size is exceeded.
 *
 * Results:
 *	The return value is a pointer to the character just after the last one
 *	copied (usually "-" or space or ">", but could be anything if size was
 *	exceeded). Also places NULL-terminated string (up to size character,
 *	including NULL), at copy.
 *
 * Side effects:
 *	None.
 *
 *----------------------------------------------------------------------
 */

static const char *
GetField(
    const char *p,	/* Pointer to part of pattern. */
    char *copy,		/* Place to copy field. */
    unsigned size)	/* Maximum number of characters to copy. */
{
    assert(p);
    assert(copy);

    for ( ; *p && !isspace(UCHAR(*p)) && *p != '>' && *p != '-' && size > 1u; --size) {
	*copy++ = *p++;
    }
    *copy = '\0';
    return p;
}

/*
 *---------------------------------------------------------------------------
 *
 * GetPatternObj --
 *
 *	Produce a string version of the given event, for displaying to the
 *	user.
 *
 * Results:
 *	The string is returned as a Tcl_Obj.
 *
 * Side effects:
 *	It is the caller's responsibility to arrange for the object to be
 *	released; it starts with a refCount of zero.
 *
 *---------------------------------------------------------------------------
 */

static Tcl_Obj *
GetPatternObj(
    const PatSeq *psPtr)
{
    Tcl_Obj *patternObj = Tcl_NewObj();
    unsigned i;

    assert(psPtr);

    for (i = 0; i < psPtr->numPats; ++i) {
	const TkPattern *patPtr = psPtr->pats + i;

	/*
	 * Check for simple case of an ASCII character.
	 */
	if (patPtr->eventType == KeyPress
		&& patPtr->count == 1
		&& patPtr->modMask == 0
		&& patPtr->info < 128
		&& isprint(UCHAR(patPtr->info))
		&& patPtr->info != '<'
		&& patPtr->info != ' ') {
	    char c = (char) patPtr->info;
	    Tcl_AppendToObj(patternObj, &c, 1);
	} else if (patPtr->eventType == VirtualEvent) {
	    assert(patPtr->name);
	    Tcl_AppendPrintfToObj(patternObj, "<<%s>>", patPtr->name);
	} else {
	    unsigned modMask;
	    const ModInfo *modPtr;

	    /*
	     * It's a more general event specification. First check for "Double",
	     * "Triple", "Quadruple", then modifiers, then event type, then keysym
	     * or button detail.
	     */

	    Tcl_AppendToObj(patternObj, "<", 1);

	    switch (patPtr->count) {
	    case 2: Tcl_AppendToObj(patternObj, "Double-", 7); break;
	    case 3: Tcl_AppendToObj(patternObj, "Triple-", 7); break;
	    case 4: Tcl_AppendToObj(patternObj, "Quadruple-", 10); break;
	    }

	    modMask = patPtr->modMask;
#if PRINT_SHORT_MOTION_SYNTAX
	    if (patPtr->eventType == MotionNotify) {
		modMask &= ~(ModMask)ALL_BUTTONS;
	    }
#endif

	    for (modPtr = modArray; modMask; ++modPtr) {
		if (modPtr->mask & modMask) {
		    modMask &= ~modPtr->mask;
		    Tcl_AppendPrintfToObj(patternObj, "%s-", modPtr->name);
		}
	    }

	    assert(patPtr->eventType < TK_LASTEVENT);
	    assert(((size_t) eventArrayIndex[patPtr->eventType]) < SIZE_OF_ARRAY(eventArray));
	    Tcl_AppendToObj(patternObj, eventArray[eventArrayIndex[patPtr->eventType]].name, -1);

	    if (patPtr->info) {
		switch (patPtr->eventType) {
		case KeyPress:
		case KeyRelease: {
		    const char *string = TkKeysymToString(patPtr->info);
		    if (string) {
			Tcl_AppendToObj(patternObj, "-", 1);
			Tcl_AppendToObj(patternObj, string, -1);
		    }
		    break;
		}
		case ButtonPress:
		case ButtonRelease:
		    assert(patPtr->info <= 13);
		    Tcl_AppendPrintfToObj(patternObj, "-%u", (unsigned) ((patPtr->info > 7) ? (patPtr->info - 4) : patPtr->info));
		    break;
#if PRINT_SHORT_MOTION_SYNTAX
		case MotionNotify: {
		    unsigned mask = patPtr->modMask;
		    while (mask & ALL_BUTTONS) {
			unsigned button = ButtonNumberFromState(mask);
			Tcl_AppendPrintfToObj(patternObj, "-%u", (button > 7) ? (button - 4) : button);
			mask &= ~Tk_GetButtonMask(button);
		    }
		    break;
		}
#endif
		}
	    }

	    Tcl_AppendToObj(patternObj, ">", 1);
	}
    }

    return patternObj;
}

/*
 *----------------------------------------------------------------------
 *
 * TkStringToKeysym --
 *
 *	This function finds the keysym associated with a given keysym name.
 *
 * Results:
 *	The return value is the keysym that corresponds to name, or NoSymbol
 *	if there is no such keysym.
 *
 * Side effects:
 *	None.
 *
 *----------------------------------------------------------------------
 */

KeySym
TkStringToKeysym(
    const char *name)		/* Name of a keysym. */
{
#ifdef REDO_KEYSYM_LOOKUP
    Tcl_HashEntry *hPtr;
#endif /* REDO_KEYSYM_LOOKUP */
    int keysym;

    size_t len = TkUtfToUniChar(name, &keysym);
    if (name[len] == '\0') {
        if (!Tcl_UniCharIsPrint(keysym)) {
    	/* This form not supported */
        } else if ((unsigned)(keysym - 0x21) <= 0x5D) {
		return keysym;
	    } else if ((unsigned)(keysym - 0xA1) <= 0x5E) {
		return keysym;
	    } else if (keysym == 0x20AC) {
		return 0x20AC;
	    } else {
		return keysym + 0x1000000;
	    }
    }
#ifdef REDO_KEYSYM_LOOKUP
    if ((name[0] == 'U') && ((unsigned)(name[1] - '0') <= 9)) {
	char *p = (char *)name + 1;
	keysym = strtol(p, &p, 16);
	if ((p >= name + 5) && (p <= name + 9) && !*p && (keysym >= 0x20)
		&& ((unsigned)(keysym - 0x7F) > 0x20)) {
	    if ((unsigned)(keysym - 0x21) <= 0x5D) {
		return keysym;
	    } else if ((unsigned)(keysym - 0xA1) <= 0x5E) {
		return keysym;
	    } else if (keysym == 0x20AC) {
		return keysym;
	    }
	    return keysym + 0x1000000;
	}
    }
#endif
#ifdef REDO_KEYSYM_LOOKUP
    hPtr = Tcl_FindHashEntry(&keySymTable, name);
    if (hPtr) {
	return (KeySym) Tcl_GetHashValue(hPtr);
    }
    if (((unsigned)(name[0]-1) < 0x7F) && !name[1]) {
	keysym = (unsigned char) name[0];

	if (TkKeysymToString(keysym)) {
	    return keysym;
	}
    }
#endif /* REDO_KEYSYM_LOOKUP */
    assert(name);
    return XStringToKeysym(name);
}

/*
 *----------------------------------------------------------------------
 *
 * TkKeysymToString --
 *
 *	This function finds the keysym name associated with a given keysym.
 *
 * Results:
 *	The return value is a pointer to a static string containing the name
 *	of the given keysym, or NULL if there is no known name.
 *
 * Side effects:
 *	None.
 *
 *----------------------------------------------------------------------
 */

const char *
TkKeysymToString(
    KeySym keysym)
{
#ifdef REDO_KEYSYM_LOOKUP
    Tcl_HashEntry *hPtr;
#endif

    if ((unsigned)(keysym - 0x21) <= 0x5D) {
	keysym += 0x1000000;
    } else if ((unsigned)(keysym - 0xA1) <= 0x5E) {
	keysym += 0x1000000;
    } else if (keysym == 0x20AC) {
	keysym += 0x1000000;
    }
    if ((keysym >= 0x1000020) && (keysym <= 0x110FFFF)
	    && ((unsigned)(keysym - 0x100007F) > 0x20)) {
	char buf[10];
	if (Tcl_UniCharIsPrint(keysym-0x1000000)) {
	    buf[TkUniCharToUtf(keysym - 0x1000000, buf)] = '\0';
	} else if (keysym >= 0x1010000) {
	    sprintf(buf, "U%08X", (int)(keysym - 0x1000000));
	} else {
	    sprintf(buf, "U%04X", (int)(keysym - 0x1000000));
	}
	return Tk_GetUid(buf);
    }

#ifdef REDO_KEYSYM_LOOKUP
    hPtr = Tcl_FindHashEntry(&nameTable, INT2PTR(keysym));

    if (hPtr) {
	return (const char *)Tcl_GetHashValue(hPtr);
    }
#endif /* REDO_KEYSYM_LOOKUP */

    return XKeysymToString(keysym);
}

/*
 *----------------------------------------------------------------------
 *
 * TkpGetBindingXEvent --
 *
 *	This function returns the XEvent associated with the currently
 *	executing binding. This function can only be invoked while a binding
 *	is executing.
 *
 * Results:
 *	Returns a pointer to the XEvent that caused the current binding code
 *	to be run.
 *
 * Side effects:
 *	None.
 *
 *----------------------------------------------------------------------
 */

XEvent *
TkpGetBindingXEvent(
    Tcl_Interp *interp)		/* Interpreter. */
{
    TkWindow *winPtr = (TkWindow *) Tk_MainWindow(interp);
    BindingTable *bindPtr = winPtr->mainPtr->bindingTable;

    return &bindPtr->curEvent->xev;
}

/*
 *----------------------------------------------------------------------
 *
 * TkpDumpPS --
 *
 *	Dump given pattern sequence to stdout.
 *
 * Results:
 *	None.
 *
 * Side effects:
 *	None.
 *
 *----------------------------------------------------------------------
 */

#if SUPPORT_DEBUGGING
void
TkpDumpPS(
    const PatSeq *psPtr)
{
    if (!psPtr) {
	fprintf(stdout, "<null>\n");
    } else {
	Tcl_Obj* result = GetPatternObj(psPtr);
	Tcl_IncrRefCount(result);
	fprintf(stdout, "%s", Tcl_GetString(result));
	if (psPtr->object) {
	    fprintf(stdout, " (%s)", (char *) psPtr->object);
	}
	fprintf(stdout, "\n");
	Tcl_DecrRefCount(result);
    }
}
#endif

/*
 *----------------------------------------------------------------------
 *
 * TkpDumpPSList --
 *
 *	Dump given pattern sequence list to stdout.
 *
 * Results:
 *	None.
 *
 * Side effects:
 *	None.
 *
 *----------------------------------------------------------------------
 */

#if SUPPORT_DEBUGGING
void
TkpDumpPSList(
    const PSList *psList)
{
    if (!psList) {
	fprintf(stdout, "<null>\n");
    } else {
	const PSEntry *psEntry;

	fprintf(stdout, "Dump PSList ========================================\n");
	TK_DLIST_FOREACH(psEntry, psList) {
	    TkpDumpPS(psEntry->psPtr);
	}
	fprintf(stdout, "====================================================\n");
    }
}
#endif

/*
 * Local Variables:
 * mode: c
 * c-basic-offset: 4
 * fill-column: 105
 * End:
 * vi:set ts=8 sw=4:
 */<|MERGE_RESOLUTION|>--- conflicted
+++ resolved
@@ -821,22 +821,13 @@
     union {
 	Tcl_Time now;
 	struct {
-<<<<<<< HEAD
 	    long long sec; /* reserve stack space enough for 64-bit fields */
 	    long long usec;
-=======
-	    Tcl_WideInt sec; /* reserve stack space enough for 64-bit fields */
-	    Tcl_WideInt usec;
->>>>>>> aafb5a30
 	} lnow;
     } t;
     t.lnow.usec = -1; /* Invalid usec value, so we can see if Tcl_GetTime overwrites it */
     Tcl_GetTime(&t.now);
-<<<<<<< HEAD
-#ifdef __WIN64
-=======
 #ifdef _WIN64
->>>>>>> aafb5a30
     if (t.lnow.usec != -1) {
 	/* Win64 Tk loaded in Cygwin-64: Tcl_GetTime() returns 64-bit fields */
 	return ((Time) t.lnow.sec)*1000 + ((Time) t.lnow.usec)/1000;
