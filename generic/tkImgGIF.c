--- conflicted
+++ resolved
@@ -1374,10 +1374,7 @@
 	}
 	pixelPtr = imagePtr + (ypos) * len * ((transparent>=0)?4:3);
     }
-<<<<<<< HEAD
-=======
-
->>>>>>> 66463b7f
+
     /*
      * Now read until the final zero byte.
      * It was observed that there might be 1 length blocks
