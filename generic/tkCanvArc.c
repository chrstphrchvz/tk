--- conflicted
+++ resolved
@@ -300,12 +300,8 @@
     arcPtr->activeFillStipple = None;
     arcPtr->disabledFillStipple = None;
     arcPtr->style = PIESLICE_STYLE;
-<<<<<<< HEAD
-    arcPtr->fillGC = None;
+    arcPtr->fillGC = NULL;
     arcPtr->height = 0;
-=======
-    arcPtr->fillGC = NULL;
->>>>>>> 7b3b30d4
 
     /*
      * Process the arguments to fill in the item record.
