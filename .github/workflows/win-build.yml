--- conflicted
+++ resolved
@@ -28,16 +28,11 @@
         uses: actions/checkout@v4
         with:
           path: tk
-<<<<<<< HEAD
-      - name: Checkout Tcl 8.7
+      - name: Checkout Tcl 9.0
         uses: actions/checkout@v4
-=======
-      - name: Checkout Tcl 9.1
-        uses: actions/checkout@v3
->>>>>>> 147ab25a
         with:
           repository: tcltk/tcl
-          ref: tip-626
+          ref: main
           path: tcl
       - name: Init MSVC
         uses: ilammy/msvc-dev-cmd@v1
@@ -121,18 +116,12 @@
           msystem: MINGW64
           install: git mingw-w64-x86_64-toolchain make zip
       - name: Checkout Tk
-<<<<<<< HEAD
         uses: actions/checkout@v4
-      - name: Checkout Tcl 8.7
+      - name: Checkout Tcl 9.0
         uses: actions/checkout@v4
-=======
-        uses: actions/checkout@v3
-      - name: Checkout Tcl 9.1
-        uses: actions/checkout@v3
->>>>>>> 147ab25a
         with:
           repository: tcltk/tcl
-          ref: tip-626
+          ref: main
           path: tcl
       - name: Prepare
         run: |
