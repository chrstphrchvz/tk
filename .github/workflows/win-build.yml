name: Windows
on: [push]
env:
  ERROR_ON_FAILURES: 1
jobs:
  msvc:
    runs-on: windows-2019
    defaults:
      run:
        shell: powershell
        working-directory: tk/win
    # Using powershell means we need to explicitly stop on failure
    steps:
      - name: Checkout
        uses: actions/checkout@v2
        with:
          path: tk
      - name: Checkout
        uses: actions/checkout@v2
        with:
          repository: tcltk/tcl
          ref: core-8-branch
          path: tcl
      - name: Init MSVC
        uses: ilammy/msvc-dev-cmd@v1
      - name: Make Install Location
        working-directory: tcl
        run: |
          echo "TCLDIR=`pwd`" >> $GITHUB_ENV
          cd ..
          mkdir install
          cd install
          echo "INSTALLDIR=`pwd`" >> $GITHUB_ENV
      - name: Build Tcl
        run: |
          &nmake -f makefile.vc release install
          if ($lastexitcode -ne 0) {
             throw "nmake exit code: $lastexitcode"
          }
        working-directory: tcl/win
      - name: Build
        run: |
          &nmake -f makefile.vc all
          if ($lastexitcode -ne 0) {
             throw "nmake exit code: $lastexitcode"
          }
      - name: Build Test Harness
        run: |
          &nmake -f makefile.vc tktest
          if ($lastexitcode -ne 0) {
             throw "nmake exit code: $lastexitcode"
          }
      - name: Run Tests
        run: |
          nmake -f makefile.vc test-classic | tee out-classic.txt || {
            echo "::error::Failure during Test"
            exit 1
          }
          nmake -f makefile.vc test-ttk | tee out-ttk.txt || {
            echo "::error::Failure during Test"
            exit 1
          }
          grep -q "Failed	0" out-classic.txt || {
            echo "::error::Failure during Test"
            exit 1
          }
          grep -q "Failed	0" out-ttk.txt || {
            echo "::error::Failure during Test"
            exit 1
          }
        env:
          CI_BUILD_WITH_MSVC: 1
        shell: bash
      - name: Build Help
        run: |
          &nmake -f makefile.vc htmlhelp
          if ($lastexitcode -ne 0) {
             throw "nmake exit code: $lastexitcode"
          }
      - name: Install
        run: |
          &nmake -f makefile.vc install
          if ($lastexitcode -ne 0) {
             throw "nmake exit code: $lastexitcode"
          }
  gcc:
    runs-on: windows-2019
    defaults:
      run:
        shell: bash
        working-directory: win
    strategy:
      matrix:
        symbols:
          - "no"
          - "mem"
          - "all"
    steps:
      - name: Checkout
        uses: actions/checkout@v2
      - name: Checkout
        uses: actions/checkout@v2
        with:
          repository: tcltk/tcl
          ref: core-8-6-branch
          path: tcl
<<<<<<< HEAD
      - name: Install MSYS2, Make, Zip
        run: choco install -y msys2 make zip
=======
      - name: Install MSYS2
        uses: msys2/setup-msys2@v2
>>>>>>> 280463da
      - name: Prepare
        run: |
          touch tkStubInit.c
          touch "${HOME}/forWinDialog-5.12.7"
          mkdir "${HOME}/install_dir"
          echo "INSTALL_DIR=${HOME}/install_dir" >> $GITHUB_ENV
        working-directory: generic
      - name: Configure and Build Tcl
        run: |
          ./configure ${CFGOPT} "--prefix=$INSTALL_DIR" || {
            cat config.log
            echo "::warning::Failure during Tcl Configure"
            exit 1
          }
          make all install  || {
            echo "::warning::Failure during Tcl Build"
            exit 1
          }
          echo "TCL_CONFIG_PATH=`pwd`" >> $GITHUB_ENV
        env:
          CFGOPT: --enable-64bit --enable-symbols=${{ matrix.symbols }}
        working-directory: tcl/win
      - name: Configure (symbols=${{ matrix.symbols }})
        run: |
          ./configure ${CFGOPT} "--prefix=$HOME/INSTALL_DIR" "--with-tcl=$TCL_CONFIG_PATH" || {
            cat config.log
            echo "::error::Failure during Configure"
            exit 1
          }
        env:
          CFGOPT: --enable-64bit --enable-symbols=${{ matrix.symbols }}
      - name: Build
        run: |
          make all tktest || {
            echo "::error::Failure during Build"
            exit 1
          }
      - name: Run Tests
        run: |
          make test-classic | tee out-classic.txt
          make test-ttk | tee out-ttk.txt
          grep -q "Failed	0" out-classic.txt || {
            echo "::error::Failure during Test"
            exit 1
          }
          grep -q "Failed	0" out-ttk.txt || {
            echo "::error::Failure during Test"
            exit 1
          }<|MERGE_RESOLUTION|>--- conflicted
+++ resolved
@@ -87,7 +87,7 @@
     runs-on: windows-2019
     defaults:
       run:
-        shell: bash
+        shell: msys2 {0}
         working-directory: win
     strategy:
       matrix:
@@ -96,6 +96,10 @@
           - "mem"
           - "all"
     steps:
+      - name: Install MSYS2
+        uses: msys2/setup-msys2@v2
+      - name: Install Zip
+        run: choco install -y zip
       - name: Checkout
         uses: actions/checkout@v2
       - name: Checkout
@@ -104,13 +108,6 @@
           repository: tcltk/tcl
           ref: core-8-6-branch
           path: tcl
-<<<<<<< HEAD
-      - name: Install MSYS2, Make, Zip
-        run: choco install -y msys2 make zip
-=======
-      - name: Install MSYS2
-        uses: msys2/setup-msys2@v2
->>>>>>> 280463da
       - name: Prepare
         run: |
           touch tkStubInit.c
