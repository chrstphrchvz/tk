name: Linux
on:
  push:
    branches:
    - "main"
    - "core-8-branch"
    - "core-8-6-branch"
    - "less_tests_constraints"
    tags:
    - "core-**"
permissions:
  contents: read
defaults:
  run:
    shell: bash
    working-directory: tk/unix
env:
  ERROR_ON_FAILURES: 1
jobs:
  build:
    runs-on: ubuntu-22.04
    strategy:
      matrix:
        compiler:
          - "gcc"
          - "clang"
        config:
          - ""
          - "CFLAGS=-DTK_NO_DEPRECATED=1"
          - "--disable-shared"
          - "--disable-xft"
          - "--disable-xss"
          - "--enable-symbols"
    steps:
      - name: Checkout Tk
        uses: actions/checkout@v4
        with:
          path: tk
      - name: Checkout Tcl 8.6
        uses: actions/checkout@v4
        with:
          repository: tcltk/tcl
          ref: main
          path: tcl
      - name: Setup Environment (compiler=${{ matrix.compiler }})
        run: |
          sudo apt-get install libxss-dev libxft-dev
          mkdir "$HOME/install dir"
          touch tk/doc/man.macros tk/generic/tkStubInit.c
          echo "CFGOPT=$CFGOPT" >> $GITHUB_ENV
          echo "CC=$COMPILER" >> $GITHUB_ENV
          echo "TOOL_DIR=$(cd tcl/tools;pwd)" >> $GITHUB_ENV
          echo "BUILD_CONFIG_ID=$OPTS" >> $GITHUB_ENV
        working-directory: "."
        env:
          CFGOPT: ${{ matrix.config }}
          COMPILER: ${{ matrix.compiler }}
          OPTS: ${{ matrix.compiler }}${{ matrix.config }}
      - name: Configure and Build Tcl
        run: |
          ./configure $CFGOPT "--prefix=$HOME/install dir" || {
            cat config.log
            echo "::warning::Failure during Tcl Configure"
            exit 1
          }
          make all install  || {
            echo "::warning::Failure during Tcl Build"
            exit 1
          }
          echo "TCL_CONFIG_PATH=`pwd`" >> $GITHUB_ENV
        working-directory: tcl/unix
      - name: Configure (opts=${{ matrix.config }})
        run: |
          ./configure $CFGOPT --with-tcl=$TCL_CONFIG_PATH "--prefix=$HOME/install dir" || {
            cat config.log
            echo "::error::Failure during Configure"
            exit 1
          }
      - name: Build
        run: |
          make binaries libraries || {
            echo "::error::Failure during Build"
            exit 1
          }
      - name: Build Test Harness
        run: |
          make tktest || {
            echo "::error::Failure during Build"
            exit 1
          }
      - name: Test-Drive Installation
        run: |
          make install || {
            echo "::error::Failure during Install"
            exit 1
          }
      - name: Create Distribution Package
        run: |
          make dist || {
            echo "::error::Failure during Distribute"
            exit 1
          }
      - name: Convert Documentation to HTML
        run: |
          make html-tk TOOL_DIR=$TOOL_DIR || {
            echo "::error::Failure during Distribute"
            exit 1
          }
      - name: Discover Version ID
        if: ${{ env.BUILD_CONFIG_ID == 'gcc' }}
        run: |
          cd /tmp/dist
          echo "VERSION=`ls -d tk* | sed 's/tk//'`" >> $GITHUB_ENV
      - name: Upload Source Distribution
        if: ${{ env.BUILD_CONFIG_ID == 'gcc' }}
        uses: actions/upload-artifact@v4
        with:
          name: Tk ${{ env.VERSION }} Source distribution (snapshot)
          path: |
            /tmp/dist/tk*
            !/tmp/dist/tk*/html/**
      - name: Upload Documentation Distribution
        if: ${{ env.BUILD_CONFIG_ID == 'gcc' }}
        uses: actions/upload-artifact@v4
        with:
          name: Tk ${{ env.VERSION }} HTML documentation (snapshot)
          path: /tmp/dist/tk*/html
  test:
    runs-on: ubuntu-22.04
    strategy:
      matrix:
        compiler:
          - "gcc"
        config:
          - ""
          - "--disable-xft"
          - "--enable-symbols"
    steps:
      - name: Checkout Tk
        uses: actions/checkout@v4
        with:
          path: tk
      - name: Checkout Tcl
        uses: actions/checkout@v4
        with:
          repository: tcltk/tcl
          ref: main
          path: tcl
      - name: Setup Environment (compiler=${{ matrix.compiler }})
        run: |
<<<<<<< HEAD
          sudo apt-get install tcl8.6-dev libxss-dev libxft-dev xvfb xfonts-75dpi xfonts-100dpi xfonts-scalable libxfont2 unifont
=======
          sudo apt-get install libxss-dev libxft-dev xvfb libicu-dev
>>>>>>> c1b0d8d1
          mkdir "$HOME/install dir"
          touch tk/doc/man.macros tk/generic/tkStubInit.c
          echo "CFGOPT=$CFGOPT" >> $GITHUB_ENV
          echo "CC=$COMPILER" >> $GITHUB_ENV
        working-directory: "."
        env:
          CFGOPT: ${{ matrix.config }}
          COMPILER: ${{ matrix.compiler }}
      - name: Configure and Build Tcl
        run: |
          ./configure $CFGOPT "--prefix=$HOME/install dir" || {
            cat config.log
            echo "::warning::Failure during Tcl Configure"
            exit 1
          }
          make all install  || {
            echo "::warning::Failure during Tcl Build"
            exit 1
          }
          echo "TCL_CONFIG_PATH=`pwd`" >> $GITHUB_ENV
        working-directory: tcl/unix
      - name: Configure ${{ matrix.config }}
        run: |
          ./configure $CFGOPT --with-tcl=$TCL_CONFIG_PATH "--prefix=$HOME/install dir" || {
            cat config.log
            echo "::error::Failure during Configure"
            exit 1
          }
      - name: Build
        run: |
          make binaries libraries tktest || {
            echo "::error::Failure during Build"
            exit 1
          }
      - name: Run Tests
        run: |
          xvfb-run --auto-servernum make test-classic | tee out-classic.txt
          xvfb-run --auto-servernum make test-ttk | tee out-ttk.txt
          grep -q "Failed	0" out-classic.txt || {
            echo "::error::Failure during Test"
            exit 1
          }
          grep -q "Failed	0" out-ttk.txt || {
            echo "::error::Failure during Test"
            exit 1
          }
        timeout-minutes: 10<|MERGE_RESOLUTION|>--- conflicted
+++ resolved
@@ -148,11 +148,7 @@
           path: tcl
       - name: Setup Environment (compiler=${{ matrix.compiler }})
         run: |
-<<<<<<< HEAD
-          sudo apt-get install tcl8.6-dev libxss-dev libxft-dev xvfb xfonts-75dpi xfonts-100dpi xfonts-scalable libxfont2 unifont
-=======
-          sudo apt-get install libxss-dev libxft-dev xvfb libicu-dev
->>>>>>> c1b0d8d1
+          sudo apt-get install libxss-dev libxft-dev xvfb libicu-dev xfonts-75dpi xfonts-100dpi xfonts-scalable libxfont2 unifont
           mkdir "$HOME/install dir"
           touch tk/doc/man.macros tk/generic/tkStubInit.c
           echo "CFGOPT=$CFGOPT" >> $GITHUB_ENV
