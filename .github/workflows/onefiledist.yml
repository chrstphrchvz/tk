--- conflicted
+++ resolved
@@ -23,13 +23,8 @@
         uses: actions/checkout@v4
         with:
           path: tk
-<<<<<<< HEAD
-      - name: Checkout Tcl 8.7
-        uses: actions/checkout@v4
-=======
-      - name: Checkout Tcl 9.1
-        uses: actions/checkout@v3
->>>>>>> 147ab25a
+      - name: Checkout Tcl 9.0
+        uses: actions/checkout@v4
         with:
           repository: tcltk/tcl
           ref: tip-626
@@ -62,7 +57,7 @@
         # TODO: need the Tk version separately for distro naming below
       - name: Package
         run: |
-          cp bin/wish9.1 ${BUILD_NAME}
+          cp bin/wish9.0 ${BUILD_NAME}
           chmod +x ${BUILD_NAME}
           tar -cf ${BUILD_NAME}.tar ${BUILD_NAME}
         working-directory: ${{ env.INST_DIR }}
@@ -92,13 +87,8 @@
         uses: actions/checkout@v4
         with:
           path: tk
-<<<<<<< HEAD
-      - name: Checkout Tcl 8.7
-        uses: actions/checkout@v4
-=======
-      - name: Checkout Tcl 9.1
-        uses: actions/checkout@v3
->>>>>>> 147ab25a
+      - name: Checkout Tcl 9.0
+        uses: actions/checkout@v4
         with:
           repository: tcltk/tcl
           ref: tip-626
@@ -185,13 +175,8 @@
         uses: actions/checkout@v4
         with:
           path: tk
-<<<<<<< HEAD
-      - name: Checkout Tcl 8.7
-        uses: actions/checkout@v4
-=======
-      - name: Checkout Tcl 9.1
-        uses: actions/checkout@v3
->>>>>>> 147ab25a
+      - name: Checkout Tcl 9.0
+        uses: actions/checkout@v4
         with:
           repository: tcltk/tcl
           ref: tip-626
