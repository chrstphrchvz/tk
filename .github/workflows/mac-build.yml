--- conflicted
+++ resolved
@@ -1,18 +1,9 @@
 name: macOS
-<<<<<<< HEAD
-on: 
-  push:
-    branches:
-    - "main"
-    - "trunk"
-    - "core-8-**-branch"
-=======
 on:
   push:
     branches:
     - "main"
     - "core-8-branch"
->>>>>>> bb2dca12
     tags:
     - "core-**"
 permissions:
