--- conflicted
+++ resolved
@@ -23,11 +23,7 @@
         uses: actions/checkout@v4
         with:
           path: tk
-<<<<<<< HEAD
-      - name: Check out Tcl 8.7
-=======
       - name: Checkout Tcl
->>>>>>> c98fb4dd
         uses: actions/checkout@v4
         with:
           repository: tcltk/tcl
@@ -79,11 +75,7 @@
         uses: actions/checkout@v4
         with:
           path: tk
-<<<<<<< HEAD
-      - name: Check out Tcl 8.7
-=======
       - name: Checkout Tcl
->>>>>>> c98fb4dd
         uses: actions/checkout@v4
         with:
           repository: tcltk/tcl
