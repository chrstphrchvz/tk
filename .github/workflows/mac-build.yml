--- conflicted
+++ resolved
@@ -13,11 +13,7 @@
   ERROR_ON_FAILURES: 1
 jobs:
   xcode:
-<<<<<<< HEAD
-    runs-on: macos-14
-=======
     runs-on: macos-15
->>>>>>> b319730a
     defaults:
       run:
         shell: bash
@@ -61,11 +57,7 @@
           fi
         timeout-minutes: 30
   clang:
-<<<<<<< HEAD
-    runs-on: macos-14
-=======
     runs-on: macos-15
->>>>>>> b319730a
     strategy:
       matrix:
         symbols:
