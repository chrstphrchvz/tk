name: macOS
on: [push]
env:
  ERROR_ON_FAILURES: 1
jobs:
  xcode:
    runs-on: macos-11.0
    defaults:
      run:
        shell: bash
        working-directory: tk/macosx
    steps:
      - name: Check out Tk
        uses: actions/checkout@v2
        with:
          path: tk
      - name: Check out Tcl
        uses: actions/checkout@v2
        with:
          repository: tcltk/tcl
          ref: core-8-6-branch
          path: tcl
      - name: Prepare checked out repositories
        run: |
          touch tk/generic/tkStubInit.c
          mkdir build
          echo "BUILD_DIR=`cd build && pwd`" >> $GITHUB_ENV
          echo "DESTDIR=`cd build && pwd`" >> $GITHUB_ENV
        working-directory: .
      - name: Build Tcl
        run: |
          make all
        working-directory: tcl/macosx
      - name: Build
        run: |
          make all install || {
            echo "::error::Failure during Build"
            exit 1
          }
  clang:
    runs-on: macos-11.0
    strategy:
      matrix:
        symbols:
          - 'no'
          - 'mem'
        options:
          - '--enable-aqua'
          - '--disable-aqua'
    defaults:
      run:
        shell: bash
        working-directory: tk/unix
    steps:
      - name: Check out Tk
        uses: actions/checkout@v2
        with:
          path: tk
      - name: Check out Tcl
        uses: actions/checkout@v2
        with:
          repository: tcltk/tcl
          ref: core-8-6-branch
          path: tcl
      - name: Prepare checked out repositories
        run: |
          touch ../generic/tkStubInit.c ../doc/man.macros
          mkdir "$HOME/install dir"
          echo "USE_XVFB=$SET_DISPLAY" >> $GITHUB_ENV
        env:
          SET_DISPLAY: ${{ contains(matrix.options, '--disable-aqua') }}
      - name: Add X11 (if required)
        if: ${{ env.USE_XVFB }}
        # This involves black magic
        run: |
          brew install --cask xquartz
          sudo /opt/X11/lib/X11/xinit/privileged_startx.d/10-tmpdirs || true
        working-directory: .
      - name: Build Tcl
        # Note that macOS is always a 64 bit platform
        run: |
          ./configure --enable-64bit ${CFGOPT} "--prefix=$HOME/install dir" || {
            cat config.log
            echo "::error::Failure during Tcl Configure"
            exit 1
          }
          make all || {
            echo "::error::Failure during Tcl Build"
            exit 1
          }
          make install || {
            echo "::error::Failure during Tcl Install"
            exit 1
          }
        working-directory: tcl/unix
        env:
          CFGOPT: --enable-symbols=${{ matrix.symbols }}
      - name: Configure (symbols=${{ matrix.symbols }} ${{matrix.options }})
        # Note that macOS is always a 64 bit platform
        run: |
<<<<<<< HEAD
          ./configure --enable-64bit ${CFGOPT} "--prefix=$HOME/install dir" || {
=======
          ./configure --enable-64bit --enable-framework --with-tcl=/usr/local/opt/tcl-tk/lib --x-includes=/opt/X11/include --x-libraries=/opt/X11/lib CFLAGS=-I/usr/local/opt/tcl-tk/include ${CFGOPT} "--prefix=$HOME/install" || {
>>>>>>> 40dd462d
            cat config.log
            echo "::error::Failure during Configure"
            exit 1
          }
        env:
          CFGOPT: --enable-symbols=${{ matrix.symbols }} ${{matrix.options }}
      - name: Build
        run: |
          make binaries libraries tktest || {
            echo "::error::Failure during Build"
            exit 1
          }
      - name: Run Tests
        run: |
          if [ $USE_XVFB == true ]; then
            function runXvfb {
              PATH=$PATH:/opt/X11/bin
              Xvfb $1 &
              XVFB_PID=$!
              echo Launched Xvfb $1 as process $XVFB_PID >&2
              trap "echo killing process $XVFB_PID... >&2; kill $XVFB_PID" 0
              export DISPLAY=$1
              sleep 2
            }
          else
            function runXvfb {
              : do nothing
            }
          fi
          ( runXvfb :0; make test-classic test-ttk; exit $? ) | tee out.txt || {
            echo "::error::Failure during Test"
            exit 1
          }
<<<<<<< HEAD
          ( runXvfb :0; make test-ttk; exit $? ) | tee out-ttk.txt || {
            echo "::error::Failure during Test"
            exit 1
          }
          cat out-classic.txt out-ttk.txt | grep -q "Failed[[:space:]][[:space:]]*[1-9]" && {
=======
          cat out.txt | grep -q "Failed	[1-9]" && {
>>>>>>> 40dd462d
            echo "::error::Failure during Test"
            exit 1
          }
        env:
          MAC_CI: 1
      - name: Carry out trial installation
        run: |
          sudo make install || {
            cat config.log
            echo "::error::Failure during Install"
            exit 1
          }<|MERGE_RESOLUTION|>--- conflicted
+++ resolved
@@ -98,11 +98,7 @@
       - name: Configure (symbols=${{ matrix.symbols }} ${{matrix.options }})
         # Note that macOS is always a 64 bit platform
         run: |
-<<<<<<< HEAD
           ./configure --enable-64bit ${CFGOPT} "--prefix=$HOME/install dir" || {
-=======
-          ./configure --enable-64bit --enable-framework --with-tcl=/usr/local/opt/tcl-tk/lib --x-includes=/opt/X11/include --x-libraries=/opt/X11/lib CFLAGS=-I/usr/local/opt/tcl-tk/include ${CFGOPT} "--prefix=$HOME/install" || {
->>>>>>> 40dd462d
             cat config.log
             echo "::error::Failure during Configure"
             exit 1
@@ -136,15 +132,7 @@
             echo "::error::Failure during Test"
             exit 1
           }
-<<<<<<< HEAD
-          ( runXvfb :0; make test-ttk; exit $? ) | tee out-ttk.txt || {
-            echo "::error::Failure during Test"
-            exit 1
-          }
-          cat out-classic.txt out-ttk.txt | grep -q "Failed[[:space:]][[:space:]]*[1-9]" && {
-=======
           cat out.txt | grep -q "Failed	[1-9]" && {
->>>>>>> 40dd462d
             echo "::error::Failure during Test"
             exit 1
           }
@@ -152,7 +140,7 @@
           MAC_CI: 1
       - name: Carry out trial installation
         run: |
-          sudo make install || {
+          make install || {
             cat config.log
             echo "::error::Failure during Install"
             exit 1
