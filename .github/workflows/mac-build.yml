--- conflicted
+++ resolved
@@ -3,8 +3,7 @@
 env:
   ERROR_ON_FAILURES: 1
 jobs:
-<<<<<<< HEAD
-  with-Xcode:
+  xcode:
     runs-on: macos-11.0
     defaults:
       run:
@@ -38,30 +37,15 @@
             echo "::error::Failure during Build"
             exit 1
           }
-      - name: Run Tests
-        run: |
-          make test styles=develop | tee out-tests.txt || {
-            echo "::error::Failure during Test"
-            exit 1
-          }
-          cat out-tests.txt | grep -q "Failed[[:space:]][[:space:]]*[1-9]" && {
-            echo "::error::Failure during Test"
-            exit 1
-          }
-        env:
-          MAC_CI: 1
-  Unix-like:
+  clang:
     runs-on: macos-11.0
-=======
-  clang:
-    runs-on: macos-10.15
->>>>>>> 406ecbac
     strategy:
       matrix:
         symbols:
           - 'no'
           - 'mem'
         options:
+          - '--enable-aqua'
           - '--disable-aqua'
     defaults:
       run:
@@ -81,7 +65,7 @@
       - name: Prepare checked out repositories
         run: |
           touch tkStubInit.c
-          mkdir "$HOME/install"
+          mkdir "$HOME/install dir"
           echo "USE_XVFB=$SET_DISPLAY" >> $GITHUB_ENV
         working-directory: tk/generic
         env:
@@ -96,7 +80,7 @@
       - name: Build Tcl
         # Note that macOS is always a 64 bit platform
         run: |
-          ./configure --enable-64bit ${CFGOPT} "--prefix=$HOME/install" || {
+          ./configure --enable-64bit ${CFGOPT} "--prefix=$HOME/install dir" || {
             cat config.log
             echo "::error::Failure during Tcl Configure"
             exit 1
@@ -115,7 +99,7 @@
       - name: Configure (symbols=${{ matrix.symbols }} ${{matrix.options }})
         # Note that macOS is always a 64 bit platform
         run: |
-          ./configure --enable-64bit ${CFGOPT} "--prefix=$HOME/install" || {
+          ./configure --enable-64bit ${CFGOPT} "--prefix=$HOME/install dir" || {
             cat config.log
             echo "::error::Failure during Configure"
             exit 1
