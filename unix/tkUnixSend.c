/*
 * tkUnixSend.c --
 *
 *	This file provides functions that implement the "send" command,
 *	allowing commands to be passed from interpreter to interpreter.
 *
 * Copyright (c) 1989-1994 The Regents of the University of California.
 * Copyright (c) 1994-1996 Sun Microsystems, Inc.
 * Copyright (c) 1998-1999 by Scriptics Corporation.
 *
 * See the file "license.terms" for information on usage and redistribution of
 * this file, and for a DISCLAIMER OF ALL WARRANTIES.
 */

#include "tkUnixInt.h"

/*
 * The following structure is used to keep track of the interpreters
 * registered by this process.
 */

typedef struct RegisteredInterp {
    char *name;			/* Interpreter's name (malloc-ed). */
    Tcl_Interp *interp;		/* Interpreter associated with name. NULL
				 * means that the application was unregistered
				 * or deleted while a send was in progress to
				 * it. */
    TkDisplay *dispPtr;		/* Display for the application. Needed because
				 * we may need to unregister the interpreter
				 * after its main window has been deleted. */
    struct RegisteredInterp *nextPtr;
				/* Next in list of names associated with
				 * interps in this process. NULL means end of
				 * list. */
} RegisteredInterp;

/*
 * A registry of all interpreters for a display is kept in a property
 * "InterpRegistry" on the root window of the display. It is organized as a
 * series of zero or more concatenated strings (in no particular order), each
 * of the form
 * 	window space name '\0'
 * where "window" is the hex id of the comm. window to use to talk to an
 * interpreter named "name".
 *
 * When the registry is being manipulated by an application (e.g. to add or
 * remove an entry), it is loaded into memory using a structure of the
 * following type:
 */

typedef struct NameRegistry {
    TkDisplay *dispPtr;		/* Display from which the registry was
				 * read. */
    int locked;			/* Non-zero means that the display was locked
				 * when the property was read in. */
    int modified;		/* Non-zero means that the property has been
				 * modified, so it needs to be written out
				 * when the NameRegistry is closed. */
    unsigned long propLength;	/* Length of the property, in bytes. */
    char *property;		/* The contents of the property, or NULL if
				 * none. See format description above; this is
				 * *not* terminated by the first null
				 * character. Dynamically allocated. */
    int allocedByX;		/* Non-zero means must free property with
				 * XFree; zero means use ckfree. */
} NameRegistry;

/*
 * When a result is being awaited from a sent command, one of the following
 * structures is present on a list of all outstanding sent commands. The
 * information in the structure is used to process the result when it arrives.
 * You're probably wondering how there could ever be multiple outstanding sent
 * commands. This could happen if interpreters invoke each other recursively.
 * It's unlikely, but possible.
 */

typedef struct PendingCommand {
    int serial;			/* Serial number expected in result. */
    TkDisplay *dispPtr;		/* Display being used for communication. */
    const char *target;		/* Name of interpreter command is being sent
				 * to. */
    Window commWindow;		/* Target's communication window. */
    Tcl_Interp *interp;		/* Interpreter from which the send was
				 * invoked. */
    int code;			/* Tcl return code for command will be stored
				 * here. */
    char *result;		/* String result for command (malloc'ed), or
				 * NULL. */
    char *errorInfo;		/* Information for "errorInfo" variable, or
				 * NULL (malloc'ed). */
    char *errorCode;		/* Information for "errorCode" variable, or
				 * NULL (malloc'ed). */
    int gotResponse;		/* 1 means a response has been received, 0
				 * means the command is still outstanding. */
    struct PendingCommand *nextPtr;
				/* Next in list of all outstanding commands.
				 * NULL means end of list. */
} PendingCommand;

typedef struct {
    PendingCommand *pendingCommands;
				/* List of all commands currently being waited
				 * for. */
    RegisteredInterp *interpListPtr;
				/* List of all interpreters registered in the
				 * current process. */
} ThreadSpecificData;
static Tcl_ThreadDataKey dataKey;

/*
 * The information below is used for communication between processes during
 * "send" commands. Each process keeps a private window, never even mapped,
 * with one property, "Comm". When a command is sent to an interpreter, the
 * command is appended to the comm property of the communication window
 * associated with the interp's process. Similarly, when a result is returned
 * from a sent command, it is also appended to the comm property.
 *
 * Each command and each result takes the form of ASCII text. For a command,
 * the text consists of a zero character followed by several null-terminated
 * ASCII strings. The first string consists of the single letter "c".
 * Subsequent strings have the form "option value" where the following options
 * are supported:
 *
 * -r commWindow serial
 *
 *	This option means that a response should be sent to the window whose X
 *	identifier is "commWindow" (in hex), and the response should be
 *	identified with the serial number given by "serial" (in decimal). If
 *	this option isn't specified then the send is asynchronous and no
 *	response is sent.
 *
 * -n name
 *
 *	"Name" gives the name of the application for which the command is
 *	intended. This option must be present.
 *
 * -s script
 *
 *	"Script" is the script to be executed. This option must be present.
 *
 * The options may appear in any order. The -n and -s options must be present,
 * but -r may be omitted for asynchronous RPCs. For compatibility with future
 * releases that may add new features, there may be additional options
 * present; as long as they start with a "-" character, they will be ignored.
 *
 * A result also consists of a zero character followed by several null-
 * terminated ASCII strings. The first string consists of the single letter
 * "r". Subsequent strings have the form "option value" where the following
 * options are supported:
 *
 * -s serial
 *
 *	Identifies the command for which this is the result. It is the same as
 *	the "serial" field from the -s option in the command. This option must
 *	be present.
 *
 * -c code
 *
 *	"Code" is the completion code for the script, in decimal. If the code
 *	is omitted it defaults to TCL_OK.
 *
 * -r result
 *
 *	"Result" is the result string for the script, which may be either a
 *	result or an error message. If this field is omitted then it defaults
 *	to an empty string.
 *
 * -i errorInfo
 *
 *	"ErrorInfo" gives a string with which to initialize the errorInfo
 *	variable. This option may be omitted; it is ignored unless the
 *	completion code is TCL_ERROR.
 *
 * -e errorCode
 *
 *	"ErrorCode" gives a string with with to initialize the errorCode
 *	variable. This option may be omitted; it is ignored unless the
 *	completion code is TCL_ERROR.
 *
 * Options may appear in any order, and only the -s option must be present. As
 * with commands, there may be additional options besides these; unknown
 * options are ignored.
 */

/*
 * Other miscellaneous per-process data:
 */

static struct {
    int sendSerial;		/* The serial number that was used in the last
				 * "send" command. */
    int sendDebug;		/* This can be set while debugging to do
				 * things like skip locking the server. */
} localData = {0, 0};

/*
 * Maximum size property that can be read at one time by this module:
 */

#define MAX_PROP_WORDS 100000

/*
 * Forward declarations for functions defined later in this file:
 */

static int		AppendErrorProc(ClientData clientData,
			    XErrorEvent *errorPtr);
static void		AppendPropCarefully(Display *display,
			    Window window, Atom property, char *value,
			    int length, PendingCommand *pendingPtr);
static void		DeleteProc(ClientData clientData);
static void		RegAddName(NameRegistry *regPtr,
			    const char *name, Window commWindow);
static void		RegClose(NameRegistry *regPtr);
static void		RegDeleteName(NameRegistry *regPtr, const char *name);
static Window		RegFindName(NameRegistry *regPtr, const char *name);
static NameRegistry *	RegOpen(Tcl_Interp *interp,
			    TkDisplay *dispPtr, int lock);
static void		SendEventProc(ClientData clientData, XEvent *eventPtr);
static int		SendInit(Tcl_Interp *interp, TkDisplay *dispPtr);
static Tk_RestrictProc SendRestrictProc;
static int		ServerSecure(TkDisplay *dispPtr);
static void		UpdateCommWindow(TkDisplay *dispPtr);
static int		ValidateName(TkDisplay *dispPtr, const char *name,
			    Window commWindow, int oldOK);

/*
 *----------------------------------------------------------------------
 *
 * RegOpen --
 *
 *	This function loads the name registry for a display into memory so
 *	that it can be manipulated.
 *
 * Results:
 *	The return value is a pointer to the loaded registry.
 *
 * Side effects:
 *	If "lock" is set then the server will be locked. It is the caller's
 *	responsibility to call RegClose when finished with the registry, so
 *	that we can write back the registry if needed, unlock the server if
 *	needed, and free memory.
 *
 *----------------------------------------------------------------------
 */

static NameRegistry *
RegOpen(
    Tcl_Interp *interp,		/* Interpreter to use for error reporting
				 * (errors cause a panic so in fact no error
				 * is ever returned, but the interpreter is
				 * needed anyway). */
    TkDisplay *dispPtr,		/* Display whose name registry is to be
				 * opened. */
    int lock)			/* Non-zero means lock the window server when
				 * opening the registry, so no-one else can
				 * use the registry until we close it. */
{
    NameRegistry *regPtr;
    int result, actualFormat;
    unsigned long bytesAfter;
    Atom actualType;
    char **propertyPtr;
    Tk_ErrorHandler handler;

    if (dispPtr->commTkwin == NULL) {
	SendInit(interp, dispPtr);
    }

    handler = Tk_CreateErrorHandler(dispPtr->display, -1, -1, -1, NULL, NULL);

    regPtr = (NameRegistry *)ckalloc(sizeof(NameRegistry));
    regPtr->dispPtr = dispPtr;
    regPtr->locked = 0;
    regPtr->modified = 0;
    regPtr->allocedByX = 1;
    propertyPtr = &regPtr->property;

    if (lock && !localData.sendDebug) {
	XGrabServer(dispPtr->display);
	regPtr->locked = 1;
    }

    /*
     * Read the registry property.
     */

    result = XGetWindowProperty(dispPtr->display,
	    RootWindow(dispPtr->display, 0),
	    dispPtr->registryProperty, 0, MAX_PROP_WORDS,
	    False, XA_STRING, &actualType, &actualFormat,
	    &regPtr->propLength, &bytesAfter,
	    (unsigned char **) propertyPtr);

    if (actualType == None) {
	regPtr->propLength = 0;
	regPtr->property = NULL;
    } else if ((result != Success) || (actualFormat != 8)
	    || (actualType != XA_STRING)) {
	/*
	 * The property is improperly formed; delete it.
	 */

	if (regPtr->property != NULL) {
	    XFree(regPtr->property);
	    regPtr->propLength = 0;
	    regPtr->property = NULL;
	}
	XDeleteProperty(dispPtr->display,
		RootWindow(dispPtr->display, 0),
		dispPtr->registryProperty);
        XSync(dispPtr->display, False);
    }

    Tk_DeleteErrorHandler(handler);

    /*
     * Xlib placed an extra null byte after the end of the property, just to
     * make sure that it is always NULL-terminated. Be sure to include this
     * byte in our count if it's needed to ensure null termination (note: as
     * of 8/95 I'm no longer sure why this code is needed; seems like it
     * shouldn't be).
     */

    if ((regPtr->propLength > 0)
	    && (regPtr->property[regPtr->propLength-1] != 0)) {
	regPtr->propLength++;
    }
    return regPtr;
}

/*
 *----------------------------------------------------------------------
 *
 * RegFindName --
 *
 *	Given an open name registry, this function finds an entry with a given
 *	name, if there is one, and returns information about that entry.
 *
 * Results:
 *	The return value is the X identifier for the comm window for the
 *	application named "name", or None if there is no such entry in the
 *	registry.
 *
 * Side effects:
 *	None.
 *
 *----------------------------------------------------------------------
 */

static Window
RegFindName(
    NameRegistry *regPtr,	/* Pointer to a registry opened with a
				 * previous call to RegOpen. */
    const char *name)		/* Name of an application. */
{
    char *p;

    for (p=regPtr->property ; p-regPtr->property<(int)regPtr->propLength ;) {
	char *entry = p;

	while ((*p != 0) && (!isspace(UCHAR(*p)))) {
	    p++;
	}
	if ((*p != 0) && (strcmp(name, p+1) == 0)) {
	    unsigned id;

	    if (sscanf(entry, "%x", &id) == 1) {
		/*
		 * Must cast from an unsigned int to a Window in case we are
		 * on a 64-bit architecture.
		 */

		return (Window) id;
	    }
	}
	while (*p != 0) {
	    p++;
	}
	p++;
    }
    return None;
}

/*
 *----------------------------------------------------------------------
 *
 * RegDeleteName --
 *
 *	This function deletes the entry for a given name from an open
 *	registry.
 *
 * Results:
 *	None.
 *
 * Side effects:
 *	If there used to be an entry named "name" in the registry, then it is
 *	deleted and the registry is marked as modified so it will be written
 *	back when closed.
 *
 *----------------------------------------------------------------------
 */

static void
RegDeleteName(
    NameRegistry *regPtr,	/* Pointer to a registry opened with a
				 * previous call to RegOpen. */
    const char *name)		/* Name of an application. */
{
    char *p;

    for (p=regPtr->property ; p-regPtr->property<(int)regPtr->propLength ;) {
	char *entry = p, *entryName;

	while ((*p != 0) && (!isspace(UCHAR(*p)))) {
	    p++;
	}
	if (*p != 0) {
	    p++;
	}
	entryName = p;
	while (*p != 0) {
	    p++;
	}
	p++;
	if (strcmp(name, entryName) == 0) {
	    int count;

	    /*
	     * Found the matching entry. Copy everything after it down on top
	     * of it.
	     */

	    count = regPtr->propLength - (p - regPtr->property);
	    if (count > 0) {
		char *src, *dst;

		for (src=p , dst=entry ; count>0 ; src++, dst++, count--) {
		    *dst = *src;
		}
	    }
	    regPtr->propLength -= p - entry;
	    regPtr->modified = 1;
	    return;
	}
    }
}

/*
 *----------------------------------------------------------------------
 *
 * RegAddName --
 *
 *	Add a new entry to an open registry.
 *
 * Results:
 *	None.
 *
 * Side effects:
 *	The open registry is expanded; it is marked as modified so that it
 *	will be written back when closed.
 *
 *----------------------------------------------------------------------
 */

static void
RegAddName(
    NameRegistry *regPtr,	/* Pointer to a registry opened with a
				 * previous call to RegOpen. */
    const char *name,		/* Name of an application. The caller must
				 * ensure that this name isn't already
				 * registered. */
    Window commWindow)		/* X identifier for comm. window of
				 * application. */
{
    char id[30], *newProp;
    int idLength, newBytes;

    sprintf(id, "%x ", (unsigned) commWindow);
    idLength = strlen(id);
    newBytes = idLength + strlen(name) + 1;
    newProp = (char *)ckalloc(regPtr->propLength + newBytes);
    strcpy(newProp, id);
    strcpy(newProp+idLength, name);
    if (regPtr->property != NULL) {
	memcpy(newProp + newBytes, regPtr->property, regPtr->propLength);
	if (regPtr->allocedByX) {
	    XFree(regPtr->property);
	} else {
	    ckfree(regPtr->property);
	}
    }
    regPtr->modified = 1;
    regPtr->propLength += newBytes;
    regPtr->property = newProp;
    regPtr->allocedByX = 0;
}

/*
 *----------------------------------------------------------------------
 *
 * RegClose --
 *
 *	This function is called to end a series of operations on a name
 *	registry.
 *
 * Results:
 *	None.
 *
 * Side effects:
 *	The registry is written back if it has been modified, and the X server
 *	is unlocked if it was locked. Memory for the registry is freed, so the
 *	caller should never use regPtr again.
 *
 *----------------------------------------------------------------------
 */

static void
RegClose(
    NameRegistry *regPtr)	/* Pointer to a registry opened with a
				 * previous call to RegOpen. */
{
    Tk_ErrorHandler handler;

    handler = Tk_CreateErrorHandler(regPtr->dispPtr->display, -1, -1, -1,
            NULL, NULL);

    if (regPtr->modified) {
	if (!regPtr->locked && !localData.sendDebug) {
	    Tcl_Panic("The name registry was modified without being locked!");
	}
	XChangeProperty(regPtr->dispPtr->display,
		RootWindow(regPtr->dispPtr->display, 0),
		regPtr->dispPtr->registryProperty, XA_STRING, 8,
		PropModeReplace, (unsigned char *) regPtr->property,
		(int) regPtr->propLength);
    }

    if (regPtr->locked) {
	XUngrabServer(regPtr->dispPtr->display);
    }

    /*
     * After ungrabbing the server, it's important to flush the output
     * immediately so that the server sees the ungrab command. Otherwise we
     * might do something else that needs to communicate with the server (such
     * as invoking a subprocess that needs to do I/O to the screen); if the
     * ungrab command is still sitting in our output buffer, we could
     * deadlock.
     */

    XFlush(regPtr->dispPtr->display);

    Tk_DeleteErrorHandler(handler);

    if (regPtr->property != NULL) {
	if (regPtr->allocedByX) {
	    XFree(regPtr->property);
	} else {
	    ckfree(regPtr->property);
	}
    }
    ckfree(regPtr);
}

/*
 *----------------------------------------------------------------------
 *
 * ValidateName --
 *
 *	This function checks to see if an entry in the registry is still
 *	valid.
 *
 * Results:
 *	The return value is 1 if the given commWindow exists and its name is
 *	"name". Otherwise 0 is returned.
 *
 * Side effects:
 *	None.
 *
 *----------------------------------------------------------------------
 */

static int
ValidateName(
    TkDisplay *dispPtr,		/* Display for which to perform the
				 * validation. */
    const char *name,		/* The name of an application. */
    Window commWindow,		/* X identifier for the application's comm.
				 * window. */
    int oldOK)			/* Non-zero means that we should consider an
				 * application to be valid even if it looks
				 * like an old-style (pre-4.0) one; 0 means
				 * consider these invalid. */
{
    int result, actualFormat, argc, i;
    unsigned long length, bytesAfter;
    Atom actualType;
    char *property, **propertyPtr = &property;
    Tk_ErrorHandler handler;
    const char **argv;

    property = NULL;

    /*
     * Ignore X errors when reading the property (e.g., the window might not
     * exist). If an error occurs, result will be some value other than
     * Success.
     */

    handler = Tk_CreateErrorHandler(dispPtr->display, -1, -1, -1, NULL, NULL);
    result = XGetWindowProperty(dispPtr->display, commWindow,
	    dispPtr->appNameProperty, 0, MAX_PROP_WORDS,
	    False, XA_STRING, &actualType, &actualFormat,
	    &length, &bytesAfter, (unsigned char **) propertyPtr);

    if ((result == Success) && (actualType == None)) {
	XWindowAttributes atts;

	/*
	 * The comm. window exists but the property we're looking for doesn't
	 * exist. This probably means that the application comes from an older
	 * version of Tk (< 4.0) that didn't set the property; if this is the
	 * case, then assume for compatibility's sake that everything's OK.
	 * However, it's also possible that some random application has
	 * re-used the window id for something totally unrelated. Check a few
	 * characteristics of the window, such as its dimensions and mapped
	 * state, to be sure that it still "smells" like a commWindow.
	 */

	if (!oldOK
		|| !XGetWindowAttributes(dispPtr->display, commWindow, &atts)
		|| (atts.width != 1) || (atts.height != 1)
		|| (atts.map_state != IsUnmapped)) {
	    result = 0;
	} else {
	    result = 1;
	}
    } else if ((result == Success) && (actualFormat == 8)
	    && (actualType == XA_STRING)) {
	result = 0;
	if (Tcl_SplitList(NULL, property, &argc, &argv) == TCL_OK) {
	    for (i = 0; i < argc; i++) {
		if (strcmp(argv[i], name) == 0) {
		    result = 1;
		    break;
		}
	    }
	    ckfree(argv);
	}
    } else {
	result = 0;
    }
    Tk_DeleteErrorHandler(handler);
    if (property != NULL) {
	XFree(property);
    }
    return result;
}

/*
 *----------------------------------------------------------------------
 *
 * ServerSecure --
 *
 *	Check whether a server is secure enough for us to trust Tcl scripts
 *	arriving via that server.
 *
 * Results:
 *	The return value is 1 if the server is secure, which means that
 *	host-style authentication is turned on but there are no hosts in the
 *	enabled list. This means that some other form of authorization
 *	(presumably more secure, such as xauth) is in use.
 *
 * Side effects:
 *	None.
 *
 *----------------------------------------------------------------------
 */

static int
ServerSecure(
    TkDisplay *dispPtr)		/* Display to check. */
{
#ifdef TK_NO_SECURITY
    return 1;
#else
    XHostAddress *addrPtr;
    int numHosts, secure;
    Bool enabled;

    addrPtr = XListHosts(dispPtr->display, &numHosts, &enabled);
    if (!enabled) {
    insecure:
	secure = 0;
    } else if (numHosts == 0) {
	secure = 1;
    } else {
	/*
	 * Recent versions of X11 have the extra feature of allowing more
	 * sophisticated authorization checks to be performed than the dozy
	 * old ones that used to plague xhost usage. However, not all deployed
	 * versions of Xlib know how to deal with this feature, so this code
	 * is conditional on having the right #def in place. [Bug 1909931]
	 *
	 * Note that at this point we know that there's at least one entry in
	 * the list returned by XListHosts. However there may be multiple
	 * entries; as long as each is one of either 'SI:localhost:*' or
	 * 'SI:localgroup:*' then we will claim to be secure enough.
	 */

#ifdef FamilyServerInterpreted
	XServerInterpretedAddress *siPtr;
	int i;

	for (i=0 ; i<numHosts ; i++) {
	    if (addrPtr[i].family != FamilyServerInterpreted) {
		/*
		 * We don't understand what the X server is letting in, so we
		 * err on the side of safety.
		 */

		goto insecure;
	    }
	    siPtr = (XServerInterpretedAddress *) addrPtr[0].address;

	    /*
	     * We don't check the username or group here. This is because it's
	     * officially non-portable and we are just making sure there
	     * aren't silly misconfigurations. (Apparently 'root' is not a
	     * very good choice, but we still don't put any effort in to spot
	     * that.) However we do check to see that the constraints are
	     * imposed against the connecting user and/or group.
	     */

	    if (       !(siPtr->typelength == 9 /* ==strlen("localuser") */
			&& !memcmp(siPtr->type, "localuser", 9))
		    && !(siPtr->typelength == 10 /* ==strlen("localgroup") */
			&& !memcmp(siPtr->type, "localgroup", 10))) {
		/*
		 * The other defined types of server-interpreted controls
		 * involve particular hosts. These are still insecure for the
		 * same reasons that classic xhost access is insecure; there's
		 * just no way to be sure that the users on those systems are
		 * the ones who should be allowed to connect to this display.
		 */

		goto insecure;
	    }
	}
	secure = 1;
#else
	/*
	 * We don't understand what the X server is letting in, so we err on
	 * the side of safety.
	 */

	secure = 0;
#endif /* FamilyServerInterpreted */
    }
    if (addrPtr != NULL) {
	XFree((char *) addrPtr);
    }
    return secure;
#endif /* TK_NO_SECURITY */
}

/*
 *----------------------------------------------------------------------
 *
 * Tk_SetAppName --
 *
 *	This function is called to associate an ASCII name with a Tk
 *	application. If the application has already been named, the name
 *	replaces the old one.
 *
 * Results:
 *	The return value is the name actually given to the application. This
 *	will normally be the same as name, but if name was already in use for
 *	an application then a name of the form "name #2" will be chosen, with
 *	a high enough number to make the name unique.
 *
 * Side effects:
 *	Registration info is saved, thereby allowing the "send" command to be
 *	used later to invoke commands in the application. In addition, the
 *	"send" command is created in the application's interpreter. The
 *	registration will be removed automatically if the interpreter is
 *	deleted or the "send" command is removed.
 *
 *----------------------------------------------------------------------
 */

const char *
Tk_SetAppName(
    Tk_Window tkwin,		/* Token for any window in the application to
				 * be named: it is just used to identify the
				 * application and the display. */
    const char *name)		/* The name that will be used to refer to the
				 * interpreter in later "send" commands. Must
				 * be globally unique. */
{
    RegisteredInterp *riPtr, *riPtr2;
    Window w;
    TkWindow *winPtr = (TkWindow *) tkwin;
    TkDisplay *dispPtr = winPtr->dispPtr;
    NameRegistry *regPtr;
    Tcl_Interp *interp;
    const char *actualName;
    Tcl_DString dString;
    int offset, i;
    ThreadSpecificData *tsdPtr = (ThreadSpecificData *)
	    Tcl_GetThreadData(&dataKey, sizeof(ThreadSpecificData));

    interp = winPtr->mainPtr->interp;
    if (dispPtr->commTkwin == NULL) {
	SendInit(interp, winPtr->dispPtr);
    }

    /*
     * See if the application is already registered; if so, remove its current
     * name from the registry.
     */

    regPtr = RegOpen(interp, winPtr->dispPtr, 1);
    for (riPtr = tsdPtr->interpListPtr; ; riPtr = riPtr->nextPtr) {
	if (riPtr == NULL) {
	    /*
	     * This interpreter isn't currently registered; create the data
	     * structure that will be used to register it locally, plus add
	     * the "send" command to the interpreter.
	     */

	    riPtr = (RegisteredInterp *)ckalloc(sizeof(RegisteredInterp));
	    riPtr->interp = interp;
	    riPtr->dispPtr = winPtr->dispPtr;
	    riPtr->nextPtr = tsdPtr->interpListPtr;
	    tsdPtr->interpListPtr = riPtr;
	    riPtr->name = NULL;
	    Tcl_CreateObjCommand(interp, "send", Tk_SendObjCmd, riPtr, DeleteProc);
	    if (Tcl_IsSafe(interp)) {
		Tcl_HideCommand(interp, "send", "send");
	    }
	    break;
	}
	if (riPtr->interp == interp) {
	    /*
	     * The interpreter is currently registered; remove it from the
	     * name registry.
	     */

	    if (riPtr->name) {
		RegDeleteName(regPtr, riPtr->name);
		ckfree(riPtr->name);
	    }
	    break;
	}
    }

    /*
     * Pick a name to use for the application. Use "name" if it's not already
     * in use. Otherwise add a suffix such as " #2", trying larger and larger
     * numbers until we eventually find one that is unique.
     */

    actualName = name;
    offset = 0;				/* Needed only to avoid "used before
					 * set" compiler warnings. */
    for (i = 1; ; i++) {
	if (i > 1) {
	    if (i == 2) {
		Tcl_DStringInit(&dString);
		Tcl_DStringAppend(&dString, name, -1);
		Tcl_DStringAppend(&dString, " #", 2);
		offset = Tcl_DStringLength(&dString);
		Tcl_DStringSetLength(&dString, offset+TCL_INTEGER_SPACE);
		actualName = Tcl_DStringValue(&dString);
	    }
	    sprintf(Tcl_DStringValue(&dString) + offset, "%d", i);
	}
	w = RegFindName(regPtr, actualName);
	if (w == None) {
	    break;
	}

	/*
	 * The name appears to be in use already, but double-check to be sure
	 * (perhaps the application died without removing its name from the
	 * registry?).
	 */

	if (w == Tk_WindowId(dispPtr->commTkwin)) {
	    for (riPtr2 = tsdPtr->interpListPtr; riPtr2 != NULL;
		    riPtr2 = riPtr2->nextPtr) {
		if ((riPtr2->interp != interp) &&
			(strcmp(riPtr2->name, actualName) == 0)) {
		    goto nextSuffix;
		}
	    }
	    RegDeleteName(regPtr, actualName);
	    break;
	} else if (!ValidateName(winPtr->dispPtr, actualName, w, 1)) {
	    RegDeleteName(regPtr, actualName);
	    break;
	}
    nextSuffix:
	continue;
    }

    /*
     * We've now got a name to use. Store it in the name registry and in the
     * local entry for this application, plus put it in a property on the
     * commWindow.
     */

    RegAddName(regPtr, actualName, Tk_WindowId(dispPtr->commTkwin));
    RegClose(regPtr);
    riPtr->name = (char *)ckalloc(strlen(actualName) + 1);
    strcpy(riPtr->name, actualName);
    if (actualName != name) {
	Tcl_DStringFree(&dString);
    }
    UpdateCommWindow(dispPtr);

    return riPtr->name;
}

/*
 *--------------------------------------------------------------
 *
 * Tk_SendObjCmd --
 *
 *	This function is invoked to process the "send" Tcl command. See the
 *	user documentation for details on what it does.
 *
 * Results:
 *	A standard Tcl result.
 *
 * Side effects:
 *	See the user documentation.
 *
 *--------------------------------------------------------------
 */

int
Tk_SendObjCmd(
<<<<<<< HEAD
    ClientData dummy,	/* Information about sender (only dispPtr
=======
    TCL_UNUSED(void *),	/* Information about sender (only dispPtr
>>>>>>> caa253fc
				 * field is used). */
    Tcl_Interp *interp,		/* Current interpreter. */
    int objc,			/* Number of arguments. */
    Tcl_Obj *const objv[])	/* Argument strings. */
{
    enum {
	SEND_ASYNC, SEND_DISPLAYOF, SEND_LAST
    };
    static const char *const sendOptions[] = {
	"-async",   "-displayof",   "--",  NULL
    };
    TkWindow *winPtr;
    Window commWindow;
    PendingCommand pending;
    RegisteredInterp *riPtr;
    const char *destName;
    int result, index, async, i, firstArg;
    Tk_RestrictProc *prevProc;
    ClientData prevArg;
    TkDisplay *dispPtr;
    Tcl_Time timeout;
    NameRegistry *regPtr;
    Tcl_DString request;
    ThreadSpecificData *tsdPtr = (ThreadSpecificData *)
	    Tcl_GetThreadData(&dataKey, sizeof(ThreadSpecificData));
    Tcl_Interp *localInterp;	/* Used when the interpreter to send the
				 * command to is within the same process. */
    (void)dummy;

    /*
     * Process options, if any.
     */

    async = 0;
    winPtr = (TkWindow *) Tk_MainWindow(interp);
    if (winPtr == NULL) {
	return TCL_ERROR;
    }
    for (i = 1; i < objc; i++) {
	if (Tcl_GetIndexFromObjStruct(interp, objv[i], sendOptions,
		sizeof(char *), "option", 0, &index) != TCL_OK) {
	    break;
	}
	if (index == SEND_ASYNC) {
	    ++async;
	} else if (index == SEND_DISPLAYOF) {
	    winPtr = (TkWindow *) Tk_NameToWindow(interp, Tcl_GetString(objv[++i]),
		    (Tk_Window) winPtr);
	    if (winPtr == NULL) {
		return TCL_ERROR;
	    }
	} else if (index == SEND_LAST) {
	    i++;
	    break;
	}
    }

    if (objc < (i+2)) {
	Tcl_WrongNumArgs(interp, 1, objv,
		"?-option value ...? interpName arg ?arg ...?");
	return TCL_ERROR;
    }
    destName = Tcl_GetString(objv[i]);
    firstArg = i+1;

    dispPtr = winPtr->dispPtr;
    if (dispPtr->commTkwin == NULL) {
	SendInit(interp, winPtr->dispPtr);
    }

    /*
     * See if the target interpreter is local. If so, execute the command
     * directly without going through the X server. The only tricky thing is
     * passing the result from the target interpreter to the invoking
     * interpreter. Watch out: they could be the same!
     */

    for (riPtr = tsdPtr->interpListPtr; riPtr != NULL;
	    riPtr = riPtr->nextPtr) {
	if ((riPtr->dispPtr != dispPtr)
		|| (strcmp(riPtr->name, destName) != 0)) {
	    continue;
	}
	Tcl_Preserve(riPtr);
	localInterp = riPtr->interp;
	Tcl_Preserve(localInterp);
	if (firstArg == (objc-1)) {
	    result = Tcl_EvalEx(localInterp, Tcl_GetString(objv[firstArg]), -1, TCL_EVAL_GLOBAL);
	} else {
	    Tcl_DStringInit(&request);
	    Tcl_DStringAppend(&request, Tcl_GetString(objv[firstArg]), -1);
	    for (i = firstArg+1; i < objc; i++) {
		Tcl_DStringAppend(&request, " ", 1);
		Tcl_DStringAppend(&request, Tcl_GetString(objv[i]), -1);
	    }
	    result = Tcl_EvalEx(localInterp, Tcl_DStringValue(&request), -1, TCL_EVAL_GLOBAL);
	    Tcl_DStringFree(&request);
	}
	if (interp != localInterp) {
	    if (result == TCL_ERROR) {
		Tcl_Obj *errorObjPtr;

		/*
		 * An error occurred, so transfer error information from the
		 * destination interpreter back to our interpreter. Must clear
		 * interp's result before calling Tcl_AddErrorInfo, since
		 * Tcl_AddErrorInfo will store the interp's result in
		 * errorInfo before appending riPtr's $errorInfo; we've
		 * already got everything we need in riPtr's $errorInfo.
		 */

		Tcl_ResetResult(interp);
		Tcl_AddErrorInfo(interp, Tcl_GetVar2(localInterp,
			"errorInfo", NULL, TCL_GLOBAL_ONLY));
		errorObjPtr = Tcl_GetVar2Ex(localInterp, "errorCode", NULL,
			TCL_GLOBAL_ONLY);
		Tcl_SetObjErrorCode(interp, errorObjPtr);
	    }
	    Tcl_SetObjResult(interp, Tcl_GetObjResult(localInterp));
	    Tcl_ResetResult(localInterp);
	}
	Tcl_Release(riPtr);
	Tcl_Release(localInterp);
	return result;
    }

    /*
     * Bind the interpreter name to a communication window.
     */

    regPtr = RegOpen(interp, winPtr->dispPtr, 0);
    commWindow = RegFindName(regPtr, destName);
    RegClose(regPtr);
    if (commWindow == None) {
	Tcl_SetObjResult(interp, Tcl_ObjPrintf(
		"no application named \"%s\"", destName));
	Tcl_SetErrorCode(interp, "TK", "LOOKUP", "APPLICATION", destName,
		NULL);
	return TCL_ERROR;
    }

    /*
     * Send the command to the target interpreter by appending it to the comm
     * window in the communication window.
     */

    localData.sendSerial++;
    Tcl_DStringInit(&request);
    Tcl_DStringAppend(&request, "\0c\0-n ", 6);
    Tcl_DStringAppend(&request, destName, -1);
    if (!async) {
	char buffer[TCL_INTEGER_SPACE * 2];

	sprintf(buffer, "%x %d",
		(unsigned) Tk_WindowId(dispPtr->commTkwin),
		localData.sendSerial);
	Tcl_DStringAppend(&request, "\0-r ", 4);
	Tcl_DStringAppend(&request, buffer, -1);
    }
    Tcl_DStringAppend(&request, "\0-s ", 4);
    Tcl_DStringAppend(&request, Tcl_GetString(objv[firstArg]), -1);
    for (i = firstArg+1; i < objc; i++) {
	Tcl_DStringAppend(&request, " ", 1);
	Tcl_DStringAppend(&request, Tcl_GetString(objv[i]), -1);
    }

    if (!async) {
	/*
	 * Register the fact that we're waiting for a command to complete
	 * (this is needed by SendEventProc and by AppendErrorProc to pass
	 * back the command's results). Set up a timeout handler so that
	 * we can check during long sends to make sure that the destination
	 * application is still alive.
	 *
	 * We prepare the pending struct here in order to catch potential
	 * early X errors from AppendPropCarefully() due to XSync().
	 */

	pending.serial = localData.sendSerial;
	pending.dispPtr = dispPtr;
	pending.target = destName;
	pending.commWindow = commWindow;
	pending.interp = interp;
	pending.result = NULL;
	pending.errorInfo = NULL;
	pending.errorCode = NULL;
	pending.gotResponse = 0;
	pending.nextPtr = tsdPtr->pendingCommands;
	tsdPtr->pendingCommands = &pending;
    }
    (void) AppendPropCarefully(dispPtr->display, commWindow,
	    dispPtr->commProperty, Tcl_DStringValue(&request),
	    Tcl_DStringLength(&request) + 1, (async ? NULL : &pending));
    Tcl_DStringFree(&request);
    if (async) {
	/*
	 * This is an asynchronous send: return immediately without waiting
	 * for a response.
	 */

	return TCL_OK;
    }

    /*
     * Enter a loop processing X events until the result comes in or the
     * target is declared to be dead. While waiting for a result, look only at
     * send-related events so that the send is synchronous with respect to
     * other events in the application.
     */

    prevProc = Tk_RestrictEvents(SendRestrictProc, NULL, &prevArg);
    Tcl_GetTime(&timeout);
    timeout.sec += 2;
    while (!pending.gotResponse) {
	if (!TkUnixDoOneXEvent(&timeout)) {
	    /*
	     * An unusually long amount of time has elapsed during the
	     * processing of a sent command. Check to make sure that the
	     * target application still exists. If it does, reset the timeout.
	     */

	    if (!ValidateName(pending.dispPtr, pending.target,
		    pending.commWindow, 0)) {
		const char *msg;

		if (ValidateName(pending.dispPtr, pending.target,
			pending.commWindow, 1)) {
		    msg = "target application died or uses a Tk version before 4.0";
		} else {
		    msg = "target application died";
		}
		pending.code = TCL_ERROR;
		pending.result = (char *)ckalloc(strlen(msg) + 1);
		strcpy(pending.result, msg);
		pending.gotResponse = 1;
	    } else {
		Tcl_GetTime(&timeout);
		timeout.sec += 2;
	    }
	}
    }
    Tk_RestrictEvents(prevProc, prevArg, &prevArg);

    /*
     * Unregister the information about the pending command and return the
     * result.
     */

    if (tsdPtr->pendingCommands != &pending) {
	Tcl_Panic("Tk_SendCmd: corrupted send stack");
    }
    tsdPtr->pendingCommands = pending.nextPtr;
    if (pending.errorInfo != NULL) {
	/*
	 * Special trick: must clear the interp's result before calling
	 * Tcl_AddErrorInfo, since Tcl_AddErrorInfo will store the interp's
	 * result in errorInfo before appending pending.errorInfo; we've
	 * already got everything we need in pending.errorInfo.
	 */

	Tcl_ResetResult(interp);
	Tcl_AddErrorInfo(interp, pending.errorInfo);
	ckfree(pending.errorInfo);
    }
    if (pending.errorCode != NULL) {
	Tcl_SetObjErrorCode(interp, Tcl_NewStringObj(pending.errorCode, -1));
	ckfree(pending.errorCode);
    }
    Tcl_SetObjResult(interp, Tcl_NewStringObj(pending.result, -1));
    ckfree(pending.result);
    return pending.code;
}

/*
 *----------------------------------------------------------------------
 *
 * TkGetInterpNames --
 *
 *	This function is invoked to fetch a list of all the interpreter names
 *	currently registered for the display of a particular window.
 *
 * Results:
 *	A standard Tcl return value. The interp's result will be set to hold a
 *	list of all the interpreter names defined for tkwin's display. If an
 *	error occurs, then TCL_ERROR is returned and the interp's result will
 *	hold an error message.
 *
 * Side effects:
 *	None.
 *
 *----------------------------------------------------------------------
 */

int
TkGetInterpNames(
    Tcl_Interp *interp,		/* Interpreter for returning a result. */
    Tk_Window tkwin)		/* Window whose display is to be used for the
				 * lookup. */
{
    TkWindow *winPtr = (TkWindow *) tkwin;
    NameRegistry *regPtr;
    Tcl_Obj *resultObj = Tcl_NewObj();
    char *p;

    /*
     * Read the registry property, then scan through all of its entries.
     * Validate each entry to be sure that its application still exists.
     */

    regPtr = RegOpen(interp, winPtr->dispPtr, 1);
    for (p=regPtr->property ; p-regPtr->property<(int)regPtr->propLength ;) {
	char *entry = p, *entryName;
	Window commWindow;
	unsigned id;

	if (sscanf(p, "%x", (unsigned *) &id) != 1) {
	    commWindow = None;
	} else {
	    commWindow = id;
	}
	while ((*p != 0) && (!isspace(UCHAR(*p)))) {
	    p++;
	}
	if (*p != 0) {
	    p++;
	}
	entryName = p;
	while (*p != 0) {
	    p++;
	}
	p++;
	if (ValidateName(winPtr->dispPtr, entryName, commWindow, 1)) {
	    /*
	     * The application still exists; add its name to the result.
	     */

	    Tcl_ListObjAppendElement(NULL, resultObj,
		    Tcl_NewStringObj(entryName, -1));
	} else {
	    int count;

	    /*
	     * This name is bogus (perhaps the application died without
	     * cleaning up its entry in the registry?). Delete the name.
	     */

	    count = regPtr->propLength - (p - regPtr->property);
	    if (count > 0) {
		char *src, *dst;

		for (src = p, dst = entry; count > 0; src++, dst++, count--) {
		    *dst = *src;
		}
	    }
	    regPtr->propLength -= p - entry;
	    regPtr->modified = 1;
	    p = entry;
	}
    }
    RegClose(regPtr);
    Tcl_SetObjResult(interp, resultObj);
    return TCL_OK;
}

/*
 *--------------------------------------------------------------
 *
 * TkSendCleanup --
 *
 *	This function is called to free resources used by the communication
 *	channels for sending commands and receiving results.
 *
 * Results:
 *	None.
 *
 * Side effects:
 *	Frees various data structures and windows.
 *
 *--------------------------------------------------------------
 */

void
TkSendCleanup(
    TkDisplay *dispPtr)
{
    if (dispPtr->commTkwin != NULL) {
	Tk_DeleteEventHandler(dispPtr->commTkwin, PropertyChangeMask,
		SendEventProc, dispPtr);
	Tk_DestroyWindow(dispPtr->commTkwin);
	Tcl_Release(dispPtr->commTkwin);
	dispPtr->commTkwin = NULL;
    }
}

/*
 *--------------------------------------------------------------
 *
 * SendInit --
 *
 *	This function is called to initialize the communication channels for
 *	sending commands and receiving results.
 *
 * Results:
 *	None.
 *
 * Side effects:
 *	Sets up various data structures and windows.
 *
 *--------------------------------------------------------------
 */

static int
SendInit(
<<<<<<< HEAD
    Tcl_Interp *dummy,		/* Interpreter to use for error reporting (no
=======
    TCL_UNUSED(Tcl_Interp *),	/* Interpreter to use for error reporting (no
>>>>>>> caa253fc
				 * errors are ever returned, but the
				 * interpreter is needed anyway). */
    TkDisplay *dispPtr)		/* Display to initialize. */
{
    XSetWindowAttributes atts;
    (void)dummy;

    /*
     * Create the window used for communication, and set up an event handler
     * for it.
     */

    dispPtr->commTkwin = (Tk_Window) TkAllocWindow(dispPtr,
    	DefaultScreen(dispPtr->display), NULL);
    Tcl_Preserve(dispPtr->commTkwin);
    ((TkWindow *) dispPtr->commTkwin)->flags |=
	    TK_TOP_HIERARCHY|TK_TOP_LEVEL|TK_HAS_WRAPPER|TK_WIN_MANAGED;
    TkWmNewWindow((TkWindow *) dispPtr->commTkwin);
    atts.override_redirect = True;
    Tk_ChangeWindowAttributes(dispPtr->commTkwin,
	    CWOverrideRedirect, &atts);
    Tk_CreateEventHandler(dispPtr->commTkwin, PropertyChangeMask,
	    SendEventProc, dispPtr);
    Tk_MakeWindowExist(dispPtr->commTkwin);

    /*
     * Get atoms used as property names.
     */

    dispPtr->commProperty = Tk_InternAtom(dispPtr->commTkwin, "Comm");
    dispPtr->registryProperty = Tk_InternAtom(dispPtr->commTkwin,
	    "InterpRegistry");
    dispPtr->appNameProperty = Tk_InternAtom(dispPtr->commTkwin,
	    "TK_APPLICATION");

    return TCL_OK;
}

/*
 *--------------------------------------------------------------
 *
 * SendEventProc --
 *
 *	This function is invoked automatically by the toolkit event manager
 *	when a property changes on the communication window. This function
 *	reads the property and handles command requests and responses.
 *
 * Results:
 *	None.
 *
 * Side effects:
 *	If there are command requests in the property, they are executed. If
 *	there are responses in the property, their information is saved for
 *	the (ostensibly waiting) "send" commands. The property is deleted.
 *
 *--------------------------------------------------------------
 */

static void
SendEventProc(
    ClientData clientData,	/* Display information. */
    XEvent *eventPtr)		/* Information about event. */
{
    TkDisplay *dispPtr = (TkDisplay *)clientData;
    char *propInfo, **propInfoPtr = &propInfo;
    const char *p;
    int result, actualFormat;
    unsigned long numItems, bytesAfter;
    Atom actualType;
    Tcl_Interp *remoteInterp;	/* Interp in which to execute the command. */
    ThreadSpecificData *tsdPtr = (ThreadSpecificData *)
	    Tcl_GetThreadData(&dataKey, sizeof(ThreadSpecificData));

    if ((eventPtr->xproperty.atom != dispPtr->commProperty)
	    || (eventPtr->xproperty.state != PropertyNewValue)) {
	return;
    }

    /*
     * Read the comm property and delete it.
     */

    propInfo = NULL;
    result = XGetWindowProperty(dispPtr->display,
	    Tk_WindowId(dispPtr->commTkwin), dispPtr->commProperty, 0,
	    MAX_PROP_WORDS, True, XA_STRING, &actualType, &actualFormat,
	    &numItems, &bytesAfter, (unsigned char **) propInfoPtr);

    /*
     * If the property doesn't exist or is improperly formed then ignore it.
     */

    if ((result != Success) || (actualType != XA_STRING)
	    || (actualFormat != 8)) {
	if (propInfo != NULL) {
	    XFree(propInfo);
	}
	return;
    }

    /*
     * Several commands and results could arrive in the property at one time;
     * each iteration through the outer loop handles a single command or
     * result.
     */

    for (p = propInfo; (p-propInfo) < (int) numItems; ) {
	/*
	 * Ignore leading NULLs; each command or result starts with a NULL so
	 * that no matter how badly formed a preceding command is, we'll be
	 * able to tell that a new command/result is starting.
	 */

	if (*p == 0) {
	    p++;
	    continue;
	}

	if ((*p == 'c') && (p[1] == 0)) {
	    Window commWindow;
	    const char *interpName, *script, *serial;
	    char *end;
	    Tcl_DString reply;
	    RegisteredInterp *riPtr;

	    /*
	     *----------------------------------------------------------
	     * This is an incoming command from some other application.
	     * Iterate over all of its options. Stop when we reach the end of
	     * the property or something that doesn't look like an option.
	     *----------------------------------------------------------
	     */

	    p += 2;
	    interpName = NULL;
	    commWindow = None;
	    serial = "";
	    script = NULL;
	    while (((p-propInfo) < (int) numItems) && (*p == '-')) {
		switch (p[1]) {
		case 'r':
		    commWindow = (Window) strtoul(p+2, &end, 16);
		    if ((end == p+2) || (*end != ' ')) {
			commWindow = None;
		    } else {
			p = serial = end+1;
		    }
		    break;
		case 'n':
		    if (p[2] == ' ') {
			interpName = p+3;
		    }
		    break;
		case 's':
		    if (p[2] == ' ') {
			script = p+3;
		    }
		    break;
		}
		while (*p != 0) {
		    p++;
		}
		p++;
	    }

	    if ((script == NULL) || (interpName == NULL)) {
		continue;
	    }

	    /*
	     * Initialize the result property, so that we're ready at any time
	     * if we need to return an error.
	     */

	    if (commWindow != None) {
		Tcl_DStringInit(&reply);
		Tcl_DStringAppend(&reply, "\0r\0-s ", 6);
		Tcl_DStringAppend(&reply, serial, -1);
		Tcl_DStringAppend(&reply, "\0-r ", 4);
	    }

	    if (!ServerSecure(dispPtr)) {
		if (commWindow != None) {
		    Tcl_DStringAppend(&reply,
			    "X server insecure (must use xauth-style "
			    "authorization); command ignored", -1);
		}
		result = TCL_ERROR;
		goto returnResult;
	    }

	    /*
	     * Locate the application, then execute the script.
	     */

	    for (riPtr = tsdPtr->interpListPtr; ; riPtr = riPtr->nextPtr) {
		if (riPtr == NULL) {
		    if (commWindow != None) {
			Tcl_DStringAppend(&reply,
				"receiver never heard of interpreter \"", -1);
			Tcl_DStringAppend(&reply, interpName, -1);
			Tcl_DStringAppend(&reply, "\"", 1);
		    }
		    result = TCL_ERROR;
		    goto returnResult;
		}
		if (strcmp(riPtr->name, interpName) == 0) {
		    break;
		}
	    }
	    Tcl_Preserve(riPtr);

	    /*
	     * We must protect the interpreter because the script may enter
	     * another event loop, which might call Tcl_DeleteInterp.
	     */

	    remoteInterp = riPtr->interp;
	    Tcl_Preserve(remoteInterp);

	    result = Tcl_EvalEx(remoteInterp, script, -1, TCL_EVAL_GLOBAL);

	    /*
	     * The call to Tcl_Release may have released the interpreter which
	     * will cause the "send" command for that interpreter to be
	     * deleted. The command deletion callback will set the
	     * riPtr->interp field to NULL, hence the check below for NULL.
	     */

	    if (commWindow != None) {
		Tcl_DStringAppend(&reply, Tcl_GetString(Tcl_GetObjResult(remoteInterp)),
			-1);
		if (result == TCL_ERROR) {
		    const char *varValue;

		    varValue = Tcl_GetVar2(remoteInterp, "errorInfo",
			    NULL, TCL_GLOBAL_ONLY);
		    if (varValue != NULL) {
			Tcl_DStringAppend(&reply, "\0-i ", 4);
			Tcl_DStringAppend(&reply, varValue, -1);
		    }
		    varValue = Tcl_GetVar2(remoteInterp, "errorCode",
			    NULL, TCL_GLOBAL_ONLY);
		    if (varValue != NULL) {
			Tcl_DStringAppend(&reply, "\0-e ", 4);
			Tcl_DStringAppend(&reply, varValue, -1);
		    }
		}
	    }
	    Tcl_Release(remoteInterp);
	    Tcl_Release(riPtr);

	    /*
	     * Return the result to the sender if a commWindow was specified
	     * (if none was specified then this is an asynchronous call).
	     * Right now reply has everything but the completion code, but it
	     * needs the NULL to terminate the current option.
	     */

	returnResult:
	    if (commWindow != None) {
		if (result != TCL_OK) {
		    char buffer[TCL_INTEGER_SPACE];

		    sprintf(buffer, "%d", result);
		    Tcl_DStringAppend(&reply, "\0-c ", 4);
		    Tcl_DStringAppend(&reply, buffer, -1);
		}
		(void) AppendPropCarefully(dispPtr->display, commWindow,
			dispPtr->commProperty, Tcl_DStringValue(&reply),
			Tcl_DStringLength(&reply) + 1, NULL);
		XFlush(dispPtr->display);
		Tcl_DStringFree(&reply);
	    }
	} else if ((*p == 'r') && (p[1] == 0)) {
	    int serial, code, gotSerial;
	    const char *errorInfo, *errorCode, *resultString;
	    PendingCommand *pcPtr;

	    /*
	     *----------------------------------------------------------
	     * This is a reply to some command that we sent out. Iterate over
	     * all of its options. Stop when we reach the end of the property
	     * or something that doesn't look like an option.
	     *----------------------------------------------------------
	     */

	    p += 2;
	    code = TCL_OK;
	    gotSerial = 0;
	    errorInfo = NULL;
	    errorCode = NULL;
	    resultString = "";
	    while (((p-propInfo) < (int) numItems) && (*p == '-')) {
		switch (p[1]) {
		case 'c':
		    if (sscanf(p+2, " %d", &code) != 1) {
			code = TCL_OK;
		    }
		    break;
		case 'e':
		    if (p[2] == ' ') {
			errorCode = p+3;
		    }
		    break;
		case 'i':
		    if (p[2] == ' ') {
			errorInfo = p+3;
		    }
		    break;
		case 'r':
		    if (p[2] == ' ') {
			resultString = p+3;
		    }
		    break;
		case 's':
		    if (sscanf(p+2, " %d", &serial) == 1) {
			gotSerial = 1;
		    }
		    break;
		}
		while (*p != 0) {
		    p++;
		}
		p++;
	    }

	    if (!gotSerial) {
		continue;
	    }

	    /*
	     * Give the result information to anyone who's waiting for it.
	     */

	    for (pcPtr = tsdPtr->pendingCommands; pcPtr != NULL;
		    pcPtr = pcPtr->nextPtr) {
		if ((serial != pcPtr->serial) || (pcPtr->result != NULL)) {
		    continue;
		}
		pcPtr->code = code;
		if (resultString != NULL) {
		    pcPtr->result = (char *)ckalloc(strlen(resultString) + 1);
		    strcpy(pcPtr->result, resultString);
		}
		if (code == TCL_ERROR) {
		    if (errorInfo != NULL) {
			pcPtr->errorInfo = (char *)ckalloc(strlen(errorInfo) + 1);
			strcpy(pcPtr->errorInfo, errorInfo);
		    }
		    if (errorCode != NULL) {
			pcPtr->errorCode = (char *)ckalloc(strlen(errorCode) + 1);
			strcpy(pcPtr->errorCode, errorCode);
		    }
		}
		pcPtr->gotResponse = 1;
		break;
	    }
	} else {
	    /*
	     * Didn't recognize this thing. Just skip through the next null
	     * character and try again.
	     */

	    while (*p != 0) {
		p++;
	    }
	    p++;
	}
    }
    XFree(propInfo);
}

/*
 *--------------------------------------------------------------
 *
 * AppendPropCarefully --
 *
 *	Append a given property to a given window, but set up an X error
 *	handler so that if the append fails this function can return an error
 *	code rather than having Xlib panic.
 *
 * Results:
 *	None.
 *
 * Side effects:
 *	The given property on the given window is appended to. If this
 *	operation fails and if pendingPtr is non-NULL, then the pending
 *	operation is marked as complete with an error.
 *
 *--------------------------------------------------------------
 */

static void
AppendPropCarefully(
    Display *display,		/* Display on which to operate. */
    Window window,		/* Window whose property is to be modified. */
    Atom property,		/* Name of property. */
    char *value,		/* Characters to append to property. */
    int length,			/* Number of bytes to append. */
    PendingCommand *pendingPtr)	/* Pending command to mark complete if an
				 * error occurs during the property op. NULL
				 * means just ignore the error. */
{
    Tk_ErrorHandler handler;

    handler = Tk_CreateErrorHandler(display, -1, -1, -1, AppendErrorProc,
	    pendingPtr);
    XChangeProperty(display, window, property, XA_STRING, 8,
	    PropModeAppend, (unsigned char *) value, length);
    Tk_DeleteErrorHandler(handler);
}

/*
 * The function below is invoked if an error occurs during the XChangeProperty
 * operation above.
 */

static int
AppendErrorProc(
    ClientData clientData,	/* Command to mark complete, or NULL. */
    TCL_UNUSED(XErrorEvent *))	/* Information about error. */
{
    PendingCommand *pendingPtr = (PendingCommand *)clientData;
    PendingCommand *pcPtr;
    ThreadSpecificData *tsdPtr = (ThreadSpecificData *)
	    Tcl_GetThreadData(&dataKey, sizeof(ThreadSpecificData));
    (void)errorPtr;

    if (pendingPtr == NULL) {
	return 0;
    }

    /*
     * Make sure this command is still pending.
     */

    for (pcPtr = tsdPtr->pendingCommands; pcPtr != NULL;
	    pcPtr = pcPtr->nextPtr) {
	if ((pcPtr == pendingPtr) && (pcPtr->result == NULL)) {
	    pcPtr->result = (char *)ckalloc(strlen(pcPtr->target) + 50);
	    sprintf(pcPtr->result, "no application named \"%s\"",
		    pcPtr->target);
	    pcPtr->code = TCL_ERROR;
	    pcPtr->gotResponse = 1;
	    break;
	}
    }
    return 0;
}

/*
 *--------------------------------------------------------------
 *
 * DeleteProc --
 *
 *	This function is invoked by Tcl when the "send" command is deleted in
 *	an interpreter. It unregisters the interpreter.
 *
 * Results:
 *	None.
 *
 * Side effects:
 *	The interpreter given by riPtr is unregistered.
 *
 *--------------------------------------------------------------
 */

static void
DeleteProc(
    ClientData clientData)	/* Info about registration, passed as
				 * ClientData. */
{
    RegisteredInterp *riPtr = (RegisteredInterp *)clientData;
    RegisteredInterp *riPtr2;
    NameRegistry *regPtr;
    ThreadSpecificData *tsdPtr = (ThreadSpecificData *)
	    Tcl_GetThreadData(&dataKey, sizeof(ThreadSpecificData));

    regPtr = RegOpen(riPtr->interp, riPtr->dispPtr, 1);
    RegDeleteName(regPtr, riPtr->name);
    RegClose(regPtr);

    if (tsdPtr->interpListPtr == riPtr) {
	tsdPtr->interpListPtr = riPtr->nextPtr;
    } else {
	for (riPtr2 = tsdPtr->interpListPtr; riPtr2 != NULL;
		riPtr2 = riPtr2->nextPtr) {
	    if (riPtr2->nextPtr == riPtr) {
		riPtr2->nextPtr = riPtr->nextPtr;
		break;
	    }
	}
    }
    ckfree(riPtr->name);
    riPtr->interp = NULL;
    UpdateCommWindow(riPtr->dispPtr);
    Tcl_EventuallyFree(riPtr, TCL_DYNAMIC);
}

/*
 *----------------------------------------------------------------------
 *
 * SendRestrictProc --
 *
 *	This function filters incoming events when a "send" command is
 *	outstanding. It defers all events except those containing send
 *	commands and results.
 *
 * Results:
 *	False is returned except for property-change events on a commWindow.
 *
 * Side effects:
 *	None.
 *
 *----------------------------------------------------------------------
 */

static Tk_RestrictAction
SendRestrictProc(
<<<<<<< HEAD
    ClientData dummy,		/* Not used. */
=======
    TCL_UNUSED(void *),		/* Not used. */
>>>>>>> caa253fc
    XEvent *eventPtr)		/* Event that just arrived. */
{
    TkDisplay *dispPtr;
    (void)dummy;

    if (eventPtr->type != PropertyNotify) {
	return TK_DEFER_EVENT;
    }
    for (dispPtr = TkGetDisplayList(); dispPtr != NULL;
	    dispPtr = dispPtr->nextPtr) {
	if ((eventPtr->xany.display == dispPtr->display)
		&& (eventPtr->xproperty.window
		== Tk_WindowId(dispPtr->commTkwin))) {
	    return TK_PROCESS_EVENT;
	}
    }
    return TK_DEFER_EVENT;
}

/*
 *----------------------------------------------------------------------
 *
 * UpdateCommWindow --
 *
 *	This function updates the list of application names stored on our
 *	commWindow. It is typically called when interpreters are registered
 *	and unregistered.
 *
 * Results:
 *	None.
 *
 * Side effects:
 *	The TK_APPLICATION property on the comm window is updated.
 *
 *----------------------------------------------------------------------
 */

static void
UpdateCommWindow(
    TkDisplay *dispPtr)		/* Display whose commWindow is to be
				 * updated. */
{
    Tcl_DString names;
    RegisteredInterp *riPtr;
    ThreadSpecificData *tsdPtr = (ThreadSpecificData *)
	    Tcl_GetThreadData(&dataKey, sizeof(ThreadSpecificData));

    Tcl_DStringInit(&names);
    for (riPtr = tsdPtr->interpListPtr; riPtr != NULL;
	    riPtr = riPtr->nextPtr) {
	Tcl_DStringAppendElement(&names, riPtr->name);
    }
    XChangeProperty(dispPtr->display, Tk_WindowId(dispPtr->commTkwin),
	    dispPtr->appNameProperty, XA_STRING, 8, PropModeReplace,
	    (unsigned char *) Tcl_DStringValue(&names),
	    Tcl_DStringLength(&names));
    Tcl_DStringFree(&names);
}

/*
 *----------------------------------------------------------------------
 *
 * TkpTestsendCmd --
 *
 *	This function implements the "testsend" command. It provides a set of
 *	functions for testing the "send" command and support function in
 *	tkSend.c.
 *
 * Results:
 *	A standard Tcl result.
 *
 * Side effects:
 *	Depends on option; see below.
 *
 *----------------------------------------------------------------------
 */

int
TkpTestsendCmd(
    ClientData clientData,	/* Main window for application. */
    Tcl_Interp *interp,		/* Current interpreter. */
    int objc,			/* Number of arguments. */
    Tcl_Obj *const objv[])		/* Argument strings. */
{
    enum {
	TESTSEND_BOGUS, TESTSEND_PROP, TESTSEND_SERIAL
    };
    static const char *const testsendOptions[] = {
	"bogus",   "prop",   "serial",  NULL
    };
    TkWindow *winPtr = (TkWindow *)clientData;
    Tk_ErrorHandler handler;
    int index;

    if (objc < 2) {
	Tcl_WrongNumArgs(interp, 1, objv,
		"option ?arg ...?");
	return TCL_ERROR;
    }

    if (Tcl_GetIndexFromObjStruct(interp, objv[1], testsendOptions,
		sizeof(char *), "option", 0, &index) != TCL_OK) {
	return TCL_ERROR;
    }
    if (index == TESTSEND_BOGUS) {
        handler = Tk_CreateErrorHandler(winPtr->dispPtr->display, -1, -1, -1,
                NULL, NULL);
	XChangeProperty(winPtr->dispPtr->display,
		RootWindow(winPtr->dispPtr->display, 0),
		winPtr->dispPtr->registryProperty, XA_INTEGER, 32,
		PropModeReplace,
		(unsigned char *) "This is bogus information", 6);
        Tk_DeleteErrorHandler(handler);
    } else if (index == TESTSEND_PROP) {
	int result, actualFormat;
	unsigned long length, bytesAfter;
	Atom actualType, propName;
	char *property, **propertyPtr = &property, *p, *end;
	Window w;

	if ((objc != 4) && (objc != 5)) {
		Tcl_WrongNumArgs(interp, 1, objv,
			"prop window name ?value ?");
	    return TCL_ERROR;
	}
	if (strcmp(Tcl_GetString(objv[2]), "root") == 0) {
	    w = RootWindow(winPtr->dispPtr->display, 0);
	} else if (strcmp(Tcl_GetString(objv[2]), "comm") == 0) {
	    w = Tk_WindowId(winPtr->dispPtr->commTkwin);
	} else {
	    w = strtoul(Tcl_GetString(objv[2]), &end, 0);
	}
	propName = Tk_InternAtom((Tk_Window) winPtr, Tcl_GetString(objv[3]));
	if (objc == 4) {
	    property = NULL;
	    result = XGetWindowProperty(winPtr->dispPtr->display, w, propName,
		    0, 100000, False, XA_STRING, &actualType, &actualFormat,
		    &length, &bytesAfter, (unsigned char **) propertyPtr);
	    if ((result == Success) && (actualType != None)
		    && (actualFormat == 8) && (actualType == XA_STRING)) {
		for (p = property; (unsigned long)(p-property) < length; p++) {
		    if (*p == 0) {
			*p = '\n';
		    }
		}
		Tcl_SetObjResult(interp, Tcl_NewStringObj(property, -1));
	    }
	    if (property != NULL) {
		XFree(property);
	    }
	} else if (Tcl_GetString(objv[4])[0] == 0) {
            handler = Tk_CreateErrorHandler(winPtr->dispPtr->display,
                    -1, -1, -1, NULL, NULL);
	    XDeleteProperty(winPtr->dispPtr->display, w, propName);
            Tk_DeleteErrorHandler(handler);
	} else {
	    Tcl_DString tmp;

	    Tcl_DStringInit(&tmp);
	    for (p = Tcl_DStringAppend(&tmp, Tcl_GetString(objv[4]),
		    (int) strlen(Tcl_GetString(objv[4]))); *p != 0; p++) {
		if (*p == '\n') {
		    *p = 0;
		}
	    }
            handler = Tk_CreateErrorHandler(winPtr->dispPtr->display,
                    -1, -1, -1, NULL, NULL);
	    XChangeProperty(winPtr->dispPtr->display, w, propName, XA_STRING,
		    8, PropModeReplace, (unsigned char*)Tcl_DStringValue(&tmp),
		    p-Tcl_DStringValue(&tmp));
            Tk_DeleteErrorHandler(handler);
	    Tcl_DStringFree(&tmp);
	}
    } else if (index == TESTSEND_SERIAL) {
	Tcl_SetObjResult(interp, Tcl_NewWideIntObj(localData.sendSerial+1));
    }
    return TCL_OK;
}

/*
 * Local Variables:
 * mode: c
 * c-basic-offset: 4
 * fill-column: 78
 * End:
 */<|MERGE_RESOLUTION|>--- conflicted
+++ resolved
@@ -952,11 +952,7 @@
 
 int
 Tk_SendObjCmd(
-<<<<<<< HEAD
-    ClientData dummy,	/* Information about sender (only dispPtr
-=======
     TCL_UNUSED(void *),	/* Information about sender (only dispPtr
->>>>>>> caa253fc
 				 * field is used). */
     Tcl_Interp *interp,		/* Current interpreter. */
     int objc,			/* Number of arguments. */
@@ -984,7 +980,6 @@
 	    Tcl_GetThreadData(&dataKey, sizeof(ThreadSpecificData));
     Tcl_Interp *localInterp;	/* Used when the interpreter to send the
 				 * command to is within the same process. */
-    (void)dummy;
 
     /*
      * Process options, if any.
@@ -1373,17 +1368,12 @@
 
 static int
 SendInit(
-<<<<<<< HEAD
-    Tcl_Interp *dummy,		/* Interpreter to use for error reporting (no
-=======
     TCL_UNUSED(Tcl_Interp *),	/* Interpreter to use for error reporting (no
->>>>>>> caa253fc
 				 * errors are ever returned, but the
 				 * interpreter is needed anyway). */
     TkDisplay *dispPtr)		/* Display to initialize. */
 {
     XSetWindowAttributes atts;
-    (void)dummy;
 
     /*
      * Create the window used for communication, and set up an event handler
@@ -1807,7 +1797,6 @@
     PendingCommand *pcPtr;
     ThreadSpecificData *tsdPtr = (ThreadSpecificData *)
 	    Tcl_GetThreadData(&dataKey, sizeof(ThreadSpecificData));
-    (void)errorPtr;
 
     if (pendingPtr == NULL) {
 	return 0;
@@ -1902,15 +1891,10 @@
 
 static Tk_RestrictAction
 SendRestrictProc(
-<<<<<<< HEAD
-    ClientData dummy,		/* Not used. */
-=======
     TCL_UNUSED(void *),		/* Not used. */
->>>>>>> caa253fc
     XEvent *eventPtr)		/* Event that just arrived. */
 {
     TkDisplay *dispPtr;
-    (void)dummy;
 
     if (eventPtr->type != PropertyNotify) {
 	return TK_DEFER_EVENT;
