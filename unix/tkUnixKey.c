/*
 * tkUnixKey.c --
 *
 *	This file contains routines for dealing with international keyboard
 *	input.
 *
 * Copyright (c) 1997 by Sun Microsystems, Inc.
 *
 * See the file "license.terms" for information on usage and redistribution of
 * this file, and for a DISCLAIMER OF ALL WARRANTIES.
<<<<<<< HEAD
 *
 * RCS: @(#) $Id: tkUnixKey.c,v 1.18 2011/01/06 05:58:16 stwo Exp $
=======
>>>>>>> 5450b6e8
 */

#include "tkInt.h"

/*
 * Prototypes for local functions defined in this file:
 */

/*
 *----------------------------------------------------------------------
 *
 * Tk_SetCaretPos --
 *
 *	This enables correct placement of the XIM caret. This is called by
 *	widgets to indicate their cursor placement. This is currently only
 *	used for over-the-spot XIM.
 *
 *----------------------------------------------------------------------
 */

void
Tk_SetCaretPos(
    Tk_Window tkwin,
    int x,
    int y,
    int height)
{
    TkWindow *winPtr = (TkWindow *) tkwin;
    TkDisplay *dispPtr = winPtr->dispPtr;

    if ((dispPtr->caret.winPtr == winPtr)
	    && (dispPtr->caret.x == x)
	    && (dispPtr->caret.y == y)
	    && (dispPtr->caret.height == height)) {
	return;
    }

    dispPtr->caret.winPtr = winPtr;
    dispPtr->caret.x = x;
    dispPtr->caret.y = y;
    dispPtr->caret.height = height;

    /*
     * Adjust the XIM caret position.
     */

#ifdef TK_USE_INPUT_METHODS
    if ((dispPtr->flags & TK_DISPLAY_USE_IM)
	    && (dispPtr->inputStyle & XIMPreeditPosition)
	    && (winPtr->inputContext != NULL)) {
	XVaNestedList preedit_attr;
	XPoint spot;

	spot.x = dispPtr->caret.x;
	spot.y = dispPtr->caret.y + dispPtr->caret.height;
	preedit_attr = XVaCreateNestedList(0, XNSpotLocation, &spot, (void *) NULL);
	XSetICValues(winPtr->inputContext, XNPreeditAttributes, preedit_attr,
		(void *) NULL);
	XFree(preedit_attr);
    }
#endif
}

/*
 *----------------------------------------------------------------------
 *
 * TkpGetString --
 *
 *	Retrieve the UTF string associated with a keyboard event.
 *
 * Results:
 *	Returns the UTF string.
 *
 * Side effects:
 *	Stores the input string in the specified Tcl_DString. Modifies the
 *	internal input state. This routine can only be called once for a given
 *	event.
 *
 *----------------------------------------------------------------------
 */

const char *
TkpGetString(
    TkWindow *winPtr,		/* Window where event occurred */
    XEvent *eventPtr,		/* X keyboard event. */
    Tcl_DString *dsPtr)		/* Initialized, empty string to hold result. */
{
    int len;
    Tcl_DString buf;
    TkKeyEvent *kePtr = (TkKeyEvent *) eventPtr;

    /*
     * If we have the value cached already, use it now. [Bug 1373712]
     */

    if (kePtr->charValuePtr != NULL) {
	Tcl_DStringSetLength(dsPtr, kePtr->charValueLen);
	memcpy(Tcl_DStringValue(dsPtr), kePtr->charValuePtr,
		(unsigned) kePtr->charValueLen+1);
	return Tcl_DStringValue(dsPtr);
    }

#ifdef TK_USE_INPUT_METHODS
    if ((winPtr->dispPtr->flags & TK_DISPLAY_USE_IM)
	    && (winPtr->inputContext != NULL)
	    && (eventPtr->type == KeyPress)) {
	Status status;

#if X_HAVE_UTF8_STRING
	Tcl_DStringSetLength(dsPtr, TCL_DSTRING_STATIC_SIZE-1);
	len = Xutf8LookupString(winPtr->inputContext, &eventPtr->xkey,
		Tcl_DStringValue(dsPtr), Tcl_DStringLength(dsPtr),
		NULL, &status);

	if (status == XBufferOverflow) {
	    /*
	     * Expand buffer and try again.
	     */

	    Tcl_DStringSetLength(dsPtr, len);
	    len = Xutf8LookupString(winPtr->inputContext, &eventPtr->xkey,
		    Tcl_DStringValue(dsPtr), Tcl_DStringLength(dsPtr),
		    NULL, &status);
	}
	if ((status != XLookupChars) && (status != XLookupBoth)) {
	    len = 0;
	}
	Tcl_DStringSetLength(dsPtr, len);
#else /* !X_HAVE_UTF8_STRING */
	/*
	 * Overallocate the dstring to the maximum stack amount.
	 */

	Tcl_DStringInit(&buf);
	Tcl_DStringSetLength(&buf, TCL_DSTRING_STATIC_SIZE-1);
	len = XmbLookupString(winPtr->inputContext, &eventPtr->xkey,
		Tcl_DStringValue(&buf), Tcl_DStringLength(&buf), NULL,
		&status);

	/*
	 * If the buffer wasn't big enough, grow the buffer and try again.
	 */

	if (status == XBufferOverflow) {
	    Tcl_DStringSetLength(&buf, len);
	    len = XmbLookupString(winPtr->inputContext, &eventPtr->xkey,
		    Tcl_DStringValue(&buf), len, NULL, &status);
	}
	if ((status != XLookupChars) && (status != XLookupBoth)) {
	    len = 0;
	}
	Tcl_DStringSetLength(&buf, len);
	Tcl_ExternalToUtfDString(NULL, Tcl_DStringValue(&buf), len, dsPtr);
	Tcl_DStringFree(&buf);
#endif /* X_HAVE_UTF8_STRING */
    } else
#endif /* TK_USE_INPUT_METHODS */
    {
	/*
	 * Fall back to convert a keyboard event to a UTF-8 string using
	 * XLookupString. This is used when input methods are turned off and
	 * for KeyRelease events.
	 *
	 * Note: XLookupString() normally returns a single ISO Latin 1 or
	 * ASCII control character.
	 */

	Tcl_DStringInit(&buf);
	Tcl_DStringSetLength(&buf, TCL_DSTRING_STATIC_SIZE-1);
	len = XLookupString(&eventPtr->xkey, Tcl_DStringValue(&buf),
		TCL_DSTRING_STATIC_SIZE, 0, 0);
	Tcl_DStringValue(&buf)[len] = '\0';

	if (len == 1) {
	    len = Tcl_UniCharToUtf((unsigned char) Tcl_DStringValue(&buf)[0],
		    Tcl_DStringValue(dsPtr));
	    Tcl_DStringSetLength(dsPtr, len);
	} else {
	    /*
	     * len > 1 should only happen if someone has called XRebindKeysym.
	     * Assume UTF-8.
	     */

	    Tcl_DStringSetLength(dsPtr, len);
	    strncpy(Tcl_DStringValue(dsPtr), Tcl_DStringValue(&buf), len);
	}
    }

    /*
     * Cache the string in the event so that if/when we return to this
     * function, we will be able to produce it without asking X. This stops us
     * from having to reenter the XIM engine. [Bug 1373712]
     */

    kePtr->charValuePtr = ckalloc(len + 1);
    kePtr->charValueLen = len;
    memcpy(kePtr->charValuePtr, Tcl_DStringValue(dsPtr), (unsigned) len + 1);
    return Tcl_DStringValue(dsPtr);
}

/*
 * When mapping from a keysym to a keycode, need information about the
 * modifier state that should be used so that when they call XKeycodeToKeysym
 * taking into account the xkey.state, they will get back the original keysym.
 */

void
TkpSetKeycodeAndState(
    Tk_Window tkwin,
    KeySym keySym,
    XEvent *eventPtr)
{
    Display *display = Tk_Display(tkwin);
    int state;
    KeyCode keycode;

    if (keySym == NoSymbol) {
	keycode = 0;
    } else {
	keycode = XKeysymToKeycode(display, keySym);
	if (keycode != 0) {
	    for (state = 0; state < 4; state++) {
		if (XKeycodeToKeysym(display, keycode, state) == keySym) {
		    if (state & 1) {
			eventPtr->xkey.state |= ShiftMask;
		    }
		    if (state & 2) {
			TkDisplay *dispPtr = ((TkWindow *) tkwin)->dispPtr;

			eventPtr->xkey.state |= dispPtr->modeModMask;
		    }
		    break;
		}
	    }
	}
    }
    eventPtr->xkey.keycode = keycode;
}

/*
 *----------------------------------------------------------------------
 *
 * TkpGetKeySym --
 *
 *	Given an X KeyPress or KeyRelease event, map the keycode in the event
 *	into a KeySym.
 *
 * Results:
 *	The return value is the KeySym corresponding to eventPtr, or NoSymbol
 *	if no matching Keysym could be found.
 *
 * Side effects:
 *	In the first call for a given display, keycode-to-KeySym maps get
 *	loaded.
 *
 *----------------------------------------------------------------------
 */

KeySym
TkpGetKeySym(
    TkDisplay *dispPtr,		/* Display in which to map keycode. */
    XEvent *eventPtr)		/* Description of X event. */
{
    KeySym sym;
    int index;

    /*
     * Refresh the mapping information if it's stale
     */

    if (dispPtr->bindInfoStale) {
	TkpInitKeymapInfo(dispPtr);
    }

    /*
     * Figure out which of the four slots in the keymap vector to use for this
     * key. Refer to Xlib documentation for more info on how this computation
     * works.
     */

    index = 0;
    if (eventPtr->xkey.state & dispPtr->modeModMask) {
	index = 2;
    }
    if ((eventPtr->xkey.state & ShiftMask)
	    || ((dispPtr->lockUsage != LU_IGNORE)
	    && (eventPtr->xkey.state & LockMask))) {
	index += 1;
    }
    sym = XKeycodeToKeysym(dispPtr->display, eventPtr->xkey.keycode, index);

    /*
     * Special handling: if the key was shifted because of Lock, but lock is
     * only caps lock, not shift lock, and the shifted keysym isn't upper-case
     * alphabetic, then switch back to the unshifted keysym.
     */

    if ((index & 1) && !(eventPtr->xkey.state & ShiftMask)
	    && (dispPtr->lockUsage == LU_CAPS)) {
	if (!(((sym >= XK_A) && (sym <= XK_Z))
		|| ((sym >= XK_Agrave) && (sym <= XK_Odiaeresis))
		|| ((sym >= XK_Ooblique) && (sym <= XK_Thorn)))) {
	    index &= ~1;
	    sym = XKeycodeToKeysym(dispPtr->display, eventPtr->xkey.keycode,
		    index);
	}
    }

    /*
     * Another bit of special handling: if this is a shifted key and there is
     * no keysym defined, then use the keysym for the unshifted key.
     */

    if ((index & 1) && (sym == NoSymbol)) {
	sym = XKeycodeToKeysym(dispPtr->display, eventPtr->xkey.keycode,
		index & ~1);
    }
    return sym;
}

/*
 *--------------------------------------------------------------
 *
 * TkpInitKeymapInfo --
 *
 *	This function is invoked to scan keymap information to recompute stuff
 *	that's important for binding, such as the modifier key (if any) that
 *	corresponds to "mode switch".
 *
 * Results:
 *	None.
 *
 * Side effects:
 *	Keymap-related information in dispPtr is updated.
 *
 *--------------------------------------------------------------
 */

void
TkpInitKeymapInfo(
    TkDisplay *dispPtr)		/* Display for which to recompute keymap
				 * information. */
{
    XModifierKeymap *modMapPtr;
    KeyCode *codePtr;
    KeySym keysym;
    int count, i, j, max, arraySize;
#define KEYCODE_ARRAY_SIZE 20

    dispPtr->bindInfoStale = 0;
    modMapPtr = XGetModifierMapping(dispPtr->display);

    /*
     * Check the keycodes associated with the Lock modifier. If any of them is
     * associated with the XK_Shift_Lock modifier, then Lock has to be
     * interpreted as Shift Lock, not Caps Lock.
     */

    dispPtr->lockUsage = LU_IGNORE;
    codePtr = modMapPtr->modifiermap + modMapPtr->max_keypermod*LockMapIndex;
    for (count = modMapPtr->max_keypermod; count > 0; count--, codePtr++) {
	if (*codePtr == 0) {
	    continue;
	}
	keysym = XKeycodeToKeysym(dispPtr->display, *codePtr, 0);
	if (keysym == XK_Shift_Lock) {
	    dispPtr->lockUsage = LU_SHIFT;
	    break;
	}
	if (keysym == XK_Caps_Lock) {
	    dispPtr->lockUsage = LU_CAPS;
	    break;
	}
    }

    /*
     * Look through the keycodes associated with modifiers to see if the the
     * "mode switch", "meta", or "alt" keysyms are associated with any
     * modifiers. If so, remember their modifier mask bits.
     */

    dispPtr->modeModMask = 0;
    dispPtr->metaModMask = 0;
    dispPtr->altModMask = 0;
    codePtr = modMapPtr->modifiermap;
    max = 8 * modMapPtr->max_keypermod;
    for (i = 0; i < max; i++, codePtr++) {
	if (*codePtr == 0) {
	    continue;
	}
	keysym = XKeycodeToKeysym(dispPtr->display, *codePtr, 0);
	if (keysym == XK_Mode_switch) {
	    dispPtr->modeModMask |= ShiftMask << (i/modMapPtr->max_keypermod);
	}
	if ((keysym == XK_Meta_L) || (keysym == XK_Meta_R)) {
	    dispPtr->metaModMask |= ShiftMask << (i/modMapPtr->max_keypermod);
	}
	if ((keysym == XK_Alt_L) || (keysym == XK_Alt_R)) {
	    dispPtr->altModMask |= ShiftMask << (i/modMapPtr->max_keypermod);
	}
    }

    /*
     * Create an array of the keycodes for all modifier keys.
     */

    if (dispPtr->modKeyCodes != NULL) {
	ckfree(dispPtr->modKeyCodes);
    }
    dispPtr->numModKeyCodes = 0;
    arraySize = KEYCODE_ARRAY_SIZE;
    dispPtr->modKeyCodes = ckalloc(KEYCODE_ARRAY_SIZE * sizeof(KeyCode));
    for (i = 0, codePtr = modMapPtr->modifiermap; i < max; i++, codePtr++) {
	if (*codePtr == 0) {
	    continue;
	}

	/*
	 * Make sure that the keycode isn't already in the array.
	 */

	for (j = 0; j < dispPtr->numModKeyCodes; j++) {
	    if (dispPtr->modKeyCodes[j] == *codePtr) {
		/*
		 * 'continue' the outer loop.
		 */

		goto nextModCode;
	    }
	}
	if (dispPtr->numModKeyCodes >= arraySize) {
	    KeyCode *newCodes;

	    /*
	     * Ran out of space in the array; grow it.
	     */

	    arraySize *= 2;
	    newCodes = ckalloc(arraySize * sizeof(KeyCode));
	    memcpy(newCodes, dispPtr->modKeyCodes,
		    dispPtr->numModKeyCodes * sizeof(KeyCode));
	    ckfree(dispPtr->modKeyCodes);
	    dispPtr->modKeyCodes = newCodes;
	}
	dispPtr->modKeyCodes[dispPtr->numModKeyCodes] = *codePtr;
	dispPtr->numModKeyCodes++;
    nextModCode:
	continue;
    }
    XFreeModifiermap(modMapPtr);
}

/*
 * Local Variables:
 * mode: c
 * c-basic-offset: 4
 * fill-column: 78
 * End:
 */<|MERGE_RESOLUTION|>--- conflicted
+++ resolved
@@ -8,11 +8,6 @@
  *
  * See the file "license.terms" for information on usage and redistribution of
  * this file, and for a DISCLAIMER OF ALL WARRANTIES.
-<<<<<<< HEAD
- *
- * RCS: @(#) $Id: tkUnixKey.c,v 1.18 2011/01/06 05:58:16 stwo Exp $
-=======
->>>>>>> 5450b6e8
  */
 
 #include "tkInt.h"
