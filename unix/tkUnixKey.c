--- conflicted
+++ resolved
@@ -131,13 +131,8 @@
 
 	    Tcl_DStringSetLength(dsPtr, len);
 	    len = Xutf8LookupString(winPtr->inputContext, &eventPtr->xkey,
-<<<<<<< HEAD
 		    Tcl_DStringValue(dsPtr), Tcl_DStringLength(dsPtr),
-		    NULL, &status);
-=======
-		    Tcl_DStringValue(dsPtr), Tcl_DStringLength(dsPtr), 
 		    &kePtr->keysym, &status);
->>>>>>> 500e20b1
 	}
 	if ((status != XLookupChars) && (status != XLookupBoth)) {
 	    len = 0;
