--- conflicted
+++ resolved
@@ -7,11 +7,6 @@
  *
  * See the file "license.terms" for information on usage and redistribution of
  * this file, and for a DISCLAIMER OF ALL WARRANTIES.
-<<<<<<< HEAD
- *
- * RCS: @(#) $Id: tkUnixCursor.c,v 1.15 2008/11/05 22:48:58 nijtmans Exp $
-=======
->>>>>>> 39c6a8e5
  */
 
 #include "tkInt.h"
