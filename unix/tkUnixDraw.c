--- conflicted
+++ resolved
@@ -7,11 +7,6 @@
  *
  * See the file "license.terms" for information on usage and redistribution of
  * this file, and for a DISCLAIMER OF ALL WARRANTIES.
-<<<<<<< HEAD
- *
- * RCS: @(#) $Id: tkUnixDraw.c,v 1.12 2010/05/11 12:12:49 nijtmans Exp $
-=======
->>>>>>> 5450b6e8
  */
 
 #include "tkInt.h"
