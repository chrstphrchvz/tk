/*
 * tkUnixDefault.h --
 *
 *	This file defines the defaults for all options for all of
 *	the Tk widgets.
 *
 * Copyright (c) 1991-1994 The Regents of the University of California.
 * Copyright (c) 1994-1997 Sun Microsystems, Inc.
 *
 * See the file "license.terms" for information on usage and redistribution
 * of this file, and for a DISCLAIMER OF ALL WARRANTIES.
<<<<<<< HEAD
 *
 * RCS: @(#) $Id: tkUnixDefault.h,v 1.28 2008/12/06 10:48:29 dkf Exp $
=======
>>>>>>> 39c6a8e5
 */

#ifndef _TKUNIXDEFAULT
#define _TKUNIXDEFAULT

/*
 * The definitions below provide symbolic names for the default colors.
 * NORMAL_BG -		Normal background color.
 * ACTIVE_BG -		Background color when widget is active.
 * SELECT_BG -		Background color for selected text.
 * TROUGH -		Background color for troughs in scales and scrollbars.
 * INDICATOR -		Color for indicator when button is selected.
 * DISABLED -		Foreground color when widget is disabled.
 */

#define BLACK		"#000000"
#define WHITE		"#ffffff"

#define NORMAL_BG	"#d9d9d9"
#define ACTIVE_BG	"#ececec"
#define SELECT_BG	"#c3c3c3"
#define TROUGH		"#b3b3b3"
#define CHECK_INDICATOR	WHITE
#define MENU_INDICATOR  BLACK
#define DISABLED	"#a3a3a3"

/*
 * Defaults for labels, buttons, checkbuttons, and radiobuttons:
 */

#define DEF_BUTTON_ANCHOR		"center"
#define DEF_BUTTON_ACTIVE_BG_COLOR	ACTIVE_BG
#define DEF_BUTTON_ACTIVE_BG_MONO	BLACK
#define DEF_BUTTON_ACTIVE_FG_COLOR	BLACK
#define DEF_CHKRAD_ACTIVE_FG_COLOR	DEF_BUTTON_ACTIVE_FG_COLOR
#define DEF_BUTTON_ACTIVE_FG_MONO	WHITE
#define DEF_BUTTON_BG_COLOR		NORMAL_BG
#define DEF_BUTTON_BG_MONO		WHITE
#define DEF_BUTTON_BITMAP		""
#define DEF_BUTTON_BORDER_WIDTH		"1"
#define DEF_BUTTON_CURSOR		""
#define DEF_BUTTON_COMPOUND		"none"
#define DEF_BUTTON_COMMAND		""
#define DEF_BUTTON_DEFAULT		"disabled"
#define DEF_BUTTON_DISABLED_FG_COLOR	DISABLED
#define DEF_BUTTON_DISABLED_FG_MONO	""
#define DEF_BUTTON_FG			BLACK
#define DEF_CHKRAD_FG			DEF_BUTTON_FG
#define DEF_BUTTON_FONT			"TkDefaultFont"
#define DEF_BUTTON_HEIGHT		"0"
#define DEF_BUTTON_HIGHLIGHT_BG_COLOR	DEF_BUTTON_BG_COLOR
#define DEF_BUTTON_HIGHLIGHT_BG_MONO	DEF_BUTTON_BG_MONO
#define DEF_BUTTON_HIGHLIGHT		BLACK
#define DEF_LABEL_HIGHLIGHT_WIDTH	"0"
#define DEF_BUTTON_HIGHLIGHT_WIDTH	"1"
#define DEF_BUTTON_IMAGE		((char *) NULL)
#define DEF_BUTTON_INDICATOR		"1"
#define DEF_BUTTON_JUSTIFY		"center"
#define DEF_BUTTON_OFF_VALUE		"0"
#define DEF_BUTTON_ON_VALUE		"1"
#define DEF_BUTTON_TRISTATE_VALUE	""
#define DEF_BUTTON_OVER_RELIEF		""
#define DEF_BUTTON_PADX			"3m"
#define DEF_LABCHKRAD_PADX		"1"
#define DEF_BUTTON_PADY			"1m"
#define DEF_LABCHKRAD_PADY		"1"
#define DEF_BUTTON_RELIEF		"raised"
#define DEF_LABCHKRAD_RELIEF		"flat"
#define DEF_BUTTON_REPEAT_DELAY		"0"
#define DEF_BUTTON_REPEAT_INTERVAL	"0"
#define DEF_BUTTON_SELECT_COLOR		CHECK_INDICATOR
#define DEF_BUTTON_SELECT_MONO		BLACK
#define DEF_BUTTON_SELECT_IMAGE		((char *) NULL)
#define DEF_BUTTON_STATE		"normal"
#define DEF_LABEL_TAKE_FOCUS		"0"
#define DEF_BUTTON_TAKE_FOCUS		((char *) NULL)
#define DEF_BUTTON_TEXT			""
#define DEF_BUTTON_TEXT_VARIABLE	""
#define DEF_BUTTON_UNDERLINE		"-1"
#define DEF_BUTTON_VALUE		""
#define DEF_BUTTON_WIDTH		"0"
#define DEF_BUTTON_WRAP_LENGTH		"0"
#define DEF_RADIOBUTTON_VARIABLE	"selectedButton"
#define DEF_CHECKBUTTON_VARIABLE	""

/*
 * Defaults for canvases:
 */

#define DEF_CANVAS_BG_COLOR		NORMAL_BG
#define DEF_CANVAS_BG_MONO		WHITE
#define DEF_CANVAS_BORDER_WIDTH		"0"
#define DEF_CANVAS_CLOSE_ENOUGH		"1"
#define DEF_CANVAS_CONFINE		"1"
#define DEF_CANVAS_CURSOR		""
#define DEF_CANVAS_HEIGHT		"7c"
#define DEF_CANVAS_HIGHLIGHT_BG		NORMAL_BG
#define DEF_CANVAS_HIGHLIGHT		BLACK
#define DEF_CANVAS_HIGHLIGHT_WIDTH	"1"
#define DEF_CANVAS_INSERT_BG		BLACK
#define DEF_CANVAS_INSERT_BD_COLOR	"0"
#define DEF_CANVAS_INSERT_BD_MONO	"0"
#define DEF_CANVAS_INSERT_OFF_TIME	"300"
#define DEF_CANVAS_INSERT_ON_TIME	"600"
#define DEF_CANVAS_INSERT_WIDTH		"2"
#define DEF_CANVAS_RELIEF		"flat"
#define DEF_CANVAS_SCROLL_REGION	""
#define DEF_CANVAS_SELECT_COLOR		SELECT_BG
#define DEF_CANVAS_SELECT_MONO		BLACK
#define DEF_CANVAS_SELECT_BD_COLOR	"1"
#define DEF_CANVAS_SELECT_BD_MONO	"0"
#define DEF_CANVAS_SELECT_FG_COLOR	BLACK
#define DEF_CANVAS_SELECT_FG_MONO	WHITE
#define DEF_CANVAS_TAKE_FOCUS		((char *) NULL)
#define DEF_CANVAS_WIDTH		"10c"
#define DEF_CANVAS_X_SCROLL_CMD		""
#define DEF_CANVAS_X_SCROLL_INCREMENT	"0"
#define DEF_CANVAS_Y_SCROLL_CMD		""
#define DEF_CANVAS_Y_SCROLL_INCREMENT	"0"

/*
 * Defaults for entries:
 */

#define DEF_ENTRY_BG_COLOR		WHITE
#define DEF_ENTRY_BG_MONO		WHITE
#define DEF_ENTRY_BORDER_WIDTH		"1"
#define DEF_ENTRY_CURSOR		"xterm"
#define DEF_ENTRY_DISABLED_BG_COLOR	NORMAL_BG
#define DEF_ENTRY_DISABLED_BG_MONO	WHITE
#define DEF_ENTRY_DISABLED_FG		DISABLED
#define DEF_ENTRY_EXPORT_SELECTION	"1"
#define DEF_ENTRY_FONT			"TkTextFont"
#define DEF_ENTRY_FG			BLACK
#define DEF_ENTRY_HIGHLIGHT_BG		NORMAL_BG
#define DEF_ENTRY_HIGHLIGHT		BLACK
#define DEF_ENTRY_HIGHLIGHT_WIDTH	"1"
#define DEF_ENTRY_INSERT_BG		BLACK
#define DEF_ENTRY_INSERT_BD_COLOR	"0"
#define DEF_ENTRY_INSERT_BD_MONO	"0"
#define DEF_ENTRY_INSERT_OFF_TIME	"300"
#define DEF_ENTRY_INSERT_ON_TIME	"600"
#define DEF_ENTRY_INSERT_WIDTH		"2"
#define DEF_ENTRY_JUSTIFY		"left"
#define DEF_ENTRY_READONLY_BG_COLOR	NORMAL_BG
#define DEF_ENTRY_READONLY_BG_MONO	WHITE
#define DEF_ENTRY_RELIEF		"sunken"
#define DEF_ENTRY_SCROLL_COMMAND	""
#define DEF_ENTRY_SELECT_COLOR		SELECT_BG
#define DEF_ENTRY_SELECT_MONO		BLACK
#define DEF_ENTRY_SELECT_BD_COLOR	"0"
#define DEF_ENTRY_SELECT_BD_MONO	"0"
#define DEF_ENTRY_SELECT_FG_COLOR	BLACK
#define DEF_ENTRY_SELECT_FG_MONO	WHITE
#define DEF_ENTRY_SHOW			((char *) NULL)
#define DEF_ENTRY_STATE			"normal"
#define DEF_ENTRY_TAKE_FOCUS		((char *) NULL)
#define DEF_ENTRY_TEXT_VARIABLE		""
#define DEF_ENTRY_WIDTH			"20"

/*
 * Defaults for frames:
 */

#define DEF_FRAME_BG_COLOR		NORMAL_BG
#define DEF_FRAME_BG_MONO		WHITE
#define DEF_FRAME_BORDER_WIDTH		"0"
#define DEF_FRAME_CLASS			"Frame"
#define DEF_FRAME_COLORMAP		""
#define DEF_FRAME_CONTAINER		"0"
#define DEF_FRAME_CURSOR		""
#define DEF_FRAME_HEIGHT		"0"
#define DEF_FRAME_HIGHLIGHT_BG		NORMAL_BG
#define DEF_FRAME_HIGHLIGHT		BLACK
#define DEF_FRAME_HIGHLIGHT_WIDTH	"0"
#define DEF_FRAME_LABEL			""
#define DEF_FRAME_PADX			"0"
#define DEF_FRAME_PADY			"0"
#define DEF_FRAME_RELIEF		"flat"
#define DEF_FRAME_TAKE_FOCUS		"0"
#define DEF_FRAME_VISUAL		""
#define DEF_FRAME_WIDTH			"0"

/*
 * Defaults for labelframes:
 */

#define DEF_LABELFRAME_BORDER_WIDTH	"2"
#define DEF_LABELFRAME_CLASS		"Labelframe"
#define DEF_LABELFRAME_RELIEF		"groove"
#define DEF_LABELFRAME_FG		BLACK
#define DEF_LABELFRAME_FONT		"TkDefaultFont"
#define DEF_LABELFRAME_TEXT		""
#define DEF_LABELFRAME_LABELANCHOR	"nw"

/*
 * Defaults for listboxes:
 */

#define DEF_LISTBOX_ACTIVE_STYLE	"dotbox"
#define DEF_LISTBOX_BG_COLOR		WHITE
#define DEF_LISTBOX_BG_MONO		WHITE
#define DEF_LISTBOX_BORDER_WIDTH	"1"
#define DEF_LISTBOX_CURSOR		""
#define DEF_LISTBOX_DISABLED_FG		DISABLED
#define DEF_LISTBOX_EXPORT_SELECTION	"1"
#define DEF_LISTBOX_FONT		"TkDefaultFont"
#define DEF_LISTBOX_FG			BLACK
#define DEF_LISTBOX_HEIGHT		"10"
#define DEF_LISTBOX_HIGHLIGHT_BG	NORMAL_BG
#define DEF_LISTBOX_HIGHLIGHT		BLACK
#define DEF_LISTBOX_HIGHLIGHT_WIDTH	"1"
#define DEF_LISTBOX_RELIEF		"sunken"
#define DEF_LISTBOX_SCROLL_COMMAND	""
#define DEF_LISTBOX_LIST_VARIABLE	""
#define DEF_LISTBOX_SELECT_COLOR	SELECT_BG
#define DEF_LISTBOX_SELECT_MONO		BLACK
#define DEF_LISTBOX_SELECT_BD		"0"
#define DEF_LISTBOX_SELECT_FG_COLOR	BLACK
#define DEF_LISTBOX_SELECT_FG_MONO	WHITE
#define DEF_LISTBOX_SELECT_MODE		"browse"
#define DEF_LISTBOX_SET_GRID		"0"
#define DEF_LISTBOX_STATE		"normal"
#define DEF_LISTBOX_TAKE_FOCUS		((char *) NULL)
#define DEF_LISTBOX_WIDTH		"20"

/*
 * Defaults for individual entries of menus:
 */

#define DEF_MENU_ENTRY_ACTIVE_BG	((char *) NULL)
#define DEF_MENU_ENTRY_ACTIVE_FG	((char *) NULL)
#define DEF_MENU_ENTRY_ACCELERATOR	((char *) NULL)
#define DEF_MENU_ENTRY_BG		((char *) NULL)
#define DEF_MENU_ENTRY_BITMAP		None
#define DEF_MENU_ENTRY_COLUMN_BREAK	"0"
#define DEF_MENU_ENTRY_COMMAND		((char *) NULL)
#define DEF_MENU_ENTRY_COMPOUND 	"none"
#define DEF_MENU_ENTRY_FG		((char *) NULL)
#define DEF_MENU_ENTRY_FONT		((char *) NULL)
#define DEF_MENU_ENTRY_HIDE_MARGIN	"0"
#define DEF_MENU_ENTRY_IMAGE		((char *) NULL)
#define DEF_MENU_ENTRY_INDICATOR	"1"
#define DEF_MENU_ENTRY_LABEL		((char *) NULL)
#define DEF_MENU_ENTRY_MENU		((char *) NULL)
#define DEF_MENU_ENTRY_OFF_VALUE	"0"
#define DEF_MENU_ENTRY_ON_VALUE		"1"
#define DEF_MENU_ENTRY_SELECT_IMAGE	((char *) NULL)
#define DEF_MENU_ENTRY_STATE		"normal"
#define DEF_MENU_ENTRY_VALUE		((char *) NULL)
#define DEF_MENU_ENTRY_CHECK_VARIABLE	((char *) NULL)
#define DEF_MENU_ENTRY_RADIO_VARIABLE	"selectedButton"
#define DEF_MENU_ENTRY_SELECT		((char *) NULL)
#define DEF_MENU_ENTRY_UNDERLINE	"-1"

/*
 * Defaults for menus overall:
 */

#define DEF_MENU_ACTIVE_BG_COLOR	ACTIVE_BG
#define DEF_MENU_ACTIVE_BG_MONO		BLACK
#define DEF_MENU_ACTIVE_BORDER_WIDTH	"1"
#define DEF_MENU_ACTIVE_FG_COLOR	BLACK
#define DEF_MENU_ACTIVE_FG_MONO		WHITE
#define DEF_MENU_BG_COLOR		NORMAL_BG
#define DEF_MENU_BG_MONO		WHITE
#define DEF_MENU_BORDER_WIDTH		"1"
#define DEF_MENU_CURSOR			"arrow"
#define DEF_MENU_DISABLED_FG_COLOR	DISABLED
#define DEF_MENU_DISABLED_FG_MONO	""
#define DEF_MENU_FONT			"TkMenuFont"
#define DEF_MENU_FG			BLACK
#define DEF_MENU_POST_COMMAND		""
#define DEF_MENU_RELIEF			"raised"
#define DEF_MENU_SELECT_COLOR		MENU_INDICATOR
#define DEF_MENU_SELECT_MONO		BLACK
#define DEF_MENU_TAKE_FOCUS		"0"
#define DEF_MENU_TEAROFF		"1"
#define DEF_MENU_TEAROFF_CMD		((char *) NULL)
#define DEF_MENU_TITLE			""
#define DEF_MENU_TYPE			"normal"

/*
 * Defaults for menubuttons:
 */

#define DEF_MENUBUTTON_ANCHOR		"center"
#define DEF_MENUBUTTON_ACTIVE_BG_COLOR	ACTIVE_BG
#define DEF_MENUBUTTON_ACTIVE_BG_MONO	BLACK
#define DEF_MENUBUTTON_ACTIVE_FG_COLOR	BLACK
#define DEF_MENUBUTTON_ACTIVE_FG_MONO	WHITE
#define DEF_MENUBUTTON_BG_COLOR		NORMAL_BG
#define DEF_MENUBUTTON_BG_MONO		WHITE
#define DEF_MENUBUTTON_BITMAP		""
#define DEF_MENUBUTTON_BORDER_WIDTH	"1"
#define DEF_MENUBUTTON_CURSOR		""
#define DEF_MENUBUTTON_DIRECTION	"below"
#define DEF_MENUBUTTON_DISABLED_FG_COLOR DISABLED
#define DEF_MENUBUTTON_DISABLED_FG_MONO	""
#define DEF_MENUBUTTON_FONT		"TkDefaultFont"
#define DEF_MENUBUTTON_FG		BLACK
#define DEF_MENUBUTTON_HEIGHT		"0"
#define DEF_MENUBUTTON_HIGHLIGHT_BG_COLOR DEF_MENUBUTTON_BG_COLOR
#define DEF_MENUBUTTON_HIGHLIGHT_BG_MONO  DEF_MENUBUTTON_BG_MONO
#define DEF_MENUBUTTON_HIGHLIGHT	BLACK
#define DEF_MENUBUTTON_HIGHLIGHT_WIDTH	"0"
#define DEF_MENUBUTTON_IMAGE		((char *) NULL)
#define DEF_MENUBUTTON_INDICATOR	"0"
#define DEF_MENUBUTTON_JUSTIFY		"center"
#define DEF_MENUBUTTON_MENU		""
#define DEF_MENUBUTTON_PADX		"4p"
#define DEF_MENUBUTTON_PADY		"3p"
#define DEF_MENUBUTTON_RELIEF		"flat"
#define DEF_MENUBUTTON_STATE		"normal"
#define DEF_MENUBUTTON_TAKE_FOCUS	"0"
#define DEF_MENUBUTTON_TEXT		""
#define DEF_MENUBUTTON_TEXT_VARIABLE	""
#define DEF_MENUBUTTON_UNDERLINE	"-1"
#define DEF_MENUBUTTON_WIDTH		"0"
#define DEF_MENUBUTTON_WRAP_LENGTH	"0"

/*
 * Defaults for messages:
 */

#define DEF_MESSAGE_ANCHOR		"center"
#define DEF_MESSAGE_ASPECT		"150"
#define DEF_MESSAGE_BG_COLOR		NORMAL_BG
#define DEF_MESSAGE_BG_MONO		WHITE
#define DEF_MESSAGE_BORDER_WIDTH	"1"
#define DEF_MESSAGE_CURSOR		""
#define DEF_MESSAGE_FG			BLACK
#define DEF_MESSAGE_FONT		"TkDefaultFont"
#define DEF_MESSAGE_HIGHLIGHT_BG	NORMAL_BG
#define DEF_MESSAGE_HIGHLIGHT		BLACK
#define DEF_MESSAGE_HIGHLIGHT_WIDTH	"0"
#define DEF_MESSAGE_JUSTIFY		"left"
#define DEF_MESSAGE_PADX		"-1"
#define DEF_MESSAGE_PADY		"-1"
#define DEF_MESSAGE_RELIEF		"flat"
#define DEF_MESSAGE_TAKE_FOCUS		"0"
#define DEF_MESSAGE_TEXT		""
#define DEF_MESSAGE_TEXT_VARIABLE	""
#define DEF_MESSAGE_WIDTH		"0"

/*
 * Defaults for panedwindows
 */

#define DEF_PANEDWINDOW_BG_COLOR	NORMAL_BG
#define DEF_PANEDWINDOW_BG_MONO		WHITE
#define DEF_PANEDWINDOW_BORDERWIDTH	"1"
#define DEF_PANEDWINDOW_CURSOR		""
#define DEF_PANEDWINDOW_HANDLEPAD	"8"
#define DEF_PANEDWINDOW_HANDLESIZE	"8"
#define DEF_PANEDWINDOW_HEIGHT		""
#define DEF_PANEDWINDOW_OPAQUERESIZE	"1"
#define DEF_PANEDWINDOW_ORIENT		"horizontal"
#define DEF_PANEDWINDOW_RELIEF		"flat"
#define DEF_PANEDWINDOW_SASHCURSOR	""
#define DEF_PANEDWINDOW_SASHPAD		"0"
#define DEF_PANEDWINDOW_SASHRELIEF	"flat"
#define DEF_PANEDWINDOW_SASHWIDTH	"3"
#define DEF_PANEDWINDOW_SHOWHANDLE	"0"
#define DEF_PANEDWINDOW_WIDTH		""

/*
 * Defaults for panedwindow panes
 */

#define DEF_PANEDWINDOW_PANE_AFTER	""
#define DEF_PANEDWINDOW_PANE_BEFORE	""
#define DEF_PANEDWINDOW_PANE_HEIGHT	""
#define DEF_PANEDWINDOW_PANE_MINSIZE	"0"
#define DEF_PANEDWINDOW_PANE_PADX	"0"
#define DEF_PANEDWINDOW_PANE_PADY	"0"
#define DEF_PANEDWINDOW_PANE_STICKY	"nsew"
#define DEF_PANEDWINDOW_PANE_WIDTH	""
#define DEF_PANEDWINDOW_PANE_HIDE	"0"
#define DEF_PANEDWINDOW_PANE_STRETCH	"last"

/*
 * Defaults for scales:
 */

#define DEF_SCALE_ACTIVE_BG_COLOR	ACTIVE_BG
#define DEF_SCALE_ACTIVE_BG_MONO	BLACK
#define DEF_SCALE_BG_COLOR		NORMAL_BG
#define DEF_SCALE_BG_MONO		WHITE
#define DEF_SCALE_BIG_INCREMENT		"0"
#define DEF_SCALE_BORDER_WIDTH		"1"
#define DEF_SCALE_COMMAND		""
#define DEF_SCALE_CURSOR		""
#define DEF_SCALE_DIGITS		"0"
#define DEF_SCALE_FONT			"TkDefaultFont"
#define DEF_SCALE_FG_COLOR		BLACK
#define DEF_SCALE_FG_MONO		BLACK
#define DEF_SCALE_FROM			"0"
#define DEF_SCALE_HIGHLIGHT_BG_COLOR	DEF_SCALE_BG_COLOR
#define DEF_SCALE_HIGHLIGHT_BG_MONO	DEF_SCALE_BG_MONO
#define DEF_SCALE_HIGHLIGHT		BLACK
#define DEF_SCALE_HIGHLIGHT_WIDTH	"1"
#define DEF_SCALE_LABEL			""
#define DEF_SCALE_LENGTH		"100"
#define DEF_SCALE_ORIENT		"vertical"
#define DEF_SCALE_RELIEF		"flat"
#define DEF_SCALE_REPEAT_DELAY		"300"
#define DEF_SCALE_REPEAT_INTERVAL	"100"
#define DEF_SCALE_RESOLUTION		"1"
#define DEF_SCALE_TROUGH_COLOR		TROUGH
#define DEF_SCALE_TROUGH_MONO		WHITE
#define DEF_SCALE_SHOW_VALUE		"1"
#define DEF_SCALE_SLIDER_LENGTH		"30"
#define DEF_SCALE_SLIDER_RELIEF		"raised"
#define DEF_SCALE_STATE			"normal"
#define DEF_SCALE_TAKE_FOCUS		((char *) NULL)
#define DEF_SCALE_TICK_INTERVAL		"0"
#define DEF_SCALE_TO			"100"
#define DEF_SCALE_VARIABLE		""
#define DEF_SCALE_WIDTH			"15"

/*
 * Defaults for scrollbars:
 */

#define DEF_SCROLLBAR_ACTIVE_BG_COLOR	ACTIVE_BG
#define DEF_SCROLLBAR_ACTIVE_BG_MONO	BLACK
#define DEF_SCROLLBAR_ACTIVE_RELIEF	"raised"
#define DEF_SCROLLBAR_BG_COLOR		NORMAL_BG
#define DEF_SCROLLBAR_BG_MONO		WHITE
#define DEF_SCROLLBAR_BORDER_WIDTH	"1"
#define DEF_SCROLLBAR_COMMAND		""
#define DEF_SCROLLBAR_CURSOR		""
#define DEF_SCROLLBAR_EL_BORDER_WIDTH	"-1"
#define DEF_SCROLLBAR_HIGHLIGHT_BG	NORMAL_BG
#define DEF_SCROLLBAR_HIGHLIGHT		BLACK
#define DEF_SCROLLBAR_HIGHLIGHT_WIDTH	"0"
#define DEF_SCROLLBAR_JUMP		"0"
#define DEF_SCROLLBAR_ORIENT		"vertical"
#define DEF_SCROLLBAR_RELIEF		"sunken"
#define DEF_SCROLLBAR_REPEAT_DELAY	"300"
#define DEF_SCROLLBAR_REPEAT_INTERVAL	"100"
#define DEF_SCROLLBAR_TAKE_FOCUS	((char *) NULL)
#define DEF_SCROLLBAR_TROUGH_COLOR	TROUGH
#define DEF_SCROLLBAR_TROUGH_MONO	WHITE
#define DEF_SCROLLBAR_WIDTH		"11"

/*
 * Defaults for texts:
 */

#define DEF_TEXT_AUTO_SEPARATORS	"1"
#define DEF_TEXT_BG_COLOR		WHITE
#define DEF_TEXT_BG_MONO		WHITE
#define DEF_TEXT_BLOCK_CURSOR		"0"
#define DEF_TEXT_BORDER_WIDTH		"1"
#define DEF_TEXT_CURSOR			"xterm"
#define DEF_TEXT_FG			BLACK
#define DEF_TEXT_EXPORT_SELECTION	"1"
#define DEF_TEXT_FONT			"TkFixedFont"
#define DEF_TEXT_HEIGHT			"24"
#define DEF_TEXT_HIGHLIGHT_BG		NORMAL_BG
#define DEF_TEXT_HIGHLIGHT		BLACK
#define DEF_TEXT_HIGHLIGHT_WIDTH	"1"
#define DEF_TEXT_INSERT_BG		BLACK
#define DEF_TEXT_INSERT_BD_COLOR	"0"
#define DEF_TEXT_INSERT_BD_MONO		"0"
#define DEF_TEXT_INSERT_OFF_TIME	"300"
#define DEF_TEXT_INSERT_ON_TIME		"600"
#define DEF_TEXT_INSERT_UNFOCUSSED	"none"
#define DEF_TEXT_INSERT_WIDTH		"2"
#define DEF_TEXT_MAX_UNDO		"0"
#define DEF_TEXT_PADX			"1"
#define DEF_TEXT_PADY			"1"
#define DEF_TEXT_RELIEF			"sunken"
#define DEF_TEXT_INACTIVE_SELECT_COLOR	SELECT_BG
#define DEF_TEXT_SELECT_COLOR		SELECT_BG
#define DEF_TEXT_SELECT_MONO		BLACK
#define DEF_TEXT_SELECT_BD_COLOR	"0"
#define DEF_TEXT_SELECT_BD_MONO		"0"
#define DEF_TEXT_SELECT_FG_COLOR	BLACK
#define DEF_TEXT_SELECT_FG_MONO		WHITE
#define DEF_TEXT_SELECT_RELIEF		"raised"
#define DEF_TEXT_SET_GRID		"0"
#define DEF_TEXT_SPACING1		"0"
#define DEF_TEXT_SPACING2		"0"
#define DEF_TEXT_SPACING3		"0"
#define DEF_TEXT_STATE			"normal"
#define DEF_TEXT_TABS			""
#define DEF_TEXT_TABSTYLE		"tabular"
#define DEF_TEXT_TAKE_FOCUS		((char *) NULL)
#define DEF_TEXT_UNDO			"0"
#define DEF_TEXT_WIDTH			"80"
#define DEF_TEXT_WRAP			"char"
#define DEF_TEXT_XSCROLL_COMMAND	""
#define DEF_TEXT_YSCROLL_COMMAND	""

/*
 * Defaults for canvas text:
 */

#define DEF_CANVTEXT_FONT		"TkDefaultFont"

/*
 * Defaults for toplevels (most of the defaults for frames also apply
 * to toplevels):
 */

#define DEF_TOPLEVEL_CLASS		"Toplevel"
#define DEF_TOPLEVEL_MENU		""
#define DEF_TOPLEVEL_SCREEN		""
#define DEF_TOPLEVEL_USE		""

/*
 * Defaults for busy windows:
 */

#define DEF_BUSY_CURSOR			"watch"

#endif /* _TKUNIXDEFAULT */<|MERGE_RESOLUTION|>--- conflicted
+++ resolved
@@ -9,11 +9,6 @@
  *
  * See the file "license.terms" for information on usage and redistribution
  * of this file, and for a DISCLAIMER OF ALL WARRANTIES.
-<<<<<<< HEAD
- *
- * RCS: @(#) $Id: tkUnixDefault.h,v 1.28 2008/12/06 10:48:29 dkf Exp $
-=======
->>>>>>> 39c6a8e5
  */
 
 #ifndef _TKUNIXDEFAULT
