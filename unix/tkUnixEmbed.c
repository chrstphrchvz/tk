--- conflicted
+++ resolved
@@ -924,11 +924,7 @@
 	if (containerPtr->parent == None) {
 	    Tcl_DStringAppendElement(&dString, "");
 	} else if (all) {
-<<<<<<< HEAD
-	    sprintf(buffer, "0x%" TCL_Z_MODIFIER "x", (size_t) containerPtr->parent);
-=======
-	    snprintf(buffer, sizeof(buffer), "0x%lx", containerPtr->parent);
->>>>>>> bc902741
+	    snprintf(buffer, sizeof(buffer), "0x%" TCL_Z_MODIFIER "x", (size_t) containerPtr->parent);
 	    Tcl_DStringAppendElement(&dString, buffer);
 	} else {
 	    Tcl_DStringAppendElement(&dString, "XXX");
@@ -945,11 +941,7 @@
 	if (containerPtr->wrapper == None) {
 	    Tcl_DStringAppendElement(&dString, "");
 	} else if (all) {
-<<<<<<< HEAD
-	    sprintf(buffer, "0x%" TCL_Z_MODIFIER "x", (size_t) containerPtr->wrapper);
-=======
-	    snprintf(buffer, sizeof(buffer), "0x%lx", containerPtr->wrapper);
->>>>>>> bc902741
+	    snprintf(buffer, sizeof(buffer), "0x%" TCL_Z_MODIFIER "x", (size_t) containerPtr->wrapper);
 	    Tcl_DStringAppendElement(&dString, buffer);
 	} else {
 	    Tcl_DStringAppendElement(&dString, "XXX");
