/*
 * tkUnixScale.c --
 *
 *	This file implements the X specific portion of the scrollbar widget.
 *
 * Copyright (c) 1996 by Sun Microsystems, Inc.
 * Copyright (c) 1998-2000 by Scriptics Corporation.
 *
 * See the file "license.terms" for information on usage and redistribution of
 * this file, and for a DISCLAIMER OF ALL WARRANTIES.
<<<<<<< HEAD
 *
 * RCS: @(#) $Id: tkUnixScale.c,v 1.15 2010/06/15 11:16:03 nijtmans Exp $
=======
>>>>>>> 5450b6e8
 */

#include "tkInt.h"
#include "tkScale.h"

/*
 * Forward declarations for functions defined later in this file:
 */

static void		DisplayHorizontalScale(TkScale *scalePtr,
			    Drawable drawable, XRectangle *drawnAreaPtr);
static void		DisplayHorizontalValue(TkScale *scalePtr,
			    Drawable drawable, double value, int top);
static void		DisplayVerticalScale(TkScale *scalePtr,
			    Drawable drawable, XRectangle *drawnAreaPtr);
static void		DisplayVerticalValue(TkScale *scalePtr,
			    Drawable drawable, double value, int rightEdge);

/*
 *----------------------------------------------------------------------
 *
 * TkpCreateScale --
 *
 *	Allocate a new TkScale structure.
 *
 * Results:
 *	Returns a newly allocated TkScale structure.
 *
 * Side effects:
 *	None.
 *
 *----------------------------------------------------------------------
 */

TkScale *
TkpCreateScale(
    Tk_Window tkwin)
{
    return ckalloc(sizeof(TkScale));
}

/*
 *----------------------------------------------------------------------
 *
 * TkpDestroyScale --
 *
 *	Destroy a TkScale structure. It's necessary to do this with
 *	Tcl_EventuallyFree to allow the Tcl_Preserve(scalePtr) to work as
 *	expected in TkpDisplayScale. (hobbs)
 *
 * Results:
 *	None
 *
 * Side effects:
 *	Memory is freed.
 *
 *----------------------------------------------------------------------
 */

void
TkpDestroyScale(
    TkScale *scalePtr)
{
    Tcl_EventuallyFree(scalePtr, TCL_DYNAMIC);
}

/*
 *--------------------------------------------------------------
 *
 * DisplayVerticalScale --
 *
 *	This function redraws the contents of a vertical scale window. It is
 *	invoked as a do-when-idle handler, so it only runs when there's
 *	nothing else for the application to do.
 *
 * Results:
 *	There is no return value. If only a part of the scale needs to be
 *	redrawn, then drawnAreaPtr is modified to reflect the area that was
 *	actually modified.
 *
 * Side effects:
 *	Information appears on the screen.
 *
 *--------------------------------------------------------------
 */

static void
DisplayVerticalScale(
    TkScale *scalePtr,		/* Widget record for scale. */
    Drawable drawable,		/* Where to display scale (window or
				 * pixmap). */
    XRectangle *drawnAreaPtr)	/* Initally contains area of window; if only a
				 * part of the scale is redrawn, gets modified
				 * to reflect the part of the window that was
				 * redrawn. */
{
    Tk_Window tkwin = scalePtr->tkwin;
    int x, y, width, height, shadowWidth;
    double tickValue, tickInterval = scalePtr->tickInterval;
    Tk_3DBorder sliderBorder;

    /*
     * Display the information from left to right across the window.
     */

    if (!(scalePtr->flags & REDRAW_OTHER)) {
	drawnAreaPtr->x = scalePtr->vertTickRightX;
	drawnAreaPtr->y = scalePtr->inset;
	drawnAreaPtr->width = scalePtr->vertTroughX + scalePtr->width
		+ 2*scalePtr->borderWidth - scalePtr->vertTickRightX;
	drawnAreaPtr->height -= 2*scalePtr->inset;
    }
    Tk_Fill3DRectangle(tkwin, drawable, scalePtr->bgBorder,
	    drawnAreaPtr->x, drawnAreaPtr->y, drawnAreaPtr->width,
	    drawnAreaPtr->height, 0, TK_RELIEF_FLAT);
    if (scalePtr->flags & REDRAW_OTHER) {
	/*
	 * Display the tick marks.
	 */

	if (tickInterval != 0) {
	    double ticks, maxTicks;

	    /*
	     * Ensure that we will only draw enough of the tick values such
	     * that they don't overlap
	     */

	    ticks = fabs((scalePtr->toValue - scalePtr->fromValue)
		    / tickInterval);
	    maxTicks = (double) Tk_Height(tkwin)
		    / (double) scalePtr->fontHeight;
	    if (ticks > maxTicks) {
		tickInterval *= (ticks / maxTicks);
	    }
	    for (tickValue = scalePtr->fromValue; ;
		    tickValue += tickInterval) {
		/*
		 * The TkRoundToResolution call gets rid of accumulated
		 * round-off errors, if any.
		 */

		tickValue = TkRoundToResolution(scalePtr, tickValue);
		if (scalePtr->toValue >= scalePtr->fromValue) {
		    if (tickValue > scalePtr->toValue) {
			break;
		    }
		} else {
		    if (tickValue < scalePtr->toValue) {
			break;
		    }
		}
		DisplayVerticalValue(scalePtr, drawable, tickValue,
			scalePtr->vertTickRightX);
	    }
	}
    }

    /*
     * Display the value, if it is desired.
     */

    if (scalePtr->showValue) {
	DisplayVerticalValue(scalePtr, drawable, scalePtr->value,
		scalePtr->vertValueRightX);
    }

    /*
     * Display the trough and the slider.
     */

    Tk_Draw3DRectangle(tkwin, drawable,
	    scalePtr->bgBorder, scalePtr->vertTroughX, scalePtr->inset,
	    scalePtr->width + 2*scalePtr->borderWidth,
	    Tk_Height(tkwin) - 2*scalePtr->inset, scalePtr->borderWidth,
	    TK_RELIEF_SUNKEN);
    XFillRectangle(scalePtr->display, drawable, scalePtr->troughGC,
	    scalePtr->vertTroughX + scalePtr->borderWidth,
	    scalePtr->inset + scalePtr->borderWidth,
	    (unsigned) scalePtr->width,
	    (unsigned) (Tk_Height(tkwin) - 2*scalePtr->inset
		- 2*scalePtr->borderWidth));
    if (scalePtr->state == STATE_ACTIVE) {
	sliderBorder = scalePtr->activeBorder;
    } else {
	sliderBorder = scalePtr->bgBorder;
    }
    width = scalePtr->width;
    height = scalePtr->sliderLength/2;
    x = scalePtr->vertTroughX + scalePtr->borderWidth;
    y = TkScaleValueToPixel(scalePtr, scalePtr->value) - height;
    shadowWidth = scalePtr->borderWidth/2;
    if (shadowWidth == 0) {
	shadowWidth = 1;
    }
    Tk_Draw3DRectangle(tkwin, drawable, sliderBorder, x, y, width,
	    2*height, shadowWidth, scalePtr->sliderRelief);
    x += shadowWidth;
    y += shadowWidth;
    width -= 2*shadowWidth;
    height -= shadowWidth;
    Tk_Fill3DRectangle(tkwin, drawable, sliderBorder, x, y, width,
	    height, shadowWidth, scalePtr->sliderRelief);
    Tk_Fill3DRectangle(tkwin, drawable, sliderBorder, x, y+height,
	    width, height, shadowWidth, scalePtr->sliderRelief);

    /*
     * Draw the label to the right of the scale.
     */

    if ((scalePtr->flags & REDRAW_OTHER) && (scalePtr->labelLength != 0)) {
	Tk_FontMetrics fm;

	Tk_GetFontMetrics(scalePtr->tkfont, &fm);
	Tk_DrawChars(scalePtr->display, drawable, scalePtr->textGC,
		scalePtr->tkfont, scalePtr->label,
                scalePtr->labelLength, scalePtr->vertLabelX,
                scalePtr->inset + (3*fm.ascent)/2);
    }
}

/*
 *----------------------------------------------------------------------
 *
 * DisplayVerticalValue --
 *
 *	This function is called to display values (scale readings) for
 *	vertically-oriented scales.
 *
 * Results:
 *	None.
 *
 * Side effects:
 *	The numerical value corresponding to value is displayed with its right
 *	edge at "rightEdge", and at a vertical position in the scale that
 *	corresponds to "value".
 *
 *----------------------------------------------------------------------
 */

static void
DisplayVerticalValue(
    register TkScale *scalePtr,	/* Information about widget in which to
				 * display value. */
    Drawable drawable,		/* Pixmap or window in which to draw the
				 * value. */
    double value,		/* Y-coordinate of number to display,
				 * specified in application coords, not in
				 * pixels (we'll compute pixels). */
    int rightEdge)		/* X-coordinate of right edge of text,
				 * specified in pixels. */
{
    register Tk_Window tkwin = scalePtr->tkwin;
    int y, width, length;
    char valueString[PRINT_CHARS];
    Tk_FontMetrics fm;

    Tk_GetFontMetrics(scalePtr->tkfont, &fm);
    y = TkScaleValueToPixel(scalePtr, value) + fm.ascent/2;
    sprintf(valueString, scalePtr->format, value);
    length = (int) strlen(valueString);
    width = Tk_TextWidth(scalePtr->tkfont, valueString, length);

    /*
     * Adjust the y-coordinate if necessary to keep the text entirely inside
     * the window.
     */

    if ((y - fm.ascent) < (scalePtr->inset + SPACING)) {
	y = scalePtr->inset + SPACING + fm.ascent;
    }
    if ((y + fm.descent) > (Tk_Height(tkwin) - scalePtr->inset - SPACING)) {
	y = Tk_Height(tkwin) - scalePtr->inset - SPACING - fm.descent;
    }
    Tk_DrawChars(scalePtr->display, drawable, scalePtr->textGC,
	    scalePtr->tkfont, valueString, length, rightEdge - width, y);
}

/*
 *--------------------------------------------------------------
 *
 * DisplayHorizontalScale --
 *
 *	This function redraws the contents of a horizontal scale window. It is
 *	invoked as a do-when-idle handler, so it only runs when there's
 *	nothing else for the application to do.
 *
 * Results:
 *	There is no return value. If only a part of the scale needs to be
 *	redrawn, then drawnAreaPtr is modified to reflect the area that was
 *	actually modified.
 *
 * Side effects:
 *	Information appears on the screen.
 *
 *--------------------------------------------------------------
 */

static void
DisplayHorizontalScale(
    TkScale *scalePtr,		/* Widget record for scale. */
    Drawable drawable,		/* Where to display scale (window or
				 * pixmap). */
    XRectangle *drawnAreaPtr)	/* Initally contains area of window; if only a
				 * part of the scale is redrawn, gets modified
				 * to reflect the part of the window that was
				 * redrawn. */
{
    register Tk_Window tkwin = scalePtr->tkwin;
    int x, y, width, height, shadowWidth;
    double tickValue, tickInterval = scalePtr->tickInterval;
    Tk_3DBorder sliderBorder;

    /*
     * Display the information from bottom to top across the window.
     */

    if (!(scalePtr->flags & REDRAW_OTHER)) {
	drawnAreaPtr->x = scalePtr->inset;
	drawnAreaPtr->y = scalePtr->horizValueY;
	drawnAreaPtr->width -= 2*scalePtr->inset;
	drawnAreaPtr->height = scalePtr->horizTroughY + scalePtr->width
		+ 2*scalePtr->borderWidth - scalePtr->horizValueY;
    }
    Tk_Fill3DRectangle(tkwin, drawable, scalePtr->bgBorder,
	    drawnAreaPtr->x, drawnAreaPtr->y, drawnAreaPtr->width,
	    drawnAreaPtr->height, 0, TK_RELIEF_FLAT);
    if (scalePtr->flags & REDRAW_OTHER) {
	/*
	 * Display the tick marks.
	 */

	if (tickInterval != 0) {
	    char valueString[PRINT_CHARS];
	    double ticks, maxTicks;

	    /*
	     * Ensure that we will only draw enough of the tick values such
	     * that they don't overlap. We base this off the width that
	     * fromValue would take. Not exact, but better than no constraint.
	     */

	    ticks = fabs((scalePtr->toValue - scalePtr->fromValue)
		    / tickInterval);
	    sprintf(valueString, scalePtr->format, scalePtr->fromValue);
	    maxTicks = (double) Tk_Width(tkwin)
		    / (double) Tk_TextWidth(scalePtr->tkfont, valueString, -1);
	    if (ticks > maxTicks) {
		tickInterval *= (ticks / maxTicks);
	    }
	    for (tickValue = scalePtr->fromValue; ;
		 tickValue += tickInterval) {
		/*
		 * The TkRoundToResolution call gets rid of accumulated
		 * round-off errors, if any.
		 */

		tickValue = TkRoundToResolution(scalePtr, tickValue);
		if (scalePtr->toValue >= scalePtr->fromValue) {
		    if (tickValue > scalePtr->toValue) {
			break;
		    }
		} else {
		    if (tickValue < scalePtr->toValue) {
			break;
		    }
		}
		DisplayHorizontalValue(scalePtr, drawable, tickValue,
			scalePtr->horizTickY);
	    }
	}
    }

    /*
     * Display the value, if it is desired.
     */

    if (scalePtr->showValue) {
	DisplayHorizontalValue(scalePtr, drawable, scalePtr->value,
		scalePtr->horizValueY);
    }

    /*
     * Display the trough and the slider.
     */

    y = scalePtr->horizTroughY;
    Tk_Draw3DRectangle(tkwin, drawable,
	    scalePtr->bgBorder, scalePtr->inset, y,
	    Tk_Width(tkwin) - 2*scalePtr->inset,
	    scalePtr->width + 2*scalePtr->borderWidth,
	    scalePtr->borderWidth, TK_RELIEF_SUNKEN);
    XFillRectangle(scalePtr->display, drawable, scalePtr->troughGC,
	    scalePtr->inset + scalePtr->borderWidth,
	    y + scalePtr->borderWidth,
	    (unsigned) (Tk_Width(tkwin) - 2*scalePtr->inset
		- 2*scalePtr->borderWidth),
	    (unsigned) scalePtr->width);
    if (scalePtr->state == STATE_ACTIVE) {
	sliderBorder = scalePtr->activeBorder;
    } else {
	sliderBorder = scalePtr->bgBorder;
    }
    width = scalePtr->sliderLength/2;
    height = scalePtr->width;
    x = TkScaleValueToPixel(scalePtr, scalePtr->value) - width;
    y += scalePtr->borderWidth;
    shadowWidth = scalePtr->borderWidth/2;
    if (shadowWidth == 0) {
	shadowWidth = 1;
    }
    Tk_Draw3DRectangle(tkwin, drawable, sliderBorder,
	    x, y, 2*width, height, shadowWidth, scalePtr->sliderRelief);
    x += shadowWidth;
    y += shadowWidth;
    width -= shadowWidth;
    height -= 2*shadowWidth;
    Tk_Fill3DRectangle(tkwin, drawable, sliderBorder, x, y, width, height,
	    shadowWidth, scalePtr->sliderRelief);
    Tk_Fill3DRectangle(tkwin, drawable, sliderBorder, x+width, y,
	    width, height, shadowWidth, scalePtr->sliderRelief);

    /*
     * Draw the label at the top of the scale.
     */

    if ((scalePtr->flags & REDRAW_OTHER) && (scalePtr->labelLength != 0)) {
	Tk_FontMetrics fm;

	Tk_GetFontMetrics(scalePtr->tkfont, &fm);
	Tk_DrawChars(scalePtr->display, drawable, scalePtr->textGC,
		scalePtr->tkfont, scalePtr->label,
                scalePtr->labelLength, scalePtr->inset + fm.ascent/2,
                scalePtr->horizLabelY + fm.ascent);
    }
}

/*
 *----------------------------------------------------------------------
 *
 * DisplayHorizontalValue --
 *
 *	This function is called to display values (scale readings) for
 *	horizontally-oriented scales.
 *
 * Results:
 *	None.
 *
 * Side effects:
 *	The numerical value corresponding to value is displayed with its
 *	bottom edge at "bottom", and at a horizontal position in the scale
 *	that corresponds to "value".
 *
 *----------------------------------------------------------------------
 */

static void
DisplayHorizontalValue(
    register TkScale *scalePtr,	/* Information about widget in which to
				 * display value. */
    Drawable drawable,		/* Pixmap or window in which to draw the
				 * value. */
    double value,		/* X-coordinate of number to display,
				 * specified in application coords, not in
				 * pixels (we'll compute pixels). */
    int top)			/* Y-coordinate of top edge of text, specified
				 * in pixels. */
{
    register Tk_Window tkwin = scalePtr->tkwin;
    int x, y, length, width;
    char valueString[PRINT_CHARS];
    Tk_FontMetrics fm;

    x = TkScaleValueToPixel(scalePtr, value);
    Tk_GetFontMetrics(scalePtr->tkfont, &fm);
    y = top + fm.ascent;
    sprintf(valueString, scalePtr->format, value);
    length = (int) strlen(valueString);
    width = Tk_TextWidth(scalePtr->tkfont, valueString, length);

    /*
     * Adjust the x-coordinate if necessary to keep the text entirely inside
     * the window.
     */

    x -= (width)/2;
    if (x < (scalePtr->inset + SPACING)) {
	x = scalePtr->inset + SPACING;
    }

    /*
     * Check the right border so use starting point +text width for the check.
     */

    if (x + width >= (Tk_Width(tkwin) - scalePtr->inset)) {
	x = Tk_Width(tkwin) - scalePtr->inset - SPACING - width;
    }
    Tk_DrawChars(scalePtr->display, drawable, scalePtr->textGC,
	    scalePtr->tkfont, valueString, length, x, y);
}

/*
 *----------------------------------------------------------------------
 *
 * TkpDisplayScale --
 *
 *	This function is invoked as an idle handler to redisplay the contents
 *	of a scale widget.
 *
 * Results:
 *	None.
 *
 * Side effects:
 *	The scale gets redisplayed.
 *
 *----------------------------------------------------------------------
 */

void
TkpDisplayScale(
    ClientData clientData)	/* Widget record for scale. */
{
    TkScale *scalePtr = (TkScale *) clientData;
    Tk_Window tkwin = scalePtr->tkwin;
    Tcl_Interp *interp = scalePtr->interp;
    Pixmap pixmap;
    int result;
    char string[PRINT_CHARS];
    XRectangle drawnArea;

    scalePtr->flags &= ~REDRAW_PENDING;
    if ((scalePtr->tkwin == NULL) || !Tk_IsMapped(scalePtr->tkwin)) {
	goto done;
    }

    /*
     * Invoke the scale's command if needed.
     */

    Tcl_Preserve(scalePtr);
    if ((scalePtr->flags & INVOKE_COMMAND) && (scalePtr->command != NULL)) {
	Tcl_Preserve(interp);
	sprintf(string, scalePtr->format, scalePtr->value);
	result = Tcl_VarEval(interp, scalePtr->command, " ", string,
		(char *) NULL);
	if (result != TCL_OK) {
	    Tcl_AddErrorInfo(interp, "\n    (command executed by scale)");
	    Tcl_BackgroundException(interp, result);
	}
	Tcl_Release(interp);
    }
    scalePtr->flags &= ~INVOKE_COMMAND;
    if (scalePtr->flags & SCALE_DELETED) {
	Tcl_Release(scalePtr);
	return;
    }
    Tcl_Release(scalePtr);

#ifndef TK_NO_DOUBLE_BUFFERING
    /*
     * In order to avoid screen flashes, this function redraws the scale in a
     * pixmap, then copies the pixmap to the screen in a single operation.
     * This means that there's no point in time where the on-sreen image has
     * been cleared.
     */

    pixmap = Tk_GetPixmap(scalePtr->display, Tk_WindowId(tkwin),
	    Tk_Width(tkwin), Tk_Height(tkwin), Tk_Depth(tkwin));
#else
    pixmap = Tk_WindowId(tkwin);
#endif /* TK_NO_DOUBLE_BUFFERING */
    drawnArea.x = 0;
    drawnArea.y = 0;
    drawnArea.width = Tk_Width(tkwin);
    drawnArea.height = Tk_Height(tkwin);

    /*
     * Much of the redisplay is done totally differently for horizontal and
     * vertical scales. Handle the part that's different.
     */

    if (scalePtr->orient == ORIENT_VERTICAL) {
	DisplayVerticalScale(scalePtr, pixmap, &drawnArea);
    } else {
	DisplayHorizontalScale(scalePtr, pixmap, &drawnArea);
    }

    /*
     * Now handle the part of redisplay that is the same for horizontal and
     * vertical scales: border and traversal highlight.
     */

    if (scalePtr->flags & REDRAW_OTHER) {
	if (scalePtr->relief != TK_RELIEF_FLAT) {
	    Tk_Draw3DRectangle(tkwin, pixmap, scalePtr->bgBorder,
		    scalePtr->highlightWidth, scalePtr->highlightWidth,
		    Tk_Width(tkwin) - 2*scalePtr->highlightWidth,
		    Tk_Height(tkwin) - 2*scalePtr->highlightWidth,
		    scalePtr->borderWidth, scalePtr->relief);
	}
	if (scalePtr->highlightWidth != 0) {
	    GC gc;

	    if (scalePtr->flags & GOT_FOCUS) {
		gc = Tk_GCForColor(scalePtr->highlightColorPtr, pixmap);
	    } else {
		gc = Tk_GCForColor(
                        Tk_3DBorderColor(scalePtr->highlightBorder), pixmap);
	    }
	    Tk_DrawFocusHighlight(tkwin, gc, scalePtr->highlightWidth, pixmap);
	}
    }

#ifndef TK_NO_DOUBLE_BUFFERING
    /*
     * Copy the information from the off-screen pixmap onto the screen, then
     * delete the pixmap.
     */

    XCopyArea(scalePtr->display, pixmap, Tk_WindowId(tkwin),
	    scalePtr->copyGC, drawnArea.x, drawnArea.y, drawnArea.width,
	    drawnArea.height, drawnArea.x, drawnArea.y);
    Tk_FreePixmap(scalePtr->display, pixmap);
#endif /* TK_NO_DOUBLE_BUFFERING */

  done:
    scalePtr->flags &= ~REDRAW_ALL;
}

/*
 *----------------------------------------------------------------------
 *
 * TkpScaleElement --
 *
 *	Determine which part of a scale widget lies under a given point.
 *
 * Results:
 *	The return value is either TROUGH1, SLIDER, TROUGH2, or OTHER,
 *	depending on which of the scale's active elements (if any) is under
 *	the point at (x,y).
 *
 * Side effects:
 *	None.
 *
 *----------------------------------------------------------------------
 */

int
TkpScaleElement(
    TkScale *scalePtr,		/* Widget record for scale. */
    int x, int y)		/* Coordinates within scalePtr's window. */
{
    int sliderFirst;

    if (scalePtr->orient == ORIENT_VERTICAL) {
	if ((x < scalePtr->vertTroughX)
		|| (x >= (scalePtr->vertTroughX + 2*scalePtr->borderWidth +
		scalePtr->width))) {
	    return OTHER;
	}
	if ((y < scalePtr->inset)
		|| (y >= (Tk_Height(scalePtr->tkwin) - scalePtr->inset))) {
	    return OTHER;
	}
	sliderFirst = TkScaleValueToPixel(scalePtr, scalePtr->value)
		- scalePtr->sliderLength/2;
	if (y < sliderFirst) {
	    return TROUGH1;
	}
	if (y < (sliderFirst+scalePtr->sliderLength)) {
	    return SLIDER;
	}
	return TROUGH2;
    }

    if ((y < scalePtr->horizTroughY)
	    || (y >= (scalePtr->horizTroughY + 2*scalePtr->borderWidth +
	    scalePtr->width))) {
	return OTHER;
    }
    if ((x < scalePtr->inset)
	    || (x >= (Tk_Width(scalePtr->tkwin) - scalePtr->inset))) {
	return OTHER;
    }
    sliderFirst = TkScaleValueToPixel(scalePtr, scalePtr->value)
	    - scalePtr->sliderLength/2;
    if (x < sliderFirst) {
	return TROUGH1;
    }
    if (x < (sliderFirst+scalePtr->sliderLength)) {
	return SLIDER;
    }
    return TROUGH2;
}

/*
 * Local Variables:
 * mode: c
 * c-basic-offset: 4
 * fill-column: 78
 * End:
 */<|MERGE_RESOLUTION|>--- conflicted
+++ resolved
@@ -8,11 +8,6 @@
  *
  * See the file "license.terms" for information on usage and redistribution of
  * this file, and for a DISCLAIMER OF ALL WARRANTIES.
-<<<<<<< HEAD
- *
- * RCS: @(#) $Id: tkUnixScale.c,v 1.15 2010/06/15 11:16:03 nijtmans Exp $
-=======
->>>>>>> 5450b6e8
  */
 
 #include "tkInt.h"
