/*
 * tkUnixRFont.c --
 *
 *	Alternate implementation of tkUnixFont.c using Xft.
 *
 * Copyright (c) 2002-2003 Keith Packard
 *
 * See the file "license.terms" for information on usage and redistribution of
 * this file, and for a DISCLAIMER OF ALL WARRANTIES.
 */

#include "tkUnixInt.h"
#include "tkFont.h"
#include <X11/Xft/Xft.h>
#include <ctype.h>

#define MAX_CACHED_COLORS 16

typedef struct {
    XftFont *ftFont;
    XftFont *ft0Font;
    FcPattern *source;
    FcCharSet *charset;
    double angle;
} UnixFtFace;

typedef struct {
    XftColor color;
    int next;
} UnixFtColorList;

typedef struct {
    TkFont font;	    	/* Stuff used by generic font package. Must be
				 * first in structure. */
    UnixFtFace *faces;
    int nfaces;
    FcFontSet *fontset;
    FcPattern *pattern;

    Display *display;
    int screen;
    XftDraw *ftDraw;
    int ncolors;
    int firstColor;
    UnixFtColorList colors[MAX_CACHED_COLORS];
} UnixFtFont;

/*
 * Used to describe the current clipping box. Can't be passed normally because
 * the information isn't retrievable from the GC.
 */

typedef struct {
    Region clipRegion;		/* The clipping region, or None. */
} ThreadSpecificData;
static Tcl_ThreadDataKey dataKey;

/*
 *-------------------------------------------------------------------------
 *
 * TkpFontPkgInit --
 *
 *	This procedure is called when an application is created. It
 *	initializes all the structures that are used by the
 *	platform-dependant code on a per application basis.
 *	Note that this is called before TkpInit() !
 *
 * Results:
 *	None.
 *
 * Side effects:
 *	None.
 *
 *-------------------------------------------------------------------------
 */

void
TkpFontPkgInit(
    TkMainInfo *mainPtr)	/* The application being created. */
{
<<<<<<< HEAD
=======
    static const Tcl_Config cfg[] = {
	{ "fontsystem", "xft" },
	{ 0,0 }
    };

    Tcl_RegisterConfig(mainPtr->interp, "tk", cfg, TCL_CFGVAL_ENCODING);
>>>>>>> 8d9bcf37
}

static XftFont *
GetFont(
    UnixFtFont *fontPtr,
    FcChar32 ucs4,
    double angle)
{
    int i;

    if (ucs4) {
	for (i = 0; i < fontPtr->nfaces; i++) {
	    FcCharSet *charset = fontPtr->faces[i].charset;

	    if (charset && FcCharSetHasChar(charset, ucs4)) {
		break;
	    }
	}
	if (i == fontPtr->nfaces) {
	    i = 0;
	}
    } else {
	i = 0;
    }
    if ((angle == 0.0 && !fontPtr->faces[i].ft0Font) || (angle != 0.0 &&
	    (!fontPtr->faces[i].ftFont || fontPtr->faces[i].angle != angle))){
	FcPattern *pat = FcFontRenderPrepare(0, fontPtr->pattern,
		fontPtr->faces[i].source);
	double s = sin(angle*PI/180.0), c = cos(angle*PI/180.0);
	FcMatrix mat;
	XftFont *ftFont;

	/*
	 * Initialize the matrix manually so this can compile with HP-UX cc
	 * (which does not allow non-constant structure initializers). [Bug
	 * 2978410]
	 */

	mat.xx = mat.yy = c;
	mat.xy = -(mat.yx = s);

	if (angle != 0.0) {
	    FcPatternAddMatrix(pat, FC_MATRIX, &mat);
	}
	ftFont = XftFontOpenPattern(fontPtr->display, pat);
	if (!ftFont) {
	    /*
	     * The previous call to XftFontOpenPattern() should not fail, but
	     * sometimes does anyway. Usual cause appears to be a
	     * misconfigured fontconfig installation; see [Bug 1090382]. Try a
	     * fallback:
	     */

	    ftFont = XftFontOpen(fontPtr->display, fontPtr->screen,
		    FC_FAMILY, FcTypeString, "sans",
		    FC_SIZE, FcTypeDouble, 12.0,
		    FC_MATRIX, FcTypeMatrix, &mat,
		    NULL);
	}
	if (!ftFont) {
	    /*
	     * The previous call should definitely not fail. Impossible to
	     * proceed at this point.
	     */

	    Tcl_Panic("Cannot find a usable font");
	}

	if (angle == 0.0) {
	    fontPtr->faces[i].ft0Font = ftFont;
	} else {
	    if (fontPtr->faces[i].ftFont) {
		XftFontClose(fontPtr->display, fontPtr->faces[i].ftFont);
	    }
	    fontPtr->faces[i].ftFont = ftFont;
	    fontPtr->faces[i].angle = angle;
	}
    }
    return (angle==0.0? fontPtr->faces[i].ft0Font : fontPtr->faces[i].ftFont);
}

/*
 *---------------------------------------------------------------------------
 *
 * GetTkFontAttributes --
 * 	Fill in TkFontAttributes from an XftFont.
 */

static void
GetTkFontAttributes(
    XftFont *ftFont,
    TkFontAttributes *faPtr)
{
    const char *family = "Unknown";
    const char *const *familyPtr = &family;
    int weight, slant, pxsize;
    double size, ptsize;

    (void) XftPatternGetString(ftFont->pattern, XFT_FAMILY, 0, familyPtr);
    if (XftPatternGetDouble(ftFont->pattern, XFT_SIZE, 0,
	    &ptsize) == XftResultMatch) {
	size = ptsize;
    } else if (XftPatternGetDouble(ftFont->pattern, XFT_PIXEL_SIZE, 0,
	    &ptsize) == XftResultMatch) {
	size = -ptsize;
    } else if (XftPatternGetInteger(ftFont->pattern, XFT_PIXEL_SIZE, 0,
	    &pxsize) == XftResultMatch) {
	size = (double)-pxsize;
    } else {
	size = 12.0;
    }
    if (XftPatternGetInteger(ftFont->pattern, XFT_WEIGHT, 0,
	    &weight) != XftResultMatch) {
	weight = XFT_WEIGHT_MEDIUM;
    }
    if (XftPatternGetInteger(ftFont->pattern, XFT_SLANT, 0,
	    &slant) != XftResultMatch) {
	slant = XFT_SLANT_ROMAN;
    }

#if DEBUG_FONTSEL
    printf("family %s size %d weight %d slant %d\n",
	    family, (int)size, weight, slant);
#endif /* DEBUG_FONTSEL */

    faPtr->family = Tk_GetUid(family);
    faPtr->size = size;
    faPtr->weight = (weight > XFT_WEIGHT_MEDIUM) ? TK_FW_BOLD : TK_FW_NORMAL;
    faPtr->slant = (slant > XFT_SLANT_ROMAN) ? TK_FS_ITALIC : TK_FS_ROMAN;
    faPtr->underline = 0;
    faPtr->overstrike = 0;
}

/*
 *---------------------------------------------------------------------------
 *
 * GetTkFontMetrics --
 * 	Fill in TkFontMetrics from an XftFont.
 */

static void
GetTkFontMetrics(
    XftFont *ftFont,
    TkFontMetrics *fmPtr)
{
    int spacing;

    if (XftPatternGetInteger(ftFont->pattern, XFT_SPACING, 0,
	    &spacing) != XftResultMatch) {
	spacing = XFT_PROPORTIONAL;
    }

    fmPtr->ascent = ftFont->ascent;
    fmPtr->descent = ftFont->descent;
    fmPtr->maxWidth = ftFont->max_advance_width;
    fmPtr->fixed = spacing != XFT_PROPORTIONAL;
}

/*
 *---------------------------------------------------------------------------
 *
 * InitFont --
 *
 *	Initializes the fields of a UnixFtFont structure. If fontPtr is NULL,
 *	also allocates a new UnixFtFont.
 *
 * Results:
 * 	On error, frees fontPtr and returns NULL, otherwise returns fontPtr.
 *
 *---------------------------------------------------------------------------
 */

static UnixFtFont *
InitFont(
    Tk_Window tkwin,
    FcPattern *pattern,
    UnixFtFont *fontPtr)
{
    FcFontSet *set;
    FcCharSet *charset;
    FcResult result;
    XftFont *ftFont;
    int i, iWidth;

    if (!fontPtr) {
	fontPtr = ckalloc(sizeof(UnixFtFont));
    }

    FcConfigSubstitute(0, pattern, FcMatchPattern);
    XftDefaultSubstitute(Tk_Display(tkwin), Tk_ScreenNumber(tkwin), pattern);

    /*
     * Generate the list of fonts
     */

    set = FcFontSort(0, pattern, FcTrue, NULL, &result);
    if (!set) {
	ckfree(fontPtr);
	return NULL;
    }

    fontPtr->fontset = set;
    fontPtr->pattern = pattern;
    fontPtr->faces = ckalloc(set->nfont * sizeof(UnixFtFace));
    fontPtr->nfaces = set->nfont;

    /*
     * Fill in information about each returned font
     */

    for (i = 0; i < set->nfont; i++) {
	fontPtr->faces[i].ftFont = 0;
	fontPtr->faces[i].ft0Font = 0;
	fontPtr->faces[i].source = set->fonts[i];
	if (FcPatternGetCharSet(set->fonts[i], FC_CHARSET, 0,
		&charset) == FcResultMatch) {
	    fontPtr->faces[i].charset = FcCharSetCopy(charset);
	} else {
	    fontPtr->faces[i].charset = 0;
	}
	fontPtr->faces[i].angle = 0.0;
    }

    fontPtr->display = Tk_Display(tkwin);
    fontPtr->screen = Tk_ScreenNumber(tkwin);
    fontPtr->ftDraw = 0;
    fontPtr->ncolors = 0;
    fontPtr->firstColor = -1;

    /*
     * Fill in platform-specific fields of TkFont.
     */

    ftFont = GetFont(fontPtr, 0, 0.0);
    fontPtr->font.fid = XLoadFont(Tk_Display(tkwin), "fixed");
    GetTkFontAttributes(ftFont, &fontPtr->font.fa);
    GetTkFontMetrics(ftFont, &fontPtr->font.fm);

    /*
     * Fontconfig can't report any information about the position or thickness
     * of underlines or overstrikes. Thus, we use some defaults that are
     * hacked around from backup defaults in tkUnixFont.c, which are in turn
     * based on recommendations in the X manual. The comments from that file
     * leading to these computations were:
     *
     *	    If the XA_UNDERLINE_POSITION property does not exist, the X manual
     *	    recommends using half the descent.
     *
     *	    If the XA_UNDERLINE_THICKNESS property does not exist, the X
     *	    manual recommends using the width of the stem on a capital letter.
     *	    I don't know of a way to get the stem width of a letter, so guess
     *	    and use 1/3 the width of a capital I.
     *
     * Note that nothing corresponding to *either* property is reported by
     * Fontconfig at all. [Bug 1961455]
     */

    {
	TkFont *fPtr = &fontPtr->font;

	fPtr->underlinePos = fPtr->fm.descent / 2;
	Tk_MeasureChars((Tk_Font) fPtr, "I", 1, -1, 0, &iWidth);
	fPtr->underlineHeight = iWidth / 3;
	if (fPtr->underlineHeight == 0) {
	    fPtr->underlineHeight = 1;
	}
	if (fPtr->underlineHeight + fPtr->underlinePos > fPtr->fm.descent) {
	    fPtr->underlineHeight = fPtr->fm.descent - fPtr->underlinePos;
	    if (fPtr->underlineHeight == 0) {
		fPtr->underlinePos--;
		fPtr->underlineHeight = 1;
	    }
	}
    }

    return fontPtr;
}

static void
FinishedWithFont(
    UnixFtFont *fontPtr)
{
    Display *display = fontPtr->display;
    int i;
    Tk_ErrorHandler handler =
	    Tk_CreateErrorHandler(display, -1, -1, -1, NULL, NULL);

    for (i = 0; i < fontPtr->nfaces; i++) {
	if (fontPtr->faces[i].ftFont) {
	    XftFontClose(fontPtr->display, fontPtr->faces[i].ftFont);
	}
	if (fontPtr->faces[i].ft0Font) {
	    XftFontClose(fontPtr->display, fontPtr->faces[i].ft0Font);
	}
	if (fontPtr->faces[i].charset) {
	    FcCharSetDestroy(fontPtr->faces[i].charset);
	}
    }
    if (fontPtr->faces) {
	ckfree(fontPtr->faces);
    }
    if (fontPtr->pattern) {
	FcPatternDestroy(fontPtr->pattern);
    }
    if (fontPtr->ftDraw) {
	XftDrawDestroy(fontPtr->ftDraw);
    }
    if (fontPtr->font.fid) {
	XUnloadFont(fontPtr->display, fontPtr->font.fid);
    }
    if (fontPtr->fontset) {
	FcFontSetDestroy(fontPtr->fontset);
    }
    Tk_DeleteErrorHandler(handler);
}

TkFont *
TkpGetNativeFont(
    Tk_Window tkwin,		/* For display where font will be used. */
    const char *name)		/* Platform-specific font name. */
{
    UnixFtFont *fontPtr;
    FcPattern *pattern;
#if DEBUG_FONTSEL
    printf("TkpGetNativeFont %s\n", name);
#endif /* DEBUG_FONTSEL */

    pattern = XftXlfdParse(name, FcFalse, FcFalse);
    if (!pattern) {
	return NULL;
    }

    /*
     * Should also try: pattern = FcNameParse(name); but generic/tkFont.c
     * expects TkpGetNativeFont() to only work on XLFD names under Unix.
     */

    fontPtr = InitFont(tkwin, pattern, NULL);
    if (!fontPtr) {
	FcPatternDestroy(pattern);
	return NULL;
    }
    return &fontPtr->font;
}

TkFont *
TkpGetFontFromAttributes(
    TkFont *tkFontPtr,		/* If non-NULL, store the information in this
				 * existing TkFont structure, rather than
				 * allocating a new structure to hold the
				 * font; the existing contents of the font
				 * will be released. If NULL, a new TkFont
				 * structure is allocated. */
    Tk_Window tkwin,		/* For display where font will be used. */
    const TkFontAttributes *faPtr)
				/* Set of attributes to match. */
{
    XftPattern *pattern;
    int weight, slant;
    UnixFtFont *fontPtr;

#if DEBUG_FONTSEL
    printf("TkpGetFontFromAttributes %s-%d %d %d\n", faPtr->family,
	    faPtr->size, faPtr->weight, faPtr->slant);
#endif /* DEBUG_FONTSEL */
    pattern = XftPatternCreate();
    if (faPtr->family) {
	XftPatternAddString(pattern, XFT_FAMILY, faPtr->family);
    }
    if (faPtr->size > 0.0) {
	XftPatternAddDouble(pattern, XFT_SIZE, faPtr->size);
    } else if (faPtr->size < 0.0) {
	XftPatternAddDouble(pattern, XFT_SIZE, TkFontGetPoints(tkwin, faPtr->size));
    } else {
	XftPatternAddDouble(pattern, XFT_SIZE, 12.0);
    }
    switch (faPtr->weight) {
    case TK_FW_NORMAL:
    default:
	weight = XFT_WEIGHT_MEDIUM;
	break;
    case TK_FW_BOLD:
	weight = XFT_WEIGHT_BOLD;
	break;
    }
    XftPatternAddInteger(pattern, XFT_WEIGHT, weight);
    switch (faPtr->slant) {
    case TK_FS_ROMAN:
    default:
	slant = XFT_SLANT_ROMAN;
	break;
    case TK_FS_ITALIC:
	slant = XFT_SLANT_ITALIC;
	break;
    case TK_FS_OBLIQUE:
	slant = XFT_SLANT_OBLIQUE;
	break;
    }
    XftPatternAddInteger(pattern, XFT_SLANT, slant);

    fontPtr = (UnixFtFont *) tkFontPtr;
    if (fontPtr != NULL) {
	FinishedWithFont(fontPtr);
    }
    fontPtr = InitFont(tkwin, pattern, fontPtr);

    /*
     * Hack to work around issues with weird issues with Xft/Xrender
     * connection. For details, see comp.lang.tcl thread starting from
     * <adcc99ed-c73e-4efc-bb5d-e57a57a051e8@l35g2000pra.googlegroups.com>
     */

    if (!fontPtr) {
	XftPatternAddBool(pattern, XFT_RENDER, FcFalse);
	fontPtr = InitFont(tkwin, pattern, fontPtr);
    }

    if (!fontPtr) {
	FcPatternDestroy(pattern);
	return NULL;
    }

    fontPtr->font.fa.underline = faPtr->underline;
    fontPtr->font.fa.overstrike = faPtr->overstrike;
    return &fontPtr->font;
}

void
TkpDeleteFont(
    TkFont *tkFontPtr)		/* Token of font to be deleted. */
{
    UnixFtFont *fontPtr = (UnixFtFont *) tkFontPtr;

    FinishedWithFont(fontPtr);
    /* XXX tkUnixFont.c doesn't free tkFontPtr... */
}

/*
 *---------------------------------------------------------------------------
 *
 * TkpGetFontFamilies --
 *
 *	Return information about the font families that are available on the
 *	display of the given window.
 *
 * Results:
 *	Modifies interp's result object to hold a list of all the available
 *	font families.
 *
 *---------------------------------------------------------------------------
 */

void
TkpGetFontFamilies(
    Tcl_Interp *interp,		/* Interp to hold result. */
    Tk_Window tkwin)		/* For display to query. */
{
    Tcl_Obj *resultPtr;
    XftFontSet *list;
    int i;

    resultPtr = Tcl_NewListObj(0, NULL);

    list = XftListFonts(Tk_Display(tkwin), Tk_ScreenNumber(tkwin),
		(char *) 0,		/* pattern elements */
		XFT_FAMILY, (char*) 0);	/* fields */
    for (i = 0; i < list->nfont; i++) {
	char *family, **familyPtr = &family;

	if (XftPatternGetString(list->fonts[i], XFT_FAMILY, 0, familyPtr)
		== XftResultMatch) {
	    Tcl_Obj *strPtr = Tcl_NewStringObj(family, -1);

	    Tcl_ListObjAppendElement(NULL, resultPtr, strPtr);
	}
    }
    XftFontSetDestroy(list);

    Tcl_SetObjResult(interp, resultPtr);
}

/*
 *-------------------------------------------------------------------------
 *
 * TkpGetSubFonts --
 *
 *	Called by [testfont subfonts] in the Tk testing package.
 *
 * Results:
 *	Sets interp's result to a list of the faces used by tkfont
 *
 *-------------------------------------------------------------------------
 */

void
TkpGetSubFonts(
    Tcl_Interp *interp,
    Tk_Font tkfont)
{
    Tcl_Obj *objv[3], *listPtr, *resultPtr;
    UnixFtFont *fontPtr = (UnixFtFont *) tkfont;
    FcPattern *pattern;
    const char *family = "Unknown";
    const char *const *familyPtr = &family;
    const char *foundry = "Unknown";
    const char *const *foundryPtr = &foundry;
    const char *encoding = "Unknown";
    const char *const *encodingPtr = &encoding;
    int i;

    resultPtr = Tcl_NewListObj(0, NULL);

    for (i = 0; i < fontPtr->nfaces ; ++i) {
 	pattern = FcFontRenderPrepare(0, fontPtr->pattern,
		fontPtr->faces[i].source);

	XftPatternGetString(pattern, XFT_FAMILY, 0, familyPtr);
	XftPatternGetString(pattern, XFT_FOUNDRY, 0, foundryPtr);
	XftPatternGetString(pattern, XFT_ENCODING, 0, encodingPtr);
	objv[0] = Tcl_NewStringObj(family, -1);
	objv[1] = Tcl_NewStringObj(foundry, -1);
	objv[2] = Tcl_NewStringObj(encoding, -1);
	listPtr = Tcl_NewListObj(3, objv);
	Tcl_ListObjAppendElement(NULL, resultPtr, listPtr);
    }
    Tcl_SetObjResult(interp, resultPtr);
}

/*
 *----------------------------------------------------------------------
 *
 * TkpGetFontAttrsForChar --
 *
 *	Retrieve the font attributes of the actual font used to render a given
 *	character.
 *
 *----------------------------------------------------------------------
 */

void
TkpGetFontAttrsForChar(
    Tk_Window tkwin,		/* Window on the font's display */
    Tk_Font tkfont,		/* Font to query */
    int c,         		/* Character of interest */
    TkFontAttributes *faPtr)	/* Output: Font attributes */
{
    UnixFtFont *fontPtr = (UnixFtFont *) tkfont;
				/* Structure describing the logical font */
    FcChar32 ucs4 = (FcChar32) c;
				/* UCS-4 character to map */
    XftFont *ftFont = GetFont(fontPtr, ucs4, 0.0);
				/* Actual font used to render the character */

    GetTkFontAttributes(ftFont, faPtr);
    faPtr->underline = fontPtr->font.fa.underline;
    faPtr->overstrike = fontPtr->font.fa.overstrike;
}

int
Tk_MeasureChars(
    Tk_Font tkfont,		/* Font in which characters will be drawn. */
    const char *source,		/* UTF-8 string to be displayed. Need not be
				 * '\0' terminated. */
    int numBytes,		/* Maximum number of bytes to consider from
				 * source string. */
    int maxLength,		/* If >= 0, maxLength specifies the longest
				 * permissible line length in pixels; don't
				 * consider any character that would cross
				 * this x-position. If < 0, then line length
				 * is unbounded and the flags argument is
				 * ignored. */
    int flags,			/* Various flag bits OR-ed together:
				 * TK_PARTIAL_OK means include the last char
				 * which only partially fit on this line.
				 * TK_WHOLE_WORDS means stop on a word
				 * boundary, if possible. TK_AT_LEAST_ONE
				 * means return at least one character even if
				 * no characters fit. */
    int *lengthPtr)		/* Filled with x-location just after the
				 * terminating character. */
{
    UnixFtFont *fontPtr = (UnixFtFont *) tkfont;
    XftFont *ftFont;
    FcChar32 c;
    XGlyphInfo extents;
    int clen, curX, newX, curByte, newByte, sawNonSpace;
    int termByte = 0, termX = 0;
#if DEBUG_FONTSEL
    char string[256];
    int len = 0;
#endif /* DEBUG_FONTSEL */

    curX = 0;
    curByte = 0;
    sawNonSpace = 0;
    while (numBytes > 0) {
	int unichar;

	clen = TkUtfToUniChar(source, &unichar);
	c = (FcChar32) unichar;

	if (clen <= 0) {
	    /*
	     * This can't happen (but see #1185640)
	     */

	    *lengthPtr = curX;
	    return curByte;
	}

	source += clen;
	numBytes -= clen;
	if (c < 256 && isspace(c)) {		/* I18N: ??? */
	    if (sawNonSpace) {
		termByte = curByte;
		termX = curX;
		sawNonSpace = 0;
	    }
	} else {
	    sawNonSpace = 1;
	}

#if DEBUG_FONTSEL
	string[len++] = (char) c;
#endif /* DEBUG_FONTSEL */
	ftFont = GetFont(fontPtr, c, 0.0);

	XftTextExtents32(fontPtr->display, ftFont, &c, 1, &extents);

	newX = curX + extents.xOff;
	newByte = curByte + clen;
	if (maxLength >= 0 && newX > maxLength) {
	    if (flags & TK_PARTIAL_OK ||
		    (flags & TK_AT_LEAST_ONE && curByte == 0)) {
		curX = newX;
		curByte = newByte;
	    } else if (flags & TK_WHOLE_WORDS) {
		if ((flags & TK_AT_LEAST_ONE) && (termX == 0)) {
		    /*
		     * No space was seen before reaching the right
		     * of the allotted maxLength space, i.e. no word
		     * boundary. Return the string that fills the
		     * allotted space, without overfill.
		     * curX and curByte are already the right ones:
		     */
		} else {
		    curX = termX;
		    curByte = termByte;
		}
	    }
	    break;
	}

	curX = newX;
	curByte = newByte;
    }
#if DEBUG_FONTSEL
    string[len] = '\0';
    printf("MeasureChars %s length %d bytes %d\n", string, curX, curByte);
#endif /* DEBUG_FONTSEL */
    *lengthPtr = curX;
    return curByte;
}

int
TkpMeasureCharsInContext(
    Tk_Font tkfont,
    const char *source,
    int numBytes,
    int rangeStart,
    int rangeLength,
    int maxLength,
    int flags,
    int *lengthPtr)
{
    (void) numBytes; /*unused*/

    return Tk_MeasureChars(tkfont, source + rangeStart, rangeLength,
	    maxLength, flags, lengthPtr);
}

/*
 *----------------------------------------------------------------------
 *
 * LookUpColor --
 *
 *	Convert a pixel value to an XftColor.  This can be slow due to the
 * need to call XQueryColor, which involves a server round-trip.  To
 * avoid that, a least-recently-used cache of up to MAX_CACHED_COLORS
 * is kept, in the form of a linked list.  The returned color is moved
 * to the front of the list, so repeatedly asking for the same one
 * should be fast.
 *
 * Results:
 *      A pointer to the XftColor structure for the requested color is
 * returned.
 *
 * Side effects:
 *      The converted color is stored in a cache in the UnixFtFont structure.  The cache
 * can hold at most MAX_CACHED_COLORS colors.  If no more slots are available, the least
 * recently used color is replaced with the new one.
 *----------------------------------------------------------------------
 */

static XftColor *
LookUpColor(Display *display,      /* Display to lookup colors on */
	    UnixFtFont *fontPtr,   /* Font to search for cached colors */
	    unsigned long pixel)   /* Pixel value to translate to XftColor */
{
    int i, last = -1, last2 = -1;
    XColor xcolor;

    for (i = fontPtr->firstColor;
	 i >= 0; last2 = last, last = i, i = fontPtr->colors[i].next) {

	if (pixel == fontPtr->colors[i].color.pixel) {
	    /*
	     * Color found in cache.  Move it to the front of the list and return it.
	     */
	    if (last >= 0) {
		fontPtr->colors[last].next = fontPtr->colors[i].next;
		fontPtr->colors[i].next = fontPtr->firstColor;
		fontPtr->firstColor = i;
	    }

	    return &fontPtr->colors[i].color;
	}
    }

    /*
     * Color wasn't found, so it needs to be added to the cache.
     * If a spare slot is available, it can be put there.  If not, last
     * will now point to the least recently used color, so replace that one.
     */

    if (fontPtr->ncolors < MAX_CACHED_COLORS) {
	last2 = -1;
	last = fontPtr->ncolors++;
    }

    /*
     * Translate the pixel value to a color.  Needs a server round-trip.
     */
    xcolor.pixel = pixel;
    XQueryColor(display, DefaultColormap(display, fontPtr->screen), &xcolor);

    fontPtr->colors[last].color.color.red = xcolor.red;
    fontPtr->colors[last].color.color.green = xcolor.green;
    fontPtr->colors[last].color.color.blue = xcolor.blue;
    fontPtr->colors[last].color.color.alpha = 0xffff;
    fontPtr->colors[last].color.pixel = pixel;

    /*
     * Put at the front of the list.
     */
    if (last2 >= 0) {
	fontPtr->colors[last2].next = fontPtr->colors[last].next;
    }
    fontPtr->colors[last].next = fontPtr->firstColor;
    fontPtr->firstColor = last;

    return &fontPtr->colors[last].color;
}

#define NUM_SPEC    1024

void
Tk_DrawChars(
    Display *display,		/* Display on which to draw. */
    Drawable drawable,		/* Window or pixmap in which to draw. */
    GC gc,			/* Graphics context for drawing characters. */
    Tk_Font tkfont,		/* Font in which characters will be drawn;
				 * must be the same as font used in GC. */
    const char *source,		/* UTF-8 string to be displayed. Need not be
				 * '\0' terminated. All Tk meta-characters
				 * (tabs, control characters, and newlines)
				 * should be stripped out of the string that
				 * is passed to this function. If they are not
				 * stripped out, they will be displayed as
				 * regular printing characters. */
    int numBytes,		/* Number of bytes in string. */
    int x, int y)		/* Coordinates at which to place origin of
				 * string when drawing. */
{
    const int maxCoord = 0x7FFF;/* Xft coordinates are 16 bit values */
    const int minCoord = -maxCoord-1;
    UnixFtFont *fontPtr = (UnixFtFont *) tkfont;
    XGCValues values;
    XftColor *xftcolor;
    int clen, nspec, xStart = x;
    XftGlyphFontSpec specs[NUM_SPEC];
    XGlyphInfo metrics;
    ThreadSpecificData *tsdPtr = (ThreadSpecificData *)
            Tcl_GetThreadData(&dataKey, sizeof(ThreadSpecificData));

    if (fontPtr->ftDraw == 0) {
#if DEBUG_FONTSEL
	printf("Switch to drawable 0x%x\n", drawable);
#endif /* DEBUG_FONTSEL */
	fontPtr->ftDraw = XftDrawCreate(display, drawable,
		DefaultVisual(display, fontPtr->screen),
		DefaultColormap(display, fontPtr->screen));
    } else {
	Tk_ErrorHandler handler =
		Tk_CreateErrorHandler(display, -1, -1, -1, NULL, NULL);

	XftDrawChange(fontPtr->ftDraw, drawable);
	Tk_DeleteErrorHandler(handler);
    }
    XGetGCValues(display, gc, GCForeground, &values);
    xftcolor = LookUpColor(display, fontPtr, values.foreground);
    if (tsdPtr->clipRegion != None) {
	XftDrawSetClip(fontPtr->ftDraw, tsdPtr->clipRegion);
    }
    nspec = 0;
    while (numBytes > 0) {
	XftFont *ftFont;
	FcChar32 c;

	clen = FcUtf8ToUcs4((FcChar8 *) source, &c, numBytes);
	if (clen <= 0) {
	    /*
	     * This should not happen, but it can.
	     */

	    goto doUnderlineStrikeout;
	}
	source += clen;
	numBytes -= clen;

	ftFont = GetFont(fontPtr, c, 0.0);
	if (ftFont) {
	    specs[nspec].glyph = XftCharIndex(fontPtr->display, ftFont, c);
	    XftGlyphExtents(fontPtr->display, ftFont, &specs[nspec].glyph, 1,
		    &metrics);

	    /*
	     * Draw glyph only when it fits entirely into 16 bit coords.
	     */

	    if (x >= minCoord && y >= minCoord &&
		x <= maxCoord - metrics.width &&
		y <= maxCoord - metrics.height) {
		specs[nspec].font = ftFont;
		specs[nspec].x = x;
		specs[nspec].y = y;
		if (++nspec == NUM_SPEC) {
		    XftDrawGlyphFontSpec(fontPtr->ftDraw, xftcolor,
			    specs, nspec);
		    nspec = 0;
		}
	    }
	    x += metrics.xOff;
	    y += metrics.yOff;
	}
    }
    if (nspec) {
	XftDrawGlyphFontSpec(fontPtr->ftDraw, xftcolor, specs, nspec);
    }

  doUnderlineStrikeout:
    if (tsdPtr->clipRegion != None) {
	XftDrawSetClip(fontPtr->ftDraw, NULL);
    }
    if (fontPtr->font.fa.underline != 0) {
	XFillRectangle(display, drawable, gc, xStart,
		y + fontPtr->font.underlinePos, (unsigned) (x - xStart),
		(unsigned) fontPtr->font.underlineHeight);
    }
    if (fontPtr->font.fa.overstrike != 0) {
	y -= fontPtr->font.fm.descent + (fontPtr->font.fm.ascent) / 10;
	XFillRectangle(display, drawable, gc, xStart, y,
		(unsigned) (x - xStart),
		(unsigned) fontPtr->font.underlineHeight);
    }
}

/*
 *---------------------------------------------------------------------------
 *
 * TkDrawAngledChars --
 *
 *	Draw some characters at an angle. This would be simple code, except
 *	Xft has bugs with cumulative errors in character positioning which are
 *	caused by trying to perform all calculations internally with integers.
 *	So we have to do the work ourselves with floating-point math.
 *
 * Results:
 *	None.
 *
 * Side effects:
 *	Target drawable is updated.
 *
 *---------------------------------------------------------------------------
 */

void
TkDrawAngledChars(
    Display *display,		/* Display on which to draw. */
    Drawable drawable,		/* Window or pixmap in which to draw. */
    GC gc,			/* Graphics context for drawing characters. */
    Tk_Font tkfont,		/* Font in which characters will be drawn;
				 * must be the same as font used in GC. */
    const char *source,		/* UTF-8 string to be displayed. Need not be
				 * '\0' terminated. All Tk meta-characters
				 * (tabs, control characters, and newlines)
				 * should be stripped out of the string that
				 * is passed to this function. If they are not
				 * stripped out, they will be displayed as
				 * regular printing characters. */
    int numBytes,		/* Number of bytes in string. */
    double x, double y,		/* Coordinates at which to place origin of
				 * string when drawing. */
    double angle)		/* What angle to put text at, in degrees. */
{
    const int maxCoord = 0x7FFF;/* Xft coordinates are 16 bit values */
    const int minCoord = -maxCoord-1;
    UnixFtFont *fontPtr = (UnixFtFont *) tkfont;
    XGCValues values;
    XftColor *xftcolor;
    int xStart = x, yStart = y;
    ThreadSpecificData *tsdPtr = (ThreadSpecificData *)
            Tcl_GetThreadData(&dataKey, sizeof(ThreadSpecificData));
#ifdef XFT_HAS_FIXED_ROTATED_PLACEMENT
    int clen, nglyph;
    FT_UInt glyphs[NUM_SPEC];
    XGlyphInfo metrics;
    XftFont *currentFtFont;
    int originX, originY;

    if (fontPtr->ftDraw == 0) {
#if DEBUG_FONTSEL
	printf("Switch to drawable 0x%x\n", drawable);
#endif /* DEBUG_FONTSEL */
	fontPtr->ftDraw = XftDrawCreate(display, drawable,
		DefaultVisual(display, fontPtr->screen),
		DefaultColormap(display, fontPtr->screen));
    } else {
	Tk_ErrorHandler handler =
		Tk_CreateErrorHandler(display, -1, -1, -1, NULL, NULL);

	XftDrawChange(fontPtr->ftDraw, drawable);
	Tk_DeleteErrorHandler(handler);
    }

    XGetGCValues(display, gc, GCForeground, &values);
    xftcolor = LookUpColor(display, fontPtr, values.foreground);
    if (tsdPtr->clipRegion != None) {
	XftDrawSetClip(fontPtr->ftDraw, tsdPtr->clipRegion);
    }

    nglyph = 0;
    currentFtFont = NULL;
    originX = originY = 0;		/* lint */

    while (numBytes > 0) {
	XftFont *ftFont;
	FcChar32 c;

	clen = FcUtf8ToUcs4((FcChar8 *) source, &c, numBytes);
	if (clen <= 0) {
	    /*
	     * This should not happen, but it can.
	     */

	    goto doUnderlineStrikeout;
	}
	source += clen;
	numBytes -= clen;

	ftFont = GetFont(fontPtr, c, angle);
	if (!ftFont) {
	    continue;
	}

	if (ftFont != currentFtFont || nglyph == NUM_SPEC) {
	    if (nglyph) {
		/*
		 * We pass multiple glyphs at once to enable the code to
		 * perform better rendering of sub-pixel inter-glyph spacing.
		 * If only the current Xft implementation could make use of
		 * this information... but we'll be ready when it does!
		 */

		XftGlyphExtents(fontPtr->display, currentFtFont, glyphs,
			nglyph, &metrics);
		/*
		 * Draw glyph only when it fits entirely into 16 bit coords.
		 */

		if (x >= minCoord && y >= minCoord &&
		    x <= maxCoord - metrics.width &&
		    y <= maxCoord - metrics.height) {

		    /*
		     * NOTE:
		     * The whole algorithm has a design problem, the choice of
		     * NUM_SPEC is arbitrary, and so the inter-glyph spacing could
		     * look arbitrary. This algorithm has to draw the whole string
		     * at once (or whole blocks with same font), this requires a
		     * dynamic 'glyphs' array. In case of overflow the array has to
		     * be divided until the maximal string will fit. (GC)
                     * Given the resolution of current displays though, this should
                     * not be a huge issue since NUM_SPEC is 1024 and thus able to
                     * cover about 6000 pixels for a 6 pixel wide font (which is
                     * a very small barely readable font)
		     */

		    XftDrawGlyphs(fontPtr->ftDraw, xftcolor, currentFtFont,
			    originX, originY, glyphs, nglyph);
		}
	    }
	    originX = ROUND16(x);
	    originY = ROUND16(y);
	    currentFtFont = ftFont;
	}
	glyphs[nglyph++] = XftCharIndex(fontPtr->display, ftFont, c);
    }
    if (nglyph) {
	XftGlyphExtents(fontPtr->display, currentFtFont, glyphs,
		nglyph, &metrics);

	/*
	 * Draw glyph only when it fits entirely into 16 bit coords.
	 */

	if (x >= minCoord && y >= minCoord &&
	    x <= maxCoord - metrics.width &&
	    y <= maxCoord - metrics.height) {
	    XftDrawGlyphs(fontPtr->ftDraw, xftcolor, currentFtFont,
		    originX, originY, glyphs, nglyph);
	}
    }
#else /* !XFT_HAS_FIXED_ROTATED_PLACEMENT */
    int clen, nspec;
    XftGlyphFontSpec specs[NUM_SPEC];
    XGlyphInfo metrics;
    double sinA = sin(angle * PI/180.0), cosA = cos(angle * PI/180.0);

    if (fontPtr->ftDraw == 0) {
#if DEBUG_FONTSEL
	printf("Switch to drawable 0x%x\n", drawable);
#endif /* DEBUG_FONTSEL */
	fontPtr->ftDraw = XftDrawCreate(display, drawable,
		DefaultVisual(display, fontPtr->screen),
		DefaultColormap(display, fontPtr->screen));
    } else {
	Tk_ErrorHandler handler =
		Tk_CreateErrorHandler(display, -1, -1, -1, NULL, NULL);

	XftDrawChange(fontPtr->ftDraw, drawable);
	Tk_DeleteErrorHandler(handler);
    }
    XGetGCValues(display, gc, GCForeground, &values);
    xftcolor = LookUpColor(display, fontPtr, values.foreground);
    if (tsdPtr->clipRegion != None) {
	XftDrawSetClip(fontPtr->ftDraw, tsdPtr->clipRegion);
    }
    nspec = 0;
    while (numBytes > 0) {
	XftFont *ftFont, *ft0Font;
	FcChar32 c;

	clen = FcUtf8ToUcs4((FcChar8 *) source, &c, numBytes);
	if (clen <= 0) {
	    /*
	     * This should not happen, but it can.
	     */

	    goto doUnderlineStrikeout;
	}
	source += clen;
	numBytes -= clen;

	ftFont = GetFont(fontPtr, c, angle);
	ft0Font = GetFont(fontPtr, c, 0.0);
	if (ftFont && ft0Font) {
	    specs[nspec].glyph = XftCharIndex(fontPtr->display, ftFont, c);
	    XftGlyphExtents(fontPtr->display, ft0Font, &specs[nspec].glyph, 1,
		    &metrics);

	    /*
	     * Draw glyph only when it fits entirely into 16 bit coords.
	     */

	    if (x >= minCoord && y >= minCoord &&
		x <= maxCoord - metrics.width &&
		y <= maxCoord - metrics.height) {
		specs[nspec].font = ftFont;
		specs[nspec].x = ROUND16(x);
		specs[nspec].y = ROUND16(y);
		if (++nspec == NUM_SPEC) {
		    XftDrawGlyphFontSpec(fontPtr->ftDraw, xftcolor,
			    specs, nspec);
		    nspec = 0;
		}
	    }
	    x += metrics.xOff*cosA + metrics.yOff*sinA;
	    y += metrics.yOff*cosA - metrics.xOff*sinA;
	}
    }
    if (nspec) {
	XftDrawGlyphFontSpec(fontPtr->ftDraw, xftcolor, specs, nspec);
    }
#endif /* XFT_HAS_FIXED_ROTATED_PLACEMENT */

  doUnderlineStrikeout:
    if (tsdPtr->clipRegion != None) {
	XftDrawSetClip(fontPtr->ftDraw, NULL);
    }
    if (fontPtr->font.fa.underline || fontPtr->font.fa.overstrike) {
	XPoint points[5];
	double width = (x - xStart) * cosA + (yStart - y) * sinA;
	double barHeight = fontPtr->font.underlineHeight;
	double dy = fontPtr->font.underlinePos;

	if (fontPtr->font.fa.underline != 0) {
	    if (fontPtr->font.underlineHeight == 1) {
		dy++;
	    }
	    points[0].x = xStart + ROUND16(dy*sinA);
	    points[0].y = yStart + ROUND16(dy*cosA);
	    points[1].x = xStart + ROUND16(dy*sinA + width*cosA);
	    points[1].y = yStart + ROUND16(dy*cosA - width*sinA);
	    if (fontPtr->font.underlineHeight == 1) {
		XDrawLines(display, drawable, gc, points, 2, CoordModeOrigin);
	    } else {
		points[2].x = xStart + ROUND16(dy*sinA + width*cosA
			+ barHeight*sinA);
		points[2].y = yStart + ROUND16(dy*cosA - width*sinA
			+ barHeight*cosA);
		points[3].x = xStart + ROUND16(dy*sinA + barHeight*sinA);
		points[3].y = yStart + ROUND16(dy*cosA + barHeight*cosA);
		points[4].x = points[0].x;
		points[4].y = points[0].y;
		XFillPolygon(display, drawable, gc, points, 5, Complex,
			CoordModeOrigin);
		XDrawLines(display, drawable, gc, points, 5, CoordModeOrigin);
	    }
	}
	if (fontPtr->font.fa.overstrike != 0) {
	    dy = -fontPtr->font.fm.descent
		   - (fontPtr->font.fm.ascent) / 10;
	    points[0].x = xStart + ROUND16(dy*sinA);
	    points[0].y = yStart + ROUND16(dy*cosA);
	    points[1].x = xStart + ROUND16(dy*sinA + width*cosA);
	    points[1].y = yStart + ROUND16(dy*cosA - width*sinA);
	    if (fontPtr->font.underlineHeight == 1) {
		XDrawLines(display, drawable, gc, points, 2, CoordModeOrigin);
	    } else {
		points[2].x = xStart + ROUND16(dy*sinA + width*cosA
			+ barHeight*sinA);
		points[2].y = yStart + ROUND16(dy*cosA - width*sinA
			+ barHeight*cosA);
		points[3].x = xStart + ROUND16(dy*sinA + barHeight*sinA);
		points[3].y = yStart + ROUND16(dy*cosA + barHeight*cosA);
		points[4].x = points[0].x;
		points[4].y = points[0].y;
		XFillPolygon(display, drawable, gc, points, 5, Complex,
			CoordModeOrigin);
		XDrawLines(display, drawable, gc, points, 5, CoordModeOrigin);
	    }
	}
    }
}

void
TkUnixSetXftClipRegion(
    TkRegion clipRegion)	/* The clipping region to install. */
{
    ThreadSpecificData *tsdPtr = (ThreadSpecificData *)
            Tcl_GetThreadData(&dataKey, sizeof(ThreadSpecificData));

    tsdPtr->clipRegion = (Region) clipRegion;
}

/*
 * Local Variables:
 * c-basic-offset: 4
 * fill-column: 78
 * End:
 */<|MERGE_RESOLUTION|>--- conflicted
+++ resolved
@@ -79,15 +79,6 @@
 TkpFontPkgInit(
     TkMainInfo *mainPtr)	/* The application being created. */
 {
-<<<<<<< HEAD
-=======
-    static const Tcl_Config cfg[] = {
-	{ "fontsystem", "xft" },
-	{ 0,0 }
-    };
-
-    Tcl_RegisterConfig(mainPtr->interp, "tk", cfg, TCL_CFGVAL_ENCODING);
->>>>>>> 8d9bcf37
 }
  
