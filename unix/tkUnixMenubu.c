--- conflicted
+++ resolved
@@ -35,11 +35,6 @@
 TkpCreateMenuButton(
     TCL_UNUSED(Tk_Window))
 {
-<<<<<<< HEAD
-    (void)tkwin;
-
-=======
->>>>>>> 121af720
     return (TkMenuButton *)ckalloc(sizeof(TkMenuButton));
 }
 