#------------------------------------------------------------------------
# SC_PATH_TCLCONFIG --
#
#	Locate the tclConfig.sh file and perform a sanity check on
#	the Tcl compile flags
#
# Arguments:
#	none
#
# Results:
#
#	Adds the following arguments to configure:
#		--with-tcl=...
#
#	Defines the following vars:
#		TCL_BIN_DIR	Full path to the directory containing
#				the tclConfig.sh file
#------------------------------------------------------------------------

AC_DEFUN([SC_PATH_TCLCONFIG], [
    #
    # Ok, lets find the tcl configuration
    # First, look for one uninstalled.
    # the alternative search directory is invoked by --with-tcl
    #

    if test x"${no_tcl}" = x ; then
	# we reset no_tcl in case something fails here
	no_tcl=true
	AC_ARG_WITH(tcl,
	    AS_HELP_STRING([--with-tcl],
		[directory containing tcl configuration (tclConfig.sh)]),
	    [with_tclconfig="${withval}"])
	AC_MSG_CHECKING([for Tcl configuration])
	AC_CACHE_VAL(ac_cv_c_tclconfig,[

	    # First check to see if --with-tcl was specified.
	    if test x"${with_tclconfig}" != x ; then
		case "${with_tclconfig}" in
		    */tclConfig.sh )
			if test -f "${with_tclconfig}"; then
			    AC_MSG_WARN([--with-tcl argument should refer to directory containing tclConfig.sh, not to tclConfig.sh itself])
			    with_tclconfig="`echo "${with_tclconfig}" | sed 's!/tclConfig\.sh$!!'`"
			fi ;;
		esac
		if test -f "${with_tclconfig}/tclConfig.sh" ; then
		    ac_cv_c_tclconfig="`(cd "${with_tclconfig}"; pwd)`"
		else
		    AC_MSG_ERROR([${with_tclconfig} directory doesn't contain tclConfig.sh])
		fi
	    fi

	    # then check for a private Tcl installation
	    if test x"${ac_cv_c_tclconfig}" = x ; then
		for i in \
			../tcl \
			`ls -dr ../tcl[[8-9]].[[0-9]].[[0-9]]* 2>/dev/null` \
			`ls -dr ../tcl[[8-9]].[[0-9]] 2>/dev/null` \
			`ls -dr ../tcl[[8-9]].[[0-9]]* 2>/dev/null` \
			../../tcl \
			`ls -dr ../../tcl[[8-9]].[[0-9]].[[0-9]]* 2>/dev/null` \
			`ls -dr ../../tcl[[8-9]].[[0-9]] 2>/dev/null` \
			`ls -dr ../../tcl[[8-9]].[[0-9]]* 2>/dev/null` \
			../../../tcl \
			`ls -dr ../../../tcl[[8-9]].[[0-9]].[[0-9]]* 2>/dev/null` \
			`ls -dr ../../../tcl[[8-9]].[[0-9]] 2>/dev/null` \
			`ls -dr ../../../tcl[[8-9]].[[0-9]]* 2>/dev/null` ; do
		    if test -f "$i/unix/tclConfig.sh" ; then
			ac_cv_c_tclconfig="`(cd $i/unix; pwd)`"
			break
		    fi
		done
	    fi

	    # on Darwin, check in Framework installation locations
	    if test "`uname -s`" = "Darwin" -a x"${ac_cv_c_tclconfig}" = x ; then
		for i in `ls -d ~/Library/Frameworks 2>/dev/null` \
			`ls -d /Library/Frameworks 2>/dev/null` \
			`ls -d /Network/Library/Frameworks 2>/dev/null` \
			; do
		    if test -f "$i/Tcl.framework/tclConfig.sh" ; then
			ac_cv_c_tclconfig="`(cd $i/Tcl.framework; pwd)`"
			break
		    fi
		done
	    fi

	    # check in a few common install locations
	    if test x"${ac_cv_c_tclconfig}" = x ; then
		for i in `ls -d ${libdir} 2>/dev/null` \
			`ls -d ${exec_prefix}/lib 2>/dev/null` \
			`ls -d ${prefix}/lib 2>/dev/null` \
			`ls -d /usr/local/lib 2>/dev/null` \
			`ls -d /usr/contrib/lib 2>/dev/null` \
			`ls -d /usr/pkg/lib 2>/dev/null` \
			`ls -d /usr/lib/tcl8.7 2>/dev/null` \
			`ls -d /usr/lib 2>/dev/null` \
			`ls -d /usr/lib64 2>/dev/null` \
			`ls -d /usr/local/lib/tcl8.7 2>/dev/null` \
			`ls -d /usr/local/lib/tcl/tcl8.7 2>/dev/null` \
			; do
		    if test -f "$i/tclConfig.sh" ; then
			ac_cv_c_tclconfig="`(cd $i; pwd)`"
			break
		    fi
		done
	    fi

	    # check in a few other private locations
	    if test x"${ac_cv_c_tclconfig}" = x ; then
		for i in \
			${srcdir}/../tcl \
			`ls -dr ${srcdir}/../tcl[[8-9]].[[0-9]].[[0-9]]* 2>/dev/null` \
			`ls -dr ${srcdir}/../tcl[[8-9]].[[0-9]] 2>/dev/null` \
			`ls -dr ${srcdir}/../tcl[[8-9]].[[0-9]]* 2>/dev/null` ; do
		    if test -f "$i/unix/tclConfig.sh" ; then
			ac_cv_c_tclconfig="`(cd $i/unix; pwd)`"
			break
		    fi
		done
	    fi
	])

	if test x"${ac_cv_c_tclconfig}" = x ; then
	    TCL_BIN_DIR="# no Tcl configs found"
	    AC_MSG_ERROR([Can't find Tcl configuration definitions. Use --with-tcl to specify a directory containing tclConfig.sh])
	else
	    no_tcl=
	    TCL_BIN_DIR="${ac_cv_c_tclconfig}"
	    AC_MSG_RESULT([found ${TCL_BIN_DIR}/tclConfig.sh])
	fi
    fi
])

#------------------------------------------------------------------------
# SC_PATH_TKCONFIG --
#
#	Locate the tkConfig.sh file
#
# Arguments:
#	none
#
# Results:
#
#	Adds the following arguments to configure:
#		--with-tk=...
#
#	Defines the following vars:
#		TK_BIN_DIR	Full path to the directory containing
#				the tkConfig.sh file
#------------------------------------------------------------------------

AC_DEFUN([SC_PATH_TKCONFIG], [
    #
    # Ok, lets find the tk configuration
    # First, look for one uninstalled.
    # the alternative search directory is invoked by --with-tk
    #

    if test x"${no_tk}" = x ; then
	# we reset no_tk in case something fails here
	no_tk=true
	AC_ARG_WITH(tk,
	    AS_HELP_STRING([--with-tk],
		[directory containing tk configuration (tkConfig.sh)]),
	    [with_tkconfig="${withval}"])
	AC_MSG_CHECKING([for Tk configuration])
	AC_CACHE_VAL(ac_cv_c_tkconfig,[

	    # First check to see if --with-tkconfig was specified.
	    if test x"${with_tkconfig}" != x ; then
		case "${with_tkconfig}" in
		    */tkConfig.sh )
			if test -f "${with_tkconfig}"; then
			    AC_MSG_WARN([--with-tk argument should refer to directory containing tkConfig.sh, not to tkConfig.sh itself])
			    with_tkconfig="`echo "${with_tkconfig}" | sed 's!/tkConfig\.sh$!!'`"
			fi ;;
		esac
		if test -f "${with_tkconfig}/tkConfig.sh" ; then
		    ac_cv_c_tkconfig="`(cd "${with_tkconfig}"; pwd)`"
		else
		    AC_MSG_ERROR([${with_tkconfig} directory doesn't contain tkConfig.sh])
		fi
	    fi

	    # then check for a private Tk library
	    if test x"${ac_cv_c_tkconfig}" = x ; then
		for i in \
			../tk \
			`ls -dr ../tk[[8-9]].[[0-9]].[[0-9]]* 2>/dev/null` \
			`ls -dr ../tk[[8-9]].[[0-9]] 2>/dev/null` \
			`ls -dr ../tk[[8-9]].[[0-9]]* 2>/dev/null` \
			../../tk \
			`ls -dr ../../tk[[8-9]].[[0-9]].[[0-9]]* 2>/dev/null` \
			`ls -dr ../../tk[[8-9]].[[0-9]] 2>/dev/null` \
			`ls -dr ../../tk[[8-9]].[[0-9]]* 2>/dev/null` \
			../../../tk \
			`ls -dr ../../../tk[[8-9]].[[0-9]].[[0-9]]* 2>/dev/null` \
			`ls -dr ../../../tk[[8-9]].[[0-9]] 2>/dev/null` \
			`ls -dr ../../../tk[[8-9]].[[0-9]]* 2>/dev/null` ; do
		    if test -f "$i/unix/tkConfig.sh" ; then
			ac_cv_c_tkconfig="`(cd $i/unix; pwd)`"
			break
		    fi
		done
	    fi

	    # on Darwin, check in Framework installation locations
	    if test "`uname -s`" = "Darwin" -a x"${ac_cv_c_tkconfig}" = x ; then
		for i in `ls -d ~/Library/Frameworks 2>/dev/null` \
			`ls -d /Library/Frameworks 2>/dev/null` \
			`ls -d /Network/Library/Frameworks 2>/dev/null` \
			; do
		    if test -f "$i/Tk.framework/tkConfig.sh" ; then
			ac_cv_c_tkconfig="`(cd $i/Tk.framework; pwd)`"
			break
		    fi
		done
	    fi

	    # check in a few common install locations
	    if test x"${ac_cv_c_tkconfig}" = x ; then
		for i in `ls -d ${libdir} 2>/dev/null` \
			`ls -d ${exec_prefix}/lib 2>/dev/null` \
			`ls -d ${prefix}/lib 2>/dev/null` \
			`ls -d /usr/local/lib 2>/dev/null` \
			`ls -d /usr/contrib/lib 2>/dev/null` \
			`ls -d /usr/pkg/lib 2>/dev/null` \
			`ls -d /usr/lib/tk8.7 2>/dev/null` \
			`ls -d /usr/lib 2>/dev/null` \
			`ls -d /usr/lib64 2>/dev/null` \
			`ls -d /usr/local/lib/tk8.7 2>/dev/null` \
			`ls -d /usr/local/lib/tcl/tk8.7 2>/dev/null` \
			; do
		    if test -f "$i/tkConfig.sh" ; then
			ac_cv_c_tkconfig="`(cd $i; pwd)`"
			break
		    fi
		done
	    fi

	    # check in a few other private locations
	    if test x"${ac_cv_c_tkconfig}" = x ; then
		for i in \
			${srcdir}/../tk \
			`ls -dr ${srcdir}/../tk[[8-9]].[[0-9]].[[0-9]]* 2>/dev/null` \
			`ls -dr ${srcdir}/../tk[[8-9]].[[0-9]] 2>/dev/null` \
			`ls -dr ${srcdir}/../tk[[8-9]].[[0-9]]* 2>/dev/null` ; do
		    if test -f "$i/unix/tkConfig.sh" ; then
			ac_cv_c_tkconfig="`(cd $i/unix; pwd)`"
			break
		    fi
		done
	    fi
	])

	if test x"${ac_cv_c_tkconfig}" = x ; then
	    TK_BIN_DIR="# no Tk configs found"
	    AC_MSG_ERROR([Can't find Tk configuration definitions. Use --with-tk to specify a directory containing tkConfig.sh])
	else
	    no_tk=
	    TK_BIN_DIR="${ac_cv_c_tkconfig}"
	    AC_MSG_RESULT([found ${TK_BIN_DIR}/tkConfig.sh])
	fi
    fi
])

#------------------------------------------------------------------------
# SC_LOAD_TCLCONFIG --
#
#	Load the tclConfig.sh file
#
# Arguments:
#
#	Requires the following vars to be set:
#		TCL_BIN_DIR
#
# Results:
#
#	Substitutes the following vars:
#		TCL_BIN_DIR
#		TCL_SRC_DIR
#		TCL_LIB_FILE
#------------------------------------------------------------------------

AC_DEFUN([SC_LOAD_TCLCONFIG], [
    AC_MSG_CHECKING([for existence of ${TCL_BIN_DIR}/tclConfig.sh])

    if test -f "${TCL_BIN_DIR}/tclConfig.sh" ; then
	AC_MSG_RESULT([loading])
	. "${TCL_BIN_DIR}/tclConfig.sh"
    else
	AC_MSG_RESULT([could not find ${TCL_BIN_DIR}/tclConfig.sh])
    fi

    # If the TCL_BIN_DIR is the build directory (not the install directory),
    # then set the common variable name to the value of the build variables.
    # For example, the variable TCL_LIB_SPEC will be set to the value
    # of TCL_BUILD_LIB_SPEC. An extension should make use of TCL_LIB_SPEC
    # instead of TCL_BUILD_LIB_SPEC since it will work with both an
    # installed and uninstalled version of Tcl.
    if test -f "${TCL_BIN_DIR}/Makefile" ; then
	TCL_LIB_SPEC="${TCL_BUILD_LIB_SPEC}"
	TCL_STUB_LIB_SPEC="${TCL_BUILD_STUB_LIB_SPEC}"
	TCL_STUB_LIB_PATH="${TCL_BUILD_STUB_LIB_PATH}"
    elif test "`uname -s`" = "Darwin"; then
	# If Tcl was built as a framework, attempt to use the libraries
	# from the framework at the given location so that linking works
	# against Tcl.framework installed in an arbitrary location.
	case ${TCL_DEFS} in
	    *TCL_FRAMEWORK*)
		if test -f "${TCL_BIN_DIR}/${TCL_LIB_FILE}"; then
		    for i in "`cd "${TCL_BIN_DIR}"; pwd`" \
			     "`cd "${TCL_BIN_DIR}"/../..; pwd`"; do
			if test "`basename "$i"`" = "${TCL_LIB_FILE}.framework"; then
			    TCL_LIB_SPEC="-F`dirname "$i" | sed -e 's/ /\\\\ /g'` -framework ${TCL_LIB_FILE}"
			    break
			fi
		    done
		fi
		if test -f "${TCL_BIN_DIR}/${TCL_STUB_LIB_FILE}"; then
		    TCL_STUB_LIB_SPEC="-L`echo "${TCL_BIN_DIR}"  | sed -e 's/ /\\\\ /g'` ${TCL_STUB_LIB_FLAG}"
		    TCL_STUB_LIB_PATH="${TCL_BIN_DIR}/${TCL_STUB_LIB_FILE}"
		fi
		;;
	esac
    fi

    AC_SUBST(TCL_VERSION)
    AC_SUBST(TCL_PATCH_LEVEL)
    AC_SUBST(TCL_BIN_DIR)
    AC_SUBST(TCL_SRC_DIR)

    AC_SUBST(TCL_LIB_FILE)
    AC_SUBST(TCL_LIB_FLAG)
    AC_SUBST(TCL_LIB_SPEC)

    AC_SUBST(TCL_STUB_LIB_FILE)
    AC_SUBST(TCL_STUB_LIB_FLAG)
    AC_SUBST(TCL_STUB_LIB_SPEC)
])

#------------------------------------------------------------------------
# SC_LOAD_TKCONFIG --
#
#	Load the tkConfig.sh file
#
# Arguments:
#
#	Requires the following vars to be set:
#		TK_BIN_DIR
#
# Results:
#
#	Sets the following vars that should be in tkConfig.sh:
#		TK_BIN_DIR
#------------------------------------------------------------------------

AC_DEFUN([SC_LOAD_TKCONFIG], [
    AC_MSG_CHECKING([for existence of ${TK_BIN_DIR}/tkConfig.sh])

    if test -f "${TK_BIN_DIR}/tkConfig.sh" ; then
	AC_MSG_RESULT([loading])
	. "${TK_BIN_DIR}/tkConfig.sh"
    else
	AC_MSG_RESULT([could not find ${TK_BIN_DIR}/tkConfig.sh])
    fi

    # If the TK_BIN_DIR is the build directory (not the install directory),
    # then set the common variable name to the value of the build variables.
    # For example, the variable TK_LIB_SPEC will be set to the value
    # of TK_BUILD_LIB_SPEC. An extension should make use of TK_LIB_SPEC
    # instead of TK_BUILD_LIB_SPEC since it will work with both an
    # installed and uninstalled version of Tcl.
    if test -f "${TK_BIN_DIR}/Makefile" ; then
	TK_LIB_SPEC="${TK_BUILD_LIB_SPEC}"
	TK_STUB_LIB_SPEC="${TK_BUILD_STUB_LIB_SPEC}"
	TK_STUB_LIB_PATH="${TK_BUILD_STUB_LIB_PATH}"
    elif test "`uname -s`" = "Darwin"; then
	# If Tk was built as a framework, attempt to use the libraries
	# from the framework at the given location so that linking works
	# against Tk.framework installed in an arbitrary location.
	case ${TK_DEFS} in
	    *TK_FRAMEWORK*)
		if test -f "${TK_BIN_DIR}/${TK_LIB_FILE}"; then
		    for i in "`cd "${TK_BIN_DIR}"; pwd`" \
			     "`cd "${TK_BIN_DIR}"/../..; pwd`"; do
			if test "`basename "$i"`" = "${TK_LIB_FILE}.framework"; then
			    TK_LIB_SPEC="-F`dirname "$i" | sed -e 's/ /\\\\ /g'` -framework ${TK_LIB_FILE}"
			    break
			fi
		    done
		fi
		if test -f "${TK_BIN_DIR}/${TK_STUB_LIB_FILE}"; then
		    TK_STUB_LIB_SPEC="-L` echo "${TK_BIN_DIR}"  | sed -e 's/ /\\\\ /g'` ${TK_STUB_LIB_FLAG}"
		    TK_STUB_LIB_PATH="${TK_BIN_DIR}/${TK_STUB_LIB_FILE}"
		fi
		;;
	esac
    fi

    AC_SUBST(TK_VERSION)
    AC_SUBST(TK_BIN_DIR)
    AC_SUBST(TK_SRC_DIR)

    AC_SUBST(TK_LIB_FILE)
    AC_SUBST(TK_LIB_FLAG)
    AC_SUBST(TK_LIB_SPEC)

    AC_SUBST(TK_STUB_LIB_FILE)
    AC_SUBST(TK_STUB_LIB_FLAG)
    AC_SUBST(TK_STUB_LIB_SPEC)
])

#------------------------------------------------------------------------
# SC_PROG_TCLSH
#	Locate a tclsh shell installed on the system path. This macro
#	will only find a Tcl shell that already exists on the system.
#	It will not find a Tcl shell in the Tcl build directory or
#	a Tcl shell that has been installed from the Tcl build directory.
#	If a Tcl shell can't be located on the PATH, then TCLSH_PROG will
#	be set to "". Extensions should take care not to create Makefile
#	rules that are run by default and depend on TCLSH_PROG. An
#	extension can't assume that an executable Tcl shell exists at
#	build time.
#
# Arguments:
#	none
#
# Results:
#	Substitutes the following vars:
#		TCLSH_PROG
#------------------------------------------------------------------------

AC_DEFUN([SC_PROG_TCLSH], [
    AC_MSG_CHECKING([for tclsh])
    AC_CACHE_VAL(ac_cv_path_tclsh, [
	search_path=`echo ${PATH} | sed -e 's/:/ /g'`
	for dir in $search_path ; do
	    for j in `ls -r $dir/tclsh[[8-9]]* 2> /dev/null` \
		    `ls -r $dir/tclsh* 2> /dev/null` ; do
		if test x"$ac_cv_path_tclsh" = x ; then
		    if test -f "$j" ; then
			ac_cv_path_tclsh=$j
			break
		    fi
		fi
	    done
	done
    ])

    if test -f "$ac_cv_path_tclsh" ; then
	TCLSH_PROG="$ac_cv_path_tclsh"
	AC_MSG_RESULT([$TCLSH_PROG])
    else
	# It is not an error if an installed version of Tcl can't be located.
	TCLSH_PROG=""
	AC_MSG_RESULT([No tclsh found on PATH])
    fi
    AC_SUBST(TCLSH_PROG)
])

#------------------------------------------------------------------------
# SC_BUILD_TCLSH
#	Determine the fully qualified path name of the tclsh executable
#	in the Tcl build directory. This macro will correctly determine
#	the name of the tclsh executable even if tclsh has not yet
#	been built in the build directory. The build tclsh must be used
#	when running tests from an extension build directory. It is not
#	correct to use the TCLSH_PROG in cases like this.
#
# Arguments:
#	none
#
# Results:
#	Substitutes the following values:
#		BUILD_TCLSH
#------------------------------------------------------------------------

AC_DEFUN([SC_BUILD_TCLSH], [
    AC_MSG_CHECKING([for tclsh in Tcl build directory])
    BUILD_TCLSH="${TCL_BIN_DIR}"/tclsh
    AC_MSG_RESULT([$BUILD_TCLSH])
    AC_SUBST(BUILD_TCLSH)
])

#------------------------------------------------------------------------
# SC_ENABLE_SHARED --
#
#	Allows the building of shared libraries
#
# Arguments:
#	none
#
# Results:
#
#	Adds the following arguments to configure:
#		--enable-shared=yes|no
#
#	Defines the following vars:
#		STATIC_BUILD	Used for building import/export libraries
#				on Windows.
#
#	Sets the following vars:
#		SHARED_BUILD	Value of 1 or 0
#------------------------------------------------------------------------

AC_DEFUN([SC_ENABLE_SHARED], [
    AC_MSG_CHECKING([how to build libraries])
    AC_ARG_ENABLE(shared,
	AS_HELP_STRING([--enable-shared],
	    [build and link with shared libraries (default: on)]),
	[tcl_ok=$enableval], [tcl_ok=yes])
    if test "$tcl_ok" = "yes" ; then
	AC_MSG_RESULT([shared])
	SHARED_BUILD=1
    else
	AC_MSG_RESULT([static])
	SHARED_BUILD=0
	AC_DEFINE(STATIC_BUILD, 1, [Is this a static build?])
    fi
    AC_SUBST(SHARED_BUILD)
])

#------------------------------------------------------------------------
# SC_ENABLE_FRAMEWORK --
#
#	Allows the building of shared libraries into frameworks
#
# Arguments:
#	none
#
# Results:
#
#	Adds the following arguments to configure:
#		--enable-framework=yes|no
#
#	Sets the following vars:
#		FRAMEWORK_BUILD	Value of 1 or 0
#------------------------------------------------------------------------

AC_DEFUN([SC_ENABLE_FRAMEWORK], [
    if test "`uname -s`" = "Darwin" ; then
	AC_MSG_CHECKING([how to package libraries])
	AC_ARG_ENABLE(framework,
	    AS_HELP_STRING([--enable-framework],
		[package shared libraries in MacOSX frameworks (default: off)]),
	    [enable_framework=$enableval], [enable_framework=no])
	if test $enable_framework = yes; then
	    if test $SHARED_BUILD = 0; then
		AC_MSG_WARN([Frameworks can only be built if --enable-shared is yes])
		enable_framework=no
	    fi
	    if test $tcl_corefoundation = no; then
		AC_MSG_WARN([Frameworks can only be used when CoreFoundation is available])
		enable_framework=no
	    fi
	fi
	if test $enable_framework = yes; then
	    AC_MSG_RESULT([framework])
	    FRAMEWORK_BUILD=1
	else
	    if test $SHARED_BUILD = 1; then
		AC_MSG_RESULT([shared library])
	    else
		AC_MSG_RESULT([static library])
	    fi
	    FRAMEWORK_BUILD=0
	fi
    fi
])

#------------------------------------------------------------------------
# SC_ENABLE_SYMBOLS --
#
#	Specify if debugging symbols should be used.
#	Memory (TCL_MEM_DEBUG) and compile (TCL_COMPILE_DEBUG) debugging
#	can also be enabled.
#
# Arguments:
#	none
#
#	Requires the following vars to be set in the Makefile:
#		CFLAGS_DEBUG
#		CFLAGS_OPTIMIZE
#		LDFLAGS_DEBUG
#		LDFLAGS_OPTIMIZE
#
# Results:
#
#	Adds the following arguments to configure:
#		--enable-symbols
#
#	Defines the following vars:
#		CFLAGS_DEFAULT	Sets to $(CFLAGS_DEBUG) if true
#				Sets to $(CFLAGS_OPTIMIZE) if false
#		LDFLAGS_DEFAULT	Sets to $(LDFLAGS_DEBUG) if true
#				Sets to $(LDFLAGS_OPTIMIZE) if false
#------------------------------------------------------------------------

AC_DEFUN([SC_ENABLE_SYMBOLS], [
    AC_MSG_CHECKING([for build with symbols])
    AC_ARG_ENABLE(symbols,
	AS_HELP_STRING([--enable-symbols],
	    [build with debugging symbols (default: off)]),
	[tcl_ok=$enableval], [tcl_ok=no])
# FIXME: Currently, LDFLAGS_DEFAULT is not used, it should work like CFLAGS_DEFAULT.
    if test "$tcl_ok" = "no"; then
	CFLAGS_DEFAULT='$(CFLAGS_OPTIMIZE)'
	LDFLAGS_DEFAULT='$(LDFLAGS_OPTIMIZE)'
	AC_DEFINE(NDEBUG, 1, [Is no debugging enabled?])
	AC_MSG_RESULT([no])
	AC_DEFINE(TCL_CFG_OPTIMIZED, 1, [Is this an optimized build?])
    else
	CFLAGS_DEFAULT='$(CFLAGS_DEBUG)'
	LDFLAGS_DEFAULT='$(LDFLAGS_DEBUG)'
	if test "$tcl_ok" = "yes"; then
	    AC_MSG_RESULT([yes (standard debugging)])
	fi
    fi
    AC_SUBST(CFLAGS_DEFAULT)
    AC_SUBST(LDFLAGS_DEFAULT)

    if test "$tcl_ok" = "mem" -o "$tcl_ok" = "all"; then
	AC_DEFINE(TCL_MEM_DEBUG, 1, [Is memory debugging enabled?])
    fi

    ifelse($1,bccdebug,dnl Only enable 'compile' for the Tcl core itself
	if test "$tcl_ok" = "compile" -o "$tcl_ok" = "all"; then
	    AC_DEFINE(TCL_COMPILE_DEBUG, 1, [Is bytecode debugging enabled?])
	    AC_DEFINE(TCL_COMPILE_STATS, 1, [Are bytecode statistics enabled?])
	fi)

    if test "$tcl_ok" != "yes" -a "$tcl_ok" != "no"; then
	if test "$tcl_ok" = "all"; then
	    AC_MSG_RESULT([enabled symbols mem ]ifelse($1,bccdebug,[compile ])[debugging])
	else
	    AC_MSG_RESULT([enabled $tcl_ok debugging])
	fi
    fi
])

#------------------------------------------------------------------------
# SC_ENABLE_LANGINFO --
#
#	Allows use of modern nl_langinfo check for better l10n.
#	This is only relevant for Unix.
#
# Arguments:
#	none
#
# Results:
#
#	Adds the following arguments to configure:
#		--enable-langinfo=yes|no (default is yes)
#
#	Defines the following vars:
#		HAVE_LANGINFO	Triggers use of nl_langinfo if defined.
#------------------------------------------------------------------------

AC_DEFUN([SC_ENABLE_LANGINFO], [
    AC_ARG_ENABLE(langinfo,
	AS_HELP_STRING([--enable-langinfo],
	    [use nl_langinfo if possible to determine encoding at startup, otherwise use old heuristic (default: on)]),
	[langinfo_ok=$enableval], [langinfo_ok=yes])

    HAVE_LANGINFO=0
    if test "$langinfo_ok" = "yes"; then
	AC_CHECK_HEADER(langinfo.h,[langinfo_ok=yes],[langinfo_ok=no])
    fi
    AC_MSG_CHECKING([whether to use nl_langinfo])
    if test "$langinfo_ok" = "yes"; then
	AC_CACHE_VAL(tcl_cv_langinfo_h, [
	    AC_COMPILE_IFELSE([AC_LANG_PROGRAM([[#include <langinfo.h>]], [[nl_langinfo(CODESET);]])],
		    [tcl_cv_langinfo_h=yes], [tcl_cv_langinfo_h=no])])
	AC_MSG_RESULT([$tcl_cv_langinfo_h])
	if test $tcl_cv_langinfo_h = yes; then
	    AC_DEFINE(HAVE_LANGINFO, 1, [Do we have nl_langinfo()?])
	fi
    else
	AC_MSG_RESULT([$langinfo_ok])
    fi
])

#--------------------------------------------------------------------
# SC_CONFIG_MANPAGES
#
#	Decide whether to use symlinks for linking the manpages,
#	whether to compress the manpages after installation, and
#	whether to add a package name suffix to the installed
#	manpages to avoidfile name clashes.
#	If compression is enabled also find out what file name suffix
#	the given compression program is using.
#
# Arguments:
#	none
#
# Results:
#
#	Adds the following arguments to configure:
#		--enable-man-symlinks
#		--enable-man-compression=PROG
#		--enable-man-suffix[=STRING]
#
#	Defines the following variable:
#
#	MAN_FLAGS -	The apropriate flags for installManPage
#			according to the user's selection.
#
#--------------------------------------------------------------------

AC_DEFUN([SC_CONFIG_MANPAGES], [
    AC_MSG_CHECKING([whether to use symlinks for manpages])
    AC_ARG_ENABLE(man-symlinks,
	AS_HELP_STRING([--enable-man-symlinks],
	    [use symlinks for the manpages (default: off)]),
	[test "$enableval" != "no" && MAN_FLAGS="$MAN_FLAGS --symlinks"],
	[enableval="no"])
    AC_MSG_RESULT([$enableval])

    AC_MSG_CHECKING([whether to compress the manpages])
    AC_ARG_ENABLE(man-compression,
	AS_HELP_STRING([--enable-man-compression=PROG],
	    [compress the manpages with PROG (default: off)]),
	[case $enableval in
	    yes) AC_MSG_ERROR([missing argument to --enable-man-compression]);;
	    no)  ;;
	    *)   MAN_FLAGS="$MAN_FLAGS --compress $enableval";;
	esac],
	[enableval="no"])
    AC_MSG_RESULT([$enableval])
    if test "$enableval" != "no"; then
	AC_MSG_CHECKING([for compressed file suffix])
	touch TeST
	$enableval TeST
	Z=`ls TeST* | sed 's/^....//'`
	rm -f TeST*
	MAN_FLAGS="$MAN_FLAGS --extension $Z"
	AC_MSG_RESULT([$Z])
    fi

    AC_MSG_CHECKING([whether to add a package name suffix for the manpages])
    AC_ARG_ENABLE(man-suffix,
	AS_HELP_STRING([--enable-man-suffix=STRING],
	    [use STRING as a suffix to manpage file names (default: no, AC_PACKAGE_NAME if enabled without specifying STRING)]),
	[case $enableval in
	    yes) enableval="AC_PACKAGE_NAME" MAN_FLAGS="$MAN_FLAGS --suffix $enableval";;
	    no)  ;;
	    *)   MAN_FLAGS="$MAN_FLAGS --suffix $enableval";;
	esac],
	[enableval="no"])
    AC_MSG_RESULT([$enableval])

    AC_SUBST(MAN_FLAGS)
])

#--------------------------------------------------------------------
# SC_CONFIG_SYSTEM
#
#	Determine what the system is (some things cannot be easily checked
#	on a feature-driven basis, alas). This can usually be done via the
#	"uname" command.
#
# Arguments:
#	none
#
# Results:
#	Defines the following var:
#
#	system -	System/platform/version identification code.
#
#--------------------------------------------------------------------

AC_DEFUN([SC_CONFIG_SYSTEM], [
    AC_CACHE_CHECK([system version], tcl_cv_sys_version, [
	if test "${TEA_PLATFORM}" = "windows" ; then
	    tcl_cv_sys_version=windows
	else
	    tcl_cv_sys_version=`uname -s`-`uname -r`
	    if test "$?" -ne 0 ; then
		AC_MSG_WARN([can't find uname command])
		tcl_cv_sys_version=unknown
	    else
		if test "`uname -s`" = "AIX" ; then
		    tcl_cv_sys_version=AIX-`uname -v`.`uname -r`
		fi
		if test "`uname -s`" = "NetBSD" -a -f /etc/debian_version ; then
		    tcl_cv_sys_version=NetBSD-Debian
		fi
	    fi
	fi
    ])
    system=$tcl_cv_sys_version
])

#--------------------------------------------------------------------
# SC_CONFIG_CFLAGS
#
#	Try to determine the proper flags to pass to the compiler
#	for building shared libraries and other such nonsense.
#
# Arguments:
#	none
#
# Results:
#
#	Defines and substitutes the following vars:
#
#       DL_OBJS -       Name of the object file that implements dynamic
#                       loading for Tcl on this system.
#       DL_LIBS -       Library file(s) to include in tclsh and other base
#                       applications in order for the "load" command to work.
#       LDFLAGS -      Flags to pass to the compiler when linking object
#                       files into an executable application binary such
#                       as tclsh.
#       LD_SEARCH_FLAGS-Flags to pass to ld, such as "-R /usr/local/tcl/lib",
#                       that tell the run-time dynamic linker where to look
#                       for shared libraries such as libtcl.so.  Depends on
#                       the variable LIB_RUNTIME_DIR in the Makefile. Could
#                       be the same as CC_SEARCH_FLAGS if ${CC} is used to link.
#       CC_SEARCH_FLAGS-Flags to pass to ${CC}, such as "-Wl,-rpath,/usr/local/tcl/lib",
#                       that tell the run-time dynamic linker where to look
#                       for shared libraries such as libtcl.so.  Depends on
#                       the variable LIB_RUNTIME_DIR in the Makefile.
#       MAKE_LIB -      Command to execute to build the a library;
#                       differs when building shared or static.
#       MAKE_STUB_LIB -
#                       Command to execute to build a stub library.
#       INSTALL_LIB -   Command to execute to install a library;
#                       differs when building shared or static.
#       INSTALL_STUB_LIB -
#                       Command to execute to install a stub library.
#       STLIB_LD -      Base command to use for combining object files
#                       into a static library.
#       SHLIB_CFLAGS -  Flags to pass to cc when compiling the components
#                       of a shared library (may request position-independent
#                       code, among other things).
#       SHLIB_LD -      Base command to use for combining object files
#                       into a shared library.
#       SHLIB_LD_LIBS - Dependent libraries for the linker to scan when
#                       creating shared libraries.  This symbol typically
#                       goes at the end of the "ld" commands that build
#                       shared libraries. The value of the symbol defaults to
#                       "${LIBS}" if all of the dependent libraries should
#                       be specified when creating a shared library.  If
#                       dependent libraries should not be specified (as on some
#                       SunOS systems, where they cause the link to fail, or in
#                       general if Tcl and Tk aren't themselves shared
#                       libraries), then this symbol has an empty string
#                       as its value.
#       SHLIB_SUFFIX -  Suffix to use for the names of dynamically loadable
#                       extensions.  An empty string means we don't know how
#                       to use shared libraries on this platform.
# TCL_SHLIB_LD_EXTRAS - Additional element which are added to SHLIB_LD_LIBS
#  TK_SHLIB_LD_EXTRAS   for the build of Tcl and Tk, but not recorded in the
#                       tclConfig.sh, since they are only used for the build
#                       of Tcl and Tk.
#                       Examples: MacOS X records the library version and
#                       compatibility version in the shared library.  But
#                       of course the Tcl version of this is only used for Tcl.
#       LIB_SUFFIX -    Specifies everything that comes after the "libfoo"
#                       in a static or shared library name, using the $VERSION variable
#                       to put the version in the right place.  This is used
#                       by platforms that need non-standard library names.
#                       Examples:  ${VERSION}.so.1.1 on NetBSD, since it needs
#                       to have a version after the .so, and ${VERSION}.a
#                       on AIX, since a shared library needs to have
#                       a .a extension whereas shared objects for loadable
#                       extensions have a .so extension.  Defaults to
#                       ${VERSION}${SHLIB_SUFFIX}.
#       TCL_LIBS -
#                       Libs to use when linking Tcl shell or some other
#                       shell that includes Tcl libs.
#	CFLAGS_DEBUG -
#			Flags used when running the compiler in debug mode
#	CFLAGS_OPTIMIZE -
#			Flags used when running the compiler in optimize mode
#	CFLAGS -	Additional CFLAGS added as necessary (usually 64-bit)
#
#--------------------------------------------------------------------

AC_DEFUN([SC_CONFIG_CFLAGS], [

    # Step 0.a: Enable 64 bit support?

    AC_MSG_CHECKING([if 64bit support is requested])
    AC_ARG_ENABLE(64bit,
	AS_HELP_STRING([--enable-64bit],
	    [enable 64bit support (default: off)]),
	[do64bit=$enableval], [do64bit=no])
    AC_MSG_RESULT([$do64bit])

    # Step 0.b: Enable Solaris 64 bit VIS support?

    AC_MSG_CHECKING([if 64bit Sparc VIS support is requested])
    AC_ARG_ENABLE(64bit-vis,
	AS_HELP_STRING([--enable-64bit-vis],
	    [enable 64bit Sparc VIS support (default: off)]),
	[do64bitVIS=$enableval], [do64bitVIS=no])
    AC_MSG_RESULT([$do64bitVIS])
    # Force 64bit on with VIS
    AS_IF([test "$do64bitVIS" = "yes"], [do64bit=yes])

    # Step 0.c: Check if visibility support is available. Do this here so
    # that platform specific alternatives can be used below if this fails.

    AC_CACHE_CHECK([if compiler supports visibility "hidden"],
	tcl_cv_cc_visibility_hidden, [
	hold_cflags=$CFLAGS; CFLAGS="$CFLAGS -Werror"
	AC_LINK_IFELSE([AC_LANG_PROGRAM([[
	    extern __attribute__((__visibility__("hidden"))) void f(void);
	    void f(void) {}]], [[f();]])],
	    [tcl_cv_cc_visibility_hidden=yes],
	    [tcl_cv_cc_visibility_hidden=no])
	CFLAGS=$hold_cflags])
    AS_IF([test $tcl_cv_cc_visibility_hidden = yes], [
	AC_DEFINE(MODULE_SCOPE,
	    [extern __attribute__((__visibility__("hidden")))],
	    [Compiler support for module scope symbols])
	AC_DEFINE(HAVE_HIDDEN, [1], [Compiler support for module scope symbols])
    ])

    # Step 0.d: Disable -rpath support?

    AC_MSG_CHECKING([if rpath support is requested])
    AC_ARG_ENABLE(rpath,
	AS_HELP_STRING([--disable-rpath],
	    [disable rpath support (default: on)]),
	[doRpath=$enableval], [doRpath=yes])
    AC_MSG_RESULT([$doRpath])

    # Step 1: set the variable "system" to hold the name and version number
    # for the system.

    SC_CONFIG_SYSTEM

    # Step 2: check for existence of -ldl library.  This is needed because
    # Linux can use either -ldl or -ldld for dynamic loading.

    AC_CHECK_LIB(dl, dlopen, have_dl=yes, have_dl=no)

    # Require ranlib early so we can override it in special cases below.

    AC_REQUIRE([AC_PROG_RANLIB])

    # Step 3: set configuration options based on system name and version.

    do64bit_ok=no
    # default to '{$LIBS}' and set to "" on per-platform necessary basis
    SHLIB_LD_LIBS='${LIBS}'
    LDFLAGS_ORIG="$LDFLAGS"
    # When ld needs options to work in 64-bit mode, put them in
    # LDFLAGS_ARCH so they eventually end up in LDFLAGS even if [load]
    # is disabled by the user. [Bug 1016796]
    LDFLAGS_ARCH=""
    UNSHARED_LIB_SUFFIX=""
    TCL_TRIM_DOTS='`echo ${VERSION} | tr -d .`'
    ECHO_VERSION='`echo ${VERSION}`'
    TCL_LIB_VERSIONS_OK=ok
    CFLAGS_DEBUG=-g
    AS_IF([test "$GCC" = yes], [
	CFLAGS_OPTIMIZE=-O2
	CFLAGS_WARNING="-Wall -Wextra -Wshadow -Wundef -Wwrite-strings -Wpointer-arith"
	case "${CC}" in
	    *++|*++-*)
		;;
	    *)
		CFLAGS_WARNING="${CFLAGS_WARNING} -Wc++-compat -fextended-identifiers"
		;;
	esac

    ], [
	CFLAGS_OPTIMIZE=-O
	CFLAGS_WARNING=""
    ])
    AC_CHECK_TOOL(AR, ar)
    STLIB_LD='${AR} cr'
    LD_LIBRARY_PATH_VAR="LD_LIBRARY_PATH"
    PLAT_OBJS=""
    PLAT_SRCS=""
    LDAIX_SRC=""
    AS_IF([test "x${SHLIB_VERSION}" = x], [SHLIB_VERSION="1.0"])
    case $system in
	AIX-*)
	    AS_IF([test "$GCC" != "yes"], [
		# AIX requires the _r compiler when gcc isn't being used
		case "${CC}" in
		    *_r|*_r\ *)
			# ok ...
			;;
		    *)
			# Make sure only first arg gets _r
		    	CC=`echo "$CC" | sed -e 's/^\([[^ ]]*\)/\1_r/'`
			;;
		esac
		AC_MSG_RESULT([Using $CC for compiling with threads])
	    ])
	    LIBS="$LIBS -lc"
	    SHLIB_CFLAGS=""
	    SHLIB_SUFFIX=".so"

	    DL_OBJS="tclLoadDl.o"
	    LD_LIBRARY_PATH_VAR="LIBPATH"

	    # ldAix No longer needed with use of -bexpall/-brtl
	    # but some extensions may still reference it
	    LDAIX_SRC='$(UNIX_DIR)/ldAix'

	    # Check to enable 64-bit flags for compiler/linker
	    AS_IF([test "$do64bit" = yes], [
		AS_IF([test "$GCC" = yes], [
		    AC_MSG_WARN([64bit mode not supported with GCC on $system])
		], [
		    do64bit_ok=yes
		    CFLAGS="$CFLAGS -q64"
		    LDFLAGS_ARCH="-q64"
		    RANLIB="${RANLIB} -X64"
		    AR="${AR} -X64"
		    SHLIB_LD_FLAGS="-b64"
		])
	    ])

	    AS_IF([test "`uname -m`" = ia64], [
		# AIX-5 uses ELF style dynamic libraries on IA-64, but not PPC
		SHLIB_LD="/usr/ccs/bin/ld -G -z text"
		# AIX-5 has dl* in libc.so
		DL_LIBS=""
		AS_IF([test "$GCC" = yes], [
		    CC_SEARCH_FLAGS='-Wl,-R,${LIB_RUNTIME_DIR}'
		], [
		    CC_SEARCH_FLAGS='-R${LIB_RUNTIME_DIR}'
		])
		LD_SEARCH_FLAGS='-R ${LIB_RUNTIME_DIR}'
	    ], [
		AS_IF([test "$GCC" = yes], [
		    SHLIB_LD='${CC} -shared -Wl,-bexpall'
		], [
		    SHLIB_LD="/bin/ld -bhalt:4 -bM:SRE -bexpall -H512 -T512 -bnoentry"
		    LDFLAGS="$LDFLAGS -brtl"
		])
		SHLIB_LD="${SHLIB_LD} ${SHLIB_LD_FLAGS}"
		DL_LIBS="-ldl"
		CC_SEARCH_FLAGS='-L${LIB_RUNTIME_DIR}'
		LD_SEARCH_FLAGS=${CC_SEARCH_FLAGS}
	    ])
	    ;;
	BeOS*)
	    SHLIB_CFLAGS="-fPIC"
	    SHLIB_LD='${CC} -nostart'
	    SHLIB_SUFFIX=".so"
	    DL_OBJS="tclLoadDl.o"
	    DL_LIBS="-ldl"

	    #-----------------------------------------------------------
	    # Check for inet_ntoa in -lbind, for BeOS (which also needs
	    # -lsocket, even if the network functions are in -lnet which
	    # is always linked to, for compatibility.
	    #-----------------------------------------------------------
	    AC_CHECK_LIB(bind, inet_ntoa, [LIBS="$LIBS -lbind -lsocket"])
	    ;;
	BSD/OS-2.1*|BSD/OS-3*)
	    SHLIB_CFLAGS=""
	    SHLIB_LD="shlicc -r"
	    SHLIB_SUFFIX=".so"
	    DL_OBJS="tclLoadDl.o"
	    DL_LIBS="-ldl"
	    CC_SEARCH_FLAGS=""
	    LD_SEARCH_FLAGS=""
	    ;;
	BSD/OS-4.*)
	    SHLIB_CFLAGS="-export-dynamic -fPIC"
	    SHLIB_LD='${CC} -shared'
	    SHLIB_SUFFIX=".so"
	    DL_OBJS="tclLoadDl.o"
	    DL_LIBS="-ldl"
	    LDFLAGS="$LDFLAGS -export-dynamic"
	    CC_SEARCH_FLAGS=""
	    LD_SEARCH_FLAGS=""
	    ;;
	CYGWIN_*|MINGW32_*|MSYS_*)
	    SHLIB_CFLAGS="-fno-common"
	    SHLIB_LD='${CC} -shared'
	    SHLIB_SUFFIX=".dll"
	    DL_OBJS="tclLoadDl.o"
	    PLAT_OBJS='${CYGWIN_OBJS}'
	    PLAT_SRCS='${CYGWIN_SRCS}'
	    DL_LIBS="-ldl"
	    CC_SEARCH_FLAGS=""
	    LD_SEARCH_FLAGS=""
	    AC_CACHE_CHECK(for Cygwin version of gcc,
		ac_cv_cygwin,
		AC_COMPILE_IFELSE([AC_LANG_PROGRAM([[
		#ifdef __CYGWIN__
		    #error cygwin
		#endif
		]], [[]])],
		[ac_cv_cygwin=no],
		[ac_cv_cygwin=yes])
	    )
	    if test "$ac_cv_cygwin" = "no"; then
		AC_MSG_ERROR([${CC} is not a cygwin compiler.])
	    fi
	    do64bit_ok=yes
	    if test "x${SHARED_BUILD}" = "x1"; then
		echo "running cd ../win; ${CONFIG_SHELL-/bin/sh} ./configure $ac_configure_args --enable-64bit --host=x86_64-w64-mingw32"
		# The eval makes quoting arguments work.
		if cd ../win; eval ${CONFIG_SHELL-/bin/sh} ./configure $ac_configure_args --enable-64bit --host=x86_64-w64-mingw32; cd ../unix
		then :
		else
		    { echo "configure: error: configure failed for ../win" 1>&2; exit 1; }
		fi
	    fi
	    ;;
	dgux*)
	    SHLIB_CFLAGS="-K PIC"
	    SHLIB_LD='${CC} -G'
	    SHLIB_LD_LIBS=""
	    SHLIB_SUFFIX=".so"
	    DL_OBJS="tclLoadDl.o"
	    DL_LIBS="-ldl"
	    CC_SEARCH_FLAGS=""
	    LD_SEARCH_FLAGS=""
	    ;;
	Haiku*)
	    LDFLAGS="$LDFLAGS -Wl,--export-dynamic"
	    SHLIB_CFLAGS="-fPIC"
	    SHLIB_SUFFIX=".so"
	    SHLIB_LD='${CC} ${CFLAGS} ${LDFLAGS} -shared'
	    DL_OBJS="tclLoadDl.o"
	    DL_LIBS="-lroot"
	    AC_CHECK_LIB(network, inet_ntoa, [LIBS="$LIBS -lnetwork"])
	    ;;
	HP-UX-*.11.*)
	    # Use updated header definitions where possible
	    AC_DEFINE(_XOPEN_SOURCE_EXTENDED, 1, [Do we want to use the XOPEN network library?])
	    AC_DEFINE(_XOPEN_SOURCE, 1, [Do we want to use the XOPEN network library?])
	    LIBS="$LIBS -lxnet"               # Use the XOPEN network library

	    AS_IF([test "`uname -m`" = ia64], [
		SHLIB_SUFFIX=".so"
	    ], [
		SHLIB_SUFFIX=".sl"
	    ])
	    AC_CHECK_LIB(dld, shl_load, tcl_ok=yes, tcl_ok=no)
	    AS_IF([test "$tcl_ok" = yes], [
		SHLIB_CFLAGS="+z"
		SHLIB_LD="ld -b"
		DL_OBJS="tclLoadShl.o"
		DL_LIBS="-ldld"
		LDFLAGS="$LDFLAGS -Wl,-E"
		CC_SEARCH_FLAGS='-Wl,+s,+b,${LIB_RUNTIME_DIR}:.'
		LD_SEARCH_FLAGS='+s +b ${LIB_RUNTIME_DIR}:.'
		LD_LIBRARY_PATH_VAR="SHLIB_PATH"
	    ])
	    AS_IF([test "$GCC" = yes], [
		SHLIB_LD='${CC} -shared'
		LD_SEARCH_FLAGS=${CC_SEARCH_FLAGS}
	    ], [
		CFLAGS="$CFLAGS -z"
	    ])

	    # Users may want PA-RISC 1.1/2.0 portable code - needs HP cc
	    #CFLAGS="$CFLAGS +DAportable"

	    # Check to enable 64-bit flags for compiler/linker
	    AS_IF([test "$do64bit" = "yes"], [
		AS_IF([test "$GCC" = yes], [
		    case `${CC} -dumpmachine` in
			hppa64*)
			    # 64-bit gcc in use.  Fix flags for GNU ld.
			    do64bit_ok=yes
			    SHLIB_LD='${CC} -shared'
			    AS_IF([test $doRpath = yes], [
				CC_SEARCH_FLAGS='"-Wl,-rpath,${LIB_RUNTIME_DIR}"'])
			    LD_SEARCH_FLAGS=${CC_SEARCH_FLAGS}
			    ;;
			*)
			    AC_MSG_WARN([64bit mode not supported with GCC on $system])
			    ;;
		    esac
		], [
		    do64bit_ok=yes
		    CFLAGS="$CFLAGS +DD64"
		    LDFLAGS_ARCH="+DD64"
		])
	    ]) ;;
	HP-UX-*.08.*|HP-UX-*.09.*|HP-UX-*.10.*)
	    SHLIB_SUFFIX=".sl"
	    AC_CHECK_LIB(dld, shl_load, tcl_ok=yes, tcl_ok=no)
	    AS_IF([test "$tcl_ok" = yes], [
		SHLIB_CFLAGS="+z"
		SHLIB_LD="ld -b"
		SHLIB_LD_LIBS=""
		DL_OBJS="tclLoadShl.o"
		DL_LIBS="-ldld"
		LDFLAGS="$LDFLAGS -Wl,-E"
		CC_SEARCH_FLAGS='-Wl,+s,+b,${LIB_RUNTIME_DIR}:.'
		LD_SEARCH_FLAGS='+s +b ${LIB_RUNTIME_DIR}:.'
		LD_LIBRARY_PATH_VAR="SHLIB_PATH"
	    ]) ;;
	IRIX-5.*)
	    SHLIB_CFLAGS=""
	    SHLIB_LD="ld -shared -rdata_shared"
	    SHLIB_SUFFIX=".so"
	    DL_OBJS="tclLoadDl.o"
	    DL_LIBS=""
	    AC_LIBOBJ(mkstemp)
	    AS_IF([test $doRpath = yes], [
		CC_SEARCH_FLAGS='"-Wl,-rpath,${LIB_RUNTIME_DIR}"'
		LD_SEARCH_FLAGS='-rpath ${LIB_RUNTIME_DIR}'])
	    ;;
	IRIX-6.*)
	    SHLIB_CFLAGS=""
	    SHLIB_LD="ld -n32 -shared -rdata_shared"
	    SHLIB_SUFFIX=".so"
	    DL_OBJS="tclLoadDl.o"
	    DL_LIBS=""
	    AC_LIBOBJ(mkstemp)
	    AS_IF([test $doRpath = yes], [
		CC_SEARCH_FLAGS='"-Wl,-rpath,${LIB_RUNTIME_DIR}"'
		LD_SEARCH_FLAGS='-rpath ${LIB_RUNTIME_DIR}'])
	    AS_IF([test "$GCC" = yes], [
		CFLAGS="$CFLAGS -mabi=n32"
		LDFLAGS="$LDFLAGS -mabi=n32"
	    ], [
		case $system in
		    IRIX-6.3)
			# Use to build 6.2 compatible binaries on 6.3.
			CFLAGS="$CFLAGS -n32 -D_OLD_TERMIOS"
			;;
		    *)
			CFLAGS="$CFLAGS -n32"
			;;
		esac
		LDFLAGS="$LDFLAGS -n32"
	    ])
	    ;;
	IRIX64-6.*)
	    SHLIB_CFLAGS=""
	    SHLIB_LD="ld -n32 -shared -rdata_shared"
	    SHLIB_SUFFIX=".so"
	    DL_OBJS="tclLoadDl.o"
	    DL_LIBS=""
	    AC_LIBOBJ(mkstemp)
	    AS_IF([test $doRpath = yes], [
		CC_SEARCH_FLAGS='"-Wl,-rpath,${LIB_RUNTIME_DIR}"'
		LD_SEARCH_FLAGS='-rpath ${LIB_RUNTIME_DIR}'])

	    # Check to enable 64-bit flags for compiler/linker

	    AS_IF([test "$do64bit" = yes], [
		AS_IF([test "$GCC" = yes], [
		    AC_MSG_WARN([64bit mode not supported by gcc])
		], [
		    do64bit_ok=yes
		    SHLIB_LD="ld -64 -shared -rdata_shared"
		    CFLAGS="$CFLAGS -64"
		    LDFLAGS_ARCH="-64"
		])
	    ])
	    ;;
	Linux*|GNU*|NetBSD-Debian|DragonFly-*|FreeBSD-*)
	    SHLIB_CFLAGS="-fPIC -fno-common"
	    SHLIB_SUFFIX=".so"

	    CFLAGS_OPTIMIZE="-O2"
	    # egcs-2.91.66 on Redhat Linux 6.0 generates lots of warnings
	    # when you inline the string and math operations.  Turn this off to
	    # get rid of the warnings.
	    #CFLAGS_OPTIMIZE="${CFLAGS_OPTIMIZE} -D__NO_STRING_INLINES -D__NO_MATH_INLINES"

	    SHLIB_LD='${CC} ${CFLAGS} ${LDFLAGS} -shared'
	    DL_OBJS="tclLoadDl.o"
	    DL_LIBS="-ldl"
	    LDFLAGS="$LDFLAGS -Wl,--export-dynamic"

	    case $system in
	    DragonFly-*|FreeBSD-*)
		AS_IF([test "${TCL_THREADS}" = "1"], [
		    # The -pthread needs to go in the LDFLAGS, not LIBS
		    LIBS=`echo $LIBS | sed s/-pthread//`
		    CFLAGS="$CFLAGS $PTHREAD_CFLAGS"
		    LDFLAGS="$LDFLAGS $PTHREAD_LIBS"])
	    ;;
	    esac

	    AS_IF([test $doRpath = yes], [
		CC_SEARCH_FLAGS='"-Wl,-rpath,${LIB_RUNTIME_DIR}"'])
	    LD_SEARCH_FLAGS=${CC_SEARCH_FLAGS}
	    AS_IF([test "`uname -m`" = "alpha"], [CFLAGS="$CFLAGS -mieee"])
	    AS_IF([test $do64bit = yes], [
		AC_CACHE_CHECK([if compiler accepts -m64 flag], tcl_cv_cc_m64, [
		    hold_cflags=$CFLAGS
		    CFLAGS="$CFLAGS -m64"
		    AC_LINK_IFELSE([AC_LANG_PROGRAM([[]], [[]])],
			    [tcl_cv_cc_m64=yes],[tcl_cv_cc_m64=no])
		    CFLAGS=$hold_cflags])
		AS_IF([test $tcl_cv_cc_m64 = yes], [
		    CFLAGS="$CFLAGS -m64"
		    do64bit_ok=yes
		])
	   ])

	    # The combo of gcc + glibc has a bug related to inlining of
	    # functions like strtol()/strtoul(). The -fno-builtin flag should address
	    # this problem but it does not work. The -fno-inline flag is kind
	    # of overkill but it works. Disable inlining only when one of the
	    # files in compat/*.c is being linked in.

	    AS_IF([test x"${USE_COMPAT}" != x],[CFLAGS="$CFLAGS -fno-inline"])
	    ;;
	Lynx*)
	    SHLIB_CFLAGS="-fPIC"
	    SHLIB_SUFFIX=".so"
	    CFLAGS_OPTIMIZE=-02
	    SHLIB_LD='${CC} -shared'
	    DL_OBJS="tclLoadDl.o"
	    DL_LIBS="-mshared -ldl"
	    LD_FLAGS="-Wl,--export-dynamic"
	    AS_IF([test $doRpath = yes], [
		CC_SEARCH_FLAGS='"-Wl,-rpath,${LIB_RUNTIME_DIR}"'
		LD_SEARCH_FLAGS='"-Wl,-rpath,${LIB_RUNTIME_DIR}"'])
	    ;;
	OpenBSD-*)
	    arch=`arch -s`
	    case "$arch" in
	    alpha|sparc64)
		SHLIB_CFLAGS="-fPIC"
		;;
	    *)
		SHLIB_CFLAGS="-fpic"
		;;
	    esac
	    SHLIB_LD='${CC} ${SHLIB_CFLAGS} -shared'
	    SHLIB_SUFFIX=".so"
	    DL_OBJS="tclLoadDl.o"
	    DL_LIBS=""
	    AS_IF([test $doRpath = yes], [
		CC_SEARCH_FLAGS='"-Wl,-rpath,${LIB_RUNTIME_DIR}"'])
	    LD_SEARCH_FLAGS=${CC_SEARCH_FLAGS}
	    SHARED_LIB_SUFFIX='${TCL_TRIM_DOTS}.so.${SHLIB_VERSION}'
	    LDFLAGS="-Wl,-export-dynamic"
	    CFLAGS_OPTIMIZE="-O2"
	    # On OpenBSD:	Compile with -pthread
	    #		Don't link with -lpthread
	    LIBS=`echo $LIBS | sed s/-lpthread//`
	    CFLAGS="$CFLAGS -pthread"
	    # OpenBSD doesn't do version numbers with dots.
	    UNSHARED_LIB_SUFFIX='${TCL_TRIM_DOTS}.a'
	    TCL_LIB_VERSIONS_OK=nodots
	    ;;
	NetBSD-*)
	    # NetBSD has ELF and can use 'cc -shared' to build shared libs
	    SHLIB_CFLAGS="-fPIC"
	    SHLIB_LD='${CC} ${SHLIB_CFLAGS} -shared'
	    SHLIB_SUFFIX=".so"
	    DL_OBJS="tclLoadDl.o"
	    DL_LIBS=""
	    LDFLAGS="$LDFLAGS -export-dynamic"
	    AS_IF([test $doRpath = yes], [
		CC_SEARCH_FLAGS='"-Wl,-rpath,${LIB_RUNTIME_DIR}"'])
	    LD_SEARCH_FLAGS=${CC_SEARCH_FLAGS}
	    # The -pthread needs to go in the CFLAGS, not LIBS
	    LIBS=`echo $LIBS | sed s/-pthread//`
	    CFLAGS="$CFLAGS -pthread"
	    LDFLAGS="$LDFLAGS -pthread"
	    ;;
	Darwin-*)
	    CFLAGS_OPTIMIZE="-O2"
	    SHLIB_CFLAGS="-fno-common"
	    # To avoid discrepancies between what headers configure sees during
	    # preprocessing tests and compiling tests, move any -isysroot and
	    # -mmacosx-version-min flags from CFLAGS to CPPFLAGS:
	    CPPFLAGS="${CPPFLAGS} `echo " ${CFLAGS}" | \
		awk 'BEGIN {FS=" +-";ORS=" "}; {for (i=2;i<=NF;i++) \
		if ([$]i~/^(isysroot|mmacosx-version-min)/) print "-"[$]i}'`"
	    CFLAGS="`echo " ${CFLAGS}" | \
		awk 'BEGIN {FS=" +-";ORS=" "}; {for (i=2;i<=NF;i++) \
		if (!([$]i~/^(isysroot|mmacosx-version-min)/)) print "-"[$]i}'`"
	    AS_IF([test $do64bit = yes], [
		case `arch` in
		    ppc)
			AC_CACHE_CHECK([if compiler accepts -arch ppc64 flag],
				tcl_cv_cc_arch_ppc64, [
			    hold_cflags=$CFLAGS
			    CFLAGS="$CFLAGS -arch ppc64 -mpowerpc64 -mcpu=G5"
			    AC_LINK_IFELSE([AC_LANG_PROGRAM([[]], [[]])],
				    [tcl_cv_cc_arch_ppc64=yes],[tcl_cv_cc_arch_ppc64=no])
			    CFLAGS=$hold_cflags])
			AS_IF([test $tcl_cv_cc_arch_ppc64 = yes], [
			    CFLAGS="$CFLAGS -arch ppc64 -mpowerpc64 -mcpu=G5"
			    do64bit_ok=yes
			]);;
		    i386|x86_64)
			AC_CACHE_CHECK([if compiler accepts -arch x86_64 flag],
				tcl_cv_cc_arch_x86_64, [
			    hold_cflags=$CFLAGS
			    CFLAGS="$CFLAGS -arch x86_64"
			    AC_LINK_IFELSE([AC_LANG_PROGRAM([[]], [[]])],
				    [tcl_cv_cc_arch_x86_64=yes],[tcl_cv_cc_arch_x86_64=no])
			    CFLAGS=$hold_cflags])
			AS_IF([test $tcl_cv_cc_arch_x86_64 = yes], [
			    CFLAGS="$CFLAGS -arch x86_64"
			    do64bit_ok=yes
			]);;
		    arm64)
			AC_CACHE_CHECK([if compiler accepts -arch arm64 flag],
				tcl_cv_cc_arch_arm64, [
			    hold_cflags=$CFLAGS
			    CFLAGS="$CFLAGS -arch arm64"
			    AC_LINK_IFELSE([AC_LANG_PROGRAM([[]], [[]])],
				    [tcl_cv_cc_arch_arm64=yes],[tcl_cv_cc_arch_arm64=no])
			    CFLAGS=$hold_cflags])
			AS_IF([test $tcl_cv_cc_arch_arm64 = yes], [
			    CFLAGS="$CFLAGS -arch arm64"
			    do64bit_ok=yes
			]);;
		    *)
			AC_MSG_WARN([Don't know how enable 64-bit on architecture `arch`]);;
		esac
	    ], [
		# Check for combined 32-bit and 64-bit fat build
		AS_IF([echo "$CFLAGS " |grep -E -q -- '-arch (ppc64|x86_64|arm64) ' \
		    && echo "$CFLAGS " |grep -E -q -- '-arch (ppc|i386) '], [
		    fat_32_64=yes])
	    ])
	    SHLIB_LD='${CC} -dynamiclib ${CFLAGS} ${LDFLAGS}'
	    AC_CACHE_CHECK([if ld accepts -single_module flag], tcl_cv_ld_single_module, [
		hold_ldflags=$LDFLAGS
		LDFLAGS="$LDFLAGS -dynamiclib -Wl,-single_module"
		AC_LINK_IFELSE([AC_LANG_PROGRAM([[]], [[int i;]])],[tcl_cv_ld_single_module=yes],
		    [tcl_cv_ld_single_module=no])
		LDFLAGS=$hold_ldflags])
	    AS_IF([test $tcl_cv_ld_single_module = yes], [
		SHLIB_LD="${SHLIB_LD} -Wl,-single_module"
	    ])
	    SHLIB_SUFFIX=".dylib"
	    DL_OBJS="tclLoadDyld.o"
	    DL_LIBS=""
	    LDFLAGS="$LDFLAGS -headerpad_max_install_names"
	    AC_CACHE_CHECK([if ld accepts -search_paths_first flag],
		    tcl_cv_ld_search_paths_first, [
		hold_ldflags=$LDFLAGS
		LDFLAGS="$LDFLAGS -Wl,-search_paths_first"
		AC_LINK_IFELSE([AC_LANG_PROGRAM([[]], [[int i;]])],
			[tcl_cv_ld_search_paths_first=yes],
		    [tcl_cv_ld_search_paths_first=no])
		LDFLAGS=$hold_ldflags])
	    AS_IF([test $tcl_cv_ld_search_paths_first = yes], [
		LDFLAGS="$LDFLAGS -Wl,-search_paths_first"
	    ])
	    AS_IF([test "$tcl_cv_cc_visibility_hidden" != yes], [
		AC_DEFINE(MODULE_SCOPE, [__private_extern__],
		    [Compiler support for module scope symbols])
		tcl_cv_cc_visibility_hidden=yes
	    ])
	    CC_SEARCH_FLAGS=""
	    LD_SEARCH_FLAGS=""
	    LD_LIBRARY_PATH_VAR="DYLD_FALLBACK_LIBRARY_PATH"
	    AC_DEFINE(MAC_OSX_TCL, 1, [Is this a Mac I see before me?])
	    PLAT_OBJS='${MAC_OSX_OBJS}'
	    PLAT_SRCS='${MAC_OSX_SRCS}'
	    AC_MSG_CHECKING([whether to use CoreFoundation])
	    AC_ARG_ENABLE(corefoundation,
		AS_HELP_STRING([--enable-corefoundation],
		    [use CoreFoundation API on MacOSX (default: on)]),
		[tcl_corefoundation=$enableval], [tcl_corefoundation=yes])
	    AC_MSG_RESULT([$tcl_corefoundation])
	    AS_IF([test $tcl_corefoundation = yes], [
		AC_CACHE_CHECK([for CoreFoundation.framework],
			tcl_cv_lib_corefoundation, [
		    hold_libs=$LIBS
		    AS_IF([test "$fat_32_64" = yes], [
			for v in CFLAGS CPPFLAGS LDFLAGS; do
			    # On Tiger there is no 64-bit CF, so remove 64-bit
			    # archs from CFLAGS et al. while testing for
			    # presence of CF. 64-bit CF is disabled in
			    # tclUnixPort.h if necessary.
			    eval 'hold_'$v'="$'$v'";'$v'="`echo "$'$v' "|sed -e "s/-arch ppc64 / /g" -e "s/-arch x86_64 / /g"`"'
			done])
		    LIBS="$LIBS -framework CoreFoundation"
		    AC_LINK_IFELSE([AC_LANG_PROGRAM([[#include <CoreFoundation/CoreFoundation.h>]],
			[[CFBundleRef b = CFBundleGetMainBundle();]])],
			[tcl_cv_lib_corefoundation=yes],
			[tcl_cv_lib_corefoundation=no])
		    AS_IF([test "$fat_32_64" = yes], [
			for v in CFLAGS CPPFLAGS LDFLAGS; do
			    eval $v'="$hold_'$v'"'
			done])
		    LIBS=$hold_libs])
		AS_IF([test $tcl_cv_lib_corefoundation = yes], [
		    LIBS="$LIBS -framework CoreFoundation"
		    AC_DEFINE(HAVE_COREFOUNDATION, 1,
			[Do we have access to Darwin CoreFoundation.framework?])
		], [tcl_corefoundation=no])
		AS_IF([test "$fat_32_64" = yes -a $tcl_corefoundation = yes],[
		    AC_CACHE_CHECK([for 64-bit CoreFoundation],
			    tcl_cv_lib_corefoundation_64, [
			for v in CFLAGS CPPFLAGS LDFLAGS; do
			    eval 'hold_'$v'="$'$v'";'$v'="`echo "$'$v' "|sed -e "s/-arch ppc / /g" -e "s/-arch i386 / /g"`"'
			done
			AC_LINK_IFELSE([AC_LANG_PROGRAM([[#include <CoreFoundation/CoreFoundation.h>]],
			    [[CFBundleRef b = CFBundleGetMainBundle();]])],
			    [tcl_cv_lib_corefoundation_64=yes],
			    [tcl_cv_lib_corefoundation_64=no])
			for v in CFLAGS CPPFLAGS LDFLAGS; do
			    eval $v'="$hold_'$v'"'
			done])
		    AS_IF([test $tcl_cv_lib_corefoundation_64 = no], [
			AC_DEFINE(NO_COREFOUNDATION_64, 1,
			    [Is Darwin CoreFoundation unavailable for 64-bit?])
			LDFLAGS="$LDFLAGS -Wl,-no_arch_warnings"
		    ])
		])
	    ])
	    ;;
	OS/390-*)
	    SHLIB_LD_LIBS=""
	    CFLAGS_OPTIMIZE=""		# Optimizer is buggy
	    AC_DEFINE(_OE_SOCKETS, 1,	# needed in sys/socket.h
		[Should OS/390 do the right thing with sockets?])
	    ;;
<<<<<<< HEAD
=======
	OSF1-1.0|OSF1-1.1|OSF1-1.2)
	    # OSF/1 1.[012] from OSF, and derivatives, including Paragon OSF/1
	    SHLIB_CFLAGS=""
	    # Hack: make package name same as library name
	    SHLIB_LD='ld -R -export $@:'
	    SHLIB_LD_LIBS=""
	    SHLIB_SUFFIX=".so"
	    DL_OBJS="tclLoadOSF.o"
	    DL_LIBS=""
	    CC_SEARCH_FLAGS=""
	    LD_SEARCH_FLAGS=""
	    ;;
	OSF1-1.*)
	    # OSF/1 1.3 from OSF using ELF, and derivatives, including AD2
	    SHLIB_CFLAGS="-fPIC"
	    AS_IF([test "$SHARED_BUILD" = 1], [SHLIB_LD="ld -shared"], [
		SHLIB_LD="ld -non_shared"
	    ])
	    SHLIB_LD_LIBS=""
	    SHLIB_SUFFIX=".so"
	    DL_OBJS="tclLoadDl.o"
	    DL_LIBS=""
	    CC_SEARCH_FLAGS=""
	    LD_SEARCH_FLAGS=""
	    ;;
>>>>>>> 4a9b37ea
	OSF1-V*)
	    # Digital OSF/1
	    SHLIB_CFLAGS=""
	    AS_IF([test "$SHARED_BUILD" = 1], [
		SHLIB_LD='${CC} -shared'
	    ], [
		SHLIB_LD='${CC} -non_shared'
	    ])
	    SHLIB_SUFFIX=".so"
	    DL_OBJS="tclLoadDl.o"
	    DL_LIBS=""
	    AS_IF([test $doRpath = yes], [
		CC_SEARCH_FLAGS='"-Wl,-rpath,${LIB_RUNTIME_DIR}"'
		LD_SEARCH_FLAGS='-rpath ${LIB_RUNTIME_DIR}'])
	    AS_IF([test "$GCC" = yes], [CFLAGS="$CFLAGS -mieee"], [
		CFLAGS="$CFLAGS -DHAVE_TZSET -std1 -ieee"])
	    # see pthread_intro(3) for pthread support on osf1, k.furukawa
	    CFLAGS="$CFLAGS -DHAVE_PTHREAD_ATTR_SETSTACKSIZE"
	    CFLAGS="$CFLAGS -DTCL_THREAD_STACK_MIN=PTHREAD_STACK_MIN*64"
	    LIBS=`echo $LIBS | sed s/-lpthreads//`
	    AS_IF([test "$GCC" = yes], [
		LIBS="$LIBS -lpthread -lmach -lexc"
	    ], [
		CFLAGS="$CFLAGS -pthread"
		LDFLAGS="$LDFLAGS -pthread"
	    ])
	    ;;
	QNX-6*)
	    # QNX RTP
	    # This may work for all QNX, but it was only reported for v6.
	    SHLIB_LD="ld -Bshareable -x"
	    SHLIB_LD_LIBS=""
	    SHLIB_SUFFIX=".so"
	    DL_OBJS="tclLoadDl.o"
	    # dlopen is in -lc on QNX
	    DL_LIBS=""
	    CC_SEARCH_FLAGS=""
	    LD_SEARCH_FLAGS=""
	    ;;
	SCO_SV-3.2*)
	    # Note, dlopen is available only on SCO 3.2.5 and greater. However,
	    # this test works, since "uname -s" was non-standard in 3.2.4 and
	    # below.
	    AS_IF([test "$GCC" = yes], [
		SHLIB_CFLAGS="-fPIC -melf"
		LDFLAGS="$LDFLAGS -melf -Wl,-Bexport"
	    ], [
		SHLIB_CFLAGS="-Kpic -belf"
		LDFLAGS="$LDFLAGS -belf -Wl,-Bexport"
	    ])
	    SHLIB_LD="ld -G"
	    SHLIB_LD_LIBS=""
	    SHLIB_SUFFIX=".so"
	    DL_OBJS="tclLoadDl.o"
	    DL_LIBS=""
	    CC_SEARCH_FLAGS=""
	    LD_SEARCH_FLAGS=""
	    ;;
	SunOS-5.[[0-6]])
	    # Careful to not let 5.10+ fall into this case

	    # Note: If _REENTRANT isn't defined, then Solaris
	    # won't define thread-safe library routines.

	    AC_DEFINE(_REENTRANT, 1, [Do we want the reentrant OS API?])
	    AC_DEFINE(_POSIX_PTHREAD_SEMANTICS, 1,
		[Do we really want to follow the standard? Yes we do!])

	    SHLIB_CFLAGS="-KPIC"
	    SHLIB_SUFFIX=".so"
	    DL_OBJS="tclLoadDl.o"
	    DL_LIBS="-ldl"
	    AS_IF([test "$GCC" = yes], [
		SHLIB_LD='${CC} -shared'
		CC_SEARCH_FLAGS='-Wl,-R,${LIB_RUNTIME_DIR}'
		LD_SEARCH_FLAGS=${CC_SEARCH_FLAGS}
	    ], [
		SHLIB_LD="/usr/ccs/bin/ld -G -z text"
		CC_SEARCH_FLAGS='-R ${LIB_RUNTIME_DIR}'
		LD_SEARCH_FLAGS=${CC_SEARCH_FLAGS}
	    ])
	    ;;
	SunOS-5*)
	    # Note: If _REENTRANT isn't defined, then Solaris
	    # won't define thread-safe library routines.

	    AC_DEFINE(_REENTRANT, 1, [Do we want the reentrant OS API?])
	    AC_DEFINE(_POSIX_PTHREAD_SEMANTICS, 1,
		[Do we really want to follow the standard? Yes we do!])

	    SHLIB_CFLAGS="-KPIC"

	    # Check to enable 64-bit flags for compiler/linker
	    AS_IF([test "$do64bit" = yes], [
		arch=`isainfo`
		AS_IF([test "$arch" = "sparcv9 sparc"], [
		    AS_IF([test "$GCC" = yes], [
			AS_IF([test "`${CC} -dumpversion | awk -F. '{print [$]1}'`" -lt 3], [
			    AC_MSG_WARN([64bit mode not supported with GCC < 3.2 on $system])
			], [
			    do64bit_ok=yes
			    CFLAGS="$CFLAGS -m64 -mcpu=v9"
			    LDFLAGS="$LDFLAGS -m64 -mcpu=v9"
			    SHLIB_CFLAGS="-fPIC"
			])
		    ], [
			do64bit_ok=yes
			AS_IF([test "$do64bitVIS" = yes], [
			    CFLAGS="$CFLAGS -xarch=v9a"
			    LDFLAGS_ARCH="-xarch=v9a"
			], [
			    CFLAGS="$CFLAGS -xarch=v9"
			    LDFLAGS_ARCH="-xarch=v9"
			])
			# Solaris 64 uses this as well
			#LD_LIBRARY_PATH_VAR="LD_LIBRARY_PATH_64"
		    ])
		], [AS_IF([test "$arch" = "amd64 i386"], [
		    AS_IF([test "$GCC" = yes], [
			case $system in
			    SunOS-5.1[[1-9]]*|SunOS-5.[[2-9]][[0-9]]*)
				do64bit_ok=yes
				CFLAGS="$CFLAGS -m64"
				LDFLAGS="$LDFLAGS -m64";;
			    *)
				AC_MSG_WARN([64bit mode not supported with GCC on $system]);;
			esac
		    ], [
			do64bit_ok=yes
			case $system in
			    SunOS-5.1[[1-9]]*|SunOS-5.[[2-9]][[0-9]]*)
				CFLAGS="$CFLAGS -m64"
				LDFLAGS="$LDFLAGS -m64";;
			    *)
				CFLAGS="$CFLAGS -xarch=amd64"
				LDFLAGS="$LDFLAGS -xarch=amd64";;
			esac
		    ])
		], [AC_MSG_WARN([64bit mode not supported for $arch])])])
	    ])

	    #--------------------------------------------------------------------
	    # On Solaris 5.x i386 with the sunpro compiler we need to link
	    # with sunmath to get floating point rounding control
	    #--------------------------------------------------------------------
	    AS_IF([test "$GCC" = yes],[use_sunmath=no],[
		arch=`isainfo`
		AC_MSG_CHECKING([whether to use -lsunmath for fp rounding control])
		AS_IF([test "$arch" = "amd64 i386" -o "$arch" = "i386"], [
			AC_MSG_RESULT([yes])
			MATH_LIBS="-lsunmath $MATH_LIBS"
			AC_CHECK_HEADER(sunmath.h)
			use_sunmath=yes
			], [
			AC_MSG_RESULT([no])
			use_sunmath=no
		])
	    ])
	    SHLIB_SUFFIX=".so"
	    DL_OBJS="tclLoadDl.o"
	    DL_LIBS="-ldl"
	    AS_IF([test "$GCC" = yes], [
		SHLIB_LD='${CC} -shared'
		CC_SEARCH_FLAGS='-Wl,-R,${LIB_RUNTIME_DIR}'
		LD_SEARCH_FLAGS=${CC_SEARCH_FLAGS}
		AS_IF([test "$do64bit_ok" = yes], [
		    AS_IF([test "$arch" = "sparcv9 sparc"], [
			# We need to specify -static-libgcc or we need to
			# add the path to the sparv9 libgcc.
			SHLIB_LD="$SHLIB_LD -m64 -mcpu=v9 -static-libgcc"
			# for finding sparcv9 libgcc, get the regular libgcc
			# path, remove so name and append 'sparcv9'
			#v9gcclibdir="`gcc -print-file-name=libgcc_s.so` | ..."
			#CC_SEARCH_FLAGS="${CC_SEARCH_FLAGS},-R,$v9gcclibdir"
		    ], [AS_IF([test "$arch" = "amd64 i386"], [
			SHLIB_LD="$SHLIB_LD -m64 -static-libgcc"
		    ])])
		])
	    ], [
		AS_IF([test "$use_sunmath" = yes], [textmode=textoff],[textmode=text])
		case $system in
		    SunOS-5.[[1-9]][[0-9]]*|SunOS-5.[[7-9]])
			SHLIB_LD="\${CC} -G -z $textmode \${LDFLAGS}";;
		    *)
			SHLIB_LD="/usr/ccs/bin/ld -G -z $textmode";;
		esac
		CC_SEARCH_FLAGS='-Wl,-R,${LIB_RUNTIME_DIR}'
		LD_SEARCH_FLAGS='-R ${LIB_RUNTIME_DIR}'
	    ])
	    ;;
	UNIX_SV* | UnixWare-5*)
	    SHLIB_CFLAGS="-KPIC"
	    SHLIB_LD='${CC} -G'
	    SHLIB_LD_LIBS=""
	    SHLIB_SUFFIX=".so"
	    DL_OBJS="tclLoadDl.o"
	    DL_LIBS="-ldl"
	    # Some UNIX_SV* systems (unixware 1.1.2 for example) have linkers
	    # that don't grok the -Bexport option.  Test that it does.
	    AC_CACHE_CHECK([for ld accepts -Bexport flag], tcl_cv_ld_Bexport, [
		hold_ldflags=$LDFLAGS
		LDFLAGS="$LDFLAGS -Wl,-Bexport"
		AC_LINK_IFELSE([AC_LANG_PROGRAM([[]], [[int i;]])],[tcl_cv_ld_Bexport=yes],[tcl_cv_ld_Bexport=no])
		LDFLAGS=$hold_ldflags])
	    AS_IF([test $tcl_cv_ld_Bexport = yes], [
		LDFLAGS="$LDFLAGS -Wl,-Bexport"
	    ])
	    CC_SEARCH_FLAGS=""
	    LD_SEARCH_FLAGS=""
	    ;;
    esac

    AS_IF([test "$do64bit" = yes -a "$do64bit_ok" = no], [
	AC_MSG_WARN([64bit support being disabled -- don't know magic for this platform])
    ])

    AS_IF([test "$do64bit" = yes -a "$do64bit_ok" = yes], [
	AC_DEFINE(TCL_CFG_DO64BIT, 1, [Is this a 64-bit build?])
    ])

dnl # Add any CPPFLAGS set in the environment to our CFLAGS, but delay doing so
dnl # until the end of configure, as configure's compile and link tests use
dnl # both CPPFLAGS and CFLAGS (unlike our compile and link) but configure's
dnl # preprocessing tests use only CPPFLAGS.
    AC_CONFIG_COMMANDS_PRE([CFLAGS="${CFLAGS} ${CPPFLAGS}"; CPPFLAGS=""])

    # Step 4: disable dynamic loading if requested via a command-line switch.

    AC_ARG_ENABLE(load,
	AS_HELP_STRING([--enable-load],
	    [allow dynamic loading and "load" command (default: on)]),
	[tcl_ok=$enableval], [tcl_ok=yes])
    AS_IF([test "$tcl_ok" = no], [DL_OBJS=""])

    AS_IF([test "x$DL_OBJS" != x], [BUILD_DLTEST="\$(DLTEST_TARGETS)"], [
	AC_MSG_WARN([Can't figure out how to do dynamic loading or shared libraries on this system.])
	SHLIB_CFLAGS=""
	SHLIB_LD=""
	SHLIB_SUFFIX=""
	DL_OBJS="tclLoadNone.o"
	DL_LIBS=""
	LDFLAGS="$LDFLAGS_ORIG"
	CC_SEARCH_FLAGS=""
	LD_SEARCH_FLAGS=""
	BUILD_DLTEST=""
    ])
    LDFLAGS="$LDFLAGS $LDFLAGS_ARCH"

    # If we're running gcc, then change the C flags for compiling shared
    # libraries to the right flags for gcc, instead of those for the
    # standard manufacturer compiler.

    AS_IF([test "$DL_OBJS" != "tclLoadNone.o" -a "$GCC" = yes], [
	case $system in
	    AIX-*) ;;
	    BSD/OS*) ;;
	    CYGWIN_*|MINGW32_*|MSYS_*) ;;
	    HP-UX*) ;;
	    Darwin-*) ;;
	    IRIX*) ;;
	    Linux*|GNU*) ;;
	    NetBSD-*|OpenBSD-*) ;;
	    OSF1-*) ;;
	    SCO_SV-3.2*) ;;
	    *) SHLIB_CFLAGS="-fPIC" ;;
	esac])

    AS_IF([test "$tcl_cv_cc_visibility_hidden" != yes], [
	AC_DEFINE(MODULE_SCOPE, [extern],
	    [No Compiler support for module scope symbols])
    ])

    AS_IF([test "$SHARED_LIB_SUFFIX" = ""], [
	SHARED_LIB_SUFFIX='${VERSION}${SHLIB_SUFFIX}'])
    AS_IF([test "$UNSHARED_LIB_SUFFIX" = ""], [
	UNSHARED_LIB_SUFFIX='${VERSION}.a'])
    DLL_INSTALL_DIR="\$(LIB_INSTALL_DIR)"

    AS_IF([test "${SHARED_BUILD}" = 1 -a "${SHLIB_SUFFIX}" != ""], [
	LIB_SUFFIX=${SHARED_LIB_SUFFIX}
	MAKE_LIB='${SHLIB_LD} -o [$]@ ${OBJS} ${LDFLAGS} ${SHLIB_LD_LIBS} ${TCL_SHLIB_LD_EXTRAS} ${TK_SHLIB_LD_EXTRAS} ${LD_SEARCH_FLAGS}'
	AS_IF([test "${SHLIB_SUFFIX}" = ".dll"], [
	    INSTALL_LIB='$(INSTALL_LIBRARY) $(LIB_FILE) "$(BIN_INSTALL_DIR)/$(LIB_FILE)"'
	    DLL_INSTALL_DIR="\$(BIN_INSTALL_DIR)"
	], [
	    INSTALL_LIB='$(INSTALL_LIBRARY) $(LIB_FILE) "$(LIB_INSTALL_DIR)/$(LIB_FILE)"'
	])
    ], [
	LIB_SUFFIX=${UNSHARED_LIB_SUFFIX}

	AS_IF([test "$RANLIB" = ""], [
	    MAKE_LIB='$(STLIB_LD) [$]@ ${OBJS}'
	], [
	    MAKE_LIB='${STLIB_LD} [$]@ ${OBJS} ; ${RANLIB} [$]@'
	])
	INSTALL_LIB='$(INSTALL_LIBRARY) $(LIB_FILE) "$(LIB_INSTALL_DIR)/$(LIB_FILE)"'
    ])

    # Stub lib does not depend on shared/static configuration
    AS_IF([test "$RANLIB" = ""], [
	MAKE_STUB_LIB='${STLIB_LD} [$]@ ${STUB_LIB_OBJS}'
    ], [
	MAKE_STUB_LIB='${STLIB_LD} [$]@ ${STUB_LIB_OBJS} ; ${RANLIB} [$]@'
    ])
    INSTALL_STUB_LIB='$(INSTALL_LIBRARY) $(STUB_LIB_FILE) "$(LIB_INSTALL_DIR)/$(STUB_LIB_FILE)"'

    # Define TCL_LIBS now that we know what DL_LIBS is.
    # The trick here is that we don't want to change the value of TCL_LIBS if
    # it is already set when tclConfig.sh had been loaded by Tk.
    AS_IF([test "x${TCL_LIBS}" = x], [
	TCL_LIBS="${DL_LIBS} ${LIBS} ${MATH_LIBS}"])
    AC_SUBST(TCL_LIBS)

    # See if the compiler supports casting to a union type.
    # This is used to stop gcc from printing a compiler
    # warning when initializing a union member.

    AC_CACHE_CHECK(for cast to union support,
	tcl_cv_cast_to_union,
	AC_COMPILE_IFELSE([AC_LANG_PROGRAM([[]], [[
		union foo { int i; double d; };
		union foo f = (union foo) (int) 0;
	]])],
	[tcl_cv_cast_to_union=yes],
	[tcl_cv_cast_to_union=no])
    )
    if test "$tcl_cv_cast_to_union" = "yes"; then
	AC_DEFINE(HAVE_CAST_TO_UNION, 1,
		[Defined when compiler supports casting to union type.])
    fi
    hold_cflags=$CFLAGS; CFLAGS="$CFLAGS -fno-lto"
    AC_CACHE_CHECK(for working -fno-lto,
	ac_cv_nolto,
    AC_COMPILE_IFELSE([AC_LANG_PROGRAM([])],
	[ac_cv_nolto=yes],
	[ac_cv_nolto=no])
    )
    CFLAGS=$hold_cflags
    if test "$ac_cv_nolto" = "yes" ; then
	CFLAGS_NOLTO="-fno-lto"
    else
	CFLAGS_NOLTO=""
    fi
    AC_CACHE_CHECK([if the compiler understands -finput-charset],
	tcl_cv_cc_input_charset, [
	hold_cflags=$CFLAGS; CFLAGS="$CFLAGS -finput-charset=UTF-8"
	AC_COMPILE_IFELSE([AC_LANG_PROGRAM([[]], [[]])],[tcl_cv_cc_input_charset=yes],[tcl_cv_cc_input_charset=no])
	CFLAGS=$hold_cflags])
    if test $tcl_cv_cc_input_charset = yes; then
	CFLAGS="$CFLAGS -finput-charset=UTF-8"
    fi

    AC_CHECK_HEADER(stdbool.h, [AC_DEFINE(HAVE_STDBOOL_H, 1, [Do we have <stdbool.h>?])],)

    # FIXME: This subst was left in only because the TCL_DL_LIBS
    # entry in tclConfig.sh uses it. It is not clear why someone
    # would use TCL_DL_LIBS instead of TCL_LIBS.
    AC_SUBST(DL_LIBS)

    AC_SUBST(DL_OBJS)
    AC_SUBST(PLAT_OBJS)
    AC_SUBST(PLAT_SRCS)
    AC_SUBST(LDAIX_SRC)
    AC_SUBST(CFLAGS)
    AC_SUBST(CFLAGS_DEBUG)
    AC_SUBST(CFLAGS_OPTIMIZE)
    AC_SUBST(CFLAGS_WARNING)
    AC_SUBST(CFLAGS_NOLTO)

    AC_SUBST(LDFLAGS)
    AC_SUBST(LDFLAGS_DEBUG)
    AC_SUBST(LDFLAGS_OPTIMIZE)
    AC_SUBST(CC_SEARCH_FLAGS)
    AC_SUBST(LD_SEARCH_FLAGS)

    AC_SUBST(STLIB_LD)
    AC_SUBST(SHLIB_LD)
    AC_SUBST(TCL_SHLIB_LD_EXTRAS)
    AC_SUBST(TK_SHLIB_LD_EXTRAS)
    AC_SUBST(SHLIB_LD_LIBS)
    AC_SUBST(SHLIB_CFLAGS)
    AC_SUBST(SHLIB_SUFFIX)
    AC_DEFINE_UNQUOTED(TCL_SHLIB_EXT,"${SHLIB_SUFFIX}",
	[What is the default extension for shared libraries?])

    AC_SUBST(MAKE_LIB)
    AC_SUBST(MAKE_STUB_LIB)
    AC_SUBST(INSTALL_LIB)
    AC_SUBST(DLL_INSTALL_DIR)
    AC_SUBST(INSTALL_STUB_LIB)
    AC_SUBST(RANLIB)
])

#--------------------------------------------------------------------
# SC_MISSING_POSIX_HEADERS
#
#	Supply substitutes for missing POSIX header files.  Special
#	notes:
#	    - stdlib.h doesn't define strtol or strtoul in some
#	      versions of SunOS
#	    - some versions of string.h don't declare procedures such
#	      as strstr
#
# Arguments:
#	none
#
# Results:
#
#	Defines some of the following vars:
#		NO_STRING_H
#		NO_SYS_WAIT_H
#		NO_DLFCN_H
#		HAVE_SYS_PARAM_H
#		HAVE_STRING_H ?
#
#--------------------------------------------------------------------

AC_DEFUN([SC_MISSING_POSIX_HEADERS], [
    AC_CHECK_HEADER(string.h, tcl_ok=1, tcl_ok=0)
    AC_EGREP_HEADER(strstr, string.h, , tcl_ok=0)
    AC_EGREP_HEADER(strerror, string.h, , tcl_ok=0)

    # See also memmove check below for a place where NO_STRING_H can be
    # set and why.

    if test $tcl_ok = 0; then
	AC_DEFINE(NO_STRING_H, 1, [Do we have <string.h>?])
    fi

    AC_CHECK_HEADER(sys/wait.h, , [AC_DEFINE(NO_SYS_WAIT_H, 1, [Do we have <sys/wait.h>?])])
    AC_CHECK_HEADER(dlfcn.h, , [AC_DEFINE(NO_DLFCN_H, 1, [Do we have <dlfcn.h>?])])

    # OS/390 lacks sys/param.h (and doesn't need it, by chance).
    AC_CHECK_HEADERS([sys/param.h])
])

#--------------------------------------------------------------------
# SC_PATH_X
#
#	Locate the X11 header files and the X11 library archive.  Try
#	the ac_path_x macro first, but if it doesn't find the X stuff
#	(e.g. because there's no xmkmf program) then check through
#	a list of possible directories.  Under some conditions the
#	autoconf macro will return an include directory that contains
#	no include files, so double-check its result just to be safe.
#
# Arguments:
#	none
#
# Results:
#
#	Sets the following vars:
#		XINCLUDES
#		XLIBSW
#
#--------------------------------------------------------------------

AC_DEFUN([SC_PATH_X], [
    AC_PATH_X
    not_really_there=""
    if test "$no_x" = ""; then
	if test "$x_includes" = ""; then
	    AC_PREPROC_IFELSE([AC_LANG_SOURCE([[#include <X11/Xlib.h>]])],[],[not_really_there="yes"])
	else
	    if test ! -r $x_includes/X11/Xlib.h; then
		not_really_there="yes"
	    fi
	fi
    fi
    if test "$no_x" = "yes" -o "$not_really_there" = "yes"; then
	AC_MSG_CHECKING([for X11 header files])
	found_xincludes="no"
	AC_PREPROC_IFELSE([AC_LANG_SOURCE([[#include <X11/Xlib.h>]])],[found_xincludes="yes"],[found_xincludes="no"])
	if test "$found_xincludes" = "no"; then
	    dirs="/usr/unsupported/include /usr/local/include /usr/X386/include /usr/X11R6/include /usr/X11R5/include /usr/include/X11R5 /usr/include/X11R4 /usr/openwin/include /usr/X11/include /usr/sww/include"
	    for i in $dirs ; do
		if test -r $i/X11/Xlib.h; then
		    AC_MSG_RESULT([$i])
		    XINCLUDES=" -I$i"
		    found_xincludes="yes"
		    break
		fi
	    done
	fi
    else
	if test "$x_includes" != ""; then
	    XINCLUDES="-I$x_includes"
	    found_xincludes="yes"
	fi
    fi
    if test "$found_xincludes" = "no"; then
	AC_MSG_RESULT([couldn't find any!])
    fi

    if test "$no_x" = yes; then
	AC_MSG_CHECKING([for X11 libraries])
	XLIBSW=nope
	dirs="/usr/unsupported/lib /usr/local/lib /usr/X386/lib /usr/X11R6/lib /usr/X11R5/lib /usr/lib/X11R5 /usr/lib/X11R4 /usr/openwin/lib /usr/X11/lib /usr/sww/X11/lib"
	for i in $dirs ; do
	    if test -r $i/libX11.a -o -r $i/libX11.so -o -r $i/libX11.sl -o -r $i/libX11.dylib; then
		AC_MSG_RESULT([$i])
		XLIBSW="-L$i -lX11"
		x_libraries="$i"
		break
	    fi
	done
    else
	if test "$x_libraries" = ""; then
	    XLIBSW=-lX11
	else
	    XLIBSW="-L$x_libraries -lX11"
	fi
    fi
    if test "$XLIBSW" = nope ; then
	AC_CHECK_LIB(Xwindow, XCreateWindow, XLIBSW=-lXwindow)
    fi
    if test "$XLIBSW" = nope ; then
	AC_MSG_RESULT([could not find any!  Using -lX11.])
	XLIBSW=-lX11
    fi
])

#--------------------------------------------------------------------
# SC_BLOCKING_STYLE
#
#	The statements below check for systems where POSIX-style
#	non-blocking I/O (O_NONBLOCK) doesn't work or is unimplemented.
#	On these systems (mostly older ones), use the old BSD-style
#	FIONBIO approach instead.
#
# Arguments:
#	none
#
# Results:
#
#	Defines some of the following vars:
#		HAVE_SYS_IOCTL_H
#		HAVE_SYS_FILIO_H
#		USE_FIONBIO
#		O_NONBLOCK
#
#--------------------------------------------------------------------

AC_DEFUN([SC_BLOCKING_STYLE], [
    AC_CHECK_HEADERS(sys/ioctl.h)
    AC_CHECK_HEADERS(sys/filio.h)
    SC_CONFIG_SYSTEM
    AC_MSG_CHECKING([FIONBIO vs. O_NONBLOCK for nonblocking I/O])
    case $system in
	OSF*)
	    AC_DEFINE(USE_FIONBIO, 1, [Should we use FIONBIO?])
	    AC_MSG_RESULT([FIONBIO])
	    ;;
	*)
	    AC_MSG_RESULT([O_NONBLOCK])
	    ;;
    esac
])

#--------------------------------------------------------------------
# SC_TIME_HANLDER
#
#	Checks how the system deals with time.h, what time structures
#	are used on the system, and what fields the structures have.
#
# Arguments:
#	none
#
# Results:
#
#	Defines some of the following vars:
#		USE_DELTA_FOR_TZ
#		HAVE_TM_GMTOFF
#		HAVE_TM_TZADJ
#		HAVE_TIMEZONE_VAR
#
#--------------------------------------------------------------------

AC_DEFUN([SC_TIME_HANDLER], [
    AC_CHECK_HEADERS(sys/time.h)
    AC_CHECK_HEADERS_ONCE([sys/time.h])

    AC_CHECK_FUNCS(gmtime_r localtime_r mktime)

    AC_CACHE_CHECK([tm_tzadj in struct tm], tcl_cv_member_tm_tzadj, [
	AC_COMPILE_IFELSE([AC_LANG_PROGRAM([[#include <time.h>]], [[struct tm tm; (void)tm.tm_tzadj;]])],
	    [tcl_cv_member_tm_tzadj=yes],
	    [tcl_cv_member_tm_tzadj=no])])
    if test $tcl_cv_member_tm_tzadj = yes ; then
	AC_DEFINE(HAVE_TM_TZADJ, 1, [Should we use the tm_tzadj field of struct tm?])
    fi

    AC_CACHE_CHECK([tm_gmtoff in struct tm], tcl_cv_member_tm_gmtoff, [
	AC_COMPILE_IFELSE([AC_LANG_PROGRAM([[#include <time.h>]], [[struct tm tm; (void)tm.tm_gmtoff;]])],
	    [tcl_cv_member_tm_gmtoff=yes],
	    [tcl_cv_member_tm_gmtoff=no])])
    if test $tcl_cv_member_tm_gmtoff = yes ; then
	AC_DEFINE(HAVE_TM_GMTOFF, 1, [Should we use the tm_gmtoff field of struct tm?])
    fi

    #
    # Its important to include time.h in this check, as some systems
    # (like convex) have timezone functions, etc.
    #
    AC_CACHE_CHECK([long timezone variable], tcl_cv_timezone_long, [
	AC_COMPILE_IFELSE([AC_LANG_PROGRAM([[#include <time.h>
#include <stdlib.h>]],
	[[extern long timezone;
	    timezone += 1;
	    exit (0);]])],
	    [tcl_cv_timezone_long=yes], [tcl_cv_timezone_long=no])])
    if test $tcl_cv_timezone_long = yes ; then
	AC_DEFINE(HAVE_TIMEZONE_VAR, 1, [Should we use the global timezone variable?])
    else
	#
	# On some systems (eg IRIX 6.2), timezone is a time_t and not a long.
	#
	AC_CACHE_CHECK([time_t timezone variable], tcl_cv_timezone_time, [
	    AC_COMPILE_IFELSE([AC_LANG_PROGRAM([[#include <time.h>
#include <stdlib.h>]],
	    [[extern time_t timezone;
		timezone += 1;
		exit (0);]])],
		[tcl_cv_timezone_time=yes], [tcl_cv_timezone_time=no])])
	if test $tcl_cv_timezone_time = yes ; then
	    AC_DEFINE(HAVE_TIMEZONE_VAR, 1, [Should we use the global timezone variable?])
	fi
    fi
])

#--------------------------------------------------------------------
# SC_TCL_LINK_LIBS
#
#	Search for the libraries needed to link the Tcl shell.
#	Things like the math library (-lm), socket stuff (-lsocket vs.
#	-lnsl), zlib (-lz) and libtommath (-ltommath) or thread library
#	(-lpthread) are dealt with here.
#
# Arguments:
#	None.
#
# Results:
#
#	Sets the following vars:
#		THREADS_LIBS	Thread library(s)
#
#	Defines the following vars:
#		_REENTRANT
#		_THREAD_SAFE
#
#	Might append to the following vars:
#		LIBS
#		MATH_LIBS
#
#	Might define the following vars:
#		HAVE_NET_ERRNO_H
#
#--------------------------------------------------------------------

AC_DEFUN([SC_TCL_LINK_LIBS], [
    #--------------------------------------------------------------------
    # On a few very rare systems, all of the libm.a stuff is
    # already in libc.a.  Set compiler flags accordingly.
    #--------------------------------------------------------------------

    AC_CHECK_FUNC(sin, MATH_LIBS="", MATH_LIBS="-lm")

    #--------------------------------------------------------------------
    # Interactive UNIX requires -linet instead of -lsocket, plus it
    # needs net/errno.h to define the socket-related error codes.
    #--------------------------------------------------------------------

    AC_CHECK_LIB(inet, main, [LIBS="$LIBS -linet"])
    AC_CHECK_HEADER(net/errno.h, [
	AC_DEFINE(HAVE_NET_ERRNO_H, 1, [Do we have <net/errno.h>?])])

    #--------------------------------------------------------------------
    #	Check for the existence of the -lsocket and -lnsl libraries.
    #	The order here is important, so that they end up in the right
    #	order in the command line generated by make.  Here are some
    #	special considerations:
    #	1. Use "connect" and "accept" to check for -lsocket, and
    #	   "gethostbyname" to check for -lnsl.
    #	2. Use each function name only once:  can't redo a check because
    #	   autoconf caches the results of the last check and won't redo it.
    #	3. Use -lnsl and -lsocket only if they supply procedures that
    #	   aren't already present in the normal libraries.  This is because
    #	   IRIX 5.2 has libraries, but they aren't needed and they're
    #	   bogus:  they goof up name resolution if used.
    #	4. On some SVR4 systems, can't use -lsocket without -lnsl too.
    #	   To get around this problem, check for both libraries together
    #	   if -lsocket doesn't work by itself.
    #--------------------------------------------------------------------

    tcl_checkBoth=0
    AC_CHECK_FUNC(connect, tcl_checkSocket=0, tcl_checkSocket=1)
    if test "$tcl_checkSocket" = 1; then
	AC_CHECK_FUNC(setsockopt, , [AC_CHECK_LIB(socket, setsockopt,
	    LIBS="$LIBS -lsocket", tcl_checkBoth=1)])
    fi
    if test "$tcl_checkBoth" = 1; then
	tk_oldLibs=$LIBS
	LIBS="$LIBS -lsocket -lnsl"
	AC_CHECK_FUNC(accept, tcl_checkNsl=0, [LIBS=$tk_oldLibs])
    fi
    AC_CHECK_FUNC(gethostbyname, , [AC_CHECK_LIB(nsl, gethostbyname,
	    [LIBS="$LIBS -lnsl"])])

    AC_DEFINE(_REENTRANT, 1, [Do we want the reentrant OS API?])
    AC_DEFINE(_THREAD_SAFE, 1, [Do we want the thread-safe OS API?])
    AC_CHECK_LIB(pthread,pthread_mutex_init,tcl_ok=yes,tcl_ok=no)
    if test "$tcl_ok" = "no"; then
	# Check a little harder for __pthread_mutex_init in the same
	# library, as some systems hide it there until pthread.h is
	# defined.  We could alternatively do an AC_TRY_COMPILE with
	# pthread.h, but that will work with libpthread really doesn't
	# exist, like AIX 4.2.  [Bug: 4359]
	AC_CHECK_LIB(pthread, __pthread_mutex_init,
		tcl_ok=yes, tcl_ok=no)
    fi

    if test "$tcl_ok" = "yes"; then
	# The space is needed
	THREADS_LIBS=" -lpthread"
    else
	AC_CHECK_LIB(pthreads, pthread_mutex_init,
	_ok=yes, tcl_ok=no)
	if test "$tcl_ok" = "yes"; then
	    # The space is needed
	    THREADS_LIBS=" -lpthreads"
	else
	    AC_CHECK_LIB(c, pthread_mutex_init,
		    tcl_ok=yes, tcl_ok=no)
	    if test "$tcl_ok" = "no"; then
		AC_CHECK_LIB(c_r, pthread_mutex_init,
			tcl_ok=yes, tcl_ok=no)
		if test "$tcl_ok" = "yes"; then
		    # The space is needed
		    THREADS_LIBS=" -pthread"
		else
		    AC_MSG_WARN([Don't know how to find pthread lib on your system - you must edit the LIBS in the Makefile...])
		fi
	    fi
	fi
    fi

    # Does the pthread-implementation provide
    # 'pthread_attr_setstacksize' ?

    ac_saved_libs=$LIBS
    LIBS="$LIBS $THREADS_LIBS"
    AC_CHECK_FUNCS(pthread_attr_setstacksize pthread_atfork)
    LIBS=$ac_saved_libs

    # TIP #509
    AC_CHECK_DECLS([PTHREAD_MUTEX_RECURSIVE],tcl_ok=yes,tcl_ok=no, [[#include <pthread.h>]])
])

#--------------------------------------------------------------------
# SC_TCL_EARLY_FLAGS
#
#	Check for what flags are needed to be passed so the correct OS
#	features are available.
#
# Arguments:
#	None
#
# Results:
#
#	Might define the following vars:
#		_ISOC99_SOURCE
#		_FILE_OFFSET_BITS
#
#--------------------------------------------------------------------

AC_DEFUN([SC_TCL_EARLY_FLAG],[
    AC_CACHE_VAL([tcl_cv_flag_]translit($1,[A-Z],[a-z]),
	AC_COMPILE_IFELSE([AC_LANG_PROGRAM([[$2]], [[$3]])],
	    [tcl_cv_flag_]translit($1,[A-Z],[a-z])=no,[AC_COMPILE_IFELSE([AC_LANG_PROGRAM([[[#define ]$1[ ]m4_default([$4],[1])[
]$2]], [[$3]])],
	[tcl_cv_flag_]translit($1,[A-Z],[a-z])=yes,
	[tcl_cv_flag_]translit($1,[A-Z],[a-z])=no)]))
    if test ["x${tcl_cv_flag_]translit($1,[A-Z],[a-z])[}" = "xyes"] ; then
	AC_DEFINE($1, m4_default([$4],[1]), [Add the ]$1[ flag when building])
	tcl_flags="$tcl_flags $1"
    fi
])

AC_DEFUN([SC_TCL_EARLY_FLAGS],[
    AC_MSG_CHECKING([for required early compiler flags])
    tcl_flags=""
    SC_TCL_EARLY_FLAG(_ISOC99_SOURCE,[#include <stdlib.h>],
	[char *p = (char *)strtoll; char *q = (char *)strtoull;])
    SC_TCL_EARLY_FLAG(_FILE_OFFSET_BITS,[#include <sys/stat.h>],
	[switch (0) { case 0: case (sizeof(off_t)==sizeof(long long)): ; }],64)
    if test "x${tcl_flags}" = "x" ; then
	AC_MSG_RESULT([none])
    else
	AC_MSG_RESULT([${tcl_flags}])
    fi
])

#--------------------------------------------------------------------
# SC_TCL_64BIT_FLAGS
#
#	Check for what is defined in the way of 64-bit features.
#
# Arguments:
#	None
#
# Results:
#
#	Might define the following vars:
#		TCL_WIDE_INT_IS_LONG
#		HAVE_STRUCT_DIRENT64, HAVE_DIR64
#		HAVE_STRUCT_STAT64
#		HAVE_TYPE_OFF64_T
#		_TIME_BITS
#
#--------------------------------------------------------------------

AC_DEFUN([SC_TCL_64BIT_FLAGS], [
    AC_MSG_CHECKING([if 'long' and 'long long' have the same size (64-bit)?])
    AC_CACHE_VAL(tcl_cv_type_64bit,[
	tcl_cv_type_64bit=none
	# See if we could use long anyway  Note that we substitute in the
	# type that is our current guess for a 64-bit type inside this check
	# program, so it should be modified only carefully...
<<<<<<< HEAD
        AC_COMPILE_IFELSE([AC_LANG_PROGRAM([[]], [[switch (0) {
            case 1: case (sizeof(long long)==sizeof(long)): ;
        }]])],[tcl_cv_type_64bit="long long"],[])])
=======
	AC_COMPILE_IFELSE([AC_LANG_PROGRAM([[]], [[switch (0) {
	    case 1: case (sizeof(${tcl_type_64bit})==sizeof(long)): ;
	}]])],[tcl_cv_type_64bit=${tcl_type_64bit}],[])])
>>>>>>> 4a9b37ea
    if test "${tcl_cv_type_64bit}" = none ; then
	AC_DEFINE(TCL_WIDE_INT_IS_LONG, 1, [Do 'long' and 'long long' have the same size (64-bit)?])
	AC_MSG_RESULT([yes])
    else
	AC_MSG_RESULT([no])
	# Now check for auxiliary declarations
	AC_CACHE_CHECK([for 64-bit time_t], tcl_cv_time_t_64,[
	    AC_COMPILE_IFELSE([AC_LANG_PROGRAM([[#include <sys/types.h>]],
		[[switch (0) {case 0: case (sizeof(time_t)==sizeof(long long)): ;}]])],
		[tcl_cv_time_t_64=yes],[tcl_cv_time_t_64=no])])
	if test "x${tcl_cv_time_t_64}" = "xno" ; then
	    # Note that _TIME_BITS=64 requires _FILE_OFFSET_BITS=64
	    # which SC_TCL_EARLY_FLAGS has defined if necessary.
	    AC_CACHE_CHECK([if _TIME_BITS=64 enables 64-bit time_t], tcl_cv__time_bits,[
		AC_COMPILE_IFELSE([AC_LANG_PROGRAM([[#define _TIME_BITS 64
#include <sys/types.h>]],
		    [[switch (0) {case 0: case (sizeof(time_t)==sizeof(long long)): ;}]])],
		    [tcl_cv__time_bits=yes],[tcl_cv__time_bits=no])])
	    if test "x${tcl_cv__time_bits}" = "xyes" ; then
		AC_DEFINE(_TIME_BITS, 64, [_TIME_BITS=64 enables 64-bit time_t.])
	    fi
	fi

	AC_CACHE_CHECK([for struct dirent64], tcl_cv_struct_dirent64,[
	    AC_COMPILE_IFELSE([AC_LANG_PROGRAM([[#include <sys/types.h>
#include <dirent.h>]], [[struct dirent64 p;]])],
		[tcl_cv_struct_dirent64=yes],[tcl_cv_struct_dirent64=no])])
	if test "x${tcl_cv_struct_dirent64}" = "xyes" ; then
	    AC_DEFINE(HAVE_STRUCT_DIRENT64, 1, [Is 'struct dirent64' in <sys/types.h>?])
	fi

	AC_CACHE_CHECK([for DIR64], tcl_cv_DIR64,[
	    AC_COMPILE_IFELSE([AC_LANG_PROGRAM([[#include <sys/types.h>
#include <dirent.h>]], [[struct dirent64 *p; DIR64 d = opendir64(".");
	    p = readdir64(d); rewinddir64(d); closedir64(d);]])],
		[tcl_cv_DIR64=yes], [tcl_cv_DIR64=no])])
	if test "x${tcl_cv_DIR64}" = "xyes" ; then
	    AC_DEFINE(HAVE_DIR64, 1, [Is 'DIR64' in <sys/types.h>?])
	fi

	AC_CACHE_CHECK([for struct stat64], tcl_cv_struct_stat64,[
	    AC_COMPILE_IFELSE([AC_LANG_PROGRAM([[#include <sys/stat.h>]], [[struct stat64 p;
]])],
		[tcl_cv_struct_stat64=yes], [tcl_cv_struct_stat64=no])])
	if test "x${tcl_cv_struct_stat64}" = "xyes" ; then
	    AC_DEFINE(HAVE_STRUCT_STAT64, 1, [Is 'struct stat64' in <sys/stat.h>?])
	fi

	AC_CHECK_FUNCS(open64 lseek64)
	AC_MSG_CHECKING([for off64_t])
	AC_CACHE_VAL(tcl_cv_type_off64_t,[
	    AC_COMPILE_IFELSE([AC_LANG_PROGRAM([[#include <sys/types.h>]], [[off64_t offset;
]])],
		[tcl_cv_type_off64_t=yes], [tcl_cv_type_off64_t=no])])
	dnl Define HAVE_TYPE_OFF64_T only when the off64_t type and the
	dnl functions lseek64 and open64 are defined.
	if test "x${tcl_cv_type_off64_t}" = "xyes" && \
		test "x${ac_cv_func_lseek64}" = "xyes" && \
		test "x${ac_cv_func_open64}" = "xyes" ; then
	    AC_DEFINE(HAVE_TYPE_OFF64_T, 1, [Is off64_t in <sys/types.h>?])
	    AC_MSG_RESULT([yes])
	else
	    AC_MSG_RESULT([no])
	fi
    fi
])

#--------------------------------------------------------------------
# SC_TCL_CFG_ENCODING	TIP #59
#
#	Declare the encoding to use for embedded configuration information.
#
# Arguments:
#	None.
#
# Results:
#	Might append to the following vars:
#		DEFS	(implicit)
#
#	Will define the following vars:
#		TCL_CFGVAL_ENCODING
#
#--------------------------------------------------------------------

AC_DEFUN([SC_TCL_CFG_ENCODING], [
    AC_ARG_WITH(encoding,
	AS_HELP_STRING([--with-encoding],
	    [encoding for configuration values (default: utf-8)]),
	[with_tcencoding=${withval}])

    if test x"${with_tcencoding}" != x ; then
	AC_DEFINE_UNQUOTED(TCL_CFGVAL_ENCODING,"${with_tcencoding}",
	    [What encoding should be used for embedded configuration info?])
    else
	AC_DEFINE(TCL_CFGVAL_ENCODING,"utf-8",
	    [What encoding should be used for embedded configuration info?])
    fi
])

#--------------------------------------------------------------------
# SC_TCL_CHECK_BROKEN_FUNC
#
#	Check for broken function.
#
# Arguments:
#	funcName - function to test for
#	advancedTest - the advanced test to run if the function is present
#
# Results:
#	Might cause compatibility versions of the function to be used.
#	Might affect the following vars:
#		USE_COMPAT	(implicit)
#
#--------------------------------------------------------------------

AC_DEFUN([SC_TCL_CHECK_BROKEN_FUNC],[
    AC_CHECK_FUNC($1, tcl_ok=1, tcl_ok=0)
    if test ["$tcl_ok"] = 1; then
	AC_CACHE_CHECK([proper ]$1[ implementation], [tcl_cv_]$1[_unbroken],
	    AC_RUN_IFELSE([AC_LANG_SOURCE([[[
#include <stdlib.h>
#include <string.h>
int main() {]$2[}]]])],[tcl_cv_$1_unbroken=ok],
		[tcl_cv_$1_unbroken=broken],[tcl_cv_$1_unbroken=unknown]))
	if test ["$tcl_cv_]$1[_unbroken"] = "ok"; then
	    tcl_ok=1
	else
	    tcl_ok=0
	fi
    fi
    if test ["$tcl_ok"] = 0; then
	AC_LIBOBJ($1)
	USE_COMPAT=1
    fi
])

#--------------------------------------------------------------------
# SC_TCL_GETHOSTBYADDR_R
#
#	Check if we have MT-safe variant of gethostbyaddr().
#
# Arguments:
#	None
#
# Results:
#
#	Might define the following vars:
#		HAVE_GETHOSTBYADDR_R
#		HAVE_GETHOSTBYADDR_R_7
#		HAVE_GETHOSTBYADDR_R_8
#
#--------------------------------------------------------------------

AC_DEFUN([SC_TCL_GETHOSTBYADDR_R], [
    # Avoids picking hidden internal symbol from libc
    SC_TCL_GETHOSTBYADDR_R_DECL

    if test "$tcl_cv_api_gethostbyaddr_r" = yes; then
	SC_TCL_GETHOSTBYADDR_R_TYPE
    fi
])

AC_DEFUN([SC_TCL_GETHOSTBYADDR_R_DECL], [AC_CHECK_DECLS(gethostbyaddr_r, [
    tcl_cv_api_gethostbyaddr_r=yes],[tcl_cv_api_gethostbyaddr_r=no],[#include <netdb.h>])
])

AC_DEFUN([SC_TCL_GETHOSTBYADDR_R_TYPE], [AC_CHECK_FUNC(gethostbyaddr_r, [
    AC_CACHE_CHECK([for gethostbyaddr_r with 7 args], tcl_cv_api_gethostbyaddr_r_7, [
    AC_COMPILE_IFELSE([AC_LANG_PROGRAM([[
	#include <netdb.h>
    ]], [[
	char *addr;
	int length;
	int type;
	struct hostent *result;
	char buffer[2048];
	int buflen = 2048;
	int h_errnop;

	(void) gethostbyaddr_r(addr, length, type, result, buffer, buflen,
			       &h_errnop);
    ]])],[tcl_cv_api_gethostbyaddr_r_7=yes],[tcl_cv_api_gethostbyaddr_r_7=no])])
    tcl_ok=$tcl_cv_api_gethostbyaddr_r_7
    if test "$tcl_ok" = yes; then
	AC_DEFINE(HAVE_GETHOSTBYADDR_R_7, 1,
	    [Define to 1 if gethostbyaddr_r takes 7 args.])
    else
	AC_CACHE_CHECK([for gethostbyaddr_r with 8 args], tcl_cv_api_gethostbyaddr_r_8, [
	AC_COMPILE_IFELSE([AC_LANG_PROGRAM([[
	    #include <netdb.h>
	]], [[
	    char *addr;
	    int length;
	    int type;
	    struct hostent *result, *resultp;
	    char buffer[2048];
	    int buflen = 2048;
	    int h_errnop;

	    (void) gethostbyaddr_r(addr, length, type, result, buffer, buflen,
				   &resultp, &h_errnop);
	]])],[tcl_cv_api_gethostbyaddr_r_8=yes],[tcl_cv_api_gethostbyaddr_r_8=no])])
	tcl_ok=$tcl_cv_api_gethostbyaddr_r_8
	if test "$tcl_ok" = yes; then
	    AC_DEFINE(HAVE_GETHOSTBYADDR_R_8, 1,
		[Define to 1 if gethostbyaddr_r takes 8 args.])
	fi
    fi
    if test "$tcl_ok" = yes; then
	AC_DEFINE(HAVE_GETHOSTBYADDR_R, 1,
	    [Define to 1 if gethostbyaddr_r is available.])
    fi
])])

#--------------------------------------------------------------------
# SC_TCL_GETHOSTBYNAME_R
#
#	Check to see what variant of gethostbyname_r() we have.
#	Based on David Arnold's example from the comp.programming.threads
#	FAQ Q213
#
# Arguments:
#	None
#
# Results:
#
#	Might define the following vars:
#		HAVE_GETHOSTBYNAME_R
#		HAVE_GETHOSTBYNAME_R_3
#		HAVE_GETHOSTBYNAME_R_5
#		HAVE_GETHOSTBYNAME_R_6
#
#--------------------------------------------------------------------

AC_DEFUN([SC_TCL_GETHOSTBYNAME_R], [
    # Avoids picking hidden internal symbol from libc
    SC_TCL_GETHOSTBYNAME_R_DECL

    if test "$tcl_cv_api_gethostbyname_r" = yes; then
	SC_TCL_GETHOSTBYNAME_R_TYPE
    fi
])

AC_DEFUN([SC_TCL_GETHOSTBYNAME_R_DECL], [AC_CHECK_DECLS(gethostbyname_r, [
    tcl_cv_api_gethostbyname_r=yes],[tcl_cv_api_gethostbyname_r=no],[#include <netdb.h>])
])

AC_DEFUN([SC_TCL_GETHOSTBYNAME_R_TYPE], [AC_CHECK_FUNC(gethostbyname_r, [
    AC_CACHE_CHECK([for gethostbyname_r with 6 args], tcl_cv_api_gethostbyname_r_6, [
    AC_COMPILE_IFELSE([AC_LANG_PROGRAM([[
	#include <netdb.h>
    ]], [[
	char *name;
	struct hostent *he, *res;
	char buffer[2048];
	int buflen = 2048;
	int h_errnop;

	(void) gethostbyname_r(name, he, buffer, buflen, &res, &h_errnop);
    ]])],[tcl_cv_api_gethostbyname_r_6=yes],[tcl_cv_api_gethostbyname_r_6=no])])
    tcl_ok=$tcl_cv_api_gethostbyname_r_6
    if test "$tcl_ok" = yes; then
	AC_DEFINE(HAVE_GETHOSTBYNAME_R_6, 1,
	    [Define to 1 if gethostbyname_r takes 6 args.])
    else
	AC_CACHE_CHECK([for gethostbyname_r with 5 args], tcl_cv_api_gethostbyname_r_5, [
	AC_COMPILE_IFELSE([AC_LANG_PROGRAM([[
	    #include <netdb.h>
	]], [[
	    char *name;
	    struct hostent *he;
	    char buffer[2048];
	    int buflen = 2048;
	    int h_errnop;

	    (void) gethostbyname_r(name, he, buffer, buflen, &h_errnop);
	]])],[tcl_cv_api_gethostbyname_r_5=yes],[tcl_cv_api_gethostbyname_r_5=no])])
	tcl_ok=$tcl_cv_api_gethostbyname_r_5
	if test "$tcl_ok" = yes; then
	    AC_DEFINE(HAVE_GETHOSTBYNAME_R_5, 1,
		[Define to 1 if gethostbyname_r takes 5 args.])
	else
	    AC_CACHE_CHECK([for gethostbyname_r with 3 args], tcl_cv_api_gethostbyname_r_3, [
	    AC_COMPILE_IFELSE([AC_LANG_PROGRAM([[
		#include <netdb.h>
	    ]], [[
		char *name;
		struct hostent *he;
		struct hostent_data data;

		(void) gethostbyname_r(name, he, &data);
	    ]])],[tcl_cv_api_gethostbyname_r_3=yes],[tcl_cv_api_gethostbyname_r_3=no])])
	    tcl_ok=$tcl_cv_api_gethostbyname_r_3
	    if test "$tcl_ok" = yes; then
		AC_DEFINE(HAVE_GETHOSTBYNAME_R_3, 1,
		    [Define to 1 if gethostbyname_r takes 3 args.])
	    fi
	fi
    fi
    if test "$tcl_ok" = yes; then
	AC_DEFINE(HAVE_GETHOSTBYNAME_R, 1,
	    [Define to 1 if gethostbyname_r is available.])
    fi
])])

#--------------------------------------------------------------------
# SC_TCL_GETPWUID_R
#
#	Check if we have MT-safe variant of getpwuid() and if yes,
#	which one exactly.
#
# Arguments:
#	None
#
# Results:
#
#	Might define the following vars:
#		HAVE_GETPWUID_R
#		HAVE_GETPWUID_R_4
#		HAVE_GETPWUID_R_5
#
#--------------------------------------------------------------------

AC_DEFUN([SC_TCL_GETPWUID_R], [AC_CHECK_FUNC(getpwuid_r, [
    AC_CACHE_CHECK([for getpwuid_r with 5 args], tcl_cv_api_getpwuid_r_5, [
    AC_COMPILE_IFELSE([AC_LANG_PROGRAM([[
	#include <sys/types.h>
	#include <pwd.h>
    ]], [[
	uid_t uid;
	struct passwd pw, *pwp;
	char buf[512];
	int buflen = 512;

	(void) getpwuid_r(uid, &pw, buf, buflen, &pwp);
    ]])],[tcl_cv_api_getpwuid_r_5=yes],[tcl_cv_api_getpwuid_r_5=no])])
    tcl_ok=$tcl_cv_api_getpwuid_r_5
    if test "$tcl_ok" = yes; then
	AC_DEFINE(HAVE_GETPWUID_R_5, 1,
	    [Define to 1 if getpwuid_r takes 5 args.])
    else
	AC_CACHE_CHECK([for getpwuid_r with 4 args], tcl_cv_api_getpwuid_r_4, [
	AC_COMPILE_IFELSE([AC_LANG_PROGRAM([[
	    #include <sys/types.h>
	    #include <pwd.h>
	]], [[
	    uid_t uid;
	    struct passwd pw;
	    char buf[512];
	    int buflen = 512;

	    (void)getpwnam_r(uid, &pw, buf, buflen);
	]])],[tcl_cv_api_getpwuid_r_4=yes],[tcl_cv_api_getpwuid_r_4=no])])
	tcl_ok=$tcl_cv_api_getpwuid_r_4
	if test "$tcl_ok" = yes; then
	    AC_DEFINE(HAVE_GETPWUID_R_4, 1,
		[Define to 1 if getpwuid_r takes 4 args.])
	fi
    fi
    if test "$tcl_ok" = yes; then
	AC_DEFINE(HAVE_GETPWUID_R, 1,
	    [Define to 1 if getpwuid_r is available.])
    fi
])])

#--------------------------------------------------------------------
# SC_TCL_GETPWNAM_R
#
#	Check if we have MT-safe variant of getpwnam() and if yes,
#	which one exactly.
#
# Arguments:
#	None
#
# Results:
#
#	Might define the following vars:
#		HAVE_GETPWNAM_R
#		HAVE_GETPWNAM_R_4
#		HAVE_GETPWNAM_R_5
#
#--------------------------------------------------------------------

AC_DEFUN([SC_TCL_GETPWNAM_R], [AC_CHECK_FUNC(getpwnam_r, [
    AC_CACHE_CHECK([for getpwnam_r with 5 args], tcl_cv_api_getpwnam_r_5, [
    AC_COMPILE_IFELSE([AC_LANG_PROGRAM([[
	#include <sys/types.h>
	#include <pwd.h>
    ]], [[
	char *name;
	struct passwd pw, *pwp;
	char buf[512];
	int buflen = 512;

	(void) getpwnam_r(name, &pw, buf, buflen, &pwp);
    ]])],[tcl_cv_api_getpwnam_r_5=yes],[tcl_cv_api_getpwnam_r_5=no])])
    tcl_ok=$tcl_cv_api_getpwnam_r_5
    if test "$tcl_ok" = yes; then
	AC_DEFINE(HAVE_GETPWNAM_R_5, 1,
	    [Define to 1 if getpwnam_r takes 5 args.])
    else
	AC_CACHE_CHECK([for getpwnam_r with 4 args], tcl_cv_api_getpwnam_r_4, [
	AC_COMPILE_IFELSE([AC_LANG_PROGRAM([[
	    #include <sys/types.h>
	    #include <pwd.h>
	]], [[
	    char *name;
	    struct passwd pw;
	    char buf[512];
	    int buflen = 512;

	    (void)getpwnam_r(name, &pw, buf, buflen);
	]])],[tcl_cv_api_getpwnam_r_4=yes],[tcl_cv_api_getpwnam_r_4=no])])
	tcl_ok=$tcl_cv_api_getpwnam_r_4
	if test "$tcl_ok" = yes; then
	    AC_DEFINE(HAVE_GETPWNAM_R_4, 1,
		[Define to 1 if getpwnam_r takes 4 args.])
	fi
    fi
    if test "$tcl_ok" = yes; then
	AC_DEFINE(HAVE_GETPWNAM_R, 1,
	    [Define to 1 if getpwnam_r is available.])
    fi
])])

#--------------------------------------------------------------------
# SC_TCL_GETGRGID_R
#
#	Check if we have MT-safe variant of getgrgid() and if yes,
#	which one exactly.
#
# Arguments:
#	None
#
# Results:
#
#	Might define the following vars:
#		HAVE_GETGRGID_R
#		HAVE_GETGRGID_R_4
#		HAVE_GETGRGID_R_5
#
#--------------------------------------------------------------------

AC_DEFUN([SC_TCL_GETGRGID_R], [AC_CHECK_FUNC(getgrgid_r, [
    AC_CACHE_CHECK([for getgrgid_r with 5 args], tcl_cv_api_getgrgid_r_5, [
    AC_COMPILE_IFELSE([AC_LANG_PROGRAM([[
	#include <sys/types.h>
	#include <grp.h>
    ]], [[
	gid_t gid;
	struct group gr, *grp;
	char buf[512];
	int buflen = 512;

	(void) getgrgid_r(gid, &gr, buf, buflen, &grp);
    ]])],[tcl_cv_api_getgrgid_r_5=yes],[tcl_cv_api_getgrgid_r_5=no])])
    tcl_ok=$tcl_cv_api_getgrgid_r_5
    if test "$tcl_ok" = yes; then
	AC_DEFINE(HAVE_GETGRGID_R_5, 1,
	    [Define to 1 if getgrgid_r takes 5 args.])
    else
	AC_CACHE_CHECK([for getgrgid_r with 4 args], tcl_cv_api_getgrgid_r_4, [
	AC_COMPILE_IFELSE([AC_LANG_PROGRAM([[
	    #include <sys/types.h>
	    #include <grp.h>
	]], [[
	    gid_t gid;
	    struct group gr;
	    char buf[512];
	    int buflen = 512;

	    (void)getgrgid_r(gid, &gr, buf, buflen);
	]])],[tcl_cv_api_getgrgid_r_4=yes],[tcl_cv_api_getgrgid_r_4=no])])
	tcl_ok=$tcl_cv_api_getgrgid_r_4
	if test "$tcl_ok" = yes; then
	    AC_DEFINE(HAVE_GETGRGID_R_4, 1,
		[Define to 1 if getgrgid_r takes 4 args.])
	fi
    fi
    if test "$tcl_ok" = yes; then
	AC_DEFINE(HAVE_GETGRGID_R, 1,
	    [Define to 1 if getgrgid_r is available.])
    fi
])])

#--------------------------------------------------------------------
# SC_TCL_GETGRNAM_R
#
#	Check if we have MT-safe variant of getgrnam() and if yes,
#	which one exactly.
#
# Arguments:
#	None
#
# Results:
#
#	Might define the following vars:
#		HAVE_GETGRNAM_R
#		HAVE_GETGRNAM_R_4
#		HAVE_GETGRNAM_R_5
#
#--------------------------------------------------------------------

AC_DEFUN([SC_TCL_GETGRNAM_R], [AC_CHECK_FUNC(getgrnam_r, [
    AC_CACHE_CHECK([for getgrnam_r with 5 args], tcl_cv_api_getgrnam_r_5, [
    AC_COMPILE_IFELSE([AC_LANG_PROGRAM([[
	#include <sys/types.h>
	#include <grp.h>
    ]], [[
	char *name;
	struct group gr, *grp;
	char buf[512];
	int buflen = 512;

	(void) getgrnam_r(name, &gr, buf, buflen, &grp);
    ]])],[tcl_cv_api_getgrnam_r_5=yes],[tcl_cv_api_getgrnam_r_5=no])])
    tcl_ok=$tcl_cv_api_getgrnam_r_5
    if test "$tcl_ok" = yes; then
	AC_DEFINE(HAVE_GETGRNAM_R_5, 1,
	    [Define to 1 if getgrnam_r takes 5 args.])
    else
	AC_CACHE_CHECK([for getgrnam_r with 4 args], tcl_cv_api_getgrnam_r_4, [
	AC_COMPILE_IFELSE([AC_LANG_PROGRAM([[
	    #include <sys/types.h>
	    #include <grp.h>
	]], [[
	    char *name;
	    struct group gr;
	    char buf[512];
	    int buflen = 512;

	    (void)getgrnam_r(name, &gr, buf, buflen);
	]])],[tcl_cv_api_getgrnam_r_4=yes],[tcl_cv_api_getgrnam_r_4=no])])
	tcl_ok=$tcl_cv_api_getgrnam_r_4
	if test "$tcl_ok" = yes; then
	    AC_DEFINE(HAVE_GETGRNAM_R_4, 1,
		[Define to 1 if getgrnam_r takes 4 args.])
	fi
    fi
    if test "$tcl_ok" = yes; then
	AC_DEFINE(HAVE_GETGRNAM_R, 1,
	    [Define to 1 if getgrnam_r is available.])
    fi
])])

AC_DEFUN([SC_TCL_IPV6],[
	NEED_FAKE_RFC2553=0
	AC_CHECK_FUNCS(getnameinfo getaddrinfo freeaddrinfo gai_strerror,,[NEED_FAKE_RFC2553=1])
	AC_CHECK_TYPES([
		struct addrinfo,
		struct in6_addr,
		struct sockaddr_in6,
		struct sockaddr_storage],,[NEED_FAKE_RFC2553=1],[[
#include <sys/types.h>
#include <sys/socket.h>
#include <netinet/in.h>
#include <netdb.h>
]])
if test "x$NEED_FAKE_RFC2553" = "x1"; then
   AC_DEFINE([NEED_FAKE_RFC2553], 1,
	[Use compat implementation of getaddrinfo() and friends])
   AC_LIBOBJ([fake-rfc2553])
   AC_CHECK_FUNC(strlcpy)
fi
])

#------------------------------------------------------------------------
# SC_CC_FOR_BUILD
#	For cross compiles, locate a C compiler that can generate native binaries.
#
# Arguments:
#	none
#
# Results:
#	Substitutes the following vars:
#		CC_FOR_BUILD
#		EXEEXT_FOR_BUILD
#------------------------------------------------------------------------

dnl Get a default for CC_FOR_BUILD to put into Makefile.
AC_DEFUN([AX_CC_FOR_BUILD],[# Put a plausible default for CC_FOR_BUILD in Makefile.
    if test -z "$CC_FOR_BUILD"; then
      if test "x$cross_compiling" = "xno"; then
        CC_FOR_BUILD='$(CC)'
      else
        AC_MSG_CHECKING([for gcc])
        AC_CACHE_VAL(ac_cv_path_cc, [
            search_path=`echo ${PATH} | sed -e 's/:/ /g'`
            for dir in $search_path ; do
                for j in `ls -r $dir/gcc 2> /dev/null` \
                        `ls -r $dir/gcc 2> /dev/null` ; do
                    if test x"$ac_cv_path_cc" = x ; then
                        if test -f "$j" ; then
                            ac_cv_path_cc=$j
                            break
                        fi
                    fi
                done
            done
        ])
      fi
    fi
    AC_SUBST(CC_FOR_BUILD)
    # Also set EXEEXT_FOR_BUILD.
    if test "x$cross_compiling" = "xno"; then
      EXEEXT_FOR_BUILD='$(EXEEXT)'
      OBJEXT_FOR_BUILD='$(OBJEXT)'
    else
      OBJEXT_FOR_BUILD='.no'
      AC_CACHE_CHECK([for build system executable suffix], bfd_cv_build_exeext,
        [rm -f conftest*
         echo 'int main () { return 0; }' > conftest.c
         bfd_cv_build_exeext=
         ${CC_FOR_BUILD} -o conftest conftest.c 1>&5 2>&5
         for file in conftest.*; do
           case $file in
           *.c | *.o | *.obj | *.ilk | *.pdb) ;;
           *) bfd_cv_build_exeext=`echo $file | sed -e s/conftest//` ;;
           esac
         done
         rm -f conftest*
         test x"${bfd_cv_build_exeext}" = x && bfd_cv_build_exeext=no])
      EXEEXT_FOR_BUILD=""
      test x"${bfd_cv_build_exeext}" != xno && EXEEXT_FOR_BUILD=${bfd_cv_build_exeext}
    fi
    AC_SUBST(EXEEXT_FOR_BUILD)])dnl
    AC_SUBST(OBJEXT_FOR_BUILD)])dnl
])


#------------------------------------------------------------------------
# SC_ZIPFS_SUPPORT
#	Locate a zip encoder installed on the system path, or none.
#
# Arguments:
#	none
#
# Results:
#	Substitutes the following vars:
#       MACHER_PROG
#       ZIP_PROG
#       ZIP_PROG_OPTIONS
#       ZIP_PROG_VFSSEARCH
#       ZIP_INSTALL_OBJS
#------------------------------------------------------------------------

AC_DEFUN([SC_ZIPFS_SUPPORT], [
    MACHER_PROG=""
    ZIP_PROG=""
    ZIP_PROG_OPTIONS=""
    ZIP_PROG_VFSSEARCH=""
    ZIP_INSTALL_OBJS=""

    AC_MSG_CHECKING([for macher])
    AC_CACHE_VAL(ac_cv_path_macher, [
    search_path=`echo ${PATH} | sed -e 's/:/ /g'`
    for dir in $search_path ; do
        for j in `ls -r $dir/macher 2> /dev/null` \
            `ls -r $dir/macher 2> /dev/null` ; do
        if test x"$ac_cv_path_macher" = x ; then
            if test -f "$j" ; then
            ac_cv_path_macher=$j
            break
            fi
        fi
        done
    done
    ])
    if test -f "$ac_cv_path_macher" ; then
        MACHER_PROG="$ac_cv_path_macher"
        AC_MSG_RESULT([$MACHER_PROG])
        AC_MSG_RESULT([Found macher in environment])
    fi
    AC_MSG_CHECKING([for zip])
    AC_CACHE_VAL(ac_cv_path_zip, [
    search_path=`echo ${PATH} | sed -e 's/:/ /g'`
    for dir in $search_path ; do
        for j in `ls -r $dir/zip 2> /dev/null` \
            `ls -r $dir/zip 2> /dev/null` ; do
        if test x"$ac_cv_path_zip" = x ; then
            if test -f "$j" ; then
            ac_cv_path_zip=$j
            break
            fi
        fi
        done
    done
    ])
    if test -f "$ac_cv_path_zip" ; then
        ZIP_PROG="$ac_cv_path_zip"
        AC_MSG_RESULT([$ZIP_PROG])
        ZIP_PROG_OPTIONS="-rq"
        ZIP_PROG_VFSSEARCH="*"
        AC_MSG_RESULT([Found INFO Zip in environment])
        # Use standard arguments for zip
    else
        # It is not an error if an installed version of Zip can't be located.
        # We can use the locally distributed minizip instead
        ZIP_PROG="./minizip${EXEEXT_FOR_BUILD}"
        ZIP_PROG_OPTIONS="-o -r"
        ZIP_PROG_VFSSEARCH="*"
        ZIP_INSTALL_OBJS="minizip${EXEEXT_FOR_BUILD}"
        AC_MSG_RESULT([No zip found on PATH. Building minizip])
    fi
    AC_SUBST(MACHER_PROG)
    AC_SUBST(ZIP_PROG)
    AC_SUBST(ZIP_PROG_OPTIONS)
    AC_SUBST(ZIP_PROG_VFSSEARCH)
    AC_SUBST(ZIP_INSTALL_OBJS)
])

# Local Variables:
# mode: autoconf
# End:<|MERGE_RESOLUTION|>--- conflicted
+++ resolved
@@ -990,7 +990,7 @@
 			;;
 		    *)
 			# Make sure only first arg gets _r
-		    	CC=`echo "$CC" | sed -e 's/^\([[^ ]]*\)/\1_r/'`
+			CC=`echo "$CC" | sed -e 's/^\([[^ ]]*\)/\1_r/'`
 			;;
 		esac
 		AC_MSG_RESULT([Using $CC for compiling with threads])
@@ -1520,34 +1520,6 @@
 	    AC_DEFINE(_OE_SOCKETS, 1,	# needed in sys/socket.h
 		[Should OS/390 do the right thing with sockets?])
 	    ;;
-<<<<<<< HEAD
-=======
-	OSF1-1.0|OSF1-1.1|OSF1-1.2)
-	    # OSF/1 1.[012] from OSF, and derivatives, including Paragon OSF/1
-	    SHLIB_CFLAGS=""
-	    # Hack: make package name same as library name
-	    SHLIB_LD='ld -R -export $@:'
-	    SHLIB_LD_LIBS=""
-	    SHLIB_SUFFIX=".so"
-	    DL_OBJS="tclLoadOSF.o"
-	    DL_LIBS=""
-	    CC_SEARCH_FLAGS=""
-	    LD_SEARCH_FLAGS=""
-	    ;;
-	OSF1-1.*)
-	    # OSF/1 1.3 from OSF using ELF, and derivatives, including AD2
-	    SHLIB_CFLAGS="-fPIC"
-	    AS_IF([test "$SHARED_BUILD" = 1], [SHLIB_LD="ld -shared"], [
-		SHLIB_LD="ld -non_shared"
-	    ])
-	    SHLIB_LD_LIBS=""
-	    SHLIB_SUFFIX=".so"
-	    DL_OBJS="tclLoadDl.o"
-	    DL_LIBS=""
-	    CC_SEARCH_FLAGS=""
-	    LD_SEARCH_FLAGS=""
-	    ;;
->>>>>>> 4a9b37ea
 	OSF1-V*)
 	    # Digital OSF/1
 	    SHLIB_CFLAGS=""
@@ -1902,6 +1874,9 @@
 
     AC_CHECK_HEADER(stdbool.h, [AC_DEFINE(HAVE_STDBOOL_H, 1, [Do we have <stdbool.h>?])],)
 
+    # Check for vfork, posix_spawnp() and friends unconditionally
+    AC_CHECK_FUNCS(vfork posix_spawnp posix_spawn_file_actions_adddup2 posix_spawnattr_setflags)
+
     # FIXME: This subst was left in only because the TCL_DL_LIBS
     # entry in tclConfig.sh uses it. It is not clear why someone
     # would use TCL_DL_LIBS instead of TCL_LIBS.
@@ -2319,7 +2294,7 @@
 #
 #	Might define the following vars:
 #		_ISOC99_SOURCE
-#		_FILE_OFFSET_BITS
+#		_LARGEFILE64_SOURCE
 #
 #--------------------------------------------------------------------
 
@@ -2341,8 +2316,8 @@
     tcl_flags=""
     SC_TCL_EARLY_FLAG(_ISOC99_SOURCE,[#include <stdlib.h>],
 	[char *p = (char *)strtoll; char *q = (char *)strtoull;])
-    SC_TCL_EARLY_FLAG(_FILE_OFFSET_BITS,[#include <sys/stat.h>],
-	[switch (0) { case 0: case (sizeof(off_t)==sizeof(long long)): ; }],64)
+    SC_TCL_EARLY_FLAG(_LARGEFILE64_SOURCE,[#include <sys/stat.h>],
+	[struct stat64 buf; int i = stat64("/", &buf);])
     if test "x${tcl_flags}" = "x" ; then
 	AC_MSG_RESULT([none])
     else
@@ -2365,7 +2340,6 @@
 #		HAVE_STRUCT_DIRENT64, HAVE_DIR64
 #		HAVE_STRUCT_STAT64
 #		HAVE_TYPE_OFF64_T
-#		_TIME_BITS
 #
 #--------------------------------------------------------------------
 
@@ -2376,38 +2350,15 @@
 	# See if we could use long anyway  Note that we substitute in the
 	# type that is our current guess for a 64-bit type inside this check
 	# program, so it should be modified only carefully...
-<<<<<<< HEAD
-        AC_COMPILE_IFELSE([AC_LANG_PROGRAM([[]], [[switch (0) {
-            case 1: case (sizeof(long long)==sizeof(long)): ;
-        }]])],[tcl_cv_type_64bit="long long"],[])])
-=======
 	AC_COMPILE_IFELSE([AC_LANG_PROGRAM([[]], [[switch (0) {
-	    case 1: case (sizeof(${tcl_type_64bit})==sizeof(long)): ;
-	}]])],[tcl_cv_type_64bit=${tcl_type_64bit}],[])])
->>>>>>> 4a9b37ea
+	    case 1: case (sizeof(long long)==sizeof(long)): ;
+	}]])],[tcl_cv_type_64bit="long long"],[])])
     if test "${tcl_cv_type_64bit}" = none ; then
 	AC_DEFINE(TCL_WIDE_INT_IS_LONG, 1, [Do 'long' and 'long long' have the same size (64-bit)?])
 	AC_MSG_RESULT([yes])
     else
 	AC_MSG_RESULT([no])
 	# Now check for auxiliary declarations
-	AC_CACHE_CHECK([for 64-bit time_t], tcl_cv_time_t_64,[
-	    AC_COMPILE_IFELSE([AC_LANG_PROGRAM([[#include <sys/types.h>]],
-		[[switch (0) {case 0: case (sizeof(time_t)==sizeof(long long)): ;}]])],
-		[tcl_cv_time_t_64=yes],[tcl_cv_time_t_64=no])])
-	if test "x${tcl_cv_time_t_64}" = "xno" ; then
-	    # Note that _TIME_BITS=64 requires _FILE_OFFSET_BITS=64
-	    # which SC_TCL_EARLY_FLAGS has defined if necessary.
-	    AC_CACHE_CHECK([if _TIME_BITS=64 enables 64-bit time_t], tcl_cv__time_bits,[
-		AC_COMPILE_IFELSE([AC_LANG_PROGRAM([[#define _TIME_BITS 64
-#include <sys/types.h>]],
-		    [[switch (0) {case 0: case (sizeof(time_t)==sizeof(long long)): ;}]])],
-		    [tcl_cv__time_bits=yes],[tcl_cv__time_bits=no])])
-	    if test "x${tcl_cv__time_bits}" = "xyes" ; then
-		AC_DEFINE(_TIME_BITS, 64, [_TIME_BITS=64 enables 64-bit time_t.])
-	    fi
-	fi
-
 	AC_CACHE_CHECK([for struct dirent64], tcl_cv_struct_dirent64,[
 	    AC_COMPILE_IFELSE([AC_LANG_PROGRAM([[#include <sys/types.h>
 #include <dirent.h>]], [[struct dirent64 p;]])],
@@ -2968,23 +2919,23 @@
 AC_DEFUN([AX_CC_FOR_BUILD],[# Put a plausible default for CC_FOR_BUILD in Makefile.
     if test -z "$CC_FOR_BUILD"; then
       if test "x$cross_compiling" = "xno"; then
-        CC_FOR_BUILD='$(CC)'
+	CC_FOR_BUILD='$(CC)'
       else
-        AC_MSG_CHECKING([for gcc])
-        AC_CACHE_VAL(ac_cv_path_cc, [
-            search_path=`echo ${PATH} | sed -e 's/:/ /g'`
-            for dir in $search_path ; do
-                for j in `ls -r $dir/gcc 2> /dev/null` \
-                        `ls -r $dir/gcc 2> /dev/null` ; do
-                    if test x"$ac_cv_path_cc" = x ; then
-                        if test -f "$j" ; then
-                            ac_cv_path_cc=$j
-                            break
-                        fi
-                    fi
-                done
-            done
-        ])
+	AC_MSG_CHECKING([for gcc])
+	AC_CACHE_VAL(ac_cv_path_cc, [
+	    search_path=`echo ${PATH} | sed -e 's/:/ /g'`
+	    for dir in $search_path ; do
+		for j in `ls -r $dir/gcc 2> /dev/null` \
+			`ls -r $dir/gcc 2> /dev/null` ; do
+		    if test x"$ac_cv_path_cc" = x ; then
+			if test -f "$j" ; then
+			    ac_cv_path_cc=$j
+			    break
+			fi
+		    fi
+		done
+	    done
+	])
       fi
     fi
     AC_SUBST(CC_FOR_BUILD)
@@ -2995,18 +2946,18 @@
     else
       OBJEXT_FOR_BUILD='.no'
       AC_CACHE_CHECK([for build system executable suffix], bfd_cv_build_exeext,
-        [rm -f conftest*
-         echo 'int main () { return 0; }' > conftest.c
-         bfd_cv_build_exeext=
-         ${CC_FOR_BUILD} -o conftest conftest.c 1>&5 2>&5
-         for file in conftest.*; do
-           case $file in
-           *.c | *.o | *.obj | *.ilk | *.pdb) ;;
-           *) bfd_cv_build_exeext=`echo $file | sed -e s/conftest//` ;;
-           esac
-         done
-         rm -f conftest*
-         test x"${bfd_cv_build_exeext}" = x && bfd_cv_build_exeext=no])
+	[rm -f conftest*
+	 echo 'int main () { return 0; }' > conftest.c
+	 bfd_cv_build_exeext=
+	 ${CC_FOR_BUILD} -o conftest conftest.c 1>&5 2>&5
+	 for file in conftest.*; do
+	   case $file in
+	   *.c | *.o | *.obj | *.ilk | *.pdb) ;;
+	   *) bfd_cv_build_exeext=`echo $file | sed -e s/conftest//` ;;
+	   esac
+	 done
+	 rm -f conftest*
+	 test x"${bfd_cv_build_exeext}" = x && bfd_cv_build_exeext=no])
       EXEEXT_FOR_BUILD=""
       test x"${bfd_cv_build_exeext}" != xno && EXEEXT_FOR_BUILD=${bfd_cv_build_exeext}
     fi
@@ -3042,52 +2993,52 @@
     AC_CACHE_VAL(ac_cv_path_macher, [
     search_path=`echo ${PATH} | sed -e 's/:/ /g'`
     for dir in $search_path ; do
-        for j in `ls -r $dir/macher 2> /dev/null` \
-            `ls -r $dir/macher 2> /dev/null` ; do
-        if test x"$ac_cv_path_macher" = x ; then
-            if test -f "$j" ; then
-            ac_cv_path_macher=$j
-            break
-            fi
-        fi
-        done
+	for j in `ls -r $dir/macher 2> /dev/null` \
+	    `ls -r $dir/macher 2> /dev/null` ; do
+	if test x"$ac_cv_path_macher" = x ; then
+	    if test -f "$j" ; then
+	    ac_cv_path_macher=$j
+	    break
+	    fi
+	fi
+	done
     done
     ])
     if test -f "$ac_cv_path_macher" ; then
-        MACHER_PROG="$ac_cv_path_macher"
-        AC_MSG_RESULT([$MACHER_PROG])
-        AC_MSG_RESULT([Found macher in environment])
+	MACHER_PROG="$ac_cv_path_macher"
+	AC_MSG_RESULT([$MACHER_PROG])
+	AC_MSG_RESULT([Found macher in environment])
     fi
     AC_MSG_CHECKING([for zip])
     AC_CACHE_VAL(ac_cv_path_zip, [
     search_path=`echo ${PATH} | sed -e 's/:/ /g'`
     for dir in $search_path ; do
-        for j in `ls -r $dir/zip 2> /dev/null` \
-            `ls -r $dir/zip 2> /dev/null` ; do
-        if test x"$ac_cv_path_zip" = x ; then
-            if test -f "$j" ; then
-            ac_cv_path_zip=$j
-            break
-            fi
-        fi
-        done
+	for j in `ls -r $dir/zip 2> /dev/null` \
+	    `ls -r $dir/zip 2> /dev/null` ; do
+	if test x"$ac_cv_path_zip" = x ; then
+	    if test -f "$j" ; then
+	    ac_cv_path_zip=$j
+	    break
+	    fi
+	fi
+	done
     done
     ])
     if test -f "$ac_cv_path_zip" ; then
-        ZIP_PROG="$ac_cv_path_zip"
-        AC_MSG_RESULT([$ZIP_PROG])
-        ZIP_PROG_OPTIONS="-rq"
-        ZIP_PROG_VFSSEARCH="*"
-        AC_MSG_RESULT([Found INFO Zip in environment])
-        # Use standard arguments for zip
+	ZIP_PROG="$ac_cv_path_zip"
+	AC_MSG_RESULT([$ZIP_PROG])
+	ZIP_PROG_OPTIONS="-rq"
+	ZIP_PROG_VFSSEARCH="*"
+	AC_MSG_RESULT([Found INFO Zip in environment])
+	# Use standard arguments for zip
     else
-        # It is not an error if an installed version of Zip can't be located.
-        # We can use the locally distributed minizip instead
-        ZIP_PROG="./minizip${EXEEXT_FOR_BUILD}"
-        ZIP_PROG_OPTIONS="-o -r"
-        ZIP_PROG_VFSSEARCH="*"
-        ZIP_INSTALL_OBJS="minizip${EXEEXT_FOR_BUILD}"
-        AC_MSG_RESULT([No zip found on PATH. Building minizip])
+	# It is not an error if an installed version of Zip can't be located.
+	# We can use the locally distributed minizip instead
+	ZIP_PROG="./minizip${EXEEXT_FOR_BUILD}"
+	ZIP_PROG_OPTIONS="-o -r"
+	ZIP_PROG_VFSSEARCH="*"
+	ZIP_INSTALL_OBJS="minizip${EXEEXT_FOR_BUILD}"
+	AC_MSG_RESULT([No zip found on PATH. Building minizip])
     fi
     AC_SUBST(MACHER_PROG)
     AC_SUBST(ZIP_PROG)
