--- conflicted
+++ resolved
@@ -1382,9 +1382,6 @@
 		if (!([$]i~/^(isysroot|mmacosx-version-min)/)) print "-"[$]i}'`"
 	    AS_IF([test $do64bit = yes], [
 		case `arch` in
-<<<<<<< HEAD
-		    x86_64)
-=======
 		    ppc)
 			AC_CACHE_CHECK([if compiler accepts -arch ppc64 flag],
 				tcl_cv_cc_arch_ppc64, [
@@ -1398,7 +1395,6 @@
 			    do64bit_ok=yes
 			]);;
 		    i386|x86_64)
->>>>>>> af6b6491
 			AC_CACHE_CHECK([if compiler accepts -arch x86_64 flag],
 				tcl_cv_cc_arch_x86_64, [
 			    hold_cflags=$CFLAGS
@@ -1410,14 +1406,6 @@
 			    CFLAGS="$CFLAGS -arch x86_64"
 			    do64bit_ok=yes
 			]);;
-<<<<<<< HEAD
-		    arm64e)
-			do64bit_ok=yes;;
-		    *)
-			AC_MSG_WARN([Don't know how enable 64-bit on architecture `arch`]);;
-		esac
-	    ], [])
-=======
 		    arm64|arm64e)
 			AC_CACHE_CHECK([if compiler accepts -arch arm64e flag],
 				tcl_cv_cc_arch_arm64e, [
@@ -1439,7 +1427,6 @@
 		    && echo "$CFLAGS " |grep -E -q -- '-arch (ppc|i386) '], [
 		    fat_32_64=yes])
 	    ])
->>>>>>> af6b6491
 	    SHLIB_LD='${CC} -dynamiclib ${CFLAGS} ${LDFLAGS}'
 	    AC_CACHE_CHECK([if ld accepts -single_module flag], tcl_cv_ld_single_module, [
 		hold_ldflags=$LDFLAGS
@@ -1486,17 +1473,48 @@
 		AC_CACHE_CHECK([for CoreFoundation.framework],
 			tcl_cv_lib_corefoundation, [
 		    hold_libs=$LIBS
+		    AS_IF([test "$fat_32_64" = yes], [
+			for v in CFLAGS CPPFLAGS LDFLAGS; do
+			    # On Tiger there is no 64-bit CF, so remove 64-bit
+			    # archs from CFLAGS et al. while testing for
+			    # presence of CF. 64-bit CF is disabled in
+			    # tclUnixPort.h if necessary.
+			    eval 'hold_'$v'="$'$v'";'$v'="`echo "$'$v' "|sed -e "s/-arch ppc64 / /g" -e "s/-arch x86_64 / /g"`"'
+			done])
 		    LIBS="$LIBS -framework CoreFoundation"
 		    AC_LINK_IFELSE([AC_LANG_PROGRAM([[#include <CoreFoundation/CoreFoundation.h>]],
 			[[CFBundleRef b = CFBundleGetMainBundle();]])],
 			[tcl_cv_lib_corefoundation=yes],
 			[tcl_cv_lib_corefoundation=no])
+		    AS_IF([test "$fat_32_64" = yes], [
+			for v in CFLAGS CPPFLAGS LDFLAGS; do
+			    eval $v'="$hold_'$v'"'
+		        done])
 		    LIBS=$hold_libs])
 		AS_IF([test $tcl_cv_lib_corefoundation = yes], [
 		    LIBS="$LIBS -framework CoreFoundation"
 		    AC_DEFINE(HAVE_COREFOUNDATION, 1,
 			[Do we have access to Darwin CoreFoundation.framework?])
 		], [tcl_corefoundation=no])
+		AS_IF([test "$fat_32_64" = yes -a $tcl_corefoundation = yes],[
+		    AC_CACHE_CHECK([for 64-bit CoreFoundation],
+			    tcl_cv_lib_corefoundation_64, [
+			for v in CFLAGS CPPFLAGS LDFLAGS; do
+			    eval 'hold_'$v'="$'$v'";'$v'="`echo "$'$v' "|sed -e "s/-arch ppc / /g" -e "s/-arch i386 / /g"`"'
+			done
+			AC_LINK_IFELSE([AC_LANG_PROGRAM([[#include <CoreFoundation/CoreFoundation.h>]],
+			    [[CFBundleRef b = CFBundleGetMainBundle();]])],
+			    [tcl_cv_lib_corefoundation_64=yes],
+			    [tcl_cv_lib_corefoundation_64=no])
+			for v in CFLAGS CPPFLAGS LDFLAGS; do
+			    eval $v'="$hold_'$v'"'
+			done])
+		    AS_IF([test $tcl_cv_lib_corefoundation_64 = no], [
+			AC_DEFINE(NO_COREFOUNDATION_64, 1,
+			    [Is Darwin CoreFoundation unavailable for 64-bit?])
+                        LDFLAGS="$LDFLAGS -Wl,-no_arch_warnings"
+		    ])
+		])
 	    ])
 	    ;;
 	OS/390-*)
