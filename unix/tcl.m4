--- conflicted
+++ resolved
@@ -1246,11 +1246,7 @@
 	    if test "x${TCL_THREADS}" = "x0"; then
 		AC_MSG_ERROR([CYGWIN compile is only supported with --enable-threads])
 	    fi
-<<<<<<< HEAD
-	    if test ! -f "../win/tcldde14.dll" -a ! -f "../win/tk86.dll"; then
-=======
-	    if test "x${SHARED_BUILD}" = "x1" -a ! -f "../win/tcldde13.dll" -a ! -f "../win/tk85.dll"; then
->>>>>>> 4b0b3da6
+	    if test "x${SHARED_BUILD}" = "x1" -a ! -f "../win/tcldde14.dll" -a ! -f "../win/tk86.dll"; then
 		AC_MSG_ERROR([Please configure and make the ../win directory first.])
 	    fi
 	    ;;
