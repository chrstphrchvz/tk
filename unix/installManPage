#!/bin/sh

########################################################################
### Parse Options
###

Gzip=:
SymOrLoc=""
Gz=""
Suffix=""

while true; do
    case $1 in
        -s | --symlinks  ) SymOrLoc="-s "      ;;
        -z | --compress  )     Gzip=$2;  shift ;;
	-e | --extension )       Gz=$2;  shift ;;
	-x | --suffix    )   Suffix=$2;  shift ;;
	-*) cat <<EOF
Unknown option "$1". Supported options:
    -s         Use symbolic links for manpages with multiple names.
    -z PROG    Use PROG to compress manual pages.
    -e EXT     Defines the extension added by -z PROG when compressing.
    -x SUFF    Defines an extra extension suffix to use.
Option names may not be combined getopt-style.
EOF
	    exit 1 ;;
	*)  break ;;
    esac
    shift
done
if test "$#" != 2; then
    echo "Usage: installManPages <options> file dir"
    exit 1
fi

########################################################################
### Parse Required Arguments
###

ManPage=$1
Dir=$2
if test -f $ManPage ; then : ; else
    echo "source manual page file must exist"
    exit 1
fi
if test -d "$Dir" ; then : ; else
    echo "target directory must exist"
    exit 1
fi
test -z "$SymOrLoc" && SymOrLoc="$Dir/"

########################################################################
### Extract Target Names from Manual Page
###

# A sed script to parse the alternative names out of a man page.
#
# Backslashes are trippled in the sed script, because it is in
# backticks which doesn't pass backslashes literally.
#
Names=`sed -n '
#                               Look for a line that starts with .SH NAME
    /^\.SH NAME/{
#                               Read next line
	n
#                               Remove all commas ...
	s/,//g
#                               ... and backslash-escaped spaces.
	s/\\\ //g
#                               Delete from \- to the end of line
	s/ \\\-.*//
#                               Convert all non-space non-alphanum sequences
#                               to single underscores.
	s/[^ A-Za-z0-9][^ A-Za-z0-9]*/_/g
#                               print the result and exit
	p;q
    }' $ManPage`

if test -z "$Names" ; then
    echo "warning: no target names found in $ManPage"
fi

########################################################################
### Remaining Set Up
###

case $ManPage in
    *.1) Section=1 ;;
    *.3) Section=3 ;;
    *.n) Section=n ;;
    *)	echo "unknown section for $ManPage"
	exit 2 ;;
esac

Name=`basename $ManPage .$Section`
SrcDir=`dirname $ManPage`

########################################################################
### Process Page to Create Target Pages
###

Specials="DString Thread Notifier RegExp library packagens pkgMkIndex safesock FindPhoto FontId MeasureChar"
for n in $Specials; do
    if [ "$Name" = "$n" ] ; then
	Names="$n $Names"
    fi
done

First=""
for Target in $Names; do
    Target=$Target.$Section$Suffix
    rm -f "$Dir/$Target" "$Dir/$Target.*"
    if test -z "$First" ; then
	First=$Target
	sed -e "/man\.macros/r $SrcDir/man.macros" -e "/man\.macros/d" \
	    $ManPage > "$Dir/$First"
	chmod 644 "$Dir/$First"
	$Gzip "$Dir/$First"
    else
<<<<<<< HEAD
	ln "$SymOrLoc$First$Gz" "$Dir/$Target$Gz"
=======
	ln $SymOrLoc"$First$Gz" "$Dir/$Target$Gz"
>>>>>>> dd7b39e0
    fi
done

########################################################################
exit 0<|MERGE_RESOLUTION|>--- conflicted
+++ resolved
@@ -117,11 +117,7 @@
 	chmod 644 "$Dir/$First"
 	$Gzip "$Dir/$First"
     else
-<<<<<<< HEAD
-	ln "$SymOrLoc$First$Gz" "$Dir/$Target$Gz"
-=======
 	ln $SymOrLoc"$First$Gz" "$Dir/$Target$Gz"
->>>>>>> dd7b39e0
     fi
 done
 
