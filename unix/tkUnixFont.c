/*
 * tkUnixFont.c --
 *
 *	Contains the Unix implementation of the platform-independent font
 *	package interface.
 *
 * Copyright (c) 1996-1997 Sun Microsystems, Inc.
 *
 * See the file "license.terms" for information on usage and redistribution of
 * this file, and for a DISCLAIMER OF ALL WARRANTIES.
 */

#include "tkUnixInt.h"
#include "tkFont.h"

/*
 * The preferred font encodings.
 */

static const char encodingList[][10] = {
    "iso8859-1", "jis0208", "jis0212"
};

/*
 * The following structure represents a font family. It is assumed that all
 * screen fonts constructed from the same "font family" share certain
 * properties; all screen fonts with the same "font family" point to a shared
 * instance of this structure. The most important shared property is the
 * character existence metrics, used to determine if a screen font can display
 * a given Unicode character.
 *
 * Under Unix, there are three attributes that uniquely identify a "font
 * family": the foundry, face name, and charset.
 */

#define FONTMAP_SHIFT		10

#define FONTMAP_BITSPERPAGE	(1 << FONTMAP_SHIFT)
#define FONTMAP_PAGES		(0x30000 / FONTMAP_BITSPERPAGE)

typedef struct FontFamily {
    struct FontFamily *nextPtr;	/* Next in list of all known font families. */
    size_t refCount;		/* How many SubFonts are referring to this
				 * FontFamily. When the refCount drops to
				 * zero, this FontFamily may be freed. */
    /*
     * Key.
     */

    Tk_Uid foundry;		/* Foundry key for this FontFamily. */
    Tk_Uid faceName;		/* Face name key for this FontFamily. */
    Tcl_Encoding encoding;	/* Encoding key for this FontFamily. */

    /*
     * Derived properties.
     */

    int isTwoByteFont;		/* 1 if this is a double-byte font, 0
				 * otherwise. */
    char *fontMap[FONTMAP_PAGES];
				/* Two-level sparse table used to determine
				 * quickly if the specified character exists.
				 * As characters are encountered, more pages
				 * in this table are dynamically allocated. The
				 * contents of each page is a bitmask
				 * consisting of FONTMAP_BITSPERPAGE bits,
				 * representing whether this font can be used
				 * to display the given character at the
				 * corresponding bit position. The high bits
				 * of the character are used to pick which
				 * page of the table is used. */
} FontFamily;

/*
 * The following structure encapsulates an individual screen font. A font
 * object is made up of however many SubFonts are necessary to display a
 * stream of multilingual characters.
 */

typedef struct SubFont {
    char **fontMap;		/* Pointer to font map from the FontFamily,
				 * cached here to save a dereference. */
    XFontStruct *fontStructPtr;	/* The specific screen font that will be used
				 * when displaying/measuring chars belonging
				 * to the FontFamily. */
    FontFamily *familyPtr;	/* The FontFamily for this SubFont. */
} SubFont;

/*
 * The following structure represents Unix's implementation of a font object.
 */

#define SUBFONT_SPACE		3
#define BASE_CHARS		256

typedef struct UnixFont {
    TkFont font;		/* Stuff used by generic font package. Must be
				 * first in structure. */
    SubFont staticSubFonts[SUBFONT_SPACE];
				/* Builtin space for a limited number of
				 * SubFonts. */
    int numSubFonts;		/* Length of following array. */
    SubFont *subFontArray;	/* Array of SubFonts that have been loaded in
				 * order to draw/measure all the characters
				 * encountered by this font so far. All fonts
				 * start off with one SubFont initialized by
				 * AllocFont() from the original set of font
				 * attributes. Usually points to
				 * staticSubFonts, but may point to malloced
				 * space if there are lots of SubFonts. */
    SubFont controlSubFont;	/* Font to use to display control-character
				 * expansions. */

    Display *display;		/* Display that owns font. */
    int pixelSize;		/* Original pixel size used when font was
				 * constructed. */
    TkXLFDAttributes xa;	/* Additional attributes that specify the
				 * preferred foundry and encoding to use when
				 * constructing additional SubFonts. */
    int widths[BASE_CHARS];	/* Widths of first 256 chars in the base font,
				 * for handling common case. */
    int underlinePos;		/* Offset from baseline to origin of underline
				 * bar (used when drawing underlined font)
				 * (pixels). */
    int barHeight;		/* Height of underline or overstrike bar (used
				 * when drawing underlined or strikeout font)
				 * (pixels). */
} UnixFont;

/*
 * The following structure and definition is used to keep track of the
 * alternative names for various encodings. Asking for an encoding that
 * matches one of the alias patterns will result in actually getting the
 * encoding by its real name.
 */

typedef struct EncodingAlias {
    const char *realName;	/* The real name of the encoding to load if
				 * the provided name matched the pattern. */
    const char *aliasPattern;	/* Pattern for encoding name, of the form that
				 * is acceptable to Tcl_StringMatch. */
} EncodingAlias;

/*
 * Just some utility structures used for passing around values in helper
 * functions.
 */

typedef struct FontAttributes {
    TkFontAttributes fa;
    TkXLFDAttributes xa;
} FontAttributes;

typedef struct {
    FontFamily *fontFamilyList; /* The list of font families that are
				 * currently loaded. As screen fonts are
				 * loaded, this list grows to hold information
				 * about what characters exist in each font
				 * family. */
    FontFamily controlFamily;	/* FontFamily used to handle control character
				 * expansions. The encoding of this FontFamily
				 * converts UTF-8 to backslashed escape
				 * sequences. */
} ThreadSpecificData;
static Tcl_ThreadDataKey dataKey;

/*
 * The set of builtin encoding alises to convert the XLFD names for the
 * encodings into the names expected by the Tcl encoding package.
 */

static const EncodingAlias encodingAliases[] = {
    {"gb2312-raw",	"gb2312*"},
    {"big5",		"big5*"},
    {"cns11643-1",	"cns11643*-1"},
    {"cns11643-1",	"cns11643*.1-0"},
    {"cns11643-2",	"cns11643*-2"},
    {"cns11643-2",	"cns11643*.2-0"},
    {"jis0201",		"jisx0201*"},
    {"jis0201",		"jisx0202*"},
    {"jis0208",		"jisc6226*"},
    {"jis0208",		"jisx0208*"},
    {"jis0212",		"jisx0212*"},
    {"tis620",		"tis620*"},
    {"ksc5601",		"ksc5601*"},
    {"dingbats",	"*dingbats"},
    {"ucs-2be",		"iso10646-1"},
    {NULL,		NULL}
};

/*
 * Functions used only in this file.
 */

static void		FontPkgCleanup(ClientData clientData);
static FontFamily *	AllocFontFamily(Display *display,
			    XFontStruct *fontStructPtr, int base);
static SubFont *	CanUseFallback(UnixFont *fontPtr,
			    const char *fallbackName, int ch,
			    SubFont **fixSubFontPtrPtr);
static SubFont *	CanUseFallbackWithAliases(UnixFont *fontPtr,
			    const char *fallbackName, int ch,
			    Tcl_DString *nameTriedPtr,
			    SubFont **fixSubFontPtrPtr);
static int		ControlUtfProc(ClientData clientData, const char *src,
			    int srcLen, int flags, Tcl_EncodingState*statePtr,
			    char *dst, int dstLen, int *srcReadPtr,
			    int *dstWrotePtr, int *dstCharsPtr);
static XFontStruct *	CreateClosestFont(Tk_Window tkwin,
			    const TkFontAttributes *faPtr,
			    const TkXLFDAttributes *xaPtr);
static SubFont *	FindSubFontForChar(UnixFont *fontPtr, int ch,
			    SubFont **fixSubFontPtrPtr);
static void		FontMapInsert(SubFont *subFontPtr, int ch);
static void		FontMapLoadPage(SubFont *subFontPtr, int row);
static int		FontMapLookup(SubFont *subFontPtr, int ch);
static void		FreeFontFamily(FontFamily *afPtr);
static const char *	GetEncodingAlias(const char *name);
static int		GetFontAttributes(Display *display,
			    XFontStruct *fontStructPtr, FontAttributes *faPtr);
static XFontStruct *	GetScreenFont(Display *display,
			    FontAttributes *wantPtr, char **nameList,
			    int bestIdx[], unsigned bestScore[]);
static XFontStruct *	GetSystemFont(Display *display);
static int		IdentifySymbolEncodings(FontAttributes *faPtr);
static void		InitFont(Tk_Window tkwin, XFontStruct *fontStructPtr,
			    UnixFont *fontPtr);
static void		InitSubFont(Display *display,
			    XFontStruct *fontStructPtr, int base,
			    SubFont *subFontPtr);
static char **		ListFonts(Display *display, const char *faceName,
			    int *numNamesPtr);
static char **		ListFontOrAlias(Display *display, const char*faceName,
			    int *numNamesPtr);
static unsigned		RankAttributes(FontAttributes *wantPtr,
			    FontAttributes *gotPtr);
static void		ReleaseFont(UnixFont *fontPtr);
static void		ReleaseSubFont(Display *display, SubFont *subFontPtr);
static int		SeenName(const char *name, Tcl_DString *dsPtr);
static int		Ucs2beToUtfProc(ClientData clientData, const char*src,
			    int srcLen, int flags, Tcl_EncodingState*statePtr,
			    char *dst, int dstLen, int *srcReadPtr,
			    int *dstWrotePtr, int *dstCharsPtr);
static int		UtfToUcs2beProc(ClientData clientData, const char*src,
			    int srcLen, int flags, Tcl_EncodingState*statePtr,
			    char *dst, int dstLen, int *srcReadPtr,
			    int *dstWrotePtr, int *dstCharsPtr);

/*
 *-------------------------------------------------------------------------
 *
 * FontPkgCleanup --
 *
 *	This function is called when an application is created. It initializes
 *	all the structures that are used by the platform-dependent code on a
 *	per application basis.
 *
 * Results:
 *	None.
 *
 * Side effects:
 *	Releases thread-specific resources used by font pkg.
 *
 *-------------------------------------------------------------------------
 */

static void
FontPkgCleanup(
    ClientData dummy)
{
    ThreadSpecificData *tsdPtr = (ThreadSpecificData *)
	    Tcl_GetThreadData(&dataKey, sizeof(ThreadSpecificData));
    (void)dummy;

    if (tsdPtr->controlFamily.encoding != NULL) {
	FontFamily *familyPtr = &tsdPtr->controlFamily;
	int i;

	Tcl_FreeEncoding(familyPtr->encoding);
	for (i = 0; i < FONTMAP_PAGES; i++) {
	    if (familyPtr->fontMap[i] != NULL) {
		ckfree(familyPtr->fontMap[i]);
	    }
	}
	tsdPtr->controlFamily.encoding = NULL;
    }
}

/*
 *-------------------------------------------------------------------------
 *
 * TkpFontPkgInit --
 *
 *	This function is called when an application is created. It initializes
 *	all the structures that are used by the platform-dependent code on a
 *	per application basis.
 *
 * Results:
 *	None.
 *
 * Side effects:
 *	None.
 *
 *-------------------------------------------------------------------------
 */

void
TkpFontPkgInit(
    TkMainInfo *mainPtr)	/* The application being created. */
{
    ThreadSpecificData *tsdPtr = (ThreadSpecificData *)
	    Tcl_GetThreadData(&dataKey, sizeof(ThreadSpecificData));
    SubFont dummy;
    int i;
    Tcl_Encoding ucs2;
    (void)mainPtr;

    if (tsdPtr->controlFamily.encoding == NULL) {

	Tcl_EncodingType type = {"X11ControlChars", ControlUtfProc, ControlUtfProc, NULL, NULL, 0};
	tsdPtr->controlFamily.refCount = 2;
	tsdPtr->controlFamily.encoding = Tcl_CreateEncoding(&type);
	tsdPtr->controlFamily.isTwoByteFont = 0;

	dummy.familyPtr = &tsdPtr->controlFamily;
	dummy.fontMap = tsdPtr->controlFamily.fontMap;
	for (i = 0x00; i < 0x20; i++) {
	    FontMapInsert(&dummy, i);
	    FontMapInsert(&dummy, i + 0x80);
	}

	/*
	 * UCS-2BE is unicode (UCS-2) in big-endian format. Define this if
	 * if it doesn't exist yet. It is used in iso10646 fonts.
	 */

	ucs2 = Tcl_GetEncoding(NULL, "ucs-2be");
	if (ucs2 == NULL) {
	    Tcl_EncodingType ucs2type = {"ucs-2be", Ucs2beToUtfProc, UtfToUcs2beProc, NULL, NULL, 2};
	    Tcl_CreateEncoding(&ucs2type);
	} else {
	    Tcl_FreeEncoding(ucs2);
	}
	Tcl_CreateThreadExitHandler(FontPkgCleanup, NULL);
    }
}

/*
 *-------------------------------------------------------------------------
 *
 * ControlUtfProc --
 *
 *	Convert from UTF-8 into the ASCII expansion of a control character.
 *
 * Results:
 *	Returns TCL_OK if conversion was successful.
 *
 * Side effects:
 *	None.
 *
 *-------------------------------------------------------------------------
 */

static int
ControlUtfProc(
    ClientData dummy,	/* Not used. */
    const char *src,		/* Source string in UTF-8. */
    int srcLen,			/* Source string length in bytes. */
    int flags,			/* Conversion control flags. */
    Tcl_EncodingState *statePtr,/* Place for conversion routine to store state
				 * information used during a piecewise
				 * conversion. Contents of statePtr are
				 * initialized and/or reset by conversion
				 * routine under control of flags argument. */
    char *dst,			/* Output buffer in which converted string is
				 * stored. */
    int dstLen,			/* The maximum length of output buffer in
				 * bytes. */
    int *srcReadPtr,		/* Filled with the number of bytes from the
				 * source string that were converted. This may
				 * be less than the original source length if
				 * there was a problem converting some source
				 * characters. */
    int *dstWrotePtr,		/* Filled with the number of bytes that were
				 * stored in the output buffer as a result of
				 * the conversion. */
    int *dstCharsPtr)		/* Filled with the number of characters that
				 * correspond to the bytes stored in the
				 * output buffer. */
{
    const char *srcStart, *srcEnd;
    char *dstStart, *dstEnd;
    int ch, result;
    static const char hexChars[] = "0123456789ABCDEF";
    static const char mapChars[] = {
	0, 0, 0, 0, 0, 0, 0,
	'a', 'b', 't', 'n', 'v', 'f', 'r'
    };
    (void)dummy;
    (void)flags;
    (void)statePtr;

    result = TCL_OK;

    srcStart = src;
    srcEnd = src + srcLen;

    dstStart = dst;
    dstEnd = dst + dstLen - 6;

    for ( ; src < srcEnd; ) {
	if (dst > dstEnd) {
	    result = TCL_CONVERT_NOSPACE;
	    break;
	}
	src += TkUtfToUniChar(src, &ch);
	dst[0] = '\\';
	if (((size_t)ch < sizeof(mapChars)) && (mapChars[ch] != 0)) {
	    dst[1] = mapChars[ch];
	    dst += 2;
	} else if ((size_t)ch < 256) {
	    dst[1] = 'x';
	    dst[2] = hexChars[(ch >> 4) & 0xF];
	    dst[3] = hexChars[ch & 0xF];
	    dst += 4;
	} else if ((size_t)ch < 0x10000) {
	    dst[1] = 'u';
	    dst[2] = hexChars[(ch >> 12) & 0xF];
	    dst[3] = hexChars[(ch >> 8) & 0xF];
	    dst[4] = hexChars[(ch >> 4) & 0xF];
	    dst[5] = hexChars[ch & 0xF];
	    dst += 6;
	} else {
	    /* TODO we can do better here */
	    dst[1] = 'u';
	    dst[2] = 'F';
	    dst[3] = 'F';
	    dst[4] = 'F';
	    dst[5] = 'D';
	    dst += 6;
	}
    }
    *srcReadPtr = src - srcStart;
    *dstWrotePtr = dst - dstStart;
    *dstCharsPtr = dst - dstStart;
    return result;
}

/*
 *-------------------------------------------------------------------------
 *
 * Ucs2beToUtfProc --
 *
 *	Convert from UCS-2BE (big-endian 16-bit Unicode) to UTF-8.
 *
 * Results:
 *	Returns TCL_OK if conversion was successful.
 *
 * Side effects:
 *	None.
 *
 *-------------------------------------------------------------------------
 */

static int
Ucs2beToUtfProc(
    ClientData dummy,	/* Not used. */
    const char *src,		/* Source string in Unicode. */
    int srcLen,			/* Source string length in bytes. */
    int flags,			/* Conversion control flags. */
    Tcl_EncodingState *statePtr,/* Place for conversion routine to store state
				 * information used during a piecewise
				 * conversion. Contents of statePtr are
				 * initialized and/or reset by conversion
				 * routine under control of flags argument. */
    char *dst,			/* Output buffer in which converted string is
				 * stored. */
    int dstLen,			/* The maximum length of output buffer in
				 * bytes. */
    int *srcReadPtr,		/* Filled with the number of bytes from the
				 * source string that were converted. This may
				 * be less than the original source length if
				 * there was a problem converting some source
				 * characters. */
    int *dstWrotePtr,		/* Filled with the number of bytes that were
				 * stored in the output buffer as a result of
				 * the conversion. */
    int *dstCharsPtr)		/* Filled with the number of characters that
				 * correspond to the bytes stored in the
				 * output buffer. */
{
    const char *srcStart, *srcEnd;
    const char *dstEnd, *dstStart;
    int result, numChars, charLimit = INT_MAX;
    unsigned short ch;
    (void)dummy;
    (void)statePtr;

    if (flags & TCL_ENCODING_CHAR_LIMIT) {
	charLimit = *dstCharsPtr;
    }
    result = TCL_OK;

    /* check alignment with ucs-2 (2 == sizeof(UCS-2)) */
    if ((srcLen % 2) != 0) {
	result = TCL_CONVERT_MULTIBYTE;
	srcLen--;
    }
    /* If last code point is a high surrogate, we cannot handle that yet */
    if ((srcLen >= 2) && ((src[srcLen - 2] & 0xFC) == 0xD8)) {
	result = TCL_CONVERT_MULTIBYTE;
	srcLen -= 2;
    }

    srcStart = src;
    srcEnd = src + srcLen;

    dstStart = dst;
    dstEnd = dst + dstLen - 4;

    for (numChars = 0; src < srcEnd && numChars <= charLimit; numChars++) {
	if (dst > dstEnd) {
	    result = TCL_CONVERT_NOSPACE;
	    break;
	}

	ch = (src[0] & 0xFF) << 8 | (src[1] & 0xFF);
	src += 2 /* sizeof(UTF-16) */;

	/*
	 * Special case for 1-byte utf chars for speed. Make sure we work with
	 * unsigned short-size data.
	 */
	if (ch && ch < 0x80) {
	    *dst++ = (ch & 0xFF);
	} else {
	    dst += Tcl_UniCharToUtf(ch, dst);
	}
    }

    *srcReadPtr = src - srcStart;
    *dstWrotePtr = dst - dstStart;
    *dstCharsPtr = numChars;
    return result;
}

/*
 *-------------------------------------------------------------------------
 *
 * UtfToUcs2beProc --
 *
 *	Convert from UTF-8 to UCS-2BE (fixed 2-byte encoding).
 *
 * Results:
 *	Returns TCL_OK if conversion was successful.
 *
 * Side effects:
 *	None.
 *
 *-------------------------------------------------------------------------
 */

static int
UtfToUcs2beProc(
    ClientData dummy,	/* TableEncodingData that specifies
				 * encoding. */
    const char *src,		/* Source string in UTF-8. */
    int srcLen,			/* Source string length in bytes. */
    int flags,			/* Conversion control flags. */
    Tcl_EncodingState *statePtr,/* Place for conversion routine to store state
				 * information used during a piecewise
				 * conversion. Contents of statePtr are
				 * initialized and/or reset by conversion
				 * routine under control of flags argument. */
    char *dst,			/* Output buffer in which converted string is
				 * stored. */
    int dstLen,			/* The maximum length of output buffer in
				 * bytes. */
    int *srcReadPtr,		/* Filled with the number of bytes from the
				 * source string that were converted. This may
				 * be less than the original source length if
				 * there was a problem converting some source
				 * characters. */
    int *dstWrotePtr,		/* Filled with the number of bytes that were
				 * stored in the output buffer as a result of
				 * the conversion. */
    int *dstCharsPtr)		/* Filled with the number of characters that
				 * correspond to the bytes stored in the
				 * output buffer. */
{
    const char *srcStart, *srcEnd, *srcClose, *dstStart, *dstEnd;
    int result, numChars;
    int ch;
    (void)dummy;
    (void)statePtr;

    srcStart = src;
    srcEnd = src + srcLen;
    srcClose = srcEnd;
    if (!(flags & TCL_ENCODING_END)) {
	srcClose -= 6;
    }

    dstStart = dst;
    dstEnd = dst + dstLen - 2 /* sizeof(UCS-2) */;

    result = TCL_OK;
    for (numChars = 0; src < srcEnd; numChars++) {
	if ((src > srcClose) && (!Tcl_UtfCharComplete(src, srcEnd - src))) {
	    /*
	     * If there is more string to follow, this will ensure that the
	     * last UTF-8 character in the source buffer hasn't been cut off.
	     */
	    result = TCL_CONVERT_MULTIBYTE;
	    break;
	}
	if (dst > dstEnd) {
	    result = TCL_CONVERT_NOSPACE;
	    break;
	}
	src += TkUtfToUniChar(src, &ch);
	if (ch > 0xFFFF) {
	    ch = 0xFFFD;
	}

	/*
	 * Ensure big-endianness (store big bits first).
	 */

	*dst++ = (char)((ch >> 8) & 0xFF);
	*dst++ = (char)(ch & 0xFF);
    }
    *srcReadPtr = src - srcStart;
    *dstWrotePtr = dst - dstStart;
    *dstCharsPtr = numChars;
    return result;
}

/*
 *---------------------------------------------------------------------------
 *
 * TkpGetNativeFont --
 *
 *	Map a platform-specific native font name to a TkFont.
 *
 * Results:
 *	The return value is a pointer to a TkFont that represents the native
 *	font. If a native font by the given name could not be found, the
 *	return value is NULL.
 *
 *	Every call to this function returns a new TkFont structure, even if
 *	the name has already been seen before. The caller should call
 *	TkpDeleteFont() when the font is no longer needed.
 *
 *	The caller is responsible for initializing the memory associated with
 *	the generic TkFont when this function returns and releasing the
 *	contents of the generic TkFont before calling TkpDeleteFont().
 *
 * Side effects:
 *	Memory allocated.
 *
 *---------------------------------------------------------------------------
 */

TkFont *
TkpGetNativeFont(
    Tk_Window tkwin,		/* For display where font will be used. */
    const char *name)		/* Platform-specific font name. */
{
    UnixFont *fontPtr;
    XFontStruct *fontStructPtr;
    FontAttributes fa;
    const char *p;
    int hasSpace, dashes, hasWild;

    /*
     * The behavior of X when given a name that isn't an XLFD is unspecified.
     * For example, Exceed 6 returns a valid font for any random string. This
     * is awkward since system names have higher priority than the other Tk
     * font syntaxes. So, we need to perform a quick sanity check on the name
     * and fail if it looks suspicious. We fail if the name:
     *     - contains a space immediately before a dash
     *	   - contains a space, but no '*' characters and fewer than 14 dashes
     */

    hasSpace = dashes = hasWild = 0;
    for (p = name; *p != '\0'; p++) {
	if (*p == ' ') {
	    if (p[1] == '-') {
		return NULL;
	    }
	    hasSpace = 1;
	} else if (*p == '-') {
	    dashes++;
	} else if (*p == '*') {
	    hasWild = 1;
	}
    }
    if ((dashes < 14) && !hasWild && hasSpace) {
	return NULL;
    }

    fontStructPtr = XLoadQueryFont(Tk_Display(tkwin), name);
    if (fontStructPtr == NULL) {
	/*
	 * Handle all names that look like XLFDs here. Otherwise, when
	 * TkpGetFontFromAttributes is called from generic code, any foundry
	 * or encoding information specified in the XLFD will have been parsed
	 * out and lost. But make sure we don't have an "-option value" string
	 * since TkFontParseXLFD would return a false success when attempting
	 * to parse it.
	 */

	if (name[0] == '-') {
	    if (name[1] != '*') {
		char *dash;

		dash = strchr(name + 1, '-');
		if ((dash == NULL) || (isspace(UCHAR(dash[-1])))) {
		    return NULL;
		}
	    }
	} else if (name[0] != '*') {
	    return NULL;
	}
	if (TkFontParseXLFD(name, &fa.fa, &fa.xa) != TCL_OK) {
	    return NULL;
	}
	fontStructPtr = CreateClosestFont(tkwin, &fa.fa, &fa.xa);
    }
    fontPtr = (UnixFont *)ckalloc(sizeof(UnixFont));
    InitFont(tkwin, fontStructPtr, fontPtr);

    return (TkFont *) fontPtr;
}

/*
 *---------------------------------------------------------------------------
 *
 * TkpGetFontFromAttributes --
 *
 *	Given a desired set of attributes for a font, find a font with the
 *	closest matching attributes.
 *
 * Results:
 *	The return value is a pointer to a TkFont that represents the font
 *	with the desired attributes. If a font with the desired attributes
 *	could not be constructed, some other font will be substituted
 *	automatically.
 *
 *	Every call to this function returns a new TkFont structure, even if
 *	the specified attributes have already been seen before. The caller
 *	should call TkpDeleteFont() to free the platform- specific data when
 *	the font is no longer needed.
 *
 *	The caller is responsible for initializing the memory associated with
 *	the generic TkFont when this function returns and releasing the
 *	contents of the generic TkFont before calling TkpDeleteFont().
 *
 * Side effects:
 *	Memory allocated.
 *
 *---------------------------------------------------------------------------
 */

TkFont *
TkpGetFontFromAttributes(
    TkFont *tkFontPtr,		/* If non-NULL, store the information in this
				 * existing TkFont structure, rather than
				 * allocating a new structure to hold the
				 * font; the existing contents of the font
				 * will be released. If NULL, a new TkFont
				 * structure is allocated. */
    Tk_Window tkwin,		/* For display where font will be used. */
    const TkFontAttributes *faPtr)
				/* Set of attributes to match. */
{
    UnixFont *fontPtr;
    TkXLFDAttributes xa;
    XFontStruct *fontStructPtr;

    TkInitXLFDAttributes(&xa);
    fontStructPtr = CreateClosestFont(tkwin, faPtr, &xa);

    fontPtr = (UnixFont *) tkFontPtr;
    if (fontPtr == NULL) {
	fontPtr = (UnixFont *)ckalloc(sizeof(UnixFont));
    } else {
	ReleaseFont(fontPtr);
    }
    InitFont(tkwin, fontStructPtr, fontPtr);

    fontPtr->font.fa.underline = faPtr->underline;
    fontPtr->font.fa.overstrike = faPtr->overstrike;

    return (TkFont *) fontPtr;
}

/*
 *---------------------------------------------------------------------------
 *
 * TkpDeleteFont --
 *
 *	Called to release a font allocated by TkpGetNativeFont() or
 *	TkpGetFontFromAttributes(). The caller should have already released
 *	the fields of the TkFont that are used exclusively by the generic
 *	TkFont code.
 *
 * Results:
 *	None.
 *
 * Side effects:
 *	TkFont is deallocated.
 *
 *---------------------------------------------------------------------------
 */

void
TkpDeleteFont(
    TkFont *tkFontPtr)		/* Token of font to be deleted. */
{
    UnixFont *fontPtr = (UnixFont *) tkFontPtr;

    ReleaseFont(fontPtr);
}

/*
 *---------------------------------------------------------------------------
 *
 * TkpGetFontFamilies --
 *
 *	Return information about the font families that are available on the
 *	display of the given window.
 *
 * Results:
 *	Modifies interp's result object to hold a list of all the available
 *	font families.
 *
 * Side effects:
 *	None.
 *
 *---------------------------------------------------------------------------
 */

void
TkpGetFontFamilies(
    Tcl_Interp *interp,		/* Interp to hold result. */
    Tk_Window tkwin)		/* For display to query. */
{
<<<<<<< HEAD
    int i, isNew, numNames;
    char *family, **nameList;
=======
    int i, new, numNames;
    const char *family, **nameList;
>>>>>>> aa229cea
    Tcl_HashTable familyTable;
    Tcl_HashEntry *hPtr;
    Tcl_HashSearch search;
    Tcl_Obj *resultPtr, *strPtr;

    Tcl_InitHashTable(&familyTable, TCL_STRING_KEYS);
    nameList = ListFonts(Tk_Display(tkwin), "*", &numNames);
    for (i = 0; i < numNames; i++) {
	const char *familyEnd;

	family = strchr(nameList[i] + 1, '-');
	if (family == NULL) {
	    /*
	     * Apparently, sometimes ListFonts() can return a font name with
	     * zero or one '-' character in it. This is probably indicative of
	     * a server misconfiguration, but crashing because of it is a very
	     * bad idea anyway. [Bug 1475865]
	     */

	    continue;
	}
	family++;			/* Advance to char after '-'. */
	familyEnd = strchr(family, '-');
	if (familyEnd == NULL) {
	    continue;			/* See comment above. */
	}
	*familyEnd = '\0';
	Tcl_CreateHashEntry(&familyTable, family, &isNew);
    }
    XFreeFontNames(nameList);

    hPtr = Tcl_FirstHashEntry(&familyTable, &search);
    resultPtr = Tcl_NewObj();
    while (hPtr != NULL) {
	strPtr = Tcl_NewStringObj((const char *)Tcl_GetHashKey(&familyTable, hPtr), -1);
	Tcl_ListObjAppendElement(NULL, resultPtr, strPtr);
	hPtr = Tcl_NextHashEntry(&search);
    }
    Tcl_SetObjResult(interp, resultPtr);

    Tcl_DeleteHashTable(&familyTable);
}

/*
 *-------------------------------------------------------------------------
 *
 * TkpGetSubFonts --
 *
 *	A function used by the testing package for querying the actual screen
 *	fonts that make up a font object.
 *
 * Results:
 *	Modifies interp's result object to hold a list containing the names of
 *	the screen fonts that make up the given font object.
 *
 * Side effects:
 *	None.
 *
 *-------------------------------------------------------------------------
 */

void
TkpGetSubFonts(
    Tcl_Interp *interp,
    Tk_Font tkfont)
{
    int i;
    Tcl_Obj *objv[3], *resultPtr, *listPtr;
    UnixFont *fontPtr;
    FontFamily *familyPtr;

    resultPtr = Tcl_NewObj();
    fontPtr = (UnixFont *) tkfont;
    for (i = 0; i < fontPtr->numSubFonts; i++) {
	familyPtr = fontPtr->subFontArray[i].familyPtr;
	objv[0] = Tcl_NewStringObj(familyPtr->faceName, -1);
	objv[1] = Tcl_NewStringObj(familyPtr->foundry, -1);
	objv[2] = Tcl_NewStringObj(
		Tcl_GetEncodingName(familyPtr->encoding), -1);
	listPtr = Tcl_NewListObj(3, objv);
	Tcl_ListObjAppendElement(NULL, resultPtr, listPtr);
    }
    Tcl_SetObjResult(interp, resultPtr);
}

/*
 *----------------------------------------------------------------------
 *
 * TkpGetFontAttrsForChar --
 *
 *	Retrieve the font attributes of the actual font used to render a given
 *	character.
 *
 * Results:
 *	None.
 *
 * Side effects:
 *	The font attributes are stored in *faPtr.
 *
 *----------------------------------------------------------------------
 */

void
TkpGetFontAttrsForChar(
    Tk_Window tkwin,		/* Window on the font's display */
    Tk_Font tkfont,		/* Font to query */
    int c,         		/* Character of interest */
    TkFontAttributes *faPtr)	/* Output: Font attributes */
{
    FontAttributes atts;
    UnixFont *fontPtr = (UnixFont *) tkfont;
				/* Structure describing the logical font */
    SubFont *lastSubFontPtr = &fontPtr->subFontArray[0];
				/* Pointer to subfont array in case
				 * FindSubFontForChar needs to fix up the
				 * memory allocation */
    SubFont *thisSubFontPtr = FindSubFontForChar(fontPtr, c, &lastSubFontPtr);
				/* Pointer to the subfont to use for the given
				 * character */

    GetFontAttributes(Tk_Display(tkwin), thisSubFontPtr->fontStructPtr, &atts);
    *faPtr = atts.fa;
}

/*
 *---------------------------------------------------------------------------
 *
 * Tk_MeasureChars --
 *
 *	Determine the number of characters from the string that will fit in
 *	the given horizontal span. The measurement is done under the
 *	assumption that Tk_DrawChars() will be used to actually display the
 *	characters.
 *
 * Results:
 *	The return value is the number of bytes from source that fit into the
 *	span that extends from 0 to maxLength. *lengthPtr is filled with the
 *	x-coordinate of the right edge of the last character that did fit.
 *
 * Side effects:
 *	None.
 *
 *---------------------------------------------------------------------------
 */

int
Tk_MeasureChars(
    Tk_Font tkfont,		/* Font in which characters will be drawn. */
    const char *source,		/* UTF-8 string to be displayed. Need not be
				 * '\0' terminated. */
    int numBytes,		/* Maximum number of bytes to consider from
				 * source string. */
    int maxLength,		/* If >= 0, maxLength specifies the longest
				 * permissible line length in pixels; don't
				 * consider any character that would cross
				 * this x-position. If < 0, then line length
				 * is unbounded and the flags argument is
				 * ignored. */
    int flags,			/* Various flag bits OR-ed together:
				 * TK_PARTIAL_OK means include the last char
				 * which only partially fit on this line.
				 * TK_WHOLE_WORDS means stop on a word
				 * boundary, if possible. TK_AT_LEAST_ONE
				 * means return at least one character even if
				 * no characters fit. */
    int *lengthPtr)		/* Filled with x-location just after the
				 * terminating character. */
{
    UnixFont *fontPtr;
    SubFont *lastSubFontPtr;
    int curX, curByte, ch;

    /*
     * Unix does not use kerning or fractional character widths when
     * displaying text on the screen. So that means we can safely measure
     * individual characters or spans of characters and add up the widths w/o
     * any "off-by-one-pixel" errors.
     */

    fontPtr = (UnixFont *) tkfont;

    lastSubFontPtr = &fontPtr->subFontArray[0];

    if (numBytes == 0) {
	curX = 0;
	curByte = 0;
    } else if (maxLength < 0) {
	const char *p, *end, *next;
	SubFont *thisSubFontPtr;
	FontFamily *familyPtr;
	Tcl_DString runString;

	/*
	 * A three step process:
	 * 1. Find a contiguous range of characters that can all be
	 *    represented by a single screen font.
	 * 2. Convert those chars to the encoding of that font.
	 * 3. Measure converted chars.
	 */

	curX = 0;
	end = source + numBytes;
	for (p = source; p < end; ) {
	    next = p + TkUtfToUniChar(p, &ch);
	    thisSubFontPtr = FindSubFontForChar(fontPtr, ch, &lastSubFontPtr);
	    if (thisSubFontPtr != lastSubFontPtr) {
		familyPtr = lastSubFontPtr->familyPtr;
		Tcl_UtfToExternalDString(familyPtr->encoding, source,
			p - source, &runString);
		if (familyPtr->isTwoByteFont) {
		    curX += XTextWidth16(lastSubFontPtr->fontStructPtr,
			    (XChar2b *) Tcl_DStringValue(&runString),
			    Tcl_DStringLength(&runString) / 2);
		} else {
		    curX += XTextWidth(lastSubFontPtr->fontStructPtr,
			    Tcl_DStringValue(&runString),
			    Tcl_DStringLength(&runString));
		}
		Tcl_DStringFree(&runString);
		lastSubFontPtr = thisSubFontPtr;
		source = p;
	    }
	    p = next;
	}
	familyPtr = lastSubFontPtr->familyPtr;
	Tcl_UtfToExternalDString(familyPtr->encoding, source, p - source,
		&runString);
	if (familyPtr->isTwoByteFont) {
	    curX += XTextWidth16(lastSubFontPtr->fontStructPtr,
		    (XChar2b *) Tcl_DStringValue(&runString),
		    Tcl_DStringLength(&runString) >> 1);
	} else {
	    curX += XTextWidth(lastSubFontPtr->fontStructPtr,
		    Tcl_DStringValue(&runString),
		    Tcl_DStringLength(&runString));
	}
	Tcl_DStringFree(&runString);
	curByte = numBytes;
    } else {
	const char *p, *end, *next, *term;
	int newX, termX, sawNonSpace, dstWrote;
	FontFamily *familyPtr;
	XChar2b buf[8];

	/*
	 * How many chars will fit in the space allotted? This first version
	 * may be inefficient because it measures every character
	 * individually.
	 */

	next = source + TkUtfToUniChar(source, &ch);
	newX = curX = termX = 0;

	term = source;
	end = source + numBytes;

	sawNonSpace = (ch > 255) || !isspace(ch);
	familyPtr = lastSubFontPtr->familyPtr;
	for (p = source; ; ) {
	    if ((ch < BASE_CHARS) && (fontPtr->widths[ch] != 0)) {
		newX += fontPtr->widths[ch];
	    } else {
		lastSubFontPtr = FindSubFontForChar(fontPtr, ch, NULL);
		familyPtr = lastSubFontPtr->familyPtr;
		Tcl_UtfToExternal(NULL, familyPtr->encoding, p, next - p, 0, NULL,
			(char *)&buf[0].byte1, sizeof(buf), NULL, &dstWrote, NULL);
		if (familyPtr->isTwoByteFont) {
		    newX += XTextWidth16(lastSubFontPtr->fontStructPtr,
			    buf, dstWrote >> 1);
		} else {
		    newX += XTextWidth(lastSubFontPtr->fontStructPtr,
			    (char *)&buf[0].byte1, dstWrote);
		}
	    }
	    if (newX > maxLength) {
		break;
	    }
	    curX = newX;
	    p = next;
	    if (p >= end) {
		term = end;
		termX = curX;
		break;
	    }

	    next += TkUtfToUniChar(next, &ch);
	    if ((ch < 256) && isspace(ch)) {
		if (sawNonSpace) {
		    term = p;
		    termX = curX;
		    sawNonSpace = 0;
		}
	    } else {
		sawNonSpace = 1;
	    }
	}

	/*
	 * P points to the first character that doesn't fit in the desired
	 * span. Use the flags to figure out what to return.
	 */

	if ((flags & TK_PARTIAL_OK) && (p < end) && (curX < maxLength)) {
	    /*
	     * Include the first character that didn't quite fit in the
	     * desired span. The width returned will include the width of that
	     * extra character.
	     */

	    curX = newX;
	    p += TkUtfToUniChar(p, &ch);
	}
	if ((flags & TK_AT_LEAST_ONE) && (term == source) && (p < end)) {
	    term = p;
	    termX = curX;
	    if (term == source) {
		term += TkUtfToUniChar(term, &ch);
		termX = newX;
	    }
	} else if ((p >= end) || !(flags & TK_WHOLE_WORDS)) {
	    term = p;
	    termX = curX;
	}

	curX = termX;
	curByte = term - source;
    }

    *lengthPtr = curX;
    return curByte;
}

/*
 *---------------------------------------------------------------------------
 *
 * TkpMeasureCharsInContext --
 *
 *	Determine the number of bytes from the string that will fit in the
 *	given horizontal span. The measurement is done under the assumption
 *	that TkpDrawCharsInContext() will be used to actually display the
 *	characters.
 *
 *	This one is almost the same as Tk_MeasureChars(), but with access to
 *	all the characters on the line for context. On X11 this context isn't
 *	consulted, so we just call Tk_MeasureChars().
 *
 * Results:
 *	The return value is the number of bytes from source that fit into the
 *	span that extends from 0 to maxLength. *lengthPtr is filled with the
 *	x-coordinate of the right edge of the last character that did fit.
 *
 * Side effects:
 *	None.
 *
 *---------------------------------------------------------------------------
 */

int
TkpMeasureCharsInContext(
    Tk_Font tkfont,		/* Font in which characters will be drawn. */
    const char *source,		/* UTF-8 string to be displayed. Need not be
				 * '\0' terminated. */
    int numBytes,		/* Maximum number of bytes to consider from
				 * source string in all. */
    int rangeStart,		/* Index of first byte to measure. */
    int rangeLength,		/* Length of range to measure in bytes. */
    int maxLength,		/* If >= 0, maxLength specifies the longest
				 * permissible line length; don't consider any
				 * character that would cross this x-position.
				 * If < 0, then line length is unbounded and
				 * the flags argument is ignored. */
    int flags,			/* Various flag bits OR-ed together:
				 * TK_PARTIAL_OK means include the last char
				 * which only partially fit on this line.
				 * TK_WHOLE_WORDS means stop on a word
				 * boundary, if possible. TK_AT_LEAST_ONE
				 * means return at least one character even if
				 * no characters fit. TK_ISOLATE_END means
				 * that the last character should not be
				 * considered in context with the rest of the
				 * string (used for breaking lines). */
    int *lengthPtr)		/* Filled with x-location just after the
				 * terminating character. */
{
    (void) numBytes; /*unused*/
    return Tk_MeasureChars(tkfont, source + rangeStart, rangeLength,
	    maxLength, flags, lengthPtr);
}

/*
 *---------------------------------------------------------------------------
 *
 * Tk_DrawChars --
 *
 *	Draw a string of characters on the screen. Tk_DrawChars() expands
 *	control characters that occur in the string to \xNN sequences.
 *
 * Results:
 *	None.
 *
 * Side effects:
 *	Information gets drawn on the screen.
 *
 *---------------------------------------------------------------------------
 */

void
Tk_DrawChars(
    Display *display,		/* Display on which to draw. */
    Drawable drawable,		/* Window or pixmap in which to draw. */
    GC gc,			/* Graphics context for drawing characters. */
    Tk_Font tkfont,		/* Font in which characters will be drawn;
				 * must be the same as font used in GC. */
    const char *source,		/* UTF-8 string to be displayed. Need not be
				 * '\0' terminated. All Tk meta-characters
				 * (tabs, control characters, and newlines)
				 * should be stripped out of the string that
				 * is passed to this function. If they are not
				 * stripped out, they will be displayed as
				 * regular printing characters. */
    int numBytes,		/* Number of bytes in string. */
    int x, int y)		/* Coordinates at which to place origin of
				 * string when drawing. */
{
    UnixFont *fontPtr = (UnixFont *) tkfont;
    SubFont *thisSubFontPtr, *lastSubFontPtr;
    Tcl_DString runString;
    const char *p, *end, *next;
    int xStart, needWidth, window_width, do_width, ch;
    FontFamily *familyPtr;
#ifdef TK_DRAW_CHAR_XWINDOW_CHECK
    int rx, ry;
    unsigned width, height, border_width, depth;
    Drawable root;
#endif

    lastSubFontPtr = &fontPtr->subFontArray[0];
    xStart = x;

#ifdef TK_DRAW_CHAR_XWINDOW_CHECK
    /*
     * Get the window width so we can abort drawing outside of the window
     */

    if (XGetGeometry(display, drawable, &root, &rx, &ry, &width, &height,
	    &border_width, &depth) == False) {
	window_width = INT_MAX;
    } else {
	window_width = width;
    }
#else
    /*
     * This is used by default until we find a solution that doesn't do a
     * round-trip to the X server (needed to get Tk cached window width).
     */

    window_width = 32768;
#endif

    end = source + numBytes;
    needWidth = fontPtr->font.fa.underline + fontPtr->font.fa.overstrike;
    for (p = source; p <= end; ) {
	if (p < end) {
	    next = p + TkUtfToUniChar(p, &ch);
	    thisSubFontPtr = FindSubFontForChar(fontPtr, ch, &lastSubFontPtr);
	} else {
	    next = p + 1;
	    thisSubFontPtr = lastSubFontPtr;
	}
	if ((thisSubFontPtr != lastSubFontPtr)
		|| (p == end) || (p-source > 200)) {
	    if (p > source) {
		do_width = (needWidth || (p != end)) ? 1 : 0;
		familyPtr = lastSubFontPtr->familyPtr;

		Tcl_UtfToExternalDString(familyPtr->encoding, source,
			p - source, &runString);
		if (familyPtr->isTwoByteFont) {
		    XDrawString16(display, drawable, gc, x, y,
			    (XChar2b *) Tcl_DStringValue(&runString),
			    Tcl_DStringLength(&runString) / 2);
		    if (do_width) {
			x += XTextWidth16(lastSubFontPtr->fontStructPtr,
				(XChar2b *) Tcl_DStringValue(&runString),
				Tcl_DStringLength(&runString) / 2);
		    }
		} else {
		    XDrawString(display, drawable, gc, x, y,
			    Tcl_DStringValue(&runString),
			    Tcl_DStringLength(&runString));
		    if (do_width) {
			x += XTextWidth(lastSubFontPtr->fontStructPtr,
				Tcl_DStringValue(&runString),
				Tcl_DStringLength(&runString));
		    }
		}
		Tcl_DStringFree(&runString);
	    }
	    lastSubFontPtr = thisSubFontPtr;
	    source = p;
	    XSetFont(display, gc, lastSubFontPtr->fontStructPtr->fid);
	    if (x > window_width) {
		break;
	    }
	}
	p = next;
    }

    if (lastSubFontPtr != &fontPtr->subFontArray[0]) {
	XSetFont(display, gc, fontPtr->subFontArray[0].fontStructPtr->fid);
    }

    if (fontPtr->font.fa.underline != 0) {
	XFillRectangle(display, drawable, gc, xStart,
		y + fontPtr->underlinePos,
		(unsigned) (x - xStart), (unsigned) fontPtr->barHeight);
    }
    if (fontPtr->font.fa.overstrike != 0) {
	y -= fontPtr->font.fm.descent + (fontPtr->font.fm.ascent) / 10;
	XFillRectangle(display, drawable, gc, xStart, y,
		(unsigned) (x - xStart), (unsigned) fontPtr->barHeight);
    }
}

/*
 *---------------------------------------------------------------------------
 *
 * TkpDrawCharsInContext --
 *
 *	Draw a string of characters on the screen like Tk_DrawChars(), but
 *	with access to all the characters on the line for context. On X11 this
 *	context isn't consulted, so we just call Tk_DrawChars().
 *
 * Results:
 *	None.
 *
 * Side effects:
 *	Information gets drawn on the screen.
 *
 *---------------------------------------------------------------------------
 */

void
TkpDrawCharsInContext(
    Display *display,		/* Display on which to draw. */
    Drawable drawable,		/* Window or pixmap in which to draw. */
    GC gc,			/* Graphics context for drawing characters. */
    Tk_Font tkfont,		/* Font in which characters will be drawn;
				 * must be the same as font used in GC. */
    const char *source,		/* UTF-8 string to be displayed. Need not be
				 * '\0' terminated. All Tk meta-characters
				 * (tabs, control characters, and newlines)
				 * should be stripped out of the string that
				 * is passed to this function. If they are not
				 * stripped out, they will be displayed as
				 * regular printing characters. */
    int numBytes,		/* Number of bytes in string. */
    int rangeStart,		/* Index of first byte to draw. */
    int rangeLength,		/* Length of range to draw in bytes. */
    int x, int y)		/* Coordinates at which to place origin of the
				 * whole (not just the range) string when
				 * drawing. */
{
    int widthUntilStart;

    (void) numBytes; /*unused*/

    Tk_MeasureChars(tkfont, source, rangeStart, -1, 0, &widthUntilStart);
    Tk_DrawChars(display, drawable, gc, tkfont, source + rangeStart,
	    rangeLength, x+widthUntilStart, y);
}

/*
 *-------------------------------------------------------------------------
 *
 * CreateClosestFont --
 *
 *	Helper for TkpGetNativeFont() and TkpGetFontFromAttributes(). Given a
 *	set of font attributes, construct a close XFontStruct. If requested
 *	face name is not available, automatically substitutes an alias for
 *	requested face name. If encoding is not specified (or the requested
 *	one is not available), automatically chooses another encoding from the
 *	list of preferred encodings. If the foundry is not specified (or is
 *	not available) automatically prefers "adobe" foundry. For all other
 *	attributes, if the requested value was not available, the appropriate
 *	"close" value will be used.
 *
 * Results:
 *	Return value is the XFontStruct that best matched the requested
 *	attributes. The return value is never NULL; some font will always be
 *	returned.
 *
 * Side effects:
 *	None.
 *
 *-------------------------------------------------------------------------
 */

static XFontStruct *
CreateClosestFont(
    Tk_Window tkwin,		/* For display where font will be used. */
    const TkFontAttributes *faPtr,
				/* Set of generic attributes to match. */
    const TkXLFDAttributes *xaPtr)
				/* Set of X-specific attributes to match. */
{
    FontAttributes want;
    char **nameList;
    int numNames, nameIdx, bestIdx[2];
    Display *display;
    XFontStruct *fontStructPtr;
    unsigned bestScore[2];

    want.fa = *faPtr;
    want.xa = *xaPtr;

    if (want.xa.foundry == NULL) {
	want.xa.foundry = Tk_GetUid("adobe");
    }
    if (want.fa.family == NULL) {
	want.fa.family = Tk_GetUid("fixed");
    }
    want.fa.size = -TkFontGetPixels(tkwin, faPtr->size);
    if (want.xa.charset == NULL || *want.xa.charset == '\0') {
	want.xa.charset = Tk_GetUid("iso8859-1");	/* locale. */
    }

    display = Tk_Display(tkwin);

    /*
     * Algorithm to get the closest font to the name requested.
     *
     * try fontname
     * try all aliases for fontname
     * foreach fallback for fontname
     *	    try the fallback
     *	    try all aliases for the fallback
     */

    nameList = ListFontOrAlias(display, want.fa.family, &numNames);
    if (numNames == 0) {
	const char *const *const *fontFallbacks;
	int i, j;
	const char *fallback;

	fontFallbacks = TkFontGetFallbacks();
	for (i = 0; fontFallbacks[i] != NULL; i++) {
	    for (j = 0; (fallback = fontFallbacks[i][j]) != NULL; j++) {
		if (strcasecmp(want.fa.family, fallback) == 0) {
		    break;
		}
	    }
	    if (fallback != NULL) {
		for (j = 0; (fallback = fontFallbacks[i][j]) != NULL; j++) {
		    nameList = ListFontOrAlias(display, fallback, &numNames);
		    if (numNames != 0) {
			goto found;
		    }
		}
	    }
	}
	nameList = ListFonts(display, "fixed", &numNames);
	if (numNames == 0) {
	    nameList = ListFonts(display, "*", &numNames);
	}
	if (numNames == 0) {
	    return GetSystemFont(display);
	}
    }

  found:
    bestIdx[0] = -1;
    bestIdx[1] = -1;
    bestScore[0] = (unsigned) -1;
    bestScore[1] = (unsigned) -1;
    for (nameIdx = 0; nameIdx < numNames; nameIdx++) {
	FontAttributes got;
	int scalable;
	unsigned score;

	if (TkFontParseXLFD(nameList[nameIdx], &got.fa, &got.xa) != TCL_OK) {
	    continue;
	}
	IdentifySymbolEncodings(&got);
	scalable = (got.fa.size == 0.0);
	score = RankAttributes(&want, &got);
	if (score < bestScore[scalable]) {
	    bestIdx[scalable] = nameIdx;
	    bestScore[scalable] = score;
	}
	if (score == 0) {
	    break;
	}
    }

    fontStructPtr = GetScreenFont(display, &want, nameList, bestIdx,
	    bestScore);
    XFreeFontNames(nameList);

    if (fontStructPtr == NULL) {
	return GetSystemFont(display);
    }
    return fontStructPtr;
}

/*
 *---------------------------------------------------------------------------
 *
 * InitFont --
 *
 *	Helper for TkpGetNativeFont() and TkpGetFontFromAttributes().
 *	Initializes the memory for a new UnixFont that wraps the
 *	platform-specific data.
 *
 *	The caller is responsible for initializing the fields of the TkFont
 *	that are used exclusively by the generic TkFont code, and for
 *	releasing those fields before calling TkpDeleteFont().
 *
 * Results:
 *	Fills the WinFont structure.
 *
 * Side effects:
 *	Memory allocated.
 *
 *---------------------------------------------------------------------------
 */

static void
InitFont(
    Tk_Window tkwin,		/* For screen where font will be used. */
    XFontStruct *fontStructPtr,	/* X information about font. */
    UnixFont *fontPtr)		/* Filled with information constructed from
				 * the above arguments. */
{
    ThreadSpecificData *tsdPtr = (ThreadSpecificData *)
	    Tcl_GetThreadData(&dataKey, sizeof(ThreadSpecificData));
    unsigned long value;
    int minHi, maxHi, minLo, maxLo, fixed, width, limit, i, n;
    FontAttributes fa;
    TkFontAttributes *faPtr;
    TkFontMetrics *fmPtr;
    SubFont *controlPtr, *subFontPtr;
    char *pageMap;
    Display *display;

    /*
     * Get all font attributes and metrics.
     */

    display = Tk_Display(tkwin);
    GetFontAttributes(display, fontStructPtr, &fa);

    minHi = fontStructPtr->min_byte1;
    maxHi = fontStructPtr->max_byte1;
    minLo = fontStructPtr->min_char_or_byte2;
    maxLo = fontStructPtr->max_char_or_byte2;

    fixed = 1;
    if (fontStructPtr->per_char != NULL) {
	width = 0;
	limit = (maxHi - minHi + 1) * (maxLo - minLo + 1);
	for (i = 0; i < limit; i++) {
	    n = fontStructPtr->per_char[i].width;
	    if (n != 0) {
		if (width == 0) {
		    width = n;
		} else if (width != n) {
		    fixed = 0;
		    break;
		}
	    }
	}
    }

    fontPtr->font.fid = fontStructPtr->fid;

    faPtr = &fontPtr->font.fa;
    faPtr->family = fa.fa.family;
    faPtr->size = TkFontGetPoints(tkwin, fa.fa.size);
    faPtr->weight = fa.fa.weight;
    faPtr->slant = fa.fa.slant;
    faPtr->underline = 0;
    faPtr->overstrike = 0;

    fmPtr = &fontPtr->font.fm;
    fmPtr->ascent = fontStructPtr->ascent;
    fmPtr->descent = fontStructPtr->descent;
    fmPtr->maxWidth = fontStructPtr->max_bounds.width;
    fmPtr->fixed = fixed;

    fontPtr->display = display;
    fontPtr->pixelSize = (int)(TkFontGetPixels(tkwin, fa.fa.size) + 0.5);
    fontPtr->xa = fa.xa;

    fontPtr->numSubFonts = 1;
    fontPtr->subFontArray = fontPtr->staticSubFonts;
    InitSubFont(display, fontStructPtr, 1, &fontPtr->subFontArray[0]);

    fontPtr->controlSubFont = fontPtr->subFontArray[0];
    subFontPtr = FindSubFontForChar(fontPtr, '0', NULL);
    controlPtr = &fontPtr->controlSubFont;
    controlPtr->fontStructPtr = subFontPtr->fontStructPtr;
    controlPtr->familyPtr = &tsdPtr->controlFamily;
    controlPtr->fontMap = tsdPtr->controlFamily.fontMap;

    pageMap = fontPtr->subFontArray[0].fontMap[0];
    for (i = 0; i < 256; i++) {
	if ((minHi > 0) || (i < minLo) || (i > maxLo)
		|| !((pageMap[i>>3] >> (i&7)) & 1)) {
	    n = 0;
	} else if (fontStructPtr->per_char == NULL) {
	    n = fontStructPtr->max_bounds.width;
	} else {
	    n = fontStructPtr->per_char[i - minLo].width;
	}
	fontPtr->widths[i] = n;
    }

    if (XGetFontProperty(fontStructPtr, XA_UNDERLINE_POSITION, &value)) {
	fontPtr->underlinePos = value;
    } else {
	/*
	 * If the XA_UNDERLINE_POSITION property does not exist, the X manual
	 * recommends using the following value:
	 */

	fontPtr->underlinePos = fontStructPtr->descent / 2;
    }
    fontPtr->barHeight = 0;
    if (XGetFontProperty(fontStructPtr, XA_UNDERLINE_THICKNESS, &value)) {
	fontPtr->barHeight = value;
    }
    if (fontPtr->barHeight == 0) {
	/*
	 * If the XA_UNDERLINE_THICKNESS property does not exist, the X manual
	 * recommends using the width of the stem on a capital letter. I don't
	 * know of a way to get the stem width of a letter, so guess and use
	 * 1/3 the width of a capital I.
	 */

	fontPtr->barHeight = fontPtr->widths['I'] / 3;
	if (fontPtr->barHeight == 0) {
	    fontPtr->barHeight = 1;
	}
    }
    if (fontPtr->underlinePos + fontPtr->barHeight > fontStructPtr->descent) {
	/*
	 * If this set of cobbled together values would cause the bottom of
	 * the underline bar to stick below the descent of the font, jack the
	 * underline up a bit higher.
	 */

	fontPtr->barHeight = fontStructPtr->descent - fontPtr->underlinePos;
	if (fontPtr->barHeight == 0) {
	    fontPtr->underlinePos--;
	    fontPtr->barHeight = 1;
	}
    }
}

/*
 *-------------------------------------------------------------------------
 *
 * ReleaseFont --
 *
 *	Called to release the unix-specific contents of a TkFont. The caller
 *	is responsible for freeing the memory used by the font itself.
 *
 * Results:
 *	None.
 *
 * Side effects:
 *	Memory is freed.
 *
 *---------------------------------------------------------------------------
 */

static void
ReleaseFont(
    UnixFont *fontPtr)		/* The font to delete. */
{
    int i;

    for (i = 0; i < fontPtr->numSubFonts; i++) {
	ReleaseSubFont(fontPtr->display, &fontPtr->subFontArray[i]);
    }
    if (fontPtr->subFontArray != fontPtr->staticSubFonts) {
	ckfree(fontPtr->subFontArray);
    }
}

/*
 *-------------------------------------------------------------------------
 *
 * InitSubFont --
 *
 *	Wrap a screen font and load the FontFamily that represents it. Used to
 *	prepare a SubFont so that characters can be mapped from UTF-8 to the
 *	charset of the font.
 *
 * Results:
 *	The subFontPtr is filled with information about the font.
 *
 * Side effects:
 *	None.
 *
 *-------------------------------------------------------------------------
 */

static void
InitSubFont(
    Display *display,		/* Display in which font will be used. */
    XFontStruct *fontStructPtr,	/* The screen font. */
    int base,			/* Non-zero if this SubFont is being used as
				 * the base font for a font object. */
    SubFont *subFontPtr)	/* Filled with SubFont constructed from above
				 * attributes. */
{
    subFontPtr->fontStructPtr = fontStructPtr;
    subFontPtr->familyPtr = AllocFontFamily(display, fontStructPtr, base);
    subFontPtr->fontMap = subFontPtr->familyPtr->fontMap;
}

/*
 *-------------------------------------------------------------------------
 *
 * ReleaseSubFont --
 *
 *	Called to release the contents of a SubFont. The caller is responsible
 *	for freeing the memory used by the SubFont itself.
 *
 * Results:
 *	None.
 *
 * Side effects:
 *	Memory and resources are freed.
 *
 *---------------------------------------------------------------------------
 */

static void
ReleaseSubFont(
    Display *display,		/* Display which owns screen font. */
    SubFont *subFontPtr)	/* The SubFont to delete. */
{
    XFreeFont(display, subFontPtr->fontStructPtr);
    FreeFontFamily(subFontPtr->familyPtr);
}

/*
 *-------------------------------------------------------------------------
 *
 * AllocFontFamily --
 *
 *	Find the FontFamily structure associated with the given font name.
 *	The information should be stored by the caller in a SubFont and used
 *	when determining if that SubFont supports a character.
 *
 *	Cannot use the string name used to construct the font as the key,
 *	because the capitalization may not be canonical. Therefore use the
 *	face name actually retrieved from the font metrics as the key.
 *
 * Results:
 *	A pointer to a FontFamily. The reference count in the FontFamily is
 *	automatically incremented. When the SubFont is released, the reference
 *	count is decremented. When no SubFont is using this FontFamily, it may
 *	be deleted.
 *
 * Side effects:
 *	A new FontFamily structure will be allocated if this font family has
 *	not been seen. TrueType character existence metrics are loaded into
 *	the FontFamily structure.
 *
 *-------------------------------------------------------------------------
 */

static FontFamily *
AllocFontFamily(
    Display *display,		/* Display in which font will be used. */
    XFontStruct *fontStructPtr,	/* Screen font whose FontFamily is to be
				 * returned. */
    int base)			/* Non-zero if this font family is to be used
				 * in the base font of a font object. */
{
    FontFamily *familyPtr;
    FontAttributes fa;
    Tcl_Encoding encoding;
    ThreadSpecificData *tsdPtr = (ThreadSpecificData *)
	    Tcl_GetThreadData(&dataKey, sizeof(ThreadSpecificData));
    (void)base;

    GetFontAttributes(display, fontStructPtr, &fa);
    encoding = Tcl_GetEncoding(NULL, GetEncodingAlias(fa.xa.charset));

    familyPtr = tsdPtr->fontFamilyList;
    for (; familyPtr != NULL; familyPtr = familyPtr->nextPtr) {
	if ((familyPtr->faceName == fa.fa.family)
		&& (familyPtr->foundry == fa.xa.foundry)
		&& (familyPtr->encoding == encoding)) {
	    if (encoding) {
		Tcl_FreeEncoding(encoding);
	    }
	    familyPtr->refCount++;
	    return familyPtr;
	}
    }

    familyPtr = (FontFamily *)ckalloc(sizeof(FontFamily));
    memset(familyPtr, 0, sizeof(FontFamily));
    familyPtr->nextPtr = tsdPtr->fontFamilyList;
    tsdPtr->fontFamilyList = familyPtr;

    /*
     * Set key for this FontFamily.
     */

    familyPtr->foundry = fa.xa.foundry;
    familyPtr->faceName = fa.fa.family;
    familyPtr->encoding = encoding;

    /*
     * An initial refCount of 2 means that FontFamily information will persist
     * even when the SubFont that loaded the FontFamily is released. Change it
     * to 1 to cause FontFamilies to be unloaded when not in use.
     */

    familyPtr->refCount = 2;

    /*
     * One byte/character fonts have both min_byte1 and max_byte1 0, and
     * max_char_or_byte2 <= 255. Anything else specifies a two byte/character
     * font.
     */

    familyPtr->isTwoByteFont = !(
	    (fontStructPtr->min_byte1 == 0) &&
	    (fontStructPtr->max_byte1 == 0) &&
	    (fontStructPtr->max_char_or_byte2 < 256));
    return familyPtr;
}

/*
 *-------------------------------------------------------------------------
 *
 * FreeFontFamily --
 *
 *	Called to free an FontFamily when the SubFont is finished using it.
 *	Frees the contents of the FontFamily and the memory used by the
 *	FontFamily itself.
 *
 * Results:
 *	None.
 *
 * Side effects:
 *	None.
 *
 *-------------------------------------------------------------------------
 */

static void
FreeFontFamily(
    FontFamily *familyPtr)	/* The FontFamily to delete. */
{
    FontFamily **familyPtrPtr;
    ThreadSpecificData *tsdPtr = (ThreadSpecificData *)
	    Tcl_GetThreadData(&dataKey, sizeof(ThreadSpecificData));
    int i;

    if (familyPtr == NULL) {
	return;
    }
    if (familyPtr->refCount-- > 1) {
	return;
    }
    if (familyPtr->encoding) {
	Tcl_FreeEncoding(familyPtr->encoding);
    }
    for (i = 0; i < FONTMAP_PAGES; i++) {
	if (familyPtr->fontMap[i] != NULL) {
	    ckfree(familyPtr->fontMap[i]);
	}
    }

    /*
     * Delete from list.
     */

    for (familyPtrPtr = &tsdPtr->fontFamilyList; ; ) {
	if (*familyPtrPtr == familyPtr) {
	    *familyPtrPtr = familyPtr->nextPtr;
	    break;
	}
	familyPtrPtr = &(*familyPtrPtr)->nextPtr;
    }

    ckfree(familyPtr);
}

/*
 *-------------------------------------------------------------------------
 *
 * FindSubFontForChar --
 *
 *	Determine which screen font is necessary to use to display the given
 *	character. If the font object does not have a screen font that can
 *	display the character, another screen font may be loaded into the font
 *	object, following a set of preferred fallback rules.
 *
 * Results:
 *	The return value is the SubFont to use to display the given character.
 *
 * Side effects:
 *	The contents of fontPtr are modified to cache the results of the
 *	lookup and remember any SubFonts that were dynamically loaded. The
 *	table of SubFonts might be extended, and if a non-NULL reference to a
 *	subfont pointer is available, it is updated if it previously pointed
 *	into the old subfont table.
 *
 *-------------------------------------------------------------------------
 */

static SubFont *
FindSubFontForChar(
    UnixFont *fontPtr,		/* The font object with which the character
				 * will be displayed. */
    int ch,			/* The Unicode character to be displayed. */
    SubFont **fixSubFontPtrPtr)	/* Subfont reference to fix up if we
				 * reallocate our subfont table. */
{
    int i, j, k, numNames;
    Tk_Uid faceName;
    const char *fallback;
    const char *const *aliases;
    char **nameList;
    const char *const *anyFallbacks;
    const char *const *const *fontFallbacks;
    SubFont *subFontPtr;
    Tcl_DString ds;

    if (ch < 0 || ch > 0x30000) {
	ch = 0xFFFD;
    }

    for (i = 0; i < fontPtr->numSubFonts; i++) {
	if (FontMapLookup(&fontPtr->subFontArray[i], ch)) {
	    return &fontPtr->subFontArray[i];
	}
    }

    if (FontMapLookup(&fontPtr->controlSubFont, ch)) {
	return &fontPtr->controlSubFont;
    }

    /*
     * Keep track of all face names that we check, so we don't check some name
     * multiple times if it can be reached by multiple paths.
     */

    Tcl_DStringInit(&ds);

    /*
     * Are there any other fonts with the same face name as the base font that
     * could display this character, e.g., if the base font is
     * adobe:fixed:iso8859-1, we could might be able to use
     * misc:fixed:iso8859-8 or sony:fixed:jisx0208.1983-0
     */

    faceName = fontPtr->font.fa.family;
    if (SeenName(faceName, &ds) == 0) {
	subFontPtr = CanUseFallback(fontPtr, faceName, ch, fixSubFontPtrPtr);
	if (subFontPtr != NULL) {
	    goto end;
	}
    }

    aliases = TkFontGetAliasList(faceName);

    subFontPtr = NULL;
    fontFallbacks = TkFontGetFallbacks();
    for (i = 0; fontFallbacks[i] != NULL; i++) {
	for (j = 0; (fallback = fontFallbacks[i][j]) != NULL; j++) {
	    if (strcasecmp(fallback, faceName) == 0) {
		/*
		 * If the base font has a fallback...
		 */

		goto tryfallbacks;
	    } else if (aliases != NULL) {
		/*
		 * Or if an alias for the base font has a fallback...
		 */

		for (k = 0; aliases[k] != NULL; k++) {
		    if (strcasecmp(fallback, aliases[k]) == 0) {
			goto tryfallbacks;
		    }
		}
	    }
	}
	continue;

    tryfallbacks:

	/*
	 * ...then see if we can use one of the fallbacks, or an alias for one
	 * of the fallbacks.
	 */

	for (j = 0; (fallback = fontFallbacks[i][j]) != NULL; j++) {
	    subFontPtr = CanUseFallbackWithAliases(fontPtr, fallback, ch, &ds,
		    fixSubFontPtrPtr);
	    if (subFontPtr != NULL) {
		goto end;
	    }
	}
    }

    /*
     * See if we can use something from the global fallback list.
     */

    anyFallbacks = TkFontGetGlobalClass();
    for (i = 0; (fallback = anyFallbacks[i]) != NULL; i++) {
	subFontPtr = CanUseFallbackWithAliases(fontPtr, fallback, ch, &ds,
		fixSubFontPtrPtr);
	if (subFontPtr != NULL) {
	    goto end;
	}
    }

    /*
     * Try all face names available in the whole system until we find one that
     * can be used.
     */

    nameList = ListFonts(fontPtr->display, "*", &numNames);
    for (i = 0; i < numNames; i++) {
	fallback = strchr(nameList[i] + 1, '-') + 1;
	strchr(fallback, '-')[0] = '\0';
	if (SeenName(fallback, &ds) == 0) {
	    subFontPtr = CanUseFallback(fontPtr, fallback, ch,
		    fixSubFontPtrPtr);
	    if (subFontPtr != NULL) {
		XFreeFontNames(nameList);
		goto end;
	    }
	}
    }
    XFreeFontNames(nameList);

  end:
    Tcl_DStringFree(&ds);

    if (subFontPtr == NULL) {
	/*
	 * No font can display this character, so it will be displayed as a
	 * control character expansion.
	 */

	subFontPtr = &fontPtr->controlSubFont;
	FontMapInsert(subFontPtr, ch);
    }
    return subFontPtr;
}

/*
 *-------------------------------------------------------------------------
 *
 * FontMapLookup --
 *
 *	See if the screen font can display the given character.
 *
 * Results:
 *	The return value is 0 if the screen font cannot display the character,
 *	non-zero otherwise.
 *
 * Side effects:
 *	New pages are added to the font mapping cache whenever the character
 *	belongs to a page that hasn't been seen before. When a page is loaded,
 *	information about all the characters on that page is stored, not just
 *	for the single character in question.
 *
 *-------------------------------------------------------------------------
 */

static int
FontMapLookup(
    SubFont *subFontPtr,	/* Contains font mapping cache to be queried
				 * and possibly updated. */
    int ch)			/* Character to be tested. */
{
    int row, bitOffset;

    if (ch < 0 ||  ch >= 0x30000) {
	return 0;
    }
    row = ch >> FONTMAP_SHIFT;
    if (subFontPtr->fontMap[row] == NULL) {
	FontMapLoadPage(subFontPtr, row);
    }
    bitOffset = ch & (FONTMAP_BITSPERPAGE - 1);
    return (subFontPtr->fontMap[row][bitOffset >> 3] >> (bitOffset & 7)) & 1;
}

/*
 *-------------------------------------------------------------------------
 *
 * FontMapInsert --
 *
 *	Tell the font mapping cache that the given screen font should be used
 *	to display the specified character. This is called when no font on the
 *	system can be be found that can display that character; we lie to the
 *	font and tell it that it can display the character, otherwise we would
 *	end up re-searching the entire fallback hierarchy every time that
 *	character was seen.
 *
 * Results:
 *	None.
 *
 * Side effects:
 *	New pages are added to the font mapping cache whenever the character
 *	belongs to a page that hasn't been seen before. When a page is loaded,
 *	information about all the characters on that page is stored, not just
 *	for the single character in question.
 *
 *-------------------------------------------------------------------------
 */

static void
FontMapInsert(
    SubFont *subFontPtr,	/* Contains font mapping cache to be
				 * updated. */
    int ch)			/* Character to be added to cache. */
{
    int row, bitOffset;

    if (ch >= 0 &&  ch < 0x30000) {
	row = ch >> FONTMAP_SHIFT;
	if (subFontPtr->fontMap[row] == NULL) {
	    FontMapLoadPage(subFontPtr, row);
	}
	bitOffset = ch & (FONTMAP_BITSPERPAGE - 1);
	subFontPtr->fontMap[row][bitOffset >> 3] |= 1 << (bitOffset & 7);
    }
}

/*
 *-------------------------------------------------------------------------
 *
 * FontMapLoadPage --
 *
 *	Load information about all the characters on a given page. This
 *	information consists of one bit per character that indicates whether
 *	the associated screen font can (1) or cannot (0) display the
 *	characters on the page.
 *
 * Results:
 *	None.
 *
 * Side effects:
 *	Memory allocated.
 *
 *-------------------------------------------------------------------------
 */
static void
FontMapLoadPage(
    SubFont *subFontPtr,	/* Contains font mapping cache to be
				 * updated. */
    int row)			/* Index of the page to be loaded into the
				 * cache. */
{
    char buf[16], src[6];
    int minHi, maxHi, minLo, maxLo, scale, checkLo;
    int i, end, bitOffset, isTwoByteFont, n;
    Tcl_Encoding encoding;
    XFontStruct *fontStructPtr;
    XCharStruct *widths;
    ThreadSpecificData *tsdPtr = (ThreadSpecificData *)
	    Tcl_GetThreadData(&dataKey, sizeof(ThreadSpecificData));

    subFontPtr->fontMap[row] = (char *)ckalloc(FONTMAP_BITSPERPAGE / 8);
    memset(subFontPtr->fontMap[row], 0, FONTMAP_BITSPERPAGE / 8);

    if (subFontPtr->familyPtr == &tsdPtr->controlFamily) {
	return;
    }

    fontStructPtr = subFontPtr->fontStructPtr;
    encoding = subFontPtr->familyPtr->encoding;
    isTwoByteFont = subFontPtr->familyPtr->isTwoByteFont;

    widths = fontStructPtr->per_char;
    minHi = fontStructPtr->min_byte1;
    maxHi = fontStructPtr->max_byte1;
    minLo = fontStructPtr->min_char_or_byte2;
    maxLo = fontStructPtr->max_char_or_byte2;
    scale = maxLo - minLo + 1;
    checkLo = minLo;

    if (! isTwoByteFont) {
	if (minLo < 32) {
	    checkLo = 32;
	}
    }

    end = (row + 1) << FONTMAP_SHIFT;
    for (i = row << FONTMAP_SHIFT; i < end; i++) {
	int hi, lo;

	if (Tcl_UtfToExternal(NULL, encoding, src, TkUniCharToUtf(i, src),
		TCL_ENCODING_STOPONERROR, NULL, buf, sizeof(buf), NULL,
		NULL, NULL) != TCL_OK) {
	    continue;
	}
	if (isTwoByteFont) {
	    hi = ((unsigned char *) buf)[0];
	    lo = ((unsigned char *) buf)[1];
	} else {
	    hi = 0;
	    lo = ((unsigned char *) buf)[0];
	}
	if ((hi < minHi) || (hi > maxHi) || (lo < checkLo) || (lo > maxLo)) {
	    continue;
	}
	n = (hi - minHi) * scale + lo - minLo;
	if ((widths == NULL) || (widths[n].width + widths[n].rbearing != 0)) {
	    bitOffset = i & (FONTMAP_BITSPERPAGE - 1);
	    subFontPtr->fontMap[row][bitOffset >> 3] |= 1 << (bitOffset & 7);
	}
    }
}

/*
 *---------------------------------------------------------------------------
 *
 * CanUseFallbackWithAliases --
 *
 *	Helper function for FindSubFontForChar. Determine if the specified
 *	face name (or an alias of the specified face name) can be used to
 *	construct a screen font that can display the given character.
 *
 * Results:
 *	See CanUseFallback().
 *
 * Side effects:
 *	If the name and/or one of its aliases was rejected, the rejected
 *	string is recorded in nameTriedPtr so that it won't be tried again.
 *	The table of SubFonts might be extended, and if a non-NULL reference
 *	to a subfont pointer is available, it is updated if it previously
 *	pointed into the old subfont table.
 *
 *---------------------------------------------------------------------------
 */

static SubFont *
CanUseFallbackWithAliases(
    UnixFont *fontPtr,		/* The font object that will own the new
				 * screen font. */
    const char *faceName,		/* Desired face name for new screen font. */
    int ch,			/* The Unicode character that the new screen
				 * font must be able to display. */
    Tcl_DString *nameTriedPtr,	/* Records face names that have already been
				 * tried. It is possible for the same face
				 * name to be queried multiple times when
				 * trying to find a suitable screen font. */
    SubFont **fixSubFontPtrPtr)	/* Subfont reference to fix up if we
				 * reallocate our subfont table. */
{
    SubFont *subFontPtr;
    const char *const *aliases;
    int i;

    if (SeenName(faceName, nameTriedPtr) == 0) {
	subFontPtr = CanUseFallback(fontPtr, faceName, ch, fixSubFontPtrPtr);
	if (subFontPtr != NULL) {
	    return subFontPtr;
	}
    }
    aliases = TkFontGetAliasList(faceName);
    if (aliases != NULL) {
	for (i = 0; aliases[i] != NULL; i++) {
	    if (SeenName(aliases[i], nameTriedPtr) == 0) {
		subFontPtr = CanUseFallback(fontPtr, aliases[i], ch,
			fixSubFontPtrPtr);
		if (subFontPtr != NULL) {
		    return subFontPtr;
		}
	    }
	}
    }
    return NULL;
}

/*
 *---------------------------------------------------------------------------
 *
 * SeenName --
 *
 *	Used to determine we have already tried and rejected the given face
 *	name when looking for a screen font that can support some Unicode
 *	character.
 *
 * Results:
 *	The return value is 0 if this face name has not already been seen,
 *	non-zero otherwise.
 *
 * Side effects:
 *	None.
 *
 *---------------------------------------------------------------------------
 */

static int
SeenName(
    const char *name,		/* The name to check. */
    Tcl_DString *dsPtr)		/* Contains names that have already been
				 * seen. */
{
    const char *seen, *end;

    seen = Tcl_DStringValue(dsPtr);
    end = seen + Tcl_DStringLength(dsPtr);
    while (seen < end) {
	if (strcasecmp(seen, name) == 0) {
	    return 1;
	}
	seen += strlen(seen) + 1;
    }
    Tcl_DStringAppend(dsPtr, name, (int) (strlen(name) + 1));
    return 0;
}

/*
 *-------------------------------------------------------------------------
 *
 * CanUseFallback --
 *
 *	If the specified screen font has not already been loaded into the font
 *	object, determine if the specified screen font can display the given
 *	character.
 *
 * Results:
 *	The return value is a pointer to a newly allocated SubFont, owned by
 *	the font object. This SubFont can be used to display the given
 *	character. The SubFont represents the screen font with the base set of
 *	font attributes from the font object, but using the specified face
 *	name. NULL is returned if the font object already holds a reference to
 *	the specified font or if the specified font doesn't exist or cannot
 *	display the given character.
 *
 * Side effects:
 *	The font object's subFontArray is updated to contain a reference to
 *	the newly allocated SubFont. The table of SubFonts might be extended,
 *	and if a non-NULL reference to a subfont pointer is available, it is
 *	updated if it previously pointed into the old subfont table.
 *
 *-------------------------------------------------------------------------
 */

static SubFont *
CanUseFallback(
    UnixFont *fontPtr,		/* The font object that will own the new
				 * screen font. */
    const char *faceName,	/* Desired face name for new screen font. */
    int ch,			/* The Unicode character that the new screen
				 * font must be able to display. */
    SubFont **fixSubFontPtrPtr)	/* Subfont reference to fix up if we
				 * reallocate our subfont table. */
{
    int i, nameIdx, numNames, srcLen, numEncodings, bestIdx[2];
    Tk_Uid hateFoundry;
    const char *charset, *hateCharset;
    unsigned bestScore[2];
    char **nameList;
    char **nameListOrig;
    char src[6];
    FontAttributes want, got;
    Display *display;
    SubFont subFont;
    XFontStruct *fontStructPtr;
    Tcl_DString dsEncodings;
    Tcl_Encoding *encodingCachePtr;

    /*
     * Assume: the face name is times.
     * Assume: adobe:times:iso8859-1 has already been used.
     *
     * Are there any versions of times that can display this character (e.g.,
     *    perhaps linotype:times:iso8859-2)?
     *	  a. Get list of all times fonts.
     *	  b1. Cross out all names whose encodings we've already used.
     *	  b2. Cross out all names whose foundry & encoding we've already seen.
     *	  c. Cross out all names whose encoding cannot handle the character.
     *	  d. Rank each name and pick the best match.
     *	  e. If that font cannot actually display the character, cross out all
     *	     names with the same foundry and encoding and go back to (c).
     */

    display = fontPtr->display;
    nameList = ListFonts(display, faceName, &numNames);
    if (numNames == 0) {
	return NULL;
    }
    nameListOrig = nameList;

    srcLen = TkUniCharToUtf(ch, src);

    want.fa = fontPtr->font.fa;
    want.xa = fontPtr->xa;

    want.fa.family = Tk_GetUid(faceName);
    want.fa.size = (double)-fontPtr->pixelSize;

    hateFoundry = NULL;
    hateCharset = NULL;
    numEncodings = 0;
    Tcl_DStringInit(&dsEncodings);

    charset = NULL;	/* lint, since numNames must be > 0 to get here. */

  retry:
    bestIdx[0] = -1;
    bestIdx[1] = -1;
    bestScore[0] = (unsigned) -1;
    bestScore[1] = (unsigned) -1;
    for (nameIdx = 0; nameIdx < numNames; nameIdx++) {
	Tcl_Encoding encoding;
	char dst[16];
	int scalable, srcRead, dstWrote;
	unsigned score;

	if (nameList[nameIdx] == NULL) {
	    continue;
	}
	if (TkFontParseXLFD(nameList[nameIdx], &got.fa, &got.xa) != TCL_OK) {
	    goto crossout;
	}
	IdentifySymbolEncodings(&got);
	charset = GetEncodingAlias(got.xa.charset);
	if (hateFoundry != NULL) {
	    /*
	     * E. If the font we picked cannot actually display the character,
	     * cross out all names with the same foundry and encoding.
	     */

	    if ((hateFoundry == got.xa.foundry)
		    && (strcmp(hateCharset, charset) == 0)) {
		goto crossout;
	    }
	} else {
	    /*
	     * B. Cross out all names whose encodings we've already used.
	     */

	    for (i = 0; i < fontPtr->numSubFonts; i++) {
		encoding = fontPtr->subFontArray[i].familyPtr->encoding;
		if (strcmp(charset, Tcl_GetEncodingName(encoding)) == 0) {
		    goto crossout;
		}
	    }
	}

	/*
	 * C. Cross out all names whose encoding cannot handle the character.
	 */

	encodingCachePtr = (Tcl_Encoding *) Tcl_DStringValue(&dsEncodings);
	for (i = numEncodings; --i >= 0; encodingCachePtr++) {
	    encoding = *encodingCachePtr;
	    if (strcmp(Tcl_GetEncodingName(encoding), charset) == 0) {
		break;
	    }
	}
	if (i < 0) {
	    encoding = Tcl_GetEncoding(NULL, charset);
	    if (encoding == NULL) {
		goto crossout;
	    }

	    Tcl_DStringAppend(&dsEncodings, (char *) &encoding,
		    sizeof(encoding));
	    numEncodings++;
	}
	Tcl_UtfToExternal(NULL, encoding, src, srcLen,
		TCL_ENCODING_STOPONERROR, NULL, dst, sizeof(dst), &srcRead,
		&dstWrote, NULL);
	if (dstWrote == 0) {
	    goto crossout;
	}

	/*
	 * D. Rank each name and pick the best match.
	 */

	scalable = (got.fa.size == 0.0);
	score = RankAttributes(&want, &got);
	if (score < bestScore[scalable]) {
	    bestIdx[scalable] = nameIdx;
	    bestScore[scalable] = score;
	}
	if (score == 0) {
	    break;
	}
	continue;

    crossout:
	if (nameList == nameListOrig) {
	    /*
	     * Not allowed to change pointers to memory that X gives you, so
	     * make a copy.
	     */

	    nameList = (char **)ckalloc(numNames * sizeof(char *));
	    memcpy(nameList, nameListOrig, numNames * sizeof(char *));
	}
	nameList[nameIdx] = NULL;
    }

    fontStructPtr = GetScreenFont(display, &want, nameList, bestIdx,
	    bestScore);

    encodingCachePtr = (Tcl_Encoding *) Tcl_DStringValue(&dsEncodings);
    for (i = numEncodings; --i >= 0; encodingCachePtr++) {
	Tcl_FreeEncoding(*encodingCachePtr);
    }
    Tcl_DStringFree(&dsEncodings);
    numEncodings = 0;

    if (fontStructPtr == NULL) {
	if (nameList != nameListOrig) {
	    ckfree(nameList);
	}
	XFreeFontNames(nameListOrig);
	return NULL;
    }

    InitSubFont(display, fontStructPtr, 0, &subFont);
    if (FontMapLookup(&subFont, ch) == 0) {
	/*
	 * E. If the font we picked cannot actually display the character,
	 * cross out all names with the same foundry and encoding and pick
	 * another font.
	 */

	hateFoundry = got.xa.foundry;
	hateCharset = charset;
	ReleaseSubFont(display, &subFont);
	goto retry;
    }
    if (nameList != nameListOrig) {
	ckfree(nameList);
    }
    XFreeFontNames(nameListOrig);

    if (fontPtr->numSubFonts >= SUBFONT_SPACE) {
	SubFont *newPtr;

	newPtr = (SubFont *)ckalloc(sizeof(SubFont) * (fontPtr->numSubFonts + 1));
	memcpy(newPtr, fontPtr->subFontArray,
		fontPtr->numSubFonts * sizeof(SubFont));
	if (fixSubFontPtrPtr != NULL) {
	    SubFont *fixSubFontPtr = *fixSubFontPtrPtr;

	    if (fixSubFontPtr != &fontPtr->controlSubFont) {
		*fixSubFontPtrPtr =
			newPtr + (fixSubFontPtr - fontPtr->subFontArray);
	    }
	}
	if (fontPtr->subFontArray != fontPtr->staticSubFonts) {
	    ckfree(fontPtr->subFontArray);
	}
	fontPtr->subFontArray = newPtr;
    }
    fontPtr->subFontArray[fontPtr->numSubFonts] = subFont;
    fontPtr->numSubFonts++;
    return &fontPtr->subFontArray[fontPtr->numSubFonts - 1];
}

/*
 *---------------------------------------------------------------------------
 *
 * RankAttributes --
 *
 *	Determine how close the attributes of the font in question match the
 *	attributes that we want.
 *
 * Results:
 *	The return value is the score; lower numbers are better. *scalablePtr
 *	is set to 0 if the font was not scalable, 1 otherwise.
 *
 * Side effects:
 *	None.
 *
 *---------------------------------------------------------------------------
 */

static unsigned
RankAttributes(
    FontAttributes *wantPtr,	/* The desired attributes. */
    FontAttributes *gotPtr)	/* The attributes we have to live with. */
{
    unsigned penalty;

    penalty = 0;
    if (gotPtr->xa.foundry != wantPtr->xa.foundry) {
	penalty += 4500;
    }
    if (gotPtr->fa.family != wantPtr->fa.family) {
	penalty += 9000;
    }
    if (gotPtr->fa.weight != wantPtr->fa.weight) {
	penalty += 90;
    }
    if (gotPtr->fa.slant != wantPtr->fa.slant) {
	penalty += 60;
    }
    if (gotPtr->xa.slant != wantPtr->xa.slant) {
	penalty += 10;
    }
    if (gotPtr->xa.setwidth != wantPtr->xa.setwidth) {
	penalty += 1000;
    }

    if (gotPtr->fa.size == 0.0) {
	/*
	 * A scalable font is almost always acceptable, but the corresponding
	 * bitmapped font would be better.
	 */

	penalty += 10;
    } else {
	int diff;

	/*
	 * It's worse to be too large than to be too small.
	 */

	diff = (int) (150 * (-gotPtr->fa.size - -wantPtr->fa.size));
	if (diff > 0) {
	    penalty += 600;
	} else if (diff < 0) {
	    penalty += 150;
	    diff = -diff;
	}
	penalty += diff;
    }
    if (gotPtr->xa.charset != wantPtr->xa.charset) {
	size_t i;
	const char *gotAlias, *wantAlias;

	penalty += 65000;
	gotAlias = GetEncodingAlias(gotPtr->xa.charset);
	wantAlias = GetEncodingAlias(wantPtr->xa.charset);
	if (strcmp(gotAlias, wantAlias) != 0) {
	    penalty += 30000;
	    for (i = 0; i < sizeof(encodingList)/sizeof(encodingList[0]); i++) {
		if (strcmp(gotAlias, encodingList[i]) == 0) {
		    penalty -= 30000;
		    break;
		}
		penalty += 20000;
	    }
	}
    }
    return penalty;
}

/*
 *---------------------------------------------------------------------------
 *
 * GetScreenFont --
 *
 *	Given the names for the best scalable and best bitmapped font,
 *	actually construct an XFontStruct based on the best XLFD. This is
 *	where all the alias and fallback substitution bottoms out.
 *
 * Results:
 *	The screen font that best corresponds to the set of attributes.
 *
 * Side effects:
 *	None.
 *
 *---------------------------------------------------------------------------
 */

static XFontStruct *
GetScreenFont(
    Display *display,		/* Display for new XFontStruct. */
    FontAttributes *wantPtr,	/* Contains desired actual pixel-size if the
				 * best font was scalable. */
    char **nameList,		/* Array of XLFDs. */
    int bestIdx[2],		/* Indices into above array for XLFD of best
				 * bitmapped and best scalable font. */
    unsigned bestScore[2])	/* Scores of best bitmapped and best scalable
				 * font. XLFD corresponding to lowest score
				 * will be constructed. */
{
    XFontStruct *fontStructPtr;

    if ((bestIdx[0] < 0) && (bestIdx[1] < 0)) {
	return NULL;
    }

    /*
     * Now we know which is the closest matching scalable font and the closest
     * matching bitmapped font. If the scalable font was a better match, try
     * getting the scalable font; however, if the scalable font was not
     * actually available in the desired pointsize, fall back to the closest
     * bitmapped font.
     */

    fontStructPtr = NULL;
    if (bestScore[1] < bestScore[0]) {
	char *str, *rest, buf[256];
	int i;

	/*
	 * Fill in the desired pixel size for this font.
	 */

    tryscale:
	str = nameList[bestIdx[1]];
	for (i = 0; i < XLFD_PIXEL_SIZE; i++) {
	    str = strchr(str + 1, '-');
	}
	rest = str;
	for (i = XLFD_PIXEL_SIZE; i < XLFD_CHARSET; i++) {
	    rest = strchr(rest + 1, '-');
	}
	*str = '\0';
	sprintf(buf, "%.200s-%d-*-*-*-*-*%s", nameList[bestIdx[1]],
		(int)(-wantPtr->fa.size+0.5), rest);
	*str = '-';
	fontStructPtr = XLoadQueryFont(display, buf);
	bestScore[1] = INT_MAX;
    }
    if (fontStructPtr == NULL) {
	fontStructPtr = XLoadQueryFont(display, nameList[bestIdx[0]]);
	if (fontStructPtr == NULL) {
	    /*
	     * This shouldn't happen because the font name is one of the names
	     * that X gave us to use, but it does anyhow.
	     */

	    if (bestScore[1] < INT_MAX) {
		goto tryscale;
	    }
	    return GetSystemFont(display);
	}
    }
    return fontStructPtr;
}

/*
 *---------------------------------------------------------------------------
 *
 * GetSystemFont --
 *
 *	Absolute fallback mechanism, called when we need a font and no other
 *	font can be found and/or instantiated.
 *
 * Results:
 *	A pointer to a font. Never NULL.
 *
 * Side effects:
 *	If there are NO fonts installed on the system, this call will panic,
 *	but how did you get X running in that case?
 *
 *---------------------------------------------------------------------------
 */

static XFontStruct *
GetSystemFont(
    Display *display)		/* Display for new XFontStruct. */
{
    XFontStruct *fontStructPtr;

    fontStructPtr = XLoadQueryFont(display, "fixed");
    if (fontStructPtr == NULL) {
	fontStructPtr = XLoadQueryFont(display, "*");
	if (fontStructPtr == NULL) {
	    Tcl_Panic("TkpGetFontFromAttributes: cannot get any font");
	}
    }
    return fontStructPtr;
}

/*
 *---------------------------------------------------------------------------
 *
 * GetFontAttributes --
 *
 *	Given a screen font, determine its actual attributes, which are not
 *	necessarily the attributes that were used to construct it.
 *
 * Results:
 *	*faPtr is filled with the screen font's attributes.
 *
 * Side effects:
 *	None.
 *
 *---------------------------------------------------------------------------
 */

static int
GetFontAttributes(
    Display *display,		/* Display that owns the screen font. */
    XFontStruct *fontStructPtr,	/* Screen font to query. */
    FontAttributes *faPtr)	/* For storing attributes of screen font. */
{
    unsigned long value;
    char *name;

    if ((XGetFontProperty(fontStructPtr, XA_FONT, &value) != False) &&
	    (value != 0)) {
	name = XGetAtomName(display, (Atom) value);
	if (TkFontParseXLFD(name, &faPtr->fa, &faPtr->xa) != TCL_OK) {
	    faPtr->fa.family = Tk_GetUid(name);
	    faPtr->xa.foundry = Tk_GetUid("");
	    faPtr->xa.charset = Tk_GetUid("");
	}
	XFree(name);
    } else {
	TkInitFontAttributes(&faPtr->fa);
	TkInitXLFDAttributes(&faPtr->xa);
    }

    /*
     * Do last ditch check for family. It seems that some X servers can fail
     * on the X font calls above, slipping through earlier checks. X-Win32 5.4
     * is one of these.
     */

    if (faPtr->fa.family == NULL) {
	faPtr->fa.family = Tk_GetUid("");
	faPtr->xa.foundry = Tk_GetUid("");
	faPtr->xa.charset = Tk_GetUid("");
    }
    return IdentifySymbolEncodings(faPtr);
}

/*
 *---------------------------------------------------------------------------
 *
 * ListFonts --
 *
 *	Utility function to return the array of all XLFDs on the system with
 *	the specified face name.
 *
 * Results:
 *	The return value is an array of XLFDs, which should be freed with
 *	XFreeFontNames(), or NULL if no XLFDs matched the requested name.
 *
 * Side effects:
 *	None.
 *
 *---------------------------------------------------------------------------
 */

static char **
ListFonts(
    Display *display,		/* Display to query. */
    const char *faceName,	/* Desired face name, or "*" for all. */
    int *numNamesPtr)		/* Filled with length of returned array, or 0
				 * if no names were found. */
{
    char buf[256];

    sprintf(buf, "-*-%.80s-*-*-*-*-*-*-*-*-*-*-*-*", faceName);
    return XListFonts(display, buf, 10000, numNamesPtr);
}

static char **
ListFontOrAlias(
    Display *display,		/* Display to query. */
    const char *faceName,	/* Desired face name, or "*" for all. */
    int *numNamesPtr)		/* Filled with length of returned array, or 0
				 * if no names were found. */
{
    char **nameList;
    const char *const *aliases;
    int i;

    nameList = ListFonts(display, faceName, numNamesPtr);
    if (nameList != NULL) {
	return nameList;
    }
    aliases = TkFontGetAliasList(faceName);
    if (aliases != NULL) {
	for (i = 0; aliases[i] != NULL; i++) {
	    nameList = ListFonts(display, aliases[i], numNamesPtr);
	    if (nameList != NULL) {
		return nameList;
	    }
	}
    }
    *numNamesPtr = 0;
    return NULL;
}

/*
 *---------------------------------------------------------------------------
 *
 * IdentifySymbolEncodings --
 *
 *	If the font attributes refer to a symbol font, update the charset
 *	field of the font attributes so that it reflects the encoding of that
 *	symbol font. In general, the raw value for the charset field parsed
 *	from an XLFD is meaningless for symbol fonts.
 *
 *	Symbol fonts are all fonts whose name appears in the symbolClass.
 *
 * Results:
 *	The return value is non-zero if the font attributes specify a symbol
 *	font, or 0 otherwise. If a non-zero value is returned the charset
 *	field of the font attributes will be changed to the string that
 *	represents the actual encoding for the symbol font.
 *
 * Side effects:
 *	None.
 *
 *---------------------------------------------------------------------------
 */

static int
IdentifySymbolEncodings(
    FontAttributes *faPtr)
{
    int i, j;
    const char *const *aliases;
    const char *const *symbolClass;

    symbolClass = TkFontGetSymbolClass();
    for (i = 0; symbolClass[i] != NULL; i++) {
	if (strcasecmp(faPtr->fa.family, symbolClass[i]) == 0) {
	    faPtr->xa.charset = Tk_GetUid(GetEncodingAlias(symbolClass[i]));
	    return 1;
	}
	aliases = TkFontGetAliasList(symbolClass[i]);
	for (j = 0; (aliases != NULL) && (aliases[j] != NULL); j++) {
	    if (strcasecmp(faPtr->fa.family, aliases[j]) == 0) {
		faPtr->xa.charset = Tk_GetUid(GetEncodingAlias(aliases[j]));
		return 1;
	    }
	}
    }
    return 0;
}

/*
 *---------------------------------------------------------------------------
 *
 * GetEncodingAlias --
 *
 *	Map the name of an encoding to another name that should be used when
 *	actually loading the encoding. For instance, the encodings
 *	"jisc6226.1978", "jisx0208.1983", "jisx0208.1990", and "jisx0208.1996"
 *	are well-known names for the same encoding and are represented by one
 *	encoding table: "jis0208".
 *
 * Results:
 *	As above. If the name has no alias, the original name is returned.
 *
 * Side effects:
 *	None.
 *
 *---------------------------------------------------------------------------
 */

static const char *
GetEncodingAlias(
    const char *name)		/* The name to look up. */
{
    const EncodingAlias *aliasPtr;

    for (aliasPtr = encodingAliases; aliasPtr->aliasPattern != NULL; ) {
	if (Tcl_StringCaseMatch(name, aliasPtr->aliasPattern, 0)) {
	    return aliasPtr->realName;
	}
	aliasPtr++;
    }
    return name;
}

/*
 *---------------------------------------------------------------------------
 *
 * TkDrawAngledChars --
 *
 *	Draw some characters at an angle. This is awkward here because we have
 *	no reliable way of drawing any characters at an angle in classic X11;
 *	we have to draw on a Pixmap which is converted to an XImage (from
 *	helper function GetImageOfText), rotate the image (hokey code!) onto
 *	another XImage (from helper function InitDestImage), and then use the
 *	rotated image as a mask when drawing. This is pretty awful; improved
 *	versions are welcomed!
 *
 * Results:
 *	None.
 *
 * Side effects:
 *	Target drawable is updated.
 *
 *---------------------------------------------------------------------------
 */

static inline XImage *
GetImageOfText(
    Display *display,		/* Display on which to draw. */
    Drawable drawable,		/* Window or pixmap in which to draw. */
    Tk_Font tkfont,		/* Font in which characters will be drawn. */
    const char *source,		/* UTF-8 string to be displayed. Need not be
				 * '\0' terminated. All Tk meta-characters
				 * (tabs, control characters, and newlines)
				 * should be stripped out of the string that
				 * is passed to this function. If they are not
				 * stripped out, they will be displayed as
				 * regular printing characters. */
    int numBytes,		/* Number of bytes in string. */
    int *realWidthPtr, int *realHeightPtr)
{
    int width, height;
    TkFont *fontPtr = (TkFont *) tkfont;
    Pixmap bitmap;
    GC bitmapGC;
    XGCValues values;
    XImage *image;

    (void) Tk_MeasureChars(tkfont, source, numBytes, -1, 0, &width);
    height = fontPtr->fm.ascent + fontPtr->fm.descent;

    bitmap = Tk_GetPixmap(display, drawable, width, height, 1);
    values.graphics_exposures = False;
    values.foreground = BlackPixel(display, DefaultScreen(display));
    bitmapGC = XCreateGC(display, bitmap, GCGraphicsExposures|GCForeground,
	    &values);
    XFillRectangle(display, bitmap, bitmapGC, 0, 0, width, height);

    values.font = Tk_FontId(tkfont);
    values.foreground = WhitePixel(display, DefaultScreen(display));
    values.background = BlackPixel(display, DefaultScreen(display));
    XChangeGC(display, bitmapGC, GCFont|GCForeground|GCBackground, &values);
    Tk_DrawChars(display, bitmap, bitmapGC, tkfont, source, numBytes, 0,
	    fontPtr->fm.ascent);
    XFreeGC(display, bitmapGC);

    image = XGetImage(display, bitmap, 0, 0, width, height, AllPlanes,
	    ZPixmap);
    Tk_FreePixmap(display, bitmap);

    *realWidthPtr = width;
    *realHeightPtr = height;
    return image;
}

static inline XImage *
InitDestImage(
    Display *display,
    Drawable drawable,
    int width,
    int height,
    Pixmap *bitmapPtr)
{
    Pixmap bitmap;
    XImage *image;
    GC bitmapGC;
    XGCValues values;

    bitmap = Tk_GetPixmap(display, drawable, width, height, 1);
    values.graphics_exposures = False;
    values.foreground = BlackPixel(display, DefaultScreen(display));
    bitmapGC = XCreateGC(display, bitmap, GCGraphicsExposures|GCForeground,
	    &values);
    XFillRectangle(display, bitmap, bitmapGC, 0, 0, width, height);
    XFreeGC(display, bitmapGC);

    image = XGetImage(display, bitmap, 0, 0, width, height, AllPlanes,
	    ZPixmap);
    *bitmapPtr = bitmap;
    return image;
}

void
TkDrawAngledChars(
    Display *display,		/* Display on which to draw. */
    Drawable drawable,		/* Window or pixmap in which to draw. */
    GC gc,			/* Graphics context for drawing characters. */
    Tk_Font tkfont,		/* Font in which characters will be drawn;
				 * must be the same as font used in GC. */
    const char *source,		/* UTF-8 string to be displayed. Need not be
				 * '\0' terminated. All Tk meta-characters
				 * (tabs, control characters, and newlines)
				 * should be stripped out of the string that
				 * is passed to this function. If they are not
				 * stripped out, they will be displayed as
				 * regular printing characters. */
    int numBytes,		/* Number of bytes in string. */
    double x, double y,
    double angle)
{
    if (angle == 0.0) {
	Tk_DrawChars(display, drawable, gc, tkfont, source, numBytes, x, y);
    } else {
	double sinA = sin(angle * PI/180.0), cosA = cos(angle * PI/180.0);
	int bufHeight, bufWidth, srcWidth, srcHeight, i, j, dx, dy;
	Pixmap buf;
	XImage *srcImage = GetImageOfText(display, drawable, tkfont, source,
		numBytes, &srcWidth, &srcHeight);
	XImage *dstImage;
	enum {Q0=1,R1,Q1,R2,Q2,R3,Q3} quadrant;
	GC bwgc, cpgc;
	XGCValues values;
	int ascent = ((TkFont *) tkfont)->fm.ascent;

	/*
	 * First, work out what quadrant we are operating in. We also handle
	 * the rectilinear rotations as special cases. Conceptually, there's
	 * also R0 (angle == 0.0) but that has been already handled as a
	 * special case above.
	 *
	 *        R1
	 *   Q1   |   Q0
	 *        |
	 * R2 ----+---- R0
	 *        |
	 *   Q2   |   Q3
	 *        R3
	 */

	if (angle < 90.0) {
	    quadrant = Q0;
	} else if (angle == 90.0) {
	    quadrant = R1;
	} else if (angle < 180.0) {
	    quadrant = Q1;
	} else if (angle == 180.0) {
	    quadrant = R2;
	} else if (angle < 270.0) {
	    quadrant = Q2;
	} else if (angle == 270.0) {
	    quadrant = R3;
	} else {
	    quadrant = Q3;
	}

	if (srcImage == NULL) {
	    return;
	}
	bufWidth = srcWidth*fabs(cosA) + srcHeight*fabs(sinA);
	bufHeight = srcHeight*fabs(cosA) + srcWidth*fabs(sinA);
	dstImage = InitDestImage(display, drawable, bufWidth,bufHeight, &buf);
	if (dstImage == NULL) {
	    Tk_FreePixmap(display, buf);
	    XDestroyImage(srcImage);
	    return;
	}

	/*
	 * Do the rotation, setting or resetting pixels in the destination
	 * image dependent on whether the corresponding pixel (after rotation
	 * to source image space) is set.
	 */

	for (i=0 ; i<srcWidth ; i++) {
	    for (j=0 ; j<srcHeight ; j++) {
		switch (quadrant) {
		case Q0:
		    dx = ROUND16(i*cosA + j*sinA);
		    dy = ROUND16(j*cosA + (srcWidth - i)*sinA);
		    break;
		case R1:
		    dx = j;
		    dy = srcWidth - i;
		    break;
		case Q1:
		    dx = ROUND16((i - srcWidth)*cosA + j*sinA);
		    dy = ROUND16((srcWidth-i)*sinA + (j-srcHeight)*cosA);
		    break;
		case R2:
		    dx = srcWidth - i;
		    dy = srcHeight - j;
		    break;
		case Q2:
		    dx = ROUND16((i-srcWidth)*cosA + (j-srcHeight)*sinA);
		    dy = ROUND16((j - srcHeight)*cosA - i*sinA);
		    break;
		case R3:
		    dx = srcHeight - j;
		    dy = i;
		    break;
		default:
		    dx = ROUND16(i*cosA + (j - srcHeight)*sinA);
		    dy = ROUND16(j*cosA - i*sinA);
		}

		if (dx < 0 || dy < 0 || dx >= bufWidth || dy >= bufHeight) {
		    continue;
		}
		XPutPixel(dstImage, dx, dy,
			XGetPixel(dstImage,dx,dy) | XGetPixel(srcImage,i,j));
	    }
	}
	XDestroyImage(srcImage);

	/*
	 * Schlep the data back to the Xserver.
	 */

	values.function = GXcopy;
	values.foreground = WhitePixel(display, DefaultScreen(display));
	values.background = BlackPixel(display, DefaultScreen(display));
	bwgc = XCreateGC(display, buf, GCFunction|GCForeground|GCBackground,
		&values);
	XPutImage(display, buf, bwgc, dstImage, 0,0, 0,0, bufWidth,bufHeight);
	XFreeGC(display, bwgc);
	XDestroyImage(dstImage);

	/*
	 * Calculate where we want to draw the text.
	 */

	switch (quadrant) {
	case Q0:
	    dx = x;
	    dy = y - srcWidth*sinA;
	    break;
	case R1:
	    dx = x;
	    dy = y - srcWidth;
	    break;
	case Q1:
	    dx = x + srcWidth*cosA;
	    dy = y + srcHeight*cosA - srcWidth*sinA;
	    break;
	case R2:
	    dx = x - srcWidth;
	    dy = y - srcHeight;
	    break;
	case Q2:
	    dx = x + srcWidth*cosA + srcHeight*sinA;
	    dy = y + srcHeight*cosA;
	    break;
	case R3:
	    dx = x - srcHeight;
	    dy = y;
	    break;
	default:
	    dx = x + srcHeight*sinA;
	    dy = y;
	}

	/*
	 * Apply a correction to deal with the fact that we aren't told to
	 * draw from our top-left corner but rather from the left-end of our
	 * baseline.
	 */

	dx -= ascent*sinA;
	dy -= ascent*cosA;

	/*
	 * Transfer the text to the screen. This is done by using it as a mask
	 * and then drawing through that mask with the original drawing color.
	 */

	values.function = GXcopy;
	values.fill_style = FillSolid;
	values.clip_mask = buf;
	values.clip_x_origin = dx;
	values.clip_y_origin = dy;
	cpgc = XCreateGC(display, drawable,
		GCFunction|GCFillStyle|GCClipMask|GCClipXOrigin|GCClipYOrigin,
		&values);
	XCopyGC(display, gc, GCForeground, cpgc);
	XFillRectangle(display, drawable, cpgc, dx, dy, bufWidth,
		bufHeight);
	XFreeGC(display, cpgc);

	Tk_FreePixmap(display, buf);
	return;
    }
}

/*
 * Local Variables:
 * mode: c
 * c-basic-offset: 4
 * fill-column: 78
 * End:
 */<|MERGE_RESOLUTION|>--- conflicted
+++ resolved
@@ -856,13 +856,8 @@
     Tcl_Interp *interp,		/* Interp to hold result. */
     Tk_Window tkwin)		/* For display to query. */
 {
-<<<<<<< HEAD
     int i, isNew, numNames;
-    char *family, **nameList;
-=======
-    int i, new, numNames;
     const char *family, **nameList;
->>>>>>> aa229cea
     Tcl_HashTable familyTable;
     Tcl_HashEntry *hPtr;
     Tcl_HashSearch search;
