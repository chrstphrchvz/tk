/*
 * tkUnixFont.c --
 *
 *	Contains the Unix implementation of the platform-independent font
 *	package interface.
 *
 * Copyright © 1996-1997 Sun Microsystems, Inc.
 *
 * See the file "license.terms" for information on usage and redistribution of
 * this file, and for a DISCLAIMER OF ALL WARRANTIES.
 */

#include "tkUnixInt.h"
#include "tkFont.h"

/*
 * The preferred font encodings.
 */

static const char encodingList[][10] = {
    "iso8859-1", "jis0208", "jis0212"
};

/*
 * The following structure represents a font family. It is assumed that all
 * screen fonts constructed from the same "font family" share certain
 * properties; all screen fonts with the same "font family" point to a shared
 * instance of this structure. The most important shared property is the
 * character existence metrics, used to determine if a screen font can display
 * a given Unicode character.
 *
 * Under Unix, there are three attributes that uniquely identify a "font
 * family": the foundry, face name, and charset.
 */

#define FONTMAP_SHIFT		10

#define FONTMAP_BITSPERPAGE	(1 << FONTMAP_SHIFT)
#define FONTMAP_NUMCHARS	0x40000
#define FONTMAP_PAGES		(FONTMAP_NUMCHARS / FONTMAP_BITSPERPAGE)

typedef struct FontFamily {
    struct FontFamily *nextPtr;	/* Next in list of all known font families. */
    size_t refCount;		/* How many SubFonts are referring to this
				 * FontFamily. When the refCount drops to
				 * zero, this FontFamily may be freed. */
    /*
     * Key.
     */

    Tk_Uid foundry;		/* Foundry key for this FontFamily. */
    Tk_Uid faceName;		/* Face name key for this FontFamily. */
    Tcl_Encoding encoding;	/* Encoding key for this FontFamily. */

    /*
     * Derived properties.
     */

    int isTwoByteFont;		/* 1 if this is a double-byte font, 0
				 * otherwise. */
    char *fontMap[FONTMAP_PAGES];
				/* Two-level sparse table used to determine
				 * quickly if the specified character exists.
				 * As characters are encountered, more pages
				 * in this table are dynamically allocated. The
				 * contents of each page is a bitmask
				 * consisting of FONTMAP_BITSPERPAGE bits,
				 * representing whether this font can be used
				 * to display the given character at the
				 * corresponding bit position. The high bits
				 * of the character are used to pick which
				 * page of the table is used. */
} FontFamily;

/*
 * The following structure encapsulates an individual screen font. A font
 * object is made up of however many SubFonts are necessary to display a
 * stream of multilingual characters.
 */

typedef struct SubFont {
    char **fontMap;		/* Pointer to font map from the FontFamily,
				 * cached here to save a dereference. */
    XFontStruct *fontStructPtr;	/* The specific screen font that will be used
				 * when displaying/measuring chars belonging
				 * to the FontFamily. */
    FontFamily *familyPtr;	/* The FontFamily for this SubFont. */
} SubFont;

/*
 * The following structure represents Unix's implementation of a font object.
 */

#define SUBFONT_SPACE		3
#define BASE_CHARS		256

typedef struct UnixFont {
    TkFont font;		/* Stuff used by generic font package. Must be
				 * first in structure. */
    SubFont staticSubFonts[SUBFONT_SPACE];
				/* Builtin space for a limited number of
				 * SubFonts. */
    int numSubFonts;		/* Length of following array. */
    SubFont *subFontArray;	/* Array of SubFonts that have been loaded in
				 * order to draw/measure all the characters
				 * encountered by this font so far. All fonts
				 * start off with one SubFont initialized by
				 * AllocFont() from the original set of font
				 * attributes. Usually points to
				 * staticSubFonts, but may point to malloced
				 * space if there are lots of SubFonts. */
    SubFont controlSubFont;	/* Font to use to display control-character
				 * expansions. */

    Display *display;		/* Display that owns font. */
    int pixelSize;		/* Original pixel size used when font was
				 * constructed. */
    TkXLFDAttributes xa;	/* Additional attributes that specify the
				 * preferred foundry and encoding to use when
				 * constructing additional SubFonts. */
    int widths[BASE_CHARS];	/* Widths of first 256 chars in the base font,
				 * for handling common case. */
    int underlinePos;		/* Offset from baseline to origin of underline
				 * bar (used when drawing underlined font)
				 * (pixels). */
    int barHeight;		/* Height of underline or overstrike bar (used
				 * when drawing underlined or strikeout font)
				 * (pixels). */
} UnixFont;

/*
 * The following structure and definition is used to keep track of the
 * alternative names for various encodings. Asking for an encoding that
 * matches one of the alias patterns will result in actually getting the
 * encoding by its real name.
 */

typedef struct EncodingAlias {
    const char *realName;	/* The real name of the encoding to load if
				 * the provided name matched the pattern. */
    const char *aliasPattern;	/* Pattern for encoding name, of the form that
				 * is acceptable to Tcl_StringMatch. */
} EncodingAlias;

/*
 * Just some utility structures used for passing around values in helper
 * functions.
 */

typedef struct FontAttributes {
    TkFontAttributes fa;
    TkXLFDAttributes xa;
} FontAttributes;

typedef struct {
    FontFamily *fontFamilyList; /* The list of font families that are
				 * currently loaded. As screen fonts are
				 * loaded, this list grows to hold information
				 * about what characters exist in each font
				 * family. */
    FontFamily controlFamily;	/* FontFamily used to handle control character
				 * expansions. The encoding of this FontFamily
				 * converts UTF-8 to backslashed escape
				 * sequences. */
} ThreadSpecificData;
static Tcl_ThreadDataKey dataKey;

/*
 * The set of builtin encoding alises to convert the XLFD names for the
 * encodings into the names expected by the Tcl encoding package.
 */

static const EncodingAlias encodingAliases[] = {
    {"gb2312-raw",	"gb2312*"},
    {"big5",		"big5*"},
    {"cns11643-1",	"cns11643*-1"},
    {"cns11643-1",	"cns11643*.1-0"},
    {"cns11643-2",	"cns11643*-2"},
    {"cns11643-2",	"cns11643*.2-0"},
    {"jis0201",		"jisx0201*"},
    {"jis0201",		"jisx0202*"},
    {"jis0208",		"jisc6226*"},
    {"jis0208",		"jisx0208*"},
    {"jis0212",		"jisx0212*"},
    {"tis620",		"tis620*"},
    {"ksc5601",		"ksc5601*"},
    {"dingbats",	"*dingbats"},
    {"ucs-2be",		"iso10646-1"},
    {NULL,		NULL}
};

/*
 * Functions used only in this file.
 */

static void		FontPkgCleanup(void *clientData);
static FontFamily *	AllocFontFamily(Display *display,
			    XFontStruct *fontStructPtr, int base);
static SubFont *	CanUseFallback(UnixFont *fontPtr,
			    const char *fallbackName, int ch,
			    SubFont **fixSubFontPtrPtr);
static SubFont *	CanUseFallbackWithAliases(UnixFont *fontPtr,
			    const char *fallbackName, int ch,
			    Tcl_DString *nameTriedPtr,
			    SubFont **fixSubFontPtrPtr);
static int		ControlUtfProc(void *clientData, const char *src,
			    int srcLen, int flags, Tcl_EncodingState*statePtr,
			    char *dst, int dstLen, int *srcReadPtr,
			    int *dstWrotePtr, int *dstCharsPtr);
static XFontStruct *	CreateClosestFont(Tk_Window tkwin,
			    const TkFontAttributes *faPtr,
			    const TkXLFDAttributes *xaPtr);
static SubFont *	FindSubFontForChar(UnixFont *fontPtr, int ch,
			    SubFont **fixSubFontPtrPtr);
static void		FontMapInsert(SubFont *subFontPtr, int ch);
static void		FontMapLoadPage(SubFont *subFontPtr, int row);
static int		FontMapLookup(SubFont *subFontPtr, int ch);
static void		FreeFontFamily(FontFamily *afPtr);
static const char *	GetEncodingAlias(const char *name);
static int		GetFontAttributes(Display *display,
			    XFontStruct *fontStructPtr, FontAttributes *faPtr);
static XFontStruct *	GetScreenFont(Display *display,
			    FontAttributes *wantPtr, char **nameList,
			    int bestIdx[], unsigned bestScore[]);
static XFontStruct *	GetSystemFont(Display *display);
static int		IdentifySymbolEncodings(FontAttributes *faPtr);
static void		InitFont(Tk_Window tkwin, XFontStruct *fontStructPtr,
			    UnixFont *fontPtr);
static void		InitSubFont(Display *display,
			    XFontStruct *fontStructPtr, int base,
			    SubFont *subFontPtr);
static char **		ListFonts(Display *display, const char *faceName,
			    int *numNamesPtr);
static char **		ListFontOrAlias(Display *display, const char*faceName,
			    int *numNamesPtr);
static unsigned		RankAttributes(FontAttributes *wantPtr,
			    FontAttributes *gotPtr);
static void		ReleaseFont(UnixFont *fontPtr);
static void		ReleaseSubFont(Display *display, SubFont *subFontPtr);
static int		SeenName(const char *name, Tcl_DString *dsPtr);
<<<<<<< HEAD
=======
#if TCL_MAJOR_VERSION < 9
static int		Ucs2beToUtfProc(void *clientData, const char*src,
			    int srcLen, int flags, Tcl_EncodingState*statePtr,
			    char *dst, int dstLen, int *srcReadPtr,
			    int *dstWrotePtr, int *dstCharsPtr);
static int		UtfToUcs2beProc(void *clientData, const char*src,
			    int srcLen, int flags, Tcl_EncodingState*statePtr,
			    char *dst, int dstLen, int *srcReadPtr,
			    int *dstWrotePtr, int *dstCharsPtr);
#endif
>>>>>>> b924a571

/*
 *-------------------------------------------------------------------------
 *
 * FontPkgCleanup --
 *
 *	This function is called when an application is created. It initializes
 *	all the structures that are used by the platform-dependent code on a
 *	per application basis.
 *
 * Results:
 *	None.
 *
 * Side effects:
 *	Releases thread-specific resources used by font pkg.
 *
 *-------------------------------------------------------------------------
 */

static void
FontPkgCleanup(
    TCL_UNUSED(void *))
{
    ThreadSpecificData *tsdPtr = (ThreadSpecificData *)
	    Tcl_GetThreadData(&dataKey, sizeof(ThreadSpecificData));

    if (tsdPtr->controlFamily.encoding != NULL) {
	FontFamily *familyPtr = &tsdPtr->controlFamily;
	int i;

	Tcl_FreeEncoding(familyPtr->encoding);
	for (i = 0; i < FONTMAP_PAGES; i++) {
	    if (familyPtr->fontMap[i] != NULL) {
		ckfree(familyPtr->fontMap[i]);
	    }
	}
	tsdPtr->controlFamily.encoding = NULL;
    }
}

/*
 *-------------------------------------------------------------------------
 *
 * TkpFontPkgInit --
 *
 *	This function is called when an application is created. It initializes
 *	all the structures that are used by the platform-dependent code on a
 *	per application basis.
 *
 * Results:
 *	None.
 *
 * Side effects:
 *	None.
 *
 *-------------------------------------------------------------------------
 */

void
TkpFontPkgInit(
    TCL_UNUSED(TkMainInfo *))	/* The application being created. */
{
    ThreadSpecificData *tsdPtr = (ThreadSpecificData *)
	    Tcl_GetThreadData(&dataKey, sizeof(ThreadSpecificData));
    SubFont dummy;
    int i;
<<<<<<< HEAD
=======
#if TCL_MAJOR_VERSION < 9
    Tcl_Encoding ucs2;
#endif
>>>>>>> b924a571

    if (tsdPtr->controlFamily.encoding == NULL) {

	Tcl_EncodingType type = {"X11ControlChars", ControlUtfProc, ControlUtfProc, NULL, NULL, 0};
	tsdPtr->controlFamily.refCount = 2;
	tsdPtr->controlFamily.encoding = Tcl_CreateEncoding(&type);
	tsdPtr->controlFamily.isTwoByteFont = 0;

	dummy.familyPtr = &tsdPtr->controlFamily;
	dummy.fontMap = tsdPtr->controlFamily.fontMap;
	for (i = 0x00; i < 0x20; i++) {
	    FontMapInsert(&dummy, i);
	    FontMapInsert(&dummy, i + 0x80);
	}

	/*
	 * UCS-2BE is unicode (UCS-2) in big-endian format. Define this if
	 * if it doesn't exist yet. It is used in iso10646 fonts.
	 */

<<<<<<< HEAD
=======
#if TCL_MAJOR_VERSION < 9
	ucs2 = Tcl_GetEncoding(NULL, "ucs-2be");
	if (ucs2 == NULL) {
	    Tcl_EncodingType ucs2type = {"ucs-2be", Ucs2beToUtfProc, UtfToUcs2beProc, NULL, NULL, 2};
	    Tcl_CreateEncoding(&ucs2type);
	} else {
	    Tcl_FreeEncoding(ucs2);
	}
#endif
>>>>>>> b924a571
	Tcl_CreateThreadExitHandler(FontPkgCleanup, NULL);
    }
}

/*
 *-------------------------------------------------------------------------
 *
 * ControlUtfProc --
 *
 *	Convert from UTF-8 into the ASCII expansion of a control character.
 *
 * Results:
 *	Returns TCL_OK if conversion was successful.
 *
 * Side effects:
 *	None.
 *
 *-------------------------------------------------------------------------
 */

static int
ControlUtfProc(
    TCL_UNUSED(void *),	/* Not used. */
    const char *src,		/* Source string in UTF-8. */
    int srcLen,			/* Source string length in bytes. */
    TCL_UNUSED(int),			/* Conversion control flags. */
    TCL_UNUSED(Tcl_EncodingState *),/* Place for conversion routine to store state
				 * information used during a piecewise
				 * conversion. Contents of statePtr are
				 * initialized and/or reset by conversion
				 * routine under control of flags argument. */
    char *dst,			/* Output buffer in which converted string is
				 * stored. */
    int dstLen,			/* The maximum length of output buffer in
				 * bytes. */
    int *srcReadPtr,		/* Filled with the number of bytes from the
				 * source string that were converted. This may
				 * be less than the original source length if
				 * there was a problem converting some source
				 * characters. */
    int *dstWrotePtr,		/* Filled with the number of bytes that were
				 * stored in the output buffer as a result of
				 * the conversion. */
    int *dstCharsPtr)		/* Filled with the number of characters that
				 * correspond to the bytes stored in the
				 * output buffer. */
{
    const char *srcStart, *srcEnd;
    char *dstStart, *dstEnd;
    int ch, result;
    static const char hexChars[] = "0123456789ABCDEF";
    static const char mapChars[] = {
	0, 0, 0, 0, 0, 0, 0,
	'a', 'b', 't', 'n', 'v', 'f', 'r'
    };

    result = TCL_OK;

    srcStart = src;
    srcEnd = src + srcLen;

    dstStart = dst;
    dstEnd = dst + dstLen - 6;

    for ( ; src < srcEnd; ) {
	if (dst > dstEnd) {
	    result = TCL_CONVERT_NOSPACE;
	    break;
	}
	src += TkUtfToUniChar(src, &ch);
	dst[0] = '\\';
	if (((size_t)ch < sizeof(mapChars)) && (mapChars[ch] != 0)) {
	    dst[1] = mapChars[ch];
	    dst += 2;
	} else if ((size_t)ch < 256) {
	    dst[1] = 'x';
	    dst[2] = hexChars[(ch >> 4) & 0xF];
	    dst[3] = hexChars[ch & 0xF];
	    dst += 4;
	} else if ((size_t)ch < 0x10000) {
	    dst[1] = 'u';
	    dst[2] = hexChars[(ch >> 12) & 0xF];
	    dst[3] = hexChars[(ch >> 8) & 0xF];
	    dst[4] = hexChars[(ch >> 4) & 0xF];
	    dst[5] = hexChars[ch & 0xF];
	    dst += 6;
	} else {
	    /* TODO we can do better here */
	    dst[1] = 'u';
	    dst[2] = 'F';
	    dst[3] = 'F';
	    dst[4] = 'F';
	    dst[5] = 'D';
	    dst += 6;
	}
    }
    *srcReadPtr = src - srcStart;
    *dstWrotePtr = dst - dstStart;
    *dstCharsPtr = dst - dstStart;
    return result;
}

/*
<<<<<<< HEAD
=======
 *-------------------------------------------------------------------------
 *
 * Ucs2beToUtfProc --
 *
 *	Convert from UCS-2BE (big-endian 16-bit Unicode) to UTF-8.
 *
 * Results:
 *	Returns TCL_OK if conversion was successful.
 *
 * Side effects:
 *	None.
 *
 *-------------------------------------------------------------------------
 */

#if TCL_MAJOR_VERSION < 9
static int
Ucs2beToUtfProc(
    TCL_UNUSED(void *),		/* Not used. */
    const char *src,		/* Source string in Unicode. */
    int srcLen,			/* Source string length in bytes. */
    int flags,			/* Conversion control flags. */
    TCL_UNUSED(Tcl_EncodingState *),/* Place for conversion routine to store state
				 * information used during a piecewise
				 * conversion. Contents of statePtr are
				 * initialized and/or reset by conversion
				 * routine under control of flags argument. */
    char *dst,			/* Output buffer in which converted string is
				 * stored. */
    int dstLen,			/* The maximum length of output buffer in
				 * bytes. */
    int *srcReadPtr,		/* Filled with the number of bytes from the
				 * source string that were converted. This may
				 * be less than the original source length if
				 * there was a problem converting some source
				 * characters. */
    int *dstWrotePtr,		/* Filled with the number of bytes that were
				 * stored in the output buffer as a result of
				 * the conversion. */
    int *dstCharsPtr)		/* Filled with the number of characters that
				 * correspond to the bytes stored in the
				 * output buffer. */
{
    const char *srcStart, *srcEnd;
    const char *dstEnd, *dstStart;
    int result, numChars, charLimit = INT_MAX;
    unsigned short ch;

    if (flags & TCL_ENCODING_CHAR_LIMIT) {
	charLimit = *dstCharsPtr;
    }
    result = TCL_OK;

    /* check alignment with ucs-2 (2 == sizeof(UCS-2)) */
    if ((srcLen % 2) != 0) {
	result = TCL_CONVERT_MULTIBYTE;
	srcLen--;
    }
    /* If last code point is a high surrogate, we cannot handle that yet */
    if ((srcLen >= 2) && ((src[srcLen - 2] & 0xFC) == 0xD8)) {
	result = TCL_CONVERT_MULTIBYTE;
	srcLen -= 2;
    }

    srcStart = src;
    srcEnd = src + srcLen;

    dstStart = dst;
    dstEnd = dst + dstLen - 4;

    for (numChars = 0; src < srcEnd && numChars <= charLimit; numChars++) {
	if (dst > dstEnd) {
	    result = TCL_CONVERT_NOSPACE;
	    break;
	}

	ch = (src[0] & 0xFF) << 8 | (src[1] & 0xFF);
	src += 2 /* sizeof(UTF-16) */;

	/*
	 * Special case for 1-byte utf chars for speed. Make sure we work with
	 * unsigned short-size data.
	 */
	if (ch && ch < 0x80) {
	    *dst++ = (ch & 0xFF);
	} else {
	    dst += Tcl_UniCharToUtf(ch, dst);
	}
    }

    *srcReadPtr = src - srcStart;
    *dstWrotePtr = dst - dstStart;
    *dstCharsPtr = numChars;
    return result;
}

/*
 *-------------------------------------------------------------------------
 *
 * UtfToUcs2beProc --
 *
 *	Convert from UTF-8 to UCS-2BE (fixed 2-byte encoding).
 *
 * Results:
 *	Returns TCL_OK if conversion was successful.
 *
 * Side effects:
 *	None.
 *
 *-------------------------------------------------------------------------
 */

#if defined(USE_TCL_STUBS)
/* Since the UCS-2BE encoding is only used when Tk is dynamically loaded in Tcl 8.6,
 * make sure that Tcl_UtfCharComplete is ALWAYS the pre-TIP #575 version,
 * even though Tk is being compiled with -DTCL_NO_DEPRECATED! */
#   undef Tcl_UtfCharComplete
#   define Tcl_UtfCharComplete ((int (*)(const char *, int))(void *)((&tclStubsPtr->tcl_PkgProvideEx)[326]))
#endif

static int
UtfToUcs2beProc(
    TCL_UNUSED(void *),	/* TableEncodingData that specifies
				 * encoding. */
    const char *src,		/* Source string in UTF-8. */
    int srcLen,			/* Source string length in bytes. */
    int flags,			/* Conversion control flags. */
    TCL_UNUSED(Tcl_EncodingState *),/* Place for conversion routine to store state
				 * information used during a piecewise
				 * conversion. Contents of statePtr are
				 * initialized and/or reset by conversion
				 * routine under control of flags argument. */
    char *dst,			/* Output buffer in which converted string is
				 * stored. */
    int dstLen,			/* The maximum length of output buffer in
				 * bytes. */
    int *srcReadPtr,		/* Filled with the number of bytes from the
				 * source string that were converted. This may
				 * be less than the original source length if
				 * there was a problem converting some source
				 * characters. */
    int *dstWrotePtr,		/* Filled with the number of bytes that were
				 * stored in the output buffer as a result of
				 * the conversion. */
    int *dstCharsPtr)		/* Filled with the number of characters that
				 * correspond to the bytes stored in the
				 * output buffer. */
{
    const char *srcStart, *srcEnd, *srcClose, *dstStart, *dstEnd;
    int result, numChars;
    int ch;

    srcStart = src;
    srcEnd = src + srcLen;
    srcClose = srcEnd;
    if (!(flags & TCL_ENCODING_END)) {
	srcClose -= 6;
    }

    dstStart = dst;
    dstEnd = dst + dstLen - 2 /* sizeof(UCS-2) */;

    result = TCL_OK;
    for (numChars = 0; src < srcEnd; numChars++) {
	if ((src > srcClose) && (!Tcl_UtfCharComplete(src, srcEnd - src))) {
	    /*
	     * If there is more string to follow, this will ensure that the
	     * last UTF-8 character in the source buffer hasn't been cut off.
	     */
	    result = TCL_CONVERT_MULTIBYTE;
	    break;
	}
	if (dst > dstEnd) {
	    result = TCL_CONVERT_NOSPACE;
	    break;
	}
	src += TkUtfToUniChar(src, &ch);
	if (ch > 0xFFFF) {
	    ch = 0xFFFD;
	}

	/*
	 * Ensure big-endianness (store big bits first).
	 */

	*dst++ = (char)((ch >> 8) & 0xFF);
	*dst++ = (char)(ch & 0xFF);
    }
    *srcReadPtr = src - srcStart;
    *dstWrotePtr = dst - dstStart;
    *dstCharsPtr = numChars;
    return result;
}
#endif

/*
>>>>>>> b924a571
 *---------------------------------------------------------------------------
 *
 * TkpGetNativeFont --
 *
 *	Map a platform-specific native font name to a TkFont.
 *
 * Results:
 *	The return value is a pointer to a TkFont that represents the native
 *	font. If a native font by the given name could not be found, the
 *	return value is NULL.
 *
 *	Every call to this function returns a new TkFont structure, even if
 *	the name has already been seen before. The caller should call
 *	TkpDeleteFont() when the font is no longer needed.
 *
 *	The caller is responsible for initializing the memory associated with
 *	the generic TkFont when this function returns and releasing the
 *	contents of the generic TkFont before calling TkpDeleteFont().
 *
 * Side effects:
 *	Memory allocated.
 *
 *---------------------------------------------------------------------------
 */

TkFont *
TkpGetNativeFont(
    Tk_Window tkwin,		/* For display where font will be used. */
    const char *name)		/* Platform-specific font name. */
{
    UnixFont *fontPtr;
    XFontStruct *fontStructPtr;
    FontAttributes fa;
    const char *p;
    int hasSpace, dashes, hasWild;

    /*
     * The behavior of X when given a name that isn't an XLFD is unspecified.
     * For example, Exceed 6 returns a valid font for any random string. This
     * is awkward since system names have higher priority than the other Tk
     * font syntaxes. So, we need to perform a quick sanity check on the name
     * and fail if it looks suspicious. We fail if the name:
     *     - contains a space immediately before a dash
     *	   - contains a space, but no '*' characters and fewer than 14 dashes
     */

    hasSpace = dashes = hasWild = 0;
    for (p = name; *p != '\0'; p++) {
	if (*p == ' ') {
	    if (p[1] == '-') {
		return NULL;
	    }
	    hasSpace = 1;
	} else if (*p == '-') {
	    dashes++;
	} else if (*p == '*') {
	    hasWild = 1;
	}
    }
    if ((dashes < 14) && !hasWild && hasSpace) {
	return NULL;
    }

    fontStructPtr = XLoadQueryFont(Tk_Display(tkwin), name);
    if (fontStructPtr == NULL) {
	/*
	 * Handle all names that look like XLFDs here. Otherwise, when
	 * TkpGetFontFromAttributes is called from generic code, any foundry
	 * or encoding information specified in the XLFD will have been parsed
	 * out and lost. But make sure we don't have an "-option value" string
	 * since TkFontParseXLFD would return a false success when attempting
	 * to parse it.
	 */

	if (name[0] == '-') {
	    if (name[1] != '*') {
		const char *dash;

		dash = strchr(name + 1, '-');
		if ((dash == NULL) || (isspace(UCHAR(dash[-1])))) {
		    return NULL;
		}
	    }
	} else if (name[0] != '*') {
	    return NULL;
	}
	if (TkFontParseXLFD(name, &fa.fa, &fa.xa) != TCL_OK) {
	    return NULL;
	}
	fontStructPtr = CreateClosestFont(tkwin, &fa.fa, &fa.xa);
    }
    fontPtr = (UnixFont *)ckalloc(sizeof(UnixFont));
    InitFont(tkwin, fontStructPtr, fontPtr);

    return (TkFont *) fontPtr;
}

/*
 *---------------------------------------------------------------------------
 *
 * TkpGetFontFromAttributes --
 *
 *	Given a desired set of attributes for a font, find a font with the
 *	closest matching attributes.
 *
 * Results:
 *	The return value is a pointer to a TkFont that represents the font
 *	with the desired attributes. If a font with the desired attributes
 *	could not be constructed, some other font will be substituted
 *	automatically.
 *
 *	Every call to this function returns a new TkFont structure, even if
 *	the specified attributes have already been seen before. The caller
 *	should call TkpDeleteFont() to free the platform- specific data when
 *	the font is no longer needed.
 *
 *	The caller is responsible for initializing the memory associated with
 *	the generic TkFont when this function returns and releasing the
 *	contents of the generic TkFont before calling TkpDeleteFont().
 *
 * Side effects:
 *	Memory allocated.
 *
 *---------------------------------------------------------------------------
 */

TkFont *
TkpGetFontFromAttributes(
    TkFont *tkFontPtr,		/* If non-NULL, store the information in this
				 * existing TkFont structure, rather than
				 * allocating a new structure to hold the
				 * font; the existing contents of the font
				 * will be released. If NULL, a new TkFont
				 * structure is allocated. */
    Tk_Window tkwin,		/* For display where font will be used. */
    const TkFontAttributes *faPtr)
				/* Set of attributes to match. */
{
    UnixFont *fontPtr;
    TkXLFDAttributes xa;
    XFontStruct *fontStructPtr;

    TkInitXLFDAttributes(&xa);
    fontStructPtr = CreateClosestFont(tkwin, faPtr, &xa);

    fontPtr = (UnixFont *) tkFontPtr;
    if (fontPtr == NULL) {
	fontPtr = (UnixFont *)ckalloc(sizeof(UnixFont));
    } else {
	ReleaseFont(fontPtr);
    }
    InitFont(tkwin, fontStructPtr, fontPtr);

    fontPtr->font.fa.underline = faPtr->underline;
    fontPtr->font.fa.overstrike = faPtr->overstrike;

    return (TkFont *) fontPtr;
}

/*
 *---------------------------------------------------------------------------
 *
 * TkpDeleteFont --
 *
 *	Called to release a font allocated by TkpGetNativeFont() or
 *	TkpGetFontFromAttributes(). The caller should have already released
 *	the fields of the TkFont that are used exclusively by the generic
 *	TkFont code.
 *
 * Results:
 *	None.
 *
 * Side effects:
 *	TkFont is deallocated.
 *
 *---------------------------------------------------------------------------
 */

void
TkpDeleteFont(
    TkFont *tkFontPtr)		/* Token of font to be deleted. */
{
    UnixFont *fontPtr = (UnixFont *) tkFontPtr;

    ReleaseFont(fontPtr);
}

/*
 *---------------------------------------------------------------------------
 *
 * TkpGetFontFamilies --
 *
 *	Return information about the font families that are available on the
 *	display of the given window.
 *
 * Results:
 *	Modifies interp's result object to hold a list of all the available
 *	font families.
 *
 * Side effects:
 *	None.
 *
 *---------------------------------------------------------------------------
 */

void
TkpGetFontFamilies(
    Tcl_Interp *interp,		/* Interp to hold result. */
    Tk_Window tkwin)		/* For display to query. */
{
    int i, isNew, numNames;
    char *family, **nameList;
    Tcl_HashTable familyTable;
    Tcl_HashEntry *hPtr;
    Tcl_HashSearch search;
    Tcl_Obj *resultPtr, *strPtr;

    Tcl_InitHashTable(&familyTable, TCL_STRING_KEYS);
    nameList = ListFonts(Tk_Display(tkwin), "*", &numNames);
    for (i = 0; i < numNames; i++) {
	char *familyEnd;

	family = strchr(nameList[i] + 1, '-');
	if (family == NULL) {
	    /*
	     * Apparently, sometimes ListFonts() can return a font name with
	     * zero or one '-' character in it. This is probably indicative of
	     * a server misconfiguration, but crashing because of it is a very
	     * bad idea anyway. [Bug 1475865]
	     */

	    continue;
	}
	family++;			/* Advance to char after '-'. */
	familyEnd = strchr(family, '-');
	if (familyEnd == NULL) {
	    continue;			/* See comment above. */
	}
	*familyEnd = '\0';
	Tcl_CreateHashEntry(&familyTable, family, &isNew);
    }
    XFreeFontNames(nameList);

    hPtr = Tcl_FirstHashEntry(&familyTable, &search);
    resultPtr = Tcl_NewObj();
    while (hPtr != NULL) {
	strPtr = Tcl_NewStringObj((const char *)Tcl_GetHashKey(&familyTable, hPtr), TCL_INDEX_NONE);
	Tcl_ListObjAppendElement(NULL, resultPtr, strPtr);
	hPtr = Tcl_NextHashEntry(&search);
    }
    Tcl_SetObjResult(interp, resultPtr);

    Tcl_DeleteHashTable(&familyTable);
}

/*
 *-------------------------------------------------------------------------
 *
 * TkpGetSubFonts --
 *
 *	A function used by the testing package for querying the actual screen
 *	fonts that make up a font object.
 *
 * Results:
 *	Modifies interp's result object to hold a list containing the names of
 *	the screen fonts that make up the given font object.
 *
 * Side effects:
 *	None.
 *
 *-------------------------------------------------------------------------
 */

void
TkpGetSubFonts(
    Tcl_Interp *interp,
    Tk_Font tkfont)
{
    int i;
    Tcl_Obj *objv[3], *resultPtr, *listPtr;
    UnixFont *fontPtr;
    FontFamily *familyPtr;

    resultPtr = Tcl_NewObj();
    fontPtr = (UnixFont *) tkfont;
    for (i = 0; i < fontPtr->numSubFonts; i++) {
	familyPtr = fontPtr->subFontArray[i].familyPtr;
	objv[0] = Tcl_NewStringObj(familyPtr->faceName, TCL_INDEX_NONE);
	objv[1] = Tcl_NewStringObj(familyPtr->foundry, TCL_INDEX_NONE);
	objv[2] = Tcl_NewStringObj(
		Tcl_GetEncodingName(familyPtr->encoding), TCL_INDEX_NONE);
	listPtr = Tcl_NewListObj(3, objv);
	Tcl_ListObjAppendElement(NULL, resultPtr, listPtr);
    }
    Tcl_SetObjResult(interp, resultPtr);
}

/*
 *----------------------------------------------------------------------
 *
 * TkpGetFontAttrsForChar --
 *
 *	Retrieve the font attributes of the actual font used to render a given
 *	character.
 *
 * Results:
 *	None.
 *
 * Side effects:
 *	The font attributes are stored in *faPtr.
 *
 *----------------------------------------------------------------------
 */

void
TkpGetFontAttrsForChar(
    Tk_Window tkwin,		/* Window on the font's display */
    Tk_Font tkfont,		/* Font to query */
    int c,         		/* Character of interest */
    TkFontAttributes *faPtr)	/* Output: Font attributes */
{
    FontAttributes atts;
    UnixFont *fontPtr = (UnixFont *) tkfont;
				/* Structure describing the logical font */
    SubFont *lastSubFontPtr = &fontPtr->subFontArray[0];
				/* Pointer to subfont array in case
				 * FindSubFontForChar needs to fix up the
				 * memory allocation */
    SubFont *thisSubFontPtr = FindSubFontForChar(fontPtr, c, &lastSubFontPtr);
				/* Pointer to the subfont to use for the given
				 * character */

    GetFontAttributes(Tk_Display(tkwin), thisSubFontPtr->fontStructPtr, &atts);
    *faPtr = atts.fa;
}

/*
 *---------------------------------------------------------------------------
 *
 * Tk_MeasureChars --
 *
 *	Determine the number of characters from the string that will fit in
 *	the given horizontal span. The measurement is done under the
 *	assumption that Tk_DrawChars() will be used to actually display the
 *	characters.
 *
 * Results:
 *	The return value is the number of bytes from source that fit into the
 *	span that extends from 0 to maxLength. *lengthPtr is filled with the
 *	x-coordinate of the right edge of the last character that did fit.
 *
 * Side effects:
 *	None.
 *
 *---------------------------------------------------------------------------
 */

int
Tk_MeasureChars(
    Tk_Font tkfont,		/* Font in which characters will be drawn. */
    const char *source,		/* UTF-8 string to be displayed. Need not be
				 * '\0' terminated. */
    Tcl_Size numBytes1,		/* Maximum number of bytes to consider from
				 * source string. */
    int maxLength,		/* If >= 0, maxLength specifies the longest
				 * permissible line length in pixels; don't
				 * consider any character that would cross
				 * this x-position. If < 0, then line length
				 * is unbounded and the flags argument is
				 * ignored. */
    int flags,			/* Various flag bits OR-ed together:
				 * TK_PARTIAL_OK means include the last char
				 * which only partially fit on this line.
				 * TK_WHOLE_WORDS means stop on a word
				 * boundary, if possible. TK_AT_LEAST_ONE
				 * means return at least one character even if
				 * no characters fit. */
    int *lengthPtr)		/* Filled with x-location just after the
				 * terminating character. */
{
    int numBytes = numBytes1;
    UnixFont *fontPtr;
    SubFont *lastSubFontPtr;
    int curX, curByte, ch;

    /*
     * Unix does not use kerning or fractional character widths when
     * displaying text on the screen. So that means we can safely measure
     * individual characters or spans of characters and add up the widths w/o
     * any "off-by-one-pixel" errors.
     */

    fontPtr = (UnixFont *) tkfont;

    lastSubFontPtr = &fontPtr->subFontArray[0];

    if (numBytes == 0) {
	curX = 0;
	curByte = 0;
    } else if (maxLength < 0) {
	const char *p, *end, *next;
	SubFont *thisSubFontPtr;
	FontFamily *familyPtr;
	Tcl_DString runString;

	/*
	 * A three step process:
	 * 1. Find a contiguous range of characters that can all be
	 *    represented by a single screen font.
	 * 2. Convert those chars to the encoding of that font.
	 * 3. Measure converted chars.
	 */

	curX = 0;
	end = source + numBytes;
	for (p = source; p < end; ) {
	    next = p + TkUtfToUniChar(p, &ch);
	    thisSubFontPtr = FindSubFontForChar(fontPtr, ch, &lastSubFontPtr);
	    if (thisSubFontPtr != lastSubFontPtr) {
		familyPtr = lastSubFontPtr->familyPtr;
		(void)Tcl_UtfToExternalDString(familyPtr->encoding, source,
			p - source, &runString);
		if (familyPtr->isTwoByteFont) {
		    curX += XTextWidth16(lastSubFontPtr->fontStructPtr,
			    (XChar2b *) Tcl_DStringValue(&runString),
			    Tcl_DStringLength(&runString) / 2);
		} else {
		    curX += XTextWidth(lastSubFontPtr->fontStructPtr,
			    Tcl_DStringValue(&runString),
			    Tcl_DStringLength(&runString));
		}
		Tcl_DStringFree(&runString);
		lastSubFontPtr = thisSubFontPtr;
		source = p;
	    }
	    p = next;
	}
	familyPtr = lastSubFontPtr->familyPtr;
	(void)Tcl_UtfToExternalDString(familyPtr->encoding, source, p - source,
		&runString);
	if (familyPtr->isTwoByteFont) {
	    curX += XTextWidth16(lastSubFontPtr->fontStructPtr,
		    (XChar2b *) Tcl_DStringValue(&runString),
		    Tcl_DStringLength(&runString) >> 1);
	} else {
	    curX += XTextWidth(lastSubFontPtr->fontStructPtr,
		    Tcl_DStringValue(&runString),
		    Tcl_DStringLength(&runString));
	}
	Tcl_DStringFree(&runString);
	curByte = numBytes;
    } else {
	const char *p, *end, *next, *term;
	int newX, termX, sawNonSpace, dstWrote;
	FontFamily *familyPtr;
	XChar2b buf[8];

	/*
	 * How many chars will fit in the space allotted? This first version
	 * may be inefficient because it measures every character
	 * individually.
	 */

	next = source + TkUtfToUniChar(source, &ch);
	newX = curX = termX = 0;

	term = source;
	end = source + numBytes;

	sawNonSpace = (ch > 255) || !isspace(ch);
	familyPtr = lastSubFontPtr->familyPtr;
	for (p = source; ; ) {
	    if ((ch < BASE_CHARS) && (fontPtr->widths[ch] != 0)) {
		newX += fontPtr->widths[ch];
	    } else {
		lastSubFontPtr = FindSubFontForChar(fontPtr, ch, NULL);
		familyPtr = lastSubFontPtr->familyPtr;
		Tcl_UtfToExternal(NULL, familyPtr->encoding, p, next - p, TCL_ENCODING_PROFILE_TCL8, NULL,
			(char *)&buf[0].byte1, sizeof(buf), NULL, &dstWrote, NULL);
		if (familyPtr->isTwoByteFont) {
		    newX += XTextWidth16(lastSubFontPtr->fontStructPtr,
			    buf, dstWrote >> 1);
		} else {
		    newX += XTextWidth(lastSubFontPtr->fontStructPtr,
			    (char *)&buf[0].byte1, dstWrote);
		}
	    }
	    if (newX > maxLength) {
		break;
	    }
	    curX = newX;
	    p = next;
	    if (p >= end) {
		term = end;
		termX = curX;
		break;
	    }

	    next += TkUtfToUniChar(next, &ch);
	    if ((ch < 256) && isspace(ch)) {
		if (sawNonSpace) {
		    term = p;
		    termX = curX;
		    sawNonSpace = 0;
		}
	    } else {
		sawNonSpace = 1;
	    }
	}

	/*
	 * P points to the first character that doesn't fit in the desired
	 * span. Use the flags to figure out what to return.
	 */

	if ((flags & TK_PARTIAL_OK) && (p < end) && (curX < maxLength)) {
	    /*
	     * Include the first character that didn't quite fit in the
	     * desired span. The width returned will include the width of that
	     * extra character.
	     */

	    curX = newX;
	    p += TkUtfToUniChar(p, &ch);
	}
	if ((flags & TK_AT_LEAST_ONE) && (term == source) && (p < end)) {
	    term = p;
	    termX = curX;
	    if (term == source) {
		term += TkUtfToUniChar(term, &ch);
		termX = newX;
	    }
	} else if ((p >= end) || !(flags & TK_WHOLE_WORDS)) {
	    term = p;
	    termX = curX;
	}

	curX = termX;
	curByte = term - source;
    }

    *lengthPtr = curX;
    return curByte;
}

/*
 *---------------------------------------------------------------------------
 *
 * TkpMeasureCharsInContext --
 *
 *	Determine the number of bytes from the string that will fit in the
 *	given horizontal span. The measurement is done under the assumption
 *	that TkpDrawCharsInContext() will be used to actually display the
 *	characters.
 *
 *	This one is almost the same as Tk_MeasureChars(), but with access to
 *	all the characters on the line for context. On X11 this context isn't
 *	consulted, so we just call Tk_MeasureChars().
 *
 * Results:
 *	The return value is the number of bytes from source that fit into the
 *	span that extends from 0 to maxLength. *lengthPtr is filled with the
 *	x-coordinate of the right edge of the last character that did fit.
 *
 * Side effects:
 *	None.
 *
 *---------------------------------------------------------------------------
 */

int
TkpMeasureCharsInContext(
    Tk_Font tkfont,		/* Font in which characters will be drawn. */
    const char *source,		/* UTF-8 string to be displayed. Need not be
				 * '\0' terminated. */
    TCL_UNUSED(Tcl_Size),		/* Maximum number of bytes to consider from
				 * source string in all. */
    Tcl_Size rangeStart,		/* Index of first byte to measure. */
    Tcl_Size rangeLength,		/* Length of range to measure in bytes. */
    int maxLength,		/* If >= 0, maxLength specifies the longest
				 * permissible line length; don't consider any
				 * character that would cross this x-position.
				 * If < 0, then line length is unbounded and
				 * the flags argument is ignored. */
    int flags,			/* Various flag bits OR-ed together:
				 * TK_PARTIAL_OK means include the last char
				 * which only partially fit on this line.
				 * TK_WHOLE_WORDS means stop on a word
				 * boundary, if possible. TK_AT_LEAST_ONE
				 * means return at least one character even if
				 * no characters fit. TK_ISOLATE_END means
				 * that the last character should not be
				 * considered in context with the rest of the
				 * string (used for breaking lines). */
    int *lengthPtr)		/* Filled with x-location just after the
				 * terminating character. */
{
    return Tk_MeasureChars(tkfont, source + rangeStart, rangeLength,
	    maxLength, flags, lengthPtr);
}

/*
 *---------------------------------------------------------------------------
 *
 * Tk_DrawChars --
 *
 *	Draw a string of characters on the screen. Tk_DrawChars() expands
 *	control characters that occur in the string to \xNN sequences.
 *
 * Results:
 *	None.
 *
 * Side effects:
 *	Information gets drawn on the screen.
 *
 *---------------------------------------------------------------------------
 */

void
Tk_DrawChars(
    Display *display,		/* Display on which to draw. */
    Drawable drawable,		/* Window or pixmap in which to draw. */
    GC gc,			/* Graphics context for drawing characters. */
    Tk_Font tkfont,		/* Font in which characters will be drawn;
				 * must be the same as font used in GC. */
    const char *source,		/* UTF-8 string to be displayed. Need not be
				 * '\0' terminated. All Tk meta-characters
				 * (tabs, control characters, and newlines)
				 * should be stripped out of the string that
				 * is passed to this function. If they are not
				 * stripped out, they will be displayed as
				 * regular printing characters. */
    Tcl_Size numBytes,		/* Number of bytes in string. */
    int x, int y)		/* Coordinates at which to place origin of
				 * string when drawing. */
{
    UnixFont *fontPtr = (UnixFont *) tkfont;
    SubFont *thisSubFontPtr, *lastSubFontPtr;
    Tcl_DString runString;
    const char *p, *end, *next;
    int xStart, needWidth, window_width, do_width, ch;
    FontFamily *familyPtr;
#ifdef TK_DRAW_CHAR_XWINDOW_CHECK
    int rx, ry;
    unsigned width, height, border_width, depth;
    Drawable root;
#endif

    lastSubFontPtr = &fontPtr->subFontArray[0];
    xStart = x;

#ifdef TK_DRAW_CHAR_XWINDOW_CHECK
    /*
     * Get the window width so we can abort drawing outside of the window
     */

    if (XGetGeometry(display, drawable, &root, &rx, &ry, &width, &height,
	    &border_width, &depth) == False) {
	window_width = INT_MAX;
    } else {
	window_width = width;
    }
#else
    /*
     * This is used by default until we find a solution that doesn't do a
     * round-trip to the X server (needed to get Tk cached window width).
     */

    window_width = 32768;
#endif

    end = source + numBytes;
    needWidth = fontPtr->font.fa.underline + fontPtr->font.fa.overstrike;
    for (p = source; p <= end; ) {
	if (p < end) {
	    next = p + TkUtfToUniChar(p, &ch);
	    thisSubFontPtr = FindSubFontForChar(fontPtr, ch, &lastSubFontPtr);
	} else {
	    next = p + 1;
	    thisSubFontPtr = lastSubFontPtr;
	}
	if ((thisSubFontPtr != lastSubFontPtr)
		|| (p == end) || (p-source > 200)) {
	    if (p > source) {
		do_width = (needWidth || (p != end)) ? 1 : 0;
		familyPtr = lastSubFontPtr->familyPtr;

		(void)Tcl_UtfToExternalDString(familyPtr->encoding, source,
			p - source, &runString);
		if (familyPtr->isTwoByteFont) {
		    XDrawString16(display, drawable, gc, x, y,
			    (XChar2b *) Tcl_DStringValue(&runString),
			    Tcl_DStringLength(&runString) / 2);
		    if (do_width) {
			x += XTextWidth16(lastSubFontPtr->fontStructPtr,
				(XChar2b *) Tcl_DStringValue(&runString),
				Tcl_DStringLength(&runString) / 2);
		    }
		} else {
		    XDrawString(display, drawable, gc, x, y,
			    Tcl_DStringValue(&runString),
			    Tcl_DStringLength(&runString));
		    if (do_width) {
			x += XTextWidth(lastSubFontPtr->fontStructPtr,
				Tcl_DStringValue(&runString),
				Tcl_DStringLength(&runString));
		    }
		}
		Tcl_DStringFree(&runString);
	    }
	    lastSubFontPtr = thisSubFontPtr;
	    source = p;
	    XSetFont(display, gc, lastSubFontPtr->fontStructPtr->fid);
	    if (x > window_width) {
		break;
	    }
	}
	p = next;
    }

    if (lastSubFontPtr != &fontPtr->subFontArray[0]) {
	XSetFont(display, gc, fontPtr->subFontArray[0].fontStructPtr->fid);
    }

    if (fontPtr->font.fa.underline != 0) {
	XFillRectangle(display, drawable, gc, xStart,
		y + fontPtr->underlinePos,
		(unsigned) (x - xStart), (unsigned) fontPtr->barHeight);
    }
    if (fontPtr->font.fa.overstrike != 0) {
	y -= fontPtr->font.fm.descent + (fontPtr->font.fm.ascent) / 10;
	XFillRectangle(display, drawable, gc, xStart, y,
		(unsigned) (x - xStart), (unsigned) fontPtr->barHeight);
    }
}

/*
 *---------------------------------------------------------------------------
 *
 * TkpDrawCharsInContext --
 *
 *	Draw a string of characters on the screen like Tk_DrawChars(), but
 *	with access to all the characters on the line for context. On X11 this
 *	context isn't consulted, so we just call Tk_DrawChars().
 *
 *      Note: TK_DRAW_IN_CONTEXT being currently defined only on macOS, this
 *            function is unused (and possibly unfinished). See [7655f65ae7].
 *
 * Results:
 *	None.
 *
 * Side effects:
 *	Information gets drawn on the screen.
 *
 *---------------------------------------------------------------------------
 */

void
TkpDrawCharsInContext(
    Display *display,		/* Display on which to draw. */
    Drawable drawable,		/* Window or pixmap in which to draw. */
    GC gc,			/* Graphics context for drawing characters. */
    Tk_Font tkfont,		/* Font in which characters will be drawn;
				 * must be the same as font used in GC. */
    const char *source,		/* UTF-8 string to be displayed. Need not be
				 * '\0' terminated. All Tk meta-characters
				 * (tabs, control characters, and newlines)
				 * should be stripped out of the string that
				 * is passed to this function. If they are not
				 * stripped out, they will be displayed as
				 * regular printing characters. */
    TCL_UNUSED(Tcl_Size),		/* Number of bytes in string. */
    Tcl_Size rangeStart,		/* Index of first byte to draw. */
    Tcl_Size rangeLength,		/* Length of range to draw in bytes. */
    int x, int y)		/* Coordinates at which to place origin of the
				 * whole (not just the range) string when
				 * drawing. */
{
    int widthUntilStart;

    Tk_MeasureChars(tkfont, source, rangeStart, -1, 0, &widthUntilStart);
    Tk_DrawChars(display, drawable, gc, tkfont, source + rangeStart,
	    rangeLength, x+widthUntilStart, y);
}

void
TkpDrawAngledCharsInContext(
    Display *display,		/* Display on which to draw. */
    Drawable drawable,		/* Window or pixmap in which to draw. */
    GC gc,			/* Graphics context for drawing characters. */
    Tk_Font tkfont,		/* Font in which characters will be drawn; must
				 * be the same as font used in GC. */
    const char * source,	/* UTF-8 string to be displayed. Need not be
				 * '\0' terminated. All Tk meta-characters
				 * (tabs, control characters, and newlines)
				 * should be stripped out of the string that is
				 * passed to this function. If they are not
				 * stripped out, they will be displayed as
				 * regular printing characters. */
    TCL_UNUSED(Tcl_Size),		/* Number of bytes in string. */
    Tcl_Size rangeStart,		/* Index of first byte to draw. */
    Tcl_Size rangeLength1,		/* Length of range to draw in bytes. */
    double x, double y,		/* Coordinates at which to place origin of the
				 * whole (not just the range) string when
				 * drawing. */
    double angle)		/* What angle to put text at, in degrees. */
{
    int rangeLength = rangeLength1;
    int widthUntilStart;
    double sinA = sin(angle * PI/180.0), cosA = cos(angle * PI/180.0);

    Tk_MeasureChars(tkfont, source, rangeStart, -1, 0, &widthUntilStart);
    TkDrawAngledChars(display, drawable, gc, tkfont, source + rangeStart,
	    rangeLength, x+cosA*widthUntilStart, y-sinA*widthUntilStart, angle);
}

/*
 *-------------------------------------------------------------------------
 *
 * CreateClosestFont --
 *
 *	Helper for TkpGetNativeFont() and TkpGetFontFromAttributes(). Given a
 *	set of font attributes, construct a close XFontStruct. If requested
 *	face name is not available, automatically substitutes an alias for
 *	requested face name. If encoding is not specified (or the requested
 *	one is not available), automatically chooses another encoding from the
 *	list of preferred encodings. If the foundry is not specified (or is
 *	not available) automatically prefers "adobe" foundry. For all other
 *	attributes, if the requested value was not available, the appropriate
 *	"close" value will be used.
 *
 * Results:
 *	Return value is the XFontStruct that best matched the requested
 *	attributes. The return value is never NULL; some font will always be
 *	returned.
 *
 * Side effects:
 *	None.
 *
 *-------------------------------------------------------------------------
 */

static XFontStruct *
CreateClosestFont(
    Tk_Window tkwin,		/* For display where font will be used. */
    const TkFontAttributes *faPtr,
				/* Set of generic attributes to match. */
    const TkXLFDAttributes *xaPtr)
				/* Set of X-specific attributes to match. */
{
    FontAttributes want;
    char **nameList;
    int numNames, nameIdx, bestIdx[2];
    Display *display;
    XFontStruct *fontStructPtr;
    unsigned bestScore[2];

    want.fa = *faPtr;
    want.xa = *xaPtr;

    if (want.xa.foundry == NULL) {
	want.xa.foundry = Tk_GetUid("adobe");
    }
    if (want.fa.family == NULL) {
	want.fa.family = Tk_GetUid("fixed");
    }
    want.fa.size = -TkFontGetPixels(tkwin, faPtr->size);
    if (want.xa.charset == NULL || *want.xa.charset == '\0') {
	want.xa.charset = Tk_GetUid("iso8859-1");	/* locale. */
    }

    display = Tk_Display(tkwin);

    /*
     * Algorithm to get the closest font to the name requested.
     *
     * try fontname
     * try all aliases for fontname
     * foreach fallback for fontname
     *	    try the fallback
     *	    try all aliases for the fallback
     */

    nameList = ListFontOrAlias(display, want.fa.family, &numNames);
    if (numNames == 0) {
	const char *const *const *fontFallbacks;
	int i, j;
	const char *fallback;

	fontFallbacks = TkFontGetFallbacks();
	for (i = 0; fontFallbacks[i] != NULL; i++) {
	    for (j = 0; (fallback = fontFallbacks[i][j]) != NULL; j++) {
		if (strcasecmp(want.fa.family, fallback) == 0) {
		    break;
		}
	    }
	    if (fallback != NULL) {
		for (j = 0; (fallback = fontFallbacks[i][j]) != NULL; j++) {
		    nameList = ListFontOrAlias(display, fallback, &numNames);
		    if (numNames != 0) {
			goto found;
		    }
		}
	    }
	}
	nameList = ListFonts(display, "fixed", &numNames);
	if (numNames == 0) {
	    nameList = ListFonts(display, "*", &numNames);
	}
	if (numNames == 0) {
	    return GetSystemFont(display);
	}
    }

  found:
    bestIdx[0] = -1;
    bestIdx[1] = -1;
    bestScore[0] = (unsigned) -1;
    bestScore[1] = (unsigned) -1;
    for (nameIdx = 0; nameIdx < numNames; nameIdx++) {
	FontAttributes got;
	int scalable;
	unsigned score;

	if (TkFontParseXLFD(nameList[nameIdx], &got.fa, &got.xa) != TCL_OK) {
	    continue;
	}
	IdentifySymbolEncodings(&got);
	scalable = (got.fa.size == 0.0);
	score = RankAttributes(&want, &got);
	if (score < bestScore[scalable]) {
	    bestIdx[scalable] = nameIdx;
	    bestScore[scalable] = score;
	}
	if (score == 0) {
	    break;
	}
    }

    fontStructPtr = GetScreenFont(display, &want, nameList, bestIdx,
	    bestScore);
    XFreeFontNames(nameList);

    if (fontStructPtr == NULL) {
	return GetSystemFont(display);
    }
    return fontStructPtr;
}

/*
 *---------------------------------------------------------------------------
 *
 * InitFont --
 *
 *	Helper for TkpGetNativeFont() and TkpGetFontFromAttributes().
 *	Initializes the memory for a new UnixFont that wraps the
 *	platform-specific data.
 *
 *	The caller is responsible for initializing the fields of the TkFont
 *	that are used exclusively by the generic TkFont code, and for
 *	releasing those fields before calling TkpDeleteFont().
 *
 * Results:
 *	Fills the WinFont structure.
 *
 * Side effects:
 *	Memory allocated.
 *
 *---------------------------------------------------------------------------
 */

static void
InitFont(
    Tk_Window tkwin,		/* For screen where font will be used. */
    XFontStruct *fontStructPtr,	/* X information about font. */
    UnixFont *fontPtr)		/* Filled with information constructed from
				 * the above arguments. */
{
    ThreadSpecificData *tsdPtr = (ThreadSpecificData *)
	    Tcl_GetThreadData(&dataKey, sizeof(ThreadSpecificData));
    unsigned long value;
    int minHi, maxHi, minLo, maxLo, fixed, width, limit, i, n;
    FontAttributes fa;
    TkFontAttributes *faPtr;
    TkFontMetrics *fmPtr;
    SubFont *controlPtr, *subFontPtr;
    char *pageMap;
    Display *display;

    /*
     * Get all font attributes and metrics.
     */

    display = Tk_Display(tkwin);
    GetFontAttributes(display, fontStructPtr, &fa);

    minHi = fontStructPtr->min_byte1;
    maxHi = fontStructPtr->max_byte1;
    minLo = fontStructPtr->min_char_or_byte2;
    maxLo = fontStructPtr->max_char_or_byte2;

    fixed = 1;
    if (fontStructPtr->per_char != NULL) {
	width = 0;
	limit = (maxHi - minHi + 1) * (maxLo - minLo + 1);
	for (i = 0; i < limit; i++) {
	    n = fontStructPtr->per_char[i].width;
	    if (n != 0) {
		if (width == 0) {
		    width = n;
		} else if (width != n) {
		    fixed = 0;
		    break;
		}
	    }
	}
    }

    fontPtr->font.fid = fontStructPtr->fid;

    faPtr = &fontPtr->font.fa;
    faPtr->family = fa.fa.family;
    faPtr->size = TkFontGetPoints(tkwin, fa.fa.size);
    faPtr->weight = fa.fa.weight;
    faPtr->slant = fa.fa.slant;
    faPtr->underline = 0;
    faPtr->overstrike = 0;

    fmPtr = &fontPtr->font.fm;
    fmPtr->ascent = fontStructPtr->ascent;
    fmPtr->descent = fontStructPtr->descent;
    fmPtr->maxWidth = fontStructPtr->max_bounds.width;
    fmPtr->fixed = fixed;

    fontPtr->display = display;
    fontPtr->pixelSize = (int)(TkFontGetPixels(tkwin, fa.fa.size) + 0.5);
    fontPtr->xa = fa.xa;

    fontPtr->numSubFonts = 1;
    fontPtr->subFontArray = fontPtr->staticSubFonts;
    InitSubFont(display, fontStructPtr, 1, &fontPtr->subFontArray[0]);

    fontPtr->controlSubFont = fontPtr->subFontArray[0];
    subFontPtr = FindSubFontForChar(fontPtr, '0', NULL);
    controlPtr = &fontPtr->controlSubFont;
    controlPtr->fontStructPtr = subFontPtr->fontStructPtr;
    controlPtr->familyPtr = &tsdPtr->controlFamily;
    controlPtr->fontMap = tsdPtr->controlFamily.fontMap;

    pageMap = fontPtr->subFontArray[0].fontMap[0];
    for (i = 0; i < 256; i++) {
	if ((minHi > 0) || (i < minLo) || (i > maxLo)
		|| !((pageMap[i>>3] >> (i&7)) & 1)) {
	    n = 0;
	} else if (fontStructPtr->per_char == NULL) {
	    n = fontStructPtr->max_bounds.width;
	} else {
	    n = fontStructPtr->per_char[i - minLo].width;
	}
	fontPtr->widths[i] = n;
    }

    if (XGetFontProperty(fontStructPtr, XA_UNDERLINE_POSITION, &value)) {
	fontPtr->underlinePos = value;
    } else {
	/*
	 * If the XA_UNDERLINE_POSITION property does not exist, the X manual
	 * recommends using the following value:
	 */

	fontPtr->underlinePos = fontStructPtr->descent / 2;
    }
    fontPtr->barHeight = 0;
    if (XGetFontProperty(fontStructPtr, XA_UNDERLINE_THICKNESS, &value)) {
	fontPtr->barHeight = value;
    }
    if (fontPtr->barHeight == 0) {
	/*
	 * If the XA_UNDERLINE_THICKNESS property does not exist, the X manual
	 * recommends using the width of the stem on a capital letter. I don't
	 * know of a way to get the stem width of a letter, so guess and use
	 * 1/3 the width of a capital I.
	 */

	fontPtr->barHeight = fontPtr->widths[(unsigned char)'I'] / 3;
	if (fontPtr->barHeight == 0) {
	    fontPtr->barHeight = 1;
	}
    }
    if (fontPtr->underlinePos + fontPtr->barHeight > fontStructPtr->descent) {
	/*
	 * If this set of cobbled together values would cause the bottom of
	 * the underline bar to stick below the descent of the font, jack the
	 * underline up a bit higher.
	 */

	fontPtr->barHeight = fontStructPtr->descent - fontPtr->underlinePos;
	if (fontPtr->barHeight == 0) {
	    fontPtr->underlinePos--;
	    fontPtr->barHeight = 1;
	}
    }
}

/*
 *-------------------------------------------------------------------------
 *
 * ReleaseFont --
 *
 *	Called to release the unix-specific contents of a TkFont. The caller
 *	is responsible for freeing the memory used by the font itself.
 *
 * Results:
 *	None.
 *
 * Side effects:
 *	Memory is freed.
 *
 *---------------------------------------------------------------------------
 */

static void
ReleaseFont(
    UnixFont *fontPtr)		/* The font to delete. */
{
    int i;

    for (i = 0; i < fontPtr->numSubFonts; i++) {
	ReleaseSubFont(fontPtr->display, &fontPtr->subFontArray[i]);
    }
    if (fontPtr->subFontArray != fontPtr->staticSubFonts) {
	ckfree(fontPtr->subFontArray);
    }
}

/*
 *-------------------------------------------------------------------------
 *
 * InitSubFont --
 *
 *	Wrap a screen font and load the FontFamily that represents it. Used to
 *	prepare a SubFont so that characters can be mapped from UTF-8 to the
 *	charset of the font.
 *
 * Results:
 *	The subFontPtr is filled with information about the font.
 *
 * Side effects:
 *	None.
 *
 *-------------------------------------------------------------------------
 */

static void
InitSubFont(
    Display *display,		/* Display in which font will be used. */
    XFontStruct *fontStructPtr,	/* The screen font. */
    int base,			/* Non-zero if this SubFont is being used as
				 * the base font for a font object. */
    SubFont *subFontPtr)	/* Filled with SubFont constructed from above
				 * attributes. */
{
    subFontPtr->fontStructPtr = fontStructPtr;
    subFontPtr->familyPtr = AllocFontFamily(display, fontStructPtr, base);
    subFontPtr->fontMap = subFontPtr->familyPtr->fontMap;
}

/*
 *-------------------------------------------------------------------------
 *
 * ReleaseSubFont --
 *
 *	Called to release the contents of a SubFont. The caller is responsible
 *	for freeing the memory used by the SubFont itself.
 *
 * Results:
 *	None.
 *
 * Side effects:
 *	Memory and resources are freed.
 *
 *---------------------------------------------------------------------------
 */

static void
ReleaseSubFont(
    Display *display,		/* Display which owns screen font. */
    SubFont *subFontPtr)	/* The SubFont to delete. */
{
    XFreeFont(display, subFontPtr->fontStructPtr);
    FreeFontFamily(subFontPtr->familyPtr);
}

/*
 *-------------------------------------------------------------------------
 *
 * AllocFontFamily --
 *
 *	Find the FontFamily structure associated with the given font name.
 *	The information should be stored by the caller in a SubFont and used
 *	when determining if that SubFont supports a character.
 *
 *	Cannot use the string name used to construct the font as the key,
 *	because the capitalization may not be canonical. Therefore use the
 *	face name actually retrieved from the font metrics as the key.
 *
 * Results:
 *	A pointer to a FontFamily. The reference count in the FontFamily is
 *	automatically incremented. When the SubFont is released, the reference
 *	count is decremented. When no SubFont is using this FontFamily, it may
 *	be deleted.
 *
 * Side effects:
 *	A new FontFamily structure will be allocated if this font family has
 *	not been seen. TrueType character existence metrics are loaded into
 *	the FontFamily structure.
 *
 *-------------------------------------------------------------------------
 */

static FontFamily *
AllocFontFamily(
    Display *display,		/* Display in which font will be used. */
    XFontStruct *fontStructPtr,	/* Screen font whose FontFamily is to be
				 * returned. */
    TCL_UNUSED(int))			/* Non-zero if this font family is to be used
				 * in the base font of a font object. */
{
    FontFamily *familyPtr;
    FontAttributes fa;
    Tcl_Encoding encoding;
    ThreadSpecificData *tsdPtr = (ThreadSpecificData *)
	    Tcl_GetThreadData(&dataKey, sizeof(ThreadSpecificData));

    GetFontAttributes(display, fontStructPtr, &fa);
    encoding = Tcl_GetEncoding(NULL, GetEncodingAlias(fa.xa.charset));

    familyPtr = tsdPtr->fontFamilyList;
    for (; familyPtr != NULL; familyPtr = familyPtr->nextPtr) {
	if ((familyPtr->faceName == fa.fa.family)
		&& (familyPtr->foundry == fa.xa.foundry)
		&& (familyPtr->encoding == encoding)) {
	    if (encoding) {
		Tcl_FreeEncoding(encoding);
	    }
	    familyPtr->refCount++;
	    return familyPtr;
	}
    }

    familyPtr = (FontFamily *)ckalloc(sizeof(FontFamily));
    memset(familyPtr, 0, sizeof(FontFamily));
    familyPtr->nextPtr = tsdPtr->fontFamilyList;
    tsdPtr->fontFamilyList = familyPtr;

    /*
     * Set key for this FontFamily.
     */

    familyPtr->foundry = fa.xa.foundry;
    familyPtr->faceName = fa.fa.family;
    familyPtr->encoding = encoding;

    /*
     * An initial refCount of 2 means that FontFamily information will persist
     * even when the SubFont that loaded the FontFamily is released. Change it
     * to 1 to cause FontFamilies to be unloaded when not in use.
     */

    familyPtr->refCount = 2;

    /*
     * One byte/character fonts have both min_byte1 and max_byte1 0, and
     * max_char_or_byte2 <= 255. Anything else specifies a two byte/character
     * font.
     */

    familyPtr->isTwoByteFont = !(
	    (fontStructPtr->min_byte1 == 0) &&
	    (fontStructPtr->max_byte1 == 0) &&
	    (fontStructPtr->max_char_or_byte2 < 256));
    return familyPtr;
}

/*
 *-------------------------------------------------------------------------
 *
 * FreeFontFamily --
 *
 *	Called to free an FontFamily when the SubFont is finished using it.
 *	Frees the contents of the FontFamily and the memory used by the
 *	FontFamily itself.
 *
 * Results:
 *	None.
 *
 * Side effects:
 *	None.
 *
 *-------------------------------------------------------------------------
 */

static void
FreeFontFamily(
    FontFamily *familyPtr)	/* The FontFamily to delete. */
{
    FontFamily **familyPtrPtr;
    ThreadSpecificData *tsdPtr = (ThreadSpecificData *)
	    Tcl_GetThreadData(&dataKey, sizeof(ThreadSpecificData));
    int i;

    if (familyPtr == NULL) {
	return;
    }
    if (familyPtr->refCount-- > 1) {
	return;
    }
    if (familyPtr->encoding) {
	Tcl_FreeEncoding(familyPtr->encoding);
    }
    for (i = 0; i < FONTMAP_PAGES; i++) {
	if (familyPtr->fontMap[i] != NULL) {
	    ckfree(familyPtr->fontMap[i]);
	}
    }

    /*
     * Delete from list.
     */

    for (familyPtrPtr = &tsdPtr->fontFamilyList; ; ) {
	if (*familyPtrPtr == familyPtr) {
	    *familyPtrPtr = familyPtr->nextPtr;
	    break;
	}
	familyPtrPtr = &(*familyPtrPtr)->nextPtr;
    }

    ckfree(familyPtr);
}

/*
 *-------------------------------------------------------------------------
 *
 * FindSubFontForChar --
 *
 *	Determine which screen font is necessary to use to display the given
 *	character. If the font object does not have a screen font that can
 *	display the character, another screen font may be loaded into the font
 *	object, following a set of preferred fallback rules.
 *
 * Results:
 *	The return value is the SubFont to use to display the given character.
 *
 * Side effects:
 *	The contents of fontPtr are modified to cache the results of the
 *	lookup and remember any SubFonts that were dynamically loaded. The
 *	table of SubFonts might be extended, and if a non-NULL reference to a
 *	subfont pointer is available, it is updated if it previously pointed
 *	into the old subfont table.
 *
 *-------------------------------------------------------------------------
 */

static SubFont *
FindSubFontForChar(
    UnixFont *fontPtr,		/* The font object with which the character
				 * will be displayed. */
    int ch,			/* The Unicode character to be displayed. */
    SubFont **fixSubFontPtrPtr)	/* Subfont reference to fix up if we
				 * reallocate our subfont table. */
{
    int i, j, k, numNames;
    Tk_Uid faceName;
    const char *fallback;
    const char *const *aliases;
    char **nameList;
    const char *const *anyFallbacks;
    const char *const *const *fontFallbacks;
    SubFont *subFontPtr;
    Tcl_DString ds;

    if (ch < 0 || ch >= FONTMAP_NUMCHARS) {
	ch = 0xFFFD;
    }

    for (i = 0; i < fontPtr->numSubFonts; i++) {
	if (FontMapLookup(&fontPtr->subFontArray[i], ch)) {
	    return &fontPtr->subFontArray[i];
	}
    }

    if (FontMapLookup(&fontPtr->controlSubFont, ch)) {
	return &fontPtr->controlSubFont;
    }

    /*
     * Keep track of all face names that we check, so we don't check some name
     * multiple times if it can be reached by multiple paths.
     */

    Tcl_DStringInit(&ds);

    /*
     * Are there any other fonts with the same face name as the base font that
     * could display this character, e.g., if the base font is
     * adobe:fixed:iso8859-1, we could might be able to use
     * misc:fixed:iso8859-8 or sony:fixed:jisx0208.1983-0
     */

    faceName = fontPtr->font.fa.family;
    if (SeenName(faceName, &ds) == 0) {
	subFontPtr = CanUseFallback(fontPtr, faceName, ch, fixSubFontPtrPtr);
	if (subFontPtr != NULL) {
	    goto end;
	}
    }

    aliases = TkFontGetAliasList(faceName);

    subFontPtr = NULL;
    fontFallbacks = TkFontGetFallbacks();
    for (i = 0; fontFallbacks[i] != NULL; i++) {
	for (j = 0; (fallback = fontFallbacks[i][j]) != NULL; j++) {
	    if (strcasecmp(fallback, faceName) == 0) {
		/*
		 * If the base font has a fallback...
		 */

		goto tryfallbacks;
	    } else if (aliases != NULL) {
		/*
		 * Or if an alias for the base font has a fallback...
		 */

		for (k = 0; aliases[k] != NULL; k++) {
		    if (strcasecmp(fallback, aliases[k]) == 0) {
			goto tryfallbacks;
		    }
		}
	    }
	}
	continue;

    tryfallbacks:

	/*
	 * ...then see if we can use one of the fallbacks, or an alias for one
	 * of the fallbacks.
	 */

	for (j = 0; (fallback = fontFallbacks[i][j]) != NULL; j++) {
	    subFontPtr = CanUseFallbackWithAliases(fontPtr, fallback, ch, &ds,
		    fixSubFontPtrPtr);
	    if (subFontPtr != NULL) {
		goto end;
	    }
	}
    }

    /*
     * See if we can use something from the global fallback list.
     */

    anyFallbacks = TkFontGetGlobalClass();
    for (i = 0; (fallback = anyFallbacks[i]) != NULL; i++) {
	subFontPtr = CanUseFallbackWithAliases(fontPtr, fallback, ch, &ds,
		fixSubFontPtrPtr);
	if (subFontPtr != NULL) {
	    goto end;
	}
    }

    /*
     * Try all face names available in the whole system until we find one that
     * can be used.
     */

    nameList = ListFonts(fontPtr->display, "*", &numNames);
    for (i = 0; i < numNames; i++) {
	fallback = strchr(nameList[i] + 1, '-') + 1;
	strchr(fallback, '-')[0] = '\0';
	if (SeenName(fallback, &ds) == 0) {
	    subFontPtr = CanUseFallback(fontPtr, fallback, ch,
		    fixSubFontPtrPtr);
	    if (subFontPtr != NULL) {
		XFreeFontNames(nameList);
		goto end;
	    }
	}
    }
    XFreeFontNames(nameList);

  end:
    Tcl_DStringFree(&ds);

    if (subFontPtr == NULL) {
	/*
	 * No font can display this character, so it will be displayed as a
	 * control character expansion.
	 */

	subFontPtr = &fontPtr->controlSubFont;
	FontMapInsert(subFontPtr, ch);
    }
    return subFontPtr;
}

/*
 *-------------------------------------------------------------------------
 *
 * FontMapLookup --
 *
 *	See if the screen font can display the given character.
 *
 * Results:
 *	The return value is 0 if the screen font cannot display the character,
 *	non-zero otherwise.
 *
 * Side effects:
 *	New pages are added to the font mapping cache whenever the character
 *	belongs to a page that hasn't been seen before. When a page is loaded,
 *	information about all the characters on that page is stored, not just
 *	for the single character in question.
 *
 *-------------------------------------------------------------------------
 */

static int
FontMapLookup(
    SubFont *subFontPtr,	/* Contains font mapping cache to be queried
				 * and possibly updated. */
    int ch)			/* Character to be tested. */
{
    int row, bitOffset;

    if (ch < 0 ||  ch >= FONTMAP_NUMCHARS) {
	return 0;
    }
    row = ch >> FONTMAP_SHIFT;
    if (subFontPtr->fontMap[row] == NULL) {
	FontMapLoadPage(subFontPtr, row);
    }
    bitOffset = ch & (FONTMAP_BITSPERPAGE - 1);
    return (subFontPtr->fontMap[row][bitOffset >> 3] >> (bitOffset & 7)) & 1;
}

/*
 *-------------------------------------------------------------------------
 *
 * FontMapInsert --
 *
 *	Tell the font mapping cache that the given screen font should be used
 *	to display the specified character. This is called when no font on the
 *	system can be be found that can display that character; we lie to the
 *	font and tell it that it can display the character, otherwise we would
 *	end up re-searching the entire fallback hierarchy every time that
 *	character was seen.
 *
 * Results:
 *	None.
 *
 * Side effects:
 *	New pages are added to the font mapping cache whenever the character
 *	belongs to a page that hasn't been seen before. When a page is loaded,
 *	information about all the characters on that page is stored, not just
 *	for the single character in question.
 *
 *-------------------------------------------------------------------------
 */

static void
FontMapInsert(
    SubFont *subFontPtr,	/* Contains font mapping cache to be
				 * updated. */
    int ch)			/* Character to be added to cache. */
{
    int row, bitOffset;

    if (ch >= 0 &&  ch < FONTMAP_NUMCHARS) {
	row = ch >> FONTMAP_SHIFT;
	if (subFontPtr->fontMap[row] == NULL) {
	    FontMapLoadPage(subFontPtr, row);
	}
	bitOffset = ch & (FONTMAP_BITSPERPAGE - 1);
	subFontPtr->fontMap[row][bitOffset >> 3] |= 1 << (bitOffset & 7);
    }
}

/*
 *-------------------------------------------------------------------------
 *
 * FontMapLoadPage --
 *
 *	Load information about all the characters on a given page. This
 *	information consists of one bit per character that indicates whether
 *	the associated screen font can (1) or cannot (0) display the
 *	characters on the page.
 *
 * Results:
 *	None.
 *
 * Side effects:
 *	Memory allocated.
 *
 *-------------------------------------------------------------------------
 */
static void
FontMapLoadPage(
    SubFont *subFontPtr,	/* Contains font mapping cache to be
				 * updated. */
    int row)			/* Index of the page to be loaded into the
				 * cache. */
{
    char buf[16], src[6];
    int minHi, maxHi, minLo, maxLo, scale, checkLo;
    int i, end, bitOffset, isTwoByteFont, n;
    Tcl_Encoding encoding;
    XFontStruct *fontStructPtr;
    XCharStruct *widths;
    ThreadSpecificData *tsdPtr = (ThreadSpecificData *)
	    Tcl_GetThreadData(&dataKey, sizeof(ThreadSpecificData));

    subFontPtr->fontMap[row] = (char *)ckalloc(FONTMAP_BITSPERPAGE / 8);
    memset(subFontPtr->fontMap[row], 0, FONTMAP_BITSPERPAGE / 8);

    if (subFontPtr->familyPtr == &tsdPtr->controlFamily) {
	return;
    }

    fontStructPtr = subFontPtr->fontStructPtr;
    encoding = subFontPtr->familyPtr->encoding;
    isTwoByteFont = subFontPtr->familyPtr->isTwoByteFont;

    widths = fontStructPtr->per_char;
    minHi = fontStructPtr->min_byte1;
    maxHi = fontStructPtr->max_byte1;
    minLo = fontStructPtr->min_char_or_byte2;
    maxLo = fontStructPtr->max_char_or_byte2;
    scale = maxLo - minLo + 1;
    checkLo = minLo;

    if (! isTwoByteFont) {
	if (minLo < 32) {
	    checkLo = 32;
	}
    }

    end = (row + 1) << FONTMAP_SHIFT;
    for (i = row << FONTMAP_SHIFT; i < end; i++) {
	int hi, lo;

	if (Tcl_UtfToExternal(NULL, encoding, src, TkUniCharToUtf(i, src),
		TCL_ENCODING_STOPONERROR, NULL, buf, sizeof(buf), NULL,
		NULL, NULL) != TCL_OK) {
	    continue;
	}
	if (isTwoByteFont) {
	    hi = ((unsigned char *) buf)[0];
	    lo = ((unsigned char *) buf)[1];
	} else {
	    hi = 0;
	    lo = ((unsigned char *) buf)[0];
	}
	if ((hi < minHi) || (hi > maxHi) || (lo < checkLo) || (lo > maxLo)) {
	    continue;
	}
	n = (hi - minHi) * scale + lo - minLo;
	if ((widths == NULL) || (widths[n].width + widths[n].rbearing != 0)) {
	    bitOffset = i & (FONTMAP_BITSPERPAGE - 1);
	    subFontPtr->fontMap[row][bitOffset >> 3] |= 1 << (bitOffset & 7);
	}
    }
}

/*
 *---------------------------------------------------------------------------
 *
 * CanUseFallbackWithAliases --
 *
 *	Helper function for FindSubFontForChar. Determine if the specified
 *	face name (or an alias of the specified face name) can be used to
 *	construct a screen font that can display the given character.
 *
 * Results:
 *	See CanUseFallback().
 *
 * Side effects:
 *	If the name and/or one of its aliases was rejected, the rejected
 *	string is recorded in nameTriedPtr so that it won't be tried again.
 *	The table of SubFonts might be extended, and if a non-NULL reference
 *	to a subfont pointer is available, it is updated if it previously
 *	pointed into the old subfont table.
 *
 *---------------------------------------------------------------------------
 */

static SubFont *
CanUseFallbackWithAliases(
    UnixFont *fontPtr,		/* The font object that will own the new
				 * screen font. */
    const char *faceName,		/* Desired face name for new screen font. */
    int ch,			/* The Unicode character that the new screen
				 * font must be able to display. */
    Tcl_DString *nameTriedPtr,	/* Records face names that have already been
				 * tried. It is possible for the same face
				 * name to be queried multiple times when
				 * trying to find a suitable screen font. */
    SubFont **fixSubFontPtrPtr)	/* Subfont reference to fix up if we
				 * reallocate our subfont table. */
{
    SubFont *subFontPtr;
    const char *const *aliases;
    int i;

    if (SeenName(faceName, nameTriedPtr) == 0) {
	subFontPtr = CanUseFallback(fontPtr, faceName, ch, fixSubFontPtrPtr);
	if (subFontPtr != NULL) {
	    return subFontPtr;
	}
    }
    aliases = TkFontGetAliasList(faceName);
    if (aliases != NULL) {
	for (i = 0; aliases[i] != NULL; i++) {
	    if (SeenName(aliases[i], nameTriedPtr) == 0) {
		subFontPtr = CanUseFallback(fontPtr, aliases[i], ch,
			fixSubFontPtrPtr);
		if (subFontPtr != NULL) {
		    return subFontPtr;
		}
	    }
	}
    }
    return NULL;
}

/*
 *---------------------------------------------------------------------------
 *
 * SeenName --
 *
 *	Used to determine we have already tried and rejected the given face
 *	name when looking for a screen font that can support some Unicode
 *	character.
 *
 * Results:
 *	The return value is 0 if this face name has not already been seen,
 *	non-zero otherwise.
 *
 * Side effects:
 *	None.
 *
 *---------------------------------------------------------------------------
 */

static int
SeenName(
    const char *name,		/* The name to check. */
    Tcl_DString *dsPtr)		/* Contains names that have already been
				 * seen. */
{
    const char *seen, *end;

    seen = Tcl_DStringValue(dsPtr);
    end = seen + Tcl_DStringLength(dsPtr);
    while (seen < end) {
	if (strcasecmp(seen, name) == 0) {
	    return 1;
	}
	seen += strlen(seen) + 1;
    }
    Tcl_DStringAppend(dsPtr, name, (int) (strlen(name) + 1));
    return 0;
}

/*
 *-------------------------------------------------------------------------
 *
 * CanUseFallback --
 *
 *	If the specified screen font has not already been loaded into the font
 *	object, determine if the specified screen font can display the given
 *	character.
 *
 * Results:
 *	The return value is a pointer to a newly allocated SubFont, owned by
 *	the font object. This SubFont can be used to display the given
 *	character. The SubFont represents the screen font with the base set of
 *	font attributes from the font object, but using the specified face
 *	name. NULL is returned if the font object already holds a reference to
 *	the specified font or if the specified font doesn't exist or cannot
 *	display the given character.
 *
 * Side effects:
 *	The font object's subFontArray is updated to contain a reference to
 *	the newly allocated SubFont. The table of SubFonts might be extended,
 *	and if a non-NULL reference to a subfont pointer is available, it is
 *	updated if it previously pointed into the old subfont table.
 *
 *-------------------------------------------------------------------------
 */

static SubFont *
CanUseFallback(
    UnixFont *fontPtr,		/* The font object that will own the new
				 * screen font. */
    const char *faceName,	/* Desired face name for new screen font. */
    int ch,			/* The Unicode character that the new screen
				 * font must be able to display. */
    SubFont **fixSubFontPtrPtr)	/* Subfont reference to fix up if we
				 * reallocate our subfont table. */
{
    int i, nameIdx, numNames, srcLen, numEncodings, bestIdx[2];
    Tk_Uid hateFoundry;
    const char *charset, *hateCharset;
    unsigned bestScore[2];
    char **nameList;
    char **nameListOrig;
    char src[6];
    FontAttributes want, got;
    Display *display;
    SubFont subFont;
    XFontStruct *fontStructPtr;
    Tcl_DString dsEncodings;
    Tcl_Encoding *encodingCachePtr;

    /*
     * Assume: the face name is times.
     * Assume: adobe:times:iso8859-1 has already been used.
     *
     * Are there any versions of times that can display this character (e.g.,
     *    perhaps linotype:times:iso8859-2)?
     *	  a. Get list of all times fonts.
     *	  b1. Cross out all names whose encodings we've already used.
     *	  b2. Cross out all names whose foundry & encoding we've already seen.
     *	  c. Cross out all names whose encoding cannot handle the character.
     *	  d. Rank each name and pick the best match.
     *	  e. If that font cannot actually display the character, cross out all
     *	     names with the same foundry and encoding and go back to (c).
     */

    display = fontPtr->display;
    nameList = ListFonts(display, faceName, &numNames);
    if (numNames == 0) {
	return NULL;
    }
    nameListOrig = nameList;

    srcLen = TkUniCharToUtf(ch, src);

    want.fa = fontPtr->font.fa;
    want.xa = fontPtr->xa;

    want.fa.family = Tk_GetUid(faceName);
    want.fa.size = (double)-fontPtr->pixelSize;

    hateFoundry = NULL;
    hateCharset = NULL;
    numEncodings = 0;
    Tcl_DStringInit(&dsEncodings);

    charset = NULL;	/* numNames must be > 0 to get here. */

  retry:
    bestIdx[0] = -1;
    bestIdx[1] = -1;
    bestScore[0] = (unsigned) -1;
    bestScore[1] = (unsigned) -1;
    for (nameIdx = 0; nameIdx < numNames; nameIdx++) {
	Tcl_Encoding encoding;
	char dst[16];
	int scalable, srcRead, dstWrote;
	unsigned score;

	if (nameList[nameIdx] == NULL) {
	    continue;
	}
	if (TkFontParseXLFD(nameList[nameIdx], &got.fa, &got.xa) != TCL_OK) {
	    goto crossout;
	}
	IdentifySymbolEncodings(&got);
	charset = GetEncodingAlias(got.xa.charset);
	if (hateFoundry != NULL) {
	    /*
	     * E. If the font we picked cannot actually display the character,
	     * cross out all names with the same foundry and encoding.
	     */

	    if ((hateFoundry == got.xa.foundry)
		    && (strcmp(hateCharset, charset) == 0)) {
		goto crossout;
	    }
	} else {
	    /*
	     * B. Cross out all names whose encodings we've already used.
	     */

	    for (i = 0; i < fontPtr->numSubFonts; i++) {
		encoding = fontPtr->subFontArray[i].familyPtr->encoding;
		if (strcmp(charset, Tcl_GetEncodingName(encoding)) == 0) {
		    goto crossout;
		}
	    }
	}

	/*
	 * C. Cross out all names whose encoding cannot handle the character.
	 */

	encodingCachePtr = (Tcl_Encoding *) Tcl_DStringValue(&dsEncodings);
	for (i = numEncodings; --i >= 0; encodingCachePtr++) {
	    encoding = *encodingCachePtr;
	    if (strcmp(Tcl_GetEncodingName(encoding), charset) == 0) {
		break;
	    }
	}
	if (i < 0) {
	    encoding = Tcl_GetEncoding(NULL, charset);
	    if (encoding == NULL) {
		goto crossout;
	    }

	    Tcl_DStringAppend(&dsEncodings, (char *) &encoding,
		    sizeof(encoding));
	    numEncodings++;
	}
	Tcl_UtfToExternal(NULL, encoding, src, srcLen,
		TCL_ENCODING_STOPONERROR, NULL, dst, sizeof(dst), &srcRead,
		&dstWrote, NULL);
	if (dstWrote == 0) {
	    goto crossout;
	}

	/*
	 * D. Rank each name and pick the best match.
	 */

	scalable = (got.fa.size == 0.0);
	score = RankAttributes(&want, &got);
	if (score < bestScore[scalable]) {
	    bestIdx[scalable] = nameIdx;
	    bestScore[scalable] = score;
	}
	if (score == 0) {
	    break;
	}
	continue;

    crossout:
	if (nameList == nameListOrig) {
	    /*
	     * Not allowed to change pointers to memory that X gives you, so
	     * make a copy.
	     */

	    nameList = (char **)ckalloc(numNames * sizeof(char *));
	    memcpy(nameList, nameListOrig, numNames * sizeof(char *));
	}
	nameList[nameIdx] = NULL;
    }

    fontStructPtr = GetScreenFont(display, &want, nameList, bestIdx,
	    bestScore);

    encodingCachePtr = (Tcl_Encoding *) Tcl_DStringValue(&dsEncodings);
    for (i = numEncodings; --i >= 0; encodingCachePtr++) {
	Tcl_FreeEncoding(*encodingCachePtr);
    }
    Tcl_DStringFree(&dsEncodings);
    numEncodings = 0;

    if (fontStructPtr == NULL) {
	if (nameList != nameListOrig) {
	    ckfree(nameList);
	}
	XFreeFontNames(nameListOrig);
	return NULL;
    }

    InitSubFont(display, fontStructPtr, 0, &subFont);
    if (FontMapLookup(&subFont, ch) == 0) {
	/*
	 * E. If the font we picked cannot actually display the character,
	 * cross out all names with the same foundry and encoding and pick
	 * another font.
	 */

	hateFoundry = got.xa.foundry;
	hateCharset = charset;
	ReleaseSubFont(display, &subFont);
	goto retry;
    }
    if (nameList != nameListOrig) {
	ckfree(nameList);
    }
    XFreeFontNames(nameListOrig);

    if (fontPtr->numSubFonts >= SUBFONT_SPACE) {
	SubFont *newPtr;

	newPtr = (SubFont *)ckalloc(sizeof(SubFont) * (fontPtr->numSubFonts + 1));
	memcpy(newPtr, fontPtr->subFontArray,
		fontPtr->numSubFonts * sizeof(SubFont));
	if (fixSubFontPtrPtr != NULL) {
	    SubFont *fixSubFontPtr = *fixSubFontPtrPtr;

	    if (fixSubFontPtr != &fontPtr->controlSubFont) {
		*fixSubFontPtrPtr =
			newPtr + (fixSubFontPtr - fontPtr->subFontArray);
	    }
	}
	if (fontPtr->subFontArray != fontPtr->staticSubFonts) {
	    ckfree(fontPtr->subFontArray);
	}
	fontPtr->subFontArray = newPtr;
    }
    fontPtr->subFontArray[fontPtr->numSubFonts] = subFont;
    fontPtr->numSubFonts++;
    return &fontPtr->subFontArray[fontPtr->numSubFonts - 1];
}

/*
 *---------------------------------------------------------------------------
 *
 * RankAttributes --
 *
 *	Determine how close the attributes of the font in question match the
 *	attributes that we want.
 *
 * Results:
 *	The return value is the score; lower numbers are better. *scalablePtr
 *	is set to 0 if the font was not scalable, 1 otherwise.
 *
 * Side effects:
 *	None.
 *
 *---------------------------------------------------------------------------
 */

static unsigned
RankAttributes(
    FontAttributes *wantPtr,	/* The desired attributes. */
    FontAttributes *gotPtr)	/* The attributes we have to live with. */
{
    unsigned penalty;

    penalty = 0;
    if (gotPtr->xa.foundry != wantPtr->xa.foundry) {
	penalty += 4500;
    }
    if (gotPtr->fa.family != wantPtr->fa.family) {
	penalty += 9000;
    }
    if (gotPtr->fa.weight != wantPtr->fa.weight) {
	penalty += 90;
    }
    if (gotPtr->fa.slant != wantPtr->fa.slant) {
	penalty += 60;
    }
    if (gotPtr->xa.slant != wantPtr->xa.slant) {
	penalty += 10;
    }
    if (gotPtr->xa.setwidth != wantPtr->xa.setwidth) {
	penalty += 1000;
    }

    if (gotPtr->fa.size == 0.0) {
	/*
	 * A scalable font is almost always acceptable, but the corresponding
	 * bitmapped font would be better.
	 */

	penalty += 10;
    } else {
	int diff;

	/*
	 * It's worse to be too large than to be too small.
	 */

	diff = (int) (150 * (-gotPtr->fa.size - -wantPtr->fa.size));
	if (diff > 0) {
	    penalty += 600;
	} else if (diff < 0) {
	    penalty += 150;
	    diff = -diff;
	}
	penalty += diff;
    }
    if (gotPtr->xa.charset != wantPtr->xa.charset) {
	size_t i;
	const char *gotAlias, *wantAlias;

	penalty += 65000;
	gotAlias = GetEncodingAlias(gotPtr->xa.charset);
	wantAlias = GetEncodingAlias(wantPtr->xa.charset);
	if (strcmp(gotAlias, wantAlias) != 0) {
	    penalty += 30000;
	    for (i = 0; i < sizeof(encodingList)/sizeof(encodingList[0]); i++) {
		if (strcmp(gotAlias, encodingList[i]) == 0) {
		    penalty -= 30000;
		    break;
		}
		penalty += 20000;
	    }
	}
    }
    return penalty;
}

/*
 *---------------------------------------------------------------------------
 *
 * GetScreenFont --
 *
 *	Given the names for the best scalable and best bitmapped font,
 *	actually construct an XFontStruct based on the best XLFD. This is
 *	where all the alias and fallback substitution bottoms out.
 *
 * Results:
 *	The screen font that best corresponds to the set of attributes.
 *
 * Side effects:
 *	None.
 *
 *---------------------------------------------------------------------------
 */

static XFontStruct *
GetScreenFont(
    Display *display,		/* Display for new XFontStruct. */
    FontAttributes *wantPtr,	/* Contains desired actual pixel-size if the
				 * best font was scalable. */
    char **nameList,		/* Array of XLFDs. */
    int bestIdx[],		/* Indices into above array for XLFD of best
				 * bitmapped and best scalable font. */
    unsigned bestScore[])	/* Scores of best bitmapped and best scalable
				 * font. XLFD corresponding to lowest score
				 * will be constructed. */
{
    XFontStruct *fontStructPtr;

    if ((bestIdx[0] < 0) && (bestIdx[1] < 0)) {
	return NULL;
    }

    /*
     * Now we know which is the closest matching scalable font and the closest
     * matching bitmapped font. If the scalable font was a better match, try
     * getting the scalable font; however, if the scalable font was not
     * actually available in the desired pointsize, fall back to the closest
     * bitmapped font.
     */

    fontStructPtr = NULL;
    if (bestScore[1] < bestScore[0]) {
	char *str, *rest, buf[256];
	int i;

	/*
	 * Fill in the desired pixel size for this font.
	 */

    tryscale:
	str = nameList[bestIdx[1]];
	for (i = 0; i < XLFD_PIXEL_SIZE; i++) {
	    str = strchr(str + 1, '-');
	}
	rest = str;
	for (i = XLFD_PIXEL_SIZE; i < XLFD_CHARSET; i++) {
	    rest = strchr(rest + 1, '-');
	}
	*str = '\0';
	snprintf(buf, sizeof(buf), "%.200s-%d-*-*-*-*-*%s", nameList[bestIdx[1]],
		(int)(-wantPtr->fa.size+0.5), rest);
	*str = '-';
	fontStructPtr = XLoadQueryFont(display, buf);
	bestScore[1] = INT_MAX;
    }
    if (fontStructPtr == NULL) {
	fontStructPtr = XLoadQueryFont(display, nameList[bestIdx[0]]);
	if (fontStructPtr == NULL) {
	    /*
	     * This shouldn't happen because the font name is one of the names
	     * that X gave us to use, but it does anyhow.
	     */

	    if (bestScore[1] < INT_MAX) {
		goto tryscale;
	    }
	    return GetSystemFont(display);
	}
    }
    return fontStructPtr;
}

/*
 *---------------------------------------------------------------------------
 *
 * GetSystemFont --
 *
 *	Absolute fallback mechanism, called when we need a font and no other
 *	font can be found and/or instantiated.
 *
 * Results:
 *	A pointer to a font. Never NULL.
 *
 * Side effects:
 *	If there are NO fonts installed on the system, this call will panic,
 *	but how did you get X running in that case?
 *
 *---------------------------------------------------------------------------
 */

static XFontStruct *
GetSystemFont(
    Display *display)		/* Display for new XFontStruct. */
{
    XFontStruct *fontStructPtr;

    fontStructPtr = XLoadQueryFont(display, "fixed");
    if (fontStructPtr == NULL) {
	fontStructPtr = XLoadQueryFont(display, "*");
	if (fontStructPtr == NULL) {
	    Tcl_Panic("TkpGetFontFromAttributes: cannot get any font");
	}
    }
    return fontStructPtr;
}

/*
 *---------------------------------------------------------------------------
 *
 * GetFontAttributes --
 *
 *	Given a screen font, determine its actual attributes, which are not
 *	necessarily the attributes that were used to construct it.
 *
 * Results:
 *	*faPtr is filled with the screen font's attributes.
 *
 * Side effects:
 *	None.
 *
 *---------------------------------------------------------------------------
 */

static int
GetFontAttributes(
    Display *display,		/* Display that owns the screen font. */
    XFontStruct *fontStructPtr,	/* Screen font to query. */
    FontAttributes *faPtr)	/* For storing attributes of screen font. */
{
    unsigned long value;
    char *name;

    if ((XGetFontProperty(fontStructPtr, XA_FONT, &value) != False) &&
	    (value != 0)) {
	name = XGetAtomName(display, (Atom) value);
	if (TkFontParseXLFD(name, &faPtr->fa, &faPtr->xa) != TCL_OK) {
	    faPtr->fa.family = Tk_GetUid(name);
	    faPtr->xa.foundry = Tk_GetUid("");
	    faPtr->xa.charset = Tk_GetUid("");
	}
	XFree(name);
    } else {
	TkInitFontAttributes(&faPtr->fa);
	TkInitXLFDAttributes(&faPtr->xa);
    }

    /*
     * Do last ditch check for family. It seems that some X servers can fail
     * on the X font calls above, slipping through earlier checks. X-Win32 5.4
     * is one of these.
     */

    if (faPtr->fa.family == NULL) {
	faPtr->fa.family = Tk_GetUid("");
	faPtr->xa.foundry = Tk_GetUid("");
	faPtr->xa.charset = Tk_GetUid("");
    }
    return IdentifySymbolEncodings(faPtr);
}

/*
 *---------------------------------------------------------------------------
 *
 * ListFonts --
 *
 *	Utility function to return the array of all XLFDs on the system with
 *	the specified face name.
 *
 * Results:
 *	The return value is an array of XLFDs, which should be freed with
 *	XFreeFontNames(), or NULL if no XLFDs matched the requested name.
 *
 * Side effects:
 *	None.
 *
 *---------------------------------------------------------------------------
 */

static char **
ListFonts(
    Display *display,		/* Display to query. */
    const char *faceName,	/* Desired face name, or "*" for all. */
    int *numNamesPtr)		/* Filled with length of returned array, or 0
				 * if no names were found. */
{
    char buf[256];

    snprintf(buf, sizeof(buf), "-*-%.80s-*-*-*-*-*-*-*-*-*-*-*-*", faceName);
    return XListFonts(display, buf, 10000, numNamesPtr);
}

static char **
ListFontOrAlias(
    Display *display,		/* Display to query. */
    const char *faceName,	/* Desired face name, or "*" for all. */
    int *numNamesPtr)		/* Filled with length of returned array, or 0
				 * if no names were found. */
{
    char **nameList;
    const char *const *aliases;
    int i;

    nameList = ListFonts(display, faceName, numNamesPtr);
    if (nameList != NULL) {
	return nameList;
    }
    aliases = TkFontGetAliasList(faceName);
    if (aliases != NULL) {
	for (i = 0; aliases[i] != NULL; i++) {
	    nameList = ListFonts(display, aliases[i], numNamesPtr);
	    if (nameList != NULL) {
		return nameList;
	    }
	}
    }
    *numNamesPtr = 0;
    return NULL;
}

/*
 *---------------------------------------------------------------------------
 *
 * IdentifySymbolEncodings --
 *
 *	If the font attributes refer to a symbol font, update the charset
 *	field of the font attributes so that it reflects the encoding of that
 *	symbol font. In general, the raw value for the charset field parsed
 *	from an XLFD is meaningless for symbol fonts.
 *
 *	Symbol fonts are all fonts whose name appears in the symbolClass.
 *
 * Results:
 *	The return value is non-zero if the font attributes specify a symbol
 *	font, or 0 otherwise. If a non-zero value is returned the charset
 *	field of the font attributes will be changed to the string that
 *	represents the actual encoding for the symbol font.
 *
 * Side effects:
 *	None.
 *
 *---------------------------------------------------------------------------
 */

static int
IdentifySymbolEncodings(
    FontAttributes *faPtr)
{
    int i, j;
    const char *const *aliases;
    const char *const *symbolClass;

    symbolClass = TkFontGetSymbolClass();
    for (i = 0; symbolClass[i] != NULL; i++) {
	if (strcasecmp(faPtr->fa.family, symbolClass[i]) == 0) {
	    faPtr->xa.charset = Tk_GetUid(GetEncodingAlias(symbolClass[i]));
	    return 1;
	}
	aliases = TkFontGetAliasList(symbolClass[i]);
	for (j = 0; (aliases != NULL) && (aliases[j] != NULL); j++) {
	    if (strcasecmp(faPtr->fa.family, aliases[j]) == 0) {
		faPtr->xa.charset = Tk_GetUid(GetEncodingAlias(aliases[j]));
		return 1;
	    }
	}
    }
    return 0;
}

/*
 *---------------------------------------------------------------------------
 *
 * GetEncodingAlias --
 *
 *	Map the name of an encoding to another name that should be used when
 *	actually loading the encoding. For instance, the encodings
 *	"jisc6226.1978", "jisx0208.1983", "jisx0208.1990", and "jisx0208.1996"
 *	are well-known names for the same encoding and are represented by one
 *	encoding table: "jis0208".
 *
 * Results:
 *	As above. If the name has no alias, the original name is returned.
 *
 * Side effects:
 *	None.
 *
 *---------------------------------------------------------------------------
 */

static const char *
GetEncodingAlias(
    const char *name)		/* The name to look up. */
{
    const EncodingAlias *aliasPtr;

    for (aliasPtr = encodingAliases; aliasPtr->aliasPattern != NULL; ) {
	if (Tcl_StringCaseMatch(name, aliasPtr->aliasPattern, 0)) {
	    return aliasPtr->realName;
	}
	aliasPtr++;
    }
    return name;
}

/*
 *---------------------------------------------------------------------------
 *
 * TkDrawAngledChars --
 *
 *	Draw some characters at an angle. This is awkward here because we have
 *	no reliable way of drawing any characters at an angle in classic X11;
 *	we have to draw on a Pixmap which is converted to an XImage (from
 *	helper function GetImageOfText), rotate the image (hokey code!) onto
 *	another XImage (from helper function InitDestImage), and then use the
 *	rotated image as a mask when drawing. This is pretty awful; improved
 *	versions are welcomed!
 *
 * Results:
 *	None.
 *
 * Side effects:
 *	Target drawable is updated.
 *
 *---------------------------------------------------------------------------
 */

static inline XImage *
GetImageOfText(
    Display *display,		/* Display on which to draw. */
    Drawable drawable,		/* Window or pixmap in which to draw. */
    Tk_Font tkfont,		/* Font in which characters will be drawn. */
    const char *source,		/* UTF-8 string to be displayed. Need not be
				 * '\0' terminated. All Tk meta-characters
				 * (tabs, control characters, and newlines)
				 * should be stripped out of the string that
				 * is passed to this function. If they are not
				 * stripped out, they will be displayed as
				 * regular printing characters. */
    int numBytes,		/* Number of bytes in string. */
    int *realWidthPtr, int *realHeightPtr)
{
    int width, height;
    TkFont *fontPtr = (TkFont *) tkfont;
    Pixmap bitmap;
    GC bitmapGC;
    XGCValues values;
    XImage *image = NULL;

    (void) Tk_MeasureChars(tkfont, source, numBytes, -1, 0, &width);
    height = fontPtr->fm.ascent + fontPtr->fm.descent;

    if ((width > 0) && (height > 0)) {
	bitmap = Tk_GetPixmap(display, drawable, width, height, 1);
	values.graphics_exposures = False;
	values.foreground = BlackPixel(display, DefaultScreen(display));
	bitmapGC = XCreateGC(display, bitmap, GCGraphicsExposures|GCForeground,
		&values);
	XFillRectangle(display, bitmap, bitmapGC, 0, 0, width, height);

	values.font = Tk_FontId(tkfont);
	values.foreground = WhitePixel(display, DefaultScreen(display));
	values.background = BlackPixel(display, DefaultScreen(display));
	XChangeGC(display, bitmapGC, GCFont|GCForeground|GCBackground, &values);
	Tk_DrawChars(display, bitmap, bitmapGC, tkfont, source, numBytes, 0,
		fontPtr->fm.ascent);
	XFreeGC(display, bitmapGC);

	image = XGetImage(display, bitmap, 0, 0, width, height, AllPlanes,
		ZPixmap);
	Tk_FreePixmap(display, bitmap);
    }

    *realWidthPtr = width;
    *realHeightPtr = height;
    return image;
}

static inline XImage *
InitDestImage(
    Display *display,
    Drawable drawable,
    int width,
    int height,
    Pixmap *bitmapPtr)
{
    Pixmap bitmap = None;
    XImage *image = NULL;
    GC bitmapGC;
    XGCValues values;

    if ((width > 0) && (height > 0)) {
	bitmap = Tk_GetPixmap(display, drawable, width, height, 1);
	values.graphics_exposures = False;
	values.foreground = BlackPixel(display, DefaultScreen(display));
	bitmapGC = XCreateGC(display, bitmap, GCGraphicsExposures|GCForeground,
		&values);
	XFillRectangle(display, bitmap, bitmapGC, 0, 0, width, height);
	XFreeGC(display, bitmapGC);

	image = XGetImage(display, bitmap, 0, 0, width, height, AllPlanes,
		ZPixmap);
    }
    *bitmapPtr = bitmap;
    return image;
}

void
TkDrawAngledChars(
    Display *display,		/* Display on which to draw. */
    Drawable drawable,		/* Window or pixmap in which to draw. */
    GC gc,			/* Graphics context for drawing characters. */
    Tk_Font tkfont,		/* Font in which characters will be drawn;
				 * must be the same as font used in GC. */
    const char *source,		/* UTF-8 string to be displayed. Need not be
				 * '\0' terminated. All Tk meta-characters
				 * (tabs, control characters, and newlines)
				 * should be stripped out of the string that
				 * is passed to this function. If they are not
				 * stripped out, they will be displayed as
				 * regular printing characters. */
    Tcl_Size numBytes1,		/* Number of bytes in string. */
    double x, double y,
    double angle)
{
    int numBytes = numBytes1;
    if (angle == 0.0) {
	Tk_DrawChars(display, drawable, gc, tkfont, source, numBytes, x, y);
    } else {
	double sinA = sin(angle * PI/180.0), cosA = cos(angle * PI/180.0);
	int bufHeight, bufWidth, srcWidth, srcHeight, i, j, dx, dy;
	Pixmap buf;
	XImage *srcImage = GetImageOfText(display, drawable, tkfont, source,
		numBytes, &srcWidth, &srcHeight);
	XImage *dstImage;
	enum {Q0=1,R1,Q1,R2,Q2,R3,Q3} quadrant;
	GC bwgc, cpgc;
	XGCValues values;
	int ascent = ((TkFont *) tkfont)->fm.ascent;

	/*
	 * First, work out what quadrant we are operating in. We also handle
	 * the rectilinear rotations as special cases. Conceptually, there's
	 * also R0 (angle == 0.0) but that has been already handled as a
	 * special case above.
	 *
	 *        R1
	 *   Q1   |   Q0
	 *        |
	 * R2 ----+---- R0
	 *        |
	 *   Q2   |   Q3
	 *        R3
	 */

	if (angle < 90.0) {
	    quadrant = Q0;
	} else if (angle == 90.0) {
	    quadrant = R1;
	} else if (angle < 180.0) {
	    quadrant = Q1;
	} else if (angle == 180.0) {
	    quadrant = R2;
	} else if (angle < 270.0) {
	    quadrant = Q2;
	} else if (angle == 270.0) {
	    quadrant = R3;
	} else {
	    quadrant = Q3;
	}

	if (srcImage == NULL) {
	    return;
	}
	bufWidth = srcWidth*fabs(cosA) + srcHeight*fabs(sinA);
	bufHeight = srcHeight*fabs(cosA) + srcWidth*fabs(sinA);
	dstImage = InitDestImage(display, drawable, bufWidth,bufHeight, &buf);
	if (dstImage == NULL) {
	    Tk_FreePixmap(display, buf);
	    XDestroyImage(srcImage);
	    return;
	}

	/*
	 * Do the rotation, setting or resetting pixels in the destination
	 * image dependent on whether the corresponding pixel (after rotation
	 * to source image space) is set.
	 */

	for (i=0 ; i<srcWidth ; i++) {
	    for (j=0 ; j<srcHeight ; j++) {
		switch (quadrant) {
		case Q0:
		    dx = ROUND16(i*cosA + j*sinA);
		    dy = ROUND16(j*cosA + (srcWidth - i)*sinA);
		    break;
		case R1:
		    dx = j;
		    dy = srcWidth - i;
		    break;
		case Q1:
		    dx = ROUND16((i - srcWidth)*cosA + j*sinA);
		    dy = ROUND16((srcWidth-i)*sinA + (j-srcHeight)*cosA);
		    break;
		case R2:
		    dx = srcWidth - i;
		    dy = srcHeight - j;
		    break;
		case Q2:
		    dx = ROUND16((i-srcWidth)*cosA + (j-srcHeight)*sinA);
		    dy = ROUND16((j - srcHeight)*cosA - i*sinA);
		    break;
		case R3:
		    dx = srcHeight - j;
		    dy = i;
		    break;
		default:
		    dx = ROUND16(i*cosA + (j - srcHeight)*sinA);
		    dy = ROUND16(j*cosA - i*sinA);
		}

		if (dx < 0 || dy < 0 || dx >= bufWidth || dy >= bufHeight) {
		    continue;
		}
		XPutPixel(dstImage, dx, dy,
			XGetPixel(dstImage,dx,dy) | XGetPixel(srcImage,i,j));
	    }
	}
	XDestroyImage(srcImage);

	/*
	 * Schlep the data back to the Xserver.
	 */

	values.function = GXcopy;
	values.foreground = WhitePixel(display, DefaultScreen(display));
	values.background = BlackPixel(display, DefaultScreen(display));
	bwgc = XCreateGC(display, buf, GCFunction|GCForeground|GCBackground,
		&values);
	XPutImage(display, buf, bwgc, dstImage, 0,0, 0,0, bufWidth,bufHeight);
	XFreeGC(display, bwgc);
	XDestroyImage(dstImage);

	/*
	 * Calculate where we want to draw the text.
	 */

	switch (quadrant) {
	case Q0:
	    dx = x;
	    dy = y - srcWidth*sinA;
	    break;
	case R1:
	    dx = x;
	    dy = y - srcWidth;
	    break;
	case Q1:
	    dx = x + srcWidth*cosA;
	    dy = y + srcHeight*cosA - srcWidth*sinA;
	    break;
	case R2:
	    dx = x - srcWidth;
	    dy = y - srcHeight;
	    break;
	case Q2:
	    dx = x + srcWidth*cosA + srcHeight*sinA;
	    dy = y + srcHeight*cosA;
	    break;
	case R3:
	    dx = x - srcHeight;
	    dy = y;
	    break;
	default:
	    dx = x + srcHeight*sinA;
	    dy = y;
	}

	/*
	 * Apply a correction to deal with the fact that we aren't told to
	 * draw from our top-left corner but rather from the left-end of our
	 * baseline.
	 */

	dx -= ascent*sinA;
	dy -= ascent*cosA;

	/*
	 * Transfer the text to the screen. This is done by using it as a mask
	 * and then drawing through that mask with the original drawing color.
	 */

	values.function = GXcopy;
	values.fill_style = FillSolid;
	values.clip_mask = buf;
	values.clip_x_origin = dx;
	values.clip_y_origin = dy;
	cpgc = XCreateGC(display, drawable,
		GCFunction|GCFillStyle|GCClipMask|GCClipXOrigin|GCClipYOrigin,
		&values);
	XCopyGC(display, gc, GCForeground, cpgc);
	XFillRectangle(display, drawable, cpgc, dx, dy, bufWidth,
		bufHeight);
	XFreeGC(display, cpgc);

	Tk_FreePixmap(display, buf);
	return;
    }
}

/*
 * Local Variables:
 * mode: c
 * c-basic-offset: 4
 * fill-column: 78
 * End:
 */<|MERGE_RESOLUTION|>--- conflicted
+++ resolved
@@ -238,19 +238,6 @@
 static void		ReleaseFont(UnixFont *fontPtr);
 static void		ReleaseSubFont(Display *display, SubFont *subFontPtr);
 static int		SeenName(const char *name, Tcl_DString *dsPtr);
-<<<<<<< HEAD
-=======
-#if TCL_MAJOR_VERSION < 9
-static int		Ucs2beToUtfProc(void *clientData, const char*src,
-			    int srcLen, int flags, Tcl_EncodingState*statePtr,
-			    char *dst, int dstLen, int *srcReadPtr,
-			    int *dstWrotePtr, int *dstCharsPtr);
-static int		UtfToUcs2beProc(void *clientData, const char*src,
-			    int srcLen, int flags, Tcl_EncodingState*statePtr,
-			    char *dst, int dstLen, int *srcReadPtr,
-			    int *dstWrotePtr, int *dstCharsPtr);
-#endif
->>>>>>> b924a571
  
 /*
@@ -319,12 +306,6 @@
 	    Tcl_GetThreadData(&dataKey, sizeof(ThreadSpecificData));
     SubFont dummy;
     int i;
-<<<<<<< HEAD
-=======
-#if TCL_MAJOR_VERSION < 9
-    Tcl_Encoding ucs2;
-#endif
->>>>>>> b924a571
 
     if (tsdPtr->controlFamily.encoding == NULL) {
 
@@ -345,18 +326,6 @@
 	 * if it doesn't exist yet. It is used in iso10646 fonts.
 	 */
 
-<<<<<<< HEAD
-=======
-#if TCL_MAJOR_VERSION < 9
-	ucs2 = Tcl_GetEncoding(NULL, "ucs-2be");
-	if (ucs2 == NULL) {
-	    Tcl_EncodingType ucs2type = {"ucs-2be", Ucs2beToUtfProc, UtfToUcs2beProc, NULL, NULL, 2};
-	    Tcl_CreateEncoding(&ucs2type);
-	} else {
-	    Tcl_FreeEncoding(ucs2);
-	}
-#endif
->>>>>>> b924a571
 	Tcl_CreateThreadExitHandler(FontPkgCleanup, NULL);
     }
 }
@@ -462,207 +431,6 @@
  
 /*
-<<<<<<< HEAD
-=======
- *-------------------------------------------------------------------------
- *
- * Ucs2beToUtfProc --
- *
- *	Convert from UCS-2BE (big-endian 16-bit Unicode) to UTF-8.
- *
- * Results:
- *	Returns TCL_OK if conversion was successful.
- *
- * Side effects:
- *	None.
- *
- *-------------------------------------------------------------------------
- */
-
-#if TCL_MAJOR_VERSION < 9
-static int
-Ucs2beToUtfProc(
-    TCL_UNUSED(void *),		/* Not used. */
-    const char *src,		/* Source string in Unicode. */
-    int srcLen,			/* Source string length in bytes. */
-    int flags,			/* Conversion control flags. */
-    TCL_UNUSED(Tcl_EncodingState *),/* Place for conversion routine to store state
-				 * information used during a piecewise
-				 * conversion. Contents of statePtr are
-				 * initialized and/or reset by conversion
-				 * routine under control of flags argument. */
-    char *dst,			/* Output buffer in which converted string is
-				 * stored. */
-    int dstLen,			/* The maximum length of output buffer in
-				 * bytes. */
-    int *srcReadPtr,		/* Filled with the number of bytes from the
-				 * source string that were converted. This may
-				 * be less than the original source length if
-				 * there was a problem converting some source
-				 * characters. */
-    int *dstWrotePtr,		/* Filled with the number of bytes that were
-				 * stored in the output buffer as a result of
-				 * the conversion. */
-    int *dstCharsPtr)		/* Filled with the number of characters that
-				 * correspond to the bytes stored in the
-				 * output buffer. */
-{
-    const char *srcStart, *srcEnd;
-    const char *dstEnd, *dstStart;
-    int result, numChars, charLimit = INT_MAX;
-    unsigned short ch;
-
-    if (flags & TCL_ENCODING_CHAR_LIMIT) {
-	charLimit = *dstCharsPtr;
-    }
-    result = TCL_OK;
-
-    /* check alignment with ucs-2 (2 == sizeof(UCS-2)) */
-    if ((srcLen % 2) != 0) {
-	result = TCL_CONVERT_MULTIBYTE;
-	srcLen--;
-    }
-    /* If last code point is a high surrogate, we cannot handle that yet */
-    if ((srcLen >= 2) && ((src[srcLen - 2] & 0xFC) == 0xD8)) {
-	result = TCL_CONVERT_MULTIBYTE;
-	srcLen -= 2;
-    }
-
-    srcStart = src;
-    srcEnd = src + srcLen;
-
-    dstStart = dst;
-    dstEnd = dst + dstLen - 4;
-
-    for (numChars = 0; src < srcEnd && numChars <= charLimit; numChars++) {
-	if (dst > dstEnd) {
-	    result = TCL_CONVERT_NOSPACE;
-	    break;
-	}
-
-	ch = (src[0] & 0xFF) << 8 | (src[1] & 0xFF);
-	src += 2 /* sizeof(UTF-16) */;
-
-	/*
-	 * Special case for 1-byte utf chars for speed. Make sure we work with
-	 * unsigned short-size data.
-	 */
-	if (ch && ch < 0x80) {
-	    *dst++ = (ch & 0xFF);
-	} else {
-	    dst += Tcl_UniCharToUtf(ch, dst);
-	}
-    }
-
-    *srcReadPtr = src - srcStart;
-    *dstWrotePtr = dst - dstStart;
-    *dstCharsPtr = numChars;
-    return result;
-}
--
-/*
- *-------------------------------------------------------------------------
- *
- * UtfToUcs2beProc --
- *
- *	Convert from UTF-8 to UCS-2BE (fixed 2-byte encoding).
- *
- * Results:
- *	Returns TCL_OK if conversion was successful.
- *
- * Side effects:
- *	None.
- *
- *-------------------------------------------------------------------------
- */
-
-#if defined(USE_TCL_STUBS)
-/* Since the UCS-2BE encoding is only used when Tk is dynamically loaded in Tcl 8.6,
- * make sure that Tcl_UtfCharComplete is ALWAYS the pre-TIP #575 version,
- * even though Tk is being compiled with -DTCL_NO_DEPRECATED! */
-#   undef Tcl_UtfCharComplete
-#   define Tcl_UtfCharComplete ((int (*)(const char *, int))(void *)((&tclStubsPtr->tcl_PkgProvideEx)[326]))
-#endif
-
-static int
-UtfToUcs2beProc(
-    TCL_UNUSED(void *),	/* TableEncodingData that specifies
-				 * encoding. */
-    const char *src,		/* Source string in UTF-8. */
-    int srcLen,			/* Source string length in bytes. */
-    int flags,			/* Conversion control flags. */
-    TCL_UNUSED(Tcl_EncodingState *),/* Place for conversion routine to store state
-				 * information used during a piecewise
-				 * conversion. Contents of statePtr are
-				 * initialized and/or reset by conversion
-				 * routine under control of flags argument. */
-    char *dst,			/* Output buffer in which converted string is
-				 * stored. */
-    int dstLen,			/* The maximum length of output buffer in
-				 * bytes. */
-    int *srcReadPtr,		/* Filled with the number of bytes from the
-				 * source string that were converted. This may
-				 * be less than the original source length if
-				 * there was a problem converting some source
-				 * characters. */
-    int *dstWrotePtr,		/* Filled with the number of bytes that were
-				 * stored in the output buffer as a result of
-				 * the conversion. */
-    int *dstCharsPtr)		/* Filled with the number of characters that
-				 * correspond to the bytes stored in the
-				 * output buffer. */
-{
-    const char *srcStart, *srcEnd, *srcClose, *dstStart, *dstEnd;
-    int result, numChars;
-    int ch;
-
-    srcStart = src;
-    srcEnd = src + srcLen;
-    srcClose = srcEnd;
-    if (!(flags & TCL_ENCODING_END)) {
-	srcClose -= 6;
-    }
-
-    dstStart = dst;
-    dstEnd = dst + dstLen - 2 /* sizeof(UCS-2) */;
-
-    result = TCL_OK;
-    for (numChars = 0; src < srcEnd; numChars++) {
-	if ((src > srcClose) && (!Tcl_UtfCharComplete(src, srcEnd - src))) {
-	    /*
-	     * If there is more string to follow, this will ensure that the
-	     * last UTF-8 character in the source buffer hasn't been cut off.
-	     */
-	    result = TCL_CONVERT_MULTIBYTE;
-	    break;
-	}
-	if (dst > dstEnd) {
-	    result = TCL_CONVERT_NOSPACE;
-	    break;
-	}
-	src += TkUtfToUniChar(src, &ch);
-	if (ch > 0xFFFF) {
-	    ch = 0xFFFD;
-	}
-
-	/*
-	 * Ensure big-endianness (store big bits first).
-	 */
-
-	*dst++ = (char)((ch >> 8) & 0xFF);
-	*dst++ = (char)(ch & 0xFF);
-    }
-    *srcReadPtr = src - srcStart;
-    *dstWrotePtr = dst - dstStart;
-    *dstCharsPtr = numChars;
-    return result;
-}
-#endif
--
-/*
->>>>>>> b924a571
  *---------------------------------------------------------------------------
  *
  * TkpGetNativeFont --
