/*
 * tkUnixMenu.c --
 *
 *	This module implements the UNIX platform-specific features of menus.
 *
 * Copyright © 1996-1998 Sun Microsystems, Inc.
 *
 * See the file "license.terms" for information on usage and redistribution of
 * this file, and for a DISCLAIMER OF ALL WARRANTIES.
 */

#include "tkUnixInt.h"
#include "tkMenu.h"

/*
 * Constants used for menu drawing.
 */

#define MENU_MARGIN_WIDTH	2
#define MENU_DIVIDER_HEIGHT	2

/*
 * Platform specific flags for Unix.
 */

#define ENTRY_HELP_MENU		ENTRY_PLATFORM_FLAG1

/*
 * Shared with button widget.
 */

MODULE_SCOPE void	TkpDrawCheckIndicator(Tk_Window tkwin,
			    Display *display, Drawable d, int x, int y,
			    Tk_3DBorder bgBorder, XColor *indicatorColor,
			    XColor *selectColor, XColor *disColor, int on,
			    int disabled, int mode);
/*
 * Indicator Draw Modes
 */

#define CHECK_BUTTON 0
#define CHECK_MENU   1
#define RADIO_BUTTON 2
#define RADIO_MENU   3

/*
 * Procedures used internally.
 */

static void		SetHelpMenu(TkMenu *menuPtr);
static void		DrawMenuEntryAccelerator(TkMenu *menuPtr,
			    TkMenuEntry *mePtr, Drawable d, GC gc,
			    Tk_Font tkfont, const Tk_FontMetrics *fmPtr,
			    Tk_3DBorder activeBorder, Tk_3DBorder bgBorder,
			    int x, int y, int width, int height, int drawArrow);
static void		DrawMenuEntryBackground(TkMenu *menuPtr,
			    TkMenuEntry *mePtr, Drawable d,
			    Tk_3DBorder activeBorder, Tk_3DBorder bgBorder,
			    int x, int y, int width, int heigth);
static void		DrawMenuEntryIndicator(TkMenu *menuPtr,
			    TkMenuEntry *mePtr, Drawable d,
			    Tk_3DBorder border, XColor *indicatorColor,
			    XColor *disableColor, Tk_Font tkfont,
			    const Tk_FontMetrics *fmPtr, int x, int y,
			    int width, int height);
static void		DrawMenuEntryLabel(TkMenu * menuPtr,
			    TkMenuEntry *mePtr, Drawable d, GC gc,
			    Tk_Font tkfont, const Tk_FontMetrics *fmPtr,
			    int x, int y, int width, int height);
static void		DrawMenuSeparator(TkMenu *menuPtr,
			    TkMenuEntry *mePtr, Drawable d, GC gc,
			    Tk_Font tkfont, const Tk_FontMetrics *fmPtr,
			    int x, int y, int width, int height);
static void		DrawTearoffEntry(TkMenu *menuPtr,
			    TkMenuEntry *mePtr, Drawable d, GC gc,
			    Tk_Font tkfont, const Tk_FontMetrics *fmPtr,
			    int x, int y, int width, int height);
static void		DrawMenuUnderline(TkMenu *menuPtr,
			    TkMenuEntry *mePtr, Drawable d, GC gc,
			    Tk_Font tkfont, const Tk_FontMetrics *fmPtr,
			    int x, int y, int width, int height);
static void		GetMenuAccelGeometry(TkMenu *menuPtr,
			    TkMenuEntry *mePtr, Tk_Font tkfont,
			    const Tk_FontMetrics *fmPtr, int *widthPtr,
			    int *heightPtr);
static void		GetMenuLabelGeometry(TkMenuEntry *mePtr,
			    Tk_Font tkfont, const Tk_FontMetrics *fmPtr,
			    int *widthPtr, int *heightPtr);
static void		GetMenuIndicatorGeometry(TkMenu *menuPtr,
			    TkMenuEntry *mePtr, Tk_Font tkfont,
			    const Tk_FontMetrics *fmPtr,
			    int *widthPtr, int *heightPtr);
static void		GetMenuSeparatorGeometry(TkMenu *menuPtr,
			    TkMenuEntry *mePtr, Tk_Font tkfont,
			    const Tk_FontMetrics *fmPtr,
			    int *widthPtr, int *heightPtr);
static void		GetTearoffEntryGeometry(TkMenu *menuPtr,
			    TkMenuEntry *mePtr, Tk_Font tkfont,
			    const Tk_FontMetrics *fmPtr, int *widthPtr,
			    int *heightPtr);

/*
 *----------------------------------------------------------------------
 *
 * TkpNewMenu --
 *
 *	Gets the platform-specific piece of the menu. Invoked during idle
 *	after the generic part of the menu has been created.
 *
 * Results:
 *	Standard TCL error.
 *
 * Side effects:
 *	Allocates any platform specific allocations and places them in the
 *	platformData field of the menuPtr.
 *
 *----------------------------------------------------------------------
 */

int
TkpNewMenu(
    TkMenu *menuPtr)
{
    SetHelpMenu(menuPtr);
    return TCL_OK;
}

/*
 *----------------------------------------------------------------------
 *
 * TkpDestroyMenu --
 *
 *	Destroys platform-specific menu structures. Called when the generic
 *	menu structure is destroyed for the menu.
 *
 * Results:
 *	None.
 *
 * Side effects:
 *	All platform-specific allocations are freed up.
 *
 *----------------------------------------------------------------------
 */

void
TkpDestroyMenu(
    TCL_UNUSED(TkMenu *))
{
    /*
     * Nothing to do.
     */
}

/*
 *----------------------------------------------------------------------
 *
 * TkpDestroyMenuEntry --
 *
 *	Cleans up platform-specific menu entry items. Called when entry is
 *	destroyed in the generic code.
 *
 * Results:
 *	None.
 *
 * Side effects:
 *	All platform specific allocations are freed up.
 *
 *----------------------------------------------------------------------
 */

void
TkpDestroyMenuEntry(
    TCL_UNUSED(TkMenuEntry *))
{
    /*
     * Nothing to do.
     */
}

/*
 *----------------------------------------------------------------------
 *
 * TkpConfigureMenuEntry --
 *
 *	Processes configuration options for menu entries. Called when the
 *	generic options are processed for the menu.
 *
 * Results:
 *	Returns standard TCL result. If TCL_ERROR is returned, then the
 *	interp's result contains an error message.
 *
 * Side effects:
 *	Configuration information get set for mePtr; old resources get freed,
 *	if any need it.
 *
 *----------------------------------------------------------------------
 */

int
TkpConfigureMenuEntry(
    TkMenuEntry *mePtr)/* Information about menu entry; may or may
				 * not already have values for some fields. */
{
    /*
     * If this is a cascade menu, and the child menu exists, check to see if
     * the child menu is a help menu.
     */

    if ((mePtr->type == CASCADE_ENTRY) && (mePtr->namePtr != NULL)) {
	TkMenuReferences *menuRefPtr;

	menuRefPtr = TkFindMenuReferencesObj(mePtr->menuPtr->interp,
		mePtr->namePtr);
	if ((menuRefPtr != NULL) && (menuRefPtr->menuPtr != NULL)) {
	    SetHelpMenu(menuRefPtr->menuPtr);
	}
    }
    return TCL_OK;
}

/*
 *----------------------------------------------------------------------
 *
 * TkpMenuNewEntry --
 *
 *	Called when a new entry is created in a menu. Fills in platform
 *	specific data for the entry. The platformEntryData field is used to
 *	store the indicator diameter for radio button and check box entries.
 *
 * Results:
 * 	Standard TCL error.
 *
 * Side effects:
 *	None on Unix.
 *
 *----------------------------------------------------------------------
 */

int
TkpMenuNewEntry(
    TCL_UNUSED(TkMenuEntry *))
{
    return TCL_OK;
}

/*
 *----------------------------------------------------------------------
 *
 * TkpSetWindowMenuBar --
 *
 *	Sets up the menu as a menubar in the given window.
 *
 * Results:
 *	None.
 *
 * Side effects:
 *	Recomputes geometry of given window.
 *
 *----------------------------------------------------------------------
 */

void
TkpSetWindowMenuBar(
    Tk_Window tkwin,		/* The window we are setting */
    TkMenu *menuPtr)		/* The menu we are setting */
{
    if (menuPtr == NULL) {
	TkUnixSetMenubar(tkwin, NULL);
    } else {
	TkUnixSetMenubar(tkwin, menuPtr->tkwin);
    }
}

/*
 *----------------------------------------------------------------------
 *
 * TkpSetMainMenuBar --
 *
 *	Called when a toplevel widget is brought to front. On the Macintosh,
 *	sets up the menubar that goes accross the top of the main monitor. On
 *	other platforms, nothing is necessary.
 *
 * Results:
 *	None.
 *
 * Side effects:
 *	Recompute geometry of given window.
 *
 *----------------------------------------------------------------------
 */

void
Tk_SetMainMenubar(
    TCL_UNUSED(Tcl_Interp *),
    TCL_UNUSED(Tk_Window),
    TCL_UNUSED(const char *))
{
    /*
     * Nothing to do.
     */
}

/*
 *----------------------------------------------------------------------
 *
 * GetMenuIndicatorGeometry --
 *
 *	Fills out the geometry of the indicator in a menu item. Note that the
 *	mePtr->height field must have already been filled in by
 *	GetMenuLabelGeometry since this height depends on the label height.
 *
 * Results:
 *	widthPtr and heightPtr point to the new geometry values.
 *
 * Side effects:
 *	None.
 *
 *----------------------------------------------------------------------
 */

static void
GetMenuIndicatorGeometry(
    TkMenu *menuPtr,		/* The menu we are drawing. */
    TkMenuEntry *mePtr,		/* The entry we are interested in. */
    TCL_UNUSED(Tk_Font),		/* The precalculated font */
    TCL_UNUSED(const Tk_FontMetrics *),/* The precalculated metrics */
    int *widthPtr,		/* The resulting width */
    int *heightPtr)		/* The resulting height */
{
    int borderWidth;

    if ((mePtr->type == CHECK_BUTTON_ENTRY)
	    || (mePtr->type == RADIO_BUTTON_ENTRY)) {
	if (!mePtr->hideMargin && mePtr->indicatorOn) {
	    if ((mePtr->image != NULL) || (mePtr->bitmapPtr != NULL)) {
		*widthPtr = (14 * mePtr->height) / 10;
		*heightPtr = mePtr->height;
		if (mePtr->type == CHECK_BUTTON_ENTRY) {
		    mePtr->platformEntryData = (TkMenuPlatformEntryData)
			    INT2PTR((65 * mePtr->height) / 100);
		} else {
		    mePtr->platformEntryData = (TkMenuPlatformEntryData)
			    INT2PTR((75 * mePtr->height) / 100);
		}
	    } else {
		*widthPtr = *heightPtr = mePtr->height;
		if (mePtr->type == CHECK_BUTTON_ENTRY) {
		    mePtr->platformEntryData = (TkMenuPlatformEntryData)
			    INT2PTR((80 * mePtr->height) / 100);
		} else {
		    mePtr->platformEntryData = (TkMenuPlatformEntryData)
			    INT2PTR(mePtr->height);
		}
	    }
	} else {
	    Tk_GetPixelsFromObj(NULL, menuPtr->tkwin, menuPtr->borderWidthPtr,
		    &borderWidth);
	    *heightPtr = 0;
	    *widthPtr = borderWidth;
	}
    } else {
	Tk_GetPixelsFromObj(NULL, menuPtr->tkwin, menuPtr->borderWidthPtr,
		&borderWidth);
	*heightPtr = 0;
	*widthPtr = borderWidth;
    }
}

/*
 *----------------------------------------------------------------------
 *
 * GetMenuAccelGeometry --
 *
 *	Get the geometry of the accelerator area of a menu item.
 *
 * Results:
 *	heightPtr and widthPtr are set.
 *
 * Side effects:
 *	None.
 *
 *----------------------------------------------------------------------
 */

static void
GetMenuAccelGeometry(
    TkMenu *menuPtr,		/* The menu was are drawing */
    TkMenuEntry *mePtr,		/* The entry we are getting the geometry for */
    Tk_Font tkfont,		/* The precalculated font */
    const Tk_FontMetrics *fmPtr,/* The precalculated font metrics */
    int *widthPtr,		/* The width of the acclerator area */
    int *heightPtr)		/* The height of the accelerator area */
{
    *heightPtr = fmPtr->linespace;
    if (mePtr->type == CASCADE_ENTRY) {
    	*widthPtr = 2 * CASCADE_ARROW_WIDTH;
    } else if ((menuPtr->menuType != MENUBAR) && (mePtr->accelPtr != NULL)) {
	const char *accel = Tcl_GetString(mePtr->accelPtr);

	*widthPtr = Tk_TextWidth(tkfont, accel, mePtr->accelLength);
    } else {
    	*widthPtr = 0;
    }
}

/*
 *----------------------------------------------------------------------
 *
 * DrawMenuEntryBackground --
 *
 *	This procedure draws the background part of a menu.
 *
 * Results:
 *	None.
 *
 * Side effects:
 *	Commands are output to X to display the menu in its current mode.
 *
 *----------------------------------------------------------------------
 */

static void
DrawMenuEntryBackground(
    TkMenu *menuPtr,		/* The menu we are drawing */
    TkMenuEntry *mePtr,		/* The entry we are drawing. */
    Drawable d,			/* The drawable we are drawing into */
    Tk_3DBorder activeBorder,	/* The border for an active item */
    Tk_3DBorder bgBorder,	/* The background border */
    int x,			/* Left coordinate of entry rect */
    int y,			/* Right coordinate of entry rect */
    int width,			/* Width of entry rect */
    int height)			/* Height of entry rect */
{
    if (mePtr->state == ENTRY_ACTIVE) {
	int relief;
	int activeBorderWidth;

    	bgBorder = activeBorder;

	if ((menuPtr->menuType == MENUBAR)
		&& ((menuPtr->postedCascade == NULL)
		|| (menuPtr->postedCascade != mePtr))) {
	    relief = TK_RELIEF_FLAT;
	} else {
	    Tk_GetReliefFromObj(NULL, menuPtr->activeReliefPtr, &relief);
	}
	Tk_GetPixelsFromObj(NULL, menuPtr->tkwin,
		menuPtr->activeBorderWidthPtr, &activeBorderWidth);
	Tk_Fill3DRectangle(menuPtr->tkwin, d, bgBorder, x, y, width, height,
		activeBorderWidth, relief);
    } else {
	Tk_Fill3DRectangle(menuPtr->tkwin, d, bgBorder, x, y, width, height,
		0, TK_RELIEF_FLAT);
    }
}

/*
 *----------------------------------------------------------------------
 *
 * DrawMenuEntryAccelerator --
 *
 *	This procedure draws the background part of a menu.
 *
 * Results:
 *	None.
 *
 * Side effects:
 *	Commands are output to X to display the menu in its current mode.
 *
 *----------------------------------------------------------------------
 */

static void
DrawMenuEntryAccelerator(
    TkMenu *menuPtr,		/* The menu we are drawing */
    TkMenuEntry *mePtr,		/* The entry we are drawing */
    Drawable d,			/* The drawable we are drawing into */
    GC gc,			/* The precalculated gc to draw with */
    Tk_Font tkfont,		/* The precalculated font */
    const Tk_FontMetrics *fmPtr,/* The precalculated metrics */
    Tk_3DBorder activeBorder,	/* The border for an active item */
    Tk_3DBorder bgBorder,	/* The background border */
    int x,			/* Left coordinate of entry rect */
    int y,			/* Top coordinate of entry rect */
    int width,			/* Width of entry */
    int height,			/* Height of entry */
    int drawArrow)		/* Whether or not to draw arrow. */
{
    XPoint points[3];
    int borderWidth, activeBorderWidth;

    /*
     * Draw accelerator or cascade arrow.
     */

    if (menuPtr->menuType == MENUBAR) {
	return;
    }

    Tk_GetPixelsFromObj(NULL, menuPtr->tkwin, menuPtr->borderWidthPtr,
	    &borderWidth);
    Tk_GetPixelsFromObj(NULL, menuPtr->tkwin, menuPtr->activeBorderWidthPtr,
	    &activeBorderWidth);
    if ((mePtr->type == CASCADE_ENTRY) && drawArrow) {
    	points[0].x = x + width - borderWidth - activeBorderWidth
		- CASCADE_ARROW_WIDTH;
    	points[0].y = y + (height - CASCADE_ARROW_HEIGHT)/2;
    	points[1].x = points[0].x;
    	points[1].y = points[0].y + CASCADE_ARROW_HEIGHT;
    	points[2].x = points[0].x + CASCADE_ARROW_WIDTH;
    	points[2].y = points[0].y + CASCADE_ARROW_HEIGHT/2;
    	Tk_Fill3DPolygon(menuPtr->tkwin, d,
		(mePtr->state == ENTRY_ACTIVE) ? activeBorder : bgBorder,
		points, 3, DECORATION_BORDER_WIDTH,
	    	(menuPtr->postedCascade == mePtr)
	    	? TK_RELIEF_SUNKEN : TK_RELIEF_RAISED);
    } else if (mePtr->accelPtr != NULL) {
	const char *accel = Tcl_GetString(mePtr->accelPtr);
	int left = x + mePtr->labelWidth + activeBorderWidth
		+ mePtr->indicatorSpace;

	if (menuPtr->menuType == MENUBAR) {
	    left += 5;
	}
	Tk_DrawChars(menuPtr->display, d, gc, tkfont, accel,
		mePtr->accelLength, left,
		(y + (height + fmPtr->ascent - fmPtr->descent) / 2));
    }
}

/*
 *----------------------------------------------------------------------
 *
 * DrawMenuEntryIndicator --
 *
 *	This procedure draws the background part of a menu.
 *
 * Results:
 *	None.
 *
 * Side effects:
 *	Commands are output to X to display the menu in its current mode.
 *
 *----------------------------------------------------------------------
 */

static void
DrawMenuEntryIndicator(
    TkMenu *menuPtr,		/* The menu we are drawing */
    TkMenuEntry *mePtr,		/* The entry we are drawing */
    Drawable d,			/* The drawable to draw into */
    Tk_3DBorder border,		/* The background color */
    XColor *indicatorColor,	/* The color to draw indicators with */
    XColor *disableColor,	/* The color use use when disabled */
    TCL_UNUSED(Tk_Font),		/* The font to draw with */
    TCL_UNUSED(const Tk_FontMetrics *),/* The font metrics of the font */
    int x,			/* The left of the entry rect */
    int y,			/* The top of the entry rect */
    TCL_UNUSED(int),			/* Width of menu entry */
    int height)			/* Height of menu entry */
{
    /*
     * Draw check-button indicator.
     */

    if ((mePtr->type == CHECK_BUTTON_ENTRY) && mePtr->indicatorOn) {
	int top, left, activeBorderWidth;
	int disabled = (mePtr->state == ENTRY_DISABLED);
	XColor *bg;

	Tk_GetPixelsFromObj(NULL, menuPtr->tkwin,
		menuPtr->activeBorderWidthPtr, &activeBorderWidth);
	bg = Tk_3DBorderColor(border);
	top = y + height/2;
	left = x + activeBorderWidth + DECORATION_BORDER_WIDTH
		+ mePtr->indicatorSpace/2;

	TkpDrawCheckIndicator(menuPtr->tkwin, menuPtr->display, d, left, top,
		border, indicatorColor, bg, disableColor,
		(mePtr->entryFlags & ENTRY_SELECTED), disabled, CHECK_MENU);
    }

    /*
     * Draw radio-button indicator.
     */

    if ((mePtr->type == RADIO_BUTTON_ENTRY) && mePtr->indicatorOn) {
	int top, left, activeBorderWidth;
	int disabled = (mePtr->state == ENTRY_DISABLED);
	XColor *bg;

	Tk_GetPixelsFromObj(NULL, menuPtr->tkwin,
		menuPtr->activeBorderWidthPtr, &activeBorderWidth);
	bg = Tk_3DBorderColor(border);
	top = y + height/2;
	left = x + activeBorderWidth + DECORATION_BORDER_WIDTH
		+ mePtr->indicatorSpace/2;

	TkpDrawCheckIndicator(menuPtr->tkwin, menuPtr->display, d, left, top,
		border, indicatorColor, bg, disableColor,
		(mePtr->entryFlags & ENTRY_SELECTED), disabled, RADIO_MENU);
    }
}

/*
 *----------------------------------------------------------------------
 *
 * DrawMenuSeparator --
 *
 *	This procedure draws a separator menu item.
 *
 * Results:
 *	None.
 *
 * Side effects:
 *	Commands are output to X to display the menu in its current mode.
 *
 *----------------------------------------------------------------------
 */

static void
DrawMenuSeparator(
    TkMenu *menuPtr,		/* The menu we are drawing */
    TCL_UNUSED(TkMenuEntry *),		/* The entry we are drawing */
    Drawable d,			/* The drawable we are using */
    TCL_UNUSED(GC),			/* The gc to draw into */
    TCL_UNUSED(Tk_Font),		/* The font to draw with */
    TCL_UNUSED(const Tk_FontMetrics *),/* The font metrics from the font */
    int x, int y,
    int width, int height)
{
    XPoint points[2];
    Tk_3DBorder border;
    if (menuPtr->menuType == MENUBAR) {
	return;
    }

    points[0].x = x;
    points[0].y = y + height/2;
    points[1].x = x + width - 1;
    points[1].y = points[0].y;
    border = Tk_Get3DBorderFromObj(menuPtr->tkwin, menuPtr->borderPtr);
    Tk_Draw3DPolygon(menuPtr->tkwin, d, border, points, 2, 1,
	    TK_RELIEF_RAISED);
}

/*
 *----------------------------------------------------------------------
 *
 * DrawMenuEntryLabel --
 *
 *	This procedure draws the label part of a menu.
 *
 * Results:
 *	None.
 *
 * Side effects:
 *	Commands are output to X to display the menu in its current mode.
 *
 *----------------------------------------------------------------------
 */

static void
DrawMenuEntryLabel(
    TkMenu *menuPtr,		/* The menu we are drawing. */
    TkMenuEntry *mePtr,		/* The entry we are drawing. */
    Drawable d,			/* What we are drawing into. */
    GC gc,			/* The gc we are drawing into.*/
    Tk_Font tkfont,		/* The precalculated font. */
    const Tk_FontMetrics *fmPtr,/* The precalculated font metrics. */
    int x,			/* Left edge. */
    int y,			/* Top edge. */
    int width,			/* width of entry. */
    int height)			/* height of entry. */
{
    int indicatorSpace = mePtr->indicatorSpace;
    int activeBorderWidth, leftEdge, imageHeight, imageWidth;
    int textHeight = 0, textWidth = 0;	/* stop GCC warning */
    int haveImage = 0, haveText = 0;
    int imageXOffset = 0, imageYOffset = 0;
    int textXOffset = 0, textYOffset = 0;

    Tk_GetPixelsFromObj(NULL, menuPtr->tkwin, menuPtr->activeBorderWidthPtr,
	    &activeBorderWidth);
    leftEdge = x + indicatorSpace + activeBorderWidth;
    if (menuPtr->menuType == MENUBAR) {
	leftEdge += 5;
    }

    /*
     * Work out what we will need to draw first.
     */

    if (mePtr->image != NULL) {
    	Tk_SizeOfImage(mePtr->image, &imageWidth, &imageHeight);
	haveImage = 1;
    } else if (mePtr->bitmapPtr != NULL) {
	Pixmap bitmap = Tk_GetBitmapFromObj(menuPtr->tkwin, mePtr->bitmapPtr);

	Tk_SizeOfBitmap(menuPtr->display, bitmap, &imageWidth, &imageHeight);
	haveImage = 1;
    }
    if (!haveImage || (mePtr->compound != COMPOUND_NONE)) {
	if (mePtr->labelLength > 0) {
	    const char *label = Tcl_GetString(mePtr->labelPtr);

	    textWidth = Tk_TextWidth(tkfont, label, mePtr->labelLength);
	    textHeight = fmPtr->linespace;
	    haveText = 1;
	}
    }

    /*
     * Now work out what the relative positions are.
     */

    if (haveImage && haveText) {
	int fullWidth = (imageWidth > textWidth ? imageWidth : textWidth);

	switch ((enum compound) mePtr->compound) {
	case COMPOUND_TOP:
	    textXOffset = (fullWidth - textWidth)/2;
	    textYOffset = imageHeight/2 + 2;
	    imageXOffset = (fullWidth - imageWidth)/2;
	    imageYOffset = -textHeight/2;
	    break;
	case COMPOUND_BOTTOM:
	    textXOffset = (fullWidth - textWidth)/2;
	    textYOffset = -imageHeight/2;
	    imageXOffset = (fullWidth - imageWidth)/2;
	    imageYOffset = textHeight/2 + 2;
	    break;
	case COMPOUND_LEFT:
	    /*
	     * Position image in the indicator space to the left of the
	     * entries, unless this entry is a radio|check button because then
	     * the indicator space will be used.
	     */

	    textXOffset = imageWidth + 2;
	    textYOffset = 0;
	    imageXOffset = 0;
	    imageYOffset = 0;
	    if ((mePtr->type != CHECK_BUTTON_ENTRY)
		    && (mePtr->type != RADIO_BUTTON_ENTRY)) {
		textXOffset -= indicatorSpace;
		if (textXOffset < 0) {
		    textXOffset = 0;
		}
		imageXOffset = -indicatorSpace;
	    }
	    break;
	case COMPOUND_RIGHT:
	    textXOffset = 0;
	    textYOffset = 0;
	    imageXOffset = textWidth + 2;
	    imageYOffset = 0;
	    break;
	case COMPOUND_CENTER:
	    textXOffset = (fullWidth - textWidth)/2;
	    textYOffset = 0;
	    imageXOffset = (fullWidth - imageWidth)/2;
	    imageYOffset = 0;
	    break;
	case COMPOUND_NONE:
	    break;
	}
    } else {
	textXOffset = 0;
	textYOffset = 0;
	imageXOffset = 0;
	imageYOffset = 0;
    }

    /*
     * Draw label and/or bitmap or image for entry.
     */

    if (mePtr->image != NULL) {
    	if ((mePtr->selectImage != NULL)
	    	&& (mePtr->entryFlags & ENTRY_SELECTED)) {
	    Tk_RedrawImage(mePtr->selectImage, 0, 0,
		    imageWidth, imageHeight, d, leftEdge + imageXOffset,
		    (int) (y + (mePtr->height-imageHeight)/2 + imageYOffset));
    	} else {
	    Tk_RedrawImage(mePtr->image, 0, 0, imageWidth,
		    imageHeight, d, leftEdge + imageXOffset,
		    (int) (y + (mePtr->height-imageHeight)/2 + imageYOffset));
    	}
    } else if (mePtr->bitmapPtr != NULL) {
	Pixmap bitmap = Tk_GetBitmapFromObj(menuPtr->tkwin, mePtr->bitmapPtr);

	XCopyPlane(menuPtr->display, bitmap, d,	gc, 0, 0,
		(unsigned) imageWidth, (unsigned) imageHeight,
		leftEdge + imageXOffset,
		(int) (y + (mePtr->height - imageHeight)/2 + imageYOffset), 1);
    }
    if ((mePtr->compound != COMPOUND_NONE) || !haveImage) {
	int baseline = y + (height + fmPtr->ascent - fmPtr->descent) / 2;

    	if (mePtr->labelLength > 0) {
	    const char *label = Tcl_GetString(mePtr->labelPtr);

	    Tk_DrawChars(menuPtr->display, d, gc, tkfont, label,
		    mePtr->labelLength, leftEdge + textXOffset,
		    baseline + textYOffset);
	    DrawMenuUnderline(menuPtr, mePtr, d, gc, tkfont, fmPtr,
		    x + textXOffset, y + textYOffset,
		    width, height);
    	}
    }

    if (mePtr->state == ENTRY_DISABLED) {
	if (menuPtr->disabledFgPtr == NULL) {
	    XFillRectangle(menuPtr->display, d, menuPtr->disabledGC, x, y,
		    (unsigned) width, (unsigned) height);
	} else if ((mePtr->image != NULL)
		&& (menuPtr->disabledImageGC != NULL)) {
	    XFillRectangle(menuPtr->display, d, menuPtr->disabledImageGC,
		    leftEdge + imageXOffset,
		    (int) (y + (mePtr->height - imageHeight)/2 + imageYOffset),
		    (unsigned) imageWidth, (unsigned) imageHeight);
	}
    }
}

/*
 *----------------------------------------------------------------------
 *
 * DrawMenuUnderline --
 *
 *	On appropriate platforms, draw the underline character for the menu.
 *
 * Results:
 *	None.
 *
 * Side effects:
 *	Commands are output to X to display the menu in its current mode.
 *
 *----------------------------------------------------------------------
 */

static void
DrawMenuUnderline(
    TkMenu *menuPtr,		/* The menu to draw into */
    TkMenuEntry *mePtr,		/* The entry we are drawing */
    Drawable d,			/* What we are drawing into */
    GC gc,			/* The gc to draw into */
    Tk_Font tkfont,		/* The precalculated font */
    const Tk_FontMetrics *fmPtr,/* The precalculated font metrics */
    int x, int y,
    TCL_UNUSED(int), int height)
{
    if (mePtr->labelPtr != NULL) {
	int len;

	len = Tcl_GetCharLength(mePtr->labelPtr);
	if (mePtr->underline < len && mePtr->underline >= -len) {
	    int activeBorderWidth, leftEdge, ch;
	    const char *label, *start, *end;

	    label = Tcl_GetString(mePtr->labelPtr);
	    start = Tcl_UtfAtIndex(label, (mePtr->underline < 0) ? mePtr->underline + len : mePtr->underline);
	    end = start + TkUtfToUniChar(start, &ch);

	    Tk_GetPixelsFromObj(NULL, menuPtr->tkwin,
		    menuPtr->activeBorderWidthPtr, &activeBorderWidth);
	    leftEdge = x + mePtr->indicatorSpace + activeBorderWidth;
	    if (menuPtr->menuType == MENUBAR) {
		leftEdge += 5;
	    }

	    Tk_UnderlineChars(menuPtr->display, d, gc, tkfont, label, leftEdge,
		    y + (height + fmPtr->ascent - fmPtr->descent) / 2,
		    start - label, end - label);
	}
    }
}

/*
 *----------------------------------------------------------------------
 *
 * TkpPostMenu --
 *
 *	Posts a menu on the screen so that the top left corner of the
 *      specified entry is located at the point (x, y) in screen coordinates.
 *      If the entry parameter is negative, the upper left corner of the
 *      menu itself is placed at the point.
 *
 * Results:
 *	None.
 *
 * Side effects:
 *	The menu is posted and handled.
 *
 *----------------------------------------------------------------------
 */

int
TkpPostMenu(
    Tcl_Interp *interp,
    TkMenu *menuPtr,
    int x, int y, int index)
{
    return TkpPostTearoffMenu(interp, menuPtr, x, y, index);
}

/*
 *----------------------------------------------------------------------
 *
 * TkpPostTearoffMenu --
 *
 *	Posts a tearoff menu on the screen so that the top left corner of the
 *      specified entry is located at the point (x, y) in screen coordinates.
 *      If the index parameter is negative, the upper left corner of the menu
 *      itself is placed at the point.  On unix this is called when posting
 *      any menu.  Adjusts the menu's position so that it fits on the screen,
 *      and maps and raises the menu.
 *
 * Results:
 *	Returns a standard Tcl Error.
 *
 * Side effects:
 *	The menu is posted.
 *
 *----------------------------------------------------------------------
 */

int
TkpPostTearoffMenu(
    TCL_UNUSED(Tcl_Interp *),	/* The interpreter of the menu */
    TkMenu *menuPtr,		/* The menu we are posting */
    int x, int y, int index)	/* The root X,Y coordinates where the
				 * specified entry will be posted */
{
    int vRootX, vRootY, vRootWidth, vRootHeight;
    int result;

<<<<<<< HEAD
    if (index >= (int)menuPtr->numEntries) {
	index = menuPtr->numEntries - 1;
    }
    if (index >= 0) {
	y -= menuPtr->entries[index]->y;
    }

=======
>>>>>>> deb6e2d6
    TkActivateMenuEntry(menuPtr, -1);
    TkRecomputeMenu(menuPtr);
    result = TkPostCommand(menuPtr);
    if (result != TCL_OK) {
    	return result;
    }

    /*
     * The post commands could have deleted the menu, which means we are dead
     * and should go away.
     */

    if (menuPtr->tkwin == NULL) {
    	return TCL_OK;
    }

    /*
     * Adjust the menu y position so that the specified entry will be located
     * at the given coordinates.
     */

    if (index >= menuPtr->numEntries) {
	index = menuPtr->numEntries - 1;
    }
    if (index >= 0) {
	y -= menuPtr->entries[index]->y;
    }

    /*
     * Adjust the position of the menu if necessary to keep it visible on the
     * screen. There are two special tricks to make this work right:
     *
     * 1. If a virtual root window manager is being used then the coordinates
     *    are in the virtual root window of menuPtr's parent; since the menu
     *    uses override-redirect mode it will be in the *real* root window for
     *    the screen, so we have to map the coordinates from the virtual root
     *    (if any) to the real root. Can't get the virtual root from the menu
     *    itself (it will never be seen by the wm) so use its parent instead
     *    (it would be better to have an an option that names a window to use
     *    for this...).
     * 2. The menu may not have been mapped yet, so its current size might be
     *    the default 1x1. To compute how much space it needs, use its
     *    requested size, not its actual size.
     */

    Tk_GetVRootGeometry(Tk_Parent(menuPtr->tkwin), &vRootX, &vRootY,
	&vRootWidth, &vRootHeight);
    vRootWidth -= Tk_ReqWidth(menuPtr->tkwin);
    if (x > vRootX + vRootWidth) {
	x = vRootX + vRootWidth;
    }
    if (x < vRootX) {
	x = vRootX;
    }
    vRootHeight -= Tk_ReqHeight(menuPtr->tkwin);
    if (y > vRootY + vRootHeight) {
	y = vRootY + vRootHeight;
    }
    if (y < vRootY) {
	y = vRootY;
    }
    Tk_MoveToplevelWindow(menuPtr->tkwin, x, y);
    if (!Tk_IsMapped(menuPtr->tkwin)) {
	Tk_MapWindow(menuPtr->tkwin);
    }
    TkWmRestackToplevel((TkWindow *) menuPtr->tkwin, Above, NULL);
    return TCL_OK;
}

/*
 *----------------------------------------------------------------------
 *
 * GetMenuSeparatorGeometry --
 *
 *	Gets the width and height of the indicator area of a menu.
 *
 * Results:
 *	widthPtr and heightPtr are set.
 *
 * Side effects:
 *	None.
 *
 *----------------------------------------------------------------------
 */

static void
GetMenuSeparatorGeometry(
    TCL_UNUSED(TkMenu *),		/* The menu we are measuring */
    TCL_UNUSED(TkMenuEntry *),		/* The entry we are measuring */
    TCL_UNUSED(Tk_Font),		/* The precalculated font */
    const Tk_FontMetrics *fmPtr,/* The precalcualted font metrics */
    int *widthPtr,		/* The resulting width */
    int *heightPtr)		/* The resulting height */
{
    *widthPtr = 0;
    *heightPtr = fmPtr->linespace;
}

/*
 *----------------------------------------------------------------------
 *
 * GetTearoffEntryGeometry --
 *
 *	Gets the width and height of the indicator area of a menu.
 *
 * Results:
 *	widthPtr and heightPtr are set.
 *
 * Side effects:
 *	None.
 *
 *----------------------------------------------------------------------
 */

static void
GetTearoffEntryGeometry(
    TkMenu *menuPtr,		/* The menu we are drawing */
    TCL_UNUSED(TkMenuEntry *),		/* The entry we are measuring */
    Tk_Font tkfont,		/* The precalculated font */
    const Tk_FontMetrics *fmPtr,/* The precalculated font metrics */
    int *widthPtr,		/* The resulting width */
    int *heightPtr)		/* The resulting height */
{
    if (menuPtr->menuType != MAIN_MENU) {
	*heightPtr = 0;
	*widthPtr = 0;
    } else {
	*heightPtr = fmPtr->linespace;
	*widthPtr = Tk_TextWidth(tkfont, "W", 1);
    }
}

/*
 *--------------------------------------------------------------
 *
 * TkpComputeMenubarGeometry --
 *
 *	This procedure is invoked to recompute the size and layout of a menu
 *	that is a menubar clone.
 *
 * Results:
 *	None.
 *
 * Side effects:
 *	Fields of menu entries are changed to reflect their current positions,
 *	and the size of the menu window itself may be changed.
 *
 *--------------------------------------------------------------
 */

void
TkpComputeMenubarGeometry(
    TkMenu *menuPtr)		/* Structure describing menu. */
{
    Tk_Font tkfont, menuFont;
    Tk_FontMetrics menuMetrics, entryMetrics, *fmPtr;
    int width, height, i, j, x, y, currentRowHeight, maxWidth;
    int maxWindowWidth, lastRowBreak, lastEntry;
    int activeBorderWidth, helpMenuIndex = -1;
    TkMenuEntry *mePtr;

    if (menuPtr->tkwin == NULL) {
	return;
    }

    Tk_GetPixelsFromObj(NULL, menuPtr->tkwin, menuPtr->activeBorderWidthPtr,
	    &activeBorderWidth);
    maxWidth = 0;
    if (menuPtr->numEntries == 0) {
	height = 0;
    } else {
	int borderWidth;

	maxWindowWidth = Tk_Width(menuPtr->tkwin);
	if (maxWindowWidth == 1) {
	    maxWindowWidth = 0x7FFFFFF;
	}
	currentRowHeight = 0;
	Tk_GetPixelsFromObj(NULL, menuPtr->tkwin, menuPtr->borderWidthPtr,
		&borderWidth);
	x = y = borderWidth;
	lastRowBreak = 0;

	/*
	 * On the Mac especially, getting font metrics can be quite slow, so
	 * we want to do it intelligently. We are going to precalculate them
	 * and pass them down to all of the measuring and drawing routines.
	 * We will measure the font metrics of the menu once, and if an entry
	 * has a font set, we will measure it as we come to it, and then we
	 * decide which set to give the geometry routines.
	 */

	menuFont = Tk_GetFontFromObj(menuPtr->tkwin, menuPtr->fontPtr);
	Tk_GetFontMetrics(menuFont, &menuMetrics);

	for (i = 0; i < (int)menuPtr->numEntries; i++) {
	    mePtr = menuPtr->entries[i];
	    mePtr->entryFlags &= ~ENTRY_LAST_COLUMN;
	    if (mePtr->fontPtr != NULL) {
		tkfont = Tk_GetFontFromObj(menuPtr->tkwin, mePtr->fontPtr);
		Tk_GetFontMetrics(tkfont, &entryMetrics);
		fmPtr = &entryMetrics;
	    } else {
		tkfont = menuFont;
		fmPtr = &menuMetrics;
	    }

	    /*
	     * For every entry, we need to check to see whether or not we
	     * wrap. If we do wrap, then we have to adjust all of the previous
	     * entries' height and y position, because when we see them the
	     * first time, we don't know how big its neighbor might be.
	     */

	    if ((mePtr->type == SEPARATOR_ENTRY)
		    || (mePtr->type == TEAROFF_ENTRY)) {
		mePtr->height = mePtr->width = 0;
	    } else {
		GetMenuLabelGeometry(mePtr, tkfont, fmPtr, &width, &height);
		mePtr->height = height + 2 * activeBorderWidth + 10;
		mePtr->width = width;

		GetMenuIndicatorGeometry(menuPtr, mePtr, tkfont, fmPtr,
			&width, &height);
		mePtr->indicatorSpace = width;
		if (width > 0) {
		    mePtr->width += width;
		}
		mePtr->width += 2 * activeBorderWidth + 10;
	    }
	    if (mePtr->entryFlags & ENTRY_HELP_MENU) {
		helpMenuIndex = i;
	    } else if (x + mePtr->width + borderWidth > maxWindowWidth) {
		if (i == lastRowBreak) {
		    mePtr->y = y;
		    mePtr->x = x;
		    lastRowBreak++;
		    y += mePtr->height;
		    currentRowHeight = 0;
		} else {
		    x = borderWidth;
		    for (j = lastRowBreak; j < i; j++) {
			menuPtr->entries[j]->y = y + currentRowHeight
				- menuPtr->entries[j]->height;
			menuPtr->entries[j]->x = x;
			x += menuPtr->entries[j]->width;
		    }
		    lastRowBreak = i;
		    y += currentRowHeight;
		    currentRowHeight = mePtr->height;
		}
		if (x > maxWidth) {
		    maxWidth = x;
		}
		x = borderWidth;
	    } else {
		x += mePtr->width;
		if (mePtr->height > currentRowHeight) {
		    currentRowHeight = mePtr->height;
		}
	    }
	}

	lastEntry = menuPtr->numEntries - 1;
	if (helpMenuIndex == lastEntry) {
	    lastEntry--;
	}
	if ((lastEntry >= 0) && (x + menuPtr->entries[lastEntry]->width
		+ borderWidth > maxWidth)) {
	    maxWidth = x + menuPtr->entries[lastEntry]->width + borderWidth;
	}
	x = borderWidth;
	for (j = lastRowBreak; j < (int)menuPtr->numEntries; j++) {
	    if (j == helpMenuIndex) {
		continue;
	    }
	    menuPtr->entries[j]->y = y + currentRowHeight
		    - menuPtr->entries[j]->height;
	    menuPtr->entries[j]->x = x;
	    x += menuPtr->entries[j]->width;
	}


	if (helpMenuIndex != -1) {
	    mePtr = menuPtr->entries[helpMenuIndex];
	    if (x + mePtr->width + borderWidth > maxWindowWidth) {
		y += currentRowHeight;
		currentRowHeight = mePtr->height;
		x = borderWidth;
	    } else if (mePtr->height > currentRowHeight) {
		currentRowHeight = mePtr->height;
	    }
	    mePtr->x = maxWindowWidth - borderWidth - mePtr->width;
	    mePtr->y = y + currentRowHeight - mePtr->height;
	}
	height = y + currentRowHeight + borderWidth;
    }
    width = Tk_Width(menuPtr->tkwin);

    /*
     * The X server doesn't like zero dimensions, so round up to at least 1 (a
     * zero-sized menu should never really occur, anyway).
     */

    if (width <= 0) {
	width = 1;
    }
    if (height <= 0) {
	height = 1;
    }
    menuPtr->totalWidth = maxWidth;
    menuPtr->totalHeight = height;
}

/*
 *----------------------------------------------------------------------
 *
 * DrawTearoffEntry --
 *
 *	This procedure draws the background part of a menu.
 *
 * Results:
 *	None.
 *
 * Side effects:
 *	Commands are output to X to display the menu in its current mode.
 *
 *----------------------------------------------------------------------
 */

static void
DrawTearoffEntry(
    TkMenu *menuPtr,		/* The menu we are drawing */
    TCL_UNUSED(TkMenuEntry *),		/* The entry we are drawing */
    Drawable d,			/* The drawable we are drawing into */
    TCL_UNUSED(GC),			/* The gc we are drawing with */
    TCL_UNUSED(Tk_Font),		/* The font we are drawing with */
    TCL_UNUSED(const Tk_FontMetrics *),/* The metrics we are drawing with */
    int x, int y,
    int width, int height)
{
    XPoint points[2];
    int segmentWidth, maxX;
    Tk_3DBorder border;

    if (menuPtr->menuType != MAIN_MENU) {
	return;
    }

    points[0].x = x;
    points[0].y = y + height/2;
    points[1].y = points[0].y;
    segmentWidth = 6;
    maxX = x + width - 1;
    border = Tk_Get3DBorderFromObj(menuPtr->tkwin, menuPtr->borderPtr);

    while (points[0].x < maxX) {
	points[1].x = points[0].x + segmentWidth;
	if (points[1].x > maxX) {
	    points[1].x = maxX;
	}
	Tk_Draw3DPolygon(menuPtr->tkwin, d, border, points, 2, 1,
		TK_RELIEF_RAISED);
	points[0].x += 2 * segmentWidth;
    }
}

/*
 *--------------------------------------------------------------
 *
 * TkpInitializeMenuBindings --
 *
 *	For every interp, initializes the bindings for Windows menus. Does
 *	nothing on Mac or XWindows.
 *
 * Results:
 *	None.
 *
 * Side effects:
 *	C-level bindings are setup for the interp which will handle Alt-key
 *	sequences for menus without beeping or interfering with user-defined
 *	Alt-key bindings.
 *
 *--------------------------------------------------------------
 */

void
TkpInitializeMenuBindings(
    TCL_UNUSED(Tcl_Interp *),		/* The interpreter to set. */
    TCL_UNUSED(Tk_BindingTable))
				/* The table to add to. */
{
    /*
     * Nothing to do.
     */
}

/*
 *----------------------------------------------------------------------
 *
 * SetHelpMenu --
 *
 *	Given a menu, check to see whether or not it is a help menu cascade in
 *	a menubar. If it is, the entry that points to this menu will be
 *	marked.
 *
 * RESULTS:
 *	None.
 *
 * Side effects:
 *	Will set the ENTRY_HELP_MENU flag appropriately.
 *
 *----------------------------------------------------------------------
 */

static void
SetHelpMenu(
    TkMenu *menuPtr)		/* The menu we are checking */
{
    TkMenuEntry *cascadeEntryPtr;
    int useMotifHelp = 0;
    const char *option = NULL;
    if (menuPtr->tkwin) {
	option = Tk_GetOption(menuPtr->tkwin, "useMotifHelp", "UseMotifHelp");
	if (option != NULL) {
	    Tcl_GetBoolean(NULL, option, &useMotifHelp);
	}
    }

    if (!useMotifHelp) {
	return;
    }

    for (cascadeEntryPtr = menuPtr->menuRefPtr->parentEntryPtr;
	    cascadeEntryPtr != NULL;
	    cascadeEntryPtr = cascadeEntryPtr->nextCascadePtr) {
	if ((cascadeEntryPtr->menuPtr->menuType == MENUBAR)
		&& (cascadeEntryPtr->menuPtr->mainMenuPtr->tkwin != NULL)
		&& (menuPtr->mainMenuPtr->tkwin != NULL)) {
	    TkMenu *mainMenuPtr = cascadeEntryPtr->menuPtr->mainMenuPtr;
	    char *helpMenuName = (char *)ckalloc(strlen(Tk_PathName(
		    mainMenuPtr->tkwin)) + strlen(".help") + 1);

	    strcpy(helpMenuName, Tk_PathName(mainMenuPtr->tkwin));
	    strcat(helpMenuName, ".help");
	    if (strcmp(helpMenuName,
		    Tk_PathName(menuPtr->mainMenuPtr->tkwin)) == 0) {
		cascadeEntryPtr->entryFlags |= ENTRY_HELP_MENU;
	    } else {
		cascadeEntryPtr->entryFlags &= ~ENTRY_HELP_MENU;
	    }
	    ckfree(helpMenuName);
	}
    }
}

/*
 *----------------------------------------------------------------------
 *
 * TkpDrawMenuEntry --
 *
 *	Draws the given menu entry at the given coordinates with the given
 *	attributes.
 *
 * Results:
 *	None.
 *
 * Side effects:
 *	X Server commands are executed to display the menu entry.
 *
 *----------------------------------------------------------------------
 */

void
TkpDrawMenuEntry(
    TkMenuEntry *mePtr,		/* The entry to draw */
    Drawable d,			/* What to draw into */
    Tk_Font tkfont,		/* Precalculated font for menu */
    const Tk_FontMetrics *menuMetricsPtr,
				/* Precalculated metrics for menu */
    int x,			/* X-coordinate of topleft of entry */
    int y,			/* Y-coordinate of topleft of entry */
    int width,			/* Width of the entry rectangle */
    int height,			/* Height of the current rectangle */
    int strictMotif,		/* Boolean flag */
    int drawArrow)		/* Whether or not to draw the cascade arrow
				 * for cascade items. */
{
    GC gc, indicatorGC;
    XColor *indicatorColor, *disableColor = NULL;
    TkMenu *menuPtr = mePtr->menuPtr;
    Tk_3DBorder bgBorder, activeBorder;
    const Tk_FontMetrics *fmPtr;
    Tk_FontMetrics entryMetrics;
    int padY = (menuPtr->menuType == MENUBAR) ? 3 : 0;
    int adjustedY = y + padY;
    int adjustedHeight = height - 2 * padY;

    /*
     * Choose the gc for drawing the foreground part of the entry.
     */

    if ((mePtr->state == ENTRY_ACTIVE) && !strictMotif) {
	gc = mePtr->activeGC;
	if (gc == NULL) {
	    gc = menuPtr->activeGC;
	}
    } else {
    	TkMenuEntry *cascadeEntryPtr;
    	int parentDisabled = 0;

    	for (cascadeEntryPtr = menuPtr->menuRefPtr->parentEntryPtr;
    		cascadeEntryPtr != NULL;
    		cascadeEntryPtr = cascadeEntryPtr->nextCascadePtr) {
	    if (cascadeEntryPtr->namePtr != NULL) {
		const char *name = Tcl_GetString(cascadeEntryPtr->namePtr);

		if (strcmp(name, Tk_PathName(menuPtr->tkwin)) == 0) {
		    if (cascadeEntryPtr->state == ENTRY_DISABLED) {
			parentDisabled = 1;
		    }
		    break;
    	    	}
    	    }
    	}

	if (((parentDisabled || (mePtr->state == ENTRY_DISABLED)))
		&& (menuPtr->disabledFgPtr != NULL)) {
	    gc = mePtr->disabledGC;
	    if (gc == NULL) {
		gc = menuPtr->disabledGC;
	    }
	} else {
	    gc = mePtr->textGC;
	    if (gc == NULL) {
		gc = menuPtr->textGC;
	    }
	}
    }
    indicatorGC = mePtr->indicatorGC;
    if (indicatorGC == NULL) {
	indicatorGC = menuPtr->indicatorGC;
    }
    if (mePtr->indicatorFgPtr) {
	indicatorColor = Tk_GetColorFromObj(menuPtr->tkwin,
		mePtr->indicatorFgPtr);
    } else {
	indicatorColor = Tk_GetColorFromObj(menuPtr->tkwin,
		menuPtr->indicatorFgPtr);
    }

    if (menuPtr->disabledFgPtr != NULL) {
	disableColor = Tk_GetColorFromObj(menuPtr->tkwin,
		menuPtr->disabledFgPtr);
    }

    bgBorder = Tk_Get3DBorderFromObj(menuPtr->tkwin,
	    (mePtr->borderPtr == NULL)
	    ? menuPtr->borderPtr : mePtr->borderPtr);
    if (strictMotif) {
	activeBorder = bgBorder;
    } else {
	activeBorder = Tk_Get3DBorderFromObj(menuPtr->tkwin,
	    (mePtr->activeBorderPtr == NULL)
	    ? menuPtr->activeBorderPtr : mePtr->activeBorderPtr);
    }

    if (mePtr->fontPtr == NULL) {
	fmPtr = menuMetricsPtr;
    } else {
	tkfont = Tk_GetFontFromObj(menuPtr->tkwin, mePtr->fontPtr);
	Tk_GetFontMetrics(tkfont, &entryMetrics);
	fmPtr = &entryMetrics;
    }

    /*
     * Need to draw the entire background, including padding. On Unix, for
     * menubars, we have to draw the rest of the entry taking into account the
     * padding.
     */

    DrawMenuEntryBackground(menuPtr, mePtr, d, activeBorder,
	    bgBorder, x, y, width, height);

    if (mePtr->type == SEPARATOR_ENTRY) {
	DrawMenuSeparator(menuPtr, mePtr, d, gc, tkfont,
		fmPtr, x, adjustedY, width, adjustedHeight);
    } else if (mePtr->type == TEAROFF_ENTRY) {
	DrawTearoffEntry(menuPtr, mePtr, d, gc, tkfont, fmPtr, x, adjustedY,
		width, adjustedHeight);
    } else {
	DrawMenuEntryLabel(menuPtr, mePtr, d, gc, tkfont, fmPtr, x, adjustedY,
		width, adjustedHeight);
	DrawMenuEntryAccelerator(menuPtr, mePtr, d, gc, tkfont, fmPtr,
		activeBorder, bgBorder, x, adjustedY, width, adjustedHeight,
		drawArrow);
	if (!mePtr->hideMargin) {
	    if (mePtr->state == ENTRY_ACTIVE) {
		bgBorder = activeBorder;
	    }
	    DrawMenuEntryIndicator(menuPtr, mePtr, d, bgBorder, indicatorColor,
		    disableColor, tkfont, fmPtr, x, adjustedY, width,
		    adjustedHeight);
	}
    }
}

/*
 *----------------------------------------------------------------------
 *
 * GetMenuLabelGeometry --
 *
 *	Figures out the size of the label portion of a menu item.
 *
 * Results:
 *	widthPtr and heightPtr are filled in with the correct geometry
 *	information.
 *
 * Side effects:
 *	None.
 *
 *----------------------------------------------------------------------
 */

static void
GetMenuLabelGeometry(
    TkMenuEntry *mePtr,		/* The entry we are computing */
    Tk_Font tkfont,		/* The precalculated font */
    const Tk_FontMetrics *fmPtr,/* The precalculated metrics */
    int *widthPtr,		/* The resulting width of the label portion */
    int *heightPtr)		/* The resulting height of the label
				 * portion */
{
    TkMenu *menuPtr = mePtr->menuPtr;
    int haveImage = 0;

    if (mePtr->image != NULL) {
    	Tk_SizeOfImage(mePtr->image, widthPtr, heightPtr);
	haveImage = 1;
    } else if (mePtr->bitmapPtr != NULL) {
	Pixmap bitmap = Tk_GetBitmapFromObj(menuPtr->tkwin, mePtr->bitmapPtr);

    	Tk_SizeOfBitmap(menuPtr->display, bitmap, widthPtr, heightPtr);
	haveImage = 1;
    } else {
	*heightPtr = 0;
	*widthPtr = 0;
    }

    if (haveImage && (mePtr->compound == COMPOUND_NONE)) {
	/*
	 * We don't care about the text in this case.
	 */
    } else {
	/*
	 * Either it is compound or we don't have an image.
	 */

    	if (mePtr->labelPtr != NULL) {
	    int textWidth;
	    const char *label = Tcl_GetString(mePtr->labelPtr);

	    textWidth = Tk_TextWidth(tkfont, label, mePtr->labelLength);
	    if ((mePtr->compound != COMPOUND_NONE) && haveImage) {
		switch ((enum compound) mePtr->compound) {
		case COMPOUND_TOP:
		case COMPOUND_BOTTOM:
		    if (textWidth > *widthPtr) {
			*widthPtr = textWidth;
		    }

		    /*
		     * Add text and padding.
		     */

		    *heightPtr += fmPtr->linespace + 2;
		    break;
		case COMPOUND_LEFT:
		case COMPOUND_RIGHT:
		    if (fmPtr->linespace > *heightPtr) {
			*heightPtr = fmPtr->linespace;
		    }

		    /*
		     * Add text and padding.
		     */

		    *widthPtr += textWidth + 2;
		    break;
		case COMPOUND_CENTER:
		    if (fmPtr->linespace > *heightPtr) {
			*heightPtr = fmPtr->linespace;
		    }
		    if (textWidth > *widthPtr) {
			*widthPtr = textWidth;
		    }
		    break;
		case COMPOUND_NONE:
		    break;
		}
	    } else {
		/*
		 * We don't have an image or we're not compound.
		 */

		*heightPtr = fmPtr->linespace;
		*widthPtr = textWidth;
	    }
	} else {
	    /*
	     * An empty entry still has this height.
	     */

	    *heightPtr = fmPtr->linespace;
    	}
    }
    *heightPtr += 1;
}

/*
 *--------------------------------------------------------------
 *
 * TkpComputeStandardMenuGeometry --
 *
 *	This procedure is invoked to recompute the size and layout of a menu
 *	that is not a menubar clone.
 *
 * Results:
 *	None.
 *
 * Side effects:
 *	Fields of menu entries are changed to reflect their current positions,
 *	and the size of the menu window itself may be changed.
 *
 *--------------------------------------------------------------
 */

void
TkpComputeStandardMenuGeometry(
    TkMenu *menuPtr)		/* Structure describing menu. */
{
    Tk_Font tkfont, menuFont;
    Tk_FontMetrics menuMetrics, entryMetrics, *fmPtr;
    int x, y, height, width, indicatorSpace, labelWidth, accelWidth;
    int windowWidth, windowHeight, accelSpace, i, j, lastColumnBreak = 0;
    TkMenuEntry *mePtr;
    int borderWidth, activeBorderWidth;

    if (menuPtr->tkwin == NULL) {
	return;
    }

    Tk_GetPixelsFromObj(NULL, menuPtr->tkwin, menuPtr->borderWidthPtr,
	    &borderWidth);
    Tk_GetPixelsFromObj(NULL, menuPtr->tkwin, menuPtr->activeBorderWidthPtr,
	    &activeBorderWidth);
    x = y = borderWidth;
    indicatorSpace = labelWidth = accelWidth = 0;
    windowHeight = windowWidth = 0;

    /*
     * On the Mac especially, getting font metrics can be quite slow, so we
     * want to do it intelligently. We are going to precalculate them and pass
     * them down to all of the measuring and drawing routines. We will measure
     * the font metrics of the menu once. If an entry does not have its own
     * font set, then we give the geometry/drawing routines the menu's font
     * and metrics. If an entry has its own font, we will measure that font
     * and give all of the geometry/drawing the entry's font and metrics.
     */

    menuFont = Tk_GetFontFromObj(menuPtr->tkwin, menuPtr->fontPtr);
    Tk_GetFontMetrics(menuFont, &menuMetrics);
    accelSpace = Tk_TextWidth(menuFont, "M", 1);

    for (i = 0; i < (int)menuPtr->numEntries; i++) {
	mePtr = menuPtr->entries[i];
	if (mePtr->fontPtr == NULL) {
	    tkfont = menuFont;
	    fmPtr = &menuMetrics;
	} else {
	    tkfont = Tk_GetFontFromObj(menuPtr->tkwin, mePtr->fontPtr);
	    Tk_GetFontMetrics(tkfont, &entryMetrics);
	    fmPtr = &entryMetrics;
	}

	if ((i > 0) && mePtr->columnBreak) {
	    if (accelWidth != 0) {
		labelWidth += accelSpace;
	    }
	    for (j = lastColumnBreak; j < i; j++) {
		menuPtr->entries[j]->indicatorSpace = indicatorSpace;
		menuPtr->entries[j]->labelWidth = labelWidth;
		menuPtr->entries[j]->width = indicatorSpace + labelWidth
			+ accelWidth + 2 * activeBorderWidth;
		menuPtr->entries[j]->x = x;
		menuPtr->entries[j]->entryFlags &= ~ENTRY_LAST_COLUMN;
	    }
	    x += indicatorSpace + labelWidth + accelWidth
		    + 2 * activeBorderWidth;
	    windowWidth = x;
	    indicatorSpace = labelWidth = accelWidth = 0;
	    lastColumnBreak = i;
	    y = borderWidth;
	}

	if (mePtr->type == SEPARATOR_ENTRY) {
	    GetMenuSeparatorGeometry(menuPtr, mePtr, tkfont, fmPtr,
		    &width, &height);
	    mePtr->height = height;
	} else if (mePtr->type == TEAROFF_ENTRY) {
	    GetTearoffEntryGeometry(menuPtr, mePtr, tkfont, fmPtr,
		    &width, &height);
	    mePtr->height = height;
	    labelWidth = width;
	} else {
	    /*
	     * For each entry, compute the height required by that particular
	     * entry, plus three widths: the width of the label, the width to
	     * allow for an indicator to be displayed to the left of the label
	     * (if any), and the width of the accelerator to be displayed to
	     * the right of the label (if any). These sizes depend, of course,
	     * on the type of the entry.
	     */

	    GetMenuLabelGeometry(mePtr, tkfont, fmPtr, &width, &height);
	    mePtr->height = height;
	    if (!mePtr->hideMargin) {
		width += MENU_MARGIN_WIDTH;
	    }
	    if (width > labelWidth) {
	    	labelWidth = width;
	    }

	    GetMenuAccelGeometry(menuPtr, mePtr, tkfont,
		    fmPtr, &width, &height);
	    if (height > mePtr->height) {
	    	mePtr->height = height;
	    }
	    if (!mePtr->hideMargin) {
		width += MENU_MARGIN_WIDTH;
	    }
	    if (width > accelWidth) {
	    	accelWidth = width;
	    }

	    GetMenuIndicatorGeometry(menuPtr, mePtr, tkfont, fmPtr,
		    &width, &height);
	    if (height > mePtr->height) {
	    	mePtr->height = height;
	    }
	    if (!mePtr->hideMargin) {
		width += MENU_MARGIN_WIDTH;
	    }
	    if (width > indicatorSpace) {
	    	indicatorSpace = width;
	    }

	    mePtr->height += 2 * activeBorderWidth + MENU_DIVIDER_HEIGHT;
    	}
	mePtr->y = y;
	y += mePtr->height;
	if (y > windowHeight) {
	    windowHeight = y;
	}
    }

    if (accelWidth != 0) {
	labelWidth += accelSpace;
    }
    for (j = lastColumnBreak; j < (int)menuPtr->numEntries; j++) {
	menuPtr->entries[j]->indicatorSpace = indicatorSpace;
	menuPtr->entries[j]->labelWidth = labelWidth;
	menuPtr->entries[j]->width = indicatorSpace + labelWidth
		+ accelWidth + 2 * activeBorderWidth;
	menuPtr->entries[j]->x = x;
	menuPtr->entries[j]->entryFlags |= ENTRY_LAST_COLUMN;
    }
    windowWidth = x + indicatorSpace + labelWidth + accelWidth
	    + 2 * activeBorderWidth + borderWidth;
    windowHeight += borderWidth;

    /*
     * The X server doesn't like zero dimensions, so round up to at least 1 (a
     * zero-sized menu should never really occur, anyway).
     */

    if (windowWidth <= 0) {
	windowWidth = 1;
    }
    if (windowHeight <= 0) {
	windowHeight = 1;
    }
    menuPtr->totalWidth = windowWidth;
    menuPtr->totalHeight = windowHeight;
}

/*
 *----------------------------------------------------------------------
 *
 * TkpMenuNotifyToplevelCreate --
 *
 *	This routine reconfigures the menu and the clones indicated by
 *	menuName becuase a toplevel has been created and any system menus need
 *	to be created. Not applicable to UNIX.
 *
 * Results:
 *	None.
 *
 * Side effects:
 *	An idle handler is set up to do the reconfiguration.
 *
 *----------------------------------------------------------------------
 */

void
TkpMenuNotifyToplevelCreate(
    TCL_UNUSED(Tcl_Interp *),	/* The interp the menu lives in. */
    TCL_UNUSED(const char *))	/* The name of the menu to reconfigure. */
{
    /*
     * Nothing to do.
     */
}

/*
 *----------------------------------------------------------------------
 *
 * TkpMenuInit --
 *
 *	Does platform-specific initialization of menus.
 *
 * Results:
 *	None.
 *
 * Side effects:
 *	None.
 *
 *----------------------------------------------------------------------
 */

void
TkpMenuInit(void)
{
    /*
     * Nothing to do.
     */
}


/*
 *----------------------------------------------------------------------
 *
 * TkpMenuThreadInit --
 *
 *	Does platform-specific initialization of thread-specific menu state.
 *
 * Results:
 *	None.
 *
 * Side effects:
 *	None.
 *
 *----------------------------------------------------------------------
 */

void
TkpMenuThreadInit(void)
{
    /*
     * Nothing to do.
     */
}

/*
 * Local Variables:
 * mode: c
 * c-basic-offset: 4
 * fill-column: 78
 * End:
 */<|MERGE_RESOLUTION|>--- conflicted
+++ resolved
@@ -953,16 +953,6 @@
     int vRootX, vRootY, vRootWidth, vRootHeight;
     int result;
 
-<<<<<<< HEAD
-    if (index >= (int)menuPtr->numEntries) {
-	index = menuPtr->numEntries - 1;
-    }
-    if (index >= 0) {
-	y -= menuPtr->entries[index]->y;
-    }
-
-=======
->>>>>>> deb6e2d6
     TkActivateMenuEntry(menuPtr, -1);
     TkRecomputeMenu(menuPtr);
     result = TkPostCommand(menuPtr);
@@ -984,7 +974,7 @@
      * at the given coordinates.
      */
 
-    if (index >= menuPtr->numEntries) {
+    if (index >= (int)menuPtr->numEntries) {
 	index = menuPtr->numEntries - 1;
     }
     if (index >= 0) {
