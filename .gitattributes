--- conflicted
+++ resolved
@@ -29,10 +29,7 @@
 # Denote all files that are truly binary and should not be modified.
 *.a binary
 *.bmp binary
-<<<<<<< HEAD
-=======
 *.cur binary
->>>>>>> 51da8fab
 *.dll binary
 *.exe binary
 *.gif binary
