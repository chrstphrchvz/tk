--- conflicted
+++ resolved
@@ -7904,15 +7904,7 @@
 
 - Released 8.6.12, Nov 5, 2021 - https://core.tcl-lang.org/tk/ for details
 
-<<<<<<< HEAD
-
-2022-02-25 (bug) [f75190] tk_fontchooser: multiple font families, locale change,
-	button activation (holger,fogel)
-
-
-
-- Released 8.6.13, Nov 15, 2022 - https://core.tcl-lang.org/tk/ for details
-=======
+
 2021-11-09 (bug) [ce5d98] Mac: minimize on yellow title button (culler)
 
 2021-11-09 (bug) [e699a7] Fix build on macOS < 10.12 (culler)
@@ -7979,4 +7971,7 @@
 	(vogel,spjuth)
 
 2022-06-12 (bug) [e4a051] Mac: map embedded window emideately (vogel)
->>>>>>> 1b235e48
+
+
+
+- Released 8.6.13, Nov 15, 2022 - https://core.tcl-lang.org/tk/ for details