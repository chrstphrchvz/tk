This file summarizes all changes made to Tk since version 1.0 was
released on March 13, 1991.  Changes that aren't backward compatible
are marked specially.

3/16/91 (bug fix) Modified tkWindow.c to remove Tk's Tcl commands from
the interpreter when the main window is deleted (otherwise there will
be dangling pointers to the non-existent window).

3/16/91 (bug fix) Modified tkColor.c not to free black or white colors:
some X servers get upset at this.

3/18/91 (bug fix) Modified tkShare.c to fix bug causing "DeleteGroup
couldn't find group on shareList" panic.

3/18/91 (bug fix) Several changes to tkListbox.c and tkScrollbar.c to
handle listboxes (and scrollbars) with zero total entries in them.

3/22/91 (bug fix) Fixed a few ='s in tkListbox.c that should be ==.

3/22/91 (bug fix) Fixed error in main.c that caused BadWindow errors
in some cases where wish scripts invoke "destroy .".

3/23/91 (new feature) Added Tk_CancelIdleCall to remove Tk_DoWhenIdle
handler.

3/23/91 (bug fix and new feature) Added -name option to main.c, made
it more clever about choosing name (was always using the name "wish"
on most Unix systems).

3/23/91 (new feature) Added TK_CONFIG_STRING option to Tk_ConfigureWidget,
used it to malloc strings for various widget options that used to be
Tk_Uid's (e.g. button text, message strings, etc.).  Eliminates core
leaks when values change in continuous non-repeating fashion.

3/29/91 (new feature) Added Tk_Preserve, Tk_Release, and
Tk_EventuallyFree procedures to help manage widget records and avoid
premature memory free-ing.

4/4/91 (bug fix) Fixed problem in tkWm.c where top-level window geometry
wasn't tracking correctly when wm-induced size change also changed window
position (e.g. menus wouldn't be displayed at the right places).

4/5/91 (new feature) Added "invoke" option to widget command for buttons,
check buttons, and radio buttons.

4/5/91 (new feature) Added "unpack" option to "pack" command.

4/5/91 (bug fix) Changed tkPack.c to use new Tk_Preserve code and be
more careful about window deletions that occur while repacking is in
progress.

4/6/91 (bug fix) Major overhaul of deletion code in all widgets to use
Tk_Preserve and Tk_Release.  Should fix many problems.

4/6/91 (bug fix) Changed "winfo children" to generate correct lists
when child names have embedded spaces.

4/6/91 (new feature) Added "screenheight" and "screenwidth" options to
"winfo".

4/18/91 (bug fix) Binding mechanism didn't correctly handle very long
%-substitutions in commands (e.g. long path names) and caused memory
to be overwritten.  Modified tkBind.c to fix.

---------------------- Release 1.1, 4/18/91 -------------------------

4/19/91 (bug fix) Inconsistent ICCCM handling of coordinates of reparented
windows causes windows to gradually walk south when moved or resized.
Fixed tkWm.c to patch around the problem.

---------------------- Release 1.2, 4/24/91 -------------------------

4/26/91 (new feature) Added -geometry and -display switches to wish.
Also wrote wish manual entry.

5/3/91 (bug fix) Fixed bug in tkListbox.c that caused garbage to appear
at right edge of window when strings were to large to fit in window.

5/3/91 (bug fix) Fixed bug in tkListbox.c where topIndex wasn't getting
updated when elements were deleted:  tended to cause errors in
communication with scrollbars.

5/16/91 (bug fix) Fixed bug in tk3d.c, which caused core dumps when
consecutive points in a polygon were the same (happened with some
configurations of radio buttons, for example).

5/16/91 (bug fix) Fixed main.c to allow stdin to be redirected.

6/1/91 (bug fix) Make sure that pointers are never used after being
freed.

6/15/91 (bug fix) Fixed bug in tkBind.c that caused current binding
values to not always be printed correctly.

6/15/91 (bug fix) Make sure that interpreters are always unregistered
when their main windows are deleted, and make wish delete the main
window before exiting.

8/21/91 (misfeature correction)  Automatically set source of window
position to "user" in "wm geometry" command, unless it has been
explicitly set to "program".

9/5/91 (bug fix) Modified option code to accept '#' as a comment
character in .Xdefaults files, in addition to '!'.

9/10/91 (misfeature correction) Changed binding mechanism so that
numeric %-sequences are output in decimal instead of hex.

9/19/91 (bug fix) Fixed bug in Tk_DoOneEvent(1) where it wasn't
checking files and X connections properly so it missed events.

10/6/91 (new feature) Reorganized tkBind.c to provide generic "binding
table" structure, which can be used to create bindings on items in
canvases as well as windows.

10/6/91 (new feature) Upgraded buttons and menus to use new tracing
code in Tcl 6.0.  Allows radio buttons and check buttons to both set
and clear themselves when associated variable changes.

10/17/91 (bug fix) Fixed 2 bugs in listboxes: accidentally advanced the
selection when new entries were inserted in the listbox after the location
of the selected item(s), and goofed up on redisplay if selected item
was deleted and then selection was immediately lost.

10/27/91 (bug fix) "pack unpack" wasn't telling Tk that it no longer
manages window;  this led to core dumps in some situations.

10/31/91 (reorganization) Renamed manual entries so that they are no
more than 14 characters in length.

10/31/91 (reorganization) Changed tk.h and tkInt.h so that tkInt.h
doesn't needed to be included by tk.h.

11/3/91 (portability improvement) Eliminated use of "class" as a variable
name, since it's a reserved word in C++.

11/7/91 (reorganization) Many changes to upgrade for Tcl 6.1 including
use of Tcl hash tables instead of separate "Hash_" module.  The "lib"
subdirectory is no longer needed in Tk.

---------------------- Release 1.3, 11/7/91 -------------------------

11/24/91 (bug fix) Fixed bug causing occasional errors if existing bindings
are modified (FindSequence in tkBind.c forget to set *maskPtr).

11/24/91 (bug fix) Used wrong hash table in Tk_GetColorByValue.  Could
cause new entries to get created unnecessarily.

12/2/91 (bug fix) Changed "bind" code to put backslashes in front of
special characters (e.g. [ or \) that appear in %-replacements, so that
they can be parsed cleanly.

12/10/91 (bug fix) Manual entries had first lines that caused "man" program
to try weird preprocessor.  Added blank comment lines to fix problem.

1/2/92 (documentation cleanup) Changed manual entries for Tk_GetBitmap
and the like to make it more clear that the argument must be a Tk_Uid
and not a string.

1/2/92 (bug fix) Fixed problem where scrollbars that were very short or
very narrow (too small to hold both arrows) could cause negative values
in calls to XClearArea, which crashed some servers.

1/2/92 (bug fix) Fixed bug in TkMeasureChars occurring when maxChars
is 0.  Occasionally affected things like message window geometry.

1/3/92 (new feature) Added procedures Tk_GetJustify, Tk_GetAnchor,
Tk_GetCapStyle, and Tk_GetJoinStyle, plus support for these things
in Tk_ConfigureWidget.

---------------------- Release 1.4, 1/10/92 -------------------------

1/12/92 (bug fix) TkMenubutton.c wasn't cleaning up mbPtr->varName
properly during menubutton cleanup if an error occurred during
menubutton creation.

1/19/92 (bug fix) Fixed off-by-one bug in tkListbox.c that caused
scrollbars to display a slider that was too large.

2/10/92 (bug fix) Tk_CreateFileHandler didn't correctly handle case
where new mask was specified for existing handler.

2/13/92 (bug fix) Tk_DeleteAllBindings wasn't correctly removing
bindings from the pattern table:  only did the removal for the
first pattern in a pattern list.

2/15/92 (new feature) Added procedures Tk_DefineBitmap and
Tk_SizeOfBitmap.  Tk_GetBitmapFromData is now considered obsolete
and probably shouldn't be used anymore.  Tk_GetBitmapFromData
is now implemented by calling Tk_DefineBitmap and Tk_GetBitmap.

2/15/92 (new feature) Added "curselection" and "select clear" options
to widget command for listboxes.

2/15/92 (new feature) Added Tk_3DBorderColor procedure.

2/17/92 (relaxed limitations) Changed scrollbars so they no longer limit
the slider position to lie within the object's range:  can scroll off the
end of an object, if the object permits it.  Changed listboxes and
entries to explicitly prevent viewing off the ends.  Also relaxed
listbox index checks so that out-of-range indices are automatically
adjust to fit within the listbox range.

2/19/92 (bug fix) tkWindow.c tended to leave half-created windows around
if a new window's name was found to be in use already.  Fixed to clean
them up.

2/22/92 (new feature) Added -anchor, -bitmap, -height, -textvariable,
-width options to labels, buttons, check buttons, menu buttons, and radio
buttons.  This means that (a) size can be controlled better, (b) bitmaps
can be displayed in any buttons, (c) the position of the text within the
button can be controlled, and (d) a button can be made to display the value
of a variable, continuously updating itself.  Also changed -selector option
so that if it's specified as an empty string then no selector is drawn
for the button.

2/22/92 (new feature) Changed menus to support bitmaps in menu entries:
added new -bitmap option for entries.

2/26/92 (bug fix) "after" command, when invoked with just one argument,
called Tk_Sleep rather than registering a timer handler and looping on
Tk_DoOneEvent.  As a result, it caused the application to become non-
responsive to X events during the sleep.  Changed to use a Tk_DoOneEvent
loop so that it is responsive.

2/26/92 (bug fix) Tk's main program didn't map the main window until
after the startup script returned.  Changed to map the window as a
do-when-idle handler, so that scripts can cause the window to be
mapped immediately with a call to "update" or "after".

2/28/92 (bug fix) "wm withdraw" wasn't working if invoked before window
was originally mapped:  window got mapped anyway.  Fixed so that the
window doesn't get mapped as long as it's withdrawn.

2/29/92 (new feature) Can use "focus none" to clear input focus.

2/29/92 (bug fix) Fixed tkEvent.c to generate SubstructureNotify events
properly.  These weren't being generated previously.

2/29/92 (bug fix) Fixed entries so that newline characters can be properly
displayed (as `\x0a').  Had to change interface to TkDisplayChars in order
to do this (added flags argument).

2/29/92 (bug fix) Change Tk not to update size and position of top-level
windows directly during calls like Tk_ResizeWindow.  Instead, wait until
actual event is received.  This makes updates happen at same time as
callbacks.

3/6/92 (bug fix) TkMenubutton.c was dumping core when a menubutton was
pressed at a time when there was no associated menu for the button.

3/6/92 (new feature) Added Tk script library directory with official
Tk initialization file "tk.tcl".  Other procedures used by Tk are in
other files.  Tk procedures and variables all have names starting
with "tk_".  Also added Wish startup script "wish.tcl", which sources
both the Tk and Tcl startup scripts.  This means that things like
auto-loading and abbreviation expansion are now available in wish.
Added new variables tk_library, tk_priv, and tk_version.

3/6/92 (new feature) It's now possible to set bindings for whole
classes by using the class name in the bind command.  For example,
"bind Button <Enter> {puts stdout Hi!}" will cause a message to be
printed whenever any mouse button is entered.  Can also use "all"
to set bindings for all widgets.  Widget-specific bindings override
class bindings which override "all" bindings.

3/6/92 (reorganization) Changed buttons (all flavors) and listboxes to
eliminate all hard-wired behavior.  Instead, default behavior is set
by class bindings in tk.tcl.  Also set up class bindings for menus,
menubuttons, and entries, which previously had no default behavior at
all.  Scrollbars and scales still have hard-wired behavior that can't
be overridden.

3/7/92 (look-and-feel change) Changed listboxes and entries and menus
to use button 2 for scanning instead of button 3.  This is more consistent
with the official Motif use of button 2 for dragging.

3/10/92 (new features) Added more options to "winfo" command:  screencells,
screendepth, screenmmheight, screenmmwidth, and screenvisual.

3/13/92 (bug fix) Event sharing mechanism (tkShare.c) wasn't checking
to see whether window was mapped before sharing events with it.

3/16/92 (bug fix) Tk_SetInternalBorderWidth was passing wrong window to
geometry-management procedures, causing core-dumps when menu buttons
had their border widths changed.

3/16/92 (bug fix) Menus were setting their geometry directory rather
than using Tk_GeometryRequest mechanism.

3/17/92 (new feature) Added -cursor option to all widgets to set the
active cursor for the widget.  Also added TK_CONFIG_ACTIVE_CURSOR
configure type.

3/18/92 (new feature) Implemented generalized screen coordinates to
allow resolution-independent specification in many cases (but pixel-
based coordinates are still OK).  Added Tk_GetScreenMM(),
Tk_GetPixels(), new configure types TK_CONFIG_SCREEN_MM and
TK_CONFIG_PIXELS.  Changed widgets to use this new configure types
wherever possible (a few of the more complex cases still haven't
been taken care of yet).  Added "pixels" and "fpixels" options to
"winfo" command.

3/18/92 (new feature) First cut at canvas widgets is done and part of
the official Tk now.  Canvases display text and structured graphics,
and allow you to bind commands to events related to the text and
graphics.

3/21/92 (new feature) Added new "place" command.  It implements a
new geometry manager that provides fixed placement, rubber-sheet
placement, and combinations of the two.  Eliminated the commands
"move", "resize", and "map" that were provided by main.c but never
officially supported;  the placer provides all of this functionality.

3/23/92 (bug fix) Fixed bug in tkWm.c where top-level windows were
occasionally not being given the right size.  The problem occurred
when a string of resizes happened all in a row (such as deleting all
the windows in an application and then recreating them).

3/23/92 (new feature) Added Tk_CoordsToWindow procedure and
"winfo containing" command.  These may be used to locate the window
containing a given point.

3/28/92 (new feature) Added "-exportselection" option to listboxes,
so that listbox selection need not necessarily be the X selection.

4/12/92 (bug fix) Changed menu buttons to store name of menubutton
in the associated variable, rather than the name of the menu.  This
is necessary in order to allow several menu buttons to share the
same menu.
*** POTENTIAL INCOMPATIBILITY ***

4/12/92 (bug fix) Fixed core dump that occurred in tkError.c when
removing the first error record from the error list.

4/15/92 (bug fix) Fixed bug in tkBind.c that prevented <KeyPress-1>
event specifications from being processed correctly:  the "1" was
treated as a button name rather than a keysym.

4/18/92 (new feature) Added Tk_DefineCursor and Tk_UndefineCursor
procedures.

4/18/92 (new feature) Major revision to listboxes.  Can now scroll and
scan in both x and y, plus -exportselection option allows selection not
to be exported.  The "view" widget command has been replaced by "xview"
and "yview", and the "scan" widget command has a new syntax.
*** POTENTIAL INCOMPATIBILITY ***

4/18/92 (new feature) Added -exportselection option to entries, so you
can select whether you want the entry selection to be the X selection
or not.

4/24/92 (new features) Added TK_CONFIG_CUSTOM type to Tk_ConfigureWidget,
plus added new flags TK_CONFIG_NULL_OK, TK_CONFIG_DONT_SET_DEFAULT,
and TK_CONFIG_OPTION_SPECIFIED.  Several other new types, such as
TK_CONFIG_CAP_STYLE, were also added as part of implementing canvases.

4/29/92 (bug fix) Changed "-selector" default for menus to have separate
values for mono and color.

4/30/92 (bug fix) Fixed bug in tkListbox.c where it occasionally generated
bogus scroll commands (last index less than first).

4/30/92 (reorganization) Moved demos directory to "library/demos".

---------------------- Release 2.0, 5/1/92 -------------------------

5/2/92 (bug fix) Fixed problem in tkListbox.c where it was doing too many
redisplays after repeated insertions.  Also reduced number of invocations
of scrollbar commands.

5/7/92 (portability improvement) Changed main.c not to use TK_EXCEPTION
flag;  it isn't needed and it causes problems on some systems.

5/9/92 (bug fix) Plugged core leaks in tkListbox.c and tkBind.c

5/9/92 (bug fix) TkBind.c was accidentally deleting bindings during
attempts to print non-existent bindings.

5/11/92 (bug fix) Maximum name length for applications (name used in
"send" commands) was too short (only 20);  increased to 1000.  Also
fixed bug related to over-long names that caused core dumps.

5/13/92 (bug fix) tkShare.c was using a dangling pointer if a share
group was deleted as a side-effect of a shared event.

5/13/92 (bug fix) Various initialization and core leak problems in
tkGC.c, tkSend.c, tkMenu.c, tkEvent.c, tkCanvas.c, tkCanvPoly.c,
tkCanvLine.c, tkListbox.c, tkEntry.c.

5/13/92 (bug fix) Empty entries could be scanned off the left edge,
displaying a garbage character.

5/13/92 (bug fix) Fixed a few problems with window manager interactions,
such as tendency for windows to spontaneously shrink in size.  By no
means are all of the problems fixed, though.

5/13/92 (performance optimization) Changed Tk_GeometryRequest not to
invoke geometry manager unless requested size has changed.

---------------------- Release 2.1, 5/14/92 -------------------------

5/1/92 (new features) Added flags like TK_IDLE_EVENTS to Tk_DoWhenIdle,
plus added "idletasks" option to "update" command.  Tk_DoWhenIdle arguments
look different now, but the change should be upward-compatible.

5/17/92 (new feature/bug fix) Added support for VisibilityNotify events
to the "bind" command.  For some reason they weren't supported previously.

5/17/92 (new feature) Added "tkwait" command.

5/17/92 (new feature) Added "grab" command.

5/17/92 (new feature) Added "-width" option to messages.  Also changed
messages to use the computed (i.e. desired) line length when displaying,
not the actual width of the window.

5/17/92 (bug fixes) Did some more fiddling with tkWm.c in the hopes
of improving window manager interactions.  Now there won't be more than
one configure request outstanding to the wm at a time.

5/17/92 (bug fix) Arrowheads on canvas lines weren't being translated
or scaled correctly.

5/20/92 (bug fix) Page-mode scrolling didn't work correctly for canvases
(wrong windowUnits was passed to scrollbars).

5/20/92 (bug fix) Changed scrollbars not to lose highlight when pointer
leaves window with button down.  Also changed redisplay to double-buffer
for smoother redraws.

5/21/92 (new feature) Added "gray50" and "gray25" as predefined bitmaps.

5/22/92 (new feature) Buttons can now be disabled using the "-state" and
"-disabledforeground configuration options.  The "activate" and "deactivate"
widget commands for buttons are now obsolete and will go away soon.
Please change Tcl scripts not to use them.

5/23/92 (new feature) Entries can now be disabled using the "-state"
config option.  Also improved class bindings for entries to keep the
cursor visible in the window when operations occur.  Also made slight
improvements in the way redisplay is done.

5/23/92 (new feature) Added "-textvariable" option to entries so that
the text in an entry can be tied to the value of a global variable in
a fashion similar to buttons.

5/27/92 (new feature) Added "-textvariable" and "-anchor" options to
messages.

5/28/92 (new feature) Added "-padx" and "-pady" and "-underline" options
to menubuttons.

5/28/92 (feature change) Changed "-width" and "-height" options on
all flavors of buttons and menubuttons so that they are orthogonal
to "-padx" and "-pady".  It used to be that -width overrode -padx
(no padding).  Now they accumulate.

5/29/92 (new feature) Added "-disabledforeground" option to menus and
all flavors of buttons (can specify color for disabled things rather
than just using stipple to gray out).

5/29/92 (new features) Added many new options to menu entries:
-activebackground, -background, -font, -state, -underline.  The
"disable" and "enable" widget commands for menus are now obsolete
and will go away soon.  Please change Tcl scripts not to use them.

5/29/92 (new features) Added "atom" and "atomname" options to "winfo"
command.

5/29/92 (new feature) Wrote tk_listboxSingleSelect procedure, which
can be used to change listbox behavior so that only a single item is
selected at once.

6/1/92 (new feature) Added new modifier names "Meta" and "Alt" for
"bind" command.

6/3/92 (new feature) Added "winfo toplevel" command.

6/3/92 (new feature) Made several changes for greater Motif compliance,
including:
    - menu retention if you click and release in the menu button,
    - keyboard traversal of menus (see traversal.man)
    - no widget flashing if you set $tk_strictMotif to 1

6/15/92 (bug fix) Fixed problem in tkBind.c where command string for a
binding could get reallocated while the command was being executed (e.g.
bindings that delete or change themselves).

6/15/92 (bug fix) Don't allow "tabWidth" field to become zero in tkFont.c:
can cause core dumps for fonts that don't enough information to compute
tab widths.

6/19/92 (bug fix) Fixed bug in binding mechanism that caused structure-
related events to be reported both to the correct window and its parent.

7/14/92 (bug fix) Changed tkColor.c not to free colors for visual types
StaticGray or StaticColor.

7/15/92 (new feature) Text widgets now exist.  They display any number of
lines of text with a variety of display formats, and include hypertext
facilities.  See the manual page for details.

7/20/92 (bug fix) If a top-level window was put in the iconic state to
begin with, it could be deiconified with "wm deiconify .foo" until it had
first been deiconified by hand from the window manager.  Tk was getting
confused and thought the window was mapped when it wasn't.

7/29/92 (bug fix) Don't permit rectangles or ovals to have zero-sized
dimensions.  Round up to at least one pixel.

7/29/92 (new features) Major upgrade to canvases:
    - new item types: arc, window, bitmap
    - added Bezier spline support for lines and polygons
    - rectangles and ovals now center their outlines on the shape,
      rather than drawing them entirely inside the shape
    - new "coords" and "bbox" widget commands
    - new "-tags" option for all item types.
    - new "-confine" option to prevent scrolling off edge of canvas.

8/6/92 (new feature) Added "-width" and "-height" options to frames.
The "-geometry" option is now obsolete and should be removed from Tcl
scripts:  it may go away in the future.

8/7/92 (bug fix) Error messages in Tk_ParseArgv were sometimes including
the option name where they should have included its value.

---------------------- Release 2.2, 8/7/92 -------------------------

8/7/92 (bug fix) Changed tkCanvas.c to be more conservative in the area
it passes to XCopyArea.

8/8/92 (bug fix) Fixed bug in tkTextDisp.c that sometimes caused core
dumps when text views changed (e.g. typing return on last line of screen).

8/8/92 (bug fix) Fixed bug in menu.tcl that caused errors when using
keyboard to traverse over separator menu entries.

8/10/92 (bug fix) Changed to use OPEN_MAX instead of MAX_FD to compute
maximum # of open files.

8/10/92 (bug fix) Canvases weren't updating scrollbars on window size
changes.  They also weren't recentering canvases on window size changes.

8/10/92 (bug fix) There were still a few places where commands were being
invoked at local level instead of global level (e.g. commands associated
with buttons and menu entries).

8/10/92 (bug fix) TkBind.c used to ignore explicit shift modifiers for
all keys (i.e. <Shift-Tab> was treated the same as <Tab>).  Modified to
allow explicit request for shift modifier, like <Shift-Tab>.

8/13/92 (feature change) Changed default fonts to request "Adobe" fonts
explicitly.

8/16/92 (bug fixes) Modified tkCanvArc.c and tkTrig.c to increase slightly
the bounding boxes for arcs, in order to make sure that proper redisplay
occurs when arcs are moved (little turds were getting left behind).

8/16/92 (bug fix) Modified tkCanvas.c not to redraw at all if the redisplay
area is off the screen.  Also, only do a background clear for the portion
of the redraw area that is on-screen.  Also, reduced size of off-screen
pixmaps used for redisplaying, which speeds up redisplay in some cases.

8/19/92 (bug fix) Canvases that were taller than wide were not being
redisplayed properly.

8/20/92 (new feature) Added Tk_CreateGenericHandler procedure for trapping
all X events (useful for tracing, watching non-Tk windows, etc.).

8/21/92 (bug fix) Widgets weren't always being notified when they got
the focus back again (the problem had to do with grabs and menus in
particular).

8/21/92 (new feature) Added "-state" option to scale widgets.

8/22/92 (new feature) Changed tkBitmap.c to allow tilde-substitution
to occur in bitmap file names.

---------------------- Release 2.3, 8/24/92 -------------------------

8/27/92 (bug fix) Changes to -activebackground and -activeforeground options
for menubuttons were being lost.

8/27/92 (bug fix) Entries were selecting last character when a B1-drag
occurred past the right edge of the text.

8/28/92 (bug fix) Fixed bug in canvases where a grab during a button
press caused the canvas state to lock up so that it didn't select a
new current item.

9/7/92 (bug fix) Changed tkMenu.c to accept numerical menu indices that
are out of range;  now it just rounds them off to the nearest existing
entry.

9/7/92 (bug fix) Fixed bug in tkTextDisp.c that caused core dumps when
invoking "yview -pickplace" widget command on texts that are too small
to hold any lines at all.

9/11/92 (bug fix) Fixed bug in tkTextDisp.c that caused core dumps
when adding tags to non-existent lines.

9/11/92 (bug fix) Line items in canvases didn't permit an empty fill
color (i.e. couldn't make them transparent).

9/14/92 (reorganization) Changed manual entries to use .1, .3, and .n
extensions.  Added "install" target to Makefile to suggest how Tk should
be installed.

9/16/92 (bug fix) Changed tkSend.c to always specify the root window of
screen 0 rather than using DefaultRootWindow.  DefaultRootWindow doesn't
always go to screen 0 on displays with multiple screens, which can result
in send's not being possible between the screens.

9/18/92 (new feature) Added three new options to "wm" command: "protocol",
"client", and "command".  These provide support for window manager protocols
such as WM_DELETE_WINDOW and WM_TAKE_FOCUS, plus support for the
WM_CLIENT_MACHINE and WM_COMMAND properties.

9/30/92 (new feature) Implemented color model support, including
"tk colormodel" command and Tk_GetColorModel and Tk_SetColorModel
procedures.  These allow you to force mono operation even on a color
display.  Also changed color allocation not to give errors when colors
run out, but just to switch to a mono color model.

10/1/92 (bug fixes) Fixed two bugs in tkTextBTree.c that caused core dumps
during text deletion.

10/5/92 (bug work-around) Changed tkColor.c to ignore errors when freeing
colors.  This is needed to work around improper reference count management
for colormap entries under X11/NeWS.

10/7/92 (new feature) Added support for different visual types, including
procedures Tk_SetWindowVisual and Tk_SetWindowColormap, plus macros
Tk_Visual, Tk_Depth, and Tk_Colormap.  The code for this was contributed
by Paul Mackerras.

10/7/92 (new feature) Added Tk_IsTopLevel macro.

10/12/92 (bug fix) Fixed bug in tk.tcl that caused torn-off menus with
cascaded children not to track mouse motion correctly (the cascade
switched in response to mouse motions within the cascaded child).

10/12/92 (new feature) Major changes to focus handling:
(a) Tk watches FocusIn and FocusOut events for focus changes, not Enter
    and Leave, so it will work better with explicit-focus-model window
    managers (e.g. mwm in default mode).
(b) Tk generates FocusIn and FocusOut events for the focus window now.
    The old procedural interface (via Tk_CreateFocusHandler) is obsolete
    and is no longer used inside Tk.  It is still supported for
    compatibility, but won't be for long.  You should change your code
    to use FocusIn and FocusOut events instead.
(c) The model for FocusIn and FocusOut events is different than the
    one described in Xlib documentation.  See the "focus" manual entry
    for details.
(d) If there is no input focus then keyboard events are discarded.  They
    used to be directed to the mouse pointer window, although this wasn't
    documented.  The focus now defaults to the root window.
*** POTENTIAL INCOMPATIBILITY ***

10/15/92 (bug fix) Fixed text items in canvases where they didn't
display the insertion cursor if the item had no characters in it.

10/26/92 (bug fix) Fixed bug in tkSelect.c that occasionally caused
BadWindow X protocol errors when retrieving the selection.  Tk wasn't
making sure that a window existed before using it to retrieve the
selection.

10/30/92 (feature change) Changed canvases so that if the scroll region
is smaller than the window and -confine is on, the scroll region isn't
forced to be centered in the window;  it can be anywhere that meets the
confinement restrictions.

11/2/92 (new feature) Added "winfo exists" command.

11/5/92 (new feature) Changed DoWhenIdle handlers so that if a new
when-idle handler is created as a side-effect of another when-idle
handler, the new handler isn't invoked until Tk has first checked
for other events to process.

11/6/92 (bug fixes, new features) Major overhaul of window manager
interface:
(a) Tk should now work with virtual-root window managers;
(b) windows will now place more accurately on the screen and stay where
    they're supposed to;
(c) size changes handled more reliably;
(d) code now works robustly in the face of withdrawals followed
    immediately by deiconifications.
(e) Added new procedure Tk_GetVRootInfo and new options to "winfo" command:
    vrootx, vrooty, vrootwidth, vrootheight.
(f) Added "overrideredirect" option to "wm".
(g) Fixed bug where change in width-only via "wm geom" didn't always work
   (min and max window sizes weren't being set properly for the wm).

11/6/92 (bug fixes) Modified menus so that they work correctly with
virtual root window managers.  Also fixed bug where menus didn't move
along with their associated windows, so that the menu popped up at
the old location of the window rather than its new location.

11/9/92 (new constraint) Made it illegal to give windows names that
start with upper-case letters, since such names will goof up the
option database by appearing to be classes rather than names.
*** POTENTIAL INCOMPATIBILITY ***

11/10/92 (new feature) Added Postscript output to canvases.

11/13/92 (bug fix) Changed default for maximum size passed to window
manager from 1000000 (which causes some wm's to make windows too large
when "maximized") to the size of the display.

11/14/92 (feature change) Major overhaul of menubuttons and pull-down
menus.  Removed event-sharing code, including Tk_ShareEvents and
Tk_UnshareEvents.  The -variable option for menubuttons has been
removed,and the "post" and "unpost" widget commands for menubuttons
no longer exist.  The "post" widget command for menus no longer
allows a group option.  The procedure tk_menus has been replaced
with a new procedure, tk_menuBar, which has a slightly different
interface.
*** POTENTIAL INCOMPATIBILITY ***

11/20/92 (new features, feature changes) Major overhaul of grab
mechanism to produce more correct event streams.  Also changed Tcl
commands to require explicit window for grab releases (makes it
possible for grabs to work on multiple displays simultaneously).
The old "grab none" command no longer exists, but new options
have been added: "current", "release", "set", and "status".
*** POTENTIAL INCOMPATIBILITY ***

11/20/92 (new feature) Use TK_LIBRARY environment variable to set library
directory location, if it is defined.  Otherwise fall back on usual
compiled-in value.

11/25/92 (bug fix) "wm grid" command was using wrong window.

11/29/92 (bug fix) Fixed core dump that occurred when trying to use
placer on top-level windows: return error instead.

11/29/92 (bug fix) Selection retrieval wasn't making sure that the window
on whose behalf selection is being retrieved actually exists.

12/3/92 (new feature) Added support for Mode_switch key to support the
full ISO character set.  Also added event handlers for MappingNotify
events so that Tk updates itself in response to keycode and modifier
changes.

12/6/92 (bug fix) Ignore recursive attempts to destroy window.

12/9/92 (new demos) Added "tcolor" and "rmt" demos.

12/10/92 (new features) Added "yposition" widget command for menus,
changed "delete" widget command to take an optional second index,
and changed -command option for cascade entries so that it is
invoked when the entry is activated rather than when it is invoked.
*** POTENTIAL INCOMPATIBILITY ***

12/12/92 (implementation change)  Changed the procedures Tk_FreeBitmap,
Tk_NameOfBitmap, Tk_SizeOfBitmap, Tk_FreeCursor, Tk_NameOfCursor, and
Tk_FreeGC to require an addition Display argument.  This is needed for
Tk to function correctly when an application has windows on multiple
displays.
*** POTENTIAL INCOMPATIBILITY ***

12/12/92 (new feature) Started creating a test suite.  Right now it
only has a few tests.

12/12/92 (new feature) Modified the packer so that a window can be
packed in descendants of its parent (used to be restricted to the
parent alone).  This makes it possible to hide extra windows used
for geometry management.  Also, can use generalized screen distances
in the "pack" command.

12/16/92 (feature change) Boolean options such as -exportselection now
print as 0/1 rather than true/false (both the default and current values
print this way).  This makes it easier to use these values in expressions.
*** POTENTIAL INCOMPATIBILITY ***

12/16/92 (name change) The classes "RadioButton" and "CheckButton" have
been renamed "Radiobutton" and "Checkbutton" for consistency.  From now
on widget class names will have exactly one capital letter.
*** POTENTIAL INCOMPATIBILITY ***

12/16/92 (new feature) Added -setgrid option to listboxes.

12/16/92 (new feature) The "destroy" command, and the "delete" widget
command for canvases, now accept any number of arguments, including
zero.

12/16/92 (new feature) Changed internal TkBindError procedure to
Tk_BackgroundError and exported it to Tk clients.

12/16/92 (option name change) Changed the place command's "dependents"
option to "slaves" for better consistency with documentation.
*** POTENTIAL INCOMPATIBILITY ***

12/16/92 (name changes) Renamed the "cursor*" options in entries and
canvases to "insert*".  Also renamed the "cursor" index to "insert" and
the "cursor" widget command to "icursor".  This was done to avoid
confusion between the mouse cursor and the insertion cursor.
*** POTENTIAL INCOMPATIBILITY ***

---------------------- Release 3.0, 12/17/92 -------------------------

12/17/92 (bug fix) Fixed dangling-pointer bug in canvases that occurred
if a <LeaveNotify> binding deleted the current item.

12/18/92 (bug fix) Core dump occurred if "wm" invoked with no arguments.
Also, tkWm.c wasn't properly setting WM_CLASS property on application
startup.

12/18/92 (incorrect documentation) Updated manual entries for Tk_FreeGC,
Tk_FreeCursor, and Tk_FreeBitmap to reflect new interface that requires
"display" argument.

12/18/92 (missing documentation) Added documentation for the canvas
"postscript" command, which was missing in the 3.0 release.

12/21/92 (bug fixes) There were lots of problems with the new installation
targets in the Makefiles, such as using "cp -f" and not installing
prolog.ps.  Made several other miscellaneous improvements to Makefile.

12/21/92 (bug fix) Arrowheads on canvas line items weren't moving properly
after coordinate changes made with the "coords" widget command.

12/21/92 (bug fix) If top-level window was initially withdrawn, couldn't
ever deiconify it again.

12/21/92 (bug fix) Double-button event sequences didn't always trigger
properly when grabs were in effect.

12/22/92 (bug fix) The packer didn't display any top or bottom windows
after a left or right expanded window, and vice versa.  Also made the
distribution of space among expanded windows more even.

12/28/92 (new features) Several improvements to selection:
(a) Added procedures Tk_ClearSelection and Tk_DeleteSelHandler.
(b) Added "clear" and "own" options to "selection" command, extended
    "handle" option to delete handlers.
(c) Error returns from "selection handle" scripts are now turned into
    selection retrieval errors ("no such selection") rather than an
    empty selection.
(d) Tk responds automatically for targets APPLICATION (name of application,
    so you can "send" to it) and WINDOW_NAME (name of window within
    application.
(e) Added test file "select.test" to test suite.

12/28/92 (bug fix) Fixed problem with flashing menus that occurred
because menu.tcl was willing to unpost and then immediately repost
the same menu.

1/6/93 (bug fix) Test for UnmapNotify events in tkPack.c used = instead
of ==.

1/21/93 (bug fix) Changed many widgets to eliminate use of
DefaultVisualofScreen, DefaultColormap, etc. and use the visuals
and colormaps for the actual windows instead.  Also changed to
inherit colormaps and windows from parent by default.

1/21/93 (new features) Added new winfo options "cells", "depth", and
"visual".

1/23/93 (bug fix) Fixed problem with text display that could result
in negative XCopyArea heights being sent to X server.  This causes some
servers (e.g. some versions of OpenWindows) to crash.

1/25/93 (new feature) Added -postcommand option to menus, so that menus
can be reconfigured before each posting.

1/29/93 (feature change) Changed %X and %Y in bindings so that they
refer to the virtual root rather than the true root.  Although
potentially incompatible, this change should almost always "do the
right thing".
*** POTENTIAL INCOMPATIBILITY ***

1/31/93 (bug fix) Changed "send" code to grab server while updating
the registry property (before this fix, two programs could allocate
the same interpreter name if they started up simultaneously).  In
order to make this fix I had to change the code for reclaiming
names of dead interpreters in a way that sometimes allows dead
interpreters to persist in the registry.

2/1/93 (feature change) Changed entries to allow leftmost "visible"
character to be the end of the text (i.e. no characters actually visible).
This is needed so that the cursor can be displayed even if the last
actual character is too wide to fit in the window.

2/3/93 (bug fix) Fixed two bugs in tkFocus.c:  (a) FocusIn events
were getting lost in some cases because the focus window hadn't been
created yet (e.g. new top-level window pops up underneath the mouse);
(b) Tk was accidentally triggering FocusOut events when the mouse
moved from a top-level window to one of its children.

2/4/93 (new feature) Added "visibility" option to "tkwait" command to make
it easier to wait for a new window to appear on the screen.

---------------------- Release 3.1, 2/5/93 -------------------------

2/10/93 (installation improvements) Makefile improvements:  added RANLIB
variable for easier Sys-V installation, changed to use INCLUDE_DIR
properly, and added SHELL variable for SGI systems.

---------------------- Release 3.2, 2/11/93 -------------------------

2/11/93 (new feature) Added "wm state" command, and improved wm so that
the right thing will happen if you invoke "wm iconify" when a window is
withdrawn.

2/14/93 (bug fix) When -colormap option was used in generating Postscript
for canvases, Tk didn't add an extra space after the color command.

2/14/93 (new feature) Changed "extern" declarations in tk.h to "EXTERN",
which will use the definition of EXTERN from tcl.h and work correctly
in C++ programs.

2/18/93 (bug fix) Item-specific bindings weren't getting deleted from
canvas items when the items were deleted.  As a result, they could
suddenly re-appear for new items if the new items were allocated a
record at the same addresses as the old ones.

2/18/93 (feature reversal) Changed "after" back again, so that it sleeps
*without* responding to events when it is invoked with just one argument;
can always use tkwait plus after with additional arguments to achieve
the effect of responding to events.
*** POTENTIAL INCOMPATIBILITY ***

2/20/93 (bug fix) Fixed bug in tkWindow.c where colormaps weren't being
set correctly for new top-level windows on different screens than their
parents (the bug results in X protocol errors: "invalid Colormap
parameter").

2/22/93 (bug fix) Changed "#!/usr/local/wish" in demo scripts to
"#!/usr/local/bin/wish" to reflect new location of binary.

2/22/93 (new feature) Added new reliefs "groove" and "ridge".

2/25/93 (new feature) Added new built-in bitmaps:  "error", "hourglass",
"info", "question", "questhead", and "warning".  Also added new demo in
"widget" to display all of these (under the Miscellaneous menu).

2/25/93 (improved implementation) Changed DrawText procedure in
prolog for outputting Postscript from canvases to use stringwidth
instead of charpath+pathbbox:  avoids limitcheck problems with long
strings, and also properly includes space characters in calculation.

2/25/93 (bug fix) Fixed several bugs in library/menu.tcl that caused
menu traversal to mis-behave when menu had no entries.

2/26/93 (new feature) Added "wm frame" command.

3/6/93 (bug fix) Mwm in click-to-focus mode was goofing up grabs so that
pull-down menus were sometimes unresponsive.  Modified tk.tcl to ignore
the spurious B1-Enter events generated by mwm, plus modified tkGrab.c to
release simulated button grabs correctly.

3/8/93 (bug fix) Tk had wrong interpretation of "lbearing" font metric,
which caused text to be displayed at the wrong horizontal position in
several places (labels/buttons, listboxes, canvas text, scales).  This
change will cause slight changes in the way certain widgets are
displayed.

3/12/93 (bug fix) Fixed core dumps that occurred in tkEntry.c because of
zero values in entryPtr->avgWidth.

3/12/93 (bug fix) Tk_CoordsToWindow was using root coordinates always.
Changed to use virtual-root coordinates when a virtual-root window
manager is being used.  Before this fix, "winfo containing" didn't
return the correct window under virtual-root window managers.

3/18/93 (bug fix) Modified tkWm.c so that Tk doesn't fight with window
manager over position of window;  it just takes what the window manager
gives it.

3/21/93 (new feature) Changed menus to display cascade entries with
standard Motif arrows at right side.a

3/22/93 (bug fix) Fixed bug in tkPack.c that was causing memory to
get trashed with the integer value 1.

3/22/93 (bug fix) Canvas text didn't print correctly if it contained
an open paren (or other special character) immediately followed by
an octal digit.

3/22/93 (bug fix) Text widgets didn't redisplay properly in cases
where two or more groups of lines both got taller at the same time
(e.g. from tag changes), causing two separate bit copies where the
first bit copy's target area overlapped the source area for
the second bit copy.

4/1/93 (bug fix) Changed canvases to use ISO Latin-1 font encoding
if that's supported by the Postscript interpreter.  Also added workaround
for bug in NeWSprint related to stipple fills.

4/1/93 (bug fixes) Made various changes to focusing and grabs to
eliminate extraneous focus events and generally improve behavior.

4/2/93 (bug fix) Modified tkWm.c not to wait indefinitely for the window
manager to map or reconfigure a window:  this led to deadlock in some
situations, such as creating a new top-level window with a grab held.

4/19/93 (bug fix) Fixed another bug in tkWm.c that caused windows to walk
across the screen in some situations.  Also fixed problem where rapid
posting and unposting of cascaded submenus (or menus?) could cause Tk
to become confused about whether or not a window is mapped (added
TkWmUnmapWindow procedure to make top-level unmaps synchronous).

4/24/93 (feature change) Changed the "after" command to allow times
less than or equal to 0, and to use 0 whenever they occur.

4/26/93 (new feature) Implemented security check for "send" as proposed
by Bennett Todd: incoming sends are now rejected unless (a) xhost-style
access control is enabled and (b) the list of authorized hosts is
empty.  In other words, you have to use xauth to use send.  This feature
can be disabled by setting the TK_NO_SECURITY flag at compile-time.

5/15/93 (improvement) Switched to use Tcl_PrintDouble whenever returning
real values as Tcl results.  This potentially allows higher precision.
Switched to use %.15g whenever printing reals in Postscript files.
However, the change Tcl_PrintDouble causes incompatibilities.  For
now, it's disabled with a macro in tclInt.h that redefines Tcl_PrintDouble.
Tk 4.0 will delete the macro, and you can also delete it now if you
want the better (but incompatible) behavior.

5/19/93 (bug fix) Fixed divide-by-zero problem that could occur in
closeness calculations for canvas oval items.

5/30/93 (bug fix) PROP and CONFIG were accidentally #defined to the same
value in tkBind.c, which could cause incorrect %-substitutions in event
bindings in a few exotic cases.

6/4/93 (improvement) Changed to use GNU autoconfig for configuration.
Makefile format changed, and Tcl is no longer automatically included
in Tk releases.

6/7/93 (bug fix) Fixed off-by-one error in rounding negative coordinates
during redisplay of canvases.

6/9/93 (feature improvement) Modified default bindings for entries to
keep one character visible to the left of the cursor during backspaces.

6/18/93 (feature improvement) Added patchlevel.h, for use in coordinating
future patch releases, and also added tk_patchLevel variable to make the
patch level available in scripts.

6/26/93 (bug fix) Fixed numeric problems in scales that occurred with
very large scale values.

6/26/93 (bug fix) Polygon items in canvases could cause core dumps if
the "coords" widget command was used to add one new coordinate.

6/26/93 (bug fix) Changed canvases to handle large stipple patterns
gracefully (stipples used to jump around during redisplay and lose
coherency).

7/1/93 (syntax change, new feature) Implemented the new packer syntax
as described in the book.  For now the old syntax will continue to be
supported too.  Converting over is straightforward except (a) use
"-anchor" instead of "frame", and (b) padding is different (separate
internal and external padding, plus pad amounts are *on each side*
instead of total).  Also added "pack propagate" command for keeping
the packer from setting the master's requested size.

7/1/93 Changed copyright notices.  The effect is the same as with the
old notices, but the new notices more clearly disclaim liability.

7/7/93 (new feature) Added support for window stacking order.  Windows
will now stack in the order created (most recent on top), plus "raise"
and "lower" commands may be used to restack (Tk_RestackWindow procedure
is available from C level).

7/7/93 (reorganization) Moved main.c to tkMain.c, reorganized it to
call Tcl_AppInit just like tclsh does, and added argv0 variable to contain
application name, and added default Tcl_AppInit procedure for wish.
Also added tkTest.c to hold C code for testing.

7/7/93 (new feature) Added new Tk-specific "exit" command, which cleans
up properly before exiting.  It replaces the Tcl "exit" command, and
can be used in place of "destroy .".

7/9/93 (new features) Added tk_dialog library procedure that creates
dialogs with a bitmap, message, and any number of buttons.  Also changed
default tkerror procedure to use tk_dialog plus offer the user a chance
to see a Tcl stack trace.

-------------------- Release 3.3 Beta 1, 7/9/93 -------------------------

7/12/93 (configuration changes) Eliminated leading blank line in
configure script;  provided separate targets in Makefile for installing
binary and non-binary information; fixed -lnsl and -lsocket handling
in configure; added autoconf support for fd_set type; check for various
typedefs like mode_t and size_t, and provide substitutes if they
don't exist; don't include tkAppInit.o in libtk.a; try to locate the
X includes and library in all of the standard places for various systems.

7/14/93 (new feature) Modified tkMain.c so that it stores the value
of the -display command-line option into the DISPLAY environment
variable, if it is specified.

7/15/93 (feature removal) Removed auto-initialization feature from
Tk_ConfigureWidget, so that you must once again initialize all fields
of a widget record before calling Tk_ConfigureWidget.  This restores
the behavior back to what it was in Tk 3.2.

7/16/93 (bug fix) Modified tkBind.c to ignore the Caps Lock modifier
unless it is explicitly requested in a binding.  Without this fix,
buttons and menus and other things didn't work if the Caps Lock key
was active.

-------------------- Release 3.3 Beta 2, 7/21/93 -------------------------

7/21/93 (new feature) Change "make install" so that it will modify the
#! lines on demo scripts to reflect the place where the wish binary
is installed.

7/23/93 (new feature) Added Tk_MainWindow procedure that returns the
main window associated with a Tcl interpreter.  This is intended for
use by Tcl_AppInit and other initialization procedures.

7/24/93 (configuration improvements) Changed configure script not to
omplain about "fd_set" missing if it's defined in <sys/select.h>.

7/28/93 (bug fix) "Bad Match - parameter mismatch" errors were
sometimes occurring when several top-level windows got created
at the same time, due to wrong choice of sibling when stacking
windows.

8/14/93 (new feature) Added support for tcl_prompt1 and tcl_prompt2
to wish main program:  makes prompts user-settable.

8/19/93 (bug fix) Bindings to event sequences like "aD" never matched
because the Shift key has to be pressed before D.  Modified Tk to
ignore extraneous keypresses if they are for modifier keys.

8/26/93 (configuration changes) Added Tk_Init, modified Tcl_AppInit
procedures to use it and Tcl_Init.  Added support for .wishrc file.

8/28/93 (new feature) The main window is now a legitimate toplevel
widget.

-------------------- Release 3.3 Beta 3, 8/30/93 -------------------------

9/2/93 (bug fix) The packer wasn't always relaying out a master after
changes to some of the configuration options of its slaves.

9/2/93 (bug fix) The binding mechanism made it impossible for patterns
like <Double-ButtonRelease-1> to ever match.

9/2/93 (bug fix) Fixed core dump that occurred for bitmap canvas items
if Postscript is generated but no -bitmap option has been specified.

9/4/93 (enhancement) Slight improvements to menu traversal:  set menu
traversal bindings for menubar window in tk_menuBar, plus trigger
traversal on <Any-Alt-Keypress> instead of <Alt-Keypress>.

9/9/93 (bug fix) Changed tkBind.c so that the Num_Lock key doesn't
prevent events from triggering bindings.

9/9/93 (bug fix) Changed tkOption.c to always fetch RESOURCE_MANAGER
property from root window of screen 0, rather than using default
screen.

9/9/93 (bug fix) Entry widgets weren't allocating quite enough width
for themselves.  Fixed this and changed the size computation to match
what's done for buttons and texts.

9/16/93 (bug fix) Changed tkMain.c not to call exit C procedure directly;
instead always invoke "exit" Tcl command so that application can redefine
the command to do additional cleanup.

-------------------- Release 3.3, 9/29/93 -------------------------

9/30/93 (bug fix) Packer wasn't unmapping slaves when master got deleted.

9/30/93 (bug fix) Binding event sequences such as <Right> were being
misprinted as ASCII characters such as "S".

10/6/93 (bug fix) Canvases weren't unmapping window items when the canvas
got unmapped, which caused problems for window items whose windows weren't
descendants of the canvas (they got left on the screen).

10/7/93 (feature change) NULL proc arguments to Tk_CreateFileHandler used
to have a special undocumented meaning (fd was display);  eliminated this
special interpretation.

10/7/93 (configuration change) Eliminated dependency of tkMain.c on
tkInt.h and tkConfig.h, so that it's easier for people to copy the file
out of the source directory to make modified versions.

10/8/93 (bug fix) 3.0 introduced a bug where the class of the application
wasn't being set properly, so options based on the application class
weren't triggering.  Fixed by adding new argument to Tk_CreateMainWindow.

10/11/93 (bug fix) Fixed bug in tkTextBTree.c where some deletions would
cause core dumps due to halfwayLinePtr not getting set correctly.

10/18/93 (bug fix) Fixed a couple of bugs that made it hard to actually
display N characters in an entry with "-width N" (tended to scroll the
entry so that only N-1 characters were visible at once).

10/22/93 (bug fix) During configuration, XINCLUDE_DIR and XLIBRARY_DIR
weren't overriding xmkmf like they were supposed to.

10/23/93 (new feature) Allow negative scale factors in canvas "scale"
widget command.

10/23/93 (bug fix) Grabs weren't being cleaned up right if the grab
window was deleted, causing core-dumps in some cases.

10/23/93 (bug fix) tk_TextSelectTo wasn't checking to be sure that
the "anchor" mark exists.

10/27/93 (bug fix) Fixed core dump that could occur in a text widget if
the scroll command modifies the text.

11/1/93 (bug fix) Change texts so that the -yscrollcommand option is
invoked at display time, not when the window is re-layed out.  This
eliminated various core dumps that could occur if -yscrollcommand modified
the text.

-------------------- Release 3.4, 11/04/93 -------------------------

Note: there is no 3.5 release.  It was flawed and was thus withdrawn
shortly after it was released.

11/12/93 (bug fix) TkMain.c didn't compile on some systems because of
R_OK in call to "access".  Changed to eliminate call to "access".

-------------------- Release 3.6, 11/26/93 -------------------------

11/10/93 (bug fix) Packer and placer didn't always reposition a window
correctly if it was managed inside a neice or lower descendant (using
"-in" option) and the neice's parent moved.

11/24/93 (bug fix) Fixed time problem in selection (retrievals could
fail if retriever hasn't received any X events since selection was
made, so that time of retrieval appears to be older than time of
selection).  Selection code is now much less picky about times, both
on retrieving and supplying sides.

12/2/93 (new feature) Changed arrow-head drawing code for canvas
lines to draw a 0-width outline in addition to filling the area:
this produces much nicer, more symmetrical displays.

12/2/93 (bug fix) When colors ran out, Tk was invoking "tkerror"
when its state was internally inconsistent, which could cause
core dumps in some situations (e.g. if tkerror used the same color
that caused colors to run out).  Changed notification to occur
as a when-idle handler.

12/3/93 (bug fix) During a global grab, Tk wasn't including PointerMotion
in the list of grabbed events, so pointer motion couldn't be tracked
outside the grabbing application.

12/3/93 (bug fix) Canvases didn't handle smoothed lines correctly
when they only contained two points.

12/3/93 (bug fix) Fixed bug in tkWindow.c where certain kinds of
errors during window creation could cause Destroy events to be generated
for a window that was never completely initialized.

12/13/93 (bug fix) Fixed bug in tkTextDisp.c that resulted in core
dumps at line 1467 under exmh.  The exact situation is that a text
widget was being redisplayed at a time when it had a -yscrollcommand
option but hadn't yet been mapped onto the screen.

12/17/93 (bug fix) Fixed bug in tkWindow.c whereby new top-level windows
with non-default visuals still inherited border pixmap from parent (root),
which could cause visual clash and X error.

12/17/93 (bug fix) Fixed bug in tkTextDisp.c that caused round-off
error in the information passed to scroll commands.

12/18/93 (bug fix) Fixed bug in tkPack.c that caused core dumps in
some situations if a master with siblings packed "-in" it was deleted.

12/18/93 (bug fix) Added "compat" directory to distribution, since it's
referenced by tkConfig.h on some systems.

12/18/93 (performance improvement) Improved performance of appending to
a listbox, so that inserting N items doesn't take N**2 time.

12/20/93 (bug fix) Fixed bug in canvas ovals that caused the fill color
for the oval to stick out past the outline.

1/2/94 (fixed Xlib bug) Added code to reuse X resource identifiers so
that they won't run out in long running applications.  There are three
new library procedures: Tk_FreeXId, Tk_GetPixmap, and Tk_FreePixmap.
Modified all Tk code to use these procedures, so wish applications should
now be able to run forever without running out of identifiers.

1/10/94 (bug fix) tkCursor wasn't freeing pixmaps used to create
cursors, which caused memory leaks in programs that changed cursors
frequently.

1/21/94 (bug fix) Fixed bug in scales that caused them to loop
infinitely drawing tick-marks when -from and -to were the same.

2/2/94 (bug fix) Fixed problem where messages that contained tabs
didn't always compute the correct size, so that text spilled off
the right edge.  The fix adds an extra "tabOrigin" parameter to
the internal procedures TkMeasureChars, TkDisplayChars, and
TkUnderlineChars.

2/4/94 (bug fix) Fixed off-by-one problem in tkBind.c that caused
it to read past the initialized part of dispPtr->modKeyCodes.

2/7/94 (bug fix) Text widgets didn't handle grabs correctly, such
that the "current" character got stuck if a grab occurred while a
mouse button was down.  It would get unstuck until after the
next button press and release.

2/19/94 (bug fix) Fixed prolog.ps (prolog for Postscript printing from
canvases) so that it correctly prints all of the characters in the
ISO Latin-1 character set.

2/19/94 (bug fix) Modified tkBind.c to save and restore the interpreter's
result across the execution of binding scripts.  Otherwise if an event
triggers in the middle of some other script (e.g. a destroy event during
window creation, because there was an error in the creation command),
the interpreter's result gets lost.

2/19/94 (bug fix) Fixed bug in dealing with results of sent command
that could cause them to get lost in some situations.

2/21/94 (bug fix) Don't let user close a dialog window created by
tk_dialog, since this would cause tk_dialog to hang:  force the user
to select one of the dialog's buttons.

2/21/94 (bug fix) Fixed bug in canvas polygons whereby they didn't
correctly handle changes in the number of points (via "coords"
widget command).

2/23/94 (bug fix) Large bitmaps in canvases didn't print correctly
because they overflowed the 64-KB limit on strings in Postscript.
Changed canvas printing to split up large bitmaps into mutliple
smaller ones for printing.

2/25/94 (bug fix) The "." window was being set up with -width
and -height options, which interfered with geometry management (any
configuration change on "." causes the window to change size to
200x200, then change back again).

2/26/94 (bug fix) Fixed several bugs that occurred when a Destroy
event handler for a window deleted the window's parent.

3/3/94 (new features) Changes to binding mechanism:
    - The modifiers for "Alt", "Meta", and "M" are now computed by
      examining the modifier map, rather than being hardwired to
      M2, M1, and M1.
    - When processing events, one script is invoked for each object
      in the list passed to Tk_BindEvent, rather than stopping as
      soon as a script is invoked for some object.  The "break" and
      "continue" commands can be used within a script to abort all
      scripts for the event or the current one.
      *** POTENTIAL INCOMPATIBILITY ***
    - Added "bindtags" command so that new binding groups can be
      defined for widgets and the evaluation order can be changed.
    - When matching events to bindings, extra modifiers are now ignored,
      as if "Any" were specified for every event.  The "Any" modifier
      is still recognized, but it is ignored and is deprecated.
      *** POTENTIAL INCOMPATIBILITY ***
    - In % sequences that print window identifiers (e.g. %a and %S), print
      in hexadecimal rather than decimal, for consistence with "winfo id".
      *** POTENTIAL INCOMPATIBILITY ***
    - The "bind" command no longer supports the event types CirculateRequest,
      ConfigureRequest, MapRequest, or ResizeRequest.  These event types
      are somewhat dangerous, and they never worked anyway.

3/13/94 (bug fix) Fixed numerous problems with the "wm iconwindow" command.
It appears that this command never really worked at all, but it should
work OK now.

3/14/94 (feature changes) Removed several obsolete features:
    - Eliminated "enable" and "disable" widget commands for menus.
      *** POTENTIAL INCOMPATIBILITY ***
    - Eliminated "activate" and "deactivate" widget commands for buttons,
      checkbuttons, radiobuttons, and menubuttons.
      *** POTENTIAL INCOMPATIBILITY ***
    - Removed -geometry option for frames and toplevels:  it causes
      problems when .Xdefaults files contain entries like
      "*geometry: +0+0".  Must use -width and -height instead.
      *** POTENTIAL INCOMPATIBILITY ***
    - Desupported "tkVersion" variable: use "tk_version" instead.
      *** POTENTIAL INCOMPATIBILITY ***

3/16/94 (feature changes) Changes to listboxes:
    - Eliminated -geometry option (it causes problems when .Xdefaults
      files contain entries like "*geometry: +0+0").  Added -width
      and -height options to use instead.
      *** POTENTIAL INCOMPATIBILITY ***

3/21/94 (bug fix) Fixed bug in tkOption.c where the option cache wasn't
properly cleaned up after window deletion;  this could cause the wrong
value from the option database to be used under some conditions.

3/25/94 (new features) Changes to geometry management:
    - Added Tk_MaintainGeometry and Tk_UnmaintainGeometry procedures
      to solve problems with -in windows.  Modified the packer, the
      placer, and canvases to use them.
    - Changed 2nd argument to Tk_ManageGeometry from Tk_GeometryProc *
      to a pointer to a structure with additional information about
      the geometry manager, such as name and procedure to call when
      slaves are stolen.
      *** POTENTIAL INCOMPATIBILITY ***

3/28/94 (new feature) Overhauled event management:
    - Added "cancel" option to the "after" command so that you can
      cancel previously-scheduled commands.
    - Separated X-specific stuff from generic event management.  The
      file tkEvent.c can now be used stand-alone without the rest of Tk.
      See the manual entry for Tk_EventInit for information on which
      procedures are available this way.
    - Added Tk_CreateFileHandler2 procedure, which provides a lower-level
      and more powerful form of file event handler.
    - Fixed bug in Tk_DoOneEvent where an infinite loop could occur if
      the TK_FILE_EVENT and TK_DONT_WAIT flags were set simultaneously
      (there were bugs with several other combinations too;  all should
      be fixed now).

3/28/94 (new feature) Added "fileevent" command, which allows event-
driven I/O in the style of Mark Diekhans' "addinput" command.

4/11/94 (new feature) Better support for colormaps and visuals:
    - Added new -colormap and -visual options to toplevels and frames.
    - Added "winfo visualsavailable" command.
    - Added "wm colormapwindows" command, plus support for WM_COLORMAP_WINDOWS
      to Tk_SetWindowColormap.
    - Added new library procedures Tk_GetVisual, Tk_GetColormap,
      and Tk_FreeColormap.

4/11/94 (bug fix) Fixed core dump that used to occur when specifying
an iconwindow ("wm iconwindow") for a toplevel on a different screen
than the main window.

4/23/94 (new feature) Added support for images, including the following:
    - New "image" command for creating images.
    - Built-in image type: bitmap.
    - New "image" item type in canvases.
    - Labels, buttons, checkbuttons, radiobuttons, menubuttons, and
      menu entries now support a -image option for displaying images.
    - Tk_CreateImageType and Tk_ImageChanged procedures, for defining
      new types of images in C.
    - Tk_GetImage, Tk_FreeImage, Tk_RedrawImage, and Tk_SizeOfImage
      procedures, for using images in widgets.

5/1/94 (new features) Added new procedures Tk_3DVerticalBevel and
Tk_3DHorizontalBevel.

5/11/94 (new features) Major overhaul of text widgets:
    - Implemented embedded windows and "window" widget command.
    - Added new configuration options for tags: -justify, -lmargin1,
      -lmargin2, -rmargin, -offset, -spacing1, -spacing2, and -spacing3.
      See the "Display styles" widget demo for examples.
    - Added new configuration options for texts: -spacing1, -spacing2,
      and -spacing3.
    - Added "tagList" option to "insert" widget command to control
      tags on new text.  Made tagged regions so they aren't sticky on
      either side:  new characters get a tag only if the old chars. on
      both sides had it.
      *** POTENTIAL INCOMPATIBILITY ***
    - Added gravity for marks, and "mark gravity" widget command.
    - Added horizontal scrolling, "xview" widget command, -xscrollcommand
      option.  Changed "scan" widget commands to support horizontal
      scrolling.
      *** POTENTIAL INCOMPATIBILITY ***
    - Added "search" widget command for searching (either exact matches
      or regular expressions).
    - New widget commands: bbox, dlineinfo, and see.
    - Changed implementation of bindings so that Enter and Leave
      events are not generated unless the tag has just become present
      (or just ceased to be present) on the current character.  Also
      changed bindings to process separately for each tag, rather than
      having high-priority tags override low-priority ones.
    - The "end" index now refers to the character after the last newline
      rather than the newline itself.  You can now tag the final newline
      and set a mark after the final newline.
    - Deletions of the "sel" tag and the "insert" and "current" marks
      are now ignored silently, rather than generating errors.  This means
      you can do things like "eval .t tag delete [.t tag names]".

5/19/94 (bug fix) Canvases didn't generate proper Postscript for stippled
text.

5/20/94 (new feature) Added "bell" command to ring the display's bell.

5/20/94 (new feature) Incorporated "square" demonstration widget into
tktest application.

5/20/94 (new features) Changed wish application (tkMain.c):
    - wish no longer processes the -help option.
      *** POTENTIAL INCOMPATIBILITY ***
    - The wish main program is now called Tk_Main;  tkAppInit.c has a
      "main" procedure that calls Tk_Main.  This makes it easier to use
      Tk with C++ programs, which need their own main programs, and it
      also allows an application to prefilter the argument list before
      calling Tk_Main.
      *** POTENTIAL INCOMPATIBILITY ***
    - The application's class is now the same as its name (except the
      first letter is capitalized), instead of "Tk".
      *** POTENTIAL INCOMPATIBILITY ***
    - The -file keyword is no longer required:  the script file name can
      be provided as the first argument without being preceded by "-file",
      as in tclsh.  For backward compatibility the "-file" keyword is
      ignored if it is the first argument, but it is deprecated.

5/26/94 (feature removed) Removed support for "fill" justify mode from
Tk_GetJustify and from the TK_CONFIG_JUSTIFY configuration option.  None
of the built-in widgets ever supported this mode anyway.
*** POTENTIAL INCOMPATIBILITY ***

5/27/94 (feature change) Changed Tk to use Tk_PrintDouble everywhere
that it converts reals to strings.  This means that floating-point
values will be generated in some cases where integer-like values were
generated before.
*** POTENTIAL INCOMPATIBILITY ***

6/1/94 (feature change) Renamed "pack newinfo" command to "pack info".
The old "pack info" command is no longer available.
*** POTENTIAL INCOMPATIBILITY ***

6/20/94 (feature changes) Overhaul of entry widgets:
    - Added "-justify" option.
    - Added "-show" option to make entries easier to use for passwords.
    - Added "cget" widget command.
    - Added "selection range" and "selection present" widget commands.
    - Added "anchor" symbolic index.
    - Changed "-scrollcommand" option to "-xscrollcommand", "view"
      widget command to "xview", for compatibility with other widgets.
      *** POTENTIAL INCOMPATIBILITY ***
    - Changed sel.last to refer to character just *after* last one
      selected, again for compatibility with other widgets.
      *** POTENTIAL INCOMPATIBILITY ***
    - For "delete" widget command, second index now refers to character
      just *after* last one to delete.
      *** POTENTIAL INCOMPATIBILITY ***
    - Overhauled bindings to be more Motif-compatible and to include
      common Emacs bindings for editing.
    - Changed -width option:  if specified as 0, widget sizes to fit
      its current text.

6/11/94 (new features) Improved Motif compatibility:
    - Added "-highlightwidth" and "-highlightcolor" options to all widgets.

6/27/94 (bug fix) Postscript generation for text items in canvases was
not justifying the text properly when a -width was specified that was
longer than the longest line.

6/27/94 (bug fix) "winfo exists" used to report a window as existing
if it was in the process of being destroyed (i.e., a destroy handler
is in the middle of execution).  Changed to report it as non-existent
under these conditions.
*** POTENTIAL INCOMPATIBILITY ***

7/11/94 (bug fix) Selections claimed via "selection own" weren't always
being cleared properly when the selection was claimed away.  Also fixed
bug where Tk wasn't properly claiming the selection, if there haven't
been any recent X events at the time of the claim.

7/13/94 (feature changes) Overhaul of scrollbar widgets:
    - New widget commands: "activate", "cget", "fraction", and "identify".
    - New options: -activebackground, -activerelief, -highlightcolor,
      -jump, -highlightthickness, and -troughcolor.  What used to be
      -background is now -troughcolor, -foreground is now -background,
      and -activeforeground is now -activebackground.
      *** POTENTIAL INCOMPATIBILITY ***
    - Added new syntax for "set" command, "get" result, and generated
      commands.  Changed other widgets to use the new syntax.
    - Moved the bindings out of C and into Tcl scripts, using the new
      options and widget commands.  Added support for all Motif
      bindings, plus jump scrolling and cancelling of slider drags.

7/16/94 (bug fix) Canvases assumed that the Leave event for one item
didn't modify or delete the next current item;  this could cause core
dumps under some conditions.

7/23/94 (feature change) Modified Tk_BackgroundError so that tkerror
is invoked as an idle handler.  If tkerror generates a break exception
then all other queued reports are aborted.

8/14/94 (bug fix) "cursorOffTime" and "cursorOnTime" were confused in
canvases, resulting in the same time being used for both.

8/16/94 (bug fix) "tkwait variable" command didn't detect errors in
variable name, such as trying to wait for an entire array.

9/2/94 (new features) Overhaul of scale widgets:
    - Floating-point values are supported now, following Paul Mackerras'
      "fscale" widget.  Added "-resolution" and "-digits" options.
    - Added "-variable" option to link scale to variable, following
      Henning Schulzrinne's implementation.
    - Added focus highlight (-highlightthickness and -highlightcolor
      options).
    - Added new widget commands "cget",  "coords", "identify", plus
      improved "get";  removed wired-in bindings, added complete set
      of Motif bindings via Tcl scripts.
    - Changed -sliderforeground option to -background, -background to
      -troughColor, -activeforeground to -activebackground.
      *** POTENTIAL INCOMPATIBILITY ***
    - Moved value label from below horizontal scales to above the scale,
      for Motif compliance.

9/9/94 (bug fix) Fixed bug in tkWm.c that caused long delays in "raise"
command under some conditions (window already at the top of the stack).

9/10/94 (new features) Overhaul of label/button/checkbutton/radiobutton
widgets:
    - Added focus highlight (-highlightthickness and -highlightcolor
      options).
    - Added new widget command "cget".
    - Changed -selector option to -selectcolor, and changed its meaning
      too: empty no longer means don't draw the indicator;  it means
      don't use a special color when selected.
      *** POTENTIAL INCOMPATIBILITY ***
    - Added -indicatoron (controls whether indicator is displayed) and
      -selectimage (gives special image to display when selected) options.
    - Modified bindings to be more Motif-like, added binding for space
      key.
    - Changed padding defaults to give widgets correct Motif appearance
      by default.  Also, changed to ignore padding options when displaying
      an image or bitmap.
      *** POTENTIAL INCOMPATIBILITY ***
    - Can now display text on multiple lines:  newlines cause line breaks,
      and word wrapping can be requested with -wraplength option.  Also
      added -justify and -underline options.
    - The -value option for radiobuttons can now have an empty string as
      its value;  it no longer defaults to the name of the widget.
      *** POTENTIAL INCOMPATIBILITY ***

9/13/94 (new features) Modified both canvases and messages to support
-highlightthickness and -highlightcolor options plus "cget" widget
command.

9/19/94 (new features) Added Tk_UnsetGrid procedure, modified widgets
to use it.  Also changed Tk_SetGrid so that at most one window per
toplevel can have gridding enabled.

9/23/94 (new features) Major overhaul of listbox widgets:
    - Added focus highlight (-highlightthickness and -highlightcolor
      options).
    - Added new widget command "cget".
    - Revised selection commands to support single selections as well
      as multiple disjoint selections;  syntax of "selection" widget
      command has changed to support this.  Added new option -selectmode
      for specifying which mode to use.  Default is single selection;
      tk_listboxSingleSelect procedure no longer exists.  Selections
      now return as items separated by newlines instead of a list whose
      elements are the items.
      *** POTENTIAL INCOMPATIBILITY ***
    - Extended "get" widget command to allow many items to be retrieved
      at once.
    - Added "bbox" widget command for finding position of an element on
      screen.
    - Added "activate" command to mark element with traversal focus.
    - Extended index mechanism to support new types of indices:
      "active", "anchor", "@x,y".
    - Added "see" widget command.
    - Revised bindings to include all Motif features except for AddMode.
    - If -width or -height option is <= 0, the widget requests a size just
      large enough to hold all of its text.

10/6/94 (new features) Overhaul of menubuttons:
    - Added focus highlight (-highlightthickness and -highlightcolor
      options).
    - Added new widget command "cget".
    - Added -indicatoron option to display option menu indicator.
    - The -menu option must be a child of the menubutton.
      *** POTENTIAL INCOMPATIBILITY ***

10/6/94 (new features) Overhaul of menu widgets:
    - Added new widget commands "cget" and "entrycget".
    - Changed the implementation of tear-off menus to be more
      Motif-like;  added -tearoff option for specifying whether
      tearoff entry is displayed.
    - Changed interpretation of "@y" index:  it now returns the
      closest entry, rather than "none" if y is outside the menu's
      range.
      *** POTENTIAL INCOMPATIBILITY ***
    - The -menu option for a cascade entry must now be a child of
      the menu.
      *** POTENTIAL INCOMPATIBILITY ***
    - Added "type" widget command, so that you can query the type of
      an entry.
    - Added -foreground, -activeforeground, -selectcolor, -indicatoron,
      -image, and -selectimage options to menu entries.
    - Changed "selector" menu option to "selectColor" for Motif compliance.
      *** POTENTIAL INCOMPATIBILITY ***
    - Added -relief option for menus, just for consistency with other
      widgets (it was implicitly "raised" before).

10/6/94 (feature change) Completely overhauled the bindings for menus
and menubuttons.  They now fit better with other Tk 4.0 facilities,
such as the new binding mechanism, and they provide better Motif
compliance (e.g. keyboard traversal of submenus).  Also, the bindings
now support option menus, popup menus, and proper Motif tear-off
menus.

10/6/94 (obsolete features) The procedures tk_menuBar and
tk_bindForTraversal are no longer needed in Tk 4.0.  They still exist
for compability, but they do nothing.

10/6/94 (new procedures) Added "tk_popup" procedure for posting a
popup menu, and "tk_optionMenu" for creating an option menubutton
and its associated menu.

10/6/94 (change in name) The variable "tk_priv" has been renamed
to "tkPriv" to reflect that fact that it is private to Tk now.
This shouldn't cause any problems, since no-one except Tk should
have been using it before anyway (right?).

10/6/94 (bug fix) Fixed bug in texts where sometimes the text would
stop tracking mouse motion (the "current" item wouldn't get updated)
because the text widget missed a ButtonRelease event.

10/20/94 (new features) Overhauled selection code to support multiple
selections (primary, secondary, etc.) and multiple displays:
    - Changed "selection" command to support new options such as
      "-displayof" and "-selection".  Old command formats are still
      supported for compatibility, but they are no longer documented
      and are deprecated.
    - Changed procedures Tk_GetSelection, Tk_CreateSelHandler, and
      Tk_ClearSelection to take additional "selection" argument.
      *** POTENTIAL INCOMPATIBILITY ***
    - Selection targets APPLICATION and WINDOW_NAME have been replaced
      by TK_APPLICATION and TK_WINDOW.
      *** POTENTIAL INCOMPATIBILITY ***

10/20/94 (new features) Added support for clipboard:
    - New "clipboard" command.
    - C procedures Tk_ClipboardClear and Tk_ClipboardAppend.
    - Bindings for "cut", "paste", and "copy" for text and entry widgets,
      plus "copy" binding for listboxes.

10/24/94 (bug fix) Button widgets weren't checking for errors when
setting the values of associated variables.

11/3/94 (bug fix) Fixed bug whereby Tk would hang if "exit" was invoked
from inside a <Destroy> binding.

11/15/94 (new features) Overhaul of focus mechanism:
    - Added support for multiple displays:  separate focus windows are
      kept for each display.
    - Added support for keyboard traversal.
    - Changed focus model so Tk keeps track of a focus window for each
      top-level window and automatically sets the focus on Enter to the
      top-level.  Tk no longer synthesizes FocusIn and FocusOut events,
      but just uses the standard X mechanisms.  There is no "default"
      focus window anymore; the focus reverts to top-levels by default.
      *** POTENTIAL INCOMPATIBILITY ***
    - Changed focus command:  eliminated "focus default" and "focus none",
      added "-displayof" and "-lastfor" options.  An empty string is now
      used to signify "no focus" instead of "none".
      *** POTENTIAL INCOMPATIBILITY ***
    - Added library procedures tk_focusNext, tk_focusPrev, and
      tk_focusFollowsMouse.
    - Removed obsolete Tk_CreateFocusHandler:  must use FocusIn and
      FocusOut events now.
      *** POTENTIAL INCOMPATIBILITY ***

11/23/94 (new features) Overhaul of "send" command:
    - Added support for multiple displays: -displayof option to "send".
    - Added asynchronous sends: -async option to "send".
    - Eliminated fixed timeouts on sends:  as long as the target
      application appears to exist, the send will wait for it.
    - Stale entries get removed from the application registry now,
      so "winfo interps" should never return non-existent applications.
    - Can change the name of an application with "tk appname" command.
      This is also the preferred way of querying the application name
      now.
    - The errorCode and errorInfo variables are now propagated back to
      the sender now, so a full stack trace is available.
    - Tk checks display security on each send now, instead of just during
      initialization, so changes in the security status are seen immediately
      by all applications.
    - The above changes required changes to the data formats used for
      communication between source and target applications, so Tk 4.0
      applications cannot send to, or be sent from, Tk 3.6 applications.
      *** POTENTIAL INCOMPATIBILITY ***
    - The procedure Tk_RegisterInterp has been replaced with Tk_SetAppName.
      *** POTENTIAL INCOMPATIBILITY ***

12/6/94 (cleanup) Eliminated "interp" argument to Tk_GetColorByValue,
since it is no longer needed.
*** POTENTIAL INCOMPATIBILITY ***

12/7/94 (feature change) Changed the "wm" command so that top-level
windows are now resizable by default.  You can no longer specify
empty arguments to "wm maxsize" and "wm minsize".
*** POTENTIAL INCOMPATIBILITY ***

12/8/94 (new feature) Added new "photo" image type using code provided
by Paul Mackerras:  currently supports only PPM "P6" format images.

12/14/94 (new features) Canvas modifications:
    - Modified the interfaces between generic canvas code and the item
      types so that it's easy for people to write new item types outside
      of Tk.
    - Added support for transparent bitmap items:  just specify an
      empty string as the background color.
    - Changed the "xview" and "yview" commands for canvases to use the
      new scrolling syntax.
    - Eliminated -scrollincrement option.
      *** POTENTIAL INCOMPATIBILITY ***

12/14/94 (bug fix) Fixed bug where the dimensions of canvas arrowheads
scaled during a "scale" widget command, but the scaling was only
temporary and got lost on the next re-configure of the item.  The
correct behavior is for the arrowheads not to scale.

-------------------- Release 4.0b1, 12/23/94 -------------------------

12/26/94 (bug fix) Removed obsolete demos from Makefile (color, dialog,
size), fixed "install" target.

1/3/95 (bug fix) Fixed all procedure calls to explicitly cast arguments:
implicit conversions from prototypes don't work when compiling under
non-ANSI compilers.  Tk is now clean under gcc -Wconversion.

1/4/95 (bug fix) Used "screenX" without ever setting it in DisplayText
in tkCanvText.c:  caused tabs in canvas text items to get messed up.

1/4/95 (bug fix) Canvases forgot to register the built-in types if
Tk_CreateItemType was called before a canvas widget was created.

1/4/95 (bug fixes) Fixed glitches in various text bindings:
    - Up used to do nothing if the cursor was at 2.0.
    - Right used to make the cursor invisible if it was just before
      the final newline of the text.
    - Control-t didn't conform to Emacs;  made it conform to GNU Emacs.
    - Deleted Control-x binding, since it doesn't conform to anything and
      is confusing for Emacs users.

1/4/95 (bug fixes) Changed Control-t for entries just as for texts (see
above) an deleted Control-x for entries (see above).

1/4/95 (bug fix) The packer didn't map slaves unless the master was mapped;
this could cause slaves to get "lost" so that they weren't mapped until the
master resized.

1/5/95 (bug fix) Scrollbars weren't executing the proper code the first time
the mouse entered the widget;  this caused problems if tk_strictMotif was
set.

1/6/95 (bug fix) Fixed label/button/checkbutton/radiobutton/menubutton
widgets to allow arbitrary screen distances when specifying -width and
-height for an image or bitmap (the manual pages already documented this
but the code didn't implement it).

1/6/95 (new feature) Added very primitive support for input methods,
as suggested by Martin Forssen.  This should be enough for European
character sets (Compose key) but it isn't near enough for Asian
character sets.

1/8/95 (bug fix) Fixed problem in canvas "xview" and "yview" commands
where divide-by-zero errors could sometimes occur.

1/8/95 (bug fix) New event handler didn't properly handle files for
which both TK_READABLE and TK_WRITABLE were specified.

1/11/95 (bug fix) Fixed bug with text selections:  was returning count
too high for data, causing bogus garbage to appear when selection was
copied.

-------------------- Release 4.0b2, 1/12/95 -------------------------

1/27/95 (feature removal) Removed %D substitution from binding scripts:
wasn't portable, shouldn't be used anyway.
*** POTENTIAL INCOMPATIBILITY ***

1/27/95 (new features) Added -displayof options to the commands
"winfo atom", "winfo atomname", "winfo containing", "winfo interps",
and "winfo pathname".

1/27/95 (new feature) Added "idle" option to "after" command to run
scripts as idle handlers.

1/28/95 (new feature) Modified placer to make -x and -relx additive
if you specify both.  Same for -y and -rely, -width and -relwidth,
and -height and -relheight.  This makes it easy to make request such
as "make .a 2 pixels larger than .b".
*** POTENTIAL INCOMPATIBILITY ***

1/28/95 (new feature) Improved auto-grab mechanism in canvases (which
prevents current item from changing while a button is down):  changed
to report Enter and Leave events for the current item while a button
is down.  However, as before, no Enter events are reported for other
items until the button goes up.

1/28/95 (new feature) Bitmap images are now transparent if the -background
is specified as an empty string (-maskdata and -maskfile are ignored in
this case).  This is also the default.

1/28/95 (bug fix) Tk didn't support manufacturer- or site-specific keysyms
such as SunAudioMute.  Modified tkBind.c so that it uses XStringToKeysym
in addition to its own hash table, so that all keysyms are now available.

1/30/95 (feature change) Modified "clipboard append" so that it reclaims
the clipboard selection if it had been previously lost, rather than just
generating an error.  This handles certain race conditions more cleanly,
and also allows the use of programs like "xclipboard".

1/30/95 (new feature) Added -xscrollincrement and -yscrollincrement
options to canvases.

1/31/95 (bug fix) Geometry management was broken if a particular geometry
manager claimed a slave away from itself.

1/31/95 (bug fix) Fixed bug in tkVisual.c where a visual with fewer bits
than requested was being selected in preference to one with just the right
number of bits.

1/31/95 (bug fix) Texts weren't redisplaying the padding region properly
after changes in -padx or -pady.

1/31/95 (new features) More text improvements:
    - Extended "insert" widget command for texts to allow multiple
      text-tagList pairs in the same command.
    - Added -nocase option to "search" widget command.
    - Added -overstrike option to tags.
    - Added tab stops, via -tabs option for widget and for tags.

2/10/95 (bug fix) Modified all widgets to allow renaming of widget
commands.  Deleting a widget command will delete the widget.

2/11/95 (new feature) Added -highlightbackground option to all widgets.

2/14/95 (new feature) Added "insert" widget command for menus.

2/15/95 (new feature) Modified text display code (for all widgets) to
display well-known control characters like newline and backspace as
\n or \b instead of \xa.

2/15/95 (bug fix) Modified bitmap and photo image managers to delete
the image command when the image is deleted.  Also modified them to
allow renaming of the image command, and to delete the image if the
image command is deleted.

2/15/95 (bug fix) Fixed text widgets to allow horizontal scrolling
even if wrapping was enabled, if a line isn't entirely visible due to
a large character or embedded window.

2/16/95 (feature change) Added "postcascade" widget command to menus,
changed "invoke" and "activate" not to post or unpost submenus.  Also
fixed bug in redisplay that tended to leave bits of garbage on menu
when submenu unposted.
*** POTENTIAL INCOMPATIBILITY ***

2/16/95 (feature removal) Removed "snap back" behavior (slider
snaps back to old position if you move the mouse outside the widet
before releasing the button) from scrollbars and scales.

2/16/95 (bug fix) The last line of a listbox wasn't being displayed if
it was only partially visible.

2/16/95 (new features) Added support for "-resolution 0" (no rounding
of values) to scale widgets, plus smarter computation of how many digits
to display.

2/17/95 (bug fix) Fixed bug in text bindings for things like Shift-Left:
didn't properly set the anchor position.

2/20/95 (bug fix) Changed management of COLORMAP_WINDOWS property to
add the toplevel implicitly to the end of the list if it wasn't already
on the list somewhere.  Without this, some window managers implicitly
put it at the front of the list, so that colormaps in internal windows
are never used.

2/20/95 (bug fix) Changed to use separate command procedures for
button, checkbutton, label, and radiobutton commands.  This allows the
class commands to be renamed without breaking their behavior.

2/20/95 (removed feature) The "bind" command no longer supports
"Keymap" events;  they never worked anyway.

2/20/95 (bug fix) The text "search" widget command looped infinitely
when searching an empty text.

2/20/95 (bug fix) Canvases weren't redrawing their borders after
configuration changes.

2/20/95 (upgrade) Changed to use autoconf version 2.2.

2/21/95 (bug fix) Fixed several bug fixes in menu bindings that occur
when menus have no entries.

2/21/95 (bug fix) Fixed bug in geometry management that caused windows
packed -in siblings to not always be mapped and unmapped properly
(particularly when the toplevel got unmapped and mapped).

2/22/95 (bug fix) Fixed resource leak problem in tkTextDisp.c that
caused embedded windows not to be unmapped when off-screen.

2/23/95 (bug fix) "After cancel" dumped core when the script for an
after event cancelled itself.

2/24/95 (bug fix) Text and entry widgets weren't properly ignoring
Alt-, Control-, and Meta- keystrokes, so a widget-specific binding
for one of these resulted in the character also being inserted.

2/24/95 (bug fix) Several widgets accidentally performed unsigned
division on negative numbers, thereby losing the sign bit.  This
mostly affected the display of images and bitmaps in buttons,
menubuttons, and messages.

2/24/95 (feature reversal) Restored old behavior of %A so that it
returns non-printing characters as well as printing ones now.
*** POTENTIAL INCOMPATIBILITY with Tk 4.0b2, but not with Tk 3.6 ***

2/24/95 (bug fix) Duplicate "leave" events could occur for canvas
items under some conditions, due to recursive calls to PickCurrentItem.
Added code to detect and skip the nested calls.

2/24/95 (bug fix) Fixed bug where an error could occur during the first
keystroke in an application if its binding invoked "break".

2/25/95 (new feature) Modified syntax of "search" widget command for
texts.  The -nowrap switch and the "variable" final argument are no
longer supported.  Instead, there is a -count switch to replace
the final argument;  if the final argument is specified, it is now
a stopping index for the search.  The features of -nowrap can be
achieved now with the stopping index.
*** POTENTIAL INCOMPATIBILITY with Tk 4.0b2, but not with Tk 3.6 ***

2/27/95 (bug fix) Fixed problem that appears to prevent keyboard
input for working under IRIX:  tkBind.c was ignoring XmbLookupString
calls that returned a status of XLookupBoth.

2/27/95 (new feature) Added Tk_GetItemTypes procedure to return
information about available canvas item types.

2/27/95 (feature change) Changed Makefile to always use install-sh
for installations:  there's just too much variation among "install"
system programs, which makes installation flakey.

2/27/95 (bug fix) Fixed bug in tkSend.c that caused core dumps if
the app's main window was destroyed by a destroy handler on a
child.

3/5/95 (feature change) Change separator character used in "bind +..."
bindings from semi-colon to newline (permits bindings that are
comments, for what that's worth).

3/7/95 (bug fix/feature change) Overhauled focus code, both in C
and in Tcl:
    - Tk won't move the X focus in response to the "focus" command
      unless either the application already has the focus or the
      -force switch is specified.
    - Tk no longer sets the X focus to anything other than top-levels;
      it synthesizes events for FocusIn and FocusOut to children.
    - A window no longer has to be viewable when focussed to;  Tk will
      set the X focus later, when the window becomes viewable.
    - Added -takefocus option to all widgets.
    - Rewrote tk_focusPrev and tk_focusNext to use the -takefocus option.
      These procedures no longer set the focus;  they just return the
      next window in focus order.
      *** POTENTIAL INCOMPATIBILITY with Tk 4.0b2, but not with Tk 3.6 ***
    - Eliminated tk_focusContinue.
      *** POTENTIAL INCOMPATIBILITY with Tk 4.0b2, but not with Tk 3.6 ***

3/8/95 (new feature, bug fix) Added support for tk_strictMotif variable
in C:  Tk_StrictMotif library procedure.  Modified buttons, menubuttons,
menus to use it.  This fixes the problem with menus not supporting
tk_strictMotif properly in Tk4.0b1 and b2.

3/16/95 (feature overhaul) Overhauled color management:
    - Changed Tk so it never denies a color request because a colormap
      filled up.  Instead, it allocates the closest available color.
    - Eliminated "color model" mechanism.  The "tk colormodel" command
      is gone, as are the procedures Tk_GetColorModel and Tk_SetColorModel.
      *** POTENTIAL INCOMPATIBILITY ***
    - Changed 3D border implementation to allocate colors for shadows
      lazily, so they're never allocated if they're never used.  Also
      added new feature whereby stippling is used for borders when
      the colormap has run out of entries.  Changed arguments to many
      of Tk_3D C procedures to take a Tk_Window as argument instead of
      a (Display *).  This is needed to do lazy color allocation.
      *** POTENTIAL INCOMPATIBILITY ***
    - Eliminated colormap argument to Tk_GetColor, Tk_GetColorByValue,
      and Tk_Get3DBorder.
      *** POTENTIAL INCOMPATIBILITY ***

3/16/95 (feature change) Event bindings created from Tcl will now ignore
Enter, Leave, FocusIn, and FocusOut events with detail NotifyInferior.
This is done in anticipation of mega-widgets, so that the user of a
mega-widget can create Enter/Leave bindings on the mega-widget without
seeing spurious events as the mouse moves among the windows in the
mega-widget.
*** POTENTIAL INCOMPATIBILITY ***

3/17/95 (feature change) Changed C interfaces throughout Tk to use ints
instead of unsigneds:  the unsigneds turn out to cause subtle problems
with arithmetic in some places, and using ints everywhere is just
simpler.
*** POTENTIAL INCOMPATIBILITY ***

3/23/95 (bug fix) Selections longer than 4000 bytes were being
truncated to 4000 bytes.

-------------------- Release 4.0b3, 3/24/95 -------------------------

3/25/95 (bug fix) Changed "install" to "./install" in Makefile so that
"make install" will work even when "." isn't in the search path.

3/25/95 (bug fix) Modified Tk's selection mechanism to prevent core
dumps in other applications during retrievals of large selections
(this is actually a bug in the other apps, but I've patched Tk to
keep it from getting triggered).

3/25/95 (bug fix) Fixed bug where X window for "." wasn't being
deleted.

3/27/95 (bug fix) Fixed many bugs associated with having more than
one application in a single process.

3/28/95 (bug fix) The "search" widget command for texts didn't
return the correct index and count if there were embedded widgets
on the same line as the returned range but before the end of
the range.

3/28/95 (bug fix) Changed pasting via button 2 in text and entries
so that it inserts at the pointer location, not the location of
the insertion cursor.

3/28/95 (bug fix) Fixed several bugs related to <Destroy> bindings
that delete ancestors in the window hierarchy.  Also eliminated
extraneous calls to XDestroyWindow, which speeds up window deletion
by about 3x.

3/28/95 (bug fix) Several widgets (buttons, menubuttons, menus) didn't
properly handle image deletions that occurred while the widget was
being deleted (caused core dumps).

3/29/95 (bug fix) When retrieving long selections from text widgets,
parts of lines were getting duplicated in the selection information.

4/1/95 (bug fix) Fixed bug that caused infinite loop in horizontal
scales with 0 range.

4/1/95 (bug fix) Fixed problem with -command option for scrollbars and
-takefocus option that caused commands to be evaluated in the wrong
context.

4/1/95 (bug fix) Fixed problem with option database that caused it to
sometimes use the wrong option (wasn't flushing the database properly
after a change in a window's class).

4/1/95 (bug fix) If a line in a text widget just barely fit in the window,
Tk was allocating a second screen line just for the newline character.

4/1/95 (new feature) When backspacing in an entry widget, when you reach
the left edge of the widget, the insertion cursor gets recentered.

4/1/95 (new features) Added "winfo pointerx" and "winfo pointery" commands
to fetch the current pointer position.

4/6/95 (bug fix) If the last line of a text widget was only partially
visible, it was counted as visible for purposes of the scrollbar.  Now
it is treated as if it were off-screen for scrolling purposes.

4/6/95 (new feature) Modified "bell" command to reset screen saver as well.

4/6/95 (feature change) Modified menu scanning (where menus pull down
as you drag across their menubuttons) so it only works among menus
in the same toplevel;  it used to work for any menubuttons in the
application.

4/6/95 (bug fix) Canvas text items weren't allowing real numbers in
"@x,y" notation for specifying indices.

4/7/95 (bug fix) Menus didn't display correctly when -activeborderwidth
was large.

4/7/95 (bug fix) Changed "clipboard append" command to support -- option
and to always treat the last argument as data, even if it starts with
"-".

4/17/95 (new feature) Added -wrap option to text tags.

4/18/95 (bug fix) Listboxes and texts weren't updating their grid information
when -width or -height changed.

4/18/95 (bug fix) "Down" didn't work right in text widgets if the last
line was only partially visible in the window.

4/19/95 (bug fix) Listboxes didn't handle partially visible last lines
right:  couldn't scroll it into full visibility, for example.

4/20/95 (bug fix) If a toplevel was positioned with a command like
"wm geometry . -0-0", the window didn't reposition itself to maintain
that geometry after a size change.

4/21/95 (feature change) Changed order of binding tags so widget bindings
fire before class bindings.  New order is: widget, class, toplevel, all.
*** POTENTIAL INCOMPATIBILITY with Tk 4.0b3, but not with Tk 3.6 ***

4/23/95 (new feature) Added "winfo colormapfull" command.

4/23/95 (new feature) Buttons and radiobuttons and checkbuttons now
treat Return the same as Space, unless tk_strictMotif is set.

4/23/95 (bug fix) Modified menu tear-off procedure to duplicate the
binding tags and bindings of the original in the copy.

4/25/95 (bug fix and feature change) Modified mechanism for choosing
"best" visual to fix a bug where depth wasn't really getting highest
priority in all situations.

4/28/95 (bug fix) Failed text searches starting at "end" could result
in an infinite loop in Tk.

4/30/95 (new feature) Added "wm resizable" command to enable and
disable interactive resizing.

4/30/95 (new feature) Added "window names" widget command to texts:
returns a list of all embedded windows.

5/2/95 (feature change) Changed text searches so that forward searches
start at the given index, rather than the character just after the
given index.
*** POTENTIAL INCOMPATIBILITY with Tk 4.0b3, but not with Tk 3.6 ***

5/4/95 (bug fix) Default bit gravity for windows was wrong (it was
ForgetGravity) causing unnecessary flashing when windows were resized.

5/4/95 (feature change) Modified Tk_DoOneEvent so that it doesn't
sleep if there's nothing that will wake it up again (e.g. no file
or timer handlers).  Returns 0 immediately.

5/5/95 (configuration change) Changed to use BSDgettimeofday instead
of gettimeofday on systems like IRIX where BSDgettimeofday is
available.  This avoids compilation problems due to the different
interface to gettimeofday provided by IRIX.

5/5/95 (feature change) Changed binding mechanism so that all bindings
are created immediately at initialization time, rather than waiting
until the first FocusIn or Enter event for a class.

5/6/95 (feature change) Changed default text for labels, buttons,
checkbuttons, radiobuttons, menubuttons, and messages from " " to
"".

5/6/95 (bug fix) If the application was destroyed in the middle of
an "update" command, Tk would dump core.

5/6/95 (bug fix) Changed manual entries to use the standard .TH
macro instead of a custom .HS macro;  the .HS macro confuses index
generators like makewhatis.

5/6/95 (bug fix) Change "wm iconwindow" command to disable button
presses for the icon window.  This is needed so that the window
manager can get those events (X only allows button presses to go
to one client for a given window).

5/9/95 (new feature) When specifying visuals, can now use "best"
with a depth, e.g. "-visual {best 8}" to get the best 8-bit visual.

5/18/95 (bug fix) Fixed bug with -spacing* options for text widget:
screen distances weren't allowed, only integers.

5/20/95 (bug fix) Eliminated memory leaks in tkTextDisp.c and elsewhere.

5/22/95 (color change) Changed the Tk color palette to a gray scheme.
Also added a library procedure tk_setPalette that makes it easy to
change colors on the fly, and a procedure tk_bisque that restores the
previous light brown scheme.

5/28/95 (bug fix) Modified canvases so that the -width and -height
options refer to the space inside the borders, not the total widget
space.  Also changed "xview" and "yview" commands and scroll-increment
rounding to use the pixel just inside the borders, rather than (0,0).

5/28/95 (bug fix) Several widgets (e.g. entries, buttons, and menus)
didn't properly handle unsets of variables they were tracing, if the
variables were reference through upvars in procedures.

6/4/95 (bug fix) The placer wasn't rounding window widths right when
both -relx and -relwidth were specified (or -rely and -relheight) so
that rounding errors accumulated.

6/4/95 (feature improvement) Change parsing of text indices to handle
weird mark and tag names better (e.g. any string ending with ".first"
will now be parsed as a tag name, even if it contains embedded spaces,
etc.).

6/4/95 (feature change) If a font defines glyphs for control characters,
they are now displayed, instead of translating the character to a
backslash sequence (however, tabs and newlines are still treated
specially;  glyphs are not displayed for these characters).

6/4/95 (bug fix) Modify the implementation of "raise" and "lower" for
toplevels so that it now works under olwm and olvwm.  It didn't use to
work, and the problem is really in the window manager, but Tk now
patches around it.  However, only "total" raises and lowers work:
raising and lowering relative to a sibling still don't work under
olvwm and olwm.

6/4/95 (feature change) Modified tab code in texts so that a tab always
occupies at least as much space as a space character.

6/4/95 (bug fix) The "%t" substitution wasn't being made properly in
Enter and Leave event bindings.

6/7/95 (new feature) Added support for GIF images.  Unfortunately it's
a bit fragile:  certain kinds of badly formed images can cause core
dumps;  I don't know enough about the GIF reader (taken from giftoppm)
to figure this out.

6/7/95 (bug fix and feature change) Fixed PPM image reader to be more
flexible about header formats, and added support for PGM images.

6/7/95 (feature change) Added -outlinestipple option to canvas arc
items, changed "-style arc" to use -outline as the color instead of
-fill (the old approach was pretty quirky).
*** POTENTIAL INCOMPATIBILITY ***

6/8/95 (feature change) Modified interface to Tk_Main to pass in the
address of the application-specific initialization procedure.
Tcl_AppInit is no longer hardwired into Tk_Main.  This is needed
in order to make Tcl a shared library.

6/8/95 (feature change) Modified Makefile so that the installed versions
of wish and libtk.a have version number in them (e.g. wish4.0 and
libtk4.0.a) and the library directory name also has an embedded version
number (e.g., /usr/local/lib/tk4.0).  This should make it easier for
Tk 4.0 to coexist with earlier versions.

6/9/95 (new feature) Added -outline and -width options to canvas polygon
items.

6/9/95 (feature changed) Renamed -decimate in photo widget to -subsample
(decimate wasn't technically correct).
*** POTENTIAL INCOMPATIBILITY with Tk 4.0b3, but not with Tk 3.6 ***

-------------------- Release 4.0b4, 6/16/95 -------------------------

6/19/95 (bug fix) Colors weren't being rounded correctly in canvas
Postscript generation: caused "white" to appear slightly gray when
the display of the canvas used only 8 bits per color.

6/20/95 (bug fix) "bbox" widget command for texts didn't return
proper width for tabs.

6/20/95 (bug fix) Scrollbars didn't always work right for texts:
couldn't scroll all the way to the bottom of the text in a single
drag of the slider.

6/20/95 (new feature) Added "delta" widget command for scrollbars
(needed for above bug fix).

6/23/95 (bug fix) Listboxes weren't properly redisplaying their
borders when the were configured to a smaller size.

6/23/95 (new feature) Added "winfo server" command.

6/23/95 (bug fix) If a menu was posted, couldn't switch to another
menu with an Alt- key.

6/24/95 (new feature) Added "winfo pointerxy" command.

6/25/95 (bug fix) Tk_ParseArgv referenced beyond the end of 0-length
option names.

6/25/95 (bug fix) Fixed problem in tkOption.c where "cachedWindow"
could get garbage in it if the main window's class was changed by
calling Tk_SetClass.

6/25/95 (bug fix) Fixed two bugs in menus, one where errors in
variable traces weren't propagated correctly and one where "invoke"
was invoked at the wrong stack level, with the result that variable
traces didn't have access to the right variables.

6/27/95 (bug fix) tk3d.c wasn't using all the right information
when deciding whether or not to stipple borders, so it stippled
borders even on 16-bit true-color displays.

6/28/95 (bug fix) Page up and down operations in texts could cause
insertion cursor to drift to the right.  Changed tkTextScrollPages
to use upper-left corner of current character, rather than center
of character.

6/28/95 (bug fix) Changed text widget so that you can't put the
insertion cursor after the last newline in the text.

6/28/95 (bug fix) Bitmap images didn't allow ~'s in file names.

6/28/95 (bug fix) Fixed problem that could cause core dumps in the
text widget when dealing with embedded windows (there were problems
if the act of redisplaying caused the window layout to change, which
can happen with embedded windows).

6/28/95 (bug fix) Texts didn't handle indices with double negatives,
such as ".t mark set insert {insert + -20 chars}".

6/28/95 (bug fix) Fixed problem where focus didn't always revert to
its prior window after a dialog box was dismissed.

6/28/95 (bug fix) Fixed problem with "search" widget command returning
incorrect length on some backwards regexp searches.

6/28/95 (bug fix) Successive "wm iconbitmap . {}" commands could cause
a core dump.

6/29/95 (new feature) Added -elementborderwidth option for scrollbars
so the -borderwidth can be set to 0 without flattening the arrows and
slider.

-------------------- Release 4.0, 7/1/95 -------------------------

7/18/95 (bug fix) %t in event bindings didn't work properly for some
events (e.g. PropertyNotify).

7/18/95 (bug fix) Changed "exec wish" lines in demo scripts to
"exec wish4.0" to avoid version conflicts.

7/18/95 (bug fix) Fixed round-off errors in scrolling for texts,
canvases, listboxes, and entries.  The error could cause the view
to shift up in a command like "$w yview moveto [lindex [$w yview] 0]".

7/19/95 (bug fix) Canvases weren't always redrawing borders correctly
when they became unobscured.  There were also some problems with
improper refresh after size changes.

7/19/95 (bug fix) Fixed bug in text index processing that causes
tests textIndex-11.1 and textIndex12.1 to fail on some platforms.

7/19/95 (bug fix) Fixed bug where 2-second delays were ocurring during
"raise" and "lower" commands for toplevel windows under some window
managers (such as fvwm).

7/20/95 (bug fix) Text searches were misbehaving when there were embedded
windows on the starting line of the search.  The most common symptom is
that Tk would fail to find a match at the starting position for the
search.

7/22/95 (bug fix) Fixed core dump that could occur in menus if a checkbutton
entry's -variable option referred to an array (or couldn't be read
by the menu C code for some other reason).

7/22/95 (bug fix) Text widgets didn't update their scrollbars when
changes were made to information that was off-screen.

7/25/95 (bug fix) Fixed core-dump in tkListbox.c that used to happen
in the command ".l bbox end" if the listbox was empty.

7/25/95 (bug fix) Page-up and page-down bindings for listboxes didn't
move active element to remain on the screen.

7/25/95 (bug fix) Patched around H-P compiler problem that results in
core-dumps in tkImgPhoto.c during image handling.

7/25/95 (bug fix) Fixed bug in tkImgPhoto.c that caused core dumps
(during Tk self-tests and other image uses) on AIX and other machines
where "schar" in tkImgPhoto.c was being defined as "short" instead of
"char".

7/26/95 (bug fix) The PPM image reader couldn't handle maximum intensity
values other than 255.

7/26/95 (bug fix) Canvases didn't redraw their borders when the relief
changed from raised to flat.

7/27/95 (bug fix) Canvases didn't set the scrolling values correctly
when no scroll region was specified.

7/28/95 (bug fix) Modified menu and tk_dialog scripts to restore any
old grab that might have been in effect before a menu or dialog was
posted.

----------------- Released patch 4.0p1, 7/29/95 ----------------------

8/4/95 (bug fix) Calls to toupper and tolower weren't using the UCHAR
macro, so they didn't always work in non-U.S. locales. (JO)

8/14/95 (new feature) Added -tearoffcommand option for menus.

8/16/95 (bug fix) Canvases didn't generate proper Enter and Leave
events if the Leave handler for an item reconfigured the canvas in
a way that made the old current item the new current item again. (JO)

8/21/95 (bug fix/feature change) When -takefocus was a script, Tk
was allowing window viewability to override it.  Changed so that
viewability is now ignored when -takefocus is a script. (JO)

8/21/95 (bug fixes) Fixed memory leaks in tkSend.c, tkSelect.c, and
tkUnixWm.c (JO).

8/21/95 (bug fix) Text widgets didn't handle commands like
".t search -backwards foo end 1.0" properly:  never found foo. (JO)

8/23/95 (new feature) Added Makefile and configure.in support for
dynamic loading. (JO)

8/25/95 (bug fix) The "frame" and "toplevel" commands couldn't safely
be renamed, due to a kludgy way that they shared a single command
procedure.  Split into separate procedures. (JO)

8/25/95 (bug fix) Fixed bug in libary/menu.tcl that caused "grab
window not visible" errors for popup menus (and perhaps elsewhere?). (JO)

8/25/95 (bug fix / new feature) The "gray25" bitmap was really only
12.5% on, not 25%.  Added new "gray12" bitmap that is the same as the
old "gray25".  "Gray25" is still supported for compatibility, but its
use is deprecated. (JO)

8/25/95 (bug fix) Scrollbar bindings didn't properly handle case where
B2 is clicked while B1 is already down. (JO)

8/26/95 (bug fix) Menus were ignoring -activebackground if tk_strictMotif
was set, but not -activeforeground.  Changed to ignore both. (JO)

8/26/95 (bug fix) Scales and scrollbars didn't properly handle a
-repeatdelay value of 0 (they shouldn't auto-repeat in this case). (JO)

8/28/95 (bug fix) Tcl errors were occurring for tkPriv(oldGrab) when
clicking on a disabled option menu. (JO)

8/28/95 (bug fix) Changed event-handling code to use FD_SETSIZE instead
of OPEN_MAX, since OPEN_MAX is incorrect on some systems (e.g., IRIX). (JO)

8/28/95 (bug fix) Fixed bug in photo images that caused garbling of
image data in the "put" and "copy" commands if the source data had
only one scan line but had a width less than the width of the target
image. (JO)

8/29/95 (bug fix) Tk used to refuse to post menus if they had no
entries.  This made it impossible for a menu to fill itself the first
time it is posted.  Changed to allow menus with no entries to be
posted. (JO)

8/30/95 (bug fix) If there was extra space at the bottom of a menu,
it wasn't being redisplayed properly.

8/30/95 (new feature) Added -transient option to menus.

8/30/95 (new features) Added proper button 2 support to both scrollbars
and scales (it sets the slider position from the mouse position). (JO)

8/30/95 (bug fix) Fixed potential core dump that could occur in
photo images (ReadPPMFileHeader could overflow buffer under some bad
inputs, such as certain GIF images). (JO)

8/30/95 (bug fix) Errors of the form `syntax error in expression "!"'
could occasionally happen in tkScaleDrag. (JO)

8/31/95 (new feature) Changed man page installation (with "mkLinks"
script) to create additional links for manual pages corresponding to
each of the procedure and command names described in the pages. (JO)

9/1/95 (new feature) Added "after info" command.  Also added checks
so that one interpreter can't cancel another's "after" events. (JO)

9/8/95 (bug fix) Fixed bug that could cause memory corruption and core
dumps if a "fileevent" handler was deleted while the handler was
active. (JO)

9/11/95 Reorganized Tk sources for Windows and Mac ports.  All sources
are now in subdirectories:  "generic" contains sources that work on all
platforms, "windows", "mac", and "unix" directories contain platform-
specific sources.  (SS)

9/11/95 (new feature) Added new  "notifier" mechanism to allow multiple
implementations of the mechanisms for finding out about events.  This
change was necessary to support Mac and PC platforms, but it may also
allow other goodies such as combining Xt and Tk widgets in a single
application.  See the new manual entry Notifier.3 for details. (SS)

9/11/95 (feature change) Changed interface to Tk_RestrictProc so that
(a) it takes a clientData argument instead of display and arg, and
(b) it returns a value that can ask for the event to be discarded as well
as deferred or processed. (SS)
*** POTENTIAL INCOMPATIBILITY ***

9/11/95 (new feature) Added TK_WINDOW_EVENTS #define, which is equivalent
to TK_X_EVENTS but is now preferred, since it applies to all platforms. (SS)

9/11/95 (feature change) Can't export variables anymore because this doesn't
work under Windows DLLs.  Eliminated tk_NumMainWindows variable and replaced
with procedure Tk_GetNumMainWindows. (SS)
*** POTENTIAL INCOMPATIBILITY ***

9/11/95 (new feature) Added procedure Tk_PreserveColormap to increment
the reference count on colormaps.  Used in photo widgets. (SS)

----------------- Released patch 4.0p2, 9/15/95 ----------------------

----------------- Released 4.1a1, 9/15/95 ----------------------

9/22/95 (renamed files) Changed the names of the bitmap images in the
$tk_library/demos/images directory to use the .bmap file extension.  (RJ)

9/22/95 (bug fix) Fixed bug where text widgets could occasionally
display the insertion cursor both at the end of one line and the
beginning of the next. (JO)

9/25/95 (bug fix) Fixed bug that could cause core dumps when an
application uses multiple screens and a binding destroys the main
window (bind code was using MainInfo structure after it had been
freed). (JO)

9/25/95 (bug fix) Text widgets sometimes scrolled backwards on
occasion if you dragged down past the bottom of the scrollbar. (JO)

9/25/95 (bug fix) Fixed bug in menus where a cascaded submenu posted
from a torn-off menu could be left posted if mouse was pulled off the
end of the cascade and released. (JO)

9/25/95 (new feature) Added "--" switch to wish, so that you can
pass arguments like -n through to a script without having wish
interpret them. (JO)

9/25/95 (bug fix) Fixed core dump that could occur for radiobuttons
and selectbuttons if -selectcolor was an empty string. (JO)

9/26/95 (bug fix) Entries didn't used to notice if a trace procedure
on the -textvariable overrode a new value set by the entry.  This
could cause the variable to get out of sync with the contents of the
entry. (JO)

9/26/95 (new feature) Added -sliderrelief option to scales, changed
default bindings to change the slider's relief to sunken while it's
being dragged with the mouse. (JO)

9/26/95 (bug fix) TkColor.c wasn't computing colormap size correctly;
could result in X Protocol error for QueryColors when colormaps run
out of colors. (JO)

9/26/95 (bug fix) Wish couldn't handle script files with spaces in
their names. (JO)

9/27/95 (cosmetic clean-up) Removed extraneous spaces to make error
messages consistent: ":  should be" is now ": should be". (JO)

9/27/95 (feature change)  Modified tk_dialog so that it uses the
option database for the -wraplength option on the message.  This
allows the option to be overridden by the caller. (JO)

9/28/95 (bug fix) Wish incorrectly parsed the command line under
Windows, causing backslashes to be substituted. (SS)

9/28/95 (bug fix) Wish now sources wishrc.tcl instead of .wishrc. (SS)

9/28/95 (bug fix) Tk_DoOneEvent returned 0 under some circumstances
when it was possible to find more work to do.  For example, if a
signal interrupted select(), but no event handlers were triggered, it
would return 0 even though it could still detect events by reentering
select().  (SS)

9/29/95 (bug fix) "winfo interps" caused a crash under Windows. (SS)

10/1/95 (feature change) Eliminated Tk_NotifyIdle interface in favor of
Tk_IdlePending. (SS)

10/1/95 (bug fix) Turned motion event collapsing into an idle handler
so it will be easier to move the event loop into Tcl. (SS)

10/1/95 (bug fix) Fixed several problems with negative coordinates
in canvases.  One example:  dragging a canvas rectangle with a wide
border and fractional coordinates could leave junk on the screen
if the rectangle was in negative coordinate space. (JO)

10/2/95 (bug fix) Tk was improperly handling Enter/Leave events
during a button grab. (SS)

10/2/95 (new feature) Added support for the Macintosh do script
('dosc') event.  Available only on the Macintosh.  (RJ)

10/4/95 (new feature) Added support for compiling with VC++.
Resulting binaries work under Win32s through NT.

----------------- Released 4.1a2, 10/6/95 ----------------------

10/10/95 (new feature) Macintosh Tk now supports the complete set
of X cursors that Unix Tk supports. (RJ)

10/11/95 (bug fix) Tk now supports all of the X11 cursors under
Windows.  (SS)

10/11/95 (bug fix) The "wm resizable" command was missing from the
Windows version of Tk. (SS)

10/12/95 (bug fix) Macintosh Tk had problems with clipping toplevel
windows that children of any frame other than another toplevel. (RJ)

10/13/95 (bug fix) Eliminated dependency on MKS toolkit for generating
the tk.def file from Borland object files. (SS)

10/16/95 (bug fix) Fixed clipping and update problems relating to
the raising and lowering of overlapping windows on Mac. (RJ)

10/30/95 (bug fix) When focus-follows-mode (invoked via tk_focusFollowsMouse),
was focussing on windows even in situations where keyboard traversal would
skip the window.  Changed to use the tkFocusOK procedure so that the
criteria for focussing are the same in both modes. (JO)

11/2/95 (bug fix) Changed listbox bindings to ignore double-clicks.
This avoids errors that used to occur if a user defined a binding
for double-click that deleted the listbox. (JO)

11/3/95 (feature change) Moved most of the Tk event loop to Tcl.  Many
Tk_ names have become Tcl names now:

TK_READABLE =>		TCL_READABLE
TK_WRITABLE =>		TCL_WRITABLE
TK_EXCEPTION =>		TCL_EXCEPTION
TK_DONT_WAIT =>		TCL_DONT_WAIT
TK_WINDOW_EVENTS =>	TCL_WINDOW_EVENTS
TK_FILE_EVENTS =>	TCL_FILE_EVENTS
TK_TIMER_EVENTS =>	TCL_TIMER_EVENTS
TK_IDLE_EVENTS =>	TCL_IDLE_EVENTS
TK_ALL_EVENTS =>	TCL_ALL_EVENTS
Tk_IdleProc =>		Tcl_IdleProc
Tk_FileProc =>		Tcl_FileProc
Tk_TimerProc =>		Tcl_TimerProc
Tk_TimerToken =>	Tcl_TimerToken
Tk_BackgroundError =>	Tcl_BackgroundError
Tk_CancelIdleCall =>	Tcl_CancelIdleCall
Tk_CreateFileHandler =>	Tcl_CreateFileHandler
Tk_CreateTimerHandler =>Tcl_CreateTimerHandler
Tk_DeleteFileHandler =>	Tcl_DeleteFileHandler
Tk_DeleteTimerHandler =>Tk_DeleteTimerHandler
Tk_DoOneEvent =>	Tcl_DoOneEvent
Tk_DoWhenIdle =>	Tcl_DoWhenIdle
Tk_Sleep =>		Tcl_Sleep
tkerror =>		bgerror

Other than the name changes, the functions are the same.  In addition,
there are #defines in tk.h so that the old Tk names will still work.
tkerror and bgerror are specially hacked as synonyms, so it should be
safe to use either one.  You should switch to the new Tcl names ASAP,
though, since the old Tk names will eventually be desupported. (JO)

11/7/95 (features removed) As part of moving the event loop to Tcl,
the following procedures were deleted:
    - Tk_EventInit (the presence of the event loop in Tcl should
      make this unneccessary).
    - Tk_CreatFileHandler2 (you can get the same effect by using event
      sources in Tcl, but you have to modify your code to use the new
      Tcl APIs).
    - All of the stuff in the manual entries Notifer.3 and QueueEvent.3;
      this has changed because the notifier got reworked when it was
      moved to Tcl.
*** POTENTIAL INCOMPATIBILITY ***

11/7/95 (feature change)  Changed to use exit handler to cleanup windows
in Tk, so Tk no longer needs to have a private copy of the "exit" command.
(JO)

11/7/95 (bug fix) If wish was invoked with a command-line geometry and
a script file (e.g. "wish foo.tcl -geometry 30x20"), and if one of
the windows created by the script used the -setgrid option, then the
width and height from the command line were lost. (JO)

11/8/95 (bug fix) The "see" command didn't work quite right for texts:
if the window was small and you try to "see" a line just offscreen,
Tk centered the line (actually, mis-centered it) when it should have
aligned it at the top or bottom. (JO)

11/9/95 (bug fix) The "send" command crashed if you tried to send to
a different display with "-displayof". (JO)

11/9/95 (bug fix) The Symbol font didn't print right in Postscript
output, because of changes made to re-encode fonts to get proper
ISO Latin1 behavior.  Changed the code not to re-encode the Symbol
font. (JO)

11/13/95 (bug fix) Fixed Makefile.in and configure.in for UNIX so that
configure can be run from a clean directory separate from the Tcl source
tree, and compilations can be performed there. (JO)

11/17/95 (bug fix) If a window was gridded, Tk still computed the
default maximum dimensions in pixel units, which resulted in windows
that could grow much larger than the screen. (JO)

11/17/95 (bug fix) If a menus entries were all disabled, posting
the menu and typing Up or Down caused an infinite loop, locking
up the screen (JO).

11/19/95 (bug fix) The focus wasn't being restored properly after a
menu selection in a cascaded menu. (JO)

11/19/95 (bug fix) Menubutton's didn't stipple display their images
differently when disabled.  Change to have the same behavior as buttons:
the image is stippled over in the background color when the menubutton
is disabled. (JO)

11/21/95 (bug fix) Changes in display attributes such as font could
cause core dumps in the text widget under some circumstances involving
line wrapping. (JO)

11/22/95 (bug fix/new feature)  Changed both the placer and the packer
to ensure that slaves are unmapped whenever the master is unmapped.
This saves time that slaves might otherwise spend trying to redisplay
themselves when they're unmapped. (JO)

11/22/95 (bug fix) Space and return keys didn't work for menus if
they were posted via Alt-x keystrokes. (JO)

11/24/95 (bug fix) tk_dialog procedure had binding for <Return> that
always activated default binding, even if input focus was in some
other binding.  Removed this feature, since existing focus support
will already "do the right thing".  (JO)

11/24/95 (bug fix) Both canvases and texts could dump core if a binding
(such as ButtonRelease on an internal item) deleted the widget. (JO)

11/24/95 (feature change) Replaced "configInfo" file with tkConfig.sh,
which is more complete and uses slightly different names.  Also
arranged for tkConfig.sh to be installed in the platform-specific
library directory. (JO)

11/24/95 (bug fix) It was possible for a slave to be placed or packed
-in itself, with unpleasant consequences.  It is now an error for the
slave to be its own master for geometry management. (JO)

11/25/95 (bug fix) The -command option of scales was sometimes being
invoked spuriously (e.g. when the mouse moved in the scale without a
button down).  This was because the scale wasn't rounding properly
when setting the scale value from its associated variable. (JO)

----------------- Released patch 4.0p3, 11/28/95 ----------------------

12/18/95 (feature change) Moved Tk_Preserve, Tk_Release, and
Tk_EventuallyFree to Tcl, renamed to Tcl_Preserve etc.  Added #defines
to tk.h so that the old names still work.  (JO)

12/23/95 (bug fix) If a single process had > 1 Tk application, Tk
didn't guarantee that the application names were unique, which could
cause all sorts of confusion with "send".  (JO)

12/23/95 (feature change) Eliminated Tk_CreateMainWindow and moved
all of its functionality to Tk_Init.  All that you need to do now
to get Tk in an application is to call Tk_Init.  Improved Tk_Init
so that -colormap and -visual command-line arguments are now passed
through to TkCreateFrame.  Tk_Main is much simpler now, since a lot
of its functionality has moved to Tk_Init. (JO)
*** POTENTIAL INCOMPATIBILITY ***

12/23/95 (new feature) Added support for Tcl_StaticPackage so
that Tk can now be loaded into slave interpreters with the "load"
command to create new applications. (JO)

12/23/95 (new features) Added support for -colormap and -visual command-
line options for wish. (JO)

1/4/95 (bug fix) Fixed keyboard code to properly handle alt-key
sequences for international keyboards and menu-accelerators. (SS)

1/5/96 (bug fix) Scrollbar code sometimes generated errors on accesses
to tkPriv(relief) during control-clicks. (JO)

1/9/96 (new feature) added the "grid" command to provide a table based
geometry manager. (SU)

1/12/96 (performance optimization) Changed the way tag information is kept
in the text's Btree so the cost of adding and removing tag ranges is no longer
proportional to the number of unique tags in the text.  In the old system
the cost of adding N unique tags was O(N-squared).  The new implementation is
optimized for tags that only cover a small amount of text, measuring from
their earliest tag range to the end of their last range.  In the best case the
cost of adding a tag range is unrelated to the number of unique tags, so the
cost of adding N tags is only O(N).  In the worst case, where all tags
cover all the text, the cost is still O(N-squared) to add N such tags.
Deleting tags still has an O(N) cost (so deleting N tags is O(N-squared),
but it is now a factor of 2 faster than the old system. (BW)

1/12/96 (new feature) added the text "dump" operation that returns information
about all elements in a text widget: text, tags, marks, and windows. (BW)

1/12/96 (new feature) added the text "mark next" and "mark previous" operations
to search forward and backwards for the next (previous) mark in the text. (BW)

1/12/96 (new feature) added the text "tag prevrange" operation to search
backwards for the current or previous range of a tag. (BW)

1/16/96 (new feature) Added support for relative widget placement on
the "grid" command. (SU)

1/17/96 (new feature) Modified the Makefile/configure setup to support
compiling Tk as a shared library.  Use the --enable-shared option to
the "configure" script. (JO)

----------------- Released 4.1b1, 1/26/96 -----------------------

2/2/96 (bug fix) Frames were getting a default size of 200x200, whereas
there should be no default. (JO)

2/2/96 (bug fix) Argc wasn't getting reset properly after Tk removed
the arguments it understood from those on the command line. (JO)

2/6/96 (bug fix) Fixed off by one error in argument parsing code under
Windows. (SS)

2/6/96 (bug fix) "wm transient" now works under Windows.  The resulting
toplevel is created with a modal dialog box frame and will not appear
in the taskbar under Windows '95. (SS)

2/9/96 (bug fix) Changed Makefile.in to use -L and -l for Tcl and Tk
libraries so that shared libraries are more likely to be found correctly
on more platforms. (JO)

2/14/96 (feature change) Eliminated tk_CanvasTagsOption variable because
it can't be exported safely across DLL boundaries.  Instead, exported
Tk_CanvasTagsParseProc and Tk_CanvasTagsPrintProc procedures for
use by canvas type managers in creating their own custom options. (JO)
*** POTENTIAL INCOMPATIBILITY ***

2/14/96 (bug fix) "winfo pointerxy" when applied to a non-toplevel window
crashed wish.  (SS)

2/14/96 (bug fix) "tkwait visibility" would hang under Windows. (SS)

2/14/96 (bug fix) Cursors were not being updated until an enter event.
In cases where the cursor left the toplevel and reentered before Tk
noticed, the cursor would get "stuck" until the next enter event.
Similarly, if the cursor attribute of a window was updated while the
mouse was in the window, the cursor would not change until the next
time the mouse entered the window. (SS)

2/15/96 (bug fix) If a top-level was resizable in one direction
(e.g. "wm resizable . 0 1"), once the user resized it any changes
in the internally requested size (by the widgets) were ignored,
even for the non-resizable dimension.  Fixed to handle the two
dimensions totally independently, so the widget's requests are
honored as long as that dimension hasn't been set by the user. (JO)

2/17/96 (bug fix) If a text widget had very long lines (e.g. more than
32K pixels), integer overflow could occur, resulting in parts of the
line not being visible. (JO)

2/20/96 (feature change) Changed the -minsize option of grid to take
screen units instead of pixels. (SU)

2/20/96 (bug fix) grid row and column weights are compared against
MINWEIGHT (0.001) instead of 0.0 to guard against divide by zero errors
during weight normalization. (SU)

2/20/96 (bug fix) Menu commands were not being invoked sometimes.
There was a race condition that caused events to be processed while a
menu was being unposted. (SS)

----------------- Released 4.1b2, 2/23/96 -----------------------

2/23/96 (bug fix) Alt-keys invoked in torn-off and popped up menus
caused menus to be posted in the parent toplevel. (JO)

2/23/96 (bug fix) Canvases weren't always updating their scrollbars
when they should. (JO)

2/23/96 (bug fix) Fixed core dump that could occur if a WM_DELETE_PROTOCOL
handler generated an error. (JO)

2/24/96 (bug fix) Removed dependencies on Makefile in the UNIX Makefile:
this caused problems on some platforms (like Linux?). (JO)

2/24/96 (feature change) Changed text and entry widgets so that they
set the insertion cursor before inserting during a button-2 click.
Also made optional bindings check for tk_strictMotif at the time of
the event, rather than at the time the bindings are created. (JO)

2/24/96 (bug fix) Tk tended to crash with an X error when unsetting
an icon window (e.g. "wm iconwindow . {}"). (JO)

2/25/96 (bug fix) Wasn't removing windows from the WM_COLORMAP_WINDOWS
property when they were deleted.  (JO)

3/1/96 (new feature) Added new "bbox" widget command for entries.
Also modified mouse bindings for entries and texts so that the
mouse position rounds to the nearest inter-character gap, rather
than the left edge of the character under the mouse.  This provides
more natural selection behavior. (JO)

3/1/96 (bug fix) Fixed core dump that could occur in image code if an
image was deleted while in use in a widet, then re-used in another
widget while "deleted". (JO)

3/1/96 (bug fix) Calling wish with a single argument caused a crash
under Windows due to an off-by-one error in the argument parsing code. (SS)

3/1/96 (bug fix) Palette management was broken and resulted in
incorrect palette realization and refresh behavior.  Also, images were
being drawn incorrectly if they were attached to widgets that had a
private colormap. (SS)

3/2/96 (bug fix) It was possible to press the mouse button over an
option menu, drag to a pulldown menu, and have the pulldown menu
popup in place of the option menu.  Fixed this so that option menus
are isolated from each other and from pulldowns. (JO)

3/2/96 (bug fix) Fixed yet another bug that caused long delays when
raising toplevel windows. (JO)

3/2/96 (bug fix) Fixed bug in canvases where zero-sized rectangles
and ovals didn't always redisplay right (could leave trailing
garbage on screen when moved). (JO)

3/2/96 (bug fix) Entry widgets reset their insertion cursor, selection,
and view whenever the text variable changed, plus whenever a "configure"
widget command was invoked and there was a text variable for the
widget.  Fixed to preserve this information as much as possible. (JO)

3/5/96 (new feature) Added version suffix to shared library names so that
Tk will compile under NetBSD and FreeBSD (I hope).  (JO)

3/6/96 (bug fix) Changed the way certain configure & motion events are
reported.  This fixes several bugs in menus & "winfo rootx". (RJ)

3/7/96 (bug fix) Fixed tag remove bug that showed up when draging out a
selection.  If you had dragged left, then tried to drag back right, the
left edge of the selection wasn't being updated because the tag remove
wasn't doing anything. (BW)

3/7/96 (bug fix) Fixed the boundary conditions of tag prevrange.  The second
index argument wasn't effecting in stopping the search if it fell within
a range.  The second index has to come at or before the start of a range
for the range to be found by tag prevrange. (BW)

3/7/96 (bug fix) "puts" to stdout or stderr when running from a script
caused wish41.exe to exit silently.  Now the output is silently
discarded without generating an error.  (SS)

3/7/96 (bug fix) Fixed bug where wish was treating empty lines in the input
as end of input, if the input came from stdin. This would cause it to
complain about missing closing braces etc. (JL)

----------------- Released 4.1b3, 3/8/96 -----------------------

3/9/96 (bug fix) Fixed bug in text.tcl that could cause errors in text
widgets of the form 'can't use non-numeric string as operand of "-"'. (JO)

3/12/96 (feature improvement) Modified startup script to look in several
different places for the Tcl library directory.  This should allow tk
to find the libraries under all but the weirdest conditions, even without
the TK_LIBRARY environment variable being set. (JO)

3/14/96 (bug fix) "wish bogus_file_name" didn't print an error message. (JO)

3/14/96 (bug fix) Button-2 wasn't claiming the focus during paste
operations. (JO)

3/14/96 (bug fix) "tkwait visibility" use to hang forever if its window
was deleted.  Now it detects this condition and returns an error. (JO)

3/16/96 (bug fix) Changed configuration stuff to get dynamic loading and
shared libraries working under AIX. (JO)

3/16/96 (bug fix) Fixed core dumps that could occur when a slave interpreter
was deleted in the middle of executin bindings. (JO)

3/18/96 (new feature) Added support for Activate/Deactivate events.
Currently, these new X events will generated only on the Macintosh. (RJ/CS)

3/21/96 (bug fix) The "tag prevrange" command would fail to return the current
range if it began at 1.0 and the starting point of the search was within
the range. (BW)

3/21/96 (configuration improvement) Changed configure script so it
doesn't use version numbers (as in -ltk4.1 and libtk4.1.so) under
SunOS 4.1, where they don't work anyway.  (JO)

3/22/96 (bug fix) Made Tk more robust against interpreter deletion. Now it
should be safe to delete an interpreter with a Tk application inside it,
without first deleting the Tk application. (JL)

3/26/96 (bug fix) Tk now returns results from a "send" to an interpreter
in which the Tk application is destroyed, if the interpreter continues
computing after the Tk application is destroyed. Previously any results
computed after '.' was destroyed in the target interpreter were discarded
by the "send". (JL)

3/26/96 (new feature) Tk now provides a static Tktest package which is
present only in test versions of Tk; this allows the testing commands to
be loaded into new interpreters besides the main one. (JL)

3/28/96 (bug fix) Changed the tk_dialog procedure *not* to make the
dialog a transient for its parent.  The old behavior meant that the
dialog did not get posted if the parent was iconified. (JO)

4/5/96 (bug fix) Tk would occasionally crash when destroying toplevels
under Windows. (SS)

4/5/96 (bug fix) Fonts were not being properly deallocated, causing
GDI resources to be consumed and never released under Windows. (SS)

4/11/96 (bug fix) Toplevel windows with no specified geometry were
always appearing in the upper left corner of the screen under
Windows. (SS)

4/11/96 (bug fix) "wm minsize" did not properly report the minimum
size imposed by the Windows window manager. (SS)

4/13/96 (bug fix) Text widgets could dump core in some cases where
text was inserted on the top visible line. (JO)

4/16/96 (bug fix) Changed menu code to ignore errors that occur when
restoring a grab:  the old grab window might not be visible anymore. (JO)

----------------- Released 4.1, 4/21/96 -----------------------

5/1/96 (bug fix) "option readfile" did not handle files with CRLF
line termination. (SS)

5/1/96 (bug fix) Changed to install tkConfig.sh under "make install-binaries",
not "make install-libraries". (JO)

5/7/96 (bug fix) Moved initScript in tkUnixInit.c to writable memory to
avoid potential core dumps. (JO)

5/7/96 (bug fix) Changed tk_dialog back so that the dialog box is a
transient window again.  This is needed to make sure that the dialog
box doesn't get obscured.  Also changed it to return -1 if the dialog
window is deleted before the user presses a button. (JO)

5/16/96 (bug fix) Fixed bug that caused core-dumps if a text widget
with -setgrid 1 was deleted by removing its command. (JO)

5/16/96 (bug fix) Fixed bug that caused Tk initialization to use improperly
initialized variables left over from previous invocation of Tk_Init on
another interpreter. (JL)

5/16/96 (new feature) Implemented application embedding on Windows
platforms (only Tk inside another application, not the other way yet). (JL)

5/16/96 (new feature) Added C API Tk_SafeInit that adds Tk to a safe
interpreter. (JL)

5/16/96 (bug fix) Fixed bug that caused Tk initialization to use improperly
initialized variables left over from previous invocation of Tk_Init on
another interpreter. (JL)

5/16/96 (new feature) Implemented application embedding on Windows
platforms (only Tk inside another application, not the other way yet). (JL)

5/16/96 (new feature) Added C API Tk_SafeInit that adds Tk to a safe
interpreter. (JL)

5/22/96 (bug fix) Listboxes weren't properly ignoring double clicks on
button 1. (JO)

6/12/96 (bug fix) Focus was automatically placed on new toplevels.
This caused the titlebar to flash during menubar traversal. (SS)

6/12/96 (bug fix) Iconification of a window with a specified geometry
by using the minimize button would leave the window in an inconsistent
state.  When the window was deiconified using "wm deiconify", the
window would continue to display as an icon with the deiconified
geometry. (SS)

6/12/96 (bug fix) Fixed a resource leak where the text widget was not
freeing all of the TkRegions it created.  This fix affects all
platforms, but is particularly important for Win32s. (SS)

6/21/96 (configuration change) Added --enable-gcc switch to configure
script to make Tk just like Tcl.  Now Tk will not use gcc unless you
request it explicitly. (JO)

7/18/96 (bug fix) Changed "configure" script to add an extra -R switch
(or whatever is appropriate to the platform) if the X library is in a
nonstandard place.  This guarantees that the shared library can be
found at runtime without having to set the LD_LIBRARY_PATH variable. (JO)

7/19/96 (bug fix) Fixed bug in tkImgGIF.c that cause core dumps if a
GIF file contained multiple images. (JO)

7/20/96 (bug fix) Deadlock could occur if a recursive series of send
operations involved multiple displays. (JO)

7/23/96 (bug fix) Fixed a resource leak where deallocated XIDs were
taking up memory on Windows and Macintosh platforms. (SS)

7/30/96 (bug fix) A core dump could occur if a <Destroy> handler for
a window tried to create a child in the half-dead window.  Fixed by
making the window's name disappear from the name table once it starts
to be deleted. (JO)

----------------- Released patch 4.1p1, 8/2/96 -----------------------

4/30/96 (new feature) Added support for named virtual events. New "event"
command to define/destroy named virtual events and to programmatically
send both real and virtual events to Tk. (CS)

8/6/96 (bug fix) Entry widgets were invoking scrollbar update functions
too often. (JO)

8/9/96 (bug fix) 7/30 change above for <Destroy> handlers broke many
things by making window available during Destroy handler.  Reworked
fix for core dump to simply disallow creating children of half-dead
parents. (JO)

8/12/96 (bug fix) Fixed bug where using the Copy menu item on the
Macintosh would append a NULL character at the end of the text. (RJ)

8/15/96 (bug fix) Fixed Mac code so garbage wouldn't be printed in
text and entry widgets when function & other non-printing keys were
pressed. (RJ)

8/15/96 (configuration improvement) Changed the file patchlevel.h
to be tkPatch.h.  This avoids conflict with the Tcl file and is now
in 8.3 format on the Windows platform. (RJ)

8/19/96 (bug fix) Fixed a bug under Windows where the initial window
position for a toplevel window was reported as +0+0, regardless of the
actual position. (SS)

8/21/96 (bug fix) If the last character on a line in a text widget was
a space character that didn't completely fit, the text widget would
sometimes add an extra wrap line. (JO)

8/22/96 (feature change) Complete rewrite of the grid geometry manager.
There is a new layout algorithm that produces better (but different)
layouts in many common cases. (SU)

8/22/96 (new feature) There are two new options for the grid geometry
manager, "grid update" which forces an immediate layout calculation,
and a "-pad" option to rowconfigure and columnconfigure that allows for
extra space around widgets. (SU)

8/22/96 (feature change) The order in which the grid geometry manager
reports slaves is now last-managed first. (SU)

8/22/96 (feature change) The column and row weights in the grid
geometry manager are kept internally as integers, instead of floating
point values.  Floating point values are still accepted on the command line,
but are truncated to integers. (SU)

8/22/96 (new feature) There are four new commands for opening common
dialog boxes: tk_chooseColor, tk_getOpenFile, tk_getSaveFile and
tk_messageBox. Native dialog boxes are used wherever available. (IL)

8/22/96 (new demos) Added "fsbox", "msgbox" and "clrpick" demos. (IL)

8/23/96 (feature change) Invoking the edit menu on the Macintosh now
generates the following virtual events <<Cut>>, <<Copy>>, <<Paste>>,
and <<Clear>> instead of faking key events. (RJ)
*** POTENTIAL INCOMPATIBILITY ***

8/25/96 (bug fix)  Fixed a bug that would cause "grid x" to dump core. (SU)

8/26/96 (new feature) Added the "unsupported1" command to the
Macintosh version of Tk.  This command will allow you to set the style
of a new toplevel Window (much like overrideredirect).  You can use
this to get access to all of the Native Mac window styles.  This is to
hold you over until we get a more general solution added to the
toplevel command. (RJ)

8/26/96 (new feature) Added support to handle the zoom box on a
Macintosh window.  (Currently, you can only get a Tk window with a
zoom box by using the "unsupported1" command. (RJ)

8/27/96 (documentation change) Removed old change bars (for changes in
Tk 4.1 and earlier releases) from manual entries. (JO)

----------------- Released 4.2b1, 8/30/96 -----------------------

9/5/96 (bug fixes) Fixed several bugs in file dialogs: individual files
could be listed twice, if a long list of files were shown, and the view
scrolled to the right, and then a different file file was shown, the
scrollregion on the canvas wasn't being reset, so the file dialog was
broken from then on, added an update idletasks so that the watch
cursor was shown when the dialog was thinking. For the motif file
dialog, fixed the weights for resizing.  On the clrpicker, fixed the
finalColor variable which caused problems when the OK button was
"clicked" before the dialog was mapped (in the test suite). Added Ioi's
last changes from before he left. For message boxes, if a single button
message box is shown (currently only 'ok'), it is set to be the default
even if not specified. (KC)

9/5/96 (bug fix) Fixed bug on Macintosh where menus would appear in a
seemingly random location.  (RJ)

9/5/96 (bug fix) Text widgets had rounding problems with the "yview"
command that caused them sometimes to round to the line before the
correct one. (JO)

9/5/96 (bug fix) Changed grab code to retry grabs after errors where
another application already has the grab.  This is needed to get
around race conditions with some window managers and will hopefully
solve the grab errors that people see occasionally. (JO)

9/6/96 (bug fix) Fixed x-y coordinate confusion problem with scaling
of window items in canvases. (JO)

9/11/96 (bug fix) The open and save file dialogs would change the
current working directory under Windows. (SS)

9/12/96 (bug fix) The Tk event system was delivering events to dead
windows, if the event handler got reentered during a Destroy event
handler.  This could cause core dumps and other problems. (JO)

9/20/96 (bug fix) In XFillRectangles under Windows, a brush was not
being deallocated. (SS)

9/20/96 (bug fix) The Mac window manager used to generate a mouseUp
event for a top level that was recently raised to the front/active
window which often caused a tk(priv) error.  The up event is no
longer generated with solves several problems. (RJ)

9/25/96 (bug fix) The font code under Windows was leaking memory
whenever a new font was referenced using the three part font names. (SS)

9/26/96 (bug fix) The tests for the common dialogs still used the 'testevent'
function.  I updated these calls in clrpick.test, msgbox.test, filebox.test
to use the new event gereating mechanism.

9/18/96 (bug fix) Long-standing bug in bind where <Button-1><Button-1> was
reported as <Double-Button-1>, but <Double-Key-a> was reported as "aa". (CS)

9/27/96 (bug fix) Bindings didn't work on 64-bit machines due to changes
made for virtual events. (CS)

9/30/96 (feature change) Binding for new virtual events included both
lower and upper-case, e.g., <<Copy>> was defined as <Control-c> and
<Control-C>.  Previously, widgets were directly bound to only lower-case
bindings.  The upper-case binding caused incompatibility with some existing
Tcl programs, so the upper case bindings for <<Cut>>, <<Copy>>, and <<Paste>>
were removed. (CS)

9/30/96 (bug fix) The postscript code in the canvas widget now uses
channels to get and write .ps files which fixed a bug on the Mac where
an output file would have mixed EOL characters.  In addition, I added
the ability for the prolog to come from the Tk shared library on the
Mac which makes it possible to have a standalone application. (RJ)

10/1/96 (feature change)  "grid forget" was renamed "grid remove".  A new
command "grid forget" was added whose semantics are the same as "pack forget"
(SAU)
*** POTENTIAL INCOMPATIBILITY ***

10/1/96 (feature change)  grid no longer accepts floating point values for
row or column weights, integers must be used.  (SAU)
*** POTENTIAL INCOMPATIBILITY ***

10/1/96 (feature change)  "grid {column,row}configure <master> <index>"
returns a list of option value pairs for all of the row or column
constraints. It used to return an error. (SAU)

10/1/96 (bug fix)  "The way grid handles '^' short-cuts was re-written
to eliminate core dumps. (SAU)

10/3/96 (feature change) A virtual event binding associated with a
given physical event is now considered less specific than a binding for
that same physical event, all other things being equal. (CS).

10/3/96 (bug fix) Under Windows text placed on the clipboard did not
undergo CRLF translation when delivered to other applications. (SS)

10/3/96 (bug fix) Copying an image onto itself with a zoom factor that
caused the image to grow was accessing freed memory. (SS)

10/3/96 (bug fix) Under Windows, the image blank subcommand did not
work. (SS)

10/10/96 (bug fix) Under Windows & Macintosh, XSetFont and XChangeGC
were not implemented, and XSetLineAttributes did not correctly update
the GC. (SS)

10/10/96 (bug fix) Under Windows, 8-bit non-palette displays were not
handled properly. (SS)

10/10/96 (bug fix) Under Windows, images of depth other than 8 or 24
bits were not being rendered properly. (SS)

10/10/96 (bug fix) Under Windows, bitmap subimages were not correctly
displayed. (SS)

10/14/96 (bug fix) Under Window, wm resizable would constrain both
programatic resizes as well as user resizes. (SS)

----------------- Released 4.2, 10/16/96 -----------------------

10/17/96 (bug fix) XCopyPlane was broken under Windows and would cause
a crash when used with a clipping bitmap. (SS)

10/21/96 (bug fix) Added missing resources needed by tk_getOpenDialog
on the Macintosh to the shared library for Tk. (RJ)

10/22/96 (bug fix) Invoking a menu with an Alt key sequence caused an
error due to a misplaced common in library/menu.tcl. (JO)

10/23/96 (bug fix) Errors in files sourced by the Macintosh
"Source..." menu are now correctly reported via the background
error mechanism. (RJ)

10/23/96 (bug fix) Fixed a bug in the Mac subwindow implementation
that caused refreshes to not occur for canvases with embedded
windows. (RJ)

10/24/96 (bug fix) Provided workaround for Apple bug that doesn't
handle zooming correctly for floating windows. (RJ)

10/24/96 (bug fix) Macintosh tearoff menus are now correctly
displayed as Mac floating windows. (RJ)

11/1/96 (bug fix) Restored manual page for procedures like
Tk_CreateWindowFromPath and Tk_DestroyWindow; was accidentally deleted
when Tk_CreateMainWindow procedure was decommissioned. (JO)

11/19/96 (bug fix) Fixed bugs in postscript code that would cause the
prefix to not be included and the output file to have the wrong
permissions. (RJ)

12/2/96 (bug fix) Fixed problem with canvas lines where it didn't
compute bounding boxes correctly for zero-width lines: this could
potentially leave garbage on the screen when items were deleted or
moved. (JO)

12/5/96 (bug fix) Fixed the Macintosh implementation of pointer x/y
which was returning garbage. (RJ)

12/6/96 (bug fix) Fixed grid bug where the positioning of slaves was
incorrect for non-zero values of ipadx and ipady (SU)

12/6/96 (bug fix) Fixed grid bug where slaves got "lost" when an
already managed slave is re-managed in a different master. (SAU)

----------------- Released 4.2p1, 12/8/96 (Mac only) --------------

1/17/97 (bug fix) Fixed bug where the Tk clipboard was not in sync
with the Macintosh clipboard on start-up.  (RJ)

----------------- Released 4.2p2, 1/31/97 --------------

----------------------------------------------------------
Changes for Tk 4.2 go above this line.
Changes for Tk 4.3 go below this line.
----------------------------------------------------------

9/19/96 (improvement) Implemented table driven mechanism for deciding
whether a command is safe. If it is added by Tk_Init and it appears in the
table then it is kept, otherwise it is removed in a safe interpreter. (JL)

10/18/96 (new feature) Added support for application embedding:
    - Frame and toplevel widgets now have a -container option, which
      turns the widget into a container.
    - Toplevel widgets have a -use option for requesting that the
      widget be embedded in another application.
    - Wish also supports a -use command-line option.
Embedding is fully supported under Unix, but the implementation is
not complete under Windows or the Macintosh (it works just well
enough to support the Tcl/Tk plugin). (JO)

10/22/96 (bug fix) The commands "winfo rootx" and "winfo rooty" didn't
work for non-toplevel windows in embedded applications: they returned
the coordinates of the nearest toplevel. (JO)

12/02/96 (new feature) Implemented Safe Tk. Tk can now be loaded into a
safe interpreter that has been created with tcl_safeCreateInterp, by
calling load {} Tk interpname. (JL)

12/02/96 (new feature) A safe Tk interpreter can no longer generate
postscript output from a canvas. (JL)

12/02/96 (new feature) Added -channel option to photo command to allow
image data to be read from a channel. This is useful in safe Tk
interpreters where the data cannot be read directly from a file. (JL)

----------------------------------------------------------
Changes for Tk 4.3 go above this line.
Changes for Tk 8.0 go below this line.
----------------------------------------------------------

9/1/96 (new features) The font mechanism in Tk has been completely
reworked:
    - Font names need not be nasty X LFDs: more intuitive names like
      {Times 12 Bold} can also be used.  See the manual entry font.n
      for details.
    - Font requests always succeed now.  If the requested font is not
      available, Tk finds the closest available font and uses that one.
    - Tk now supports named fonts whose precise attributes can be
      changed dynamically.  If a named font is changed, any widget
      using that font updates itself to reflect the change.
    - There is a new command "font" for creating named fonts and querying
      various information about fonts.
    - There are now officially supported C APIs for measuring and
      displaying text.  If you use these APIs now, your code will
      automatically handle international text when internationalization
      is added to Tk in a future release.  See the manual entries
      MeasureChar.3, TextLayout.3, and FontId.3.
    - The old C procedures Tk_GetFontStruct, Tk_NameOfFontStruct, and
      Tk_FreeFontStruct have been replaced with more portable procedures
      Tk_GetFont, Tk_NameOfFont, and Tk_FreeFont.
      *** POTENTIAL INCOMPATIBILITY ***
(CS)

9/24/96 (bug fix) Under Windows, transient windows would be destroyed
if their master was destroyed, even if the transient window was not a
child of the master. (SS)

10/18/96 (new features) A -menu option has been added to the toplevel
widget command, which allows a menu to operate as a menubar. On the
Macintosh, the menubar is displayed accross the top of the main monitor,
just like with other applications. Under Windows and Unix, the menu is
attached to the toplevel window. Also, changed some semantics.
Tearoff menus will now reflect changes to the menu it was
torn off from, and are deleted when the master menu is
deleted. Tearoffs also reflect more look-and-feel of the
platforms they are running on. (SRP)

10/31/96 (bug fix) Under Windows, missing system cursors would
generate an error instead of falling through to the Tk cursor of the
same name. (SS)

11/7/96 (feature change) Under Unix, default borderwidth is now 1 to
more closely approximate CDE.  (SS)
Note: this change was undone on 6/12/97, restoring the default border
width to 2 again.  (JO)

11/7/96 (new feature) The button widget now supports a -default option
that draws a platform specific default ring around the widget. (SS)

11/7/96 (feature change) Under Windows, buttons and scrollbars now
have native look and feel.  This affects the default class bindings
and the way the some configuration options are interpreted.  Refer to
the widget manual pages for more details. (SS)
*** POTENTIAL INCOMPATIBILITY ***

11/19/96 (bug fix) Under Windows, images were incorrectly drawn on
16-bit displays. (SS)

11/19/96 (bug fix) Under Windows, the class name for the main window
(.) was not properly generated from argv0. (SS)

11/20/96 (bug fix) Fixed a couple of bugs in the Canvas widget.  The
postscript file is now created with the correct permissions.  Also,
the prolog is now properly included in all cases. (RJ)

11/22/96 (bug fix) Under Windows, the initial directory and file names
were not properly translated before being passed to the system
open/save file dialogs.  So forward slashes were not converted to
backslashes, and tilde substitution was not performed.  (SS)

11/25/96 (feature change) Under Windows and Macintosh, the selection
highlight is now hidden whenever an entry or text widget loses focus.
Also, the previous selection information is not lost when a new
selection is made in a different widget. (SS)

11/26/96 (new feature) Added support for images as primitive types in
text widgets. (SU)

11/30/96 (configuration improvement) Modified configure.in to handle the
case where Tcl and Tk are installed in different places by including both
their library directories in the library search path for Tk. (JO)

12/3/96 (bug fixes) Fixed two bugs related to canvas lines that caused
the screen to be incorrectly refreshed, leaving garbage on the screen.
One bug was related to lines with width zero, and the other was
related to lines with very long miters. (JO)

12/4/96 (bug fix) The "update" command was only syncing the display
for its main window.  Changed to sync all displays. (JO)

12/5/96 (bug fix) Color deallocation would occasionally cause a panic
under Windows. (SS)

12/5/96 (bug fix) Errors during startup were silently discarded under
Windows. (SS)

12/5/96 (bug fix) Errors during startup were silently discarded under
Windows. (SS)

12/11/96 (bug fix) Text widgets weren't considering the -spacing1
and -spacing2 options when computing their desired geometry. (JO)

12/12/96 (feature change) Option menus using tk_optionMenu were
created with command entries that set the option menu's variable in a
command string. This has been changed so that the option menu's
entries are now radiobutton entries so that the entries that matches
the variable is now checked when the menu is posted. (SRP)

12/12/96 (feature change) The destroy command no longer returns an
error when a window does not exist. (SRP)

12/13/96 (new feature) grid row/column-configure accepts a list of
indices in addition to a single index. (SU)

12/17/96 (bug fix) Under Windows, command line was not being parsed
correctly if it contained the literal characters \" (CS)

12/17/96 (feature change) Native Windows labels do not get a focus-ring
border.  (CS)

12/17/96 (bug fix) Under Windows, colors specified as "#XXYYZZ" where XX, YY,
or ZZ were not valid hex digits were getting a random color value instead of
being an error. (CS)

----------------- Released 8.0a1, 12/17/96 -----------------------

12/23/96 (bug fix) Fixed two menu bugs:
    - Menus could get stacked below other windows so that they weren't
      visible when posted (especially under olvwm and fvwm).
    - Under olvwm if you pressed button 1 over an entry in a new-style
      menubar, the menu didn't appear until you moved the mouse slightly.
(JO)

1/6/97 (bug fix) Focus could accidentally get grabbed by an application
away from the rightful focus owner if the focus recently changed from one
application to another. (JO)

1/6/97 (bug fix) Under Windows, the console was appearing even for
non-interactive applications.  This was a side effect of a general
problem with the wm state of windows that were being mapped for the
first time. (SS)

1/6/97 (bug fix) Under Windows, the initialization code was not
looking in the right directory for the Tk libraries when the program
being run was not in the Tcl installation heirarchy. (SS)

1/8/97 (bug fix) Under Windows, the windows were not being unmapped
properly, which led to strange packer behavior. (SS)

1/8/97 (bug fix) The "winfo containing" command (and the Tk_CoordsToWindow
procedure) didn't work properly on Unix in the presence of embedding or
menubars. (JO)

1/15/97 (bug fix) Invoking "destroy ." as the command from a menu would
cause Tk to crash because TkMainInfo was freed before menu released its
resources.  This bug had already been fixed for scrollbars and buttons. (CS)

1/15/97 (bug fix) Tk is now working under Win32s again, including Win32
version 1.25.  Fixed separate problems in fonts and dialogs. (CS)

1/15/97 (feature change) Under Windows, font sizes are now specified in
points, not pixels.  The mapping between pointsize and pixels depends on
Windows having accurate metrics for the monitor (plug&play helps).  Font
metrics are still reported in pixels. (CS)

1/21/97 (bug fix)  Grid no longer reports rows or columns "out of range"
when requesting their constraints. (SAU)

1/21/97 (bug fix)  Fixed some window manager related bugs on the
Macintosh.  Now better support global grabs. (RJ)

1/21/97 (bug fix) For Windows: Fixed problems with canvas items that
used end caps.  Fixed arc implementation to more closely approximate
X.  Stippling now works properly on fat lines. (SS)

1/21/97 (bug fix) Small interlaced GIF images were not properly
decoded. (SS)

1/21/97 (bug fix) More changes to image code to try to handle 16-bit
displays properly under Windows. (SS)

1/21/97 (bug fix) Numerous display bugs on Unix and Macintosh are now
fixed. Numerous binding problems for menubars under Unix are now
fixed. Deletion of menu separators under Windows is now fixed. (SRP)

----------------- Released 8.0a2, 1/24/97 -----------------------

1/29/97 (feature change) The -transient field for menus is no longer
supported.  There is now a -type field which is used to achieve the
same purpose that the -transient field accomplished. When a menu is
created, the -type field controls whether the menu is a normal
pull-down menu, a floating tearoff menu or a menubar. This option is
normally only used by the library code and internally by the menubar
code. (SRP)
*** POTENTIAL INCOMPATIBILITY ***

2/5/97 (feature change) Changed the photo image mechanism to use
Tcl_Channels instead of FILE * as an argument to image matching
functions.  The change will make it much easier to write cross
platform image types in Tk.  Note: FILE * is no longer used anywhere
in Tk. (RJ)
*** POTENTIAL INCOMPATIBILITY ***

2/7/97 (enhancement) Were not allowed to bind to virtual events inside of
canvas or text widget (e.g., "$canvas bind all <<foo>> {script}" or
"$text tag bind sel <<foo>> {script}"); it would return an error
disallowing that binding.  Now _can_ bind to a virtual event, but that
binding inside of the canvas or text widget will only fire if the
underlying virtual event definition is of type key, button, motion,
enter, or leave; all other physical event types get filtered out by the
widget before the virtual event mapping is done. (CS)

2/22/97 (bug fix) Under Unix, "wm geometry +-20+-30" didn't work. (JO)

2/24/97 (bug fix) The photo image didn't always zero out enough of its
pixel and dither correction arrays. (JO)

2/25/97 (bug fix) Fixed focus problem that could cause "BadMatch (invalid
parameter attributes)" in X_SetInputFocus requests on Unix. (JO)

2/25/97 (bug fix and new feature) Added new "gray75" bitmap, fixed
"gray25" bitmap to really be 25% on (due to an ancient mistake, it
had been only 12% on). (JO)

2/28/97 (bug fix) Windows: made embedding work again on Win32 platform.
Prevent iconification, deiconinification on embedded windows. (JL)

3/4/97 (new feature) Added the ability to manipulate the Apple and
Help menus on the Macintosh; the system menu on Windows; and to have a
right justified Help menu on Unix. See the documentation for menu.n
for more details. (SRP)

3/4/97 (bug fix) Prevented core dump at exit if a <Destroy> binding on "."
gets invoked from destroying a nested widget and the binding causes the
interpreter to be deleted. The core dump was being caused by the
interpreter not being Tcl_Preserve'd during the destroy of ".". (JL)

3/4/97 (bug fix) Under Unix, when embedded Tk is running in a separate
process, correctly handle a race condition: ignore cross-over messages from
the X server for windows that Tk thinks it had already deleted, when the
containing process deletes its container window. Some other race conditions
still remain, e.g. with pixmaps, colormaps and images. (JL)

3/10/97 (bug fix) Prevented core dump in generic console code due to
following a NULL pointer when the console interpreter was already deleted.
This may happen due to different orders of deletion possible at exit. (JL)

3/10/97 (bug fix) Fixed bug on Mac and Windows that caused time to be
ignored when considering if a single click was actually a double
click. (RJ)

3/11/97 (feature change) A major oversight has been that although it was
documented that the Tk programmer was asking for a font in points (1/72 of an
inch), under Unix and Mac Tk was actually asking for a font in pixels, while
only under Windows was it using points.  This caused applications to appear
much larger when run under Windows.  Now, on all platforms the (purportedly)
correct size in points is used when asking for fonts.  However, for
compatibility with existing tk4.2 applications that depend on fonts being of
specified pixel size, XLFDs retain their incorrect behavior of getting a
font in pixels.  (CCS)
*** POTENTIAL INCOMPATIBILITY ***

3/13/97 (new feature) "tk scaling" command to setup the mapping between
pixels and points.  This scaling factor is used by all widgets that accept
ruler distances, not just fonts. (CCS)

3/24/97 (new feature) Added "-columnbreak" option to menu
entries. When this value is "1", the entry will appear at the top of a
new column in a non-menubar menu. Also added "-hideMargin". Together
with "-columnBreak", menus with palettes are now possible. (SRP)

3/26/97 (new features and bug fix) Titles for tearoff menus were
broken on the Mac and Windows. Added the ability to set the title of a
menu when it gets torn off and override Tk's automatic generation of
the title.  On the Macintosh, whenever a menu
label contains three dots in a row "...", the menu will instead
display the elipses character '…'.  (SRP)

3/27/97 (bug fixes) When a menu had an error executing a postcommand,
the error information was getting lost. On Windows, a set of
menubuttons was not highligting properly when clicking between
windows. On Windows, post commands were getting executed twice for
popup menus.  On Macintosh, fixed problem where menubars were not
always current. (SRP)

4/11/97 (new feature) Menubuttons now have a direction flag which
controls where the menu popups up relative to the button. (SRP)

4/24/97 (bug fix) Transient windows did not obey the resizable setting
under Windows. (SS)

4/24/97 (bug fix) wm geometry did not correctly parse negative
coordinates. (SS)

4/29/97 (bug fix) Changed the canvas polygon implementation to only
report the coordinates specified by the end user not the automatically
generated end point of a self closing polygon. (RJ)
*** POTENTIAL INCOMPATIBILITY ***

4/23/97 (feature change) Loosened the rules on parsing font names so that
unix-centric fonts in scripts don't break when run on Windows or Mac.
(1) Previously, an XLFD had to specify font name, weight, slant, and size;
now, a minimal XLFD (such as "*-times-*") will be accepted, and all
unspecified attributes will be given default values.  (2) Previously, in the
{name size style ...} format, only the style was optional; now both the size
and the style are optional; this solves the problem of old scripts that
contain specifications of the form "-font fixed" or "-font times". (CCS)

5/7/97 (new feature) Menus now send a virtual event <<MenuSelect>>
when an item is highlighted in a menu. Applications can use this to
implement context-sensitive help. (SRP)

5/14/97 (bug fix) Fixed a race condition in the focus code where focus
could be taken away from a window incorrectly.  Scenario is that the main
window creates a toplevel and assigns focus to it.  When the user moves the
mouse from the main window into the toplevel there was a race between
two different kinds of focus events. (BW)

5/20/97 (bug fix) Fixed bug where the clipboard was not rendered before
the application exited. (SS)

5/22/97 (feature change) When a Tk8.0 menu is configured, all menus
derived from it (menubars, tearoff) mirror the changes. This was not
true for the "-tearoff" flag. In Tk4.6, tearoff menus had the
"-tearoff" flag turned off. Now, the "-tearoff" flag is tracked just
as the other options are. Tearoff menus and menubars with the
"-tearoff" option set will not display the tearoff item. This means
that a given menu entry for a menu and a tearoff of that menu will
match now. (SRP)
*** POTENTIAL INCOMPATIBILITY ***

----------------- Released 8.0b1, 5/27/97 -----------------------

5/30/97 (bug fix) Made the options to the grid command shortcut-able.
Ie. You can now use -stick, in addition to -sticky. (RJ)

6/2/97 (bug fix) Fixed bug in startup code that caused a problem in
finding the library files when they are installed in a directory
containing a space in the name. (SS)

6/2/97 (bug fix) Virtual events associated with <Enter>/<Leave> in text
widget tag caused panic. (CCS)

6/6/97 (bug fix) On some systems, struct timeval.tv_sec is unsigned. (SS)

6/6/97 (feature change) Changed -default option on buttons to take
three states: normal, active, disabled.  This allows apps to have a
row of buttons where the default ring moves between buttons without
changing the geometry of the buttons.  See the button.n manual page
for more details. (SS)
*** POTENTIAL INCOMPATIBILITY with Tk 8.0b1, but not with Tk 4.2 ***

6/9/97 (bug fix) Canvas postscript printing now works for bitmaps
under Windows. (SS)

6/10/97 (bug fix) Fixed bug in bindings for listboxes where state wasn't
being properly initialized on Shift-1 button presses. (JO)

6/11/97 (bug fix) Text widget display code did not include internal
padding in the damage calculation for borders leading to unrefreshed
sections on Windows and Mac. (SS)

6/12/97 (feature reversal) Changed default border widths under Unix
back to 2 again.  This reverses the change made on 11/7/96. (JO)

6/13/97 (bug fixes) In canvas text item: the insertion cursor wasn't shown
if insertion point was at end of text item, it was impossible to click to
position the insertion point after the last character, and @x,y indices were
computed incorrectly if -scrollregion had been specified and canvas was
scrolled. (CCS)

6/13/97 (bug fix) Hitting up/down arrows in a text widget packed in a
toplevel window created with the "-screen" option would cause an error dialog
to pop up. (CCS)

6/12/97 (bug fix) Fixed bug in canvas text items where multi-line
selections were not highlighted properly.  This bug existed only in
earlier releases of Tk 8.0.  (JO)

6/16/97 (bug fix) In some obscure cases, canvas window items could
accidentally specified a 0x0 size for the window, which caused a
BadValue error under X. (JO)

6/17/97 (bug fix) Tk buttons on the Macintosh will now correctly
draw under MacOS 8.0. (RJ)

6/18/97 (feature change) Changed the way highlights are drawn in text
widgets so that the empty space to the left of a line is highlighted
whenever the leftmost character of the line is highlighted (the empty
space didn't used to be highlighted).  This produces a neater left
edge when several lines are selected.  (JO)

6/18/97 (bug fix) Tk was using the wrong system colors to draw various
widgets under Windows. (SS)

6/19/97 (bug fix) Under Windows, the "wm transient" and "wm overrideredirect"
subcommands can now be applied to a toplevel to change its window
style at any time during the life of the window. (SS)

6/19/97 (feature change) All GIF and XBM images needed for the "TK"
file dialog box are included in-line in tkfbox.tcl. (IL)

6/27/97 (bug fix) Revamped focus code to eliminate most XSetInputFocus
calls from the FilterEvent procedure.  This moves the implementation back
towards the Tk 4.2 implementation, but adds embedding support.  There is
still a known bug with twm's NoTitleFocus and embedded windows.  However,
the races in a2 and the funny focus stealing in b1 are gone. (BW)

6/25/97 (bug fix) Error message was not properly reported when using
button 'toggle'. (DL)

6/25/97 (bug fix) Removed one source of memory corruption in tkGrid.c code
(fixes what was exercised by "grid col . 0 -w 1; grid col . 0 -w 25") (DL)

----------------- Released 8.0b2, 6/30/97 -----------------------

7/1/97 (bug fix) Menu shortcut and tearoff reported problem fixed. (DL)

7/1/97 (new feature) TK_BUILD_SHARED flag set in tkConfig.sh
when Tk has been built with --enable-shared. TK_SRC_DIR added.
A new tkLibObjs make target, echoing the list of the .o's needed
to build a tk library, is now provided. (DL)

7/9/97 (bug fix) Fixed Tk_CreateFileHandler and Tk_DeleteFileHandler
macros to directly call the Tcl equivalents. (JL)

7/10/97 (bug fix) On the Mac, if the binding for <<MenuSelect>> was
drawing, the drawing could bleed over into the menus. This is now
fixed. (SRP)

7/10/97 (bug fixes) Removed duplicate code related to Tk_SafeInit,
made a single init script handling both cases. (DL)

7/10/97 (feature change) On Unix, to be able to load Tk into a safe
interp you need to set the env(DISPLAY) var. Some API should be
added to allow master crontrol over Tk instantiation. (DL)

7/11/97 (new feature) On the Mac, menus that are too big for the
screen will now scroll. This is part of the interface on the Mac,
impossible under Windows, and is not done for Unix. (SRP)

7/21/97 (bug fix) After fixing the bug that in canvas text item the insertion
cursor wasn't shown if insertion point was at end of text item, introduced a
different bug in where clicking in entry widget with 0 characters would
crash or display garbage. (CCS)

7/22/97 (bug fix) If there were a whole bunch of returns or tabs in a row in
a canvas text item, then the temporary buffer used when outputting
postscript could overflow and overwrite the stack. (CCS)

7/23/97 (feature change) Reenabled "tkwait" in the Safe Tk base. (JL)

7/24/97 (bug fix) Single init script for both Win and Unix.
new library/safetk.tcl using features from new tcl safe.tcl (DL)

7/30/97 (feature change) As a result of native menus, you can no
longer drag through a frame of menubuttons on Macintosh and Windows
and have the menus pop down. You can still click on individual
menubuttons and their menus will pop down.  Applications needing to
present a menubar should consider using the new "-menu" configuration
of the toplevel widget to set up menubar which behaves correctly on
Macintosh, Windows and X Windows. (SRP)

7/31/97 (bug fix) Tk widget commands can now safely be hidden commands.
Previously destroying the widget would potentially leave dangling pointers
and destroy an exposed command instead of a hidden one if an exposed
command by that name existed. (JL)

7/31/97 (bug fix) On Windows, popup menus were not tracking the right mouse
button correctly if it was used to invoke the menu. On Unix, tearoff
menus were stealing focus when the mouse moving over them even when
focus following was turned off. (SRP)

8/4/97 (bug fix) Fixed problem under USENIX where raising a toplevel
window could cause an X error if the window had just been withdrawn.  (JO)

8/4/97 (feature change) tkerror and bgerror are not anymore hard links
maintained by the Tcl core. The implementation of bgerror provided by
Tk tries, for backward compatibility only, to to call "tkerror" and
if that fails, falls back to the usual dialog and stack trace option
posting. You can thus still use either "bgerror" or "tkerror" as your
application error handling proc, but using "bgerror" is strongly
recommended as support for "tkerror" will eventually vanish in upcoming
releases. (DL)
*** POTENTIAL INCOMPATIBILITY with scripts that were using
    the actual hardlink implementation 'features' and with
    scripts (if any) that would be calling the default "tkerror" to
    simulate error messages (use "bgerror" instead)                  ***

8/7/97 (feature change/addition) Removed the gif files used for the
Open dialog box on UNIX (they were previously made inline).  Added a
new images directory that includes several images of the Tcl and Tcl
Powered logos. (RJ)

8/7/97 (bug fix) Fixed focus to deal with embedding when there is
no window manager. (BW)

8/8/97 (bug fix) Fixed bug in photo image code where photo images from
different interpreters could get confused if they had the same name. (JO)

8/8/97 (new feature) Added new procedure Tk_GetImageMasterData for
mapping image names to master data.  (JO)

8/8/97 (feature change) Modified Tk_FindPhoto procedure to require
extra "interp" argument (needed for bug fix above).  (JO)
*** POTENTIAL INCOMPATIBILITY ***

8/8/97 (bug fix) Fixed problems under Windows renaming toplevels with
menubars. Fixed problems on all platforms renaming menu widgets and
using new menus of the same name as an old one as cascades. Fixed a
cosmetic problem with tearoff menus. (SRP)

8/13/97 (bug fixes) Fixed "-from" option for the "image create" and
"imageName read" commands for GIF images, which didn't used to work
correctly.  Also made transparency work correctly for GIF images
without the TRANSPARENT_GIF_COLOR hack; TRANSPARENT_GIF_COLOR is
now ignored.  These fixes were provided by Jan Nijtmans. (JO)

8/13/97 (new feature) added safe::loadTk command to load Tk in a
safe slave interpreter. See the loadTk.n manual page for more
details. (DL)

----------------- Released 8.0, 8/18/97 -----------------------

8/22/97 - (bug fix) Fixed syntax error in tk_popup; option menus now
popup over their selected items like they did in tk4.2. Fixed problem
where cascades sometimes did not work on X. On X, menubars with
checkbuttons and radiobuttons in them would infinite loop when
mappped. (SRP)

8/27/97 (new feature) Added support for new X11R6 colors under Windows
and Mac platforms. (SS)

8/29/97 (bug fix) Wish crashed if stdin was closed. (SS)

9/10/97 (bug fix) "font actual {helvetica 10} -displayof ." wasn't taking
into account the "-displayof" option.  This problem also existed for the
"font metrics" and "font measure" commands. (CCS)

9/16/97 (new feature) Added "resource delete" and "resource files"
command to the Mac.  Also fixed "resource write" when the resource
was specified by id and already existed. (JI)

9/16/97 (bug fix) Added null bindings to <Command-KeyPress> for the
text and entry widget on the Macintosh.  This prevents unbound command
key sequences from having the character echoed to the widget. Also
fixed Cut & Copy bindings.  (JI) (RJ)

9/18/97 (bug fix) Revamped Macintosh focus code.  Cut, Copy & Paste
virtual events now go to the correct (focus) window. (RJ)

9/19/97 (bug fix) Made Macintosh tearoff menus non-resizable. (RJ)

10/9/97 (bug fix) Default font for new canvas text items was hardcoded to
"Helvetica 12" instead of using DEF_CANVTEXT_FONT defined in
tk{platform}Default.h like all the other widget settings.  (CCS)

10/9/97 (bug fix) Image code could cause crashes during "exit" under
some conditions (such as an image named "place").  (JO)

10/9/97 (bug fix) Fixed bug that sometimes prevented listboxes from
scrolling far enough horizontally to see the rightmost character.  (JO)

10/10/97 (bug fix) In canvas text items, if the text ended with a \n, it
was not counted in the bbox height, as it did in tk4.2.  This caused
"hello\n" to be the same height as "hello" and you couldn't see the
cursor positioned on the next line. (CCS)

10/10/97 (bug fix) The grid geometry manager didn't always properly
forget about windows after a "grid forget" or "grid remove" command:
the windows could reappear on the screen later.  (JO)

10/13/97 (bug fix) Selection could not be restored to a text widget
after "selection clear" on Windows. (SS)

10/14/97 (bug fix) If a canvas had contained windows that were off-screen,
the windows could sometimes reappear (in the wrong place) if the canvas was
enlarged.  (JO)

10/20/97 (bug fix) Omitting the arguments to the text widget "mark
gravity" option caused a crash. (SS)

10/21/97 (bug fix) Tk did not reset the result after native dialog
modal loops on Window so background events could perturb the dialog
result. (SS)

10/23/97 (bug fix) Memory leak in unix's TkpGetFontFamilies.  Thanks
to James Bonfield for the fix. (DL)

10/27/97 (bug fix) Fixed event reporting for the Mac during a grab
when the pointer was out of the toplevel window. (RJ)

10/28/97 (bug fix) Under Unix, override-redirect was getting set
incorrectly for menus, so that "wm overrideredirect" returned 0. (JO)

10/28/97 (bug fix) Under Unix, focus code could sometimes cause the
display to deadlock (it wasn't flushing the output buffer after issuing
an ungrab command). (JO)

10/28/97 (bug fix) If a PPM image file wasn't complete (e.g. it
consisted of nothing but space characters) Tk entered an infinite loop
reading the header. (JO)

10/28/97 (bug fixes) On the Mac, menubars assigned to toplevels would
disappear after a menu item was invoked from them. On Windows,
clicking a system menu with added items and then again with a
different set of added items would crash. On all platforms, a command
menu entry that caused the entry to be deleted, another one created in
its place, and the replacement deleted would cause a panic. On Unix,
<<MenuSelect>> event bindings were firing every time the mouse moved,
instead of everytime the active menu item changed. (SRP)

10/27/97 (bug fix) If a particular race condition occurred under Windows,
Tk would crash complaining about trying to free a color that wasn't
allocated. (SS)

10/28/97 (bug fix) Under Windows, button grabs did not report motion
events that occurred outside of Tk windows. (SS)

10/28/97 (bug fix) Fixed incorrect display of transparent images on
the Macintosh. (JI)

10/29/97 (bug fix) Reworked the handling of out-of-range indices in
the widget command for listboxes: there were all sorts of quirks
before (e.g., ".l delete -1" actually deleted the first element
of the listbox). (JO)

10/29/97 (bug fix) Fixed crash on the Macintosh that could occur if a
window is moved before it is mapped where the X window was created but
the Macintosh port was not. (RJ)

10/29/97 (bug fix) Fixed several errors in how wm state was maintained
on the Macintosh.  Tk now also will iconify a toplevel window on the
Mac if the new Appearance Manager is present. (RJ)

10/28/97 (bug fixes) In canvas' postscript command: User name
information was leaked in safe interpreters on Unix (security fix).
Errors while reading prolog.ps were not propagated and the error
message was mixed with partial data. Note: postscript output does
not work in safe interpreters on unix and windows. (DL)

10/28/97 (bug fix) Safe Tk interps on unix were leaking env(DISPLAY). (DL)

10/31/97 (bug fix) Fixed problems related to the input focus when one
application had windows open simultaneously on several displays. (JO)

10/31/97 (bug fix) Fixed several problems with traversal of menus via
the keyboard under Unix. (SRP)

11/4/97 (bug fix) Fixed various word-size related problems for 64-bit
architectures. (SS)

11/5/97 (bug fix) Embedding on Windows was using freed data (crashing
in safe.test with TCL_MEM_DEBUG). NB: Embedding is still not fully
implemented on Windows ! (It works mostly when Tk is embeded into it's
own Tk frame (safe::loadTk case), but not well with respect to resizing
with a toplevel container or with an external process). (DL)

----------------- Released 8.0p1, 11/7/97 -----------------------

11/20/97 (bug fix) Fixed bug on the Mac where the "package require"
command caused menus to stop working. (JI)

11/20/97 (bug fix) Fixed bug in rendering transparent gifs on Text
widgets. (JI)

11/20/97 (enhancement) Made the changes required to work with the new
Apple Universal Headers V. 3.0 so we can compile with CW Pro 2.0 (JI)

----------------- Released 8.0p2, 11/25/97 -----------------------

11/25/97 (security bug fix + added feature) Tk Safe Init now asks
the master's safe::TkInit for the 'argv' to use. This is transparently
dealt with by the safe::loadTk API. New optional "-display displayName"
argument to safe::loadTk, and the "-use" argument accepts both window
Ids and Tk window names: see loadTk(n). Made the ":0.0" default display
work on the Mac as it works on Windows and Unix. (DL)

12/3/97 (bug fix/optimization) Removed unneeded and potentially dangerous
instances of double evaluations if "if" and "expr" statements from
the library files. It is recommended that unless you need a double
evaluation you always use "expr {...}" instead of "expr ..." and
"if {...} ..." instead of "if ... ...". It will also be faster
thanks to the byte compiler. (DL)

12/3/97 (new feature) Added support for browser/plugin style embedding,
and made various other fixes to get the plugin working on the Mac. (JI)

12/8/97 (bug fix) on Windows, using "winfo pathname" before "." was mapped
was crashing. (DL)

---- Shipped as part of the plugin2.0b5 as 8.0p2Plugin1, Dec 8th 97 ----

12/97 (bug fix) more Macintosh embeding fixes needed for the plugin. (JI)

Jan/9/98 (improvement) Allow applications to have custom init script
without  having to patch the Tk core: Tk_Init will use an existing
"tkInit" proc if one exists in the interp where one tries to install Tk
instead of defining it's own (tkInit is the transient proc defined in
generic/tkInitScript.h that searches and sources tk.tcl and defines
the 'correct' tk_library). (DL)

---- Shipped as part of the plugin2.0 as 8.0p2Plugin2, Jan 15th 98 ----

6/3/98 (bug fix) Fixed bugs in the tk_getOpenFile under Unix.
 1) If the -initialdir option was "." the result would be "././foo.tcl"
    instead of an absolute path, like the Windows interface.
 2) There is a traceVar on the data(selectPath) where the script was
    assumes the window exists. (BS)

6/12/98 (feature change) Focus -force now sets the foreground window
on Windows platforms in addition to moving the focus. (SS)

6/12/98 (bug fix) Fixed bug in Windows font measurement that did not
take kerning into account. (BS)

6/24/98 (bug fix) On Unix, fixed -initialdir switch to tk_getOpenFile
and tk_getSaveFile to convert the specified directory to an absolute
path and to use the current working directory if the specified
directory does not exist. (SS)

6/25/98 (bug fix) On Unix, both the Tk and the Motif file dialogs
would fail if the -parent flag changed between two parent windows that
had been previously used as file dialog parents. (SS)

6/29/98 (compatibility patch)  Added reserved fields to several Tk
structures to match additions made by Jan Nijtmans dash patch.  This
means that extensions can be compiled against the dash patch
and still work with unpatched Tk, and vice versa.

7/6/98 (bug fix) Added keysym definitions for the new keys on the
Microsoft keyboards.  You can bind to <App>, <Win_L>, and <Win_R>,
but you cannot use the Win keys as modifiers. (SS, BW)

7/6/98 (new feature) Added support for the Macintosh Appearance Manager. (JI)

7/24/98 (feature change) Eliminated the static variable that sets
tk_library and simplified search order for tk.tcl.  The tk_library
variable can now be set before calling Tk_Init to avoid doing any
searches.  If it isn't set, then Tk checks env(TK_LIBRARY), relative
to tcl_library, an install directory relative to the executable, a
source directory relative to the executable, and a tk directory
relative to the source heirarchy containing the executable.  See the
comment at the top of generic/tkInitScript.h for more details. (SS)

7/27/98 (bug fix) The bbox for coords in the canvas were incorrectly
including the center of the coord as part of the bound area.  (RJ)

8/4/98 (bug fix) Fixed memory leak in Windows menu code. (SS)

8/4/98 (bug fix) Fixed bug where bgerror's were not being generated
from menu callbacks on Windows. (SS)

8/4/98 (bug fix) Alt-key bindings were not being handled properly
under Windows, resulting in annoying beeps. (SS)

8/4/98 (bug fix) Fixed bug in Windows menubar handling that allowed
a shared menubar to be deleted when any window using it was deleted. (SS)

8/4/98 (feature change) Introduced TkReadBitmapFile to replace
XReadBitmapFile so that all Tk file opens go through the Tcl channel
mechanism.  This lets us wrap applications that define their own
bitmaps and cursors. Note that XReadBitmapFile is no longer
emulated for non-unix platforms platforms (RJ, BW)

8/5/98 (bug fix) <Insert> binding in entries was masking the virtual
event <<Paste>> binding to Shift-Insert on Windows. (SS)

8/5/98 (bug fix) wm frame would crash if the window had not been
mapped yet on Windows. (SS)

8/5/98 (bug fix) Local grabs did not exclude menus or the caption bar
under Windows. (SS)

8/5/98 (bug fix) Reduced message traffic by setting
WS_EX_NOPARENTNOTIFY on TkChild windows. (SS)

8/6/98 (feature change) Changed tkInitScript.h to use the new
tcl_findLibrary procedure to locate its script library. (BW)

8/10/98 (bug fix) Added special case to font code to limit the
length of displayed strings to avoid wrap-around bugs in some
PC X servers when the pixel length of the string exceeds 0x7fff. (SS)

8/12/98 (bug fix) Macintosh, lock down some of the resources
associated with menus to try and stabilise the menu system
on memory limited machines. (JI)

8/12/98 (windows build change) Moved the tkConsole.obj into the tk80.dll
on windows.  If you build your own Tk main program, you no longer
need to compile and link this yourself. (SKS)

-------- Released 8.0.3 to the Tcl Consortium CD-ROM project, 8/13/98 ------

10/5/98 (new feature) Added the event "MouseWheel" that will fire on
Windows applications in response to mouse wheel movement.  You can
bind to the MouseWheel event and use the %D substitution to get the
delta the wheel moved.  The "event generate" command has also been
enhanced with the -delta flag so you can generate these events from
Tcl.  See the bind and event man pages for more details.  The listbox
and text widgets' default bindings have been updated to understand
MouseWheel events. (RJ)

10/12/98 (performance improvement) Added hash table to canvas widget
that holds numeric ids for items.  The hash table makes item lookup
almost constant time which improves certain canvas operations
(exspecially for canvases with large number items).  Thanks to Mark
Weissman <weissman@gte.com> and Jan Nijtmans <Jan.Nijtmans@wxs.nl>
for submitting this improvement.  (RJ)

10/15/98 (bug fix) The -fill option to text items in the canvas did
not allow the empty string as an argument (meaning transparent) even
though every other item type did.  Thanks to Sebastian Wangnick
<sebastian.wangnick@eurocontrol.be> for supplying this patch. (RJ)

10/20/98 (feature change) The Makefile and configure scripts have been
changed for IRIX to build n32 binaries instead of the old 32 abi
format.  If you have extensions built with the o32 abi's you will need
to update them to n32 for them to work with Tcl.  (RJ)
*** POTENTIAL INCOMPATIBILITY ***

11/10/98 (feature change) The Macintosh menus will use the Appearance
Theme backgrounds, separators and menu shape, if Appearance version
1.0.1 or greater is installed.  The version of Appearance that shipped
with MacOS 8.0 so it will not work with a straight 8.0, but it will
with MacOS 8.1 or later. (JI)

----------------- Released 8.0.4, 11/20/98 -----------------------

11/24/98 (bug fix) On some X servers, XQueryLoadFont will always
return a font, even if the name is meaningless.  This prevents Tk from
parsing the font name, so now we perform a quick sanity check on the
name before letting X have it. (stanton)

12/30/98 (bug fix) Fixed bug in "grid forget" that failed to cancel
pending idle handlers, resulting in a crash in a few odd cases. (stanton)

1/28/99 (configure change) Now support -pipe option on gcc.  (RJ)

2/4/99 (bug fix) Changed so color tables in photo images are freed
immediately instead of being delayed.  This ensures that color tables
are properly disposed at process exit. (stanton)

2/4/99 (bug fix) Changed postscript template to	include a European
character with an umlaut when determining font height. (stanton)

2/4/99 (bug fix) If an image bitmap mask changed but ended up with the
same XID, the GC failed to be updated and so the new mask was
not used. (stanton)

2/4/99 (bug fix) Changed so focus window is always set if -force is
specified.  This fixes the problem on Windows where Tk does not
activate the window if it already has focus. (stanton)

2/4/99 (bug fix) Fixed so errors in console eval are reported
properly.  Eliminated duplicate result messages. (stanton)

2/4/99 (bug fix) Under Windows, changed so toplevels that aren't
resizable don't have resize handles and the zoom box is disabled. (stanton)

2/4/99 (bug fix) Changed to cancel the mouse timer when a user
initiated move/resize loop begins on Windows. (stanton)

2/4/99 (configure change) TK_LD_SEARCH_FLAGS was set incorrectly if
SHLIB_LD_LIBS='${LIBS}', and shared linking is performed through the C
compiler. Systems affected are Linux, MP-RAS and NEXTSTEP, but also
with gcc on many more systems.

2/4/99 (bug fix) Changed some EXTERN declarations to extern since they
are not defining exported interfaces.  This avoids generating useless
declspec() attributes and makes the Windows makefile simpler. (stanton)

2/4/99 (bug fix) Changed so keyboard shortcuts will only be found in
the current toplevel.  Previously, they might be found in menus
attached to other toplevels that might not even be mapped. (stanton)
*** POTENTIAL INCOMPATIBILITY ***

2/4/99 (bug fix) Changed to treat zero width lines in the canvas like
they have width 1 for purposes of selection. (stanton)

2/4/99 (bug fix) Added a workaround for a bug in GetTextExtentExPoint
on Win NT 4.0/Japanese that cause a crash in some cases. (stanton)

2/4/99 (bug fix) Fixed uninitialized memory access bug in Unix send
code. (stanton)

----------------------------------------------------------
Changes for Tk 8.0 go above this line.
Changes for Tk 8.1 go below this line.
----------------------------------------------------------

1/16/98 (new feature) Tk now supports international characters sets:
    - Font display mechanism overhauled to display Unicode strings
      containing full set of international characters.  You do not need
      Unicode fonts on your system in order to use tk or see international
      characters.  For those familiar with the Japanese or Chinese patches,
      there is no "-kanjifont" option.  Characters from any available fonts
      will automatically be used if the widget's originally selected font is
      not capable of displaying a given character.
    - Textual widgets are international aware.  For instance, cursor
      positioning commands would now move the cursor forwards/back by 1
      international character, not by 1 byte.
    - Input Method Editors (IMEs) work on Mac and Windows.  Unix is still in
      progress.

7/7/97 (new feature) The send command now works for Microsoft
Windows. It is implemented using Dynamic Data Exchange, and a new
command, dde, allows Tk to send more generic DDE commands to other
applications. (SRP)

11/3/97 (new feature) Major overhaul of code that manages configuration
options to use Tcl_Obj structures instead of strings:
    - There is a new set of procedures including Tk_CreateOptionTable,
      Tk_InitOptions, and Tk_SetOptions, which replace Tk_ConfigureWidget
      and related procedures.  The old procedures are still available.
      The new procedures use a new format for configuration tables.
      See SetOptions.3 for more information.
    - There are new procedures Tk_AllocColorFromObj, Tk_GetColorFromObj,
      and Tk_FreeColorFromObj to manage colors using objects to hold the
      name of the color and cache the corresponding XColor pointer.
      There are similar procedures Tk_Alloc3DBorderFromObj,
      Tk_AllocBitmapFromObj, Tk_AllocCursorFromObj, Tk_AllocFontFromObj,
      and so on to manage borders, bitmaps, cursors, and fonts.
    - The old-style procedures such as Tk_GetColor and Tk_GetBitmap no
      longer take Tk_Uids for arguments; they just take strings.
    - Menus, labels, buttons, checkbuttons, and radiobuttons have been
      converted to use the new object-based configuration library.
      (SRP & JO)

11/7/97 (improvement) Changed code referring to "interp->result" to call
accessor functions like Tcl_SetResult().

12/23/97 (fix) Fixed transparency and web optimized the palette of
the images/ Tcl powered logos. (DL)

12/16/97 (bug fix) Canvas and text "bind" subcommands generated an
error with no message if called to fetch a binding that didn't exist.
They now silently return without an error like the "bind" command. (SS)

1/13/98 (bug fix) Keysyms for international characters were not being
reported properly under Windows. (SS)

----------------- Released 8.1a1, 1/22/98 -----------------------

2/4/98 (bug fix) Calling XFreeFontNames() twice if couldn't allocate
font. (CCS)

2/10/98 (bug fix) Inlined prolog.ps in tkCanvPs.c to make it accessible
from safe interpreters: canvas postscript now works in safe interps
(like in tk8.0plugin). (DL)

2/11/98 (bug fix) Windows "send" to a remote interp wasn't propagating
$errorInfo correctly from the remote interp to the local invoking interp.
(CCS)

2/11/98 (bug fix) Windows "send" should have accepted "--" to mean "no more
arguments". (CCS)

2/11/98 (bug fix) Windows "send" was concatenating its arguments
incorrectly (not consistent with "eval", "uplevel", or Unix "send"). (CCS)

2/18/98 (bug fix) Macintosh radiobuttons and checkbuttons now color
their backgrounds correctly under Appearance.  The controls gadgets themselves
however, remain the Theme colors. (JI)

2/18/98 (improvement) The corner pixels that peek through around the
rounded corners of the Mac button widget are now controlled by the
-highlightbackground, rather than the -background option. (JI)

2/18/98 (improvement) Implemented the intra-application Send on the
Mac (RJ)

2/18/98 (bug fix) Under X, a problem mapping from a fontStructPtr to an
XLFD (no XA_FONT attribute) would lead to dereferencing NULL. (CCS)

----------------- Released 8.1a2, Feb 20 1998 -----------------------

10/21/98 (bug fix) Tk_UnderlineChars did not handle UTF strings properly
so underline indices were in bytes instead of characters. (stanton)

11/19/98 (bug fix) Fixed menus and titles so they properly display
Unicode characters under Windows. [Bug: 819] (stanton)

11/24/98 (bug fix) Fixed a bunch of memory leaks in the Windows menu
code. [Bug: 620] (stanton)

11/25/98 (bug fix) Various small bug fixes: (stanton)
	- hidemargin option was not honored properly in menus [Bug: 859]
	- disabled menu entries were getting reenabled whenever the
	mouse passed over the entry [Bug: 860]
	- fixed deletion order bug where a crash would result if a
	binding deleted "."

11/30/98 (bug fix) The error result was getting lost when restoring
configuration options in buttons. [Bug: 619] (stanton)

12/8/98 (bug fix) The Windows clipboard was not correctly traslating
multibyte characters. [Bug: 935] (stanton)

----------------- Released 8.1b1, Dec 11 1998 -----------------------

1/29/99 (bug fix) Fixed bug in "grid forget" that failed to cancel
pending idle handlers, resulting in a crash in a few odd
cases. (stanton)

2/4/99 (bug fix): Fixed uninitialized memory access in
Tk_SetAppName. [Bug: 919] (stanton)

2/4/99 (bug fix): Added a workaround for a bug in GetTextExtentExPoint
on Win NT 4.0/Japanese. [Bug: 1006] (stanton)

2/4/99 (bug fix): Changed so keyboard shortcuts for menus will only be
found in the current toplevel.  Previously, they might be found in
menus attached to other toplevels that might not even be mapped.
[Bug: 924] (stanton)

2/4/99 (bug fix): Changed to treat zero width lines in the canvas like
they have width 1 for purposes of selection. [Bug: 925] (stanton)

2/4/99 (bug fix): TK_LD_SEARCH_FLAGS was set incorrectly if
SHLIB_LD_LIBS='${LIBS}', and shared linking is performed through the C
compiler. Systems affected are Linux, MP-RAS and NEXTSTEP, but also
with gcc on many more systems. [Bug: 908] (stanton)

2/4/99 (feature enhancement): Changed so windows that aren't resizable
don't have resize handles and the zoom box is disabled on
Windows. (stanton)

2/4/99 (bug fix): Fixed so errors in console eval are reported
properly.  Eliminated duplicate result messages. [Bug: 973] (stanton)

2/4/99 (bug fix): Changed so focus window is always set if -force is
specified.  This fixes the problem on Windows where Tk does not
activate the window if it already has focus. (stanton)

2/4/99 (bug fix): If an image mask changed but ended up with the same
XID, the GC failed to be updated and so the new mask was not
used. [Bug: 970] (stanton)

2/12/99 (new feature): Tk is now thread safe.  You enable this by
configuring with --enable-threads.  Tcl must also be compiled with
--enable-threads.  See Tcl for more information about the threading
interfaces. (lfb)

2/25/99 (bug fix) Under Windows, wish can now inherit pipe handles on
stdio so it is possible to use the wish executable in a command
pipeline to capture the output of puts or read from the pipe with
gets.  (redman)

3/1/99 (bug fix) Under Windows, Tk was not properly handling focus and
activation changes in some cases. (redman)

3/10/99 (new feature) Tk now uses the new stub library feature in Tcl.
The Tk library now contains no direct references to any symbols in
Tcl.  In addition, there is a new Tk_MainEx() function that takes an
interpreter as an argument.  See the Tcl documentation for more
information about the stubs mechanism. (redman)

3/14/99 (feature change) Test suite now uses "test" namespace to
define the test procedure and other auxiliary procedures as well as
global variables.
    - Global array testConfige is now called ::test::testConfig.
    - Global variable VERBOSE is now called ::test::verbose, and
      ::test::verbose no longer works with numerical values.  We've
      switched to a bitwise character string.  You can set
      ::test::verbose by using the -verbose option on the Tk command
      line.
    - Global variable TESTS is now called ::test::matchingTests, and
      can be set on the Tk command line via the -match option.
    - There is now a ::test::skipTests variable (works similarly to
      ::test::matchTests) that can be set on the Tk command line via
      the -match option.
    - The test suite can now be run in any working directory.  When
      you run "make test", the working directory is nolonger switched
      to ../tests.
(hirschl)
*** POTENTIAL INCOMPATIBILITY ***

----------------- Released 8.1b2, March 16, 1999 ---------------------

3/23/99 (feature change) Test suite now uses "tcltest" namespace to
define the test procedure and other auxiliary procedures as well as
global variables.  The previously chosen "test" namespace was thought
to be too generic and likely to create conflits.
(hirschl)
*** POTENTIAL INCOMPATIBILITY ***

3/26/99 [bug fix]  Fixed bug reported by Bryan Oakley in the
menubutton bindings.  There was a false assumption that there was
always a menu attached to the button.  [Bug 1116] (surles)

3/26/99 (feature change) Removed --enable-tcl-stub from the configure
script. Linking Tk to Tcl stubs is causing too many problems when
linking executables like wish.  Until the Tk is a fully loadable
extension, linking against the Tcl stubs is not supported in Tk.
(redman)

3/26/99 (feature change) --nameble-shared is now the default and builds
Tk as a shared library; specify --disable-shared to build a static Tk
library and shell.
*** POTENTIAL INCOMPATIBILITY ***

3/29/99 (api change) Standardized text layout and font interfaces
so they are consistent with respect to byte versus character
oriented indices.  The layout functions all manipulate character
oriented values while the lower level measurement functions all
operate on byte oriented values. (stanton)

4/1/99 (bug fix) Image handlers are finalized before the font subsystem
to fix crashes during finalization of complex widgets. (stanton)

4/1/99 (feature change) Removed the send command on Windows.  Moved
the DDE basis of that command out to its own extension.  The send
implementation on top of DDE was causing Tk to lock up in some cases.
(redman)

4/5/99 (bug fix) Fixed handling of Unicode in text searches.  The
-count option was returning byte counts instead of character counts.

4/5/99 (feature change) Cut and paste to an entry widget returns the
selection instead of the widget contents, which can be different if the
-show option is used to hide the display. (stanton)

--------------- Released 8.1b3, April 6, 1999 ----------------------

4/20/99 (compiler fix) changed definition of Status type to use a
typedef instead of a #define to avoid conflicting with the cygwin win32
headers. (redman)

4/22/99 (bug fix) Set the -translation and -encoding options to binary
for image files. (redman)

4/27/99 (bug fix) Changed to avoid the need for forward declarations in
stub initializers.  Added extern "C" blocks around stub table pointer
declarations so the stubs can be used from C++ code. (stanton)

--------------- Released 8.1 final, April 29, 1999 ----------------------

5/7/99 (bug fix) Fixed bug wheretk_popup fails when called too
quickly. [Bug: 2009] (stanton)

5/18/99 (bug fix) Fixed clipboard code so it handles Unicode data
properly on Windows NT and 95. [Bug: 1791] (stanton)

5/19/99 (bug fix) Add extern "C" block around entire header file for
C++ compilers to fix linkage issues.  Submitted by Don Porter and Paul
Duffin. (redman)

--------------- Released 8.1.1, May 25, 1999 ----------------------

5/21/99 (bug fix) Fixed clipboard code to handle lack of CF_LOCALE
information (from command.com).  (stanton)

6/1/99  (bug fix) Improved I18N selection support.  COMPOUND_TEXT
is converted to/from iso2022, and STRING is converted to/from
iso8859-1.  More work is needed.  (stanton)

6/3/99  (bug fix) Fixed selection code to handle Unicode data in
COMPOUND_TEXT and STRING selections.  [Bug: 1791] (stanton)

6/16/99 (new feature) Changes to makefiles and configure scripts to
support TEA specification.  (wart)

6/30/99 (bug fix) Removed deprecated functions, patch from Jan
Nijtmans. [Bug 2080] (redman)

6/30/99 (bug fix) Applied patch to allow Img extension to work with
8.2, patch from Jan Nijtmans.  [Bug 2068] (redman)

6/30/99 (bug fix) Applied patch from Don Porter to prevent the Windows
shutdown code from calling Tcl functions when the stub table has not
been initialized in TkWinWmCleanup. [Bug: 2269] (redman)

7/8/99  (bug fix) Changed TkWinChildProc to pass WM_WINDOWSPOSCHANGED
through to DefWindowProc to make OpenGL sub-windows happpy.  This
allows Windows to generate the WM_SIZE and WM_MOVE messages. (stanton)

--------------- Released 8.2b1, July 14, 1999 ----------------------

7/16/99 (bug fix) Copy prolog.ps from the generic directory for
install-libraries make target. (redman)

7/22/99 (bug fix) Applied patch from Jeff Hobbs to fix
library/menu.tcl. [Bug: 2425] (redman)

7/22/99 (bug fix) Make install-sh have executable permissions before
calling from the Makefile. [Bug: 2413] (redman)

7/22/99 (bug fix) Block out sys/stat.h include with #if to allow
extension writers to use the MetroWerks compiler on Windows.
[Bug: 2385] (redman)

7/29/99 (bug fix) Allow tcl to opn CON and NUL on Windows, moved check
to Tk Console code instead.  [Bug: 2393 2392 2209 2458] (redman)

7/30/99 (bug fix) corrected the Windows build of threaded Tk from both
sets of makefiles (nmake and gmake). (redman)

7/30/99 (bug fix) Added XFillRectangle to stub table, patch from Jan
Njitmans.  [Bug: 2446] (hobbs)

8/1/99  (bug fix) Wrapped #define of panic() inside #ifndef blocks to
avoid compiler errors on Macintosh.  Patch from Vince Darley.
[Bug: 2389] (hobbs)

--------------- Released 8.2b2, August 5, 1999 ----------------------

8/13/99 (Mac) Rearranged the projects in the tkMacProjects.sea.hqx so
that the build directory is separate from the sources.  Fixed bug in
Tk_DrawChars(). (Jim Ingham)

--------------- Released 8.2.0, August 17, 1999 ----------------------

9/21/99 (bug fix) fixed 'wm deiconify' quirks on Windows. (hobbs)

9/21/99 (bug fix) fix fg<>bg GC swap bug for canvas. [Bug: 2676] (hobbs)

9/21/99 (config fix) fixed AIX config issues for Tk. (hobbs)

9/24/99 (feature change) tk_dialog now uses {Times 12} by default. (hobbs)

--- Released 8.2.1, October 04, 1999 --- See ChangeLog for details ---

10/30/99 (bug fix) fixed XKeysymToKeycode to handle mapping of symbolic
keysyms (Left, Home, ...) with event generate (hobbs)

10/30/99 (bug fix) change tkEntrySeeInsert to avoid the use of a while loop
that could eat CPU tremendously.  Behavior of moving the cursor at the
right edge changes slightly. [Bug: 3195] (hobbs)

10/30/99 (bug fix) changed tkScrollButtonUp to check for existence of
tkPriv(relief) in order to avoid spurious release events (hobbs)

--- Released 8.2.2, November 04, 1999 --- See ChangeLog for details ---

11/19/99 (bug fix) fixed expression error that could cause
'malformed bucket chain' error in tkEntry.c. (hobbs)

11/19/99 (bug fix) fixed Tk_NameOfColor (hobbs)

--- Released 8.2.3, December 16, 1999 --- See ChangeLog for details ---

1999-09-01 (feature enhancement) rewrote runtime libraries to use new
Tcl functions where appropriate

1999-10-28 (feature enhancement) added Img patch from Jan Nijtmans that
makes the image command Tcl_Obj-based, adds support for binary -data args,
adds alpha channel to images, adds GIF write capability (RLE).  Binary
compatability is maintained, and source level compatibility is retained
with -DUSE_OLD_IMAGE. (nijtmans)

1999-11-16 (feature enhancement) made listbox Tcl_Obj based, added
-listvariable option and itemconfigure command to allow coloring
individual items. (melski)

1999-11-23 (feature enhancement) added TK_OPTION_DONT_SET_DEFAULT as an
equivalent to TK_CONFIG_DONT_SET_DEFAULT (hobbs)

1999-11-24 (feature enhancement) updated dialogs to use color icons on
Unix, center properly over -parent. (hipp, hobbs)

1999-12-01 (feature enhancement) added hooks into main() code to support
"big" shells more easily. (redman)

1999-12-02 (feature enhancement) converted Tk_DestroyCmd, Tk_LowerCmd and
Tk_RaiseCmd to their ObjCmd equivalent.

1999-12-12 (bug fix) fixed bug in TextSearchCmd for multibyte chars

1999-12-13 (feature enhancement) added support for pointer warping via the
event -warp option, added some items from Dash patch: canvas widget now
Tcl_Obj-based, added Tk_CreateSmoothMethod, added support for <Quadruple>
clicks, entry widget validation routines, new -state hidden in text
widgets, new -state -active* -disabled* -offset options to canvas items
(see man page for full docs).  New features include dashed line support on
the canvas, -elide support for TkMan, postscript printing of images and
windows from the canvas.  Binary compatibility is maintained with 8.2, and
source level compatibility is kept by using -DUSE_OLD_CANVAS.
(hobbs, nijtmans, et al)

1999-12-16 (feature enhancement) added "bitstream cyberbit" to list of
font fallbacks. (hobbs)

1999-12-16 (feature enhancement) added new 'tk useinputmethods ...' command
to provide support for disabling/enabling the use of XIM on X.  This was
previously all done at compile time, and always on.  Now it is turned off
by default, even when available, and the user must turn it on to use XIM
(per display).
	*** POTENTIAL INCOMPATIBILITY ***
user must add 'tk useinputmethods 1' to retain old style. (hobbs)

1999-12-16 (feature enhancement) added proper support for -initialfile
to tk_get*File, and made Unix version better match Windows file box
that it was emulating. (hobbs)

1999-12-16 (bug fix) removed necessity of 'update idle' before 'wm
deiconify' on Windows. (mao)

1999-12-16 (feature enhancement) added support for Windows system cursors
to TkGetCursorByName (use -cursor @filename)

1999-12-21 (bug fix) fixed lack of refresh for thin frames (darley)

1999-12-21 (bug fix) fixed panic in Tk_CoordsToWindow to print error
to stderr instead (for Tix) (hobbs)

1999-12-21 (bug fix) fixed segv with scale widget when using -cursor (hobbs)

--- Released 8.3b1, December 22, 1999 --- See ChangeLog for details ---

2000-01-05 (bug fix) Applied fixes for unprotected arg passing through eval
and after in Tk runtime code [Bug: 3943] (hobbs)

2000-01-05 (bug fix) Applied fix for i18n problems with Mac clipboard
[Bug: 3544] (hobbs)

2000-01-05 (feature change) removed the 8.3b1 introduced -state option
for text tags, and documented -elide (-state hidden == -elide true) (hobbs)

2000-01-12 (bug fix) fix Windows 'wm deiconify' to zoomed state [Bug: 2077]
and fixed possible flashing of unmapped toplevel in deiconify [Bug: 3338]
and fixed unwanted mapping of transient window [Bug: 572] (hobbs)

2000-01-12 (feature enhancement) extended 'wm state' to accept a state
to set for the toplevel, and added support for zoomed (maximized) state
on Windows (hobbs)

2000-01-12 (bug fix) Applied fix for cursor to not blink when entry or
text widget was disabled [Bug: 1807] (hobbs)

--- Released 8.3b2, January 13, 2000 --- See ChangeLog for details ---

2000-01-20 (bug fix) fixed interpretation of consecutive ^ characters in
grid command (melski)

2000-01-20 (bug fix) fixed -select(bg|fg) class names in listbox (hobbs)

2000-01-20 (bug fix) fixed handling of too few coords for line item type in
canvas (hobbs)

2000-01-20 (bug fix) fixed dialog's association with parent (melski)

2000-01-26 (bug fix) fixed handling of binary data for -data option to
image create (melski)

2000-01-26 (feature enhancement) improved GIF decoding speed by ~60%
(melski)

2000-01-26 (feature enhancement) added tk_chooseDirectory implementation
for Unix and Mac (nelson, melski)

2000-02-01 (bug fix) fixed resolution rounding problem in scale (porter)
and fixed potential Unix seg fault due to use of ckfree instead of
Tcl_EventuallyFree (hobbs)

2000-02-01 (bug fix) fixed handling of negative dash values for canvas
items (nijtmans)

2000-02-01 (bug fix) fixed dialog lockup on Windows where once the native
dialog disappeared, the parent window could end up locked up (hobbs)

2000-02-03 (bug fix) fixed text dump to use char indices instead of byte
indices (melski)

2000-02-07 (bug fix) fixed handling of default extension in unix file
dialogs (dejong)

2000-02-08 (bug fix) corrected windows symbol font use to restrict itself
to 8-bit chars (kenny)

2000-02-08 (feature enhancement) improved support for moving from the old
style image C API to the new obj'ified one with new Tk_InitImageArgs
command and stub'ing of image code.  See docs for how to make the
transition. (nijtmans)

2000-02-08 (bug fix) fixed incorrect handling of CapsLock on Win9* and the
use of dead keys on international keyboards (spjuth)

2000-02-10 (bug fix) brought Mac back to building state, added support
for Appearance Manager (ingham)

2000-02-10 (feature enhancement) added support for buttons 4 && 5 as
mousewheel style scrolling in listbox and text widget for Unix.

--- Released 8.3.0, February 10, 2000 --- See ChangeLog for details ---

2000-03-02 (bug fix) fixed crash in listbox when cursor was configure and
then widget was destroyed (hobbs)

2000-03-02 (feature enhancement) added %V substitution to entry widget
validation to clarify type of validation occuring (hobbs)

2000-03-07 (feature enhancement) added -disabledforeground/-state to labels
(melski)

2000-03-29 (config enhancement) improved build support for gcc/mingw on
Windows (nijtmans, hobbs) and added RPM target (melski)

2000-03-24 (bug fixes) numerous corrections for more correct Unix dialog
behaviors (melski)

2000-03-27 (bug fix) fixed mem leak in wm commands (hu)

2000-03-31 (bug fix) correct initialization of Windows static builds and
added Unicode aware open/save file dialogs on Windows (hobbs)

2000-03 (bug fix) canvas: corrected support for transparency in dashed
lines on Windows (nijtmans); added support for postscript generation of
images on Windows, also fixing transparency printing (biancardi); corrected
handling of configure options in non-empty canvas (melski)

2000-04-07 (bug fix) correct font name length restriction that prevented
the use of long named (>16 char) fonts on NT/2000 (hobbs)

2000-04-07 (bug fix) fixed safe Tk to work in base cases (hobbs)

2000-04-10 (bug fix) corrected Alt-Key event generation and handling of
Alt-sequence Windows special char generation and (Control|Shift|Alt)_L/_R
determination (melski)

2000-04-10 (bug fix) correctly check state of parent when popping up
bgerror dialog. (melski)

2000-04-11 (feature enhancement) msgcat now searches up the namespace chain
for a match instead of just in the local namespace (hershey)

2000-04-12 (bug fix) corrected handling of Windows clipboard to allow for
use of user-defined types within the Tk app (hobbs)

2000-04-13 (feature enhancement) improved handling of shadow determination
for 3D borders in very light/dark cases (hipp, melski)

2000-04-13 (bug fix) correctly color separator bg in menus on Windows
(melski)

2000-04-14 (bug fix) improved handling of scale widget, reduced number of
redraws (hobbs)

2000-04-17 (feature enhancement) made shift-selection more Windows-like
(intuitive) in text widget (melski)

2000-04-22 (bug fix) mac bug fixes, nav services handling (ingham)

2000-04 more docs for public APIs (melski)

--- Released 8.3.1, April 26, 2000 --- See ChangeLog for details ---
2000-04 (doc updates) extended, updated docs (melski)

2000-05-09 (feature change) removed WS_EX_TOOLWINDOW style bit for
transient windows on Windows platforms, so that transients have
full-size titlebars (melski)

2000-05-09 (bug fix) fixed calling of takeFocus proc (nemethi)

2000-05-11 (bug fix) corrected handling of 3DBorder, Cursor and Color
objects on multiple screens (hobbs)

2000-05-12 (feature enhancement) improved support for chars in 0-255
range for bitmap ANSI fonts (spjuth, hobbs)

2000-05-12 (widget enhancement) added support for -repeatdelay,
-repeatinterval for command buttons; and -compound (image and text
simultaneously) for labels, check-, radio-, and command buttons (melski)

2000-05-14 (widget change) added "readonly" state for entries and
changed behavior of "disabled" entries; added -readonlybackground
option for entries (melski)
*** THIS IS A BACKWARDS INCOMPATIBLE BEHAVIOR CHANGE ***

2000-05-15 (feature enhancement) added [image inuse] command (melski)

2000-05-15 (feature enhancement) added -nice option to [bell] command (duncan)

2000-05-17 (widget enhancement) added -overrelief option for
check/radio/buttons (melski)

2000-05-26 (feature change) added support for new syntax in
Tk_OptionSpec tables; if the database name for an option contains an
embedded "." it indicates that the name contains an overriding window
class specifier in addition to the database name, which allows widgets
to perform queries for certain options as if they were options for a
different widget class (melski)

2000-05-28 (new widget) added spinbox widget (hobbs)

2000-05-31 (feature change) replaced bgerror dialog with a new and
improved one (fellows, melski)

--- Released 8.4a1, June 6, 2000 --- See ChangeLog for details ---

2000-05-15 (bug fix) changed wm deiconify from using idle callback to
calling restack and focus code immediately. (hobbs)

2000-07 (build cleanup) cleanup of defines in tkConfig.sh, and cleanup
in make and configure files to better handle .rc files across
builds. (welch)

2000-07 (build improvements) cleanup of the makefiles and configure scripts
to correct support for building under gcc for Windows. (dejong)

2000-08 (feature enhancements) for Windows, corrected drawing of separator
menu entries, disable menu entries and the height for separator
bars. (melski)

2000-08 (bug fix) fixed calling of takeFocus proc with arg bearing
functions. (nemethi)

2000-08 (bug fix) For text widgets, added a test for a NULL segment pointer
when doing backwards searches for "", correct searching over elided chars,
and corrected search combining -regexp and -nocase. (melski)

2000-08 (bug fix) Corrected code for using 'place', cursors, colors and 3D
borders on multiple screens simultaneously. (hobbs, hipp)

--- Released 8.3.2, August 9, 2000 --- See ChangeLog for details ---

2000-06-15 (new feature) [tk_getOpenFile ... -multiple] (melski)

2000-06-29 (new feature) localization support in Tk dialogs (duperval,
melski, et al)

200-07-28 (new feature) -state option for listbox, better native color
defaults (melski)

2000-08 (feature rewrites) Tcl_Obj'ified clipboard, message, tkwait,
bindtags, grab. place, selection commands (melski)

2000-08-24 (new feature) More correct GNU configure support (no more
--enable-gcc) (dejong)
	*** POTENTIAL INCOMPATIBILITY ***

2000-08-29 (bug fix) Corrected Windows menu indicator drawing (oberhumer)

2000-09-01 (bug fix) Added tkPlatDecls.h to default install (melski)

2000-09-17 (new feature) Added TK_OPTION_CUSTOM type, similar to
TK_CONFIG_CUSTOM (melski)

2000-09-29 (bug fix) Several fixes for multi-display uses of Tk (hipp, hobbs)

2000-10-05 (new feature) Tk_CreateAnonymousWindow API to create anonymous
Tk windows controllable from C (melski)

2000-10-27 (new default behavior) [tk useinputmethods 1] is the default
in tk.tcl, for users of XIM and "dead" keys (hobbs)

2000-10-30 Improved support for static builds on Windows (gravereaux)

 * Added support for mingw (gcc on Windows), AIX-5 and Win64 builds
   (dejong, hobbs)

 * Improved error checking in Windows native dialogs (melski, hobbs)

--- Released 8.4a2, November 3, 2000 --- See ChangeLog for details ---

2001-04-04 (build improvements) redid Mac build structure (steffen)
Corrected IRIX-5* configure (english).  Added support for AIX-5 (hobbs).
Added support for Win64 (hobbs).

2001-04-04 (doc fixes) numerous doc corrections and clarifications.
Update of READMEs.

2001-04-04 (bug fix) corrected reseting of service mode to only occur when
it was set (hedin, hobbs)

2001-04-02 (bug fix) Improved tests on Windows for correctness.
Checked for menu deletion before calling associated menu entry command.
Fixed listbox, canvas and entry destruction to be more aware of current
widget activity. (hobbs)

2001-03-30 (feature enhancement) added support for changing IME on the fly
in Windows (2000) (lam)
(bug fix) handled the error case where a valid-looking but invalid
identifier could be passed in certain event generate options causing a
crash (hobbs)

2001-03-29 (bug fix) corrected handling of drag-selection (dejong)

2001-01-02 (feature enhancement) added Windows icon support in wm
iconbitmap (darley)

2000-10-27 (feature enhancement) made [tk useinputmethods 1] the default
for Tk (hobbs)

2000-10-18 (bug fix) Corrected rendering of 1-pixel wide stippled lines on
Windows.  Correct use of active- and disabledwidth values for displaying
lines.  Enhanced error handling in Windows native dialogs (melski)

2000-09-29 (bug fix) corrected BadMatch errors when using Tk on multiple
screens (hipp)

2000-08-18 (feature enhancement) Removed redundant call to DitherInstance
(melski)

--- Released 8.3.3, April 6, 2001 --- See ChangeLog for details ---

2000-11-21 (new feature)[TIP 5] Tk_ClassProcs, Tk_SetClassProcs API (melski)

2000-12-13 (performance enhancement)[403327] Tcl_Objs of type "double"
are recognized in SetMMFromAny to speed up canvas coord calculations (hobbs)

2001-01-02 (new feature)[TIP 8] [wn iconbitmap -default] on Windows (darley)

2001-02-12 (new feature)[TIP #21] asymmetric padding in the pack and grid
geometry managers (hipp)

2001-05-21 (new feature)[TIP #11], -compound for [menubutton] widget (helfter)

2001-06-03 (bug fix) corrected support for is10646 fonts on Unix, added a
ucs-2be encoding (welch)

2001-07-02 (bug fix) allowed tkwin to be Tcl_EventuallyFree'd in
Tk_DestroyWindow so other widgets could register their use of it.  Updated
entry and listbox widgets to use this, correcting potential crashes. (hobbs)

2001-08-01 (interface rewrite)[TIP 44] moved all private tk[A-Z]* commands and
variables into the ::tk:: namespace (porter)
	*** POTENTIAL INCOMPATIBILITY ***

 * overhaul of configure scripts for cleaner standard support and support
   of mingw gcc on Windows. (mdejong)

 * improved tests to better handle results on variant systems (hobbs)

 * correct several minor Purify complaints (hobbs)

--- Released 8.4a3, August 6, 2000 --- See ChangeLog for details ---

2001-08-06 (new feature) added GNU (HURD) build support. (brinkman)

2001-08-23 (new feature) added QNX-6 build support. (loverso)

2001-08-24 (bug fix) correct several possible free memory reads and array
bounds read errors reported by purify. (hobbs)

2001-08-27 (new feature) added call to Tcl_SetMainLoop which enables Tk to
be loaded interactively into tclsh and have the event loop kick in
correctly. (hobbs)

2001-08-28 (bug fix) fixed tk_chooseDirectory crash on Win95. (baker)

2001-08-28 (bug fix) removed 2 second 'raise' delay seen by some Unix
window managers. (hobbs, baker)

2001-09-14 (bug fix) fixed memory leaks that occured if errors were
thrown while initializing the channel for an image. (darley)

2001-09-20 (new feature) --enable-64bit support was added for HP 11 when
using the native compiler.

2001-10-03 (new feature) finalized Win64 support with latest RC1 release
and SDK. (hobbs, stacy)

2001-10-04 (new feature) added enhanced bgerror dialog from Hipp. (hobbs)

2001-10-09 (new feature) added brace/quote matching and file/path/var
expansion to the Win/Mac console. (hobbs)

2001-10-17 (bug fix) fixed file filtering in the motif file dialog (nelson)

2001-10-17 (bug fix) updated Mac build support. (steffen)

--- Released 8.3.4, October 19, 2001 --- See ChangeLog for details ---

2001-08-14 (bug fix)[450545] Tk's Tcl_ObjTypes now registered (fellows)

2001-08-20 (performance enhancement) internal use of a "window" Tcl_ObjType
(fellows)

2001-08-20 (performance enhancement) Obj-ified [grid] and [pack] (spjuth)

2001-09-26 (new feature)[TIP 18] add labels to frames, update geometry
managers (spjuth)

2001-09-30 (new feature)[TIP 37] [grid {row|column}configure -uniform] (spjuth)

2001-10-12 (new feature)[TIP 63] [$menu add ... -compound] (helfter)

2001-10-18 (build improvement) no more warnings about building with
thread-enabled Tcl (hobbs)

2001-11-10 (build improvement) new make target 'make gdb' (dejong)

2001-11-12 (new feature)[TIP 26] simple undo/redo in text widget (callewaert)

2001-11-12 (build improvement) revitalized makefile.vc (gravereaux)

2001-11-17 (visual change) default button size on Windows changed to
conform to Windows style (hobbs)
	**** POTENTIAL VISUAL INCOMPATABILITY ****

2001-12-03 (new feature)[TIP 74] [wm stackorder] (dejong, steffen)

2001-12 (new feature) more use of Unicode in native widgets on Windows (hobbs)

2001-12-18 (bug fix)[413735] event-click-drag-1.2 test failure (porter)

2001-12-28 (new feature) On Windows, buttons accept negative widths, meaning
minimum size, enabling native L&F (hobbs)

2002-01 (bug fix) updates for CONST-ification in Tcl API, notably
Tcl_ParseArgv.  Use -DUSE_NON_CONST to suppress source incompatibility
	**** POTENTIAL INCOMPATABILITY ****

2002-01-31 (bug fix)[508988] logic error in menu cloning (helfter)

2002-02-01 (new feature)[TIP 14] [$photo transparency] (fellows)

2002-02-01 (bug fix)[511956] C99 spec: avoid 'bool' as a variable name (hobbs)

2002-02-19 (bug fix) updates to image code calls of Tcl_Seek/Tcl_Tell to
address TIP 72 changes (64-bit) in Tcl (fellows)

2002-02-21 (new widget)[TIP 41] added [panedwindow] (hobbs)

2002-02-22 (new feature)  64-bit support for xlc compiler on AIX-4 (hobbs)

2002-02-25 (bug fix)[503772] blinking cursor fix in [text] (hobbs)

2002-02-25 (bug fix)[503613] [listbox] handling of invalid listvar (hobbs)

2002-02-25 (feature change)[493145] mirror B2 bindings to B3 on Windows (hobbs)

 * (updated demos) many updates to show new features (fellows)

--- Released 8.4a4, March 5, 2002 --- See ChangeLog for details ---

2002-03-20 (feature change)[TIP 27][532644] Constness changes (porter)

2002-03-21 (bug fix)[528441] Change in optimization flags for windows
(gravereaux)

2002-04-08 (bug fix) MSL stdin/out fixes prevent crash on exit  (steffen)

2002-04-12 (bug fix) Centralized closing of display, mem-leak fixes (hobbs)

2002-04-22 (bug fix)[223739] More robust FP comparisons for odd
architectures (fellows)

2002-04-22 (bug fix)[541999] Fixed posible overun of 16-bit size limit
of X windows in drawchars (hobbs,bonfield)

2002-04-22 (bug fix)[541849] ButtonLeave implementation corrected (hobbs)

2002-04-24 (new feature) TCLTK_NO_LIBRARY_TEXT_RESOURCES check added,
allowing disable of inclusion of tk lib into resources (steffen)

2002-05-07 (bug fix)[553208] Makefile/Win fix (TCLDIR, INSTALLDIR
forward slash trouble resolved) (gravereaux)

2002-05-20 (bug fix) msgcat added to resources, fixed setup of bindings
on startup (steffen, porter)

2002-05-21 (bug fix) Build system fix, SC_ENABLE_SHARED before
SC_CONFIG_CFLAGS for usage for SHARED_BUILD (dejong)

2002-05-26 (bug fix)[548765] Fixed -value "" redraw error for variable
created by radiobutton (spjuth)

2002-05-27 (feature change) [wm transient .t .t] now raises an error (dejong)
	*** POTENTIAL INCOMPATIBILITY ***

2002-06-10 (new feature)[566605] Utilities for -underline, ampersand magic
(kovalenko)

2002-06-12 (feature change) A transient toplevel now mirrors state changes
in the master. (dejong)
	*** POTENTIAL INCOMPATIBILITY ***

2002-06-13 (bug fix) Fixed handling of cursor specs across platforms to
be consistent. (fellows)

2002-06-14 (new feature) [TIP 98] Enhanced photo compositing (fellows)
	*** POTENTIAL INCOMPATIBILITY ***

2002-06-14 (bug fix) Removed references to matherr (kupries)

2002-06-14 (new feature) [TIP 47] Reorganized Tk to allow usage in writing
an X wm (english)

2002-06-14 (new feature) [TIP 84] Full motion events upon request (hobbs)

2002-06-17 (new feature) [TIP 82] -offrelief option for check/radiobutton
(hipp)

2002-06-17 (enhancement) Added msg catalog for UK English. (porter)

2002-06-17 (new feature) [TIP 96] Added caret handling (hobbs)

2002-06-19 (new feature) [TIP 48] Added style engine (bonnet)

2002-06-19 (bug fix)[570902] Reorganized Tk shutdown to work around bugs in
X (dejong)

2002-06-20 (new feature) [TIP 94] Added -activestyle for [listbox] (hobbs)

2002-06-21 (new feature) [TIP 104] generalized text undo/redo (callewart,
hobbs)

2002-06-22 (new feature) [TIP 95] Added [wm attributes] command (hobbs)

2002-06-22 (new feature) [TIP 93] enhanced get/delete to accept accept
multiple range pairs (hobbs)

--- Released 8.4b1, July 5, 2002 --- See ChangeLog for details ---

2002-07-11 (bug fix) some memory allocation failures now result in
	error messages rather than panic (fellows)

2002-07-15 (platform support) Borland makefile on Windows (gravereaux,giese)

2002-07-16 (bug fix)[220800,581627] icon reading (darley)

2002-07-19 (bug fix) Postscript generation on Win2K (hipp)

2002-07-22 (bug fix)[570764,568278] transient windows (dejong)

2002-07-24 (bug fix)[581560] canvas memory management (hobbs)

2002-07-24 (bug fix)[584691] focus ring on compound button (hobbs)

2002-07-25 (feature enhancement)[564521] Obj-ified [wm] (spjuth)

2002-08-04 (new feature)[589853][TIP 27] Tk interfaces are now fully
	CONST-ified.  Use the symbols USE_NON_CONST or USE_COMPAT_CONST
	to select interfaces with fewer changes.
        *** POTENTIAL INCOMPATIBILITY ***

2002-08-07 (bug fix)[578654] bezier curves on canvas (hobbs)

2002-08-07 (platform support)[468139] native directory browser on Win (hobbs)

2002-08-07 (bug fix)[467524] fixed -from handling for gifs (obermeier)

2002-08-08 (bug fix)[592201] wm transient panic (english,dejong)

Rewrote Tk test suite to use tcltest package.

--- Released 8.4b2, August 9, 2002 --- See ChangeLog for details ---

2002-08-20 (bug fix) tk.h checks for matching tcl.h version (porter)

2002-08-27 (bug fix)[582457] toolbar button bindings (hipp)

2002-08-31 (platform support)[602770] Mac OS X / Aqua port (steffen)

2002-09-02 (bug fix)[565485] button height on windows (hobbs)

2002-09-02 (new feature)[TIP 108] new comand [tk windowingsystem] (steffen)

2002-09-02 (new feature)[TIP 107][601518] [raise] is non-blocking (english)

2002-09-02 (platfrom support) 64-bit compile on HP-11 (martin)

--- Released 8.4.0, September 10, 2002 --- See ChangeLog for details ---

2002-09-15 (bug fix)[570902] Use PEEK_XCLOSEIM to examine the input context
queue before invoking XCloseIM. Generate an assert if there is an input
context that has not been freed. (dejong)

2002-09-18 (platform support) Updated support for compiling with Cygwin and
either mingw or gcc. (khan, howell, dejong)

2002-09-30 (bug fix)[614650] Correct incremental transfers of UTF8_STRING
selections (fellows)

2002-10-02 (bug fix)[616791, 614474] don't blink the cursor unless it is
visible. (bonfield)

2002-10-02 (bug fix)[607390, 617446] check if the entry is being deleted
before handling an associated textvariable. (hobbs)

2002-10-08 (bug fix)[616589] leave the DestroyPanedWindow proc to free the
pwPtr. (hobbs)

2002-10-08 (bug fix)[588831] Ignore event if we are focusing into a dead
window (griffin)

2002-10-09 (bug fix)[619544] Only error-out creating an image if we fail to
allocate a non-empty buffer (fellows)

2002-10-09 (build support) all --enable-symbols to take the enhanced
options yes|no|mem|all. (hobbs)

2002-10-10 (feature enhancement) added support for generating ps for
embedded widgets on canvases on Windows (hobbs)

2002-10-10 (bug fix)[621241] The grid size was not updated properly when
removing a widget from a grid (forssen)

2002-10-16 (bug fix)[616988] macosx fix to accelerators shown in menus
with non-alphanumeric keys. (darley)

2002-10-15 (platform support) Correct AIX-5 ppc and 4/5 64-bit build flags.
Correct HP 11 64-bit gcc building. (martin, hobbs)

2002-10-17 (bug fix)[624974] fix arg handling for missing image create
photo -format or -data options (hobbs)

2002-10-17 (bug fix)[624732] In ControlUtfProc, properly return the number
of bytes consumed (hobbs)

2002-10-22 (platform support)[624509] On macosx, add embedded framework
dirs to tcl_pkgPath: @executable_path/../Frameworks and
@executable_path/../PrivateFrameworks (if they exist), as well as the dirs
in DYLD_FRAMEWORK_PATH (if set).  Added 'rapp' apple event handler.  Added
TEXT document type to plist so that files can be dragged onto Wish Shell.
Added private proc TkMacOSXUseAntialiasedText() to enable/disable quickdraw
text antialiasing where available, default is enabled.  Added a linked
boolean ::tk::mac::antialiasedtext with write trace to allow control of
antialiasing from tcl.  (steffen)

--- Released 8.4.1, October 22, 2002 --- See ChangeLog for details ---

2002-11-07 (bug fix)[635025,532022] Make [place info] complete and bring into
line with other geometry managers. (spjuth)

2002-11-14 (bug fix)[630533] Handle half-dead windows better. (dejong)

2002-11-19 (bug fix) Better handling of narrow scrollbars on OSX. (ingham)

2002-11-22 (bug fix)[641778] Make the [text see] work when the widget is
unmapped. (hobbs)

2002-12-01 (bug fix) Stopped [wm withdraw] and [wm transient] from interfering
with each other. (dejong)

2002-12-06 (bug fix) Improved DLL cleanup on Windows. (hobbs)

2002-12-06 (new feature) New function TkWinSetHINSTANCE() as part of enabling
dynamic Tk to load resources correctly. (hobbs)

2002-12-13 (bug fix)[616245] Use Tcl*StartupScript*() routines in Tk_Main.
(porter)

2002-12-27 (bug fix)[578569] Made sure that Tk always knows whether its windows
are mapped or not. (english)

2003-01-03 (bug fix)[661792] Stopped crash when trying to create a toplevel
when Tk is dying. (hobbs)

2003-01-08 (bug fix)[663981] Clip long lines so they show correctly even when
they hit windowing-system limits. (hipp)

2003-01-14 (bug fix)[666346] Stopped selection handling crashes under KDE3.0.
(english)

2003-01-22 (bug fix)[220891] Image creation cannot trigger Tk's death.
(fellows)

2003-01-23 (bug fix)[673687] Entry typein works as expected even when the mouse
button is pressed. (hipp)

2003-01-28 (bug fix)[671330] Stopped segfaults from unsynchonized window
deletion epochs. (english)

2003-02-08 (bug fix) Make canvas item coordinate list handling consistent to
stop segfaults.  Cannot now create items without coordinates. (hobbs)
	*** POTENTIAL INCOMPATIBILITY ***

2003-02-10 (bug fix) Better support for themed and animated cursors on OSX.
(ingham)

2003-02-17 (bug fix) Stopped motion events from morphing into button press
and motion events. (dejong)

2003-02-18 (bug fix) Removed memory leak in GIF image loader. (fellows)

2003-02-18 (bug fix) Made OSX menus support UTF8 text and icons. (darley)

2003-02-18 (bug fix)[608559] Stop message boxes from getting extremely wide.
(hobbs)

2003-02-18 (bug fix)[683813] Make focus behaviour of spinboxes more like
entries. (bron)

2003-02-19 (new demo)[627453] New demo showing off Tk's Unicode font handling.
(fellows,suchenwirth)

2003-02-19 (bug fix) Bring event handling more into line with the OSX standard.
Also improves "dead key" handling. (riefenstahl,ingham)

2003-02-20 (bug fix)[618872,689357] Stopped read of freed memory when working
with large composite fonts. (fellows)

2003-02-20 (bug fix)[689099,tcllib 689258] Improvements to [panedwindow] pane
size and sash handling. (spjuth,hobbs)

2003-02-20 (bug fix)[624116] Stopped semi-crash in Windows scrollbar handling.
(hobbs)

2003-02-21 (bug fix)[671122] Stopped panedwindow from crashing when embedded
in a window with a different visual to the root window. (fellows)

2003-02-21 (bug fix)[617392] Limit the screen-size of [tk_get*File] file type
selection menu. (fellows)

2003-02-21 (bug fix)[673722] Rework standard dialogs to use [grid]. (fellows)

2003-02-24 (bug fix)[637828] Report that entries can provide the selection,
even if they're not displaying it. (hobbs)

2003-02-24 (bug fix)[669595] Improved display of indicators in disabled
checkbuttons and radiobuttons. (hintermayer)

2003-02-24 (bug fix)[632514] Allow listbox 'selection includes' to respond
positively when disabled.

2003-02-24 (bug fix)[647497] Make Tk pick the first best matching font on
the font path. (dal zotto)
	*** POTENTIAL VISUAL INCOMPATIBILITY ***

2003-02-25 (bug fix)[621672] Fixed conversion of apple event parameters
to posix path names. (steffen,riefenstahl)

2003-02-25 (feature enhancement)[patch 685388] Support simple XOR text drawing
on Windows. (martin)

2003-02-28 (bug fix)[612110] Make %-substitutions for events only read data out
of the event structure when that field is valid for that event type. (fellows)
	*** POTENTIAL INCOMPATIBILITY ***

--- Released 8.4.2, March 3, 2003 --- See ChangeLog for details ---

2003-03-14 (bug fix)[701812] Stop buttons from being very wide when a
tk_messageBox has a lot of content on Unix

2003-03-18 (bug fix) Fixed crash in [winfo server] on Mac OS X

2003-04-25 (bug fix)[477740] Correct compound button display in the
disabled state

2003-05-10 (bug fix)[734498] Correct crash when generating postscript for a
single-line polygon (point) with no color.

2003-05-13 (feature enhancement)[736774] Use new versioned bundle resource
API to get tk runtime library for TK_VERSION on Mac OS X

2003-05-14 (bug fix)[737790] Updated French message catalog

2003-05-15 (bug fix)[557030] Use gb2312-raw as the alias for gb2312*
charset fonts.  gb2312.enc was made to be euc-cn for Tcl because that is
what is most often meant, but X really wants the original (-raw) gb2312
encoding.

--- Released 8.4.3, May 20, 2003 --- See ChangeLog for details ---

2003-07-07 (bug fix)[749353] Improve deletion of images on exit.

2003-07-15 (bug fix)[465324] Fixed complex bug in menu clone cleanup.

2003-07-15 (bug fix)[755530] Don't test for XCloseIM bug when the XFree86
version is newer than 4.0 since the layout of the XIM structure has
changed.

2003-07-16 (bug fix)[748277, 702230, 738143] Numerous panedwindow fixes.
Ensure that the last pane shrinks instead of being clipped when resized
below the reqsize.  Ensure that we can share GCs between a panedwindow and
its sash proxy, even if the panedwindow is in a toplevel with a different
visual.  Ensure that panedwindows get their geometry right even when their
children don't know their initial size.  Use widget-specific Priv slots for
pwAfterId and panecursor items to correctly handle cursor changes with
adjacant panedwindows.

2003-07-17 (bug fix)[697652] Make sure all options of a frame can be set to
their default value.

2003-07-17 (bug fix)[404421] Try harder to avoid zero-length mallocs() when
creating images.

2003-07-17 (feature enhancement) MacOSX build system rewrite.

2003-07-18 (bug fix) Do not make XGetGeometry call that prevents overwidth
lines drawing on unix as it requires a roundtrip call to the X server for
every string drawn.  Hard-code max width to 32768 until a beter solution to
get max width is made.

2003-07-18 (bug fix)[742660] correct XCreateIC call for TK_XIM_SPOT usage
on unix.

2003-07-18 (bug fix)[420510] Provide consistency between unix and windows
-cursor option.

2003-07-19 (bug fix)[706765] Correctly handle the -sliderrelief option
while moving the thumb.

--- Released 8.4.4, July 22, 2003 --- See ChangeLog for details ---

2003-08-13 (bug fix)[787065] Fix Button-2 binding for scale widget.

2003-08-19 (bug fix)[791500] Fix panedwindow refresh glitches for bg.

2003-09-17 (bug fix)[808039] Prevent [image create] from generating an
image command name that overwrites an existing command.

2003-09-25 (enhancement) Added -compound support for OS X bevel buttons.

2003-10-10 (bug fix) Fix image offset stippling for disabled buttons.

2003-10-22 (enhancement)[827535] Constrain tk_dialog to be sensibly sized and
placed

2003-10-28 (bug fix) Add 16bpp XGetImage support on Windows

2003-10-29 (enhancement)[795717] Allow some control of foreground and
background colors on Tk's tk_getOpenFile/tk_chooseDirectory.

2003-11-01 (enhancement)[820519] Updated Dutch (nl) message catalog.

2003-11-10 (enhancement)[826614] Provide more Tk build info in tkConfig.sh.

2003-11-10 (enhancement)[809157] Add alpha blending for images with partial
transparency on Windows and Unix on 15bpp+ displays.

2003-11-10 (enhancement)[820282] Use the XGCValues.function parameter when
filling rectangles with XFillRectangles on Windows.

2003-11-11 (enhancement)[840107] Add OS X unicode clipboard support.

2003-11-11 (enhancement)[833819] Improve Tk's
tk_getOpenFile/tk_chooseDirectory directory glob'ing speed.

2003-11-11 (bug fix)[836483] Fix mem leak in '$listbox itemconfigure'.

2003-11-11 (bug fix)[723856] Correctly handle menu (un)posting on menus
with spaces in their names.

2003-11-11 (enhancement) Improve AIX-64 build configuration.

2003-11-17 (bug fix) Fix menubutton -compound state disabled drawing.

--- Released 8.4.5, November 20, 2003 --- See ChangeLog for details ---

2003-12-17 (platform support)[842952] Mac OS X: [scrollbar]

2004-02-13 (platform support)[776646] Win: native hand2/fleur cursors

2004-02-03 (enhancement) post menubuttons so they stay on screen.

2004-02-09 (bug fix)[877950] stop crash during intra-image copy/resize

2004-02-10 (enhancement) New msg catalogs for Esperanto and Polish (trzewik)

2004-02-13 (platform support)[478568] Win: bold/italic font handling

2004-02-15 (platform support)[860454] Mac OS X: [event generate]

2004-02-15 (platform support)[840107] Mac OS X: Unicode clipboard (senn)

2004-02-15 (platform support)[517600] Mac OS X: handle FSRef's

2004-02-15 (platform support) Mac OS X: native [tk_messageBox]

2004-02-15 (platform support) Mac OS X: PowerBook keycode 0x34 -> <Return>

2004-02-18 (platform support) Mac OS MouseWheel event handling

2004-02-18 (bug fix)[899246] fix shrinking grid geometry calculations

2003-02-23 (platform support)[809157] Mac OS X: Add alpha blending for
images with partial transparency.

2004-03-01 (platform support)[218561] Allow 64-bit configure on IRIX64-6.5*

--- Released 8.4.6, March 1, 2004 --- See ChangeLog for details ---

Changes to 8.5a1 include all changes to the 8.4 line through 8.4.6,
plus the following, which focuses on the high-level feature changes
in this changeset (new minor version) rather than bug fixes:

 * Tk is no longer guaranteed to work for Win95 (not tested 8.5+)

 * configure scripts now require autoconf 2.57 for regeneration

 * added support for anti-aliased test under X11 (already existed for
   Win/Mac) using --enable-xft

 * improved speed of 'photo put' handling

 * updated demos for consistency and improved look & feel

 * improve 3D line drawing for sunken widgets on Windows

 * [792387] reworked 'grid' to handle some tricky geometry computations
   better

 * [TIP #109] updated look of radiobuttons and checkbuttons on X11

 * [TIP #110] tristate value option for checkbuttons and radiobuttons

 * [TIP #113] add multi-line searching and -all searching to the text widget
   Full Tcl_Obj-ification of the text widget
 * [TIP #155] add 'count' and 'replace' subcommands and a '-blockcursor'
   option to text widgets and support smooth-scrolling of them
	*** POTENTIAL INCOMPATIBILITY ***
   Negative or decreasing tab-stops are explicitly disallowed

 * [TIP #116] more safety for large image creation through use of attempted
   allocation of large memory blocks

 * [TIP #137/151] add -encoding option to 'wish' executable (through
   Tk_MainEX())
	*** POTENTIAL INCOMPATIBILITY ***
   For Tk embedders that build on Tk_MainEx() and make use of Tk_MainEx's
   former ability to pass a leading "-encoding" option to interactive shell
   operations, this will now be consumed by Tk.

 * [TIP #146] added 'grid anchor' subcommand for overall grid anchoring

 * [TIP #147] recognize widget names and "all" as keywords in grid's
   'columnconfigure' and 'rowconfigure' subcommands

 * [TIP #150] make 'send' available on Windows

--- Released 8.5a1, March 3, 2004 --- See ChangeLog for details ---

2004-03-17 (platform support) Mac OS X: Grab the Command-H &
Command-Shift-H keys and use them for Hide and Hide Others before passing
keystrokes on to the generic keyboard event processing.
Stop putting a Quit menu item in the File menu. (ingham)

2004-03-26 (enhancement)[540375] Add code to read and write PPM/PGM data
from strings and/or bytearrays. (fellows)

2004-03-26 (bug fix)[923555] Restored support for the stringWriteProc of
old photo formats/ (fellows)

2004-03-31 (bug fix)[Bug 220871] Report errors from invoking menu commands
as background errors on OS X. (ingham)

2004-04-20 (bug fix)[915350, 922336] Do not set min, max size in WM_HINTS
when we shouldn't and correctly display maximize window button under
KDE-3.2.1. (english)

2004-05-03 (enhancement)[756952] Place images of compound menu entries in
indicator space if not a radio of checkbutton on Windows. (eserte)

2004-05-03 (bug fix)[904371] Fix drawing of unicode chars in menu titles.
(riefenstahl)

2004-05-03 (bug fix)[939389, 822002, 732662] Correctly post internal
clipboard data to the Windows clipboard on exit. (hobbs)

2004-05-03 (bug fix)[778893, 932155] Make the panedwindow -opaqueresize
option work as per the docs, and call DragSash to stop sash jump when B1 is
pressed and released without moving. (hobbs)

2004-05-05 (bug fix)[618872] Fix Tk_MeasureChars and Tk_DrawChars to handle
reallocation of subfonts when unicode chars require extra fonts.
(dkf, hobbs)

2004-05-14 (enhancement) reduce Tk tk_messageBox default font size to
14-point (was 18-point). (fellows)

2004-07-11 (enhancement)[987169] Handle users destroying the dialog
indirectly. (fellows)

2004-07-14 (bug fix)[894550] Correctly set the cursor to the platform
cursor on OS X when Tk asks for the "NULL" (empty) cursor.

2004-07-14 (bug fix)[969358] Prevent possible segfault in -maxundo. (jiangwu)

2004-07-19 (bug fix)[874058] improved build configuration on 64-bit systems.
Corrects Tcl_StatBuf definition issues.  (hobbs)

2004-07-23 (platform support) Mac OS X: Fix several problems with
Icelandic (and Faroese) keyboards (riefenstahl)

2004-07-24 (platform support) Mac OS X: Complete the implementation of
the CG version of the X drawing emulation layer. (tittle, ingham)

--- Released 8.4.7, July 26, 2004 --- See ChangeLog for details ---

2004-08-09 (bug fix)[1006286] test wrapping on canvas; Win (dejong)

2004-08-10 (bug fix)[1006686] [wm resizable] Solaris (mcdonald,english)

2004-08-17 (bug fix)[1010938] panedwindow -handlepad GEOMETRY (fellows)

2004-08-19 (bug fix)[611615] file dialog double clicks fell through (hobbs)

2004-09-10 (bug fix)[845189] file dialog state initialization (fellows)

2004-09-10 (bug fix)[1013942] widget demo robust against strict motif (fellows)

2004-09-16 (bug fix)[1028888] [place forget] memory leak (spjuth)

2004-09-16 (bug fix)[607649] font size change: recompute menu geometry (hobbs)

2004-09-17 (new feature)[TIP 222] [wm attributes -alpha] (hobbs)

2004-09-22 (bug fix)[865842] disabled cascade menu arrow draw (dejong)

2004-09-22 (bug fix)[866194] menu accelerator text highlights (dejong)

2004-09-22 (bug fix)[223689] handle color/screen resolution changes (hobbs)

2004-10-05 (new feature)[TIP 159] [wm iconphoto] (hobbs)

2004-10-26 (bug fix)[905830] set IC focus after creation (max)

2004-10-26 (bug fix) shutdown safety corrections for Win (gravereaux)

2004-10-28 (bug fix) HAVE_NO_SEH handler code, Win (dejong)

2004-10-29 (bug fix)[533519] multi-display window placement (thoyts)

2004-11-10 (bug fix)[1055023] compound buttons, MacOSX (kirkham,ingham)

2004-11-11 (bug fix)[1035348] [load]-able Tk on MacOSX/Aqua (steffen)

2004-11-12 (bug fix)[800178] use correct display for [tk scaling] (hobbs)

2004-11-16 (bug fix)[1063675] Italian msg catalog fixes (ugoccioni,welton)

2004-11-17 (bug fix)[1036963] panedwindow: set save_under X attr (hobbs)

2004-11-17 (bug fix)[1004508] console: array keyname expansion (bold,hobbs)

2004-11-17 (bug fix)[1032300] ps generation of unspecified canvas image (hobbs)

2004-11-17 (bug fix)[982248] immediate unmap of hidden canvas windows (hobbs)

2004-11-18 (new feature) configure options --enable-man-suffix (max)

--- Released 8.4.8, November 18, 2004 --- See ChangeLog for details ---

2004-12-01 (bug fix)[979239] Fix clipping of partially transparent images
on buttons on unix to avoid X error (hobbs, petasis)

2004-12-03 (bug fix)[848161] Fix Tk_PhotoPut(Zoomed)Block overlay
compositing of partially transparent areas.

--- Released 8.4.9, December 6, 2004 --- See ChangeLog for details ---

Changes to 8.5a2 include all changes to the 8.4 line through 8.4.9, plus
the following, which focuses on the 8.5-only changes since 8.5a1:

2004-03-16 (bug fix)[915330] correct crash condition for new
radio/checkbuttons when colors are exhausted (griffin)

2004-03-18 (platform removal)[918139] Removed support for Mac OS Classic
platform (steffen)
	*** POTENTIAL INCOMPATIBILITY ***

2004-03-26 (new feature)[FRQ 540375] support for
[image create photo -format PPM -data] (fellows)

2004-05-14 (bug fix)[TIP 152] -detail option for tk_messageBox (fellows)

2004-06-04 (bug fix)[965398] Fix to shimmering infinite loop scrolling in
text widget under rare circumstances (darley)

2004-06-04 (bug fix) Fixed mousewheel bindings for OS X/Aqua (darley)

2004-06-07 (bug fix)[965186] Fix text widget's record of
partial-line-height calculations for very long wrapped lines, correcting
scrollbar-text interactions (darley)

2004-06-08 (bug fix)[968725] Fix text rendering problem with canvas text
items that have a selected region. (dejong)

2004-06-09 (bug fix) Fix multi-line regexp search bugs in text widget
(darley)

2004-06-15 (feature enhancement) Add 3D highlight to disabled *buttons and
labels, as is done for disabled menu entries (kovalenko)

2004-06-16 (bug fix)[742882] Fix potential division by zero in gridded wm
geometry (english)

2004-06-26 (bug fix)[756840] Fix Tk console cleanup on exit/reinit
(mistachkin)

2004-06-30 (new feature)[TIP 153] enhanced 'winfo toplevel' to recognize
non-Tk windows (mckay)

2004-07-02 (bug fix) Button 4 and 5 masks synchronized with Tk display
(staplin)

2004-07-05 (bug fix)[959973] Set _NET_WM_NAME and _NET_WM_ICON_NAME
(freedesktop.org) in addition to WM_NAME and WM_ICON_NAME (ICCCM).  Allows
Unicode characters in wm titlebar on X11. (english)

2004-07-05 (new feature)[TIP 158][797404] Allow Win apps to distinguish
keys on the keypad using the Extended modifier (grossbauer, kenny)

2004-07-20 (feature enhancement)[922727] add install-private-headers target
(steffen)

2004-07-27 (bug fix) Fix segfault in case of premature end of GIF image
data (steffen)

2004-08-11 (feature)[979101] [tk_getOpenFile] consults env vars (fellows)

2004-08-19 (new feature)[TIP 168] Add -smooth method for alternative bezier
curve implementations on canvas items (hellstroem, fellows)

2004-08-29 (new feature)[TIP 165] Add %d binding substitution for
user-controlled data field (fellows)

2004-09-10 (new feature)[TIP 169] Allow for text peering with '$text peer'
widget subcommand (griffin, darley)

2004-10-08 (new feature)[TIP 205] Use pkgconfig Database to register Xft
support (english)

2004-10-11 (new language) Swedish message catalog from Mats Bengtsson

2004-10-19 (new feature)[TIP 204][976928] Virtual events for keyboard
traversal (english)

2004-10-24 (new feature)[TIP 177, 179][983886] Add -hide and -stretch
options to panedwindow widget (griffin)

2004-10-26 (bug fix)[919066] Improve region handling functions

2004-10-28 (bug fix)[220927] Fix scale labels to stay in window (schlenker,
thoyts)

2004-11-07 (bug fix)[962589] Made handling of ^ more consistent in grid
(spjuth)

2004-11-28 (bug fix)[942320] Fix short integer overflow in x,y coordinates
for long lines using unix AA fonts (english)

Updated test suite, documentation, and demos.

--- Released 8.5a2, December 7, 2004 --- See ChangeLog for details ---

2004-12-09 (performance)[1081966] BMP, JPG image load speed (fellows)

2004-12-17 (feature change) Modified DisplayFrame to draw a container's
background when the embedded window is NULL (chengyemao)

2004-12-17 (bug fix)[842945][831627] Fixed a bug in ContainerEventProc
to handle ConfigureNotify event properly; Changed CleanupContainList to
TkWinCleanupContainerList to be invoked in TkWinXCleanup; Changed Intialize
and CreateTopLevelWindow to create the DeleteWindowsExitProc after TkpInit
so that finalization will be done in a proper sequence (to avoid painics
and potential crashes in exit). (chengyemao)

2004-12-17 (platform support) Added TkWinClenupContainerList into stublib.
(chengyemao)

2004-12-18 (buf fix)[222677] Close the embedded window (of a different
process) when its container is destroyed. (chengyemao)

2004-12-19 (Windows feature implementation of embedded/embedding
Tk and bug fix) Implemented container identification, focus, raise, set
title of and move window so that an embedded widget is able to identify
a container, to get focus and to receive key press input. Fixed bugs include
[1024364][1096047] and an incorrect wm overrideredirect for an embedded
window. (chengyemao)

2004-12-20 (Windows feature implementation of embedded/embedding Tk)
Implemented overrideredirect for an embedded toplevel; correctly updated a
frame's upper left x and y of an embedded toplevel after its container
(of another process) moved. (chengyemao)

2004-12-28 (feature implementatoin of embedded/embedding Tk of Windows)
Implemented embedded/embedding toplevel menu. A menu may be embedded in
a container of either the same process or a different process. Working
fine with Windows 98. But having a problem when invoked with a mouse click
(Windows XP): if an embedded menu is in a different process, the menu items
may show as a blank window at the pull-down time and require the mouse
moves over the menu items to complete display. (chengyemao)

2004-12-29 (platform support)[1092952,1091967] MSVC7, gcc OPT compiles (hobbs)

2005-01-03 (feature implementation of embedded/embedding Tk of Windows) Added
a separated window handler for an embedded menu; solved the problem of
a blank menu display with a mouse click in XP. (chengyemao)

2005-01-07 (feature implementation of embedded/embedding Tk of Window) Added
TK_STATE message (Windows) to support {wm state} for embedded windows; forced
redraw of container after the embedded window detached; removed unnecessary
panic in using embedded window; embeded toplevel menu of an embedded window
automatically in wrapper updating.  Modified and added functions: WmStateCmd,
UpdateWrapper, TkpWmGetState (added) in tkWinWm.c; TkpUseWindow,
TkWinEmbeddedEventProc in tkWinEmbed.c; TkWinChildProc in tkWinX.c.
(chengyemao)

2005-01-08 (bug fix)[1098625] Wrong toplevel geometry when created with a menu;
[637653] Deleting a popup menu crashes wish (chengyemao)

2005-01-09 (feature implementation of embedded/embedding Tk of Windows)
Changed FrameWidgetObjCmd (tkFrame.c), TkpUseWindow (tkMacOSXEmbed.c,
tkUnixEmbed.c, tkWinEmbed.c) to make implementation ready for a
configurable toplevel -use option and completed the implementation for
Windows (tkWinWm.c, tkWinEmbed.c, tkWinInt.h). Embedding with a frame
container needs further debugging (chengyemao).

2005-01-10 (enhancement)[1081595] stopped use of TK_DBGX (english)

2005-01-11 (bug fix)[1098779] -pady accept all lists (fellows,kirkham)

2005-01-11 (bug fix)[1093631] [text] scroll long wrapped line (darley)

2005-01-18 (feature implementation of embedded/embedding Tk of Windows)
Simplified TkpUseWindow, added Tk_DetachEmbeddedWindow and got rid of code
for saving an embedded window object which is never used. Fixed a bug in
TkWinHandleMenuEvent for processing WM_MENUSELECT. Wish crashed due to an
invalid index in a case of MF_POPUP. The -use option of a toplevel can be
configured after the toplevel is created.

2005-01-18 (bug fix) dialog visibility in demos (nash,fellows)

2005-01-28 (platform support)[1021871] Solaris gcc 64-bit support (hobbs)

2005-01-31 (enhancement)[1111213] msg catalog for Spain's Spanish. (poser)

2005-02-03 (bug fix)[1114977] UID thread-safety in canvas (fellows)

2005-02-11 (bug fix)[949792] Fix error during panedwindow destroy (hobbs)

2005-02-11 (bug fix)[1105738] Fix [tk_messageBox -parent $nonToplevel]
segfault (hobbs)

2005-02-11 (bug fix)[1119460] Disabled canvas bmap/bbox segfault (hobbs)

2005-02-11 (platform support) Correct gcc builds for AIX-4+, HP-UX-11 (hobbs)

2005-02-14 (bug fix)[443848] [text] elide newline, but not line (darley)

2005-02-16 (new feature)[TIP 223] Windows: [wm attributes -fullscreen] (dejong)

2005-02-22 (bug fix)[1146057] Aqua: [tk_getOpenFile] encoding (steffen)

2005-02-28 (bug fix)[1118340] Fix Mousewheel %A translation (davis,hobbs)

2005-03-09 (bug fix) Mac OS X: remote debugging under Xcode (ingham)

2005-03-10 (bug fix)[1160025] Aqua: offset in mouse coords (davies,ingham)

2005-03-10 (bug fix)[1124237] Aqua: floating window focus (davies,ingham)

2005-03-14 (bug fix)[1162356] ClientMessageHandlers work now (petasis,fellows)

2005-03-14 (bug fix)[1124237] Aqua: (un)map of subwindows (ingham)

2005-03-14 (bug fix)[700305] Aqua: child window updates before creation
(ingham)

2005-03-15 (platform support) OpenBSD ports patch (thoyts)

2005-03-15 (bug fix)[1143776] [text] display panic (revar,darley)

2005-03-19 (bug fix)[1016385] allow [rename console] (fellows)

2005-03-23 (enhancment) Aqua: native L&F for entry and spinbox (ingham)

2005-03-23 (new feature) Aqua: [wm attributes -notify] (ingham)

2005-03-29 (platform support) Allow msys builds without cygwin (hobbs)

2005-04-03 (bug fix)[1175092] grid geometry calculations (spjuth)

2005-04-04 (bug fix)[1174269] [text] elide search (darley)

2005-04-04 (bug fix)[1169429] [text] invisible cursor (darley)

2005-04-04 (bug fix)[1083878] \0 char in [tk_getOpenFile -filetypes] (darley)

2005-04-07 (bug fix)[1152809] [wm stackorder] panic; multi-DISPLAY (dejong)

2005-04-14 (bug fix)[1122671] font encoding alignment issue (brubaker,hobbs)

2005-04-18 (bug fix) [text] <Home> and <End> bindings (darley)

2005-04-18 (bug fix)[1185640] [text] passed bogus utf-8 to Tk_MeasureChars
(petasis,english)

2005-04-25 (platform support) Fix builds on Mac OS X 10.1 (steffen)

2005-05-06 (platform support) Added x86_64 Solaris cc and Solaris 10 build
support (hobbs)

2005-05-10 (bug fix)[1191895] [text] hang on <Control-Key-Up> (vlasov,darley)

2005-05-14 (enhancement)[1202052] Aqua: CFRunLoop notifier allows
[load]able Tk (steffen)

2005-05-15 (bug fix)[1012852] Aqua: check/radiobutton accelerator (kirkham)

2005-05-15 (bug fix)[1202181] Aqua: scrollbar thumb position (kirkham)

2005-05-15 (bug fix)[1202223] Aqua: [text] window -> scroll lock (kirkham)

2005-05-22 (bug fix)[1206133] TkGetFileFilters: add all (dionizio,fellows)

2005-05-24 (platform support) Darwin/Aqua builds merged into unix (steffen)

2005-05-27 (behavior change) tk_popup menus now "sticky" (helfter)

2005-05-28 (new feature)[TIP 245] [tk inactive] (max,fellows)

2005-05-30 (bug fix)[1161543,1010941,795869,690169] panedwindow
display/resizing (south)

2005-05-30 (bug fix)[1159367] [menu] creation segfault (schofield,hobbs)

Documentation improvements [1087842,1081527,1115907,etc.]

--- Released 8.5a3, June 4, 2005 --- See ChangeLog for details ---

2005-06-23 (bug fix)[1176610] Aqua: default [entry] borderwidth (steffen)

2005-07-18 (bug fix)[1240221] [$text mark prev] crash (darley)

2005-07-22 (platform support) msys build now requires msys_mingw7.zip (dejong)

2005-08-09 (Aqua enhancement) Carbon events (steffen)

2005-08-10 (bug fix)[1252702] portable Tcl_GetStringFromObj() calls (fellows)

2005-08-12 (bug fix)[749908] per-thread Tk_ConfigSpec tables (fellows)

2005-08-23 (enhancement)[1244153] use SC_PROG_TCLSH, SC_BUILD_TCLSH (dejong)

2005-08-23 (bug fix)[1235544] adopt Tcl's SEH implementation (kenny,dejong)

2005-08-23 (Aqua bug fix) dialogs ignore -initial* options (hobbs)

2005-10-04 (bug fix)[1216775] [tk_dialog] failing [grab] (fontana,hobbs)

2005-10-04 (bug fix)[1309218] [tk_chooseDirectory -mustexist] (lemburg,hobbs)

2005-10-04 (bug fix)[1311734] Fixed the problems that an embedded windows failed
to respond to display changes (Windows platform) (chengyemao)

2005-10-10 (new feature)[TIP 256] [$text config -tabstyle] (darley)

2005-10-10 (bug fix)[1319720] Tk_DeleteOptionTable() mem leak (melbardis)

2005-10-12 (new feature) one directory test suite (starpackable) (zolli,fellows)

2005-10-18 (bug fix)[1328926] $argv encoding and list formatting (porter)

2005-11-06 (platform support) OpenBSD missing LIBS (thoyts)

2005-11-10 (bug fix)[1353022] minor potential memleaks (fellows)

2005-11-22 (bug fix)[1353414] [selection get] compat w/OpenOffice.org (fellows)

2005-11-14 (feature change) [bgerror] msg truncation at 45 chars (english)

2005-11-15 (new feature)[TIP 231] [wm attributes] on X11 (english)

2005-11-22 (bug fix)[1335485] dialog and space in widget name (taylor,fellows)

2005-11-27 (platform support) Darwin 64bit, Tiger copyfile(), and
Max OSX universal binaries support (steffen)

2005-11-29 (bug fix)[1252259] clear initial % from console (lawlor,hobbs)

2005-11-30 (bug fix)[1086049] [wm attributes -topmost] fix (courtney,hobbs)

2005-12-08 (enhancement)[1369597] Win 64: --enable-64bit=amd64|ia64 (hobbs)

2005-12-08 (bug fix)[1374935] [$text tag names] crash with peer (hobbs)

2005-12-12 (bug fix)[1377619] configure syntax error exposed in bash-3.1 (hobbs)

2005-12-13 (Aqua) MouseWheel bindings; kEventMouseScroll events (steffen)

2005-12-28 (bug fix)[1380427] text widget undo/redo crash (callewaert)

2006-01-12 (new feature)[TIP 260] canvas text item -underline option (fellows)

2006-01-20 (bug fix)[905830] all events to XFilterEvent (SCIM compat) (english)

2006-01-25 (feature enhance)[1237759] update script lib to 8.4 (fradin,porter)

2006-01-25 (feature enhance)[1409264] I10N of [bgerror] dialog (fellows)

2006-02-27 (bug fix)[480862] [$img configure -data] no display change (fellows)

2006-02-27 (bug fix)[470322] BitmapInit() thread safety (griffin,fellows)

2006-03-02 (Aqua bug fix) image endian issue on OS X/x86 (hobbs)

2006-03-15 (bug fix)[1409140] speed up photo image updates (fellows)

2006-03-16 (enhancement)[1405069] added Portuguese l10n. (ricardoj,silasj)

2006-03-17 (bug fix)[1451587] no abbreviations in script library (thoyts)

2006-03-21 (enhancement)[638966] Aqua: ATSUI text render (reifenstahl,steffen)

2006-03-23 (platform support) new tk.spec file (max)

2006-03-26 (bug fix)[1414171] crash in [$text dump -command] (macdonald,darley)

2006-03-27 (bug fix)[1458234] crash in animated GIFs (bron,fellows)

2006-03-29 (platform support)[917433] tolerate X servers that do not
accept the color names "Black" and "White" (porter)

2006-04-06 (bug fix)[1455241] Aqua: [wm attributes -titlepath] fix (steffen)

2006-04-07 (bug fix)[934524]  Aqua: background window dragging/growing (steffen)

2006-04-09 (bug fix)[1467004] Aqua: [wm resizable] fix (steffen)

2006-04-09 (bug fix)[1450800] Aqua: allow empty toplevel names (steffen)

2006-04-11 (bug fix)[1073456] Aqua: implement toplevel zoom (steffen)

2006-04-11 (bug fix)[700316]  Aqua: enable 'Preferences' app menu item (steffen)

2006-04-11 (bug fix)[1193614] Aqua: tk_messageBox escape key binding (steffen)

2006-04-11 (enhancement)[1105284] Aqua: call ::tk::mac::* procs for all
registered applevents (steffen)

2006-04-12 (bug fix)[1432666] grid row/col out of bounds crash (spjuth)

2006-04-25 (bug fix)[1475865] crash on invalid font name (fellows)

Documentation improvements [1224983,1247835,1151523,1357575,1083838]

--- Released 8.5a4, April 27, 2006 --- See ChangeLog for details ---

2006-04-28 (bug fix)[1243318] Aqua: incorrect cursor pos in bindings (steffen)

2006-04-28 (bug fix)[1476443] Aqua: incorrect toplevel pos on 1st map (steffen)

2006-05-12 (performance)[1409140] restore perf lost in 2006-03-15 change (hobbs)

2006-05-13 (bug fix)[1481503] Aqua: key shortcut for 'Preferences' (steffen)

2006-05-13 (bug fix)[1155596] Aqua: images with alpha on native btns (steffen)

2006-05-13 (bug fix)[1480105] Aqua: Map/Unmap propagation to children (steffen)

2006-05-13 (bug fix)[940117] Unmap canvas window items on canvas Unmap (steffen)

2006-05-16 (bug fix)[1472624] Aqua: balloon help don't steal focus (steffen)

2006-05-29 (bug fix)[706446] Aqua: active [button] highlight (hobbs)

2006-05-29 (bug fix)[1424513] [listbox] crash with namespace var (hobbs)

2006-06-01 (bug fix)[912571] [console] std chan refcount (mistachkin,hobbs)

2006-06-14 (bug fix)[950121] Aqua: crash in draw of very wide images (steffen)

2006-06-14 (bug fix)[1501922] Aqua: invalid clip regions on redraw (steffen)

2006-06-14 (bug fix)[891141] excess variable writes by [scale] (porter)

2006-07-20 (platform support) Mac OS X weak linking (steffen)

2006-07-21 (bug fix)[700311, 1525905] Aqua: pure modifier keysyms (steffen)

2006-07-24 (bug fix)[1358663] Aqua: [wm geometry -x-y] (steffen)

2006-07-25 (bug fix)[1516950] Aqua: cmd-Q app menu key shortcut (steffen)

2006-08-18 (bug fix)[1542205] Aqua: toplevel toolbar button crash (steffen)

2006-08-21 (bug fix) Aqua: recursively called event loop (steffen)

2006-08-24 (bug fix) Aqua: window grow icon obscuring scrollbar (steffen)

2006-08-30 (new feature)[1518677] WM_UNICHAR window message (hobbs,petasis)

2006-09-10 (bug fix) Aqua: active/inactive text selection color&relief (steffen)

2006-09-10 (bug fix)[1472624] Aqua: mouse events in overrideredir wins (steffen)

2006-09-11 (bug fix) Aqua: app menu shortcuts with custom .apple menu (steffen)

2006-09-22 (bug fix)[1562528] NULL terminates variadic calls (fellows,ryazanov)

2006-09-22 (new feature)[TIP 268] [package provide] full patchlevel (kupries)

2006-10-05 (bug fix)[1122671] alignment fixes in ucs-2be encoding routines
(hobbs,staplin)

2006-10-08 (new feature)[TIP 264] New public routine Tk_Interp() (thoyts)

2006-10-16 (bug fix)[1558051] Aqua: CG drawing matches X11 (steffen)

--- Released 8.5a5, October 20, 2006 --- See ChangeLog for details ---

2006-10-30 (new feature)[TIP 48] Addition of themed tk widgets to Tk as Ttk
(themed Tk).  Adds ttk::notebook, ttk::sizegrip, ttk::combobox,
ttk::panedwindow, ttk::progressbar, ttk::menubutton, ttk::button,
ttk::radiobutton, ttk::checkbutton, ttk::treeview, ttk::separator,
ttk::scrollbar, ttk::entry, ttk::frame and ttk::labelframe widgets.  Adds
ttk::style command.

2006-11-02 (enhancement) Improve OS X Carbon Update event handling (steffen)

2006-11-07 (configure change) Unix --enable-xft is enabled by default (kenny)

2006-11-23 (bug fix)[1599877] Fix unicode character underline in menus (hobbs)

2006-11-24 (bug fix)[1487701] Better handling of tcl_interactive on OS X to
control display of console (hobbs, steffen)

2006-11-26 (platform support)[1230558] --enable-64bit on more systems (steffen)

2006-11-30 (bug fix) Fix handling of Escape binding on OS X dialogs (steffen)

2006-12-01 (new feature) Add -transparentcolor wm attribute on Windows (hobbs)

2006-12-01 (new feature)[TIP 300] Added [font actual $font $char] (kenny)

2006-12-04 (new feature)[TIP 286] Added [$menu xposition] subcommand (bron)

2006-12-11 (enhancement) Improved EWMH support for _NET_WM_PID and
_NET_WM_PING (fellows)

2007-01-25 (configure change) ensure CPPFLAGS env var used when set (steffen)

2007-02-19 (configure change) Use SHLIB_SUFFIX=".so" on HP-UX IA64 (was
".sl") (hobbs)

2007-04-10 (platform support) Correctly handle theming on Vista/Aero (english)

2007-04-23 (enhancement) Allow empty value for -selectforeground opt (steffen)

2007-04-23 (platform support) Aqua: remove Tk-internal double buffering that is
wasteful on Aqua; allows direct-to-window CoreGraphics drawing (e.g. adding
support for colors with alpha) (steffen)

2007-04-23 (platform support) Aqua: add all OS theme colors/brushes (patterns)
as system colors (steffen)

2007-04-23 (platform support) Aqua: tk_dialog & bgerror use OS theme (steffen)

2007-04-23 (platform support) Aqua: add 'none' & missing theme cursors (steffen)

2007-04-23 (platform support) Aqua: [tk_getOpenFile -parent] et al use sheet
dialog (steffen)

2007-04-23 (bug fix) Aqua: fix custom MDEF and tearoff menu display (steffen)

2007-04-23 (bug fix)[1620826] Aqua: fix <<MenuSelect>> support (steffen)

2007-04-23 (platform support) Aqua: add support for live window resizing and
asynchronous window dragging; prevent window from becoming inacessible
offscreen or under Dock after dragging; use transparent grow box (steffen)

2007-04-23 (platform support) Aqua: improve event processing during nested
event loops (e.g. modal dialogs, menu tracking, window resizing etc) (steffen)

2007-04-23 (bug fix) Aqua: add support for all possible aqua scrollbar arrow
positions, scrollbar variants and for "jump to here" scrollbar behaviour;
correct scroll view size computation; enforce minimal scrollbar height (steffen)

2007-04-23 (platform support) Aqua: add [wm attributes] -topmost, -fullscreen
and -transparent (fully transparent win via -bg "systemTransparent") (steffen)

2007-04-23 (platform support) Aqua: determine win min/max sizes dynamically;
correct size handling of gridded windows; improve computation of initial
window bounds; correct window size handling on multi-headed systems (steffen)

2007-04-23 (platform support) Aqua: correct composite attribute handling in
[tk::unsupported::MacWindowStyle] and add new attributes; allow changing
window class of already existing windows (steffen)

2007-04-23 (platform support) Aqua: add tcl document extensions and mime type
to Wish.app's Info.plist (steffen)

--- Released 8.5a6, April 25, 2007 --- See ChangeLog for details ---

2007-05-04 (new feature)[TIP 145] Enhanced font handling (thoyts)

2007-05-14 (bug fix)[1712081] restored USE_OLD_IMAGE support (porter)

2007-05-15 (bug fix)[1717830,800149] memory leaks (jenglish)

2007-05-15 (bug fix)[1677608] [grid *configure] crash (porter)

2007-05-31 (platform support) Aqua: improve interaction of Expose events and
idle-time redraws (steffen)

2007-05-31 (bug fix) Aqua: gridded window max-size calculation (steffen)

2007-06-02 (bug fix)[1731734] Aqua: menu cascades outside menubar (steffen)

2007-06-06 (platform support) Aqua: enable MouseWheel events in background
windows (steffen)

2007-06-09 (bug fix)[1724223] Unicode menu entry crash (hobbs)

2007-06-09 (bug fix)[1467997] Blue/red reversal in icons (hobbs,janssen)

2007-06-23 (bug fix) Aqua: nav dialog sheet crash (steffen)

2007-06-29 (platform support) Aqua: remove private internal declarations from
installed tkMacOSXInt.h header (steffen)

2007-06-29 (bug fix) Aqua: scrollbar thumb size calculation (steffen)

2007-07-09 (bug fix) Aqua: app-is-frontmost detection (steffen)

2007-07-09 (bug fix) Aqua: window click activation & titlebar click handling
in presence of grabs or modal windows (steffen)

2007-07-25 (bug fix)[1743786] Aqua: [tk_getOpenFile] result (steffen)

2007-08-01 (bug fix)[1692927] [tk_messageBox -detail] buffer (davies,thoyts)

2007-08-27 (bug fix)[1782105] Aqua: tk_chooseColor result (steffen)

2007-09-06 (platform support) Aqua: drop support for Xcode 1.5 project, add
project for Xcode 3.0 (steffen)

2007-09-11 (bug fix) Animated GIF buffer overrun (max)

2007-09-15 (platform support) SunOS-5.1x link with cc, not ld (steffen)

2007-09-17 (enhancement)[1780286] Aqua: combobox appearance (english)

2007-09-17 (platform support)[1748251] Fix NetBSD link failures (english)

2007-09-20 (bug fix)[1791052] [text] DLine layout crash (khomoutov,fellows)

--- Released 8.5b1, September 26, 2007 --- See ChangeLog for details ---

2007-09-26 (enhancement)[1800742] msg catalog for Hungarian. (reszo)

2007-10-11 (bug fix)[1810818] Aqua: [wm resizeable] (steffen)

2007-10-12 (platform support) Aqua: replace RgnHandles by HIShapeRefs (steffen)
	*** POTENTIAL INCOMPATIBILITY for C code acessing MacDrawable Rgns ***

2007-10-15 (platform support) Mac OS X: 64-bit X11 support (steffen)

2007-10-15 (new feature)[TIP 125][998125] dockable frame support (hobbs)

2007-10-22 (bug fix)[1814778,1780286,1609168,1349586] combobox overhaul(english)

2007-10-22 (platform support) Aqua: TIP 145 and Aqua Theme fonts (steffen)

2007-10-23 (bug fix)[1818441] combobox & reparentable frames (hobbs)

2007-10-24 (bug fix)[1723362] Win: transparent bitmaps (mcdonald,thoyts)

2007-10-25 (bug fix)[1818491] crash in [place] manager (mcdonald)

2007-10-25 (new feature)[TIP 242][1156388] file dialog filter (hobbs)

2007-10-25 (bug fix)[1817596] ttk::notebook (english)

2007-10-26 (bug fix)[1816252] Aqua: [wm transient] (steffen)

Improvements to demo suite to make more use of Tk 8.5 features (fellows,steffen)

--- Released 8.5b2, October 26, 2007 --- See ChangeLog for details ---

2007-10-29 (appearance change) Default look and fonts on X11 (hobbs)
	*** POTENTIAL INCOMPATIBILITY; [::tk::classic::restore] to undo ***

2007-10-30 (bug fix)[1803723] Win: Arabic and Hebrew rendering (fellows)

2007-10-30 (bug fix)[1550528] [tk_chooseDirectory -mustexist true] disables
the "OK" until valid selection (hobbs)

2007-11-03 (new feature) adjustable [console] fonts (thoyts)

2007-11-04 (enhancement) Aqua: "Run Widget Demo" menu item (steffen)

2007-11-09 (bug fix) Aqua: activate event after window expansion (steffen)

2007-11-09 (bug fix)[1824521] Aqua: menubutton crash with -bitmap (steffen)

2007-11-09 (platform support) Aqua: (menu)button pressed/inactive/disabled
look&feel; menubutton size with -image/-bitmap (steffen)

2007-11-09 (bug fix) Aqua: [tk_getOpenFile] (et al.) and help menu crashes on
Mac OS X Leopard (steffen)

2007-11-11 (bug fix)[1824638] Aqua: small max-width text measuring (riefenstahl)

2007-11-14 (bug fix)[1831803] sv.msg catalog for "sv" locale (fellows)

Many significant improvements to the documentation and demos (fellows, hobbs,
steffen, kupries)

--- Released 8.5b3, Novemeber 19, 2007 --- See ChangeLog for details ---

2007-11-25 (bug fix)[1343984] ttk::notebook bugs (english,boudaillier)

2007-11-26 (bug fix)[1822391] [photo put] segfault w/ PPM data (kenny)

2007-11-26 (bug fix)[1822076] [tk_saveFile] and path w/spaces (bauer,kenny)

2007-12-04 (new feature)[1844143] Danish message catalog (berg)

2007-12-11 (bug fix)[1602537] crash in [$text replace] (goth,porter,fellows)

2007-12-12 (bug fix)[1845899] Aqua: [wm transient] (steffen)

2007-12-12 (bug fix)[1809538,1799782,1737288] fixes for the <<Modified>>
virtual event on [text] widgets (hobbs)

2007-12-13 (bug fix) correctly trace menubutton -textvariable for -compound
use (hobbs)

Several documentation and release notes improvements

--- Released 8.5.0, December 18, 2007 --- See ChangeLog for details ---

2007-12-30 (bug fix)[1860802] fixed Dutch message catalog (markus,fellows)

2008-01-06 (bug fix)[1442006,1821939,18862692] MouseWheel for treeview (english)

2008-01-08 (bug fix)[1865898,1679067] button size & state (english)

2008-01-08 (bug fix)[1867122] [labelframe -style] crash (english,rib)

2008-01-27 (bug fix)[1835848] size value returned by [font actual] (english)

2008-01-27 (bug fix)[1878298] [notebook] redraws on tab visibility (english)

2008-01-31 (bug fix)[1881892] messagebox default title (hobbs)

2008-02-01 (bug fix)[CVE-2008-0553] buffer overflow in GIF format (max)

--- Released 8.5.1, February 5, 2008 --- See ChangeLog for details ---

2008-02-27 (bug fix)[1863346] Aqua: memleak in QD drawing (steffen)

2008-02-29 (enhancement) Knight's tour demo (thoyts)

2008-03-12 (bug fix)[1090382] crash when GetFont() fails (jenglish)

2008-03-13 (enhancement) support space in INSTALL_ROOT or $builddir (steffen)

2008-03-21 (bug fix)[1863007,1920030] Export Ttk stubs table (english)

2008-03-26 (bug fix)[1922466] crash  in [. configure -cursor] (gavilán)

2008-03-27 (platform support)[1921166] Solaris 64bit build fixes (steffen)

2008-03-27 (bug fix) restored [::safe::loadTk] (hobbs)

--- Released 8.5.2, March 28, 2008 --- See ChangeLog for details ---

2008-04-01 (interface)[1819422] tkStubsPtr no longer in libtk (porter)
	*** POTENTIAL INCOMPATIBILITY ***

2008-04-02 (interface)[1819422] libtkstub symbols MODULE_SCOPE (steffen)

2008-04-07 (bug fix)[1937135] Tk_ParseArgv() double free crash (hobbs)

2008-04-07 (bug fix)[1936238] wish -h mem explosion (bachmann,kenny)

2008-04-08 (new feature) Win: visual-styles API element engine (thoyts)

2008-04-09 (enhancement) real LZW compression in GIF writer (nijtmans)

2008-04-14 (bug fix)[1941740] [tk_chooseColor -title] (thoyts)

2008-04-16 (interface)[1938497] make stubs tables 'static const' (steffen)

2008-04-17 (bug fix)[1327482] canvas item <Enter> events (wangnick)

2008-05-23 (bug fix)[1967576] ttk::label height or width 0 panic (lawlor)

2008-06-10 (enhancement)[1986818] Use Xutf8LookupString when possible (english)

2008-06-12 (bug fix)[1991932] global grab segfault (steffen)

2008-06-12 (platform support) Solaris/amd64 gcc 64bit support (steffen)

2008-06-13 (new feature)[TIP 285] [tkwait] and [update] are now
[interp cancel]able (mistachkin)

2008-06-18 (bug fix) Aqua: missing focus on first map (steffen)

--- Released 8.6a1, June 25, 2008 --- See ChangeLog for details ---

2008-07-04 (bug fix)[2009213] crash in [ttk::scale] (polo,english)

2008-07-24 (bug fix)[2021443] consistent "wrong # args" messages (nijtmans)

2008-07-26 (bug fix)[2026405] portability of [winfo id] (uchida,thoyts)

2008-07-31 (bug fix) export Tk_PkgInitStubsCheck; fixes Tk embed on Windows

2008-08-01 (bug fix)[2009788,2028703] unmapped toplevel crashes (thoyts)

2008-08-05 (bug fix)[2010422] Tk header files revised to accommodate
incompatible changes in recent X.org releases of X11 headers. (jenglish)

2008-08-19 (bug fix) revised number format in -[xy]scrollcommand callbacks
and [xy]view methods (jenglish)
        *** POTENTIAL INCOMPATIBILITY ***

2008-08-19 (enhancement) removed obsolete XID management code (staplin)

Test suite modernization by Ania Pawelczyk.

--- Released 8.6a2, August 25, 2008 --- See ChangeLog for details ---

2008-08-25 (bug fix)[1936220] fix [tk_getOpenFile -multiple 1] on unix (helfter)

2008-08-25 (bug fix)[1023955] default menu cursor: no more Motif (helfter)

2008-08-28 (bug fix) correct TK_LIBS value to include Xft (porter)

2008-09-03 (support) Dropped support for pre-ANSI compilers. (porter)

2008-10-01 (new feature)[TIP 236] [$canvas moveto] (mckay,fellows)

2008-10-05 (bug fix)[2112563] format double values explicitly in double
format, avoiding sensitivity to locale setting. (fellows)
        *** POTENTIAL INCOMPATIBILITY ***

--- Released 8.6a3, October 10, 2008 --- See ChangeLog for details ---

2008-10-17 (enhancement) keyboard bindings for ttk::scale (thoyts)

2008-10-18 (bug fix)[1825353] Russian Windows tiny fonts problem (thoyts)

2008-10-18 (new feature)[TIP 321] [tk busy] (decoster,fellows)

2008-10-28 (bug fix)[1534835,2054562] use of more correct cursors (english)

2008-11-01 (new feature) New [ttk::spinbox] widget (thoyts)

2008-11-01 (new feature)[TIP 97] [$canvas imove] [$canvas rchars] (fellows)

2008-11-09 (bug fix)[2207435] [ttk::entry .t -textvar ::noexist::x] (english)

2008-11-11 (bug fix)[2312027] Tk_Create*ImageType() thread safety (nijtmans)

2008-11-11 (bug fix)[2264732] crash using nondefault visual (english)

2008-11-12 (bug fix)[1777362] permit [text] names containing "-" (thoyts)

2008-11-14 (bug fix)[2239034] limit [wm manage] to Frames (thoyts)

2008-11-22 (new feature)[TIP 119] -angle option for canvas text items (fellows)

2008-11-22 (bug fix)[1939129,1991930] combobox behind other windows (thoyts)

2008-11-22 (new feature) Demo ctext.tcl now demos angled text (fellows)

2008-11-23 (bug fix)[1389270] made [event generate <Focus*>] work (thoyts)

2008-11-28 (bug fix)[1813597,2218964] eliminate unnecessary units conversion
in screen distances, reducing precision loss (ferrieux)

2008-12-03 (enhancement) new "hover" state for proper Vista visuals (thoyts)

2008-12-05 (bug fix)[2107938] no negative font size in PS (fellows)

2008-12-05 (enhancement) new "vista" theme (thoyts)

2008-12-06 (new feature)[TIP 197] [$text -insertunfocussed] (edwards,fellows)

2008-12-06 (new feature)[TIP 337] handle non-error bg exceptions (porter)

2008-12-10 (new feature)[TIP 324] [tk fontchooser](thoyts,vetter,robert,steffen)

2008-12-12 (new feature) Demo fontchoose.tcl demos [tk fontchooser] (thoyts)

2008-12-18 (enhancement)[24442309] Updated German messages (haertel)

--- Released 8.6b1, December 19, 2008 --- See ChangeLog for details ---

2008-12-27 (bug fix)[2381555] horiz. scroll [$treeview identify] (english)

2008-12-28 (new feature)[TIP 244] PNG photo format support (fellows)

2008-12-28 (new feature)[TIP 171] <MouseWheel> event handling (fellows)
	*** POTENTIAL INCOMPATIBILITY ***

2008-12-31 (bug fix)[2003310] radio|check button indicator color (english)

2009-01-06 (bug fix)[2484771] messagebox: system to task modal (ferrieux,thoyts,mjanssen)

2009-01-06 (enhancement)[1539990] optimize photo building (jepler)

2009-01-07 (bug fix)[2473120] chooseDir syntax error (bron)

2009-01-07 (bug fix)[1847002] Win: prevent grab bypass (thoyts)

2009-01-11 (bug fix)[2496162] crash calling Tk_DeleteOptionTable() (english)

2009-01-11 (bug fix) crash on XCreateIC failure (staplin)

2009-01-14 (bug fix)[2507326] Restore aMSN compat (nijtmans)

2009-01-19 (new feature) CONFIG_INSTALL_DIR - where tkConfig.sh goes (cassoff)

2009-01-19 (platform support) better tools for BSD ports (cassoff)

2009-02-08 (bug fix)[2431428] panic computing layout on active widget (english)

2009-02-17 (platform support) MSVC and _WIN64 (hobbs)

2009-02-21 (bug fix)[2546087] [console] display of true UTF-8 \0 (thoyts)

2009-02-23 (bug fix)[1329198,456299,2507419] menu image display (mcdonald)

2009-02-23 (bug fix)[2513104] fix cursor hotspots (mcdonald)

2009-02-23 (bug fix)[2542828] Win: standard question_arrow cursor (danckaert)

2009-02-27 (bug fix)[2645457] crash in Tk_MakeWindowExist() (thoyts)

2009-03-09 (bug fix)[2548661] crash in GetFontFamilyName (riefenstahl)

2009-03-25 (bug fix)[2178820] stop zero-size allocs in ttk (fellows)

2009-03-25 (bug fix)[1871101] blurry large fonts on Vista (garvey,fellows)

2009-04-03 (bug fix)[1789819] stop panic on unexpected wm stack order (english)

2009-04-10 (bug fix)[2116837] std virtual events with Caps Lock (fellows)

2009-04-10 (platform) sse Darwin SUSv3 extensions if available (steffen)

2009-04-10 (bug fix) Motif checkbutton on X11 only (steffen)

2009-04-10 (bug fix) remove TkAqua Quit menu item on [console] (steffen)

2009-04-10 (bug fix) crash deleting char range from [text] (steffen)

2009-04-23 (bug fix)[2779910] updated Win chooseDir (hobbs)

2009-04-24 (bug fix) prevent delete of selected folder in Win dialog (hobbs)

2009-04-30 (bug fix)[2080533] panedwindow sash draw crash (fellows)

2009-04-30 (bug fix)[2504402] iconphoto on non-32-bit displays (mcdonald,thoyts)

2009-05-01 (bug fix)[2777019] anchor for text rotation (gavilán,fellows)

2009-05-03 (bug fix)[2785744] broken flag twiddling (baker,fellows)

2009-05-13 (bug fix)[2791352] XLFD parsing error (thoyts)

2009-05-14 (new feature) Vista theme support (thoyts)

2009-05-14 (bug fix)[1923684] confused checkbutton state (thoyts)

2009-05-17 (new feature)[1470246] notebook tab orientation control (english)

2009-05-21 (bug fix)[2794778] Win menu keyboard traversal (thoyts)

2009-06-02 (bug fix)[2799589] crash on delayed window activation (thoyts)

2009-06-23 (bug fix)[220935] canvas dash update problem (nijtmans)

2009-06-23 (platform) new subdir 'carbon' preserved for OSX 10.4-
use --enable-aqua=carbon option to unix/configure to enable (steffen)

2009-06-29 (new feature) source in `macosx` now built on Cocoa (steffen)
	*** POTENTIAL INCOMPATIBILITY ***

2009-06-30 (platform support) clang static analyzer macros (steffen)

2009-07-15 (bug fix)[2821962] photo image copy/paste (rib,fellows)

2009-07-21 (bug fix)[2356057] rotated underlined text (fellows)

2009-07-22 (bug fix)[2496114] focus in dead window crash (griffin,fellows)

2009-07-23 (bug fix)[2441988] report errors in selection handlers (fellows)
	*** POTENTIAL INCOMPATIBILITY ***

2009-08-01 (bug fix)[2830420] X iconphoto for big endian (misch,fellows)

2009-08-04 (bug fix) [text] word-wrap of non-breaking space (fellows)

2009-08-14 (bug fix) copy from unmapped toplevel crash (alaoui,steffen)

2009-08-19 (bug fix)[2475855] prevent grid & pack on same master (spjuth)

2009-08-24 (bug fix)[2821084] Cocoa: let WM_DELETE_WINDOW handler stop window
deletion (walzer,steffen)

2009-08-24 (bug fix) tk::MessageBox bindings for ttk::buttons (steiner,fellows)

2009-08-25 (bug fix)[1909931] [send] update for Fedora 8 (fellows)

2009-09-10 (bug fix) font allocation crash (berezhnoy,fellows)

2009-09-14 (bug fix)[873608] win tearoff menu, no submenu arrows (traum,hobbs)

2009-09-14 (bug fix)[873613] win tearoff menu repeat select (traum,hobbs)

2009-09-25 (bug fix) grayscale from images (vetter,fellows)

2009-10-07 (bug fix)[2088597] min scrollbar slider size (danckaert,fellows)

2009-10-07 (bug fix)[2787164] combobox/menubutton arrow size (thoyts)

2009-10-08 (bug fix)[2870648] file dialog cursor (danckaert,fellows)

2009-10-10 (feature)[1961455] underline, overstrike Xft fonts (caffin,fellows)

2009-10-20 (enhancement) Updates to Polish messages (pawlak)

2009-10-22 (bug fix)[2168768] file dialog -typevariable scope (danckaert)

2009-10-22 (bug fix)[1469210] [text] modified error (danckaert)

2009-10-22 (bug fix)[2883712] 64-bit Aqua progress bar (haffner)

2009-10-24 (bug fix)[1530276] X checkbutton -selectcolor (danckaert)

2009-10-25 (bug fix)[1854913] [.t delete] before -startindex (danckaert)

2009-10-25 (bug fix)[2809525] prevent X crash on overlong color name (goth)

2009-10-29 (bug fix)[1825353] Russian Windows tiny fonts problem (thoyts)

2009-11-01 (new feature) Ttk: [$w identify] now an ensemble (jenglish)

2009-11-19 (bug fix)[2899685] fix [imove] redraw logic (schekin,ferrieux)

2009-11-22 (bug fix)[2899949] crash on widget destroy (meier,thoyts)

2009-11-23 (bug fix)[2902573] Update Safe Tk to new Safe Base (kurpies)

2009-11-24 (bug fix)[2902814] fix [wm iconphoto] on LP64 systems (fellows)

2009-12-08 (bug fix)[2864685] Compiz menu item animation (gavilán,thoyts)

2009-12-11 (bug fix)[2912473] accept :: in DISPLAY name (fellows)

2009-12-15 (bug fix)[2492179] Tcl_ObjType "option" no longer registered (porter)
	*** POTENTIAL INCOMPATIBILITY for Tcl_GetObjType("option") ***

2009-12-20 (bug fix)[2917663] [send] accept SI:* on auth list (fellows)

2009-12-22 (bug fix)[2912356] [ttk::sizegrip] accommodate Compiz (english)

2009-12-25 (bug fix)[2977688,2546779] tab selection focus (english)

2009-12-27 (bug fix)[2879927] Win: cascade menu highlight (pawlak,thoyts)

2010-01-01 (bug fix)[1924761] stop [event generate] / XIM conflict (fellows)

2010-01-03 (bug fix)[2848897] ODS_NOACCEL flag support (kovalenko,thoyts)

2010-01-04 (bug fix)[2811266] <Return> binding in [tk_dialog] (thoyts)

2010-01-04 (bug fix)[2727476] font dialog appearance (thoyts)

2010-01-05 (bug fix)[220950] [$menu delete] bounds check (fellows)

2010-01-05 [2898255] unlimited multi-file select (pawlak,fellows,thoyts)

2010-01-06 (bug fix)[1163496] X: [wm transient] fix (bateman,fellows)

2010-01-09 (new feature)[TIP 360] Modernize X11 Menus (thoyts)

2010-01-18 (bug fix)[2932808] canvas update on state change (mcdonald,nijtmans)

2010-01-19 (new feature)[TIP 359] Extended Window Manager Hint Support (thoyts)

2010-01-19 (bug fix)[2931374] overflow in complex tag search (schmitz)

2010-02-17 (bug fix)[2952745] crash in menu deletion (english)

2010-02-20 (performance) treeview stop quadratic common case (english)

2010-03-02 (enhancement) -fvisibility-hidden build support (nijtmans)

2010-03-06 (bug fix)[2949774] cascade menu unpost (thoyts)

2010-03-11 (bug fix)[2968379] crash in peer text dump (fellows)

2010-03-17 (bug fix)[2971663] Cocoa entry <Up>, <Down> (goddard,fellows)

2010-03-28 (new feature) [$treeview tag names|add|remove] (english)

2010-04-09 (new feature)[2983824] [$image write -file] use extension of file
name to select image format (fellows)

2010-04-19 [2898255] unlimited multi-file select (pawlak,fellows,thoyts)

2010-05-31 (bug fix)[3006842] crash on empty bind scripts (english)

2010-06-15 (bug fix)[2585265] text <Delete>,<Backspace> note selection (fellows)

2010-06-15 (new package)[3016598] Tk now provides "tile 0.8.6" (english)

2010-07-19 (new feature) [$photo data -format GIF] (fellows)

2010-08-03 (bug fix) entry validation compat with Itcl scope (hobbs)

2010-08-11 (platform) Drop pre-aix 4.2 support, ldAix (hobbs)

2010-08-21 (patch)[3034251] genStubs steal features of ttkGenStubs (nijtmans)

2010-08-26 (bug fix)[1230554] configure, OSF-1 problems, windows manifest issues (hobbs)

2010-08-31 fixed manifest handling on windows (hobbs, kupries)

2010-09-02 (bug fix)[3057573] specify combobox text fg color (english)

2010-09-05 (enhancement)[3046742,3046750] Improved error dialog UI (fellows)

2010-09-08 (bug fix)[2829363] [$tv see] open item -> sched display (english)

2010-09-13 (platform) limit support to Win2000+ (nijtmans)

2010-10-01 (bug fix)[3078902] no hang operating on zero-size subimages (fellows)

2010-10-05 (bug fix)[3080953] corrupt multibyte char in %A subst (nijtmans)

2010-10-11 (bug fix)[3085489] crash in [tag add/remove] (english)

2010-10-11 (enhancement)[491789] Unicode command line support on Win (nijtmans)

2010-11-03 windows build with -UNICODE (nijtmans)

2010-11-05 Message catalogs reworked to use unicode copyright char (nijtmans)

2010-11-06 Message catalogs resorted, updates to NL (nijtmans)

2010-11-16 (platform) VS 2005 SP1 MSVC compiler (nijtmans)

2010-11-24 (bug fix)[3071836] crash in tk_getSaveFile (twylite)

2010-12-03 (enhancement)[3116490] mingw x-compile improvements (nijtmans)

2010-12-12 (platform) OpenBSD build improvements (cassoff)

2010-12-17 (platform) Revisions to support rpm 4.4.2 (cassoff)

2011-01-06 (bug fix)[2857300] Cocoa: correct text width rounding (walzer)

2011-01-06 (bug fix)[3086887] Cocoa: textured bg windows (walzer)

2011-01-13 (bug fix)[3154705] tk_messageBox close button disabled (skylera)

2011-01-22 (enhancement) add [ttk::entry validate] (schelte,english)

2011-01-24 (bug fix)[2907388] OSX: composite character entry crash (berg,walzer)

2011-03-02 (new doc) tk_mac.n: OS X specific functions (walzer)

2011-03-03 (bug fix)[3175610] incomplete line item refresh (ferrieux)

2011-03-10 (bug fix)[3205260] crash in [wm manage] (boudaillier, thoyts)

2011-03-16 (bug fix)[3181181] tearoff submenu fix (menez, thoyts)

2011-03-19 (bug fix)[3205464] [wm forget] loses window (boudaillier,thoyts)

2011-03-19 (bug fix)[3223850] ttk button state disabled during click (thoyts)

2011-03-22 (bug fix)[3000002] ttk scrollbar size Appearance (garvey,thoyts)

2011-03-24 (bug fix)[3239768] Win menu font support (wehle)

2011-03-28 (bug fix)[3129527] stop buffer overflows (dirtyepic,nijtmans)

2011-04-04 (feature change)[2997657] No -container for [labelframe] (spjuth)

2011-04-04 (bug fix)[723765] [grid remove] lost -in value (saye,spjuth)

2011-04-22 (bug fix)[3291543] mem corrupt when [$canvas dchars] removes all
coords of a polygon (rogers,spjuth)

2011-04-29 (platform support) [wm forget|manage] on OS X (walzer)

2011-06-06 (bug fix)[2546087] [console] treatment of '\0' (porter)

2011-06-07 (bug fix)[2358545] Restore "08" in spinbox configured with -from
and -to (porter)

2011-06-10 (bug fix)[3315731] fix [$entry -invcmd] (porter)

2011-06-17 (bug fix)[3062331] crash in unset traces (macdonald,porter)

2011-08-03 (bug fix)[2891541] fix grab behaviour for main window (thoyts)

--- Released 8.6b2, August 8, 2011 --- See ChangeLog for details ---

2011-09-22 (bug fix)[3404541] -takefocus option (dzach,english)

2011-10-24 (new feature)[TIP 382] -confirmoverwrite on save dialog (porter)

2011-10-25 (bug fix)[3410609] AltGr keysyms on Swiss keyboard (tasser,kenny)

2011-11-17 (bug fix)[3437816] return code of [canvas lower] (hirner,ferrieux)

2011-12-22 (bug fix)[3235256] correct menu failure on Windows (mcdonald)

2012-01-19 (bug fix)[3021557] cursor freeze in elided text (vogel)

2012-01-22 (bug fix)[3476698] hang in [text mark prev/next] (vogel)

2012-01-25 (bug fix)[3475627] Stop text-31.11 failure (vogel)

2012-01-25 (bug fix)[1630271] hang/crash on mark before -startline (vogel)

2012-01-26 (bug fix)[1754043,2321450] -blockcursor appearance (vogel)

2012-01-27 (bug fix)[3480471] crash in [tk_getOpenFile] (nijtmans)

2012-01-29 (bug fix)[3480634] PNG image in menus (nijtmans)

2012-01-30 (bug fix)[2925561] disabled combobox don't take focus (english)

2012-02-10 (bug fix) win dialog avoid shimmer that confuses Python (fellows)

2012-02-15 (bug fix)[3486474] Correct color scaling (goth,nijtmans)

2012-02-28 (bug fix)[1630262,1615425] [text] crash tags & -*line (vogel)

2012-03-07 (bug fix)[3497848] consistent pixel rounding (fassel,fellows)

2012-03-18 (enhancement)[3503317] XParseColor speedup (nijtmans)

2012-04-07 (bug fix)[3176239] control-Mousewheel crash (couch,nijtmans)

2012-04-22 (bug fix)[3520202] <MouseWheel> %k,%K,%N for Python (deily,fellows)

2012-05-02 (bug fix)[533519] multiscreen window placement (nijtmans)

2012-05-04 (bug fix)[2768586] multiscreen menu posting (nijtmans)

2012-05-28 (bug fix)[1630254] text peer update on -startline reset (baker,vogel)

2012-06-11 (bug fix)[3294450] ttk text element clipping (oehlmann,fellows)

2012-07-02 (bug fix) Make sure all index tables are static (kirkham,english)

2012-07-23 (bug fix)[3546073] DisplayString() -> DefaultDisplay() (english)

2012-08-11 (bug fix)[3554273] text elide and tags (vogel)

2012-08-15 (enhancement)[3555324] Win:Ctrl-A now means Select-All (nijtmans)
	*** POTENTIAL INCOMPATIBILITY ***

2012-08-22 (new feature)[TIP 403] Use Web color definitions (nijtmans)
	*** POTENTIAL INCOMPATIBILITY ***

2012-08-23 (enhancement)[3555644] better use of virtual events (nijtmans)
	*** POTENTIAL INCOMPATIBILITY ***

2012-08-24 (bug fix)[3558535] file dialog filtering (fellows)

2012-08-25 (bug fix)[3554026,3561016] crash with tearoff menus (gavilán)

2012-09-11 (bug fix)[3566594] stop clip region leaks (fellows)

2012-09-15 (bug fix)[3567778] stop hang in wrapped label (porter)

2012-09-17 (bug fix)[3567786] stop segfault in [wm forget] (porter)

Many revisions to better support a Cygwin environment (nijtmans)

--- Released 8.6b3, September 18, 2012 --- See ChangeLog for details ---

2012-10-02 (bug fix)[3572016] menu enable after modal dialog (berg,walzer)

2012-10-08 Remove Carbon support

2012-10-24 (bug fix)[3574893] crash in [wm forget] (porter)

2012-11-07 (bug fix)[3574708] crash in focus handling (fellows)

2012-11-14 (bug fix)[3500545] fix [tk_getOpenFile -multiple] (bruederlin)

2012-12-04 (bug fix)[3588824] Support weird image names in [text] (vogel)

2012-12-06 (bug fix)[3592736] stop pink greys from buggy mingw builds (fellows)

--- Released 8.6.0, December 20, 2012 --- See ChangeLog for details ---

2013-01-04 (bug fix) Tk_InitStubs("8.6") rejected in 8.60 interp (nijtmans)

2013-01-10 (bug fix)[3600251] Mac <Control-v> binding (kjnash,nijtmans)

2013-01-10 (bug fix)[3600260] <<SelectNextPara>> binding (kjnash,nijtmans)

2013-01-13 (bug fix)[3600290] restore $tk_strictMotif respect (kjnash,nijtmans)

2013-01-22 (bug fix)[3601782] Tcl_InitStubs failure message (nijtmans)

2013-01-31 (bug fix)[3599928] use XKeycodeToKeysym on old systems (cassoff)

2013-02-04 (bug fix)[3603077] treeview update on tag add/remove (english)

2013-02-28 (bug fix)[3599312] First Alt key event is lost (mcdonald)

2013-03-11 (bug fix)[3607326] Crash [listbox .l -listvariable $array] (porter)

2013-03-13 (enhancement) better build support for Debian arch (shadura)

2013-03-27 (bug fix)[3608074] button, listbox, menu <<Invoke>> (nijtmans)

2013-04-01 (bug fix)[3607830] Xkb runtime checks (griffin)

2013-05-19 (platform support) FreeBSD updates (cerutti)

2013-06-05 (bug fix)[3613759] [ttk::entry .e; .e xview end] (nijtmans)

2013-06-05 (bug fix)[2100430] [ttk::entry .e; .e xview insert] (nijtmans)

2013-06-28 (bug fix)[2501278] reverse ttk::scale key bindings {mcdonald)

2013-07-02 (bug fix)[32afa6] corrected dirent64 check (griffin)

2013-08-14 (bug fix)[069c9e] "option" value refcount crash (tim,nijtmans)

2013-08-15 (bug fix)[c597acd] [$pb step] work with traces (english)

2013-08-25 (bug fix)[3016181] Cocoa: [destroy $scrollbar] => crash (goddard)

--- Released 8.6.1, September 19, 2013 --- https://core.tcl-lang.org/tk/ for details

2013-10-27 (bug fix) OSX drawing lags (deily,steffen,walzer)

2013-10-28 (bug fix)[3603436] png wrong component indices (nijtmans)

2013-10-31 (bug fix) C++ friendly stubs struct declarations (nijtmans)

2013-10-31 (bug fix)[c0cc9fd] PNG parser accept uppercase -format (nijtmans)

2013-10-31 (bug fix) double free of a TkFont (nijtmans)

2013-11-03 (bug fix)[1632447] support PPM maxval up to 65535 (fellows)

2013-11-05 (bug fix)[426679e] OpenBSD man page rendering (nijtmans)

2013-11-11 (bug fix)[f214b8a] multi-interp font teardown double free (porter)

2013-11-11 (bug fix)[0aa5e85] option file \n syntax support (nijtmans)

2013-11-20 (platforms) Support for Windows 8.1 (nijtmans)

2014-01-23 (bug fix)[3606644] X: correct fontconfig dependence (venable)

2014-01-23 (bug fix) FreeBSD build fixes (cerutti)

2014-02-06 (bug fix)[3279221] [menu] event race (danckaert,kupries)

2014-02-07 (bug fix)[6867cc1] creative writing in [tk fontchooser] (nijtmans)

2014-02-11 (bug fix)[52ca3e7] XkbOpenDisplay macro correction (nijtmans)

2014-03-16 (bug fix) Xcode 5.1 update; Retina displays (walzer)

2014-03-20 (bug fix)[2f7cbd0] FreeBSD 10.0 build failure (nijtmans)

2014-04-01 (bug fix)[5bcb502] @TK_LIBS@ in pkgconfig (badshah400,nijtmans)

2014-05-27 (bug fix)[a80f5d7] autoscroll initiation (crogers,english)

2014-07-07 (bug fix) OSX alpha channel rendering (culler,walzer)

2014-07-08 (workaround)[4955f5d] Ocaml trouble with tailcall splice (nijtmans)

2014-07-24 (bug fix) OSX [text] image display & scrolling (culler,walzer)

2014-08-01 (bug fix) OSX font config crash (rob@bitkeeper)

--- Released 8.6.2, August 27, 2014 --- https://core.tcl-lang.org/tk/ for details

2014-08-27 (bug) Cocoa: Crash after [$button destroy] (walzer)

2014-09-23 (bug) Cocoa: button and scroll display fixes (walzer)

2014-09-24 (bug) Cocoa: improved drawing performance (walzer)

2014-10-11 (bug)[9e487e] Phony button clicks from browsers to plugin (nijtmans)

2014-10-11 (bug)[810c43] [text] elide changes advance epoch (vogel)

2014-10-14 (bug)[fb35eb] fix PNG transparency appearance (walton,culler)

2014-10-18 (feature)[TIP 432] Win: updated file dialogs (nadkarni)

2014-10-26 Support for Windows 10 (nijtmans)

2014-10-28 (bug) OSX: Improved ttk notebook tab metrics for Yosemite (walzer)

2014-10-30 (bug)[3417012] [scale -digits $bigValue] segfault (vogel)

2014-11-07 (bug)[3529885] [scale] handling of negative resolution (vogel)

--- Released 8.6.3, November 12, 2014 --- https://core.tcl-lang.org/tk/ for details

2014-11-14 (bug)[d43a10] shimmer-related crash in [tk_getOpenFile] (nadkarni)

2014-11-23 (bug)[1c0d6e] Win build trouble with SIGDN (keene)

2014-12-03 (bug)[4a0451] [tk_getOpenFile] result (nadkarni)

2014-12-13 fix header files installation on OS X (houben)

2015-01-02 (bug) Stop bit loss in [winfo id] on 64-bit Cocoa (porter)

2015-02-06 (bug) several fixes to elided context in [text] (vogel)

2015-02-06 (new feature)[TIP 433] %M binding substitution (mistachkin)
        *** POTENTIAL INCOMPATIBILITY ***

2015-02-22 (bug)[ab6dab] corrupt dashed lines in postscript (porter)

Tk Cocoa 2.0: App Store enabled (walzer,culler,desmera,owen,nyberg,reincke)
        *** POTENTIAL INCOMPATIBILITY ***

--- Released 8.6.4, March 12, 2015 --- https://core.tcl-lang.org/tk/ for details

2015-03-10 (bug) Cocoa: premature image free crash (walzer)

2015-03-15 (bug) Cocoa: wish launches in front. [focus -force] works (culler)

2015-04-09 (bug)[e4ed00] [$text index "1.0 display wordstart"] crash (vogel)

2015-04-09 (bug)[562118] Unicode support of "wordstart" modifier (vogel)

2015-05-05 (bug)[06c3fc] PNG alpha error corrupted output file (gauthier,porter)

2015-05-20 (bug)[dece63] various mem corruptions in images (mic42,porter)

2015-05-24 (bug)[53f8fc] panedwindow geometry management (vogel)

2015-05-26 (bug)[1641721] tk_getOpenFile symlink display doubled (nijtmans)

2015-06-01 (bug)[d7bad5][2368195][3592454][1714535][1292219][3592454]
                panedwindow fixes (vogel)

2015-06-25 (bug)[805cff] Tk_ConfigureWidget() segfault (aspect,nijtmans)

2015-07-13 (bug)[3f179a] Text widget crash with elided text (vogel)

2015-07-16 (bug)[2886436] Stop [$text delete] acting before start index (vogel)

2015-07-28 (bug)[1236306] TraverseToMenu error bound to toplevel destroy (vogel)

2015-08-20 (bug)[00189c] MSVC 14: semi-static UCRT support (dower,nijtmans)

2015-09-13 (bug)[cc0ba3] PNG read buffer overflow (maxjarek,porter)

2015-09-29 (bug)[1501749] Crash embedded window delete bound to <Map> (vogel)

2015-10-04 (license) Replace icons that lacked clear free license (cowals)

2015-10-06 (bug)[46c83f] Win: tk_getOpenFile -initialdir (koend,nadkarni)

2015-10-08 (new feature)[TIP 437] New panedwindow options (vogel)

2015-10-09 (bug)[1669632] [text] autoseparator placement (nash,vogel)

2015-10-09 (bug)[2262711] [text] RE search Unicode+elided (kaitzschu,vogel)

2015-10-09 (bug)[1815161] [$text count -ypixels] needs management (vogel)

2015-10-22 (bug)[1520118] Document spinbox validate expectations (vogel)

2015-10-22 (bug)[1414025] $entry insertion cursor visibility (vogel)

2015-10-26 (bug) PNG rendering on El Capitan (meier,walzer)

2015-11-08 (bug)[2160206] menubutton panic (vogel)

2015-11-08 (bug)[220854] Display trailing TAB in entry (vogel)

2015-11-08 (bug)[542199] double click on lone char in entry (vogel)

2015-11-08 (bug)[297442d] strict motif binding on <Control-underscore> (vogel)

2015-11-08 (bug)[3601604] $listbox -takefocus (vogel)

2015-11-09 (bug)[5ee8af] X, Win: 64-bit enable embedded windows (vogel)

2015-11-29 (bug)[1997299] [text] tag borderwidth leak (vogel)

2015-12-12 (bug)[1739605] [text see] misbehavior (danckaert)

2015-12-13 (bug)[ff8a1e] Never-mapped [text] performance (danckaert)

2015-12-19 (bug)[1700065] Report errors from -textvariable write trace (vogel)

2015-12-19 (bug)[793909] -textvariable handle undefined namespace (vogel)

2015-12-26 (bug)[2f78c7] crash with [text] and [tablelist] (vogel)

2016-01-06 (bug)[1288433,3102228] <<ListboxSelect>> misfires (vogel)

2016-01-08 (bug)[1510538] initial scrollbar width (vogel,nijtmans)

2016-01-08 (bug)[1305128] event not received by scrollbar (vogel,nijtmans)

2016-01-09 (bug)[1927212] Mousewheel/scrollbar bindings (vogel)

2016-01-11 (bug)[63c354] Cocoa message boxes (culler)

2016-01-12 (bug)[2049429] get more $text options from database (vogel)

2016-01-22 (TIP 441) New option [listbox ... -justify] (vogel)

2016-01-25 (bug) OBOE in ttk::notebook options parsing (bromley,english)

2016-02-08 (enhance) [option readile] expects utf-8 file (oehlmann,nijtmans)

2016-02-08 (bug) crash in [$text delete] (griffin,vogel)

Tk Cocoa 2.0: More drawing internals refinements (culler,walzer)

--- Released 8.6.5, February 29, 2016 --- https://core.tcl-lang.org/tk/ for details

2016-03-07 (bug)[3137232] spinbox teardown hygiene (vogel)

2016-03-07 (bug)[2981253] spinbox rapid button action (vogel)

2016-03-07 (bug)[2262543] scale initialization callbacks (vogel)

2016-03-07 (bug)[e9112e] incomplete [wm forget] (vogel)

2016-03-11 (bug)[d95e5d] <Map> from hidden panes (vogel)

2016-03-20 (TIP 443) More configuration options for text tags (vogel)

2016-03-20 (bug)[487861] menu: cascade/accelerator appearance (vogel)

2016-03-27 (bug)[1192095] active index from toplevel menus (vogel)

2016-03-27 (bug)[18c08d] revised final newline behavior in [text] (vogel)
        *** POTENTIAL INCOMPATIBILITY ***

2016-04-29 (bug)[fd3a4d] <<Modified>> delivery to text peers (vogel)

2016-05-03 (bug)[b36218,011706] event reentrancy / widget destruction (vogel)

2016-05-12 (bug)[64261b] mouse events after double click (nadmarki,nijtmans)

2016-05-18 (bug)[545f10] Xft color font speed (bonfield,davies,girffin,vogel)

2016-05-25 (bug)[109865] event reentrancy / widget destruction (vogel)

2016-05-30 (TIP 446)[1273358] [$text edit (canundo|canredo)] (vogel)

2016-05-30 (bug)[79549a] crash in mouse pointer warping (vogel)

2016-06-22 (bug)[787adc] Modernize Tk_Init() (porter)

2016-07-06 (bug) Aqua: excess lable padding (lanam,walzer)

2016-07-08 (bug) Aqua: bitmap distortion (culler,walzer)

2016-07-15 (bug) Aqua/Retina: fix alpha rendering of images (culler,walzer)

2016-07-17 (bug)[c84f66] Aqua: crash: overflow in geometry calc (culler,walzer)

2016-07-21 (bug)[450bb0] Aqua: memory corruption from [tk busy] (porter)

--- Released 8.6.6, July 27, 2016 --- https://core.tcl-lang.org/tk/ for details

2016-08-23 (bug)[a2abc4] Wrong warp cursor position on 2nd display (vogel)

2016-08-29 (bug)[fa3229] menu-38.1 (calvo,vogel)

2016-08-29 (bug)[2cf3d6] button-5.24 (vogel)

2016-09-04 (bug)[1534455,2945130] Key release events get _L vs _R right. (vogel)

2016-09-10 (bug)[8c4216] listbox-4.1 (vogel)

2016-09-10 (bug)[eb2681] listbox-13.1 (vogel)

2016-09-21 (bug)[3126428] ttk::button react to image change (thoyts)

2016-10-09 (bug)[1082213] wrapped text don't start lines with whitespace (vogel)

2016-10-12 (bug)[3217462] tri-state button on non-native theme (vogel)

2016-10-30 (bug)[3588460] Fix file dialog -typevariable (vogel)

2016-11-01 (bug)[e36963] event generate .e <diaeresis> (matthias,vogel)

2016-11-05 (bug)[6aea69] grid-23 (danckaert,vogel)

2016-11-18 (bug)[f60c54] combobox-3 (panza,vogel)

2017-01-03 (bug)[f32502] crash drawing many dashed objects (reithofer,werner)

2017-01-05 (bug)[dac92f] text-2.[89] (vogel)

2017-01-07 (bug)[3df559] OSX: Negative bbox width (vogel)

2017-01-07 (bug)[28a453] OSX: text widget index OBOE (vogel)

2017-01-07 (bug)[c12af7] OSX: text-21.1 (vogel)

2017-01-08 (bug)[7a838c] X11 ring buffer overflow (werner)

2017-01-11 (bug)[d4fb4e] imgPhoto-4.75 (nijtmans)

2017-01-18 (bug)[fab5fe] OSX: repair textDisp failures (vogel)

2017-01-23 (bug)[89a638] OSX: textDisp-15.8 (vogel)

2017-01-25 (bug)[1403ea] Limits on text line size on Windows (spjuth)

2017-02-05 (bug)[ae32eb] textDisp fails in text custom config (vogel)

2017-02-05 (bug)[7d967c] crash after IME restart (lanam,nijtmans)

2017-02-22 (bug)[c492c9] disabled combobox arrow appearance (danckaert)

2017-03-06 (bug)[6b3644] Fix -alpha for 16-bit color PNG (LemonMan)

2017-03-11 (bug)[775273] artifacts on Ubuntu 16.10+ (nemethi)

2017-03-26 (TIP 464) Win multimedia keys support (fassel,vogel)

2017-03-29 (bug)[28a3c3] test BTree memleaks plugged (anonymous)

2017-04-06 (bug)[db8c54] Stop freed mem access in warp pointer callback (porter)

2017-04-07 (bugs) Fix calculation of ttk::notebook tab widths (vogel)

2017-04-07 (bug)[291296] notebook tab management (decoster)

2017-04-08 (bug)[f0188a] Win reject invalid hex color codes (bachmann)

2017-04-10 (bug)[3f323b] variable struct size on XCode 8.3.1 (auriocus)

2017-04-20 (bug)[061bf9] OSX scrollbar draw position (reincke,walzer,joye)

2017-05-01 (bug) restore -initialfile for OSX file dialogs (reincke,gollwitzer)

2017-05-06 (bug) OSX file dialog type filters (walzer)

2017-05-10 (bug)[a5ba1c] race condition on Win clipboard cleanup (donchenko)

2017-05-18 (bug)[2433781] center image on button (cramer)

2017-05-19 (bug)[434d29] type mismatch with recent Xft (nijtmans,werner)

2017-06-02 (bug)[bc43fd] paneconfigure get pane heights right (vogel)

2017-06-21 (bug)[adc028] menu avoid unreleasable global grab (nash)

2017-06-30 (bug)[92e028,c5eb90] User switch forced theme reset (lanam)

2017-06-30 (bug)[62c5b7] segfault in [text] replace (werner)

2017-07-03 (bug)[8afc6c] OSX crash in save/open dialogs (simpson,walzer)

2017-08-02 (bug)[b601ce] Resource exhaustion processing corrupt GIF (nash)

2017-08-03 (bug)[9eab54] Fix -initialdir for OSX file dialogs (gollwitzer)

2017-08-08 (bug)[28d0b8] Follow ICCCM advice on X selection protocol (donchenko)

2017-08-08 (bug)[4966ca] Scidb race in notebook tab selection (cramer)

--- Released 8.6.7, August 9, 2017 --- https://core.tcl-lang.org/tk/ for details

2017-08-24 (bug)[f1a3ca] Memory leak in [text] B-tree (edhume3)

2017-08-24 (bug)[ee40fd] Report [console] init errors (the)

2017-08-24 (bug)[3295446] Improve history visibility in [console] (goth)

2017-08-24 (bug) canvas closed polylines fully honor -joinstyle (vogel)

2017-08-24 (bug)[cc42cc] out of mem crash in tests imgPhoto-18.* (vogel)

2017-09-16 (bug)[3406785] fix coords rounding when drawing canvas items (vogel)

2017-09-24 (bug)[8277e1] linux fontchooser sync with available fonts (vogel)

2017-09-24 (bug)[5239fd] Segfault copying a photo image to itself (bachmann)

2017-09-24 (bug)[514ff6] canvas rotated text overlap detection (vogel)

2017-09-24 (bug)[1e0db2] canvas rchars artifacts (bruchie,vogel)

2017-10-07 (bug)[d9fdfa] display of Long non-wrapped lines in text (cramer)

2017-10-07 (bug)[dd9667] text anchor not set (vogel)

2017-10-11 (bugs) memleaks and other changes for macOS 10.13 support (culler)

2017-10-11 (bug)[111de2] macOS colorspace improvement (walzer,culler)

2017-10-13 (bug) macOS scrolling issues (culler)

2017-10-15 (bug) clipping regions in scrolling and drawing on macOS (culler)

2017-10-15 (bug) macOS redraw artifacts (culler)

2017-10-22 (bug)[bb6b40] ::tk::AmpMenuArgs and 'entryconf' (vogel)

2017-10-22 (bug)[55b95f] Crash [scale] with a bignum value (vogel)

2017-10-28 (bug)[ce62c8] text-37.1 fails (vogel)

2017-11-03 (bug)[0ef1c5] OS X - tests menu-22.[345] hang (vogel)

2017-11-04 (bug)[c8c52b] repair OBOE in menu.test on macOS (vogel)

2017-11-11 (feature) Implement [wm_iconphoto] on macOS (walzer)

2017-11-11 (bug) display of embedded toplevels (culler)

2017-11-19 (bug)[73ba07] Correct property type for MULTIPLE conversion (dpb)

2017-11-20 (bug) Memory leak in tkImgPhoto.c. (werner)

2017-11-21 (bug) Defeat zombie toplevels (culler)

2017-11-25 (bug) macOS resposive menu bar for command line apps (culler)

2017-11-25 (bug)[1c659e] support png from mac screenshots (vogel)

2017-11-25 (bug)[de4af1] macOS file selector "all types" setting (culler)

2017-11-26 (bug) [wm withdraw] on Window and Dock menus (walzer)

2017-11-27 (feature) Drop support for macOS 10.5 (culler)

2017-11-30 (bug)[164c1b] Fixes [raise] on macOS (culler)

2017-11-30 (bug)[13d63d] macOS support of menu -postcommand (culler)

2017-12-05 (bug) enable custom icon display on macOS (walzer)

2017-12-05 (bug)[1088805,0feb63] macOS bind failures (culler)

2017-12-05 (bug)[3382424] Suppress noisy messages on macOS (culler)

2017-12-08 (new)[TIP 477] nmake build system reform (nadkarni)

2017-12-18 (bug)[b77626] Make [tk busy -cursor] silent no-op on macOS (vogel)

--- Released 8.6.8, December 22, 2017 --- https://core.tcl-lang.org/tk/ for details

2017-12-31 (bug)[aa7679] crash using window after master destroyed (vogel)

2017-12-31 (bug)[6525e1] encoding leak in tkMacOSXProcessFiles (werner)

2018-01-07 (bug)[925262] New option -state for ttk::scale (vogel)

2018-01-07 (bug)[fa8de7] Crash [ttk::checkbutton .x -variable {}] (werner)

2018-01-16 (bug)[382712] Crash in [event generate . <KeyPress>] (werner)

2018-01-19 (bug)[657c38] Crash in menu destroy with checkbutton entry (werner)

2018-01-25 (bug)[de156e] Deny PRIMARY selection access in safe interps (nash)

2018-01-28 (bug)[b68710] Fixes in [text] bindings (nash)

2018-01-28 (bug)[e20d5c] Stop failures of textTag-18.1 (vogel)

2018-02-04 (bug)[5d991b] Fortify var traces against deleted vars (vogel)

2018-02-10 (bug)[1821174] Stop RenderBadPicture X error (werner)

2018-02-11 (bug)[502e74] Stop X errors on untrusted connections (werner)

2018-03-07 (bug)[71b131] Regression in Tk_DrawChars() (werner,cramer)

2018-04-03 (bug)[59fccb] menu flaws when empty menubar clicked (vogel,mcdonald)

2018-04-28 (bug)[7423f9] improved legacy support for [tk_setPalette] (bll)

2018-04-30 (bug)[6d5042] enable [tk inactive] on Mac OSX (culler)

2018-05-03 (bug)[75d38f] fix touchpad scroll of listbox on win notebook (vogel)

2018-06-16 (bug)[de01e2] Crash in [$text replace] (vogel)

2018-07-04 (bug)[6ca257] Fix [wm resizable] on Mac OSX (culler)

2018-07-04 (bug)[135696] Crash in [wm transient] (culler)

2018-07-04 (bug)[309b42] Improve ttk high-contrast-mode support (lemburg,vogel)

2018-07-17 (bug)[1088825] fix frame-2.17,3.9,3.10 on Mac (vogel)

2018-07-27 (bug)[fabed1] GIF photo support for "deferred clear code" (vogel)

2018-08-08 (feature) Modern full-screen support on Mac OSX (walzer)

2018-08-12 (bug)[1875c1] scrollbar on Mac OSX (walzer)

2018-08-14 (bug)[1ba71a] KeyRelease events on Mac OSX(walzer)

2018-09-02 (bug)[3441086] error message in layout-2 (vogel)

2018-09-07 (bug)[05bd7f] vista theme for combobox (vogel)

2018-09-08 (bug)[382712] crash in KeyPress event handling (vogel,werner)

2018-09-08 (bug)[6fcaaa] insertion cursor visibility in ttk::entry (nemethi)

2018-09-30 (bug)[822923] cascade menu indicator color (mcdonald)

2018-10-06 (bug)[9658bc] borderwidth calculations on menu items (vogel)

2018-10-17 (bug)[ca403f] treeview border drawing (vogel)

2018-10-17 (bug)[4b555a] hang in [$text search -all] (vogel,danckaert)

2018-10-30 (new platform) port to system changes in Mac OSX 10.14 (culler)

2018-11-04 (bug)[6b22d4] [treeview] binding fix (ohagan)

- Released 8.6.9, November 16, 2018 - https://core.tcl-lang.org/tk/ for details

2018-11-19 (bug)[0a9c91] crash in text-11a.22 (vogel)

2018-11-20 (bug)[9705d1] crash activating "Alt" theme (culler)

2018-11-24 (bug)[e3b954] cursor offset at full screen display (culler)

2019-01-04 (bug)[18a4ba] cross-platform [winfo containing] (culler)

2019-01-08 (feature) local grab on Mac OSX (culler)

2019-01-10 (build) 'None', 'ControlMask' symbol conflicts (nijtmans)

2019-01-20 (bug)[509caf] [treeview tag configure] regression (mcdonald,vogel)

2019-01-26 (bug)[3003895] [scale] res rounds and -from (tischler,pieper,vogel)

2019-02-02 (new)[TIP 533] [$mb post x y idx] (culler,vogel)

2019-02-08 (bug)[1529659] embed toplevel blocks outer menu (culler)

2019-02-10 (bug)[8814bd] crash in [NSMenu size] (culler)

2019-02-13 (bug)[b389df] Aqua: mouse position on dual screen (culler)

2019-02-23 (bug)[56a182] Aqua: [tk_getOpenFile] causes off-screen toplevels (culler,walzer)

2019-02-23 (bug)[9771ae] Aqua: workaround incompatible transient window models (culler,walzer)

2019-03-01 (bug)[1951ab] Prevent transient window cycles (crashed on Aqua) (culler,vogel)
        *** POTENTIAL INCOMPATIBILITY ***

2019-03-04 (bug)[4da219] Incomplete read of multi-image GIF (oehlmann)

2019-03-14 (bug)[609e00] Aqua: wrong coords from MouseWheel binding (vogel,culler)

2019-03-25 (bug)[48c394] Aqua: recompute text layout for empty string (culler)

2019-03-31 (new)[TIP 535] Precision of ::scale widget tick mark values (vogel)
        *** POTENTIAL INCOMPATIBILITY ***

2019-03-31 (bug)[da3914] [$treeview identify element] failure (ulfalizer,vogel)

2019-04-06 (bug)[897ffe] Prevent cross-manager loops of geom management (culler,vogel)

2019-04-11 (new) Apple Dark Mode support (culler)

2019-04-14 (new) Aqua: Use color names consistent with NSColor (culler)
        *** POTENTIAL INCOMPATIBILITY ***

2019-04-14 (new) Aqua: [tk::unsupported::MacWindowStyle isdark] (culler)

2019-04-19 (bug)[368fa4] Prevent toggle of hidden treeview indicators (ulfalizer,vogel)

2019-04-24 (bug)[4d2e8d] Aqua: notebook pane redraws (culler)

2019-04-24 (bug)[928652] Apply TIP 533 for ttk::menubutton (culler,vogel)

2019-04-24 (bug)[1001070] X-platform rework of label options -highlight* (seal,culler,vogel)

2019-04-28 (bug)[6286fd] checkbutton handling of -selectcolor (ralfixx)

2019-04-30 (bug)[4f9a99] Win: crash in [style element create] (oehlman,vogel)

2019-05-08 (bug) Ttk scrolling bugs, see tests treeview-9.1, entry-3.[3-6] (vogel)

2019-05-08 (bug)[51b4b1] Aqua: combobox use native ttk scrollbar (bll,vogel)
        *** POTENTIAL INCOMPATIBILITY ***

2019-05-18 (new)[eb2996] Win: support for horizontal scrolling (chavez,vogel)

2019-05-26 (new)[TIP 541] [combobox current] support "end" index (vogel)

2019-05-26 (bug)[2a6c62] <<TreeviewSelect>> trigger on item delete (vogel)

2019-06-05 (bug)[9ebc6f] Aqua: fix incorrect reports of mouse coords (chavez, culler)

2019-06-14 (bug)[436ad6] Corrected Aqua regressions in [wm manage] (walzer, culler)

2019-06-15 (bug)[75b8fb] Crash with some [event generate]d <ButtonRelease> (leunissen,vogel)

2019-06-15 (new)[TIP 536] New tk::mac::* commands for IPC on Mac OSX (walzer)

2019-07-13 (bug)[4566e2] Aqua: Make default background color of Tk and Ttk agree (walzer,culler)
        *** POTENTIAL INCOMPATIBILITY ***

2019-07-16 (bug)[5ddeca] Stop app switching exposing withdrawn windows as zombies (culler)

2019-07-25 (new)[1fb7af] Win support for buttons 4 and 5 (chavez,vogel,nijtmans)

2019-08-18 (new) Refactor all MouseWheel bindings (nijtmans)
        *** POTENTIAL INCOMPATIBILITY ***

2019-08-21 (bug)[c8ccd1] up array key in [text] takes to index 1.0 (ulfalizer,vogel)

2019-08-28 (new)[TIP 532] Tk event loop rewrite to prevent ring overflow (cramer)
        *** POTENTIAL INCOMPATIBILITY ***

2019-08-28 (bug)[943d5e] Win: embedded widget destruction cancels window resize (nemethi,vogel,nijtmans)

2019-09-12 (bug)[2834776] Stop disabled spinbox from generating <<Increment>> & <<Decrement>> (vogel)

2019-09-24 (bug)[96bce5] Aqua: Prevent crash drawing 1x1 rounded rectangles (bll,culler)

2019-10-03 (bug)[3ed5b6] Win: root window position with highlightthickness>0 (leunissem,vogel,nijtmans)

2019-10-09 (bug)[a01b6f7] Workaround XWayland bug reporting screen width (werner,nijtmans)

2019-10-10 (bug) Aqua: Prevent crash deactivating menu during menu deletion (culler)

2019-10-21 (bug)[aea00b] Aqua: Better handling of resolution changes (chavez, culler)

2019-10-25 (bug)[b82bd4] Fix [style configure -compound] (culler,vogel)

2019-10-27 (bug)[f7a4f7] Aqua: embedded toplevel, forced focus and mouse coords (naaus,culler)

2019-11-13 (new) Win: keycodes Mail, AudioMedia, Launch0, Launch1 (nijtmans)

2019-11-15 (bug)[69b48f] failing test textTag-18.1 (vogel)

2019-11-17 (bug)[c4abd2] panic in stackorder command (culler)

2019-11-17 (bug)[53d280] [wm iconphoto] crash on empty image (culler)

2019-11-17 [90d555] workaround NSFontManager bad selections (culler)

2019-11-19 (new) Partial Emoji support in text displays (nijtmans,culler)

- Released 8.6.10, Nov 21, 2019 - https://core.tcl-lang.org/tk/ for details

2019-11-25 (bug)[a95373] TkKeyEvent platform variations (werner)

2019-11-26 (bug) workaround Win bug so test bind-34.3 passes (nijtmans)

2019-12-03 Aqua: white cursors in dark mode (culler)

2019-12-04 (bug)[749bd9] Aqua: systemControlAccentColor (bll,culler)

2019-12-14 (bug)[b3b56a] ttk respect -cursor option (vogel)

2019-12-14 (bug)[b094cb] Win: $tv -show grows widget width 1 pixel (vogel)

2019-12-14 (bug)[02a694] spinbox options used wrong db names (vogel)

2020-01-11 (bug)[2b8fa6] MouseWheel for ttk::scrollbar (oehlmann)

2020-01-18 (bug)[1771594] icursor and scrollregion, canvText-14.7 (vogel)

2020-01-18 (bug)[587937] tag list ops preserve list order (vogel)

2020-01-18 (bug)[2830360] lose invalid state at focus event, entry-10.1 (vogel)

2020-01-18 (bug)[077d49] string table options support null ok (vogel)

2020-01-18 (bug)[bf93d0] Aqua: unresponsive menubar (culler)

2020-01-31 (bug)[a196fb] restore support for unthreaded Tcl (porter,sebres)

2020-02-09 (bug)[90a4d7] fontconfig crash when no font installed (vogel)

2020-02-24 (bug) Aqua: incomplete floating window display (walzer)

2020-03-11 (bug)[fb2ec3] OSX 10.15+: full screen options (nicolas,walzer)

2020-03-12 (bug)[08e2f8] focus on unmapped windows, focus-7.1 (vogel)

2020-03-12 (bug)[2edd84] [$c postscript] result management (gavilan)

2020-03-22 (bug)[98662d] restore TK_MAC_DEBUG_DRAWING build (chavez)

2020-03-29 (bug)[655fe2] tearoff menu redraw artifacts (vogel)

2020-04-03 (bug)[efbedd] Aqua: compund button-like widget appearance (chavez)

2020-04-14 (bug)[87bade] Aqua: improved dealing with PressAndHold (culler)

2020-04-14 (bug)[376788] X: stop crash w/Noto Color Emoji font (nijtmans)

2020-04-15 (bug)[89354d] Aqua: text color w/o clipping (culler)

2020-04-15 (new) Aqua: assign Button 3 to the middle button (chavez)

2020-04-25 (bug)[3519111] treeview horizontal scroll, entry-2.1.1 (vogel)

2020-04-25 (bug)[141881] treeview vertical scroll, treeview-9.2 (vogel)

2020-05-01 (bug)[2712f4] X: crash angled text w/o Xft, canvText-20.2 (vogel)

2020-05-01 (bug)[cd8714] Win: long angled text (chavez)

2020-05-09 (bug)[88c9e0] treeview -selectmode none focus ring (gavilan)

2020-05-12 (new) Aqua: Rewrite of the Key event system (culler)

2020-05-12 (bug)[411359] Aqua: stop crashes/zombies related to TouchBar (culler)

2020-05-12 (new) Aqua: systemLinkColor (chavez)

2020-05-16 (bug)[40ada9] crash when active button is destroyed (chavez)

2020-05-28 (bug)[3c6660,601cea,4b50b7] Win10: ttk scale (nemethi,lanam)

2020-06-08 (bug)[2790615] Some callbacks not eval'd in global scope (nijtmans)

2020-06-25 Aqua: Update OSX version tests to support Big Sur (culler)

2020-06-27 (bug)[6920b2] dup in spinbox -values causes trouble (lanam)

2020-06-27 (bug)[5c51be] invalid mem read buffer in Tk_PhotoPut* (chavez)

2020-06-27 (bug)[16ef16] restore bind sequence support, bind-33.(16-21) (vogel)

2020-07-02 (bug)[2d2459] default style for combobox (bll)

2020-07-06 (bug)[40c4bf] double free, entry-19.21 (vogel)

2020-07-06 (bug)[e3888d] grab & warp, bind-36.1 (vogel)

2020-07-12 (bug)[2442314] fontchooser i18n (nijtmans)

2020-07-13 (bug)[7655f6] [*entry]: selected text drawing reform (chavez)

2020-07-14 (bug)[09abd7] workaround invalid key codes from Debian 10 (vogel)

2020-07-20 (bug)[cf3853] Aqua: improve bounds on non-Retina displays (chavez)

2020-08-01 Aqua: [winfo rgb] light and dark mode support (culler)

2020-08-15 (bug)[315104] Aqua: appearance change virtual events (culler)

2020-08-21 (bug)[291699] mouse binding for scrollbar grip (bll)

2020-09-08 (bug)[6c2425] buffer bounds violation (chavez)

2020-09-08 (bug)[2a6d63] OSX 10.6 crash (hellstrom,culler)

2020-09-08 (bug)[420feb] undefined behavior due to alignment (chavez,nijtmans)

2020-09-10 (bug)[ab1fea] Aqua init issues (culler)

2020-09-14 (bug)[71e18c] Aqua: crash in full screen toggle (culler)

2020-09-18 (bug)[4f4f03] Aqua: mouse drags across title bar (nab,culler)

2020-09-21 (bug)[d91e05] select/copy in disabled text (bll)

2020-09-27 (TIP #581) disfavor Master/Slave terminology (nijtmans)

2020-09-30 (bug)[59cba3] win: improve theme detection (bll,nijtmans)

2020-10-06 (bug)[175a6e] Aqua: support tiled windows (culler)

2020-10-07 (bug)[1fa8c3] Aqua: crash on resize during display (nab,culler)

2020-10-16 (bug)[c2483b] Aqua: consistent finalization (culler,nijtmans)

2020-11-06 (bug)[c9ebac] Aqua: use standard about dialog (culler)

2020-11-07 (bug)[4ebcc0] sticky fontchooser options (roseman,vogel)

2020-11-10 (bug)[f9fa92] Aqua: crash in color caching scheme (culler)

2020-11-20 (bug)[7185d2] Aqua: fixes to special menu support (culler)

2020-11-24 (bug)[4a40c6] Aqua: [wm manage] frame offset (chavez)

2020-12-04 (bug)[3ef77f] Aqua dark mode combobox focus ring (walzer,culler)

2020-12-15 (bug)[80e4c6] Aqua: progressbar animation (nab,culler)

2020-12-24 (bug)[6157a8] Aqua: file dialog -filetypes (davis,culler)

- Released 8.6.11, Dec 31, 2020 - https://core.tcl-lang.org/tk/ for details

2021-01-04 (bug)[19fb7a] Mac: [tk_messageBox] use proper icons (ericwb,culler)

2021-01-11 (bug)[7beaed] ttk::bindMouseWheel syntax error (nemethi)

2021-01-15 (new) support 4 new keycodes: CodeInput, SingleCandidate,
	MultipleCandidate, PreviousCandidate (nijtmans)

2021-01-18 (new) Portable keycodes: OE, oe, Ydiaeresis (nijtmans)

2021-01-27 (bug)[bdcab8] Mac crash on non-BMP menu label (nab,culler)

2021-02-07 (bug)[9e1312] <Enter> to parent after child destroyed (leunissen)

2021-02-10 (bug)[d3cd4c] more robust notebook processing (nemethi)

2021-02-25 (bug)[234ee4] crash in [clipboard get] invalid encoding (nijtmans)

2021-02-25 (bug)[be9cad] Poor trace housekeeping -> tkwait segfault (michael)

2021-03-02 (bug)[1626ed] Mac: crash with dead key as menu accelerator (culler)

2021-03-22 (bug)[9b6065] restore Tcl [update], see window-2.12 (leunissen)

2021-04-07 (bug)[58222c] Mac: entry and spinbox bg colors (chavez,culler)

2021-04-18 (bug)[34db75,ea876b] cursor motion in peer text (vogel)

2021-04-26 (bug)[c97464] memleak in TkpDrawAngledChars (nab,culler)

2021-04-29 Mac: explicit backing CALayer to fix rendering issues (culler)

2021-05-02 Mac: respect key repeat system setting (culler)

2021-05-10 (bug)[171ba7] crash when grab and focus are not coordinated (culler)

2021-05-24 crash due to failed transient record housekeeping (culler)

2021-05-25 (bug)[7bda98] Mac: <Double-1> bindings fire twice on app activation

2021-06-03 (bug)[4401d3] Mac: improved support of pixel formats (chavez,culler)

2021-06-03 (bug)[8ecc3e] Mac: window exposed by Mission Control (chavez,culler)

2021-06-04 (bug)[099109] segfault reusing a container toplevel (culler)

2021-06-22 (bug)[4efbfe] static package init order in wish (werner)

2021-09-21 (bug)[033886] Win: hang in font loading (e-paine,vogel)

2021-10-14 (bug)[8ebed3] multi-thread safety in Xft use (werner)

2021-10-22 (new)[TIP 608] New virtual event <<TkWorldChanged>> (griffin)

2021-10-27 (bug) file dialog compatibility with Mac OS 12 (culler)

2021-10-29 (bug) Mac: stop crash when non-Tk windows go full screen (werner)

2021-10-30 (bug)[6ea0b3] Mac: grab from menu makes dead window (culler)

- Released 8.6.12, Nov 5, 2021 - https://core.tcl-lang.org/tk/ for details

2021-11-09 (bug)[e699a7] Fix build on macOS < 10.12 (culler)

2021-11-10 (bug)[8aebca,ce5d98] Mac: fix minimize button details (culler)

2021-11-24 (bug)[18682c,733dae] Mac: Enter/Leave events for toplevels (culler)

2021-11-29 (bug)[4ac9d2] Mac: canvas screenshot with Img package position
	correction (chavez)

2021-11-30 (documentation cleanup) [bad305] improve wm protocol
	WM_DELETE_WINDOW documentation (culler)

2021-11-30 (new) Mac: new color index "SelectedMenuItemTextColor".

2021-12-01 (new)[TIP 599] Extended build information (nijtmans)

2021-12-04 (bug)[440c52] fix PPM/PGM read with graylevel > 255 (vogel)

2021-12-04 (bug)[5fb814] canvas redraw region for lines/polygones (vogel)

2021-12-04 (new)[631a0b] text widget: direct mouse events to insert mark, not
	current (vogel)

2021-12-06 (bug)[b164ef] fix mouse events for multiple toplevels (culler)

2021-12-07 (bug)[be8f5b] crash setting -type empty for a menu (vogel)

2021-12-10 (bug)[50fc02,50fc02,25894d,156e58] ImgPhoto pointer issues (chavez)

2021-12-20 (bug)[617861] -justify/-anchor defaults for ttk::label (nijtmans)

2021-12-20 (bug)[6be8b0] Mac: crash on drag and Cmd-w (culler)

2021-12-22 (bug)[a132b5] Mac: esc on combobox menu influences click reopening
	(culler)

2021-12-24 (bug)[915316] Mac: drag events not to initial widget (culler)

2021-12-27 (bug)[eb26d4] Mac: wrong beep when clicking outside a combobox
	(culler)

2021-12-30 (bug)[822450] Mac: crash on exit (culler)

2022-01-06 (bug)[b7d851] Mac: crash on tkdnd drop and window close (culler)

<<<<<<< HEAD
2022-01-09 (bug)[40bc81] embedding error test failure (vogel)

2022-01-16 (bug)[b1d115] No <Enter> event on new toplevel on current toplevel
	destruction (vogel)

2022-02-25 (bug)[f75190] tk_fontchooser: multiple font families, locale
=======
2022-01-16 (bug) [b1d115] No <Enter> event on new toplevel on current toplevel
	destruction (vogel)

2022-02-07 (new) [247d80] Chinese message file (NewbieXvwu)

2022-02-16 (bug) [934cab] crash in revised text elided text (frithrah)

2022-02-17 (bug) [864b06] PNG photo image color numeric issue (chavez)

2022-02-25 (bug) [f75190] tk_fontchooser: multiple font families, locale
>>>>>>> 4cc51af2
	change, button activation (holger,vogel)

2022-03-07 (bug)[2a6c62] Avoid invalid <<TreeviewSelect>> events
	(vogel,spjuth)

<<<<<<< HEAD
2022-06-12 (bug)[e4a051] Mac: map embedded window emideately (vogel)

- Released 8.6.13, Nov 16, 2022 - https://core.tcl-lang.org/tk/ for details
=======
2022-04-07 (bug) [415415] scale advances multiple steps on single click (vogel)

2022-06-12 (bug) [e4a051] Mac: map embedded window emideately (vogel)

2022-07-20 (bug) [40bc81], [17f44d], [150174], [61e0bb] embedding error test
	failures (vogel)

2022-07-25 (bug) [a3b03f] Linux, WIndows: improve (ttk) menubutton menu
	position (danckaert,vogel)
>>>>>>> 4cc51af2
<|MERGE_RESOLUTION|>--- conflicted
+++ resolved
@@ -7949,42 +7949,31 @@
 
 2022-01-06 (bug)[b7d851] Mac: crash on tkdnd drop and window close (culler)
 
-<<<<<<< HEAD
 2022-01-09 (bug)[40bc81] embedding error test failure (vogel)
 
 2022-01-16 (bug)[b1d115] No <Enter> event on new toplevel on current toplevel
 	destruction (vogel)
 
+2022-02-07 (new)[247d80] Chinese message file (NewbieXvwu)
+
+2022-02-16 (bug)[934cab] crash in revised text elided text (frithrah)
+
+2022-02-17 (bug)[864b06] PNG photo image color numeric issue (chavez)
+
 2022-02-25 (bug)[f75190] tk_fontchooser: multiple font families, locale
-=======
-2022-01-16 (bug) [b1d115] No <Enter> event on new toplevel on current toplevel
-	destruction (vogel)
-
-2022-02-07 (new) [247d80] Chinese message file (NewbieXvwu)
-
-2022-02-16 (bug) [934cab] crash in revised text elided text (frithrah)
-
-2022-02-17 (bug) [864b06] PNG photo image color numeric issue (chavez)
-
-2022-02-25 (bug) [f75190] tk_fontchooser: multiple font families, locale
->>>>>>> 4cc51af2
 	change, button activation (holger,vogel)
 
 2022-03-07 (bug)[2a6c62] Avoid invalid <<TreeviewSelect>> events
 	(vogel,spjuth)
 
-<<<<<<< HEAD
+2022-04-07 (bug)[415415] scale advances multiple steps on single click (vogel)
+
 2022-06-12 (bug)[e4a051] Mac: map embedded window emideately (vogel)
 
-- Released 8.6.13, Nov 16, 2022 - https://core.tcl-lang.org/tk/ for details
-=======
-2022-04-07 (bug) [415415] scale advances multiple steps on single click (vogel)
-
-2022-06-12 (bug) [e4a051] Mac: map embedded window emideately (vogel)
-
-2022-07-20 (bug) [40bc81], [17f44d], [150174], [61e0bb] embedding error test
-	failures (vogel)
-
-2022-07-25 (bug) [a3b03f] Linux, WIndows: improve (ttk) menubutton menu
+2022-07-20 (bug)[40bc81,17f44d,150174,61e0bb] embedding error test failures
+	(vogel)
+
+2022-07-25 (bug)[a3b03f] Linux, Windows: improve (ttk) menubutton menu
 	position (danckaert,vogel)
->>>>>>> 4cc51af2
+
+- Released 8.6.13, Nov 16, 2022 - https://core.tcl-lang.org/tk/ for details