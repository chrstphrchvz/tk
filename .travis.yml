--- conflicted
+++ resolved
@@ -153,28 +153,23 @@
       env:
         - BUILD_DIR=unix
         - CFGOPT="--with-tcl=/usr/local/opt/tcl-tk/lib --enable-aqua CFLAGS=-I/usr/local/opt/tcl-tk/include"
-    - name: "macOS/Clang++/Xcode 11.5/Shared"
-      os: osx
-      osx_image: xcode11.5
+    - name: "macOS/Clang++/Xcode 11.6/Shared"
+      os: osx
+      osx_image: xcode11.6
       env:
         - BUILD_DIR=unix
         - CFGOPT="--with-tcl=/usr/local/opt/tcl-tk/lib CC=clang++ --enable-aqua CFLAGS=-I/usr/local/opt/tcl-tk/include CPPFLAGS=-D__private_extern__=extern"
-    - name: "macOS/Clang/Xcode 11.5/Shared"
-      os: osx
-      osx_image: xcode11.5
+    - name: "macOS/Clang/Xcode 11.6/Shared"
+      os: osx
+      osx_image: xcode11.6
       env:
         - BUILD_DIR=unix
         - CFGOPT="--with-tcl=/usr/local/opt/tcl-tk/lib --enable-aqua CFLAGS=-I/usr/local/opt/tcl-tk/include"
       install:
         - ./configure ${CFGOPT} "--prefix=$HOME" || (cat config.log && exit 1)
       script: &mactest
-<<<<<<< HEAD
         - make all tktest
-    - name: "macOS/Clang/Xcode 11.5/Static"
-=======
-        - make binaries libraries tktest
     - name: "macOS/Clang/Xcode 11.6/Static"
->>>>>>> c40f7dce
       os: osx
       osx_image: xcode11.6
       env:
