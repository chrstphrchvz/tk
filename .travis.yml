--- conflicted
+++ resolved
@@ -175,25 +175,12 @@
       env:
         - BUILD_DIR=unix
         - CFGOPT="--with-tcl=/usr/local/opt/tcl-tk/lib --enable-aqua CFLAGS=-I/usr/local/opt/tcl-tk/include"
-<<<<<<< HEAD
     - name: "macOS/Clang++/Xcode 12/Shared"
       os: osx
       osx_image: xcode12
       env:
         - BUILD_DIR=unix
         - CFGOPT="--with-tcl=/usr/local/opt/tcl-tk/lib CC=clang++ --enable-aqua CFLAGS=-I/usr/local/opt/tcl-tk/include CPPFLAGS=-D__private_extern__=extern"
-    - name: "macOS/Xcode 12/Shared"
-      os: osx
-      osx_image: xcode12
-      env:
-        - BUILD_DIR=unix
-        - CFGOPT="--with-tcl=/usr/local/opt/tcl-tk/lib --enable-aqua CFLAGS=-I/usr/local/opt/tcl-tk/include"
-      install:
-        - ./configure ${CFGOPT} "--prefix=$HOME" || (cat config.log && exit 1)
-      script: &mactest
-        - make all tktest
-=======
->>>>>>> 9c4c75d2
     - name: "macOS/Xcode 12/Static"
       os: osx
       osx_image: xcode12
