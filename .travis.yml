--- conflicted
+++ resolved
@@ -35,7 +35,6 @@
         - make install
         - make test-classic >out-classic.txt
         - cat out-classic.txt
-        - grep -q "Failed	0" out-classic.txt
         - make test-ttk >out-ttk.txt
         - cat out-ttk.txt
         - grep -q "Failed	0" out-ttk.txt
@@ -131,10 +130,9 @@
         - BUILD_DIR=unix
         - CFGOPT="--enable-symbols"
 # Testing on Mac, various styles
-<<<<<<< HEAD
-    - name: "macOS/Clang/Xcode 11.7/Shared"
-      os: osx
-      osx_image: xcode11.7
+    - name: "macOS/Xcode 12/Shared"
+      os: osx
+      osx_image: xcode12
       env:
         - BUILD_DIR=unix
         - CFGOPT="--with-tcl=/usr/local/opt/tcl-tk/lib --enable-aqua CFLAGS=-I/usr/local/opt/tcl-tk/include"
@@ -142,68 +140,55 @@
         - ./configure ${CFGOPT} "--prefix=$HOME" || (cat config.log && exit 1)
       script: &mactest
         - make binaries libraries tktest
-    - name: "macOS/Clang/Xcode 11.7/Static"
+    - name: "macOS/Xcode 12/Static"
+      os: osx
+      osx_image: xcode12
+      env:
+        - BUILD_DIR=unix
+        - CFGOPT="--with-tcl=/usr/local/opt/tcl-tk/lib --enable-aqua --disable-shared CFLAGS=-I/usr/local/opt/tcl-tk/include"
+      install:
+        - ./configure ${CFGOPT} "--prefix=$HOME" || (cat config.log && exit 1)
+      script: *mactest
+    - name: "macOS/Xcode 12/Debug"
+      os: osx
+      osx_image: xcode12
+      env:
+        - BUILD_DIR=unix
+        - CFGOPT="--with-tcl=/usr/local/opt/tcl-tk/lib --enable-aqua --enable-symbols CFLAGS=-I/usr/local/opt/tcl-tk/include"
+      install:
+        - ./configure ${CFGOPT} "--prefix=$HOME" || (cat config.log && exit 1)
+      script: *mactest
+    - name: "macOS/Xcode 12/Shared/XQuartz"
+      os: osx
+      osx_image: xcode12
+      env:
+        - BUILD_DIR=unix
+        - CFGOPT="--with-tcl=/usr/local/opt/tcl-tk/lib --disable-corefoundation --x-includes=/opt/X11/include --x-libraries=/opt/X11/lib CFLAGS=-I/usr/local/opt/tcl-tk/include"
+      install:
+        - ./configure ${CFGOPT} "--prefix=$HOME" || (cat config.log && exit 1)
+      script: *mactest
+# Older MacOS versions
+    - name: "macOS/Xcode 11/Shared"
       os: osx
       osx_image: xcode11.7
       env:
         - BUILD_DIR=unix
-        - CFGOPT="--with-tcl=/usr/local/opt/tcl-tk/lib --enable-aqua --disable-shared CFLAGS=-I/usr/local/opt/tcl-tk/include"
-      install:
-        - ./configure ${CFGOPT} "--prefix=$HOME" || (cat config.log && exit 1)
-      script: *mactest
-    - name: "macOS/Clang/Xcode 11.7/Debug"
-      os: osx
-      osx_image: xcode11.7
-      env:
-        - BUILD_DIR=unix
-        - CFGOPT="--with-tcl=/usr/local/opt/tcl-tk/lib --enable-aqua --enable-symbols CFLAGS=-I/usr/local/opt/tcl-tk/include"
-      install:
-        - ./configure ${CFGOPT} "--prefix=$HOME" || (cat config.log && exit 1)
-      script: *mactest
-    - name: "macOS/Clang/Xcode 11.7/Shared/XQuartz"
-=======
-    - name: "macOS/Xcode 12/Shared/XQuartz"
->>>>>>> 7cd7731a
-      os: osx
-      osx_image: xcode12
-      env:
-        - BUILD_DIR=unix
-        - CFGOPT="--with-tcl=/usr/local/opt/tcl-tk/lib --disable-corefoundation --x-includes=/opt/X11/include --x-libraries=/opt/X11/lib CFLAGS=-I/usr/local/opt/tcl-tk/include"
-      install:
-        - ./configure ${CFGOPT} "--prefix=$HOME" || (cat config.log && exit 1)
-      script: *mactest
-# Older MacOS versions
-    - name: "macOS/Clang/Xcode 11/Shared"
-      os: osx
-      osx_image: xcode11
-      env:
-        - BUILD_DIR=unix
         - CFGOPT="--with-tcl=/usr/local/opt/tcl-tk/lib --enable-aqua CFLAGS=-I/usr/local/opt/tcl-tk/include CPPFLAGS=-mmacosx-version-min=10.14"
       install:
         - ./configure ${CFGOPT} "--prefix=$HOME" || (cat config.log && exit 1)
       script: *mactest
-    - name: "macOS/Clang/Xcode 10/Shared"
+    - name: "macOS/Xcode 10/Shared"
       os: osx
       osx_image: xcode10.3
-      addons:
-        homebrew:
-          packages:
-            - tcl-tk
-          update: true
       env:
         - BUILD_DIR=unix
         - CFGOPT="--with-tcl=/usr/local/opt/tcl-tk/lib --enable-aqua CFLAGS=-I/usr/local/opt/tcl-tk/include CPPFLAGS=-mmacosx-version-min=10.14"
       install:
         - ./configure ${CFGOPT} "--prefix=$HOME" || (cat config.log && exit 1)
       script: *mactest
-    - name: "macOS/Clang/Xcode 9/Shared"
+    - name: "macOS/Xcode 9/Shared"
       os: osx
       osx_image: xcode9.4
-      addons:
-        homebrew:
-          packages:
-            - tcl-tk
-          update: true
       env:
         - BUILD_DIR=unix
         - CFGOPT="--with-tcl=/usr/local/opt/tcl-tk/lib --enable-aqua CFLAGS=-I/usr/local/opt/tcl-tk/include CPPFLAGS=-mmacosx-version-min=10.13"
@@ -242,14 +227,8 @@
       esac
   - cd ${BUILD_DIR}
 install:
-<<<<<<< HEAD
   - mkdir "$HOME/install dir"
   - ./configure ${CFGOPT} "--prefix=$HOME/install dir" || (cat config.log && exit 1)
-before_script:
-  - export ERROR_ON_FAILURES=1
-=======
-  - ./configure ${CFGOPT} --prefix=$HOME || (cat config.log && exit 1)
->>>>>>> 7cd7731a
 script:
   - make binaries libraries tktest
   - make install
