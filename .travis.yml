--- conflicted
+++ resolved
@@ -131,7 +131,6 @@
         - BUILD_DIR=unix
         - CFGOPT="--enable-symbols"
 # Testing on Mac, various styles
-<<<<<<< HEAD
     - name: "macOS/Xcode 12/Shared"
       os: osx
       osx_image: xcode12
@@ -150,49 +149,41 @@
       env:
         - BUILD_DIR=unix
         - CFGOPT="--with-tcl=/usr/local/opt/tcl-tk/lib --enable-aqua --enable-symbols CFLAGS=-I/usr/local/opt/tcl-tk/include"
-    - name: "macOS/Xcode 12/Shared/XQuartz"
-      os: osx
-      osx_image: xcode12
-      env:
-        - BUILD_DIR=unix
-        - CFGOPT="--with-tcl=/usr/local/opt/tcl-tk/lib --disable-corefoundation --x-includes=/opt/X11/include --x-libraries=/opt/X11/lib CFLAGS=-I/usr/local/opt/tcl-tk/include"
-# Older MacOS versions
-    - name: "macOS/Xcode 11/Shared"
-      os: osx
-      osx_image: xcode11.7
-      env:
-        - BUILD_DIR=unix
-        - CFGOPT="--with-tcl=/usr/local/opt/tcl-tk/lib --enable-aqua CFLAGS=-I/usr/local/opt/tcl-tk/include CPPFLAGS=-mmacosx-version-min=10.14"
-    - name: "macOS/Xcode 10/Shared"
-      os: osx
-      osx_image: xcode10.3
-      addons:
-        homebrew:
-          packages:
-            - tcl-tk
-          update: true
-      env:
-        - BUILD_DIR=unix
-        - CFGOPT="--with-tcl=/usr/local/opt/tcl-tk/lib --enable-aqua CFLAGS=-I/usr/local/opt/tcl-tk/include CPPFLAGS=-mmacosx-version-min=10.14"
-    - name: "macOS/Xcode 9/Shared"
-      os: osx
-      osx_image: xcode9.4
-      addons:
-        homebrew:
-          packages:
-            - tcl-tk
-          update: true
-      env:
-        - BUILD_DIR=unix
-        - CFGOPT="--with-tcl=/usr/local/opt/tcl-tk/lib --enable-aqua CFLAGS=-I/usr/local/opt/tcl-tk/include CPPFLAGS=-mmacosx-version-min=10.13"
-=======
 #   - name: "macOS/Xcode 12/Shared/XQuartz"
 #     os: osx
 #     osx_image: xcode12
 #     env:
 #       - BUILD_DIR=unix
 #       - CFGOPT="--with-tcl=/usr/local/opt/tcl-tk/lib --disable-corefoundation --x-includes=/opt/X11/include --x-libraries=/opt/X11/lib CFLAGS=-I/usr/local/opt/tcl-tk/include"
->>>>>>> 8e6febd2
+# Older MacOS versions
+    - name: "macOS/Xcode 11/Shared"
+      os: osx
+      osx_image: xcode11.7
+      env:
+        - BUILD_DIR=unix
+        - CFGOPT="--with-tcl=/usr/local/opt/tcl-tk/lib --enable-aqua CFLAGS=-I/usr/local/opt/tcl-tk/include CPPFLAGS=-mmacosx-version-min=10.14"
+    - name: "macOS/Xcode 10/Shared"
+      os: osx
+      osx_image: xcode10.3
+      addons:
+        homebrew:
+          packages:
+            - tcl-tk
+          update: true
+      env:
+        - BUILD_DIR=unix
+        - CFGOPT="--with-tcl=/usr/local/opt/tcl-tk/lib --enable-aqua CFLAGS=-I/usr/local/opt/tcl-tk/include CPPFLAGS=-mmacosx-version-min=10.14"
+    - name: "macOS/Xcode 9/Shared"
+      os: osx
+      osx_image: xcode9.4
+      addons:
+        homebrew:
+          packages:
+            - tcl-tk
+          update: true
+      env:
+        - BUILD_DIR=unix
+        - CFGOPT="--with-tcl=/usr/local/opt/tcl-tk/lib --enable-aqua CFLAGS=-I/usr/local/opt/tcl-tk/include CPPFLAGS=-mmacosx-version-min=10.13"
 # Test on Windows with MSVC native
 #   - name: "Windows/MSVC/Shared"
 #     os: windows
